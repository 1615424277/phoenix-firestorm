Linden Lab would like to acknowledge contributions from the
following residents. The Second Life resident name is given below,
along with the issue identifiers to which they have contributed.

45ms Zhong
Able Whitman
	VWR-650
	VWR-1460
	VWR-1691
	VWR-1735
	VWR-1813
Adam Marker
	VWR-2755
Adeon Writer
Aeonix Aeon
Agathos Frascati
	CT-246
	CT-317
	CT-352
Ai Austin
Aiko Ying
Aimee Trescothick
	SNOW-227
	SNOW-570
	SNOW-572
	SNOW-575
	STORM-1315
	VWR-3321
	VWR-3336
	VWR-3903
	VWR-4083
	VWR-4106
	VWR-5308
	VWR-6348
	VWR-6358
	VWR-6360
	VWR-6432
	VWR-6550
	VWR-6583
	VWR-6482
	VWR-6918
	VWR-7109
	VWR-7383
	VWR-7800
	VWR-8008
	VWR-8341
	VWR-8430
	VWR-8482
	VWR-9255
	VWR-10717
	VWR-10990
	VWR-11100
	VWR-11111
	VWR-11844
	VWR-12631
	VWR-12696
	VWR-12748
	VWR-13221
	VWR-14087
	VWR-14267
	VWR-14278
	VWR-14711
	VWR-14712
	VWR-15454
Alejandro Rosenthal
	VWR-1184
Aleric Inglewood
	OPEN-38
	SNOW-240
	SNOW-522
	SNOW-626
	SNOW-756
	SNOW-764
	SNOW-800
	VWR-10001
	VWR-10579
	VWR-10759
	VWR-10837
	VWR-12691
	VWR-12984
	VWR-13040
	VWR-13996
	VWR-14426
	VWR-24247
	VWR-25654
	VWR-24251
	VWR-24252
	VWR-24254
	VWR-24261
	VWR-24315
	VWR-24317
	VWR-24320
	VWR-24321
	VWR-24337
 	VWR-24354
	VWR-24366
	VWR-24519
	VWR-24520
	SNOW-84
	SNOW-477
	SNOW-744
	SNOW-766
	STORM-163
	STORM-955
	STORM-960
	STORM-1793
Ales Beaumont
	VWR-9352
	SNOW-240
Alexandrea Fride
    STORM-255
	STORM-960
	STORM-1459
Alissa Sabre
	VWR-81
	VWR-83
	VWR-109
	VWR-157
	VWR-171
	VWR-177
	VWR-213
	VWR-250
	VWR-251
	VWR-286
	VWR-414
	VWR-415
	VWR-459
	VWR-606
	VWR-652
	VWR-738
	VWR-1109
	VWR-1351
	VWR-1353
	VWR-1410
	VWR-1843
	VWR-2116
	VWR-2826
	VWR-3290
	VWR-3410
	VWR-3857
	VWR-4010
	VWR-5575
	VWR-5717
	VWR-5929
	VWR-6384
	VWR-6385
	VWR-6386
	VWR-6430
	VWR-6858
	VWR-6668
	VWR-7086
	VWR-7087
	VWR-7153
	VWR-7168
	VWR-9190
	VWR-10728
	VWR-11172
	VWR-12569
	VWR-12617
	VWR-12620
	VWR-12789
	SNOW-322
    STORM-1723
Alliez Mysterio
Angus Boyd
	VWR-592
Ann Congrejo
	CT-193
Annie Milestone
Annika Genezzia
Ansariel Hiller
	STORM-1101
	VWR-25480
	VWR-26150
	STORM-1685
	STORM-1713
	STORM-1899
	STORM-1932
	STORM-1933
	MAINT-2368
	STORM-1931
	MAINT-2773
	STORM-2011
	MAINT-3187
	BUG-3764
	STORM-1984
	STORM-1979
	STORM-2083
	STORM-2094
	MAINT-4677
Aralara Rajal
Arare Chantilly
	CHUIBUG-191
Ardy Lay
	STORM-859
	VWR-19499
	VWR-24917
Argent Stonecutter
	VWR-68
ArminWeatherHax
	STORM-1532
Armin Weatherwax
	VWR-8436
ArminasX Saiman
Arya Braveheart
Asaeda Meltingdots
Asturkon Jua
Asuka Neely
	VWR-3434
	VWR-8179
Aura Dirval
Avallyn Oakleaf
Avatar Quinzet
BabyA Littlething
Bacchus Ireto
Balp Allen
	VWR-4157
Bazaar
Be Holder
	SNOW-322
	SNOW-397
Beansy Twine
Benja Kepler
	VWR-746
Benjamin Bigdipper
Beth Walcher
Bezilon Kasei
Biancaluce Robbiani
	CT-225
	CT-226
	CT-227
	CT-228
	CT-229
	CT-230
	CT-231
	CT-321
	CT-352
Bill Walach
Blakar Ogre
	VWR-418
	VWR-881
	VWR-983
	VWR-1612
	VWR-1613
	VWR-2164
blino Nakamura
	VWR-17
Blitzckreed Levenque
Borg Capalini
Boroondas Gupte
	OPEN-29
	OPEN-39
	OPEN-54
	OPEN-99
	SNOW-278
	SNOW-503
	SNOW-510
	SNOW-527
	SNOW-610
	SNOW-624
	SNOW-737
	STORM-318
	STORM-1182
	VWR-233
	VWR-20583
	VWR-25654
	VWR-20891
	VWR-23455
	VWR-24487
	VWR-26066
	VWR-26458
	WEB-262
Bryn Oh
Buckaroo Mu
Bulli Schumann
	CT-218
	CT-219
	CT-220
	CT-221
	CT-222
	CT-223
	CT-224
	CT-319
	CT-350
	CT-352
bushing Spatula
	VWR-119
	VWR-424
blakopal Galicia
Callipygian Christensen
Cap Carver
Carjay McGinnis
	VWR-3737
	VWR-4070
	VWR-4212
	VWR-6154
	VWR-9400
	VWR-9620
Carla Broek
Carr Arbenlow
Catherine Pfeffer
	VWR-1282
	VWR-8624
	VWR-10854
Cayu Cluny
Celierra Darling
	VWR-1274
	VWR-6975
Chantal Harvey
Charles Courtois
Charlie Sazaland
Cherry Cheevers
ChickyBabes Zuzu
Christopher  Organiser
Ciaran Laval
Cinder Roxley
    BUG-2326
    BUG-3863
    OPEN-185
    STORM-1703
    STORM-1948
    STORM-1831
    STORM-1888
    STORM-1958
    STORM-1952
    STORM-1951
    STORM-2035
    STORM-2036
    STORM-2037
    STORM-2053
    STORM-2098
Clara Young
Coaldust Numbers
    VWR-1095
Colpo Wexler
Corinne Helendale
Corro Moseley
Coughdrop Littlething
Cron Stardust
	VWR-10579
	VWR-25120
	STORM-1075
	STORM-1919
	STORM-1920
	OPEN-209
	STORM-2017
Cypren Christenson
	STORM-417
Dante Tucker
Dale Glass
	VWR-120
	VWR-560
	VWR-2502
	VWR-1358
	VWR-2041
Darien Caldwell
	SH-3055
Dartagan Shepherd
Debs Regent
Decro Schmooz
Denim Kamachi
DiJodi Dubratt
Dil Spitz
Dimitrio Lewis
Dirk
Draconis Neurocam
	STORM-1259
Drew Dri
	VWR-19683
Drew Dwi
Drewan Keats
	VWR-28
	VWR-248
	VWR-412
	VWR-638
	VWR-660
Dusan Writer
Dylan Haskell
	VWR-72
Dzonatas Sol
	VWR-187
	VWR-198
	VWR-777
	VWR-878
	VWR-962
	VWR-975
	VWR-1061
	VWR-1062
	VWR-1704
	VWR-1705
	VWR-1729
	VWR-1812
Eddi Decosta
	SNOW-586
Eddy Stryker
	VWR-15
	VWR-23
	VWR-1468
	VWR-1475
Edgware Marker
Egehan Dryke
Ellla McMahon
Elric Anatine
Emma Portilo
Emmie Fairymeadow
EponymousDylan Ra
	VWR-1289
	VWR-1465
Eva Nowicka
	CT-324
	CT-352
Eva Rau
Evangelista Emerald
Faelon Swordthain
Farallon Greyskin
	VWR-2036
Feep Larsson
	VWR-447
	VWR-1314
	VWR-4444
Fiachra Lach
Flemming Congrejo
	CT-193
	CT-318
Flower Ducatillon
Fluf Fredriksson
	VWR-3450
Fremont Cunningham
	VWR-1147
FreeSL Aeon
Frenchimmo Sabra
Frontera Thor
Fury Rosewood
Gaberoonie Zanzibar
Ganymedes Costagravas
Geenz Spad
	STORM-1823
	STORM-1900
	STORM-1905
	NORSPEC-229
Gene Frostbite
GeneJ Composer
Geneko Nemeth
	CT-117
	VWR-11069
Gentle Heron
Gentle Welinder
gwampa Lomu
Giggles Littlebird
Gigs Taggart
	SVC-493
	VWR-6
	VWR-38
	VWR-71
	VWR-101
	VWR-166
	VWR-234
	VWR-315
	VWR-326
	VWR-442
	VWR-493
	VWR-1203
	VWR-1217
	VWR-1434
	VWR-1987
	VWR-2065
	VWR-2491
	VWR-2502
	VWR-2331
	VWR-5308
	VWR-8781
	VWR-8783
Ginko Bayliss
	VWR-4
Grady Echegaray
Grazer Kline
	VWR-1092
	VWR-2113
Gudmund Shepherd
	VWR-1594
	VWR-1873
Guni Greenstein
Gwyneth Llewelyn
Gypsy Tripsa
Hackshaven Harford
Ham Rambler
Hamncheese Omlet
	VWR-333
Han Shuffle
Hanglow Short
HappySmurf Papp
	CT-193
Harleen Gretzky
Hatzfeld Runo
Henri Beauchamp
	VWR-1320
	VWR-1406
	VWR-4157
herina Bode
Hikkoshi Sakai
	VWR-429
Hiro Sommambulist
	VWR-66
	VWR-67
	VWR-97
	VWR-100
	VWR-105
	VWR-118
	VWR-132
	VWR-136
	VWR-143
Hitomi Tiponi
	STORM-1741
	STORM-1862
	BUG-1067
Holger Gilruth
Horatio Freund
Hoze Menges
	VWR-255
Hydra Shaftoe
Hypatia Callisto
Hypatia Pickens
Ian Kas
	VWR-8780 (Russian localization)
	[NO JIRA] (Ukranian localization)
	CT-322
	CT-325
Identity Euler
Ima Mechanique
	OPEN-50
	OPEN-61
	OPEN-76
	STORM-959
	STORM-1175
	STORM-1708
	STORM-1831
	STORM-1832
	STORM-1855
	VWR-10791
	VWR-20553
	VWR-19213
    VWR-22401
    VWR-23739
	VWR-24766
	VWR-28065
Imnotgoing Sideways
Inma Rau
Innula Zenovka
Irene Muni
	CT-324
	CT-352
Iskar Ariantho
	VWR-1223
	VWR-11759
Iyoba Tarantal
Jacek Antonelli
	SNOW-388
	VWR-165
	VWR-188
	VWR-427
	VWR-597
	VWR-2054
	VWR-2448
	VWR-2896
	VWR-2947
	VWR-2948
	VWR-3605
	VWR-8617
Jack Abraham
Jagga Meredith
JB Kraft
	VWR-5283
	VWR-7802
Jennifer Boyle
Jeremy Marquez
Jessica Qin
Jinx Nordberg
Jo Bernandes
Jocial Sonnenkern
Joel Savard
Joghert LeSabre
	VWR-64
Jonathan Yap
	STORM-435
	STORM-523
	STORM-596
	STORM-615
	STORM-616
	STORM-643
	STORM-679
	STORM-723
	STORM-726
	STORM-737
	STORM-785
	STORM-812
	STORM-829
	STORM-844
	STORM-953
	STORM-954
	STORM-960
	STORM-869
	STORM-974
	STORM-975
	STORM-977
	STORM-979
	STORM-980
	STORM-1040
	VWR-17801
	VWR-24347
	STORM-975
	STORM-990
	STORM-1019
	STORM-844
	STORM-643
	STORM-1020
	STORM-1064
	STORM-960
	STORM-1101
	STORM-1108
	STORM-1094
	STORM-1077
	STORM-953
	STORM-1128
	STORM-956
	STORM-1095
	STORM-1236
	STORM-1259
	STORM-787
	STORM-1313
	STORM-899
	STORM-1273
	STORM-1276
	STORM-1462
	STORM-1459
	STORM-1297
	STORM-1522
	STORM-1567
	STORM-1572
	STORM-1574
	STORM-1579
	STORM-1638
	STORM-976
	STORM-1639
	STORM-910
	STORM-1653
	STORM-1642
	STORM-591
	STORM-1105
	STORM-1679
	STORM-1222
	STORM-1659
	STORM-1674
	STORM-1685
	STORM-1718
	STORM-1721
	STORM-1718
	STORM-1727
	STORM-1725
	STORM-1719
	STORM-1712
	STORM-1728
	STORM-1736
	STORM-1804
	STORM-1734
	STORM-1731
	STORM-653
	STORM-1737
	STORM-1733
	STORM-1741
	STORM-1790
	STORM-1795
	STORM-1788
	STORM-1803
	STORM-1795
	STORM-1799
	STORM-1796
	STORM-1807
	STORM-1812
	STORM-1820
	STORM-1839
	STORM-1842
	STORM-1808
	STORM-637
	STORM-1822
	STORM-1809
	STORM-1793
	STORM-1810
	STORM-68
	STORM-1838
	STORM-1892
	STORM-1894
	STORM-1860
	STORM-1852
	STORM-1870
	STORM-1872
	STORM-1858
	STORM-1862
	STORM-1918
	STORM-1915
	STORM-1929
	STORM-1953
	OPEN-161
	STORM-1953
	STORM-1957
	STORM-1993
	STORM-2017
	STORM-2007
	STORM-1980
	OPEN-113
	STORM-1975
	STORM-1982
	STORM-1975
	STORM-1987
	STORM-1982
	STORM-1992
	STORM-1989
	STORM-1987
	STORM-1986
	STORM-1981
	STORM-2015
	STORM-2031
	STORM-2030
	STORM-2034
	STORM-2018
<<<<<<< HEAD
	STORM-2086
	STORM-2088
	STORM-2094
	STORM-2099
=======
	STORM-2085
>>>>>>> 110ad011
Kadah Coba
	STORM-1060
    STORM-1843
Jondan Lundquist
Josef Munster
Josette Windlow
Juilan Tripsa
Juro Kothari
Justin RiversRunRed
Kage Pixel
	VWR-11
Kagehi Kohn
Kaimen Takahe
Katharine Berry
	STORM-1900
    OPEN-149
	STORM-1940
    OPEN-149
	STORM-1941
Keklily Longfall
Ken Lavender
Ken March
	CT-245
Kestral Karas
Kerutsen Sellery
	VWR-1350
Khisme Nitely
Khyota Wulluf
	VWR-2085
	VWR-8885
	VWR-9256
	VWR-9966
Kimar Coba
Kithrak Kirkorian
Kitty Barnett
	VWR-19699
	STORM-288
	STORM-799
	STORM-800
	STORM-1001
	STORM-1175
	STORM-1905
    VWR-24217
	STORM-1804
Kolor Fall
Komiko Okamoto
Korvel Noh
Kunnis Basiat
	VWR-82
	VWR-102
Lance Corrimal
	STORM-1910
	VWR-25269
	STORM-2008
Latif Khalifa
	VWR-5370
leliel Mirihi
	STORM-1100
	STORM-1602
len Starship
Lisa Lowe
	CT-218
	CT-219
	CT-220
	CT-221
	CT-222
	CT-223
	CT-224
	CT-319
Lockhart Cordoso
	VWR-108
LSL Scientist
Lamorna Proctor
Lares Carter
Larry Pixel
Laurent Bechir
Leal Choche
Lenae Munz
Lexi Frua
Lillie Cordeaux
Lilly Zenovka
Lizzy Macarthur
Luban Yiyuan
Luc Starsider
Luminous Luminos
	STORM-959
Lunita Savira
Maccus McCullough
maciek marksman
	CT-86
Madison Blanc
Maggie Darwin
Magnus Balczo
	CT-138
Malarthi Behemoth
Mallory Destiny
Malwina Dollinger
	CT-138
Manx Wharton
march Korda
	SVC-1020
Marc Claridge
Marc2 Sands
Marianne McCann
Marine Kelley
    CHUIBUG-134
    STORM-281
    STORM-1910
MartinRJ Fayray
    STORM-1844
    STORM-1845
    STORM-1911
    STORM-1934
Matthew Anthony
Matthew Dowd
	VWR-1344
	VWR-1651
	VWR-1736
	VWR-1737
	VWR-1761
	VWR-2681
Matto Destiny
Maxim RiversRunRed
McCabe Maxsted
	SNOW-387
	VWR-1318
	VWR-4065
	VWR-4826
	VWR-6518
	VWR-7827
	VWR-7877
	VWR-7893
	VWR-8080
	VWR-8454
	VWR-8689
	VWR-9007
Medhue Simoni
Mel Vanbeeck
Melinda Latynina
Mencius Watts
Michelle2 Zenovka
    STORM-477
	VWR-2652
	VWR-2662
	VWR-2834
	VWR-3749
	VWR-4022
	VWR-4331
	VWR-4506
	VWR-4981
	VWR-5082
	VWR-5659
	VWR-7831
	VWR-8885
	VWR-8889
	VWR-8310
	VWR-9499
    STORM-1060
Michi Lumin
Midian Farspire
Miles Glaz
Mindy Mathy
Minerva Memel
Mitch Wagner
Mm Alder
	SNOW-376
	VWR-197
	VWR-3777
	VWR-4232
	VWR-4794
	VWR-13578
Mo Hax
Moon Metty
	STORM-2078
Mourna Biziou
Mr Greggan
	VWR-445
Nao Noe
naofan Teardrop
Naomah Beaumont
Nathiel Siamendes
Nber Medici
Neko Link
Netpat Igaly
Neutron Chesnokov
Newfie Pendragon
Nicholai Laviscu
Nicholaz Beresford
	VWR-132
	VWR-176
	VWR-193
	VWR-349
	VWR-353
	VWR-364
	VWR-374
	VWR-546
	VWR-691
	VWR-727
	VWR-793
	VWR-794
	VWR-802
	VWR-803
	VWR-804
	VWR-805
	VWR-807
	VWR-808
	VWR-809
	VWR-810
	VWR-823
	VWR-849
	VWR-856
	VWR-865
	VWR-869
	VWR-870
	VWR-871
	VWR-873
	VWR-908
	VWR-966
	VWR-1105
	VWR-1221
	VWR-1230
	VWR-1270
	VWR-1294
	VWR-1296
	VWR-1354
	VWR-1410
	VWR-1418
	VWR-1436
	VWR-1453
	VWR-1455
	VWR-1470
	VWR-1471
	VWR-1566
	VWR-1578
	VWR-1626
	VWR-1646
	VWR-1655
	VWR-1698
	VWR-1706
	VWR-1721
	VWR-1723
	VWR-1732
	VWR-1754
	VWR-1769
	VWR-1808
	VWR-1826
	VWR-1861
	VWR-1872
	VWR-1968
	VWR-2046
	VWR-2142
	VWR-2152
	VWR-2614
	VWR-2411
	VWR-2412
	VWR-2682
	VWR-2684
Nick Rhodes
NickyD
	MAINT-873
Nicky Dasmijn
	VWR-29228
	MAINT-873
	SUN-72
	BUG-2432
	STORM-1935
	STORM-1936
	BUG-3605
	CHUIBUG-197
	OPEN-187
	STORM-1937
	OPEN-187
    STORM-2010
Nicky Perian
	OPEN-1
	STORM-1087
	STORM-1090
	STORM-1828
    STORM-2080
Nicoladie Gymnast
NiranV Dean
    STORM-2040
    STORM-2042
    STORM-2043
    STORM-2044
    STORM-2045
    STORM-2046
    STORM-2047
    STORM-2048
    STORM-2049
    STORM-2050
    STORM-2051
    STORM-2052
    STORM-2057
    STORM-2058
    STORM-2059
    STORM-2060
    STORM-2061
    STORM-2063
    STORM-2065
    STORM-2066
    STORM-2068
    STORM-2073
    STORM-2076
    BUG-372
    BUG-1179
    BUG-6835
    BUG-6837
    BUG-6839
    BUG-6840
    BUG-6958
    BUG-7020
Nounouch Hapmouche
	VWR-238
Ollie Kubrick
Orenj Marat
Orion Delphis
Oryx Tempel
Parvati Silverweb
Patric Mills
	VWR-2645
Paul Churchill
	VWR-20
	VWR-493
	VWR-749
	VWR-1567
	VWR-1647
	VWR-1880
	VWR-2072
Paula Innis
	VWR-30
	VWR-293
	VWR-1049
	VWR-1562
Peekay Semyorka
	VWR-7
	VWR-19
	VWR-49
	VWR-79
Pell Smit
	MAINT-4323
	STORM-2069
	STORM-2070
	STORM-2071
	STORM-2072
Peter Lameth
	VWR-7331
PeterPunk Mooney
Pixel Gausman
Pixel Scientist
Pf Shan
	CT-225
	CT-226
	CT-227
	CT-228
	CT-229
	CT-230
	CT-231
	CT-321
	SNOW-422
Polo Gufler
Pounce Teazle
princess niven
	VWR-5733
	CT-85
	CT-320
	CT-352
Professor Noarlunga
Psi Merlin
Quantum Destiny
Questar Utu
Quicksilver Hermes
RAT Quan
Radio Signals
Ralf Setsuko
RedMokum Bravin
Renault Clio
	VWR-1976
resu Ampan
	SNOW-93
Revolution Perenti
Rezit Sideways
Rich Grainger
Ringo Tuxing
	CT-225
	CT-226
	CT-227
	CT-228
	CT-229
	CT-230
	CT-231
	CT-321
Riva
Robin Cornelius
	SNOW-108
	SNOW-204
	SNOW-287
	SNOW-484
	SNOW-504
	SNOW-506
	SNOW-507
	SNOW-511
	SNOW-512
	SNOW-514
	SNOW-520
	SNOW-585
	SNOW-599
	SNOW-747
	STORM-422
	STORM-591
	STORM-960
	STORM-1019
	STORM-1095
	STORM-1128
	STORM-1459
	VWR-2488
	VWR-9557
	VWR-10579
	VWR-11128
	VWR-12533
	VWR-12587
	VWR-12758
	VWR-12763
	VWR-12995
	VWR-20911
Rosco Teardrop
Rose Evans
Rudee Voom
RufusTT Horsefly
Ryozu Kojima
	VWR-53
	VWR-287
Sachi Vixen
Sahkolihaa Contepomi
	MATBUG-102
Saii Hallard
SaintLEOlions Zimer
Salahzar Stenvaag
	CT-225
	CT-226
	CT-227
	CT-228
	CT-229
	CT-230
	CT-231
	CT-321
Samm Larkham
Sammy Frederix
	VWR-6186
Sasy Scarborough
Satanello Miami
Satomi Ahn
	STORM-501
	STORM-229
	VWR-20553
	VWR-24502
Scrim Pinion
Scrippy Scofield
	VWR-3748
Seg Baphomet
	VWR-1475
	VWR-1525
	VWR-1585
	VWR-1586
	VWR-2662
	VWR-3206
	VWR-2488
Sergen Davies
	CT-225
	CT-226
	CT-227
	CT-228
	CT-229
	CT-230
	CT-231
	CT-321
SexySteven Morrisey
Shawn Kaufmat
	SNOW-240
Sheet Spotter
Shnurui Troughton
Shyotl Kuhr
	MAINT-1138
	MAINT-2334
Siana Gearz
	STORM-960
	STORM-1088
	MAINT-1138
	MAINT-2334
sicarius Thorne
Sicarius Toxx
SignpostMarv Martin
	VWR-153
	VWR-154
	VWR-155
	VWR-218
	VWR-373
	VWR-8357
Simon Nolan
	VWR-409
Sini Nubalo
Sitearm Madonna
SLB Wirefly
Slee Mayo
    SEC-1075
snowy Sidran
Sovereign Engineer
    MAINT-2334
    OPEN-189
    STORM-1972
    OPEN-195
    OPEN-217
SpacedOut Frye
	VWR-34
	VWR-45
	VWR-57
	VWR-94
	VWR-113
	VWR-121
	VWR-123
	VWR-130
	VWR-1823
Sporked Friis
	VWR-4903
Soupa Segura
Squirrel Wood
ST Mensing
Starshine Halasy
Stevex Janus
	VWR-1182
Stickman Ingmann
Still Defiant
	VWR-207
	VWR-227
	VWR-446
Strife Onizuka
	SVC-9
	VWR-14
	VWR-74
	VWR-85
	VWR-148
	WEB-164
	VWR-183
	VWR-2265
	VWR-4111
	SNOW-691
Sudane Erato
Synystyr Texan
Takeda Terrawyng
TankMaster Finesmith
	OPEN-140
	OPEN-142
	OPEN-154
	STORM-1100
	STORM-1258
	STORM-1602
	STORM-1868
	STORM-1950
    VWR-26622
	VWR-29224
Talamasca
Tali Rosca
Tayra Dagostino
	SNOW-517
	SNOW-543
	VWR-13947
TBBle Kurosawa
	VWR-938
	VWR-941
	VWR-942
	VWR-944
	VWR-945
	SNOW-543
	VWR-1891
	VWR-1892
Teardrops Fall
	VWR-5366
Techwolf Lupindo
	SNOW-92
	SNOW-592
	SNOW-649
	SNOW-650
	SNOW-651
	SNOW-654
	SNOW-687
	SNOW-680
	SNOW-681
	SNOW-685
	SNOW-690
	SNOW-746
	VWR-12385
	VWR-20893
	OPEN-161
Templar Merlin
tenebrous pau
	VWR-247
Tezcatlipoca Bisiani
Tharax Ferraris
	VWR-605
Thickbrick Sleaford
	SNOW-207
	SNOW-390
	SNOW-421
	SNOW-462
	SNOW-586
	SNOW-592
	SNOW-635
	SNOW-743
	VWR-7109
	VWR-9287
	VWR-13483
	VWR-13947
	VWR-24420
	STORM-956
	STORM-1147
	STORM-1325
Thraxis Epsilon
	SVC-371
	VWR-383
Tiel Stonecutter
tiamat bingyi
	CT-246
Tofu Buzzard
	CTS-411
	STORM-546
	VWR-24509
	SH-2477
	STORM-1684
	STORM-1819
Tony Kembia
Tonya Souther
	STORM-1905
	BUG-3875
	BUG-3968
Torben Trautman
TouchaHoney Perhaps
TraductoresAnonimos Alter
	CT-324
Trey Reanimator
TriloByte Zanzibar
	STORM-1100
Trinity Dechou
Trinity Dejavu
Tue Torok
	CT-68
	CT-69
	CT-70
	CT-72
	CT-73
	CT-74
Twisted Laws
	SNOW-352
	STORM-466
	STORM-467
	STORM-844
	STORM-643
	STORM-954
	STORM-1103
Unlikely Quintessa
UsikuFarasi Kanarik
Vadim Bigbear
	VWR-2681
Vaalith Jinn
    STORM-64
    MATBUG-8
Vector Hastings
	VWR-8726
Veritas Raymaker
Vex Streeter
	STORM-1642
Viaticus Speculaas
Vick Forcella
Villain Baroque
Vixen Heron
	VWR-2710
	CT-88
Vixie Durant
Void Singer
Watty Berkson
Westley Schridde
Westley Streeter
Whimsy Winx
Whirly Fizzle
	STORM-1895
	VWR-29543
	MAINT-873
	STORM-1930
	BUG-6659
	STORM-2078
Whoops Babii
	VWR-631
	VWR-1640
	VWR-3340
	SNOW-667
	VWR-4800
	VWR-4802
	VWR-4804
	VWR-4805
	VWR-4806
	VWR-4808
	VWR-4809
	VWR-4811
	VWR-4815
	VWR-4816
	VWR-4818
	VWR-5659
	VWR-8291
	VWR-8292
	VWR-8293
	VWR-8294
	VWR-8295
	VWR-8296
	VWR-8297
	VWR-8298
Winter Ventura
Wilton Lundquist
	VWR-7682
Wolf Loonie
	STORM-1868
WolfPup Lowenhar
	OPEN-1
	OPEN-37
	SNOW-622
	SNOW-772
	STORM-102
	STORM-103
	STORM-143
	STORM-236
	STORM-255
	STORM-256
	STORM-288
	STORM-535
	STORM-544
	STORM-654
	STORM-674
	STORM-776
	STORM-825
	STORM-859
	STORM-1098
	VWR-20741
	VWR-20933
Wundur Primbee
Xellessanova Zenith
	STORM-1793
Xiki Luik
xstorm Radek
YongYong Francois
Zak Westminster
Zai Lynch
	VWR-19505
    STORM-1902
Zana Kohime
Zaren Alexander
Zarkonnen Decosta
	VWR-253
Zeja Pyle
ZenMondo Wormser
Zi Ree
	SH-489
	VWR-423
	VWR-671
	VWR-682
	VWR-684
	VWR-9127
	VWR-1140
	VWR-24017
	VWR-25588
	STORM-1790
	STORM-1842
Zipherius Turas
	VWR-76
	VWR-77
Zoex Flanagan
<|MERGE_RESOLUTION|>--- conflicted
+++ resolved
@@ -722,14 +722,11 @@
 	STORM-2030
 	STORM-2034
 	STORM-2018
-<<<<<<< HEAD
 	STORM-2086
+	STORM-2085
 	STORM-2088
 	STORM-2094
 	STORM-2099
-=======
-	STORM-2085
->>>>>>> 110ad011
 Kadah Coba
 	STORM-1060
     STORM-1843
