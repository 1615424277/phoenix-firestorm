--- conflicted
+++ resolved
@@ -757,11 +757,8 @@
 MartinRJ Fayray
     STORM-1844
     STORM-1845
-<<<<<<< HEAD
+    STORM-1911
     STORM-1934
-=======
-    STORM-1911
->>>>>>> 005cd402
 Matthew Anthony
 Matthew Dowd
 	VWR-1344
