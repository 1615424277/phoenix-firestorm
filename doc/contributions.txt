Linden Lab would like to acknowledge contributions from the
following residents. The Second Life resident name is given below,
along with the issue identifiers to which they have contributed.

45ms Zhong
Able Whitman
	VWR-650
	VWR-1460
	VWR-1691
	VWR-1735
	VWR-1813
Adam Marker
	VWR-2755
Adeon Writer
Aeonix Aeon
Agathos Frascati
	CT-246
	CT-317
	CT-352
Ai Austin
Aiko Ying
Aimee Trescothick
	SNOW-227
	SNOW-570
	SNOW-572
	SNOW-575
	STORM-1315
	VWR-3321
	VWR-3336
	VWR-3903
	VWR-4083
	VWR-4106
	VWR-5308
	VWR-6348
	VWR-6358
	VWR-6360
	VWR-6432
	VWR-6550
	VWR-6583
	VWR-6482
	VWR-6918
	VWR-7109
	VWR-7383
	VWR-7800
	VWR-8008
	VWR-8341
	VWR-8430
	VWR-8482
	VWR-9255
	VWR-10717
	VWR-10990
	VWR-11100
	VWR-11111
	VWR-11844
	VWR-12631
	VWR-12696
	VWR-12748
	VWR-13221
	VWR-14087
	VWR-14267
	VWR-14278
	VWR-14711
	VWR-14712
	VWR-15454
Alejandro Rosenthal
	VWR-1184
Aleric Inglewood
	OPEN-38
	SNOW-240
	SNOW-522
	SNOW-626
	SNOW-756
	SNOW-764
	SNOW-800
	VWR-10001
	VWR-10579
	VWR-10759
	VWR-10837
	VWR-12691
	VWR-12984
	VWR-13040
	VWR-13996
	VWR-14426
	VWR-24247
	VWR-25654
	VWR-24251
	VWR-24252
	VWR-24254
	VWR-24261
	VWR-24315
	VWR-24317
	VWR-24320
	VWR-24321
	VWR-24337
 	VWR-24354
	VWR-24366
	VWR-24519
	VWR-24520
	SNOW-84
	SNOW-477
	SNOW-744
	SNOW-766
	STORM-163
	STORM-955
	STORM-960
	STORM-1793
Ales Beaumont
	VWR-9352
	SNOW-240
Alexandrea Fride
    STORM-255
	STORM-960
	STORM-1459
Alissa Sabre
	VWR-81
	VWR-83
	VWR-109
	VWR-157
	VWR-171
	VWR-177
	VWR-213
	VWR-250
	VWR-251
	VWR-286
	VWR-414
	VWR-415
	VWR-459
	VWR-606
	VWR-652
	VWR-738
	VWR-1109
	VWR-1351
	VWR-1353
	VWR-1410
	VWR-1843
	VWR-2116
	VWR-2826
	VWR-3290
	VWR-3410
	VWR-3857
	VWR-4010
	VWR-5575
	VWR-5717
	VWR-5929
	VWR-6384
	VWR-6385
	VWR-6386
	VWR-6430
	VWR-6858
	VWR-6668
	VWR-7086
	VWR-7087
	VWR-7153
	VWR-7168
	VWR-9190
	VWR-10728
	VWR-11172
	VWR-12569
	VWR-12617
	VWR-12620
	VWR-12789
	SNOW-322
    STORM-1723
Alliez Mysterio
Angus Boyd
	VWR-592
Ann Congrejo
	CT-193
Annie Milestone
Annika Genezzia
Ansariel Hiller
	STORM-1101
	VWR-25480
	VWR-26150
	STORM-1685
	STORM-1713
	STORM-1899
	STORM-1932
	STORM-1933
	MAINT-2368
	STORM-1931
	MAINT-2773
Aralara Rajal
Arare Chantilly
	CHUIBUG-191
Ardy Lay
	STORM-859
	VWR-19499
	VWR-24917
Argent Stonecutter
	VWR-68
ArminWeatherHax
	STORM-1532
Armin Weatherwax
	VWR-8436
ArminasX Saiman
Arya Braveheart
Asaeda Meltingdots
Asturkon Jua
Asuka Neely
	VWR-3434
	VWR-8179
Aura Dirval
Avallyn Oakleaf
Avatar Quinzet
BabyA Littlething
Bacchus Ireto
Balp Allen
	VWR-4157
Bazaar
Be Holder
	SNOW-322
	SNOW-397
Beansy Twine
Benja Kepler
	VWR-746
Benjamin Bigdipper
Beth Walcher
Bezilon Kasei
Biancaluce Robbiani
	CT-225
	CT-226
	CT-227
	CT-228
	CT-229
	CT-230
	CT-231
	CT-321
	CT-352
Bill Walach
Blakar Ogre
	VWR-418
	VWR-881
	VWR-983
	VWR-1612
	VWR-1613
	VWR-2164
blino Nakamura
	VWR-17
Blitzckreed Levenque
Borg Capalini
Boroondas Gupte
	OPEN-29
	OPEN-39
	OPEN-54
	OPEN-99
	SNOW-278
	SNOW-503
	SNOW-510
	SNOW-527
	SNOW-610
	SNOW-624
	SNOW-737
	STORM-318
	STORM-1182
	VWR-233
	VWR-20583
	VWR-25654
	VWR-20891
	VWR-23455
	VWR-24487
	VWR-26066
	VWR-26458
	WEB-262
Bryn Oh
Buckaroo Mu
Bulli Schumann
	CT-218
	CT-219
	CT-220
	CT-221
	CT-222
	CT-223
	CT-224
	CT-319
	CT-350
	CT-352
bushing Spatula
	VWR-119
	VWR-424
blakopal Galicia
Callipygian Christensen
Cap Carver
Carjay McGinnis
	VWR-3737
	VWR-4070
	VWR-4212
	VWR-6154
	VWR-9400
	VWR-9620
Carla Broek
Carr Arbenlow
Catherine Pfeffer
	VWR-1282
	VWR-8624
	VWR-10854
Cayu Cluny
Celierra Darling
	VWR-1274
	VWR-6975
Chantal Harvey
Charles Courtois
Charlie Sazaland
Cherry Cheevers
ChickyBabes Zuzu
Christopher  Organiser
Ciaran Laval
Cinder Roxley
    BUG-2326
    OPEN-185
    STORM-1703
	STORM-1948
    STORM-1888
    STORM-1958
    STORM-1952
    STORM-1951
Clara Young
Coaldust Numbers
    VWR-1095
Colpo Wexler
Corinne Helendale
Corro Moseley
Coughdrop Littlething
Cron Stardust
	VWR-10579
	VWR-25120
	STORM-1075
	STORM-1919
Cypren Christenson
	STORM-417
Dante Tucker
Dale Glass
	VWR-120
	VWR-560
	VWR-2502
	VWR-1358
	VWR-2041
Darien Caldwell
	SH-3055
Dartagan Shepherd
Debs Regent
Decro Schmooz
Denim Kamachi
DiJodi Dubratt
Dil Spitz
Dimitrio Lewis
Dirk
Draconis Neurocam
	STORM-1259
Drew Dri
	VWR-19683
Drew Dwi
Drewan Keats
	VWR-28
	VWR-248
	VWR-412
	VWR-638
	VWR-660
Dusan Writer
Dylan Haskell
	VWR-72
Dzonatas Sol
	VWR-187
	VWR-198
	VWR-777
	VWR-878
	VWR-962
	VWR-975
	VWR-1061
	VWR-1062
	VWR-1704
	VWR-1705
	VWR-1729
	VWR-1812
Eddi Decosta
	SNOW-586
Eddy Stryker
	VWR-15
	VWR-23
	VWR-1468
	VWR-1475
Edgware Marker
Egehan Dryke
Ellla McMahon
Elric Anatine
Emma Portilo
Emmie Fairymeadow
EponymousDylan Ra
	VWR-1289
	VWR-1465
Eva Nowicka
	CT-324
	CT-352
Eva Rau
Evangelista Emerald
Faelon Swordthain
Farallon Greyskin
	VWR-2036
Feep Larsson
	VWR-447
	VWR-1314
	VWR-4444
Fiachra Lach
Flemming Congrejo
	CT-193
	CT-318
Flower Ducatillon
Fluf Fredriksson
	VWR-3450
Fremont Cunningham
	VWR-1147
FreeSL Aeon
Frenchimmo Sabra
Frontera Thor
Fury Rosewood
Gaberoonie Zanzibar
Ganymedes Costagravas
Geenz Spad
	STORM-1823
	STORM-1900
	STORM-1905
	NORSPEC-229
Gene Frostbite
GeneJ Composer
Geneko Nemeth
	CT-117
	VWR-11069
Gentle Heron
Gentle Welinder
gwampa Lomu
Giggles Littlebird
Gigs Taggart
	SVC-493
	VWR-6
	VWR-38
	VWR-71
	VWR-101
	VWR-166
	VWR-234
	VWR-315
	VWR-326
	VWR-442
	VWR-493
	VWR-1203
	VWR-1217
	VWR-1434
	VWR-1987
	VWR-2065
	VWR-2491
	VWR-2502
	VWR-2331
	VWR-5308
	VWR-8781
	VWR-8783
Ginko Bayliss
	VWR-4
Grady Echegaray
Grazer Kline
	VWR-1092
	VWR-2113
Gudmund Shepherd
	VWR-1594
	VWR-1873
Guni Greenstein
Gwyneth Llewelyn
Gypsy Tripsa
Hackshaven Harford
Ham Rambler
Hamncheese Omlet
	VWR-333
Han Shuffle
Hanglow Short
HappySmurf Papp
	CT-193
Harleen Gretzky
Hatzfeld Runo
Henri Beauchamp
	VWR-1320
	VWR-1406
	VWR-4157
herina Bode
Hikkoshi Sakai
	VWR-429
Hiro Sommambulist
	VWR-66
	VWR-67
	VWR-97
	VWR-100
	VWR-105
	VWR-118
	VWR-132
	VWR-136
	VWR-143
Hitomi Tiponi
	STORM-1741
	STORM-1862
	BUG-1067
Holger Gilruth
Horatio Freund
Hoze Menges
	VWR-255
Hydra Shaftoe
Hypatia Callisto
Hypatia Pickens
Ian Kas
	VWR-8780 (Russian localization)
	[NO JIRA] (Ukranian localization)
	CT-322
	CT-325
Identity Euler
Ima Mechanique
	OPEN-50
	OPEN-61
	OPEN-76
	STORM-959
	STORM-1175
	STORM-1708
	STORM-1855
	VWR-20553
Imnotgoing Sideways
Inma Rau
Innula Zenovka
Irene Muni
	CT-324
	CT-352
Iskar Ariantho
	VWR-1223
	VWR-11759
Iyoba Tarantal
Jacek Antonelli
	SNOW-388
	VWR-165
	VWR-188
	VWR-427
	VWR-597
	VWR-2054
	VWR-2448
	VWR-2896
	VWR-2947
	VWR-2948
	VWR-3605
	VWR-8617
Jack Abraham
Jagga Meredith
JB Kraft
	VWR-5283
	VWR-7802
Jennifer Boyle
Jeremy Marquez
Jessica Qin
Jinx Nordberg
Jo Bernandes
Jocial Sonnenkern
Joel Savard
Joghert LeSabre
	VWR-64
Jonathan Yap
	STORM-435
	STORM-523
	STORM-596
	STORM-615
	STORM-616
	STORM-643
	STORM-679
	STORM-723
	STORM-726
	STORM-737
	STORM-785
	STORM-812
	STORM-829
	STORM-844
	STORM-953
	STORM-954
	STORM-960
	STORM-869
	STORM-974
	STORM-975
	STORM-977
	STORM-979
	STORM-980
	STORM-1040
	VWR-17801
	VWR-24347
	STORM-975
	STORM-990
	STORM-1019
	STORM-844
	STORM-643
	STORM-1020
	STORM-1064
	STORM-960
	STORM-1101
	STORM-1108
	STORM-1094
	STORM-1077
	STORM-953
	STORM-1128
	STORM-956
	STORM-1095
	STORM-1236
	STORM-1259
	STORM-787
	STORM-1313
	STORM-899
	STORM-1273
	STORM-1276
	STORM-1462
	STORM-1459
	STORM-1297
	STORM-1522
	STORM-1567
	STORM-1572
	STORM-1574
	STORM-1579
	STORM-1638
	STORM-976
	STORM-1639
	STORM-910
	STORM-1653
	STORM-1642
	STORM-591
	STORM-1105
	STORM-1679
	STORM-1222
	STORM-1659
	STORM-1674
	STORM-1685
	STORM-1718
	STORM-1721
	STORM-1718
	STORM-1727
	STORM-1725
	STORM-1719
	STORM-1712
	STORM-1728
	STORM-1736
	STORM-1804
	STORM-1734
	STORM-1731
	STORM-653
	STORM-1737
	STORM-1733
	STORM-1741
	STORM-1790
	STORM-1795
	STORM-1788
	STORM-1803
	STORM-1795
	STORM-1799
	STORM-1796
	STORM-1807
	STORM-1812
	STORM-1820
	STORM-1839
	STORM-1842
	STORM-1808
	STORM-637
	STORM-1822
	STORM-1809
	STORM-1793
	STORM-1810
	STORM-1838
	STORM-1892
	STORM-1894
	STORM-1860
	STORM-1852
	STORM-1870
	STORM-1872
	STORM-1858
	STORM-1862
	STORM-1918
	STORM-1929
	STORM-1953
	OPEN-161
	STORM-1953
	STORM-1957
<<<<<<< HEAD
	OPEN-113
	STORM-1992
	STORM-1989
	STORM-1987
	STORM-1986
	STORM-1981
=======
	STORM-1993
>>>>>>> 5b40445e
Kadah Coba
	STORM-1060
    STORM-1843
Jondan Lundquist
Josef Munster
Josette Windlow
Juilan Tripsa
Juro Kothari
Justin RiversRunRed
Kage Pixel
	VWR-11
Kagehi Kohn
Kaimen Takahe
Katharine Berry
	STORM-1900
    OPEN-149
	STORM-1940
    OPEN-149
	STORM-1941
Keklily Longfall
Ken Lavender
Ken March
	CT-245
Kestral Karas
Kerutsen Sellery
	VWR-1350
Khisme Nitely
Khyota Wulluf
	VWR-2085
	VWR-8885
	VWR-9256
	VWR-9966
Kimar Coba
Kithrak Kirkorian
Kitty Barnett
	VWR-19699
	STORM-288
	STORM-799
	STORM-800
	STORM-1001
	STORM-1175
	STORM-1905
    VWR-24217
	STORM-1804
Kolor Fall
Komiko Okamoto
Korvel Noh
Kunnis Basiat
	VWR-82
	VWR-102
Lance Corrimal
	STORM-1910
	VWR-25269
Latif Khalifa
	VWR-5370
leliel Mirihi
	STORM-1100
	STORM-1602
len Starship
Lisa Lowe
	CT-218
	CT-219
	CT-220
	CT-221
	CT-222
	CT-223
	CT-224
	CT-319
Lockhart Cordoso
	VWR-108
LSL Scientist
Lamorna Proctor
Lares Carter
Larry Pixel
Laurent Bechir
Leal Choche
Lenae Munz
Lexi Frua
Lillie Cordeaux
Lilly Zenovka
Lizzy Macarthur
Luban Yiyuan
Luc Starsider
Luminous Luminos
	STORM-959
Lunita Savira
Maccus McCullough
maciek marksman
	CT-86
Madison Blanc
Maggie Darwin
Magnus Balczo
	CT-138
Malarthi Behemoth
Mallory Destiny
Malwina Dollinger
	CT-138
Manx Wharton
march Korda
	SVC-1020
Marc Claridge
Marc2 Sands
Marianne McCann
Marine Kelley
    CHUIBUG-134
    STORM-281
    STORM-1910
MartinRJ Fayray
    STORM-1844
    STORM-1845
    STORM-1911
    STORM-1934
Matthew Anthony
Matthew Dowd
	VWR-1344
	VWR-1651
	VWR-1736
	VWR-1737
	VWR-1761
	VWR-2681
Matto Destiny
Maxim RiversRunRed
McCabe Maxsted
	SNOW-387
	VWR-1318
	VWR-4065
	VWR-4826
	VWR-6518
	VWR-7827
	VWR-7877
	VWR-7893
	VWR-8080
	VWR-8454
	VWR-8689
	VWR-9007
Medhue Simoni
Mel Vanbeeck
Melinda Latynina
Mencius Watts
Michelle2 Zenovka
    STORM-477
	VWR-2652
	VWR-2662
	VWR-2834
	VWR-3749
	VWR-4022
	VWR-4331
	VWR-4506
	VWR-4981
	VWR-5082
	VWR-5659
	VWR-7831
	VWR-8885
	VWR-8889
	VWR-8310
	VWR-9499
    STORM-1060
Michi Lumin
Midian Farspire
Miles Glaz
Mindy Mathy
Minerva Memel
Mitch Wagner
Mm Alder
	SNOW-376
	VWR-197
	VWR-3777
	VWR-4232
	VWR-4794
	VWR-13578
Mo Hax
Mourna Biziou
Mr Greggan
	VWR-445
Nao Noe
naofan Teardrop
Naomah Beaumont
Nathiel Siamendes
Nber Medici
Neko Link
Netpat Igaly
Neutron Chesnokov
Newfie Pendragon
Nicholai Laviscu
Nicholaz Beresford
	VWR-132
	VWR-176
	VWR-193
	VWR-349
	VWR-353
	VWR-364
	VWR-374
	VWR-546
	VWR-691
	VWR-727
	VWR-793
	VWR-794
	VWR-802
	VWR-803
	VWR-804
	VWR-805
	VWR-807
	VWR-808
	VWR-809
	VWR-810
	VWR-823
	VWR-849
	VWR-856
	VWR-865
	VWR-869
	VWR-870
	VWR-871
	VWR-873
	VWR-908
	VWR-966
	VWR-1105
	VWR-1221
	VWR-1230
	VWR-1270
	VWR-1294
	VWR-1296
	VWR-1354
	VWR-1410
	VWR-1418
	VWR-1436
	VWR-1453
	VWR-1455
	VWR-1470
	VWR-1471
	VWR-1566
	VWR-1578
	VWR-1626
	VWR-1646
	VWR-1655
	VWR-1698
	VWR-1706
	VWR-1721
	VWR-1723
	VWR-1732
	VWR-1754
	VWR-1769
	VWR-1808
	VWR-1826
	VWR-1861
	VWR-1872
	VWR-1968
	VWR-2046
	VWR-2142
	VWR-2152
	VWR-2614
	VWR-2411
	VWR-2412
	VWR-2682
	VWR-2684
Nick Rhodes
NickyD
	MAINT-873
Nicky Dasmijn
	VWR-29228
	MAINT-873
	SUN-72
	BUG-2432
	STORM-1935
	STORM-1936
	BUG-3605
	CHUIBUG-197
	OPEN-187
	STORM-1937
	OPEN-187
Nicky Perian
	OPEN-1
	STORM-1087
	STORM-1090
	STORM-1828
Nicoladie Gymnast
Nounouch Hapmouche
	VWR-238
Ollie Kubrick
Orenj Marat
Orion Delphis
Oryx Tempel
Parvati Silverweb
Patric Mills
	VWR-2645
Paul Churchill
	VWR-20
	VWR-493
	VWR-749
	VWR-1567
	VWR-1647
	VWR-1880
	VWR-2072
Paula Innis
	VWR-30
	VWR-293
	VWR-1049
	VWR-1562
Peekay Semyorka
	VWR-7
	VWR-19
	VWR-49
	VWR-79
Peter Lameth
	VWR-7331
PeterPunk Mooney
Pixel Gausman
Pixel Scientist
Pf Shan
	CT-225
	CT-226
	CT-227
	CT-228
	CT-229
	CT-230
	CT-231
	CT-321
	SNOW-422
Polo Gufler
Pounce Teazle
princess niven
	VWR-5733
	CT-85
	CT-320
	CT-352
Professor Noarlunga
Psi Merlin
Quantum Destiny
Questar Utu
Quicksilver Hermes
RAT Quan
Radio Signals
Ralf Setsuko
RedMokum Bravin
Renault Clio
	VWR-1976
resu Ampan
	SNOW-93
Revolution Perenti
Rezit Sideways
Rich Grainger
Ringo Tuxing
	CT-225
	CT-226
	CT-227
	CT-228
	CT-229
	CT-230
	CT-231
	CT-321
Riva
Robin Cornelius
	SNOW-108
	SNOW-204
	SNOW-287
	SNOW-484
	SNOW-504
	SNOW-506
	SNOW-507
	SNOW-511
	SNOW-512
	SNOW-514
	SNOW-520
	SNOW-585
	SNOW-599
	SNOW-747
	STORM-422
	STORM-591
	STORM-960
	STORM-1019
	STORM-1095
	STORM-1128
	STORM-1459
	VWR-2488
	VWR-9557
	VWR-10579
	VWR-11128
	VWR-12533
	VWR-12587
	VWR-12758
	VWR-12763
	VWR-12995
	VWR-20911
Rosco Teardrop
Rose Evans
Rudee Voom
RufusTT Horsefly
Ryozu Kojima
	VWR-53
	VWR-287
Sachi Vixen
Sahkolihaa Contepomi
	MATBUG-102
Saii Hallard
SaintLEOlions Zimer
Salahzar Stenvaag
	CT-225
	CT-226
	CT-227
	CT-228
	CT-229
	CT-230
	CT-231
	CT-321
Samm Larkham
Sammy Frederix
	VWR-6186
Sasy Scarborough
Satanello Miami
Satomi Ahn
	STORM-501
	STORM-229
	VWR-20553
	VWR-24502
Scrim Pinion
Scrippy Scofield
	VWR-3748
Seg Baphomet
	VWR-1475
	VWR-1525
	VWR-1585
	VWR-1586
	VWR-2662
	VWR-3206
	VWR-2488
Sergen Davies
	CT-225
	CT-226
	CT-227
	CT-228
	CT-229
	CT-230
	CT-231
	CT-321
SexySteven Morrisey
Shawn Kaufmat
	SNOW-240
Sheet Spotter
Shnurui Troughton
Shyotl Kuhr
	MAINT-1138
	MAINT-2334
Siana Gearz
	STORM-960
	STORM-1088
	MAINT-1138
	MAINT-2334
sicarius Thorne
Sicarius Toxx
SignpostMarv Martin
	VWR-153
	VWR-154
	VWR-155
	VWR-218
	VWR-373
	VWR-8357
Simon Nolan
	VWR-409
Sini Nubalo
Sitearm Madonna
SLB Wirefly
Slee Mayo
    SEC-1075
snowy Sidran
Sovereign Engineer
    MAINT-2334
    OPEN-189
SpacedOut Frye
	VWR-34
	VWR-45
	VWR-57
	VWR-94
	VWR-113
	VWR-121
	VWR-123
	VWR-130
	VWR-1823
Sporked Friis
	VWR-4903
Soupa Segura
Squirrel Wood
ST Mensing
Starshine Halasy
Stevex Janus
	VWR-1182
Stickman Ingmann
Still Defiant
	VWR-207
	VWR-227
	VWR-446
Strife Onizuka
	SVC-9
	VWR-14
	VWR-74
	VWR-85
	VWR-148
	WEB-164
	VWR-183
	VWR-2265
	VWR-4111
	SNOW-691
Sudane Erato
Synystyr Texan
Takeda Terrawyng
TankMaster Finesmith
	OPEN-140
	OPEN-142
	STORM-1100
	STORM-1258
	STORM-1602
	STORM-1868
	STORM-1950
    VWR-26622
	VWR-29224
Talamasca
Tali Rosca
Tayra Dagostino
	SNOW-517
	SNOW-543
	VWR-13947
TBBle Kurosawa
	VWR-938
	VWR-941
	VWR-942
	VWR-944
	VWR-945
	SNOW-543
	VWR-1891
	VWR-1892
Teardrops Fall
	VWR-5366
Techwolf Lupindo
	SNOW-92
	SNOW-592
	SNOW-649
	SNOW-650
	SNOW-651
	SNOW-654
	SNOW-687
	SNOW-680
	SNOW-681
	SNOW-685
	SNOW-690
	SNOW-746
	VWR-12385
	VWR-20893
	OPEN-161
Templar Merlin
tenebrous pau
	VWR-247
Tezcatlipoca Bisiani
Tharax Ferraris
	VWR-605
Thickbrick Sleaford
	SNOW-207
	SNOW-390
	SNOW-421
	SNOW-462
	SNOW-586
	SNOW-592
	SNOW-635
	SNOW-743
	VWR-7109
	VWR-9287
	VWR-13483
	VWR-13947
	VWR-24420
	STORM-956
	STORM-1147
	STORM-1325
Thraxis Epsilon
	SVC-371
	VWR-383
Tiel Stonecutter
tiamat bingyi
	CT-246
Tofu Buzzard
	CTS-411
	STORM-546
	VWR-24509
	SH-2477
	STORM-1684
	STORM-1819
Tony Kembia
Tonya Souther
	STORM-1905
Torben Trautman
TouchaHoney Perhaps
TraductoresAnonimos Alter
	CT-324
Trey Reanimator
TriloByte Zanzibar
	STORM-1100
Trinity Dechou
Trinity Dejavu
Tue Torok
	CT-68
	CT-69
	CT-70
	CT-72
	CT-73
	CT-74
Twisted Laws
	SNOW-352
	STORM-466
	STORM-467
	STORM-844
	STORM-643
	STORM-954
	STORM-1103
Unlikely Quintessa
UsikuFarasi Kanarik
Vadim Bigbear
	VWR-2681
Vaalith Jinn
    STORM-64
    MATBUG-8
Vector Hastings
	VWR-8726
Veritas Raymaker
Vex Streeter
	STORM-1642
Viaticus Speculaas
Vick Forcella
Villain Baroque
Vixen Heron
	VWR-2710
	CT-88
Vixie Durant
Void Singer
Watty Berkson
Westley Schridde
Westley Streeter
Whimsy Winx
Whirly Fizzle
	STORM-1895
	VWR-29543
	MAINT-873
	STORM-1930
Whoops Babii
	VWR-631
	VWR-1640
	VWR-3340
	SNOW-667
	VWR-4800
	VWR-4802
	VWR-4804
	VWR-4805
	VWR-4806
	VWR-4808
	VWR-4809
	VWR-4811
	VWR-4815
	VWR-4816
	VWR-4818
	VWR-5659
	VWR-8291
	VWR-8292
	VWR-8293
	VWR-8294
	VWR-8295
	VWR-8296
	VWR-8297
	VWR-8298
Winter Ventura
Wilton Lundquist
	VWR-7682
Wolf Loonie
	STORM-1868
WolfPup Lowenhar
	OPEN-1
	OPEN-37
	SNOW-622
	SNOW-772
	STORM-102
	STORM-103
	STORM-143
	STORM-236
	STORM-255
	STORM-256
	STORM-288
	STORM-535
	STORM-544
	STORM-654
	STORM-674
	STORM-776
	STORM-825
	STORM-859
	STORM-1098
	VWR-20741
	VWR-20933
Wundur Primbee
Xellessanova Zenith
	STORM-1793
Xiki Luik
xstorm Radek
YongYong Francois
Zak Westminster
Zai Lynch
	VWR-19505
    STORM-1902
Zana Kohime
Zaren Alexander
Zarkonnen Decosta
	VWR-253
Zeja Pyle
ZenMondo Wormser
Zi Ree
	SH-489
	VWR-423
	VWR-671
	VWR-682
	VWR-684
	VWR-9127
	VWR-1140
	VWR-24017
	VWR-25588
	STORM-1790
	STORM-1842
Zipherius Turas
	VWR-76
	VWR-77
Zoex Flanagan




<|MERGE_RESOLUTION|>--- conflicted
+++ resolved
@@ -674,16 +674,13 @@
 	OPEN-161
 	STORM-1953
 	STORM-1957
-<<<<<<< HEAD
+	STORM-1993
 	OPEN-113
 	STORM-1992
 	STORM-1989
 	STORM-1987
 	STORM-1986
 	STORM-1981
-=======
-	STORM-1993
->>>>>>> 5b40445e
 Kadah Coba
 	STORM-1060
     STORM-1843
