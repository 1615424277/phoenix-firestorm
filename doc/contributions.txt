--- conflicted
+++ resolved
@@ -356,12 +356,9 @@
 Jonathan Yap
 	VWR-17801
 	STORM-616
-<<<<<<< HEAD
 	STORM-679
 	STORM-596
-=======
 	STORM-726
->>>>>>> 8d3f9a27
 Kage Pixel
 	VWR-11
 Ken March
