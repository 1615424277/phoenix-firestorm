Linden Lab would like to acknowledge contributions from the
following residents. The Second Life resident name is given below,
along with the issue identifiers to which they have contributed.

45ms Zhong
Able Whitman
	VWR-650
	VWR-1460
	VWR-1691
	VWR-1735
	VWR-1813
Adam Marker
	VWR-2755
Adeon Writer
Aeonix Aeon
Agathos Frascati
	CT-246
	CT-317
	CT-352
Ai Austin
Aiko Ying
Aimee Trescothick
	SNOW-227
	SNOW-570
	SNOW-572
	SNOW-575
	STORM-1315
	VWR-3321
	VWR-3336
	VWR-3903
	VWR-4083
	VWR-4106
	VWR-5308
	VWR-6348
	VWR-6358
	VWR-6360
	VWR-6432
	VWR-6550
	VWR-6583
	VWR-6482
	VWR-6918
	VWR-7109
	VWR-7383
	VWR-7800
	VWR-8008
	VWR-8341
	VWR-8430
	VWR-8482
	VWR-9255
	VWR-10717
	VWR-10990
	VWR-11100
	VWR-11111
	VWR-11844
	VWR-12631
	VWR-12696
	VWR-12748
	VWR-13221
	VWR-14087
	VWR-14267
	VWR-14278
	VWR-14711
	VWR-14712
	VWR-15454
Alejandro Rosenthal
	VWR-1184
Aleric Inglewood
	OPEN-38
	SNOW-240
	SNOW-522
	SNOW-626
	SNOW-756
	SNOW-764
	SNOW-800
	VWR-10001
	VWR-10579
	VWR-10759
	VWR-10837
	VWR-12691
	VWR-12984
	VWR-13040
	VWR-13996
	VWR-14426
	VWR-24247
	VWR-25654
	VWR-24251
	VWR-24252
	VWR-24254
	VWR-24261
	VWR-24315
	VWR-24317
	VWR-24320
	VWR-24321
	VWR-24337
 	VWR-24354
	VWR-24366
	VWR-24519
	VWR-24520
	SNOW-84
	SNOW-477
	SNOW-744
	SNOW-766
	STORM-163
	STORM-955
	STORM-960
Ales Beaumont
	VWR-9352
	SNOW-240
Alexandrea Fride
    STORM-255
	STORM-960
	STORM-1459
Alissa Sabre
	VWR-81
	VWR-83
	VWR-109
	VWR-157
	VWR-171
	VWR-177
	VWR-213
	VWR-250
	VWR-251
	VWR-286
	VWR-414
	VWR-415
	VWR-459
	VWR-606
	VWR-652
	VWR-738
	VWR-1109
	VWR-1351
	VWR-1353
	VWR-1410
	VWR-1843
	VWR-2116
	VWR-2826
	VWR-3290
	VWR-3410
	VWR-3857
	VWR-4010
	VWR-5575
	VWR-5717
	VWR-5929
	VWR-6384
	VWR-6385
	VWR-6386
	VWR-6430
	VWR-6858
	VWR-6668
	VWR-7086
	VWR-7087
	VWR-7153
	VWR-7168
	VWR-9190
	VWR-10728
	VWR-11172
	VWR-12569
	VWR-12617
	VWR-12620
	VWR-12789
	SNOW-322
Alliez Mysterio
Angus Boyd
	VWR-592
Ann Congrejo
	CT-193
Annie Milestone
Annika Genezzia
Ansariel Hiller
	STORM-1101
	VWR-25480
	VWR-26150
Aralara Rajal
Ardy Lay
	STORM-859
	VWR-19499
	VWR-24917
Argent Stonecutter
	VWR-68
ArminWeatherHax
	STORM-1532
Armin Weatherwax
	VWR-8436
ArminasX Saiman
Arya Braveheart
Asaeda Meltingdots
Asturkon Jua
Asuka Neely
	VWR-3434
	VWR-8179
Aura Dirval
Avallyn Oakleaf
Avatar Quinzet
BabyA Littlething
Bacchus Ireto
Balp Allen
	VWR-4157
Bazaar
Be Holder
	SNOW-322
	SNOW-397
Beansy Twine
Benja Kepler
	VWR-746
Benjamin Bigdipper
Beth Walcher
Bezilon Kasei
Biancaluce Robbiani
	CT-225
	CT-226
	CT-227
	CT-228
	CT-229
	CT-230
	CT-231
	CT-321
	CT-352
Bill Walach
Blakar Ogre
	VWR-418
	VWR-881
	VWR-983
	VWR-1612
	VWR-1613
	VWR-2164
blino Nakamura
	VWR-17
Blitzckreed Levenque
Borg Capalini
Boroondas Gupte
	OPEN-29
	OPEN-39
	OPEN-39
	OPEN-99
	SNOW-278
	SNOW-503
	SNOW-510
	SNOW-527
	SNOW-610
	SNOW-624
	SNOW-737
	STORM-318
	STORM-1182
	VWR-233
	VWR-20583
	VWR-25654
	VWR-20891
	VWR-23455
	VWR-24487
	VWR-26066
	VWR-26458
	WEB-262
Bryn Oh
Buckaroo Mu
Bulli Schumann
	CT-218
	CT-219
	CT-220
	CT-221
	CT-222
	CT-223
	CT-224
	CT-319
	CT-350
	CT-352
bushing Spatula
	VWR-119
	VWR-424
blakopal Galicia
Callipygian Christensen
Cap Carver
Carjay McGinnis
	VWR-3737
	VWR-4070
	VWR-4212
	VWR-6154
	VWR-9400
	VWR-9620
Carla Broek
Carr Arbenlow
Catherine Pfeffer
	VWR-1282
	VWR-8624
	VWR-10854
Cayu Cluny
Celierra Darling
	VWR-1274
	VWR-6975
Chantal Harvey
Charles Courtois
Charlie Sazaland
Cherry Cheevers
ChickyBabes Zuzu
Christopher  Organiser
Ciaran Laval
Clara Young
Coaldust Numbers
    VWR-1095
Colpo Wexler
Corinne Helendale
Corro Moseley
Coughdrop Littlething
Cron Stardust
	VWR-10579
	VWR-25120
	STORM-1075
Cypren Christenson
	STORM-417
Dante Tucker
Dale Glass
	VWR-120
	VWR-560
	VWR-2502
	VWR-1358
	VWR-2041
Darien Caldwell
Dartagan Shepherd
Debs Regent
Decro Schmooz
Denim Kamachi
DiJodi Dubratt
Dil Spitz
Dimitrio Lewis
Dirk
Draconis Neurocam
	STORM-1259
Drew Dri
	VWR-19683
Drew Dwi
Drewan Keats
	VWR-28
	VWR-248
	VWR-412
	VWR-638
	VWR-660
Dusan Writer
Dylan Haskell
	VWR-72
Dzonatas Sol
	VWR-187
	VWR-198
	VWR-777
	VWR-878
	VWR-962
	VWR-975
	VWR-1061
	VWR-1062
	VWR-1704
	VWR-1705
	VWR-1729
	VWR-1812
Eddi Decosta
	SNOW-586
Eddy Stryker
	VWR-15
	VWR-23
	VWR-1468
	VWR-1475
Edgware Marker
Egehan Dryke
Ellla McMahon
Elric Anatine
Emma Portilo
Emmie Fairymeadow
EponymousDylan Ra
	VWR-1289
	VWR-1465
Eva Nowicka
	CT-324
	CT-352
Eva Rau
Evangelista Emerald
Faelon Swordthain
Farallon Greyskin
	VWR-2036
Feep Larsson
	VWR-447
	VWR-1314
	VWR-4444
Fiachra Lach
Flemming Congrejo
	CT-193
	CT-318
Flower Ducatillon
Fluf Fredriksson
	VWR-3450
Fremont Cunningham
	VWR-1147
FreeSL Aeon
Frenchimmo Sabra
Frontera Thor
Fury Rosewood
Gaberoonie Zanzibar
Ganymedes Costagravas
Gene Frostbite
GeneJ Composer
Geneko Nemeth
	CT-117
	VWR-11069
Gentle Heron
Gentle Welinder
gwampa Lomu
Giggles Littlebird
Gigs Taggart
	SVC-493
	VWR-6
	VWR-38
	VWR-71
	VWR-101
	VWR-166
	VWR-234
	VWR-315
	VWR-326
	VWR-442
	VWR-493
	VWR-1203
	VWR-1217
	VWR-1434
	VWR-1987
	VWR-2065
	VWR-2491
	VWR-2502
	VWR-2331
	VWR-5308
	VWR-8781
	VWR-8783
Ginko Bayliss
	VWR-4
Grady Echegaray
Grazer Kline
	VWR-1092
	VWR-2113
Gudmund Shepherd
	VWR-1594
	VWR-1873
Guni Greenstein
Gwyneth Llewelyn
Gypsy Tripsa
Hackshaven Harford
Ham Rambler
Hamncheese Omlet
	VWR-333
Han Shuffle
Hanglow Short
HappySmurf Papp
	CT-193
Harleen Gretzky
Hatzfeld Runo
Henri Beauchamp
	VWR-1320
	VWR-1406
	VWR-4157
herina Bode
Hikkoshi Sakai
	VWR-429
Hiro Sommambulist
	VWR-66
	VWR-67
	VWR-97
	VWR-100
	VWR-105
	VWR-118
	VWR-132
	VWR-136
	VWR-143
Holger Gilruth
Horatio Freund
Hoze Menges
	VWR-255
Hydra Shaftoe
Hypatia Callisto
Hypatia Pickens
Ian Kas
	VWR-8780 (Russian localization)
	[NO JIRA] (Ukranian localization)
	CT-322
	CT-325
Identity Euler
Ima Mechanique
	OPEN-50
	OPEN-61
	OPEN-76
	STORM-1175
Imnotgoing Sideways
Inma Rau
Innula Zenovka
Irene Muni
	CT-324
	CT-352
Iskar Ariantho
	VWR-1223
	VWR-11759
Iyoba Tarantal
Jacek Antonelli
	SNOW-388
	VWR-165
	VWR-188
	VWR-427
	VWR-597
	VWR-2054
	VWR-2448
	VWR-2896
	VWR-2947
	VWR-2948
	VWR-3605
	VWR-8617
Jack Abraham
Jagga Meredith
JB Kraft
	VWR-5283
	VWR-7802
Jennifer Boyle
Jeremy Marquez
Jessica Qin
Jinx Nordberg
Jo Bernandes
Jocial Sonnenkern
Joel Savard
Joghert LeSabre
	VWR-64
Jonathan Yap
	STORM-435
	STORM-523
	STORM-596
	STORM-615
	STORM-616
	STORM-643
	STORM-679
	STORM-723
	STORM-726
	STORM-737
	STORM-785
	STORM-812
	STORM-829
	STORM-844
	STORM-953
	STORM-954
	STORM-960
	STORM-869
	STORM-974
	STORM-975
	STORM-977
	STORM-979
	STORM-980
	STORM-1040
	VWR-17801
	VWR-24347
	STORM-975
	STORM-990
	STORM-1019
	STORM-844
	STORM-643
	STORM-1020
	STORM-1064
	STORM-960
	STORM-1101
	STORM-1108
	STORM-1094
	STORM-1077
	STORM-953
	STORM-1128
	STORM-956
	STORM-1095
	STORM-1236
	STORM-1259
	STORM-787
	STORM-1313
	STORM-899
	STORM-1273
	STORM-1276
	STORM-1462
	STORM-1459
	STORM-1297
	STORM-1522
	STORM-1567
	STORM-1572
	STORM-1574
<<<<<<< HEAD
	STORM-1579
	STORM-1639
	STORM-910
	STORM-1642
=======
	STORM-976
>>>>>>> 5cfd34df
Kadah Coba
	STORM-1060
Jondan Lundquist
Josef Munster
Josette Windlow
Juilan Tripsa
Juro Kothari
Justin RiversRunRed
Kage Pixel
	VWR-11
Kagehi Kohn
Kaimen Takahe
Keklily Longfall
Ken Lavender
Ken March
	CT-245
Kestral Karas
Kerutsen Sellery
	VWR-1350
Khisme Nitely
Khyota Wulluf
	VWR-2085
	VWR-8885
	VWR-9256
	VWR-9966
Kimar Coba
Kithrak Kirkorian
Kitty Barnett
	VWR-19699
	STORM-288
	STORM-799
	STORM-800
	STORM-1001
	STORM-1175
    VWR-24217
Kolor Fall
Komiko Okamoto
Korvel Noh
Kunnis Basiat
	VWR-82
	VWR-102
Lance Corrimal
	VWR-25269
Latif Khalifa
	VWR-5370
leliel Mirihi
	STORM-1100
	STORM-1602
len Starship
Lisa Lowe
	CT-218
	CT-219
	CT-220
	CT-221
	CT-222
	CT-223
	CT-224
	CT-319
Lockhart Cordoso
	VWR-108
LSL Scientist
Lamorna Proctor
Lares Carter
Larry Pixel
Laurent Bechir
Leal Choche
Lenae Munz
Lexi Frua
Lillie Cordeaux
Lilly Zenovka
Lizzy Macarthur
Luban Yiyuan
Luc Starsider
Lunita Savira
Maccus McCullough
maciek marksman
	CT-86
Madison Blanc
Maggie Darwin
Magnus Balczo
	CT-138
Malarthi Behemoth
Mallory Destiny
Malwina Dollinger
	CT-138
Manx Wharton
march Korda
	SVC-1020
Marc Claridge
Marc2 Sands
Marianne McCann
Marine Kelley
    STORM-281
Matthew Anthony
Matthew Dowd
	VWR-1344
	VWR-1651
	VWR-1736
	VWR-1737
	VWR-1761
	VWR-2681
Matto Destiny
Maxim RiversRunRed
McCabe Maxsted
	SNOW-387
	VWR-1318
	VWR-4065
	VWR-4826
	VWR-6518
	VWR-7827
	VWR-7877
	VWR-7893
	VWR-8080
	VWR-8454
	VWR-8689
	VWR-9007
Medhue Simoni
Mel Vanbeeck
Melinda Latynina
Mencius Watts
Michelle2 Zenovka
    STORM-477
	VWR-2652
	VWR-2662
	VWR-2834
	VWR-3749
	VWR-4022
	VWR-4331
	VWR-4506
	VWR-4981
	VWR-5082
	VWR-5659
	VWR-7831
	VWR-8885
	VWR-8889
	VWR-8310
	VWR-9499
    STORM-1060
Michi Lumin
Midian Farspire
Miles Glaz
Mindy Mathy
Minerva Memel
Mitch Wagner
Mm Alder
	SNOW-376
	VWR-197
	VWR-3777
	VWR-4232
	VWR-4794
	VWR-13578
Mo Hax
Mourna Biziou
Mr Greggan
	VWR-445
Nao Noe
naofan Teardrop
Naomah Beaumont
Nathiel Siamendes
Nber Medici
Neko Link
Netpat Igaly
Neutron Chesnokov
Newfie Pendragon
Nicholai Laviscu
Nicholaz Beresford
	VWR-132
	VWR-176
	VWR-193
	VWR-349
	VWR-353
	VWR-364
	VWR-374
	VWR-546
	VWR-691
	VWR-727
	VWR-793
	VWR-794
	VWR-802
	VWR-803
	VWR-804
	VWR-805
	VWR-807
	VWR-808
	VWR-809
	VWR-810
	VWR-823
	VWR-849
	VWR-856
	VWR-865
	VWR-869
	VWR-870
	VWR-871
	VWR-873
	VWR-908
	VWR-966
	VWR-1105
	VWR-1221
	VWR-1230
	VWR-1270
	VWR-1294
	VWR-1296
	VWR-1354
	VWR-1410
	VWR-1418
	VWR-1436
	VWR-1453
	VWR-1455
	VWR-1470
	VWR-1471
	VWR-1566
	VWR-1578
	VWR-1626
	VWR-1646
	VWR-1655
	VWR-1698
	VWR-1706
	VWR-1721
	VWR-1723
	VWR-1732
	VWR-1754
	VWR-1769
	VWR-1808
	VWR-1826
	VWR-1861
	VWR-1872
	VWR-1968
	VWR-2046
	VWR-2142
	VWR-2152
	VWR-2614
	VWR-2411
	VWR-2412
	VWR-2682
	VWR-2684
Nick Rhodes
Nicky Perian
	OPEN-1
	STORM-1087
	STORM-1090
Nicoladie Gymnast
Nounouch Hapmouche
	VWR-238
Ollie Kubrick
Orenj Marat
Orion Delphis
Oryx Tempel
Parvati Silverweb
Patric Mills
	VWR-2645
Paul Churchill
	VWR-20
	VWR-493
	VWR-749
	VWR-1567
	VWR-1647
	VWR-1880
	VWR-2072
Paula Innis
	VWR-30
	VWR-293
	VWR-1049
	VWR-1562
Peekay Semyorka
	VWR-7
	VWR-19
	VWR-49
	VWR-79
Peter Lameth
	VWR-7331
PeterPunk Mooney
Pixel Gausman
Pixel Scientist
Pf Shan
	CT-225
	CT-226
	CT-227
	CT-228
	CT-229
	CT-230
	CT-231
	CT-321
	SNOW-422
Polo Gufler
Pounce Teazle
princess niven
	VWR-5733
	CT-85
	CT-320
	CT-352
Professor Noarlunga
Psi Merlin
Quantum Destiny
Questar Utu
Quicksilver Hermes
RAT Quan
Radio Signals
Ralf Setsuko
RedMokum Bravin
Renault Clio
	VWR-1976
resu Ampan
	SNOW-93
Revolution Perenti
Rezit Sideways
Rich Grainger
Ringo Tuxing
	CT-225
	CT-226
	CT-227
	CT-228
	CT-229
	CT-230
	CT-231
	CT-321
Riva
Robin Cornelius
	SNOW-108
	SNOW-204
	SNOW-287
	SNOW-484
	SNOW-504
	SNOW-506
	SNOW-507
	SNOW-511
	SNOW-512
	SNOW-514
	SNOW-520
	SNOW-585
	SNOW-599
	SNOW-747
	STORM-422
	STORM-960
	STORM-1019
	STORM-1095
	STORM-1128
	STORM-1459
	VWR-2488
	VWR-9557
	VWR-10579
	VWR-11128
	VWR-12533
	VWR-12587
	VWR-12758
	VWR-12763
	VWR-12995
	VWR-20911
Rosco Teardrop
Rose Evans
Rudee Voom
RufusTT Horsefly
Ryozu Kojima
	VWR-53
	VWR-287
Sachi Vixen
Sahkolihaa Contepomi
Saii Hallard
SaintLEOlions Zimer
Salahzar Stenvaag
	CT-225
	CT-226
	CT-227
	CT-228
	CT-229
	CT-230
	CT-231
	CT-321
Samm Larkham
Sammy Frederix
	VWR-6186
Sasy Scarborough
Satanello Miami
Satomi Ahn
	STORM-501
	STORM-229
	VWR-24502
Scrim Pinion
Scrippy Scofield
	VWR-3748
Seg Baphomet
	VWR-1475
	VWR-1525
	VWR-1585
	VWR-1586
	VWR-2662
	VWR-3206
	VWR-2488
Sergen Davies
	CT-225
	CT-226
	CT-227
	CT-228
	CT-229
	CT-230
	CT-231
	CT-321
SexySteven Morrisey
Shawn Kaufmat
	SNOW-240
Sheet Spotter
Shnurui Troughton
Siana Gearz
	STORM-960
	STORM-1088
sicarius Thorne
Sicarius Toxx
SignpostMarv Martin
	VWR-153
	VWR-154
	VWR-155
	VWR-218
	VWR-373
	VWR-8357
Simon Nolan
	VWR-409
Sini Nubalo
Sitearm Madonna
SLB Wirefly
snowy Sidran
SpacedOut Frye
	VWR-34
	VWR-45
	VWR-57
	VWR-94
	VWR-113
	VWR-121
	VWR-123
	VWR-130
	VWR-1823
Sporked Friis
	VWR-4903
Soupa Segura
Squirrel Wood
ST Mensing
Starshine Halasy
Stevex Janus
	VWR-1182
Stickman Ingmann
Still Defiant
	VWR-207
	VWR-227
	VWR-446
Strife Onizuka
	SVC-9
	VWR-14
	VWR-74
	VWR-85
	VWR-148
	WEB-164
	VWR-183
	VWR-2265
	VWR-4111
	SNOW-691
Sudane Erato
Synystyr Texan
Takeda Terrawyng
TankMaster Finesmith
	STORM-1100
	STORM-1602
	STORM-1258
    VWR-26622
Talamasca
Tali Rosca
Tayra Dagostino
	SNOW-517
	SNOW-543
	VWR-13947
TBBle Kurosawa
	VWR-938
	VWR-941
	VWR-942
	VWR-944
	VWR-945
	SNOW-543
	VWR-1891
	VWR-1892
Teardrops Fall
	VWR-5366
Techwolf Lupindo
	SNOW-92
	SNOW-592
	SNOW-649
	SNOW-650
	SNOW-651
	SNOW-654
	SNOW-687
	SNOW-680
	SNOW-681
	SNOW-685
	SNOW-690
	SNOW-746
	VWR-12385
	VWR-20893
Templar Merlin
tenebrous pau
	VWR-247
Tezcatlipoca Bisiani
Tharax Ferraris
	VWR-605
Thickbrick Sleaford
	SNOW-207
	SNOW-390
	SNOW-421
	SNOW-462
	SNOW-586
	SNOW-592
	SNOW-635
	SNOW-743
	VWR-7109
	VWR-9287
	VWR-13483
	VWR-13947
	VWR-24420
	STORM-956
	STORM-1147
	STORM-1325
Thraxis Epsilon
	SVC-371
	VWR-383
Tiel Stonecutter
tiamat bingyi
	CT-246
Tofu Buzzard
	CTS-411
	STORM-546
	VWR-24509
Tony Kembia
Torben Trautman
TouchaHoney Perhaps
TraductoresAnonimos Alter
	CT-324
Trey Reanimator
TriloByte Zanzibar
	STORM-1100
Trinity Dechou
Trinity Dejavu
Tue Torok
	CT-68
	CT-69
	CT-70
	CT-72
	CT-73
	CT-74
Twisted Laws
	SNOW-352
	STORM-466
	STORM-467
	STORM-844
	STORM-643
	STORM-954
	STORM-1103
Unlikely Quintessa
UsikuFarasi Kanarik
Vadim Bigbear
	VWR-2681
Vector Hastings
	VWR-8726
Veritas Raymaker
Vex Streeter
	STORM-1642
Viaticus Speculaas
Vick Forcella
Villain Baroque
Vixen Heron
	VWR-2710
	CT-88
Vixie Durant
Void Singer
Watty Berkson
Westley Schridde
Westley Streeter
Whimsy Winx
Whoops Babii
	VWR-631
	VWR-1640
	VWR-3340
	SNOW-667
	VWR-4800
	VWR-4802
	VWR-4804
	VWR-4805
	VWR-4806
	VWR-4808
	VWR-4809
	VWR-4811
	VWR-4815
	VWR-4816
	VWR-4818
	VWR-5659
	VWR-8291
	VWR-8292
	VWR-8293
	VWR-8294
	VWR-8295
	VWR-8296
	VWR-8297
	VWR-8298
Winter Ventura
Wilton Lundquist
	VWR-7682
WolfPup Lowenhar
	OPEN-1
	OPEN-37
	SNOW-622
	SNOW-772
	STORM-102
	STORM-103
	STORM-143
	STORM-236
	STORM-255
	STORM-256
	STORM-288
	STORM-535
	STORM-544
	STORM-654
	STORM-674
	STORM-776
	STORM-825
	STORM-859
	STORM-1098
	VWR-20741
	VWR-20933
Wundur Primbee
Xiki Luik
xstorm Radek
YongYong Francois
Zak Westminster
Zai Lynch
	VWR-19505
Zana Kohime
Zaren Alexander
Zarkonnen Decosta
	VWR-253
Zeja Pyle
ZenMondo Wormser
Zi Ree
	SH-489
	VWR-423
	VWR-671
	VWR-682
	VWR-684
	VWR-9127
	VWR-1140
	VWR-24017
	VWR-25588
Zipherius Turas
	VWR-76
	VWR-77
Zoex Flanagan



<|MERGE_RESOLUTION|>--- conflicted
+++ resolved
@@ -575,14 +575,11 @@
 	STORM-1567
 	STORM-1572
 	STORM-1574
-<<<<<<< HEAD
 	STORM-1579
+	STORM-976
 	STORM-1639
 	STORM-910
 	STORM-1642
-=======
-	STORM-976
->>>>>>> 5cfd34df
 Kadah Coba
 	STORM-1060
 Jondan Lundquist
