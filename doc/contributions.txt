--- conflicted
+++ resolved
@@ -678,8 +678,8 @@
 	OPEN-161
 	STORM-1953
 	STORM-1957
-<<<<<<< HEAD
 	STORM-1993
+	STORM-1980
 	OPEN-113
 	STORM-1975
 	STORM-1982
@@ -691,9 +691,6 @@
 	STORM-1987
 	STORM-1986
 	STORM-1981
-=======
-	STORM-1980
->>>>>>> 24c5ac74
 Kadah Coba
 	STORM-1060
     STORM-1843
