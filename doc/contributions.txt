Linden Lab would like to acknowledge source code contributions from the
following residents. The Second Life resident name is given below,
along with the issue identifier corresponding to the patches we've
received from them. To see more about these contributions, visit the
browsable version: http://wiki.secondlife.com/wiki/Source_contributions

Able Whitman
	VWR-650
	VWR-1460
	VWR-1691
	VWR-1735
	VWR-1813
Adam Marker
	VWR-2755
Agathos Frascati
	CT-246
	CT-317
	CT-352
Aimee Trescothick
	SNOW-227
	SNOW-570
	SNOW-572
	SNOW-575
	VWR-3321
	VWR-3336
	VWR-3903
	VWR-4083
	VWR-4106
	VWR-5308
	VWR-6348
	VWR-6358
	VWR-6360
	VWR-6432
	VWR-6550
	VWR-6583
	VWR-6482
	VWR-6918
	VWR-7109
	VWR-7383
	VWR-7800
	VWR-8008
	VWR-8341
	VWR-8430
	VWR-8482
	VWR-9255
	VWR-10717
	VWR-10990
	VWR-11100
	VWR-11111
	VWR-11844
	VWR-12631
	VWR-12696
	VWR-12748
	VWR-13221
	VWR-14087
	VWR-14267
	VWR-14278
	VWR-14711
	VWR-14712
	VWR-15454
Alejandro Rosenthal
	VWR-1184
Aleric Inglewood
	SNOW-240
	SNOW-522
	SNOW-626
	SNOW-756
	SNOW-764
	VWR-10001
	VWR-10579
	VWR-10759
	VWR-10837
	VWR-12691
	VWR-12984
	VWR-13996
	VWR-14426
	VWR-24247
	VWR-24251
	VWR-24252
	VWR-24254
	VWR-24261
	SNOW-84
	SNOW-477
	SNOW-744
	SNOW-766
	STORM-163
Ales Beaumont
	VWR-9352
	SNOW-240
Alexandrea Fride
    STORM-255
Alissa Sabre
	VWR-81
	VWR-83
	VWR-109
	VWR-157
	VWR-171
	VWR-177
	VWR-213
	VWR-250
	VWR-251
	VWR-286
	VWR-414
	VWR-415
	VWR-459
	VWR-606
	VWR-652
	VWR-738
	VWR-1109
	VWR-1351
	VWR-1353
	VWR-1410
	VWR-1843
	VWR-2116
	VWR-2826
	VWR-3290
	VWR-3410
	VWR-3857
	VWR-4010
	VWR-5575
	VWR-5717
	VWR-5929
	VWR-6384
	VWR-6385
	VWR-6386
	VWR-6430
	VWR-6858
	VWR-6668
	VWR-7086
	VWR-7087
	VWR-7153
	VWR-7168
	VWR-9190
	VWR-10728
	VWR-11172
	VWR-12569
	VWR-12617
	VWR-12620
	VWR-12789
	SNOW-322
Angus Boyd
	VWR-592
Ann Congrejo
	CT-193
Ardy Lay
	VWR-19499
Argent Stonecutter
	VWR-68
Armin Weatherwax
	VWR-8436
Asuka Neely
	VWR-3434
	VWR-8179
Balp Allen
	VWR-4157
Be Holder
	SNOW-322
	SNOW-397
Benja Kepler
	VWR-746
Biancaluce Robbiani
	CT-225
	CT-226
	CT-227
	CT-228
	CT-229
	CT-230
	CT-231
	CT-321
	CT-352
Blakar Ogre
	VWR-418
	VWR-881
	VWR-983
	VWR-1612
	VWR-1613
	VWR-2164
blino Nakamura
	VWR-17
Boroondas Gupte
	SNOW-278
	SNOW-503
	SNOW-510
	SNOW-527
	SNOW-610
	SNOW-624
	SNOW-737
	STORM-318
	VWR-233
	VWR-20583
	VWR-20891
	VWR-23455
	WEB-262
Bulli Schumann
	CT-218
	CT-219
	CT-220
	CT-221
	CT-222
	CT-223
	CT-224
	CT-319
	CT-350
	CT-352
bushing Spatula
	VWR-119
	VWR-424
Carjay McGinnis
	VWR-3737
	VWR-4070
	VWR-4212
	VWR-6154
	VWR-9400
	VWR-9620
Catherine Pfeffer
	VWR-1282
	VWR-8624
	VWR-10854
Celierra Darling
	VWR-1274
	VWR-6975
Cron Stardust
	VWR-10579
Cypren Christenson
	STORM-417
Dale Glass
	VWR-120
	VWR-560
	VWR-2502
	VWR-1358
	VWR-2041
Drew Dri
	VWR-19683
Drewan Keats
	VWR-28
	VWR-248
	VWR-412
	VWR-638
	VWR-660
Dylan Haskell
	VWR-72
Dzonatas Sol
	VWR-187
	VWR-198
	VWR-777
	VWR-878
	VWR-962
	VWR-975
	VWR-1061
	VWR-1062
	VWR-1704
	VWR-1705
	VWR-1729
	VWR-1812
Eddi Decosta
	SNOW-586
Eddy Stryker
	VWR-15
	VWR-23
	VWR-1468
	VWR-1475
EponymousDylan Ra
	VWR-1289
	VWR-1465
Eva Nowicka
	CT-324
	CT-352
Farallon Greyskin
	VWR-2036
Feep Larsson
	VWR-447
	VWR-1314
	VWR-4444
Flemming Congrejo
	CT-193
	CT-318
Fluf Fredriksson
	VWR-3450
Fremont Cunningham
	VWR-1147
Geneko Nemeth
	CT-117
	VWR-11069
Gigs Taggart
	SVC-493
	VWR-6
	VWR-38
	VWR-71
	VWR-101
	VWR-166
	VWR-234
	VWR-315
	VWR-326
	VWR-442
	VWR-493
	VWR-1203
	VWR-1217
	VWR-1434
	VWR-1987
	VWR-2065
	VWR-2491
	VWR-2502
	VWR-2331
	VWR-5308
	VWR-8781
	VWR-8783
Ginko Bayliss
	VWR-4
Grazer Kline
	VWR-1092
	VWR-2113
Gudmund Shepherd
	VWR-1594
	VWR-1873
Hamncheese Omlet
	VWR-333
HappySmurf Papp
	CT-193
Henri Beauchamp
	VWR-1320
	VWR-1406
	VWR-4157
Hikkoshi Sakai
	VWR-429
Hiro Sommambulist
	VWR-66
	VWR-67
	VWR-97
	VWR-100
	VWR-105
	VWR-118
	VWR-132
	VWR-136
	VWR-143
Hoze Menges
	VWR-255
Ian Kas
	VWR-8780 (Russian localization)
	[NO JIRA] (Ukranian localization)
	CT-322
	CT-325
Irene Muni
	CT-324
	CT-352
Iskar Ariantho
	VWR-1223
	VWR-11759
Jacek Antonelli
	SNOW-388
	VWR-165
	VWR-188
	VWR-427
	VWR-597
	VWR-2054
	VWR-2448
	VWR-2896
	VWR-2947
	VWR-2948
	VWR-3605
	VWR-8617
JB Kraft
	VWR-5283
	VWR-7802
Joghert LeSabre
	VWR-64
Jonathan Yap
	STORM-596
<<<<<<< HEAD
	STORM-616
	STORM-679
	STORM-726
	STORM-812
	VWR-17801
=======
	STORM-523
	STORM-616
	STORM-679
	STORM-737
	STORM-726
	VWR-17801
	STORM-785
>>>>>>> 94fbf99a
Kage Pixel
	VWR-11
Ken March
	CT-245
Kerutsen Sellery
	VWR-1350
Khyota Wulluf
	VWR-2085
	VWR-8885
	VWR-9256
	VWR-9966
Kitty Barnett
	VWR-19699
	STORM-288
	STORM-799
	STORM-800
Kunnis Basiat
	VWR-82
	VWR-102
Latif Khalifa
	VWR-5370
Lisa Lowe
	CT-218
	CT-219
	CT-220
	CT-221
	CT-222
	CT-223
	CT-224
	CT-319
Lockhart Cordoso
	VWR-108
maciek marksman
	CT-86
Magnus Balczo
	CT-138
Malwina Dollinger
	CT-138
march Korda
	SVC-1020
Marine Kelley
    STORM-281
Matthew Dowd
	VWR-1344
	VWR-1651
	VWR-1736
	VWR-1737
	VWR-1761
	VWR-2681
McCabe Maxsted
	SNOW-387
	VWR-1318
	VWR-4065
	VWR-4826
	VWR-6518
	VWR-7827
	VWR-7877
	VWR-7893
	VWR-8080
	VWR-8454
	VWR-8689
	VWR-9007
Michelle2 Zenovka
    STORM-477
	VWR-2652
	VWR-2662
	VWR-2834
	VWR-3749
	VWR-4022
	VWR-4331
	VWR-4506
	VWR-4981
	VWR-5082
	VWR-5659
	VWR-7831
	VWR-8885
	VWR-8889
	VWR-8310
	VWR-9499
Mm Alder
	SNOW-376
	VWR-197
	VWR-3777
	VWR-4232
	VWR-4794
	VWR-13578
Mr Greggan
	VWR-445
Nicholaz Beresford
	VWR-132
	VWR-176
	VWR-193
	VWR-349
	VWR-353
	VWR-364
	VWR-374
	VWR-546
	VWR-691
	VWR-727
	VWR-793
	VWR-794
	VWR-802
	VWR-803
	VWR-804
	VWR-805
	VWR-807
	VWR-808
	VWR-809
	VWR-810
	VWR-823
	VWR-849
	VWR-856
	VWR-865
	VWR-869
	VWR-870
	VWR-871
	VWR-873
	VWR-908
	VWR-966
	VWR-1105
	VWR-1221
	VWR-1230
	VWR-1270
	VWR-1294
	VWR-1296
	VWR-1354
	VWR-1410
	VWR-1418
	VWR-1436
	VWR-1453
	VWR-1455
	VWR-1470
	VWR-1471
	VWR-1566
	VWR-1578
	VWR-1626
	VWR-1646
	VWR-1655
	VWR-1698
	VWR-1706
	VWR-1721
	VWR-1723
	VWR-1732
	VWR-1754
	VWR-1769
	VWR-1808
	VWR-1826
	VWR-1861
	VWR-1872
	VWR-1968
	VWR-2046
	VWR-2142
	VWR-2152
	VWR-2614
	VWR-2411
	VWR-2412
	VWR-2682
	VWR-2684
Nounouch Hapmouche
	VWR-238
Patric Mills
	VWR-2645
Paul Churchill
	VWR-20
	VWR-493
	VWR-749
	VWR-1567
	VWR-1647
	VWR-1880
	VWR-2072
Paula Innis
	VWR-30
	VWR-293
	VWR-1049
	VWR-1562
Peekay Semyorka
	VWR-7
	VWR-19
	VWR-49
	VWR-79
Peter Lameth
	VWR-7331
Pf Shan
	CT-225
	CT-226
	CT-227
	CT-228
	CT-229
	CT-230
	CT-231
	CT-321
	SNOW-422
princess niven
	VWR-5733
	CT-85
	CT-320
	CT-352
Renault Clio
	VWR-1976
resu Ampan
	SNOW-93
Ringo Tuxing
	CT-225
	CT-226
	CT-227
	CT-228
	CT-229
	CT-230
	CT-231
	CT-321
Robin Cornelius
	SNOW-108
	SNOW-204
	SNOW-287
	SNOW-484
	SNOW-504
	SNOW-506
	SNOW-507
	SNOW-511
	SNOW-512
	SNOW-514
	SNOW-520
	SNOW-585
	SNOW-599
	SNOW-747
	STORM-422
	VWR-2488
	VWR-9557
	VWR-10579
	VWR-11128
	VWR-12533
	VWR-12587
	VWR-12758
	VWR-12763
	VWR-12995
	VWR-20911
Ryozu Kojima
	VWR-53
	VWR-287
Salahzar Stenvaag
	CT-225
	CT-226
	CT-227
	CT-228
	CT-229
	CT-230
	CT-231
	CT-321
Sammy Frederix
	VWR-6186
Satomi Ahn
	STORM-501
	STORM-229
Scrippy Scofield
	VWR-3748
Seg Baphomet
	VWR-1475
	VWR-1525
	VWR-1585
	VWR-1586
	VWR-2662
	VWR-3206
	VWR-2488
Sergen Davies
	CT-225
	CT-226
	CT-227
	CT-228
	CT-229
	CT-230
	CT-231
	CT-321
Shawn Kaufmat
	SNOW-240
SignpostMarv Martin
	VWR-153
	VWR-154
	VWR-155
	VWR-218
	VWR-373
	VWR-8357
Simon Nolan
	VWR-409
SpacedOut Frye
	VWR-34
	VWR-45
	VWR-57
	VWR-94
	VWR-113
	VWR-121
	VWR-123
	VWR-130
	VWR-1823
Sporked Friis
	VWR-4903
Stevex Janus
	VWR-1182
Still Defiant
	VWR-207
	VWR-227
	VWR-446
Strife Onizuka
	SVC-9
	VWR-14
	VWR-74
	VWR-85
	VWR-148
	WEB-164
	VWR-183
	VWR-2265
	VWR-4111
	SNOW-691
Tayra Dagostino
	SNOW-517
	SNOW-543
	VWR-13947
TBBle Kurosawa
	VWR-938
	VWR-941
	VWR-942
	VWR-944
	VWR-945
	SNOW-543
	VWR-1891
	VWR-1892
Teardrops Fall
	VWR-5366
Techwolf Lupindo
	SNOW-92
	SNOW-592
	SNOW-649
	SNOW-650
	SNOW-651
	SNOW-654
	SNOW-687
	SNOW-680
	SNOW-681
	SNOW-685
	SNOW-690
	SNOW-746
	VWR-12385
	VWR-20893
tenebrous pau
	VWR-247
Tharax Ferraris
	VWR-605
Thickbrick Sleaford
	SNOW-207
	SNOW-390
	SNOW-421
	SNOW-462
	SNOW-586
	SNOW-592
	SNOW-635
	SNOW-743
	VWR-7109
	VWR-9287
	VWR-13483
	VWR-13947
Thraxis Epsilon
	SVC-371
	VWR-383
tiamat bingyi
	CT-246
Tofu Buzzard
	STORM-546
TraductoresAnonimos Alter
	CT-324
Tue Torok
	CT-68
	CT-69
	CT-70
	CT-72
	CT-73
	CT-74
Twisted Laws
	SNOW-352
	STORM-466
	STORM-467
Vadim Bigbear
	VWR-2681
Vector Hastings
	VWR-8726
Vixen Heron
	VWR-2710
	CT-88
Whoops Babii
	VWR-631
	VWR-1640
	VWR-3340
	SNOW-667
	VWR-4800
	VWR-4802
	VWR-4804
	VWR-4805
	VWR-4806
	VWR-4808
	VWR-4809
	VWR-4811
	VWR-4815
	VWR-4816
	VWR-4818
	VWR-5659
	VWR-8291
	VWR-8292
	VWR-8293
	VWR-8294
	VWR-8295
	VWR-8296
	VWR-8297
	VWR-8298
Wilton Lundquist
	VWR-7682
WolfPup Lowenhar
	SNOW-622
	SNOW-772
	STORM-102
	STORM-103
	STORM-143
	STORM-255
	STORM-256
	STORM-288
	STORM-535
	STORM-544
	STORM-654
	STORM-674
	STORM-776
	STORM-825
	VWR-20741
	VWR-20933
Zai Lynch
	VWR-19505
Zarkonnen Decosta
	VWR-253
Zi Ree
	VWR-423
	VWR-671
	VWR-682
	VWR-684
	VWR-9127
	VWR-1140
Zipherius Turas
	VWR-76
	VWR-77
<|MERGE_RESOLUTION|>--- conflicted
+++ resolved
@@ -365,21 +365,14 @@
 	VWR-64
 Jonathan Yap
 	STORM-596
-<<<<<<< HEAD
-	STORM-616
-	STORM-679
-	STORM-726
-	STORM-812
-	VWR-17801
-=======
 	STORM-523
 	STORM-616
 	STORM-679
 	STORM-737
 	STORM-726
+	STORM-812
 	VWR-17801
 	STORM-785
->>>>>>> 94fbf99a
 Kage Pixel
 	VWR-11
 Ken March
