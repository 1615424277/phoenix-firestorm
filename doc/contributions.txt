--- conflicted
+++ resolved
@@ -170,11 +170,8 @@
 blino Nakamura
 	VWR-17
 Boroondas Gupte
-<<<<<<< HEAD
 	CTS-320
-=======
 	CTS-323
->>>>>>> 4f388eac
 	SNOW-278
 	SNOW-503
 	SNOW-510
