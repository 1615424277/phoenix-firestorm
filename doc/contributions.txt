Linden Lab would like to acknowledge contributions from the
following residents. The Second Life resident name is given below,
along with the issue identifiers to which they have contributed.

45ms Zhong
Able Whitman
	VWR-650
	VWR-1460
	VWR-1691
	VWR-1735
	VWR-1813
Adam Marker
	VWR-2755
Adeon Writer
Aeonix Aeon
Agathos Frascati
	CT-246
	CT-317
	CT-352
Ai Austin
Aiko Ying
Aimee Trescothick
	SNOW-227
	SNOW-570
	SNOW-572
	SNOW-575
	STORM-1315
	VWR-3321
	VWR-3336
	VWR-3903
	VWR-4083
	VWR-4106
	VWR-5308
	VWR-6348
	VWR-6358
	VWR-6360
	VWR-6432
	VWR-6550
	VWR-6583
	VWR-6482
	VWR-6918
	VWR-7109
	VWR-7383
	VWR-7800
	VWR-8008
	VWR-8341
	VWR-8430
	VWR-8482
	VWR-9255
	VWR-10717
	VWR-10990
	VWR-11100
	VWR-11111
	VWR-11844
	VWR-12631
	VWR-12696
	VWR-12748
	VWR-13221
	VWR-14087
	VWR-14267
	VWR-14278
	VWR-14711
	VWR-14712
	VWR-15454
Alejandro Rosenthal
	VWR-1184
Aleric Inglewood
	OPEN-38
	SNOW-240
	SNOW-477
	SNOW-522
	SNOW-626
	SNOW-744
	SNOW-756
	SNOW-764
	SNOW-766
	SNOW-800
	VWR-10001
	VWR-10579
	VWR-10759
	VWR-10837
	VWR-12691
	VWR-12984
	VWR-13040
	VWR-13996
	VWR-14426
	VWR-24247
	VWR-25654
	VWR-24251
	VWR-24252
	VWR-24254
	VWR-24261
	VWR-24315
	VWR-24317
	VWR-24320
	VWR-24321
	VWR-24337
 	VWR-24354
	VWR-24366
	VWR-24519
	VWR-24520
	STORM-163
	STORM-864
	STORM-955
	STORM-960
	STORM-1793
Ales Beaumont
	VWR-9352
	SNOW-240
Alexandrea Fride
    STORM-255
	STORM-960
	STORM-1459
Alissa Sabre
	VWR-81
	VWR-83
	VWR-109
	VWR-157
	VWR-171
	VWR-177
	VWR-213
	VWR-250
	VWR-251
	VWR-286
	VWR-414
	VWR-415
	VWR-459
	VWR-606
	VWR-652
	VWR-738
	VWR-1109
	VWR-1351
	VWR-1353
	VWR-1410
	VWR-1843
	VWR-2116
	VWR-2826
	VWR-3290
	VWR-3410
	VWR-3857
	VWR-4010
	VWR-5575
	VWR-5717
	VWR-5929
	VWR-6384
	VWR-6385
	VWR-6386
	VWR-6430
	VWR-6858
	VWR-6668
	VWR-7086
	VWR-7087
	VWR-7153
	VWR-7168
	VWR-9190
	VWR-10728
	VWR-11172
	VWR-12569
	VWR-12617
	VWR-12620
	VWR-12789
	SNOW-322
    STORM-1723
Alliez Mysterio
Angus Boyd
	VWR-592
Ann Congrejo
	CT-193
Annie Milestone
Annika Genezzia
Ansariel Hiller
	STORM-1101
	VWR-25480
	VWR-26150
	STORM-1685
	STORM-1713
	STORM-1899
	STORM-1932
	STORM-1933
	MAINT-2368
	STORM-1931
	MAINT-2773
	STORM-2011
	MAINT-3187
	BUG-3764
	STORM-1984
	STORM-1979
	STORM-2083
	STORM-2094
	STORM-2105
	MAINT-5533
<<<<<<< HEAD
	MAINT-4677
=======
	MAINT-5756
>>>>>>> 69799b82
Aralara Rajal
Arare Chantilly
	CHUIBUG-191
Ardy Lay
	STORM-859
	VWR-19499
	VWR-24917
Argent Stonecutter
	VWR-68
ArminWeatherHax
	STORM-1532
Armin Weatherwax
	VWR-8436
ArminasX Saiman
Arya Braveheart
Asaeda Meltingdots
Asturkon Jua
Asuka Neely
	VWR-3434
	VWR-8179
Aura Dirval
Avallyn Oakleaf
Avatar Quinzet
BabyA Littlething
Bacchus Ireto
Balp Allen
	VWR-4157
Bazaar
Be Holder
	SNOW-322
	SNOW-397
Beansy Twine
Benja Kepler
	VWR-746
Benjamin Bigdipper
Beth Walcher
Bezilon Kasei
Biancaluce Robbiani
	CT-225
	CT-226
	CT-227
	CT-228
	CT-229
	CT-230
	CT-231
	CT-321
	CT-352
Bill Walach
Blakar Ogre
	VWR-418
	VWR-881
	VWR-983
	VWR-1612
	VWR-1613
	VWR-2164
blino Nakamura
	VWR-17
Blitzckreed Levenque
Borg Capalini
Boroondas Gupte
	OPEN-29
	OPEN-39
	OPEN-54
	OPEN-99
	SNOW-278
	SNOW-503
	SNOW-510
	SNOW-527
	SNOW-610
	SNOW-624
	SNOW-737
	STORM-318
	STORM-1182
	VWR-233
	VWR-20583
	VWR-25654
	VWR-20891
	VWR-23455
	VWR-24487
	VWR-26066
	VWR-26458
	WEB-262
Bryn Oh
Buckaroo Mu
Bulli Schumann
	CT-218
	CT-219
	CT-220
	CT-221
	CT-222
	CT-223
	CT-224
	CT-319
	CT-350
	CT-352
bushing Spatula
	VWR-119
	VWR-424
blakopal Galicia
Callipygian Christensen
Cap Carver
Carjay McGinnis
	VWR-3737
	VWR-4070
	VWR-4212
	VWR-6154
	VWR-9400
	VWR-9620
Carla Broek
Carr Arbenlow
Catherine Pfeffer
	VWR-1282
	VWR-8624
	VWR-10854
Cayu Cluny
Celierra Darling
	VWR-1274
	VWR-6975
Chantal Harvey
Charles Courtois
Charlie Sazaland
Cherry Cheevers
ChickyBabes Zuzu
Christopher  Organiser
Ciaran Laval
Cinder Roxley
    BUG-2326
    BUG-3863
    BUG-8786
    OPEN-185
    OPEN-282
    STORM-1703
    STORM-1948
    STORM-1831
    STORM-1888
    STORM-1958
    STORM-1952
    STORM-1951
    STORM-2035
    STORM-2036
    STORM-2037
    STORM-2053
    STORM-2105
    STORM-2113
    STORM-2098
Clara Young
Coaldust Numbers
    VWR-1095
Colpo Wexler
Corinne Helendale
Corro Moseley
Coughdrop Littlething
Cron Stardust
	VWR-10579
	VWR-25120
	STORM-1075
	STORM-1919
	STORM-1920
	OPEN-209
	STORM-2017
Cypren Christenson
	STORM-417
Dante Tucker
Dale Glass
	VWR-120
	VWR-560
	VWR-2502
	VWR-1358
	VWR-2041
Darien Caldwell
	SH-3055
Dartagan Shepherd
Debs Regent
Decro Schmooz
Denim Kamachi
DiJodi Dubratt
Dil Spitz
	MAINT-4455
Dimitrio Lewis
Dirk
Draconis Neurocam
	STORM-1259
Drew Dri
	VWR-19683
Drew Dwi
Drewan Keats
	VWR-28
	VWR-248
	VWR-412
	VWR-638
	VWR-660
Dusan Writer
Dylan Haskell
	VWR-72
Dzonatas Sol
	VWR-187
	VWR-198
	VWR-777
	VWR-878
	VWR-962
	VWR-975
	VWR-1061
	VWR-1062
	VWR-1704
	VWR-1705
	VWR-1729
	VWR-1812
Eddi Decosta
	SNOW-586
Eddy Stryker
	VWR-15
	VWR-23
	VWR-1468
	VWR-1475
Edgware Marker
Egehan Dryke
Ellla McMahon
Elric Anatine
Emma Portilo
Emmie Fairymeadow
EponymousDylan Ra
	VWR-1289
	VWR-1465
Eva Nowicka
	CT-324
	CT-352
Eva Rau
Evangelista Emerald
Faelon Swordthain
Farallon Greyskin
	VWR-2036
Feep Larsson
	VWR-447
	VWR-1314
	VWR-4444
Fiachra Lach
Flemming Congrejo
	CT-193
	CT-318
Flower Ducatillon
Fluf Fredriksson
	VWR-3450
Fremont Cunningham
	VWR-1147
FreeSL Aeon
Frenchimmo Sabra
Frontera Thor
Fury Rosewood
Gaberoonie Zanzibar
Ganymedes Costagravas
Geenz Spad
	STORM-1823
	STORM-1900
	STORM-1905
	NORSPEC-229
Gene Frostbite
GeneJ Composer
Geneko Nemeth
	CT-117
	VWR-11069
Gentle Heron
Gentle Welinder
gwampa Lomu
Giggles Littlebird
Gigs Taggart
	SVC-493
	VWR-6
	VWR-38
	VWR-71
	VWR-101
	VWR-166
	VWR-234
	VWR-315
	VWR-326
	VWR-442
	VWR-493
	VWR-1203
	VWR-1217
	VWR-1434
	VWR-1987
	VWR-2065
	VWR-2491
	VWR-2502
	VWR-2331
	VWR-5308
	VWR-8781
	VWR-8783
Ginko Bayliss
	VWR-4
Grady Echegaray
Grazer Kline
	VWR-1092
	VWR-2113
Gudmund Shepherd
	VWR-1594
	VWR-1873
Guni Greenstein
Gwyneth Llewelyn
Gypsy Tripsa
Hackshaven Harford
Ham Rambler
Hamncheese Omlet
	VWR-333
Han Shuffle
Hanglow Short
HappySmurf Papp
	CT-193
Harleen Gretzky
Hatzfeld Runo
Henri Beauchamp
	VWR-1320
	VWR-1406
	VWR-4157
herina Bode
Hikkoshi Sakai
	VWR-429
Hiro Sommambulist
	VWR-66
	VWR-67
	VWR-97
	VWR-100
	VWR-105
	VWR-118
	VWR-132
	VWR-136
	VWR-143
Hitomi Tiponi
	STORM-1741
	STORM-1862
	BUG-1067
Holger Gilruth
Horatio Freund
Hoze Menges
	VWR-255
Hydra Shaftoe
Hypatia Callisto
Hypatia Pickens
Ian Kas
	VWR-8780 (Russian localization)
	[NO JIRA] (Ukranian localization)
	CT-322
	CT-325
Identity Euler
Ima Mechanique
	OPEN-50
	OPEN-61
	OPEN-76
	STORM-959
	STORM-1175
	STORM-1708
	STORM-1831
	STORM-1832
	STORM-1855
	VWR-10791
	VWR-20553
	VWR-19213
    VWR-22401
    VWR-23739
	VWR-24766
	VWR-28065
Imnotgoing Sideways
Inma Rau
Innula Zenovka
Irene Muni
	CT-324
	CT-352
Iskar Ariantho
	VWR-1223
	VWR-11759
Iyoba Tarantal
Jacek Antonelli
	SNOW-388
	VWR-165
	VWR-188
	VWR-427
	VWR-597
	VWR-2054
	VWR-2448
	VWR-2896
	VWR-2947
	VWR-2948
	VWR-3605
	VWR-8617
Jack Abraham
Jagga Meredith
JB Kraft
	VWR-5283
	VWR-7802
Jennifer Boyle
Jeremy Marquez
Jessica Qin
Jinx Nordberg
Jo Bernandes
Jocial Sonnenkern
Joel Savard
Joghert LeSabre
	VWR-64
Jonathan Yap
	STORM-435
	STORM-523
	STORM-596
	STORM-615
	STORM-616
	STORM-643
	STORM-679
	STORM-723
	STORM-726
	STORM-737
	STORM-785
	STORM-812
	STORM-829
	STORM-844
	STORM-953
	STORM-954
	STORM-960
	STORM-869
	STORM-974
	STORM-975
	STORM-977
	STORM-979
	STORM-980
	STORM-1040
	VWR-17801
	VWR-24347
	STORM-975
	STORM-990
	STORM-1019
	STORM-844
	STORM-643
	STORM-1020
	STORM-1064
	STORM-960
	STORM-1101
	STORM-1108
	STORM-1094
	STORM-1077
	STORM-953
	STORM-1128
	STORM-956
	STORM-1095
	STORM-1236
	STORM-1259
	STORM-787
	STORM-1313
	STORM-899
	STORM-1273
	STORM-1276
	STORM-1462
	STORM-1459
	STORM-1297
	STORM-1522
	STORM-1567
	STORM-1572
	STORM-1574
	STORM-1579
	STORM-1638
	STORM-976
	STORM-1639
	STORM-910
	STORM-1653
	STORM-1642
	STORM-591
	STORM-1105
	STORM-1679
	STORM-1222
	STORM-1659
	STORM-1674
	STORM-1685
	STORM-1718
	STORM-1721
	STORM-1718
	STORM-1727
	STORM-1725
	STORM-1719
	STORM-1712
	STORM-1728
	STORM-1736
	STORM-1804
	STORM-1734
	STORM-1731
	STORM-653
	STORM-1737
	STORM-1733
	STORM-1741
	STORM-1790
	STORM-1795
	STORM-1788
	STORM-1803
	STORM-1795
	STORM-1799
	STORM-1796
	STORM-1807
	STORM-1812
	STORM-1820
	STORM-1839
	STORM-1842
	STORM-1808
	STORM-637
	STORM-1822
	STORM-1809
	STORM-1793
	STORM-1810
	STORM-68
	STORM-1838
	STORM-1892
	STORM-1894
	STORM-1860
	STORM-1852
	STORM-1870
	STORM-1872
	STORM-1858
	STORM-1862
	STORM-1918
	STORM-1915
	STORM-1929
	STORM-1953
	OPEN-161
	STORM-1953
	STORM-1957
	STORM-1993
	STORM-2017
	STORM-2007
	STORM-1980
	OPEN-113
	STORM-1975
	STORM-1982
	STORM-1975
	STORM-1987
	STORM-1982
	STORM-1992
	STORM-1989
	STORM-1987
	STORM-1986
	STORM-1981
	STORM-2015
	STORM-2031
	STORM-2030
	STORM-2034
	STORM-2018
	STORM-2082
	STORM-2086
	STORM-2085
	STORM-2088
	STORM-2094
	STORM-2099
Kadah Coba
	STORM-1060
    STORM-1843
Jondan Lundquist
Josef Munster
Josette Windlow
Juilan Tripsa
Juro Kothari
Justin RiversRunRed
Kage Pixel
	VWR-11
Kagehi Kohn
Kaimen Takahe
Katharine Berry
	STORM-1900
    OPEN-149
	STORM-1940
    OPEN-149
	STORM-1941
Keklily Longfall
Ken Lavender
Ken March
	CT-245
Kestral Karas
Kerutsen Sellery
	VWR-1350
Khisme Nitely
Khyota Wulluf
	VWR-2085
	VWR-8885
	VWR-9256
	VWR-9966
Kimar Coba
Kithrak Kirkorian
Kitty Barnett
	VWR-19699
	STORM-288
	STORM-799
	STORM-800
	STORM-1001
	STORM-1175
	STORM-1905
    VWR-24217
	STORM-1804
	MAINT-5416
Kolor Fall
Komiko Okamoto
Korvel Noh
Kunnis Basiat
	VWR-82
	VWR-102
Lance Corrimal
	STORM-1910
	VWR-25269
	STORM-2008
Latif Khalifa
	VWR-5370
leliel Mirihi
	STORM-1100
	STORM-1602
len Starship
Lisa Lowe
	CT-218
	CT-219
	CT-220
	CT-221
	CT-222
	CT-223
	CT-224
	CT-319
Lockhart Cordoso
	VWR-108
LSL Scientist
Lamorna Proctor
Lares Carter
Larry Pixel
Laurent Bechir
Leal Choche
Lenae Munz
Lexi Frua
Lillie Cordeaux
Lilly Zenovka
Lizzy Macarthur
Luban Yiyuan
Luc Starsider
Luminous Luminos
	STORM-959
Lunita Savira
Maccus McCullough
maciek marksman
	CT-86
Madison Blanc
Maggie Darwin
Magnus Balczo
	CT-138
Malarthi Behemoth
Mallory Destiny
Malwina Dollinger
	CT-138
Manx Wharton
march Korda
	SVC-1020
Marc Claridge
Marc2 Sands
Marianne McCann
Marine Kelley
    CHUIBUG-134
    STORM-281
    STORM-1910
MartinRJ Fayray
    STORM-1844
    STORM-1845
    STORM-1911
    STORM-1934
Matthew Anthony
Matthew Dowd
	VWR-1344
	VWR-1651
	VWR-1736
	VWR-1737
	VWR-1761
	VWR-2681
Matto Destiny
Maxim RiversRunRed
McCabe Maxsted
	SNOW-387
	VWR-1318
	VWR-4065
	VWR-4826
	VWR-6518
	VWR-7827
	VWR-7877
	VWR-7893
	VWR-8080
	VWR-8454
	VWR-8689
	VWR-9007
Medhue Simoni
Mel Vanbeeck
Melinda Latynina
Mencius Watts
Michelle2 Zenovka
    STORM-477
	VWR-2652
	VWR-2662
	VWR-2834
	VWR-3749
	VWR-4022
	VWR-4331
	VWR-4506
	VWR-4981
	VWR-5082
	VWR-5659
	VWR-7831
	VWR-8885
	VWR-8889
	VWR-8310
	VWR-9499
    STORM-1060
Michi Lumin
Midian Farspire
Miles Glaz
Mindy Mathy
Minerva Memel
Mitch Wagner
Mm Alder
	SNOW-376
	VWR-197
	VWR-3777
	VWR-4232
	VWR-4794
	VWR-13578
Mo Hax
Moon Metty
	STORM-2078
Mourna Biziou
Mr Greggan
	VWR-445
Nao Noe
naofan Teardrop
Naomah Beaumont
Nathiel Siamendes
Nber Medici
Neko Link
Netpat Igaly
Neutron Chesnokov
Newfie Pendragon
Nicholai Laviscu
Nicholaz Beresford
	VWR-132
	VWR-176
	VWR-193
	VWR-349
	VWR-353
	VWR-364
	VWR-374
	VWR-546
	VWR-691
	VWR-727
	VWR-793
	VWR-794
	VWR-802
	VWR-803
	VWR-804
	VWR-805
	VWR-807
	VWR-808
	VWR-809
	VWR-810
	VWR-823
	VWR-849
	VWR-856
	VWR-865
	VWR-869
	VWR-870
	VWR-871
	VWR-873
	VWR-908
	VWR-966
	VWR-1105
	VWR-1221
	VWR-1230
	VWR-1270
	VWR-1294
	VWR-1296
	VWR-1354
	VWR-1410
	VWR-1418
	VWR-1436
	VWR-1453
	VWR-1455
	VWR-1470
	VWR-1471
	VWR-1566
	VWR-1578
	VWR-1626
	VWR-1646
	VWR-1655
	VWR-1698
	VWR-1706
	VWR-1721
	VWR-1723
	VWR-1732
	VWR-1754
	VWR-1769
	VWR-1808
	VWR-1826
	VWR-1861
	VWR-1872
	VWR-1968
	VWR-2046
	VWR-2142
	VWR-2152
	VWR-2614
	VWR-2411
	VWR-2412
	VWR-2682
	VWR-2684
Nick Rhodes
NickyD
	MAINT-873
Nicky Dasmijn
	VWR-29228
	MAINT-873
	SUN-72
	BUG-2432
	STORM-1935
	STORM-1936
	BUG-3605
	CHUIBUG-197
	OPEN-187
	STORM-1937
	OPEN-187
    STORM-2010
	STORM-2082
Nicky Perian
	OPEN-1
	STORM-1087
	STORM-1090
	STORM-1828
    STORM-2080
Nicoladie Gymnast
NiranV Dean
    STORM-2040
    STORM-2042
    STORM-2043
    STORM-2044
    STORM-2045
    STORM-2046
    STORM-2047
    STORM-2048
    STORM-2049
    STORM-2050
    STORM-2051
    STORM-2052
    STORM-2057
    STORM-2058
    STORM-2059
    STORM-2060
    STORM-2061
    STORM-2063
    STORM-2065
    STORM-2066
    STORM-2068
    STORM-2073
    STORM-2076
    BUG-372
    BUG-1179
    BUG-6835
    BUG-6837
    BUG-6839
    BUG-6840
    BUG-6958
    BUG-7020
Nounouch Hapmouche
	VWR-238
Ollie Kubrick
Orenj Marat
Orion Delphis
Oryx Tempel
Parvati Silverweb
Patric Mills
	VWR-2645
Paul Churchill
	VWR-20
	VWR-493
	VWR-749
	VWR-1567
	VWR-1647
	VWR-1880
	VWR-2072
Paula Innis
	VWR-30
	VWR-293
	VWR-1049
	VWR-1562
Peekay Semyorka
	VWR-7
	VWR-19
	VWR-49
	VWR-79
Pell Smit
	MAINT-4323
	STORM-2069
	STORM-2070
	STORM-2071
	STORM-2072
Peter Lameth
	VWR-7331
PeterPunk Mooney
Pixel Gausman
Pixel Scientist
Pf Shan
	CT-225
	CT-226
	CT-227
	CT-228
	CT-229
	CT-230
	CT-231
	CT-321
	SNOW-422
Polo Gufler
Pounce Teazle
princess niven
	VWR-5733
	CT-85
	CT-320
	CT-352
Professor Noarlunga
Psi Merlin
Quantum Destiny
Questar Utu
Quicksilver Hermes
RAT Quan
Radio Signals
Ralf Setsuko
RedMokum Bravin
Renault Clio
	VWR-1976
resu Ampan
	SNOW-93
Revolution Perenti
Rezit Sideways
Rich Grainger
Ringo Tuxing
	CT-225
	CT-226
	CT-227
	CT-228
	CT-229
	CT-230
	CT-231
	CT-321
Riva
Robin Cornelius
	SNOW-108
	SNOW-204
	SNOW-287
	SNOW-484
	SNOW-504
	SNOW-506
	SNOW-507
	SNOW-511
	SNOW-512
	SNOW-514
	SNOW-520
	SNOW-585
	SNOW-599
	SNOW-747
	STORM-422
	STORM-591
	STORM-960
	STORM-1019
	STORM-1095
	STORM-1128
	STORM-1459
	VWR-2488
	VWR-9557
	VWR-10579
	VWR-11128
	VWR-12533
	VWR-12587
	VWR-12758
	VWR-12763
	VWR-12995
	VWR-20911
Rosco Teardrop
Rose Evans
Rudee Voom
RufusTT Horsefly
Ryozu Kojima
	VWR-53
	VWR-287
Sachi Vixen
Sahkolihaa Contepomi
	MATBUG-102
Saii Hallard
SaintLEOlions Zimer
Salahzar Stenvaag
	CT-225
	CT-226
	CT-227
	CT-228
	CT-229
	CT-230
	CT-231
	CT-321
Samm Larkham
Sammy Frederix
	VWR-6186
Sasy Scarborough
Satanello Miami
Satomi Ahn
	STORM-501
	STORM-229
	VWR-20553
	VWR-24502
Scrim Pinion
Scrippy Scofield
	VWR-3748
Seg Baphomet
	VWR-1475
	VWR-1525
	VWR-1585
	VWR-1586
	VWR-2662
	VWR-3206
	VWR-2488
Sergen Davies
	CT-225
	CT-226
	CT-227
	CT-228
	CT-229
	CT-230
	CT-231
	CT-321
SexySteven Morrisey
Shawn Kaufmat
	SNOW-240
Sheet Spotter
Shnurui Troughton
Shyotl Kuhr
	MAINT-1138
	MAINT-2334
Siana Gearz
	STORM-960
	STORM-1088
	MAINT-1138
	MAINT-2334
sicarius Thorne
Sicarius Toxx
SignpostMarv Martin
	VWR-153
	VWR-154
	VWR-155
	VWR-218
	VWR-373
	VWR-8357
Simon Nolan
	VWR-409
Sini Nubalo
Sitearm Madonna
SLB Wirefly
Slee Mayo
    SEC-1075
snowy Sidran
Sovereign Engineer
    MAINT-2334
    OPEN-189
    STORM-1972
    STORM-2113
    OPEN-195
    OPEN-217
    OPEN-295
    STORM-2107
SpacedOut Frye
	VWR-34
	VWR-45
	VWR-57
	VWR-94
	VWR-113
	VWR-121
	VWR-123
	VWR-130
	VWR-1823
Sporked Friis
	VWR-4903
Soupa Segura
Squirrel Wood
ST Mensing
Starshine Halasy
Stevex Janus
	VWR-1182
Stickman Ingmann
Still Defiant
	VWR-207
	VWR-227
	VWR-446
Strife Onizuka
	SVC-9
	VWR-14
	VWR-74
	VWR-85
	VWR-148
	WEB-164
	VWR-183
	VWR-2265
	VWR-4111
	SNOW-691
Sudane Erato
Synystyr Texan
Takeda Terrawyng
TankMaster Finesmith
	OPEN-140
	OPEN-142
	OPEN-154
	OPEN-295
	STORM-1100
	STORM-1258
	STORM-1602
	STORM-1868
	STORM-1950
    VWR-26622
	VWR-29224
Talamasca
Tali Rosca
Tayra Dagostino
	SNOW-517
	SNOW-543
	VWR-13947
TBBle Kurosawa
	VWR-938
	VWR-941
	VWR-942
	VWR-944
	VWR-945
	SNOW-543
	VWR-1891
	VWR-1892
Teardrops Fall
	VWR-5366
Techwolf Lupindo
	SNOW-92
	SNOW-592
	SNOW-649
	SNOW-650
	SNOW-651
	SNOW-654
	SNOW-687
	SNOW-680
	SNOW-681
	SNOW-685
	SNOW-690
	SNOW-746
	VWR-12385
	VWR-20893
	OPEN-161
Templar Merlin
tenebrous pau
	VWR-247
Tezcatlipoca Bisiani
Tharax Ferraris
	VWR-605
Thickbrick Sleaford
	SNOW-207
	SNOW-390
	SNOW-421
	SNOW-462
	SNOW-586
	SNOW-592
	SNOW-635
	SNOW-743
	VWR-7109
	VWR-9287
	VWR-13483
	VWR-13947
	VWR-24420
	STORM-956
	STORM-1147
	STORM-1325
Thraxis Epsilon
	SVC-371
	VWR-383
Tiel Stonecutter
tiamat bingyi
	CT-246
Tofu Buzzard
	CTS-411
	STORM-546
	VWR-24509
	SH-2477
	STORM-1684
	STORM-1819
    STORM-1921
    STORM-1927
    STORM-1928
Tony Kembia
Tonya Souther
	STORM-1905
	BUG-3875
	BUG-3968
Torben Trautman
TouchaHoney Perhaps
TraductoresAnonimos Alter
	CT-324
Trey Reanimator
TriloByte Zanzibar
	STORM-1100
Trinity Dechou
Trinity Dejavu
Tue Torok
	CT-68
	CT-69
	CT-70
	CT-72
	CT-73
	CT-74
Twisted Laws
	SNOW-352
	STORM-466
	STORM-467
	STORM-844
	STORM-643
	STORM-954
	STORM-1103
Unlikely Quintessa
UsikuFarasi Kanarik
Vadim Bigbear
	VWR-2681
Vaalith Jinn
    STORM-64
    MATBUG-8
Vector Hastings
	VWR-8726
Veritas Raymaker
Vex Streeter
	STORM-1642
Viaticus Speculaas
Vick Forcella
Villain Baroque
Vixen Heron
	VWR-2710
	CT-88
Vixie Durant
Void Singer
Watty Berkson
Westley Schridde
Westley Streeter
Whimsy Winx
Whirly Fizzle
	STORM-1895
	VWR-29543
	MAINT-873
	STORM-1930
	BUG-6659
	STORM-2078
Whoops Babii
	VWR-631
	VWR-1640
	VWR-3340
	SNOW-667
	VWR-4800
	VWR-4802
	VWR-4804
	VWR-4805
	VWR-4806
	VWR-4808
	VWR-4809
	VWR-4811
	VWR-4815
	VWR-4816
	VWR-4818
	VWR-5659
	VWR-8291
	VWR-8292
	VWR-8293
	VWR-8294
	VWR-8295
	VWR-8296
	VWR-8297
	VWR-8298
Winter Ventura
Wilton Lundquist
	VWR-7682
Wolf Loonie
	STORM-1868
WolfPup Lowenhar
	OPEN-1
	OPEN-37
	SNOW-622
	SNOW-772
	STORM-102
	STORM-103
	STORM-143
	STORM-236
	STORM-255
	STORM-256
	STORM-288
	STORM-535
	STORM-544
	STORM-654
	STORM-674
	STORM-776
	STORM-825
	STORM-859
	STORM-1098
	VWR-20741
	VWR-20933
Wundur Primbee
Xellessanova Zenith
	STORM-1793
Xiki Luik
xstorm Radek
YongYong Francois
Zak Westminster
Zai Lynch
	VWR-19505
    STORM-1902
Zana Kohime
Zaren Alexander
Zarkonnen Decosta
	VWR-253
Zeja Pyle
ZenMondo Wormser
Zi Ree
	SH-489
	VWR-423
	VWR-671
	VWR-682
	VWR-684
	VWR-9127
	VWR-1140
	VWR-24017
	VWR-25588
	STORM-1790
	STORM-1842
Zipherius Turas
	VWR-76
	VWR-77
Zoex Flanagan
<|MERGE_RESOLUTION|>--- conflicted
+++ resolved
@@ -189,11 +189,8 @@
 	STORM-2094
 	STORM-2105
 	MAINT-5533
-<<<<<<< HEAD
+	MAINT-5756
 	MAINT-4677
-=======
-	MAINT-5756
->>>>>>> 69799b82
 Aralara Rajal
 Arare Chantilly
 	CHUIBUG-191
