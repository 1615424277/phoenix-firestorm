--- conflicted
+++ resolved
@@ -583,15 +583,12 @@
 	STORM-1639
 	STORM-910
 	STORM-1642
-<<<<<<< HEAD
 	STORM-1105
+	STORM-1679
 	STORM-1222
 	STORM-1659
 	STORM-1674
 	STORM-1685
-=======
-	STORM-1679
->>>>>>> 93e3617e
 Kadah Coba
 	STORM-1060
 Jondan Lundquist
