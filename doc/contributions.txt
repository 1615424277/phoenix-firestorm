--- conflicted
+++ resolved
@@ -1194,11 +1194,8 @@
 	SL-18891
 	SL-18904
 	SL-18937
-<<<<<<< HEAD
 	SL-19207
-=======
 	SL-19681
->>>>>>> 25546958
 Parvati Silverweb
 Patric Mills
 	VWR-2645
