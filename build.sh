--- conflicted
+++ resolved
@@ -106,12 +106,7 @@
     # don't spew credentials into build log
     bugsplat_sh="$build_secrets_checkout/bugsplat/bugsplat.sh"
     set +x
-<<<<<<< HEAD
-    # HACK: Suppress for Mac until BugSplat fixes the Mac client API
-    if [ -r "$bugsplat_sh" -a "$arch" != "Darwin" ]
-=======
     if [ -r "$bugsplat_sh" ]
->>>>>>> 30205270
     then # show that we're doing this, just not the contents
          echo source "$bugsplat_sh"
          source "$bugsplat_sh"
