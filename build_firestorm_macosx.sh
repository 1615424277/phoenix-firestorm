--- conflicted
+++ resolved
@@ -57,11 +57,7 @@
 
 	echo "Building in progress... Check $LOG for verbose status"
 	# -sdk macosx10.6
-<<<<<<< HEAD
 	xcodebuild -project build-darwin-i386/SecondLife.xcodeproj -alltargets -configuration Release GCC_VERSION=4.2 -sdk macosx10.6 GCC_OPTIMIZATION_LEVEL=3 ARCHS=i386 GCC_ENABLE_SSE3_EXTENSIONS=YES 2>&1 | tee $LOG | grep -e "[(make.*Error)|(xcodebuild.*Error)] "
-=======
-	xcodebuild -project build-darwin-i386/SecondLife.xcodeproj -alltargets -configuration Release GCC_VERSION=4.0 GCC_OPTIMIZATION_LEVEL=3 ARCHS=i386 GCC_ENABLE_SSE3_EXTENSIONS=YES 2>&1 | tee $LOG | grep -e "[(make.*Error)|(xcodebuild.*Error)] "
->>>>>>> 00313b22
 	echo "Complete"
 fi
 popd