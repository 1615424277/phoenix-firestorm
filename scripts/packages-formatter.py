--- conflicted
+++ resolved
@@ -62,49 +62,21 @@
     # no exceptions yet, let caller read stdout
     return child.stdout
 
-<<<<<<< HEAD
-# <FS:ND> Pass -m64 down to autobuild if needed
-if len( sys.argv ) > 1 and sys.argv[1] == "-m64":
-    os.environ[ "ND_AUTOBUILD_ARCH" ] = "x64"
-# </FS:ND>
-    
-version={}
-versions=autobuild('install', '--versions')
-for line in versions:
-    pkg_info = pkg_line.match(line)
-    if pkg_info:
-        pkg = pkg_info.group(1)
-        if pkg not in version:
-            version[pkg] = pkg_info.group(2).strip()
-        elif version[pkg] != pkg_info.group(2).strip(): #<FS:ND/> Only error out if the version is duplicate and does not match.
-            sys.exit("Duplicate version for %s" % pkg)
-=======
 info=dict(versions={},    copyrights={})
 dups=dict(versions=set(), copyrights=set())
 
 def add_info(key, pkg, lines):
     if pkg not in info[key]:
         info[key][pkg] = '\n'.join(lines)
->>>>>>> 6d94bb26
-    else:
+    # <FS:Ansariel> Only add as duplicate of the version is duplicate and the copyright string does not match
+    #else:
+    elif info[key][pkg] != '\n'.join(lines):
+    # </FS:Ansariel>
         dups[key].add(pkg)
 
 versions=autobuild('install', '--versions')
 copyrights=autobuild('install', '--copyrights')
 viewer_copyright = copyrights.readline() # first line is the copyright for the viewer itself
-<<<<<<< HEAD
-for line in copyrights:
-    pkg_info = pkg_line.match(line)
-    if pkg_info:
-        pkg = pkg_info.group(1)
-        if pkg not in copyright:
-            copyright[pkg] = pkg_info.group(2).strip()
-        #else:
-        #    sys.exit("Duplicate copyright for %s" % pkg)
-    else:
-        pass
-        #sys.exit("Unrecognized --copyrights output: %s" % line)
-=======
 
 # Two different autobuild outputs, but we treat them essentially the same way:
 # populating each into a dict; each a subdict of 'info'.
@@ -146,7 +118,6 @@
         if pkgs:
             print >>sys.stderr, "Duplicate %s for %s" % (key, ", ".join(pkgs))
     sys.exit(1)
->>>>>>> 6d94bb26
 
 print "%s %s" % (args.channel, args.version)
 print viewer_copyright
