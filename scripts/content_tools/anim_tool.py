#!runpy.sh

"""\

This module contains tools for manipulating the .anim files supported
for Second Life animation upload. Note that this format is unrelated
to any non-Second Life formats of the same name.

$LicenseInfo:firstyear=2016&license=viewerlgpl$
Second Life Viewer Source Code
Copyright (C) 2016, Linden Research, Inc.

This library is free software; you can redistribute it and/or
modify it under the terms of the GNU Lesser General Public
License as published by the Free Software Foundation;
version 2.1 of the License only.

This library is distributed in the hope that it will be useful,
but WITHOUT ANY WARRANTY; without even the implied warranty of
MERCHANTABILITY or FITNESS FOR A PARTICULAR PURPOSE.  See the GNU
Lesser General Public License for more details.

You should have received a copy of the GNU Lesser General Public
License along with this library; if not, write to the Free Software
Foundation, Inc., 51 Franklin Street, Fifth Floor, Boston, MA  02110-1301  USA

Linden Research, Inc., 945 Battery Street, San Francisco, CA  94111  USA
$/LicenseInfo$
"""

import sys
import os
import struct
import StringIO
import math
import argparse
import random
from lxml import etree

U16MAX = 65535
OOU16MAX = 1.0/(float)(U16MAX)

LL_MAX_PELVIS_OFFSET = 5.0

class FilePacker(object):
    def __init__(self):
        self.data = StringIO.StringIO()
        self.offset = 0

    def write(self,filename):
        f = open(filename,"wb")
        f.write(self.data.getvalue())
        f.close()

    def pack(self,fmt,*args):
        buf = struct.pack(fmt, *args)
        self.offset += struct.calcsize(fmt)
        self.data.write(buf)

    def pack_string(self,str,size=0):
        buf = str + "\000"
        if size and (len(buf) < size):
            buf += "\000" * (size-len(buf))
        self.data.write(buf)
        
class FileUnpacker(object):
    def __init__(self, filename):
        f = open(filename,"rb")
        self.data = f.read()
        self.offset = 0

    def unpack(self,fmt):
        result = struct.unpack_from(fmt, self.data, self.offset)
        self.offset += struct.calcsize(fmt)
        return result
    
    def unpack_string(self, size=0):
        result = ""
        i = 0
        while (self.data[self.offset+i] != "\000"):
            result += self.data[self.offset+i]
            i += 1
        i += 1
        if size:
            # fixed-size field for the string
            i = size
        self.offset += i
        return result

# translated from the C++ version in lldefs.h
def llclamp(a, minval, maxval):
    if a<minval:
        return minval
    if a>maxval:
        return maxval
    return a

# translated from the C++ version in llquantize.h
def F32_to_U16(val, lower, upper):
    val = llclamp(val, lower, upper);
    # make sure that the value is positive and normalized to <0, 1>
    val -= lower;
    val /= (upper - lower);
    
    # return the U16
    return int(math.floor(val*U16MAX))

# translated from the C++ version in llquantize.h
def U16_to_F32(ival, lower, upper):
    if ival < 0 or ival > U16MAX:
        raise Exception("U16 out of range: "+ival)
    val = ival*OOU16MAX
    delta = (upper - lower)
    val *= delta
    val += lower

    max_error = delta*OOU16MAX;

    # make sure that zeroes come through as zero
    if abs(val) < max_error:
        val = 0.0
    return val; 

class BadFormat(Exception):
    pass

class RotKey(object):
    def __init__(self):
        pass

    def unpack(self, anim, fup):
        (self.time_short, ) = fup.unpack("<H")
        self.time = U16_to_F32(self.time_short, 0.0, anim.duration)
        (x,y,z) = fup.unpack("<HHH")
        self.rotation = [U16_to_F32(i, -1.0, 1.0) for i in (x,y,z)]

    def dump(self, f):
        print >>f, "    rot_key: t",self.time,"st",self.time_short,"rot",",".join([str(f) for f in self.rotation])

    def pack(self, anim, fp):
        if not hasattr(self,"time_short"):
            self.time_short = F32_to_U16(self.time, 0.0, anim.duration)
        fp.pack("<H",self.time_short)
        (x,y,z) = [F32_to_U16(v, -1.0, 1.0) for v in self.rotation]
        fp.pack("<HHH",x,y,z)
        
class PosKey(object):
    def __init__(self):
        pass

    def unpack(self, anim, fup):
        (self.time_short, ) = fup.unpack("<H")
        self.time = U16_to_F32(self.time_short, 0.0, anim.duration)
        (x,y,z) = fup.unpack("<HHH")
        self.position = [U16_to_F32(i, -LL_MAX_PELVIS_OFFSET, LL_MAX_PELVIS_OFFSET) for i in (x,y,z)]

    def dump(self, f):
        print >>f, "    pos_key: t",self.time,"pos ",",".join([str(f) for f in self.position])
        
    def pack(self, anim, fp):
        if not hasattr(self,"time_short"):
            self.time_short = F32_to_U16(self.time, 0.0, anim.duration)
        fp.pack("<H",self.time_short)
        (x,y,z) = [F32_to_U16(v, -LL_MAX_PELVIS_OFFSET, LL_MAX_PELVIS_OFFSET) for v in self.position]
        fp.pack("<HHH",x,y,z)

class Constraint(object):
    def __init__(self):
        pass

    def unpack(self, anim, fup):
        (self.chain_length, self.constraint_type) = fup.unpack("<BB")
        self.source_volume = fup.unpack_string(16)
        self.source_offset = fup.unpack("<fff")
        self.target_volume = fup.unpack_string(16)
        self.target_offset = fup.unpack("<fff")
        self.target_dir = fup.unpack("<fff")
        fmt = "<ffff"
        (self.ease_in_start, self.ease_in_stop, self.ease_out_start, self.ease_out_stop) = fup.unpack("<ffff")

    def pack(self, anim, fp):
        fp.pack("<BB", self.chain_length, self.constraint_type)
        fp.pack_string(self.source_volume, 16)
        fp.pack("<fff", *self.source_offset)
        fp.pack_string(self.target_volume, 16)
        fp.pack("<fff", *self.target_offset)
        fp.pack("<fff", *self.target_dir)
        fp.pack("<ffff", self.ease_in_start, self.ease_in_stop, self.ease_out_start, self.ease_out_stop)

    def dump(self, f):
        print >>f, "  constraint:"
        print >>f, "    chain_length",self.chain_length
        print >>f, "    constraint_type",self.constraint_type
        print >>f, "    source_volume",self.source_volume
        print >>f, "    source_offset",self.source_offset
        print >>f, "    target_volume",self.target_volume
        print >>f, "    target_offset",self.target_offset
        print >>f, "    target_dir",self.target_dir
        print >>f, "    ease_in_start",self.ease_in_start
        print >>f, "    ease_in_stop",self.ease_in_stop
        print >>f, "    ease_out_start",self.ease_out_start
        print >>f, "    ease_out_stop",self.ease_out_stop
        
class Constraints(object):
    def __init__(self):
        pass

    def unpack(self, anim, fup):
        (self.num_constraints, ) = fup.unpack("<i")
        self.constraints = []
        for i in xrange(self.num_constraints):
            constraint = Constraint()
            constraint.unpack(anim, fup)
            self.constraints.append(constraint)

    def pack(self, anim, fp):
        fp.pack("<i",self.num_constraints)
        for c in self.constraints:
            c.pack(anim,fp)

    def dump(self, f):
        print >>f, "constraints:",self.num_constraints
        for c in self.constraints:
            c.dump(f)

class PositionCurve(object):
    def __init__(self):
        self.num_pos_keys = 0
        self.keys = []

    def is_static(self):
        if self.keys:
            k0 = self.keys[0]
            for k in self.keys:
                if k.position != k0.position:
                    return False
        return True

    def unpack(self, anim, fup):
        (self.num_pos_keys, ) = fup.unpack("<i")
        self.keys = []
        for k in xrange(0,self.num_pos_keys):
            pos_key = PosKey()
            pos_key.unpack(anim, fup)
            self.keys.append(pos_key)

    def pack(self, anim, fp):
        fp.pack("<i",self.num_pos_keys)
        for k in self.keys:
            k.pack(anim, fp)

    def dump(self, f):
        print >>f, "  position_curve:"
        print >>f, "    num_pos_keys", self.num_pos_keys
        for k in xrange(0,self.num_pos_keys):
            self.keys[k].dump(f)

class RotationCurve(object):
    def __init__(self):
        self.num_rot_keys = 0
        self.keys = []

    def is_static(self):
        if self.keys:
            k0 = self.keys[0]
            for k in self.keys:
                if k.rotation != k0.rotation:
                    return False
        return True

    def unpack(self, anim, fup):
        (self.num_rot_keys, ) = fup.unpack("<i")
        self.keys = []
        for k in xrange(0,self.num_rot_keys):
            rot_key = RotKey()
            rot_key.unpack(anim, fup)
            self.keys.append(rot_key)

    def pack(self, anim, fp):
        fp.pack("<i",self.num_rot_keys)
        for k in self.keys:
            k.pack(anim, fp)

    def dump(self, f):
        print >>f, "  rotation_curve:"
        print >>f, "    num_rot_keys", self.num_rot_keys
        for k in xrange(0,self.num_rot_keys):
            self.keys[k].dump(f)
            
class JointInfo(object):
    def __init__(self):
        pass

    def unpack(self, anim, fup):
        self.joint_name = fup.unpack_string()
        (self.joint_priority, ) = fup.unpack("<i")
        self.rotation_curve = RotationCurve()
        self.rotation_curve.unpack(anim, fup)
        self.position_curve = PositionCurve()
        self.position_curve.unpack(anim, fup)

    def pack(self, anim, fp):
        fp.pack_string(self.joint_name)
        fp.pack("<i", self.joint_priority)
        self.rotation_curve.pack(anim, fp)
        self.position_curve.pack(anim, fp)

    def dump(self, f):
        print >>f, "joint:"
        print >>f, "  joint_name:",self.joint_name
        print >>f, "  joint_priority:",self.joint_priority
        self.rotation_curve.dump(f)
        self.position_curve.dump(f)

class Anim(object):
    def __init__(self, filename=None):
        if filename:
            self.read(filename)

    def read(self, filename):
        fup = FileUnpacker(filename)
        self.unpack(fup)

    # various validity checks could be added - see LLKeyframeMotion::deserialize()
    def unpack(self,fup):
        (self.version, self.sub_version, self.base_priority, self.duration) = fup.unpack("@HHhf")

        if self.version == 0 and self.sub_version == 1:
            self.old_version = True
            raise BadFormat("old version not supported")
        elif self.version == 1 and self.sub_version == 0:
            self.old_version = False
        else:
            raise BadFormat("Bad combination of version, sub_version: %d %d" % (self.version, self.sub_version))

        self.emote_name = fup.unpack_string()
        
        (self.loop_in_point, self.loop_out_point, self.loop, self.ease_in_duration, self.ease_out_duration, self.hand_pose, self.num_joints) = fup.unpack("@ffiffII")
        
        self.joints = []
        for j in xrange(0,self.num_joints):
            joint_info = JointInfo()
            joint_info.unpack(self, fup)
            self.joints.append(joint_info)
            print "unpacked joint",joint_info.joint_name
        self.constraints = Constraints()
        self.constraints.unpack(self, fup)
        self.data = fup.data
        
    def pack(self, fp):
        fp.pack("@HHhf", self.version, self.sub_version, self.base_priority, self.duration)
        fp.pack_string(self.emote_name, 0)
        fp.pack("@ffiffII", self.loop_in_point, self.loop_out_point, self.loop, self.ease_in_duration, self.ease_out_duration, self.hand_pose, self.num_joints)
        for j in self.joints:
            j.pack(anim, fp)
        self.constraints.pack(anim, fp)

    def dump(self, filename="-"):
        if filename=="-":
            f = sys.stdout
        else:
            f = open(filename,"w")
        print >>f, "versions: ", self.version, self.sub_version
        print >>f, "base_priority: ", self.base_priority
        print >>f, "duration: ", self.duration
        print >>f, "emote_name: ", self.emote_name
        print >>f, "loop_in_point: ", self.loop_in_point
        print >>f, "loop_out_point: ", self.loop_out_point
        print >>f, "loop: ", self.loop
        print >>f, "ease_in_duration: ", self.ease_in_duration
        print >>f, "ease_out_duration: ", self.ease_out_duration
        print >>f, "hand_pose", self.hand_pose
        print >>f, "num_joints", self.num_joints
        for j in self.joints:
            j.dump(f)
        self.constraints.dump(f)
       
    def write(self, filename):
        fp = FilePacker()
        self.pack(fp)
        fp.write(filename)

    def write_src_data(self, filename):
        print "write file",filename
        f = open(filename,"wb")
        f.write(self.data)
        f.close()
        
    def find_joint(self, name):
        joints = [j for j in self.joints if j.joint_name == name]
        if joints:
            return joints[0]
        else:
            return None

    def add_joint(self, name, priority):
        if not self.find_joint(name):
            j = JointInfo()
            j.joint_name = name
            j.joint_priority = priority
            j.rotation_curve = RotationCurve()
            j.position_curve = PositionCurve()
            self.joints.append(j)
            self.num_joints = len(self.joints)

    def delete_joint(self, name):
        j = self.find_joint(name)
        if j:
            if args.verbose:
                print "removing joint", name
            anim.joints.remove(j)
            anim.num_joints = len(self.joints)
        else:
            if args.verbose:
                print "joint not found to remove", name

    def summary(self):
        nj = len(self.joints)
        nz = len([j for j in self.joints if j.joint_priority > 0])
        nstatic = len([j for j in self.joints if j.rotation_curve.is_static() and j.position_curve.is_static()])
        print "summary: %d joints, non-zero priority %d, static %d" % (nj, nz, nstatic)

    def add_pos(self, joint_names, positions):
        js = [joint for joint in self.joints if joint.joint_name in joint_names]
        for j in js:
            if args.verbose:
                print "adding positions",j.joint_name,positions
            j.joint_priority = 4
            j.position_curve.num_pos_keys = len(positions)
            j.position_curve.keys = []
            for i,pos in enumerate(positions):
                key = PosKey()
                key.time = self.duration * i / (len(positions) - 1)
                key.time_short = F32_to_U16(key.time, 0.0, self.duration)
                key.position = pos
                j.position_curve.keys.append(key)

    def add_rot(self, joint_names, rotations):
        js = [joint for joint in self.joints if joint.joint_name in joint_names]
        for j in js:
            print "adding rotations",j.joint_name
            j.joint_priority = 4
            j.rotation_curve.num_rot_keys = len(rotations)
            j.rotation_curve.keys = []
            for i,pos in enumerate(rotations):
                key = RotKey()
                key.time = self.duration * i / (len(rotations) - 1)
                key.time_short = F32_to_U16(key.time, 0.0, self.duration)
                key.rotation = pos
                j.rotation_curve.keys.append(key)

def twistify(anim, joint_names, rot1, rot2):
    js = [joint for joint in anim.joints if joint.joint_name in joint_names]
    for j in js:
        print "twisting",j.joint_name
        print j.rotation_curve.num_rot_keys
        j.joint_priority = 4
        j.rotation_curve.num_rot_keys = 2
        j.rotation_curve.keys = []
        key1 = RotKey()
        key1.time_short = 0
        key1.time = U16_to_F32(key1.time_short, 0.0, anim.duration)
        key1.rotation = rot1
        key2 = RotKey()
        key2.time_short = U16MAX
        key2.time = U16_to_F32(key2.time_short, 0.0, anim.duration)
        key2.rotation = rot2
        j.rotation_curve.keys.append(key1)
        j.rotation_curve.keys.append(key2)

def float_triple(arg):
    vals = arg.split()
    if len(vals)==3:
        return [float(x) for x in vals]
    else:
        raise Exception("arg %s does not resolve to a float triple" % arg)

def get_joint_by_name(tree,name):
    if tree is None:
        return None
    matches = [elt for elt in tree.getroot().iter() if \
                   elt.get("name")==name and elt.tag in ["bone", "collision_volume", "attachment_point"]]
    if len(matches)==1:
        return matches[0]
    elif len(matches)>1:
        print "multiple matches for name",name
        return None
    else:
        return None

def get_elt_pos(elt):
    if elt.get("pos"):
        return float_triple(elt.get("pos"))
    elif elt.get("position"):
        return float_triple(elt.get("position"))
    else:
        return (0.0, 0.0, 0.0)

def resolve_joints(names, skel_tree, lad_tree):
    print "resolve joints, no_hud is",args.no_hud
    if skel_tree and lad_tree:
        all_elts = [elt for elt in skel_tree.getroot().iter()]
        all_elts.extend([elt for elt in lad_tree.getroot().iter()])
        matches = []
        for elt in all_elts:
            if elt.get("name") is None:
                continue
            #print elt.get("name"),"hud",elt.get("hud")
            if args.no_hud and elt.get("hud"):
                #print "skipping hud joint", elt.get("name")
                continue
            if elt.get("name") in names or elt.tag in names:
                matches.append(elt.get("name"))
        return list(set(matches))
    else:
        return names

if __name__ == "__main__":

    # default search location for config files is defined relative to
    # the script location; assuming they live in the same viewer repo
    pathname = os.path.dirname(sys.argv[0])        
    path_to_skel = os.path.join(os.path.abspath(pathname),"..","..","indra","newview","character")

    parser = argparse.ArgumentParser(description="process SL animations")
    parser.add_argument("--verbose", help="verbose flag", action="store_true")
    parser.add_argument("--dump", help="dump to stdout", action="store_true")
    parser.add_argument("--rot", help="specify sequence of rotations", type=float_triple, nargs="+")
    parser.add_argument("--rand_pos", help="request random positions within specified scale", type=float)
    parser.add_argument("--reset_pos", help="request original positions", action="store_true")
    parser.add_argument("--pos", help="specify sequence of positions", type=float_triple, nargs="+")
    parser.add_argument("--duration", help="specify duration", type=float)
    parser.add_argument("--loop_in", help="specify loop in time", type=float)
    parser.add_argument("--loop_out", help="specify loop out time", type=float)
    parser.add_argument("--num_pos", help="number of positions to create", type=int, default=2)
<<<<<<< HEAD
    parser.add_argument("--delete_joints", help="specify joints to be deleted", nargs="+")
    parser.add_argument("--joints", help="specify joints to be added or modified", nargs="+")
=======
    parser.add_argument("--delete_joints", help="specify joints to be deleted", nargs="+",
                        metavar="JOINT")
    parser.add_argument("--joints", help="specify joints to be added or modified", nargs="+",
                        metavar="JOINT")
>>>>>>> a84ee929
    parser.add_argument("--summary", help="print summary of the output animation", action="store_true")
    parser.add_argument("--skel", help="name of the avatar_skeleton file", default= os.path.join(path_to_skel,"avatar_skeleton.xml"))
    parser.add_argument("--lad", help="name of the avatar_lad file", default= os.path.join(path_to_skel,"avatar_lad.xml"))
    parser.add_argument("--set_version", nargs=2, type=int, help="set version and sub-version to specified values")
    parser.add_argument("--no_hud", help="omit hud joints from list of attachments", action="store_true")
    parser.add_argument("--base_priority", help="set base priority", type=int)
    parser.add_argument("--joint_priority", help="set joint priority for all joints", type=int)
    parser.add_argument("infilename", help="name of a .anim file to input")
    parser.add_argument("outfilename", nargs="?", help="name of a .anim file to output")
    args = parser.parse_args()

    print "anim_tool.py: " + " ".join(sys.argv)
    print "dump is", args.dump
    print "infilename",args.infilename,"outfilename",args.outfilename
    print "rot",args.rot
    print "pos",args.pos
    print "joints",args.joints

<<<<<<< HEAD
=======
    anim = Anim(args.infilename, args.verbose)
    skel_tree = None
    lad_tree = None
    joints = []
    if args.skel:
        skel_tree = ElementTree.parse(args.skel)
        if skel_tree is None:
            raise Error("failed to parse " + args.skel)
    if args.lad:
        lad_tree = ElementTree.parse(args.lad)
        if lad_tree is None:
            raise Error("failed to parse " + args.lad)
    if args.joints:
        joints = resolve_joints(args.joints, skel_tree, lad_tree, args.no_hud)
        if args.verbose:
            print "joints resolved to",joints
        for name in joints:
            anim.add_joint(name,0)
    if args.delete_joints:
        for name in args.delete_joints:
            anim.delete_joint(name)
    if joints and args.rot:
        anim.add_rot(joints, args.rot)
    if joints and args.pos:
        anim.add_pos(joints, args.pos)
    if joints and args.rand_pos:
        # pick a random sequence of positions for each joint specified
        for joint in joints:
            # generate a list of rand_pos triples
            pos_array = [tuple(random.uniform(-1,1) for i in xrange(3))
                         for j in xrange(args.rand_pos)]
            # close the loop by cycling back to the first entry
            pos_array.append(pos_array[0])
            anim.add_pos([joint], pos_array)
    if joints and args.reset_pos:
        for joint in joints:
            elt = get_joint_by_name(skel_tree,joint) or get_joint_by_name(lad_tree,joint)
            if elt is not None:
                anim.add_pos([joint], 2*[get_elt_pos(elt)])
            else:
                print "no elt or no pos data for",joint
    if args.set_version:
        anim.version, anim.sub_version = args.set_version
    if args.base_priority is not None:
        print "set base priority",args.base_priority
        anim.base_priority = args.base_priority
    # --joint_priority sets priority for ALL joints, not just the explicitly-
    # specified ones
    if args.joint_priority is not None:
        print "set joint priority",args.joint_priority
        for joint in anim.joints:
            joint.joint_priority = args.joint_priority
    if args.duration is not None:
        print "set duration",args.duration
        anim.duration = args.duration
    if args.loop_in is not None:
        print "set loop_in",args.loop_in
        anim.loop_in_point = args.loop_in
    if args.loop_out is not None:
        print "set loop_out",args.loop_out
        anim.loop_out_point = args.loop_out
    if args.dump:
        anim.dump("-")
    if args.summary:
        anim.summary()
    if args.outfilename:
        anim.write(args.outfilename)

if __name__ == "__main__":
>>>>>>> a84ee929
    try:
        anim = Anim(args.infilename)
        skel_tree = None
        lad_tree = None
        joints = []
        if args.skel:
            skel_tree = etree.parse(args.skel)
            if skel_tree is None:
                print "failed to parse",args.skel
                exit(1)
        if args.lad:
            lad_tree = etree.parse(args.lad)
            if lad_tree is None:
                print "failed to parse",args.lad
                exit(1)
        if args.joints:
            joints = resolve_joints(args.joints, skel_tree, lad_tree)
            if args.verbose:
                print "joints resolved to",joints
            for name in joints:
                anim.add_joint(name,0)
        if args.delete_joints:
            del_joints = resolve_joints(args.delete_joints, skel_tree, lad_tree)
            if args.verbose:
                print "delete_joints resolved to",del_joints
            for name in del_joints:
                anim.delete_joint(name)
                joints.remove(name)
        if joints and args.rot:
            anim.add_rot(joints, args.rot)
        if joints and args.pos:
            anim.add_pos(joints, args.pos)
        print "joints ",joints,"rand_pos",args.rand_pos,"num_pos",args.num_pos
        if joints and args.rand_pos is not None:
            print "rand_pos",args.rand_pos
            for joint in joints:
                pos_array = list(tuple(random.uniform(-args.rand_pos,args.rand_pos) for i in xrange(3)) for j in xrange(args.num_pos))
                pos_array.append(pos_array[0])
                anim.add_pos([joint], pos_array)
        if joints and args.reset_pos:
            for joint in joints:
                elt = get_joint_by_name(skel_tree,joint)
                if elt is None:
                    elt = get_joint_by_name(lad_tree,joint)
                if elt is not None:
                    pos_array = []
                    pos_array.append(get_elt_pos(elt))
                    pos_array.append(pos_array[0])
                    anim.add_pos([joint], pos_array)
                else:
                    print "no elt or no pos data for",joint
        if args.set_version:
            anim.version = args.set_version[0]
            anim.sub_version = args.set_version[1]
        if args.base_priority is not None:
            print "set base priority",args.base_priority
            anim.base_priority = args.base_priority
        if args.joint_priority is not None:
            print "set joint priority",args.joint_priority
            for joint in anim.joints:
                joint.joint_priority = args.joint_priority
        if args.duration is not None:
            print "set duration",args.duration
            anim.duration = args.duration
        if args.loop_in is not None:
            print "set loop_in",args.loop_in
            anim.loop_in_point = args.loop_in
        if args.loop_out is not None:
            print "set loop_out",args.loop_out
            anim.loop_out_point = args.loop_out
        if args.dump:
            anim.dump("-")
        if args.summary:
            anim.summary()
        if args.outfilename:
            anim.write(args.outfilename)
    except:
        raise
<|MERGE_RESOLUTION|>--- conflicted
+++ resolved
@@ -1,14 +1,22 @@
-#!runpy.sh
-
+#!/usr/bin/python
 """\
-
-This module contains tools for manipulating the .anim files supported
-for Second Life animation upload. Note that this format is unrelated
-to any non-Second Life formats of the same name.
-
-$LicenseInfo:firstyear=2016&license=viewerlgpl$
+@file   anim_tool.py
+@author Brad Payne, Nat Goodspeed
+@date   2015-09-15
+@brief  This module contains tools for manipulating the .anim files supported
+        for Second Life animation upload. Note that this format is unrelated
+        to any non-Second Life formats of the same name.
+
+        This code is a Python translation of the logic in
+        LLKeyframeMotion::serialize() and deserialize():
+        https://bitbucket.org/lindenlab/viewer-release/src/827a910542a9af0a39b0ca03663c02e5c83869ea/indra/llcharacter/llkeyframemotion.cpp?at=default&fileviewer=file-view-default#llkeyframemotion.cpp-1864
+        https://bitbucket.org/lindenlab/viewer-release/src/827a910542a9af0a39b0ca03663c02e5c83869ea/indra/llcharacter/llkeyframemotion.cpp?at=default&fileviewer=file-view-default#llkeyframemotion.cpp-1220
+        save that there is no support for old-style .anim files, permitting
+        simpler code.
+
+$LicenseInfo:firstyear=2015&license=viewerlgpl$
 Second Life Viewer Source Code
-Copyright (C) 2016, Linden Research, Inc.
+Copyright (C) 2015, Linden Research, Inc.
 
 This library is free software; you can redistribute it and/or
 modify it under the terms of the GNU Lesser General Public
@@ -28,63 +36,85 @@
 $/LicenseInfo$
 """
 
+import math
+import os
+import random
+from cStringIO import StringIO
+import struct
 import sys
-import os
-import struct
-import StringIO
-import math
-import argparse
-import random
-from lxml import etree
+from xml.etree import ElementTree
+
+class Error(Exception):
+    pass
+
+class BadFormat(Error):
+    """
+    Something went wrong trying to read the specified .anim file.
+    """
+    pass
+
+class ExtraneousData(BadFormat):
+    """
+    Specifically, the .anim file in question contains more data than needed.
+    This could happen if the file isn't a .anim at all, and it 'just happens'
+    to read properly otherwise -- e.g. a block of all zero bytes could look
+    like empty name strings, empty arrays etc. That could be a legitimate
+    error -- or it could be due to a sloppy tool. Break this exception out
+    separately so caller can distinguish if desired.
+    """
+    pass
 
 U16MAX = 65535
-OOU16MAX = 1.0/(float)(U16MAX)
+# One Over U16MAX, for scaling
+OOU16MAX = 1.0/float(U16MAX)
 
 LL_MAX_PELVIS_OFFSET = 5.0
 
 class FilePacker(object):
     def __init__(self):
-        self.data = StringIO.StringIO()
-        self.offset = 0
+        self.buffer = StringIO()
 
     def write(self,filename):
-        f = open(filename,"wb")
-        f.write(self.data.getvalue())
-        f.close()
+        with open(filename,"wb") as f:
+            f.write(self.buffer.getvalue())
 
     def pack(self,fmt,*args):
         buf = struct.pack(fmt, *args)
-        self.offset += struct.calcsize(fmt)
-        self.data.write(buf)
+        self.buffer.write(buf)
 
     def pack_string(self,str,size=0):
-        buf = str + "\000"
-        if size and (len(buf) < size):
-            buf += "\000" * (size-len(buf))
-        self.data.write(buf)
+        # If size == 0, caller doesn't care, just wants a terminating nul byte
+        size = size or (len(str) + 1)
+        # Nonzero size means a fixed-length field. If the passed string (plus
+        # its terminating nul) exceeds that fixed length, we'll have to
+        # truncate. But make sure we still leave room for the final nul byte!
+        str = str[:size-1]
+        # Now pad what's left of str out to 'size' with nul bytes.
+        buf = str + ("\000" * (size-len(str)))
+        self.buffer.write(buf)
         
 class FileUnpacker(object):
     def __init__(self, filename):
-        f = open(filename,"rb")
-        self.data = f.read()
+        with open(filename,"rb") as f:
+            self.buffer = f.read()
         self.offset = 0
 
     def unpack(self,fmt):
-        result = struct.unpack_from(fmt, self.data, self.offset)
+        result = struct.unpack_from(fmt, self.buffer, self.offset)
         self.offset += struct.calcsize(fmt)
         return result
     
     def unpack_string(self, size=0):
-        result = ""
-        i = 0
-        while (self.data[self.offset+i] != "\000"):
-            result += self.data[self.offset+i]
-            i += 1
-        i += 1
+        # Nonzero size means we must consider exactly the next 'size'
+        # characters in self.buffer.
         if size:
-            # fixed-size field for the string
-            i = size
-        self.offset += i
+            self.offset += size
+            # but stop at the first nul byte
+            return self.buffer[self.offset-size:self.offset].split("\000", 1)[0]
+        # Zero size means consider everything until the next nul character.
+        result = self.buffer[self.offset:].split("\000", 1)[0]
+        # don't forget to skip the nul byte too
+        self.offset += len(result) + 1
         return result
 
 # translated from the C++ version in lldefs.h
@@ -108,7 +138,7 @@
 # translated from the C++ version in llquantize.h
 def U16_to_F32(ival, lower, upper):
     if ival < 0 or ival > U16MAX:
-        raise Exception("U16 out of range: "+ival)
+        raise ValueError("U16 out of range: %s" % ival)
     val = ival*OOU16MAX
     delta = (upper - lower)
     val *= delta
@@ -121,71 +151,100 @@
         val = 0.0
     return val; 
 
-class BadFormat(Exception):
-    pass
-
 class RotKey(object):
-    def __init__(self):
-        pass
-
-    def unpack(self, anim, fup):
-        (self.time_short, ) = fup.unpack("<H")
-        self.time = U16_to_F32(self.time_short, 0.0, anim.duration)
+    def __init__(self, time, duration, rot):
+        """
+        This constructor instantiates a RotKey object from scratch, as it
+        were, converting from float time to time_short.
+        """
+        self.time = time
+        self.time_short = F32_to_U16(time, 0.0, duration) \
+                          if time is not None else None
+        self.rotation = rot
+
+    @staticmethod
+    def unpack(duration, fup):
+        """
+        This staticmethod constructs a RotKey by loadingfrom a FileUnpacker.
+        """
+        # cheat the other constructor
+        this = RotKey(None, None, None)
+        # load time_short directly from the file
+        (this.time_short, ) = fup.unpack("<H")
+        # then convert to float time
+        this.time = U16_to_F32(this.time_short, 0.0, duration)
+        # convert each coordinate of the rotation from short to float
         (x,y,z) = fup.unpack("<HHH")
-        self.rotation = [U16_to_F32(i, -1.0, 1.0) for i in (x,y,z)]
+        this.rotation = [U16_to_F32(i, -1.0, 1.0) for i in (x,y,z)]
+        return this
 
     def dump(self, f):
-        print >>f, "    rot_key: t",self.time,"st",self.time_short,"rot",",".join([str(f) for f in self.rotation])
-
-    def pack(self, anim, fp):
-        if not hasattr(self,"time_short"):
-            self.time_short = F32_to_U16(self.time, 0.0, anim.duration)
+        print >>f, "    rot_key: t %.3f" % self.time,"st",self.time_short,"rot",",".join("%.3f" % f for f in self.rotation)
+
+    def pack(self, fp):
         fp.pack("<H",self.time_short)
         (x,y,z) = [F32_to_U16(v, -1.0, 1.0) for v in self.rotation]
         fp.pack("<HHH",x,y,z)
         
 class PosKey(object):
-    def __init__(self):
-        pass
-
-    def unpack(self, anim, fup):
-        (self.time_short, ) = fup.unpack("<H")
-        self.time = U16_to_F32(self.time_short, 0.0, anim.duration)
+    def __init__(self, time, duration, pos):
+        """
+        This constructor instantiates a PosKey object from scratch, as it
+        were, converting from float time to time_short.
+        """
+        self.time = time
+        self.time_short = F32_to_U16(time, 0.0, duration) \
+                          if time is not None else None
+        self.position = pos
+
+    @staticmethod
+    def unpack(duration, fup):
+        """
+        This staticmethod constructs a PosKey by loadingfrom a FileUnpacker.
+        """
+        # cheat the other constructor
+        this = PosKey(None, None, None)
+        # load time_short directly from the file
+        (this.time_short, ) = fup.unpack("<H")
+        # then convert to float time
+        this.time = U16_to_F32(this.time_short, 0.0, duration)
+        # convert each coordinate of the rotation from short to float
         (x,y,z) = fup.unpack("<HHH")
-        self.position = [U16_to_F32(i, -LL_MAX_PELVIS_OFFSET, LL_MAX_PELVIS_OFFSET) for i in (x,y,z)]
+        this.position = [U16_to_F32(i, -LL_MAX_PELVIS_OFFSET, LL_MAX_PELVIS_OFFSET)
+                         for i in (x,y,z)]
+        return this
 
     def dump(self, f):
-        print >>f, "    pos_key: t",self.time,"pos ",",".join([str(f) for f in self.position])
+        print >>f, "    pos_key: t %.3f" % self.time,"pos ",",".join("%.3f" % f for f in self.position)
         
-    def pack(self, anim, fp):
-        if not hasattr(self,"time_short"):
-            self.time_short = F32_to_U16(self.time, 0.0, anim.duration)
+    def pack(self, fp):
         fp.pack("<H",self.time_short)
         (x,y,z) = [F32_to_U16(v, -LL_MAX_PELVIS_OFFSET, LL_MAX_PELVIS_OFFSET) for v in self.position]
         fp.pack("<HHH",x,y,z)
 
 class Constraint(object):
-    def __init__(self):
-        pass
-
-    def unpack(self, anim, fup):
-        (self.chain_length, self.constraint_type) = fup.unpack("<BB")
-        self.source_volume = fup.unpack_string(16)
-        self.source_offset = fup.unpack("<fff")
-        self.target_volume = fup.unpack_string(16)
-        self.target_offset = fup.unpack("<fff")
-        self.target_dir = fup.unpack("<fff")
-        fmt = "<ffff"
-        (self.ease_in_start, self.ease_in_stop, self.ease_out_start, self.ease_out_stop) = fup.unpack("<ffff")
-
-    def pack(self, anim, fp):
+    @staticmethod
+    def unpack(duration, fup):
+        this = Constraint()
+        (this.chain_length, this.constraint_type) = fup.unpack("<BB")
+        this.source_volume = fup.unpack_string(16)
+        this.source_offset = fup.unpack("<fff")
+        this.target_volume = fup.unpack_string(16)
+        this.target_offset = fup.unpack("<fff")
+        this.target_dir = fup.unpack("<fff")
+        (this.ease_in_start, this.ease_in_stop, this.ease_out_start, this.ease_out_stop) = \
+                             fup.unpack("<ffff")
+        return this
+
+    def pack(self, fp):
         fp.pack("<BB", self.chain_length, self.constraint_type)
         fp.pack_string(self.source_volume, 16)
         fp.pack("<fff", *self.source_offset)
         fp.pack_string(self.target_volume, 16)
         fp.pack("<fff", *self.target_offset)
         fp.pack("<fff", *self.target_dir)
-        fp.pack("<ffff", self.ease_in_start, self.ease_in_stop, self.ease_out_start, self.ease_out_stop)
+        fp.pack("<ffff", self.ease_in_start, self.ease_in_stop,
+                self.ease_out_start, self.ease_out_stop)
 
     def dump(self, f):
         print >>f, "  constraint:"
@@ -202,30 +261,26 @@
         print >>f, "    ease_out_stop",self.ease_out_stop
         
 class Constraints(object):
-    def __init__(self):
-        pass
-
-    def unpack(self, anim, fup):
-        (self.num_constraints, ) = fup.unpack("<i")
-        self.constraints = []
-        for i in xrange(self.num_constraints):
-            constraint = Constraint()
-            constraint.unpack(anim, fup)
-            self.constraints.append(constraint)
-
-    def pack(self, anim, fp):
-        fp.pack("<i",self.num_constraints)
+    @staticmethod
+    def unpack(duration, fup):
+        this = Constraints()
+        (num_constraints, ) = fup.unpack("<i")
+        this.constraints = [Constraint.unpack(duration, fup)
+                            for i in xrange(num_constraints)]
+        return this
+
+    def pack(self, fp):
+        fp.pack("<i",len(self.constraints))
         for c in self.constraints:
-            c.pack(anim,fp)
+            c.pack(fp)
 
     def dump(self, f):
-        print >>f, "constraints:",self.num_constraints
+        print >>f, "constraints:",len(self.constraints)
         for c in self.constraints:
             c.dump(f)
 
 class PositionCurve(object):
     def __init__(self):
-        self.num_pos_keys = 0
         self.keys = []
 
     def is_static(self):
@@ -236,28 +291,27 @@
                     return False
         return True
 
-    def unpack(self, anim, fup):
-        (self.num_pos_keys, ) = fup.unpack("<i")
-        self.keys = []
-        for k in xrange(0,self.num_pos_keys):
-            pos_key = PosKey()
-            pos_key.unpack(anim, fup)
-            self.keys.append(pos_key)
-
-    def pack(self, anim, fp):
-        fp.pack("<i",self.num_pos_keys)
+    @staticmethod
+    def unpack(duration, fup):
+        this = PositionCurve()
+        (num_pos_keys, ) = fup.unpack("<i")
+        this.keys = [PosKey.unpack(duration, fup)
+                     for k in xrange(num_pos_keys)]
+        return this
+
+    def pack(self, fp):
+        fp.pack("<i",len(self.keys))
         for k in self.keys:
-            k.pack(anim, fp)
+            k.pack(fp)
 
     def dump(self, f):
         print >>f, "  position_curve:"
-        print >>f, "    num_pos_keys", self.num_pos_keys
-        for k in xrange(0,self.num_pos_keys):
-            self.keys[k].dump(f)
+        print >>f, "    num_pos_keys", len(self.keys)
+        for k in self.keys:
+            k.dump(f)
 
 class RotationCurve(object):
     def __init__(self):
-        self.num_rot_keys = 0
         self.keys = []
 
     def is_static(self):
@@ -268,42 +322,46 @@
                     return False
         return True
 
-    def unpack(self, anim, fup):
-        (self.num_rot_keys, ) = fup.unpack("<i")
-        self.keys = []
-        for k in xrange(0,self.num_rot_keys):
-            rot_key = RotKey()
-            rot_key.unpack(anim, fup)
-            self.keys.append(rot_key)
-
-    def pack(self, anim, fp):
-        fp.pack("<i",self.num_rot_keys)
+    @staticmethod
+    def unpack(duration, fup):
+        this = RotationCurve()
+        (num_rot_keys, ) = fup.unpack("<i")
+        this.keys = [RotKey.unpack(duration, fup)
+                     for k in xrange(num_rot_keys)]
+        return this
+
+    def pack(self, fp):
+        fp.pack("<i",len(self.keys))
         for k in self.keys:
-            k.pack(anim, fp)
+            k.pack(fp)
 
     def dump(self, f):
         print >>f, "  rotation_curve:"
-        print >>f, "    num_rot_keys", self.num_rot_keys
-        for k in xrange(0,self.num_rot_keys):
-            self.keys[k].dump(f)
+        print >>f, "    num_rot_keys", len(self.keys)
+        for k in self.keys:
+            k.dump(f)
             
 class JointInfo(object):
-    def __init__(self):
-        pass
-
-    def unpack(self, anim, fup):
-        self.joint_name = fup.unpack_string()
-        (self.joint_priority, ) = fup.unpack("<i")
+    def __init__(self, name, priority):
+        self.joint_name = name
+        self.joint_priority = priority
         self.rotation_curve = RotationCurve()
-        self.rotation_curve.unpack(anim, fup)
         self.position_curve = PositionCurve()
-        self.position_curve.unpack(anim, fup)
-
-    def pack(self, anim, fp):
+
+    @staticmethod
+    def unpack(duration, fup):
+        this = JointInfo(None, None)
+        this.joint_name = fup.unpack_string()
+        (this.joint_priority, ) = fup.unpack("<i")
+        this.rotation_curve = RotationCurve.unpack(duration, fup)
+        this.position_curve = PositionCurve.unpack(duration, fup)
+        return this
+
+    def pack(self, fp):
         fp.pack_string(self.joint_name)
         fp.pack("<i", self.joint_priority)
-        self.rotation_curve.pack(anim, fp)
-        self.position_curve.pack(anim, fp)
+        self.rotation_curve.pack(fp)
+        self.position_curve.pack(fp)
 
     def dump(self, f):
         print >>f, "joint:"
@@ -313,13 +371,26 @@
         self.position_curve.dump(f)
 
 class Anim(object):
-    def __init__(self, filename=None):
+    def __init__(self, filename=None, verbose=False):
+        # set this FIRST as it's consulted by read() and unpack()
+        self.verbose = verbose
         if filename:
             self.read(filename)
 
     def read(self, filename):
         fup = FileUnpacker(filename)
-        self.unpack(fup)
+        try:
+            self.unpack(fup)
+        except struct.error as err:
+            raise BadFormat("error reading %s: %s" % (filename, err))
+        # By the end of streaming data in from our FileUnpacker, we should
+        # have consumed the entire thing. If there's excess data, it's
+        # entirely possible that this is a garbage file that happens to
+        # resemble a valid degenerate .anim file, e.g. with zero counts of
+        # things.
+        if fup.offset != len(fup.buffer):
+            raise ExtraneousData("extraneous data in %s; is it really a Linden .anim file?" %
+                                 filename)
 
     # various validity checks could be added - see LLKeyframeMotion::deserialize()
     def unpack(self,fup):
@@ -333,27 +404,57 @@
         else:
             raise BadFormat("Bad combination of version, sub_version: %d %d" % (self.version, self.sub_version))
 
+        # Also consult BVH conversion code for stricter checks
+
+        # C++ deserialize() checks self.base_priority against
+        # LLJoint::ADDITIVE_PRIORITY and LLJoint::USE_MOTION_PRIORITY,
+        # possibly sets self.max_priority
+        # checks self.duration against MAX_ANIM_DURATION !!
+        # checks self.emote_name != str(self.ID)
+        # checks self.hand_pose against LLHandMotion::NUM_HAND_POSES !!
+        # checks 0 < num_joints <= LL_CHARACTER_MAX_JOINTS (no need --
+        # validate names)
+        # checks each joint_name neither "mScreen" nor "mRoot" ("attempted to
+        # animate special joint") !!
+        # checks each joint_name can be found in mCharacter
+        # checks each joint_priority >= LLJoint::USE_MOTION_PRIORITY
+        # tracks max observed joint_priority, excluding USE_MOTION_PRIORITY
+        # checks each 0 <= RotKey.time <= self.duration !!
+        # checks each RotKey.rotation.isFinite() !!
+        # checks each PosKey.position.isFinite() !!
+        # checks 0 <= num_constraints <= MAX_CONSTRAINTS  !!
+        # checks each Constraint.chain_length <= num_joints
+        # checks each Constraint.constraint_type < NUM_CONSTRAINT_TYPES !!
+        # checks each Constraint.source_offset.isFinite() !!
+        # checks each Constraint.target_offset.isFinite() !!
+        # checks each Constraint.target_dir.isFinite() !!
+        # from https://bitbucket.org/lindenlab/viewer-release/src/827a910542a9af0a39b0ca03663c02e5c83869ea/indra/llcharacter/llkeyframemotion.cpp?at=default&fileviewer=file-view-default#llkeyframemotion.cpp-1812 :
+        # find joint to which each Constraint's collision volume is attached;
+        # for each link in Constraint.chain_length, walk to joint's parent,
+        # find that parent in list of joints, set its index in index list
+
         self.emote_name = fup.unpack_string()
         
-        (self.loop_in_point, self.loop_out_point, self.loop, self.ease_in_duration, self.ease_out_duration, self.hand_pose, self.num_joints) = fup.unpack("@ffiffII")
+        (self.loop_in_point, self.loop_out_point, self.loop,
+         self.ease_in_duration, self.ease_out_duration, self.hand_pose, num_joints) = \
+            fup.unpack("@ffiffII")
         
-        self.joints = []
-        for j in xrange(0,self.num_joints):
-            joint_info = JointInfo()
-            joint_info.unpack(self, fup)
-            self.joints.append(joint_info)
-            print "unpacked joint",joint_info.joint_name
-        self.constraints = Constraints()
-        self.constraints.unpack(self, fup)
-        self.data = fup.data
+        self.joints = [JointInfo.unpack(self.duration, fup)
+                       for j in xrange(num_joints)]
+        if self.verbose:
+            for joint_info in self.joints:
+                print "unpacked joint",joint_info.joint_name
+        self.constraints = Constraints.unpack(self.duration, fup)
+        self.buffer = fup.buffer
         
     def pack(self, fp):
         fp.pack("@HHhf", self.version, self.sub_version, self.base_priority, self.duration)
         fp.pack_string(self.emote_name, 0)
-        fp.pack("@ffiffII", self.loop_in_point, self.loop_out_point, self.loop, self.ease_in_duration, self.ease_out_duration, self.hand_pose, self.num_joints)
+        fp.pack("@ffiffII", self.loop_in_point, self.loop_out_point, self.loop,
+                self.ease_in_duration, self.ease_out_duration, self.hand_pose, len(self.joints))
         for j in self.joints:
-            j.pack(anim, fp)
-        self.constraints.pack(anim, fp)
+            j.pack(fp)
+        self.constraints.pack(fp)
 
     def dump(self, filename="-"):
         if filename=="-":
@@ -370,7 +471,7 @@
         print >>f, "ease_in_duration: ", self.ease_in_duration
         print >>f, "ease_out_duration: ", self.ease_out_duration
         print >>f, "hand_pose", self.hand_pose
-        print >>f, "num_joints", self.num_joints
+        print >>f, "num_joints", len(self.joints)
         for j in self.joints:
             j.dump(f)
         self.constraints.dump(f)
@@ -382,10 +483,9 @@
 
     def write_src_data(self, filename):
         print "write file",filename
-        f = open(filename,"wb")
-        f.write(self.data)
-        f.close()
-        
+        with open(filename,"wb") as f:
+            f.write(self.buffer)
+
     def find_joint(self, name):
         joints = [j for j in self.joints if j.joint_name == name]
         if joints:
@@ -395,91 +495,71 @@
 
     def add_joint(self, name, priority):
         if not self.find_joint(name):
-            j = JointInfo()
-            j.joint_name = name
-            j.joint_priority = priority
-            j.rotation_curve = RotationCurve()
-            j.position_curve = PositionCurve()
-            self.joints.append(j)
-            self.num_joints = len(self.joints)
+            self.joints.append(JointInfo(name, priority))
 
     def delete_joint(self, name):
         j = self.find_joint(name)
         if j:
-            if args.verbose:
+            if self.verbose:
                 print "removing joint", name
-            anim.joints.remove(j)
-            anim.num_joints = len(self.joints)
+            self.joints.remove(j)
         else:
-            if args.verbose:
+            if self.verbose:
                 print "joint not found to remove", name
 
     def summary(self):
         nj = len(self.joints)
         nz = len([j for j in self.joints if j.joint_priority > 0])
-        nstatic = len([j for j in self.joints if j.rotation_curve.is_static() and j.position_curve.is_static()])
+        nstatic = len([j for j in self.joints
+                       if j.rotation_curve.is_static()
+                       and j.position_curve.is_static()])
         print "summary: %d joints, non-zero priority %d, static %d" % (nj, nz, nstatic)
 
     def add_pos(self, joint_names, positions):
         js = [joint for joint in self.joints if joint.joint_name in joint_names]
         for j in js:
-            if args.verbose:
+            if self.verbose:
                 print "adding positions",j.joint_name,positions
             j.joint_priority = 4
-            j.position_curve.num_pos_keys = len(positions)
-            j.position_curve.keys = []
-            for i,pos in enumerate(positions):
-                key = PosKey()
-                key.time = self.duration * i / (len(positions) - 1)
-                key.time_short = F32_to_U16(key.time, 0.0, self.duration)
-                key.position = pos
-                j.position_curve.keys.append(key)
+            j.position_curve.keys = [PosKey(self.duration * i / (len(positions) - 1),
+                                            self.duration,
+                                            pos)
+                                     for i,pos in enumerate(positions)]
 
     def add_rot(self, joint_names, rotations):
         js = [joint for joint in self.joints if joint.joint_name in joint_names]
         for j in js:
             print "adding rotations",j.joint_name
             j.joint_priority = 4
-            j.rotation_curve.num_rot_keys = len(rotations)
-            j.rotation_curve.keys = []
-            for i,pos in enumerate(rotations):
-                key = RotKey()
-                key.time = self.duration * i / (len(rotations) - 1)
-                key.time_short = F32_to_U16(key.time, 0.0, self.duration)
-                key.rotation = pos
-                j.rotation_curve.keys.append(key)
+            j.rotation_curve.keys = [RotKey(self.duration * i / (len(rotations) - 1),
+                                            self.duration,
+                                            rot)
+                                     for i,rot in enumerate(rotations)]
 
 def twistify(anim, joint_names, rot1, rot2):
     js = [joint for joint in anim.joints if joint.joint_name in joint_names]
     for j in js:
         print "twisting",j.joint_name
-        print j.rotation_curve.num_rot_keys
+        print len(j.rotation_curve.keys)
         j.joint_priority = 4
-        j.rotation_curve.num_rot_keys = 2
-        j.rotation_curve.keys = []
-        key1 = RotKey()
-        key1.time_short = 0
-        key1.time = U16_to_F32(key1.time_short, 0.0, anim.duration)
-        key1.rotation = rot1
-        key2 = RotKey()
-        key2.time_short = U16MAX
-        key2.time = U16_to_F32(key2.time_short, 0.0, anim.duration)
-        key2.rotation = rot2
-        j.rotation_curve.keys.append(key1)
-        j.rotation_curve.keys.append(key2)
+        # Set the joint(s) to rot1 at time 0, rot2 at the full duration.
+        j.rotation_curve.keys = [
+            RotKey(0.0, anim.duration, rot1),
+            RotKey(anim.duration, anim.duration, rot2)]
 
 def float_triple(arg):
     vals = arg.split()
     if len(vals)==3:
         return [float(x) for x in vals]
     else:
-        raise Exception("arg %s does not resolve to a float triple" % arg)
+        raise ValueError("arg %s does not resolve to a float triple" % arg)
 
 def get_joint_by_name(tree,name):
     if tree is None:
         return None
-    matches = [elt for elt in tree.getroot().iter() if \
-                   elt.get("name")==name and elt.tag in ["bone", "collision_volume", "attachment_point"]]
+    matches = [elt for elt in tree.getroot().iter()
+               if elt.get("name")==name
+               and elt.tag in ["bone", "collision_volume", "attachment_point"]]
     if len(matches)==1:
         return matches[0]
     elif len(matches)>1:
@@ -496,72 +576,78 @@
     else:
         return (0.0, 0.0, 0.0)
 
-def resolve_joints(names, skel_tree, lad_tree):
-    print "resolve joints, no_hud is",args.no_hud
+def resolve_joints(names, skel_tree, lad_tree, no_hud=False):
+    print "resolve joints, no_hud is",no_hud
     if skel_tree and lad_tree:
         all_elts = [elt for elt in skel_tree.getroot().iter()]
         all_elts.extend([elt for elt in lad_tree.getroot().iter()])
-        matches = []
+        matches = set()
         for elt in all_elts:
             if elt.get("name") is None:
                 continue
             #print elt.get("name"),"hud",elt.get("hud")
-            if args.no_hud and elt.get("hud"):
+            if no_hud and elt.get("hud"):
                 #print "skipping hud joint", elt.get("name")
                 continue
             if elt.get("name") in names or elt.tag in names:
-                matches.append(elt.get("name"))
-        return list(set(matches))
+                matches.add(elt.get("name"))
+        return list(matches)
     else:
         return names
 
-if __name__ == "__main__":
+def main(*argv):
+    import argparse
 
     # default search location for config files is defined relative to
     # the script location; assuming they live in the same viewer repo
+    # Use sys.argv[0] because (a) this script lives where it lives regardless
+    # of what our caller passes and (b) we don't expect our caller to pass the
+    # script name anyway.
     pathname = os.path.dirname(sys.argv[0])        
-    path_to_skel = os.path.join(os.path.abspath(pathname),"..","..","indra","newview","character")
+    # we're in scripts/content_tools; hop back to base of repository clone
+    path_to_skel = os.path.join(os.path.abspath(pathname),os.pardir,os.pardir,
+                                "indra","newview","character")
 
     parser = argparse.ArgumentParser(description="process SL animations")
     parser.add_argument("--verbose", help="verbose flag", action="store_true")
     parser.add_argument("--dump", help="dump to stdout", action="store_true")
     parser.add_argument("--rot", help="specify sequence of rotations", type=float_triple, nargs="+")
-    parser.add_argument("--rand_pos", help="request random positions within specified scale", type=float)
+    parser.add_argument("--rand_pos", help="request NUM random positions (default %(default)s)",
+                        metavar="NUM", type=int, default=2)
     parser.add_argument("--reset_pos", help="request original positions", action="store_true")
     parser.add_argument("--pos", help="specify sequence of positions", type=float_triple, nargs="+")
     parser.add_argument("--duration", help="specify duration", type=float)
     parser.add_argument("--loop_in", help="specify loop in time", type=float)
     parser.add_argument("--loop_out", help="specify loop out time", type=float)
     parser.add_argument("--num_pos", help="number of positions to create", type=int, default=2)
-<<<<<<< HEAD
-    parser.add_argument("--delete_joints", help="specify joints to be deleted", nargs="+")
-    parser.add_argument("--joints", help="specify joints to be added or modified", nargs="+")
-=======
     parser.add_argument("--delete_joints", help="specify joints to be deleted", nargs="+",
                         metavar="JOINT")
     parser.add_argument("--joints", help="specify joints to be added or modified", nargs="+",
                         metavar="JOINT")
->>>>>>> a84ee929
     parser.add_argument("--summary", help="print summary of the output animation", action="store_true")
-    parser.add_argument("--skel", help="name of the avatar_skeleton file", default= os.path.join(path_to_skel,"avatar_skeleton.xml"))
-    parser.add_argument("--lad", help="name of the avatar_lad file", default= os.path.join(path_to_skel,"avatar_lad.xml"))
-    parser.add_argument("--set_version", nargs=2, type=int, help="set version and sub-version to specified values")
+    parser.add_argument("--skel", help="name of the avatar_skeleton file (default %(default)s)",
+                        default=os.path.join(path_to_skel,"avatar_skeleton.xml"),
+                        metavar="FILEPATH")
+    parser.add_argument("--lad", help="name of the avatar_lad file (default %(default)s)",
+                        default=os.path.join(path_to_skel,"avatar_lad.xml"),
+                        metavar="FILEPATH")
+    parser.add_argument("--set_version", nargs=2, type=int,
+                        help="set version and sub-version to specified values",
+                        metavar=("VERSION", "SUB-VERSION"))
     parser.add_argument("--no_hud", help="omit hud joints from list of attachments", action="store_true")
     parser.add_argument("--base_priority", help="set base priority", type=int)
     parser.add_argument("--joint_priority", help="set joint priority for all joints", type=int)
     parser.add_argument("infilename", help="name of a .anim file to input")
     parser.add_argument("outfilename", nargs="?", help="name of a .anim file to output")
-    args = parser.parse_args()
-
-    print "anim_tool.py: " + " ".join(sys.argv)
+    args = parser.parse_args(argv)
+
+    print "anim_tool.py: " + " ".join(argv)
     print "dump is", args.dump
     print "infilename",args.infilename,"outfilename",args.outfilename
     print "rot",args.rot
     print "pos",args.pos
     print "joints",args.joints
 
-<<<<<<< HEAD
-=======
     anim = Anim(args.infilename, args.verbose)
     skel_tree = None
     lad_tree = None
@@ -631,82 +717,7 @@
         anim.write(args.outfilename)
 
 if __name__ == "__main__":
->>>>>>> a84ee929
     try:
-        anim = Anim(args.infilename)
-        skel_tree = None
-        lad_tree = None
-        joints = []
-        if args.skel:
-            skel_tree = etree.parse(args.skel)
-            if skel_tree is None:
-                print "failed to parse",args.skel
-                exit(1)
-        if args.lad:
-            lad_tree = etree.parse(args.lad)
-            if lad_tree is None:
-                print "failed to parse",args.lad
-                exit(1)
-        if args.joints:
-            joints = resolve_joints(args.joints, skel_tree, lad_tree)
-            if args.verbose:
-                print "joints resolved to",joints
-            for name in joints:
-                anim.add_joint(name,0)
-        if args.delete_joints:
-            del_joints = resolve_joints(args.delete_joints, skel_tree, lad_tree)
-            if args.verbose:
-                print "delete_joints resolved to",del_joints
-            for name in del_joints:
-                anim.delete_joint(name)
-                joints.remove(name)
-        if joints and args.rot:
-            anim.add_rot(joints, args.rot)
-        if joints and args.pos:
-            anim.add_pos(joints, args.pos)
-        print "joints ",joints,"rand_pos",args.rand_pos,"num_pos",args.num_pos
-        if joints and args.rand_pos is not None:
-            print "rand_pos",args.rand_pos
-            for joint in joints:
-                pos_array = list(tuple(random.uniform(-args.rand_pos,args.rand_pos) for i in xrange(3)) for j in xrange(args.num_pos))
-                pos_array.append(pos_array[0])
-                anim.add_pos([joint], pos_array)
-        if joints and args.reset_pos:
-            for joint in joints:
-                elt = get_joint_by_name(skel_tree,joint)
-                if elt is None:
-                    elt = get_joint_by_name(lad_tree,joint)
-                if elt is not None:
-                    pos_array = []
-                    pos_array.append(get_elt_pos(elt))
-                    pos_array.append(pos_array[0])
-                    anim.add_pos([joint], pos_array)
-                else:
-                    print "no elt or no pos data for",joint
-        if args.set_version:
-            anim.version = args.set_version[0]
-            anim.sub_version = args.set_version[1]
-        if args.base_priority is not None:
-            print "set base priority",args.base_priority
-            anim.base_priority = args.base_priority
-        if args.joint_priority is not None:
-            print "set joint priority",args.joint_priority
-            for joint in anim.joints:
-                joint.joint_priority = args.joint_priority
-        if args.duration is not None:
-            print "set duration",args.duration
-            anim.duration = args.duration
-        if args.loop_in is not None:
-            print "set loop_in",args.loop_in
-            anim.loop_in_point = args.loop_in
-        if args.loop_out is not None:
-            print "set loop_out",args.loop_out
-            anim.loop_out_point = args.loop_out
-        if args.dump:
-            anim.dump("-")
-        if args.summary:
-            anim.summary()
-        if args.outfilename:
-            anim.write(args.outfilename)
-    except:
-        raise
+        sys.exit(main(*sys.argv[1:]))
+    except Error as err:
+        sys.exit("%s: %s" % (err.__class__.__name__, err))