--- conflicted
+++ resolved
@@ -404,12 +404,8 @@
         UNATTENDED="-DUNATTENDED=ON"
     fi
 
-<<<<<<< HEAD
-    cmake -G "$TARGET" ../indra $FMOD $KDU $PACKAGE $UNATTENDED -DLL_TESTS:BOOL=OFF -DWORD_SIZE=${WORD_SIZE} -DCMAKE_BUILD_TYPE:STRING=$BTYPE \
+    cmake -G "$TARGET" ../indra $CHANNEL $FMODEX $KDU $OPENSIM $AVX_OPTIMIZATION $PACKAGE $UNATTENDED -DLL_TESTS:BOOL=OFF -DWORD_SIZE:STRING=32 -DCMAKE_BUILD_TYPE:STRING=$BTYPE \
           -DNDTARGET_ARCH="${TARGET_ARCH}" -DROOT_PROJECT_NAME:STRING=Firestorm $LL_ARGS_PASSTHRU | tee $LOG
-=======
-    cmake -G "$TARGET" ../indra $CHANNEL $FMODEX $KDU $OPENSIM $AVX_OPTIMIZATION $PACKAGE $UNATTENDED -DLL_TESTS:BOOL=OFF -DWORD_SIZE:STRING=32 -DCMAKE_BUILD_TYPE:STRING=$BTYPE -DROOT_PROJECT_NAME:STRING=Firestorm $LL_ARGS_PASSTHRU | tee $LOG
->>>>>>> 2ca6b023
 
     if [ $PLATFORM == "win32" ] ; then
     ../indra/tools/vstool/VSTool.exe --solution Firestorm.sln --startup firestorm-bin --workingdir firestorm-bin "..\\..\\indra\\newview" --config $BTYPE
