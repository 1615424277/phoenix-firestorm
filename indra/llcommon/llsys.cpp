/** 
 * @file llsys.cpp
 * @brief Implementation of the basic system query functions.
 *
 * $LicenseInfo:firstyear=2002&license=viewerlgpl$
 * Second Life Viewer Source Code
 * Copyright (C) 2010, Linden Research, Inc.
 * 
 * This library is free software; you can redistribute it and/or
 * modify it under the terms of the GNU Lesser General Public
 * License as published by the Free Software Foundation;
 * version 2.1 of the License only.
 * 
 * This library is distributed in the hope that it will be useful,
 * but WITHOUT ANY WARRANTY; without even the implied warranty of
 * MERCHANTABILITY or FITNESS FOR A PARTICULAR PURPOSE.  See the GNU
 * Lesser General Public License for more details.
 * 
 * You should have received a copy of the GNU Lesser General Public
 * License along with this library; if not, write to the Free Software
 * Foundation, Inc., 51 Franklin Street, Fifth Floor, Boston, MA  02110-1301  USA
 * 
 * Linden Research, Inc., 945 Battery Street, San Francisco, CA  94111  USA
 * $/LicenseInfo$
 */

#if LL_WINDOWS
#pragma warning (disable : 4355) // 'this' used in initializer list: yes, intentionally
#endif

#include "linden_common.h"

#include "llsys.h"

#include <iostream>
#ifdef LL_STANDALONE
# include <zlib.h>
#else
# include "zlib/zlib.h"
#endif

#include "llprocessor.h"
#include "llerrorcontrol.h"
#include "llevents.h"
#include "lltimer.h"
#include "llsdserialize.h"
#include "llsdutil.h"
#include <boost/bind.hpp>
#include <boost/circular_buffer.hpp>
#include <boost/regex.hpp>
#include <boost/foreach.hpp>
#include <boost/lexical_cast.hpp>
#include <boost/range.hpp>
#include <boost/utility/enable_if.hpp>
#include <boost/type_traits/is_integral.hpp>
#include <boost/type_traits/is_float.hpp>

using namespace llsd;

#if LL_WINDOWS
#	define WIN32_LEAN_AND_MEAN
#	include <winsock2.h>
#	include <windows.h>
#   include <psapi.h>               // GetPerformanceInfo() et al.
#elif LL_DARWIN
#	include <errno.h>
#	include <sys/sysctl.h>
#	include <sys/utsname.h>
#	include <stdint.h>
#	include <Carbon/Carbon.h>
#   include <stdexcept>
#	include <mach/host_info.h>
#	include <mach/mach_host.h>
#	include <mach/task.h>
#	include <mach/task_info.h>
#elif LL_LINUX
#	include <errno.h>
#	include <sys/utsname.h>
#	include <unistd.h>
#	include <sys/sysinfo.h>
#   include <stdexcept>
const char MEMINFO_FILE[] = "/proc/meminfo";
#elif LL_SOLARIS
#	include <stdio.h>
#	include <unistd.h>
#	include <sys/utsname.h>
#	define _STRUCTURED_PROC 1
#	include <sys/procfs.h>
#	include <sys/types.h>
#	include <sys/stat.h>
#	include <fcntl.h>
#	include <errno.h>
extern int errno;
#endif


static const S32 CPUINFO_BUFFER_SIZE = 16383;
LLCPUInfo gSysCPU;

// Don't log memory info any more often than this. It also serves as our
// framerate sample size.
static const F32 MEM_INFO_THROTTLE = 20;
// Sliding window of samples. We intentionally limit the length of time we
// remember "the slowest" framerate because framerate is very slow at login.
// If we only triggered FrameWatcher logging when the session framerate
// dropped below the login framerate, we'd have very little additional data.
static const F32 MEM_INFO_WINDOW = 10*60;

#if LL_WINDOWS
#ifndef DLLVERSIONINFO
typedef struct _DllVersionInfo
{
    DWORD cbSize;
    DWORD dwMajorVersion;
    DWORD dwMinorVersion;
    DWORD dwBuildNumber;
    DWORD dwPlatformID;
}DLLVERSIONINFO;
#endif

#ifndef DLLGETVERSIONPROC
typedef int (FAR WINAPI *DLLGETVERSIONPROC) (DLLVERSIONINFO *);
#endif

bool get_shell32_dll_version(DWORD& major, DWORD& minor, DWORD& build_number)
{
	bool result = false;
	const U32 BUFF_SIZE = 32767;
	WCHAR tempBuf[BUFF_SIZE];
	if(GetSystemDirectory((LPWSTR)&tempBuf, BUFF_SIZE))
	{
		
		std::basic_string<WCHAR> shell32_path(tempBuf);

		// Shell32.dll contains the DLLGetVersion function. 
		// according to msdn its not part of the API
		// so you have to go in and get it.
		// http://msdn.microsoft.com/en-us/library/bb776404(VS.85).aspx
		shell32_path += TEXT("\\shell32.dll");

		HMODULE hDllInst = LoadLibrary(shell32_path.c_str());   //load the DLL
		if(hDllInst) 
		{  // Could successfully load the DLL
			DLLGETVERSIONPROC pDllGetVersion;
			/*
			You must get this function explicitly because earlier versions of the DLL
			don't implement this function. That makes the lack of implementation of the
			function a version marker in itself.
			*/
			pDllGetVersion = (DLLGETVERSIONPROC) GetProcAddress(hDllInst, 
																"DllGetVersion");

			if(pDllGetVersion) 
			{    
				// DLL supports version retrieval function
				DLLVERSIONINFO    dvi;

				ZeroMemory(&dvi, sizeof(dvi));
				dvi.cbSize = sizeof(dvi);
				HRESULT hr = (*pDllGetVersion)(&dvi);

				if(SUCCEEDED(hr)) 
				{ // Finally, the version is at our hands
					major = dvi.dwMajorVersion;
					minor = dvi.dwMinorVersion;
					build_number = dvi.dwBuildNumber;
					result = true;
				} 
			} 

			FreeLibrary(hDllInst);  // Release DLL
		} 
	}
	return result;
}
#endif // LL_WINDOWS

LLOSInfo::LLOSInfo() :
	mMajorVer(0), mMinorVer(0), mBuild(0)
{

#if LL_WINDOWS
	OSVERSIONINFOEX osvi;
	BOOL bOsVersionInfoEx;

	// Try calling GetVersionEx using the OSVERSIONINFOEX structure.
	ZeroMemory(&osvi, sizeof(OSVERSIONINFOEX));
	osvi.dwOSVersionInfoSize = sizeof(OSVERSIONINFOEX);
	if(!(bOsVersionInfoEx = GetVersionEx((OSVERSIONINFO *) &osvi)))
	{
		// If OSVERSIONINFOEX doesn't work, try OSVERSIONINFO.
		osvi.dwOSVersionInfoSize = sizeof (OSVERSIONINFO);
		if(!GetVersionEx( (OSVERSIONINFO *) &osvi))
			return;
	}
	mMajorVer = osvi.dwMajorVersion;
	mMinorVer = osvi.dwMinorVersion;
	mBuild = osvi.dwBuildNumber;

	DWORD shell32_major, shell32_minor, shell32_build;
	bool got_shell32_version = get_shell32_dll_version(shell32_major, 
													   shell32_minor, 
													   shell32_build);

	switch(osvi.dwPlatformId)
	{
	case VER_PLATFORM_WIN32_NT:
		{
			// Test for the product.
			if(osvi.dwMajorVersion <= 4)
			{
				mOSStringSimple = "Microsoft Windows NT ";
			}
			else if(osvi.dwMajorVersion == 5 && osvi.dwMinorVersion == 0)
			{
				mOSStringSimple = "Microsoft Windows 2000 ";
			}
			else if(osvi.dwMajorVersion ==5 && osvi.dwMinorVersion == 1)
			{
				mOSStringSimple = "Microsoft Windows XP ";
			}
			else if(osvi.dwMajorVersion == 5 && osvi.dwMinorVersion == 2)
			{
				 if(osvi.wProductType == VER_NT_WORKSTATION)
					mOSStringSimple = "Microsoft Windows XP x64 Edition ";
				 else
					mOSStringSimple = "Microsoft Windows Server 2003 ";
			}
			else if(osvi.dwMajorVersion == 6 && osvi.dwMinorVersion <= 2)
			{
				if(osvi.dwMinorVersion == 0)
				{
					if(osvi.wProductType == VER_NT_WORKSTATION)
						mOSStringSimple = "Microsoft Windows Vista ";
					else
						mOSStringSimple = "Windows Server 2008 ";
				}
				else if(osvi.dwMinorVersion == 1)
				{
					if(osvi.wProductType == VER_NT_WORKSTATION)
						mOSStringSimple = "Microsoft Windows 7 ";
					else
						mOSStringSimple = "Windows Server 2008 R2 ";
				}
				else if(osvi.dwMinorVersion == 2)
				{
					if(osvi.wProductType == VER_NT_WORKSTATION)
						mOSStringSimple = "Microsoft Windows 8 ";
					else
						mOSStringSimple = "Windows Server 2012 ";
				}

				///get native system info if available..
				typedef void (WINAPI *PGNSI)(LPSYSTEM_INFO); ///function pointer for loading GetNativeSystemInfo
				SYSTEM_INFO si; //System Info object file contains architecture info
				PGNSI pGNSI; //pointer object
				ZeroMemory(&si, sizeof(SYSTEM_INFO)); //zero out the memory in information
				pGNSI = (PGNSI) GetProcAddress(GetModuleHandle(TEXT("kernel32.dll")),  "GetNativeSystemInfo"); //load kernel32 get function
				if(NULL != pGNSI) //check if it has failed
					pGNSI(&si); //success
				else 
					GetSystemInfo(&si); //if it fails get regular system info 
				//(Warning: If GetSystemInfo it may result in incorrect information in a WOW64 machine, if the kernel fails to load)

				//msdn microsoft finds 32 bit and 64 bit flavors this way..
				//http://msdn.microsoft.com/en-us/library/ms724429(VS.85).aspx (example code that contains quite a few more flavors
				//of windows than this code does (in case it is needed for the future)
				if ( si.wProcessorArchitecture==PROCESSOR_ARCHITECTURE_AMD64 ) //check for 64 bit
				{
					mOSStringSimple += "64-bit ";
				}
				else if (si.wProcessorArchitecture==PROCESSOR_ARCHITECTURE_INTEL )
				{
					mOSStringSimple += "32-bit ";
				}
			}
			else   // Use the registry on early versions of Windows NT.
			{
				mOSStringSimple = "Microsoft Windows (unrecognized) ";

				HKEY hKey;
				WCHAR szProductType[80];
				DWORD dwBufLen;
				RegOpenKeyEx( HKEY_LOCAL_MACHINE,
							L"SYSTEM\\CurrentControlSet\\Control\\ProductOptions",
							0, KEY_QUERY_VALUE, &hKey );
				RegQueryValueEx( hKey, L"ProductType", NULL, NULL,
								(LPBYTE) szProductType, &dwBufLen);
				RegCloseKey( hKey );
				if ( lstrcmpi( L"WINNT", szProductType) == 0 )
				{
					mOSStringSimple += "Professional ";
				}
				else if ( lstrcmpi( L"LANMANNT", szProductType) == 0 )
				{
					mOSStringSimple += "Server ";
				}
				else if ( lstrcmpi( L"SERVERNT", szProductType) == 0 )
				{
					mOSStringSimple += "Advanced Server ";
				}
			}

			std::string csdversion = utf16str_to_utf8str(osvi.szCSDVersion);
			// Display version, service pack (if any), and build number.
			std::string tmpstr;
			if(osvi.dwMajorVersion <= 4)
			{
				tmpstr = llformat("version %d.%d %s (Build %d)",
								  osvi.dwMajorVersion,
								  osvi.dwMinorVersion,
								  csdversion.c_str(),
								  (osvi.dwBuildNumber & 0xffff));
			}
			else
			{
				tmpstr = llformat("%s (Build %d)",
								  csdversion.c_str(),
								  (osvi.dwBuildNumber & 0xffff));
			}

			mOSString = mOSStringSimple + tmpstr;
		}
		break;

	case VER_PLATFORM_WIN32_WINDOWS:
		// Test for the Windows 95 product family.
		if(osvi.dwMajorVersion == 4 && osvi.dwMinorVersion == 0)
		{
			mOSStringSimple = "Microsoft Windows 95 ";
			if ( osvi.szCSDVersion[1] == 'C' || osvi.szCSDVersion[1] == 'B' )
			{
                mOSStringSimple += "OSR2 ";
			}
		} 
		if(osvi.dwMajorVersion == 4 && osvi.dwMinorVersion == 10)
		{
			mOSStringSimple = "Microsoft Windows 98 ";
			if ( osvi.szCSDVersion[1] == 'A' )
			{
                mOSStringSimple += "SE ";
			}
		} 
		if(osvi.dwMajorVersion == 4 && osvi.dwMinorVersion == 90)
		{
			mOSStringSimple = "Microsoft Windows Millennium Edition ";
		}
		mOSString = mOSStringSimple;
		break;
	}

	std::string compatibility_mode;
	if(got_shell32_version)
	{
		if(shell32_build > 4000)
		{
			if(osvi.dwMajorVersion != shell32_major || osvi.dwMinorVersion != shell32_minor )
			{
				compatibility_mode = llformat(" compatibility mode. Real version: %d.%d (Build %d)", 
												shell32_major,
												shell32_minor,
												shell32_build);
			}
		}
	}
	mOSString += compatibility_mode;

#elif LL_DARWIN
	
	// Initialize mOSStringSimple to something like:
	// "Mac OS X 10.6.7"
	{
		const char * DARWIN_PRODUCT_NAME = "Mac OS X";
		
		SInt32 major_version, minor_version, bugfix_version;
		OSErr r1 = Gestalt(gestaltSystemVersionMajor, &major_version);
		OSErr r2 = Gestalt(gestaltSystemVersionMinor, &minor_version);
		OSErr r3 = Gestalt(gestaltSystemVersionBugFix, &bugfix_version);

		if((r1 == noErr) && (r2 == noErr) && (r3 == noErr))
		{
			mMajorVer = major_version;
			mMinorVer = minor_version;
			mBuild = bugfix_version;

			std::stringstream os_version_string;
			os_version_string << DARWIN_PRODUCT_NAME << " " << mMajorVer << "." << mMinorVer << "." << mBuild;
			
			// Put it in the OS string we are compiling
			mOSStringSimple.append(os_version_string.str());
		}
		else
		{
			mOSStringSimple.append("Unable to collect OS info");
		}
	}
	
	// Initialize mOSString to something like:
	// "Mac OS X 10.6.7 Darwin Kernel Version 10.7.0: Sat Jan 29 15:17:16 PST 2011; root:xnu-1504.9.37~1/RELEASE_I386 i386"
	struct utsname un;
	if(uname(&un) != -1)
	{		
		mOSString = mOSStringSimple;
		mOSString.append(" ");
		mOSString.append(un.sysname);
		mOSString.append(" ");
		mOSString.append(un.release);
		mOSString.append(" ");
		mOSString.append(un.version);
		mOSString.append(" ");
		mOSString.append(un.machine);
	}
	else
	{
		mOSString = mOSStringSimple;
	}
	
#else
	
	struct utsname un;
	if(uname(&un) != -1)
	{
		mOSStringSimple.append(un.sysname);
		mOSStringSimple.append(" ");
		mOSStringSimple.append(un.release);

		mOSString = mOSStringSimple;
		mOSString.append(" ");
		mOSString.append(un.version);
		mOSString.append(" ");
		mOSString.append(un.machine);

		// Simplify 'Simple'
		std::string ostype = mOSStringSimple.substr(0, mOSStringSimple.find_first_of(" ", 0));
		if (ostype == "Linux")
		{
			// Only care about major and minor Linux versions, truncate at second '.'
			std::string::size_type idx1 = mOSStringSimple.find_first_of(".", 0);
			std::string::size_type idx2 = (idx1 != std::string::npos) ? mOSStringSimple.find_first_of(".", idx1+1) : std::string::npos;
			std::string simple = mOSStringSimple.substr(0, idx2);
			if (simple.length() > 0)
				mOSStringSimple = simple;
		}
	}
	else
	{
		mOSStringSimple.append("Unable to collect OS info");
		mOSString = mOSStringSimple;
	}
#endif

}

#ifndef LL_WINDOWS
// static
S32 LLOSInfo::getMaxOpenFiles()
{
	const S32 OPEN_MAX_GUESS = 256;

#ifdef	OPEN_MAX
	static S32 open_max = OPEN_MAX;
#else
	static S32 open_max = 0;
#endif

	if (0 == open_max)
	{
		// First time through.
		errno = 0;
		if ( (open_max = sysconf(_SC_OPEN_MAX)) < 0)
		{
			if (0 == errno)
			{
				// Indeterminate.
				open_max = OPEN_MAX_GUESS;
			}
			else
			{
				llerrs << "LLOSInfo::getMaxOpenFiles: sysconf error for _SC_OPEN_MAX" << llendl;
			}
		}
	}
	return open_max;
}
#endif

void LLOSInfo::stream(std::ostream& s) const
{
	s << mOSString;
}

const std::string& LLOSInfo::getOSString() const
{
	return mOSString;
}

const std::string& LLOSInfo::getOSStringSimple() const
{
	return mOSStringSimple;
}

const S32 STATUS_SIZE = 8192;

//static
U32 LLOSInfo::getProcessVirtualSizeKB()
{
	U32 virtual_size = 0;
#if LL_WINDOWS
#endif
#if LL_LINUX
	LLFILE* status_filep = LLFile::fopen("/proc/self/status", "rb");
	if (status_filep)
	{
		S32 numRead = 0;		
		char buff[STATUS_SIZE];		/* Flawfinder: ignore */

		size_t nbytes = fread(buff, 1, STATUS_SIZE-1, status_filep);
		buff[nbytes] = '\0';

		// All these guys return numbers in KB
		char *memp = strstr(buff, "VmSize:");
		if (memp)
		{
			numRead += sscanf(memp, "%*s %u", &virtual_size);
		}
		fclose(status_filep);
	}
#elif LL_SOLARIS
	char proc_ps[LL_MAX_PATH];
	sprintf(proc_ps, "/proc/%d/psinfo", (int)getpid());
	int proc_fd = -1;
	if((proc_fd = open(proc_ps, O_RDONLY)) == -1){
		llwarns << "unable to open " << proc_ps << llendl;
		return 0;
	}
	psinfo_t proc_psinfo;
	if(read(proc_fd, &proc_psinfo, sizeof(psinfo_t)) != sizeof(psinfo_t)){
		llwarns << "Unable to read " << proc_ps << llendl;
		close(proc_fd);
		return 0;
	}

	close(proc_fd);

	virtual_size = proc_psinfo.pr_size;
#endif
	return virtual_size;
}

//static
U32 LLOSInfo::getProcessResidentSizeKB()
{
	U32 resident_size = 0;
#if LL_WINDOWS
#endif
#if LL_LINUX
	LLFILE* status_filep = LLFile::fopen("/proc/self/status", "rb");
	if (status_filep != NULL)
	{
		S32 numRead = 0;
		char buff[STATUS_SIZE];		/* Flawfinder: ignore */

		size_t nbytes = fread(buff, 1, STATUS_SIZE-1, status_filep);
		buff[nbytes] = '\0';

		// All these guys return numbers in KB
		char *memp = strstr(buff, "VmRSS:");
		if (memp)
		{
			numRead += sscanf(memp, "%*s %u", &resident_size);
		}
		fclose(status_filep);
	}
#elif LL_SOLARIS
	char proc_ps[LL_MAX_PATH];
	sprintf(proc_ps, "/proc/%d/psinfo", (int)getpid());
	int proc_fd = -1;
	if((proc_fd = open(proc_ps, O_RDONLY)) == -1){
		llwarns << "unable to open " << proc_ps << llendl;
		return 0;
	}
	psinfo_t proc_psinfo;
	if(read(proc_fd, &proc_psinfo, sizeof(psinfo_t)) != sizeof(psinfo_t)){
		llwarns << "Unable to read " << proc_ps << llendl;
		close(proc_fd);
		return 0;
	}

	close(proc_fd);

	resident_size = proc_psinfo.pr_rssize;
#endif
	return resident_size;
}

LLCPUInfo::LLCPUInfo()
{
	std::ostringstream out;
	LLProcessorInfo proc;
	// proc.WriteInfoTextFile("procInfo.txt");
	mHasSSE = proc.hasSSE();
	mHasSSE2 = proc.hasSSE2();
	mHasAltivec = proc.hasAltivec();
	mCPUMHz = (F64)proc.getCPUFrequency();
	mFamily = proc.getCPUFamilyName();
	mCPUString = "Unknown";

	out << proc.getCPUBrandName();
	if (200 < mCPUMHz && mCPUMHz < 10000)           // *NOTE: cpu speed is often way wrong, do a sanity check
	{
		out << " (" << mCPUMHz << " MHz)";
	}
	mCPUString = out.str();
}

bool LLCPUInfo::hasAltivec() const
{
	return mHasAltivec;
}

bool LLCPUInfo::hasSSE() const
{
	return mHasSSE;
}

bool LLCPUInfo::hasSSE2() const
{
	return mHasSSE2;
}

F64 LLCPUInfo::getMHz() const
{
	return mCPUMHz;
}

std::string LLCPUInfo::getCPUString() const
{
	return mCPUString;
}

void LLCPUInfo::stream(std::ostream& s) const
{
	// gather machine information.
	s << LLProcessorInfo().getCPUFeatureDescription();

	// These are interesting as they reflect our internal view of the
	// CPU's attributes regardless of platform
	s << "->mHasSSE:     " << (U32)mHasSSE << std::endl;
	s << "->mHasSSE2:    " << (U32)mHasSSE2 << std::endl;
	s << "->mHasAltivec: " << (U32)mHasAltivec << std::endl;
	s << "->mCPUMHz:     " << mCPUMHz << std::endl;
	s << "->mCPUString:  " << mCPUString << std::endl;
}

// Helper class for LLMemoryInfo: accumulate stats in the form we store for
// LLMemoryInfo::getStatsMap().
class Stats
{
public:
	Stats():
		mStats(LLSD::emptyMap())
	{}

	// Store every integer type as LLSD::Integer.
	template <class T>
	void add(const LLSD::String& name, const T& value,
			 typename boost::enable_if<boost::is_integral<T> >::type* = 0)
	{
		mStats[name] = LLSD::Integer(value);
	}

	// Store every floating-point type as LLSD::Real.
	template <class T>
	void add(const LLSD::String& name, const T& value,
			 typename boost::enable_if<boost::is_float<T> >::type* = 0)
	{
		mStats[name] = LLSD::Real(value);
	}

	// Hope that LLSD::Date values are sufficiently unambiguous.
	void add(const LLSD::String& name, const LLSD::Date& value)
	{
		mStats[name] = value;
	}

	LLSD get() const { return mStats; }

private:
	LLSD mStats;
};

// Wrap boost::regex_match() with a function that doesn't throw.
template <typename S, typename M, typename R>
static bool regex_match_no_exc(const S& string, M& match, const R& regex)
{
    try
    {
        return boost::regex_match(string, match, regex);
    }
    catch (const std::runtime_error& e)
    {
        LL_WARNS("LLMemoryInfo") << "error matching with '" << regex.str() << "': "
                                 << e.what() << ":\n'" << string << "'" << LL_ENDL;
        return false;
    }
}

// Wrap boost::regex_search() with a function that doesn't throw.
template <typename S, typename M, typename R>
static bool regex_search_no_exc(const S& string, M& match, const R& regex)
{
    try
    {
        return boost::regex_search(string, match, regex);
    }
    catch (const std::runtime_error& e)
    {
        LL_WARNS("LLMemoryInfo") << "error searching with '" << regex.str() << "': "
                                 << e.what() << ":\n'" << string << "'" << LL_ENDL;
        return false;
    }
}

LLMemoryInfo::LLMemoryInfo()
{
	refresh();
}

#if LL_WINDOWS
static U32 LLMemoryAdjustKBResult(U32 inKB)
{
	// Moved this here from llfloaterabout.cpp

	//! \bug
	// For some reason, the reported amount of memory is always wrong.
	// The original adjustment assumes it's always off by one meg, however
	// errors of as much as 2520 KB have been observed in the value
	// returned from the GetMemoryStatusEx function.  Here we keep the
	// original adjustment from llfoaterabout.cpp until this can be
	// fixed somehow.
	inKB += 1024;

	return inKB;
}
#endif

U32 LLMemoryInfo::getPhysicalMemoryKB() const
{
#if LL_WINDOWS
	return LLMemoryAdjustKBResult(mStatsMap["Total Physical KB"].asInteger());

#elif LL_DARWIN
	// This might work on Linux as well.  Someone check...
	uint64_t phys = 0;
	int mib[2] = { CTL_HW, HW_MEMSIZE };

	size_t len = sizeof(phys);	
	sysctl(mib, 2, &phys, &len, NULL, 0);
	
	return (U32)(phys >> 10);

#elif LL_LINUX
	U64 phys = 0;
	phys = (U64)(getpagesize()) * (U64)(get_phys_pages());
	return (U32)(phys >> 10);

#elif LL_SOLARIS
	U64 phys = 0;
	phys = (U64)(getpagesize()) * (U64)(sysconf(_SC_PHYS_PAGES));
	return (U32)(phys >> 10);

#else
	return 0;

#endif
}

U32 LLMemoryInfo::getPhysicalMemoryClamped() const
{
	// Return the total physical memory in bytes, but clamp it
	// to no more than U32_MAX
	
	U32 phys_kb = getPhysicalMemoryKB();
	if (phys_kb >= 4194304 /* 4GB in KB */)
	{
		return U32_MAX;
	}
	else
	{
		return phys_kb << 10;
	}
}

//static
void LLMemoryInfo::getAvailableMemoryKB(U32& avail_physical_mem_kb, U32& avail_virtual_mem_kb)
{
#if LL_WINDOWS
	// Sigh, this shouldn't be a static method, then we wouldn't have to
	// reload this data separately from refresh()
	LLSD statsMap(loadStatsMap());

	avail_physical_mem_kb = statsMap["Avail Physical KB"].asInteger();
	avail_virtual_mem_kb  = statsMap["Avail Virtual KB"].asInteger();

#elif LL_DARWIN
	// mStatsMap is derived from vm_stat, look for (e.g.) "kb free":
	// $ vm_stat
	// Mach Virtual Memory Statistics: (page size of 4096 bytes)
	// Pages free:                   462078.
	// Pages active:                 142010.
	// Pages inactive:               220007.
	// Pages wired down:             159552.
	// "Translation faults":      220825184.
	// Pages copy-on-write:         2104153.
	// Pages zero filled:         167034876.
	// Pages reactivated:             65153.
	// Pageins:                     2097212.
	// Pageouts:                      41759.
	// Object cache: 841598 hits of 7629869 lookups (11% hit rate)
	avail_physical_mem_kb = -1 ;
	avail_virtual_mem_kb = -1 ;

#elif LL_LINUX
	// mStatsMap is derived from MEMINFO_FILE:
	// $ cat /proc/meminfo
	// MemTotal:        4108424 kB
	// MemFree:         1244064 kB
	// Buffers:           85164 kB
	// Cached:          1990264 kB
	// SwapCached:            0 kB
	// Active:          1176648 kB
	// Inactive:        1427532 kB
	// Active(anon):     529152 kB
	// Inactive(anon):    15924 kB
	// Active(file):     647496 kB
	// Inactive(file):  1411608 kB
	// Unevictable:          16 kB
	// Mlocked:              16 kB
	// HighTotal:       3266316 kB
	// HighFree:         721308 kB
	// LowTotal:         842108 kB
	// LowFree:          522756 kB
	// SwapTotal:       6384632 kB
	// SwapFree:        6384632 kB
	// Dirty:                28 kB
	// Writeback:             0 kB
	// AnonPages:        528820 kB
	// Mapped:            89472 kB
	// Shmem:             16324 kB
	// Slab:             159624 kB
	// SReclaimable:     145168 kB
	// SUnreclaim:        14456 kB
	// KernelStack:        2560 kB
	// PageTables:         5560 kB
	// NFS_Unstable:          0 kB
	// Bounce:                0 kB
	// WritebackTmp:          0 kB
	// CommitLimit:     8438844 kB
	// Committed_AS:    1271596 kB
	// VmallocTotal:     122880 kB
	// VmallocUsed:       65252 kB
	// VmallocChunk:      52356 kB
	// HardwareCorrupted:     0 kB
	// HugePages_Total:       0
	// HugePages_Free:        0
	// HugePages_Rsvd:        0
	// HugePages_Surp:        0
	// Hugepagesize:       2048 kB
	// DirectMap4k:      434168 kB
	// DirectMap2M:      477184 kB
	// (could also run 'free', but easier to read a file than run a program)
	avail_physical_mem_kb = -1 ;
	avail_virtual_mem_kb = -1 ;

#else
	//do not know how to collect available memory info for other systems.
	//leave it blank here for now.

	avail_physical_mem_kb = -1 ;
	avail_virtual_mem_kb = -1 ;
#endif
}

void LLMemoryInfo::stream(std::ostream& s) const
{
	// We want these memory stats to be easy to grep from the log, along with
	// the timestamp. So preface each line with the timestamp and a
	// distinctive marker. Without that, we'd have to search the log for the
	// introducer line, then read subsequent lines, etc...
	std::string pfx(LLError::utcTime() + " <mem> ");

	// Max key length
	size_t key_width(0);
	BOOST_FOREACH(const MapEntry& pair, inMap(mStatsMap))
	{
		size_t len(pair.first.length());
		if (len > key_width)
		{
			key_width = len;
		}
	}

	// Now stream stats
	BOOST_FOREACH(const MapEntry& pair, inMap(mStatsMap))
	{
		s << pfx << std::setw(key_width+1) << (pair.first + ':') << ' ';
		LLSD value(pair.second);
		if (value.isInteger())
			s << std::setw(12) << value.asInteger();
		else if (value.isReal())
			s << std::fixed << std::setprecision(1) << value.asReal();
		else if (value.isDate())
			value.asDate().toStream(s);
		else
			s << value;           // just use default LLSD formatting
		s << std::endl;
	}
}

LLSD LLMemoryInfo::getStatsMap() const
{
	return mStatsMap;
}

LLMemoryInfo& LLMemoryInfo::refresh()
{
	mStatsMap = loadStatsMap();

	LL_DEBUGS("LLMemoryInfo") << "Populated mStatsMap:\n";
	LLSDSerialize::toPrettyXML(mStatsMap, LL_CONT);
	LL_ENDL;

	return *this;
}

LLSD LLMemoryInfo::loadStatsMap()
{
	// This implementation is derived from stream() code (as of 2011-06-29).
	Stats stats;

	// associate timestamp for analysis over time
	stats.add("timestamp", LLDate::now());

#if LL_WINDOWS
	MEMORYSTATUSEX state;
	state.dwLength = sizeof(state);
	GlobalMemoryStatusEx(&state);

	stats.add("Percent Memory use", state.dwMemoryLoad);
	stats.add("Total Physical KB",  state.ullTotalPhys/1024);
	stats.add("Avail Physical KB",  state.ullAvailPhys/1024);
	stats.add("Total page KB",      state.ullTotalPageFile/1024);
	stats.add("Avail page KB",      state.ullAvailPageFile/1024);
	stats.add("Total Virtual KB",   state.ullTotalVirtual/1024);
	stats.add("Avail Virtual KB",   state.ullAvailVirtual/1024);

	PERFORMANCE_INFORMATION perf;
	perf.cb = sizeof(perf);
	GetPerformanceInfo(&perf, sizeof(perf));

	SIZE_T pagekb(perf.PageSize/1024);
	stats.add("CommitTotal KB",     perf.CommitTotal * pagekb);
	stats.add("CommitLimit KB",     perf.CommitLimit * pagekb);
	stats.add("CommitPeak KB",      perf.CommitPeak * pagekb);
	stats.add("PhysicalTotal KB",   perf.PhysicalTotal * pagekb);
	stats.add("PhysicalAvail KB",   perf.PhysicalAvailable * pagekb);
	stats.add("SystemCache KB",     perf.SystemCache * pagekb);
	stats.add("KernelTotal KB",     perf.KernelTotal * pagekb);
	stats.add("KernelPaged KB",     perf.KernelPaged * pagekb);
	stats.add("KernelNonpaged KB",  perf.KernelNonpaged * pagekb);
	stats.add("PageSize KB",        pagekb);
	stats.add("HandleCount",        perf.HandleCount);
	stats.add("ProcessCount",       perf.ProcessCount);
	stats.add("ThreadCount",        perf.ThreadCount);

	PROCESS_MEMORY_COUNTERS_EX pmem;
	pmem.cb = sizeof(pmem);
	// GetProcessMemoryInfo() is documented to accept either
	// PROCESS_MEMORY_COUNTERS* or PROCESS_MEMORY_COUNTERS_EX*, presumably
	// using the redundant size info to distinguish. But its prototype
	// specifically accepts PROCESS_MEMORY_COUNTERS*, and since this is a
	// classic-C API, PROCESS_MEMORY_COUNTERS_EX isn't a subclass. Cast the
	// pointer.
	GetProcessMemoryInfo(GetCurrentProcess(), PPROCESS_MEMORY_COUNTERS(&pmem), sizeof(pmem));

	stats.add("Page Fault Count",              pmem.PageFaultCount);
	stats.add("PeakWorkingSetSize KB",         pmem.PeakWorkingSetSize/1024);
	stats.add("WorkingSetSize KB",             pmem.WorkingSetSize/1024);
	stats.add("QutaPeakPagedPoolUsage KB",     pmem.QuotaPeakPagedPoolUsage/1024);
	stats.add("QuotaPagedPoolUsage KB",        pmem.QuotaPagedPoolUsage/1024);
	stats.add("QuotaPeakNonPagedPoolUsage KB", pmem.QuotaPeakNonPagedPoolUsage/1024);
	stats.add("QuotaNonPagedPoolUsage KB",     pmem.QuotaNonPagedPoolUsage/1024);
	stats.add("PagefileUsage KB",              pmem.PagefileUsage/1024);
	stats.add("PeakPagefileUsage KB",          pmem.PeakPagefileUsage/1024);
	stats.add("PrivateUsage KB",               pmem.PrivateUsage/1024);

#elif LL_DARWIN
<<<<<<< HEAD
	
	const vm_size_t pagekb(vm_page_size / 1024);
	
	//
	// Collect the vm_stat's
	//

        {
                vm_statistics_data_t vmstat;
                mach_msg_type_number_t vmstatCount = HOST_VM_INFO_COUNT;

                if (host_statistics(mach_host_self(), HOST_VM_INFO, (host_info_t) &vmstat, &vmstatCount) != KERN_SUCCESS)
        	{
                        LL_WARNS("LLMemoryInfo") << "Unable to collect memory information" << LL_ENDL;
                }
                else
                {
                        stats.add("Pages free KB",              pagekb * vmstat.free_count);
                        stats.add("Pages active KB",    pagekb * vmstat.active_count);
                        stats.add("Pages inactive KB",  pagekb * vmstat.inactive_count);
                        stats.add("Pages wired KB",             pagekb * vmstat.wire_count);

                        stats.add("Pages zero fill",            vmstat.zero_fill_count);
                        stats.add("Page reactivations",         vmstat.reactivations);
                        stats.add("Page-ins",                           vmstat.pageins);
                        stats.add("Page-outs",                          vmstat.pageouts);

                        stats.add("Faults",                                     vmstat.faults);
                        stats.add("Faults copy-on-write",       vmstat.cow_faults);

                        stats.add("Cache lookups",                      vmstat.lookups);
                        stats.add("Cache hits",                         vmstat.hits);

                        stats.add("Page purgeable count",       vmstat.purgeable_count);
                        stats.add("Page purges",                        vmstat.purges);

                        stats.add("Page speculative reads",     vmstat.speculative_count);
                }
        }

        //
        // Collect the misc task info
        //

        {
                task_events_info_data_t taskinfo;
                unsigned taskinfoSize = sizeof(taskinfo);

                if (task_info(mach_task_self(), TASK_EVENTS_INFO, (task_info_t) &taskinfo, &taskinfoSize) != KERN_SUCCESS)
                {
                        LL_WARNS("LLMemoryInfo") << "Unable to collect task information" << LL_ENDL;
                }
                 else
                {
                        stats.add("Task page-ins",                      taskinfo.pageins);
                        stats.add("Task copy-on-write faults",          taskinfo.cow_faults);
                        stats.add("Task messages sent",                 taskinfo.messages_sent);
                        stats.add("Task messages received",             taskinfo.messages_received);
                        stats.add("Task mach system call count",        taskinfo.syscalls_mach);
                        stats.add("Task unix system call count",        taskinfo.syscalls_unix);
                        stats.add("Task context switch count",          taskinfo.csw);
                }
      	}

        //
        // Collect the basic task info
        //

        {
                task_basic_info_64_data_t taskinfo;
                unsigned taskinfoSize = sizeof(taskinfo);

                if (task_info(mach_task_self(), TASK_BASIC_INFO_64, (task_info_t) &taskinfo, &taskinfoSize) != KERN_SUCCESS)
                {
                        LL_WARNS("LLMemoryInfo") << "Unable to collect task information" << LL_ENDL;
                }
                else
                {
                        stats.add("Basic suspend count",                                taskinfo.suspend_count);
                        stats.add("Basic virtual memory KB",                            taskinfo.virtual_size / 1024);
                        stats.add("Basic resident memory KB",                           taskinfo.resident_size / 1024);
                        stats.add("Basic new thread policy",                            taskinfo.policy);
                }
        }
=======

	const vm_size_t pagekb(vm_page_size / 1024);
	
	//
	// Collect the vm_stat's
	//
	
	{
		vm_statistics_data_t vmstat;
		mach_msg_type_number_t vmstatCount = HOST_VM_INFO_COUNT;

		if (host_statistics(mach_host_self(), HOST_VM_INFO, (host_info_t) &vmstat, &vmstatCount) != KERN_SUCCESS)
	{
			LL_WARNS("LLMemoryInfo") << "Unable to collect memory information" << LL_ENDL;
		}
		else
		{
			stats.add("Pages free KB",		pagekb * vmstat.free_count);
			stats.add("Pages active KB",	pagekb * vmstat.active_count);
			stats.add("Pages inactive KB",	pagekb * vmstat.inactive_count);
			stats.add("Pages wired KB",		pagekb * vmstat.wire_count);

			stats.add("Pages zero fill",		vmstat.zero_fill_count);
			stats.add("Page reactivations",		vmstat.reactivations);
			stats.add("Page-ins",				vmstat.pageins);
			stats.add("Page-outs",				vmstat.pageouts);
			
			stats.add("Faults",					vmstat.faults);
			stats.add("Faults copy-on-write",	vmstat.cow_faults);
			
			stats.add("Cache lookups",			vmstat.lookups);
			stats.add("Cache hits",				vmstat.hits);
			
			stats.add("Page purgeable count",	vmstat.purgeable_count);
			stats.add("Page purges",			vmstat.purges);
			
			stats.add("Page speculative reads",	vmstat.speculative_count);
		}
	}

	//
	// Collect the misc task info
	//

		{
		task_events_info_data_t taskinfo;
		unsigned taskinfoSize = sizeof(taskinfo);
		
		if (task_info(mach_task_self(), TASK_EVENTS_INFO, (task_info_t) &taskinfo, &taskinfoSize) != KERN_SUCCESS)
					{
			LL_WARNS("LLMemoryInfo") << "Unable to collect task information" << LL_ENDL;
			}
			else
			{
			stats.add("Task page-ins",					taskinfo.pageins);
			stats.add("Task copy-on-write faults",		taskinfo.cow_faults);
			stats.add("Task messages sent",				taskinfo.messages_sent);
			stats.add("Task messages received",			taskinfo.messages_received);
			stats.add("Task mach system call count",	taskinfo.syscalls_mach);
			stats.add("Task unix system call count",	taskinfo.syscalls_unix);
			stats.add("Task context switch count",		taskinfo.csw);
			}
	}	
	
	//
	// Collect the basic task info
	//

		{
		task_basic_info_64_data_t taskinfo;
		unsigned taskinfoSize = sizeof(taskinfo);
		
		if (task_info(mach_task_self(), TASK_BASIC_INFO_64, (task_info_t) &taskinfo, &taskinfoSize) != KERN_SUCCESS)
			{
			LL_WARNS("LLMemoryInfo") << "Unable to collect task information" << LL_ENDL;
				}
				else
				{
			stats.add("Basic suspend count",					taskinfo.suspend_count);
			stats.add("Basic virtual memory KB",				taskinfo.virtual_size / 1024);
			stats.add("Basic resident memory KB",				taskinfo.resident_size / 1024);
			stats.add("Basic new thread policy",				taskinfo.policy);
		}
	}
>>>>>>> 89c28185

#elif LL_SOLARIS
	U64 phys = 0;

	phys = (U64)(sysconf(_SC_PHYS_PAGES)) * (U64)(sysconf(_SC_PAGESIZE)/1024);

	stats.add("Total Physical KB", phys);

#elif LL_LINUX
	std::ifstream meminfo(MEMINFO_FILE);
	if (meminfo.is_open())
	{
		// MemTotal:		4108424 kB
		// MemFree:			1244064 kB
		// Buffers:			  85164 kB
		// Cached:			1990264 kB
		// SwapCached:			  0 kB
		// Active:			1176648 kB
		// Inactive:		1427532 kB
		// ...
		// VmallocTotal:	 122880 kB
		// VmallocUsed:		  65252 kB
		// VmallocChunk:	  52356 kB
		// HardwareCorrupted:	  0 kB
		// HugePages_Total:		  0
		// HugePages_Free:		  0
		// HugePages_Rsvd:		  0
		// HugePages_Surp:		  0
		// Hugepagesize:	   2048 kB
		// DirectMap4k:		 434168 kB
		// DirectMap2M:		 477184 kB

		// Intentionally don't pass the boost::no_except flag. This
		// boost::regex object is constructed with a string literal, so it
		// should be valid every time. If it becomes invalid, we WANT an
		// exception, hopefully even before the dev checks in.
		boost::regex stat_rx("(.+): +([0-9]+)( kB)?");
		boost::smatch matched;

		std::string line;
		while (std::getline(meminfo, line))
		{
			LL_DEBUGS("LLMemoryInfo") << line << LL_ENDL;
			if (regex_match_no_exc(line, matched, stat_rx))
			{
				// e.g. "MemTotal:		4108424 kB"
				LLSD::String key(matched[1].first, matched[1].second);
				LLSD::String value_str(matched[2].first, matched[2].second);
				LLSD::Integer value(0);
				try
				{
					value = boost::lexical_cast<LLSD::Integer>(value_str);
				}
				catch (const boost::bad_lexical_cast&)
				{
					LL_WARNS("LLMemoryInfo") << "couldn't parse '" << value_str
											 << "' in " << MEMINFO_FILE << " line: "
											 << line << LL_ENDL;
					continue;
				}
				// Store this statistic.
				stats.add(key, value);
			}
			else
			{
				LL_WARNS("LLMemoryInfo") << "unrecognized " << MEMINFO_FILE << " line: "
										 << line << LL_ENDL;
			}
		}
	}
	else
	{
		LL_WARNS("LLMemoryInfo") << "Unable to collect memory information" << LL_ENDL;
	}

#else
	LL_WARNS("LLMemoryInfo") << "Unknown system; unable to collect memory information" << LL_ENDL;

#endif

	return stats.get();
}

std::ostream& operator<<(std::ostream& s, const LLOSInfo& info)
{
	info.stream(s);
	return s;
}

std::ostream& operator<<(std::ostream& s, const LLCPUInfo& info)
{
	info.stream(s);
	return s;
}

std::ostream& operator<<(std::ostream& s, const LLMemoryInfo& info)
{
	info.stream(s);
	return s;
}

class FrameWatcher
{
public:
    FrameWatcher():
        // Hooking onto the "mainloop" event pump gets us one call per frame.
        mConnection(LLEventPumps::instance()
                    .obtain("mainloop")
                    .listen("FrameWatcher", boost::bind(&FrameWatcher::tick, this, _1))),
        // Initializing mSampleStart to an invalid timestamp alerts us to skip
        // trying to compute framerate on the first call.
        mSampleStart(-1),
        // Initializing mSampleEnd to 0 ensures that we treat the first call
        // as the completion of a sample window.
        mSampleEnd(0),
        mFrames(0),
        // Both MEM_INFO_WINDOW and MEM_INFO_THROTTLE are in seconds. We need
        // the number of integer MEM_INFO_THROTTLE sample slots that will fit
        // in MEM_INFO_WINDOW. Round up.
        mSamples(int((MEM_INFO_WINDOW / MEM_INFO_THROTTLE) + 0.7)),
        // Initializing to F32_MAX means that the first real frame will become
        // the slowest ever, which sounds like a good idea.
        mSlowest(F32_MAX)
    {}

    bool tick(const LLSD&)
    {
        F32 timestamp(mTimer.getElapsedTimeF32());

        // Count this frame in the interval just completed.
        ++mFrames;

        // Have we finished a sample window yet?
        if (timestamp < mSampleEnd)
        {
            // no, just keep waiting
            return false;
        }

        // Set up for next sample window. Capture values for previous frame in
        // local variables and reset data members.
        U32 frames(mFrames);
        F32 sampleStart(mSampleStart);
        // No frames yet in next window
        mFrames = 0;
        // which starts right now
        mSampleStart = timestamp;
        // and ends MEM_INFO_THROTTLE seconds in the future
        mSampleEnd = mSampleStart + MEM_INFO_THROTTLE;

        // On the very first call, that's all we can do, no framerate
        // computation is possible.
        if (sampleStart < 0)
        {
            return false;
        }

        // How long did this actually take? As framerate slows, the duration
        // of the frame we just finished could push us WELL beyond our desired
        // sample window size.
        F32 elapsed(timestamp - sampleStart);
        F32 framerate(frames/elapsed);

        // Remember previous slowest framerate because we're just about to
        // update it.
        F32 slowest(mSlowest);
        // Remember previous number of samples.
        boost::circular_buffer<F32>::size_type prevSize(mSamples.size());

        // Capture new framerate in our samples buffer. Once the buffer is
        // full (after MEM_INFO_WINDOW seconds), this will displace the oldest
        // sample. ("So they all rolled over, and one fell out...")
        mSamples.push_back(framerate);

        // Calculate the new minimum framerate. I know of no way to update a
        // rolling minimum without ever rescanning the buffer. But since there
        // are only a few tens of items in this buffer, rescanning it is
        // probably cheaper (and certainly easier to reason about) than
        // attempting to optimize away some of the scans.
        mSlowest = framerate;       // pick an arbitrary entry to start
        for (boost::circular_buffer<F32>::const_iterator si(mSamples.begin()), send(mSamples.end());
             si != send; ++si)
        {
            if (*si < mSlowest)
            {
                mSlowest = *si;
            }
        }

        // We're especially interested in memory as framerate drops. Only log
        // when framerate drops below the slowest framerate we remember.
        // (Should always be true for the end of the very first sample
        // window.)
        if (framerate >= slowest)
        {
            return false;
        }
        // Congratulations, we've hit a new low.  :-P

        LL_INFOS("FrameWatcher") << ' ';
        if (! prevSize)
        {
            LL_CONT << "initial framerate ";
        }
        else
        {
            LL_CONT << "slowest framerate for last " << int(prevSize * MEM_INFO_THROTTLE)
                    << " seconds ";
        }
        LL_CONT << std::fixed << std::setprecision(1) << framerate << '\n'
                << LLMemoryInfo() << LL_ENDL;

        return false;
    }

private:
    // Storing the connection in an LLTempBoundListener ensures it will be
    // disconnected when we're destroyed.
    LLTempBoundListener mConnection;
    // Track elapsed time
    LLTimer mTimer;
    // Some of what you see here is in fact redundant with functionality you
    // can get from LLTimer. Unfortunately the LLTimer API is missing the
    // feature we need: has at least the stated interval elapsed, and if so,
    // exactly how long has passed? So we have to do it by hand, sigh.
    // Time at start, end of sample window
    F32 mSampleStart, mSampleEnd;
    // Frames this sample window
    U32 mFrames;
    // Sliding window of framerate samples
    boost::circular_buffer<F32> mSamples;
    // Slowest framerate in mSamples
    F32 mSlowest;
};

// Need an instance of FrameWatcher before it does any good
static FrameWatcher sFrameWatcher;

BOOL gunzip_file(const std::string& srcfile, const std::string& dstfile)
{
	std::string tmpfile;
	const S32 UNCOMPRESS_BUFFER_SIZE = 32768;
	BOOL retval = FALSE;
	gzFile src = NULL;
	U8 buffer[UNCOMPRESS_BUFFER_SIZE];
	LLFILE *dst = NULL;
	S32 bytes = 0;
	tmpfile = dstfile + ".t";
	src = gzopen(srcfile.c_str(), "rb");
	if (! src) goto err;
	dst = LLFile::fopen(tmpfile, "wb");		/* Flawfinder: ignore */
	if (! dst) goto err;
	do
	{
		bytes = gzread(src, buffer, UNCOMPRESS_BUFFER_SIZE);
		size_t nwrit = fwrite(buffer, sizeof(U8), bytes, dst);
		if (nwrit < (size_t) bytes)
		{
			llwarns << "Short write on " << tmpfile << ": Wrote " << nwrit << " of " << bytes << " bytes." << llendl;
			goto err;
		}
	} while(gzeof(src) == 0);
	fclose(dst); 
	dst = NULL;	
	if (LLFile::rename(tmpfile, dstfile) == -1) goto err;		/* Flawfinder: ignore */
	retval = TRUE;
err:
	if (src != NULL) gzclose(src);
	if (dst != NULL) fclose(dst);
	return retval;
}

BOOL gzip_file(const std::string& srcfile, const std::string& dstfile)
{
	const S32 COMPRESS_BUFFER_SIZE = 32768;
	std::string tmpfile;
	BOOL retval = FALSE;
	U8 buffer[COMPRESS_BUFFER_SIZE];
	gzFile dst = NULL;
	LLFILE *src = NULL;
	S32 bytes = 0;
	tmpfile = dstfile + ".t";
	dst = gzopen(tmpfile.c_str(), "wb");		/* Flawfinder: ignore */
	if (! dst) goto err;
	src = LLFile::fopen(srcfile, "rb");		/* Flawfinder: ignore */
	if (! src) goto err;

	do
	{
		bytes = (S32)fread(buffer, sizeof(U8), COMPRESS_BUFFER_SIZE,src);
		gzwrite(dst, buffer, bytes);
	} while(feof(src) == 0);
	gzclose(dst);
	dst = NULL;
#if LL_WINDOWS
	// Rename in windows needs the dstfile to not exist.
	LLFile::remove(dstfile);
#endif
	if (LLFile::rename(tmpfile, dstfile) == -1) goto err;		/* Flawfinder: ignore */
	retval = TRUE;
 err:
	if (src != NULL) fclose(src);
	if (dst != NULL) gzclose(dst);
	return retval;
}<|MERGE_RESOLUTION|>--- conflicted
+++ resolved
@@ -995,92 +995,6 @@
 	stats.add("PrivateUsage KB",               pmem.PrivateUsage/1024);
 
 #elif LL_DARWIN
-<<<<<<< HEAD
-	
-	const vm_size_t pagekb(vm_page_size / 1024);
-	
-	//
-	// Collect the vm_stat's
-	//
-
-        {
-                vm_statistics_data_t vmstat;
-                mach_msg_type_number_t vmstatCount = HOST_VM_INFO_COUNT;
-
-                if (host_statistics(mach_host_self(), HOST_VM_INFO, (host_info_t) &vmstat, &vmstatCount) != KERN_SUCCESS)
-        	{
-                        LL_WARNS("LLMemoryInfo") << "Unable to collect memory information" << LL_ENDL;
-                }
-                else
-                {
-                        stats.add("Pages free KB",              pagekb * vmstat.free_count);
-                        stats.add("Pages active KB",    pagekb * vmstat.active_count);
-                        stats.add("Pages inactive KB",  pagekb * vmstat.inactive_count);
-                        stats.add("Pages wired KB",             pagekb * vmstat.wire_count);
-
-                        stats.add("Pages zero fill",            vmstat.zero_fill_count);
-                        stats.add("Page reactivations",         vmstat.reactivations);
-                        stats.add("Page-ins",                           vmstat.pageins);
-                        stats.add("Page-outs",                          vmstat.pageouts);
-
-                        stats.add("Faults",                                     vmstat.faults);
-                        stats.add("Faults copy-on-write",       vmstat.cow_faults);
-
-                        stats.add("Cache lookups",                      vmstat.lookups);
-                        stats.add("Cache hits",                         vmstat.hits);
-
-                        stats.add("Page purgeable count",       vmstat.purgeable_count);
-                        stats.add("Page purges",                        vmstat.purges);
-
-                        stats.add("Page speculative reads",     vmstat.speculative_count);
-                }
-        }
-
-        //
-        // Collect the misc task info
-        //
-
-        {
-                task_events_info_data_t taskinfo;
-                unsigned taskinfoSize = sizeof(taskinfo);
-
-                if (task_info(mach_task_self(), TASK_EVENTS_INFO, (task_info_t) &taskinfo, &taskinfoSize) != KERN_SUCCESS)
-                {
-                        LL_WARNS("LLMemoryInfo") << "Unable to collect task information" << LL_ENDL;
-                }
-                 else
-                {
-                        stats.add("Task page-ins",                      taskinfo.pageins);
-                        stats.add("Task copy-on-write faults",          taskinfo.cow_faults);
-                        stats.add("Task messages sent",                 taskinfo.messages_sent);
-                        stats.add("Task messages received",             taskinfo.messages_received);
-                        stats.add("Task mach system call count",        taskinfo.syscalls_mach);
-                        stats.add("Task unix system call count",        taskinfo.syscalls_unix);
-                        stats.add("Task context switch count",          taskinfo.csw);
-                }
-      	}
-
-        //
-        // Collect the basic task info
-        //
-
-        {
-                task_basic_info_64_data_t taskinfo;
-                unsigned taskinfoSize = sizeof(taskinfo);
-
-                if (task_info(mach_task_self(), TASK_BASIC_INFO_64, (task_info_t) &taskinfo, &taskinfoSize) != KERN_SUCCESS)
-                {
-                        LL_WARNS("LLMemoryInfo") << "Unable to collect task information" << LL_ENDL;
-                }
-                else
-                {
-                        stats.add("Basic suspend count",                                taskinfo.suspend_count);
-                        stats.add("Basic virtual memory KB",                            taskinfo.virtual_size / 1024);
-                        stats.add("Basic resident memory KB",                           taskinfo.resident_size / 1024);
-                        stats.add("Basic new thread policy",                            taskinfo.policy);
-                }
-        }
-=======
 
 	const vm_size_t pagekb(vm_page_size / 1024);
 	
@@ -1093,7 +1007,7 @@
 		mach_msg_type_number_t vmstatCount = HOST_VM_INFO_COUNT;
 
 		if (host_statistics(mach_host_self(), HOST_VM_INFO, (host_info_t) &vmstat, &vmstatCount) != KERN_SUCCESS)
-	{
+		{
 			LL_WARNS("LLMemoryInfo") << "Unable to collect memory information" << LL_ENDL;
 		}
 		else
@@ -1120,21 +1034,20 @@
 			stats.add("Page speculative reads",	vmstat.speculative_count);
 		}
 	}
-
 	//
 	// Collect the misc task info
 	//
 
-		{
+	{
 		task_events_info_data_t taskinfo;
 		unsigned taskinfoSize = sizeof(taskinfo);
 		
 		if (task_info(mach_task_self(), TASK_EVENTS_INFO, (task_info_t) &taskinfo, &taskinfoSize) != KERN_SUCCESS)
-					{
+		{
 			LL_WARNS("LLMemoryInfo") << "Unable to collect task information" << LL_ENDL;
-			}
-			else
-			{
+		}
+		else
+		{
 			stats.add("Task page-ins",					taskinfo.pageins);
 			stats.add("Task copy-on-write faults",		taskinfo.cow_faults);
 			stats.add("Task messages sent",				taskinfo.messages_sent);
@@ -1142,30 +1055,29 @@
 			stats.add("Task mach system call count",	taskinfo.syscalls_mach);
 			stats.add("Task unix system call count",	taskinfo.syscalls_unix);
 			stats.add("Task context switch count",		taskinfo.csw);
-			}
+		}
 	}	
 	
 	//
 	// Collect the basic task info
 	//
 
-		{
+	{
 		task_basic_info_64_data_t taskinfo;
 		unsigned taskinfoSize = sizeof(taskinfo);
 		
 		if (task_info(mach_task_self(), TASK_BASIC_INFO_64, (task_info_t) &taskinfo, &taskinfoSize) != KERN_SUCCESS)
-			{
+		{
 			LL_WARNS("LLMemoryInfo") << "Unable to collect task information" << LL_ENDL;
-				}
-				else
-				{
+		}
+		else
+		{
 			stats.add("Basic suspend count",					taskinfo.suspend_count);
 			stats.add("Basic virtual memory KB",				taskinfo.virtual_size / 1024);
 			stats.add("Basic resident memory KB",				taskinfo.resident_size / 1024);
 			stats.add("Basic new thread policy",				taskinfo.policy);
 		}
 	}
->>>>>>> 89c28185
 
 #elif LL_SOLARIS
 	U64 phys = 0;
