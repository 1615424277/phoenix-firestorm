/**
 * @file llsys.cpp
 * @brief Implementation of the basic system query functions.
 *
 * $LicenseInfo:firstyear=2002&license=viewerlgpl$
 * Second Life Viewer Source Code
 * Copyright (C) 2010, Linden Research, Inc.
 *
 * This library is free software; you can redistribute it and/or
 * modify it under the terms of the GNU Lesser General Public
 * License as published by the Free Software Foundation;
 * version 2.1 of the License only.
 *
 * This library is distributed in the hope that it will be useful,
 * but WITHOUT ANY WARRANTY; without even the implied warranty of
 * MERCHANTABILITY or FITNESS FOR A PARTICULAR PURPOSE.  See the GNU
 * Lesser General Public License for more details.
 *
 * You should have received a copy of the GNU Lesser General Public
 * License along with this library; if not, write to the Free Software
 * Foundation, Inc., 51 Franklin Street, Fifth Floor, Boston, MA  02110-1301  USA
 *
 * Linden Research, Inc., 945 Battery Street, San Francisco, CA  94111  USA
 * $/LicenseInfo$
 */

#if LL_WINDOWS
#pragma warning (disable : 4355) // 'this' used in initializer list: yes, intentionally
#endif

#include "linden_common.h"

#include "llsys.h"

#include <iostream>
#ifdef LL_USESYSTEMLIBS
# include <zlib.h>
#else
# include "zlib-ng/zlib.h"
#endif

#include "llprocessor.h"
#include "llerrorcontrol.h"
#include "llevents.h"
#include "llformat.h"
#include "llregex.h"
#include "lltimer.h"
#include "llsdserialize.h"
#include "llsdutil.h"
#include <boost/bind.hpp>
#include <boost/circular_buffer.hpp>
#include <boost/lexical_cast.hpp>
#include <boost/range.hpp>
#include <boost/utility/enable_if.hpp>
#include <boost/type_traits/is_integral.hpp>
#include <boost/type_traits/is_float.hpp>
#include "llfasttimer.h"

using namespace llsd;

#if LL_WINDOWS
#   include "llwin32headerslean.h"
#   include <psapi.h>               // GetPerformanceInfo() et al.
#   include <VersionHelpers.h>
#elif LL_DARWIN
#   include "llsys_objc.h"
#   include <errno.h>
#   include <sys/sysctl.h>
#   include <sys/utsname.h>
#   include <stdint.h>
#   include <CoreServices/CoreServices.h>
#   include <stdexcept>
#   include <mach/host_info.h>
#   include <mach/mach_host.h>
#   include <mach/task.h>
#   include <mach/task_info.h>
#elif LL_LINUX
#   include <errno.h>
#   include <sys/utsname.h>
#   include <unistd.h>
#   include <sys/sysinfo.h>
#   include <stdexcept>
const char MEMINFO_FILE[] = "/proc/meminfo";
#   include <gnu/libc-version.h>
#endif

LLCPUInfo gSysCPU;

// Don't log memory info any more often than this. It also serves as our
// framerate sample size.
static const F32 MEM_INFO_THROTTLE = 20;
// Sliding window of samples. We intentionally limit the length of time we
// remember "the slowest" framerate because framerate is very slow at login.
// If we only triggered FrameWatcher logging when the session framerate
// dropped below the login framerate, we'd have very little additional data.
static const F32 MEM_INFO_WINDOW = 10*60;

LLOSInfo::LLOSInfo() :
    mMajorVer(0), mMinorVer(0), mBuild(0), mOSVersionString("")
{

#if LL_WINDOWS

    if (IsWindows10OrGreater())
    {
        mMajorVer = 10;
        mMinorVer = 0;
        if (IsWindowsServer())
        {
            mOSStringSimple = "Windows Server ";
        }
        else
        {
            mOSStringSimple = "Microsoft Windows 10 ";
        }
    }
    else if (IsWindows8Point1OrGreater())
    {
        mMajorVer = 6;
        mMinorVer = 3;
        if (IsWindowsServer())
        {
            mOSStringSimple = "Windows Server 2012 R2 ";
        }
        else
        {
            mOSStringSimple = "Microsoft Windows 8.1 ";
        }
    }
    else if (IsWindows8OrGreater())
    {
        mMajorVer = 6;
        mMinorVer = 2;
        if (IsWindowsServer())
        {
            mOSStringSimple = "Windows Server 2012 ";
        }
        else
        {
            mOSStringSimple = "Microsoft Windows 8 ";
        }
    }
    else if (IsWindows7SP1OrGreater())
    {
        mMajorVer = 6;
        mMinorVer = 1;
        if (IsWindowsServer())
        {
            mOSStringSimple = "Windows Server 2008 R2 SP1 ";
        }
        else
        {
            mOSStringSimple = "Microsoft Windows 7 SP1 ";
        }
    }
    else if (IsWindows7OrGreater())
    {
        mMajorVer = 6;
        mMinorVer = 1;
        if (IsWindowsServer())
        {
            mOSStringSimple = "Windows Server 2008 R2 ";
        }
        else
        {
            mOSStringSimple = "Microsoft Windows 7 ";
        }
    }
    else if (IsWindowsVistaSP2OrGreater())
    {
        mMajorVer = 6;
        mMinorVer = 0;
        if (IsWindowsServer())
        {
            mOSStringSimple = "Windows Server 2008 SP2 ";
        }
        else
        {
            mOSStringSimple = "Microsoft Windows Vista SP2 ";
        }
    }
    else
    {
        mOSStringSimple = "Unsupported Windows version ";
    }

    ///get native system info if available..
    typedef void (WINAPI *PGNSI)(LPSYSTEM_INFO); ///function pointer for loading GetNativeSystemInfo
    SYSTEM_INFO si; //System Info object file contains architecture info
    PGNSI pGNSI; //pointer object
    ZeroMemory(&si, sizeof(SYSTEM_INFO)); //zero out the memory in information
    pGNSI = (PGNSI)GetProcAddress(GetModuleHandle(TEXT("kernel32.dll")), "GetNativeSystemInfo"); //load kernel32 get function
    if (NULL != pGNSI) //check if it has failed
        pGNSI(&si); //success
    else
        GetSystemInfo(&si); //if it fails get regular system info
    //(Warning: If GetSystemInfo it may result in incorrect information in a WOW64 machine, if the kernel fails to load)

    // Try calling GetVersionEx using the OSVERSIONINFOEX structure.
    OSVERSIONINFOEX osvi;
    ZeroMemory(&osvi, sizeof(OSVERSIONINFOEX));
    osvi.dwOSVersionInfoSize = sizeof(OSVERSIONINFOEX);
    if (GetVersionEx((OSVERSIONINFO *)&osvi))
    {
        mBuild = osvi.dwBuildNumber & 0xffff;
    }
    else
    {
        // If OSVERSIONINFOEX doesn't work, try OSVERSIONINFO.
        osvi.dwOSVersionInfoSize = sizeof(OSVERSIONINFO);
        if (GetVersionEx((OSVERSIONINFO *)&osvi))
        {
            mBuild = osvi.dwBuildNumber & 0xffff;
        }
    }

    S32 ubr = 0; // Windows 10 Update Build Revision, can be retrieved from a registry
    if (mMajorVer == 10)
    {
        DWORD cbData(sizeof(DWORD));
        DWORD data(0);
        HKEY key;
        LSTATUS ret_code = RegOpenKeyExW(HKEY_LOCAL_MACHINE, TEXT("SOFTWARE\\Microsoft\\Windows NT\\CurrentVersion"), 0, KEY_READ, &key);
        if (ERROR_SUCCESS == ret_code)
        {
            ret_code = RegQueryValueExW(key, L"UBR", 0, NULL, reinterpret_cast<LPBYTE>(&data), &cbData);
            if (ERROR_SUCCESS == ret_code)
            {
                ubr = data;
            }
        }

        if (mBuild >= 22000)
        {
            // At release Windows 11 version was 10.0.22000.194
<<<<<<< HEAD
            // Windows 10 version was 10.0.19043.1266
            // There is no warranty that Win10 build won't increase,
            // so until better solution is found or Microsoft updates
            // SDK with IsWindows11OrGreater(), indicate "10/11"
            //
            // Current alternatives:
            // Query WMI's Win32_OperatingSystem for OS string. Slow
            // and likely to return 'compatibility' string.
            // Check presence of dlls/libs or may be their version.
            // <FS:Ansariel> Windows 11 detection
            //mOSStringSimple = "Microsoft Windows 10/11 ";
            mMajorVer = 11;
            LLStringUtil::replaceString(mOSStringSimple, "10", "11");
            // </FS:Ansariel>
=======
            // According to microsoft win 10 won't ever get that far.
            mOSStringSimple = "Microsoft Windows 11 ";
>>>>>>> 9fb9e8f3
        }
    }

    //msdn microsoft finds 32 bit and 64 bit flavors this way..
    //http://msdn.microsoft.com/en-us/library/ms724429(VS.85).aspx (example code that contains quite a few more flavors
    //of windows than this code does (in case it is needed for the future)
    if (si.wProcessorArchitecture == PROCESSOR_ARCHITECTURE_AMD64) //check for 64 bit
    {
        mOSStringSimple += "64-bit ";
    }
    else if (si.wProcessorArchitecture == PROCESSOR_ARCHITECTURE_INTEL)
    {
        mOSStringSimple += "32-bit ";
    }

    mOSString = mOSStringSimple;
    if (mBuild > 0)
    {
        mOSString += llformat("(Build %d", mBuild);
        if (ubr > 0)
        {
            mOSString += llformat(".%d", ubr);
        }
        mOSString += ")";
    }

    LLStringUtil::trim(mOSStringSimple);
    LLStringUtil::trim(mOSString);

#elif LL_DARWIN

    // Initialize mOSStringSimple to something like:
    // "macOS 10.13.1"
    {
        const char * DARWIN_PRODUCT_NAME = "macOS";

        int64_t major_version, minor_version, bugfix_version = 0;

        if (LLGetDarwinOSInfo(major_version, minor_version, bugfix_version))
        {
            mMajorVer = major_version;
            mMinorVer = minor_version;
            mBuild = bugfix_version;

            std::stringstream os_version_string;
            os_version_string << DARWIN_PRODUCT_NAME << " " << mMajorVer << "." << mMinorVer << "." << mBuild;

            // Put it in the OS string we are compiling
            mOSStringSimple.append(os_version_string.str());
        }
        else
        {
            mOSStringSimple.append("Unable to collect OS info");
        }
    }

    // Initialize mOSString to something like:
    // "macOS 10.13.1 Darwin Kernel Version 10.7.0: Sat Jan 29 15:17:16 PST 2011; root:xnu-1504.9.37~1/RELEASE_I386 i386"
    struct utsname un;
    if(uname(&un) != -1)
    {
        mOSString = mOSStringSimple;
        mOSString.append(" ");
        mOSString.append(un.sysname);
        mOSString.append(" ");
        mOSString.append(un.release);
        mOSString.append(" ");
        mOSString.append(un.version);
        mOSString.append(" ");
        mOSString.append(un.machine);
    }
    else
    {
        mOSString = mOSStringSimple;
    }

#elif LL_LINUX

    struct utsname un;
    if(uname(&un) != -1)
    {
        mOSStringSimple.append(un.sysname);
        mOSStringSimple.append(" ");
        mOSStringSimple.append(un.release);

        mOSString = mOSStringSimple;
        mOSString.append(" ");
        mOSString.append(un.version);
        mOSString.append(" ");
        mOSString.append(un.machine);

        // Simplify 'Simple'
        std::string ostype = mOSStringSimple.substr(0, mOSStringSimple.find_first_of(" ", 0));
        if (ostype == "Linux")
        {
            // Only care about major and minor Linux versions, truncate at second '.'
            std::string::size_type idx1 = mOSStringSimple.find_first_of(".", 0);
            std::string::size_type idx2 = (idx1 != std::string::npos) ? mOSStringSimple.find_first_of(".", idx1+1) : std::string::npos;
            std::string simple = mOSStringSimple.substr(0, idx2);
            if (simple.length() > 0)
                mOSStringSimple = simple;
        }
    }
    else
    {
        mOSStringSimple.append("Unable to collect OS info");
        mOSString = mOSStringSimple;
    }

    const char OS_VERSION_MATCH_EXPRESSION[] = "([0-9]+)\\.([0-9]+)(\\.([0-9]+))?";
    boost::regex os_version_parse(OS_VERSION_MATCH_EXPRESSION);
    boost::smatch matched;

    std::string glibc_version(gnu_get_libc_version());
    if ( ll_regex_match(glibc_version, matched, os_version_parse) )
    {
        LL_INFOS("AppInit") << "Using glibc version '" << glibc_version << "' as OS version" << LL_ENDL;

        std::string version_value;

        if ( matched[1].matched ) // Major version
        {
            version_value.assign(matched[1].first, matched[1].second);
            if (sscanf(version_value.c_str(), "%d", &mMajorVer) != 1)
            {
              LL_WARNS("AppInit") << "failed to parse major version '" << version_value << "' as a number" << LL_ENDL;
            }
        }
        else
        {
            LL_ERRS("AppInit")
                << "OS version regex '" << OS_VERSION_MATCH_EXPRESSION
                << "' returned true, but major version [1] did not match"
                << LL_ENDL;
        }

        if ( matched[2].matched ) // Minor version
        {
            version_value.assign(matched[2].first, matched[2].second);
            if (sscanf(version_value.c_str(), "%d", &mMinorVer) != 1)
            {
              LL_ERRS("AppInit") << "failed to parse minor version '" << version_value << "' as a number" << LL_ENDL;
            }
        }
        else
        {
            LL_ERRS("AppInit")
                << "OS version regex '" << OS_VERSION_MATCH_EXPRESSION
                << "' returned true, but minor version [1] did not match"
                << LL_ENDL;
        }

        if ( matched[4].matched ) // Build version (optional) - note that [3] includes the '.'
        {
            version_value.assign(matched[4].first, matched[4].second);
            if (sscanf(version_value.c_str(), "%d", &mBuild) != 1)
            {
              LL_ERRS("AppInit") << "failed to parse build version '" << version_value << "' as a number" << LL_ENDL;
            }
        }
        else
        {
            LL_INFOS("AppInit")
                << "OS build version not provided; using zero"
                << LL_ENDL;
        }
    }
    else
    {
        LL_WARNS("AppInit") << "glibc version '" << glibc_version << "' cannot be parsed to three numbers; using all zeros" << LL_ENDL;
    }

#else

    struct utsname un;
    if(uname(&un) != -1)
    {
        mOSStringSimple.append(un.sysname);
        mOSStringSimple.append(" ");
        mOSStringSimple.append(un.release);

        mOSString = mOSStringSimple;
        mOSString.append(" ");
        mOSString.append(un.version);
        mOSString.append(" ");
        mOSString.append(un.machine);

        // Simplify 'Simple'
        std::string ostype = mOSStringSimple.substr(0, mOSStringSimple.find_first_of(" ", 0));
        if (ostype == "Linux")
        {
            // Only care about major and minor Linux versions, truncate at second '.'
            std::string::size_type idx1 = mOSStringSimple.find_first_of(".", 0);
            std::string::size_type idx2 = (idx1 != std::string::npos) ? mOSStringSimple.find_first_of(".", idx1+1) : std::string::npos;
            std::string simple = mOSStringSimple.substr(0, idx2);
            if (simple.length() > 0)
                mOSStringSimple = simple;
        }
    }
    else
    {
        mOSStringSimple.append("Unable to collect OS info");
        mOSString = mOSStringSimple;
    }

#endif

    std::stringstream dotted_version_string;
    dotted_version_string << mMajorVer << "." << mMinorVer << "." << mBuild;
    mOSVersionString.append(dotted_version_string.str());

    mOSBitness = is64Bit() ? 64 : 32;
    LL_INFOS("LLOSInfo") << "OS bitness: " << mOSBitness << LL_ENDL;
}

#ifndef LL_WINDOWS
// static
long LLOSInfo::getMaxOpenFiles()
{
    const long OPEN_MAX_GUESS = 256;

#ifdef  OPEN_MAX
    static long open_max = OPEN_MAX;
#else
    static long open_max = 0;
#endif

    if (0 == open_max)
    {
        // First time through.
        errno = 0;
        if ( (open_max = sysconf(_SC_OPEN_MAX)) < 0)
        {
            if (0 == errno)
            {
                // Indeterminate.
                open_max = OPEN_MAX_GUESS;
            }
            else
            {
                LL_ERRS() << "LLOSInfo::getMaxOpenFiles: sysconf error for _SC_OPEN_MAX" << LL_ENDL;
            }
        }
    }
    return open_max;
}
#endif

void LLOSInfo::stream(std::ostream& s) const
{
    s << mOSString;
}

const std::string& LLOSInfo::getOSString() const
{
    return mOSString;
}

const std::string& LLOSInfo::getOSStringSimple() const
{
    return mOSStringSimple;
}

const std::string& LLOSInfo::getOSVersionString() const
{
    return mOSVersionString;
}

const S32 LLOSInfo::getOSBitness() const
{
    return mOSBitness;
}

//static
U32 LLOSInfo::getProcessVirtualSizeKB()
{
    U32 virtual_size = 0;
#if LL_LINUX
#   define STATUS_SIZE 2048
    LLFILE* status_filep = LLFile::fopen("/proc/self/status", "rb");
    if (status_filep)
    {
        S32 numRead = 0;
        char buff[STATUS_SIZE];     /* Flawfinder: ignore */

        size_t nbytes = fread(buff, 1, STATUS_SIZE-1, status_filep);
        buff[nbytes] = '\0';

        // All these guys return numbers in KB
        char *memp = strstr(buff, "VmSize:");
        if (memp)
        {
            numRead += sscanf(memp, "%*s %u", &virtual_size);
        }
        fclose(status_filep);
    }
#endif
    return virtual_size;
}

//static
U32 LLOSInfo::getProcessResidentSizeKB()
{
    U32 resident_size = 0;
#if LL_LINUX
    LLFILE* status_filep = LLFile::fopen("/proc/self/status", "rb");
    if (status_filep != NULL)
    {
        S32 numRead = 0;
        char buff[STATUS_SIZE];     /* Flawfinder: ignore */

        size_t nbytes = fread(buff, 1, STATUS_SIZE-1, status_filep);
        buff[nbytes] = '\0';

        // All these guys return numbers in KB
        char *memp = strstr(buff, "VmRSS:");
        if (memp)
        {
            numRead += sscanf(memp, "%*s %u", &resident_size);
        }
        fclose(status_filep);
    }
#endif
    return resident_size;
}

//static
bool LLOSInfo::is64Bit()
{
#if LL_WINDOWS
#if defined(_WIN64)
    return true;
#elif defined(_WIN32)
    // 32-bit viewer may be run on both 32-bit and 64-bit Windows, need to elaborate
    bool f64 = false;
    return IsWow64Process(GetCurrentProcess(), &f64) && f64;
#else
    return false;
#endif
#else // ! LL_WINDOWS
    // we only build a 64-bit mac viewer and currently we don't build for linux at all
    return true;
#endif
}

LLCPUInfo::LLCPUInfo()
{
    std::ostringstream out;
    LLProcessorInfo proc;
    // proc.WriteInfoTextFile("procInfo.txt");
    mHasSSE = proc.hasSSE();
    mHasSSE2 = proc.hasSSE2();
    mHasSSE3 = proc.hasSSE3();
    mHasSSE3S = proc.hasSSE3S();
    mHasSSE41 = proc.hasSSE41();
    mHasSSE42 = proc.hasSSE42();
    mHasSSE4a = proc.hasSSE4a();
    mHasAltivec = proc.hasAltivec();
    mCPUMHz = (F64)proc.getCPUFrequency();
    mFamily = proc.getCPUFamilyName();
    mCPUString = "Unknown";

    out << proc.getCPUBrandName();
    if (200 < mCPUMHz && mCPUMHz < 10000)           // *NOTE: cpu speed is often way wrong, do a sanity check
    {
        out << " (" << mCPUMHz << " MHz)";
    }
    mCPUString = out.str();
    LLStringUtil::trim(mCPUString);

    if (mHasSSE)
    {
        mSSEVersions.append("1");
    }
    if (mHasSSE2)
    {
        mSSEVersions.append("2");
    }
    if (mHasSSE3)
    {
        mSSEVersions.append("3");
    }
    if (mHasSSE3S)
    {
        mSSEVersions.append("3S");
    }
    if (mHasSSE41)
    {
        mSSEVersions.append("4.1");
    }
    if (mHasSSE42)
    {
        mSSEVersions.append("4.2");
    }
    if (mHasSSE4a)
    {
        mSSEVersions.append("4a");
    }
}

bool LLCPUInfo::hasAltivec() const
{
    return mHasAltivec;
}

bool LLCPUInfo::hasSSE() const
{
    return mHasSSE;
}

bool LLCPUInfo::hasSSE2() const
{
    return mHasSSE2;
}

bool LLCPUInfo::hasSSE3() const
{
    return mHasSSE3;
}

bool LLCPUInfo::hasSSE3S() const
{
    return mHasSSE3S;
}

bool LLCPUInfo::hasSSE41() const
{
    return mHasSSE41;
}

bool LLCPUInfo::hasSSE42() const
{
    return mHasSSE42;
}

bool LLCPUInfo::hasSSE4a() const
{
    return mHasSSE4a;
}

F64 LLCPUInfo::getMHz() const
{
    return mCPUMHz;
}

std::string LLCPUInfo::getCPUString() const
{
    return mCPUString;
}

const LLSD& LLCPUInfo::getSSEVersions() const
{
    return mSSEVersions;
}

void LLCPUInfo::stream(std::ostream& s) const
{
    // gather machine information.
    s << LLProcessorInfo().getCPUFeatureDescription();

    // These are interesting as they reflect our internal view of the
    // CPU's attributes regardless of platform
    s << "->mHasSSE:     " << (U32)mHasSSE << std::endl;
    s << "->mHasSSE2:    " << (U32)mHasSSE2 << std::endl;
    s << "->mHasSSE3:    " << (U32)mHasSSE3 << std::endl;
    s << "->mHasSSE3S:    " << (U32)mHasSSE3S << std::endl;
    s << "->mHasSSE41:    " << (U32)mHasSSE41 << std::endl;
    s << "->mHasSSE42:    " << (U32)mHasSSE42 << std::endl;
    s << "->mHasSSE4a:    " << (U32)mHasSSE4a << std::endl;
    s << "->mHasAltivec: " << (U32)mHasAltivec << std::endl;
    s << "->mCPUMHz:     " << mCPUMHz << std::endl;
    s << "->mCPUString:  " << mCPUString << std::endl;
}

// Helper class for LLMemoryInfo: accumulate stats in the form we store for
// LLMemoryInfo::getStatsMap().
class Stats
{
public:
    Stats():
        mStats(LLSD::emptyMap())
    {}

    // Store every integer type as LLSD::Integer.
    template <class T>
    void add(const LLSD::String& name, const T& value,
             typename boost::enable_if<boost::is_integral<T> >::type* = 0)
    {
        mStats[name] = LLSD::Integer(value);
    }

    // Store every floating-point type as LLSD::Real.
    template <class T>
    void add(const LLSD::String& name, const T& value,
             typename boost::enable_if<boost::is_float<T> >::type* = 0)
    {
        mStats[name] = LLSD::Real(value);
    }

    // Hope that LLSD::Date values are sufficiently unambiguous.
    void add(const LLSD::String& name, const LLSD::Date& value)
    {
        mStats[name] = value;
    }

    LLSD get() const { return mStats; }

private:
    LLSD mStats;
};

LLMemoryInfo::LLMemoryInfo()
{
    refresh();
}

#if LL_WINDOWS
static U32Kilobytes LLMemoryAdjustKBResult(U32Kilobytes inKB)
{
    // Moved this here from llfloaterabout.cpp

    //! \bug
    // For some reason, the reported amount of memory is always wrong.
    // The original adjustment assumes it's always off by one meg, however
    // errors of as much as 2520 KB have been observed in the value
    // returned from the GetMemoryStatusEx function.  Here we keep the
    // original adjustment from llfoaterabout.cpp until this can be
    // fixed somehow.
    inKB += U32Megabytes(1);

    return inKB;
}
#endif

#if LL_DARWIN
// static
U32Kilobytes LLMemoryInfo::getHardwareMemSize()
{
    // This might work on Linux as well.  Someone check...
    uint64_t phys = 0;
    int mib[2] = { CTL_HW, HW_MEMSIZE };

    size_t len = sizeof(phys);
    sysctl(mib, 2, &phys, &len, NULL, 0);

    return U64Bytes(phys);
}
#endif

U32Kilobytes LLMemoryInfo::getPhysicalMemoryKB() const
{
#if LL_WINDOWS
    return LLMemoryAdjustKBResult(U32Kilobytes(mStatsMap["Total Physical KB"].asInteger()));

#elif LL_DARWIN
    return getHardwareMemSize();

#elif LL_LINUX
    U64 phys = 0;
    phys = (U64)(getpagesize()) * (U64)(get_phys_pages());
    return U64Bytes(phys);

#else
    return 0;

#endif
}

//static
void LLMemoryInfo::getAvailableMemoryKB(U32Kilobytes& avail_physical_mem_kb, U32Kilobytes& avail_virtual_mem_kb)
{
#if LL_WINDOWS
    // Sigh, this shouldn't be a static method, then we wouldn't have to
    // reload this data separately from refresh()

    LLSD statsMap(loadStatsMap());

    avail_physical_mem_kb = (U32Kilobytes)statsMap["Avail Physical KB"].asInteger();
    avail_virtual_mem_kb  = (U32Kilobytes)statsMap["Avail Virtual KB"].asInteger();

#elif LL_DARWIN
    // mStatsMap is derived from vm_stat, look for (e.g.) "kb free":
    // $ vm_stat
    // Mach Virtual Memory Statistics: (page size of 4096 bytes)
    // Pages free:                   462078.
    // Pages active:                 142010.
    // Pages inactive:               220007.
    // Pages wired down:             159552.
    // "Translation faults":      220825184.
    // Pages copy-on-write:         2104153.
    // Pages zero filled:         167034876.
    // Pages reactivated:             65153.
    // Pageins:                     2097212.
    // Pageouts:                      41759.
    // Object cache: 841598 hits of 7629869 lookups (11% hit rate)
    avail_physical_mem_kb = (U32Kilobytes)-1 ;
    avail_virtual_mem_kb = (U32Kilobytes)-1 ;

#elif LL_LINUX
    // mStatsMap is derived from MEMINFO_FILE:
    // $ cat /proc/meminfo
    // MemTotal:        4108424 kB
    // MemFree:         1244064 kB
    // Buffers:           85164 kB
    // Cached:          1990264 kB
    // SwapCached:            0 kB
    // Active:          1176648 kB
    // Inactive:        1427532 kB
    // Active(anon):     529152 kB
    // Inactive(anon):    15924 kB
    // Active(file):     647496 kB
    // Inactive(file):  1411608 kB
    // Unevictable:          16 kB
    // Mlocked:              16 kB
    // HighTotal:       3266316 kB
    // HighFree:         721308 kB
    // LowTotal:         842108 kB
    // LowFree:          522756 kB
    // SwapTotal:       6384632 kB
    // SwapFree:        6384632 kB
    // Dirty:                28 kB
    // Writeback:             0 kB
    // AnonPages:        528820 kB
    // Mapped:            89472 kB
    // Shmem:             16324 kB
    // Slab:             159624 kB
    // SReclaimable:     145168 kB
    // SUnreclaim:        14456 kB
    // KernelStack:        2560 kB
    // PageTables:         5560 kB
    // NFS_Unstable:          0 kB
    // Bounce:                0 kB
    // WritebackTmp:          0 kB
    // CommitLimit:     8438844 kB
    // Committed_AS:    1271596 kB
    // VmallocTotal:     122880 kB
    // VmallocUsed:       65252 kB
    // VmallocChunk:      52356 kB
    // HardwareCorrupted:     0 kB
    // HugePages_Total:       0
    // HugePages_Free:        0
    // HugePages_Rsvd:        0
    // HugePages_Surp:        0
    // Hugepagesize:       2048 kB
    // DirectMap4k:      434168 kB
    // DirectMap2M:      477184 kB
    // (could also run 'free', but easier to read a file than run a program)
    avail_physical_mem_kb = (U32Kilobytes)-1 ;
    avail_virtual_mem_kb = (U32Kilobytes)-1 ;

#else
    //do not know how to collect available memory info for other systems.
    //leave it blank here for now.

    avail_physical_mem_kb = (U32Kilobytes)-1 ;
    avail_virtual_mem_kb = (U32Kilobytes)-1 ;
#endif
}

void LLMemoryInfo::stream(std::ostream& s) const
{
    // We want these memory stats to be easy to grep from the log, along with
    // the timestamp. So preface each line with the timestamp and a
    // distinctive marker. Without that, we'd have to search the log for the
    // introducer line, then read subsequent lines, etc...
    std::string pfx(LLError::utcTime() + " <mem> ");

    // Max key length
    size_t key_width(0);
    for (const auto& [key, value] : inMap(mStatsMap))
    {
        size_t len(key.length());
        if (len > key_width)
        {
            key_width = len;
        }
    }

    // Now stream stats
    for (const auto& [key, value] : inMap(mStatsMap))
    {
        s << pfx << std::setw(narrow<size_t>(key_width+1)) << (key + ':') << ' ';
        if (value.isInteger())
            s << std::setw(12) << value.asInteger();
        else if (value.isReal())
            s << std::fixed << std::setprecision(1) << value.asReal();
        else if (value.isDate())
            value.asDate().toStream(s);
        else
            s << value;           // just use default LLSD formatting
        s << std::endl;
    }
}

LLSD LLMemoryInfo::getStatsMap() const
{
    return mStatsMap;
}

LLMemoryInfo& LLMemoryInfo::refresh()
{
    LL_PROFILE_ZONE_SCOPED
    mStatsMap = loadStatsMap();

    LL_DEBUGS("LLMemoryInfo") << "Populated mStatsMap:\n";
    LLSDSerialize::toPrettyXML(mStatsMap, LL_CONT);
    LL_ENDL;

    return *this;
}

LLSD LLMemoryInfo::loadStatsMap()
{
    LL_PROFILE_ZONE_SCOPED;

    // This implementation is derived from stream() code (as of 2011-06-29).
    Stats stats;

    // associate timestamp for analysis over time
    stats.add("timestamp", LLDate::now());

#if LL_WINDOWS
    MEMORYSTATUSEX state;
    state.dwLength = sizeof(state);
    GlobalMemoryStatusEx(&state);

    DWORDLONG div = 1024;

    stats.add("Percent Memory use", state.dwMemoryLoad/div);
    // <FS:Ansariel> Ugly, but prevent overflow
    //stats.add("Total Physical KB",  state.ullTotalPhys/div);
    //stats.add("Avail Physical KB",  state.ullAvailPhys/div);
    //stats.add("Total page KB",      state.ullTotalPageFile/div);
    //stats.add("Avail page KB",      state.ullAvailPageFile/div);
    //stats.add("Total Virtual KB",   state.ullTotalVirtual/div);
    //stats.add("Avail Virtual KB",   state.ullAvailVirtual/div);
    stats.add("Total Physical KB",  llclamp(state.ullTotalPhys/div, U64(0), U64(S32_MAX)));
    stats.add("Avail Physical KB",  llclamp(state.ullAvailPhys/div, U64(0), U64(S32_MAX)));
    stats.add("Total page KB",      llclamp(state.ullTotalPageFile/div, U64(0), U64(S32_MAX)));
    stats.add("Avail page KB",      llclamp(state.ullAvailPageFile/div, U64(0), U64(S32_MAX)));
    stats.add("Total Virtual KB",   llclamp(state.ullTotalVirtual/div, U64(0), U64(S32_MAX)));
    stats.add("Avail Virtual KB",   llclamp(state.ullAvailVirtual/div, U64(0), U64(S32_MAX)));
    // </FS:Ansariel>

    // SL-12122 - Call to GetPerformanceInfo() was removed here. Took
    // on order of 10 ms, causing unacceptable frame time spike every
    // second, and results were never used. If this is needed in the
    // future, must find a way to avoid frame time impact (e.g. move
    // to another thread, call much less often).

    PROCESS_MEMORY_COUNTERS_EX pmem;
    pmem.cb = sizeof(pmem);
    // GetProcessMemoryInfo() is documented to accept either
    // PROCESS_MEMORY_COUNTERS* or PROCESS_MEMORY_COUNTERS_EX*, presumably
    // using the redundant size info to distinguish. But its prototype
    // specifically accepts PROCESS_MEMORY_COUNTERS*, and since this is a
    // classic-C API, PROCESS_MEMORY_COUNTERS_EX isn't a subclass. Cast the
    // pointer.
    GetProcessMemoryInfo(GetCurrentProcess(), PPROCESS_MEMORY_COUNTERS(&pmem), sizeof(pmem));

    stats.add("Page Fault Count",              pmem.PageFaultCount);
    stats.add("PeakWorkingSetSize KB",         pmem.PeakWorkingSetSize/div);
    stats.add("WorkingSetSize KB",             pmem.WorkingSetSize/div);
    stats.add("QutaPeakPagedPoolUsage KB",     pmem.QuotaPeakPagedPoolUsage/div);
    stats.add("QuotaPagedPoolUsage KB",        pmem.QuotaPagedPoolUsage/div);
    stats.add("QuotaPeakNonPagedPoolUsage KB", pmem.QuotaPeakNonPagedPoolUsage/div);
    stats.add("QuotaNonPagedPoolUsage KB",     pmem.QuotaNonPagedPoolUsage/div);
    stats.add("PagefileUsage KB",              pmem.PagefileUsage/div);
    stats.add("PeakPagefileUsage KB",          pmem.PeakPagefileUsage/div);
    stats.add("PrivateUsage KB",               pmem.PrivateUsage/div);

#elif LL_DARWIN

    const vm_size_t pagekb(vm_page_size / 1024);

    //
    // Collect the vm_stat's
    //

    {
        vm_statistics64_data_t vmstat;
        mach_msg_type_number_t vmstatCount = HOST_VM_INFO64_COUNT;

        if (host_statistics64(mach_host_self(), HOST_VM_INFO64, (host_info64_t) &vmstat, &vmstatCount) != KERN_SUCCESS)
    {
            LL_WARNS("LLMemoryInfo") << "Unable to collect memory information" << LL_ENDL;
        }
        else
        {
            stats.add("Pages free KB",      pagekb * vmstat.free_count);
            stats.add("Pages active KB",    pagekb * vmstat.active_count);
            stats.add("Pages inactive KB",  pagekb * vmstat.inactive_count);
            stats.add("Pages wired KB",     pagekb * vmstat.wire_count);

            stats.add("Pages zero fill",        vmstat.zero_fill_count);
            stats.add("Page reactivations",     vmstat.reactivations);
            stats.add("Page-ins",               vmstat.pageins);
            stats.add("Page-outs",              vmstat.pageouts);

            stats.add("Faults",                 vmstat.faults);
            stats.add("Faults copy-on-write",   vmstat.cow_faults);

            stats.add("Cache lookups",          vmstat.lookups);
            stats.add("Cache hits",             vmstat.hits);

            stats.add("Page purgeable count",   vmstat.purgeable_count);
            stats.add("Page purges",            vmstat.purges);

            stats.add("Page speculative reads", vmstat.speculative_count);
        }
    }

    //
    // Collect the misc task info
    //

        {
        task_events_info_data_t taskinfo;
        unsigned taskinfoSize = sizeof(taskinfo);

        if (task_info(mach_task_self(), TASK_EVENTS_INFO, (task_info_t) &taskinfo, &taskinfoSize) != KERN_SUCCESS)
                    {
            LL_WARNS("LLMemoryInfo") << "Unable to collect task information" << LL_ENDL;
            }
            else
            {
            stats.add("Task page-ins",                  taskinfo.pageins);
            stats.add("Task copy-on-write faults",      taskinfo.cow_faults);
            stats.add("Task messages sent",             taskinfo.messages_sent);
            stats.add("Task messages received",         taskinfo.messages_received);
            stats.add("Task mach system call count",    taskinfo.syscalls_mach);
            stats.add("Task unix system call count",    taskinfo.syscalls_unix);
            stats.add("Task context switch count",      taskinfo.csw);
            }
    }

    //
    // Collect the basic task info
    //

        {
            mach_task_basic_info_data_t taskinfo;
            mach_msg_type_number_t task_count = MACH_TASK_BASIC_INFO_COUNT;
            if (task_info(mach_task_self(), MACH_TASK_BASIC_INFO, (task_info_t) &taskinfo, &task_count) != KERN_SUCCESS)
            {
                LL_WARNS("LLMemoryInfo") << "Unable to collect task information" << LL_ENDL;
            }
            else
            {
                stats.add("Basic virtual memory KB", taskinfo.virtual_size / 1024);
                stats.add("Basic resident memory KB", taskinfo.resident_size / 1024);
                stats.add("Basic max resident memory KB", taskinfo.resident_size_max / 1024);
                stats.add("Basic new thread policy", taskinfo.policy);
                stats.add("Basic suspend count", taskinfo.suspend_count);
            }
    }

#elif LL_LINUX
    std::ifstream meminfo(MEMINFO_FILE);
    if (meminfo.is_open())
    {
        // MemTotal:        4108424 kB
        // MemFree:         1244064 kB
        // Buffers:           85164 kB
        // Cached:          1990264 kB
        // SwapCached:            0 kB
        // Active:          1176648 kB
        // Inactive:        1427532 kB
        // ...
        // VmallocTotal:     122880 kB
        // VmallocUsed:       65252 kB
        // VmallocChunk:      52356 kB
        // HardwareCorrupted:     0 kB
        // HugePages_Total:       0
        // HugePages_Free:        0
        // HugePages_Rsvd:        0
        // HugePages_Surp:        0
        // Hugepagesize:       2048 kB
        // DirectMap4k:      434168 kB
        // DirectMap2M:      477184 kB

        // Intentionally don't pass the boost::no_except flag. This
        // boost::regex object is constructed with a string literal, so it
        // should be valid every time. If it becomes invalid, we WANT an
        // exception, hopefully even before the dev checks in.
        boost::regex stat_rx("(.+): +([0-9]+)( kB)?");
        boost::smatch matched;

        std::string line;
        while (std::getline(meminfo, line))
        {
            LL_DEBUGS("LLMemoryInfo") << line << LL_ENDL;
            if (ll_regex_match(line, matched, stat_rx))
            {
                // e.g. "MemTotal:      4108424 kB"
                LLSD::String key(matched[1].first, matched[1].second);
                LLSD::String value_str(matched[2].first, matched[2].second);
                LLSD::Integer value(0);
                try
                {
                    value = boost::lexical_cast<LLSD::Integer>(value_str);
                }
                catch (const boost::bad_lexical_cast&)
                {
                    //<FS:TS> FIRE-10950: Deal with VM sizes too big to fit in 32 bits
                    //LL_WARNS("LLMemoryInfo") << "couldn't parse '" << value_str
                    //                       << "' in " << MEMINFO_FILE << " line: "
                    //                       << line << LL_ENDL;
                    //continue;
                    U64 bigvalue = 0;
                    try
                    {
                        bigvalue = boost::lexical_cast<U64>(value_str);
                    }
                    catch (const boost::bad_lexical_cast&)
                    {
                        LL_WARNS("LLMemoryInfo") << "couldn't parse '" << value_str
                                                << "' in " << MEMINFO_FILE << " line: "
                                                << line << LL_ENDL;
                        continue;
                    }
                    stats.add(key,bigvalue);
                    continue;
                    //</FS:TS> FIRE-10950
                }
                // Store this statistic.
                stats.add(key, value);
            }
            else
            {
                LL_WARNS("LLMemoryInfo") << "unrecognized " << MEMINFO_FILE << " line: "
                                         << line << LL_ENDL;
            }
        }
    }
    else
    {
        LL_WARNS("LLMemoryInfo") << "Unable to collect memory information" << LL_ENDL;
    }

#else
    LL_WARNS("LLMemoryInfo") << "Unknown system; unable to collect memory information" << LL_ENDL;

#endif

    return stats.get();
}

std::ostream& operator<<(std::ostream& s, const LLOSInfo& info)
{
    info.stream(s);
    return s;
}

std::ostream& operator<<(std::ostream& s, const LLCPUInfo& info)
{
    info.stream(s);
    return s;
}

std::ostream& operator<<(std::ostream& s, const LLMemoryInfo& info)
{
    info.stream(s);
    return s;
}

class FrameWatcher
{
public:
    FrameWatcher():
        // Hooking onto the "mainloop" event pump gets us one call per frame.
        mConnection(LLEventPumps::instance()
                    .obtain("mainloop")
                    .listen("FrameWatcher", boost::bind(&FrameWatcher::tick, this, _1))),
        // Initializing mSampleStart to an invalid timestamp alerts us to skip
        // trying to compute framerate on the first call.
        mSampleStart(-1),
        // Initializing mSampleEnd to 0 ensures that we treat the first call
        // as the completion of a sample window.
        mSampleEnd(0),
        mFrames(0),
        // Both MEM_INFO_WINDOW and MEM_INFO_THROTTLE are in seconds. We need
        // the number of integer MEM_INFO_THROTTLE sample slots that will fit
        // in MEM_INFO_WINDOW. Round up.
        mSamples(int((MEM_INFO_WINDOW / MEM_INFO_THROTTLE) + 0.7)),
        // Initializing to F32_MAX means that the first real frame will become
        // the slowest ever, which sounds like a good idea.
        mSlowest(F32_MAX)
    {}

    bool tick(const LLSD&)
    {
        F32 timestamp(mTimer.getElapsedTimeF32());

        // Count this frame in the interval just completed.
        ++mFrames;

        // Have we finished a sample window yet?
        if (timestamp < mSampleEnd)
        {
            // no, just keep waiting
            return false;
        }

        // Set up for next sample window. Capture values for previous frame in
        // local variables and reset data members.
        U32 frames(mFrames);
        F32 sampleStart(mSampleStart);
        // No frames yet in next window
        mFrames = 0;
        // which starts right now
        mSampleStart = timestamp;
        // and ends MEM_INFO_THROTTLE seconds in the future
        mSampleEnd = mSampleStart + MEM_INFO_THROTTLE;

        // On the very first call, that's all we can do, no framerate
        // computation is possible.
        if (sampleStart < 0)
        {
            return false;
        }

        // How long did this actually take? As framerate slows, the duration
        // of the frame we just finished could push us WELL beyond our desired
        // sample window size.
        F32 elapsed(timestamp - sampleStart);
        F32 framerate(frames/elapsed);

        // Remember previous slowest framerate because we're just about to
        // update it.
        F32 slowest(mSlowest);
        // Remember previous number of samples.
        boost::circular_buffer<F32>::size_type prevSize(mSamples.size());

        // Capture new framerate in our samples buffer. Once the buffer is
        // full (after MEM_INFO_WINDOW seconds), this will displace the oldest
        // sample. ("So they all rolled over, and one fell out...")
        mSamples.push_back(framerate);

        // Calculate the new minimum framerate. I know of no way to update a
        // rolling minimum without ever rescanning the buffer. But since there
        // are only a few tens of items in this buffer, rescanning it is
        // probably cheaper (and certainly easier to reason about) than
        // attempting to optimize away some of the scans.
        mSlowest = framerate;       // pick an arbitrary entry to start
        for (boost::circular_buffer<F32>::const_iterator si(mSamples.begin()), send(mSamples.end());
             si != send; ++si)
        {
            if (*si < mSlowest)
            {
                mSlowest = *si;
            }
        }

        // We're especially interested in memory as framerate drops. Only log
        // when framerate drops below the slowest framerate we remember.
        // (Should always be true for the end of the very first sample
        // window.)
        if (framerate >= slowest)
        {
            return false;
        }
        // Congratulations, we've hit a new low.  :-P

        LL_INFOS("FrameWatcher") << ' ';
        if (! prevSize)
        {
            LL_CONT << "initial framerate ";
        }
        else
        {
            LL_CONT << "slowest framerate for last " << int(prevSize * MEM_INFO_THROTTLE)
                    << " seconds ";
        }

    auto precision = LL_CONT.precision();

        LL_CONT << std::fixed << std::setprecision(1) << framerate << '\n'
                << LLMemoryInfo();

    LL_CONT.precision(precision);
    LL_CONT << LL_ENDL;
        return false;
    }

private:
    // Storing the connection in an LLTempBoundListener ensures it will be
    // disconnected when we're destroyed.
    LLTempBoundListener mConnection;
    // Track elapsed time
    LLTimer mTimer;
    // Some of what you see here is in fact redundant with functionality you
    // can get from LLTimer. Unfortunately the LLTimer API is missing the
    // feature we need: has at least the stated interval elapsed, and if so,
    // exactly how long has passed? So we have to do it by hand, sigh.
    // Time at start, end of sample window
    F32 mSampleStart, mSampleEnd;
    // Frames this sample window
    U32 mFrames;
    // Sliding window of framerate samples
    boost::circular_buffer<F32> mSamples;
    // Slowest framerate in mSamples
    F32 mSlowest;
};

// Need an instance of FrameWatcher before it does any good
static FrameWatcher sFrameWatcher;

bool gunzip_file(const std::string& srcfile, const std::string& dstfile)
{
    std::string tmpfile;
    const S32 UNCOMPRESS_BUFFER_SIZE = 32768;
    bool retval = false;
    gzFile src = NULL;
    U8 buffer[UNCOMPRESS_BUFFER_SIZE];
    LLFILE *dst = NULL;
    S32 bytes = 0;
    tmpfile = dstfile + ".t";
#ifdef LL_WINDOWS
    llutf16string utf16filename = utf8str_to_utf16str(srcfile);
    src = gzopen_w(utf16filename.c_str(), "rb");
#else
    src = gzopen(srcfile.c_str(), "rb");
#endif
    if (! src) goto err;
    dst = LLFile::fopen(tmpfile, "wb");     /* Flawfinder: ignore */
    if (! dst) goto err;
    do
    {
        bytes = gzread(src, buffer, UNCOMPRESS_BUFFER_SIZE);
        size_t nwrit = fwrite(buffer, sizeof(U8), bytes, dst);
        if (nwrit < (size_t) bytes)
        {
            LL_WARNS() << "Short write on " << tmpfile << ": Wrote " << nwrit << " of " << bytes << " bytes." << LL_ENDL;
            goto err;
        }
    } while(gzeof(src) == 0);
    fclose(dst);
    dst = NULL;
#if LL_WINDOWS
    // Rename in windows needs the dstfile to not exist.
    LLFile::remove(dstfile, ENOENT);
#endif
    if (LLFile::rename(tmpfile, dstfile) == -1) goto err;       /* Flawfinder: ignore */
    retval = true;
err:
    if (src != NULL) gzclose(src);
    if (dst != NULL) fclose(dst);
    return retval;
}

bool gzip_file(const std::string& srcfile, const std::string& dstfile)
{
    const S32 COMPRESS_BUFFER_SIZE = 32768;
    std::string tmpfile;
    bool retval = false;
    U8 buffer[COMPRESS_BUFFER_SIZE];
    gzFile dst = NULL;
    LLFILE *src = NULL;
    S32 bytes = 0;
    tmpfile = dstfile + ".t";

#ifdef LL_WINDOWS
    llutf16string utf16filename = utf8str_to_utf16str(tmpfile);
    dst = gzopen_w(utf16filename.c_str(), "wb");
#else
    dst = gzopen(tmpfile.c_str(), "wb");
#endif

    if (! dst) goto err;
    src = LLFile::fopen(srcfile, "rb");     /* Flawfinder: ignore */
    if (! src) goto err;

    while ((bytes = (S32)fread(buffer, sizeof(U8), COMPRESS_BUFFER_SIZE, src)) > 0)
    {
        if (gzwrite(dst, buffer, bytes) <= 0)
        {
            LL_WARNS() << "gzwrite failed: " << gzerror(dst, NULL) << LL_ENDL;
            goto err;
        }
    }

    if (ferror(src))
    {
        LL_WARNS() << "Error reading " << srcfile << LL_ENDL;
        goto err;
    }

    gzclose(dst);
    dst = NULL;
#if LL_WINDOWS
    // Rename in windows needs the dstfile to not exist.
    LLFile::remove(dstfile);
#endif
    if (LLFile::rename(tmpfile, dstfile) == -1) goto err;       /* Flawfinder: ignore */
    retval = true;
 err:
    if (src != NULL) fclose(src);
    if (dst != NULL) gzclose(dst);
    return retval;
}<|MERGE_RESOLUTION|>--- conflicted
+++ resolved
@@ -233,25 +233,8 @@
         if (mBuild >= 22000)
         {
             // At release Windows 11 version was 10.0.22000.194
-<<<<<<< HEAD
-            // Windows 10 version was 10.0.19043.1266
-            // There is no warranty that Win10 build won't increase,
-            // so until better solution is found or Microsoft updates
-            // SDK with IsWindows11OrGreater(), indicate "10/11"
-            //
-            // Current alternatives:
-            // Query WMI's Win32_OperatingSystem for OS string. Slow
-            // and likely to return 'compatibility' string.
-            // Check presence of dlls/libs or may be their version.
-            // <FS:Ansariel> Windows 11 detection
-            //mOSStringSimple = "Microsoft Windows 10/11 ";
-            mMajorVer = 11;
-            LLStringUtil::replaceString(mOSStringSimple, "10", "11");
-            // </FS:Ansariel>
-=======
             // According to microsoft win 10 won't ever get that far.
             mOSStringSimple = "Microsoft Windows 11 ";
->>>>>>> 9fb9e8f3
         }
     }
 
