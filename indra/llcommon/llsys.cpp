/** 
 * @file llsys.cpp
 * @brief Impelementation of the basic system query functions.
 *
 * $LicenseInfo:firstyear=2002&license=viewergpl$
 * 
 * Copyright (c) 2002-2009, Linden Research, Inc.
 * 
 * Second Life Viewer Source Code
 * The source code in this file ("Source Code") is provided by Linden Lab
 * to you under the terms of the GNU General Public License, version 2.0
 * ("GPL"), unless you have obtained a separate licensing agreement
 * ("Other License"), formally executed by you and Linden Lab.  Terms of
 * the GPL can be found in doc/GPL-license.txt in this distribution, or
 * online at http://secondlifegrid.net/programs/open_source/licensing/gplv2
 * 
 * There are special exceptions to the terms and conditions of the GPL as
 * it is applied to this Source Code. View the full text of the exception
 * in the file doc/FLOSS-exception.txt in this software distribution, or
 * online at
 * http://secondlifegrid.net/programs/open_source/licensing/flossexception
 * 
 * By copying, modifying or distributing this software, you acknowledge
 * that you have read and understood your obligations described above,
 * and agree to abide by those obligations.
 * 
 * ALL LINDEN LAB SOURCE CODE IS PROVIDED "AS IS." LINDEN LAB MAKES NO
 * WARRANTIES, EXPRESS, IMPLIED OR OTHERWISE, REGARDING ITS ACCURACY,
 * COMPLETENESS OR PERFORMANCE.
 * $/LicenseInfo$
 */

#include "linden_common.h"

#include "llsys.h"

#include <iostream>
#ifdef LL_STANDALONE
# include <zlib.h>
#else
# include "zlib/zlib.h"
#endif

#include "llprocessor.h"

#if LL_WINDOWS
#	define WIN32_LEAN_AND_MEAN
#	include <winsock2.h>
#	include <windows.h>
#elif LL_DARWIN
#	include <errno.h>
#	include <sys/sysctl.h>
#	include <sys/utsname.h>
#	include <stdint.h>
#elif LL_LINUX
#	include <errno.h>
#	include <sys/utsname.h>
#	include <unistd.h>
#	include <sys/sysinfo.h>
const char MEMINFO_FILE[] = "/proc/meminfo";
const char CPUINFO_FILE[] = "/proc/cpuinfo";
#elif LL_SOLARIS
#	include <stdio.h>
#	include <unistd.h>
#	include <sys/utsname.h>
#	define _STRUCTURED_PROC 1
#	include <sys/procfs.h>
#	include <sys/types.h>
#	include <sys/stat.h>
#	include <fcntl.h>
#	include <errno.h>
extern int errno;
#endif


static const S32 CPUINFO_BUFFER_SIZE = 16383;
LLCPUInfo gSysCPU;

#if LL_WINDOWS
#ifndef DLLVERSIONINFO
typedef struct _DllVersionInfo
{
    DWORD cbSize;
    DWORD dwMajorVersion;
    DWORD dwMinorVersion;
    DWORD dwBuildNumber;
    DWORD dwPlatformID;
}DLLVERSIONINFO;
#endif

#ifndef DLLGETVERSIONPROC
typedef int (FAR WINAPI *DLLGETVERSIONPROC) (DLLVERSIONINFO *);
#endif

bool get_shell32_dll_version(DWORD& major, DWORD& minor, DWORD& build_number)
{
	bool result = false;
	const U32 BUFF_SIZE = 32767;
	WCHAR tempBuf[BUFF_SIZE];
	if(GetSystemDirectory((LPWSTR)&tempBuf, BUFF_SIZE))
	{
		
		std::basic_string<WCHAR> shell32_path(tempBuf);

		// Shell32.dll contains the DLLGetVersion function. 
		// according to msdn its not part of the API
		// so you have to go in and get it.
		// http://msdn.microsoft.com/en-us/library/bb776404(VS.85).aspx
		shell32_path += TEXT("\\shell32.dll");

		HMODULE hDllInst = LoadLibrary(shell32_path.c_str());   //load the DLL
		if(hDllInst) 
		{  // Could successfully load the DLL
			DLLGETVERSIONPROC pDllGetVersion;
			/*
			You must get this function explicitly because earlier versions of the DLL
			don't implement this function. That makes the lack of implementation of the
			function a version marker in itself.
			*/
			pDllGetVersion = (DLLGETVERSIONPROC) GetProcAddress(hDllInst, 
																"DllGetVersion");

			if(pDllGetVersion) 
			{    
				// DLL supports version retrieval function
				DLLVERSIONINFO    dvi;

				ZeroMemory(&dvi, sizeof(dvi));
				dvi.cbSize = sizeof(dvi);
				HRESULT hr = (*pDllGetVersion)(&dvi);

				if(SUCCEEDED(hr)) 
				{ // Finally, the version is at our hands
					major = dvi.dwMajorVersion;
					minor = dvi.dwMinorVersion;
					build_number = dvi.dwBuildNumber;
					result = true;
				} 
			} 

			FreeLibrary(hDllInst);  // Release DLL
		} 
	}
	return result;
}
#endif // LL_WINDOWS

LLOSInfo::LLOSInfo() :
	mMajorVer(0), mMinorVer(0), mBuild(0)
{

#if LL_WINDOWS
	OSVERSIONINFOEX osvi;
	BOOL bOsVersionInfoEx;

	// Try calling GetVersionEx using the OSVERSIONINFOEX structure.
	ZeroMemory(&osvi, sizeof(OSVERSIONINFOEX));
	osvi.dwOSVersionInfoSize = sizeof(OSVERSIONINFOEX);
	if(!(bOsVersionInfoEx = GetVersionEx((OSVERSIONINFO *) &osvi)))
	{
		// If OSVERSIONINFOEX doesn't work, try OSVERSIONINFO.
		osvi.dwOSVersionInfoSize = sizeof (OSVERSIONINFO);
		if(!GetVersionEx( (OSVERSIONINFO *) &osvi))
			return;
	}
	mMajorVer = osvi.dwMajorVersion;
	mMinorVer = osvi.dwMinorVersion;
	mBuild = osvi.dwBuildNumber;

	DWORD shell32_major, shell32_minor, shell32_build;
	bool got_shell32_version = get_shell32_dll_version(shell32_major, 
													   shell32_minor, 
													   shell32_build);

	switch(osvi.dwPlatformId)
	{
	case VER_PLATFORM_WIN32_NT:
		{
			// Test for the product.
			if(osvi.dwMajorVersion <= 4)
			{
				mOSStringSimple = "Microsoft Windows NT ";
			}
			else if(osvi.dwMajorVersion == 5 && osvi.dwMinorVersion == 0)
			{
				mOSStringSimple = "Microsoft Windows 2000 ";
			}
			else if(osvi.dwMajorVersion ==5 && osvi.dwMinorVersion == 1)
			{
				mOSStringSimple = "Microsoft Windows XP ";
			}
			else if(osvi.dwMajorVersion == 5 && osvi.dwMinorVersion == 2)
			{
				 if(osvi.wProductType == VER_NT_WORKSTATION)
					mOSStringSimple = "Microsoft Windows XP x64 Edition ";
				 else
					 mOSStringSimple = "Microsoft Windows Server 2003 ";
			}
			else if(osvi.dwMajorVersion == 6 && osvi.dwMinorVersion <= 1)
			{
				if(osvi.dwMinorVersion == 0)
				{
					mOSStringSimple = "Microsoft Windows Vista ";
				}
				else if(osvi.dwMinorVersion == 1)
				{
					mOSStringSimple = "Microsoft Windows 7 ";
				}

				if(osvi.wProductType != VER_NT_WORKSTATION)
				{
					mOSStringSimple += "Server ";
				}

				///get native system info if available..
				typedef void (WINAPI *PGNSI)(LPSYSTEM_INFO); ///function pointer for loading GetNativeSystemInfo
				SYSTEM_INFO si; //System Info object file contains architecture info
				PGNSI pGNSI; //pointer object
				ZeroMemory(&si, sizeof(SYSTEM_INFO)); //zero out the memory in information
				pGNSI = (PGNSI) GetProcAddress(GetModuleHandle(TEXT("kernel32.dll")),  "GetNativeSystemInfo"); //load kernel32 get function
				if(NULL != pGNSI) //check if it has failed
					pGNSI(&si); //success
				else 
					GetSystemInfo(&si); //if it fails get regular system info 
				//(Warning: If GetSystemInfo it may result in incorrect information in a WOW64 machine, if the kernel fails to load)

				//msdn microsoft finds 32 bit and 64 bit flavors this way..
				//http://msdn.microsoft.com/en-us/library/ms724429(VS.85).aspx (example code that contains quite a few more flavors
				//of windows than this code does (in case it is needed for the future)
				if ( si.wProcessorArchitecture==PROCESSOR_ARCHITECTURE_AMD64 ) //check for 64 bit
				{
					mOSStringSimple += "64-bit ";
				}
				else if (si.wProcessorArchitecture==PROCESSOR_ARCHITECTURE_INTEL )
				{
					mOSStringSimple += "32-bit ";
				}
			}
			else   // Use the registry on early versions of Windows NT.
			{
				mOSStringSimple = "Microsoft Windows (unrecognized) ";

				HKEY hKey;
				WCHAR szProductType[80];
				DWORD dwBufLen;
				RegOpenKeyEx( HKEY_LOCAL_MACHINE,
							L"SYSTEM\\CurrentControlSet\\Control\\ProductOptions",
							0, KEY_QUERY_VALUE, &hKey );
				RegQueryValueEx( hKey, L"ProductType", NULL, NULL,
								(LPBYTE) szProductType, &dwBufLen);
				RegCloseKey( hKey );
				if ( lstrcmpi( L"WINNT", szProductType) == 0 )
				{
					mOSStringSimple += "Professional ";
				}
				else if ( lstrcmpi( L"LANMANNT", szProductType) == 0 )
				{
					mOSStringSimple += "Server ";
				}
				else if ( lstrcmpi( L"SERVERNT", szProductType) == 0 )
				{
					mOSStringSimple += "Advanced Server ";
				}
			}

			std::string csdversion = utf16str_to_utf8str(osvi.szCSDVersion);
			// Display version, service pack (if any), and build number.
			std::string tmpstr;
			if(osvi.dwMajorVersion <= 4)
			{
				tmpstr = llformat("version %d.%d %s (Build %d)",
								  osvi.dwMajorVersion,
								  osvi.dwMinorVersion,
								  csdversion.c_str(),
								  (osvi.dwBuildNumber & 0xffff));
			}
			else
			{
				tmpstr = llformat("%s (Build %d)",
								  csdversion.c_str(),
								  (osvi.dwBuildNumber & 0xffff));
			}

			mOSString = mOSStringSimple + tmpstr;
		}
		break;

	case VER_PLATFORM_WIN32_WINDOWS:
		// Test for the Windows 95 product family.
		if(osvi.dwMajorVersion == 4 && osvi.dwMinorVersion == 0)
		{
			mOSStringSimple = "Microsoft Windows 95 ";
			if ( osvi.szCSDVersion[1] == 'C' || osvi.szCSDVersion[1] == 'B' )
			{
                mOSStringSimple += "OSR2 ";
			}
		} 
		if(osvi.dwMajorVersion == 4 && osvi.dwMinorVersion == 10)
		{
			mOSStringSimple = "Microsoft Windows 98 ";
			if ( osvi.szCSDVersion[1] == 'A' )
			{
                mOSStringSimple += "SE ";
			}
		} 
		if(osvi.dwMajorVersion == 4 && osvi.dwMinorVersion == 90)
		{
			mOSStringSimple = "Microsoft Windows Millennium Edition ";
		}
		mOSString = mOSStringSimple;
		break;
	}

	std::string compatibility_mode;
	if(got_shell32_version)
	{
		if(osvi.dwMajorVersion != shell32_major 
			|| osvi.dwMinorVersion != shell32_minor)
		{
			compatibility_mode = llformat(" compatibility mode. real ver: %d.%d (Build %d)", 
											shell32_major,
											shell32_minor,
											shell32_build);
		}
	}
	mOSString += compatibility_mode;

#else
	struct utsname un;
	if(uname(&un) != -1)
	{
		mOSStringSimple.append(un.sysname);
		mOSStringSimple.append(" ");
		mOSStringSimple.append(un.release);

		mOSString = mOSStringSimple;
		mOSString.append(" ");
		mOSString.append(un.version);
		mOSString.append(" ");
		mOSString.append(un.machine);

		// Simplify 'Simple'
		std::string ostype = mOSStringSimple.substr(0, mOSStringSimple.find_first_of(" ", 0));
		if (ostype == "Darwin")
		{
			// Only care about major Darwin versions, truncate at first '.'
			S32 idx1 = mOSStringSimple.find_first_of(".", 0);
			std::string simple = mOSStringSimple.substr(0, idx1);
			if (simple.length() > 0)
				mOSStringSimple = simple;
		}
		else if (ostype == "Linux")
		{
			// Only care about major and minor Linux versions, truncate at second '.'
			std::string::size_type idx1 = mOSStringSimple.find_first_of(".", 0);
			std::string::size_type idx2 = (idx1 != std::string::npos) ? mOSStringSimple.find_first_of(".", idx1+1) : std::string::npos;
			std::string simple = mOSStringSimple.substr(0, idx2);
			if (simple.length() > 0)
				mOSStringSimple = simple;
		}
	}
	else
	{
		mOSStringSimple.append("Unable to collect OS info");
		mOSString = mOSStringSimple;
	}
#endif

}

#ifndef LL_WINDOWS
// static
S32 LLOSInfo::getMaxOpenFiles()
{
	const S32 OPEN_MAX_GUESS = 256;

#ifdef	OPEN_MAX
	static S32 open_max = OPEN_MAX;
#else
	static S32 open_max = 0;
#endif

	if (0 == open_max)
	{
		// First time through.
		errno = 0;
		if ( (open_max = sysconf(_SC_OPEN_MAX)) < 0)
		{
			if (0 == errno)
			{
				// Indeterminate.
				open_max = OPEN_MAX_GUESS;
			}
			else
			{
				llerrs << "LLOSInfo::getMaxOpenFiles: sysconf error for _SC_OPEN_MAX" << llendl;
			}
		}
	}
	return open_max;
}
#endif

void LLOSInfo::stream(std::ostream& s) const
{
	s << mOSString;
}

const std::string& LLOSInfo::getOSString() const
{
	return mOSString;
}

const std::string& LLOSInfo::getOSStringSimple() const
{
	return mOSStringSimple;
}

const S32 STATUS_SIZE = 8192;

//static
U32 LLOSInfo::getProcessVirtualSizeKB()
{
	U32 virtual_size = 0;
#if LL_WINDOWS
#endif
#if LL_LINUX
	LLFILE* status_filep = LLFile::fopen("/proc/self/status", "rb");
	if (status_filep)
	{
		S32 numRead = 0;		
		char buff[STATUS_SIZE];		/* Flawfinder: ignore */

		size_t nbytes = fread(buff, 1, STATUS_SIZE-1, status_filep);
		buff[nbytes] = '\0';

		// All these guys return numbers in KB
		char *memp = strstr(buff, "VmSize:");
		if (memp)
		{
			numRead += sscanf(memp, "%*s %u", &virtual_size);
		}
		fclose(status_filep);
	}
#elif LL_SOLARIS
	char proc_ps[LL_MAX_PATH];
	sprintf(proc_ps, "/proc/%d/psinfo", (int)getpid());
	int proc_fd = -1;
	if((proc_fd = open(proc_ps, O_RDONLY)) == -1){
		llwarns << "unable to open " << proc_ps << llendl;
		return 0;
	}
	psinfo_t proc_psinfo;
	if(read(proc_fd, &proc_psinfo, sizeof(psinfo_t)) != sizeof(psinfo_t)){
		llwarns << "Unable to read " << proc_ps << llendl;
		close(proc_fd);
		return 0;
	}

	close(proc_fd);

	virtual_size = proc_psinfo.pr_size;
#endif
	return virtual_size;
}

//static
U32 LLOSInfo::getProcessResidentSizeKB()
{
	U32 resident_size = 0;
#if LL_WINDOWS
#endif
#if LL_LINUX
	LLFILE* status_filep = LLFile::fopen("/proc/self/status", "rb");
	if (status_filep != NULL)
	{
		S32 numRead = 0;
		char buff[STATUS_SIZE];		/* Flawfinder: ignore */

		size_t nbytes = fread(buff, 1, STATUS_SIZE-1, status_filep);
		buff[nbytes] = '\0';

		// All these guys return numbers in KB
		char *memp = strstr(buff, "VmRSS:");
		if (memp)
		{
			numRead += sscanf(memp, "%*s %u", &resident_size);
		}
		fclose(status_filep);
	}
#elif LL_SOLARIS
	char proc_ps[LL_MAX_PATH];
	sprintf(proc_ps, "/proc/%d/psinfo", (int)getpid());
	int proc_fd = -1;
	if((proc_fd = open(proc_ps, O_RDONLY)) == -1){
		llwarns << "unable to open " << proc_ps << llendl;
		return 0;
	}
	psinfo_t proc_psinfo;
	if(read(proc_fd, &proc_psinfo, sizeof(psinfo_t)) != sizeof(psinfo_t)){
		llwarns << "Unable to read " << proc_ps << llendl;
		close(proc_fd);
		return 0;
	}

	close(proc_fd);

	resident_size = proc_psinfo.pr_rssize;
#endif
	return resident_size;
}

LLCPUInfo::LLCPUInfo()
{
	std::ostringstream out;
	CProcessor proc;
	const ProcessorInfo* info = proc.GetCPUInfo();
	// proc.WriteInfoTextFile("procInfo.txt");
	mHasSSE = info->_Ext.SSE_StreamingSIMD_Extensions;
	mHasSSE2 = info->_Ext.SSE2_StreamingSIMD2_Extensions;
	mHasAltivec = info->_Ext.Altivec_Extensions;
	mCPUMhz = (S32)(proc.GetCPUFrequency(50)/1000000.0);
	mFamily.assign( info->strFamily );
	mCPUString = "Unknown";

#if LL_WINDOWS || LL_DARWIN || LL_SOLARIS
	out << proc.strCPUName;
	if (200 < mCPUMhz && mCPUMhz < 10000)           // *NOTE: cpu speed is often way wrong, do a sanity check
	{
		out << " (" << mCPUMhz << " MHz)";
	}
	mCPUString = out.str();
	
#elif LL_LINUX
	std::map< std::string, std::string > cpuinfo;
	LLFILE* cpuinfo_fp = LLFile::fopen(CPUINFO_FILE, "rb");
	if(cpuinfo_fp)
	{
		char line[MAX_STRING];
		memset(line, 0, MAX_STRING);
		while(fgets(line, MAX_STRING, cpuinfo_fp))
		{
			// /proc/cpuinfo on Linux looks like:
			// name\t*: value\n
			char* tabspot = strchr( line, '\t' );
			if (tabspot == NULL)
				continue;
			char* colspot = strchr( tabspot, ':' );
			if (colspot == NULL)
				continue;
			char* spacespot = strchr( colspot, ' ' );
			if (spacespot == NULL)
				continue;
			char* nlspot = strchr( line, '\n' );
			if (nlspot == NULL)
				nlspot = line + strlen( line ); // Fallback to terminating NUL
			std::string linename( line, tabspot );
			std::string llinename(linename);
			LLStringUtil::toLower(llinename);
			std::string lineval( spacespot + 1, nlspot );
			cpuinfo[ llinename ] = lineval;
		}
		fclose(cpuinfo_fp);
	}
# if LL_X86
	std::string flags = " " + cpuinfo["flags"] + " ";
	LLStringUtil::toLower(flags);
	mHasSSE = ( flags.find( " sse " ) != std::string::npos );
	mHasSSE2 = ( flags.find( " sse2 " ) != std::string::npos );
	
	F64 mhz;
	if (LLStringUtil::convertToF64(cpuinfo["cpu mhz"], mhz)
	    && 200.0 < mhz && mhz < 10000.0)
	{
		mCPUMhz = (S32)llrint(mhz);
	}
	if (!cpuinfo["model name"].empty())
		mCPUString = cpuinfo["model name"];
# endif // LL_X86
#endif // LL_LINUX
}

bool LLCPUInfo::hasAltivec() const
{
	return mHasAltivec;
}

bool LLCPUInfo::hasSSE() const
{
	return mHasSSE;
}

bool LLCPUInfo::hasSSE2() const
{
	return mHasSSE2;
}

S32 LLCPUInfo::getMhz() const
{
	return mCPUMhz;
}

std::string LLCPUInfo::getCPUString() const
{
	return mCPUString;
}

void LLCPUInfo::stream(std::ostream& s) const
{
#if LL_WINDOWS || LL_DARWIN || LL_SOLARIS
	// gather machine information.
	char proc_buf[CPUINFO_BUFFER_SIZE];		/* Flawfinder: ignore */
	CProcessor proc;
	if(proc.CPUInfoToText(proc_buf, CPUINFO_BUFFER_SIZE))
	{
		s << proc_buf;
	}
	else
	{
		s << "Unable to collect processor information" << std::endl;
	}
#else
	// *NOTE: This works on linux. What will it do on other systems?
	LLFILE* cpuinfo = LLFile::fopen(CPUINFO_FILE, "rb");
	if(cpuinfo)
	{
		char line[MAX_STRING];
		memset(line, 0, MAX_STRING);
		while(fgets(line, MAX_STRING, cpuinfo))
		{
			line[strlen(line)-1] = ' ';
			s << line;
		}
		fclose(cpuinfo);
		s << std::endl;
	}
	else
	{
		s << "Unable to collect processor information" << std::endl;
	}
#endif
	// These are interesting as they reflect our internal view of the
	// CPU's attributes regardless of platform
	s << "->mHasSSE:     " << (U32)mHasSSE << std::endl;
	s << "->mHasSSE2:    " << (U32)mHasSSE2 << std::endl;
	s << "->mHasAltivec: " << (U32)mHasAltivec << std::endl;
	s << "->mCPUMhz:     " << mCPUMhz << std::endl;
	s << "->mCPUString:  " << mCPUString << std::endl;
}

LLMemoryInfo::LLMemoryInfo()
{
}

#if LL_WINDOWS
static U32 LLMemoryAdjustKBResult(U32 inKB)
{
	// Moved this here from llfloaterabout.cpp

	//! \bug
	// For some reason, the reported amount of memory is always wrong.
	// The original adjustment assumes it's always off by one meg, however
	// errors of as much as 2520 KB have been observed in the value
	// returned from the GetMemoryStatusEx function.  Here we keep the
	// original adjustment from llfoaterabout.cpp until this can be
	// fixed somehow.
	inKB += 1024;

	return inKB;
}
#endif

U32 LLMemoryInfo::getPhysicalMemoryKB() const
{
#if LL_WINDOWS
	MEMORYSTATUSEX state;
	state.dwLength = sizeof(state);
	GlobalMemoryStatusEx(&state);

	return LLMemoryAdjustKBResult((U32)(state.ullTotalPhys >> 10));

#elif LL_DARWIN
	// This might work on Linux as well.  Someone check...
	uint64_t phys = 0;
	int mib[2] = { CTL_HW, HW_MEMSIZE };

	size_t len = sizeof(phys);	
	sysctl(mib, 2, &phys, &len, NULL, 0);
	
	return (U32)(phys >> 10);

#elif LL_LINUX
	U64 phys = 0;
	phys = (U64)(getpagesize()) * (U64)(get_phys_pages());
	return (U32)(phys >> 10);

#elif LL_SOLARIS
	U64 phys = 0;
	phys = (U64)(getpagesize()) * (U64)(sysconf(_SC_PHYS_PAGES));
	return (U32)(phys >> 10);

#else
	return 0;

#endif
}

U32 LLMemoryInfo::getPhysicalMemoryClamped() const
{
	// Return the total physical memory in bytes, but clamp it
	// to no more than U32_MAX
	
	U32 phys_kb = getPhysicalMemoryKB();
	if (phys_kb >= 4194304 /* 4GB in KB */)
	{
		return U32_MAX;
	}
	else
	{
		return phys_kb << 10;
	}
}

void LLMemoryInfo::stream(std::ostream& s) const
{
#if LL_WINDOWS
	MEMORYSTATUSEX state;
	state.dwLength = sizeof(state);
	GlobalMemoryStatusEx(&state);

	s << "Percent Memory use: " << (U32)state.dwMemoryLoad << '%' << std::endl;
	s << "Total Physical KB:  " << (U32)(state.ullTotalPhys/1024) << std::endl;
	s << "Avail Physical KB:  " << (U32)(state.ullAvailPhys/1024) << std::endl;
	s << "Total page KB:      " << (U32)(state.ullTotalPageFile/1024) << std::endl;
	s << "Avail page KB:      " << (U32)(state.ullAvailPageFile/1024) << std::endl;
	s << "Total Virtual KB:   " << (U32)(state.ullTotalVirtual/1024) << std::endl;
	s << "Avail Virtual KB:   " << (U32)(state.ullAvailVirtual/1024) << std::endl;
#elif LL_DARWIN
	uint64_t phys = 0;

	size_t len = sizeof(phys);	
	
	if(sysctlbyname("hw.memsize", &phys, &len, NULL, 0) == 0)
	{
		s << "Total Physical KB:  " << phys/1024 << std::endl;
	}
	else
	{
		s << "Unable to collect memory information";
	}
#elif LL_SOLARIS
        U64 phys = 0;

        phys = (U64)(sysconf(_SC_PHYS_PAGES)) * (U64)(sysconf(_SC_PAGESIZE)/1024);

        s << "Total Physical KB:  " << phys << std::endl;
#else
	// *NOTE: This works on linux. What will it do on other systems?
	LLFILE* meminfo = LLFile::fopen(MEMINFO_FILE,"rb");
	if(meminfo)
	{
		char line[MAX_STRING];		/* Flawfinder: ignore */
		memset(line, 0, MAX_STRING);
		while(fgets(line, MAX_STRING, meminfo))
		{
			line[strlen(line)-1] = ' ';		 /*Flawfinder: ignore*/
			s << line;
		}
		fclose(meminfo);
	}
	else
	{
		s << "Unable to collect memory information";
	}
#endif
}

<<<<<<< HEAD
S32 LLDisplayInfo::getDisplayWidth() const
{
#if LL_WINDOWS
	return  ::GetSystemMetrics(SM_CXVIRTUALSCREEN);
#elif LL_DARWIN
	return 1024; //*FIXME
#elif LL_SOLARIS
	return 1024; //*FIXME
#else
	return 1024; //*FIXME
#endif
}

S32 LLDisplayInfo::getDisplayHeight() const
{
#if LL_WINDOWS
	return  ::GetSystemMetrics(SM_CYVIRTUALSCREEN);
#elif LL_DARWIN
	return 768; //*FIXME
#elif LL_SOLARIS
	return 768; //*FIXME
#else
	return 768; //*FIXME
#endif
}


=======
>>>>>>> 63375642
std::ostream& operator<<(std::ostream& s, const LLOSInfo& info)
{
	info.stream(s);
	return s;
}

std::ostream& operator<<(std::ostream& s, const LLCPUInfo& info)
{
	info.stream(s);
	return s;
}

std::ostream& operator<<(std::ostream& s, const LLMemoryInfo& info)
{
	info.stream(s);
	return s;
}

BOOL gunzip_file(const std::string& srcfile, const std::string& dstfile)
{
	std::string tmpfile;
	const S32 UNCOMPRESS_BUFFER_SIZE = 32768;
	BOOL retval = FALSE;
	gzFile src = NULL;
	U8 buffer[UNCOMPRESS_BUFFER_SIZE];
	LLFILE *dst = NULL;
	S32 bytes = 0;
	tmpfile = dstfile + ".t";
	src = gzopen(srcfile.c_str(), "rb");
	if (! src) goto err;
	dst = LLFile::fopen(tmpfile, "wb");		/* Flawfinder: ignore */
	if (! dst) goto err;
	do
	{
		bytes = gzread(src, buffer, UNCOMPRESS_BUFFER_SIZE);
		size_t nwrit = fwrite(buffer, sizeof(U8), bytes, dst);
		if (nwrit < (size_t) bytes)
		{
			llwarns << "Short write on " << tmpfile << ": Wrote " << nwrit << " of " << bytes << " bytes." << llendl;
			goto err;
		}
	} while(gzeof(src) == 0);
	fclose(dst); 
	dst = NULL;	
	if (LLFile::rename(tmpfile, dstfile) == -1) goto err;		/* Flawfinder: ignore */
	retval = TRUE;
err:
	if (src != NULL) gzclose(src);
	if (dst != NULL) fclose(dst);
	return retval;
}

BOOL gzip_file(const std::string& srcfile, const std::string& dstfile)
{
	const S32 COMPRESS_BUFFER_SIZE = 32768;
	std::string tmpfile;
	BOOL retval = FALSE;
	U8 buffer[COMPRESS_BUFFER_SIZE];
	gzFile dst = NULL;
	LLFILE *src = NULL;
	S32 bytes = 0;
	tmpfile = dstfile + ".t";
	dst = gzopen(tmpfile.c_str(), "wb");		/* Flawfinder: ignore */
	if (! dst) goto err;
	src = LLFile::fopen(srcfile, "rb");		/* Flawfinder: ignore */
	if (! src) goto err;

	do
	{
		bytes = (S32)fread(buffer, sizeof(U8), COMPRESS_BUFFER_SIZE,src);
		gzwrite(dst, buffer, bytes);
	} while(feof(src) == 0);
	gzclose(dst);
	dst = NULL;
#if LL_WINDOWS
	// Rename in windows needs the dstfile to not exist.
	LLFile::remove(dstfile);
#endif
	if (LLFile::rename(tmpfile, dstfile) == -1) goto err;		/* Flawfinder: ignore */
	retval = TRUE;
 err:
	if (src != NULL) fclose(src);
	if (dst != NULL) gzclose(dst);
	return retval;
}<|MERGE_RESOLUTION|>--- conflicted
+++ resolved
@@ -775,36 +775,6 @@
 #endif
 }
 
-<<<<<<< HEAD
-S32 LLDisplayInfo::getDisplayWidth() const
-{
-#if LL_WINDOWS
-	return  ::GetSystemMetrics(SM_CXVIRTUALSCREEN);
-#elif LL_DARWIN
-	return 1024; //*FIXME
-#elif LL_SOLARIS
-	return 1024; //*FIXME
-#else
-	return 1024; //*FIXME
-#endif
-}
-
-S32 LLDisplayInfo::getDisplayHeight() const
-{
-#if LL_WINDOWS
-	return  ::GetSystemMetrics(SM_CYVIRTUALSCREEN);
-#elif LL_DARWIN
-	return 768; //*FIXME
-#elif LL_SOLARIS
-	return 768; //*FIXME
-#else
-	return 768; //*FIXME
-#endif
-}
-
-
-=======
->>>>>>> 63375642
 std::ostream& operator<<(std::ostream& s, const LLOSInfo& info)
 {
 	info.stream(s);
