/**
 * @file llsys.cpp
 * @brief Implementation of the basic system query functions.
 *
 * $LicenseInfo:firstyear=2002&license=viewerlgpl$
 * Second Life Viewer Source Code
 * Copyright (C) 2010, Linden Research, Inc.
 *
 * This library is free software; you can redistribute it and/or
 * modify it under the terms of the GNU Lesser General Public
 * License as published by the Free Software Foundation;
 * version 2.1 of the License only.
 *
 * This library is distributed in the hope that it will be useful,
 * but WITHOUT ANY WARRANTY; without even the implied warranty of
 * MERCHANTABILITY or FITNESS FOR A PARTICULAR PURPOSE.  See the GNU
 * Lesser General Public License for more details.
 *
 * You should have received a copy of the GNU Lesser General Public
 * License along with this library; if not, write to the Free Software
 * Foundation, Inc., 51 Franklin Street, Fifth Floor, Boston, MA  02110-1301  USA
 *
 * Linden Research, Inc., 945 Battery Street, San Francisco, CA  94111  USA
 * $/LicenseInfo$
 */

#if LL_WINDOWS
#pragma warning (disable : 4355) // 'this' used in initializer list: yes, intentionally
#endif

#include "linden_common.h"

#include "llsys.h"

#include <iostream>
#ifdef LL_USESYSTEMLIBS
# include <zlib.h>
#else
# include "zlib-ng/zlib.h"
#endif

#include "llprocessor.h"
#include "llerrorcontrol.h"
#include "llevents.h"
#include "llformat.h"
#include "llregex.h"
#include "lltimer.h"
#include "llsdserialize.h"
#include "llsdutil.h"
#include <boost/bind.hpp>
#include <boost/circular_buffer.hpp>
#include <boost/lexical_cast.hpp>
#include <boost/range.hpp>
#include <boost/utility/enable_if.hpp>
#include <boost/type_traits/is_integral.hpp>
#include <boost/type_traits/is_float.hpp>
#include "llfasttimer.h"

using namespace llsd;

#if LL_WINDOWS
#   include "llwin32headerslean.h"
#   include <psapi.h>               // GetPerformanceInfo() et al.
#   include <VersionHelpers.h>
#elif LL_DARWIN
#   include "llsys_objc.h"
#   include <errno.h>
#   include <sys/sysctl.h>
#   include <sys/utsname.h>
#   include <stdint.h>
#   include <CoreServices/CoreServices.h>
#   include <stdexcept>
#   include <mach/host_info.h>
#   include <mach/mach_host.h>
#   include <mach/task.h>
#   include <mach/task_info.h>
#elif LL_LINUX
#   include <errno.h>
#   include <sys/utsname.h>
#   include <unistd.h>
#   include <sys/sysinfo.h>
#   include <stdexcept>
const char MEMINFO_FILE[] = "/proc/meminfo";
#   include <gnu/libc-version.h>
#endif

LLCPUInfo gSysCPU;

// Don't log memory info any more often than this. It also serves as our
// framerate sample size.
static const F32 MEM_INFO_THROTTLE = 20;
// Sliding window of samples. We intentionally limit the length of time we
// remember "the slowest" framerate because framerate is very slow at login.
// If we only triggered FrameWatcher logging when the session framerate
// dropped below the login framerate, we'd have very little additional data.
static const F32 MEM_INFO_WINDOW = 10*60;

LLOSInfo::LLOSInfo() :
    mMajorVer(0), mMinorVer(0), mBuild(0), mOSVersionString("")
{

#if LL_WINDOWS

    if (IsWindows10OrGreater())
<<<<<<< HEAD
	{
		mMajorVer = 10;
		mMinorVer = 0;
		if (IsWindowsServer())
		{
			mOSStringSimple = "Windows Server ";
		}
		else
		{
			mOSStringSimple = "Microsoft Windows 10 ";
		}
	}
	else if (IsWindows8Point1OrGreater())
	{
		mMajorVer = 6;
		mMinorVer = 3;
		if (IsWindowsServer())
		{
			mOSStringSimple = "Windows Server 2012 R2 ";
		}
		else
		{
			mOSStringSimple = "Microsoft Windows 8.1 ";
		}
	}
	else if (IsWindows8OrGreater())
	{
		mMajorVer = 6;
		mMinorVer = 2;
		if (IsWindowsServer())
		{
			mOSStringSimple = "Windows Server 2012 ";
		}
		else
		{
			mOSStringSimple = "Microsoft Windows 8 ";
		}
	}
	else if (IsWindows7SP1OrGreater())
	{
		mMajorVer = 6;
		mMinorVer = 1;
		if (IsWindowsServer())
		{
			mOSStringSimple = "Windows Server 2008 R2 SP1 ";
		}
		else
		{
			mOSStringSimple = "Microsoft Windows 7 SP1 ";
		}
	}
	else if (IsWindows7OrGreater())
	{
		mMajorVer = 6;
		mMinorVer = 1;
		if (IsWindowsServer())
		{
			mOSStringSimple = "Windows Server 2008 R2 ";
		}
		else
		{
			mOSStringSimple = "Microsoft Windows 7 ";
		}
	}
	else if (IsWindowsVistaSP2OrGreater())
	{
		mMajorVer = 6;
		mMinorVer = 0;
		if (IsWindowsServer())
		{
			mOSStringSimple = "Windows Server 2008 SP2 ";
		}
		else
		{
			mOSStringSimple = "Microsoft Windows Vista SP2 ";
		}
	}
	else
	{
		mOSStringSimple = "Unsupported Windows version ";
	}

	///get native system info if available..
	typedef void (WINAPI *PGNSI)(LPSYSTEM_INFO); ///function pointer for loading GetNativeSystemInfo
	SYSTEM_INFO si; //System Info object file contains architecture info
	PGNSI pGNSI; //pointer object
	ZeroMemory(&si, sizeof(SYSTEM_INFO)); //zero out the memory in information
	pGNSI = (PGNSI)GetProcAddress(GetModuleHandle(TEXT("kernel32.dll")), "GetNativeSystemInfo"); //load kernel32 get function
	if (NULL != pGNSI) //check if it has failed
		pGNSI(&si); //success
	else
		GetSystemInfo(&si); //if it fails get regular system info 
	//(Warning: If GetSystemInfo it may result in incorrect information in a WOW64 machine, if the kernel fails to load)

	// Try calling GetVersionEx using the OSVERSIONINFOEX structure.
	OSVERSIONINFOEX osvi;
	ZeroMemory(&osvi, sizeof(OSVERSIONINFOEX));
	osvi.dwOSVersionInfoSize = sizeof(OSVERSIONINFOEX);
	if (GetVersionEx((OSVERSIONINFO *)&osvi))
	{
		mBuild = osvi.dwBuildNumber & 0xffff;
	}
	else
	{
		// If OSVERSIONINFOEX doesn't work, try OSVERSIONINFO.
		osvi.dwOSVersionInfoSize = sizeof(OSVERSIONINFO);
		if (GetVersionEx((OSVERSIONINFO *)&osvi))
		{
			mBuild = osvi.dwBuildNumber & 0xffff;
		}
	}

	S32 ubr = 0; // Windows 10 Update Build Revision, can be retrieved from a registry
	if (mMajorVer == 10)
	{
		DWORD cbData(sizeof(DWORD));
		DWORD data(0);
		HKEY key;
        LSTATUS ret_code = RegOpenKeyExW(HKEY_LOCAL_MACHINE, TEXT("SOFTWARE\\Microsoft\\Windows NT\\CurrentVersion"), 0, KEY_READ, &key);
		if (ERROR_SUCCESS == ret_code)
		{
			ret_code = RegQueryValueExW(key, L"UBR", 0, NULL, reinterpret_cast<LPBYTE>(&data), &cbData);
			if (ERROR_SUCCESS == ret_code)
			{
				ubr = data;
			}
		}
=======
    {
        mMajorVer = 10;
        mMinorVer = 0;
        if (IsWindowsServer())
        {
            mOSStringSimple = "Windows Server ";
        }
        else
        {
            mOSStringSimple = "Microsoft Windows 10 ";
        }
    }
    else if (IsWindows8Point1OrGreater())
    {
        mMajorVer = 6;
        mMinorVer = 3;
        if (IsWindowsServer())
        {
            mOSStringSimple = "Windows Server 2012 R2 ";
        }
        else
        {
            mOSStringSimple = "Microsoft Windows 8.1 ";
        }
    }
    else if (IsWindows8OrGreater())
    {
        mMajorVer = 6;
        mMinorVer = 2;
        if (IsWindowsServer())
        {
            mOSStringSimple = "Windows Server 2012 ";
        }
        else
        {
            mOSStringSimple = "Microsoft Windows 8 ";
        }
    }
    else if (IsWindows7SP1OrGreater())
    {
        mMajorVer = 6;
        mMinorVer = 1;
        if (IsWindowsServer())
        {
            mOSStringSimple = "Windows Server 2008 R2 SP1 ";
        }
        else
        {
            mOSStringSimple = "Microsoft Windows 7 SP1 ";
        }
    }
    else if (IsWindows7OrGreater())
    {
        mMajorVer = 6;
        mMinorVer = 1;
        if (IsWindowsServer())
        {
            mOSStringSimple = "Windows Server 2008 R2 ";
        }
        else
        {
            mOSStringSimple = "Microsoft Windows 7 ";
        }
    }
    else if (IsWindowsVistaSP2OrGreater())
    {
        mMajorVer = 6;
        mMinorVer = 0;
        if (IsWindowsServer())
        {
            mOSStringSimple = "Windows Server 2008 SP2 ";
        }
        else
        {
            mOSStringSimple = "Microsoft Windows Vista SP2 ";
        }
    }
    else
    {
        mOSStringSimple = "Unsupported Windows version ";
    }

    ///get native system info if available..
    typedef void (WINAPI *PGNSI)(LPSYSTEM_INFO); ///function pointer for loading GetNativeSystemInfo
    SYSTEM_INFO si; //System Info object file contains architecture info
    PGNSI pGNSI; //pointer object
    ZeroMemory(&si, sizeof(SYSTEM_INFO)); //zero out the memory in information
    pGNSI = (PGNSI)GetProcAddress(GetModuleHandle(TEXT("kernel32.dll")), "GetNativeSystemInfo"); //load kernel32 get function
    if (NULL != pGNSI) //check if it has failed
        pGNSI(&si); //success
    else
        GetSystemInfo(&si); //if it fails get regular system info
    //(Warning: If GetSystemInfo it may result in incorrect information in a WOW64 machine, if the kernel fails to load)

    // Try calling GetVersionEx using the OSVERSIONINFOEX structure.
    OSVERSIONINFOEX osvi;
    ZeroMemory(&osvi, sizeof(OSVERSIONINFOEX));
    osvi.dwOSVersionInfoSize = sizeof(OSVERSIONINFOEX);
    if (GetVersionEx((OSVERSIONINFO *)&osvi))
    {
        mBuild = osvi.dwBuildNumber & 0xffff;
    }
    else
    {
        // If OSVERSIONINFOEX doesn't work, try OSVERSIONINFO.
        osvi.dwOSVersionInfoSize = sizeof(OSVERSIONINFO);
        if (GetVersionEx((OSVERSIONINFO *)&osvi))
        {
            mBuild = osvi.dwBuildNumber & 0xffff;
        }
    }

    S32 ubr = 0; // Windows 10 Update Build Revision, can be retrieved from a registry
    if (mMajorVer == 10)
    {
        DWORD cbData(sizeof(DWORD));
        DWORD data(0);
        HKEY key;
        BOOL ret_code = RegOpenKeyExW(HKEY_LOCAL_MACHINE, TEXT("SOFTWARE\\Microsoft\\Windows NT\\CurrentVersion"), 0, KEY_READ, &key);
        if (ERROR_SUCCESS == ret_code)
        {
            ret_code = RegQueryValueExW(key, L"UBR", 0, NULL, reinterpret_cast<LPBYTE>(&data), &cbData);
            if (ERROR_SUCCESS == ret_code)
            {
                ubr = data;
            }
        }
>>>>>>> c06fb4e0

        if (mBuild >= 22000)
        {
            // At release Windows 11 version was 10.0.22000.194
            // Windows 10 version was 10.0.19043.1266
            // There is no warranty that Win10 build won't increase,
            // so until better solution is found or Microsoft updates
            // SDK with IsWindows11OrGreater(), indicate "10/11"
            //
            // Current alternatives:
            // Query WMI's Win32_OperatingSystem for OS string. Slow
            // and likely to return 'compatibility' string.
            // Check presence of dlls/libs or may be their version.
            // <FS:Ansariel> Windows 11 detection
            //mOSStringSimple = "Microsoft Windows 10/11 ";
            mMajorVer = 11;
            LLStringUtil::replaceString(mOSStringSimple, "10", "11");
            // </FS:Ansariel>
        }
    }

    //msdn microsoft finds 32 bit and 64 bit flavors this way..
    //http://msdn.microsoft.com/en-us/library/ms724429(VS.85).aspx (example code that contains quite a few more flavors
    //of windows than this code does (in case it is needed for the future)
    if (si.wProcessorArchitecture == PROCESSOR_ARCHITECTURE_AMD64) //check for 64 bit
    {
        mOSStringSimple += "64-bit ";
    }
    else if (si.wProcessorArchitecture == PROCESSOR_ARCHITECTURE_INTEL)
    {
        mOSStringSimple += "32-bit ";
    }

    mOSString = mOSStringSimple;
    if (mBuild > 0)
    {
        mOSString += llformat("(Build %d", mBuild);
        if (ubr > 0)
        {
            mOSString += llformat(".%d", ubr);
        }
        mOSString += ")";
    }

    LLStringUtil::trim(mOSStringSimple);
    LLStringUtil::trim(mOSString);

#elif LL_DARWIN
<<<<<<< HEAD
	
	// Initialize mOSStringSimple to something like:
	// "macOS 10.13.1"
	{
		const char * DARWIN_PRODUCT_NAME = "macOS";
		
		int64_t major_version, minor_version, bugfix_version = 0;

		if (LLGetDarwinOSInfo(major_version, minor_version, bugfix_version))
		{
			mMajorVer = major_version;
			mMinorVer = minor_version;
			mBuild = bugfix_version;

			std::stringstream os_version_string;
			os_version_string << DARWIN_PRODUCT_NAME << " " << mMajorVer << "." << mMinorVer << "." << mBuild;
			
			// Put it in the OS string we are compiling
			mOSStringSimple.append(os_version_string.str());
		}
		else
		{
			mOSStringSimple.append("Unable to collect OS info");
		}
	}
	
	// Initialize mOSString to something like:
	// "macOS 10.13.1 Darwin Kernel Version 10.7.0: Sat Jan 29 15:17:16 PST 2011; root:xnu-1504.9.37~1/RELEASE_I386 i386"
	struct utsname un;
	if(uname(&un) != -1)
	{		
		mOSString = mOSStringSimple;
		mOSString.append(" ");
		mOSString.append(un.sysname);
		mOSString.append(" ");
		mOSString.append(un.release);
		mOSString.append(" ");
		mOSString.append(un.version);
		mOSString.append(" ");
		mOSString.append(un.machine);
	}
	else
	{
		mOSString = mOSStringSimple;
	}
	
=======

    // Initialize mOSStringSimple to something like:
    // "Mac OS X 10.6.7"
    {
        const char * DARWIN_PRODUCT_NAME = "Mac OS X";

        int64_t major_version, minor_version, bugfix_version = 0;

        if (LLGetDarwinOSInfo(major_version, minor_version, bugfix_version))
        {
            mMajorVer = major_version;
            mMinorVer = minor_version;
            mBuild = bugfix_version;

            std::stringstream os_version_string;
            os_version_string << DARWIN_PRODUCT_NAME << " " << mMajorVer << "." << mMinorVer << "." << mBuild;

            // Put it in the OS string we are compiling
            mOSStringSimple.append(os_version_string.str());
        }
        else
        {
            mOSStringSimple.append("Unable to collect OS info");
        }
    }

    // Initialize mOSString to something like:
    // "Mac OS X 10.6.7 Darwin Kernel Version 10.7.0: Sat Jan 29 15:17:16 PST 2011; root:xnu-1504.9.37~1/RELEASE_I386 i386"
    struct utsname un;
    if(uname(&un) != -1)
    {
        mOSString = mOSStringSimple;
        mOSString.append(" ");
        mOSString.append(un.sysname);
        mOSString.append(" ");
        mOSString.append(un.release);
        mOSString.append(" ");
        mOSString.append(un.version);
        mOSString.append(" ");
        mOSString.append(un.machine);
    }
    else
    {
        mOSString = mOSStringSimple;
    }

>>>>>>> c06fb4e0
#elif LL_LINUX

    struct utsname un;
    if(uname(&un) != -1)
    {
        mOSStringSimple.append(un.sysname);
        mOSStringSimple.append(" ");
        mOSStringSimple.append(un.release);

        mOSString = mOSStringSimple;
        mOSString.append(" ");
        mOSString.append(un.version);
        mOSString.append(" ");
        mOSString.append(un.machine);

        // Simplify 'Simple'
        std::string ostype = mOSStringSimple.substr(0, mOSStringSimple.find_first_of(" ", 0));
        if (ostype == "Linux")
        {
            // Only care about major and minor Linux versions, truncate at second '.'
            std::string::size_type idx1 = mOSStringSimple.find_first_of(".", 0);
            std::string::size_type idx2 = (idx1 != std::string::npos) ? mOSStringSimple.find_first_of(".", idx1+1) : std::string::npos;
            std::string simple = mOSStringSimple.substr(0, idx2);
            if (simple.length() > 0)
                mOSStringSimple = simple;
        }
    }
    else
    {
        mOSStringSimple.append("Unable to collect OS info");
        mOSString = mOSStringSimple;
    }

    const char OS_VERSION_MATCH_EXPRESSION[] = "([0-9]+)\\.([0-9]+)(\\.([0-9]+))?";
    boost::regex os_version_parse(OS_VERSION_MATCH_EXPRESSION);
    boost::smatch matched;

    std::string glibc_version(gnu_get_libc_version());
    if ( ll_regex_match(glibc_version, matched, os_version_parse) )
    {
        LL_INFOS("AppInit") << "Using glibc version '" << glibc_version << "' as OS version" << LL_ENDL;

        std::string version_value;

        if ( matched[1].matched ) // Major version
        {
            version_value.assign(matched[1].first, matched[1].second);
            if (sscanf(version_value.c_str(), "%d", &mMajorVer) != 1)
            {
              LL_WARNS("AppInit") << "failed to parse major version '" << version_value << "' as a number" << LL_ENDL;
            }
        }
        else
        {
            LL_ERRS("AppInit")
                << "OS version regex '" << OS_VERSION_MATCH_EXPRESSION
                << "' returned true, but major version [1] did not match"
                << LL_ENDL;
        }

        if ( matched[2].matched ) // Minor version
        {
            version_value.assign(matched[2].first, matched[2].second);
            if (sscanf(version_value.c_str(), "%d", &mMinorVer) != 1)
            {
              LL_ERRS("AppInit") << "failed to parse minor version '" << version_value << "' as a number" << LL_ENDL;
            }
        }
        else
        {
            LL_ERRS("AppInit")
                << "OS version regex '" << OS_VERSION_MATCH_EXPRESSION
                << "' returned true, but minor version [1] did not match"
                << LL_ENDL;
        }

        if ( matched[4].matched ) // Build version (optional) - note that [3] includes the '.'
        {
            version_value.assign(matched[4].first, matched[4].second);
            if (sscanf(version_value.c_str(), "%d", &mBuild) != 1)
            {
              LL_ERRS("AppInit") << "failed to parse build version '" << version_value << "' as a number" << LL_ENDL;
            }
        }
        else
        {
            LL_INFOS("AppInit")
                << "OS build version not provided; using zero"
                << LL_ENDL;
        }
    }
    else
    {
        LL_WARNS("AppInit") << "glibc version '" << glibc_version << "' cannot be parsed to three numbers; using all zeros" << LL_ENDL;
    }

#else

    struct utsname un;
    if(uname(&un) != -1)
    {
        mOSStringSimple.append(un.sysname);
        mOSStringSimple.append(" ");
        mOSStringSimple.append(un.release);

        mOSString = mOSStringSimple;
        mOSString.append(" ");
        mOSString.append(un.version);
        mOSString.append(" ");
        mOSString.append(un.machine);

        // Simplify 'Simple'
        std::string ostype = mOSStringSimple.substr(0, mOSStringSimple.find_first_of(" ", 0));
        if (ostype == "Linux")
        {
            // Only care about major and minor Linux versions, truncate at second '.'
            std::string::size_type idx1 = mOSStringSimple.find_first_of(".", 0);
            std::string::size_type idx2 = (idx1 != std::string::npos) ? mOSStringSimple.find_first_of(".", idx1+1) : std::string::npos;
            std::string simple = mOSStringSimple.substr(0, idx2);
            if (simple.length() > 0)
                mOSStringSimple = simple;
        }
    }
    else
    {
        mOSStringSimple.append("Unable to collect OS info");
        mOSString = mOSStringSimple;
    }

#endif

    std::stringstream dotted_version_string;
    dotted_version_string << mMajorVer << "." << mMinorVer << "." << mBuild;
    mOSVersionString.append(dotted_version_string.str());

    mOSBitness = is64Bit() ? 64 : 32;
    LL_INFOS("LLOSInfo") << "OS bitness: " << mOSBitness << LL_ENDL;
}

#ifndef LL_WINDOWS
// static
long LLOSInfo::getMaxOpenFiles()
{
    const long OPEN_MAX_GUESS = 256;

#ifdef  OPEN_MAX
    static long open_max = OPEN_MAX;
#else
    static long open_max = 0;
#endif

    if (0 == open_max)
    {
        // First time through.
        errno = 0;
        if ( (open_max = sysconf(_SC_OPEN_MAX)) < 0)
        {
            if (0 == errno)
            {
                // Indeterminate.
                open_max = OPEN_MAX_GUESS;
            }
            else
            {
                LL_ERRS() << "LLOSInfo::getMaxOpenFiles: sysconf error for _SC_OPEN_MAX" << LL_ENDL;
            }
        }
    }
    return open_max;
}
#endif

void LLOSInfo::stream(std::ostream& s) const
{
    s << mOSString;
}

const std::string& LLOSInfo::getOSString() const
{
    return mOSString;
}

const std::string& LLOSInfo::getOSStringSimple() const
{
    return mOSStringSimple;
}

const std::string& LLOSInfo::getOSVersionString() const
{
    return mOSVersionString;
}

const S32 LLOSInfo::getOSBitness() const
{
    return mOSBitness;
}

//static
U32 LLOSInfo::getProcessVirtualSizeKB()
{
    U32 virtual_size = 0;
#if LL_LINUX
#   define STATUS_SIZE 2048
    LLFILE* status_filep = LLFile::fopen("/proc/self/status", "rb");
    if (status_filep)
    {
        S32 numRead = 0;
        char buff[STATUS_SIZE];     /* Flawfinder: ignore */

        size_t nbytes = fread(buff, 1, STATUS_SIZE-1, status_filep);
        buff[nbytes] = '\0';

        // All these guys return numbers in KB
        char *memp = strstr(buff, "VmSize:");
        if (memp)
        {
            numRead += sscanf(memp, "%*s %u", &virtual_size);
        }
        fclose(status_filep);
    }
#endif
    return virtual_size;
}

//static
U32 LLOSInfo::getProcessResidentSizeKB()
{
    U32 resident_size = 0;
#if LL_LINUX
    LLFILE* status_filep = LLFile::fopen("/proc/self/status", "rb");
    if (status_filep != NULL)
    {
        S32 numRead = 0;
        char buff[STATUS_SIZE];     /* Flawfinder: ignore */

        size_t nbytes = fread(buff, 1, STATUS_SIZE-1, status_filep);
        buff[nbytes] = '\0';

        // All these guys return numbers in KB
        char *memp = strstr(buff, "VmRSS:");
        if (memp)
        {
            numRead += sscanf(memp, "%*s %u", &resident_size);
        }
        fclose(status_filep);
    }
#endif
    return resident_size;
}

//static
bool LLOSInfo::is64Bit()
{
#if LL_WINDOWS
#if defined(_WIN64)
    return true;
#elif defined(_WIN32)
    // 32-bit viewer may be run on both 32-bit and 64-bit Windows, need to elaborate
    bool f64 = false;
    return IsWow64Process(GetCurrentProcess(), &f64) && f64;
#else
    return false;
#endif
#else // ! LL_WINDOWS
    // we only build a 64-bit mac viewer and currently we don't build for linux at all
    return true;
#endif
}

LLCPUInfo::LLCPUInfo()
{
    std::ostringstream out;
    LLProcessorInfo proc;
    // proc.WriteInfoTextFile("procInfo.txt");
    mHasSSE = proc.hasSSE();
    mHasSSE2 = proc.hasSSE2();
    mHasSSE3 = proc.hasSSE3();
    mHasSSE3S = proc.hasSSE3S();
    mHasSSE41 = proc.hasSSE41();
    mHasSSE42 = proc.hasSSE42();
    mHasSSE4a = proc.hasSSE4a();
    mHasAltivec = proc.hasAltivec();
    mCPUMHz = (F64)proc.getCPUFrequency();
    mFamily = proc.getCPUFamilyName();
    mCPUString = "Unknown";

    out << proc.getCPUBrandName();
    if (200 < mCPUMHz && mCPUMHz < 10000)           // *NOTE: cpu speed is often way wrong, do a sanity check
    {
        out << " (" << mCPUMHz << " MHz)";
    }
    mCPUString = out.str();
    LLStringUtil::trim(mCPUString);

    if (mHasSSE)
    {
        mSSEVersions.append("1");
    }
    if (mHasSSE2)
    {
        mSSEVersions.append("2");
    }
    if (mHasSSE3)
    {
        mSSEVersions.append("3");
    }
    if (mHasSSE3S)
    {
        mSSEVersions.append("3S");
    }
    if (mHasSSE41)
    {
        mSSEVersions.append("4.1");
    }
    if (mHasSSE42)
    {
        mSSEVersions.append("4.2");
    }
    if (mHasSSE4a)
    {
        mSSEVersions.append("4a");
    }
}

bool LLCPUInfo::hasAltivec() const
{
    return mHasAltivec;
}

bool LLCPUInfo::hasSSE() const
{
    return mHasSSE;
}

bool LLCPUInfo::hasSSE2() const
{
    return mHasSSE2;
}

bool LLCPUInfo::hasSSE3() const
{
    return mHasSSE3;
}

bool LLCPUInfo::hasSSE3S() const
{
    return mHasSSE3S;
}

bool LLCPUInfo::hasSSE41() const
{
    return mHasSSE41;
}

bool LLCPUInfo::hasSSE42() const
{
    return mHasSSE42;
}

bool LLCPUInfo::hasSSE4a() const
{
    return mHasSSE4a;
}

F64 LLCPUInfo::getMHz() const
{
    return mCPUMHz;
}

std::string LLCPUInfo::getCPUString() const
{
    return mCPUString;
}

const LLSD& LLCPUInfo::getSSEVersions() const
{
    return mSSEVersions;
}

void LLCPUInfo::stream(std::ostream& s) const
{
    // gather machine information.
    s << LLProcessorInfo().getCPUFeatureDescription();

    // These are interesting as they reflect our internal view of the
    // CPU's attributes regardless of platform
    s << "->mHasSSE:     " << (U32)mHasSSE << std::endl;
    s << "->mHasSSE2:    " << (U32)mHasSSE2 << std::endl;
    s << "->mHasSSE3:    " << (U32)mHasSSE3 << std::endl;
    s << "->mHasSSE3S:    " << (U32)mHasSSE3S << std::endl;
    s << "->mHasSSE41:    " << (U32)mHasSSE41 << std::endl;
    s << "->mHasSSE42:    " << (U32)mHasSSE42 << std::endl;
    s << "->mHasSSE4a:    " << (U32)mHasSSE4a << std::endl;
    s << "->mHasAltivec: " << (U32)mHasAltivec << std::endl;
    s << "->mCPUMHz:     " << mCPUMHz << std::endl;
    s << "->mCPUString:  " << mCPUString << std::endl;
}

// Helper class for LLMemoryInfo: accumulate stats in the form we store for
// LLMemoryInfo::getStatsMap().
class Stats
{
public:
    Stats():
        mStats(LLSD::emptyMap())
    {}

    // Store every integer type as LLSD::Integer.
    template <class T>
    void add(const LLSD::String& name, const T& value,
             typename boost::enable_if<boost::is_integral<T> >::type* = 0)
    {
        mStats[name] = LLSD::Integer(value);
    }

    // Store every floating-point type as LLSD::Real.
    template <class T>
    void add(const LLSD::String& name, const T& value,
             typename boost::enable_if<boost::is_float<T> >::type* = 0)
    {
        mStats[name] = LLSD::Real(value);
    }

    // Hope that LLSD::Date values are sufficiently unambiguous.
    void add(const LLSD::String& name, const LLSD::Date& value)
    {
        mStats[name] = value;
    }

    LLSD get() const { return mStats; }

private:
    LLSD mStats;
};

LLMemoryInfo::LLMemoryInfo()
{
    refresh();
}

#if LL_WINDOWS
static U32Kilobytes LLMemoryAdjustKBResult(U32Kilobytes inKB)
{
    // Moved this here from llfloaterabout.cpp

    //! \bug
    // For some reason, the reported amount of memory is always wrong.
    // The original adjustment assumes it's always off by one meg, however
    // errors of as much as 2520 KB have been observed in the value
    // returned from the GetMemoryStatusEx function.  Here we keep the
    // original adjustment from llfoaterabout.cpp until this can be
    // fixed somehow.
    inKB += U32Megabytes(1);

    return inKB;
}
#endif

#if LL_DARWIN
// static
U32Kilobytes LLMemoryInfo::getHardwareMemSize()
{
    // This might work on Linux as well.  Someone check...
    uint64_t phys = 0;
    int mib[2] = { CTL_HW, HW_MEMSIZE };

    size_t len = sizeof(phys);
    sysctl(mib, 2, &phys, &len, NULL, 0);

    return U64Bytes(phys);
}
#endif

U32Kilobytes LLMemoryInfo::getPhysicalMemoryKB() const
{
#if LL_WINDOWS
    return LLMemoryAdjustKBResult(U32Kilobytes(mStatsMap["Total Physical KB"].asInteger()));

#elif LL_DARWIN
    return getHardwareMemSize();

#elif LL_LINUX
    U64 phys = 0;
    phys = (U64)(getpagesize()) * (U64)(get_phys_pages());
    return U64Bytes(phys);

#else
    return 0;

#endif
}

//static
void LLMemoryInfo::getAvailableMemoryKB(U32Kilobytes& avail_physical_mem_kb, U32Kilobytes& avail_virtual_mem_kb)
{
#if LL_WINDOWS
    // Sigh, this shouldn't be a static method, then we wouldn't have to
    // reload this data separately from refresh()

    LLSD statsMap(loadStatsMap());

    avail_physical_mem_kb = (U32Kilobytes)statsMap["Avail Physical KB"].asInteger();
    avail_virtual_mem_kb  = (U32Kilobytes)statsMap["Avail Virtual KB"].asInteger();

#elif LL_DARWIN
    // mStatsMap is derived from vm_stat, look for (e.g.) "kb free":
    // $ vm_stat
    // Mach Virtual Memory Statistics: (page size of 4096 bytes)
    // Pages free:                   462078.
    // Pages active:                 142010.
    // Pages inactive:               220007.
    // Pages wired down:             159552.
    // "Translation faults":      220825184.
    // Pages copy-on-write:         2104153.
    // Pages zero filled:         167034876.
    // Pages reactivated:             65153.
    // Pageins:                     2097212.
    // Pageouts:                      41759.
    // Object cache: 841598 hits of 7629869 lookups (11% hit rate)
    avail_physical_mem_kb = (U32Kilobytes)-1 ;
    avail_virtual_mem_kb = (U32Kilobytes)-1 ;

#elif LL_LINUX
    // mStatsMap is derived from MEMINFO_FILE:
    // $ cat /proc/meminfo
    // MemTotal:        4108424 kB
    // MemFree:         1244064 kB
    // Buffers:           85164 kB
    // Cached:          1990264 kB
    // SwapCached:            0 kB
    // Active:          1176648 kB
    // Inactive:        1427532 kB
    // Active(anon):     529152 kB
    // Inactive(anon):    15924 kB
    // Active(file):     647496 kB
    // Inactive(file):  1411608 kB
    // Unevictable:          16 kB
    // Mlocked:              16 kB
    // HighTotal:       3266316 kB
    // HighFree:         721308 kB
    // LowTotal:         842108 kB
    // LowFree:          522756 kB
    // SwapTotal:       6384632 kB
    // SwapFree:        6384632 kB
    // Dirty:                28 kB
    // Writeback:             0 kB
    // AnonPages:        528820 kB
    // Mapped:            89472 kB
    // Shmem:             16324 kB
    // Slab:             159624 kB
    // SReclaimable:     145168 kB
    // SUnreclaim:        14456 kB
    // KernelStack:        2560 kB
    // PageTables:         5560 kB
    // NFS_Unstable:          0 kB
    // Bounce:                0 kB
    // WritebackTmp:          0 kB
    // CommitLimit:     8438844 kB
    // Committed_AS:    1271596 kB
    // VmallocTotal:     122880 kB
    // VmallocUsed:       65252 kB
    // VmallocChunk:      52356 kB
    // HardwareCorrupted:     0 kB
    // HugePages_Total:       0
    // HugePages_Free:        0
    // HugePages_Rsvd:        0
    // HugePages_Surp:        0
    // Hugepagesize:       2048 kB
    // DirectMap4k:      434168 kB
    // DirectMap2M:      477184 kB
    // (could also run 'free', but easier to read a file than run a program)
    avail_physical_mem_kb = (U32Kilobytes)-1 ;
    avail_virtual_mem_kb = (U32Kilobytes)-1 ;

#else
    //do not know how to collect available memory info for other systems.
    //leave it blank here for now.

    avail_physical_mem_kb = (U32Kilobytes)-1 ;
    avail_virtual_mem_kb = (U32Kilobytes)-1 ;
#endif
}

void LLMemoryInfo::stream(std::ostream& s) const
{
    // We want these memory stats to be easy to grep from the log, along with
    // the timestamp. So preface each line with the timestamp and a
    // distinctive marker. Without that, we'd have to search the log for the
    // introducer line, then read subsequent lines, etc...
    std::string pfx(LLError::utcTime() + " <mem> ");

    // Max key length
    size_t key_width(0);
    for (const auto& [key, value] : inMap(mStatsMap))
    {
        size_t len(key.length());
        if (len > key_width)
        {
            key_width = len;
        }
    }

    // Now stream stats
    for (const auto& [key, value] : inMap(mStatsMap))
    {
        s << pfx << std::setw(narrow<size_t>(key_width+1)) << (key + ':') << ' ';
        if (value.isInteger())
            s << std::setw(12) << value.asInteger();
        else if (value.isReal())
            s << std::fixed << std::setprecision(1) << value.asReal();
        else if (value.isDate())
            value.asDate().toStream(s);
        else
            s << value;           // just use default LLSD formatting
        s << std::endl;
    }
}

LLSD LLMemoryInfo::getStatsMap() const
{
    return mStatsMap;
}

LLMemoryInfo& LLMemoryInfo::refresh()
{
    LL_PROFILE_ZONE_SCOPED
    mStatsMap = loadStatsMap();

    LL_DEBUGS("LLMemoryInfo") << "Populated mStatsMap:\n";
    LLSDSerialize::toPrettyXML(mStatsMap, LL_CONT);
    LL_ENDL;

    return *this;
}

LLSD LLMemoryInfo::loadStatsMap()
{
    LL_PROFILE_ZONE_SCOPED;

    // This implementation is derived from stream() code (as of 2011-06-29).
    Stats stats;

    // associate timestamp for analysis over time
    stats.add("timestamp", LLDate::now());

#if LL_WINDOWS
    MEMORYSTATUSEX state;
    state.dwLength = sizeof(state);
    GlobalMemoryStatusEx(&state);

    DWORDLONG div = 1024;

    stats.add("Percent Memory use", state.dwMemoryLoad/div);
    // <FS:Ansariel> Ugly, but prevent overflow
    //stats.add("Total Physical KB",  state.ullTotalPhys/div);
    //stats.add("Avail Physical KB",  state.ullAvailPhys/div);
    //stats.add("Total page KB",      state.ullTotalPageFile/div);
    //stats.add("Avail page KB",      state.ullAvailPageFile/div);
    //stats.add("Total Virtual KB",   state.ullTotalVirtual/div);
    //stats.add("Avail Virtual KB",   state.ullAvailVirtual/div);
    stats.add("Total Physical KB",  llclamp(state.ullTotalPhys/div, U64(0), U64(S32_MAX)));
    stats.add("Avail Physical KB",  llclamp(state.ullAvailPhys/div, U64(0), U64(S32_MAX)));
    stats.add("Total page KB",      llclamp(state.ullTotalPageFile/div, U64(0), U64(S32_MAX)));
    stats.add("Avail page KB",      llclamp(state.ullAvailPageFile/div, U64(0), U64(S32_MAX)));
    stats.add("Total Virtual KB",   llclamp(state.ullTotalVirtual/div, U64(0), U64(S32_MAX)));
    stats.add("Avail Virtual KB",   llclamp(state.ullAvailVirtual/div, U64(0), U64(S32_MAX)));
    // </FS:Ansariel>

    // SL-12122 - Call to GetPerformanceInfo() was removed here. Took
    // on order of 10 ms, causing unacceptable frame time spike every
    // second, and results were never used. If this is needed in the
    // future, must find a way to avoid frame time impact (e.g. move
    // to another thread, call much less often).

    PROCESS_MEMORY_COUNTERS_EX pmem;
    pmem.cb = sizeof(pmem);
    // GetProcessMemoryInfo() is documented to accept either
    // PROCESS_MEMORY_COUNTERS* or PROCESS_MEMORY_COUNTERS_EX*, presumably
    // using the redundant size info to distinguish. But its prototype
    // specifically accepts PROCESS_MEMORY_COUNTERS*, and since this is a
    // classic-C API, PROCESS_MEMORY_COUNTERS_EX isn't a subclass. Cast the
    // pointer.
    GetProcessMemoryInfo(GetCurrentProcess(), PPROCESS_MEMORY_COUNTERS(&pmem), sizeof(pmem));

    stats.add("Page Fault Count",              pmem.PageFaultCount);
    stats.add("PeakWorkingSetSize KB",         pmem.PeakWorkingSetSize/div);
    stats.add("WorkingSetSize KB",             pmem.WorkingSetSize/div);
    stats.add("QutaPeakPagedPoolUsage KB",     pmem.QuotaPeakPagedPoolUsage/div);
    stats.add("QuotaPagedPoolUsage KB",        pmem.QuotaPagedPoolUsage/div);
    stats.add("QuotaPeakNonPagedPoolUsage KB", pmem.QuotaPeakNonPagedPoolUsage/div);
    stats.add("QuotaNonPagedPoolUsage KB",     pmem.QuotaNonPagedPoolUsage/div);
    stats.add("PagefileUsage KB",              pmem.PagefileUsage/div);
    stats.add("PeakPagefileUsage KB",          pmem.PeakPagefileUsage/div);
    stats.add("PrivateUsage KB",               pmem.PrivateUsage/div);

#elif LL_DARWIN

    const vm_size_t pagekb(vm_page_size / 1024);

    //
    // Collect the vm_stat's
    //

    {
        vm_statistics64_data_t vmstat;
        mach_msg_type_number_t vmstatCount = HOST_VM_INFO64_COUNT;

        if (host_statistics64(mach_host_self(), HOST_VM_INFO64, (host_info64_t) &vmstat, &vmstatCount) != KERN_SUCCESS)
    {
            LL_WARNS("LLMemoryInfo") << "Unable to collect memory information" << LL_ENDL;
        }
        else
        {
            stats.add("Pages free KB",      pagekb * vmstat.free_count);
            stats.add("Pages active KB",    pagekb * vmstat.active_count);
            stats.add("Pages inactive KB",  pagekb * vmstat.inactive_count);
            stats.add("Pages wired KB",     pagekb * vmstat.wire_count);

            stats.add("Pages zero fill",        vmstat.zero_fill_count);
            stats.add("Page reactivations",     vmstat.reactivations);
            stats.add("Page-ins",               vmstat.pageins);
            stats.add("Page-outs",              vmstat.pageouts);

            stats.add("Faults",                 vmstat.faults);
            stats.add("Faults copy-on-write",   vmstat.cow_faults);

            stats.add("Cache lookups",          vmstat.lookups);
            stats.add("Cache hits",             vmstat.hits);

            stats.add("Page purgeable count",   vmstat.purgeable_count);
            stats.add("Page purges",            vmstat.purges);

            stats.add("Page speculative reads", vmstat.speculative_count);
        }
    }

    //
    // Collect the misc task info
    //

        {
        task_events_info_data_t taskinfo;
        unsigned taskinfoSize = sizeof(taskinfo);

        if (task_info(mach_task_self(), TASK_EVENTS_INFO, (task_info_t) &taskinfo, &taskinfoSize) != KERN_SUCCESS)
                    {
            LL_WARNS("LLMemoryInfo") << "Unable to collect task information" << LL_ENDL;
            }
            else
            {
            stats.add("Task page-ins",                  taskinfo.pageins);
            stats.add("Task copy-on-write faults",      taskinfo.cow_faults);
            stats.add("Task messages sent",             taskinfo.messages_sent);
            stats.add("Task messages received",         taskinfo.messages_received);
            stats.add("Task mach system call count",    taskinfo.syscalls_mach);
            stats.add("Task unix system call count",    taskinfo.syscalls_unix);
            stats.add("Task context switch count",      taskinfo.csw);
            }
    }

    //
    // Collect the basic task info
    //

        {
            mach_task_basic_info_data_t taskinfo;
            mach_msg_type_number_t task_count = MACH_TASK_BASIC_INFO_COUNT;
            if (task_info(mach_task_self(), MACH_TASK_BASIC_INFO, (task_info_t) &taskinfo, &task_count) != KERN_SUCCESS)
            {
                LL_WARNS("LLMemoryInfo") << "Unable to collect task information" << LL_ENDL;
            }
            else
            {
                stats.add("Basic virtual memory KB", taskinfo.virtual_size / 1024);
                stats.add("Basic resident memory KB", taskinfo.resident_size / 1024);
                stats.add("Basic max resident memory KB", taskinfo.resident_size_max / 1024);
                stats.add("Basic new thread policy", taskinfo.policy);
                stats.add("Basic suspend count", taskinfo.suspend_count);
            }
    }

#elif LL_LINUX
    std::ifstream meminfo(MEMINFO_FILE);
    if (meminfo.is_open())
    {
        // MemTotal:        4108424 kB
        // MemFree:         1244064 kB
        // Buffers:           85164 kB
        // Cached:          1990264 kB
        // SwapCached:            0 kB
        // Active:          1176648 kB
        // Inactive:        1427532 kB
        // ...
        // VmallocTotal:     122880 kB
        // VmallocUsed:       65252 kB
        // VmallocChunk:      52356 kB
        // HardwareCorrupted:     0 kB
        // HugePages_Total:       0
        // HugePages_Free:        0
        // HugePages_Rsvd:        0
        // HugePages_Surp:        0
        // Hugepagesize:       2048 kB
        // DirectMap4k:      434168 kB
        // DirectMap2M:      477184 kB

        // Intentionally don't pass the boost::no_except flag. This
        // boost::regex object is constructed with a string literal, so it
        // should be valid every time. If it becomes invalid, we WANT an
        // exception, hopefully even before the dev checks in.
        boost::regex stat_rx("(.+): +([0-9]+)( kB)?");
        boost::smatch matched;

        std::string line;
        while (std::getline(meminfo, line))
        {
            LL_DEBUGS("LLMemoryInfo") << line << LL_ENDL;
            if (ll_regex_match(line, matched, stat_rx))
            {
                // e.g. "MemTotal:      4108424 kB"
                LLSD::String key(matched[1].first, matched[1].second);
                LLSD::String value_str(matched[2].first, matched[2].second);
                LLSD::Integer value(0);
                try
                {
                    value = boost::lexical_cast<LLSD::Integer>(value_str);
                }
                catch (const boost::bad_lexical_cast&)
                {
                    //<FS:TS> FIRE-10950: Deal with VM sizes too big to fit in 32 bits
                    //LL_WARNS("LLMemoryInfo") << "couldn't parse '" << value_str
                    //                       << "' in " << MEMINFO_FILE << " line: "
                    //                       << line << LL_ENDL;
                    //continue;
                    U64 bigvalue = 0;
                    try
                    {
                        bigvalue = boost::lexical_cast<U64>(value_str);
                    }
                    catch (const boost::bad_lexical_cast&)
                    {
                        LL_WARNS("LLMemoryInfo") << "couldn't parse '" << value_str
                                                << "' in " << MEMINFO_FILE << " line: "
                                                << line << LL_ENDL;
                        continue;
                    }
                    stats.add(key,bigvalue);
                    continue;
                    //</FS:TS> FIRE-10950
                }
                // Store this statistic.
                stats.add(key, value);
            }
            else
            {
                LL_WARNS("LLMemoryInfo") << "unrecognized " << MEMINFO_FILE << " line: "
                                         << line << LL_ENDL;
            }
        }
    }
    else
    {
        LL_WARNS("LLMemoryInfo") << "Unable to collect memory information" << LL_ENDL;
    }

#else
    LL_WARNS("LLMemoryInfo") << "Unknown system; unable to collect memory information" << LL_ENDL;

#endif

    return stats.get();
}

std::ostream& operator<<(std::ostream& s, const LLOSInfo& info)
{
    info.stream(s);
    return s;
}

std::ostream& operator<<(std::ostream& s, const LLCPUInfo& info)
{
    info.stream(s);
    return s;
}

std::ostream& operator<<(std::ostream& s, const LLMemoryInfo& info)
{
    info.stream(s);
    return s;
}

class FrameWatcher
{
public:
    FrameWatcher():
        // Hooking onto the "mainloop" event pump gets us one call per frame.
        mConnection(LLEventPumps::instance()
                    .obtain("mainloop")
                    .listen("FrameWatcher", boost::bind(&FrameWatcher::tick, this, _1))),
        // Initializing mSampleStart to an invalid timestamp alerts us to skip
        // trying to compute framerate on the first call.
        mSampleStart(-1),
        // Initializing mSampleEnd to 0 ensures that we treat the first call
        // as the completion of a sample window.
        mSampleEnd(0),
        mFrames(0),
        // Both MEM_INFO_WINDOW and MEM_INFO_THROTTLE are in seconds. We need
        // the number of integer MEM_INFO_THROTTLE sample slots that will fit
        // in MEM_INFO_WINDOW. Round up.
        mSamples(int((MEM_INFO_WINDOW / MEM_INFO_THROTTLE) + 0.7)),
        // Initializing to F32_MAX means that the first real frame will become
        // the slowest ever, which sounds like a good idea.
        mSlowest(F32_MAX)
    {}

    bool tick(const LLSD&)
    {
        F32 timestamp(mTimer.getElapsedTimeF32());

        // Count this frame in the interval just completed.
        ++mFrames;

        // Have we finished a sample window yet?
        if (timestamp < mSampleEnd)
        {
            // no, just keep waiting
            return false;
        }

        // Set up for next sample window. Capture values for previous frame in
        // local variables and reset data members.
        U32 frames(mFrames);
        F32 sampleStart(mSampleStart);
        // No frames yet in next window
        mFrames = 0;
        // which starts right now
        mSampleStart = timestamp;
        // and ends MEM_INFO_THROTTLE seconds in the future
        mSampleEnd = mSampleStart + MEM_INFO_THROTTLE;

        // On the very first call, that's all we can do, no framerate
        // computation is possible.
        if (sampleStart < 0)
        {
            return false;
        }

        // How long did this actually take? As framerate slows, the duration
        // of the frame we just finished could push us WELL beyond our desired
        // sample window size.
        F32 elapsed(timestamp - sampleStart);
        F32 framerate(frames/elapsed);

        // Remember previous slowest framerate because we're just about to
        // update it.
        F32 slowest(mSlowest);
        // Remember previous number of samples.
        boost::circular_buffer<F32>::size_type prevSize(mSamples.size());

        // Capture new framerate in our samples buffer. Once the buffer is
        // full (after MEM_INFO_WINDOW seconds), this will displace the oldest
        // sample. ("So they all rolled over, and one fell out...")
        mSamples.push_back(framerate);

        // Calculate the new minimum framerate. I know of no way to update a
        // rolling minimum without ever rescanning the buffer. But since there
        // are only a few tens of items in this buffer, rescanning it is
        // probably cheaper (and certainly easier to reason about) than
        // attempting to optimize away some of the scans.
        mSlowest = framerate;       // pick an arbitrary entry to start
        for (boost::circular_buffer<F32>::const_iterator si(mSamples.begin()), send(mSamples.end());
             si != send; ++si)
        {
            if (*si < mSlowest)
            {
                mSlowest = *si;
            }
        }

        // We're especially interested in memory as framerate drops. Only log
        // when framerate drops below the slowest framerate we remember.
        // (Should always be true for the end of the very first sample
        // window.)
        if (framerate >= slowest)
        {
            return false;
        }
        // Congratulations, we've hit a new low.  :-P

        LL_INFOS("FrameWatcher") << ' ';
        if (! prevSize)
        {
            LL_CONT << "initial framerate ";
        }
        else
        {
            LL_CONT << "slowest framerate for last " << int(prevSize * MEM_INFO_THROTTLE)
                    << " seconds ";
        }

    auto precision = LL_CONT.precision();

        LL_CONT << std::fixed << std::setprecision(1) << framerate << '\n'
                << LLMemoryInfo();

    LL_CONT.precision(precision);
    LL_CONT << LL_ENDL;
        return false;
    }

private:
    // Storing the connection in an LLTempBoundListener ensures it will be
    // disconnected when we're destroyed.
    LLTempBoundListener mConnection;
    // Track elapsed time
    LLTimer mTimer;
    // Some of what you see here is in fact redundant with functionality you
    // can get from LLTimer. Unfortunately the LLTimer API is missing the
    // feature we need: has at least the stated interval elapsed, and if so,
    // exactly how long has passed? So we have to do it by hand, sigh.
    // Time at start, end of sample window
    F32 mSampleStart, mSampleEnd;
    // Frames this sample window
    U32 mFrames;
    // Sliding window of framerate samples
    boost::circular_buffer<F32> mSamples;
    // Slowest framerate in mSamples
    F32 mSlowest;
};

// Need an instance of FrameWatcher before it does any good
static FrameWatcher sFrameWatcher;

bool gunzip_file(const std::string& srcfile, const std::string& dstfile)
{
<<<<<<< HEAD
	std::string tmpfile;
	const S32 UNCOMPRESS_BUFFER_SIZE = 32768;
	bool retval = false;
	gzFile src = NULL;
	U8 buffer[UNCOMPRESS_BUFFER_SIZE];
	LLFILE *dst = NULL;
	S32 bytes = 0;
	tmpfile = dstfile + ".t";
=======
    std::string tmpfile;
    const S32 UNCOMPRESS_BUFFER_SIZE = 32768;
    BOOL retval = FALSE;
    gzFile src = NULL;
    U8 buffer[UNCOMPRESS_BUFFER_SIZE];
    LLFILE *dst = NULL;
    S32 bytes = 0;
    tmpfile = dstfile + ".t";
>>>>>>> c06fb4e0
#ifdef LL_WINDOWS
    llutf16string utf16filename = utf8str_to_utf16str(srcfile);
    src = gzopen_w(utf16filename.c_str(), "rb");
#else
    src = gzopen(srcfile.c_str(), "rb");
#endif
<<<<<<< HEAD
	if (! src) goto err;
	dst = LLFile::fopen(tmpfile, "wb");		/* Flawfinder: ignore */
	if (! dst) goto err;
	do
	{
		bytes = gzread(src, buffer, UNCOMPRESS_BUFFER_SIZE);
		size_t nwrit = fwrite(buffer, sizeof(U8), bytes, dst);
		if (nwrit < (size_t) bytes)
		{
			LL_WARNS() << "Short write on " << tmpfile << ": Wrote " << nwrit << " of " << bytes << " bytes." << LL_ENDL;
			goto err;
		}
	} while(gzeof(src) == 0);
	fclose(dst); 
	dst = NULL;	
	if (LLFile::rename(tmpfile, dstfile) == -1) goto err;		/* Flawfinder: ignore */
	retval = true;
=======
    if (! src) goto err;
    dst = LLFile::fopen(tmpfile, "wb");     /* Flawfinder: ignore */
    if (! dst) goto err;
    do
    {
        bytes = gzread(src, buffer, UNCOMPRESS_BUFFER_SIZE);
        size_t nwrit = fwrite(buffer, sizeof(U8), bytes, dst);
        if (nwrit < (size_t) bytes)
        {
            LL_WARNS() << "Short write on " << tmpfile << ": Wrote " << nwrit << " of " << bytes << " bytes." << LL_ENDL;
            goto err;
        }
    } while(gzeof(src) == 0);
    fclose(dst);
    dst = NULL;
#if LL_WINDOWS
    // Rename in windows needs the dstfile to not exist.
    LLFile::remove(dstfile, ENOENT);
#endif
    if (LLFile::rename(tmpfile, dstfile) == -1) goto err;       /* Flawfinder: ignore */
    retval = TRUE;
>>>>>>> c06fb4e0
err:
    if (src != NULL) gzclose(src);
    if (dst != NULL) fclose(dst);
    return retval;
}

bool gzip_file(const std::string& srcfile, const std::string& dstfile)
{
<<<<<<< HEAD
	const S32 COMPRESS_BUFFER_SIZE = 32768;
	std::string tmpfile;
	bool retval = false;
	U8 buffer[COMPRESS_BUFFER_SIZE];
	gzFile dst = NULL;
	LLFILE *src = NULL;
	S32 bytes = 0;
	tmpfile = dstfile + ".t";
=======
    const S32 COMPRESS_BUFFER_SIZE = 32768;
    std::string tmpfile;
    BOOL retval = FALSE;
    U8 buffer[COMPRESS_BUFFER_SIZE];
    gzFile dst = NULL;
    LLFILE *src = NULL;
    S32 bytes = 0;
    tmpfile = dstfile + ".t";
>>>>>>> c06fb4e0

#ifdef LL_WINDOWS
    llutf16string utf16filename = utf8str_to_utf16str(tmpfile);
    dst = gzopen_w(utf16filename.c_str(), "wb");
#else
    dst = gzopen(tmpfile.c_str(), "wb");
#endif

    if (! dst) goto err;
    src = LLFile::fopen(srcfile, "rb");     /* Flawfinder: ignore */
    if (! src) goto err;

    while ((bytes = (S32)fread(buffer, sizeof(U8), COMPRESS_BUFFER_SIZE, src)) > 0)
    {
        if (gzwrite(dst, buffer, bytes) <= 0)
        {
            LL_WARNS() << "gzwrite failed: " << gzerror(dst, NULL) << LL_ENDL;
            goto err;
        }
    }

    if (ferror(src))
    {
        LL_WARNS() << "Error reading " << srcfile << LL_ENDL;
        goto err;
    }

    gzclose(dst);
    dst = NULL;
#if LL_WINDOWS
    // Rename in windows needs the dstfile to not exist.
    LLFile::remove(dstfile);
#endif
<<<<<<< HEAD
	if (LLFile::rename(tmpfile, dstfile) == -1) goto err;		/* Flawfinder: ignore */
	retval = true;
=======
    if (LLFile::rename(tmpfile, dstfile) == -1) goto err;       /* Flawfinder: ignore */
    retval = TRUE;
>>>>>>> c06fb4e0
 err:
    if (src != NULL) fclose(src);
    if (dst != NULL) gzclose(dst);
    return retval;
}<|MERGE_RESOLUTION|>--- conflicted
+++ resolved
@@ -102,135 +102,6 @@
 #if LL_WINDOWS
 
     if (IsWindows10OrGreater())
-<<<<<<< HEAD
-	{
-		mMajorVer = 10;
-		mMinorVer = 0;
-		if (IsWindowsServer())
-		{
-			mOSStringSimple = "Windows Server ";
-		}
-		else
-		{
-			mOSStringSimple = "Microsoft Windows 10 ";
-		}
-	}
-	else if (IsWindows8Point1OrGreater())
-	{
-		mMajorVer = 6;
-		mMinorVer = 3;
-		if (IsWindowsServer())
-		{
-			mOSStringSimple = "Windows Server 2012 R2 ";
-		}
-		else
-		{
-			mOSStringSimple = "Microsoft Windows 8.1 ";
-		}
-	}
-	else if (IsWindows8OrGreater())
-	{
-		mMajorVer = 6;
-		mMinorVer = 2;
-		if (IsWindowsServer())
-		{
-			mOSStringSimple = "Windows Server 2012 ";
-		}
-		else
-		{
-			mOSStringSimple = "Microsoft Windows 8 ";
-		}
-	}
-	else if (IsWindows7SP1OrGreater())
-	{
-		mMajorVer = 6;
-		mMinorVer = 1;
-		if (IsWindowsServer())
-		{
-			mOSStringSimple = "Windows Server 2008 R2 SP1 ";
-		}
-		else
-		{
-			mOSStringSimple = "Microsoft Windows 7 SP1 ";
-		}
-	}
-	else if (IsWindows7OrGreater())
-	{
-		mMajorVer = 6;
-		mMinorVer = 1;
-		if (IsWindowsServer())
-		{
-			mOSStringSimple = "Windows Server 2008 R2 ";
-		}
-		else
-		{
-			mOSStringSimple = "Microsoft Windows 7 ";
-		}
-	}
-	else if (IsWindowsVistaSP2OrGreater())
-	{
-		mMajorVer = 6;
-		mMinorVer = 0;
-		if (IsWindowsServer())
-		{
-			mOSStringSimple = "Windows Server 2008 SP2 ";
-		}
-		else
-		{
-			mOSStringSimple = "Microsoft Windows Vista SP2 ";
-		}
-	}
-	else
-	{
-		mOSStringSimple = "Unsupported Windows version ";
-	}
-
-	///get native system info if available..
-	typedef void (WINAPI *PGNSI)(LPSYSTEM_INFO); ///function pointer for loading GetNativeSystemInfo
-	SYSTEM_INFO si; //System Info object file contains architecture info
-	PGNSI pGNSI; //pointer object
-	ZeroMemory(&si, sizeof(SYSTEM_INFO)); //zero out the memory in information
-	pGNSI = (PGNSI)GetProcAddress(GetModuleHandle(TEXT("kernel32.dll")), "GetNativeSystemInfo"); //load kernel32 get function
-	if (NULL != pGNSI) //check if it has failed
-		pGNSI(&si); //success
-	else
-		GetSystemInfo(&si); //if it fails get regular system info 
-	//(Warning: If GetSystemInfo it may result in incorrect information in a WOW64 machine, if the kernel fails to load)
-
-	// Try calling GetVersionEx using the OSVERSIONINFOEX structure.
-	OSVERSIONINFOEX osvi;
-	ZeroMemory(&osvi, sizeof(OSVERSIONINFOEX));
-	osvi.dwOSVersionInfoSize = sizeof(OSVERSIONINFOEX);
-	if (GetVersionEx((OSVERSIONINFO *)&osvi))
-	{
-		mBuild = osvi.dwBuildNumber & 0xffff;
-	}
-	else
-	{
-		// If OSVERSIONINFOEX doesn't work, try OSVERSIONINFO.
-		osvi.dwOSVersionInfoSize = sizeof(OSVERSIONINFO);
-		if (GetVersionEx((OSVERSIONINFO *)&osvi))
-		{
-			mBuild = osvi.dwBuildNumber & 0xffff;
-		}
-	}
-
-	S32 ubr = 0; // Windows 10 Update Build Revision, can be retrieved from a registry
-	if (mMajorVer == 10)
-	{
-		DWORD cbData(sizeof(DWORD));
-		DWORD data(0);
-		HKEY key;
-        LSTATUS ret_code = RegOpenKeyExW(HKEY_LOCAL_MACHINE, TEXT("SOFTWARE\\Microsoft\\Windows NT\\CurrentVersion"), 0, KEY_READ, &key);
-		if (ERROR_SUCCESS == ret_code)
-		{
-			ret_code = RegQueryValueExW(key, L"UBR", 0, NULL, reinterpret_cast<LPBYTE>(&data), &cbData);
-			if (ERROR_SUCCESS == ret_code)
-			{
-				ubr = data;
-			}
-		}
-=======
     {
         mMajorVer = 10;
         mMinorVer = 0;
@@ -349,7 +220,7 @@
         DWORD cbData(sizeof(DWORD));
         DWORD data(0);
         HKEY key;
-        BOOL ret_code = RegOpenKeyExW(HKEY_LOCAL_MACHINE, TEXT("SOFTWARE\\Microsoft\\Windows NT\\CurrentVersion"), 0, KEY_READ, &key);
+        LSTATUS ret_code = RegOpenKeyExW(HKEY_LOCAL_MACHINE, TEXT("SOFTWARE\\Microsoft\\Windows NT\\CurrentVersion"), 0, KEY_READ, &key);
         if (ERROR_SUCCESS == ret_code)
         {
             ret_code = RegQueryValueExW(key, L"UBR", 0, NULL, reinterpret_cast<LPBYTE>(&data), &cbData);
@@ -358,7 +229,6 @@
                 ubr = data;
             }
         }
->>>>>>> c06fb4e0
 
         if (mBuild >= 22000)
         {
@@ -407,59 +277,11 @@
     LLStringUtil::trim(mOSString);
 
 #elif LL_DARWIN
-<<<<<<< HEAD
-	
-	// Initialize mOSStringSimple to something like:
-	// "macOS 10.13.1"
-	{
-		const char * DARWIN_PRODUCT_NAME = "macOS";
-		
-		int64_t major_version, minor_version, bugfix_version = 0;
-
-		if (LLGetDarwinOSInfo(major_version, minor_version, bugfix_version))
-		{
-			mMajorVer = major_version;
-			mMinorVer = minor_version;
-			mBuild = bugfix_version;
-
-			std::stringstream os_version_string;
-			os_version_string << DARWIN_PRODUCT_NAME << " " << mMajorVer << "." << mMinorVer << "." << mBuild;
-			
-			// Put it in the OS string we are compiling
-			mOSStringSimple.append(os_version_string.str());
-		}
-		else
-		{
-			mOSStringSimple.append("Unable to collect OS info");
-		}
-	}
-	
-	// Initialize mOSString to something like:
-	// "macOS 10.13.1 Darwin Kernel Version 10.7.0: Sat Jan 29 15:17:16 PST 2011; root:xnu-1504.9.37~1/RELEASE_I386 i386"
-	struct utsname un;
-	if(uname(&un) != -1)
-	{		
-		mOSString = mOSStringSimple;
-		mOSString.append(" ");
-		mOSString.append(un.sysname);
-		mOSString.append(" ");
-		mOSString.append(un.release);
-		mOSString.append(" ");
-		mOSString.append(un.version);
-		mOSString.append(" ");
-		mOSString.append(un.machine);
-	}
-	else
-	{
-		mOSString = mOSStringSimple;
-	}
-	
-=======
 
     // Initialize mOSStringSimple to something like:
-    // "Mac OS X 10.6.7"
-    {
-        const char * DARWIN_PRODUCT_NAME = "Mac OS X";
+    // "macOS 10.13.1"
+    {
+        const char * DARWIN_PRODUCT_NAME = "macOS";
 
         int64_t major_version, minor_version, bugfix_version = 0;
 
@@ -482,7 +304,7 @@
     }
 
     // Initialize mOSString to something like:
-    // "Mac OS X 10.6.7 Darwin Kernel Version 10.7.0: Sat Jan 29 15:17:16 PST 2011; root:xnu-1504.9.37~1/RELEASE_I386 i386"
+    // "macOS 10.13.1 Darwin Kernel Version 10.7.0: Sat Jan 29 15:17:16 PST 2011; root:xnu-1504.9.37~1/RELEASE_I386 i386"
     struct utsname un;
     if(uname(&un) != -1)
     {
@@ -501,7 +323,6 @@
         mOSString = mOSStringSimple;
     }
 
->>>>>>> c06fb4e0
 #elif LL_LINUX
 
     struct utsname un;
@@ -1536,50 +1357,20 @@
 
 bool gunzip_file(const std::string& srcfile, const std::string& dstfile)
 {
-<<<<<<< HEAD
-	std::string tmpfile;
-	const S32 UNCOMPRESS_BUFFER_SIZE = 32768;
-	bool retval = false;
-	gzFile src = NULL;
-	U8 buffer[UNCOMPRESS_BUFFER_SIZE];
-	LLFILE *dst = NULL;
-	S32 bytes = 0;
-	tmpfile = dstfile + ".t";
-=======
     std::string tmpfile;
     const S32 UNCOMPRESS_BUFFER_SIZE = 32768;
-    BOOL retval = FALSE;
+    bool retval = false;
     gzFile src = NULL;
     U8 buffer[UNCOMPRESS_BUFFER_SIZE];
     LLFILE *dst = NULL;
     S32 bytes = 0;
     tmpfile = dstfile + ".t";
->>>>>>> c06fb4e0
 #ifdef LL_WINDOWS
     llutf16string utf16filename = utf8str_to_utf16str(srcfile);
     src = gzopen_w(utf16filename.c_str(), "rb");
 #else
     src = gzopen(srcfile.c_str(), "rb");
 #endif
-<<<<<<< HEAD
-	if (! src) goto err;
-	dst = LLFile::fopen(tmpfile, "wb");		/* Flawfinder: ignore */
-	if (! dst) goto err;
-	do
-	{
-		bytes = gzread(src, buffer, UNCOMPRESS_BUFFER_SIZE);
-		size_t nwrit = fwrite(buffer, sizeof(U8), bytes, dst);
-		if (nwrit < (size_t) bytes)
-		{
-			LL_WARNS() << "Short write on " << tmpfile << ": Wrote " << nwrit << " of " << bytes << " bytes." << LL_ENDL;
-			goto err;
-		}
-	} while(gzeof(src) == 0);
-	fclose(dst); 
-	dst = NULL;	
-	if (LLFile::rename(tmpfile, dstfile) == -1) goto err;		/* Flawfinder: ignore */
-	retval = true;
-=======
     if (! src) goto err;
     dst = LLFile::fopen(tmpfile, "wb");     /* Flawfinder: ignore */
     if (! dst) goto err;
@@ -1600,8 +1391,7 @@
     LLFile::remove(dstfile, ENOENT);
 #endif
     if (LLFile::rename(tmpfile, dstfile) == -1) goto err;       /* Flawfinder: ignore */
-    retval = TRUE;
->>>>>>> c06fb4e0
+    retval = true;
 err:
     if (src != NULL) gzclose(src);
     if (dst != NULL) fclose(dst);
@@ -1610,25 +1400,14 @@
 
 bool gzip_file(const std::string& srcfile, const std::string& dstfile)
 {
-<<<<<<< HEAD
-	const S32 COMPRESS_BUFFER_SIZE = 32768;
-	std::string tmpfile;
-	bool retval = false;
-	U8 buffer[COMPRESS_BUFFER_SIZE];
-	gzFile dst = NULL;
-	LLFILE *src = NULL;
-	S32 bytes = 0;
-	tmpfile = dstfile + ".t";
-=======
     const S32 COMPRESS_BUFFER_SIZE = 32768;
     std::string tmpfile;
-    BOOL retval = FALSE;
+    bool retval = false;
     U8 buffer[COMPRESS_BUFFER_SIZE];
     gzFile dst = NULL;
     LLFILE *src = NULL;
     S32 bytes = 0;
     tmpfile = dstfile + ".t";
->>>>>>> c06fb4e0
 
 #ifdef LL_WINDOWS
     llutf16string utf16filename = utf8str_to_utf16str(tmpfile);
@@ -1662,13 +1441,8 @@
     // Rename in windows needs the dstfile to not exist.
     LLFile::remove(dstfile);
 #endif
-<<<<<<< HEAD
-	if (LLFile::rename(tmpfile, dstfile) == -1) goto err;		/* Flawfinder: ignore */
-	retval = true;
-=======
     if (LLFile::rename(tmpfile, dstfile) == -1) goto err;       /* Flawfinder: ignore */
-    retval = TRUE;
->>>>>>> c06fb4e0
+    retval = true;
  err:
     if (src != NULL) fclose(src);
     if (dst != NULL) gzclose(dst);
