/** 
 * @file llsys.cpp
 * @brief Implementation of the basic system query functions.
 *
 * $LicenseInfo:firstyear=2002&license=viewerlgpl$
 * Second Life Viewer Source Code
 * Copyright (C) 2010, Linden Research, Inc.
 * 
 * This library is free software; you can redistribute it and/or
 * modify it under the terms of the GNU Lesser General Public
 * License as published by the Free Software Foundation;
 * version 2.1 of the License only.
 * 
 * This library is distributed in the hope that it will be useful,
 * but WITHOUT ANY WARRANTY; without even the implied warranty of
 * MERCHANTABILITY or FITNESS FOR A PARTICULAR PURPOSE.  See the GNU
 * Lesser General Public License for more details.
 * 
 * You should have received a copy of the GNU Lesser General Public
 * License along with this library; if not, write to the Free Software
 * Foundation, Inc., 51 Franklin Street, Fifth Floor, Boston, MA  02110-1301  USA
 * 
 * Linden Research, Inc., 945 Battery Street, San Francisco, CA  94111  USA
 * $/LicenseInfo$
 */

#if LL_WINDOWS
#pragma warning (disable : 4355) // 'this' used in initializer list: yes, intentionally
#endif

#include "linden_common.h"

#include "llsys.h"

#include <iostream>
#ifdef LL_USESYSTEMLIBS
# include <zlib.h>
#else
# include "zlib/zlib.h"
#endif

#include "llprocessor.h"
#include "llerrorcontrol.h"
#include "llevents.h"
#include "llformat.h"
#include "lltimer.h"
#include "llsdserialize.h"
#include "llsdutil.h"
#include <boost/bind.hpp>
#include <boost/circular_buffer.hpp>
#include <boost/regex.hpp>
#include <boost/foreach.hpp>
#include <boost/lexical_cast.hpp>
#include <boost/range.hpp>
#include <boost/utility/enable_if.hpp>
#include <boost/type_traits/is_integral.hpp>
#include <boost/type_traits/is_float.hpp>
#include "llfasttimer.h"

using namespace llsd;

#if LL_WINDOWS
#	include "llwin32headerslean.h"
#   include <psapi.h>               // GetPerformanceInfo() et al.
#	include <VersionHelpers.h>
#elif LL_DARWIN
#	include <errno.h>
#	include <sys/sysctl.h>
#	include <sys/utsname.h>
#	include <stdint.h>
#	include <CoreServices/CoreServices.h>
#   include <stdexcept>
#	include <mach/host_info.h>
#	include <mach/mach_host.h>
#	include <mach/task.h>
#	include <mach/task_info.h>

// disable warnings about Gestalt calls being deprecated
// until Apple get's on the ball and provides an alternative
//
#pragma GCC diagnostic ignored "-Wdeprecated-declarations"

#elif LL_LINUX
#	include <errno.h>
#	include <sys/utsname.h>
#	include <unistd.h>
#	include <sys/sysinfo.h>
#   include <stdexcept>
const char MEMINFO_FILE[] = "/proc/meminfo";
#   include <gnu/libc-version.h>
#elif LL_SOLARIS
#	include <stdio.h>
#	include <unistd.h>
#	include <sys/utsname.h>
#	define _STRUCTURED_PROC 1
#	include <sys/procfs.h>
#	include <sys/types.h>
#	include <sys/stat.h>
#	include <fcntl.h>
#	include <errno.h>
extern int errno;
#endif

LLCPUInfo gSysCPU;

// Don't log memory info any more often than this. It also serves as our
// framerate sample size.
static const F32 MEM_INFO_THROTTLE = 20;
// Sliding window of samples. We intentionally limit the length of time we
// remember "the slowest" framerate because framerate is very slow at login.
// If we only triggered FrameWatcher logging when the session framerate
// dropped below the login framerate, we'd have very little additional data.
static const F32 MEM_INFO_WINDOW = 10*60;

// Wrap boost::regex_match() with a function that doesn't throw.
template <typename S, typename M, typename R>
static bool regex_match_no_exc(const S& string, M& match, const R& regex)
{
    try
    {
        return boost::regex_match(string, match, regex);
    }
    catch (const std::runtime_error& e)
    {
        LL_WARNS("LLMemoryInfo") << "error matching with '" << regex.str() << "': "
                                 << e.what() << ":\n'" << string << "'" << LL_ENDL;
        return false;
    }
}

// Wrap boost::regex_search() with a function that doesn't throw.
template <typename S, typename M, typename R>
static bool regex_search_no_exc(const S& string, M& match, const R& regex)
{
    try
    {
        return boost::regex_search(string, match, regex);
    }
    catch (const std::runtime_error& e)
    {
        LL_WARNS("LLMemoryInfo") << "error searching with '" << regex.str() << "': "
                                 << e.what() << ":\n'" << string << "'" << LL_ENDL;
        return false;
    }
}


LLOSInfo::LLOSInfo() :
	mMajorVer(0), mMinorVer(0), mBuild(0), mOSVersionString("")	 
{

#if LL_WINDOWS

	if (IsWindows10OrGreater())
	{
		mMajorVer = 10;
		mMinorVer = 0;
		if (IsWindowsServer())
		{
			mOSStringSimple = "Windows Server ";
		}
		else
		{
			mOSStringSimple = "Microsoft Windows 10 ";
		}
	}
	else if (IsWindows8Point1OrGreater())
	{
		mMajorVer = 6;
		mMinorVer = 3;
		if (IsWindowsServer())
		{
			mOSStringSimple = "Windows Server 2012 R2 ";
		}
		else
		{
			mOSStringSimple = "Microsoft Windows 8.1 ";
		}
	}
	else if (IsWindows8OrGreater())
	{
		mMajorVer = 6;
		mMinorVer = 2;
		if (IsWindowsServer())
		{
			mOSStringSimple = "Windows Server 2012 ";
		}
		else
		{
			mOSStringSimple = "Microsoft Windows 8 ";
		}
	}
	else if (IsWindows7SP1OrGreater())
	{
		mMajorVer = 6;
		mMinorVer = 1;
		if (IsWindowsServer())
		{
			mOSStringSimple = "Windows Server 2008 R2 SP1 ";
		}
		else
		{
			mOSStringSimple = "Microsoft Windows 7 SP1 ";
		}
	}
	else if (IsWindows7OrGreater())
	{
		mMajorVer = 6;
		mMinorVer = 1;
		if (IsWindowsServer())
		{
			mOSStringSimple = "Windows Server 2008 R2 ";
		}
		else
		{
			mOSStringSimple = "Microsoft Windows 7 ";
		}
	}
	else if (IsWindowsVistaSP2OrGreater())
	{
		mMajorVer = 6;
		mMinorVer = 0;
		if (IsWindowsServer())
		{
			mOSStringSimple = "Windows Server 2008 SP2 ";
		}
		else
		{
			mOSStringSimple = "Microsoft Windows Vista SP2 ";
		}
	}
	else
	{
		mOSStringSimple = "Unsupported Windows version ";
	}

	///get native system info if available..
	typedef void (WINAPI *PGNSI)(LPSYSTEM_INFO); ///function pointer for loading GetNativeSystemInfo
	SYSTEM_INFO si; //System Info object file contains architecture info
	PGNSI pGNSI; //pointer object
	ZeroMemory(&si, sizeof(SYSTEM_INFO)); //zero out the memory in information
	pGNSI = (PGNSI)GetProcAddress(GetModuleHandle(TEXT("kernel32.dll")), "GetNativeSystemInfo"); //load kernel32 get function
	if (NULL != pGNSI) //check if it has failed
		pGNSI(&si); //success
	else
		GetSystemInfo(&si); //if it fails get regular system info 
	//(Warning: If GetSystemInfo it may result in incorrect information in a WOW64 machine, if the kernel fails to load)

	//msdn microsoft finds 32 bit and 64 bit flavors this way..
	//http://msdn.microsoft.com/en-us/library/ms724429(VS.85).aspx (example code that contains quite a few more flavors
	//of windows than this code does (in case it is needed for the future)
	if (si.wProcessorArchitecture == PROCESSOR_ARCHITECTURE_AMD64) //check for 64 bit
	{
		mOSStringSimple += "64-bit ";
	}
	else if (si.wProcessorArchitecture == PROCESSOR_ARCHITECTURE_INTEL)
	{
		mOSStringSimple += "32-bit ";
	}

	// Try calling GetVersionEx using the OSVERSIONINFOEX structure.
	OSVERSIONINFOEX osvi;
	ZeroMemory(&osvi, sizeof(OSVERSIONINFOEX));
	osvi.dwOSVersionInfoSize = sizeof(OSVERSIONINFOEX);
	if (GetVersionEx((OSVERSIONINFO *)&osvi))
	{
		mBuild = osvi.dwBuildNumber & 0xffff;
	}
	else
	{
		// If OSVERSIONINFOEX doesn't work, try OSVERSIONINFO.
		osvi.dwOSVersionInfoSize = sizeof(OSVERSIONINFO);
		if (GetVersionEx((OSVERSIONINFO *)&osvi))
		{
			mBuild = osvi.dwBuildNumber & 0xffff;
		}
	}

	S32 ubr = 0; // Windows 10 Update Build Revision, can be retrieved from a registry
	if (mMajorVer == 10)
	{
		DWORD cbData(sizeof(DWORD));
		DWORD data(0);
		HKEY key;
		BOOL ret_code = RegOpenKeyExW(HKEY_LOCAL_MACHINE, TEXT("SOFTWARE\\Microsoft\\Windows NT\\CurrentVersion"), 0, KEY_READ, &key);
		if (ERROR_SUCCESS == ret_code)
		{
			ret_code = RegQueryValueExW(key, L"UBR", 0, NULL, reinterpret_cast<LPBYTE>(&data), &cbData);
			if (ERROR_SUCCESS == ret_code)
			{
				ubr = data;
			}
		}
	}

	mOSString = mOSStringSimple;
	if (mBuild > 0)
	{
		mOSString += llformat("(Build %d", mBuild);
		if (ubr > 0)
		{
			mOSString += llformat(".%d", ubr);
		}
		mOSString += ")";
	}

	LLStringUtil::trim(mOSStringSimple);
	LLStringUtil::trim(mOSString);

#elif LL_DARWIN
	
	// Initialize mOSStringSimple to something like:
	// "Mac OS X 10.6.7"
	{
		const char * DARWIN_PRODUCT_NAME = "Mac OS X";
		
		SInt32 major_version, minor_version, bugfix_version;
		OSErr r1 = Gestalt(gestaltSystemVersionMajor, &major_version);
		OSErr r2 = Gestalt(gestaltSystemVersionMinor, &minor_version);
		OSErr r3 = Gestalt(gestaltSystemVersionBugFix, &bugfix_version);

		if((r1 == noErr) && (r2 == noErr) && (r3 == noErr))
		{
			mMajorVer = major_version;
			mMinorVer = minor_version;
			mBuild = bugfix_version;

			std::stringstream os_version_string;
			os_version_string << DARWIN_PRODUCT_NAME << " " << mMajorVer << "." << mMinorVer << "." << mBuild;
			
			// Put it in the OS string we are compiling
			mOSStringSimple.append(os_version_string.str());
		}
		else
		{
			mOSStringSimple.append("Unable to collect OS info");
		}
	}
	
	// Initialize mOSString to something like:
	// "Mac OS X 10.6.7 Darwin Kernel Version 10.7.0: Sat Jan 29 15:17:16 PST 2011; root:xnu-1504.9.37~1/RELEASE_I386 i386"
	struct utsname un;
	if(uname(&un) != -1)
	{		
		mOSString = mOSStringSimple;
		mOSString.append(" ");
		mOSString.append(un.sysname);
		mOSString.append(" ");
		mOSString.append(un.release);
		mOSString.append(" ");
		mOSString.append(un.version);
		mOSString.append(" ");
		mOSString.append(un.machine);
	}
	else
	{
		mOSString = mOSStringSimple;
	}
	
#elif LL_LINUX
	
	struct utsname un;
	if(uname(&un) != -1)
	{
		mOSStringSimple.append(un.sysname);
		mOSStringSimple.append(" ");
		mOSStringSimple.append(un.release);

		mOSString = mOSStringSimple;
		mOSString.append(" ");
		mOSString.append(un.version);
		mOSString.append(" ");
		mOSString.append(un.machine);

		// Simplify 'Simple'
		std::string ostype = mOSStringSimple.substr(0, mOSStringSimple.find_first_of(" ", 0));
		if (ostype == "Linux")
		{
			// Only care about major and minor Linux versions, truncate at second '.'
			std::string::size_type idx1 = mOSStringSimple.find_first_of(".", 0);
			std::string::size_type idx2 = (idx1 != std::string::npos) ? mOSStringSimple.find_first_of(".", idx1+1) : std::string::npos;
			std::string simple = mOSStringSimple.substr(0, idx2);
			if (simple.length() > 0)
				mOSStringSimple = simple;
		}
	}
	else
	{
		mOSStringSimple.append("Unable to collect OS info");
		mOSString = mOSStringSimple;
	}

	const char OS_VERSION_MATCH_EXPRESSION[] = "([0-9]+)\\.([0-9]+)(\\.([0-9]+))?";
	boost::regex os_version_parse(OS_VERSION_MATCH_EXPRESSION);
	boost::smatch matched;

	std::string glibc_version(gnu_get_libc_version());
	if ( regex_match_no_exc(glibc_version, matched, os_version_parse) )
	{
		LL_INFOS("AppInit") << "Using glibc version '" << glibc_version << "' as OS version" << LL_ENDL;
	
		std::string version_value;

		if ( matched[1].matched ) // Major version
		{
			version_value.assign(matched[1].first, matched[1].second);
			if (sscanf(version_value.c_str(), "%d", &mMajorVer) != 1)
			{
			  LL_WARNS("AppInit") << "failed to parse major version '" << version_value << "' as a number" << LL_ENDL;
			}
		}
		else
		{
			LL_ERRS("AppInit")
				<< "OS version regex '" << OS_VERSION_MATCH_EXPRESSION 
				<< "' returned true, but major version [1] did not match"
				<< LL_ENDL;
		}

		if ( matched[2].matched ) // Minor version
		{
			version_value.assign(matched[2].first, matched[2].second);
			if (sscanf(version_value.c_str(), "%d", &mMinorVer) != 1)
			{
			  LL_ERRS("AppInit") << "failed to parse minor version '" << version_value << "' as a number" << LL_ENDL;
			}
		}
		else
		{
			LL_ERRS("AppInit")
				<< "OS version regex '" << OS_VERSION_MATCH_EXPRESSION 
				<< "' returned true, but minor version [1] did not match"
				<< LL_ENDL;
		}

		if ( matched[4].matched ) // Build version (optional) - note that [3] includes the '.'
		{
			version_value.assign(matched[4].first, matched[4].second);
			if (sscanf(version_value.c_str(), "%d", &mBuild) != 1)
			{
			  LL_ERRS("AppInit") << "failed to parse build version '" << version_value << "' as a number" << LL_ENDL;
			}
		}
		else
		{
			LL_INFOS("AppInit")
				<< "OS build version not provided; using zero"
				<< LL_ENDL;
		}
	}
	else
	{
		LL_WARNS("AppInit") << "glibc version '" << glibc_version << "' cannot be parsed to three numbers; using all zeros" << LL_ENDL;
	}

#else
	
	struct utsname un;
	if(uname(&un) != -1)
	{
		mOSStringSimple.append(un.sysname);
		mOSStringSimple.append(" ");
		mOSStringSimple.append(un.release);

		mOSString = mOSStringSimple;
		mOSString.append(" ");
		mOSString.append(un.version);
		mOSString.append(" ");
		mOSString.append(un.machine);

		// Simplify 'Simple'
		std::string ostype = mOSStringSimple.substr(0, mOSStringSimple.find_first_of(" ", 0));
		if (ostype == "Linux")
		{
			// Only care about major and minor Linux versions, truncate at second '.'
			std::string::size_type idx1 = mOSStringSimple.find_first_of(".", 0);
			std::string::size_type idx2 = (idx1 != std::string::npos) ? mOSStringSimple.find_first_of(".", idx1+1) : std::string::npos;
			std::string simple = mOSStringSimple.substr(0, idx2);
			if (simple.length() > 0)
				mOSStringSimple = simple;
		}
	}
	else
	{
		mOSStringSimple.append("Unable to collect OS info");
		mOSString = mOSStringSimple;
	}

#endif

	std::stringstream dotted_version_string;
	dotted_version_string << mMajorVer << "." << mMinorVer << "." << mBuild;
	mOSVersionString.append(dotted_version_string.str());

}

#ifndef LL_WINDOWS
// static
S32 LLOSInfo::getMaxOpenFiles()
{
	const S32 OPEN_MAX_GUESS = 256;

#ifdef	OPEN_MAX
	static S32 open_max = OPEN_MAX;
#else
	static S32 open_max = 0;
#endif

	if (0 == open_max)
	{
		// First time through.
		errno = 0;
		if ( (open_max = sysconf(_SC_OPEN_MAX)) < 0)
		{
			if (0 == errno)
			{
				// Indeterminate.
				open_max = OPEN_MAX_GUESS;
			}
			else
			{
				LL_ERRS() << "LLOSInfo::getMaxOpenFiles: sysconf error for _SC_OPEN_MAX" << LL_ENDL;
			}
		}
	}
	return open_max;
}
#endif

void LLOSInfo::stream(std::ostream& s) const
{
	s << mOSString;
}

const std::string& LLOSInfo::getOSString() const
{
	return mOSString;
}

const std::string& LLOSInfo::getOSStringSimple() const
{
	return mOSStringSimple;
}

const std::string& LLOSInfo::getOSVersionString() const
{
	return mOSVersionString;
}

//static
U32 LLOSInfo::getProcessVirtualSizeKB()
{
	U32 virtual_size = 0;
#if LL_WINDOWS
#endif
#if LL_LINUX
#   define STATUS_SIZE 2048	
	LLFILE* status_filep = LLFile::fopen("/proc/self/status", "rb");
	if (status_filep)
	{
		S32 numRead = 0;		
		char buff[STATUS_SIZE];		/* Flawfinder: ignore */

		size_t nbytes = fread(buff, 1, STATUS_SIZE-1, status_filep);
		buff[nbytes] = '\0';

		// All these guys return numbers in KB
		char *memp = strstr(buff, "VmSize:");
		if (memp)
		{
			numRead += sscanf(memp, "%*s %u", &virtual_size);
		}
		fclose(status_filep);
	}
#elif LL_SOLARIS
	char proc_ps[LL_MAX_PATH];
	sprintf(proc_ps, "/proc/%d/psinfo", (int)getpid());
	int proc_fd = -1;
	if((proc_fd = open(proc_ps, O_RDONLY)) == -1){
		LL_WARNS() << "unable to open " << proc_ps << LL_ENDL;
		return 0;
	}
	psinfo_t proc_psinfo;
	if(read(proc_fd, &proc_psinfo, sizeof(psinfo_t)) != sizeof(psinfo_t)){
		LL_WARNS() << "Unable to read " << proc_ps << LL_ENDL;
		close(proc_fd);
		return 0;
	}

	close(proc_fd);

	virtual_size = proc_psinfo.pr_size;
#endif
	return virtual_size;
}

//static
U32 LLOSInfo::getProcessResidentSizeKB()
{
	U32 resident_size = 0;
#if LL_WINDOWS
#endif
#if LL_LINUX
	LLFILE* status_filep = LLFile::fopen("/proc/self/status", "rb");
	if (status_filep != NULL)
	{
		S32 numRead = 0;
		char buff[STATUS_SIZE];		/* Flawfinder: ignore */

		size_t nbytes = fread(buff, 1, STATUS_SIZE-1, status_filep);
		buff[nbytes] = '\0';

		// All these guys return numbers in KB
		char *memp = strstr(buff, "VmRSS:");
		if (memp)
		{
			numRead += sscanf(memp, "%*s %u", &resident_size);
		}
		fclose(status_filep);
	}
#elif LL_SOLARIS
	char proc_ps[LL_MAX_PATH];
	sprintf(proc_ps, "/proc/%d/psinfo", (int)getpid());
	int proc_fd = -1;
	if((proc_fd = open(proc_ps, O_RDONLY)) == -1){
		LL_WARNS() << "unable to open " << proc_ps << LL_ENDL;
		return 0;
	}
	psinfo_t proc_psinfo;
	if(read(proc_fd, &proc_psinfo, sizeof(psinfo_t)) != sizeof(psinfo_t)){
		LL_WARNS() << "Unable to read " << proc_ps << LL_ENDL;
		close(proc_fd);
		return 0;
	}

	close(proc_fd);

	resident_size = proc_psinfo.pr_rssize;
#endif
	return resident_size;
}

LLCPUInfo::LLCPUInfo()
{
	std::ostringstream out;
	LLProcessorInfo proc;
	// proc.WriteInfoTextFile("procInfo.txt");
	mHasSSE = proc.hasSSE();
	mHasSSE2 = proc.hasSSE2();
	mHasAltivec = proc.hasAltivec();
	mCPUMHz = (F64)proc.getCPUFrequency();
	mFamily = proc.getCPUFamilyName();
	mCPUString = "Unknown";

	out << proc.getCPUBrandName();
	if (200 < mCPUMHz && mCPUMHz < 10000)           // *NOTE: cpu speed is often way wrong, do a sanity check
	{
		out << " (" << mCPUMHz << " MHz)";
	}
	mCPUString = out.str();
	LLStringUtil::trim(mCPUString);
}

bool LLCPUInfo::hasAltivec() const
{
	return mHasAltivec;
}

bool LLCPUInfo::hasSSE() const
{
	return mHasSSE;
}

bool LLCPUInfo::hasSSE2() const
{
	return mHasSSE2;
}

F64 LLCPUInfo::getMHz() const
{
	return mCPUMHz;
}

std::string LLCPUInfo::getCPUString() const
{
	return mCPUString;
}

void LLCPUInfo::stream(std::ostream& s) const
{
	// gather machine information.
	s << LLProcessorInfo().getCPUFeatureDescription();

	// These are interesting as they reflect our internal view of the
	// CPU's attributes regardless of platform
	s << "->mHasSSE:     " << (U32)mHasSSE << std::endl;
	s << "->mHasSSE2:    " << (U32)mHasSSE2 << std::endl;
	s << "->mHasAltivec: " << (U32)mHasAltivec << std::endl;
	s << "->mCPUMHz:     " << mCPUMHz << std::endl;
	s << "->mCPUString:  " << mCPUString << std::endl;
}

// Helper class for LLMemoryInfo: accumulate stats in the form we store for
// LLMemoryInfo::getStatsMap().
class Stats
{
public:
	Stats():
		mStats(LLSD::emptyMap())
	{}

	// Store every integer type as LLSD::Integer.
	template <class T>
	void add(const LLSD::String& name, const T& value,
			 typename boost::enable_if<boost::is_integral<T> >::type* = 0)
	{
		mStats[name] = LLSD::Integer(value);
	}

	// Store every floating-point type as LLSD::Real.
	template <class T>
	void add(const LLSD::String& name, const T& value,
			 typename boost::enable_if<boost::is_float<T> >::type* = 0)
	{
		mStats[name] = LLSD::Real(value);
	}

	// Hope that LLSD::Date values are sufficiently unambiguous.
	void add(const LLSD::String& name, const LLSD::Date& value)
	{
		mStats[name] = value;
	}

	LLSD get() const { return mStats; }

private:
	LLSD mStats;
};

LLMemoryInfo::LLMemoryInfo()
{
	refresh();
}

#if LL_WINDOWS
static U32Kilobytes LLMemoryAdjustKBResult(U32Kilobytes inKB)
{
	// Moved this here from llfloaterabout.cpp

	//! \bug
	// For some reason, the reported amount of memory is always wrong.
	// The original adjustment assumes it's always off by one meg, however
	// errors of as much as 2520 KB have been observed in the value
	// returned from the GetMemoryStatusEx function.  Here we keep the
	// original adjustment from llfoaterabout.cpp until this can be
	// fixed somehow.
	inKB += U32Megabytes(1);

	return inKB;
}
#endif

U32Kilobytes LLMemoryInfo::getPhysicalMemoryKB() const
{
#if LL_WINDOWS
	return LLMemoryAdjustKBResult(U32Kilobytes(mStatsMap["Total Physical KB"].asInteger()));

#elif LL_DARWIN
	// This might work on Linux as well.  Someone check...
	uint64_t phys = 0;
	int mib[2] = { CTL_HW, HW_MEMSIZE };

	size_t len = sizeof(phys);	
	sysctl(mib, 2, &phys, &len, NULL, 0);
	
	return U64Bytes(phys);

#elif LL_LINUX
	U64 phys = 0;
	phys = (U64)(getpagesize()) * (U64)(get_phys_pages());
	return U64Bytes(phys);

#elif LL_SOLARIS
	U64 phys = 0;
	phys = (U64)(getpagesize()) * (U64)(sysconf(_SC_PHYS_PAGES));
	return U64Bytes(phys);

#else
	return 0;

#endif
}

//static
void LLMemoryInfo::getAvailableMemoryKB(U32Kilobytes& avail_physical_mem_kb, U32Kilobytes& avail_virtual_mem_kb)
{
#if LL_WINDOWS
	// Sigh, this shouldn't be a static method, then we wouldn't have to
	// reload this data separately from refresh()

	// <FS:ND> We only care for a subset of what loadStatsMap calculates. Pass true to skip the expensive stuff
	// LLSD statsMap(loadStatsMap());
	LLSD statsMap( loadStatsMap( true ) );
	// </FS:ND>

	avail_physical_mem_kb = (U32Kilobytes)statsMap["Avail Physical KB"].asInteger();
	avail_virtual_mem_kb  = (U32Kilobytes)statsMap["Avail Virtual KB"].asInteger();

#elif LL_DARWIN
	// mStatsMap is derived from vm_stat, look for (e.g.) "kb free":
	// $ vm_stat
	// Mach Virtual Memory Statistics: (page size of 4096 bytes)
	// Pages free:                   462078.
	// Pages active:                 142010.
	// Pages inactive:               220007.
	// Pages wired down:             159552.
	// "Translation faults":      220825184.
	// Pages copy-on-write:         2104153.
	// Pages zero filled:         167034876.
	// Pages reactivated:             65153.
	// Pageins:                     2097212.
	// Pageouts:                      41759.
	// Object cache: 841598 hits of 7629869 lookups (11% hit rate)
	avail_physical_mem_kb = (U32Kilobytes)-1 ;
	avail_virtual_mem_kb = (U32Kilobytes)-1 ;

#elif LL_LINUX
	// mStatsMap is derived from MEMINFO_FILE:
	// $ cat /proc/meminfo
	// MemTotal:        4108424 kB
	// MemFree:         1244064 kB
	// Buffers:           85164 kB
	// Cached:          1990264 kB
	// SwapCached:            0 kB
	// Active:          1176648 kB
	// Inactive:        1427532 kB
	// Active(anon):     529152 kB
	// Inactive(anon):    15924 kB
	// Active(file):     647496 kB
	// Inactive(file):  1411608 kB
	// Unevictable:          16 kB
	// Mlocked:              16 kB
	// HighTotal:       3266316 kB
	// HighFree:         721308 kB
	// LowTotal:         842108 kB
	// LowFree:          522756 kB
	// SwapTotal:       6384632 kB
	// SwapFree:        6384632 kB
	// Dirty:                28 kB
	// Writeback:             0 kB
	// AnonPages:        528820 kB
	// Mapped:            89472 kB
	// Shmem:             16324 kB
	// Slab:             159624 kB
	// SReclaimable:     145168 kB
	// SUnreclaim:        14456 kB
	// KernelStack:        2560 kB
	// PageTables:         5560 kB
	// NFS_Unstable:          0 kB
	// Bounce:                0 kB
	// WritebackTmp:          0 kB
	// CommitLimit:     8438844 kB
	// Committed_AS:    1271596 kB
	// VmallocTotal:     122880 kB
	// VmallocUsed:       65252 kB
	// VmallocChunk:      52356 kB
	// HardwareCorrupted:     0 kB
	// HugePages_Total:       0
	// HugePages_Free:        0
	// HugePages_Rsvd:        0
	// HugePages_Surp:        0
	// Hugepagesize:       2048 kB
	// DirectMap4k:      434168 kB
	// DirectMap2M:      477184 kB
	// (could also run 'free', but easier to read a file than run a program)
	avail_physical_mem_kb = (U32Kilobytes)-1 ;
	avail_virtual_mem_kb = (U32Kilobytes)-1 ;

#else
	//do not know how to collect available memory info for other systems.
	//leave it blank here for now.

	avail_physical_mem_kb = (U32Kilobytes)-1 ;
	avail_virtual_mem_kb = (U32Kilobytes)-1 ;
#endif
}

void LLMemoryInfo::stream(std::ostream& s) const
{
	// We want these memory stats to be easy to grep from the log, along with
	// the timestamp. So preface each line with the timestamp and a
	// distinctive marker. Without that, we'd have to search the log for the
	// introducer line, then read subsequent lines, etc...
	std::string pfx(LLError::utcTime() + " <mem> ");

	// Max key length
	size_t key_width(0);
	BOOST_FOREACH(const MapEntry& pair, inMap(mStatsMap))
	{
		size_t len(pair.first.length());
		if (len > key_width)
		{
			key_width = len;
		}
	}

	// Now stream stats
	BOOST_FOREACH(const MapEntry& pair, inMap(mStatsMap))
	{
		s << pfx << std::setw(key_width+1) << (pair.first + ':') << ' ';
		LLSD value(pair.second);
		if (value.isInteger())
			s << std::setw(12) << value.asInteger();
		else if (value.isReal())
			s << std::fixed << std::setprecision(1) << value.asReal();
		else if (value.isDate())
			value.asDate().toStream(s);
		else
			s << value;           // just use default LLSD formatting
		s << std::endl;
	}
}

LLSD LLMemoryInfo::getStatsMap() const
{
	return mStatsMap;
}

LLMemoryInfo& LLMemoryInfo::refresh()
{
	mStatsMap = loadStatsMap();

	LL_DEBUGS("LLMemoryInfo") << "Populated mStatsMap:\n";
	LLSDSerialize::toPrettyXML(mStatsMap, LL_CONT);
	LL_ENDL;

	return *this;
}

<<<<<<< HEAD
// <FS:ND> Add aProcessMemoryOnly, which for Windows will only call GlobalMemoryStatusEx
// This avoids calling GetPerformanceInfo which can be expensive.
//LLSD LLMemoryInfo::loadStatsMap()
LLSD LLMemoryInfo::loadStatsMap( bool aProcessMemoryOnly )
 // </FS:ND>
=======
static LLTrace::BlockTimerStatHandle FTM_MEMINFO_LOAD_STATS("MemInfo Load Stats");

LLSD LLMemoryInfo::loadStatsMap()
>>>>>>> 54c2608d
{
	LL_RECORD_BLOCK_TIME(FTM_MEMINFO_LOAD_STATS);

	// This implementation is derived from stream() code (as of 2011-06-29).
	Stats stats;

	// associate timestamp for analysis over time
	stats.add("timestamp", LLDate::now());

#if LL_WINDOWS
	MEMORYSTATUSEX state;
	state.dwLength = sizeof(state);
	GlobalMemoryStatusEx(&state);

	DWORDLONG div = 1024;

	stats.add("Percent Memory use", state.dwMemoryLoad/div);
<<<<<<< HEAD
	// <FS:Ansariel> Ugly, but prevent overflow
	//stats.add("Total Physical KB",  state.ullTotalPhys/div);
	//stats.add("Avail Physical KB",  state.ullAvailPhys/div);
	//stats.add("Total page KB",      state.ullTotalPageFile/div);
	//stats.add("Avail page KB",      state.ullAvailPageFile/div);
	//stats.add("Total Virtual KB",   state.ullTotalVirtual/div);
	//stats.add("Avail Virtual KB",   state.ullAvailVirtual/div);
	stats.add("Total Physical KB",  llclamp(state.ullTotalPhys/div, U64(0), U64(S32_MAX)));
	stats.add("Avail Physical KB",  llclamp(state.ullAvailPhys/div, U64(0), U64(S32_MAX)));
	stats.add("Total page KB",      llclamp(state.ullTotalPageFile/div, U64(0), U64(S32_MAX)));
	stats.add("Avail page KB",      llclamp(state.ullAvailPageFile/div, U64(0), U64(S32_MAX)));
	stats.add("Total Virtual KB",   llclamp(state.ullTotalVirtual/div, U64(0), U64(S32_MAX)));
	stats.add("Avail Virtual KB",   llclamp(state.ullAvailVirtual/div, U64(0), U64(S32_MAX)));
	// </FS:Ansariel>

	// <FS:ND> Early out in case only process memory is requested.
	if( aProcessMemoryOnly )
		return stats.get();
	// </FS:ND>
	
	PERFORMANCE_INFORMATION perf;
	perf.cb = sizeof(perf);
	GetPerformanceInfo(&perf, sizeof(perf));

	SIZE_T pagekb(perf.PageSize/1024);
	stats.add("CommitTotal KB",     perf.CommitTotal * pagekb);
	stats.add("CommitLimit KB",     perf.CommitLimit * pagekb);
	stats.add("CommitPeak KB",      perf.CommitPeak * pagekb);
	stats.add("PhysicalTotal KB",   perf.PhysicalTotal * pagekb);
	stats.add("PhysicalAvail KB",   perf.PhysicalAvailable * pagekb);
	stats.add("SystemCache KB",     perf.SystemCache * pagekb);
	stats.add("KernelTotal KB",     perf.KernelTotal * pagekb);
	stats.add("KernelPaged KB",     perf.KernelPaged * pagekb);
	stats.add("KernelNonpaged KB",  perf.KernelNonpaged * pagekb);
	stats.add("PageSize KB",        pagekb);
	stats.add("HandleCount",        perf.HandleCount);
	stats.add("ProcessCount",       perf.ProcessCount);
	stats.add("ThreadCount",        perf.ThreadCount);
=======
	stats.add("Total Physical KB",  state.ullTotalPhys/div);
	stats.add("Avail Physical KB",  state.ullAvailPhys/div);
	stats.add("Total page KB",      state.ullTotalPageFile/div);
	stats.add("Avail page KB",      state.ullAvailPageFile/div);
	stats.add("Total Virtual KB",   state.ullTotalVirtual/div);
	stats.add("Avail Virtual KB",   state.ullAvailVirtual/div);

	// SL-12122 - Call to GetPerformanceInfo() was removed here. Took
	// on order of 10 ms, causing unacceptable frame time spike every
	// second, and results were never used. If this is needed in the
	// future, must find a way to avoid frame time impact (e.g. move
	// to another thread, call much less often).
>>>>>>> 54c2608d

	PROCESS_MEMORY_COUNTERS_EX pmem;
	pmem.cb = sizeof(pmem);
	// GetProcessMemoryInfo() is documented to accept either
	// PROCESS_MEMORY_COUNTERS* or PROCESS_MEMORY_COUNTERS_EX*, presumably
	// using the redundant size info to distinguish. But its prototype
	// specifically accepts PROCESS_MEMORY_COUNTERS*, and since this is a
	// classic-C API, PROCESS_MEMORY_COUNTERS_EX isn't a subclass. Cast the
	// pointer.
	GetProcessMemoryInfo(GetCurrentProcess(), PPROCESS_MEMORY_COUNTERS(&pmem), sizeof(pmem));

	stats.add("Page Fault Count",              pmem.PageFaultCount);
	stats.add("PeakWorkingSetSize KB",         pmem.PeakWorkingSetSize/div);
	stats.add("WorkingSetSize KB",             pmem.WorkingSetSize/div);
	stats.add("QutaPeakPagedPoolUsage KB",     pmem.QuotaPeakPagedPoolUsage/div);
	stats.add("QuotaPagedPoolUsage KB",        pmem.QuotaPagedPoolUsage/div);
	stats.add("QuotaPeakNonPagedPoolUsage KB", pmem.QuotaPeakNonPagedPoolUsage/div);
	stats.add("QuotaNonPagedPoolUsage KB",     pmem.QuotaNonPagedPoolUsage/div);
	stats.add("PagefileUsage KB",              pmem.PagefileUsage/div);
	stats.add("PeakPagefileUsage KB",          pmem.PeakPagefileUsage/div);
	stats.add("PrivateUsage KB",               pmem.PrivateUsage/div);

#elif LL_DARWIN

	const vm_size_t pagekb(vm_page_size / 1024);
	
	//
	// Collect the vm_stat's
	//
	
	{
		vm_statistics64_data_t vmstat;
		mach_msg_type_number_t vmstatCount = HOST_VM_INFO64_COUNT;

		if (host_statistics64(mach_host_self(), HOST_VM_INFO64, (host_info64_t) &vmstat, &vmstatCount) != KERN_SUCCESS)
	{
			LL_WARNS("LLMemoryInfo") << "Unable to collect memory information" << LL_ENDL;
		}
		else
		{
			stats.add("Pages free KB",		pagekb * vmstat.free_count);
			stats.add("Pages active KB",	pagekb * vmstat.active_count);
			stats.add("Pages inactive KB",	pagekb * vmstat.inactive_count);
			stats.add("Pages wired KB",		pagekb * vmstat.wire_count);

			stats.add("Pages zero fill",		vmstat.zero_fill_count);
			stats.add("Page reactivations",		vmstat.reactivations);
			stats.add("Page-ins",				vmstat.pageins);
			stats.add("Page-outs",				vmstat.pageouts);
			
			stats.add("Faults",					vmstat.faults);
			stats.add("Faults copy-on-write",	vmstat.cow_faults);
			
			stats.add("Cache lookups",			vmstat.lookups);
			stats.add("Cache hits",				vmstat.hits);
			
			stats.add("Page purgeable count",	vmstat.purgeable_count);
			stats.add("Page purges",			vmstat.purges);
			
			stats.add("Page speculative reads",	vmstat.speculative_count);
		}
	}

	//
	// Collect the misc task info
	//

		{
		task_events_info_data_t taskinfo;
		unsigned taskinfoSize = sizeof(taskinfo);
		
		if (task_info(mach_task_self(), TASK_EVENTS_INFO, (task_info_t) &taskinfo, &taskinfoSize) != KERN_SUCCESS)
					{
			LL_WARNS("LLMemoryInfo") << "Unable to collect task information" << LL_ENDL;
			}
			else
			{
			stats.add("Task page-ins",					taskinfo.pageins);
			stats.add("Task copy-on-write faults",		taskinfo.cow_faults);
			stats.add("Task messages sent",				taskinfo.messages_sent);
			stats.add("Task messages received",			taskinfo.messages_received);
			stats.add("Task mach system call count",	taskinfo.syscalls_mach);
			stats.add("Task unix system call count",	taskinfo.syscalls_unix);
			stats.add("Task context switch count",		taskinfo.csw);
			}
	}	
	
	//
	// Collect the basic task info
	//

		{
			mach_task_basic_info_data_t taskinfo;
			mach_msg_type_number_t task_count = MACH_TASK_BASIC_INFO_COUNT;
			if (task_info(mach_task_self(), MACH_TASK_BASIC_INFO, (task_info_t) &taskinfo, &task_count) != KERN_SUCCESS)
			{
				LL_WARNS("LLMemoryInfo") << "Unable to collect task information" << LL_ENDL;
			}
			else
			{
				stats.add("Basic virtual memory KB", taskinfo.virtual_size / 1024);
				stats.add("Basic resident memory KB", taskinfo.resident_size / 1024);
				stats.add("Basic max resident memory KB", taskinfo.resident_size_max / 1024);
				stats.add("Basic new thread policy", taskinfo.policy);
				stats.add("Basic suspend count", taskinfo.suspend_count);
			}
	}

#elif LL_SOLARIS
	U64 phys = 0;

	phys = (U64)(sysconf(_SC_PHYS_PAGES)) * (U64)(sysconf(_SC_PAGESIZE)/1024);

	stats.add("Total Physical KB", phys);

#elif LL_LINUX
	std::ifstream meminfo(MEMINFO_FILE);
	if (meminfo.is_open())
	{
		// MemTotal:		4108424 kB
		// MemFree:			1244064 kB
		// Buffers:			  85164 kB
		// Cached:			1990264 kB
		// SwapCached:			  0 kB
		// Active:			1176648 kB
		// Inactive:		1427532 kB
		// ...
		// VmallocTotal:	 122880 kB
		// VmallocUsed:		  65252 kB
		// VmallocChunk:	  52356 kB
		// HardwareCorrupted:	  0 kB
		// HugePages_Total:		  0
		// HugePages_Free:		  0
		// HugePages_Rsvd:		  0
		// HugePages_Surp:		  0
		// Hugepagesize:	   2048 kB
		// DirectMap4k:		 434168 kB
		// DirectMap2M:		 477184 kB

		// Intentionally don't pass the boost::no_except flag. This
		// boost::regex object is constructed with a string literal, so it
		// should be valid every time. If it becomes invalid, we WANT an
		// exception, hopefully even before the dev checks in.
		boost::regex stat_rx("(.+): +([0-9]+)( kB)?");
		boost::smatch matched;

		std::string line;
		while (std::getline(meminfo, line))
		{
			LL_DEBUGS("LLMemoryInfo") << line << LL_ENDL;
			if (regex_match_no_exc(line, matched, stat_rx))
			{
				// e.g. "MemTotal:		4108424 kB"
				LLSD::String key(matched[1].first, matched[1].second);
				LLSD::String value_str(matched[2].first, matched[2].second);
				LLSD::Integer value(0);
				try
				{
					value = boost::lexical_cast<LLSD::Integer>(value_str);
				}
				catch (const boost::bad_lexical_cast&)
				{
					//<FS:TS> FIRE-10950: Deal with VM sizes too big to fit in 32 bits
					//LL_WARNS("LLMemoryInfo") << "couldn't parse '" << value_str
					//						 << "' in " << MEMINFO_FILE << " line: "
					//						 << line << LL_ENDL;
					//continue;
					U64 bigvalue = 0;
					try
					{
						bigvalue = boost::lexical_cast<U64>(value_str);
					}
					catch (const boost::bad_lexical_cast&)
					{
						LL_WARNS("LLMemoryInfo") << "couldn't parse '" << value_str
												<< "' in " << MEMINFO_FILE << " line: "
												<< line << LL_ENDL;
						continue;
					}
					stats.add(key,bigvalue);
					continue;
					//</FS:TS> FIRE-10950
				}
				// Store this statistic.
				stats.add(key, value);
			}
			else
			{
				LL_WARNS("LLMemoryInfo") << "unrecognized " << MEMINFO_FILE << " line: "
										 << line << LL_ENDL;
			}
		}
	}
	else
	{
		LL_WARNS("LLMemoryInfo") << "Unable to collect memory information" << LL_ENDL;
	}

#else
	LL_WARNS("LLMemoryInfo") << "Unknown system; unable to collect memory information" << LL_ENDL;

#endif

	return stats.get();
}

std::ostream& operator<<(std::ostream& s, const LLOSInfo& info)
{
	info.stream(s);
	return s;
}

std::ostream& operator<<(std::ostream& s, const LLCPUInfo& info)
{
	info.stream(s);
	return s;
}

std::ostream& operator<<(std::ostream& s, const LLMemoryInfo& info)
{
	info.stream(s);
	return s;
}

class FrameWatcher
{
public:
    FrameWatcher():
        // Hooking onto the "mainloop" event pump gets us one call per frame.
        mConnection(LLEventPumps::instance()
                    .obtain("mainloop")
                    .listen("FrameWatcher", boost::bind(&FrameWatcher::tick, this, _1))),
        // Initializing mSampleStart to an invalid timestamp alerts us to skip
        // trying to compute framerate on the first call.
        mSampleStart(-1),
        // Initializing mSampleEnd to 0 ensures that we treat the first call
        // as the completion of a sample window.
        mSampleEnd(0),
        mFrames(0),
        // Both MEM_INFO_WINDOW and MEM_INFO_THROTTLE are in seconds. We need
        // the number of integer MEM_INFO_THROTTLE sample slots that will fit
        // in MEM_INFO_WINDOW. Round up.
        mSamples(int((MEM_INFO_WINDOW / MEM_INFO_THROTTLE) + 0.7)),
        // Initializing to F32_MAX means that the first real frame will become
        // the slowest ever, which sounds like a good idea.
        mSlowest(F32_MAX)
    {}

    bool tick(const LLSD&)
    {
        F32 timestamp(mTimer.getElapsedTimeF32());

        // Count this frame in the interval just completed.
        ++mFrames;

        // Have we finished a sample window yet?
        if (timestamp < mSampleEnd)
        {
            // no, just keep waiting
            return false;
        }

        // Set up for next sample window. Capture values for previous frame in
        // local variables and reset data members.
        U32 frames(mFrames);
        F32 sampleStart(mSampleStart);
        // No frames yet in next window
        mFrames = 0;
        // which starts right now
        mSampleStart = timestamp;
        // and ends MEM_INFO_THROTTLE seconds in the future
        mSampleEnd = mSampleStart + MEM_INFO_THROTTLE;

        // On the very first call, that's all we can do, no framerate
        // computation is possible.
        if (sampleStart < 0)
        {
            return false;
        }

        // How long did this actually take? As framerate slows, the duration
        // of the frame we just finished could push us WELL beyond our desired
        // sample window size.
        F32 elapsed(timestamp - sampleStart);
        F32 framerate(frames/elapsed);

        // Remember previous slowest framerate because we're just about to
        // update it.
        F32 slowest(mSlowest);
        // Remember previous number of samples.
        boost::circular_buffer<F32>::size_type prevSize(mSamples.size());

        // Capture new framerate in our samples buffer. Once the buffer is
        // full (after MEM_INFO_WINDOW seconds), this will displace the oldest
        // sample. ("So they all rolled over, and one fell out...")
        mSamples.push_back(framerate);

        // Calculate the new minimum framerate. I know of no way to update a
        // rolling minimum without ever rescanning the buffer. But since there
        // are only a few tens of items in this buffer, rescanning it is
        // probably cheaper (and certainly easier to reason about) than
        // attempting to optimize away some of the scans.
        mSlowest = framerate;       // pick an arbitrary entry to start
        for (boost::circular_buffer<F32>::const_iterator si(mSamples.begin()), send(mSamples.end());
             si != send; ++si)
        {
            if (*si < mSlowest)
            {
                mSlowest = *si;
            }
        }

        // We're especially interested in memory as framerate drops. Only log
        // when framerate drops below the slowest framerate we remember.
        // (Should always be true for the end of the very first sample
        // window.)
        if (framerate >= slowest)
        {
            return false;
        }
        // Congratulations, we've hit a new low.  :-P

        LL_INFOS("FrameWatcher") << ' ';
        if (! prevSize)
        {
            LL_CONT << "initial framerate ";
        }
        else
        {
            LL_CONT << "slowest framerate for last " << int(prevSize * MEM_INFO_THROTTLE)
                    << " seconds ";
        }

	S32 precision = LL_CONT.precision();

        LL_CONT << std::fixed << std::setprecision(1) << framerate << '\n'
                << LLMemoryInfo();

	LL_CONT.precision(precision);
	LL_CONT << LL_ENDL;
        return false;
    }

private:
    // Storing the connection in an LLTempBoundListener ensures it will be
    // disconnected when we're destroyed.
    LLTempBoundListener mConnection;
    // Track elapsed time
    LLTimer mTimer;
    // Some of what you see here is in fact redundant with functionality you
    // can get from LLTimer. Unfortunately the LLTimer API is missing the
    // feature we need: has at least the stated interval elapsed, and if so,
    // exactly how long has passed? So we have to do it by hand, sigh.
    // Time at start, end of sample window
    F32 mSampleStart, mSampleEnd;
    // Frames this sample window
    U32 mFrames;
    // Sliding window of framerate samples
    boost::circular_buffer<F32> mSamples;
    // Slowest framerate in mSamples
    F32 mSlowest;
};

// Need an instance of FrameWatcher before it does any good
static FrameWatcher sFrameWatcher;

BOOL gunzip_file(const std::string& srcfile, const std::string& dstfile)
{
	std::string tmpfile;
	const S32 UNCOMPRESS_BUFFER_SIZE = 32768;
	BOOL retval = FALSE;
	gzFile src = NULL;
	U8 buffer[UNCOMPRESS_BUFFER_SIZE];
	LLFILE *dst = NULL;
	S32 bytes = 0;
	tmpfile = dstfile + ".t";

	// <FS:ND> Proper UTF8->UTF16 handling for Windows
	// src = gzopen(srcfile.c_str(), "rb");
#if LL_WINDOWS
	std::string utf8filename = srcfile;
	llutf16string utf16filename = utf8str_to_utf16str(utf8filename);
	src = gzopen_w(utf16filename.c_str(), "rb");
#else
	src = gzopen(srcfile.c_str(), "rb");/* Flawfinder: ignore */
#endif
	// </FS:ND>
	
	if (! src) goto err;
	dst = LLFile::fopen(tmpfile, "wb");		/* Flawfinder: ignore */
	if (! dst) goto err;
	do
	{
		bytes = gzread(src, buffer, UNCOMPRESS_BUFFER_SIZE);
		size_t nwrit = fwrite(buffer, sizeof(U8), bytes, dst);
		if (nwrit < (size_t) bytes)
		{
			LL_WARNS() << "Short write on " << tmpfile << ": Wrote " << nwrit << " of " << bytes << " bytes." << LL_ENDL;
			goto err;
		}
	} while(gzeof(src) == 0);
	fclose(dst); 
	dst = NULL;	
	if (LLFile::rename(tmpfile, dstfile) == -1) goto err;		/* Flawfinder: ignore */
	retval = TRUE;
err:
	if (src != NULL) gzclose(src);
	if (dst != NULL) fclose(dst);
	return retval;
}

BOOL gzip_file(const std::string& srcfile, const std::string& dstfile)
{
	const S32 COMPRESS_BUFFER_SIZE = 32768;
	std::string tmpfile;
	BOOL retval = FALSE;
	U8 buffer[COMPRESS_BUFFER_SIZE];
	gzFile dst = NULL;
	LLFILE *src = NULL;
	S32 bytes = 0;
	tmpfile = dstfile + ".t";

	// <FS:ND> Proper UTF8->UTF16 handling for Windows
	// dst = gzopen(tmpfile.c_str(), "wb");		/* Flawfinder: ignore */
#if LL_WINDOWS
	std::string utf8filename = tmpfile;
	llutf16string utf16filename = utf8str_to_utf16str(utf8filename);
	dst = gzopen_w(utf16filename.c_str(), "wb");
#else
	dst = gzopen(tmpfile.c_str(), "wb");/* Flawfinder: ignore */
#endif
	// </FS:ND>
	
	if (! dst) goto err;
	src = LLFile::fopen(srcfile, "rb");		/* Flawfinder: ignore */
	if (! src) goto err;

	while ((bytes = (S32)fread(buffer, sizeof(U8), COMPRESS_BUFFER_SIZE, src)) > 0)
	{
		if (gzwrite(dst, buffer, bytes) <= 0)
		{
			LL_WARNS() << "gzwrite failed: " << gzerror(dst, NULL) << LL_ENDL;
			goto err;
		}
	}

	if (ferror(src))
	{
		LL_WARNS() << "Error reading " << srcfile << LL_ENDL;
		goto err;
	}

	gzclose(dst);
	dst = NULL;
#if LL_WINDOWS
	// Rename in windows needs the dstfile to not exist.
	LLFile::remove(dstfile);
#endif
	if (LLFile::rename(tmpfile, dstfile) == -1) goto err;		/* Flawfinder: ignore */
	retval = TRUE;
 err:
	if (src != NULL) fclose(src);
	if (dst != NULL) gzclose(dst);
	return retval;
}

#if LL_DARWIN
// disable warnings about Gestalt calls being deprecated
// until Apple get's on the ball and provides an alternative
//
#pragma GCC diagnostic ignored "-Wdeprecated-declarations"
#endif<|MERGE_RESOLUTION|>--- conflicted
+++ resolved
@@ -798,10 +798,7 @@
 	// Sigh, this shouldn't be a static method, then we wouldn't have to
 	// reload this data separately from refresh()
 
-	// <FS:ND> We only care for a subset of what loadStatsMap calculates. Pass true to skip the expensive stuff
-	// LLSD statsMap(loadStatsMap());
-	LLSD statsMap( loadStatsMap( true ) );
-	// </FS:ND>
+	LLSD statsMap(loadStatsMap());
 
 	avail_physical_mem_kb = (U32Kilobytes)statsMap["Avail Physical KB"].asInteger();
 	avail_virtual_mem_kb  = (U32Kilobytes)statsMap["Avail Virtual KB"].asInteger();
@@ -937,17 +934,9 @@
 	return *this;
 }
 
-<<<<<<< HEAD
-// <FS:ND> Add aProcessMemoryOnly, which for Windows will only call GlobalMemoryStatusEx
-// This avoids calling GetPerformanceInfo which can be expensive.
-//LLSD LLMemoryInfo::loadStatsMap()
-LLSD LLMemoryInfo::loadStatsMap( bool aProcessMemoryOnly )
- // </FS:ND>
-=======
 static LLTrace::BlockTimerStatHandle FTM_MEMINFO_LOAD_STATS("MemInfo Load Stats");
 
 LLSD LLMemoryInfo::loadStatsMap()
->>>>>>> 54c2608d
 {
 	LL_RECORD_BLOCK_TIME(FTM_MEMINFO_LOAD_STATS);
 
@@ -965,7 +954,6 @@
 	DWORDLONG div = 1024;
 
 	stats.add("Percent Memory use", state.dwMemoryLoad/div);
-<<<<<<< HEAD
 	// <FS:Ansariel> Ugly, but prevent overflow
 	//stats.add("Total Physical KB",  state.ullTotalPhys/div);
 	//stats.add("Avail Physical KB",  state.ullAvailPhys/div);
@@ -981,43 +969,11 @@
 	stats.add("Avail Virtual KB",   llclamp(state.ullAvailVirtual/div, U64(0), U64(S32_MAX)));
 	// </FS:Ansariel>
 
-	// <FS:ND> Early out in case only process memory is requested.
-	if( aProcessMemoryOnly )
-		return stats.get();
-	// </FS:ND>
-	
-	PERFORMANCE_INFORMATION perf;
-	perf.cb = sizeof(perf);
-	GetPerformanceInfo(&perf, sizeof(perf));
-
-	SIZE_T pagekb(perf.PageSize/1024);
-	stats.add("CommitTotal KB",     perf.CommitTotal * pagekb);
-	stats.add("CommitLimit KB",     perf.CommitLimit * pagekb);
-	stats.add("CommitPeak KB",      perf.CommitPeak * pagekb);
-	stats.add("PhysicalTotal KB",   perf.PhysicalTotal * pagekb);
-	stats.add("PhysicalAvail KB",   perf.PhysicalAvailable * pagekb);
-	stats.add("SystemCache KB",     perf.SystemCache * pagekb);
-	stats.add("KernelTotal KB",     perf.KernelTotal * pagekb);
-	stats.add("KernelPaged KB",     perf.KernelPaged * pagekb);
-	stats.add("KernelNonpaged KB",  perf.KernelNonpaged * pagekb);
-	stats.add("PageSize KB",        pagekb);
-	stats.add("HandleCount",        perf.HandleCount);
-	stats.add("ProcessCount",       perf.ProcessCount);
-	stats.add("ThreadCount",        perf.ThreadCount);
-=======
-	stats.add("Total Physical KB",  state.ullTotalPhys/div);
-	stats.add("Avail Physical KB",  state.ullAvailPhys/div);
-	stats.add("Total page KB",      state.ullTotalPageFile/div);
-	stats.add("Avail page KB",      state.ullAvailPageFile/div);
-	stats.add("Total Virtual KB",   state.ullTotalVirtual/div);
-	stats.add("Avail Virtual KB",   state.ullAvailVirtual/div);
-
 	// SL-12122 - Call to GetPerformanceInfo() was removed here. Took
 	// on order of 10 ms, causing unacceptable frame time spike every
 	// second, and results were never used. If this is needed in the
 	// future, must find a way to avoid frame time impact (e.g. move
 	// to another thread, call much less often).
->>>>>>> 54c2608d
 
 	PROCESS_MEMORY_COUNTERS_EX pmem;
 	pmem.cb = sizeof(pmem);
