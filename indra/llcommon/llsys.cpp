--- conflicted
+++ resolved
@@ -140,17 +140,7 @@
 
 #if LL_WINDOWS
 
-<<<<<<< HEAD
-    if (IsWindowsVersionOrGreater(11, 0, 0))
-    {
-        mMajorVer = 11;
-        mMinorVer = 0;
-        mOSStringSimple = "Microsoft Windows 11 ";
-    }
-    else if (IsWindows10OrGreater())
-=======
     if (IsWindows10OrGreater())
->>>>>>> 97dc9850
 	{
 		mMajorVer = 10;
 		mMinorVer = 0;
@@ -1312,27 +1302,12 @@
 	LLFILE *dst = NULL;
 	S32 bytes = 0;
 	tmpfile = dstfile + ".t";
-<<<<<<< HEAD
-
-	// <FS:ND> Proper UTF8->UTF16 handling for Windows
-	// src = gzopen(srcfile.c_str(), "rb");
-#if LL_WINDOWS
-	std::string utf8filename = srcfile;
-	llutf16string utf16filename = utf8str_to_utf16str(utf8filename);
-	src = gzopen_w(utf16filename.c_str(), "rb");
-#else
-	src = gzopen(srcfile.c_str(), "rb");/* Flawfinder: ignore */
-#endif
-	// </FS:ND>
-	
-=======
 #ifdef LL_WINDOWS
     llutf16string utf16filename = utf8str_to_utf16str(srcfile);
     src = gzopen_w(utf16filename.c_str(), "rb");
 #else
     src = gzopen(srcfile.c_str(), "rb");
 #endif
->>>>>>> 97dc9850
 	if (! src) goto err;
 	dst = LLFile::fopen(tmpfile, "wb");		/* Flawfinder: ignore */
 	if (! dst) goto err;
@@ -1367,19 +1342,6 @@
 	S32 bytes = 0;
 	tmpfile = dstfile + ".t";
 
-<<<<<<< HEAD
-	// <FS:ND> Proper UTF8->UTF16 handling for Windows
-	// dst = gzopen(tmpfile.c_str(), "wb");		/* Flawfinder: ignore */
-#if LL_WINDOWS
-	std::string utf8filename = tmpfile;
-	llutf16string utf16filename = utf8str_to_utf16str(utf8filename);
-	dst = gzopen_w(utf16filename.c_str(), "wb");
-#else
-	dst = gzopen(tmpfile.c_str(), "wb");/* Flawfinder: ignore */
-#endif
-	// </FS:ND>
-	
-=======
 #ifdef LL_WINDOWS
     llutf16string utf16filename = utf8str_to_utf16str(tmpfile);
     dst = gzopen_w(utf16filename.c_str(), "wb");
@@ -1387,7 +1349,6 @@
     dst = gzopen(tmpfile.c_str(), "wb");
 #endif
 
->>>>>>> 97dc9850
 	if (! dst) goto err;
 	src = LLFile::fopen(srcfile, "rb");		/* Flawfinder: ignore */
 	if (! src) goto err;
