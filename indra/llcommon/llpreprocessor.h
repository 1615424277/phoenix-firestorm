--- conflicted
+++ resolved
@@ -202,19 +202,9 @@
 # define LL_COMMON_API
 #endif // LL_COMMON_LINK_SHARED
 
-<<<<<<< HEAD
-#if LL_WINDOWS
-#define LL_TYPEOF(exp) decltype(exp)
-#elif LL_LINUX
-#define LL_TYPEOF(exp) typeof(exp)
-#elif LL_DARWIN
-#define LL_TYPEOF(exp) decltype(exp)
-#endif
-=======
 // With C++11, decltype() is standard. We no longer need a platform-dependent
 // macro to get the type of an expression.
 #define LL_TYPEOF(expr) decltype(expr)
->>>>>>> b92ab8f7
 
 #define LL_TO_STRING_HELPER(x) #x
 #define LL_TO_STRING(x) LL_TO_STRING_HELPER(x)
