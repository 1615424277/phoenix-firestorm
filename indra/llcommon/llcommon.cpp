/** 
 * @file llcommon.cpp
 *
 * $LicenseInfo:firstyear=2006&license=viewerlgpl$
 * Second Life Viewer Source Code
 * Copyright (C) 2010, Linden Research, Inc.
 * 
 * This library is free software; you can redistribute it and/or
 * modify it under the terms of the GNU Lesser General Public
 * License as published by the Free Software Foundation;
 * version 2.1 of the License only.
 * 
 * This library is distributed in the hope that it will be useful,
 * but WITHOUT ANY WARRANTY; without even the implied warranty of
 * MERCHANTABILITY or FITNESS FOR A PARTICULAR PURPOSE.  See the GNU
 * Lesser General Public License for more details.
 * 
 * You should have received a copy of the GNU Lesser General Public
 * License along with this library; if not, write to the Free Software
 * Foundation, Inc., 51 Franklin Street, Fifth Floor, Boston, MA  02110-1301  USA
 * 
 * Linden Research, Inc., 945 Battery Street, San Francisco, CA  94111  USA
 * $/LicenseInfo$
 */

#include "linden_common.h"

#include "llcommon.h"

#include "llmemory.h"
#include "llthread.h"
#include "lltrace.h"
#include "lltracethreadrecorder.h"
#include "llcleanup.h"

<<<<<<< HEAD
// <FS:Beq/> #if (TRACY_ENABLE)
#if (TRACY_ENABLE) && LL_PROFILER_ENABLE_TRACY_MEMORY
// Override new/delete for tracy memory profiling
void *operator new(size_t size)
{
    auto ptr = (malloc) (size);
=======
thread_local bool gProfilerEnabled = false;

#if (TRACY_ENABLE)
// Override new/delete for tracy memory profiling
void *operator new(size_t size)
{
    void* ptr;
    if (gProfilerEnabled)
    {
        LL_PROFILE_ZONE_SCOPED;
        ptr = (malloc)(size);
    }
    else
    {
        ptr = (malloc)(size);
    }
>>>>>>> aa7ca0ae
    if (!ptr)
    {
        throw std::bad_alloc();
    }
    TracyAlloc(ptr, size);
    return ptr;
}

void operator delete(void *ptr) noexcept
{
    TracyFree(ptr);
<<<<<<< HEAD
    (free)(ptr);
=======
    if (gProfilerEnabled)
    {
        LL_PROFILE_ZONE_SCOPED;
        (free)(ptr);
    }
    else
    {
        (free)(ptr);
    }
>>>>>>> aa7ca0ae
}

// C-style malloc/free can't be so easily overridden, so we define tracy versions and use
// a pre-processor #define in linden_common.h to redirect to them. The parens around the native
// functions below prevents recursive substitution by the preprocessor.
//
// Unaligned mallocs are rare in LL code but hooking them causes problems in 3p lib code (looking at
// you, Havok), so we'll only capture the aligned version.

void *tracy_aligned_malloc(size_t size, size_t alignment)
{
    auto ptr = ll_aligned_malloc_fallback(size, alignment);
    if (ptr) TracyAlloc(ptr, size);
    return ptr;
}

void tracy_aligned_free(void *memblock)
{
    TracyFree(memblock);
    ll_aligned_free_fallback(memblock);
}

#endif

//static
BOOL LLCommon::sAprInitialized = FALSE;

static LLTrace::ThreadRecorder* sMasterThreadRecorder = NULL;

//static
void LLCommon::initClass()
{
	if (!sAprInitialized)
	{
		ll_init_apr();
		sAprInitialized = TRUE;
	}
	LLTimer::initClass();
	LLThreadSafeRefCount::initThreadSafeRefCount();
	assert_main_thread();		// Make sure we record the main thread
	if (!sMasterThreadRecorder)
	{
		sMasterThreadRecorder = new LLTrace::ThreadRecorder();
		LLTrace::set_master_thread_recorder(sMasterThreadRecorder);
	}
}

//static
void LLCommon::cleanupClass()
{
	delete sMasterThreadRecorder;
	sMasterThreadRecorder = NULL;
	LLTrace::set_master_thread_recorder(NULL);
	LLThreadSafeRefCount::cleanupThreadSafeRefCount();
	SUBSYSTEM_CLEANUP_DBG(LLTimer);
	if (sAprInitialized)
	{
		ll_cleanup_apr();
		sAprInitialized = FALSE;
	}
}<|MERGE_RESOLUTION|>--- conflicted
+++ resolved
@@ -33,17 +33,10 @@
 #include "lltracethreadrecorder.h"
 #include "llcleanup.h"
 
-<<<<<<< HEAD
+thread_local bool gProfilerEnabled = false;
+
 // <FS:Beq/> #if (TRACY_ENABLE)
 #if (TRACY_ENABLE) && LL_PROFILER_ENABLE_TRACY_MEMORY
-// Override new/delete for tracy memory profiling
-void *operator new(size_t size)
-{
-    auto ptr = (malloc) (size);
-=======
-thread_local bool gProfilerEnabled = false;
-
-#if (TRACY_ENABLE)
 // Override new/delete for tracy memory profiling
 void *operator new(size_t size)
 {
@@ -57,7 +50,6 @@
     {
         ptr = (malloc)(size);
     }
->>>>>>> aa7ca0ae
     if (!ptr)
     {
         throw std::bad_alloc();
@@ -69,9 +61,6 @@
 void operator delete(void *ptr) noexcept
 {
     TracyFree(ptr);
-<<<<<<< HEAD
-    (free)(ptr);
-=======
     if (gProfilerEnabled)
     {
         LL_PROFILE_ZONE_SCOPED;
@@ -81,7 +70,6 @@
     {
         (free)(ptr);
     }
->>>>>>> aa7ca0ae
 }
 
 // C-style malloc/free can't be so easily overridden, so we define tracy versions and use
