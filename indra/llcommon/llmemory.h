/**
 * @file llmemory.h
 * @brief Memory allocation/deallocation header-stuff goes here.
 *
 * $LicenseInfo:firstyear=2002&license=viewerlgpl$
 * Second Life Viewer Source Code
 * Copyright (C) 2010, Linden Research, Inc.
 *
 * This library is free software; you can redistribute it and/or
 * modify it under the terms of the GNU Lesser General Public
 * License as published by the Free Software Foundation;
 * version 2.1 of the License only.
 *
 * This library is distributed in the hope that it will be useful,
 * but WITHOUT ANY WARRANTY; without even the implied warranty of
 * MERCHANTABILITY or FITNESS FOR A PARTICULAR PURPOSE.  See the GNU
 * Lesser General Public License for more details.
 *
 * You should have received a copy of the GNU Lesser General Public
 * License along with this library; if not, write to the Free Software
 * Foundation, Inc., 51 Franklin Street, Fifth Floor, Boston, MA  02110-1301  USA
 *
 * Linden Research, Inc., 945 Battery Street, San Francisco, CA  94111  USA
 * $/LicenseInfo$
 */
#ifndef LLMEMORY_H
#define LLMEMORY_H

#include "llmemtype.h"

#if LL_WINDOWS && LL_DEBUG
#define LL_CHECK_MEMORY llassert(_CrtCheckMemory());
#else
#define LL_CHECK_MEMORY
#endif

inline void* ll_aligned_malloc( size_t size, int align )
{
	void* mem = malloc( size + (align - 1) + sizeof(void*) );
	char* aligned = ((char*)mem) + sizeof(void*);
	aligned += align - ((uintptr_t)aligned & (align - 1));

	((void**)aligned)[-1] = mem;
	return aligned;
}

inline void ll_aligned_free( void* ptr )
{
	free( ((void**)ptr)[-1] );
}

#if !LL_USE_TCMALLOC
inline void* ll_aligned_malloc_16(size_t size) // returned hunk MUST be freed with ll_aligned_free_16().
{
#if defined(LL_WINDOWS)
	return _aligned_malloc(size, 16);
#elif defined(LL_DARWIN)
	return malloc(size); // default osx malloc is 16 byte aligned.
#else
	void *rtn;
	if (LL_LIKELY(0 == posix_memalign(&rtn, 16, size)))
		return rtn;
	else // bad alignment requested, or out of memory
		return NULL;
#endif
}

inline void ll_aligned_free_16(void *p)
{
#if defined(LL_WINDOWS)
	_aligned_free(p);
#elif defined(LL_DARWIN)
	return free(p);
#else
	free(p); // posix_memalign() is compatible with heap deallocator
#endif
}

inline void* ll_aligned_realloc_16(void* ptr, size_t size, size_t old_size) // returned hunk MUST be freed with ll_aligned_free_16().
{
#if defined(LL_WINDOWS)
	return _aligned_realloc(ptr, size, 16);
#elif defined(LL_DARWIN)
	return realloc(ptr,size); // default osx malloc is 16 byte aligned.
#else
	//FIXME: memcpy is SLOW
	void* ret = ll_aligned_malloc_16(size);
	if (ptr)
	{
		if (ret)
		{
			// Only copy the size of the smallest memory block to avoid memory corruption.
			memcpy(ret, ptr, llmin(old_size, size));
		}
		ll_aligned_free_16(ptr);
	}
	return ret;
#endif
}

#else // USE_TCMALLOC
// ll_aligned_foo_16 are not needed with tcmalloc
#define ll_aligned_malloc_16 malloc
#define ll_aligned_realloc_16(a,b,c) realloc(a,b)
#define ll_aligned_free_16 free
#endif // USE_TCMALLOC

inline void* ll_aligned_malloc_32(size_t size) // returned hunk MUST be freed with ll_aligned_free_32().
{
#if defined(LL_WINDOWS)
	return _aligned_malloc(size, 32);
#elif defined(LL_DARWIN)
	return ll_aligned_malloc( size, 32 );
#else
	void *rtn;
	if (LL_LIKELY(0 == posix_memalign(&rtn, 32, size)))
		return rtn;
	else // bad alignment requested, or out of memory
		return NULL;
#endif
}

inline void ll_aligned_free_32(void *p)
{
#if defined(LL_WINDOWS)
	_aligned_free(p);
#elif defined(LL_DARWIN)
	ll_aligned_free( p );
#else
	free(p); // posix_memalign() is compatible with heap deallocator
#endif
}

#ifndef __DEBUG_PRIVATE_MEM__
#define __DEBUG_PRIVATE_MEM__  0
#endif

class LL_COMMON_API LLMemory
{
public:
	static void initClass();
	static void cleanupClass();
	static void freeReserve();
	// Return the resident set size of the current process, in bytes.
	// Return value is zero if not known.
	static U64 getCurrentRSS();
	static U32 getWorkingSetSize();
	static void* tryToAlloc(void* address, U32 size);
	static void initMaxHeapSizeGB(F32 max_heap_size_gb, BOOL prevent_heap_failure);
	static void updateMemoryInfo() ;
	static void logMemoryInfo(BOOL update = FALSE);
	static bool isMemoryPoolLow();

	static U32 getAvailableMemKB() ;
	static U32 getMaxMemKB() ;
	static U32 getAllocatedMemKB() ;
private:
	static char* reserveMem;
	static U32 sAvailPhysicalMemInKB ;
	static U32 sMaxPhysicalMemInKB ;
	static U32 sAllocatedMemInKB;
	static U32 sAllocatedPageSizeInKB ;

	static U32 sMaxHeapSizeInKB;
	static BOOL sEnableMemoryFailurePrevention;
};

//----------------------------------------------------------------------------
#if MEM_TRACK_MEM
class LLMutex ;
class LL_COMMON_API LLMemTracker
{
private:
	LLMemTracker() ;
	~LLMemTracker() ;

public:
	static void release() ;
	static LLMemTracker* getInstance() ;

	void track(const char* function, const int line) ;
	void preDraw(BOOL pause) ;
	void postDraw() ;
	const char* getNextLine() ;

private:
	static LLMemTracker* sInstance ;
	
	char**     mStringBuffer ;
	S32        mCapacity ;
	U32        mLastAllocatedMem ;
	S32        mCurIndex ;
	S32        mCounter;
	S32        mDrawnIndex;
	S32        mNumOfDrawn;
	BOOL       mPaused;
	LLMutex*   mMutexp ;
};

#define MEM_TRACK_RELEASE LLMemTracker::release() ;
#define MEM_TRACK         LLMemTracker::getInstance()->track(__FUNCTION__, __LINE__) ;

#else // MEM_TRACK_MEM

#define MEM_TRACK_RELEASE
#define MEM_TRACK

#endif // MEM_TRACK_MEM

//----------------------------------------------------------------------------


//
//class LLPrivateMemoryPool defines a private memory pool for an application to use, so the application does not
//need to access the heap directly fro each memory allocation. Throught this, the allocation speed is faster, 
//and reduces virtaul address space gragmentation problem.
//Note: this class is thread-safe by passing true to the constructor function. However, you do not need to do this unless
//you are sure the memory allocation and de-allocation will happen in different threads. To make the pool thread safe
//increases allocation and deallocation cost.
//
class LL_COMMON_API LLPrivateMemoryPool
{
	friend class LLPrivateMemoryPoolManager ;

public:
	class LL_COMMON_API LLMemoryBlock //each block is devided into slots uniformly
	{
	public: 
		LLMemoryBlock() ;
		~LLMemoryBlock() ;

		void init(char* buffer, U32 buffer_size, U32 slot_size) ;
		void setBuffer(char* buffer, U32 buffer_size) ;

		char* allocate() ;
		void  freeMem(void* addr) ;

		bool empty() {return !mAllocatedSlots;}
		bool isFull() {return mAllocatedSlots == mTotalSlots;}
		bool isFree() {return !mTotalSlots;}

		U32  getSlotSize()const {return mSlotSize;}
		U32  getTotalSlots()const {return mTotalSlots;}
		U32  getBufferSize()const {return mBufferSize;}
		char* getBuffer() const {return mBuffer;}

		//debug use
		void resetBitMap() ;
	private:
		char* mBuffer;
		U32   mSlotSize ; //when the block is not initialized, it is the buffer size.
		U32   mBufferSize ;
		U32   mUsageBits ;
		U8    mTotalSlots ;
		U8    mAllocatedSlots ;
		U8    mDummySize ; //size of extra bytes reserved for mUsageBits.

	public:
		LLMemoryBlock* mPrev ;
		LLMemoryBlock* mNext ;
		LLMemoryBlock* mSelf ;

		struct CompareAddress
		{
			bool operator()(const LLMemoryBlock* const& lhs, const LLMemoryBlock* const& rhs)
			{
				//return (U32)lhs->getBuffer() < (U32)rhs->getBuffer();
				//<ND/> 64 bit fix
				return reinterpret_cast<unsigned char*>(lhs->getBuffer()) < reinterpret_cast<unsigned char*>(rhs->getBuffer());
			}
		};
	};

	class LL_COMMON_API LLMemoryChunk //is divided into memory blocks.
	{
	public:
		LLMemoryChunk() ;
		~LLMemoryChunk() ;

		void init(char* buffer, U32 buffer_size, U32 min_slot_size, U32 max_slot_size, U32 min_block_size, U32 max_block_size) ;
		void setBuffer(char* buffer, U32 buffer_size) ;

		bool empty() ;
		
		char* allocate(U32 size) ;
		void  freeMem(void* addr) ;

		char* getBuffer() const {return mBuffer;}
		U32 getBufferSize() const {return mBufferSize;}
		U32 getAllocatedSize() const {return mAlloatedSize;}

		bool containsAddress(const char* addr) const;

		static U32 getMaxOverhead(U32 data_buffer_size, U32 min_slot_size, 
													   U32 max_slot_size, U32 min_block_size, U32 max_block_size) ;
	
		void dump() ;

	private:
//		U32 getPageIndex(U32 addr) ;
		U32 getPageIndex(void* addr) ; // <ND/> 64 bit fix
		U32 getBlockLevel(U32 size) ;
		U16 getPageLevel(U32 size) ;
		LLMemoryBlock* addBlock(U32 blk_idx) ;
		void popAvailBlockList(U32 blk_idx) ;
		void addToFreeSpace(LLMemoryBlock* blk) ;
		void removeFromFreeSpace(LLMemoryBlock* blk) ;
		void removeBlock(LLMemoryBlock* blk) ;
		void addToAvailBlockList(LLMemoryBlock* blk) ;
		U32  calcBlockSize(U32 slot_size);
		LLMemoryBlock* createNewBlock(LLMemoryBlock* blk, U32 buffer_size, U32 slot_size, U32 blk_idx) ;

	private:
		LLMemoryBlock** mAvailBlockList ;//256 by mMinSlotSize
		LLMemoryBlock** mFreeSpaceList;
		LLMemoryBlock*  mBlocks ; //index of blocks by address.
		
		char* mBuffer ;
		U32   mBufferSize ;
		char* mDataBuffer ;
		char* mMetaBuffer ;
		U32   mMinBlockSize ;
		U32   mMinSlotSize ;
		U32   mMaxSlotSize ;
		U32   mAlloatedSize ;
		U16   mBlockLevels;
		U16   mPartitionLevels;

	public:
		//form a linked list
		LLMemoryChunk* mNext ;
		LLMemoryChunk* mPrev ;
	} ;

private:
	LLPrivateMemoryPool(S32 type, U32 max_pool_size) ;
	~LLPrivateMemoryPool() ;

	char *allocate(U32 size) ;
	void  freeMem(void* addr) ;
	
	void  dump() ;
	U32   getTotalAllocatedSize() ;
	U32   getTotalReservedSize() {return mReservedPoolSize;}
	S32   getType() const {return mType; }
	bool  isEmpty() const {return !mNumOfChunks; }

private:
	void lock() ;
	void unlock() ;	
	S32 getChunkIndex(U32 size) ;
	LLMemoryChunk*  addChunk(S32 chunk_index) ;
	bool checkSize(U32 asked_size) ;
	void removeChunk(LLMemoryChunk* chunk) ;
	U16  findHashKey(const char* addr);
	void addToHashTable(LLMemoryChunk* chunk) ;
	void removeFromHashTable(LLMemoryChunk* chunk) ;
	void rehash() ;
	bool fillHashTable(U16 start, U16 end, LLMemoryChunk* chunk) ;
	LLMemoryChunk* findChunk(const char* addr) ;

	void destroyPool() ;

public:
	enum
	{
		SMALL_ALLOCATION = 0, //from 8 bytes to 2KB(exclusive), page size 2KB, max chunk size is 4MB.
		MEDIUM_ALLOCATION,    //from 2KB to 512KB(exclusive), page size 32KB, max chunk size 4MB
		LARGE_ALLOCATION,     //from 512KB to 4MB(inclusive), page size 64KB, max chunk size 16MB
		SUPER_ALLOCATION      //allocation larger than 4MB.
	};

	enum
	{
		STATIC = 0 ,       //static pool(each alllocation stays for a long time) without threading support
		VOLATILE,          //Volatile pool(each allocation stays for a very short time) without threading support
		STATIC_THREADED,   //static pool with threading support
		VOLATILE_THREADED, //volatile pool with threading support
		MAX_TYPES
	}; //pool types

private:
	LLMutex* mMutexp ;
	U32  mMaxPoolSize;
	U32  mReservedPoolSize ;	

	LLMemoryChunk* mChunkList[SUPER_ALLOCATION] ; //all memory chunks reserved by this pool, sorted by address	
	U16 mNumOfChunks ;
	U16 mHashFactor ;

	S32 mType ;

	class LLChunkHashElement
	{
	public:
		LLChunkHashElement() {mFirst = NULL ; mSecond = NULL ;}

		bool add(LLMemoryChunk* chunk) ;
		void remove(LLMemoryChunk* chunk) ;
		LLMemoryChunk* findChunk(const char* addr) ;

		bool empty() {return !mFirst && !mSecond; }
		bool full()  {return mFirst && mSecond; }
		bool hasElement(LLMemoryChunk* chunk) {return mFirst == chunk || mSecond == chunk;}

	private:
		LLMemoryChunk* mFirst ;
		LLMemoryChunk* mSecond ;
	};
	std::vector<LLChunkHashElement> mChunkHashList ;
};

class LL_COMMON_API LLPrivateMemoryPoolManager
{
private:
	LLPrivateMemoryPoolManager(BOOL enabled, U32 max_pool_size) ;
	~LLPrivateMemoryPoolManager() ;

public:	
	static LLPrivateMemoryPoolManager* getInstance() ;
	static void initClass(BOOL enabled, U32 pool_size) ;
	static void destroyClass() ;

	LLPrivateMemoryPool* newPool(S32 type) ;
	void deletePool(LLPrivateMemoryPool* pool) ;

private:	
	std::vector<LLPrivateMemoryPool*> mPoolList ;	
	U32  mMaxPrivatePoolSize;

	static LLPrivateMemoryPoolManager* sInstance ;
	static BOOL sPrivatePoolEnabled;
	static std::vector<LLPrivateMemoryPool*> sDanglingPoolList ;
public:
	//debug and statistics info.
	void updateStatistics() ;

	U32 mTotalReservedSize ;
	U32 mTotalAllocatedSize ;

public:
#if __DEBUG_PRIVATE_MEM__
	static char* allocate(LLPrivateMemoryPool* poolp, U32 size, const char* function, const int line) ;	
	
	typedef std::map<char*, std::string> mem_allocation_info_t ;
	static mem_allocation_info_t sMemAllocationTracker;
#else
	static char* allocate(LLPrivateMemoryPool* poolp, U32 size) ;	
#endif
	static void  freeMem(LLPrivateMemoryPool* poolp, void* addr) ;
};

//-------------------------------------------------------------------------------------
#if __DEBUG_PRIVATE_MEM__
#define ALLOCATE_MEM(poolp, size) LLPrivateMemoryPoolManager::allocate((poolp), (size), __FUNCTION__, __LINE__)
#else
#define ALLOCATE_MEM(poolp, size) LLPrivateMemoryPoolManager::allocate((poolp), (size))
#endif
#define FREE_MEM(poolp, addr) LLPrivateMemoryPoolManager::freeMem((poolp), (addr))
//-------------------------------------------------------------------------------------

//
//the below singleton is used to test the private memory pool.
//
#if 0
class LL_COMMON_API LLPrivateMemoryPoolTester
{
private:
	LLPrivateMemoryPoolTester() ;
	~LLPrivateMemoryPoolTester() ;

public:
	static LLPrivateMemoryPoolTester* getInstance() ;
	static void destroy() ;

	void run(S32 type) ;	

private:
	void correctnessTest() ;
	void performanceTest() ;
	void fragmentationtest() ;

	void test(U32 min_size, U32 max_size, U32 stride, U32 times, bool random_deletion, bool output_statistics) ;
	void testAndTime(U32 size, U32 times) ;

#if 0
public:
	void* operator new(size_t size)
	{
		return (void*)sPool->allocate(size) ;
	}
    void  operator delete(void* addr)
	{
		sPool->freeMem(addr) ;
	}
	void* operator new[](size_t size)
	{
		return (void*)sPool->allocate(size) ;
	}
    void  operator delete[](void* addr)
	{
		sPool->freeMem(addr) ;
	}
#endif

private:
	static LLPrivateMemoryPoolTester* sInstance;
	static LLPrivateMemoryPool* sPool ;
	static LLPrivateMemoryPool* sThreadedPool ;
};
#if 0
//static
void* LLPrivateMemoryPoolTester::operator new(size_t size)
{
	return (void*)sPool->allocate(size) ;
}

//static
void  LLPrivateMemoryPoolTester::operator delete(void* addr)
{
	sPool->free(addr) ;
}

//static
void* LLPrivateMemoryPoolTester::operator new[](size_t size)
{
	return (void*)sPool->allocate(size) ;
}

//static
void  LLPrivateMemoryPoolTester::operator delete[](void* addr)
{
	sPool->free(addr) ;
}
#endif
#endif
// LLRefCount moved to llrefcount.h

// LLPointer moved to llpointer.h

// LLSafeHandle moved to llsafehandle.h

// LLSingleton moved to llsingleton.h

<<<<<<< HEAD

// <FS:ND> HACK! There are times when there's pointer that are not 0, but 1
// This is to find those and research where they are coming.
inline bool ndIsValidPtr( void const *aPtr )
{
	if( 0 == aPtr )
		return false;
	llassert_always( aPtr > (void*)0x3FF );
	return true;
}
// </FS:ND>
=======
LL_COMMON_API void ll_assert_aligned_func(uintptr_t ptr,U32 alignment);

#ifdef SHOW_ASSERT
#define ll_assert_aligned(ptr,alignment) ll_assert_aligned_func(reinterpret_cast<uintptr_t>(ptr),((U32)alignment))
#else
#define ll_assert_aligned(ptr,alignment)
#endif


>>>>>>> 1743e6a8
#endif<|MERGE_RESOLUTION|>--- conflicted
+++ resolved
@@ -542,7 +542,15 @@
 
 // LLSingleton moved to llsingleton.h
 
-<<<<<<< HEAD
+LL_COMMON_API void ll_assert_aligned_func(uintptr_t ptr,U32 alignment);
+
+#ifdef SHOW_ASSERT
+#define ll_assert_aligned(ptr,alignment) ll_assert_aligned_func(reinterpret_cast<uintptr_t>(ptr),((U32)alignment))
+#else
+#define ll_assert_aligned(ptr,alignment)
+#endif
+
+
 
 // <FS:ND> HACK! There are times when there's pointer that are not 0, but 1
 // This is to find those and research where they are coming.
@@ -554,15 +562,4 @@
 	return true;
 }
 // </FS:ND>
-=======
-LL_COMMON_API void ll_assert_aligned_func(uintptr_t ptr,U32 alignment);
-
-#ifdef SHOW_ASSERT
-#define ll_assert_aligned(ptr,alignment) ll_assert_aligned_func(reinterpret_cast<uintptr_t>(ptr),((U32)alignment))
-#else
-#define ll_assert_aligned(ptr,alignment)
-#endif
-
-
->>>>>>> 1743e6a8
 #endif