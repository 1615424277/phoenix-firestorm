/**
 * @file   lleventcoro.cpp
 * @author Nat Goodspeed
 * @date   2009-04-29
 * @brief  Implementation for lleventcoro.
 * 
 * $LicenseInfo:firstyear=2009&license=viewerlgpl$
 * Second Life Viewer Source Code
 * Copyright (C) 2010, Linden Research, Inc.
 * 
 * This library is free software; you can redistribute it and/or
 * modify it under the terms of the GNU Lesser General Public
 * License as published by the Free Software Foundation;
 * version 2.1 of the License only.
 * 
 * This library is distributed in the hope that it will be useful,
 * but WITHOUT ANY WARRANTY; without even the implied warranty of
 * MERCHANTABILITY or FITNESS FOR A PARTICULAR PURPOSE.  See the GNU
 * Lesser General Public License for more details.
 * 
 * You should have received a copy of the GNU Lesser General Public
 * License along with this library; if not, write to the Free Software
 * Foundation, Inc., 51 Franklin Street, Fifth Floor, Boston, MA  02110-1301  USA
 * 
 * Linden Research, Inc., 945 Battery Street, San Francisco, CA  94111  USA
 * $/LicenseInfo$
 */

// Precompiled header
#include "linden_common.h"
// associated header
#include "lleventcoro.h"
// STL headers
#include <chrono>
#include <exception>
// std headers
// external library headers
#include <boost/fiber/operations.hpp>
// other Linden headers
#include "llsdserialize.h"
#include "llsdutil.h"
#include "llerror.h"
#include "llcoros.h"
#include "stringize.h"

namespace
{

/**
 * suspendUntilEventOn() permits a coroutine to temporarily listen on an
 * LLEventPump any number of times. We don't really want to have to ask
 * the caller to label each such call with a distinct string; the whole
 * point of suspendUntilEventOn() is to present a nice sequential interface to
 * the underlying LLEventPump-with-named-listeners machinery. So we'll use
 * LLEventPump::inventName() to generate a distinct name for each
 * temporary listener. On the other hand, because a given coroutine might
 * call suspendUntilEventOn() any number of times, we don't really want to
 * consume an arbitrary number of generated inventName()s: that namespace,
 * though large, is nonetheless finite. So we memoize an invented name for
 * each distinct coroutine instance.
 */
std::string listenerNameForCoro()
{
    // If this coroutine was launched by LLCoros::launch(), find that name.
    std::string name(LLCoros::getName());
    if (! name.empty())
    {
        return name;
    }
    // this is the first time we've been called for this coroutine instance
    name = LLEventPump::inventName("coro");
    LL_INFOS("LLEventCoro") << "listenerNameForCoro(): inventing coro name '"
                            << name << "'" << LL_ENDL;
    return name;
}

/**
 * Implement behavior described for postAndSuspend()'s @a replyPumpNamePath
 * parameter:
 *
 * * If <tt>path.isUndefined()</tt>, do nothing.
 * * If <tt>path.isString()</tt>, @a dest is an LLSD map: store @a value
 *   into <tt>dest[path.asString()]</tt>.
 * * If <tt>path.isInteger()</tt>, @a dest is an LLSD array: store @a
 *   value into <tt>dest[path.asInteger()]</tt>.
 * * If <tt>path.isArray()</tt>, iteratively apply the rules above to step
 *   down through the structure of @a dest. The last array entry in @a
 *   path specifies the entry in the lowest-level structure in @a dest
 *   into which to store @a value.
 *
 * @note
 * In the degenerate case in which @a path is an empty array, @a dest will
 * @em become @a value rather than @em containing it.
 */
void storeToLLSDPath(LLSD& dest, const LLSD& path, const LLSD& value)
{
    if (path.isUndefined())
    {
        // no-op case
        return;
    }

    // Drill down to where we should store 'value'.
    llsd::drill(dest, path) = value;
}

} // anonymous

void llcoro::suspend()
{
    LLCoros::checkStop();
    LLCoros::TempStatus st("waiting one tick");
    boost::this_fiber::yield();
}

void llcoro::suspendUntilTimeout(float seconds)
{
    LLCoros::checkStop();
<<<<<<< HEAD
    // The fact that we accept non-integer seconds means we should probably
    // use granularity finer than one second. However, given the overhead of
    // the rest of our processing, it seems silly to use granularity finer
    // than a millisecond.
    LLCoros::TempStatus st(STRINGIZE("waiting for " << seconds << "s"));
    boost::this_fiber::sleep_for(std::chrono::milliseconds(long(seconds * 1000)));
=======
    // We used to call boost::this_fiber::sleep_for(). But some coroutines
    // (e.g. LLExperienceCache::idleCoro()) sit in a suspendUntilTimeout()
    // loop, in which case a sleep_for() call risks sleeping through shutdown.
    // So instead, listen for "LLApp" state-changing events -- which
    // fortunately is handled for us by suspendUntilEventOnWithTimeout().
    // Wait for an event on a bogus LLEventPump on which nobody ever posts
    // events. Don't make it static because that would force instantiation of
    // the LLEventPumps LLSingleton registry at static initialization time.
    // DO allow tweaking the name for uniqueness, this definitely gets
    // re-entered on multiple coroutines!
    // We could use an LLUUID if it were important to actively prohibit anyone
    // from ever posting on this LLEventPump.
    LLEventStream bogus("xyzzy", true);
    // Timeout is the NORMAL case for this call!
    static LLSD timedout;
    // Deliver, but ignore, timedout when (as usual) we did not receive any
    // "LLApp" event. The point is that suspendUntilEventOnWithTimeout() will
    // itself throw Stopping when "LLApp" starts broadcasting shutdown events.
    suspendUntilEventOnWithTimeout(bogus, seconds, timedout);
>>>>>>> 87da08b1
}

namespace
{

// returns a listener on replyPumpP, also on "mainloop" -- both should be
// stored in LLTempBoundListeners on the caller's stack frame
std::pair<LLBoundListener, LLBoundListener>
postAndSuspendSetup(const std::string& callerName,
                    const std::string& listenerName,
                    LLCoros::Promise<LLSD>& promise,
                    const LLSD& event,
                    const LLEventPumpOrPumpName& requestPumpP,
                    const LLEventPumpOrPumpName& replyPumpP,
                    const LLSD& replyPumpNamePath)
{
    // Before we get any farther -- should we be stopping instead of
    // suspending?
    LLCoros::checkStop();
    // Get the consuming attribute for THIS coroutine, the one that's about to
    // suspend. Don't call get_consuming() in the lambda body: that would
    // return the consuming attribute for some other coroutine, most likely
    // the main routine.
    bool consuming(LLCoros::get_consuming());
    // listen on the specified LLEventPump with a lambda that will assign a
    // value to the promise, thus fulfilling its future
    llassert_always_msg(replyPumpP, ("replyPump required for " + callerName));
    LLEventPump& replyPump(replyPumpP.getPump());
    // The relative order of the two listen() calls below would only matter if
    // "LLApp" were an LLEventMailDrop. But if we ever go there, we'd want to
    // notice the pending LLApp status first.
    LLBoundListener stopper(
        LLEventPumps::instance().obtain("LLApp").listen(
            listenerName,
            [&promise, listenerName](const LLSD& status)
            {
                // anything except "running" should wake up the waiting
                // coroutine
                auto& statsd = status["status"];
                if (statsd.asString() != "running")
                {
                    LL_DEBUGS("lleventcoro") << listenerName
                                             << " spotted status " << statsd
                                             << ", throwing Stopping" << LL_ENDL;
                    try
                    {
                        promise.set_exception(
                            std::make_exception_ptr(
                                LLCoros::Stopping("status " + statsd.asString())));
                    }
                    catch (const boost::fibers::promise_already_satisfied&)
                    {
                        LL_WARNS("lleventcoro") << listenerName
                                                << " couldn't throw Stopping "
                                                   "because promise already set" << LL_ENDL;
                    }
                }
                // do not consume -- every listener must see status
                return false;
            }));
    LLBoundListener connection(
        replyPump.listen(
            listenerName,
            [&promise, consuming, listenerName](const LLSD& result)
            {
                try
                {
                    promise.set_value(result);
                    // We did manage to propagate the result value to the
                    // (real) listener. If we're supposed to indicate that
                    // we've consumed it, do so.
                    return consuming;
                }
                catch(boost::fibers::promise_already_satisfied & ex)
                {
                    LL_DEBUGS("lleventcoro") << "promise already satisfied in '"
                        << listenerName << "': "  << ex.what() << LL_ENDL;
                    // We could not propagate the result value to the
                    // listener.
                    return false;
                }
            }));

    // skip the "post" part if requestPump is default-constructed
    if (requestPumpP)
    {
        LLEventPump& requestPump(requestPumpP.getPump());
        // If replyPumpNamePath is non-empty, store the replyPump name in the
        // request event.
        LLSD modevent(event);
        storeToLLSDPath(modevent, replyPumpNamePath, replyPump.getName());
        LL_DEBUGS("lleventcoro") << callerName << ": coroutine " << listenerName
                                 << " posting to " << requestPump.getName()
                                 << LL_ENDL;

        // *NOTE:Mani - Removed because modevent could contain user's hashed passwd.
        //                         << ": " << modevent << LL_ENDL;
        requestPump.post(modevent);
    }
    LL_DEBUGS("lleventcoro") << callerName << ": coroutine " << listenerName
                             << " about to wait on LLEventPump " << replyPump.getName()
                             << LL_ENDL;
    return { connection, stopper };
}

} // anonymous

LLSD llcoro::postAndSuspend(const LLSD& event, const LLEventPumpOrPumpName& requestPump,
                 const LLEventPumpOrPumpName& replyPump, const LLSD& replyPumpNamePath)
{
    LLCoros::Promise<LLSD> promise;
    std::string listenerName(listenerNameForCoro());

    // Store both connections into LLTempBoundListeners so we implicitly
    // disconnect on return from this function.
    auto connections =
        postAndSuspendSetup("postAndSuspend()", listenerName, promise,
                            event, requestPump, replyPump, replyPumpNamePath);
    LLTempBoundListener connection(connections.first), stopper(connections.second);

    // declare the future
    LLCoros::Future<LLSD> future = LLCoros::getFuture(promise);
    // calling get() on the future makes us wait for it
    LLCoros::TempStatus st(STRINGIZE("waiting for " << replyPump.getPump().getName()));
    LLSD value(future.get());
    LL_DEBUGS("lleventcoro") << "postAndSuspend(): coroutine " << listenerName
                             << " resuming with " << value << LL_ENDL;
    // returning should disconnect the connection
    return value;
}

LLSD llcoro::postAndSuspendWithTimeout(const LLSD& event,
                                       const LLEventPumpOrPumpName& requestPump,
                                       const LLEventPumpOrPumpName& replyPump,
                                       const LLSD& replyPumpNamePath,
                                       F32 timeout, const LLSD& timeoutResult)
{
    LLCoros::Promise<LLSD> promise;
    std::string listenerName(listenerNameForCoro());

    // Store both connections into LLTempBoundListeners so we implicitly
    // disconnect on return from this function.
    auto connections =
        postAndSuspendSetup("postAndSuspendWithTimeout()", listenerName, promise,
                            event, requestPump, replyPump, replyPumpNamePath);
    LLTempBoundListener connection(connections.first), stopper(connections.second);

    // declare the future
    LLCoros::Future<LLSD> future = LLCoros::getFuture(promise);
    // wait for specified timeout
    boost::fibers::future_status status;
    {
        LLCoros::TempStatus st(STRINGIZE("waiting for " << replyPump.getPump().getName()
                                         << " for " << timeout << "s"));
<<<<<<< HEAD
=======
        // The fact that we accept non-integer seconds means we should probably
        // use granularity finer than one second. However, given the overhead of
        // the rest of our processing, it seems silly to use granularity finer
        // than a millisecond.
>>>>>>> 87da08b1
        status = future.wait_for(std::chrono::milliseconds(long(timeout * 1000)));
    }
    // if the future is NOT yet ready, return timeoutResult instead
    if (status == boost::fibers::future_status::timeout)
    {
        LL_DEBUGS("lleventcoro") << "postAndSuspendWithTimeout(): coroutine " << listenerName
                                 << " timed out after " << timeout << " seconds,"
                                 << " resuming with " << timeoutResult << LL_ENDL;
        return timeoutResult;
    }
    else
    {
        llassert_always(status == boost::fibers::future_status::ready);

        // future is now ready, no more waiting
        LLSD value(future.get());
        LL_DEBUGS("lleventcoro") << "postAndSuspendWithTimeout(): coroutine " << listenerName
                                 << " resuming with " << value << LL_ENDL;
        // returning should disconnect the connection
        return value;
    }
}<|MERGE_RESOLUTION|>--- conflicted
+++ resolved
@@ -116,14 +116,6 @@
 void llcoro::suspendUntilTimeout(float seconds)
 {
     LLCoros::checkStop();
-<<<<<<< HEAD
-    // The fact that we accept non-integer seconds means we should probably
-    // use granularity finer than one second. However, given the overhead of
-    // the rest of our processing, it seems silly to use granularity finer
-    // than a millisecond.
-    LLCoros::TempStatus st(STRINGIZE("waiting for " << seconds << "s"));
-    boost::this_fiber::sleep_for(std::chrono::milliseconds(long(seconds * 1000)));
-=======
     // We used to call boost::this_fiber::sleep_for(). But some coroutines
     // (e.g. LLExperienceCache::idleCoro()) sit in a suspendUntilTimeout()
     // loop, in which case a sleep_for() call risks sleeping through shutdown.
@@ -143,7 +135,6 @@
     // "LLApp" event. The point is that suspendUntilEventOnWithTimeout() will
     // itself throw Stopping when "LLApp" starts broadcasting shutdown events.
     suspendUntilEventOnWithTimeout(bogus, seconds, timedout);
->>>>>>> 87da08b1
 }
 
 namespace
@@ -298,13 +289,10 @@
     {
         LLCoros::TempStatus st(STRINGIZE("waiting for " << replyPump.getPump().getName()
                                          << " for " << timeout << "s"));
-<<<<<<< HEAD
-=======
         // The fact that we accept non-integer seconds means we should probably
         // use granularity finer than one second. However, given the overhead of
         // the rest of our processing, it seems silly to use granularity finer
         // than a millisecond.
->>>>>>> 87da08b1
         status = future.wait_for(std::chrono::milliseconds(long(timeout * 1000)));
     }
     // if the future is NOT yet ready, return timeoutResult instead
