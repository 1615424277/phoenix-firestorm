--- conflicted
+++ resolved
@@ -37,15 +37,9 @@
     };
     U32     mSkip;
 public:
-<<<<<<< HEAD
-	LLStrider()  { mObjectp = NULL; mSkip = sizeof(Object); } 
+    LLStrider()  { mObjectp = NULL; mSkip = sizeof(Object); }
     LLStrider(Object* first) { mObjectp = first; mSkip = sizeof(Object); }
-	~LLStrider() { } 
-=======
-
-    LLStrider()  { mObjectp = NULL; mSkip = sizeof(Object); }
     ~LLStrider() { }
->>>>>>> 6377610f
 
     const LLStrider<Object>& operator =  (Object *first)    { mObjectp = first; return *this;}
     void setStride (S32 skipBytes)  { mSkip = (skipBytes ? skipBytes : sizeof(Object));}
