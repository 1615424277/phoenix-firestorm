--- conflicted
+++ resolved
@@ -39,113 +39,7 @@
 class LL_COMMON_API LLFrameTimer
 {
 public:
-<<<<<<< HEAD
-	LLFrameTimer() : mStartTime( sFrameTime ), mExpiry(0), mStarted(true) {}
-
-	// Return the number of seconds since the start of this
-	// application instance.
-	static F64SecondsImplicit getElapsedSeconds()
-	{
-		// Loses msec precision after ~4.5 hours...
-		return sFrameTime;
-	} 
-
-	// Return a low precision usec since epoch
-	static U64 getTotalTime()
-	{
-		return sTotalTime ? U64MicrosecondsImplicit(sTotalTime) : totalTime();
-	}
-
-	// Return a low precision seconds since epoch
-	static F64 getTotalSeconds()
-	{
-		return sTotalSeconds;
-	}
-
-	// Call this method once per frame to update the current frame time.   This is actually called
-	// at some other times as well
-	static void updateFrameTime();
-
-	// Call this method once, and only once, per frame to update the current frame count.
-	static void updateFrameCount()					{ sFrameCount++; }
-
-	static U32  getFrameCount()						{ return sFrameCount; }
-
-	static F32	getFrameDeltaTimeF32();
-
-	// Return seconds since the current frame started
-	static F32  getCurrentFrameTime();
-
-	// MANIPULATORS
-	void start();
-	void stop();
-	void reset();
-	void resetWithExpiry(F32 expiration);
-	void pause();
-	void unpause();
-	void setTimerExpirySec(F32 expiration);
-	void setExpiryAt(F64 seconds_since_epoch);
-    bool checkExpirationAndReset(F32 expiration);
-	F32 getElapsedTimeAndResetF32() 				{ F32 t = F32(sFrameTime - mStartTime); reset(); return t; }
-
-	void setAge(const F64 age)						{ mStartTime = sFrameTime - age; }
-
-	// ACCESSORS
-    bool hasExpired() const							{ return (sFrameTime >= mExpiry); }
-	F32  getTimeToExpireF32() const					{ return (F32)(mExpiry - sFrameTime); }
-	F32  getElapsedTimeF32() const					{ return mStarted ? (F32)(sFrameTime - mStartTime) : (F32)mStartTime; }
-    bool getStarted() const							{ return mStarted; }
-
-	// return the seconds since epoch when this timer will expire.
-	F64 expiresAt() const;
-
-protected:	
-	// A single, high resolution timer that drives all LLFrameTimers
-	// *NOTE: no longer used.
-	//static LLTimer sInternalTimer;		
-
-	//
-	// Aplication constants
-	//
-
-	// Start time of opp in usec since epoch
-	static U64 sStartTotalTime;	
-
-	// 
-	// Data updated per frame
-	//
-
-	// Seconds since application start
-	static F64 sFrameTime;
-
-	// Time that has elapsed since last call to updateFrameTime()
-	static U64 sFrameDeltaTime;
-
-	// Total microseconds since epoch.
-	static U64 sTotalTime;			
-
-	// Seconds since epoch.
-	static F64 sTotalSeconds;
-
-	// Total number of frames elapsed in application
-	static S32 sFrameCount;
-
-	//
-	// Member data
-	//
-
-	// Number of seconds after application start when this timer was
-	// started. Set equal to sFrameTime when reset.
-	F64 mStartTime;
-
-	// Timer expires this many seconds after application start time.
-	F64 mExpiry;
-
-	// Useful bit of state usually associated with timers, but does
-	// not affect actual functionality
-    bool mStarted;
-=======
-    LLFrameTimer() : mStartTime( sFrameTime ), mExpiry(0), mStarted(TRUE) {}
+    LLFrameTimer() : mStartTime( sFrameTime ), mExpiry(0), mStarted(true) {}
 
     // Return the number of seconds since the start of this
     // application instance.
@@ -190,16 +84,16 @@
     void unpause();
     void setTimerExpirySec(F32 expiration);
     void setExpiryAt(F64 seconds_since_epoch);
-    BOOL checkExpirationAndReset(F32 expiration);
+    bool checkExpirationAndReset(F32 expiration);
     F32 getElapsedTimeAndResetF32()                 { F32 t = F32(sFrameTime - mStartTime); reset(); return t; }
 
     void setAge(const F64 age)                      { mStartTime = sFrameTime - age; }
 
     // ACCESSORS
-    BOOL hasExpired() const                         { return (sFrameTime >= mExpiry); }
+    bool hasExpired() const                         { return (sFrameTime >= mExpiry); }
     F32  getTimeToExpireF32() const                 { return (F32)(mExpiry - sFrameTime); }
     F32  getElapsedTimeF32() const                  { return mStarted ? (F32)(sFrameTime - mStartTime) : (F32)mStartTime; }
-    BOOL getStarted() const                         { return mStarted; }
+    bool getStarted() const                         { return mStarted; }
 
     // return the seconds since epoch when this timer will expire.
     F64 expiresAt() const;
@@ -248,8 +142,7 @@
 
     // Useful bit of state usually associated with timers, but does
     // not affect actual functionality
-    BOOL mStarted;
->>>>>>> c06fb4e0
+    bool mStarted;
 };
 
 // Glue code for Havok (or anything else that doesn't want the full .h files)
