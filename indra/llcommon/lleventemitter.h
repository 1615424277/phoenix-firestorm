--- conflicted
+++ resolved
@@ -55,29 +55,16 @@
 
         ~eventEmitter () { };
 
-<<<<<<< HEAD
-		///////////////////////////////////////////////////////////////////////////////
-		//
-		bool addObserver ( T* observerIn )
-		{
-			if ( ! observerIn )
-				return false;
-
-			// check if observer already exists
-			if ( std::find ( observers.begin (), observers.end (), observerIn ) != observers.end () )
-				return false;
-=======
         ///////////////////////////////////////////////////////////////////////////////
         //
-        BOOL addObserver ( T* observerIn )
+        bool addObserver ( T* observerIn )
         {
             if ( ! observerIn )
-                return FALSE;
+                return false;
 
             // check if observer already exists
             if ( std::find ( observers.begin (), observers.end (), observerIn ) != observers.end () )
-                return FALSE;
->>>>>>> c06fb4e0
+                return false;
 
             // save it
             observers.push_back ( observerIn );
@@ -85,31 +72,17 @@
             return true;
         };
 
-<<<<<<< HEAD
-		///////////////////////////////////////////////////////////////////////////////
-		//
-        bool remObserver ( T* observerIn )
-		{
-			if ( ! observerIn )
-				return false;
-=======
         ///////////////////////////////////////////////////////////////////////////////
         //
-        BOOL remObserver ( T* observerIn )
+        bool remObserver ( T* observerIn )
         {
             if ( ! observerIn )
-                return FALSE;
->>>>>>> c06fb4e0
+                return false;
 
             observers.remove ( observerIn );
 
-<<<<<<< HEAD
-			return true;
-		};
-=======
-            return TRUE;
+            return true;
         };
->>>>>>> c06fb4e0
 
         ///////////////////////////////////////////////////////////////////////////////
         //
