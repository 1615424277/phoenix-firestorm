/** 
 * @file llfoldertype.cpp
 * @brief Implementatino of LLFolderType functionality.
 *
 * $LicenseInfo:firstyear=2001&license=viewerlgpl$
 * Second Life Viewer Source Code
 * Copyright (C) 2010, Linden Research, Inc.
 * 
 * This library is free software; you can redistribute it and/or
 * modify it under the terms of the GNU Lesser General Public
 * License as published by the Free Software Foundation;
 * version 2.1 of the License only.
 * 
 * This library is distributed in the hope that it will be useful,
 * but WITHOUT ANY WARRANTY; without even the implied warranty of
 * MERCHANTABILITY or FITNESS FOR A PARTICULAR PURPOSE.  See the GNU
 * Lesser General Public License for more details.
 * 
 * You should have received a copy of the GNU Lesser General Public
 * License along with this library; if not, write to the Free Software
 * Foundation, Inc., 51 Franklin Street, Fifth Floor, Boston, MA  02110-1301  USA
 * 
 * Linden Research, Inc., 945 Battery Street, San Francisco, CA  94111  USA
 * $/LicenseInfo$
 */

#include "linden_common.h"

#include "llfoldertype.h"
#include "lldictionary.h"
#include "llmemory.h"
#include "llsingleton.h"

///----------------------------------------------------------------------------
/// Class LLFolderType
///----------------------------------------------------------------------------
struct FolderEntry : public LLDictionaryEntry
{
	FolderEntry(const std::string &type_name, // 8 character limit!
				bool is_protected) // can the viewer change categories of this type?
		:
	LLDictionaryEntry(type_name),
	mIsProtected(is_protected)
	{
		llassert(type_name.length() <= 8);
	}

	const bool mIsProtected;
};

class LLFolderDictionary : public LLSingleton<LLFolderDictionary>,
						   public LLDictionary<LLFolderType::EType, FolderEntry>
{
public:
	LLFolderDictionary();
protected:
	virtual LLFolderType::EType notFound() const
	{
		return LLFolderType::FT_NONE;
	}
};

LLFolderDictionary::LLFolderDictionary()
{
	//       													    TYPE NAME	PROTECTED
	//      													   |-----------|---------|
	addEntry(LLFolderType::FT_TEXTURE, 				new FolderEntry("texture",	TRUE));
	addEntry(LLFolderType::FT_SOUND, 				new FolderEntry("sound",	TRUE));
	addEntry(LLFolderType::FT_CALLINGCARD, 			new FolderEntry("callcard",	TRUE));
	addEntry(LLFolderType::FT_LANDMARK, 			new FolderEntry("landmark",	TRUE));
	addEntry(LLFolderType::FT_CLOTHING, 			new FolderEntry("clothing",	TRUE));
	addEntry(LLFolderType::FT_OBJECT, 				new FolderEntry("object",	TRUE));
	addEntry(LLFolderType::FT_NOTECARD, 			new FolderEntry("notecard",	TRUE));
	addEntry(LLFolderType::FT_ROOT_INVENTORY, 		new FolderEntry("root_inv",	TRUE));
	addEntry(LLFolderType::FT_LSL_TEXT, 			new FolderEntry("lsltext",	TRUE));
	addEntry(LLFolderType::FT_BODYPART, 			new FolderEntry("bodypart",	TRUE));
	addEntry(LLFolderType::FT_TRASH, 				new FolderEntry("trash",	TRUE));
	addEntry(LLFolderType::FT_SNAPSHOT_CATEGORY, 	new FolderEntry("snapshot", TRUE));
	addEntry(LLFolderType::FT_LOST_AND_FOUND, 		new FolderEntry("lstndfnd",	TRUE));
	addEntry(LLFolderType::FT_ANIMATION, 			new FolderEntry("animatn",	TRUE));
	addEntry(LLFolderType::FT_GESTURE, 				new FolderEntry("gesture",	TRUE));
	addEntry(LLFolderType::FT_FAVORITE, 			new FolderEntry("favorite",	TRUE));
	
	for (S32 ensemble_num = S32(LLFolderType::FT_ENSEMBLE_START); ensemble_num <= S32(LLFolderType::FT_ENSEMBLE_END); ensemble_num++)
	{
		addEntry(LLFolderType::EType(ensemble_num), new FolderEntry("ensemble", FALSE)); 
	}

	addEntry(LLFolderType::FT_CURRENT_OUTFIT, 		new FolderEntry("current",	TRUE));
	addEntry(LLFolderType::FT_OUTFIT, 				new FolderEntry("outfit",	FALSE));
	addEntry(LLFolderType::FT_MY_OUTFITS, 			new FolderEntry("my_otfts",	TRUE));

	addEntry(LLFolderType::FT_MESH, 				new FolderEntry("mesh",	TRUE));

	addEntry(LLFolderType::FT_INBOX, 				new FolderEntry("inbox",	TRUE));
<<<<<<< HEAD
	addEntry(LLFolderType::FT_OUTBOX, 				new FolderEntry("outbox",	TRUE));
=======

	addEntry(LLFolderType::FT_BASIC_ROOT,			new FolderEntry("basic_root", TRUE));
>>>>>>> e733d5c0
		 
	addEntry(LLFolderType::FT_NONE, 				new FolderEntry("-1",		FALSE));
};

// static
LLFolderType::EType LLFolderType::lookup(const std::string& name)
{
	return LLFolderDictionary::getInstance()->lookup(name);
}

// static
const std::string &LLFolderType::lookup(LLFolderType::EType folder_type)
{
	const FolderEntry *entry = LLFolderDictionary::getInstance()->lookup(folder_type);
	if (entry)
	{
		return entry->mName;
	}
	else
	{
		return badLookup();
	}
}

// static
// Only ensembles and plain folders aren't protected.  "Protected" means
// you can't change certain properties such as their type.
bool LLFolderType::lookupIsProtectedType(EType folder_type)
{
	const LLFolderDictionary *dict = LLFolderDictionary::getInstance();
	const FolderEntry *entry = dict->lookup(folder_type);
	if (entry)
	{
		return entry->mIsProtected;
	}
	return true;
}

// static
bool LLFolderType::lookupIsEnsembleType(EType folder_type)
{
	return (folder_type >= FT_ENSEMBLE_START &&
			folder_type <= FT_ENSEMBLE_END);
}

// static
LLAssetType::EType LLFolderType::folderTypeToAssetType(LLFolderType::EType folder_type)
{
	if (LLAssetType::lookup(LLAssetType::EType(folder_type)) == LLAssetType::badLookup())
	{
		llwarns << "Converting to unknown asset type " << folder_type << llendl;
	}
	return (LLAssetType::EType)folder_type;
}

// static
LLFolderType::EType LLFolderType::assetTypeToFolderType(LLAssetType::EType asset_type)
{
	if (LLFolderType::lookup(LLFolderType::EType(asset_type)) == LLFolderType::badLookup())
	{
		llwarns << "Converting to unknown folder type " << asset_type << llendl;
	}
	return (LLFolderType::EType)asset_type;
}

// static
const std::string &LLFolderType::badLookup()
{
	static const std::string sBadLookup = "llfoldertype_bad_lookup";
	return sBadLookup;
}<|MERGE_RESOLUTION|>--- conflicted
+++ resolved
@@ -93,12 +93,8 @@
 	addEntry(LLFolderType::FT_MESH, 				new FolderEntry("mesh",	TRUE));
 
 	addEntry(LLFolderType::FT_INBOX, 				new FolderEntry("inbox",	TRUE));
-<<<<<<< HEAD
 	addEntry(LLFolderType::FT_OUTBOX, 				new FolderEntry("outbox",	TRUE));
-=======
-
 	addEntry(LLFolderType::FT_BASIC_ROOT,			new FolderEntry("basic_root", TRUE));
->>>>>>> e733d5c0
 		 
 	addEntry(LLFolderType::FT_NONE, 				new FolderEntry("-1",		FALSE));
 };
