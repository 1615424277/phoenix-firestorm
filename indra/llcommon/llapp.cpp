/** 
 * @file llapp.cpp
 * @brief Implementation of the LLApp class.
 *
 * $LicenseInfo:firstyear=2003&license=viewerlgpl$
 * Second Life Viewer Source Code
 * Copyright (C) 2010, Linden Research, Inc.
 * 
 * This library is free software; you can redistribute it and/or
 * modify it under the terms of the GNU Lesser General Public
 * License as published by the Free Software Foundation;
 * version 2.1 of the License only.
 * 
 * This library is distributed in the hope that it will be useful,
 * but WITHOUT ANY WARRANTY; without even the implied warranty of
 * MERCHANTABILITY or FITNESS FOR A PARTICULAR PURPOSE.  See the GNU
 * Lesser General Public License for more details.
 * 
 * You should have received a copy of the GNU Lesser General Public
 * License along with this library; if not, write to the Free Software
 * Foundation, Inc., 51 Franklin Street, Fifth Floor, Boston, MA  02110-1301  USA
 * 
 * Linden Research, Inc., 945 Battery Street, San Francisco, CA  94111  USA
 * $/LicenseInfo$
 */

#include "linden_common.h"

#include "llapp.h"

#include <cstdlib>

#ifdef LL_DARWIN
#include <sys/types.h>
#include <unistd.h>
#include <sys/sysctl.h>
#endif

#include "llcommon.h"
#include "llapr.h"
#include "llerrorcontrol.h"
#include "llerrorthread.h"
#include "llframetimer.h"
#include "lllivefile.h"
#include "llmemory.h"
#include "llstl.h" // for DeletePointer()
#include "llstring.h"
#include "lleventtimer.h"
<<<<<<< HEAD

#include "google_breakpad/exception_handler.h"

=======
>>>>>>> 2febf907
#include "stringize.h"
#include "llcleanup.h"
#include "llevents.h"
#include "llsdutil.h"

//
// Signal handling
//
// Windows uses structured exceptions, so it's handled a bit differently.
//
#if LL_WINDOWS
#include "windows.h"

LONG WINAPI default_windows_exception_handler(struct _EXCEPTION_POINTERS *exception_infop);
BOOL ConsoleCtrlHandler(DWORD fdwCtrlType);
#else
# include <signal.h>
# include <unistd.h> // for fork()
void setup_signals();
void default_unix_signal_handler(int signum, siginfo_t *info, void *);

#if LL_LINUX
#include "google_breakpad/minidump_descriptor.h"
static bool unix_minidump_callback(const google_breakpad::MinidumpDescriptor& minidump_desc, 
                                   void* context, 
                                   bool succeeded);
#else
// Called by breakpad exception handler after the minidump has been generated.
bool unix_post_minidump_callback(const char *dump_dir,
					  const char *minidump_id,
					  void *context, bool succeeded);
#endif

# if LL_DARWIN
/* OSX doesn't support SIGRT* */
S32 LL_SMACKDOWN_SIGNAL = SIGUSR1;
S32 LL_HEARTBEAT_SIGNAL = SIGUSR2;
# else // linux or (assumed) other similar unixoid
/* We want reliable delivery of our signals - SIGRT* is it. */
/* Old LinuxThreads versions eat SIGRTMIN+0 to SIGRTMIN+2, avoid those. */
/* Note that SIGRTMIN/SIGRTMAX may expand to a glibc function call with a
   nonconstant result so these are not consts and cannot be used in constant-
   expressions.  SIGRTMAX may return -1 on rare broken setups. */
S32 LL_SMACKDOWN_SIGNAL = (SIGRTMAX >= 0) ? (SIGRTMAX-1) : SIGUSR1;
S32 LL_HEARTBEAT_SIGNAL = (SIGRTMAX >= 0) ? (SIGRTMAX-0) : SIGUSR2;
# endif // LL_DARWIN
#endif // LL_WINDOWS

// the static application instance
LLApp* LLApp::sApplication = NULL;

// Allows the generation of core files for post mortem under gdb
// and disables crashlogger
BOOL LLApp::sDisableCrashlogger = FALSE; 

// Local flag for whether or not to do logging in signal handlers.
//static
BOOL LLApp::sLogInSignal = FALSE;

// static
LLApp::EAppStatus LLApp::sStatus = LLApp::APP_STATUS_STOPPED; // Keeps track of application status
LLAppErrorHandler LLApp::sErrorHandler = NULL;
BOOL LLApp::sErrorThreadRunning = FALSE;


LLApp::LLApp() : mThreadErrorp(NULL)
{
	commonCtor();
}

void LLApp::commonCtor()
{
	// Set our status to running
	setStatus(APP_STATUS_RUNNING);

	LLCommon::initClass();

	// initialize the options structure. We need to make this an array
	// because the structured data will not auto-allocate if we
	// reference an invalid location with the [] operator.
	mOptions = LLSD::emptyArray();
	LLSD sd;
	for(int i = 0; i < PRIORITY_COUNT; ++i)
	{
		mOptions.append(sd);
	}

	// Make sure we clean up APR when we exit
	// Don't need to do this if we're cleaning up APR in the destructor
	//atexit(ll_cleanup_apr);

	// Set the application to this instance.
	sApplication = this;
	
	// initialize the buffer to write the minidump filename to
	// (this is used to avoid allocating memory in the crash handler)
	memset(mMinidumpPath, 0, MAX_MINDUMP_PATH_LENGTH);
	mCrashReportPipeStr = L"\\\\.\\pipe\\LLCrashReporterPipe";
}

LLApp::LLApp(LLErrorThread *error_thread) :
	mThreadErrorp(error_thread)
{
	commonCtor();
}


LLApp::~LLApp()
{

	// reclaim live file memory
	std::for_each(mLiveFiles.begin(), mLiveFiles.end(), DeletePointer());
	mLiveFiles.clear();

	setStopped();
	// HACK: wait for the error thread to clean itself
	ms_sleep(20);
	if (mThreadErrorp)
	{
		delete mThreadErrorp;
		mThreadErrorp = NULL;
	}

	SUBSYSTEM_CLEANUP_DBG(LLCommon);
}

// static
LLApp* LLApp::instance()
{
	return sApplication;
}


LLSD LLApp::getOption(const std::string& name) const
{
	LLSD rv;
	LLSD::array_const_iterator iter = mOptions.beginArray();
	LLSD::array_const_iterator end = mOptions.endArray();
	for(; iter != end; ++iter)
	{
		rv = (*iter)[name];
		if(rv.isDefined()) break;
	}
	return rv;
}

bool LLApp::parseCommandOptions(int argc, char** argv)
{
	LLSD commands;
	std::string name;
	std::string value;
	for(int ii = 1; ii < argc; ++ii)
	{
		if(argv[ii][0] != '-')
		{
			LL_INFOS() << "Did not find option identifier while parsing token: "
				<< argv[ii] << LL_ENDL;
			return false;
		}
		int offset = 1;
		if(argv[ii][1] == '-') ++offset;
		name.assign(&argv[ii][offset]);
		if(((ii+1) >= argc) || (argv[ii+1][0] == '-'))
		{
			// we found another option after this one or we have
			// reached the end. simply record that this option was
			// found and continue.
			int flag = name.compare("logfile");
			if (0 == flag)
			{
				commands[name] = "log";
			}
			else
			{
				commands[name] = true;
			}
			
			continue;
		}
		++ii;
		value.assign(argv[ii]);

#if LL_WINDOWS
		//Windows changed command line parsing.  Deal with it.
		S32 slen = value.length() - 1;
		S32 start = 0;
		S32 end = slen;
		if (argv[ii][start]=='"')start++;
		if (argv[ii][end]=='"')end--;
		if (start!=0 || end!=slen) 
		{
			value = value.substr (start,end);
		}
#endif

		commands[name] = value;
	}
	setOptionData(PRIORITY_COMMAND_LINE, commands);
	return true;
}

bool LLApp::parseCommandOptions(int argc, wchar_t** wargv)
{
	LLSD commands;
	std::string name;
	std::string value;
	for(int ii = 1; ii < argc; ++ii)
	{
		if(wargv[ii][0] != '-')
		{
			LL_INFOS() << "Did not find option identifier while parsing token: "
				<< wargv[ii] << LL_ENDL;
			return false;
		}
		int offset = 1;
		if(wargv[ii][1] == '-') ++offset;

#if LL_WINDOWS
	name.assign(utf16str_to_utf8str(&wargv[ii][offset]));
#else
	name.assign(wstring_to_utf8str(&wargv[ii][offset]));
#endif
		if(((ii+1) >= argc) || (wargv[ii+1][0] == '-'))
		{
			// we found another option after this one or we have
			// reached the end. simply record that this option was
			// found and continue.
			int flag = name.compare("logfile");
			if (0 == flag)
			{
				commands[name] = "log";
			}
			else
			{
				commands[name] = true;
			}
			
			continue;
		}
		++ii;

#if LL_WINDOWS
	value.assign(utf16str_to_utf8str((wargv[ii])));
#else
	value.assign(wstring_to_utf8str((wargv[ii])));
#endif

#if LL_WINDOWS
		//Windows changed command line parsing.  Deal with it.
		S32 slen = value.length() - 1;
		S32 start = 0;
		S32 end = slen;
		if (wargv[ii][start]=='"')start++;
		if (wargv[ii][end]=='"')end--;
		if (start!=0 || end!=slen) 
		{
			value = value.substr (start,end);
		}
#endif

		commands[name] = value;
	}
	setOptionData(PRIORITY_COMMAND_LINE, commands);
	return true;
}

void LLApp::manageLiveFile(LLLiveFile* livefile)
{
	if(!livefile) return;
	livefile->checkAndReload();
	livefile->addToEventTimer();
	mLiveFiles.push_back(livefile);
}

bool LLApp::setOptionData(OptionPriority level, LLSD data)
{
	if((level < 0)
	   || (level >= PRIORITY_COUNT)
	   || (data.type() != LLSD::TypeMap))
	{
		return false;
	}
	mOptions[level] = data;
	return true;
}

LLSD LLApp::getOptionData(OptionPriority level)
{
	if((level < 0) || (level >= PRIORITY_COUNT))
	{
		return LLSD();
	}
	return mOptions[level];
}

void LLApp::stepFrame()
{
	LLFrameTimer::updateFrameTime();
	LLFrameTimer::updateFrameCount();
	LLEventTimer::updateClass();
	mRunner.run();
}

#if LL_WINDOWS
//The following code is needed for 32-bit apps on 64-bit windows to keep it from eating
//crashes.   It is a lovely undocumented 'feature' in SP1 of Windows 7. An excellent
//in-depth article on the issue may be found here:  http://randomascii.wordpress.com/2012/07/05/when-even-crashing-doesn-work/
void EnableCrashingOnCrashes()
{
	typedef BOOL (WINAPI *tGetPolicy)(LPDWORD lpFlags);
	typedef BOOL (WINAPI *tSetPolicy)(DWORD dwFlags);
	const DWORD EXCEPTION_SWALLOWING = 0x1;

	HMODULE kernel32 = LoadLibraryA("kernel32.dll");
	tGetPolicy pGetPolicy = (tGetPolicy)GetProcAddress(kernel32,
		"GetProcessUserModeExceptionPolicy");
	tSetPolicy pSetPolicy = (tSetPolicy)GetProcAddress(kernel32,
		"SetProcessUserModeExceptionPolicy");
	if (pGetPolicy && pSetPolicy)
	{
		DWORD dwFlags;
		if (pGetPolicy(&dwFlags))
		{
			// Turn off the filter
			pSetPolicy(dwFlags & ~EXCEPTION_SWALLOWING);
		}
	}
}
#endif

void LLApp::setupErrorHandling(bool second_instance)
{
	// Error handling is done by starting up an error handling thread, which just sleeps and
	// occasionally checks to see if the app is in an error state, and sees if it needs to be run.

#if LL_WINDOWS

<<<<<<< HEAD
#if LL_SEND_CRASH_REPORTS && ! defined(LL_BUGSPLAT)
	EnableCrashingOnCrashes();

	// This sets a callback to handle w32 signals to the console window.
	// The viewer shouldn't be affected, sicne its a windowed app.
	SetConsoleCtrlHandler( (PHANDLER_ROUTINE) ConsoleCtrlHandler, TRUE);

	// Install the Google Breakpad crash handler for Windows
	if(mExceptionHandler == 0)
	{
		if ( second_instance )  //BUG-5707 Firing teleport from a web browser causes second 
		{
			mExceptionHandler = new google_breakpad::ExceptionHandler(
															L"C:\\Temp\\",		
															0,		//No filter
															windows_post_minidump_callback,
															0,
															google_breakpad::ExceptionHandler::HANDLER_ALL);  //No custom client info.
		}
		else
		{
			LL_WARNS() << "adding breakpad exception handler" << LL_ENDL;

			std::wstring wpipe_name;
			wpipe_name =  mCrashReportPipeStr + wstringize(getPid());

			const std::wstring wdump_path(utf8str_to_utf16str(mDumpPath));

			int retries = 30;
			for (; retries > 0; --retries)
			{
				if (mExceptionHandler != 0) delete mExceptionHandler;
				U32 maskMiniDumpType = MiniDumpNormal | MiniDumpFilterModulePaths;
				mExceptionHandler = new google_breakpad::ExceptionHandler(
															wdump_path,		
															NULL,		//No filter
															windows_post_minidump_callback,
															0,
															google_breakpad::ExceptionHandler::HANDLER_ALL,
															// MiniDumpNormal, //Generate a 'normal' minidump.
															(MINIDUMP_TYPE)maskMiniDumpType, // <FS:ND/> Pass custom minidump type from prefs to breakpad.
															wpipe_name.c_str(),
															NULL);  //No custom client info.
				if (mExceptionHandler->IsOutOfProcess())
				{
					LL_INFOS("CRASHREPORT") << "Successfully attached to Out of Process exception handler." << LL_ENDL;
					break;
				}
				else
				{
					LL_WARNS("CRASHREPORT") << "Unable to attach to Out of Process exception handler.  " << retries << " retries remaining." << LL_ENDL; 
					::Sleep(100);  //Wait a tick and try again.
				}
			}

			if (retries == 0) LL_WARNS("CRASHREPORT") << "Unable to attach to Out of Process exception handler." << LL_ENDL;
		}

		if (mExceptionHandler)
		{
			mExceptionHandler->set_handle_debug_exceptions(true);
		}
	}
#endif // LL_SEND_CRASH_REPORTS && ! defined(LL_BUGSPLAT)
=======
>>>>>>> 2febf907
#else  // ! LL_WINDOWS

#if defined(LL_BUGSPLAT)
	// Don't install our own signal handlers -- BugSplat needs to hook them,
	// or it's completely ineffectual.
	bool installHandler = false;

#else // ! LL_BUGSPLAT
	//
	// Start up signal handling.
	//
	// There are two different classes of signals.  Synchronous signals are delivered to a specific
	// thread, asynchronous signals can be delivered to any thread (in theory)
	//
	setup_signals();

	// Add google breakpad exception handler configured for Darwin/Linux.
	bool installHandler = true;
#endif // ! LL_BUGSPLAT

#if LL_DARWIN
	// For the special case of Darwin, we do not want to install the handler if
	// the process is being debugged as the app will exit with value ABRT (6) if
	// we do.  Unfortunately, the code below which performs that test relies on
	// the structure kinfo_proc which has been tagged by apple as an unstable
	// API.  We disable this test for shipping versions to avoid conflicts with
	// future releases of Darwin.  This test is really only needed for developers
	// starting the app from a debugger anyway.
	#ifndef LL_RELEASE_FOR_DOWNLOAD
    int mib[4];
	mib[0] = CTL_KERN;
	mib[1] = KERN_PROC;
	mib[2] = KERN_PROC_PID;
	mib[3] = getpid();
	
	struct kinfo_proc info;
	memset(&info, 0, sizeof(info));
	
	size_t size = sizeof(info);
	int result = sysctl(mib, sizeof(mib) / sizeof(*mib), &info, &size, NULL, 0);
	if((result == 0) || (errno == ENOMEM))
	{
		// P_TRACED flag is set, so this process is being debugged; do not install
		// the handler
		if(info.kp_proc.p_flag & P_TRACED) installHandler = false;
	}
	else
	{
		// Failed to discover if the process is being debugged; default to
		// installing the handler.
		installHandler = true;
	}
	#endif // ! LL_RELEASE_FOR_DOWNLOAD

#elif LL_LINUX
	if(installHandler && (mExceptionHandler == 0))
	{
		if (mDumpPath.empty())
		{
			mDumpPath = "/tmp";
		}
		google_breakpad::MinidumpDescriptor desc(mDumpPath);
	    mExceptionHandler = new google_breakpad::ExceptionHandler(desc, NULL, unix_minidump_callback, NULL, true, -1);
	}
#endif // LL_LINUX

#endif // ! LL_WINDOWS
	startErrorThread();
}

void LLApp::startErrorThread()
{
	//
	// Start the error handling thread, which is responsible for taking action
	// when the app goes into the APP_STATUS_ERROR state
	//
	if(!mThreadErrorp)
	{
		LL_INFOS() << "Starting error thread" << LL_ENDL;
		mThreadErrorp = new LLErrorThread();
		mThreadErrorp->setUserData((void *) this);
		mThreadErrorp->start();
	}
}

void LLApp::setErrorHandler(LLAppErrorHandler handler)
{
	LLApp::sErrorHandler = handler;
}

// static
void LLApp::runErrorHandler()
{
	if (LLApp::sErrorHandler)
	{
		LLApp::sErrorHandler();
	}

	//LL_INFOS() << "App status now STOPPED" << LL_ENDL;
	LLApp::setStopped();
}

namespace
{

static std::map<LLApp::EAppStatus, const char*> statusDesc
{
    { LLApp::APP_STATUS_RUNNING,  "running" },
    { LLApp::APP_STATUS_QUITTING, "quitting" },
    { LLApp::APP_STATUS_STOPPED,  "stopped" },
    { LLApp::APP_STATUS_ERROR,    "error" }
};

} // anonymous namespace

// static
void LLApp::setStatus(EAppStatus status)
{
    sStatus = status;

    // This can also happen very late in the application lifecycle -- don't
    // resurrect a deleted LLSingleton
    if (! LLEventPumps::wasDeleted())
    {
        // notify interested parties of status change
        LLSD statsd;
        auto found = statusDesc.find(status);
        if (found != statusDesc.end())
        {
            statsd = found->second;
        }
        else
        {
            // unknown status? at least report value
            statsd = LLSD::Integer(status);
        }
        LLEventPumps::instance().obtain("LLApp").post(llsd::map("status", statsd));
    }
}


// static
void LLApp::setError()
{
	// set app status to ERROR so that the LLErrorThread notices
	setStatus(APP_STATUS_ERROR);
}

void LLApp::setDebugFileNames(const std::string &path)
{
  	mStaticDebugFileName = path + "static_debug_info.log";
  	mDynamicDebugFileName = path + "dynamic_debug_info.log";
}

void LLApp::writeMiniDump()
{
}

// static
void LLApp::setQuitting()
{
	if (!isExiting())
	{
		// If we're already exiting, we don't want to reset our state back to quitting.
		LL_INFOS() << "Setting app state to QUITTING" << LL_ENDL;
		setStatus(APP_STATUS_QUITTING);
	}
}


// static
void LLApp::setStopped()
{
	setStatus(APP_STATUS_STOPPED);
}


// static
bool LLApp::isStopped()
{
	return (APP_STATUS_STOPPED == sStatus);
}


// static
bool LLApp::isRunning()
{
	return (APP_STATUS_RUNNING == sStatus);
}


// static
bool LLApp::isError()
{
	return (APP_STATUS_ERROR == sStatus);
}


// static
bool LLApp::isQuitting()
{
	return (APP_STATUS_QUITTING == sStatus);
}

// static
bool LLApp::isExiting()
{
	return isQuitting() || isError();
}

void LLApp::disableCrashlogger()
{
	sDisableCrashlogger = TRUE;
}

// static
bool LLApp::isCrashloggerDisabled()
{
	return (sDisableCrashlogger == TRUE); 
}

// static
int LLApp::getPid()
{
#if LL_WINDOWS
    return GetCurrentProcessId();
#else
	return getpid();
#endif
}

#if LL_WINDOWS
LONG WINAPI default_windows_exception_handler(struct _EXCEPTION_POINTERS *exception_infop)
{
	// Translate the signals/exceptions into cross-platform stuff
	// Windows implementation

	// Make sure the user sees something to indicate that the app crashed.
	LONG retval;

	if (LLApp::isError())
	{
		LL_WARNS() << "Got another fatal signal while in the error handler, die now!" << LL_ENDL;
		retval = EXCEPTION_EXECUTE_HANDLER;
		return retval;
	}

	// Flag status to error, so thread_error starts its work
	LLApp::setError();

	// Block in the exception handler until the app has stopped
	// This is pretty sketchy, but appears to work just fine
	while (!LLApp::isStopped())
	{
		ms_sleep(10);
	}

	//
	// Generate a minidump if we can.
	//
	// TODO: This needs to be ported over form the viewer-specific
	// LLWinDebug class

	//
	// At this point, we always want to exit the app.  There's no graceful
	// recovery for an unhandled exception.
	// 
	// Just kill the process.
	retval = EXCEPTION_EXECUTE_HANDLER;	
	return retval;
}

// Win32 doesn't support signals. This is used instead.
BOOL ConsoleCtrlHandler(DWORD fdwCtrlType) 
{ 
	switch (fdwCtrlType) 
	{ 
 		case CTRL_BREAK_EVENT: 
		case CTRL_LOGOFF_EVENT: 
		case CTRL_SHUTDOWN_EVENT: 
		case CTRL_CLOSE_EVENT: // From end task or the window close button.
		case CTRL_C_EVENT:  // from CTRL-C on the keyboard
			// Just set our state to quitting, not error
			if (LLApp::isQuitting() || LLApp::isError())
			{
				// We're already trying to die, just ignore this signal
				if (LLApp::sLogInSignal)
				{
					LL_INFOS() << "Signal handler - Already trying to quit, ignoring signal!" << LL_ENDL;
				}
				return TRUE;
			}
			LLApp::setQuitting();
			return TRUE; 
	
		default: 
			return FALSE; 
	} 
} 

#else //!LL_WINDOWS

void setup_signals()
{
	//
	// Set up signal handlers that may result in program termination
	//
	struct sigaction act;
	act.sa_sigaction = default_unix_signal_handler;
	sigemptyset( &act.sa_mask );
	act.sa_flags = SA_SIGINFO;

	// Synchronous signals
	sigaction(SIGABRT, &act, NULL);
	sigaction(SIGALRM, &act, NULL);
	sigaction(SIGBUS, &act, NULL);
	sigaction(SIGFPE, &act, NULL);
	sigaction(SIGHUP, &act, NULL); 
	sigaction(SIGILL, &act, NULL);
	sigaction(SIGPIPE, &act, NULL);
	sigaction(SIGSEGV, &act, NULL);
	sigaction(SIGSYS, &act, NULL);

	sigaction(LL_HEARTBEAT_SIGNAL, &act, NULL);
	sigaction(LL_SMACKDOWN_SIGNAL, &act, NULL);

	// Asynchronous signals that are normally ignored
#ifndef LL_IGNORE_SIGCHLD
	sigaction(SIGCHLD, &act, NULL);
#endif // LL_IGNORE_SIGCHLD
	sigaction(SIGUSR2, &act, NULL);

	// Asynchronous signals that result in attempted graceful exit
	sigaction(SIGHUP, &act, NULL);
	sigaction(SIGTERM, &act, NULL);
	sigaction(SIGINT, &act, NULL);

	// Asynchronous signals that result in core
	sigaction(SIGQUIT, &act, NULL);
	
}

void clear_signals()
{
	struct sigaction act;
	act.sa_handler = SIG_DFL;
	sigemptyset( &act.sa_mask );
	act.sa_flags = SA_SIGINFO;

	// Synchronous signals
	sigaction(SIGABRT, &act, NULL);
	sigaction(SIGALRM, &act, NULL);
	sigaction(SIGBUS, &act, NULL);
	sigaction(SIGFPE, &act, NULL);
	sigaction(SIGHUP, &act, NULL); 
	sigaction(SIGILL, &act, NULL);
	sigaction(SIGPIPE, &act, NULL);
	sigaction(SIGSEGV, &act, NULL);
	sigaction(SIGSYS, &act, NULL);

	sigaction(LL_HEARTBEAT_SIGNAL, &act, NULL);
	sigaction(LL_SMACKDOWN_SIGNAL, &act, NULL);

	// Asynchronous signals that are normally ignored
#ifndef LL_IGNORE_SIGCHLD
	sigaction(SIGCHLD, &act, NULL);
#endif // LL_IGNORE_SIGCHLD

	// Asynchronous signals that result in attempted graceful exit
	sigaction(SIGHUP, &act, NULL);
	sigaction(SIGTERM, &act, NULL);
	sigaction(SIGINT, &act, NULL);

	// Asynchronous signals that result in core
	sigaction(SIGUSR2, &act, NULL);
	sigaction(SIGQUIT, &act, NULL);
}



void default_unix_signal_handler(int signum, siginfo_t *info, void *)
{
	// Unix implementation of synchronous signal handler
	// This runs in the thread that threw the signal.
	// We do the somewhat sketchy operation of blocking in here until the error handler
	// has gracefully stopped the app.

	if (LLApp::sLogInSignal)
	{
		LL_INFOS() << "Signal handler - Got signal " << signum << " - " << apr_signal_description_get(signum) << LL_ENDL;
	}


	switch (signum)
	{
	case SIGCHLD:
		if (LLApp::sLogInSignal)
		{
			LL_INFOS() << "Signal handler - Got SIGCHLD from " << info->si_pid << LL_ENDL;
		}

		return;
	case SIGABRT:
		// Abort just results in termination of the app, no funky error handling.
		if (LLApp::sLogInSignal)
		{
			LL_WARNS() << "Signal handler - Got SIGABRT, terminating" << LL_ENDL;
		}
		clear_signals();
		raise(signum);
		return;
	case SIGINT:
	case SIGHUP:
	case SIGTERM:
		if (LLApp::sLogInSignal)
		{
			LL_WARNS() << "Signal handler - Got SIGINT, HUP, or TERM, exiting gracefully" << LL_ENDL;
		}
		// Graceful exit
		// Just set our state to quitting, not error
		if (LLApp::isQuitting() || LLApp::isError())
		{
			// We're already trying to die, just ignore this signal
			if (LLApp::sLogInSignal)
			{
				LL_INFOS() << "Signal handler - Already trying to quit, ignoring signal!" << LL_ENDL;
			}
			return;
		}
		LLApp::setQuitting();
		return;
	case SIGALRM:
	case SIGPIPE:
	case SIGUSR2:
	default:
		if (signum == LL_SMACKDOWN_SIGNAL ||
		    signum == SIGBUS ||
		    signum == SIGILL ||
		    signum == SIGFPE ||
		    signum == SIGSEGV ||
		    signum == SIGQUIT)
		{ 
			if (signum == LL_SMACKDOWN_SIGNAL)
			{
				// Smackdown treated just like any other app termination, for now
				if (LLApp::sLogInSignal)
				{
					LL_WARNS() << "Signal handler - Handling smackdown signal!" << LL_ENDL;
				}
				else
				{
					// Don't log anything, even errors - this is because this signal could happen anywhere.
					LLError::setDefaultLevel(LLError::LEVEL_NONE);
				}
				
				// Change the signal that we reraise to SIGABRT, so we generate a core dump.
				signum = SIGABRT;
			}
			
			if (LLApp::sLogInSignal)
			{
				LL_WARNS() << "Signal handler - Handling fatal signal!" << LL_ENDL;
			}
			if (LLApp::isError())
			{
				// Received second fatal signal while handling first, just die right now
				// Set the signal handlers back to default before handling the signal - this makes the next signal wipe out the app.
				clear_signals();
				
				if (LLApp::sLogInSignal)
				{
					LL_WARNS() << "Signal handler - Got another fatal signal while in the error handler, die now!" << LL_ENDL;
				}
				raise(signum);
				return;
			}
			
			if (LLApp::sLogInSignal)
			{
				LL_WARNS() << "Signal handler - Flagging error status and waiting for shutdown" << LL_ENDL;
			}
									
			if (LLApp::isCrashloggerDisabled())	// Don't gracefully handle any signal, crash and core for a gdb post mortem
			{
				clear_signals();
				LL_WARNS() << "Fatal signal received, not handling the crash here, passing back to operating system" << LL_ENDL;
				raise(signum);
				return;
			}		
			
			// Flag status to ERROR, so thread_error does its work.
			LLApp::setError();
			// Block in the signal handler until somebody says that we're done.
			while (LLApp::sErrorThreadRunning && !LLApp::isStopped())
			{
				ms_sleep(10);
			}
			
			if (LLApp::sLogInSignal)
			{
				LL_WARNS() << "Signal handler - App is stopped, reraising signal" << LL_ENDL;
			}
			clear_signals();
			raise(signum);
			return;
		} else {
			if (LLApp::sLogInSignal)
			{
				LL_INFOS() << "Signal handler - Unhandled signal " << signum << ", ignoring!" << LL_ENDL;
			}
		}
	}
}

#if LL_LINUX
bool unix_minidump_callback(const google_breakpad::MinidumpDescriptor& minidump_desc, void* context, bool succeeded)
{
	// Copy minidump file path into fixed buffer in the app instance to avoid
	// heap allocations in a crash handler.
	
	// path format: <dump_dir>/<minidump_id>.dmp
	
	//HACK:  *path points to the buffer in getMiniDumpFilename which has already allocated space
	//to avoid doing allocation during crash.
	char * path = LLApp::instance()->getMiniDumpFilename();
	int dir_path_len = strlen(path);
	
	// The path must not be truncated.
	S32 remaining =  LLApp::MAX_MINDUMP_PATH_LENGTH - dir_path_len;

	llassert( (remaining - strlen(minidump_desc.path())) > 5);
	
	path += dir_path_len;

	if (dir_path_len > 0 && path[-1] != '/')
	{
		*path++ = '/';
		--remaining;
	}

	strncpy(path, minidump_desc.path(), remaining);
	
	LL_INFOS("CRASHREPORT") << "generated minidump: " << LLApp::instance()->getMiniDumpFilename() << LL_ENDL;
	LLApp::runErrorHandler();
	
#ifndef LL_RELEASE_FOR_DOWNLOAD
	clear_signals();
	return false;
#else
	return true;
#endif

}
#endif


bool unix_post_minidump_callback(const char *dump_dir,
					  const char *minidump_id,
					  void *context, bool succeeded)
{
	// Copy minidump file path into fixed buffer in the app instance to avoid
	// heap allocations in a crash handler.
	
	// path format: <dump_dir>/<minidump_id>.dmp
	int dirPathLength = strlen(dump_dir);
	int idLength = strlen(minidump_id);
	
	// The path must not be truncated.
	llassert((dirPathLength + idLength + 5) <= LLApp::MAX_MINDUMP_PATH_LENGTH);
	
	char * path = LLApp::instance()->getMiniDumpFilename();
	S32 remaining = LLApp::MAX_MINDUMP_PATH_LENGTH;
	strncpy(path, dump_dir, remaining);
	remaining -= dirPathLength;
	path += dirPathLength;
	if (remaining > 0 && dirPathLength > 0 && path[-1] != '/')
	{
		*path++ = '/';
		--remaining;
	}
	if (remaining > 0)
	{
		strncpy(path, minidump_id, remaining);
		remaining -= idLength;
		path += idLength;
		strncpy(path, ".dmp", remaining);
	}
	
	LL_INFOS("CRASHREPORT") << "generated minidump: " << LLApp::instance()->getMiniDumpFilename() << LL_ENDL;
	LLApp::runErrorHandler();
	
#ifndef LL_RELEASE_FOR_DOWNLOAD
	clear_signals();
	return false;
#else
	return true;
#endif
}
#endif // !WINDOWS
<<<<<<< HEAD

#ifdef LL_WINDOWS

// <FS:ND> Helper function to convert a wchar_t string into an UTF8 buffer
namespace nd
{
	namespace strings
	{
		inline bool convertString( wchar_t const *aIn, char *&aOut, S32 &aLen )
		{
			char tmpBuffer[8];
			S32 i(0), j(0);
			
			while( *aIn )
			{
				i = wchar_to_utf8chars( *aIn++, tmpBuffer );
				
				if( i < aLen )
				{
					j = 0;
					while( j < i )
					{
						*aOut++ = tmpBuffer[ j++ ];
						--aLen;
					}
				}
				else
					return true;
			}
			
			return false;
		}
	}
}

// </FS:ND>

bool windows_post_minidump_callback(const wchar_t* dump_path,
									const wchar_t* minidump_id,
									void* context,
									EXCEPTION_POINTERS* exinfo,
									MDRawAssertionInfo* assertion,
									bool succeeded)
{
	// <FS:ND> Convert all path to UTF8 and not MBCS. Having some path in MBCS and some in UTF8 is a source of great joy
	// and bugs. Stick with one standard, that is UTF8.

	// char * path = LLApp::instance()->getMiniDumpFilename();
	// S32 remaining = LLApp::MAX_MINDUMP_PATH_LENGTH;
	// size_t bytesUsed;

	// LL_INFOS("MINIDUMPCALLBACK") << "Dump file was generated." << LL_ENDL;
	// bytesUsed = wcstombs(path, dump_path, static_cast<size_t>(remaining));
	// remaining -= bytesUsed;
	// path += bytesUsed;
	// if(remaining > 0 && bytesUsed > 0 && path[-1] != '\\')
	// {
	// 	*path++ = '\\';
	// 	--remaining;
	// }
	// if(remaining > 0)
	// {
	// 	bytesUsed = wcstombs(path, minidump_id, static_cast<size_t>(remaining));
	// 	remaining -= bytesUsed;
	// 	path += bytesUsed;
	// }
	// if(remaining > 0)
	// {
	// 	strncpy(path, ".dmp", remaining);
	// }

	char *pOut( LLApp::instance()->getMiniDumpFilename() );
	bool hasOverflow( false );
	S32 bufferLength( LLApp::MAX_MINDUMP_PATH_LENGTH );

	hasOverflow = nd::strings::convertString( dump_path, pOut, bufferLength );
	if( !hasOverflow && bufferLength < LLApp::MAX_MINDUMP_PATH_LENGTH && bufferLength > 1 && pOut[-1] != '\\' && pOut[-1] != '/' )
	{
		*pOut++ = '\\';
		--bufferLength;
	}

	if( !hasOverflow )
		hasOverflow = nd::strings::convertString( minidump_id, pOut, bufferLength );

	if( !hasOverflow && bufferLength >= 5 )
	{
		pOut[0] = '.';
		pOut[1] = 'd';
		pOut[2] = 'm';
		pOut[3] = 'p';
		pOut[4] = 0;
	}
	else if( hasOverflow )
		LLApp::instance()->getMiniDumpFilename()[ 0 ] = 0;

	// </FS:ND>

	LL_INFOS("CRASHREPORT") << "generated minidump: " << LLApp::instance()->getMiniDumpFilename() << LL_ENDL;
   // *NOTE:Mani - this code is stolen from LLApp, where its never actually used.
	//OSMessageBox("Attach Debugger Now", "Error", OSMB_OK);
   // *TODO: Translate the signals/exceptions into cross-platform stuff
	// Windows implementation
	LL_INFOS() << "Entering Windows Exception Handler..." << LL_ENDL;

	if (LLApp::isError())
	{
		LL_WARNS() << "Got another fatal signal while in the error handler, die now!" << LL_ENDL;
	}

	// Flag status to error, so thread_error starts its work
	LLApp::setError();

	// Block in the exception handler until the app has stopped
	// This is pretty sketchy, but appears to work just fine
	while (!LLApp::isStopped())
	{
		ms_sleep(10);
	}

#ifndef LL_RELEASE_FOR_DOWNLOAD
	return false;
#else
	return true;
#endif
}
#endif
=======
>>>>>>> 2febf907
<|MERGE_RESOLUTION|>--- conflicted
+++ resolved
@@ -46,12 +46,7 @@
 #include "llstl.h" // for DeletePointer()
 #include "llstring.h"
 #include "lleventtimer.h"
-<<<<<<< HEAD
-
-#include "google_breakpad/exception_handler.h"
-
-=======
->>>>>>> 2febf907
+
 #include "stringize.h"
 #include "llcleanup.h"
 #include "llevents.h"
@@ -389,73 +384,6 @@
 
 #if LL_WINDOWS
 
-<<<<<<< HEAD
-#if LL_SEND_CRASH_REPORTS && ! defined(LL_BUGSPLAT)
-	EnableCrashingOnCrashes();
-
-	// This sets a callback to handle w32 signals to the console window.
-	// The viewer shouldn't be affected, sicne its a windowed app.
-	SetConsoleCtrlHandler( (PHANDLER_ROUTINE) ConsoleCtrlHandler, TRUE);
-
-	// Install the Google Breakpad crash handler for Windows
-	if(mExceptionHandler == 0)
-	{
-		if ( second_instance )  //BUG-5707 Firing teleport from a web browser causes second 
-		{
-			mExceptionHandler = new google_breakpad::ExceptionHandler(
-															L"C:\\Temp\\",		
-															0,		//No filter
-															windows_post_minidump_callback,
-															0,
-															google_breakpad::ExceptionHandler::HANDLER_ALL);  //No custom client info.
-		}
-		else
-		{
-			LL_WARNS() << "adding breakpad exception handler" << LL_ENDL;
-
-			std::wstring wpipe_name;
-			wpipe_name =  mCrashReportPipeStr + wstringize(getPid());
-
-			const std::wstring wdump_path(utf8str_to_utf16str(mDumpPath));
-
-			int retries = 30;
-			for (; retries > 0; --retries)
-			{
-				if (mExceptionHandler != 0) delete mExceptionHandler;
-				U32 maskMiniDumpType = MiniDumpNormal | MiniDumpFilterModulePaths;
-				mExceptionHandler = new google_breakpad::ExceptionHandler(
-															wdump_path,		
-															NULL,		//No filter
-															windows_post_minidump_callback,
-															0,
-															google_breakpad::ExceptionHandler::HANDLER_ALL,
-															// MiniDumpNormal, //Generate a 'normal' minidump.
-															(MINIDUMP_TYPE)maskMiniDumpType, // <FS:ND/> Pass custom minidump type from prefs to breakpad.
-															wpipe_name.c_str(),
-															NULL);  //No custom client info.
-				if (mExceptionHandler->IsOutOfProcess())
-				{
-					LL_INFOS("CRASHREPORT") << "Successfully attached to Out of Process exception handler." << LL_ENDL;
-					break;
-				}
-				else
-				{
-					LL_WARNS("CRASHREPORT") << "Unable to attach to Out of Process exception handler.  " << retries << " retries remaining." << LL_ENDL; 
-					::Sleep(100);  //Wait a tick and try again.
-				}
-			}
-
-			if (retries == 0) LL_WARNS("CRASHREPORT") << "Unable to attach to Out of Process exception handler." << LL_ENDL;
-		}
-
-		if (mExceptionHandler)
-		{
-			mExceptionHandler->set_handle_debug_exceptions(true);
-		}
-	}
-#endif // LL_SEND_CRASH_REPORTS && ! defined(LL_BUGSPLAT)
-=======
->>>>>>> 2febf907
 #else  // ! LL_WINDOWS
 
 #if defined(LL_BUGSPLAT)
@@ -1055,133 +983,3 @@
 #endif
 }
 #endif // !WINDOWS
-<<<<<<< HEAD
-
-#ifdef LL_WINDOWS
-
-// <FS:ND> Helper function to convert a wchar_t string into an UTF8 buffer
-namespace nd
-{
-	namespace strings
-	{
-		inline bool convertString( wchar_t const *aIn, char *&aOut, S32 &aLen )
-		{
-			char tmpBuffer[8];
-			S32 i(0), j(0);
-			
-			while( *aIn )
-			{
-				i = wchar_to_utf8chars( *aIn++, tmpBuffer );
-				
-				if( i < aLen )
-				{
-					j = 0;
-					while( j < i )
-					{
-						*aOut++ = tmpBuffer[ j++ ];
-						--aLen;
-					}
-				}
-				else
-					return true;
-			}
-			
-			return false;
-		}
-	}
-}
-
-// </FS:ND>
-
-bool windows_post_minidump_callback(const wchar_t* dump_path,
-									const wchar_t* minidump_id,
-									void* context,
-									EXCEPTION_POINTERS* exinfo,
-									MDRawAssertionInfo* assertion,
-									bool succeeded)
-{
-	// <FS:ND> Convert all path to UTF8 and not MBCS. Having some path in MBCS and some in UTF8 is a source of great joy
-	// and bugs. Stick with one standard, that is UTF8.
-
-	// char * path = LLApp::instance()->getMiniDumpFilename();
-	// S32 remaining = LLApp::MAX_MINDUMP_PATH_LENGTH;
-	// size_t bytesUsed;
-
-	// LL_INFOS("MINIDUMPCALLBACK") << "Dump file was generated." << LL_ENDL;
-	// bytesUsed = wcstombs(path, dump_path, static_cast<size_t>(remaining));
-	// remaining -= bytesUsed;
-	// path += bytesUsed;
-	// if(remaining > 0 && bytesUsed > 0 && path[-1] != '\\')
-	// {
-	// 	*path++ = '\\';
-	// 	--remaining;
-	// }
-	// if(remaining > 0)
-	// {
-	// 	bytesUsed = wcstombs(path, minidump_id, static_cast<size_t>(remaining));
-	// 	remaining -= bytesUsed;
-	// 	path += bytesUsed;
-	// }
-	// if(remaining > 0)
-	// {
-	// 	strncpy(path, ".dmp", remaining);
-	// }
-
-	char *pOut( LLApp::instance()->getMiniDumpFilename() );
-	bool hasOverflow( false );
-	S32 bufferLength( LLApp::MAX_MINDUMP_PATH_LENGTH );
-
-	hasOverflow = nd::strings::convertString( dump_path, pOut, bufferLength );
-	if( !hasOverflow && bufferLength < LLApp::MAX_MINDUMP_PATH_LENGTH && bufferLength > 1 && pOut[-1] != '\\' && pOut[-1] != '/' )
-	{
-		*pOut++ = '\\';
-		--bufferLength;
-	}
-
-	if( !hasOverflow )
-		hasOverflow = nd::strings::convertString( minidump_id, pOut, bufferLength );
-
-	if( !hasOverflow && bufferLength >= 5 )
-	{
-		pOut[0] = '.';
-		pOut[1] = 'd';
-		pOut[2] = 'm';
-		pOut[3] = 'p';
-		pOut[4] = 0;
-	}
-	else if( hasOverflow )
-		LLApp::instance()->getMiniDumpFilename()[ 0 ] = 0;
-
-	// </FS:ND>
-
-	LL_INFOS("CRASHREPORT") << "generated minidump: " << LLApp::instance()->getMiniDumpFilename() << LL_ENDL;
-   // *NOTE:Mani - this code is stolen from LLApp, where its never actually used.
-	//OSMessageBox("Attach Debugger Now", "Error", OSMB_OK);
-   // *TODO: Translate the signals/exceptions into cross-platform stuff
-	// Windows implementation
-	LL_INFOS() << "Entering Windows Exception Handler..." << LL_ENDL;
-
-	if (LLApp::isError())
-	{
-		LL_WARNS() << "Got another fatal signal while in the error handler, die now!" << LL_ENDL;
-	}
-
-	// Flag status to error, so thread_error starts its work
-	LLApp::setError();
-
-	// Block in the exception handler until the app has stopped
-	// This is pretty sketchy, but appears to work just fine
-	while (!LLApp::isStopped())
-	{
-		ms_sleep(10);
-	}
-
-#ifndef LL_RELEASE_FOR_DOWNLOAD
-	return false;
-#else
-	return true;
-#endif
-}
-#endif
-=======
->>>>>>> 2febf907
