--- conflicted
+++ resolved
@@ -283,22 +283,6 @@
  * initSingleton() method explicitly depends on some other LLSingleton
  * subclass, you may continue to rely on that other subclass in your
  * cleanupSingleton() method.
- *
-<<<<<<< HEAD
- * As currently written, LLSingleton is not thread-safe.
-=======
- * We introduce a special cleanupSingleton() method because cleanupSingleton()
- * operations can involve nontrivial realtime, or might throw an exception. A
- * destructor should do neither!
- *
- * If your cleanupSingleton() method throws an exception, we log that
- * exception but proceed with the remaining cleanupSingleton() calls.
- *
- * Similarly, if at some point you call LLSingletonBase::deleteAll(), all
- * remaining LLSingleton instances will be destroyed in dependency order. (Or
- * call MySubclass::deleteSingleton() to specifically destroy the canonical
- * MySubclass instance.)
->>>>>>> ac5817fe
  */
 template <typename DERIVED_TYPE>
 class LLSingleton : public LLSingletonBase
