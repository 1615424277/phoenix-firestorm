/**
 * @file llpriqueuemap.h
 * @brief Priority queue implementation
 *
 * $LicenseInfo:firstyear=2003&license=viewerlgpl$
 * Second Life Viewer Source Code
 * Copyright (C) 2010, Linden Research, Inc.
 *
 * This library is free software; you can redistribute it and/or
 * modify it under the terms of the GNU Lesser General Public
 * License as published by the Free Software Foundation;
 * version 2.1 of the License only.
 *
 * This library is distributed in the hope that it will be useful,
 * but WITHOUT ANY WARRANTY; without even the implied warranty of
 * MERCHANTABILITY or FITNESS FOR A PARTICULAR PURPOSE.  See the GNU
 * Lesser General Public License for more details.
 *
 * You should have received a copy of the GNU Lesser General Public
 * License along with this library; if not, write to the Free Software
 * Foundation, Inc., 51 Franklin Street, Fifth Floor, Boston, MA  02110-1301  USA
 *
 * Linden Research, Inc., 945 Battery Street, San Francisco, CA  94111  USA
 * $/LicenseInfo$
 */
#ifndef LL_LLPRIQUEUEMAP_H
#define LL_LLPRIQUEUEMAP_H

#include <map>

//
// Priority queue, implemented under the hood as a
// map.  Needs to be done this way because none of the
// standard STL containers provide a representation
// where it's easy to reprioritize.
//

template <class DATA>
class LLPQMKey
{
public:
<<<<<<< HEAD
	LLPQMKey(const F32 priority, DATA data) : mPriority(priority), mData(data)
	{
	}

	bool operator<(const LLPQMKey &b) const
	{
		if (mPriority > b.mPriority)
		{
			return true;
		}
		if (mPriority < b.mPriority)
		{
			return false;
		}
		if (mData > b.mData)
		{
			return true;
		}
		return false;
	}

	F32 mPriority;
	DATA mData;
=======
    LLPQMKey(const F32 priority, DATA data) : mPriority(priority), mData(data)
    {
    }

    bool operator<(const LLPQMKey &b) const
    {
        if (mPriority > b.mPriority)
        {
            return true;
        }
        if (mPriority < b.mPriority)
        {
            return false;
        }
        if (mData > b.mData)
        {
            return true;
        }
        return false;
    }

    F32 mPriority;
    DATA mData;
>>>>>>> 1a8a5404
};

template <class DATA_TYPE>
class LLPriQueueMap
{
public:
    typedef typename std::map<LLPQMKey<DATA_TYPE>, DATA_TYPE>::iterator pqm_iter;
    typedef std::pair<LLPQMKey<DATA_TYPE>, DATA_TYPE> pqm_pair;
    typedef void (*set_pri_fn)(DATA_TYPE &data, const F32 priority);
    typedef F32 (*get_pri_fn)(DATA_TYPE &data);


    LLPriQueueMap(set_pri_fn set_pri, get_pri_fn get_pri) : mSetPriority(set_pri), mGetPriority(get_pri)
    {
    }

    void push(const F32 priority, DATA_TYPE data)
    {
#ifdef _DEBUG
        pqm_iter iter = mMap.find(LLPQMKey<DATA_TYPE>(priority, data));
        if (iter != mMap.end())
        {
            LL_ERRS() << "Pushing already existing data onto queue!" << LL_ENDL;
        }
#endif
<<<<<<< HEAD
		mMap.insert(pqm_pair(LLPQMKey<DATA_TYPE>(priority, data), data));
	}

	bool pop(DATA_TYPE *datap)
	{
		pqm_iter iter;
		iter = mMap.begin();
		if (iter == mMap.end())
		{
			return false;
		}
		*datap = (*(iter)).second;
		mMap.erase(iter);

		return true;
	}

	void reprioritize(const F32 new_priority, DATA_TYPE data)
	{
		pqm_iter iter;
		F32 cur_priority = mGetPriority(data);
		LLPQMKey<DATA_TYPE> cur_key(cur_priority, data);
		iter = mMap.find(cur_key);
		if (iter == mMap.end())
		{
			LL_WARNS() << "Data not on priority queue!" << LL_ENDL;
			// OK, try iterating through all of the data and seeing if we just screwed up the priority
			// somehow.
			for (pqm_pair pair : mMap)
			{
				if (pair.second == data)
				{
					LL_ERRS() << "Data on priority queue but priority not matched!" << LL_ENDL;
				}
			}
			return;
		}

		mMap.erase(iter);
		mSetPriority(data, new_priority);
		push(new_priority, data);
	}

	S32 getLength() const
	{
		return (S32)mMap.size();
	}

	// Hack: public for use by the transfer manager, ugh.
	std::map<LLPQMKey<DATA_TYPE>, DATA_TYPE> mMap;
=======
        mMap.insert(pqm_pair(LLPQMKey<DATA_TYPE>(priority, data), data));
    }

    bool pop(DATA_TYPE *datap)
    {
        pqm_iter iter;
        iter = mMap.begin();
        if (iter == mMap.end())
        {
            return false;
        }
        *datap = (*(iter)).second;
        mMap.erase(iter);

        return true;
    }

    void reprioritize(const F32 new_priority, DATA_TYPE data)
    {
        pqm_iter iter;
        F32 cur_priority = mGetPriority(data);
        LLPQMKey<DATA_TYPE> cur_key(cur_priority, data);
        iter = mMap.find(cur_key);
        if (iter == mMap.end())
        {
            LL_WARNS() << "Data not on priority queue!" << LL_ENDL;
            // OK, try iterating through all of the data and seeing if we just screwed up the priority
            // somehow.
            for (pqm_pair pair : mMap)
            {
                if (pair.second == data)
                {
                    LL_ERRS() << "Data on priority queue but priority not matched!" << LL_ENDL;
                }
            }
            return;
        }

        mMap.erase(iter);
        mSetPriority(data, new_priority);
        push(new_priority, data);
    }

    S32 getLength() const
    {
        return (S32)mMap.size();
    }

    // Hack: public for use by the transfer manager, ugh.
    std::map<LLPQMKey<DATA_TYPE>, DATA_TYPE> mMap;
>>>>>>> 1a8a5404
protected:
    void (*mSetPriority)(DATA_TYPE &data, const F32 priority);
    F32 (*mGetPriority)(DATA_TYPE &data);
};

#endif // LL_LLPRIQUEUEMAP_H<|MERGE_RESOLUTION|>--- conflicted
+++ resolved
@@ -39,31 +39,6 @@
 class LLPQMKey
 {
 public:
-<<<<<<< HEAD
-	LLPQMKey(const F32 priority, DATA data) : mPriority(priority), mData(data)
-	{
-	}
-
-	bool operator<(const LLPQMKey &b) const
-	{
-		if (mPriority > b.mPriority)
-		{
-			return true;
-		}
-		if (mPriority < b.mPriority)
-		{
-			return false;
-		}
-		if (mData > b.mData)
-		{
-			return true;
-		}
-		return false;
-	}
-
-	F32 mPriority;
-	DATA mData;
-=======
     LLPQMKey(const F32 priority, DATA data) : mPriority(priority), mData(data)
     {
     }
@@ -87,7 +62,6 @@
 
     F32 mPriority;
     DATA mData;
->>>>>>> 1a8a5404
 };
 
 template <class DATA_TYPE>
@@ -113,58 +87,6 @@
             LL_ERRS() << "Pushing already existing data onto queue!" << LL_ENDL;
         }
 #endif
-<<<<<<< HEAD
-		mMap.insert(pqm_pair(LLPQMKey<DATA_TYPE>(priority, data), data));
-	}
-
-	bool pop(DATA_TYPE *datap)
-	{
-		pqm_iter iter;
-		iter = mMap.begin();
-		if (iter == mMap.end())
-		{
-			return false;
-		}
-		*datap = (*(iter)).second;
-		mMap.erase(iter);
-
-		return true;
-	}
-
-	void reprioritize(const F32 new_priority, DATA_TYPE data)
-	{
-		pqm_iter iter;
-		F32 cur_priority = mGetPriority(data);
-		LLPQMKey<DATA_TYPE> cur_key(cur_priority, data);
-		iter = mMap.find(cur_key);
-		if (iter == mMap.end())
-		{
-			LL_WARNS() << "Data not on priority queue!" << LL_ENDL;
-			// OK, try iterating through all of the data and seeing if we just screwed up the priority
-			// somehow.
-			for (pqm_pair pair : mMap)
-			{
-				if (pair.second == data)
-				{
-					LL_ERRS() << "Data on priority queue but priority not matched!" << LL_ENDL;
-				}
-			}
-			return;
-		}
-
-		mMap.erase(iter);
-		mSetPriority(data, new_priority);
-		push(new_priority, data);
-	}
-
-	S32 getLength() const
-	{
-		return (S32)mMap.size();
-	}
-
-	// Hack: public for use by the transfer manager, ugh.
-	std::map<LLPQMKey<DATA_TYPE>, DATA_TYPE> mMap;
-=======
         mMap.insert(pqm_pair(LLPQMKey<DATA_TYPE>(priority, data), data));
     }
 
@@ -215,7 +137,6 @@
 
     // Hack: public for use by the transfer manager, ugh.
     std::map<LLPQMKey<DATA_TYPE>, DATA_TYPE> mMap;
->>>>>>> 1a8a5404
 protected:
     void (*mSetPriority)(DATA_TYPE &data, const F32 priority);
     F32 (*mGetPriority)(DATA_TYPE &data);
