/**
 * @file llcommon.h
 *
 * $LicenseInfo:firstyear=2006&license=viewerlgpl$
 * Second Life Viewer Source Code
 * Copyright (C) 2010, Linden Research, Inc.
 *
 * This library is free software; you can redistribute it and/or
 * modify it under the terms of the GNU Lesser General Public
 * License as published by the Free Software Foundation;
 * version 2.1 of the License only.
 *
 * This library is distributed in the hope that it will be useful,
 * but WITHOUT ANY WARRANTY; without even the implied warranty of
 * MERCHANTABILITY or FITNESS FOR A PARTICULAR PURPOSE.  See the GNU
 * Lesser General Public License for more details.
 *
 * You should have received a copy of the GNU Lesser General Public
 * License along with this library; if not, write to the Free Software
 * Foundation, Inc., 51 Franklin Street, Fifth Floor, Boston, MA  02110-1301  USA
 *
 * Linden Research, Inc., 945 Battery Street, San Francisco, CA  94111  USA
 * $/LicenseInfo$
 */

#ifndef LL_COMMON_H
#define LL_COMMON_H

// *TODO: remove these?
#include "lltimer.h"
#include "llfile.h"

class LL_COMMON_API LLCommon
{
public:
    static void initClass();
    static void cleanupClass();
private:
<<<<<<< HEAD
	static bool sAprInitialized;
=======
    static bool sAprInitialized;
>>>>>>> 1a8a5404
};

#endif
<|MERGE_RESOLUTION|>--- conflicted
+++ resolved
@@ -36,11 +36,7 @@
     static void initClass();
     static void cleanupClass();
 private:
-<<<<<<< HEAD
-	static bool sAprInitialized;
-=======
     static bool sAprInitialized;
->>>>>>> 1a8a5404
 };
 
 #endif
