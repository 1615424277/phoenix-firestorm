--- conflicted
+++ resolved
@@ -331,7 +331,6 @@
                  getWeak(), TimePoint::clock::now(), interval, std::move(callable)));
     }
 
-<<<<<<< HEAD
     /// general case: arbitrary C++ return type
     template <typename CALLABLE, typename FOLLOWUP, typename RETURNTYPE>
     struct WorkQueue::MakeReplyLambda
@@ -515,8 +514,6 @@
             (this, time, std::forward<CALLABLE>(callable));
     }
 
-=======
->>>>>>> 8852cb9c
 } // namespace LL
 
 #endif /* ! defined(LL_WORKQUEUE_H) */