/**
 * @file llapr.h
 * @author Phoenix
 * @date 2004-11-28
 * @brief Helper functions for using the apache portable runtime library.
 *
 * $LicenseInfo:firstyear=2004&license=viewerlgpl$
 * Second Life Viewer Source Code
 * Copyright (C) 2010, Linden Research, Inc.
 *
 * This library is free software; you can redistribute it and/or
 * modify it under the terms of the GNU Lesser General Public
 * License as published by the Free Software Foundation;
 * version 2.1 of the License only.
 *
 * This library is distributed in the hope that it will be useful,
 * but WITHOUT ANY WARRANTY; without even the implied warranty of
 * MERCHANTABILITY or FITNESS FOR A PARTICULAR PURPOSE.  See the GNU
 * Lesser General Public License for more details.
 *
 * You should have received a copy of the GNU Lesser General Public
 * License along with this library; if not, write to the Free Software
 * Foundation, Inc., 51 Franklin Street, Fifth Floor, Boston, MA  02110-1301  USA
 *
 * Linden Research, Inc., 945 Battery Street, San Francisco, CA  94111  USA
 * $/LicenseInfo$
 */

#ifndef LL_LLAPR_H
#define LL_LLAPR_H

#if LL_LINUX
#include <sys/param.h>  // Need PATH_MAX in APR headers...
#endif

#include <boost/noncopyable.hpp>
#include "llwin32headerslean.h"
#include "apr_thread_proc.h"
#include "apr_getopt.h"
#include "apr_signal.h"

#include "llstring.h"

#include "mutex.h"

struct apr_dso_handle_t;
/**
 * @brief Function which appropriately logs error or remains quiet on
 * APR_SUCCESS.
 * @return Returns <code>true</code> if status is an error condition.
 */
#define ll_apr_warn_status(status) _ll_apr_warn_status(status, __FILE__, __LINE__)
bool LL_COMMON_API _ll_apr_warn_status(apr_status_t status, const char* file, int line);

#define ll_apr_assert_status(status) _ll_apr_assert_status(status, __FILE__, __LINE__)
void LL_COMMON_API _ll_apr_assert_status(apr_status_t status, const char* file, int line);

extern "C" LL_COMMON_API apr_pool_t* gAPRPoolp; // Global APR memory pool

/**
 * @brief initialize the common apr constructs -- apr itself, the
 * global pool, and a mutex.
 */
void LL_COMMON_API ll_init_apr();

/**
 * @brief Cleanup those common apr constructs.
 */
void LL_COMMON_API ll_cleanup_apr();

bool LL_COMMON_API ll_apr_is_initialized();


//
//LL apr_pool
//manage apr_pool_t, destroy allocated apr_pool in the destruction function.
//
class LL_COMMON_API LLAPRPool
{
public:
<<<<<<< HEAD
	LLAPRPool(apr_pool_t *parent = NULL, apr_size_t size = 0, bool releasePoolFlag = true) ;
	virtual ~LLAPRPool() ;
=======
    LLAPRPool(apr_pool_t *parent = NULL, apr_size_t size = 0, bool releasePoolFlag = true) ;
    virtual ~LLAPRPool() ;
>>>>>>> 1a8a5404

    virtual apr_pool_t* getAPRPool() ;
    apr_status_t getStatus() {return mStatus ; }

protected:
    void releaseAPRPool() ;
    void createAPRPool() ;

protected:
<<<<<<< HEAD
	apr_pool_t*  mPool ;              //pointing to an apr_pool
	apr_pool_t*  mParent ;			  //parent pool
	apr_size_t   mMaxSize ;           //max size of mPool, mPool should return memory to system if allocated memory beyond this limit. However it seems not to work.
	apr_status_t mStatus ;            //status when creating the pool
	bool         mReleasePoolFlag ;   //if set, mPool is destroyed when LLAPRPool is deleted. default value is true.
=======
    apr_pool_t*  mPool ;              //pointing to an apr_pool
    apr_pool_t*  mParent ;            //parent pool
    apr_size_t   mMaxSize ;           //max size of mPool, mPool should return memory to system if allocated memory beyond this limit. However it seems not to work.
    apr_status_t mStatus ;            //status when creating the pool
    bool         mReleasePoolFlag ;   //if set, mPool is destroyed when LLAPRPool is deleted. default value is true.
>>>>>>> 1a8a5404
};

//
//volatile LL apr_pool
//which clears memory automatically.
//so it can not hold static data or data after memory is cleared
//
class LL_COMMON_API LLVolatileAPRPool : public LLAPRPool
{
public:
<<<<<<< HEAD
	LLVolatileAPRPool(bool is_local = true, apr_pool_t *parent = NULL, apr_size_t size = 0, bool releasePoolFlag = true);
	virtual ~LLVolatileAPRPool();
=======
    LLVolatileAPRPool(bool is_local = true, apr_pool_t *parent = NULL, apr_size_t size = 0, bool releasePoolFlag = true);
    virtual ~LLVolatileAPRPool();

    /*virtual*/ apr_pool_t* getAPRPool() ; //define this virtual function to avoid any mistakenly calling LLAPRPool::getAPRPool().
    apr_pool_t* getVolatileAPRPool() ;
    void        clearVolatileAPRPool() ;
>>>>>>> 1a8a5404

    bool        isFull() ;

<<<<<<< HEAD
	bool        isFull() ;
	
=======
>>>>>>> 1a8a5404
private:
    S32 mNumActiveRef ; //number of active pointers pointing to the apr_pool.
    S32 mNumTotalRef ;  //number of total pointers pointing to the apr_pool since last creating.

    std::unique_ptr<std::mutex> mMutexp;
} ;

// File IO convenience functions.
// Returns NULL if the file fails to open, sets *sizep to file size if not NULL
// abbreviated flags
#define LL_APR_R (APR_READ) // "r"
#define LL_APR_W (APR_CREATE|APR_TRUNCATE|APR_WRITE) // "w"
#define LL_APR_A (APR_CREATE|APR_WRITE|APR_APPEND) // "w"
#define LL_APR_RB (APR_READ|APR_BINARY) // "rb"
#define LL_APR_WB (APR_CREATE|APR_TRUNCATE|APR_WRITE|APR_BINARY) // "wb"
#define LL_APR_AB (APR_CREATE|APR_WRITE|APR_BINARY|APR_APPEND)
#define LL_APR_RPB (APR_READ|APR_WRITE|APR_BINARY) // "r+b"
#define LL_APR_WPB (APR_CREATE|APR_TRUNCATE|APR_READ|APR_WRITE|APR_BINARY) // "w+b"

//
//apr_file manager
//which: 1)only keeps one file open;
//       2)closes the open file in the destruction function
//       3)informs the apr_pool to clean the memory when the file is closed.
//Note: please close an open file at the earliest convenience.
//      especially do not put some time-costly operations between open() and close().
//      otherwise it might lock the APRFilePool.
//there are two different apr_pools the APRFile can use:
//      1, a temporary pool passed to an APRFile function, which is used within this function and only once.
//      2, a global pool.
//

class LL_COMMON_API LLAPRFile : boost::noncopyable
{
    // make this non copyable since a copy closes the file
private:
    apr_file_t* mFile ;
    LLVolatileAPRPool *mCurrentFilePoolp ; //currently in use apr_pool, could be one of them: sAPRFilePoolp, or a temp pool.

public:
<<<<<<< HEAD
	// <FS:ND> typedef for underlying primitive
	typedef apr_file_t tFiletype;
	// </FS:ND>
	
	LLAPRFile() ;
	LLAPRFile(const std::string& filename, apr_int32_t flags, LLVolatileAPRPool* pool = NULL);
	~LLAPRFile() ;
	
	apr_status_t open(const std::string& filename, apr_int32_t flags, LLVolatileAPRPool* pool = NULL, S32* sizep = NULL);
	apr_status_t open(const std::string& filename, apr_int32_t flags, bool use_global_pool); //use gAPRPoolp.
	apr_status_t close() ;

	// Returns actual offset, -1 if seek fails
	S32 seek(apr_seek_where_t where, S32 offset);
	apr_status_t eof() { return apr_file_eof(mFile);}

	// Returns bytes read/written, 0 if read/write fails:
	S32 read(void* buf, S32 nbytes);
	S32 write(const void* buf, S32 nbytes);
	
	apr_file_t* getFileHandle() {return mFile;}	

	void flush(); // <FS:ND/> Forceful file flushing
	
=======
    // <FS:ND> typedef for underlying primitive
    typedef apr_file_t tFiletype;
    // </FS:ND>

    LLAPRFile() ;
    LLAPRFile(const std::string& filename, apr_int32_t flags, LLVolatileAPRPool* pool = NULL);
    ~LLAPRFile() ;

    apr_status_t open(const std::string& filename, apr_int32_t flags, LLVolatileAPRPool* pool = NULL, S32* sizep = NULL);
    apr_status_t open(const std::string& filename, apr_int32_t flags, bool use_global_pool); //use gAPRPoolp.
    apr_status_t close() ;

    // Returns actual offset, -1 if seek fails
    S32 seek(apr_seek_where_t where, S32 offset);
    apr_status_t eof() { return apr_file_eof(mFile);}

    // Returns bytes read/written, 0 if read/write fails:
    S32 read(void* buf, S32 nbytes);
    S32 write(const void* buf, S32 nbytes);

    apr_file_t* getFileHandle() {return mFile;}

    void flush(); // <FS:ND/> Forceful file flushing

>>>>>>> 1a8a5404
//
//*******************************************************************************************************************************
//static components
//
public:
    static LLVolatileAPRPool *sAPRFilePoolp ; //a global apr_pool for APRFile, which is used only when local pool does not exist.

private:
    static apr_file_t* open(const std::string& filename, apr_pool_t* apr_pool, apr_int32_t flags);
    static apr_status_t close(apr_file_t* file) ;
    static S32 seek(apr_file_t* file, apr_seek_where_t where, S32 offset);
public:
<<<<<<< HEAD
	// returns false if failure:
	static bool remove(const std::string& filename, LLVolatileAPRPool* pool = NULL);
	static bool rename(const std::string& filename, const std::string& newname, LLVolatileAPRPool* pool = NULL);
	static bool isExist(const std::string& filename, LLVolatileAPRPool* pool = NULL, apr_int32_t flags = APR_READ);
	static S32 size(const std::string& filename, LLVolatileAPRPool* pool = NULL);
	static bool makeDir(const std::string& dirname, LLVolatileAPRPool* pool = NULL);
	static bool removeDir(const std::string& dirname, LLVolatileAPRPool* pool = NULL);

	// Returns bytes read/written, 0 if read/write fails:
	static S32 readEx(const std::string& filename, void *buf, S32 offset, S32 nbytes, LLVolatileAPRPool* pool = NULL);	
	static S32 writeEx(const std::string& filename, const void *buf, S32 offset, S32 nbytes, LLVolatileAPRPool* pool = NULL); // offset<0 means append
=======
    // returns false if failure:
    static bool remove(const std::string& filename, LLVolatileAPRPool* pool = NULL);
    static bool rename(const std::string& filename, const std::string& newname, LLVolatileAPRPool* pool = NULL);
    static bool isExist(const std::string& filename, LLVolatileAPRPool* pool = NULL, apr_int32_t flags = APR_READ);
    static S32 size(const std::string& filename, LLVolatileAPRPool* pool = NULL);
    static bool makeDir(const std::string& dirname, LLVolatileAPRPool* pool = NULL);
    static bool removeDir(const std::string& dirname, LLVolatileAPRPool* pool = NULL);

    // Returns bytes read/written, 0 if read/write fails:
    static S32 readEx(const std::string& filename, void *buf, S32 offset, S32 nbytes, LLVolatileAPRPool* pool = NULL);
    static S32 writeEx(const std::string& filename, const void *buf, S32 offset, S32 nbytes, LLVolatileAPRPool* pool = NULL); // offset<0 means append
>>>>>>> 1a8a5404
//*******************************************************************************************************************************
};


#endif // LL_LLAPR_H<|MERGE_RESOLUTION|>--- conflicted
+++ resolved
@@ -78,13 +78,8 @@
 class LL_COMMON_API LLAPRPool
 {
 public:
-<<<<<<< HEAD
-	LLAPRPool(apr_pool_t *parent = NULL, apr_size_t size = 0, bool releasePoolFlag = true) ;
-	virtual ~LLAPRPool() ;
-=======
     LLAPRPool(apr_pool_t *parent = NULL, apr_size_t size = 0, bool releasePoolFlag = true) ;
     virtual ~LLAPRPool() ;
->>>>>>> 1a8a5404
 
     virtual apr_pool_t* getAPRPool() ;
     apr_status_t getStatus() {return mStatus ; }
@@ -94,19 +89,11 @@
     void createAPRPool() ;
 
 protected:
-<<<<<<< HEAD
-	apr_pool_t*  mPool ;              //pointing to an apr_pool
-	apr_pool_t*  mParent ;			  //parent pool
-	apr_size_t   mMaxSize ;           //max size of mPool, mPool should return memory to system if allocated memory beyond this limit. However it seems not to work.
-	apr_status_t mStatus ;            //status when creating the pool
-	bool         mReleasePoolFlag ;   //if set, mPool is destroyed when LLAPRPool is deleted. default value is true.
-=======
     apr_pool_t*  mPool ;              //pointing to an apr_pool
     apr_pool_t*  mParent ;            //parent pool
     apr_size_t   mMaxSize ;           //max size of mPool, mPool should return memory to system if allocated memory beyond this limit. However it seems not to work.
     apr_status_t mStatus ;            //status when creating the pool
     bool         mReleasePoolFlag ;   //if set, mPool is destroyed when LLAPRPool is deleted. default value is true.
->>>>>>> 1a8a5404
 };
 
 //
@@ -117,25 +104,15 @@
 class LL_COMMON_API LLVolatileAPRPool : public LLAPRPool
 {
 public:
-<<<<<<< HEAD
-	LLVolatileAPRPool(bool is_local = true, apr_pool_t *parent = NULL, apr_size_t size = 0, bool releasePoolFlag = true);
-	virtual ~LLVolatileAPRPool();
-=======
     LLVolatileAPRPool(bool is_local = true, apr_pool_t *parent = NULL, apr_size_t size = 0, bool releasePoolFlag = true);
     virtual ~LLVolatileAPRPool();
 
     /*virtual*/ apr_pool_t* getAPRPool() ; //define this virtual function to avoid any mistakenly calling LLAPRPool::getAPRPool().
     apr_pool_t* getVolatileAPRPool() ;
     void        clearVolatileAPRPool() ;
->>>>>>> 1a8a5404
 
     bool        isFull() ;
 
-<<<<<<< HEAD
-	bool        isFull() ;
-	
-=======
->>>>>>> 1a8a5404
 private:
     S32 mNumActiveRef ; //number of active pointers pointing to the apr_pool.
     S32 mNumTotalRef ;  //number of total pointers pointing to the apr_pool since last creating.
@@ -176,32 +153,6 @@
     LLVolatileAPRPool *mCurrentFilePoolp ; //currently in use apr_pool, could be one of them: sAPRFilePoolp, or a temp pool.
 
 public:
-<<<<<<< HEAD
-	// <FS:ND> typedef for underlying primitive
-	typedef apr_file_t tFiletype;
-	// </FS:ND>
-	
-	LLAPRFile() ;
-	LLAPRFile(const std::string& filename, apr_int32_t flags, LLVolatileAPRPool* pool = NULL);
-	~LLAPRFile() ;
-	
-	apr_status_t open(const std::string& filename, apr_int32_t flags, LLVolatileAPRPool* pool = NULL, S32* sizep = NULL);
-	apr_status_t open(const std::string& filename, apr_int32_t flags, bool use_global_pool); //use gAPRPoolp.
-	apr_status_t close() ;
-
-	// Returns actual offset, -1 if seek fails
-	S32 seek(apr_seek_where_t where, S32 offset);
-	apr_status_t eof() { return apr_file_eof(mFile);}
-
-	// Returns bytes read/written, 0 if read/write fails:
-	S32 read(void* buf, S32 nbytes);
-	S32 write(const void* buf, S32 nbytes);
-	
-	apr_file_t* getFileHandle() {return mFile;}	
-
-	void flush(); // <FS:ND/> Forceful file flushing
-	
-=======
     // <FS:ND> typedef for underlying primitive
     typedef apr_file_t tFiletype;
     // </FS:ND>
@@ -226,7 +177,6 @@
 
     void flush(); // <FS:ND/> Forceful file flushing
 
->>>>>>> 1a8a5404
 //
 //*******************************************************************************************************************************
 //static components
@@ -239,19 +189,6 @@
     static apr_status_t close(apr_file_t* file) ;
     static S32 seek(apr_file_t* file, apr_seek_where_t where, S32 offset);
 public:
-<<<<<<< HEAD
-	// returns false if failure:
-	static bool remove(const std::string& filename, LLVolatileAPRPool* pool = NULL);
-	static bool rename(const std::string& filename, const std::string& newname, LLVolatileAPRPool* pool = NULL);
-	static bool isExist(const std::string& filename, LLVolatileAPRPool* pool = NULL, apr_int32_t flags = APR_READ);
-	static S32 size(const std::string& filename, LLVolatileAPRPool* pool = NULL);
-	static bool makeDir(const std::string& dirname, LLVolatileAPRPool* pool = NULL);
-	static bool removeDir(const std::string& dirname, LLVolatileAPRPool* pool = NULL);
-
-	// Returns bytes read/written, 0 if read/write fails:
-	static S32 readEx(const std::string& filename, void *buf, S32 offset, S32 nbytes, LLVolatileAPRPool* pool = NULL);	
-	static S32 writeEx(const std::string& filename, const void *buf, S32 offset, S32 nbytes, LLVolatileAPRPool* pool = NULL); // offset<0 means append
-=======
     // returns false if failure:
     static bool remove(const std::string& filename, LLVolatileAPRPool* pool = NULL);
     static bool rename(const std::string& filename, const std::string& newname, LLVolatileAPRPool* pool = NULL);
@@ -263,7 +200,6 @@
     // Returns bytes read/written, 0 if read/write fails:
     static S32 readEx(const std::string& filename, void *buf, S32 offset, S32 nbytes, LLVolatileAPRPool* pool = NULL);
     static S32 writeEx(const std::string& filename, const void *buf, S32 offset, S32 nbytes, LLVolatileAPRPool* pool = NULL); // offset<0 means append
->>>>>>> 1a8a5404
 //*******************************************************************************************************************************
 };
 
