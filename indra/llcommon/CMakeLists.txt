--- conflicted
+++ resolved
@@ -293,13 +293,9 @@
 
   #set(TEST_DEBUG on)
   set(test_libs llcommon)
-  LL_ADD_INTEGRATION_TEST(bitpack "" "${test_libs}")
-<<<<<<< HEAD
   LL_ADD_INTEGRATION_TEST(classic_callback "" "${test_libs}")
   LL_ADD_INTEGRATION_TEST(commonmisc "" "${test_libs}")
-=======
   LL_ADD_INTEGRATION_TEST(lazyeventapi "" "${test_libs}")
->>>>>>> 6b53036f
   LL_ADD_INTEGRATION_TEST(llbase64 "" "${test_libs}")
   LL_ADD_INTEGRATION_TEST(llcond "" "${test_libs}")
   LL_ADD_INTEGRATION_TEST(lldate "" "${test_libs}")
