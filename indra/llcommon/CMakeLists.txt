--- conflicted
+++ resolved
@@ -128,11 +128,8 @@
 set(llcommon_HEADER_FILES
     CMakeLists.txt
 
-<<<<<<< HEAD
+    chrono.h
     classic_callback.h
-=======
-    chrono.h
->>>>>>> ca5a594e
     ctype_workaround.h
     fix_macros.h
     indra_constants.h
