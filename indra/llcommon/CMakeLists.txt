--- conflicted
+++ resolved
@@ -261,7 +261,6 @@
   list(APPEND llcommon_SOURCE_FILES llsys_objc.mm)
 endif (DARWIN)
 
-<<<<<<< HEAD
 # <FS:ND> Add all nd* files. memory pool, intrinsics, ...
 SET( llcommon_ND_SOURCE_FILES
 	 nd/ndexceptions.cpp
@@ -286,8 +285,6 @@
 list(APPEND llcommon_HEADER_FILES "tea.h" )
 # </FS:ND>
 
-=======
->>>>>>> 50dc4cbd
 if (USE_TRACY)
   list(APPEND llcommon_SOURCE_FILES llprofiler.cpp)
 endif ()
