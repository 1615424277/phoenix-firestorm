--- conflicted
+++ resolved
@@ -146,6 +146,7 @@
     lldate.h
     lldefs.h
     lldependencies.h
+    lldeleteutils.h
     lldepthstack.h
     lldictionary.h
     lldoubledispatch.h
@@ -237,12 +238,8 @@
     lluri.h
     lluuid.h
     llversionserver.h
-<<<<<<< HEAD
-=======
-    llversionviewer.h
-    llwin32headers.h
+	llwin32headers.h
     llwin32headerslean.h
->>>>>>> a74b5dfa
     llworkerthread.h
     ll_template_cast.h
     roles_constants.h
