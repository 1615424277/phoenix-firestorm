--- conflicted
+++ resolved
@@ -29,14 +29,6 @@
 
 #include "llframetimer.h"
 
-<<<<<<< HEAD
-// We don't bother building a stand alone lib; we just need to include the one source file for Tracy support
-//#if LL_PROFILER_CONFIGURATION == LL_PROFILER_CONFIG_TRACY || LL_PROFILER_CONFIGURATION == LL_PROFILER_CONFIG_TRACY_FAST_TIMER
-//	#include "TracyClient.cpp"
-//#endif // LL_PROFILER_CONFIGURATION
-
-=======
->>>>>>> 14af7cab
 // Static members
 //LLTimer	LLFrameTimer::sInternalTimer;
 U64 LLFrameTimer::sStartTotalTime = totalTime();
