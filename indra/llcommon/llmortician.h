/**
 * @file llmortician.h
 * @brief Base class for delayed deletions.
 *
 * $LicenseInfo:firstyear=2005&license=viewerlgpl$
 * Second Life Viewer Source Code
 * Copyright (C) 2010, Linden Research, Inc.
 *
 * This library is free software; you can redistribute it and/or
 * modify it under the terms of the GNU Lesser General Public
 * License as published by the Free Software Foundation;
 * version 2.1 of the License only.
 *
 * This library is distributed in the hope that it will be useful,
 * but WITHOUT ANY WARRANTY; without even the implied warranty of
 * MERCHANTABILITY or FITNESS FOR A PARTICULAR PURPOSE.  See the GNU
 * Lesser General Public License for more details.
 *
 * You should have received a copy of the GNU Lesser General Public
 * License along with this library; if not, write to the Free Software
 * Foundation, Inc., 51 Franklin Street, Fifth Floor, Boston, MA  02110-1301  USA
 *
 * Linden Research, Inc., 945 Battery Street, San Francisco, CA  94111  USA
 * $/LicenseInfo$
 */

#ifndef LLMORTICIAN_H
#define LLMORTICIAN_H

#include "stdtypes.h"
#include <list>

class LL_COMMON_API LLMortician
{
public:
<<<<<<< HEAD
	LLMortician() { mIsDead = false; }
	static auto graveyardCount() { return sGraveyard.size(); };
	static size_t logClass(std::stringstream &str);
	static void updateClass();
	virtual ~LLMortician();
	void die();
	bool isDead() { return mIsDead; }

	// sets destroy immediate true
	static void setZealous(bool b);

private:
	static bool sDestroyImmediate;

	bool mIsDead;
=======
    LLMortician() { mIsDead = FALSE; }
    static auto graveyardCount() { return sGraveyard.size(); };
    static size_t logClass(std::stringstream &str);
    static void updateClass();
    virtual ~LLMortician();
    void die();
    BOOL isDead() { return mIsDead; }

    // sets destroy immediate true
    static void setZealous(BOOL b);

private:
    static BOOL sDestroyImmediate;

    BOOL mIsDead;
>>>>>>> c06fb4e0

    static std::list<LLMortician*> sGraveyard;
};

#endif
<|MERGE_RESOLUTION|>--- conflicted
+++ resolved
@@ -33,39 +33,21 @@
 class LL_COMMON_API LLMortician
 {
 public:
-<<<<<<< HEAD
-	LLMortician() { mIsDead = false; }
-	static auto graveyardCount() { return sGraveyard.size(); };
-	static size_t logClass(std::stringstream &str);
-	static void updateClass();
-	virtual ~LLMortician();
-	void die();
-	bool isDead() { return mIsDead; }
-
-	// sets destroy immediate true
-	static void setZealous(bool b);
-
-private:
-	static bool sDestroyImmediate;
-
-	bool mIsDead;
-=======
-    LLMortician() { mIsDead = FALSE; }
+    LLMortician() { mIsDead = false; }
     static auto graveyardCount() { return sGraveyard.size(); };
     static size_t logClass(std::stringstream &str);
     static void updateClass();
     virtual ~LLMortician();
     void die();
-    BOOL isDead() { return mIsDead; }
+    bool isDead() { return mIsDead; }
 
     // sets destroy immediate true
-    static void setZealous(BOOL b);
+    static void setZealous(bool b);
 
 private:
-    static BOOL sDestroyImmediate;
+    static bool sDestroyImmediate;
 
-    BOOL mIsDead;
->>>>>>> c06fb4e0
+    bool mIsDead;
 
     static std::list<LLMortician*> sGraveyard;
 };
