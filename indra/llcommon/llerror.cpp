/** 
 * @file llerror.cpp
 * @date   December 2006
 * @brief error message system
 *
 * $LicenseInfo:firstyear=2006&license=viewerlgpl$
 * Second Life Viewer Source Code
 * Copyright (C) 2010, Linden Research, Inc.
 * 
 * This library is free software; you can redistribute it and/or
 * modify it under the terms of the GNU Lesser General Public
 * License as published by the Free Software Foundation;
 * version 2.1 of the License only.
 * 
 * This library is distributed in the hope that it will be useful,
 * but WITHOUT ANY WARRANTY; without even the implied warranty of
 * MERCHANTABILITY or FITNESS FOR A PARTICULAR PURPOSE.  See the GNU
 * Lesser General Public License for more details.
 * 
 * You should have received a copy of the GNU Lesser General Public
 * License along with this library; if not, write to the Free Software
 * Foundation, Inc., 51 Franklin Street, Fifth Floor, Boston, MA  02110-1301  USA
 * 
 * Linden Research, Inc., 945 Battery Street, San Francisco, CA  94111  USA
 * $/LicenseInfo$
 */

#include "linden_common.h"

#include "llerror.h"
#include "llerrorcontrol.h"
#include "llsdutil.h"

#include <cctype>
#ifdef __GNUC__
# include <cxxabi.h>
#endif // __GNUC__
#include <sstream>
#if !LL_WINDOWS
# include <syslog.h>
# include <unistd.h>
# include <sys/stat.h>
#else
# include <io.h>
#endif // !LL_WINDOWS
#include <vector>
#include "string.h"

#include "llapp.h"
#include "llapr.h"
#include "llfile.h"
#include "lllivefile.h"
#include "llsd.h"
#include "llsdserialize.h"
#include "llsingleton.h"
#include "llstl.h"
#include "lltimer.h"

// On Mac, got:
// #error "Boost.Stacktrace requires `_Unwind_Backtrace` function. Define
// `_GNU_SOURCE` macro or `BOOST_STACKTRACE_GNU_SOURCE_NOT_REQUIRED` if
// _Unwind_Backtrace is available without `_GNU_SOURCE`."
#define BOOST_STACKTRACE_GNU_SOURCE_NOT_REQUIRED
#include <boost/stacktrace.hpp>

namespace {
#if LL_WINDOWS
	void debugger_print(const std::string& s)
	{
		// Be careful when calling OutputDebugString as it throws DBG_PRINTEXCEPTION_C 
		// which works just fine under the windows debugger, but can cause users who
		// have enabled SEHOP exception chain validation to crash due to interactions
		// between the Win 32-bit exception handling and boost coroutine fiber stacks. BUG-2707
		//
		if (IsDebuggerPresent())
		{
			// Need UTF16 for Unicode OutputDebugString
			//
			if (s.size())
			{
				OutputDebugString(utf8str_to_utf16str(s).c_str());
				OutputDebugString(TEXT("\n"));
			}
		}
	}
#else
	class RecordToSyslog : public LLError::Recorder
	{
	public:
		RecordToSyslog(const std::string& identity)
			: mIdentity(identity)
		{
			openlog(mIdentity.c_str(), LOG_CONS|LOG_PID, LOG_LOCAL0);
				// we need to set the string from a local copy of the string
				// since apparanetly openlog expects the const char* to remain
				// valid even after it returns (presumably until closelog)
		}
		
		~RecordToSyslog()
		{
			closelog();
		}

        virtual bool enabled() override
        {
            return LLError::getEnabledLogTypesMask() & 0x01;
        }
        
		virtual void recordMessage(LLError::ELevel level,
									const std::string& message) override
		{
            LL_PROFILE_ZONE_SCOPED_CATEGORY_LOGGING
			int syslogPriority = LOG_CRIT;
			switch (level) {
				case LLError::LEVEL_DEBUG:	syslogPriority = LOG_DEBUG;	break;
				case LLError::LEVEL_INFO:	syslogPriority = LOG_INFO;	break;
				case LLError::LEVEL_WARN:	syslogPriority = LOG_WARNING; break;
				case LLError::LEVEL_ERROR:	syslogPriority = LOG_CRIT;	break;
				default:					syslogPriority = LOG_CRIT;
			}
			
			syslog(syslogPriority, "%s", message.c_str());
		}
	private:
		std::string mIdentity;
	};
#endif

	class RecordToFile : public LLError::Recorder
	{
	public:
		RecordToFile(const std::string& filename):
			mName(filename)
		{
			// <FS:Ansariel> Don't screw up log file output
			this->showMultiline(true);
			mFile.open(filename.c_str(), std::ios_base::out | std::ios_base::app);
			if (!mFile)
			{
				LL_INFOS() << "Error setting log file to " << filename << LL_ENDL;
			}
			else
			{
				if (!LLError::getAlwaysFlush())
				{
					mFile.sync_with_stdio(false);
				}
			}
		}

		~RecordToFile()
		{
			mFile.close();
		}

        virtual bool enabled() override
        {
#ifdef LL_RELEASE_FOR_DOWNLOAD
            return 1;
#else
            return LLError::getEnabledLogTypesMask() & 0x02;
#endif
        }
        
        bool okay() const { return mFile.good(); }

        std::string getFilename() const { return mName; }

        virtual void recordMessage(LLError::ELevel level,
                                    const std::string& message) override
        {
            LL_PROFILE_ZONE_SCOPED_CATEGORY_LOGGING
            if (LLError::getAlwaysFlush())
            {
                mFile << message << std::endl;
            }
            else
            {
                mFile << message << "\n";
            }
        }

	private:
		const std::string mName;
		llofstream mFile;
	};
	
	
	class RecordToStderr : public LLError::Recorder
	{
	public:
		RecordToStderr(bool timestamp) : mUseANSI(checkANSI()) 
		{
            this->showMultiline(true);
		}
		
        virtual bool enabled() override
        {
            return LLError::getEnabledLogTypesMask() & 0x04;
        }
        
        LL_FORCE_INLINE std::string createBoldANSI()
        {
            std::string ansi_code;
            ansi_code += '\033';
            ansi_code += "[";
            ansi_code += "1";
            ansi_code += "m";

            return ansi_code;
        }

        LL_FORCE_INLINE std::string createResetANSI()
        {
            std::string ansi_code;
            ansi_code += '\033';
            ansi_code += "[";
            ansi_code += "0";
            ansi_code += "m";

            return ansi_code;
        }

        LL_FORCE_INLINE std::string createANSI(const std::string& color)
        {
            std::string ansi_code;
            ansi_code  += '\033';
            ansi_code  += "[";
            ansi_code += "38;5;";
            ansi_code  += color;
            ansi_code += "m";

            return ansi_code;
        }

		virtual void recordMessage(LLError::ELevel level,
					   const std::string& message) override
		{
            LL_PROFILE_ZONE_SCOPED_CATEGORY_LOGGING
            // The default colors for error, warn and debug are now a bit more pastel
            // and easier to read on the default (black) terminal background but you 
            // now have the option to set the color of each via an environment variables:
            // LL_ANSI_ERROR_COLOR_CODE (default is red)
            // LL_ANSI_WARN_COLOR_CODE  (default is blue)
            // LL_ANSI_DEBUG_COLOR_CODE (default is magenta)
            // The list of color codes can be found in many places but I used this page:
            // https://www.lihaoyi.com/post/BuildyourownCommandLinewithANSIescapecodes.html#256-colors
            // (Note: you may need to restart Visual Studio to pick environment changes)
            char* val = nullptr;
            std::string s_ansi_error_code = "160";
            if ((val = getenv("LL_ANSI_ERROR_COLOR_CODE")) != nullptr) s_ansi_error_code = std::string(val);
            std::string s_ansi_warn_code = "33";
            if ((val = getenv("LL_ANSI_WARN_COLOR_CODE")) != nullptr) s_ansi_warn_code = std::string(val);
            std::string s_ansi_debug_code = "177";
            if ((val = getenv("LL_ANSI_DEBUG_COLOR_CODE")) != nullptr) s_ansi_debug_code = std::string(val);

            static std::string s_ansi_error = createANSI(s_ansi_error_code); // default is red
            static std::string s_ansi_warn  = createANSI(s_ansi_warn_code); // default is blue
            static std::string s_ansi_debug = createANSI(s_ansi_debug_code); // default is magenta

			if (mUseANSI)
			{
                writeANSI((level == LLError::LEVEL_ERROR) ? s_ansi_error :
                          (level == LLError::LEVEL_WARN)  ? s_ansi_warn :
                                                            s_ansi_debug, message);
			}
            else
            {
                LL_PROFILE_ZONE_NAMED("fprintf");
                 fprintf(stderr, "%s\n", message.c_str());
            }
#if LL_WINDOWS 
	fflush(stderr); //Now using a buffer. flush is required. 
#endif 
		}
	
	private:
		bool mUseANSI;

        LL_FORCE_INLINE void writeANSI(const std::string& ansi_code, const std::string& message)
		{
            LL_PROFILE_ZONE_SCOPED_CATEGORY_LOGGING
            static std::string s_ansi_bold = createBoldANSI();  // bold text
            static std::string s_ansi_reset = createResetANSI();  // reset
			// ANSI color code escape sequence, message, and reset in one fprintf call
            // Default all message levels to bold so we can distinguish our own messages from those dumped by subprocesses and libraries.
			fprintf(stderr, "%s%s\n%s", ansi_code.c_str(), message.c_str(), s_ansi_reset.c_str() );
		}

		static bool checkANSI(void)
		{
			// Check whether it's okay to use ANSI; if stderr is
			// a tty then we assume yes.  Can be turned off with
			// the LL_NO_ANSI_COLOR env var.
			return (0 != isatty(2)) &&
				(NULL == getenv("LL_NO_ANSI_COLOR"));
		}
	};

	class RecordToFixedBuffer : public LLError::Recorder
	{
	public:
		RecordToFixedBuffer(LLLineBuffer* buffer)
            : mBuffer(buffer)
            {
                this->showMultiline(true);
                this->showTags(false);
                this->showLocation(false);
            }
		
        virtual bool enabled() override
        {
            return LLError::getEnabledLogTypesMask() & 0x08;
        }
        
		virtual void recordMessage(LLError::ELevel level,
								   const std::string& message) override
		{
            LL_PROFILE_ZONE_SCOPED_CATEGORY_LOGGING
			mBuffer->addLine(message);
		}
	
	private:
		LLLineBuffer* mBuffer;
	};

#if LL_WINDOWS
	class RecordToWinDebug: public LLError::Recorder
	{
	public:
		RecordToWinDebug()
		{
            this->showMultiline(true);
            this->showTags(false);
            this->showLocation(false);
        }

        virtual bool enabled() override
        {
            return LLError::getEnabledLogTypesMask() & 0x10;
        }
        
		virtual void recordMessage(LLError::ELevel level,
								   const std::string& message) override
		{
            LL_PROFILE_ZONE_SCOPED_CATEGORY_LOGGING
			debugger_print(message);
		}
	};
#endif
}


namespace
{
	std::string className(const std::type_info& type)
	{
		return LLError::Log::demangle(type.name());
	}
} // anonymous

namespace LLError
{
	std::string Log::demangle(const char* mangled)
	{
#ifdef __GNUC__
		// GCC: type_info::name() returns a mangled class name,st demangle
		// passing nullptr, 0 forces allocation of a unique buffer we can free
		// fixing MAINT-8724 on OSX 10.14
		int status = -1;
		char* name = abi::__cxa_demangle(mangled, nullptr, 0, &status);
		std::string result(name ? name : mangled);
		free(name);
		return result;

#elif LL_WINDOWS
		// Visual Studio: type_info::name() includes the text "class " at the start
		std::string name = mangled;
		for (const auto& prefix : std::vector<std::string>{ "class ", "struct " })
		{
			if (0 == name.compare(0, prefix.length(), prefix))
			{
				return name.substr(prefix.length());
			}
		}
		// huh, that's odd, we should see one or the other prefix -- but don't
		// try to log unless logging is already initialized
		// in Python, " or ".join(vector) -- but in C++, a PITB
		LL_DEBUGS() << "Did not see 'class' or 'struct' prefix on '"
			<< name << "'" << LL_ENDL;
		return name;

#else  // neither GCC nor Visual Studio
		return mangled;
#endif
	}
} // LLError

namespace
{
	std::string functionName(const std::string& preprocessor_name)
	{
#if LL_WINDOWS
		// DevStudio: the __FUNCTION__ macro string includes
		// the type and/or namespace prefixes

		std::string::size_type p = preprocessor_name.rfind(':');
		if (p == std::string::npos)
		{
			return preprocessor_name;
		}
		return preprocessor_name.substr(p + 1);

#else
		return preprocessor_name;
#endif
	}


	class LogControlFile : public LLLiveFile
	{
		LOG_CLASS(LogControlFile);
	
	public:
		static LogControlFile& fromDirectory(const std::string& user_dir, const std::string& app_dir);
		
		virtual bool loadFile();
		
	private:
		LogControlFile(const std::string &filename)
			: LLLiveFile(filename)
			{ }
	};

	LogControlFile& LogControlFile::fromDirectory(const std::string& user_dir, const std::string& app_dir)
	{
        // NB: We have no abstraction in llcommon  for the "proper"
        // delimiter but it turns out that "/" works on all three platforms
			
		std::string file = user_dir + "/logcontrol-dev.xml";
		
		llstat stat_info;
		if (LLFile::stat(file, &stat_info)) {
			// NB: stat returns non-zero if it can't read the file, for example
			// if it doesn't exist.  LLFile has no better abstraction for 
			// testing for file existence.
			
			file = app_dir + "/logcontrol.xml";
		}
		return * new LogControlFile(file);
			// NB: This instance is never freed
	}
	
	bool LogControlFile::loadFile()
	{
		LLSD configuration;

		{
			llifstream file(filename().c_str());
			if (!file.is_open())
			{
				LL_WARNS() << filename() << " failed to open file; not changing configuration" << LL_ENDL;
				return false;
			}

			if (LLSDSerialize::fromXML(configuration, file) == LLSDParser::PARSE_FAILURE)
			{
				LL_WARNS() << filename() << " parcing error; not changing configuration" << LL_ENDL;
				return false;
			}

			if (! configuration || !configuration.isMap())
			{
				LL_WARNS() << filename() << " missing, ill-formed, or simply undefined"
							" content; not changing configuration"
						<< LL_ENDL;
				return false;
			}
		}
		
		LLError::configure(configuration);
		LL_INFOS("LogControlFile") << "logging reconfigured from " << filename() << LL_ENDL;
		return true;
	}


	typedef std::map<std::string, LLError::ELevel> LevelMap;
	typedef std::vector<LLError::RecorderPtr> Recorders;
	typedef std::vector<LLError::CallSite*> CallSiteVector;

    class SettingsConfig : public LLRefCount
    {
        friend class Globals;

    public:
        virtual ~SettingsConfig();

        LLError::ELevel                     mDefaultLevel;

        bool 								mLogAlwaysFlush;

        U32 								mEnabledLogTypesMask;

        LevelMap                            mFunctionLevelMap;
        LevelMap                            mClassLevelMap;
        LevelMap                            mFileLevelMap;
        LevelMap                            mTagLevelMap;
        std::map<std::string, unsigned int> mUniqueLogMessages;

        LLError::FatalFunction              mCrashFunction;
        LLError::TimeFunction               mTimeFunction;

        Recorders                           mRecorders;
        LLMutex                             mRecorderMutex;

        int                                 mShouldLogCallCounter;

    private:
        SettingsConfig();
    };

    typedef LLPointer<SettingsConfig> SettingsConfigPtr;

    SettingsConfig::SettingsConfig()
        : LLRefCount(),
        mDefaultLevel(LLError::LEVEL_DEBUG),
        mLogAlwaysFlush(true),
        mEnabledLogTypesMask(255),
        mFunctionLevelMap(),
        mClassLevelMap(),
        mFileLevelMap(),
        mTagLevelMap(),
        mUniqueLogMessages(),
        mCrashFunction(NULL),
        mTimeFunction(NULL),
        mRecorders(),
        mRecorderMutex(),
        mShouldLogCallCounter(0)
    {
    }

    SettingsConfig::~SettingsConfig()
    {
        mRecorders.clear();
    }

	class Globals
	{
    public:
        static Globals* getInstance();
    protected:
		Globals();
	public:
		std::string mFatalMessage;

		void addCallSite(LLError::CallSite&);
		void invalidateCallSites();

        SettingsConfigPtr getSettingsConfig();

        void resetSettingsConfig();
        LLError::SettingsStoragePtr saveAndResetSettingsConfig();
        void restore(LLError::SettingsStoragePtr pSettingsStorage);
	private:
		CallSiteVector callSites;
        SettingsConfigPtr mSettingsConfig;
	};

	Globals::Globals()
		:
		callSites(),
        mSettingsConfig(new SettingsConfig())
	{
	}


    Globals* Globals::getInstance()
    {
        // According to C++11 Function-Local Initialization
        // of static variables is supposed to be thread safe
        // without risk of deadlocks.
        static Globals inst;

        return &inst;
    }

	void Globals::addCallSite(LLError::CallSite& site)
	{
		callSites.push_back(&site);
	}
	
	void Globals::invalidateCallSites()
	{
		for (LLError::CallSite* site : callSites)
		{
            site->invalidate();
		}
		
		callSites.clear();
	}

    SettingsConfigPtr Globals::getSettingsConfig()
    {
        return mSettingsConfig;
    }

    void Globals::resetSettingsConfig()
    {
        invalidateCallSites();
        mSettingsConfig = new SettingsConfig();
    }

    LLError::SettingsStoragePtr Globals::saveAndResetSettingsConfig()
    {
        LLError::SettingsStoragePtr oldSettingsConfig(mSettingsConfig.get());
        resetSettingsConfig();
        return oldSettingsConfig;
    }

    void Globals::restore(LLError::SettingsStoragePtr pSettingsStorage)
    {
        invalidateCallSites();
        SettingsConfigPtr newSettingsConfig(dynamic_cast<SettingsConfig *>(pSettingsStorage.get()));
        mSettingsConfig = newSettingsConfig;
    }
}

namespace LLError
{
	CallSite::CallSite(ELevel level,
					const char* file,
					int line,
					const std::type_info& class_info, 
					const char* function, 
					bool printOnce,
					const char** tags, 
					size_t tag_count)
	:	mLevel(level), 
		mFile(file), 
		mLine(line),
		mClassInfo(class_info), 
		mFunction(function),
		mCached(false), 
		mShouldLog(false), 
		mPrintOnce(printOnce),
		mTags(new const char* [tag_count]),
		mTagCount(tag_count)
	{
		switch (mLevel)
		{
        case LEVEL_DEBUG: mLevelString = "DEBUG";   break;
        case LEVEL_INFO:  mLevelString = "INFO";    break;
        case LEVEL_WARN:  mLevelString = "WARNING"; break;
        case LEVEL_ERROR: mLevelString = "ERROR";   break;
        default:          mLevelString = "XXX";     break;
		};

		mLocationString = llformat("%s(%d)", abbreviateFile(mFile).c_str(), mLine);
#if LL_WINDOWS
		// DevStudio: __FUNCTION__ already includes the full class name
#else
#if LL_LINUX
		// gross, but typeid comparison seems to always fail here with gcc4.1
		if (0 != strcmp(mClassInfo.name(), typeid(NoClassInfo).name()))
#else
		if (mClassInfo != typeid(NoClassInfo))
#endif // LL_LINUX
		{
			mFunctionString = className(mClassInfo) + "::";
		}
#endif
		mFunctionString += std::string(mFunction);

		for (int i = 0; i < tag_count; i++)
		{
            if (strchr(tags[i], ' '))
            {
                LL_ERRS() << "Space is not allowed in a log tag at " << mLocationString << LL_ENDL;
            }
			mTags[i] = tags[i];
		}

        mTagString.append("#");
        // always construct a tag sequence; will be just a single # if no tag
		for (size_t i = 0; i < mTagCount; i++)
		{
			// <FS:ND> Tags can be 0, so work around that.
			//mTagString.append(mTags[i]);
			char const *pTag = mTags[i];
			if( !pTag )
				pTag = "<NULL>";
			mTagString.append(pTag);
			// </FS:ND>
            mTagString.append("#");
		}
	}

	CallSite::~CallSite()
	{
		delete []mTags;
	}

	void CallSite::invalidate()
	{
		mCached = false; 
	}
}

namespace
{
    bool shouldLogToStderr()
    {
#if LL_DARWIN
        // On Mac OS X, stderr from apps launched from the Finder goes to the
        // console log.  It's generally considered bad form to spam too much
        // there. That scenario can be detected by noticing that stderr is a
        // character device (S_IFCHR).

        // If stderr is a tty or a pipe, assume the user launched from the
        // command line or debugger and therefore wants to see stderr.
        if (isatty(STDERR_FILENO))
            return true;
        // not a tty, but might still be a pipe -- check
        struct stat st;
        if (fstat(STDERR_FILENO, &st) < 0)
        {
            // capture errno right away, before engaging any other operations
            auto errno_save = errno;
            // this gets called during log-system setup -- can't log yet!
            std::cerr << "shouldLogToStderr: fstat(" << STDERR_FILENO << ") failed, errno "
                      << errno_save << std::endl;
            // if we can't tell, err on the safe side and don't write stderr
            return false;
        }

        // fstat() worked: return true only if stderr is a pipe
        return ((st.st_mode & S_IFMT) == S_IFIFO);
#else
        return true;
#endif
    }

	bool stderrLogWantsTime()
	{
#if LL_WINDOWS
		return false;
#else
		return true;
#endif
	}
	
	
	void commonInit(const std::string& user_dir, const std::string& app_dir, bool log_to_stderr = true)
	{
		Globals::getInstance()->resetSettingsConfig();

		LLError::setDefaultLevel(LLError::LEVEL_INFO);
		LLError::setAlwaysFlush(true);
		LLError::setEnabledLogTypesMask(0xFFFFFFFF);
		LLError::setTimeFunction(LLError::utcTime);

		// log_to_stderr is only false in the unit and integration tests to keep builds quieter
		if (log_to_stderr && shouldLogToStderr())
		{
			LLError::logToStderr();
		}

#if LL_WINDOWS
		LLError::RecorderPtr recordToWinDebug(new RecordToWinDebug());
		LLError::addRecorder(recordToWinDebug);
#endif

		LogControlFile& e = LogControlFile::fromDirectory(user_dir, app_dir);

		// NOTE: We want to explicitly load the file before we add it to the event timer
		// that checks for changes to the file.  Else, we're not actually loading the file yet,
		// and most of the initialization happens without any attention being paid to the
		// log control file.  Not to mention that when it finally gets checked later,
		// all log statements that have been evaluated already become dirty and need to be
		// evaluated for printing again.  So, make sure to call checkAndReload()
		// before addToEventTimer().
		e.checkAndReload();
		e.addToEventTimer();
	}
}

namespace LLError
{
	void initForApplication(const std::string& user_dir, const std::string& app_dir, bool log_to_stderr)
	{
		commonInit(user_dir, app_dir, log_to_stderr);
	}

	void setFatalFunction(const FatalFunction& f)
	{
		SettingsConfigPtr s = Globals::getInstance()->getSettingsConfig();
		s->mCrashFunction = f;
	}

	FatalFunction getFatalFunction()
	{
		SettingsConfigPtr s = Globals::getInstance()->getSettingsConfig();
		return s->mCrashFunction;
	}

	std::string getFatalMessage()
	{
		return Globals::getInstance()->mFatalMessage;
	}

	void setTimeFunction(TimeFunction f)
	{
		SettingsConfigPtr s = Globals::getInstance()->getSettingsConfig();
		s->mTimeFunction = f;
	}

	void setDefaultLevel(ELevel level)
	{
		Globals *g = Globals::getInstance();
		g->invalidateCallSites();
		SettingsConfigPtr s = g->getSettingsConfig();
		s->mDefaultLevel = level;
	}

	ELevel getDefaultLevel()
	{
		SettingsConfigPtr s = Globals::getInstance()->getSettingsConfig();
		return s->mDefaultLevel;
	}

	void setAlwaysFlush(bool flush)
	{
		SettingsConfigPtr s = Globals::getInstance()->getSettingsConfig();
		s->mLogAlwaysFlush = flush;
	}

	bool getAlwaysFlush()
	{
		SettingsConfigPtr s = Globals::getInstance()->getSettingsConfig();
		return s->mLogAlwaysFlush;
	}

	void setEnabledLogTypesMask(U32 mask)
	{
		SettingsConfigPtr s = Globals::getInstance()->getSettingsConfig();
		s->mEnabledLogTypesMask = mask;
	}

	U32 getEnabledLogTypesMask()
	{
		SettingsConfigPtr s = Globals::getInstance()->getSettingsConfig();
		return s->mEnabledLogTypesMask;
	}

	void setFunctionLevel(const std::string& function_name, ELevel level)
	{
		Globals *g = Globals::getInstance();
		g->invalidateCallSites();
		SettingsConfigPtr s = g->getSettingsConfig();
		s->mFunctionLevelMap[function_name] = level;
	}

	void setClassLevel(const std::string& class_name, ELevel level)
	{
		Globals *g = Globals::getInstance();
		g->invalidateCallSites();
		SettingsConfigPtr s = g->getSettingsConfig();
		s->mClassLevelMap[class_name] = level;
	}

	void setFileLevel(const std::string& file_name, ELevel level)
	{
		Globals *g = Globals::getInstance();
		g->invalidateCallSites();
		SettingsConfigPtr s = g->getSettingsConfig();
		s->mFileLevelMap[file_name] = level;
	}

	void setTagLevel(const std::string& tag_name, ELevel level)
	{
		Globals *g = Globals::getInstance();
		g->invalidateCallSites();
		SettingsConfigPtr s = g->getSettingsConfig();
		s->mTagLevelMap[tag_name] = level;
	}

	LLError::ELevel decodeLevel(std::string name)
	{
		static LevelMap level_names;
		if (level_names.empty())
		{
			level_names["ALL"]		= LLError::LEVEL_ALL;
			level_names["DEBUG"]	= LLError::LEVEL_DEBUG;
			level_names["INFO"]		= LLError::LEVEL_INFO;
			level_names["WARN"]		= LLError::LEVEL_WARN;
			level_names["ERROR"]	= LLError::LEVEL_ERROR;
			level_names["NONE"]		= LLError::LEVEL_NONE;
		}
		
		std::transform(name.begin(), name.end(), name.begin(), toupper);
		
		LevelMap::const_iterator i = level_names.find(name);
		if (i == level_names.end())
		{
			LL_WARNS() << "unrecognized logging level: '" << name << "'" << LL_ENDL;
			return LLError::LEVEL_INFO;
		}
		
		return i->second;
	}
}

namespace {
	void setLevels(LevelMap& map, const LLSD& list, LLError::ELevel level)
	{
		LLSD::array_const_iterator i, end;
		for (i = list.beginArray(), end = list.endArray(); i != end; ++i)
		{
			map[*i] = level;
		}
	}
}

namespace LLError
{
	void configure(const LLSD& config)
	{
		Globals *g = Globals::getInstance();
		g->invalidateCallSites();
		SettingsConfigPtr s = g->getSettingsConfig();
		
		s->mFunctionLevelMap.clear();
		s->mClassLevelMap.clear();
		s->mFileLevelMap.clear();
		s->mTagLevelMap.clear();
		s->mUniqueLogMessages.clear();
		
		setDefaultLevel(decodeLevel(config["default-level"]));
        if (config.has("log-always-flush"))
        {
            setAlwaysFlush(config["log-always-flush"]);
        }
        if (config.has("enabled-log-types-mask"))
        {
            setEnabledLogTypesMask(config["enabled-log-types-mask"].asInteger());
        }
        
        if (config.has("settings") && config["settings"].isArray())
        {
            LLSD sets = config["settings"];
            LLSD::array_const_iterator a, end;
            for (a = sets.beginArray(), end = sets.endArray(); a != end; ++a)
            {
                const LLSD& entry = *a;
                if (entry.isMap() && entry.size() != 0)
                {
                    ELevel level = decodeLevel(entry["level"]);

                    setLevels(s->mFunctionLevelMap, entry["functions"], level);
                    setLevels(s->mClassLevelMap, entry["classes"], level);
                    setLevels(s->mFileLevelMap, entry["files"], level);
                    setLevels(s->mTagLevelMap, entry["tags"], level);
                }
            }
        }
	}
}


namespace LLError
{
	Recorder::Recorder()
    	: mWantsTime(true)
        , mWantsTags(true)
        , mWantsLevel(true)
        , mWantsLocation(true)
        , mWantsFunctionName(true)
        , mWantsMultiline(false)
	{
	}

	Recorder::~Recorder()
	{
	}

	bool Recorder::wantsTime()
	{ 
		return mWantsTime; 
	}

	// virtual
	bool Recorder::wantsTags()
	{
		return mWantsTags;
	}

	// virtual 
	bool Recorder::wantsLevel() 
	{ 
		return mWantsLevel;
	}

	// virtual 
	bool Recorder::wantsLocation() 
	{ 
		return mWantsLocation;
	}

	// virtual 
	bool Recorder::wantsFunctionName() 
	{ 
		return mWantsFunctionName;
	}

	// virtual 
	bool Recorder::wantsMultiline() 
	{ 
		return mWantsMultiline;
	}

    void Recorder::showTime(bool show)
    {
        mWantsTime = show;
    }
    
    void Recorder::showTags(bool show)
    {
        mWantsTags = show;
    }

    void Recorder::showLevel(bool show)
    {
        mWantsLevel = show;
    }

    void Recorder::showLocation(bool show)
    {
        mWantsLocation = show;
    }

    void Recorder::showFunctionName(bool show)
    {
        mWantsFunctionName = show;
    }

    void Recorder::showMultiline(bool show)
    {
        mWantsMultiline = show;
    }

	void addRecorder(RecorderPtr recorder)
	{
		if (!recorder)
		{
			return;
		}
		SettingsConfigPtr s = Globals::getInstance()->getSettingsConfig();
		LLMutexLock lock(&s->mRecorderMutex);
		s->mRecorders.push_back(recorder);
	}

	void removeRecorder(RecorderPtr recorder)
	{
		if (!recorder)
		{
			return;
		}
		SettingsConfigPtr s = Globals::getInstance()->getSettingsConfig();
		LLMutexLock lock(&s->mRecorderMutex);
		s->mRecorders.erase(std::remove(s->mRecorders.begin(), s->mRecorders.end(), recorder),
							s->mRecorders.end());
	}

    // Find an entry in SettingsConfig::mRecorders whose RecorderPtr points to
    // a Recorder subclass of type RECORDER. Return, not a RecorderPtr (which
    // points to the Recorder base class), but a shared_ptr<RECORDER> which
    // specifically points to the concrete RECORDER subclass instance, along
    // with a Recorders::iterator indicating the position of that entry in
    // mRecorders. The shared_ptr might be empty (operator!() returns true) if
    // there was no such RECORDER subclass instance in mRecorders.
    //
    // NOTE!!! Requires external mutex lock!!!
    template <typename RECORDER>
    std::pair<boost::shared_ptr<RECORDER>, Recorders::iterator>
    findRecorderPos(SettingsConfigPtr &s)
    {
        // Since we promise to return an iterator, use a classic iterator
        // loop.
        auto end{s->mRecorders.end()};
        for (Recorders::iterator it{s->mRecorders.begin()}; it != end; ++it)
        {
            // *it is a RecorderPtr, a shared_ptr<Recorder>. Use a
            // dynamic_pointer_cast to try to downcast to test if it's also a
            // shared_ptr<RECORDER>.
            auto ptr = boost::dynamic_pointer_cast<RECORDER>(*it);
            if (ptr)
            {
                // found the entry we want
                return { ptr, it };
            }
        }
        // dropped out of the loop without finding any such entry -- instead
        // of default-constructing Recorders::iterator (which might or might
        // not be valid), return a value that is valid but not dereferenceable.
        return { {}, end };
    }

    // Find an entry in SettingsConfig::mRecorders whose RecorderPtr points to
    // a Recorder subclass of type RECORDER. Return, not a RecorderPtr (which
    // points to the Recorder base class), but a shared_ptr<RECORDER> which
    // specifically points to the concrete RECORDER subclass instance. The
    // shared_ptr might be empty (operator!() returns true) if there was no
    // such RECORDER subclass instance in mRecorders.
    template <typename RECORDER>
    boost::shared_ptr<RECORDER> findRecorder()
    {
        SettingsConfigPtr s = Globals::getInstance()->getSettingsConfig();
        LLMutexLock lock(&s->mRecorderMutex);
        return findRecorderPos<RECORDER>(s).first;
    }

    // Remove an entry from SettingsConfig::mRecorders whose RecorderPtr
    // points to a Recorder subclass of type RECORDER. Return true if there
    // was one and we removed it, false if there wasn't one to start with.
    template <typename RECORDER>
    bool removeRecorder()
    {
        SettingsConfigPtr s = Globals::getInstance()->getSettingsConfig();
        LLMutexLock lock(&s->mRecorderMutex);
        auto found = findRecorderPos<RECORDER>(s);
        if (found.first)
        {
            s->mRecorders.erase(found.second);
        }
        return bool(found.first);
    }
}

namespace LLError
{
	void logToFile(const std::string& file_name)
	{
		// remove any previous Recorder filling this role
		removeRecorder<RecordToFile>();

		if (!file_name.empty())
		{
			boost::shared_ptr<RecordToFile> recordToFile(new RecordToFile(file_name));
			if (recordToFile->okay())
			{
				addRecorder(recordToFile);
			}
		}
	}

	std::string logFileName()
	{
		auto found = findRecorder<RecordToFile>();
		return found? found->getFilename() : std::string();
	}

    void logToStderr()
    {
        if (! findRecorder<RecordToStderr>())
        {
            RecorderPtr recordToStdErr(new RecordToStderr(stderrLogWantsTime()));
            addRecorder(recordToStdErr);
        }
    }

	void logToFixedBuffer(LLLineBuffer* fixedBuffer)
	{
		// remove any previous Recorder filling this role
		removeRecorder<RecordToFixedBuffer>();

		if (fixedBuffer)
		{
			RecorderPtr recordToFixedBuffer(new RecordToFixedBuffer(fixedBuffer));
			addRecorder(recordToFixedBuffer);
		}
	}
}

namespace
{
    std::string escapedMessageLines(const std::string& message)
    {
        std::ostringstream out;
        size_t written_out = 0;
        size_t all_content = message.length();
        size_t escape_char_index; // always relative to start of message
        // Use find_first_of to find the next character in message that needs escaping
        for ( escape_char_index = message.find_first_of("\\\n\r");
              escape_char_index != std::string::npos && written_out < all_content;
              // record what we've written this iteration, scan for next char that needs escaping
              written_out = escape_char_index + 1, escape_char_index = message.find_first_of("\\\n\r", written_out)
             )
        {
            // found a character that needs escaping, so write up to that with the escape prefix
            // note that escape_char_index is relative to the start, not to the written_out offset
            out << message.substr(written_out, escape_char_index - written_out) << '\\';

            // write out the appropriate second character in the escape sequence
            char found = message[escape_char_index];
            switch ( found )
            {
            case '\\':
                out << '\\';
                break;
            case '\n':
                out << 'n';
                break;
            case '\r':
                out << 'r';
                break;
            }
        }

        if ( written_out < all_content ) // if the loop above didn't write everything
        {
            // write whatever was left
            out << message.substr(written_out, std::string::npos);
        }
        return out.str();
    }

	void writeToRecorders(const LLError::CallSite& site, const std::string& message)
	{
        LL_PROFILE_ZONE_SCOPED_CATEGORY_LOGGING
		LLError::ELevel level = site.mLevel;
		SettingsConfigPtr s = Globals::getInstance()->getSettingsConfig();

        std::string escaped_message;

        LLMutexLock lock(&s->mRecorderMutex);
		for (LLError::RecorderPtr& r : s->mRecorders)
		{
            // <FS:Ansariel> Crash fix
            //if (!r->enabled())
            if (!r || !r->enabled())
            {
                continue;
            }
            
			std::ostringstream message_stream;

			if (r->wantsTime() && s->mTimeFunction != NULL)
			{
				message_stream << s->mTimeFunction();
			}
            message_stream << " ";
            
			if (r->wantsLevel())
            {
				message_stream << site.mLevelString;
            }
            message_stream << " ";
				
			if (r->wantsTags())
			{
				message_stream << site.mTagString;
			}
            message_stream << " ";

            if (r->wantsLocation() || level == LLError::LEVEL_ERROR)
            {
                message_stream << site.mLocationString;
            }
            message_stream << " ";

			if (r->wantsFunctionName())
			{
				message_stream << site.mFunctionString;
			}
            message_stream << " : ";

            if (r->wantsMultiline())
            {
                message_stream << message;
            }
            else
            {
                if (escaped_message.empty())
                {
                    escaped_message = escapedMessageLines(message);
                }
                message_stream << escaped_message;
            }

			r->recordMessage(level, message_stream.str());
		}
	}
}

namespace {
	// We need a couple different mutexes, but we want to use the same mechanism
	// for both. Make getMutex() a template function with different instances
	// for different MutexDiscriminator values.
	enum MutexDiscriminator
	{
		LOG_MUTEX,
		STACKS_MUTEX
	};
	// Some logging calls happen very early in processing -- so early that our
	// module-static variables aren't yet initialized. getMutex() wraps a
	// function-static LLMutex so that early calls can still have a valid
	// LLMutex instance.
	template <MutexDiscriminator MTX>
	LLMutex* getMutex()
	{
		// guaranteed to be initialized the first time control reaches here
		static LLMutex sMutex;
		return &sMutex;
	}

	bool checkLevelMap(const LevelMap& map, const std::string& key,
						LLError::ELevel& level)
	{
		bool stop_checking;
		LevelMap::const_iterator i = map.find(key);
		if (i == map.end())
		{
			return stop_checking = false;
		}
		
			level = i->second;
		return stop_checking = true;
	}
	
	bool checkLevelMap(	const LevelMap& map, 
						const char *const * keys, 
						size_t count,
						LLError::ELevel& level)
	{
		bool found_level = false;

		LLError::ELevel tag_level = LLError::LEVEL_NONE;

		for (size_t i = 0; i < count; i++)
		{
			// <FS:ND> Can be 0
			if( !keys[i] )
				continue;
			// </FS:ND>

			LevelMap::const_iterator it = map.find(keys[i]);
			if (it != map.end())
			{
				found_level = true;
				tag_level = llmin(tag_level, it->second);
			}
		}

		if (found_level)
		{
			level = tag_level;
		}
		return found_level;
	}
}

namespace LLError
{

	bool Log::shouldLog(CallSite& site)
	{
        LL_PROFILE_ZONE_SCOPED_CATEGORY_LOGGING
		LLMutexTrylock lock(getMutex<LOG_MUTEX>(), 5);
		if (!lock.isLocked())
		{
			return false;
		}

		Globals *g = Globals::getInstance();
		SettingsConfigPtr s = g->getSettingsConfig();
		
		s->mShouldLogCallCounter++;
		
		const std::string& class_name = className(site.mClassInfo);
		std::string function_name = functionName(site.mFunction);
#if LL_LINUX
		// gross, but typeid comparison seems to always fail here with gcc4.1
		if (0 != strcmp(site.mClassInfo.name(), typeid(NoClassInfo).name()))
#else
		if (site.mClassInfo != typeid(NoClassInfo))
#endif // LL_LINUX
		{
			function_name = class_name + "::" + function_name;
		}

		ELevel compareLevel = s->mDefaultLevel;

		// The most specific match found will be used as the log level,
		// since the computation short circuits.
		// So, in increasing order of importance:
		// Default < Tags < File < Class < Function
		checkLevelMap(s->mFunctionLevelMap, function_name, compareLevel)
		|| checkLevelMap(s->mClassLevelMap, class_name, compareLevel)
		|| checkLevelMap(s->mFileLevelMap, abbreviateFile(site.mFile), compareLevel)
		|| (site.mTagCount > 0
			? checkLevelMap(s->mTagLevelMap, site.mTags, site.mTagCount, compareLevel) 
			: false);

		site.mCached = true;
		g->addCallSite(site);
		return site.mShouldLog = site.mLevel >= compareLevel;
	}


	void Log::flush(const std::ostringstream& out, const CallSite& site)
	{
        LL_PROFILE_ZONE_SCOPED_CATEGORY_LOGGING
		LLMutexTrylock lock(getMutex<LOG_MUTEX>(),5);
		if (!lock.isLocked())
		{
			return;
		}

		Globals* g = Globals::getInstance();
		SettingsConfigPtr s = g->getSettingsConfig();

		std::string message = out.str();

		if (site.mPrintOnce)
		{
			std::ostringstream message_stream;

			std::map<std::string, unsigned int>::iterator messageIter = s->mUniqueLogMessages.find(message);
			if (messageIter != s->mUniqueLogMessages.end())
			{
				messageIter->second++;
				unsigned int num_messages = messageIter->second;
				if (num_messages == 10 || num_messages == 50 || (num_messages % 100) == 0)
				{
					message_stream << "ONCE (" << num_messages << "th time seen): ";
				} 
				else
				{
					return;
				}
			}
			else 
			{
				message_stream << "ONCE: ";
				s->mUniqueLogMessages[message] = 1;
			}
			message_stream << message;
			message = message_stream.str();
		}
		
		writeToRecorders(site, message);

		if (site.mLevel == LEVEL_ERROR)
		{
			g->mFatalMessage = message;
            if (s->mCrashFunction)
            {
                s->mCrashFunction(message);
            }
		}
	}
}

namespace LLError
{
	SettingsStoragePtr saveAndResetSettings()
	{
		return Globals::getInstance()->saveAndResetSettingsConfig();
	}
	
	void restoreSettings(SettingsStoragePtr pSettingsStorage)
	{
		return Globals::getInstance()->restore(pSettingsStorage);
	}

	std::string removePrefix(std::string& s, const std::string& p)
	{
		std::string::size_type where = s.find(p);
		if (where == std::string::npos)
		{
			return s;
		}
		
		return std::string(s, where + p.size());
	}
	
	void replaceChar(std::string& s, char old, char replacement)
	{
		std::string::size_type i = 0;
		std::string::size_type len = s.length();
		for ( ; i < len; i++ )
		{
			if (s[i] == old)
			{
				s[i] = replacement;
			}
		}
	}

	std::string abbreviateFile(const std::string& filePath)
	{
		std::string f = filePath;
#if LL_WINDOWS
		replaceChar(f, '\\', '/');
#endif
		static std::string indra_prefix = "indra/";
		f = removePrefix(f, indra_prefix);

#if LL_DARWIN
		static std::string newview_prefix = "newview/../";
		f = removePrefix(f, newview_prefix);
#endif

		return f;
	}

	int shouldLogCallCount()
	{
		SettingsConfigPtr s = Globals::getInstance()->getSettingsConfig();
		return s->mShouldLogCallCounter;
	}

	std::string utcTime()
	{
		time_t now = time(NULL);
		const size_t BUF_SIZE = 64;
		char time_str[BUF_SIZE];	/* Flawfinder: ignore */
		
		auto chars = strftime(time_str, BUF_SIZE, 
								  "%Y-%m-%dT%H:%M:%SZ",
								  gmtime(&now));

		return chars ? time_str : "time error";
	}
}

namespace LLError
{     
    LLCallStacks::StringVector LLCallStacks::sBuffer ;

    //static
    void LLCallStacks::push(const char* function, const int line)
    {
        LLMutexTrylock lock(getMutex<STACKS_MUTEX>(), 5);
        if (!lock.isLocked())
        {
            return;
        }

        if(sBuffer.size() > 511)
        {
            clear() ;
        }

        std::ostringstream out;
        insert(out, function, line);
        sBuffer.push_back(out.str());
    }

    //static
    void LLCallStacks::insert(std::ostream& out, const char* function, const int line)
    {
        out << function << " line " << line << " " ;
    }

    //static
    void LLCallStacks::end(const std::ostringstream& out)
    {
        LLMutexTrylock lock(getMutex<STACKS_MUTEX>(), 5);
        if (!lock.isLocked())
        {
            return;
        }

        if(sBuffer.size() > 511)
        {
            clear() ;
        }

        sBuffer.push_back(out.str());
    }

    //static
    void LLCallStacks::print()
    {
        LLMutexTrylock lock(getMutex<STACKS_MUTEX>(), 5);
        if (!lock.isLocked())
        {
            return;
        }

        if(! sBuffer.empty())
        {
            LL_INFOS() << " ************* PRINT OUT LL CALL STACKS ************* " << LL_ENDL;
            for (StringVector::const_reverse_iterator ri(sBuffer.rbegin()), re(sBuffer.rend());
                 ri != re; ++ri)
            {                  
                LL_INFOS() << (*ri) << LL_ENDL;
            }
            LL_INFOS() << " *************** END OF LL CALL STACKS *************** " << LL_ENDL;
        }

        cleanup();
    }

    //static
    void LLCallStacks::clear()
    {
        sBuffer.clear();
    }

    //static
    void LLCallStacks::cleanup()
    {
        clear();
    }

    std::ostream& operator<<(std::ostream& out, const LLStacktrace&)
    {
        return out << boost::stacktrace::stacktrace();
    }
}

<<<<<<< HEAD

=======
bool debugLoggingEnabled(const std::string& tag)
{
    LLMutexTrylock lock(getMutex<LOG_MUTEX>(), 5);
    if (!lock.isLocked())
    {
        return false;
    }

    SettingsConfigPtr s = Globals::getInstance()->getSettingsConfig();
    LLError::ELevel level = LLError::LEVEL_DEBUG;
    bool res = checkLevelMap(s->mTagLevelMap, tag, level);
    return res;
}

void crashdriver(void (*callback)(int*))
{
    // The LLERROR_CRASH macro used to have inline code of the form:
    //int* make_me_crash = NULL;
    //*make_me_crash = 0;

    // But compilers are getting smart enough to recognize that, so we must
    // assign to an address supplied by a separate source file. We could do
    // the assignment here in crashdriver() -- but then BugSplat would group
    // all LL_ERRS() crashes as the fault of this one function, instead of
    // identifying the specific LL_ERRS() source line. So instead, do the
    // assignment in a lambda in the caller's source. We just provide the
    // nullptr target.
    callback(nullptr);
}
>>>>>>> 39a6735f
<|MERGE_RESOLUTION|>--- conflicted
+++ resolved
@@ -1621,22 +1621,7 @@
     }
 }
 
-<<<<<<< HEAD
-
-=======
-bool debugLoggingEnabled(const std::string& tag)
-{
-    LLMutexTrylock lock(getMutex<LOG_MUTEX>(), 5);
-    if (!lock.isLocked())
-    {
-        return false;
-    }
-
-    SettingsConfigPtr s = Globals::getInstance()->getSettingsConfig();
-    LLError::ELevel level = LLError::LEVEL_DEBUG;
-    bool res = checkLevelMap(s->mTagLevelMap, tag, level);
-    return res;
-}
+
 
 void crashdriver(void (*callback)(int*))
 {
@@ -1652,5 +1637,4 @@
     // assignment in a lambda in the caller's source. We just provide the
     // nullptr target.
     callback(nullptr);
-}
->>>>>>> 39a6735f
+}