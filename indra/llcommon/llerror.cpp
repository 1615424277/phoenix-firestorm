--- conflicted
+++ resolved
@@ -206,28 +206,18 @@
 
 		virtual void recordMessage(LLError::ELevel level,
 					   const std::string& message) override
-<<<<<<< HEAD
-		{
-			if (mUseANSI)
-=======
 		{            
             static std::string s_ansi_error = createANSI("31"); // red
             static std::string s_ansi_warn  = createANSI("34"); // blue
             static std::string s_ansi_debug = createANSI("35"); // magenta
 
-            mUseANSI = (ANSI_PROBE == mUseANSI) ? (checkANSI() ? ANSI_YES : ANSI_NO) : mUseANSI;
-
-			if (ANSI_YES == mUseANSI)
->>>>>>> e1850d76
+
+			if (mUseANSI)
 			{
                 writeANSI((level == LLError::LEVEL_ERROR) ? s_ansi_error :
                           (level == LLError::LEVEL_WARN)  ? s_ansi_warn :
                                                             s_ansi_debug, message);
 			}
-<<<<<<< HEAD
-			fprintf(stderr, "%s\n", message.c_str());
-			if (mUseANSI) colorANSI("0"); // reset
-=======
             else
             {
                  fprintf(stderr, "%s\n", message.c_str());
@@ -235,7 +225,6 @@
 #if LL_WINDOWS 
 	fflush(stderr); //Now using a buffer. flush is required. 
 #endif 
->>>>>>> e1850d76
 		}
 	
 	private:
@@ -693,8 +682,19 @@
 		
 		// If stderr is a tty, assume the user launched from the command line or
 		// debugger and therefore wants to see stderr.  Otherwise, assume we've
+        if (isatty(STDERR_FILENO))
+            return true;
+        struct stat st;
+        if (fstat(STDERR_FILENO, &st) < 0)
+        {
+            auto errno_save = errno;
+            std::cerr << "shouldLogToStderr: fstat(" << STDERR_FILENO << ") failed, errno "
+                      << errno_save << std::endl;
 		// been launched from the finder and shouldn't spam stderr.
-		return isatty(STDERR_FILENO);
+            return false;
+        }
+
+        return ((st.st_mode & S_IFMT) == S_IFIFO);
 #else
 		return true;
 #endif
