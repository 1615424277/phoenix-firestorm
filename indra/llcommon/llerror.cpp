--- conflicted
+++ resolved
@@ -512,11 +512,7 @@
         LLError::TimeFunction               mTimeFunction;
 
         Recorders                           mRecorders;
-<<<<<<< HEAD
-        LLCoros::Mutex                      mRecorderMutex;
-=======
         boost::fibers::recursive_mutex      mRecorderMutex;
->>>>>>> d730e31e
 
         int                                 mShouldLogCallCounter;
 
@@ -1060,11 +1056,7 @@
             return;
         }
         SettingsConfigPtr s = Globals::getInstance()->getSettingsConfig();
-<<<<<<< HEAD
-        LLCoros::LockType lock(s->mRecorderMutex);
-=======
         std::unique_lock lock(s->mRecorderMutex);
->>>>>>> d730e31e
         s->mRecorders.push_back(recorder);
     }
 
@@ -1075,11 +1067,7 @@
             return;
         }
         SettingsConfigPtr s = Globals::getInstance()->getSettingsConfig();
-<<<<<<< HEAD
-        LLCoros::LockType lock(s->mRecorderMutex);
-=======
         std::unique_lock lock(s->mRecorderMutex);
->>>>>>> d730e31e
         s->mRecorders.erase(std::remove(s->mRecorders.begin(), s->mRecorders.end(), recorder),
                             s->mRecorders.end());
     }
@@ -1128,11 +1116,7 @@
     std::shared_ptr<RECORDER> findRecorder()
     {
         SettingsConfigPtr s = Globals::getInstance()->getSettingsConfig();
-<<<<<<< HEAD
-        LLCoros::LockType lock(s->mRecorderMutex);
-=======
         std::unique_lock lock(s->mRecorderMutex);
->>>>>>> d730e31e
         return findRecorderPos<RECORDER>(s).first;
     }
 
@@ -1143,11 +1127,7 @@
     bool removeRecorder()
     {
         SettingsConfigPtr s = Globals::getInstance()->getSettingsConfig();
-<<<<<<< HEAD
-        LLCoros::LockType lock(s->mRecorderMutex);
-=======
         std::unique_lock lock(s->mRecorderMutex);
->>>>>>> d730e31e
         auto found = findRecorderPos<RECORDER>(s);
         if (found.first)
         {
@@ -1253,11 +1233,7 @@
 
         std::string escaped_message;
 
-<<<<<<< HEAD
-        LLCoros::LockType lock(s->mRecorderMutex);
-=======
         std::unique_lock lock(s->mRecorderMutex);
->>>>>>> d730e31e
         for (LLError::RecorderPtr& r : s->mRecorders)
         {
             // <FS:Ansariel> Crash fix
