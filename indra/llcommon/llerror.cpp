/** 
 * @file llerror.cpp
 * @date   December 2006
 * @brief error message system
 *
 * $LicenseInfo:firstyear=2006&license=viewerlgpl$
 * Second Life Viewer Source Code
 * Copyright (C) 2010, Linden Research, Inc.
 * 
 * This library is free software; you can redistribute it and/or
 * modify it under the terms of the GNU Lesser General Public
 * License as published by the Free Software Foundation;
 * version 2.1 of the License only.
 * 
 * This library is distributed in the hope that it will be useful,
 * but WITHOUT ANY WARRANTY; without even the implied warranty of
 * MERCHANTABILITY or FITNESS FOR A PARTICULAR PURPOSE.  See the GNU
 * Lesser General Public License for more details.
 * 
 * You should have received a copy of the GNU Lesser General Public
 * License along with this library; if not, write to the Free Software
 * Foundation, Inc., 51 Franklin Street, Fifth Floor, Boston, MA  02110-1301  USA
 * 
 * Linden Research, Inc., 945 Battery Street, San Francisco, CA  94111  USA
 * $/LicenseInfo$
 */

#include "linden_common.h"

#include "llerror.h"
#include "llerrorcontrol.h"

#include <cctype>
#ifdef __GNUC__
# include <cxxabi.h>
#endif // __GNUC__
#include <sstream>
#if !LL_WINDOWS
# include <syslog.h>
# include <unistd.h>
#endif // !LL_WINDOWS
#include <vector>

#include "llapp.h"
#include "llapr.h"
#include "llfile.h"
#include "lllivefile.h"
#include "llsd.h"
#include "llsdserialize.h"
#include "llsingleton.h"
#include "llstl.h"
#include "lltimer.h"

#include "nd/ndlogthrottle.h"

namespace {
#if LL_WINDOWS
	void debugger_print(const std::string& s)
	{
		// Be careful when calling OutputDebugString as it throws DBG_PRINTEXCEPTION_C 
		// which works just fine under the windows debugger, but can cause users who
		// have enabled SEHOP exception chain validation to crash due to interactions
		// between the Win 32-bit exception handling and boost coroutine fiber stacks. BUG-2707
		//
		if (IsDebuggerPresent())
		{
			// Need UTF16 for Unicode OutputDebugString
			//
			if (s.size())
			{
				OutputDebugString(utf8str_to_utf16str(s).c_str());
				OutputDebugString(TEXT("\n"));
			}
		}
	}
#else
	class RecordToSyslog : public LLError::Recorder
	{
	public:
		RecordToSyslog(const std::string& identity)
			: mIdentity(identity)
		{
			openlog(mIdentity.c_str(), LOG_CONS|LOG_PID, LOG_LOCAL0);
				// we need to set the string from a local copy of the string
				// since apparanetly openlog expects the const char* to remain
				// valid even after it returns (presumably until closelog)
		}
		
		~RecordToSyslog()
		{
			closelog();
		}
		
		virtual void recordMessage(LLError::ELevel level,
									const std::string& message)
		{
			int syslogPriority = LOG_CRIT;
			switch (level) {
				case LLError::LEVEL_DEBUG:	syslogPriority = LOG_DEBUG;	break;
				case LLError::LEVEL_INFO:	syslogPriority = LOG_INFO;	break;
				case LLError::LEVEL_WARN:	syslogPriority = LOG_WARNING; break;
				case LLError::LEVEL_ERROR:	syslogPriority = LOG_CRIT;	break;
				default:					syslogPriority = LOG_CRIT;
			}
			
			syslog(syslogPriority, "%s", message.c_str());
		}
	private:
		std::string mIdentity;
	};
#endif

	class RecordToFile : public LLError::Recorder
	{
	public:
		RecordToFile(const std::string& filename)
		{
			mFile.open(filename.c_str(), std::ios_base::out | std::ios_base::app);
			if (!mFile)
			{
				LL_INFOS() << "Error setting log file to " << filename << LL_ENDL;
			}
			mWantsTime = true;
		}
		
		~RecordToFile()
		{
			mFile.close();
		}
<<<<<<< HEAD

		// <FS:TM> VS2013 compile fix
		//bool okay() { return mFile; }
		bool okay() { return !!mFile; }
=======
		
		bool okay() { return mFile.good(); }
>>>>>>> fde08682
		
		virtual void recordMessage(LLError::ELevel level,
									const std::string& message)
		{
			mFile << message << std::endl;
		}
	
	private:
		llofstream mFile;
	};
	
	
	class RecordToStderr : public LLError::Recorder
	{
	public:
		RecordToStderr(bool timestamp) : mUseANSI(ANSI_PROBE) 
		{
			mWantsTime = timestamp;
		}
		
		virtual void recordMessage(LLError::ELevel level,
					   const std::string& message)
		{
			if (ANSI_PROBE == mUseANSI)
				mUseANSI = (checkANSI() ? ANSI_YES : ANSI_NO);

			if (ANSI_YES == mUseANSI)
			{
				// Default all message levels to bold so we can distinguish our own messages from those dumped by subprocesses and libraries.
				colorANSI("1"); // bold
				switch (level) {
				case LLError::LEVEL_ERROR:
					colorANSI("31"); // red
					break;
				case LLError::LEVEL_WARN:
					colorANSI("34"); // blue
					break;
				case LLError::LEVEL_DEBUG:
					colorANSI("35"); // magenta
					break;
				default:
					break;
				}
			}
			fprintf(stderr, "%s\n", message.c_str());
#if LL_WINDOWS 
	fflush(stderr); //Now using a buffer. flush is required. 
#endif 
			if (ANSI_YES == mUseANSI) colorANSI("0"); // reset
		}
	
	private:
		enum ANSIState 
		{
			ANSI_PROBE, 
			ANSI_YES, 
			ANSI_NO
		}					mUseANSI;

		void colorANSI(const std::string color)
		{
			// ANSI color code escape sequence
			fprintf(stderr, "\033[%sm", color.c_str() );
		};

		bool checkANSI(void)
		{
#if LL_LINUX || LL_DARWIN
			// Check whether it's okay to use ANSI; if stderr is
			// a tty then we assume yes.  Can be turned off with
			// the LL_NO_ANSI_COLOR env var.
			return (0 != isatty(2)) &&
				(NULL == getenv("LL_NO_ANSI_COLOR"));
#endif // LL_LINUX
			return false;
		};
	};

	class RecordToFixedBuffer : public LLError::Recorder
	{
	public:
		RecordToFixedBuffer(LLLineBuffer* buffer) : mBuffer(buffer) { }
		
		virtual void recordMessage(LLError::ELevel level,
								   const std::string& message)
		{
			mBuffer->addLine(message);
		}
	
	private:
		LLLineBuffer* mBuffer;
	};

#if LL_WINDOWS
	class RecordToWinDebug: public LLError::Recorder
	{
	public:
		RecordToWinDebug()
		{}

		virtual void recordMessage(LLError::ELevel level,
								   const std::string& message)
		{
			debugger_print(message);
		}
	};
#endif
}


namespace
{
	std::string className(const std::type_info& type)
	{
#ifdef __GNUC__
		// GCC: type_info::name() returns a mangled class name,st demangle

		static size_t abi_name_len = 100;
		static char* abi_name_buf = (char*)malloc(abi_name_len);
			// warning: above is voodoo inferred from the GCC manual,
			// do NOT change

		int status;
			// We don't use status, and shouldn't have to pass apointer to it
			// but gcc 3.3 libstc++'s implementation of demangling is broken
			// and fails without.
			
		char* name = abi::__cxa_demangle(type.name(),
										abi_name_buf, &abi_name_len, &status);
			// this call can realloc the abi_name_buf pointer (!)

		return name ? name : type.name();

#elif LL_WINDOWS
		// DevStudio: type_info::name() includes the text "class " at the start

		static const std::string class_prefix = "class ";

		std::string name = type.name();
		std::string::size_type p = name.find(class_prefix);
		if (p == std::string::npos)
		{
			return name;
		}

		return name.substr(p + class_prefix.size());

#else		
		return type.name();
#endif
	}

	std::string functionName(const std::string& preprocessor_name)
	{
#if LL_WINDOWS
		// DevStudio: the __FUNCTION__ macro string includes
		// the type and/or namespace prefixes

		std::string::size_type p = preprocessor_name.rfind(':');
		if (p == std::string::npos)
		{
			return preprocessor_name;
		}
		return preprocessor_name.substr(p + 1);

#else
		return preprocessor_name;
#endif
	}


	class LogControlFile : public LLLiveFile
	{
		LOG_CLASS(LogControlFile);
	
	public:
		static LogControlFile& fromDirectory(const std::string& dir);
		
		virtual bool loadFile();
		
	private:
		LogControlFile(const std::string &filename)
			: LLLiveFile(filename)
			{ }
	};

	LogControlFile& LogControlFile::fromDirectory(const std::string& dir)
	{
		std::string dirBase = dir + "/";
			// NB: We have no abstraction in llcommon  for the "proper"
			// delimiter but it turns out that "/" works on all three platforms
			
		std::string file = dirBase + "logcontrol-dev.xml";
		
		llstat stat_info;
		if (LLFile::stat(file, &stat_info)) {
			// NB: stat returns non-zero if it can't read the file, for example
			// if it doesn't exist.  LLFile has no better abstraction for 
			// testing for file existence.
			
			file = dirBase + "logcontrol.xml";
		}
		return * new LogControlFile(file);
			// NB: This instance is never freed
	}
	
	bool LogControlFile::loadFile()
	{
		LLSD configuration;

		{
			llifstream file(filename().c_str());
			if (file.is_open())
			{
				LLSDSerialize::fromXML(configuration, file);
			}

			if (configuration.isUndefined())
			{
				LL_WARNS() << filename() << " missing, ill-formed,"
							" or simply undefined; not changing configuration"
						<< LL_ENDL;
				return false;
			}
		}
		
		LLError::configure(configuration);
		LL_INFOS() << "logging reconfigured from " << filename() << LL_ENDL;
		return true;
	}


	typedef std::map<std::string, LLError::ELevel> LevelMap;
	typedef std::vector<LLError::RecorderPtr> Recorders;
	typedef std::vector<LLError::CallSite*> CallSiteVector;

	class Globals : public LLSingleton<Globals>
	{
	public:
		Globals();

		std::ostringstream messageStream;
		bool messageStreamInUse;

		void addCallSite(LLError::CallSite&);
		void invalidateCallSites();

	private:
		CallSiteVector callSites;
	};

	Globals::Globals()
		: messageStream(),
		messageStreamInUse(false),
		callSites()
	{
	}

	void Globals::addCallSite(LLError::CallSite& site)
	{
		callSites.push_back(&site);
	}
	
	void Globals::invalidateCallSites()
	{
		for (CallSiteVector::const_iterator i = callSites.begin();
			 i != callSites.end();
			 ++i)
		{
			(*i)->invalidate();
		}
		
		callSites.clear();
	}
}

namespace LLError
{
	class SettingsConfig : public LLRefCount
	{
		friend class Settings;

	public:
		virtual ~SettingsConfig();

		bool                                mPrintLocation;

		LLError::ELevel                     mDefaultLevel;
		
		LevelMap                            mFunctionLevelMap;
		LevelMap                            mClassLevelMap;
		LevelMap                            mFileLevelMap;
		LevelMap                            mTagLevelMap;
		std::map<std::string, unsigned int> mUniqueLogMessages;
		
		LLError::FatalFunction              mCrashFunction;
		LLError::TimeFunction               mTimeFunction;
		
		Recorders                           mRecorders;
		RecorderPtr                         mFileRecorder;
		RecorderPtr                         mFixedBufferRecorder;
		std::string                         mFileRecorderFileName;
		
		int									mShouldLogCallCounter;
		
	private:
		SettingsConfig();
	};

	typedef LLPointer<SettingsConfig> SettingsConfigPtr;

	class Settings : public LLSingleton<Settings>
	{
	public:
		Settings();

		SettingsConfigPtr getSettingsConfig();
	
		void reset();
		SettingsStoragePtr saveAndReset();
		void restore(SettingsStoragePtr pSettingsStorage);
		
	private:
		SettingsConfigPtr mSettingsConfig;
	};
	
	SettingsConfig::SettingsConfig()
		: LLRefCount(),
		mPrintLocation(false),
		mDefaultLevel(LLError::LEVEL_DEBUG),
		mFunctionLevelMap(),
		mClassLevelMap(),
		mFileLevelMap(),
		mTagLevelMap(),
		mUniqueLogMessages(),
		mCrashFunction(NULL),
		mTimeFunction(NULL),
		mRecorders(),
		mFileRecorder(),
		mFixedBufferRecorder(),
		mFileRecorderFileName(),
		mShouldLogCallCounter(0)
	{
	}

	SettingsConfig::~SettingsConfig()
	{
		mRecorders.clear();
	}

	Settings::Settings()
		: LLSingleton<Settings>(),
		mSettingsConfig(new SettingsConfig())
	{
	}

	SettingsConfigPtr Settings::getSettingsConfig()
	{
		return mSettingsConfig;
	}
	
	void Settings::reset()
	{
		Globals::getInstance()->invalidateCallSites();
		mSettingsConfig = new SettingsConfig();
	}
	
	SettingsStoragePtr Settings::saveAndReset()
	{
		SettingsStoragePtr oldSettingsConfig(mSettingsConfig.get());
		reset();
		return oldSettingsConfig;
	}
	
	void Settings::restore(SettingsStoragePtr pSettingsStorage)
	{
		Globals::getInstance()->invalidateCallSites();
		SettingsConfigPtr newSettingsConfig(dynamic_cast<SettingsConfig *>(pSettingsStorage.get()));
		mSettingsConfig = newSettingsConfig;
	}
}

namespace LLError
{
	CallSite::CallSite(ELevel level,
					const char* file,
					int line,
					const std::type_info& class_info, 
					const char* function, 
					bool printOnce,
					const char** tags, 
					size_t tag_count)
	:	mLevel(level), 
		mFile(file), 
		mLine(line),
		mClassInfo(class_info), 
		mFunction(function),
		mCached(false), 
		mShouldLog(false), 
		mPrintOnce(printOnce),
		mTags(new const char* [tag_count]),
		mTagCount(tag_count)
	{
		for (int i = 0; i < tag_count; i++)
		{
			mTags[i] = tags[i];
		}

		switch (mLevel)
		{
		case LEVEL_DEBUG:		mLevelString = "DEBUG:";	break;
		case LEVEL_INFO:		mLevelString = "INFO:";		break;
		case LEVEL_WARN:		mLevelString = "WARNING:";	break;
		case LEVEL_ERROR:		mLevelString = "ERROR:";	break;
		default:				mLevelString = "XXX:";		break;
		};

		mLocationString = llformat("%s(%d) :", abbreviateFile(mFile).c_str(), mLine);
#if LL_WINDOWS
		// DevStudio: __FUNCTION__ already includes the full class name
#else
#if LL_LINUX
		// gross, but typeid comparison seems to always fail here with gcc4.1
		if (0 != strcmp(mClassInfo.name(), typeid(NoClassInfo).name()))
#else
		if (mClassInfo != typeid(NoClassInfo))
#endif // LL_LINUX
		{
			mFunctionString = className(mClassInfo) + "::";
		}
#endif
		mFunctionString += std::string(mFunction) + ":";
		for (size_t i = 0; i < mTagCount; i++)
		{
			// <FS:ND> Tags can be 0, so work around that.

			// mTagString += std::string("#") + mTags[i] + ((i == mTagCount - 1) ? "" : " ");

			char const *pTag = mTags[i];
			if( !pTag )
				pTag = "<NULL>";

			mTagString += std::string("#") + pTag + ((i == mTagCount - 1) ? "" : " ");

			// </FS:ND>
		}
	}

#ifdef LL_LINUX
  // <FS:ND> Temp hack to get the old linux havok stub to link
  CallSite::CallSite(LLError::ELevel level,
		     char const* file,
		     int line,
		     std::type_info const& class_info,
		     char const* function,
		     char const*,
		     char const*,
		     bool)
    : mLevel(level),
      mFile(file),
      mLine(line),
      mClassInfo(class_info), 
      mFunction(function),
      mCached(false), 
      mShouldLog(false), 
      mPrintOnce(false),
      mTags(0),
      mTagCount(0)
  {
  }
  // </FS:ND>
#endif

	CallSite::~CallSite()
	{
		delete []mTags;
	}

	void CallSite::invalidate()
	{
		mCached = false; 
	}
}

namespace
{
	bool shouldLogToStderr()
	{
#if LL_DARWIN
		// On Mac OS X, stderr from apps launched from the Finder goes to the
		// console log.  It's generally considered bad form to spam too much
		// there.
		
		// If stdin is a tty, assume the user launched from the command line and
		// therefore wants to see stderr.  Otherwise, assume we've been launched
		// from the finder and shouldn't spam stderr.
		return isatty(0);
#else
		return true;
#endif
	}
	
	bool stderrLogWantsTime()
	{
#if LL_WINDOWS
		return false;
#else
		return true;
#endif
	}
	
	
	void commonInit(const std::string& dir, bool log_to_stderr = true)
	{
		LLError::Settings::getInstance()->reset();
		
		LLError::setDefaultLevel(LLError::LEVEL_INFO);
		LLError::setFatalFunction(LLError::crashAndLoop);
		LLError::setTimeFunction(LLError::utcTime);

		// log_to_stderr is only false in the unit and integration tests to keep builds quieter
		if (log_to_stderr && shouldLogToStderr())
		{
			LLError::RecorderPtr recordToStdErr(new RecordToStderr(stderrLogWantsTime()));
			LLError::addRecorder(recordToStdErr);
		}
		
#if LL_WINDOWS
		LLError::RecorderPtr recordToWinDebug(new RecordToWinDebug());
		LLError::addRecorder(recordToWinDebug);
#endif

		LogControlFile& e = LogControlFile::fromDirectory(dir);

		// NOTE: We want to explicitly load the file before we add it to the event timer
		// that checks for changes to the file.  Else, we're not actually loading the file yet,
		// and most of the initialization happens without any attention being paid to the
		// log control file.  Not to mention that when it finally gets checked later,
		// all log statements that have been evaluated already become dirty and need to be
		// evaluated for printing again.  So, make sure to call checkAndReload()
		// before addToEventTimer().
		e.checkAndReload();
		e.addToEventTimer();
	}
}

namespace LLError
{
	void initForServer(const std::string& identity)
	{
		std::string dir = "/opt/linden/etc";
		if (LLApp::instance())
		{
			dir = LLApp::instance()->getOption("configdir").asString();
		}
		commonInit(dir);
#if !LL_WINDOWS
		LLError::RecorderPtr recordToSyslog(new RecordToSyslog(identity));
		addRecorder(recordToSyslog);
#endif
	}

	void initForApplication(const std::string& dir, bool log_to_stderr)
	{
		commonInit(dir, log_to_stderr);
	}

	void setPrintLocation(bool print)
	{
		SettingsConfigPtr s = Settings::getInstance()->getSettingsConfig();
		s->mPrintLocation = print;
	}

	void setFatalFunction(const FatalFunction& f)
	{
		SettingsConfigPtr s = Settings::getInstance()->getSettingsConfig();
		s->mCrashFunction = f;
	}

    FatalFunction getFatalFunction()
    {
		SettingsConfigPtr s = Settings::getInstance()->getSettingsConfig();
        return s->mCrashFunction;
    }

	void setTimeFunction(TimeFunction f)
	{
		SettingsConfigPtr s = Settings::getInstance()->getSettingsConfig();
		s->mTimeFunction = f;
	}

	void setDefaultLevel(ELevel level)
	{
		Globals::getInstance()->invalidateCallSites();
		SettingsConfigPtr s = Settings::getInstance()->getSettingsConfig();
		s->mDefaultLevel = level;
	}

	ELevel getDefaultLevel()
	{
		SettingsConfigPtr s = Settings::getInstance()->getSettingsConfig();
		return s->mDefaultLevel;
	}

	void setFunctionLevel(const std::string& function_name, ELevel level)
	{
		Globals::getInstance()->invalidateCallSites();
		SettingsConfigPtr s = Settings::getInstance()->getSettingsConfig();
		s->mFunctionLevelMap[function_name] = level;
	}

	void setClassLevel(const std::string& class_name, ELevel level)
	{
		Globals::getInstance()->invalidateCallSites();
		SettingsConfigPtr s = Settings::getInstance()->getSettingsConfig();
		s->mClassLevelMap[class_name] = level;
	}

	void setFileLevel(const std::string& file_name, ELevel level)
	{
		Globals::getInstance()->invalidateCallSites();
		SettingsConfigPtr s = Settings::getInstance()->getSettingsConfig();
		s->mFileLevelMap[file_name] = level;
	}

	void setTagLevel(const std::string& tag_name, ELevel level)
	{
		Globals::getInstance()->invalidateCallSites();
		SettingsConfigPtr s = Settings::getInstance()->getSettingsConfig();
		s->mTagLevelMap[tag_name] = level;
	}

	LLError::ELevel decodeLevel(std::string name)
	{
		static LevelMap level_names;
		if (level_names.empty())
		{
			level_names["ALL"]		= LLError::LEVEL_ALL;
			level_names["DEBUG"]	= LLError::LEVEL_DEBUG;
			level_names["INFO"]		= LLError::LEVEL_INFO;
			level_names["WARN"]		= LLError::LEVEL_WARN;
			level_names["ERROR"]	= LLError::LEVEL_ERROR;
			level_names["NONE"]		= LLError::LEVEL_NONE;
		}
		
		std::transform(name.begin(), name.end(), name.begin(), toupper);
		
		LevelMap::const_iterator i = level_names.find(name);
		if (i == level_names.end())
		{
			LL_WARNS() << "unrecognized logging level: '" << name << "'" << LL_ENDL;
			return LLError::LEVEL_INFO;
		}
		
		return i->second;
	}
}

namespace {
	void setLevels(LevelMap& map, const LLSD& list, LLError::ELevel level)
	{
		LLSD::array_const_iterator i, end;
		for (i = list.beginArray(), end = list.endArray(); i != end; ++i)
		{
			map[*i] = level;
		}
	}
}

namespace LLError
{
	void configure(const LLSD& config)
	{
		Globals::getInstance()->invalidateCallSites();
		SettingsConfigPtr s = Settings::getInstance()->getSettingsConfig();
		
		s->mFunctionLevelMap.clear();
		s->mClassLevelMap.clear();
		s->mFileLevelMap.clear();
		s->mTagLevelMap.clear();
		s->mUniqueLogMessages.clear();
		
		setPrintLocation(config["print-location"]);
		setDefaultLevel(decodeLevel(config["default-level"]));
		
		LLSD sets = config["settings"];
		LLSD::array_const_iterator a, end;
		for (a = sets.beginArray(), end = sets.endArray(); a != end; ++a)
		{
			const LLSD& entry = *a;
			
			ELevel level = decodeLevel(entry["level"]);
			
			setLevels(s->mFunctionLevelMap,	entry["functions"],	level);
			setLevels(s->mClassLevelMap,	entry["classes"],	level);
			setLevels(s->mFileLevelMap,		entry["files"],		level);
			setLevels(s->mTagLevelMap,		entry["tags"],		level);
		}
	}
}


namespace LLError
{
	Recorder::Recorder()
	:	mWantsTime(false),
		mWantsTags(false),
		mWantsLevel(true),
		mWantsLocation(false),
		mWantsFunctionName(true)
	{
	}

	Recorder::~Recorder()
	{
	}

	bool Recorder::wantsTime()
	{ 
		return mWantsTime; 
	}

	// virtual
	bool Recorder::wantsTags()
	{
		return mWantsTags;
	}

	// virtual 
	bool Recorder::wantsLevel() 
	{ 
		return mWantsLevel;
	}

	// virtual 
	bool Recorder::wantsLocation() 
	{ 
		return mWantsLocation;
	}

	// virtual 
	bool Recorder::wantsFunctionName() 
	{ 
		return mWantsFunctionName;
	}

	void addRecorder(RecorderPtr recorder)
	{
		if (!recorder)
		{
			return;
		}
		SettingsConfigPtr s = Settings::getInstance()->getSettingsConfig();
		s->mRecorders.push_back(recorder);
	}

	void removeRecorder(RecorderPtr recorder)
	{
		if (!recorder)
		{
			return;
		}
		SettingsConfigPtr s = Settings::getInstance()->getSettingsConfig();
		s->mRecorders.erase(std::remove(s->mRecorders.begin(), s->mRecorders.end(), recorder),
							s->mRecorders.end());
	}
}

namespace LLError
{
	void logToFile(const std::string& file_name)
	{
		SettingsConfigPtr s = Settings::getInstance()->getSettingsConfig();

		removeRecorder(s->mFileRecorder);
		s->mFileRecorder.reset();
		s->mFileRecorderFileName.clear();
		
		if (file_name.empty())
		{
			return;
		}
		
		RecorderPtr recordToFile(new RecordToFile(file_name));
		if (boost::dynamic_pointer_cast<RecordToFile>(recordToFile)->okay())
		{
			s->mFileRecorderFileName = file_name;
			s->mFileRecorder = recordToFile;
			addRecorder(recordToFile);
		}
	}
	
	void logToFixedBuffer(LLLineBuffer* fixedBuffer)
	{
		SettingsConfigPtr s = Settings::getInstance()->getSettingsConfig();

		removeRecorder(s->mFixedBufferRecorder);
		s->mFixedBufferRecorder.reset();
		
		if (!fixedBuffer)
		{
			return;
		}
		
		RecorderPtr recordToFixedBuffer(new RecordToFixedBuffer(fixedBuffer));
		s->mFixedBufferRecorder = recordToFixedBuffer;
		addRecorder(recordToFixedBuffer);
	}

	std::string logFileName()
	{
		SettingsConfigPtr s = Settings::getInstance()->getSettingsConfig();
		return s->mFileRecorderFileName;
	}
}

namespace
{
	void writeToRecorders(const LLError::CallSite& site, const std::string& message, bool show_location = true, bool show_time = true, bool show_tags = true, bool show_level = true, bool show_function = true)
	{
		LLError::ELevel level = site.mLevel;
		LLError::SettingsConfigPtr s = LLError::Settings::getInstance()->getSettingsConfig();
	
		for (Recorders::const_iterator i = s->mRecorders.begin();
			i != s->mRecorders.end();
			++i)
		{
			LLError::RecorderPtr r = *i;
			
			std::ostringstream message_stream;

			if (show_location && (r->wantsLocation() || level == LLError::LEVEL_ERROR || s->mPrintLocation))
			{
				message_stream << site.mLocationString << " ";
			}

			if (show_time && r->wantsTime() && s->mTimeFunction != NULL)
			{
				message_stream << s->mTimeFunction() << " ";
			}

			if (show_level && r->wantsLevel())
				{
				message_stream << site.mLevelString << " ";
				}
				
			if (show_tags && r->wantsTags())
			{
				message_stream << site.mTagString << " ";
			}

			if (show_function && r->wantsFunctionName())
			{
				message_stream << site.mFunctionString << " ";
			}

			message_stream << message;

			r->recordMessage(level, message_stream.str());
		}
	}
}

namespace {
	bool checkLevelMap(const LevelMap& map, const std::string& key,
						LLError::ELevel& level)
	{
		bool stop_checking;
		LevelMap::const_iterator i = map.find(key);
		if (i == map.end())
		{
			return stop_checking = false;
		}
		
			level = i->second;
		return stop_checking = true;
	}
	
	bool checkLevelMap(	const LevelMap& map, 
						const char *const * keys, 
						size_t count,
						LLError::ELevel& level)
	{
		bool found_level = false;

		LLError::ELevel tag_level = LLError::LEVEL_NONE;

		for (size_t i = 0; i < count; i++)
		{
			// <FS:ND> Can be 0
			if( !keys[i] )
				continue;
			// </FS:ND>

			LevelMap::const_iterator it = map.find(keys[i]);
			if (it != map.end())
			{
				found_level = true;
				tag_level = llmin(tag_level, it->second);
			}
		}

		if (found_level)
		{
			level = tag_level;
		}
		return found_level;
	}
	
	class LogLock
	{
	public:
		LogLock();
		~LogLock();
		bool ok() const { return mOK; }
	private:
		bool mLocked;
		bool mOK;
	};
	
	LogLock::LogLock()
		: mLocked(false), mOK(false)
	{
		if (!gLogMutexp)
		{
			mOK = true;
			return;
		}
		
		const int MAX_RETRIES = 5;
		for (int attempts = 0; attempts < MAX_RETRIES; ++attempts)
		{
			apr_status_t s = apr_thread_mutex_trylock(gLogMutexp);
			if (!APR_STATUS_IS_EBUSY(s))
			{
				mLocked = true;
				mOK = true;
				return;
			}

			ms_sleep(1);
			//apr_thread_yield();
				// Just yielding won't necessarily work, I had problems with
				// this on Linux - doug 12/02/04
		}

		// We're hosed, we can't get the mutex.  Blah.
		std::cerr << "LogLock::LogLock: failed to get mutex for log"
					<< std::endl;
	}
	
	LogLock::~LogLock()
	{
		if (mLocked)
		{
			apr_thread_mutex_unlock(gLogMutexp);
		}
	}
}

namespace LLError
{
	bool Log::shouldLog(CallSite& site)
	{
		LogLock lock;
		if (!lock.ok())
		{
			return false;
		}
		
		SettingsConfigPtr s = Settings::getInstance()->getSettingsConfig();
		
		s->mShouldLogCallCounter++;
		
		const std::string& class_name = className(site.mClassInfo);
		std::string function_name = functionName(site.mFunction);
#if LL_LINUX
		// gross, but typeid comparison seems to always fail here with gcc4.1
		if (0 != strcmp(site.mClassInfo.name(), typeid(NoClassInfo).name()))
#else
		if (site.mClassInfo != typeid(NoClassInfo))
#endif // LL_LINUX
		{
			function_name = class_name + "::" + function_name;
		}

		ELevel compareLevel = s->mDefaultLevel;

		// The most specific match found will be used as the log level,
		// since the computation short circuits.
		// So, in increasing order of importance:
		// Default < Tags < File < Class < Function
		checkLevelMap(s->mFunctionLevelMap, function_name, compareLevel)
		|| checkLevelMap(s->mClassLevelMap, class_name, compareLevel)
		|| checkLevelMap(s->mFileLevelMap, abbreviateFile(site.mFile), compareLevel)
		|| (site.mTagCount > 0
			? checkLevelMap(s->mTagLevelMap, site.mTags, site.mTagCount, compareLevel) 
			: false);

		site.mCached = true;
		Globals::getInstance()->addCallSite(site);
		return site.mShouldLog = site.mLevel >= compareLevel;
	}


	std::ostringstream* Log::out()
	{
		LogLock lock;
		if (lock.ok())
		{
			Globals* g = Globals::getInstance();

			if (!g->messageStreamInUse)
			{
				g->messageStreamInUse = true;
				return &g->messageStream;
			}
		}
		
		return new std::ostringstream;
	}
	
	void Log::flush(std::ostringstream* out, char* message)
    {
       LogLock lock;
       if (!lock.ok())
       {
           return;
       }
       
	   if(strlen(out->str().c_str()) < 128)
	   {
		   strcpy(message, out->str().c_str());
	   }
	   else
	   {
		   strncpy(message, out->str().c_str(), 127);
		   message[127] = '\0' ;
	   }
	   
	   Globals* g = Globals::getInstance();
       if (out == &g->messageStream)
       {
           g->messageStream.clear();
           g->messageStream.str("");
           g->messageStreamInUse = false;
       }
       else
       {
           delete out;
       }
	   return ;
    }

	void Log::flush(std::ostringstream* out, const CallSite& site)
	{
		LogLock lock;
		if (!lock.ok())
		{
			return;
		}
		
		Globals* g = Globals::getInstance();
		SettingsConfigPtr s = Settings::getInstance()->getSettingsConfig();

		std::string message = out->str();
		if (out == &g->messageStream)
		{
			g->messageStream.clear();
			g->messageStream.str("");
			g->messageStreamInUse = false;
		}
		else
		{
			delete out;
		}

		if (site.mLevel == LEVEL_ERROR)
		{
			writeToRecorders(site, "error", true, true, true, false, false);
		}

		std::ostringstream prefix;
		if( nd::logging::throttle( site.mFile, site.mLine, &prefix ) )
			return;
		
		std::ostringstream message_stream;

		if (site.mPrintOnce)
		{
			std::map<std::string, unsigned int>::iterator messageIter = s->mUniqueLogMessages.find(message);
			if (messageIter != s->mUniqueLogMessages.end())
			{
				messageIter->second++;
				unsigned int num_messages = messageIter->second;
				if (num_messages == 10 || num_messages == 50 || (num_messages % 100) == 0)
				{
					message_stream << "ONCE (" << num_messages << "th time seen): ";
				} 
				else
				{
					return;
				}
			}
			else 
			{
				message_stream << "ONCE: ";
				s->mUniqueLogMessages[message] = 1;
			}
		}
		
		message_stream << message;
		
		writeToRecorders(site, message_stream.str());
		
		if (site.mLevel == LEVEL_ERROR  &&  s->mCrashFunction)
		{
			s->mCrashFunction(message_stream.str());
		}
	}
}

namespace LLError
{
	SettingsStoragePtr saveAndResetSettings()
	{
		return Settings::getInstance()->saveAndReset();
	}
	
	void restoreSettings(SettingsStoragePtr pSettingsStorage)
	{
		return Settings::getInstance()->restore(pSettingsStorage);
	}

	std::string removePrefix(std::string& s, const std::string& p)
	{
		std::string::size_type where = s.find(p);
		if (where == std::string::npos)
		{
			return s;
		}
		
		return std::string(s, where + p.size());
	}
	
	void replaceChar(std::string& s, char old, char replacement)
	{
		std::string::size_type i = 0;
		std::string::size_type len = s.length();
		for ( ; i < len; i++ )
		{
			if (s[i] == old)
			{
				s[i] = replacement;
			}
		}
	}

	std::string abbreviateFile(const std::string& filePath)
	{
		std::string f = filePath;
#if LL_WINDOWS
		replaceChar(f, '\\', '/');
#endif
		static std::string indra_prefix = "indra/";
		f = removePrefix(f, indra_prefix);

#if LL_DARWIN
		static std::string newview_prefix = "newview/../";
		f = removePrefix(f, newview_prefix);
#endif

		return f;
	}

	int shouldLogCallCount()
	{
		SettingsConfigPtr s = Settings::getInstance()->getSettingsConfig();
		return s->mShouldLogCallCounter;
	}

#if LL_WINDOWS
		// VC80 was optimizing the error away.
		#pragma optimize("", off)
#endif
	void crashAndLoop(const std::string& message)
	{
		// Now, we go kaboom!
		int* make_me_crash = NULL;

		*make_me_crash = 0;

		while(true)
		{
			// Loop forever, in case the crash didn't work?
		}
		
		// this is an attempt to let Coverity and other semantic scanners know that this function won't be returning ever.
		exit(EXIT_FAILURE);
	}
#if LL_WINDOWS
		#pragma optimize("", on)
#endif

	std::string utcTime()
	{
		time_t now = time(NULL);
		const size_t BUF_SIZE = 64;
		char time_str[BUF_SIZE];	/* Flawfinder: ignore */
		
		int chars = strftime(time_str, BUF_SIZE, 
								  "%Y-%m-%dT%H:%M:%SZ",
								  gmtime(&now));

		return chars ? time_str : "time error";
	}
}

namespace LLError
{     
	char** LLCallStacks::sBuffer = NULL ;
	S32    LLCallStacks::sIndex  = 0 ;

#define SINGLE_THREADED 1

	class CallStacksLogLock
	{
	public:
		CallStacksLogLock();
		~CallStacksLogLock();

#if SINGLE_THREADED
		bool ok() const { return true; }
#else
		bool ok() const { return mOK; }
	private:
		bool mLocked;
		bool mOK;
#endif
	};
	
#if SINGLE_THREADED
	CallStacksLogLock::CallStacksLogLock()
	{
	}
	CallStacksLogLock::~CallStacksLogLock()
	{
	}
#else
	CallStacksLogLock::CallStacksLogLock()
		: mLocked(false), mOK(false)
	{
		if (!gCallStacksLogMutexp)
		{
			mOK = true;
			return;
		}
		
		const int MAX_RETRIES = 5;
		for (int attempts = 0; attempts < MAX_RETRIES; ++attempts)
		{
			apr_status_t s = apr_thread_mutex_trylock(gCallStacksLogMutexp);
			if (!APR_STATUS_IS_EBUSY(s))
			{
				mLocked = true;
				mOK = true;
				return;
			}

			ms_sleep(1);
		}

		// We're hosed, we can't get the mutex.  Blah.
		std::cerr << "CallStacksLogLock::CallStacksLogLock: failed to get mutex for log"
					<< std::endl;
	}
	
	CallStacksLogLock::~CallStacksLogLock()
	{
		if (mLocked)
		{
			apr_thread_mutex_unlock(gCallStacksLogMutexp);
		}
	}
#endif

	//static
   void LLCallStacks::allocateStackBuffer()
   {
	   if(sBuffer == NULL)
	   {
		   sBuffer = new char*[512] ;
		   sBuffer[0] = new char[512 * 128] ;
		   for(S32 i = 1 ; i < 512 ; i++)
		   {
			   sBuffer[i] = sBuffer[i-1] + 128 ;
		   }
		   sIndex = 0 ;
	   }
   }

   void LLCallStacks::freeStackBuffer()
   {
	   if(sBuffer != NULL)
	   {
		   delete [] sBuffer[0] ;
		   delete [] sBuffer ;
		   sBuffer = NULL ;
	   }
   }

   //static
   void LLCallStacks::push(const char* function, const int line)
   {
	   CallStacksLogLock lock;
       if (!lock.ok())
       {
           return;
       }

	   if(sBuffer == NULL)
	   {
		   allocateStackBuffer();
	   }

	   if(sIndex > 511)
	   {
		   clear() ;
	   }

	   strcpy(sBuffer[sIndex], function) ;
	   sprintf(sBuffer[sIndex] + strlen(function), " line: %d ", line) ;
	   sIndex++ ;

	   return ;
   }

	//static
   std::ostringstream* LLCallStacks::insert(const char* function, const int line)
   {
       std::ostringstream* _out = LLError::Log::out();
	   *_out << function << " line " << line << " " ;
             
	   return _out ;
   }

   //static
   void LLCallStacks::end(std::ostringstream* _out)
   {
	   CallStacksLogLock lock;
       if (!lock.ok())
       {
           return;
       }

	   if(sBuffer == NULL)
	   {
		   allocateStackBuffer();
	   }

	   if(sIndex > 511)
	   {
		   clear() ;
	   }

	   LLError::Log::flush(_out, sBuffer[sIndex++]) ;	   
   }

   //static
   void LLCallStacks::print()
   {
	   CallStacksLogLock lock;
       if (!lock.ok())
       {
           return;
       }

       if(sIndex > 0)
       {
           LL_INFOS() << " ************* PRINT OUT LL CALL STACKS ************* " << LL_ENDL;
           while(sIndex > 0)
           {                  
			   sIndex-- ;
               LL_INFOS() << sBuffer[sIndex] << LL_ENDL;
           }
           LL_INFOS() << " *************** END OF LL CALL STACKS *************** " << LL_ENDL;
       }

	   if(sBuffer != NULL)
	   {
		   freeStackBuffer();
	   }
   }

   //static
   void LLCallStacks::clear()
   {
       sIndex = 0 ;
   }

   //static
   void LLCallStacks::cleanup()
   {
	   freeStackBuffer();
   }
}
<|MERGE_RESOLUTION|>--- conflicted
+++ resolved
@@ -127,15 +127,8 @@
 		{
 			mFile.close();
 		}
-<<<<<<< HEAD
-
-		// <FS:TM> VS2013 compile fix
-		//bool okay() { return mFile; }
-		bool okay() { return !!mFile; }
-=======
 		
 		bool okay() { return mFile.good(); }
->>>>>>> fde08682
 		
 		virtual void recordMessage(LLError::ELevel level,
 									const std::string& message)
