/** 
 * @file llerror.cpp
 * @date   December 2006
 * @brief error message system
 *
 * $LicenseInfo:firstyear=2006&license=viewerlgpl$
 * Second Life Viewer Source Code
 * Copyright (C) 2010, Linden Research, Inc.
 * 
 * This library is free software; you can redistribute it and/or
 * modify it under the terms of the GNU Lesser General Public
 * License as published by the Free Software Foundation;
 * version 2.1 of the License only.
 * 
 * This library is distributed in the hope that it will be useful,
 * but WITHOUT ANY WARRANTY; without even the implied warranty of
 * MERCHANTABILITY or FITNESS FOR A PARTICULAR PURPOSE.  See the GNU
 * Lesser General Public License for more details.
 * 
 * You should have received a copy of the GNU Lesser General Public
 * License along with this library; if not, write to the Free Software
 * Foundation, Inc., 51 Franklin Street, Fifth Floor, Boston, MA  02110-1301  USA
 * 
 * Linden Research, Inc., 945 Battery Street, San Francisco, CA  94111  USA
 * $/LicenseInfo$
 */

#include "linden_common.h"

#include "llerror.h"
#include "llerrorcontrol.h"

#include <cctype>
#ifdef __GNUC__
# include <cxxabi.h>
#endif // __GNUC__
#include <sstream>
#if !LL_WINDOWS
# include <syslog.h>
# include <unistd.h>
#endif // !LL_WINDOWS
#include <vector>
#include "string.h"

#include "llapp.h"
#include "llapr.h"
#include "llfile.h"
#include "lllivefile.h"
#include "llsd.h"
#include "llsdserialize.h"
#include "llsingleton.h"
#include "llstl.h"
#include "lltimer.h"

#include "nd/ndlogthrottle.h"

namespace {
	LLMutex gLogMutex;
	LLMutex gCallStacksLogMutex ;

#if LL_WINDOWS
	void debugger_print(const std::string& s)
	{
		// Be careful when calling OutputDebugString as it throws DBG_PRINTEXCEPTION_C 
		// which works just fine under the windows debugger, but can cause users who
		// have enabled SEHOP exception chain validation to crash due to interactions
		// between the Win 32-bit exception handling and boost coroutine fiber stacks. BUG-2707
		//
		if (IsDebuggerPresent())
		{
			// Need UTF16 for Unicode OutputDebugString
			//
			if (s.size())
			{
				OutputDebugString(utf8str_to_utf16str(s).c_str());
				OutputDebugString(TEXT("\n"));
			}
		}
	}
#else
	class RecordToSyslog : public LLError::Recorder
	{
	public:
		RecordToSyslog(const std::string& identity)
			: mIdentity(identity)
		{
			openlog(mIdentity.c_str(), LOG_CONS|LOG_PID, LOG_LOCAL0);
				// we need to set the string from a local copy of the string
				// since apparanetly openlog expects the const char* to remain
				// valid even after it returns (presumably until closelog)
		}
		
		~RecordToSyslog()
		{
			closelog();
		}
		
		virtual void recordMessage(LLError::ELevel level,
									const std::string& message)
		{
			int syslogPriority = LOG_CRIT;
			switch (level) {
				case LLError::LEVEL_DEBUG:	syslogPriority = LOG_DEBUG;	break;
				case LLError::LEVEL_INFO:	syslogPriority = LOG_INFO;	break;
				case LLError::LEVEL_WARN:	syslogPriority = LOG_WARNING; break;
				case LLError::LEVEL_ERROR:	syslogPriority = LOG_CRIT;	break;
				default:					syslogPriority = LOG_CRIT;
			}
			
			syslog(syslogPriority, "%s", message.c_str());
		}
	private:
		std::string mIdentity;
	};
#endif

	class RecordToFile : public LLError::Recorder
	{
	public:
		RecordToFile(const std::string& filename)
		{
			mFile.open(filename.c_str(), std::ios_base::out | std::ios_base::app);
			if (!mFile)
			{
				LL_INFOS() << "Error setting log file to " << filename << LL_ENDL;
			}
			mWantsTime = true;
            mWantsTags = true;
		}
		
		~RecordToFile()
		{
			mFile.close();
		}
		
		bool okay() { return mFile.good(); }
		
		virtual void recordMessage(LLError::ELevel level,
									const std::string& message)
		{
			mFile << message << std::endl;
		}
	
	private:
		llofstream mFile;
	};
	
	
	class RecordToStderr : public LLError::Recorder
	{
	public:
		RecordToStderr(bool timestamp) : mUseANSI(ANSI_PROBE) 
		{
			mWantsTime = timestamp;
		}
		
		virtual void recordMessage(LLError::ELevel level,
					   const std::string& message)
		{
			if (ANSI_PROBE == mUseANSI)
				mUseANSI = (checkANSI() ? ANSI_YES : ANSI_NO);

			if (ANSI_YES == mUseANSI)
			{
				// Default all message levels to bold so we can distinguish our own messages from those dumped by subprocesses and libraries.
				colorANSI("1"); // bold
				switch (level) {
				case LLError::LEVEL_ERROR:
					colorANSI("31"); // red
					break;
				case LLError::LEVEL_WARN:
					colorANSI("34"); // blue
					break;
				case LLError::LEVEL_DEBUG:
					colorANSI("35"); // magenta
					break;
				default:
					break;
				}
			}
			fprintf(stderr, "%s\n", message.c_str());
#if LL_WINDOWS 
	fflush(stderr); //Now using a buffer. flush is required. 
#endif 
			if (ANSI_YES == mUseANSI) colorANSI("0"); // reset
		}
	
	private:
		enum ANSIState 
		{
			ANSI_PROBE, 
			ANSI_YES, 
			ANSI_NO
		}					mUseANSI;

		void colorANSI(const std::string color)
		{
			// ANSI color code escape sequence
			fprintf(stderr, "\033[%sm", color.c_str() );
		};

		bool checkANSI(void)
		{
#if LL_LINUX || LL_DARWIN
			// Check whether it's okay to use ANSI; if stderr is
			// a tty then we assume yes.  Can be turned off with
			// the LL_NO_ANSI_COLOR env var.
			return (0 != isatty(2)) &&
				(NULL == getenv("LL_NO_ANSI_COLOR"));
#endif // LL_LINUX
			return false;
		};
	};

	class RecordToFixedBuffer : public LLError::Recorder
	{
	public:
		RecordToFixedBuffer(LLLineBuffer* buffer) : mBuffer(buffer) { }
		
		virtual void recordMessage(LLError::ELevel level,
								   const std::string& message)
		{
			mBuffer->addLine(message);
		}
	
	private:
		LLLineBuffer* mBuffer;
	};

#if LL_WINDOWS
	class RecordToWinDebug: public LLError::Recorder
	{
	public:
		RecordToWinDebug()
		{}

		virtual void recordMessage(LLError::ELevel level,
								   const std::string& message)
		{
			debugger_print(message);
		}
	};
#endif
}


namespace
{
	std::string className(const std::type_info& type)
	{
		return LLError::Log::demangle(type.name());
	}
} // anonymous

namespace LLError
{
	std::string Log::demangle(const char* mangled)
	{
#ifdef __GNUC__
		// GCC: type_info::name() returns a mangled class name,st demangle
        // passing nullptr, 0 forces allocation of a unique buffer we can free
        // fixing MAINT-8724 on OSX 10.14
		int status = -1;
		char* name = abi::__cxa_demangle(mangled, nullptr, 0, &status);
        std::string result(name ? name : mangled);
        free(name);
        return result;
#elif LL_WINDOWS
		// DevStudio: type_info::name() includes the text "class " at the start

		static const std::string class_prefix = "class ";
		std::string name = mangled;
		if (0 != name.compare(0, class_prefix.length(), class_prefix))
		{
			LL_DEBUGS() << "Did not see '" << class_prefix << "' prefix on '"
					   << name << "'" << LL_ENDL;
			return name;
		}

		return name.substr(class_prefix.length());

#else
		return mangled;
#endif
	}
} // LLError

namespace
{
	std::string functionName(const std::string& preprocessor_name)
	{
#if LL_WINDOWS
		// DevStudio: the __FUNCTION__ macro string includes
		// the type and/or namespace prefixes

		std::string::size_type p = preprocessor_name.rfind(':');
		if (p == std::string::npos)
		{
			return preprocessor_name;
		}
		return preprocessor_name.substr(p + 1);

#else
		return preprocessor_name;
#endif
	}


	class LogControlFile : public LLLiveFile
	{
		LOG_CLASS(LogControlFile);
	
	public:
		static LogControlFile& fromDirectory(const std::string& user_dir, const std::string& app_dir);
		
		virtual bool loadFile();
		
	private:
		LogControlFile(const std::string &filename)
			: LLLiveFile(filename)
			{ }
	};

	LogControlFile& LogControlFile::fromDirectory(const std::string& user_dir, const std::string& app_dir)
	{
        // NB: We have no abstraction in llcommon  for the "proper"
        // delimiter but it turns out that "/" works on all three platforms
			
		std::string file = user_dir + "/logcontrol-dev.xml";
		
		llstat stat_info;
		if (LLFile::stat(file, &stat_info)) {
			// NB: stat returns non-zero if it can't read the file, for example
			// if it doesn't exist.  LLFile has no better abstraction for 
			// testing for file existence.
			
			file = app_dir + "/logcontrol.xml";
		}
		return * new LogControlFile(file);
			// NB: This instance is never freed
	}
	
	bool LogControlFile::loadFile()
	{
		LLSD configuration;

		{
			llifstream file(filename().c_str());
			if (file.is_open())
			{
				LLSDSerialize::fromXML(configuration, file);
			}

			if (configuration.isUndefined())
			{
				LL_WARNS() << filename() << " missing, ill-formed,"
							" or simply undefined; not changing configuration"
						<< LL_ENDL;
				return false;
			}
		}
		
		LLError::configure(configuration);
		LL_INFOS("LogControlFile") << "logging reconfigured from " << filename() << LL_ENDL;
		return true;
	}


	typedef std::map<std::string, LLError::ELevel> LevelMap;
	typedef std::vector<LLError::RecorderPtr> Recorders;
	typedef std::vector<LLError::CallSite*> CallSiteVector;

	class Globals : public LLSingleton<Globals>
	{
		LLSINGLETON(Globals);
	public:
		std::ostringstream messageStream;
		bool messageStreamInUse;
		std::string mFatalMessage;

		void addCallSite(LLError::CallSite&);
		void invalidateCallSites();

	private:
		CallSiteVector callSites;
	};

	Globals::Globals()
		: messageStream(),
		messageStreamInUse(false),
		callSites()
	{
	}

	void Globals::addCallSite(LLError::CallSite& site)
	{
		callSites.push_back(&site);
	}
	
	void Globals::invalidateCallSites()
	{
		for (CallSiteVector::const_iterator i = callSites.begin();
			 i != callSites.end();
			 ++i)
		{
			(*i)->invalidate();
		}
		
		callSites.clear();
	}
}

namespace LLError
{
	class SettingsConfig: public LLRefCount
	{
		friend class Settings;

	public:
		virtual ~SettingsConfig();

		bool                                mPrintLocation;

		LLError::ELevel                     mDefaultLevel;
		
		LevelMap                            mFunctionLevelMap;
		LevelMap                            mClassLevelMap;
		LevelMap                            mFileLevelMap;
		LevelMap                            mTagLevelMap;
		std::map<std::string, unsigned int> mUniqueLogMessages;
		
		LLError::FatalFunction              mCrashFunction;
		LLError::TimeFunction               mTimeFunction;
		
		Recorders                           mRecorders;
		RecorderPtr                         mFileRecorder;
		RecorderPtr                         mFixedBufferRecorder;
		std::string                         mFileRecorderFileName;
		
		int									mShouldLogCallCounter;
		
	private:
		SettingsConfig();
	};

	typedef LLPointer<SettingsConfig> SettingsConfigPtr;

	class Settings : public LLSingleton<Settings>
	{
		LLSINGLETON(Settings);
	public:
		SettingsConfigPtr getSettingsConfig();

		void reset();
		SettingsStoragePtr saveAndReset();
		void restore(SettingsStoragePtr pSettingsStorage);
		
	private:
		SettingsConfigPtr mSettingsConfig;
	};

	SettingsConfig::SettingsConfig()
		: LLRefCount(),
		mPrintLocation(false),
		mDefaultLevel(LLError::LEVEL_DEBUG),
		mFunctionLevelMap(),
		mClassLevelMap(),
		mFileLevelMap(),
		mTagLevelMap(),
		mUniqueLogMessages(),
		mCrashFunction(NULL),
		mTimeFunction(NULL),
		mRecorders(),
		mFileRecorder(),
		mFixedBufferRecorder(),
		mFileRecorderFileName(),
		mShouldLogCallCounter(0)
	{
	}

	SettingsConfig::~SettingsConfig()
	{
		mRecorders.clear();
	}

	Settings::Settings():
		mSettingsConfig(new SettingsConfig())
	{
	}

	SettingsConfigPtr Settings::getSettingsConfig()
	{
		return mSettingsConfig;
	}

	void Settings::reset()
	{
		Globals::getInstance()->invalidateCallSites();
		mSettingsConfig = new SettingsConfig();
	}

	SettingsStoragePtr Settings::saveAndReset()
	{
		SettingsStoragePtr oldSettingsConfig(mSettingsConfig.get());
		reset();
		return oldSettingsConfig;
	}

	void Settings::restore(SettingsStoragePtr pSettingsStorage)
	{
		Globals::getInstance()->invalidateCallSites();
		SettingsConfigPtr newSettingsConfig(dynamic_cast<SettingsConfig *>(pSettingsStorage.get()));
		mSettingsConfig = newSettingsConfig;
	}

	bool is_available()
	{
		return Settings::instanceExists() && Globals::instanceExists();
	}
}

namespace LLError
{
	CallSite::CallSite(ELevel level,
					const char* file,
					int line,
					const std::type_info& class_info, 
					const char* function, 
					bool printOnce,
					const char** tags, 
					size_t tag_count)
	:	mLevel(level), 
		mFile(file), 
		mLine(line),
		mClassInfo(class_info), 
		mFunction(function),
		mCached(false), 
		mShouldLog(false), 
		mPrintOnce(printOnce),
		mTags(new const char* [tag_count]),
		mTagCount(tag_count)
	{
		switch (mLevel)
		{
        case LEVEL_DEBUG: mLevelString = "DEBUG";   break;
        case LEVEL_INFO:  mLevelString = "INFO";    break;
        case LEVEL_WARN:  mLevelString = "WARNING"; break;
        case LEVEL_ERROR: mLevelString = "ERROR";   break;
        default:          mLevelString = "XXX";     break;
		};

		mLocationString = llformat("%s(%d)", abbreviateFile(mFile).c_str(), mLine);
#if LL_WINDOWS
		// DevStudio: __FUNCTION__ already includes the full class name
#else
#if LL_LINUX
		// gross, but typeid comparison seems to always fail here with gcc4.1
		if (0 != strcmp(mClassInfo.name(), typeid(NoClassInfo).name()))
#else
		if (mClassInfo != typeid(NoClassInfo))
#endif // LL_LINUX
		{
			mFunctionString = className(mClassInfo) + "::";
		}
#endif
		mFunctionString += std::string(mFunction);

		for (int i = 0; i < tag_count; i++)
		{
            if (strchr(tags[i], ' '))
            {
                LL_ERRS() << "Space is not allowed in a log tag at " << mLocationString << LL_ENDL;
            }
			mTags[i] = tags[i];
		}

        mTagString.append("#");
        // always construct a tag sequence; will be just a single # if no tag
		for (size_t i = 0; i < mTagCount; i++)
		{
			// <FS:ND> Tags can be 0, so work around that.
			//mTagString.append(mTags[i]);
			char const *pTag = mTags[i];
			if( !pTag )
				pTag = "<NULL>";
			mTagString.append(pTag);
			// </FS:ND>
            mTagString.append("#");
		}
	}

#ifdef LL_LINUX
  // <FS:ND> Temp hack to get the old linux havok stub to link
  CallSite::CallSite(LLError::ELevel level,
		     char const* file,
		     int line,
		     std::type_info const& class_info,
		     char const* function,
		     char const*,
		     char const*,
		     bool)
    : mLevel(level),
      mFile(file),
      mLine(line),
      mClassInfo(class_info), 
      mFunction(function),
      mCached(false), 
      mShouldLog(false), 
      mPrintOnce(false),
      mTags(0),
      mTagCount(0)
  {
  }
  // </FS:ND>
#endif

	CallSite::~CallSite()
	{
		delete []mTags;
	}

	void CallSite::invalidate()
	{
		mCached = false; 
	}
}

namespace
{
	bool shouldLogToStderr()
	{
#if LL_DARWIN
		// On Mac OS X, stderr from apps launched from the Finder goes to the
		// console log.  It's generally considered bad form to spam too much
		// there.
		
		// If stdin is a tty, assume the user launched from the command line and
		// therefore wants to see stderr.  Otherwise, assume we've been launched
		// from the finder and shouldn't spam stderr.
		return isatty(0);
#else
		return true;
#endif
	}
	
	bool stderrLogWantsTime()
	{
#if LL_WINDOWS
		return false;
#else
		return true;
#endif
	}
	
	
	void commonInit(const std::string& user_dir, const std::string& app_dir, bool log_to_stderr = true)
	{
		LLError::Settings::getInstance()->reset();
		
		LLError::setDefaultLevel(LLError::LEVEL_INFO);
		LLError::setFatalFunction(LLError::crashAndLoop);
		LLError::setTimeFunction(LLError::utcTime);

		// log_to_stderr is only false in the unit and integration tests to keep builds quieter
		if (log_to_stderr && shouldLogToStderr())
		{
			LLError::RecorderPtr recordToStdErr(new RecordToStderr(stderrLogWantsTime()));
			LLError::addRecorder(recordToStdErr);
		}
		
#if LL_WINDOWS
		LLError::RecorderPtr recordToWinDebug(new RecordToWinDebug());
		LLError::addRecorder(recordToWinDebug);
#endif

		LogControlFile& e = LogControlFile::fromDirectory(user_dir, app_dir);

		// NOTE: We want to explicitly load the file before we add it to the event timer
		// that checks for changes to the file.  Else, we're not actually loading the file yet,
		// and most of the initialization happens without any attention being paid to the
		// log control file.  Not to mention that when it finally gets checked later,
		// all log statements that have been evaluated already become dirty and need to be
		// evaluated for printing again.  So, make sure to call checkAndReload()
		// before addToEventTimer().
		e.checkAndReload();
		e.addToEventTimer();
	}
}

namespace LLError
{
	void initForApplication(const std::string& user_dir, const std::string& app_dir, bool log_to_stderr)
	{
		commonInit(user_dir, app_dir, log_to_stderr);
	}

	void setPrintLocation(bool print)
	{
		SettingsConfigPtr s = Settings::getInstance()->getSettingsConfig();
		s->mPrintLocation = print;
	}

	void setFatalFunction(const FatalFunction& f)
	{
		SettingsConfigPtr s = Settings::getInstance()->getSettingsConfig();
		s->mCrashFunction = f;
	}

	FatalFunction getFatalFunction()
	{
		SettingsConfigPtr s = Settings::getInstance()->getSettingsConfig();
		return s->mCrashFunction;
	}

	std::string getFatalMessage()
	{
		return Globals::getInstance()->mFatalMessage;
	}

	void setTimeFunction(TimeFunction f)
	{
		SettingsConfigPtr s = Settings::getInstance()->getSettingsConfig();
		s->mTimeFunction = f;
	}

	void setDefaultLevel(ELevel level)
	{
		Globals::getInstance()->invalidateCallSites();
		SettingsConfigPtr s = Settings::getInstance()->getSettingsConfig();
		s->mDefaultLevel = level;
	}

	ELevel getDefaultLevel()
	{
		SettingsConfigPtr s = Settings::getInstance()->getSettingsConfig();
		return s->mDefaultLevel;
	}

	void setFunctionLevel(const std::string& function_name, ELevel level)
	{
		Globals::getInstance()->invalidateCallSites();
		SettingsConfigPtr s = Settings::getInstance()->getSettingsConfig();
		s->mFunctionLevelMap[function_name] = level;
	}

	void setClassLevel(const std::string& class_name, ELevel level)
	{
		Globals::getInstance()->invalidateCallSites();
		SettingsConfigPtr s = Settings::getInstance()->getSettingsConfig();
		s->mClassLevelMap[class_name] = level;
	}

	void setFileLevel(const std::string& file_name, ELevel level)
	{
		Globals::getInstance()->invalidateCallSites();
		SettingsConfigPtr s = Settings::getInstance()->getSettingsConfig();
		s->mFileLevelMap[file_name] = level;
	}

	void setTagLevel(const std::string& tag_name, ELevel level)
	{
		Globals::getInstance()->invalidateCallSites();
		SettingsConfigPtr s = Settings::getInstance()->getSettingsConfig();
		s->mTagLevelMap[tag_name] = level;
	}

	LLError::ELevel decodeLevel(std::string name)
	{
		static LevelMap level_names;
		if (level_names.empty())
		{
			level_names["ALL"]		= LLError::LEVEL_ALL;
			level_names["DEBUG"]	= LLError::LEVEL_DEBUG;
			level_names["INFO"]		= LLError::LEVEL_INFO;
			level_names["WARN"]		= LLError::LEVEL_WARN;
			level_names["ERROR"]	= LLError::LEVEL_ERROR;
			level_names["NONE"]		= LLError::LEVEL_NONE;
		}
		
		std::transform(name.begin(), name.end(), name.begin(), toupper);
		
		LevelMap::const_iterator i = level_names.find(name);
		if (i == level_names.end())
		{
			LL_WARNS() << "unrecognized logging level: '" << name << "'" << LL_ENDL;
			return LLError::LEVEL_INFO;
		}
		
		return i->second;
	}
}

namespace {
	void setLevels(LevelMap& map, const LLSD& list, LLError::ELevel level)
	{
		LLSD::array_const_iterator i, end;
		for (i = list.beginArray(), end = list.endArray(); i != end; ++i)
		{
			map[*i] = level;
		}
	}
}

namespace LLError
{
	void configure(const LLSD& config)
	{
		Globals::getInstance()->invalidateCallSites();
		SettingsConfigPtr s = Settings::getInstance()->getSettingsConfig();
		
		s->mFunctionLevelMap.clear();
		s->mClassLevelMap.clear();
		s->mFileLevelMap.clear();
		s->mTagLevelMap.clear();
		s->mUniqueLogMessages.clear();
		
		setPrintLocation(config["print-location"]);
		setDefaultLevel(decodeLevel(config["default-level"]));
		
		LLSD sets = config["settings"];
		LLSD::array_const_iterator a, end;
		for (a = sets.beginArray(), end = sets.endArray(); a != end; ++a)
		{
			const LLSD& entry = *a;
			
			ELevel level = decodeLevel(entry["level"]);
			
			setLevels(s->mFunctionLevelMap,	entry["functions"],	level);
			setLevels(s->mClassLevelMap,	entry["classes"],	level);
			setLevels(s->mFileLevelMap,		entry["files"],		level);
			setLevels(s->mTagLevelMap,		entry["tags"],		level);
		}
	}
}


namespace LLError
{
	Recorder::Recorder()
	:	mWantsTime(false),
		mWantsTags(false),
		mWantsLevel(true),
		mWantsLocation(false),
		mWantsFunctionName(true)
	{
	}

	Recorder::~Recorder()
	{
	}

	bool Recorder::wantsTime()
	{ 
		return mWantsTime; 
	}

	// virtual
	bool Recorder::wantsTags()
	{
		return mWantsTags;
	}

	// virtual 
	bool Recorder::wantsLevel() 
	{ 
		return mWantsLevel;
	}

	// virtual 
	bool Recorder::wantsLocation() 
	{ 
		return mWantsLocation;
	}

	// virtual 
	bool Recorder::wantsFunctionName() 
	{ 
		return mWantsFunctionName;
	}

	void addRecorder(RecorderPtr recorder)
	{
		if (!recorder)
		{
			return;
		}
		SettingsConfigPtr s = Settings::getInstance()->getSettingsConfig();
		s->mRecorders.push_back(recorder);
	}

	void removeRecorder(RecorderPtr recorder)
	{
		if (!recorder)
		{
			return;
		}
		SettingsConfigPtr s = Settings::getInstance()->getSettingsConfig();
		s->mRecorders.erase(std::remove(s->mRecorders.begin(), s->mRecorders.end(), recorder),
							s->mRecorders.end());
	}
}

namespace LLError
{
	void logToFile(const std::string& file_name)
	{
		SettingsConfigPtr s = Settings::getInstance()->getSettingsConfig();

		removeRecorder(s->mFileRecorder);
		s->mFileRecorder.reset();
		s->mFileRecorderFileName.clear();
		
		if (file_name.empty())
		{
			return;
		}
		
		RecorderPtr recordToFile(new RecordToFile(file_name));
		if (boost::dynamic_pointer_cast<RecordToFile>(recordToFile)->okay())
		{
			s->mFileRecorderFileName = file_name;
			s->mFileRecorder = recordToFile;
			addRecorder(recordToFile);
		}
	}
	
	void logToFixedBuffer(LLLineBuffer* fixedBuffer)
	{
		SettingsConfigPtr s = Settings::getInstance()->getSettingsConfig();

		removeRecorder(s->mFixedBufferRecorder);
		s->mFixedBufferRecorder.reset();
		
		if (!fixedBuffer)
		{
			return;
		}
		
		RecorderPtr recordToFixedBuffer(new RecordToFixedBuffer(fixedBuffer));
		s->mFixedBufferRecorder = recordToFixedBuffer;
		addRecorder(recordToFixedBuffer);
	}

	std::string logFileName()
	{
		SettingsConfigPtr s = Settings::getInstance()->getSettingsConfig();
		return s->mFileRecorderFileName;
	}
}

namespace
{
	/* <FS:LO> Hide the log sanitize function so gcc doesnt complain.
    void addEscapedMessage(std::ostream& out, const std::string& message)
    {
        size_t written_out = 0;
        size_t all_content = message.length();
        size_t escape_char_index; // always relative to start of message
        // Use find_first_of to find the next character in message that needs escaping
        for ( escape_char_index = message.find_first_of("\\\n\r");
              escape_char_index != std::string::npos && written_out < all_content;
              // record what we've written this iteration, scan for next char that needs escaping
              written_out = escape_char_index + 1, escape_char_index = message.find_first_of("\\\n\r", written_out)
             )
        {
            // found a character that needs escaping, so write up to that with the escape prefix
            // note that escape_char_index is relative to the start, not to the written_out offset
            out << message.substr(written_out, escape_char_index - written_out) << '\\';

            // write out the appropriate second character in the escape sequence
            char found = message[escape_char_index];
            switch ( found )
            {
            case '\\':
                out << '\\';
                break;
            case '\n':
                out << 'n';
                break;
            case '\r':
                out << 'r';
                break;
            }
        }

        if ( written_out < all_content ) // if the loop above didn't write everything
        {
            // write whatever was left
            out << message.substr(written_out, std::string::npos);
        }
    } </FS:LO> */

	void writeToRecorders(const LLError::CallSite& site, const std::string& escaped_message, bool show_location = true, bool show_time = true, bool show_tags = true, bool show_level = true, bool show_function = true)
	{
		LLError::ELevel level = site.mLevel;
		LLError::SettingsConfigPtr s = LLError::Settings::getInstance()->getSettingsConfig();
	
		for (Recorders::const_iterator i = s->mRecorders.begin();
			i != s->mRecorders.end();
			++i)
		{
			LLError::RecorderPtr r = *i;
			
			std::ostringstream message_stream;

			if (r->wantsTime() && s->mTimeFunction != NULL)
			{
				message_stream << s->mTimeFunction();
			}
            message_stream << " ";
            
			if (show_level && r->wantsLevel())
            {
				message_stream << site.mLevelString;
            }
            message_stream << " ";
				
			if (r->wantsTags() && !site.mTagString.empty())
			{
				message_stream << site.mTagString << " ";
			}
            message_stream << " ";

            if (r->wantsLocation() || level == LLError::LEVEL_ERROR || s->mPrintLocation)
            {
                message_stream << site.mLocationString;
            }
            message_stream << " ";

			if (show_function && r->wantsFunctionName())
			{
				message_stream << site.mFunctionString;
			}
            message_stream << " : ";

			message_stream << escaped_message;

			r->recordMessage(level, message_stream.str());
		}
	}
}

namespace {
	bool checkLevelMap(const LevelMap& map, const std::string& key,
						LLError::ELevel& level)
	{
		bool stop_checking;
		LevelMap::const_iterator i = map.find(key);
		if (i == map.end())
		{
			return stop_checking = false;
		}
		
			level = i->second;
		return stop_checking = true;
	}
	
	bool checkLevelMap(	const LevelMap& map, 
						const char *const * keys, 
						size_t count,
						LLError::ELevel& level)
	{
		bool found_level = false;

		LLError::ELevel tag_level = LLError::LEVEL_NONE;

		for (size_t i = 0; i < count; i++)
		{
			// <FS:ND> Can be 0
			if( !keys[i] )
				continue;
			// </FS:ND>

			LevelMap::const_iterator it = map.find(keys[i]);
			if (it != map.end())
			{
				found_level = true;
				tag_level = llmin(tag_level, it->second);
			}
		}

		if (found_level)
		{
			level = tag_level;
		}
		return found_level;
	}
}

namespace LLError
{
	bool Log::shouldLog(CallSite& site)
	{
		LLMutexTrylock lock( &gLogMutex,5);
		if (!lock.isLocked() )
		{
			return false;
		}

		// If we hit a logging request very late during shutdown processing,
		// when either of the relevant LLSingletons has already been deleted,
		// DO NOT resurrect them.
		if (Settings::wasDeleted() || Globals::wasDeleted())
		{
			return false;
		}

		SettingsConfigPtr s = Settings::getInstance()->getSettingsConfig();
		
		s->mShouldLogCallCounter++;
		
		const std::string& class_name = className(site.mClassInfo);
		std::string function_name = functionName(site.mFunction);
#if LL_LINUX
		// gross, but typeid comparison seems to always fail here with gcc4.1
		if (0 != strcmp(site.mClassInfo.name(), typeid(NoClassInfo).name()))
#else
		if (site.mClassInfo != typeid(NoClassInfo))
#endif // LL_LINUX
		{
			function_name = class_name + "::" + function_name;
		}

		ELevel compareLevel = s->mDefaultLevel;

		// The most specific match found will be used as the log level,
		// since the computation short circuits.
		// So, in increasing order of importance:
		// Default < Tags < File < Class < Function
		checkLevelMap(s->mFunctionLevelMap, function_name, compareLevel)
		|| checkLevelMap(s->mClassLevelMap, class_name, compareLevel)
		|| checkLevelMap(s->mFileLevelMap, abbreviateFile(site.mFile), compareLevel)
		|| (site.mTagCount > 0
			? checkLevelMap(s->mTagLevelMap, site.mTags, site.mTagCount, compareLevel) 
			: false);

		site.mCached = true;
		Globals::getInstance()->addCallSite(site);
		return site.mShouldLog = site.mLevel >= compareLevel;
	}


	std::ostringstream* Log::out()
	{
		LLMutexTrylock lock(&gLogMutex,5);
		// If we hit a logging request very late during shutdown processing,
		// when either of the relevant LLSingletons has already been deleted,
		// DO NOT resurrect them.
		if (lock.isLocked() && ! (Settings::wasDeleted() || Globals::wasDeleted()))
		{
			Globals* g = Globals::getInstance();

			if (!g->messageStreamInUse)
			{
				g->messageStreamInUse = true;
				return &g->messageStream;
			}
		}

		return new std::ostringstream;
	}

	void Log::flush(std::ostringstream* out, char* message)
	{
		LLMutexTrylock lock(&gLogMutex,5);
		if (!lock.isLocked())
		{
			return;
		}

		// If we hit a logging request very late during shutdown processing,
		// when either of the relevant LLSingletons has already been deleted,
		// DO NOT resurrect them.
		if (Settings::wasDeleted() || Globals::wasDeleted())
		{
			return;
		}

		if(strlen(out->str().c_str()) < 128)
		{
			strcpy(message, out->str().c_str());
		}
		else
		{
			strncpy(message, out->str().c_str(), 127);
			message[127] = '\0' ;
		}

		Globals* g = Globals::getInstance();
		if (out == &g->messageStream)
		{
			g->messageStream.clear();
			g->messageStream.str("");
			g->messageStreamInUse = false;
		}
		else
		{
			delete out;
		}
		return ;
	}

	void Log::flush(std::ostringstream* out, const CallSite& site)
	{
		LLMutexTrylock lock(&gLogMutex,5);
		if (!lock.isLocked())
		{
			return;
		}

		// If we hit a logging request very late during shutdown processing,
		// when either of the relevant LLSingletons has already been deleted,
		// DO NOT resurrect them.
		if (Settings::wasDeleted() || Globals::wasDeleted())
		{
			return;
		}

		Globals* g = Globals::getInstance();
		SettingsConfigPtr s = Settings::getInstance()->getSettingsConfig();

		std::string message = out->str();
		if (out == &g->messageStream)
		{
			g->messageStream.clear();
			g->messageStream.str("");
			g->messageStreamInUse = false;
		}
		else
		{
			delete out;
		}


		std::ostringstream prefix;
		if( nd::logging::throttle( site.mFile, site.mLine, &prefix ) )
			return;
		std::ostringstream message_stream;

		if (site.mPrintOnce)
		{
			std::map<std::string, unsigned int>::iterator messageIter = s->mUniqueLogMessages.find(message);
			if (messageIter != s->mUniqueLogMessages.end())
			{
				messageIter->second++;
				unsigned int num_messages = messageIter->second;
				if (num_messages == 10 || num_messages == 50 || (num_messages % 100) == 0)
				{
					message_stream << "ONCE (" << num_messages << "th time seen): ";
				} 
				else
				{
					return;
				}
			}
			else 
			{
				message_stream << "ONCE: ";
				s->mUniqueLogMessages[message] = 1;
			}
		}
<<<<<<< HEAD

		addEscapedMessage(message_stream, message);
		std::string message_line(message_stream.str());
=======
		
		// <FS:Ansriel> Fix log output - we don't need an escaped output
		//addEscapedMessage(message_stream, message);
		message_stream << message;
		// </FS:Ansariel>
>>>>>>> 89d91ed0

		writeToRecorders(site, message_line);

		if (site.mLevel == LEVEL_ERROR)
		{
			g->mFatalMessage = message_line;
			if (s->mCrashFunction)
			{
				s->mCrashFunction(message_line);
			}
		}
	}
}

namespace LLError
{
	SettingsStoragePtr saveAndResetSettings()
	{
		return Settings::getInstance()->saveAndReset();
	}
	
	void restoreSettings(SettingsStoragePtr pSettingsStorage)
	{
		return Settings::getInstance()->restore(pSettingsStorage);
	}

	std::string removePrefix(std::string& s, const std::string& p)
	{
		std::string::size_type where = s.find(p);
		if (where == std::string::npos)
		{
			return s;
		}
		
		return std::string(s, where + p.size());
	}
	
	void replaceChar(std::string& s, char old, char replacement)
	{
		std::string::size_type i = 0;
		std::string::size_type len = s.length();
		for ( ; i < len; i++ )
		{
			if (s[i] == old)
			{
				s[i] = replacement;
			}
		}
	}

	std::string abbreviateFile(const std::string& filePath)
	{
		std::string f = filePath;
#if LL_WINDOWS
		replaceChar(f, '\\', '/');
#endif
		static std::string indra_prefix = "indra/";
		f = removePrefix(f, indra_prefix);

#if LL_DARWIN
		static std::string newview_prefix = "newview/../";
		f = removePrefix(f, newview_prefix);
#endif

		return f;
	}

	int shouldLogCallCount()
	{
		SettingsConfigPtr s = Settings::getInstance()->getSettingsConfig();
		return s->mShouldLogCallCounter;
	}

#if LL_WINDOWS
		// VC80 was optimizing the error away.
		#pragma optimize("", off)
#endif
	void crashAndLoop(const std::string& message)
	{
		// Now, we go kaboom!
		int* make_me_crash = NULL;

		*make_me_crash = 0;

		while(true)
		{
			// Loop forever, in case the crash didn't work?
		}
		
		// this is an attempt to let Coverity and other semantic scanners know that this function won't be returning ever.
		exit(EXIT_FAILURE);
	}
#if LL_WINDOWS
		#pragma optimize("", on)
#endif

	std::string utcTime()
	{
		time_t now = time(NULL);
		const size_t BUF_SIZE = 64;
		char time_str[BUF_SIZE];	/* Flawfinder: ignore */
		
		int chars = strftime(time_str, BUF_SIZE, 
								  "%Y-%m-%dT%H:%M:%SZ",
								  gmtime(&now));

		return chars ? time_str : "time error";
	}
}

namespace LLError
{     
	char** LLCallStacks::sBuffer = NULL ;
	S32    LLCallStacks::sIndex  = 0 ;

#define SINGLE_THREADED 1

	class CallStacksLogLock
	{
	public:
		CallStacksLogLock();
		~CallStacksLogLock();

#if SINGLE_THREADED
		bool ok() const { return true; }
#else
		bool ok() const { return mOK; }
	private:
		bool mLocked;
		bool mOK;
#endif
	};
	
#if SINGLE_THREADED
	CallStacksLogLock::CallStacksLogLock()
	{
	}
	CallStacksLogLock::~CallStacksLogLock()
	{
	}
#else
	CallStacksLogLock::CallStacksLogLock()
		: mLocked(false), mOK(false)
	{
		if (!gCallStacksLogMutexp)
		{
			mOK = true;
			return;
		}
		
		const int MAX_RETRIES = 5;
		for (int attempts = 0; attempts < MAX_RETRIES; ++attempts)
		{
			apr_status_t s = apr_thread_mutex_trylock(gCallStacksLogMutexp);
			if (!APR_STATUS_IS_EBUSY(s))
			{
				mLocked = true;
				mOK = true;
				return;
			}

			ms_sleep(1);
		}

		// We're hosed, we can't get the mutex.  Blah.
		std::cerr << "CallStacksLogLock::CallStacksLogLock: failed to get mutex for log"
					<< std::endl;
	}
	
	CallStacksLogLock::~CallStacksLogLock()
	{
		if (mLocked)
		{
			apr_thread_mutex_unlock(gCallStacksLogMutexp);
		}
	}
#endif

	//static
   void LLCallStacks::allocateStackBuffer()
   {
	   if(sBuffer == NULL)
	   {
		   sBuffer = new char*[512] ;
		   sBuffer[0] = new char[512 * 128] ;
		   for(S32 i = 1 ; i < 512 ; i++)
		   {
			   sBuffer[i] = sBuffer[i-1] + 128 ;
		   }
		   sIndex = 0 ;
	   }
   }

   void LLCallStacks::freeStackBuffer()
   {
	   if(sBuffer != NULL)
	   {
		   delete [] sBuffer[0] ;
		   delete [] sBuffer ;
		   sBuffer = NULL ;
	   }
   }

   //static
   void LLCallStacks::push(const char* function, const int line)
   {
	   CallStacksLogLock lock;
       if (!lock.ok())
       {
           return;
       }

	   if(sBuffer == NULL)
	   {
		   allocateStackBuffer();
	   }

	   if(sIndex > 511)
	   {
		   clear() ;
	   }

	   strcpy(sBuffer[sIndex], function) ;
	   sprintf(sBuffer[sIndex] + strlen(function), " line: %d ", line) ;
	   sIndex++ ;

	   return ;
   }

	//static
   std::ostringstream* LLCallStacks::insert(const char* function, const int line)
   {
       std::ostringstream* _out = LLError::Log::out();
	   *_out << function << " line " << line << " " ;
             
	   return _out ;
   }

   //static
   void LLCallStacks::end(std::ostringstream* _out)
   {
	   CallStacksLogLock lock;
       if (!lock.ok())
       {
           return;
       }

	   if(sBuffer == NULL)
	   {
		   allocateStackBuffer();
	   }

	   if(sIndex > 511)
	   {
		   clear() ;
	   }

	   LLError::Log::flush(_out, sBuffer[sIndex++]) ;	   
   }

   //static
   void LLCallStacks::print()
   {
	   CallStacksLogLock lock;
       if (!lock.ok())
       {
           return;
       }

       if(sIndex > 0)
       {
           LL_INFOS() << " ************* PRINT OUT LL CALL STACKS ************* " << LL_ENDL;
           while(sIndex > 0)
           {                  
			   sIndex-- ;
               LL_INFOS() << sBuffer[sIndex] << LL_ENDL;
           }
           LL_INFOS() << " *************** END OF LL CALL STACKS *************** " << LL_ENDL;
       }

	   if(sBuffer != NULL)
	   {
		   freeStackBuffer();
	   }
   }

   //static
   void LLCallStacks::clear()
   {
       sIndex = 0 ;
   }

   //static
   void LLCallStacks::cleanup()
   {
	   freeStackBuffer();
   }
}

bool debugLoggingEnabled(const std::string& tag)
{
    const char* tags[] = {tag.c_str()};
    ::size_t tag_count = 1;
    LLError::CallSite _site(LLError::LEVEL_DEBUG, __FILE__, __LINE__, 
                            typeid(_LL_CLASS_TO_LOG), __FUNCTION__, false, tags, tag_count);
    if (LL_UNLIKELY(_site.shouldLog()))
    {
        return true;
    }
    else
    {
        return false;
    }
}

<|MERGE_RESOLUTION|>--- conflicted
+++ resolved
@@ -1259,17 +1259,12 @@
 				s->mUniqueLogMessages[message] = 1;
 			}
 		}
-<<<<<<< HEAD
-
-		addEscapedMessage(message_stream, message);
-		std::string message_line(message_stream.str());
-=======
-		
+
 		// <FS:Ansriel> Fix log output - we don't need an escaped output
 		//addEscapedMessage(message_stream, message);
 		message_stream << message;
 		// </FS:Ansariel>
->>>>>>> 89d91ed0
+		std::string message_line(message_stream.str());
 
 		writeToRecorders(site, message_line);
 
