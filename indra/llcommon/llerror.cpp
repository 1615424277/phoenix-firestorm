--- conflicted
+++ resolved
@@ -211,18 +211,13 @@
                           (level == LLError::LEVEL_WARN)  ? s_ansi_warn :
                                                             s_ansi_debug, message);
 			}
-<<<<<<< HEAD
-			fprintf(stderr, "%s\n", message.c_str());
-#if LL_WINDOWS 
-	fflush(stderr); //Now using a buffer. flush is required. 
-#endif 
-			if (ANSI_YES == mUseANSI) colorANSI("0"); // reset
-=======
             else
             {
                  fprintf(stderr, "%s\n", message.c_str());
             }
->>>>>>> 2207dc0e
+#if LL_WINDOWS 
+	fflush(stderr); //Now using a buffer. flush is required. 
+#endif 
 		}
 	
 	private:
