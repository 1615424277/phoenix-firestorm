--- conflicted
+++ resolved
@@ -1113,12 +1113,6 @@
 			return false;
 		}
 
-<<<<<<< HEAD
-		// <FS:ND> FIRE-19403/BUG-18253/MAINT-6469; During viewer shutdown the static instance could have already been destroyed 
-		if( !Settings::instanceExists() )
-			return false;
-		// </FS:ND>
-=======
 		// If we hit a logging request very late during shutdown processing,
 		// when either of the relevant LLSingletons has already been deleted,
 		// DO NOT resurrect them.
@@ -1126,7 +1120,6 @@
 		{
 			return false;
 		}
->>>>>>> a83d6612
 
 		SettingsConfigPtr s = Settings::getInstance()->getSettingsConfig();
 		
