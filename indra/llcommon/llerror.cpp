/** 
 * @file llerror.cpp
 * @date   December 2006
 * @brief error message system
 *
 * $LicenseInfo:firstyear=2006&license=viewerlgpl$
 * Second Life Viewer Source Code
 * Copyright (C) 2010, Linden Research, Inc.
 * 
 * This library is free software; you can redistribute it and/or
 * modify it under the terms of the GNU Lesser General Public
 * License as published by the Free Software Foundation;
 * version 2.1 of the License only.
 * 
 * This library is distributed in the hope that it will be useful,
 * but WITHOUT ANY WARRANTY; without even the implied warranty of
 * MERCHANTABILITY or FITNESS FOR A PARTICULAR PURPOSE.  See the GNU
 * Lesser General Public License for more details.
 * 
 * You should have received a copy of the GNU Lesser General Public
 * License along with this library; if not, write to the Free Software
 * Foundation, Inc., 51 Franklin Street, Fifth Floor, Boston, MA  02110-1301  USA
 * 
 * Linden Research, Inc., 945 Battery Street, San Francisco, CA  94111  USA
 * $/LicenseInfo$
 */

#include "linden_common.h"

#include "llerror.h"
#include "llerrorcontrol.h"
#include "llsdutil.h"

#include <cctype>
#ifdef __GNUC__
# include <cxxabi.h>
#endif // __GNUC__
#include <sstream>
#if !LL_WINDOWS
# include <syslog.h>
# include <unistd.h>
#endif // !LL_WINDOWS
#include <vector>
#include "string.h"

#include "llapp.h"
#include "llapr.h"
#include "llfile.h"
#include "lllivefile.h"
#include "llsd.h"
#include "llsdserialize.h"
#include "llsingleton.h"
#include "llstl.h"
#include "lltimer.h"

#include "nd/ndlogthrottle.h"

namespace {
	LLMutex gLogMutex;
	LLMutex gCallStacksLogMutex ;

#if LL_WINDOWS
	void debugger_print(const std::string& s)
	{
		// Be careful when calling OutputDebugString as it throws DBG_PRINTEXCEPTION_C 
		// which works just fine under the windows debugger, but can cause users who
		// have enabled SEHOP exception chain validation to crash due to interactions
		// between the Win 32-bit exception handling and boost coroutine fiber stacks. BUG-2707
		//
		if (IsDebuggerPresent())
		{
			// Need UTF16 for Unicode OutputDebugString
			//
			if (s.size())
			{
				OutputDebugString(utf8str_to_utf16str(s).c_str());
				OutputDebugString(TEXT("\n"));
			}
		}
	}
#else
	class RecordToSyslog : public LLError::Recorder
	{
	public:
		RecordToSyslog(const std::string& identity)
			: mIdentity(identity)
		{
			openlog(mIdentity.c_str(), LOG_CONS|LOG_PID, LOG_LOCAL0);
				// we need to set the string from a local copy of the string
				// since apparanetly openlog expects the const char* to remain
				// valid even after it returns (presumably until closelog)
		}
		
		~RecordToSyslog()
		{
			closelog();
		}

        virtual bool enabled() override
        {
            return LLError::getEnabledLogTypesMask() & 0x01;
        }
        
		virtual void recordMessage(LLError::ELevel level,
									const std::string& message) override
		{
			int syslogPriority = LOG_CRIT;
			switch (level) {
				case LLError::LEVEL_DEBUG:	syslogPriority = LOG_DEBUG;	break;
				case LLError::LEVEL_INFO:	syslogPriority = LOG_INFO;	break;
				case LLError::LEVEL_WARN:	syslogPriority = LOG_WARNING; break;
				case LLError::LEVEL_ERROR:	syslogPriority = LOG_CRIT;	break;
				default:					syslogPriority = LOG_CRIT;
			}
			
			syslog(syslogPriority, "%s", message.c_str());
		}
	private:
		std::string mIdentity;
	};
#endif

	class RecordToFile : public LLError::Recorder
	{
	public:
		RecordToFile(const std::string& filename)
		{
			// <FS:Ansariel> Don't screw up log file output
			this->showMultiline(true);

			mFile.open(filename.c_str(), std::ios_base::out | std::ios_base::app);
			if (!mFile)
			{
				LL_INFOS() << "Error setting log file to " << filename << LL_ENDL;
			}
<<<<<<< HEAD
=======
            else
            {
                if (!LLError::getAlwaysFlush())
                {
                    mFile.sync_with_stdio(false);
                }
            }
			mWantsTime = true;
            mWantsTags = true;
>>>>>>> a5e418d8
		}
		
		~RecordToFile()
		{
			mFile.close();
		}
		
        virtual bool enabled() override
        {
#ifdef LL_RELEASE_FOR_DOWNLOAD
            return 1;
#else
            return LLError::getEnabledLogTypesMask() & 0x02;
#endif
        }
        
		bool okay() { return mFile.good(); }
		
		virtual void recordMessage(LLError::ELevel level,
									const std::string& message) override
		{
            if (LLError::getAlwaysFlush())
            {
                mFile << message << std::endl;
            }
            else
            {
                mFile << message << "\n";
            }
		}
	
	private:
		llofstream mFile;
	};
	
	
	class RecordToStderr : public LLError::Recorder
	{
	public:
		RecordToStderr(bool timestamp) : mUseANSI(ANSI_PROBE) 
		{
            this->showMultiline(true);
		}
		
        virtual bool enabled() override
        {
            return LLError::getEnabledLogTypesMask() & 0x04;
        }
        
		virtual void recordMessage(LLError::ELevel level,
					   const std::string& message) override
		{
			if (ANSI_PROBE == mUseANSI)
				mUseANSI = (checkANSI() ? ANSI_YES : ANSI_NO);

			if (ANSI_YES == mUseANSI)
			{
				// Default all message levels to bold so we can distinguish our own messages from those dumped by subprocesses and libraries.
				colorANSI("1"); // bold
				switch (level) {
				case LLError::LEVEL_ERROR:
					colorANSI("31"); // red
					break;
				case LLError::LEVEL_WARN:
					colorANSI("34"); // blue
					break;
				case LLError::LEVEL_DEBUG:
					colorANSI("35"); // magenta
					break;
				default:
					break;
				}
			}
			fprintf(stderr, "%s\n", message.c_str());
#if LL_WINDOWS 
	fflush(stderr); //Now using a buffer. flush is required. 
#endif 
			if (ANSI_YES == mUseANSI) colorANSI("0"); // reset
		}
	
	private:
		enum ANSIState 
		{
			ANSI_PROBE, 
			ANSI_YES, 
			ANSI_NO
		}					mUseANSI;

		void colorANSI(const std::string color)
		{
			// ANSI color code escape sequence
			fprintf(stderr, "\033[%sm", color.c_str() );
		};

		bool checkANSI(void)
		{
#if LL_LINUX || LL_DARWIN
			// Check whether it's okay to use ANSI; if stderr is
			// a tty then we assume yes.  Can be turned off with
			// the LL_NO_ANSI_COLOR env var.
			return (0 != isatty(2)) &&
				(NULL == getenv("LL_NO_ANSI_COLOR"));
#endif // LL_LINUX
			return false;
		};
	};

	class RecordToFixedBuffer : public LLError::Recorder
	{
	public:
		RecordToFixedBuffer(LLLineBuffer* buffer)
            : mBuffer(buffer)
            {
                this->showMultiline(true);
                this->showTags(false);
                this->showLocation(false);
            }
		
        virtual bool enabled() override
        {
            return LLError::getEnabledLogTypesMask() & 0x08;
        }
        
		virtual void recordMessage(LLError::ELevel level,
								   const std::string& message) override
		{
			mBuffer->addLine(message);
		}
	
	private:
		LLLineBuffer* mBuffer;
	};

#if LL_WINDOWS
	class RecordToWinDebug: public LLError::Recorder
	{
	public:
		RecordToWinDebug()
		{
            this->showMultiline(true);
            this->showTags(false);
            this->showLocation(false);
        }

        virtual bool enabled() override
        {
            return LLError::getEnabledLogTypesMask() & 0x10;
        }
        
		virtual void recordMessage(LLError::ELevel level,
								   const std::string& message) override
		{
			debugger_print(message);
		}
	};
#endif
}


namespace
{
	std::string className(const std::type_info& type)
	{
		return LLError::Log::demangle(type.name());
	}
} // anonymous

namespace LLError
{
	std::string Log::demangle(const char* mangled)
	{
#ifdef __GNUC__
		// GCC: type_info::name() returns a mangled class name,st demangle
        // passing nullptr, 0 forces allocation of a unique buffer we can free
        // fixing MAINT-8724 on OSX 10.14
		int status = -1;
		char* name = abi::__cxa_demangle(mangled, nullptr, 0, &status);
        std::string result(name ? name : mangled);
        free(name);
        return result;
#elif LL_WINDOWS
		// DevStudio: type_info::name() includes the text "class " at the start

		static const std::string class_prefix = "class ";
		std::string name = mangled;
		if (0 != name.compare(0, class_prefix.length(), class_prefix))
		{
			LL_DEBUGS() << "Did not see '" << class_prefix << "' prefix on '"
					   << name << "'" << LL_ENDL;
			return name;
		}

		return name.substr(class_prefix.length());

#else
		return mangled;
#endif
	}
} // LLError

namespace
{
	std::string functionName(const std::string& preprocessor_name)
	{
#if LL_WINDOWS
		// DevStudio: the __FUNCTION__ macro string includes
		// the type and/or namespace prefixes

		std::string::size_type p = preprocessor_name.rfind(':');
		if (p == std::string::npos)
		{
			return preprocessor_name;
		}
		return preprocessor_name.substr(p + 1);

#else
		return preprocessor_name;
#endif
	}


	class LogControlFile : public LLLiveFile
	{
		LOG_CLASS(LogControlFile);
	
	public:
		static LogControlFile& fromDirectory(const std::string& user_dir, const std::string& app_dir);
		
		virtual bool loadFile();
		
	private:
		LogControlFile(const std::string &filename)
			: LLLiveFile(filename)
			{ }
	};

	LogControlFile& LogControlFile::fromDirectory(const std::string& user_dir, const std::string& app_dir)
	{
        // NB: We have no abstraction in llcommon  for the "proper"
        // delimiter but it turns out that "/" works on all three platforms
			
		std::string file = user_dir + "/logcontrol-dev.xml";
		
		llstat stat_info;
		if (LLFile::stat(file, &stat_info)) {
			// NB: stat returns non-zero if it can't read the file, for example
			// if it doesn't exist.  LLFile has no better abstraction for 
			// testing for file existence.
			
			file = app_dir + "/logcontrol.xml";
		}
		return * new LogControlFile(file);
			// NB: This instance is never freed
	}
	
	bool LogControlFile::loadFile()
	{
		LLSD configuration;

		{
			llifstream file(filename().c_str());
			if (file.is_open())
			{
				LLSDSerialize::fromXML(configuration, file);
			}

			if (configuration.isUndefined())
			{
				LL_WARNS() << filename() << " missing, ill-formed,"
							" or simply undefined; not changing configuration"
						<< LL_ENDL;
				return false;
			}
		}
		
		LLError::configure(configuration);
		LL_INFOS("LogControlFile") << "logging reconfigured from " << filename() << LL_ENDL;
		return true;
	}


	typedef std::map<std::string, LLError::ELevel> LevelMap;
	typedef std::vector<LLError::RecorderPtr> Recorders;
	typedef std::vector<LLError::CallSite*> CallSiteVector;

	class Globals : public LLSingleton<Globals>
	{
		LLSINGLETON(Globals);
	public:
		std::ostringstream messageStream;
		bool messageStreamInUse;
		std::string mFatalMessage;

		void addCallSite(LLError::CallSite&);
		void invalidateCallSites();

	private:
		CallSiteVector callSites;
	};

	Globals::Globals()
		: messageStream(),
		messageStreamInUse(false),
		callSites()
	{
	}

	void Globals::addCallSite(LLError::CallSite& site)
	{
		callSites.push_back(&site);
	}
	
	void Globals::invalidateCallSites()
	{
		for (CallSiteVector::const_iterator i = callSites.begin();
			 i != callSites.end();
			 ++i)
		{
            (*i)->invalidate();
		}
		
		callSites.clear();
	}
}

namespace LLError
{
	class SettingsConfig: public LLRefCount
	{
		friend class Settings;

	public:
		virtual ~SettingsConfig();

		LLError::ELevel                     mDefaultLevel;

        bool 								mLogAlwaysFlush;

        U32 								mEnabledLogTypesMask;

		LevelMap                            mFunctionLevelMap;
		LevelMap                            mClassLevelMap;
		LevelMap                            mFileLevelMap;
		LevelMap                            mTagLevelMap;
		std::map<std::string, unsigned int> mUniqueLogMessages;
		
		LLError::FatalFunction              mCrashFunction;
		LLError::TimeFunction               mTimeFunction;
		
		Recorders                           mRecorders;
		RecorderPtr                         mFileRecorder;
		RecorderPtr                         mFixedBufferRecorder;
		std::string                         mFileRecorderFileName;
		
		int									mShouldLogCallCounter;
		
	private:
		SettingsConfig();
	};

	typedef LLPointer<SettingsConfig> SettingsConfigPtr;

	class Settings : public LLSingleton<Settings>
	{
		LLSINGLETON(Settings);
	public:
		SettingsConfigPtr getSettingsConfig();

		void reset();
		SettingsStoragePtr saveAndReset();
		void restore(SettingsStoragePtr pSettingsStorage);
		
	private:
		SettingsConfigPtr mSettingsConfig;
	};

	SettingsConfig::SettingsConfig()
		: LLRefCount(),
		mDefaultLevel(LLError::LEVEL_DEBUG),
		mLogAlwaysFlush(true),
		mEnabledLogTypesMask(255),
		mFunctionLevelMap(),
		mClassLevelMap(),
		mFileLevelMap(),
		mTagLevelMap(),
		mUniqueLogMessages(),
		mCrashFunction(NULL),
		mTimeFunction(NULL),
		mRecorders(),
		mFileRecorder(),
		mFixedBufferRecorder(),
		mFileRecorderFileName(),
		mShouldLogCallCounter(0)
	{
	}

	SettingsConfig::~SettingsConfig()
	{
		mRecorders.clear();
	}

	Settings::Settings():
		mSettingsConfig(new SettingsConfig())
	{
	}

	SettingsConfigPtr Settings::getSettingsConfig()
	{
		return mSettingsConfig;
	}

	void Settings::reset()
	{
		Globals::getInstance()->invalidateCallSites();
		mSettingsConfig = new SettingsConfig();
	}

	SettingsStoragePtr Settings::saveAndReset()
	{
		SettingsStoragePtr oldSettingsConfig(mSettingsConfig.get());
		reset();
		return oldSettingsConfig;
	}

	void Settings::restore(SettingsStoragePtr pSettingsStorage)
	{
		Globals::getInstance()->invalidateCallSites();
		SettingsConfigPtr newSettingsConfig(dynamic_cast<SettingsConfig *>(pSettingsStorage.get()));
		mSettingsConfig = newSettingsConfig;
	}

	bool is_available()
	{
		return Settings::instanceExists() && Globals::instanceExists();
	}
}

namespace LLError
{
	CallSite::CallSite(ELevel level,
					const char* file,
					int line,
					const std::type_info& class_info, 
					const char* function, 
					bool printOnce,
					const char** tags, 
					size_t tag_count)
	:	mLevel(level), 
		mFile(file), 
		mLine(line),
		mClassInfo(class_info), 
		mFunction(function),
		mCached(false), 
		mShouldLog(false), 
		mPrintOnce(printOnce),
		mTags(new const char* [tag_count]),
		mTagCount(tag_count)
	{
		switch (mLevel)
		{
        case LEVEL_DEBUG: mLevelString = "DEBUG";   break;
        case LEVEL_INFO:  mLevelString = "INFO";    break;
        case LEVEL_WARN:  mLevelString = "WARNING"; break;
        case LEVEL_ERROR: mLevelString = "ERROR";   break;
        default:          mLevelString = "XXX";     break;
		};

		mLocationString = llformat("%s(%d)", abbreviateFile(mFile).c_str(), mLine);
#if LL_WINDOWS
		// DevStudio: __FUNCTION__ already includes the full class name
#else
#if LL_LINUX
		// gross, but typeid comparison seems to always fail here with gcc4.1
		if (0 != strcmp(mClassInfo.name(), typeid(NoClassInfo).name()))
#else
		if (mClassInfo != typeid(NoClassInfo))
#endif // LL_LINUX
		{
			mFunctionString = className(mClassInfo) + "::";
		}
#endif
		mFunctionString += std::string(mFunction);

		for (int i = 0; i < tag_count; i++)
		{
            if (strchr(tags[i], ' '))
            {
                LL_ERRS() << "Space is not allowed in a log tag at " << mLocationString << LL_ENDL;
            }
			mTags[i] = tags[i];
		}

        mTagString.append("#");
        // always construct a tag sequence; will be just a single # if no tag
		for (size_t i = 0; i < mTagCount; i++)
		{
			// <FS:ND> Tags can be 0, so work around that.
			//mTagString.append(mTags[i]);
			char const *pTag = mTags[i];
			if( !pTag )
				pTag = "<NULL>";
			mTagString.append(pTag);
			// </FS:ND>
            mTagString.append("#");
		}
	}

#ifdef LL_LINUX
  // <FS:ND> Temp hack to get the old linux havok stub to link
  CallSite::CallSite(LLError::ELevel level,
		     char const* file,
		     int line,
		     std::type_info const& class_info,
		     char const* function,
		     char const*,
		     char const*,
		     bool)
    : mLevel(level),
      mFile(file),
      mLine(line),
      mClassInfo(class_info), 
      mFunction(function),
      mCached(false), 
      mShouldLog(false), 
      mPrintOnce(false),
      mTags(0),
      mTagCount(0)
  {
  }
  // </FS:ND>
#endif

	CallSite::~CallSite()
	{
		delete []mTags;
	}

	void CallSite::invalidate()
	{
		mCached = false; 
	}
}

namespace
{
	bool shouldLogToStderr()
	{
#if LL_DARWIN
		// On Mac OS X, stderr from apps launched from the Finder goes to the
		// console log.  It's generally considered bad form to spam too much
		// there.
		
		// If stdin is a tty, assume the user launched from the command line and
		// therefore wants to see stderr.  Otherwise, assume we've been launched
		// from the finder and shouldn't spam stderr.
		return isatty(0);
#else
		return true;
#endif
	}
	
	bool stderrLogWantsTime()
	{
#if LL_WINDOWS
		return false;
#else
		return true;
#endif
	}
	
	
	void commonInit(const std::string& user_dir, const std::string& app_dir, bool log_to_stderr = true)
	{
		LLError::Settings::getInstance()->reset();
		
		LLError::setDefaultLevel(LLError::LEVEL_INFO);
        LLError::setAlwaysFlush(true);
        LLError::setEnabledLogTypesMask(0xFFFFFFFF);
		LLError::setFatalFunction(LLError::crashAndLoop);
		LLError::setTimeFunction(LLError::utcTime);

		// log_to_stderr is only false in the unit and integration tests to keep builds quieter
		if (log_to_stderr && shouldLogToStderr())
		{
			LLError::RecorderPtr recordToStdErr(new RecordToStderr(stderrLogWantsTime()));
			LLError::addRecorder(recordToStdErr);
		}
		
#if LL_WINDOWS
		LLError::RecorderPtr recordToWinDebug(new RecordToWinDebug());
		LLError::addRecorder(recordToWinDebug);
#endif

		LogControlFile& e = LogControlFile::fromDirectory(user_dir, app_dir);

		// NOTE: We want to explicitly load the file before we add it to the event timer
		// that checks for changes to the file.  Else, we're not actually loading the file yet,
		// and most of the initialization happens without any attention being paid to the
		// log control file.  Not to mention that when it finally gets checked later,
		// all log statements that have been evaluated already become dirty and need to be
		// evaluated for printing again.  So, make sure to call checkAndReload()
		// before addToEventTimer().
		e.checkAndReload();
		e.addToEventTimer();
	}
}

namespace LLError
{
	void initForApplication(const std::string& user_dir, const std::string& app_dir, bool log_to_stderr)
	{
		commonInit(user_dir, app_dir, log_to_stderr);
	}

	void setFatalFunction(const FatalFunction& f)
	{
		SettingsConfigPtr s = Settings::getInstance()->getSettingsConfig();
		s->mCrashFunction = f;
	}

	FatalFunction getFatalFunction()
	{
		SettingsConfigPtr s = Settings::getInstance()->getSettingsConfig();
		return s->mCrashFunction;
	}

	std::string getFatalMessage()
	{
		return Globals::getInstance()->mFatalMessage;
	}

	void setTimeFunction(TimeFunction f)
	{
		SettingsConfigPtr s = Settings::getInstance()->getSettingsConfig();
		s->mTimeFunction = f;
	}

	void setDefaultLevel(ELevel level)
	{
		Globals::getInstance()->invalidateCallSites();
		SettingsConfigPtr s = Settings::getInstance()->getSettingsConfig();
		s->mDefaultLevel = level;
	}

	ELevel getDefaultLevel()
	{
		SettingsConfigPtr s = Settings::getInstance()->getSettingsConfig();
		return s->mDefaultLevel;
	}

	void setAlwaysFlush(bool flush)
	{
		SettingsConfigPtr s = Settings::getInstance()->getSettingsConfig();
		s->mLogAlwaysFlush = flush;
	}

	bool getAlwaysFlush()
	{
		SettingsConfigPtr s = Settings::getInstance()->getSettingsConfig();
		return s->mLogAlwaysFlush;
	}

	void setEnabledLogTypesMask(U32 mask)
	{
		SettingsConfigPtr s = Settings::getInstance()->getSettingsConfig();
		s->mEnabledLogTypesMask = mask;
	}

	U32 getEnabledLogTypesMask()
	{
		SettingsConfigPtr s = Settings::getInstance()->getSettingsConfig();
		return s->mEnabledLogTypesMask;
	}

	void setFunctionLevel(const std::string& function_name, ELevel level)
	{
		Globals::getInstance()->invalidateCallSites();
		SettingsConfigPtr s = Settings::getInstance()->getSettingsConfig();
		s->mFunctionLevelMap[function_name] = level;
	}

	void setClassLevel(const std::string& class_name, ELevel level)
	{
		Globals::getInstance()->invalidateCallSites();
		SettingsConfigPtr s = Settings::getInstance()->getSettingsConfig();
		s->mClassLevelMap[class_name] = level;
	}

	void setFileLevel(const std::string& file_name, ELevel level)
	{
		Globals::getInstance()->invalidateCallSites();
		SettingsConfigPtr s = Settings::getInstance()->getSettingsConfig();
		s->mFileLevelMap[file_name] = level;
	}

	void setTagLevel(const std::string& tag_name, ELevel level)
	{
		Globals::getInstance()->invalidateCallSites();
		SettingsConfigPtr s = Settings::getInstance()->getSettingsConfig();
		s->mTagLevelMap[tag_name] = level;
	}

	LLError::ELevel decodeLevel(std::string name)
	{
		static LevelMap level_names;
		if (level_names.empty())
		{
			level_names["ALL"]		= LLError::LEVEL_ALL;
			level_names["DEBUG"]	= LLError::LEVEL_DEBUG;
			level_names["INFO"]		= LLError::LEVEL_INFO;
			level_names["WARN"]		= LLError::LEVEL_WARN;
			level_names["ERROR"]	= LLError::LEVEL_ERROR;
			level_names["NONE"]		= LLError::LEVEL_NONE;
		}
		
		std::transform(name.begin(), name.end(), name.begin(), toupper);
		
		LevelMap::const_iterator i = level_names.find(name);
		if (i == level_names.end())
		{
			LL_WARNS() << "unrecognized logging level: '" << name << "'" << LL_ENDL;
			return LLError::LEVEL_INFO;
		}
		
		return i->second;
	}
}

namespace {
	void setLevels(LevelMap& map, const LLSD& list, LLError::ELevel level)
	{
		LLSD::array_const_iterator i, end;
		for (i = list.beginArray(), end = list.endArray(); i != end; ++i)
		{
			map[*i] = level;
		}
	}
}

namespace LLError
{
	void configure(const LLSD& config)
	{
		Globals::getInstance()->invalidateCallSites();
		SettingsConfigPtr s = Settings::getInstance()->getSettingsConfig();
		
		s->mFunctionLevelMap.clear();
		s->mClassLevelMap.clear();
		s->mFileLevelMap.clear();
		s->mTagLevelMap.clear();
		s->mUniqueLogMessages.clear();
		
		setDefaultLevel(decodeLevel(config["default-level"]));
        if (config.has("log-always-flush"))
        {
            setAlwaysFlush(config["log-always-flush"]);
        }
        if (config.has("enabled-log-types-mask"))
        {
            setEnabledLogTypesMask(config["enabled-log-types-mask"].asInteger());
        }
        
		LLSD sets = config["settings"];
		LLSD::array_const_iterator a, end;
		for (a = sets.beginArray(), end = sets.endArray(); a != end; ++a)
		{
			const LLSD& entry = *a;
			
			ELevel level = decodeLevel(entry["level"]);
			
			setLevels(s->mFunctionLevelMap,	entry["functions"],	level);
			setLevels(s->mClassLevelMap,	entry["classes"],	level);
			setLevels(s->mFileLevelMap,		entry["files"],		level);
			setLevels(s->mTagLevelMap,		entry["tags"],		level);
		}
	}
}


namespace LLError
{
	Recorder::Recorder()
    	: mWantsTime(true)
        , mWantsTags(true)
        , mWantsLevel(true)
        , mWantsLocation(true)
        , mWantsFunctionName(true)
        , mWantsMultiline(false)
	{
	}

	Recorder::~Recorder()
	{
	}

	bool Recorder::wantsTime()
	{ 
		return mWantsTime; 
	}

	// virtual
	bool Recorder::wantsTags()
	{
		return mWantsTags;
	}

	// virtual 
	bool Recorder::wantsLevel() 
	{ 
		return mWantsLevel;
	}

	// virtual 
	bool Recorder::wantsLocation() 
	{ 
		return mWantsLocation;
	}

	// virtual 
	bool Recorder::wantsFunctionName() 
	{ 
		return mWantsFunctionName;
	}

	// virtual 
	bool Recorder::wantsMultiline() 
	{ 
		return mWantsMultiline;
	}

    void Recorder::showTime(bool show)
    {
        mWantsTime = show;
    }
    
    void Recorder::showTags(bool show)
    {
        mWantsTags = show;
    }

    void Recorder::showLevel(bool show)
    {
        mWantsLevel = show;
    }

    void Recorder::showLocation(bool show)
    {
        mWantsLocation = show;
    }

    void Recorder::showFunctionName(bool show)
    {
        mWantsFunctionName = show;
    }

    void Recorder::showMultiline(bool show)
    {
        mWantsMultiline = show;
    }

	void addRecorder(RecorderPtr recorder)
	{
		if (!recorder)
		{
			return;
		}
		SettingsConfigPtr s = Settings::getInstance()->getSettingsConfig();
		s->mRecorders.push_back(recorder);
	}

	void removeRecorder(RecorderPtr recorder)
	{
		if (!recorder)
		{
			return;
		}
		SettingsConfigPtr s = Settings::getInstance()->getSettingsConfig();
		s->mRecorders.erase(std::remove(s->mRecorders.begin(), s->mRecorders.end(), recorder),
							s->mRecorders.end());
	}
}

namespace LLError
{
	void logToFile(const std::string& file_name)
	{
		SettingsConfigPtr s = Settings::getInstance()->getSettingsConfig();

		removeRecorder(s->mFileRecorder);
		s->mFileRecorder.reset();
		s->mFileRecorderFileName.clear();
		
		if (!file_name.empty())
		{
            RecorderPtr recordToFile(new RecordToFile(file_name));
            if (boost::dynamic_pointer_cast<RecordToFile>(recordToFile)->okay())
            {
                s->mFileRecorderFileName = file_name;
                s->mFileRecorder = recordToFile;
                addRecorder(recordToFile);
            }
		}
	}
	
	void logToFixedBuffer(LLLineBuffer* fixedBuffer)
	{
		SettingsConfigPtr s = Settings::getInstance()->getSettingsConfig();

		removeRecorder(s->mFixedBufferRecorder);
		s->mFixedBufferRecorder.reset();
		
		if (fixedBuffer)
		{
            RecorderPtr recordToFixedBuffer(new RecordToFixedBuffer(fixedBuffer));
            s->mFixedBufferRecorder = recordToFixedBuffer;
            addRecorder(recordToFixedBuffer);
        }
	}

	std::string logFileName()
	{
		SettingsConfigPtr s = Settings::getInstance()->getSettingsConfig();
		return s->mFileRecorderFileName;
	}
}

namespace
{
    std::string escapedMessageLines(const std::string& message)
    {
        std::ostringstream out;
        size_t written_out = 0;
        size_t all_content = message.length();
        size_t escape_char_index; // always relative to start of message
        // Use find_first_of to find the next character in message that needs escaping
        for ( escape_char_index = message.find_first_of("\\\n\r");
              escape_char_index != std::string::npos && written_out < all_content;
              // record what we've written this iteration, scan for next char that needs escaping
              written_out = escape_char_index + 1, escape_char_index = message.find_first_of("\\\n\r", written_out)
             )
        {
            // found a character that needs escaping, so write up to that with the escape prefix
            // note that escape_char_index is relative to the start, not to the written_out offset
            out << message.substr(written_out, escape_char_index - written_out) << '\\';

            // write out the appropriate second character in the escape sequence
            char found = message[escape_char_index];
            switch ( found )
            {
            case '\\':
                out << '\\';
                break;
            case '\n':
                out << 'n';
                break;
            case '\r':
                out << 'r';
                break;
            }
        }

        if ( written_out < all_content ) // if the loop above didn't write everything
        {
            // write whatever was left
            out << message.substr(written_out, std::string::npos);
        }
        return out.str();
    }

	void writeToRecorders(const LLError::CallSite& site, const std::string& message)
	{
		LLError::ELevel level = site.mLevel;
		LLError::SettingsConfigPtr s = LLError::Settings::getInstance()->getSettingsConfig();

        std::string escaped_message;
        
		for (Recorders::const_iterator i = s->mRecorders.begin();
			i != s->mRecorders.end();
			++i)
		{
			LLError::RecorderPtr r = *i;

            if (!r->enabled())
            {
                continue;
            }
            
			std::ostringstream message_stream;

			if (r->wantsTime() && s->mTimeFunction != NULL)
			{
				message_stream << s->mTimeFunction();
			}
            message_stream << " ";
            
			if (r->wantsLevel())
            {
				message_stream << site.mLevelString;
            }
            message_stream << " ";
				
			if (r->wantsTags() && !site.mTagString.empty())
			{
				message_stream << site.mTagString << " ";
			}
            message_stream << " ";

            if (r->wantsLocation() || level == LLError::LEVEL_ERROR)
            {
                message_stream << site.mLocationString;
            }
            message_stream << " ";

			if (r->wantsFunctionName())
			{
				message_stream << site.mFunctionString;
			}
            message_stream << " : ";

            if (r->wantsMultiline())
            {
                message_stream << message;
            }
            else
            {
                if (escaped_message.empty())
                {
                    escaped_message = escapedMessageLines(message);
                }
                message_stream << escaped_message;
            }

			r->recordMessage(level, message_stream.str());
		}
	}
}

namespace {
	bool checkLevelMap(const LevelMap& map, const std::string& key,
						LLError::ELevel& level)
	{
		bool stop_checking;
		LevelMap::const_iterator i = map.find(key);
		if (i == map.end())
		{
			return stop_checking = false;
		}
		
			level = i->second;
		return stop_checking = true;
	}
	
	bool checkLevelMap(	const LevelMap& map, 
						const char *const * keys, 
						size_t count,
						LLError::ELevel& level)
	{
		bool found_level = false;

		LLError::ELevel tag_level = LLError::LEVEL_NONE;

		for (size_t i = 0; i < count; i++)
		{
			// <FS:ND> Can be 0
			if( !keys[i] )
				continue;
			// </FS:ND>

			LevelMap::const_iterator it = map.find(keys[i]);
			if (it != map.end())
			{
				found_level = true;
				tag_level = llmin(tag_level, it->second);
			}
		}

		if (found_level)
		{
			level = tag_level;
		}
		return found_level;
	}
}

namespace LLError
{

	bool Log::shouldLog(CallSite& site)
	{
		LLMutexTrylock lock( &gLogMutex,5);
		if (!lock.isLocked() )
		{
			return false;
		}

		// If we hit a logging request very late during shutdown processing,
		// when either of the relevant LLSingletons has already been deleted,
		// DO NOT resurrect them.
		if (Settings::wasDeleted() || Globals::wasDeleted())
		{
			return false;
		}

		SettingsConfigPtr s = Settings::getInstance()->getSettingsConfig();
		
		s->mShouldLogCallCounter++;
		
		const std::string& class_name = className(site.mClassInfo);
		std::string function_name = functionName(site.mFunction);
#if LL_LINUX
		// gross, but typeid comparison seems to always fail here with gcc4.1
		if (0 != strcmp(site.mClassInfo.name(), typeid(NoClassInfo).name()))
#else
		if (site.mClassInfo != typeid(NoClassInfo))
#endif // LL_LINUX
		{
			function_name = class_name + "::" + function_name;
		}

		ELevel compareLevel = s->mDefaultLevel;

		// The most specific match found will be used as the log level,
		// since the computation short circuits.
		// So, in increasing order of importance:
		// Default < Tags < File < Class < Function
		checkLevelMap(s->mFunctionLevelMap, function_name, compareLevel)
		|| checkLevelMap(s->mClassLevelMap, class_name, compareLevel)
		|| checkLevelMap(s->mFileLevelMap, abbreviateFile(site.mFile), compareLevel)
		|| (site.mTagCount > 0
			? checkLevelMap(s->mTagLevelMap, site.mTags, site.mTagCount, compareLevel) 
			: false);

		site.mCached = true;
		Globals::getInstance()->addCallSite(site);
		return site.mShouldLog = site.mLevel >= compareLevel;
	}


	std::ostringstream* Log::out()
	{
		LLMutexTrylock lock(&gLogMutex,5);
		// If we hit a logging request very late during shutdown processing,
		// when either of the relevant LLSingletons has already been deleted,
		// DO NOT resurrect them.
		if (lock.isLocked() && ! (Settings::wasDeleted() || Globals::wasDeleted()))
		{
			Globals* g = Globals::getInstance();

			if (!g->messageStreamInUse)
			{
				g->messageStreamInUse = true;
				return &g->messageStream;
			}
		}

		return new std::ostringstream;
	}

	void Log::flush(std::ostringstream* out, char* message)
	{
		LLMutexTrylock lock(&gLogMutex,5);
		if (!lock.isLocked())
		{
			return;
		}

		// If we hit a logging request very late during shutdown processing,
		// when either of the relevant LLSingletons has already been deleted,
		// DO NOT resurrect them.
		if (Settings::wasDeleted() || Globals::wasDeleted())
		{
			return;
		}

		if(strlen(out->str().c_str()) < 128)
		{
			strcpy(message, out->str().c_str());
		}
		else
		{
			strncpy(message, out->str().c_str(), 127);
			message[127] = '\0' ;
		}

		Globals* g = Globals::getInstance();
		if (out == &g->messageStream)
		{
			g->messageStream.clear();
			g->messageStream.str("");
			g->messageStreamInUse = false;
		}
		else
		{
			delete out;
		}
		return ;
	}

	void Log::flush(std::ostringstream* out, const CallSite& site)
	{
		LLMutexTrylock lock(&gLogMutex,5);
		if (!lock.isLocked())
		{
			return;
		}

		// If we hit a logging request very late during shutdown processing,
		// when either of the relevant LLSingletons has already been deleted,
		// DO NOT resurrect them.
		if (Settings::wasDeleted() || Globals::wasDeleted())
		{
			return;
		}

		Globals* g = Globals::getInstance();
		SettingsConfigPtr s = Settings::getInstance()->getSettingsConfig();

		std::string message = out->str();
		if (out == &g->messageStream)
		{
			g->messageStream.clear();
			g->messageStream.str("");
			g->messageStreamInUse = false;
		}
		else
		{
			delete out;
		}


		std::ostringstream prefix;
		if( nd::logging::throttle( site.mFile, site.mLine, &prefix ) )
			return;

		if (site.mPrintOnce)
		{
            std::ostringstream message_stream;

			std::map<std::string, unsigned int>::iterator messageIter = s->mUniqueLogMessages.find(message);
			if (messageIter != s->mUniqueLogMessages.end())
			{
				messageIter->second++;
				unsigned int num_messages = messageIter->second;
				if (num_messages == 10 || num_messages == 50 || (num_messages % 100) == 0)
				{
					message_stream << "ONCE (" << num_messages << "th time seen): ";
				} 
				else
				{
					return;
				}
			}
			else 
			{
				message_stream << "ONCE: ";
				s->mUniqueLogMessages[message] = 1;
			}
            message_stream << message;
            message = message_stream.str();
		}

		writeToRecorders(site, message);

		if (site.mLevel == LEVEL_ERROR)
		{
			g->mFatalMessage = message;
			if (s->mCrashFunction)
			{
				s->mCrashFunction(message);
			}
		}
	}
}

namespace LLError
{
	SettingsStoragePtr saveAndResetSettings()
	{
		return Settings::getInstance()->saveAndReset();
	}
	
	void restoreSettings(SettingsStoragePtr pSettingsStorage)
	{
		return Settings::getInstance()->restore(pSettingsStorage);
	}

	std::string removePrefix(std::string& s, const std::string& p)
	{
		std::string::size_type where = s.find(p);
		if (where == std::string::npos)
		{
			return s;
		}
		
		return std::string(s, where + p.size());
	}
	
	void replaceChar(std::string& s, char old, char replacement)
	{
		std::string::size_type i = 0;
		std::string::size_type len = s.length();
		for ( ; i < len; i++ )
		{
			if (s[i] == old)
			{
				s[i] = replacement;
			}
		}
	}

	std::string abbreviateFile(const std::string& filePath)
	{
		std::string f = filePath;
#if LL_WINDOWS
		replaceChar(f, '\\', '/');
#endif
		static std::string indra_prefix = "indra/";
		f = removePrefix(f, indra_prefix);

#if LL_DARWIN
		static std::string newview_prefix = "newview/../";
		f = removePrefix(f, newview_prefix);
#endif

		return f;
	}

	int shouldLogCallCount()
	{
		SettingsConfigPtr s = Settings::getInstance()->getSettingsConfig();
		return s->mShouldLogCallCounter;
	}

#if LL_WINDOWS
		// VC80 was optimizing the error away.
		#pragma optimize("", off)
#endif
	void crashAndLoop(const std::string& message)
	{
		// Now, we go kaboom!
		int* make_me_crash = NULL;

		*make_me_crash = 0;

		while(true)
		{
			// Loop forever, in case the crash didn't work?
		}
		
		// this is an attempt to let Coverity and other semantic scanners know that this function won't be returning ever.
		exit(EXIT_FAILURE);
	}
#if LL_WINDOWS
		#pragma optimize("", on)
#endif

	std::string utcTime()
	{
		time_t now = time(NULL);
		const size_t BUF_SIZE = 64;
		char time_str[BUF_SIZE];	/* Flawfinder: ignore */
		
		int chars = strftime(time_str, BUF_SIZE, 
								  "%Y-%m-%dT%H:%M:%SZ",
								  gmtime(&now));

		return chars ? time_str : "time error";
	}
}

namespace LLError
{     
	char** LLCallStacks::sBuffer = NULL ;
	S32    LLCallStacks::sIndex  = 0 ;

#define SINGLE_THREADED 1

	class CallStacksLogLock
	{
	public:
		CallStacksLogLock();
		~CallStacksLogLock();

#if SINGLE_THREADED
		bool ok() const { return true; }
#else
		bool ok() const { return mOK; }
	private:
		bool mLocked;
		bool mOK;
#endif
	};
	
#if SINGLE_THREADED
	CallStacksLogLock::CallStacksLogLock()
	{
	}
	CallStacksLogLock::~CallStacksLogLock()
	{
	}
#else
	CallStacksLogLock::CallStacksLogLock()
		: mLocked(false), mOK(false)
	{
		if (!gCallStacksLogMutexp)
		{
			mOK = true;
			return;
		}
		
		const int MAX_RETRIES = 5;
		for (int attempts = 0; attempts < MAX_RETRIES; ++attempts)
		{
			apr_status_t s = apr_thread_mutex_trylock(gCallStacksLogMutexp);
			if (!APR_STATUS_IS_EBUSY(s))
			{
				mLocked = true;
				mOK = true;
				return;
			}

			ms_sleep(1);
		}

		// We're hosed, we can't get the mutex.  Blah.
		std::cerr << "CallStacksLogLock::CallStacksLogLock: failed to get mutex for log"
					<< std::endl;
	}
	
	CallStacksLogLock::~CallStacksLogLock()
	{
		if (mLocked)
		{
			apr_thread_mutex_unlock(gCallStacksLogMutexp);
		}
	}
#endif

	//static
   void LLCallStacks::allocateStackBuffer()
   {
	   if(sBuffer == NULL)
	   {
		   sBuffer = new char*[512] ;
		   sBuffer[0] = new char[512 * 128] ;
		   for(S32 i = 1 ; i < 512 ; i++)
		   {
			   sBuffer[i] = sBuffer[i-1] + 128 ;
		   }
		   sIndex = 0 ;
	   }
   }

   void LLCallStacks::freeStackBuffer()
   {
	   if(sBuffer != NULL)
	   {
		   delete [] sBuffer[0] ;
		   delete [] sBuffer ;
		   sBuffer = NULL ;
	   }
   }

   //static
   void LLCallStacks::push(const char* function, const int line)
   {
	   CallStacksLogLock lock;
       if (!lock.ok())
       {
           return;
       }

	   if(sBuffer == NULL)
	   {
		   allocateStackBuffer();
	   }

	   if(sIndex > 511)
	   {
		   clear() ;
	   }

	   strcpy(sBuffer[sIndex], function) ;
	   sprintf(sBuffer[sIndex] + strlen(function), " line: %d ", line) ;
	   sIndex++ ;

	   return ;
   }

	//static
   std::ostringstream* LLCallStacks::insert(const char* function, const int line)
   {
       std::ostringstream* _out = LLError::Log::out();
	   *_out << function << " line " << line << " " ;
             
	   return _out ;
   }

   //static
   void LLCallStacks::end(std::ostringstream* _out)
   {
	   CallStacksLogLock lock;
       if (!lock.ok())
       {
           return;
       }

	   if(sBuffer == NULL)
	   {
		   allocateStackBuffer();
	   }

	   if(sIndex > 511)
	   {
		   clear() ;
	   }

	   LLError::Log::flush(_out, sBuffer[sIndex++]) ;	   
   }

   //static
   void LLCallStacks::print()
   {
	   CallStacksLogLock lock;
       if (!lock.ok())
       {
           return;
       }

       if(sIndex > 0)
       {
           LL_INFOS() << " ************* PRINT OUT LL CALL STACKS ************* " << LL_ENDL;
           while(sIndex > 0)
           {                  
			   sIndex-- ;
               LL_INFOS() << sBuffer[sIndex] << LL_ENDL;
           }
           LL_INFOS() << " *************** END OF LL CALL STACKS *************** " << LL_ENDL;
       }

	   if(sBuffer != NULL)
	   {
		   freeStackBuffer();
	   }
   }

   //static
   void LLCallStacks::clear()
   {
       sIndex = 0 ;
   }

   //static
   void LLCallStacks::cleanup()
   {
	   freeStackBuffer();
   }
}

bool debugLoggingEnabled(const std::string& tag)
{
    LLMutexTrylock lock(&gLogMutex,5);
    if (!lock.isLocked())
    {
        return false;
    }
        
    LLError::SettingsConfigPtr s = LLError::Settings::getInstance()->getSettingsConfig();
    LLError::ELevel level = LLError::LEVEL_DEBUG;
    bool res = checkLevelMap(s->mTagLevelMap, tag, level);
    return res;
}


<|MERGE_RESOLUTION|>--- conflicted
+++ resolved
@@ -133,8 +133,6 @@
 			{
 				LL_INFOS() << "Error setting log file to " << filename << LL_ENDL;
 			}
-<<<<<<< HEAD
-=======
             else
             {
                 if (!LLError::getAlwaysFlush())
@@ -142,9 +140,6 @@
                     mFile.sync_with_stdio(false);
                 }
             }
-			mWantsTime = true;
-            mWantsTags = true;
->>>>>>> a5e418d8
 		}
 		
 		~RecordToFile()
@@ -472,7 +467,7 @@
 
 namespace LLError
 {
-	class SettingsConfig: public LLRefCount
+	class SettingsConfig : public LLRefCount
 	{
 		friend class Settings;
 
@@ -1146,9 +1141,9 @@
             }
             message_stream << " ";
 				
-			if (r->wantsTags() && !site.mTagString.empty())
+			if (r->wantsTags())
 			{
-				message_stream << site.mTagString << " ";
+				message_stream << site.mTagString;
 			}
             message_stream << " ";
 
@@ -1405,7 +1400,7 @@
             message_stream << message;
             message = message_stream.str();
 		}
-
+		
 		writeToRecorders(site, message);
 
 		if (site.mLevel == LEVEL_ERROR)
