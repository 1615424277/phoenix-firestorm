/** 
 * @file llerror.cpp
 * @date   December 2006
 * @brief error message system
 *
 * $LicenseInfo:firstyear=2006&license=viewerlgpl$
 * Second Life Viewer Source Code
 * Copyright (C) 2010, Linden Research, Inc.
 * 
 * This library is free software; you can redistribute it and/or
 * modify it under the terms of the GNU Lesser General Public
 * License as published by the Free Software Foundation;
 * version 2.1 of the License only.
 * 
 * This library is distributed in the hope that it will be useful,
 * but WITHOUT ANY WARRANTY; without even the implied warranty of
 * MERCHANTABILITY or FITNESS FOR A PARTICULAR PURPOSE.  See the GNU
 * Lesser General Public License for more details.
 * 
 * You should have received a copy of the GNU Lesser General Public
 * License along with this library; if not, write to the Free Software
 * Foundation, Inc., 51 Franklin Street, Fifth Floor, Boston, MA  02110-1301  USA
 * 
 * Linden Research, Inc., 945 Battery Street, San Francisco, CA  94111  USA
 * $/LicenseInfo$
 */

#include "linden_common.h"

#include "llerror.h"
#include "llerrorcontrol.h"

#include <cctype>
#ifdef __GNUC__
# include <cxxabi.h>
#endif // __GNUC__
#include <sstream>
#if !LL_WINDOWS
# include <syslog.h>
# include <unistd.h>
#endif // !LL_WINDOWS
#include <vector>
#include "string.h"

#include "llapp.h"
#include "llapr.h"
#include "llfile.h"
#include "lllivefile.h"
#include "llsd.h"
#include "llsdserialize.h"
#include "llsingleton.h"
#include "llstl.h"
#include "lltimer.h"

#include "nd/ndlogthrottle.h"

namespace {
	LLMutex gLogMutex;
	LLMutex gCallStacksLogMutex ;

#if LL_WINDOWS
	void debugger_print(const std::string& s)
	{
		// Be careful when calling OutputDebugString as it throws DBG_PRINTEXCEPTION_C 
		// which works just fine under the windows debugger, but can cause users who
		// have enabled SEHOP exception chain validation to crash due to interactions
		// between the Win 32-bit exception handling and boost coroutine fiber stacks. BUG-2707
		//
		if (IsDebuggerPresent())
		{
			// Need UTF16 for Unicode OutputDebugString
			//
			if (s.size())
			{
				OutputDebugString(utf8str_to_utf16str(s).c_str());
				OutputDebugString(TEXT("\n"));
			}
		}
	}
#else
	class RecordToSyslog : public LLError::Recorder
	{
	public:
		RecordToSyslog(const std::string& identity)
			: mIdentity(identity)
		{
			openlog(mIdentity.c_str(), LOG_CONS|LOG_PID, LOG_LOCAL0);
				// we need to set the string from a local copy of the string
				// since apparanetly openlog expects the const char* to remain
				// valid even after it returns (presumably until closelog)
		}
		
		~RecordToSyslog()
		{
			closelog();
		}
		
		virtual void recordMessage(LLError::ELevel level,
									const std::string& message)
		{
			int syslogPriority = LOG_CRIT;
			switch (level) {
				case LLError::LEVEL_DEBUG:	syslogPriority = LOG_DEBUG;	break;
				case LLError::LEVEL_INFO:	syslogPriority = LOG_INFO;	break;
				case LLError::LEVEL_WARN:	syslogPriority = LOG_WARNING; break;
				case LLError::LEVEL_ERROR:	syslogPriority = LOG_CRIT;	break;
				default:					syslogPriority = LOG_CRIT;
			}
			
			syslog(syslogPriority, "%s", message.c_str());
		}
	private:
		std::string mIdentity;
	};
#endif

	class RecordToFile : public LLError::Recorder
	{
	public:
		RecordToFile(const std::string& filename)
		{
			mFile.open(filename.c_str(), std::ios_base::out | std::ios_base::app);
			if (!mFile)
			{
				LL_INFOS() << "Error setting log file to " << filename << LL_ENDL;
			}
			mWantsTime = true;
            mWantsTags = true;
		}
		
		~RecordToFile()
		{
			mFile.close();
		}
		
		bool okay() { return mFile.good(); }
		
		virtual void recordMessage(LLError::ELevel level,
									const std::string& message)
		{
			mFile << message << std::endl;
		}
	
	private:
		llofstream mFile;
	};
	
	
	class RecordToStderr : public LLError::Recorder
	{
	public:
		RecordToStderr(bool timestamp) : mUseANSI(ANSI_PROBE) 
		{
			mWantsTime = timestamp;
		}
		
		virtual void recordMessage(LLError::ELevel level,
					   const std::string& message)
		{
			if (ANSI_PROBE == mUseANSI)
				mUseANSI = (checkANSI() ? ANSI_YES : ANSI_NO);

			if (ANSI_YES == mUseANSI)
			{
				// Default all message levels to bold so we can distinguish our own messages from those dumped by subprocesses and libraries.
				colorANSI("1"); // bold
				switch (level) {
				case LLError::LEVEL_ERROR:
					colorANSI("31"); // red
					break;
				case LLError::LEVEL_WARN:
					colorANSI("34"); // blue
					break;
				case LLError::LEVEL_DEBUG:
					colorANSI("35"); // magenta
					break;
				default:
					break;
				}
			}
			fprintf(stderr, "%s\n", message.c_str());
#if LL_WINDOWS 
	fflush(stderr); //Now using a buffer. flush is required. 
#endif 
			if (ANSI_YES == mUseANSI) colorANSI("0"); // reset
		}
	
	private:
		enum ANSIState 
		{
			ANSI_PROBE, 
			ANSI_YES, 
			ANSI_NO
		}					mUseANSI;

		void colorANSI(const std::string color)
		{
			// ANSI color code escape sequence
			fprintf(stderr, "\033[%sm", color.c_str() );
		};

		bool checkANSI(void)
		{
#if LL_LINUX || LL_DARWIN
			// Check whether it's okay to use ANSI; if stderr is
			// a tty then we assume yes.  Can be turned off with
			// the LL_NO_ANSI_COLOR env var.
			return (0 != isatty(2)) &&
				(NULL == getenv("LL_NO_ANSI_COLOR"));
#endif // LL_LINUX
			return false;
		};
	};

	class RecordToFixedBuffer : public LLError::Recorder
	{
	public:
		RecordToFixedBuffer(LLLineBuffer* buffer) : mBuffer(buffer) { }
		
		virtual void recordMessage(LLError::ELevel level,
								   const std::string& message)
		{
			mBuffer->addLine(message);
		}
	
	private:
		LLLineBuffer* mBuffer;
	};

#if LL_WINDOWS
	class RecordToWinDebug: public LLError::Recorder
	{
	public:
		RecordToWinDebug()
		{}

		virtual void recordMessage(LLError::ELevel level,
								   const std::string& message)
		{
			debugger_print(message);
		}
	};
#endif
}


namespace
{
	std::string className(const std::type_info& type)
	{
		return LLError::Log::demangle(type.name());
	}
} // anonymous

namespace LLError
{
	std::string Log::demangle(const char* mangled)
	{
#ifdef __GNUC__
		// GCC: type_info::name() returns a mangled class name,st demangle
        // passing nullptr, 0 forces allocation of a unique buffer we can free
        // fixing MAINT-8724 on OSX 10.14
		int status = -1;
		char* name = abi::__cxa_demangle(mangled, nullptr, 0, &status);
        std::string result(name ? name : mangled);
        free(name);
        return result;
#elif LL_WINDOWS
		// DevStudio: type_info::name() includes the text "class " at the start

		static const std::string class_prefix = "class ";
		std::string name = mangled;
		if (0 != name.compare(0, class_prefix.length(), class_prefix))
		{
			LL_DEBUGS() << "Did not see '" << class_prefix << "' prefix on '"
					   << name << "'" << LL_ENDL;
			return name;
		}

		return name.substr(class_prefix.length());

#else
		return mangled;
#endif
	}
} // LLError

namespace
{
	std::string functionName(const std::string& preprocessor_name)
	{
#if LL_WINDOWS
		// DevStudio: the __FUNCTION__ macro string includes
		// the type and/or namespace prefixes

		std::string::size_type p = preprocessor_name.rfind(':');
		if (p == std::string::npos)
		{
			return preprocessor_name;
		}
		return preprocessor_name.substr(p + 1);

#else
		return preprocessor_name;
#endif
	}


	class LogControlFile : public LLLiveFile
	{
		LOG_CLASS(LogControlFile);
	
	public:
		static LogControlFile& fromDirectory(const std::string& user_dir, const std::string& app_dir);
		
		virtual bool loadFile();
		
	private:
		LogControlFile(const std::string &filename)
			: LLLiveFile(filename)
			{ }
	};

	LogControlFile& LogControlFile::fromDirectory(const std::string& user_dir, const std::string& app_dir)
	{
        // NB: We have no abstraction in llcommon  for the "proper"
        // delimiter but it turns out that "/" works on all three platforms
			
		std::string file = user_dir + "/logcontrol-dev.xml";
		
		llstat stat_info;
		if (LLFile::stat(file, &stat_info)) {
			// NB: stat returns non-zero if it can't read the file, for example
			// if it doesn't exist.  LLFile has no better abstraction for 
			// testing for file existence.
			
			file = app_dir + "/logcontrol.xml";
		}
		return * new LogControlFile(file);
			// NB: This instance is never freed
	}
	
	bool LogControlFile::loadFile()
	{
		LLSD configuration;

		{
			llifstream file(filename().c_str());
			if (file.is_open())
			{
				LLSDSerialize::fromXML(configuration, file);
			}

			if (configuration.isUndefined())
			{
				LL_WARNS() << filename() << " missing, ill-formed,"
							" or simply undefined; not changing configuration"
						<< LL_ENDL;
				return false;
			}
		}
		
		LLError::configure(configuration);
		LL_INFOS("LogControlFile") << "logging reconfigured from " << filename() << LL_ENDL;
		return true;
	}


	typedef std::map<std::string, LLError::ELevel> LevelMap;
	typedef std::vector<LLError::RecorderPtr> Recorders;
	typedef std::vector<LLError::CallSite*> CallSiteVector;

	class Globals : public LLSingleton<Globals>
	{
		LLSINGLETON(Globals);
	public:
		std::ostringstream messageStream;
		bool messageStreamInUse;
		std::string mFatalMessage;

		void addCallSite(LLError::CallSite&);
		void invalidateCallSites();

	private:
		CallSiteVector callSites;
	};

	Globals::Globals()
		: messageStream(),
		messageStreamInUse(false),
		callSites()
	{
	}

	void Globals::addCallSite(LLError::CallSite& site)
	{
		callSites.push_back(&site);
	}
	
	void Globals::invalidateCallSites()
	{
		for (CallSiteVector::const_iterator i = callSites.begin();
			 i != callSites.end();
			 ++i)
		{
			(*i)->invalidate();
		}
		
		callSites.clear();
	}
}

namespace LLError
{
	class SettingsConfig: public LLRefCount
	{
		friend class Settings;

	public:
		virtual ~SettingsConfig();

		bool                                mPrintLocation;

		LLError::ELevel                     mDefaultLevel;
		
		LevelMap                            mFunctionLevelMap;
		LevelMap                            mClassLevelMap;
		LevelMap                            mFileLevelMap;
		LevelMap                            mTagLevelMap;
		std::map<std::string, unsigned int> mUniqueLogMessages;
		
		LLError::FatalFunction              mCrashFunction;
		LLError::TimeFunction               mTimeFunction;
		
		Recorders                           mRecorders;
		RecorderPtr                         mFileRecorder;
		RecorderPtr                         mFixedBufferRecorder;
		std::string                         mFileRecorderFileName;
		
		int									mShouldLogCallCounter;
		
	private:
		SettingsConfig();
	};

	typedef LLPointer<SettingsConfig> SettingsConfigPtr;

	class Settings : public LLSingleton<Settings>
	{
		LLSINGLETON(Settings);
	public:
		SettingsConfigPtr getSettingsConfig();

		void reset();
		SettingsStoragePtr saveAndReset();
		void restore(SettingsStoragePtr pSettingsStorage);
		
	private:
		SettingsConfigPtr mSettingsConfig;
	};

	SettingsConfig::SettingsConfig()
		: LLRefCount(),
		mPrintLocation(false),
		mDefaultLevel(LLError::LEVEL_DEBUG),
		mFunctionLevelMap(),
		mClassLevelMap(),
		mFileLevelMap(),
		mTagLevelMap(),
		mUniqueLogMessages(),
		mCrashFunction(NULL),
		mTimeFunction(NULL),
		mRecorders(),
		mFileRecorder(),
		mFixedBufferRecorder(),
		mFileRecorderFileName(),
		mShouldLogCallCounter(0)
	{
	}

	SettingsConfig::~SettingsConfig()
	{
		mRecorders.clear();
	}

	Settings::Settings():
		mSettingsConfig(new SettingsConfig())
	{
	}

	SettingsConfigPtr Settings::getSettingsConfig()
	{
		return mSettingsConfig;
	}

	void Settings::reset()
	{
		Globals::getInstance()->invalidateCallSites();
		mSettingsConfig = new SettingsConfig();
	}

	SettingsStoragePtr Settings::saveAndReset()
	{
		SettingsStoragePtr oldSettingsConfig(mSettingsConfig.get());
		reset();
		return oldSettingsConfig;
	}

	void Settings::restore(SettingsStoragePtr pSettingsStorage)
	{
		Globals::getInstance()->invalidateCallSites();
		SettingsConfigPtr newSettingsConfig(dynamic_cast<SettingsConfig *>(pSettingsStorage.get()));
		mSettingsConfig = newSettingsConfig;
	}

	bool is_available()
	{
		return Settings::instanceExists() && Globals::instanceExists();
	}
}

namespace LLError
{
	CallSite::CallSite(ELevel level,
					const char* file,
					int line,
					const std::type_info& class_info, 
					const char* function, 
					bool printOnce,
					const char** tags, 
					size_t tag_count)
	:	mLevel(level), 
		mFile(file), 
		mLine(line),
		mClassInfo(class_info), 
		mFunction(function),
		mCached(false), 
		mShouldLog(false), 
		mPrintOnce(printOnce),
		mTags(new const char* [tag_count]),
		mTagCount(tag_count)
	{
		switch (mLevel)
		{
        case LEVEL_DEBUG: mLevelString = "DEBUG";   break;
        case LEVEL_INFO:  mLevelString = "INFO";    break;
        case LEVEL_WARN:  mLevelString = "WARNING"; break;
        case LEVEL_ERROR: mLevelString = "ERROR";   break;
        default:          mLevelString = "XXX";     break;
		};

		mLocationString = llformat("%s(%d)", abbreviateFile(mFile).c_str(), mLine);
#if LL_WINDOWS
		// DevStudio: __FUNCTION__ already includes the full class name
#else
#if LL_LINUX
		// gross, but typeid comparison seems to always fail here with gcc4.1
		if (0 != strcmp(mClassInfo.name(), typeid(NoClassInfo).name()))
#else
		if (mClassInfo != typeid(NoClassInfo))
#endif // LL_LINUX
		{
			mFunctionString = className(mClassInfo) + "::";
		}
#endif
		mFunctionString += std::string(mFunction);

		for (int i = 0; i < tag_count; i++)
		{
            if (strchr(tags[i], ' '))
            {
                LL_ERRS() << "Space is not allowed in a log tag at " << mLocationString << LL_ENDL;
            }
			mTags[i] = tags[i];
		}

        mTagString.append("#");
        // always construct a tag sequence; will be just a single # if no tag
		for (size_t i = 0; i < mTagCount; i++)
		{
			// <FS:ND> Tags can be 0, so work around that.
			//mTagString.append(mTags[i]);
			char const *pTag = mTags[i];
			if( !pTag )
				pTag = "<NULL>";
			mTagString.append(pTag);
			// </FS:ND>
            mTagString.append("#");
		}
	}

#ifdef LL_LINUX
  // <FS:ND> Temp hack to get the old linux havok stub to link
  CallSite::CallSite(LLError::ELevel level,
		     char const* file,
		     int line,
		     std::type_info const& class_info,
		     char const* function,
		     char const*,
		     char const*,
		     bool)
    : mLevel(level),
      mFile(file),
      mLine(line),
      mClassInfo(class_info), 
      mFunction(function),
      mCached(false), 
      mShouldLog(false), 
      mPrintOnce(false),
      mTags(0),
      mTagCount(0)
  {
  }
  // </FS:ND>
#endif

	CallSite::~CallSite()
	{
		delete []mTags;
	}

	void CallSite::invalidate()
	{
		mCached = false; 
	}
}

namespace
{
	bool shouldLogToStderr()
	{
#if LL_DARWIN
		// On Mac OS X, stderr from apps launched from the Finder goes to the
		// console log.  It's generally considered bad form to spam too much
		// there.
		
		// If stdin is a tty, assume the user launched from the command line and
		// therefore wants to see stderr.  Otherwise, assume we've been launched
		// from the finder and shouldn't spam stderr.
		return isatty(0);
#else
		return true;
#endif
	}
	
	bool stderrLogWantsTime()
	{
#if LL_WINDOWS
		return false;
#else
		return true;
#endif
	}
	
	
	void commonInit(const std::string& user_dir, const std::string& app_dir, bool log_to_stderr = true)
	{
		LLError::Settings::getInstance()->reset();
		
		LLError::setDefaultLevel(LLError::LEVEL_INFO);
		LLError::setFatalFunction(LLError::crashAndLoop);
		LLError::setTimeFunction(LLError::utcTime);

		// log_to_stderr is only false in the unit and integration tests to keep builds quieter
		if (log_to_stderr && shouldLogToStderr())
		{
			LLError::RecorderPtr recordToStdErr(new RecordToStderr(stderrLogWantsTime()));
			LLError::addRecorder(recordToStdErr);
		}
		
#if LL_WINDOWS
		LLError::RecorderPtr recordToWinDebug(new RecordToWinDebug());
		LLError::addRecorder(recordToWinDebug);
#endif

		LogControlFile& e = LogControlFile::fromDirectory(user_dir, app_dir);

		// NOTE: We want to explicitly load the file before we add it to the event timer
		// that checks for changes to the file.  Else, we're not actually loading the file yet,
		// and most of the initialization happens without any attention being paid to the
		// log control file.  Not to mention that when it finally gets checked later,
		// all log statements that have been evaluated already become dirty and need to be
		// evaluated for printing again.  So, make sure to call checkAndReload()
		// before addToEventTimer().
		e.checkAndReload();
		e.addToEventTimer();
	}
}

namespace LLError
{
	void initForApplication(const std::string& user_dir, const std::string& app_dir, bool log_to_stderr)
	{
		commonInit(user_dir, app_dir, log_to_stderr);
	}

	void setPrintLocation(bool print)
	{
		SettingsConfigPtr s = Settings::getInstance()->getSettingsConfig();
		s->mPrintLocation = print;
	}

	void setFatalFunction(const FatalFunction& f)
	{
		SettingsConfigPtr s = Settings::getInstance()->getSettingsConfig();
		s->mCrashFunction = f;
	}

	FatalFunction getFatalFunction()
	{
		SettingsConfigPtr s = Settings::getInstance()->getSettingsConfig();
		return s->mCrashFunction;
	}

	std::string getFatalMessage()
	{
		return Globals::getInstance()->mFatalMessage;
	}

	void setTimeFunction(TimeFunction f)
	{
		SettingsConfigPtr s = Settings::getInstance()->getSettingsConfig();
		s->mTimeFunction = f;
	}

	void setDefaultLevel(ELevel level)
	{
		Globals::getInstance()->invalidateCallSites();
		SettingsConfigPtr s = Settings::getInstance()->getSettingsConfig();
		s->mDefaultLevel = level;
	}

	ELevel getDefaultLevel()
	{
		SettingsConfigPtr s = Settings::getInstance()->getSettingsConfig();
		return s->mDefaultLevel;
	}

	void setFunctionLevel(const std::string& function_name, ELevel level)
	{
		Globals::getInstance()->invalidateCallSites();
		SettingsConfigPtr s = Settings::getInstance()->getSettingsConfig();
		s->mFunctionLevelMap[function_name] = level;
	}

	void setClassLevel(const std::string& class_name, ELevel level)
	{
		Globals::getInstance()->invalidateCallSites();
		SettingsConfigPtr s = Settings::getInstance()->getSettingsConfig();
		s->mClassLevelMap[class_name] = level;
	}

	void setFileLevel(const std::string& file_name, ELevel level)
	{
		Globals::getInstance()->invalidateCallSites();
		SettingsConfigPtr s = Settings::getInstance()->getSettingsConfig();
		s->mFileLevelMap[file_name] = level;
	}

	void setTagLevel(const std::string& tag_name, ELevel level)
	{
		Globals::getInstance()->invalidateCallSites();
		SettingsConfigPtr s = Settings::getInstance()->getSettingsConfig();
		s->mTagLevelMap[tag_name] = level;
	}

	LLError::ELevel decodeLevel(std::string name)
	{
		static LevelMap level_names;
		if (level_names.empty())
		{
			level_names["ALL"]		= LLError::LEVEL_ALL;
			level_names["DEBUG"]	= LLError::LEVEL_DEBUG;
			level_names["INFO"]		= LLError::LEVEL_INFO;
			level_names["WARN"]		= LLError::LEVEL_WARN;
			level_names["ERROR"]	= LLError::LEVEL_ERROR;
			level_names["NONE"]		= LLError::LEVEL_NONE;
		}
		
		std::transform(name.begin(), name.end(), name.begin(), toupper);
		
		LevelMap::const_iterator i = level_names.find(name);
		if (i == level_names.end())
		{
			LL_WARNS() << "unrecognized logging level: '" << name << "'" << LL_ENDL;
			return LLError::LEVEL_INFO;
		}
		
		return i->second;
	}
}

namespace {
	void setLevels(LevelMap& map, const LLSD& list, LLError::ELevel level)
	{
		LLSD::array_const_iterator i, end;
		for (i = list.beginArray(), end = list.endArray(); i != end; ++i)
		{
			map[*i] = level;
		}
	}
}

namespace LLError
{
	void configure(const LLSD& config)
	{
		Globals::getInstance()->invalidateCallSites();
		SettingsConfigPtr s = Settings::getInstance()->getSettingsConfig();
		
		s->mFunctionLevelMap.clear();
		s->mClassLevelMap.clear();
		s->mFileLevelMap.clear();
		s->mTagLevelMap.clear();
		s->mUniqueLogMessages.clear();
		
		setPrintLocation(config["print-location"]);
		setDefaultLevel(decodeLevel(config["default-level"]));
		
		LLSD sets = config["settings"];
		LLSD::array_const_iterator a, end;
		for (a = sets.beginArray(), end = sets.endArray(); a != end; ++a)
		{
			const LLSD& entry = *a;
			
			ELevel level = decodeLevel(entry["level"]);
			
			setLevels(s->mFunctionLevelMap,	entry["functions"],	level);
			setLevels(s->mClassLevelMap,	entry["classes"],	level);
			setLevels(s->mFileLevelMap,		entry["files"],		level);
			setLevels(s->mTagLevelMap,		entry["tags"],		level);
		}
	}
}


namespace LLError
{
	Recorder::Recorder()
	:	mWantsTime(false),
		mWantsTags(false),
		mWantsLevel(true),
		mWantsLocation(false),
		mWantsFunctionName(true)
	{
	}

	Recorder::~Recorder()
	{
	}

	bool Recorder::wantsTime()
	{ 
		return mWantsTime; 
	}

	// virtual
	bool Recorder::wantsTags()
	{
		return mWantsTags;
	}

	// virtual 
	bool Recorder::wantsLevel() 
	{ 
		return mWantsLevel;
	}

	// virtual 
	bool Recorder::wantsLocation() 
	{ 
		return mWantsLocation;
	}

	// virtual 
	bool Recorder::wantsFunctionName() 
	{ 
		return mWantsFunctionName;
	}

	void addRecorder(RecorderPtr recorder)
	{
		if (!recorder)
		{
			return;
		}
		SettingsConfigPtr s = Settings::getInstance()->getSettingsConfig();
		s->mRecorders.push_back(recorder);
	}

	void removeRecorder(RecorderPtr recorder)
	{
		if (!recorder)
		{
			return;
		}
		SettingsConfigPtr s = Settings::getInstance()->getSettingsConfig();
		s->mRecorders.erase(std::remove(s->mRecorders.begin(), s->mRecorders.end(), recorder),
							s->mRecorders.end());
	}
}

namespace LLError
{
	void logToFile(const std::string& file_name)
	{
		SettingsConfigPtr s = Settings::getInstance()->getSettingsConfig();

		removeRecorder(s->mFileRecorder);
		s->mFileRecorder.reset();
		s->mFileRecorderFileName.clear();
		
		if (file_name.empty())
		{
			return;
		}
		
		RecorderPtr recordToFile(new RecordToFile(file_name));
		if (boost::dynamic_pointer_cast<RecordToFile>(recordToFile)->okay())
		{
			s->mFileRecorderFileName = file_name;
			s->mFileRecorder = recordToFile;
			addRecorder(recordToFile);
		}
	}
	
	void logToFixedBuffer(LLLineBuffer* fixedBuffer)
	{
		SettingsConfigPtr s = Settings::getInstance()->getSettingsConfig();

		removeRecorder(s->mFixedBufferRecorder);
		s->mFixedBufferRecorder.reset();
		
		if (!fixedBuffer)
		{
			return;
		}
		
		RecorderPtr recordToFixedBuffer(new RecordToFixedBuffer(fixedBuffer));
		s->mFixedBufferRecorder = recordToFixedBuffer;
		addRecorder(recordToFixedBuffer);
	}

	std::string logFileName()
	{
		SettingsConfigPtr s = Settings::getInstance()->getSettingsConfig();
		return s->mFileRecorderFileName;
	}
}

namespace
{
    void addEscapedMessage(std::ostream& out, const std::string& message)
    {
        size_t written_out = 0;
        size_t all_content = message.length();
        size_t escape_char_index; // always relative to start of message
        // Use find_first_of to find the next character in message that needs escaping
        for ( escape_char_index = message.find_first_of("\\\n\r");
              escape_char_index != std::string::npos && written_out < all_content;
              // record what we've written this iteration, scan for next char that needs escaping
              written_out = escape_char_index + 1, escape_char_index = message.find_first_of("\\\n\r", written_out)
             )
        {
            // found a character that needs escaping, so write up to that with the escape prefix
            // note that escape_char_index is relative to the start, not to the written_out offset
            out << message.substr(written_out, escape_char_index - written_out) << '\\';

            // write out the appropriate second character in the escape sequence
            char found = message[escape_char_index];
            switch ( found )
            {
            case '\\':
                out << '\\';
                break;
            case '\n':
                out << 'n';
                break;
            case '\r':
                out << 'r';
                break;
            }
        }

        if ( written_out < all_content ) // if the loop above didn't write everything
        {
            // write whatever was left
            out << message.substr(written_out, std::string::npos);
        }
    }

	void writeToRecorders(const LLError::CallSite& site, const std::string& escaped_message, bool show_location = true, bool show_time = true, bool show_tags = true, bool show_level = true, bool show_function = true)
	{
		LLError::ELevel level = site.mLevel;
		LLError::SettingsConfigPtr s = LLError::Settings::getInstance()->getSettingsConfig();
	
		for (Recorders::const_iterator i = s->mRecorders.begin();
			i != s->mRecorders.end();
			++i)
		{
			LLError::RecorderPtr r = *i;
			
			std::ostringstream message_stream;

			if (r->wantsTime() && s->mTimeFunction != NULL)
			{
				message_stream << s->mTimeFunction();
			}
            message_stream << " ";
            
			if (show_level && r->wantsLevel())
            {
				message_stream << site.mLevelString;
            }
            message_stream << " ";
				
			if (r->wantsTags() && !site.mTagString.empty())
			{
				message_stream << site.mTagString << " ";
			}
            message_stream << " ";

            if (r->wantsLocation() || level == LLError::LEVEL_ERROR || s->mPrintLocation)
            {
                message_stream << site.mLocationString;
            }
            message_stream << " ";

			if (show_function && r->wantsFunctionName())
			{
				message_stream << site.mFunctionString;
			}
            message_stream << " : ";

			message_stream << escaped_message;

			r->recordMessage(level, message_stream.str());
		}
	}
}

namespace {
	bool checkLevelMap(const LevelMap& map, const std::string& key,
						LLError::ELevel& level)
	{
		bool stop_checking;
		LevelMap::const_iterator i = map.find(key);
		if (i == map.end())
		{
			return stop_checking = false;
		}
		
			level = i->second;
		return stop_checking = true;
	}
	
	bool checkLevelMap(	const LevelMap& map, 
						const char *const * keys, 
						size_t count,
						LLError::ELevel& level)
	{
		bool found_level = false;

		LLError::ELevel tag_level = LLError::LEVEL_NONE;

		for (size_t i = 0; i < count; i++)
		{
			// <FS:ND> Can be 0
			if( !keys[i] )
				continue;
			// </FS:ND>

			LevelMap::const_iterator it = map.find(keys[i]);
			if (it != map.end())
			{
				found_level = true;
				tag_level = llmin(tag_level, it->second);
			}
		}

		if (found_level)
		{
			level = tag_level;
		}
		return found_level;
	}
}

namespace LLError
{
	bool Log::shouldLog(CallSite& site)
	{
		LLMutexTrylock lock( &gLogMutex,5);
		if (!lock.isLocked() )
		{
			return false;
		}

		// If we hit a logging request very late during shutdown processing,
		// when either of the relevant LLSingletons has already been deleted,
		// DO NOT resurrect them.
		if (Settings::wasDeleted() || Globals::wasDeleted())
		{
			return false;
		}

		SettingsConfigPtr s = Settings::getInstance()->getSettingsConfig();
		
		s->mShouldLogCallCounter++;
		
		const std::string& class_name = className(site.mClassInfo);
		std::string function_name = functionName(site.mFunction);
#if LL_LINUX
		// gross, but typeid comparison seems to always fail here with gcc4.1
		if (0 != strcmp(site.mClassInfo.name(), typeid(NoClassInfo).name()))
#else
		if (site.mClassInfo != typeid(NoClassInfo))
#endif // LL_LINUX
		{
			function_name = class_name + "::" + function_name;
		}

		ELevel compareLevel = s->mDefaultLevel;

		// The most specific match found will be used as the log level,
		// since the computation short circuits.
		// So, in increasing order of importance:
		// Default < Tags < File < Class < Function
		checkLevelMap(s->mFunctionLevelMap, function_name, compareLevel)
		|| checkLevelMap(s->mClassLevelMap, class_name, compareLevel)
		|| checkLevelMap(s->mFileLevelMap, abbreviateFile(site.mFile), compareLevel)
		|| (site.mTagCount > 0
			? checkLevelMap(s->mTagLevelMap, site.mTags, site.mTagCount, compareLevel) 
			: false);

		site.mCached = true;
		Globals::getInstance()->addCallSite(site);
		return site.mShouldLog = site.mLevel >= compareLevel;
	}


	std::ostringstream* Log::out()
	{
		LLMutexTrylock lock(&gLogMutex,5);
		// If we hit a logging request very late during shutdown processing,
		// when either of the relevant LLSingletons has already been deleted,
		// DO NOT resurrect them.
		if (lock.isLocked() && ! (Settings::wasDeleted() || Globals::wasDeleted()))
		{
			Globals* g = Globals::getInstance();

			if (!g->messageStreamInUse)
			{
				g->messageStreamInUse = true;
				return &g->messageStream;
			}
		}

		return new std::ostringstream;
	}

	void Log::flush(std::ostringstream* out, char* message)
	{
		LLMutexTrylock lock(&gLogMutex,5);
		if (!lock.isLocked())
		{
			return;
		}

		// If we hit a logging request very late during shutdown processing,
		// when either of the relevant LLSingletons has already been deleted,
		// DO NOT resurrect them.
		if (Settings::wasDeleted() || Globals::wasDeleted())
		{
			return;
		}

		if(strlen(out->str().c_str()) < 128)
		{
			strcpy(message, out->str().c_str());
		}
		else
		{
			strncpy(message, out->str().c_str(), 127);
			message[127] = '\0' ;
		}

		Globals* g = Globals::getInstance();
		if (out == &g->messageStream)
		{
			g->messageStream.clear();
			g->messageStream.str("");
			g->messageStreamInUse = false;
		}
		else
		{
			delete out;
		}
		return ;
	}

	void Log::flush(std::ostringstream* out, const CallSite& site)
	{
		LLMutexTrylock lock(&gLogMutex,5);
		if (!lock.isLocked())
		{
			return;
		}

		// If we hit a logging request very late during shutdown processing,
		// when either of the relevant LLSingletons has already been deleted,
		// DO NOT resurrect them.
		if (Settings::wasDeleted() || Globals::wasDeleted())
		{
			return;
		}

		Globals* g = Globals::getInstance();
		SettingsConfigPtr s = Settings::getInstance()->getSettingsConfig();

		std::string message = out->str();
		if (out == &g->messageStream)
		{
			g->messageStream.clear();
			g->messageStream.str("");
			g->messageStreamInUse = false;
		}
		else
		{
			delete out;
		}


		std::ostringstream prefix;
		if( nd::logging::throttle( site.mFile, site.mLine, &prefix ) )
			return;
<<<<<<< HEAD

=======
>>>>>>> 5a211424
		std::ostringstream message_stream;

		if (site.mPrintOnce)
		{
			std::map<std::string, unsigned int>::iterator messageIter = s->mUniqueLogMessages.find(message);
			if (messageIter != s->mUniqueLogMessages.end())
			{
				messageIter->second++;
				unsigned int num_messages = messageIter->second;
				if (num_messages == 10 || num_messages == 50 || (num_messages % 100) == 0)
				{
					message_stream << "ONCE (" << num_messages << "th time seen): ";
				} 
				else
				{
					return;
				}
			}
			else 
			{
				message_stream << "ONCE: ";
				s->mUniqueLogMessages[message] = 1;
			}
		}
<<<<<<< HEAD

		message_stream << message;
		std::string message_line(message_stream.str());

		writeToRecorders(site, message_line);

		if (site.mLevel == LEVEL_ERROR)
=======
		
		addEscapedMessage(message_stream, message);

		writeToRecorders(site, message_stream.str());
		
		if (site.mLevel == LEVEL_ERROR  &&  s->mCrashFunction)
>>>>>>> 5a211424
		{
			g->mFatalMessage = message_line;
			if (s->mCrashFunction)
			{
				s->mCrashFunction(message_line);
			}
		}
	}
}

namespace LLError
{
	SettingsStoragePtr saveAndResetSettings()
	{
		return Settings::getInstance()->saveAndReset();
	}
	
	void restoreSettings(SettingsStoragePtr pSettingsStorage)
	{
		return Settings::getInstance()->restore(pSettingsStorage);
	}

	std::string removePrefix(std::string& s, const std::string& p)
	{
		std::string::size_type where = s.find(p);
		if (where == std::string::npos)
		{
			return s;
		}
		
		return std::string(s, where + p.size());
	}
	
	void replaceChar(std::string& s, char old, char replacement)
	{
		std::string::size_type i = 0;
		std::string::size_type len = s.length();
		for ( ; i < len; i++ )
		{
			if (s[i] == old)
			{
				s[i] = replacement;
			}
		}
	}

	std::string abbreviateFile(const std::string& filePath)
	{
		std::string f = filePath;
#if LL_WINDOWS
		replaceChar(f, '\\', '/');
#endif
		static std::string indra_prefix = "indra/";
		f = removePrefix(f, indra_prefix);

#if LL_DARWIN
		static std::string newview_prefix = "newview/../";
		f = removePrefix(f, newview_prefix);
#endif

		return f;
	}

	int shouldLogCallCount()
	{
		SettingsConfigPtr s = Settings::getInstance()->getSettingsConfig();
		return s->mShouldLogCallCounter;
	}

#if LL_WINDOWS
		// VC80 was optimizing the error away.
		#pragma optimize("", off)
#endif
	void crashAndLoop(const std::string& message)
	{
		// Now, we go kaboom!
		int* make_me_crash = NULL;

		*make_me_crash = 0;

		while(true)
		{
			// Loop forever, in case the crash didn't work?
		}
		
		// this is an attempt to let Coverity and other semantic scanners know that this function won't be returning ever.
		exit(EXIT_FAILURE);
	}
#if LL_WINDOWS
		#pragma optimize("", on)
#endif

	std::string utcTime()
	{
		time_t now = time(NULL);
		const size_t BUF_SIZE = 64;
		char time_str[BUF_SIZE];	/* Flawfinder: ignore */
		
		int chars = strftime(time_str, BUF_SIZE, 
								  "%Y-%m-%dT%H:%M:%SZ",
								  gmtime(&now));

		return chars ? time_str : "time error";
	}
}

namespace LLError
{     
	char** LLCallStacks::sBuffer = NULL ;
	S32    LLCallStacks::sIndex  = 0 ;

#define SINGLE_THREADED 1

	class CallStacksLogLock
	{
	public:
		CallStacksLogLock();
		~CallStacksLogLock();

#if SINGLE_THREADED
		bool ok() const { return true; }
#else
		bool ok() const { return mOK; }
	private:
		bool mLocked;
		bool mOK;
#endif
	};
	
#if SINGLE_THREADED
	CallStacksLogLock::CallStacksLogLock()
	{
	}
	CallStacksLogLock::~CallStacksLogLock()
	{
	}
#else
	CallStacksLogLock::CallStacksLogLock()
		: mLocked(false), mOK(false)
	{
		if (!gCallStacksLogMutexp)
		{
			mOK = true;
			return;
		}
		
		const int MAX_RETRIES = 5;
		for (int attempts = 0; attempts < MAX_RETRIES; ++attempts)
		{
			apr_status_t s = apr_thread_mutex_trylock(gCallStacksLogMutexp);
			if (!APR_STATUS_IS_EBUSY(s))
			{
				mLocked = true;
				mOK = true;
				return;
			}

			ms_sleep(1);
		}

		// We're hosed, we can't get the mutex.  Blah.
		std::cerr << "CallStacksLogLock::CallStacksLogLock: failed to get mutex for log"
					<< std::endl;
	}
	
	CallStacksLogLock::~CallStacksLogLock()
	{
		if (mLocked)
		{
			apr_thread_mutex_unlock(gCallStacksLogMutexp);
		}
	}
#endif

	//static
   void LLCallStacks::allocateStackBuffer()
   {
	   if(sBuffer == NULL)
	   {
		   sBuffer = new char*[512] ;
		   sBuffer[0] = new char[512 * 128] ;
		   for(S32 i = 1 ; i < 512 ; i++)
		   {
			   sBuffer[i] = sBuffer[i-1] + 128 ;
		   }
		   sIndex = 0 ;
	   }
   }

   void LLCallStacks::freeStackBuffer()
   {
	   if(sBuffer != NULL)
	   {
		   delete [] sBuffer[0] ;
		   delete [] sBuffer ;
		   sBuffer = NULL ;
	   }
   }

   //static
   void LLCallStacks::push(const char* function, const int line)
   {
	   CallStacksLogLock lock;
       if (!lock.ok())
       {
           return;
       }

	   if(sBuffer == NULL)
	   {
		   allocateStackBuffer();
	   }

	   if(sIndex > 511)
	   {
		   clear() ;
	   }

	   strcpy(sBuffer[sIndex], function) ;
	   sprintf(sBuffer[sIndex] + strlen(function), " line: %d ", line) ;
	   sIndex++ ;

	   return ;
   }

	//static
   std::ostringstream* LLCallStacks::insert(const char* function, const int line)
   {
       std::ostringstream* _out = LLError::Log::out();
	   *_out << function << " line " << line << " " ;
             
	   return _out ;
   }

   //static
   void LLCallStacks::end(std::ostringstream* _out)
   {
	   CallStacksLogLock lock;
       if (!lock.ok())
       {
           return;
       }

	   if(sBuffer == NULL)
	   {
		   allocateStackBuffer();
	   }

	   if(sIndex > 511)
	   {
		   clear() ;
	   }

	   LLError::Log::flush(_out, sBuffer[sIndex++]) ;	   
   }

   //static
   void LLCallStacks::print()
   {
	   CallStacksLogLock lock;
       if (!lock.ok())
       {
           return;
       }

       if(sIndex > 0)
       {
           LL_INFOS() << " ************* PRINT OUT LL CALL STACKS ************* " << LL_ENDL;
           while(sIndex > 0)
           {                  
			   sIndex-- ;
               LL_INFOS() << sBuffer[sIndex] << LL_ENDL;
           }
           LL_INFOS() << " *************** END OF LL CALL STACKS *************** " << LL_ENDL;
       }

	   if(sBuffer != NULL)
	   {
		   freeStackBuffer();
	   }
   }

   //static
   void LLCallStacks::clear()
   {
       sIndex = 0 ;
   }

   //static
   void LLCallStacks::cleanup()
   {
	   freeStackBuffer();
   }
}

bool debugLoggingEnabled(const std::string& tag)
{
    const char* tags[] = {tag.c_str()};
    ::size_t tag_count = 1;
    LLError::CallSite _site(LLError::LEVEL_DEBUG, __FILE__, __LINE__, 
                            typeid(_LL_CLASS_TO_LOG), __FUNCTION__, false, tags, tag_count);
    if (LL_UNLIKELY(_site.shouldLog()))
    {
        return true;
    }
    else
    {
        return false;
    }
}

<|MERGE_RESOLUTION|>--- conflicted
+++ resolved
@@ -1234,10 +1234,6 @@
 		std::ostringstream prefix;
 		if( nd::logging::throttle( site.mFile, site.mLine, &prefix ) )
 			return;
-<<<<<<< HEAD
-
-=======
->>>>>>> 5a211424
 		std::ostringstream message_stream;
 
 		if (site.mPrintOnce)
@@ -1262,22 +1258,13 @@
 				s->mUniqueLogMessages[message] = 1;
 			}
 		}
-<<<<<<< HEAD
-
-		message_stream << message;
+
+		addEscapedMessage(message_stream, message);
 		std::string message_line(message_stream.str());
 
 		writeToRecorders(site, message_line);
 
 		if (site.mLevel == LEVEL_ERROR)
-=======
-		
-		addEscapedMessage(message_stream, message);
-
-		writeToRecorders(site, message_stream.str());
-		
-		if (site.mLevel == LEVEL_ERROR  &&  s->mCrashFunction)
->>>>>>> 5a211424
 		{
 			g->mFatalMessage = message_line;
 			if (s->mCrashFunction)
