--- conflicted
+++ resolved
@@ -574,30 +574,19 @@
 		}
 #endif
 		mFunctionString += std::string(mFunction) + ":";
+        const std::string tag_hash("#");
 		for (size_t i = 0; i < mTagCount; i++)
 		{
+            mTagString.append(tag_hash);
 			// <FS:ND> Tags can be 0, so work around that.
-<<<<<<< HEAD
 			//mTagString.append(mTags[i]);
 			char const *pTag = mTags[i];
 			if( !pTag )
 				pTag = "<NULL>";
 			mTagString.append(pTag);
-=======
-
-			// mTagString += std::string("#") + mTags[i] + ((i == mTagCount - 1) ? " " : ",");
-
-			char const *pTag = mTags[i];
-			if( !pTag )
-				pTag = "<NULL>";
-
-			mTagString += std::string("#") + pTag + ((i == mTagCount - 1) ? " " : ",");
-
->>>>>>> e3a61bb4
 			// </FS:ND>
             mTagString.append((i == mTagCount - 1) ? "" : ",");
 		}
-        mTagString.append("#");
 	}
 
 #ifdef LL_LINUX
