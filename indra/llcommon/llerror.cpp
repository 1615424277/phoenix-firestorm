/** 
 * @file llerror.cpp
 * @date   December 2006
 * @brief error message system
 *
 * $LicenseInfo:firstyear=2006&license=viewerlgpl$
 * Second Life Viewer Source Code
 * Copyright (C) 2010, Linden Research, Inc.
 * 
 * This library is free software; you can redistribute it and/or
 * modify it under the terms of the GNU Lesser General Public
 * License as published by the Free Software Foundation;
 * version 2.1 of the License only.
 * 
 * This library is distributed in the hope that it will be useful,
 * but WITHOUT ANY WARRANTY; without even the implied warranty of
 * MERCHANTABILITY or FITNESS FOR A PARTICULAR PURPOSE.  See the GNU
 * Lesser General Public License for more details.
 * 
 * You should have received a copy of the GNU Lesser General Public
 * License along with this library; if not, write to the Free Software
 * Foundation, Inc., 51 Franklin Street, Fifth Floor, Boston, MA  02110-1301  USA
 * 
 * Linden Research, Inc., 945 Battery Street, San Francisco, CA  94111  USA
 * $/LicenseInfo$
 */

#include "linden_common.h"

#include "llerror.h"
#include "llerrorcontrol.h"
#include "llsdutil.h"

#include <cctype>
#ifdef __GNUC__
# include <cxxabi.h>
#endif // __GNUC__
#include <sstream>
#if !LL_WINDOWS
# include <syslog.h>
# include <unistd.h>
# include <sys/stat.h>
#else
# include <io.h>
#endif // !LL_WINDOWS
#include <vector>
#include "string.h"

#include "llapp.h"
#include "llapr.h"
#include "llfile.h"
#include "lllivefile.h"
#include "llsd.h"
#include "llsdserialize.h"
#include "llsingleton.h"
#include "llstl.h"
#include "lltimer.h"

// On Mac, got:
// #error "Boost.Stacktrace requires `_Unwind_Backtrace` function. Define
// `_GNU_SOURCE` macro or `BOOST_STACKTRACE_GNU_SOURCE_NOT_REQUIRED` if
// _Unwind_Backtrace is available without `_GNU_SOURCE`."
#define BOOST_STACKTRACE_GNU_SOURCE_NOT_REQUIRED
#include <boost/stacktrace.hpp>

namespace {
#if LL_WINDOWS
	void debugger_print(const std::string& s)
	{
		// Be careful when calling OutputDebugString as it throws DBG_PRINTEXCEPTION_C 
		// which works just fine under the windows debugger, but can cause users who
		// have enabled SEHOP exception chain validation to crash due to interactions
		// between the Win 32-bit exception handling and boost coroutine fiber stacks. BUG-2707
		//
		if (IsDebuggerPresent())
		{
			// Need UTF16 for Unicode OutputDebugString
			//
			if (s.size())
			{
				OutputDebugString(utf8str_to_utf16str(s).c_str());
				OutputDebugString(TEXT("\n"));
			}
		}
	}
#else
	class RecordToSyslog : public LLError::Recorder
	{
	public:
		RecordToSyslog(const std::string& identity)
			: mIdentity(identity)
		{
			openlog(mIdentity.c_str(), LOG_CONS|LOG_PID, LOG_LOCAL0);
				// we need to set the string from a local copy of the string
				// since apparanetly openlog expects the const char* to remain
				// valid even after it returns (presumably until closelog)
		}
		
		~RecordToSyslog()
		{
			closelog();
		}

        virtual bool enabled() override
        {
            return LLError::getEnabledLogTypesMask() & 0x01;
        }
        
		virtual void recordMessage(LLError::ELevel level,
									const std::string& message) override
		{
            LL_PROFILE_ZONE_SCOPED_CATEGORY_LOGGING
			int syslogPriority = LOG_CRIT;
			switch (level) {
				case LLError::LEVEL_DEBUG:	syslogPriority = LOG_DEBUG;	break;
				case LLError::LEVEL_INFO:	syslogPriority = LOG_INFO;	break;
				case LLError::LEVEL_WARN:	syslogPriority = LOG_WARNING; break;
				case LLError::LEVEL_ERROR:	syslogPriority = LOG_CRIT;	break;
				default:					syslogPriority = LOG_CRIT;
			}
			
			syslog(syslogPriority, "%s", message.c_str());
		}
	private:
		std::string mIdentity;
	};
#endif

	class RecordToFile : public LLError::Recorder
	{
	public:
		RecordToFile(const std::string& filename):
			mName(filename)
		{
			// <FS:Ansariel> Don't screw up log file output
			this->showMultiline(true);
			mFile.open(filename.c_str(), std::ios_base::out | std::ios_base::app);
			if (!mFile)
			{
				LL_INFOS() << "Error setting log file to " << filename << LL_ENDL;
			}
			else
			{
				if (!LLError::getAlwaysFlush())
				{
					mFile.sync_with_stdio(false);
				}
			}
		}

		~RecordToFile()
		{
			mFile.close();
		}

        virtual bool enabled() override
        {
#ifdef LL_RELEASE_FOR_DOWNLOAD
            return 1;
#else
            return LLError::getEnabledLogTypesMask() & 0x02;
#endif
        }
        
        bool okay() const { return mFile.good(); }

        std::string getFilename() const { return mName; }

        virtual void recordMessage(LLError::ELevel level,
                                    const std::string& message) override
        {
            LL_PROFILE_ZONE_SCOPED_CATEGORY_LOGGING
            if (LLError::getAlwaysFlush())
            {
                mFile << message << std::endl;
            }
            else
            {
                mFile << message << "\n";
            }
        }

	private:
		const std::string mName;
		llofstream mFile;
	};
	
	
	class RecordToStderr : public LLError::Recorder
	{
	public:
		RecordToStderr(bool timestamp) : mUseANSI(checkANSI()) 
		{
            this->showMultiline(true);
		}
		
        virtual bool enabled() override
        {
            return LLError::getEnabledLogTypesMask() & 0x04;
        }
        
        LL_FORCE_INLINE std::string createBoldANSI()
        {
            std::string ansi_code;
            ansi_code += '\033';
            ansi_code += "[";
            ansi_code += "1";
            ansi_code += "m";

            return ansi_code;
        }

        LL_FORCE_INLINE std::string createResetANSI()
        {
            std::string ansi_code;
            ansi_code += '\033';
            ansi_code += "[";
            ansi_code += "0";
            ansi_code += "m";

            return ansi_code;
        }

        LL_FORCE_INLINE std::string createANSI(const std::string& color)
        {
            std::string ansi_code;
            ansi_code  += '\033';
            ansi_code  += "[";
            ansi_code += "38;5;";
            ansi_code  += color;
            ansi_code += "m";

            return ansi_code;
        }

		virtual void recordMessage(LLError::ELevel level,
					   const std::string& message) override
		{
            LL_PROFILE_ZONE_SCOPED_CATEGORY_LOGGING
            // The default colors for error, warn and debug are now a bit more pastel
            // and easier to read on the default (black) terminal background but you 
            // now have the option to set the color of each via an environment variables:
            // LL_ANSI_ERROR_COLOR_CODE (default is red)
            // LL_ANSI_WARN_COLOR_CODE  (default is blue)
            // LL_ANSI_DEBUG_COLOR_CODE (default is magenta)
            // The list of color codes can be found in many places but I used this page:
            // https://www.lihaoyi.com/post/BuildyourownCommandLinewithANSIescapecodes.html#256-colors
            // (Note: you may need to restart Visual Studio to pick environment changes)
            char* val = nullptr;
            std::string s_ansi_error_code = "160";
            if ((val = getenv("LL_ANSI_ERROR_COLOR_CODE")) != nullptr) s_ansi_error_code = std::string(val);
            std::string s_ansi_warn_code = "33";
            if ((val = getenv("LL_ANSI_WARN_COLOR_CODE")) != nullptr) s_ansi_warn_code = std::string(val);
            std::string s_ansi_debug_code = "177";
            if ((val = getenv("LL_ANSI_DEBUG_COLOR_CODE")) != nullptr) s_ansi_debug_code = std::string(val);

            static std::string s_ansi_error = createANSI(s_ansi_error_code); // default is red
            static std::string s_ansi_warn  = createANSI(s_ansi_warn_code); // default is blue
            static std::string s_ansi_debug = createANSI(s_ansi_debug_code); // default is magenta

			if (mUseANSI)
			{
                writeANSI((level == LLError::LEVEL_ERROR) ? s_ansi_error :
                          (level == LLError::LEVEL_WARN)  ? s_ansi_warn :
                                                            s_ansi_debug, message);
			}
            else
            {
                LL_PROFILE_ZONE_NAMED("fprintf");
                 fprintf(stderr, "%s\n", message.c_str());
            }
#if LL_WINDOWS 
	fflush(stderr); //Now using a buffer. flush is required. 
#endif 
		}
	
	private:
		bool mUseANSI;

        LL_FORCE_INLINE void writeANSI(const std::string& ansi_code, const std::string& message)
		{
            LL_PROFILE_ZONE_SCOPED_CATEGORY_LOGGING
            static std::string s_ansi_bold = createBoldANSI();  // bold text
            static std::string s_ansi_reset = createResetANSI();  // reset
			// ANSI color code escape sequence, message, and reset in one fprintf call
            // Default all message levels to bold so we can distinguish our own messages from those dumped by subprocesses and libraries.
			fprintf(stderr, "%s%s\n%s", ansi_code.c_str(), message.c_str(), s_ansi_reset.c_str() );
		}

		static bool checkANSI(void)
		{
			// Check whether it's okay to use ANSI; if stderr is
			// a tty then we assume yes.  Can be turned off with
			// the LL_NO_ANSI_COLOR env var.
			return (0 != isatty(2)) &&
				(NULL == getenv("LL_NO_ANSI_COLOR"));
		}
	};

	class RecordToFixedBuffer : public LLError::Recorder
	{
	public:
		RecordToFixedBuffer(LLLineBuffer* buffer)
            : mBuffer(buffer)
            {
                this->showMultiline(true);
                this->showTags(false);
                this->showLocation(false);
            }
		
        virtual bool enabled() override
        {
            return LLError::getEnabledLogTypesMask() & 0x08;
        }
        
		virtual void recordMessage(LLError::ELevel level,
								   const std::string& message) override
		{
            LL_PROFILE_ZONE_SCOPED_CATEGORY_LOGGING
			mBuffer->addLine(message);
		}
	
	private:
		LLLineBuffer* mBuffer;
	};

#if LL_WINDOWS
	class RecordToWinDebug: public LLError::Recorder
	{
	public:
		RecordToWinDebug()
		{
            this->showMultiline(true);
            this->showTags(false);
            this->showLocation(false);
        }

        virtual bool enabled() override
        {
            return LLError::getEnabledLogTypesMask() & 0x10;
        }
        
		virtual void recordMessage(LLError::ELevel level,
								   const std::string& message) override
		{
            LL_PROFILE_ZONE_SCOPED_CATEGORY_LOGGING
			debugger_print(message);
		}
	};
#endif
}


namespace
{
	std::string className(const std::type_info& type)
	{
		return LLError::Log::demangle(type.name());
	}
} // anonymous

namespace LLError
{
	std::string Log::demangle(const char* mangled)
	{
#ifdef __GNUC__
		// GCC: type_info::name() returns a mangled class name,st demangle
		// passing nullptr, 0 forces allocation of a unique buffer we can free
		// fixing MAINT-8724 on OSX 10.14
		int status = -1;
		char* name = abi::__cxa_demangle(mangled, nullptr, 0, &status);
		std::string result(name ? name : mangled);
		free(name);
		return result;

#elif LL_WINDOWS
		// Visual Studio: type_info::name() includes the text "class " at the start
		std::string name = mangled;
		for (const auto& prefix : std::vector<std::string>{ "class ", "struct " })
		{
			if (0 == name.compare(0, prefix.length(), prefix))
			{
				return name.substr(prefix.length());
			}
		}
		// huh, that's odd, we should see one or the other prefix -- but don't
		// try to log unless logging is already initialized
		// in Python, " or ".join(vector) -- but in C++, a PITB
		LL_DEBUGS() << "Did not see 'class' or 'struct' prefix on '"
			<< name << "'" << LL_ENDL;
		return name;

#else  // neither GCC nor Visual Studio
		return mangled;
#endif
	}
} // LLError

namespace
{
	std::string functionName(const std::string& preprocessor_name)
	{
#if LL_WINDOWS
		// DevStudio: the __FUNCTION__ macro string includes
		// the type and/or namespace prefixes

		std::string::size_type p = preprocessor_name.rfind(':');
		if (p == std::string::npos)
		{
			return preprocessor_name;
		}
		return preprocessor_name.substr(p + 1);

#else
		return preprocessor_name;
#endif
	}


	class LogControlFile : public LLLiveFile
	{
		LOG_CLASS(LogControlFile);
	
	public:
		static LogControlFile& fromDirectory(const std::string& user_dir, const std::string& app_dir);
		
		virtual bool loadFile();
		
	private:
		LogControlFile(const std::string &filename)
			: LLLiveFile(filename)
			{ }
	};

	LogControlFile& LogControlFile::fromDirectory(const std::string& user_dir, const std::string& app_dir)
	{
        // NB: We have no abstraction in llcommon  for the "proper"
        // delimiter but it turns out that "/" works on all three platforms
			
		std::string file = user_dir + "/logcontrol-dev.xml";
		
		llstat stat_info;
		if (LLFile::stat(file, &stat_info)) {
			// NB: stat returns non-zero if it can't read the file, for example
			// if it doesn't exist.  LLFile has no better abstraction for 
			// testing for file existence.
			
			file = app_dir + "/logcontrol.xml";
		}
		return * new LogControlFile(file);
			// NB: This instance is never freed
	}
	
	bool LogControlFile::loadFile()
	{
		LLSD configuration;

		{
			llifstream file(filename().c_str());
			if (!file.is_open())
			{
				LL_WARNS() << filename() << " failed to open file; not changing configuration" << LL_ENDL;
				return false;
			}

			if (LLSDSerialize::fromXML(configuration, file) == LLSDParser::PARSE_FAILURE)
			{
				LL_WARNS() << filename() << " parcing error; not changing configuration" << LL_ENDL;
				return false;
			}

			if (! configuration || !configuration.isMap())
			{
				LL_WARNS() << filename() << " missing, ill-formed, or simply undefined"
							" content; not changing configuration"
						<< LL_ENDL;
				return false;
			}
		}
		
		LLError::configure(configuration);
		LL_INFOS("LogControlFile") << "logging reconfigured from " << filename() << LL_ENDL;
		return true;
	}


	typedef std::map<std::string, LLError::ELevel> LevelMap;
	typedef std::vector<LLError::RecorderPtr> Recorders;
	typedef std::vector<LLError::CallSite*> CallSiteVector;

    class SettingsConfig : public LLRefCount
    {
        friend class Globals;

    public:
        virtual ~SettingsConfig();

        LLError::ELevel                     mDefaultLevel;

        bool 								mLogAlwaysFlush;

        U32 								mEnabledLogTypesMask;

        LevelMap                            mFunctionLevelMap;
        LevelMap                            mClassLevelMap;
        LevelMap                            mFileLevelMap;
        LevelMap                            mTagLevelMap;
        std::map<std::string, unsigned int> mUniqueLogMessages;

        LLError::FatalFunction              mCrashFunction;
        LLError::TimeFunction               mTimeFunction;

        Recorders                           mRecorders;
        LLMutex                             mRecorderMutex;

        int                                 mShouldLogCallCounter;

    private:
        SettingsConfig();
    };

    typedef LLPointer<SettingsConfig> SettingsConfigPtr;

    SettingsConfig::SettingsConfig()
        : LLRefCount(),
        mDefaultLevel(LLError::LEVEL_DEBUG),
        mLogAlwaysFlush(true),
        mEnabledLogTypesMask(255),
        mFunctionLevelMap(),
        mClassLevelMap(),
        mFileLevelMap(),
        mTagLevelMap(),
        mUniqueLogMessages(),
        mCrashFunction(NULL),
        mTimeFunction(NULL),
        mRecorders(),
        mRecorderMutex(),
        mShouldLogCallCounter(0)
    {
    }

    SettingsConfig::~SettingsConfig()
    {
        mRecorders.clear();
    }

	class Globals
	{
    public:
        static Globals* getInstance();
    protected:
		Globals();
	public:
		std::string mFatalMessage;

		void addCallSite(LLError::CallSite&);
		void invalidateCallSites();

        SettingsConfigPtr getSettingsConfig();

        void resetSettingsConfig();
        LLError::SettingsStoragePtr saveAndResetSettingsConfig();
        void restore(LLError::SettingsStoragePtr pSettingsStorage);
	private:
		CallSiteVector callSites;
        SettingsConfigPtr mSettingsConfig;
	};

	Globals::Globals()
		:
		callSites(),
        mSettingsConfig(new SettingsConfig())
	{
	}


    Globals* Globals::getInstance()
    {
        // According to C++11 Function-Local Initialization
        // of static variables is supposed to be thread safe
        // without risk of deadlocks.
        static Globals inst;

        return &inst;
    }

	void Globals::addCallSite(LLError::CallSite& site)
	{
		callSites.push_back(&site);
	}
	
	void Globals::invalidateCallSites()
	{
		for (LLError::CallSite* site : callSites)
		{
            site->invalidate();
		}
		
		callSites.clear();
	}

    SettingsConfigPtr Globals::getSettingsConfig()
    {
        return mSettingsConfig;
    }

    void Globals::resetSettingsConfig()
    {
        invalidateCallSites();
        mSettingsConfig = new SettingsConfig();
    }

    LLError::SettingsStoragePtr Globals::saveAndResetSettingsConfig()
    {
        LLError::SettingsStoragePtr oldSettingsConfig(mSettingsConfig.get());
        resetSettingsConfig();
        return oldSettingsConfig;
    }

    void Globals::restore(LLError::SettingsStoragePtr pSettingsStorage)
    {
        invalidateCallSites();
        SettingsConfigPtr newSettingsConfig(dynamic_cast<SettingsConfig *>(pSettingsStorage.get()));
        mSettingsConfig = newSettingsConfig;
    }
}

namespace LLError
{
	CallSite::CallSite(ELevel level,
					const char* file,
					int line,
					const std::type_info& class_info, 
					const char* function, 
					bool printOnce,
					const char** tags, 
					size_t tag_count)
	:	mLevel(level), 
		mFile(file), 
		mLine(line),
		mClassInfo(class_info), 
		mFunction(function),
		mCached(false), 
		mShouldLog(false), 
		mPrintOnce(printOnce),
		mTags(new const char* [tag_count]),
		mTagCount(tag_count)
	{
		switch (mLevel)
		{
        case LEVEL_DEBUG: mLevelString = "DEBUG";   break;
        case LEVEL_INFO:  mLevelString = "INFO";    break;
        case LEVEL_WARN:  mLevelString = "WARNING"; break;
        case LEVEL_ERROR: mLevelString = "ERROR";   break;
        default:          mLevelString = "XXX";     break;
		};

		mLocationString = llformat("%s(%d)", abbreviateFile(mFile).c_str(), mLine);
#if LL_WINDOWS
		// DevStudio: __FUNCTION__ already includes the full class name
#else
#if LL_LINUX
		// gross, but typeid comparison seems to always fail here with gcc4.1
		if (0 != strcmp(mClassInfo.name(), typeid(NoClassInfo).name()))
#else
		if (mClassInfo != typeid(NoClassInfo))
#endif // LL_LINUX
		{
			mFunctionString = className(mClassInfo) + "::";
		}
#endif
		mFunctionString += std::string(mFunction);

		for (int i = 0; i < tag_count; i++)
		{
            if (strchr(tags[i], ' '))
            {
                LL_ERRS() << "Space is not allowed in a log tag at " << mLocationString << LL_ENDL;
            }
			mTags[i] = tags[i];
		}

        mTagString.append("#");
        // always construct a tag sequence; will be just a single # if no tag
		for (size_t i = 0; i < mTagCount; i++)
		{
			// <FS:ND> Tags can be 0, so work around that.
			//mTagString.append(mTags[i]);
			char const *pTag = mTags[i];
			if( !pTag )
				pTag = "<NULL>";
			mTagString.append(pTag);
			// </FS:ND>
            mTagString.append("#");
		}
	}

	CallSite::~CallSite()
	{
		delete []mTags;
	}

	void CallSite::invalidate()
	{
		mCached = false; 
	}
}

namespace
{
    bool shouldLogToStderr()
    {
#if LL_DARWIN
        // On Mac OS X, stderr from apps launched from the Finder goes to the
        // console log.  It's generally considered bad form to spam too much
        // there. That scenario can be detected by noticing that stderr is a
        // character device (S_IFCHR).

        // If stderr is a tty or a pipe, assume the user launched from the
        // command line or debugger and therefore wants to see stderr.
        if (isatty(STDERR_FILENO))
            return true;
        // not a tty, but might still be a pipe -- check
        struct stat st;
        if (fstat(STDERR_FILENO, &st) < 0)
        {
            // capture errno right away, before engaging any other operations
            auto errno_save = errno;
            // this gets called during log-system setup -- can't log yet!
            std::cerr << "shouldLogToStderr: fstat(" << STDERR_FILENO << ") failed, errno "
                      << errno_save << std::endl;
            // if we can't tell, err on the safe side and don't write stderr
            return false;
        }

        // fstat() worked: return true only if stderr is a pipe
        return ((st.st_mode & S_IFMT) == S_IFIFO);
#else
        return true;
#endif
    }

	bool stderrLogWantsTime()
	{
#if LL_WINDOWS
		return false;
#else
		return true;
#endif
	}
	
	
	void commonInit(const std::string& user_dir, const std::string& app_dir, bool log_to_stderr = true)
	{
		Globals::getInstance()->resetSettingsConfig();

		LLError::setDefaultLevel(LLError::LEVEL_INFO);
		LLError::setAlwaysFlush(true);
		LLError::setEnabledLogTypesMask(0xFFFFFFFF);
		LLError::setTimeFunction(LLError::utcTime);

		// log_to_stderr is only false in the unit and integration tests to keep builds quieter
		if (log_to_stderr && shouldLogToStderr())
		{
			LLError::logToStderr();
		}

#if LL_WINDOWS
		LLError::RecorderPtr recordToWinDebug(new RecordToWinDebug());
		LLError::addRecorder(recordToWinDebug);
#endif

		LogControlFile& e = LogControlFile::fromDirectory(user_dir, app_dir);

		// NOTE: We want to explicitly load the file before we add it to the event timer
		// that checks for changes to the file.  Else, we're not actually loading the file yet,
		// and most of the initialization happens without any attention being paid to the
		// log control file.  Not to mention that when it finally gets checked later,
		// all log statements that have been evaluated already become dirty and need to be
		// evaluated for printing again.  So, make sure to call checkAndReload()
		// before addToEventTimer().
		e.checkAndReload();
		e.addToEventTimer();
	}
}

namespace LLError
{
	void initForApplication(const std::string& user_dir, const std::string& app_dir, bool log_to_stderr)
	{
		commonInit(user_dir, app_dir, log_to_stderr);
	}

	void setFatalFunction(const FatalFunction& f)
	{
		SettingsConfigPtr s = Globals::getInstance()->getSettingsConfig();
		s->mCrashFunction = f;
	}

	FatalFunction getFatalFunction()
	{
		SettingsConfigPtr s = Globals::getInstance()->getSettingsConfig();
		return s->mCrashFunction;
	}

	std::string getFatalMessage()
	{
		return Globals::getInstance()->mFatalMessage;
	}

	void setTimeFunction(TimeFunction f)
	{
		SettingsConfigPtr s = Globals::getInstance()->getSettingsConfig();
		s->mTimeFunction = f;
	}

	void setDefaultLevel(ELevel level)
	{
		Globals *g = Globals::getInstance();
		g->invalidateCallSites();
		SettingsConfigPtr s = g->getSettingsConfig();
		s->mDefaultLevel = level;
	}

	ELevel getDefaultLevel()
	{
		SettingsConfigPtr s = Globals::getInstance()->getSettingsConfig();
		return s->mDefaultLevel;
	}

	void setAlwaysFlush(bool flush)
	{
		SettingsConfigPtr s = Globals::getInstance()->getSettingsConfig();
		s->mLogAlwaysFlush = flush;
	}

	bool getAlwaysFlush()
	{
		SettingsConfigPtr s = Globals::getInstance()->getSettingsConfig();
		return s->mLogAlwaysFlush;
	}

	void setEnabledLogTypesMask(U32 mask)
	{
		SettingsConfigPtr s = Globals::getInstance()->getSettingsConfig();
		s->mEnabledLogTypesMask = mask;
	}

	U32 getEnabledLogTypesMask()
	{
		SettingsConfigPtr s = Globals::getInstance()->getSettingsConfig();
		return s->mEnabledLogTypesMask;
	}

	void setFunctionLevel(const std::string& function_name, ELevel level)
	{
		Globals *g = Globals::getInstance();
		g->invalidateCallSites();
		SettingsConfigPtr s = g->getSettingsConfig();
		s->mFunctionLevelMap[function_name] = level;
	}

	void setClassLevel(const std::string& class_name, ELevel level)
	{
		Globals *g = Globals::getInstance();
		g->invalidateCallSites();
		SettingsConfigPtr s = g->getSettingsConfig();
		s->mClassLevelMap[class_name] = level;
	}

	void setFileLevel(const std::string& file_name, ELevel level)
	{
		Globals *g = Globals::getInstance();
		g->invalidateCallSites();
		SettingsConfigPtr s = g->getSettingsConfig();
		s->mFileLevelMap[file_name] = level;
	}

	void setTagLevel(const std::string& tag_name, ELevel level)
	{
		Globals *g = Globals::getInstance();
		g->invalidateCallSites();
		SettingsConfigPtr s = g->getSettingsConfig();
		s->mTagLevelMap[tag_name] = level;
	}

	LLError::ELevel decodeLevel(std::string name)
	{
		static LevelMap level_names;
		if (level_names.empty())
		{
			level_names["ALL"]		= LLError::LEVEL_ALL;
			level_names["DEBUG"]	= LLError::LEVEL_DEBUG;
			level_names["INFO"]		= LLError::LEVEL_INFO;
			level_names["WARN"]		= LLError::LEVEL_WARN;
			level_names["ERROR"]	= LLError::LEVEL_ERROR;
			level_names["NONE"]		= LLError::LEVEL_NONE;
		}
		
		std::transform(name.begin(), name.end(), name.begin(), toupper);
		
		LevelMap::const_iterator i = level_names.find(name);
		if (i == level_names.end())
		{
			LL_WARNS() << "unrecognized logging level: '" << name << "'" << LL_ENDL;
			return LLError::LEVEL_INFO;
		}
		
		return i->second;
	}
}

namespace {
	void setLevels(LevelMap& map, const LLSD& list, LLError::ELevel level)
	{
		LLSD::array_const_iterator i, end;
		for (i = list.beginArray(), end = list.endArray(); i != end; ++i)
		{
			map[*i] = level;
		}
	}
}

namespace LLError
{
	void configure(const LLSD& config)
	{
		Globals *g = Globals::getInstance();
		g->invalidateCallSites();
		SettingsConfigPtr s = g->getSettingsConfig();
		
		s->mFunctionLevelMap.clear();
		s->mClassLevelMap.clear();
		s->mFileLevelMap.clear();
		s->mTagLevelMap.clear();
		s->mUniqueLogMessages.clear();
		
		setDefaultLevel(decodeLevel(config["default-level"]));
        if (config.has("log-always-flush"))
        {
            setAlwaysFlush(config["log-always-flush"]);
        }
        if (config.has("enabled-log-types-mask"))
        {
            setEnabledLogTypesMask(config["enabled-log-types-mask"].asInteger());
        }
        
        if (config.has("settings") && config["settings"].isArray())
        {
            LLSD sets = config["settings"];
            LLSD::array_const_iterator a, end;
            for (a = sets.beginArray(), end = sets.endArray(); a != end; ++a)
            {
                const LLSD& entry = *a;
                if (entry.isMap() && entry.size() != 0)
                {
                    ELevel level = decodeLevel(entry["level"]);

                    setLevels(s->mFunctionLevelMap, entry["functions"], level);
                    setLevels(s->mClassLevelMap, entry["classes"], level);
                    setLevels(s->mFileLevelMap, entry["files"], level);
                    setLevels(s->mTagLevelMap, entry["tags"], level);
                }
            }
        }
	}
}


namespace LLError
{
	Recorder::Recorder()
    	: mWantsTime(true)
        , mWantsTags(true)
        , mWantsLevel(true)
        , mWantsLocation(true)
        , mWantsFunctionName(true)
        , mWantsMultiline(false)
	{
	}

	Recorder::~Recorder()
	{
	}

	bool Recorder::wantsTime()
	{ 
		return mWantsTime; 
	}

	// virtual
	bool Recorder::wantsTags()
	{
		return mWantsTags;
	}

	// virtual 
	bool Recorder::wantsLevel() 
	{ 
		return mWantsLevel;
	}

	// virtual 
	bool Recorder::wantsLocation() 
	{ 
		return mWantsLocation;
	}

	// virtual 
	bool Recorder::wantsFunctionName() 
	{ 
		return mWantsFunctionName;
	}

	// virtual 
	bool Recorder::wantsMultiline() 
	{ 
		return mWantsMultiline;
	}

    void Recorder::showTime(bool show)
    {
        mWantsTime = show;
    }
    
    void Recorder::showTags(bool show)
    {
        mWantsTags = show;
    }

    void Recorder::showLevel(bool show)
    {
        mWantsLevel = show;
    }

    void Recorder::showLocation(bool show)
    {
        mWantsLocation = show;
    }

    void Recorder::showFunctionName(bool show)
    {
        mWantsFunctionName = show;
    }

    void Recorder::showMultiline(bool show)
    {
        mWantsMultiline = show;
    }

	void addRecorder(RecorderPtr recorder)
	{
		if (!recorder)
		{
			return;
		}
		SettingsConfigPtr s = Globals::getInstance()->getSettingsConfig();
		LLMutexLock lock(&s->mRecorderMutex);
		s->mRecorders.push_back(recorder);
	}

	void removeRecorder(RecorderPtr recorder)
	{
		if (!recorder)
		{
			return;
		}
		SettingsConfigPtr s = Globals::getInstance()->getSettingsConfig();
		LLMutexLock lock(&s->mRecorderMutex);
		s->mRecorders.erase(std::remove(s->mRecorders.begin(), s->mRecorders.end(), recorder),
							s->mRecorders.end());
	}

    // Find an entry in SettingsConfig::mRecorders whose RecorderPtr points to
    // a Recorder subclass of type RECORDER. Return, not a RecorderPtr (which
    // points to the Recorder base class), but a shared_ptr<RECORDER> which
    // specifically points to the concrete RECORDER subclass instance, along
    // with a Recorders::iterator indicating the position of that entry in
    // mRecorders. The shared_ptr might be empty (operator!() returns true) if
    // there was no such RECORDER subclass instance in mRecorders.
    //
    // NOTE!!! Requires external mutex lock!!!
    template <typename RECORDER>
    std::pair<std::shared_ptr<RECORDER>, Recorders::iterator>
    findRecorderPos(SettingsConfigPtr &s)
    {
        // Since we promise to return an iterator, use a classic iterator
        // loop.
        auto end{s->mRecorders.end()};
        for (Recorders::iterator it{s->mRecorders.begin()}; it != end; ++it)
        {
            // *it is a RecorderPtr, a shared_ptr<Recorder>. Use a
            // dynamic_pointer_cast to try to downcast to test if it's also a
            // shared_ptr<RECORDER>.
            auto ptr = std::dynamic_pointer_cast<RECORDER>(*it);
            if (ptr)
            {
                // found the entry we want
                return { ptr, it };
            }
        }
        // dropped out of the loop without finding any such entry -- instead
        // of default-constructing Recorders::iterator (which might or might
        // not be valid), return a value that is valid but not dereferenceable.
        return { {}, end };
    }

    // Find an entry in SettingsConfig::mRecorders whose RecorderPtr points to
    // a Recorder subclass of type RECORDER. Return, not a RecorderPtr (which
    // points to the Recorder base class), but a shared_ptr<RECORDER> which
    // specifically points to the concrete RECORDER subclass instance. The
    // shared_ptr might be empty (operator!() returns true) if there was no
    // such RECORDER subclass instance in mRecorders.
    template <typename RECORDER>
    std::shared_ptr<RECORDER> findRecorder()
    {
        SettingsConfigPtr s = Globals::getInstance()->getSettingsConfig();
        LLMutexLock lock(&s->mRecorderMutex);
        return findRecorderPos<RECORDER>(s).first;
    }

    // Remove an entry from SettingsConfig::mRecorders whose RecorderPtr
    // points to a Recorder subclass of type RECORDER. Return true if there
    // was one and we removed it, false if there wasn't one to start with.
    template <typename RECORDER>
    bool removeRecorder()
    {
        SettingsConfigPtr s = Globals::getInstance()->getSettingsConfig();
        LLMutexLock lock(&s->mRecorderMutex);
        auto found = findRecorderPos<RECORDER>(s);
        if (found.first)
        {
            s->mRecorders.erase(found.second);
        }
        return bool(found.first);
    }
}

namespace LLError
{
	void logToFile(const std::string& file_name)
	{
		// remove any previous Recorder filling this role
		removeRecorder<RecordToFile>();

		if (!file_name.empty())
		{
			std::shared_ptr<RecordToFile> recordToFile(new RecordToFile(file_name));
			if (recordToFile->okay())
			{
				addRecorder(recordToFile);
			}
		}
	}

	std::string logFileName()
	{
		auto found = findRecorder<RecordToFile>();
		return found? found->getFilename() : std::string();
	}

    void logToStderr()
    {
        if (! findRecorder<RecordToStderr>())
        {
            RecorderPtr recordToStdErr(new RecordToStderr(stderrLogWantsTime()));
            addRecorder(recordToStdErr);
        }
    }

	void logToFixedBuffer(LLLineBuffer* fixedBuffer)
	{
		// remove any previous Recorder filling this role
		removeRecorder<RecordToFixedBuffer>();

		if (fixedBuffer)
		{
			RecorderPtr recordToFixedBuffer(new RecordToFixedBuffer(fixedBuffer));
			addRecorder(recordToFixedBuffer);
		}
	}
}

namespace
{
    std::string escapedMessageLines(const std::string& message)
    {
        std::ostringstream out;
        size_t written_out = 0;
        size_t all_content = message.length();
        size_t escape_char_index; // always relative to start of message
        // Use find_first_of to find the next character in message that needs escaping
        for ( escape_char_index = message.find_first_of("\\\n\r");
              escape_char_index != std::string::npos && written_out < all_content;
              // record what we've written this iteration, scan for next char that needs escaping
              written_out = escape_char_index + 1, escape_char_index = message.find_first_of("\\\n\r", written_out)
             )
        {
            // found a character that needs escaping, so write up to that with the escape prefix
            // note that escape_char_index is relative to the start, not to the written_out offset
            out << message.substr(written_out, escape_char_index - written_out) << '\\';

            // write out the appropriate second character in the escape sequence
            char found = message[escape_char_index];
            switch ( found )
            {
            case '\\':
                out << '\\';
                break;
            case '\n':
                out << 'n';
                break;
            case '\r':
                out << 'r';
                break;
            }
        }

        if ( written_out < all_content ) // if the loop above didn't write everything
        {
            // write whatever was left
            out << message.substr(written_out, std::string::npos);
        }
        return out.str();
    }

	void writeToRecorders(const LLError::CallSite& site, const std::string& message)
	{
        LL_PROFILE_ZONE_SCOPED_CATEGORY_LOGGING
		LLError::ELevel level = site.mLevel;
		SettingsConfigPtr s = Globals::getInstance()->getSettingsConfig();

        std::string escaped_message;

        LLMutexLock lock(&s->mRecorderMutex);
		for (LLError::RecorderPtr& r : s->mRecorders)
		{
            // <FS:Ansariel> Crash fix
            //if (!r->enabled())
            if (!r || !r->enabled())
            {
                continue;
            }
            
			std::ostringstream message_stream;

			if (r->wantsTime() && s->mTimeFunction != NULL)
			{
				message_stream << s->mTimeFunction();
			}
            message_stream << " ";
            
			if (r->wantsLevel())
            {
				message_stream << site.mLevelString;
            }
            message_stream << " ";
				
			if (r->wantsTags())
			{
				message_stream << site.mTagString;
			}
            message_stream << " ";

            if (r->wantsLocation() || level == LLError::LEVEL_ERROR)
            {
                message_stream << site.mLocationString;
            }
            message_stream << " ";

			if (r->wantsFunctionName())
			{
				message_stream << site.mFunctionString;
			}
            message_stream << " : ";

            if (r->wantsMultiline())
            {
                message_stream << message;
            }
            else
            {
                if (escaped_message.empty())
                {
                    escaped_message = escapedMessageLines(message);
                }
                message_stream << escaped_message;
            }

			r->recordMessage(level, message_stream.str());
		}
	}
}

namespace {
	// We need a couple different mutexes, but we want to use the same mechanism
	// for both. Make getMutex() a template function with different instances
	// for different MutexDiscriminator values.
	enum MutexDiscriminator
	{
		LOG_MUTEX,
		STACKS_MUTEX
	};
	// Some logging calls happen very early in processing -- so early that our
	// module-static variables aren't yet initialized. getMutex() wraps a
	// function-static LLMutex so that early calls can still have a valid
	// LLMutex instance.
	template <MutexDiscriminator MTX>
	LLMutex* getMutex()
	{
		// guaranteed to be initialized the first time control reaches here
		static LLMutex sMutex;
		return &sMutex;
	}

	bool checkLevelMap(const LevelMap& map, const std::string& key,
						LLError::ELevel& level)
	{
		bool stop_checking;
		LevelMap::const_iterator i = map.find(key);
		if (i == map.end())
		{
			return stop_checking = false;
		}
		
			level = i->second;
		return stop_checking = true;
	}
	
	bool checkLevelMap(	const LevelMap& map, 
						const char *const * keys, 
						size_t count,
						LLError::ELevel& level)
	{
		bool found_level = false;

		LLError::ELevel tag_level = LLError::LEVEL_NONE;

		for (size_t i = 0; i < count; i++)
		{
			// <FS:ND> Can be 0
			if( !keys[i] )
				continue;
			// </FS:ND>

			LevelMap::const_iterator it = map.find(keys[i]);
			if (it != map.end())
			{
				found_level = true;
				tag_level = llmin(tag_level, it->second);
			}
		}

		if (found_level)
		{
			level = tag_level;
		}
		return found_level;
	}
}

namespace LLError
{

	bool Log::shouldLog(CallSite& site)
	{
        LL_PROFILE_ZONE_SCOPED_CATEGORY_LOGGING
		LLMutexTrylock lock(getMutex<LOG_MUTEX>(), 5);
		if (!lock.isLocked())
		{
			return false;
		}

		Globals *g = Globals::getInstance();
		SettingsConfigPtr s = g->getSettingsConfig();
		
		s->mShouldLogCallCounter++;
		
		const std::string& class_name = className(site.mClassInfo);
		std::string function_name = functionName(site.mFunction);
#if LL_LINUX
		// gross, but typeid comparison seems to always fail here with gcc4.1
		if (0 != strcmp(site.mClassInfo.name(), typeid(NoClassInfo).name()))
#else
		if (site.mClassInfo != typeid(NoClassInfo))
#endif // LL_LINUX
		{
			function_name = class_name + "::" + function_name;
		}

		ELevel compareLevel = s->mDefaultLevel;

		// The most specific match found will be used as the log level,
		// since the computation short circuits.
		// So, in increasing order of importance:
		// Default < Tags < File < Class < Function
		checkLevelMap(s->mFunctionLevelMap, function_name, compareLevel)
		|| checkLevelMap(s->mClassLevelMap, class_name, compareLevel)
		|| checkLevelMap(s->mFileLevelMap, abbreviateFile(site.mFile), compareLevel)
		|| (site.mTagCount > 0
			? checkLevelMap(s->mTagLevelMap, site.mTags, site.mTagCount, compareLevel) 
			: false);

		site.mCached = true;
		g->addCallSite(site);
		return site.mShouldLog = site.mLevel >= compareLevel;
	}


	void Log::flush(const std::ostringstream& out, const CallSite& site)
	{
        LL_PROFILE_ZONE_SCOPED_CATEGORY_LOGGING
		LLMutexTrylock lock(getMutex<LOG_MUTEX>(),5);
		if (!lock.isLocked())
		{
			return;
		}

		Globals* g = Globals::getInstance();
		SettingsConfigPtr s = g->getSettingsConfig();

		std::string message = out.str();

		if (site.mPrintOnce)
		{
			std::ostringstream message_stream;

			std::map<std::string, unsigned int>::iterator messageIter = s->mUniqueLogMessages.find(message);
			if (messageIter != s->mUniqueLogMessages.end())
			{
				messageIter->second++;
				unsigned int num_messages = messageIter->second;
				if (num_messages == 10 || num_messages == 50 || (num_messages % 100) == 0)
				{
					message_stream << "ONCE (" << num_messages << "th time seen): ";
				} 
				else
				{
					return;
				}
			}
			else 
			{
				message_stream << "ONCE: ";
				s->mUniqueLogMessages[message] = 1;
			}
			message_stream << message;
			message = message_stream.str();
		}
		
		writeToRecorders(site, message);

		if (site.mLevel == LEVEL_ERROR)
		{
			g->mFatalMessage = message;
            if (s->mCrashFunction)
            {
                s->mCrashFunction(message);
            }
		}
	}
}

namespace LLError
{
	SettingsStoragePtr saveAndResetSettings()
	{
		return Globals::getInstance()->saveAndResetSettingsConfig();
	}
	
	void restoreSettings(SettingsStoragePtr pSettingsStorage)
	{
		return Globals::getInstance()->restore(pSettingsStorage);
	}

	std::string removePrefix(std::string& s, const std::string& p)
	{
		std::string::size_type where = s.find(p);
		if (where == std::string::npos)
		{
			return s;
		}
		
		return std::string(s, where + p.size());
	}
	
	void replaceChar(std::string& s, char old, char replacement)
	{
		std::string::size_type i = 0;
		std::string::size_type len = s.length();
		for ( ; i < len; i++ )
		{
			if (s[i] == old)
			{
				s[i] = replacement;
			}
		}
	}

	std::string abbreviateFile(const std::string& filePath)
	{
		std::string f = filePath;
#if LL_WINDOWS
		replaceChar(f, '\\', '/');
#endif
		static std::string indra_prefix = "indra/";
		f = removePrefix(f, indra_prefix);

#if LL_DARWIN
		static std::string newview_prefix = "newview/../";
		f = removePrefix(f, newview_prefix);
#endif

		return f;
	}

	int shouldLogCallCount()
	{
		SettingsConfigPtr s = Globals::getInstance()->getSettingsConfig();
		return s->mShouldLogCallCounter;
	}

	std::string utcTime()
	{
		time_t now = time(NULL);
		const size_t BUF_SIZE = 64;
		char time_str[BUF_SIZE];	/* Flawfinder: ignore */
		
		auto chars = strftime(time_str, BUF_SIZE, 
								  "%Y-%m-%dT%H:%M:%SZ",
								  gmtime(&now));

		return chars ? time_str : "time error";
	}
}

namespace LLError
{     
    LLCallStacks::StringVector LLCallStacks::sBuffer ;

    //static
    void LLCallStacks::push(const char* function, const int line)
    {
        LLMutexTrylock lock(getMutex<STACKS_MUTEX>(), 5);
        if (!lock.isLocked())
        {
            return;
        }

        if(sBuffer.size() > 511)
        {
            clear() ;
        }

        std::ostringstream out;
        insert(out, function, line);
        sBuffer.push_back(out.str());
    }

    //static
    void LLCallStacks::insert(std::ostream& out, const char* function, const int line)
    {
        out << function << " line " << line << " " ;
    }

    //static
    void LLCallStacks::end(const std::ostringstream& out)
    {
        LLMutexTrylock lock(getMutex<STACKS_MUTEX>(), 5);
        if (!lock.isLocked())
        {
            return;
        }

        if(sBuffer.size() > 511)
        {
            clear() ;
        }

        sBuffer.push_back(out.str());
    }

    //static
    void LLCallStacks::print()
    {
        LLMutexTrylock lock(getMutex<STACKS_MUTEX>(), 5);
        if (!lock.isLocked())
        {
            return;
        }

        if(! sBuffer.empty())
        {
            LL_INFOS() << " ************* PRINT OUT LL CALL STACKS ************* " << LL_ENDL;
            for (StringVector::const_reverse_iterator ri(sBuffer.rbegin()), re(sBuffer.rend());
                 ri != re; ++ri)
            {                  
                LL_INFOS() << (*ri) << LL_ENDL;
            }
            LL_INFOS() << " *************** END OF LL CALL STACKS *************** " << LL_ENDL;
        }

        cleanup();
    }

    //static
    void LLCallStacks::clear()
    {
        sBuffer.clear();
    }

    //static
    void LLCallStacks::cleanup()
    {
        clear();
    }

    std::ostream& operator<<(std::ostream& out, const LLStacktrace&)
    {
        return out << boost::stacktrace::stacktrace();
    }

    // LLOutOfMemoryWarning
    std::string LLUserWarningMsg::sLocalizedOutOfMemoryTitle;
    std::string LLUserWarningMsg::sLocalizedOutOfMemoryWarning;
    LLUserWarningMsg::Handler LLUserWarningMsg::sHandler;

    void LLUserWarningMsg::show(const std::string& message)
    {
        if (sHandler)
        {
            sHandler(std::string(), message);
        }
    }

    void LLUserWarningMsg::showOutOfMemory()
    {
        if (sHandler && !sLocalizedOutOfMemoryTitle.empty())
        {
            sHandler(sLocalizedOutOfMemoryTitle, sLocalizedOutOfMemoryWarning);
        }
    }

    void LLUserWarningMsg::showMissingFiles()
    {
        // Files Are missing, likely can't localize.
        const std::string error_string =
<<<<<<< HEAD
            "Firestorm couldn't access some of the files it needs and will be closed."
            "\n\nPlease reinstall viewer from https://www.firestormviewer.org/download and "
=======
            "Firestorm viewer couldn't access some of the files it needs and will be closed."
            "\n\nPlease reinstall viewer from https://firestormviewer.org/download and "
>>>>>>> 4c6d8f4b
            "contact https://www.firestormviewer.org/support if issue persists after reinstall.";
        sHandler("Missing Files", error_string);
    }

    void LLUserWarningMsg::setHandler(const LLUserWarningMsg::Handler &handler)
    {
        sHandler = handler;
    }

    void LLUserWarningMsg::setOutOfMemoryStrings(const std::string& title, const std::string& message)
    {
        sLocalizedOutOfMemoryTitle = title;
        sLocalizedOutOfMemoryWarning = message;
    }
}

void crashdriver(void (*callback)(int*))
{
    // The LLERROR_CRASH macro used to have inline code of the form:
    //int* make_me_crash = NULL;
    //*make_me_crash = 0;

    // But compilers are getting smart enough to recognize that, so we must
    // assign to an address supplied by a separate source file. We could do
    // the assignment here in crashdriver() -- but then BugSplat would group
    // all LL_ERRS() crashes as the fault of this one function, instead of
    // identifying the specific LL_ERRS() source line. So instead, do the
    // assignment in a lambda in the caller's source. We just provide the
    // nullptr target.
    callback(nullptr);
}<|MERGE_RESOLUTION|>--- conflicted
+++ resolved
@@ -1645,13 +1645,8 @@
     {
         // Files Are missing, likely can't localize.
         const std::string error_string =
-<<<<<<< HEAD
             "Firestorm couldn't access some of the files it needs and will be closed."
             "\n\nPlease reinstall viewer from https://www.firestormviewer.org/download and "
-=======
-            "Firestorm viewer couldn't access some of the files it needs and will be closed."
-            "\n\nPlease reinstall viewer from https://firestormviewer.org/download and "
->>>>>>> 4c6d8f4b
             "contact https://www.firestormviewer.org/support if issue persists after reinstall.";
         sHandler("Missing Files", error_string);
     }
