--- conflicted
+++ resolved
@@ -56,9 +56,6 @@
 #include "nd/ndlogthrottle.h"
 
 namespace {
-	LLMutex gLogMutex;
-	LLMutex gCallStacksLogMutex ;
-
 #if LL_WINDOWS
 	void debugger_print(const std::string& s)
 	{
@@ -462,7 +459,7 @@
 
 namespace LLError
 {
-	class SettingsConfig: public LLRefCount
+	class SettingsConfig : public LLRefCount
 	{
 		friend class Settings;
 
@@ -1190,13 +1187,8 @@
 
 	bool Log::shouldLog(CallSite& site)
 	{
-<<<<<<< HEAD
-		LLMutexTrylock lock( &gLogMutex,5);
-		if (!lock.isLocked() )
-=======
 		LLMutexTrylock lock(&gLogMutex, 5);
 		if (!lock.isLocked())
->>>>>>> fa15830e
 		{
 			return false;
 		}
@@ -1602,11 +1594,7 @@
 
 bool debugLoggingEnabled(const std::string& tag)
 {
-<<<<<<< HEAD
-    LLMutexTrylock lock(&gLogMutex,5);
-=======
     LLMutexTrylock lock(&gLogMutex, 5);
->>>>>>> fa15830e
     if (!lock.isLocked())
     {
         return false;
