--- conflicted
+++ resolved
@@ -89,53 +89,15 @@
 #if LL_FASTTIMER_USE_RDTSC
 	static U32 getCPUClockCount32()
 	{
-<<<<<<< HEAD
-		U32 ret_val;
-#if !defined(ND_BUILD64BIT_ARCH)
-		__asm
-		{
-			_emit   0x0f
-				_emit   0x31
-				shr eax,8
-				shl edx,24
-				or eax, edx
-				mov dword ptr [ret_val], eax
-		}
-#else
-		unsigned __int64 val = __rdtsc();
-		val = val >> 8;
-		ret_val = static_cast<U32>( val );
-#endif
-		return ret_val;
-=======
 		unsigned __int64 val = __rdtsc();
 		val = val >> 8;
 		return static_cast<U32>(val);
->>>>>>> f40bd0fa
 	}
 
 	// return full timer value, *not* shifted by 8 bits
 	static U64 getCPUClockCount64()
 	{
-<<<<<<< HEAD
-		U64 ret_val;
-#if !defined(ND_BUILD64BIT_ARCH)
-		__asm
-		{
-			_emit   0x0f
-				_emit   0x31
-				mov eax,eax
-				mov edx,edx
-				mov dword ptr [ret_val+4], edx
-				mov dword ptr [ret_val], eax
-		}
-#else
-		ret_val = static_cast<U64>( __rdtsc() );
-#endif
-		return ret_val;
-=======
 		return static_cast<U64>( __rdtsc() );
->>>>>>> f40bd0fa
 	}
 
 #else
@@ -198,44 +160,16 @@
 	// Mac+Linux+Solaris FAST x86 implementation of CPU clock
 	static U32 getCPUClockCount32()
 	{
-<<<<<<< HEAD
-		// <FS:ND> Proper RDTSC timings for Linux/Mac
-
-		// U64 x;
-		// __asm__ volatile (".byte 0x0f, 0x31": "=A"(x));
-		// return (U32)(x >> 8);
-
 		U32 low(0),high(0);
 		__asm__ volatile (".byte 0x0f, 0x31": "=a"(low), "=d"(high) );
 		return (low>>8) | (high<<24);
-
-		// </FS:ND>
-=======
-		U32 low(0),high(0);
-		__asm__ volatile (".byte 0x0f, 0x31": "=a"(low), "=d"(high) );
-		return (low>>8) | (high<<24);
->>>>>>> f40bd0fa
 	}
 
 	static U64 getCPUClockCount64()
 	{
-<<<<<<< HEAD
-		// <FS:ND> Proper RDTSC timings for Linux/Mac
-
-		// U64 x;
-		// __asm__ volatile (".byte 0x0f, 0x31": "=A"(x));
-		// return x;
-
 		U32 low(0),high(0);
 		__asm__ volatile (".byte 0x0f, 0x31": "=a"(low), "=d"(high) );
 		return (U64)low | ( ((U64)high) << 32);
-
-		// </FS:ND>
-=======
-		U32 low(0),high(0);
-		__asm__ volatile (".byte 0x0f, 0x31": "=a"(low), "=d"(high) );
-		return (U64)low | ( ((U64)high) << 32);
->>>>>>> f40bd0fa
 	}
 
 #endif
