/**
 * @file   threadpool.h
 * @author Nat Goodspeed
 * @date   2021-10-21
 * @brief  ThreadPool configures a WorkQueue along with a pool of threads to
 *         service it.
 * 
 * $LicenseInfo:firstyear=2021&license=viewerlgpl$
 * Copyright (c) 2021, Linden Research, Inc.
 * $/LicenseInfo$
 */

#if ! defined(LL_THREADPOOL_H)
#define LL_THREADPOOL_H

#include "threadpool_fwd.h"
#include "workqueue.h"
#include <memory>                   // std::unique_ptr
#include <string>
#include <thread>
#include <utility>                  // std::pair
#include <vector>

namespace LL
{

    class ThreadPoolBase: public LLInstanceTracker<ThreadPoolBase, std::string>
    {
    private:
        using super = LLInstanceTracker<ThreadPoolBase, std::string>;

    public:
        /**
         * Pass ThreadPoolBase a string name. This can be used to look up the
         * relevant WorkQueue.
         *
         * The number of threads you pass sets the compile-time default. But
         * if the user has overridden the LLSD map in the "ThreadPoolSizes"
         * setting with a key matching this ThreadPool name, that setting
         * overrides this parameter.
         */
        ThreadPoolBase(const std::string& name, size_t threads,
                       WorkQueueBase* queue);
        virtual ~ThreadPoolBase();

        /**
         * Launch the ThreadPool. Until this call, a constructed ThreadPool
         * launches no threads. That permits coders to derive from ThreadPool,
         * or store it as a member of some other class, but refrain from
         * launching it until all other construction is complete.
         */
        void start();

        /**
         * ThreadPool listens for application shutdown messages on the "LLApp"
         * LLEventPump. Call close() to shut down this ThreadPool early.
         */
        // <FS:Beq> [FIRE-32453][BUG-232971] Improve shutdown behaviour.
        // void close();
        virtual void close();
        // </FS:Beq>

        std::string getName() const { return mName; }
        size_t getWidth() const { return mThreads.size(); }

        /**
         * Override run() if you need special processing. The default run()
         * implementation simply calls WorkQueue::runUntilClose().
         */
        virtual void run();

        /**
         * getConfiguredWidth() returns the setting, if any, for the specified
         * ThreadPool name. Returns dft if the "ThreadPoolSizes" map does not
         * contain the specified name.
         */
        static
        size_t getConfiguredWidth(const std::string& name, size_t dft=0);

        /**
         * This getWidth() returns the width of the instantiated ThreadPool
         * with the specified name, if any. If no instance exists, returns its
         * getConfiguredWidth() if any. If there's no instance and no relevant
         * override, return dft. Presumably dft should match the threads
         * parameter passed to the ThreadPool constructor call that will
         * eventually instantiate the ThreadPool with that name.
         */
        static
        size_t getWidth(const std::string& name, size_t dft);

    protected:
        std::unique_ptr<WorkQueueBase> mQueue;

    private:
        void run(const std::string& name);
<<<<<<< HEAD

=======
        
    protected: // <FS:Beq/> [FIRE-32453][BUG-232971] Improve shutdown behaviour.
        WorkQueue mQueue;
>>>>>>> cf3f577e
        std::string mName;
        size_t mThreadCount;
        std::vector<std::pair<std::string, std::thread>> mThreads;
    };

    /**
     * Specialize with WorkQueue or, for timestamped tasks, WorkSchedule
     */
    template <class QUEUE>
    struct ThreadPoolUsing: public ThreadPoolBase
    {
        using queue_t = QUEUE;

        /**
         * Pass ThreadPoolUsing a string name. This can be used to look up the
         * relevant WorkQueue.
         *
         * The number of threads you pass sets the compile-time default. But
         * if the user has overridden the LLSD map in the "ThreadPoolSizes"
         * setting with a key matching this ThreadPool name, that setting
         * overrides this parameter.
         *
         * Pass an explicit capacity to limit the size of the queue.
         * Constraining the queue can cause a submitter to block. Do not
         * constrain any ThreadPool accepting work from the main thread.
         */
        ThreadPoolUsing(const std::string& name, size_t threads=1, size_t capacity=1024*1024):
            ThreadPoolBase(name, threads, new queue_t(name, capacity))
        {}
        ~ThreadPoolUsing() override {}

        /**
         * obtain a non-const reference to the specific WorkQueue subclass to
         * post work to it
         */
        queue_t& getQueue() { return static_cast<queue_t&>(*mQueue); }
    };

    /// ThreadPool is shorthand for using the simpler WorkQueue
    using ThreadPool = ThreadPoolUsing<WorkQueue>;

} // namespace LL

#endif /* ! defined(LL_THREADPOOL_H) */<|MERGE_RESOLUTION|>--- conflicted
+++ resolved
@@ -93,13 +93,8 @@
 
     private:
         void run(const std::string& name);
-<<<<<<< HEAD
-
-=======
         
     protected: // <FS:Beq/> [FIRE-32453][BUG-232971] Improve shutdown behaviour.
-        WorkQueue mQueue;
->>>>>>> cf3f577e
         std::string mName;
         size_t mThreadCount;
         std::vector<std::pair<std::string, std::thread>> mThreads;
