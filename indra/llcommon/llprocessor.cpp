--- conflicted
+++ resolved
@@ -911,8 +911,6 @@
 		{
 			setExtension(cpu_feature_names[eSSE2_Ext]);
 		}
-<<<<<<< HEAD
-=======
 
         if (flags.find(" pni ") != std::string::npos)
         {
@@ -938,9 +936,6 @@
         {
             setExtension(cpu_feature_names[eSSE4a_Features]);
         }
-	
-# endif // LL_X86
->>>>>>> ed74d152
 	}
 
 	std::string getCPUFeatureDescription() const 
