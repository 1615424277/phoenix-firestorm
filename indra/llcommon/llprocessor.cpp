/**
 * @file llprocessor.cpp
 * @brief Code to figure out the processor. Originally by Benjamin Jurke.
 *
 * $LicenseInfo:firstyear=2002&license=viewerlgpl$
 * Second Life Viewer Source Code
 * Copyright (C) 2010, Linden Research, Inc.
 *
 * This library is free software; you can redistribute it and/or
 * modify it under the terms of the GNU Lesser General Public
 * License as published by the Free Software Foundation;
 * version 2.1 of the License only.
 *
 * This library is distributed in the hope that it will be useful,
 * but WITHOUT ANY WARRANTY; without even the implied warranty of
 * MERCHANTABILITY or FITNESS FOR A PARTICULAR PURPOSE.  See the GNU
 * Lesser General Public License for more details.
 *
 * You should have received a copy of the GNU Lesser General Public
 * License along with this library; if not, write to the Free Software
 * Foundation, Inc., 51 Franklin Street, Fifth Floor, Boston, MA  02110-1301  USA
 *
 * Linden Research, Inc., 945 Battery Street, San Francisco, CA  94111  USA
 * $/LicenseInfo$
 */

#include "linden_common.h"
#include "llprocessor.h"
#include "llstring.h"
#include "stringize.h"
#include "llerror.h"

#include <iomanip>
//#include <memory>

#if LL_WINDOWS
#   include "llwin32headerslean.h"
#   define _interlockedbittestandset _renamed_interlockedbittestandset
#   define _interlockedbittestandreset _renamed_interlockedbittestandreset
#   include <intrin.h>
#   undef _interlockedbittestandset
#   undef _interlockedbittestandreset
#endif

#include "llsd.h"

class LLProcessorInfoImpl; // foward declaration for the mImpl;

namespace
{
    enum cpu_info
    {
        eBrandName = 0,
        eFrequency,
        eVendor,
        eStepping,
        eFamily,
        eExtendedFamily,
        eModel,
        eExtendedModel,
        eType,
        eBrandID,
        eFamilyName
    };


    const char* cpu_info_names[] =
    {
        "Processor Name",
        "Frequency",
        "Vendor",
        "Stepping",
        "Family",
        "Extended Family",
        "Model",
        "Extended Model",
        "Type",
        "Brand ID",
        "Family Name"
    };

    enum cpu_config
    {
        eMaxID,
        eMaxExtID,
        eCLFLUSHCacheLineSize,
        eAPICPhysicalID,
        eCacheLineSize,
        eL2Associativity,
        eCacheSizeK,
        eFeatureBits,
        eExtFeatureBits
    };

    const char* cpu_config_names[] =
    {
        "Max Supported CPUID level",
        "Max Supported Ext. CPUID level",
        "CLFLUSH cache line size",
        "APIC Physical ID",
        "Cache Line Size",
        "L2 Associativity",
        "Cache Size",
        "Feature Bits",
        "Ext. Feature Bits"
    };



    // *NOTE:Mani - this contains the elements we reference directly and extensions beyond the first 32.
    // The rest of the names are referenced by bit maks returned from cpuid.
    enum cpu_features
    {
        eSSE_Ext=25,
        eSSE2_Ext=26,

        eSSE3_Features=32,
        eMONTIOR_MWAIT=33,
        eCPLDebugStore=34,
        eThermalMonitor2=35,
        eAltivec=36,
        eSSE3S_Features = 37,
        eSSE4_1_Features = 38,
        eSSE4_2_Features = 39,
        eSSE4a_Features = 40,
    };

    const char* cpu_feature_names[] =
    {
        "x87 FPU On Chip",
        "Virtual-8086 Mode Enhancement",
        "Debugging Extensions",
        "Page Size Extensions",
        "Time Stamp Counter",
        "RDMSR and WRMSR Support",
        "Physical Address Extensions",
        "Machine Check Exception",
        "CMPXCHG8B Instruction",
        "APIC On Chip",
        "Unknown1",
        "SYSENTER and SYSEXIT",
        "Memory Type Range Registers",
        "PTE Global Bit",
        "Machine Check Architecture",
        "Conditional Move/Compare Instruction",
        "Page Attribute Table",
        "Page Size Extension",
        "Processor Serial Number",
        "CFLUSH Extension",
        "Unknown2",
        "Debug Store",
        "Thermal Monitor and Clock Ctrl",
        "MMX Technology",
        "FXSAVE/FXRSTOR",
        "SSE Extensions",
        "SSE2 Extensions",
        "Self Snoop",
        "Hyper-threading Technology",
        "Thermal Monitor",
        "Unknown4",
        "Pend. Brk. EN.", // 31 End of FeatureInfo bits

        "SSE3 New Instructions", // 32
        "MONITOR/MWAIT",
        "CPL Qualified Debug Store",
        "Thermal Monitor 2",

        "Altivec",
        "SSE3S Instructions",
        "SSE4.1 Instructions",
        "SSE4.2 Instructions",
        "SSE4a Instructions",
    };

    std::string intel_CPUFamilyName(int composed_family)
    {
        switch(composed_family)
        {
        case 3: return "Intel i386";
        case 4: return "Intel i486";
        case 5: return "Intel Pentium";
        case 6: return "Intel Pentium Pro/2/3, Core";
        case 7: return "Intel Itanium (IA-64)";
        case 0xF: return "Intel Pentium 4";
        case 0x10: return "Intel Itanium 2 (IA-64)";
        }
        return STRINGIZE("Intel <unknown 0x" << std::hex << composed_family << ">");
    }

    std::string amd_CPUFamilyName(int composed_family)
    {
        // https://en.wikipedia.org/wiki/List_of_AMD_CPU_microarchitectures
        // https://developer.amd.com/resources/developer-guides-manuals/
        switch(composed_family)
        {
        case 4: return "AMD 80486/5x86";
        case 5: return "AMD K5/K6";
        case 6: return "AMD K7";
        case 0xF: return "AMD K8";
        case 0x10: return "AMD K8L";
        case 0x12: return "AMD K10";
        case 0x14: return "AMD Bobcat";
        case 0x15: return "AMD Bulldozer";
        case 0x16: return "AMD Jaguar";
        case 0x17: return "AMD Zen/Zen+/Zen2";
        case 0x18: return "AMD Hygon Dhyana";
        case 0x19: return "AMD Zen 3";
        }
        return STRINGIZE("AMD <unknown 0x" << std::hex << composed_family << ">");
    }

    std::string compute_CPUFamilyName(const char* cpu_vendor, int family, int ext_family)
    {
        const char* intel_string = "GenuineIntel";
        const char* amd_string = "AuthenticAMD";
        if (LLStringUtil::startsWith(cpu_vendor, intel_string))
        {
            U32 composed_family = family + ext_family;
            return intel_CPUFamilyName(composed_family);
        }
        else if (LLStringUtil::startsWith(cpu_vendor, amd_string))
        {
            U32 composed_family = (family == 0xF)
                ? family + ext_family
                : family;
            return amd_CPUFamilyName(composed_family);
        }
        return STRINGIZE("Unrecognized CPU vendor <" << cpu_vendor << ">");
    }

} // end unnamed namespace

// The base class for implementations.
// Each platform should override this class.
class LLProcessorInfoImpl
{
public:
    LLProcessorInfoImpl()
    {
        mProcessorInfo["info"] = LLSD::emptyMap();
        mProcessorInfo["config"] = LLSD::emptyMap();
        mProcessorInfo["extension"] = LLSD::emptyMap();
    }
    virtual ~LLProcessorInfoImpl() {}

    F64 getCPUFrequency() const
    {
        return getInfo(eFrequency, 0).asReal();
    }

    bool hasSSE() const
    {
        return hasExtension(cpu_feature_names[eSSE_Ext]);
    }

    bool hasSSE2() const
    {
        return hasExtension(cpu_feature_names[eSSE2_Ext]);
    }

    bool hasSSE3() const
    {
        return hasExtension(cpu_feature_names[eSSE3_Features]);
    }

    bool hasSSE3S() const
    {
        return hasExtension(cpu_feature_names[eSSE3S_Features]);
    }

    bool hasSSE41() const
    {
        return hasExtension(cpu_feature_names[eSSE4_1_Features]);
    }

    bool hasSSE42() const
    {
        return hasExtension(cpu_feature_names[eSSE4_2_Features]);
    }

    bool hasSSE4a() const
    {
        return hasExtension(cpu_feature_names[eSSE4a_Features]);
    }

    bool hasAltivec() const
    {
        return hasExtension("Altivec");
    }

    std::string getCPUFamilyName() const { return getInfo(eFamilyName, "Unset family").asString(); }
    std::string getCPUBrandName() const { return getInfo(eBrandName, "Unset brand").asString(); }

    // This is virtual to support a different linux format.
    // *NOTE:Mani - I didn't want to screw up server use of this data...
    virtual std::string getCPUFeatureDescription() const
    {
        std::ostringstream out;
        out << std::endl << std::endl;
        out << "// CPU General Information" << std::endl;
        out << "//////////////////////////" << std::endl;
        out << "Processor Name:   " << getCPUBrandName() << std::endl;
        out << "Frequency:        " << getCPUFrequency() << " MHz" << std::endl;
        out << "Vendor:           " << getInfo(eVendor, "Unset vendor").asString() << std::endl;
        out << "Family:           " << getCPUFamilyName() << " (" << getInfo(eFamily, 0) << ")" << std::endl;
        out << "Extended family:  " << getInfo(eExtendedFamily, 0) << std::endl;
        out << "Model:            " << getInfo(eModel, 0) << std::endl;
        out << "Extended model:   " << getInfo(eExtendedModel, 0) << std::endl;
        out << "Type:             " << getInfo(eType, 0) << std::endl;
        out << "Brand ID:         " << getInfo(eBrandID, 0) << std::endl;
        out << std::endl;
        out << "// CPU Configuration" << std::endl;
        out << "//////////////////////////" << std::endl;

        // Iterate through the dictionary of configuration options.
        LLSD configs = mProcessorInfo["config"];
        for(LLSD::map_const_iterator cfgItr = configs.beginMap(); cfgItr != configs.endMap(); ++cfgItr)
        {
            out << cfgItr->first << " = " << cfgItr->second << std::endl;
        }
        out << std::endl;

        out << "// CPU Extensions" << std::endl;
        out << "//////////////////////////" << std::endl;

        for(LLSD::map_const_iterator itr = mProcessorInfo["extension"].beginMap(); itr != mProcessorInfo["extension"].endMap(); ++itr)
        {
            out << "  " << itr->first << std::endl;
        }
        return out.str();
    }

protected:
    void setInfo(cpu_info info_type, const LLSD& value)
    {
        setInfo(cpu_info_names[info_type], value);
    }
    LLSD getInfo(cpu_info info_type, const LLSD& defaultVal) const
    {
        return getInfo(cpu_info_names[info_type], defaultVal);
    }

    void setConfig(cpu_config config_type, const LLSD& value)
    {
        setConfig(cpu_config_names[config_type], value);
    }
    LLSD getConfig(cpu_config config_type, const LLSD& defaultVal) const
    {
        return getConfig(cpu_config_names[config_type], defaultVal);
    }

    void setExtension(const std::string& name) { mProcessorInfo["extension"][name] = "true"; }
    bool hasExtension(const std::string& name) const
    {
        return mProcessorInfo["extension"].has(name);
    }

private:
    void setInfo(const std::string& name, const LLSD& value) { mProcessorInfo["info"][name]=value; }
    LLSD getInfo(const std::string& name, const LLSD& defaultVal) const
    {
        if(mProcessorInfo["info"].has(name))
        {
            return mProcessorInfo["info"][name];
        }
        return defaultVal;
    }
    void setConfig(const std::string& name, const LLSD& value) { mProcessorInfo["config"][name]=value; }
    LLSD getConfig(const std::string& name, const LLSD& defaultVal) const
    {
        LLSD r = mProcessorInfo["config"].get(name);
        return r.isDefined() ? r : defaultVal;
    }

private:

    LLSD mProcessorInfo;
};


#ifdef LL_MSVC
// LL_MSVC and not LLWINDOWS because some of the following code
// uses the MSVC compiler intrinsics __cpuid() and __rdtsc().

// Delays for the specified amount of milliseconds
static void _Delay(unsigned int ms)
{
    LARGE_INTEGER freq, c1, c2;
    __int64 x;

    // Get High-Res Timer frequency
    if (!QueryPerformanceFrequency(&freq))
        return;

    // Convert ms to High-Res Timer value
    x = freq.QuadPart/1000*ms;

    // Get first snapshot of High-Res Timer value
    QueryPerformanceCounter(&c1);
    do
    {
        // Get second snapshot
        QueryPerformanceCounter(&c2);
    }while(c2.QuadPart-c1.QuadPart < x);
    // Loop while (second-first < x)
}

static F64 calculate_cpu_frequency(U32 measure_msecs)
{
    if(measure_msecs == 0)
    {
        return 0;
    }

    // After that we declare some vars and check the frequency of the high
    // resolution timer for the measure process.
    // If there"s no high-res timer, we exit.
    unsigned __int64 starttime, endtime, timedif, freq, start, end, dif;
    if (!QueryPerformanceFrequency((LARGE_INTEGER *) &freq))
    {
        return 0;
    }

    // Now we can init the measure process. We set the process and thread priority
    // to the highest available level (Realtime priority). Also we focus the
    // first processor in the multiprocessor system.
    HANDLE hProcess = GetCurrentProcess();
    HANDLE hThread = GetCurrentThread();
    unsigned long dwCurPriorityClass = GetPriorityClass(hProcess);
    int iCurThreadPriority = GetThreadPriority(hThread);
    DWORD_PTR dwProcessMask, dwSystemMask, dwNewMask = 1;
    GetProcessAffinityMask(hProcess, &dwProcessMask, &dwSystemMask);

    SetPriorityClass(hProcess, REALTIME_PRIORITY_CLASS);
    SetThreadPriority(hThread, THREAD_PRIORITY_TIME_CRITICAL);
    SetProcessAffinityMask(hProcess, dwNewMask);

    //// Now we call a CPUID to ensure, that all other prior called functions are
    //// completed now (serialization)
    //__asm cpuid
    int cpu_info[4] = {-1};
    __cpuid(cpu_info, 0);

    // We ask the high-res timer for the start time
    QueryPerformanceCounter((LARGE_INTEGER *) &starttime);

    // Then we get the current cpu clock and store it
    start = __rdtsc();

    // Now we wart for some msecs
    _Delay(measure_msecs);
    //  Sleep(uiMeasureMSecs);

    // We ask for the end time
    QueryPerformanceCounter((LARGE_INTEGER *) &endtime);

    // And also for the end cpu clock
    end = __rdtsc();

    // Now we can restore the default process and thread priorities
    SetProcessAffinityMask(hProcess, dwProcessMask);
    SetThreadPriority(hThread, iCurThreadPriority);
    SetPriorityClass(hProcess, dwCurPriorityClass);

    // Then we calculate the time and clock differences
    dif = end - start;
    timedif = endtime - starttime;

    // And finally the frequency is the clock difference divided by the time
    // difference.
    F64 frequency = (F64)dif / (((F64)timedif) / freq);

    // At last we just return the frequency that is also stored in the call
    // member var uqwFrequency - converted to MHz
    return frequency  / (F64)1000000;
}

// Windows implementation
class LLProcessorInfoWindowsImpl : public LLProcessorInfoImpl
{
public:
    LLProcessorInfoWindowsImpl()
    {
        getCPUIDInfo();
        setInfo(eFrequency, calculate_cpu_frequency(50));
    }

private:
    void getCPUIDInfo()
    {
        // http://msdn.microsoft.com/en-us/library/hskdteyh(VS.80).aspx

        // __cpuid with an InfoType argument of 0 returns the number of
        // valid Ids in cpu_info[0] and the CPU identification string in
        // the other three array elements. The CPU identification string is
        // not in linear order. The code below arranges the information
        // in a human readable form.
        int cpu_info[4] = {-1};
        __cpuid(cpu_info, 0);
        unsigned int ids = (unsigned int)cpu_info[0];
        setConfig(eMaxID, (S32)ids);

        char cpu_vendor[0x20];
        memset(cpu_vendor, 0, sizeof(cpu_vendor));
        *((int*)cpu_vendor) = cpu_info[1];
        *((int*)(cpu_vendor+4)) = cpu_info[3];
        *((int*)(cpu_vendor+8)) = cpu_info[2];
        setInfo(eVendor, cpu_vendor);
        std::string cmp_vendor(cpu_vendor);
        bool is_amd = false;
        if (cmp_vendor == "AuthenticAMD")
        {
            is_amd = true;
        }

        // Get the information associated with each valid Id
        for(unsigned int i=0; i<=ids; ++i)
        {
            __cpuid(cpu_info, i);

            // Interpret CPU feature information.
            if  (i == 1)
            {
                setInfo(eStepping, cpu_info[0] & 0xf);
                setInfo(eModel, (cpu_info[0] >> 4) & 0xf);
                int family = (cpu_info[0] >> 8) & 0xf;
                setInfo(eFamily, family);
                setInfo(eType, (cpu_info[0] >> 12) & 0x3);
                setInfo(eExtendedModel, (cpu_info[0] >> 16) & 0xf);
                int ext_family = (cpu_info[0] >> 20) & 0xff;
                setInfo(eExtendedFamily, ext_family);
                setInfo(eBrandID, cpu_info[1] & 0xff);

                setInfo(eFamilyName, compute_CPUFamilyName(cpu_vendor, family, ext_family));

                setConfig(eCLFLUSHCacheLineSize, ((cpu_info[1] >> 8) & 0xff) * 8);
                setConfig(eAPICPhysicalID, (cpu_info[1] >> 24) & 0xff);

                if(cpu_info[2] & 0x1)
                {
                    setExtension(cpu_feature_names[eSSE3_Features]);
                }

                if(cpu_info[2] & 0x8)
                {
                    // intel specific SSE3 suplements
                    setExtension(cpu_feature_names[eMONTIOR_MWAIT]);
                }

                if(cpu_info[2] & 0x10)
                {
                    setExtension(cpu_feature_names[eCPLDebugStore]);
                }

                if(cpu_info[2] & 0x100)
                {
                    setExtension(cpu_feature_names[eThermalMonitor2]);
                }

                if (cpu_info[2] & 0x200)
                {
                    setExtension(cpu_feature_names[eSSE3S_Features]);
                }

                if (cpu_info[2] & 0x80000)
                {
                    setExtension(cpu_feature_names[eSSE4_1_Features]);
                }

                if (cpu_info[2] & 0x100000)
                {
                    setExtension(cpu_feature_names[eSSE4_2_Features]);
                }

                unsigned int feature_info = (unsigned int) cpu_info[3];
                for(unsigned int index = 0, bit = 1; index < eSSE3_Features; ++index, bit <<= 1)
                {
                    if(feature_info & bit)
                    {
                        setExtension(cpu_feature_names[index]);
                    }
                }
            }
        }

        // Calling __cpuid with 0x80000000 as the InfoType argument
        // gets the number of valid extended IDs.
        __cpuid(cpu_info, 0x80000000);
        unsigned int ext_ids = cpu_info[0];
        setConfig(eMaxExtID, 0);

        char cpu_brand_string[0x40];
        memset(cpu_brand_string, 0, sizeof(cpu_brand_string));

        // Get the information associated with each extended ID.
        for(unsigned int i=0x80000000; i<=ext_ids; ++i)
        {
            __cpuid(cpu_info, i);

            // Interpret CPU brand string and cache information.
            if (i == 0x80000001)
            {
                if (is_amd)
                {
                    setExtension(cpu_feature_names[eSSE4a_Features]);
                }
            }
            else if (i == 0x80000002)
            {
                memcpy(cpu_brand_string, cpu_info, sizeof(cpu_info));
            }
            else if  (i == 0x80000003)
                memcpy(cpu_brand_string + 16, cpu_info, sizeof(cpu_info));
            else if  (i == 0x80000004)
            {
                memcpy(cpu_brand_string + 32, cpu_info, sizeof(cpu_info));
                setInfo(eBrandName, cpu_brand_string);
            }
            else if  (i == 0x80000006)
            {
                setConfig(eCacheLineSize, cpu_info[2] & 0xff);
                setConfig(eL2Associativity, (cpu_info[2] >> 12) & 0xf);
                setConfig(eCacheSizeK, (cpu_info[2] >> 16) & 0xffff);
            }
        }
    }
};

#elif LL_DARWIN

#include <mach/machine.h>
#include <sys/sysctl.h>

class LLProcessorInfoDarwinImpl : public LLProcessorInfoImpl
{
public:
    LLProcessorInfoDarwinImpl()
    {
        getCPUIDInfo();
        uint64_t frequency = getSysctlInt64("hw.cpufrequency");
        setInfo(eFrequency, (F64)frequency  / (F64)1000000);
    }

    virtual ~LLProcessorInfoDarwinImpl() {}

private:
    int getSysctlInt(const char* name)
    {
        int result = 0;
        size_t len = sizeof(int);
        int error = sysctlbyname(name, (void*)&result, &len, NULL, 0);
        return error == -1 ? 0 : result;
    }

    uint64_t getSysctlInt64(const char* name)
    {
        uint64_t value = 0;
        size_t size = sizeof(value);
        int result = sysctlbyname(name, (void*)&value, &size, NULL, 0);
        if ( result == 0 )
        {
            if ( size == sizeof( uint64_t ) )
                ;
            else if ( size == sizeof( uint32_t ) )
                value = (uint64_t)(( uint32_t *)&value);
            else if ( size == sizeof( uint16_t ) )
                value =  (uint64_t)(( uint16_t *)&value);
            else if ( size == sizeof( uint8_t ) )
                value =  (uint64_t)(( uint8_t *)&value);
            else
            {
                LL_WARNS() << "Unknown type returned from sysctl" << LL_ENDL;
            }
        }

        return result == -1 ? 0 : value;
    }

    void getCPUIDInfo()
    {
        size_t len = 0;

        char cpu_brand_string[0x40];
        len = sizeof(cpu_brand_string);
        memset(cpu_brand_string, 0, len);
        sysctlbyname("machdep.cpu.brand_string", (void*)cpu_brand_string, &len, NULL, 0);
        cpu_brand_string[0x3f] = 0;
        setInfo(eBrandName, cpu_brand_string);

        char cpu_vendor[0x20];
        len = sizeof(cpu_vendor);
        memset(cpu_vendor, 0, len);
        sysctlbyname("machdep.cpu.vendor", (void*)cpu_vendor, &len, NULL, 0);
        cpu_vendor[0x1f] = 0;
        setInfo(eVendor, cpu_vendor);

        setInfo(eStepping, getSysctlInt("machdep.cpu.stepping"));
        setInfo(eModel, getSysctlInt("machdep.cpu.model"));
        int family = getSysctlInt("machdep.cpu.family");
        int ext_family = getSysctlInt("machdep.cpu.extfamily");
        setInfo(eFamily, family);
        setInfo(eExtendedFamily, ext_family);
        setInfo(eFamilyName, compute_CPUFamilyName(cpu_vendor, family, ext_family));
        setInfo(eExtendedModel, getSysctlInt("machdep.cpu.extmodel"));
        setInfo(eBrandID, getSysctlInt("machdep.cpu.brand"));
        setInfo(eType, 0); // ? where to find this?

        //setConfig(eCLFLUSHCacheLineSize, ((cpu_info[1] >> 8) & 0xff) * 8);
        //setConfig(eAPICPhysicalID, (cpu_info[1] >> 24) & 0xff);
        setConfig(eCacheLineSize, getSysctlInt("machdep.cpu.cache.linesize"));
        setConfig(eL2Associativity, getSysctlInt("machdep.cpu.cache.L2_associativity"));
        setConfig(eCacheSizeK, getSysctlInt("machdep.cpu.cache.size"));

        uint64_t feature_info = getSysctlInt64("machdep.cpu.feature_bits");
        S32 *feature_infos = (S32*)(&feature_info);

        setConfig(eFeatureBits, feature_infos[0]);

        for(unsigned int index = 0, bit = 1; index < eSSE3_Features; ++index, bit <<= 1)
        {
            if(feature_info & bit)
            {
                setExtension(cpu_feature_names[index]);
            }
        }

        // *NOTE:Mani - I didn't find any docs that assure me that machdep.cpu.feature_bits will always be
        // The feature bits I think it is. Here's a test:
#ifndef LL_RELEASE_FOR_DOWNLOAD
    #if defined(__i386__) && defined(__PIC__)
            /* %ebx may be the PIC register.  */
        #define __cpuid(level, a, b, c, d)          \
        __asm__ ("xchgl\t%%ebx, %1\n\t"         \
                "cpuid\n\t"                 \
                "xchgl\t%%ebx, %1\n\t"          \
                : "=a" (a), "=r" (b), "=c" (c), "=d" (d)    \
                : "0" (level))
    #else
        #define __cpuid(level, a, b, c, d)          \
        __asm__ ("cpuid\n\t"                    \
                 : "=a" (a), "=b" (b), "=c" (c), "=d" (d)   \
                 : "0" (level))
    #endif

        unsigned int eax, ebx, ecx, edx;
        __cpuid(0x1, eax, ebx, ecx, edx);
        if(feature_infos[0] != (S32)edx)
        {
            LL_WARNS() << "machdep.cpu.feature_bits doesn't match expected cpuid result!" << LL_ENDL;
        }
#endif // LL_RELEASE_FOR_DOWNLOAD


        uint64_t ext_feature_info = getSysctlInt64("machdep.cpu.extfeature_bits");
        S32 *ext_feature_infos = (S32*)(&ext_feature_info);
        setConfig(eExtFeatureBits, ext_feature_infos[0]);


        char cpu_features[1024];
        len = sizeof(cpu_features);
        memset(cpu_features, 0, len);
        sysctlbyname("machdep.cpu.features", (void*)cpu_features, &len, NULL, 0);

        std::string cpu_features_str(cpu_features);
        cpu_features_str = " " + cpu_features_str + " ";

        if (cpu_features_str.find(" SSE3 ") != std::string::npos)
        {
            setExtension(cpu_feature_names[eSSE3_Features]);
        }

        if (cpu_features_str.find(" SSSE3 ") != std::string::npos)
        {
            setExtension(cpu_feature_names[eSSE3S_Features]);
        }

        if (cpu_features_str.find(" SSE4.1 ") != std::string::npos)
        {
            setExtension(cpu_feature_names[eSSE4_1_Features]);
        }

        if (cpu_features_str.find(" SSE4.2 ") != std::string::npos)
        {
            setExtension(cpu_feature_names[eSSE4_2_Features]);
        }

        if (cpu_features_str.find(" SSE4A ") != std::string::npos)
        {
            // Not supposed to happen?
            setExtension(cpu_feature_names[eSSE4a_Features]);
        }
    }
};

#elif LL_LINUX
const char CPUINFO_FILE[] = "/proc/cpuinfo";

class LLProcessorInfoLinuxImpl : public LLProcessorInfoImpl
{
public:
    LLProcessorInfoLinuxImpl()
    {
        get_proc_cpuinfo();
    }

    virtual ~LLProcessorInfoLinuxImpl() {}
private:

<<<<<<< HEAD
	void get_proc_cpuinfo()
	{
		std::map< std::string, std::string > cpuinfo;
		LLFILE* cpuinfo_fp = LLFile::fopen(CPUINFO_FILE, "rb");
		if(cpuinfo_fp)
		{
			char line[MAX_STRING];
			memset(line, 0, MAX_STRING);
			while(fgets(line, MAX_STRING, cpuinfo_fp))
			{
				// /proc/cpuinfo on Linux looks like:
				// name\t*: value\n
				char* tabspot = strchr( line, '\t' );
				if (tabspot == NULL)
					continue;
				char* colspot = strchr( tabspot, ':' );
				if (colspot == NULL)
					continue;
				char* spacespot = strchr( colspot, ' ' );
				if (spacespot == NULL)
					continue;
				char* nlspot = strchr( line, '\n' );
				if (nlspot == NULL)
					nlspot = line + strlen( line ); // Fallback to terminating NUL
				std::string linename( line, tabspot );
				std::string llinename(linename);
				LLStringUtil::toLower(llinename);
				std::string lineval( spacespot + 1, nlspot );
				cpuinfo[ llinename ] = lineval;
			}
			fclose(cpuinfo_fp);
		}
=======
    void get_proc_cpuinfo()
    {
        std::map< std::string, std::string > cpuinfo;
        LLFILE* cpuinfo_fp = LLFile::fopen(CPUINFO_FILE, "rb");
        if(cpuinfo_fp)
        {
            char line[MAX_STRING];
            memset(line, 0, MAX_STRING);
            while(fgets(line, MAX_STRING, cpuinfo_fp))
            {
                // /proc/cpuinfo on Linux looks like:
                // name\t*: value\n
                char* tabspot = strchr( line, '\t' );
                if (tabspot == NULL)
                    continue;
                char* colspot = strchr( tabspot, ':' );
                if (colspot == NULL)
                    continue;
                char* spacespot = strchr( colspot, ' ' );
                if (spacespot == NULL)
                    continue;
                char* nlspot = strchr( line, '\n' );
                if (nlspot == NULL)
                    nlspot = line + strlen( line ); // Fallback to terminating NUL
                std::string linename( line, tabspot );
                std::string llinename(linename);
                LLStringUtil::toLower(llinename);
                std::string lineval( spacespot + 1, nlspot );
                cpuinfo[ llinename ] = lineval;
            }
            fclose(cpuinfo_fp);
        }
>>>>>>> 1a8a5404
// *NOTE:Mani - eww, macros! srry.
#define LLPI_SET_INFO_STRING(llpi_id, cpuinfo_id) \
        if (!cpuinfo[cpuinfo_id].empty()) \
        { setInfo(llpi_id, cpuinfo[cpuinfo_id]);}

#define LLPI_SET_INFO_INT(llpi_id, cpuinfo_id) \
<<<<<<< HEAD
		{\
			S32 result; \
			if (!cpuinfo[cpuinfo_id].empty() \
				&& LLStringUtil::convertToS32(cpuinfo[cpuinfo_id], result))	\
		    { setInfo(llpi_id, result);} \
		}
		
		F64 mhz;
		if (LLStringUtil::convertToF64(cpuinfo["cpu mhz"], mhz)
			&& 200.0 < mhz && mhz < 10000.0)
		{
		    setInfo(eFrequency,(F64)(mhz));
		}

		LLPI_SET_INFO_STRING(eBrandName, "model name");		
		LLPI_SET_INFO_STRING(eVendor, "vendor_id");

		LLPI_SET_INFO_INT(eStepping, "stepping");
		LLPI_SET_INFO_INT(eModel, "model");

		
		S32 family{0};
		if (!cpuinfo["cpu family"].empty() 
			&& LLStringUtil::convertToS32(cpuinfo["cpu family"], family))	
		{ 
			setInfo(eFamily, family);
		}
 
		setInfo(eFamilyName, compute_CPUFamilyName(cpuinfo["vendor_id"].c_str(), family, 0));

		// setInfo(eExtendedModel, getSysctlInt("machdep.cpu.extmodel"));
		// setInfo(eBrandID, getSysctlInt("machdep.cpu.brand"));
		// setInfo(eType, 0); // ? where to find this?

		//setConfig(eCLFLUSHCacheLineSize, ((cpu_info[1] >> 8) & 0xff) * 8);
		//setConfig(eAPICPhysicalID, (cpu_info[1] >> 24) & 0xff);
		//setConfig(eCacheLineSize, getSysctlInt("machdep.cpu.cache.linesize"));
		//setConfig(eL2Associativity, getSysctlInt("machdep.cpu.cache.L2_associativity"));
		//setConfig(eCacheSizeK, getSysctlInt("machdep.cpu.cache.size"));
		
		// Read extensions
		std::string flags = " " + cpuinfo["flags"] + " ";
		LLStringUtil::toLower(flags);

		if( flags.find( " sse " ) != std::string::npos )
		{
			setExtension(cpu_feature_names[eSSE_Ext]); 
		}

		if( flags.find( " sse2 " ) != std::string::npos )
		{
			setExtension(cpu_feature_names[eSSE2_Ext]);
		}
=======
        {\
            S32 result; \
            if (!cpuinfo[cpuinfo_id].empty() \
                && LLStringUtil::convertToS32(cpuinfo[cpuinfo_id], result)) \
            { setInfo(llpi_id, result);} \
        }

        F64 mhz;
        if (LLStringUtil::convertToF64(cpuinfo["cpu mhz"], mhz)
            && 200.0 < mhz && mhz < 10000.0)
        {
            setInfo(eFrequency,(F64)(mhz));
        }

        LLPI_SET_INFO_STRING(eBrandName, "model name");
        LLPI_SET_INFO_STRING(eVendor, "vendor_id");

        LLPI_SET_INFO_INT(eStepping, "stepping");
        LLPI_SET_INFO_INT(eModel, "model");


        S32 family{0};
        if (!cpuinfo["cpu family"].empty()
            && LLStringUtil::convertToS32(cpuinfo["cpu family"], family))
        {
            setInfo(eFamily, family);
        }

        setInfo(eFamilyName, compute_CPUFamilyName(cpuinfo["vendor_id"].c_str(), family, 0));

        // setInfo(eExtendedModel, getSysctlInt("machdep.cpu.extmodel"));
        // setInfo(eBrandID, getSysctlInt("machdep.cpu.brand"));
        // setInfo(eType, 0); // ? where to find this?

        //setConfig(eCLFLUSHCacheLineSize, ((cpu_info[1] >> 8) & 0xff) * 8);
        //setConfig(eAPICPhysicalID, (cpu_info[1] >> 24) & 0xff);
        //setConfig(eCacheLineSize, getSysctlInt("machdep.cpu.cache.linesize"));
        //setConfig(eL2Associativity, getSysctlInt("machdep.cpu.cache.L2_associativity"));
        //setConfig(eCacheSizeK, getSysctlInt("machdep.cpu.cache.size"));

        // Read extensions
        std::string flags = " " + cpuinfo["flags"] + " ";
        LLStringUtil::toLower(flags);

        if( flags.find( " sse " ) != std::string::npos )
        {
            setExtension(cpu_feature_names[eSSE_Ext]);
        }

        if( flags.find( " sse2 " ) != std::string::npos )
        {
            setExtension(cpu_feature_names[eSSE2_Ext]);
        }
>>>>>>> 1a8a5404

        if (flags.find(" pni ") != std::string::npos)
        {
            setExtension(cpu_feature_names[eSSE3_Features]);
        }

        if (flags.find(" ssse3 ") != std::string::npos)
        {
            setExtension(cpu_feature_names[eSSE3S_Features]);
        }

        if (flags.find(" sse4_1 ") != std::string::npos)
        {
            setExtension(cpu_feature_names[eSSE4_1_Features]);
        }

        if (flags.find(" sse4_2 ") != std::string::npos)
        {
            setExtension(cpu_feature_names[eSSE4_2_Features]);
        }

        if (flags.find(" sse4a ") != std::string::npos)
        {
            setExtension(cpu_feature_names[eSSE4a_Features]);
        }
<<<<<<< HEAD
	}

	std::string getCPUFeatureDescription() const 
	{
		std::ostringstream s;

		// *NOTE:Mani - This is for linux only.
		LLFILE* cpuinfo = LLFile::fopen(CPUINFO_FILE, "rb");
		if(cpuinfo)
		{
			char line[MAX_STRING];
			memset(line, 0, MAX_STRING);
			while(fgets(line, MAX_STRING, cpuinfo))
			{
				line[strlen(line)-1] = ' ';
				s << line;
				s << std::endl;
			}
			fclose(cpuinfo);
			s << std::endl;
		}
		else
		{
			s << "Unable to collect processor information" << std::endl;
		}
		return s.str();
	}
		
=======
    }

    std::string getCPUFeatureDescription() const
    {
        std::ostringstream s;

        // *NOTE:Mani - This is for linux only.
        LLFILE* cpuinfo = LLFile::fopen(CPUINFO_FILE, "rb");
        if(cpuinfo)
        {
            char line[MAX_STRING];
            memset(line, 0, MAX_STRING);
            while(fgets(line, MAX_STRING, cpuinfo))
            {
                line[strlen(line)-1] = ' ';
                s << line;
                s << std::endl;
            }
            fclose(cpuinfo);
            s << std::endl;
        }
        else
        {
            s << "Unable to collect processor information" << std::endl;
        }
        return s.str();
    }

>>>>>>> 1a8a5404
};


#endif // LL_MSVC elif LL_DARWIN elif LL_LINUX

//////////////////////////////////////////////////////
// Interface definition
LLProcessorInfo::LLProcessorInfo() : mImpl(NULL)
{
    // *NOTE:Mani - not thread safe.
    if(!mImpl)
    {
#ifdef LL_MSVC
        static LLProcessorInfoWindowsImpl the_impl;
        mImpl = &the_impl;
#elif LL_DARWIN
        static LLProcessorInfoDarwinImpl the_impl;
        mImpl = &the_impl;
#else
        static LLProcessorInfoLinuxImpl the_impl;
        mImpl = &the_impl;
#endif // LL_MSVC
    }
}


LLProcessorInfo::~LLProcessorInfo() {}
F64MegahertzImplicit LLProcessorInfo::getCPUFrequency() const { return mImpl->getCPUFrequency(); }
bool LLProcessorInfo::hasSSE() const { return mImpl->hasSSE(); }
bool LLProcessorInfo::hasSSE2() const { return mImpl->hasSSE2(); }
bool LLProcessorInfo::hasSSE3() const { return mImpl->hasSSE3(); }
bool LLProcessorInfo::hasSSE3S() const { return mImpl->hasSSE3S(); }
bool LLProcessorInfo::hasSSE41() const { return mImpl->hasSSE41(); }
bool LLProcessorInfo::hasSSE42() const { return mImpl->hasSSE42(); }
bool LLProcessorInfo::hasSSE4a() const { return mImpl->hasSSE4a(); }
bool LLProcessorInfo::hasAltivec() const { return mImpl->hasAltivec(); }
std::string LLProcessorInfo::getCPUFamilyName() const { return mImpl->getCPUFamilyName(); }
std::string LLProcessorInfo::getCPUBrandName() const { return mImpl->getCPUBrandName(); }
std::string LLProcessorInfo::getCPUFeatureDescription() const { return mImpl->getCPUFeatureDescription(); }
<|MERGE_RESOLUTION|>--- conflicted
+++ resolved
@@ -806,40 +806,6 @@
     virtual ~LLProcessorInfoLinuxImpl() {}
 private:
 
-<<<<<<< HEAD
-	void get_proc_cpuinfo()
-	{
-		std::map< std::string, std::string > cpuinfo;
-		LLFILE* cpuinfo_fp = LLFile::fopen(CPUINFO_FILE, "rb");
-		if(cpuinfo_fp)
-		{
-			char line[MAX_STRING];
-			memset(line, 0, MAX_STRING);
-			while(fgets(line, MAX_STRING, cpuinfo_fp))
-			{
-				// /proc/cpuinfo on Linux looks like:
-				// name\t*: value\n
-				char* tabspot = strchr( line, '\t' );
-				if (tabspot == NULL)
-					continue;
-				char* colspot = strchr( tabspot, ':' );
-				if (colspot == NULL)
-					continue;
-				char* spacespot = strchr( colspot, ' ' );
-				if (spacespot == NULL)
-					continue;
-				char* nlspot = strchr( line, '\n' );
-				if (nlspot == NULL)
-					nlspot = line + strlen( line ); // Fallback to terminating NUL
-				std::string linename( line, tabspot );
-				std::string llinename(linename);
-				LLStringUtil::toLower(llinename);
-				std::string lineval( spacespot + 1, nlspot );
-				cpuinfo[ llinename ] = lineval;
-			}
-			fclose(cpuinfo_fp);
-		}
-=======
     void get_proc_cpuinfo()
     {
         std::map< std::string, std::string > cpuinfo;
@@ -872,68 +838,12 @@
             }
             fclose(cpuinfo_fp);
         }
->>>>>>> 1a8a5404
 // *NOTE:Mani - eww, macros! srry.
 #define LLPI_SET_INFO_STRING(llpi_id, cpuinfo_id) \
         if (!cpuinfo[cpuinfo_id].empty()) \
         { setInfo(llpi_id, cpuinfo[cpuinfo_id]);}
 
 #define LLPI_SET_INFO_INT(llpi_id, cpuinfo_id) \
-<<<<<<< HEAD
-		{\
-			S32 result; \
-			if (!cpuinfo[cpuinfo_id].empty() \
-				&& LLStringUtil::convertToS32(cpuinfo[cpuinfo_id], result))	\
-		    { setInfo(llpi_id, result);} \
-		}
-		
-		F64 mhz;
-		if (LLStringUtil::convertToF64(cpuinfo["cpu mhz"], mhz)
-			&& 200.0 < mhz && mhz < 10000.0)
-		{
-		    setInfo(eFrequency,(F64)(mhz));
-		}
-
-		LLPI_SET_INFO_STRING(eBrandName, "model name");		
-		LLPI_SET_INFO_STRING(eVendor, "vendor_id");
-
-		LLPI_SET_INFO_INT(eStepping, "stepping");
-		LLPI_SET_INFO_INT(eModel, "model");
-
-		
-		S32 family{0};
-		if (!cpuinfo["cpu family"].empty() 
-			&& LLStringUtil::convertToS32(cpuinfo["cpu family"], family))	
-		{ 
-			setInfo(eFamily, family);
-		}
- 
-		setInfo(eFamilyName, compute_CPUFamilyName(cpuinfo["vendor_id"].c_str(), family, 0));
-
-		// setInfo(eExtendedModel, getSysctlInt("machdep.cpu.extmodel"));
-		// setInfo(eBrandID, getSysctlInt("machdep.cpu.brand"));
-		// setInfo(eType, 0); // ? where to find this?
-
-		//setConfig(eCLFLUSHCacheLineSize, ((cpu_info[1] >> 8) & 0xff) * 8);
-		//setConfig(eAPICPhysicalID, (cpu_info[1] >> 24) & 0xff);
-		//setConfig(eCacheLineSize, getSysctlInt("machdep.cpu.cache.linesize"));
-		//setConfig(eL2Associativity, getSysctlInt("machdep.cpu.cache.L2_associativity"));
-		//setConfig(eCacheSizeK, getSysctlInt("machdep.cpu.cache.size"));
-		
-		// Read extensions
-		std::string flags = " " + cpuinfo["flags"] + " ";
-		LLStringUtil::toLower(flags);
-
-		if( flags.find( " sse " ) != std::string::npos )
-		{
-			setExtension(cpu_feature_names[eSSE_Ext]); 
-		}
-
-		if( flags.find( " sse2 " ) != std::string::npos )
-		{
-			setExtension(cpu_feature_names[eSSE2_Ext]);
-		}
-=======
         {\
             S32 result; \
             if (!cpuinfo[cpuinfo_id].empty() \
@@ -987,7 +897,6 @@
         {
             setExtension(cpu_feature_names[eSSE2_Ext]);
         }
->>>>>>> 1a8a5404
 
         if (flags.find(" pni ") != std::string::npos)
         {
@@ -1013,36 +922,6 @@
         {
             setExtension(cpu_feature_names[eSSE4a_Features]);
         }
-<<<<<<< HEAD
-	}
-
-	std::string getCPUFeatureDescription() const 
-	{
-		std::ostringstream s;
-
-		// *NOTE:Mani - This is for linux only.
-		LLFILE* cpuinfo = LLFile::fopen(CPUINFO_FILE, "rb");
-		if(cpuinfo)
-		{
-			char line[MAX_STRING];
-			memset(line, 0, MAX_STRING);
-			while(fgets(line, MAX_STRING, cpuinfo))
-			{
-				line[strlen(line)-1] = ' ';
-				s << line;
-				s << std::endl;
-			}
-			fclose(cpuinfo);
-			s << std::endl;
-		}
-		else
-		{
-			s << "Unable to collect processor information" << std::endl;
-		}
-		return s.str();
-	}
-		
-=======
     }
 
     std::string getCPUFeatureDescription() const
@@ -1071,7 +950,6 @@
         return s.str();
     }
 
->>>>>>> 1a8a5404
 };
 
 
