/** 
 * @file llprocessor.cpp
 * @brief Code to figure out the processor. Originally by Benjamin Jurke.
 *
 * $LicenseInfo:firstyear=2002&license=viewerlgpl$
 * Second Life Viewer Source Code
 * Copyright (C) 2010, Linden Research, Inc.
 * 
 * This library is free software; you can redistribute it and/or
 * modify it under the terms of the GNU Lesser General Public
 * License as published by the Free Software Foundation;
 * version 2.1 of the License only.
 * 
 * This library is distributed in the hope that it will be useful,
 * but WITHOUT ANY WARRANTY; without even the implied warranty of
 * MERCHANTABILITY or FITNESS FOR A PARTICULAR PURPOSE.  See the GNU
 * Lesser General Public License for more details.
 * 
 * You should have received a copy of the GNU Lesser General Public
 * License along with this library; if not, write to the Free Software
 * Foundation, Inc., 51 Franklin Street, Fifth Floor, Boston, MA  02110-1301  USA
 * 
 * Linden Research, Inc., 945 Battery Street, San Francisco, CA  94111  USA
 * $/LicenseInfo$
 */

#include "linden_common.h"
#include "llprocessor.h"
#include "llstring.h"
#include "stringize.h"
#include "llerror.h"

#include <iomanip>
//#include <memory>

#if LL_WINDOWS
#	include "llwin32headerslean.h"
#	define _interlockedbittestandset _renamed_interlockedbittestandset
#	define _interlockedbittestandreset _renamed_interlockedbittestandreset
#	include <intrin.h>
#	undef _interlockedbittestandset
#	undef _interlockedbittestandreset
#endif

#include "llsd.h"

#if LL_MSVC && _M_X64
#      define LL_X86_64 1
#      define LL_X86 1
#elif LL_MSVC && _M_IX86
#      define LL_X86 1
#elif LL_GNUC && ( defined(__amd64__) || defined(__x86_64__) )
#      define LL_X86_64 1
#      define LL_X86 1
#elif LL_GNUC && ( defined(__i386__) )
#      define LL_X86 1
#elif LL_GNUC && ( defined(__powerpc__) || defined(__ppc__) )
#      define LL_PPC 1
#endif

class LLProcessorInfoImpl; // foward declaration for the mImpl;

namespace 
{
	enum cpu_info
	{
		eBrandName = 0,
		eFrequency,
		eVendor,
		eStepping,
		eFamily,
		eExtendedFamily,
		eModel,
		eExtendedModel,
		eType,
		eBrandID,
		eFamilyName
	};
		

	const char* cpu_info_names[] = 
	{
		"Processor Name",
		"Frequency",
		"Vendor",
		"Stepping",
		"Family",
		"Extended Family",
		"Model",
		"Extended Model",
		"Type",
		"Brand ID",
		"Family Name"
	};

	enum cpu_config
	{
		eMaxID,
		eMaxExtID,
		eCLFLUSHCacheLineSize,
		eAPICPhysicalID,
		eCacheLineSize,
		eL2Associativity,
		eCacheSizeK,
		eFeatureBits,
		eExtFeatureBits
	};

	const char* cpu_config_names[] =
	{
		"Max Supported CPUID level",
		"Max Supported Ext. CPUID level",
		"CLFLUSH cache line size",
		"APIC Physical ID",
		"Cache Line Size", 
		"L2 Associativity",
		"Cache Size",
		"Feature Bits",
		"Ext. Feature Bits"
	};



	// *NOTE:Mani - this contains the elements we reference directly and extensions beyond the first 32.
	// The rest of the names are referenced by bit maks returned from cpuid.
	enum cpu_features 
	{
		eSSE_Ext=25,
		eSSE2_Ext=26,

		eSSE3_Features=32,
		eMONTIOR_MWAIT=33,
		eCPLDebugStore=34,
		eThermalMonitor2=35,
		eAltivec=36
	};

	const char* cpu_feature_names[] =
	{
		"x87 FPU On Chip",
		"Virtual-8086 Mode Enhancement",
		"Debugging Extensions",
		"Page Size Extensions",
		"Time Stamp Counter",
		"RDMSR and WRMSR Support",
		"Physical Address Extensions",
		"Machine Check Exception",
		"CMPXCHG8B Instruction",
		"APIC On Chip",
		"Unknown1",
		"SYSENTER and SYSEXIT",
		"Memory Type Range Registers",
		"PTE Global Bit",
		"Machine Check Architecture",
		"Conditional Move/Compare Instruction",
		"Page Attribute Table",
		"Page Size Extension",
		"Processor Serial Number",
		"CFLUSH Extension",
		"Unknown2",
		"Debug Store",
		"Thermal Monitor and Clock Ctrl",
		"MMX Technology",
		"FXSAVE/FXRSTOR",
		"SSE Extensions",
		"SSE2 Extensions",
		"Self Snoop",
		"Hyper-threading Technology",
		"Thermal Monitor",
		"Unknown4",
		"Pend. Brk. EN.", // 31 End of FeatureInfo bits

		"SSE3 New Instructions", // 32
		"MONITOR/MWAIT", 
		"CPL Qualified Debug Store",
		"Thermal Monitor 2",

		"Altivec"
	};

	std::string intel_CPUFamilyName(int composed_family) 
	{
		switch(composed_family)
		{
		case 3: return "Intel i386";
		case 4: return "Intel i486";
		case 5: return "Intel Pentium";
		case 6: return "Intel Pentium Pro/2/3, Core";
		case 7: return "Intel Itanium (IA-64)";
		case 0xF: return "Intel Pentium 4";
		case 0x10: return "Intel Itanium 2 (IA-64)";
		}
		return STRINGIZE("Intel <unknown 0x" << std::hex << composed_family << ">");
	}
	
	std::string amd_CPUFamilyName(int composed_family) 
	{
		switch(composed_family)
		{
		case 4: return "AMD 80486/5x86";
		case 5: return "AMD K5/K6";
		case 6: return "AMD K7";
		case 0xF: return "AMD K8";
		case 0x10: return "AMD K8L";
		}
		return STRINGIZE("AMD <unknown 0x" << std::hex << composed_family << ">");
	}

	std::string compute_CPUFamilyName(const char* cpu_vendor, int family, int ext_family) 
	{
		const char* intel_string = "GenuineIntel";
		const char* amd_string = "AuthenticAMD";
		if (LLStringUtil::startsWith(cpu_vendor, intel_string))
		{
			U32 composed_family = family + ext_family;
			return intel_CPUFamilyName(composed_family);
		}
		else if (LLStringUtil::startsWith(cpu_vendor, amd_string))
		{
			U32 composed_family = (family == 0xF) 
				? family + ext_family
				: family;
			return amd_CPUFamilyName(composed_family);
		}
		return STRINGIZE("Unrecognized CPU vendor <" << cpu_vendor << ">");
	}
} // end unnamed namespace

// The base class for implementations.
// Each platform should override this class.
class LLProcessorInfoImpl
{
public:
	LLProcessorInfoImpl() 
	{
		mProcessorInfo["info"] = LLSD::emptyMap();
		mProcessorInfo["config"] = LLSD::emptyMap();
		mProcessorInfo["extension"] = LLSD::emptyMap();		
	}
	virtual ~LLProcessorInfoImpl() {}

	F64 getCPUFrequency() const 
	{ 
		return getInfo(eFrequency, 0).asReal(); 
	}

	bool hasSSE() const 
	{ 
		return hasExtension(cpu_feature_names[eSSE_Ext]);
	}

	bool hasSSE2() const
	{ 
		return hasExtension(cpu_feature_names[eSSE2_Ext]);
	}

	bool hasAltivec() const 
	{
		return hasExtension("Altivec"); 
	}

	std::string getCPUFamilyName() const { return getInfo(eFamilyName, "Unset family").asString(); }
	std::string getCPUBrandName() const { return getInfo(eBrandName, "Unset brand").asString(); }

	// This is virtual to support a different linux format.
	// *NOTE:Mani - I didn't want to screw up server use of this data...
	virtual std::string getCPUFeatureDescription() const 
	{
		std::ostringstream out;
		out << std::endl << std::endl;
		out << "// CPU General Information" << std::endl;
		out << "//////////////////////////" << std::endl;
		out << "Processor Name:   " << getCPUBrandName() << std::endl;
		out << "Frequency:        " << getCPUFrequency() << " MHz" << std::endl;
<<<<<<< HEAD
		out << "Vendor:           " << getInfo(eVendor, "Unknown").asString() << std::endl;
=======
		out << "Vendor:			  " << getInfo(eVendor, "Unset vendor").asString() << std::endl;
>>>>>>> a83d6612
		out << "Family:           " << getCPUFamilyName() << " (" << getInfo(eFamily, 0) << ")" << std::endl;
		out << "Extended family:  " << getInfo(eExtendedFamily, 0) << std::endl;
		out << "Model:            " << getInfo(eModel, 0) << std::endl;
		out << "Extended model:   " << getInfo(eExtendedModel, 0) << std::endl;
		out << "Type:             " << getInfo(eType, 0) << std::endl;
		out << "Brand ID:         " << getInfo(eBrandID, 0) << std::endl;
		out << std::endl;
		out << "// CPU Configuration" << std::endl;
		out << "//////////////////////////" << std::endl;
		
		// Iterate through the dictionary of configuration options.
		LLSD configs = mProcessorInfo["config"];
		for(LLSD::map_const_iterator cfgItr = configs.beginMap(); cfgItr != configs.endMap(); ++cfgItr)
		{
			out << cfgItr->first << " = " << cfgItr->second << std::endl;
		}
		out << std::endl;
		
		out << "// CPU Extensions" << std::endl;
		out << "//////////////////////////" << std::endl;
		
		for(LLSD::map_const_iterator itr = mProcessorInfo["extension"].beginMap(); itr != mProcessorInfo["extension"].endMap(); ++itr)
		{
			out << "  " << itr->first << std::endl;			
		}
		return out.str(); 
	}

protected:
	void setInfo(cpu_info info_type, const LLSD& value) 
	{
		setInfo(cpu_info_names[info_type], value);
	}
    LLSD getInfo(cpu_info info_type, const LLSD& defaultVal) const
	{
		return getInfo(cpu_info_names[info_type], defaultVal);
	}

	void setConfig(cpu_config config_type, const LLSD& value) 
	{ 
		setConfig(cpu_config_names[config_type], value);
	}
	LLSD getConfig(cpu_config config_type, const LLSD& defaultVal) const
	{ 
		return getConfig(cpu_config_names[config_type], defaultVal);
	}

	void setExtension(const std::string& name) { mProcessorInfo["extension"][name] = "true"; }
	bool hasExtension(const std::string& name) const
	{ 
		return mProcessorInfo["extension"].has(name);
	}

private:
	void setInfo(const std::string& name, const LLSD& value) { mProcessorInfo["info"][name]=value; }
	LLSD getInfo(const std::string& name, const LLSD& defaultVal) const
	{ 
		if(mProcessorInfo["info"].has(name))
		{
			return mProcessorInfo["info"][name];
		}
		return defaultVal;
	}
	void setConfig(const std::string& name, const LLSD& value) { mProcessorInfo["config"][name]=value; }
	LLSD getConfig(const std::string& name, const LLSD& defaultVal) const
	{ 
		LLSD r = mProcessorInfo["config"].get(name);
		return r.isDefined() ? r : defaultVal;
	}

private:

	LLSD mProcessorInfo;
};


#ifdef LL_MSVC
// LL_MSVC and not LLWINDOWS because some of the following code 
// uses the MSVC compiler intrinsics __cpuid() and __rdtsc().

// Delays for the specified amount of milliseconds
static void _Delay(unsigned int ms)
{
	LARGE_INTEGER freq, c1, c2;
	__int64 x;

	// Get High-Res Timer frequency
	if (!QueryPerformanceFrequency(&freq))	
		return;

	// Convert ms to High-Res Timer value
	x = freq.QuadPart/1000*ms;		

	// Get first snapshot of High-Res Timer value
	QueryPerformanceCounter(&c1);		
	do
	{
		// Get second snapshot
		QueryPerformanceCounter(&c2);	
	}while(c2.QuadPart-c1.QuadPart < x);
	// Loop while (second-first < x)	
}

static F64 calculate_cpu_frequency(U32 measure_msecs)
{
	if(measure_msecs == 0)
	{
		return 0;
	}

	// After that we declare some vars and check the frequency of the high
	// resolution timer for the measure process.
	// If there"s no high-res timer, we exit.
	unsigned __int64 starttime, endtime, timedif, freq, start, end, dif;
	if (!QueryPerformanceFrequency((LARGE_INTEGER *) &freq))
	{
		return 0;
	}

	// Now we can init the measure process. We set the process and thread priority
	// to the highest available level (Realtime priority). Also we focus the
	// first processor in the multiprocessor system.
	HANDLE hProcess = GetCurrentProcess();
	HANDLE hThread = GetCurrentThread();
	unsigned long dwCurPriorityClass = GetPriorityClass(hProcess);
	int iCurThreadPriority = GetThreadPriority(hThread);
	DWORD_PTR dwProcessMask, dwSystemMask, dwNewMask = 1;
	GetProcessAffinityMask(hProcess, &dwProcessMask, &dwSystemMask);

	SetPriorityClass(hProcess, REALTIME_PRIORITY_CLASS);
	SetThreadPriority(hThread, THREAD_PRIORITY_TIME_CRITICAL);
	SetProcessAffinityMask(hProcess, dwNewMask);

	//// Now we call a CPUID to ensure, that all other prior called functions are
	//// completed now (serialization)
	//__asm cpuid
	int cpu_info[4] = {-1};
	__cpuid(cpu_info, 0);

	// We ask the high-res timer for the start time
	QueryPerformanceCounter((LARGE_INTEGER *) &starttime);

	// Then we get the current cpu clock and store it
	start = __rdtsc();

	// Now we wart for some msecs
	_Delay(measure_msecs);
	//	Sleep(uiMeasureMSecs);

	// We ask for the end time
	QueryPerformanceCounter((LARGE_INTEGER *) &endtime);

	// And also for the end cpu clock
	end = __rdtsc();

	// Now we can restore the default process and thread priorities
	SetProcessAffinityMask(hProcess, dwProcessMask);
	SetThreadPriority(hThread, iCurThreadPriority);
	SetPriorityClass(hProcess, dwCurPriorityClass);

	// Then we calculate the time and clock differences
	dif = end - start;
	timedif = endtime - starttime;

	// And finally the frequency is the clock difference divided by the time
	// difference. 
	F64 frequency = (F64)dif / (((F64)timedif) / freq);

	// At last we just return the frequency that is also stored in the call
	// member var uqwFrequency - converted to MHz
	return frequency  / (F64)1000000;
}

// Windows implementation
class LLProcessorInfoWindowsImpl : public LLProcessorInfoImpl
{
public:
	LLProcessorInfoWindowsImpl()
	{
		getCPUIDInfo();
		setInfo(eFrequency, calculate_cpu_frequency(50));
	}

private:
	void getCPUIDInfo()
	{
		// http://msdn.microsoft.com/en-us/library/hskdteyh(VS.80).aspx

		// __cpuid with an InfoType argument of 0 returns the number of
		// valid Ids in cpu_info[0] and the CPU identification string in
		// the other three array elements. The CPU identification string is
		// not in linear order. The code below arranges the information 
		// in a human readable form.
		int cpu_info[4] = {-1};
		__cpuid(cpu_info, 0);
		unsigned int ids = (unsigned int)cpu_info[0];
		setConfig(eMaxID, (S32)ids);

		char cpu_vendor[0x20];
		memset(cpu_vendor, 0, sizeof(cpu_vendor));
		*((int*)cpu_vendor) = cpu_info[1];
		*((int*)(cpu_vendor+4)) = cpu_info[3];
		*((int*)(cpu_vendor+8)) = cpu_info[2];
		setInfo(eVendor, cpu_vendor);

		// Get the information associated with each valid Id
		for(unsigned int i=0; i<=ids; ++i)
		{
			__cpuid(cpu_info, i);

			// Interpret CPU feature information.
			if  (i == 1)
			{
				setInfo(eStepping, cpu_info[0] & 0xf);
				setInfo(eModel, (cpu_info[0] >> 4) & 0xf);
				int family = (cpu_info[0] >> 8) & 0xf;
				setInfo(eFamily, family);
				setInfo(eType, (cpu_info[0] >> 12) & 0x3);
				setInfo(eExtendedModel, (cpu_info[0] >> 16) & 0xf);
				int ext_family = (cpu_info[0] >> 20) & 0xff;
				setInfo(eExtendedFamily, ext_family);
				setInfo(eBrandID, cpu_info[1] & 0xff);

				setInfo(eFamilyName, compute_CPUFamilyName(cpu_vendor, family, ext_family));

				setConfig(eCLFLUSHCacheLineSize, ((cpu_info[1] >> 8) & 0xff) * 8);
				setConfig(eAPICPhysicalID, (cpu_info[1] >> 24) & 0xff);
				
				if(cpu_info[2] & 0x1)
				{
					setExtension(cpu_feature_names[eSSE3_Features]);
				}

				if(cpu_info[2] & 0x8)
				{
					setExtension(cpu_feature_names[eMONTIOR_MWAIT]);
				}
				
				if(cpu_info[2] & 0x10)
				{
					setExtension(cpu_feature_names[eCPLDebugStore]);
				}
				
				if(cpu_info[2] & 0x100)
				{
					setExtension(cpu_feature_names[eThermalMonitor2]);
				}
						
				unsigned int feature_info = (unsigned int) cpu_info[3];
				for(unsigned int index = 0, bit = 1; index < eSSE3_Features; ++index, bit <<= 1)
				{
					if(feature_info & bit)
					{
						setExtension(cpu_feature_names[index]);
					}
				}
			}
		}

		// Calling __cpuid with 0x80000000 as the InfoType argument
		// gets the number of valid extended IDs.
		__cpuid(cpu_info, 0x80000000);
		unsigned int ext_ids = cpu_info[0];
		setConfig(eMaxExtID, 0);

		char cpu_brand_string[0x40];
		memset(cpu_brand_string, 0, sizeof(cpu_brand_string));

		// Get the information associated with each extended ID.
		for(unsigned int i=0x80000000; i<=ext_ids; ++i)
		{
			__cpuid(cpu_info, i);

			// Interpret CPU brand string and cache information.
			if  (i == 0x80000002)
				memcpy(cpu_brand_string, cpu_info, sizeof(cpu_info));
			else if  (i == 0x80000003)
				memcpy(cpu_brand_string + 16, cpu_info, sizeof(cpu_info));
			else if  (i == 0x80000004)
			{
				memcpy(cpu_brand_string + 32, cpu_info, sizeof(cpu_info));
				setInfo(eBrandName, cpu_brand_string);
			}
			else if  (i == 0x80000006)
			{
				setConfig(eCacheLineSize, cpu_info[2] & 0xff);
				setConfig(eL2Associativity, (cpu_info[2] >> 12) & 0xf);
				setConfig(eCacheSizeK, (cpu_info[2] >> 16) & 0xffff);
			}
		}
	}
};

#elif LL_DARWIN

#include <mach/machine.h>
#include <sys/sysctl.h>

class LLProcessorInfoDarwinImpl : public LLProcessorInfoImpl
{
public:
	LLProcessorInfoDarwinImpl() 
	{
		getCPUIDInfo();
		uint64_t frequency = getSysctlInt64("hw.cpufrequency");
		setInfo(eFrequency, (F64)frequency  / (F64)1000000);
	}

	virtual ~LLProcessorInfoDarwinImpl() {}

private:
	int getSysctlInt(const char* name)
   	{
		int result = 0;
		size_t len = sizeof(int);
		int error = sysctlbyname(name, (void*)&result, &len, NULL, 0);
		return error == -1 ? 0 : result;
   	}

	uint64_t getSysctlInt64(const char* name)
   	{
		uint64_t value = 0;
		size_t size = sizeof(value);
		int result = sysctlbyname(name, (void*)&value, &size, NULL, 0);
		if ( result == 0 ) 
		{ 
			if ( size == sizeof( uint64_t ) ) 
				; 
			else if ( size == sizeof( uint32_t ) ) 
				value = (uint64_t)(( uint32_t *)&value); 
			else if ( size == sizeof( uint16_t ) ) 
				value =  (uint64_t)(( uint16_t *)&value); 
			else if ( size == sizeof( uint8_t ) ) 
				value =  (uint64_t)(( uint8_t *)&value); 
			else
			{
				LL_WARNS("Unknown type returned from sysctl!") << LL_ENDL;
			}
		}
				
		return result == -1 ? 0 : value;
   	}
	
	void getCPUIDInfo()
	{
		size_t len = 0;

		char cpu_brand_string[0x40];
		len = sizeof(cpu_brand_string);
		memset(cpu_brand_string, 0, len);
		sysctlbyname("machdep.cpu.brand_string", (void*)cpu_brand_string, &len, NULL, 0);
		cpu_brand_string[0x3f] = 0;
		setInfo(eBrandName, cpu_brand_string);
		
		char cpu_vendor[0x20];
		len = sizeof(cpu_vendor);
		memset(cpu_vendor, 0, len);
		sysctlbyname("machdep.cpu.vendor", (void*)cpu_vendor, &len, NULL, 0);
		cpu_vendor[0x1f] = 0;
		setInfo(eVendor, cpu_vendor);

		setInfo(eStepping, getSysctlInt("machdep.cpu.stepping"));
		setInfo(eModel, getSysctlInt("machdep.cpu.model"));
		int family = getSysctlInt("machdep.cpu.family");
		int ext_family = getSysctlInt("machdep.cpu.extfamily");
		setInfo(eFamily, family);
		setInfo(eExtendedFamily, ext_family);
		setInfo(eFamilyName, compute_CPUFamilyName(cpu_vendor, family, ext_family));
		setInfo(eExtendedModel, getSysctlInt("machdep.cpu.extmodel"));
		setInfo(eBrandID, getSysctlInt("machdep.cpu.brand"));
		setInfo(eType, 0); // ? where to find this?

		//setConfig(eCLFLUSHCacheLineSize, ((cpu_info[1] >> 8) & 0xff) * 8);
		//setConfig(eAPICPhysicalID, (cpu_info[1] >> 24) & 0xff);
		setConfig(eCacheLineSize, getSysctlInt("machdep.cpu.cache.linesize"));
		setConfig(eL2Associativity, getSysctlInt("machdep.cpu.cache.L2_associativity"));
		setConfig(eCacheSizeK, getSysctlInt("machdep.cpu.cache.size"));
		
		uint64_t feature_info = getSysctlInt64("machdep.cpu.feature_bits");
		S32 *feature_infos = (S32*)(&feature_info);
		
		setConfig(eFeatureBits, feature_infos[0]);

		for(unsigned int index = 0, bit = 1; index < eSSE3_Features; ++index, bit <<= 1)
		{
			if(feature_info & bit)
			{
				setExtension(cpu_feature_names[index]);
			}
		}

		// *NOTE:Mani - I didn't find any docs that assure me that machdep.cpu.feature_bits will always be
		// The feature bits I think it is. Here's a test:
#ifndef LL_RELEASE_FOR_DOWNLOAD
	#if defined(__i386__) && defined(__PIC__)
			/* %ebx may be the PIC register.  */
		#define __cpuid(level, a, b, c, d)			\
		__asm__ ("xchgl\t%%ebx, %1\n\t"			\
				"cpuid\n\t"					\
				"xchgl\t%%ebx, %1\n\t"			\
				: "=a" (a), "=r" (b), "=c" (c), "=d" (d)	\
				: "0" (level))
	#else
		#define __cpuid(level, a, b, c, d)			\
		__asm__ ("cpuid\n\t"					\
				 : "=a" (a), "=b" (b), "=c" (c), "=d" (d)	\
				 : "0" (level))
	#endif

		unsigned int eax, ebx, ecx, edx;
		__cpuid(0x1, eax, ebx, ecx, edx);
		if(feature_infos[0] != (S32)edx)
		{
			LL_ERRS() << "machdep.cpu.feature_bits doesn't match expected cpuid result!" << LL_ENDL;
		} 
#endif // LL_RELEASE_FOR_DOWNLOAD 	


		uint64_t ext_feature_info = getSysctlInt64("machdep.cpu.extfeature_bits");
		S32 *ext_feature_infos = (S32*)(&ext_feature_info);
		setConfig(eExtFeatureBits, ext_feature_infos[0]);
	}
};

#elif LL_LINUX
const char CPUINFO_FILE[] = "/proc/cpuinfo";

class LLProcessorInfoLinuxImpl : public LLProcessorInfoImpl
{
public:
	LLProcessorInfoLinuxImpl() 
	{
		get_proc_cpuinfo();
	}

	virtual ~LLProcessorInfoLinuxImpl() {}
private:

	void get_proc_cpuinfo()
	{
		std::map< std::string, std::string > cpuinfo;
		LLFILE* cpuinfo_fp = LLFile::fopen(CPUINFO_FILE, "rb");
		if(cpuinfo_fp)
		{
			char line[MAX_STRING];
			memset(line, 0, MAX_STRING);
			while(fgets(line, MAX_STRING, cpuinfo_fp))
			{
				// /proc/cpuinfo on Linux looks like:
				// name\t*: value\n
				char* tabspot = strchr( line, '\t' );
				if (tabspot == NULL)
					continue;
				char* colspot = strchr( tabspot, ':' );
				if (colspot == NULL)
					continue;
				char* spacespot = strchr( colspot, ' ' );
				if (spacespot == NULL)
					continue;
				char* nlspot = strchr( line, '\n' );
				if (nlspot == NULL)
					nlspot = line + strlen( line ); // Fallback to terminating NUL
				std::string linename( line, tabspot );
				std::string llinename(linename);
				LLStringUtil::toLower(llinename);
				std::string lineval( spacespot + 1, nlspot );
				cpuinfo[ llinename ] = lineval;
			}
			fclose(cpuinfo_fp);
		}
# if LL_X86

// *NOTE:Mani - eww, macros! srry.
#define LLPI_SET_INFO_STRING(llpi_id, cpuinfo_id) \
		if (!cpuinfo[cpuinfo_id].empty()) \
		{ setInfo(llpi_id, cpuinfo[cpuinfo_id]);}

#define LLPI_SET_INFO_INT(llpi_id, cpuinfo_id) \
		{\
			S32 result; \
			if (!cpuinfo[cpuinfo_id].empty() \
				&& LLStringUtil::convertToS32(cpuinfo[cpuinfo_id], result))	\
		    { setInfo(llpi_id, result);} \
		}
		
		F64 mhz;
		if (LLStringUtil::convertToF64(cpuinfo["cpu mhz"], mhz)
			&& 200.0 < mhz && mhz < 10000.0)
		{
		    setInfo(eFrequency,(F64)(mhz));
		}

		LLPI_SET_INFO_STRING(eBrandName, "model name");		
		LLPI_SET_INFO_STRING(eVendor, "vendor_id");

		LLPI_SET_INFO_INT(eStepping, "stepping");
		LLPI_SET_INFO_INT(eModel, "model");

		
		S32 family;							 
		if (!cpuinfo["cpu family"].empty() 
			&& LLStringUtil::convertToS32(cpuinfo["cpu family"], family))	
		{ 
			setInfo(eFamily, family);
		}
 
		setInfo(eFamilyName, compute_CPUFamilyName(cpuinfo["vendor_id"].c_str(), family, 0));

		// setInfo(eExtendedModel, getSysctlInt("machdep.cpu.extmodel"));
		// setInfo(eBrandID, getSysctlInt("machdep.cpu.brand"));
		// setInfo(eType, 0); // ? where to find this?

		//setConfig(eCLFLUSHCacheLineSize, ((cpu_info[1] >> 8) & 0xff) * 8);
		//setConfig(eAPICPhysicalID, (cpu_info[1] >> 24) & 0xff);
		//setConfig(eCacheLineSize, getSysctlInt("machdep.cpu.cache.linesize"));
		//setConfig(eL2Associativity, getSysctlInt("machdep.cpu.cache.L2_associativity"));
		//setConfig(eCacheSizeK, getSysctlInt("machdep.cpu.cache.size"));
		
		// Read extensions
		std::string flags = " " + cpuinfo["flags"] + " ";
		LLStringUtil::toLower(flags);

		if( flags.find( " sse " ) != std::string::npos )
		{
			setExtension(cpu_feature_names[eSSE_Ext]); 
		}

		if( flags.find( " sse2 " ) != std::string::npos )
		{
			setExtension(cpu_feature_names[eSSE2_Ext]);
		}
	
# endif // LL_X86
	}

	std::string getCPUFeatureDescription() const 
	{
		std::ostringstream s;

		// *NOTE:Mani - This is for linux only.
		LLFILE* cpuinfo = LLFile::fopen(CPUINFO_FILE, "rb");
		if(cpuinfo)
		{
			char line[MAX_STRING];
			memset(line, 0, MAX_STRING);
			while(fgets(line, MAX_STRING, cpuinfo))
			{
				line[strlen(line)-1] = ' ';
				s << line;
				s << std::endl;
			}
			fclose(cpuinfo);
			s << std::endl;
		}
		else
		{
			s << "Unable to collect processor information" << std::endl;
		}
		return s.str();
	}
		
};


#endif // LL_MSVC elif LL_DARWIN elif LL_LINUX

//////////////////////////////////////////////////////
// Interface definition
LLProcessorInfo::LLProcessorInfo() : mImpl(NULL)
{
	// *NOTE:Mani - not thread safe.
	if(!mImpl)
	{
#ifdef LL_MSVC
		static LLProcessorInfoWindowsImpl the_impl; 
		mImpl = &the_impl;
#elif LL_DARWIN
		static LLProcessorInfoDarwinImpl the_impl; 
		mImpl = &the_impl;
#else
		static LLProcessorInfoLinuxImpl the_impl; 
		mImpl = &the_impl;		
#endif // LL_MSVC
	}
}


LLProcessorInfo::~LLProcessorInfo() {}
F64MegahertzImplicit LLProcessorInfo::getCPUFrequency() const { return mImpl->getCPUFrequency(); }
bool LLProcessorInfo::hasSSE() const { return mImpl->hasSSE(); }
bool LLProcessorInfo::hasSSE2() const { return mImpl->hasSSE2(); }
bool LLProcessorInfo::hasAltivec() const { return mImpl->hasAltivec(); }
std::string LLProcessorInfo::getCPUFamilyName() const { return mImpl->getCPUFamilyName(); }
std::string LLProcessorInfo::getCPUBrandName() const { return mImpl->getCPUBrandName(); }
std::string LLProcessorInfo::getCPUFeatureDescription() const { return mImpl->getCPUFeatureDescription(); }
<|MERGE_RESOLUTION|>--- conflicted
+++ resolved
@@ -224,6 +224,7 @@
 		}
 		return STRINGIZE("Unrecognized CPU vendor <" << cpu_vendor << ">");
 	}
+
 } // end unnamed namespace
 
 // The base class for implementations.
@@ -272,11 +273,7 @@
 		out << "//////////////////////////" << std::endl;
 		out << "Processor Name:   " << getCPUBrandName() << std::endl;
 		out << "Frequency:        " << getCPUFrequency() << " MHz" << std::endl;
-<<<<<<< HEAD
-		out << "Vendor:           " << getInfo(eVendor, "Unknown").asString() << std::endl;
-=======
 		out << "Vendor:			  " << getInfo(eVendor, "Unset vendor").asString() << std::endl;
->>>>>>> a83d6612
 		out << "Family:           " << getCPUFamilyName() << " (" << getInfo(eFamily, 0) << ")" << std::endl;
 		out << "Extended family:  " << getInfo(eExtendedFamily, 0) << std::endl;
 		out << "Model:            " << getInfo(eModel, 0) << std::endl;
