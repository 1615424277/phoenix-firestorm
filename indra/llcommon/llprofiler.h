/**
 * @file llprofiler.h
 * @brief Wrapper for Tracy and/or other profilers
 *
 * $LicenseInfo:firstyear=2021&license=viewerlgpl$
 * Second Life Viewer Source Code
 * Copyright (C) 2021, Linden Research, Inc.
 *
 * This library is free software; you can redistribute it and/or
 * modify it under the terms of the GNU Lesser General Public
 * License as published by the Free Software Foundation;
 * version 2.1 of the License only.
 *
 * This library is distributed in the hope that it will be useful,
 * but WITHOUT ANY WARRANTY; without even the implied warranty of
 * MERCHANTABILITY or FITNESS FOR A PARTICULAR PURPOSE.  See the GNU
 * Lesser General Public License for more details.
 *
 * You should have received a copy of the GNU Lesser General Public
 * License along with this library; if not, write to the Free Software
 * Foundation, Inc., 51 Franklin Street, Fifth Floor, Boston, MA  02110-1301  USA
 *
 * Linden Research, Inc., 945 Battery Street, San Francisco, CA  94111  USA
 * $/LicenseInfo$
 */

#ifndef LL_PROFILER_H
#define LL_PROFILER_H

// If you use the default macros LL_PROFILE_ZONE_SCOPED and LL_PROFILE_ZONE_NAMED to profile code ...
//
//     void foo()
//     {
//         LL_PROFILE_ZONE_SCOPED;
//         :
//
//         {
//             LL_PROFILE_ZONE_NAMED("widget bar");
//             :
//         }
//         {
//             LL_PROFILE_ZONE_NAMED("widget qux");
//             :
//         }
//     }
//
// ... please be aware that ALL these will show up in a Tracy capture which can quickly exhaust memory.
// Instead, use LL_PROFILE_ZONE_SCOPED_CATEGORY_* and LL_PROFILE_ZONE_NAMED_CATEGORY_* to profile code ...
//
//     void foo()
//     {
//         LL_PROFILE_ZONE_SCOPED_CATEGORY_UI;
//         :
//
//         {
//             LL_PROFILE_ZONE_NAMED_CATEGORY_UI("widget bar");
//             :
//         }
//         {
//             LL_PROFILE_ZONE_NAMED_CATEGORY_UI("widget qux");
//             :
//         }
//     }
//
// ... as these can be selectively turned on/off.  This will minimize memory usage and visual clutter in a Tracy capture.
// See llprofiler_categories.h for more details on profiling categories.

#define LL_PROFILER_CONFIG_NONE             0  // No profiling
#define LL_PROFILER_CONFIG_FAST_TIMER       1  // Profiling on: Only Fast Timers
#define LL_PROFILER_CONFIG_TRACY            2  // Profiling on: Only Tracy
#define LL_PROFILER_CONFIG_TRACY_FAST_TIMER 3  // Profiling on: Fast Timers + Tracy

#ifndef LL_PROFILER_CONFIGURATION
#define LL_PROFILER_CONFIGURATION           LL_PROFILER_CONFIG_FAST_TIMER
#endif

extern thread_local bool gProfilerEnabled;

#if defined(LL_PROFILER_CONFIGURATION) && (LL_PROFILER_CONFIGURATION > LL_PROFILER_CONFIG_NONE)
    #if LL_PROFILER_CONFIGURATION == LL_PROFILER_CONFIG_TRACY || LL_PROFILER_CONFIGURATION == LL_PROFILER_CONFIG_TRACY_FAST_TIMER
        #define TRACY_ENABLE         1
// Normally these would be enabled but we want to be able to build any viewer with Tracy enabled and run the Tracy server on another machine
// They must be undefined in order to work across multiple machines
//      #define TRACY_NO_BROADCAST   1
//      #define TRACY_ONLY_LOCALHOST 1
        #define TRACY_ONLY_IPV4      1
        #include "Tracy.hpp"

        // Disable memory tracing when enabled, but enabled 
        #define LL_PROFILER_ENABLE_TRACY_OPENGL 1
    #endif

    #if LL_PROFILER_CONFIGURATION == LL_PROFILER_CONFIG_TRACY
        #define LL_PROFILER_FRAME_END                   FrameMark
        #define LL_PROFILER_SET_THREAD_NAME( name )     tracy::SetThreadName( name );    gProfilerEnabled = true;
        #define LL_RECORD_BLOCK_TIME(name)              ZoneScoped // Want descriptive names; was: ZoneNamedN( ___tracy_scoped_zone, #name, true );
        #define LL_PROFILE_ZONE_NAMED(name)             ZoneNamedN( ___tracy_scoped_zone, name, true );
        #define LL_PROFILE_ZONE_NAMED_COLOR(name,color) ZoneNamedNC( ___tracy_scopped_zone, name, color, true ) // RGB
        #define LL_PROFILE_ZONE_SCOPED                  ZoneScoped

        #define LL_PROFILE_ZONE_NUM( val )              ZoneValue( val )
        #define LL_PROFILE_ZONE_TEXT( text, size )      ZoneText( text, size )

        #define LL_PROFILE_ZONE_ERR(name)               LL_PROFILE_ZONE_NAMED_COLOR( name, 0XFF0000  )  // RGB yellow
        #define LL_PROFILE_ZONE_INFO(name)              LL_PROFILE_ZONE_NAMED_COLOR( name, 0X00FFFF  )  // RGB cyan
        #define LL_PROFILE_ZONE_WARN(name)              LL_PROFILE_ZONE_NAMED_COLOR( name, 0x0FFFF00 )  // RGB red
    #endif
    #if LL_PROFILER_CONFIGURATION == LL_PROFILER_CONFIG_FAST_TIMER
        #define LL_PROFILER_FRAME_END
        #define LL_PROFILER_SET_THREAD_NAME( name )      (void)(name)
        #define LL_RECORD_BLOCK_TIME(name)                                                                  const LLTrace::BlockTimer& LL_GLUE_TOKENS(block_time_recorder, __LINE__)(LLTrace::timeThisBlock(name)); (void)LL_GLUE_TOKENS(block_time_recorder, __LINE__);
        #define LL_PROFILE_ZONE_NAMED(name)             // LL_PROFILE_ZONE_NAMED is a no-op when Tracy is disabled
        #define LL_PROFILE_ZONE_SCOPED                  // LL_PROFILE_ZONE_SCOPED is a no-op when Tracy is disabled
        #define LL_PROFILE_ZONE_COLOR(name,color)       // LL_RECORD_BLOCK_TIME(name)

        #define LL_PROFILE_ZONE_NUM( val )              (void)( val );                // Not supported
        #define LL_PROFILE_ZONE_TEXT( text, size )      (void)( text ); void( size ); // Not supported

        #define LL_PROFILE_ZONE_ERR(name)               (void)(name); // Not supported
        #define LL_PROFILE_ZONE_INFO(name)              (void)(name); // Not supported
        #define LL_PROFILE_ZONE_WARN(name)              (void)(name); // Not supported
    #endif
    #if LL_PROFILER_CONFIGURATION == LL_PROFILER_CONFIG_TRACY_FAST_TIMER
        #define LL_PROFILER_FRAME_END                   FrameMark
        #define LL_PROFILER_SET_THREAD_NAME( name )     tracy::SetThreadName( name );    gProfilerEnabled = true;
        #define LL_RECORD_BLOCK_TIME(name)              ZoneNamedN(___tracy_scoped_zone, #name, true);   const LLTrace::BlockTimer& LL_GLUE_TOKENS(block_time_recorder, __LINE__)(LLTrace::timeThisBlock(name)); (void)LL_GLUE_TOKENS(block_time_recorder, __LINE__);
        #define LL_PROFILE_ZONE_NAMED(name)             ZoneNamedN( ___tracy_scoped_zone, #name, true );
        #define LL_PROFILE_ZONE_NAMED_COLOR(name,color) ZoneNamedNC( ___tracy_scopped_zone, name, color, true ) // RGB
        #define LL_PROFILE_ZONE_SCOPED                  ZoneScoped

        #define LL_PROFILE_ZONE_NUM( val )              ZoneValue( val )
        #define LL_PROFILE_ZONE_TEXT( text, size )      ZoneText( text, size )

        #define LL_PROFILE_ZONE_ERR(name)               LL_PROFILE_ZONE_NAMED_COLOR( name, 0XFF0000  )  // RGB yellow
        #define LL_PROFILE_ZONE_INFO(name)              LL_PROFILE_ZONE_NAMED_COLOR( name, 0X00FFFF  )  // RGB cyan
        #define LL_PROFILE_ZONE_WARN(name)              LL_PROFILE_ZONE_NAMED_COLOR( name, 0x0FFFF00 )  // RGB red
<<<<<<< HEAD
=======
        //#define LL_PROFILE_ALLOC(ptr, size)             TracyAlloc(ptr, size) // memory allocation tracking currently not working
        //#define LL_PROFILE_FREE(ptr)                    TracyFree(ptr)
        #define LL_PROFILE_ALLOC(ptr, size)             (void)(ptr); (void)(size);
        #define LL_PROFILE_FREE(ptr)                    (void)(ptr);
>>>>>>> 14af7cab
    #endif
#else
    #define LL_PROFILER_FRAME_END
    #define LL_PROFILER_SET_THREAD_NAME( name ) (void)(name)
#endif // LL_PROFILER

#if LL_PROFILER_ENABLE_TRACY_OPENGL
#define LL_PROFILE_GPU_ZONE(name)        TracyGpuZone(name)
#define LL_PROFILE_GPU_ZONEC(name,color) TracyGpuZoneC(name,color)
#define LL_PROFILER_GPU_COLLECT           TracyGpuCollect
#define LL_PROFILER_GPU_CONTEXT           TracyGpuContext

// disable memory tracking (incompatible with GPU tracing
#define LL_PROFILE_ALLOC(ptr, size)             (void)(ptr); (void)(size);
#define LL_PROFILE_FREE(ptr)                    (void)(ptr);
#else
#define LL_PROFILE_GPU_ZONE(name)        (void)name;
#define LL_PROFILE_GPU_ZONEC(name,color) (void)name;(void)color;
#define LL_PROFILER_GPU_COLLECT
#define LL_PROFILER_GPU_CONTEXT

#if LL_PROFILER_CONFIG > 1
#define LL_PROFILE_ALLOC(ptr, size)             TracyAlloc(ptr, size)
#define LL_PROFILE_FREE(ptr)                    TracyFree(ptr)
#else
#define LL_PROFILE_ALLOC(ptr, size)             (void)(ptr); (void)(size);
#define LL_PROFILE_FREE(ptr)                    (void)(ptr);
#endif

#endif

#include "llprofilercategories.h"

#endif // LL_PROFILER_H<|MERGE_RESOLUTION|>--- conflicted
+++ resolved
@@ -134,13 +134,10 @@
         #define LL_PROFILE_ZONE_ERR(name)               LL_PROFILE_ZONE_NAMED_COLOR( name, 0XFF0000  )  // RGB yellow
         #define LL_PROFILE_ZONE_INFO(name)              LL_PROFILE_ZONE_NAMED_COLOR( name, 0X00FFFF  )  // RGB cyan
         #define LL_PROFILE_ZONE_WARN(name)              LL_PROFILE_ZONE_NAMED_COLOR( name, 0x0FFFF00 )  // RGB red
-<<<<<<< HEAD
-=======
         //#define LL_PROFILE_ALLOC(ptr, size)             TracyAlloc(ptr, size) // memory allocation tracking currently not working
         //#define LL_PROFILE_FREE(ptr)                    TracyFree(ptr)
         #define LL_PROFILE_ALLOC(ptr, size)             (void)(ptr); (void)(size);
         #define LL_PROFILE_FREE(ptr)                    (void)(ptr);
->>>>>>> 14af7cab
     #endif
 #else
     #define LL_PROFILER_FRAME_END
