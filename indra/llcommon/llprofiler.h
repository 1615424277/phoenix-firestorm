/**
 * @file llprofiler.h
 * @brief Wrapper for Tracy and/or other profilers
 *
 * $LicenseInfo:firstyear=2021&license=viewerlgpl$
 * Second Life Viewer Source Code
 * Copyright (C) 2021, Linden Research, Inc.
 *
 * This library is free software; you can redistribute it and/or
 * modify it under the terms of the GNU Lesser General Public
 * License as published by the Free Software Foundation;
 * version 2.1 of the License only.
 *
 * This library is distributed in the hope that it will be useful,
 * but WITHOUT ANY WARRANTY; without even the implied warranty of
 * MERCHANTABILITY or FITNESS FOR A PARTICULAR PURPOSE.  See the GNU
 * Lesser General Public License for more details.
 *
 * You should have received a copy of the GNU Lesser General Public
 * License along with this library; if not, write to the Free Software
 * Foundation, Inc., 51 Franklin Street, Fifth Floor, Boston, MA  02110-1301  USA
 *
 * Linden Research, Inc., 945 Battery Street, San Francisco, CA  94111  USA
 * $/LicenseInfo$
 */

#ifndef LL_PROFILER_H
#define LL_PROFILER_H

// If you use the default macros LL_PROFILE_ZONE_SCOPED and LL_PROFILE_ZONE_NAMED to profile code ...
//
//     void foo()
//     {
//         LL_PROFILE_ZONE_SCOPED;
//         :
//
//         {
//             LL_PROFILE_ZONE_NAMED("widget bar");
//             :
//         }
//         {
//             LL_PROFILE_ZONE_NAMED("widget qux");
//             :
//         }
//     }
//
// ... please be aware that ALL these will show up in a Tracy capture which can quickly exhaust memory.
// Instead, use LL_PROFILE_ZONE_SCOPED_CATEGORY_* and LL_PROFILE_ZONE_NAMED_CATEGORY_* to profile code ...
//
//     void foo()
//     {
//         LL_PROFILE_ZONE_SCOPED_CATEGORY_UI;
//         :
//
//         {
//             LL_PROFILE_ZONE_NAMED_CATEGORY_UI("widget bar");
//             :
//         }
//         {
//             LL_PROFILE_ZONE_NAMED_CATEGORY_UI("widget qux");
//             :
//         }
//     }
//
// ... as these can be selectively turned on/off.  This will minimize memory usage and visual clutter in a Tracy capture.
// See llprofiler_categories.h for more details on profiling categories.

#define LL_PROFILER_CONFIG_NONE             0  // No profiling
#define LL_PROFILER_CONFIG_FAST_TIMER       1  // Profiling on: Only Fast Timers
#define LL_PROFILER_CONFIG_TRACY            2  // Profiling on: Only Tracy
#define LL_PROFILER_CONFIG_TRACY_FAST_TIMER 3  // Profiling on: Fast Timers + Tracy

#ifndef LL_PROFILER_CONFIGURATION
#define LL_PROFILER_CONFIGURATION           LL_PROFILER_CONFIG_FAST_TIMER
#endif

extern thread_local bool gProfilerEnabled; // <FS:Beq/> This is being used to control memory allocations
// <FS:Beq> We use the active flag to control deferred profiling. 
// It is functionally separate to the (poorly named) gProfilerEnabled flag
namespace LLProfiler 
{
    extern bool active;
}
// </FS:Beq>

#if defined(LL_PROFILER_CONFIGURATION) && (LL_PROFILER_CONFIGURATION > LL_PROFILER_CONFIG_NONE)
    #if LL_PROFILER_CONFIGURATION == LL_PROFILER_CONFIG_TRACY || LL_PROFILER_CONFIGURATION == LL_PROFILER_CONFIG_TRACY_FAST_TIMER
        #define TRACY_ENABLE         1
// Normally these would be enabled but we want to be able to build any viewer with Tracy enabled and run the Tracy server on another machine
// They must be undefined in order to work across multiple machines
//      #define TRACY_NO_BROADCAST   1
//      #define TRACY_ONLY_LOCALHOST 1
        #define TRACY_ONLY_IPV4      1
        #include "Tracy.hpp"
// <FS:Beq> Fixed mutual exclusion issues with RAM and GPU. NOTE: This might still break on Apple in which case we'll need to restrict that platform
        //// GPU Mutually exclusive with detailed memory tracing
        // #define LL_PROFILER_ENABLE_TRACY_OPENGL 0
<<<<<<< HEAD
        #define LL_PROFILER_ENABLE_TRACY_MEMORY 1
        #define LL_PROFILER_ENABLE_TRACY_OPENGL 1
=======
    #define LL_PROFILER_ENABLE_TRACY_MEMORY 0
    #define LL_PROFILER_ENABLE_TRACY_OPENGL 1
>>>>>>> 91b11e14
    #endif

    #if LL_PROFILER_CONFIGURATION == LL_PROFILER_CONFIG_TRACY
        #define LL_PROFILER_FRAME_END                   FrameMark
        // <FS:Beq> Note: this threadlocal forces memory colelction enabled from the start. It conflicts with deferred profiling.
        #define LL_PROFILER_SET_THREAD_NAME( name )     tracy::SetThreadName( name );    gProfilerEnabled = true;
        // </FS:Beq>
        #define LL_PROFILER_THREAD_BEGIN(name)          FrameMarkStart( name ) // C string
        #define LL_PROFILER_THREAD_END(name)            FrameMarkEnd( name )   // C string
        // <FS:Beq> revert change that obscures custom FTM zones. We may want to may FTM Zones unique in future.
        // #define LL_RECORD_BLOCK_TIME(name)              ZoneScoped // Want descriptive names; was: ZoneNamedN( ___tracy_scoped_zone, #name, LLProfiler::active );
        #define LL_RECORD_BLOCK_TIME(name)              ZoneNamedN( ___tracy_scoped_zone, #name, LLProfiler::active )
        // </FS:Beq>

        // <FS:Beq>
        // #define LL_PROFILE_ZONE_NAMED(name)             ZoneNamedN( ___tracy_scoped_zone, name, true )
        // #define LL_PROFILE_ZONE_NAMED_COLOR(name,color) ZoneNamedNC( ___tracy_scopped_zone, name, color, true ) // RGB
        // #define LL_PROFILE_ZONE_SCOPED                  ZoneScoped
        #define LL_PROFILE_ZONE_NAMED(name)             ZoneNamedN( ___tracy_scoped_zone, name, LLProfiler::active )
        #define LL_PROFILE_ZONE_NAMED_COLOR(name,color) ZoneNamedNC( ___tracy_scopped_zone, name, color, LLProfiler::active ) // RGB
        #define LL_PROFILE_ZONE_SCOPED                  ZoneNamed( ___tracy_scoped_zone, LLProfiler::active ) // <FS:Beq/> Enable deferred collection through filters
        // </FS:Beq>

        #define LL_PROFILE_ZONE_NUM( val )              ZoneValue( val )
        #define LL_PROFILE_ZONE_TEXT( text, size )      ZoneText( text, size )

        #define LL_PROFILE_ZONE_ERR(name)               LL_PROFILE_ZONE_NAMED_COLOR( name, 0XFF0000  )  // RGB yellow
        #define LL_PROFILE_ZONE_INFO(name)              LL_PROFILE_ZONE_NAMED_COLOR( name, 0X00FFFF  )  // RGB cyan
        #define LL_PROFILE_ZONE_WARN(name)              LL_PROFILE_ZONE_NAMED_COLOR( name, 0x0FFFF00 )  // RGB red

        // <FS:Beq> Additional FS Tracy macros
        #define LL_PROFILE_ZONE_COLOR(color)            ZoneNamedC( ___tracy_scoped_zone, color, LLProfiler::active ) // <FS:Beq/> Additional Tracy macro
        #define LL_PROFILE_PLOT( name, value )          TracyPlot( name, value)
        #define LL_PROFILE_PLOT_SQ( name, prev, value ) TracyPlot(name,prev);TracyPlot( name, value)
        #define LL_PROFILE_IS_CONNECTED                 TracyIsConnected
        // </FS:Beq>
    #endif
    #if LL_PROFILER_CONFIGURATION == LL_PROFILER_CONFIG_FAST_TIMER
        #define LL_PROFILER_FRAME_END
        #define LL_PROFILER_SET_THREAD_NAME( name )     (void)(name);
        #define LL_PROFILER_THREAD_BEGIN(name)          (void)(name); // Not supported
        #define LL_PROFILER_THREAD_END(name)            (void)(name); // Not supported

        #define LL_RECORD_BLOCK_TIME(name)                                                                  const LLTrace::BlockTimer& LL_GLUE_TOKENS(block_time_recorder, __LINE__)(LLTrace::timeThisBlock(name)); (void)LL_GLUE_TOKENS(block_time_recorder, __LINE__);
        #define LL_PROFILE_ZONE_NAMED(name)             // LL_PROFILE_ZONE_NAMED is a no-op when Tracy is disabled
        #define LL_PROFILE_ZONE_NAMED_COLOR(name,color) // LL_RECORD_BLOCK_TIME(name)
        #define LL_PROFILE_ZONE_SCOPED                  // LL_PROFILE_ZONE_SCOPED is a no-op when Tracy is disabled

        #define LL_PROFILE_ZONE_NUM( val )              (void)( val );                // Not supported
        #define LL_PROFILE_ZONE_TEXT( text, size )      (void)( text ); void( size ); // Not supported

        #define LL_PROFILE_ZONE_ERR(name)               (void)(name); // Not supported
        #define LL_PROFILE_ZONE_INFO(name)              (void)(name); // Not supported
        #define LL_PROFILE_ZONE_WARN(name)              (void)(name); // Not supported
        // <FS:Beq> Additional FS Tracy macros
        #define LL_PROFILE_ZONE_COLOR(color)
        #define LL_PROFILE_PLOT( name, value )
        #define LL_PROFILE_PLOT_SQ( name, prev, value )
        #define LL_PROFILE_IS_CONNECTED
        // </FS:Beq>
    #endif
    #if LL_PROFILER_CONFIGURATION == LL_PROFILER_CONFIG_TRACY_FAST_TIMER
        #define LL_PROFILER_FRAME_END                   FrameMark
        #define LL_PROFILER_SET_THREAD_NAME( name )     tracy::SetThreadName( name );    gProfilerEnabled = true;
        #define LL_PROFILER_THREAD_BEGIN(name)          FrameMarkStart( name ) // C string
        #define LL_PROFILER_THREAD_END(name)            FrameMarkEnd( name )   // C string

        // <FS:Beq> revert change that obscures custom FTM zones.
        // #define LL_RECORD_BLOCK_TIME(name)              ZoneScoped                                          const LLTrace::BlockTimer& LL_GLUE_TOKENS(block_time_recorder, __LINE__)(LLTrace::timeThisBlock(name)); (void)LL_GLUE_TOKENS(block_time_recorder, __LINE__);
        #define LL_RECORD_BLOCK_TIME(name)              ZoneNamedN( ___tracy_scoped_zone, #name, LLProfiler::active );    const LLTrace::BlockTimer& LL_GLUE_TOKENS(block_time_recorder, __LINE__)(LLTrace::timeThisBlock(name)); (void)LL_GLUE_TOKENS(block_time_recorder, __LINE__);
        // </FS:Beq>
        // <FS:Beq>
        // #define LL_PROFILE_ZONE_NAMED(name)             ZoneNamedN( ___tracy_scoped_zone, name, true )
        // #define LL_PROFILE_ZONE_NAMED_COLOR(name,color) ZoneNamedNC( ___tracy_scopped_zone, name, color, true ) // RGB
        // #define LL_PROFILE_ZONE_SCOPED                  ZoneScoped
        #define LL_PROFILE_ZONE_NAMED(name)             ZoneNamedN( ___tracy_scoped_zone, name, LLProfiler::active );
        #define LL_PROFILE_ZONE_NAMED_COLOR(name,color) ZoneNamedNC( ___tracy_scopped_zone, name, color, LLProfiler::active ) // RGB
        #define LL_PROFILE_ZONE_SCOPED                  ZoneNamed( ___tracy_scoped_zone, LLProfiler::active ) // <FS:Beq/> Enable deferred collection through filters
        // </FS:Beq>

        #define LL_PROFILE_ZONE_NUM( val )              ZoneValue( val )
        #define LL_PROFILE_ZONE_TEXT( text, size )      ZoneText( text, size )

        #define LL_PROFILE_ZONE_ERR(name)               LL_PROFILE_ZONE_NAMED_COLOR( name, 0XFF0000  )  // RGB yellow
        #define LL_PROFILE_ZONE_INFO(name)              LL_PROFILE_ZONE_NAMED_COLOR( name, 0X00FFFF  )  // RGB cyan
        #define LL_PROFILE_ZONE_WARN(name)              LL_PROFILE_ZONE_NAMED_COLOR( name, 0x0FFFF00 )  // RGB red
        // <FS:Beq> Additional FS Tracy macros
        #define LL_PROFILE_ZONE_COLOR(color)            ZoneNamedC( ___tracy_scoped_zone, color, LLProfiler::active )
        #define LL_PROFILE_PLOT( name, value )          TracyPlot( name, value)
        #define LL_PROFILE_PLOT_SQ( name, prev, value ) TracyPlot( name, prev );TracyPlot( name, value )
        #define LL_PROFILE_IS_CONNECTED                 TracyIsConnected
        // </FS:Beq>
    #endif
#else
    #define LL_PROFILER_FRAME_END
    #define LL_PROFILER_SET_THREAD_NAME(name)
    #define LL_PROFILER_THREAD_BEGIN(name)
    #define LL_PROFILER_THREAD_END(name)

    #define LL_RECORD_BLOCK_TIME(name)
    #define LL_PROFILE_ZONE_NAMED(name)
    #define LL_PROFILE_ZONE_NAMED_COLOR(name,color)
    #define LL_PROFILE_ZONE_SCOPED

    #define LL_PROFILE_ZONE_NUM(val)
    #define LL_PROFILE_ZONE_TEXT(text, size)

    #define LL_PROFILE_ZONE_ERR(name)
    #define LL_PROFILE_ZONE_INFO(name)
    #define LL_PROFILE_ZONE_WARN(name)

    // <FS:Ansariel> Additional FS Tracy macros
    #define LL_PROFILE_ZONE_COLOR(color)
    #define LL_PROFILE_PLOT( name, value )
    #define LL_PROFILE_PLOT_SQ( name, prev, value )
    #define LL_PROFILE_IS_CONNECTED
    // </FS:Ansariel>
#endif // LL_PROFILER

#if LL_PROFILER_ENABLE_TRACY_OPENGL
#define LL_PROFILE_GPU_ZONE(name)        TracyGpuZone(name)
#define LL_PROFILE_GPU_ZONEC(name,color) TracyGpuZoneC(name,color)
#define LL_PROFILER_GPU_COLLECT           TracyGpuCollect
#define LL_PROFILER_GPU_CONTEXT           TracyGpuContext

// disable memory tracking (incompatible with GPU tracing
#define LL_PROFILE_ALLOC(ptr, size)             (void)(ptr); (void)(size);
#define LL_PROFILE_FREE(ptr)                    (void)(ptr);
#else
#define LL_PROFILE_GPU_ZONE(name)        (void)name;
#define LL_PROFILE_GPU_ZONEC(name,color) (void)name;(void)color;
#define LL_PROFILER_GPU_COLLECT
#define LL_PROFILER_GPU_CONTEXT

#if LL_PROFILER_CONFIG > 1
#define LL_PROFILE_ALLOC(ptr, size)             TracyAlloc(ptr, size)
#define LL_PROFILE_FREE(ptr)                    TracyFree(ptr)
#else
#define LL_PROFILE_ALLOC(ptr, size)             (void)(ptr); (void)(size);
#define LL_PROFILE_FREE(ptr)                    (void)(ptr);
#endif

#endif

#include "llprofilercategories.h"

#endif // LL_PROFILER_H<|MERGE_RESOLUTION|>--- conflicted
+++ resolved
@@ -95,13 +95,8 @@
 // <FS:Beq> Fixed mutual exclusion issues with RAM and GPU. NOTE: This might still break on Apple in which case we'll need to restrict that platform
         //// GPU Mutually exclusive with detailed memory tracing
         // #define LL_PROFILER_ENABLE_TRACY_OPENGL 0
-<<<<<<< HEAD
         #define LL_PROFILER_ENABLE_TRACY_MEMORY 1
         #define LL_PROFILER_ENABLE_TRACY_OPENGL 1
-=======
-    #define LL_PROFILER_ENABLE_TRACY_MEMORY 0
-    #define LL_PROFILER_ENABLE_TRACY_OPENGL 1
->>>>>>> 91b11e14
     #endif
 
     #if LL_PROFILER_CONFIGURATION == LL_PROFILER_CONFIG_TRACY
