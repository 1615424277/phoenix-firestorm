/**
 * @file llprofiler.h
 * @brief Wrapper for Tracy and/or other profilers
 *
 * $LicenseInfo:firstyear=2021&license=viewerlgpl$
 * Second Life Viewer Source Code
 * Copyright (C) 2021, Linden Research, Inc.
 *
 * This library is free software; you can redistribute it and/or
 * modify it under the terms of the GNU Lesser General Public
 * License as published by the Free Software Foundation;
 * version 2.1 of the License only.
 *
 * This library is distributed in the hope that it will be useful,
 * but WITHOUT ANY WARRANTY; without even the implied warranty of
 * MERCHANTABILITY or FITNESS FOR A PARTICULAR PURPOSE.  See the GNU
 * Lesser General Public License for more details.
 *
 * You should have received a copy of the GNU Lesser General Public
 * License along with this library; if not, write to the Free Software
 * Foundation, Inc., 51 Franklin Street, Fifth Floor, Boston, MA  02110-1301  USA
 *
 * Linden Research, Inc., 945 Battery Street, San Francisco, CA  94111  USA
 * $/LicenseInfo$
 */

#ifndef LL_PROFILER_H
#define LL_PROFILER_H

#define LL_PROFILER_CONFIG_NONE             0  // No profiling
#define LL_PROFILER_CONFIG_FAST_TIMER       1  // Profiling on: Only Fast Timers
#define LL_PROFILER_CONFIG_TRACY            2  // Profiling on: Only Tracy
#define LL_PROFILER_CONFIG_TRACY_FAST_TIMER 3  // Profiling on: Fast Timers + Tracy

#ifndef LL_PROFILER_CONFIGURATION
#define LL_PROFILER_CONFIGURATION           LL_PROFILER_CONFIG_FAST_TIMER
#endif

extern thread_local bool gProfilerEnabled;

#if defined(LL_PROFILER_CONFIGURATION) && (LL_PROFILER_CONFIGURATION > LL_PROFILER_CONFIG_NONE)
    #if LL_PROFILER_CONFIGURATION == LL_PROFILER_CONFIG_TRACY || LL_PROFILER_CONFIGURATION == LL_PROFILER_CONFIG_TRACY_FAST_TIMER
        #define TRACY_ENABLE         1
// Normally these would be enabled but we want to be able to build any viewer with Tracy enabled and run the Tracy server on another machine
// They must be undefined in order to work across multiple machines
//      #define TRACY_NO_BROADCAST   1
//      #define TRACY_ONLY_LOCALHOST 1
        #define TRACY_ONLY_IPV4      1
        #include "Tracy.hpp"
// <FS:Beq> Fixed mutual exclusion issues with RAM and GPU. NOTE: This might still break on Apple in which case we'll need to restrict that platform
        //// GPU Mutually exclusive with detailed memory tracing
        // #define LL_PROFILER_ENABLE_TRACY_OPENGL 0
    #define LL_PROFILER_ENABLE_TRACY_MEMORY 1
    #define LL_PROFILER_ENABLE_TRACY_OPENGL 1
    #endif

    #if LL_PROFILER_CONFIGURATION == LL_PROFILER_CONFIG_TRACY
        #define LL_PROFILER_FRAME_END                   FrameMark
        #define LL_PROFILER_SET_THREAD_NAME( name )     tracy::SetThreadName( name );    gProfilerEnabled = true;
        #define LL_PROFILER_THREAD_BEGIN(name)          FrameMarkStart( name ) // C string
        #define LL_PROFILER_THREAD_END(name)            FrameMarkEnd( name )   // C string
        // <FS:Beq> revert change that obscures custom FTM zones. We may want to may FTM Zones unique in future.
        // #define LL_RECORD_BLOCK_TIME(name)              ZoneScoped // Want descriptive names; was: ZoneNamedN( ___tracy_scoped_zone, #name, LLProfiler::active );
        #define LL_RECORD_BLOCK_TIME(name)              ZoneNamedN( ___tracy_scoped_zone, #name, LLProfiler::active )
        // </FS:Beq>

        // <FS:Beq>
        // #define LL_PROFILE_ZONE_NAMED(name)             ZoneNamedN( ___tracy_scoped_zone, name, true )
        // #define LL_PROFILE_ZONE_NAMED_COLOR(name,color) ZoneNamedNC( ___tracy_scopped_zone, name, color, true ) // RGB
        // #define LL_PROFILE_ZONE_SCOPED                  ZoneScoped
        #define LL_PROFILE_ZONE_NAMED(name)             ZoneNamedN( ___tracy_scoped_zone, name, LLProfiler::active )
        #define LL_PROFILE_ZONE_NAMED_COLOR(name,color) ZoneNamedNC( ___tracy_scopped_zone, name, color, LLProfiler::active ) // RGB
        #define LL_PROFILE_ZONE_SCOPED                  ZoneNamed( ___tracy_scoped_zone, LLProfiler::active ) // <FS:Beq/> Enable deferred collection through filters
        // </FS:Beq>

        #define LL_PROFILE_ZONE_NUM( val )              ZoneValue( val )
        #define LL_PROFILE_ZONE_TEXT( text, size )      ZoneText( text, size )

        #define LL_PROFILE_ZONE_ERR(name)               LL_PROFILE_ZONE_NAMED_COLOR( name, 0XFF0000  )  // RGB yellow
        #define LL_PROFILE_ZONE_INFO(name)              LL_PROFILE_ZONE_NAMED_COLOR( name, 0X00FFFF  )  // RGB cyan
        #define LL_PROFILE_ZONE_WARN(name)              LL_PROFILE_ZONE_NAMED_COLOR( name, 0x0FFFF00 )  // RGB red
<<<<<<< HEAD

        // <FS:Beq> Additional FS Tracy macros
        #define LL_PROFILE_ZONE_COLOR(color)            ZoneNamedC( ___tracy_scoped_zone, color, LLProfiler::active ) // <FS:Beq/> Additional Tracy macro
        #define LL_PROFILE_PLOT( name, value )          TracyPlot( name, value)
        #define LL_PROFILE_PLOT_SQ( name, prev, value ) TracyPlot(name,prev);TracyPlot( name, value)
        #define LL_PROFILE_IS_CONNECTED                 TracyIsConnected
        // </FS:Beq>
=======
        #define LL_PROFILE_ALLOC(ptr, size)             TracyAlloc(ptr, size)
        #define LL_PROFILE_FREE(ptr)                    TracyFree(ptr)
>>>>>>> 28cefb3a
    #endif
    #if LL_PROFILER_CONFIGURATION == LL_PROFILER_CONFIG_FAST_TIMER
        #define LL_PROFILER_FRAME_END
        #define LL_PROFILER_SET_THREAD_NAME( name )     (void)(name);
        #define LL_PROFILER_THREAD_BEGIN(name)          (void)(name); // Not supported
        #define LL_PROFILER_THREAD_END(name)            (void)(name); // Not supported

        #define LL_RECORD_BLOCK_TIME(name)                                                                  const LLTrace::BlockTimer& LL_GLUE_TOKENS(block_time_recorder, __LINE__)(LLTrace::timeThisBlock(name)); (void)LL_GLUE_TOKENS(block_time_recorder, __LINE__);
        #define LL_PROFILE_ZONE_NAMED(name)             // LL_PROFILE_ZONE_NAMED is a no-op when Tracy is disabled
        #define LL_PROFILE_ZONE_SCOPED                  // LL_PROFILE_ZONE_SCOPED is a no-op when Tracy is disabled
        // <FS:Beq> Fix mismatch across ifdef
        // #define LL_PROFILE_ZONE_COLOR(name,color)
        #define LL_PROFILE_ZONE_COLOR(color) 
        // </FS:Beq>

        #define LL_PROFILE_ZONE_NUM( val )              (void)( val );                // Not supported
        #define LL_PROFILE_ZONE_TEXT( text, size )      (void)( text ); void( size ); // Not supported

        #define LL_PROFILE_ZONE_ERR(name)               (void)(name); // Not supported
        #define LL_PROFILE_ZONE_INFO(name)              (void)(name); // Not supported
        #define LL_PROFILE_ZONE_WARN(name)              (void)(name); // Not supported
<<<<<<< HEAD
        // <FS:Beq> Additional FS Tracy macros
        #define LL_PROFILE_ZONE_NAMED_COLOR(name,color) 
        #define LL_PROFILE_PLOT( name, value )          
        #define LL_PROFILE_PLOT_SQ( name, prev, value ) 
        #define LL_PROFILE_IS_CONNECTED                 
        // </FS:Beq>
=======
        #define LL_PROFILE_ALLOC(ptr, size)             (void)(ptr); (void)(size);
        #define LL_PROFILE_FREE(ptr)                    (void)(ptr);
>>>>>>> 28cefb3a
    #endif
    #if LL_PROFILER_CONFIGURATION == LL_PROFILER_CONFIG_TRACY_FAST_TIMER
        #define LL_PROFILER_FRAME_END                   FrameMark
        #define LL_PROFILER_SET_THREAD_NAME( name )     tracy::SetThreadName( name );    gProfilerEnabled = true;
<<<<<<< HEAD
        #define LL_PROFILER_THREAD_BEGIN(name)          FrameMarkStart( name ) // C string
        #define LL_PROFILER_THREAD_END(name)            FrameMarkEnd( name )   // C string

        // <FS:Beq> revert change that obscures custom FTM zones.
        // #define LL_RECORD_BLOCK_TIME(name)              ZoneScoped                                          const LLTrace::BlockTimer& LL_GLUE_TOKENS(block_time_recorder, __LINE__)(LLTrace::timeThisBlock(name)); (void)LL_GLUE_TOKENS(block_time_recorder, __LINE__);
        #define LL_RECORD_BLOCK_TIME(name)              ZoneNamedN( ___tracy_scoped_zone, #name, LLProfiler::active );    const LLTrace::BlockTimer& LL_GLUE_TOKENS(block_time_recorder, __LINE__)(LLTrace::timeThisBlock(name)); (void)LL_GLUE_TOKENS(block_time_recorder, __LINE__);
        // </FS:Beq>
        // <FS:Beq>
        // #define LL_PROFILE_ZONE_NAMED(name)             ZoneNamedN( ___tracy_scoped_zone, name, true )
        // #define LL_PROFILE_ZONE_NAMED_COLOR(name,color) ZoneNamedNC( ___tracy_scopped_zone, name, color, true ) // RGB
        // #define LL_PROFILE_ZONE_SCOPED                  ZoneScoped
        #define LL_PROFILE_ZONE_NAMED(name)             ZoneNamedN( ___tracy_scoped_zone, name, LLProfiler::active );
        #define LL_PROFILE_ZONE_NAMED_COLOR(name,color) ZoneNamedNC( ___tracy_scopped_zone, name, color, LLProfiler::active ) // RGB
        #define LL_PROFILE_ZONE_SCOPED                  ZoneNamed( ___tracy_scoped_zone, LLProfiler::active ) // <FS:Beq/> Enable deferred collection through filters
        // </FS:Beq>
=======
        #define LL_RECORD_BLOCK_TIME(name)              ZoneNamedN(___tracy_scoped_zone, #name, true);   const LLTrace::BlockTimer& LL_GLUE_TOKENS(block_time_recorder, __LINE__)(LLTrace::timeThisBlock(name)); (void)LL_GLUE_TOKENS(block_time_recorder, __LINE__);
        #define LL_PROFILE_ZONE_NAMED(name)             ZoneNamedN( ___tracy_scoped_zone, #name, true );
        #define LL_PROFILE_ZONE_NAMED_COLOR(name,color) ZoneNamedNC( ___tracy_scopped_zone, name, color, true ) // RGB
        #define LL_PROFILE_ZONE_SCOPED                  ZoneScoped
>>>>>>> 28cefb3a

        #define LL_PROFILE_ZONE_NUM( val )              ZoneValue( val )
        #define LL_PROFILE_ZONE_TEXT( text, size )      ZoneText( text, size )

        #define LL_PROFILE_ZONE_ERR(name)               LL_PROFILE_ZONE_NAMED_COLOR( name, 0XFF0000  )  // RGB yellow
        #define LL_PROFILE_ZONE_INFO(name)              LL_PROFILE_ZONE_NAMED_COLOR( name, 0X00FFFF  )  // RGB cyan
        #define LL_PROFILE_ZONE_WARN(name)              LL_PROFILE_ZONE_NAMED_COLOR( name, 0x0FFFF00 )  // RGB red
<<<<<<< HEAD
        // <FS:Beq> Additional FS Tracy macros 
        #define LL_PROFILE_ZONE_COLOR(color)            ZoneNamedC( ___tracy_scoped_zone, color, LLProfiler::active )
        #define LL_PROFILE_PLOT( name, value )          TracyPlot( name, value)
        #define LL_PROFILE_PLOT_SQ( name, prev, value ) TracyPlot( name, prev );TracyPlot( name, value )
        #define LL_PROFILE_IS_CONNECTED                 TracyIsConnected
        // </FS:Beq>
=======
        #define LL_PROFILE_ALLOC(ptr, size)             TracyAlloc(ptr, size)
        #define LL_PROFILE_FREE(ptr)                    TracyFree(ptr)
>>>>>>> 28cefb3a
    #endif
#else
    #define LL_PROFILER_FRAME_END
    #define LL_PROFILER_SET_THREAD_NAME( name ) (void)(name)
#endif // LL_PROFILER

#endif // LL_PROFILER_H<|MERGE_RESOLUTION|>--- conflicted
+++ resolved
@@ -60,17 +60,17 @@
         #define LL_PROFILER_THREAD_BEGIN(name)          FrameMarkStart( name ) // C string
         #define LL_PROFILER_THREAD_END(name)            FrameMarkEnd( name )   // C string
         // <FS:Beq> revert change that obscures custom FTM zones. We may want to may FTM Zones unique in future.
-        // #define LL_RECORD_BLOCK_TIME(name)              ZoneScoped // Want descriptive names; was: ZoneNamedN( ___tracy_scoped_zone, #name, LLProfiler::active );
-        #define LL_RECORD_BLOCK_TIME(name)              ZoneNamedN( ___tracy_scoped_zone, #name, LLProfiler::active )
+        // #define LL_RECORD_BLOCK_TIME(name)              ZoneScoped // Want descriptive names; was: ZoneNamedN( ___tracy_scoped_zone, #name, gProfilerEnabled );
+        #define LL_RECORD_BLOCK_TIME(name)              ZoneNamedN( ___tracy_scoped_zone, #name, gProfilerEnabled )
         // </FS:Beq>
 
         // <FS:Beq>
         // #define LL_PROFILE_ZONE_NAMED(name)             ZoneNamedN( ___tracy_scoped_zone, name, true )
         // #define LL_PROFILE_ZONE_NAMED_COLOR(name,color) ZoneNamedNC( ___tracy_scopped_zone, name, color, true ) // RGB
         // #define LL_PROFILE_ZONE_SCOPED                  ZoneScoped
-        #define LL_PROFILE_ZONE_NAMED(name)             ZoneNamedN( ___tracy_scoped_zone, name, LLProfiler::active )
-        #define LL_PROFILE_ZONE_NAMED_COLOR(name,color) ZoneNamedNC( ___tracy_scopped_zone, name, color, LLProfiler::active ) // RGB
-        #define LL_PROFILE_ZONE_SCOPED                  ZoneNamed( ___tracy_scoped_zone, LLProfiler::active ) // <FS:Beq/> Enable deferred collection through filters
+        #define LL_PROFILE_ZONE_NAMED(name)             ZoneNamedN( ___tracy_scoped_zone, name, gProfilerEnabled )
+        #define LL_PROFILE_ZONE_NAMED_COLOR(name,color) ZoneNamedNC( ___tracy_scopped_zone, name, color, gProfilerEnabled ) // RGB
+        #define LL_PROFILE_ZONE_SCOPED                  ZoneNamed( ___tracy_scoped_zone, gProfilerEnabled ) // <FS:Beq/> Enable deferred collection through filters
         // </FS:Beq>
 
         #define LL_PROFILE_ZONE_NUM( val )              ZoneValue( val )
@@ -79,18 +79,15 @@
         #define LL_PROFILE_ZONE_ERR(name)               LL_PROFILE_ZONE_NAMED_COLOR( name, 0XFF0000  )  // RGB yellow
         #define LL_PROFILE_ZONE_INFO(name)              LL_PROFILE_ZONE_NAMED_COLOR( name, 0X00FFFF  )  // RGB cyan
         #define LL_PROFILE_ZONE_WARN(name)              LL_PROFILE_ZONE_NAMED_COLOR( name, 0x0FFFF00 )  // RGB red
-<<<<<<< HEAD
+        #define LL_PROFILE_ALLOC(ptr, size)             TracyAlloc(ptr, size)
+        #define LL_PROFILE_FREE(ptr)                    TracyFree(ptr)
 
         // <FS:Beq> Additional FS Tracy macros
-        #define LL_PROFILE_ZONE_COLOR(color)            ZoneNamedC( ___tracy_scoped_zone, color, LLProfiler::active ) // <FS:Beq/> Additional Tracy macro
+        #define LL_PROFILE_ZONE_COLOR(color)            ZoneNamedC( ___tracy_scoped_zone, color, gProfilerEnabled ) // <FS:Beq/> Additional Tracy macro
         #define LL_PROFILE_PLOT( name, value )          TracyPlot( name, value)
         #define LL_PROFILE_PLOT_SQ( name, prev, value ) TracyPlot(name,prev);TracyPlot( name, value)
         #define LL_PROFILE_IS_CONNECTED                 TracyIsConnected
         // </FS:Beq>
-=======
-        #define LL_PROFILE_ALLOC(ptr, size)             TracyAlloc(ptr, size)
-        #define LL_PROFILE_FREE(ptr)                    TracyFree(ptr)
->>>>>>> 28cefb3a
     #endif
     #if LL_PROFILER_CONFIGURATION == LL_PROFILER_CONFIG_FAST_TIMER
         #define LL_PROFILER_FRAME_END
@@ -112,43 +109,33 @@
         #define LL_PROFILE_ZONE_ERR(name)               (void)(name); // Not supported
         #define LL_PROFILE_ZONE_INFO(name)              (void)(name); // Not supported
         #define LL_PROFILE_ZONE_WARN(name)              (void)(name); // Not supported
-<<<<<<< HEAD
+        #define LL_PROFILE_ALLOC(ptr, size)             (void)(ptr); (void)(size);
+        #define LL_PROFILE_FREE(ptr)                    (void)(ptr);
         // <FS:Beq> Additional FS Tracy macros
         #define LL_PROFILE_ZONE_NAMED_COLOR(name,color) 
         #define LL_PROFILE_PLOT( name, value )          
         #define LL_PROFILE_PLOT_SQ( name, prev, value ) 
         #define LL_PROFILE_IS_CONNECTED                 
         // </FS:Beq>
-=======
-        #define LL_PROFILE_ALLOC(ptr, size)             (void)(ptr); (void)(size);
-        #define LL_PROFILE_FREE(ptr)                    (void)(ptr);
->>>>>>> 28cefb3a
     #endif
     #if LL_PROFILER_CONFIGURATION == LL_PROFILER_CONFIG_TRACY_FAST_TIMER
         #define LL_PROFILER_FRAME_END                   FrameMark
         #define LL_PROFILER_SET_THREAD_NAME( name )     tracy::SetThreadName( name );    gProfilerEnabled = true;
-<<<<<<< HEAD
         #define LL_PROFILER_THREAD_BEGIN(name)          FrameMarkStart( name ) // C string
         #define LL_PROFILER_THREAD_END(name)            FrameMarkEnd( name )   // C string
 
         // <FS:Beq> revert change that obscures custom FTM zones.
         // #define LL_RECORD_BLOCK_TIME(name)              ZoneScoped                                          const LLTrace::BlockTimer& LL_GLUE_TOKENS(block_time_recorder, __LINE__)(LLTrace::timeThisBlock(name)); (void)LL_GLUE_TOKENS(block_time_recorder, __LINE__);
-        #define LL_RECORD_BLOCK_TIME(name)              ZoneNamedN( ___tracy_scoped_zone, #name, LLProfiler::active );    const LLTrace::BlockTimer& LL_GLUE_TOKENS(block_time_recorder, __LINE__)(LLTrace::timeThisBlock(name)); (void)LL_GLUE_TOKENS(block_time_recorder, __LINE__);
+        #define LL_RECORD_BLOCK_TIME(name)              ZoneNamedN( ___tracy_scoped_zone, #name, gProfilerEnabled );    const LLTrace::BlockTimer& LL_GLUE_TOKENS(block_time_recorder, __LINE__)(LLTrace::timeThisBlock(name)); (void)LL_GLUE_TOKENS(block_time_recorder, __LINE__);
         // </FS:Beq>
         // <FS:Beq>
         // #define LL_PROFILE_ZONE_NAMED(name)             ZoneNamedN( ___tracy_scoped_zone, name, true )
         // #define LL_PROFILE_ZONE_NAMED_COLOR(name,color) ZoneNamedNC( ___tracy_scopped_zone, name, color, true ) // RGB
         // #define LL_PROFILE_ZONE_SCOPED                  ZoneScoped
-        #define LL_PROFILE_ZONE_NAMED(name)             ZoneNamedN( ___tracy_scoped_zone, name, LLProfiler::active );
-        #define LL_PROFILE_ZONE_NAMED_COLOR(name,color) ZoneNamedNC( ___tracy_scopped_zone, name, color, LLProfiler::active ) // RGB
-        #define LL_PROFILE_ZONE_SCOPED                  ZoneNamed( ___tracy_scoped_zone, LLProfiler::active ) // <FS:Beq/> Enable deferred collection through filters
+        #define LL_PROFILE_ZONE_NAMED(name)             ZoneNamedN( ___tracy_scoped_zone, name, gProfilerEnabled );
+        #define LL_PROFILE_ZONE_NAMED_COLOR(name,color) ZoneNamedNC( ___tracy_scopped_zone, name, color, gProfilerEnabled ) // RGB
+        #define LL_PROFILE_ZONE_SCOPED                  ZoneNamed( ___tracy_scoped_zone, gProfilerEnabled ) // <FS:Beq/> Enable deferred collection through filters
         // </FS:Beq>
-=======
-        #define LL_RECORD_BLOCK_TIME(name)              ZoneNamedN(___tracy_scoped_zone, #name, true);   const LLTrace::BlockTimer& LL_GLUE_TOKENS(block_time_recorder, __LINE__)(LLTrace::timeThisBlock(name)); (void)LL_GLUE_TOKENS(block_time_recorder, __LINE__);
-        #define LL_PROFILE_ZONE_NAMED(name)             ZoneNamedN( ___tracy_scoped_zone, #name, true );
-        #define LL_PROFILE_ZONE_NAMED_COLOR(name,color) ZoneNamedNC( ___tracy_scopped_zone, name, color, true ) // RGB
-        #define LL_PROFILE_ZONE_SCOPED                  ZoneScoped
->>>>>>> 28cefb3a
 
         #define LL_PROFILE_ZONE_NUM( val )              ZoneValue( val )
         #define LL_PROFILE_ZONE_TEXT( text, size )      ZoneText( text, size )
@@ -156,17 +143,14 @@
         #define LL_PROFILE_ZONE_ERR(name)               LL_PROFILE_ZONE_NAMED_COLOR( name, 0XFF0000  )  // RGB yellow
         #define LL_PROFILE_ZONE_INFO(name)              LL_PROFILE_ZONE_NAMED_COLOR( name, 0X00FFFF  )  // RGB cyan
         #define LL_PROFILE_ZONE_WARN(name)              LL_PROFILE_ZONE_NAMED_COLOR( name, 0x0FFFF00 )  // RGB red
-<<<<<<< HEAD
+        #define LL_PROFILE_ALLOC(ptr, size)             TracyAlloc(ptr, size)
+        #define LL_PROFILE_FREE(ptr)                    TracyFree(ptr)
         // <FS:Beq> Additional FS Tracy macros 
-        #define LL_PROFILE_ZONE_COLOR(color)            ZoneNamedC( ___tracy_scoped_zone, color, LLProfiler::active )
+        #define LL_PROFILE_ZONE_COLOR(color)            ZoneNamedC( ___tracy_scoped_zone, color, gProfilerEnabled )
         #define LL_PROFILE_PLOT( name, value )          TracyPlot( name, value)
         #define LL_PROFILE_PLOT_SQ( name, prev, value ) TracyPlot( name, prev );TracyPlot( name, value )
         #define LL_PROFILE_IS_CONNECTED                 TracyIsConnected
         // </FS:Beq>
-=======
-        #define LL_PROFILE_ALLOC(ptr, size)             TracyAlloc(ptr, size)
-        #define LL_PROFILE_FREE(ptr)                    TracyFree(ptr)
->>>>>>> 28cefb3a
     #endif
 #else
     #define LL_PROFILER_FRAME_END
