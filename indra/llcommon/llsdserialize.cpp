--- conflicted
+++ resolved
@@ -146,11 +146,7 @@
 		// byte. We could store one if needed, since even the incremented
 		// inbuf won't exceed sizeof(hdr_buf)-1, but there's no need.
 	}
-<<<<<<< HEAD
-	std::string header{ hdr_buf, std::string::size_type(inbuf) };
-=======
 	std::string header{ hdr_buf, static_cast<std::string::size_type>(inbuf) };
->>>>>>> 124acddc
 	if (str.fail())
 	{
 		str.clear();
@@ -2246,7 +2242,7 @@
 LLUZipHelper::EZipRresult LLUZipHelper::unzip_llsd(LLSD& data, const U8* in, S32 size)
 {
 	U8* result = NULL;
-	llssize cur_size = 0;
+	U32 cur_size = 0;
 	z_stream strm;
 		
 	constexpr U32 CHUNK = 1024 * 512;
@@ -2452,7 +2448,7 @@
 	return result;
 }
 
-char* strip_deprecated_header(char* in, llssize& cur_size, llssize* header_size)
+char* strip_deprecated_header(char* in, U32& cur_size, U32* header_size)
 {
 	const char* deprecated_header = "<? LLSD/Binary ?>";
 	constexpr size_t deprecated_header_size = 17;
