--- conflicted
+++ resolved
@@ -2131,13 +2131,8 @@
 		{ //copy result into output
 			if (strm.avail_out >= CHUNK)
 			{
-<<<<<<< HEAD
-				// free(output);
-				if( output )
-=======
 				deflateEnd(&strm);
 				if(output)
->>>>>>> 338aeef7
 					free(output);
 				LL_WARNS() << "Failed to compress LLSD block." << LL_ENDL;
 				return std::string();
@@ -2161,13 +2156,8 @@
 		}
 		else 
 		{
-<<<<<<< HEAD
-			// free(output);
-			if( output )
-=======
 			deflateEnd(&strm);
 			if(output)
->>>>>>> 338aeef7
 				free(output);
 			LL_WARNS() << "Failed to compress LLSD block." << LL_ENDL;
 			return std::string();
@@ -2179,12 +2169,7 @@
 
 	std::string result((char*) output, size);
 	deflateEnd(&strm);
-<<<<<<< HEAD
-	// free(output);
-	if( output )
-=======
 	if(output)
->>>>>>> 338aeef7
 		free(output);
 
 	return result;
@@ -2237,39 +2222,26 @@
 		case Z_NEED_DICT:
 		case Z_DATA_ERROR:
 		{
-			LL_DEBUGS() << "Unzip error: Z_STREAM_ERROR" << LL_ENDL;	// <FS>
-			inflateEnd(&strm);
-<<<<<<< HEAD
-			// free(result);
-			if( result )
-				free(result);
-			delete [] in;
-=======
-			free(result);
->>>>>>> 338aeef7
-			return ZR_DATA_ERROR;
-		}
-		case Z_STREAM_ERROR:
-		case Z_BUF_ERROR:
-		{
-			inflateEnd(&strm);
-			free(result);
-			return ZR_BUFFER_ERROR;
-		}
-
-		case Z_MEM_ERROR:
-<<<<<<< HEAD
-			LL_DEBUGS() << "Unzip error: " << ret << LL_ENDL;	// <FS>
 			inflateEnd(&strm);
 			// free(result);
 			if( result )
 				free(result);
-			delete [] in;
-=======
+			return ZR_DATA_ERROR;
+		}
+		case Z_STREAM_ERROR:
+		case Z_BUF_ERROR:
 		{
 			inflateEnd(&strm);
 			free(result);
->>>>>>> 338aeef7
+			return ZR_BUFFER_ERROR;
+		}
+
+		case Z_MEM_ERROR:
+		{
+			inflateEnd(&strm);
+			// free(result);
+			if( result )
+				free(result);
 			return ZR_MEM_ERROR;
 		}
 		}
@@ -2296,7 +2268,6 @@
 
 	if (ret != Z_STREAM_END)
 	{
-		LL_DEBUGS() << "Unzip error: !Z_STREAM_END" << LL_ENDL;	// <FS>
 		// free(result);
 		if( result )
 			free(result);
@@ -2305,43 +2276,7 @@
 
 	//result now points to the decompressed LLSD block
 	{
-<<<<<<< HEAD
-		std::istringstream istr;
-		// Since we are using this for meshes, data we are dealing with tend to be large.
-		// So string can potentially fail to allocate, make sure this won't cause problems
-		try
-		{
-			std::string res_str((char*)result, cur_size);
-
-			std::string deprecated_header("<? LLSD/Binary ?>");
-
-			if (res_str.substr(0, deprecated_header.size()) == deprecated_header)
-			{
-				res_str = res_str.substr(deprecated_header.size() + 1, cur_size);
-			}
-			cur_size = res_str.size();
-
-			istr.str(res_str);
-		}
-#ifdef LL_WINDOWS
-		catch (std::length_error)
-		{
-			// free(result);
-			if( result )
-				free(result);
-			return ZR_SIZE_ERROR;
-		}
-#endif
-		catch (std::bad_alloc&)
-		{
-			// free(result);
-			if( result )
-				free(result);
-			return ZR_MEM_ERROR;
-		}
-=======
 		char* result_ptr = strip_deprecated_header((char*)result, cur_size);
->>>>>>> 338aeef7
 
 		boost::iostreams::stream<boost::iostreams::array_source> istrm(result_ptr, cur_size);
 		
@@ -2359,41 +2294,169 @@
 		free(result);
 	return ZR_OK;
 }
+// </FS:Beq pp Rye> 
 //This unzip function will only work with a gzip header and trailer - while the contents
 //of the actual compressed data is the same for either format (gzip vs zlib ), the headers
 //and trailers are different for the formats.
-U8* unzip_llsdNavMesh( bool& valid, unsigned int& outsize, std::istream& is, S32 size )
-{
+U8* unzip_llsdNavMesh(bool& valid, unsigned int& outsize, std::istream& is, S32 size)
+{
+	// <FS:Beq pp Rye> Add non-allocating variants of unzip_llsd	
+	// 	if (size == 0)
+	// 	{
+	// 		LL_WARNS() << "No data to unzip." << LL_ENDL;
+	// 		return NULL;
+	// 	}
+
+	// 	U8* result = NULL;
+	// 	U32 cur_size = 0;
+	// 	z_stream strm;
+
+	// 	const U32 CHUNK = 0x4000;
+
+	// 	U8 *in = new(std::nothrow) U8[size];
+	// 	if (in == NULL)
+	// 	{
+	// 		LL_WARNS() << "Memory allocation failure." << LL_ENDL;
+	// 		return NULL;
+	// 	}
+	// 	is.read((char*) in, size); 
+
+	// 	U8 out[CHUNK];
+
+	// 	strm.zalloc = Z_NULL;
+	// 	strm.zfree = Z_NULL;
+	// 	strm.opaque = Z_NULL;
+	// 	strm.avail_in = size;
+	// 	strm.next_in = in;
+
+	// 	valid = true; // <FS:ND/> Default is all okay.
+	// 	S32 ret = inflateInit2(&strm,  windowBits | ENABLE_ZLIB_GZIP );
+	// 	do
+	// 	{
+	// 		strm.avail_out = CHUNK;
+	// 		strm.next_out = out;
+	// 		ret = inflate(&strm, Z_NO_FLUSH);
+	// 		if (ret == Z_STREAM_ERROR)
+	// 		{
+	// 			inflateEnd(&strm);
+	// 			// free(result);
+	// 			if( result )
+	// 				free(result);
+	// 			delete [] in;
+	// 			in = NULL; result = NULL;// <FS:ND> Or we get a double free aftr the while loop ...
+	// 			valid = false;
+	// 		}
+
+	// 		switch (ret)
+	// 		{
+	// 		case Z_NEED_DICT:
+	// 			ret = Z_DATA_ERROR;
+	// 		case Z_DATA_ERROR:
+	// 		case Z_MEM_ERROR:
+	// 			inflateEnd(&strm);
+	// 			// free(result);
+	// 			if( result )
+	// 				free(result);
+	// 			delete [] in;
+	// 			valid = false;
+	// 			in = NULL; result = NULL;// <FS:ND> Or we get a double free aftr the while loop ...
+	// 			break;
+	// 		}
+
+	// 		if( valid ) {// <FS:ND> in case this stream is invalid, do not pass the already freed buffer to realloc.
+
+	// 		U32 have = CHUNK-strm.avail_out;
+
+	// 		U8* new_result = (U8*) realloc(result, cur_size + have);
+	// 		if (new_result == NULL)
+	// 		{
+	// 			LL_WARNS() << "Failed to unzip LLSD NavMesh block: can't reallocate memory, current size: " << cur_size
+	// 				<< " bytes; requested " << cur_size + have
+	// 				<< " bytes; total syze: ." << size << " bytes."
+	// 				<< LL_ENDL;
+	// 			inflateEnd(&strm);
+	// 			if (result)
+	// 			{
+	// 				free(result);
+	// 			}
+	// 			delete[] in;
+	// 			valid = false;
+	// 			return NULL;
+	// 		}
+	// 		result = new_result;
+	// 		memcpy(result+cur_size, out, have);
+	// 		cur_size += have;
+
+	// 		} // </FS:ND>
+
+	// 	} while (ret == Z_OK);
+
+	// 	inflateEnd(&strm);
+	// 	delete [] in;
+
+	// 	if (ret != Z_STREAM_END)
+	// 	{
+	// 		// <FS:ND> result might have been freed above. And calling free with a null pointer is not defined.
+	// 		// free(result);
+	// 		if( result )
+	// 			free(result);
+	// 		// </FS:ND>
+
+	// 		valid = false;
+	// 		return NULL;
+	// 	}
+
+	// 	//result now points to the decompressed LLSD block
+	// 	{
+	// 		outsize= cur_size;
+	// 		valid = true;		
+	// 	}
+
+	// 	return result;
+	// }
 	if (size == 0)
 	{
 		LL_WARNS() << "No data to unzip." << LL_ENDL;
-		return NULL;
-	}
-
-	U8* result = NULL;
+		return nullptr;
+	}
+	std::unique_ptr<U8[]> in;
+	try
+	{
+		in = std::make_unique<U8[]>(size);
+	}
+	catch (const std::bad_alloc&)
+	{
+		LL_WARNS() << "Memory allocation failure." << LL_ENDL;
+		return nullptr;
+	}
+
+	is.read((char*)in.get(), size);
+	return unzip_llsdNavMesh(valid, outsize, in.get(), size);
+}
+
+U8* unzip_llsdNavMesh(bool& valid, unsigned int& outsize, const U8* in, S32 size)
+{
+	if (size == 0)
+	{
+		LL_WARNS() << "No data to unzip." << LL_ENDL;
+		return nullptr;
+	}
+	U8* result = nullptr;
 	U32 cur_size = 0;
 	z_stream strm;
-		
+
 	const U32 CHUNK = 0x4000;
 
-	U8 *in = new(std::nothrow) U8[size];
-	if (in == NULL)
-	{
-		LL_WARNS() << "Memory allocation failure." << LL_ENDL;
-		return NULL;
-	}
-	is.read((char*) in, size); 
-
 	U8 out[CHUNK];
-		
+
 	strm.zalloc = Z_NULL;
 	strm.zfree = Z_NULL;
 	strm.opaque = Z_NULL;
 	strm.avail_in = size;
-	strm.next_in = in;
-
-	valid = true; // <FS:ND/> Default is all okay.
-	S32 ret = inflateInit2(&strm,  windowBits | ENABLE_ZLIB_GZIP );
+	strm.next_in = const_cast<U8*>(in);
+
+
+	S32 ret = inflateInit2(&strm, windowBits | ENABLE_ZLIB_GZIP);
 	do
 	{
 		strm.avail_out = CHUNK;
@@ -2402,36 +2465,27 @@
 		if (ret == Z_STREAM_ERROR)
 		{
 			inflateEnd(&strm);
-			// free(result);
-			if( result )
-				free(result);
-			delete [] in;
-			in = NULL; result = NULL;// <FS:ND> Or we get a double free aftr the while loop ...
-			valid = false;
-		}
-		
+			free(result);
+			return nullptr;
+		}
+
 		switch (ret)
 		{
 		case Z_NEED_DICT:
 			ret = Z_DATA_ERROR;
+			[[fallthrough]];
 		case Z_DATA_ERROR:
 		case Z_MEM_ERROR:
 			inflateEnd(&strm);
-			// free(result);
-			if( result )
-				free(result);
-			delete [] in;
+			free(result);
 			valid = false;
-			in = NULL; result = NULL;// <FS:ND> Or we get a double free aftr the while loop ...
-			break;
-		}
-
-		if( valid ) {// <FS:ND> in case this stream is invalid, do not pass the already freed buffer to realloc.
-			
-		U32 have = CHUNK-strm.avail_out;
-
-		U8* new_result = (U8*) realloc(result, cur_size + have);
-		if (new_result == NULL)
+			return nullptr;
+		}
+
+		U32 have = CHUNK - strm.avail_out;
+
+		U8* new_result = (U8*)realloc(result, cur_size + have);
+		if (!new_result)
 		{
 			LL_WARNS() << "Failed to unzip LLSD NavMesh block: can't reallocate memory, current size: " << cur_size
 				<< " bytes; requested " << cur_size + have
@@ -2442,41 +2496,33 @@
 			{
 				free(result);
 			}
-			delete[] in;
 			valid = false;
-			return NULL;
+			return nullptr;
 		}
 		result = new_result;
-		memcpy(result+cur_size, out, have);
+		memcpy(result + cur_size, out, have);
 		cur_size += have;
 
-		} // </FS:ND>
-
 	} while (ret == Z_OK);
 
 	inflateEnd(&strm);
-	delete [] in;
 
 	if (ret != Z_STREAM_END)
 	{
-		// <FS:ND> result might have been freed above. And calling free with a null pointer is not defined.
-		// free(result);
-		if( result )
-			free(result);
-		// </FS:ND>
-		
+		free(result);
 		valid = false;
-		return NULL;
+		return nullptr;
 	}
 
 	//result now points to the decompressed LLSD block
 	{
-		outsize= cur_size;
-		valid = true;		
+		outsize = cur_size;
+		valid = true;
 	}
 
 	return result;
 }
+// </FS:Beq pp Rye>
 
 char* strip_deprecated_header(char* in, U32& cur_size, U32* header_size)
 {
