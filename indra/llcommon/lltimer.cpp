/** 
 * @file lltimer.cpp
 * @brief Cross-platform objects for doing timing 
 *
 * $LicenseInfo:firstyear=2000&license=viewergpl$
 * 
 * Copyright (c) 2000-2009, Linden Research, Inc.
 * 
 * Second Life Viewer Source Code
 * The source code in this file ("Source Code") is provided by Linden Lab
 * to you under the terms of the GNU General Public License, version 2.0
 * ("GPL"), unless you have obtained a separate licensing agreement
 * ("Other License"), formally executed by you and Linden Lab.  Terms of
 * the GPL can be found in doc/GPL-license.txt in this distribution, or
 * online at http://secondlifegrid.net/programs/open_source/licensing/gplv2
 * 
 * There are special exceptions to the terms and conditions of the GPL as
 * it is applied to this Source Code. View the full text of the exception
 * in the file doc/FLOSS-exception.txt in this software distribution, or
 * online at
 * http://secondlifegrid.net/programs/open_source/licensing/flossexception
 * 
 * By copying, modifying or distributing this software, you acknowledge
 * that you have read and understood your obligations described above,
 * and agree to abide by those obligations.
 * 
 * ALL LINDEN LAB SOURCE CODE IS PROVIDED "AS IS." LINDEN LAB MAKES NO
 * WARRANTIES, EXPRESS, IMPLIED OR OTHERWISE, REGARDING ITS ACCURACY,
 * COMPLETENESS OR PERFORMANCE.
 * $/LicenseInfo$
 */

#include "linden_common.h"

#include "lltimer.h"

#include "u64.h"

#if LL_WINDOWS
#	define WIN32_LEAN_AND_MEAN
#	include <winsock2.h>
#	include <windows.h>
#elif LL_LINUX || LL_SOLARIS || LL_DARWIN
#       include <errno.h>
#	include <sys/time.h>
#else 
#	error "architecture not supported"
#endif


//
// Locally used constants
//
const U32 SEC_PER_DAY = 86400;
const F64 SEC_TO_MICROSEC = 1000000.f;
const U64 SEC_TO_MICROSEC_U64 = 1000000;
const F64 USEC_TO_SEC_F64 = 0.000001;


//---------------------------------------------------------------------------
// Globals and statics
//---------------------------------------------------------------------------

S32 gUTCOffset = 0; // viewer's offset from server UTC, in seconds
LLTimer* LLTimer::sTimer = NULL;

F64 gClockFrequency = 0.0;
F64 gClockFrequencyInv = 0.0;
F64 gClocksToMicroseconds = 0.0;
U64 gTotalTimeClockCount = 0;
U64 gLastTotalTimeClockCount = 0;

//
// Forward declarations
//


//---------------------------------------------------------------------------
// Implementation
//---------------------------------------------------------------------------

#if LL_WINDOWS
void ms_sleep(U32 ms)
{
	Sleep(ms);
}

U32 micro_sleep(U64 us, U32 max_yields)
{
    // max_yields is unused; just fiddle with it to avoid warnings.
    max_yields = 0;
    ms_sleep(us / 1000);
    return 0;
}
#elif LL_LINUX || LL_SOLARIS || LL_DARWIN
static void _sleep_loop(struct timespec& thiswait)
{
	struct timespec nextwait;
	bool sleep_more = false;

	do {
		int result = nanosleep(&thiswait, &nextwait);

		// check if sleep was interrupted by a signal; unslept
		// remainder was written back into 't' and we just nanosleep
		// again.
		sleep_more = (result == -1 && EINTR == errno);

		if (sleep_more)
		{
			if ( nextwait.tv_sec > thiswait.tv_sec ||
			     (nextwait.tv_sec == thiswait.tv_sec &&
			      nextwait.tv_nsec >= thiswait.tv_nsec) )
			{
				// if the remaining time isn't actually going
				// down then we're being shafted by low clock
				// resolution - manually massage the sleep time
				// downward.
				if (nextwait.tv_nsec > 1000000) {
					// lose 1ms
					nextwait.tv_nsec -= 1000000;
				} else {
					if (nextwait.tv_sec == 0) {
						// already so close to finished
						sleep_more = false;
					} else {
						// lose up to 1ms
						nextwait.tv_nsec = 0;
					}
				}
			}
			thiswait = nextwait;
		}
	} while (sleep_more);
}

U32 micro_sleep(U64 us, U32 max_yields)
{
    U64 start = get_clock_count();
    // This is kernel dependent.  Currently, our kernel generates software clock
    // interrupts at 250 Hz (every 4,000 microseconds).
    const U64 KERNEL_SLEEP_INTERVAL_US = 4000;

    S32 num_sleep_intervals = (us - (KERNEL_SLEEP_INTERVAL_US >> 1)) / KERNEL_SLEEP_INTERVAL_US;
    if (num_sleep_intervals > 0)
    {
        U64 sleep_time = (num_sleep_intervals * KERNEL_SLEEP_INTERVAL_US) - (KERNEL_SLEEP_INTERVAL_US >> 1);
        struct timespec thiswait;
        thiswait.tv_sec = sleep_time / 1000000;
        thiswait.tv_nsec = (sleep_time % 1000000) * 1000l;
        _sleep_loop(thiswait);
    }

    U64 current_clock = get_clock_count();
    U32 yields = 0;
    while (    (yields < max_yields)
            && (current_clock - start < us) )
    {
        sched_yield();
        ++yields;
        current_clock = get_clock_count();
    }
    return yields;
}

void ms_sleep(U32 ms)
{
	long mslong = ms; // tv_nsec is a long
	struct timespec thiswait;
	thiswait.tv_sec = ms / 1000;
	thiswait.tv_nsec = (mslong % 1000) * 1000000l;
    _sleep_loop(thiswait);
}
#else
# error "architecture not supported"
#endif

//
// CPU clock/other clock frequency and count functions
//

#if LL_WINDOWS
U64 get_clock_count()
{
	static bool firstTime = true;
	static U64 offset;
		// ensures that callers to this function never have to deal with wrap

	// QueryPerformanceCounter implementation
	LARGE_INTEGER clock_count;
	QueryPerformanceCounter(&clock_count);
	if (firstTime) {
		offset = clock_count.QuadPart;
		firstTime = false;
	}
	return clock_count.QuadPart - offset;
}

F64 calc_clock_frequency(U32 uiMeasureMSecs)
{
	__int64 freq;
	QueryPerformanceFrequency((LARGE_INTEGER *) &freq);
	return (F64)freq;
}
#endif // LL_WINDOWS


#if LL_LINUX || LL_DARWIN || LL_SOLARIS
// Both Linux and Mac use gettimeofday for accurate time
F64 calc_clock_frequency(unsigned int uiMeasureMSecs)
{
	return 1000000.0; // microseconds, so 1 Mhz.
}

U64 get_clock_count()
{
	// Linux clocks are in microseconds
	struct timeval tv;
	gettimeofday(&tv, NULL);
	return tv.tv_sec*SEC_TO_MICROSEC_U64 + tv.tv_usec;
}
#endif


void update_clock_frequencies()
{
	gClockFrequency = calc_clock_frequency(50U);
	gClockFrequencyInv = 1.0/gClockFrequency;
	gClocksToMicroseconds = gClockFrequencyInv * SEC_TO_MICROSEC;
}


///////////////////////////////////////////////////////////////////////////////

// returns a U64 number that represents the number of 
// microseconds since the unix epoch - Jan 1, 1970
U64 totalTime()
{
	U64 current_clock_count = get_clock_count();
	if (!gTotalTimeClockCount)
	{
		update_clock_frequencies();
		gTotalTimeClockCount = current_clock_count;

#if LL_WINDOWS
		// Synch us up with local time (even though we PROBABLY don't need to, this is how it was implemented)
		// Unix platforms use gettimeofday so they are synced, although this probably isn't a good assumption to
		// make in the future.

		gTotalTimeClockCount = (U64)(time(NULL) * gClockFrequency);
#endif

		// Update the last clock count
		gLastTotalTimeClockCount = current_clock_count;
	}
	else
	{
		if (current_clock_count >= gLastTotalTimeClockCount)
		{
			// No wrapping, we're all okay.
			gTotalTimeClockCount += current_clock_count - gLastTotalTimeClockCount;
		}
		else
		{
			// We've wrapped.  Compensate correctly
			gTotalTimeClockCount += (0xFFFFFFFFFFFFFFFFULL - gLastTotalTimeClockCount) + current_clock_count;
		}

		// Update the last clock count
		gLastTotalTimeClockCount = current_clock_count;
	}

	// Return the total clock tick count in microseconds.
	return (U64)(gTotalTimeClockCount*gClocksToMicroseconds);
}


///////////////////////////////////////////////////////////////////////////////

LLTimer::LLTimer()
{
	if (!gClockFrequency)
	{
		update_clock_frequencies();
	}

	mStarted = TRUE;
	reset();
}

LLTimer::~LLTimer()
{
}

// static
U64 LLTimer::getTotalTime()
{
	// simply call into the implementation function.
	return totalTime();
}	

// static
F64 LLTimer::getTotalSeconds()
{
	return U64_to_F64(getTotalTime()) * USEC_TO_SEC_F64;
}

void LLTimer::reset()
{
	mLastClockCount = get_clock_count();
	mExpirationTicks = 0;
}

///////////////////////////////////////////////////////////////////////////////

U64 LLTimer::getCurrentClockCount()
{
	return get_clock_count();
}

///////////////////////////////////////////////////////////////////////////////

void LLTimer::setLastClockCount(U64 current_count)
{
	mLastClockCount = current_count;
}

///////////////////////////////////////////////////////////////////////////////

static
U64 getElapsedTimeAndUpdate(U64& lastClockCount)
{
	U64 current_clock_count = get_clock_count();
	U64 result;

	if (current_clock_count >= lastClockCount)
	{
		result = current_clock_count - lastClockCount;
	}
	else
	{
		// time has gone backward
		result = 0;
	}

	lastClockCount = current_clock_count;

	return result;
}


F64 LLTimer::getElapsedTimeF64() const
{
	U64 last = mLastClockCount;
	return (F64)getElapsedTimeAndUpdate(last) * gClockFrequencyInv;
}

F32 LLTimer::getElapsedTimeF32() const
{
	return (F32)getElapsedTimeF64();
}

F64 LLTimer::getElapsedTimeAndResetF64()
{
	return (F64)getElapsedTimeAndUpdate(mLastClockCount) * gClockFrequencyInv;
}

F32 LLTimer::getElapsedTimeAndResetF32()
{
	return (F32)getElapsedTimeAndResetF64();
}

///////////////////////////////////////////////////////////////////////////////

void  LLTimer::setTimerExpirySec(F32 expiration)
{
	mExpirationTicks = get_clock_count()
		+ (U64)((F32)(expiration * gClockFrequency));
}

F32 LLTimer::getRemainingTimeF32() const
{
	U64 cur_ticks = get_clock_count();
	if (cur_ticks > mExpirationTicks)
	{
		return 0.0f;
	}
	return F32((mExpirationTicks - cur_ticks) * gClockFrequencyInv);
}


BOOL  LLTimer::checkExpirationAndReset(F32 expiration)
{
	U64 cur_ticks = get_clock_count();
	if (cur_ticks < mExpirationTicks)
	{
		return FALSE;
	}

	mExpirationTicks = cur_ticks
		+ (U64)((F32)(expiration * gClockFrequency));
	return TRUE;
}


BOOL  LLTimer::hasExpired() const
{
	return (get_clock_count() >= mExpirationTicks)
		? TRUE : FALSE;
}

///////////////////////////////////////////////////////////////////////////////

BOOL LLTimer::knownBadTimer()
{
	BOOL failed = FALSE;

#if LL_WINDOWS
	WCHAR bad_pci_list[][10] = {L"1039:0530",
						        L"1039:0620",
							    L"10B9:0533",
							    L"10B9:1533",
							    L"1106:0596",
							    L"1106:0686",
							    L"1166:004F",
							    L"1166:0050",
 							    L"8086:7110",
							    L"\0"
	};

	HKEY hKey = NULL;
	LONG nResult = ::RegOpenKeyEx(HKEY_LOCAL_MACHINE,L"SYSTEM\\CurrentControlSet\\Enum\\PCI", 0,
								  KEY_EXECUTE | KEY_QUERY_VALUE | KEY_ENUMERATE_SUB_KEYS, &hKey);
	
	WCHAR name[1024];
	DWORD name_len = 1024;
	FILETIME scrap;

	S32 key_num = 0;
	WCHAR pci_id[10];

	wcscpy(pci_id, L"0000:0000");	 /*Flawfinder: ignore*/

	while (nResult == ERROR_SUCCESS)
	{
		nResult = ::RegEnumKeyEx(hKey, key_num++, name, &name_len, NULL, NULL, NULL, &scrap);

		if (nResult == ERROR_SUCCESS)
		{
			memcpy(&pci_id[0],&name[4],4);		/* Flawfinder: ignore */
			memcpy(&pci_id[5],&name[13],4);		/* Flawfinder: ignore */

			for (S32 check = 0; bad_pci_list[check][0]; check++)
			{
				if (!wcscmp(pci_id, bad_pci_list[check]))
				{
//					llwarns << "unreliable PCI chipset found!! " << pci_id << endl;
					failed = TRUE;
					break;
				}
			}
//			llinfo << "PCI chipset found: " << pci_id << endl;
			name_len = 1024;
		}
	}
#endif
	return(failed);
}

///////////////////////////////////////////////////////////////////////////////
// 
// NON-MEMBER FUNCTIONS
//
///////////////////////////////////////////////////////////////////////////////

time_t time_corrected()
{
	return time(NULL) + gUTCOffset;
}


// Is the current computer (in its current time zone)
// observing daylight savings time?
BOOL is_daylight_savings()
{
	time_t now = time(NULL);

	// Internal buffer to local server time
	struct tm* internal_time = localtime(&now);

	// tm_isdst > 0  =>  daylight savings
	// tm_isdst = 0  =>  not daylight savings
	// tm_isdst < 0  =>  can't tell
	return (internal_time->tm_isdst > 0);
}


struct tm* utc_to_pacific_time(time_t utc_time, BOOL pacific_daylight_time)
{
	S32 pacific_offset_hours;
	if (pacific_daylight_time)
	{
		pacific_offset_hours = 7;
	}
	else
	{
		pacific_offset_hours = 8;
	}

	// We subtract off the PST/PDT offset _before_ getting
	// "UTC" time, because this will handle wrapping around
	// for 5 AM UTC -> 10 PM PDT of the previous day.
	utc_time -= pacific_offset_hours * MIN_PER_HOUR * SEC_PER_MIN;
 
	// Internal buffer to PST/PDT (see above)
	struct tm* internal_time = gmtime(&utc_time);

	/*
	// Don't do this, this won't correctly tell you if daylight savings is active in CA or not.
	if (pacific_daylight_time)
	{
		internal_time->tm_isdst = 1;
	}
	*/

	return internal_time;
}


void microsecondsToTimecodeString(U64 current_time, std::string& tcstring)
{
	U64 hours;
	U64 minutes;
	U64 seconds;
	U64 frames;
	U64 subframes;

	hours = current_time / (U64)3600000000ul;
	minutes = current_time / (U64)60000000;
	minutes %= 60;
	seconds = current_time / (U64)1000000;
	seconds %= 60;
	frames = current_time / (U64)41667;
	frames %= 24;
	subframes = current_time / (U64)42;
	subframes %= 100;

	tcstring = llformat("%3.3d:%2.2d:%2.2d:%2.2d.%2.2d",(int)hours,(int)minutes,(int)seconds,(int)frames,(int)subframes);
}


void secondsToTimecodeString(F32 current_time, std::string& tcstring)
{
	microsecondsToTimecodeString((U64)((F64)(SEC_TO_MICROSEC*current_time)), tcstring);
}


//////////////////////////////////////////////////////////////////////////////
//
//		LLEventTimer Implementation
//
//////////////////////////////////////////////////////////////////////////////

LLEventTimer::LLEventTimer(F32 period)
: mEventTimer()
{
	mPeriod = period;
}

LLEventTimer::LLEventTimer(const LLDate& time)
: mEventTimer()
{
	mPeriod = (F32)(time.secondsSinceEpoch() - LLDate::now().secondsSinceEpoch());
}


LLEventTimer::~LLEventTimer()
{
}

void LLEventTimer::updateClass() 
{
	std::list<LLEventTimer*> completed_timers;
<<<<<<< HEAD
	for (instance_iter iter = instancesBegin(); iter != instancesEnd(); ) 
=======
	for (instance_iter iter = beginInstances(); iter != endInstances(); ) 
>>>>>>> fcaa1ad4
	{
		LLEventTimer* timer = *iter++;
		F32 et = timer->mEventTimer.getElapsedTimeF32();
		if (timer->mEventTimer.getStarted() && et > timer->mPeriod) {
			timer->mEventTimer.reset();
			if ( timer->tick() )
			{
				completed_timers.push_back( timer );
			}
		}
	}

	if ( completed_timers.size() > 0 )
	{
		for (std::list<LLEventTimer*>::iterator completed_iter = completed_timers.begin(); 
			 completed_iter != completed_timers.end(); 
			 completed_iter++ ) 
		{
			delete *completed_iter;
		}
	}
}

<|MERGE_RESOLUTION|>--- conflicted
+++ resolved
@@ -581,11 +581,7 @@
 void LLEventTimer::updateClass() 
 {
 	std::list<LLEventTimer*> completed_timers;
-<<<<<<< HEAD
-	for (instance_iter iter = instancesBegin(); iter != instancesEnd(); ) 
-=======
 	for (instance_iter iter = beginInstances(); iter != endInstances(); ) 
->>>>>>> fcaa1ad4
 	{
 		LLEventTimer* timer = *iter++;
 		F32 et = timer->mEventTimer.getElapsedTimeF32();
