--- conflicted
+++ resolved
@@ -297,23 +297,13 @@
 // group constants
 const U32 GROUP_MIN_SIZE = 2;
 
-<<<<<<< HEAD
-// gMaxAgentGroups is now sent by login.cgi, which 
-// looks it up from globals.xml. 
-// 
-// For now we need an old default value however, 
-// so the viewer can be deployed ahead of login.cgi. 
-// 
-const S32 DEFAULT_MAX_AGENT_GROUPS = 25; 
-=======
 // gMaxAgentGroups is now sent by login.cgi, which
 // looks it up from globals.xml.
 //
 // For now we need an old default value however,
 // so the viewer can be deployed ahead of login.cgi.
 //
-const S32 DEFAULT_MAX_AGENT_GROUPS = 25;
->>>>>>> cc345710
+const S32 DEFAULT_MAX_AGENT_GROUPS = 42;
 
 // radius within which a chat message is fully audible
 const F32 CHAT_WHISPER_RADIUS = 10.f;
