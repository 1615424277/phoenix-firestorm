--- conflicted
+++ resolved
@@ -70,17 +70,13 @@
 	inline S32 unref() const
 	{
 		llassert(mRef >= 1);
-<<<<<<< HEAD
 
 		// <FS:ND> Use intrinsic functions for threadsafe decrement
 
-		//		if (0 == --mRef) 
+		//		if (0 == --mRef)
 		if (0 == nd::intrin::FAD( &mRef) )
 
 		// </FS:ND>
-=======
-		if (0 == --mRef)
->>>>>>> d0ef02c2
 		{
 			delete this; 
 			return 0;
@@ -169,15 +165,6 @@
  * intrusive pointer support
  * this allows you to use boost::intrusive_ptr with any LLRefCount-derived type
  */
-<<<<<<< HEAD
-
-// <FS:ND> intrusive_ptr_add_ref/release are not supposed to be in namespace boost.
-// namespace boost
-// {
-// </FS:ND>
-
-	inline void intrusive_ptr_add_ref(LLRefCount* p)
-=======
 /**
  * intrusive pointer support for LLThreadSafeRefCount
  * this allows you to use boost::intrusive_ptr with any LLThreadSafeRefCount-derived type
@@ -185,7 +172,6 @@
 namespace boost
 {
 	inline void intrusive_ptr_add_ref(LLThreadSafeRefCount* p) 
->>>>>>> d0ef02c2
 	{
 		p->ref();
 	}
@@ -204,10 +190,7 @@
 	{
 		p->unref(); 
 	}
-
-// <FS:ND> intrusive_ptr_add_ref/release are not supposed to be in namespace boost.
-// };
-// </FS:ND>
+};
 
 
 
