/**
 * @file llstringtable.h
 * @brief The LLStringTable class provides a _fast_ method for finding
 * unique copies of strings.
 *
 * $LicenseInfo:firstyear=2001&license=viewerlgpl$
 * Second Life Viewer Source Code
 * Copyright (C) 2010, Linden Research, Inc.
 *
 * This library is free software; you can redistribute it and/or
 * modify it under the terms of the GNU Lesser General Public
 * License as published by the Free Software Foundation;
 * version 2.1 of the License only.
 *
 * This library is distributed in the hope that it will be useful,
 * but WITHOUT ANY WARRANTY; without even the implied warranty of
 * MERCHANTABILITY or FITNESS FOR A PARTICULAR PURPOSE.  See the GNU
 * Lesser General Public License for more details.
 *
 * You should have received a copy of the GNU Lesser General Public
 * License along with this library; if not, write to the Free Software
 * Foundation, Inc., 51 Franklin Street, Fifth Floor, Boston, MA  02110-1301  USA
 *
 * Linden Research, Inc., 945 Battery Street, San Francisco, CA  94111  USA
 * $/LicenseInfo$
 */

#ifndef LL_STRING_TABLE_H
#define LL_STRING_TABLE_H

#include "lldefs.h"
#include "llformat.h"
#include "llstl.h"
#include <list>
#include <set>

#if LL_WINDOWS
# if (_MSC_VER >= 1300 && _MSC_VER < 1400)
#  define STRING_TABLE_HASH_MAP 1
# endif
#else
//# define STRING_TABLE_HASH_MAP 1
#endif

const U32 MAX_STRINGS_LENGTH = 256;

class LL_COMMON_API LLStringTableEntry
{
public:
    LLStringTableEntry(const char *str);
    ~LLStringTableEntry();

<<<<<<< HEAD
	void incCount()		{ mCount++; }
	bool decCount()		{ return --mCount != 0; }
=======
    void incCount()     { mCount++; }
    BOOL decCount()     { return --mCount; }
>>>>>>> e1623bb2

    char *mString;
    S32  mCount;
};

class LL_COMMON_API LLStringTable
{
public:
    LLStringTable(int tablesize);
    ~LLStringTable();

    char *checkString(const char *str);
    char *checkString(const std::string& str);
    LLStringTableEntry *checkStringEntry(const char *str);
    LLStringTableEntry *checkStringEntry(const std::string& str);

    char *addString(const char *str);
    char *addString(const std::string& str);
    LLStringTableEntry *addStringEntry(const char *str);
    LLStringTableEntry *addStringEntry(const std::string& str);
    void  removeString(const char *str);

    S32 mMaxEntries;
    S32 mUniqueEntries;

#if STRING_TABLE_HASH_MAP
#if LL_WINDOWS
    typedef std::hash_multimap<U32, LLStringTableEntry *> string_hash_t;
#else
    typedef __gnu_cxx::hash_multimap<U32, LLStringTableEntry *> string_hash_t;
#endif
    string_hash_t mStringHash;
#else
    typedef std::list<LLStringTableEntry *> string_list_t;
    typedef string_list_t * string_list_ptr_t;
    string_list_ptr_t   *mStringList;
#endif
};

extern LL_COMMON_API LLStringTable gStringTable;

//============================================================================

// This class is designed to be used locally,
// e.g. as a member of an LLXmlTree
// Strings can be inserted only, then quickly looked up

typedef const std::string* LLStdStringHandle;

class LL_COMMON_API LLStdStringTable
{
public:
    LLStdStringTable(S32 tablesize = 0)
    {
        if (tablesize == 0)
        {
            tablesize = 256; // default
        }
        // Make sure tablesize is power of 2
        for (S32 i = 31; i>0; i--)
        {
            if (tablesize & (1<<i))
            {
                if (tablesize >= (3<<(i-1)))
                    tablesize = (1<<(i+1));
                else
                    tablesize = (1<<i);
                break;
            }
        }
        mTableSize = tablesize;
        mStringList = new string_set_t[tablesize];
    }
    ~LLStdStringTable()
    {
        cleanup();
        delete[] mStringList;
    }
    void cleanup()
    {
        // remove strings
        for (S32 i = 0; i<mTableSize; i++)
        {
            string_set_t& stringset = mStringList[i];
            for (LLStdStringHandle str : stringset)
            {
                delete str;
            }
            stringset.clear();
        }
    }

    LLStdStringHandle lookup(const std::string& s)
    {
        U32 hashval = makehash(s);
        return lookup(hashval, s);
    }

    LLStdStringHandle checkString(const std::string& s)
    {
        U32 hashval = makehash(s);
        return lookup(hashval, s);
    }

    LLStdStringHandle insert(const std::string& s)
    {
        U32 hashval = makehash(s);
        LLStdStringHandle result = lookup(hashval, s);
        if (result == NULL)
        {
            result = new std::string(s);
            mStringList[hashval].insert(result);
        }
        return result;
    }
    LLStdStringHandle addString(const std::string& s)
    {
        return insert(s);
    }

private:
    U32 makehash(const std::string& s)
    {
        S32 len = (S32)s.size();
        const char* c = s.c_str();
        U32 hashval = 0;
        for (S32 i=0; i<len; i++)
        {
            hashval = ((hashval<<5) + hashval) + *c++;
        }
        return hashval & (mTableSize-1);
    }
    LLStdStringHandle lookup(U32 hashval, const std::string& s)
    {
        string_set_t& stringset = mStringList[hashval];
        LLStdStringHandle handle = &s;
        string_set_t::iterator iter = stringset.find(handle); // compares actual strings
        if (iter != stringset.end())
        {
            return *iter;
        }
        else
        {
            return NULL;
        }
    }

private:
    S32 mTableSize;
    typedef std::set<LLStdStringHandle, compare_pointer_contents<std::string> > string_set_t;
    string_set_t* mStringList; // [mTableSize]
};


#endif<|MERGE_RESOLUTION|>--- conflicted
+++ resolved
@@ -1,214 +1,209 @@
-/**
- * @file llstringtable.h
- * @brief The LLStringTable class provides a _fast_ method for finding
- * unique copies of strings.
- *
- * $LicenseInfo:firstyear=2001&license=viewerlgpl$
- * Second Life Viewer Source Code
- * Copyright (C) 2010, Linden Research, Inc.
- *
- * This library is free software; you can redistribute it and/or
- * modify it under the terms of the GNU Lesser General Public
- * License as published by the Free Software Foundation;
- * version 2.1 of the License only.
- *
- * This library is distributed in the hope that it will be useful,
- * but WITHOUT ANY WARRANTY; without even the implied warranty of
- * MERCHANTABILITY or FITNESS FOR A PARTICULAR PURPOSE.  See the GNU
- * Lesser General Public License for more details.
- *
- * You should have received a copy of the GNU Lesser General Public
- * License along with this library; if not, write to the Free Software
- * Foundation, Inc., 51 Franklin Street, Fifth Floor, Boston, MA  02110-1301  USA
- *
- * Linden Research, Inc., 945 Battery Street, San Francisco, CA  94111  USA
- * $/LicenseInfo$
- */
-
-#ifndef LL_STRING_TABLE_H
-#define LL_STRING_TABLE_H
-
-#include "lldefs.h"
-#include "llformat.h"
-#include "llstl.h"
-#include <list>
-#include <set>
-
-#if LL_WINDOWS
-# if (_MSC_VER >= 1300 && _MSC_VER < 1400)
-#  define STRING_TABLE_HASH_MAP 1
-# endif
-#else
-//# define STRING_TABLE_HASH_MAP 1
-#endif
-
-const U32 MAX_STRINGS_LENGTH = 256;
-
-class LL_COMMON_API LLStringTableEntry
-{
-public:
-    LLStringTableEntry(const char *str);
-    ~LLStringTableEntry();
-
-<<<<<<< HEAD
-	void incCount()		{ mCount++; }
-	bool decCount()		{ return --mCount != 0; }
-=======
-    void incCount()     { mCount++; }
-    BOOL decCount()     { return --mCount; }
->>>>>>> e1623bb2
-
-    char *mString;
-    S32  mCount;
-};
-
-class LL_COMMON_API LLStringTable
-{
-public:
-    LLStringTable(int tablesize);
-    ~LLStringTable();
-
-    char *checkString(const char *str);
-    char *checkString(const std::string& str);
-    LLStringTableEntry *checkStringEntry(const char *str);
-    LLStringTableEntry *checkStringEntry(const std::string& str);
-
-    char *addString(const char *str);
-    char *addString(const std::string& str);
-    LLStringTableEntry *addStringEntry(const char *str);
-    LLStringTableEntry *addStringEntry(const std::string& str);
-    void  removeString(const char *str);
-
-    S32 mMaxEntries;
-    S32 mUniqueEntries;
-
-#if STRING_TABLE_HASH_MAP
-#if LL_WINDOWS
-    typedef std::hash_multimap<U32, LLStringTableEntry *> string_hash_t;
-#else
-    typedef __gnu_cxx::hash_multimap<U32, LLStringTableEntry *> string_hash_t;
-#endif
-    string_hash_t mStringHash;
-#else
-    typedef std::list<LLStringTableEntry *> string_list_t;
-    typedef string_list_t * string_list_ptr_t;
-    string_list_ptr_t   *mStringList;
-#endif
-};
-
-extern LL_COMMON_API LLStringTable gStringTable;
-
-//============================================================================
-
-// This class is designed to be used locally,
-// e.g. as a member of an LLXmlTree
-// Strings can be inserted only, then quickly looked up
-
-typedef const std::string* LLStdStringHandle;
-
-class LL_COMMON_API LLStdStringTable
-{
-public:
-    LLStdStringTable(S32 tablesize = 0)
-    {
-        if (tablesize == 0)
-        {
-            tablesize = 256; // default
-        }
-        // Make sure tablesize is power of 2
-        for (S32 i = 31; i>0; i--)
-        {
-            if (tablesize & (1<<i))
-            {
-                if (tablesize >= (3<<(i-1)))
-                    tablesize = (1<<(i+1));
-                else
-                    tablesize = (1<<i);
-                break;
-            }
-        }
-        mTableSize = tablesize;
-        mStringList = new string_set_t[tablesize];
-    }
-    ~LLStdStringTable()
-    {
-        cleanup();
-        delete[] mStringList;
-    }
-    void cleanup()
-    {
-        // remove strings
-        for (S32 i = 0; i<mTableSize; i++)
-        {
-            string_set_t& stringset = mStringList[i];
-            for (LLStdStringHandle str : stringset)
-            {
-                delete str;
-            }
-            stringset.clear();
-        }
-    }
-
-    LLStdStringHandle lookup(const std::string& s)
-    {
-        U32 hashval = makehash(s);
-        return lookup(hashval, s);
-    }
-
-    LLStdStringHandle checkString(const std::string& s)
-    {
-        U32 hashval = makehash(s);
-        return lookup(hashval, s);
-    }
-
-    LLStdStringHandle insert(const std::string& s)
-    {
-        U32 hashval = makehash(s);
-        LLStdStringHandle result = lookup(hashval, s);
-        if (result == NULL)
-        {
-            result = new std::string(s);
-            mStringList[hashval].insert(result);
-        }
-        return result;
-    }
-    LLStdStringHandle addString(const std::string& s)
-    {
-        return insert(s);
-    }
-
-private:
-    U32 makehash(const std::string& s)
-    {
-        S32 len = (S32)s.size();
-        const char* c = s.c_str();
-        U32 hashval = 0;
-        for (S32 i=0; i<len; i++)
-        {
-            hashval = ((hashval<<5) + hashval) + *c++;
-        }
-        return hashval & (mTableSize-1);
-    }
-    LLStdStringHandle lookup(U32 hashval, const std::string& s)
-    {
-        string_set_t& stringset = mStringList[hashval];
-        LLStdStringHandle handle = &s;
-        string_set_t::iterator iter = stringset.find(handle); // compares actual strings
-        if (iter != stringset.end())
-        {
-            return *iter;
-        }
-        else
-        {
-            return NULL;
-        }
-    }
-
-private:
-    S32 mTableSize;
-    typedef std::set<LLStdStringHandle, compare_pointer_contents<std::string> > string_set_t;
-    string_set_t* mStringList; // [mTableSize]
-};
-
-
-#endif+/**
+ * @file llstringtable.h
+ * @brief The LLStringTable class provides a _fast_ method for finding
+ * unique copies of strings.
+ *
+ * $LicenseInfo:firstyear=2001&license=viewerlgpl$
+ * Second Life Viewer Source Code
+ * Copyright (C) 2010, Linden Research, Inc.
+ *
+ * This library is free software; you can redistribute it and/or
+ * modify it under the terms of the GNU Lesser General Public
+ * License as published by the Free Software Foundation;
+ * version 2.1 of the License only.
+ *
+ * This library is distributed in the hope that it will be useful,
+ * but WITHOUT ANY WARRANTY; without even the implied warranty of
+ * MERCHANTABILITY or FITNESS FOR A PARTICULAR PURPOSE.  See the GNU
+ * Lesser General Public License for more details.
+ *
+ * You should have received a copy of the GNU Lesser General Public
+ * License along with this library; if not, write to the Free Software
+ * Foundation, Inc., 51 Franklin Street, Fifth Floor, Boston, MA  02110-1301  USA
+ *
+ * Linden Research, Inc., 945 Battery Street, San Francisco, CA  94111  USA
+ * $/LicenseInfo$
+ */
+
+#ifndef LL_STRING_TABLE_H
+#define LL_STRING_TABLE_H
+
+#include "lldefs.h"
+#include "llformat.h"
+#include "llstl.h"
+#include <list>
+#include <set>
+
+#if LL_WINDOWS
+# if (_MSC_VER >= 1300 && _MSC_VER < 1400)
+#  define STRING_TABLE_HASH_MAP 1
+# endif
+#else
+//# define STRING_TABLE_HASH_MAP 1
+#endif
+
+const U32 MAX_STRINGS_LENGTH = 256;
+
+class LL_COMMON_API LLStringTableEntry
+{
+public:
+    LLStringTableEntry(const char *str);
+    ~LLStringTableEntry();
+
+    void incCount()     { mCount++; }
+    bool decCount()     { return --mCount != 0; }
+
+    char *mString;
+    S32  mCount;
+};
+
+class LL_COMMON_API LLStringTable
+{
+public:
+    LLStringTable(int tablesize);
+    ~LLStringTable();
+
+    char *checkString(const char *str);
+    char *checkString(const std::string& str);
+    LLStringTableEntry *checkStringEntry(const char *str);
+    LLStringTableEntry *checkStringEntry(const std::string& str);
+
+    char *addString(const char *str);
+    char *addString(const std::string& str);
+    LLStringTableEntry *addStringEntry(const char *str);
+    LLStringTableEntry *addStringEntry(const std::string& str);
+    void  removeString(const char *str);
+
+    S32 mMaxEntries;
+    S32 mUniqueEntries;
+
+#if STRING_TABLE_HASH_MAP
+#if LL_WINDOWS
+    typedef std::hash_multimap<U32, LLStringTableEntry *> string_hash_t;
+#else
+    typedef __gnu_cxx::hash_multimap<U32, LLStringTableEntry *> string_hash_t;
+#endif
+    string_hash_t mStringHash;
+#else
+    typedef std::list<LLStringTableEntry *> string_list_t;
+    typedef string_list_t * string_list_ptr_t;
+    string_list_ptr_t   *mStringList;
+#endif
+};
+
+extern LL_COMMON_API LLStringTable gStringTable;
+
+//============================================================================
+
+// This class is designed to be used locally,
+// e.g. as a member of an LLXmlTree
+// Strings can be inserted only, then quickly looked up
+
+typedef const std::string* LLStdStringHandle;
+
+class LL_COMMON_API LLStdStringTable
+{
+public:
+    LLStdStringTable(S32 tablesize = 0)
+    {
+        if (tablesize == 0)
+        {
+            tablesize = 256; // default
+        }
+        // Make sure tablesize is power of 2
+        for (S32 i = 31; i>0; i--)
+        {
+            if (tablesize & (1<<i))
+            {
+                if (tablesize >= (3<<(i-1)))
+                    tablesize = (1<<(i+1));
+                else
+                    tablesize = (1<<i);
+                break;
+            }
+        }
+        mTableSize = tablesize;
+        mStringList = new string_set_t[tablesize];
+    }
+    ~LLStdStringTable()
+    {
+        cleanup();
+        delete[] mStringList;
+    }
+    void cleanup()
+    {
+        // remove strings
+        for (S32 i = 0; i<mTableSize; i++)
+        {
+            string_set_t& stringset = mStringList[i];
+            for (LLStdStringHandle str : stringset)
+            {
+                delete str;
+            }
+            stringset.clear();
+        }
+    }
+
+    LLStdStringHandle lookup(const std::string& s)
+    {
+        U32 hashval = makehash(s);
+        return lookup(hashval, s);
+    }
+
+    LLStdStringHandle checkString(const std::string& s)
+    {
+        U32 hashval = makehash(s);
+        return lookup(hashval, s);
+    }
+
+    LLStdStringHandle insert(const std::string& s)
+    {
+        U32 hashval = makehash(s);
+        LLStdStringHandle result = lookup(hashval, s);
+        if (result == NULL)
+        {
+            result = new std::string(s);
+            mStringList[hashval].insert(result);
+        }
+        return result;
+    }
+    LLStdStringHandle addString(const std::string& s)
+    {
+        return insert(s);
+    }
+
+private:
+    U32 makehash(const std::string& s)
+    {
+        S32 len = (S32)s.size();
+        const char* c = s.c_str();
+        U32 hashval = 0;
+        for (S32 i=0; i<len; i++)
+        {
+            hashval = ((hashval<<5) + hashval) + *c++;
+        }
+        return hashval & (mTableSize-1);
+    }
+    LLStdStringHandle lookup(U32 hashval, const std::string& s)
+    {
+        string_set_t& stringset = mStringList[hashval];
+        LLStdStringHandle handle = &s;
+        string_set_t::iterator iter = stringset.find(handle); // compares actual strings
+        if (iter != stringset.end())
+        {
+            return *iter;
+        }
+        else
+        {
+            return NULL;
+        }
+    }
+
+private:
+    S32 mTableSize;
+    typedef std::set<LLStdStringHandle, compare_pointer_contents<std::string> > string_set_t;
+    string_set_t* mStringList; // [mTableSize]
+};
+
+
+#endif