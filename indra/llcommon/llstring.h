/** 
 * @file llstring.h
 * @brief String utility functions and std::string class.
 *
 * $LicenseInfo:firstyear=2001&license=viewerlgpl$
 * Second Life Viewer Source Code
 * Copyright (C) 2010, Linden Research, Inc.
 * 
 * This library is free software; you can redistribute it and/or
 * modify it under the terms of the GNU Lesser General Public
 * License as published by the Free Software Foundation;
 * version 2.1 of the License only.
 * 
 * This library is distributed in the hope that it will be useful,
 * but WITHOUT ANY WARRANTY; without even the implied warranty of
 * MERCHANTABILITY or FITNESS FOR A PARTICULAR PURPOSE.  See the GNU
 * Lesser General Public License for more details.
 * 
 * You should have received a copy of the GNU Lesser General Public
 * License along with this library; if not, write to the Free Software
 * Foundation, Inc., 51 Franklin Street, Fifth Floor, Boston, MA  02110-1301  USA
 * 
 * Linden Research, Inc., 945 Battery Street, San Francisco, CA  94111  USA
 * $/LicenseInfo$
 */

#ifndef LL_LLSTRING_H
#define LL_LLSTRING_H

#include <string>
#include <cstdio>
//#include <locale>
#include <iomanip>
#include <algorithm>
#include <vector>
#include <map>
#include "llformat.h"
<<<<<<< HEAD
#include "llsd.h"
=======
// [RLVa:KB] - Checked: RLVa-2.1.0
#include <list>
// [/RLVa:KB]
>>>>>>> 4a07c811

#if LL_LINUX || LL_SOLARIS
#include <wctype.h>
#include <wchar.h>
#endif

#include <string.h>
#include <boost/scoped_ptr.hpp>

#if LL_SOLARIS
// stricmp and strnicmp do not exist on Solaris:
#define stricmp strcasecmp
#define strnicmp strncasecmp
#endif

const char LL_UNKNOWN_CHAR = '?';
class LLSD;

#if LL_DARWIN || LL_LINUX || LL_SOLARIS
// Template specialization of char_traits for U16s. Only necessary on Mac and Linux (exists on Windows already)
#include <cstring>

namespace std
{
template<>
struct char_traits<U16>
{
	typedef U16 		char_type;
	typedef int 	    int_type;
	typedef streampos 	pos_type;
	typedef streamoff 	off_type;
	typedef mbstate_t 	state_type;
	
	static void 
		assign(char_type& __c1, const char_type& __c2)
	{ __c1 = __c2; }
	
	static bool 
		eq(const char_type& __c1, const char_type& __c2)
	{ return __c1 == __c2; }
	
	static bool 
		lt(const char_type& __c1, const char_type& __c2)
	{ return __c1 < __c2; }
	
	static int 
		compare(const char_type* __s1, const char_type* __s2, size_t __n)
	{ return memcmp(__s1, __s2, __n * sizeof(char_type)); }
	
	static size_t
		length(const char_type* __s)
	{
		const char_type *cur_char = __s;
		while (*cur_char != 0)
		{
			++cur_char;
		}
		return cur_char - __s;
	}
	
	static const char_type* 
		find(const char_type* __s, size_t __n, const char_type& __a)
	{ return static_cast<const char_type*>(memchr(__s, __a, __n * sizeof(char_type))); }
	
	static char_type* 
		move(char_type* __s1, const char_type* __s2, size_t __n)
	{ return static_cast<char_type*>(memmove(__s1, __s2, __n * sizeof(char_type))); }
	
	static char_type* 
		copy(char_type* __s1, const char_type* __s2, size_t __n)
	{  return static_cast<char_type*>(memcpy(__s1, __s2, __n * sizeof(char_type))); }	/* Flawfinder: ignore */
	
	static char_type* 
		assign(char_type* __s, size_t __n, char_type __a)
	{ 
		// This isn't right.
		//return static_cast<char_type*>(memset(__s, __a, __n * sizeof(char_type))); 
		
		// I don't think there's a standard 'memset' for 16-bit values.
		// Do this the old-fashioned way.
		
		size_t __i;
		for(__i = 0; __i < __n; __i++)
		{
			__s[__i] = __a;
		}
		return __s; 
	}
	
	static char_type 
		to_char_type(const int_type& __c)
	{ return static_cast<char_type>(__c); }
	
	static int_type 
		to_int_type(const char_type& __c)
	{ return static_cast<int_type>(__c); }
	
	static bool 
		eq_int_type(const int_type& __c1, const int_type& __c2)
	{ return __c1 == __c2; }
	
	static int_type 
		eof() { return static_cast<int_type>(EOF); }
	
	static int_type 
		not_eof(const int_type& __c)
      { return (__c == eof()) ? 0 : __c; }
  };
};
#endif

class LL_COMMON_API LLStringOps
{
private:
	static long sPacificTimeOffset;
	static long sLocalTimeOffset;
	static bool sPacificDaylightTime;

	static std::map<std::string, std::string> datetimeToCodes;

public:
	static std::vector<std::string> sWeekDayList;
	static std::vector<std::string> sWeekDayShortList;
	static std::vector<std::string> sMonthList;
	static std::vector<std::string> sMonthShortList;
	static std::string sDayFormat;

	static std::string sAM;
	static std::string sPM;

	static char toUpper(char elem) { return toupper((unsigned char)elem); }
	static llwchar toUpper(llwchar elem) { return towupper(elem); }
	
	static char toLower(char elem) { return tolower((unsigned char)elem); }
	static llwchar toLower(llwchar elem) { return towlower(elem); }

	static bool isSpace(char elem) { return isspace((unsigned char)elem) != 0; }
	static bool isSpace(llwchar elem) { return iswspace(elem) != 0; }

	static bool isUpper(char elem) { return isupper((unsigned char)elem) != 0; }
	static bool isUpper(llwchar elem) { return iswupper(elem) != 0; }

	static bool isLower(char elem) { return islower((unsigned char)elem) != 0; }
	static bool isLower(llwchar elem) { return iswlower(elem) != 0; }

	static bool isDigit(char a) { return isdigit((unsigned char)a) != 0; }
	static bool isDigit(llwchar a) { return iswdigit(a) != 0; }

	static bool isPunct(char a) { return ispunct((unsigned char)a) != 0; }
	static bool isPunct(llwchar a) { return iswpunct(a) != 0; }

	static bool isAlpha(char a) { return isalpha((unsigned char)a) != 0; }
	static bool isAlpha(llwchar a) { return iswalpha(a) != 0; }

	static bool isAlnum(char a) { return isalnum((unsigned char)a) != 0; }
	static bool isAlnum(llwchar a) { return iswalnum(a) != 0; }

	static S32	collate(const char* a, const char* b) { return strcoll(a, b); }
	static S32	collate(const llwchar* a, const llwchar* b);

	static void setupDatetimeInfo(bool pacific_daylight_time);

	static void setupWeekDaysNames(const std::string& data);
	static void setupWeekDaysShortNames(const std::string& data);
	static void setupMonthNames(const std::string& data);
	static void setupMonthShortNames(const std::string& data);
	static void setupDayFormat(const std::string& data);


	static long getPacificTimeOffset(void) { return sPacificTimeOffset;}
	static long getLocalTimeOffset(void) { return sLocalTimeOffset;}
	// Is the Pacific time zone (aka server time zone)
	// currently in daylight savings time?
	static bool getPacificDaylightTime(void) { return sPacificDaylightTime;}

	static std::string getDatetimeCode (std::string key);
};

/**
 * @brief Return a string constructed from in without crashing if the
 * pointer is NULL.
 */
LL_COMMON_API std::string ll_safe_string(const char* in);
LL_COMMON_API std::string ll_safe_string(const char* in, S32 maxlen);


// Allowing assignments from non-strings into format_map_t is apparently
// *really* error-prone, so subclass std::string with just basic c'tors.
class LLFormatMapString
{
public:
	LLFormatMapString() {};
	LLFormatMapString(const char* s) : mString(ll_safe_string(s)) {};
	LLFormatMapString(const std::string& s) : mString(s) {};
	operator std::string() const { return mString; }
	bool operator<(const LLFormatMapString& rhs) const { return mString < rhs.mString; }
	std::size_t length() const { return mString.length(); }
	
private:
	std::string mString;
};

template <class T>
class LLStringUtilBase
{
private:
	static std::string sLocale;

public:
	typedef std::basic_string<T> string_type;
	typedef typename string_type::size_type size_type;
	
public:
	/////////////////////////////////////////////////////////////////////////////////////////
	// Static Utility functions that operate on std::strings

	static const string_type null;
	
	typedef std::map<LLFormatMapString, LLFormatMapString> format_map_t;
	/// considers any sequence of delims as a single field separator
	LL_COMMON_API static void getTokens(const string_type& instr,
										std::vector<string_type >& tokens,
										const string_type& delims);
	/// like simple scan overload, but returns scanned vector
	static std::vector<string_type> getTokens(const string_type& instr,
											  const string_type& delims);
	/// add support for keep_delims and quotes (either could be empty string)
	static void getTokens(const string_type& instr,
						  std::vector<string_type>& tokens,
						  const string_type& drop_delims,
						  const string_type& keep_delims,
						  const string_type& quotes=string_type());
	/// like keep_delims-and-quotes overload, but returns scanned vector
	static std::vector<string_type> getTokens(const string_type& instr,
											  const string_type& drop_delims,
											  const string_type& keep_delims,
											  const string_type& quotes=string_type());
	/// add support for escapes (could be empty string)
	static void getTokens(const string_type& instr,
						  std::vector<string_type>& tokens,
						  const string_type& drop_delims,
						  const string_type& keep_delims,
						  const string_type& quotes,
						  const string_type& escapes);
	/// like escapes overload, but returns scanned vector
	static std::vector<string_type> getTokens(const string_type& instr,
											  const string_type& drop_delims,
											  const string_type& keep_delims,
											  const string_type& quotes,
											  const string_type& escapes);

	LL_COMMON_API static void formatNumber(string_type& numStr, string_type decimals);
	LL_COMMON_API static bool formatDatetime(string_type& replacement, string_type token, string_type param, S32 secFromEpoch);
	LL_COMMON_API static S32 format(string_type& s, const format_map_t& substitutions);
	LL_COMMON_API static S32 format(string_type& s, const LLSD& substitutions);
	LL_COMMON_API static bool simpleReplacement(string_type& replacement, string_type token, const format_map_t& substitutions);
	LL_COMMON_API static bool simpleReplacement(string_type& replacement, string_type token, const LLSD& substitutions);
	LL_COMMON_API static void setLocale (std::string inLocale);
	LL_COMMON_API static std::string getLocale (void);
	
	static bool isValidIndex(const string_type& string, size_type i)
	{
		return !string.empty() && (0 <= i) && (i <= string.size());
	}

	static bool contains(const string_type& string, T c, size_type i=0)
	{
		return string.find(c, i) != string_type::npos;
	}

	static void	trimHead(string_type& string);
	static void	trimTail(string_type& string);
	static void	trim(string_type& string)	{ trimHead(string); trimTail(string); }
	static void truncate(string_type& string, size_type count);

	static void	toUpper(string_type& string);
	static void	toLower(string_type& string);
	
	// True if this is the head of s.
	static BOOL	isHead( const string_type& string, const T* s ); 

	/**
	 * @brief Returns true if string starts with substr
	 *
	 * If etither string or substr are empty, this method returns false.
	 */
	static bool startsWith(
		const string_type& string,
		const string_type& substr);

	/**
	 * @brief Returns true if string ends in substr
	 *
	 * If etither string or substr are empty, this method returns false.
	 */
	static bool endsWith(
		const string_type& string,
		const string_type& substr);

	static void	addCRLF(string_type& string);
	static void	removeCRLF(string_type& string);
	static void removeWindowsCR(string_type& string);

	static void	replaceTabsWithSpaces( string_type& string, size_type spaces_per_tab );
	static void	replaceNonstandardASCII( string_type& string, T replacement );
	static void	replaceChar( string_type& string, T target, T replacement );
	static void replaceString( string_type& string, string_type target, string_type replacement );
	
	static BOOL	containsNonprintable(const string_type& string);
	static void	stripNonprintable(string_type& string);

	/**
	 * Double-quote an argument string if needed, unless it's already
	 * double-quoted. Decide whether it's needed based on the presence of any
	 * character in @a triggers (default space or double-quote). If we quote
	 * it, escape any embedded double-quote with the @a escape string (default
	 * backslash).
	 *
	 * Passing triggers="" means always quote, unless it's already double-quoted.
	 */
	static string_type quote(const string_type& str,
							 const string_type& triggers=" \"",
							 const string_type& escape="\\");

	/**
	 * @brief Unsafe way to make ascii characters. You should probably
	 * only call this when interacting with the host operating system.
	 * The 1 byte std::string does not work correctly.
	 * The 2 and 4 byte std::string probably work, so LLWStringUtil::_makeASCII
	 * should work.
	 */
	static void _makeASCII(string_type& string);

	// Conversion to other data types
	static BOOL	convertToBOOL(const string_type& string, BOOL& value);
	static BOOL	convertToU8(const string_type& string, U8& value);
	static BOOL	convertToS8(const string_type& string, S8& value);
	static BOOL	convertToS16(const string_type& string, S16& value);
	static BOOL	convertToU16(const string_type& string, U16& value);
	static BOOL	convertToU32(const string_type& string, U32& value);
	static BOOL	convertToS32(const string_type& string, S32& value);
	static BOOL	convertToF32(const string_type& string, F32& value);
	static BOOL	convertToF64(const string_type& string, F64& value);

	/////////////////////////////////////////////////////////////////////////////////////////
	// Utility functions for working with char*'s and strings

	// Like strcmp but also handles empty strings. Uses
	// current locale.
	static S32		compareStrings(const T* lhs, const T* rhs);
	static S32		compareStrings(const string_type& lhs, const string_type& rhs);
	
	// case insensitive version of above. Uses current locale on
	// Win32, and falls back to a non-locale aware comparison on
	// Linux.
	static S32		compareInsensitive(const T* lhs, const T* rhs);
	static S32		compareInsensitive(const string_type& lhs, const string_type& rhs);

	// Case sensitive comparison with good handling of numbers.  Does not use current locale.
	// a.k.a. strdictcmp()
	static S32		compareDict(const string_type& a, const string_type& b);

	// Case *in*sensitive comparison with good handling of numbers.  Does not use current locale.
	// a.k.a. strdictcmp()
	static S32		compareDictInsensitive(const string_type& a, const string_type& b);

	// Puts compareDict() in a form appropriate for LL container classes to use for sorting.
	static BOOL		precedesDict( const string_type& a, const string_type& b );

	// A replacement for strncpy.
	// If the dst buffer is dst_size bytes long or more, ensures that dst is null terminated and holds
	// up to dst_size-1 characters of src.
	static void		copy(T* dst, const T* src, size_type dst_size);
	
	// Copies src into dst at a given offset.  
	static void		copyInto(string_type& dst, const string_type& src, size_type offset);
	
	static bool		isPartOfWord(T c) { return (c == (T)'_') || LLStringOps::isAlnum(c); }


#ifdef _DEBUG	
	LL_COMMON_API static void		testHarness();
#endif

private:
	LL_COMMON_API static size_type getSubstitution(const string_type& instr, size_type& start, std::vector<string_type >& tokens);
};

template<class T> const std::basic_string<T> LLStringUtilBase<T>::null;
template<class T> std::string LLStringUtilBase<T>::sLocale;

typedef LLStringUtilBase<char> LLStringUtil;
typedef LLStringUtilBase<llwchar> LLWStringUtil;
typedef std::basic_string<llwchar> LLWString;

//@ Use this where we want to disallow input in the form of "foo"
//  This is used to catch places where english text is embedded in the code
//  instead of in a translatable XUI file.
class LLStringExplicit : public std::string
{
public:
	explicit LLStringExplicit(const char* s) : std::string(s) {}
	LLStringExplicit(const std::string& s) : std::string(s) {}
	LLStringExplicit(const std::string& s, size_type pos, size_type n = std::string::npos) : std::string(s, pos, n) {}
};

struct LLDictionaryLess
{
public:
	bool operator()(const std::string& a, const std::string& b) const
	{
		return (LLStringUtil::precedesDict(a, b) ? true : false);
	}
};


/**
 * Simple support functions
 */

/**
 * @brief chop off the trailing characters in a string.
 *
 * This function works on bytes rather than glyphs, so this will
 * incorrectly truncate non-single byte strings.
 * Use utf8str_truncate() for utf8 strings
 * @return a copy of in string minus the trailing count bytes.
 */
inline std::string chop_tail_copy(
	const std::string& in,
	std::string::size_type count)
{
	return std::string(in, 0, in.length() - count);
}

/**
 * @brief This translates a nybble stored as a hex value from 0-f back
 * to a nybble in the low order bits of the return byte.
 */
LL_COMMON_API bool is_char_hex(char hex);
LL_COMMON_API U8 hex_as_nybble(char hex);

/**
 * @brief read the contents of a file into a string.
 *
 * Since this function has no concept of character encoding, most
 * anything you do with this method ill-advised. Please avoid.
 * @param str [out] The string which will have.
 * @param filename The full name of the file to read.
 * @return Returns true on success. If false, str is unmodified.
 */
LL_COMMON_API bool _read_file_into_string(std::string& str, const std::string& filename);
LL_COMMON_API bool iswindividual(llwchar elem);

/**
 * Unicode support
 */

// Make the incoming string a utf8 string. Replaces any unknown glyph
// with the UNKNOWN_CHARACTER. Once any unknown glyph is found, the rest
// of the data may not be recovered.
LL_COMMON_API std::string rawstr_to_utf8(const std::string& raw);

//
// We should never use UTF16 except when communicating with Win32!
//
typedef std::basic_string<U16> llutf16string;

LL_COMMON_API LLWString utf16str_to_wstring(const llutf16string &utf16str, S32 len);
LL_COMMON_API LLWString utf16str_to_wstring(const llutf16string &utf16str);

LL_COMMON_API llutf16string wstring_to_utf16str(const LLWString &utf32str, S32 len);
LL_COMMON_API llutf16string wstring_to_utf16str(const LLWString &utf32str);

LL_COMMON_API llutf16string utf8str_to_utf16str ( const std::string& utf8str, S32 len);
LL_COMMON_API llutf16string utf8str_to_utf16str ( const std::string& utf8str );

LL_COMMON_API LLWString utf8str_to_wstring(const std::string &utf8str, S32 len);
LL_COMMON_API LLWString utf8str_to_wstring(const std::string &utf8str);
// Same function, better name. JC
inline LLWString utf8string_to_wstring(const std::string& utf8_string) { return utf8str_to_wstring(utf8_string); }

//
LL_COMMON_API S32 wchar_to_utf8chars(llwchar inchar, char* outchars);

LL_COMMON_API std::string wstring_to_utf8str(const LLWString &utf32str, S32 len);
LL_COMMON_API std::string wstring_to_utf8str(const LLWString &utf32str);
LL_COMMON_API std::string utf16str_to_utf8str(const llutf16string &utf16str, S32 len);
LL_COMMON_API std::string utf16str_to_utf8str(const llutf16string &utf16str);

#if LL_WINDOWS
inline std::string wstring_to_utf8str(const llutf16string &utf16str) { return utf16str_to_utf8str(utf16str);}
#endif

// Length of this UTF32 string in bytes when transformed to UTF8
LL_COMMON_API S32 wstring_utf8_length(const LLWString& wstr); 

// Length in bytes of this wide char in a UTF8 string
LL_COMMON_API S32 wchar_utf8_length(const llwchar wc); 

LL_COMMON_API std::string utf8str_tolower(const std::string& utf8str);

// Length in llwchar (UTF-32) of the first len units (16 bits) of the given UTF-16 string.
LL_COMMON_API S32 utf16str_wstring_length(const llutf16string &utf16str, S32 len);

// Length in utf16string (UTF-16) of wlen wchars beginning at woffset.
LL_COMMON_API S32 wstring_utf16_length(const LLWString & wstr, S32 woffset, S32 wlen);

// Length in wstring (i.e., llwchar count) of a part of a wstring specified by utf16 length (i.e., utf16 units.)
LL_COMMON_API S32 wstring_wstring_length_from_utf16_length(const LLWString & wstr, S32 woffset, S32 utf16_length, BOOL *unaligned = NULL);

/**
 * @brief Properly truncate a utf8 string to a maximum byte count.
 * 
 * The returned string may be less than max_len if the truncation
 * happens in the middle of a glyph. If max_len is longer than the
 * string passed in, the return value == utf8str.
 * @param utf8str A valid utf8 string to truncate.
 * @param max_len The maximum number of bytes in the return value.
 * @return Returns a valid utf8 string with byte count <= max_len.
 */
LL_COMMON_API std::string utf8str_truncate(const std::string& utf8str, const S32 max_len);

// [RLVa:KB] - Checked: RLVa-2.1.0
LL_COMMON_API std::string utf8str_substr(const std::string& utf8str, const S32 index, const S32 max_len);
LL_COMMON_API void utf8str_split(std::list<std::string>& split_list, const std::string& utf8str, size_t maxlen, char split_token);
// [/RLVa:KB]

LL_COMMON_API std::string utf8str_trim(const std::string& utf8str);

LL_COMMON_API S32 utf8str_compare_insensitive(
	const std::string& lhs,
	const std::string& rhs);

/**
* @brief Properly truncate a utf8 string to a maximum character count.
*
* If symbol_len is longer than the string passed in, the return
* value == utf8str.
* @param utf8str A valid utf8 string to truncate.
* @param symbol_len The maximum number of symbols in the return value.
* @return Returns a valid utf8 string with symbol count <= max_len.
*/
LL_COMMON_API std::string utf8str_symbol_truncate(const std::string& utf8str, const S32 symbol_len);

/**
 * @brief Replace all occurences of target_char with replace_char
 *
 * @param utf8str A utf8 string to process.
 * @param target_char The wchar to be replaced
 * @param replace_char The wchar which is written on replace
 */
LL_COMMON_API std::string utf8str_substChar(
	const std::string& utf8str,
	const llwchar target_char,
	const llwchar replace_char);

LL_COMMON_API std::string utf8str_makeASCII(const std::string& utf8str);

// Hack - used for evil notecards.
LL_COMMON_API std::string mbcsstring_makeASCII(const std::string& str); 

LL_COMMON_API std::string utf8str_removeCRLF(const std::string& utf8str);


#if LL_WINDOWS
/* @name Windows string helpers
 */
//@{

/**
 * @brief Implementation the expected snprintf interface.
 *
 * If the size of the passed in buffer is not large enough to hold the string,
 * two bad things happen:
 * 1. resulting formatted string is NOT null terminated
 * 2. Depending on the platform, the return value could be a) the required
 *    size of the buffer to copy the entire formatted string or b) -1.
 *    On Windows with VS.Net 2003, it returns -1 e.g. 
 *
 * safe_snprintf always adds a NULL terminator so that the caller does not
 * need to check for return value or need to add the NULL terminator.
 * It does not, however change the return value - to let the caller know
 * that the passed in buffer size was not large enough to hold the
 * formatted string.
 *
 */

// Deal with the differeneces on Windows
namespace snprintf_hack
{
	LL_COMMON_API int snprintf(char *str, size_t size, const char *format, ...);
}

using snprintf_hack::snprintf;

/**
 * @brief Convert a wide string to std::string
 *
 * This replaces the unsafe W2A macro from ATL.
 */
LL_COMMON_API std::string ll_convert_wide_to_string(const wchar_t* in, unsigned int code_page);

/**
 * Converts a string to wide string.
 *
 * It will allocate memory for result string with "new []". Don't forget to release it with "delete []".
 */
LL_COMMON_API wchar_t* ll_convert_string_to_wide(const std::string& in, unsigned int code_page);

/**
 * Converts incoming string into urf8 string
 *
 */
LL_COMMON_API std::string ll_convert_string_to_utf8_string(const std::string& in);

//@}
#endif // LL_WINDOWS

/**
 * Many of the 'strip' and 'replace' methods of LLStringUtilBase need
 * specialization to work with the signed char type.
 * Sadly, it is not possible (AFAIK) to specialize a single method of
 * a template class.
 * That stuff should go here.
 */
namespace LLStringFn
{
	/**
	 * @brief Replace all non-printable characters with replacement in
	 * string.
	 * NOTE - this will zap non-ascii
	 *
	 * @param [in,out] string the to modify. out value is the string
	 * with zero non-printable characters.
	 * @param The replacement character. use LL_UNKNOWN_CHAR if unsure.
	 */
	LL_COMMON_API void replace_nonprintable_in_ascii(
		std::basic_string<char>& string,
		char replacement);


	/**
	 * @brief Replace all non-printable characters and pipe characters
	 * with replacement in a string.
	 * NOTE - this will zap non-ascii
	 *
	 * @param [in,out] the string to modify. out value is the string
	 * with zero non-printable characters and zero pipe characters.
	 * @param The replacement character. use LL_UNKNOWN_CHAR if unsure.
	 */
	LL_COMMON_API void replace_nonprintable_and_pipe_in_ascii(std::basic_string<char>& str,
									   char replacement);


	/**
	 * @brief Remove all characters that are not allowed in XML 1.0.
	 * Returns a copy of the string with those characters removed.
	 * Works with US ASCII and UTF-8 encoded strings.  JC
	 */
	LL_COMMON_API std::string strip_invalid_xml(const std::string& input);


	/**
	 * @brief Replace all control characters (0 <= c < 0x20) with replacement in
	 * string.   This is safe for utf-8
	 *
	 * @param [in,out] string the to modify. out value is the string
	 * with zero non-printable characters.
	 * @param The replacement character. use LL_UNKNOWN_CHAR if unsure.
	 */
	LL_COMMON_API void replace_ascii_controlchars(
		std::basic_string<char>& string,
		char replacement);
}

////////////////////////////////////////////////////////////
// NOTE: LLStringUtil::format, getTokens, and support functions moved to llstring.cpp.
// There is no LLWStringUtil::format implementation currently.
// Calling these for anything other than LLStringUtil will produce link errors.

////////////////////////////////////////////////////////////

// static
template <class T>
std::vector<typename LLStringUtilBase<T>::string_type>
LLStringUtilBase<T>::getTokens(const string_type& instr, const string_type& delims)
{
	std::vector<string_type> tokens;
	getTokens(instr, tokens, delims);
	return tokens;
}

// static
template <class T>
std::vector<typename LLStringUtilBase<T>::string_type>
LLStringUtilBase<T>::getTokens(const string_type& instr,
							   const string_type& drop_delims,
							   const string_type& keep_delims,
							   const string_type& quotes)
{
	std::vector<string_type> tokens;
	getTokens(instr, tokens, drop_delims, keep_delims, quotes);
	return tokens;
}

// static
template <class T>
std::vector<typename LLStringUtilBase<T>::string_type>
LLStringUtilBase<T>::getTokens(const string_type& instr,
							   const string_type& drop_delims,
							   const string_type& keep_delims,
							   const string_type& quotes,
							   const string_type& escapes)
{
	std::vector<string_type> tokens;
	getTokens(instr, tokens, drop_delims, keep_delims, quotes, escapes);
	return tokens;
}

namespace LLStringUtilBaseImpl
{

/**
 * Input string scanner helper for getTokens(), or really any other
 * character-parsing routine that may have to deal with escape characters.
 * This implementation defines the concept (also an interface, should you
 * choose to implement the concept by subclassing) and provides trivial
 * implementations for a string @em without escape processing.
 */
template <class T>
struct InString
{
	typedef std::basic_string<T> string_type;
	typedef typename string_type::const_iterator const_iterator;

	InString(const_iterator b, const_iterator e):
		mIter(b),
		mEnd(e)
	{}
	virtual ~InString() {}

	bool done() const { return mIter == mEnd; }
	/// Is the current character (*mIter) escaped? This implementation can
	/// answer trivially because it doesn't support escapes.
	virtual bool escaped() const { return false; }
	/// Obtain the current character and advance @c mIter.
	virtual T next() { return *mIter++; }
	/// Does the current character match specified character?
	virtual bool is(T ch) const { return (! done()) && *mIter == ch; }
	/// Is the current character any one of the specified characters?
	virtual bool oneof(const string_type& delims) const
	{
		return (! done()) && LLStringUtilBase<T>::contains(delims, *mIter);
	}

	/**
	 * Scan forward from @from until either @a delim or end. This is primarily
	 * useful for processing quoted substrings.
	 *
	 * If we do see @a delim, append everything from @from until (excluding)
	 * @a delim to @a into, advance @c mIter to skip @a delim, and return @c
	 * true.
	 *
	 * If we do not see @a delim, do not alter @a into or @c mIter and return
	 * @c false. Do not pass GO, do not collect $200.
	 *
	 * @note The @c false case described above implements normal getTokens()
	 * treatment of an unmatched open quote: treat the quote character as if
	 * escaped, that is, simply collect it as part of the current token. Other
	 * plausible behaviors directly affect the way getTokens() deals with an
	 * unmatched quote: e.g. throwing an exception to treat it as an error, or
	 * assuming a close quote beyond end of string (in which case return @c
	 * true).
	 */
	virtual bool collect_until(string_type& into, const_iterator from, T delim)
	{
		const_iterator found = std::find(from, mEnd, delim);
		// If we didn't find delim, change nothing, just tell caller.
		if (found == mEnd)
			return false;
		// Found delim! Append everything between from and found.
		into.append(from, found);
		// advance past delim in input
		mIter = found + 1;
		return true;
	}

	const_iterator mIter, mEnd;
};

/// InString subclass that handles escape characters
template <class T>
class InEscString: public InString<T>
{
public:
	typedef InString<T> super;
	typedef typename super::string_type string_type;
	typedef typename super::const_iterator const_iterator;
	using super::done;
	using super::mIter;
	using super::mEnd;

	InEscString(const_iterator b, const_iterator e, const string_type& escapes):
		super(b, e),
		mEscapes(escapes)
	{
		// Even though we've already initialized 'mIter' via our base-class
		// constructor, set it again to check for initial escape char.
		setiter(b);
	}

	/// This implementation uses the answer cached by setiter().
	virtual bool escaped() const { return mIsEsc; }
	virtual T next()
	{
		// If we're looking at the escape character of an escape sequence,
		// skip that character. This is the one time we can modify 'mIter'
		// without using setiter: for this one case we DO NOT CARE if the
		// escaped character is itself an escape.
		if (mIsEsc)
			++mIter;
		// If we were looking at an escape character, this is the escaped
		// character; otherwise it's just the next character.
		T result(*mIter);
		// Advance mIter, checking for escape sequence.
		setiter(mIter + 1);
		return result;
	}

	virtual bool is(T ch) const
	{
		// Like base-class is(), except that an escaped character matches
		// nothing.
		return (! done()) && (! mIsEsc) && *mIter == ch;
	}

	virtual bool oneof(const string_type& delims) const
	{
		// Like base-class oneof(), except that an escaped character matches
		// nothing.
		return (! done()) && (! mIsEsc) && LLStringUtilBase<T>::contains(delims, *mIter);
	}

	virtual bool collect_until(string_type& into, const_iterator from, T delim)
	{
		// Deal with escapes in the characters we collect; that is, an escaped
		// character must become just that character without the preceding
		// escape. Collect characters in a separate string rather than
		// directly appending to 'into' in case we do not find delim, in which
		// case we're supposed to leave 'into' unmodified.
		string_type collected;
		// For scanning purposes, we're going to work directly with 'mIter'.
		// Save its current value in case we fail to see delim.
		const_iterator save_iter(mIter);
		// Okay, set 'mIter', checking for escape.
		setiter(from);
		while (! done())
		{
			// If we see an unescaped delim, stop and report success.
			if ((! mIsEsc) && *mIter == delim)
			{
				// Append collected chars to 'into'.
				into.append(collected);
				// Don't forget to advance 'mIter' past delim.
				setiter(mIter + 1);
				return true;
			}
			// We're not at end, and either we're not looking at delim or it's
			// escaped. Collect this character and keep going.
			collected.push_back(next());
		}
		// Here we hit 'mEnd' without ever seeing delim. Restore mIter and tell
		// caller.
		setiter(save_iter);
		return false;
	}

private:
	void setiter(const_iterator i)
	{
		mIter = i;

		// Every time we change 'mIter', set 'mIsEsc' to be able to repetitively
		// answer escaped() without having to rescan 'mEscapes'. mIsEsc caches
		// contains(mEscapes, *mIter).

		// We're looking at an escaped char if we're not already at end (that
		// is, *mIter is even meaningful); if *mIter is in fact one of the
		// specified escape characters; and if there's one more character
		// following it. That is, if an escape character is the very last
		// character of the input string, it loses its special meaning.
		mIsEsc = (! done()) &&
				LLStringUtilBase<T>::contains(mEscapes, *mIter) &&
				(mIter+1) != mEnd;
	}

	const string_type mEscapes;
	bool mIsEsc;
};

/// getTokens() implementation based on InString concept
template <typename INSTRING, typename string_type>
void getTokens(INSTRING& instr, std::vector<string_type>& tokens,
			   const string_type& drop_delims, const string_type& keep_delims,
			   const string_type& quotes)
{
	// There are times when we want to match either drop_delims or
	// keep_delims. Concatenate them up front to speed things up.
	string_type all_delims(drop_delims + keep_delims);
	// no tokens yet
	tokens.clear();

	// try for another token
	while (! instr.done())
	{
		// scan past any drop_delims
		while (instr.oneof(drop_delims))
		{
			// skip this drop_delim
			instr.next();
			// but if that was the end of the string, done
			if (instr.done())
				return;
		}
		// found the start of another token: make a slot for it
		tokens.push_back(string_type());
		if (instr.oneof(keep_delims))
		{
			// *iter is a keep_delim, a token of exactly 1 character. Append
			// that character to the new token and proceed.
			tokens.back().push_back(instr.next());
			continue;
		}
		// Here we have a non-delimiter token, which might consist of a mix of
		// quoted and unquoted parts. Use bash rules for quoting: you can
		// embed a quoted substring in the midst of an unquoted token (e.g.
		// ~/"sub dir"/myfile.txt); you can ram two quoted substrings together
		// to make a single token (e.g. 'He said, "'"Don't."'"'). We diverge
		// from bash in that bash considers an unmatched quote an error. Our
		// param signature doesn't allow for errors, so just pretend it's not
		// a quote and embed it.
		// At this level, keep scanning until we hit the next delimiter of
		// either type (drop_delims or keep_delims).
		while (! instr.oneof(all_delims))
		{
			// If we're looking at an open quote, search forward for
			// a close quote, collecting characters along the way.
			if (instr.oneof(quotes) &&
				instr.collect_until(tokens.back(), instr.mIter+1, *instr.mIter))
			{
				// collect_until is cleverly designed to do exactly what we
				// need here. No further action needed if it returns true.
			}
			else
			{
				// Either *iter isn't a quote, or there's no matching close
				// quote: in other words, just an ordinary char. Append it to
				// current token.
				tokens.back().push_back(instr.next());
			}
			// having scanned that segment of this token, if we've reached the
			// end of the string, we're done
			if (instr.done())
				return;
		}
	}
}

} // namespace LLStringUtilBaseImpl

// static
template <class T>
void LLStringUtilBase<T>::getTokens(const string_type& string, std::vector<string_type>& tokens,
									const string_type& drop_delims, const string_type& keep_delims,
									const string_type& quotes)
{
	// Because this overload doesn't support escapes, use simple InString to
	// manage input range.
	LLStringUtilBaseImpl::InString<T> instring(string.begin(), string.end());
	LLStringUtilBaseImpl::getTokens(instring, tokens, drop_delims, keep_delims, quotes);
}

// static
template <class T>
void LLStringUtilBase<T>::getTokens(const string_type& string, std::vector<string_type>& tokens,
									const string_type& drop_delims, const string_type& keep_delims,
									const string_type& quotes, const string_type& escapes)
{
	// This overload must deal with escapes. Delegate that to InEscString
	// (unless there ARE no escapes).
	boost::scoped_ptr< LLStringUtilBaseImpl::InString<T> > instrp;
	if (escapes.empty())
		instrp.reset(new LLStringUtilBaseImpl::InString<T>(string.begin(), string.end()));
	else
		instrp.reset(new LLStringUtilBaseImpl::InEscString<T>(string.begin(), string.end(), escapes));
	LLStringUtilBaseImpl::getTokens(*instrp, tokens, drop_delims, keep_delims, quotes);
}

// static
template<class T> 
S32 LLStringUtilBase<T>::compareStrings(const T* lhs, const T* rhs)
{	
	S32 result;
	if( lhs == rhs )
	{
		result = 0;
	}
	else
	if ( !lhs || !lhs[0] )
	{
		result = ((!rhs || !rhs[0]) ? 0 : 1);
	}
	else
	if ( !rhs || !rhs[0])
	{
		result = -1;
	}
	else
	{
		result = LLStringOps::collate(lhs, rhs);
	}
	return result;
}

//static 
template<class T> 
S32 LLStringUtilBase<T>::compareStrings(const string_type& lhs, const string_type& rhs)
{
	return LLStringOps::collate(lhs.c_str(), rhs.c_str());
}

// static
template<class T> 
S32 LLStringUtilBase<T>::compareInsensitive(const T* lhs, const T* rhs )
{
	S32 result;
	if( lhs == rhs )
	{
		result = 0;
	}
	else
	if ( !lhs || !lhs[0] )
	{
		result = ((!rhs || !rhs[0]) ? 0 : 1);
	}
	else
	if ( !rhs || !rhs[0] )
	{
		result = -1;
	}
	else
	{
		string_type lhs_string(lhs);
		string_type rhs_string(rhs);
		LLStringUtilBase<T>::toUpper(lhs_string);
		LLStringUtilBase<T>::toUpper(rhs_string);
		result = LLStringOps::collate(lhs_string.c_str(), rhs_string.c_str());
	}
	return result;
}

//static 
template<class T> 
S32 LLStringUtilBase<T>::compareInsensitive(const string_type& lhs, const string_type& rhs)
{
	string_type lhs_string(lhs);
	string_type rhs_string(rhs);
	LLStringUtilBase<T>::toUpper(lhs_string);
	LLStringUtilBase<T>::toUpper(rhs_string);
	return LLStringOps::collate(lhs_string.c_str(), rhs_string.c_str());
}

// Case sensitive comparison with good handling of numbers.  Does not use current locale.
// a.k.a. strdictcmp()

//static 
template<class T>
S32 LLStringUtilBase<T>::compareDict(const string_type& astr, const string_type& bstr)
{
	const T* a = astr.c_str();
	const T* b = bstr.c_str();
	T ca, cb;
	S32 ai, bi, cnt = 0;
	S32 bias = 0;

	ca = *(a++);
	cb = *(b++);
	while( ca && cb ){
		if( bias==0 ){
			if( LLStringOps::isUpper(ca) ){ ca = LLStringOps::toLower(ca); bias--; }
			if( LLStringOps::isUpper(cb) ){ cb = LLStringOps::toLower(cb); bias++; }
		}else{
			if( LLStringOps::isUpper(ca) ){ ca = LLStringOps::toLower(ca); }
			if( LLStringOps::isUpper(cb) ){ cb = LLStringOps::toLower(cb); }
		}
		if( LLStringOps::isDigit(ca) ){
			if( cnt-->0 ){
				if( cb!=ca ) break;
			}else{
				if( !LLStringOps::isDigit(cb) ) break;
				for(ai=0; LLStringOps::isDigit(a[ai]); ai++);
				for(bi=0; LLStringOps::isDigit(b[bi]); bi++);
				if( ai<bi ){ ca=0; break; }
				if( bi<ai ){ cb=0; break; }
				if( ca!=cb ) break;
				cnt = ai;
			}
		}else if( ca!=cb ){   break;
		}
		ca = *(a++);
		cb = *(b++);
	}
	if( ca==cb ) ca += bias;
	return ca-cb;
}

// static
template<class T>
S32 LLStringUtilBase<T>::compareDictInsensitive(const string_type& astr, const string_type& bstr)
{
	const T* a = astr.c_str();
	const T* b = bstr.c_str();
	T ca, cb;
	S32 ai, bi, cnt = 0;

	ca = *(a++);
	cb = *(b++);
	while( ca && cb ){
		if( LLStringOps::isUpper(ca) ){ ca = LLStringOps::toLower(ca); }
		if( LLStringOps::isUpper(cb) ){ cb = LLStringOps::toLower(cb); }
		if( LLStringOps::isDigit(ca) ){
			if( cnt-->0 ){
				if( cb!=ca ) break;
			}else{
				if( !LLStringOps::isDigit(cb) ) break;
				for(ai=0; LLStringOps::isDigit(a[ai]); ai++);
				for(bi=0; LLStringOps::isDigit(b[bi]); bi++);
				if( ai<bi ){ ca=0; break; }
				if( bi<ai ){ cb=0; break; }
				if( ca!=cb ) break;
				cnt = ai;
			}
		}else if( ca!=cb ){   break;
		}
		ca = *(a++);
		cb = *(b++);
	}
	return ca-cb;
}

// Puts compareDict() in a form appropriate for LL container classes to use for sorting.
// static 
template<class T> 
BOOL LLStringUtilBase<T>::precedesDict( const string_type& a, const string_type& b )
{
	if( a.size() && b.size() )
	{
		return (LLStringUtilBase<T>::compareDict(a.c_str(), b.c_str()) < 0);
	}
	else
	{
		return (!b.empty());
	}
}

//static
template<class T> 
void LLStringUtilBase<T>::toUpper(string_type& string)	
{ 
	if( !string.empty() )
	{ 
		std::transform(
			string.begin(),
			string.end(),
			string.begin(),
			(T(*)(T)) &LLStringOps::toUpper);
	}
}

//static
template<class T> 
void LLStringUtilBase<T>::toLower(string_type& string)
{ 
	if( !string.empty() )
	{ 
		std::transform(
			string.begin(),
			string.end(),
			string.begin(),
			(T(*)(T)) &LLStringOps::toLower);
	}
}

//static
template<class T> 
void LLStringUtilBase<T>::trimHead(string_type& string)
{			
	if( !string.empty() )
	{
		size_type i = 0;
		while( i < string.length() && LLStringOps::isSpace( string[i] ) )
		{
			i++;
		}
		string.erase(0, i);
	}
}

//static
template<class T> 
void LLStringUtilBase<T>::trimTail(string_type& string)
{			
	if( string.size() )
	{
		size_type len = string.length();
		size_type i = len;
		while( i > 0 && LLStringOps::isSpace( string[i-1] ) )
		{
			i--;
		}

		string.erase( i, len - i );
	}
}


// Replace line feeds with carriage return-line feed pairs.
//static
template<class T>
void LLStringUtilBase<T>::addCRLF(string_type& string)
{
	const T LF = 10;
	const T CR = 13;

	// Count the number of line feeds
	size_type count = 0;
	size_type len = string.size();
	size_type i;
	for( i = 0; i < len; i++ )
	{
		if( string[i] == LF )
		{
			count++;
		}
	}

	// Insert a carriage return before each line feed
	if( count )
	{
		size_type size = len + count;
		T *t = new T[size];
		size_type j = 0;
		for( i = 0; i < len; ++i )
		{
			if( string[i] == LF )
			{
				t[j] = CR;
				++j;
			}
			t[j] = string[i];
			++j;
		}

		string.assign(t, size);
		delete[] t;
	}
}

// Remove all carriage returns
//static
template<class T> 
void LLStringUtilBase<T>::removeCRLF(string_type& string)
{
	const T CR = 13;

	size_type cr_count = 0;
	size_type len = string.size();
	size_type i;
	for( i = 0; i < len - cr_count; i++ )
	{
		if( string[i+cr_count] == CR )
		{
			cr_count++;
		}

		string[i] = string[i+cr_count];
	}
	string.erase(i, cr_count);
}

//static
template<class T> 
void LLStringUtilBase<T>::removeWindowsCR(string_type& string)
{
    if (string.empty())
    {
        return;
    }
    const T LF = 10;
    const T CR = 13;

    size_type cr_count = 0;
    size_type len = string.size();
    size_type i;
    for( i = 0; i < len - cr_count - 1; i++ )
    {
        if( string[i+cr_count] == CR && string[i+cr_count+1] == LF)
        {
            cr_count++;
        }

        string[i] = string[i+cr_count];
    }
    string.erase(i, cr_count);
}

//static
template<class T>
void LLStringUtilBase<T>::replaceChar( string_type& string, T target, T replacement )
{
	size_type found_pos = 0;
	while( (found_pos = string.find(target, found_pos)) != string_type::npos ) 
	{
		string[found_pos] = replacement;
		found_pos++; // avoid infinite defeat if target == replacement
	}
}

//static
template<class T> 
void LLStringUtilBase<T>::replaceString( string_type& string, string_type target, string_type replacement )
{
	size_type found_pos = 0;
	while( (found_pos = string.find(target, found_pos)) != string_type::npos )
	{
		string.replace( found_pos, target.length(), replacement );
		found_pos += replacement.length(); // avoid infinite defeat if replacement contains target
	}
}

//static
template<class T> 
void LLStringUtilBase<T>::replaceNonstandardASCII( string_type& string, T replacement )
{
	const char LF = 10;
	const S8 MIN = 32;
//	const S8 MAX = 127;

	size_type len = string.size();
	for( size_type i = 0; i < len; i++ )
	{
		// No need to test MAX < mText[i] because we treat mText[i] as a signed char,
		// which has a max value of 127.
		if( ( S8(string[i]) < MIN ) && (string[i] != LF) )
		{
			string[i] = replacement;
		}
	}
}

//static
template<class T> 
void LLStringUtilBase<T>::replaceTabsWithSpaces( string_type& str, size_type spaces_per_tab )
{
	const T TAB = '\t';
	const T SPACE = ' ';

	string_type out_str;
	// Replace tabs with spaces
	for (size_type i = 0; i < str.length(); i++)
	{
		if (str[i] == TAB)
		{
			for (size_type j = 0; j < spaces_per_tab; j++)
				out_str += SPACE;
		}
		else
		{
			out_str += str[i];
		}
	}
	str = out_str;
}

//static
template<class T> 
BOOL LLStringUtilBase<T>::containsNonprintable(const string_type& string)
{
	const char MIN = 32;
	BOOL rv = FALSE;
	for (size_type i = 0; i < string.size(); i++)
	{
		if(string[i] < MIN)
		{
			rv = TRUE;
			break;
		}
	}
	return rv;
}

// *TODO: reimplement in terms of algorithm 
//static
template<class T> 
void LLStringUtilBase<T>::stripNonprintable(string_type& string)
{
	const char MIN = 32;
	size_type j = 0;
	if (string.empty())
	{
		return;
	}
	size_t src_size = string.size();
	char* c_string = new char[src_size + 1];
	if(c_string == NULL)
	{
		return;
	}
	copy(c_string, string.c_str(), src_size+1);
	char* write_head = &c_string[0];
	for (size_type i = 0; i < src_size; i++)
	{
		char* read_head = &string[i];
		write_head = &c_string[j];
		if(!(*read_head < MIN))
		{
			*write_head = *read_head;
			++j;
		}
	}
	c_string[j]= '\0';
	string = c_string;
	delete []c_string;
}

// *TODO: reimplement in terms of algorithm 
template<class T>
std::basic_string<T> LLStringUtilBase<T>::quote(const string_type& str,
												const string_type& triggers,
												const string_type& escape)
{
	size_type len(str.length());
	// If the string is already quoted, assume user knows what s/he's doing.
	if (len >= 2 && str[0] == '"' && str[len-1] == '"')
	{
		return str;
	}

	// Not already quoted: do we need to? triggers.empty() is a special case
	// meaning "always quote."
	if ((! triggers.empty()) && str.find_first_of(triggers) == string_type::npos)
	{
		// no trigger characters, don't bother quoting
		return str;
	}

	// For whatever reason, we must quote this string.
	string_type result;
	result.push_back('"');
	for (typename string_type::const_iterator ci(str.begin()), cend(str.end()); ci != cend; ++ci)
	{
		if (*ci == '"')
		{
			result.append(escape);
		}
		result.push_back(*ci);
	}
	result.push_back('"');
	return result;
}

template<class T> 
void LLStringUtilBase<T>::_makeASCII(string_type& string)
{
	// Replace non-ASCII chars with LL_UNKNOWN_CHAR
	for (size_type i = 0; i < string.length(); i++)
	{
		if (string[i] > 0x7f)
		{
			string[i] = LL_UNKNOWN_CHAR;
		}
	}
}

// static
template<class T> 
void LLStringUtilBase<T>::copy( T* dst, const T* src, size_type dst_size )
{
	if( dst_size > 0 )
	{
		size_type min_len = 0;
		if( src )
		{
			min_len = llmin( dst_size - 1, strlen( src ) );  /* Flawfinder: ignore */
			memcpy(dst, src, min_len * sizeof(T));		/* Flawfinder: ignore */
		}
		dst[min_len] = '\0';
	}
}

// static
template<class T> 
void LLStringUtilBase<T>::copyInto(string_type& dst, const string_type& src, size_type offset)
{
	if ( offset == dst.length() )
	{
		// special case - append to end of string and avoid expensive
		// (when strings are large) string manipulations
		dst += src;
	}
	else
	{
		string_type tail = dst.substr(offset);

		dst = dst.substr(0, offset);
		dst += src;
		dst += tail;
	};
}

// True if this is the head of s.
//static
template<class T> 
BOOL LLStringUtilBase<T>::isHead( const string_type& string, const T* s ) 
{ 
	if( string.empty() )
	{
		// Early exit
		return FALSE;
	}
	else
	{
		return (strncmp( s, string.c_str(), string.size() ) == 0);
	}
}

// static
template<class T> 
bool LLStringUtilBase<T>::startsWith(
	const string_type& string,
	const string_type& substr)
{
	if(string.empty() || (substr.empty())) return false;
	if(0 == string.find(substr)) return true;
	return false;
}

// static
template<class T> 
bool LLStringUtilBase<T>::endsWith(
	const string_type& string,
	const string_type& substr)
{
	if(string.empty() || (substr.empty())) return false;
	std::string::size_type idx = string.rfind(substr);
	if(std::string::npos == idx) return false;
	return (idx == (string.size() - substr.size()));
}


template<class T> 
BOOL LLStringUtilBase<T>::convertToBOOL(const string_type& string, BOOL& value)
{
	if( string.empty() )
	{
		return FALSE;
	}

	string_type temp( string );
	trim(temp);
	if( 
		(temp == "1") || 
		(temp == "T") || 
		(temp == "t") || 
		(temp == "TRUE") || 
		(temp == "true") || 
		(temp == "True") )
	{
		value = TRUE;
		return TRUE;
	}
	else
	if( 
		(temp == "0") || 
		(temp == "F") || 
		(temp == "f") || 
		(temp == "FALSE") || 
		(temp == "false") || 
		(temp == "False") )
	{
		value = FALSE;
		return TRUE;
	}

	return FALSE;
}

template<class T> 
BOOL LLStringUtilBase<T>::convertToU8(const string_type& string, U8& value) 
{
	S32 value32 = 0;
	BOOL success = convertToS32(string, value32);
	if( success && (U8_MIN <= value32) && (value32 <= U8_MAX) )
	{
		value = (U8) value32;
		return TRUE;
	}
	return FALSE;
}

template<class T> 
BOOL LLStringUtilBase<T>::convertToS8(const string_type& string, S8& value) 
{
	S32 value32 = 0;
	BOOL success = convertToS32(string, value32);
	if( success && (S8_MIN <= value32) && (value32 <= S8_MAX) )
	{
		value = (S8) value32;
		return TRUE;
	}
	return FALSE;
}

template<class T> 
BOOL LLStringUtilBase<T>::convertToS16(const string_type& string, S16& value) 
{
	S32 value32 = 0;
	BOOL success = convertToS32(string, value32);
	if( success && (S16_MIN <= value32) && (value32 <= S16_MAX) )
	{
		value = (S16) value32;
		return TRUE;
	}
	return FALSE;
}

template<class T> 
BOOL LLStringUtilBase<T>::convertToU16(const string_type& string, U16& value) 
{
	S32 value32 = 0;
	BOOL success = convertToS32(string, value32);
	if( success && (U16_MIN <= value32) && (value32 <= U16_MAX) )
	{
		value = (U16) value32;
		return TRUE;
	}
	return FALSE;
}

template<class T> 
BOOL LLStringUtilBase<T>::convertToU32(const string_type& string, U32& value) 
{
	if( string.empty() )
	{
		return FALSE;
	}

	string_type temp( string );
	trim(temp);
	U32 v;
	std::basic_istringstream<T> i_stream((string_type)temp);
	if(i_stream >> v)
	{
		value = v;
		return TRUE;
	}
	return FALSE;
}

template<class T> 
BOOL LLStringUtilBase<T>::convertToS32(const string_type& string, S32& value) 
{
	if( string.empty() )
	{
		return FALSE;
	}

	string_type temp( string );
	trim(temp);
	S32 v;
	std::basic_istringstream<T> i_stream((string_type)temp);
	if(i_stream >> v)
	{
		//TODO: figure out overflow and underflow reporting here
		//if((LONG_MAX == v) || (LONG_MIN == v))
		//{
		//	// Underflow or overflow
		//	return FALSE;
		//}

		value = v;
		return TRUE;
	}
	return FALSE;
}

template<class T> 
BOOL LLStringUtilBase<T>::convertToF32(const string_type& string, F32& value) 
{
	F64 value64 = 0.0;
	BOOL success = convertToF64(string, value64);
	if( success && (-F32_MAX <= value64) && (value64 <= F32_MAX) )
	{
		value = (F32) value64;
		return TRUE;
	}
	return FALSE;
}

template<class T> 
BOOL LLStringUtilBase<T>::convertToF64(const string_type& string, F64& value)
{
	if( string.empty() )
	{
		return FALSE;
	}

	string_type temp( string );
	trim(temp);
	F64 v;
	std::basic_istringstream<T> i_stream((string_type)temp);
	if(i_stream >> v)
	{
		//TODO: figure out overflow and underflow reporting here
		//if( ((-HUGE_VAL == v) || (HUGE_VAL == v))) )
		//{
		//	// Underflow or overflow
		//	return FALSE;
		//}

		value = v;
		return TRUE;
	}
	return FALSE;
}

template<class T> 
void LLStringUtilBase<T>::truncate(string_type& string, size_type count)
{
	size_type cur_size = string.size();
	string.resize(count < cur_size ? count : cur_size);
}

#endif  // LL_STRING_H<|MERGE_RESOLUTION|>--- conflicted
+++ resolved
@@ -35,13 +35,10 @@
 #include <vector>
 #include <map>
 #include "llformat.h"
-<<<<<<< HEAD
 #include "llsd.h"
-=======
 // [RLVa:KB] - Checked: RLVa-2.1.0
 #include <list>
 // [/RLVa:KB]
->>>>>>> 4a07c811
 
 #if LL_LINUX || LL_SOLARIS
 #include <wctype.h>
