/**
 * @file llmetricperformancetester.cpp
 * @brief LLMetricPerformanceTesterBasic and LLMetricPerformanceTesterWithSession classes implementation
 *
 * $LicenseInfo:firstyear=2004&license=viewerlgpl$
 * Second Life Viewer Source Code
 * Copyright (C) 2010, Linden Research, Inc.
 *
 * This library is free software; you can redistribute it and/or
 * modify it under the terms of the GNU Lesser General Public
 * License as published by the Free Software Foundation;
 * version 2.1 of the License only.
 *
 * This library is distributed in the hope that it will be useful,
 * but WITHOUT ANY WARRANTY; without even the implied warranty of
 * MERCHANTABILITY or FITNESS FOR A PARTICULAR PURPOSE.  See the GNU
 * Lesser General Public License for more details.
 *
 * You should have received a copy of the GNU Lesser General Public
 * License along with this library; if not, write to the Free Software
 * Foundation, Inc., 51 Franklin Street, Fifth Floor, Boston, MA  02110-1301  USA
 *
 * Linden Research, Inc., 945 Battery Street, San Francisco, CA  94111  USA
 * $/LicenseInfo$
 */

#include "linden_common.h"

#include "indra_constants.h"
#include "llerror.h"
#include "llsdserialize.h"
#include "lltreeiterators.h"
#include "llmetricperformancetester.h"
#include "llfasttimer.h"

//----------------------------------------------------------------------------------------------
// LLMetricPerformanceTesterBasic : static methods and testers management
//----------------------------------------------------------------------------------------------

LLMetricPerformanceTesterBasic::name_tester_map_t LLMetricPerformanceTesterBasic::sTesterMap ;

/*static*/
void LLMetricPerformanceTesterBasic::cleanupClass()
{
    for (name_tester_map_t::value_type& pair : sTesterMap)
    {
        delete pair.second;
    }
    sTesterMap.clear() ;
}

<<<<<<< HEAD
/*static*/ 
bool LLMetricPerformanceTesterBasic::addTester(LLMetricPerformanceTesterBasic* tester)
{
	llassert_always(tester != NULL);	
	std::string name = tester->getTesterName() ;
	if (getTester(name))
	{
		LL_ERRS() << "Tester name is already used by some other tester : " << name << LL_ENDL ;
		return false;
	}

	sTesterMap.insert(std::make_pair(name, tester));
	return true;
=======
/*static*/
bool LLMetricPerformanceTesterBasic::addTester(LLMetricPerformanceTesterBasic* tester)
{
    llassert_always(tester != NULL);
    std::string name = tester->getTesterName() ;
    if (getTester(name))
    {
        LL_ERRS() << "Tester name is already used by some other tester : " << name << LL_ENDL ;
        return false;
    }

    sTesterMap.insert(std::make_pair(name, tester));
    return true;
>>>>>>> 1a8a5404
}

/*static*/
void LLMetricPerformanceTesterBasic::deleteTester(std::string name)
{
    name_tester_map_t::iterator tester = sTesterMap.find(name);
    if (tester != sTesterMap.end())
    {
        delete tester->second;
        sTesterMap.erase(tester);
    }
}

/*static*/
LLMetricPerformanceTesterBasic* LLMetricPerformanceTesterBasic::getTester(std::string name)
{
    // Check for the requested metric name
    name_tester_map_t::iterator found_it = sTesterMap.find(name) ;
    if (found_it != sTesterMap.end())
    {
        return found_it->second ;
    }
    return NULL ;
}

<<<<<<< HEAD
/*static*/ 
=======
/*static*/
>>>>>>> 1a8a5404
// Return true if this metric is requested or if the general default "catch all" metric is requested
bool LLMetricPerformanceTesterBasic::isMetricLogRequested(std::string name)
{
    return (LLTrace::BlockTimer::sMetricLog && ((LLTrace::BlockTimer::sLogName == name) || (LLTrace::BlockTimer::sLogName == DEFAULT_METRIC_NAME)));
}

/*static*/
LLSD LLMetricPerformanceTesterBasic::analyzeMetricPerformanceLog(std::istream& is)
{
    LLSD ret;
    LLSD cur;

    while (!is.eof() && LLSDParser::PARSE_FAILURE != LLSDSerialize::fromXML(cur, is))
    {
        for (LLSD::map_iterator iter = cur.beginMap(); iter != cur.endMap(); ++iter)
        {
            std::string label = iter->first;

            LLMetricPerformanceTesterBasic* tester = LLMetricPerformanceTesterBasic::getTester(iter->second["Name"].asString()) ;
            if(tester)
            {
                ret[label]["Name"] = iter->second["Name"] ;

                auto num_of_metrics = tester->getNumberOfMetrics() ;
                for(size_t index = 0 ; index < num_of_metrics ; index++)
                {
                    ret[label][ tester->getMetricName(index) ] = iter->second[ tester->getMetricName(index) ] ;
                }
            }
        }
    }

    return ret;
}

/*static*/
void LLMetricPerformanceTesterBasic::doAnalysisMetrics(std::string baseline, std::string target, std::string output)
{
    if(!LLMetricPerformanceTesterBasic::hasMetricPerformanceTesters())
    {
        return ;
    }

    // Open baseline and current target, exit if one is inexistent
    llifstream base_is(baseline.c_str());
    llifstream target_is(target.c_str());
    if (!base_is.is_open() || !target_is.is_open())
    {
        LL_WARNS() << "'-analyzeperformance' error : baseline or current target file inexistent" << LL_ENDL;
        base_is.close();
        target_is.close();
        return;
    }

    //analyze baseline
    LLSD base = analyzeMetricPerformanceLog(base_is);
    base_is.close();

    //analyze current
    LLSD current = analyzeMetricPerformanceLog(target_is);
    target_is.close();

    //output comparision
    llofstream os(output.c_str());

    os << "Label, Metric, Base(B), Target(T), Diff(T-B), Percentage(100*T/B)\n";
    for (LLMetricPerformanceTesterBasic::name_tester_map_t::value_type& pair : LLMetricPerformanceTesterBasic::sTesterMap)
    {
        LLMetricPerformanceTesterBasic* tester = ((LLMetricPerformanceTesterBasic*)pair.second);
        tester->analyzePerformance(&os, &base, &current) ;
    }

    os.flush();
    os.close();
}


//----------------------------------------------------------------------------------------------
// LLMetricPerformanceTesterBasic : Tester instance methods
//----------------------------------------------------------------------------------------------

LLMetricPerformanceTesterBasic::LLMetricPerformanceTesterBasic(std::string name) :
    mName(name),
    mCount(0)
{
    if (mName == std::string())
    {
        LL_ERRS() << "LLMetricPerformanceTesterBasic construction invalid : Empty name passed to constructor" << LL_ENDL ;
    }

    mValidInstance = LLMetricPerformanceTesterBasic::addTester(this) ;
}

LLMetricPerformanceTesterBasic::~LLMetricPerformanceTesterBasic()
{
}

void LLMetricPerformanceTesterBasic::preOutputTestResults(LLSD* sd)
{
    incrementCurrentCount() ;
}

void LLMetricPerformanceTesterBasic::postOutputTestResults(LLSD* sd)
{
    LLTrace::BlockTimer::pushLog(*sd);
}

void LLMetricPerformanceTesterBasic::outputTestResults()
{
    LLSD sd;

    preOutputTestResults(&sd) ;
    outputTestRecord(&sd) ;
    postOutputTestResults(&sd) ;
}

void LLMetricPerformanceTesterBasic::addMetric(std::string str)
{
    mMetricStrings.push_back(str) ;
}

/*virtual*/
void LLMetricPerformanceTesterBasic::analyzePerformance(llofstream* os, LLSD* base, LLSD* current)
{
<<<<<<< HEAD
	resetCurrentCount() ;

	std::string current_label = getCurrentLabelName();
	bool in_base = (*base).has(current_label) ;
	bool in_current = (*current).has(current_label) ;

	while(in_base || in_current)
	{
		LLSD::String label = current_label ;		

		if(in_base && in_current)
		{				
			*os << llformat("%s\n", label.c_str()) ;

			for(U32 index = 0 ; index < mMetricStrings.size() ; index++)
			{
				switch((*current)[label][ mMetricStrings[index] ].type())
				{
				case LLSD::TypeInteger:
					compareTestResults(os, mMetricStrings[index], 
						(S32)((*base)[label][ mMetricStrings[index] ].asInteger()), (S32)((*current)[label][ mMetricStrings[index] ].asInteger())) ;
					break ;
				case LLSD::TypeReal:
					compareTestResults(os, mMetricStrings[index], 
						(F32)((*base)[label][ mMetricStrings[index] ].asReal()), (F32)((*current)[label][ mMetricStrings[index] ].asReal())) ;
					break;
				default:
					LL_ERRS() << "unsupported metric " << mMetricStrings[index] << " LLSD type: " << (S32)(*current)[label][ mMetricStrings[index] ].type() << LL_ENDL ;
				}
			}	
		}

		incrementCurrentCount();
		current_label = getCurrentLabelName();
		in_base = (*base).has(current_label) ;
		in_current = (*current).has(current_label) ;
	}
=======
    resetCurrentCount() ;

    std::string current_label = getCurrentLabelName();
    bool in_base = (*base).has(current_label) ;
    bool in_current = (*current).has(current_label) ;

    while(in_base || in_current)
    {
        LLSD::String label = current_label ;

        if(in_base && in_current)
        {
            *os << llformat("%s\n", label.c_str()) ;

            for(U32 index = 0 ; index < mMetricStrings.size() ; index++)
            {
                switch((*current)[label][ mMetricStrings[index] ].type())
                {
                case LLSD::TypeInteger:
                    compareTestResults(os, mMetricStrings[index],
                        (S32)((*base)[label][ mMetricStrings[index] ].asInteger()), (S32)((*current)[label][ mMetricStrings[index] ].asInteger())) ;
                    break ;
                case LLSD::TypeReal:
                    compareTestResults(os, mMetricStrings[index],
                        (F32)((*base)[label][ mMetricStrings[index] ].asReal()), (F32)((*current)[label][ mMetricStrings[index] ].asReal())) ;
                    break;
                default:
                    LL_ERRS() << "unsupported metric " << mMetricStrings[index] << " LLSD type: " << (S32)(*current)[label][ mMetricStrings[index] ].type() << LL_ENDL ;
                }
            }
        }

        incrementCurrentCount();
        current_label = getCurrentLabelName();
        in_base = (*base).has(current_label) ;
        in_current = (*current).has(current_label) ;
    }
>>>>>>> 1a8a5404
}

/*virtual*/
void LLMetricPerformanceTesterBasic::compareTestResults(llofstream* os, std::string metric_string, S32 v_base, S32 v_current)
{
    *os << llformat(" ,%s, %d, %d, %d, %.4f\n", metric_string.c_str(), v_base, v_current,
                        v_current - v_base, (v_base != 0) ? 100.f * v_current / v_base : 0) ;
}

/*virtual*/
void LLMetricPerformanceTesterBasic::compareTestResults(llofstream* os, std::string metric_string, F32 v_base, F32 v_current)
{
    *os << llformat(" ,%s, %.4f, %.4f, %.4f, %.4f\n", metric_string.c_str(), v_base, v_current,
                        v_current - v_base, (fabs(v_base) > 0.0001f) ? 100.f * v_current / v_base : 0.f ) ;
}

//----------------------------------------------------------------------------------------------
// LLMetricPerformanceTesterWithSession
//----------------------------------------------------------------------------------------------

LLMetricPerformanceTesterWithSession::LLMetricPerformanceTesterWithSession(std::string name) :
    LLMetricPerformanceTesterBasic(name),
    mBaseSessionp(NULL),
    mCurrentSessionp(NULL)
{
}

LLMetricPerformanceTesterWithSession::~LLMetricPerformanceTesterWithSession()
{
    if (mBaseSessionp)
    {
        delete mBaseSessionp ;
        mBaseSessionp = NULL ;
    }
    if (mCurrentSessionp)
    {
        delete mCurrentSessionp ;
        mCurrentSessionp = NULL ;
    }
}

/*virtual*/
void LLMetricPerformanceTesterWithSession::analyzePerformance(llofstream* os, LLSD* base, LLSD* current)
{
    // Load the base session
    resetCurrentCount() ;
    mBaseSessionp = loadTestSession(base) ;

    // Load the current session
    resetCurrentCount() ;
    mCurrentSessionp = loadTestSession(current) ;

    if (!mBaseSessionp || !mCurrentSessionp)
    {
        LL_ERRS() << "Error loading test sessions." << LL_ENDL ;
    }

    // Compare
    compareTestSessions(os) ;

    // Release memory
    if (mBaseSessionp)
    {
        delete mBaseSessionp ;
        mBaseSessionp = NULL ;
    }
    if (mCurrentSessionp)
    {
        delete mCurrentSessionp ;
        mCurrentSessionp = NULL ;
    }
}


//----------------------------------------------------------------------------------------------
// LLTestSession
//----------------------------------------------------------------------------------------------

LLMetricPerformanceTesterWithSession::LLTestSession::~LLTestSession()
{
}
<|MERGE_RESOLUTION|>--- conflicted
+++ resolved
@@ -49,21 +49,6 @@
     sTesterMap.clear() ;
 }
 
-<<<<<<< HEAD
-/*static*/ 
-bool LLMetricPerformanceTesterBasic::addTester(LLMetricPerformanceTesterBasic* tester)
-{
-	llassert_always(tester != NULL);	
-	std::string name = tester->getTesterName() ;
-	if (getTester(name))
-	{
-		LL_ERRS() << "Tester name is already used by some other tester : " << name << LL_ENDL ;
-		return false;
-	}
-
-	sTesterMap.insert(std::make_pair(name, tester));
-	return true;
-=======
 /*static*/
 bool LLMetricPerformanceTesterBasic::addTester(LLMetricPerformanceTesterBasic* tester)
 {
@@ -77,7 +62,6 @@
 
     sTesterMap.insert(std::make_pair(name, tester));
     return true;
->>>>>>> 1a8a5404
 }
 
 /*static*/
@@ -103,11 +87,7 @@
     return NULL ;
 }
 
-<<<<<<< HEAD
-/*static*/ 
-=======
-/*static*/
->>>>>>> 1a8a5404
+/*static*/
 // Return true if this metric is requested or if the general default "catch all" metric is requested
 bool LLMetricPerformanceTesterBasic::isMetricLogRequested(std::string name)
 {
@@ -232,45 +212,6 @@
 /*virtual*/
 void LLMetricPerformanceTesterBasic::analyzePerformance(llofstream* os, LLSD* base, LLSD* current)
 {
-<<<<<<< HEAD
-	resetCurrentCount() ;
-
-	std::string current_label = getCurrentLabelName();
-	bool in_base = (*base).has(current_label) ;
-	bool in_current = (*current).has(current_label) ;
-
-	while(in_base || in_current)
-	{
-		LLSD::String label = current_label ;		
-
-		if(in_base && in_current)
-		{				
-			*os << llformat("%s\n", label.c_str()) ;
-
-			for(U32 index = 0 ; index < mMetricStrings.size() ; index++)
-			{
-				switch((*current)[label][ mMetricStrings[index] ].type())
-				{
-				case LLSD::TypeInteger:
-					compareTestResults(os, mMetricStrings[index], 
-						(S32)((*base)[label][ mMetricStrings[index] ].asInteger()), (S32)((*current)[label][ mMetricStrings[index] ].asInteger())) ;
-					break ;
-				case LLSD::TypeReal:
-					compareTestResults(os, mMetricStrings[index], 
-						(F32)((*base)[label][ mMetricStrings[index] ].asReal()), (F32)((*current)[label][ mMetricStrings[index] ].asReal())) ;
-					break;
-				default:
-					LL_ERRS() << "unsupported metric " << mMetricStrings[index] << " LLSD type: " << (S32)(*current)[label][ mMetricStrings[index] ].type() << LL_ENDL ;
-				}
-			}	
-		}
-
-		incrementCurrentCount();
-		current_label = getCurrentLabelName();
-		in_base = (*base).has(current_label) ;
-		in_current = (*current).has(current_label) ;
-	}
-=======
     resetCurrentCount() ;
 
     std::string current_label = getCurrentLabelName();
@@ -308,7 +249,6 @@
         in_base = (*base).has(current_label) ;
         in_current = (*current).has(current_label) ;
     }
->>>>>>> 1a8a5404
 }
 
 /*virtual*/
