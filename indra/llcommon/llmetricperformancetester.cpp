/** 
 * @file llmetricperformancetester.cpp
 * @brief LLMetricPerformanceTesterBasic and LLMetricPerformanceTesterWithSession classes implementation
 *
 * $LicenseInfo:firstyear=2004&license=viewerlgpl$
 * Second Life Viewer Source Code
 * Copyright (C) 2010, Linden Research, Inc.
 * 
 * This library is free software; you can redistribute it and/or
 * modify it under the terms of the GNU Lesser General Public
 * License as published by the Free Software Foundation;
 * version 2.1 of the License only.
 * 
 * This library is distributed in the hope that it will be useful,
 * but WITHOUT ANY WARRANTY; without even the implied warranty of
 * MERCHANTABILITY or FITNESS FOR A PARTICULAR PURPOSE.  See the GNU
 * Lesser General Public License for more details.
 * 
 * You should have received a copy of the GNU Lesser General Public
 * License along with this library; if not, write to the Free Software
 * Foundation, Inc., 51 Franklin Street, Fifth Floor, Boston, MA  02110-1301  USA
 * 
 * Linden Research, Inc., 945 Battery Street, San Francisco, CA  94111  USA
 * $/LicenseInfo$
 */

#include "linden_common.h"

#include "indra_constants.h"
#include "llerror.h"
#include "llsdserialize.h"
#include "lltreeiterators.h"
#include "llmetricperformancetester.h"
#include "llfasttimer.h"

//----------------------------------------------------------------------------------------------
// LLMetricPerformanceTesterBasic : static methods and testers management
//----------------------------------------------------------------------------------------------

LLMetricPerformanceTesterBasic::name_tester_map_t LLMetricPerformanceTesterBasic::sTesterMap ;

/*static*/ 
void LLMetricPerformanceTesterBasic::cleanupClass() 
{
	for (name_tester_map_t::value_type& pair : sTesterMap)
	{
		delete pair.second;
	}
	sTesterMap.clear() ;
}

/*static*/ 
bool LLMetricPerformanceTesterBasic::addTester(LLMetricPerformanceTesterBasic* tester)
{
	llassert_always(tester != NULL);	
	std::string name = tester->getTesterName() ;
	if (getTester(name))
	{
		LL_ERRS() << "Tester name is already used by some other tester : " << name << LL_ENDL ;
		return false;
	}

	sTesterMap.insert(std::make_pair(name, tester));
	return true;
}

/*static*/ 
void LLMetricPerformanceTesterBasic::deleteTester(std::string name)
{
	name_tester_map_t::iterator tester = sTesterMap.find(name);
	if (tester != sTesterMap.end())
	{
		delete tester->second;
		sTesterMap.erase(tester);
	}
}

/*static*/ 
LLMetricPerformanceTesterBasic* LLMetricPerformanceTesterBasic::getTester(std::string name) 
{
	// Check for the requested metric name
	name_tester_map_t::iterator found_it = sTesterMap.find(name) ;
	if (found_it != sTesterMap.end())
	{
		return found_it->second ;
	}
	return NULL ;
}

/*static*/ 
<<<<<<< HEAD
// Return TRUE if this metric is requested or if the general default "catch all" metric is requested
=======
// Return true if this metric is requested or if the general default "catch all" metric is requested
>>>>>>> dfbbad81
bool LLMetricPerformanceTesterBasic::isMetricLogRequested(std::string name)
{
	return (LLTrace::BlockTimer::sMetricLog && ((LLTrace::BlockTimer::sLogName == name) || (LLTrace::BlockTimer::sLogName == DEFAULT_METRIC_NAME)));
}

/*static*/ 
LLSD LLMetricPerformanceTesterBasic::analyzeMetricPerformanceLog(std::istream& is)
{
	LLSD ret;
	LLSD cur;
	
	while (!is.eof() && LLSDParser::PARSE_FAILURE != LLSDSerialize::fromXML(cur, is))
	{
		for (LLSD::map_iterator iter = cur.beginMap(); iter != cur.endMap(); ++iter)
		{
			std::string label = iter->first;
			
			LLMetricPerformanceTesterBasic* tester = LLMetricPerformanceTesterBasic::getTester(iter->second["Name"].asString()) ;
			if(tester)
			{
				ret[label]["Name"] = iter->second["Name"] ;
				
				auto num_of_metrics = tester->getNumberOfMetrics() ;
				for(size_t index = 0 ; index < num_of_metrics ; index++)
				{
					ret[label][ tester->getMetricName(index) ] = iter->second[ tester->getMetricName(index) ] ;
				}
			}
		}
	}
	
	return ret;
}

/*static*/ 
void LLMetricPerformanceTesterBasic::doAnalysisMetrics(std::string baseline, std::string target, std::string output)
{
	if(!LLMetricPerformanceTesterBasic::hasMetricPerformanceTesters())
	{
		return ;
	}
	
	// Open baseline and current target, exit if one is inexistent
	llifstream base_is(baseline.c_str());
	llifstream target_is(target.c_str());
	if (!base_is.is_open() || !target_is.is_open())
	{
		LL_WARNS() << "'-analyzeperformance' error : baseline or current target file inexistent" << LL_ENDL;
		base_is.close();
		target_is.close();
		return;
	}
	
	//analyze baseline
	LLSD base = analyzeMetricPerformanceLog(base_is);
	base_is.close();
	
	//analyze current
	LLSD current = analyzeMetricPerformanceLog(target_is);
	target_is.close();
	
	//output comparision
	llofstream os(output.c_str());
	
	os << "Label, Metric, Base(B), Target(T), Diff(T-B), Percentage(100*T/B)\n"; 
	for (LLMetricPerformanceTesterBasic::name_tester_map_t::value_type& pair : LLMetricPerformanceTesterBasic::sTesterMap)
	{
		LLMetricPerformanceTesterBasic* tester = ((LLMetricPerformanceTesterBasic*)pair.second);
		tester->analyzePerformance(&os, &base, &current) ;
	}
	
	os.flush();
	os.close();
}


//----------------------------------------------------------------------------------------------
// LLMetricPerformanceTesterBasic : Tester instance methods
//----------------------------------------------------------------------------------------------

LLMetricPerformanceTesterBasic::LLMetricPerformanceTesterBasic(std::string name) : 
	mName(name),
	mCount(0)
{
	if (mName == std::string())
	{
		LL_ERRS() << "LLMetricPerformanceTesterBasic construction invalid : Empty name passed to constructor" << LL_ENDL ;
	}

	mValidInstance = LLMetricPerformanceTesterBasic::addTester(this) ;
}

LLMetricPerformanceTesterBasic::~LLMetricPerformanceTesterBasic() 
{
}

void LLMetricPerformanceTesterBasic::preOutputTestResults(LLSD* sd) 
{
	incrementCurrentCount() ;
}

void LLMetricPerformanceTesterBasic::postOutputTestResults(LLSD* sd)
{
	LLTrace::BlockTimer::pushLog(*sd);
}

void LLMetricPerformanceTesterBasic::outputTestResults() 
{
	LLSD sd;

	preOutputTestResults(&sd) ; 
	outputTestRecord(&sd) ;
	postOutputTestResults(&sd) ;
}

void LLMetricPerformanceTesterBasic::addMetric(std::string str)
{
	mMetricStrings.push_back(str) ;
}

/*virtual*/ 
void LLMetricPerformanceTesterBasic::analyzePerformance(llofstream* os, LLSD* base, LLSD* current) 
{
	resetCurrentCount() ;

	std::string current_label = getCurrentLabelName();
	bool in_base = (*base).has(current_label) ;
	bool in_current = (*current).has(current_label) ;

	while(in_base || in_current)
	{
		LLSD::String label = current_label ;		

		if(in_base && in_current)
		{				
			*os << llformat("%s\n", label.c_str()) ;

			for(U32 index = 0 ; index < mMetricStrings.size() ; index++)
			{
				switch((*current)[label][ mMetricStrings[index] ].type())
				{
				case LLSD::TypeInteger:
					compareTestResults(os, mMetricStrings[index], 
						(S32)((*base)[label][ mMetricStrings[index] ].asInteger()), (S32)((*current)[label][ mMetricStrings[index] ].asInteger())) ;
					break ;
				case LLSD::TypeReal:
					compareTestResults(os, mMetricStrings[index], 
						(F32)((*base)[label][ mMetricStrings[index] ].asReal()), (F32)((*current)[label][ mMetricStrings[index] ].asReal())) ;
					break;
				default:
					LL_ERRS() << "unsupported metric " << mMetricStrings[index] << " LLSD type: " << (S32)(*current)[label][ mMetricStrings[index] ].type() << LL_ENDL ;
				}
			}	
		}

		incrementCurrentCount();
		current_label = getCurrentLabelName();
		in_base = (*base).has(current_label) ;
		in_current = (*current).has(current_label) ;
	}
}

/*virtual*/ 
void LLMetricPerformanceTesterBasic::compareTestResults(llofstream* os, std::string metric_string, S32 v_base, S32 v_current) 
{
	*os << llformat(" ,%s, %d, %d, %d, %.4f\n", metric_string.c_str(), v_base, v_current, 
						v_current - v_base, (v_base != 0) ? 100.f * v_current / v_base : 0) ;
}

/*virtual*/ 
void LLMetricPerformanceTesterBasic::compareTestResults(llofstream* os, std::string metric_string, F32 v_base, F32 v_current) 
{
	*os << llformat(" ,%s, %.4f, %.4f, %.4f, %.4f\n", metric_string.c_str(), v_base, v_current,						
						v_current - v_base, (fabs(v_base) > 0.0001f) ? 100.f * v_current / v_base : 0.f ) ;
}

//----------------------------------------------------------------------------------------------
// LLMetricPerformanceTesterWithSession
//----------------------------------------------------------------------------------------------

LLMetricPerformanceTesterWithSession::LLMetricPerformanceTesterWithSession(std::string name) : 
	LLMetricPerformanceTesterBasic(name),
	mBaseSessionp(NULL),
	mCurrentSessionp(NULL)
{
}

LLMetricPerformanceTesterWithSession::~LLMetricPerformanceTesterWithSession()
{
	if (mBaseSessionp)
	{
		delete mBaseSessionp ;
		mBaseSessionp = NULL ;
	}
	if (mCurrentSessionp)
	{
		delete mCurrentSessionp ;
		mCurrentSessionp = NULL ;
	}
}

/*virtual*/ 
void LLMetricPerformanceTesterWithSession::analyzePerformance(llofstream* os, LLSD* base, LLSD* current) 
{
	// Load the base session
	resetCurrentCount() ;
	mBaseSessionp = loadTestSession(base) ;

	// Load the current session
	resetCurrentCount() ;
	mCurrentSessionp = loadTestSession(current) ;

	if (!mBaseSessionp || !mCurrentSessionp)
	{
		LL_ERRS() << "Error loading test sessions." << LL_ENDL ;
	}

	// Compare
	compareTestSessions(os) ;

	// Release memory
	if (mBaseSessionp)
	{
		delete mBaseSessionp ;
		mBaseSessionp = NULL ;
	}
	if (mCurrentSessionp)
	{
		delete mCurrentSessionp ;
		mCurrentSessionp = NULL ;
	}
}


//----------------------------------------------------------------------------------------------
// LLTestSession
//----------------------------------------------------------------------------------------------

LLMetricPerformanceTesterWithSession::LLTestSession::~LLTestSession() 
{
}
<|MERGE_RESOLUTION|>--- conflicted
+++ resolved
@@ -88,11 +88,7 @@
 }
 
 /*static*/ 
-<<<<<<< HEAD
-// Return TRUE if this metric is requested or if the general default "catch all" metric is requested
-=======
 // Return true if this metric is requested or if the general default "catch all" metric is requested
->>>>>>> dfbbad81
 bool LLMetricPerformanceTesterBasic::isMetricLogRequested(std::string name)
 {
 	return (LLTrace::BlockTimer::sMetricLog && ((LLTrace::BlockTimer::sLogName == name) || (LLTrace::BlockTimer::sLogName == DEFAULT_METRIC_NAME)));
