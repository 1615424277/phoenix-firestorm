--- conflicted
+++ resolved
@@ -1,205 +1,188 @@
-/**
- * @file lltimer.h
- * @brief Cross-platform objects for doing timing
- *
- * $LicenseInfo:firstyear=2000&license=viewerlgpl$
- * Second Life Viewer Source Code
- * Copyright (C) 2010, Linden Research, Inc.
- *
- * This library is free software; you can redistribute it and/or
- * modify it under the terms of the GNU Lesser General Public
- * License as published by the Free Software Foundation;
- * version 2.1 of the License only.
- *
- * This library is distributed in the hope that it will be useful,
- * but WITHOUT ANY WARRANTY; without even the implied warranty of
- * MERCHANTABILITY or FITNESS FOR A PARTICULAR PURPOSE.  See the GNU
- * Lesser General Public License for more details.
- *
- * You should have received a copy of the GNU Lesser General Public
- * License along with this library; if not, write to the Free Software
- * Foundation, Inc., 51 Franklin Street, Fifth Floor, Boston, MA  02110-1301  USA
- *
- * Linden Research, Inc., 945 Battery Street, San Francisco, CA  94111  USA
- * $/LicenseInfo$
- */
-
-#ifndef LL_TIMER_H
-#define LL_TIMER_H
-
-#if LL_LINUX || LL_DARWIN
-#include <sys/time.h>
-#endif
-#include <limits.h>
-
-#include "stdtypes.h"
-
-#include <string>
-#include <list>
-// units conversions
-#include "llunits.h"
-#ifndef USEC_PER_SEC
-    const U32   USEC_PER_SEC    = 1000000;
-#endif
-const U32   SEC_PER_MIN     = 60;
-const U32   MIN_PER_HOUR    = 60;
-const U32   USEC_PER_MIN    = USEC_PER_SEC * SEC_PER_MIN;
-const U32   USEC_PER_HOUR   = USEC_PER_MIN * MIN_PER_HOUR;
-const U32   SEC_PER_HOUR    = SEC_PER_MIN * MIN_PER_HOUR;
-const F64   SEC_PER_USEC    = 1.0 / (F64) USEC_PER_SEC;
-
-class LL_COMMON_API LLTimer
-{
-public:
-    static LLTimer *sTimer;             // global timer
-
-protected:
-    U64 mLastClockCount;
-    U64 mExpirationTicks;
-    bool mStarted;
-
-public:
-    LLTimer();
-    ~LLTimer();
-
-    static void initClass();
-    static void cleanupClass();
-
-    // Return a high precision number of seconds since the start of
-    // this application instance.
-    static F64SecondsImplicit getElapsedSeconds()
-    {
-        if (sTimer)
-    {
-        return sTimer->getElapsedTimeF64();
-    }
-        else
-        {
-            return 0;
-        }
-    }
-
-    // Return a high precision usec since epoch
-    static U64MicrosecondsImplicit getTotalTime();
-
-    // Return a high precision seconds since epoch
-    static F64SecondsImplicit getTotalSeconds();
-
-
-<<<<<<< HEAD
-	// MANIPULATORS
-	void start() { reset(); mStarted = true; }
-	void stop() { mStarted = false; }
-	void reset();								// Resets the timer
-	void setLastClockCount(U64 current_count);		// Sets the timer so that the next elapsed call will be relative to this time
-	void setTimerExpirySec(F32SecondsImplicit expiration);
-    bool checkExpirationAndReset(F32 expiration);
-    bool hasExpired() const;
-	F32SecondsImplicit getElapsedTimeAndResetF32();	// Returns elapsed time in seconds with reset
-	F64SecondsImplicit getElapsedTimeAndResetF64();
-=======
-    // MANIPULATORS
-    void start() { reset(); mStarted = TRUE; }
-    void stop() { mStarted = FALSE; }
-    void reset();                               // Resets the timer
-    void setLastClockCount(U64 current_count);      // Sets the timer so that the next elapsed call will be relative to this time
-    void setTimerExpirySec(F32SecondsImplicit expiration);
-    BOOL checkExpirationAndReset(F32 expiration);
-    BOOL hasExpired() const;
-    F32SecondsImplicit getElapsedTimeAndResetF32(); // Returns elapsed time in seconds with reset
-    F64SecondsImplicit getElapsedTimeAndResetF64();
->>>>>>> e1623bb2
-
-    F32SecondsImplicit getRemainingTimeF32() const;
-
-<<<<<<< HEAD
-	static bool knownBadTimer();
-=======
-    static BOOL knownBadTimer();
->>>>>>> e1623bb2
-
-    // ACCESSORS
-    F32SecondsImplicit getElapsedTimeF32() const;           // Returns elapsed time in seconds
-    F64SecondsImplicit getElapsedTimeF64() const;           // Returns elapsed time in seconds
-
-    bool getStarted() const { return mStarted; }
-
-
-    static U64 getCurrentClockCount();      // Returns the raw clockticks
-};
-
-//
-// Various functions for initializing/accessing clock and timing stuff.  Don't use these without REALLY knowing how they work.
-//
-struct TimerInfo
-{
-    TimerInfo();
-    void update();
-
-    F64HertzImplicit        mClockFrequency;
-    F64SecondsImplicit      mClockFrequencyInv;
-    F64MicrosecondsImplicit mClocksToMicroseconds;
-    U64                     mTotalTimeClockCount;
-    U64                     mLastTotalTimeClockCount;
-};
-
-TimerInfo& get_timer_info();
-
-LL_COMMON_API U64 get_clock_count();
-
-// Sleep for milliseconds
-LL_COMMON_API void ms_sleep(U32 ms);
-LL_COMMON_API U32 micro_sleep(U64 us, U32 max_yields = 0xFFFFFFFF);
-
-// Returns the correct UTC time in seconds, like time(NULL).
-// Useful on the viewer, which may have its local clock set wrong.
-LL_COMMON_API time_t time_corrected();
-
-static inline time_t time_min()
-{
-    if (sizeof(time_t) == 4)
-    {
-        return (time_t) INT_MIN;
-    } else {
-#ifdef LLONG_MIN
-        return (time_t) LLONG_MIN;
-#else
-        return (time_t) LONG_MIN;
-#endif
-    }
-}
-
-static inline time_t time_max()
-{
-    if (sizeof(time_t) == 4)
-    {
-        return (time_t) INT_MAX;
-    } else {
-#ifdef LLONG_MAX
-        return (time_t) LLONG_MAX;
-#else
-        return (time_t) LONG_MAX;
-#endif
-    }
-}
-
-// Correction factor used by time_corrected() above.
-extern LL_COMMON_API S32 gUTCOffset;
-
-// Is the current computer (in its current time zone)
-// observing daylight savings time?
-LL_COMMON_API bool is_daylight_savings();
-
-// Converts internal "struct tm" time buffer to Pacific Standard/Daylight Time
-// Usage:
-// S32 utc_time;
-// utc_time = time_corrected();
-// struct tm* internal_time = utc_to_pacific_time(utc_time, gDaylight);
-LL_COMMON_API struct tm* utc_to_pacific_time(time_t utc_time, bool pacific_daylight_time);
-
-LL_COMMON_API void microsecondsToTimecodeString(U64MicrosecondsImplicit current_time, std::string& tcstring);
-LL_COMMON_API void secondsToTimecodeString(F32SecondsImplicit current_time, std::string& tcstring);
-
-U64MicrosecondsImplicit LL_COMMON_API totalTime();                  // Returns current system time in microseconds
-
-#endif+/**
+ * @file lltimer.h
+ * @brief Cross-platform objects for doing timing
+ *
+ * $LicenseInfo:firstyear=2000&license=viewerlgpl$
+ * Second Life Viewer Source Code
+ * Copyright (C) 2010, Linden Research, Inc.
+ *
+ * This library is free software; you can redistribute it and/or
+ * modify it under the terms of the GNU Lesser General Public
+ * License as published by the Free Software Foundation;
+ * version 2.1 of the License only.
+ *
+ * This library is distributed in the hope that it will be useful,
+ * but WITHOUT ANY WARRANTY; without even the implied warranty of
+ * MERCHANTABILITY or FITNESS FOR A PARTICULAR PURPOSE.  See the GNU
+ * Lesser General Public License for more details.
+ *
+ * You should have received a copy of the GNU Lesser General Public
+ * License along with this library; if not, write to the Free Software
+ * Foundation, Inc., 51 Franklin Street, Fifth Floor, Boston, MA  02110-1301  USA
+ *
+ * Linden Research, Inc., 945 Battery Street, San Francisco, CA  94111  USA
+ * $/LicenseInfo$
+ */
+
+#ifndef LL_TIMER_H
+#define LL_TIMER_H
+
+#if LL_LINUX || LL_DARWIN
+#include <sys/time.h>
+#endif
+#include <limits.h>
+
+#include "stdtypes.h"
+
+#include <string>
+#include <list>
+// units conversions
+#include "llunits.h"
+#ifndef USEC_PER_SEC
+    const U32   USEC_PER_SEC    = 1000000;
+#endif
+const U32   SEC_PER_MIN     = 60;
+const U32   MIN_PER_HOUR    = 60;
+const U32   USEC_PER_MIN    = USEC_PER_SEC * SEC_PER_MIN;
+const U32   USEC_PER_HOUR   = USEC_PER_MIN * MIN_PER_HOUR;
+const U32   SEC_PER_HOUR    = SEC_PER_MIN * MIN_PER_HOUR;
+const F64   SEC_PER_USEC    = 1.0 / (F64) USEC_PER_SEC;
+
+class LL_COMMON_API LLTimer
+{
+public:
+    static LLTimer *sTimer;             // global timer
+
+protected:
+    U64 mLastClockCount;
+    U64 mExpirationTicks;
+    bool mStarted;
+
+public:
+    LLTimer();
+    ~LLTimer();
+
+    static void initClass();
+    static void cleanupClass();
+
+    // Return a high precision number of seconds since the start of
+    // this application instance.
+    static F64SecondsImplicit getElapsedSeconds()
+    {
+        if (sTimer)
+    {
+        return sTimer->getElapsedTimeF64();
+    }
+        else
+        {
+            return 0;
+        }
+    }
+
+    // Return a high precision usec since epoch
+    static U64MicrosecondsImplicit getTotalTime();
+
+    // Return a high precision seconds since epoch
+    static F64SecondsImplicit getTotalSeconds();
+
+
+    // MANIPULATORS
+    void start() { reset(); mStarted = true; }
+    void stop() { mStarted = false; }
+    void reset();                               // Resets the timer
+    void setLastClockCount(U64 current_count);      // Sets the timer so that the next elapsed call will be relative to this time
+    void setTimerExpirySec(F32SecondsImplicit expiration);
+    bool checkExpirationAndReset(F32 expiration);
+    bool hasExpired() const;
+    F32SecondsImplicit getElapsedTimeAndResetF32(); // Returns elapsed time in seconds with reset
+    F64SecondsImplicit getElapsedTimeAndResetF64();
+
+    F32SecondsImplicit getRemainingTimeF32() const;
+
+    static bool knownBadTimer();
+
+    // ACCESSORS
+    F32SecondsImplicit getElapsedTimeF32() const;           // Returns elapsed time in seconds
+    F64SecondsImplicit getElapsedTimeF64() const;           // Returns elapsed time in seconds
+
+    bool getStarted() const { return mStarted; }
+
+
+    static U64 getCurrentClockCount();      // Returns the raw clockticks
+};
+
+//
+// Various functions for initializing/accessing clock and timing stuff.  Don't use these without REALLY knowing how they work.
+//
+struct TimerInfo
+{
+    TimerInfo();
+    void update();
+
+    F64HertzImplicit        mClockFrequency;
+    F64SecondsImplicit      mClockFrequencyInv;
+    F64MicrosecondsImplicit mClocksToMicroseconds;
+    U64                     mTotalTimeClockCount;
+    U64                     mLastTotalTimeClockCount;
+};
+
+TimerInfo& get_timer_info();
+
+LL_COMMON_API U64 get_clock_count();
+
+// Sleep for milliseconds
+LL_COMMON_API void ms_sleep(U32 ms);
+LL_COMMON_API U32 micro_sleep(U64 us, U32 max_yields = 0xFFFFFFFF);
+
+// Returns the correct UTC time in seconds, like time(NULL).
+// Useful on the viewer, which may have its local clock set wrong.
+LL_COMMON_API time_t time_corrected();
+
+static inline time_t time_min()
+{
+    if (sizeof(time_t) == 4)
+    {
+        return (time_t) INT_MIN;
+    } else {
+#ifdef LLONG_MIN
+        return (time_t) LLONG_MIN;
+#else
+        return (time_t) LONG_MIN;
+#endif
+    }
+}
+
+static inline time_t time_max()
+{
+    if (sizeof(time_t) == 4)
+    {
+        return (time_t) INT_MAX;
+    } else {
+#ifdef LLONG_MAX
+        return (time_t) LLONG_MAX;
+#else
+        return (time_t) LONG_MAX;
+#endif
+    }
+}
+
+// Correction factor used by time_corrected() above.
+extern LL_COMMON_API S32 gUTCOffset;
+
+// Is the current computer (in its current time zone)
+// observing daylight savings time?
+LL_COMMON_API bool is_daylight_savings();
+
+// Converts internal "struct tm" time buffer to Pacific Standard/Daylight Time
+// Usage:
+// S32 utc_time;
+// utc_time = time_corrected();
+// struct tm* internal_time = utc_to_pacific_time(utc_time, gDaylight);
+LL_COMMON_API struct tm* utc_to_pacific_time(time_t utc_time, bool pacific_daylight_time);
+
+LL_COMMON_API void microsecondsToTimecodeString(U64MicrosecondsImplicit current_time, std::string& tcstring);
+LL_COMMON_API void secondsToTimecodeString(F32SecondsImplicit current_time, std::string& tcstring);
+
+U64MicrosecondsImplicit LL_COMMON_API totalTime();                  // Returns current system time in microseconds
+
+#endif