--- conflicted
+++ resolved
@@ -313,17 +313,7 @@
     // run the code the caller actually wants in the coroutine
     try
     {
-<<<<<<< HEAD
-// <FS:Ansariel> Disable for more meaningful callstacks
-//#if LL_WINDOWS && LL_RELEASE_FOR_DOWNLOAD
-//        winlevel(callable);
-//#else
         callable();
-//#endif
-// <FS:Ansariel> Disable for more meaningful callstacks
-=======
-        callable();
->>>>>>> 9fe758e8
     }
     catch (const Stop& exc)
     {
