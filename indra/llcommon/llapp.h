/** 
 * @file llapp.h
 * @brief Declaration of the LLApp class.
 *
 * $LicenseInfo:firstyear=2003&license=viewerlgpl$
 * Second Life Viewer Source Code
 * Copyright (C) 2010, Linden Research, Inc.
 * 
 * This library is free software; you can redistribute it and/or
 * modify it under the terms of the GNU Lesser General Public
 * License as published by the Free Software Foundation;
 * version 2.1 of the License only.
 * 
 * This library is distributed in the hope that it will be useful,
 * but WITHOUT ANY WARRANTY; without even the implied warranty of
 * MERCHANTABILITY or FITNESS FOR A PARTICULAR PURPOSE.  See the GNU
 * Lesser General Public License for more details.
 * 
 * You should have received a copy of the GNU Lesser General Public
 * License along with this library; if not, write to the Free Software
 * Foundation, Inc., 51 Franklin Street, Fifth Floor, Boston, MA  02110-1301  USA
 * 
 * Linden Research, Inc., 945 Battery Street, San Francisco, CA  94111  USA
 * $/LicenseInfo$
 */

#ifndef LL_LLAPP_H
#define LL_LLAPP_H

#include <map>
#include "llrun.h"
#include "llsd.h"
#include "lloptioninterface.h"

// Forward declarations
template <typename Type> class LLAtomic32;
typedef LLAtomic32<U32> LLAtomicU32;
class LLErrorThread;
class LLLiveFile;
#if LL_LINUX
<<<<<<< HEAD
// glibc 2.16 fully defines siginfo_t
#define LL_GLIBC_VERSION (__GLIBC__ * 100 + __GLIBC_MINOR__)
#if LL_GLIBC_VERSION >= 216
#include <signal.h>
#else
typedef struct siginfo siginfo_t;
=======
#include <signal.h>
>>>>>>> f6282b17
#endif
#endif

typedef void (*LLAppErrorHandler)();
typedef void (*LLAppChildCallback)(int pid, bool exited, int status);

#if !LL_WINDOWS
extern S32 LL_SMACKDOWN_SIGNAL;
extern S32 LL_HEARTBEAT_SIGNAL;

// Clear all of the signal handlers (which we want to do for the child process when we fork
void clear_signals();

class LLChildInfo
{
public:
	LLChildInfo() : mGotSigChild(FALSE), mCallback(NULL) {}
	BOOL mGotSigChild;
	LLAppChildCallback mCallback;
};
#endif

namespace google_breakpad {
	class ExceptionHandler; // See exception_handler.h
}

class LL_COMMON_API LLApp : public LLOptionInterface
{
	friend class LLErrorThread;
public:
	typedef enum e_app_status
	{
		APP_STATUS_RUNNING,		// The application is currently running - the default status
		APP_STATUS_QUITTING,	// The application is currently quitting - threads should listen for this and clean up
		APP_STATUS_STOPPED,		// The application is no longer running - tells the error thread it can exit
		APP_STATUS_ERROR		// The application had a fatal error occur - tells the error thread to run
	} EAppStatus;


	LLApp();
	virtual ~LLApp();

protected:
	LLApp(LLErrorThread* error_thread);
	void commonCtor();
public:
	
	/** 
	 * @brief Return the static app instance if one was created.
	 */
	static LLApp* instance();

	/** @name Runtime options */
	//@{
	/** 
	 * @brief Enumeration to specify option priorities in highest to
	 * lowest order.
	 */
	enum OptionPriority
	{
		PRIORITY_RUNTIME_OVERRIDE,
		PRIORITY_COMMAND_LINE,
		PRIORITY_SPECIFIC_CONFIGURATION,
		PRIORITY_GENERAL_CONFIGURATION,
		PRIORITY_DEFAULT,
		PRIORITY_COUNT
	};

	/**
	 * @brief Get the application option at the highest priority.
	 *
	 * If the return value is undefined, the option does not exist.
	 * @param name The name of the option.
	 * @return Returns the option data.
	 */
	virtual LLSD getOption(const std::string& name) const;

	/** 
	 * @brief Parse command line options and insert them into
	 * application command line options.
	 *
	 * The name inserted into the option will have leading option
	 * identifiers (a minus or double minus) stripped. All options
	 * with values will be stored as a string, while all options
	 * without values will be stored as true.
	 * @param argc The argc passed into main().
	 * @param argv The argv passed into main().
	 * @return Returns true if the parse succeeded.
	 */
	bool parseCommandOptions(int argc, char** argv);

	/**
	 * @brief Keep track of live files automatically.
	 *
	 * *TODO: it currently uses the <code>addToEventTimer()</code> API
	 * instead of the runner. I should probalby use the runner.
	 *
	 * *NOTE: DO NOT add the livefile instance to any kind of check loop.
	 *
	 * @param livefile A valid instance of an LLLiveFile. This LLApp
	 * instance will delete the livefile instance.
	 */
	void manageLiveFile(LLLiveFile* livefile);

	/**
	 * @brief Set the options at the specified priority.
	 *
	 * This function completely replaces the options at the priority
	 * level with the data specified. This function will make sure
	 * level and data might be valid before doing the replace.
	 * @param level The priority level of the data.
	 * @param data The data to set.
	 * @return Returns true if the option was set.
	 */
	bool setOptionData(OptionPriority level, LLSD data);

	/**
	 * @brief Get the option data at the specified priority.
	 *
	 * This method is probably not so useful except when merging
	 * information.
	 * @param level The priority level of the data.
	 * @return Returns The data (if any) at the level priority.
	 */
	LLSD getOptionData(OptionPriority level);
	//@}



	//
	// Main application logic
	//
	virtual bool init() = 0;			// Override to do application initialization

	//
	// cleanup()
	//
	// It's currently assumed that the cleanup() method will only get
	// called from the main thread or the error handling thread, as it will
	// likely do thread shutdown, among other things.
	//
	virtual bool cleanup() = 0;			// Override to do application cleanup

	//
	// mainLoop()
	//
	// Runs the application main loop.  It's assumed that when you exit
	// this method, the application is in one of the cleanup states, either QUITTING or ERROR
	//
	virtual bool mainLoop() = 0; // Override for the application main loop.  Needs to at least gracefully notice the QUITTING state and exit.

	//
	// Crash logging
	//
	void disableCrashlogger();				// Let the OS handle the crashes
	static bool isCrashloggerDisabled();	// Get the here above set value

	//
	// Application status
	//
	static void setQuitting();	// Set status to QUITTING, the app is now shutting down
	static void setStopped();	// Set status to STOPPED, the app is done running and should exit
	static void setError();		// Set status to ERROR, the error handler should run
	static bool isStopped();
	static bool isRunning();
	static bool isQuitting();
	static bool isError();
	static bool isExiting(); // Either quitting or error (app is exiting, cleanly or not)
#if !LL_WINDOWS
	static U32  getSigChildCount();
	static void incSigChildCount();
#endif
	static int getPid();

	/** @name Error handling methods */
	//@{
	/**
	 * @brief Do our generic platform-specific error-handling setup --
	 * signals on unix, structured exceptions on windows.
	 * 
	 * DO call this method if your app will either spawn children or be
	 * spawned by a launcher.
	 * Call just after app object construction.
	 * (Otherwise your app will crash when getting signals,
	 * and will not core dump.)
	 *
	 * DO NOT call this method if your application has specialized
	 * error handling code.
	 */
// [SL:KB] - Patch: Viewer-CrashReporting | Checked: 2010-11-12 (Catznip-2.6.0a) | Added: Catznip-2.4.0a
	typedef enum minidump_type_t {
		MINIDUMP_MINIMAL = 0,
		MINIDUMP_NORMAL = 1,
		MINIDUMP_EXTENDED = 2
	} EMiniDumpType;

	void setupErrorHandling(EMiniDumpType minidump_type = MINIDUMP_NORMAL);
// [/SL:KB]

	void setErrorHandler(LLAppErrorHandler handler);
	static void runErrorHandler(); // run shortly after we detect an error, ran in the relatively robust context of the LLErrorThread - preferred.
	//@}
	
	// the maximum length of the minidump filename returned by getMiniDumpFilename()
	static const U32 MAX_MINDUMP_PATH_LENGTH = 256;

	// change the directory where Breakpad minidump files are written to
	void setMiniDumpDir(const std::string &path);

	// Return the Google Breakpad minidump filename after a crash.
	char *getMiniDumpFilename() { return minidump_path; }

	// Write out a Google Breakpad minidump file.
	void writeMiniDump();

#if !LL_WINDOWS
	//
	// Child process handling (Unix only for now)
	//
	// Set a callback to be run on exit of a child process
	// WARNING!  This callback is run from the signal handler due to
	// Linux threading requiring waitpid() to be called from the thread that spawned the process.
	// At some point I will make this more behaved, but I'm not going to fix this right now - djs
	void setChildCallback(pid_t pid, LLAppChildCallback callback);

    // The child callback to run if no specific handler is set
	void setDefaultChildCallback(LLAppChildCallback callback); 
	
    // Fork and do the proper signal handling/error handling mojo
	// *NOTE: You need to make sure your signal handling callback is
	// correct after you fork, because not all threads are duplicated
	// when you fork!
	pid_t fork(); 
#endif

	/**
	  * @brief Get a reference to the application runner
	  *
	  * Please use the runner with caution. Since the Runner usage
	  * pattern is not yet clear, this method just gives access to it
	  * to add and remove runnables.
	  * @return Returns the application runner. Do not save the
	  * pointer past the caller's stack frame.
	  */
	LLRunner& getRunner() { return mRunner; }

public:
	typedef std::map<std::string, std::string> string_map;
	string_map mOptionMap;	// Contains all command-line options and arguments in a map

protected:

	static void setStatus(EAppStatus status);		// Use this to change the application status.
	static EAppStatus sStatus; // Reflects current application status
	static BOOL sErrorThreadRunning; // Set while the error thread is running
	static BOOL sDisableCrashlogger; // Let the OS handle crashes for us.

#if !LL_WINDOWS
	static LLAtomicU32* sSigChildCount; // Number of SIGCHLDs received.
	typedef std::map<pid_t, LLChildInfo> child_map; // Map key is a PID
	static child_map sChildMap;
	static LLAppChildCallback sDefaultChildCallback;
#endif

	/**
	  * @brief This method is called once a frame to do once a frame tasks.
	  */
	void stepFrame();

private:
	void startErrorThread();
	
	// Contains the filename of the minidump file after a crash.
	char minidump_path[MAX_MINDUMP_PATH_LENGTH];

	// *NOTE: On Windows, we need a routine to reset the structured
	// exception handler when some evil driver has taken it over for
	// their own purposes
	typedef int(*signal_handler_func)(int signum);
	static LLAppErrorHandler sErrorHandler;

	// Default application threads
	LLErrorThread* mThreadErrorp;		// Waits for app to go to status ERROR, then runs the error callback

	// This is the application level runnable scheduler.
	LLRunner mRunner;

	/** @name Runtime option implementation */
	//@{

	// The application options.
	LLSD mOptions;

	// The live files for this application
	std::vector<LLLiveFile*> mLiveFiles;
	//@}

private:
	// the static application instance if it was created.
	static LLApp* sApplication;
	
	google_breakpad::ExceptionHandler * mExceptionHandler;


#if !LL_WINDOWS
	friend void default_unix_signal_handler(int signum, siginfo_t *info, void *);
#endif

public:
	static BOOL sLogInSignal;
};

#endif // LL_LLAPP_H<|MERGE_RESOLUTION|>--- conflicted
+++ resolved
@@ -38,17 +38,7 @@
 class LLErrorThread;
 class LLLiveFile;
 #if LL_LINUX
-<<<<<<< HEAD
-// glibc 2.16 fully defines siginfo_t
-#define LL_GLIBC_VERSION (__GLIBC__ * 100 + __GLIBC_MINOR__)
-#if LL_GLIBC_VERSION >= 216
 #include <signal.h>
-#else
-typedef struct siginfo siginfo_t;
-=======
-#include <signal.h>
->>>>>>> f6282b17
-#endif
 #endif
 
 typedef void (*LLAppErrorHandler)();
