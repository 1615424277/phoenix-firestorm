--- conflicted
+++ resolved
@@ -289,17 +289,10 @@
 
 protected:
 
-<<<<<<< HEAD
-	static void setStatus(EAppStatus status);		// Use this to change the application status.
-	static LLScalarCond<EAppStatus> sStatus; // Reflects current application status
-	static bool sDisableCrashlogger; // Let the OS handle crashes for us.
-	std::wstring mCrashReportPipeStr;  //Name of pipe to use for crash reporting.
-=======
     static void setStatus(EAppStatus status);       // Use this to change the application status.
     static LLScalarCond<EAppStatus> sStatus; // Reflects current application status
     static bool sDisableCrashlogger; // Let the OS handle crashes for us.
     std::wstring mCrashReportPipeStr;  //Name of pipe to use for crash reporting.
->>>>>>> 1a8a5404
 
     std::string mDumpPath;  //output path for google breakpad.  Dependency workaround.
 
@@ -343,11 +336,7 @@
 #endif
 
 public:
-<<<<<<< HEAD
-	static bool sLogInSignal;
-=======
     static bool sLogInSignal;
->>>>>>> 1a8a5404
 };
 
 #endif // LL_LLAPP_H