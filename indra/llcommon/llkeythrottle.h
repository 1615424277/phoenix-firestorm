/** 
 * @file llkeythrottle.h
 *
 * $LicenseInfo:firstyear=2005&license=viewerlgpl$
 * Second Life Viewer Source Code
 * Copyright (C) 2010, Linden Research, Inc.
 * 
 * This library is free software; you can redistribute it and/or
 * modify it under the terms of the GNU Lesser General Public
 * License as published by the Free Software Foundation;
 * version 2.1 of the License only.
 * 
 * This library is distributed in the hope that it will be useful,
 * but WITHOUT ANY WARRANTY; without even the implied warranty of
 * MERCHANTABILITY or FITNESS FOR A PARTICULAR PURPOSE.  See the GNU
 * Lesser General Public License for more details.
 * 
 * You should have received a copy of the GNU Lesser General Public
 * License along with this library; if not, write to the Free Software
 * Foundation, Inc., 51 Franklin Street, Fifth Floor, Boston, MA  02110-1301  USA
 * 
 * Linden Research, Inc., 945 Battery Street, San Francisco, CA  94111  USA
 * $/LicenseInfo$
 */

#ifndef LL_LLKEY_THROTTLE_H
#define LL_LLKEY_THROTTLE_H

// LLKeyThrottle keeps track of the number of action occurences with a key value
// for a type over a given time period.  If the rate set in the constructor is
// exceeed, the key is considered blocked.  The transition from unblocked to
// blocked is noted so the responsible agent can be informed.  This transition
// takes twice the look back window to clear.

#include "linden_common.h"

#include "llframetimer.h"
#include <map>


// forward declaration so LLKeyThrottleImpl can befriend it
template <class T> class LLKeyThrottle;


// Implementation utility class - use LLKeyThrottle, not this
template <class T>
class LLKeyThrottleImpl
{
	friend class LLKeyThrottle<T>;
protected:
	struct Entry {
		U32		count;
		bool	blocked;

		Entry() : count(0), blocked(false) { }
	};

	typedef std::map<T, Entry> EntryMap;

	EntryMap* prevMap;
	EntryMap* currMap;
	
	U32 countLimit;
		// maximum number of keys allowed per interval
		
	U64 intervalLength;		// each map covers this time period (usec or frame number)
	U64 startTime;			// start of the time period (usec or frame number)
		// currMap started counting at this time
		// prevMap covers the previous interval
	
	LLKeyThrottleImpl() :
		prevMap(NULL),
		currMap(NULL),
		countLimit(0),
		intervalLength(1),
		startTime(0)
	{}

	static U64 getTime()
	{
		return LLFrameTimer::getTotalTime();
	}
	static U64 getFrame()		// Return the current frame number
	{
		return (U64) LLFrameTimer::getFrameCount();
	}
};


template< class T >
class LLKeyThrottle
{
public:
	// @param realtime = false for frame-based throttle, true for usec
	// real-time throttle
	LLKeyThrottle(U32 limit, F32 interval, bool realtime = true)
		: m(* new LLKeyThrottleImpl<T>)
	{
		setParameters( limit, interval, realtime );
	}
		
	~LLKeyThrottle()
	{
		delete m.prevMap;
		delete m.currMap;
		delete &m;
	}

	enum State {
		THROTTLE_OK,			// rate not exceeded, let pass
		THROTTLE_NEWLY_BLOCKED,	// rate exceed for the first time
		THROTTLE_BLOCKED,		// rate exceed, block key
	};

	F64 getActionCount(const T& id)
	{
		U64 now = 0;
		if ( mIsRealtime )
		{
			now = LLKeyThrottleImpl<T>::getTime();
		}
		else
		{
			now = LLKeyThrottleImpl<T>::getFrame();
		}

		if (now >= (m.startTime + m.intervalLength))
		{
			if (now < (m.startTime + 2 * m.intervalLength))
			{
				// prune old data
				delete m.prevMap;
				m.prevMap = m.currMap;
				m.currMap = new typename LLKeyThrottleImpl<T>::EntryMap;

				m.startTime += m.intervalLength;
			}
			else
			{
				// lots of time has passed, all data is stale
				delete m.prevMap;
				delete m.currMap;
				m.prevMap = new typename LLKeyThrottleImpl<T>::EntryMap;
				m.currMap = new typename LLKeyThrottleImpl<T>::EntryMap;

				m.startTime = now;
			}
		}

		U32 prevCount = 0;

		typename LLKeyThrottleImpl<T>::EntryMap::const_iterator prev = m.prevMap->find(id);
		if (prev != m.prevMap->end())
		{
			prevCount = prev->second.count;
		}

		typename LLKeyThrottleImpl<T>::Entry& curr = (*m.currMap)[id];

		// curr.count is the number of keys in
		// this current 'time slice' from the beginning of it until now
		// prevCount is the number of keys in the previous
		// time slice scaled to be one full time slice back from the current 
		// (now) time.

		// compute current, windowed rate
		F64 timeInCurrent = ((F64)(now - m.startTime) / m.intervalLength);
		F64 averageCount = curr.count + prevCount * (1.0 - timeInCurrent);
		return averageCount;
	}

	// call each time the key wants use
	State noteAction(const T& id, S32 weight = 1)
	{
		U64 now = 0;
		if ( mIsRealtime )
		{
			now = LLKeyThrottleImpl<T>::getTime();
		}
		else
		{
			now = LLKeyThrottleImpl<T>::getFrame();
		}

		if (now >= (m.startTime + m.intervalLength))
		{
			if (now < (m.startTime + 2 * m.intervalLength))
			{
				// prune old data
				delete m.prevMap;
				m.prevMap = m.currMap;
				m.currMap = new typename LLKeyThrottleImpl<T>::EntryMap;

				m.startTime += m.intervalLength;
			}
			else
			{
				// lots of time has passed, all data is stale
				delete m.prevMap;
				delete m.currMap;
				m.prevMap = new typename LLKeyThrottleImpl<T>::EntryMap;
				m.currMap = new typename LLKeyThrottleImpl<T>::EntryMap;

				m.startTime = now;
			}
		}

		U32 prevCount = 0;
		bool prevBlocked = false;

		typename LLKeyThrottleImpl<T>::EntryMap::const_iterator prev = m.prevMap->find(id);
		if (prev != m.prevMap->end())
		{
			prevCount = prev->second.count;
			prevBlocked = prev->second.blocked;
		}

		typename LLKeyThrottleImpl<T>::Entry& curr = (*m.currMap)[id];

		bool wereBlocked = curr.blocked || prevBlocked;

		curr.count += weight;

		// curr.count is the number of keys in
		// this current 'time slice' from the beginning of it until now
		// prevCount is the number of keys in the previous
		// time slice scaled to be one full time slice back from the current 
		// (now) time.

		// compute current, windowed rate
		F64 timeInCurrent = ((F64)(now - m.startTime) / m.intervalLength);
		F64 averageCount = curr.count + prevCount * (1.0 - timeInCurrent);
		
		curr.blocked |= averageCount > m.countLimit;

		bool nowBlocked = curr.blocked || prevBlocked;

		if (!nowBlocked)
		{
			return THROTTLE_OK;
		}
		else if (!wereBlocked)
		{
			return THROTTLE_NEWLY_BLOCKED;
		}
		else
		{
			return THROTTLE_BLOCKED;
		}
	}

	// call to force throttle conditions for id
	void throttleAction(const T& id)
	{
		noteAction(id);
		typename LLKeyThrottleImpl<T>::Entry& curr = (*m.currMap)[id];
		curr.count = llmax(m.countLimit, curr.count);
		curr.blocked = true;
	}

	// returns true if key is blocked
	bool isThrottled(const T& id) const
	{
		if (m.currMap->empty()
			&& m.prevMap->empty())
		{
			// most of the time we'll fall in here
			return false;
		}

		// NOTE, we ignore the case where id is in the map but the map is stale.  
		// You might think that we'd stop throttling things in such a case, 
		// however it may be that a god has disabled scripts in the region or 
		// estate --> we probably want to report the state of the id when the 
		// scripting engine was paused.
		typename LLKeyThrottleImpl<T>::EntryMap::const_iterator entry = m.currMap->find(id);
		if (entry != m.currMap->end())
		{
			return entry->second.blocked;
		}
		entry = m.prevMap->find(id);
		if (entry != m.prevMap->end())
		{
			return entry->second.blocked;
		}
		return false;
	}

	// Get the throttling parameters
	void getParameters( U32 & out_limit, F32 & out_interval, bool & out_realtime )
	{
		out_limit = m.countLimit;
		out_interval = m.intervalLength;
		out_realtime = mIsRealtime;
	}

	// Set the throttling behavior
	void setParameters( U32 limit, F32 interval, bool realtime = true )
	{
		// limit is the maximum number of keys
		// allowed per interval (in seconds or frames)
		mIsRealtime = realtime;
		m.countLimit = limit;
		if ( mIsRealtime )
		{
			m.intervalLength = (U64)(interval * USEC_PER_SEC);
			m.startTime = LLKeyThrottleImpl<T>::getTime();
		}
		else
		{
			m.intervalLength = (U64)interval;
			m.startTime = LLKeyThrottleImpl<T>::getFrame();
		}

		if ( m.intervalLength == 0 )
		{	// Don't allow zero intervals
			m.intervalLength = 1;
		}

		delete m.prevMap;
		m.prevMap = new typename LLKeyThrottleImpl<T>::EntryMap;
		delete m.currMap;
		m.currMap = new typename LLKeyThrottleImpl<T>::EntryMap;
	}

protected:
	LLKeyThrottleImpl<T>& m;
<<<<<<< HEAD
	bool	mIsRealtime;	// TRUE to be time based (default), FALSE for frame based
=======
	bool	mIsRealtime;	// true to be time based (default), false for frame based
>>>>>>> dfbbad81
};

#endif<|MERGE_RESOLUTION|>--- conflicted
+++ resolved
@@ -325,11 +325,7 @@
 
 protected:
 	LLKeyThrottleImpl<T>& m;
-<<<<<<< HEAD
-	bool	mIsRealtime;	// TRUE to be time based (default), FALSE for frame based
-=======
 	bool	mIsRealtime;	// true to be time based (default), false for frame based
->>>>>>> dfbbad81
 };
 
 #endif