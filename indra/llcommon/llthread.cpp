/** 
 * @file llthread.cpp
 *
 * $LicenseInfo:firstyear=2004&license=viewerlgpl$
 * Second Life Viewer Source Code
 * Copyright (C) 2010-2013, Linden Research, Inc.
 * 
 * This library is free software; you can redistribute it and/or
 * modify it under the terms of the GNU Lesser General Public
 * License as published by the Free Software Foundation;
 * version 2.1 of the License only.
 * 
 * This library is distributed in the hope that it will be useful,
 * but WITHOUT ANY WARRANTY; without even the implied warranty of
 * MERCHANTABILITY or FITNESS FOR A PARTICULAR PURPOSE.  See the GNU
 * Lesser General Public License for more details.
 * 
 * You should have received a copy of the GNU Lesser General Public
 * License along with this library; if not, write to the Free Software
 * Foundation, Inc., 51 Franklin Street, Fifth Floor, Boston, MA  02110-1301  USA
 * 
 * Linden Research, Inc., 945 Battery Street, San Francisco, CA  94111  USA
 * $/LicenseInfo$
 */

#include "linden_common.h"
#include "llapr.h"

#include "apr_portable.h"

#include "llthread.h"
#include "llmutex.h"

#include "lltimer.h"
#include "lltrace.h"
#include "lltracethreadrecorder.h"
#include "llexception.h"

#if LL_LINUX
#include <sched.h>
#endif


#ifdef LL_WINDOWS
const DWORD MS_VC_EXCEPTION=0x406D1388;

#pragma pack(push,8)
typedef struct tagTHREADNAME_INFO
{
    DWORD dwType; // Must be 0x1000.
    LPCSTR szName; // Pointer to name (in user addr space).
    DWORD dwThreadID; // Thread ID (-1=caller thread).
    DWORD dwFlags; // Reserved for future use, must be zero.
} THREADNAME_INFO;
#pragma pack(pop)

void set_thread_name( DWORD dwThreadID, const char* threadName)
{
    THREADNAME_INFO info;
    info.dwType = 0x1000;
    info.szName = threadName;
    info.dwThreadID = dwThreadID;
    info.dwFlags = 0;

    __try
    {
        ::RaiseException( MS_VC_EXCEPTION, 0, sizeof(info)/sizeof(DWORD), (ULONG_PTR*)&info );
    }
    __except(EXCEPTION_CONTINUE_EXECUTION)
    {
    }
}
#endif


//----------------------------------------------------------------------------
// Usage:
// void run_func(LLThread* thread)
// {
// }
// LLThread* thread = new LLThread();
// thread->run(run_func);
// ...
// thread->setQuitting();
// while(!timeout)
// {
//   if (thread->isStopped())
//   {
//     delete thread;
//     break;
//   }
// }
// 
//----------------------------------------------------------------------------
namespace
{

    LLThread::id_t main_thread()
    {
        // Using a function-static variable to identify the main thread
        // requires that control reach here from the main thread before it
        // reaches here from any other thread. We simply trust that whichever
        // thread gets here first is the main thread.
        static LLThread::id_t s_thread_id = LLThread::currentID();
        return s_thread_id;
    }

} // anonymous namespace

LL_COMMON_API bool on_main_thread()
{
    return (LLThread::currentID() == main_thread());
}

LL_COMMON_API void assert_main_thread()
{
    auto curr = LLThread::currentID();
    auto main = main_thread();
    if (curr != main)
    {
        LL_WARNS() << "Illegal execution from thread id " << curr
            << " outside main thread " << main << LL_ENDL;
    }
}

// this function has become moot
void LLThread::registerThreadID() {}

//
// Handed to the APR thread creation function
//
void LLThread::threadRun()
{
#ifdef LL_WINDOWS
    set_thread_name(-1, mName.c_str());
#endif

    LL_PROFILER_SET_THREAD_NAME( mName.c_str() );

    // this is the first point at which we're actually running in the new thread
    mID = currentID();

    // for now, hard code all LLThreads to report to single master thread recorder, which is known to be running on main thread
    mRecorder = new LLTrace::ThreadRecorder(*LLTrace::get_master_thread_recorder());
    // <FS:Beq> - Add threadnames to telemetry
    LL_INFOS("THREAD") << "Started thread " << mName << LL_ENDL;
    LL_PROFILER_SET_THREAD_NAME( mName.c_str() );
    // </FS:Beq>
    // Run the user supplied function
    do 
    {
        try
        {
            LL_PROFILER_THREAD_BEGIN(mName.c_str())
            run();
            LL_PROFILER_THREAD_END(mName.c_str())
        }
        catch (const LLContinueError &e)
        {
            LL_WARNS("THREAD") << "ContinueException on thread '" << mName <<
                "' reentering run(). Error what is: '" << e.what() << "'" << LL_ENDL;
            //output possible call stacks to log file.
            LLError::LLCallStacks::print();

            LOG_UNHANDLED_EXCEPTION("LLThread");
            continue;
        }
        break;

    } while (true);

    //LL_INFOS() << "LLThread::staticRun() Exiting: " << threadp->mName << LL_ENDL;


    delete mRecorder;
    mRecorder = NULL;

    // We're done with the run function, this thread is done executing now.
    //NB: we are using this flag to sync across threads...we really need memory barriers here
    // Todo: add LLMutex per thread instead of flag?
    // We are using "while (mStatus != STOPPED) {ms_sleep();}" everywhere.
    mStatus = STOPPED;
}

LLThread::LLThread(const std::string& name, apr_pool_t *poolp) :
    mPaused(FALSE),
    mName(name),
    mThreadp(NULL),
    mStatus(STOPPED),
    mRecorder(NULL)
{
    mRunCondition = new LLCondition();
    mDataLock = new LLMutex();
    mLocalAPRFilePoolp = NULL ;
}


LLThread::~LLThread()
{
    shutdown();

    if (isCrashed())
    {
        LL_WARNS("THREAD") << "Destroying crashed thread named '" << mName << "'" << LL_ENDL;
    }

    if(mLocalAPRFilePoolp)
    {
        delete mLocalAPRFilePoolp ;
        mLocalAPRFilePoolp = NULL ;
    }
}

void LLThread::shutdown()
{
    if (isCrashed())
    {
        LL_WARNS("THREAD") << "Shutting down crashed thread named '" << mName << "'" << LL_ENDL;
    }

    // Warning!  If you somehow call the thread destructor from itself,
    // the thread will die in an unclean fashion!
    if (mThreadp)
    {
        if (!isStopped())
        {
            // The thread isn't already stopped
            // First, set the flag that indicates that we're ready to die
            setQuitting();

            //LL_INFOS() << "LLThread::~LLThread() Killing thread " << mName << " Status: " << mStatus << LL_ENDL;
            // Now wait a bit for the thread to exit
            // It's unclear whether I should even bother doing this - this destructor
            // should never get called unless we're already stopped, really...
            S32 counter = 0;
            const S32 MAX_WAIT = 600;
            while (counter < MAX_WAIT)
            {
                if (isStopped())
                {
                    break;
                }
                // Sleep for a tenth of a second
                ms_sleep(100);
                yield();
                counter++;
            }
        }

        if (!isStopped())
        {
            // This thread just wouldn't stop, even though we gave it time
            //LL_WARNS() << "LLThread::~LLThread() exiting thread before clean exit!" << LL_ENDL;
            // Put a stake in its heart. (A very hostile method to force a thread to quit)
#if		LL_WINDOWS
            TerminateThread(mNativeHandle, 0);
#else
            pthread_cancel(mNativeHandle);
#endif

            delete mRecorder;
            mRecorder = NULL;
            mStatus = STOPPED;
            return;
        }
        mThreadp = NULL;
    }

    delete mRunCondition;
    mRunCondition = NULL;

    delete mDataLock;
    mDataLock = NULL;

    if (mRecorder)
    {
        // missed chance to properly shut down recorder (needs to be done in thread context)
        // probably due to abnormal thread termination
        // so just leak it and remove it from parent
        LLTrace::get_master_thread_recorder()->removeChildRecorder(mRecorder);
    }
}


void LLThread::start()
{
    llassert(isStopped());
    
    // Set thread state to running
    mStatus = RUNNING;

    try
    {
        mThreadp = new std::thread(std::bind(&LLThread::threadRun, this));
        mNativeHandle = mThreadp->native_handle();
    }
    catch (std::system_error& ex)
    {
        mStatus = STOPPED;
        LL_WARNS() << "failed to start thread " << mName << " " << ex.what() << LL_ENDL;
    }

}

//============================================================================
// Called from MAIN THREAD.

// Request that the thread pause/resume.
// The thread will pause when (and if) it calls checkPause()
void LLThread::pause()
{
    if (!mPaused)
    {
        // this will cause the thread to stop execution as soon as checkPause() is called
        mPaused = 1;        // Does not need to be atomic since this is only set/unset from the main thread
    }   
}

void LLThread::unpause()
{
    if (mPaused)
    {
        mPaused = 0;
    }

    wake(); // wake up the thread if necessary
}

// virtual predicate function -- returns true if the thread should wake up, false if it should sleep.
bool LLThread::runCondition(void)
{
    // by default, always run.  Handling of pause/unpause is done regardless of this function's result.
    return true;
}

//============================================================================
// Called from run() (CHILD THREAD).
// Stop thread execution if requested until unpaused.
void LLThread::checkPause()
{
<<<<<<< HEAD
    LL_PROFILER_THREAD_BEGIN(mName.c_str())

=======
    LL_PROFILE_ZONE_SCOPED_CATEGORY_THREAD
>>>>>>> 0da2ab22
    mDataLock->lock();

    // This is in a while loop because the pthread API allows for spurious wakeups.
    while(shouldSleep())
    {
        mDataLock->unlock();
        mRunCondition->wait(); // unlocks mRunCondition
        mDataLock->lock();
        // mRunCondition is locked when the thread wakes up
    }
    
    mDataLock->unlock();

    LL_PROFILER_THREAD_END(mName.c_str())
}

//============================================================================

void LLThread::setQuitting()
{
    mDataLock->lock();
    if (mStatus == RUNNING)
    {
        mStatus = QUITTING;
    }
    // It's only safe to remove mRunCondition if all locked threads were notified
    mRunCondition->broadcast();
    mDataLock->unlock();
}

// static
<<<<<<< HEAD
// <FS:Beq> give this a better chance to inline 
// LLThread::id_t LLThread::currentID()
// {
//     LL_PROFILE_ZONE_SCOPED
//     return std::this_thread::get_id();
// }
=======
LLThread::id_t LLThread::currentID()
{
    LL_PROFILE_ZONE_SCOPED_CATEGORY_THREAD
    return std::this_thread::get_id();
}
>>>>>>> 0da2ab22

// static
void LLThread::yield()
{
    LL_PROFILE_ZONE_SCOPED_CATEGORY_THREAD
    std::this_thread::yield();
}

void LLThread::wake()
{
<<<<<<< HEAD
    LL_PROFILER_THREAD_BEGIN(mName.c_str())

=======
    LL_PROFILE_ZONE_SCOPED_CATEGORY_THREAD
>>>>>>> 0da2ab22
    mDataLock->lock();
    if(!shouldSleep())
    {
        mRunCondition->signal();
    }
    mDataLock->unlock();

    LL_PROFILER_THREAD_END(mName.c_str())
}

void LLThread::wakeLocked()
{
    LL_PROFILE_ZONE_SCOPED_CATEGORY_THREAD
    if(!shouldSleep())
    {
        mRunCondition->signal();
    }
}

void LLThread::lockData()
{
    LL_PROFILE_ZONE_SCOPED_CATEGORY_THREAD
    mDataLock->lock();
}

void LLThread::unlockData()
{
    LL_PROFILE_ZONE_SCOPED_CATEGORY_THREAD
    mDataLock->unlock();
}

//============================================================================

//----------------------------------------------------------------------------

//static
LLMutex* LLThreadSafeRefCount::sMutex = 0;

//static
void LLThreadSafeRefCount::initThreadSafeRefCount()
{
    if (!sMutex)
    {
        sMutex = new LLMutex();
    }
}

//static
void LLThreadSafeRefCount::cleanupThreadSafeRefCount()
{
    delete sMutex;
    sMutex = NULL;
}
    

//----------------------------------------------------------------------------

LLThreadSafeRefCount::LLThreadSafeRefCount() :
    mRef(0)
{
}

LLThreadSafeRefCount::LLThreadSafeRefCount(const LLThreadSafeRefCount& src)
{
    mRef = 0;
}

LLThreadSafeRefCount::~LLThreadSafeRefCount()
{ 
    if (mRef != 0)
    {
		LL_ERRS() << "deleting referenced object mRef = " << mRef << LL_ENDL;
    }
}

//============================================================================

LLResponder::~LLResponder()
{
}

//============================================================================<|MERGE_RESOLUTION|>--- conflicted
+++ resolved
@@ -338,12 +338,8 @@
 // Stop thread execution if requested until unpaused.
 void LLThread::checkPause()
 {
-<<<<<<< HEAD
     LL_PROFILER_THREAD_BEGIN(mName.c_str())
 
-=======
-    LL_PROFILE_ZONE_SCOPED_CATEGORY_THREAD
->>>>>>> 0da2ab22
     mDataLock->lock();
 
     // This is in a while loop because the pthread API allows for spurious wakeups.
@@ -375,20 +371,12 @@
 }
 
 // static
-<<<<<<< HEAD
 // <FS:Beq> give this a better chance to inline 
 // LLThread::id_t LLThread::currentID()
 // {
-//     LL_PROFILE_ZONE_SCOPED
+//     LL_PROFILE_ZONE_SCOPED_CATEGORY_THREAD
 //     return std::this_thread::get_id();
 // }
-=======
-LLThread::id_t LLThread::currentID()
-{
-    LL_PROFILE_ZONE_SCOPED_CATEGORY_THREAD
-    return std::this_thread::get_id();
-}
->>>>>>> 0da2ab22
 
 // static
 void LLThread::yield()
@@ -399,12 +387,8 @@
 
 void LLThread::wake()
 {
-<<<<<<< HEAD
     LL_PROFILER_THREAD_BEGIN(mName.c_str())
 
-=======
-    LL_PROFILE_ZONE_SCOPED_CATEGORY_THREAD
->>>>>>> 0da2ab22
     mDataLock->lock();
     if(!shouldSleep())
     {
