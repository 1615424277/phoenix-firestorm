/** 
 * @file llthread.cpp
 *
 * $LicenseInfo:firstyear=2004&license=viewerlgpl$
 * Second Life Viewer Source Code
 * Copyright (C) 2010-2013, Linden Research, Inc.
 * 
 * This library is free software; you can redistribute it and/or
 * modify it under the terms of the GNU Lesser General Public
 * License as published by the Free Software Foundation;
 * version 2.1 of the License only.
 * 
 * This library is distributed in the hope that it will be useful,
 * but WITHOUT ANY WARRANTY; without even the implied warranty of
 * MERCHANTABILITY or FITNESS FOR A PARTICULAR PURPOSE.  See the GNU
 * Lesser General Public License for more details.
 * 
 * You should have received a copy of the GNU Lesser General Public
 * License along with this library; if not, write to the Free Software
 * Foundation, Inc., 51 Franklin Street, Fifth Floor, Boston, MA  02110-1301  USA
 * 
 * Linden Research, Inc., 945 Battery Street, San Francisco, CA  94111  USA
 * $/LicenseInfo$
 */

#include "linden_common.h"
#include "llapr.h"

#include "apr_portable.h"

#include "llthread.h"
#include "llmutex.h"

#include "lltimer.h"
#include "lltrace.h"
#include "lltracethreadrecorder.h"

#if LL_LINUX || LL_SOLARIS
#include <sched.h>
#endif


#ifdef LL_WINDOWS
const DWORD MS_VC_EXCEPTION=0x406D1388;

#pragma pack(push,8)
typedef struct tagTHREADNAME_INFO
{
	DWORD dwType; // Must be 0x1000.
	LPCSTR szName; // Pointer to name (in user addr space).
	DWORD dwThreadID; // Thread ID (-1=caller thread).
	DWORD dwFlags; // Reserved for future use, must be zero.
} THREADNAME_INFO;
#pragma pack(pop)

void set_thread_name( DWORD dwThreadID, const char* threadName)
{
	THREADNAME_INFO info;
	info.dwType = 0x1000;
	info.szName = threadName;
	info.dwThreadID = dwThreadID;
	info.dwFlags = 0;

	__try
	{
<<<<<<< HEAD
		// <FS:ND> Proper arguments for RaiseException
		// ::RaiseException( MS_VC_EXCEPTION, 0, sizeof(info)/sizeof(DWORD), (DWORD*)&info );
		::RaiseException( MS_VC_EXCEPTION, 0, sizeof(info)/sizeof(DWORD), (ULONG_PTR*)&info );
		// </FS:ND>
=======
		::RaiseException( MS_VC_EXCEPTION, 0, sizeof(info)/sizeof(DWORD), (ULONG_PTR*)&info );
>>>>>>> f40bd0fa
	}
	__except(EXCEPTION_CONTINUE_EXECUTION)
	{
	}
}
#endif


//----------------------------------------------------------------------------
// Usage:
// void run_func(LLThread* thread)
// {
// }
// LLThread* thread = new LLThread();
// thread->run(run_func);
// ...
// thread->setQuitting();
// while(!timeout)
// {
//   if (thread->isStopped())
//   {
//     delete thread;
//     break;
//   }
// }
// 
//----------------------------------------------------------------------------

U32 LL_THREAD_LOCAL sThreadID = 0;

U32 LLThread::sIDIter = 0;


LL_COMMON_API void assert_main_thread()
{
	static U32 s_thread_id = LLThread::currentID();
	if (LLThread::currentID() != s_thread_id)
	{
		LL_WARNS() << "Illegal execution from thread id " << (S32) LLThread::currentID()
			<< " outside main thread " << (S32) s_thread_id << LL_ENDL;
	}
}

void LLThread::registerThreadID()
{
	sThreadID = ++sIDIter;
}

//
// Handed to the APR thread creation function
//
void *APR_THREAD_FUNC LLThread::staticRun(apr_thread_t *apr_threadp, void *datap)
{
	LLThread *threadp = (LLThread *)datap;

#ifdef LL_WINDOWS
	set_thread_name(-1, threadp->mName.c_str());
#endif

	// for now, hard code all LLThreads to report to single master thread recorder, which is known to be running on main thread
	threadp->mRecorder = new LLTrace::ThreadRecorder(*LLTrace::get_master_thread_recorder());

	sThreadID = threadp->mID;

	// Run the user supplied function
	threadp->run();

	//LL_INFOS() << "LLThread::staticRun() Exiting: " << threadp->mName << LL_ENDL;
	
	delete threadp->mRecorder;
	threadp->mRecorder = NULL;
	
	// We're done with the run function, this thread is done executing now.
	//NB: we are using this flag to sync across threads...we really need memory barriers here
	threadp->mStatus = STOPPED;

	return NULL;
}

LLThread::LLThread(const std::string& name, apr_pool_t *poolp) :
	mPaused(FALSE),
	mName(name),
	mAPRThreadp(NULL),
	mStatus(STOPPED),
	mRecorder(NULL)
{

	mID = ++sIDIter;

	// Thread creation probably CAN be paranoid about APR being initialized, if necessary
	if (poolp)
	{
		mIsLocalPool = FALSE;
		mAPRPoolp = poolp;
	}
	else
	{
		mIsLocalPool = TRUE;
		apr_pool_create(&mAPRPoolp, NULL); // Create a subpool for this thread
	}
	mRunCondition = new LLCondition(mAPRPoolp);
	mDataLock = new LLMutex(mAPRPoolp);
	mLocalAPRFilePoolp = NULL ;
}


LLThread::~LLThread()
{
	shutdown();

	if(mLocalAPRFilePoolp)
	{
		delete mLocalAPRFilePoolp ;
		mLocalAPRFilePoolp = NULL ;
	}
}

void LLThread::shutdown()
{
	// Warning!  If you somehow call the thread destructor from itself,
	// the thread will die in an unclean fashion!
	if (mAPRThreadp)
	{
		if (!isStopped())
		{
			// The thread isn't already stopped
			// First, set the flag that indicates that we're ready to die
			setQuitting();

			//LL_INFOS() << "LLThread::~LLThread() Killing thread " << mName << " Status: " << mStatus << LL_ENDL;
			// Now wait a bit for the thread to exit
			// It's unclear whether I should even bother doing this - this destructor
			// should never get called unless we're already stopped, really...
			S32 counter = 0;
			const S32 MAX_WAIT = 600;
			while (counter < MAX_WAIT)
			{
				if (isStopped())
				{
					break;
				}
				// Sleep for a tenth of a second
				ms_sleep(100);
				yield();
				counter++;
			}
		}

		if (!isStopped())
		{
			// This thread just wouldn't stop, even though we gave it time
			//LL_WARNS() << "LLThread::~LLThread() exiting thread before clean exit!" << LL_ENDL;
			// Put a stake in its heart.
			delete mRecorder;

			apr_thread_exit(mAPRThreadp, -1);
			return;
		}
		mAPRThreadp = NULL;
	}

	delete mRunCondition;
	mRunCondition = NULL;

	delete mDataLock;
	mDataLock = NULL;
	
	if (mIsLocalPool && mAPRPoolp)
	{
		apr_pool_destroy(mAPRPoolp);
		mAPRPoolp = 0;
	}

	if (mRecorder)
	{
		// missed chance to properly shut down recorder (needs to be done in thread context)
		// probably due to abnormal thread termination
		// so just leak it and remove it from parent
		LLTrace::get_master_thread_recorder()->removeChildRecorder(mRecorder);
	}
}


void LLThread::start()
{
	llassert(isStopped());
	
	// Set thread state to running
	mStatus = RUNNING;

	apr_status_t status =
		apr_thread_create(&mAPRThreadp, NULL, staticRun, (void *)this, mAPRPoolp);
	
	if(status == APR_SUCCESS)
	{	
		// We won't bother joining
		apr_thread_detach(mAPRThreadp);
	}
	else
	{
		mStatus = STOPPED;
		LL_WARNS() << "failed to start thread " << mName << LL_ENDL;
		ll_apr_warn_status(status);
	}

}

//============================================================================
// Called from MAIN THREAD.

// Request that the thread pause/resume.
// The thread will pause when (and if) it calls checkPause()
void LLThread::pause()
{
	if (!mPaused)
	{
		// this will cause the thread to stop execution as soon as checkPause() is called
		mPaused = 1;		// Does not need to be atomic since this is only set/unset from the main thread
	}	
}

void LLThread::unpause()
{
	if (mPaused)
	{
		mPaused = 0;
	}

	wake(); // wake up the thread if necessary
}

// virtual predicate function -- returns true if the thread should wake up, false if it should sleep.
bool LLThread::runCondition(void)
{
	// by default, always run.  Handling of pause/unpause is done regardless of this function's result.
	return true;
}

//============================================================================
// Called from run() (CHILD THREAD).
// Stop thread execution if requested until unpaused.
void LLThread::checkPause()
{
	mDataLock->lock();

	// This is in a while loop because the pthread API allows for spurious wakeups.
	while(shouldSleep())
	{
		mDataLock->unlock();
		mRunCondition->wait(); // unlocks mRunCondition
		mDataLock->lock();
		// mRunCondition is locked when the thread wakes up
	}
	
 	mDataLock->unlock();
}

//============================================================================

void LLThread::setQuitting()
{
	mDataLock->lock();
	if (mStatus == RUNNING)
	{
		mStatus = QUITTING;
	}
	mDataLock->unlock();
	wake();
}

// static
U32 LLThread::currentID()
{
	return sThreadID;
}

// static
void LLThread::yield()
{
#if LL_LINUX || LL_SOLARIS
	sched_yield(); // annoyingly, apr_thread_yield  is a noop on linux...
#else
	apr_thread_yield();
#endif
}

void LLThread::wake()
{
	mDataLock->lock();
	if(!shouldSleep())
	{
		mRunCondition->signal();
	}
	mDataLock->unlock();
}

void LLThread::wakeLocked()
{
	if(!shouldSleep())
	{
		mRunCondition->signal();
	}
}

//============================================================================

//----------------------------------------------------------------------------

//static
LLMutex* LLThreadSafeRefCount::sMutex = 0;

//static
void LLThreadSafeRefCount::initThreadSafeRefCount()
{
	if (!sMutex)
	{
		sMutex = new LLMutex(0);
	}
}

//static
void LLThreadSafeRefCount::cleanupThreadSafeRefCount()
{
	delete sMutex;
	sMutex = NULL;
}
	

//----------------------------------------------------------------------------

LLThreadSafeRefCount::LLThreadSafeRefCount() :
	mRef(0)
{
}

LLThreadSafeRefCount::LLThreadSafeRefCount(const LLThreadSafeRefCount& src)
{
	mRef = 0;
}

LLThreadSafeRefCount::~LLThreadSafeRefCount()
{ 
	if (mRef != 0)
	{
		LL_ERRS() << "deleting non-zero reference" << LL_ENDL;
	}
}

//============================================================================

LLResponder::~LLResponder()
{
}

//============================================================================<|MERGE_RESOLUTION|>--- conflicted
+++ resolved
@@ -63,14 +63,7 @@
 
 	__try
 	{
-<<<<<<< HEAD
-		// <FS:ND> Proper arguments for RaiseException
-		// ::RaiseException( MS_VC_EXCEPTION, 0, sizeof(info)/sizeof(DWORD), (DWORD*)&info );
 		::RaiseException( MS_VC_EXCEPTION, 0, sizeof(info)/sizeof(DWORD), (ULONG_PTR*)&info );
-		// </FS:ND>
-=======
-		::RaiseException( MS_VC_EXCEPTION, 0, sizeof(info)/sizeof(DWORD), (ULONG_PTR*)&info );
->>>>>>> f40bd0fa
 	}
 	__except(EXCEPTION_CONTINUE_EXECUTION)
 	{
