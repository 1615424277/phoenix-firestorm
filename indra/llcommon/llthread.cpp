--- conflicted
+++ resolved
@@ -351,12 +351,8 @@
 // Stop thread execution if requested until unpaused.
 void LLThread::checkPause()
 {
-<<<<<<< HEAD
     LL_PROFILER_THREAD_BEGIN(mName.c_str());
 
-=======
-    LL_PROFILE_ZONE_SCOPED_CATEGORY_THREAD;
->>>>>>> daa24016
     mDataLock->lock();
 
     // This is in a while loop because the pthread API allows for spurious wakeups.
@@ -388,20 +384,12 @@
 }
 
 // static
-<<<<<<< HEAD
 // <FS:Beq> give this a better chance to inline
 // LLThread::id_t LLThread::currentID()
 // {
 //     LL_PROFILE_ZONE_SCOPED_CATEGORY_THREAD;
 //     return std::this_thread::get_id();
 // }
-=======
-LLThread::id_t LLThread::currentID()
-{
-    LL_PROFILE_ZONE_SCOPED_CATEGORY_THREAD;
-    return std::this_thread::get_id();
-}
->>>>>>> daa24016
 
 // static
 void LLThread::yield()
@@ -412,12 +400,8 @@
 
 void LLThread::wake()
 {
-<<<<<<< HEAD
     LL_PROFILER_THREAD_BEGIN(mName.c_str());
 
-=======
-    LL_PROFILE_ZONE_SCOPED_CATEGORY_THREAD;
->>>>>>> daa24016
     mDataLock->lock();
     if(!shouldSleep())
     {
