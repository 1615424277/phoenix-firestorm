--- conflicted
+++ resolved
@@ -349,12 +349,8 @@
 // Stop thread execution if requested until unpaused.
 void LLThread::checkPause()
 {
-<<<<<<< HEAD
-    LL_PROFILER_THREAD_BEGIN(mName.c_str())
-
-=======
-    LL_PROFILE_ZONE_SCOPED_CATEGORY_THREAD;
->>>>>>> f8b1d809
+    LL_PROFILER_THREAD_BEGIN(mName.c_str());
+
     mDataLock->lock();
 
     // This is in a while loop because the pthread API allows for spurious wakeups.
@@ -368,7 +364,7 @@
 
     mDataLock->unlock();
 
-    LL_PROFILER_THREAD_END(mName.c_str())
+    LL_PROFILER_THREAD_END(mName.c_str());
 }
 
 //============================================================================
@@ -386,20 +382,12 @@
 }
 
 // static
-<<<<<<< HEAD
 // <FS:Beq> give this a better chance to inline
 // LLThread::id_t LLThread::currentID()
 // {
-//     LL_PROFILE_ZONE_SCOPED_CATEGORY_THREAD
+//     LL_PROFILE_ZONE_SCOPED_CATEGORY_THREAD;
 //     return std::this_thread::get_id();
 // }
-=======
-LLThread::id_t LLThread::currentID()
-{
-    LL_PROFILE_ZONE_SCOPED_CATEGORY_THREAD;
-    return std::this_thread::get_id();
-}
->>>>>>> f8b1d809
 
 // static
 void LLThread::yield()
@@ -410,12 +398,8 @@
 
 void LLThread::wake()
 {
-<<<<<<< HEAD
-    LL_PROFILER_THREAD_BEGIN(mName.c_str())
-
-=======
-    LL_PROFILE_ZONE_SCOPED_CATEGORY_THREAD;
->>>>>>> f8b1d809
+    LL_PROFILER_THREAD_BEGIN(mName.c_str());
+
     mDataLock->lock();
     if(!shouldSleep())
     {
@@ -423,7 +407,7 @@
     }
     mDataLock->unlock();
 
-    LL_PROFILER_THREAD_END(mName.c_str())
+    LL_PROFILER_THREAD_END(mName.c_str());
 }
 
 void LLThread::wakeLocked()
