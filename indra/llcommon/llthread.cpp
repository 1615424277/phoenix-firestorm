--- conflicted
+++ resolved
@@ -382,11 +382,7 @@
 }
 
 // static
-<<<<<<< HEAD
-// <FS:Beq> give this a better chance to inline 
-=======
 // <FS:Beq> give this a better chance to inline
->>>>>>> 1a8a5404
 // LLThread::id_t LLThread::currentID()
 // {
 //     LL_PROFILE_ZONE_SCOPED_CATEGORY_THREAD
@@ -437,33 +433,6 @@
 
 //============================================================================
 
-<<<<<<< HEAD
-=======
-//----------------------------------------------------------------------------
-
-//static
-LLMutex* LLThreadSafeRefCount::sMutex = 0;
-
-//static
-void LLThreadSafeRefCount::initThreadSafeRefCount()
-{
-    if (!sMutex)
-    {
-        sMutex = new LLMutex();
-    }
-}
-
-//static
-void LLThreadSafeRefCount::cleanupThreadSafeRefCount()
-{
-    delete sMutex;
-    sMutex = NULL;
-}
-
-
-//----------------------------------------------------------------------------
-
->>>>>>> 1a8a5404
 LLThreadSafeRefCount::LLThreadSafeRefCount() :
     mRef(0)
 {
