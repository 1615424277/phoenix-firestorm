--- conflicted
+++ resolved
@@ -111,13 +111,8 @@
 	static uintptr_t s_thread_id = LLThread::currentID();
 	if (LLThread::currentID() != s_thread_id)
 	{
-<<<<<<< HEAD
-		llwarns << "Illegal execution from thread id " << (intptr_t) LLThread::currentID()
-			<< " outside main thread " << (intptr_t) s_thread_id << llendl;
-=======
-		LL_WARNS() << "Illegal execution from thread id " << (S32) LLThread::currentID()
-			<< " outside main thread " << (S32) s_thread_id << LL_ENDL;
->>>>>>> eab01ce6
+		LL_WARNS() << "Illegal execution from thread id " << (intrptr_t) LLThread::currentID()
+			<< " outside main thread " << (intrptr_t) s_thread_id << LL_ENDL;
 	}
 }
 
@@ -355,17 +350,13 @@
 // static
 uintptr_t LLThread::currentID()
 {
-<<<<<<< HEAD
-	return (uintptr_t)apr_os_thread_current();
-=======
 #if LL_DARWIN
 	// statically allocated thread local storage not supported in Darwin executable formats
-	return (U32)apr_os_thread_current();
+	return (uintptr_t)apr_os_thread_current();
 #else
 	return sThreadID;
 #endif
 
->>>>>>> eab01ce6
 }
 
 // static
@@ -398,200 +389,6 @@
 
 //============================================================================
 
-<<<<<<< HEAD
-LLMutex::LLMutex(apr_pool_t *poolp) :
-	mAPRMutexp(NULL), mCount(0), mLockingThread(NO_THREAD)
-{
-	//if (poolp)
-	//{
-	//	mIsLocalPool = FALSE;
-	//	mAPRPoolp = poolp;
-	//}
-	//else
-	
-	// <FS:ND> Use a new allocator for each pool, that way we can be sure all memory gets released the way we want.
-
-	// {
-	// 	mIsLocalPool = TRUE;
-	// 	apr_pool_create(&mAPRPoolp, NULL); // Create a subpool for this thread
-	// }
-	// apr_thread_mutex_create(&mAPRMutexp, APR_THREAD_MUTEX_UNNESTED, mAPRPoolp);
-
-	apr_allocator_t *pAlloc(0);
-
-	apr_allocator_create( &pAlloc );
-	apr_pool_create_ex( &mAPRPoolp, 0, 0, pAlloc );
-	apr_allocator_owner_set( pAlloc, mAPRPoolp );
-	apr_thread_mutex_create( &mAPRMutexp, APR_THREAD_MUTEX_UNNESTED, mAPRPoolp );
- 	mIsLocalPool = TRUE;
-	// </FS:NS>	
-}
-
-
-LLMutex::~LLMutex()
-{
-#if MUTEX_DEBUG
-	//bad assertion, the subclass LLSignal might be "locked", and that's OK
-	//llassert_always(!isLocked()); // better not be locked!
-#endif
-	apr_thread_mutex_destroy(mAPRMutexp);
-	mAPRMutexp = NULL;
-	if (mIsLocalPool)
-	{
-		apr_pool_destroy(mAPRPoolp);
-	}
-}
-
-
-void LLMutex::lock()
-{
-	if(isSelfLocked())
-	{ //redundant lock
-		mCount++;
-		return;
-	}
-	
-	apr_thread_mutex_lock(mAPRMutexp);
-	
-#if MUTEX_DEBUG
-	// Have to have the lock before we can access the debug info
-	U32 id = LLThread::currentID();
-	if (mIsLocked[id] != FALSE)
-		llerrs << "Already locked in Thread: " << id << llendl;
-	mIsLocked[id] = TRUE;
-#endif
-
-#if LL_DARWIN
-	mLockingThread = LLThread::currentID();
-#else
-	mLockingThread = sThreadID;
-#endif
-}
-
-bool LLMutex::trylock()
-{
-	if(isSelfLocked())
-	{ //redundant lock
-		mCount++;
-		return true;
-	}
-	
-	apr_status_t status(apr_thread_mutex_trylock(mAPRMutexp));
-	if (APR_STATUS_IS_EBUSY(status))
-	{
-		return false;
-	}
-	
-#if MUTEX_DEBUG
-	// Have to have the lock before we can access the debug info
-	uintptr_t id = LLThread::currentID();
-	if (mIsLocked[id] != FALSE)
-		llerrs << "Already locked in Thread: " << id << llendl;
-	mIsLocked[id] = TRUE;
-#endif
-
-#if LL_DARWIN
-	mLockingThread = LLThread::currentID();
-#else
-	mLockingThread = sThreadID;
-#endif
-	return true;
-}
-
-void LLMutex::unlock()
-{
-	if (mCount > 0)
-	{ //not the root unlock
-		mCount--;
-		return;
-	}
-	
-#if MUTEX_DEBUG
-	// Access the debug info while we have the lock
-	uintptr_t id = LLThread::currentID();
-	if (mIsLocked[id] != TRUE)
-		llerrs << "Not locked in Thread: " << id << llendl;	
-	mIsLocked[id] = FALSE;
-#endif
-
-	mLockingThread = NO_THREAD;
-	apr_thread_mutex_unlock(mAPRMutexp);
-}
-
-bool LLMutex::isLocked()
-{
-	apr_status_t status = apr_thread_mutex_trylock(mAPRMutexp);
-	if (APR_STATUS_IS_EBUSY(status))
-	{
-		return true;
-	}
-	else
-	{
-		apr_thread_mutex_unlock(mAPRMutexp);
-		return false;
-	}
-}
-
-bool LLMutex::isSelfLocked()
-{
-#if LL_DARWIN
-	return mLockingThread == LLThread::currentID();
-#else
-	return mLockingThread == sThreadID;
-#endif
-}
-
-U32 LLMutex::lockingThread() const
-{
-	return mLockingThread;
-}
-
-//============================================================================
-
-LLCondition::LLCondition(apr_pool_t *poolp) :
-	LLMutex(poolp)
-{
-	// base class (LLMutex) has already ensured that mAPRPoolp is set up.
-
-	apr_thread_cond_create(&mAPRCondp, mAPRPoolp);
-}
-
-
-LLCondition::~LLCondition()
-{
-	apr_thread_cond_destroy(mAPRCondp);
-	mAPRCondp = NULL;
-}
-
-
-void LLCondition::wait()
-{
-	if (!isLocked())
-	{ //mAPRMutexp MUST be locked before calling apr_thread_cond_wait
-		apr_thread_mutex_lock(mAPRMutexp);
-#if MUTEX_DEBUG
-		// avoid asserts on destruction in non-release builds
-		uintptr_t id = LLThread::currentID();
-		mIsLocked[id] = TRUE;
-#endif
-	}
-	apr_thread_cond_wait(mAPRCondp, mAPRMutexp);
-}
-
-void LLCondition::signal()
-{
-	apr_thread_cond_signal(mAPRCondp);
-}
-
-void LLCondition::broadcast()
-{
-	apr_thread_cond_broadcast(mAPRCondp);
-}
-
-//============================================================================
-
-=======
->>>>>>> eab01ce6
 //----------------------------------------------------------------------------
 
 //static
