--- conflicted
+++ resolved
@@ -41,29 +41,27 @@
 class LLMutex;
 class LLCondition;
 
-<<<<<<< HEAD
-class LL_COMMON_API LLThreadLocalData
-{
-private:
-	static apr_threadkey_t* sThreadLocalDataKey;
-
-public:
-	// Thread-local memory pools.
-	LLAPRRootPool mRootPool;
-	LLVolatileAPRPool mVolatileAPRPool;
-
-	static void init(void);
-	static void destroy(void* thread_local_data);
-	static void create(LLThread* pthread);
-	static LLThreadLocalData& tldata(void);
-};
-=======
 #if LL_WINDOWS
 #define ll_thread_local __declspec(thread)
 #else
 #define ll_thread_local __thread
 #endif
->>>>>>> 44c7c6fe
+
+class LL_COMMON_API LLThreadLocalData
+{
+private:
+	static apr_threadkey_t* sThreadLocalDataKey;
+
+public:
+	// Thread-local memory pools.
+	LLAPRRootPool mRootPool;
+	LLVolatileAPRPool mVolatileAPRPool;
+
+	static void init(void);
+	static void destroy(void* thread_local_data);
+	static void create(LLThread* pthread);
+	static LLThreadLocalData& tldata(void);
+};
 
 class LL_COMMON_API LLThread
 {
@@ -110,8 +108,6 @@
 	// Return thread-local data for the current thread.
 	static LLThreadLocalData& tldata(void) { return LLThreadLocalData::tldata(); }
 
-	U32 getID() const { return mID; }
-
 private:
 	bool				mPaused;
 	
@@ -125,7 +121,7 @@
 	apr_thread_t		*mAPRThreadp;
 	EThreadStatus		mStatus;
 	U32					mID;
-
+	
 	friend void LLThreadLocalData::create(LLThread* threadp);
 	LLThreadLocalData*	mThreadLocalData;
 
@@ -168,9 +164,15 @@
 class LL_COMMON_API LLMutexBase
 {
 public:
-<<<<<<< HEAD
-	void lock() { apr_thread_mutex_lock(mAPRMutexp); }
-	void unlock() { apr_thread_mutex_unlock(mAPRMutexp); }
+	typedef enum
+	{
+		NO_THREAD = 0xFFFFFFFF
+	} e_locking_thread;
+
+	LLMutexBase() ;
+
+	void lock() ;
+	void unlock() ;
 	// Returns true if lock was obtained successfully.
 	bool trylock() { return !APR_STATUS_IS_EBUSY(apr_thread_mutex_trylock(mAPRMutexp)); }
 
@@ -180,6 +182,8 @@
 protected:
 	// mAPRMutexp is initialized and uninitialized in the derived class.
 	apr_thread_mutex_t* mAPRMutexp;
+	mutable U32			mCount;
+	mutable U32			mLockingThread;
 };
 
 class LL_COMMON_API LLMutex : public LLMutexBase
@@ -216,31 +220,6 @@
 #if APR_POOL_DEBUG
 		// It is allowed to destruct root pools from a different thread.
 		mRootPool.grab_ownership();
-=======
-	typedef enum
-	{
-		NO_THREAD = 0xFFFFFFFF
-	} e_locking_thread;
-
-	LLMutex(apr_pool_t *apr_poolp); // NULL pool constructs a new pool for the mutex
-	virtual ~LLMutex();
-	
-	void lock();		// blocks
-	void unlock();
-	bool isLocked(); 	// non-blocking, but does do a lock/unlock so not free
-	U32 lockingThread() const; //get ID of locking thread
-	
-protected:
-	apr_thread_mutex_t *mAPRMutexp;
-	mutable U32			mCount;
-	mutable U32			mLockingThread;
-	
-	apr_pool_t			*mAPRPoolp;
-	BOOL				mIsLocalPool;
-	
-#if MUTEX_DEBUG
-	std::map<U32, BOOL> mIsLocked;
->>>>>>> 44c7c6fe
 #endif
 		llassert(!isLocked());
 		apr_thread_mutex_destroy(mAPRMutexp);
