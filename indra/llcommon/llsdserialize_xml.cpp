--- conflicted
+++ resolved
@@ -220,45 +220,6 @@
 // static
 std::string LLSDXMLFormatter::escapeString(const std::string& in)
 {
-<<<<<<< HEAD
-	std::ostringstream out;
-	std::string::const_iterator it = in.begin();
-	std::string::const_iterator end = in.end();
-	for(; it != end; ++it)
-	{
-		// <FS:ND> Skip invalid characters. There a s few more, but those would need inspecting of the UTF-8 sequence.
-		// See http://en.wikipedia.org/wiki/Valid_characters_in_XML
-		if( *it >= 0 && *it < 20 && *it != 0x09 && *it != 0x0A && *it != 0x0D )
-		{
-			out << "?";
-			continue;
-		}
-		// </FS:ND>
-
-		switch((*it))
-		{
-		case '<':
-			out << "&lt;";
-			break;
-		case '>':
-			out << "&gt;";
-			break;
-		case '&':
-			out << "&amp;";
-			break;
-		case '\'':
-			out << "&apos;";
-			break;
-		case '"':
-			out << "&quot;";
-			break;
-		default:
-			out << (*it);
-			break;
-		}
-	}
-	return out.str();
-=======
     std::ostringstream out;
     std::string::const_iterator it = in.begin();
     std::string::const_iterator end = in.end();
@@ -296,7 +257,6 @@
         }
     }
     return out.str();
->>>>>>> 1a8a5404
 }
 
 
@@ -315,61 +275,6 @@
     void reset();
 
 private:
-<<<<<<< HEAD
-	void startElementHandler(const XML_Char* name, const XML_Char** attributes);
-	void endElementHandler(const XML_Char* name);
-	void characterDataHandler(const XML_Char* data, int length);
-	
-	static void sStartElementHandler(
-		void* userData, const XML_Char* name, const XML_Char** attributes);
-	static void sEndElementHandler(
-		void* userData, const XML_Char* name);
-	static void sCharacterDataHandler(
-		void* userData, const XML_Char* data, int length);
-
-	void startSkipping();
-	
-	enum Element {
-		ELEMENT_LLSD,
-		ELEMENT_UNDEF,
-		ELEMENT_BOOL,
-		ELEMENT_INTEGER,
-		ELEMENT_REAL,
-		ELEMENT_STRING,
-		ELEMENT_UUID,
-		ELEMENT_DATE,
-		ELEMENT_URI,
-		ELEMENT_BINARY,
-		ELEMENT_MAP,
-		ELEMENT_ARRAY,
-		ELEMENT_KEY,
-		ELEMENT_UNKNOWN
-	};
-	static Element readElement(const XML_Char* name);
-	
-	static const XML_Char* findAttribute(const XML_Char* name, const XML_Char** pairs);
-	
-	bool mEmitErrors;
-
-	XML_Parser	mParser;
-
-	LLSD mResult;
-	S32 mParseCount;
-	
-	bool mInLLSDElement;			// true if we're on LLSD
-	bool mGracefullStop;			// true if we found the </llsd
-	
-	typedef std::deque<LLSD*> LLSDRefStack;
-	LLSDRefStack mStack;
-	std::stack< Element> mStackElements;
-	
-	int mDepth;
-	bool mSkipping;
-	int mSkipThrough;
-	
-	std::string mCurrentKey;		// Current XML <tag>
-	std::string mCurrentContent;	// String data between <tag> and </tag>
-=======
     void startElementHandler(const XML_Char* name, const XML_Char** attributes);
     void endElementHandler(const XML_Char* name);
     void characterDataHandler(const XML_Char* data, int length);
@@ -423,7 +328,6 @@
 
     std::string mCurrentKey;        // Current XML <tag>
     std::string mCurrentContent;    // String data between <tag> and </tag>
->>>>>>> 1a8a5404
 };
 
 
@@ -615,28 +519,6 @@
 
 void LLSDXMLParser::Impl::reset()
 {
-<<<<<<< HEAD
-	mResult.clear();
-	mParseCount = 0;
-
-	mInLLSDElement = false;
-	mDepth = 0;
-
-	mGracefullStop = false;
-
-	mStack.clear();
-	while( !mStackElements.empty() )
-		mStackElements.pop();
-
-	mSkipping = false;
-	
-	mCurrentKey.clear();
-	
-	XML_ParserReset(mParser, "utf-8");
-	XML_SetUserData(mParser, this);
-	XML_SetElementHandler(mParser, sStartElementHandler, sEndElementHandler);
-	XML_SetCharacterDataHandler(mParser, sCharacterDataHandler);
-=======
     mResult.clear();
     mParseCount = 0;
 
@@ -657,7 +539,6 @@
     XML_SetUserData(mParser, this);
     XML_SetElementHandler(mParser, sStartElementHandler, sEndElementHandler);
     XML_SetCharacterDataHandler(mParser, sCharacterDataHandler);
->>>>>>> 1a8a5404
 }
 
 
@@ -725,110 +606,6 @@
 
 void LLSDXMLParser::Impl::startElementHandler(const XML_Char* name, const XML_Char** attributes)
 {
-<<<<<<< HEAD
-	#ifdef XML_PARSER_PERFORMANCE_TESTS
-	XML_Timer timer( &startElementTime );
-	#endif // XML_PARSER_PERFORMANCE_TESTS
-	
-	++mDepth;
-	if (mSkipping)
-	{
-		return;
-	}
-
-	Element element = readElement(name);
-	mStackElements.push( element );
-	mCurrentContent.clear();
-
-	switch (element)
-	{
-		case ELEMENT_LLSD:
-			if (mInLLSDElement)
-			{
-				mStackElements.pop();
-				return startSkipping();
-			}
-			mInLLSDElement = true;
-			return;
-	
-		case ELEMENT_KEY:
-			if (mStack.empty()  ||  !(mStack.back()->isMap()))
-			{
-				mStackElements.pop();
-				return startSkipping();
-			}
-			return;
-
-		case ELEMENT_BINARY:
-		{
-			const XML_Char* encoding = findAttribute("encoding", attributes);
-			if(encoding && strcmp("base64", encoding) != 0)
-			{
-				mStackElements.pop();
-				return startSkipping();
-			}
-			break;
-		}
-		
-		default:
-			// all rest are values, fall through
-			;
-	}
-	
-
-	if (!mInLLSDElement)
-	{
-		mStackElements.pop();
-		return startSkipping();
-	}
-	
-	if (mStack.empty())
-	{
-		mStack.push_back(&mResult);
-	}
-	else if (mStack.back()->isMap())
-	{
-		if (mCurrentKey.empty())
-		{
-			mStackElements.pop();
-			return startSkipping();
-		}
-		
-		LLSD& map = *mStack.back();
-		LLSD& newElement = map[mCurrentKey];
-		mStack.push_back(&newElement);		
-
-		mCurrentKey.clear();
-	}
-	else if (mStack.back()->isArray())
-	{
-		LLSD& array = *mStack.back();
-		array.append(LLSD());
-		LLSD& newElement = array[array.size()-1];
-		mStack.push_back(&newElement);
-	}
-	else {
-		// improperly nested value in a non-structure
-		mStackElements.pop();
-		return startSkipping();
-	}
-
-	++mParseCount;
-	switch (element)
-	{
-		case ELEMENT_MAP:
-			*mStack.back() = LLSD::emptyMap();
-			break;
-		
-		case ELEMENT_ARRAY:
-			*mStack.back() = LLSD::emptyArray();
-			break;
-			
-		default:
-			// all the other values will be set in the end element handler
-			;
-	}
-=======
     #ifdef XML_PARSER_PERFORMANCE_TESTS
     XML_Timer timer( &startElementTime );
     #endif // XML_PARSER_PERFORMANCE_TESTS
@@ -931,145 +708,10 @@
             // all the other values will be set in the end element handler
             ;
     }
->>>>>>> 1a8a5404
 }
 
 void LLSDXMLParser::Impl::endElementHandler(const XML_Char* name)
 {
-<<<<<<< HEAD
-	#ifdef XML_PARSER_PERFORMANCE_TESTS
-	XML_Timer timer( &endElementTime );
-	#endif // XML_PARSER_PERFORMANCE_TESTS
-
-	--mDepth;
-	if (mSkipping)
-	{
-		if (mDepth < mSkipThrough)
-		{
-			mSkipping = false;
-		}
-		return;
-	}
-	
-	// <FS:ND>: we've saved the element we need in a stack, so we can avoid readElement()
-	// Element element = readElement(name);
-	Element element = mStackElements.top(); //readElement(name);
-	mStackElements.pop();
-	// </FS:ND>
-
-	switch (element)
-	{
-		case ELEMENT_LLSD:
-			if (mInLLSDElement)
-			{
-				mInLLSDElement = false;
-				mGracefullStop = true;
-				XML_StopParser(mParser, false);
-			}
-			return;
-	
-		case ELEMENT_KEY:
-			mCurrentKey = mCurrentContent;
-			return;
-			
-		default:
-			// all rest are values, fall through
-			;
-	}
-	
-	if (!mInLLSDElement) { return; }
-
-	LLSD& value = *mStack.back();
-	mStack.pop_back();
-	
-	switch (element)
-	{
-		case ELEMENT_UNDEF:
-			value.clear();
-			break;
-		
-		case ELEMENT_BOOL:
-			value = (mCurrentContent == "true" || mCurrentContent == "1");
-			break;
-		
-		case ELEMENT_INTEGER:
-			{
-				S32 i;
-				// sscanf okay here with different locales - ints don't change for different locale settings like floats do.
-				if ( sscanf(mCurrentContent.c_str(), "%d", &i ) == 1 )
-				{	// See if sscanf works - it's faster
-					value = i;
-				}
-				else
-				{
-					value = LLSD(mCurrentContent).asInteger();
-				}
-			}
-			break;
-		
-		case ELEMENT_REAL:
-			{
-				value = LLSD(mCurrentContent).asReal();
-				// removed since this breaks when locale has decimal separator that isn't '.'
-				// investigated changing local to something compatible each time but deemed higher
-				// risk that just using LLSD.asReal() each time.
-				//F64 r;
-				//if ( sscanf(mCurrentContent.c_str(), "%lf", &r ) == 1 )
-				//{	// See if sscanf works - it's faster
-				//	value = r;
-				//}
-				//else
-				//{
-				//	value = LLSD(mCurrentContent).asReal();
-				//}
-			}
-			break;
-		
-		case ELEMENT_STRING:
-			value = mCurrentContent;
-			break;
-		
-		case ELEMENT_UUID:
-			value = LLSD(mCurrentContent).asUUID();
-			break;
-		
-		case ELEMENT_DATE:
-			value = LLSD(mCurrentContent).asDate();
-			break;
-		
-		case ELEMENT_URI:
-			value = LLSD(mCurrentContent).asURI();
-			break;
-		
-		case ELEMENT_BINARY:
-		{
-			// Regex is expensive, but only fix for whitespace in base64,
-			// created by python and other non-linden systems - DEV-39358
-			// Fortunately we have very little binary passing now,
-			// so performance impact shold be negligible. + poppy 2009-09-04
-			boost::regex r;
-			r.assign("\\s");
-			std::string stripped = boost::regex_replace(mCurrentContent, r, "");
-			S32 len = apr_base64_decode_len(stripped.c_str());
-			std::vector<U8> data;
-			data.resize(len);
-			len = apr_base64_decode_binary(&data[0], stripped.c_str());
-			data.resize(len);
-			value = data;
-			break;
-		}
-		
-		case ELEMENT_UNKNOWN:
-			value.clear();
-			break;
-			
-		default:
-			// other values, map and array, have already been set
-			break;
-	}
-
-	mCurrentContent.clear();
-=======
     #ifdef XML_PARSER_PERFORMANCE_TESTS
     XML_Timer timer( &endElementTime );
     #endif // XML_PARSER_PERFORMANCE_TESTS
@@ -1202,7 +844,6 @@
     }
 
     mCurrentContent.clear();
->>>>>>> 1a8a5404
 }
 
 void LLSDXMLParser::Impl::characterDataHandler(const XML_Char* data, int length)
