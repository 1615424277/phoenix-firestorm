--- conflicted
+++ resolved
@@ -478,13 +478,6 @@
         [[noreturn]] void callFail(ARGS&&... args) const
         {
             mParent->callFail<LLEventDispatcher::DispatchError>(std::forward<ARGS>(args)...);
-<<<<<<< HEAD
-#ifndef _MSC_VER
-            // pacify the compiler
-            return {};
-#endif
-=======
->>>>>>> 25311446
         }
     };
     typedef std::map<std::string, std::unique_ptr<DispatchEntry> > DispatchMap;
