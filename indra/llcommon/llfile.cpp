/**
 * @file llfile.cpp
 * @author Michael Schlachter
 * @date 2006-03-23
 * @brief Implementation of cross-platform POSIX file buffer and c++
 * stream classes.
 *
 * $LicenseInfo:firstyear=2006&license=viewerlgpl$
 * Second Life Viewer Source Code
 * Copyright (C) 2010, Linden Research, Inc.
 *
 * This library is free software; you can redistribute it and/or
 * modify it under the terms of the GNU Lesser General Public
 * License as published by the Free Software Foundation;
 * version 2.1 of the License only.
 *
 * This library is distributed in the hope that it will be useful,
 * but WITHOUT ANY WARRANTY; without even the implied warranty of
 * MERCHANTABILITY or FITNESS FOR A PARTICULAR PURPOSE.  See the GNU
 * Lesser General Public License for more details.
 *
 * You should have received a copy of the GNU Lesser General Public
 * License along with this library; if not, write to the Free Software
 * Foundation, Inc., 51 Franklin Street, Fifth Floor, Boston, MA  02110-1301  USA
 *
 * Linden Research, Inc., 945 Battery Street, San Francisco, CA  94111  USA
 * $/LicenseInfo$
 */

#if LL_WINDOWS
#include "llwin32headerslean.h"
#include <stdlib.h>                 // Windows errno
#else
#include <errno.h>
#endif

#include "linden_common.h"
#include "llfile.h"
#include "llstring.h"
#include "llerror.h"
#include "stringize.h"

using namespace std;

static std::string empty;

// Many of the methods below use OS-level functions that mess with errno. Wrap
// variants of strerror() to report errors.

#if LL_WINDOWS
// On Windows, use strerror_s().
std::string strerr(int errn)
{
	char buffer[256];
	strerror_s(buffer, errn);       // infers sizeof(buffer) -- love it!
	return buffer;
}

typedef std::basic_ios<char,std::char_traits < char > > _Myios;

#else
// On Posix we want to call strerror_r(), but alarmingly, there are two
// different variants. The one that returns int always populates the passed
// buffer (except in case of error), whereas the other one always returns a
// valid char* but might or might not populate the passed buffer. How do we
// know which one we're getting? Define adapters for each and let the compiler
// select the applicable adapter.

// strerror_r() returns char*
std::string message_from(int /*orig_errno*/, const char* /*buffer*/, size_t /*bufflen*/,
						 const char* strerror_ret)
{
	return strerror_ret;
}

// strerror_r() returns int
std::string message_from(int orig_errno, const char* buffer, size_t bufflen,
						 int strerror_ret)
{
	if (strerror_ret == 0)
	{
		return buffer;
	}
	// Here strerror_r() has set errno. Since strerror_r() has already failed,
	// seems like a poor bet to call it again to diagnose its own error...
	int stre_errno = errno;
	if (stre_errno == ERANGE)
	{
		return STRINGIZE("strerror_r() can't explain errno " << orig_errno
						 << " (" << bufflen << "-byte buffer too small)");
	}
	if (stre_errno == EINVAL)
	{
		return STRINGIZE("unknown errno " << orig_errno);
	}
	// Here we don't even understand the errno from strerror_r()!
	return STRINGIZE("strerror_r() can't explain errno " << orig_errno
					 << " (error " << stre_errno << ')');
}

std::string strerr(int errn)
{
	char buffer[256];
	// Select message_from() function matching the strerror_r() we have on hand.
	return message_from(errn, buffer, sizeof(buffer),
						strerror_r(errn, buffer, sizeof(buffer)));
}
#endif	// ! LL_WINDOWS

// On either system, shorthand call just infers global 'errno'.
std::string strerr()
{
	return strerr(errno);
}

int warnif(const std::string& desc, const std::string& filename, int rc, int accept=0)
{
	if (rc < 0)
	{
		// Capture errno before we start emitting output
		int errn = errno;
		// For certain operations, a particular errno value might be
		// acceptable -- e.g. stat() could permit ENOENT, mkdir() could permit
		// EEXIST. Don't warn if caller explicitly says this errno is okay.
		if (errn != accept)
		{
			LL_WARNS("LLFile") << "Couldn't " << desc << " '" << filename
							   << "' (errno " << errn << "): " << strerr(errn) << LL_ENDL;
		}
#if 0 && LL_WINDOWS                 // turn on to debug file-locking problems
		// If the problem is "Permission denied," maybe it's because another
		// process has the file open. Try to find out.
		if (errn == EACCES)         // *not* EPERM
		{
			// Only do any of this stuff (before LL_ENDL) if it will be logged.
			LL_DEBUGS("LLFile") << empty;
			const char* TEMP = getenv("TEMP");
			if (! TEMP)
			{
				LL_CONT << "No $TEMP, not running 'handle'";
			}
			else
			{
				std::string tf(TEMP);
				tf += "\\handle.tmp";
				// http://technet.microsoft.com/en-us/sysinternals/bb896655
				std::string cmd(STRINGIZE("handle \"" << filename
										  // "openfiles /query /v | fgrep -i \"" << filename
										  << "\" > \"" << tf << '"'));
				LL_CONT << cmd;
				if (system(cmd.c_str()) != 0)
				{
					LL_CONT << "\nDownload 'handle.exe' from http://technet.microsoft.com/en-us/sysinternals/bb896655";
				}
				else
				{
					std::ifstream inf(tf);
					std::string line;
					while (std::getline(inf, line))
					{
						LL_CONT << '\n' << line;
					}
				}
				LLFile::remove(tf);
			}
			LL_CONT << LL_ENDL;
		}
#endif  // LL_WINDOWS hack to identify processes holding file open
	}
	return rc;
}

// static
int	LLFile::mkdir(const std::string& dirname, int perms)
{
#if LL_WINDOWS
	// permissions are ignored on Windows
	std::string utf8dirname = dirname;
	llutf16string utf16dirname = utf8str_to_utf16str(utf8dirname);
	int rc = _wmkdir(utf16dirname.c_str());
#else
	int rc = ::mkdir(dirname.c_str(), (mode_t)perms);
#endif
	// We often use mkdir() to ensure the existence of a directory that might
	// already exist. Don't spam the log if it does.
	return warnif("mkdir", dirname, rc, EEXIST);
}

// static
int	LLFile::rmdir(const std::string& dirname)
{
#if LL_WINDOWS
	// permissions are ignored on Windows
	std::string utf8dirname = dirname;
	llutf16string utf16dirname = utf8str_to_utf16str(utf8dirname);
	int rc = _wrmdir(utf16dirname.c_str());
#else
	int rc = ::rmdir(dirname.c_str());
#endif
	return warnif("rmdir", dirname, rc);
}

// static
LLFILE*	LLFile::fopen(const std::string& filename, const char* mode)	/* Flawfinder: ignore */
{
#if	LL_WINDOWS
	std::string utf8filename = filename;
	std::string utf8mode = std::string(mode);
	llutf16string utf16filename = utf8str_to_utf16str(utf8filename);
	llutf16string utf16mode = utf8str_to_utf16str(utf8mode);
	return _wfopen(utf16filename.c_str(),utf16mode.c_str());
#else
	return ::fopen(filename.c_str(),mode);	/* Flawfinder: ignore */
#endif
}

LLFILE*	LLFile::_fsopen(const std::string& filename, const char* mode, int sharingFlag)
{
#if	LL_WINDOWS
	std::string utf8filename = filename;
	std::string utf8mode = std::string(mode);
	llutf16string utf16filename = utf8str_to_utf16str(utf8filename);
	llutf16string utf16mode = utf8str_to_utf16str(utf8mode);
	return _wfsopen(utf16filename.c_str(),utf16mode.c_str(),sharingFlag);
#else
	llassert(0);//No corresponding function on non-windows
	return NULL;
#endif
}

int	LLFile::close(LLFILE * file)
{
	int ret_value = 0;
	if (file)
	{
		ret_value = fclose(file);
	}
	return ret_value;
}


int	LLFile::remove(const std::string& filename)
{
#if	LL_WINDOWS
	std::string utf8filename = filename;
	llutf16string utf16filename = utf8str_to_utf16str(utf8filename);
	int rc = _wremove(utf16filename.c_str());
#else
	int rc = ::remove(filename.c_str());
#endif
	return warnif("remove", filename, rc);
}

int	LLFile::rename(const std::string& filename, const std::string& newname)
{
#if	LL_WINDOWS
	std::string utf8filename = filename;
	std::string utf8newname = newname;
	llutf16string utf16filename = utf8str_to_utf16str(utf8filename);
	llutf16string utf16newname = utf8str_to_utf16str(utf8newname);
	int rc = _wrename(utf16filename.c_str(),utf16newname.c_str());
#else
	int rc = ::rename(filename.c_str(),newname.c_str());
#endif
	return warnif(STRINGIZE("rename to '" << newname << "' from"), filename, rc);
}

bool LLFile::copy(const std::string from, const std::string to)
{
	bool copied = false;
	LLFILE* in = LLFile::fopen(from, "rb");		/* Flawfinder: ignore */	 	
	if (in)	 	
	{	 	
		LLFILE* out = LLFile::fopen(to, "wb");		/* Flawfinder: ignore */
		if (out)
		{
			char buf[16384];		/* Flawfinder: ignore */ 	
			size_t readbytes;
			bool write_ok = true;
			while(write_ok && (readbytes = fread(buf, 1, 16384, in))) /* Flawfinder: ignore */
			{
				if (fwrite(buf, 1, readbytes, out) != readbytes)
				{
					LL_WARNS("LLFile") << "Short write" << LL_ENDL; 
					write_ok = false;
				}
			}
			if ( write_ok )
			{
				copied = true;
			}
			fclose(out);
		}
		fclose(in);
	}
	return copied;
}

int	LLFile::stat(const std::string& filename, llstat* filestatus)
{
#if LL_WINDOWS
	std::string utf8filename = filename;
	llutf16string utf16filename = utf8str_to_utf16str(utf8filename);
	int rc = _wstat(utf16filename.c_str(),filestatus);
#else
	int rc = ::stat(filename.c_str(),filestatus);
#endif
	// We use stat() to determine existence (see isfile(), isdir()).
	// Don't spam the log if the subject pathname doesn't exist.
	return warnif("stat", filename, rc, ENOENT);
}

bool LLFile::isdir(const std::string& filename)
{
	llstat st;

	return stat(filename, &st) == 0 && S_ISDIR(st.st_mode);
}

bool LLFile::isfile(const std::string& filename)
{
	llstat st;

	return stat(filename, &st) == 0 && S_ISREG(st.st_mode);
}

const char *LLFile::tmpdir()
{
	static std::string utf8path;

	if (utf8path.empty())
	{
		char sep;
#if LL_WINDOWS
		sep = '\\';

		DWORD len = GetTempPathW(0, L"");
		llutf16string utf16path;
		utf16path.resize(len + 1);
		len = GetTempPathW(static_cast<DWORD>(utf16path.size()), &utf16path[0]);
		utf8path = utf16str_to_utf8str(utf16path);
#else
		sep = '/';

		char *env = getenv("TMPDIR");

		utf8path = env ? env : "/tmp/";
#endif
		if (utf8path[utf8path.size() - 1] != sep)
		{
			utf8path += sep;
		}
	}
	return utf8path.c_str();
}


/***************** Modified file stream created to overcome the incorrect behaviour of posix fopen in windows *******************/

#if LL_WINDOWS

LLFILE *	LLFile::_Fiopen(const std::string& filename, 
		std::ios::openmode mode)
{	// open a file
	static const char *mods[] =
	{	// fopen mode strings corresponding to valid[i]
	"r", "w", "w", "a", "rb", "wb", "wb", "ab",
	"r+", "w+", "a+", "r+b", "w+b", "a+b",
	0};
	static const int valid[] =
	{	// valid combinations of open flags
		ios_base::in,
		ios_base::out,
		ios_base::out | ios_base::trunc,
		ios_base::out | ios_base::app,
		ios_base::in | ios_base::binary,
		ios_base::out | ios_base::binary,
		ios_base::out | ios_base::trunc | ios_base::binary,
		ios_base::out | ios_base::app | ios_base::binary,
		ios_base::in | ios_base::out,
		ios_base::in | ios_base::out | ios_base::trunc,
		ios_base::in | ios_base::out | ios_base::app,
		ios_base::in | ios_base::out | ios_base::binary,
		ios_base::in | ios_base::out | ios_base::trunc
			| ios_base::binary,
		ios_base::in | ios_base::out | ios_base::app
			| ios_base::binary,
	0};

	LLFILE *fp = 0;
	int n;
	ios_base::openmode atendflag = mode & ios_base::ate;
	ios_base::openmode norepflag = mode & ios_base::_Noreplace;

	if (mode & ios_base::_Nocreate)
		mode |= ios_base::in;	// file must exist
	mode &= ~(ios_base::ate | ios_base::_Nocreate | ios_base::_Noreplace);
	for (n = 0; valid[n] != 0 && valid[n] != mode; ++n)
		;	// look for a valid mode

	if (valid[n] == 0)
		return (0);	// no valid mode
	else if (norepflag && mode & (ios_base::out || ios_base::app)
		&& (fp = LLFile::fopen(filename, "r")) != 0)	/* Flawfinder: ignore */
		{	// file must not exist, close and fail
		fclose(fp);
		return (0);
		}
	else if (fp != 0 && fclose(fp) != 0)
		return (0);	// can't close after test open
// should open with protection here, if other than default
	else if ((fp = LLFile::fopen(filename, mods[n])) == 0)	/* Flawfinder: ignore */
		return (0);	// open failed

	if (!atendflag || fseek(fp, 0, SEEK_END) == 0)
		return (fp);	// no need to seek to end, or seek succeeded

	fclose(fp);	// can't position at end
	return (0);
}

#endif /* LL_WINDOWS */

/************** llstdio file buffer ********************************/


//llstdio_filebuf* llstdio_filebuf::open(const char *_Filename,
//	ios_base::openmode _Mode)
//{
//#if LL_WINDOWS
//	_Filet *_File;
//	if (is_open() || (_File = LLFILE::_Fiopen(_Filename, _Mode)) == 0)
//		return (0);	// open failed
//
//	_Init(_File, _Openfl);
//	_Initcvt(&_USE(_Mysb::getloc(), _Cvt));
//	return (this);	// open succeeded
//#else
//	std::filebuf* _file = std::filebuf::open(_Filename, _Mode);
//	if (NULL == _file) return NULL;
//	return this;
//#endif
//}


// *TODO: Seek the underlying c stream for better cross-platform compatibility?
#if !LL_WINDOWS
llstdio_filebuf::int_type llstdio_filebuf::overflow(llstdio_filebuf::int_type __c)
{
	int_type __ret = traits_type::eof();
	const bool __testeof = traits_type::eq_int_type(__c, __ret);
	const bool __testout = _M_mode & ios_base::out;
	if (__testout && !_M_reading)
	{
		if (this->pbase() < this->pptr())
		{
			// If appropriate, append the overflow char.
			if (!__testeof)
			{
				*this->pptr() = traits_type::to_char_type(__c);
				this->pbump(1);
			}

			// Convert pending sequence to external representation,
			// and output.
			if (_convert_to_external(this->pbase(),
					 this->pptr() - this->pbase()))
			{
				_M_set_buffer(0);
				__ret = traits_type::not_eof(__c);
			}
		}
		else if (_M_buf_size > 1)
		{
			// Overflow in 'uncommitted' mode: set _M_writing, set
			// the buffer to the initial 'write' mode, and put __c
			// into the buffer.
			_M_set_buffer(0);
			_M_writing = true;
			if (!__testeof)
			{
				*this->pptr() = traits_type::to_char_type(__c);
				this->pbump(1);
			}
			__ret = traits_type::not_eof(__c);
		}
		else
		{
			// Unbuffered.
			char_type __conv = traits_type::to_char_type(__c);
			if (__testeof || _convert_to_external(&__conv, 1))
			{
				_M_writing = true;
				__ret = traits_type::not_eof(__c);
			}
		}
	}
	return __ret;
}

bool llstdio_filebuf::_convert_to_external(char_type* __ibuf,
						std::streamsize __ilen)
{
	// Sizes of external and pending output.
	streamsize __elen;
	streamsize __plen;
	if (__check_facet(_M_codecvt).always_noconv())
	{
		//__elen = _M_file.xsputn(reinterpret_cast<char*>(__ibuf), __ilen);
		__elen = fwrite(reinterpret_cast<void*>(__ibuf), 1,
						__ilen, _M_file.file());
		__plen = __ilen;
	}
	else
	{
		// Worst-case number of external bytes needed.
		// XXX Not done encoding() == -1.
		streamsize __blen = __ilen * _M_codecvt->max_length();
		char* __buf = static_cast<char*>(__builtin_alloca(__blen));

		char* __bend;
		const char_type* __iend;
		codecvt_base::result __r;
		__r = _M_codecvt->out(_M_state_cur, __ibuf, __ibuf + __ilen,
				__iend, __buf, __buf + __blen, __bend);

		if (__r == codecvt_base::ok || __r == codecvt_base::partial)
			__blen = __bend - __buf;
		else if (__r == codecvt_base::noconv)
		{
			// Same as the always_noconv case above.
			__buf = reinterpret_cast<char*>(__ibuf);
			__blen = __ilen;
		}
		else
			__throw_ios_failure(__N("llstdio_filebuf::_convert_to_external "
									"conversion error"));
  
		//__elen = _M_file.xsputn(__buf, __blen);
		__elen = fwrite(__buf, 1, __blen, _M_file.file());
		__plen = __blen;

		// Try once more for partial conversions.
		if (__r == codecvt_base::partial && __elen == __plen)
		{
			const char_type* __iresume = __iend;
			streamsize __rlen = this->pptr() - __iend;
			__r = _M_codecvt->out(_M_state_cur, __iresume,
					__iresume + __rlen, __iend, __buf,
					__buf + __blen, __bend);
			if (__r != codecvt_base::error)
			{
				__rlen = __bend - __buf;
				//__elen = _M_file.xsputn(__buf, __rlen);
				__elen = fwrite(__buf, 1, __rlen, _M_file.file());
				__plen = __rlen;
			}
			else
			{
				__throw_ios_failure(__N("llstdio_filebuf::_convert_to_external "
										"conversion error"));
			}
		}
	}
	return __elen == __plen;
}

llstdio_filebuf::int_type llstdio_filebuf::underflow()
{
	int_type __ret = traits_type::eof();
	const bool __testin = _M_mode & ios_base::in;
	if (__testin)
	{
		if (_M_writing)
		{
			if (overflow() == traits_type::eof())
			return __ret;
			//_M_set_buffer(-1);
			//_M_writing = false;
		}
		// Check for pback madness, and if so switch back to the
		// normal buffers and jet outta here before expensive
		// fileops happen...
		_M_destroy_pback();

		if (this->gptr() < this->egptr())
			return traits_type::to_int_type(*this->gptr());

		// Get and convert input sequence.
		const size_t __buflen = _M_buf_size > 1 ? _M_buf_size - 1 : 1;

		// Will be set to true if ::fread() returns 0 indicating EOF.
		bool __got_eof = false;
		// Number of internal characters produced.
		streamsize __ilen = 0;
		codecvt_base::result __r = codecvt_base::ok;
		if (__check_facet(_M_codecvt).always_noconv())
		{
			//__ilen = _M_file.xsgetn(reinterpret_cast<char*>(this->eback()),
			//			__buflen);
			__ilen = fread(reinterpret_cast<void*>(this->eback()), 1,
						__buflen, _M_file.file());
			if (__ilen == 0)
				__got_eof = true;
		}
		else
	    {
			// Worst-case number of external bytes.
			// XXX Not done encoding() == -1.
			const int __enc = _M_codecvt->encoding();
			streamsize __blen; // Minimum buffer size.
			streamsize __rlen; // Number of chars to read.
			if (__enc > 0)
				__blen = __rlen = __buflen * __enc;
			else
			{
				__blen = __buflen + _M_codecvt->max_length() - 1;
				__rlen = __buflen;
			}
			const streamsize __remainder = _M_ext_end - _M_ext_next;
			__rlen = __rlen > __remainder ? __rlen - __remainder : 0;

			// An imbue in 'read' mode implies first converting the external
			// chars already present.
			if (_M_reading && this->egptr() == this->eback() && __remainder)
				__rlen = 0;

			// Allocate buffer if necessary and move unconverted
			// bytes to front.
			if (_M_ext_buf_size < __blen)
			{
				char* __buf = new char[__blen];
				if (__remainder)
					__builtin_memcpy(__buf, _M_ext_next, __remainder);

				delete [] _M_ext_buf;
				_M_ext_buf = __buf;
				_M_ext_buf_size = __blen;
			}
			else if (__remainder)
				__builtin_memmove(_M_ext_buf, _M_ext_next, __remainder);

			_M_ext_next = _M_ext_buf;
			_M_ext_end = _M_ext_buf + __remainder;
			_M_state_last = _M_state_cur;

			do
			{
				if (__rlen > 0)
				{
					// Sanity check!
					// This may fail if the return value of
					// codecvt::max_length() is bogus.
					if (_M_ext_end - _M_ext_buf + __rlen > _M_ext_buf_size)
					{
						__throw_ios_failure(__N("llstdio_filebuf::underflow "
							"codecvt::max_length() "
							"is not valid"));
					}
					//streamsize __elen = _M_file.xsgetn(_M_ext_end, __rlen);
					streamsize __elen = fread(_M_ext_end, 1,
						__rlen, _M_file.file());
					if (__elen == 0)
						__got_eof = true;
					else if (__elen == -1)
					break;
					//_M_ext_end += __elen;
				}

				char_type* __iend = this->eback();
				if (_M_ext_next < _M_ext_end)
				{
					__r = _M_codecvt->in(_M_state_cur, _M_ext_next,
							_M_ext_end, _M_ext_next,
							this->eback(),
							this->eback() + __buflen, __iend);
				}
				if (__r == codecvt_base::noconv)
				{
					size_t __avail = _M_ext_end - _M_ext_buf;
					__ilen = std::min(__avail, __buflen);
					traits_type::copy(this->eback(),
						reinterpret_cast<char_type*>
						(_M_ext_buf), __ilen);
					_M_ext_next = _M_ext_buf + __ilen;
				}
				else
					__ilen = __iend - this->eback();

				// _M_codecvt->in may return error while __ilen > 0: this is
				// ok, and actually occurs in case of mixed encodings (e.g.,
				// XML files).
				if (__r == codecvt_base::error)
					break;

				__rlen = 1;
			} while (__ilen == 0 && !__got_eof);
		}

		if (__ilen > 0)
		{
			_M_set_buffer(__ilen);
			_M_reading = true;
			__ret = traits_type::to_int_type(*this->gptr());
		}
		else if (__got_eof)
		{
			// If the actual end of file is reached, set 'uncommitted'
			// mode, thus allowing an immediate write without an
			// intervening seek.
			_M_set_buffer(-1);
			_M_reading = false;
			// However, reaching it while looping on partial means that
			// the file has got an incomplete character.
			if (__r == codecvt_base::partial)
				__throw_ios_failure(__N("llstdio_filebuf::underflow "
					"incomplete character in file"));
		}
		else if (__r == codecvt_base::error)
			__throw_ios_failure(__N("llstdio_filebuf::underflow "
					"invalid byte sequence in file"));
		else
			__throw_ios_failure(__N("llstdio_filebuf::underflow "
					"error reading the file"));
	}
	return __ret;
}

std::streamsize llstdio_filebuf::xsgetn(char_type* __s, std::streamsize __n)
{
	// Clear out pback buffer before going on to the real deal...
	streamsize __ret = 0;
	if (_M_pback_init)
	{
		if (__n > 0 && this->gptr() == this->eback())
		{
			*__s++ = *this->gptr();
			this->gbump(1);
			__ret = 1;
			--__n;
		}
		_M_destroy_pback();
	}
       
	// Optimization in the always_noconv() case, to be generalized in the
	// future: when __n > __buflen we read directly instead of using the
	// buffer repeatedly.
	const bool __testin = _M_mode & ios_base::in;
	const streamsize __buflen = _M_buf_size > 1 ? _M_buf_size - 1 : 1;

	if (__n > __buflen && __check_facet(_M_codecvt).always_noconv()
		&& __testin && !_M_writing)
	{
		// First, copy the chars already present in the buffer.
		const streamsize __avail = this->egptr() - this->gptr();
		if (__avail != 0)
		{
			if (__avail == 1)
				*__s = *this->gptr();
			else
				traits_type::copy(__s, this->gptr(), __avail);
			__s += __avail;
			this->gbump(__avail);
			__ret += __avail;
			__n -= __avail;
		}

		// Need to loop in case of short reads (relatively common
		// with pipes).
		streamsize __len;
		for (;;)
		{
			//__len = _M_file.xsgetn(reinterpret_cast<char*>(__s), __n);
			__len = fread(reinterpret_cast<void*>(__s), 1, 
						__n, _M_file.file());
			if (__len == -1)
				__throw_ios_failure(__N("llstdio_filebuf::xsgetn "
										"error reading the file"));
			if (__len == 0)
				break;

			__n -= __len;
			__ret += __len;
			if (__n == 0)
				break;

			__s += __len;
		}

		if (__n == 0)
		{
			_M_set_buffer(0);
			_M_reading = true;
		}
		else if (__len == 0)
		{
			// If end of file is reached, set 'uncommitted'
			// mode, thus allowing an immediate write without
			// an intervening seek.
			_M_set_buffer(-1);
			_M_reading = false;
		}
	}
	else
		__ret += __streambuf_type::xsgetn(__s, __n);

	return __ret;
}

std::streamsize llstdio_filebuf::xsputn(const char_type* __s, std::streamsize __n)
{
	// Optimization in the always_noconv() case, to be generalized in the
	// future: when __n is sufficiently large we write directly instead of
	// using the buffer.
	streamsize __ret = 0;
	const bool __testout = _M_mode & ios_base::out;
	if (__check_facet(_M_codecvt).always_noconv()
		&& __testout && !_M_reading)
	{
		// Measurement would reveal the best choice.
		const streamsize __chunk = 1ul << 10;
		streamsize __bufavail = this->epptr() - this->pptr();

		// Don't mistake 'uncommitted' mode buffered with unbuffered.
		if (!_M_writing && _M_buf_size > 1)
			__bufavail = _M_buf_size - 1;

		const streamsize __limit = std::min(__chunk, __bufavail);
		if (__n >= __limit)
		{
			const streamsize __buffill = this->pptr() - this->pbase();
			const char* __buf = reinterpret_cast<const char*>(this->pbase());
			//__ret = _M_file.xsputn_2(__buf, __buffill,
			//			reinterpret_cast<const char*>(__s), __n);
			if (__buffill)
			{
				__ret = fwrite(__buf, 1, __buffill, _M_file.file());
			}
			if (__ret == __buffill)
			{
				__ret += fwrite(reinterpret_cast<const char*>(__s), 1,
								__n, _M_file.file());
			}
			if (__ret == __buffill + __n)
			{
				_M_set_buffer(0);
				_M_writing = true;
			}
			if (__ret > __buffill)
				__ret -= __buffill;
			else
				__ret = 0;
		}
		else
			__ret = __streambuf_type::xsputn(__s, __n);
	}
	else
		__ret = __streambuf_type::xsputn(__s, __n);
    return __ret;
}

int llstdio_filebuf::sync()
{
	return (_M_file.sync() == 0 ? 0 : -1);
}
#endif
<<<<<<< HEAD

/************** input file stream ********************************/


llifstream::llifstream() : _M_filebuf(),
#if LL_WINDOWS
	std::istream(&_M_filebuf) {}
#else
	std::istream()
{
	this->init(&_M_filebuf);
}
#endif

// explicit
llifstream::llifstream(const std::string& _Filename, 
		ios_base::openmode _Mode) : _M_filebuf(),
#if LL_WINDOWS
	std::istream(&_M_filebuf)
{
	llutf16string wideName = utf8str_to_utf16str( _Filename );
	if (_M_filebuf.open(wideName.c_str(), _Mode | ios_base::in) == 0)
	{
		_Myios::setstate(ios_base::failbit);
	}
}
#else
	std::istream()
{
	this->init(&_M_filebuf);
	this->open(_Filename.c_str(), _Mode | ios_base::in);
}
#endif

// explicit
llifstream::llifstream(const char* _Filename, 
		ios_base::openmode _Mode) : _M_filebuf(),
#if LL_WINDOWS
	std::istream(&_M_filebuf)
{
	llutf16string wideName = utf8str_to_utf16str( _Filename );
	if (_M_filebuf.open(wideName.c_str(), _Mode | ios_base::in) == 0)
	{
		_Myios::setstate(ios_base::failbit);
	}
}
#else
	std::istream()
{
	this->init(&_M_filebuf);
	this->open(_Filename, _Mode | ios_base::in);
}
#endif


#if llstream_LLFILE
// explicit
llifstream::llifstream(_Filet *_File,
		ios_base::openmode _Mode, size_t _Size) :
	_M_filebuf(_File, _Mode, _Size),
#if LL_WINDOWS
	std::istream(&_M_filebuf) {}
#else
	std::istream()
{
	this->init(&_M_filebuf);
}
#endif

#if !LL_WINDOWS
// explicit
llifstream::llifstream(int __fd,
		ios_base::openmode _Mode, size_t _Size) :
	_M_filebuf(__fd, _Mode, _Size),
	std::istream()
{
	this->init(&_M_filebuf);
}
#endif
#endif // llstream_LLFILE

bool llifstream::is_open() const
{	// test if C stream has been opened
	return _M_filebuf.is_open();
}

void llifstream::open(const char* _Filename, ios_base::openmode _Mode)
{	// open a C stream with specified mode

#if LL_WINDOWS
	llutf16string wideName = utf8str_to_utf16str( _Filename );
	if (_M_filebuf.open( wideName.c_str(), _Mode | ios_base::in) == 0)
	{
		_Myios::setstate(ios_base::failbit);
	}
	else
	{
		_Myios::clear();
	}
#else
	if (_M_filebuf.open(_Filename, _Mode | ios_base::in) == 0)
	{
		this->setstate(ios_base::failbit);
	}
	else
	{
		this->clear();
	}
#endif
}

void llifstream::close()
{	// close the C stream
	if (_M_filebuf.close() == 0)
	{
#if LL_WINDOWS
		_Myios::setstate(ios_base::failbit);
#else
		this->setstate(ios_base::failbit);
#endif
	}
}


/************** output file stream ********************************/


llofstream::llofstream() : _M_filebuf(),
#if LL_WINDOWS
	std::ostream(&_M_filebuf) {}
#else
	std::ostream()
{
	this->init(&_M_filebuf);
}
#endif

// explicit
llofstream::llofstream(const std::string& _Filename,
		ios_base::openmode _Mode) : _M_filebuf(),
#if LL_WINDOWS
	std::ostream(&_M_filebuf)
{
	llutf16string wideName = utf8str_to_utf16str( _Filename );
	if (_M_filebuf.open( wideName.c_str(), _Mode | ios_base::out) == 0)
	{
		_Myios::setstate(ios_base::failbit);
	}
}
#else
	std::ostream()
{
	this->init(&_M_filebuf);
	this->open(_Filename.c_str(), _Mode | ios_base::out);
}
#endif

// explicit
llofstream::llofstream(const char* _Filename,
		ios_base::openmode _Mode) : _M_filebuf(),
#if LL_WINDOWS
	std::ostream(&_M_filebuf)
{
	llutf16string wideName = utf8str_to_utf16str( _Filename );
	if (_M_filebuf.open( wideName.c_str(), _Mode | ios_base::out) == 0)
	{
		_Myios::setstate(ios_base::failbit);
	}
}
#else
	std::ostream()
{
	this->init(&_M_filebuf);
	this->open(_Filename, _Mode | ios_base::out);
}
#endif

#if llstream_LLFILE
// explicit
llofstream::llofstream(_Filet *_File,
			ios_base::openmode _Mode, size_t _Size) :
	_M_filebuf(_File, _Mode, _Size),
#if LL_WINDOWS
	std::ostream(&_M_filebuf) {}
#else
	std::ostream()
{
	this->init(&_M_filebuf);
}
#endif

#if !LL_WINDOWS
// explicit
llofstream::llofstream(int __fd,
			ios_base::openmode _Mode, size_t _Size) :
	_M_filebuf(__fd, _Mode, _Size),
	std::ostream()
{
	this->init(&_M_filebuf);
}
#endif
#endif // llstream_LLFILE

bool llofstream::is_open() const
{	// test if C stream has been opened
	return _M_filebuf.is_open();
}

void llofstream::open(const char* _Filename, ios_base::openmode _Mode)
{	// open a C stream with specified mode
#if LL_WINDOWS
	llutf16string wideName = utf8str_to_utf16str( _Filename );
	if (_M_filebuf.open( wideName.c_str(), _Mode | ios_base::out) == 0)
	{
		_Myios::setstate(ios_base::failbit);
	}
	else
	{
		_Myios::clear();
	}
#else
	if (_M_filebuf.open(_Filename, _Mode | ios_base::out) == 0)
	{
		this->setstate(ios_base::failbit);
	}
	else
	{
		this->clear();
	}
#endif
}

void llofstream::close()
{	// close the C stream
	if (_M_filebuf.close() == 0)
	{
#if LL_WINDOWS
		_Myios::setstate(ios_base::failbit);
#else
		this->setstate(ios_base::failbit);
#endif
	}
}

/************** helper functions ********************************/

std::streamsize llifstream_size(llifstream& ifstr)
{
	if(!ifstr.is_open()) return 0;
	std::streampos pos_old = ifstr.tellg();
	ifstr.seekg(0, ios_base::beg);
	std::streampos pos_beg = ifstr.tellg();
	ifstr.seekg(0, ios_base::end);
	std::streampos pos_end = ifstr.tellg();
	ifstr.seekg(pos_old, ios_base::beg);
	return pos_end - pos_beg;
}

std::streamsize llofstream_size(llofstream& ofstr)
{
	if(!ofstr.is_open()) return 0;
	std::streampos pos_old = ofstr.tellp();
	ofstr.seekp(0, ios_base::beg);
	std::streampos pos_beg = ofstr.tellp();
	ofstr.seekp(0, ios_base::end);
	std::streampos pos_end = ofstr.tellp();
	ofstr.seekp(pos_old, ios_base::beg);
	return pos_end - pos_beg;
}

=======
>>>>>>> 6b9b4c91
<|MERGE_RESOLUTION|>--- conflicted
+++ resolved
@@ -864,276 +864,3 @@
 	return (_M_file.sync() == 0 ? 0 : -1);
 }
 #endif
-<<<<<<< HEAD
-
-/************** input file stream ********************************/
-
-
-llifstream::llifstream() : _M_filebuf(),
-#if LL_WINDOWS
-	std::istream(&_M_filebuf) {}
-#else
-	std::istream()
-{
-	this->init(&_M_filebuf);
-}
-#endif
-
-// explicit
-llifstream::llifstream(const std::string& _Filename, 
-		ios_base::openmode _Mode) : _M_filebuf(),
-#if LL_WINDOWS
-	std::istream(&_M_filebuf)
-{
-	llutf16string wideName = utf8str_to_utf16str( _Filename );
-	if (_M_filebuf.open(wideName.c_str(), _Mode | ios_base::in) == 0)
-	{
-		_Myios::setstate(ios_base::failbit);
-	}
-}
-#else
-	std::istream()
-{
-	this->init(&_M_filebuf);
-	this->open(_Filename.c_str(), _Mode | ios_base::in);
-}
-#endif
-
-// explicit
-llifstream::llifstream(const char* _Filename, 
-		ios_base::openmode _Mode) : _M_filebuf(),
-#if LL_WINDOWS
-	std::istream(&_M_filebuf)
-{
-	llutf16string wideName = utf8str_to_utf16str( _Filename );
-	if (_M_filebuf.open(wideName.c_str(), _Mode | ios_base::in) == 0)
-	{
-		_Myios::setstate(ios_base::failbit);
-	}
-}
-#else
-	std::istream()
-{
-	this->init(&_M_filebuf);
-	this->open(_Filename, _Mode | ios_base::in);
-}
-#endif
-
-
-#if llstream_LLFILE
-// explicit
-llifstream::llifstream(_Filet *_File,
-		ios_base::openmode _Mode, size_t _Size) :
-	_M_filebuf(_File, _Mode, _Size),
-#if LL_WINDOWS
-	std::istream(&_M_filebuf) {}
-#else
-	std::istream()
-{
-	this->init(&_M_filebuf);
-}
-#endif
-
-#if !LL_WINDOWS
-// explicit
-llifstream::llifstream(int __fd,
-		ios_base::openmode _Mode, size_t _Size) :
-	_M_filebuf(__fd, _Mode, _Size),
-	std::istream()
-{
-	this->init(&_M_filebuf);
-}
-#endif
-#endif // llstream_LLFILE
-
-bool llifstream::is_open() const
-{	// test if C stream has been opened
-	return _M_filebuf.is_open();
-}
-
-void llifstream::open(const char* _Filename, ios_base::openmode _Mode)
-{	// open a C stream with specified mode
-
-#if LL_WINDOWS
-	llutf16string wideName = utf8str_to_utf16str( _Filename );
-	if (_M_filebuf.open( wideName.c_str(), _Mode | ios_base::in) == 0)
-	{
-		_Myios::setstate(ios_base::failbit);
-	}
-	else
-	{
-		_Myios::clear();
-	}
-#else
-	if (_M_filebuf.open(_Filename, _Mode | ios_base::in) == 0)
-	{
-		this->setstate(ios_base::failbit);
-	}
-	else
-	{
-		this->clear();
-	}
-#endif
-}
-
-void llifstream::close()
-{	// close the C stream
-	if (_M_filebuf.close() == 0)
-	{
-#if LL_WINDOWS
-		_Myios::setstate(ios_base::failbit);
-#else
-		this->setstate(ios_base::failbit);
-#endif
-	}
-}
-
-
-/************** output file stream ********************************/
-
-
-llofstream::llofstream() : _M_filebuf(),
-#if LL_WINDOWS
-	std::ostream(&_M_filebuf) {}
-#else
-	std::ostream()
-{
-	this->init(&_M_filebuf);
-}
-#endif
-
-// explicit
-llofstream::llofstream(const std::string& _Filename,
-		ios_base::openmode _Mode) : _M_filebuf(),
-#if LL_WINDOWS
-	std::ostream(&_M_filebuf)
-{
-	llutf16string wideName = utf8str_to_utf16str( _Filename );
-	if (_M_filebuf.open( wideName.c_str(), _Mode | ios_base::out) == 0)
-	{
-		_Myios::setstate(ios_base::failbit);
-	}
-}
-#else
-	std::ostream()
-{
-	this->init(&_M_filebuf);
-	this->open(_Filename.c_str(), _Mode | ios_base::out);
-}
-#endif
-
-// explicit
-llofstream::llofstream(const char* _Filename,
-		ios_base::openmode _Mode) : _M_filebuf(),
-#if LL_WINDOWS
-	std::ostream(&_M_filebuf)
-{
-	llutf16string wideName = utf8str_to_utf16str( _Filename );
-	if (_M_filebuf.open( wideName.c_str(), _Mode | ios_base::out) == 0)
-	{
-		_Myios::setstate(ios_base::failbit);
-	}
-}
-#else
-	std::ostream()
-{
-	this->init(&_M_filebuf);
-	this->open(_Filename, _Mode | ios_base::out);
-}
-#endif
-
-#if llstream_LLFILE
-// explicit
-llofstream::llofstream(_Filet *_File,
-			ios_base::openmode _Mode, size_t _Size) :
-	_M_filebuf(_File, _Mode, _Size),
-#if LL_WINDOWS
-	std::ostream(&_M_filebuf) {}
-#else
-	std::ostream()
-{
-	this->init(&_M_filebuf);
-}
-#endif
-
-#if !LL_WINDOWS
-// explicit
-llofstream::llofstream(int __fd,
-			ios_base::openmode _Mode, size_t _Size) :
-	_M_filebuf(__fd, _Mode, _Size),
-	std::ostream()
-{
-	this->init(&_M_filebuf);
-}
-#endif
-#endif // llstream_LLFILE
-
-bool llofstream::is_open() const
-{	// test if C stream has been opened
-	return _M_filebuf.is_open();
-}
-
-void llofstream::open(const char* _Filename, ios_base::openmode _Mode)
-{	// open a C stream with specified mode
-#if LL_WINDOWS
-	llutf16string wideName = utf8str_to_utf16str( _Filename );
-	if (_M_filebuf.open( wideName.c_str(), _Mode | ios_base::out) == 0)
-	{
-		_Myios::setstate(ios_base::failbit);
-	}
-	else
-	{
-		_Myios::clear();
-	}
-#else
-	if (_M_filebuf.open(_Filename, _Mode | ios_base::out) == 0)
-	{
-		this->setstate(ios_base::failbit);
-	}
-	else
-	{
-		this->clear();
-	}
-#endif
-}
-
-void llofstream::close()
-{	// close the C stream
-	if (_M_filebuf.close() == 0)
-	{
-#if LL_WINDOWS
-		_Myios::setstate(ios_base::failbit);
-#else
-		this->setstate(ios_base::failbit);
-#endif
-	}
-}
-
-/************** helper functions ********************************/
-
-std::streamsize llifstream_size(llifstream& ifstr)
-{
-	if(!ifstr.is_open()) return 0;
-	std::streampos pos_old = ifstr.tellg();
-	ifstr.seekg(0, ios_base::beg);
-	std::streampos pos_beg = ifstr.tellg();
-	ifstr.seekg(0, ios_base::end);
-	std::streampos pos_end = ifstr.tellg();
-	ifstr.seekg(pos_old, ios_base::beg);
-	return pos_end - pos_beg;
-}
-
-std::streamsize llofstream_size(llofstream& ofstr)
-{
-	if(!ofstr.is_open()) return 0;
-	std::streampos pos_old = ofstr.tellp();
-	ofstr.seekp(0, ios_base::beg);
-	std::streampos pos_beg = ofstr.tellp();
-	ofstr.seekp(0, ios_base::end);
-	std::streampos pos_end = ofstr.tellp();
-	ofstr.seekp(pos_old, ios_base::beg);
-	return pos_end - pos_beg;
-}
-
-=======
->>>>>>> 6b9b4c91
