--- conflicted
+++ resolved
@@ -40,34 +40,6 @@
 // <ND> For strcmp
 #include <string.h>
 #endif
-<<<<<<< HEAD
-=======
-// Use to compare the first element only of a pair
-// e.g. typedef std::set<std::pair<int, Data*>, compare_pair<int, Data*> > some_pair_set_t;
-template <typename T1, typename T2>
-struct compare_pair_first
-{
-    bool operator()(const std::pair<T1, T2>& a, const std::pair<T1, T2>& b) const
-    {
-        return a.first < b.first;
-    }
-};
-
-template <typename T1, typename T2>
-struct compare_pair_greater
-{
-    bool operator()(const std::pair<T1, T2>& a, const std::pair<T1, T2>& b) const
-    {
-        if (!(a.first < b.first))
-            return true;
-        else if (!(b.first < a.first))
-            return false;
-        else
-            return !(a.second < b.second);
-    }
-};
-
->>>>>>> 38c2a5bd
 // Use to compare the contents of two pointers (e.g. std::string*)
 template <typename T>
 struct compare_pointer_contents
