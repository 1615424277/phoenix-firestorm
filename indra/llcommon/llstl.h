--- conflicted
+++ resolved
@@ -98,8 +98,6 @@
 };
 
 
-<<<<<<< HEAD
-=======
 // Alternate version of the above so that has a more cumbersome
 // syntax, but it can be used with compositional functors.
 // NOTE: The functor retuns a bool because msdev bombs during the
@@ -152,7 +150,6 @@
 	}
 };
 
->>>>>>> f08f20db
 template<typename T, typename ALLOC>
 void delete_and_clear(std::list<T*, ALLOC>& list)
 {
@@ -341,8 +338,6 @@
 }
 
 
-<<<<<<< HEAD
-=======
 
 /*
  *
@@ -495,7 +490,6 @@
   return llbinder2nd<_Operation, _Tp>(__oper, __x);
 }
 
->>>>>>> f08f20db
 /**
  * Compare std::type_info* pointers a la std::less. We break this out as a
  * separate function for use in two different std::less specializations.
