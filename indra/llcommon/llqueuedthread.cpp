/** 
 * @file llqueuedthread.cpp
 *
 * $LicenseInfo:firstyear=2004&license=viewerlgpl$
 * Second Life Viewer Source Code
 * Copyright (C) 2010, Linden Research, Inc.
 * 
 * This library is free software; you can redistribute it and/or
 * modify it under the terms of the GNU Lesser General Public
 * License as published by the Free Software Foundation;
 * version 2.1 of the License only.
 * 
 * This library is distributed in the hope that it will be useful,
 * but WITHOUT ANY WARRANTY; without even the implied warranty of
 * MERCHANTABILITY or FITNESS FOR A PARTICULAR PURPOSE.  See the GNU
 * Lesser General Public License for more details.
 * 
 * You should have received a copy of the GNU Lesser General Public
 * License along with this library; if not, write to the Free Software
 * Foundation, Inc., 51 Franklin Street, Fifth Floor, Boston, MA  02110-1301  USA
 * 
 * Linden Research, Inc., 945 Battery Street, San Francisco, CA  94111  USA
 * $/LicenseInfo$
 */

#include "linden_common.h"
#include "llqueuedthread.h"

#include <chrono>

#include "llstl.h"
#include "lltimer.h"	// ms_sleep()
#include "llmutex.h"

//============================================================================

// MAIN THREAD
LLQueuedThread::LLQueuedThread(const std::string& name, bool threaded, bool should_pause) :
    LLThread(name),
    mIdleThread(TRUE),
    mNextHandle(0),
    mStarted(FALSE),
    mThreaded(threaded),
    mRequestQueue(name, 1024 * 1024)
{
    llassert(threaded); // not threaded implementation is deprecated
    mMainQueue = LL::WorkQueue::getInstance("mainloop");

	if (mThreaded)
	{
		if(should_pause)
		{
			pause() ; //call this before start the thread.
		}

		start();
	}
}

// MAIN THREAD
LLQueuedThread::~LLQueuedThread()
{
	if (!mThreaded)
	{
		endThread();
	}
	shutdown();
	// ~LLThread() will be called here
}

void LLQueuedThread::shutdown()
{
	setQuitting();

	unpause(); // MAIN THREAD
	if (mThreaded)
	{
        if (mRequestQueue.size() == 0)
        {
            mRequestQueue.close();
        }

		S32 timeout = 100;
		for ( ; timeout>0; timeout--)
		{
			if (isStopped())
			{
				break;
			}
			ms_sleep(100);
			LLThread::yield();
		}
		if (timeout == 0)
		{
			LL_WARNS() << "~LLQueuedThread (" << mName << ") timed out!" << LL_ENDL;
		}
	}
	else
	{
		mStatus = STOPPED;
	}

	QueuedRequest* req;
	S32 active_count = 0;
	while ( (req = (QueuedRequest*)mRequestHash.pop_element()) )
	{
		if (req->getStatus() == STATUS_QUEUED || req->getStatus() == STATUS_INPROGRESS)
		{
			++active_count;
			req->setStatus(STATUS_ABORTED); // avoid assert in deleteRequest
		}
		req->deleteRequest();
	}
	if (active_count)
	{
		LL_WARNS() << "~LLQueuedThread() called with active requests: " << active_count << LL_ENDL;
	}

    mRequestQueue.close();
}

//----------------------------------------------------------------------------

// MAIN THREAD
// virtual
size_t LLQueuedThread::update(F32 max_time_ms)
{
    LL_PROFILE_ZONE_SCOPED;
	if (!mStarted)
	{
		if (!mThreaded)
		{
			startThread();
			mStarted = TRUE;
		}
	}
	return updateQueue(max_time_ms);
}

size_t LLQueuedThread::updateQueue(F32 max_time_ms)
{
<<<<<<< HEAD
    LL_PROFILE_ZONE_SCOPED;
=======
	F64 max_time = (F64)max_time_ms * .001;
	LLTimer timer;
	size_t pending = 1;

>>>>>>> 5a70639b
	// Frame Update
	if (mThreaded)
	{
        // schedule a call to threadedUpdate for every call to updateQueue
        if (!isQuitting())
        {
            mRequestQueue.post([=]()
                {
                    LL_PROFILE_ZONE_NAMED_CATEGORY_THREAD("qt - update");
                    mIdleThread = FALSE;
                    threadedUpdate();
                    mIdleThread = TRUE;
                }
            );
        }

		if(getPending() > 0)
		{
		    unpause();
	    }
	}
	else
	{
        mRequestQueue.runFor(std::chrono::microseconds((int) (max_time_ms*1000.f)));
        threadedUpdate();
	}
	return getPending();
}

void LLQueuedThread::incQueue()
{
	// Something has been added to the queue
	if (!isPaused())
	{
		if (mThreaded)
		{
			wake(); // Wake the thread up if necessary.
		}
	}
}

//virtual
// May be called from any thread
size_t LLQueuedThread::getPending()
{
<<<<<<< HEAD
	return mRequestQueue.size();
=======
	size_t res;
	lockData();
	res = mRequestQueue.size();
	unlockData();
	return res;
>>>>>>> 5a70639b
}

// MAIN thread
void LLQueuedThread::waitOnPending()
{
	while(1)
	{
		update(0);

		if (mIdleThread)
		{
			break;
		}
		if (mThreaded)
		{
			yield();
		}
	}
	return;
}

// MAIN thread
void LLQueuedThread::printQueueStats()
{
    U32 size = mRequestQueue.size();
	if (size > 0)
	{
		LL_INFOS() << llformat("Pending Requests:%d ", mRequestQueue.size()) << LL_ENDL;
	}
	else
	{
		LL_INFOS() << "Queued Thread Idle" << LL_ENDL;
	}
}

// MAIN thread
LLQueuedThread::handle_t LLQueuedThread::generateHandle()
{
    U32 res = ++mNextHandle;
	return res;
}

// MAIN thread
bool LLQueuedThread::addRequest(QueuedRequest* req)
{
    LL_PROFILE_ZONE_SCOPED;
	if (mStatus == QUITTING)
	{
		return false;
	}
	
	lockData();
	req->setStatus(STATUS_QUEUED);
    mRequestHash.insert(req);
#if _DEBUG
// 	LL_INFOS() << llformat("LLQueuedThread::Added req [%08d]",handle) << LL_ENDL;
#endif
	unlockData();

    llassert(!mDataLock->isSelfLocked());
    mRequestQueue.post([this, req]() { processRequest(req); });

	return true;
}

// MAIN thread
bool LLQueuedThread::waitForResult(LLQueuedThread::handle_t handle, bool auto_complete)
{
    LL_PROFILE_ZONE_SCOPED;
	llassert (handle != nullHandle());
	bool res = false;
	bool waspaused = isPaused();
	bool done = false;
	while(!done)
	{
		update(0); // unpauses
		lockData();
		QueuedRequest* req = (QueuedRequest*)mRequestHash.find(handle);
		if (!req)
		{
			done = true; // request does not exist
		}
		else if (req->getStatus() == STATUS_COMPLETE)
		{
			res = true;
			if (auto_complete)
			{
				mRequestHash.erase(handle);
				req->deleteRequest();
// 				check();
			}
			done = true;
		}
		unlockData();
		
		if (!done && mThreaded)
		{
			yield();
		}
	}
	if (waspaused)
	{
		pause();
	}
	return res;
}

// MAIN thread
LLQueuedThread::QueuedRequest* LLQueuedThread::getRequest(handle_t handle)
{
	if (handle == nullHandle())
	{
		return 0;
	}
	lockData();
	QueuedRequest* res = (QueuedRequest*)mRequestHash.find(handle);
	unlockData();
	return res;
}

LLQueuedThread::status_t LLQueuedThread::getRequestStatus(handle_t handle)
{
	status_t res = STATUS_EXPIRED;
	lockData();
	QueuedRequest* req = (QueuedRequest*)mRequestHash.find(handle);
	if (req)
	{
		res = req->getStatus();
	}
	unlockData();
	return res;
}

void LLQueuedThread::abortRequest(handle_t handle, bool autocomplete)
{
    LL_PROFILE_ZONE_SCOPED_CATEGORY_THREAD;
	lockData();
	QueuedRequest* req = (QueuedRequest*)mRequestHash.find(handle);
	if (req)
	{
		req->setFlags(FLAG_ABORT | (autocomplete ? FLAG_AUTO_COMPLETE : 0));
	}
	unlockData();
}

// MAIN thread
void LLQueuedThread::setFlags(handle_t handle, U32 flags)
{
	lockData();
	QueuedRequest* req = (QueuedRequest*)mRequestHash.find(handle);
	if (req)
	{
		req->setFlags(flags);
	}
	unlockData();
}

bool LLQueuedThread::completeRequest(handle_t handle)
{
    LL_PROFILE_ZONE_SCOPED;
	bool res = false;
	lockData();
	QueuedRequest* req = (QueuedRequest*)mRequestHash.find(handle);
	if (req)
	{
		llassert_always(req->getStatus() != STATUS_QUEUED);
		llassert_always(req->getStatus() != STATUS_INPROGRESS);
#if _DEBUG
// 		LL_INFOS() << llformat("LLQueuedThread::Completed req [%08d]",handle) << LL_ENDL;
#endif
		mRequestHash.erase(handle);
		req->deleteRequest();
// 		check();
		res = true;
	}
	unlockData();
	return res;
}

bool LLQueuedThread::check()
{
#if 0 // not a reliable check once mNextHandle wraps, just for quick and dirty debugging
	for (int i=0; i<REQUEST_HASH_SIZE; i++)
	{
		LLSimpleHashEntry<handle_t>* entry = mRequestHash.get_element_at_index(i);
		while (entry)
		{
			if (entry->getHashKey() > mNextHandle)
			{
				LL_ERRS() << "Hash Error" << LL_ENDL;
				return false;
			}
			entry = entry->getNextEntry();
		}
	}
#endif
	return true;
}		
	
//============================================================================
// Runs on its OWN thread

<<<<<<< HEAD
void LLQueuedThread::processRequest(LLQueuedThread::QueuedRequest* req)
=======
size_t LLQueuedThread::processNextRequest()
>>>>>>> 5a70639b
{
    LL_PROFILE_ZONE_SCOPED_CATEGORY_THREAD;

    mIdleThread = FALSE;
    //threadedUpdate();

	// Get next request from pool
	lockData();
	
	if ((req->getFlags() & FLAG_ABORT) || (mStatus == QUITTING))
	{
        LL_PROFILE_ZONE_NAMED_CATEGORY_THREAD("qtpr - abort");
		req->setStatus(STATUS_ABORTED);
		req->finishRequest(false);
		if (req->getFlags() & FLAG_AUTO_COMPLETE)
		{
			mRequestHash.erase(req);
			req->deleteRequest();
// 				check();
		}
        unlockData();
	}
    else
    {
        llassert_always(req->getStatus() == STATUS_QUEUED);

        if (req)
        {
            req->setStatus(STATUS_INPROGRESS);
        }
        unlockData();

        // This is the only place we will call req->setStatus() after
        // it has initially been seet to STATUS_QUEUED, so it is
        // safe to access req.
        if (req)
        {
            // process request		
            bool complete = req->processRequest();

            if (complete)
            {
                LL_PROFILE_ZONE_NAMED_CATEGORY_THREAD("qtpr - complete");
                lockData();
                req->setStatus(STATUS_COMPLETE);
                req->finishRequest(true);
                if (req->getFlags() & FLAG_AUTO_COMPLETE)
                {
                    mRequestHash.erase(req);
                    req->deleteRequest();
                    // 				check();
                }
                unlockData();
            }
            else
            {
                LL_PROFILE_ZONE_NAMED_CATEGORY_THREAD("qtpr - retry");
                //put back on queue and try again in 0.1ms
                lockData();
                req->setStatus(STATUS_QUEUED);
                
                unlockData();

                llassert(!mDataLock->isSelfLocked());

#if 0
                // try again on next frame
                // NOTE: tried using "post" with a time in the future, but this
                // would invariably cause this thread to wait for a long time (10+ ms)
                // while work is pending
                bool ret = LL::WorkQueue::postMaybe(
                    mMainQueue,
                    [=]()
                    {
                        LL_PROFILE_ZONE_NAMED("processRequest - retry");
                        mRequestQueue.post([=]()
                            {
                                LL_PROFILE_ZONE_NAMED("processRequest - retry"); // <-- not redundant, track retry on both queues
                                processRequest(req);
                            });
                    });
                llassert(ret);
#else
                using namespace std::chrono_literals;
                auto retry_time = LL::WorkQueue::TimePoint::clock::now() + 16ms;
                mRequestQueue.post([=]
                    {
                        LL_PROFILE_ZONE_NAMED("processRequest - retry");
                        if (LL::WorkQueue::TimePoint::clock::now() < retry_time)
                        {
                            auto sleep_time = std::chrono::duration_cast<std::chrono::milliseconds>(retry_time - LL::WorkQueue::TimePoint::clock::now());
                            
                            if (sleep_time.count() > 0) 
                            {
                                ms_sleep(sleep_time.count());
                            }
                        }
                        processRequest(req);
                    });
#endif
                
            }
        }
    }

<<<<<<< HEAD
    mIdleThread = TRUE;
=======
	return getPending();
>>>>>>> 5a70639b
}

// virtual
bool LLQueuedThread::runCondition()
{
	// mRunCondition must be locked here
	if (mRequestQueue.size() == 0 && mIdleThread)
		return false;
	else
		return true;
}

// virtual
void LLQueuedThread::run()
{
	// call checPause() immediately so we don't try to do anything before the class is fully constructed
	checkPause();
	startThread();
	mStarted = TRUE;
	

	/*while (1)
	{
        LL_PROFILE_ZONE_SCOPED;
		// this will block on the condition until runCondition() returns true, the thread is unpaused, or the thread leaves the RUNNING state.
		checkPause();
		
		mIdleThread = FALSE;

		threadedUpdate();
		
		auto pending_work = processNextRequest();

		if (pending_work == 0)
		{
            //LL_PROFILE_ZONE_NAMED("LLQueuedThread - sleep");
			mIdleThread = TRUE;
			//ms_sleep(1);
		}
		//LLThread::yield(); // thread should yield after each request		
	}*/
    mRequestQueue.runUntilClose();

    endThread();
	LL_INFOS() << "LLQueuedThread " << mName << " EXITING." << LL_ENDL;

    
}

// virtual
void LLQueuedThread::startThread()
{
}

// virtual
void LLQueuedThread::endThread()
{
}

// virtual
void LLQueuedThread::threadedUpdate()
{
}

//============================================================================

LLQueuedThread::QueuedRequest::QueuedRequest(LLQueuedThread::handle_t handle, U32 flags) :
	LLSimpleHashEntry<LLQueuedThread::handle_t>(handle),
	mStatus(STATUS_UNKNOWN),
	mFlags(flags)
{
}

LLQueuedThread::QueuedRequest::~QueuedRequest()
{
	llassert_always(mStatus == STATUS_DELETE);
}

//virtual
void LLQueuedThread::QueuedRequest::finishRequest(bool completed)
{
}

//virtual
void LLQueuedThread::QueuedRequest::deleteRequest()
{
	llassert_always(mStatus != STATUS_INPROGRESS);
	setStatus(STATUS_DELETE);
	delete this;
}<|MERGE_RESOLUTION|>--- conflicted
+++ resolved
@@ -139,14 +139,7 @@
 
 size_t LLQueuedThread::updateQueue(F32 max_time_ms)
 {
-<<<<<<< HEAD
     LL_PROFILE_ZONE_SCOPED;
-=======
-	F64 max_time = (F64)max_time_ms * .001;
-	LLTimer timer;
-	size_t pending = 1;
-
->>>>>>> 5a70639b
 	// Frame Update
 	if (mThreaded)
 	{
@@ -192,15 +185,7 @@
 // May be called from any thread
 size_t LLQueuedThread::getPending()
 {
-<<<<<<< HEAD
-	return mRequestQueue.size();
-=======
-	size_t res;
-	lockData();
-	res = mRequestQueue.size();
-	unlockData();
-	return res;
->>>>>>> 5a70639b
+    return mRequestQueue.size();
 }
 
 // MAIN thread
@@ -403,11 +388,7 @@
 //============================================================================
 // Runs on its OWN thread
 
-<<<<<<< HEAD
 void LLQueuedThread::processRequest(LLQueuedThread::QueuedRequest* req)
-=======
-size_t LLQueuedThread::processNextRequest()
->>>>>>> 5a70639b
 {
     LL_PROFILE_ZONE_SCOPED_CATEGORY_THREAD;
 
@@ -513,11 +494,7 @@
         }
     }
 
-<<<<<<< HEAD
     mIdleThread = TRUE;
-=======
-	return getPending();
->>>>>>> 5a70639b
 }
 
 // virtual
