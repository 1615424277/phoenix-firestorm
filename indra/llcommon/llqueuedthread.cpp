--- conflicted
+++ resolved
@@ -519,17 +519,10 @@
     /*while (1)
     {
         LL_PROFILE_ZONE_SCOPED;
-<<<<<<< HEAD
-		// this will block on the condition until runCondition() returns true, the thread is unpaused, or the thread leaves the RUNNING state.
-		checkPause();
-		
-		mIdleThread = false;
-=======
         // this will block on the condition until runCondition() returns true, the thread is unpaused, or the thread leaves the RUNNING state.
         checkPause();
->>>>>>> 38c2a5bd
-
-        mIdleThread = FALSE;
+
+        mIdleThread = false;
 
         threadedUpdate();
 
@@ -538,19 +531,11 @@
         if (pending_work == 0)
         {
             //LL_PROFILE_ZONE_NAMED("LLQueuedThread - sleep");
-<<<<<<< HEAD
-			mIdleThread = true;
-			//ms_sleep(1);
-		}
-		//LLThread::yield(); // thread should yield after each request		
-	}*/
-=======
-            mIdleThread = TRUE;
+            mIdleThread = true;
             //ms_sleep(1);
         }
         //LLThread::yield(); // thread should yield after each request
     }*/
->>>>>>> 38c2a5bd
     mRequestQueue.runUntilClose();
 
     endThread();
