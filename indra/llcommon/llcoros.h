/**
 * @file   llcoros.h
 * @author Nat Goodspeed
 * @date   2009-06-02
 * @brief  Manage running boost::coroutine instances
 * 
 * $LicenseInfo:firstyear=2009&license=viewerlgpl$
 * Second Life Viewer Source Code
 * Copyright (C) 2010, Linden Research, Inc.
 * 
 * This library is free software; you can redistribute it and/or
 * modify it under the terms of the GNU Lesser General Public
 * License as published by the Free Software Foundation;
 * version 2.1 of the License only.
 * 
 * This library is distributed in the hope that it will be useful,
 * but WITHOUT ANY WARRANTY; without even the implied warranty of
 * MERCHANTABILITY or FITNESS FOR A PARTICULAR PURPOSE.  See the GNU
 * Lesser General Public License for more details.
 * 
 * You should have received a copy of the GNU Lesser General Public
 * License along with this library; if not, write to the Free Software
 * Foundation, Inc., 51 Franklin Street, Fifth Floor, Boston, MA  02110-1301  USA
 * 
 * Linden Research, Inc., 945 Battery Street, San Francisco, CA  94111  USA
 * $/LicenseInfo$
 */

#if ! defined(LL_LLCOROS_H)
#define LL_LLCOROS_H

// <FS:TS> This silliness is needed because LL renamed the Boost coroutines
//         functions to dcoroutines.
#if LL_USESYSTEMLIBS
#include <boost/coroutine/coroutine.hpp>
#define dcoroutines coroutines
#else
#include <boost/dcoroutine/coroutine.hpp>
<<<<<<< HEAD
#endif
=======
#include <boost/dcoroutine/future.hpp>
>>>>>>> c6fd58f0
#include "llsingleton.h"
#include <boost/ptr_container/ptr_map.hpp>
#include <boost/function.hpp>
#include <boost/thread/tss.hpp>
#include <string>
#include <stdexcept>

// forward-declare helper class
namespace llcoro
{
class Suspending;
}

/**
 * Registry of named Boost.Coroutine instances
 *
 * The Boost.Coroutine library supports the general case of a coroutine
 * accepting arbitrary parameters and yielding multiple (sets of) results. For
 * such use cases, it's natural for the invoking code to retain the coroutine
 * instance: the consumer repeatedly calls into the coroutine, perhaps passing
 * new parameter values, prompting it to yield its next result.
 *
 * Our typical coroutine usage is different, though. For us, coroutines
 * provide an alternative to the @c Responder pattern. Our typical coroutine
 * has @c void return, invoked in fire-and-forget mode: the handler for some
 * user gesture launches the coroutine and promptly returns to the main loop.
 * The coroutine initiates some action that will take multiple frames (e.g. a
 * capability request), waits for its result, processes it and silently steals
 * away.
 *
 * This usage poses two (related) problems:
 *
 * # Who should own the coroutine instance? If it's simply local to the
 *   handler code that launches it, return from the handler will destroy the
 *   coroutine object, terminating the coroutine.
 * # Once the coroutine terminates, in whatever way, who's responsible for
 *   cleaning up the coroutine object?
 *
 * LLCoros is a Singleton collection of currently-active coroutine instances.
 * Each has a name. You ask LLCoros to launch a new coroutine with a suggested
 * name prefix; from your prefix it generates a distinct name, registers the
 * new coroutine and returns the actual name.
 *
 * The name can be used to kill off the coroutine prematurely, if needed. It
 * can also provide diagnostic info: we can look up the name of the
 * currently-running coroutine.
 *
 * Finally, the next frame ("mainloop" event) after the coroutine terminates,
 * LLCoros will notice its demise and destroy it.
 */
class LL_COMMON_API LLCoros: public LLSingleton<LLCoros>
{
public:
    /// Canonical boost::dcoroutines::coroutine signature we use
    typedef boost::dcoroutines::coroutine<void()> coro;
    /// Canonical callable type
    typedef boost::function<void()> callable_t;

    /**
     * Create and start running a new coroutine with specified name. The name
     * string you pass is a suggestion; it will be tweaked for uniqueness. The
     * actual name is returned to you.
     *
     * Usage looks like this, for (e.g.) two coroutine parameters:
     * @code
     * class MyClass
     * {
     * public:
     *     ...
     *     // Do NOT NOT NOT accept reference params!
     *     // Pass by value only!
     *     void myCoroutineMethod(std::string, LLSD);
     *     ...
     * };
     * ...
     * std::string name = LLCoros::instance().launch(
     *    "mycoro", boost::bind(&MyClass::myCoroutineMethod, this,
     *                          "somestring", LLSD(17));
     * @endcode
     *
     * Your function/method can accept any parameters you want -- but ONLY BY
     * VALUE! Reference parameters are a BAD IDEA! You Have Been Warned. See
     * DEV-32777 comments for an explanation.
     *
     * Pass a nullary callable. It works to directly pass a nullary free
     * function (or static method); for all other cases use boost::bind(). Of
     * course, for a non-static class method, the first parameter must be the
     * class instance. Any other parameters should be passed via the bind()
     * expression.
     *
     * launch() tweaks the suggested name so it won't collide with any
     * existing coroutine instance, creates the coroutine instance, registers
     * it with the tweaked name and runs it until its first wait. At that
     * point it returns the tweaked name.
     */
    std::string launch(const std::string& prefix, const callable_t& callable);

    /**
     * Abort a running coroutine by name. Normally, when a coroutine either
     * runs to completion or terminates with an exception, LLCoros quietly
     * cleans it up. This is for use only when you must explicitly interrupt
     * one prematurely. Returns @c true if the specified name was found and
     * still running at the time.
     */
    bool kill(const std::string& name);

    /**
     * From within a coroutine, look up the (tweaked) name string by which
     * this coroutine is registered. Returns the empty string if not found
     * (e.g. if the coroutine was launched by hand rather than using
     * LLCoros::launch()).
     */
    std::string getName() const;

    /// for delayed initialization
    void setStackSize(S32 stacksize);

    /// get the current coro::self& for those who really really care
    static coro::self& get_self();

    /**
     * Most coroutines, most of the time, don't "consume" the events for which
     * they're suspending. This way, an arbitrary number of listeners (whether
     * coroutines or simple callbacks) can be registered on a particular
     * LLEventPump, every listener responding to each of the events on that
     * LLEventPump. But a particular coroutine can assert that it will consume
     * each event for which it suspends. (See also llcoro::postAndSuspend(),
     * llcoro::VoidListener)
     */
    static void set_consuming(bool consuming);
    static bool get_consuming();

    /**
     * Please do NOT directly use boost::dcoroutines::future! It is essential
     * to maintain the "current" coroutine at every context switch. This
     * Future wraps the essential boost::dcoroutines::future functionality
     * with that maintenance.
     */
    template <typename T>
    class Future;

private:
    LLCoros();
    friend class LLSingleton<LLCoros>;
    friend class llcoro::Suspending;
    std::string generateDistinctName(const std::string& prefix) const;
    bool cleanup(const LLSD&);
    struct CoroData;
    static void no_cleanup(CoroData*);
    static void toplevel(coro::self& self, CoroData* data, const callable_t& callable);
    static CoroData& get_CoroData(const std::string& caller);

    S32 mStackSize;

    // coroutine-local storage, as it were: one per coro we track
    struct CoroData
    {
        CoroData(CoroData* prev, const std::string& name,
                 const callable_t& callable, S32 stacksize);

        // The boost::dcoroutines library supports asymmetric coroutines. Every
        // time we context switch out of a coroutine, we pass control to the
        // previously-active one (or to the non-coroutine stack owned by the
        // thread). So our management of the "current" coroutine must be able to
        // restore the previous value when we're about to switch away.
        CoroData* mPrev;
        // tweaked name of the current coroutine
        const std::string mName;
        // the actual coroutine instance
        LLCoros::coro mCoro;
        // set_consuming() state
        bool mConsuming;
        // When the dcoroutine library calls a top-level callable, it implicitly
        // passes coro::self& as the first parameter. All our consumer code used
        // to explicitly pass coro::self& down through all levels of call stack,
        // because at the leaf level we need it for context-switching. But since
        // coroutines are based on cooperative switching, we can cause the
        // top-level entry point to stash a pointer to the currently-running
        // coroutine, and manage it appropriately as we switch out and back in.
        // That eliminates the need to pass it as an explicit parameter down
        // through every level, which is unfortunately viral in nature. Finding it
        // implicitly rather than explicitly allows minor maintenance in which a
        // leaf-level function adds a new async I/O call that suspends the calling
        // coroutine, WITHOUT having to propagate coro::self& through every
        // function signature down to that point -- and of course through every
        // other caller of every such function.
        LLCoros::coro::self* mSelf;
    };
    typedef boost::ptr_map<std::string, CoroData> CoroMap;
    CoroMap mCoros;

    // identify the current coroutine's CoroData
    static boost::thread_specific_ptr<LLCoros::CoroData> sCurrentCoro;
};

namespace llcoro
{

/// Instantiate one of these in a block surrounding any leaf point when
/// control literally switches away from this coroutine.
class Suspending
{
public:
    Suspending();
    ~Suspending();

private:
    LLCoros::CoroData* mSuspended;
};

} // namespace llcoro

template <typename T>
class LLCoros::Future
{
    typedef boost::dcoroutines::future<T> dfuture;

public:
    Future():
        mFuture(get_self())
    {}

    typedef typename boost::dcoroutines::make_callback_result<dfuture>::type callback_t;

    callback_t make_callback()
    {
        return boost::dcoroutines::make_callback(mFuture);
    }

    explicit operator bool() const
    {
        return bool(mFuture);
    }

    bool operator!() const
    {
        return ! mFuture;
    }

    T get()
    {
        // instantiate Suspending to manage the "current" coroutine
        llcoro::Suspending suspended;
        return *mFuture;
    }

private:
    dfuture mFuture;
};

#endif /* ! defined(LL_LLCOROS_H) */<|MERGE_RESOLUTION|>--- conflicted
+++ resolved
@@ -29,18 +29,8 @@
 #if ! defined(LL_LLCOROS_H)
 #define LL_LLCOROS_H
 
-// <FS:TS> This silliness is needed because LL renamed the Boost coroutines
-//         functions to dcoroutines.
-#if LL_USESYSTEMLIBS
-#include <boost/coroutine/coroutine.hpp>
-#define dcoroutines coroutines
-#else
 #include <boost/dcoroutine/coroutine.hpp>
-<<<<<<< HEAD
-#endif
-=======
 #include <boost/dcoroutine/future.hpp>
->>>>>>> c6fd58f0
 #include "llsingleton.h"
 #include <boost/ptr_container/ptr_map.hpp>
 #include <boost/function.hpp>
