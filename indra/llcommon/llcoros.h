/**
 * @file   llcoros.h
 * @author Nat Goodspeed
 * @date   2009-06-02
 * @brief  Manage running boost::coroutine instances
 * 
 * $LicenseInfo:firstyear=2009&license=viewerlgpl$
 * Second Life Viewer Source Code
 * Copyright (C) 2010, Linden Research, Inc.
 * 
 * This library is free software; you can redistribute it and/or
 * modify it under the terms of the GNU Lesser General Public
 * License as published by the Free Software Foundation;
 * version 2.1 of the License only.
 * 
 * This library is distributed in the hope that it will be useful,
 * but WITHOUT ANY WARRANTY; without even the implied warranty of
 * MERCHANTABILITY or FITNESS FOR A PARTICULAR PURPOSE.  See the GNU
 * Lesser General Public License for more details.
 * 
 * You should have received a copy of the GNU Lesser General Public
 * License along with this library; if not, write to the Free Software
 * Foundation, Inc., 51 Franklin Street, Fifth Floor, Boston, MA  02110-1301  USA
 * 
 * Linden Research, Inc., 945 Battery Street, San Francisco, CA  94111  USA
 * $/LicenseInfo$
 */

#if ! defined(LL_LLCOROS_H)
#define LL_LLCOROS_H

#include "llexception.h"
#include <boost/fiber/fss.hpp>
#include <boost/fiber/future/promise.hpp>
#include <boost/fiber/future/future.hpp>
#include "llsingleton.h"
#include "llinstancetracker.h"
#include <boost/function.hpp>
#include <string>

/**
 * Registry of named Boost.Coroutine instances
 *
 * The Boost.Coroutine library supports the general case of a coroutine
 * accepting arbitrary parameters and yielding multiple (sets of) results. For
 * such use cases, it's natural for the invoking code to retain the coroutine
 * instance: the consumer repeatedly calls into the coroutine, perhaps passing
 * new parameter values, prompting it to yield its next result.
 *
 * Our typical coroutine usage is different, though. For us, coroutines
 * provide an alternative to the @c Responder pattern. Our typical coroutine
 * has @c void return, invoked in fire-and-forget mode: the handler for some
 * user gesture launches the coroutine and promptly returns to the main loop.
 * The coroutine initiates some action that will take multiple frames (e.g. a
 * capability request), waits for its result, processes it and silently steals
 * away.
 *
 * This usage poses two (related) problems:
 *
 * # Who should own the coroutine instance? If it's simply local to the
 *   handler code that launches it, return from the handler will destroy the
 *   coroutine object, terminating the coroutine.
 * # Once the coroutine terminates, in whatever way, who's responsible for
 *   cleaning up the coroutine object?
 *
 * LLCoros is a Singleton collection of currently-active coroutine instances.
 * Each has a name. You ask LLCoros to launch a new coroutine with a suggested
 * name prefix; from your prefix it generates a distinct name, registers the
 * new coroutine and returns the actual name.
 *
 * The name
 * can provide diagnostic info: we can look up the name of the
 * currently-running coroutine.
 */
class LL_COMMON_API LLCoros: public LLSingleton<LLCoros>
{
    LLSINGLETON(LLCoros);
    ~LLCoros();
public:
    /// The viewer's use of the term "coroutine" became deeply embedded before
    /// the industry term "fiber" emerged to distinguish userland threads from
    /// simpler, more transient kinds of coroutines. Semantically they've
    /// always been fibers. But at this point in history, we're pretty much
    /// stuck with the term "coroutine."
    typedef boost::fibers::fiber coro;
    /// Canonical callable type
    typedef boost::function<void()> callable_t;

    /**
     * Create and start running a new coroutine with specified name. The name
     * string you pass is a suggestion; it will be tweaked for uniqueness. The
     * actual name is returned to you.
     *
     * Usage looks like this, for (e.g.) two coroutine parameters:
     * @code
     * class MyClass
     * {
     * public:
     *     ...
     *     // Do NOT NOT NOT accept reference params!
     *     // Pass by value only!
     *     void myCoroutineMethod(std::string, LLSD);
     *     ...
     * };
     * ...
     * std::string name = LLCoros::instance().launch(
     *    "mycoro", boost::bind(&MyClass::myCoroutineMethod, this,
     *                          "somestring", LLSD(17));
     * @endcode
     *
     * Your function/method can accept any parameters you want -- but ONLY BY
     * VALUE! Reference parameters are a BAD IDEA! You Have Been Warned. See
     * DEV-32777 comments for an explanation.
     *
     * Pass a nullary callable. It works to directly pass a nullary free
     * function (or static method); for other cases use a lambda expression,
     * std::bind() or boost::bind(). Of course, for a non-static class method,
     * the first parameter must be the class instance. Any other parameters
     * should be passed via the enclosing expression.
     *
     * launch() tweaks the suggested name so it won't collide with any
     * existing coroutine instance, creates the coroutine instance, registers
     * it with the tweaked name and runs it until its first wait. At that
     * point it returns the tweaked name.
     */
    std::string launch(const std::string& prefix, const callable_t& callable);

    /**
     * Abort a running coroutine by name. Normally, when a coroutine either
     * runs to completion or terminates with an exception, LLCoros quietly
     * cleans it up. This is for use only when you must explicitly interrupt
     * one prematurely. Returns @c true if the specified name was found and
     * still running at the time.
     */
//  bool kill(const std::string& name);

    /**
     * From within a coroutine, look up the (tweaked) name string by which
     * this coroutine is registered. Returns the empty string if not found
     * (e.g. if the coroutine was launched by hand rather than using
     * LLCoros::launch()).
     */
    static std::string getName();

    /**
     * For delayed initialization. To be clear, this will only affect
     * coroutines launched @em after this point. The underlying facility
     * provides no way to alter the stack size of any running coroutine.
     */
    void setStackSize(S32 stacksize);

    /// diagnostic
    void printActiveCoroutines(const std::string& when=std::string());

    /// get the current coro::id for those who really really care
    static coro::id get_self();

    /**
     * Most coroutines, most of the time, don't "consume" the events for which
     * they're suspending. This way, an arbitrary number of listeners (whether
     * coroutines or simple callbacks) can be registered on a particular
     * LLEventPump, every listener responding to each of the events on that
     * LLEventPump. But a particular coroutine can assert that it will consume
     * each event for which it suspends. (See also llcoro::postAndSuspend(),
     * llcoro::VoidListener)
     */
    static void set_consuming(bool consuming);
    static bool get_consuming();

    /**
     * RAII control of the consuming flag
     */
    class OverrideConsuming
    {
    public:
        OverrideConsuming(bool consuming):
            mPrevConsuming(get_consuming())
        {
            set_consuming(consuming);
        }
        OverrideConsuming(const OverrideConsuming&) = delete;
        ~OverrideConsuming()
        {
            set_consuming(mPrevConsuming);
        }

    private:
        bool mPrevConsuming;
    };

    /// set string coroutine status for diagnostic purposes
    static void setStatus(const std::string& status);
    static std::string getStatus();

    /// RAII control of status
    class TempStatus
    {
    public:
        TempStatus(const std::string& status):
            mOldStatus(getStatus())
        {
            setStatus(status);
        }
        TempStatus(const TempStatus&) = delete;
        ~TempStatus()
        {
            setStatus(mOldStatus);
        }

    private:
        std::string mOldStatus;
    };

    /// thrown by checkStop()
    struct Stop: public LLContinueError
    {
        Stop(const std::string& what): LLContinueError(what) {}
    };

    /// early stages
    struct Stopping: public Stop
    {
        Stopping(const std::string& what): Stop(what) {}
    };

    /// cleaning up
    struct Stopped: public Stop
    {
        Stopped(const std::string& what): Stop(what) {}
    };

    /// cleaned up -- not much survives!
    struct Shutdown: public Stop
    {
        Shutdown(const std::string& what): Stop(what) {}
    };

    /// Call this intermittently if there's a chance your coroutine might
    /// continue running into application shutdown. Throws Stop if LLCoros has
    /// been cleaned up.
    static void checkStop();

    /**
     * Aliases for promise and future. An older underlying future implementation
     * required us to wrap future; that's no longer needed. However -- if it's
     * important to restore kill() functionality, we might need to provide a
     * proxy, so continue using the aliases.
     */
    template <typename T>
    using Promise = boost::fibers::promise<T>;
    template <typename T>
    using Future = boost::fibers::future<T>;
    template <typename T>
    static Future<T> getFuture(Promise<T>& promise) { return promise.get_future(); }

    /// for data local to each running coroutine
    template <typename T>
    using local_ptr = boost::fibers::fiber_specific_ptr<T>;

private:
    std::string generateDistinctName(const std::string& prefix) const;
    void toplevel(std::string name, callable_t callable);
    struct CoroData;
#if LL_WINDOWS
    static void winlevel(const callable_t& callable);
#endif
    static CoroData& get_CoroData(const std::string& caller);

    S32 mStackSize;

    // coroutine-local storage, as it were: one per coro we track
    struct CoroData: public LLInstanceTracker<CoroData, std::string>
    {
        CoroData(const std::string& name);

        // tweaked name of the current coroutine
        const std::string mName;
        // set_consuming() state
        bool mConsuming;
        // setStatus() state
        std::string mStatus;
        F64 mCreationTime; // since epoch
    };

    // Identify the current coroutine's CoroData. This local_ptr isn't static
    // because it's a member of an LLSingleton, and we rely on it being
    // cleaned up in proper dependency order.
    local_ptr<CoroData> mCurrent;
};

namespace llcoro
{

inline
std::string logname()
{
    static std::string main("main");
<<<<<<< HEAD
    std::string name(LLCoros::instance().getName());
=======
    std::string name(LLCoros::getName());
>>>>>>> 95c6b512
    return name.empty()? main : name;
}

} // llcoro

#endif /* ! defined(LL_LLCOROS_H) */<|MERGE_RESOLUTION|>--- conflicted
+++ resolved
@@ -295,11 +295,7 @@
 std::string logname()
 {
     static std::string main("main");
-<<<<<<< HEAD
-    std::string name(LLCoros::instance().getName());
-=======
     std::string name(LLCoros::getName());
->>>>>>> 95c6b512
     return name.empty()? main : name;
 }
 
