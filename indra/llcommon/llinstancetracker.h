/** 
 * @file llinstancetracker.h
 * @brief LLInstanceTracker is a mixin class that automatically tracks object
 *        instances with or without an associated key
 *
 * $LicenseInfo:firstyear=2000&license=viewerlgpl$
 * Second Life Viewer Source Code
 * Copyright (C) 2010, Linden Research, Inc.
 * 
 * This library is free software; you can redistribute it and/or
 * modify it under the terms of the GNU Lesser General Public
 * License as published by the Free Software Foundation;
 * version 2.1 of the License only.
 * 
 * This library is distributed in the hope that it will be useful,
 * but WITHOUT ANY WARRANTY; without even the implied warranty of
 * MERCHANTABILITY or FITNESS FOR A PARTICULAR PURPOSE.  See the GNU
 * Lesser General Public License for more details.
 * 
 * You should have received a copy of the GNU Lesser General Public
 * License along with this library; if not, write to the Free Software
 * Foundation, Inc., 51 Franklin Street, Fifth Floor, Boston, MA  02110-1301  USA
 * 
 * Linden Research, Inc., 945 Battery Street, San Francisco, CA  94111  USA
 * $/LicenseInfo$
 */

#ifndef LL_LLINSTANCETRACKER_H
#define LL_LLINSTANCETRACKER_H

#include <map>
#include <typeinfo>

#include "llstringtable.h"
#include <boost/iterator/transform_iterator.hpp>
#include <boost/iterator/indirect_iterator.hpp>

#include "llerror.h"

/**
 * Base class manages "class-static" data that must actually have singleton
 * semantics: one instance per process, rather than one instance per module as
 * sometimes happens with data simply declared static.
 */
class LL_COMMON_API LLInstanceTrackerBase
{
protected:
    /// It's not essential to derive your STATICDATA (for use with
    /// getStatic()) from StaticBase; it's just that both known
    /// implementations do.
    struct StaticBase
    {
        StaticBase():
            sIterationNestDepth(0)
        {}

		void incrementDepth();
		void decrementDepth();
		U32 getDepth();
	private:
		U32 sIterationNestDepth;
    };
};

LL_COMMON_API void assert_main_thread();

enum EInstanceTrackerAllowKeyCollisions
{
	LLInstanceTrackerErrorOnCollision,
	LLInstanceTrackerReplaceOnCollision
};

/// This mix-in class adds support for tracking all instances of the specified class parameter T
/// The (optional) key associates a value of type KEY with a given instance of T, for quick lookup
/// If KEY is not provided, then instances are stored in a simple set
/// @NOTE: see explicit specialization below for default KEY==void case
/// @NOTE: this class is not thread-safe unless used as read-only
template<typename T, typename KEY = void, EInstanceTrackerAllowKeyCollisions KEY_COLLISION_BEHAVIOR = LLInstanceTrackerErrorOnCollision>
class LLInstanceTracker : public LLInstanceTrackerBase
{
	typedef LLInstanceTracker<T, KEY> self_t;
	typedef typename std::multimap<KEY, T*> InstanceMap;
	struct StaticData: public StaticBase
	{
		InstanceMap sMap;
	};
	static StaticData& getStatic() { static StaticData sData; return sData;}
	static InstanceMap& getMap_() { return getStatic().sMap; }

public:
	class instance_iter : public boost::iterator_facade<instance_iter, T, boost::forward_traversal_tag>
	{
	public:
		typedef boost::iterator_facade<instance_iter, T, boost::forward_traversal_tag> super_t;
		
		instance_iter(const typename InstanceMap::iterator& it)
		:	mIterator(it)
		{
			getStatic().incrementDepth();
		}

		~instance_iter()
		{
			getStatic().decrementDepth();
		}


	private:
		friend class boost::iterator_core_access;

		void increment() { mIterator++; }
		bool equal(instance_iter const& other) const
		{
			return mIterator == other.mIterator;
		}

		T& dereference() const
		{
			return *(mIterator->second);
		}

		typename InstanceMap::iterator mIterator;
	};

	class key_iter : public boost::iterator_facade<key_iter, KEY, boost::forward_traversal_tag>
	{
	public:
		typedef boost::iterator_facade<key_iter, KEY, boost::forward_traversal_tag> super_t;

		key_iter(typename InstanceMap::iterator it)
		:	mIterator(it)
		{
			getStatic().incrementDepth();
		}

		key_iter(const key_iter& other)
		:	mIterator(other.mIterator)
		{
			getStatic().incrementDepth();
		}

		~key_iter()
		{
			getStatic().decrementDepth();
		}


	private:
		friend class boost::iterator_core_access;

		void increment() { mIterator++; }
		bool equal(key_iter const& other) const
		{
			return mIterator == other.mIterator;
		}

		KEY& dereference() const
		{
			return const_cast<KEY&>(mIterator->first);
		}

		typename InstanceMap::iterator mIterator;
	};

	static T* getInstance(const KEY& k)
	{
		const InstanceMap& map(getMap_());
		typename InstanceMap::const_iterator found = map.find(k);
		return (found == map.end()) ? NULL : found->second;
	}

	static instance_iter beginInstances() 
	{	
		return instance_iter(getMap_().begin()); 
	}

	static instance_iter endInstances() 
	{
		return instance_iter(getMap_().end());
	}

	static S32 instanceCount() 
	{ 
		return getMap_().size(); 
	}

	static key_iter beginKeys()
	{
		return key_iter(getMap_().begin());
	}
	static key_iter endKeys()
	{
		return key_iter(getMap_().end());
	}

protected:
	LLInstanceTracker(const KEY& key) 
	{ 
		// make sure static data outlives all instances
		getStatic();
		add_(key); 
	}
	virtual ~LLInstanceTracker() 
	{ 
		// it's unsafe to delete instances of this type while all instances are being iterated over.
		llassert_always(getStatic().getDepth() == 0);
		remove_();		
	}
	virtual void setKey(KEY key) { remove_(); add_(key); }
	virtual const KEY& getKey() const { return mInstanceKey; }

private:
	LLInstanceTracker( const LLInstanceTracker& );
	const LLInstanceTracker& operator=( const LLInstanceTracker& );

	void add_(const KEY& key) 
	{ 
		mInstanceKey = key; 
		InstanceMap& map = getMap_();
		typename InstanceMap::iterator insertion_point_it = map.lower_bound(key);
		if (insertion_point_it != map.end() 
			&& insertion_point_it->first == key)
		{ // found existing entry with that key
			switch(KEY_COLLISION_BEHAVIOR)
			{
				case LLInstanceTrackerErrorOnCollision:
				{
					// use assert here instead of LL_ERRS(), otherwise the error will be ignored since this call is made during global object initialization
					llassert_always_msg(false, "Instance with this same key already exists!");
					break;
				}
				case LLInstanceTrackerReplaceOnCollision:
				{
					// replace pointer, but leave key (should have compared equal anyway)
					insertion_point_it->second = static_cast<T*>(this);
					break;
				}
				default:
					break;
			}
		}
		else
		{ // new key
			map.insert(insertion_point_it, std::make_pair(key, static_cast<T*>(this)));
		}
	}
	void remove_()
	{
		InstanceMap& map = getMap_();
		typename InstanceMap::iterator iter = map.find(mInstanceKey);
		if (iter != map.end())
		{
			map.erase(iter);
		}
	}

private:
	KEY mInstanceKey;
};

/// explicit specialization for default case where KEY is void
/// use a simple std::set<T*>
template<typename T, EInstanceTrackerAllowKeyCollisions KEY_COLLISION_BEHAVIOR>
class LLInstanceTracker<T, void, KEY_COLLISION_BEHAVIOR> : public LLInstanceTrackerBase
{
	typedef LLInstanceTracker<T, void> self_t;
	typedef typename std::set<T*> InstanceSet;
	struct StaticData: public StaticBase
	{
		InstanceSet sSet;
	};
	static StaticData& getStatic() { static StaticData sData; return sData; }
	static InstanceSet& getSet_() { return getStatic().sSet; }

public:

	/**
	 * Does a particular instance still exist? Of course, if you already have
	 * a T* in hand, you need not call getInstance() to @em locate the
	 * instance -- unlike the case where getInstance() accepts some kind of
	 * key. Nonetheless this method is still useful to @em validate a
	 * particular T*, since each instance's destructor removes itself from the
	 * underlying set.
	 */
	static T* getInstance(T* k)
	{
		const InstanceSet& set(getSet_());
		typename InstanceSet::const_iterator found = set.find(k);
		return (found == set.end())? NULL : *found;
	}
	static S32 instanceCount() { return getSet_().size(); }

	class instance_iter : public boost::iterator_facade<instance_iter, T, boost::forward_traversal_tag>
	{
	public:
		instance_iter(const typename InstanceSet::iterator& it)
		:	mIterator(it)
		{
			getStatic().incrementDepth();
		}

		instance_iter(const instance_iter& other)
		:	mIterator(other.mIterator)
		{
			getStatic().incrementDepth();
		}

		~instance_iter()
		{
			getStatic().decrementDepth();
		}

	private:
		friend class boost::iterator_core_access;

		void increment() { mIterator++; }
		bool equal(instance_iter const& other) const
		{
			return mIterator == other.mIterator;
		}

		T& dereference() const
		{
			return **mIterator;
		}

		typename InstanceSet::iterator mIterator;
	};

	static instance_iter beginInstances() {	return instance_iter(getSet_().begin()); }
	static instance_iter endInstances() { return instance_iter(getSet_().end()); }

protected:
	LLInstanceTracker()
	{
		// make sure static data outlives all instances
		getStatic();
		getSet_().insert(static_cast<T*>(this));
	}
	virtual ~LLInstanceTracker()
	{
		// it's unsafe to delete instances of this type while all instances are being iterated over.
<<<<<<< HEAD
        llassert_always(getStatic().sIterationNestDepth == 0);
=======
		llassert_always(getStatic().getDepth() == 0);
>>>>>>> 644ca6a0
		getSet_().erase(static_cast<T*>(this));
	}

	LLInstanceTracker(const LLInstanceTracker& other)
	{
		getSet_().insert(static_cast<T*>(this));
	}
};

#endif<|MERGE_RESOLUTION|>--- conflicted
+++ resolved
@@ -35,8 +35,6 @@
 #include <boost/iterator/transform_iterator.hpp>
 #include <boost/iterator/indirect_iterator.hpp>
 
-#include "llerror.h"
-
 /**
  * Base class manages "class-static" data that must actually have singleton
  * semantics: one instance per process, rather than one instance per module as
@@ -340,11 +338,7 @@
 	virtual ~LLInstanceTracker()
 	{
 		// it's unsafe to delete instances of this type while all instances are being iterated over.
-<<<<<<< HEAD
-        llassert_always(getStatic().sIterationNestDepth == 0);
-=======
 		llassert_always(getStatic().getDepth() == 0);
->>>>>>> 644ca6a0
 		getSet_().erase(static_cast<T*>(this));
 	}
 
