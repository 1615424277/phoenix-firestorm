/**
 * @file llfasttimer.cpp
 * @brief Implementation of the fast timer.
 *
 * $LicenseInfo:firstyear=2004&license=viewerlgpl$
 * Second Life Viewer Source Code
 * Copyright (C) 2010, Linden Research, Inc.
 *
 * This library is free software; you can redistribute it and/or
 * modify it under the terms of the GNU Lesser General Public
 * License as published by the Free Software Foundation;
 * version 2.1 of the License only.
 *
 * This library is distributed in the hope that it will be useful,
 * but WITHOUT ANY WARRANTY; without even the implied warranty of
 * MERCHANTABILITY or FITNESS FOR A PARTICULAR PURPOSE.  See the GNU
 * Lesser General Public License for more details.
 *
 * You should have received a copy of the GNU Lesser General Public
 * License along with this library; if not, write to the Free Software
 * Foundation, Inc., 51 Franklin Street, Fifth Floor, Boston, MA  02110-1301  USA
 *
 * Linden Research, Inc., 945 Battery Street, San Francisco, CA  94111  USA
 * $/LicenseInfo$
 */
#include "linden_common.h"

#include "llfasttimer.h"

#include "llmemory.h"
#include "llprocessor.h"
#include "llsingleton.h"
#include "lltreeiterators.h"
#include "llsdserialize.h"
#include "llunits.h"
#include "llsd.h"
#include "lltracerecording.h"
#include "lltracethreadrecorder.h"

#include <boost/bind.hpp>
#include <queue>


#if LL_WINDOWS
#include "lltimer.h"
#elif LL_LINUX
#include <sys/time.h>
#include <sched.h>
#include "lltimer.h"
#elif LL_DARWIN
#include <sys/time.h>
<<<<<<< HEAD
#include "lltimer.h"	// get_clock_count()
#include <mach/mach_time.h>
#else 
=======
#include "lltimer.h"    // get_clock_count()
#else
>>>>>>> 38c2a5bd
#error "architecture not supported"
#endif

namespace LLTrace
{

//////////////////////////////////////////////////////////////////////////////
// statics
<<<<<<< HEAD
bool        BlockTimer::sLog		     = false;
=======

bool        BlockTimer::sLog             = false;
>>>>>>> 38c2a5bd
std::string BlockTimer::sLogName         = "";
bool        BlockTimer::sMetricLog       = false;

#ifdef LL_DARWIN
//AO: Added ability to test this separately from other OS's
#define USE_RDTSC 0
#else
#endif
#if LL_LINUX || LL_DARWIN // AO: Add LL_DARWIN to this list now
U64         BlockTimer::sClockResolution = 1000000000; // Nanosecond resolution
#else
U64         BlockTimer::sClockResolution = 1000000; // Microsecond resolution
#endif

static LLMutex*         sLogLock = NULL;
static std::queue<LLSD> sLogQueue;

block_timer_tree_df_iterator_t begin_block_timer_tree_df(BlockTimerStatHandle& id)
{
    return block_timer_tree_df_iterator_t(&id,
        boost::bind(boost::mem_fn(&BlockTimerStatHandle::beginChildren), _1),
        boost::bind(boost::mem_fn(&BlockTimerStatHandle::endChildren), _1));
}

block_timer_tree_df_iterator_t end_block_timer_tree_df()
{
    return block_timer_tree_df_iterator_t();
}

block_timer_tree_df_post_iterator_t begin_block_timer_tree_df_post(BlockTimerStatHandle& id)
{
    return block_timer_tree_df_post_iterator_t(&id,
                            boost::bind(boost::mem_fn(&BlockTimerStatHandle::beginChildren), _1),
                            boost::bind(boost::mem_fn(&BlockTimerStatHandle::endChildren), _1));
}

block_timer_tree_df_post_iterator_t end_block_timer_tree_df_post()
{
    return block_timer_tree_df_post_iterator_t();
}

block_timer_tree_bf_iterator_t begin_block_timer_tree_bf(BlockTimerStatHandle& id)
{
    return block_timer_tree_bf_iterator_t(&id,
        boost::bind(boost::mem_fn(&BlockTimerStatHandle::beginChildren), _1),
        boost::bind(boost::mem_fn(&BlockTimerStatHandle::endChildren), _1));
}

block_timer_tree_bf_iterator_t end_block_timer_tree_bf()
    {
    return block_timer_tree_bf_iterator_t();
    }

block_timer_tree_df_iterator_t begin_timer_tree(BlockTimerStatHandle& id)
    {
    return block_timer_tree_df_iterator_t(&id,
        boost::bind(boost::mem_fn(&BlockTimerStatHandle::beginChildren), _1),
                            boost::bind(boost::mem_fn(&BlockTimerStatHandle::endChildren), _1));
    }

block_timer_tree_df_iterator_t end_timer_tree()
    {
    return block_timer_tree_df_iterator_t();
}


// sort child timers by name
struct SortTimerByName
    {
    bool operator()(const BlockTimerStatHandle* i1, const BlockTimerStatHandle* i2)
        {
        return i1->getName() < i2->getName();
        }
};

static BlockTimerStatHandle sRootTimer("root", NULL);
BlockTimerStatHandle& BlockTimer::getRootTimeBlock()
{
    return sRootTimer;
    }

void BlockTimer::pushLog(LLSD log)
{
    LLMutexLock lock(sLogLock);

    sLogQueue.push(log);
}

void BlockTimer::setLogLock(LLMutex* lock)
{
    sLogLock = lock;
}


//static
#if (LL_DARWIN || LL_LINUX) && !(defined(__i386__) || defined(__amd64__))
U64 BlockTimer::countsPerSecond()
{
    return sClockResolution;
}
#else // windows or x86-mac or x86-linux
U64 BlockTimer::countsPerSecond()
{
#if LL_FASTTIMER_USE_RDTSC || !LL_WINDOWS
    //getCPUFrequency returns MHz and sCPUClockFrequency wants to be in Hz
    static LLUnit<U64, LLUnits::Hertz> sCPUClockFrequency = LLProcessorInfo().getCPUFrequency();
    return sCPUClockFrequency.value();
#else
    // If we're not using RDTSC, each fasttimer tick is just a performance counter tick.
    // Not redefining the clock frequency itself (in llprocessor.cpp/calculate_cpu_frequency())
    // since that would change displayed MHz stats for CPUs
    static bool firstcall = true;
    static U64 sCPUClockFrequency;
    if (firstcall)
    {
        QueryPerformanceFrequency((LARGE_INTEGER*)&sCPUClockFrequency);
        firstcall = false;
    }
    return sCPUClockFrequency.value();
#endif
}
#endif

BlockTimerStatHandle::BlockTimerStatHandle(const char* name, const char* description)
:   StatType<TimeBlockAccumulator>(name, description)
{}

TimeBlockTreeNode& BlockTimerStatHandle::getTreeNode() const
{
    TimeBlockTreeNode* nodep = LLTrace::get_thread_recorder()->getTimeBlockTreeNode(getIndex());
    llassert(nodep);
    return *nodep;
}



void BlockTimer::bootstrapTimerTree()
{
    for (auto& base : BlockTimerStatHandle::instance_snapshot())
    {
        // because of indirect derivation from LLInstanceTracker, have to downcast
        BlockTimerStatHandle& timer = static_cast<BlockTimerStatHandle&>(base);
        if (&timer == &BlockTimer::getRootTimeBlock()) continue;

        // bootstrap tree construction by attaching to last timer to be on stack
        // when this timer was called
        if (timer.getParent() == &BlockTimer::getRootTimeBlock())
        {
            TimeBlockAccumulator& accumulator = timer.getCurrentAccumulator();

            if (accumulator.mLastCaller)
            {
                timer.setParent(accumulator.mLastCaller);
                accumulator.mParent = accumulator.mLastCaller;
            }
            // no need to push up tree on first use, flag can be set spuriously
            accumulator.mMoveUpTree = false;
        }
    }
}

// bump timers up tree if they have been flagged as being in the wrong place
// do this in a bottom up order to promote descendants first before promoting ancestors
// this preserves partial order derived from current frame's observations
void BlockTimer::incrementalUpdateTimerTree()
{
    LL_PROFILE_ZONE_SCOPED_CATEGORY_STATS;
    for(block_timer_tree_df_post_iterator_t it = begin_block_timer_tree_df_post(BlockTimer::getRootTimeBlock());
        it != end_block_timer_tree_df_post();
        ++it)
    {
        BlockTimerStatHandle* timerp = *it;

        // sort timers by time last called, so call graph makes sense
        TimeBlockTreeNode& tree_node = timerp->getTreeNode();
        if (tree_node.mNeedsSorting)
{
            std::sort(tree_node.mChildren.begin(), tree_node.mChildren.end(), SortTimerByName());
}

        // skip root timer
        if (timerp != &BlockTimer::getRootTimeBlock())
{
            TimeBlockAccumulator& accumulator = timerp->getCurrentAccumulator();

            if (accumulator.mMoveUpTree)
{
                // since ancestors have already been visited, re-parenting won't affect tree traversal
            //step up tree, bringing our descendants with us
            LL_DEBUGS("FastTimers") << "Moving " << timerp->getName() << " from child of " << timerp->getParent()->getName() <<
                " to child of " << timerp->getParent()->getParent()->getName() << LL_ENDL;
            timerp->setParent(timerp->getParent()->getParent());
                accumulator.mParent = timerp->getParent();
                accumulator.mMoveUpTree = false;

            // don't bubble up any ancestors until descendants are done bubbling up
                // as ancestors may call this timer only on certain paths, so we want to resolve
                // child-most block locations before their parents
            it.skipAncestors();
        }
    }
    }
}


void BlockTimer::updateTimes()
{
    LL_PROFILE_ZONE_SCOPED_CATEGORY_STATS;
    // walk up stack of active timers and accumulate current time while leaving timing structures active
    BlockTimerStackRecord* stack_record = LLThreadLocalSingletonPointer<BlockTimerStackRecord>::getInstance();
    if (!stack_record) return;

    U64 cur_time = getCPUClockCount64();
    BlockTimer* cur_timer               = stack_record->mActiveTimer;
    TimeBlockAccumulator* accumulator   = &stack_record->mTimeBlock->getCurrentAccumulator();

    while(cur_timer
        && cur_timer->mParentTimerData.mActiveTimer != cur_timer) // root defined by parent pointing to self
    {
        U64 cumulative_time_delta = cur_time - cur_timer->mStartTime;
        cur_timer->mStartTime = cur_time;

        accumulator->mTotalTimeCounter += cumulative_time_delta;
        accumulator->mSelfTimeCounter += cumulative_time_delta - stack_record->mChildTime;
        stack_record->mChildTime = 0;

        stack_record = &cur_timer->mParentTimerData;
        accumulator  = &stack_record->mTimeBlock->getCurrentAccumulator();
        cur_timer    = stack_record->mActiveTimer;

        stack_record->mChildTime += cumulative_time_delta;
    }
}

static LLTrace::BlockTimerStatHandle FTM_PROCESS_TIMES("Process FastTimer Times");

// not thread safe, so only call on main thread
//static
void BlockTimer::processTimes()
{
#if LL_TRACE_ENABLED
    LL_RECORD_BLOCK_TIME(FTM_PROCESS_TIMES);
    get_clock_count(); // good place to calculate clock frequency

    // set up initial tree
    bootstrapTimerTree();

    incrementalUpdateTimerTree();

    updateTimes();

    // reset for next frame
    for (auto& base : BlockTimerStatHandle::instance_snapshot())
    {
        // because of indirect derivation from LLInstanceTracker, have to downcast
        BlockTimerStatHandle& timer = static_cast<BlockTimerStatHandle&>(base);
        TimeBlockAccumulator& accumulator = timer.getCurrentAccumulator();

        accumulator.mLastCaller = NULL;
        accumulator.mMoveUpTree = false;
    }
#endif
}

std::vector<BlockTimerStatHandle*>::iterator BlockTimerStatHandle::beginChildren()
        {
    return getTreeNode().mChildren.begin();
        }

std::vector<BlockTimerStatHandle*>::iterator BlockTimerStatHandle::endChildren()
        {
    return getTreeNode().mChildren.end();
}

std::vector<BlockTimerStatHandle*>& BlockTimerStatHandle::getChildren()
{
    return getTreeNode().mChildren;
    }

bool BlockTimerStatHandle::hasChildren()
{
    return ! getTreeNode().mChildren.empty();
}

// static
void BlockTimer::logStats()
{
    // get ready for next frame
    if (sLog)
    { //output current frame counts to performance log

        static S32 call_count = 0;
        if (call_count % 100 == 0)
        {
            LL_DEBUGS("FastTimers") << "countsPerSecond: " << countsPerSecond() << LL_ENDL;
            LL_DEBUGS("FastTimers") << "LLProcessorInfo().getCPUFrequency() " << LLProcessorInfo().getCPUFrequency() << LL_ENDL;
            LL_DEBUGS("FastTimers") << "getCPUClockCount32() " << getCPUClockCount32() << LL_ENDL;
            LL_DEBUGS("FastTimers") << "getCPUClockCount64() " << getCPUClockCount64() << LL_ENDL;
            LL_DEBUGS("FastTimers") << "elapsed sec " << ((F64)getCPUClockCount64() / (F64HertzImplicit)LLProcessorInfo().getCPUFrequency()) << LL_ENDL;
        }
        call_count++;

        F64Seconds total_time(0);
        LLSD sd;

        {
            for (auto& base : BlockTimerStatHandle::instance_snapshot())
            {
                // because of indirect derivation from LLInstanceTracker, have to downcast
                BlockTimerStatHandle& timer = static_cast<BlockTimerStatHandle&>(base);
                LLTrace::PeriodicRecording& frame_recording = LLTrace::get_frame_recording();
                sd[timer.getName()]["Time"] = (LLSD::Real) (frame_recording.getLastRecording().getSum(timer).value());
                sd[timer.getName()]["Calls"] = (LLSD::Integer) (frame_recording.getLastRecording().getSum(timer.callCount()));

                // computing total time here because getting the root timer's getCountHistory
                // doesn't work correctly on the first frame
                total_time += frame_recording.getLastRecording().getSum(timer);
            }
        }

        sd["Total"]["Time"] = (LLSD::Real) total_time.value();
        sd["Total"]["Calls"] = (LLSD::Integer) 1;

        {
            LLMutexLock lock(sLogLock);
            sLogQueue.push(sd);
        }
    }

}

//static
void BlockTimer::dumpCurTimes()
{
    LLTrace::PeriodicRecording& frame_recording = LLTrace::get_frame_recording();
    LLTrace::Recording& last_frame_recording = frame_recording.getLastRecording();

    // walk over timers in depth order and output timings
    for(block_timer_tree_df_iterator_t it = begin_timer_tree(BlockTimer::getRootTimeBlock());
        it != end_timer_tree();
        ++it)
    {
        BlockTimerStatHandle* timerp = (*it);
        F64Seconds total_time = last_frame_recording.getSum(*timerp);
        U32 num_calls = last_frame_recording.getSum(timerp->callCount());

        // Don't bother with really brief times, keep output concise
        if (total_time < F32Milliseconds(0.1f)) continue;

        std::ostringstream out_str;
        BlockTimerStatHandle* parent_timerp = timerp;
        while(parent_timerp && parent_timerp != parent_timerp->getParent())
        {
            out_str << "\t";
            parent_timerp = parent_timerp->getParent();
        }

        out_str << timerp->getName() << " "
            << std::setprecision(3) << total_time.valueInUnits<LLUnits::Milliseconds>() << " ms, "
            << num_calls << " calls";

        LL_INFOS() << out_str.str() << LL_ENDL;
}
}

//static
void BlockTimer::writeLog(std::ostream& os)
{
    while (!sLogQueue.empty())
    {
        LLSD& sd = sLogQueue.front();
        LLSDSerialize::toXML(sd, os);
        LLMutexLock lock(sLogLock);
        sLogQueue.pop();
    }
}

//////////////////////////////////////////////////////////////////////////////////////////////////////////////////
// TimeBlockAccumulator
//////////////////////////////////////////////////////////////////////////////////////////////////////////////////

TimeBlockAccumulator::TimeBlockAccumulator()
:   mTotalTimeCounter(0),
    mSelfTimeCounter(0),
    mCalls(0),
    mLastCaller(NULL),
    mActiveCount(0),
    mMoveUpTree(false),
    mParent(NULL)
{}

void TimeBlockAccumulator::addSamples( const TimeBlockAccumulator& other, EBufferAppendType append_type )
{
#if LL_TRACE_ENABLED
    // we can't merge two unrelated time block samples, as that will screw with the nested timings
    // due to the call hierarchy of each thread
    llassert(append_type == SEQUENTIAL);
    mTotalTimeCounter += other.mTotalTimeCounter;
    mSelfTimeCounter += other.mSelfTimeCounter;
    mCalls += other.mCalls;
    mLastCaller = other.mLastCaller;
    mActiveCount = other.mActiveCount;
    mMoveUpTree = other.mMoveUpTree;
    mParent = other.mParent;
#endif
}

void TimeBlockAccumulator::reset( const TimeBlockAccumulator* other )
{
    mCalls = 0;
    mSelfTimeCounter = 0;
    mTotalTimeCounter = 0;

    if (other)
{
        mLastCaller = other->mLastCaller;
        mActiveCount = other->mActiveCount;
        mMoveUpTree = other->mMoveUpTree;
        mParent = other->mParent;
    }
}

F64Seconds BlockTimer::getElapsedTime()
{
    U64 total_time = getCPUClockCount64() - mStartTime;

    return F64Seconds((F64)total_time / (F64)BlockTimer::countsPerSecond());
}


} // namespace LLTrace<|MERGE_RESOLUTION|>--- conflicted
+++ resolved
@@ -49,14 +49,9 @@
 #include "lltimer.h"
 #elif LL_DARWIN
 #include <sys/time.h>
-<<<<<<< HEAD
-#include "lltimer.h"	// get_clock_count()
+#include "lltimer.h"    // get_clock_count()
 #include <mach/mach_time.h>
-#else 
-=======
-#include "lltimer.h"    // get_clock_count()
 #else
->>>>>>> 38c2a5bd
 #error "architecture not supported"
 #endif
 
@@ -65,12 +60,7 @@
 
 //////////////////////////////////////////////////////////////////////////////
 // statics
-<<<<<<< HEAD
-bool        BlockTimer::sLog		     = false;
-=======
-
 bool        BlockTimer::sLog             = false;
->>>>>>> 38c2a5bd
 std::string BlockTimer::sLogName         = "";
 bool        BlockTimer::sMetricLog       = false;
 
