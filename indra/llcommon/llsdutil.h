--- conflicted
+++ resolved
@@ -72,17 +72,10 @@
 //Returns false if the test is of same type but values differ in type
 //Otherwise, returns true
 
-<<<<<<< HEAD
 LL_COMMON_API bool compare_llsd_with_template(
-	const LLSD& llsd_to_test,
-	const LLSD& template_llsd,
-	LLSD& resultant_llsd);
-=======
-LL_COMMON_API BOOL compare_llsd_with_template(
     const LLSD& llsd_to_test,
     const LLSD& template_llsd,
     LLSD& resultant_llsd);
->>>>>>> c06fb4e0
 
 // filter_llsd_with_template() is a direct clone (copy-n-paste) of
 // compare_llsd_with_template with the following differences:
