/**
 * @file llsdutil.h
 * @author Phoenix
 * @date 2006-05-24
 * @brief Utility classes, functions, etc, for using structured data.
 *
 * $LicenseInfo:firstyear=2006&license=viewerlgpl$
 * Second Life Viewer Source Code
 * Copyright (C) 2010, Linden Research, Inc.
 *
 * This library is free software; you can redistribute it and/or
 * modify it under the terms of the GNU Lesser General Public
 * License as published by the Free Software Foundation;
 * version 2.1 of the License only.
 *
 * This library is distributed in the hope that it will be useful,
 * but WITHOUT ANY WARRANTY; without even the implied warranty of
 * MERCHANTABILITY or FITNESS FOR A PARTICULAR PURPOSE.  See the GNU
 * Lesser General Public License for more details.
 *
 * You should have received a copy of the GNU Lesser General Public
 * License along with this library; if not, write to the Free Software
 * Foundation, Inc., 51 Franklin Street, Fifth Floor, Boston, MA  02110-1301  USA
 *
 * Linden Research, Inc., 945 Battery Street, San Francisco, CA  94111  USA
 * $/LicenseInfo$
 */

#ifndef LL_LLSDUTIL_H
#define LL_LLSDUTIL_H

#include "apply.h"                  // LL::invoke()
#include "function_types.h"         // LL::function_arity
#include "llsd.h"
#include <boost/functional/hash.hpp>
#include <cassert>
#include <memory>                   // std::shared_ptr
#include <type_traits>
#include <vector>

// U32
LL_COMMON_API LLSD ll_sd_from_U32(const U32);
LL_COMMON_API U32 ll_U32_from_sd(const LLSD& sd);

// U64
LL_COMMON_API LLSD ll_sd_from_U64(const U64);
LL_COMMON_API U64 ll_U64_from_sd(const LLSD& sd);

// IP Address
LL_COMMON_API LLSD ll_sd_from_ipaddr(const U32);
LL_COMMON_API U32 ll_ipaddr_from_sd(const LLSD& sd);

// Binary to string
LL_COMMON_API LLSD ll_string_from_binary(const LLSD& sd);

//String to binary
LL_COMMON_API LLSD ll_binary_from_string(const LLSD& sd);

// Serializes sd to static buffer and returns pointer, useful for gdb debugging.
LL_COMMON_API char* ll_print_sd(const LLSD& sd);

// Serializes sd to static buffer and returns pointer, using "pretty printing" mode.
LL_COMMON_API char* ll_pretty_print_sd_ptr(const LLSD* sd);
LL_COMMON_API char* ll_pretty_print_sd(const LLSD& sd);

LL_COMMON_API std::string ll_stream_notation_sd(const LLSD& sd);

//compares the structure of an LLSD to a template LLSD and stores the
//"valid" values in a 3rd LLSD. Default values
//are pulled from the template.  Extra keys/values in the test
//are ignored in the resultant LLSD.  Ordering of arrays matters
//Returns false if the test is of same type but values differ in type
//Otherwise, returns true

<<<<<<< HEAD
LL_COMMON_API bool compare_llsd_with_template(
	const LLSD& llsd_to_test,
	const LLSD& template_llsd,
	LLSD& resultant_llsd);
=======
LL_COMMON_API BOOL compare_llsd_with_template(
    const LLSD& llsd_to_test,
    const LLSD& template_llsd,
    LLSD& resultant_llsd);
>>>>>>> e1623bb2

// filter_llsd_with_template() is a direct clone (copy-n-paste) of
// compare_llsd_with_template with the following differences:
// (1) bool vs BOOL return types
// (2) A map with the key value "*" is a special value and maps any key in the
//     test llsd that doesn't have an explicitly matching key in the template.
// (3) The element of an array with exactly one element is taken as a template
//     for *all* the elements of the test array.  If the template array is of
//     different size, compare_llsd_with_template() semantics apply.
bool filter_llsd_with_template(
    const LLSD & llsd_to_test,
    const LLSD & template_llsd,
    LLSD & resultant_llsd);

/**
 * Recursively determine whether a given LLSD data block "matches" another
 * LLSD prototype. The returned string is empty() on success, non-empty() on
 * mismatch.
 *
 * This function tests structure (types) rather than data values. It is
 * intended for when a consumer expects an LLSD block with a particular
 * structure, and must succinctly detect whether the arriving block is
 * well-formed. For instance, a test of the form:
 * @code
 * if (! (data.has("request") && data.has("target") && data.has("modifier") ...))
 * @endcode
 * could instead be expressed by initializing a prototype LLSD map with the
 * required keys and writing:
 * @code
 * if (! llsd_matches(prototype, data).empty())
 * @endcode
 *
 * A non-empty return value is an error-message fragment intended to indicate
 * to (English-speaking) developers where in the prototype structure the
 * mismatch occurred.
 *
 * * If a slot in the prototype isUndefined(), then anything is valid at that
 *   place in the real object. (Passing prototype == LLSD() matches anything
 *   at all.)
 * * An array in the prototype must match a data array at least that large.
 *   (Additional entries in the data array are ignored.) Every isDefined()
 *   entry in the prototype array must match the corresponding entry in the
 *   data array.
 * * A map in the prototype must match a map in the data. Every key in the
 *   prototype map must match a corresponding key in the data map. (Additional
 *   keys in the data map are ignored.) Every isDefined() value in the
 *   prototype map must match the corresponding key's value in the data map.
 * * Scalar values in the prototype are tested for @em type rather than value.
 *   For instance, a String in the prototype matches any String at all. In
 *   effect, storing an Integer at a particular place in the prototype asserts
 *   that the caller intends to apply asInteger() to the corresponding slot in
 *   the data.
 * * A String in the prototype matches String, Boolean, Integer, Real, UUID,
 *   Date and URI, because asString() applied to any of these produces a
 *   meaningful result.
 * * Similarly, a Boolean, Integer or Real in the prototype can match any of
 *   Boolean, Integer or Real in the data -- or even String.
 * * UUID matches UUID or String.
 * * Date matches Date or String.
 * * URI matches URI or String.
 * * Binary in the prototype matches only Binary in the data.
 *
 * @TODO: when a Boolean, Integer or Real in the prototype matches a String in
 * the data, we should examine the String @em value to ensure it can be
 * meaningfully converted to the requested type. The same goes for UUID, Date
 * and URI.
 */
LL_COMMON_API std::string llsd_matches(const LLSD& prototype, const LLSD& data, const std::string& pfx="");

/// Deep equality. If you want to compare LLSD::Real values for approximate
/// equality rather than bitwise equality, pass @a bits as for
/// is_approx_equal_fraction().
LL_COMMON_API bool llsd_equals(const LLSD& lhs, const LLSD& rhs, int bits=-1);
/// If you don't care about LLSD::Real equality
inline bool operator==(const LLSD& lhs, const LLSD& rhs)
{
    return llsd_equals(lhs, rhs);
}
inline bool operator!=(const LLSD& lhs, const LLSD& rhs)
{
    // operator!=() should always be the negation of operator==()
    return ! (lhs == rhs);
}

// Simple function to copy data out of input & output iterators if
// there is no need for casting.
template<typename Input> LLSD llsd_copy_array(Input iter, Input end)
{
    LLSD dest;
    for (; iter != end; ++iter)
    {
        dest.append(*iter);
    }
    return dest;
}

namespace llsd
{

/**
 * Drill down to locate an element in 'blob' according to 'path', where 'path'
 * is one of the following:
 *
 * - LLSD::String: 'blob' is an LLSD::Map. Find the entry with key 'path'.
 * - LLSD::Integer: 'blob' is an LLSD::Array. Find the entry with index 'path'.
 * - Any other 'path' type will be interpreted as LLSD::Array, and 'blob' is a
 *   nested structure. For each element of 'path':
 *   - If it's an LLSD::Integer, select the entry with that index from an
 *     LLSD::Array at that level.
 *   - If it's an LLSD::String, select the entry with that key from an
 *     LLSD::Map at that level.
 *   - Anything else is an error.
 *
 * By implication, if path.isUndefined() or otherwise equivalent to an empty
 * LLSD::Array, drill[_ref]() returns 'blob' as is.
 */
LLSD  drill(const LLSD& blob, const LLSD& path);
LLSD& drill_ref(  LLSD& blob, const LLSD& path);

}

namespace llsd
{

/**
 * Construct an LLSD::Array inline, using modern C++ variadic arguments.
 */

// recursion tail
inline
void array_(LLSD&) {}

// recursive call
template <typename T0, typename... Ts>
void array_(LLSD& data, T0&& v0, Ts&&... vs)
{
    data.append(std::forward<T0>(v0));
    array_(data, std::forward<Ts>(vs)...);
}

// public interface
template <typename... Ts>
LLSD array(Ts&&... vs)
{
    LLSD data;
    array_(data, std::forward<Ts>(vs)...);
    return data;
}

} // namespace llsd

/*****************************************************************************
*   LLSDMap
*****************************************************************************/
/**
 * Construct an LLSD::Map inline, with implicit conversion to LLSD. Usage:
 *
 * @code
 * void somefunc(const LLSD&);
 * ...
 * somefunc(LLSDMap("alpha", "abc")("number", 17)("pi", 3.14));
 * @endcode
 *
 * For completeness, LLSDMap() with no args constructs an empty map, so
 * <tt>LLSDMap()("alpha", "abc")("number", 17)("pi", 3.14)</tt> produces a map
 * equivalent to the above. But for most purposes, LLSD() is already
 * equivalent to an empty map, and if you explicitly want an empty isMap(),
 * there's LLSD::emptyMap(). However, supporting a no-args LLSDMap()
 * constructor follows the principle of least astonishment.
 */
class LLSDMap
{
public:
    LLSDMap():
        _data(LLSD::emptyMap())
    {}
    LLSDMap(const LLSD::String& key, const LLSD& value):
        _data(LLSD::emptyMap())
    {
        _data[key] = value;
    }

    LLSDMap& operator()(const LLSD::String& key, const LLSD& value)
    {
        _data[key] = value;
        return *this;
    }

    operator LLSD() const { return _data; }
    LLSD get() const { return _data; }

private:
    LLSD _data;
};

namespace llsd
{

/**
 * Construct an LLSD::Map inline, using modern C++ variadic arguments.
 */

// recursion tail
inline
void map_(LLSD&) {}

// recursive call
template <typename T0, typename... Ts>
void map_(LLSD& data, const LLSD::String& k0, T0&& v0, Ts&&... vs)
{
    data[k0] = v0;
    map_(data, std::forward<Ts>(vs)...);
}

// public interface
template <typename... Ts>
LLSD map(Ts&&... vs)
{
    LLSD data;
    map_(data, std::forward<Ts>(vs)...);
    return data;
}

} // namespace llsd

/*****************************************************************************
*   LLSDParam
*****************************************************************************/
struct LLSDParamBase
{
    virtual ~LLSDParamBase() {}
};

/**
 * LLSDParam is a customization point for passing LLSD values to function
 * parameters of more or less arbitrary type. LLSD provides a small set of
 * native conversions; but if a generic algorithm explicitly constructs an
 * LLSDParam object in the function's argument list, a consumer can provide
 * LLSDParam specializations to support more different parameter types than
 * LLSD's native conversions.
 *
 * Usage:
 *
 * @code
 * void somefunc(const paramtype&);
 * ...
 * somefunc(..., LLSDParam<paramtype>(someLLSD), ...);
 * @endcode
 */
template <typename T>
class LLSDParam: public LLSDParamBase
{
public:
    /**
     * Default implementation converts to T on construction, saves converted
     * value for later retrieval
     */
    LLSDParam(const LLSD& value):
        value_(value)
    {}

    operator T() const { return value_; }

private:
    T value_;
};

/**
 * LLSDParam<LLSD> is for when you don't already have the target parameter
 * type in hand. Instantiate LLSDParam<LLSD>(your LLSD object), and the
 * templated conversion operator will try to select a more specific LLSDParam
 * specialization.
 */
template <>
class LLSDParam<LLSD>: public LLSDParamBase
{
private:
    LLSD value_;
    // LLSDParam<LLSD>::operator T() works by instantiating an LLSDParam<T> on
    // demand. Returning that engages LLSDParam<T>::operator T(), producing
    // the desired result. But LLSDParam<const char*> owns a std::string whose
    // c_str() is returned by its operator const char*(). If we return a temp
    // LLSDParam<const char*>, the compiler can destroy it right away, as soon
    // as we've called operator const char*(). That's a problem! That
    // invalidates the const char* we've just passed to the subject function.
    // This LLSDParam<LLSD> is presumably guaranteed to survive until the
    // subject function has returned, so we must ensure that any constructed
    // LLSDParam<T> lives just as long as this LLSDParam<LLSD> does. Putting
    // each LLSDParam<T> on the heap and capturing a smart pointer in a vector
    // works. We would have liked to use std::unique_ptr, but vector entries
    // must be copyable.
    // (Alternatively we could assume that every instance of LLSDParam<LLSD>
    // will be asked for at most ONE conversion. We could store a scalar
    // std::unique_ptr and, when constructing an new LLSDParam<T>, assert that
    // the unique_ptr is empty. But some future change in usage patterns, and
    // consequent failure of that assertion, would be very mysterious. Instead
    // of explaining how to fix it, just fix it now.)
    mutable std::vector<std::shared_ptr<LLSDParamBase>> converters_;

public:
    LLSDParam(const LLSD& value): value_(value) {}

    /// if we're literally being asked for an LLSD parameter, avoid infinite
    /// recursion
    operator LLSD() const { return value_; }

    /// otherwise, instantiate a more specific LLSDParam<T> to convert; that
    /// preserves the existing customization mechanism
    template <typename T>
    operator T() const
    {
        // capture 'ptr' with the specific subclass type because converters_
        // only stores LLSDParamBase pointers
        auto ptr{ std::make_shared<LLSDParam<std::decay_t<T>>>(value_) };
        // keep the new converter alive until we ourselves are destroyed
        converters_.push_back(ptr);
        return *ptr;
    }
};

/**
 * Turns out that several target types could accept an LLSD param using any of
 * a few different conversions, e.g. LLUUID's constructor can accept LLUUID or
 * std::string. Therefore, the compiler can't decide which LLSD conversion
 * operator to choose, even though to us it seems obvious. But that's okay, we
 * can specialize LLSDParam for such target types, explicitly specifying the
 * desired conversion -- that's part of what LLSDParam is all about. Turns out
 * we have to do that enough to make it worthwhile generalizing. Use a macro
 * because I need to specify one of the asReal, etc., explicit conversion
 * methods as well as a type. If I'm overlooking a clever way to implement
 * that using a template instead, feel free to reimplement.
 */
#define LLSDParam_for(T, AS)                    \
template <>                                     \
class LLSDParam<T>: public LLSDParamBase        \
{                                               \
public:                                         \
    LLSDParam(const LLSD& value):               \
        value_((T)value.AS())                   \
    {}                                          \
                                                \
    operator T() const { return value_; }       \
                                                \
private:                                        \
    T value_;                                   \
}

LLSDParam_for(float,        asReal);
LLSDParam_for(LLUUID,       asUUID);
LLSDParam_for(LLDate,       asDate);
LLSDParam_for(LLURI,        asURI);
LLSDParam_for(LLSD::Binary, asBinary);

/**
 * LLSDParam<const char*> is an example of the kind of conversion you can
 * support with LLSDParam beyond native LLSD conversions. Normally you can't
 * pass an LLSD object to a function accepting const char* -- but you can
 * safely pass an LLSDParam<const char*>(yourLLSD).
 */
template <>
class LLSDParam<const char*>: public LLSDParamBase
{
private:
    // The difference here is that we store a std::string rather than a const
    // char*. It's important that the LLSDParam object own the std::string.
    std::string value_;
    // We don't bother storing the incoming LLSD object, but we do have to
    // distinguish whether value_ is an empty string because the LLSD object
    // contains an empty string or because it's isUndefined().
    bool undefined_;

public:
    LLSDParam(const LLSD& value):
        value_(value),
        undefined_(value.isUndefined())
    {}

    // The const char* we retrieve is for storage owned by our value_ member.
    // That's how we guarantee that the const char* is valid for the lifetime
    // of this LLSDParam object. Constructing your LLSDParam in the argument
    // list should ensure that the LLSDParam object will persist for the
    // duration of the function call.
    operator const char*() const
    {
        if (undefined_)
        {
            // By default, an isUndefined() LLSD object's asString() method
            // will produce an empty string. But for a function accepting
            // const char*, it's often important to be able to pass NULL, and
            // isUndefined() seems like the best way. If you want to pass an
            // empty string, you can still pass LLSD(""). Without this special
            // case, though, no LLSD value could pass NULL.
            return NULL;
        }
        return value_.c_str();
    }
};

namespace llsd
{

/*****************************************************************************
*   range-based for-loop helpers for LLSD
*****************************************************************************/
/// Usage: for (LLSD item : inArray(someLLSDarray)) { ... }
class inArray
{
public:
    inArray(const LLSD& array):
        _array(array)
    {}

    typedef LLSD::array_const_iterator const_iterator;
    typedef LLSD::array_iterator iterator;

    iterator begin() { return _array.beginArray(); }
    iterator end()   { return _array.endArray(); }
    const_iterator begin() const { return _array.beginArray(); }
    const_iterator end()   const { return _array.endArray(); }

private:
    LLSD _array;
};

/// MapEntry is what you get from dereferencing an LLSD::map_[const_]iterator.
typedef std::map<LLSD::String, LLSD>::value_type MapEntry;

/// Usage: for([const] MapEntry& e : inMap(someLLSDmap)) { ... }
class inMap
{
public:
    inMap(const LLSD& map):
        _map(map)
    {}

    typedef LLSD::map_const_iterator const_iterator;
    typedef LLSD::map_iterator iterator;

    iterator begin() { return _map.beginMap(); }
    iterator end()   { return _map.endMap(); }
    const_iterator begin() const { return _map.beginMap(); }
    const_iterator end()   const { return _map.endMap(); }

private:
    LLSD _map;
};

} // namespace llsd


// Creates a deep clone of an LLSD object.  Maps, Arrays and binary objects
// are duplicated, atomic primitives (Boolean, Integer, Real, etc) simply
// use a shared reference.
// Optionally a filter may be specified to control what is duplicated. The
// map takes the form "keyname/boolean".
// If the value is true the value will be duplicated otherwise it will be skipped
// when encountered in a map. A key name of "*" can be specified as a wild card
// and will specify the default behavior.  If no wild card is given and the clone
// encounters a name not in the filter, that value will be skipped.
LLSD llsd_clone(LLSD value, LLSD filter = LLSD());

// Creates a shallow copy of a map or array.  If passed any other type of LLSD
// object it simply returns that value.  See llsd_clone for a description of
// the filter parameter.
LLSD llsd_shallow(LLSD value, LLSD filter = LLSD());

namespace llsd
{

// llsd namespace aliases
inline
LLSD clone  (LLSD value, LLSD filter=LLSD()) { return llsd_clone  (value, filter); }
inline
LLSD shallow(LLSD value, LLSD filter=LLSD()) { return llsd_shallow(value, filter); }

} // namespace llsd

// Specialization for generating a hash value from an LLSD block.
namespace boost
{
template <>
struct hash<LLSD>
{
    typedef LLSD argument_type;
    typedef std::size_t result_type;
    result_type operator()(argument_type const& s) const
    {
        result_type seed(0);

        LLSD::Type stype = s.type();
        boost::hash_combine(seed, (S32)stype);

        switch (stype)
        {
        case LLSD::TypeBoolean:
            boost::hash_combine(seed, s.asBoolean());
            break;
        case LLSD::TypeInteger:
            boost::hash_combine(seed, s.asInteger());
            break;
        case LLSD::TypeReal:
            boost::hash_combine(seed, s.asReal());
            break;
        case LLSD::TypeURI:
        case LLSD::TypeString:
            boost::hash_combine(seed, s.asString());
            break;
        case LLSD::TypeUUID:
            boost::hash_combine(seed, s.asUUID());
            break;
        case LLSD::TypeDate:
            boost::hash_combine(seed, s.asDate().secondsSinceEpoch());
            break;
        case LLSD::TypeBinary:
        {
            const LLSD::Binary &b(s.asBinary());
            boost::hash_range(seed, b.begin(), b.end());
            break;
        }
        case LLSD::TypeMap:
        {
            for (LLSD::map_const_iterator itm = s.beginMap(); itm != s.endMap(); ++itm)
            {
                boost::hash_combine(seed, (*itm).first);
                boost::hash_combine(seed, (*itm).second);
            }
            break;
        }
        case LLSD::TypeArray:
            for (LLSD::array_const_iterator ita = s.beginArray(); ita != s.endArray(); ++ita)
            {
                boost::hash_combine(seed, (*ita));
            }
            break;
        case LLSD::TypeUndefined:
        default:
            break;
        }

        return seed;
    }
};
}

namespace LL
{

/*****************************************************************************
*   apply(function, LLSD array)
*****************************************************************************/
// validate incoming LLSD blob, and return an LLSD array suitable to pass to
// the function of interest
LLSD apply_llsd_fix(size_t arity, const LLSD& args);

// Derived from https://stackoverflow.com/a/20441189
// and https://en.cppreference.com/w/cpp/utility/apply .
// We can't simply make a tuple from the LLSD array and then apply() that
// tuple to the function -- how would make_tuple() deduce the correct
// parameter type for each entry? We must go directly to the target function.
template <typename CALLABLE, std::size_t... I>
auto apply_impl(CALLABLE&& func, const LLSD& array, std::index_sequence<I...>)
{
    // call func(unpacked args), using generic LLSDParam<LLSD> to convert each
    // entry in 'array' to the target parameter type
    return std::forward<CALLABLE>(func)(LLSDParam<LLSD>(array[I])...);
}

// use apply_n<ARITY>(function, LLSD) to call a specific arity of a variadic
// function with (that many) items from the passed LLSD array
template <size_t ARITY, typename CALLABLE>
auto apply_n(CALLABLE&& func, const LLSD& args)
{
    return apply_impl(std::forward<CALLABLE>(func),
                      apply_llsd_fix(ARITY, args),
                      std::make_index_sequence<ARITY>());
}

/**
 * apply(function, LLSD) goes beyond C++17 std::apply(). For this case
 * @a function @emph cannot be variadic: the compiler must know at compile
 * time how many arguments to pass. This isn't Python. (But see apply_n() to
 * pass a specific number of args to a variadic function.)
 */
template <typename CALLABLE>
auto apply(CALLABLE&& func, const LLSD& args)
{
    // infer arity from the definition of func
    constexpr auto arity = function_arity<
        typename std::remove_reference<CALLABLE>::type>::value;
    // now that we have a compile-time arity, apply_n() works
    return apply_n<arity>(std::forward<CALLABLE>(func), args);
}

} // namespace LL

#endif // LL_LLSDUTIL_H<|MERGE_RESOLUTION|>--- conflicted
+++ resolved
@@ -1,681 +1,674 @@
-/**
- * @file llsdutil.h
- * @author Phoenix
- * @date 2006-05-24
- * @brief Utility classes, functions, etc, for using structured data.
- *
- * $LicenseInfo:firstyear=2006&license=viewerlgpl$
- * Second Life Viewer Source Code
- * Copyright (C) 2010, Linden Research, Inc.
- *
- * This library is free software; you can redistribute it and/or
- * modify it under the terms of the GNU Lesser General Public
- * License as published by the Free Software Foundation;
- * version 2.1 of the License only.
- *
- * This library is distributed in the hope that it will be useful,
- * but WITHOUT ANY WARRANTY; without even the implied warranty of
- * MERCHANTABILITY or FITNESS FOR A PARTICULAR PURPOSE.  See the GNU
- * Lesser General Public License for more details.
- *
- * You should have received a copy of the GNU Lesser General Public
- * License along with this library; if not, write to the Free Software
- * Foundation, Inc., 51 Franklin Street, Fifth Floor, Boston, MA  02110-1301  USA
- *
- * Linden Research, Inc., 945 Battery Street, San Francisco, CA  94111  USA
- * $/LicenseInfo$
- */
-
-#ifndef LL_LLSDUTIL_H
-#define LL_LLSDUTIL_H
-
-#include "apply.h"                  // LL::invoke()
-#include "function_types.h"         // LL::function_arity
-#include "llsd.h"
-#include <boost/functional/hash.hpp>
-#include <cassert>
-#include <memory>                   // std::shared_ptr
-#include <type_traits>
-#include <vector>
-
-// U32
-LL_COMMON_API LLSD ll_sd_from_U32(const U32);
-LL_COMMON_API U32 ll_U32_from_sd(const LLSD& sd);
-
-// U64
-LL_COMMON_API LLSD ll_sd_from_U64(const U64);
-LL_COMMON_API U64 ll_U64_from_sd(const LLSD& sd);
-
-// IP Address
-LL_COMMON_API LLSD ll_sd_from_ipaddr(const U32);
-LL_COMMON_API U32 ll_ipaddr_from_sd(const LLSD& sd);
-
-// Binary to string
-LL_COMMON_API LLSD ll_string_from_binary(const LLSD& sd);
-
-//String to binary
-LL_COMMON_API LLSD ll_binary_from_string(const LLSD& sd);
-
-// Serializes sd to static buffer and returns pointer, useful for gdb debugging.
-LL_COMMON_API char* ll_print_sd(const LLSD& sd);
-
-// Serializes sd to static buffer and returns pointer, using "pretty printing" mode.
-LL_COMMON_API char* ll_pretty_print_sd_ptr(const LLSD* sd);
-LL_COMMON_API char* ll_pretty_print_sd(const LLSD& sd);
-
-LL_COMMON_API std::string ll_stream_notation_sd(const LLSD& sd);
-
-//compares the structure of an LLSD to a template LLSD and stores the
-//"valid" values in a 3rd LLSD. Default values
-//are pulled from the template.  Extra keys/values in the test
-//are ignored in the resultant LLSD.  Ordering of arrays matters
-//Returns false if the test is of same type but values differ in type
-//Otherwise, returns true
-
-<<<<<<< HEAD
-LL_COMMON_API bool compare_llsd_with_template(
-	const LLSD& llsd_to_test,
-	const LLSD& template_llsd,
-	LLSD& resultant_llsd);
-=======
-LL_COMMON_API BOOL compare_llsd_with_template(
-    const LLSD& llsd_to_test,
-    const LLSD& template_llsd,
-    LLSD& resultant_llsd);
->>>>>>> e1623bb2
-
-// filter_llsd_with_template() is a direct clone (copy-n-paste) of
-// compare_llsd_with_template with the following differences:
-// (1) bool vs BOOL return types
-// (2) A map with the key value "*" is a special value and maps any key in the
-//     test llsd that doesn't have an explicitly matching key in the template.
-// (3) The element of an array with exactly one element is taken as a template
-//     for *all* the elements of the test array.  If the template array is of
-//     different size, compare_llsd_with_template() semantics apply.
-bool filter_llsd_with_template(
-    const LLSD & llsd_to_test,
-    const LLSD & template_llsd,
-    LLSD & resultant_llsd);
-
-/**
- * Recursively determine whether a given LLSD data block "matches" another
- * LLSD prototype. The returned string is empty() on success, non-empty() on
- * mismatch.
- *
- * This function tests structure (types) rather than data values. It is
- * intended for when a consumer expects an LLSD block with a particular
- * structure, and must succinctly detect whether the arriving block is
- * well-formed. For instance, a test of the form:
- * @code
- * if (! (data.has("request") && data.has("target") && data.has("modifier") ...))
- * @endcode
- * could instead be expressed by initializing a prototype LLSD map with the
- * required keys and writing:
- * @code
- * if (! llsd_matches(prototype, data).empty())
- * @endcode
- *
- * A non-empty return value is an error-message fragment intended to indicate
- * to (English-speaking) developers where in the prototype structure the
- * mismatch occurred.
- *
- * * If a slot in the prototype isUndefined(), then anything is valid at that
- *   place in the real object. (Passing prototype == LLSD() matches anything
- *   at all.)
- * * An array in the prototype must match a data array at least that large.
- *   (Additional entries in the data array are ignored.) Every isDefined()
- *   entry in the prototype array must match the corresponding entry in the
- *   data array.
- * * A map in the prototype must match a map in the data. Every key in the
- *   prototype map must match a corresponding key in the data map. (Additional
- *   keys in the data map are ignored.) Every isDefined() value in the
- *   prototype map must match the corresponding key's value in the data map.
- * * Scalar values in the prototype are tested for @em type rather than value.
- *   For instance, a String in the prototype matches any String at all. In
- *   effect, storing an Integer at a particular place in the prototype asserts
- *   that the caller intends to apply asInteger() to the corresponding slot in
- *   the data.
- * * A String in the prototype matches String, Boolean, Integer, Real, UUID,
- *   Date and URI, because asString() applied to any of these produces a
- *   meaningful result.
- * * Similarly, a Boolean, Integer or Real in the prototype can match any of
- *   Boolean, Integer or Real in the data -- or even String.
- * * UUID matches UUID or String.
- * * Date matches Date or String.
- * * URI matches URI or String.
- * * Binary in the prototype matches only Binary in the data.
- *
- * @TODO: when a Boolean, Integer or Real in the prototype matches a String in
- * the data, we should examine the String @em value to ensure it can be
- * meaningfully converted to the requested type. The same goes for UUID, Date
- * and URI.
- */
-LL_COMMON_API std::string llsd_matches(const LLSD& prototype, const LLSD& data, const std::string& pfx="");
-
-/// Deep equality. If you want to compare LLSD::Real values for approximate
-/// equality rather than bitwise equality, pass @a bits as for
-/// is_approx_equal_fraction().
-LL_COMMON_API bool llsd_equals(const LLSD& lhs, const LLSD& rhs, int bits=-1);
-/// If you don't care about LLSD::Real equality
-inline bool operator==(const LLSD& lhs, const LLSD& rhs)
-{
-    return llsd_equals(lhs, rhs);
-}
-inline bool operator!=(const LLSD& lhs, const LLSD& rhs)
-{
-    // operator!=() should always be the negation of operator==()
-    return ! (lhs == rhs);
-}
-
-// Simple function to copy data out of input & output iterators if
-// there is no need for casting.
-template<typename Input> LLSD llsd_copy_array(Input iter, Input end)
-{
-    LLSD dest;
-    for (; iter != end; ++iter)
-    {
-        dest.append(*iter);
-    }
-    return dest;
-}
-
-namespace llsd
-{
-
-/**
- * Drill down to locate an element in 'blob' according to 'path', where 'path'
- * is one of the following:
- *
- * - LLSD::String: 'blob' is an LLSD::Map. Find the entry with key 'path'.
- * - LLSD::Integer: 'blob' is an LLSD::Array. Find the entry with index 'path'.
- * - Any other 'path' type will be interpreted as LLSD::Array, and 'blob' is a
- *   nested structure. For each element of 'path':
- *   - If it's an LLSD::Integer, select the entry with that index from an
- *     LLSD::Array at that level.
- *   - If it's an LLSD::String, select the entry with that key from an
- *     LLSD::Map at that level.
- *   - Anything else is an error.
- *
- * By implication, if path.isUndefined() or otherwise equivalent to an empty
- * LLSD::Array, drill[_ref]() returns 'blob' as is.
- */
-LLSD  drill(const LLSD& blob, const LLSD& path);
-LLSD& drill_ref(  LLSD& blob, const LLSD& path);
-
-}
-
-namespace llsd
-{
-
-/**
- * Construct an LLSD::Array inline, using modern C++ variadic arguments.
- */
-
-// recursion tail
-inline
-void array_(LLSD&) {}
-
-// recursive call
-template <typename T0, typename... Ts>
-void array_(LLSD& data, T0&& v0, Ts&&... vs)
-{
-    data.append(std::forward<T0>(v0));
-    array_(data, std::forward<Ts>(vs)...);
-}
-
-// public interface
-template <typename... Ts>
-LLSD array(Ts&&... vs)
-{
-    LLSD data;
-    array_(data, std::forward<Ts>(vs)...);
-    return data;
-}
-
-} // namespace llsd
-
-/*****************************************************************************
-*   LLSDMap
-*****************************************************************************/
-/**
- * Construct an LLSD::Map inline, with implicit conversion to LLSD. Usage:
- *
- * @code
- * void somefunc(const LLSD&);
- * ...
- * somefunc(LLSDMap("alpha", "abc")("number", 17)("pi", 3.14));
- * @endcode
- *
- * For completeness, LLSDMap() with no args constructs an empty map, so
- * <tt>LLSDMap()("alpha", "abc")("number", 17)("pi", 3.14)</tt> produces a map
- * equivalent to the above. But for most purposes, LLSD() is already
- * equivalent to an empty map, and if you explicitly want an empty isMap(),
- * there's LLSD::emptyMap(). However, supporting a no-args LLSDMap()
- * constructor follows the principle of least astonishment.
- */
-class LLSDMap
-{
-public:
-    LLSDMap():
-        _data(LLSD::emptyMap())
-    {}
-    LLSDMap(const LLSD::String& key, const LLSD& value):
-        _data(LLSD::emptyMap())
-    {
-        _data[key] = value;
-    }
-
-    LLSDMap& operator()(const LLSD::String& key, const LLSD& value)
-    {
-        _data[key] = value;
-        return *this;
-    }
-
-    operator LLSD() const { return _data; }
-    LLSD get() const { return _data; }
-
-private:
-    LLSD _data;
-};
-
-namespace llsd
-{
-
-/**
- * Construct an LLSD::Map inline, using modern C++ variadic arguments.
- */
-
-// recursion tail
-inline
-void map_(LLSD&) {}
-
-// recursive call
-template <typename T0, typename... Ts>
-void map_(LLSD& data, const LLSD::String& k0, T0&& v0, Ts&&... vs)
-{
-    data[k0] = v0;
-    map_(data, std::forward<Ts>(vs)...);
-}
-
-// public interface
-template <typename... Ts>
-LLSD map(Ts&&... vs)
-{
-    LLSD data;
-    map_(data, std::forward<Ts>(vs)...);
-    return data;
-}
-
-} // namespace llsd
-
-/*****************************************************************************
-*   LLSDParam
-*****************************************************************************/
-struct LLSDParamBase
-{
-    virtual ~LLSDParamBase() {}
-};
-
-/**
- * LLSDParam is a customization point for passing LLSD values to function
- * parameters of more or less arbitrary type. LLSD provides a small set of
- * native conversions; but if a generic algorithm explicitly constructs an
- * LLSDParam object in the function's argument list, a consumer can provide
- * LLSDParam specializations to support more different parameter types than
- * LLSD's native conversions.
- *
- * Usage:
- *
- * @code
- * void somefunc(const paramtype&);
- * ...
- * somefunc(..., LLSDParam<paramtype>(someLLSD), ...);
- * @endcode
- */
-template <typename T>
-class LLSDParam: public LLSDParamBase
-{
-public:
-    /**
-     * Default implementation converts to T on construction, saves converted
-     * value for later retrieval
-     */
-    LLSDParam(const LLSD& value):
-        value_(value)
-    {}
-
-    operator T() const { return value_; }
-
-private:
-    T value_;
-};
-
-/**
- * LLSDParam<LLSD> is for when you don't already have the target parameter
- * type in hand. Instantiate LLSDParam<LLSD>(your LLSD object), and the
- * templated conversion operator will try to select a more specific LLSDParam
- * specialization.
- */
-template <>
-class LLSDParam<LLSD>: public LLSDParamBase
-{
-private:
-    LLSD value_;
-    // LLSDParam<LLSD>::operator T() works by instantiating an LLSDParam<T> on
-    // demand. Returning that engages LLSDParam<T>::operator T(), producing
-    // the desired result. But LLSDParam<const char*> owns a std::string whose
-    // c_str() is returned by its operator const char*(). If we return a temp
-    // LLSDParam<const char*>, the compiler can destroy it right away, as soon
-    // as we've called operator const char*(). That's a problem! That
-    // invalidates the const char* we've just passed to the subject function.
-    // This LLSDParam<LLSD> is presumably guaranteed to survive until the
-    // subject function has returned, so we must ensure that any constructed
-    // LLSDParam<T> lives just as long as this LLSDParam<LLSD> does. Putting
-    // each LLSDParam<T> on the heap and capturing a smart pointer in a vector
-    // works. We would have liked to use std::unique_ptr, but vector entries
-    // must be copyable.
-    // (Alternatively we could assume that every instance of LLSDParam<LLSD>
-    // will be asked for at most ONE conversion. We could store a scalar
-    // std::unique_ptr and, when constructing an new LLSDParam<T>, assert that
-    // the unique_ptr is empty. But some future change in usage patterns, and
-    // consequent failure of that assertion, would be very mysterious. Instead
-    // of explaining how to fix it, just fix it now.)
-    mutable std::vector<std::shared_ptr<LLSDParamBase>> converters_;
-
-public:
-    LLSDParam(const LLSD& value): value_(value) {}
-
-    /// if we're literally being asked for an LLSD parameter, avoid infinite
-    /// recursion
-    operator LLSD() const { return value_; }
-
-    /// otherwise, instantiate a more specific LLSDParam<T> to convert; that
-    /// preserves the existing customization mechanism
-    template <typename T>
-    operator T() const
-    {
-        // capture 'ptr' with the specific subclass type because converters_
-        // only stores LLSDParamBase pointers
-        auto ptr{ std::make_shared<LLSDParam<std::decay_t<T>>>(value_) };
-        // keep the new converter alive until we ourselves are destroyed
-        converters_.push_back(ptr);
-        return *ptr;
-    }
-};
-
-/**
- * Turns out that several target types could accept an LLSD param using any of
- * a few different conversions, e.g. LLUUID's constructor can accept LLUUID or
- * std::string. Therefore, the compiler can't decide which LLSD conversion
- * operator to choose, even though to us it seems obvious. But that's okay, we
- * can specialize LLSDParam for such target types, explicitly specifying the
- * desired conversion -- that's part of what LLSDParam is all about. Turns out
- * we have to do that enough to make it worthwhile generalizing. Use a macro
- * because I need to specify one of the asReal, etc., explicit conversion
- * methods as well as a type. If I'm overlooking a clever way to implement
- * that using a template instead, feel free to reimplement.
- */
-#define LLSDParam_for(T, AS)                    \
-template <>                                     \
-class LLSDParam<T>: public LLSDParamBase        \
-{                                               \
-public:                                         \
-    LLSDParam(const LLSD& value):               \
-        value_((T)value.AS())                   \
-    {}                                          \
-                                                \
-    operator T() const { return value_; }       \
-                                                \
-private:                                        \
-    T value_;                                   \
-}
-
-LLSDParam_for(float,        asReal);
-LLSDParam_for(LLUUID,       asUUID);
-LLSDParam_for(LLDate,       asDate);
-LLSDParam_for(LLURI,        asURI);
-LLSDParam_for(LLSD::Binary, asBinary);
-
-/**
- * LLSDParam<const char*> is an example of the kind of conversion you can
- * support with LLSDParam beyond native LLSD conversions. Normally you can't
- * pass an LLSD object to a function accepting const char* -- but you can
- * safely pass an LLSDParam<const char*>(yourLLSD).
- */
-template <>
-class LLSDParam<const char*>: public LLSDParamBase
-{
-private:
-    // The difference here is that we store a std::string rather than a const
-    // char*. It's important that the LLSDParam object own the std::string.
-    std::string value_;
-    // We don't bother storing the incoming LLSD object, but we do have to
-    // distinguish whether value_ is an empty string because the LLSD object
-    // contains an empty string or because it's isUndefined().
-    bool undefined_;
-
-public:
-    LLSDParam(const LLSD& value):
-        value_(value),
-        undefined_(value.isUndefined())
-    {}
-
-    // The const char* we retrieve is for storage owned by our value_ member.
-    // That's how we guarantee that the const char* is valid for the lifetime
-    // of this LLSDParam object. Constructing your LLSDParam in the argument
-    // list should ensure that the LLSDParam object will persist for the
-    // duration of the function call.
-    operator const char*() const
-    {
-        if (undefined_)
-        {
-            // By default, an isUndefined() LLSD object's asString() method
-            // will produce an empty string. But for a function accepting
-            // const char*, it's often important to be able to pass NULL, and
-            // isUndefined() seems like the best way. If you want to pass an
-            // empty string, you can still pass LLSD(""). Without this special
-            // case, though, no LLSD value could pass NULL.
-            return NULL;
-        }
-        return value_.c_str();
-    }
-};
-
-namespace llsd
-{
-
-/*****************************************************************************
-*   range-based for-loop helpers for LLSD
-*****************************************************************************/
-/// Usage: for (LLSD item : inArray(someLLSDarray)) { ... }
-class inArray
-{
-public:
-    inArray(const LLSD& array):
-        _array(array)
-    {}
-
-    typedef LLSD::array_const_iterator const_iterator;
-    typedef LLSD::array_iterator iterator;
-
-    iterator begin() { return _array.beginArray(); }
-    iterator end()   { return _array.endArray(); }
-    const_iterator begin() const { return _array.beginArray(); }
-    const_iterator end()   const { return _array.endArray(); }
-
-private:
-    LLSD _array;
-};
-
-/// MapEntry is what you get from dereferencing an LLSD::map_[const_]iterator.
-typedef std::map<LLSD::String, LLSD>::value_type MapEntry;
-
-/// Usage: for([const] MapEntry& e : inMap(someLLSDmap)) { ... }
-class inMap
-{
-public:
-    inMap(const LLSD& map):
-        _map(map)
-    {}
-
-    typedef LLSD::map_const_iterator const_iterator;
-    typedef LLSD::map_iterator iterator;
-
-    iterator begin() { return _map.beginMap(); }
-    iterator end()   { return _map.endMap(); }
-    const_iterator begin() const { return _map.beginMap(); }
-    const_iterator end()   const { return _map.endMap(); }
-
-private:
-    LLSD _map;
-};
-
-} // namespace llsd
-
-
-// Creates a deep clone of an LLSD object.  Maps, Arrays and binary objects
-// are duplicated, atomic primitives (Boolean, Integer, Real, etc) simply
-// use a shared reference.
-// Optionally a filter may be specified to control what is duplicated. The
-// map takes the form "keyname/boolean".
-// If the value is true the value will be duplicated otherwise it will be skipped
-// when encountered in a map. A key name of "*" can be specified as a wild card
-// and will specify the default behavior.  If no wild card is given and the clone
-// encounters a name not in the filter, that value will be skipped.
-LLSD llsd_clone(LLSD value, LLSD filter = LLSD());
-
-// Creates a shallow copy of a map or array.  If passed any other type of LLSD
-// object it simply returns that value.  See llsd_clone for a description of
-// the filter parameter.
-LLSD llsd_shallow(LLSD value, LLSD filter = LLSD());
-
-namespace llsd
-{
-
-// llsd namespace aliases
-inline
-LLSD clone  (LLSD value, LLSD filter=LLSD()) { return llsd_clone  (value, filter); }
-inline
-LLSD shallow(LLSD value, LLSD filter=LLSD()) { return llsd_shallow(value, filter); }
-
-} // namespace llsd
-
-// Specialization for generating a hash value from an LLSD block.
-namespace boost
-{
-template <>
-struct hash<LLSD>
-{
-    typedef LLSD argument_type;
-    typedef std::size_t result_type;
-    result_type operator()(argument_type const& s) const
-    {
-        result_type seed(0);
-
-        LLSD::Type stype = s.type();
-        boost::hash_combine(seed, (S32)stype);
-
-        switch (stype)
-        {
-        case LLSD::TypeBoolean:
-            boost::hash_combine(seed, s.asBoolean());
-            break;
-        case LLSD::TypeInteger:
-            boost::hash_combine(seed, s.asInteger());
-            break;
-        case LLSD::TypeReal:
-            boost::hash_combine(seed, s.asReal());
-            break;
-        case LLSD::TypeURI:
-        case LLSD::TypeString:
-            boost::hash_combine(seed, s.asString());
-            break;
-        case LLSD::TypeUUID:
-            boost::hash_combine(seed, s.asUUID());
-            break;
-        case LLSD::TypeDate:
-            boost::hash_combine(seed, s.asDate().secondsSinceEpoch());
-            break;
-        case LLSD::TypeBinary:
-        {
-            const LLSD::Binary &b(s.asBinary());
-            boost::hash_range(seed, b.begin(), b.end());
-            break;
-        }
-        case LLSD::TypeMap:
-        {
-            for (LLSD::map_const_iterator itm = s.beginMap(); itm != s.endMap(); ++itm)
-            {
-                boost::hash_combine(seed, (*itm).first);
-                boost::hash_combine(seed, (*itm).second);
-            }
-            break;
-        }
-        case LLSD::TypeArray:
-            for (LLSD::array_const_iterator ita = s.beginArray(); ita != s.endArray(); ++ita)
-            {
-                boost::hash_combine(seed, (*ita));
-            }
-            break;
-        case LLSD::TypeUndefined:
-        default:
-            break;
-        }
-
-        return seed;
-    }
-};
-}
-
-namespace LL
-{
-
-/*****************************************************************************
-*   apply(function, LLSD array)
-*****************************************************************************/
-// validate incoming LLSD blob, and return an LLSD array suitable to pass to
-// the function of interest
-LLSD apply_llsd_fix(size_t arity, const LLSD& args);
-
-// Derived from https://stackoverflow.com/a/20441189
-// and https://en.cppreference.com/w/cpp/utility/apply .
-// We can't simply make a tuple from the LLSD array and then apply() that
-// tuple to the function -- how would make_tuple() deduce the correct
-// parameter type for each entry? We must go directly to the target function.
-template <typename CALLABLE, std::size_t... I>
-auto apply_impl(CALLABLE&& func, const LLSD& array, std::index_sequence<I...>)
-{
-    // call func(unpacked args), using generic LLSDParam<LLSD> to convert each
-    // entry in 'array' to the target parameter type
-    return std::forward<CALLABLE>(func)(LLSDParam<LLSD>(array[I])...);
-}
-
-// use apply_n<ARITY>(function, LLSD) to call a specific arity of a variadic
-// function with (that many) items from the passed LLSD array
-template <size_t ARITY, typename CALLABLE>
-auto apply_n(CALLABLE&& func, const LLSD& args)
-{
-    return apply_impl(std::forward<CALLABLE>(func),
-                      apply_llsd_fix(ARITY, args),
-                      std::make_index_sequence<ARITY>());
-}
-
-/**
- * apply(function, LLSD) goes beyond C++17 std::apply(). For this case
- * @a function @emph cannot be variadic: the compiler must know at compile
- * time how many arguments to pass. This isn't Python. (But see apply_n() to
- * pass a specific number of args to a variadic function.)
- */
-template <typename CALLABLE>
-auto apply(CALLABLE&& func, const LLSD& args)
-{
-    // infer arity from the definition of func
-    constexpr auto arity = function_arity<
-        typename std::remove_reference<CALLABLE>::type>::value;
-    // now that we have a compile-time arity, apply_n() works
-    return apply_n<arity>(std::forward<CALLABLE>(func), args);
-}
-
-} // namespace LL
-
-#endif // LL_LLSDUTIL_H+/**
+ * @file llsdutil.h
+ * @author Phoenix
+ * @date 2006-05-24
+ * @brief Utility classes, functions, etc, for using structured data.
+ *
+ * $LicenseInfo:firstyear=2006&license=viewerlgpl$
+ * Second Life Viewer Source Code
+ * Copyright (C) 2010, Linden Research, Inc.
+ *
+ * This library is free software; you can redistribute it and/or
+ * modify it under the terms of the GNU Lesser General Public
+ * License as published by the Free Software Foundation;
+ * version 2.1 of the License only.
+ *
+ * This library is distributed in the hope that it will be useful,
+ * but WITHOUT ANY WARRANTY; without even the implied warranty of
+ * MERCHANTABILITY or FITNESS FOR A PARTICULAR PURPOSE.  See the GNU
+ * Lesser General Public License for more details.
+ *
+ * You should have received a copy of the GNU Lesser General Public
+ * License along with this library; if not, write to the Free Software
+ * Foundation, Inc., 51 Franklin Street, Fifth Floor, Boston, MA  02110-1301  USA
+ *
+ * Linden Research, Inc., 945 Battery Street, San Francisco, CA  94111  USA
+ * $/LicenseInfo$
+ */
+
+#ifndef LL_LLSDUTIL_H
+#define LL_LLSDUTIL_H
+
+#include "apply.h"                  // LL::invoke()
+#include "function_types.h"         // LL::function_arity
+#include "llsd.h"
+#include <boost/functional/hash.hpp>
+#include <cassert>
+#include <memory>                   // std::shared_ptr
+#include <type_traits>
+#include <vector>
+
+// U32
+LL_COMMON_API LLSD ll_sd_from_U32(const U32);
+LL_COMMON_API U32 ll_U32_from_sd(const LLSD& sd);
+
+// U64
+LL_COMMON_API LLSD ll_sd_from_U64(const U64);
+LL_COMMON_API U64 ll_U64_from_sd(const LLSD& sd);
+
+// IP Address
+LL_COMMON_API LLSD ll_sd_from_ipaddr(const U32);
+LL_COMMON_API U32 ll_ipaddr_from_sd(const LLSD& sd);
+
+// Binary to string
+LL_COMMON_API LLSD ll_string_from_binary(const LLSD& sd);
+
+//String to binary
+LL_COMMON_API LLSD ll_binary_from_string(const LLSD& sd);
+
+// Serializes sd to static buffer and returns pointer, useful for gdb debugging.
+LL_COMMON_API char* ll_print_sd(const LLSD& sd);
+
+// Serializes sd to static buffer and returns pointer, using "pretty printing" mode.
+LL_COMMON_API char* ll_pretty_print_sd_ptr(const LLSD* sd);
+LL_COMMON_API char* ll_pretty_print_sd(const LLSD& sd);
+
+LL_COMMON_API std::string ll_stream_notation_sd(const LLSD& sd);
+
+//compares the structure of an LLSD to a template LLSD and stores the
+//"valid" values in a 3rd LLSD. Default values
+//are pulled from the template.  Extra keys/values in the test
+//are ignored in the resultant LLSD.  Ordering of arrays matters
+//Returns false if the test is of same type but values differ in type
+//Otherwise, returns true
+
+LL_COMMON_API bool compare_llsd_with_template(
+    const LLSD& llsd_to_test,
+    const LLSD& template_llsd,
+    LLSD& resultant_llsd);
+
+// filter_llsd_with_template() is a direct clone (copy-n-paste) of
+// compare_llsd_with_template with the following differences:
+// (1) bool vs BOOL return types
+// (2) A map with the key value "*" is a special value and maps any key in the
+//     test llsd that doesn't have an explicitly matching key in the template.
+// (3) The element of an array with exactly one element is taken as a template
+//     for *all* the elements of the test array.  If the template array is of
+//     different size, compare_llsd_with_template() semantics apply.
+bool filter_llsd_with_template(
+    const LLSD & llsd_to_test,
+    const LLSD & template_llsd,
+    LLSD & resultant_llsd);
+
+/**
+ * Recursively determine whether a given LLSD data block "matches" another
+ * LLSD prototype. The returned string is empty() on success, non-empty() on
+ * mismatch.
+ *
+ * This function tests structure (types) rather than data values. It is
+ * intended for when a consumer expects an LLSD block with a particular
+ * structure, and must succinctly detect whether the arriving block is
+ * well-formed. For instance, a test of the form:
+ * @code
+ * if (! (data.has("request") && data.has("target") && data.has("modifier") ...))
+ * @endcode
+ * could instead be expressed by initializing a prototype LLSD map with the
+ * required keys and writing:
+ * @code
+ * if (! llsd_matches(prototype, data).empty())
+ * @endcode
+ *
+ * A non-empty return value is an error-message fragment intended to indicate
+ * to (English-speaking) developers where in the prototype structure the
+ * mismatch occurred.
+ *
+ * * If a slot in the prototype isUndefined(), then anything is valid at that
+ *   place in the real object. (Passing prototype == LLSD() matches anything
+ *   at all.)
+ * * An array in the prototype must match a data array at least that large.
+ *   (Additional entries in the data array are ignored.) Every isDefined()
+ *   entry in the prototype array must match the corresponding entry in the
+ *   data array.
+ * * A map in the prototype must match a map in the data. Every key in the
+ *   prototype map must match a corresponding key in the data map. (Additional
+ *   keys in the data map are ignored.) Every isDefined() value in the
+ *   prototype map must match the corresponding key's value in the data map.
+ * * Scalar values in the prototype are tested for @em type rather than value.
+ *   For instance, a String in the prototype matches any String at all. In
+ *   effect, storing an Integer at a particular place in the prototype asserts
+ *   that the caller intends to apply asInteger() to the corresponding slot in
+ *   the data.
+ * * A String in the prototype matches String, Boolean, Integer, Real, UUID,
+ *   Date and URI, because asString() applied to any of these produces a
+ *   meaningful result.
+ * * Similarly, a Boolean, Integer or Real in the prototype can match any of
+ *   Boolean, Integer or Real in the data -- or even String.
+ * * UUID matches UUID or String.
+ * * Date matches Date or String.
+ * * URI matches URI or String.
+ * * Binary in the prototype matches only Binary in the data.
+ *
+ * @TODO: when a Boolean, Integer or Real in the prototype matches a String in
+ * the data, we should examine the String @em value to ensure it can be
+ * meaningfully converted to the requested type. The same goes for UUID, Date
+ * and URI.
+ */
+LL_COMMON_API std::string llsd_matches(const LLSD& prototype, const LLSD& data, const std::string& pfx="");
+
+/// Deep equality. If you want to compare LLSD::Real values for approximate
+/// equality rather than bitwise equality, pass @a bits as for
+/// is_approx_equal_fraction().
+LL_COMMON_API bool llsd_equals(const LLSD& lhs, const LLSD& rhs, int bits=-1);
+/// If you don't care about LLSD::Real equality
+inline bool operator==(const LLSD& lhs, const LLSD& rhs)
+{
+    return llsd_equals(lhs, rhs);
+}
+inline bool operator!=(const LLSD& lhs, const LLSD& rhs)
+{
+    // operator!=() should always be the negation of operator==()
+    return ! (lhs == rhs);
+}
+
+// Simple function to copy data out of input & output iterators if
+// there is no need for casting.
+template<typename Input> LLSD llsd_copy_array(Input iter, Input end)
+{
+    LLSD dest;
+    for (; iter != end; ++iter)
+    {
+        dest.append(*iter);
+    }
+    return dest;
+}
+
+namespace llsd
+{
+
+/**
+ * Drill down to locate an element in 'blob' according to 'path', where 'path'
+ * is one of the following:
+ *
+ * - LLSD::String: 'blob' is an LLSD::Map. Find the entry with key 'path'.
+ * - LLSD::Integer: 'blob' is an LLSD::Array. Find the entry with index 'path'.
+ * - Any other 'path' type will be interpreted as LLSD::Array, and 'blob' is a
+ *   nested structure. For each element of 'path':
+ *   - If it's an LLSD::Integer, select the entry with that index from an
+ *     LLSD::Array at that level.
+ *   - If it's an LLSD::String, select the entry with that key from an
+ *     LLSD::Map at that level.
+ *   - Anything else is an error.
+ *
+ * By implication, if path.isUndefined() or otherwise equivalent to an empty
+ * LLSD::Array, drill[_ref]() returns 'blob' as is.
+ */
+LLSD  drill(const LLSD& blob, const LLSD& path);
+LLSD& drill_ref(  LLSD& blob, const LLSD& path);
+
+}
+
+namespace llsd
+{
+
+/**
+ * Construct an LLSD::Array inline, using modern C++ variadic arguments.
+ */
+
+// recursion tail
+inline
+void array_(LLSD&) {}
+
+// recursive call
+template <typename T0, typename... Ts>
+void array_(LLSD& data, T0&& v0, Ts&&... vs)
+{
+    data.append(std::forward<T0>(v0));
+    array_(data, std::forward<Ts>(vs)...);
+}
+
+// public interface
+template <typename... Ts>
+LLSD array(Ts&&... vs)
+{
+    LLSD data;
+    array_(data, std::forward<Ts>(vs)...);
+    return data;
+}
+
+} // namespace llsd
+
+/*****************************************************************************
+*   LLSDMap
+*****************************************************************************/
+/**
+ * Construct an LLSD::Map inline, with implicit conversion to LLSD. Usage:
+ *
+ * @code
+ * void somefunc(const LLSD&);
+ * ...
+ * somefunc(LLSDMap("alpha", "abc")("number", 17)("pi", 3.14));
+ * @endcode
+ *
+ * For completeness, LLSDMap() with no args constructs an empty map, so
+ * <tt>LLSDMap()("alpha", "abc")("number", 17)("pi", 3.14)</tt> produces a map
+ * equivalent to the above. But for most purposes, LLSD() is already
+ * equivalent to an empty map, and if you explicitly want an empty isMap(),
+ * there's LLSD::emptyMap(). However, supporting a no-args LLSDMap()
+ * constructor follows the principle of least astonishment.
+ */
+class LLSDMap
+{
+public:
+    LLSDMap():
+        _data(LLSD::emptyMap())
+    {}
+    LLSDMap(const LLSD::String& key, const LLSD& value):
+        _data(LLSD::emptyMap())
+    {
+        _data[key] = value;
+    }
+
+    LLSDMap& operator()(const LLSD::String& key, const LLSD& value)
+    {
+        _data[key] = value;
+        return *this;
+    }
+
+    operator LLSD() const { return _data; }
+    LLSD get() const { return _data; }
+
+private:
+    LLSD _data;
+};
+
+namespace llsd
+{
+
+/**
+ * Construct an LLSD::Map inline, using modern C++ variadic arguments.
+ */
+
+// recursion tail
+inline
+void map_(LLSD&) {}
+
+// recursive call
+template <typename T0, typename... Ts>
+void map_(LLSD& data, const LLSD::String& k0, T0&& v0, Ts&&... vs)
+{
+    data[k0] = v0;
+    map_(data, std::forward<Ts>(vs)...);
+}
+
+// public interface
+template <typename... Ts>
+LLSD map(Ts&&... vs)
+{
+    LLSD data;
+    map_(data, std::forward<Ts>(vs)...);
+    return data;
+}
+
+} // namespace llsd
+
+/*****************************************************************************
+*   LLSDParam
+*****************************************************************************/
+struct LLSDParamBase
+{
+    virtual ~LLSDParamBase() {}
+};
+
+/**
+ * LLSDParam is a customization point for passing LLSD values to function
+ * parameters of more or less arbitrary type. LLSD provides a small set of
+ * native conversions; but if a generic algorithm explicitly constructs an
+ * LLSDParam object in the function's argument list, a consumer can provide
+ * LLSDParam specializations to support more different parameter types than
+ * LLSD's native conversions.
+ *
+ * Usage:
+ *
+ * @code
+ * void somefunc(const paramtype&);
+ * ...
+ * somefunc(..., LLSDParam<paramtype>(someLLSD), ...);
+ * @endcode
+ */
+template <typename T>
+class LLSDParam: public LLSDParamBase
+{
+public:
+    /**
+     * Default implementation converts to T on construction, saves converted
+     * value for later retrieval
+     */
+    LLSDParam(const LLSD& value):
+        value_(value)
+    {}
+
+    operator T() const { return value_; }
+
+private:
+    T value_;
+};
+
+/**
+ * LLSDParam<LLSD> is for when you don't already have the target parameter
+ * type in hand. Instantiate LLSDParam<LLSD>(your LLSD object), and the
+ * templated conversion operator will try to select a more specific LLSDParam
+ * specialization.
+ */
+template <>
+class LLSDParam<LLSD>: public LLSDParamBase
+{
+private:
+    LLSD value_;
+    // LLSDParam<LLSD>::operator T() works by instantiating an LLSDParam<T> on
+    // demand. Returning that engages LLSDParam<T>::operator T(), producing
+    // the desired result. But LLSDParam<const char*> owns a std::string whose
+    // c_str() is returned by its operator const char*(). If we return a temp
+    // LLSDParam<const char*>, the compiler can destroy it right away, as soon
+    // as we've called operator const char*(). That's a problem! That
+    // invalidates the const char* we've just passed to the subject function.
+    // This LLSDParam<LLSD> is presumably guaranteed to survive until the
+    // subject function has returned, so we must ensure that any constructed
+    // LLSDParam<T> lives just as long as this LLSDParam<LLSD> does. Putting
+    // each LLSDParam<T> on the heap and capturing a smart pointer in a vector
+    // works. We would have liked to use std::unique_ptr, but vector entries
+    // must be copyable.
+    // (Alternatively we could assume that every instance of LLSDParam<LLSD>
+    // will be asked for at most ONE conversion. We could store a scalar
+    // std::unique_ptr and, when constructing an new LLSDParam<T>, assert that
+    // the unique_ptr is empty. But some future change in usage patterns, and
+    // consequent failure of that assertion, would be very mysterious. Instead
+    // of explaining how to fix it, just fix it now.)
+    mutable std::vector<std::shared_ptr<LLSDParamBase>> converters_;
+
+public:
+    LLSDParam(const LLSD& value): value_(value) {}
+
+    /// if we're literally being asked for an LLSD parameter, avoid infinite
+    /// recursion
+    operator LLSD() const { return value_; }
+
+    /// otherwise, instantiate a more specific LLSDParam<T> to convert; that
+    /// preserves the existing customization mechanism
+    template <typename T>
+    operator T() const
+    {
+        // capture 'ptr' with the specific subclass type because converters_
+        // only stores LLSDParamBase pointers
+        auto ptr{ std::make_shared<LLSDParam<std::decay_t<T>>>(value_) };
+        // keep the new converter alive until we ourselves are destroyed
+        converters_.push_back(ptr);
+        return *ptr;
+    }
+};
+
+/**
+ * Turns out that several target types could accept an LLSD param using any of
+ * a few different conversions, e.g. LLUUID's constructor can accept LLUUID or
+ * std::string. Therefore, the compiler can't decide which LLSD conversion
+ * operator to choose, even though to us it seems obvious. But that's okay, we
+ * can specialize LLSDParam for such target types, explicitly specifying the
+ * desired conversion -- that's part of what LLSDParam is all about. Turns out
+ * we have to do that enough to make it worthwhile generalizing. Use a macro
+ * because I need to specify one of the asReal, etc., explicit conversion
+ * methods as well as a type. If I'm overlooking a clever way to implement
+ * that using a template instead, feel free to reimplement.
+ */
+#define LLSDParam_for(T, AS)                    \
+template <>                                     \
+class LLSDParam<T>: public LLSDParamBase        \
+{                                               \
+public:                                         \
+    LLSDParam(const LLSD& value):               \
+        value_((T)value.AS())                   \
+    {}                                          \
+                                                \
+    operator T() const { return value_; }       \
+                                                \
+private:                                        \
+    T value_;                                   \
+}
+
+LLSDParam_for(float,        asReal);
+LLSDParam_for(LLUUID,       asUUID);
+LLSDParam_for(LLDate,       asDate);
+LLSDParam_for(LLURI,        asURI);
+LLSDParam_for(LLSD::Binary, asBinary);
+
+/**
+ * LLSDParam<const char*> is an example of the kind of conversion you can
+ * support with LLSDParam beyond native LLSD conversions. Normally you can't
+ * pass an LLSD object to a function accepting const char* -- but you can
+ * safely pass an LLSDParam<const char*>(yourLLSD).
+ */
+template <>
+class LLSDParam<const char*>: public LLSDParamBase
+{
+private:
+    // The difference here is that we store a std::string rather than a const
+    // char*. It's important that the LLSDParam object own the std::string.
+    std::string value_;
+    // We don't bother storing the incoming LLSD object, but we do have to
+    // distinguish whether value_ is an empty string because the LLSD object
+    // contains an empty string or because it's isUndefined().
+    bool undefined_;
+
+public:
+    LLSDParam(const LLSD& value):
+        value_(value),
+        undefined_(value.isUndefined())
+    {}
+
+    // The const char* we retrieve is for storage owned by our value_ member.
+    // That's how we guarantee that the const char* is valid for the lifetime
+    // of this LLSDParam object. Constructing your LLSDParam in the argument
+    // list should ensure that the LLSDParam object will persist for the
+    // duration of the function call.
+    operator const char*() const
+    {
+        if (undefined_)
+        {
+            // By default, an isUndefined() LLSD object's asString() method
+            // will produce an empty string. But for a function accepting
+            // const char*, it's often important to be able to pass NULL, and
+            // isUndefined() seems like the best way. If you want to pass an
+            // empty string, you can still pass LLSD(""). Without this special
+            // case, though, no LLSD value could pass NULL.
+            return NULL;
+        }
+        return value_.c_str();
+    }
+};
+
+namespace llsd
+{
+
+/*****************************************************************************
+*   range-based for-loop helpers for LLSD
+*****************************************************************************/
+/// Usage: for (LLSD item : inArray(someLLSDarray)) { ... }
+class inArray
+{
+public:
+    inArray(const LLSD& array):
+        _array(array)
+    {}
+
+    typedef LLSD::array_const_iterator const_iterator;
+    typedef LLSD::array_iterator iterator;
+
+    iterator begin() { return _array.beginArray(); }
+    iterator end()   { return _array.endArray(); }
+    const_iterator begin() const { return _array.beginArray(); }
+    const_iterator end()   const { return _array.endArray(); }
+
+private:
+    LLSD _array;
+};
+
+/// MapEntry is what you get from dereferencing an LLSD::map_[const_]iterator.
+typedef std::map<LLSD::String, LLSD>::value_type MapEntry;
+
+/// Usage: for([const] MapEntry& e : inMap(someLLSDmap)) { ... }
+class inMap
+{
+public:
+    inMap(const LLSD& map):
+        _map(map)
+    {}
+
+    typedef LLSD::map_const_iterator const_iterator;
+    typedef LLSD::map_iterator iterator;
+
+    iterator begin() { return _map.beginMap(); }
+    iterator end()   { return _map.endMap(); }
+    const_iterator begin() const { return _map.beginMap(); }
+    const_iterator end()   const { return _map.endMap(); }
+
+private:
+    LLSD _map;
+};
+
+} // namespace llsd
+
+
+// Creates a deep clone of an LLSD object.  Maps, Arrays and binary objects
+// are duplicated, atomic primitives (Boolean, Integer, Real, etc) simply
+// use a shared reference.
+// Optionally a filter may be specified to control what is duplicated. The
+// map takes the form "keyname/boolean".
+// If the value is true the value will be duplicated otherwise it will be skipped
+// when encountered in a map. A key name of "*" can be specified as a wild card
+// and will specify the default behavior.  If no wild card is given and the clone
+// encounters a name not in the filter, that value will be skipped.
+LLSD llsd_clone(LLSD value, LLSD filter = LLSD());
+
+// Creates a shallow copy of a map or array.  If passed any other type of LLSD
+// object it simply returns that value.  See llsd_clone for a description of
+// the filter parameter.
+LLSD llsd_shallow(LLSD value, LLSD filter = LLSD());
+
+namespace llsd
+{
+
+// llsd namespace aliases
+inline
+LLSD clone  (LLSD value, LLSD filter=LLSD()) { return llsd_clone  (value, filter); }
+inline
+LLSD shallow(LLSD value, LLSD filter=LLSD()) { return llsd_shallow(value, filter); }
+
+} // namespace llsd
+
+// Specialization for generating a hash value from an LLSD block.
+namespace boost
+{
+template <>
+struct hash<LLSD>
+{
+    typedef LLSD argument_type;
+    typedef std::size_t result_type;
+    result_type operator()(argument_type const& s) const
+    {
+        result_type seed(0);
+
+        LLSD::Type stype = s.type();
+        boost::hash_combine(seed, (S32)stype);
+
+        switch (stype)
+        {
+        case LLSD::TypeBoolean:
+            boost::hash_combine(seed, s.asBoolean());
+            break;
+        case LLSD::TypeInteger:
+            boost::hash_combine(seed, s.asInteger());
+            break;
+        case LLSD::TypeReal:
+            boost::hash_combine(seed, s.asReal());
+            break;
+        case LLSD::TypeURI:
+        case LLSD::TypeString:
+            boost::hash_combine(seed, s.asString());
+            break;
+        case LLSD::TypeUUID:
+            boost::hash_combine(seed, s.asUUID());
+            break;
+        case LLSD::TypeDate:
+            boost::hash_combine(seed, s.asDate().secondsSinceEpoch());
+            break;
+        case LLSD::TypeBinary:
+        {
+            const LLSD::Binary &b(s.asBinary());
+            boost::hash_range(seed, b.begin(), b.end());
+            break;
+        }
+        case LLSD::TypeMap:
+        {
+            for (LLSD::map_const_iterator itm = s.beginMap(); itm != s.endMap(); ++itm)
+            {
+                boost::hash_combine(seed, (*itm).first);
+                boost::hash_combine(seed, (*itm).second);
+            }
+            break;
+        }
+        case LLSD::TypeArray:
+            for (LLSD::array_const_iterator ita = s.beginArray(); ita != s.endArray(); ++ita)
+            {
+                boost::hash_combine(seed, (*ita));
+            }
+            break;
+        case LLSD::TypeUndefined:
+        default:
+            break;
+        }
+
+        return seed;
+    }
+};
+}
+
+namespace LL
+{
+
+/*****************************************************************************
+*   apply(function, LLSD array)
+*****************************************************************************/
+// validate incoming LLSD blob, and return an LLSD array suitable to pass to
+// the function of interest
+LLSD apply_llsd_fix(size_t arity, const LLSD& args);
+
+// Derived from https://stackoverflow.com/a/20441189
+// and https://en.cppreference.com/w/cpp/utility/apply .
+// We can't simply make a tuple from the LLSD array and then apply() that
+// tuple to the function -- how would make_tuple() deduce the correct
+// parameter type for each entry? We must go directly to the target function.
+template <typename CALLABLE, std::size_t... I>
+auto apply_impl(CALLABLE&& func, const LLSD& array, std::index_sequence<I...>)
+{
+    // call func(unpacked args), using generic LLSDParam<LLSD> to convert each
+    // entry in 'array' to the target parameter type
+    return std::forward<CALLABLE>(func)(LLSDParam<LLSD>(array[I])...);
+}
+
+// use apply_n<ARITY>(function, LLSD) to call a specific arity of a variadic
+// function with (that many) items from the passed LLSD array
+template <size_t ARITY, typename CALLABLE>
+auto apply_n(CALLABLE&& func, const LLSD& args)
+{
+    return apply_impl(std::forward<CALLABLE>(func),
+                      apply_llsd_fix(ARITY, args),
+                      std::make_index_sequence<ARITY>());
+}
+
+/**
+ * apply(function, LLSD) goes beyond C++17 std::apply(). For this case
+ * @a function @emph cannot be variadic: the compiler must know at compile
+ * time how many arguments to pass. This isn't Python. (But see apply_n() to
+ * pass a specific number of args to a variadic function.)
+ */
+template <typename CALLABLE>
+auto apply(CALLABLE&& func, const LLSD& args)
+{
+    // infer arity from the definition of func
+    constexpr auto arity = function_arity<
+        typename std::remove_reference<CALLABLE>::type>::value;
+    // now that we have a compile-time arity, apply_n() works
+    return apply_n<arity>(std::forward<CALLABLE>(func), args);
+}
+
+} // namespace LL
+
+#endif // LL_LLSDUTIL_H