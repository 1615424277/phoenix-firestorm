--- conflicted
+++ resolved
@@ -99,13 +99,8 @@
   std::string hostNameAndPort() const;  // ex.: "host.com:80"
   std::string userName() const;
   std::string password() const;
-<<<<<<< HEAD
-  U16 hostPort() const;			// ex.: 80, will include implicit port
-  bool defaultPort() const;		// true if port is default for scheme
-=======
   U16 hostPort() const;         // ex.: 80, will include implicit port
-  BOOL defaultPort() const;     // true if port is default for scheme
->>>>>>> c06fb4e0
+  bool defaultPort() const;     // true if port is default for scheme
   const std::string& escapedPath() const { return mEscapedPath; }
   std::string path() const;     // ex.: "/abc/def", includes leading slash
   LLSD pathArray() const;           // above decoded into an array of strings
