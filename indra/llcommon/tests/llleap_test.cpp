/**
 * @file   llleap_test.cpp
 * @author Nat Goodspeed
 * @date   2012-02-21
 * @brief  Test for llleap.
 * 
 * $LicenseInfo:firstyear=2012&license=viewerlgpl$
 * Copyright (c) 2012, Linden Research, Inc.
 * $/LicenseInfo$
 */

// Precompiled header
#include "linden_common.h"
// associated header
#include "llleap.h"
// STL headers
// std headers
#include <functional>
// external library headers
#include <boost/assign/list_of.hpp>
#include <boost/phoenix/core/argument.hpp>
// other Linden headers
#include "../test/lltut.h"
#include "../test/namedtempfile.h"
#include "../test/catch_and_store_what_in.h"
#include "wrapllerrs.h"             // CaptureLog
#include "llevents.h"
#include "llprocess.h"
#include "llstring.h"
#include "stringize.h"
#include "StringVec.h"

using boost::assign::list_of;

StringVec sv(const StringVec& listof) { return listof; }

#if defined(LL_WINDOWS)
#define sleep(secs) _sleep((secs) * 1000)

// WOLF-300: It appears that driving a megabyte of data through an LLLeap pipe
// causes Windows abdominal pain such that it later fails code-signing in some
// mysterious way. Entirely suppressing these LLLeap tests pushes the failure
// rate MUCH lower. Can we re-enable them with a smaller data size on Windows?
const size_t BUFFERED_LENGTH =  100*1024;

#else // not Windows
const size_t BUFFERED_LENGTH = 1023*1024; // try wrangling just under a megabyte of data

#endif

// capture std::weak_ptrs to LLLeap instances so we can tell when they expire
typedef std::vector<std::weak_ptr<LLLeap>> LLLeapVector;

void waitfor(const LLLeapVector& instances, int timeout=60)
{
    int i;
    for (i = 0; i < timeout; ++i)
    {
        // Every iteration, test whether any of the passed LLLeap instances
        // still exist (are still running).
        bool found = false;
        for (auto& ptr : instances)
        {
            if (! ptr.expired())
            {
                found = true;
                break;
            }
        }
        // If we made it through all of 'instances' without finding one that's
        // still running, we're done.
        if (! found)
        {
/*==========================================================================*|
            std::cout << instances.size() << " LLLeap instances terminated in "
                      << i << " seconds, proceeding" << std::endl;
|*==========================================================================*/
            return;
        }
        // Found an instance that's still running. Wait and pump LLProcess.
        sleep(1);
        LLEventPumps::instance().obtain("mainloop").post(LLSD());
    }
    tut::ensure(STRINGIZE("at least 1 of " << instances.size()
                          << " LLLeap instances timed out ("
                          << timeout << " seconds) without terminating"),
                i < timeout);
}

void waitfor(LLLeap* instance, int timeout=60)
{
    LLLeapVector instances;
    instances.push_back(instance->getWeak());
    waitfor(instances, timeout);
}

/*****************************************************************************
*   TUT
*****************************************************************************/
namespace tut
{
    struct llleap_data
    {
        llleap_data():
            reader(".py",
                   // This logic is adapted from vita.viewerclient.receiveEvent()
                   boost::phoenix::placeholders::arg1 <<
                   "import re\n"
                   "import os\n"
                   "import sys\n"
                   "\n"
<<<<<<< HEAD
                   "import llsd\n"
=======
                   "try:\n"
                   // new freestanding llsd package
                   "    import llsd\n"
                   "except ImportError:\n"
                   // older llbase.llsd module
                   "    from llbase import llsd\n"
>>>>>>> f2c9a08e
                   "\n"
                   "class ProtocolError(Exception):\n"
                   "    def __init__(self, msg, data):\n"
                   "        Exception.__init__(self, msg)\n"
                   "        self.data = data\n"
                   "\n"
                   "class ParseError(ProtocolError):\n"
                   "    pass\n"
                   "\n"
                   "def get():\n"
                   "    hdr = []\n"
                   "    while b':' not in hdr and len(hdr) < 20:\n"
                   "        hdr.append(sys.stdin.buffer.read(1))\n"
                   "        if not hdr:\n"
                   "            sys.exit(0)\n"
                   "    if not hdr[-1] == b':':\n"
                   "        raise ProtocolError('Expected len:data, got %r' % hdr, hdr)\n"
                   "    try:\n"
                   "        length = int(b''.join(hdr[:-1]))\n"
                   "    except ValueError:\n"
                   "        raise ProtocolError('Non-numeric len %r' % hdr[:-1], hdr[:-1])\n"
                   "    parts = []\n"
                   "    received = 0\n"
                   "    while received < length:\n"
                   "        parts.append(sys.stdin.buffer.read(length - received))\n"
                   "        received += len(parts[-1])\n"
                   "    data = b''.join(parts)\n"
                   "    assert len(data) == length\n"
                   "    try:\n"
                   "        return llsd.parse(data)\n"
                   //   Seems the old indra.base.llsd module didn't properly
                   //   convert IndexError (from running off end of string) to
                   //   LLSDParseError.
                   "    except (IndexError, llsd.LLSDParseError) as e:\n"
                   "        msg = 'Bad received packet (%s)' % e\n"
                   "        print('%s, %s bytes:' % (msg, len(data)), file=sys.stderr)\n"
                   "        showmax = 40\n"
                   //       We've observed failures with very large packets;
                   //       dumping the entire packet wastes time and space.
                   //       But if the error states a particular byte offset,
                   //       truncate to (near) that offset when dumping data.
                   "        location = re.search(r' at (byte|index) ([0-9]+)', str(e))\n"
                   "        if not location:\n"
                   "            # didn't find offset, dump whole thing, no ellipsis\n"
                   "            ellipsis = ''\n"
                   "        else:\n"
                   "            # found offset within error message\n"
                   "            trunc = int(location.group(2)) + showmax\n"
                   "            data = data[:trunc]\n"
                   "            ellipsis = '... (%s more)' % (length - trunc)\n"
                   "        offset = -showmax\n"
                   "        for offset in range(0, len(data)-showmax, showmax):\n"
                   "            print('%04d: %r +' % \\\n"
                   "                  (offset, data[offset:offset+showmax]), file=sys.stderr)\n"
                   "        offset += showmax\n"
                   "        print('%04d: %r%s' % \\\n"
                   "              (offset, data[offset:], ellipsis), file=sys.stderr)\n"
                   "        raise ParseError(msg, data)\n"
                   "\n"
                   "# deal with initial stdin message\n"
                   // this will throw if the initial write to stdin doesn't
                   // follow len:data protocol, or if we couldn't find 'pump'
                   // in the dict
                   "_reply = get()['pump']\n"
                   "\n"
                   "def replypump():\n"
                   "    return _reply\n"
                   "\n"
                   "def put(req):\n"
                   "    sys.stdout.buffer.write(b'%d:%b' % (len(req), req))\n"
                   "    sys.stdout.flush()\n"
                   "\n"
                   "def send(pump, data):\n"
                   "    put(llsd.format_notation(dict(pump=pump, data=data)))\n"
                   "\n"
                   "def request(pump, data):\n"
                   "    # we expect 'data' is a dict\n"
                   "    data['reply'] = _reply\n"
                   "    send(pump, data)\n"),
            // Get the actual pathname of the NamedExtTempFile and trim off
            // the ".py" extension. (We could cache reader.getName() in a
            // separate member variable, but I happen to know getName() just
            // returns a NamedExtTempFile member rather than performing any
            // computation, so I don't mind calling it twice.) Then take the
            // basename.
            reader_module(LLProcess::basename(
                              reader.getName().substr(0, reader.getName().length()-3))),
            PYTHON(LLStringUtil::getenv("PYTHON"))
        {
            ensure("Set PYTHON to interpreter pathname", !PYTHON.empty());
        }
        NamedExtTempFile reader;
        const std::string reader_module;
        const std::string PYTHON;
    };
    typedef test_group<llleap_data> llleap_group;
    typedef llleap_group::object object;
    llleap_group llleapgrp("llleap");

    template<> template<>
    void object::test<1>()
    {
        set_test_name("multiple LLLeap instances");
        NamedTempFile script("py",
                             "import time\n"
                             "time.sleep(1)\n");
        LLLeapVector instances;
        instances.push_back(LLLeap::create(get_test_name(),
                                           sv(list_of(PYTHON)(script.getName())))->getWeak());
        instances.push_back(LLLeap::create(get_test_name(),
                                           sv(list_of(PYTHON)(script.getName())))->getWeak());
        // In this case we're simply establishing that two LLLeap instances
        // can coexist without throwing exceptions or bombing in any other
        // way. Wait for them to terminate.
        waitfor(instances);
    }

    template<> template<>
    void object::test<2>()
    {
        set_test_name("stderr to log");
        NamedTempFile script("py",
                             "import sys\n"
                             "sys.stderr.write('''Hello from Python!\n"
                             "note partial line''')\n");
        StringVec vcommand{ PYTHON, script.getName() };
        CaptureLog log(LLError::LEVEL_INFO);
        waitfor(LLLeap::create(get_test_name(), vcommand));
        log.messageWith("Hello from Python!");
        log.messageWith("note partial line");
    }

    template<> template<>
    void object::test<3>()
    {
        set_test_name("bad stdout protocol");
        NamedTempFile script("py",
                             "print('Hello from Python!')\n");
        CaptureLog log(LLError::LEVEL_WARN);
        waitfor(LLLeap::create(get_test_name(),
                               sv(list_of(PYTHON)(script.getName()))));
        ensure_contains("error log line",
                        log.messageWith("invalid protocol"), "Hello from Python!");
    }

    template<> template<>
    void object::test<4>()
    {
        set_test_name("leftover stdout");
        NamedTempFile script("py",
                             "import sys\n"
                             // note lack of newline
                             "sys.stdout.write('Hello from Python!')\n");
        CaptureLog log(LLError::LEVEL_WARN);
        waitfor(LLLeap::create(get_test_name(),
                               sv(list_of(PYTHON)(script.getName()))));
        ensure_contains("error log line",
                        log.messageWith("Discarding"), "Hello from Python!");
    }

    template<> template<>
    void object::test<5>()
    {
        set_test_name("bad stdout len prefix");
        NamedTempFile script("py",
                             "import sys\n"
                             "sys.stdout.write('5a2:something')\n");
        CaptureLog log(LLError::LEVEL_WARN);
        waitfor(LLLeap::create(get_test_name(),
                               sv(list_of(PYTHON)(script.getName()))));
        ensure_contains("error log line",
                        log.messageWith("invalid protocol"), "5a2:");
    }

    template<> template<>
    void object::test<6>()
    {
        set_test_name("empty plugin vector");
        std::string threw = catch_what<LLLeap::Error>([](){
                LLLeap::create("empty", StringVec());
            });
        ensure_contains("LLLeap::Error", threw, "no plugin");
        // try the suppress-exception variant
        ensure("bad launch returned non-NULL", ! LLLeap::create("empty", StringVec(), false));
    }

    template<> template<>
    void object::test<7>()
    {
        set_test_name("bad launch");
        // Synthesize bogus executable name
        std::string BADPYTHON(PYTHON.substr(0, PYTHON.length()-1) + "x");
        CaptureLog log;
        std::string threw = catch_what<LLLeap::Error>([&BADPYTHON](){
                LLLeap::create("bad exe", BADPYTHON);
            });
        ensure_contains("LLLeap::create() didn't throw", threw, "failed");
        log.messageWith("failed");
        log.messageWith(BADPYTHON);
        // try the suppress-exception variant
        ensure("bad launch returned non-NULL", ! LLLeap::create("bad exe", BADPYTHON, false));
    }

    // Generic self-contained listener: derive from this and override its
    // call() method, then tell somebody to post on the pump named getName().
    // Control will reach your call() override.
    struct ListenerBase
    {
        // Pass the pump name you want; will tweak for uniqueness.
        ListenerBase(const std::string& name):
            mPump(name, true)
        {
            mPump.listen(name, boost::bind(&ListenerBase::call, this, _1));
        }

        virtual ~ListenerBase() {}  // pacify MSVC

        virtual bool call(const LLSD& request)
        {
            return false;
        }

        LLEventPump& getPump() { return mPump; }
        const LLEventPump& getPump() const { return mPump; }

        std::string getName() const { return mPump.getName(); }
        void post(const LLSD& data) { mPump.post(data); }

        LLEventStream mPump;
    };

    // Mimic a dummy little LLEventAPI that merely sends a reply back to its
    // requester on the "reply" pump.
    struct AckAPI: public ListenerBase
    {
        AckAPI(): ListenerBase("AckAPI") {}

        virtual bool call(const LLSD& request)
        {
            LLEventPumps::instance().obtain(request["reply"]).post("ack");
            return false;
        }
    };

    // Give LLLeap script a way to post success/failure.
    struct Result: public ListenerBase
    {
        Result(): ListenerBase("Result") {}

        virtual bool call(const LLSD& request)
        {
            mData = request;
            return false;
        }

        void ensure() const
        {
            tut::ensure(std::string("never posted to ") + getName(), mData.isDefined());
            // Post an empty string for success, non-empty string is failure message.
            tut::ensure(mData, mData.asString().empty());
        }

        LLSD mData;
    };

    template<> template<>
    void object::test<8>()
    {
        set_test_name("round trip");
        AckAPI api;
        Result result;
        NamedTempFile script("py",
                             boost::phoenix::placeholders::arg1 <<
                             "from " << reader_module << " import *\n"
                             // make a request on our little API
                             "request(pump='" << api.getName() << "', data={})\n"
                             // wait for its response
                             "resp = get()\n"
                             "result = '' if resp == dict(pump=replypump(), data='ack')\\\n"
                             "            else 'bad: ' + str(resp)\n"
                             "send(pump='" << result.getName() << "', data=result)\n");
        waitfor(LLLeap::create(get_test_name(), sv(list_of(PYTHON)(script.getName()))));
        result.ensure();
    }

    struct ReqIDAPI: public ListenerBase
    {
        ReqIDAPI(): ListenerBase("ReqIDAPI") {}

        virtual bool call(const LLSD& request)
        {
            // free function from llevents.h
            sendReply(LLSD(), request);
            return false;
        }
    };

    template<> template<>
    void object::test<9>()
    {
        set_test_name("many small messages");
        // It's not clear to me whether there's value in iterating many times
        // over a send/receive loop -- I don't think that will exercise any
        // interesting corner cases. This test first sends a large number of
        // messages, then receives all the responses. The intent is to ensure
        // that some of that data stream crosses buffer boundaries, loop
        // iterations etc. in OS pipes and the LLLeap/LLProcess implementation.
        ReqIDAPI api;
        Result result;
        NamedTempFile script("py",
                             boost::phoenix::placeholders::arg1 <<
                             "import sys\n"
                             "from " << reader_module << " import *\n"
                             // Note that since reader imports llsd, this
                             // 'import *' gets us llsd too.
                             "sample = llsd.format_notation(dict(pump='" <<
                             api.getName() << "', data=dict(reqid=999999, reply=replypump())))\n"
                             // The whole packet has length prefix too: "len:data"
                             "samplen = len(str(len(sample))) + 1 + len(sample)\n"
                             // guess how many messages it will take to
                             // accumulate BUFFERED_LENGTH
                             "count = int(" << BUFFERED_LENGTH << "/samplen)\n"
                             "print('Sending %s requests' % count, file=sys.stderr)\n"
                             "for i in range(count):\n"
                             "    request('" << api.getName() << "', dict(reqid=i))\n"
                             // The assumption in this specific test that
                             // replies will arrive in the same order as
                             // requests is ONLY valid because the API we're
                             // invoking sends replies instantly. If the API
                             // had to wait for some external event before
                             // sending its reply, replies could arrive in
                             // arbitrary order, and we'd have to tick them
                             // off from a set.
                             "result = ''\n"
                             "for i in range(count):\n"
                             "    resp = get()\n"
                             "    if resp['data']['reqid'] != i:\n"
                             "        result = 'expected reqid=%s in %s' % (i, resp)\n"
                             "        break\n"
                             "send(pump='" << result.getName() << "', data=result)\n");
        waitfor(LLLeap::create(get_test_name(), sv(list_of(PYTHON)(script.getName()))),
                300);               // needs more realtime than most tests
        result.ensure();
    }

    // This is the body of test<10>, extracted so we can run it over a number
    // of large-message sizes.
    void test_large_message(const std::string& PYTHON, const std::string& reader_module,
                            const std::string& test_name, size_t size)
    {
        ReqIDAPI api;
        Result result;
        NamedTempFile script("py",
                             boost::phoenix::placeholders::arg1 <<
                             "import sys\n"
                             "from " << reader_module << " import *\n"
                             // Generate a very large string value.
                             "desired = int(sys.argv[1])\n"
                             // 7 chars per item: 6 digits, 1 comma
                             "count = int((desired - 50)/7)\n"
                             "large = ''.join('%06d,' % i for i in range(count))\n"
                             // Pass 'large' as reqid because we know the API
                             // will echo reqid, and we want to receive it back.
                             "request('" << api.getName() << "', dict(reqid=large))\n"
                             "try:\n"
                             "    resp = get()\n"
                             "except ParseError as e:\n"
                             "    # try to find where e.data diverges from expectation\n"
                             // Normally we'd expect a 'pump' key in there,
                             // too, with value replypump(). But Python
                             // serializes keys in a different order than C++,
                             // so incoming data start with 'data'.
                             // Truthfully, though, if we get as far as 'pump'
                             // before we find a difference, something's very
                             // strange.
                             "    expect = llsd.format_notation(dict(data=dict(reqid=large)))\n"
                             "    chunk = 40\n"
                             "    for offset in range(0, max(len(e.data), len(expect)), chunk):\n"
                             "        if e.data[offset:offset+chunk] != \\\n"
                             "           expect[offset:offset+chunk]:\n"
                             "            print('Offset %06d: expect %r,\\n'\\\n"
                             "                                '                  get %r' %\\\n"
                             "                                (offset,\n"
                             "                                 expect[offset:offset+chunk],\n"
                             "                                 e.data[offset:offset+chunk]),\n"
                             "                                 file=sys.stderr)\n"
                             "            break\n"
                             "    else:\n"
                             "        print('incoming data matches expect?!', file=sys.stderr)\n"
                             "    send('" << result.getName() << "', '%s: %s' % (e.__class__.__name__, e))\n"
                             "    sys.exit(1)\n"
                             "\n"
                             "echoed = resp['data']['reqid']\n"
                             "if echoed == large:\n"
                             "    send('" << result.getName() << "', '')\n"
                             "    sys.exit(0)\n"
                             // Here we know echoed did NOT match; try to find where
                             "for i in range(count):\n"
                             "    start = 7*i\n"
                             "    end   = 7*(i+1)\n"
                             "    if end > len(echoed)\\\n"
                             "    or echoed[start:end] != large[start:end]:\n"
                             "        send('" << result.getName() << "',\n"
                             "             'at offset %s, expected %r but got %r' %\n"
                             "             (start, large[start:end], echoed[start:end]))\n"
                             "sys.exit(1)\n");
        waitfor(LLLeap::create(test_name,
                               sv(list_of
                                  (PYTHON)
                                  (script.getName())
                                  (stringize(size)))),
                180);               // try a longer timeout
        result.ensure();
    }

    struct TestLargeMessage
    {
        TestLargeMessage(const std::string& PYTHON_, const std::string& reader_module_,
                         const std::string& test_name_):
            PYTHON(PYTHON_),
            reader_module(reader_module_),
            test_name(test_name_)
        {}

        bool operator()(size_t left, size_t right) const
        {
            // We don't know whether upper_bound is going to pass the "sought
            // value" as the left or the right operand. We pass 0 as the
            // "sought value" so we can distinguish it. Of course that means
            // the sequence we're searching must not itself contain 0!
            size_t size;
            bool success;
            if (left)
            {
                size = left;
                // Consider our return value carefully. Normal binary_search
                // (or, in our case, upper_bound) expects a container sorted
                // in ascending order, and defaults to the std::less
                // comparator. Our container is in fact in ascending order, so
                // return consistently with std::less. Here we were called as
                // compare(item, sought). If std::less were called that way,
                // 'true' would mean to move right (to higher numbers) within
                // the sequence: the item being considered is less than the
                // sought value. For us, that means that test_large_message()
                // success should return 'true'.
                success = true;
            }
            else
            {
                size = right;
                // Here we were called as compare(sought, item). If std::less
                // were called that way, 'true' would mean to move left (to
                // lower numbers) within the sequence: the sought value is
                // less than the item being considered. For us, that means
                // test_large_message() FAILURE should return 'true', hence
                // test_large_message() success should return 'false'.
                success = false;
            }

            try
            {
                test_large_message(PYTHON, reader_module, test_name, size);
                std::cout << "test_large_message(" << size << ") succeeded" << std::endl;
                return success;
            }
            catch (const failure& e)
            {
                std::cout << "test_large_message(" << size << ") failed: " << e.what() << std::endl;
                return ! success;
            }
        }

        const std::string PYTHON, reader_module, test_name;
    };

    // The point of this function is to try to find a size at which
    // test_large_message() can succeed. We still want the overall test to
    // fail; otherwise we won't get the coder's attention -- but if
    // test_large_message() fails, try to find a plausible size at which it
    // DOES work.
    void test_or_split(const std::string& PYTHON, const std::string& reader_module,
                       const std::string& test_name, size_t size)
    {
        try
        {
            test_large_message(PYTHON, reader_module, test_name, size);
        }
        catch (const failure& e)
        {
            std::cout << "test_large_message(" << size << ") failed: " << e.what() << std::endl;
            // If it still fails below 4K, give up: subdividing any further is
            // pointless.
            if (size >= 4096)
            {
                try
                {
                    // Recur with half the size
                    size_t smaller(size/2);
                    test_or_split(PYTHON, reader_module, test_name, smaller);
                    // Recursive call will throw if test_large_message()
                    // failed, therefore we only reach the line below if it
                    // succeeded.
                    std::cout << "but test_large_message(" << smaller << ") succeeded" << std::endl;

                    // Binary search for largest size that works. But since
                    // std::binary_search() only returns bool, actually use
                    // std::upper_bound(), consistent with our desire to find
                    // the LARGEST size that works. First generate a sorted
                    // container of all the sizes we intend to try, from
                    // 'smaller' (known to work) to 'size' (known to fail). We
                    // could whomp up magic iterators to do this dynamically,
                    // without actually instantiating a vector, but for a test
                    // program this will do. At least preallocate the vector.
                    // Per TestLargeMessage comments, it's important that this
                    // vector not contain 0.
                    std::vector<size_t> sizes;
                    sizes.reserve((size - smaller)/4096 + 1);
                    for (size_t sz(smaller), szend(size); sz < szend; sz += 4096)
                        sizes.push_back(sz);
                    // our comparator
                    TestLargeMessage tester(PYTHON, reader_module, test_name);
                    // Per TestLargeMessage comments, pass 0 as the sought value.
                    std::vector<size_t>::const_iterator found =
                        std::upper_bound(sizes.begin(), sizes.end(), 0, tester);
                    if (found != sizes.end() && found != sizes.begin())
                    {
                        std::cout << "test_large_message(" << *(found - 1)
                                  << ") is largest that succeeds" << std::endl;
                    }
                    else
                    {
                        std::cout << "cannot determine largest test_large_message(size) "
                                  << "that succeeds" << std::endl;
                    }
                }
                catch (const failure&)
                {
                    // The recursive test_or_split() call above has already
                    // handled the exception. We don't want our caller to see
                    // innermost exception; propagate outermost (below).
                }
            }
            // In any case, because we reached here through failure of
            // our original test_large_message(size) call, ensure failure
            // propagates.
            throw e;
        }
    }

    template<> template<>
    void object::test<10>()
    {
        set_test_name("very large message");
        test_or_split(PYTHON, reader_module, get_test_name(), BUFFERED_LENGTH);
    }
} // namespace tut<|MERGE_RESOLUTION|>--- conflicted
+++ resolved
@@ -109,16 +109,12 @@
                    "import os\n"
                    "import sys\n"
                    "\n"
-<<<<<<< HEAD
-                   "import llsd\n"
-=======
                    "try:\n"
                    // new freestanding llsd package
                    "    import llsd\n"
                    "except ImportError:\n"
                    // older llbase.llsd module
                    "    from llbase import llsd\n"
->>>>>>> f2c9a08e
                    "\n"
                    "class ProtocolError(Exception):\n"
                    "    def __init__(self, msg, data):\n"
