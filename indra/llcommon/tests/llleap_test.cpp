/**
 * @file   llleap_test.cpp
 * @author Nat Goodspeed
 * @date   2012-02-21
 * @brief  Test for llleap.
 * 
 * $LicenseInfo:firstyear=2012&license=viewerlgpl$
 * Copyright (c) 2012, Linden Research, Inc.
 * $/LicenseInfo$
 */

// Precompiled header
#include "linden_common.h"
// associated header
#include "llleap.h"
// STL headers
// std headers
#include <functional>
// external library headers
#include <boost/assign/list_of.hpp>
#include <boost/phoenix/core/argument.hpp>
// other Linden headers
#include "../test/lltut.h"
#include "../test/namedtempfile.h"
#include "../test/catch_and_store_what_in.h"
#include "wrapllerrs.h"             // CaptureLog
#include "llevents.h"
#include "llprocess.h"
#include "llstring.h"
#include "stringize.h"
#include "StringVec.h"

using boost::assign::list_of;

StringVec sv(const StringVec& listof) { return listof; }

#if defined(LL_WINDOWS)
#define sleep(secs) _sleep((secs) * 1000)

// WOLF-300: It appears that driving a megabyte of data through an LLLeap pipe
// causes Windows abdominal pain such that it later fails code-signing in some
// mysterious way. Entirely suppressing these LLLeap tests pushes the failure
// rate MUCH lower. Can we re-enable them with a smaller data size on Windows?
const size_t BUFFERED_LENGTH =  100*1024;

#else // not Windows
const size_t BUFFERED_LENGTH = 1023*1024; // try wrangling just under a megabyte of data

#endif

// capture std::weak_ptrs to LLLeap instances so we can tell when they expire
typedef std::vector<std::weak_ptr<LLLeap>> LLLeapVector;

void waitfor(const LLLeapVector& instances, int timeout=60)
{
    int i;
    for (i = 0; i < timeout; ++i)
    {
        // Every iteration, test whether any of the passed LLLeap instances
        // still exist (are still running).
        bool found = false;
        for (auto& ptr : instances)
        {
            if (! ptr.expired())
            {
                found = true;
                break;
            }
        }
        // If we made it through all of 'instances' without finding one that's
        // still running, we're done.
        if (! found)
        {
/*==========================================================================*|
            std::cout << instances.size() << " LLLeap instances terminated in "
                      << i << " seconds, proceeding" << std::endl;
|*==========================================================================*/
            return;
        }
        // Found an instance that's still running. Wait and pump LLProcess.
        sleep(1);
        LLEventPumps::instance().obtain("mainloop").post(LLSD());
    }
    tut::ensure(STRINGIZE("at least 1 of " << instances.size()
                          << " LLLeap instances timed out ("
                          << timeout << " seconds) without terminating"),
                i < timeout);
}

void waitfor(LLLeap* instance, int timeout=60)
{
    LLLeapVector instances;
    instances.push_back(instance->getWeak());
    waitfor(instances, timeout);
}

/*****************************************************************************
*   TUT
*****************************************************************************/
namespace tut
{
    struct llleap_data
    {
        llleap_data():
            reader(".py",
                   // This logic is adapted from vita.viewerclient.receiveEvent()
                   boost::phoenix::placeholders::arg1 <<
                   "import re\n"
                   "import os\n"
                   "import sys\n"
                   "\n"
<<<<<<< HEAD
                   "from llbase import llsd\n"
=======
                   "try:\n"
                   // new freestanding llsd package
                   "    import llsd\n"
                   "except ImportError:\n"
                   // older llbase.llsd module
                   "    from llbase import llsd\n"
>>>>>>> fbba0911
                   "\n"
                   "class ProtocolError(Exception):\n"
                   "    def __init__(self, msg, data):\n"
                   "        Exception.__init__(self, msg)\n"
                   "        self.data = data\n"
                   "\n"
                   "class ParseError(ProtocolError):\n"
                   "    pass\n"
                   "\n"
                   "def get():\n"
                   "    hdr = []\n"
                   "    while b':' not in hdr and len(hdr) < 20:\n"
                   "        hdr.append(sys.stdin.buffer.read(1))\n"
                   "        if not hdr:\n"
                   "            sys.exit(0)\n"
                   "    if not hdr[-1] == b':':\n"
                   "        raise ProtocolError('Expected len:data, got %r' % hdr, hdr)\n"
                   "    try:\n"
                   "        length = int(b''.join(hdr[:-1]))\n"
                   "    except ValueError:\n"
                   "        raise ProtocolError('Non-numeric len %r' % hdr[:-1], hdr[:-1])\n"
                   "    parts = []\n"
                   "    received = 0\n"
                   "    while received < length:\n"
                   "        parts.append(sys.stdin.buffer.read(length - received))\n"
                   "        received += len(parts[-1])\n"
                   "    data = b''.join(parts)\n"
                   "    assert len(data) == length\n"
                   "    try:\n"
                   "        return llsd.parse(data)\n"
                   //   Seems the old indra.base.llsd module didn't properly
                   //   convert IndexError (from running off end of string) to
                   //   LLSDParseError.
                   "    except (IndexError, llsd.LLSDParseError) as e:\n"
                   "        msg = 'Bad received packet (%s)' % e\n"
                   "        print('%s, %s bytes:' % (msg, len(data)), file=sys.stderr)\n"
                   "        showmax = 40\n"
                   //       We've observed failures with very large packets;
                   //       dumping the entire packet wastes time and space.
                   //       But if the error states a particular byte offset,
                   //       truncate to (near) that offset when dumping data.
                   "        location = re.search(r' at (byte|index) ([0-9]+)', str(e))\n"
                   "        if not location:\n"
                   "            # didn't find offset, dump whole thing, no ellipsis\n"
                   "            ellipsis = ''\n"
                   "        else:\n"
                   "            # found offset within error message\n"
                   "            trunc = int(location.group(2)) + showmax\n"
                   "            data = data[:trunc]\n"
                   "            ellipsis = '... (%s more)' % (length - trunc)\n"
                   "        offset = -showmax\n"
                   "        for offset in range(0, len(data)-showmax, showmax):\n"
                   "            print('%04d: %r +' % \\\n"
                   "                  (offset, data[offset:offset+showmax]), file=sys.stderr)\n"
                   "        offset += showmax\n"
                   "        print('%04d: %r%s' % \\\n"
                   "              (offset, data[offset:], ellipsis), file=sys.stderr)\n"
                   "        raise ParseError(msg, data)\n"
                   "\n"
                   "# deal with initial stdin message\n"
                   // this will throw if the initial write to stdin doesn't
                   // follow len:data protocol, or if we couldn't find 'pump'
                   // in the dict
                   "_reply = get()['pump']\n"
                   "\n"
                   "def replypump():\n"
                   "    return _reply\n"
                   "\n"
                   "def put(req):\n"
                   "    sys.stdout.buffer.write(b'%d:%b' % (len(req), req))\n"
                   "    sys.stdout.flush()\n"
                   "\n"
                   "def send(pump, data):\n"
                   "    put(llsd.format_notation(dict(pump=pump, data=data)))\n"
                   "\n"
                   "def request(pump, data):\n"
                   "    # we expect 'data' is a dict\n"
                   "    data['reply'] = _reply\n"
                   "    send(pump, data)\n"),
            // Get the actual pathname of the NamedExtTempFile and trim off
            // the ".py" extension. (We could cache reader.getName() in a
            // separate member variable, but I happen to know getName() just
            // returns a NamedExtTempFile member rather than performing any
            // computation, so I don't mind calling it twice.) Then take the
            // basename.
            reader_module(LLProcess::basename(
                              reader.getName().substr(0, reader.getName().length()-3))),
            PYTHON(LLStringUtil::getenv("PYTHON"))
        {
            ensure("Set PYTHON to interpreter pathname", !PYTHON.empty());
        }
        NamedExtTempFile reader;
        const std::string reader_module;
        const std::string PYTHON;
    };
    typedef test_group<llleap_data> llleap_group;
    typedef llleap_group::object object;
    llleap_group llleapgrp("llleap");

    template<> template<>
    void object::test<1>()
    {
        set_test_name("multiple LLLeap instances");
        NamedTempFile script("py",
                             "import time\n"
                             "time.sleep(1)\n");
        LLLeapVector instances;
        instances.push_back(LLLeap::create(get_test_name(),
                                           sv(list_of(PYTHON)(script.getName())))->getWeak());
        instances.push_back(LLLeap::create(get_test_name(),
                                           sv(list_of(PYTHON)(script.getName())))->getWeak());
        // In this case we're simply establishing that two LLLeap instances
        // can coexist without throwing exceptions or bombing in any other
        // way. Wait for them to terminate.
        waitfor(instances);
    }

    template<> template<>
    void object::test<2>()
    {
        set_test_name("stderr to log");
        NamedTempFile script("py",
                             "import sys\n"
                             "sys.stderr.write('''Hello from Python!\n"
                             "note partial line''')\n");
        StringVec vcommand{ PYTHON, script.getName() };
        CaptureLog log(LLError::LEVEL_INFO);
        waitfor(LLLeap::create(get_test_name(), vcommand));
        log.messageWith("Hello from Python!");
        log.messageWith("note partial line");
    }

    template<> template<>
    void object::test<3>()
    {
        set_test_name("bad stdout protocol");
        NamedTempFile script("py",
                             "print('Hello from Python!')\n");
        CaptureLog log(LLError::LEVEL_WARN);
        waitfor(LLLeap::create(get_test_name(),
                               sv(list_of(PYTHON)(script.getName()))));
        ensure_contains("error log line",
                        log.messageWith("invalid protocol"), "Hello from Python!");
    }

    template<> template<>
    void object::test<4>()
    {
        set_test_name("leftover stdout");
        NamedTempFile script("py",
                             "import sys\n"
                             // note lack of newline
                             "sys.stdout.write('Hello from Python!')\n");
        CaptureLog log(LLError::LEVEL_WARN);
        waitfor(LLLeap::create(get_test_name(),
                               sv(list_of(PYTHON)(script.getName()))));
        ensure_contains("error log line",
                        log.messageWith("Discarding"), "Hello from Python!");
    }

    template<> template<>
    void object::test<5>()
    {
        set_test_name("bad stdout len prefix");
        NamedTempFile script("py",
                             "import sys\n"
                             "sys.stdout.write('5a2:something')\n");
        CaptureLog log(LLError::LEVEL_WARN);
        waitfor(LLLeap::create(get_test_name(),
                               sv(list_of(PYTHON)(script.getName()))));
        ensure_contains("error log line",
                        log.messageWith("invalid protocol"), "5a2:");
    }

    template<> template<>
    void object::test<6>()
    {
        set_test_name("empty plugin vector");
        std::string threw = catch_what<LLLeap::Error>([](){
                LLLeap::create("empty", StringVec());
            });
        ensure_contains("LLLeap::Error", threw, "no plugin");
        // try the suppress-exception variant
        ensure("bad launch returned non-NULL", ! LLLeap::create("empty", StringVec(), false));
    }

    template<> template<>
    void object::test<7>()
    {
        set_test_name("bad launch");
        // Synthesize bogus executable name
        std::string BADPYTHON(PYTHON.substr(0, PYTHON.length()-1) + "x");
        CaptureLog log;
        std::string threw = catch_what<LLLeap::Error>([&BADPYTHON](){
                LLLeap::create("bad exe", BADPYTHON);
            });
        ensure_contains("LLLeap::create() didn't throw", threw, "failed");
        log.messageWith("failed");
        log.messageWith(BADPYTHON);
        // try the suppress-exception variant
        ensure("bad launch returned non-NULL", ! LLLeap::create("bad exe", BADPYTHON, false));
    }

    // Generic self-contained listener: derive from this and override its
    // call() method, then tell somebody to post on the pump named getName().
    // Control will reach your call() override.
    struct ListenerBase
    {
        // Pass the pump name you want; will tweak for uniqueness.
        ListenerBase(const std::string& name):
            mPump(name, true)
        {
            mPump.listen(name, boost::bind(&ListenerBase::call, this, _1));
        }

        virtual ~ListenerBase() {}  // pacify MSVC

        virtual bool call(const LLSD& request)
        {
            return false;
        }

        LLEventPump& getPump() { return mPump; }
        const LLEventPump& getPump() const { return mPump; }

        std::string getName() const { return mPump.getName(); }
        void post(const LLSD& data) { mPump.post(data); }

        LLEventStream mPump;
    };

    // Mimic a dummy little LLEventAPI that merely sends a reply back to its
    // requester on the "reply" pump.
    struct AckAPI: public ListenerBase
    {
        AckAPI(): ListenerBase("AckAPI") {}

        virtual bool call(const LLSD& request)
        {
            LLEventPumps::instance().obtain(request["reply"]).post("ack");
            return false;
        }
    };

    // Give LLLeap script a way to post success/failure.
    struct Result: public ListenerBase
    {
        Result(): ListenerBase("Result") {}

        virtual bool call(const LLSD& request)
        {
            mData = request;
            return false;
        }

        void ensure() const
        {
            tut::ensure(std::string("never posted to ") + getName(), mData.isDefined());
            // Post an empty string for success, non-empty string is failure message.
            tut::ensure(mData, mData.asString().empty());
        }

        LLSD mData;
    };

    template<> template<>
    void object::test<8>()
    {
        set_test_name("round trip");
        AckAPI api;
        Result result;
        NamedTempFile script("py",
                             boost::phoenix::placeholders::arg1 <<
                             "from " << reader_module << " import *\n"
                             // make a request on our little API
                             "request(pump='" << api.getName() << "', data={})\n"
                             // wait for its response
                             "resp = get()\n"
                             "result = '' if resp == dict(pump=replypump(), data='ack')\\\n"
                             "            else 'bad: ' + str(resp)\n"
                             "send(pump='" << result.getName() << "', data=result)\n");
        waitfor(LLLeap::create(get_test_name(), sv(list_of(PYTHON)(script.getName()))));
        result.ensure();
    }

    struct ReqIDAPI: public ListenerBase
    {
        ReqIDAPI(): ListenerBase("ReqIDAPI") {}

        virtual bool call(const LLSD& request)
        {
            // free function from llevents.h
            sendReply(LLSD(), request);
            return false;
        }
    };

    template<> template<>
    void object::test<9>()
    {
        set_test_name("many small messages");
        // It's not clear to me whether there's value in iterating many times
        // over a send/receive loop -- I don't think that will exercise any
        // interesting corner cases. This test first sends a large number of
        // messages, then receives all the responses. The intent is to ensure
        // that some of that data stream crosses buffer boundaries, loop
        // iterations etc. in OS pipes and the LLLeap/LLProcess implementation.
        ReqIDAPI api;
        Result result;
        NamedTempFile script("py",
                             boost::phoenix::placeholders::arg1 <<
                             "import sys\n"
                             "from " << reader_module << " import *\n"
                             // Note that since reader imports llsd, this
                             // 'import *' gets us llsd too.
                             "sample = llsd.format_notation(dict(pump='" <<
                             api.getName() << "', data=dict(reqid=999999, reply=replypump())))\n"
                             // The whole packet has length prefix too: "len:data"
                             "samplen = len(str(len(sample))) + 1 + len(sample)\n"
                             // guess how many messages it will take to
                             // accumulate BUFFERED_LENGTH
                             "count = int(" << BUFFERED_LENGTH << "/samplen)\n"
                             "print('Sending %s requests' % count, file=sys.stderr)\n"
                             "for i in range(count):\n"
                             "    request('" << api.getName() << "', dict(reqid=i))\n"
                             // The assumption in this specific test that
                             // replies will arrive in the same order as
                             // requests is ONLY valid because the API we're
                             // invoking sends replies instantly. If the API
                             // had to wait for some external event before
                             // sending its reply, replies could arrive in
                             // arbitrary order, and we'd have to tick them
                             // off from a set.
                             "result = ''\n"
                             "for i in range(count):\n"
                             "    resp = get()\n"
                             "    if resp['data']['reqid'] != i:\n"
                             "        result = 'expected reqid=%s in %s' % (i, resp)\n"
                             "        break\n"
                             "send(pump='" << result.getName() << "', data=result)\n");
        waitfor(LLLeap::create(get_test_name(), sv(list_of(PYTHON)(script.getName()))),
                300);               // needs more realtime than most tests
        result.ensure();
    }

    // This is the body of test<10>, extracted so we can run it over a number
    // of large-message sizes.
    void test_large_message(const std::string& PYTHON, const std::string& reader_module,
                            const std::string& test_name, size_t size)
    {
        ReqIDAPI api;
        Result result;
        NamedTempFile script("py",
                             boost::phoenix::placeholders::arg1 <<
                             "import sys\n"
                             "from " << reader_module << " import *\n"
                             // Generate a very large string value.
                             "desired = int(sys.argv[1])\n"
                             // 7 chars per item: 6 digits, 1 comma
                             "count = int((desired - 50)/7)\n"
                             "large = ''.join('%06d,' % i for i in range(count))\n"
                             // Pass 'large' as reqid because we know the API
                             // will echo reqid, and we want to receive it back.
                             "request('" << api.getName() << "', dict(reqid=large))\n"
                             "try:\n"
                             "    resp = get()\n"
                             "except ParseError as e:\n"
                             "    # try to find where e.data diverges from expectation\n"
                             // Normally we'd expect a 'pump' key in there,
                             // too, with value replypump(). But Python
                             // serializes keys in a different order than C++,
                             // so incoming data start with 'data'.
                             // Truthfully, though, if we get as far as 'pump'
                             // before we find a difference, something's very
                             // strange.
                             "    expect = llsd.format_notation(dict(data=dict(reqid=large)))\n"
                             "    chunk = 40\n"
                             "    for offset in range(0, max(len(e.data), len(expect)), chunk):\n"
                             "        if e.data[offset:offset+chunk] != \\\n"
                             "           expect[offset:offset+chunk]:\n"
                             "            print('Offset %06d: expect %r,\\n'\\\n"
                             "                                '                  get %r' %\\\n"
                             "                                (offset,\n"
                             "                                 expect[offset:offset+chunk],\n"
                             "                                 e.data[offset:offset+chunk]),\n"
                             "                                 file=sys.stderr)\n"
                             "            break\n"
                             "    else:\n"
                             "        print('incoming data matches expect?!', file=sys.stderr)\n"
                             "    send('" << result.getName() << "', '%s: %s' % (e.__class__.__name__, e))\n"
                             "    sys.exit(1)\n"
                             "\n"
                             "echoed = resp['data']['reqid']\n"
                             "if echoed == large:\n"
                             "    send('" << result.getName() << "', '')\n"
                             "    sys.exit(0)\n"
                             // Here we know echoed did NOT match; try to find where
                             "for i in range(count):\n"
                             "    start = 7*i\n"
                             "    end   = 7*(i+1)\n"
                             "    if end > len(echoed)\\\n"
                             "    or echoed[start:end] != large[start:end]:\n"
                             "        send('" << result.getName() << "',\n"
                             "             'at offset %s, expected %r but got %r' %\n"
                             "             (start, large[start:end], echoed[start:end]))\n"
                             "sys.exit(1)\n");
        waitfor(LLLeap::create(test_name,
                               sv(list_of
                                  (PYTHON)
                                  (script.getName())
                                  (stringize(size)))),
                180);               // try a longer timeout
        result.ensure();
    }

    struct TestLargeMessage
    {
        TestLargeMessage(const std::string& PYTHON_, const std::string& reader_module_,
                         const std::string& test_name_):
            PYTHON(PYTHON_),
            reader_module(reader_module_),
            test_name(test_name_)
        {}

        bool operator()(size_t left, size_t right) const
        {
            // We don't know whether upper_bound is going to pass the "sought
            // value" as the left or the right operand. We pass 0 as the
            // "sought value" so we can distinguish it. Of course that means
            // the sequence we're searching must not itself contain 0!
            size_t size;
            bool success;
            if (left)
            {
                size = left;
                // Consider our return value carefully. Normal binary_search
                // (or, in our case, upper_bound) expects a container sorted
                // in ascending order, and defaults to the std::less
                // comparator. Our container is in fact in ascending order, so
                // return consistently with std::less. Here we were called as
                // compare(item, sought). If std::less were called that way,
                // 'true' would mean to move right (to higher numbers) within
                // the sequence: the item being considered is less than the
                // sought value. For us, that means that test_large_message()
                // success should return 'true'.
                success = true;
            }
            else
            {
                size = right;
                // Here we were called as compare(sought, item). If std::less
                // were called that way, 'true' would mean to move left (to
                // lower numbers) within the sequence: the sought value is
                // less than the item being considered. For us, that means
                // test_large_message() FAILURE should return 'true', hence
                // test_large_message() success should return 'false'.
                success = false;
            }

            try
            {
                test_large_message(PYTHON, reader_module, test_name, size);
                std::cout << "test_large_message(" << size << ") succeeded" << std::endl;
                return success;
            }
            catch (const failure& e)
            {
                std::cout << "test_large_message(" << size << ") failed: " << e.what() << std::endl;
                return ! success;
            }
        }

        const std::string PYTHON, reader_module, test_name;
    };

    // The point of this function is to try to find a size at which
    // test_large_message() can succeed. We still want the overall test to
    // fail; otherwise we won't get the coder's attention -- but if
    // test_large_message() fails, try to find a plausible size at which it
    // DOES work.
    void test_or_split(const std::string& PYTHON, const std::string& reader_module,
                       const std::string& test_name, size_t size)
    {
        try
        {
            test_large_message(PYTHON, reader_module, test_name, size);
        }
        catch (const failure& e)
        {
            std::cout << "test_large_message(" << size << ") failed: " << e.what() << std::endl;
            // If it still fails below 4K, give up: subdividing any further is
            // pointless.
            if (size >= 4096)
            {
                try
                {
                    // Recur with half the size
                    size_t smaller(size/2);
                    test_or_split(PYTHON, reader_module, test_name, smaller);
                    // Recursive call will throw if test_large_message()
                    // failed, therefore we only reach the line below if it
                    // succeeded.
                    std::cout << "but test_large_message(" << smaller << ") succeeded" << std::endl;

                    // Binary search for largest size that works. But since
                    // std::binary_search() only returns bool, actually use
                    // std::upper_bound(), consistent with our desire to find
                    // the LARGEST size that works. First generate a sorted
                    // container of all the sizes we intend to try, from
                    // 'smaller' (known to work) to 'size' (known to fail). We
                    // could whomp up magic iterators to do this dynamically,
                    // without actually instantiating a vector, but for a test
                    // program this will do. At least preallocate the vector.
                    // Per TestLargeMessage comments, it's important that this
                    // vector not contain 0.
                    std::vector<size_t> sizes;
                    sizes.reserve((size - smaller)/4096 + 1);
                    for (size_t sz(smaller), szend(size); sz < szend; sz += 4096)
                        sizes.push_back(sz);
                    // our comparator
                    TestLargeMessage tester(PYTHON, reader_module, test_name);
                    // Per TestLargeMessage comments, pass 0 as the sought value.
                    std::vector<size_t>::const_iterator found =
                        std::upper_bound(sizes.begin(), sizes.end(), 0, tester);
                    if (found != sizes.end() && found != sizes.begin())
                    {
                        std::cout << "test_large_message(" << *(found - 1)
                                  << ") is largest that succeeds" << std::endl;
                    }
                    else
                    {
                        std::cout << "cannot determine largest test_large_message(size) "
                                  << "that succeeds" << std::endl;
                    }
                }
                catch (const failure&)
                {
                    // The recursive test_or_split() call above has already
                    // handled the exception. We don't want our caller to see
                    // innermost exception; propagate outermost (below).
                }
            }
            // In any case, because we reached here through failure of
            // our original test_large_message(size) call, ensure failure
            // propagates.
            throw e;
        }
    }

    template<> template<>
    void object::test<10>()
    {
        set_test_name("very large message");
        test_or_split(PYTHON, reader_module, get_test_name(), BUFFERED_LENGTH);
    }
} // namespace tut<|MERGE_RESOLUTION|>--- conflicted
+++ resolved
@@ -109,16 +109,7 @@
                    "import os\n"
                    "import sys\n"
                    "\n"
-<<<<<<< HEAD
                    "from llbase import llsd\n"
-=======
-                   "try:\n"
-                   // new freestanding llsd package
-                   "    import llsd\n"
-                   "except ImportError:\n"
-                   // older llbase.llsd module
-                   "    from llbase import llsd\n"
->>>>>>> fbba0911
                    "\n"
                    "class ProtocolError(Exception):\n"
                    "    def __init__(self, msg, data):\n"
