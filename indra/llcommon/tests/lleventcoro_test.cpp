--- conflicted
+++ resolved
@@ -75,14 +75,7 @@
     {
         mSync.bump();
         LLSD::Integer value(event["value"]);
-<<<<<<< HEAD
-        LLSD::String replyPumpName(event.has("fail")? "error" : "reply");
-        LLEventPumps::instance().obtain(event[replyPumpName]).post(value + 1);
-        // give listener a chance to process
-        llcoro::suspend();
-=======
         LLEventPumps::instance().obtain(event["reply"]).post(value + 1);
->>>>>>> b3675542
         return false;
     }
 
@@ -114,30 +107,7 @@
     typedef coroutine_group::object object;
     coroutine_group coroutinegrp("coroutine");
 
-<<<<<<< HEAD
-    // use static data so we can intersperse coroutine functions with the
-    // tests that engage them
-    ImmediateAPI immediateAPI;
-    std::string replyName, errorName, threw, stringdata;
-    LLSD result, errordata;
-    int which;
-
-    // reinit vars at the start of each test
-    void clear()
-    {
-        replyName.clear();
-        errorName.clear();
-        threw.clear();
-        stringdata.clear();
-        result = LLSD();
-        errordata = LLSD();
-        which = 0;
-    }
-
-    void explicit_wait(boost::shared_ptr<LLCoros::Promise<std::string>>& cbp)
-=======
     void test_data::explicit_wait(boost::shared_ptr<LLCoros::Promise<std::string>>& cbp)
->>>>>>> b3675542
     {
         BEGIN
         {
@@ -159,10 +129,7 @@
             // calling get() on the future causes us to suspend
             debug("about to suspend");
             stringdata = future.get();
-<<<<<<< HEAD
-=======
-            mSync.bump();
->>>>>>> b3675542
+            mSync.bump();
             ensure_equals("Got it", stringdata, "received");
         }
         END
@@ -177,23 +144,15 @@
         // Construct the coroutine instance that will run explicit_wait.
         boost::shared_ptr<LLCoros::Promise<std::string>> respond;
         LLCoros::instance().launch("test<1>",
-<<<<<<< HEAD
-                                   boost::bind(explicit_wait, boost::ref(respond)));
-=======
                                    [this, &respond](){ explicit_wait(respond); });
         mSync.bump();
->>>>>>> b3675542
         // When the coroutine waits for the future, it returns here.
         debug("about to respond");
         // Now we're the I/O subsystem delivering a result. This should make
         // the coroutine ready.
         respond->set_value("received");
         // but give it a chance to wake up
-<<<<<<< HEAD
-        llcoro::suspend();
-=======
         mSync.yield();
->>>>>>> b3675542
         // ensure the coroutine ran and woke up again with the intended result
         ensure_equals(stringdata, "received");
     }
@@ -214,29 +173,17 @@
     {
         set_test_name("waitForEventOn1");
         DEBUG;
-<<<<<<< HEAD
-        LLCoros::instance().launch("test<2>", waitForEventOn1);
-        debug("about to send");
-        LLEventPumps::instance().obtain("source").post("received");
-        // give waitForEventOn1() a chance to run
-        llcoro::suspend();
-=======
         LLCoros::instance().launch("test<2>", [this](){ waitForEventOn1(); });
         mSync.bump();
         debug("about to send");
         LLEventPumps::instance().obtain("source").post("received");
         // give waitForEventOn1() a chance to run
         mSync.yield();
->>>>>>> b3675542
         debug("back from send");
         ensure_equals(result.asString(), "received");
     }
 
-<<<<<<< HEAD
-    void coroPump()
-=======
     void test_data::coroPump()
->>>>>>> b3675542
     {
         BEGIN
         {
@@ -254,29 +201,17 @@
     {
         set_test_name("coroPump");
         DEBUG;
-<<<<<<< HEAD
-        LLCoros::instance().launch("test<3>", coroPump);
-        debug("about to send");
-        LLEventPumps::instance().obtain(replyName).post("received");
-        // give coroPump() a chance to run
-        llcoro::suspend();
-=======
         LLCoros::instance().launch("test<3>", [this](){ coroPump(); });
         mSync.bump();
         debug("about to send");
         LLEventPumps::instance().obtain(replyName).post("received");
         // give coroPump() a chance to run
         mSync.yield();
->>>>>>> b3675542
         debug("back from send");
         ensure_equals(result.asString(), "received");
     }
 
-<<<<<<< HEAD
-    void postAndWait1()
-=======
     void test_data::postAndWait1()
->>>>>>> b3675542
     {
         BEGIN
         {
@@ -295,21 +230,11 @@
     {
         set_test_name("postAndWait1");
         DEBUG;
-<<<<<<< HEAD
-        LLCoros::instance().launch("test<4>", postAndWait1);
-        // give postAndWait1() a chance to run
-        llcoro::suspend();
-        ensure_equals(result.asInteger(), 18);
-    }
-
-    void coroPumpPost()
-=======
         LLCoros::instance().launch("test<4>", [this](){ postAndWait1(); });
         ensure_equals(result.asInteger(), 18);
     }
 
     void test_data::coroPumpPost()
->>>>>>> b3675542
     {
         BEGIN
         {
@@ -327,13 +252,7 @@
     {
         set_test_name("coroPumpPost");
         DEBUG;
-<<<<<<< HEAD
-        LLCoros::instance().launch("test<5>", coroPumpPost);
-        // give coroPumpPost() a chance to run
-        llcoro::suspend();
-=======
         LLCoros::instance().launch("test<5>", [this](){ coroPumpPost(); });
->>>>>>> b3675542
         ensure_equals(result.asInteger(), 18);
     }
 }