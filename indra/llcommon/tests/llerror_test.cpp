/**
 * @file llerror_test.cpp
 * @date   December 2006
 * @brief error unit tests
 *
 * $LicenseInfo:firstyear=2006&license=viewerlgpl$
 * Second Life Viewer Source Code
 * Copyright (C) 2010, Linden Research, Inc.
 *
 * This library is free software; you can redistribute it and/or
 * modify it under the terms of the GNU Lesser General Public
 * License as published by the Free Software Foundation;
 * version 2.1 of the License only.
 *
 * This library is distributed in the hope that it will be useful,
 * but WITHOUT ANY WARRANTY; without even the implied warranty of
 * MERCHANTABILITY or FITNESS FOR A PARTICULAR PURPOSE.  See the GNU
 * Lesser General Public License for more details.
 *
 * You should have received a copy of the GNU Lesser General Public
 * License along with this library; if not, write to the Free Software
 * Foundation, Inc., 51 Franklin Street, Fifth Floor, Boston, MA  02110-1301  USA
 *
 * Linden Research, Inc., 945 Battery Street, San Francisco, CA  94111  USA
 * $/LicenseInfo$
 */

#include <vector>
#include <stdexcept>

#include "linden_common.h"

#include "../llerror.h"

#include "../llerrorcontrol.h"
#include "../llsd.h"

#include "../test/lltut.h"

enum LogFieldIndex
{
    TIME_FIELD,
    LEVEL_FIELD,
    TAGS_FIELD,
    LOCATION_FIELD,
    FUNCTION_FIELD,
    MSG_FIELD
};

static const char* FieldName[] =
{
    "TIME",
    "LEVEL",
    "TAGS",
    "LOCATION",
    "FUNCTION",
    "MSG"
};

namespace
{
#ifdef __clang__
#   pragma clang diagnostic ignored "-Wunused-function"
#endif
<<<<<<< HEAD
#if __GNUC__
#pragma GCC diagnostic ignored "-Wunused-function"
#endif
	void test_that_error_h_includes_enough_things_to_compile_a_message()
	{
		LL_INFOS() << "!" << LL_ENDL;
	}
=======
    void test_that_error_h_includes_enough_things_to_compile_a_message()
    {
        LL_INFOS() << "!" << LL_ENDL;
    }
>>>>>>> 38c2a5bd
}

namespace
{
    static bool fatalWasCalled = false;
    struct FatalWasCalled: public std::runtime_error
    {
        FatalWasCalled(const std::string& what): std::runtime_error(what) {}
    };
    void fatalCall(const std::string& msg) { throw FatalWasCalled(msg); }
}

// Because we use LLError::setFatalFunction(fatalCall), any LL_ERRS call we
// issue will throw FatalWasCalled. But we want the test program to continue.
// So instead of writing:
// LL_ERRS("tag") << "some message" << LL_ENDL;
// write:
// CATCH(LL_ERRS("tag"), "some message");
#define CATCH(logcall, expr)                    \
    try                                         \
    {                                           \
        logcall << expr << LL_ENDL;             \
    }                                           \
    catch (const FatalWasCalled&)               \
    {                                           \
        fatalWasCalled = true;                  \
    }

namespace tut
{
    class TestRecorder : public LLError::Recorder
    {
    public:
        TestRecorder()
            {
                showTime(false);
            }
        virtual ~TestRecorder()
            {}

        virtual void recordMessage(LLError::ELevel level,
                           const std::string& message)
        {
            mMessages.push_back(message);
        }

        int countMessages()         { return (int) mMessages.size(); }
        void clearMessages()        { mMessages.clear(); }

        std::string message(int n)
        {
            std::ostringstream test_name;
            test_name << "testing message " << n << ", not enough messages";

            tut::ensure(test_name.str(), n < countMessages());
            return mMessages[n];
        }

    private:
        typedef std::vector<std::string> MessageVector;
        MessageVector mMessages;
    };

    struct ErrorTestData
    {
        LLError::RecorderPtr mRecorder;
        LLError::SettingsStoragePtr mPriorErrorSettings;

        ErrorTestData():
            mRecorder(new TestRecorder())
        {
            fatalWasCalled = false;

            mPriorErrorSettings = LLError::saveAndResetSettings();
            LLError::setDefaultLevel(LLError::LEVEL_DEBUG);
            LLError::setFatalFunction(fatalCall);
            LLError::addRecorder(mRecorder);
        }

        ~ErrorTestData()
        {
            LLError::removeRecorder(mRecorder);
            LLError::restoreSettings(mPriorErrorSettings);
        }

        int countMessages()
        {
            return std::dynamic_pointer_cast<TestRecorder>(mRecorder)->countMessages();
        }

        void clearMessages()
        {
            std::dynamic_pointer_cast<TestRecorder>(mRecorder)->clearMessages();
        }

        void setWantsTime(bool t)
            {
                std::dynamic_pointer_cast<TestRecorder>(mRecorder)->showTime(t);
            }

        void setWantsMultiline(bool t)
            {
                std::dynamic_pointer_cast<TestRecorder>(mRecorder)->showMultiline(t);
            }

        std::string message(int n)
        {
            return std::dynamic_pointer_cast<TestRecorder>(mRecorder)->message(n);
        }

        void ensure_message_count(int expectedCount)
        {
            ensure_equals("message count", countMessages(), expectedCount);
        }

        std::string message_field(int msgnum, LogFieldIndex fieldnum)
        {
            std::ostringstream test_name;
            test_name << "testing message " << msgnum << ", not enough messages";
            tut::ensure(test_name.str(), msgnum < countMessages());

            std::string msg(message(msgnum));

            std::string field_value;

            // find the start of the field; fields are separated by a single space
            size_t scan = 0;
            int on_field = 0;
            while ( scan < msg.length() && on_field < fieldnum )
            {
                // fields are delimited by one space
                if ( ' ' == msg[scan] )
                {
                    if ( on_field < FUNCTION_FIELD )
                    {
                        on_field++;
                    }
                    // except function, which may have embedded spaces so ends with " : "
                    else if (   ( on_field == FUNCTION_FIELD )
                             && ( ':' == msg[scan+1] && ' ' == msg[scan+2] )
                             )
                    {
                        on_field++;
                        scan +=2;
                    }
                }
                scan++;
            }
            size_t start_field = scan;
            size_t fieldlen = 0;
            if ( fieldnum < FUNCTION_FIELD )
            {
                fieldlen = msg.find(' ', start_field) - start_field;
            }
            else if ( fieldnum == FUNCTION_FIELD )
            {
                fieldlen = msg.find(" : ", start_field) - start_field;
            }
            else if ( MSG_FIELD == fieldnum ) // no delimiter, just everything to the end
            {
                fieldlen = msg.length() - start_field;
            }

            return msg.substr(start_field, fieldlen);
        }

        void ensure_message_field_equals(int msgnum, LogFieldIndex fieldnum, const std::string& expectedText)
         {
             std::ostringstream test_name;
             test_name << "testing message " << msgnum << " field " << FieldName[fieldnum] << "\n  message: \"" << message(msgnum) << "\"\n  ";

             ensure_equals(test_name.str(), message_field(msgnum, fieldnum), expectedText);
         }

        void ensure_message_does_not_contain(int n, const std::string& expectedText)
        {
            std::ostringstream test_name;
            test_name << "testing message " << n;

            ensure_does_not_contain(test_name.str(), message(n), expectedText);
        }
    };

    typedef test_group<ErrorTestData>   ErrorTestGroup;
    typedef ErrorTestGroup::object      ErrorTestObject;

    ErrorTestGroup errorTestGroup("error");

    template<> template<>
    void ErrorTestObject::test<1>()
        // basic test of output
    {
        LL_INFOS() << "test" << LL_ENDL;
        LL_INFOS() << "bob" << LL_ENDL;

        ensure_message_field_equals(0, MSG_FIELD, "test");
        ensure_message_field_equals(1, MSG_FIELD, "bob");
    }
}

namespace
{
    void writeSome()
    {
        LL_DEBUGS("WriteTag","AnotherTag") << "one" << LL_ENDL;
        LL_INFOS("WriteTag") << "two" << LL_ENDL;
        LL_WARNS("WriteTag") << "three" << LL_ENDL;
        CATCH(LL_ERRS("WriteTag"), "four");
    }
};

namespace tut
{
    template<> template<>
    void ErrorTestObject::test<2>()
        // messages are filtered based on default level
    {
        LLError::setDefaultLevel(LLError::LEVEL_DEBUG);
        writeSome();
        ensure_message_field_equals(0, MSG_FIELD, "one");
        ensure_message_field_equals(0, LEVEL_FIELD, "DEBUG");
        ensure_message_field_equals(0, TAGS_FIELD, "#WriteTag#AnotherTag#");
        ensure_message_field_equals(1, MSG_FIELD, "two");
        ensure_message_field_equals(1, LEVEL_FIELD, "INFO");
        ensure_message_field_equals(1, TAGS_FIELD, "#WriteTag#");
        ensure_message_field_equals(2, MSG_FIELD, "three");
        ensure_message_field_equals(2, LEVEL_FIELD, "WARNING");
        ensure_message_field_equals(2, TAGS_FIELD, "#WriteTag#");
        ensure_message_field_equals(3, MSG_FIELD, "four");
        ensure_message_field_equals(3, LEVEL_FIELD, "ERROR");
        ensure_message_field_equals(3, TAGS_FIELD, "#WriteTag#");
        ensure_message_count(4);

        LLError::setDefaultLevel(LLError::LEVEL_INFO);
        writeSome();
        ensure_message_field_equals(4, MSG_FIELD, "two");
        ensure_message_field_equals(5, MSG_FIELD, "three");
        ensure_message_field_equals(6, MSG_FIELD, "four");
        ensure_message_count(7);

        LLError::setDefaultLevel(LLError::LEVEL_WARN);
        writeSome();
        ensure_message_field_equals(7, MSG_FIELD, "three");
        ensure_message_field_equals(8, MSG_FIELD, "four");
        ensure_message_count(9);

        LLError::setDefaultLevel(LLError::LEVEL_ERROR);
        writeSome();
        ensure_message_field_equals(9, MSG_FIELD, "four");
        ensure_message_count(10);

        LLError::setDefaultLevel(LLError::LEVEL_NONE);
        writeSome();
        ensure_message_count(10);
    }

    template<> template<>
    void ErrorTestObject::test<3>()
        // error type string in output
    {
        writeSome();
        ensure_message_field_equals(0, LEVEL_FIELD, "DEBUG");
        ensure_message_field_equals(1, LEVEL_FIELD, "INFO");
        ensure_message_field_equals(2, LEVEL_FIELD, "WARNING");
        ensure_message_field_equals(3, LEVEL_FIELD, "ERROR");
        ensure_message_count(4);
    }

    template<> template<>
    void ErrorTestObject::test<4>()
        // file abbreviation
    {
        std::string prev, abbreviateFile = __FILE__;
        do
        {
            prev = abbreviateFile;
            abbreviateFile = LLError::abbreviateFile(abbreviateFile);
            // __FILE__ is assumed to end with
            // indra/llcommon/tests/llerror_test.cpp. This test used to call
            // abbreviateFile() exactly once, then check below whether it
            // still contained the string 'indra'. That fails if the FIRST
            // part of the pathname also contains indra! Certain developer
            // machine images put local directory trees under
            // /ngi-persist/indra, which is where we observe the problem. So
            // now, keep calling abbreviateFile() until it returns its
            // argument unchanged, THEN check.
        } while (abbreviateFile != prev);

        ensure_ends_with("file name abbreviation",
            abbreviateFile,
            "llcommon/tests/llerror_test.cpp"
            );
        ensure_does_not_contain("file name abbreviation",
            abbreviateFile, "indra");

        std::string someFile =
#if LL_WINDOWS
            "C:/amy/bob/cam.cpp"
#else
            "/amy/bob/cam.cpp"
#endif
            ;
        std::string someAbbreviation = LLError::abbreviateFile(someFile);

        ensure_equals("non-indra file abbreviation",
            someAbbreviation, someFile);
    }
}

namespace
{
    std::string locationString(int line)
    {
        std::ostringstream location;
        location << LLError::abbreviateFile(__FILE__)
                 << "(" << line << ")";

        return location.str();
    }

    std::string writeReturningLocation()
    {
        LL_INFOS() << "apple" << LL_ENDL;   int this_line = __LINE__;
        return locationString(this_line);
    }

    void writeReturningLocationAndFunction(std::string& location, std::string& function)
    {
        LL_INFOS() << "apple" << LL_ENDL;   int this_line = __LINE__;
        location = locationString(this_line);
        function = __FUNCTION__;
    }

    std::string errorReturningLocation()
    {
        int this_line = __LINE__;   CATCH(LL_ERRS(), "die");
        return locationString(this_line);
    }
}

/* The following helper functions and class members all log a simple message
    from some particular function scope.  Each function takes a bool argument
    that indicates if it should log its own name or not (in the manner that
    existing log messages often do.)  The functions all return their C++
    name so that test can be substantial mechanized.
 */

std::string logFromGlobal(bool id)
{
    LL_INFOS() << (id ? "logFromGlobal: " : "") << "hi" << LL_ENDL;
    return "logFromGlobal";
}

static std::string logFromStatic(bool id)
{
    LL_INFOS() << (id ? "logFromStatic: " : "") << "hi" << LL_ENDL;
    return "logFromStatic";
}

namespace
{
    std::string logFromAnon(bool id)
    {
        LL_INFOS() << (id ? "logFromAnon: " : "") << "hi" << LL_ENDL;
        return "logFromAnon";
    }
}

namespace Foo {
    std::string logFromNamespace(bool id)
    {
        LL_INFOS() << (id ? "Foo::logFromNamespace: " : "") << "hi" << LL_ENDL;
        //return "Foo::logFromNamespace";
            // there is no standard way to get the namespace name, hence
            // we won't be testing for it
        return "logFromNamespace";
    }
}

namespace
{
    class ClassWithNoLogType {
    public:
        std::string logFromMember(bool id)
        {
            LL_INFOS() << (id ? "ClassWithNoLogType::logFromMember: " : "") << "hi" << LL_ENDL;
            return "ClassWithNoLogType::logFromMember";
        }
        static std::string logFromStatic(bool id)
        {
            LL_INFOS() << (id ? "ClassWithNoLogType::logFromStatic: " : "") << "hi" << LL_ENDL;
            return "ClassWithNoLogType::logFromStatic";
        }
    };

    class ClassWithLogType {
        LOG_CLASS(ClassWithLogType);
    public:
        std::string logFromMember(bool id)
        {
            LL_INFOS() << (id ? "ClassWithLogType::logFromMember: " : "") << "hi" << LL_ENDL;
            return "ClassWithLogType::logFromMember";
        }
        static std::string logFromStatic(bool id)
        {
            LL_INFOS() << (id ? "ClassWithLogType::logFromStatic: " : "") << "hi" << LL_ENDL;
            return "ClassWithLogType::logFromStatic";
        }
    };

    std::string logFromNamespace(bool id) { return Foo::logFromNamespace(id); }
    std::string logFromClassWithLogTypeMember(bool id) { ClassWithLogType c; return c.logFromMember(id); }
    std::string logFromClassWithLogTypeStatic(bool id) { return ClassWithLogType::logFromStatic(id); }

    void ensure_has(const std::string& message,
        const std::string& actual, const std::string& expected)
    {
        std::string::size_type n1 = actual.find(expected);
        if (n1 == std::string::npos)
        {
            std::stringstream ss;
            ss << message << ": " << "expected to find a copy of '" << expected
               << "' in actual '" << actual << "'";
            throw tut::failure(ss.str().c_str());
        }
    }

    typedef std::string (*LogFromFunction)(bool);
    void testLogName(LLError::RecorderPtr recorder, LogFromFunction f,
        const std::string& class_name = "")
    {
        std::dynamic_pointer_cast<tut::TestRecorder>(recorder)->clearMessages();
        std::string name = f(false);
        f(true);

        std::string messageWithoutName = std::dynamic_pointer_cast<tut::TestRecorder>(recorder)->message(0);
        std::string messageWithName = std::dynamic_pointer_cast<tut::TestRecorder>(recorder)->message(1);

        ensure_has(name + " logged without name",
            messageWithoutName, name);
        ensure_has(name + " logged with name",
            messageWithName, name);

        if (!class_name.empty())
        {
            ensure_has(name + "logged without name",
                messageWithoutName, class_name);
            ensure_has(name + "logged with name",
                messageWithName, class_name);
        }
    }
}

namespace
{
    void writeMsgNeedsEscaping()
    {
        LL_DEBUGS("WriteTag") << "backslash\\" << LL_ENDL;
        LL_INFOS("WriteTag") << "newline\nafternewline" << LL_ENDL;
        LL_WARNS("WriteTag") << "return\rafterreturn" << LL_ENDL;

        LL_DEBUGS("WriteTag") << "backslash\\backslash\\" << LL_ENDL;
        LL_INFOS("WriteTag") << "backslash\\newline\nanothernewline\nafternewline" << LL_ENDL;
        LL_WARNS("WriteTag") << "backslash\\returnnewline\r\n\\afterbackslash" << LL_ENDL;
    }
};

namespace tut
{
    template<> template<>
    void ErrorTestObject::test<5>()
        // backslash, return, and newline are not escaped with backslashes
    {
        LLError::setDefaultLevel(LLError::LEVEL_DEBUG);
        setWantsMultiline(true);
        writeMsgNeedsEscaping(); // but should not be now
        ensure_message_field_equals(0, MSG_FIELD, "backslash\\");
        ensure_message_field_equals(1, MSG_FIELD, "newline\nafternewline");
        ensure_message_field_equals(2, MSG_FIELD, "return\rafterreturn");
        ensure_message_field_equals(3, MSG_FIELD, "backslash\\backslash\\");
        ensure_message_field_equals(4, MSG_FIELD, "backslash\\newline\nanothernewline\nafternewline");
        ensure_message_field_equals(5, MSG_FIELD, "backslash\\returnnewline\r\n\\afterbackslash");
        ensure_message_count(6);
    }
}

namespace tut
{
    template<> template<>
        //  class/function information in output
    void ErrorTestObject::test<6>()
    {
        testLogName(mRecorder, logFromGlobal);
        testLogName(mRecorder, logFromStatic);
        testLogName(mRecorder, logFromAnon);
        testLogName(mRecorder, logFromNamespace);
        testLogName(mRecorder, logFromClassWithLogTypeMember, "ClassWithLogType");
        testLogName(mRecorder, logFromClassWithLogTypeStatic, "ClassWithLogType");
    }
}

namespace
{
    std::string innerLogger()
    {
        LL_INFOS() << "inside" << LL_ENDL;
        return "moo";
    }

    std::string outerLogger()
    {
        LL_INFOS() << "outside(" << innerLogger() << ")" << LL_ENDL;
        return "bar";
    }

    class LogWhileLogging
    {
    public:
        void print(std::ostream& out) const
        {
            LL_INFOS() << "logging" << LL_ENDL;
            out << "baz";
        }
    };

    std::ostream& operator<<(std::ostream& out, const LogWhileLogging& l)
        { l.print(out); return out; }

    void metaLogger()
    {
        LogWhileLogging l;
        LL_INFOS() << "meta(" << l << ")" << LL_ENDL;
    }

}

namespace tut
{
    template<> template<>
        // handle nested logging
    void ErrorTestObject::test<7>()
    {
        outerLogger();
        ensure_message_field_equals(0, MSG_FIELD, "inside");
        ensure_message_field_equals(1, MSG_FIELD, "outside(moo)");
        ensure_message_count(2);

        metaLogger();
        ensure_message_field_equals(2, MSG_FIELD, "logging");
        ensure_message_field_equals(3, MSG_FIELD, "meta(baz)");
        ensure_message_count(4);
    }

    template<> template<>
        // special handling of LL_ERRS() calls
    void ErrorTestObject::test<8>()
    {
        std::string location = errorReturningLocation();

        ensure_message_field_equals(0, LOCATION_FIELD, location);
        ensure_message_field_equals(0, MSG_FIELD, "die");
        ensure_message_count(1);

        ensure("fatal callback called", fatalWasCalled);
    }
}

namespace
{
    std::string roswell()
    {
        return "1947-07-08T03:04:05Z";
    }

    void ufoSighting()
    {
        LL_INFOS() << "ufo" << LL_ENDL;
    }
}

namespace tut
{
    template<> template<>
        // time in output (for recorders that need it)
    void ErrorTestObject::test<9>()
    {
        LLError::setTimeFunction(roswell);

        setWantsTime(false);
        ufoSighting();
        ensure_message_field_equals(0, MSG_FIELD, "ufo");
        ensure_message_does_not_contain(0, roswell());

        setWantsTime(true);
        ufoSighting();
        ensure_message_field_equals(1, MSG_FIELD, "ufo");
        ensure_message_field_equals(1, TIME_FIELD, roswell());
    }

    template<> template<>
        // output order
    void ErrorTestObject::test<10>()
    {
        LLError::setTimeFunction(roswell);
        setWantsTime(true);

        std::string location,
                    function;
        writeReturningLocationAndFunction(location, function);

        ensure_equals("order is time level tags location function message",
                      message(0),
                      roswell() + " INFO " + "# " /* no tag */ + location + " " + function + " : " + "apple");
    }

    template<> template<>
        // multiple recorders
    void ErrorTestObject::test<11>()
    {
        LLError::RecorderPtr altRecorder(new TestRecorder());
        LLError::addRecorder(altRecorder);

        LL_INFOS() << "boo" << LL_ENDL;

        ensure_message_field_equals(0, MSG_FIELD, "boo");
        ensure_equals("alt recorder count", std::dynamic_pointer_cast<TestRecorder>(altRecorder)->countMessages(), 1);
        ensure_contains("alt recorder message 0", std::dynamic_pointer_cast<TestRecorder>(altRecorder)->message(0), "boo");

        LLError::setTimeFunction(roswell);

        LLError::RecorderPtr anotherRecorder(new TestRecorder());
        std::dynamic_pointer_cast<TestRecorder>(anotherRecorder)->showTime(true);
        LLError::addRecorder(anotherRecorder);

        LL_INFOS() << "baz" << LL_ENDL;

        std::string when = roswell();

        ensure_message_does_not_contain(1, when);
        ensure_equals("alt recorder count", std::dynamic_pointer_cast<TestRecorder>(altRecorder)->countMessages(), 2);
        ensure_does_not_contain("alt recorder message 1", std::dynamic_pointer_cast<TestRecorder>(altRecorder)->message(1), when);
        ensure_equals("another recorder count", std::dynamic_pointer_cast<TestRecorder>(anotherRecorder)->countMessages(), 1);
        ensure_contains("another recorder message 0", std::dynamic_pointer_cast<TestRecorder>(anotherRecorder)->message(0), when);

        LLError::removeRecorder(altRecorder);
        LLError::removeRecorder(anotherRecorder);
    }
}

class TestAlpha
{
    LOG_CLASS(TestAlpha);
public:
    static void doDebug()   { LL_DEBUGS() << "add dice" << LL_ENDL; }
    static void doInfo()    { LL_INFOS()  << "any idea" << LL_ENDL; }
    static void doWarn()    { LL_WARNS()  << "aim west" << LL_ENDL; }
    static void doError()   { CATCH(LL_ERRS(), "ate eels"); }
    static void doAll() { doDebug(); doInfo(); doWarn(); doError(); }
};

class TestBeta
{
    LOG_CLASS(TestBeta);
public:
    static void doDebug()   { LL_DEBUGS() << "bed down" << LL_ENDL; }
    static void doInfo()    { LL_INFOS()  << "buy iron" << LL_ENDL; }
    static void doWarn()    { LL_WARNS()  << "bad word" << LL_ENDL; }
    static void doError()   { CATCH(LL_ERRS(), "big easy"); }
    static void doAll() { doDebug(); doInfo(); doWarn(); doError(); }
};

namespace tut
{
    template<> template<>
        // filtering by class
    void ErrorTestObject::test<12>()
    {
        LLError::setDefaultLevel(LLError::LEVEL_WARN);
        LLError::setClassLevel("TestBeta", LLError::LEVEL_INFO);

        TestAlpha::doAll();
        TestBeta::doAll();

        ensure_message_field_equals(0, MSG_FIELD, "aim west");
        ensure_message_field_equals(1, MSG_FIELD, "ate eels");
        ensure_message_field_equals(2, MSG_FIELD, "buy iron");
        ensure_message_field_equals(3, MSG_FIELD, "bad word");
        ensure_message_field_equals(4, MSG_FIELD, "big easy");
        ensure_message_count(5);
    }

    template<> template<>
        // filtering by function, and that it will override class filtering
    void ErrorTestObject::test<13>()
    {
        LLError::setDefaultLevel(LLError::LEVEL_DEBUG);
        LLError::setClassLevel("TestBeta", LLError::LEVEL_WARN);
        LLError::setFunctionLevel("TestBeta::doInfo", LLError::LEVEL_DEBUG);
        LLError::setFunctionLevel("TestBeta::doError", LLError::LEVEL_NONE);

        TestBeta::doAll();
        ensure_message_field_equals(0, MSG_FIELD, "buy iron");
        ensure_message_field_equals(1, MSG_FIELD, "bad word");
        ensure_message_count(2);
    }

    template<> template<>
        // filtering by file
        // and that it is overridden by both class and function filtering
    void ErrorTestObject::test<14>()
    {
        LLError::setDefaultLevel(LLError::LEVEL_DEBUG);
        LLError::setFileLevel(LLError::abbreviateFile(__FILE__),
                                    LLError::LEVEL_WARN);
        LLError::setClassLevel("TestAlpha", LLError::LEVEL_INFO);
        LLError::setFunctionLevel("TestAlpha::doError",
                                    LLError::LEVEL_NONE);
        LLError::setFunctionLevel("TestBeta::doError",
                                    LLError::LEVEL_NONE);

        TestAlpha::doAll();
        TestBeta::doAll();
        ensure_message_field_equals(0, MSG_FIELD, "any idea");
        ensure_message_field_equals(1, MSG_FIELD, "aim west");
        ensure_message_field_equals(2, MSG_FIELD, "bad word");
        ensure_message_count(3);
    }

    template<> template<>
        // proper cached, efficient lookup of filtering
    void ErrorTestObject::test<15>()
    {
        LLError::setDefaultLevel(LLError::LEVEL_NONE);

        TestAlpha::doInfo();
        ensure_message_count(0);
        ensure_equals("first check", LLError::shouldLogCallCount(), 1);
        TestAlpha::doInfo();
        ensure_message_count(0);
        ensure_equals("second check", LLError::shouldLogCallCount(), 1);

        LLError::setClassLevel("TestAlpha", LLError::LEVEL_DEBUG);
        TestAlpha::doInfo();
        ensure_message_count(1);
        ensure_equals("third check", LLError::shouldLogCallCount(), 2);
        TestAlpha::doInfo();
        ensure_message_count(2);
        ensure_equals("fourth check", LLError::shouldLogCallCount(), 2);

        LLError::setClassLevel("TestAlpha", LLError::LEVEL_WARN);
        TestAlpha::doInfo();
        ensure_message_count(2);
        ensure_equals("fifth check", LLError::shouldLogCallCount(), 3);
        TestAlpha::doInfo();
        ensure_message_count(2);
        ensure_equals("sixth check", LLError::shouldLogCallCount(), 3);
    }

    template<> template<>
        // configuration from LLSD
    void ErrorTestObject::test<16>()
    {
        LLSD config;
        config["print-location"] = true;
        config["default-level"] = "DEBUG";

        LLSD set1;
        set1["level"] = "WARN";
        set1["files"][0] = LLError::abbreviateFile(__FILE__);

        LLSD set2;
        set2["level"] = "INFO";
        set2["classes"][0] = "TestAlpha";

        LLSD set3;
        set3["level"] = "NONE";
        set3["functions"][0] = "TestAlpha::doError";
        set3["functions"][1] = "TestBeta::doError";

        config["settings"][0] = set1;
        config["settings"][1] = set2;
        config["settings"][2] = set3;

        LLError::configure(config);

        TestAlpha::doAll();
        TestBeta::doAll();
        ensure_message_field_equals(0, MSG_FIELD, "any idea");
        ensure_message_field_equals(1, MSG_FIELD, "aim west");
        ensure_message_field_equals(2, MSG_FIELD, "bad word");
        ensure_message_count(3);

        // make sure reconfiguring works
        LLSD config2;
        config2["default-level"] = "WARN";

        LLError::configure(config2);

        TestAlpha::doAll();
        TestBeta::doAll();
        ensure_message_field_equals(3, MSG_FIELD, "aim west");
        ensure_message_field_equals(4, MSG_FIELD, "ate eels");
        ensure_message_field_equals(5, MSG_FIELD, "bad word");
        ensure_message_field_equals(6, MSG_FIELD, "big easy");
        ensure_message_count(7);
    }
}

namespace tut
{
    template<> template<>
    void ErrorTestObject::test<17>()
        // backslash, return, and newline are escaped with backslashes
    {
        LLError::setDefaultLevel(LLError::LEVEL_DEBUG);
        writeMsgNeedsEscaping();
        ensure_message_field_equals(0, MSG_FIELD, "backslash\\\\");
        ensure_message_field_equals(1, MSG_FIELD, "newline\\nafternewline");
        ensure_message_field_equals(2, MSG_FIELD, "return\\rafterreturn");
        ensure_message_field_equals(3, MSG_FIELD, "backslash\\\\backslash\\\\");
        ensure_message_field_equals(4, MSG_FIELD, "backslash\\\\newline\\nanothernewline\\nafternewline");
        ensure_message_field_equals(5, MSG_FIELD, "backslash\\\\returnnewline\\r\\n\\\\afterbackslash");
        ensure_message_count(6);
    }
}

namespace
{
    std::string writeTagWithSpaceReturningLocation()
    {
        int this_line = __LINE__; CATCH(LL_DEBUGS("Write Tag"), "not allowed");
        return locationString(this_line);
    }
};

namespace tut
{
    template<> template<>
    void ErrorTestObject::test<18>()
        // space character is not allowed in a tag
    {
        LLError::setDefaultLevel(LLError::LEVEL_DEBUG);
        fatalWasCalled = false;

        std::string location = writeTagWithSpaceReturningLocation();
        std::string expected = "Space is not allowed in a log tag at " + location;
        ensure_message_field_equals(0, LEVEL_FIELD, "ERROR");
        ensure_message_field_equals(0, MSG_FIELD, expected);
        ensure("fatal callback called", fatalWasCalled);
    }
}

/* Tests left:
    handling of classes without LOG_CLASS

    live update of filtering from file

    syslog recorder
    file recorder
    cerr/stderr recorder
    fixed buffer recorder
    windows recorder

    mutex use when logging (?)
    strange careful about to crash handling (?)
*/<|MERGE_RESOLUTION|>--- conflicted
+++ resolved
@@ -62,20 +62,13 @@
 #ifdef __clang__
 #   pragma clang diagnostic ignored "-Wunused-function"
 #endif
-<<<<<<< HEAD
 #if __GNUC__
 #pragma GCC diagnostic ignored "-Wunused-function"
 #endif
-	void test_that_error_h_includes_enough_things_to_compile_a_message()
-	{
-		LL_INFOS() << "!" << LL_ENDL;
-	}
-=======
     void test_that_error_h_includes_enough_things_to_compile_a_message()
     {
         LL_INFOS() << "!" << LL_ENDL;
     }
->>>>>>> 38c2a5bd
 }
 
 namespace
