/** 
 * @file llthreadsafequeue.h
 * @brief Base classes for thread, mutex and condition handling.
 *
 * $LicenseInfo:firstyear=2004&license=viewerlgpl$
 * Second Life Viewer Source Code
 * Copyright (C) 2010, Linden Research, Inc.
 * 
 * This library is free software; you can redistribute it and/or
 * modify it under the terms of the GNU Lesser General Public
 * License as published by the Free Software Foundation;
 * version 2.1 of the License only.
 * 
 * This library is distributed in the hope that it will be useful,
 * but WITHOUT ANY WARRANTY; without even the implied warranty of
 * MERCHANTABILITY or FITNESS FOR A PARTICULAR PURPOSE.  See the GNU
 * Lesser General Public License for more details.
 * 
 * You should have received a copy of the GNU Lesser General Public
 * License along with this library; if not, write to the Free Software
 * Foundation, Inc., 51 Franklin Street, Fifth Floor, Boston, MA  02110-1301  USA
 * 
 * Linden Research, Inc., 945 Battery Street, San Francisco, CA  94111  USA
 * $/LicenseInfo$
 */

#ifndef LL_LLTHREADSAFEQUEUE_H
#define LL_LLTHREADSAFEQUEUE_H

#include "llexception.h"
#include <deque>
#include <string>
<<<<<<< HEAD

#if LL_WINDOWS
#pragma warning (push)
#pragma warning (disable:4265)
#endif
// 'std::_Pad' : class has virtual functions, but destructor is not virtual
#include <mutex>                    // std::unique_lock
#include <boost/fiber/condition_variable.hpp>

#if LL_WINDOWS
#pragma warning (pop)
#endif
=======
#include "mutex.h"                  // std::unique_lock
#include <boost/fiber/condition_variable.hpp>
>>>>>>> 68c74a80

//
// A general queue exception.
//
class LL_COMMON_API LLThreadSafeQueueError:
	public LLException
{
public:
	LLThreadSafeQueueError(std::string const & message):
		LLException(message)
	{
		; // No op.
	}
};


//
// An exception raised when blocking operations are interrupted.
//
class LL_COMMON_API LLThreadSafeQueueInterrupt:
	public LLThreadSafeQueueError
{
public:
	LLThreadSafeQueueInterrupt(void):
		LLThreadSafeQueueError("queue operation interrupted")
	{
		; // No op.
	}
};

//
// Implements a thread safe FIFO.
//
template<typename ElementT>
class LLThreadSafeQueue
{
public:
	typedef ElementT value_type;
	
	// If the pool is set to NULL one will be allocated and managed by this
	// queue.
	LLThreadSafeQueue(U32 capacity = 1024);
	
	// Add an element to the front of queue (will block if the queue has
	// reached capacity).
	//
	// This call will raise an interrupt error if the queue is closed while
	// the caller is blocked.
	void pushFront(ElementT const & element);
	
	// Try to add an element to the front ofqueue without blocking. Returns
	// true only if the element was actually added.
	bool tryPushFront(ElementT const & element);
	
	// Pop the element at the end of the queue (will block if the queue is
	// empty).
	//
	// This call will raise an interrupt error if the queue is closed while
	// the caller is blocked.
	ElementT popBack(void);
	
	// Pop an element from the end of the queue if there is one available.
	// Returns true only if an element was popped.
	bool tryPopBack(ElementT & element);
	
	// Returns the size of the queue.
	size_t size();

	// closes the queue:
	// - every subsequent pushFront() call will throw LLThreadSafeQueueInterrupt
	// - every subsequent tryPushFront() call will return false
	// - popBack() calls will return normally until the queue is drained, then
	//   every subsequent popBack() will throw LLThreadSafeQueueInterrupt
	// - tryPopBack() calls will return normally until the queue is drained,
	//   then every subsequent tryPopBack() call will return false
	void close();

	// detect closed state
	bool isClosed();
	// inverse of isClosed()
	explicit operator bool();

private:
	std::deque< ElementT > mStorage;
	U32 mCapacity;
	bool mClosed;

	boost::fibers::mutex mLock;
<<<<<<< HEAD
=======
	typedef std::unique_lock<decltype(mLock)> lock_t;
>>>>>>> 68c74a80
	boost::fibers::condition_variable mCapacityCond;
	boost::fibers::condition_variable mEmptyCond;
};

// LLThreadSafeQueue
//-----------------------------------------------------------------------------

template<typename ElementT>
LLThreadSafeQueue<ElementT>::LLThreadSafeQueue(U32 capacity) :
    mCapacity(capacity),
    mClosed(false)
{
}


template<typename ElementT>
void LLThreadSafeQueue<ElementT>::pushFront(ElementT const & element)
{
<<<<<<< HEAD
    std::unique_lock<decltype(mLock)> lock1(mLock);
    while (true)
    {
=======
    lock_t lock1(mLock);
    while (true)
    {
        if (mClosed)
        {
            LLTHROW(LLThreadSafeQueueInterrupt());
        }

>>>>>>> 68c74a80
        if (mStorage.size() < mCapacity)
        {
            mStorage.push_front(element);
            lock1.unlock();
            mEmptyCond.notify_one();
            return;
        }

        // Storage Full. Wait for signal.
        mCapacityCond.wait(lock1);
    }
}


template<typename ElementT>
bool LLThreadSafeQueue<ElementT>::tryPushFront(ElementT const & element)
{
<<<<<<< HEAD
    std::unique_lock<decltype(mLock)> lock1(mLock, std::defer_lock);
=======
    lock_t lock1(mLock, std::defer_lock);
>>>>>>> 68c74a80
    if (!lock1.try_lock())
        return false;

    if (mClosed)
        return false;

    if (mStorage.size() >= mCapacity)
        return false;

    mStorage.push_front(element);
    lock1.unlock();
    mEmptyCond.notify_one();
    return true;
}


template<typename ElementT>
ElementT LLThreadSafeQueue<ElementT>::popBack(void)
{
<<<<<<< HEAD
    std::unique_lock<decltype(mLock)> lock1(mLock);
=======
    lock_t lock1(mLock);
>>>>>>> 68c74a80
    while (true)
    {
        if (!mStorage.empty())
        {
            ElementT value = mStorage.back();
            mStorage.pop_back();
            lock1.unlock();
            mCapacityCond.notify_one();
            return value;
        }

        if (mClosed)
        {
            LLTHROW(LLThreadSafeQueueInterrupt());
        }

        // Storage empty. Wait for signal.
        mEmptyCond.wait(lock1);
    }
}


template<typename ElementT>
bool LLThreadSafeQueue<ElementT>::tryPopBack(ElementT & element)
{
<<<<<<< HEAD
    std::unique_lock<decltype(mLock)> lock1(mLock, std::defer_lock);
=======
    lock_t lock1(mLock, std::defer_lock);
>>>>>>> 68c74a80
    if (!lock1.try_lock())
        return false;

    // no need to check mClosed: tryPopBack() behavior when the queue is
    // closed is implemented by simple inability to push any new elements
    if (mStorage.empty())
        return false;

    element = mStorage.back();
    mStorage.pop_back();
    lock1.unlock();
    mCapacityCond.notify_one();
    return true;
}


template<typename ElementT>
size_t LLThreadSafeQueue<ElementT>::size(void)
{
<<<<<<< HEAD
    std::lock_guard<decltype(mLock)> lock(mLock);
=======
    lock_t lock(mLock);
>>>>>>> 68c74a80
    return mStorage.size();
}

template<typename ElementT>
void LLThreadSafeQueue<ElementT>::close()
{
    lock_t lock(mLock);
    mClosed = true;
    lock.unlock();
    // wake up any blocked popBack() calls
    mEmptyCond.notify_all();
    // wake up any blocked pushFront() calls
    mCapacityCond.notify_all();
}

template<typename ElementT>
bool LLThreadSafeQueue<ElementT>::isClosed()
{
    lock_t lock(mLock);
    return mClosed;
}

template<typename ElementT>
LLThreadSafeQueue<ElementT>::operator bool()
{
    lock_t lock(mLock);
    return ! mClosed;
}

#endif<|MERGE_RESOLUTION|>--- conflicted
+++ resolved
@@ -30,23 +30,8 @@
 #include "llexception.h"
 #include <deque>
 #include <string>
-<<<<<<< HEAD
-
-#if LL_WINDOWS
-#pragma warning (push)
-#pragma warning (disable:4265)
-#endif
-// 'std::_Pad' : class has virtual functions, but destructor is not virtual
-#include <mutex>                    // std::unique_lock
-#include <boost/fiber/condition_variable.hpp>
-
-#if LL_WINDOWS
-#pragma warning (pop)
-#endif
-=======
 #include "mutex.h"                  // std::unique_lock
 #include <boost/fiber/condition_variable.hpp>
->>>>>>> 68c74a80
 
 //
 // A general queue exception.
@@ -135,10 +120,7 @@
 	bool mClosed;
 
 	boost::fibers::mutex mLock;
-<<<<<<< HEAD
-=======
 	typedef std::unique_lock<decltype(mLock)> lock_t;
->>>>>>> 68c74a80
 	boost::fibers::condition_variable mCapacityCond;
 	boost::fibers::condition_variable mEmptyCond;
 };
@@ -157,11 +139,6 @@
 template<typename ElementT>
 void LLThreadSafeQueue<ElementT>::pushFront(ElementT const & element)
 {
-<<<<<<< HEAD
-    std::unique_lock<decltype(mLock)> lock1(mLock);
-    while (true)
-    {
-=======
     lock_t lock1(mLock);
     while (true)
     {
@@ -170,7 +147,6 @@
             LLTHROW(LLThreadSafeQueueInterrupt());
         }
 
->>>>>>> 68c74a80
         if (mStorage.size() < mCapacity)
         {
             mStorage.push_front(element);
@@ -188,11 +164,7 @@
 template<typename ElementT>
 bool LLThreadSafeQueue<ElementT>::tryPushFront(ElementT const & element)
 {
-<<<<<<< HEAD
-    std::unique_lock<decltype(mLock)> lock1(mLock, std::defer_lock);
-=======
     lock_t lock1(mLock, std::defer_lock);
->>>>>>> 68c74a80
     if (!lock1.try_lock())
         return false;
 
@@ -212,11 +184,7 @@
 template<typename ElementT>
 ElementT LLThreadSafeQueue<ElementT>::popBack(void)
 {
-<<<<<<< HEAD
-    std::unique_lock<decltype(mLock)> lock1(mLock);
-=======
     lock_t lock1(mLock);
->>>>>>> 68c74a80
     while (true)
     {
         if (!mStorage.empty())
@@ -242,11 +210,7 @@
 template<typename ElementT>
 bool LLThreadSafeQueue<ElementT>::tryPopBack(ElementT & element)
 {
-<<<<<<< HEAD
-    std::unique_lock<decltype(mLock)> lock1(mLock, std::defer_lock);
-=======
     lock_t lock1(mLock, std::defer_lock);
->>>>>>> 68c74a80
     if (!lock1.try_lock())
         return false;
 
@@ -266,11 +230,7 @@
 template<typename ElementT>
 size_t LLThreadSafeQueue<ElementT>::size(void)
 {
-<<<<<<< HEAD
-    std::lock_guard<decltype(mLock)> lock(mLock);
-=======
-    lock_t lock(mLock);
->>>>>>> 68c74a80
+    lock_t lock(mLock);
     return mStorage.size();
 }
 
