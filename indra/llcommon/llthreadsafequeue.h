/** 
 * @file llthreadsafequeue.h
 * @brief Queue protected with mutexes for cross-thread use
 *
 * $LicenseInfo:firstyear=2004&license=viewerlgpl$
 * Second Life Viewer Source Code
 * Copyright (C) 2010, Linden Research, Inc.
 * 
 * This library is free software; you can redistribute it and/or
 * modify it under the terms of the GNU Lesser General Public
 * License as published by the Free Software Foundation;
 * version 2.1 of the License only.
 * 
 * This library is distributed in the hope that it will be useful,
 * but WITHOUT ANY WARRANTY; without even the implied warranty of
 * MERCHANTABILITY or FITNESS FOR A PARTICULAR PURPOSE.  See the GNU
 * Lesser General Public License for more details.
 * 
 * You should have received a copy of the GNU Lesser General Public
 * License along with this library; if not, write to the Free Software
 * Foundation, Inc., 51 Franklin Street, Fifth Floor, Boston, MA  02110-1301  USA
 * 
 * Linden Research, Inc., 945 Battery Street, San Francisco, CA  94111  USA
 * $/LicenseInfo$
 */

#ifndef LL_LLTHREADSAFEQUEUE_H
#define LL_LLTHREADSAFEQUEUE_H

#include "llcoros.h"
#include LLCOROS_MUTEX_HEADER
#include <boost/fiber/timed_mutex.hpp>
#include LLCOROS_CONDVAR_HEADER
#include "llexception.h"
#include "mutex.h"
#include <chrono>
#include <queue>
#include <string>

/*****************************************************************************
*   LLThreadSafeQueue
*****************************************************************************/
//
// A general queue exception.
//
class LL_COMMON_API LLThreadSafeQueueError:
	public LLException
{
public:
	LLThreadSafeQueueError(std::string const & message):
		LLException(message)
	{
		; // No op.
	}
};


//
// An exception raised when blocking operations are interrupted.
//
class LL_COMMON_API LLThreadSafeQueueInterrupt:
	public LLThreadSafeQueueError
{
public:
	LLThreadSafeQueueInterrupt(void):
		LLThreadSafeQueueError("queue operation interrupted")
	{
		; // No op.
	}
};

/**
 * Implements a thread safe FIFO.
 */
// Let the default std::queue default to underlying std::deque. Override if
// desired.
template<typename ElementT, typename QueueT=std::queue<ElementT>>
class LLThreadSafeQueue
{
public:
	typedef ElementT value_type;

	// Limiting the number of pending items prevents unbounded growth of the
	// underlying queue.
	LLThreadSafeQueue(size_t capacity = 1024);
	virtual ~LLThreadSafeQueue() {}

	// Add an element to the queue (will block if the queue has reached
	// capacity).
	//
	// This call will raise an interrupt error if the queue is closed while
	// the caller is blocked.
	template <typename T>
	void push(T&& element);
	// legacy name
	void pushFront(ElementT const & element) { return push(element); }

	// Add an element to the queue (will block if the queue has reached
	// capacity). Return false if the queue is closed before push is possible.
	template <typename T>
	bool pushIfOpen(T&& element);

	// Try to add an element to the queue without blocking. Returns
	// true only if the element was actually added.
	template <typename T>
	bool tryPush(T&& element);
	// legacy name
	bool tryPushFront(ElementT const & element) { return tryPush(element); }

	// Try to add an element to the queue, blocking if full but with timeout
	// after specified duration. Returns true if the element was added.
	// There are potentially two different timeouts involved: how long to try
	// to lock the mutex, versus how long to wait for the queue to stop being
	// full. Careful settings for each timeout might be orders of magnitude
	// apart. However, this method conflates them.
	template <typename Rep, typename Period, typename T>
	bool tryPushFor(const std::chrono::duration<Rep, Period>& timeout,
					T&& element);
	// legacy name
	template <typename Rep, typename Period>
	bool tryPushFrontFor(const std::chrono::duration<Rep, Period>& timeout,
						 ElementT const & element) { return tryPushFor(timeout, element); }

	// Try to add an element to the queue, blocking if full but with
	// timeout at specified time_point. Returns true if the element was added.
	template <typename Clock, typename Duration, typename T>
	bool tryPushUntil(const std::chrono::time_point<Clock, Duration>& until,
					  T&& element);
	// no legacy name because this is a newer method

	// Pop the element at the head of the queue (will block if the queue is
	// empty).
	//
	// This call will raise an interrupt error if the queue is closed while
	// the caller is blocked.
	ElementT pop(void);
	// legacy name
	ElementT popBack(void) { return pop(); }

	// Pop an element from the head of the queue if there is one available.
	// Returns true only if an element was popped.
	bool tryPop(ElementT & element);
	// legacy name
	bool tryPopBack(ElementT & element) { return tryPop(element); }

	// Pop the element at the head of the queue, blocking if empty, with
	// timeout after specified duration. Returns true if an element was popped.
	template <typename Rep, typename Period>
	bool tryPopFor(const std::chrono::duration<Rep, Period>& timeout, ElementT& element);
	// no legacy name because this is a newer method

	// Pop the element at the head of the queue, blocking if empty, with
	// timeout at specified time_point. Returns true if an element was popped.
	template <typename Clock, typename Duration>
	bool tryPopUntil(const std::chrono::time_point<Clock, Duration>& until,
					 ElementT& element);
	// no legacy name because this is a newer method

	// Returns the size of the queue.
	size_t size();

    //Returns the capacity of the queue.
    U32 capacity() { return mCapacity; }

	// closes the queue:
	// - every subsequent push() call will throw LLThreadSafeQueueInterrupt
	// - every subsequent tryPush() call will return false
	// - pop() calls will return normally until the queue is drained, then
	//   every subsequent pop() will throw LLThreadSafeQueueInterrupt
	// - tryPop() calls will return normally until the queue is drained,
	//   then every subsequent tryPop() call will return false
	void close();

	// producer end: are we prevented from pushing any additional items?
	bool isClosed();
	// consumer end: are we done, is the queue entirely drained?
	bool done();

protected:
	typedef QueueT queue_type;
	QueueT mStorage;
<<<<<<< HEAD
	U32 mCapacity;
=======
	size_t mCapacity;
>>>>>>> b5f40c06
	std::atomic<bool> mClosed; // <FS:Beq/> Try harder to stop the compiler optimising the mClosed state inside the loops

	boost::fibers::timed_mutex mLock;
	typedef std::unique_lock<decltype(mLock)> lock_t;
	boost::fibers::condition_variable_any mCapacityCond;
	boost::fibers::condition_variable_any mEmptyCond;

	enum pop_result { EMPTY, DONE, WAITING, POPPED };
	// implementation logic, suitable for passing to tryLockUntil()
	template <typename Clock, typename Duration>
	pop_result tryPopUntil_(lock_t& lock,
							const std::chrono::time_point<Clock, Duration>& until,
							ElementT& element);
	// if we're able to lock immediately, do so and run the passed callable,
	// which must accept lock_t& and return bool
	template <typename CALLABLE>
	bool tryLock(CALLABLE&& callable);
	// if we're able to lock before the passed time_point, do so and run the
	// passed callable, which must accept lock_t& and return bool
	template <typename Clock, typename Duration, typename CALLABLE>
	bool tryLockUntil(const std::chrono::time_point<Clock, Duration>& until,
					  CALLABLE&& callable);
	// while lock is locked, really push the passed element, if we can
	template <typename T>
	bool push_(lock_t& lock, T&& element);
	// while lock is locked, really pop the head element, if we can
	pop_result pop_(lock_t& lock, ElementT& element);
	// Is the current head element ready to pop? We say yes; subclass can
	// override as needed.
	virtual bool canPop(const ElementT& head) const { return true; }
};

/*****************************************************************************
*   PriorityQueueAdapter
*****************************************************************************/
namespace LL
{
    /**
     * std::priority_queue's API is almost like std::queue, intentionally of
     * course, but you must access the element about to pop() as top() rather
     * than as front(). Make an adapter for use with LLThreadSafeQueue.
     */
    template <typename T, typename Container=std::vector<T>,
              typename Compare=std::less<typename Container::value_type>>
    class PriorityQueueAdapter
    {
    public:
        // publish all the same types
        typedef std::priority_queue<T, Container, Compare> queue_type;
        typedef typename queue_type::container_type  container_type;
        typedef typename queue_type::value_compare   value_compare;
        typedef typename queue_type::value_type      value_type;
        typedef typename queue_type::size_type       size_type;
        typedef typename queue_type::reference       reference;
        typedef typename queue_type::const_reference const_reference;

        // Although std::queue defines both const and non-const front()
        // methods, std::priority_queue defines only const top().
        const_reference front() const { return mQ.top(); }
        // std::priority_queue has no equivalent to back(), so it's good that
        // LLThreadSafeQueue doesn't use it.

        // All the rest of these merely forward to the corresponding
        // queue_type methods.
        bool empty() const                 { return mQ.empty(); }
        size_type size() const             { return mQ.size(); }
        void push(const value_type& value) { mQ.push(value); }
        void push(value_type&& value)      { mQ.push(std::move(value)); }
        template <typename... Args>
        void emplace(Args&&... args)       { mQ.emplace(std::forward<Args>(args)...); }
        void pop()                         { mQ.pop(); }

    private:
        queue_type mQ;
    };
} // namespace LL


/*****************************************************************************
*   LLThreadSafeQueue implementation
*****************************************************************************/
template<typename ElementT, typename QueueT>
LLThreadSafeQueue<ElementT, QueueT>::LLThreadSafeQueue(size_t capacity) :
    mCapacity(capacity),
    mClosed(false)
{
}


// if we're able to lock immediately, do so and run the passed callable, which
// must accept lock_t& and return bool
template <typename ElementT, typename QueueT>
template <typename CALLABLE>
bool LLThreadSafeQueue<ElementT, QueueT>::tryLock(CALLABLE&& callable)
{
    LL_PROFILE_ZONE_SCOPED_CATEGORY_THREAD;
    lock_t lock1(mLock, std::defer_lock);
    if (!lock1.try_lock())
        return false;

    return std::forward<CALLABLE>(callable)(lock1);
}


// if we're able to lock before the passed time_point, do so and run the
// passed callable, which must accept lock_t& and return bool
template <typename ElementT, typename QueueT>
template <typename Clock, typename Duration, typename CALLABLE>
bool LLThreadSafeQueue<ElementT, QueueT>::tryLockUntil(
    const std::chrono::time_point<Clock, Duration>& until,
    CALLABLE&& callable)
{
    LL_PROFILE_ZONE_SCOPED_CATEGORY_THREAD;
    lock_t lock1(mLock, std::defer_lock);
    if (!lock1.try_lock_until(until))
        return false;

    return std::forward<CALLABLE>(callable)(lock1);
}


// while lock is locked, really push the passed element, if we can
template <typename ElementT, typename QueueT>
template <typename T>
bool LLThreadSafeQueue<ElementT, QueueT>::push_(lock_t& lock, T&& element)
{
    LL_PROFILE_ZONE_SCOPED_CATEGORY_THREAD;
    if (mStorage.size() >= mCapacity)
    // <FS:Beq> Make thread queue capacity hangs visible
    //     return false;
    {
        LL_WARNS("ThreadPool") << "Threadsafe queue push_(lockacquired) queue full " << mStorage.size() << " >= " << mCapacity << LL_ENDL;
        return false;
    }
    // </FS:Beq>

    mStorage.push(std::forward<T>(element));
    lock.unlock();
    // now that we've pushed, if somebody's been waiting to pop, signal them
    mEmptyCond.notify_one();
    return true;
}


template <typename ElementT, typename QueueT>
template <typename T>
bool LLThreadSafeQueue<ElementT, QueueT>::pushIfOpen(T&& element)
{
    LL_PROFILE_ZONE_SCOPED_CATEGORY_THREAD;
    lock_t lock1(mLock);
    while (true)
    {
        // On the producer side, it doesn't matter whether the queue has been
        // drained or not: the moment either end calls close(), further push()
        // operations will fail.
        if (mClosed)
            return false;

        if (push_(lock1, std::forward<T>(element)))
            return true;

        // Storage Full. Wait for signal.
        // <FS:Beq> [FIRE-32453][BUG-232971] Improve shutdown behaviour. Time bound the sleep
        // mCapacityCond.wait(lock1);
        // When the queue is full and the consuming thread has exited we would never wake up.
        // For safety, we now wait max half a second then recheck close.
        const auto timeout = std::chrono::milliseconds(500);
        mCapacityCond.wait_for(lock1, timeout);
        // </FS:Beq>
    }
}


template <typename ElementT, typename QueueT>
template<typename T>
void LLThreadSafeQueue<ElementT, QueueT>::push(T&& element)
{
    LL_PROFILE_ZONE_SCOPED_CATEGORY_THREAD;
    if (! pushIfOpen(std::forward<T>(element)))
    {
        LLTHROW(LLThreadSafeQueueInterrupt());
    }
}


template<typename ElementT, typename QueueT>
template<typename T>
bool LLThreadSafeQueue<ElementT, QueueT>::tryPush(T&& element)
{
    LL_PROFILE_ZONE_SCOPED_CATEGORY_THREAD;
    return tryLock(
        [this, element=std::move(element)](lock_t& lock)
        {
            if (mClosed)
                return false;
            return push_(lock, std::move(element));
        });
}


template <typename ElementT, typename QueueT>
template <typename Rep, typename Period, typename T>
bool LLThreadSafeQueue<ElementT, QueueT>::tryPushFor(
    const std::chrono::duration<Rep, Period>& timeout,
    T&& element)
{
    LL_PROFILE_ZONE_SCOPED_CATEGORY_THREAD;
    // Convert duration to time_point: passing the same timeout duration to
    // each of multiple calls is wrong.
    return tryPushUntil(std::chrono::steady_clock::now() + timeout,
                        std::forward<T>(element));
}


template <typename ElementT, typename QueueT>
template <typename Clock, typename Duration, typename T>
bool LLThreadSafeQueue<ElementT, QueueT>::tryPushUntil(
    const std::chrono::time_point<Clock, Duration>& until,
    T&& element)
{
    LL_PROFILE_ZONE_SCOPED_CATEGORY_THREAD;
    return tryLockUntil(
        until,
        [this, until, element=std::move(element)](lock_t& lock)
        {
            while (true)
            {
                if (mClosed)
                {
                    return false;
                }

                if (push_(lock, std::move(element)))
                    return true;

                // Storage Full. Wait for signal.
                if (LLCoros::cv_status::timeout == mCapacityCond.wait_until(lock, until))
                {
                    // timed out -- formally we might recheck both conditions above
                    return false;
                }
                // If we didn't time out, we were notified for some reason. Loop back
                // to check.
            }
        });
}


// while lock is locked, really pop the head element, if we can
template <typename ElementT, typename QueueT>
typename LLThreadSafeQueue<ElementT, QueueT>::pop_result
LLThreadSafeQueue<ElementT, QueueT>::pop_(lock_t& lock, ElementT& element)
{
    LL_PROFILE_ZONE_SCOPED_CATEGORY_THREAD;
    // If mStorage is empty, there's no head element.
    if (mStorage.empty())
        return mClosed? DONE : EMPTY;

    // If there's a head element, pass it to canPop() to see if it's ready to pop. 
    if (! canPop(mStorage.front()))
        return WAITING;

    // std::queue::front() is the element about to pop()
    element = mStorage.front();
    mStorage.pop();
    lock.unlock();
    // now that we've popped, if somebody's been waiting to push, signal them
    mCapacityCond.notify_one();
    return POPPED;
}


template<typename ElementT, typename QueueT>
ElementT LLThreadSafeQueue<ElementT, QueueT>::pop(void)
{
    LL_PROFILE_ZONE_SCOPED_CATEGORY_THREAD;
    lock_t lock1(mLock);
    ElementT value;
    while (true)
    {
        // On the consumer side, we always try to pop before checking mClosed
        // so we can finish draining the queue.
        pop_result popped = pop_(lock1, value);
        if (popped == POPPED)
            // <FS:Ansariel> Prevent RVO elision
            //return std::move(value);
            return value;

        // Once the queue is DONE, there will never be any more coming.
        if (popped == DONE)
        {
            LLTHROW(LLThreadSafeQueueInterrupt());
        }

        // If we didn't pop because WAITING, i.e. canPop() returned false,
        // then even if the producer end has been closed, there's still at
        // least one item to drain: wait for it. Or we might be EMPTY, with
        // the queue still open. Either way, wait for signal.
        mEmptyCond.wait(lock1);
    }
}


template<typename ElementT, typename QueueT>
bool LLThreadSafeQueue<ElementT, QueueT>::tryPop(ElementT & element)
{
    LL_PROFILE_ZONE_SCOPED_CATEGORY_THREAD;
    return tryLock(
        [this, &element](lock_t& lock)
        {
            // conflate EMPTY, DONE, WAITING: tryPop() behavior when the queue
            // is closed is implemented by simple inability to push any new
            // elements
            return pop_(lock, element) == POPPED;
        });
}


template <typename ElementT, typename QueueT>
template <typename Rep, typename Period>
bool LLThreadSafeQueue<ElementT, QueueT>::tryPopFor(
    const std::chrono::duration<Rep, Period>& timeout,
    ElementT& element)
{
    LL_PROFILE_ZONE_SCOPED_CATEGORY_THREAD;
    // Convert duration to time_point: passing the same timeout duration to
    // each of multiple calls is wrong.
    return tryPopUntil(std::chrono::steady_clock::now() + timeout, element);
}


template <typename ElementT, typename QueueT>
template <typename Clock, typename Duration>
bool LLThreadSafeQueue<ElementT, QueueT>::tryPopUntil(
    const std::chrono::time_point<Clock, Duration>& until,
    ElementT& element)
{
    LL_PROFILE_ZONE_SCOPED_CATEGORY_THREAD;
    return tryLockUntil(
        until,
        [this, until, &element](lock_t& lock)
        {
            // conflate EMPTY, DONE, WAITING
            return tryPopUntil_(lock, until, element) == POPPED;
        });
}


// body of tryPopUntil(), called once we have the lock
template <typename ElementT, typename QueueT>
template <typename Clock, typename Duration>
typename LLThreadSafeQueue<ElementT, QueueT>::pop_result
LLThreadSafeQueue<ElementT, QueueT>::tryPopUntil_(
    lock_t& lock,
    const std::chrono::time_point<Clock, Duration>& until,
    ElementT& element)
{
    LL_PROFILE_ZONE_SCOPED_CATEGORY_THREAD;
    while (true)
    {
        pop_result popped = pop_(lock, element);
        if (popped == POPPED || popped == DONE)
        {
            // If we succeeded, great! If we've drained the last item, so be
            // it. Either way, break the loop and tell caller.
            return popped;
        }

        // EMPTY or WAITING: wait for signal.
        if (LLCoros::cv_status::timeout == mEmptyCond.wait_until(lock, until))
        {
            // timed out -- formally we might recheck
            // as it is, break loop
            return popped;
        }
        // If we didn't time out, we were notified for some reason. Loop back
        // to check.
    }
}


template<typename ElementT, typename QueueT>
size_t LLThreadSafeQueue<ElementT, QueueT>::size(void)
{
    LL_PROFILE_ZONE_SCOPED_CATEGORY_THREAD;
    lock_t lock(mLock);
    return mStorage.size();
}


template<typename ElementT, typename QueueT>
void LLThreadSafeQueue<ElementT, QueueT>::close()
{
    LL_PROFILE_ZONE_SCOPED_CATEGORY_THREAD;
    lock_t lock(mLock);
    mClosed = true;
    lock.unlock();
    // wake up any blocked pop() calls
    mEmptyCond.notify_all();
    // wake up any blocked push() calls
    mCapacityCond.notify_all();
}


template<typename ElementT, typename QueueT>
bool LLThreadSafeQueue<ElementT, QueueT>::isClosed()
{
    LL_PROFILE_ZONE_SCOPED_CATEGORY_THREAD;
    lock_t lock(mLock);
    return mClosed;
}


template<typename ElementT, typename QueueT>
bool LLThreadSafeQueue<ElementT, QueueT>::done()
{
    LL_PROFILE_ZONE_SCOPED_CATEGORY_THREAD;
    lock_t lock(mLock);
    return mClosed && mStorage.empty();
}

#endif<|MERGE_RESOLUTION|>--- conflicted
+++ resolved
@@ -179,11 +179,7 @@
 protected:
 	typedef QueueT queue_type;
 	QueueT mStorage;
-<<<<<<< HEAD
-	U32 mCapacity;
-=======
 	size_t mCapacity;
->>>>>>> b5f40c06
 	std::atomic<bool> mClosed; // <FS:Beq/> Try harder to stop the compiler optimising the mClosed state inside the loops
 
 	boost::fibers::timed_mutex mLock;
@@ -346,13 +342,7 @@
             return true;
 
         // Storage Full. Wait for signal.
-        // <FS:Beq> [FIRE-32453][BUG-232971] Improve shutdown behaviour. Time bound the sleep
-        // mCapacityCond.wait(lock1);
-        // When the queue is full and the consuming thread has exited we would never wake up.
-        // For safety, we now wait max half a second then recheck close.
-        const auto timeout = std::chrono::milliseconds(500);
-        mCapacityCond.wait_for(lock1, timeout);
-        // </FS:Beq>
+        mCapacityCond.wait(lock1);
     }
 }
 
