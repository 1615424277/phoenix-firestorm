/** 
 * @file llassettype.cpp
 * @brief Implementatino of LLAssetType functionality.
 *
 * $LicenseInfo:firstyear=2001&license=viewerlgpl$
 * Second Life Viewer Source Code
 * Copyright (C) 2010, Linden Research, Inc.
 * 
 * This library is free software; you can redistribute it and/or
 * modify it under the terms of the GNU Lesser General Public
 * License as published by the Free Software Foundation;
 * version 2.1 of the License only.
 * 
 * This library is distributed in the hope that it will be useful,
 * but WITHOUT ANY WARRANTY; without even the implied warranty of
 * MERCHANTABILITY or FITNESS FOR A PARTICULAR PURPOSE.  See the GNU
 * Lesser General Public License for more details.
 * 
 * You should have received a copy of the GNU Lesser General Public
 * License along with this library; if not, write to the Free Software
 * Foundation, Inc., 51 Franklin Street, Fifth Floor, Boston, MA  02110-1301  USA
 * 
 * Linden Research, Inc., 945 Battery Street, San Francisco, CA  94111  USA
 * $/LicenseInfo$
 */

#include "linden_common.h"

#include "llassettype.h"
#include "lldictionary.h"
#include "llmemory.h"
#include "llsingleton.h"

///----------------------------------------------------------------------------
/// Class LLAssetType
///----------------------------------------------------------------------------
struct AssetEntry : public LLDictionaryEntry
{
	AssetEntry(const char *desc_name,
			   const char *type_name, 	// 8 character limit!
			   const char *human_name, 	// for decoding to human readable form; put any and as many printable characters you want in each one
			   bool can_link, 			// can you create a link to this type?
			   bool can_fetch, 			// can you fetch this asset by ID?
			   bool can_know) 			// can you see this asset's ID?
		:
		LLDictionaryEntry(desc_name),
		mTypeName(type_name),
		mHumanName(human_name),
		mCanLink(can_link),
		mCanFetch(can_fetch),
		mCanKnow(can_know)
	{
		llassert(strlen(mTypeName) <= 8);
	}

	const char *mTypeName;
	const char *mHumanName;
	bool mCanLink;
	bool mCanFetch;
	bool mCanKnow;
};

class LLAssetDictionary : public LLSingleton<LLAssetDictionary>,
						  public LLDictionary<LLAssetType::EType, AssetEntry>
{
	LLSINGLETON(LLAssetDictionary);
};

LLAssetDictionary::LLAssetDictionary()
{
	//       												   DESCRIPTION			TYPE NAME	HUMAN NAME			CAN LINK?   CAN FETCH?  CAN KNOW?	
	//      												  |--------------------|-----------|-------------------|-----------|-----------|---------|
<<<<<<< HEAD
    addEntry(LLAssetType::AT_TEXTURE,           new AssetEntry("TEXTURE",           "texture",  "texture",			true,		false,		true));
    addEntry(LLAssetType::AT_SOUND,             new AssetEntry("SOUND",             "sound",    "sound",			true,		true,		true));
    addEntry(LLAssetType::AT_CALLINGCARD,       new AssetEntry("CALLINGCARD",       "callcard", "calling card",		true,		false,		false));
    addEntry(LLAssetType::AT_LANDMARK,          new AssetEntry("LANDMARK",          "landmark", "landmark",			true,		true,		true));
    addEntry(LLAssetType::AT_SCRIPT,            new AssetEntry("SCRIPT",            "script",   "legacy script",	true,		false,		false));
    addEntry(LLAssetType::AT_CLOTHING,          new AssetEntry("CLOTHING",          "clothing", "clothing",			true,		true,		true));
    addEntry(LLAssetType::AT_OBJECT,            new AssetEntry("OBJECT",            "object",   "object",			true,		false,		false));
    addEntry(LLAssetType::AT_NOTECARD,          new AssetEntry("NOTECARD",          "notecard", "note card",		true,		false,		true));
    addEntry(LLAssetType::AT_CATEGORY,          new AssetEntry("CATEGORY",          "category", "folder",			true,		false,		false));
    addEntry(LLAssetType::AT_LSL_TEXT,          new AssetEntry("LSL_TEXT",          "lsltext",  "lsl2 script",		true,		false,		false));
    addEntry(LLAssetType::AT_LSL_BYTECODE,      new AssetEntry("LSL_BYTECODE",      "lslbyte",  "lsl bytecode",		true,		false,		false));
    addEntry(LLAssetType::AT_TEXTURE_TGA,       new AssetEntry("TEXTURE_TGA",       "txtr_tga", "tga texture",		true,		false,		false));
    addEntry(LLAssetType::AT_BODYPART,          new AssetEntry("BODYPART",          "bodypart", "body part",		true,		true,		true));
    addEntry(LLAssetType::AT_SOUND_WAV,         new AssetEntry("SOUND_WAV",         "snd_wav",  "sound",			true,		false,		false));
    addEntry(LLAssetType::AT_IMAGE_TGA,         new AssetEntry("IMAGE_TGA",         "img_tga",  "targa image",		true,		false,		false));
    addEntry(LLAssetType::AT_IMAGE_JPEG,        new AssetEntry("IMAGE_JPEG",        "jpeg",     "jpeg image",		true,		false,		false));
    addEntry(LLAssetType::AT_ANIMATION,         new AssetEntry("ANIMATION",         "animatn",  "animation",		true,		true,		true));
    addEntry(LLAssetType::AT_GESTURE,           new AssetEntry("GESTURE",			"gesture",  "gesture",			true,		true,		true));
    addEntry(LLAssetType::AT_SIMSTATE, 		    new AssetEntry("SIMSTATE",			"simstate", "simstate",			false,		false,		false));

    addEntry(LLAssetType::AT_LINK, 			    new AssetEntry("LINK",              "link",     "sym link",			false,		false,		true));
    addEntry(LLAssetType::AT_LINK_FOLDER, 		new AssetEntry("FOLDER_LINK",       "link_f",   "sym folder link",	false,		false,		true));
    addEntry(LLAssetType::AT_MESH,              new AssetEntry("MESH",              "mesh",     "mesh",             false,      false,      false));
    addEntry(LLAssetType::AT_WIDGET,            new AssetEntry("WIDGET",            "widget",   "widget",           false,      false,      false));
    addEntry(LLAssetType::AT_PERSON,            new AssetEntry("PERSON",            "person",   "person",           false,      false,      false));
    addEntry(LLAssetType::AT_SETTINGS,          new AssetEntry("SETTINGS",          "settings", "settings blob",    true,       true,       false)); 
    addEntry(LLAssetType::AT_NONE,              new AssetEntry("NONE",              "-1",		NULL,		  		FALSE,		FALSE,		FALSE));
=======
	addEntry(LLAssetType::AT_TEXTURE, 			new AssetEntry("TEXTURE",			"texture",	"texture",			true,		false,		true));
	addEntry(LLAssetType::AT_SOUND, 			new AssetEntry("SOUND",				"sound",	"sound",			true,		true,		true));
	addEntry(LLAssetType::AT_CALLINGCARD, 		new AssetEntry("CALLINGCARD",		"callcard",	"calling card",		true,		false,		false));
	addEntry(LLAssetType::AT_LANDMARK, 			new AssetEntry("LANDMARK",			"landmark",	"landmark",			true,		true,		true));
	addEntry(LLAssetType::AT_SCRIPT, 			new AssetEntry("SCRIPT",			"script",	"legacy script",	true,		false,		false));
	addEntry(LLAssetType::AT_CLOTHING, 			new AssetEntry("CLOTHING",			"clothing",	"clothing",			true,		true,		true));
	addEntry(LLAssetType::AT_OBJECT, 			new AssetEntry("OBJECT",			"object",	"object",			true,		false,		false));
	addEntry(LLAssetType::AT_NOTECARD, 			new AssetEntry("NOTECARD",			"notecard",	"note card",		true,		false,		true));
	addEntry(LLAssetType::AT_CATEGORY, 			new AssetEntry("CATEGORY",			"category",	"folder",			true,		false,		false));
	addEntry(LLAssetType::AT_LSL_TEXT, 			new AssetEntry("LSL_TEXT",			"lsltext",	"lsl2 script",		true,		false,		false));
	addEntry(LLAssetType::AT_LSL_BYTECODE, 		new AssetEntry("LSL_BYTECODE",		"lslbyte",	"lsl bytecode",		true,		false,		false));
	addEntry(LLAssetType::AT_TEXTURE_TGA, 		new AssetEntry("TEXTURE_TGA",		"txtr_tga",	"tga texture",		true,		false,		false));
	addEntry(LLAssetType::AT_BODYPART, 			new AssetEntry("BODYPART",			"bodypart",	"body part",		true,		true,		true));
	addEntry(LLAssetType::AT_SOUND_WAV, 		new AssetEntry("SOUND_WAV",			"snd_wav",	"sound",			true,		false,		false));
	addEntry(LLAssetType::AT_IMAGE_TGA, 		new AssetEntry("IMAGE_TGA",			"img_tga",	"targa image",		true,		false,		false));
	addEntry(LLAssetType::AT_IMAGE_JPEG, 		new AssetEntry("IMAGE_JPEG",		"jpeg",		"jpeg image",		true,		false,		false));
	addEntry(LLAssetType::AT_ANIMATION, 		new AssetEntry("ANIMATION",			"animatn",	"animation",		true,		true,		true));
	addEntry(LLAssetType::AT_GESTURE, 			new AssetEntry("GESTURE",			"gesture",	"gesture",			true,		true,		true));
	addEntry(LLAssetType::AT_SIMSTATE, 			new AssetEntry("SIMSTATE",			"simstate",	"simstate",			false,		false,		false));

	addEntry(LLAssetType::AT_LINK, 				new AssetEntry("LINK",				"link",		"sym link",			false,		false,		true));
	addEntry(LLAssetType::AT_LINK_FOLDER, 		new AssetEntry("FOLDER_LINK",		"link_f", 	"sym folder link",	false,		false,		true));
	addEntry(LLAssetType::AT_MESH,              new AssetEntry("MESH",              "mesh",     "mesh",             false,      false,      false));
	addEntry(LLAssetType::AT_WIDGET,            new AssetEntry("WIDGET",            "widget",   "widget",           false,      false,      false));
	addEntry(LLAssetType::AT_PERSON,            new AssetEntry("PERSON",            "person",   "person",           false,      false,      false));
	addEntry(LLAssetType::AT_UNKNOWN,           new AssetEntry("UNKNOWN",           "invalid",  NULL,               false,      false,      false));
	addEntry(LLAssetType::AT_NONE, 				new AssetEntry("NONE",				"-1",		NULL,		  		FALSE,		FALSE,		FALSE));
>>>>>>> 2dfb4ec1

};

const std::string LLAssetType::BADLOOKUP("llassettype_bad_lookup");

// static
LLAssetType::EType LLAssetType::getType(const std::string& desc_name)
{
	std::string s = desc_name;
	LLStringUtil::toUpper(s);
	return LLAssetDictionary::getInstance()->lookup(s);
}

// static
const std::string &LLAssetType::getDesc(LLAssetType::EType asset_type)
{
	const AssetEntry *entry = LLAssetDictionary::getInstance()->lookup(asset_type);
	if (entry)
	{
		return entry->mName;
	}
	else
	{
		return BADLOOKUP;
	}
}

// static
const char *LLAssetType::lookup(LLAssetType::EType asset_type)
{
	const LLAssetDictionary *dict = LLAssetDictionary::getInstance();
	const AssetEntry *entry = dict->lookup(asset_type);
	if (entry)
	{
		return entry->mTypeName;
	}
	else
	{
		return BADLOOKUP.c_str();
	}
}

// static
LLAssetType::EType LLAssetType::lookup(const char* name)
{
	return lookup(ll_safe_string(name));
}

// static
LLAssetType::EType LLAssetType::lookup(const std::string& type_name)
{
	const LLAssetDictionary *dict = LLAssetDictionary::getInstance();
	for (LLAssetDictionary::const_iterator iter = dict->begin();
		 iter != dict->end();
		 iter++)
	{
		const AssetEntry *entry = iter->second;
		if (type_name == entry->mTypeName)
		{
			return iter->first;
		}
	}
	return AT_UNKNOWN;
}

// static
const char *LLAssetType::lookupHumanReadable(LLAssetType::EType asset_type)
{
	const LLAssetDictionary *dict = LLAssetDictionary::getInstance();
	const AssetEntry *entry = dict->lookup(asset_type);
	if (entry)
	{
		return entry->mHumanName;
	}
	else
	{
		return BADLOOKUP.c_str();
	}
}

// static
LLAssetType::EType LLAssetType::lookupHumanReadable(const char* name)
{
	return lookupHumanReadable(ll_safe_string(name));
}

// static
LLAssetType::EType LLAssetType::lookupHumanReadable(const std::string& readable_name)
{
	const LLAssetDictionary *dict = LLAssetDictionary::getInstance();
	for (LLAssetDictionary::const_iterator iter = dict->begin();
		 iter != dict->end();
		 iter++)
	{
		const AssetEntry *entry = iter->second;
		if (entry->mHumanName && (readable_name == entry->mHumanName))
		{
			return iter->first;
		}
	}
	return AT_NONE;
}

// static
bool LLAssetType::lookupCanLink(EType asset_type)
{
	const LLAssetDictionary *dict = LLAssetDictionary::getInstance();
	const AssetEntry *entry = dict->lookup(asset_type);
	if (entry)
	{
		return entry->mCanLink;
	}
	return false;
}

// static
// Not adding this to dictionary since we probably will only have these two types
bool LLAssetType::lookupIsLinkType(EType asset_type)
{
	if (asset_type == AT_LINK || asset_type == AT_LINK_FOLDER)
	{
		return true;
	}
	return false;
}

// static
bool LLAssetType::lookupIsAssetFetchByIDAllowed(EType asset_type)
{
	const LLAssetDictionary *dict = LLAssetDictionary::getInstance();
	const AssetEntry *entry = dict->lookup(asset_type);
	if (entry)
	{
		return entry->mCanFetch;
	}
	return false;
}

// static
bool LLAssetType::lookupIsAssetIDKnowable(EType asset_type)
{
	const LLAssetDictionary *dict = LLAssetDictionary::getInstance();
	const AssetEntry *entry = dict->lookup(asset_type);
	if (entry)
	{
		return entry->mCanKnow;
	}
	return false;
}<|MERGE_RESOLUTION|>--- conflicted
+++ resolved
@@ -70,7 +70,6 @@
 {
 	//       												   DESCRIPTION			TYPE NAME	HUMAN NAME			CAN LINK?   CAN FETCH?  CAN KNOW?	
 	//      												  |--------------------|-----------|-------------------|-----------|-----------|---------|
-<<<<<<< HEAD
     addEntry(LLAssetType::AT_TEXTURE,           new AssetEntry("TEXTURE",           "texture",  "texture",			true,		false,		true));
     addEntry(LLAssetType::AT_SOUND,             new AssetEntry("SOUND",             "sound",    "sound",			true,		true,		true));
     addEntry(LLAssetType::AT_CALLINGCARD,       new AssetEntry("CALLINGCARD",       "callcard", "calling card",		true,		false,		false));
@@ -97,36 +96,9 @@
     addEntry(LLAssetType::AT_WIDGET,            new AssetEntry("WIDGET",            "widget",   "widget",           false,      false,      false));
     addEntry(LLAssetType::AT_PERSON,            new AssetEntry("PERSON",            "person",   "person",           false,      false,      false));
     addEntry(LLAssetType::AT_SETTINGS,          new AssetEntry("SETTINGS",          "settings", "settings blob",    true,       true,       false)); 
+	
+	addEntry(LLAssetType::AT_UNKNOWN,           new AssetEntry("UNKNOWN",           "invalid",  NULL,               false,      false,      false));
     addEntry(LLAssetType::AT_NONE,              new AssetEntry("NONE",              "-1",		NULL,		  		FALSE,		FALSE,		FALSE));
-=======
-	addEntry(LLAssetType::AT_TEXTURE, 			new AssetEntry("TEXTURE",			"texture",	"texture",			true,		false,		true));
-	addEntry(LLAssetType::AT_SOUND, 			new AssetEntry("SOUND",				"sound",	"sound",			true,		true,		true));
-	addEntry(LLAssetType::AT_CALLINGCARD, 		new AssetEntry("CALLINGCARD",		"callcard",	"calling card",		true,		false,		false));
-	addEntry(LLAssetType::AT_LANDMARK, 			new AssetEntry("LANDMARK",			"landmark",	"landmark",			true,		true,		true));
-	addEntry(LLAssetType::AT_SCRIPT, 			new AssetEntry("SCRIPT",			"script",	"legacy script",	true,		false,		false));
-	addEntry(LLAssetType::AT_CLOTHING, 			new AssetEntry("CLOTHING",			"clothing",	"clothing",			true,		true,		true));
-	addEntry(LLAssetType::AT_OBJECT, 			new AssetEntry("OBJECT",			"object",	"object",			true,		false,		false));
-	addEntry(LLAssetType::AT_NOTECARD, 			new AssetEntry("NOTECARD",			"notecard",	"note card",		true,		false,		true));
-	addEntry(LLAssetType::AT_CATEGORY, 			new AssetEntry("CATEGORY",			"category",	"folder",			true,		false,		false));
-	addEntry(LLAssetType::AT_LSL_TEXT, 			new AssetEntry("LSL_TEXT",			"lsltext",	"lsl2 script",		true,		false,		false));
-	addEntry(LLAssetType::AT_LSL_BYTECODE, 		new AssetEntry("LSL_BYTECODE",		"lslbyte",	"lsl bytecode",		true,		false,		false));
-	addEntry(LLAssetType::AT_TEXTURE_TGA, 		new AssetEntry("TEXTURE_TGA",		"txtr_tga",	"tga texture",		true,		false,		false));
-	addEntry(LLAssetType::AT_BODYPART, 			new AssetEntry("BODYPART",			"bodypart",	"body part",		true,		true,		true));
-	addEntry(LLAssetType::AT_SOUND_WAV, 		new AssetEntry("SOUND_WAV",			"snd_wav",	"sound",			true,		false,		false));
-	addEntry(LLAssetType::AT_IMAGE_TGA, 		new AssetEntry("IMAGE_TGA",			"img_tga",	"targa image",		true,		false,		false));
-	addEntry(LLAssetType::AT_IMAGE_JPEG, 		new AssetEntry("IMAGE_JPEG",		"jpeg",		"jpeg image",		true,		false,		false));
-	addEntry(LLAssetType::AT_ANIMATION, 		new AssetEntry("ANIMATION",			"animatn",	"animation",		true,		true,		true));
-	addEntry(LLAssetType::AT_GESTURE, 			new AssetEntry("GESTURE",			"gesture",	"gesture",			true,		true,		true));
-	addEntry(LLAssetType::AT_SIMSTATE, 			new AssetEntry("SIMSTATE",			"simstate",	"simstate",			false,		false,		false));
-
-	addEntry(LLAssetType::AT_LINK, 				new AssetEntry("LINK",				"link",		"sym link",			false,		false,		true));
-	addEntry(LLAssetType::AT_LINK_FOLDER, 		new AssetEntry("FOLDER_LINK",		"link_f", 	"sym folder link",	false,		false,		true));
-	addEntry(LLAssetType::AT_MESH,              new AssetEntry("MESH",              "mesh",     "mesh",             false,      false,      false));
-	addEntry(LLAssetType::AT_WIDGET,            new AssetEntry("WIDGET",            "widget",   "widget",           false,      false,      false));
-	addEntry(LLAssetType::AT_PERSON,            new AssetEntry("PERSON",            "person",   "person",           false,      false,      false));
-	addEntry(LLAssetType::AT_UNKNOWN,           new AssetEntry("UNKNOWN",           "invalid",  NULL,               false,      false,      false));
-	addEntry(LLAssetType::AT_NONE, 				new AssetEntry("NONE",				"-1",		NULL,		  		FALSE,		FALSE,		FALSE));
->>>>>>> 2dfb4ec1
 
 };
 
