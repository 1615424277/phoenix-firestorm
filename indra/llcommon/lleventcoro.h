/**
 * @file   lleventcoro.h
 * @author Nat Goodspeed
 * @date   2009-04-29
 * @brief  Utilities to interface between coroutines and events.
 * 
 * $LicenseInfo:firstyear=2009&license=viewerlgpl$
 * Second Life Viewer Source Code
 * Copyright (C) 2010, Linden Research, Inc.
 * 
 * This library is free software; you can redistribute it and/or
 * modify it under the terms of the GNU Lesser General Public
 * License as published by the Free Software Foundation;
 * version 2.1 of the License only.
 * 
 * This library is distributed in the hope that it will be useful,
 * but WITHOUT ANY WARRANTY; without even the implied warranty of
 * MERCHANTABILITY or FITNESS FOR A PARTICULAR PURPOSE.  See the GNU
 * Lesser General Public License for more details.
 * 
 * You should have received a copy of the GNU Lesser General Public
 * License along with this library; if not, write to the Free Software
 * Foundation, Inc., 51 Franklin Street, Fifth Floor, Boston, MA  02110-1301  USA
 * 
 * Linden Research, Inc., 945 Battery Street, San Francisco, CA  94111  USA
 * $/LicenseInfo$
 */

#if ! defined(LL_LLEVENTCORO_H)
#define LL_LLEVENTCORO_H

#include <boost/optional.hpp>
#include <string>
#include <stdexcept>
#include <utility>                  // std::pair
#include "llevents.h"
#include "llerror.h"

/**
 * Like LLListenerOrPumpName, this is a class intended for parameter lists:
 * accept a <tt>const LLEventPumpOrPumpName&</tt> and you can accept either an
 * <tt>LLEventPump&</tt> or its string name. For a single parameter that could
 * be either, it's not hard to overload the function -- but as soon as you
 * want to accept two such parameters, this is cheaper than four overloads.
 */
class LLEventPumpOrPumpName
{
public:
    /// Pass an actual LLEventPump&
    LLEventPumpOrPumpName(LLEventPump& pump):
        mPump(pump)
    {}
    /// Pass the string name of an LLEventPump
    LLEventPumpOrPumpName(const std::string& pumpname):
        mPump(LLEventPumps::instance().obtain(pumpname))
    {}
    /// Pass string constant name of an LLEventPump. This override must be
    /// explicit, since otherwise passing <tt>const char*</tt> to a function
    /// accepting <tt>const LLEventPumpOrPumpName&</tt> would require two
    /// different implicit conversions: <tt>const char*</tt> -> <tt>const
    /// std::string&</tt> -> <tt>const LLEventPumpOrPumpName&</tt>.
    LLEventPumpOrPumpName(const char* pumpname):
        mPump(LLEventPumps::instance().obtain(pumpname))
    {}
    /// Unspecified: "I choose not to identify an LLEventPump."
    LLEventPumpOrPumpName() {}
    operator LLEventPump& () const { return *mPump; }
    LLEventPump& getPump() const { return *mPump; }
    operator bool() const { return bool(mPump); }
    bool operator!() const { return ! mPump; }

private:
    boost::optional<LLEventPump&> mPump;
};

namespace llcoro
{

<<<<<<< HEAD
=======
typedef std::pair<LLSD, bool*> LLSD_consumed;

>>>>>>> 5ae42992
/// This is an adapter for a signature like void LISTENER(const LLSD&), which
/// isn't a valid LLEventPump listener: such listeners should return bool.
template <typename LISTENER>
class VoidListener
{
public:
    VoidListener(const LISTENER& listener):
        mListener(listener)
    {}

    bool operator()(const LLSD& event)
    {
        bool consumed = false;
        mListener(LLSD_consumed(event, &consumed));
        // tell upstream LLEventPump whether listener consumed
        return consumed;
    }
private:
    LISTENER mListener;
};

/// VoidListener helper function to infer the type of the LISTENER
template <typename LISTENER>
VoidListener<LISTENER> voidlistener(const LISTENER& listener)
{
    return VoidListener<LISTENER>(listener);
}

/**
 * Yield control from a coroutine for one "mainloop" tick. If your coroutine
 * runs without suspending for nontrivial time, sprinkle in calls to this
 * function to avoid stalling the rest of the viewer processing.
 */
void suspend();
<<<<<<< HEAD
=======

/**
 * Yield control from a coroutine for at least the specified number of seconds
 */
void suspendUntilTimeout(float seconds);
>>>>>>> 5ae42992

/**
 * Post specified LLSD event on the specified LLEventPump, then suspend for a
 * response on specified other LLEventPump. This is more than mere
 * convenience: the difference between this function and the sequence
 * @code
 * requestPump.post(myEvent);
 * LLSD reply = suspendUntilEventOn(replyPump);
 * @endcode
 * is that the sequence above fails if the reply is posted immediately on
 * @a replyPump, that is, before <tt>requestPump.post()</tt> returns. In the
 * sequence above, the running coroutine isn't even listening on @a replyPump
 * until <tt>requestPump.post()</tt> returns and @c suspendUntilEventOn() is
 * entered. Therefore, the coroutine completely misses an immediate reply
 * event, making it suspend indefinitely.
 *
 * By contrast, postAndSuspend() listens on the @a replyPump @em before posting
 * the specified LLSD event on the specified @a requestPump.
 *
 * @param event LLSD data to be posted on @a requestPump
 * @param requestPump an LLEventPump on which to post @a event. Pass either
 * the LLEventPump& or its string name. However, if you pass a
 * default-constructed @c LLEventPumpOrPumpName, we skip the post() call.
 * @param replyPump an LLEventPump on which postAndSuspend() will listen for a
 * reply. Pass either the LLEventPump& or its string name. The calling
 * coroutine will suspend until that reply arrives. (If you're concerned about a
 * reply that might not arrive, please see also LLEventTimeout.)
 * @param replyPumpNamePath specifies the location within @a event in which to
 * store <tt>replyPump.getName()</tt>. This is a strictly optional convenience
 * feature; obviously you can store the name in @a event "by hand" if desired.
 * @a replyPumpNamePath can be specified in any of four forms:
 * * @c isUndefined() (default-constructed LLSD object): do nothing. This is
 *   the default behavior if you omit @a replyPumpNamePath.
 * * @c isInteger(): @a event is an array. Store <tt>replyPump.getName()</tt>
 *   in <tt>event[replyPumpNamePath.asInteger()]</tt>.
 * * @c isString(): @a event is a map. Store <tt>replyPump.getName()</tt> in
 *   <tt>event[replyPumpNamePath.asString()]</tt>.
 * * @c isArray(): @a event has several levels of structure, e.g. map of
 *   maps, array of arrays, array of maps, map of arrays, ... Store
 *   <tt>replyPump.getName()</tt> in
 *   <tt>event[replyPumpNamePath[0]][replyPumpNamePath[1]]...</tt> In other
 *   words, examine each array entry in @a replyPumpNamePath in turn. If it's an
 *   <tt>LLSD::String</tt>, the current level of @a event is a map; step down to
 *   that map entry. If it's an <tt>LLSD::Integer</tt>, the current level of @a
 *   event is an array; step down to that array entry. The last array entry in
 *   @a replyPumpNamePath specifies the entry in the lowest-level structure in
 *   @a event into which to store <tt>replyPump.getName()</tt>.
 */
LLSD postAndSuspend(const LLSD& event, const LLEventPumpOrPumpName& requestPump,
                 const LLEventPumpOrPumpName& replyPump, const LLSD& replyPumpNamePath=LLSD());

/// Wait for the next event on the specified LLEventPump. Pass either the
/// LLEventPump& or its string name.
inline
LLSD suspendUntilEventOn(const LLEventPumpOrPumpName& pump)
{
    // This is now a convenience wrapper for postAndSuspend().
    return postAndSuspend(LLSD(), LLEventPumpOrPumpName(), pump);
}

} // namespace llcoro

/// return type for two-pump variant of suspendUntilEventOn()
typedef std::pair<LLSD, int> LLEventWithID;

namespace llcoro
{

/**
 * This function waits for a reply on either of two specified LLEventPumps.
 * Otherwise, it closely resembles postAndSuspend(); please see the documentation
 * for that function for detailed parameter info.
 *
 * While we could have implemented the single-pump variant in terms of this
 * one, there's enough added complexity here to make it worthwhile to give the
 * single-pump variant its own straightforward implementation. Conversely,
 * though we could use preprocessor logic to generate n-pump overloads up to
 * BOOST_COROUTINE_WAIT_MAX, we don't foresee a use case. This two-pump
 * overload exists because certain event APIs are defined in terms of a reply
 * LLEventPump and an error LLEventPump.
 *
 * The LLEventWithID return value provides not only the received event, but
 * the index of the pump on which it arrived (0 or 1).
 *
 * @note
 * I'd have preferred to overload the name postAndSuspend() for both signatures.
 * But consider the following ambiguous call:
 * @code
 * postAndSuspend(LLSD(), requestPump, replyPump, "someString");
 * @endcode
 * "someString" could be converted to either LLSD (@a replyPumpNamePath for
 * the single-pump function) or LLEventOrPumpName (@a replyPump1 for two-pump
 * function).
 *
 * It seems less burdensome to write postAndSuspend2() than to write either
 * LLSD("someString") or LLEventOrPumpName("someString").
 */
LLEventWithID postAndSuspend2(const LLSD& event,
                           const LLEventPumpOrPumpName& requestPump,
                           const LLEventPumpOrPumpName& replyPump0,
                           const LLEventPumpOrPumpName& replyPump1,
                           const LLSD& replyPump0NamePath=LLSD(),
                           const LLSD& replyPump1NamePath=LLSD());

/**
 * Wait for the next event on either of two specified LLEventPumps.
 */
inline
LLEventWithID
suspendUntilEventOn(const LLEventPumpOrPumpName& pump0, const LLEventPumpOrPumpName& pump1)
{
    // This is now a convenience wrapper for postAndSuspend2().
    return postAndSuspend2(LLSD(), LLEventPumpOrPumpName(), pump0, pump1);
}

/**
 * Helper for the two-pump variant of suspendUntilEventOn(), e.g.:
 *
 * @code
 * LLSD reply = errorException(suspendUntilEventOn(replyPump, errorPump),
 *                             "error response from login.cgi");
 * @endcode
 *
 * Examines an LLEventWithID, assuming that the second pump (pump 1) is
 * listening for an error indication. If the incoming data arrived on pump 1,
 * throw an LLErrorEvent exception. If the incoming data arrived on pump 0,
 * just return it. Since a normal return can only be from pump 0, we no longer
 * need the LLEventWithID's discriminator int; we can just return the LLSD.
 *
 * @note I'm not worried about introducing the (fairly generic) name
 * errorException() into global namespace, because how many other overloads of
 * the same name are going to accept an LLEventWithID parameter?
 */
LLSD errorException(const LLEventWithID& result, const std::string& desc);

} // namespace llcoro

/**
 * Exception thrown by errorException(). We don't call this LLEventError
 * because it's not an error in event processing: rather, this exception
 * announces an event that bears error information (for some other API).
 */
class LL_COMMON_API LLErrorEvent: public std::runtime_error
{
public:
    LLErrorEvent(const std::string& what, const LLSD& data):
        std::runtime_error(what),
        mData(data)
    {}
    virtual ~LLErrorEvent() throw() {}

    LLSD getData() const { return mData; }

private:
    LLSD mData;
};

namespace llcoro
{

/**
 * Like errorException(), save that this trips a fatal error using LL_ERRS
 * rather than throwing an exception.
 */
LL_COMMON_API LLSD errorLog(const LLEventWithID& result, const std::string& desc);

} // namespace llcoro

/**
 * Certain event APIs require the name of an LLEventPump on which they should
 * post results. While it works to invent a distinct name and let
 * LLEventPumps::obtain() instantiate the LLEventPump as a "named singleton,"
 * in a certain sense it's more robust to instantiate a local LLEventPump and
 * provide its name instead. This class packages the following idiom:
 *
 * 1. Instantiate a local LLCoroEventPump, with an optional name prefix.
 * 2. Provide its actual name to the event API in question as the name of the
 *    reply LLEventPump.
 * 3. Initiate the request to the event API.
 * 4. Call your LLEventTempStream's suspend() method to suspend for the reply.
 * 5. Let the LLCoroEventPump go out of scope.
 */
class LL_COMMON_API LLCoroEventPump
{
public:
    LLCoroEventPump(const std::string& name="coro"):
        mPump(name, true)           // allow tweaking the pump instance name
    {}
    /// It's typical to request the LLEventPump name to direct an event API to
    /// send its response to this pump.
    std::string getName() const { return mPump.getName(); }
    /// Less typically, we'd request the pump itself for some reason.
    LLEventPump& getPump() { return mPump; }

    /**
     * Wait for an event on this LLEventPump.
     */
    LLSD suspend()
    {
        return llcoro::suspendUntilEventOn(mPump);
    }

    LLSD postAndSuspend(const LLSD& event, const LLEventPumpOrPumpName& requestPump,
                     const LLSD& replyPumpNamePath=LLSD())
    {
        return llcoro::postAndSuspend(event, requestPump, mPump, replyPumpNamePath);
    }

private:
    LLEventStream mPump;
};

/**
 * Other event APIs require the names of two different LLEventPumps: one for
 * success response, the other for error response. Extend LLCoroEventPump
 * for the two-pump use case.
 */
class LL_COMMON_API LLCoroEventPumps
{
public:
    LLCoroEventPumps(const std::string& name="coro",
                     const std::string& suff0="Reply",
                     const std::string& suff1="Error"):
        mPump0(name + suff0, true),   // allow tweaking the pump instance name
        mPump1(name + suff1, true)
    {}
    /// request pump 0's name
    std::string getName0() const { return mPump0.getName(); }
    /// request pump 1's name
    std::string getName1() const { return mPump1.getName(); }
    /// request both names
    std::pair<std::string, std::string> getNames() const
    {
        return std::pair<std::string, std::string>(mPump0.getName(), mPump1.getName());
    }

    /// request pump 0
    LLEventPump& getPump0() { return mPump0; }
    /// request pump 1
    LLEventPump& getPump1() { return mPump1; }

    /// suspendUntilEventOn(either of our two LLEventPumps)
    LLEventWithID suspend()
    {
        return llcoro::suspendUntilEventOn(mPump0, mPump1);
    }

    /// errorException(suspend())
    LLSD suspendWithException()
    {
        return llcoro::errorException(suspend(), std::string("Error event on ") + getName1());
    }

    /// errorLog(suspend())
    LLSD suspendWithLog()
    {
        return llcoro::errorLog(suspend(), std::string("Error event on ") + getName1());
    }

    LLEventWithID postAndSuspend(const LLSD& event,
                              const LLEventPumpOrPumpName& requestPump,
                              const LLSD& replyPump0NamePath=LLSD(),
                              const LLSD& replyPump1NamePath=LLSD())
    {
        return llcoro::postAndSuspend2(event, requestPump, mPump0, mPump1,
                                    replyPump0NamePath, replyPump1NamePath);
    }

    LLSD postAndSuspendWithException(const LLSD& event,
                                  const LLEventPumpOrPumpName& requestPump,
                                  const LLSD& replyPump0NamePath=LLSD(),
                                  const LLSD& replyPump1NamePath=LLSD())
    {
        return llcoro::errorException(postAndSuspend(event, requestPump,
                                                  replyPump0NamePath, replyPump1NamePath),
                                      std::string("Error event on ") + getName1());
    }

    LLSD postAndSuspendWithLog(const LLSD& event,
                            const LLEventPumpOrPumpName& requestPump,
                            const LLSD& replyPump0NamePath=LLSD(),
                            const LLSD& replyPump1NamePath=LLSD())
    {
        return llcoro::errorLog(postAndSuspend(event, requestPump,
                                            replyPump0NamePath, replyPump1NamePath),
                                std::string("Error event on ") + getName1());
    }

private:
    LLEventStream mPump0, mPump1;
};

#endif /* ! defined(LL_LLEVENTCORO_H) */<|MERGE_RESOLUTION|>--- conflicted
+++ resolved
@@ -76,11 +76,8 @@
 namespace llcoro
 {
 
-<<<<<<< HEAD
-=======
 typedef std::pair<LLSD, bool*> LLSD_consumed;
 
->>>>>>> 5ae42992
 /// This is an adapter for a signature like void LISTENER(const LLSD&), which
 /// isn't a valid LLEventPump listener: such listeners should return bool.
 template <typename LISTENER>
@@ -115,14 +112,11 @@
  * function to avoid stalling the rest of the viewer processing.
  */
 void suspend();
-<<<<<<< HEAD
-=======
 
 /**
  * Yield control from a coroutine for at least the specified number of seconds
  */
 void suspendUntilTimeout(float seconds);
->>>>>>> 5ae42992
 
 /**
  * Post specified LLSD event on the specified LLEventPump, then suspend for a
