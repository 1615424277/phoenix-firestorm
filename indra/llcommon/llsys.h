/** 
 * @file llsys.h
 * @brief System information debugging classes.
 *
 * $LicenseInfo:firstyear=2001&license=viewerlgpl$
 * Second Life Viewer Source Code
 * Copyright (C) 2010, Linden Research, Inc.
 * 
 * This library is free software; you can redistribute it and/or
 * modify it under the terms of the GNU Lesser General Public
 * License as published by the Free Software Foundation;
 * version 2.1 of the License only.
 * 
 * This library is distributed in the hope that it will be useful,
 * but WITHOUT ANY WARRANTY; without even the implied warranty of
 * MERCHANTABILITY or FITNESS FOR A PARTICULAR PURPOSE.  See the GNU
 * Lesser General Public License for more details.
 * 
 * You should have received a copy of the GNU Lesser General Public
 * License along with this library; if not, write to the Free Software
 * Foundation, Inc., 51 Franklin Street, Fifth Floor, Boston, MA  02110-1301  USA
 * 
 * Linden Research, Inc., 945 Battery Street, San Francisco, CA  94111  USA
 * $/LicenseInfo$
 */

#ifndef LL_SYS_H
#define LL_SYS_H

//
// The LLOSInfo, LLCPUInfo, and LLMemoryInfo classes are essentially
// the same, but query different machine subsystems. Here's how you
// use an LLCPUInfo object:
//
//  LLCPUInfo info;
//  LL_INFOS() << info << LL_ENDL;
//

#include "llsd.h"
#include "llsingleton.h"
#include <iosfwd>
#include <string>

class LL_COMMON_API LLOSInfo : public LLSingleton<LLOSInfo>
{
	LLSINGLETON(LLOSInfo);
public:
	void stream(std::ostream& s) const;

	const std::string& getOSString() const;
	const std::string& getOSStringSimple() const;

	const std::string& getOSVersionString() const;

	const S32 getOSBitness() const;
	
	S32 mMajorVer;
	S32 mMinorVer;
	S32 mBuild;

#ifndef LL_WINDOWS
	static long getMaxOpenFiles();
#endif
	static bool is64Bit();

	static U32 getProcessVirtualSizeKB();
	static U32 getProcessResidentSizeKB();
private:
	std::string mOSString;
	std::string mOSStringSimple;
	std::string mOSVersionString;
	S32 mOSBitness;
};


class LL_COMMON_API LLCPUInfo
{
public:
	LLCPUInfo();	
	void stream(std::ostream& s) const;

	std::string getCPUString() const;
	const LLSD& getSSEVersions() const;

	bool hasAltivec() const;
	bool hasSSE() const;
	bool hasSSE2() const;
    bool hasSSE3() const;
    bool hasSSE3S() const;
    bool hasSSE41() const;
    bool hasSSE42() const;
    bool hasSSE4a() const;
	F64 getMHz() const;

	// Family is "AMD Duron" or "Intel Pentium Pro"
	const std::string& getFamily() const { return mFamily; }

private:
	bool mHasSSE;
	bool mHasSSE2;
    bool mHasSSE3;
    bool mHasSSE3S;
    bool mHasSSE41;
    bool mHasSSE42;
    bool mHasSSE4a;
	bool mHasAltivec;
	F64 mCPUMHz;
	std::string mFamily;
	std::string mCPUString;
    LLSD mSSEVersions;
};

//=============================================================================
//
//	CLASS		LLMemoryInfo

class LL_COMMON_API LLMemoryInfo

/*!	@brief		Class to query the memory subsystem

	@details
		Here's how you use an LLMemoryInfo:
		
		LLMemoryInfo info;
<br>	LL_INFOS() << info << LL_ENDL;
*/
{
public:
	LLMemoryInfo(); ///< Default constructor
	void stream(std::ostream& s) const;	///< output text info to s

	U32Kilobytes getPhysicalMemoryKB() const;
#if LL_DARWIN
    static U32Kilobytes getHardwareMemSize(); // Because some Mac linkers won't let us reference extern gSysMemory from a different lib.
#endif

	//get the available memory infomation in KiloBytes.
	static void getAvailableMemoryKB(U32Kilobytes& avail_physical_mem_kb, U32Kilobytes& avail_virtual_mem_kb);

	// Retrieve a map of memory statistics. The keys of the map are platform-
	// dependent. The values are in kilobytes to try to avoid integer overflow.
	LLSD getStatsMap() const;

	// Re-fetch memory data (as reported by stream() and getStatsMap()) from the
	// system. Normally this is fetched at construction time. Return (*this)
	// to permit usage of the form:
	// @code
	// LLMemoryInfo info;
	// ...
	// info.refresh().getStatsMap();
	// @endcode
	LLMemoryInfo& refresh();

private:
	// set mStatsMap
	static LLSD loadStatsMap();

	// Memory stats for getStatsMap().
	LLSD mStatsMap;
};


LL_COMMON_API std::ostream& operator<<(std::ostream& s, const LLOSInfo& info);
LL_COMMON_API std::ostream& operator<<(std::ostream& s, const LLCPUInfo& info);
LL_COMMON_API std::ostream& operator<<(std::ostream& s, const LLMemoryInfo& info);

<<<<<<< HEAD
// gunzip srcfile into dstfile.  Returns FALSE on error.
bool LL_COMMON_API gunzip_file(const std::string& srcfile, const std::string& dstfile);
// gzip srcfile into dstfile.  Returns FALSE on error.
=======
// gunzip srcfile into dstfile.  Returns false on error.
bool LL_COMMON_API gunzip_file(const std::string& srcfile, const std::string& dstfile);
// gzip srcfile into dstfile.  Returns false on error.
>>>>>>> dfbbad81
bool LL_COMMON_API gzip_file(const std::string& srcfile, const std::string& dstfile);

extern LL_COMMON_API LLCPUInfo gSysCPU;

#endif // LL_LLSYS_H<|MERGE_RESOLUTION|>--- conflicted
+++ resolved
@@ -164,15 +164,9 @@
 LL_COMMON_API std::ostream& operator<<(std::ostream& s, const LLCPUInfo& info);
 LL_COMMON_API std::ostream& operator<<(std::ostream& s, const LLMemoryInfo& info);
 
-<<<<<<< HEAD
-// gunzip srcfile into dstfile.  Returns FALSE on error.
-bool LL_COMMON_API gunzip_file(const std::string& srcfile, const std::string& dstfile);
-// gzip srcfile into dstfile.  Returns FALSE on error.
-=======
 // gunzip srcfile into dstfile.  Returns false on error.
 bool LL_COMMON_API gunzip_file(const std::string& srcfile, const std::string& dstfile);
 // gzip srcfile into dstfile.  Returns false on error.
->>>>>>> dfbbad81
 bool LL_COMMON_API gzip_file(const std::string& srcfile, const std::string& dstfile);
 
 extern LL_COMMON_API LLCPUInfo gSysCPU;
