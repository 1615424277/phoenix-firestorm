--- conflicted
+++ resolved
@@ -129,11 +129,7 @@
     {
         // Our Windows definition of PagefileUsage is documented by Microsoft as "the total amount of
         // memory that the memory manager has committed for a running process", which is rss.
-<<<<<<< HEAD
-        sAllocatedPageSizeInKB = U64Bytes(info.resident_size);
-=======
         sAllocatedPageSizeInKB = U32Kilobytes::convert(U64Bytes(info.resident_size));
->>>>>>> 50dc4cbd
 
         // Activity Monitor => Inspect Process => Real Memory Size appears to report resident_size
         // Activity monitor => main window memory column appears to report phys_footprint, which spot checks as at least 30% less.
@@ -143,11 +139,7 @@
         // reported for the app by the Memory Monitor in Instruments.' It is still about 8% bigger than phys_footprint.
         //
         // (On Windows, we use WorkingSetSize.)
-<<<<<<< HEAD
-        sAllocatedMemInKB = U64Bytes(info.resident_size - info.reusable);
-=======
         sAllocatedMemInKB = U32Kilobytes::convert(U64Bytes(info.resident_size - info.reusable));
->>>>>>> 50dc4cbd
      }
     else
     {
