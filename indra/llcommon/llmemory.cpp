--- conflicted
+++ resolved
@@ -189,11 +189,7 @@
 #endif
 }
 
-<<<<<<< HEAD
-//static 
-=======
-//static
->>>>>>> 1a8a5404
+//static
 void LLMemory::logMemoryInfo(bool update)
 {
     LL_PROFILE_ZONE_SCOPED
@@ -320,34 +316,6 @@
 
 void* ll_aligned_malloc_fallback( size_t size, int align )
 {
-<<<<<<< HEAD
-	SYSTEM_INFO sysinfo;
-	GetSystemInfo(&sysinfo);
-	
-	unsigned int for_alloc = (size/sysinfo.dwPageSize + !!(size%sysinfo.dwPageSize)) * sysinfo.dwPageSize;
-	
-	void *p = VirtualAlloc(NULL, for_alloc+sysinfo.dwPageSize, MEM_COMMIT|MEM_RESERVE, PAGE_READWRITE);
-	if(NULL == p) {
-		// call debugger
-		__asm int 3;
-	}
-	DWORD old;
-    bool Res = VirtualProtect((void*)((char*)p + for_alloc), sysinfo.dwPageSize, PAGE_NOACCESS, &old);
-	if(false == Res) {
-		// call debugger
-		__asm int 3;
-	}
-
-	void* ret = (void*)((char*)p + for_alloc-size);
-	
-	{
-		LLMutexLock lock(&mem_info::get().mutex);
-		mem_info::get().memory_info.insert(std::pair<void*, void*>(ret, p));
-	}
-	
-
-	return ret;
-=======
     SYSTEM_INFO sysinfo;
     GetSystemInfo(&sysinfo);
 
@@ -374,7 +342,6 @@
 
 
     return ret;
->>>>>>> 1a8a5404
 }
 
 void ll_aligned_free_fallback( void* ptr )
