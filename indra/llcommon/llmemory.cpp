--- conflicted
+++ resolved
@@ -100,10 +100,6 @@
 //static
 void LLMemory::updateMemoryInfo()
 {
-<<<<<<< HEAD
-    LL_PROFILE_ZONE_SCOPED
-    U32Kilobytes avail_phys;
-=======
     LL_PROFILE_ZONE_SCOPED;
 
     sMaxPhysicalMemInKB = gSysMemory.getPhysicalMemoryKB();
@@ -112,7 +108,6 @@
     LLMemoryInfo::getAvailableMemoryKB(avail_mem);
     sAvailPhysicalMemInKB = avail_mem;
 
->>>>>>> f8b1d809
 #if LL_WINDOWS
     PROCESS_MEMORY_COUNTERS counters;
 
@@ -125,11 +120,6 @@
     sAllocatedMemInKB = U32Kilobytes::convert(U64Bytes(counters.WorkingSetSize));
     sAllocatedPageSizeInKB = U32Kilobytes::convert(U64Bytes(counters.PagefileUsage));
     sample(sVirtualMem, sAllocatedPageSizeInKB);
-<<<<<<< HEAD
-    U32Kilobytes avail_virtual;
-    LLMemoryInfo::getAvailableMemoryKB(avail_phys, avail_virtual) ;
-=======
->>>>>>> f8b1d809
 
 #elif defined(LL_DARWIN)
     task_vm_info info;
@@ -155,36 +145,10 @@
     {
         LL_WARNS() << "task_info failed" << LL_ENDL;
     }
-<<<<<<< HEAD
-
-    // Total installed and available physical memory are properties of the host, not just our process.
-    vm_statistics64_data_t vmstat;
-    mach_msg_type_number_t count = HOST_VM_INFO64_COUNT;
-    mach_port_t host = mach_host_self();
-    vm_size_t page_size;
-    host_page_size(host, &page_size);
-    kern_return_t result = host_statistics64(host, HOST_VM_INFO64, reinterpret_cast<host_info_t>(&vmstat), &count);
-    if (result == KERN_SUCCESS) {
-        // This is what Chrome reports as 'the "Physical Memory Free" value reported by the Memory Monitor in Instruments.'
-        // Note though that inactive pages are not included here and not yet free, but could become so under memory pressure.
-        avail_phys = U32Bytes(vmstat.free_count * page_size);
-        sMaxHeapSizeInKB = LLMemoryInfo::getHardwareMemSize();
-    }
-    else
-    {
-        LL_WARNS() << "task_info failed" << LL_ENDL;
-    }
-=======
->>>>>>> f8b1d809
 #elif defined(LL_LINUX)
     // Use sysinfo() to get the total physical memory.
     struct sysinfo info;
     sysinfo(&info);
-<<<<<<< HEAD
-    sMaxHeapSizeInKB = U32Kilobytes::convert((U64Bytes)info.totalram); // Total RAM in system
-    avail_phys = U32Kilobytes::convert((U64Bytes)info.freeram); // Total Free RAM in system
-=======
->>>>>>> f8b1d809
     sAllocatedMemInKB = U32Kilobytes::convert(U64Bytes(LLMemory::getCurrentRSS())); // represents the RAM allocated by this process only (in line with the windows implementation)
 #else
     //not valid for other systems for now.
@@ -192,22 +156,9 @@
     sAllocatedMemInKB = U64Bytes(LLMemory::getCurrentRSS());
 #endif
     sample(sAllocatedMem, sAllocatedMemInKB);
-<<<<<<< HEAD
-    // sMaxPhysicalMem - max this process can use = the lesser of (what we already have + what's available) or MaxHeap
-    sMaxPhysicalMemInKB = llmin(avail_phys + sAllocatedMemInKB, sMaxHeapSizeInKB);
-=======
 
     sAvailPhysicalMemInKB = llmin(sAvailPhysicalMemInKB, sMaxHeapSizeInKB - sAllocatedMemInKB);
->>>>>>> f8b1d809
-
-    if(sMaxPhysicalMemInKB > sAllocatedMemInKB)
-    {
-        sAvailPhysicalMemInKB = sMaxPhysicalMemInKB - sAllocatedMemInKB ;
-    }
-    else
-    {
-        sAvailPhysicalMemInKB = U32Kilobytes(0);
-    }
+
     return ;
 }
 
