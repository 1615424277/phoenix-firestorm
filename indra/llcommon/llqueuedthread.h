/**
 * @file llqueuedthread.h
 * @brief
 *
 * $LicenseInfo:firstyear=2004&license=viewerlgpl$
 * Second Life Viewer Source Code
 * Copyright (C) 2010, Linden Research, Inc.
 *
 * This library is free software; you can redistribute it and/or
 * modify it under the terms of the GNU Lesser General Public
 * License as published by the Free Software Foundation;
 * version 2.1 of the License only.
 *
 * This library is distributed in the hope that it will be useful,
 * but WITHOUT ANY WARRANTY; without even the implied warranty of
 * MERCHANTABILITY or FITNESS FOR A PARTICULAR PURPOSE.  See the GNU
 * Lesser General Public License for more details.
 *
 * You should have received a copy of the GNU Lesser General Public
 * License along with this library; if not, write to the Free Software
 * Foundation, Inc., 51 Franklin Street, Fifth Floor, Boston, MA  02110-1301  USA
 *
 * Linden Research, Inc., 945 Battery Street, San Francisco, CA  94111  USA
 * $/LicenseInfo$
 */

#ifndef LL_LLQUEUEDTHREAD_H
#define LL_LLQUEUEDTHREAD_H

#include <queue>
#include <string>
#include <map>
#include <set>

#include "llatomic.h"

#include "llthread.h"
#include "llsimplehash.h"
#include "workqueue.h"

//============================================================================
// Note: ~LLQueuedThread is O(N) N=# of queued threads, assumed to be small
//   It is assumed that LLQueuedThreads are rarely created/destroyed.

class LL_COMMON_API LLQueuedThread : public LLThread
{
    //------------------------------------------------------------------------
public:
    enum status_t {
        STATUS_EXPIRED = -1,
        STATUS_UNKNOWN = 0,
        STATUS_QUEUED = 1,
        STATUS_INPROGRESS = 2,
        STATUS_COMPLETE = 3,
        STATUS_ABORTED = 4,
        STATUS_DELETE = 5
    };
    enum flags_t {
        FLAG_AUTO_COMPLETE = 1,
        FLAG_AUTO_DELETE = 2, // child-class dependent
        FLAG_ABORT = 4
    };

    typedef U32 handle_t;

    //------------------------------------------------------------------------
public:

    class LL_COMMON_API QueuedRequest : public LLSimpleHashEntry<handle_t>
    {
        friend class LLQueuedThread;

    protected:
        virtual ~QueuedRequest(); // use deleteRequest()

    public:
        QueuedRequest(handle_t handle, U32 flags = 0);

        status_t getStatus()
        {
            return mStatus;
        }
        U32 getFlags() const
        {
            return mFlags;
        }

    protected:
        status_t setStatus(status_t newstatus)
        {
            status_t oldstatus = mStatus;
            mStatus = newstatus;
            return oldstatus;
        }
        void setFlags(U32 flags)
        {
            // NOTE: flags are |'d
            mFlags |= flags;
        }

        virtual bool processRequest() = 0; // Return true when request has completed
        virtual void finishRequest(bool completed); // Always called from thread after request has completed or aborted
        virtual void deleteRequest(); // Only method to delete a request

    protected:
        LLAtomicBase<status_t> mStatus;
        U32 mFlags;
    };

    //------------------------------------------------------------------------

public:
    static handle_t nullHandle() { return handle_t(0); }

public:
    LLQueuedThread(const std::string& name, bool threaded = true, bool should_pause = false);
    virtual ~LLQueuedThread();
    virtual void shutdown();

private:
    // No copy constructor or copy assignment
    LLQueuedThread(const LLQueuedThread&);
    LLQueuedThread& operator=(const LLQueuedThread&);

    virtual bool runCondition(void);
    virtual void run(void);
    virtual void startThread(void);
    virtual void endThread(void);
    virtual void threadedUpdate(void);

protected:
    handle_t generateHandle();
    bool addRequest(QueuedRequest* req);
    void processRequest(QueuedRequest* req);
    void incQueue();

public:
    bool waitForResult(handle_t handle, bool auto_complete = true);

    virtual size_t update(F32 max_time_ms);
    size_t updateQueue(F32 max_time_ms);

    void waitOnPending();
    void printQueueStats();

<<<<<<< HEAD
	virtual size_t getPending();
	bool getThreaded() { return mThreaded; }
=======
    virtual size_t getPending();
    bool getThreaded() { return mThreaded ? true : false; }
>>>>>>> e1623bb2

    // Request accessors
    status_t getRequestStatus(handle_t handle);
    void abortRequest(handle_t handle, bool autocomplete);
    void setFlags(handle_t handle, U32 flags);
    bool completeRequest(handle_t handle);
    // This is public for support classes like LLWorkerThread,
    // but generally the methods above should be used.
    QueuedRequest* getRequest(handle_t handle);

    // debug (see source)
    bool check();

protected:
<<<<<<< HEAD
    bool mThreaded;  // if false, run on main thread and do updates during update()
    bool mStarted;  // required when mThreaded is false to call startThread() from update()
	LLAtomicBool mIdleThread; // request queue is empty (or we are quitting) and the thread is idle
	
	//typedef std::set<QueuedRequest*, queued_request_less> request_queue_t;
	//request_queue_t mRequestQueue;
=======
    BOOL mThreaded;  // if false, run on main thread and do updates during update()
    BOOL mStarted;  // required when mThreaded is false to call startThread() from update()
    LLAtomicBool mIdleThread; // request queue is empty (or we are quitting) and the thread is idle

    //typedef std::set<QueuedRequest*, queued_request_less> request_queue_t;
    //request_queue_t mRequestQueue;
>>>>>>> e1623bb2
    LL::WorkQueue mRequestQueue;
    LL::WorkQueue::weak_t mMainQueue;

    enum { REQUEST_HASH_SIZE = 512 }; // must be power of 2
    typedef LLSimpleHash<handle_t, REQUEST_HASH_SIZE> request_hash_t;
    request_hash_t mRequestHash;

    handle_t mNextHandle;
};

#endif // LL_LLQUEUEDTHREAD_H<|MERGE_RESOLUTION|>--- conflicted
+++ resolved
@@ -1,192 +1,178 @@
-/**
- * @file llqueuedthread.h
- * @brief
- *
- * $LicenseInfo:firstyear=2004&license=viewerlgpl$
- * Second Life Viewer Source Code
- * Copyright (C) 2010, Linden Research, Inc.
- *
- * This library is free software; you can redistribute it and/or
- * modify it under the terms of the GNU Lesser General Public
- * License as published by the Free Software Foundation;
- * version 2.1 of the License only.
- *
- * This library is distributed in the hope that it will be useful,
- * but WITHOUT ANY WARRANTY; without even the implied warranty of
- * MERCHANTABILITY or FITNESS FOR A PARTICULAR PURPOSE.  See the GNU
- * Lesser General Public License for more details.
- *
- * You should have received a copy of the GNU Lesser General Public
- * License along with this library; if not, write to the Free Software
- * Foundation, Inc., 51 Franklin Street, Fifth Floor, Boston, MA  02110-1301  USA
- *
- * Linden Research, Inc., 945 Battery Street, San Francisco, CA  94111  USA
- * $/LicenseInfo$
- */
-
-#ifndef LL_LLQUEUEDTHREAD_H
-#define LL_LLQUEUEDTHREAD_H
-
-#include <queue>
-#include <string>
-#include <map>
-#include <set>
-
-#include "llatomic.h"
-
-#include "llthread.h"
-#include "llsimplehash.h"
-#include "workqueue.h"
-
-//============================================================================
-// Note: ~LLQueuedThread is O(N) N=# of queued threads, assumed to be small
-//   It is assumed that LLQueuedThreads are rarely created/destroyed.
-
-class LL_COMMON_API LLQueuedThread : public LLThread
-{
-    //------------------------------------------------------------------------
-public:
-    enum status_t {
-        STATUS_EXPIRED = -1,
-        STATUS_UNKNOWN = 0,
-        STATUS_QUEUED = 1,
-        STATUS_INPROGRESS = 2,
-        STATUS_COMPLETE = 3,
-        STATUS_ABORTED = 4,
-        STATUS_DELETE = 5
-    };
-    enum flags_t {
-        FLAG_AUTO_COMPLETE = 1,
-        FLAG_AUTO_DELETE = 2, // child-class dependent
-        FLAG_ABORT = 4
-    };
-
-    typedef U32 handle_t;
-
-    //------------------------------------------------------------------------
-public:
-
-    class LL_COMMON_API QueuedRequest : public LLSimpleHashEntry<handle_t>
-    {
-        friend class LLQueuedThread;
-
-    protected:
-        virtual ~QueuedRequest(); // use deleteRequest()
-
-    public:
-        QueuedRequest(handle_t handle, U32 flags = 0);
-
-        status_t getStatus()
-        {
-            return mStatus;
-        }
-        U32 getFlags() const
-        {
-            return mFlags;
-        }
-
-    protected:
-        status_t setStatus(status_t newstatus)
-        {
-            status_t oldstatus = mStatus;
-            mStatus = newstatus;
-            return oldstatus;
-        }
-        void setFlags(U32 flags)
-        {
-            // NOTE: flags are |'d
-            mFlags |= flags;
-        }
-
-        virtual bool processRequest() = 0; // Return true when request has completed
-        virtual void finishRequest(bool completed); // Always called from thread after request has completed or aborted
-        virtual void deleteRequest(); // Only method to delete a request
-
-    protected:
-        LLAtomicBase<status_t> mStatus;
-        U32 mFlags;
-    };
-
-    //------------------------------------------------------------------------
-
-public:
-    static handle_t nullHandle() { return handle_t(0); }
-
-public:
-    LLQueuedThread(const std::string& name, bool threaded = true, bool should_pause = false);
-    virtual ~LLQueuedThread();
-    virtual void shutdown();
-
-private:
-    // No copy constructor or copy assignment
-    LLQueuedThread(const LLQueuedThread&);
-    LLQueuedThread& operator=(const LLQueuedThread&);
-
-    virtual bool runCondition(void);
-    virtual void run(void);
-    virtual void startThread(void);
-    virtual void endThread(void);
-    virtual void threadedUpdate(void);
-
-protected:
-    handle_t generateHandle();
-    bool addRequest(QueuedRequest* req);
-    void processRequest(QueuedRequest* req);
-    void incQueue();
-
-public:
-    bool waitForResult(handle_t handle, bool auto_complete = true);
-
-    virtual size_t update(F32 max_time_ms);
-    size_t updateQueue(F32 max_time_ms);
-
-    void waitOnPending();
-    void printQueueStats();
-
-<<<<<<< HEAD
-	virtual size_t getPending();
-	bool getThreaded() { return mThreaded; }
-=======
-    virtual size_t getPending();
-    bool getThreaded() { return mThreaded ? true : false; }
->>>>>>> e1623bb2
-
-    // Request accessors
-    status_t getRequestStatus(handle_t handle);
-    void abortRequest(handle_t handle, bool autocomplete);
-    void setFlags(handle_t handle, U32 flags);
-    bool completeRequest(handle_t handle);
-    // This is public for support classes like LLWorkerThread,
-    // but generally the methods above should be used.
-    QueuedRequest* getRequest(handle_t handle);
-
-    // debug (see source)
-    bool check();
-
-protected:
-<<<<<<< HEAD
-    bool mThreaded;  // if false, run on main thread and do updates during update()
-    bool mStarted;  // required when mThreaded is false to call startThread() from update()
-	LLAtomicBool mIdleThread; // request queue is empty (or we are quitting) and the thread is idle
-	
-	//typedef std::set<QueuedRequest*, queued_request_less> request_queue_t;
-	//request_queue_t mRequestQueue;
-=======
-    BOOL mThreaded;  // if false, run on main thread and do updates during update()
-    BOOL mStarted;  // required when mThreaded is false to call startThread() from update()
-    LLAtomicBool mIdleThread; // request queue is empty (or we are quitting) and the thread is idle
-
-    //typedef std::set<QueuedRequest*, queued_request_less> request_queue_t;
-    //request_queue_t mRequestQueue;
->>>>>>> e1623bb2
-    LL::WorkQueue mRequestQueue;
-    LL::WorkQueue::weak_t mMainQueue;
-
-    enum { REQUEST_HASH_SIZE = 512 }; // must be power of 2
-    typedef LLSimpleHash<handle_t, REQUEST_HASH_SIZE> request_hash_t;
-    request_hash_t mRequestHash;
-
-    handle_t mNextHandle;
-};
-
-#endif // LL_LLQUEUEDTHREAD_H+/**
+ * @file llqueuedthread.h
+ * @brief
+ *
+ * $LicenseInfo:firstyear=2004&license=viewerlgpl$
+ * Second Life Viewer Source Code
+ * Copyright (C) 2010, Linden Research, Inc.
+ *
+ * This library is free software; you can redistribute it and/or
+ * modify it under the terms of the GNU Lesser General Public
+ * License as published by the Free Software Foundation;
+ * version 2.1 of the License only.
+ *
+ * This library is distributed in the hope that it will be useful,
+ * but WITHOUT ANY WARRANTY; without even the implied warranty of
+ * MERCHANTABILITY or FITNESS FOR A PARTICULAR PURPOSE.  See the GNU
+ * Lesser General Public License for more details.
+ *
+ * You should have received a copy of the GNU Lesser General Public
+ * License along with this library; if not, write to the Free Software
+ * Foundation, Inc., 51 Franklin Street, Fifth Floor, Boston, MA  02110-1301  USA
+ *
+ * Linden Research, Inc., 945 Battery Street, San Francisco, CA  94111  USA
+ * $/LicenseInfo$
+ */
+
+#ifndef LL_LLQUEUEDTHREAD_H
+#define LL_LLQUEUEDTHREAD_H
+
+#include <queue>
+#include <string>
+#include <map>
+#include <set>
+
+#include "llatomic.h"
+
+#include "llthread.h"
+#include "llsimplehash.h"
+#include "workqueue.h"
+
+//============================================================================
+// Note: ~LLQueuedThread is O(N) N=# of queued threads, assumed to be small
+//   It is assumed that LLQueuedThreads are rarely created/destroyed.
+
+class LL_COMMON_API LLQueuedThread : public LLThread
+{
+    //------------------------------------------------------------------------
+public:
+    enum status_t {
+        STATUS_EXPIRED = -1,
+        STATUS_UNKNOWN = 0,
+        STATUS_QUEUED = 1,
+        STATUS_INPROGRESS = 2,
+        STATUS_COMPLETE = 3,
+        STATUS_ABORTED = 4,
+        STATUS_DELETE = 5
+    };
+    enum flags_t {
+        FLAG_AUTO_COMPLETE = 1,
+        FLAG_AUTO_DELETE = 2, // child-class dependent
+        FLAG_ABORT = 4
+    };
+
+    typedef U32 handle_t;
+
+    //------------------------------------------------------------------------
+public:
+
+    class LL_COMMON_API QueuedRequest : public LLSimpleHashEntry<handle_t>
+    {
+        friend class LLQueuedThread;
+
+    protected:
+        virtual ~QueuedRequest(); // use deleteRequest()
+
+    public:
+        QueuedRequest(handle_t handle, U32 flags = 0);
+
+        status_t getStatus()
+        {
+            return mStatus;
+        }
+        U32 getFlags() const
+        {
+            return mFlags;
+        }
+
+    protected:
+        status_t setStatus(status_t newstatus)
+        {
+            status_t oldstatus = mStatus;
+            mStatus = newstatus;
+            return oldstatus;
+        }
+        void setFlags(U32 flags)
+        {
+            // NOTE: flags are |'d
+            mFlags |= flags;
+        }
+
+        virtual bool processRequest() = 0; // Return true when request has completed
+        virtual void finishRequest(bool completed); // Always called from thread after request has completed or aborted
+        virtual void deleteRequest(); // Only method to delete a request
+
+    protected:
+        LLAtomicBase<status_t> mStatus;
+        U32 mFlags;
+    };
+
+    //------------------------------------------------------------------------
+
+public:
+    static handle_t nullHandle() { return handle_t(0); }
+
+public:
+    LLQueuedThread(const std::string& name, bool threaded = true, bool should_pause = false);
+    virtual ~LLQueuedThread();
+    virtual void shutdown();
+
+private:
+    // No copy constructor or copy assignment
+    LLQueuedThread(const LLQueuedThread&);
+    LLQueuedThread& operator=(const LLQueuedThread&);
+
+    virtual bool runCondition(void);
+    virtual void run(void);
+    virtual void startThread(void);
+    virtual void endThread(void);
+    virtual void threadedUpdate(void);
+
+protected:
+    handle_t generateHandle();
+    bool addRequest(QueuedRequest* req);
+    void processRequest(QueuedRequest* req);
+    void incQueue();
+
+public:
+    bool waitForResult(handle_t handle, bool auto_complete = true);
+
+    virtual size_t update(F32 max_time_ms);
+    size_t updateQueue(F32 max_time_ms);
+
+    void waitOnPending();
+    void printQueueStats();
+
+    virtual size_t getPending();
+    bool getThreaded() { return mThreaded; }
+
+    // Request accessors
+    status_t getRequestStatus(handle_t handle);
+    void abortRequest(handle_t handle, bool autocomplete);
+    void setFlags(handle_t handle, U32 flags);
+    bool completeRequest(handle_t handle);
+    // This is public for support classes like LLWorkerThread,
+    // but generally the methods above should be used.
+    QueuedRequest* getRequest(handle_t handle);
+
+    // debug (see source)
+    bool check();
+
+protected:
+    bool mThreaded;  // if false, run on main thread and do updates during update()
+    bool mStarted;  // required when mThreaded is false to call startThread() from update()
+    LLAtomicBool mIdleThread; // request queue is empty (or we are quitting) and the thread is idle
+
+    //typedef std::set<QueuedRequest*, queued_request_less> request_queue_t;
+    //request_queue_t mRequestQueue;
+    LL::WorkQueue mRequestQueue;
+    LL::WorkQueue::weak_t mMainQueue;
+
+    enum { REQUEST_HASH_SIZE = 512 }; // must be power of 2
+    typedef LLSimpleHash<handle_t, REQUEST_HASH_SIZE> request_hash_t;
+    request_hash_t mRequestHash;
+
+    handle_t mNextHandle;
+};
+
+#endif // LL_LLQUEUEDTHREAD_H