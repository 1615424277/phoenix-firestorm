/**
 * @file llstring.cpp
 * @brief String utility functions and the std::string class.
 *
 * $LicenseInfo:firstyear=2001&license=viewerlgpl$
 * Second Life Viewer Source Code
 * Copyright (C) 2010, Linden Research, Inc.
 *
 * This library is free software; you can redistribute it and/or
 * modify it under the terms of the GNU Lesser General Public
 * License as published by the Free Software Foundation;
 * version 2.1 of the License only.
 *
 * This library is distributed in the hope that it will be useful,
 * but WITHOUT ANY WARRANTY; without even the implied warranty of
 * MERCHANTABILITY or FITNESS FOR A PARTICULAR PURPOSE.  See the GNU
 * Lesser General Public License for more details.
 *
 * You should have received a copy of the GNU Lesser General Public
 * License along with this library; if not, write to the Free Software
 * Foundation, Inc., 51 Franklin Street, Fifth Floor, Boston, MA  02110-1301  USA
 *
 * Linden Research, Inc., 945 Battery Street, San Francisco, CA  94111  USA
 * $/LicenseInfo$
 */

#include "linden_common.h"

#include "llstring.h"
#include "llerror.h"
#include "llfasttimer.h"
#include "llsd.h"
#include <vector>

#if LL_WINDOWS
#include "llwin32headerslean.h"
#include <winnls.h> // for WideCharToMultiByte
#endif

std::string ll_safe_string(const char* in)
{
    if(in) return std::string(in);
    return std::string();
}

std::string ll_safe_string(const char* in, S32 maxlen)
{
    if(in && maxlen > 0 ) return std::string(in, maxlen);

    return std::string();
}

bool is_char_hex(char hex)
{
    if((hex >= '0') && (hex <= '9'))
    {
        return true;
    }
    else if((hex >= 'a') && (hex <='f'))
    {
        return true;
    }
    else if((hex >= 'A') && (hex <='F'))
    {
        return true;
    }
    return false; // uh - oh, not hex any more...
}

U8 hex_as_nybble(char hex)
{
    if((hex >= '0') && (hex <= '9'))
    {
        return (U8)(hex - '0');
    }
    else if((hex >= 'a') && (hex <='f'))
    {
        return (U8)(10 + hex - 'a');
    }
    else if((hex >= 'A') && (hex <='F'))
    {
        return (U8)(10 + hex - 'A');
    }
    return 0; // uh - oh, not hex any more...
}

bool iswindividual(llwchar elem)
{
    U32 cur_char = (U32)elem;
    bool result = false;
    if (0x2E80<= cur_char && cur_char <= 0x9FFF)
    {
        result = true;
    }
    else if (0xAC00<= cur_char && cur_char <= 0xD7A0 )
    {
        result = true;
    }
    else if (0xF900<= cur_char && cur_char <= 0xFA60 )
    {
        result = true;
    }
    return result;
}

bool _read_file_into_string(std::string& str, const std::string& filename)
{
    llifstream ifs(filename.c_str(), llifstream::binary);
    if (!ifs.is_open())
    {
        LL_INFOS() << "Unable to open file " << filename << LL_ENDL;
        return false;
    }

    std::ostringstream oss;

    oss << ifs.rdbuf();
    str = oss.str();
    ifs.close();
    return true;
}




// See http://www.unicode.org/Public/BETA/CVTUTF-1-2/ConvertUTF.c
// for the Unicode implementation - this doesn't match because it was written before finding
// it.


std::ostream& operator<<(std::ostream &s, const LLWString &wstr)
{
    std::string utf8_str = wstring_to_utf8str(wstr);
    s << utf8_str;
    return s;
}

std::string rawstr_to_utf8(const std::string& raw)
{
    LLWString wstr(utf8str_to_wstring(raw));
    return wstring_to_utf8str(wstr);
}

std::ptrdiff_t wchar_to_utf8chars(llwchar in_char, char* outchars)
{
    U32 cur_char = (U32)in_char;
    char* base = outchars;
    if (cur_char < 0x80)
    {
        *outchars++ = (U8)cur_char;
    }
    else if (cur_char < 0x800)
    {
        *outchars++ = 0xC0 | (cur_char >> 6);
        *outchars++ = 0x80 | (cur_char & 0x3F);
    }
    else if (cur_char < 0x10000)
    {
        *outchars++ = 0xE0 | (cur_char >> 12);
        *outchars++ = 0x80 | ((cur_char >> 6) & 0x3F);
        *outchars++ = 0x80 | (cur_char & 0x3F);
    }
    else if (cur_char < 0x200000)
    {
        *outchars++ = 0xF0 | (cur_char >> 18);
        *outchars++ = 0x80 | ((cur_char >> 12) & 0x3F);
        *outchars++ = 0x80 | ((cur_char >> 6) & 0x3F);
        *outchars++ = 0x80 | (cur_char & 0x3F);
    }
    else if (cur_char < 0x4000000)
    {
        *outchars++ = 0xF8 | (cur_char >> 24);
        *outchars++ = 0x80 | ((cur_char >> 18) & 0x3F);
        *outchars++ = 0x80 | ((cur_char >> 12) & 0x3F);
        *outchars++ = 0x80 | ((cur_char >> 6) & 0x3F);
        *outchars++ = 0x80 | (cur_char & 0x3F);
    }
    else if (cur_char < 0x80000000)
    {
        *outchars++ = 0xFC | (cur_char >> 30);
        *outchars++ = 0x80 | ((cur_char >> 24) & 0x3F);
        *outchars++ = 0x80 | ((cur_char >> 18) & 0x3F);
        *outchars++ = 0x80 | ((cur_char >> 12) & 0x3F);
        *outchars++ = 0x80 | ((cur_char >> 6) & 0x3F);
        *outchars++ = 0x80 | (cur_char & 0x3F);
    }
    else
    {
        LL_WARNS() << "Invalid Unicode character " << cur_char << "!" << LL_ENDL;
        *outchars++ = LL_UNKNOWN_CHAR;
    }
    return outchars - base;
}

auto utf16chars_to_wchar(const U16* inchars, llwchar* outchar)
{
    const U16* base = inchars;
    U16 cur_char = *inchars++;
    llwchar char32 = cur_char;
    if ((cur_char >= 0xD800) && (cur_char <= 0xDFFF))
    {
        // Surrogates
        char32 = ((llwchar)(cur_char - 0xD800)) << 10;
        cur_char = *inchars++;
        char32 += (llwchar)(cur_char - 0xDC00) + 0x0010000UL;
    }
    else
    {
        char32 = (llwchar)cur_char;
    }
    *outchar = char32;
    return inchars - base;
}

llutf16string wstring_to_utf16str(const llwchar* utf32str, size_t len)
{
    llutf16string out;

    S32 i = 0;
    while (i < len)
    {
        U32 cur_char = utf32str[i];
        if (cur_char > 0xFFFF)
        {
            out += (0xD7C0 + (cur_char >> 10));
            out += (0xDC00 | (cur_char & 0x3FF));
        }
        else
        {
            out += cur_char;
        }
        i++;
    }
    return out;
}

llutf16string utf8str_to_utf16str( const char* utf8str, size_t len )
{
    LLWString wstr = utf8str_to_wstring ( utf8str, len );
    return wstring_to_utf16str ( wstr );
}

LLWString utf16str_to_wstring(const U16* utf16str, size_t len)
{
    LLWString wout;
    if (len == 0) return wout;

    S32 i = 0;
    const U16* chars16 = utf16str;
    while (i < len)
    {
        llwchar cur_char;
        i += utf16chars_to_wchar(chars16+i, &cur_char);
        wout += cur_char;
    }
    return wout;
}

// Length in llwchar (UTF-32) of the first len units (16 bits) of the given UTF-16 string.
S32 utf16str_wstring_length(const llutf16string &utf16str, const S32 utf16_len)
{
    S32 surrogate_pairs = 0;
    // ... craziness to make gcc happy (llutf16string.c_str() is tweaked on linux):
    const U16 *const utf16_chars = &(*(utf16str.begin()));
    S32 i = 0;
    while (i < utf16_len)
    {
        const U16 c = utf16_chars[i++];
        if (c >= 0xD800 && c <= 0xDBFF)     // See http://en.wikipedia.org/wiki/UTF-16
        {   // Have first byte of a surrogate pair
            if (i >= utf16_len)
            {
                break;
            }
            const U16 d = utf16_chars[i];
            if (d >= 0xDC00 && d <= 0xDFFF)
            {   // Have valid second byte of a surrogate pair
                surrogate_pairs++;
                i++;
            }
        }
    }
    return utf16_len - surrogate_pairs;
}

// Length in utf16string (UTF-16) of wlen wchars beginning at woffset.
S32 wstring_utf16_length(const LLWString &wstr, const S32 woffset, const S32 wlen)
{
    const S32 end = llmin((S32)wstr.length(), woffset + wlen);
    if (end < woffset)
    {
        return 0;
    }
    else
    {
        S32 length = end - woffset;
        for (S32 i = woffset; i < end; i++)
        {
            if (wstr[i] >= 0x10000)
            {
                length++;
            }
        }
        return length;
    }
}

// Given a wstring and an offset in it, returns the length as wstring (i.e.,
// number of llwchars) of the longest substring that starts at the offset
// and whose equivalent utf-16 string does not exceeds the given utf16_length.
S32 wstring_wstring_length_from_utf16_length(const LLWString & wstr, const S32 woffset, const S32 utf16_length, BOOL *unaligned)
{
    const auto end = wstr.length();
    BOOL u = FALSE;
    S32 n = woffset + utf16_length;
    S32 i = woffset;
    while (i < end)
    {
        if (wstr[i] >= 0x10000)
        {
            --n;
        }
        if (i >= n)
        {
            u = (i > n);
            break;
        }
        i++;
    }
    if (unaligned)
    {
        *unaligned = u;
    }
    return i - woffset;
}

S32 wchar_utf8_length(const llwchar wc)
{
    if (wc < 0x80)
    {
        return 1;
    }
    else if (wc < 0x800)
    {
        return 2;
    }
    else if (wc < 0x10000)
    {
        return 3;
    }
    else if (wc < 0x200000)
    {
        return 4;
    }
    else if (wc < 0x4000000)
    {
        return 5;
    }
    else
    {
        return 6;
    }
}

std::string wchar_utf8_preview(const llwchar wc)
{
    std::ostringstream oss;
    oss << std::hex << std::uppercase << (U32)wc;

    U8 out_bytes[8];
    U32 size = (U32)wchar_to_utf8chars(wc, (char*)out_bytes);

    if (size > 1)
    {
        oss << " [";
        for (U32 i = 0; i < size; ++i)
        {
            if (i)
            {
                oss << ", ";
            }
            oss << (int)out_bytes[i];
        }
        oss << "]";
    }

    return oss.str();
}

S32 wstring_utf8_length(const LLWString& wstr)
{
    S32 len = 0;
    for (S32 i = 0; i < (S32)wstr.length(); i++)
    {
        len += wchar_utf8_length(wstr[i]);
    }
    return len;
}

LLWString utf8str_to_wstring(const char* utf8str, size_t len)
{
    LLWString wout;

    S32 i = 0;
    while (i < len)
    {
        llwchar unichar;
        U8 cur_char = utf8str[i];

        if (cur_char < 0x80)
        {
            // Ascii character, just add it
            unichar = cur_char;
        }
        else
        {
            S32 cont_bytes = 0;
            if ((cur_char >> 5) == 0x6)         // Two byte UTF8 -> 1 UTF32
            {
                unichar = (0x1F&cur_char);
                cont_bytes = 1;
            }
            else if ((cur_char >> 4) == 0xe)    // Three byte UTF8 -> 1 UTF32
            {
                unichar = (0x0F&cur_char);
                cont_bytes = 2;
            }
            else if ((cur_char >> 3) == 0x1e)   // Four byte UTF8 -> 1 UTF32
            {
                unichar = (0x07&cur_char);
                cont_bytes = 3;
            }
            else if ((cur_char >> 2) == 0x3e)   // Five byte UTF8 -> 1 UTF32
            {
                unichar = (0x03&cur_char);
                cont_bytes = 4;
            }
            else if ((cur_char >> 1) == 0x7e)   // Six byte UTF8 -> 1 UTF32
            {
                unichar = (0x01&cur_char);
                cont_bytes = 5;
            }
            else
            {
                wout += LL_UNKNOWN_CHAR;
                ++i;
                continue;
            }

            // Check that this character doesn't go past the end of the string
            auto end = (len < (i + cont_bytes)) ? len : (i + cont_bytes);
            do
            {
                ++i;

                cur_char = utf8str[i];
                if ( (cur_char >> 6) == 0x2 )
                {
                    unichar <<= 6;
                    unichar += (0x3F&cur_char);
                }
                else
                {
                    // Malformed sequence - roll back to look at this as a new char
                    unichar = LL_UNKNOWN_CHAR;
                    --i;
                    break;
                }
            } while(i < end);

            // Handle overlong characters and NULL characters
            if ( ((cont_bytes == 1) && (unichar < 0x80))
                || ((cont_bytes == 2) && (unichar < 0x800))
                || ((cont_bytes == 3) && (unichar < 0x10000))
                || ((cont_bytes == 4) && (unichar < 0x200000))
                || ((cont_bytes == 5) && (unichar < 0x4000000)) )
            {
                unichar = LL_UNKNOWN_CHAR;
            }
        }

        wout += unichar;
        ++i;
    }
    return wout;
}

std::string wstring_to_utf8str(const llwchar* utf32str, size_t len)
{
    std::string out;

    S32 i = 0;
    while (i < len)
    {
        char tchars[8];     /* Flawfinder: ignore */
        auto n = wchar_to_utf8chars(utf32str[i], tchars);
        tchars[n] = 0;
        out += tchars;
        i++;
    }
    return out;
}

std::string utf16str_to_utf8str(const U16* utf16str, size_t len)
{
    return wstring_to_utf8str(utf16str_to_wstring(utf16str, len));
}

std::string utf8str_trim(const std::string& utf8str)
{
    LLWString wstr = utf8str_to_wstring(utf8str);
    LLWStringUtil::trim(wstr);
    return wstring_to_utf8str(wstr);
}


std::string utf8str_tolower(const std::string& utf8str)
{
    LLWString out_str = utf8str_to_wstring(utf8str);
    LLWStringUtil::toLower(out_str);
    return wstring_to_utf8str(out_str);
}


S32 utf8str_compare_insensitive(const std::string& lhs, const std::string& rhs)
{
    LLWString wlhs = utf8str_to_wstring(lhs);
    LLWString wrhs = utf8str_to_wstring(rhs);
    return LLWStringUtil::compareInsensitive(wlhs, wrhs);
}

std::string utf8str_truncate(const std::string& utf8str, const S32 max_len)
{
    if (0 == max_len)
    {
        return std::string();
    }
    if ((S32)utf8str.length() <= max_len)
    {
        return utf8str;
    }
    else
    {
        S32 cur_char = max_len;

        // If we're ASCII, we don't need to do anything
        if ((U8)utf8str[cur_char] > 0x7f)
        {
            // If first two bits are (10), it's the tail end of a multibyte char.  We need to shift back
            // to the first character
            while (0x80 == (0xc0 & utf8str[cur_char]))
            {
                cur_char--;
                // Keep moving forward until we hit the first char;
                if (cur_char == 0)
                {
                    // Make sure we don't trash memory if we've got a bogus string.
                    break;
                }
            }
        }
        // The byte index we're on is one we want to get rid of, so we only want to copy up to (cur_char-1) chars
        return utf8str.substr(0, cur_char);
    }
}

// [RLVa:KB] - Checked: RLVa-2.1.0
std::string utf8str_substr(const std::string& utf8str, const S32 index, const S32 max_len)
{
	if (0 == max_len)
	{
		return std::string();
	}
	if (utf8str.length() - index  <= max_len)
	{
		return utf8str.substr(index, max_len);
	}
	else
	{
		S32 cur_char = max_len;

		// If we're ASCII, we don't need to do anything
		if ((U8)utf8str[index + cur_char] > 0x7f)
		{
			// If first two bits are (10), it's the tail end of a multibyte char.  We need to shift back
			// to the first character
			while (0x80 == (0xc0 & utf8str[index + cur_char]))
			{
				cur_char--;
				// Keep moving forward until we hit the first char;
				if (cur_char == 0)
				{
					// Make sure we don't trash memory if we've got a bogus string.
					break;
				}
			}
		}
		// The byte index we're on is one we want to get rid of, so we only want to copy up to (cur_char-1) chars
		return utf8str.substr(index, cur_char);
	}
}

void utf8str_split(std::list<std::string>& split_list, const std::string& utf8str, size_t maxlen, char split_token)
{
	split_list.clear();

	std::string::size_type lenMsg = utf8str.length(), lenIt = 0;

	const char* pstrIt = utf8str.c_str(); std::string strTemp;
	while (lenIt < lenMsg)
	{
		if (lenIt + maxlen < lenMsg)
		{
			// Find the last split character
			const char* pstrTemp = pstrIt + maxlen;
			while ( (pstrTemp > pstrIt) && (*pstrTemp != split_token) )
				pstrTemp--;

			if (pstrTemp > pstrIt)
				strTemp = utf8str.substr(lenIt, pstrTemp - pstrIt);
			else
				strTemp = utf8str_substr(utf8str, lenIt, maxlen);
		}
		else
		{
			strTemp = utf8str.substr(lenIt, std::string::npos);
		}

		split_list.push_back(strTemp);

		lenIt += strTemp.length();
		pstrIt = utf8str.c_str() + lenIt;
		if (*pstrIt == split_token)
			lenIt++;
	}
}
// [/RLVa:KB]

std::string utf8str_symbol_truncate(const std::string& utf8str, const S32 symbol_len)
{
    if (0 == symbol_len)
    {
        return std::string();
    }
    if ((S32)utf8str.length() <= symbol_len)
    {
        return utf8str;
    }
    else
    {
        int len = 0, byteIndex = 0;
        const char* aStr = utf8str.c_str();
        size_t origSize = utf8str.size();

        for (byteIndex = 0; len < symbol_len && byteIndex < origSize; byteIndex++)
        {
            if ((aStr[byteIndex] & 0xc0) != 0x80)
            {
                len += 1;
            }
        }
        return utf8str.substr(0, byteIndex);
    }
}

std::string utf8str_substChar(
    const std::string& utf8str,
    const llwchar target_char,
    const llwchar replace_char)
{
    LLWString wstr = utf8str_to_wstring(utf8str);
    LLWStringUtil::replaceChar(wstr, target_char, replace_char);
    //wstr = wstring_substChar(wstr, target_char, replace_char);
    return wstring_to_utf8str(wstr);
}

std::string utf8str_makeASCII(const std::string& utf8str)
{
    LLWString wstr = utf8str_to_wstring(utf8str);
    LLWStringUtil::_makeASCII(wstr);
    return wstring_to_utf8str(wstr);
}

std::string mbcsstring_makeASCII(const std::string& wstr)
{
    // Replace non-ASCII chars with replace_char
    std::string out_str = wstr;
    for (S32 i = 0; i < (S32)out_str.length(); i++)
    {
        if ((U8)out_str[i] > 0x7f)
        {
            out_str[i] = LL_UNKNOWN_CHAR;
        }
    }
    return out_str;
}

std::string utf8str_removeCRLF(const std::string& utf8str)
{
    if (0 == utf8str.length())
    {
        return std::string();
    }
    const char CR = 13;

    std::string out;
    out.reserve(utf8str.length());
    const S32 len = (S32)utf8str.length();
    for( S32 i = 0; i < len; i++ )
    {
        if( utf8str[i] != CR )
        {
            out.push_back(utf8str[i]);
        }
    }
    return out;
}

llwchar utf8str_to_wchar(const std::string& utf8str, size_t offset, size_t length)
{
    switch (length)
    {
    case 2:
        return ((utf8str[offset] & 0x1F) << 6) +
                (utf8str[offset + 1] & 0x3F);
    case 3:
        return ((utf8str[offset] & 0x0F) << 12) +
                ((utf8str[offset + 1] & 0x3F) << 6) +
                (utf8str[offset + 2] & 0x3F);
    case 4:
        return ((utf8str[offset] & 0x07) << 18) +
                ((utf8str[offset + 1] & 0x3F) << 12) +
                ((utf8str[offset + 2] & 0x3F) << 6) +
                (utf8str[offset + 3] & 0x3F);
    case 5:
        return ((utf8str[offset] & 0x03) << 24) +
                ((utf8str[offset + 1] & 0x3F) << 18) +
                ((utf8str[offset + 2] & 0x3F) << 12) +
                ((utf8str[offset + 3] & 0x3F) << 6) +
                (utf8str[offset + 4] & 0x3F);
    case 6:
        return ((utf8str[offset] & 0x01) << 30) +
                ((utf8str[offset + 1] & 0x3F) << 24) +
                ((utf8str[offset + 2] & 0x3F) << 18) +
                ((utf8str[offset + 3] & 0x3F) << 12) +
                ((utf8str[offset + 4] & 0x3F) << 6) +
                (utf8str[offset + 5] & 0x3F);
    case 7:
        return ((utf8str[offset + 1] & 0x03) << 30) +
                ((utf8str[offset + 2] & 0x3F) << 24) +
                ((utf8str[offset + 3] & 0x3F) << 18) +
                ((utf8str[offset + 4] & 0x3F) << 12) +
                ((utf8str[offset + 5] & 0x3F) << 6) +
                (utf8str[offset + 6] & 0x3F);
    }
    return LL_UNKNOWN_CHAR;
}

std::string utf8str_showBytesUTF8(const std::string& utf8str)
{
    std::string result;

    bool in_sequence = false;
    size_t sequence_size = 0;
    size_t byte_index = 0;
    size_t source_length = utf8str.size();

    auto open_sequence = [&]()
        {
            if (!result.empty() && result.back() != '\n')
                result += '\n'; // Use LF as a separator before new UTF-8 sequence
            result += '[';
            in_sequence = true;
        };

    auto close_sequence = [&]()
        {
            llwchar unicode = utf8str_to_wchar(utf8str, byte_index - sequence_size, sequence_size);
            if (unicode != LL_UNKNOWN_CHAR)
            {
                result += llformat("+%04X", unicode);
            }
            result += ']';
            in_sequence = false;
            sequence_size = 0;
        };

    while (byte_index < source_length)
    {
        U8 byte = utf8str[byte_index];
        if (byte >= 0x80) // Part of an UTF-8 sequence
        {
            if (!in_sequence) // Start new UTF-8 sequence
            {
                open_sequence();
            }
            else if (byte >= 0xC0) // Start another UTF-8 sequence
            {
                close_sequence();
                open_sequence();
            }
            else // Continue the same UTF-8 sequence
            {
                result += '.';
            }
            result += llformat("%02X", byte); // The byte is represented in hexadecimal form
            ++sequence_size;
        }
        else // ASCII symbol is represented as a character
        {
            if (in_sequence) // End of UTF-8 sequence
            {
                close_sequence();
                if (byte != '\n')
                {
                    result += '\n'; // Use LF as a separator between UTF-8 and ASCII
                }
            }
            result += byte;
        }
        ++byte_index;
    }

    if (in_sequence) // End of UTF-8 sequence
    {
        close_sequence();
    }

    return result;
}

// Search for any emoji symbol, return true if found
bool wstring_has_emoji(const LLWString& wstr)
{
    for (const llwchar& wch : wstr)
    {
        if (LLStringOps::isEmoji(wch))
            return true;
    }

    return false;
}

// Cut emoji symbols if exist
bool wstring_remove_emojis(LLWString& wstr)
{
    bool found = false;
    for (size_t i = 0; i < wstr.size(); ++i)
    {
        if (LLStringOps::isEmoji(wstr[i]))
        {
            wstr.erase(i--, 1);
            found = true;
        }
    }
    return found;
}

// Cut emoji symbols if exist
bool utf8str_remove_emojis(std::string& utf8str)
{
    LLWString wstr = utf8str_to_wstring(utf8str);
    if (!wstring_remove_emojis(wstr))
        return false;
    utf8str = wstring_to_utf8str(wstr);
    return true;
}

#if LL_WINDOWS
unsigned int ll_wstring_default_code_page()
{
    return CP_UTF8;
}

std::string ll_convert_wide_to_string(const wchar_t* in, size_t len_in, unsigned int code_page)
{
    std::string out;
    if(in)
    {
        int len_out = WideCharToMultiByte(
            code_page,
            0,
            in,
            len_in,
            NULL,
            0,
            0,
            0);
        // We will need two more bytes for the double NULL ending
        // created in WideCharToMultiByte().
        char* pout = new char [len_out + 2];
        memset(pout, 0, len_out + 2);
        if(pout)
        {
            WideCharToMultiByte(
                code_page,
                0,
                in,
                len_in,
                pout,
                len_out,
                0,
                0);
            out.assign(pout);
            delete[] pout;
        }
    }
    return out;
}

std::wstring ll_convert_string_to_wide(const char* in, size_t len, unsigned int code_page)
{
    // From review:
    // We can preallocate a wide char buffer that is the same length (in wchar_t elements) as the utf8 input,
    // plus one for a null terminator, and be guaranteed to not overflow.

    //  Normally, I'd call that sort of thing premature optimization,
    // but we *are* seeing string operations taking a bunch of time, especially when constructing widgets.
//  int output_str_len = MultiByteToWideChar(code_page, 0, in.c_str(), in.length(), NULL, 0);

    // reserve an output buffer that will be destroyed on exit, with a place
    // to put NULL terminator
    std::vector<wchar_t> w_out(len + 1);

    memset(&w_out[0], 0, w_out.size());
    int real_output_str_len = MultiByteToWideChar(code_page, 0, in, len,
                                                  &w_out[0], w_out.size() - 1);

    //looks like MultiByteToWideChar didn't add null terminator to converted string, see EXT-4858.
    w_out[real_output_str_len] = 0;

    // construct string<wchar_t> from our temporary output buffer
    return {&w_out[0]};
}

LLWString ll_convert_wide_to_wstring(const wchar_t* in, size_t len)
{
    // Whether or not std::wstring and llutf16string are distinct types, they
    // both hold UTF-16LE characters. (See header file comments.) Pretend this
    // wchar_t* sequence is really a U16* sequence and use the conversion we
    // define above.
    return utf16str_to_wstring(reinterpret_cast<const U16*>(in), len);
}

std::wstring ll_convert_wstring_to_wide(const llwchar* in, size_t len)
{
    // first, convert to llutf16string, for which we have a real implementation
    auto utf16str{ wstring_to_utf16str(in, len) };
    // then, because each U16 char must be UTF-16LE encoded, pretend the U16*
    // string pointer is a wchar_t* and instantiate a std::wstring of the same
    // length.
    return { reinterpret_cast<const wchar_t*>(utf16str.c_str()), utf16str.length() };
}

std::string ll_convert_string_to_utf8_string(const std::string& in)
{
    // If you pass code_page, you must also pass length, otherwise the code
    // page parameter will be mistaken for length.
    auto w_mesg = ll_convert_string_to_wide(in, in.length(), CP_ACP);
    // CP_UTF8 is default -- see ll_wstring_default_code_page() above.
    return ll_convert_wide_to_string(w_mesg);
}

namespace
{

void HeapFree_deleter(void* ptr)
{
    // instead of LocalFree(), per https://stackoverflow.com/a/31541205
    HeapFree(GetProcessHeap(), NULL, ptr);
}

} // anonymous namespace

template<>
std::wstring windows_message<std::wstring>(DWORD error)
{
    // derived from https://stackoverflow.com/a/455533
    wchar_t* rawptr = nullptr;
    auto okay = FormatMessageW(
        // use system message tables for GetLastError() codes
        FORMAT_MESSAGE_FROM_SYSTEM |
        // internally allocate buffer and return its pointer
        FORMAT_MESSAGE_ALLOCATE_BUFFER |
        // you cannot pass insertion parameters (thanks Gandalf)
        FORMAT_MESSAGE_IGNORE_INSERTS |
        // ignore line breaks in message definition text
        FORMAT_MESSAGE_MAX_WIDTH_MASK,
        NULL,                       // lpSource, unused with FORMAT_MESSAGE_FROM_SYSTEM
        error,                      // dwMessageId
        MAKELANGID(LANG_NEUTRAL, SUBLANG_DEFAULT), // dwLanguageId
        (LPWSTR)&rawptr,         // lpBuffer: force-cast wchar_t** to wchar_t*
        0,                // nSize, unused with FORMAT_MESSAGE_ALLOCATE_BUFFER
        NULL);            // Arguments, unused

    // make a unique_ptr from rawptr so it gets cleaned up properly
    std::unique_ptr<wchar_t, void(*)(void*)> bufferptr(rawptr, HeapFree_deleter);

    if (okay && bufferptr)
    {
        // got the message, return it ('okay' is length in characters)
        return { bufferptr.get(), okay };
    }

    // did not get the message, synthesize one
    auto format_message_error = GetLastError();
    std::wostringstream out;
    out << L"GetLastError() " << error << L" (FormatMessageW() failed with "
        << format_message_error << L")";
    return out.str();
}

boost::optional<std::wstring> llstring_getoptenv(const std::string& key)
{
    auto wkey = ll_convert_string_to_wide(key);
    // Take a wild guess as to how big the buffer should be.
    std::vector<wchar_t> buffer(1024);
    auto n = GetEnvironmentVariableW(wkey.c_str(), &buffer[0], buffer.size());
    // If our initial guess was too short, n will indicate the size (in
    // wchar_t's) that buffer should have been, including the terminating nul.
    if (n > (buffer.size() - 1))
    {
        // make it big enough
        buffer.resize(n);
        // and try again
        n = GetEnvironmentVariableW(wkey.c_str(), &buffer[0], buffer.size());
    }
    // did that (ultimately) succeed?
    if (n)
    {
        // great, return populated boost::optional
        return boost::optional<std::wstring>(&buffer[0]);
    }

    // not successful
    auto last_error = GetLastError();
    // Don't bother warning for NOT_FOUND; that's an expected case
    if (last_error != ERROR_ENVVAR_NOT_FOUND)
    {
        LL_WARNS() << "GetEnvironmentVariableW('" << key << "') failed: "
                   << windows_message<std::string>(last_error) << LL_ENDL;
    }
    // return empty boost::optional
    return {};
}

#else  // ! LL_WINDOWS

boost::optional<std::string> llstring_getoptenv(const std::string& key)
{
    auto found = getenv(key.c_str());
    if (found)
    {
        // return populated boost::optional
        return boost::optional<std::string>(found);
    }
    else
    {
        // return empty boost::optional
        return {};
    }
}

#endif // ! LL_WINDOWS

long LLStringOps::sPacificTimeOffset = 0;
long LLStringOps::sLocalTimeOffset = 0;
bool LLStringOps::sPacificDaylightTime = 0;
std::map<std::string, std::string> LLStringOps::datetimeToCodes;

std::vector<std::string> LLStringOps::sWeekDayList;
std::vector<std::string> LLStringOps::sWeekDayShortList;
std::vector<std::string> LLStringOps::sMonthList;
std::vector<std::string> LLStringOps::sMonthShortList;


std::string LLStringOps::sDayFormat;
std::string LLStringOps::sAM;
std::string LLStringOps::sPM;

// static
bool LLStringOps::isEmoji(llwchar a)
{
#if 0   // Do not consider special characters that might have a corresponding
        // glyph in the monochorme fallback fonts as a "genuine" emoji. HB
    return a == 0xa9 || a == 0xae || (a >= 0x2000 && a < 0x3300) ||
           (a >= 0x1f000 && a < 0x20000);
#else
    // These are indeed "genuine" emojis, we *do want* rendered as such. HB
    return a >= 0x1f000 && a < 0x20000;
#endif
}

S32 LLStringOps::collate(const llwchar* a, const llwchar* b)
{
    #if LL_WINDOWS
        // in Windows, wide string functions operator on 16-bit strings,
        // not the proper 32 bit wide string
        return strcmp(wstring_to_utf8str(LLWString(a)).c_str(), wstring_to_utf8str(LLWString(b)).c_str());
    #else
        return wcscoll(a, b);
    #endif
}

void LLStringOps::setupDatetimeInfo (bool daylight)
{
    time_t nowT, localT, gmtT;
    struct tm * tmpT;

    nowT = time (NULL);

    tmpT = gmtime (&nowT);
    gmtT = mktime (tmpT);

    tmpT = localtime (&nowT);
    localT = mktime (tmpT);

    sLocalTimeOffset = (long) (gmtT - localT);
    if (tmpT->tm_isdst)
    {
        sLocalTimeOffset -= 60 * 60;    // 1 hour
    }

    sPacificDaylightTime = daylight;
    sPacificTimeOffset = (sPacificDaylightTime? 7 : 8 ) * 60 * 60;

    datetimeToCodes["wkday"]    = "%a";     // Thu
    datetimeToCodes["weekday"]  = "%A";     // Thursday
    datetimeToCodes["year4"]    = "%Y";     // 2009
    datetimeToCodes["year"]     = "%Y";     // 2009
    datetimeToCodes["year2"]    = "%y";     // 09
    datetimeToCodes["mth"]      = "%b";     // Aug
    datetimeToCodes["month"]    = "%B";     // August
    datetimeToCodes["mthnum"]   = "%m";     // 08
    datetimeToCodes["day"]      = "%d";     // 31
    datetimeToCodes["sday"]     = "%-d";    // 9
    datetimeToCodes["hour24"]   = "%H";     // 14
    datetimeToCodes["hour"]     = "%H";     // 14
    datetimeToCodes["hour12"]   = "%I";     // 02
    datetimeToCodes["min"]      = "%M";     // 59
    datetimeToCodes["ampm"]     = "%p";     // AM
    datetimeToCodes["second"]   = "%S";     // 59
    datetimeToCodes["timezone"] = "%Z";     // PST
}

void tokenizeStringToArray(const std::string& data, std::vector<std::string>& output)
{
    output.clear();
    size_t length = data.size();

    // tokenize it and put it in the array
    std::string cur_word;
    for(size_t i = 0; i < length; ++i)
    {
        if(data[i] == ':')
        {
            output.push_back(cur_word);
            cur_word.clear();
        }
        else
        {
            cur_word.append(1, data[i]);
        }
    }
    output.push_back(cur_word);
}

void LLStringOps::setupWeekDaysNames(const std::string& data)
{
    tokenizeStringToArray(data,sWeekDayList);
}
void LLStringOps::setupWeekDaysShortNames(const std::string& data)
{
    tokenizeStringToArray(data,sWeekDayShortList);
}
void LLStringOps::setupMonthNames(const std::string& data)
{
    tokenizeStringToArray(data,sMonthList);
}
void LLStringOps::setupMonthShortNames(const std::string& data)
{
    tokenizeStringToArray(data,sMonthShortList);
}
void LLStringOps::setupDayFormat(const std::string& data)
{
    sDayFormat = data;
}


std::string LLStringOps::getDatetimeCode (std::string key)
{
    std::map<std::string, std::string>::iterator iter;

    iter = datetimeToCodes.find (key);
    if (iter != datetimeToCodes.end())
    {
        return iter->second;
    }
    else
    {
        return std::string("");
    }
}

std::string LLStringOps::getReadableNumber(F64 num)
{
    if (fabs(num)>=1e9)
    {
        return llformat("%.2lfB", num / 1e9);
    }
    else if (fabs(num)>=1e6)
    {
        return llformat("%.2lfM", num / 1e6);
    }
    else if (fabs(num)>=1e3)
    {
        return llformat("%.2lfK", num / 1e3);
    }
    else
    {
        return llformat("%.2lf", num);
    }
}

namespace LLStringFn
{
    // NOTE - this restricts output to ascii
    void replace_nonprintable_in_ascii(std::basic_string<char>& string, char replacement)
    {
        const char MIN = 0x20;
        std::basic_string<char>::size_type len = string.size();
        for(std::basic_string<char>::size_type ii = 0; ii < len; ++ii)
        {
            if(string[ii] < MIN)
            {
                string[ii] = replacement;
            }
        }
    }


    // NOTE - this restricts output to ascii
    void replace_nonprintable_and_pipe_in_ascii(std::basic_string<char>& str,
                                       char replacement)
    {
        const char MIN  = 0x20;
        const char PIPE = 0x7c;
        std::basic_string<char>::size_type len = str.size();
        for(std::basic_string<char>::size_type ii = 0; ii < len; ++ii)
        {
            if( (str[ii] < MIN) || (str[ii] == PIPE) )
            {
                str[ii] = replacement;
            }
        }
    }

    // https://wiki.lindenlab.com/wiki/Unicode_Guidelines has details on
    // allowable code points for XML. Specifically, they are:
    // 0x09, 0x0a, 0x0d, and 0x20 on up.  JC
    std::string strip_invalid_xml(const std::string& instr)
    {
        std::string output;
        output.reserve( instr.size() );
        std::string::const_iterator it = instr.begin();
        while (it != instr.end())
        {
            // Must compare as unsigned for >=
            // Test most likely match first
            const unsigned char c = (unsigned char)*it;
            if (   c >= (unsigned char)0x20   // SPACE
                || c == (unsigned char)0x09   // TAB
                || c == (unsigned char)0x0a   // LINE_FEED
                || c == (unsigned char)0x0d ) // CARRIAGE_RETURN
            {
                output.push_back(c);
            }
            ++it;
        }
        return output;
    }

    /**
     * @brief Replace all control characters (c < 0x20) with replacement in
     * string.
     */
    void replace_ascii_controlchars(std::basic_string<char>& string, char replacement)
    {
        const unsigned char MIN = 0x20;
        std::basic_string<char>::size_type len = string.size();
        for(std::basic_string<char>::size_type ii = 0; ii < len; ++ii)
        {
            const unsigned char c = (unsigned char) string[ii];
            if(c < MIN)
            {
                string[ii] = replacement;
            }
        }
    }
}

////////////////////////////////////////////////////////////

// Forward specialization of LLStringUtil::format before use in LLStringUtil::formatDatetime.
template<>
S32 LLStringUtil::format(std::string& s, const format_map_t& substitutions);

//static
template<>
void LLStringUtil::getTokens(const std::string& instr, std::vector<std::string >& tokens, const std::string& delims)
{
    // Starting at offset 0, scan forward for the next non-delimiter. We're
    // done when the only characters left in 'instr' are delimiters.
    for (std::string::size_type begIdx, endIdx = 0;
         (begIdx = instr.find_first_not_of (delims, endIdx)) != std::string::npos; )
    {
        // Found a non-delimiter. After that, find the next delimiter.
        endIdx = instr.find_first_of (delims, begIdx);
        if (endIdx == std::string::npos)
        {
            // No more delimiters: this token extends to the end of the string.
            endIdx = instr.length();
        }

        // extract the token between begIdx and endIdx; substr() needs length
        std::string currToken(instr.substr(begIdx, endIdx - begIdx));
        LLStringUtil::trim (currToken);
        tokens.push_back(currToken);
        // next scan past delimiters starts at endIdx
    }
}

template<>
LLStringUtil::size_type LLStringUtil::getSubstitution(const std::string& instr, size_type& start, std::vector<std::string>& tokens)
{
    const std::string delims (",");

    // Find the first [
    size_type pos1 = instr.find('[', start);
    if (pos1 == std::string::npos)
        return std::string::npos;

    //Find the first ] after the initial [
    size_type pos2 = instr.find(']', pos1);
    if (pos2 == std::string::npos)
        return std::string::npos;

    // Find the last [ before ] in case of nested [[]]
    pos1 = instr.find_last_of('[', pos2-1);
    if (pos1 == std::string::npos || pos1 < start)
        return std::string::npos;

    getTokens(std::string(instr,pos1+1,pos2-pos1-1), tokens, delims);
    start = pos2+1;

    return pos1;
}

// static
template<>
bool LLStringUtil::simpleReplacement(std::string &replacement, std::string token, const format_map_t& substitutions)
{
    // see if we have a replacement for the bracketed string (without the brackets)
    // test first using has() because if we just look up with operator[] we get back an
    // empty string even if the value is missing. We want to distinguish between
    // missing replacements and deliberately empty replacement strings.
    format_map_t::const_iterator iter = substitutions.find(token);
    if (iter != substitutions.end())
    {
        replacement = iter->second;
        return true;
    }
    // if not, see if there's one WITH brackets
    iter = substitutions.find(std::string("[" + token + "]"));
    if (iter != substitutions.end())
    {
        replacement = iter->second;
        return true;
    }

    return false;
}

// static
template<>
bool LLStringUtil::simpleReplacement(std::string &replacement, std::string token, const LLSD& substitutions)
{
    // see if we have a replacement for the bracketed string (without the brackets)
    // test first using has() because if we just look up with operator[] we get back an
    // empty string even if the value is missing. We want to distinguish between
    // missing replacements and deliberately empty replacement strings.
    if (substitutions.has(token))
    {
        replacement = substitutions[token].asString();
        return true;
    }
    // if not, see if there's one WITH brackets
    else if (substitutions.has(std::string("[" + token + "]")))
    {
        replacement = substitutions[std::string("[" + token + "]")].asString();
        return true;
    }

    return false;
}

//static
template<>
void LLStringUtil::setLocale(std::string inLocale)
{
    sLocale = inLocale;
};

//static
template<>
std::string LLStringUtil::getLocale(void)
{
    return sLocale;
};

// static
template<>
void LLStringUtil::formatNumber(std::string& numStr, std::string decimals)
{
<<<<<<< HEAD
// <FS:ND> Windows does not/cannot use UTF8 in char strings(1). So to get valid conversions we need to widen the strings to wchar_t(2) do the formatting in std::wstring, then convert
// down to UTF8 again.
// 1: Since Win 10 Build 17134 (April 2018 Update) Windows can work with UTF8, so using a codepage like Linux/OSX (lang_region.uf8) via (for example) <string name="MicrosoftLocale">de_DE.UTF-8</string>
// in language_settings.xml could work.
// 2: The LL way would be to use llwachr/LLWString and thus in UTF32. But std::basic_string< llwchar > is unusable to what seems
// a crt bug (https://stackoverflow.com/questions/48716223/compile-error-for-char-based-stl-stream-containers-in-visual-studio)
// A workaround would be using std::basic_stringstream< char32_t > then using later std::transform to static_cast each code point from char32_t to llwchar (u32) and thus create a LLWString from
// a std::basic_string< char32_t >.
//
// For Linux/OSX the old routinewith std::stringstream should be fine. Those systems use a UTF8 codepage.
#if LL_WINDOWS
	std::wstringstream strStream;
	S32 intDecimals = 0;

	std::wstring wDecimals = utf8str_to_utf16str(decimals);
	std::wstring wNumStr = utf8str_to_utf16str(numStr);
	LLStringUtilBase<wchar_t>::convertToS32 (wDecimals, intDecimals);
	if (!sLocale.empty())
	{
		// std::locale() throws if the locale is unknown! (EXT-7926)
		try
		{
			// <FS:Ansariel> Use user's system locale setting for number formatting
			//strStream.imbue(std::locale(sLocale.c_str()));
			strStream.imbue(std::locale(""));
		} catch (const std::exception &)
		{
			LL_WARNS_ONCE("Locale") << "Cannot set locale to " << sLocale << LL_ENDL;
		}
	}

	if (!intDecimals)
	{
		S32 intStr;

		if (LLStringUtilBase<wchar_t>::convertToS32(wNumStr, intStr))
		{
			strStream << intStr;
			numStr = wstring_to_utf8str( strStream.str() );
		}
	}
	else
	{
		F32 floatStr;

		if (LLStringUtilBase<wchar_t>::convertToF32(wNumStr, floatStr))
		{
			strStream << std::fixed << std::showpoint << std::setprecision(intDecimals) << floatStr;
			numStr = wstring_to_utf8str( strStream.str() );
		}
	}
#else
	std::stringstream strStream;
	S32 intDecimals = 0;

	convertToS32 (decimals, intDecimals);
	if (!sLocale.empty())
	{
		// std::locale() throws if the locale is unknown! (EXT-7926)
		try
		{
			// <FS:Ansariel> Use user's system locale setting for number formatting
			//strStream.imbue(std::locale(sLocale.c_str()));
			strStream.imbue(std::locale(""));
		} catch (const std::exception &)
		{
			LL_WARNS_ONCE("Locale") << "Cannot set locale to " << sLocale << LL_ENDL;
		}
	}

	if (!intDecimals)
	{
		S32 intStr;

		if (convertToS32(numStr, intStr))
		{
			strStream << intStr;
			numStr = strStream.str();
		}
	}
	else
	{
		F32 floatStr;

		if (convertToF32(numStr, floatStr))
		{
			strStream << std::fixed << std::showpoint << std::setprecision(intDecimals) << floatStr;
			numStr = strStream.str();
		}
	}
#endif	
=======
    std::stringstream strStream;
    S32 intDecimals = 0;

    convertToS32 (decimals, intDecimals);
    if (!sLocale.empty())
    {
        // std::locale() throws if the locale is unknown! (EXT-7926)
        try
        {
            strStream.imbue(std::locale(sLocale.c_str()));
        } catch (const std::exception &)
        {
            LL_WARNS_ONCE("Locale") << "Cannot set locale to " << sLocale << LL_ENDL;
        }
    }

    if (!intDecimals)
    {
        S32 intStr;

        if (convertToS32(numStr, intStr))
        {
            strStream << intStr;
            numStr = strStream.str();
        }
    }
    else
    {
        F32 floatStr;

        if (convertToF32(numStr, floatStr))
        {
            strStream << std::fixed << std::showpoint << std::setprecision(intDecimals) << floatStr;
            numStr = strStream.str();
        }
    }
>>>>>>> 38c2a5bd
}

// static
template<>
bool LLStringUtil::formatDatetime(std::string& replacement, std::string token,
                                  std::string param, S32 secFromEpoch)
{
    if (param == "local")   // local
    {
        secFromEpoch -= LLStringOps::getLocalTimeOffset();
    }
    else if (param != "utc") // slt
    {
        secFromEpoch -= LLStringOps::getPacificTimeOffset();
    }

    // if never fell into those two ifs above, param must be utc
    if (secFromEpoch < 0) secFromEpoch = 0;

    LLDate datetime((F64)secFromEpoch);
    std::string code = LLStringOps::getDatetimeCode (token);

    // special case to handle timezone
    if (code == "%Z") {
        if (param == "utc")
        {
            replacement = "GMT";
        }
        else if (param == "local")
        {
            replacement = "";       // user knows their own timezone
        }
        else
        {
#if 0
            // EXT-1565 : Zai Lynch, James Linden : 15/Oct/09
            // [BSI] Feedback: Viewer clock mentions SLT, but would prefer it to show PST/PDT
            // "slt" = Second Life Time, which is deprecated.
            // If not utc or user local time, fallback to Pacific time
            replacement = LLStringOps::getPacificDaylightTime() ? "PDT" : "PST";
#else
            // SL-20370 : Steeltoe Linden : 29/Sep/23
            // Change "PDT" to "SLT" on menu bar
            replacement = "SLT";
#endif
        }
        return true;
    }

    //EXT-7013
    //few codes are not suppotred by strtime function (example - weekdays for Japanise)
    //so use predefined ones

    //if sWeekDayList is not empty than current locale doesn't support
        //weekday name.
    time_t loc_seconds = (time_t) secFromEpoch;
    if(LLStringOps::sWeekDayList.size() == 7 && code == "%A")
    {
        struct tm * gmt = gmtime (&loc_seconds);
        replacement = LLStringOps::sWeekDayList[gmt->tm_wday];
    }
    else if(LLStringOps::sWeekDayShortList.size() == 7 && code == "%a")
    {
        struct tm * gmt = gmtime (&loc_seconds);
        replacement = LLStringOps::sWeekDayShortList[gmt->tm_wday];
    }
    else if(LLStringOps::sMonthList.size() == 12 && code == "%B")
    {
        struct tm * gmt = gmtime (&loc_seconds);
        replacement = LLStringOps::sMonthList[gmt->tm_mon];
    }
    else if( !LLStringOps::sDayFormat.empty() && code == "%d" )
    {
        struct tm * gmt = gmtime (&loc_seconds);
        LLStringUtil::format_map_t args;
        args["[MDAY]"] = llformat ("%d", gmt->tm_mday);
        replacement = LLStringOps::sDayFormat;
        LLStringUtil::format(replacement, args);
    }
    else if (code == "%-d")
    {
        struct tm * gmt = gmtime (&loc_seconds);
        replacement = llformat ("%d", gmt->tm_mday); // day of the month without leading zero
    }
    else if( !LLStringOps::sAM.empty() && !LLStringOps::sPM.empty() && code == "%p" )
    {
        struct tm * gmt = gmtime (&loc_seconds);
        if(gmt->tm_hour<12)
        {
            replacement = LLStringOps::sAM;
        }
        else
        {
            replacement = LLStringOps::sPM;
        }
    }
    else
    {
        replacement = datetime.toHTTPDateString(code);
    }

    // *HACK: delete leading zero from hour string in case 'hour12' (code = %I) time format
    // to show time without leading zero, e.g. 08:16 -> 8:16 (EXT-2738).
    // We could have used '%l' format instead, but it's not supported by Windows.
    if(code == "%I" && token == "hour12" && replacement.at(0) == '0')
    {
        replacement = replacement.at(1);
    }

    return !code.empty();
}

// LLStringUtil::format recogizes the following patterns.
// All substitutions *must* be encased in []'s in the input string.
// The []'s are optional in the substitution map.
// [FOO_123]
// [FOO,number,precision]
// [FOO,datetime,format]


// static
template<>
S32 LLStringUtil::format(std::string& s, const format_map_t& substitutions)
{
    LL_PROFILE_ZONE_SCOPED_CATEGORY_STRING;
    S32 res = 0;

    std::string output;
    std::vector<std::string> tokens;

    std::string::size_type start = 0;
    std::string::size_type prev_start = 0;
    std::string::size_type key_start = 0;
    while ((key_start = getSubstitution(s, start, tokens)) != std::string::npos)
    {
        output += std::string(s, prev_start, key_start-prev_start);
        prev_start = start;

        bool found_replacement = false;
        std::string replacement;

        if (tokens.size() == 0)
        {
            found_replacement = false;
        }
        else if (tokens.size() == 1)
        {
            found_replacement = simpleReplacement (replacement, tokens[0], substitutions);
        }
        else if (tokens[1] == "number")
        {
            std::string param = "0";

            if (tokens.size() > 2) param = tokens[2];
            found_replacement = simpleReplacement (replacement, tokens[0], substitutions);
            if (found_replacement) formatNumber (replacement, param);
        }
        else if (tokens[1] == "datetime")
        {
            std::string param;
            if (tokens.size() > 2) param = tokens[2];

            format_map_t::const_iterator iter = substitutions.find("datetime");
            if (iter != substitutions.end())
            {
                S32 secFromEpoch = 0;
                BOOL r = LLStringUtil::convertToS32(iter->second, secFromEpoch);
                if (r)
                {
                    found_replacement = formatDatetime(replacement, tokens[0], param, secFromEpoch);
                }
            }
        }

        if (found_replacement)
        {
            output += replacement;
            res++;
        }
        else
        {
            // we had no replacement, use the string as is
            // e.g. "hello [MISSING_REPLACEMENT]" or "-=[Stylized Name]=-"
            output += std::string(s, key_start, start-key_start);
        }
        tokens.clear();
    }
    // send the remainder of the string (with no further matches for bracketed names)
    output += std::string(s, start);
    s = output;
    return res;
}

//static
template<>
S32 LLStringUtil::format(std::string& s, const LLSD& substitutions)
{
    LL_PROFILE_ZONE_SCOPED_CATEGORY_STRING;
    S32 res = 0;

    if (!substitutions.isMap())
    {
        return res;
    }

    std::string output;
    std::vector<std::string> tokens;

    std::string::size_type start = 0;
    std::string::size_type prev_start = 0;
    std::string::size_type key_start = 0;
    while ((key_start = getSubstitution(s, start, tokens)) != std::string::npos)
    {
        output += std::string(s, prev_start, key_start-prev_start);
        prev_start = start;

        bool found_replacement = false;
        std::string replacement;

        if (tokens.size() == 0)
        {
            found_replacement = false;
        }
        else if (tokens.size() == 1)
        {
            found_replacement = simpleReplacement (replacement, tokens[0], substitutions);
        }
        else if (tokens[1] == "number")
        {
            std::string param = "0";

            if (tokens.size() > 2) param = tokens[2];
            found_replacement = simpleReplacement (replacement, tokens[0], substitutions);
            if (found_replacement) formatNumber (replacement, param);
        }
        else if (tokens[1] == "datetime")
        {
            std::string param;
            if (tokens.size() > 2) param = tokens[2];

            S32 secFromEpoch = (S32) substitutions["datetime"].asInteger();
            found_replacement = formatDatetime (replacement, tokens[0], param, secFromEpoch);
        }

        if (found_replacement)
        {
            output += replacement;
            res++;
        }
        else
        {
            // we had no replacement, use the string as is
            // e.g. "hello [MISSING_REPLACEMENT]" or "-=[Stylized Name]=-"
            output += std::string(s, key_start, start-key_start);
        }
        tokens.clear();
    }
    // send the remainder of the string (with no further matches for bracketed names)
    output += std::string(s, start);
    s = output;
    return res;
}

////////////////////////////////////////////////////////////
// Testing

#ifdef _DEBUG

template<class T>
void LLStringUtilBase<T>::testHarness()
{
    std::string s1;

    llassert( s1.c_str() == NULL );
    llassert( s1.size() == 0 );
    llassert( s1.empty() );

    std::string s2( "hello");
    llassert( !strcmp( s2.c_str(), "hello" ) );
    llassert( s2.size() == 5 );
    llassert( !s2.empty() );
    std::string s3( s2 );

    llassert( "hello" == s2 );
    llassert( s2 == "hello" );
    llassert( s2 > "gello" );
    llassert( "gello" < s2 );
    llassert( "gello" != s2 );
    llassert( s2 != "gello" );

    std::string s4 = s2;
    llassert( !s4.empty() );
    s4.empty();
    llassert( s4.empty() );

    std::string s5("");
    llassert( s5.empty() );

    llassert( isValidIndex(s5, 0) );
    llassert( !isValidIndex(s5, 1) );

    s3 = s2;
    s4 = "hello again";

    s4 += "!";
    s4 += s4;
    llassert( s4 == "hello again!hello again!" );


    std::string s6 = s2 + " " + s2;
    std::string s7 = s6;
    llassert( s6 == s7 );
    llassert( !( s6 != s7) );
    llassert( !(s6 < s7) );
    llassert( !(s6 > s7) );

    llassert( !(s6 == "hi"));
    llassert( s6 == "hello hello");
    llassert( s6 < "hi");

    llassert( s6[1] == 'e' );
    s6[1] = 'f';
    llassert( s6[1] == 'f' );

    s2.erase( 4, 1 );
    llassert( s2 == "hell");
    s2.insert( 0, "y" );
    llassert( s2 == "yhell");
    s2.erase( 1, 3 );
    llassert( s2 == "yl");
    s2.insert( 1, "awn, don't yel");
    llassert( s2 == "yawn, don't yell");

    std::string s8 = s2.substr( 6, 5 );
    llassert( s8 == "don't"  );

    std::string s9 = "   \t\ntest  \t\t\n  ";
    trim(s9);
    llassert( s9 == "test"  );

    s8 = "abc123&*(ABC";

    s9 = s8;
    toUpper(s9);
    llassert( s9 == "ABC123&*(ABC"  );

    s9 = s8;
    toLower(s9);
    llassert( s9 == "abc123&*(abc"  );


    std::string s10( 10, 'x' );
    llassert( s10 == "xxxxxxxxxx" );

    std::string s11( "monkey in the middle", 7, 2 );
    llassert( s11 == "in" );

    std::string s12;  //empty
    s12 += "foo";
    llassert( s12 == "foo" );

    std::string s13;  //empty
    s13 += 'f';
    llassert( s13 == "f" );
}


#endif  // _DEBUG<|MERGE_RESOLUTION|>--- conflicted
+++ resolved
@@ -567,72 +567,72 @@
 // [RLVa:KB] - Checked: RLVa-2.1.0
 std::string utf8str_substr(const std::string& utf8str, const S32 index, const S32 max_len)
 {
-	if (0 == max_len)
-	{
-		return std::string();
-	}
-	if (utf8str.length() - index  <= max_len)
-	{
-		return utf8str.substr(index, max_len);
-	}
-	else
-	{
-		S32 cur_char = max_len;
-
-		// If we're ASCII, we don't need to do anything
-		if ((U8)utf8str[index + cur_char] > 0x7f)
-		{
-			// If first two bits are (10), it's the tail end of a multibyte char.  We need to shift back
-			// to the first character
-			while (0x80 == (0xc0 & utf8str[index + cur_char]))
-			{
-				cur_char--;
-				// Keep moving forward until we hit the first char;
-				if (cur_char == 0)
-				{
-					// Make sure we don't trash memory if we've got a bogus string.
-					break;
-				}
-			}
-		}
-		// The byte index we're on is one we want to get rid of, so we only want to copy up to (cur_char-1) chars
-		return utf8str.substr(index, cur_char);
-	}
+    if (0 == max_len)
+    {
+        return std::string();
+    }
+    if (utf8str.length() - index  <= max_len)
+    {
+        return utf8str.substr(index, max_len);
+    }
+    else
+    {
+        S32 cur_char = max_len;
+
+        // If we're ASCII, we don't need to do anything
+        if ((U8)utf8str[index + cur_char] > 0x7f)
+        {
+            // If first two bits are (10), it's the tail end of a multibyte char.  We need to shift back
+            // to the first character
+            while (0x80 == (0xc0 & utf8str[index + cur_char]))
+            {
+                cur_char--;
+                // Keep moving forward until we hit the first char;
+                if (cur_char == 0)
+                {
+                    // Make sure we don't trash memory if we've got a bogus string.
+                    break;
+                }
+            }
+        }
+        // The byte index we're on is one we want to get rid of, so we only want to copy up to (cur_char-1) chars
+        return utf8str.substr(index, cur_char);
+    }
 }
 
 void utf8str_split(std::list<std::string>& split_list, const std::string& utf8str, size_t maxlen, char split_token)
 {
-	split_list.clear();
-
-	std::string::size_type lenMsg = utf8str.length(), lenIt = 0;
-
-	const char* pstrIt = utf8str.c_str(); std::string strTemp;
-	while (lenIt < lenMsg)
-	{
-		if (lenIt + maxlen < lenMsg)
-		{
-			// Find the last split character
-			const char* pstrTemp = pstrIt + maxlen;
-			while ( (pstrTemp > pstrIt) && (*pstrTemp != split_token) )
-				pstrTemp--;
-
-			if (pstrTemp > pstrIt)
-				strTemp = utf8str.substr(lenIt, pstrTemp - pstrIt);
-			else
-				strTemp = utf8str_substr(utf8str, lenIt, maxlen);
-		}
-		else
-		{
-			strTemp = utf8str.substr(lenIt, std::string::npos);
-		}
-
-		split_list.push_back(strTemp);
-
-		lenIt += strTemp.length();
-		pstrIt = utf8str.c_str() + lenIt;
-		if (*pstrIt == split_token)
-			lenIt++;
-	}
+    split_list.clear();
+
+    std::string::size_type lenMsg = utf8str.length(), lenIt = 0;
+
+    const char* pstrIt = utf8str.c_str(); std::string strTemp;
+    while (lenIt < lenMsg)
+    {
+        if (lenIt + maxlen < lenMsg)
+        {
+            // Find the last split character
+            const char* pstrTemp = pstrIt + maxlen;
+            while ( (pstrTemp > pstrIt) && (*pstrTemp != split_token) )
+                pstrTemp--;
+
+            if (pstrTemp > pstrIt)
+                strTemp = utf8str.substr(lenIt, pstrTemp - pstrIt);
+            else
+                strTemp = utf8str_substr(utf8str, lenIt, maxlen);
+        }
+        else
+        {
+            strTemp = utf8str.substr(lenIt, std::string::npos);
+        }
+
+        split_list.push_back(strTemp);
+
+        lenIt += strTemp.length();
+        pstrIt = utf8str.c_str() + lenIt;
+        if (*pstrIt == split_token)
+            lenIt++;
+    }
 }
 // [/RLVa:KB]
 
@@ -1422,7 +1422,6 @@
 template<>
 void LLStringUtil::formatNumber(std::string& numStr, std::string decimals)
 {
-<<<<<<< HEAD
 // <FS:ND> Windows does not/cannot use UTF8 in char strings(1). So to get valid conversions we need to widen the strings to wchar_t(2) do the formatting in std::wstring, then convert
 // down to UTF8 again.
 // 1: Since Win 10 Build 17134 (April 2018 Update) Windows can work with UTF8, so using a codepage like Linux/OSX (lang_region.uf8) via (for example) <string name="MicrosoftLocale">de_DE.UTF-8</string>
@@ -1434,87 +1433,47 @@
 //
 // For Linux/OSX the old routinewith std::stringstream should be fine. Those systems use a UTF8 codepage.
 #if LL_WINDOWS
-	std::wstringstream strStream;
-	S32 intDecimals = 0;
-
-	std::wstring wDecimals = utf8str_to_utf16str(decimals);
-	std::wstring wNumStr = utf8str_to_utf16str(numStr);
-	LLStringUtilBase<wchar_t>::convertToS32 (wDecimals, intDecimals);
-	if (!sLocale.empty())
-	{
-		// std::locale() throws if the locale is unknown! (EXT-7926)
-		try
-		{
-			// <FS:Ansariel> Use user's system locale setting for number formatting
-			//strStream.imbue(std::locale(sLocale.c_str()));
-			strStream.imbue(std::locale(""));
-		} catch (const std::exception &)
-		{
-			LL_WARNS_ONCE("Locale") << "Cannot set locale to " << sLocale << LL_ENDL;
-		}
-	}
-
-	if (!intDecimals)
-	{
-		S32 intStr;
-
-		if (LLStringUtilBase<wchar_t>::convertToS32(wNumStr, intStr))
-		{
-			strStream << intStr;
-			numStr = wstring_to_utf8str( strStream.str() );
-		}
-	}
-	else
-	{
-		F32 floatStr;
-
-		if (LLStringUtilBase<wchar_t>::convertToF32(wNumStr, floatStr))
-		{
-			strStream << std::fixed << std::showpoint << std::setprecision(intDecimals) << floatStr;
-			numStr = wstring_to_utf8str( strStream.str() );
-		}
-	}
+    std::wstringstream strStream;
+    S32 intDecimals = 0;
+
+    std::wstring wDecimals = utf8str_to_utf16str(decimals);
+    std::wstring wNumStr = utf8str_to_utf16str(numStr);
+    LLStringUtilBase<wchar_t>::convertToS32 (wDecimals, intDecimals);
+    if (!sLocale.empty())
+    {
+        // std::locale() throws if the locale is unknown! (EXT-7926)
+        try
+        {
+            // <FS:Ansariel> Use user's system locale setting for number formatting
+            //strStream.imbue(std::locale(sLocale.c_str()));
+            strStream.imbue(std::locale(""));
+        } catch (const std::exception &)
+        {
+            LL_WARNS_ONCE("Locale") << "Cannot set locale to " << sLocale << LL_ENDL;
+        }
+    }
+
+    if (!intDecimals)
+    {
+        S32 intStr;
+
+        if (LLStringUtilBase<wchar_t>::convertToS32(wNumStr, intStr))
+        {
+            strStream << intStr;
+            numStr = wstring_to_utf8str( strStream.str() );
+        }
+    }
+    else
+    {
+        F32 floatStr;
+
+        if (LLStringUtilBase<wchar_t>::convertToF32(wNumStr, floatStr))
+        {
+            strStream << std::fixed << std::showpoint << std::setprecision(intDecimals) << floatStr;
+            numStr = wstring_to_utf8str( strStream.str() );
+        }
+    }
 #else
-	std::stringstream strStream;
-	S32 intDecimals = 0;
-
-	convertToS32 (decimals, intDecimals);
-	if (!sLocale.empty())
-	{
-		// std::locale() throws if the locale is unknown! (EXT-7926)
-		try
-		{
-			// <FS:Ansariel> Use user's system locale setting for number formatting
-			//strStream.imbue(std::locale(sLocale.c_str()));
-			strStream.imbue(std::locale(""));
-		} catch (const std::exception &)
-		{
-			LL_WARNS_ONCE("Locale") << "Cannot set locale to " << sLocale << LL_ENDL;
-		}
-	}
-
-	if (!intDecimals)
-	{
-		S32 intStr;
-
-		if (convertToS32(numStr, intStr))
-		{
-			strStream << intStr;
-			numStr = strStream.str();
-		}
-	}
-	else
-	{
-		F32 floatStr;
-
-		if (convertToF32(numStr, floatStr))
-		{
-			strStream << std::fixed << std::showpoint << std::setprecision(intDecimals) << floatStr;
-			numStr = strStream.str();
-		}
-	}
-#endif	
-=======
     std::stringstream strStream;
     S32 intDecimals = 0;
 
@@ -1524,7 +1483,9 @@
         // std::locale() throws if the locale is unknown! (EXT-7926)
         try
         {
-            strStream.imbue(std::locale(sLocale.c_str()));
+            // <FS:Ansariel> Use user's system locale setting for number formatting
+            //strStream.imbue(std::locale(sLocale.c_str()));
+            strStream.imbue(std::locale(""));
         } catch (const std::exception &)
         {
             LL_WARNS_ONCE("Locale") << "Cannot set locale to " << sLocale << LL_ENDL;
@@ -1551,7 +1512,7 @@
             numStr = strStream.str();
         }
     }
->>>>>>> 38c2a5bd
+#endif
 }
 
 // static
