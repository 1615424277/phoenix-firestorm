--- conflicted
+++ resolved
@@ -565,11 +565,7 @@
 }
 
 // [RLVa:KB] - Checked: RLVa-2.1.0
-<<<<<<< HEAD
-std::string utf8str_substr(const std::string& utf8str, const S32 index, const S32 max_len)
-=======
 std::string utf8str_substr(const std::string& utf8str, const size_t index, const size_t max_len)
->>>>>>> 050d2fef
 {
     if (0 == max_len)
     {
@@ -581,11 +577,7 @@
     }
     else
     {
-<<<<<<< HEAD
-        S32 cur_char = max_len;
-=======
         size_t cur_char = max_len;
->>>>>>> 050d2fef
 
         // If we're ASCII, we don't need to do anything
         if ((U8)utf8str[index + cur_char] > 0x7f)
