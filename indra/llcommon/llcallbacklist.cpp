/**
 * @file llcallbacklist.cpp
 * @brief A simple list of callback functions to call.
 *
 * $LicenseInfo:firstyear=2001&license=viewerlgpl$
 * Second Life Viewer Source Code
 * Copyright (C) 2010, Linden Research, Inc.
 *
 * This library is free software; you can redistribute it and/or
 * modify it under the terms of the GNU Lesser General Public
 * License as published by the Free Software Foundation;
 * version 2.1 of the License only.
 *
 * This library is distributed in the hope that it will be useful,
 * but WITHOUT ANY WARRANTY; without even the implied warranty of
 * MERCHANTABILITY or FITNESS FOR A PARTICULAR PURPOSE.  See the GNU
 * Lesser General Public License for more details.
 *
 * You should have received a copy of the GNU Lesser General Public
 * License along with this library; if not, write to the Free Software
 * Foundation, Inc., 51 Franklin Street, Fifth Floor, Boston, MA  02110-1301  USA
 *
 * Linden Research, Inc., 945 Battery Street, San Francisco, CA  94111  USA
 * $/LicenseInfo$
 */

#include "llcallbacklist.h"
#include "lleventtimer.h"
#include "llerrorlegacy.h"

// Globals
//
LLCallbackList gIdleCallbacks;

//
// Member functions
//

LLCallbackList::LLCallbackList()
{
    // nothing
}

LLCallbackList::~LLCallbackList()
{
}


void LLCallbackList::addFunction( callback_t func, void *data)
{
    if (!func)
    {
        return;
    }

    // only add one callback per func/data pair
    //
    if (containsFunction(func, data))
    {
        return;
    }

    callback_pair_t t(func, data);
    mCallbackList.push_back(t);
}

bool LLCallbackList::containsFunction( callback_t func, void *data)
{
<<<<<<< HEAD
	callback_pair_t t(func, data);
	callback_list_t::iterator iter = find(func,data);
	if (iter != mCallbackList.end())
	{
		return true;
	}
	else
	{
		return false;
	}
=======
    callback_pair_t t(func, data);
    callback_list_t::iterator iter = find(func,data);
    if (iter != mCallbackList.end())
    {
        return true;
    }
    else
    {
        return false;
    }
>>>>>>> 1a8a5404
}


bool LLCallbackList::deleteFunction( callback_t func, void *data)
{
<<<<<<< HEAD
	callback_list_t::iterator iter = find(func,data);
	if (iter != mCallbackList.end())
	{
		mCallbackList.erase(iter);
		return true;
	}
	else
	{
		return false;
	}
=======
    callback_list_t::iterator iter = find(func,data);
    if (iter != mCallbackList.end())
    {
        mCallbackList.erase(iter);
        return true;
    }
    else
    {
        return false;
    }
>>>>>>> 1a8a5404
}

inline
LLCallbackList::callback_list_t::iterator
LLCallbackList::find(callback_t func, void *data)
{
    callback_pair_t t(func, data);
    return std::find(mCallbackList.begin(), mCallbackList.end(), t);
}

void LLCallbackList::deleteAllFunctions()
{
    mCallbackList.clear();
}


void LLCallbackList::callFunctions()
{
    for (callback_list_t::iterator iter = mCallbackList.begin(); iter != mCallbackList.end(); )
    {
        callback_list_t::iterator curiter = iter++;
        curiter->first(curiter->second);
    }
}

// Shim class to allow arbitrary boost::bind
// expressions to be run as one-time idle callbacks.
class OnIdleCallbackOneTime
{
public:
    OnIdleCallbackOneTime(nullary_func_t callable):
        mCallable(callable)
    {
    }
    static void onIdle(void *data)
    {
        gIdleCallbacks.deleteFunction(onIdle, data);
        OnIdleCallbackOneTime* self = reinterpret_cast<OnIdleCallbackOneTime*>(data);
        self->call();
        delete self;
    }
    void call()
    {
        mCallable();
    }
private:
    nullary_func_t mCallable;
};

void doOnIdleOneTime(nullary_func_t callable)
{
    OnIdleCallbackOneTime* cb_functor = new OnIdleCallbackOneTime(callable);
    gIdleCallbacks.addFunction(&OnIdleCallbackOneTime::onIdle,cb_functor);
}

// Shim class to allow generic boost functions to be run as
// recurring idle callbacks.  Callable should return true when done,
// false to continue getting called.
class OnIdleCallbackRepeating
{
public:
    OnIdleCallbackRepeating(bool_func_t callable):
        mCallable(callable)
    {
    }
    // Will keep getting called until the callable returns true.
    static void onIdle(void *data)
    {
        OnIdleCallbackRepeating* self = reinterpret_cast<OnIdleCallbackRepeating*>(data);
        bool done = self->call();
        if (done)
        {
            gIdleCallbacks.deleteFunction(onIdle, data);
            delete self;
        }
    }
    bool call()
    {
        return mCallable();
    }
private:
    bool_func_t mCallable;
};

void doOnIdleRepeating(bool_func_t callable)
{
    OnIdleCallbackRepeating* cb_functor = new OnIdleCallbackRepeating(callable);
    gIdleCallbacks.addFunction(&OnIdleCallbackRepeating::onIdle,cb_functor);
}

class NullaryFuncEventTimer: public LLEventTimer
{
public:
    NullaryFuncEventTimer(nullary_func_t callable, F32 seconds):
        LLEventTimer(seconds),
        mCallable(callable)
    {
    }

private:
<<<<<<< HEAD
	bool tick()
	{
		mCallable();
		return true;
	}
=======
    bool tick()
    {
        mCallable();
        return true;
    }
>>>>>>> 1a8a5404

    nullary_func_t mCallable;
};

// Call a given callable once after specified interval.
void doAfterInterval(nullary_func_t callable, F32 seconds)
{
    new NullaryFuncEventTimer(callable, seconds);
}

class BoolFuncEventTimer: public LLEventTimer
{
public:
    BoolFuncEventTimer(bool_func_t callable, F32 seconds):
        LLEventTimer(seconds),
        mCallable(callable)
    {
    }
private:
<<<<<<< HEAD
	bool tick()
	{
		return mCallable();
	}
=======
    bool tick()
    {
        return mCallable();
    }
>>>>>>> 1a8a5404

    bool_func_t mCallable;
};

// Call a given callable every specified number of seconds, until it returns true.
void doPeriodically(bool_func_t callable, F32 seconds)
{
    new BoolFuncEventTimer(callable, seconds);
}<|MERGE_RESOLUTION|>--- conflicted
+++ resolved
@@ -66,18 +66,6 @@
 
 bool LLCallbackList::containsFunction( callback_t func, void *data)
 {
-<<<<<<< HEAD
-	callback_pair_t t(func, data);
-	callback_list_t::iterator iter = find(func,data);
-	if (iter != mCallbackList.end())
-	{
-		return true;
-	}
-	else
-	{
-		return false;
-	}
-=======
     callback_pair_t t(func, data);
     callback_list_t::iterator iter = find(func,data);
     if (iter != mCallbackList.end())
@@ -88,24 +76,11 @@
     {
         return false;
     }
->>>>>>> 1a8a5404
 }
 
 
 bool LLCallbackList::deleteFunction( callback_t func, void *data)
 {
-<<<<<<< HEAD
-	callback_list_t::iterator iter = find(func,data);
-	if (iter != mCallbackList.end())
-	{
-		mCallbackList.erase(iter);
-		return true;
-	}
-	else
-	{
-		return false;
-	}
-=======
     callback_list_t::iterator iter = find(func,data);
     if (iter != mCallbackList.end())
     {
@@ -116,7 +91,6 @@
     {
         return false;
     }
->>>>>>> 1a8a5404
 }
 
 inline
@@ -217,19 +191,11 @@
     }
 
 private:
-<<<<<<< HEAD
-	bool tick()
-	{
-		mCallable();
-		return true;
-	}
-=======
     bool tick()
     {
         mCallable();
         return true;
     }
->>>>>>> 1a8a5404
 
     nullary_func_t mCallable;
 };
@@ -249,17 +215,10 @@
     {
     }
 private:
-<<<<<<< HEAD
-	bool tick()
-	{
-		return mCallable();
-	}
-=======
     bool tick()
     {
         return mCallable();
     }
->>>>>>> 1a8a5404
 
     bool_func_t mCallable;
 };
