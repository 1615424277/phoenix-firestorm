/**
 * @file llstacktrace.cpp
 * @brief stack tracing functionality
 *
 * $LicenseInfo:firstyear=2001&license=viewerlgpl$
 * Second Life Viewer Source Code
 * Copyright (C) 2010, Linden Research, Inc.
 *
 * This library is free software; you can redistribute it and/or
 * modify it under the terms of the GNU Lesser General Public
 * License as published by the Free Software Foundation;
 * version 2.1 of the License only.
 *
 * This library is distributed in the hope that it will be useful,
 * but WITHOUT ANY WARRANTY; without even the implied warranty of
 * MERCHANTABILITY or FITNESS FOR A PARTICULAR PURPOSE.  See the GNU
 * Lesser General Public License for more details.
 *
 * You should have received a copy of the GNU Lesser General Public
 * License along with this library; if not, write to the Free Software
 * Foundation, Inc., 51 Franklin Street, Fifth Floor, Boston, MA  02110-1301  USA
 *
 * Linden Research, Inc., 945 Battery Street, San Francisco, CA  94111  USA
 * $/LicenseInfo$
 */

#include "linden_common.h"
#include "llstacktrace.h"

#ifdef LL_WINDOWS

#include <iostream>
#include <sstream>

#include "llwin32headerslean.h"
#pragma warning (push)
#pragma warning (disable:4091) // a microsoft header has warnings. Very nice.
#include <dbghelp.h>
#pragma warning (pop)

typedef USHORT NTAPI RtlCaptureStackBackTrace_Function(
    IN ULONG frames_to_skip,
    IN ULONG frames_to_capture,
    OUT PVOID *backtrace,
    OUT PULONG backtrace_hash);

static RtlCaptureStackBackTrace_Function* const RtlCaptureStackBackTrace_fn =
   (RtlCaptureStackBackTrace_Function*)
   GetProcAddress(GetModuleHandleA("ntdll.dll"), "RtlCaptureStackBackTrace");

bool ll_get_stack_trace(std::vector<std::string>& lines)
{
<<<<<<< HEAD
	const S32 MAX_STACK_DEPTH = 32;
	const S32 STRING_NAME_LENGTH = 200;
	const S32 FRAME_SKIP = 2;
	static bool symbolsLoaded = false;
	static bool firstCall = true;

	HANDLE hProc = GetCurrentProcess();

	// load the symbols if they're not loaded
	if(!symbolsLoaded && firstCall)
	{
		symbolsLoaded = SymInitialize(hProc, NULL, true);
		firstCall = false;
	}

	// if loaded, get the call stack
	if(symbolsLoaded)
	{
		// create the frames to hold the addresses
		void* frames[MAX_STACK_DEPTH];
		memset(frames, 0, sizeof(void*)*MAX_STACK_DEPTH);
		S32 depth = 0;

		// get the addresses
		depth = RtlCaptureStackBackTrace_fn(FRAME_SKIP, MAX_STACK_DEPTH, frames, NULL);

		IMAGEHLP_LINE64 line;
		memset(&line, 0, sizeof(IMAGEHLP_LINE64));
		line.SizeOfStruct = sizeof(IMAGEHLP_LINE64);

		// create something to hold address info
		PIMAGEHLP_SYMBOL64 pSym;
		pSym = (PIMAGEHLP_SYMBOL64)malloc(sizeof(IMAGEHLP_SYMBOL64) + STRING_NAME_LENGTH);
		memset(pSym, 0, sizeof(IMAGEHLP_SYMBOL64) + STRING_NAME_LENGTH);
		pSym->MaxNameLength = STRING_NAME_LENGTH;
		pSym->SizeOfStruct = sizeof(IMAGEHLP_SYMBOL64);

		// get address info for each address frame
		// and store
		for(S32 i=0; i < depth; i++)
		{
			std::stringstream stack_line;
            bool ret;

			DWORD64 addr = (DWORD64)frames[i];
			ret = SymGetSymFromAddr64(hProc, addr, 0, pSym);
			if(ret)
			{
				stack_line << pSym->Name << " ";
			}

			DWORD dummy;
			ret = SymGetLineFromAddr64(hProc, addr, &dummy, &line);
			if(ret)
			{
				std::string file_name = line.FileName;
				std::string::size_type index = file_name.rfind("\\");
				stack_line << file_name.substr(index + 1, file_name.size()) << ":" << line.LineNumber; 
			}

			lines.push_back(stack_line.str());
		}
		
		free(pSym);

		// TODO: figure out a way to cleanup symbol loading
		// Not hugely necessary, however.
		//SymCleanup(hProc);
		return true;
	}
	else
	{
		lines.push_back("Stack Trace Failed.  PDB symbol info not loaded");
	}

	return false;
=======
    const S32 MAX_STACK_DEPTH = 32;
    const S32 STRING_NAME_LENGTH = 200;
    const S32 FRAME_SKIP = 2;
    static BOOL symbolsLoaded = false;
    static BOOL firstCall = true;

    HANDLE hProc = GetCurrentProcess();

    // load the symbols if they're not loaded
    if(!symbolsLoaded && firstCall)
    {
        symbolsLoaded = SymInitialize(hProc, NULL, true);
        firstCall = false;
    }

    // if loaded, get the call stack
    if(symbolsLoaded)
    {
        // create the frames to hold the addresses
        void* frames[MAX_STACK_DEPTH];
        memset(frames, 0, sizeof(void*)*MAX_STACK_DEPTH);
        S32 depth = 0;

        // get the addresses
        depth = RtlCaptureStackBackTrace_fn(FRAME_SKIP, MAX_STACK_DEPTH, frames, NULL);

        IMAGEHLP_LINE64 line;
        memset(&line, 0, sizeof(IMAGEHLP_LINE64));
        line.SizeOfStruct = sizeof(IMAGEHLP_LINE64);

        // create something to hold address info
        PIMAGEHLP_SYMBOL64 pSym;
        pSym = (PIMAGEHLP_SYMBOL64)malloc(sizeof(IMAGEHLP_SYMBOL64) + STRING_NAME_LENGTH);
        memset(pSym, 0, sizeof(IMAGEHLP_SYMBOL64) + STRING_NAME_LENGTH);
        pSym->MaxNameLength = STRING_NAME_LENGTH;
        pSym->SizeOfStruct = sizeof(IMAGEHLP_SYMBOL64);

        // get address info for each address frame
        // and store
        for(S32 i=0; i < depth; i++)
        {
            std::stringstream stack_line;
            BOOL ret;

            DWORD64 addr = (DWORD64)frames[i];
            ret = SymGetSymFromAddr64(hProc, addr, 0, pSym);
            if(ret)
            {
                stack_line << pSym->Name << " ";
            }

            DWORD dummy;
            ret = SymGetLineFromAddr64(hProc, addr, &dummy, &line);
            if(ret)
            {
                std::string file_name = line.FileName;
                std::string::size_type index = file_name.rfind("\\");
                stack_line << file_name.substr(index + 1, file_name.size()) << ":" << line.LineNumber;
            }

            lines.push_back(stack_line.str());
        }

        free(pSym);

        // TODO: figure out a way to cleanup symbol loading
        // Not hugely necessary, however.
        //SymCleanup(hProc);
        return true;
    }
    else
    {
        lines.push_back("Stack Trace Failed.  PDB symbol info not loaded");
    }

    return false;
>>>>>>> e1623bb2
}

void ll_get_stack_trace_internal(std::vector<std::string>& lines)
{
    const S32 MAX_STACK_DEPTH = 100;
    const S32 STRING_NAME_LENGTH = 256;

<<<<<<< HEAD
	HANDLE process = GetCurrentProcess();
	SymInitialize( process, NULL, true );
=======
    HANDLE process = GetCurrentProcess();
    SymInitialize( process, NULL, TRUE );
>>>>>>> e1623bb2

    void *stack[MAX_STACK_DEPTH];

    unsigned short frames = RtlCaptureStackBackTrace_fn( 0, MAX_STACK_DEPTH, stack, NULL );
    SYMBOL_INFO *symbol = (SYMBOL_INFO*)calloc(sizeof(SYMBOL_INFO) + STRING_NAME_LENGTH * sizeof(char), 1);
    symbol->MaxNameLen = STRING_NAME_LENGTH-1;
    symbol->SizeOfStruct = sizeof(SYMBOL_INFO);

    for(unsigned int i = 0; i < frames; i++)
    {
        SymFromAddr(process, (DWORD64)(stack[i]), 0, symbol);
        lines.push_back(symbol->Name);
    }

    free( symbol );
}

#else

bool ll_get_stack_trace(std::vector<std::string>& lines)
{
    return false;
}

void ll_get_stack_trace_internal(std::vector<std::string>& lines)
{

}

#endif
<|MERGE_RESOLUTION|>--- conflicted
+++ resolved
@@ -1,251 +1,168 @@
-/**
- * @file llstacktrace.cpp
- * @brief stack tracing functionality
- *
- * $LicenseInfo:firstyear=2001&license=viewerlgpl$
- * Second Life Viewer Source Code
- * Copyright (C) 2010, Linden Research, Inc.
- *
- * This library is free software; you can redistribute it and/or
- * modify it under the terms of the GNU Lesser General Public
- * License as published by the Free Software Foundation;
- * version 2.1 of the License only.
- *
- * This library is distributed in the hope that it will be useful,
- * but WITHOUT ANY WARRANTY; without even the implied warranty of
- * MERCHANTABILITY or FITNESS FOR A PARTICULAR PURPOSE.  See the GNU
- * Lesser General Public License for more details.
- *
- * You should have received a copy of the GNU Lesser General Public
- * License along with this library; if not, write to the Free Software
- * Foundation, Inc., 51 Franklin Street, Fifth Floor, Boston, MA  02110-1301  USA
- *
- * Linden Research, Inc., 945 Battery Street, San Francisco, CA  94111  USA
- * $/LicenseInfo$
- */
-
-#include "linden_common.h"
-#include "llstacktrace.h"
-
-#ifdef LL_WINDOWS
-
-#include <iostream>
-#include <sstream>
-
-#include "llwin32headerslean.h"
-#pragma warning (push)
-#pragma warning (disable:4091) // a microsoft header has warnings. Very nice.
-#include <dbghelp.h>
-#pragma warning (pop)
-
-typedef USHORT NTAPI RtlCaptureStackBackTrace_Function(
-    IN ULONG frames_to_skip,
-    IN ULONG frames_to_capture,
-    OUT PVOID *backtrace,
-    OUT PULONG backtrace_hash);
-
-static RtlCaptureStackBackTrace_Function* const RtlCaptureStackBackTrace_fn =
-   (RtlCaptureStackBackTrace_Function*)
-   GetProcAddress(GetModuleHandleA("ntdll.dll"), "RtlCaptureStackBackTrace");
-
-bool ll_get_stack_trace(std::vector<std::string>& lines)
-{
-<<<<<<< HEAD
-	const S32 MAX_STACK_DEPTH = 32;
-	const S32 STRING_NAME_LENGTH = 200;
-	const S32 FRAME_SKIP = 2;
-	static bool symbolsLoaded = false;
-	static bool firstCall = true;
-
-	HANDLE hProc = GetCurrentProcess();
-
-	// load the symbols if they're not loaded
-	if(!symbolsLoaded && firstCall)
-	{
-		symbolsLoaded = SymInitialize(hProc, NULL, true);
-		firstCall = false;
-	}
-
-	// if loaded, get the call stack
-	if(symbolsLoaded)
-	{
-		// create the frames to hold the addresses
-		void* frames[MAX_STACK_DEPTH];
-		memset(frames, 0, sizeof(void*)*MAX_STACK_DEPTH);
-		S32 depth = 0;
-
-		// get the addresses
-		depth = RtlCaptureStackBackTrace_fn(FRAME_SKIP, MAX_STACK_DEPTH, frames, NULL);
-
-		IMAGEHLP_LINE64 line;
-		memset(&line, 0, sizeof(IMAGEHLP_LINE64));
-		line.SizeOfStruct = sizeof(IMAGEHLP_LINE64);
-
-		// create something to hold address info
-		PIMAGEHLP_SYMBOL64 pSym;
-		pSym = (PIMAGEHLP_SYMBOL64)malloc(sizeof(IMAGEHLP_SYMBOL64) + STRING_NAME_LENGTH);
-		memset(pSym, 0, sizeof(IMAGEHLP_SYMBOL64) + STRING_NAME_LENGTH);
-		pSym->MaxNameLength = STRING_NAME_LENGTH;
-		pSym->SizeOfStruct = sizeof(IMAGEHLP_SYMBOL64);
-
-		// get address info for each address frame
-		// and store
-		for(S32 i=0; i < depth; i++)
-		{
-			std::stringstream stack_line;
-            bool ret;
-
-			DWORD64 addr = (DWORD64)frames[i];
-			ret = SymGetSymFromAddr64(hProc, addr, 0, pSym);
-			if(ret)
-			{
-				stack_line << pSym->Name << " ";
-			}
-
-			DWORD dummy;
-			ret = SymGetLineFromAddr64(hProc, addr, &dummy, &line);
-			if(ret)
-			{
-				std::string file_name = line.FileName;
-				std::string::size_type index = file_name.rfind("\\");
-				stack_line << file_name.substr(index + 1, file_name.size()) << ":" << line.LineNumber; 
-			}
-
-			lines.push_back(stack_line.str());
-		}
-		
-		free(pSym);
-
-		// TODO: figure out a way to cleanup symbol loading
-		// Not hugely necessary, however.
-		//SymCleanup(hProc);
-		return true;
-	}
-	else
-	{
-		lines.push_back("Stack Trace Failed.  PDB symbol info not loaded");
-	}
-
-	return false;
-=======
-    const S32 MAX_STACK_DEPTH = 32;
-    const S32 STRING_NAME_LENGTH = 200;
-    const S32 FRAME_SKIP = 2;
-    static BOOL symbolsLoaded = false;
-    static BOOL firstCall = true;
-
-    HANDLE hProc = GetCurrentProcess();
-
-    // load the symbols if they're not loaded
-    if(!symbolsLoaded && firstCall)
-    {
-        symbolsLoaded = SymInitialize(hProc, NULL, true);
-        firstCall = false;
-    }
-
-    // if loaded, get the call stack
-    if(symbolsLoaded)
-    {
-        // create the frames to hold the addresses
-        void* frames[MAX_STACK_DEPTH];
-        memset(frames, 0, sizeof(void*)*MAX_STACK_DEPTH);
-        S32 depth = 0;
-
-        // get the addresses
-        depth = RtlCaptureStackBackTrace_fn(FRAME_SKIP, MAX_STACK_DEPTH, frames, NULL);
-
-        IMAGEHLP_LINE64 line;
-        memset(&line, 0, sizeof(IMAGEHLP_LINE64));
-        line.SizeOfStruct = sizeof(IMAGEHLP_LINE64);
-
-        // create something to hold address info
-        PIMAGEHLP_SYMBOL64 pSym;
-        pSym = (PIMAGEHLP_SYMBOL64)malloc(sizeof(IMAGEHLP_SYMBOL64) + STRING_NAME_LENGTH);
-        memset(pSym, 0, sizeof(IMAGEHLP_SYMBOL64) + STRING_NAME_LENGTH);
-        pSym->MaxNameLength = STRING_NAME_LENGTH;
-        pSym->SizeOfStruct = sizeof(IMAGEHLP_SYMBOL64);
-
-        // get address info for each address frame
-        // and store
-        for(S32 i=0; i < depth; i++)
-        {
-            std::stringstream stack_line;
-            BOOL ret;
-
-            DWORD64 addr = (DWORD64)frames[i];
-            ret = SymGetSymFromAddr64(hProc, addr, 0, pSym);
-            if(ret)
-            {
-                stack_line << pSym->Name << " ";
-            }
-
-            DWORD dummy;
-            ret = SymGetLineFromAddr64(hProc, addr, &dummy, &line);
-            if(ret)
-            {
-                std::string file_name = line.FileName;
-                std::string::size_type index = file_name.rfind("\\");
-                stack_line << file_name.substr(index + 1, file_name.size()) << ":" << line.LineNumber;
-            }
-
-            lines.push_back(stack_line.str());
-        }
-
-        free(pSym);
-
-        // TODO: figure out a way to cleanup symbol loading
-        // Not hugely necessary, however.
-        //SymCleanup(hProc);
-        return true;
-    }
-    else
-    {
-        lines.push_back("Stack Trace Failed.  PDB symbol info not loaded");
-    }
-
-    return false;
->>>>>>> e1623bb2
-}
-
-void ll_get_stack_trace_internal(std::vector<std::string>& lines)
-{
-    const S32 MAX_STACK_DEPTH = 100;
-    const S32 STRING_NAME_LENGTH = 256;
-
-<<<<<<< HEAD
-	HANDLE process = GetCurrentProcess();
-	SymInitialize( process, NULL, true );
-=======
-    HANDLE process = GetCurrentProcess();
-    SymInitialize( process, NULL, TRUE );
->>>>>>> e1623bb2
-
-    void *stack[MAX_STACK_DEPTH];
-
-    unsigned short frames = RtlCaptureStackBackTrace_fn( 0, MAX_STACK_DEPTH, stack, NULL );
-    SYMBOL_INFO *symbol = (SYMBOL_INFO*)calloc(sizeof(SYMBOL_INFO) + STRING_NAME_LENGTH * sizeof(char), 1);
-    symbol->MaxNameLen = STRING_NAME_LENGTH-1;
-    symbol->SizeOfStruct = sizeof(SYMBOL_INFO);
-
-    for(unsigned int i = 0; i < frames; i++)
-    {
-        SymFromAddr(process, (DWORD64)(stack[i]), 0, symbol);
-        lines.push_back(symbol->Name);
-    }
-
-    free( symbol );
-}
-
-#else
-
-bool ll_get_stack_trace(std::vector<std::string>& lines)
-{
-    return false;
-}
-
-void ll_get_stack_trace_internal(std::vector<std::string>& lines)
-{
-
-}
-
-#endif
+/**
+ * @file llstacktrace.cpp
+ * @brief stack tracing functionality
+ *
+ * $LicenseInfo:firstyear=2001&license=viewerlgpl$
+ * Second Life Viewer Source Code
+ * Copyright (C) 2010, Linden Research, Inc.
+ *
+ * This library is free software; you can redistribute it and/or
+ * modify it under the terms of the GNU Lesser General Public
+ * License as published by the Free Software Foundation;
+ * version 2.1 of the License only.
+ *
+ * This library is distributed in the hope that it will be useful,
+ * but WITHOUT ANY WARRANTY; without even the implied warranty of
+ * MERCHANTABILITY or FITNESS FOR A PARTICULAR PURPOSE.  See the GNU
+ * Lesser General Public License for more details.
+ *
+ * You should have received a copy of the GNU Lesser General Public
+ * License along with this library; if not, write to the Free Software
+ * Foundation, Inc., 51 Franklin Street, Fifth Floor, Boston, MA  02110-1301  USA
+ *
+ * Linden Research, Inc., 945 Battery Street, San Francisco, CA  94111  USA
+ * $/LicenseInfo$
+ */
+
+#include "linden_common.h"
+#include "llstacktrace.h"
+
+#ifdef LL_WINDOWS
+
+#include <iostream>
+#include <sstream>
+
+#include "llwin32headerslean.h"
+#pragma warning (push)
+#pragma warning (disable:4091) // a microsoft header has warnings. Very nice.
+#include <dbghelp.h>
+#pragma warning (pop)
+
+typedef USHORT NTAPI RtlCaptureStackBackTrace_Function(
+    IN ULONG frames_to_skip,
+    IN ULONG frames_to_capture,
+    OUT PVOID *backtrace,
+    OUT PULONG backtrace_hash);
+
+static RtlCaptureStackBackTrace_Function* const RtlCaptureStackBackTrace_fn =
+   (RtlCaptureStackBackTrace_Function*)
+   GetProcAddress(GetModuleHandleA("ntdll.dll"), "RtlCaptureStackBackTrace");
+
+bool ll_get_stack_trace(std::vector<std::string>& lines)
+{
+    const S32 MAX_STACK_DEPTH = 32;
+    const S32 STRING_NAME_LENGTH = 200;
+    const S32 FRAME_SKIP = 2;
+    static bool symbolsLoaded = false;
+    static bool firstCall = true;
+
+    HANDLE hProc = GetCurrentProcess();
+
+    // load the symbols if they're not loaded
+    if(!symbolsLoaded && firstCall)
+    {
+        symbolsLoaded = SymInitialize(hProc, NULL, true);
+        firstCall = false;
+    }
+
+    // if loaded, get the call stack
+    if(symbolsLoaded)
+    {
+        // create the frames to hold the addresses
+        void* frames[MAX_STACK_DEPTH];
+        memset(frames, 0, sizeof(void*)*MAX_STACK_DEPTH);
+        S32 depth = 0;
+
+        // get the addresses
+        depth = RtlCaptureStackBackTrace_fn(FRAME_SKIP, MAX_STACK_DEPTH, frames, NULL);
+
+        IMAGEHLP_LINE64 line;
+        memset(&line, 0, sizeof(IMAGEHLP_LINE64));
+        line.SizeOfStruct = sizeof(IMAGEHLP_LINE64);
+
+        // create something to hold address info
+        PIMAGEHLP_SYMBOL64 pSym;
+        pSym = (PIMAGEHLP_SYMBOL64)malloc(sizeof(IMAGEHLP_SYMBOL64) + STRING_NAME_LENGTH);
+        memset(pSym, 0, sizeof(IMAGEHLP_SYMBOL64) + STRING_NAME_LENGTH);
+        pSym->MaxNameLength = STRING_NAME_LENGTH;
+        pSym->SizeOfStruct = sizeof(IMAGEHLP_SYMBOL64);
+
+        // get address info for each address frame
+        // and store
+        for(S32 i=0; i < depth; i++)
+        {
+            std::stringstream stack_line;
+            bool ret;
+
+            DWORD64 addr = (DWORD64)frames[i];
+            ret = SymGetSymFromAddr64(hProc, addr, 0, pSym);
+            if(ret)
+            {
+                stack_line << pSym->Name << " ";
+            }
+
+            DWORD dummy;
+            ret = SymGetLineFromAddr64(hProc, addr, &dummy, &line);
+            if(ret)
+            {
+                std::string file_name = line.FileName;
+                std::string::size_type index = file_name.rfind("\\");
+                stack_line << file_name.substr(index + 1, file_name.size()) << ":" << line.LineNumber;
+            }
+
+            lines.push_back(stack_line.str());
+        }
+
+        free(pSym);
+
+        // TODO: figure out a way to cleanup symbol loading
+        // Not hugely necessary, however.
+        //SymCleanup(hProc);
+        return true;
+    }
+    else
+    {
+        lines.push_back("Stack Trace Failed.  PDB symbol info not loaded");
+    }
+
+    return false;
+}
+
+void ll_get_stack_trace_internal(std::vector<std::string>& lines)
+{
+    const S32 MAX_STACK_DEPTH = 100;
+    const S32 STRING_NAME_LENGTH = 256;
+
+    HANDLE process = GetCurrentProcess();
+    SymInitialize( process, NULL, true );
+
+    void *stack[MAX_STACK_DEPTH];
+
+    unsigned short frames = RtlCaptureStackBackTrace_fn( 0, MAX_STACK_DEPTH, stack, NULL );
+    SYMBOL_INFO *symbol = (SYMBOL_INFO*)calloc(sizeof(SYMBOL_INFO) + STRING_NAME_LENGTH * sizeof(char), 1);
+    symbol->MaxNameLen = STRING_NAME_LENGTH-1;
+    symbol->SizeOfStruct = sizeof(SYMBOL_INFO);
+
+    for(unsigned int i = 0; i < frames; i++)
+    {
+        SymFromAddr(process, (DWORD64)(stack[i]), 0, symbol);
+        lines.push_back(symbol->Name);
+    }
+
+    free( symbol );
+}
+
+#else
+
+bool ll_get_stack_trace(std::vector<std::string>& lines)
+{
+    return false;
+}
+
+void ll_get_stack_trace_internal(std::vector<std::string>& lines)
+{
+
+}
+
+#endif
+