--- conflicted
+++ resolved
@@ -44,11 +44,8 @@
 #include "lltimer.h"
 #include "llthread.h"
 #include "llmutex.h"
-<<<<<<< HEAD
-=======
 #include "llmd5.h"
 #include "hbxxh.h"
->>>>>>> 3d89f2b5
 
 #include "llprofiler.h"
 const LLUUID LLUUID::null;
@@ -840,7 +837,6 @@
 
     time_last = timestamp;
 
-<<<<<<< HEAD
     memcpy(mData + 10, node_id, 6);		/* Flawfinder: ignore */
     U32 tmp;
     tmp = timestamp.low;
@@ -868,56 +864,16 @@
     tmp >>= 8;
     mData[8] = (unsigned char)tmp;
 
-    LLMD5 md5_uuid;
-
-    md5_uuid.update(mData, 16);
-    md5_uuid.finalize();
-    md5_uuid.raw_digest(mData);
-=======
-	memcpy(mData+10, node_id, 6);		/* Flawfinder: ignore */
-	U32 tmp;
-	tmp = timestamp.low;
-	mData[3] = (unsigned char) tmp;
-	tmp >>= 8;
-	mData[2] = (unsigned char) tmp;
-	tmp >>= 8;
-	mData[1] = (unsigned char) tmp;
-	tmp >>= 8;
-	mData[0] = (unsigned char) tmp;
-	
-	tmp = (U16) timestamp.high;
-	mData[5] = (unsigned char) tmp;
-	tmp >>= 8;
-	mData[4] = (unsigned char) tmp;
-
-	tmp = (timestamp.high >> 16) | 0x1000;
-	mData[7] = (unsigned char) tmp;
-	tmp >>= 8;
-	mData[6] = (unsigned char) tmp;
-
-	tmp = our_clock_seq;
-
-	mData[9] = (unsigned char) tmp;
-	tmp >>= 8;
-	mData[8] = (unsigned char) tmp;
-
-	HBXXH128::digest(*this, (const void*)mData, 16);
->>>>>>> 3d89f2b5
+    HBXXH128::digest(*this, (const void*)mData, 16);
 }
 
 void LLUUID::generate(const std::string& hash_string)
 {
-<<<<<<< HEAD
-    LLMD5 md5_uuid((U8*)hash_string.c_str());
-    md5_uuid.raw_digest(mData);
-=======
-	HBXXH128::digest(*this, hash_string);
->>>>>>> 3d89f2b5
+    HBXXH128::digest(*this, hash_string);
 }
 
 U32 LLUUID::getRandomSeed()
 {
-<<<<<<< HEAD
     static unsigned char seed[16];		/* Flawfinder: ignore */
 
     getNodeID(&seed[0]);
@@ -927,34 +883,8 @@
     // time from generating the same seed.
     pid_t pid = LLApp::getPid();
 
-    seed[6] = (unsigned char)(pid >> 8);
-    seed[7] = (unsigned char)(pid);
-    getSystemTime((uuid_time_t*)(&seed[8]));
-
-    LLMD5 md5_seed;
-
-    md5_seed.update(seed, 16);
-    md5_seed.finalize();
-    md5_seed.raw_digest(seed);
-
-    return(*(U32*)seed);
-=======
-   static unsigned char seed[16];		/* Flawfinder: ignore */
-   
-   getNodeID(&seed[0]);
-
-   // Incorporate the pid into the seed to prevent
-   // processes that start on the same host at the same
-   // time from generating the same seed.
-   pid_t pid = LLApp::getPid();
-
-   seed[6]=(unsigned char)(pid >> 8);
-   seed[7]=(unsigned char)(pid);
-   getSystemTime((uuid_time_t *)(&seed[8]));
-
    U64 seed64 = HBXXH64((const void*)seed, 16).digest();
    return U32(seed64) ^ U32(seed64 >> 32);
->>>>>>> 3d89f2b5
 }
 
 BOOL LLUUID::parseUUID(const std::string& buf, LLUUID* value)
