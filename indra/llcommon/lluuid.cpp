--- conflicted
+++ resolved
@@ -883,13 +883,10 @@
     // time from generating the same seed.
     pid_t pid = LLApp::getPid();
 
-<<<<<<< HEAD
-=======
     seed[6] = (unsigned char)(pid >> 8);
     seed[7] = (unsigned char)(pid);
     getSystemTime((uuid_time_t*)(&seed[8]));
 
->>>>>>> a2e418f2
    U64 seed64 = HBXXH64((const void*)seed, 16).digest();
    return U32(seed64) ^ U32(seed64 >> 32);
 }
