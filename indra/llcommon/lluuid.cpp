/**
 * @file lluuid.cpp
 *
 * $LicenseInfo:firstyear=2000&license=viewerlgpl$
 * Second Life Viewer Source Code
 * Copyright (C) 2010, Linden Research, Inc.
 *
 * This library is free software; you can redistribute it and/or
 * modify it under the terms of the GNU Lesser General Public
 * License as published by the Free Software Foundation;
 * version 2.1 of the License only.
 *
 * This library is distributed in the hope that it will be useful,
 * but WITHOUT ANY WARRANTY; without even the implied warranty of
 * MERCHANTABILITY or FITNESS FOR A PARTICULAR PURPOSE.  See the GNU
 * Lesser General Public License for more details.
 *
 * You should have received a copy of the GNU Lesser General Public
 * License along with this library; if not, write to the Free Software
 * Foundation, Inc., 51 Franklin Street, Fifth Floor, Boston, MA  02110-1301  USA
 *
 * Linden Research, Inc., 945 Battery Street, San Francisco, CA  94111  USA
 * $/LicenseInfo$
 */

#include "linden_common.h"

 // We can't use WIN32_LEAN_AND_MEAN here, needs lots of includes.
#if LL_WINDOWS
#include "llwin32headers.h"
// ugh, this is ugly.  We need to straighten out our linking for this library
#pragma comment(lib, "IPHLPAPI.lib")
#include <iphlpapi.h>
#endif

#include "llapp.h"
#include "lldefs.h"
#include "llerror.h"

#include "lluuid.h"
#include "llerror.h"
#include "llrand.h"
#include "llmd5.h"
#include "llstring.h"
#include "lltimer.h"
#include "llthread.h"
#include "llmutex.h"

#include "llprofiler.h"
const LLUUID LLUUID::null;
const LLTransactionID LLTransactionID::tnull;

// static 
LLMutex* LLUUID::mMutex = NULL;

// <FS> Fix for misaligned unsigned ints in LLUUID; by Sovereign Engineer / Shyotl Kuhr
static const U8 nullUUID[UUID_BYTES] = {};

/*

NOT DONE YET!!!

static char BASE85_TABLE[] = {
    '0', '1', '2', '3', '4', '5', '6', '7', '8', '9',
    'A', 'B', 'C', 'D', 'E', 'F', 'G', 'H', 'I', 'J',
    'K', 'L', 'M', 'N', 'O', 'P', 'Q', 'R', 'S', 'T',
    'U', 'V', 'W', 'X', 'Y', 'Z', 'a', 'b', 'c', 'd',
    'e', 'f', 'g', 'h', 'i', 'j', 'k', 'l', 'm', 'n',
    'o', 'p', 'q', 'r', 's', 't', 'u', 'v', 'w', 'x',
    'y', 'z', '!', '#', '$', '%', '&', '(', ')', '*',
    '+', '-', ';', '[', '=', '>', '?', '@', '^', '_',
    '`', '{', '|', '}', '~', '\0'
};


void encode( char * fiveChars, unsigned int word ) throw( )
{
for( int ix = 0; ix < 5; ++ix ) {
fiveChars[4-ix] = encodeTable[ word % 85];
word /= 85;
}
}

To decode:
unsigned int decode( char const * fiveChars ) throw( bad_input_data )
{
unsigned int ret = 0;
for( int ix = 0; ix < 5; ++ix ) {
char * s = strchr( encodeTable, fiveChars[ ix ] );
if( s == 0 ) LLTHROW(bad_input_data());
ret = ret * 85 + (s-encodeTable);
}
return ret;
}

void LLUUID::toBase85(char* out)
{
    U32* me = (U32*)&(mData[0]);
    for(S32 i = 0; i < 4; ++i)
    {
        char* o = &out[i*i];
        for(S32 j = 0; j < 5; ++j)
        {
            o[4-j] = BASE85_TABLE[ me[i] % 85];
            word /= 85;
        }
    }
}

unsigned int decode( char const * fiveChars ) throw( bad_input_data )
{
    unsigned int ret = 0;
    for( S32 ix = 0; ix < 5; ++ix )
    {
        char * s = strchr( encodeTable, fiveChars[ ix ] );
        ret = ret * 85 + (s-encodeTable);
    }
    return ret;
}
*/

#define LL_USE_JANKY_RANDOM_NUMBER_GENERATOR 0
#if LL_USE_JANKY_RANDOM_NUMBER_GENERATOR
/**
 * @brief a global for
 */
static U64 sJankyRandomSeed(LLUUID::getRandomSeed());

/**
 * @brief generate a random U32.
 */
U32 janky_fast_random_bytes()
{
    sJankyRandomSeed = U64L(1664525) * sJankyRandomSeed + U64L(1013904223);
    return (U32)sJankyRandomSeed;
}

/**
 * @brief generate a random U32 from [0, val)
 */
U32 janky_fast_random_byes_range(U32 val)
{
    sJankyRandomSeed = U64L(1664525) * sJankyRandomSeed + U64L(1013904223);
    return (U32)(sJankyRandomSeed) % val;
}

/**
 * @brief generate a random U32 from [0, val)
 */
U32 janky_fast_random_seeded_bytes(U32 seed, U32 val)
{
    seed = U64L(1664525) * (U64)(seed)+U64L(1013904223);
    return (U32)(seed) % val;
}
#endif

// Common to all UUID implementations
void LLUUID::toString(std::string& out) const
{
<<<<<<< HEAD
	LL_PROFILE_ZONE_SCOPED;
	out = llformat(
		"%02x%02x%02x%02x-%02x%02x-%02x%02x-%02x%02x-%02x%02x%02x%02x%02x%02x",
		(U8)(mData[0]),
		(U8)(mData[1]),
		(U8)(mData[2]),
		(U8)(mData[3]),
		(U8)(mData[4]),
		(U8)(mData[5]),
		(U8)(mData[6]),
		(U8)(mData[7]),
		(U8)(mData[8]),
		(U8)(mData[9]),
		(U8)(mData[10]),
		(U8)(mData[11]),
		(U8)(mData[12]),
		(U8)(mData[13]),
		(U8)(mData[14]),
		(U8)(mData[15]));
=======
    out = llformat(
        "%02x%02x%02x%02x-%02x%02x-%02x%02x-%02x%02x-%02x%02x%02x%02x%02x%02x",
        (U8)(mData[0]),
        (U8)(mData[1]),
        (U8)(mData[2]),
        (U8)(mData[3]),
        (U8)(mData[4]),
        (U8)(mData[5]),
        (U8)(mData[6]),
        (U8)(mData[7]),
        (U8)(mData[8]),
        (U8)(mData[9]),
        (U8)(mData[10]),
        (U8)(mData[11]),
        (U8)(mData[12]),
        (U8)(mData[13]),
        (U8)(mData[14]),
        (U8)(mData[15]));
>>>>>>> 0cfbf682
}

// *TODO: deprecate
void LLUUID::toString(char* out) const
{
    std::string buffer;
    toString(buffer);
    strcpy(out, buffer.c_str()); /* Flawfinder: ignore */
}

void LLUUID::toCompressedString(std::string& out) const
{
    char bytes[UUID_BYTES + 1];
    memcpy(bytes, mData, UUID_BYTES);		/* Flawfinder: ignore */
    bytes[UUID_BYTES] = '\0';
    out.assign(bytes, UUID_BYTES);
}

// *TODO: deprecate
void LLUUID::toCompressedString(char* out) const
{
    memcpy(out, mData, UUID_BYTES);		/* Flawfinder: ignore */
    out[UUID_BYTES] = '\0';
}

std::string LLUUID::getString() const
{
    return asString();
}

std::string LLUUID::asString() const
{
    std::string str;
    toString(str);
    return str;
}

BOOL LLUUID::set(const char* in_string, BOOL emit)
{
    return set(ll_safe_string(in_string), emit);
}

BOOL LLUUID::set(const std::string& in_string, BOOL emit)
{
<<<<<<< HEAD
	LL_PROFILE_ZONE_SCOPED;
	BOOL broken_format = FALSE;

	// empty strings should make NULL uuid
	if (in_string.empty())
	{
		setNull();
		return TRUE;
	}

	if (in_string.length() != (UUID_STR_LENGTH - 1))		/* Flawfinder: ignore */
	{
		// I'm a moron.  First implementation didn't have the right UUID format.
		// Shouldn't see any of these any more
		if (in_string.length() == (UUID_STR_LENGTH - 2))	/* Flawfinder: ignore */
		{
			if(emit)
			{
				LL_WARNS() << "Warning! Using broken UUID string format" << LL_ENDL;
			}
			broken_format = TRUE;
		}
		else
		{
			// Bad UUID string.  Spam as INFO, as most cases we don't care.
			if(emit)
			{
				//don't spam the logs because a resident can't spell.
				LL_WARNS() << "Bad UUID string: " << in_string << LL_ENDL;
			}
			setNull();
			return FALSE;
		}
	}

	U8 cur_pos = 0;
	S32 i;
	for (i = 0; i < UUID_BYTES; i++)
	{
		if ((i == 4) || (i == 6) || (i == 8) || (i == 10))
		{
			cur_pos++;
			if (broken_format && (i==10))
			{
				// Missing - in the broken format
				cur_pos--;
			}
		}

		mData[i] = 0;

		if ((in_string[cur_pos] >= '0') && (in_string[cur_pos] <= '9'))
		{
			mData[i] += (U8)(in_string[cur_pos] - '0');
		}
		else if ((in_string[cur_pos] >= 'a') && (in_string[cur_pos] <='f'))
		{
			mData[i] += (U8)(10 + in_string[cur_pos] - 'a');
		}
		else if ((in_string[cur_pos] >= 'A') && (in_string[cur_pos] <='F'))
		{
			mData[i] += (U8)(10 + in_string[cur_pos] - 'A');
		}
		else
		{
			if(emit)
			{							
				LL_WARNS() << "Invalid UUID string character" << LL_ENDL;
			}
			setNull();
			return FALSE;
		}

		mData[i] = mData[i] << 4;
		cur_pos++;

		if ((in_string[cur_pos] >= '0') && (in_string[cur_pos] <= '9'))
		{
			mData[i] += (U8)(in_string[cur_pos] - '0');
		}
		else if ((in_string[cur_pos] >= 'a') && (in_string[cur_pos] <='f'))
		{
			mData[i] += (U8)(10 + in_string[cur_pos] - 'a');
		}
		else if ((in_string[cur_pos] >= 'A') && (in_string[cur_pos] <='F'))
		{
			mData[i] += (U8)(10 + in_string[cur_pos] - 'A');
		}
		else
		{
			if(emit)
			{
				LL_WARNS() << "Invalid UUID string character" << LL_ENDL;
			}
			setNull();
			return FALSE;
		}
		cur_pos++;
	}

	return TRUE;
=======
    BOOL broken_format = FALSE;

    // empty strings should make NULL uuid
    if (in_string.empty())
    {
        setNull();
        return TRUE;
    }

    if (in_string.length() != (UUID_STR_LENGTH - 1))		/* Flawfinder: ignore */
    {
        // I'm a moron.  First implementation didn't have the right UUID format.
        // Shouldn't see any of these any more
        if (in_string.length() == (UUID_STR_LENGTH - 2))	/* Flawfinder: ignore */
        {
            if (emit)
            {
                LL_WARNS() << "Warning! Using broken UUID string format" << LL_ENDL;
            }
            broken_format = TRUE;
        }
        else
        {
            // Bad UUID string.  Spam as INFO, as most cases we don't care.
            if (emit)
            {
                //don't spam the logs because a resident can't spell.
                LL_WARNS() << "Bad UUID string: " << in_string << LL_ENDL;
            }
            setNull();
            return FALSE;
        }
    }

    U8 cur_pos = 0;
    S32 i;
    for (i = 0; i < UUID_BYTES; i++)
    {
        if ((i == 4) || (i == 6) || (i == 8) || (i == 10))
        {
            cur_pos++;
            if (broken_format && (i == 10))
            {
                // Missing - in the broken format
                cur_pos--;
            }
        }

        mData[i] = 0;

        if ((in_string[cur_pos] >= '0') && (in_string[cur_pos] <= '9'))
        {
            mData[i] += (U8)(in_string[cur_pos] - '0');
        }
        else if ((in_string[cur_pos] >= 'a') && (in_string[cur_pos] <= 'f'))
        {
            mData[i] += (U8)(10 + in_string[cur_pos] - 'a');
        }
        else if ((in_string[cur_pos] >= 'A') && (in_string[cur_pos] <= 'F'))
        {
            mData[i] += (U8)(10 + in_string[cur_pos] - 'A');
        }
        else
        {
            if (emit)
            {
                LL_WARNS() << "Invalid UUID string character" << LL_ENDL;
            }
            setNull();
            return FALSE;
        }

        mData[i] = mData[i] << 4;
        cur_pos++;

        if ((in_string[cur_pos] >= '0') && (in_string[cur_pos] <= '9'))
        {
            mData[i] += (U8)(in_string[cur_pos] - '0');
        }
        else if ((in_string[cur_pos] >= 'a') && (in_string[cur_pos] <= 'f'))
        {
            mData[i] += (U8)(10 + in_string[cur_pos] - 'a');
        }
        else if ((in_string[cur_pos] >= 'A') && (in_string[cur_pos] <= 'F'))
        {
            mData[i] += (U8)(10 + in_string[cur_pos] - 'A');
        }
        else
        {
            if (emit)
            {
                LL_WARNS() << "Invalid UUID string character" << LL_ENDL;
            }
            setNull();
            return FALSE;
        }
        cur_pos++;
    }

    return TRUE;
>>>>>>> 0cfbf682
}

BOOL LLUUID::validate(const std::string& in_string)
{
    BOOL broken_format = FALSE;
    if (in_string.length() != (UUID_STR_LENGTH - 1))		/* Flawfinder: ignore */
    {
        // I'm a moron.  First implementation didn't have the right UUID format.
        if (in_string.length() == (UUID_STR_LENGTH - 2))		/* Flawfinder: ignore */
        {
            broken_format = TRUE;
        }
        else
        {
            return FALSE;
        }
    }

    U8 cur_pos = 0;
    for (U32 i = 0; i < 16; i++)
    {
        if ((i == 4) || (i == 6) || (i == 8) || (i == 10))
        {
            cur_pos++;
            if (broken_format && (i == 10))
            {
                // Missing - in the broken format
                cur_pos--;
            }
        }

        if ((in_string[cur_pos] >= '0') && (in_string[cur_pos] <= '9'))
        {
        }
        else if ((in_string[cur_pos] >= 'a') && (in_string[cur_pos] <= 'f'))
        {
        }
        else if ((in_string[cur_pos] >= 'A') && (in_string[cur_pos] <= 'F'))
        {
        }
        else
        {
            return FALSE;
        }

        cur_pos++;

        if ((in_string[cur_pos] >= '0') && (in_string[cur_pos] <= '9'))
        {
        }
        else if ((in_string[cur_pos] >= 'a') && (in_string[cur_pos] <= 'f'))
        {
        }
        else if ((in_string[cur_pos] >= 'A') && (in_string[cur_pos] <= 'F'))
        {
        }
        else
        {
            return FALSE;
        }
        cur_pos++;
    }
    return TRUE;
}

const LLUUID& LLUUID::operator^=(const LLUUID& rhs)
{
    U32* me = (U32*)&(mData[0]);
    const U32* other = (U32*)&(rhs.mData[0]);
    for (S32 i = 0; i < 4; ++i)
    {
        me[i] = me[i] ^ other[i];
    }
    return *this;
}

LLUUID LLUUID::operator^(const LLUUID& rhs) const
{
    LLUUID id(*this);
    id ^= rhs;
    return id;
}

void LLUUID::combine(const LLUUID& other, LLUUID& result) const
{
    LLMD5 md5_uuid;
    md5_uuid.update((unsigned char*)mData, 16);
    md5_uuid.update((unsigned char*)other.mData, 16);
    md5_uuid.finalize();
    md5_uuid.raw_digest(result.mData);
}

LLUUID LLUUID::combine(const LLUUID& other) const
{
    LLUUID combination;
    combine(other, combination);
    return combination;
}

std::ostream& operator<<(std::ostream& s, const LLUUID& uuid)
{
    std::string uuid_str;
    uuid.toString(uuid_str);
    s << uuid_str;
    return s;
}

std::istream& operator>>(std::istream& s, LLUUID& uuid)
{
    U32 i;
    char uuid_str[UUID_STR_LENGTH];		/* Flawfinder: ignore */
    for (i = 0; i < UUID_STR_LENGTH - 1; i++)
    {
        s >> uuid_str[i];
    }
    uuid_str[i] = '\0';
    uuid.set(std::string(uuid_str));
    return s;
}

static void get_random_bytes(void* buf, int nbytes)
{
    int i;
    char* cp = (char*)buf;

    // *NOTE: If we are not using the janky generator ll_rand()
    // generates at least 3 good bytes of data since it is 0 to
    // RAND_MAX. This could be made more efficient by copying all the
    // bytes.
    for (i = 0; i < nbytes; i++)
#if LL_USE_JANKY_RANDOM_NUMBER_GENERATOR
        * cp++ = janky_fast_random_bytes() & 0xFF;
#else
        * cp++ = ll_rand() & 0xFF;
#endif
    return;
}

#if	LL_WINDOWS

typedef struct _ASTAT_
{
    ADAPTER_STATUS adapt;
    NAME_BUFFER    NameBuff[30];
}ASTAT, * PASTAT;

// static
S32	LLUUID::getNodeID(unsigned char* node_id)
{
    ASTAT Adapter;
    NCB Ncb;
    UCHAR uRetCode;
    LANA_ENUM   lenum;
    int      i;
    int retval = 0;

    memset(&Ncb, 0, sizeof(Ncb));
    Ncb.ncb_command = NCBENUM;
    Ncb.ncb_buffer = (UCHAR*)&lenum;
    Ncb.ncb_length = sizeof(lenum);
    uRetCode = Netbios(&Ncb);

    for (i = 0; i < lenum.length; i++)
    {
        memset(&Ncb, 0, sizeof(Ncb));
        Ncb.ncb_command = NCBRESET;
        Ncb.ncb_lana_num = lenum.lana[i];

        uRetCode = Netbios(&Ncb);

        memset(&Ncb, 0, sizeof(Ncb));
        Ncb.ncb_command = NCBASTAT;
        Ncb.ncb_lana_num = lenum.lana[i];

        strcpy((char*)Ncb.ncb_callname, "*              ");		/* Flawfinder: ignore */
        Ncb.ncb_buffer = (unsigned char*)&Adapter;
        Ncb.ncb_length = sizeof(Adapter);

        uRetCode = Netbios(&Ncb);
        if (uRetCode == 0)
        {
            memcpy(node_id, Adapter.adapt.adapter_address, 6);		/* Flawfinder: ignore */
            retval = 1;
        }
    }
    return retval;
}

#elif LL_DARWIN
// Mac OS X version of the UUID generation code...
/*
 * Get an ethernet hardware address, if we can find it...
 */
#include <unistd.h>
#include <sys/types.h>
#include <sys/time.h>
#include <sys/socket.h>
#include <sys/ioctl.h>
#include <net/if.h>
#include <net/if_types.h>
#include <net/if_dl.h>
#include <net/route.h>
#include <ifaddrs.h>

 // static
S32 LLUUID::getNodeID(unsigned char* node_id)
{
    int i;
    unsigned char* a = NULL;
    struct ifaddrs* ifap, * ifa;
    int rv;
    S32 result = 0;

    if ((rv = getifaddrs(&ifap)) == -1)
    {
        return -1;
    }
    if (ifap == NULL)
    {
        return -1;
    }

    for (ifa = ifap; ifa != NULL; ifa = ifa->ifa_next)
    {
        //		printf("Interface %s, address family %d, ", ifa->ifa_name, ifa->ifa_addr->sa_family);
        for (i = 0; i < ifa->ifa_addr->sa_len; i++)
        {
            //			printf("%02X ", (unsigned char)ifa->ifa_addr->sa_data[i]);
        }
        //		printf("\n");

        if (ifa->ifa_addr->sa_family == AF_LINK)
        {
            // This is a link-level address
            struct sockaddr_dl* lla = (struct sockaddr_dl*)ifa->ifa_addr;

            //			printf("\tLink level address, type %02X\n", lla->sdl_type);

            if (lla->sdl_type == IFT_ETHER)
            {
                // Use the first ethernet MAC in the list.
                // For some reason, the macro LLADDR() defined in net/if_dl.h doesn't expand correctly.  This is what it would do.
                a = (unsigned char*)&((lla)->sdl_data);
                a += (lla)->sdl_nlen;

                if (!a[0] && !a[1] && !a[2] && !a[3] && !a[4] && !a[5])
                {
                    continue;
                }

                if (node_id)
                {
                    memcpy(node_id, a, 6);
                    result = 1;
                }

                // We found one.
                break;
            }
        }
    }
    freeifaddrs(ifap);

    return result;
}

#else

// Linux version of the UUID generation code...
/*
 * Get the ethernet hardware address, if we can find it...
 */
#include <unistd.h>
#include <fcntl.h>
#include <errno.h>
#include <sys/types.h>
#include <sys/time.h>
#include <sys/stat.h>
#include <sys/file.h>
#include <sys/ioctl.h>
#include <sys/socket.h>
#include <net/if.h>
#define HAVE_NETINET_IN_H
#ifdef HAVE_NETINET_IN_H
#include <netinet/in.h>
#if !LL_DARWIN
#include <linux/sockios.h>
#endif
#endif

 // static
S32 LLUUID::getNodeID(unsigned char* node_id)
{
    int 		sd;
    struct ifreq 	ifr, * ifrp;
    struct ifconf 	ifc;
    char buf[1024];
    int		n, i;
    unsigned char* a;

    /*
     * BSD 4.4 defines the size of an ifreq to be
     * max(sizeof(ifreq), sizeof(ifreq.ifr_name)+ifreq.ifr_addr.sa_len
     * However, under earlier systems, sa_len isn't present, so the size is
     * just sizeof(struct ifreq)
     */
#ifdef HAVE_SA_LEN
#ifndef max
#define max(a,b) ((a) > (b) ? (a) : (b))
#endif
#define ifreq_size(i) max(sizeof(struct ifreq),\
     sizeof((i).ifr_name)+(i).ifr_addr.sa_len)
#else
#define ifreq_size(i) sizeof(struct ifreq)
#endif /* HAVE_SA_LEN*/

    sd = socket(AF_INET, SOCK_DGRAM, IPPROTO_IP);
    if (sd < 0) {
        return -1;
    }
    memset(buf, 0, sizeof(buf));
    ifc.ifc_len = sizeof(buf);
    ifc.ifc_buf = buf;
    if (ioctl(sd, SIOCGIFCONF, (char*)&ifc) < 0) {
        close(sd);
        return -1;
    }
    n = ifc.ifc_len;
    for (i = 0; i < n; i += ifreq_size(*ifr)) {
        ifrp = (struct ifreq*)((char*)ifc.ifc_buf + i);
        strncpy(ifr.ifr_name, ifrp->ifr_name, IFNAMSIZ);		/* Flawfinder: ignore */
#ifdef SIOCGIFHWADDR
        if (ioctl(sd, SIOCGIFHWADDR, &ifr) < 0)
            continue;
        a = (unsigned char*)&ifr.ifr_hwaddr.sa_data;
#else
#ifdef SIOCGENADDR
        if (ioctl(sd, SIOCGENADDR, &ifr) < 0)
            continue;
        a = (unsigned char*)ifr.ifr_enaddr;
#else
        /*
         * XXX we don't have a way of getting the hardware
         * address
         */
        close(sd);
        return 0;
#endif /* SIOCGENADDR */
#endif /* SIOCGIFHWADDR */
        if (!a[0] && !a[1] && !a[2] && !a[3] && !a[4] && !a[5])
            continue;
        if (node_id) {
            memcpy(node_id, a, 6);		/* Flawfinder: ignore */
            close(sd);
            return 1;
        }
    }
    close(sd);
    return 0;
}

#endif

S32 LLUUID::cmpTime(uuid_time_t* t1, uuid_time_t* t2)
{
    // Compare two time values.

    if (t1->high < t2->high) return -1;
    if (t1->high > t2->high) return 1;
    if (t1->low < t2->low)  return -1;
    if (t1->low > t2->low)  return 1;
    return 0;
}

void LLUUID::getSystemTime(uuid_time_t* timestamp)
{
    // Get system time with 100ns precision. Time is since Oct 15, 1582.
#if LL_WINDOWS
    ULARGE_INTEGER time;
    GetSystemTimeAsFileTime((FILETIME*)&time);
    // NT keeps time in FILETIME format which is 100ns ticks since
    // Jan 1, 1601. UUIDs use time in 100ns ticks since Oct 15, 1582.
    // The difference is 17 Days in Oct + 30 (Nov) + 31 (Dec)
    // + 18 years and 5 leap days.
    time.QuadPart +=
        (unsigned __int64)(1000 * 1000 * 10)       // seconds
        * (unsigned __int64)(60 * 60 * 24)       // days
        * (unsigned __int64)(17 + 30 + 31 + 365 * 18 + 5); // # of days

    timestamp->high = time.HighPart;
    timestamp->low = time.LowPart;
#else
    struct timeval tp;
    gettimeofday(&tp, 0);

    // Offset between UUID formatted times and Unix formatted times.
    // UUID UTC base time is October 15, 1582.
    // Unix base time is January 1, 1970.
    U64 uuid_time = ((U64)tp.tv_sec * 10000000) + (tp.tv_usec * 10) +
        U64L(0x01B21DD213814000);
    timestamp->high = (U32)(uuid_time >> 32);
    timestamp->low = (U32)(uuid_time & 0xFFFFFFFF);
#endif
}

void LLUUID::getCurrentTime(uuid_time_t* timestamp)
{
    // Get current time as 60 bit 100ns ticks since whenever.
    // Compensate for the fact that real clock resolution is less
    // than 100ns.

    const U32 uuids_per_tick = 1024;

    static uuid_time_t time_last;
    static U32    uuids_this_tick;
    static BOOL     init = FALSE;

    if (!init) {
        getSystemTime(&time_last);
        uuids_this_tick = uuids_per_tick;
        init = TRUE;
        mMutex = new LLMutex();
    }

    uuid_time_t time_now = { 0,0 };

    while (1) {
        getSystemTime(&time_now);

        // if clock reading changed since last UUID generated
        if (cmpTime(&time_last, &time_now)) {
            // reset count of uuid's generated with this clock reading
            uuids_this_tick = 0;
            break;
        }
        if (uuids_this_tick < uuids_per_tick) {
            uuids_this_tick++;
            break;
        }
        // going too fast for our clock; spin
    }

    time_last = time_now;

    if (uuids_this_tick != 0) {
        if (time_now.low & 0x80000000) {
            time_now.low += uuids_this_tick;
            if (!(time_now.low & 0x80000000))
                time_now.high++;
        }
        else
            time_now.low += uuids_this_tick;
    }

    timestamp->high = time_now.high;
    timestamp->low = time_now.low;
}

void LLUUID::generate()
{
    // Create a UUID.
    uuid_time_t timestamp;

    static unsigned char node_id[6];	/* Flawfinder: ignore */
    static int has_init = 0;

    // Create a UUID.
    static uuid_time_t time_last = { 0,0 };
    static U16 clock_seq = 0;
#if LL_USE_JANKY_RANDOM_NUMBER_GENERATOR
    static U32 seed = 0L; // dummy seed.  reset it below
#endif
    if (!has_init)
    {
        has_init = 1;
        if (getNodeID(node_id) <= 0)
        {
            get_random_bytes(node_id, 6);
            /*
             * Set multicast bit, to prevent conflicts
             * with IEEE 802 addresses obtained from
             * network cards
             */
            node_id[0] |= 0x80;
        }

        getCurrentTime(&time_last);
#if LL_USE_JANKY_RANDOM_NUMBER_GENERATOR
        seed = time_last.low;
#endif

#if LL_USE_JANKY_RANDOM_NUMBER_GENERATOR
        clock_seq = (U16)janky_fast_random_seeded_bytes(seed, 65536);
#else
        clock_seq = (U16)ll_rand(65536);
#endif
    }

    // get current time
    getCurrentTime(&timestamp);
    U16 our_clock_seq = clock_seq;

    // if clock hasn't changed or went backward, change clockseq
    if (cmpTime(&timestamp, &time_last) != 1)
    {
        LLMutexLock	lock(mMutex);
        clock_seq = (clock_seq + 1) & 0x3FFF;
        if (clock_seq == 0)
            clock_seq++;
        our_clock_seq = clock_seq;	// Ensure we're using a different clock_seq value from previous time
    }

    time_last = timestamp;

    memcpy(mData + 10, node_id, 6);		/* Flawfinder: ignore */
    U32 tmp;
    tmp = timestamp.low;
    mData[3] = (unsigned char)tmp;
    tmp >>= 8;
    mData[2] = (unsigned char)tmp;
    tmp >>= 8;
    mData[1] = (unsigned char)tmp;
    tmp >>= 8;
    mData[0] = (unsigned char)tmp;

    tmp = (U16)timestamp.high;
    mData[5] = (unsigned char)tmp;
    tmp >>= 8;
    mData[4] = (unsigned char)tmp;

    tmp = (timestamp.high >> 16) | 0x1000;
    mData[7] = (unsigned char)tmp;
    tmp >>= 8;
    mData[6] = (unsigned char)tmp;

    tmp = our_clock_seq;

    mData[9] = (unsigned char)tmp;
    tmp >>= 8;
    mData[8] = (unsigned char)tmp;

    LLMD5 md5_uuid;

    md5_uuid.update(mData, 16);
    md5_uuid.finalize();
    md5_uuid.raw_digest(mData);
}

void LLUUID::generate(const std::string& hash_string)
{
    LLMD5 md5_uuid((U8*)hash_string.c_str());
    md5_uuid.raw_digest(mData);
}

U32 LLUUID::getRandomSeed()
{
    static unsigned char seed[16];		/* Flawfinder: ignore */

    getNodeID(&seed[0]);

    // Incorporate the pid into the seed to prevent
    // processes that start on the same host at the same
    // time from generating the same seed.
    pid_t pid = LLApp::getPid();

    seed[6] = (unsigned char)(pid >> 8);
    seed[7] = (unsigned char)(pid);
    getSystemTime((uuid_time_t*)(&seed[8]));

    LLMD5 md5_seed;

    md5_seed.update(seed, 16);
    md5_seed.finalize();
    md5_seed.raw_digest(seed);

    return(*(U32*)seed);
}

BOOL LLUUID::parseUUID(const std::string& buf, LLUUID* value)
{
    if (buf.empty() || value == NULL)
    {
        return FALSE;
    }

    std::string temp(buf);
    LLStringUtil::trim(temp);
    if (LLUUID::validate(temp))
    {
        value->set(temp);
        return TRUE;
    }
    return FALSE;
}

//static
LLUUID LLUUID::generateNewID(std::string hash_string)
{
    LLUUID new_id;
    if (hash_string.empty())
    {
        new_id.generate();
    }
    else
    {
        new_id.generate(hash_string);
    }
    return new_id;
}

LLAssetID LLTransactionID::makeAssetID(const LLUUID& session) const
{
    LLAssetID result;
    if (isNull())
    {
        result.setNull();
    }
    else
    {
        combine(session, result);
    }
    return result;
}

// Construct
LLUUID::LLUUID()
{
    setNull();
}


// Faster than copying from memory
void LLUUID::setNull()
{
<<<<<<< HEAD
	// <FS> Fix for misaligned unsigned ints in LLUUID; by Sovereign Engineer / Shyotl Kuhr
	//U32 *word = (U32 *)mData;
	//word[0] = 0;
	//word[1] = 0;
	//word[2] = 0;
	//word[3] = 0;
	memset(mData, 0, sizeof(mData));
	// </FS>
=======
    U32* word = (U32*)mData;
    word[0] = 0;
    word[1] = 0;
    word[2] = 0;
    word[3] = 0;
>>>>>>> 0cfbf682
}


// Compare
bool LLUUID::operator==(const LLUUID& rhs) const
{
<<<<<<< HEAD
	// <FS> Fix for misaligned unsigned ints in LLUUID; by Sovereign Engineer / Shyotl Kuhr
	//U32 *tmp = (U32 *)mData;
	//U32 *rhstmp = (U32 *)rhs.mData;
	//// Note: binary & to avoid branching
	//return 
	//	(tmp[0] == rhstmp[0]) &  
	//	(tmp[1] == rhstmp[1]) &
	//	(tmp[2] == rhstmp[2]) &
	//	(tmp[3] == rhstmp[3]);
	return !memcmp(mData, rhs.mData, sizeof(mData));
	// </FS>
=======
    U32* tmp = (U32*)mData;
    U32* rhstmp = (U32*)rhs.mData;
    // Note: binary & to avoid branching
    return
        (tmp[0] == rhstmp[0]) &
        (tmp[1] == rhstmp[1]) &
        (tmp[2] == rhstmp[2]) &
        (tmp[3] == rhstmp[3]);
>>>>>>> 0cfbf682
}


bool LLUUID::operator!=(const LLUUID& rhs) const
{
<<<<<<< HEAD
	// <FS> Fix for misaligned unsigned ints in LLUUID; by Sovereign Engineer / Shyotl Kuhr
	//U32 *tmp = (U32 *)mData;
	//U32 *rhstmp = (U32 *)rhs.mData;
	//// Note: binary | to avoid branching
	//return 
	//	(tmp[0] != rhstmp[0]) |
	//	(tmp[1] != rhstmp[1]) |
	//	(tmp[2] != rhstmp[2]) |
	//	(tmp[3] != rhstmp[3]);
	return 0 != memcmp(mData, rhs.mData, sizeof(mData));
	// </FS>
=======
    U32* tmp = (U32*)mData;
    U32* rhstmp = (U32*)rhs.mData;
    // Note: binary | to avoid branching
    return
        (tmp[0] != rhstmp[0]) |
        (tmp[1] != rhstmp[1]) |
        (tmp[2] != rhstmp[2]) |
        (tmp[3] != rhstmp[3]);
>>>>>>> 0cfbf682
}

/*
// JC: This is dangerous.  It allows UUIDs to be cast automatically
// to integers, among other things.  Use isNull() or notNull().
 LLUUID::operator bool() const
{
    U32 *word = (U32 *)mData;
    return (word[0] | word[1] | word[2] | word[3]) > 0;
}
*/

BOOL LLUUID::notNull() const
{
<<<<<<< HEAD
	// <FS> Fix for misaligned unsigned ints in LLUUID; by Sovereign Engineer / Shyotl Kuhr
	//U32 *word = (U32 *)mData;
	//return (word[0] | word[1] | word[2] | word[3]) > 0;
	return 0 != memcmp(mData, nullUUID, sizeof(mData));
	// </FS>
=======
    U32* word = (U32*)mData;
    return (word[0] | word[1] | word[2] | word[3]) > 0;
>>>>>>> 0cfbf682
}

// Faster than == LLUUID::null because doesn't require
// as much memory access.
BOOL LLUUID::isNull() const
{
<<<<<<< HEAD
	// <FS> Fix for misaligned unsigned ints in LLUUID; by Sovereign Engineer / Shyotl Kuhr
	//U32 *word = (U32 *)mData;
	//// If all bits are zero, return !0 == TRUE
	//return !(word[0] | word[1] | word[2] | word[3]);
	return !memcmp(mData, nullUUID, sizeof(mData));
	// </FS>
=======
    U32* word = (U32*)mData;
    // If all bits are zero, return !0 == TRUE
    return !(word[0] | word[1] | word[2] | word[3]);
>>>>>>> 0cfbf682
}

LLUUID::LLUUID(const char* in_string)
{
    if (!in_string || in_string[0] == 0)
    {
        setNull();
        return;
    }

    set(in_string);
}

LLUUID::LLUUID(const std::string& in_string)
{
    if (in_string.empty())
    {
        setNull();
        return;
    }

    set(in_string);
}

// IW: DON'T "optimize" these w/ U32s or you'll scoogie the sort order
// IW: this will make me very sad
bool LLUUID::operator<(const LLUUID& rhs) const
{
    U32 i;
    for (i = 0; i < (UUID_BYTES - 1); i++)
    {
        if (mData[i] != rhs.mData[i])
        {
            return (mData[i] < rhs.mData[i]);
        }
    }
    return (mData[UUID_BYTES - 1] < rhs.mData[UUID_BYTES - 1]);
}

bool LLUUID::operator>(const LLUUID& rhs) const
{
    U32 i;
    for (i = 0; i < (UUID_BYTES - 1); i++)
    {
        if (mData[i] != rhs.mData[i])
        {
            return (mData[i] > rhs.mData[i]);
        }
    }
    return (mData[UUID_BYTES - 1] > rhs.mData[UUID_BYTES - 1]);
}

U16 LLUUID::getCRC16() const
{
    // A UUID is 16 bytes, or 8 shorts.
    U16* short_data = (U16*)mData;
    U16 out = 0;
    out += short_data[0];
    out += short_data[1];
    out += short_data[2];
    out += short_data[3];
    out += short_data[4];
    out += short_data[5];
    out += short_data[6];
    out += short_data[7];
    return out;
}

U32 LLUUID::getCRC32() const
{
<<<<<<< HEAD
	// <FS> Fix for misaligned unsigned ints in LLUUID; by Sovereign Engineer / Shyotl Kuhr
	//U32 *tmp = (U32*)mData;
	//return tmp[0] + tmp[1] + tmp[2] + tmp[3];
	U32 ret = 0;
	for(U32 i = 0;i < 4;++i)
	{
		ret += (mData[i*4]) | (mData[i*4+1]) << 8 | (mData[i*4+2]) << 16 | (mData[i*4+3]) << 24;
	}
	return ret;
	// </FS>
=======
    U32* tmp = (U32*)mData;
    return tmp[0] + tmp[1] + tmp[2] + tmp[3];
>>>>>>> 0cfbf682
}<|MERGE_RESOLUTION|>--- conflicted
+++ resolved
@@ -157,27 +157,6 @@
 // Common to all UUID implementations
 void LLUUID::toString(std::string& out) const
 {
-<<<<<<< HEAD
-	LL_PROFILE_ZONE_SCOPED;
-	out = llformat(
-		"%02x%02x%02x%02x-%02x%02x-%02x%02x-%02x%02x-%02x%02x%02x%02x%02x%02x",
-		(U8)(mData[0]),
-		(U8)(mData[1]),
-		(U8)(mData[2]),
-		(U8)(mData[3]),
-		(U8)(mData[4]),
-		(U8)(mData[5]),
-		(U8)(mData[6]),
-		(U8)(mData[7]),
-		(U8)(mData[8]),
-		(U8)(mData[9]),
-		(U8)(mData[10]),
-		(U8)(mData[11]),
-		(U8)(mData[12]),
-		(U8)(mData[13]),
-		(U8)(mData[14]),
-		(U8)(mData[15]));
-=======
     out = llformat(
         "%02x%02x%02x%02x-%02x%02x-%02x%02x-%02x%02x-%02x%02x%02x%02x%02x%02x",
         (U8)(mData[0]),
@@ -196,7 +175,6 @@
         (U8)(mData[13]),
         (U8)(mData[14]),
         (U8)(mData[15]));
->>>>>>> 0cfbf682
 }
 
 // *TODO: deprecate
@@ -241,109 +219,6 @@
 
 BOOL LLUUID::set(const std::string& in_string, BOOL emit)
 {
-<<<<<<< HEAD
-	LL_PROFILE_ZONE_SCOPED;
-	BOOL broken_format = FALSE;
-
-	// empty strings should make NULL uuid
-	if (in_string.empty())
-	{
-		setNull();
-		return TRUE;
-	}
-
-	if (in_string.length() != (UUID_STR_LENGTH - 1))		/* Flawfinder: ignore */
-	{
-		// I'm a moron.  First implementation didn't have the right UUID format.
-		// Shouldn't see any of these any more
-		if (in_string.length() == (UUID_STR_LENGTH - 2))	/* Flawfinder: ignore */
-		{
-			if(emit)
-			{
-				LL_WARNS() << "Warning! Using broken UUID string format" << LL_ENDL;
-			}
-			broken_format = TRUE;
-		}
-		else
-		{
-			// Bad UUID string.  Spam as INFO, as most cases we don't care.
-			if(emit)
-			{
-				//don't spam the logs because a resident can't spell.
-				LL_WARNS() << "Bad UUID string: " << in_string << LL_ENDL;
-			}
-			setNull();
-			return FALSE;
-		}
-	}
-
-	U8 cur_pos = 0;
-	S32 i;
-	for (i = 0; i < UUID_BYTES; i++)
-	{
-		if ((i == 4) || (i == 6) || (i == 8) || (i == 10))
-		{
-			cur_pos++;
-			if (broken_format && (i==10))
-			{
-				// Missing - in the broken format
-				cur_pos--;
-			}
-		}
-
-		mData[i] = 0;
-
-		if ((in_string[cur_pos] >= '0') && (in_string[cur_pos] <= '9'))
-		{
-			mData[i] += (U8)(in_string[cur_pos] - '0');
-		}
-		else if ((in_string[cur_pos] >= 'a') && (in_string[cur_pos] <='f'))
-		{
-			mData[i] += (U8)(10 + in_string[cur_pos] - 'a');
-		}
-		else if ((in_string[cur_pos] >= 'A') && (in_string[cur_pos] <='F'))
-		{
-			mData[i] += (U8)(10 + in_string[cur_pos] - 'A');
-		}
-		else
-		{
-			if(emit)
-			{							
-				LL_WARNS() << "Invalid UUID string character" << LL_ENDL;
-			}
-			setNull();
-			return FALSE;
-		}
-
-		mData[i] = mData[i] << 4;
-		cur_pos++;
-
-		if ((in_string[cur_pos] >= '0') && (in_string[cur_pos] <= '9'))
-		{
-			mData[i] += (U8)(in_string[cur_pos] - '0');
-		}
-		else if ((in_string[cur_pos] >= 'a') && (in_string[cur_pos] <='f'))
-		{
-			mData[i] += (U8)(10 + in_string[cur_pos] - 'a');
-		}
-		else if ((in_string[cur_pos] >= 'A') && (in_string[cur_pos] <='F'))
-		{
-			mData[i] += (U8)(10 + in_string[cur_pos] - 'A');
-		}
-		else
-		{
-			if(emit)
-			{
-				LL_WARNS() << "Invalid UUID string character" << LL_ENDL;
-			}
-			setNull();
-			return FALSE;
-		}
-		cur_pos++;
-	}
-
-	return TRUE;
-=======
     BOOL broken_format = FALSE;
 
     // empty strings should make NULL uuid
@@ -444,7 +319,6 @@
     }
 
     return TRUE;
->>>>>>> 0cfbf682
 }
 
 BOOL LLUUID::validate(const std::string& in_string)
@@ -1079,77 +953,47 @@
 // Faster than copying from memory
 void LLUUID::setNull()
 {
-<<<<<<< HEAD
-	// <FS> Fix for misaligned unsigned ints in LLUUID; by Sovereign Engineer / Shyotl Kuhr
-	//U32 *word = (U32 *)mData;
-	//word[0] = 0;
-	//word[1] = 0;
-	//word[2] = 0;
-	//word[3] = 0;
-	memset(mData, 0, sizeof(mData));
-	// </FS>
-=======
-    U32* word = (U32*)mData;
-    word[0] = 0;
-    word[1] = 0;
-    word[2] = 0;
-    word[3] = 0;
->>>>>>> 0cfbf682
+    // <FS> Fix for misaligned unsigned ints in LLUUID; by Sovereign Engineer / Shyotl Kuhr
+    //U32 *word = (U32 *)mData;
+    //word[0] = 0;
+    //word[1] = 0;
+    //word[2] = 0;
+    //word[3] = 0;
+    memset(mData, 0, sizeof(mData));
+    // </FS>
 }
 
 
 // Compare
 bool LLUUID::operator==(const LLUUID& rhs) const
 {
-<<<<<<< HEAD
-	// <FS> Fix for misaligned unsigned ints in LLUUID; by Sovereign Engineer / Shyotl Kuhr
-	//U32 *tmp = (U32 *)mData;
-	//U32 *rhstmp = (U32 *)rhs.mData;
-	//// Note: binary & to avoid branching
-	//return 
-	//	(tmp[0] == rhstmp[0]) &  
-	//	(tmp[1] == rhstmp[1]) &
-	//	(tmp[2] == rhstmp[2]) &
-	//	(tmp[3] == rhstmp[3]);
-	return !memcmp(mData, rhs.mData, sizeof(mData));
-	// </FS>
-=======
-    U32* tmp = (U32*)mData;
-    U32* rhstmp = (U32*)rhs.mData;
-    // Note: binary & to avoid branching
-    return
-        (tmp[0] == rhstmp[0]) &
-        (tmp[1] == rhstmp[1]) &
-        (tmp[2] == rhstmp[2]) &
-        (tmp[3] == rhstmp[3]);
->>>>>>> 0cfbf682
+    // <FS> Fix for misaligned unsigned ints in LLUUID; by Sovereign Engineer / Shyotl Kuhr
+    //U32 *tmp = (U32 *)mData;
+    //U32 *rhstmp = (U32 *)rhs.mData;
+    //// Note: binary & to avoid branching
+    //return 
+    //    (tmp[0] == rhstmp[0]) &  
+    //    (tmp[1] == rhstmp[1]) &
+    //    (tmp[2] == rhstmp[2]) &
+    //    (tmp[3] == rhstmp[3]);
+    return !memcmp(mData, rhs.mData, sizeof(mData));
+    // </FS>
 }
 
 
 bool LLUUID::operator!=(const LLUUID& rhs) const
 {
-<<<<<<< HEAD
-	// <FS> Fix for misaligned unsigned ints in LLUUID; by Sovereign Engineer / Shyotl Kuhr
-	//U32 *tmp = (U32 *)mData;
-	//U32 *rhstmp = (U32 *)rhs.mData;
-	//// Note: binary | to avoid branching
-	//return 
-	//	(tmp[0] != rhstmp[0]) |
-	//	(tmp[1] != rhstmp[1]) |
-	//	(tmp[2] != rhstmp[2]) |
-	//	(tmp[3] != rhstmp[3]);
-	return 0 != memcmp(mData, rhs.mData, sizeof(mData));
-	// </FS>
-=======
-    U32* tmp = (U32*)mData;
-    U32* rhstmp = (U32*)rhs.mData;
-    // Note: binary | to avoid branching
-    return
-        (tmp[0] != rhstmp[0]) |
-        (tmp[1] != rhstmp[1]) |
-        (tmp[2] != rhstmp[2]) |
-        (tmp[3] != rhstmp[3]);
->>>>>>> 0cfbf682
+    // <FS> Fix for misaligned unsigned ints in LLUUID; by Sovereign Engineer / Shyotl Kuhr
+    //U32 *tmp = (U32 *)mData;
+    //U32 *rhstmp = (U32 *)rhs.mData;
+    //// Note: binary | to avoid branching
+    //return 
+    //    (tmp[0] != rhstmp[0]) |
+    //    (tmp[1] != rhstmp[1]) |
+    //    (tmp[2] != rhstmp[2]) |
+    //    (tmp[3] != rhstmp[3]);
+    return 0 != memcmp(mData, rhs.mData, sizeof(mData));
+    // </FS>
 }
 
 /*
@@ -1164,34 +1008,23 @@
 
 BOOL LLUUID::notNull() const
 {
-<<<<<<< HEAD
-	// <FS> Fix for misaligned unsigned ints in LLUUID; by Sovereign Engineer / Shyotl Kuhr
-	//U32 *word = (U32 *)mData;
-	//return (word[0] | word[1] | word[2] | word[3]) > 0;
-	return 0 != memcmp(mData, nullUUID, sizeof(mData));
-	// </FS>
-=======
-    U32* word = (U32*)mData;
-    return (word[0] | word[1] | word[2] | word[3]) > 0;
->>>>>>> 0cfbf682
+    // <FS> Fix for misaligned unsigned ints in LLUUID; by Sovereign Engineer / Shyotl Kuhr
+    //U32 *word = (U32 *)mData;
+    //return (word[0] | word[1] | word[2] | word[3]) > 0;
+    return 0 != memcmp(mData, nullUUID, sizeof(mData));
+    // </FS>
 }
 
 // Faster than == LLUUID::null because doesn't require
 // as much memory access.
 BOOL LLUUID::isNull() const
 {
-<<<<<<< HEAD
-	// <FS> Fix for misaligned unsigned ints in LLUUID; by Sovereign Engineer / Shyotl Kuhr
-	//U32 *word = (U32 *)mData;
-	//// If all bits are zero, return !0 == TRUE
-	//return !(word[0] | word[1] | word[2] | word[3]);
-	return !memcmp(mData, nullUUID, sizeof(mData));
-	// </FS>
-=======
-    U32* word = (U32*)mData;
-    // If all bits are zero, return !0 == TRUE
-    return !(word[0] | word[1] | word[2] | word[3]);
->>>>>>> 0cfbf682
+    // <FS> Fix for misaligned unsigned ints in LLUUID; by Sovereign Engineer / Shyotl Kuhr
+    //U32 *word = (U32 *)mData;
+    //// If all bits are zero, return !0 == TRUE
+    //return !(word[0] | word[1] | word[2] | word[3]);
+    return !memcmp(mData, nullUUID, sizeof(mData));
+    // </FS>
 }
 
 LLUUID::LLUUID(const char* in_string)
@@ -1262,19 +1095,14 @@
 
 U32 LLUUID::getCRC32() const
 {
-<<<<<<< HEAD
-	// <FS> Fix for misaligned unsigned ints in LLUUID; by Sovereign Engineer / Shyotl Kuhr
-	//U32 *tmp = (U32*)mData;
-	//return tmp[0] + tmp[1] + tmp[2] + tmp[3];
-	U32 ret = 0;
-	for(U32 i = 0;i < 4;++i)
-	{
-		ret += (mData[i*4]) | (mData[i*4+1]) << 8 | (mData[i*4+2]) << 16 | (mData[i*4+3]) << 24;
-	}
-	return ret;
-	// </FS>
-=======
-    U32* tmp = (U32*)mData;
-    return tmp[0] + tmp[1] + tmp[2] + tmp[3];
->>>>>>> 0cfbf682
+    // <FS> Fix for misaligned unsigned ints in LLUUID; by Sovereign Engineer / Shyotl Kuhr
+    //U32 *tmp = (U32*)mData;
+    //return tmp[0] + tmp[1] + tmp[2] + tmp[3];
+    U32 ret = 0;
+    for(U32 i = 0;i < 4;++i)
+    {
+        ret += (mData[i*4]) | (mData[i*4+1]) << 8 | (mData[i*4+2]) << 16 | (mData[i*4+3]) << 24;
+    }
+    return ret;
+    // </FS>
 }