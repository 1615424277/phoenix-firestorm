/** 
 * @file llfile.h
 * @author Michael Schlachter
 * @date 2006-03-23
 * @brief Declaration of cross-platform POSIX file buffer and c++
 * stream classes.
 *
 * $LicenseInfo:firstyear=2006&license=viewerlgpl$
 * Second Life Viewer Source Code
 * Copyright (C) 2010, Linden Research, Inc.
 * 
 * This library is free software; you can redistribute it and/or
 * modify it under the terms of the GNU Lesser General Public
 * License as published by the Free Software Foundation;
 * version 2.1 of the License only.
 * 
 * This library is distributed in the hope that it will be useful,
 * but WITHOUT ANY WARRANTY; without even the implied warranty of
 * MERCHANTABILITY or FITNESS FOR A PARTICULAR PURPOSE.  See the GNU
 * Lesser General Public License for more details.
 * 
 * You should have received a copy of the GNU Lesser General Public
 * License along with this library; if not, write to the Free Software
 * Foundation, Inc., 51 Franklin Street, Fifth Floor, Boston, MA  02110-1301  USA
 * 
 * Linden Research, Inc., 945 Battery Street, San Francisco, CA  94111  USA
 * $/LicenseInfo$
 */

#ifndef LL_LLFILE_H
#define LL_LLFILE_H

/**
 * This class provides a cross platform interface to the filesystem.
 * Attempts to mostly mirror the POSIX style IO functions.
 */

typedef FILE	LLFILE;

#include <fstream>
#include <sys/stat.h>

#if LL_WINDOWS
// windows version of stat function and stat data structure are called _stat
typedef struct _stat	llstat;
#else
typedef struct stat		llstat;
<<<<<<< HEAD
//<FS:TS> This file only exists on Linux
# if LL_LINUX
#  include <bits/postypes.h>
# endif
=======
#include <sys/types.h>
>>>>>>> f40bd0fa
#endif

#ifndef S_ISREG
# define S_ISREG(x) (((x) & S_IFMT) == S_IFREG)
#endif

#ifndef S_ISDIR
# define S_ISDIR(x) (((x) & S_IFMT) == S_IFDIR)
#endif

#include "llstring.h" // safe char* -> std::string conversion

class LL_COMMON_API LLFile
{
public:
	// All these functions take UTF8 path/filenames.
	static	LLFILE*	fopen(const std::string& filename,const char* accessmode);	/* Flawfinder: ignore */
	static	LLFILE*	_fsopen(const std::string& filename,const char* accessmode,int	sharingFlag);

	static	int		close(LLFILE * file);

	// perms is a permissions mask like 0777 or 0700.  In most cases it will
	// be overridden by the user's umask.  It is ignored on Windows.
	static	int		mkdir(const std::string& filename, int perms = 0700);

	static	int		rmdir(const std::string& filename);
	static	int		remove(const std::string& filename);
	static	int		rename(const std::string& filename,const std::string&	newname);
	static  bool	copy(const std::string from, const std::string to);

	static	int		stat(const std::string&	filename,llstat*	file_status);
	static	bool	isdir(const std::string&	filename);
	static	bool	isfile(const std::string&	filename);
	static	LLFILE *	_Fiopen(const std::string& filename, 
			std::ios::openmode mode);

	static  const char * tmpdir();
};

#if LL_WINDOWS
/**
 *  @brief  Controlling input for files.
 *
 *  This class supports reading from named files, using the inherited
 *  functions from std::ifstream. The only added value is that our constructor
 *  Does The Right Thing when passed a non-ASCII pathname. Sadly, that isn't
 *  true of Microsoft's std::ifstream.
 */
class LL_COMMON_API llifstream	:	public	std::ifstream
{
	// input stream associated with a C stream
  public:
	// Constructors:
	/**
	 *  @brief  Default constructor.
	 *
	 *  Initializes @c sb using its default constructor, and passes
	 *  @c &sb to the base class initializer.  Does not open any files
	 *  (you haven't given it a filename to open).
     */
	llifstream();

	/**
	 *  @brief  Create an input file stream.
	 *  @param  Filename  String specifying the filename.
	 *  @param  Mode  Open file in specified mode (see std::ios_base).
	 *
     *  @c ios_base::in is automatically included in @a mode.
     */
	explicit llifstream(const std::string& _Filename,
                        ios_base::openmode _Mode = ios_base::in);

	/**
	 *  @brief  Opens an external file.
	 *  @param  Filename  The name of the file.
	 *  @param  Node  The open mode flags.
	 *
	 *  Calls @c llstdio_filebuf::open(s,mode|in).  If that function
	 *  fails, @c failbit is set in the stream's error state.
     */
	void open(const std::string& _Filename,
              ios_base::openmode _Mode = ios_base::in);
};


/**
 *  @brief  Controlling output for files.
 *
 *  This class supports writing to named files, using the inherited functions
 *  from std::ofstream. The only added value is that our constructor Does The
 *  Right Thing when passed a non-ASCII pathname. Sadly, that isn't true of
 *  Microsoft's std::ofstream.
*/
class LL_COMMON_API llofstream	:	public	std::ofstream
{
  public:
	// Constructors:
	/**
	 *  @brief  Default constructor.
	 *
	 *  Initializes @c sb using its default constructor, and passes
	 *  @c &sb to the base class initializer.  Does not open any files
	 *  (you haven't given it a filename to open).
     */
	llofstream();

	/**
	 *  @brief  Create an output file stream.
	 *  @param  Filename  String specifying the filename.
	 *  @param  Mode  Open file in specified mode (see std::ios_base).
	 *
	 *  @c ios_base::out is automatically included in @a mode.
     */
	explicit llofstream(const std::string& _Filename,
                        ios_base::openmode _Mode = ios_base::out|ios_base::trunc);

	/**
	 *  @brief  Opens an external file.
	 *  @param  Filename  The name of the file.
	 *  @param  Node  The open mode flags.
	 *
	 *  @c ios_base::out is automatically included in @a mode.
     */
	void open(const std::string& _Filename,
              ios_base::openmode _Mode = ios_base::out|ios_base::trunc);
};


/**
 * @breif filesize helpers.
 *
 * The file size helpers are not considered particularly efficient,
 * and should only be used for config files and the like -- not in a
 * loop.
 */
std::streamsize LL_COMMON_API llifstream_size(llifstream& fstr);
std::streamsize LL_COMMON_API llofstream_size(llofstream& fstr);

#else // ! LL_WINDOWS

// on non-windows, llifstream and llofstream are just mapped directly to the std:: equivalents
typedef std::ifstream llifstream;
typedef std::ofstream llofstream;

#endif // LL_WINDOWS or ! LL_WINDOWS

#endif // not LL_LLFILE_H<|MERGE_RESOLUTION|>--- conflicted
+++ resolved
@@ -45,14 +45,7 @@
 typedef struct _stat	llstat;
 #else
 typedef struct stat		llstat;
-<<<<<<< HEAD
-//<FS:TS> This file only exists on Linux
-# if LL_LINUX
-#  include <bits/postypes.h>
-# endif
-=======
 #include <sys/types.h>
->>>>>>> f40bd0fa
 #endif
 
 #ifndef S_ISREG
