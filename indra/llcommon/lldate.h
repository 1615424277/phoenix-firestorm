--- conflicted
+++ resolved
@@ -37,11 +37,7 @@
 
 // <FS:Ansariel> Fix dependency on llviewerprecompiledheaders.h in dependent projects
 
-<<<<<<< HEAD
-/** 
-=======
 /**
->>>>>>> 1a8a5404
  * @class LLDate
  * @brief This class represents a particular point in time in UTC.
  *
