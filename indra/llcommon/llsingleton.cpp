--- conflicted
+++ resolved
@@ -24,15 +24,8 @@
  * $/LicenseInfo$
  */
 
-<<<<<<< HEAD
-// <FS:Ansariel> Get rid of LNK4221 linker warning since we don't run the unit tests anyway
-//#include "linden_common.h"
-
-//#include "llsingleton.h"
-=======
 #include "linden_common.h"
 #include "llsingleton.h"
->>>>>>> 7dd8c1fc
 
 #include "llerror.h"
 #include "llerrorcontrol.h"         // LLError::is_available()
