--- conflicted
+++ resolved
@@ -230,41 +230,6 @@
 	LLAssetID makeAssetID(const LLUUID& session) const;
 };
 
-<<<<<<< HEAD
-// Generate a hash of an LLUUID object using the boost hash templates. 
-
-// <FS:ND> GCC 4.9 does not like the specialization in form of boost::hash but rather wants a namespace
-// template <>
-// struct boost::hash<LLUUID>
-namespace boost { template <> struct hash<LLUUID>
-// </FS:ND>
-{
-    typedef LLUUID argument_type;
-    typedef std::size_t result_type;
-    result_type operator()(argument_type const& s) const
-    {
-        result_type seed(0);
-
-        for (S32 i = 0; i < UUID_BYTES; ++i)
-        {
-            boost::hash_combine(seed, s.mData[i]);
-        }
-
-        return seed;
-    }
-};
-} // <FS:ND/> close namespace
-
-// <FS:Ansariel> UUID hash calculation
-struct FSUUIDHash
-{
-	inline size_t operator() (const LLUUID& id) const
-	{
-		return *reinterpret_cast<const size_t*>(id.mData);
-	}
-};
-// </FS:Ansariel> UUID hash calculation
-=======
 // std::hash implementation for LLUUID
 namespace std
 {
@@ -276,7 +241,6 @@
 		}
 	};
 }
->>>>>>> d9ef6718
 
 // For use with boost containers.
 inline size_t hash_value(const LLUUID& id) noexcept
@@ -284,4 +248,14 @@
 	return (size_t)id.getDigest64();
 }
 
+// <FS:Ansariel> UUID hash calculation
+struct FSUUIDHash
+{
+	inline size_t operator() (const LLUUID& id) const
+	{
+		return *reinterpret_cast<const size_t*>(id.mData);
+	}
+};
+// </FS:Ansariel> UUID hash calculation
+
 #endif // LL_LLUUID_H