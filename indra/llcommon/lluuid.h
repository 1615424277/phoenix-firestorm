--- conflicted
+++ resolved
@@ -65,13 +65,8 @@
 
 	static LLUUID generateNewID(std::string stream = "");	//static version of above for use in initializer expressions such as constructor params, etc. 
 
-<<<<<<< HEAD
-	bool	set(const char *in_string, bool emit = true);	// Convert from string, if emit is FALSE, do not emit warnings
-	bool	set(const std::string& in_string, bool emit = true);	// Convert from string, if emit is FALSE, do not emit warnings
-=======
 	bool	set(const char *in_string, bool emit = true);	// Convert from string, if emit is false, do not emit warnings
 	bool	set(const std::string& in_string, bool emit = true);	// Convert from string, if emit is false, do not emit warnings
->>>>>>> dfbbad81
 	void	setNull();					// Faster than setting to LLUUID::null.
 
     S32     cmpTime(uuid_time_t *t1, uuid_time_t *t2);
