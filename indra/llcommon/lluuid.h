/** 
 * @file lluuid.h
 *
 * $LicenseInfo:firstyear=2000&license=viewerlgpl$
 * Second Life Viewer Source Code
 * Copyright (C) 2010, Linden Research, Inc.
 * 
 * This library is free software; you can redistribute it and/or
 * modify it under the terms of the GNU Lesser General Public
 * License as published by the Free Software Foundation;
 * version 2.1 of the License only.
 * 
 * This library is distributed in the hope that it will be useful,
 * but WITHOUT ANY WARRANTY; without even the implied warranty of
 * MERCHANTABILITY or FITNESS FOR A PARTICULAR PURPOSE.  See the GNU
 * Lesser General Public License for more details.
 * 
 * You should have received a copy of the GNU Lesser General Public
 * License along with this library; if not, write to the Free Software
 * Foundation, Inc., 51 Franklin Street, Fifth Floor, Boston, MA  02110-1301  USA
 * 
 * Linden Research, Inc., 945 Battery Street, San Francisco, CA  94111  USA
 * $/LicenseInfo$
 */

#ifndef LL_LLUUID_H
#define LL_LLUUID_H

#include <iostream>
#include <set>
#include <vector>
#include <cstring> // <FS:Beq> for std::memmove
#include "stdtypes.h"
#include "llpreprocessor.h"
#include <boost/functional/hash.hpp>
#include "llprofiler.h"
class LLMutex;

const S32 UUID_BYTES = 16;
const S32 UUID_WORDS = 4;
const S32 UUID_STR_LENGTH = 37;	// actually wrong, should be 36 and use size below
const S32 UUID_STR_SIZE = 37;
const S32 UUID_BASE85_LENGTH = 21; // including the trailing NULL.

struct uuid_time_t {
	U32 high;
	U32 low;
		};

class LL_COMMON_API LLUUID
{
public:
	//
	// CREATORS
	//
	LLUUID();
	explicit LLUUID(const char *in_string); // Convert from string.
	explicit LLUUID(const std::string& in_string); // Convert from string.
<<<<<<< HEAD
	LLUUID(const LLUUID &in);
	LLUUID(LLUUID&& rhs) noexcept { LL_PROFILE_ZONE_SCOPED; std::memmove(mData, rhs.mData, sizeof(mData));};
	LLUUID &operator=(const LLUUID &rhs);
	LLUUID &operator=(LLUUID &&rhs) noexcept { LL_PROFILE_ZONE_SCOPED; std::memmove(mData, rhs.mData, sizeof(mData));return *this;};

	~LLUUID();
=======
	~LLUUID() = default;
>>>>>>> d4d5d401

	//
	// MANIPULATORS
	//
	void	generate();					// Generate a new UUID
	void	generate(const std::string& stream); //Generate a new UUID based on hash of input stream

	static LLUUID generateNewID(std::string stream = "");	//static version of above for use in initializer expressions such as constructor params, etc. 

	BOOL	set(const char *in_string, BOOL emit = TRUE);	// Convert from string, if emit is FALSE, do not emit warnings
	BOOL	set(const std::string& in_string, BOOL emit = TRUE);	// Convert from string, if emit is FALSE, do not emit warnings
	void	setNull();					// Faster than setting to LLUUID::null.

    S32     cmpTime(uuid_time_t *t1, uuid_time_t *t2);
	static void    getSystemTime(uuid_time_t *timestamp);
	void    getCurrentTime(uuid_time_t *timestamp);

	//
	// ACCESSORS
	//
	BOOL	isNull() const;			// Faster than comparing to LLUUID::null.
	BOOL	notNull() const;		// Faster than comparing to LLUUID::null.
	// JC: This is dangerous.  It allows UUIDs to be cast automatically
	// to integers, among other things.  Use isNull() or notNull().
	//		operator bool() const;

	// JC: These must return real bool's (not BOOLs) or else use of the STL
	// will generate bool-to-int performance warnings.
	bool	operator==(const LLUUID &rhs) const;
	bool	operator!=(const LLUUID &rhs) const;
	bool	operator<(const LLUUID &rhs) const;
	bool	operator>(const LLUUID &rhs) const;

	// xor functions. Useful since any two random uuids xored together
	// will yield a determinate third random unique id that can be
	// used as a key in a single uuid that represents 2.
	const LLUUID& operator^=(const LLUUID& rhs);
	LLUUID operator^(const LLUUID& rhs) const;

	// similar to functions above, but not invertible
	// yields a third random UUID that can be reproduced from the two inputs
	// but which, given the result and one of the inputs can't be used to
	// deduce the other input
	LLUUID combine(const LLUUID& other) const;
	void combine(const LLUUID& other, LLUUID& result) const;  

	friend LL_COMMON_API std::ostream&	 operator<<(std::ostream& s, const LLUUID &uuid);
	friend LL_COMMON_API std::istream&	 operator>>(std::istream& s, LLUUID &uuid);

	void toString(char *out) const;		// Does not allocate memory, needs 36 characters (including \0)
	void toString(std::string& out) const;
	void toCompressedString(char *out) const;	// Does not allocate memory, needs 17 characters (including \0)
	void toCompressedString(std::string& out) const;
	
	// last 4 chars for quick ref - Very lightweight, no nul-term added - provide your own, ensure min 4 bytes.
# define hexnybl(N) (N)>9?((N)-10)+'a':(N)+'0'
	inline char * toShortString(char *out) const
	{
		// LL_PROFILE_ZONE_SCOPED;
		out[0] = hexnybl(mData[14]>>4);
		out[1] = hexnybl(mData[14]&15);
		out[2] = hexnybl(mData[15]>>4);
		out[3] = hexnybl(mData[15]&15);
		return out;
	}
	// full uuid - Much lighterweight than default, no allocation, or nul-term added - provide your own, ensure min 36 bytes.
	inline char * toStringFast(char *out) const
	{
		// LL_PROFILE_ZONE_SCOPED;
		out[0]  = hexnybl(mData[0]>>4);
		out[1]  = hexnybl(mData[0]&15);
		out[2]  = hexnybl(mData[1]>>4);
		out[3]  = hexnybl(mData[1]&15);
		out[4]  = hexnybl(mData[2]>>4);
		out[5]  = hexnybl(mData[2]&15);
		out[6]  = hexnybl(mData[3]>>4);
		out[7]  = hexnybl(mData[3]&15);
		out[8]  = '-';
		out[9]  = hexnybl(mData[4]>>4);
		out[10] = hexnybl(mData[4]&15);
		out[11] = hexnybl(mData[5]>>4);
		out[12] = hexnybl(mData[5]&15);
		out[13] = '-';
		out[14] = hexnybl(mData[6]>>4);
		out[15] = hexnybl(mData[6]&15);
		out[16] = hexnybl(mData[7]>>4);
		out[17] = hexnybl(mData[7]&15);
		out[18] = '-';
		out[19] = hexnybl(mData[8]>>4);
		out[20] = hexnybl(mData[8]&15);
		out[21] = hexnybl(mData[9]>>4);
		out[22] = hexnybl(mData[9]&15);
		out[23] = '-';
		out[24] = hexnybl(mData[10]>>4);
		out[25] = hexnybl(mData[10]&15);
		out[26] = hexnybl(mData[11]>>4);
		out[27] = hexnybl(mData[11]&15);
		out[28] = hexnybl(mData[12]>>4);
		out[29] = hexnybl(mData[12]&15);
		out[30] = hexnybl(mData[13]>>4);
		out[31] = hexnybl(mData[13]&15);
		out[32] = hexnybl(mData[14]>>4);
		out[33] = hexnybl(mData[14]&15);
		out[34] = hexnybl(mData[15]>>4);
		out[35] = hexnybl(mData[15]&15);
		return out;
	}


	std::string asString() const;
	std::string getString() const;

	U16 getCRC16() const;
	U32 getCRC32() const;

	static BOOL validate(const std::string& in_string); // Validate that the UUID string is legal.

	static const LLUUID null;
	static LLMutex * mMutex;

	static U32 getRandomSeed();
	static S32 getNodeID(unsigned char * node_id);

	static BOOL parseUUID(const std::string& buf, LLUUID* value);

	U8 mData[UUID_BYTES];
};
static_assert(std::is_trivially_copyable<LLUUID>::value, "LLUUID must be trivial copy");
static_assert(std::is_trivially_move_assignable<LLUUID>::value, "LLUUID must be trivial move");
static_assert(std::is_standard_layout<LLUUID>::value, "LLUUID must be a standard layout type");

typedef std::vector<LLUUID> uuid_vec_t;
typedef std::set<LLUUID> uuid_set_t;
// <FS:Beq> cleanupDeadObject spam avoidance
typedef std::multiset<LLUUID> uuid_multiset_t;

// Helper structure for ordering lluuids in stl containers.  eg:
// std::map<LLUUID, LLWidget*, lluuid_less> widget_map;
//
// (isn't this the default behavior anyway? I think we could
// everywhere replace these with uuid_set_t, but someone should
// verify.)
struct lluuid_less
{
	bool operator()(const LLUUID& lhs, const LLUUID& rhs) const
	{
		return (lhs < rhs) ? true : false;
	}
};

typedef std::set<LLUUID, lluuid_less> uuid_list_t;
/*
 * Sub-classes for keeping transaction IDs and asset IDs
 * straight.
 */
typedef LLUUID LLAssetID;

class LL_COMMON_API LLTransactionID : public LLUUID
{
public:
	LLTransactionID() : LLUUID() { }
	
	static const LLTransactionID tnull;
	LLAssetID makeAssetID(const LLUUID& session) const;
};

// Generate a hash of an LLUUID object using the boost hash templates. 

// <FS:ND> GCC 4.9 does not like the specialization in form of boost::hash but rather wants a namespace
// template <>
// struct boost::hash<LLUUID>
namespace boost { template <> struct hash<LLUUID>
// </FS:ND>
{
    typedef LLUUID argument_type;
    typedef std::size_t result_type;
    result_type operator()(argument_type const& s) const
    {
        result_type seed(0);

        for (S32 i = 0; i < UUID_BYTES; ++i)
        {
            boost::hash_combine(seed, s.mData[i]);
        }

        return seed;
    }
};
} // <FS:ND/> close namespace

// <FS:Ansariel> UUID hash calculation
struct FSUUIDHash
{
	inline size_t operator() (const LLUUID& id) const
	{
		return *reinterpret_cast<const size_t*>(id.mData);
	}
};
// </FS:Ansariel> UUID hash calculation

// Adapt boost hash to std hash
namespace std
{
    template<> struct hash<LLUUID>
    {
        std::size_t operator()(LLUUID const& s) const noexcept
        {
            return boost::hash<LLUUID>()(s);
        }
    };
}
#endif

<|MERGE_RESOLUTION|>--- conflicted
+++ resolved
@@ -29,11 +29,10 @@
 #include <iostream>
 #include <set>
 #include <vector>
-#include <cstring> // <FS:Beq> for std::memmove
 #include "stdtypes.h"
 #include "llpreprocessor.h"
 #include <boost/functional/hash.hpp>
-#include "llprofiler.h"
+
 class LLMutex;
 
 const S32 UUID_BYTES = 16;
@@ -56,16 +55,7 @@
 	LLUUID();
 	explicit LLUUID(const char *in_string); // Convert from string.
 	explicit LLUUID(const std::string& in_string); // Convert from string.
-<<<<<<< HEAD
-	LLUUID(const LLUUID &in);
-	LLUUID(LLUUID&& rhs) noexcept { LL_PROFILE_ZONE_SCOPED; std::memmove(mData, rhs.mData, sizeof(mData));};
-	LLUUID &operator=(const LLUUID &rhs);
-	LLUUID &operator=(LLUUID &&rhs) noexcept { LL_PROFILE_ZONE_SCOPED; std::memmove(mData, rhs.mData, sizeof(mData));return *this;};
-
-	~LLUUID();
-=======
 	~LLUUID() = default;
->>>>>>> d4d5d401
 
 	//
 	// MANIPULATORS
