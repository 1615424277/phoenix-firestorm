--- conflicted
+++ resolved
@@ -224,13 +224,9 @@
 				void *addr = mPlugin->getSharedMemoryAddress(mTextureSharedMemoryName);
 
 				// clear texture memory to avoid random screen visual fuzz from uninitialized texture data
-<<<<<<< HEAD
 				// memset( addr, 0x00, newsize );
 				if( addr ) // <FS:ND/> check for valid pointer first
 					memset( addr, 0x00, newsize );
-=======
-				memset( addr, 0x00, newsize );
->>>>>>> 7d8909a6
 
 				// We could do this to force an update, but textureValid() will still be returning false until the first roundtrip to the plugin,
 				// so it may not be worthwhile.
@@ -1485,9 +1481,7 @@
 	sendMessage(message);
 
 	LL_DEBUGS("Plugin") << "Sending history" << LL_ENDL;
-<<<<<<< HEAD
-}
-
+}
 void LLPluginClassMedia::enableFlash( bool enabled )
 {
 	LLPluginMessage message(LLPLUGIN_MESSAGE_CLASS_MEDIA_BROWSER, "cef_flash_enabled");
@@ -1500,6 +1494,4 @@
 	LLPluginMessage message(LLPLUGIN_MESSAGE_CLASS_MEDIA_BROWSER, "cef_flipy");
 	message.setValueBoolean("enable", enabled);
 	sendMessage(message);
-=======
->>>>>>> 7d8909a6
 }