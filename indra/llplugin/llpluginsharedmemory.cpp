/**
 * @file llpluginsharedmemory.cpp
 * LLPluginSharedMemory manages a shared memory segment for use by the LLPlugin API.
 *
 * @cond
 * $LicenseInfo:firstyear=2008&license=viewerlgpl$
 * Second Life Viewer Source Code
 * Copyright (C) 2010, Linden Research, Inc.
 *
 * This library is free software; you can redistribute it and/or
 * modify it under the terms of the GNU Lesser General Public
 * License as published by the Free Software Foundation;
 * version 2.1 of the License only.
 *
 * This library is distributed in the hope that it will be useful,
 * but WITHOUT ANY WARRANTY; without even the implied warranty of
 * MERCHANTABILITY or FITNESS FOR A PARTICULAR PURPOSE.  See the GNU
 * Lesser General Public License for more details.
 *
 * You should have received a copy of the GNU Lesser General Public
 * License along with this library; if not, write to the Free Software
 * Foundation, Inc., 51 Franklin Street, Fifth Floor, Boston, MA  02110-1301  USA
 *
 * Linden Research, Inc., 945 Battery Street, San Francisco, CA  94111  USA
 * $/LicenseInfo$
 * @endcond
 */

#include "linden_common.h"

#include "llpluginsharedmemory.h"

// on Mac and Linux, we use the native shm_open/mmap interface by using
//  #define USE_SHM_OPEN_SHARED_MEMORY 1
// in the appropriate sections below.

// For Windows, use:
//  #define USE_WIN32_SHARED_MEMORY 1

// If we ever want to fall back to the apr implementation for a platform, use:
//  #define USE_APR_SHARED_MEMORY 1

#if LL_WINDOWS
//  #define USE_APR_SHARED_MEMORY 1
    #define USE_WIN32_SHARED_MEMORY 1
#elif LL_DARWIN
    #define USE_SHM_OPEN_SHARED_MEMORY 1
#elif LL_LINUX
    #define USE_SHM_OPEN_SHARED_MEMORY 1
#endif


// FIXME: This path thing is evil and unacceptable.
#if LL_WINDOWS
    #define APR_SHARED_MEMORY_PREFIX_STRING "C:\\LLPlugin_"
    // Apparnently using the "Global\\" prefix here only works from administrative accounts under Vista.
    // Other options I've seen referenced are "Local\\" and "Session\\".
    #define WIN32_SHARED_MEMORY_PREFIX_STRING "Local\\LL_"
#else
    // mac and linux
    #define APR_SHARED_MEMORY_PREFIX_STRING "/tmp/LLPlugin_"
    #define SHM_OPEN_SHARED_MEMORY_PREFIX_STRING "/LL"
#endif

#if USE_APR_SHARED_MEMORY
    #include "llapr.h"
    #include "apr_shm.h"
#elif USE_SHM_OPEN_SHARED_MEMORY
    #include <sys/fcntl.h>
    #include <sys/mman.h>
    #include <errno.h>
#elif USE_WIN32_SHARED_MEMORY
#include <windows.h>
#endif // USE_APR_SHARED_MEMORY


int LLPluginSharedMemory::sSegmentNumber = 0;

std::string LLPluginSharedMemory::createName(void)
{
    std::stringstream newname;

#if LL_WINDOWS
    newname << GetCurrentProcessId();
#else // LL_WINDOWS
    newname << getpid();
#endif // LL_WINDOWS

    newname << "_" << sSegmentNumber++;

    return newname.str();
}

/**
 * @brief LLPluginSharedMemoryImpl is the platform-dependent implementation of LLPluginSharedMemory. TODO:DOC is this necessary/sufficient? kinda obvious.
 *
 */
class LLPluginSharedMemoryPlatformImpl
{
public:
    LLPluginSharedMemoryPlatformImpl();
    ~LLPluginSharedMemoryPlatformImpl();

#if USE_APR_SHARED_MEMORY
    apr_shm_t* mAprSharedMemory;
#elif USE_SHM_OPEN_SHARED_MEMORY
    int mSharedMemoryFD;
#elif USE_WIN32_SHARED_MEMORY
    HANDLE mMapFile;
#endif

};

/**
 * Constructor. Creates a shared memory segment.
 */
LLPluginSharedMemory::LLPluginSharedMemory()
{
    mSize = 0;
    mMappedAddress = NULL;
    mNeedsDestroy = false;

    mImpl = new LLPluginSharedMemoryPlatformImpl;
}

/**
 * Destructor. Uses destroy() and detach() to ensure shared memory segment is cleaned up.
 */
LLPluginSharedMemory::~LLPluginSharedMemory()
{
    if(mNeedsDestroy)
        destroy();
    else
        detach();

    unlink();

    delete mImpl;
}

#if USE_APR_SHARED_MEMORY
// MARK: apr implementation

LLPluginSharedMemoryPlatformImpl::LLPluginSharedMemoryPlatformImpl()
{
    mAprSharedMemory = NULL;
}

LLPluginSharedMemoryPlatformImpl::~LLPluginSharedMemoryPlatformImpl()
{

}

bool LLPluginSharedMemory::map(void)
{
    mMappedAddress = apr_shm_baseaddr_get(mImpl->mAprSharedMemory);
    if(mMappedAddress == NULL)
    {
        return false;
    }

    return true;
}

bool LLPluginSharedMemory::unmap(void)
{
    // This is a no-op under apr.
    return true;
}

bool LLPluginSharedMemory::close(void)
{
    // This is a no-op under apr.
    return true;
}

bool LLPluginSharedMemory::unlink(void)
{
    // This is a no-op under apr.
    return true;
}


bool LLPluginSharedMemory::create(size_t size)
{
    mName = APR_SHARED_MEMORY_PREFIX_STRING;
    mName += createName();
    mSize = size;

    apr_status_t status = apr_shm_create( &(mImpl->mAprSharedMemory), mSize, mName.c_str(), gAPRPoolp );

    if(ll_apr_warn_status(status))
    {
        return false;
    }

    mNeedsDestroy = true;

    return map();
}

bool LLPluginSharedMemory::destroy(void)
{
    if(mImpl->mAprSharedMemory)
    {
        apr_status_t status = apr_shm_destroy(mImpl->mAprSharedMemory);
        if(ll_apr_warn_status(status))
        {
            // TODO: Is this a fatal error?  I think not...
        }
        mImpl->mAprSharedMemory = NULL;
    }

    return true;
}

bool LLPluginSharedMemory::attach(const std::string &name, size_t size)
{
    mName = name;
    mSize = size;

    apr_status_t status = apr_shm_attach( &(mImpl->mAprSharedMemory), mName.c_str(), gAPRPoolp );

    if(ll_apr_warn_status(status))
    {
        return false;
    }

    return map();
}


bool LLPluginSharedMemory::detach(void)
{
    if(mImpl->mAprSharedMemory)
    {
        apr_status_t status = apr_shm_detach(mImpl->mAprSharedMemory);
        if(ll_apr_warn_status(status))
        {
            // TODO: Is this a fatal error?  I think not...
        }
        mImpl->mAprSharedMemory = NULL;
    }

    return true;
}


#elif USE_SHM_OPEN_SHARED_MEMORY
// MARK: shm_open/mmap implementation

LLPluginSharedMemoryPlatformImpl::LLPluginSharedMemoryPlatformImpl()
{
    mSharedMemoryFD = -1;
}

LLPluginSharedMemoryPlatformImpl::~LLPluginSharedMemoryPlatformImpl()
{
}

bool LLPluginSharedMemory::map(void)
{
    mMappedAddress = ::mmap(NULL, mSize, PROT_READ | PROT_WRITE, MAP_SHARED, mImpl->mSharedMemoryFD, 0);
    if(mMappedAddress == NULL)
    {
        return false;
    }

    LL_DEBUGS("Plugin") << "memory mapped at " << mMappedAddress << LL_ENDL;

    return true;
}

bool LLPluginSharedMemory::unmap(void)
{
    if(mMappedAddress != NULL)
    {
        LL_DEBUGS("Plugin") << "calling munmap(" << mMappedAddress << ", " << mSize << ")" << LL_ENDL;
        if(::munmap(mMappedAddress, mSize) == -1)
        {
            // TODO: Is this a fatal error?  I think not...
        }

        mMappedAddress = NULL;
    }

    return true;
}

bool LLPluginSharedMemory::close(void)
{
    if(mImpl->mSharedMemoryFD != -1)
    {
        LL_DEBUGS("Plugin") << "calling close(" << mImpl->mSharedMemoryFD << ")" << LL_ENDL;
        if(::close(mImpl->mSharedMemoryFD) == -1)
        {
            // TODO: Is this a fatal error?  I think not...
        }

        mImpl->mSharedMemoryFD = -1;
    }
    return true;
}

bool LLPluginSharedMemory::unlink(void)
{
    if(!mName.empty())
    {
        if(::shm_unlink(mName.c_str()) == -1)
        {
            return false;
        }
    }

    return true;
}


bool LLPluginSharedMemory::create(size_t size)
{
    mName = SHM_OPEN_SHARED_MEMORY_PREFIX_STRING;
    mName += createName();
    mSize = size;

    // Preemptive unlink, just in case something didn't get cleaned up.
    unlink();

    mImpl->mSharedMemoryFD = ::shm_open(mName.c_str(), O_CREAT | O_RDWR, S_IRUSR | S_IWUSR);
    if(mImpl->mSharedMemoryFD == -1)
    {
        return false;
    }

    mNeedsDestroy = true;

    if(::ftruncate(mImpl->mSharedMemoryFD, mSize) == -1)
    {
        return false;
    }


    return map();
}

bool LLPluginSharedMemory::destroy(void)
{
    unmap();
    close();

    return true;
}


bool LLPluginSharedMemory::attach(const std::string &name, size_t size)
{
    mName = name;
    mSize = size;

    mImpl->mSharedMemoryFD = ::shm_open(mName.c_str(), O_RDWR, S_IRUSR | S_IWUSR);
    if(mImpl->mSharedMemoryFD == -1)
    {
        return false;
    }

    // unlink here so the segment will be cleaned up automatically after the last close.
    unlink();

    return map();
}

bool LLPluginSharedMemory::detach(void)
{
    unmap();
    close();
    return true;
}

#elif USE_WIN32_SHARED_MEMORY
// MARK: Win32 CreateFileMapping-based implementation

// Reference: http://msdn.microsoft.com/en-us/library/aa366551(VS.85).aspx

LLPluginSharedMemoryPlatformImpl::LLPluginSharedMemoryPlatformImpl()
{
    mMapFile = NULL;
}

LLPluginSharedMemoryPlatformImpl::~LLPluginSharedMemoryPlatformImpl()
{

}

bool LLPluginSharedMemory::map(void)
{
    mMappedAddress = MapViewOfFile(
        mImpl->mMapFile,            // handle to map object
        FILE_MAP_ALL_ACCESS,        // read/write permission
        0,
        0,
        mSize);

    if(mMappedAddress == NULL)
    {
        LL_WARNS("Plugin") << "MapViewOfFile failed: " << GetLastError() << LL_ENDL;
        return false;
    }

    LL_DEBUGS("Plugin") << "memory mapped at " << mMappedAddress << LL_ENDL;

    return true;
}

bool LLPluginSharedMemory::unmap(void)
{
    if(mMappedAddress != NULL)
    {
        UnmapViewOfFile(mMappedAddress);
        mMappedAddress = NULL;
    }

    return true;
}

bool LLPluginSharedMemory::close(void)
{
    if(mImpl->mMapFile != NULL)
    {
        CloseHandle(mImpl->mMapFile);
        mImpl->mMapFile = NULL;
    }

    return true;
}

bool LLPluginSharedMemory::unlink(void)
{
    // This is a no-op on Windows.
    return true;
}


bool LLPluginSharedMemory::create(size_t size)
{
    mName = WIN32_SHARED_MEMORY_PREFIX_STRING;
    mName += createName();
    mSize = size;

    mImpl->mMapFile = CreateFileMappingA(
                 INVALID_HANDLE_VALUE,      // use paging file
                 NULL,                      // default security
                 PAGE_READWRITE,            // read/write access
                 0,                         // max. object size
                 mSize,                     // buffer size
                 mName.c_str());            // name of mapping object

    if(mImpl->mMapFile == NULL)
    {
        LL_WARNS("Plugin") << "CreateFileMapping failed: " << GetLastError() << LL_ENDL;
        return false;
    }

    mNeedsDestroy = true;

    return map();
}

bool LLPluginSharedMemory::destroy(void)
{
    unmap();
    close();
    return true;
}

bool LLPluginSharedMemory::attach(const std::string &name, size_t size)
{
    mName = name;
    mSize = size;

    mImpl->mMapFile = OpenFileMappingA(
                FILE_MAP_ALL_ACCESS,        // read/write access
                FALSE,                      // do not inherit the name
                mName.c_str());             // name of mapping object

    if(mImpl->mMapFile == NULL)
    {
        LL_WARNS("Plugin") << "OpenFileMapping failed: " << GetLastError() << LL_ENDL;
        return false;
    }

<<<<<<< HEAD
	mImpl->mMapFile = OpenFileMappingA(
				FILE_MAP_ALL_ACCESS,		// read/write access
				false,						// do not inherit the name
				mName.c_str());				// name of mapping object
	
	if(mImpl->mMapFile == NULL)
	{
		LL_WARNS("Plugin") << "OpenFileMapping failed: " << GetLastError() << LL_ENDL;
		return false;
	}
		
	return map();
=======
    return map();
>>>>>>> c06fb4e0
}

bool LLPluginSharedMemory::detach(void)
{
    unmap();
    close();
    return true;
}



#endif<|MERGE_RESOLUTION|>--- conflicted
+++ resolved
@@ -478,7 +478,7 @@
 
     mImpl->mMapFile = OpenFileMappingA(
                 FILE_MAP_ALL_ACCESS,        // read/write access
-                FALSE,                      // do not inherit the name
+                false,                      // do not inherit the name
                 mName.c_str());             // name of mapping object
 
     if(mImpl->mMapFile == NULL)
@@ -487,22 +487,7 @@
         return false;
     }
 
-<<<<<<< HEAD
-	mImpl->mMapFile = OpenFileMappingA(
-				FILE_MAP_ALL_ACCESS,		// read/write access
-				false,						// do not inherit the name
-				mName.c_str());				// name of mapping object
-	
-	if(mImpl->mMapFile == NULL)
-	{
-		LL_WARNS("Plugin") << "OpenFileMapping failed: " << GetLastError() << LL_ENDL;
-		return false;
-	}
-		
-	return map();
-=======
     return map();
->>>>>>> c06fb4e0
 }
 
 bool LLPluginSharedMemory::detach(void)
