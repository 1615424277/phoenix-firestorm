--- conflicted
+++ resolved
@@ -84,13 +84,8 @@
     //std::cerr << "This plugin (" << __FILE__ << ") - ";
     //std::cerr << "intercepted an unhandled exception and will exit immediately." << std::endl;
 
-<<<<<<< HEAD
-	// TODO: replace exception handler before we exit?
-	return EXCEPTION_EXECUTE_HANDLER;
-=======
     // TODO: replace exception handler before we exit?
     return EXCEPTION_EXECUTE_HANDLER;
->>>>>>> 1a8a5404
 }
 
 ////////////////////////////////////////////////////////////////////////////////
@@ -99,43 +94,12 @@
 {
     LPTOP_LEVEL_EXCEPTION_FILTER prev_filter;
 
-<<<<<<< HEAD
-	// save old exception handler in case we need to restore it at the end
-	prev_filter = SetUnhandledExceptionFilter( myWin32ExceptionHandler );
-=======
     // save old exception handler in case we need to restore it at the end
     prev_filter = SetUnhandledExceptionFilter( myWin32ExceptionHandler );
->>>>>>> 1a8a5404
 }
 
 bool checkExceptionHandler()
 {
-<<<<<<< HEAD
-	bool ok = true;
-	LPTOP_LEVEL_EXCEPTION_FILTER prev_filter;
-	prev_filter = SetUnhandledExceptionFilter(myWin32ExceptionHandler);
-
-	if (prev_filter != myWin32ExceptionHandler)
-	{
-		LL_WARNS("AppInit") << "Our exception handler (" << (void *)myWin32ExceptionHandler << ") replaced with " << prev_filter << "!" << LL_ENDL;
-		ok = false;
-	}
-
-	if (prev_filter == nullptr)
-	{
-		ok = false;
-		if (nullptr == myWin32ExceptionHandler)
-		{
-			LL_WARNS("AppInit") << "Exception handler uninitialized." << LL_ENDL;
-		}
-		else
-		{
-			LL_WARNS("AppInit") << "Our exception handler (" << (void *)myWin32ExceptionHandler << ") replaced with NULL!" << LL_ENDL;
-		}
-	}
-
-	return ok;
-=======
     bool ok = true;
     LPTOP_LEVEL_EXCEPTION_FILTER prev_filter;
     prev_filter = SetUnhandledExceptionFilter(myWin32ExceptionHandler);
@@ -160,7 +124,6 @@
     }
 
     return ok;
->>>>>>> 1a8a5404
 }
 #endif
 
@@ -173,17 +136,6 @@
 int main(int argc, char **argv)
 #endif
 {
-<<<<<<< HEAD
-	ll_init_apr();
-
-	// Set up llerror logging
-	{
-		LLError::initForApplication(".",".");
-		LLError::setDefaultLevel(LLError::LEVEL_INFO);
-//		LLError::setTagLevel("Plugin", LLError::LEVEL_DEBUG);
-//		LLError::logToFile("slplugin.log");
-	}
-=======
     ll_init_apr();
 
     // Set up llerror logging
@@ -193,7 +145,6 @@
 //      LLError::setTagLevel("Plugin", LLError::LEVEL_DEBUG);
 //      LLError::logToFile("slplugin.log");
     }
->>>>>>> 1a8a5404
 
 #if LL_WINDOWS
     if( strlen( lpCmdLine ) == 0 )
@@ -271,32 +222,6 @@
             cocoa_interface.processEvents();
         }
 #endif
-<<<<<<< HEAD
-		F64 elapsed = timer.getElapsedTimeF64();
-		F64 remaining = plugin->getSleepTime() - elapsed;
-
-		if(remaining <= 0.0)
-		{
-			// We've already used our full allotment.
-//			LL_INFOS("slplugin") << "elapsed = " << elapsed * 1000.0f << " ms, remaining = " << remaining * 1000.0f << " ms, not sleeping" << LL_ENDL;
-
-			// Still need to service the network...
-			plugin->pump();
-		}
-		else
-		{
-
-//			LL_INFOS("slplugin") << "elapsed = " << elapsed * 1000.0f << " ms, remaining = " << remaining * 1000.0f << " ms, sleeping for " << remaining * 1000.0f << " ms" << LL_ENDL;
-//			timer.reset();
-
-			// This also services the network as needed.
-			plugin->sleep(remaining);
-
-//			LL_INFOS("slplugin") << "slept for "<< timer.getElapsedTimeF64() * 1000.0f << " ms" <<  LL_ENDL;
-		}
-        
-        
-=======
         F64 elapsed = timer.getElapsedTimeF64();
         F64 remaining = plugin->getSleepTime() - elapsed;
 
@@ -321,7 +246,6 @@
         }
 
 
->>>>>>> 1a8a5404
 #if LL_WINDOWS
     // More agressive checking of interfering exception handlers.
     // Doesn't appear to be required so far - even for plugins
