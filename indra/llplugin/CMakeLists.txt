# -*- cmake -*-

project(llplugin)

include(00-Common)
include(CURL)
include(LLCommon)
include(LLImage)
include(LLMath)
include(LLMessage)
include(LLRender)
include(LLXML)
include(LLWindow)

include_directories(
    ${LLCOMMON_INCLUDE_DIRS}
    ${LLIMAGE_INCLUDE_DIRS}
    ${LLMATH_INCLUDE_DIRS}
    ${LLMESSAGE_INCLUDE_DIRS}
    ${LLRENDER_INCLUDE_DIRS}
    ${LLXML_INCLUDE_DIRS}
    ${LLWINDOW_INCLUDE_DIRS}
    ${LLQTWEBKIT_INCLUDE_DIR}
    )
include_directories(SYSTEM
    ${LLCOMMON_SYSTEM_INCLUDE_DIRS}
    ${LLXML_SYSTEM_INCLUDE_DIRS}
    )

set(llplugin_SOURCE_FILES
    llpluginclassmedia.cpp
    llplugincookiestore.cpp
    llplugininstance.cpp
    llpluginmessage.cpp
    llpluginmessagepipe.cpp
    llpluginprocesschild.cpp
    llpluginprocessparent.cpp
    llpluginsharedmemory.cpp
    )

set(llplugin_HEADER_FILES
    CMakeLists.txt

    llpluginclassmedia.h
    llpluginclassmediaowner.h
    llplugincookiestore.h
    llplugininstance.h
    llpluginmessage.h
    llpluginmessageclasses.h
    llpluginmessagepipe.h
    llpluginprocesschild.h
    llpluginprocessparent.h
    llpluginsharedmemory.h
    )

set_source_files_properties(${llplugin_HEADER_FILES}
                            PROPERTIES HEADER_FILE_ONLY TRUE)

if(NOT WORD_SIZE EQUAL 32)
  if(WINDOWS)
   if( NOT ND_BUILD64BIT_ARCH )
    add_definitions(/FIXED:NO)
   endif( NOT ND_BUILD64BIT_ARCH )
  else(WINDOWS) # not windows therefore gcc LINUX and DARWIN
    add_definitions(-fPIC)
  endif(WINDOWS)
endif(NOT WORD_SIZE EQUAL 32)

list(APPEND llplugin_SOURCE_FILES ${llplugin_HEADER_FILES})

add_library (llplugin ${llplugin_SOURCE_FILES})

<<<<<<< HEAD
if (ENABLE_MEDIA_PLUGINS)
  add_subdirectory(slplugin)
endif (ENABLE_MEDIA_PLUGINS)
=======
add_subdirectory(slplugin)
>>>>>>> 33da4d9d

# Add tests
if (LL_TESTS)
    include(LLAddBuildTest)
    # UNIT TESTS
    SET(llplugin_TEST_SOURCE_FILES
      llplugincookiestore.cpp
      )

    # llplugincookiestore has a dependency on curl, so we need to link the curl library into the test.
    set_source_files_properties(
      llplugincookiestore.cpp
      PROPERTIES
        LL_TEST_ADDITIONAL_LIBRARIES "${CURL_LIBRARIES}"
      )

    LL_ADD_PROJECT_UNIT_TESTS(llplugin "${llplugin_TEST_SOURCE_FILES}")
endif (LL_TESTS)<|MERGE_RESOLUTION|>--- conflicted
+++ resolved
@@ -70,13 +70,7 @@
 
 add_library (llplugin ${llplugin_SOURCE_FILES})
 
-<<<<<<< HEAD
-if (ENABLE_MEDIA_PLUGINS)
-  add_subdirectory(slplugin)
-endif (ENABLE_MEDIA_PLUGINS)
-=======
 add_subdirectory(slplugin)
->>>>>>> 33da4d9d
 
 # Add tests
 if (LL_TESTS)
