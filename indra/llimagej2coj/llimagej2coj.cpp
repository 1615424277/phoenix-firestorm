/**
 * @file llimagej2coj.cpp
 * @brief This is an implementation of JPEG2000 encode/decode using OpenJPEG.
 *
 * $LicenseInfo:firstyear=2006&license=viewerlgpl$
 * Second Life Viewer Source Code
 * Copyright (C) 2010, Linden Research, Inc.
 *
 * This library is free software; you can redistribute it and/or
 * modify it under the terms of the GNU Lesser General Public
 * License as published by the Free Software Foundation;
 * version 2.1 of the License only.
 *
 * This library is distributed in the hope that it will be useful,
 * but WITHOUT ANY WARRANTY; without even the implied warranty of
 * MERCHANTABILITY or FITNESS FOR A PARTICULAR PURPOSE.  See the GNU
 * Lesser General Public License for more details.
 *
 * You should have received a copy of the GNU Lesser General Public
 * License along with this library; if not, write to the Free Software
 * Foundation, Inc., 51 Franklin Street, Fifth Floor, Boston, MA  02110-1301  USA
 *
 * Linden Research, Inc., 945 Battery Street, San Francisco, CA  94111  USA
 * $/LicenseInfo$
 */

#include "linden_common.h"
#include "llimagej2coj.h"

// this is defined so that we get static linking.
#include "openjpeg.h"
#include "event.h"
#include "cio.h"

#define MAX_ENCODED_DISCARD_LEVELS 5

// Factory function: see declaration in llimagej2c.cpp
LLImageJ2CImpl* fallbackCreateLLImageJ2CImpl()
{
    return new LLImageJ2COJ();
}

std::string LLImageJ2COJ::getEngineInfo() const
{
// <FS:Ansariel> OpenJpeg fixes
//#ifdef OPENJPEG_VERSION
//    return std::string("OpenJPEG: " OPENJPEG_VERSION ", Runtime: ")
//        + opj_version();
//#else
//    return std::string("OpenJPEG runtime: ") + opj_version();
//#endif
    return llformat("OpenJPEG: %i.%i.%i, Runtime: %s", OPJ_VERSION_MAJOR, OPJ_VERSION_MINOR, OPJ_VERSION_BUILD, opj_version());
// </FS:Ansariel>
}

// Return string from message, eliminating final \n if present
static std::string chomp(const char* msg)
{
    // stomp trailing \n
    std::string message = msg;
    if (!message.empty())
    {
        size_t last = message.size() - 1;
        if (message[last] == '\n')
        {
            message.resize(last);
        }
}
    return message;
}

/**
sample error callback expecting a LLFILE* client object
*/
void error_callback(const char* msg, void*)
{
    LL_DEBUGS() << "LLImageJ2COJ: " << chomp(msg) << LL_ENDL;
}
/**
sample warning callback expecting a LLFILE* client object
*/
void warning_callback(const char* msg, void*)
{
    LL_DEBUGS() << "LLImageJ2COJ: " << chomp(msg) << LL_ENDL;
}
/**
sample debug callback expecting no client object
*/
void info_callback(const char* msg, void*)
{
    LL_DEBUGS() << "LLImageJ2COJ: " << chomp(msg) << LL_ENDL;
}

// Divide a by 2 to the power of b and round upwards
int ceildivpow2(int a, int b)
{
    return (a + (1 << b) - 1) >> b;
}

class JPEG2KBase
{
public:
    JPEG2KBase() {}

    U8*        buffer = nullptr;
    OPJ_SIZE_T size = 0;
    OPJ_OFF_T  offset = 0;
};

#define WANT_VERBOSE_OPJ_SPAM LL_DEBUG

static void opj_info(const char* msg, void* user_data)
{
    llassert(user_data);
#if WANT_VERBOSE_OPJ_SPAM
    LL_INFOS("OpenJPEG") << msg << LL_ENDL;
#endif
}

static void opj_warn(const char* msg, void* user_data)
{
    llassert(user_data);
#if WANT_VERBOSE_OPJ_SPAM
    LL_WARNS("OpenJPEG") << msg << LL_ENDL;
#endif
}

static void opj_error(const char* msg, void* user_data)
{
    llassert(user_data);
#if WANT_VERBOSE_OPJ_SPAM
    LL_WARNS("OpenJPEG") << msg << LL_ENDL;
#endif
}

static OPJ_SIZE_T opj_read(void * buffer, OPJ_SIZE_T bytes, void* user_data)
{
    llassert(user_data);
    JPEG2KBase* jpeg_codec = static_cast<JPEG2KBase*>(user_data);
    OPJ_SIZE_T remainder = (jpeg_codec->size - jpeg_codec->offset);
    if (remainder <= 0)
    {
        jpeg_codec->offset = jpeg_codec->size;
        // Indicate end of stream (hacky?)
        return (OPJ_OFF_T)-1;
    }
    OPJ_SIZE_T to_read = llclamp(U32(bytes), U32(0), U32(remainder));
    memcpy(buffer, jpeg_codec->buffer + jpeg_codec->offset, to_read);
    jpeg_codec->offset += to_read;
    return to_read;
}

static OPJ_SIZE_T opj_write(void * buffer, OPJ_SIZE_T bytes, void* user_data)
{
    llassert(user_data);
    JPEG2KBase* jpeg_codec = static_cast<JPEG2KBase*>(user_data);
    OPJ_SIZE_T remainder = jpeg_codec->size - jpeg_codec->offset;
    if (remainder < bytes)
    {
        OPJ_SIZE_T new_size = jpeg_codec->size + (bytes - remainder);
        U8* new_buffer = (U8*)ll_aligned_malloc_16(new_size);
        memcpy(new_buffer, jpeg_codec->buffer, jpeg_codec->offset);
        U8* old_buffer = jpeg_codec->buffer;
        jpeg_codec->buffer = new_buffer;
        ll_aligned_free_16(old_buffer);
        jpeg_codec->size = new_size;
    }
    memcpy(jpeg_codec->buffer + jpeg_codec->offset, buffer, bytes);
    jpeg_codec->offset += bytes;
    return bytes;
}

static OPJ_OFF_T opj_skip(OPJ_OFF_T bytes, void* user_data)
{
    JPEG2KBase* jpeg_codec = static_cast<JPEG2KBase*>(user_data);
    jpeg_codec->offset += bytes;

    if (jpeg_codec->offset > jpeg_codec->size)
    {
        jpeg_codec->offset = jpeg_codec->size;
        // Indicate end of stream
        return (OPJ_OFF_T)-1;
    }

    if (jpeg_codec->offset < 0)
    {
        // Shouldn't be possible?
        jpeg_codec->offset = 0;
        return (OPJ_OFF_T)-1;
    }

    return bytes;
}

static OPJ_BOOL opj_seek(OPJ_OFF_T bytes, void * user_data)
{
    JPEG2KBase* jpeg_codec = static_cast<JPEG2KBase*>(user_data);
    jpeg_codec->offset = bytes;
    jpeg_codec->offset = llclamp(U32(jpeg_codec->offset), U32(0), U32(jpeg_codec->size));
    return OPJ_TRUE;
}

static void opj_free_user_data(void * user_data)
{
    JPEG2KBase* jpeg_codec = static_cast<JPEG2KBase*>(user_data);
    // Don't free, data is managed externally
    jpeg_codec->buffer = nullptr;
    jpeg_codec->size = 0;
    jpeg_codec->offset = 0;
}

static void opj_free_user_data_write(void * user_data)
{
    JPEG2KBase* jpeg_codec = static_cast<JPEG2KBase*>(user_data);
    // Free, data was allocated here
    ll_aligned_free_16(jpeg_codec->buffer);
    jpeg_codec->buffer = nullptr;
    jpeg_codec->size = 0;
    jpeg_codec->offset = 0;
}

class JPEG2KDecode : public JPEG2KBase
{
public:

    JPEG2KDecode(S8 discardLevel)
    {
        memset(&event_mgr, 0, sizeof(opj_event_mgr_t));
        memset(&parameters, 0, sizeof(opj_dparameters_t));
        event_mgr.error_handler = error_callback;
        event_mgr.warning_handler = warning_callback;
        event_mgr.info_handler = info_callback;
        opj_set_default_decoder_parameters(&parameters);
        parameters.cp_reduce = discardLevel;
    }

    ~JPEG2KDecode()
    {
        if (decoder)
        {
            opj_destroy_codec(decoder);
        }
        decoder = nullptr;

        if (image)
        {
            opj_image_destroy(image);
        }
        image = nullptr;

        if (stream)
        {
            opj_stream_destroy(stream);
        }
        stream = nullptr;

        if (codestream_info)
        {
            opj_destroy_cstr_info(&codestream_info);
        }
        codestream_info = nullptr;
    }

    bool readHeader(
        U8* data,
        U32 dataSize,
        S32& widthOut,
        S32& heightOut,
        S32& components,
        S32& discard_level)
    {
        parameters.flags |= OPJ_DPARAMETERS_DUMP_FLAG;

        decoder = opj_create_decompress(OPJ_CODEC_J2K);

        if (!opj_setup_decoder(decoder, &parameters))
        {
            return false;
        }

        if (stream)
        {
            opj_stream_destroy(stream);
        }

        stream = opj_stream_create(dataSize, true);
        if (!stream)
        {
            return false;
        }

        opj_stream_set_user_data(stream, this, opj_free_user_data);
        opj_stream_set_user_data_length(stream, dataSize);
        opj_stream_set_read_function(stream, opj_read);
        opj_stream_set_write_function(stream, opj_write);
        opj_stream_set_skip_function(stream, opj_skip);
        opj_stream_set_seek_function(stream, opj_seek);

        buffer = data;
        size = dataSize;
        offset = 0;

        // enable decoding partially loaded images
        opj_decoder_set_strict_mode(decoder, OPJ_FALSE);

        /* Read the main header of the codestream and if necessary the JP2 boxes*/
        if (!opj_read_header((opj_stream_t*)stream, decoder, &image))
        {
            return false;
        }

        codestream_info = opj_get_cstr_info(decoder);

        if (!codestream_info)
        {
            return false;
        }

        U32 tileDimX = codestream_info->tdx;
        U32 tileDimY = codestream_info->tdy;
        U32 tilesW = codestream_info->tw;
        U32 tilesH = codestream_info->th;

        widthOut = S32(tilesW * tileDimX);
        heightOut = S32(tilesH * tileDimY);
        components = codestream_info->nbcomps;

        discard_level = 0;
        while (tilesW > 1 && tilesH > 1 && discard_level < MAX_DISCARD_LEVEL)
        {
            discard_level++;
            tilesW >>= 1;
            tilesH >>= 1;
        }

        return true;
    }

    bool decode(U8* data, U32 dataSize, U32* channels, U8 discard_level)
    {
        parameters.flags &= ~OPJ_DPARAMETERS_DUMP_FLAG;

        decoder = opj_create_decompress(OPJ_CODEC_J2K);
        opj_setup_decoder(decoder, &parameters);

        opj_set_info_handler(decoder, opj_info, this);
        opj_set_warning_handler(decoder, opj_warn, this);
        opj_set_error_handler(decoder, opj_error, this);

        if (stream)
        {
            opj_stream_destroy(stream);
        }

        stream = opj_stream_create(dataSize, true);
        if (!stream)
        {
            return false;
        }

        opj_stream_set_user_data(stream, this, opj_free_user_data);
        opj_stream_set_user_data_length(stream, dataSize);
        opj_stream_set_read_function(stream, opj_read);
        opj_stream_set_write_function(stream, opj_write);
        opj_stream_set_skip_function(stream, opj_skip);
        opj_stream_set_seek_function(stream, opj_seek);

        buffer = data;
        size = dataSize;
        offset = 0;

        if (image)
        {
            opj_image_destroy(image);
            image = nullptr;
        }

        // needs to happen before opj_read_header and opj_decode...
        opj_set_decoded_resolution_factor(decoder, discard_level);

        // enable decoding partially loaded images
        opj_decoder_set_strict_mode(decoder, OPJ_FALSE);

        if (!opj_read_header(stream, decoder, &image))
        {
            return false;
        }

        // needs to happen before decode which may fail
        if (channels)
        {
            *channels = image->numcomps;
        }

        OPJ_BOOL decoded = opj_decode(decoder, stream, image);

        // count was zero.  The latter is just a sanity check before we
        // dereference the array.
        if (!decoded || !image || !image->numcomps)
        {
            opj_end_decompress(decoder, stream);
            return false;
        }

        opj_end_decompress(decoder, stream);

        return true;
    }

    opj_image_t* getImage() { return image; }

private:
    opj_dparameters_t         parameters;
    opj_event_mgr_t           event_mgr;
    opj_image_t*              image = nullptr;
    opj_codec_t*              decoder = nullptr;
    opj_stream_t*             stream = nullptr;
    opj_codestream_info_v2_t* codestream_info = nullptr;
};

class JPEG2KEncode : public JPEG2KBase
{
public:
    const OPJ_UINT32 TILE_SIZE = 64 * 64 * 3;

    JPEG2KEncode(const char* comment_text_in, bool reversible)
    {
        memset(&parameters, 0, sizeof(opj_cparameters_t));
        memset(&event_mgr, 0, sizeof(opj_event_mgr_t));
        event_mgr.error_handler = error_callback;
        event_mgr.warning_handler = warning_callback;
        event_mgr.info_handler = info_callback;

        opj_set_default_encoder_parameters(&parameters);
        parameters.cod_format = OPJ_CODEC_J2K;
        parameters.cp_disto_alloc = 1;
        parameters.max_cs_size = (1 << 15);

        if (reversible)
        {
            parameters.tcp_numlayers = 1;
            parameters.tcp_rates[0] = 1.0f;
        }
        else
        {
            parameters.tcp_numlayers = 5;
            parameters.tcp_rates[0] = 1920.0f;
            parameters.tcp_rates[1] = 960.0f;
            parameters.tcp_rates[2] = 480.0f;
            parameters.tcp_rates[3] = 120.0f;
            parameters.tcp_rates[4] = 30.0f;
            parameters.irreversible = 1;
            parameters.tcp_mct = 1;
        }

        if (comment_text)
        {
            free(comment_text);
        }
        comment_text = comment_text_in ? strdup(comment_text_in) : nullptr;

        parameters.cp_comment = comment_text ? comment_text : (char*)"no comment";
        llassert(parameters.cp_comment);
    }

    ~JPEG2KEncode()
    {
        if (encoder)
        {
            opj_destroy_codec(encoder);
        }
        encoder = nullptr;

        if (image)
        {
            opj_image_destroy(image);
        }
        image = nullptr;

        if (stream)
        {
            opj_stream_destroy(stream);
        }
        stream = nullptr;

        if (comment_text)
        {
            free(comment_text);
        }
        comment_text = nullptr;
    }

    bool encode(const LLImageRaw& rawImageIn, LLImageJ2C &compressedImageOut)
    {
        LLImageDataSharedLock lockIn(&rawImageIn);
        LLImageDataLock lockOut(&compressedImageOut);

        setImage(rawImageIn);

        encoder = opj_create_compress(OPJ_CODEC_J2K);

        parameters.tcp_mct = (image->numcomps >= 3) ? 1 : 0;
        parameters.cod_format = OPJ_CODEC_J2K;
        parameters.prog_order = OPJ_RLCP;
        parameters.cp_disto_alloc = 1;

        if (!opj_setup_encoder(encoder, &parameters, image))
        {
            return false;
        }

        opj_set_info_handler(encoder, opj_info, this);
        opj_set_warning_handler(encoder, opj_warn, this);
        opj_set_error_handler(encoder, opj_error, this);

        U32 tile_count = (rawImageIn.getWidth() >> 6) * (rawImageIn.getHeight() >> 6);
        U32 data_size_guess = tile_count * TILE_SIZE;

        // will be freed in opj_free_user_data_write
        buffer = (U8*)ll_aligned_malloc_16(data_size_guess);
        size = data_size_guess;
        offset = 0;

        memset(buffer, 0, data_size_guess);

        if (stream)
        {
            opj_stream_destroy(stream);
        }

        stream = opj_stream_create(data_size_guess, false);
        if (!stream)
        {
            return false;
        }

        opj_stream_set_user_data(stream, this, opj_free_user_data_write);
        opj_stream_set_user_data_length(stream, data_size_guess);
        opj_stream_set_read_function(stream, opj_read);
        opj_stream_set_write_function(stream, opj_write);
        opj_stream_set_skip_function(stream, opj_skip);
        opj_stream_set_seek_function(stream, opj_seek);

        OPJ_BOOL started = opj_start_compress(encoder, image, stream);

        if (!started)
        {
            return false;
        }

        if (!opj_encode(encoder, stream))
        {
            return false;
        }

        OPJ_BOOL encoded = opj_end_compress(encoder, stream);

        // if we successfully encoded, then stream out the compressed data...
        if (encoded)
        {
            // "append" (set) the data we "streamed" (memcopied) for writing to the formatted image
            // with side-effect of setting the actually encoded size  to same
            compressedImageOut.allocateData(offset);
            memcpy(compressedImageOut.getData(), buffer, offset);
            compressedImageOut.updateData(); // update width, height etc from header
        }
        return encoded;
    }

    void setImage(const LLImageRaw& raw)
    {
        opj_image_cmptparm_t cmptparm[MAX_ENCODED_DISCARD_LEVELS];
        memset(&cmptparm[0], 0, MAX_ENCODED_DISCARD_LEVELS * sizeof(opj_image_cmptparm_t));

        S32 numcomps = raw.getComponents();
        S32 width = raw.getWidth();
        S32 height = raw.getHeight();

        for (S32 c = 0; c < numcomps; c++)
        {
            cmptparm[c].prec = 8;
            cmptparm[c].sgnd = 0;
            cmptparm[c].dx = parameters.subsampling_dx;
            cmptparm[c].dy = parameters.subsampling_dy;
            cmptparm[c].w = width;
            cmptparm[c].h = height;
        }

        image = opj_image_create(numcomps, &cmptparm[0], OPJ_CLRSPC_SRGB);

        image->x1 = width;
        image->y1 = height;

        const U8 *src_datap = raw.getData();

        S32 i = 0;
        for (S32 y = height - 1; y >= 0; y--)
        {
            for (S32 x = 0; x < width; x++)
            {
                const U8 *pixel = src_datap + (y*width + x) * numcomps;
                for (S32 c = 0; c < numcomps; c++)
                {
                    image->comps[c].data[i] = *pixel;
                    pixel++;
                }
                i++;
            }
        }

        // This likely works, but there seems to be an issue openjpeg side
        // check over after gixing that.

        // De-interleave to component plane data
        /*
        switch (numcomps)
        {
        case 0:
        default:
            break;

        case 1:
        {
            U32 rBitDepth = image->comps[0].bpp;
            U32 bytesPerPixel = rBitDepth >> 3;
            memcpy(image->comps[0].data, src, width * height * bytesPerPixel);
        }
        break;

        case 2:
        {
            U32 rBitDepth = image->comps[0].bpp;
            U32 gBitDepth = image->comps[1].bpp;
            U32 totalBitDepth = rBitDepth + gBitDepth;
            U32 bytesPerPixel = totalBitDepth >> 3;
            U32 stride = width * bytesPerPixel;
            U32 offset = 0;
            for (S32 y = height - 1; y >= 0; y--)
            {
                const U8* component = src + (y * stride);
                for (S32 x = 0; x < width; x++)
                {
                    image->comps[0].data[offset] = *component++;
                    image->comps[1].data[offset] = *component++;
                    offset++;
                }
            }
        }
        break;

        case 3:
        {
            U32 rBitDepth = image->comps[0].bpp;
            U32 gBitDepth = image->comps[1].bpp;
            U32 bBitDepth = image->comps[2].bpp;
            U32 totalBitDepth = rBitDepth + gBitDepth + bBitDepth;
            U32 bytesPerPixel = totalBitDepth >> 3;
            U32 stride = width * bytesPerPixel;
            U32 offset = 0;
            for (S32 y = height - 1; y >= 0; y--)
            {
                const U8* component = src + (y * stride);
                for (S32 x = 0; x < width; x++)
                {
                    image->comps[0].data[offset] = *component++;
                    image->comps[1].data[offset] = *component++;
                    image->comps[2].data[offset] = *component++;
                    offset++;
                }
            }
        }
        break;


        case 4:
        {
            U32 rBitDepth = image->comps[0].bpp;
            U32 gBitDepth = image->comps[1].bpp;
            U32 bBitDepth = image->comps[2].bpp;
            U32 aBitDepth = image->comps[3].bpp;

            U32 totalBitDepth = rBitDepth + gBitDepth + bBitDepth + aBitDepth;
            U32 bytesPerPixel = totalBitDepth >> 3;

            U32 stride = width * bytesPerPixel;
            U32 offset = 0;
            for (S32 y = height - 1; y >= 0; y--)
            {
                const U8* component = src + (y * stride);
                for (S32 x = 0; x < width; x++)
                {
                    image->comps[0].data[offset] = *component++;
                    image->comps[1].data[offset] = *component++;
                    image->comps[2].data[offset] = *component++;
                    image->comps[3].data[offset] = *component++;
                    offset++;
                }
            }
        }
        break;
        }*/
    }

    opj_image_t* getImage() { return image; }

private:
    opj_cparameters_t   parameters;
    opj_event_mgr_t     event_mgr;
    opj_image_t*        image = nullptr;
    opj_codec_t*        encoder = nullptr;
    opj_stream_t*       stream = nullptr;
    char*               comment_text = nullptr;
};


LLImageJ2COJ::LLImageJ2COJ()
    : LLImageJ2CImpl()
{
}


LLImageJ2COJ::~LLImageJ2COJ()
{
}

bool LLImageJ2COJ::initDecode(LLImageJ2C &base, LLImageRaw &raw_image, int discard_level, int* region)
{
    base.mDiscardLevel = discard_level;
    return false;
}

bool LLImageJ2COJ::initEncode(LLImageJ2C &base, LLImageRaw &raw_image, int blocks_size, int precincts_size, int levels)
{
    LL_PROFILE_ZONE_SCOPED_CATEGORY_TEXTURE;
    // No specific implementation for this method in the OpenJpeg case
    return false;
}

bool LLImageJ2COJ::decodeImpl(LLImageJ2C &base, LLImageRaw &raw_image, F32 decode_time, S32 first_channel, S32 max_channel_count)
{
    LLImageDataLock lockIn(&base);
    LLImageDataLock lockOut(&raw_image);

    JPEG2KDecode decoder(0);

    // <FS:Techwolf Lupindo> texture comment metadata reader
<<<<<<< HEAD
    LL_PROFILE_ZONE_SCOPED_CATEGORY_TEXTURE;	// <FS:Beq> instrument image decodes
=======
    LL_PROFILE_ZONE_SCOPED_CATEGORY_TEXTURE;    // <FS:Beq> instrument image decodes
>>>>>>> 1a8a5404
    U8* c_data = base.getData();
    S32 c_size = base.getDataSize();
    S32 position = 0;

    while (position < 1024 && position < (c_size - 7)) // the comment field should be in the first 1024 bytes.
    {
        if (c_data[position] == 0xff && c_data[position + 1] == 0x64)
        {
            U8 high_byte = c_data[position + 2];
            U8 low_byte = c_data[position + 3];
            S32 c_length = (high_byte * 256) + low_byte; // This size also counts the markers, 00 01 and itself
            if (c_length > 200) // sanity check
            {
<<<<<<< HEAD
                // While comments can be very long, anything longer then 200 is suspect. 
=======
                // While comments can be very long, anything longer then 200 is suspect.
>>>>>>> 1a8a5404
                break;
            }

            if (position + 2 + c_length > c_size)
            {
                // comment extends past end of data, corruption, or all data not retrived yet.
                break;
            }

            // if the comment block does not end at the end of data, check to see if the next
            // block starts with 0xFF
            if (position + 2 + c_length < c_size && c_data[position + 2 + c_length] != 0xff)
            {
                // invalied comment block
                break;
            }

            // extract the comment minus the markers, 00 01
            raw_image.mComment.assign((char*)(c_data + position + 6), c_length - 4);
            break;
        }
        position++;
    }
    // </FS:Techwolf Lupindo>

    U32 image_channels = 0;
    S32 data_size = base.getDataSize();
    S32 max_bytes = (base.getMaxBytes() ? base.getMaxBytes() : data_size);
    bool decoded = decoder.decode(base.getData(), max_bytes, &image_channels, base.mDiscardLevel);

    // set correct channel count early so failed decodes don't miss it...
    S32 channels = (S32)image_channels - first_channel;
    channels = llmin(channels, max_channel_count);

    if (!decoded)
    {
        // reset the channel count if necessary
        if (raw_image.getComponents() != channels)
        {
            raw_image.resize(raw_image.getWidth(), raw_image.getHeight(), S8(channels));
        }

        LL_DEBUGS("Texture") << "ERROR -> decodeImpl: failed to decode image!" << LL_ENDL;
        // [SL:KB] - Patch: Viewer-OpenJPEG2 | Checked: Catznip-5.3
        base.decodeFailed();
        // [SL:KB]
        return true; // done
    }

    opj_image_t *image = decoder.getImage();

    // Component buffers are allocated in an image width by height buffer.
    // The image placed in that buffer is ceil(width/2^factor) by
    // ceil(height/2^factor) and if the factor isn't zero it will be at the
    // top left of the buffer with black filled in the rest of the pixels.
    // It is integer math so the formula is written in ceildivpo2.
    // (Assuming all the components have the same width, height and
    // factor.)
    U32 comp_width = image->comps[0].w; // leave this unshifted by 'f' discard factor, the strides are always for the full buffer width
    U32 f = image->comps[0].factor;

    // do size the texture to the mem we'll acrually use...
    U32 width = image->comps[0].w;
    U32 height = image->comps[0].h;

    raw_image.resize(U16(width), U16(height), S8(channels));

    U8 *rawp = raw_image.getData();

    // <FS:Ansariel> Port fix for MAINT-4327/MAINT-6584 to OpenJPEG decoder
    if (!rawp)
    {
        base.setLastError("Memory error");
        base.decodeFailed();
        return true; // done
    }
    // <FS:Ansariel>

    // first_channel is what channel to start copying from
    // dest is what channel to copy to.  first_channel comes from the
    // argument, dest always starts writing at channel zero.
    for (S32 comp = first_channel, dest = 0; comp < first_channel + channels; comp++, dest++)
    {
        llassert(image->comps[comp].data);
        if (image->comps[comp].data)
        {
            S32 offset = dest;
            for (S32 y = (height - 1); y >= 0; y--)
            {
                for (S32 x = 0; x < width; x++)
                {
                    rawp[offset] = image->comps[comp].data[y*comp_width + x];
                    offset += channels;
                }
            }
        }
        else // Some rare OpenJPEG versions have this bug.
        {
            LL_DEBUGS("Texture") << "ERROR -> decodeImpl: failed! (OpenJPEG bug)" << LL_ENDL;
            // [SL:KB] - Patch: Viewer-OpenJPEG2 | Checked: Catznip-5.3
            base.decodeFailed();
            // [SL:KB]
        }
    }

    base.setDiscardLevel(f);

    return true; // done
}


bool LLImageJ2COJ::encodeImpl(LLImageJ2C &base, const LLImageRaw &raw_image, const char* comment_text, F32 encode_time, bool reversible)
{
    JPEG2KEncode encode(comment_text, reversible);
    bool encoded = encode.encode(raw_image, base);
    if (encoded)
    {
        LL_WARNS() << "Openjpeg encoding implementation isn't complete, returning false" << LL_ENDL;
    }
    return encoded;
    //return false;
}

bool LLImageJ2COJ::getMetadata(LLImageJ2C &base)
{
    LLImageDataLock lock(&base);

    JPEG2KDecode decode(0);

    S32 width = 0;
    S32 height = 0;
    S32 components = 0;
    S32 discard_level = 0;

    U32 dataSize = base.getDataSize();
    U8* data = base.getData();
    bool header_read = decode.readHeader(data, dataSize, width, height, components, discard_level);
    if (!header_read)
    {
        return false;
    }

    base.mDiscardLevel = discard_level;
    base.setSize(width, height, components);
    return true;
}<|MERGE_RESOLUTION|>--- conflicted
+++ resolved
@@ -744,11 +744,7 @@
     JPEG2KDecode decoder(0);
 
     // <FS:Techwolf Lupindo> texture comment metadata reader
-<<<<<<< HEAD
-    LL_PROFILE_ZONE_SCOPED_CATEGORY_TEXTURE;	// <FS:Beq> instrument image decodes
-=======
     LL_PROFILE_ZONE_SCOPED_CATEGORY_TEXTURE;    // <FS:Beq> instrument image decodes
->>>>>>> 1a8a5404
     U8* c_data = base.getData();
     S32 c_size = base.getDataSize();
     S32 position = 0;
@@ -762,11 +758,7 @@
             S32 c_length = (high_byte * 256) + low_byte; // This size also counts the markers, 00 01 and itself
             if (c_length > 200) // sanity check
             {
-<<<<<<< HEAD
-                // While comments can be very long, anything longer then 200 is suspect. 
-=======
                 // While comments can be very long, anything longer then 200 is suspect.
->>>>>>> 1a8a5404
                 break;
             }
 
