--- conflicted
+++ resolved
@@ -25,154 +25,14 @@
  */
 
 #include "linden_common.h"
-// #include "fstelemetry.h" 	// <FS:Beq> instrument image decodes
 #include "llimagej2coj.h"
-#define OPENJPEG2
 
 // this is defined so that we get static linking.
 #include "openjpeg.h"
-<<<<<<< HEAD
-#ifndef OPENJPEG2
-#include "cio.h"
-#endif
-#include "event.h"
-
-#include "lltimer.h"
-
-// [SL:KB] - Patch: Viewer-OpenJPEG2 | Checked: Catznip-5.3
-#ifdef OPENJPEG2
-class LLJp2StreamReader {
-public:
-	LLJp2StreamReader(LLImageJ2C* pImage) : m_pImage(pImage), m_Position(0) { }
-
-	static OPJ_SIZE_T readStream(void* pBufferOut, OPJ_SIZE_T szBufferOut, void* pUserData)
-	{
-		LLJp2StreamReader* pStream = (LLJp2StreamReader*)pUserData;
-		if ( (!pBufferOut) || (!pStream) || (!pStream->m_pImage) )
-			return (OPJ_SIZE_T)-1;
-
-		OPJ_SIZE_T szBufferRead = llmin(szBufferOut, pStream->m_pImage->getDataSize() - pStream->m_Position);
-		if (!szBufferRead)
-			return (OPJ_SIZE_T)-1;
-
-		memcpy(pBufferOut, pStream->m_pImage->getData() + pStream->m_Position, szBufferRead);
-		pStream->m_Position += szBufferRead;
-		return szBufferRead;
-	}
-
-	static OPJ_OFF_T skipStream(OPJ_OFF_T bufferOffset, void* pUserData)
-	{
-		LLJp2StreamReader* pStream = (LLJp2StreamReader*)pUserData;
-		if ( (!pStream) || (!pStream->m_pImage) )
-			return (OPJ_SIZE_T)-1;
-
-		if (bufferOffset < 0)
-		{
-			// Skipping backward
-			if (pStream->m_Position == 0)
-				return (OPJ_SIZE_T)-1;              // Already at the start of the stream
-			else if (pStream->m_Position + bufferOffset < 0)
-				bufferOffset = -(OPJ_OFF_T)pStream->m_Position; // Don't underflow
-		}
-		else
-		{
-			// Skipping forward
-			OPJ_SIZE_T szRemaining = pStream->m_pImage->getDataSize() - pStream->m_Position;
-			if (!szRemaining)
-				return (OPJ_SIZE_T)-1;              // Already at the end of the stream
-			else if (bufferOffset > szRemaining)
-				bufferOffset = szRemaining;          // Don't overflow
-		}
-		pStream->m_Position += bufferOffset;
-
-		return bufferOffset;
-	}
-
-	static OPJ_BOOL seekStream(OPJ_OFF_T bufferOffset, void* pUserData)
-	{
-		LLJp2StreamReader* pStream = (LLJp2StreamReader*)pUserData;
-		if ( (!pStream) || (!pStream->m_pImage) )
-			return OPJ_FALSE;
-
-		if ( (bufferOffset < 0) || (bufferOffset > pStream->m_pImage->getDataSize()) )
-			return OPJ_FALSE;
-
-		pStream->m_Position = bufferOffset;
-		return OPJ_TRUE;
-	}
-protected:
-	LLImageJ2C* m_pImage = nullptr;
-	OPJ_SIZE_T  m_Position = 0;
-};
-
-class LLJp2StreamWriter {
-public:
-	LLJp2StreamWriter(LLImageJ2C* pImage) : m_pImage(pImage), m_Position(0) { }
-
-	static OPJ_SIZE_T writeStream(void* pBufferIn, OPJ_SIZE_T szBufferIn, void* pUserData)
-	{
-		LLJp2StreamWriter* pStream = (LLJp2StreamWriter*)pUserData;
-		if ( (!pBufferIn) || (!pStream) || (!pStream->m_pImage) )
-			return (OPJ_SIZE_T)-1;
-
-		if (pStream->m_Position + szBufferIn > pStream->m_pImage->getDataSize())
-			pStream->m_pImage->reallocateData(pStream->m_Position + szBufferIn);
-
-		memcpy(pStream->m_pImage->getData() + pStream->m_Position, pBufferIn, szBufferIn);
-		pStream->m_Position += szBufferIn;
-		return szBufferIn;
-	}
-
-	static OPJ_OFF_T skipStream(OPJ_OFF_T bufferOffset, void* pUserData)
-	{
-		LLJp2StreamWriter* pStream = (LLJp2StreamWriter*)pUserData;
-		if ( (!pStream) || (!pStream->m_pImage) )
-			return -1;
-
-		if (bufferOffset < 0)
-		{
-			// Skipping backward
-			if (pStream->m_Position == 0)
-				return -1;                           // Already at the start of the stream
-			else if (pStream->m_Position + bufferOffset < 0)
-				bufferOffset = -pStream->m_Position; // Don't underflow
-		}
-		else
-		{
-			// Skipping forward
-			if (pStream->m_Position + bufferOffset > pStream->m_pImage->getDataSize())
-				return -1;                           // Don't allow skipping past the end of the stream
-		}
-
-		pStream->m_Position += bufferOffset;
-		return bufferOffset;
-	}
-
-	static OPJ_BOOL seekStream(OPJ_OFF_T bufferOffset, void* pUserData)
-	{
-		LLJp2StreamWriter* pStream = (LLJp2StreamWriter*)pUserData;
-		if ( (!pStream) || (!pStream->m_pImage) )
-			return OPJ_FALSE;
-
-		if ( (bufferOffset < 0) || (bufferOffset > pStream->m_pImage->getDataSize()) )
-			return OPJ_FALSE;
-
-		pStream->m_Position = bufferOffset;
-		return OPJ_TRUE;
-	}
-
-protected:
-	LLImageJ2C* m_pImage = nullptr;
-	OPJ_OFF_T m_Position = 0;
-};
-#endif
-// [/SL:KB]
-=======
 #include "event.h"
 #include "cio.h"
 
 #define MAX_ENCODED_DISCARD_LEVELS 5
->>>>>>> d6e8a910
 
 // Factory function: see declaration in llimagej2c.cpp
 LLImageJ2CImpl* fallbackCreateLLImageJ2CImpl()
@@ -182,25 +42,15 @@
 
 std::string LLImageJ2COJ::getEngineInfo() const
 {
-#ifdef OPENJPEG_VERSION
-<<<<<<< HEAD
-	return std::string("OpenJPEG: " OPENJPEG_VERSION ", Runtime: ")
-		+ opj_version();
-#elif defined OPJ_PACKAGE_VERSION
-	return std::string("OpenJPEG: " OPJ_PACKAGE_VERSION ", Runtime: ") + opj_version();
-#else
-#ifdef OPENJPEG2
-	return llformat("OpenJPEG: %i.%i.%i, Runtime: %s", OPJ_VERSION_MAJOR, OPJ_VERSION_MINOR, OPJ_VERSION_BUILD, opj_version());
-#else
-	return std::string("OpenJPEG Runtime: ") + opj_version();
-#endif
-=======
-    return std::string("OpenJPEG: " OPENJPEG_VERSION ", Runtime: ")
-        + opj_version();
-#else
-    return std::string("OpenJPEG runtime: ") + opj_version();
->>>>>>> d6e8a910
-#endif
+// <FS:Ansariel> OpenJpeg fixes
+//#ifdef OPENJPEG_VERSION
+//    return std::string("OpenJPEG: " OPENJPEG_VERSION ", Runtime: ")
+//        + opj_version();
+//#else
+//    return std::string("OpenJPEG runtime: ") + opj_version();
+//#endif
+    return llformat("OpenJPEG: %i.%i.%i, Runtime: %s", OPJ_VERSION_MAJOR, OPJ_VERSION_MINOR, OPJ_VERSION_BUILD, opj_version());
+// </FS:Ansariel>
 }
 
 // Return string from message, eliminating final \n if present
@@ -285,260 +135,6 @@
 
 static OPJ_SIZE_T opj_read(void * buffer, OPJ_SIZE_T bytes, void* user_data)
 {
-<<<<<<< HEAD
-	// <FS:Techwolf Lupindo> texture comment metadata reader
-	LL_PROFILE_ZONE_SCOPED;	// <FS:Beq> instrument image decodes
-	U8* c_data = base.getData();
-	S32 c_size =  base.getDataSize();
-	S32 position = 0;
-	
-	while (position < 1024 && position < (c_size - 7)) // the comment field should be in the first 1024 bytes.
-	{
-		if (c_data[position] == 0xff && c_data[position + 1] == 0x64)
-		{
-			U8 high_byte = c_data[position + 2];
-			U8 low_byte = c_data[position + 3];
-			S32 c_length = (high_byte * 256) + low_byte; // This size also counts the markers, 00 01 and itself
-			if (c_length > 200) // sanity check
-			{
-				// While comments can be very long, anything longer then 200 is suspect. 
-				break;
-			}
-
-			if (position + 2 + c_length > c_size)
-			{
-				// comment extends past end of data, corruption, or all data not retrived yet.
-				break;
-			}
-
-			// if the comment block does not end at the end of data, check to see if the next
-			// block starts with 0xFF
-			if (position + 2 + c_length < c_size && c_data[position + 2 + c_length] != 0xff)
-			{
-				// invalied comment block
-				break;
-			}
-
-			// extract the comment minus the markers, 00 01
-			raw_image.mComment.assign((char*)(c_data + position + 6), c_length - 4);
-			break;
-		}
-		position++;
-	}
-	// </FS:Techwolf Lupindo>
-
-	LLTimer decode_timer;
-
-	opj_dparameters_t parameters;	/* decompression parameters */
-	opj_event_mgr_t event_mgr;		/* event manager */
-	opj_image_t *image = NULL;
-
-#ifndef OPENJPEG2
-	opj_dinfo_t* dinfo = NULL;	/* handle to a decompressor */
-	opj_cio_t *cio = NULL;
-#endif
-
-	/* configure the event callbacks (not required) */
-	memset(&event_mgr, 0, sizeof(opj_event_mgr_t));
-	event_mgr.error_handler = error_callback;
-	event_mgr.warning_handler = warning_callback;
-	event_mgr.info_handler = info_callback;
-
-	/* set decoding parameters to default values */
-	opj_set_default_decoder_parameters(&parameters);
-
-	parameters.cp_reduce = base.getRawDiscardLevel();
-
-	/* decode the code-stream */
-	/* ---------------------- */
-
-	/* JPEG-2000 codestream */
-
-#ifdef OPENJPEG2
-// [SL:KB] - Patch: Viewer-OpenJPEG2 | Checked: Catznip-5.3
-	/* get a decoder handle */
-	opj_codec_t* opj_decoder_p = opj_create_decompress(OPJ_CODEC_J2K);
-
-	/* catch events using our callbacks and give a local context */
-	opj_set_error_handler(opj_decoder_p, error_callback, 0);
-	opj_set_warning_handler(opj_decoder_p, warning_callback, 0);
-	opj_set_info_handler(opj_decoder_p, info_callback, 0);
-
-	/* setup the decoder decoding parameters using user parameters */
-	opj_setup_decoder(opj_decoder_p, &parameters);
-
-	/* allow multi-threading */
-	if (opj_has_thread_support())
-	{
-		opj_codec_set_threads(opj_decoder_p, opj_get_num_cpus());
-	}
-
-	/* open a byte stream */
-	LLJp2StreamReader streamReader(&base);
-	opj_stream_t* opj_stream_p = opj_stream_default_create(OPJ_STREAM_READ);
-	opj_stream_set_read_function(opj_stream_p, LLJp2StreamReader::readStream);
-	opj_stream_set_skip_function(opj_stream_p, LLJp2StreamReader::skipStream);
-	opj_stream_set_seek_function(opj_stream_p, LLJp2StreamReader::seekStream);
-	opj_stream_set_user_data(opj_stream_p, &streamReader, nullptr);
-	opj_stream_set_user_data_length(opj_stream_p, base.getDataSize());
-
-	/* decode the stream and fill the image structure */
-	bool fSuccess = opj_read_header(opj_stream_p, opj_decoder_p, &image) &&
-	                opj_decode(opj_decoder_p, opj_stream_p, image) &&
-					opj_end_decompress(opj_decoder_p, opj_stream_p);
-
-	/* close the byte stream */
-	opj_stream_destroy(opj_stream_p);
-
-	/* free remaining structures */
-	opj_destroy_codec(opj_decoder_p);
-#else
-	/* get a decoder handle */
-	dinfo = opj_create_decompress(CODEC_J2K);
-
-	/* catch events using our callbacks and give a local context */
-	opj_set_event_mgr((opj_common_ptr)dinfo, &event_mgr, stderr);			
-
-	/* setup the decoder decoding parameters using user parameters */
-	opj_setup_decoder(dinfo, &parameters);
-
-	/* open a byte stream */
-	cio = opj_cio_open((opj_common_ptr)dinfo, base.getData(), base.getDataSize());
-
-	/* decode the stream and fill the image structure */
-	image = opj_decode(dinfo, cio);
-
-	/* close the byte stream */
-	opj_cio_close(cio);
-
-	/* free remaining structures */
-	if(dinfo)
-	{
-		opj_destroy_decompress(dinfo);
-	}
-#endif
-// [/SL:KB]
-
-	// The image decode failed if the return was NULL or the component
-	// count was zero.  The latter is just a sanity check before we
-	// dereference the array.
-// [SL:KB] - Patch: Viewer-OpenJPEG2 | Checked: Catznip-5.3
-#ifdef OPENJPEG2
-	if ( (!fSuccess) || (!image) || (!image->numcomps) )
-#else
-	if(!image || !image->numcomps)
-#endif
-// [/SL:KB]
-	{
-		LL_DEBUGS("Texture") << "ERROR -> decodeImpl: failed to decode image!" << LL_ENDL;
-		if (image)
-		{
-			opj_image_destroy(image);
-		}
-
-// [SL:KB] - Patch: Viewer-OpenJPEG2 | Checked: Catznip-5.3
-		base.decodeFailed();
-// [SL:KB]
-		return true; // done
-	}
-
-	// sometimes we get bad data out of the cache - check to see if the decode succeeded
-//	for (S32 i = 0; i < image->numcomps; i++)
-//	{
-//		if (image->comps[i].factor != base.getRawDiscardLevel())
-//		{
-//			// if we didn't get the discard level we're expecting, fail
-//
-//// [SN:SG] - Patch: Import-MiscOpenJPEG
-//			LL_WARNS("Texture") <<  "Expected discard level not reached!" << LL_ENDL;
-//			base.decodeFailed();
-//// [SN:SG]
-////			base.mDecoding = false;
-//			return true;
-//		}
-//	}
-
-	if(image->numcomps <= first_channel)
-	{
-		LL_WARNS() << "trying to decode more channels than are present in image: numcomps: " << image->numcomps << " first_channel: " << first_channel << LL_ENDL;
-		if (image)
-		{
-			opj_image_destroy(image);
-		}
-
-// [SN:SG] - Patch: Import-MiscOpenJPEG
-		base.decodeFailed();
-// [SN:SG]
-
-		return true;
-	}
-
-	// Copy image data into our raw image format (instead of the separate channel format
-
-	S32 img_components = image->numcomps;
-	S32 channels = img_components - first_channel;
-	if( channels > max_channel_count )
-		channels = max_channel_count;
-
-	// Component buffers are allocated in an image width by height buffer.
-	// The image placed in that buffer is ceil(width/2^factor) by
-	// ceil(height/2^factor) and if the factor isn't zero it will be at the
-	// top left of the buffer with black filled in the rest of the pixels.
-	// It is integer math so the formula is written in ceildivpo2.
-	// (Assuming all the components have the same width, height and
-	// factor.)
-	S32 comp_width = image->comps[0].w;
-	S32 f=image->comps[0].factor;
-	S32 width = ceildivpow2(image->x1 - image->x0, f);
-	S32 height = ceildivpow2(image->y1 - image->y0, f);
-	raw_image.resize(width, height, channels);
-	U8 *rawp = raw_image.getData();
-
-	// <FS:Ansariel> Port fix for MAINT-4327/MAINT-6584 to OpenJPEG decoder
-	if (!rawp)
-	{
-		base.setLastError("Memory error");
-		base.decodeFailed();
-		opj_image_destroy(image);
-		return true; // done
-	}
-	// <FS:Ansariel>
-
-	// first_channel is what channel to start copying from
-	// dest is what channel to copy to.  first_channel comes from the
-	// argument, dest always starts writing at channel zero.
-	for (S32 comp = first_channel, dest=0; comp < first_channel + channels;
-		comp++, dest++)
-	{
-		if (image->comps[comp].data)
-		{
-			S32 offset = dest;
-			for (S32 y = (height - 1); y >= 0; y--)
-			{
-				for (S32 x = 0; x < width; x++)
-				{
-					rawp[offset] = image->comps[comp].data[y*comp_width + x];
-					offset += channels;
-				}
-			}
-		}
-		else // Some rare OpenJPEG versions have this bug.
-		{
-			LL_DEBUGS("Texture") << "ERROR -> decodeImpl: failed to decode image! (NULL comp data - OpenJPEG bug)" << LL_ENDL;
-			opj_image_destroy(image);
-
-// [SN:SG] - Patch: Import-MiscOpenJPEG
-			base.decodeFailed();
-// [SN:SG]
-			return true; // done
-		}
-	}
-
-	/* free image data structure */
-	opj_image_destroy(image);
-
-	return true; // done
-=======
     llassert(user_data);
     JPEG2KBase* jpeg_codec = static_cast<JPEG2KBase*>(user_data);
     OPJ_SIZE_T remainder = (jpeg_codec->size - jpeg_codec->offset);
@@ -552,313 +148,10 @@
     memcpy(buffer, jpeg_codec->buffer + jpeg_codec->offset, to_read);
     jpeg_codec->offset += to_read;
     return to_read;
->>>>>>> d6e8a910
 }
 
 static OPJ_SIZE_T opj_write(void * buffer, OPJ_SIZE_T bytes, void* user_data)
 {
-<<<<<<< HEAD
-	const S32 MAX_COMPS = 5;
-	opj_cparameters_t parameters;	/* compression parameters */
-	opj_event_mgr_t event_mgr;		/* event manager */
-
-
-	/* 
-	configure the event callbacks (not required)
-	setting of each callback is optional 
-	*/
-	memset(&event_mgr, 0, sizeof(opj_event_mgr_t));
-	event_mgr.error_handler = error_callback;
-	event_mgr.warning_handler = warning_callback;
-	event_mgr.info_handler = info_callback;
-
-	/* set encoding parameters to default values */
-	opj_set_default_encoder_parameters(&parameters);
-	parameters.cod_format = 0;
-	parameters.cp_disto_alloc = 1;
-
-	if (reversible)
-	{
-		parameters.tcp_numlayers = 1;
-		parameters.tcp_rates[0] = 0.0f;
-	}
-	else
-	{
-		parameters.tcp_numlayers = 5;
-                parameters.tcp_rates[0] = 1920.0f;
-                parameters.tcp_rates[1] = 480.0f;
-                parameters.tcp_rates[2] = 120.0f;
-                parameters.tcp_rates[3] = 30.0f;
-		parameters.tcp_rates[4] = 10.0f;
-		parameters.irreversible = 1;
-		if (raw_image.getComponents() >= 3)
-		{
-			parameters.tcp_mct = 1;
-		}
-	}
-
-	if (!comment_text)
-	{
-		parameters.cp_comment = (char *) "";
-	}
-	else
-	{
-		// Awful hacky cast, too lazy to copy right now.
-		parameters.cp_comment = (char *) comment_text;
-	}
-
-	//
-	// Fill in the source image from our raw image
-	//
-// [SL:KB] - Patch: Viewer-OpenJPEG2 | Checked: Catznip-5.3
-#ifdef OPENJPEG2
-	OPJ_COLOR_SPACE color_space = OPJ_CLRSPC_SRGB;
-#else
-	OPJ_COLOR_SPACE color_space = CLRSPC_SRGB;
-#endif
-// [/SL:KB]
-	opj_image_cmptparm_t cmptparm[MAX_COMPS];
-	opj_image_t * image = NULL;
-	S32 numcomps = raw_image.getComponents();
-	S32 width = raw_image.getWidth();
-	S32 height = raw_image.getHeight();
-
-	memset(&cmptparm[0], 0, MAX_COMPS * sizeof(opj_image_cmptparm_t));
-	for(S32 c = 0; c < numcomps; c++) {
-		cmptparm[c].prec = 8;
-		cmptparm[c].bpp = 8;
-		cmptparm[c].sgnd = 0;
-		cmptparm[c].dx = parameters.subsampling_dx;
-		cmptparm[c].dy = parameters.subsampling_dy;
-		cmptparm[c].w = width;
-		cmptparm[c].h = height;
-	}
-
-	/* create the image */
-	image = opj_image_create(numcomps, &cmptparm[0], color_space);
-
-	image->x1 = width;
-	image->y1 = height;
-
-	S32 i = 0;
-	const U8 *src_datap = raw_image.getData();
-	for (S32 y = height - 1; y >= 0; y--)
-	{
-		for (S32 x = 0; x < width; x++)
-		{
-			const U8 *pixel = src_datap + (y*width + x) * numcomps;
-			for (S32 c = 0; c < numcomps; c++)
-			{
-				image->comps[c].data[i] = *pixel;
-				pixel++;
-			}
-			i++;
-		}
-	}
-
-
-
-	/* encode the destination image */
-	/* ---------------------------- */
-
-// [SL:KB] - Patch: Viewer-OpenJPEG2 | Checked: Catznip-5.3
-#ifdef OPENJPEG2
-	/* get a J2K compressor handle */
-	opj_codec_t* opj_encoder_p = opj_create_compress(OPJ_CODEC_J2K);
-
-	/* catch events using our callbacks and give a local context */
-	opj_set_error_handler(opj_encoder_p, error_callback, 0);
-	opj_set_warning_handler(opj_encoder_p, warning_callback, 0);
-	opj_set_info_handler(opj_encoder_p, info_callback, 0);
-
-	/* setup the encoder parameters using the current image and using user parameters */
-	bool fSuccess = opj_setup_encoder(opj_encoder_p, &parameters, image);
-	if (!fSuccess)
-	{
-		opj_destroy_codec(opj_encoder_p);
-		opj_image_destroy(image);
-		LL_DEBUGS("Texture") << "Failed to encode image." << LL_ENDL;
-		return false;
-	}
-
-	/* open a byte stream for writing */
-	/* allocate memory for all tiles */
-	LLJp2StreamWriter streamWriter(&base);
-	opj_stream_t* opj_stream_p = opj_stream_default_create(OPJ_STREAM_WRITE);
-	opj_stream_set_write_function(opj_stream_p, LLJp2StreamWriter::writeStream);
-	opj_stream_set_skip_function(opj_stream_p, LLJp2StreamWriter::skipStream);
-	opj_stream_set_seek_function(opj_stream_p, LLJp2StreamWriter::seekStream);
-	opj_stream_set_user_data(opj_stream_p, &streamWriter, nullptr);
-	opj_stream_set_user_data_length(opj_stream_p, raw_image.getDataSize());
-
-	/* encode the image */
-	fSuccess = opj_start_compress(opj_encoder_p, image, opj_stream_p) &&
-	           opj_encode(opj_encoder_p, opj_stream_p) &&
-	           opj_end_compress(opj_encoder_p, opj_stream_p);
-	if (!fSuccess)
-	{
-		opj_stream_destroy(opj_stream_p);
-		opj_destroy_codec(opj_encoder_p);
-		opj_image_destroy(image);
-		LL_DEBUGS("Texture") << "Failed to encode image." << LL_ENDL;
-		return false;
-	}
-
-	base.updateData(); // set width, height
-
-	/* close and free the byte stream */
-	opj_stream_destroy(opj_stream_p);
-
-	/* free remaining compression structures */
-	opj_destroy_codec(opj_encoder_p);
-#else
-	int codestream_length;
-	opj_cio_t *cio = NULL;
-
-	/* get a J2K compressor handle */
-	opj_cinfo_t* cinfo = opj_create_compress(CODEC_J2K);
-
-	/* catch events using our callbacks and give a local context */
-	opj_set_event_mgr((opj_common_ptr)cinfo, &event_mgr, stderr);
-
-	/* setup the encoder parameters using the current image and using user parameters */
-	opj_setup_encoder(cinfo, &parameters, image);
-
-	/* open a byte stream for writing */
-	/* allocate memory for all tiles */
-	cio = opj_cio_open((opj_common_ptr)cinfo, NULL, 0);
-
-	/* encode the image */
-	bool bSuccess = opj_encode(cinfo, cio, image, NULL);
-	if (!bSuccess)
-	{
-		opj_cio_close(cio);
-		LL_DEBUGS("Texture") << "Failed to encode image." << LL_ENDL;
-		return false;
-	}
-	codestream_length = cio_tell(cio);
-
-	base.copyData(cio->buffer, codestream_length);
-	base.updateData(); // set width, height
-
-	/* close and free the byte stream */
-	opj_cio_close(cio);
-
-	/* free remaining compression structures */
-	opj_destroy_compress(cinfo);
-
-
-	/* free user parameters structure */
-	if(parameters.cp_matrice) free(parameters.cp_matrice);
-#endif
-	// [/SL:KB]
-
-	/* free image data */
-	opj_image_destroy(image);
-	return true;
-}
-
-inline S32 extractLong4( U8 const *aBuffer, int nOffset )
-{
-	S32 ret = aBuffer[ nOffset ] << 24;
-	ret += aBuffer[ nOffset + 1 ] << 16;
-	ret += aBuffer[ nOffset + 2 ] << 8;
-	ret += aBuffer[ nOffset + 3 ];
-	return ret;
-}
-
-inline S32 extractShort2( U8 const *aBuffer, int nOffset )
-{
-	S32 ret = aBuffer[ nOffset ] << 8;
-	ret += aBuffer[ nOffset + 1 ];
-
-	return ret;
-}
-
-inline bool isSOC( U8 const *aBuffer )
-{
-	return aBuffer[ 0 ] == 0xFF && aBuffer[ 1 ] == 0x4F;
-}
-
-inline bool isSIZ( U8 const *aBuffer )
-{
-	return aBuffer[ 0 ] == 0xFF && aBuffer[ 1 ] == 0x51;
-}
-
-bool getMetadataFast( LLImageJ2C &aImage, S32 &aW, S32 &aH, S32 &aComps )
-{
-	const int J2K_HDR_LEN( 42 );
-	const int J2K_HDR_X1( 8 );
-	const int J2K_HDR_Y1( 12 );
-	const int J2K_HDR_X0( 16 );
-	const int J2K_HDR_Y0( 20 );
-	const int J2K_HDR_NUMCOMPS( 40 );
-
-	if( aImage.getDataSize() < J2K_HDR_LEN )
-		return false;
-
-	U8 const* pBuffer = aImage.getData();
-
-	if( !isSOC( pBuffer ) || !isSIZ( pBuffer+2 ) )
-		return false;
-
-	S32 x1 = extractLong4( pBuffer, J2K_HDR_X1 );
-	S32 y1 = extractLong4( pBuffer, J2K_HDR_Y1 );
-	S32 x0 = extractLong4( pBuffer, J2K_HDR_X0 );
-	S32 y0 = extractLong4( pBuffer, J2K_HDR_Y0 );
-	S32 numComps = extractShort2( pBuffer, J2K_HDR_NUMCOMPS );
-
-	aComps = numComps;
-	aW = x1 - x0;
-	aH = y1 - y0;
-
-	return true;
-}
-
-bool LLImageJ2COJ::getMetadata(LLImageJ2C &base)
-{
-	//
-	// FIXME: We get metadata by decoding the ENTIRE image.
-	//
-
-	// Update the raw discard level
-	base.updateRawDiscardLevel();
-
-	S32 width(0);
-	S32 height(0);
-	S32 img_components(0);
-
-	if ( getMetadataFast( base, width, height, img_components ) )
-	{
-		base.setSize(width, height, img_components);
-		return true;
-	}
-
-	// Do it the old and slow way, decode the image with openjpeg
-
-	opj_dparameters_t parameters;	/* decompression parameters */
-	opj_event_mgr_t event_mgr;		/* event manager */
-	opj_image_t *image = NULL;
-
-#ifndef OPENJPEG2
-	opj_dinfo_t* dinfo = NULL;	/* handle to a decompressor */
-	opj_cio_t *cio = NULL;
-#endif
-
-	/* configure the event callbacks (not required) */
-	memset(&event_mgr, 0, sizeof(opj_event_mgr_t));
-	event_mgr.error_handler = error_callback;
-	event_mgr.warning_handler = warning_callback;
-	event_mgr.info_handler = info_callback;
-
-	/* set decoding parameters to default values */
-	opj_set_default_decoder_parameters(&parameters);
-
-	// Only decode what's required to get the size data.
-#ifndef OPENJPEG2
-	parameters.cp_limit_decoding=LIMIT_TO_MAIN_HEADER;
-#endif
-=======
     llassert(user_data);
     JPEG2KBase* jpeg_codec = static_cast<JPEG2KBase*>(user_data);
     OPJ_SIZE_T remainder = jpeg_codec->size - jpeg_codec->offset;
@@ -898,7 +191,6 @@
 
     return bytes;
 }
->>>>>>> d6e8a910
 
 static OPJ_BOOL opj_seek(OPJ_OFF_T bytes, void * user_data)
 {
@@ -927,54 +219,6 @@
     jpeg_codec->offset = 0;
 }
 
-<<<<<<< HEAD
-// [SL:KB] - Patch: Viewer-OpenJPEG2 | Checked: Catznip-5.3
-#ifdef OPENJPEG2
-	/* get a decoder handle */
-	opj_codec_t* opj_decoder_p = opj_create_decompress(OPJ_CODEC_J2K);
-
-	/* catch events using our callbacks and give a local context */
-	opj_set_error_handler(opj_decoder_p, error_callback, 0);
-	opj_set_warning_handler(opj_decoder_p, warning_callback, 0);
-	opj_set_info_handler(opj_decoder_p, info_callback, 0);
-
-	/* setup the decoder decoding parameters using user parameters */
-	bool fSuccess = opj_setup_decoder(opj_decoder_p, &parameters);
-	if (!fSuccess)
-	{
-		opj_destroy_codec(opj_decoder_p);
-		LL_WARNS() << "ERROR -> getMetadata: failed to decode image!" << LL_ENDL;
-		return false;
-	}
-
-	/* open a byte stream */
-	LLJp2StreamReader streamReader(&base);
-	opj_stream_t* opj_stream_p = opj_stream_default_create(OPJ_STREAM_READ);
-	opj_stream_set_read_function(opj_stream_p, LLJp2StreamReader::readStream);
-	opj_stream_set_skip_function(opj_stream_p, LLJp2StreamReader::skipStream);
-	opj_stream_set_seek_function(opj_stream_p, LLJp2StreamReader::seekStream);
-	opj_stream_set_user_data(opj_stream_p, &streamReader, nullptr);
-	opj_stream_set_user_data_length(opj_stream_p, base.getDataSize());
-
-	/* decode the stream and fill the image structure */
-	fSuccess = opj_read_header(opj_stream_p, opj_decoder_p, &image);
-	if (!fSuccess)
-	{
-		opj_stream_destroy(opj_stream_p);
-		opj_destroy_codec(opj_decoder_p);
-		LL_WARNS() << "ERROR -> getMetadata: failed to decode image!" << LL_ENDL;
-		return false;
-	}
-
-	/* close the byte stream */
-	opj_stream_destroy(opj_stream_p);
-
-	/* free remaining structures */
-	opj_destroy_codec(opj_decoder_p);
-#else
-	/* get a decoder handle */
-	dinfo = opj_create_decompress(CODEC_J2K);
-=======
 class JPEG2KDecode : public JPEG2KBase
 {
 public:
@@ -1465,7 +709,6 @@
     opj_stream_t*       stream = nullptr;
     char*               comment_text = nullptr;
 };
->>>>>>> d6e8a910
 
 
 LLImageJ2COJ::LLImageJ2COJ()
@@ -1484,25 +727,56 @@
 	return false;
 }
 
-<<<<<<< HEAD
-	/* free remaining structures */
-	if(dinfo)
-	{
-		opj_destroy_decompress(dinfo);
-	}
-#endif
-// [/SL:KB]
-=======
 bool LLImageJ2COJ::initEncode(LLImageJ2C &base, LLImageRaw &raw_image, int blocks_size, int precincts_size, int levels)
 {
 	// No specific implementation for this method in the OpenJpeg case
 	return false;
 }
->>>>>>> d6e8a910
 
 bool LLImageJ2COJ::decodeImpl(LLImageJ2C &base, LLImageRaw &raw_image, F32 decode_time, S32 first_channel, S32 max_channel_count)
 {
     JPEG2KDecode decoder(0);
+
+    // <FS:Techwolf Lupindo> texture comment metadata reader
+    LL_PROFILE_ZONE_SCOPED_CATEGORY_TEXTURE;	// <FS:Beq> instrument image decodes
+    U8* c_data = base.getData();
+    S32 c_size = base.getDataSize();
+    S32 position = 0;
+
+    while (position < 1024 && position < (c_size - 7)) // the comment field should be in the first 1024 bytes.
+    {
+        if (c_data[position] == 0xff && c_data[position + 1] == 0x64)
+        {
+            U8 high_byte = c_data[position + 2];
+            U8 low_byte = c_data[position + 3];
+            S32 c_length = (high_byte * 256) + low_byte; // This size also counts the markers, 00 01 and itself
+            if (c_length > 200) // sanity check
+            {
+                // While comments can be very long, anything longer then 200 is suspect. 
+                break;
+            }
+
+            if (position + 2 + c_length > c_size)
+            {
+                // comment extends past end of data, corruption, or all data not retrived yet.
+                break;
+            }
+
+            // if the comment block does not end at the end of data, check to see if the next
+            // block starts with 0xFF
+            if (position + 2 + c_length < c_size && c_data[position + 2 + c_length] != 0xff)
+            {
+                // invalied comment block
+                break;
+            }
+
+            // extract the comment minus the markers, 00 01
+            raw_image.mComment.assign((char*)(c_data + position + 6), c_length - 4);
+            break;
+        }
+        position++;
+    }
+    // </FS:Techwolf Lupindo>
 
     U32 image_channels = 0;
     S32 data_size = base.getDataSize();
@@ -1522,6 +796,9 @@
         }
 
         LL_DEBUGS("Texture") << "ERROR -> decodeImpl: failed to decode image!" << LL_ENDL;
+        // [SL:KB] - Patch: Viewer-OpenJPEG2 | Checked: Catznip-5.3
+        base.decodeFailed();
+        // [SL:KB]
         return true; // done
     }
 
@@ -1545,6 +822,15 @@
 
     U8 *rawp = raw_image.getData();
 
+    // <FS:Ansariel> Port fix for MAINT-4327/MAINT-6584 to OpenJPEG decoder
+    if (!rawp)
+    {
+        base.setLastError("Memory error");
+        base.decodeFailed();
+        return true; // done
+    }
+    // <FS:Ansariel>
+
     // first_channel is what channel to start copying from
     // dest is what channel to copy to.  first_channel comes from the
     // argument, dest always starts writing at channel zero.
@@ -1566,6 +852,9 @@
         else // Some rare OpenJPEG versions have this bug.
         {
             LL_DEBUGS("Texture") << "ERROR -> decodeImpl: failed! (OpenJPEG bug)" << LL_ENDL;
+            // [SL:KB] - Patch: Viewer-OpenJPEG2 | Checked: Catznip-5.3
+            base.decodeFailed();
+            // [SL:KB]
         }
     }
 
@@ -1574,15 +863,6 @@
     return true; // done
 }
 
-<<<<<<< HEAD
-	// Copy image data into our raw image format (instead of the separate channel format
-
-	img_components = image->numcomps;
-	width = image->x1 - image->x0;
-	height = image->y1 - image->y0;
-
-	base.setSize(width, height, img_components);
-=======
 
 bool LLImageJ2COJ::encodeImpl(LLImageJ2C &base, const LLImageRaw &raw_image, const char* comment_text, F32 encode_time, bool reversible)
 {
@@ -1595,7 +875,6 @@
     return encoded;
     //return false;
 }
->>>>>>> d6e8a910
 
 bool LLImageJ2COJ::getMetadata(LLImageJ2C &base)
 {
