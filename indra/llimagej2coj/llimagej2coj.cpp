/** 
 * @file llimagej2coj.cpp
 * @brief This is an implementation of JPEG2000 encode/decode using OpenJPEG.
 *
 * $LicenseInfo:firstyear=2006&license=viewerlgpl$
 * Second Life Viewer Source Code
 * Copyright (C) 2010, Linden Research, Inc.
 * 
 * This library is free software; you can redistribute it and/or
 * modify it under the terms of the GNU Lesser General Public
 * License as published by the Free Software Foundation;
 * version 2.1 of the License only.
 * 
 * This library is distributed in the hope that it will be useful,
 * but WITHOUT ANY WARRANTY; without even the implied warranty of
 * MERCHANTABILITY or FITNESS FOR A PARTICULAR PURPOSE.  See the GNU
 * Lesser General Public License for more details.
 * 
 * You should have received a copy of the GNU Lesser General Public
 * License along with this library; if not, write to the Free Software
 * Foundation, Inc., 51 Franklin Street, Fifth Floor, Boston, MA  02110-1301  USA
 * 
 * Linden Research, Inc., 945 Battery Street, San Francisco, CA  94111  USA
 * $/LicenseInfo$
 */

#include "linden_common.h"
#include "llimagej2coj.h"

// this is defined so that we get static linking.
#include "openjpeg.h"
#include "event.h"
#include "cio.h"

#define MAX_ENCODED_DISCARD_LEVELS 5

// Factory function: see declaration in llimagej2c.cpp
LLImageJ2CImpl* fallbackCreateLLImageJ2CImpl()
{
    return new LLImageJ2COJ();
}

std::string LLImageJ2COJ::getEngineInfo() const
{
// <FS:Ansariel> OpenJpeg fixes
//#ifdef OPENJPEG_VERSION
//    return std::string("OpenJPEG: " OPENJPEG_VERSION ", Runtime: ")
//        + opj_version();
//#else
//    return std::string("OpenJPEG runtime: ") + opj_version();
//#endif
    return llformat("OpenJPEG: %i.%i.%i, Runtime: %s", OPJ_VERSION_MAJOR, OPJ_VERSION_MINOR, OPJ_VERSION_BUILD, opj_version());
// </FS:Ansariel>
}

// Return string from message, eliminating final \n if present
static std::string chomp(const char* msg)
{
    // stomp trailing \n
    std::string message = msg;
    if (!message.empty())
    {
        size_t last = message.size() - 1;
        if (message[last] == '\n')
        {
            message.resize(last);
        }
}
    return message;
}

/**
sample error callback expecting a LLFILE* client object
*/
void error_callback(const char* msg, void*)
{
    LL_DEBUGS() << "LLImageJ2COJ: " << chomp(msg) << LL_ENDL;
}
/**
sample warning callback expecting a LLFILE* client object
*/
void warning_callback(const char* msg, void*)
{
    LL_DEBUGS() << "LLImageJ2COJ: " << chomp(msg) << LL_ENDL;
}
/**
sample debug callback expecting no client object
*/
void info_callback(const char* msg, void*)
{
    LL_DEBUGS() << "LLImageJ2COJ: " << chomp(msg) << LL_ENDL;
}

// Divide a by 2 to the power of b and round upwards
int ceildivpow2(int a, int b)
{
    return (a + (1 << b) - 1) >> b;
}

class JPEG2KBase
{
public:
    JPEG2KBase() {}

    U8*        buffer = nullptr;
    OPJ_SIZE_T size = 0;
    OPJ_OFF_T  offset = 0;
};

#define WANT_VERBOSE_OPJ_SPAM LL_DEBUG

static void opj_info(const char* msg, void* user_data)
{
    llassert(user_data);
#if WANT_VERBOSE_OPJ_SPAM
    LL_INFOS("OpenJPEG") << msg << LL_ENDL;
#endif
}

static void opj_warn(const char* msg, void* user_data)
{
    llassert(user_data);
#if WANT_VERBOSE_OPJ_SPAM
    LL_WARNS("OpenJPEG") << msg << LL_ENDL;
#endif
}

static void opj_error(const char* msg, void* user_data)
{
<<<<<<< HEAD
    LL_PROFILE_ZONE_SCOPED_CATEGORY_TEXTURE;
	// <FS:Techwolf Lupindo> texture comment metadata reader
	U8* c_data = base.getData();
	S32 c_size =  base.getDataSize();
	S32 position = 0;
	
	while (position < 1024 && position < (c_size - 7)) // the comment field should be in the first 1024 bytes.
	{
		if (c_data[position] == 0xff && c_data[position + 1] == 0x64)
		{
			U8 high_byte = c_data[position + 2];
			U8 low_byte = c_data[position + 3];
			S32 c_length = (high_byte * 256) + low_byte; // This size also counts the markers, 00 01 and itself
			if (c_length > 200) // sanity check
			{
				// While comments can be very long, anything longer then 200 is suspect. 
				break;
			}

			if (position + 2 + c_length > c_size)
			{
				// comment extends past end of data, corruption, or all data not retrived yet.
				break;
			}

			// if the comment block does not end at the end of data, check to see if the next
			// block starts with 0xFF
			if (position + 2 + c_length < c_size && c_data[position + 2 + c_length] != 0xff)
			{
				// invalied comment block
				break;
			}

			// extract the comment minus the markers, 00 01
			raw_image.mComment.assign((char*)(c_data + position + 6), c_length - 4);
			break;
		}
		position++;
	}
	// </FS:Techwolf Lupindo>

	LLTimer decode_timer;

	opj_dparameters_t parameters;	/* decompression parameters */
	opj_event_mgr_t event_mgr;		/* event manager */
	opj_image_t *image = NULL;

#ifndef OPENJPEG2
	opj_dinfo_t* dinfo = NULL;	/* handle to a decompressor */
	opj_cio_t *cio = NULL;
#endif

	/* configure the event callbacks (not required) */
	memset(&event_mgr, 0, sizeof(opj_event_mgr_t));
	event_mgr.error_handler = error_callback;
	event_mgr.warning_handler = warning_callback;
	event_mgr.info_handler = info_callback;

	/* set decoding parameters to default values */
	opj_set_default_decoder_parameters(&parameters);

	parameters.cp_reduce = base.getRawDiscardLevel();

	/* decode the code-stream */
	/* ---------------------- */

	/* JPEG-2000 codestream */

#ifdef OPENJPEG2
// [SL:KB] - Patch: Viewer-OpenJPEG2 | Checked: Catznip-5.3
	/* get a decoder handle */
	opj_codec_t* opj_decoder_p = opj_create_decompress(OPJ_CODEC_J2K);

	/* catch events using our callbacks and give a local context */
	opj_set_error_handler(opj_decoder_p, error_callback, 0);
	opj_set_warning_handler(opj_decoder_p, warning_callback, 0);
	opj_set_info_handler(opj_decoder_p, info_callback, 0);

	/* setup the decoder decoding parameters using user parameters */
	opj_setup_decoder(opj_decoder_p, &parameters);

	/* allow multi-threading */
	if (opj_has_thread_support())
	{
		opj_codec_set_threads(opj_decoder_p, opj_get_num_cpus());
	}

	/* open a byte stream */
	LLJp2StreamReader streamReader(&base);
	opj_stream_t* opj_stream_p = opj_stream_default_create(OPJ_STREAM_READ);
	opj_stream_set_read_function(opj_stream_p, LLJp2StreamReader::readStream);
	opj_stream_set_skip_function(opj_stream_p, LLJp2StreamReader::skipStream);
	opj_stream_set_seek_function(opj_stream_p, LLJp2StreamReader::seekStream);
	opj_stream_set_user_data(opj_stream_p, &streamReader, nullptr);
	opj_stream_set_user_data_length(opj_stream_p, base.getDataSize());

	/* decode the stream and fill the image structure */
	bool fSuccess = opj_read_header(opj_stream_p, opj_decoder_p, &image) &&
	                opj_decode(opj_decoder_p, opj_stream_p, image) &&
					opj_end_decompress(opj_decoder_p, opj_stream_p);

	/* close the byte stream */
	opj_stream_destroy(opj_stream_p);

	/* free remaining structures */
	opj_destroy_codec(opj_decoder_p);
#else
	/* get a decoder handle */
	dinfo = opj_create_decompress(CODEC_J2K);

	/* catch events using our callbacks and give a local context */
	opj_set_event_mgr((opj_common_ptr)dinfo, &event_mgr, stderr);			

	/* setup the decoder decoding parameters using user parameters */
	opj_setup_decoder(dinfo, &parameters);

	/* open a byte stream */
	cio = opj_cio_open((opj_common_ptr)dinfo, base.getData(), base.getDataSize());

	/* decode the stream and fill the image structure */
	image = opj_decode(dinfo, cio);

	/* close the byte stream */
	opj_cio_close(cio);

	/* free remaining structures */
	if(dinfo)
	{
		opj_destroy_decompress(dinfo);
	}
#endif
// [/SL:KB]

	// The image decode failed if the return was NULL or the component
	// count was zero.  The latter is just a sanity check before we
	// dereference the array.
// [SL:KB] - Patch: Viewer-OpenJPEG2 | Checked: Catznip-5.3
#ifdef OPENJPEG2
	if ( (!fSuccess) || (!image) || (!image->numcomps) )
#else
	if(!image || !image->numcomps)
=======
    llassert(user_data);
#if WANT_VERBOSE_OPJ_SPAM
    LL_WARNS("OpenJPEG") << msg << LL_ENDL;
>>>>>>> 4eb139e6
#endif
}

static OPJ_SIZE_T opj_read(void * buffer, OPJ_SIZE_T bytes, void* user_data)
{
    llassert(user_data);
    JPEG2KBase* jpeg_codec = static_cast<JPEG2KBase*>(user_data);
    OPJ_SIZE_T remainder = (jpeg_codec->size - jpeg_codec->offset);
    if (remainder <= 0)
    {
        jpeg_codec->offset = jpeg_codec->size;
        // Indicate end of stream (hacky?)
        return (OPJ_OFF_T)-1;
    }
    OPJ_SIZE_T to_read = llclamp(U32(bytes), U32(0), U32(remainder));
    memcpy(buffer, jpeg_codec->buffer + jpeg_codec->offset, to_read);
    jpeg_codec->offset += to_read;
    return to_read;
}

static OPJ_SIZE_T opj_write(void * buffer, OPJ_SIZE_T bytes, void* user_data)
{
    llassert(user_data);
    JPEG2KBase* jpeg_codec = static_cast<JPEG2KBase*>(user_data);
    OPJ_SIZE_T remainder = jpeg_codec->size - jpeg_codec->offset;
    if (remainder < bytes)
    {
        OPJ_SIZE_T new_size = jpeg_codec->size + (bytes - remainder);
        U8* new_buffer = (U8*)ll_aligned_malloc_16(new_size);
        memcpy(new_buffer, jpeg_codec->buffer, jpeg_codec->offset);
        U8* old_buffer = jpeg_codec->buffer;
        jpeg_codec->buffer = new_buffer;
        ll_aligned_free_16(old_buffer);
        jpeg_codec->size = new_size;
    }
    memcpy(jpeg_codec->buffer + jpeg_codec->offset, buffer, bytes);
    jpeg_codec->offset += bytes;
    return bytes;
}

static OPJ_OFF_T opj_skip(OPJ_OFF_T bytes, void* user_data)
{
    JPEG2KBase* jpeg_codec = static_cast<JPEG2KBase*>(user_data);
    jpeg_codec->offset += bytes;

    if (jpeg_codec->offset > jpeg_codec->size)
    {
        jpeg_codec->offset = jpeg_codec->size;
        // Indicate end of stream
        return (OPJ_OFF_T)-1;
    }

    if (jpeg_codec->offset < 0)
    {
        // Shouldn't be possible?
        jpeg_codec->offset = 0;
        return (OPJ_OFF_T)-1;
    }

    return bytes;
}

static OPJ_BOOL opj_seek(OPJ_OFF_T bytes, void * user_data)
{
    JPEG2KBase* jpeg_codec = static_cast<JPEG2KBase*>(user_data);
    jpeg_codec->offset = bytes;
    jpeg_codec->offset = llclamp(U32(jpeg_codec->offset), U32(0), U32(jpeg_codec->size));
    return OPJ_TRUE;
}

static void opj_free_user_data(void * user_data)
{
    JPEG2KBase* jpeg_codec = static_cast<JPEG2KBase*>(user_data);
    // Don't free, data is managed externally
    jpeg_codec->buffer = nullptr;
    jpeg_codec->size = 0;
    jpeg_codec->offset = 0;
}

static void opj_free_user_data_write(void * user_data)
{
    JPEG2KBase* jpeg_codec = static_cast<JPEG2KBase*>(user_data);
    // Free, data was allocated here
    ll_aligned_free_16(jpeg_codec->buffer);
    jpeg_codec->buffer = nullptr;
    jpeg_codec->size = 0;
    jpeg_codec->offset = 0;
}

class JPEG2KDecode : public JPEG2KBase
{
public:

    JPEG2KDecode(S8 discardLevel)
    {
        memset(&event_mgr, 0, sizeof(opj_event_mgr_t));
        memset(&parameters, 0, sizeof(opj_dparameters_t));
        event_mgr.error_handler = error_callback;
        event_mgr.warning_handler = warning_callback;
        event_mgr.info_handler = info_callback;
        opj_set_default_decoder_parameters(&parameters);
        parameters.cp_reduce = discardLevel;
    }

    ~JPEG2KDecode()
    {
        if (decoder)
        {
            opj_destroy_codec(decoder);
        }
        decoder = nullptr;

        if (image)
        {
            opj_image_destroy(image);
        }
        image = nullptr;

        if (stream)
        {
            opj_stream_destroy(stream);
        }
        stream = nullptr;

        if (codestream_info)
        {
            opj_destroy_cstr_info(&codestream_info);
        }
        codestream_info = nullptr;
    }

    bool readHeader(
        U8* data,
        U32 dataSize,
        S32& widthOut,
        S32& heightOut,
        S32& components,
        S32& discard_level)
    {
        parameters.flags |= OPJ_DPARAMETERS_DUMP_FLAG;

        decoder = opj_create_decompress(OPJ_CODEC_J2K);

        if (!opj_setup_decoder(decoder, &parameters))
        {
            return false;
        }

        if (stream)
        {
            opj_stream_destroy(stream);
        }

        stream = opj_stream_create(dataSize, true);
        if (!stream)
        {
            return false;
        }

        opj_stream_set_user_data(stream, this, opj_free_user_data);
        opj_stream_set_user_data_length(stream, dataSize);
        opj_stream_set_read_function(stream, opj_read);
        opj_stream_set_write_function(stream, opj_write);
        opj_stream_set_skip_function(stream, opj_skip);
        opj_stream_set_seek_function(stream, opj_seek);

        buffer = data;
        size = dataSize;
        offset = 0;

        // enable decoding partially loaded images
        opj_decoder_set_strict_mode(decoder, OPJ_FALSE);

        /* Read the main header of the codestream and if necessary the JP2 boxes*/
        if (!opj_read_header((opj_stream_t*)stream, decoder, &image))
        {
            return false;
        }

        codestream_info = opj_get_cstr_info(decoder);

        if (!codestream_info)
        {
            return false;
        }

        U32 tileDimX = codestream_info->tdx;
        U32 tileDimY = codestream_info->tdy;
        U32 tilesW = codestream_info->tw;
        U32 tilesH = codestream_info->th;

        widthOut = S32(tilesW * tileDimX);
        heightOut = S32(tilesH * tileDimY);
        components = codestream_info->nbcomps;

        discard_level = 0;
        while (tilesW > 1 && tilesH > 1 && discard_level < MAX_DISCARD_LEVEL)
        {
            discard_level++;
            tilesW >>= 1;
            tilesH >>= 1;
        }

        return true;
    }

    bool decode(U8* data, U32 dataSize, U32* channels, U8 discard_level)
    {
        parameters.flags &= ~OPJ_DPARAMETERS_DUMP_FLAG;

        decoder = opj_create_decompress(OPJ_CODEC_J2K);
        opj_setup_decoder(decoder, &parameters);

        opj_set_info_handler(decoder, opj_info, this);
        opj_set_warning_handler(decoder, opj_warn, this);
        opj_set_error_handler(decoder, opj_error, this);

        if (stream)
        {
            opj_stream_destroy(stream);
        }

        stream = opj_stream_create(dataSize, true);
        if (!stream)
        {
            return false;
        }

        opj_stream_set_user_data(stream, this, opj_free_user_data);
        opj_stream_set_user_data_length(stream, dataSize);
        opj_stream_set_read_function(stream, opj_read);
        opj_stream_set_write_function(stream, opj_write);
        opj_stream_set_skip_function(stream, opj_skip);
        opj_stream_set_seek_function(stream, opj_seek);

        buffer = data;
        size = dataSize;
        offset = 0;

        if (image)
        {
            opj_image_destroy(image);
            image = nullptr;
        }

        // needs to happen before opj_read_header and opj_decode...
        opj_set_decoded_resolution_factor(decoder, discard_level);

        // enable decoding partially loaded images
        opj_decoder_set_strict_mode(decoder, OPJ_FALSE);

        if (!opj_read_header(stream, decoder, &image))
        {
            return false;
        }

        // needs to happen before decode which may fail
        if (channels)
        {
            *channels = image->numcomps;
        }

        OPJ_BOOL decoded = opj_decode(decoder, stream, image);

        // count was zero.  The latter is just a sanity check before we
        // dereference the array.
        if (!decoded || !image || !image->numcomps)
        {
            opj_end_decompress(decoder, stream);
            return false;
        }

        opj_end_decompress(decoder, stream);

        return true;
    }

    opj_image_t* getImage() { return image; }

private:
    opj_dparameters_t         parameters;
    opj_event_mgr_t           event_mgr;
    opj_image_t*              image = nullptr;
    opj_codec_t*              decoder = nullptr;
    opj_stream_t*             stream = nullptr;
    opj_codestream_info_v2_t* codestream_info = nullptr;
};

class JPEG2KEncode : public JPEG2KBase
{
public:
    const OPJ_UINT32 TILE_SIZE = 64 * 64 * 3;

    JPEG2KEncode(const char* comment_text_in, bool reversible)
    {
        memset(&parameters, 0, sizeof(opj_cparameters_t));
        memset(&event_mgr, 0, sizeof(opj_event_mgr_t));
        event_mgr.error_handler = error_callback;
        event_mgr.warning_handler = warning_callback;
        event_mgr.info_handler = info_callback;

        opj_set_default_encoder_parameters(&parameters);
        parameters.cod_format = OPJ_CODEC_J2K;
        parameters.cp_disto_alloc = 1;
        parameters.max_cs_size = (1 << 15);

        if (reversible)
        {
            parameters.tcp_numlayers = 1;
            parameters.tcp_rates[0] = 1.0f;
        }
        else
        {
            parameters.tcp_numlayers = 5;
            parameters.tcp_rates[0] = 1920.0f;
            parameters.tcp_rates[1] = 960.0f;
            parameters.tcp_rates[2] = 480.0f;
            parameters.tcp_rates[3] = 120.0f;
            parameters.tcp_rates[4] = 30.0f;
            parameters.irreversible = 1;
            parameters.tcp_mct = 1;
        }

        if (comment_text)
        {
            free(comment_text);
        }
        comment_text = comment_text_in ? strdup(comment_text_in) : nullptr;

        parameters.cp_comment = comment_text ? comment_text : (char*)"no comment";
        llassert(parameters.cp_comment);
    }

    ~JPEG2KEncode()
    {
        if (encoder)
        {
            opj_destroy_codec(encoder);
        }
        encoder = nullptr;

        if (image)
        {
            opj_image_destroy(image);
        }
        image = nullptr;

        if (stream)
        {
            opj_stream_destroy(stream);
        }
        stream = nullptr;

        if (comment_text)
        {
            free(comment_text);
        }
        comment_text = nullptr;
    }

    bool encode(const LLImageRaw& rawImageIn, LLImageJ2C &compressedImageOut)
    {
        setImage(rawImageIn);

        encoder = opj_create_compress(OPJ_CODEC_J2K);

        parameters.tcp_mct = (image->numcomps >= 3) ? 1 : 0;
        parameters.cod_format = OPJ_CODEC_J2K;
        parameters.prog_order = OPJ_RLCP;
        parameters.cp_disto_alloc = 1;

        if (!opj_setup_encoder(encoder, &parameters, image))
        {
            return false;
        }

        opj_set_info_handler(encoder, opj_info, this);
        opj_set_warning_handler(encoder, opj_warn, this);
        opj_set_error_handler(encoder, opj_error, this);

        U32 tile_count = (rawImageIn.getWidth() >> 6) * (rawImageIn.getHeight() >> 6);
        U32 data_size_guess = tile_count * TILE_SIZE;

        // will be freed in opj_free_user_data_write
        buffer = (U8*)ll_aligned_malloc_16(data_size_guess);
        size = data_size_guess;
        offset = 0;

        memset(buffer, 0, data_size_guess);

        if (stream)
        {
            opj_stream_destroy(stream);
        }

        stream = opj_stream_create(data_size_guess, false);
        if (!stream)
        {
            return false;
        }

        opj_stream_set_user_data(stream, this, opj_free_user_data_write);
        opj_stream_set_user_data_length(stream, data_size_guess);
        opj_stream_set_read_function(stream, opj_read);
        opj_stream_set_write_function(stream, opj_write);
        opj_stream_set_skip_function(stream, opj_skip);
        opj_stream_set_seek_function(stream, opj_seek);

        OPJ_BOOL started = opj_start_compress(encoder, image, stream);

        if (!started)
        {
            return false;
        }

        if (!opj_encode(encoder, stream))
        {
            return false;
        }

        OPJ_BOOL encoded = opj_end_compress(encoder, stream);

        // if we successfully encoded, then stream out the compressed data...
        if (encoded)
        {
            // "append" (set) the data we "streamed" (memcopied) for writing to the formatted image
            // with side-effect of setting the actually encoded size  to same
            compressedImageOut.allocateData(offset);
            memcpy(compressedImageOut.getData(), buffer, offset);
            compressedImageOut.updateData(); // update width, height etc from header
        }
        return encoded;
    }

    void setImage(const LLImageRaw& raw)
    {
        opj_image_cmptparm_t cmptparm[MAX_ENCODED_DISCARD_LEVELS];
        memset(&cmptparm[0], 0, MAX_ENCODED_DISCARD_LEVELS * sizeof(opj_image_cmptparm_t));

        S32 numcomps = raw.getComponents();
        S32 width = raw.getWidth();
        S32 height = raw.getHeight();

        for (S32 c = 0; c < numcomps; c++)
        {
            cmptparm[c].prec = 8;
            cmptparm[c].bpp = 8;
            cmptparm[c].sgnd = 0;
            cmptparm[c].dx = parameters.subsampling_dx;
            cmptparm[c].dy = parameters.subsampling_dy;
            cmptparm[c].w = width;
            cmptparm[c].h = height;
        }

        image = opj_image_create(numcomps, &cmptparm[0], OPJ_CLRSPC_SRGB);

        image->x1 = width;
        image->y1 = height;

        const U8 *src_datap = raw.getData();

        S32 i = 0;
        for (S32 y = height - 1; y >= 0; y--)
        {
            for (S32 x = 0; x < width; x++)
            {
                const U8 *pixel = src_datap + (y*width + x) * numcomps;
                for (S32 c = 0; c < numcomps; c++)
                {
                    image->comps[c].data[i] = *pixel;
                    pixel++;
                }
                i++;
            }
        }

        // This likely works, but there seems to be an issue openjpeg side
        // check over after gixing that.

        // De-interleave to component plane data
        /*
        switch (numcomps)
        {
        case 0:
        default:
            break;

        case 1:
        {
            U32 rBitDepth = image->comps[0].bpp;
            U32 bytesPerPixel = rBitDepth >> 3;
            memcpy(image->comps[0].data, src, width * height * bytesPerPixel);
        }
        break;

        case 2:
        {
            U32 rBitDepth = image->comps[0].bpp;
            U32 gBitDepth = image->comps[1].bpp;
            U32 totalBitDepth = rBitDepth + gBitDepth;
            U32 bytesPerPixel = totalBitDepth >> 3;
            U32 stride = width * bytesPerPixel;
            U32 offset = 0;
            for (S32 y = height - 1; y >= 0; y--)
            {
                const U8* component = src + (y * stride);
                for (S32 x = 0; x < width; x++)
                {
                    image->comps[0].data[offset] = *component++;
                    image->comps[1].data[offset] = *component++;
                    offset++;
                }
            }
        }
        break;

        case 3:
        {
            U32 rBitDepth = image->comps[0].bpp;
            U32 gBitDepth = image->comps[1].bpp;
            U32 bBitDepth = image->comps[2].bpp;
            U32 totalBitDepth = rBitDepth + gBitDepth + bBitDepth;
            U32 bytesPerPixel = totalBitDepth >> 3;
            U32 stride = width * bytesPerPixel;
            U32 offset = 0;
            for (S32 y = height - 1; y >= 0; y--)
            {
                const U8* component = src + (y * stride);
                for (S32 x = 0; x < width; x++)
                {
                    image->comps[0].data[offset] = *component++;
                    image->comps[1].data[offset] = *component++;
                    image->comps[2].data[offset] = *component++;
                    offset++;
                }
            }
        }
        break;


        case 4:
        {
            U32 rBitDepth = image->comps[0].bpp;
            U32 gBitDepth = image->comps[1].bpp;
            U32 bBitDepth = image->comps[2].bpp;
            U32 aBitDepth = image->comps[3].bpp;

            U32 totalBitDepth = rBitDepth + gBitDepth + bBitDepth + aBitDepth;
            U32 bytesPerPixel = totalBitDepth >> 3;

            U32 stride = width * bytesPerPixel;
            U32 offset = 0;
            for (S32 y = height - 1; y >= 0; y--)
            {
                const U8* component = src + (y * stride);
                for (S32 x = 0; x < width; x++)
                {
                    image->comps[0].data[offset] = *component++;
                    image->comps[1].data[offset] = *component++;
                    image->comps[2].data[offset] = *component++;
                    image->comps[3].data[offset] = *component++;
                    offset++;
                }
            }
        }
        break;
        }*/
    }

    opj_image_t* getImage() { return image; }

private:
    opj_cparameters_t   parameters;
    opj_event_mgr_t     event_mgr;
    opj_image_t*        image = nullptr;
    opj_codec_t*        encoder = nullptr;
    opj_stream_t*       stream = nullptr;
    char*               comment_text = nullptr;
};


LLImageJ2COJ::LLImageJ2COJ()
	: LLImageJ2CImpl()
{
}


LLImageJ2COJ::~LLImageJ2COJ()
{
}

bool LLImageJ2COJ::initDecode(LLImageJ2C &base, LLImageRaw &raw_image, int discard_level, int* region)
{
    base.mDiscardLevel = discard_level;
	return false;
}

bool LLImageJ2COJ::initEncode(LLImageJ2C &base, LLImageRaw &raw_image, int blocks_size, int precincts_size, int levels)
{
	// No specific implementation for this method in the OpenJpeg case
	return false;
}

bool LLImageJ2COJ::decodeImpl(LLImageJ2C &base, LLImageRaw &raw_image, F32 decode_time, S32 first_channel, S32 max_channel_count)
{
    JPEG2KDecode decoder(0);

    // <FS:Techwolf Lupindo> texture comment metadata reader
    LL_PROFILE_ZONE_SCOPED_CATEGORY_TEXTURE;	// <FS:Beq> instrument image decodes
    U8* c_data = base.getData();
    S32 c_size = base.getDataSize();
    S32 position = 0;

    while (position < 1024 && position < (c_size - 7)) // the comment field should be in the first 1024 bytes.
    {
        if (c_data[position] == 0xff && c_data[position + 1] == 0x64)
        {
            U8 high_byte = c_data[position + 2];
            U8 low_byte = c_data[position + 3];
            S32 c_length = (high_byte * 256) + low_byte; // This size also counts the markers, 00 01 and itself
            if (c_length > 200) // sanity check
            {
                // While comments can be very long, anything longer then 200 is suspect. 
                break;
            }

            if (position + 2 + c_length > c_size)
            {
                // comment extends past end of data, corruption, or all data not retrived yet.
                break;
            }

            // if the comment block does not end at the end of data, check to see if the next
            // block starts with 0xFF
            if (position + 2 + c_length < c_size && c_data[position + 2 + c_length] != 0xff)
            {
                // invalied comment block
                break;
            }

            // extract the comment minus the markers, 00 01
            raw_image.mComment.assign((char*)(c_data + position + 6), c_length - 4);
            break;
        }
        position++;
    }
    // </FS:Techwolf Lupindo>

    U32 image_channels = 0;
    S32 data_size = base.getDataSize();
    S32 max_bytes = (base.getMaxBytes() ? base.getMaxBytes() : data_size);
    bool decoded = decoder.decode(base.getData(), max_bytes, &image_channels, base.mDiscardLevel);

    // set correct channel count early so failed decodes don't miss it...
    S32 channels = (S32)image_channels - first_channel;
    channels = llmin(channels, max_channel_count);

    if (!decoded)
    {
        // reset the channel count if necessary
        if (raw_image.getComponents() != channels)
        {
            raw_image.resize(raw_image.getWidth(), raw_image.getHeight(), S8(channels));
        }

        LL_DEBUGS("Texture") << "ERROR -> decodeImpl: failed to decode image!" << LL_ENDL;
        // [SL:KB] - Patch: Viewer-OpenJPEG2 | Checked: Catznip-5.3
        base.decodeFailed();
        // [SL:KB]
        return true; // done
    }

    opj_image_t *image = decoder.getImage();

    // Component buffers are allocated in an image width by height buffer.
    // The image placed in that buffer is ceil(width/2^factor) by
    // ceil(height/2^factor) and if the factor isn't zero it will be at the
    // top left of the buffer with black filled in the rest of the pixels.
    // It is integer math so the formula is written in ceildivpo2.
    // (Assuming all the components have the same width, height and
    // factor.)
    U32 comp_width = image->comps[0].w; // leave this unshifted by 'f' discard factor, the strides are always for the full buffer width
    U32 f = image->comps[0].factor;

    // do size the texture to the mem we'll acrually use...
    U32 width = image->comps[0].w;
    U32 height = image->comps[0].h;

    raw_image.resize(U16(width), U16(height), S8(channels));

    U8 *rawp = raw_image.getData();

    // <FS:Ansariel> Port fix for MAINT-4327/MAINT-6584 to OpenJPEG decoder
    if (!rawp)
    {
        base.setLastError("Memory error");
        base.decodeFailed();
        return true; // done
    }
    // <FS:Ansariel>

    // first_channel is what channel to start copying from
    // dest is what channel to copy to.  first_channel comes from the
    // argument, dest always starts writing at channel zero.
    for (S32 comp = first_channel, dest = 0; comp < first_channel + channels; comp++, dest++)
    {
        llassert(image->comps[comp].data);
        if (image->comps[comp].data)
        {
            S32 offset = dest;
            for (S32 y = (height - 1); y >= 0; y--)
            {
                for (S32 x = 0; x < width; x++)
                {
                    rawp[offset] = image->comps[comp].data[y*comp_width + x];
                    offset += channels;
                }
            }
        }
        else // Some rare OpenJPEG versions have this bug.
        {
            LL_DEBUGS("Texture") << "ERROR -> decodeImpl: failed! (OpenJPEG bug)" << LL_ENDL;
            // [SL:KB] - Patch: Viewer-OpenJPEG2 | Checked: Catznip-5.3
            base.decodeFailed();
            // [SL:KB]
        }
    }

    base.setDiscardLevel(f);

    return true; // done
}


bool LLImageJ2COJ::encodeImpl(LLImageJ2C &base, const LLImageRaw &raw_image, const char* comment_text, F32 encode_time, bool reversible)
{
    JPEG2KEncode encode(comment_text, reversible);
    bool encoded = encode.encode(raw_image, base);
    if (encoded)
    {
        LL_WARNS() << "Openjpeg encoding implementation isn't complete, returning false" << LL_ENDL;
    }
    return encoded;
    //return false;
}

bool LLImageJ2COJ::getMetadata(LLImageJ2C &base)
{
    JPEG2KDecode decode(0);

    S32 width = 0;
    S32 height = 0;
    S32 components = 0;
    S32 discard_level = 0;

    U32 dataSize = base.getDataSize();
    U8* data = base.getData();
    bool header_read = decode.readHeader(data, dataSize, width, height, components, discard_level);
    if (!header_read)
    {
        return false;
    }

    base.mDiscardLevel = discard_level;
    base.setSize(width, height, components);
    return true;
}<|MERGE_RESOLUTION|>--- conflicted
+++ resolved
@@ -127,153 +127,9 @@
 
 static void opj_error(const char* msg, void* user_data)
 {
-<<<<<<< HEAD
-    LL_PROFILE_ZONE_SCOPED_CATEGORY_TEXTURE;
-	// <FS:Techwolf Lupindo> texture comment metadata reader
-	U8* c_data = base.getData();
-	S32 c_size =  base.getDataSize();
-	S32 position = 0;
-	
-	while (position < 1024 && position < (c_size - 7)) // the comment field should be in the first 1024 bytes.
-	{
-		if (c_data[position] == 0xff && c_data[position + 1] == 0x64)
-		{
-			U8 high_byte = c_data[position + 2];
-			U8 low_byte = c_data[position + 3];
-			S32 c_length = (high_byte * 256) + low_byte; // This size also counts the markers, 00 01 and itself
-			if (c_length > 200) // sanity check
-			{
-				// While comments can be very long, anything longer then 200 is suspect. 
-				break;
-			}
-
-			if (position + 2 + c_length > c_size)
-			{
-				// comment extends past end of data, corruption, or all data not retrived yet.
-				break;
-			}
-
-			// if the comment block does not end at the end of data, check to see if the next
-			// block starts with 0xFF
-			if (position + 2 + c_length < c_size && c_data[position + 2 + c_length] != 0xff)
-			{
-				// invalied comment block
-				break;
-			}
-
-			// extract the comment minus the markers, 00 01
-			raw_image.mComment.assign((char*)(c_data + position + 6), c_length - 4);
-			break;
-		}
-		position++;
-	}
-	// </FS:Techwolf Lupindo>
-
-	LLTimer decode_timer;
-
-	opj_dparameters_t parameters;	/* decompression parameters */
-	opj_event_mgr_t event_mgr;		/* event manager */
-	opj_image_t *image = NULL;
-
-#ifndef OPENJPEG2
-	opj_dinfo_t* dinfo = NULL;	/* handle to a decompressor */
-	opj_cio_t *cio = NULL;
-#endif
-
-	/* configure the event callbacks (not required) */
-	memset(&event_mgr, 0, sizeof(opj_event_mgr_t));
-	event_mgr.error_handler = error_callback;
-	event_mgr.warning_handler = warning_callback;
-	event_mgr.info_handler = info_callback;
-
-	/* set decoding parameters to default values */
-	opj_set_default_decoder_parameters(&parameters);
-
-	parameters.cp_reduce = base.getRawDiscardLevel();
-
-	/* decode the code-stream */
-	/* ---------------------- */
-
-	/* JPEG-2000 codestream */
-
-#ifdef OPENJPEG2
-// [SL:KB] - Patch: Viewer-OpenJPEG2 | Checked: Catznip-5.3
-	/* get a decoder handle */
-	opj_codec_t* opj_decoder_p = opj_create_decompress(OPJ_CODEC_J2K);
-
-	/* catch events using our callbacks and give a local context */
-	opj_set_error_handler(opj_decoder_p, error_callback, 0);
-	opj_set_warning_handler(opj_decoder_p, warning_callback, 0);
-	opj_set_info_handler(opj_decoder_p, info_callback, 0);
-
-	/* setup the decoder decoding parameters using user parameters */
-	opj_setup_decoder(opj_decoder_p, &parameters);
-
-	/* allow multi-threading */
-	if (opj_has_thread_support())
-	{
-		opj_codec_set_threads(opj_decoder_p, opj_get_num_cpus());
-	}
-
-	/* open a byte stream */
-	LLJp2StreamReader streamReader(&base);
-	opj_stream_t* opj_stream_p = opj_stream_default_create(OPJ_STREAM_READ);
-	opj_stream_set_read_function(opj_stream_p, LLJp2StreamReader::readStream);
-	opj_stream_set_skip_function(opj_stream_p, LLJp2StreamReader::skipStream);
-	opj_stream_set_seek_function(opj_stream_p, LLJp2StreamReader::seekStream);
-	opj_stream_set_user_data(opj_stream_p, &streamReader, nullptr);
-	opj_stream_set_user_data_length(opj_stream_p, base.getDataSize());
-
-	/* decode the stream and fill the image structure */
-	bool fSuccess = opj_read_header(opj_stream_p, opj_decoder_p, &image) &&
-	                opj_decode(opj_decoder_p, opj_stream_p, image) &&
-					opj_end_decompress(opj_decoder_p, opj_stream_p);
-
-	/* close the byte stream */
-	opj_stream_destroy(opj_stream_p);
-
-	/* free remaining structures */
-	opj_destroy_codec(opj_decoder_p);
-#else
-	/* get a decoder handle */
-	dinfo = opj_create_decompress(CODEC_J2K);
-
-	/* catch events using our callbacks and give a local context */
-	opj_set_event_mgr((opj_common_ptr)dinfo, &event_mgr, stderr);			
-
-	/* setup the decoder decoding parameters using user parameters */
-	opj_setup_decoder(dinfo, &parameters);
-
-	/* open a byte stream */
-	cio = opj_cio_open((opj_common_ptr)dinfo, base.getData(), base.getDataSize());
-
-	/* decode the stream and fill the image structure */
-	image = opj_decode(dinfo, cio);
-
-	/* close the byte stream */
-	opj_cio_close(cio);
-
-	/* free remaining structures */
-	if(dinfo)
-	{
-		opj_destroy_decompress(dinfo);
-	}
-#endif
-// [/SL:KB]
-
-	// The image decode failed if the return was NULL or the component
-	// count was zero.  The latter is just a sanity check before we
-	// dereference the array.
-// [SL:KB] - Patch: Viewer-OpenJPEG2 | Checked: Catznip-5.3
-#ifdef OPENJPEG2
-	if ( (!fSuccess) || (!image) || (!image->numcomps) )
-#else
-	if(!image || !image->numcomps)
-=======
     llassert(user_data);
 #if WANT_VERBOSE_OPJ_SPAM
     LL_WARNS("OpenJPEG") << msg << LL_ENDL;
->>>>>>> 4eb139e6
 #endif
 }
 
@@ -873,6 +729,7 @@
 
 bool LLImageJ2COJ::initEncode(LLImageJ2C &base, LLImageRaw &raw_image, int blocks_size, int precincts_size, int levels)
 {
+    LL_PROFILE_ZONE_SCOPED_CATEGORY_TEXTURE;
 	// No specific implementation for this method in the OpenJpeg case
 	return false;
 }
