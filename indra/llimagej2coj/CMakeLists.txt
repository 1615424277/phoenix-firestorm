# -*- cmake -*-

project(llimagej2coj)

# <FS:ND> when using KDU, why compile the OpenJPEG library?
if (NOT USE_KDU)

include(00-Common)
include(LLCommon)
include(LLImage)
include(OpenJPEG)

set(llimagej2coj_SOURCE_FILES
    llimagej2coj.cpp
    )

set(llimagej2coj_HEADER_FILES
    CMakeLists.txt

    llimagej2coj.h
    )

list(APPEND llimagej2coj_SOURCE_FILES ${llimagej2coj_HEADER_FILES})

add_library (llimagej2coj ${llimagej2coj_SOURCE_FILES})
<<<<<<< HEAD
target_link_libraries(
    llimagej2coj
    ${OPENJPEG_LIBRARIES}
=======

target_link_libraries( llimagej2coj
        llcommon
        llimage
        ll::openjpeg
>>>>>>> a35e58b7
    )

endif()<|MERGE_RESOLUTION|>--- conflicted
+++ resolved
@@ -23,17 +23,10 @@
 list(APPEND llimagej2coj_SOURCE_FILES ${llimagej2coj_HEADER_FILES})
 
 add_library (llimagej2coj ${llimagej2coj_SOURCE_FILES})
-<<<<<<< HEAD
-target_link_libraries(
-    llimagej2coj
-    ${OPENJPEG_LIBRARIES}
-=======
-
 target_link_libraries( llimagej2coj
         llcommon
         llimage
         ll::openjpeg
->>>>>>> a35e58b7
     )
 
 endif()