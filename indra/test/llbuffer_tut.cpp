/**
 * @file llbuffer_tut.cpp
 * @author Adroit
 * @date 2007-03
 * @brief llbuffer test cases.
 *
 * $LicenseInfo:firstyear=2007&license=viewerlgpl$
 * Second Life Viewer Source Code
 * Copyright (C) 2010, Linden Research, Inc.
 *
 * This library is free software; you can redistribute it and/or
 * modify it under the terms of the GNU Lesser General Public
 * License as published by the Free Software Foundation;
 * version 2.1 of the License only.
 *
 * This library is distributed in the hope that it will be useful,
 * but WITHOUT ANY WARRANTY; without even the implied warranty of
 * MERCHANTABILITY or FITNESS FOR A PARTICULAR PURPOSE.  See the GNU
 * Lesser General Public License for more details.
 *
 * You should have received a copy of the GNU Lesser General Public
 * License along with this library; if not, write to the Free Software
 * Foundation, Inc., 51 Franklin Street, Fifth Floor, Boston, MA  02110-1301  USA
 *
 * Linden Research, Inc., 945 Battery Street, San Francisco, CA  94111  USA
 * $/LicenseInfo$
 */

#include <tut/tut.hpp>

#include "linden_common.h"
#include "lltut.h"
#include "llbuffer.h"
#include "llerror.h"


namespace tut
{
<<<<<<< HEAD
	struct buffer
	{
	};

	typedef test_group<buffer> buffer_t;
	typedef buffer_t::object buffer_object_t;
	tut::buffer_t tut_buffer("buffer");

	template<> template<>
	void buffer_object_t::test<1>()
	{
		LLChannelDescriptors channelDescriptors;
		ensure("in() and out() functions Failed", (0 == channelDescriptors.in() && 1 == channelDescriptors.out()));
	
		S32 val = 50;
		LLChannelDescriptors channelDescriptors1(val);
		ensure("LLChannelDescriptors in() and out() functions Failed", (50 == channelDescriptors1.in() && 51 == channelDescriptors1.out()));
	}	
	
	template<> template<>
	void buffer_object_t::test<2>()
	{
		LLSegment segment;
		ensure("LLSegment get functions failed", (0 == segment.getChannel() && NULL == segment.data() && 0 == segment.size()));
		segment.setChannel(50);
		ensure_equals("LLSegment setChannel() function failed", segment.getChannel(), 50);
		ensure("LLSegment isOnChannel() function failed", (true == segment.isOnChannel(50)));
	}	

	template<> template<>
	void buffer_object_t::test<3>()
	{
		S32 channel = 30;
		const char str[] = "SecondLife";
		S32 len = sizeof(str);
		LLSegment segment(channel, (U8*)str, len);
		ensure("LLSegment get functions failed", (30 == segment.getChannel() && len == segment.size() && (U8*)str == segment.data()));
		ensure_memory_matches("LLSegment::data() failed",  segment.data(), segment.size(), (U8*)str, len);
		ensure("LLSegment isOnChannel() function failed", (true == segment.isOnChannel(channel)));
	}	 
	
	template<> template<>
	void buffer_object_t::test<4>()
	{
		S32 channel = 50;
		S32 bigSize = 16384*2;
		char str[] = "SecondLife";
		S32 smallSize = sizeof(str);

		LLSegment segment;
		LLHeapBuffer buf; // use default size of DEFAULT_HEAP_BUFFER_SIZE = 16384

		S32 requestSize;

		requestSize = 16384-1;
		ensure("1. LLHeapBuffer createSegment failed", (true == buf.createSegment(channel, requestSize, segment)) && segment.size() == requestSize);
		// second request for remainign 1 byte

		requestSize = 1;
		ensure("2. LLHeapBuffer createSegment failed", (true == buf.createSegment(channel, requestSize, segment)) && segment.size() == requestSize);

		// it should fail now.
		requestSize = 1;
		ensure("3. LLHeapBuffer createSegment failed", (false == buf.createSegment(channel, requestSize, segment)));

		LLHeapBuffer buf1(bigSize);

		// requst for more than default size but less than total sizeit should fail now.
		requestSize = 16384 + 1;
		ensure("4. LLHeapBuffer createSegment failed", (true == buf1.createSegment(channel, requestSize, segment)) && segment.size() == requestSize);

		LLHeapBuffer buf2((U8*) str, smallSize);
		requestSize = smallSize;
		ensure("5. LLHeapBuffer createSegment failed", (true == buf2.createSegment(channel, requestSize, segment)) && segment.size() == requestSize && memcmp(segment.data(), (U8*) str, requestSize) == 0);
		requestSize = smallSize+1;
		ensure("6. LLHeapBuffer createSegment failed", (false == buf2.createSegment(channel, requestSize, segment)));
	}	

	//makeChannelConsumer()
	template<> template<>
	void buffer_object_t::test<5>()
	{
		LLChannelDescriptors inchannelDescriptors(20);
		LLChannelDescriptors outchannelDescriptors = LLBufferArray::makeChannelConsumer(inchannelDescriptors);	
		ensure("LLBufferArray::makeChannelConsumer() function Failed", (21 == outchannelDescriptors.in()));
	}

	template<> template<>
	void buffer_object_t::test<6>()
	{
		LLBufferArray bufferArray;
		const char array[] = "SecondLife";
		S32 len = strlen(array);
		LLChannelDescriptors channelDescriptors = bufferArray.nextChannel();
		bufferArray.append(channelDescriptors.in(), (U8*)array, len);
		S32 count = bufferArray.countAfter(channelDescriptors.in(), NULL);
		ensure_equals("Appended size is:", count, len);
	}

	//append() and prepend()
	template<> template<>
	void buffer_object_t::test<7>()
	{
		LLBufferArray bufferArray;
		const char array[] = "SecondLife";
		S32 len = strlen(array);
		const char array1[] = "LindenLabs";
		S32 len1 = strlen(array1);
		
		std::string str(array1);
		str.append(array);
		
		LLChannelDescriptors channelDescriptors = bufferArray.nextChannel();
		bufferArray.append(channelDescriptors.in(), (U8*)array, len);
		bufferArray.prepend(channelDescriptors.in(), (U8*)array1, len1);
		char buf[100];
		S32 len2 = 20;
		bufferArray.readAfter(channelDescriptors.in(), NULL, (U8*)buf, len2);
		ensure_equals("readAfter length failed", len2, 20);
		
		buf[len2] = '\0';
		ensure_equals("readAfter/prepend/append failed", buf, str);
	}

	//append()
	template<> template<>
	void buffer_object_t::test<8>()
	{
		LLBufferArray bufferArray;
		const char array[] = "SecondLife";
		S32 len = strlen(array);
		const char array1[] = "LindenLabs";
		S32 len1 = strlen(array1);
		
		std::string str(array);
		str.append(array1);
		
		LLChannelDescriptors channelDescriptors = bufferArray.nextChannel();
		bufferArray.append(channelDescriptors.in(), (U8*)array, len);		
		bufferArray.append(channelDescriptors.in(), (U8*)array1, len1);
		char buf[100];
		S32 len2 = 20;
		bufferArray.readAfter(channelDescriptors.in(), NULL, (U8*)buf, len2);
		ensure_equals("readAfter length failed", len2, 20);
		
		buf[len2] = '\0';
		ensure_equals("readAfter/append/append failed", buf, str);
	}

	template<> template<>
	void buffer_object_t::test<9>()
	{
		LLBufferArray bufferArray;
		const char array[] = "SecondLife";
		S32 len = strlen(array) + 1;
		std::string str(array);
		LLChannelDescriptors channelDescriptors = bufferArray.nextChannel();
		bufferArray.append(channelDescriptors.in(), (U8*)array, len);
		LLBufferArray bufferArray1;
		ensure("Contents are not copied and the source buffer is not empty", (1 == bufferArray1.takeContents(bufferArray)));
		
		char buf[100];
		S32 len2 = len;
		bufferArray1.readAfter(channelDescriptors.in(), NULL, (U8*)buf, len2);	
		ensure_equals("takeContents failed to copy", buf, str);
	}

	//seek()
	template<> template<>
	void buffer_object_t::test<10>()
	{
		const char array[] = "SecondLife is a Virtual World";
		S32 len = strlen(array);
		LLBufferArray bufferArray;
		bufferArray.append(0, (U8*)array, len);
		
		char buf[255];
		S32 len1 = 16;
		U8* last = bufferArray.readAfter(0, 0, (U8*)buf, len1);
		buf[len1] = '\0';
		last = bufferArray.seek(0, last, -2);

		len1 = 15;
		last = bufferArray.readAfter(0, last, (U8*)buf, len1);
		buf[len1] = '\0';
		std::string str(buf);
		ensure_equals("Seek does'nt worked", str, std::string("a Virtual World"));
	}

	template<> template<>
	void buffer_object_t::test<11>()
	{
		const char array[] = "SecondLife is a Virtual World";
		S32 len = strlen(array);
		LLBufferArray bufferArray;
		bufferArray.append(0, (U8*)array, len);
		
		char buf[255];
		S32 len1 = 10;
		U8* last = bufferArray.readAfter(0, 0, (U8*)buf, len1);
		bufferArray.splitAfter(last);
		LLBufferArray::segment_iterator_t iterator = bufferArray.beginSegment();
		++iterator;
		std::string str(((char*)(*iterator).data()), (*iterator).size());
		ensure_equals("Strings are not equal;splitAfter() operation failed", str, std::string(" is a Virtual World"));
	}

	//makeSegment()->eraseSegment()
	template<> template<>
	void buffer_object_t::test<12>()
	{
		LLBufferArray bufferArray;
		LLChannelDescriptors channelDescriptors;
		LLBufferArray::segment_iterator_t it;
		S32 length = 1000;
		it = bufferArray.makeSegment(channelDescriptors.out(), length);
		ensure("makeSegment() function failed", (it != bufferArray.endSegment()));
		ensure("eraseSegment() function failed", bufferArray.eraseSegment(it));
		ensure("eraseSegment() begin/end should now be same", bufferArray.beginSegment() == bufferArray.endSegment());
	}

	// constructSegmentAfter()
	template<> template<>
	void buffer_object_t::test<13>()
	{
		LLBufferArray bufferArray;
		LLBufferArray::segment_iterator_t it;
		LLSegment segment;
		LLBufferArray::segment_iterator_t end = bufferArray.endSegment();
		it = bufferArray.constructSegmentAfter(NULL, segment);
		ensure("constructSegmentAfter() function failed", (it == end));
	}
=======
    struct buffer
    {
    };

    typedef test_group<buffer> buffer_t;
    typedef buffer_t::object buffer_object_t;
    tut::buffer_t tut_buffer("buffer");

    template<> template<>
    void buffer_object_t::test<1>()
    {
        LLChannelDescriptors channelDescriptors;
        ensure("in() and out() functions Failed", (0 == channelDescriptors.in() && 1 == channelDescriptors.out()));

        S32 val = 50;
        LLChannelDescriptors channelDescriptors1(val);
        ensure("LLChannelDescriptors in() and out() functions Failed", (50 == channelDescriptors1.in() && 51 == channelDescriptors1.out()));
    }

    template<> template<>
    void buffer_object_t::test<2>()
    {
        LLSegment segment;
        ensure("LLSegment get functions failed", (0 == segment.getChannel() && NULL == segment.data() && 0 == segment.size()));
        segment.setChannel(50);
        ensure_equals("LLSegment setChannel() function failed", segment.getChannel(), 50);
        ensure("LLSegment isOnChannel() function failed", (TRUE == segment.isOnChannel(50)));
    }

    template<> template<>
    void buffer_object_t::test<3>()
    {
        S32 channel = 30;
        const char str[] = "SecondLife";
        S32 len = sizeof(str);
        LLSegment segment(channel, (U8*)str, len);
        ensure("LLSegment get functions failed", (30 == segment.getChannel() && len == segment.size() && (U8*)str == segment.data()));
        ensure_memory_matches("LLSegment::data() failed",  segment.data(), segment.size(), (U8*)str, len);
        ensure("LLSegment isOnChannel() function failed", (TRUE == segment.isOnChannel(channel)));
    }

    template<> template<>
    void buffer_object_t::test<4>()
    {
        S32 channel = 50;
        S32 bigSize = 16384*2;
        char str[] = "SecondLife";
        S32 smallSize = sizeof(str);

        LLSegment segment;
        LLHeapBuffer buf; // use default size of DEFAULT_HEAP_BUFFER_SIZE = 16384

        S32 requestSize;

        requestSize = 16384-1;
        ensure("1. LLHeapBuffer createSegment failed", (TRUE == buf.createSegment(channel, requestSize, segment)) && segment.size() == requestSize);
        // second request for remainign 1 byte

        requestSize = 1;
        ensure("2. LLHeapBuffer createSegment failed", (TRUE == buf.createSegment(channel, requestSize, segment)) && segment.size() == requestSize);

        // it should fail now.
        requestSize = 1;
        ensure("3. LLHeapBuffer createSegment failed", (FALSE == buf.createSegment(channel, requestSize, segment)));

        LLHeapBuffer buf1(bigSize);

        // requst for more than default size but less than total sizeit should fail now.
        requestSize = 16384 + 1;
        ensure("4. LLHeapBuffer createSegment failed", (TRUE == buf1.createSegment(channel, requestSize, segment)) && segment.size() == requestSize);

        LLHeapBuffer buf2((U8*) str, smallSize);
        requestSize = smallSize;
        ensure("5. LLHeapBuffer createSegment failed", (TRUE == buf2.createSegment(channel, requestSize, segment)) && segment.size() == requestSize && memcmp(segment.data(), (U8*) str, requestSize) == 0);
        requestSize = smallSize+1;
        ensure("6. LLHeapBuffer createSegment failed", (FALSE == buf2.createSegment(channel, requestSize, segment)));
    }

    //makeChannelConsumer()
    template<> template<>
    void buffer_object_t::test<5>()
    {
        LLChannelDescriptors inchannelDescriptors(20);
        LLChannelDescriptors outchannelDescriptors = LLBufferArray::makeChannelConsumer(inchannelDescriptors);
        ensure("LLBufferArray::makeChannelConsumer() function Failed", (21 == outchannelDescriptors.in()));
    }

    template<> template<>
    void buffer_object_t::test<6>()
    {
        LLBufferArray bufferArray;
        const char array[] = "SecondLife";
        S32 len = strlen(array);
        LLChannelDescriptors channelDescriptors = bufferArray.nextChannel();
        bufferArray.append(channelDescriptors.in(), (U8*)array, len);
        S32 count = bufferArray.countAfter(channelDescriptors.in(), NULL);
        ensure_equals("Appended size is:", count, len);
    }

    //append() and prepend()
    template<> template<>
    void buffer_object_t::test<7>()
    {
        LLBufferArray bufferArray;
        const char array[] = "SecondLife";
        S32 len = strlen(array);
        const char array1[] = "LindenLabs";
        S32 len1 = strlen(array1);

        std::string str(array1);
        str.append(array);

        LLChannelDescriptors channelDescriptors = bufferArray.nextChannel();
        bufferArray.append(channelDescriptors.in(), (U8*)array, len);
        bufferArray.prepend(channelDescriptors.in(), (U8*)array1, len1);
        char buf[100];
        S32 len2 = 20;
        bufferArray.readAfter(channelDescriptors.in(), NULL, (U8*)buf, len2);
        ensure_equals("readAfter length failed", len2, 20);

        buf[len2] = '\0';
        ensure_equals("readAfter/prepend/append failed", buf, str);
    }

    //append()
    template<> template<>
    void buffer_object_t::test<8>()
    {
        LLBufferArray bufferArray;
        const char array[] = "SecondLife";
        S32 len = strlen(array);
        const char array1[] = "LindenLabs";
        S32 len1 = strlen(array1);

        std::string str(array);
        str.append(array1);

        LLChannelDescriptors channelDescriptors = bufferArray.nextChannel();
        bufferArray.append(channelDescriptors.in(), (U8*)array, len);
        bufferArray.append(channelDescriptors.in(), (U8*)array1, len1);
        char buf[100];
        S32 len2 = 20;
        bufferArray.readAfter(channelDescriptors.in(), NULL, (U8*)buf, len2);
        ensure_equals("readAfter length failed", len2, 20);

        buf[len2] = '\0';
        ensure_equals("readAfter/append/append failed", buf, str);
    }

    template<> template<>
    void buffer_object_t::test<9>()
    {
        LLBufferArray bufferArray;
        const char array[] = "SecondLife";
        S32 len = strlen(array) + 1;
        std::string str(array);
        LLChannelDescriptors channelDescriptors = bufferArray.nextChannel();
        bufferArray.append(channelDescriptors.in(), (U8*)array, len);
        LLBufferArray bufferArray1;
        ensure("Contents are not copied and the source buffer is not empty", (1 == bufferArray1.takeContents(bufferArray)));

        char buf[100];
        S32 len2 = len;
        bufferArray1.readAfter(channelDescriptors.in(), NULL, (U8*)buf, len2);
        ensure_equals("takeContents failed to copy", buf, str);
    }

    //seek()
    template<> template<>
    void buffer_object_t::test<10>()
    {
        const char array[] = "SecondLife is a Virtual World";
        S32 len = strlen(array);
        LLBufferArray bufferArray;
        bufferArray.append(0, (U8*)array, len);

        char buf[255];
        S32 len1 = 16;
        U8* last = bufferArray.readAfter(0, 0, (U8*)buf, len1);
        buf[len1] = '\0';
        last = bufferArray.seek(0, last, -2);

        len1 = 15;
        last = bufferArray.readAfter(0, last, (U8*)buf, len1);
        buf[len1] = '\0';
        std::string str(buf);
        ensure_equals("Seek does'nt worked", str, std::string("a Virtual World"));
    }

    template<> template<>
    void buffer_object_t::test<11>()
    {
        const char array[] = "SecondLife is a Virtual World";
        S32 len = strlen(array);
        LLBufferArray bufferArray;
        bufferArray.append(0, (U8*)array, len);

        char buf[255];
        S32 len1 = 10;
        U8* last = bufferArray.readAfter(0, 0, (U8*)buf, len1);
        bufferArray.splitAfter(last);
        LLBufferArray::segment_iterator_t iterator = bufferArray.beginSegment();
        ++iterator;
        std::string str(((char*)(*iterator).data()), (*iterator).size());
        ensure_equals("Strings are not equal;splitAfter() operation failed", str, std::string(" is a Virtual World"));
    }

    //makeSegment()->eraseSegment()
    template<> template<>
    void buffer_object_t::test<12>()
    {
        LLBufferArray bufferArray;
        LLChannelDescriptors channelDescriptors;
        LLBufferArray::segment_iterator_t it;
        S32 length = 1000;
        it = bufferArray.makeSegment(channelDescriptors.out(), length);
        ensure("makeSegment() function failed", (it != bufferArray.endSegment()));
        ensure("eraseSegment() function failed", bufferArray.eraseSegment(it));
        ensure("eraseSegment() begin/end should now be same", bufferArray.beginSegment() == bufferArray.endSegment());
    }

    // constructSegmentAfter()
    template<> template<>
    void buffer_object_t::test<13>()
    {
        LLBufferArray bufferArray;
        LLBufferArray::segment_iterator_t it;
        LLSegment segment;
        LLBufferArray::segment_iterator_t end = bufferArray.endSegment();
        it = bufferArray.constructSegmentAfter(NULL, segment);
        ensure("constructSegmentAfter() function failed", (it == end));
    }
>>>>>>> e1623bb2
}<|MERGE_RESOLUTION|>--- conflicted
+++ resolved
@@ -1,506 +1,271 @@
-/**
- * @file llbuffer_tut.cpp
- * @author Adroit
- * @date 2007-03
- * @brief llbuffer test cases.
- *
- * $LicenseInfo:firstyear=2007&license=viewerlgpl$
- * Second Life Viewer Source Code
- * Copyright (C) 2010, Linden Research, Inc.
- *
- * This library is free software; you can redistribute it and/or
- * modify it under the terms of the GNU Lesser General Public
- * License as published by the Free Software Foundation;
- * version 2.1 of the License only.
- *
- * This library is distributed in the hope that it will be useful,
- * but WITHOUT ANY WARRANTY; without even the implied warranty of
- * MERCHANTABILITY or FITNESS FOR A PARTICULAR PURPOSE.  See the GNU
- * Lesser General Public License for more details.
- *
- * You should have received a copy of the GNU Lesser General Public
- * License along with this library; if not, write to the Free Software
- * Foundation, Inc., 51 Franklin Street, Fifth Floor, Boston, MA  02110-1301  USA
- *
- * Linden Research, Inc., 945 Battery Street, San Francisco, CA  94111  USA
- * $/LicenseInfo$
- */
-
-#include <tut/tut.hpp>
-
-#include "linden_common.h"
-#include "lltut.h"
-#include "llbuffer.h"
-#include "llerror.h"
-
-
-namespace tut
-{
-<<<<<<< HEAD
-	struct buffer
-	{
-	};
-
-	typedef test_group<buffer> buffer_t;
-	typedef buffer_t::object buffer_object_t;
-	tut::buffer_t tut_buffer("buffer");
-
-	template<> template<>
-	void buffer_object_t::test<1>()
-	{
-		LLChannelDescriptors channelDescriptors;
-		ensure("in() and out() functions Failed", (0 == channelDescriptors.in() && 1 == channelDescriptors.out()));
-	
-		S32 val = 50;
-		LLChannelDescriptors channelDescriptors1(val);
-		ensure("LLChannelDescriptors in() and out() functions Failed", (50 == channelDescriptors1.in() && 51 == channelDescriptors1.out()));
-	}	
-	
-	template<> template<>
-	void buffer_object_t::test<2>()
-	{
-		LLSegment segment;
-		ensure("LLSegment get functions failed", (0 == segment.getChannel() && NULL == segment.data() && 0 == segment.size()));
-		segment.setChannel(50);
-		ensure_equals("LLSegment setChannel() function failed", segment.getChannel(), 50);
-		ensure("LLSegment isOnChannel() function failed", (true == segment.isOnChannel(50)));
-	}	
-
-	template<> template<>
-	void buffer_object_t::test<3>()
-	{
-		S32 channel = 30;
-		const char str[] = "SecondLife";
-		S32 len = sizeof(str);
-		LLSegment segment(channel, (U8*)str, len);
-		ensure("LLSegment get functions failed", (30 == segment.getChannel() && len == segment.size() && (U8*)str == segment.data()));
-		ensure_memory_matches("LLSegment::data() failed",  segment.data(), segment.size(), (U8*)str, len);
-		ensure("LLSegment isOnChannel() function failed", (true == segment.isOnChannel(channel)));
-	}	 
-	
-	template<> template<>
-	void buffer_object_t::test<4>()
-	{
-		S32 channel = 50;
-		S32 bigSize = 16384*2;
-		char str[] = "SecondLife";
-		S32 smallSize = sizeof(str);
-
-		LLSegment segment;
-		LLHeapBuffer buf; // use default size of DEFAULT_HEAP_BUFFER_SIZE = 16384
-
-		S32 requestSize;
-
-		requestSize = 16384-1;
-		ensure("1. LLHeapBuffer createSegment failed", (true == buf.createSegment(channel, requestSize, segment)) && segment.size() == requestSize);
-		// second request for remainign 1 byte
-
-		requestSize = 1;
-		ensure("2. LLHeapBuffer createSegment failed", (true == buf.createSegment(channel, requestSize, segment)) && segment.size() == requestSize);
-
-		// it should fail now.
-		requestSize = 1;
-		ensure("3. LLHeapBuffer createSegment failed", (false == buf.createSegment(channel, requestSize, segment)));
-
-		LLHeapBuffer buf1(bigSize);
-
-		// requst for more than default size but less than total sizeit should fail now.
-		requestSize = 16384 + 1;
-		ensure("4. LLHeapBuffer createSegment failed", (true == buf1.createSegment(channel, requestSize, segment)) && segment.size() == requestSize);
-
-		LLHeapBuffer buf2((U8*) str, smallSize);
-		requestSize = smallSize;
-		ensure("5. LLHeapBuffer createSegment failed", (true == buf2.createSegment(channel, requestSize, segment)) && segment.size() == requestSize && memcmp(segment.data(), (U8*) str, requestSize) == 0);
-		requestSize = smallSize+1;
-		ensure("6. LLHeapBuffer createSegment failed", (false == buf2.createSegment(channel, requestSize, segment)));
-	}	
-
-	//makeChannelConsumer()
-	template<> template<>
-	void buffer_object_t::test<5>()
-	{
-		LLChannelDescriptors inchannelDescriptors(20);
-		LLChannelDescriptors outchannelDescriptors = LLBufferArray::makeChannelConsumer(inchannelDescriptors);	
-		ensure("LLBufferArray::makeChannelConsumer() function Failed", (21 == outchannelDescriptors.in()));
-	}
-
-	template<> template<>
-	void buffer_object_t::test<6>()
-	{
-		LLBufferArray bufferArray;
-		const char array[] = "SecondLife";
-		S32 len = strlen(array);
-		LLChannelDescriptors channelDescriptors = bufferArray.nextChannel();
-		bufferArray.append(channelDescriptors.in(), (U8*)array, len);
-		S32 count = bufferArray.countAfter(channelDescriptors.in(), NULL);
-		ensure_equals("Appended size is:", count, len);
-	}
-
-	//append() and prepend()
-	template<> template<>
-	void buffer_object_t::test<7>()
-	{
-		LLBufferArray bufferArray;
-		const char array[] = "SecondLife";
-		S32 len = strlen(array);
-		const char array1[] = "LindenLabs";
-		S32 len1 = strlen(array1);
-		
-		std::string str(array1);
-		str.append(array);
-		
-		LLChannelDescriptors channelDescriptors = bufferArray.nextChannel();
-		bufferArray.append(channelDescriptors.in(), (U8*)array, len);
-		bufferArray.prepend(channelDescriptors.in(), (U8*)array1, len1);
-		char buf[100];
-		S32 len2 = 20;
-		bufferArray.readAfter(channelDescriptors.in(), NULL, (U8*)buf, len2);
-		ensure_equals("readAfter length failed", len2, 20);
-		
-		buf[len2] = '\0';
-		ensure_equals("readAfter/prepend/append failed", buf, str);
-	}
-
-	//append()
-	template<> template<>
-	void buffer_object_t::test<8>()
-	{
-		LLBufferArray bufferArray;
-		const char array[] = "SecondLife";
-		S32 len = strlen(array);
-		const char array1[] = "LindenLabs";
-		S32 len1 = strlen(array1);
-		
-		std::string str(array);
-		str.append(array1);
-		
-		LLChannelDescriptors channelDescriptors = bufferArray.nextChannel();
-		bufferArray.append(channelDescriptors.in(), (U8*)array, len);		
-		bufferArray.append(channelDescriptors.in(), (U8*)array1, len1);
-		char buf[100];
-		S32 len2 = 20;
-		bufferArray.readAfter(channelDescriptors.in(), NULL, (U8*)buf, len2);
-		ensure_equals("readAfter length failed", len2, 20);
-		
-		buf[len2] = '\0';
-		ensure_equals("readAfter/append/append failed", buf, str);
-	}
-
-	template<> template<>
-	void buffer_object_t::test<9>()
-	{
-		LLBufferArray bufferArray;
-		const char array[] = "SecondLife";
-		S32 len = strlen(array) + 1;
-		std::string str(array);
-		LLChannelDescriptors channelDescriptors = bufferArray.nextChannel();
-		bufferArray.append(channelDescriptors.in(), (U8*)array, len);
-		LLBufferArray bufferArray1;
-		ensure("Contents are not copied and the source buffer is not empty", (1 == bufferArray1.takeContents(bufferArray)));
-		
-		char buf[100];
-		S32 len2 = len;
-		bufferArray1.readAfter(channelDescriptors.in(), NULL, (U8*)buf, len2);	
-		ensure_equals("takeContents failed to copy", buf, str);
-	}
-
-	//seek()
-	template<> template<>
-	void buffer_object_t::test<10>()
-	{
-		const char array[] = "SecondLife is a Virtual World";
-		S32 len = strlen(array);
-		LLBufferArray bufferArray;
-		bufferArray.append(0, (U8*)array, len);
-		
-		char buf[255];
-		S32 len1 = 16;
-		U8* last = bufferArray.readAfter(0, 0, (U8*)buf, len1);
-		buf[len1] = '\0';
-		last = bufferArray.seek(0, last, -2);
-
-		len1 = 15;
-		last = bufferArray.readAfter(0, last, (U8*)buf, len1);
-		buf[len1] = '\0';
-		std::string str(buf);
-		ensure_equals("Seek does'nt worked", str, std::string("a Virtual World"));
-	}
-
-	template<> template<>
-	void buffer_object_t::test<11>()
-	{
-		const char array[] = "SecondLife is a Virtual World";
-		S32 len = strlen(array);
-		LLBufferArray bufferArray;
-		bufferArray.append(0, (U8*)array, len);
-		
-		char buf[255];
-		S32 len1 = 10;
-		U8* last = bufferArray.readAfter(0, 0, (U8*)buf, len1);
-		bufferArray.splitAfter(last);
-		LLBufferArray::segment_iterator_t iterator = bufferArray.beginSegment();
-		++iterator;
-		std::string str(((char*)(*iterator).data()), (*iterator).size());
-		ensure_equals("Strings are not equal;splitAfter() operation failed", str, std::string(" is a Virtual World"));
-	}
-
-	//makeSegment()->eraseSegment()
-	template<> template<>
-	void buffer_object_t::test<12>()
-	{
-		LLBufferArray bufferArray;
-		LLChannelDescriptors channelDescriptors;
-		LLBufferArray::segment_iterator_t it;
-		S32 length = 1000;
-		it = bufferArray.makeSegment(channelDescriptors.out(), length);
-		ensure("makeSegment() function failed", (it != bufferArray.endSegment()));
-		ensure("eraseSegment() function failed", bufferArray.eraseSegment(it));
-		ensure("eraseSegment() begin/end should now be same", bufferArray.beginSegment() == bufferArray.endSegment());
-	}
-
-	// constructSegmentAfter()
-	template<> template<>
-	void buffer_object_t::test<13>()
-	{
-		LLBufferArray bufferArray;
-		LLBufferArray::segment_iterator_t it;
-		LLSegment segment;
-		LLBufferArray::segment_iterator_t end = bufferArray.endSegment();
-		it = bufferArray.constructSegmentAfter(NULL, segment);
-		ensure("constructSegmentAfter() function failed", (it == end));
-	}
-=======
-    struct buffer
-    {
-    };
-
-    typedef test_group<buffer> buffer_t;
-    typedef buffer_t::object buffer_object_t;
-    tut::buffer_t tut_buffer("buffer");
-
-    template<> template<>
-    void buffer_object_t::test<1>()
-    {
-        LLChannelDescriptors channelDescriptors;
-        ensure("in() and out() functions Failed", (0 == channelDescriptors.in() && 1 == channelDescriptors.out()));
-
-        S32 val = 50;
-        LLChannelDescriptors channelDescriptors1(val);
-        ensure("LLChannelDescriptors in() and out() functions Failed", (50 == channelDescriptors1.in() && 51 == channelDescriptors1.out()));
-    }
-
-    template<> template<>
-    void buffer_object_t::test<2>()
-    {
-        LLSegment segment;
-        ensure("LLSegment get functions failed", (0 == segment.getChannel() && NULL == segment.data() && 0 == segment.size()));
-        segment.setChannel(50);
-        ensure_equals("LLSegment setChannel() function failed", segment.getChannel(), 50);
-        ensure("LLSegment isOnChannel() function failed", (TRUE == segment.isOnChannel(50)));
-    }
-
-    template<> template<>
-    void buffer_object_t::test<3>()
-    {
-        S32 channel = 30;
-        const char str[] = "SecondLife";
-        S32 len = sizeof(str);
-        LLSegment segment(channel, (U8*)str, len);
-        ensure("LLSegment get functions failed", (30 == segment.getChannel() && len == segment.size() && (U8*)str == segment.data()));
-        ensure_memory_matches("LLSegment::data() failed",  segment.data(), segment.size(), (U8*)str, len);
-        ensure("LLSegment isOnChannel() function failed", (TRUE == segment.isOnChannel(channel)));
-    }
-
-    template<> template<>
-    void buffer_object_t::test<4>()
-    {
-        S32 channel = 50;
-        S32 bigSize = 16384*2;
-        char str[] = "SecondLife";
-        S32 smallSize = sizeof(str);
-
-        LLSegment segment;
-        LLHeapBuffer buf; // use default size of DEFAULT_HEAP_BUFFER_SIZE = 16384
-
-        S32 requestSize;
-
-        requestSize = 16384-1;
-        ensure("1. LLHeapBuffer createSegment failed", (TRUE == buf.createSegment(channel, requestSize, segment)) && segment.size() == requestSize);
-        // second request for remainign 1 byte
-
-        requestSize = 1;
-        ensure("2. LLHeapBuffer createSegment failed", (TRUE == buf.createSegment(channel, requestSize, segment)) && segment.size() == requestSize);
-
-        // it should fail now.
-        requestSize = 1;
-        ensure("3. LLHeapBuffer createSegment failed", (FALSE == buf.createSegment(channel, requestSize, segment)));
-
-        LLHeapBuffer buf1(bigSize);
-
-        // requst for more than default size but less than total sizeit should fail now.
-        requestSize = 16384 + 1;
-        ensure("4. LLHeapBuffer createSegment failed", (TRUE == buf1.createSegment(channel, requestSize, segment)) && segment.size() == requestSize);
-
-        LLHeapBuffer buf2((U8*) str, smallSize);
-        requestSize = smallSize;
-        ensure("5. LLHeapBuffer createSegment failed", (TRUE == buf2.createSegment(channel, requestSize, segment)) && segment.size() == requestSize && memcmp(segment.data(), (U8*) str, requestSize) == 0);
-        requestSize = smallSize+1;
-        ensure("6. LLHeapBuffer createSegment failed", (FALSE == buf2.createSegment(channel, requestSize, segment)));
-    }
-
-    //makeChannelConsumer()
-    template<> template<>
-    void buffer_object_t::test<5>()
-    {
-        LLChannelDescriptors inchannelDescriptors(20);
-        LLChannelDescriptors outchannelDescriptors = LLBufferArray::makeChannelConsumer(inchannelDescriptors);
-        ensure("LLBufferArray::makeChannelConsumer() function Failed", (21 == outchannelDescriptors.in()));
-    }
-
-    template<> template<>
-    void buffer_object_t::test<6>()
-    {
-        LLBufferArray bufferArray;
-        const char array[] = "SecondLife";
-        S32 len = strlen(array);
-        LLChannelDescriptors channelDescriptors = bufferArray.nextChannel();
-        bufferArray.append(channelDescriptors.in(), (U8*)array, len);
-        S32 count = bufferArray.countAfter(channelDescriptors.in(), NULL);
-        ensure_equals("Appended size is:", count, len);
-    }
-
-    //append() and prepend()
-    template<> template<>
-    void buffer_object_t::test<7>()
-    {
-        LLBufferArray bufferArray;
-        const char array[] = "SecondLife";
-        S32 len = strlen(array);
-        const char array1[] = "LindenLabs";
-        S32 len1 = strlen(array1);
-
-        std::string str(array1);
-        str.append(array);
-
-        LLChannelDescriptors channelDescriptors = bufferArray.nextChannel();
-        bufferArray.append(channelDescriptors.in(), (U8*)array, len);
-        bufferArray.prepend(channelDescriptors.in(), (U8*)array1, len1);
-        char buf[100];
-        S32 len2 = 20;
-        bufferArray.readAfter(channelDescriptors.in(), NULL, (U8*)buf, len2);
-        ensure_equals("readAfter length failed", len2, 20);
-
-        buf[len2] = '\0';
-        ensure_equals("readAfter/prepend/append failed", buf, str);
-    }
-
-    //append()
-    template<> template<>
-    void buffer_object_t::test<8>()
-    {
-        LLBufferArray bufferArray;
-        const char array[] = "SecondLife";
-        S32 len = strlen(array);
-        const char array1[] = "LindenLabs";
-        S32 len1 = strlen(array1);
-
-        std::string str(array);
-        str.append(array1);
-
-        LLChannelDescriptors channelDescriptors = bufferArray.nextChannel();
-        bufferArray.append(channelDescriptors.in(), (U8*)array, len);
-        bufferArray.append(channelDescriptors.in(), (U8*)array1, len1);
-        char buf[100];
-        S32 len2 = 20;
-        bufferArray.readAfter(channelDescriptors.in(), NULL, (U8*)buf, len2);
-        ensure_equals("readAfter length failed", len2, 20);
-
-        buf[len2] = '\0';
-        ensure_equals("readAfter/append/append failed", buf, str);
-    }
-
-    template<> template<>
-    void buffer_object_t::test<9>()
-    {
-        LLBufferArray bufferArray;
-        const char array[] = "SecondLife";
-        S32 len = strlen(array) + 1;
-        std::string str(array);
-        LLChannelDescriptors channelDescriptors = bufferArray.nextChannel();
-        bufferArray.append(channelDescriptors.in(), (U8*)array, len);
-        LLBufferArray bufferArray1;
-        ensure("Contents are not copied and the source buffer is not empty", (1 == bufferArray1.takeContents(bufferArray)));
-
-        char buf[100];
-        S32 len2 = len;
-        bufferArray1.readAfter(channelDescriptors.in(), NULL, (U8*)buf, len2);
-        ensure_equals("takeContents failed to copy", buf, str);
-    }
-
-    //seek()
-    template<> template<>
-    void buffer_object_t::test<10>()
-    {
-        const char array[] = "SecondLife is a Virtual World";
-        S32 len = strlen(array);
-        LLBufferArray bufferArray;
-        bufferArray.append(0, (U8*)array, len);
-
-        char buf[255];
-        S32 len1 = 16;
-        U8* last = bufferArray.readAfter(0, 0, (U8*)buf, len1);
-        buf[len1] = '\0';
-        last = bufferArray.seek(0, last, -2);
-
-        len1 = 15;
-        last = bufferArray.readAfter(0, last, (U8*)buf, len1);
-        buf[len1] = '\0';
-        std::string str(buf);
-        ensure_equals("Seek does'nt worked", str, std::string("a Virtual World"));
-    }
-
-    template<> template<>
-    void buffer_object_t::test<11>()
-    {
-        const char array[] = "SecondLife is a Virtual World";
-        S32 len = strlen(array);
-        LLBufferArray bufferArray;
-        bufferArray.append(0, (U8*)array, len);
-
-        char buf[255];
-        S32 len1 = 10;
-        U8* last = bufferArray.readAfter(0, 0, (U8*)buf, len1);
-        bufferArray.splitAfter(last);
-        LLBufferArray::segment_iterator_t iterator = bufferArray.beginSegment();
-        ++iterator;
-        std::string str(((char*)(*iterator).data()), (*iterator).size());
-        ensure_equals("Strings are not equal;splitAfter() operation failed", str, std::string(" is a Virtual World"));
-    }
-
-    //makeSegment()->eraseSegment()
-    template<> template<>
-    void buffer_object_t::test<12>()
-    {
-        LLBufferArray bufferArray;
-        LLChannelDescriptors channelDescriptors;
-        LLBufferArray::segment_iterator_t it;
-        S32 length = 1000;
-        it = bufferArray.makeSegment(channelDescriptors.out(), length);
-        ensure("makeSegment() function failed", (it != bufferArray.endSegment()));
-        ensure("eraseSegment() function failed", bufferArray.eraseSegment(it));
-        ensure("eraseSegment() begin/end should now be same", bufferArray.beginSegment() == bufferArray.endSegment());
-    }
-
-    // constructSegmentAfter()
-    template<> template<>
-    void buffer_object_t::test<13>()
-    {
-        LLBufferArray bufferArray;
-        LLBufferArray::segment_iterator_t it;
-        LLSegment segment;
-        LLBufferArray::segment_iterator_t end = bufferArray.endSegment();
-        it = bufferArray.constructSegmentAfter(NULL, segment);
-        ensure("constructSegmentAfter() function failed", (it == end));
-    }
->>>>>>> e1623bb2
-}+/**
+ * @file llbuffer_tut.cpp
+ * @author Adroit
+ * @date 2007-03
+ * @brief llbuffer test cases.
+ *
+ * $LicenseInfo:firstyear=2007&license=viewerlgpl$
+ * Second Life Viewer Source Code
+ * Copyright (C) 2010, Linden Research, Inc.
+ *
+ * This library is free software; you can redistribute it and/or
+ * modify it under the terms of the GNU Lesser General Public
+ * License as published by the Free Software Foundation;
+ * version 2.1 of the License only.
+ *
+ * This library is distributed in the hope that it will be useful,
+ * but WITHOUT ANY WARRANTY; without even the implied warranty of
+ * MERCHANTABILITY or FITNESS FOR A PARTICULAR PURPOSE.  See the GNU
+ * Lesser General Public License for more details.
+ *
+ * You should have received a copy of the GNU Lesser General Public
+ * License along with this library; if not, write to the Free Software
+ * Foundation, Inc., 51 Franklin Street, Fifth Floor, Boston, MA  02110-1301  USA
+ *
+ * Linden Research, Inc., 945 Battery Street, San Francisco, CA  94111  USA
+ * $/LicenseInfo$
+ */
+
+#include <tut/tut.hpp>
+
+#include "linden_common.h"
+#include "lltut.h"
+#include "llbuffer.h"
+#include "llerror.h"
+
+
+namespace tut
+{
+    struct buffer
+    {
+    };
+
+    typedef test_group<buffer> buffer_t;
+    typedef buffer_t::object buffer_object_t;
+    tut::buffer_t tut_buffer("buffer");
+
+    template<> template<>
+    void buffer_object_t::test<1>()
+    {
+        LLChannelDescriptors channelDescriptors;
+        ensure("in() and out() functions Failed", (0 == channelDescriptors.in() && 1 == channelDescriptors.out()));
+
+        S32 val = 50;
+        LLChannelDescriptors channelDescriptors1(val);
+        ensure("LLChannelDescriptors in() and out() functions Failed", (50 == channelDescriptors1.in() && 51 == channelDescriptors1.out()));
+    }
+
+    template<> template<>
+    void buffer_object_t::test<2>()
+    {
+        LLSegment segment;
+        ensure("LLSegment get functions failed", (0 == segment.getChannel() && NULL == segment.data() && 0 == segment.size()));
+        segment.setChannel(50);
+        ensure_equals("LLSegment setChannel() function failed", segment.getChannel(), 50);
+        ensure("LLSegment isOnChannel() function failed", (true == segment.isOnChannel(50)));
+    }
+
+    template<> template<>
+    void buffer_object_t::test<3>()
+    {
+        S32 channel = 30;
+        const char str[] = "SecondLife";
+        S32 len = sizeof(str);
+        LLSegment segment(channel, (U8*)str, len);
+        ensure("LLSegment get functions failed", (30 == segment.getChannel() && len == segment.size() && (U8*)str == segment.data()));
+        ensure_memory_matches("LLSegment::data() failed",  segment.data(), segment.size(), (U8*)str, len);
+        ensure("LLSegment isOnChannel() function failed", (true == segment.isOnChannel(channel)));
+    }
+
+    template<> template<>
+    void buffer_object_t::test<4>()
+    {
+        S32 channel = 50;
+        S32 bigSize = 16384*2;
+        char str[] = "SecondLife";
+        S32 smallSize = sizeof(str);
+
+        LLSegment segment;
+        LLHeapBuffer buf; // use default size of DEFAULT_HEAP_BUFFER_SIZE = 16384
+
+        S32 requestSize;
+
+        requestSize = 16384-1;
+        ensure("1. LLHeapBuffer createSegment failed", (true == buf.createSegment(channel, requestSize, segment)) && segment.size() == requestSize);
+        // second request for remainign 1 byte
+
+        requestSize = 1;
+        ensure("2. LLHeapBuffer createSegment failed", (true == buf.createSegment(channel, requestSize, segment)) && segment.size() == requestSize);
+
+        // it should fail now.
+        requestSize = 1;
+        ensure("3. LLHeapBuffer createSegment failed", (false == buf.createSegment(channel, requestSize, segment)));
+
+        LLHeapBuffer buf1(bigSize);
+
+        // requst for more than default size but less than total sizeit should fail now.
+        requestSize = 16384 + 1;
+        ensure("4. LLHeapBuffer createSegment failed", (true == buf1.createSegment(channel, requestSize, segment)) && segment.size() == requestSize);
+
+        LLHeapBuffer buf2((U8*) str, smallSize);
+        requestSize = smallSize;
+        ensure("5. LLHeapBuffer createSegment failed", (true == buf2.createSegment(channel, requestSize, segment)) && segment.size() == requestSize && memcmp(segment.data(), (U8*) str, requestSize) == 0);
+        requestSize = smallSize+1;
+        ensure("6. LLHeapBuffer createSegment failed", (false == buf2.createSegment(channel, requestSize, segment)));
+    }
+
+    //makeChannelConsumer()
+    template<> template<>
+    void buffer_object_t::test<5>()
+    {
+        LLChannelDescriptors inchannelDescriptors(20);
+        LLChannelDescriptors outchannelDescriptors = LLBufferArray::makeChannelConsumer(inchannelDescriptors);
+        ensure("LLBufferArray::makeChannelConsumer() function Failed", (21 == outchannelDescriptors.in()));
+    }
+
+    template<> template<>
+    void buffer_object_t::test<6>()
+    {
+        LLBufferArray bufferArray;
+        const char array[] = "SecondLife";
+        S32 len = strlen(array);
+        LLChannelDescriptors channelDescriptors = bufferArray.nextChannel();
+        bufferArray.append(channelDescriptors.in(), (U8*)array, len);
+        S32 count = bufferArray.countAfter(channelDescriptors.in(), NULL);
+        ensure_equals("Appended size is:", count, len);
+    }
+
+    //append() and prepend()
+    template<> template<>
+    void buffer_object_t::test<7>()
+    {
+        LLBufferArray bufferArray;
+        const char array[] = "SecondLife";
+        S32 len = strlen(array);
+        const char array1[] = "LindenLabs";
+        S32 len1 = strlen(array1);
+
+        std::string str(array1);
+        str.append(array);
+
+        LLChannelDescriptors channelDescriptors = bufferArray.nextChannel();
+        bufferArray.append(channelDescriptors.in(), (U8*)array, len);
+        bufferArray.prepend(channelDescriptors.in(), (U8*)array1, len1);
+        char buf[100];
+        S32 len2 = 20;
+        bufferArray.readAfter(channelDescriptors.in(), NULL, (U8*)buf, len2);
+        ensure_equals("readAfter length failed", len2, 20);
+
+        buf[len2] = '\0';
+        ensure_equals("readAfter/prepend/append failed", buf, str);
+    }
+
+    //append()
+    template<> template<>
+    void buffer_object_t::test<8>()
+    {
+        LLBufferArray bufferArray;
+        const char array[] = "SecondLife";
+        S32 len = strlen(array);
+        const char array1[] = "LindenLabs";
+        S32 len1 = strlen(array1);
+
+        std::string str(array);
+        str.append(array1);
+
+        LLChannelDescriptors channelDescriptors = bufferArray.nextChannel();
+        bufferArray.append(channelDescriptors.in(), (U8*)array, len);
+        bufferArray.append(channelDescriptors.in(), (U8*)array1, len1);
+        char buf[100];
+        S32 len2 = 20;
+        bufferArray.readAfter(channelDescriptors.in(), NULL, (U8*)buf, len2);
+        ensure_equals("readAfter length failed", len2, 20);
+
+        buf[len2] = '\0';
+        ensure_equals("readAfter/append/append failed", buf, str);
+    }
+
+    template<> template<>
+    void buffer_object_t::test<9>()
+    {
+        LLBufferArray bufferArray;
+        const char array[] = "SecondLife";
+        S32 len = strlen(array) + 1;
+        std::string str(array);
+        LLChannelDescriptors channelDescriptors = bufferArray.nextChannel();
+        bufferArray.append(channelDescriptors.in(), (U8*)array, len);
+        LLBufferArray bufferArray1;
+        ensure("Contents are not copied and the source buffer is not empty", (1 == bufferArray1.takeContents(bufferArray)));
+
+        char buf[100];
+        S32 len2 = len;
+        bufferArray1.readAfter(channelDescriptors.in(), NULL, (U8*)buf, len2);
+        ensure_equals("takeContents failed to copy", buf, str);
+    }
+
+    //seek()
+    template<> template<>
+    void buffer_object_t::test<10>()
+    {
+        const char array[] = "SecondLife is a Virtual World";
+        S32 len = strlen(array);
+        LLBufferArray bufferArray;
+        bufferArray.append(0, (U8*)array, len);
+
+        char buf[255];
+        S32 len1 = 16;
+        U8* last = bufferArray.readAfter(0, 0, (U8*)buf, len1);
+        buf[len1] = '\0';
+        last = bufferArray.seek(0, last, -2);
+
+        len1 = 15;
+        last = bufferArray.readAfter(0, last, (U8*)buf, len1);
+        buf[len1] = '\0';
+        std::string str(buf);
+        ensure_equals("Seek does'nt worked", str, std::string("a Virtual World"));
+    }
+
+    template<> template<>
+    void buffer_object_t::test<11>()
+    {
+        const char array[] = "SecondLife is a Virtual World";
+        S32 len = strlen(array);
+        LLBufferArray bufferArray;
+        bufferArray.append(0, (U8*)array, len);
+
+        char buf[255];
+        S32 len1 = 10;
+        U8* last = bufferArray.readAfter(0, 0, (U8*)buf, len1);
+        bufferArray.splitAfter(last);
+        LLBufferArray::segment_iterator_t iterator = bufferArray.beginSegment();
+        ++iterator;
+        std::string str(((char*)(*iterator).data()), (*iterator).size());
+        ensure_equals("Strings are not equal;splitAfter() operation failed", str, std::string(" is a Virtual World"));
+    }
+
+    //makeSegment()->eraseSegment()
+    template<> template<>
+    void buffer_object_t::test<12>()
+    {
+        LLBufferArray bufferArray;
+        LLChannelDescriptors channelDescriptors;
+        LLBufferArray::segment_iterator_t it;
+        S32 length = 1000;
+        it = bufferArray.makeSegment(channelDescriptors.out(), length);
+        ensure("makeSegment() function failed", (it != bufferArray.endSegment()));
+        ensure("eraseSegment() function failed", bufferArray.eraseSegment(it));
+        ensure("eraseSegment() begin/end should now be same", bufferArray.beginSegment() == bufferArray.endSegment());
+    }
+
+    // constructSegmentAfter()
+    template<> template<>
+    void buffer_object_t::test<13>()
+    {
+        LLBufferArray bufferArray;
+        LLBufferArray::segment_iterator_t it;
+        LLSegment segment;
+        LLBufferArray::segment_iterator_t end = bufferArray.endSegment();
+        it = bufferArray.constructSegmentAfter(NULL, segment);
+        ensure("constructSegmentAfter() function failed", (it == end));
+    }
+}