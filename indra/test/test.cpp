/**
 * @file test.cpp
 * @author Phoenix
 * @date 2005-09-26
 * @brief Entry point for the test app.
 *
 * $LicenseInfo:firstyear=2005&license=viewerlgpl$
 * Second Life Viewer Source Code
 * Copyright (C) 2010, Linden Research, Inc.
 *
 * This library is free software; you can redistribute it and/or
 * modify it under the terms of the GNU Lesser General Public
 * License as published by the Free Software Foundation;
 * version 2.1 of the License only.
 *
 * This library is distributed in the hope that it will be useful,
 * but WITHOUT ANY WARRANTY; without even the implied warranty of
 * MERCHANTABILITY or FITNESS FOR A PARTICULAR PURPOSE.  See the GNU
 * Lesser General Public License for more details.
 *
 * You should have received a copy of the GNU Lesser General Public
 * License along with this library; if not, write to the Free Software
 * Foundation, Inc., 51 Franklin Street, Fifth Floor, Boston, MA  02110-1301  USA
 *
 * Linden Research, Inc., 945 Battery Street, San Francisco, CA  94111  USA
 * $/LicenseInfo$
 */

/**
 *
 * You can add tests by creating a new cpp file in this directory, and
 * rebuilding. There are at most 50 tests per testgroup without a
 * little bit of template parameter and makefile tweaking.
 *
 */

#include "linden_common.h"
#include "llerrorcontrol.h"
#include "lltut.h"
#include "chained_callback.h"
#include "stringize.h"
#include "namedtempfile.h"
#include "lltrace.h"
#include "lltracethreadrecorder.h"

#include "apr_pools.h"
#include "apr_getopt.h"

// the CTYPE_WORKAROUND is needed for linux dev stations that don't
// have the broken libc6 packages needed by our out-of-date static
// libs (such as libcrypto and libcurl). -- Leviathan 20060113
#ifdef CTYPE_WORKAROUND
#   include "ctype_workaround.h"
#endif

<<<<<<< HEAD
// <FS:ND> Google Mock/Test is not used an either Windows/Mac/Linux
#if 0

#ifndef LL_WINDOWS
#include <gmock/gmock.h>
#include <gtest/gtest.h>
#endif

#endif
// </FS:ND>
=======
>>>>>>> 050d2fef
#if LL_MSVC
#pragma warning (push)
#pragma warning (disable : 4702) // warning C4702: unreachable code
#endif
#include <boost/iostreams/tee.hpp>
#include <boost/iostreams/stream.hpp>
#if LL_MSVC
#pragma warning (pop)
#endif

#include <boost/scoped_ptr.hpp>
#include <boost/shared_ptr.hpp>
#include <boost/make_shared.hpp>
#include <boost/foreach.hpp>

#include <fstream>

void wouldHaveCrashed(const std::string& message);

namespace tut
{
    std::string sSourceDir;

    test_runner_singleton runner;
}

class LLReplayLog
{
public:
    LLReplayLog() {}
    virtual ~LLReplayLog() {}

    virtual void reset() {}
    virtual void replay(std::ostream&) {}
};

class RecordToTempFile : public LLError::Recorder, public boost::noncopyable
{
public:
    RecordToTempFile()
        : LLError::Recorder(),
        boost::noncopyable(),
        mTempFile("log", ""),
        mFile(mTempFile.getName().c_str())
    {
    }

    virtual ~RecordToTempFile()
    {
        mFile.close();
    }

    virtual void recordMessage(LLError::ELevel level, const std::string& message)
    {
        LL_PROFILE_ZONE_SCOPED
        mFile << message << std::endl;
    }

    void reset()
    {
        mFile.close();
        mFile.open(mTempFile.getName().c_str());
    }

    void replay(std::ostream& out)
    {
        mFile.close();
        std::ifstream inf(mTempFile.getName().c_str());
        std::string line;
        while (std::getline(inf, line))
        {
            out << line << std::endl;
        }
    }

private:
    NamedTempFile mTempFile;
    llofstream mFile;
};

class LLReplayLogReal: public LLReplayLog, public boost::noncopyable
{
public:
    LLReplayLogReal(LLError::ELevel level)
        : LLReplayLog(),
        boost::noncopyable(),
        mOldSettings(LLError::saveAndResetSettings()),
        mRecorder(new RecordToTempFile())
    {
        LLError::setFatalFunction(wouldHaveCrashed);
        LLError::setDefaultLevel(level);
        LLError::addRecorder(mRecorder);
    }

    virtual ~LLReplayLogReal()
    {
        LLError::removeRecorder(mRecorder);
        LLError::restoreSettings(mOldSettings);
    }

    virtual void reset()
    {
        std::dynamic_pointer_cast<RecordToTempFile>(mRecorder)->reset();
    }

    virtual void replay(std::ostream& out)
    {
        std::dynamic_pointer_cast<RecordToTempFile>(mRecorder)->replay(out);
    }

private:
    LLError::SettingsStoragePtr mOldSettings;
    LLError::RecorderPtr mRecorder;
};

class LLTestCallback : public chained_callback
{
    typedef chained_callback super;

public:
    LLTestCallback(bool verbose_mode, std::ostream *stream,
                   std::shared_ptr<LLReplayLog> replayer) :
        mVerboseMode(verbose_mode),
        mTotalTests(0),
        mPassedTests(0),
        mFailedTests(0),
        mSkippedTests(0),
        // By default, capture a shared_ptr to std::cout, with a no-op "deleter"
        // so that destroying the shared_ptr makes no attempt to delete std::cout.
        mStream(std::shared_ptr<std::ostream>(&std::cout, [](std::ostream*){})),
        mReplayer(replayer)
    {
        if (stream)
        {
            // We want a boost::iostreams::tee_device that will stream to two
            // std::ostreams.
            typedef boost::iostreams::tee_device<std::ostream, std::ostream> TeeDevice;
            // More than that, though, we want an actual stream using that
            // device.
            typedef boost::iostreams::stream<TeeDevice> TeeStream;
            // Allocate and assign in two separate steps, per Herb Sutter.
            // (Until we turn on C++11 support, have to wrap *stream with
            // boost::ref() due to lack of perfect forwarding.)
            std::shared_ptr<std::ostream> pstream(new TeeStream(std::cout, boost::ref(*stream)));
            mStream = pstream;
        }
    }

    ~LLTestCallback()
    {
    }

    virtual void run_started()
    {
        //std::cout << "run_started" << std::endl;
        LL_INFOS("TestRunner")<<"Test Started"<< LL_ENDL;
        super::run_started();
    }

    virtual void group_started(const std::string& name) {
        LL_INFOS("TestRunner")<<"Unit test group_started name=" << name << LL_ENDL;
        *mStream << "Unit test group_started name=" << name << std::endl;
        super::group_started(name);
    }

    virtual void group_completed(const std::string& name) {
        LL_INFOS("TestRunner")<<"Unit test group_completed name=" << name << LL_ENDL;
        *mStream << "Unit test group_completed name=" << name << std::endl;
        super::group_completed(name);
    }

    virtual void test_completed(const tut::test_result& tr)
    {
        ++mTotalTests;

        // If this test failed, dump requested log messages BEFORE stating the
        // test result.
        if (tr.result != tut::test_result::ok && tr.result != tut::test_result::skip)
        {
            mReplayer->replay(*mStream);
        }
        // Either way, clear stored messages in preparation for next test.
        mReplayer->reset();

        std::ostringstream out;
        out << "[" << tr.group << ", " << tr.test;
        if (! tr.name.empty())
            out << ": " << tr.name;
        out << "] ";
        switch(tr.result)
        {
            case tut::test_result::ok:
                ++mPassedTests;
                out << "ok";
                break;
            case tut::test_result::fail:
                ++mFailedTests;
                out << "fail";
                break;
            case tut::test_result::ex:
                ++mFailedTests;
                out << "exception: " << LLError::Log::demangle(tr.exception_typeid.c_str());
                break;
            case tut::test_result::warn:
                ++mFailedTests;
                out << "test destructor throw";
                break;
            case tut::test_result::term:
                ++mFailedTests;
                out << "abnormal termination";
                break;
            case tut::test_result::skip:
                ++mSkippedTests;
                out << "skipped known failure";
                break;
            default:
                ++mFailedTests;
                out << "unknown (tr.result == " << tr.result << ")";
        }
        if(mVerboseMode || (tr.result != tut::test_result::ok))
        {
            *mStream << out.str();
            if(!tr.message.empty())
            {
                *mStream << ": '" << tr.message << "'";
                LL_WARNS("TestRunner") << "not ok : "<<tr.message << LL_ENDL;
            }
            *mStream << std::endl;
        }
        LL_INFOS("TestRunner")<<out.str()<<LL_ENDL;
        super::test_completed(tr);
    }

    virtual int getFailedTests() const { return mFailedTests; }

    virtual void run_completed()
    {
        *mStream << "\tTotal Tests:\t" << mTotalTests << std::endl;
        *mStream << "\tPassed Tests:\t" << mPassedTests;
        if (mPassedTests == mTotalTests)
        {
            *mStream << "\tYAY!! \\o/";
        }
        *mStream << std::endl;

        if (mSkippedTests > 0)
        {
            *mStream << "\tSkipped known failures:\t" << mSkippedTests
            << std::endl;
        }

        if(mFailedTests > 0)
        {
            *mStream << "*********************************" << std::endl;
            *mStream << "Failed Tests:\t" << mFailedTests << std::endl;
            *mStream << "Please report or fix the problem." << std::endl;
            *mStream << "*********************************" << std::endl;
        }
        super::run_completed();
    }

protected:
    bool mVerboseMode;
    int mTotalTests;
    int mPassedTests;
    int mFailedTests;
    int mSkippedTests;
    std::shared_ptr<std::ostream> mStream;
    std::shared_ptr<LLReplayLog> mReplayer;
};

// TeamCity specific class which emits service messages
// http://confluence.jetbrains.net/display/TCD3/Build+Script+Interaction+with+TeamCity;#BuildScriptInteractionwithTeamCity-testReporting

class LLTCTestCallback : public LLTestCallback
{
public:
    LLTCTestCallback(bool verbose_mode, std::ostream *stream,
                     std::shared_ptr<LLReplayLog> replayer) :
        LLTestCallback(verbose_mode, stream, replayer)
    {
    }

    ~LLTCTestCallback()
    {
    }

    virtual void group_started(const std::string& name) {
        LLTestCallback::group_started(name);
        std::cout << "\n##teamcity[testSuiteStarted name='" << escape(name) << "']" << std::endl;
    }

    virtual void group_completed(const std::string& name) {
        LLTestCallback::group_completed(name);
        std::cout << "##teamcity[testSuiteFinished name='" << escape(name) << "']" << std::endl;
    }

    virtual void test_completed(const tut::test_result& tr)
    {
        std::string testname(STRINGIZE(tr.group << "." << tr.test));
        if (! tr.name.empty())
        {
            testname.append(":");
            testname.append(tr.name);
        }
        testname = escape(testname);

        // Sadly, tut::callback doesn't give us control at test start; have to
        // backfill start message into TC output.
        std::cout << "##teamcity[testStarted name='" << testname << "']" << std::endl;

        // now forward call to base class so any output produced there is in
        // the right TC context
        LLTestCallback::test_completed(tr);

        switch(tr.result)
        {
            case tut::test_result::ok:
                break;

            case tut::test_result::fail:
            case tut::test_result::ex:
            case tut::test_result::warn:
            case tut::test_result::term:
                std::cout << "##teamcity[testFailed name='" << testname
                          << "' message='" << escape(tr.message) << "']" << std::endl;
                break;

            case tut::test_result::skip:
                std::cout << "##teamcity[testIgnored name='" << testname << "']" << std::endl;
                break;

            default:
                break;
        }

        std::cout << "##teamcity[testFinished name='" << testname << "']" << std::endl;
    }

    static std::string escape(const std::string& str)
    {
        // Per http://confluence.jetbrains.net/display/TCD65/Build+Script+Interaction+with+TeamCity#BuildScriptInteractionwithTeamCity-ServiceMessages
        std::string result;
        for (char c : str)
        {
            switch (c)
            {
            case '\'':
                result.append("|'");
                break;
            case '\n':
                result.append("|n");
                break;
            case '\r':
                result.append("|r");
                break;
/*==========================================================================*|
            // These are not possible 'char' values from a std::string.
            case '\u0085':          // next line
                result.append("|x");
                break;
            case '\u2028':          // line separator
                result.append("|l");
                break;
            case '\u2029':          // paragraph separator
                result.append("|p");
                break;
|*==========================================================================*/
            case '|':
                result.append("||");
                break;
            case '[':
                result.append("|[");
                break;
            case ']':
                result.append("|]");
                break;
            default:
                result.push_back(c);
                break;
            }
        }
        return result;
    }
};


static const apr_getopt_option_t TEST_CL_OPTIONS[] =
{
    {"help", 'h', 0, "Print the help message."},
    {"list", 'l', 0, "List available test groups."},
    {"verbose", 'v', 0, "Verbose output."},
    {"group", 'g', 1, "Run test group specified by option argument."},
    {"output", 'o', 1, "Write output to the named file."},
    {"sourcedir", 's', 1, "Project source file directory from CMake."},
    {"touch", 't', 1, "Touch the given file if all tests succeed"},
    {"wait", 'w', 0, "Wait for input before exit."},
    {"debug", 'd', 0, "Emit full debug logs."},
    {"suitename", 'x', 1, "Run tests using this suitename"},
    {0, 0, 0, 0}
};

void stream_usage(std::ostream& s, const char* app)
{
    s << "Usage: " << app << " [OPTIONS]" << std::endl
    << std::endl;

    s << "This application runs the unit tests." << std::endl << std::endl;

    s << "Options: " << std::endl;
    const apr_getopt_option_t* option = &TEST_CL_OPTIONS[0];
    while(option->name)
    {
        s << "  ";
        s << "  -" << (char)option->optch << ", --" << option->name
        << std::endl;
        s << "\t" << option->description << std::endl << std::endl;
        ++option;
    }

    s << app << " is also sensitive to environment variables:\n"
      << "LOGTEST=level : for all tests, emit log messages at level 'level'\n"
      << "LOGFAIL=level : only for failed tests, emit log messages at level 'level'\n"
      << "where 'level' is one of ALL, DEBUG, INFO, WARN, ERROR, NONE.\n"
      << "--debug is like LOGTEST=DEBUG, but --debug overrides LOGTEST,\n"
      << "while LOGTEST overrides LOGFAIL.\n\n";

    s << "Examples:" << std::endl;
    s << "  " << app << " --verbose" << std::endl;
    s << "\tRun all the tests and report all results." << std::endl;
    s << "  " << app << " --list" << std::endl;
    s << "\tList all available test groups." << std::endl;
    s << "  " << app << " --group=uuid" << std::endl;
    s << "\tRun the test group 'uuid'." << std::endl;

    s << "\n\n"
      << "In any event, logs are recorded in the build directory by appending\n"
      << "the suffix '.log' to the full path name of this application.\n"
      << "If no level is specified as described above, these log files are at\n"
      << "DEBUG level.\n"
        ;
}

void stream_groups(std::ostream& s, const char* app)
{
    s << "Registered test groups:" << std::endl;
    tut::groupnames gl = tut::runner.get().list_groups();
    tut::groupnames::const_iterator it = gl.begin();
    tut::groupnames::const_iterator end = gl.end();
    for(; it != end; ++it)
    {
        s << "  " << *(it) << std::endl;
    }
}

void wouldHaveCrashed(const std::string& message)
{
    tut::fail("llerrs message: " + message);
}

static LLTrace::ThreadRecorder* sMasterThreadRecorder = NULL;

int main(int argc, char **argv)
{
<<<<<<< HEAD
    // The following line must be executed to initialize Google Mock
    // (and Google Test) before running the tests.

// <FS:ND> Google Mock/Test is not used an either Windows/Mac/Linux
#if 0

#ifndef LL_WINDOWS
    ::testing::InitGoogleMock(&argc, argv);
#endif

#endif
// </FS:ND>

=======
>>>>>>> 050d2fef
    ll_init_apr();
    apr_getopt_t* os = NULL;
    if(APR_SUCCESS != apr_getopt_init(&os, gAPRPoolp, argc, argv))
    {
        std::cerr << "apr_getopt_init() failed" << std::endl;
        return 1;
    }

    // values used for controlling application
    bool verbose_mode = false;
    bool wait_at_exit = false;
    std::string test_group;
    std::string suite_name;

    // LOGTEST overrides default, but can be overridden by --debug.
    const char* LOGTEST = getenv("LOGTEST");

    // values used for options parsing
    apr_status_t apr_err;
    const char* opt_arg = NULL;
    int opt_id = 0;
    std::unique_ptr<llofstream> output;
    const char *touch = NULL;

    while(true)
    {
        apr_err = apr_getopt_long(os, TEST_CL_OPTIONS, &opt_id, &opt_arg);
        if(APR_STATUS_IS_EOF(apr_err)) break;
        if(apr_err)
        {
            char buf[255];      /* Flawfinder: ignore */
            std::cerr << "Error parsing options: "
            << apr_strerror(apr_err, buf, 255) << std::endl;
            return 1;
        }
        switch (opt_id)
        {
            case 'g':
                test_group.assign(opt_arg);
                break;
            case 'h':
                stream_usage(std::cout, argv[0]);
                return 0;
                break;
            case 'l':
                stream_groups(std::cout, argv[0]);
                return 0;
            case 'v':
                verbose_mode = true;
                break;
            case 'o':
                output.reset(new llofstream);
                output->open(opt_arg);
                break;
            case 's':   // --sourcedir
                tut::sSourceDir = opt_arg;
                // For convenience, so you can use tut::sSourceDir + "myfile"
                tut::sSourceDir += '/';
                break;
            case 't':
                touch = opt_arg;
                break;
            case 'w':
                wait_at_exit = true;
                break;
            case 'd':
                LOGTEST = "DEBUG";
                break;
            case 'x':
                suite_name.assign(opt_arg);
                break;
            default:
                stream_usage(std::cerr, argv[0]);
                return 1;
                break;
        }
    }

    // set up logging
    const char* LOGFAIL = getenv("LOGFAIL");
    std::shared_ptr<LLReplayLog> replayer{std::make_shared<LLReplayLog>()};

    // Testing environment variables for both 'set' and 'not empty' allows a
    // user to suppress a pre-existing environment variable by forcing empty.
    if (LOGTEST && *LOGTEST)
    {
        LLError::initForApplication(".", ".", true /* log to stderr */);
        LLError::setDefaultLevel(LLError::decodeLevel(LOGTEST));
    }
    else
    {
        LLError::initForApplication(".", ".", false /* do not log to stderr */);
        LLError::setDefaultLevel(LLError::LEVEL_DEBUG);
        if (LOGFAIL && *LOGFAIL)
        {
            LLError::ELevel level = LLError::decodeLevel(LOGFAIL);
            replayer.reset(new LLReplayLogReal(level));
        }
    }
    LLError::setFatalFunction(wouldHaveCrashed);
    std::string test_app_name(argv[0]);
    std::string test_log = test_app_name + ".log";
    LLFile::remove(test_log);
    LLError::logToFile(test_log);

#ifdef CTYPE_WORKAROUND
    ctype_workaround();
#endif

    if (!sMasterThreadRecorder)
    {
        sMasterThreadRecorder = new LLTrace::ThreadRecorder();
        LLTrace::set_master_thread_recorder(sMasterThreadRecorder);
    }

    // run the tests

    LLTestCallback* mycallback;
    if (getenv("TEAMCITY_PROJECT_NAME"))
    {
        mycallback = new LLTCTestCallback(verbose_mode, output.get(), replayer);
    }
    else
    {
        mycallback = new LLTestCallback(verbose_mode, output.get(), replayer);
    }

    // a chained_callback subclass must be linked with previous
    mycallback->link();

    if(test_group.empty())
    {
        tut::runner.get().run_tests();
    }
    else
    {
        tut::runner.get().run_tests(test_group);
    }

    bool success = (mycallback->getFailedTests() == 0);

    if (wait_at_exit)
    {
        std::cerr << "Press return to exit..." << std::endl;
        std::cin.get();
    }

    if (touch && success)
    {
        llofstream s;
        s.open(touch);
        s << "ok" << std::endl;
        s.close();
    }

    ll_cleanup_apr();

    int retval = (success ? 0 : 1);
    return retval;

    //delete mycallback;
}<|MERGE_RESOLUTION|>--- conflicted
+++ resolved
@@ -53,19 +53,6 @@
 #   include "ctype_workaround.h"
 #endif
 
-<<<<<<< HEAD
-// <FS:ND> Google Mock/Test is not used an either Windows/Mac/Linux
-#if 0
-
-#ifndef LL_WINDOWS
-#include <gmock/gmock.h>
-#include <gtest/gtest.h>
-#endif
-
-#endif
-// </FS:ND>
-=======
->>>>>>> 050d2fef
 #if LL_MSVC
 #pragma warning (push)
 #pragma warning (disable : 4702) // warning C4702: unreachable code
@@ -530,22 +517,6 @@
 
 int main(int argc, char **argv)
 {
-<<<<<<< HEAD
-    // The following line must be executed to initialize Google Mock
-    // (and Google Test) before running the tests.
-
-// <FS:ND> Google Mock/Test is not used an either Windows/Mac/Linux
-#if 0
-
-#ifndef LL_WINDOWS
-    ::testing::InitGoogleMock(&argc, argv);
-#endif
-
-#endif
-// </FS:ND>
-
-=======
->>>>>>> 050d2fef
     ll_init_apr();
     apr_getopt_t* os = NULL;
     if(APR_SUCCESS != apr_getopt_init(&os, gAPRPoolp, argc, argv))
