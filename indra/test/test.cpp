--- conflicted
+++ resolved
@@ -535,34 +535,9 @@
 #ifndef LL_WINDOWS
 	::testing::InitGoogleMock(&argc, argv);
 #endif
-<<<<<<< HEAD
 
 #endif
 // </FS:ND>
-
-	// LOGTEST overrides default, but can be overridden by --debug or LOGFAIL.
-	const char* LOGTEST = getenv("LOGTEST");
-	if (LOGTEST)
-	{
-		LLError::initForApplication(".", ".", true /* log to stderr */);
-		LLError::setDefaultLevel(LLError::decodeLevel(LOGTEST));
-	}
-	else
-	{
-		LLError::initForApplication(".", ".", false /* do not log to stderr */);
-		LLError::setDefaultLevel(LLError::LEVEL_DEBUG);
-	}	
-	LLError::setFatalFunction(wouldHaveCrashed);
-	std::string test_app_name(argv[0]);
-	std::string test_log = test_app_name + ".log";
-	LLFile::remove(test_log);
-	LLError::logToFile(test_log);
-
-#ifdef CTYPE_WORKAROUND
-	ctype_workaround();
-#endif
-=======
->>>>>>> 0c520c7a
 
 	ll_init_apr();
 	apr_getopt_t* os = NULL;
@@ -630,14 +605,7 @@
 				wait_at_exit = true;
 				break;
 			case 'd':
-<<<<<<< HEAD
-				// this is what LLError::initForApplication() does internally
-				// when you pass log_to_stderr=true
-				LLError::logToStderr();
-				LLError::setDefaultLevel(LLError::LEVEL_DEBUG);
-=======
 				LOGTEST = "DEBUG";
->>>>>>> 0c520c7a
 				break;
 			case 'x':
 				suite_name.assign(opt_arg);
@@ -651,19 +619,11 @@
 
 	// set up logging
 	const char* LOGFAIL = getenv("LOGFAIL");
-<<<<<<< HEAD
-	boost::shared_ptr<LLReplayLog> replayer;
-	// As described in stream_usage(), LOGFAIL overrides both --debug and
-	// LOGTEST. But allow user to set LOGFAIL empty to revert to LOGTEST
-	// and/or --debug.
-	if (LOGFAIL && *LOGFAIL)
-=======
 	boost::shared_ptr<LLReplayLog> replayer{boost::make_shared<LLReplayLog>()};
 
 	// Testing environment variables for both 'set' and 'not empty' allows a
 	// user to suppress a pre-existing environment variable by forcing empty.
 	if (LOGTEST && *LOGTEST)
->>>>>>> 0c520c7a
 	{
 		LLError::initForApplication(".", ".", true /* log to stderr */);
 		LLError::setDefaultLevel(LLError::decodeLevel(LOGTEST));
