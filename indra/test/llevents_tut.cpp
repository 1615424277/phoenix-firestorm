/**
 * @file   llevents_tut.cpp
 * @author Nat Goodspeed
 * @date   2008-09-12
 * @brief  Test of llevents.h
 * 
 * $LicenseInfo:firstyear=2008&license=viewerlgpl$
 * Second Life Viewer Source Code
 * Copyright (C) 2010, Linden Research, Inc.
 * 
 * This library is free software; you can redistribute it and/or
 * modify it under the terms of the GNU Lesser General Public
 * License as published by the Free Software Foundation;
 * version 2.1 of the License only.
 * 
 * This library is distributed in the hope that it will be useful,
 * but WITHOUT ANY WARRANTY; without even the implied warranty of
 * MERCHANTABILITY or FITNESS FOR A PARTICULAR PURPOSE.  See the GNU
 * Lesser General Public License for more details.
 * 
 * You should have received a copy of the GNU Lesser General Public
 * License along with this library; if not, write to the Free Software
 * Foundation, Inc., 51 Franklin Street, Fifth Floor, Boston, MA  02110-1301  USA
 * 
 * Linden Research, Inc., 945 Battery Street, San Francisco, CA  94111  USA
 * $/LicenseInfo$
 */

#if LL_WINDOWS
#pragma warning (disable : 4675) // "resolved by ADL" -- just as I want!
#endif

// Precompiled header
#include "linden_common.h"
// associated header
// UGLY HACK! We want to verify state internal to the classes without
// providing public accessors.
#define testable public
#include "llevents.h"
#undef testable
#include "lllistenerwrapper.h"
// STL headers
// std headers
#include <iostream>
#include <typeinfo>
// external library headers
#include <boost/bind.hpp>
#include <boost/shared_ptr.hpp>
#include <boost/assign/list_of.hpp>
// other Linden headers
<<<<<<< HEAD
#include "catch_and_store_what_in.h"
#include "stringize.h"
#include "tests/listener.h"
#include "lltut.h" // <FS:Cron> this header has to come AFTER listener.h because clang wants operator<< overloads declared BEFORE the template that uses them. </FS:Cron>
=======
#include "tests/listener.h"             // must PRECEDE lltut.h
#include "lltut.h"
#include "catch_and_store_what_in.h"
#include "stringize.h"
>>>>>>> fde08682

using boost::assign::list_of;

template<typename T>
T make(const T& value)
{
	return value;
}

/*****************************************************************************
 *   tut test group
 *****************************************************************************/
namespace tut
{
struct events_data
{
	events_data() :
		pumps(LLEventPumps::instance()),
		listener0("first"),
		listener1("second")
	{
	}
	LLEventPumps& pumps;
	Listener listener0;
	Listener listener1;

	void check_listener(const std::string& desc, const Listener& listener, LLSD::Integer got)
	{
		ensure_equals(STRINGIZE(listener << ' ' << desc),
					  listener.getLastEvent().asInteger(), got);
	}
};
typedef test_group<events_data> events_group;
typedef events_group::object events_object;
tut::events_group evgr("events");

template<> template<>
void events_object::test<1>()
{
	set_test_name("basic operations");
	// Now there's a static constructor in llevents.cpp that registers on
	// the "mainloop" pump to call LLEventPumps::flush().
	// Actually -- having to modify this to track the statically-
	// constructed pumps in other TUT modules in this giant monolithic test
	// executable isn't such a hot idea.
	// ensure_equals("initial pump", pumps.mPumpMap.size(), 1);
	size_t initial_pumps(pumps.mPumpMap.size());
	LLEventPump& per_frame(pumps.obtain("per-frame"));
	ensure_equals("first explicit pump", pumps.mPumpMap.size(), initial_pumps + 1);
	// Verify that per_frame was instantiated as an LLEventStream.
	ensure("LLEventStream leaf class", dynamic_cast<LLEventStream*> (&per_frame));
	ensure("enabled", per_frame.enabled());
	// Trivial test, but posting an event to an EventPump with no
	// listeners should not blow up. The test is relevant because defining
	// a boost::signal with a non-void return signature, using the default
	// combiner, blows up if there are no listeners. This is because the
	// default combiner is defined to return the value returned by the
	// last listener, which is meaningless if there were no listeners.
	per_frame.post(0);
	LLBoundListener connection = listener0.listenTo(per_frame);
	ensure("connected", connection.connected());
	ensure("not blocked", !connection.blocked());
	per_frame.post(1);
	check_listener("received", listener0, 1);
	{ // block the connection
		LLEventPump::Blocker block(connection);
		ensure("blocked", connection.blocked());
		per_frame.post(2);
		check_listener("not updated", listener0, 1);
	} // unblock
	ensure("unblocked", !connection.blocked());
	per_frame.post(3);
	check_listener("unblocked", listener0, 3);
	LLBoundListener sameConnection = per_frame.getListener(listener0.getName());
	ensure("still connected", sameConnection.connected());
	ensure("still not blocked", !sameConnection.blocked());
	{ // block it again
		LLEventPump::Blocker block(sameConnection);
		ensure("re-blocked", sameConnection.blocked());
		per_frame.post(4);
		check_listener("re-blocked", listener0, 3);
	} // unblock
	std::string threw;
	try
	{
		// NOTE: boost::bind() saves its arguments by VALUE! If you pass
		// an object instance rather than a pointer, you'll end up binding
		// to an internal copy of that instance! Use boost::ref() to
		// capture a reference instead.
		per_frame.listen(listener0.getName(), // note bug, dup name
						 boost::bind(&Listener::call, boost::ref(listener1), _1));
	}
	CATCH_AND_STORE_WHAT_IN(threw, LLEventPump::DupListenerName)
	ensure_equals(threw,
				  std::string("DupListenerName: "
							  "Attempt to register duplicate listener name '") +
							  listener0.getName() + "' on " + typeid(per_frame).name() +
							  " '" + per_frame.getName() + "'");
	// do it right this time
	listener1.listenTo(per_frame);
	per_frame.post(5);
	check_listener("got", listener0, 5);
	check_listener("got", listener1, 5);
	per_frame.enable(false);
	per_frame.post(6);
	check_listener("didn't get", listener0, 5);
	check_listener("didn't get", listener1, 5);
	per_frame.enable();
	per_frame.post(7);
	check_listener("got", listener0, 7);
	check_listener("got", listener1, 7);
	per_frame.stopListening(listener0.getName());
	ensure("disconnected 0", ! connection.connected());
	ensure("disconnected 1", ! sameConnection.connected());
	per_frame.post(8);
	check_listener("disconnected", listener0, 7);
	check_listener("still connected", listener1, 8);
	per_frame.stopListening(listener1.getName());
	per_frame.post(9);
	check_listener("disconnected", listener1, 8);
}

template<> template<>
void events_object::test<2>()
{
	set_test_name("callstop() returning true");
	LLEventPump& per_frame(pumps.obtain("per-frame"));
	listener0.reset(0);
	listener1.reset(0);
	LLBoundListener bound0 = listener0.listenTo(per_frame, &Listener::callstop);
	LLBoundListener bound1 = listener1.listenTo(per_frame, &Listener::call,
												// after listener0
												make<LLEventPump::NameList>(list_of(listener0.getName())));
	ensure("enabled", per_frame.enabled());
	ensure("connected 0", bound0.connected());
	ensure("unblocked 0", !bound0.blocked());
	ensure("connected 1", bound1.connected());
	ensure("unblocked 1", !bound1.blocked());
	per_frame.post(1);
	check_listener("got", listener0, 1);
	// Because listener0.callstop() returns true, control never reaches listener1.call().
	check_listener("got", listener1, 0);
}

bool chainEvents(Listener& someListener, const LLSD& event)
{
	// Make this call so we can watch for side effects for test purposes.
	someListener.call(event);
	// This function represents a recursive event chain -- or some other
	// scenario in which an event handler raises additional events.
	int value = event.asInteger();
	if (value)
	{
		LLEventPumps::instance().obtain("login").post(value - 1);
	}
	return false;
}

template<> template<>
void events_object::test<3>()
{
	set_test_name("LLEventQueue delayed action");
	// This access is NOT legal usage: we can do it only because we're
	// hacking private for test purposes. Normally we'd either compile in
	// a particular name, or (later) edit a config file.
	pumps.mQueueNames.insert("login");
	LLEventPump& login(pumps.obtain("login"));
	// The "mainloop" pump is special: posting on that implicitly calls
	// LLEventPumps::flush(), which in turn should flush our "login"
	// LLEventQueue.
	LLEventPump& mainloop(pumps.obtain("mainloop"));
	ensure("LLEventQueue leaf class", dynamic_cast<LLEventQueue*> (&login));
	listener0.listenTo(login);
	listener0.reset(0);
	login.post(1);
	check_listener("waiting for queued event", listener0, 0);
	mainloop.post(LLSD());
	check_listener("got queued event", listener0, 1);
	login.stopListening(listener0.getName());
	// Verify that when an event handler posts a new event on the same
	// LLEventQueue, it doesn't get processed in the same flush() call --
	// it waits until the next flush() call.
	listener0.reset(17);
	login.listen("chainEvents", boost::bind(chainEvents, boost::ref(listener0), _1));
	login.post(1);
	check_listener("chainEvents(1) not yet called", listener0, 17);
	mainloop.post(LLSD());
	check_listener("chainEvents(1) called", listener0, 1);
	mainloop.post(LLSD());
	check_listener("chainEvents(0) called", listener0, 0);
	mainloop.post(LLSD());
	check_listener("chainEvents(-1) not called", listener0, 0);
	login.stopListening("chainEvents");
}

template<> template<>
void events_object::test<4>()
{
	set_test_name("explicitly-instantiated LLEventStream");
	// Explicitly instantiate an LLEventStream, and verify that it
	// self-registers with LLEventPumps
	size_t registered = pumps.mPumpMap.size();
	size_t owned = pumps.mOurPumps.size();
	LLEventPump* localInstance;
	{
		LLEventStream myEventStream("stream");
		localInstance = &myEventStream;
		LLEventPump& stream(pumps.obtain("stream"));
		ensure("found named LLEventStream instance", &stream == localInstance);
		ensure_equals("registered new instance", pumps.mPumpMap.size(), registered + 1);
		ensure_equals("explicit instance not owned", pumps.mOurPumps.size(), owned);
	} // destroy myEventStream -- should unregister
	ensure_equals("destroyed instance unregistered", pumps.mPumpMap.size(), registered);
	ensure_equals("destroyed instance not owned", pumps.mOurPumps.size(), owned);
	LLEventPump& stream(pumps.obtain("stream"));
	ensure("new LLEventStream instance", &stream != localInstance);
	ensure_equals("obtain()ed instance registered", pumps.mPumpMap.size(), registered + 1);
	ensure_equals("obtain()ed instance owned", pumps.mOurPumps.size(), owned + 1);
}

template<> template<>
void events_object::test<5>()
{
	set_test_name("stopListening()");
	LLEventPump& login(pumps.obtain("login"));
	listener0.listenTo(login);
	login.stopListening(listener0.getName());
	// should not throw because stopListening() should have removed name
	listener0.listenTo(login, &Listener::callstop);
	LLBoundListener wrong = login.getListener("bogus");
	ensure("bogus connection disconnected", !wrong.connected());
	ensure("bogus connection blocked", wrong.blocked());
}

template<> template<>
void events_object::test<6>()
{
	set_test_name("chaining LLEventPump instances");
	LLEventPump& upstream(pumps.obtain("upstream"));
	// One potentially-useful construct is to chain LLEventPumps together.
	// Among other things, this allows you to turn subsets of listeners on
	// and off in groups.
	LLEventPump& filter0(pumps.obtain("filter0"));
	LLEventPump& filter1(pumps.obtain("filter1"));
	upstream.listen(filter0.getName(), boost::bind(&LLEventPump::post, boost::ref(filter0), _1));
	upstream.listen(filter1.getName(), boost::bind(&LLEventPump::post, boost::ref(filter1), _1));
	listener0.listenTo(filter0);
	listener1.listenTo(filter1);
	listener0.reset(0);
	listener1.reset(0);
	upstream.post(1);
	check_listener("got unfiltered", listener0, 1);
	check_listener("got unfiltered", listener1, 1);
	filter0.enable(false);
	upstream.post(2);
	check_listener("didn't get filtered", listener0, 1);
	check_listener("got filtered", listener1, 2);
}

template<> template<>
void events_object::test<7>()
{
	set_test_name("listener dependency order");
	typedef LLEventPump::NameList NameList;
	LLEventPump& button(pumps.obtain("button"));
	Collect collector;
	button.listen("Mary",
				  boost::bind(&Collect::add, boost::ref(collector), "Mary", _1),
				  // state that "Mary" must come after "checked"
				  make<NameList> (list_of("checked")));
	button.listen("checked",
				  boost::bind(&Collect::add, boost::ref(collector), "checked", _1),
				  // "checked" must come after "spot"
				  make<NameList> (list_of("spot")));
	button.listen("spot",
				  boost::bind(&Collect::add, boost::ref(collector), "spot", _1));
	button.post(1);
	ensure_equals(collector.result, make<StringVec>(list_of("spot")("checked")("Mary")));
	collector.clear();
	button.stopListening("Mary");
	button.listen("Mary",
			boost::bind(&Collect::add, boost::ref(collector), "Mary", _1),
			LLEventPump::empty, // no after dependencies
			// now "Mary" must come before "spot"
			make<NameList>(list_of("spot")));
	button.post(2);
	ensure_equals(collector.result, make<StringVec>(list_of("Mary")("spot")("checked")));
	collector.clear();
	button.stopListening("spot");
	std::string threw;
	try
	{
		button.listen("spot",
					  boost::bind(&Collect::add, boost::ref(collector), "spot", _1),
					  // after "Mary" and "checked" -- whoops!
			 		  make<NameList>(list_of("Mary")("checked")));
	}
	CATCH_AND_STORE_WHAT_IN(threw, LLEventPump::Cycle)
	// Obviously the specific wording of the exception text can
	// change; go ahead and change the test to match.
	// Establish that it contains:
	// - the name and runtime type of the LLEventPump
	ensure_contains("LLEventPump type", threw, typeid(button).name());
	ensure_contains("LLEventPump name", threw, "'button'");
	// - the name of the new listener that caused the problem
	ensure_contains("new listener name", threw, "'spot'");
	// - a synopsis of the problematic dependencies.
	ensure_contains("cyclic dependencies", threw,
					"\"Mary\" -> before (\"spot\")");
	ensure_contains("cyclic dependencies", threw,
					"after (\"spot\") -> \"checked\"");
	ensure_contains("cyclic dependencies", threw,
					"after (\"Mary\", \"checked\") -> \"spot\"");
	button.listen("yellow",
				  boost::bind(&Collect::add, boost::ref(collector), "yellow", _1),
				  make<NameList>(list_of("checked")));
	button.listen("shoelaces",
				  boost::bind(&Collect::add, boost::ref(collector), "shoelaces", _1),
				  make<NameList>(list_of("checked")));
	button.post(3);
	ensure_equals(collector.result, make<StringVec>(list_of("Mary")("checked")("yellow")("shoelaces")));
	collector.clear();
	threw.clear();
	try
	{
		button.listen("of",
					  boost::bind(&Collect::add, boost::ref(collector), "of", _1),
					  make<NameList>(list_of("shoelaces")),
					  make<NameList>(list_of("yellow")));
	}
	CATCH_AND_STORE_WHAT_IN(threw, LLEventPump::OrderChange)
	// Same remarks about the specific wording of the exception. Just
	// ensure that it contains enough information to clarify the
	// problem and what must be done to resolve it.
	ensure_contains("LLEventPump type", threw, typeid(button).name());
	ensure_contains("LLEventPump name", threw, "'button'");
	ensure_contains("new listener name", threw, "'of'");
	ensure_contains("prev listener name", threw, "'yellow'");
	// std::cout << "Thrown Exception: " << threw << std::endl;
	ensure_contains("old order", threw, "was: Mary, checked, yellow, shoelaces");
	ensure_contains("new order", threw, "now: Mary, checked, shoelaces, of, yellow");
	button.post(4);
	ensure_equals(collector.result, make<StringVec>(list_of("Mary")("checked")("yellow")("shoelaces")));
}

template<> template<>
void events_object::test<8>()
{
	set_test_name("tweaked and untweaked LLEventPump instance names");
	{ 	// nested scope
		// Hand-instantiate an LLEventStream...
		LLEventStream bob("bob");
		std::string threw;
		try
		{
			// then another with a duplicate name.
			LLEventStream bob2("bob");
		}
		CATCH_AND_STORE_WHAT_IN(threw, LLEventPump::DupPumpName)
		ensure("Caught DupPumpName", !threw.empty());
	} 	// delete first 'bob'
	LLEventStream bob("bob"); 		// should work, previous one unregistered
	LLEventStream bob1("bob", true);// allowed to tweak name
	ensure_equals("tweaked LLEventStream name", bob1.getName(), "bob1");
	std::vector<boost::shared_ptr<LLEventStream> > streams;
	for (int i = 2; i <= 10; ++i)
	{
		streams.push_back(boost::shared_ptr<LLEventStream>(new LLEventStream("bob", true)));
	}
	ensure_equals("last tweaked LLEventStream name", streams.back()->getName(), "bob10");
}

// Define a function that accepts an LLListenerOrPumpName
void eventSource(const LLListenerOrPumpName& listener)
{
	// Pretend that some time has elapsed. Call listener immediately.
	listener(17);
}

template<> template<>
void events_object::test<9>()
{
	set_test_name("LLListenerOrPumpName");
	// Passing a boost::bind() expression to LLListenerOrPumpName
	listener0.reset(0);
	eventSource(boost::bind(&Listener::call, boost::ref(listener0), _1));
	check_listener("got by listener", listener0, 17);
	// Passing a string LLEventPump name to LLListenerOrPumpName
	listener0.reset(0);
	LLEventStream random("random");
	listener0.listenTo(random);
	eventSource("random");
	check_listener("got by pump name", listener0, 17);
	std::string threw;
	try
	{
		LLListenerOrPumpName empty;
		empty(17);
	}
	CATCH_AND_STORE_WHAT_IN(threw, LLListenerOrPumpName::Empty)

	ensure("threw Empty", !threw.empty());
}

class TempListener: public Listener
{
public:
	TempListener(const std::string& name, bool& liveFlag) :
		Listener(name), mLiveFlag(liveFlag)
	{
		mLiveFlag = true;
	}

	virtual ~TempListener()
	{
		mLiveFlag = false;
	}

private:
	bool& mLiveFlag;
};

template<> template<>
void events_object::test<10>()
{
	set_test_name("listen(boost::bind(...TempListener...))");
	// listen() can't do anything about a plain TempListener instance:
	// it's not managed with shared_ptr, nor is it an LLEventTrackable subclass
	bool live = false;
	LLEventPump& heaptest(pumps.obtain("heaptest"));
	LLBoundListener connection;
	{
		TempListener tempListener("temp", live);
		ensure("TempListener constructed", live);
		connection = heaptest.listen(tempListener.getName(),
									 boost::bind(&Listener::call,
												 boost::ref(tempListener),
												 _1));
		heaptest.post(1);
		check_listener("received", tempListener, 1);
	} // presumably this will make newListener go away?
	// verify that
	ensure("TempListener destroyed", !live);
	// This is the case against which we can't defend. Don't even try to
	// post to heaptest -- that would engage Undefined Behavior.
	// Cautiously inspect connection...
	ensure("misleadingly connected", connection.connected());
	// then disconnect by hand.
	heaptest.stopListening("temp");
}

template<> template<>
void events_object::test<11>()
{
	set_test_name("listen(boost::bind(...weak_ptr...))");
	// listen() detecting weak_ptr<TempListener> in boost::bind() object
	bool live = false;
	LLEventPump& heaptest(pumps.obtain("heaptest"));
	LLBoundListener connection;
	ensure("default state", !connection.connected());
	{
		boost::shared_ptr<TempListener> newListener(new TempListener("heap", live));
		newListener->reset();
		ensure("TempListener constructed", live);
		connection = heaptest.listen(newListener->getName(),
									 boost::bind(&Listener::call, 
												 weaken(newListener), 
												 _1));
		ensure("new connection", connection.connected());
		heaptest.post(1);
		check_listener("received", *newListener, 1);
	} // presumably this will make newListener go away?
	// verify that
	ensure("TempListener destroyed", !live);
	ensure("implicit disconnect", !connection.connected());
	// now just make sure we don't blow up trying to access a freed object!
	heaptest.post(2);
}

template<> template<>
void events_object::test<12>()
{
	set_test_name("listen(boost::bind(...shared_ptr...))");
	/*==========================================================================*|
	// DISABLED because I've made this case produce a compile error.
	// Following the error leads the disappointed dev to a comment
	// instructing her to use the weaken() function to bind a weak_ptr<T>
	// instead of binding a shared_ptr<T>, and explaining why. I know of
	// no way to use TUT to code a repeatable test in which the expected
	// outcome is a compile error. The interested reader is invited to
	// uncomment this block and build to see for herself.

	// listen() detecting shared_ptr<TempListener> in boost::bind() object
	bool live = false;
	LLEventPump& heaptest(pumps.obtain("heaptest"));
	LLBoundListener connection;
	std::string listenerName("heap");
	ensure("default state", !connection.connected());
	{
		boost::shared_ptr<TempListener> newListener(new TempListener(listenerName, live));
		ensure_equals("use_count", newListener.use_count(), 1);
		newListener->reset();
		ensure("TempListener constructed", live);
		connection = heaptest.listen(newListener->getName(),
									 boost::bind(&Listener::call, newListener, _1));
		ensure("new connection", connection.connected());
		ensure_equals("use_count", newListener.use_count(), 2);
		heaptest.post(1);
		check_listener("received", *newListener, 1);
	} // this should make newListener go away...
	// Unfortunately, the fact that we've bound a shared_ptr by value into
	// our LLEventPump means that copy will keep the referenced object alive.
	ensure("TempListener still alive", live);
	ensure("still connected", connection.connected());
	// disconnecting explicitly should delete the TempListener...
	heaptest.stopListening(listenerName);
#if 0   // however, in my experience, it does not. I don't know why not.
	// Ah: on 2009-02-19, Frank Mori Hess, author of the Boost.Signals2
	// library, stated on the boost-users mailing list:
	// http://www.nabble.com/Re%3A--signals2--review--The-review-of-the-signals2-library-(formerly-thread_safe_signals)-begins-today%2C-Nov-1st-p22102367.html
	// "It will get destroyed eventually. The signal cleans up its slot
	// list little by little during connect/invoke. It doesn't immediately
	// remove disconnected slots from the slot list since other threads
	// might be using the same slot list concurrently. It might be
	// possible to make it immediately reset the shared_ptr owning the
	// slot though, leaving an empty shared_ptr in the slot list, since
	// that wouldn't invalidate any iterators."
	ensure("TempListener destroyed", ! live);
	ensure("implicit disconnect", ! connection.connected());
#endif  // 0
	// now just make sure we don't blow up trying to access a freed object!
	heaptest.post(2);
|*==========================================================================*/
}

class TempTrackableListener: public TempListener, public LLEventTrackable
{
public:
TempTrackableListener(const std::string& name, bool& liveFlag):
	TempListener(name, liveFlag)
{}
};

template<> template<>
void events_object::test<13>()
{
set_test_name("listen(boost::bind(...TempTrackableListener ref...))");
bool live = false;
LLEventPump& heaptest(pumps.obtain("heaptest"));
LLBoundListener connection;
{
	TempTrackableListener tempListener("temp", live);
	ensure("TempTrackableListener constructed", live);
	connection = heaptest.listen(tempListener.getName(),
								 boost::bind(&TempTrackableListener::call,
											 boost::ref(tempListener), _1));
	heaptest.post(1);
	check_listener("received", tempListener, 1);
} // presumably this will make tempListener go away?
// verify that
ensure("TempTrackableListener destroyed", ! live);
ensure("implicit disconnect", ! connection.connected());
// now just make sure we don't blow up trying to access a freed object!
heaptest.post(2);
}

template<> template<>
void events_object::test<14>()
{
set_test_name("listen(boost::bind(...TempTrackableListener pointer...))");
bool live = false;
LLEventPump& heaptest(pumps.obtain("heaptest"));
LLBoundListener connection;
{
	TempTrackableListener* newListener(new TempTrackableListener("temp", live));
	ensure("TempTrackableListener constructed", live);
	connection = heaptest.listen(newListener->getName(),
								 boost::bind(&TempTrackableListener::call,
											 newListener, _1));
	heaptest.post(1);
	check_listener("received", *newListener, 1);
	// explicitly destroy newListener
	delete newListener;
}
// verify that
ensure("TempTrackableListener destroyed", ! live);
ensure("implicit disconnect", ! connection.connected());
// now just make sure we don't blow up trying to access a freed object!
heaptest.post(2);
}

template<> template<>
void events_object::test<15>()
{
// This test ensures that using an LLListenerWrapper subclass doesn't
// block Boost.Signals2 from recognizing a bound LLEventTrackable
// subclass.
set_test_name("listen(llwrap<LLLogListener>(boost::bind(...TempTrackableListener ref...)))");
bool live = false;
LLEventPump& heaptest(pumps.obtain("heaptest"));
LLBoundListener connection;
{
	TempTrackableListener tempListener("temp", live);
	ensure("TempTrackableListener constructed", live);
	connection = heaptest.listen(tempListener.getName(),
								 llwrap<LLLogListener>(
								 boost::bind(&TempTrackableListener::call,
											 boost::ref(tempListener), _1)));
	heaptest.post(1);
	check_listener("received", tempListener, 1);
} // presumably this will make tempListener go away?
// verify that
ensure("TempTrackableListener destroyed", ! live);
ensure("implicit disconnect", ! connection.connected());
// now just make sure we don't blow up trying to access a freed object!
heaptest.post(2);
}

class TempSharedListener: public TempListener,
public boost::enable_shared_from_this<TempSharedListener>
{
public:
TempSharedListener(const std::string& name, bool& liveFlag):
	TempListener(name, liveFlag)
{}
};

template<> template<>
void events_object::test<16>()
{
	set_test_name("listen(boost::bind(...TempSharedListener ref...))");
#if 0
bool live = false;
LLEventPump& heaptest(pumps.obtain("heaptest"));
LLBoundListener connection;
{
	// We MUST have at least one shared_ptr to an
	// enable_shared_from_this subclass object before
	// shared_from_this() can work.
	boost::shared_ptr<TempSharedListener>
		tempListener(new TempSharedListener("temp", live));
	ensure("TempSharedListener constructed", live);
	// However, we're not passing either the shared_ptr or its
	// corresponding weak_ptr -- instead, we're passing a reference to
	// the TempSharedListener.
/*==========================================================================*|
	 std::cout << "Capturing const ref" << std::endl;
	 const boost::enable_shared_from_this<TempSharedListener>& cref(*tempListener);
	 std::cout << "Capturing const ptr" << std::endl;
	 const boost::enable_shared_from_this<TempSharedListener>* cp(&cref);
	 std::cout << "Capturing non-const ptr" << std::endl;
	 boost::enable_shared_from_this<TempSharedListener>* p(const_cast<boost::enable_shared_from_this<TempSharedListener>*>(cp));
	 std::cout << "Capturing shared_from_this()" << std::endl;
	 boost::shared_ptr<TempSharedListener> sp(p->shared_from_this());
	 std::cout << "Capturing weak_ptr" << std::endl;
	 boost::weak_ptr<TempSharedListener> wp(weaken(sp));
	 std::cout << "Binding weak_ptr" << std::endl;
|*==========================================================================*/
	connection = heaptest.listen(tempListener->getName(),
								 boost::bind(&TempSharedListener::call, *tempListener, _1));
	heaptest.post(1);
	check_listener("received", *tempListener, 1);
} // presumably this will make tempListener go away?
// verify that
ensure("TempSharedListener destroyed", ! live);
ensure("implicit disconnect", ! connection.connected());
// now just make sure we don't blow up trying to access a freed object!
heaptest.post(2);
#endif // 0
}
} // namespace tut<|MERGE_RESOLUTION|>--- conflicted
+++ resolved
@@ -48,17 +48,10 @@
 #include <boost/shared_ptr.hpp>
 #include <boost/assign/list_of.hpp>
 // other Linden headers
-<<<<<<< HEAD
-#include "catch_and_store_what_in.h"
-#include "stringize.h"
-#include "tests/listener.h"
-#include "lltut.h" // <FS:Cron> this header has to come AFTER listener.h because clang wants operator<< overloads declared BEFORE the template that uses them. </FS:Cron>
-=======
 #include "tests/listener.h"             // must PRECEDE lltut.h
 #include "lltut.h"
 #include "catch_and_store_what_in.h"
 #include "stringize.h"
->>>>>>> fde08682
 
 using boost::assign::list_of;
 
