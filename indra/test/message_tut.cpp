/**
 * @file lldatapacker_tut.cpp
 * @date 2007-04
 * @brief LLDataPacker test cases.
 *
 * $LicenseInfo:firstyear=2007&license=viewerlgpl$
 * Second Life Viewer Source Code
 * Copyright (C) 2010, Linden Research, Inc.
 *
 * This library is free software; you can redistribute it and/or
 * modify it under the terms of the GNU Lesser General Public
 * License as published by the Free Software Foundation;
 * version 2.1 of the License only.
 *
 * This library is distributed in the hope that it will be useful,
 * but WITHOUT ANY WARRANTY; without even the implied warranty of
 * MERCHANTABILITY or FITNESS FOR A PARTICULAR PURPOSE.  See the GNU
 * Lesser General Public License for more details.
 *
 * You should have received a copy of the GNU Lesser General Public
 * License along with this library; if not, write to the Free Software
 * Foundation, Inc., 51 Franklin Street, Fifth Floor, Boston, MA  02110-1301  USA
 *
 * Linden Research, Inc., 945 Battery Street, San Francisco, CA  94111  USA
 * $/LicenseInfo$
 */

#include <tut/tut.hpp>
#include "linden_common.h"
#include "lltut.h"
#include "llhttpconstants.h"
#include "llapr.h"
#include "llmessageconfig.h"
#include "llsdserialize.h"
#include "message.h"
#include "message_prehash.h"

namespace
{
    struct Response : public LLHTTPNode::Response
    {
        virtual void result(const LLSD&) {}
        virtual void status(S32 code, const std::string& message)
        {
            mStatus = code;
        }
        virtual void extendedResult(S32 code, const std::string& message, const LLSD& headers) { }
        virtual void extendedResult(S32 code, const LLSD& result, const LLSD& headers) { }
        S32 mStatus;
    };
}

namespace tut
{
    struct LLMessageSystemTestData
    {
        std::string mTestConfigDir;
        std::string mSep;

        LLMessageSystemTestData()
        {
            static bool init = false;
            if(!init)
            {
                ll_init_apr();
                //init_prehash_data();
                init = true;
            }
            const F32 circuit_heartbeat_interval=5;
            const F32 circuit_timeout=100;


<<<<<<< HEAD
			// currently test disconnected message system
			start_messaging_system("notafile", 13035,
								   1,
								   0,        
								   0,        
								   false,        
								   "notasharedsecret",
								   NULL,
								   false,
								   circuit_heartbeat_interval,
								   circuit_timeout
								   );
			// generate temp dir
			std::ostringstream ostr;
=======
            // currently test disconnected message system
            start_messaging_system("notafile", 13035,
                                   1,
                                   0,
                                   0,
                                   false,
                                   "notasharedsecret",
                                   NULL,
                                   false,
                                   circuit_heartbeat_interval,
                                   circuit_timeout
                                   );
            // generate temp dir
            std::ostringstream ostr;
>>>>>>> 1a8a5404
#if LL_WINDOWS
            mSep = "\\";
            ostr << "C:" << mSep;
#else
            mSep = "/";
            ostr << mSep << "tmp" << mSep;
#endif
            LLUUID random;
            random.generate();
            ostr << "message-test-" << random;
            mTestConfigDir = ostr.str();
            LLFile::mkdir(mTestConfigDir);
            writeConfigFile(LLSD());
            LLMessageConfig::initClass("simulator", ostr.str());
        }

        ~LLMessageSystemTestData()
        {
            // not end_messaging_system()
            delete static_cast<LLMessageSystem*>(gMessageSystem);
            gMessageSystem = NULL;

            // rm contents of temp dir
            std::ostringstream ostr;
            ostr << mTestConfigDir << mSep << "message.xml";
            int rmfile = LLFile::remove(ostr.str());
            ensure_equals("rmfile value", rmfile, 0);

            // rm temp dir
            int rmdir = LLFile::rmdir(mTestConfigDir);
            ensure_equals("rmdir value", rmdir, 0);
        }

        void writeConfigFile(const LLSD& config)
        {
            std::string ostr(mTestConfigDir + mSep + "message.xml");
            llofstream file(ostr.c_str());
            if (file.is_open())
            {
                LLSDSerialize::toPrettyXML(config, file);
            }
            file.close();
        }
    };

    typedef test_group<LLMessageSystemTestData> LLMessageSystemTestGroup;
    typedef LLMessageSystemTestGroup::object        LLMessageSystemTestObject;
    LLMessageSystemTestGroup messageTestGroup("LLMessageSystem");

    template<> template<>
    void LLMessageSystemTestObject::test<1>()
        // dispatch unknown message
    {
        const char* name = "notamessasge";
        const LLSD message;
        const LLPointer<Response> response = new Response();
        gMessageSystem->dispatch(name, message, response);
        ensure_equals(response->mStatus, HTTP_NOT_FOUND);
    }
}
<|MERGE_RESOLUTION|>--- conflicted
+++ resolved
@@ -70,22 +70,6 @@
             const F32 circuit_timeout=100;
 
 
-<<<<<<< HEAD
-			// currently test disconnected message system
-			start_messaging_system("notafile", 13035,
-								   1,
-								   0,        
-								   0,        
-								   false,        
-								   "notasharedsecret",
-								   NULL,
-								   false,
-								   circuit_heartbeat_interval,
-								   circuit_timeout
-								   );
-			// generate temp dir
-			std::ostringstream ostr;
-=======
             // currently test disconnected message system
             start_messaging_system("notafile", 13035,
                                    1,
@@ -100,7 +84,6 @@
                                    );
             // generate temp dir
             std::ostringstream ostr;
->>>>>>> 1a8a5404
 #if LL_WINDOWS
             mSep = "\\";
             ostr << "C:" << mSep;
