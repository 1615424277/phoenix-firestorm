# -*- cmake -*-

project (lltest)

include(00-Common)
include(LLCommon)
include(LLCoreHttp)
include(Linking)
include(Tut)
include(LLAddBuildTest)
include(bugsplat)
<<<<<<< HEAD
# <FS:ND> Google Mock/Test is not used
#include(GoogleMock)
# </FS:ND>
=======
>>>>>>> 050d2fef

set(test_SOURCE_FILES
    io.cpp
    llapp_tut.cpp
    llblowfish_tut.cpp
    llbuffer_tut.cpp
    lldoubledispatch_tut.cpp
    llevents_tut.cpp
    llhttpdate_tut.cpp
    llhttpnode_tut.cpp
    lliohttpserver_tut.cpp
    llmessageconfig_tut.cpp
    llpermissions_tut.cpp
    llpipeutil.cpp
    llsaleinfo_tut.cpp
    llsdmessagebuilder_tut.cpp
    llsdmessagereader_tut.cpp
    llsd_new_tut.cpp
    llsdutil_tut.cpp
    llservicebuilder_tut.cpp
    llstreamtools_tut.cpp
    lltemplatemessagebuilder_tut.cpp
    lltut.cpp
    message_tut.cpp
    test.cpp
    )

set(test_HEADER_FILES
    CMakeLists.txt

    debug.h
    llpipeutil.h
    llsdtraits.h
    lltut.h
    sync.h
    )

if (NOT WINDOWS)
  list(APPEND test_SOURCE_FILES
       llmessagetemplateparser_tut.cpp
       )
endif (NOT WINDOWS)

list(APPEND test_SOURCE_FILES ${test_HEADER_FILES})

add_executable(lltest ${test_SOURCE_FILES})

target_link_libraries(lltest
        llinventory
        llmessage
        llmath
        llfilesystem
        llxml
        llcommon
        llcorehttp
        )

if (WINDOWS)
  set_target_properties(lltest
          PROPERTIES 
          LINK_FLAGS "/NODEFAULTLIB:LIBCMT"
          LINK_FLAGS_DEBUG "/NODEFAULTLIB:\"LIBCMT;LIBCMTD;MSVCRT\""
          )
elseif (DARWIN)
  # Support our "@executable_path/../Resources" load path for our test
  # executable. This SHOULD properly be "$<TARGET_FILE_DIR:lltest>/Resources",
  # but the CMake $<TARGET_FILE_DIR> generator expression isn't evaluated by
  # CREATE_LINK, so fudge it.
  file(CREATE_LINK "../sharedlibs/Release/Resources" "${CMAKE_BINARY_DIR}/test/Resources"
       SYMBOLIC)
endif (WINDOWS)

set(TEST_EXE $<TARGET_FILE:lltest>)

SET_TEST_PATH(LD_LIBRARY_PATH)

LL_TEST_COMMAND(command 
  "${LD_LIBRARY_PATH}"
  "${TEST_EXE}"
  "--output=${CMAKE_CURRENT_BINARY_DIR}/cpp_test_results.txt" 
  "--touch=${CMAKE_CURRENT_BINARY_DIR}/cpp_tests_ok.txt")

ADD_CUSTOM_COMMAND(
  OUTPUT ${CMAKE_CURRENT_BINARY_DIR}/cpp_tests_ok.txt
  COMMAND ${command}
  DEPENDS lltest
  WORKING_DIRECTORY ${CMAKE_CURRENT_SOURCE_DIR}
  COMMENT "C++ unit tests"
  )

set(test_results ${CMAKE_CURRENT_BINARY_DIR}/cpp_tests_ok.txt)

# This should cause the test executable to be built, but not 
# run if LL_TESTS is disabled. This will hopefully keep the
# tests up to date with any code changes changes even if 
# developers choose to disable LL_TESTS.
if (LL_TESTS)  
    add_custom_target(tests_ok ALL DEPENDS ${test_results})
    if(DARWIN)
      # Support our "@executable_path/../Resources" load path for our test
      # executable. This SHOULD properly be "$<TARGET_FILE_DIR:lltest>/Resources",
      # but the CMake $<TARGET_FILE_DIR> generator expression isn't evaluated by
      # CREATE_LINK, so fudge it.
      add_custom_command( TARGET lltest POST_BUILD
              COMMAND cmake -E create_symlink ${SHARED_LIB_STAGING_DIR} ${CMAKE_BINARY_DIR}/test/Resources
              )
    endif()
endif (LL_TESTS)<|MERGE_RESOLUTION|>--- conflicted
+++ resolved
@@ -9,12 +9,6 @@
 include(Tut)
 include(LLAddBuildTest)
 include(bugsplat)
-<<<<<<< HEAD
-# <FS:ND> Google Mock/Test is not used
-#include(GoogleMock)
-# </FS:ND>
-=======
->>>>>>> 050d2fef
 
 set(test_SOURCE_FILES
     io.cpp
