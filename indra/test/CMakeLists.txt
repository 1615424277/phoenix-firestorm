# -*- cmake -*-

project (lltest)

include(00-Common)
include(LLCommon)
include(LLCoreHttp)
include(Linking)
include(Tut)
include(LLAddBuildTest)
include(bugsplat)
# <FS:ND> Google Mock/Test is not used
#include(GoogleMock)
# </FS:ND>

<<<<<<< HEAD
include_directories(
    ${LLCOMMON_INCLUDE_DIRS}
    ${LLCOREHTTP_INCLUDE_DIRS}
    ${LLDATABASE_INCLUDE_DIRS}
    ${LLMATH_INCLUDE_DIRS}
    ${LLMESSAGE_INCLUDE_DIRS}
    ${LLINVENTORY_INCLUDE_DIRS}
    ${LLFILESYSTEM_INCLUDE_DIRS}
    ${LLXML_INCLUDE_DIRS}
    # <FS:CR> Removed -> ${LSCRIPT_INCLUDE_DIRS}
    ${GOOGLEMOCK_INCLUDE_DIRS}
    ${TUT_INCLUDE_DIR}
    )
include_directories(SYSTEM
    ${LLCOMMON_SYSTEM_INCLUDE_DIRS}
    ${LLXML_SYSTEM_INCLUDE_DIRS}
    )

=======
>>>>>>> a35e58b7
set(test_SOURCE_FILES
    io.cpp
    llapp_tut.cpp
    llblowfish_tut.cpp
    llbuffer_tut.cpp
    lldoubledispatch_tut.cpp
    llevents_tut.cpp
    llhttpdate_tut.cpp
    llhttpnode_tut.cpp
    lliohttpserver_tut.cpp
    llmessageconfig_tut.cpp
    llpermissions_tut.cpp
    llpipeutil.cpp
    llsaleinfo_tut.cpp
    llsdmessagebuilder_tut.cpp
    llsdmessagereader_tut.cpp
    llsd_new_tut.cpp
    llsdutil_tut.cpp
    llservicebuilder_tut.cpp
    llstreamtools_tut.cpp
    lltemplatemessagebuilder_tut.cpp
    lltut.cpp
    message_tut.cpp
    test.cpp
    )

set(test_HEADER_FILES
    CMakeLists.txt

    debug.h
    llpipeutil.h
    llsdtraits.h
    lltut.h
    sync.h
    )

if (NOT WINDOWS)
  list(APPEND test_SOURCE_FILES
       llmessagetemplateparser_tut.cpp
       )
endif (NOT WINDOWS)

list(APPEND test_SOURCE_FILES ${test_HEADER_FILES})

add_executable(lltest ${test_SOURCE_FILES})

target_link_libraries(lltest
        llinventory
        llmessage
        llmath
        llfilesystem
        llxml
        llcommon
        llcorehttp
        ll::googlemock
        )

if (WINDOWS)
  set_target_properties(lltest
          PROPERTIES 
          LINK_FLAGS "/NODEFAULTLIB:LIBCMT"
          LINK_FLAGS_DEBUG "/NODEFAULTLIB:\"LIBCMT;LIBCMTD;MSVCRT\""
          )
elseif (DARWIN)
  # Support our "@executable_path/../Resources" load path for our test
  # executable. This SHOULD properly be "$<TARGET_FILE_DIR:lltest>/Resources",
  # but the CMake $<TARGET_FILE_DIR> generator expression isn't evaluated by
  # CREATE_LINK, so fudge it.
  # Make sure the symlink's parent directory exists...
  file(MAKE_DIRECTORY "${CMAKE_BINARY_DIR}/test")
  file(CREATE_LINK "../sharedlibs/Release/Resources" "${CMAKE_BINARY_DIR}/test/Resources"
       SYMBOLIC)
endif (WINDOWS)

set(TEST_EXE $<TARGET_FILE:lltest>)

SET_TEST_PATH(LD_LIBRARY_PATH)

LL_TEST_COMMAND(command 
  "${LD_LIBRARY_PATH}"
  "${TEST_EXE}"
  "--output=${CMAKE_CURRENT_BINARY_DIR}/cpp_test_results.txt" 
  "--touch=${CMAKE_CURRENT_BINARY_DIR}/cpp_tests_ok.txt")

ADD_CUSTOM_COMMAND(
  OUTPUT ${CMAKE_CURRENT_BINARY_DIR}/cpp_tests_ok.txt
  COMMAND ${command}
  DEPENDS lltest
  WORKING_DIRECTORY ${CMAKE_CURRENT_SOURCE_DIR}
  COMMENT "C++ unit tests"
  )

set(test_results ${CMAKE_CURRENT_BINARY_DIR}/cpp_tests_ok.txt)

# This should cause the test executable to be built, but not 
# run if LL_TESTS is disabled. This will hopefully keep the
# tests up to date with any code changes changes even if 
# developers choose to disable LL_TESTS.
if (LL_TESTS)  
    add_custom_target(tests_ok ALL DEPENDS ${test_results})
endif (LL_TESTS)<|MERGE_RESOLUTION|>--- conflicted
+++ resolved
@@ -13,27 +13,6 @@
 #include(GoogleMock)
 # </FS:ND>
 
-<<<<<<< HEAD
-include_directories(
-    ${LLCOMMON_INCLUDE_DIRS}
-    ${LLCOREHTTP_INCLUDE_DIRS}
-    ${LLDATABASE_INCLUDE_DIRS}
-    ${LLMATH_INCLUDE_DIRS}
-    ${LLMESSAGE_INCLUDE_DIRS}
-    ${LLINVENTORY_INCLUDE_DIRS}
-    ${LLFILESYSTEM_INCLUDE_DIRS}
-    ${LLXML_INCLUDE_DIRS}
-    # <FS:CR> Removed -> ${LSCRIPT_INCLUDE_DIRS}
-    ${GOOGLEMOCK_INCLUDE_DIRS}
-    ${TUT_INCLUDE_DIR}
-    )
-include_directories(SYSTEM
-    ${LLCOMMON_SYSTEM_INCLUDE_DIRS}
-    ${LLXML_SYSTEM_INCLUDE_DIRS}
-    )
-
-=======
->>>>>>> a35e58b7
 set(test_SOURCE_FILES
     io.cpp
     llapp_tut.cpp
