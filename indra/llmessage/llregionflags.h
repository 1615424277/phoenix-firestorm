/**
 * @file llregionflags.h
 * @brief Flags that are sent in the statistics message region_flags field.
 *
 * $LicenseInfo:firstyear=2002&license=viewerlgpl$
 * Second Life Viewer Source Code
 * Copyright (C) 2010, Linden Research, Inc.
 *
 * This library is free software; you can redistribute it and/or
 * modify it under the terms of the GNU Lesser General Public
 * License as published by the Free Software Foundation;
 * version 2.1 of the License only.
 *
 * This library is distributed in the hope that it will be useful,
 * but WITHOUT ANY WARRANTY; without even the implied warranty of
 * MERCHANTABILITY or FITNESS FOR A PARTICULAR PURPOSE.  See the GNU
 * Lesser General Public License for more details.
 *
 * You should have received a copy of the GNU Lesser General Public
 * License along with this library; if not, write to the Free Software
 * Foundation, Inc., 51 Franklin Street, Fifth Floor, Boston, MA  02110-1301  USA
 *
 * Linden Research, Inc., 945 Battery Street, San Francisco, CA  94111  USA
 * $/LicenseInfo$
 */

#ifndef LL_LLREGIONFLAGS_H
#define LL_LLREGIONFLAGS_H

// Can you be hurt here? Should health be on?
const U64 REGION_FLAGS_ALLOW_DAMAGE             = (1 << 0);

// Can you make landmarks here?
const U64 REGION_FLAGS_ALLOW_LANDMARK           = (1 << 1);

// Do we reset the home position when someone teleports away from here?
const U64 REGION_FLAGS_ALLOW_SET_HOME           = (1 << 2);

// Do we reset the home position when someone teleports away from here?
const U64 REGION_FLAGS_RESET_HOME_ON_TELEPORT   = (1 << 3);

// Does the sun move?
const U64 REGION_FLAGS_SUN_FIXED                = (1 << 4);

// Does the estate owner allow private parcels?
const U64 REGION_FLAGS_ALLOW_ACCESS_OVERRIDE    = (1 << 5);

// Can't change the terrain heightfield, even on owned parcels,
// but can plant trees and grass.
const U64 REGION_FLAGS_BLOCK_TERRAFORM          = (1 << 6);

// Can't release, sell, or buy land.
const U64 REGION_FLAGS_BLOCK_LAND_RESELL        = (1 << 7);

// All content wiped once per night
const U64 REGION_FLAGS_SANDBOX                  = (1 << 8);

const U64 REGION_FLAGS_ALLOW_ENVIRONMENT_OVERRIDE = (1 << 9);

const U64 REGION_FLAGS_SKIP_COLLISIONS          = (1 << 12); // Pin all non agent rigid bodies
const U64 REGION_FLAGS_SKIP_SCRIPTS             = (1 << 13);
const U64 REGION_FLAGS_SKIP_PHYSICS             = (1 << 14); // Skip all physics
const U64 REGION_FLAGS_EXTERNALLY_VISIBLE       = (1 << 15);
const U64 REGION_FLAGS_ALLOW_RETURN_ENCROACHING_OBJECT = (1 << 16);
const U64 REGION_FLAGS_ALLOW_RETURN_ENCROACHING_ESTATE_OBJECT = (1 << 17);
const U64 REGION_FLAGS_BLOCK_DWELL              = (1 << 18);

// Is flight allowed?
const U64 REGION_FLAGS_BLOCK_FLY                = (1 << 19);

// Is direct teleport (p2p) allowed?
const U64 REGION_FLAGS_ALLOW_DIRECT_TELEPORT    = (1 << 20);

// Is there an administrative override on scripts in the region at the
// moment. This is the similar skip scripts, except this flag is
// presisted in the database on an estate level.
const U64 REGION_FLAGS_ESTATE_SKIP_SCRIPTS      = (1 << 21);

const U64 REGION_FLAGS_RESTRICT_PUSHOBJECT      = (1 << 22);

const U64 REGION_FLAGS_DENY_ANONYMOUS           = (1 << 23);

const U64 REGION_FLAGS_ALLOW_PARCEL_CHANGES     = (1 << 26);

const U64 REGION_FLAGS_BLOCK_FLYOVER = (1 << 27);

const U64 REGION_FLAGS_ALLOW_VOICE = (1 << 28);

const U64 REGION_FLAGS_BLOCK_PARCEL_SEARCH = (1 << 29);
const U64 REGION_FLAGS_DENY_AGEUNVERIFIED   = (1 << 30);

const U64 REGION_FLAGS_DENY_BOTS = (1 << 31);

const U64 REGION_FLAGS_DEFAULT = REGION_FLAGS_ALLOW_LANDMARK |
                                 REGION_FLAGS_ALLOW_SET_HOME |
                                 REGION_FLAGS_ALLOW_PARCEL_CHANGES |
                                 REGION_FLAGS_ALLOW_VOICE;


const U64 REGION_FLAGS_PRELUDE_SET = REGION_FLAGS_RESET_HOME_ON_TELEPORT;
const U64 REGION_FLAGS_PRELUDE_UNSET = REGION_FLAGS_ALLOW_LANDMARK
                                       | REGION_FLAGS_ALLOW_SET_HOME;

const U64 REGION_FLAGS_ESTATE_MASK = REGION_FLAGS_EXTERNALLY_VISIBLE
                                     | REGION_FLAGS_SUN_FIXED
                                     | REGION_FLAGS_DENY_ANONYMOUS
                                     | REGION_FLAGS_DENY_AGEUNVERIFIED;

inline BOOL is_prelude( U64 flags )
{
    // definition of prelude does not depend on fixed-sun
    return 0 == (flags & REGION_FLAGS_PRELUDE_UNSET)
           && 0 != (flags & REGION_FLAGS_PRELUDE_SET);
}

inline U64 set_prelude_flags(U64 flags)
{
    // also set the sun-fixed flag
    return ((flags & ~REGION_FLAGS_PRELUDE_UNSET)
            | (REGION_FLAGS_PRELUDE_SET | REGION_FLAGS_SUN_FIXED));
}

inline U64 unset_prelude_flags(U64 flags)
{
    // also unset the fixed-sun flag
    return ((flags | REGION_FLAGS_PRELUDE_UNSET)
            & ~(REGION_FLAGS_PRELUDE_SET | REGION_FLAGS_SUN_FIXED));
}

// Region protocols
const U64 REGION_PROTOCOLS_AGENT_APPEARANCE_SERVICE = (1 << 0);

// estate constants. Need to match first few etries in indra.estate table.
const U32 ESTATE_ALL = 0; // will not match in db, reserved key for logic
const U32 ESTATE_MAINLAND = 1;
const U32 ESTATE_ORIENTATION = 2;
const U32 ESTATE_INTERNAL = 3;
const U32 ESTATE_SHOWCASE = 4;
const U32 ESTATE_TEEN = 5;
const U32 ESTATE_LAST_LINDEN = 5; // last linden owned/managed estate

// for EstateOwnerRequest, setaccess message
const U32 ESTATE_ACCESS_ALLOWED_AGENTS  = 1 << 0;
const U32 ESTATE_ACCESS_ALLOWED_GROUPS  = 1 << 1;
const U32 ESTATE_ACCESS_BANNED_AGENTS   = 1 << 2;
const U32 ESTATE_ACCESS_MANAGERS        = 1 << 3;

//maximum number of access list entries we can fit in one packet
const S32 ESTATE_ACCESS_MAX_ENTRIES_PER_PACKET = 63;

// for reply to "getinfo", don't need to forward to all sims in estate
const U32 ESTATE_ACCESS_SEND_TO_AGENT_ONLY = 1 << 4;

const U32 ESTATE_ACCESS_ALL = ESTATE_ACCESS_ALLOWED_AGENTS
                              | ESTATE_ACCESS_ALLOWED_GROUPS
                              | ESTATE_ACCESS_BANNED_AGENTS
                              | ESTATE_ACCESS_MANAGERS;

// for EstateOwnerRequest, estateaccessdelta, estateexperiencedelta messages
const U32 ESTATE_ACCESS_APPLY_TO_ALL_ESTATES        = 1U << 0;
const U32 ESTATE_ACCESS_APPLY_TO_MANAGED_ESTATES    = 1U << 1;

const U32 ESTATE_ACCESS_ALLOWED_AGENT_ADD           = 1U << 2;
const U32 ESTATE_ACCESS_ALLOWED_AGENT_REMOVE            = 1U << 3;
const U32 ESTATE_ACCESS_ALLOWED_GROUP_ADD           = 1U << 4;
const U32 ESTATE_ACCESS_ALLOWED_GROUP_REMOVE            = 1U << 5;
const U32 ESTATE_ACCESS_BANNED_AGENT_ADD                = 1U << 6;
const U32 ESTATE_ACCESS_BANNED_AGENT_REMOVE         = 1U << 7;
const U32 ESTATE_ACCESS_MANAGER_ADD                 = 1U << 8;
const U32 ESTATE_ACCESS_MANAGER_REMOVE              = 1U << 9;
const U32 ESTATE_ACCESS_NO_REPLY                        = 1U << 10;
const U32 ESTATE_ACCESS_FAILED_BAN_ESTATE_MANAGER   = 1U << 11;

const S32 ESTATE_MAX_MANAGERS = 20;
<<<<<<< HEAD
const S32 ESTATE_MAX_MANAGERS_OS = 15; // <FS:Ansariel> OpenSim
const S32 ESTATE_MAX_ACCESS_IDS = 500;	// max for access
const S32 ESTATE_MAX_BANNED_IDS = 750;	// max for banned
const S32 ESTATE_MAX_BANNED_IDS_OS = 500;	// max for banned // <FS:Ansariel> OpenSim
=======
const S32 ESTATE_MAX_ACCESS_IDS = 500;  // max for access
const S32 ESTATE_MAX_BANNED_IDS = 750;  // max for banned
>>>>>>> 38c2a5bd
const S32 ESTATE_MAX_GROUP_IDS = (S32) ESTATE_ACCESS_MAX_ENTRIES_PER_PACKET;

// 'Sim Wide Delete' flags
const U32 SWD_OTHERS_LAND_ONLY      = (1 << 0);
const U32 SWD_ALWAYS_RETURN_OBJECTS = (1 << 1);
const U32 SWD_SCRIPTED_ONLY         = (1 << 2);

// Controls experience key validity in the estate
const U32 EXPERIENCE_KEY_TYPE_NONE      = 0;
const U32 EXPERIENCE_KEY_TYPE_BLOCKED   = 1;
const U32 EXPERIENCE_KEY_TYPE_ALLOWED   = 2;
const U32 EXPERIENCE_KEY_TYPE_TRUSTED   = 3;

const U32 EXPERIENCE_KEY_TYPE_FIRST     = EXPERIENCE_KEY_TYPE_BLOCKED;
const U32 EXPERIENCE_KEY_TYPE_LAST      = EXPERIENCE_KEY_TYPE_TRUSTED;

//
const U32 ESTATE_EXPERIENCE_TRUSTED_ADD     = 1U << 2;
const U32 ESTATE_EXPERIENCE_TRUSTED_REMOVE  = 1U << 3;
const U32 ESTATE_EXPERIENCE_ALLOWED_ADD     = 1U << 4;
const U32 ESTATE_EXPERIENCE_ALLOWED_REMOVE  = 1U << 5;
const U32 ESTATE_EXPERIENCE_BLOCKED_ADD     = 1U << 6;
const U32 ESTATE_EXPERIENCE_BLOCKED_REMOVE  = 1U << 7;

const S32 ESTATE_MAX_EXPERIENCE_IDS = 8;


#endif

<|MERGE_RESOLUTION|>--- conflicted
+++ resolved
@@ -172,15 +172,10 @@
 const U32 ESTATE_ACCESS_FAILED_BAN_ESTATE_MANAGER   = 1U << 11;
 
 const S32 ESTATE_MAX_MANAGERS = 20;
-<<<<<<< HEAD
 const S32 ESTATE_MAX_MANAGERS_OS = 15; // <FS:Ansariel> OpenSim
-const S32 ESTATE_MAX_ACCESS_IDS = 500;	// max for access
-const S32 ESTATE_MAX_BANNED_IDS = 750;	// max for banned
-const S32 ESTATE_MAX_BANNED_IDS_OS = 500;	// max for banned // <FS:Ansariel> OpenSim
-=======
 const S32 ESTATE_MAX_ACCESS_IDS = 500;  // max for access
 const S32 ESTATE_MAX_BANNED_IDS = 750;  // max for banned
->>>>>>> 38c2a5bd
+const S32 ESTATE_MAX_BANNED_IDS_OS = 500;   // max for banned // <FS:Ansariel> OpenSim
 const S32 ESTATE_MAX_GROUP_IDS = (S32) ESTATE_ACCESS_MAX_ENTRIES_PER_PACKET;
 
 // 'Sim Wide Delete' flags
