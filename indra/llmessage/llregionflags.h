--- conflicted
+++ resolved
@@ -108,20 +108,14 @@
 
 inline bool is_flag_set(U64 flags, U64 flag)
 {
-	return (flags & flag) != 0;
+    return (flags & flag) != 0;
 }
 
 inline bool is_prelude( U64 flags )
 {
-<<<<<<< HEAD
-	// definition of prelude does not depend on fixed-sun
-	return !is_flag_set(flags, REGION_FLAGS_PRELUDE_UNSET) &&
-			is_flag_set(flags, REGION_FLAGS_PRELUDE_SET);
-=======
     // definition of prelude does not depend on fixed-sun
-    return 0 == (flags & REGION_FLAGS_PRELUDE_UNSET)
-           && 0 != (flags & REGION_FLAGS_PRELUDE_SET);
->>>>>>> c06fb4e0
+    return !is_flag_set(flags, REGION_FLAGS_PRELUDE_UNSET) &&
+            is_flag_set(flags, REGION_FLAGS_PRELUDE_SET);
 }
 
 inline U64 set_prelude_flags(U64 flags)
