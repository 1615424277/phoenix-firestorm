--- conflicted
+++ resolved
@@ -72,33 +72,9 @@
     virtual void getString(const char *block, const char *var, S32 buffer_size, char *buffer, S32 blocknum = 0) = 0;
     virtual void getString(const char *block, const char *var, std::string& outstr, S32 blocknum = 0) = 0;
 
-<<<<<<< HEAD
-	/** All get* methods expect pointers to canonical strings. */
-	virtual void getBinaryData(const char *blockname, const char *varname, void *datap, S32 size, S32 blocknum = 0, S32 max_size = S32_MAX) = 0;
-	virtual void getBOOL(const char *block, const char *var, bool &data, S32 blocknum = 0) = 0;
-	virtual void getS8(const char *block, const char *var, S8 &data, S32 blocknum = 0) = 0;
-	virtual void getU8(const char *block, const char *var, U8 &data, S32 blocknum = 0) = 0;
-	virtual void getS16(const char *block, const char *var, S16 &data, S32 blocknum = 0) = 0;
-	virtual void getU16(const char *block, const char *var, U16 &data, S32 blocknum = 0) = 0;
-	virtual void getS32(const char *block, const char *var, S32 &data, S32 blocknum = 0) = 0;
-	virtual void getF32(const char *block, const char *var, F32 &data, S32 blocknum = 0) = 0;
-	virtual void getU32(const char *block, const char *var, U32 &data, S32 blocknum = 0) = 0;
-	virtual void getU64(const char *block, const char *var, U64 &data, S32 blocknum = 0) = 0;
-	virtual void getF64(const char *block, const char *var, F64 &data, S32 blocknum = 0) = 0;
-	virtual void getVector3(const char *block, const char *var, LLVector3 &vec, S32 blocknum = 0) = 0;
-	virtual void getVector4(const char *block, const char *var, LLVector4 &vec, S32 blocknum = 0) = 0;
-	virtual void getVector3d(const char *block, const char *var, LLVector3d &vec, S32 blocknum = 0) = 0;
-	virtual void getQuat(const char *block, const char *var, LLQuaternion &q, S32 blocknum = 0) = 0;
-	virtual void getUUID(const char *block, const char *var, LLUUID &uuid, S32 blocknum = 0) = 0;
-	virtual void getIPAddr(const char *block, const char *var, U32 &ip, S32 blocknum = 0) = 0;
-	virtual void getIPPort(const char *block, const char *var, U16 &port, S32 blocknum = 0) = 0;
-	virtual void getString(const char *block, const char *var, S32 buffer_size, char *buffer, S32 blocknum = 0) = 0;
-	virtual void getString(const char *block, const char *var, std::string& outstr, S32 blocknum = 0) = 0;
-=======
     virtual S32 getNumberOfBlocks(const char *blockname) = 0;
     virtual S32 getSize(const char *blockname, const char *varname) = 0;
     virtual S32 getSize(const char *blockname, S32 blocknum, const char *varname) = 0;
->>>>>>> 1a8a5404
 
     virtual void clearMessage() = 0;
 
@@ -109,18 +85,10 @@
     virtual void copyToBuilder(LLMessageBuilder&) const = 0;
 
 
-<<<<<<< HEAD
-    
-	static void setTimeDecodes(bool b);
-	static bool getTimeDecodes();
-	static void setTimeDecodesSpamThreshold(F32 seconds);
-	static F32 getTimeDecodesSpamThreshold();
-=======
     static void setTimeDecodes(bool b);
     static bool getTimeDecodes();
     static void setTimeDecodesSpamThreshold(F32 seconds);
     static F32 getTimeDecodesSpamThreshold();
->>>>>>> 1a8a5404
 };
 
 #endif // LL_LLMESSAGEREADER_H