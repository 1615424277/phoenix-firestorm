--- conflicted
+++ resolved
@@ -65,11 +65,7 @@
 	// The control port is the listen port of the parent process that
 	// launched this machine. 0 means none or not known.
 	const S32		&getControlPort() 	const { return mControlPort; }
-<<<<<<< HEAD
-	bool			isValid()			const { return (mHost.getPort() != 0); }	// TRUE if corresponds to functioning machine
-=======
 	bool			isValid()			const { return (mHost.getPort() != 0); }	// true if corresponds to functioning machine
->>>>>>> dfbbad81
 
 	// set functions
 	void			setMachineType(EMachineType machine_type)	{ mMachineType = machine_type; }
