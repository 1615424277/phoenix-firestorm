--- conflicted
+++ resolved
@@ -196,17 +196,6 @@
 }
 
 // Read file and build message templates
-<<<<<<< HEAD
-LLMessageSystem::LLMessageSystem(const std::string& filename, U32 port, 
-								 S32 version_major,
-								 S32 version_minor,
-								 S32 version_patch,
-								 bool failure_is_fatal,
-								 const F32 circuit_heartbeat_interval, const F32 circuit_timeout) :
-	mCircuitInfo(F32Seconds(circuit_heartbeat_interval), F32Seconds(circuit_timeout)),
-	mLastMessageFromTrustedMessageService(false)
-	,mIsInSecondLife(true) // <FS:Ansariel> Restore original LLMessageSystem HTTP options for OpenSim
-=======
 LLMessageSystem::LLMessageSystem(const std::string& filename, U32 port,
                                  S32 version_major,
                                  S32 version_minor,
@@ -215,7 +204,7 @@
                                  const F32 circuit_heartbeat_interval, const F32 circuit_timeout) :
     mCircuitInfo(F32Seconds(circuit_heartbeat_interval), F32Seconds(circuit_timeout)),
     mLastMessageFromTrustedMessageService(false)
->>>>>>> 38c2a5bd
+    ,mIsInSecondLife(true) // <FS:Ansariel> Restore original LLMessageSystem HTTP options for OpenSim
 {
     init();
 
@@ -497,278 +486,6 @@
 // mMessageReader has been set to mTemplateMessageReader.
 BOOL LLMessageSystem::checkMessages(LockMessageChecker&, S64 frame_count )
 {
-<<<<<<< HEAD
-	// Pump 
-	BOOL	valid_packet = FALSE;
-
-	LLTransferTargetVFile::updateQueue();
-	
-	if (!mNumMessageCounts)
-	{
-		// This is the first message being handled after a resetReceiveCounts,
-		// we must be starting the message processing loop.  Reset the timers.
-		mCurrentMessageTime = totalTime();
-		mMessageCountTime = getMessageTimeSeconds();
-	}
-
-	// loop until either no packets or a valid packet
-	// i.e., burn through packets from unregistered circuits
-	S32 receive_size = 0;
-	do
-	{
-		clearReceiveState();
-		
-		BOOL recv_reliable = FALSE;
-		BOOL recv_resent = FALSE;
-		S32 acks = 0;
-		S32 true_rcv_size = 0;
-
-		U8* buffer = mTrueReceiveBuffer;
-		
-		mTrueReceiveSize = mPacketRing.receivePacket(mSocket, (char *)mTrueReceiveBuffer);
-		// If you want to dump all received packets into SecondLife.log, uncomment this
-		//dumpPacketToLog();
-		
-		receive_size = mTrueReceiveSize;
-		mLastSender = mPacketRing.getLastSender();
-		mLastReceivingIF = mPacketRing.getLastReceivingInterface();
-		
-		if (receive_size < (S32) LL_MINIMUM_VALID_PACKET_SIZE)
-		{
-			// A receive size of zero is OK, that means that there are no more packets available.
-			// Ones that are non-zero but below the minimum packet size are worrisome.
-			if (receive_size > 0)
-			{
-				LL_WARNS("Messaging") << "Invalid (too short) packet discarded " << receive_size << LL_ENDL;
-				callExceptionFunc(MX_PACKET_TOO_SHORT);
-			}
-			// no data in packet receive buffer
-			valid_packet = FALSE;
-		}
-		else
-		{
-			LLHost host;
-			LLCircuitData* cdp;
-			
-			// note if packet acks are appended.
-			if(buffer[0] & LL_ACK_FLAG)
-			{
-				acks += buffer[--receive_size];
-				true_rcv_size = receive_size;
-				if(receive_size >= ((S32)(acks * sizeof(TPACKETID) + LL_MINIMUM_VALID_PACKET_SIZE)))
-				{
-					receive_size -= acks * sizeof(TPACKETID);
-				}
-				else
-				{
-					// mal-formed packet. ignore it and continue with
-					// the next one
-					LL_WARNS("Messaging") << "Malformed packet received. Packet size "
-						<< receive_size << " with invalid no. of acks " << acks
-						<< LL_ENDL;
-					valid_packet = FALSE;
-					continue;
-				}
-			}
-
-			// process the message as normal
-			mIncomingCompressedSize = zeroCodeExpand(&buffer, &receive_size);
-			mCurrentRecvPacketID = ntohl(*((U32*)(&buffer[1])));
-			host = getSender();
-
-			const bool resetPacketId = true;
-			cdp = findCircuit(host, resetPacketId);
-
-			// At this point, cdp is now a pointer to the circuit that
-			// this message came in on if it's valid, and NULL if the
-			// circuit was bogus.
-
-			if(cdp && (acks > 0) && ((S32)(acks * sizeof(TPACKETID)) < (true_rcv_size)))
-			{
-				TPACKETID packet_id;
-				U32 mem_id=0;
-				for(S32 i = 0; i < acks; ++i)
-				{
-					true_rcv_size -= sizeof(TPACKETID);
-					memcpy(&mem_id, &mTrueReceiveBuffer[true_rcv_size], /* Flawfinder: ignore*/
-					     sizeof(TPACKETID));
-					packet_id = ntohl(mem_id);
-					//LL_INFOS("Messaging") << "got ack: " << packet_id << LL_ENDL;
-					cdp->ackReliablePacket(packet_id);
-				}
-				if (!cdp->getUnackedPacketCount())
-				{
-					// Remove this circuit from the list of circuits with unacked packets
-					mCircuitInfo.mUnackedCircuitMap.erase(cdp->mHost);
-				}
-			}
-
-			if (buffer[0] & LL_RELIABLE_FLAG)
-			{
-				recv_reliable = TRUE;
-			}
-			if (buffer[0] & LL_RESENT_FLAG)
-			{
-				recv_resent = TRUE;
-				if (cdp && cdp->isDuplicateResend(mCurrentRecvPacketID))
-				{
-					// We need to ACK here to suppress
-					// further resends of packets we've
-					// already seen.
-					if (recv_reliable)
-					{
-						//mAckList.addData(new LLPacketAck(host, mCurrentRecvPacketID));
-						// ***************************************
-						// TESTING CODE
-						//if(mCircuitInfo.mCurrentCircuit->mHost != host)
-						//{
-						//	LL_WARNS("Messaging") << "DISCARDED PACKET HOST MISMATCH! HOST: "
-						//			<< host << " CIRCUIT: "
-						//			<< mCircuitInfo.mCurrentCircuit->mHost
-						//			<< LL_ENDL;
-						//}
-						// ***************************************
-						//mCircuitInfo.mCurrentCircuit->mAcks.put(mCurrentRecvPacketID);
-						cdp->collectRAck(mCurrentRecvPacketID);
-					}
-								 
-					LL_DEBUGS("Messaging") << "Discarding duplicate resend from " << host << LL_ENDL;
-					if(mVerboseLog)
-					{
-						std::ostringstream str;
-						str << "MSG: <- " << host;
-						std::string tbuf;
-						tbuf = llformat( "\t%6d\t%6d\t%6d ", receive_size, (mIncomingCompressedSize ? mIncomingCompressedSize : receive_size), mCurrentRecvPacketID);
-						str << tbuf << "(unknown)"
-							<< (recv_reliable ? " reliable" : "")
-							<< " resent "
-							<< ((acks > 0) ? "acks" : "")
-							<< " DISCARD DUPLICATE";
-						LL_INFOS("Messaging") << str.str() << LL_ENDL;
-					}
-					mPacketsIn++;
-					valid_packet = FALSE;
-					continue;
-				}
-			}
-
-			// UseCircuitCode can be a valid, off-circuit packet.
-			// But we don't want to acknowledge UseCircuitCode until the circuit is
-			// available, which is why the acknowledgement test is done above.  JC
-			bool trusted = cdp && cdp->getTrusted();
-			valid_packet = mTemplateMessageReader->validateMessage(
-				buffer,
-				receive_size,
-				host,
-				trusted);
-			if (!valid_packet)
-			{
-				clearReceiveState();
-			}
-
-			// UseCircuitCode is allowed in even from an invalid circuit, so that
-			// we can toss circuits around.
-			if(
-				valid_packet &&
-				!cdp && 
-				(mTemplateMessageReader->getMessageName() !=
-				 _PREHASH_UseCircuitCode))
-			{
-				logMsgFromInvalidCircuit( host, recv_reliable );
-				clearReceiveState();
-				valid_packet = FALSE;
-			}
-
-			if(
-				valid_packet &&
-				cdp &&
-				!cdp->getTrusted() && 
-				mTemplateMessageReader->isTrusted())
-			{
-				logTrustedMsgFromUntrustedCircuit( host );
-				clearReceiveState();
-
-				sendDenyTrustedCircuit(host);
-				valid_packet = FALSE;
-			}
-
-			if( valid_packet )
-			{
-				logValidMsg(cdp, host, recv_reliable, recv_resent, (BOOL)(acks>0) );
-
-				// <FS:ND> Handle invalid packets by throwing an exception and a graceful continue
-				
-				// valid_packet = mTemplateMessageReader->readMessage(buffer, host);
-				
-				try { valid_packet = mTemplateMessageReader->readMessage(buffer, host); }
-				catch( nd::exceptions::xran &ex ) { LL_WARNS() << ex.what() << LL_ENDL; }
-
-				// </FS:ND>
-			}
-
-			// It's possible that the circuit went away, because ANY message can disable the circuit
-			// (for example, UseCircuit, CloseCircuit, DisableSimulator).  Find it again.
-			cdp = mCircuitInfo.findCircuit(host);
-
-			if (valid_packet)
-			{
-				mPacketsIn++;
-				mBytesIn += mTrueReceiveSize;
-				
-				// ACK here for	valid packets that we've seen
-				// for the first time.
-				if (cdp && recv_reliable)
-				{
-					// Add to the recently received list for duplicate suppression
-					cdp->mRecentlyReceivedReliablePackets[mCurrentRecvPacketID] = getMessageTimeUsecs();
-
-					// Put it onto the list of packets to be acked
-					cdp->collectRAck(mCurrentRecvPacketID);
-					mReliablePacketsIn++;
-				}
-			}
-			else
-			{
-				if (mbProtected  && (!cdp))
-				{
-					LL_WARNS("Messaging") << "Invalid Packet from invalid circuit " << host << LL_ENDL;
-					mOffCircuitPackets++;
-				}
-				else
-				{
-					mInvalidOnCircuitPackets++;
-				}
-			}
-		}
-	} while (!valid_packet && receive_size > 0);
-
-	F64Seconds mt_sec = getMessageTimeSeconds();
-	// Check to see if we need to print debug info
-	if ((mt_sec - mCircuitPrintTime) > mCircuitPrintFreq)
-	{
-		dumpCircuitInfo();
-		mCircuitPrintTime = mt_sec;
-	}
-
-	if( !valid_packet )
-	{
-		clearReceiveState();
-	}
-
-	return valid_packet;
-}
-
-S32	LLMessageSystem::getReceiveBytes() const
-{
-	if (getReceiveCompressedSize())
-	{
-		return getReceiveCompressedSize() * 8;
-	}
-	else
-	{
-		return getReceiveSize() * 8;
-	}
-=======
     // Pump
     BOOL    valid_packet = FALSE;
 
@@ -966,7 +683,15 @@
             if( valid_packet )
             {
                 logValidMsg(cdp, host, recv_reliable, recv_resent, (BOOL)(acks>0) );
-                valid_packet = mTemplateMessageReader->readMessage(buffer, host);
+
+                // <FS:ND> Handle invalid packets by throwing an exception and a graceful continue
+
+                // valid_packet = mTemplateMessageReader->readMessage(buffer, host);
+
+                try { valid_packet = mTemplateMessageReader->readMessage(buffer, host); }
+                catch( nd::exceptions::xran &ex ) { LL_WARNS() << ex.what() << LL_ENDL; }
+
+                // </FS:ND>
             }
 
             // It's possible that the circuit went away, because ANY message can disable the circuit
@@ -1031,7 +756,6 @@
     {
         return getReceiveSize() * 8;
     }
->>>>>>> 38c2a5bd
 }
 
 
