/**
 * @file llhost.h
 * @brief a LLHost uniquely defines a host (Simulator, Proxy or other)
 * across the network
 *
 * $LicenseInfo:firstyear=2000&license=viewerlgpl$
 * Second Life Viewer Source Code
 * Copyright (C) 2010, Linden Research, Inc.
 *
 * This library is free software; you can redistribute it and/or
 * modify it under the terms of the GNU Lesser General Public
 * License as published by the Free Software Foundation;
 * version 2.1 of the License only.
 *
 * This library is distributed in the hope that it will be useful,
 * but WITHOUT ANY WARRANTY; without even the implied warranty of
 * MERCHANTABILITY or FITNESS FOR A PARTICULAR PURPOSE.  See the GNU
 * Lesser General Public License for more details.
 *
 * You should have received a copy of the GNU Lesser General Public
 * License along with this library; if not, write to the Free Software
 * Foundation, Inc., 51 Franklin Street, Fifth Floor, Boston, MA  02110-1301  USA
 *
 * Linden Research, Inc., 945 Battery Street, San Francisco, CA  94111  USA
 * $/LicenseInfo$
 */

#ifndef LL_LLHOST_H
#define LL_LLHOST_H

#include <iostream>
#include <string>

#include "net.h"

const U32 INVALID_PORT = 0;
const U32 INVALID_HOST_IP_ADDRESS = 0x0;

class LLHost {
protected:
    U32         mPort;
    U32         mIP;
    std::string mUntrustedSimCap;
public:

<<<<<<< HEAD
	// CREATORS
	LLHost()
	:	mPort(INVALID_PORT),
		mIP(INVALID_HOST_IP_ADDRESS)
	{ } // STL's hash_map expect this T()

	LLHost( U32 ipv4_addr, U32 port )
	:	mPort( port ) 
	{
		mIP = ipv4_addr;
	}

	LLHost( const std::string& ipv4_addr, U32 port )
	:	mPort( port )
	{ 
		mIP = ip_string_to_u32(ipv4_addr.c_str());
	}

	explicit LLHost(const U64 ip_port)
	{
		U32 ip = (U32)(ip_port >> 32);
		U32 port = (U32)(ip_port & (U64)0xFFFFFFFF);
		mIP = ip;
		mPort = port;
	}

	explicit LLHost(const std::string& ip_and_port);

	~LLHost()
	{ }

	// MANIPULATORS
	void	set( U32 ip, U32 port )				{ mIP = ip; mPort = port; }
	void	set( const std::string& ipstr, U32 port )	{ mIP = ip_string_to_u32(ipstr.c_str()); mPort = port; }
	void	setAddress( const std::string& ipstr )		{ mIP = ip_string_to_u32(ipstr.c_str()); }
	void	setAddress( U32 ip )				{ mIP = ip; }
	void	setPort( U32 port )					{ mPort = port; }
	bool    setHostByName(const std::string& hname);

	LLHost&	operator=(const LLHost &rhs);
	void    invalidate()                        { mIP = INVALID_HOST_IP_ADDRESS; mPort = INVALID_PORT;};

	// READERS
	U32		getAddress() const							{ return mIP; }
	U32		getPort() const								{ return mPort; }
	bool	isOk() const								{ return (mIP != INVALID_HOST_IP_ADDRESS) && (mPort != INVALID_PORT); }
=======
    // CREATORS
    LLHost()
    :   mPort(INVALID_PORT),
        mIP(INVALID_HOST_IP_ADDRESS)
    { } // STL's hash_map expect this T()

    LLHost( U32 ipv4_addr, U32 port )
    :   mPort( port )
    {
        mIP = ipv4_addr;
    }

    LLHost( const std::string& ipv4_addr, U32 port )
    :   mPort( port )
    {
        mIP = ip_string_to_u32(ipv4_addr.c_str());
    }

    explicit LLHost(const U64 ip_port)
    {
        U32 ip = (U32)(ip_port >> 32);
        U32 port = (U32)(ip_port & (U64)0xFFFFFFFF);
        mIP = ip;
        mPort = port;
    }

    explicit LLHost(const std::string& ip_and_port);

    ~LLHost()
    { }

    // MANIPULATORS
    void    set( U32 ip, U32 port )             { mIP = ip; mPort = port; }
    void    set( const std::string& ipstr, U32 port )   { mIP = ip_string_to_u32(ipstr.c_str()); mPort = port; }
    void    setAddress( const std::string& ipstr )      { mIP = ip_string_to_u32(ipstr.c_str()); }
    void    setAddress( U32 ip )                { mIP = ip; }
    void    setPort( U32 port )                 { mPort = port; }
    bool    setHostByName(const std::string& hname);

    LLHost& operator=(const LLHost &rhs);
    void    invalidate()                        { mIP = INVALID_HOST_IP_ADDRESS; mPort = INVALID_PORT;};

    // READERS
    U32     getAddress() const                          { return mIP; }
    U32     getPort() const                             { return mPort; }
    bool    isOk() const                                { return (mIP != INVALID_HOST_IP_ADDRESS) && (mPort != INVALID_PORT); }
>>>>>>> 1a8a5404
    bool    isInvalid()                                 { return (mIP == INVALID_HOST_IP_ADDRESS) || (mPort == INVALID_PORT); }
    size_t  hash() const                                { return (mIP << 16) | (mPort & 0xffff); }
    std::string getString() const;
    std::string getIPString() const;
    std::string getHostName() const;
    std::string getIPandPort() const;

    std::string getUntrustedSimulatorCap() const        { return mUntrustedSimCap; }
    void setUntrustedSimulatorCap(const std::string &capurl) { mUntrustedSimCap = capurl; }

    friend std::ostream& operator<< (std::ostream& os, const LLHost &hh);

    // This operator is not well defined. does it expect a
    // "192.168.1.1:80" notation or "int int" format? Phoenix 2007-05-18
    //friend std::istream& operator>> (std::istream& is, LLHost &hh);

    friend bool operator==( const LLHost &lhs, const LLHost &rhs );
    friend bool operator!=( const LLHost &lhs, const LLHost &rhs );
    friend bool operator<(const LLHost &lhs, const LLHost &rhs);
};


// Function Object required for STL templates using LLHost as key
class LLHostHash
{
public:
    size_t operator() (const LLHost &hh) const { return hh.hash(); }
};


inline bool operator==( const LLHost &lhs, const LLHost &rhs )
{
    return (lhs.mIP == rhs.mIP) && (lhs.mPort == rhs.mPort);
}

inline bool operator!=( const LLHost &lhs, const LLHost &rhs )
{
    return (lhs.mIP != rhs.mIP) || (lhs.mPort != rhs.mPort);
}

inline bool operator<(const LLHost &lhs, const LLHost &rhs)
{
    if (lhs.mIP < rhs.mIP)
    {
        return true;
    }
    if (lhs.mIP > rhs.mIP)
    {
        return false;
    }

    if (lhs.mPort < rhs.mPort)
    {
        return true;
    }
    else
    {
        return false;
    }
}


#endif // LL_LLHOST_H<|MERGE_RESOLUTION|>--- conflicted
+++ resolved
@@ -43,54 +43,6 @@
     std::string mUntrustedSimCap;
 public:
 
-<<<<<<< HEAD
-	// CREATORS
-	LLHost()
-	:	mPort(INVALID_PORT),
-		mIP(INVALID_HOST_IP_ADDRESS)
-	{ } // STL's hash_map expect this T()
-
-	LLHost( U32 ipv4_addr, U32 port )
-	:	mPort( port ) 
-	{
-		mIP = ipv4_addr;
-	}
-
-	LLHost( const std::string& ipv4_addr, U32 port )
-	:	mPort( port )
-	{ 
-		mIP = ip_string_to_u32(ipv4_addr.c_str());
-	}
-
-	explicit LLHost(const U64 ip_port)
-	{
-		U32 ip = (U32)(ip_port >> 32);
-		U32 port = (U32)(ip_port & (U64)0xFFFFFFFF);
-		mIP = ip;
-		mPort = port;
-	}
-
-	explicit LLHost(const std::string& ip_and_port);
-
-	~LLHost()
-	{ }
-
-	// MANIPULATORS
-	void	set( U32 ip, U32 port )				{ mIP = ip; mPort = port; }
-	void	set( const std::string& ipstr, U32 port )	{ mIP = ip_string_to_u32(ipstr.c_str()); mPort = port; }
-	void	setAddress( const std::string& ipstr )		{ mIP = ip_string_to_u32(ipstr.c_str()); }
-	void	setAddress( U32 ip )				{ mIP = ip; }
-	void	setPort( U32 port )					{ mPort = port; }
-	bool    setHostByName(const std::string& hname);
-
-	LLHost&	operator=(const LLHost &rhs);
-	void    invalidate()                        { mIP = INVALID_HOST_IP_ADDRESS; mPort = INVALID_PORT;};
-
-	// READERS
-	U32		getAddress() const							{ return mIP; }
-	U32		getPort() const								{ return mPort; }
-	bool	isOk() const								{ return (mIP != INVALID_HOST_IP_ADDRESS) && (mPort != INVALID_PORT); }
-=======
     // CREATORS
     LLHost()
     :   mPort(INVALID_PORT),
@@ -137,7 +89,6 @@
     U32     getAddress() const                          { return mIP; }
     U32     getPort() const                             { return mPort; }
     bool    isOk() const                                { return (mIP != INVALID_HOST_IP_ADDRESS) && (mPort != INVALID_PORT); }
->>>>>>> 1a8a5404
     bool    isInvalid()                                 { return (mIP == INVALID_HOST_IP_ADDRESS) || (mPort == INVALID_PORT); }
     size_t  hash() const                                { return (mIP << 16) | (mPort & 0xffff); }
     std::string getString() const;
