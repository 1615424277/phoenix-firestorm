/** 
 * @file llhttpclient.cpp
 * @brief Implementation of classes for making HTTP requests.
 *
 * $LicenseInfo:firstyear=2006&license=viewerlgpl$
 * Second Life Viewer Source Code
 * Copyright (C) 2010, Linden Research, Inc.
 * 
 * This library is free software; you can redistribute it and/or
 * modify it under the terms of the GNU Lesser General Public
 * License as published by the Free Software Foundation;
 * version 2.1 of the License only.
 * 
 * This library is distributed in the hope that it will be useful,
 * but WITHOUT ANY WARRANTY; without even the implied warranty of
 * MERCHANTABILITY or FITNESS FOR A PARTICULAR PURPOSE.  See the GNU
 * Lesser General Public License for more details.
 * 
 * You should have received a copy of the GNU Lesser General Public
 * License along with this library; if not, write to the Free Software
 * Foundation, Inc., 51 Franklin Street, Fifth Floor, Boston, MA  02110-1301  USA
 * 
 * Linden Research, Inc., 945 Battery Street, San Francisco, CA  94111  USA
 * $/LicenseInfo$
 */

#include "linden_common.h"
#include <openssl/x509_vfy.h>
#include "llhttpclient.h"

#include "llassetstorage.h"
#include "lliopipe.h"
#include "llurlrequest.h"
#include "llbufferstream.h"
#include "llsdserialize.h"
#include "llvfile.h"
#include "llvfs.h"
#include "lluri.h"

#include "message.h"
#include <curl/curl.h>


const F32 HTTP_REQUEST_EXPIRY_SECS = 60.0f;
LLURLRequest::SSLCertVerifyCallback LLHTTPClient::mCertVerifyCallback = NULL;

////////////////////////////////////////////////////////////////////////////

// Responder class moved to LLCurl

namespace
{
	class LLHTTPClientURLAdaptor : public LLURLRequestComplete
	{
	public:
		LLHTTPClientURLAdaptor(LLCurl::ResponderPtr responder)
			: LLURLRequestComplete(), mResponder(responder), mStatus(HTTP_INTERNAL_ERROR),
			  mReason("LLURLRequest complete w/no status")
		{
		}
		
		~LLHTTPClientURLAdaptor()
		{
		}

		virtual void httpStatus(S32 status, const std::string& reason)
		{
			LLURLRequestComplete::httpStatus(status,reason);

			mStatus = status;
			mReason = reason;
		}

		virtual void complete(const LLChannelDescriptors& channels,
							  const buffer_ptr_t& buffer)
		{
			// *TODO: Re-interpret mRequestStatus codes?
			//        Would like to detect curl errors, such as
			//        connection errors, write erros, etc.
			if (mResponder.get())
			{
				mResponder->setResult(mStatus, mReason);
				mResponder->completedRaw(channels, buffer);
			}
		}
		virtual void header(const std::string& header, const std::string& value)
		{
			if (mResponder.get())
			{
				mResponder->setResponseHeader(header, value);
			}
		}

	private:
		LLCurl::ResponderPtr mResponder;
		S32 mStatus;
		std::string mReason;
	};
	
	class Injector : public LLIOPipe
	{
	public:
		virtual const std::string& contentType() = 0;
	};

	class LLSDInjector : public Injector
	{
	public:
		LLSDInjector(const LLSD& sd) : mSD(sd) {}
		virtual ~LLSDInjector() {}

		const std::string& contentType() { return HTTP_CONTENT_LLSD_XML; }

		virtual EStatus process_impl(const LLChannelDescriptors& channels,
			buffer_ptr_t& buffer, bool& eos, LLSD& context, LLPumpIO* pump)
		{
			LLBufferStream ostream(channels, buffer.get());
			LLSDSerialize::toXML(mSD, ostream);
			eos = true;
			return STATUS_DONE;
		}

		const LLSD mSD;
	};

	class RawInjector : public Injector
	{
	public:
		RawInjector(const U8* data, S32 size) : mData(data), mSize(size) {}
		virtual ~RawInjector() {delete mData;}

		const std::string& contentType() { return HTTP_CONTENT_OCTET_STREAM; }

		virtual EStatus process_impl(const LLChannelDescriptors& channels,
			buffer_ptr_t& buffer, bool& eos, LLSD& context, LLPumpIO* pump)
		{
			LLBufferStream ostream(channels, buffer.get());
			ostream.write((const char *)mData, mSize);  // hopefully chars are always U8s
			eos = true;
			return STATUS_DONE;
		}

		const U8* mData;
		S32 mSize;
	};
	
	class FileInjector : public Injector
	{
	public:
		FileInjector(const std::string& filename) : mFilename(filename) {}
		virtual ~FileInjector() {}

		const std::string& contentType() { return HTTP_CONTENT_OCTET_STREAM; }

		virtual EStatus process_impl(const LLChannelDescriptors& channels,
			buffer_ptr_t& buffer, bool& eos, LLSD& context, LLPumpIO* pump)
		{
			LLBufferStream ostream(channels, buffer.get());

			llifstream fstream(mFilename, std::iostream::binary | std::iostream::out);
			if(fstream.is_open())
			{
				fstream.seekg(0, std::ios::end);
				U32 fileSize = (U32)fstream.tellg();
				fstream.seekg(0, std::ios::beg);
				std::vector<char> fileBuffer(fileSize);
				fstream.read(&fileBuffer[0], fileSize);
				ostream.write(&fileBuffer[0], fileSize);
				fstream.close();
				eos = true;
				return STATUS_DONE;
			}
			
			return STATUS_ERROR;
		}

		const std::string mFilename;
	};
	
	class VFileInjector : public Injector
	{
	public:
		VFileInjector(const LLUUID& uuid, LLAssetType::EType asset_type) : mUUID(uuid), mAssetType(asset_type) {}
		virtual ~VFileInjector() {}

		const std::string& contentType() { return HTTP_CONTENT_OCTET_STREAM; }

		virtual EStatus process_impl(const LLChannelDescriptors& channels,
			buffer_ptr_t& buffer, bool& eos, LLSD& context, LLPumpIO* pump)
		{
			LLBufferStream ostream(channels, buffer.get());
			
			LLVFile vfile(gVFS, mUUID, mAssetType, LLVFile::READ);
			S32 fileSize = vfile.getSize();
			U8* fileBuffer;
			fileBuffer = new U8 [fileSize];
            vfile.read(fileBuffer, fileSize);
            ostream.write((char*)fileBuffer, fileSize);
			delete [] fileBuffer;
			eos = true;
			return STATUS_DONE;
		}

		const LLUUID mUUID;
		LLAssetType::EType mAssetType;
	};

	
	LLPumpIO* theClientPump = NULL;
}

void LLHTTPClient::setCertVerifyCallback(LLURLRequest::SSLCertVerifyCallback callback)
{
	LLHTTPClient::mCertVerifyCallback = callback;
}

static void request(
	const std::string& url,
	EHTTPMethod method,
	Injector* body_injector,
	LLCurl::ResponderPtr responder,
	const F32 timeout = HTTP_REQUEST_EXPIRY_SECS,
	const LLSD& headers = LLSD(),
	bool follow_redirects = true
    )
{
	if (!LLHTTPClient::hasPump())
	{
		if (responder)
		{
			responder->completeResult(HTTP_INTERNAL_ERROR, "No pump");
		}
		delete body_injector;
		return;
	}
	LLPumpIO::chain_t chain;

	LLURLRequest* req = new LLURLRequest(method, url, follow_redirects);
	if(!req->isValid())//failed
	{
		if (responder)
		{
			responder->completeResult(HTTP_INTERNAL_CURL_ERROR, "Internal Error - curl failure");
		}
		delete req;
		delete body_injector;
		return;
	}

	req->setSSLVerifyCallback(LLHTTPClient::getCertVerifyCallback(), (void *)req);


	LL_DEBUGS("LLHTTPClient") << httpMethodAsVerb(method) << " " << url << " " << headers << LL_ENDL;

	// Insert custom headers if the caller sent any
	if (headers.isMap())
	{
		if (headers.has(HTTP_OUT_HEADER_COOKIE))
		{
			req->allowCookies();
		}

		LLSD::map_const_iterator iter = headers.beginMap();
		LLSD::map_const_iterator end  = headers.endMap();

		for (; iter != end; ++iter)
		{
			//if the header is "Pragma" with no value
			//the caller intends to force libcurl to drop
			//the Pragma header it so gratuitously inserts
			//Before inserting the header, force libcurl
			//to not use the proxy (read: llurlrequest.cpp)
			if ((iter->first == HTTP_OUT_HEADER_PRAGMA) && (iter->second.asString().empty()))
			{
				req->useProxy(false);
			}
			LL_DEBUGS("LLHTTPClient") << "header = " << iter->first 
				<< ": " << iter->second.asString() << LL_ENDL;
			req->addHeader(iter->first, iter->second.asString());
		}
	}

	// Check to see if we have already set Accept or not. If no one
	// set it, set it to application/llsd+xml since that's what we
	// almost always want.
	if( method != HTTP_PUT && method != HTTP_POST )
	{
		if(!headers.has(HTTP_OUT_HEADER_ACCEPT))
		{
			req->addHeader(HTTP_OUT_HEADER_ACCEPT, HTTP_CONTENT_LLSD_XML);
		}
	}

	if (responder)
	{
		responder->setURL(url);
		responder->setHTTPMethod(method);
	}

	req->setCallback(new LLHTTPClientURLAdaptor(responder));

	if (method == HTTP_POST  &&  gMessageSystem)
	{
		req->addHeader("X-SecondLife-UDP-Listen-Port", llformat("%d",
					gMessageSystem->mPort));
	}

	if (method == HTTP_PUT || method == HTTP_POST || method == HTTP_PATCH)
	{
		if(!headers.has(HTTP_OUT_HEADER_CONTENT_TYPE))
		{
			// If the Content-Type header was passed in, it has
			// already been added as a header through req->addHeader
			// in the loop above. We defer to the caller's wisdom, but
			// if they did not specify a Content-Type, then ask the
			// injector.
			req->addHeader(HTTP_OUT_HEADER_CONTENT_TYPE, body_injector->contentType());
		}
		chain.push_back(LLIOPipe::ptr_t(body_injector));
	}

	chain.push_back(LLIOPipe::ptr_t(req));

	theClientPump->addChain(chain, timeout);
}


void LLHTTPClient::getByteRange(
	const std::string& url,
	S32 offset,
	S32 bytes,
	ResponderPtr responder,
	const LLSD& hdrs,
	const F32 timeout,
	bool follow_redirects /* = true */)
{
	LLSD headers = hdrs;
	if(offset > 0 || bytes > 0)
	{
		std::string range = llformat("bytes=%d-%d", offset, offset+bytes-1);
		headers[HTTP_OUT_HEADER_RANGE] = range;
	}
<<<<<<< HEAD
    request(url,HTTP_GET, NULL, responder, timeout, headers);
=======
    request(url,LLURLRequest::HTTP_GET, NULL, responder, timeout, headers, follow_redirects);
>>>>>>> ea1e1b09
}

void LLHTTPClient::head(
	const std::string& url,
	ResponderPtr responder,
	const LLSD& headers,
	const F32 timeout,
	bool follow_redirects /* = true */)
{
<<<<<<< HEAD
	request(url, HTTP_HEAD, NULL, responder, timeout, headers);
=======
	request(url, LLURLRequest::HTTP_HEAD, NULL, responder, timeout, headers, follow_redirects);
>>>>>>> ea1e1b09
}

void LLHTTPClient::get(const std::string& url, ResponderPtr responder, const LLSD& headers, const F32 timeout,
					   bool follow_redirects /* = true */)
{
<<<<<<< HEAD
	request(url, HTTP_GET, NULL, responder, timeout, headers);
=======
	request(url, LLURLRequest::HTTP_GET, NULL, responder, timeout, headers, follow_redirects);
>>>>>>> ea1e1b09
}
void LLHTTPClient::getHeaderOnly(const std::string& url, ResponderPtr responder, const LLSD& headers,
								 const F32 timeout, bool follow_redirects /* = true */)
{
<<<<<<< HEAD
	request(url, HTTP_HEAD, NULL, responder, timeout, headers);
=======
	request(url, LLURLRequest::HTTP_HEAD, NULL, responder, timeout, headers, follow_redirects);
>>>>>>> ea1e1b09
}
void LLHTTPClient::getHeaderOnly(const std::string& url, ResponderPtr responder, const F32 timeout,
								 bool follow_redirects /* = true */)
{
	getHeaderOnly(url, responder, LLSD(), timeout, follow_redirects);
}

void LLHTTPClient::get(const std::string& url, const LLSD& query, ResponderPtr responder, const LLSD& headers,
					   const F32 timeout, bool follow_redirects /* = true */)
{
	LLURI uri;
	
	uri = LLURI::buildHTTP(url, LLSD::emptyArray(), query);
	get(uri.asString(), responder, headers, timeout, follow_redirects);
}

// A simple class for managing data returned from a curl http request.
class LLHTTPBuffer
{
public:
	LLHTTPBuffer() { }

	static size_t curl_write( void *ptr, size_t size, size_t nmemb, void *user_data)
	{
		LLHTTPBuffer* self = (LLHTTPBuffer*)user_data;
		
		size_t bytes = (size * nmemb);
		self->mBuffer.append((char*)ptr,bytes);
		return nmemb;
	}

	LLSD asLLSD()
	{
		LLSD content;

		if (mBuffer.empty()) return content;
		
		std::istringstream istr(mBuffer);
		LLSDSerialize::fromXML(content, istr);
		return content;
	}

	const std::string& asString()
	{
		return mBuffer;
	}

private:
	std::string mBuffer;
};

// These calls are blocking! This is usually bad, unless you're a dataserver. Then it's awesome.

/**
	@brief does a blocking request on the url, returning the data or bad status.

	@param url URI to verb on.
	@param method the verb to hit the URI with.
	@param body the body of the call (if needed - for instance not used for GET and DELETE, but is for POST and PUT)
	@param headers HTTP headers to use for the request.
	@param timeout Curl timeout to use. Defaults to 5. Rationale:
	Without this timeout, blockingGet() calls have been observed to take
	up to 90 seconds to complete.  Users of blockingGet() already must 
	check the HTTP return code for validity, so this will not introduce
	new errors.  A 5 second timeout will succeed > 95% of the time (and 
	probably > 99% of the time) based on my statistics. JC

	@returns an LLSD map: {status: integer, body: map}
  */
static LLSD blocking_request(
	const std::string& url,
	EHTTPMethod method,
	const LLSD& body,
	const LLSD& headers = LLSD(),
	const F32 timeout = 5
)
{
	lldebugs << "blockingRequest of " << url << llendl;
	char curl_error_buffer[CURL_ERROR_SIZE] = "\0";
	CURL* curlp = LLCurl::newEasyHandle();
	llassert_always(curlp != NULL) ;

	LLHTTPBuffer http_buffer;
	std::string body_str;
	
	// other request method checks root cert first, we skip?

	// Apply configured proxy settings
	LLProxy::getInstance()->applyProxySettings(curlp);
	
	// * Set curl handle options
	curl_easy_setopt(curlp, CURLOPT_NOSIGNAL, 1);	// don't use SIGALRM for timeouts
	curl_easy_setopt(curlp, CURLOPT_TIMEOUT, timeout);	// seconds, see warning at top of function.
	curl_easy_setopt(curlp, CURLOPT_WRITEFUNCTION, LLHTTPBuffer::curl_write);
	curl_easy_setopt(curlp, CURLOPT_WRITEDATA, &http_buffer);
	curl_easy_setopt(curlp, CURLOPT_URL, url.c_str());
	curl_easy_setopt(curlp, CURLOPT_ERRORBUFFER, curl_error_buffer);

	// * Setup headers (don't forget to free them after the call!)
	curl_slist* headers_list = NULL;
	if (headers.isMap())
	{
		LLSD::map_const_iterator iter = headers.beginMap();
		LLSD::map_const_iterator end  = headers.endMap();
		for (; iter != end; ++iter)
		{
			std::ostringstream header;
			header << iter->first << ": " << iter->second.asString() ;
			lldebugs << "header = " << header.str() << llendl;
			headers_list = curl_slist_append(headers_list, header.str().c_str());
		}
	}
	
	// * Setup specific method / "verb" for the URI (currently only GET and POST supported + poppy)
	if (method == HTTP_GET)
	{
		curl_easy_setopt(curlp, CURLOPT_HTTPGET, 1);
	}
	else if (method == HTTP_POST)
	{
		curl_easy_setopt(curlp, CURLOPT_POST, 1);
		//serialize to ostr then copy to str - need to because ostr ptr is unstable :(
		std::ostringstream ostr;
		LLSDSerialize::toXML(body, ostr);
		body_str = ostr.str();
		curl_easy_setopt(curlp, CURLOPT_POSTFIELDS, body_str.c_str());
		//copied from PHP libs, correct?
		headers_list = curl_slist_append(headers_list, 
				llformat("%s: %s", HTTP_OUT_HEADER_CONTENT_TYPE.c_str(), HTTP_CONTENT_LLSD_XML.c_str()).c_str());

		// copied from llurlrequest.cpp
		// it appears that apache2.2.3 or django in etch is busted. If
		// we do not clear the expect header, we get a 500. May be
		// limited to django/mod_wsgi.
		headers_list = curl_slist_append(headers_list, llformat("%s:", HTTP_OUT_HEADER_EXPECT.c_str()).c_str());
	}
	
	// * Do the action using curl, handle results
	lldebugs << "HTTP body: " << body_str << llendl;
	headers_list = curl_slist_append(headers_list,
				llformat("%s: %s", HTTP_OUT_HEADER_ACCEPT.c_str(), HTTP_CONTENT_LLSD_XML.c_str()).c_str());
	CURLcode curl_result = curl_easy_setopt(curlp, CURLOPT_HTTPHEADER, headers_list);
	if ( curl_result != CURLE_OK )
	{
		llinfos << "Curl is hosed - can't add headers" << llendl;
	}

	LLSD response = LLSD::emptyMap();
	S32 curl_success = curl_easy_perform(curlp);
	S32 http_status = HTTP_INTERNAL_ERROR;
	curl_easy_getinfo(curlp, CURLINFO_RESPONSE_CODE, &http_status);
	response["status"] = http_status;
	// if we get a non-404 and it's not a 200 OR maybe it is but you have error bits,
	if ( http_status != HTTP_NOT_FOUND && (http_status != HTTP_OK || curl_success != 0) )
	{
		// We expect 404s, don't spam for them.
		llwarns << "CURL REQ URL: " << url << llendl;
		llwarns << "CURL REQ METHOD TYPE: " << method << llendl;
		llwarns << "CURL REQ HEADERS: " << headers.asString() << llendl;
		llwarns << "CURL REQ BODY: " << body_str << llendl;
		llwarns << "CURL HTTP_STATUS: " << http_status << llendl;
		llwarns << "CURL ERROR: " << curl_error_buffer << llendl;
		llwarns << "CURL ERROR BODY: " << http_buffer.asString() << llendl;
		response["body"] = http_buffer.asString();
	}
	else
	{
		response["body"] = http_buffer.asLLSD();
		lldebugs << "CURL response: " << http_buffer.asString() << llendl;
	}
	
	if(headers_list)
	{	// free the header list  
		curl_slist_free_all(headers_list); 
	}

	// * Cleanup
	LLCurl::deleteEasyHandle(curlp);
	return response;
}

LLSD LLHTTPClient::blockingGet(const std::string& url)
{
	return blocking_request(url, HTTP_GET, LLSD());
}

LLSD LLHTTPClient::blockingPost(const std::string& url, const LLSD& body)
{
	return blocking_request(url, HTTP_POST, body);
}

void LLHTTPClient::put(
	const std::string& url,
	const LLSD& body,
	ResponderPtr responder,
	const LLSD& headers,
	const F32 timeout)
{
	request(url, HTTP_PUT, new LLSDInjector(body), responder, timeout, headers);
}

void LLHTTPClient::patch(
	const std::string& url,
	const LLSD& body,
	ResponderPtr responder,
	const LLSD& headers,
	const F32 timeout)
{
	request(url, HTTP_PATCH, new LLSDInjector(body), responder, timeout, headers);
}

void LLHTTPClient::post(
	const std::string& url,
	const LLSD& body,
	ResponderPtr responder,
	const LLSD& headers,
	const F32 timeout)
{
	request(url, HTTP_POST, new LLSDInjector(body), responder, timeout, headers);
}

void LLHTTPClient::postRaw(
	const std::string& url,
	const U8* data,
	S32 size,
	ResponderPtr responder,
	const LLSD& headers,
	const F32 timeout)
{
	request(url, HTTP_POST, new RawInjector(data, size), responder, timeout, headers);
}

void LLHTTPClient::postFile(
	const std::string& url,
	const std::string& filename,
	ResponderPtr responder,
	const LLSD& headers,
	const F32 timeout)
{
	request(url, HTTP_POST, new FileInjector(filename), responder, timeout, headers);
}

void LLHTTPClient::postFile(
	const std::string& url,
	const LLUUID& uuid,
	LLAssetType::EType asset_type,
	ResponderPtr responder,
	const LLSD& headers,
	const F32 timeout)
{
	request(url, HTTP_POST, new VFileInjector(uuid, asset_type), responder, timeout, headers);
}

// static
void LLHTTPClient::del(
	const std::string& url,
	ResponderPtr responder,
	const LLSD& headers,
	const F32 timeout)
{
	request(url, HTTP_DELETE, NULL, responder, timeout, headers);
}

// static
void LLHTTPClient::move(
	const std::string& url,
	const std::string& destination,
	ResponderPtr responder,
	const LLSD& hdrs,
	const F32 timeout)
{
	LLSD headers = hdrs;
	headers[HTTP_OUT_HEADER_DESTINATION] = destination;
	request(url, HTTP_MOVE, NULL, responder, timeout, headers);
}

// static
void LLHTTPClient::copy(
	const std::string& url,
	const std::string& destination,
	ResponderPtr responder,
	const LLSD& hdrs,
	const F32 timeout)
{
	LLSD headers = hdrs;
	headers[HTTP_OUT_HEADER_DESTINATION] = destination;
	request(url, HTTP_COPY, NULL, responder, timeout, headers);
}


void LLHTTPClient::setPump(LLPumpIO& pump)
{
	theClientPump = &pump;
}

bool LLHTTPClient::hasPump()
{
	return theClientPump != NULL;
}<|MERGE_RESOLUTION|>--- conflicted
+++ resolved
@@ -340,11 +340,7 @@
 		std::string range = llformat("bytes=%d-%d", offset, offset+bytes-1);
 		headers[HTTP_OUT_HEADER_RANGE] = range;
 	}
-<<<<<<< HEAD
-    request(url,HTTP_GET, NULL, responder, timeout, headers);
-=======
-    request(url,LLURLRequest::HTTP_GET, NULL, responder, timeout, headers, follow_redirects);
->>>>>>> ea1e1b09
+    request(url,HTTP_GET, NULL, responder, timeout, headers, follow_redirects);
 }
 
 void LLHTTPClient::head(
@@ -354,30 +350,18 @@
 	const F32 timeout,
 	bool follow_redirects /* = true */)
 {
-<<<<<<< HEAD
-	request(url, HTTP_HEAD, NULL, responder, timeout, headers);
-=======
-	request(url, LLURLRequest::HTTP_HEAD, NULL, responder, timeout, headers, follow_redirects);
->>>>>>> ea1e1b09
+	request(url, HTTP_HEAD, NULL, responder, timeout, headers, follow_redirects);
 }
 
 void LLHTTPClient::get(const std::string& url, ResponderPtr responder, const LLSD& headers, const F32 timeout,
 					   bool follow_redirects /* = true */)
 {
-<<<<<<< HEAD
-	request(url, HTTP_GET, NULL, responder, timeout, headers);
-=======
-	request(url, LLURLRequest::HTTP_GET, NULL, responder, timeout, headers, follow_redirects);
->>>>>>> ea1e1b09
+	request(url, HTTP_GET, NULL, responder, timeout, headers, follow_redirects);
 }
 void LLHTTPClient::getHeaderOnly(const std::string& url, ResponderPtr responder, const LLSD& headers,
 								 const F32 timeout, bool follow_redirects /* = true */)
 {
-<<<<<<< HEAD
-	request(url, HTTP_HEAD, NULL, responder, timeout, headers);
-=======
-	request(url, LLURLRequest::HTTP_HEAD, NULL, responder, timeout, headers, follow_redirects);
->>>>>>> ea1e1b09
+	request(url, HTTP_HEAD, NULL, responder, timeout, headers, follow_redirects);
 }
 void LLHTTPClient::getHeaderOnly(const std::string& url, ResponderPtr responder, const F32 timeout,
 								 bool follow_redirects /* = true */)
