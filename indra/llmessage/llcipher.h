--- conflicted
+++ resolved
@@ -1,62 +1,56 @@
-/**
- * @file llcipher.h
- * @brief Abstract base class for encryption ciphers.
- *
- * $LicenseInfo:firstyear=2003&license=viewerlgpl$
- * Second Life Viewer Source Code
- * Copyright (C) 2010, Linden Research, Inc.
- *
- * This library is free software; you can redistribute it and/or
- * modify it under the terms of the GNU Lesser General Public
- * License as published by the Free Software Foundation;
- * version 2.1 of the License only.
- *
- * This library is distributed in the hope that it will be useful,
- * but WITHOUT ANY WARRANTY; without even the implied warranty of
- * MERCHANTABILITY or FITNESS FOR A PARTICULAR PURPOSE.  See the GNU
- * Lesser General Public License for more details.
- *
- * You should have received a copy of the GNU Lesser General Public
- * License along with this library; if not, write to the Free Software
- * Foundation, Inc., 51 Franklin Street, Fifth Floor, Boston, MA  02110-1301  USA
- *
- * Linden Research, Inc., 945 Battery Street, San Francisco, CA  94111  USA
- * $/LicenseInfo$
- */
-
-#ifndef LLCIPHER_H
-#define LLCIPHER_H
-
-//~~~~~~~~~~~~~~~~~~~~~~~~~~~~~~~~~~~~~~~~~~~~~~~~~~~~~~~~~~~~~~~~~~~~~~~~~~~~~
-// Class LLCipher
-//
-// Abstract base class for a cipher object.
-//~~~~~~~~~~~~~~~~~~~~~~~~~~~~~~~~~~~~~~~~~~~~~~~~~~~~~~~~~~~~~~~~~~~~~~~~~~~~~
-
-class LLCipher
-{
-public:
-    virtual ~LLCipher() {}
-
-<<<<<<< HEAD
-	// encrypt src and place result into dst. returns true if
-	// Returns number of bytes written into dst, or 0 on error.
-	virtual U32 encrypt(const U8* src, U32 src_len, U8* dst, U32 dst_len) = 0;
-=======
-    // encrypt src and place result into dst. returns TRUE if
-    // Returns number of bytes written into dst, or 0 on error.
-    virtual U32 encrypt(const U8* src, U32 src_len, U8* dst, U32 dst_len) = 0;
->>>>>>> e1623bb2
-
-    // decrypt src and place result into dst.
-    // Returns number of bytes written into dst, or 0 on error.
-    virtual U32 decrypt(const U8* src, U32 src_len, U8* dst, U32 dst_len) = 0;
-
-    // returns the minimum amount of space required to encrypt for a
-    // unencrypted source buffer of length len.
-    // *NOTE: This is estimated space and you should check the return value
-    // of the encrypt function.
-    virtual U32 requiredEncryptionSpace(U32 src_len) const = 0 ;
-};
-
-#endif+/**
+ * @file llcipher.h
+ * @brief Abstract base class for encryption ciphers.
+ *
+ * $LicenseInfo:firstyear=2003&license=viewerlgpl$
+ * Second Life Viewer Source Code
+ * Copyright (C) 2010, Linden Research, Inc.
+ *
+ * This library is free software; you can redistribute it and/or
+ * modify it under the terms of the GNU Lesser General Public
+ * License as published by the Free Software Foundation;
+ * version 2.1 of the License only.
+ *
+ * This library is distributed in the hope that it will be useful,
+ * but WITHOUT ANY WARRANTY; without even the implied warranty of
+ * MERCHANTABILITY or FITNESS FOR A PARTICULAR PURPOSE.  See the GNU
+ * Lesser General Public License for more details.
+ *
+ * You should have received a copy of the GNU Lesser General Public
+ * License along with this library; if not, write to the Free Software
+ * Foundation, Inc., 51 Franklin Street, Fifth Floor, Boston, MA  02110-1301  USA
+ *
+ * Linden Research, Inc., 945 Battery Street, San Francisco, CA  94111  USA
+ * $/LicenseInfo$
+ */
+
+#ifndef LLCIPHER_H
+#define LLCIPHER_H
+
+//~~~~~~~~~~~~~~~~~~~~~~~~~~~~~~~~~~~~~~~~~~~~~~~~~~~~~~~~~~~~~~~~~~~~~~~~~~~~~
+// Class LLCipher
+//
+// Abstract base class for a cipher object.
+//~~~~~~~~~~~~~~~~~~~~~~~~~~~~~~~~~~~~~~~~~~~~~~~~~~~~~~~~~~~~~~~~~~~~~~~~~~~~~
+
+class LLCipher
+{
+public:
+    virtual ~LLCipher() {}
+
+    // encrypt src and place result into dst. returns true if
+    // Returns number of bytes written into dst, or 0 on error.
+    virtual U32 encrypt(const U8* src, U32 src_len, U8* dst, U32 dst_len) = 0;
+
+    // decrypt src and place result into dst.
+    // Returns number of bytes written into dst, or 0 on error.
+    virtual U32 decrypt(const U8* src, U32 src_len, U8* dst, U32 dst_len) = 0;
+
+    // returns the minimum amount of space required to encrypt for a
+    // unencrypted source buffer of length len.
+    // *NOTE: This is estimated space and you should check the return value
+    // of the encrypt function.
+    virtual U32 requiredEncryptionSpace(U32 src_len) const = 0 ;
+};
+
+#endif