/**
 * @file llmessagetemplateparser.cpp
 * @brief LLMessageTemplateParser implementation
 *
 * $LicenseInfo:firstyear=2007&license=viewerlgpl$
 * Second Life Viewer Source Code
 * Copyright (C) 2010, Linden Research, Inc.
 *
 * This library is free software; you can redistribute it and/or
 * modify it under the terms of the GNU Lesser General Public
 * License as published by the Free Software Foundation;
 * version 2.1 of the License only.
 *
 * This library is distributed in the hope that it will be useful,
 * but WITHOUT ANY WARRANTY; without even the implied warranty of
 * MERCHANTABILITY or FITNESS FOR A PARTICULAR PURPOSE.  See the GNU
 * Lesser General Public License for more details.
 *
 * You should have received a copy of the GNU Lesser General Public
 * License along with this library; if not, write to the Free Software
 * Foundation, Inc., 51 Franklin Street, Fifth Floor, Boston, MA  02110-1301  USA
 *
 * Linden Research, Inc., 945 Battery Street, San Francisco, CA  94111  USA
 * $/LicenseInfo$
 */

#include "linden_common.h"
#include "llmessagetemplateparser.h"
#include <boost/tokenizer.hpp>


// What follows is a bunch of C functions to do validation.

// Lets support a small subset of regular expressions here
// Syntax is a string made up of:
//  a   - checks against alphanumeric               ([A-Za-z0-9])
//  c   - checks against character                  ([A-Za-z])
//  f   - checks against first variable character   ([A-Za-z_])
//  v   - checks against variable                   ([A-Za-z0-9_])
//  s   - checks against sign of integer            ([-0-9])
//  d   - checks against integer digit              ([0-9])
//  *   - repeat last check

// checks 'a'
<<<<<<< HEAD
bool	b_return_alphanumeric_ok(char c)
{
	if (  (  (c < 'A')
		   ||(c > 'Z'))
		&&(  (c < 'a')
		   ||(c > 'z'))
		&&(  (c < '0')
		   ||(c > '9')))
	{
		return false;
	}
	return true;
}

// checks 'c'
bool	b_return_character_ok(char c)
{
	if (  (  (c < 'A')
		   ||(c > 'Z'))
		&&(  (c < 'a')
		   ||(c > 'z')))
	{
		return false;
	}
	return true;
}

// checks 'f'
bool	b_return_first_variable_ok(char c)
{
	if (  (  (c < 'A')
		   ||(c > 'Z'))
		&&(  (c < 'a')
		   ||(c > 'z'))
		&&(c != '_'))
	{
		return false;
	}
	return true;
}

// checks 'v'
bool	b_return_variable_ok(char c)
{
	if (  (  (c < 'A')
		   ||(c > 'Z'))
		&&(  (c < 'a')
		   ||(c > 'z'))
		&&(  (c < '0')
		   ||(c > '9'))
		&&(c != '_'))
	{
		return false;
	}
	return true;
}

// checks 's'
bool	b_return_signed_integer_ok(char c)
{
	if (  (  (c < '0')
		   ||(c > '9'))
		&&(c != '-'))
	{
		return false;
	}
	return true;
}

// checks 'd'
bool	b_return_integer_ok(char c)
{
	if (  (c < '0')
		||(c > '9'))
	{
		return false;
	}
	return true;
}

bool	(*gParseCheckCharacters[])(char c) =
=======
bool    b_return_alphanumeric_ok(char c)
{
    if (  (  (c < 'A')
           ||(c > 'Z'))
        &&(  (c < 'a')
           ||(c > 'z'))
        &&(  (c < '0')
           ||(c > '9')))
    {
        return false;
    }
    return true;
}

// checks 'c'
bool    b_return_character_ok(char c)
{
    if (  (  (c < 'A')
           ||(c > 'Z'))
        &&(  (c < 'a')
           ||(c > 'z')))
    {
        return false;
    }
    return true;
}

// checks 'f'
bool    b_return_first_variable_ok(char c)
{
    if (  (  (c < 'A')
           ||(c > 'Z'))
        &&(  (c < 'a')
           ||(c > 'z'))
        &&(c != '_'))
    {
        return false;
    }
    return true;
}

// checks 'v'
bool    b_return_variable_ok(char c)
{
    if (  (  (c < 'A')
           ||(c > 'Z'))
        &&(  (c < 'a')
           ||(c > 'z'))
        &&(  (c < '0')
           ||(c > '9'))
        &&(c != '_'))
    {
        return false;
    }
    return true;
}

// checks 's'
bool    b_return_signed_integer_ok(char c)
{
    if (  (  (c < '0')
           ||(c > '9'))
        &&(c != '-'))
    {
        return false;
    }
    return true;
}

// checks 'd'
bool    b_return_integer_ok(char c)
{
    if (  (c < '0')
        ||(c > '9'))
    {
        return false;
    }
    return true;
}

bool    (*gParseCheckCharacters[])(char c) =
>>>>>>> 1a8a5404
{
    b_return_alphanumeric_ok,
    b_return_character_ok,
    b_return_first_variable_ok,
    b_return_variable_ok,
    b_return_signed_integer_ok,
    b_return_integer_ok
};

S32 get_checker_number(char checker)
{
    switch(checker)
    {
    case 'a':
        return 0;
    case 'c':
        return 1;
    case 'f':
        return 2;
    case 'v':
        return 3;
    case 's':
        return 4;
    case 'd':
        return 5;
    case '*':
        return 9999;
    default:
        return -1;
    }
}

// check token based on passed simplified regular expression
<<<<<<< HEAD
bool	b_check_token(const char *token, const char *regexp)
{
	S32 tptr, rptr = 0;
	S32 current_checker, next_checker = 0;

	current_checker = get_checker_number(regexp[rptr++]);

	if (current_checker == -1)
	{
		LL_ERRS() << "Invalid regular expression value!" << LL_ENDL;
		return false;
	}

	if (current_checker == 9999)
	{
		LL_ERRS() << "Regular expression can't start with *!" << LL_ENDL;
		return false;
	}

	for (tptr = 0; token[tptr]; tptr++)
	{
		if (current_checker == -1)
		{
			LL_ERRS() << "Input exceeds regular expression!\nDid you forget a *?" << LL_ENDL;
			return false;
		}

		if (!gParseCheckCharacters[current_checker](token[tptr]))
		{
			return false;
		}
		if (next_checker != 9999)
		{
			next_checker = get_checker_number(regexp[rptr++]);
			if (next_checker != 9999)
			{
				current_checker = next_checker;
			}
		}
	}
	return true;
}

// C variable can be made up of upper or lower case letters, underscores, or numbers, but can't start with a number
bool	b_variable_ok(const char *token)
{
	if (!b_check_token(token, "fv*"))
	{
		LL_WARNS() << "Token '" << token << "' isn't a variable!" << LL_ENDL;
		return false;
	}
	return true;
}

// An integer is made up of the digits 0-9 and may be preceded by a '-'
bool	b_integer_ok(const char *token)
{
	if (!b_check_token(token, "sd*"))
	{
		LL_WARNS() << "Token isn't an integer!" << LL_ENDL;
		return false;
	}
	return true;
}

// An integer is made up of the digits 0-9
bool	b_positive_integer_ok(const char *token)
{
	if (!b_check_token(token, "d*"))
	{
		LL_WARNS() << "Token isn't an integer!" << LL_ENDL;
		return false;
	}
	return true;
=======
bool    b_check_token(const char *token, const char *regexp)
{
    S32 tptr, rptr = 0;
    S32 current_checker, next_checker = 0;

    current_checker = get_checker_number(regexp[rptr++]);

    if (current_checker == -1)
    {
        LL_ERRS() << "Invalid regular expression value!" << LL_ENDL;
        return false;
    }

    if (current_checker == 9999)
    {
        LL_ERRS() << "Regular expression can't start with *!" << LL_ENDL;
        return false;
    }

    for (tptr = 0; token[tptr]; tptr++)
    {
        if (current_checker == -1)
        {
            LL_ERRS() << "Input exceeds regular expression!\nDid you forget a *?" << LL_ENDL;
            return false;
        }

        if (!gParseCheckCharacters[current_checker](token[tptr]))
        {
            return false;
        }
        if (next_checker != 9999)
        {
            next_checker = get_checker_number(regexp[rptr++]);
            if (next_checker != 9999)
            {
                current_checker = next_checker;
            }
        }
    }
    return true;
}

// C variable can be made up of upper or lower case letters, underscores, or numbers, but can't start with a number
bool    b_variable_ok(const char *token)
{
    if (!b_check_token(token, "fv*"))
    {
        LL_WARNS() << "Token '" << token << "' isn't a variable!" << LL_ENDL;
        return false;
    }
    return true;
}

// An integer is made up of the digits 0-9 and may be preceded by a '-'
bool    b_integer_ok(const char *token)
{
    if (!b_check_token(token, "sd*"))
    {
        LL_WARNS() << "Token isn't an integer!" << LL_ENDL;
        return false;
    }
    return true;
}

// An integer is made up of the digits 0-9
bool    b_positive_integer_ok(const char *token)
{
    if (!b_check_token(token, "d*"))
    {
        LL_WARNS() << "Token isn't an integer!" << LL_ENDL;
        return false;
    }
    return true;
>>>>>>> 1a8a5404
}


// Done with C functions, here's the tokenizer.

typedef boost::tokenizer< boost::char_separator<char> > tokenizer;

LLTemplateTokenizer::LLTemplateTokenizer(const std::string & contents) : mStarted(false), mTokens()
{
    boost::char_separator<char> newline("\r\n", "", boost::keep_empty_tokens);
    boost::char_separator<char> spaces(" \t");
    U32 line_counter = 1;

    tokenizer line_tokens(contents, newline);
    for(tokenizer::iterator line_iter = line_tokens.begin();
        line_iter != line_tokens.end();
        ++line_iter, ++line_counter)
    {
        tokenizer word_tokens(*line_iter, spaces);
        for(tokenizer::iterator word_iter = word_tokens.begin();
            word_iter != word_tokens.end();
            ++word_iter)
        {
            if((*word_iter)[0] == '/')
            {
                break;   // skip to end of line on comments
            }
            positioned_token pt;// = new positioned_token();
            pt.str = std::string(*word_iter);
            pt.line = line_counter;
            mTokens.push_back(pt);
        }
    }
    mCurrent = mTokens.begin();
}
void LLTemplateTokenizer::inc()
{
    if(atEOF())
    {
        error("trying to increment token of EOF");
    }
    else if(mStarted)
    {
        ++mCurrent;
    }
    else
    {
        mStarted = true;
        mCurrent = mTokens.begin();
    }
}
void LLTemplateTokenizer::dec()
{
    if(mCurrent == mTokens.begin())
    {
        if(mStarted)
        {
            mStarted = false;
        }
        else
        {
            error("trying to decrement past beginning of file");
        }
    }
    else
    {
        mCurrent--;
    }
}

std::string LLTemplateTokenizer::get() const
{
    if(atEOF())
    {
        error("trying to get EOF");
    }
    return mCurrent->str;
}

U32 LLTemplateTokenizer::line() const
{
    if(atEOF())
    {
        return 0;
    }
    return mCurrent->line;
}

bool LLTemplateTokenizer::atEOF() const
{
    return mCurrent == mTokens.end();
}

std::string LLTemplateTokenizer::next()
{
    inc();
    return get();
}

bool LLTemplateTokenizer::want(const std::string & token)
{
    if(atEOF()) return false;
    inc();
    if(atEOF()) return false;
    if(get() != token)
    {
        dec(); // back up a step
        return false;
    }
    return true;
}

bool LLTemplateTokenizer::wantEOF()
{
    // see if the next token is EOF
    if(atEOF()) return true;
    inc();
    if(!atEOF())
    {
        dec(); // back up a step
        return false;
    }
    return true;
}

void LLTemplateTokenizer::error(std::string message) const
{
    if(atEOF())
    {
        LL_ERRS() << "Unexpected end of file: " << message << LL_ENDL;
    }
    else
    {
        LL_ERRS() << "Problem parsing message template at line "
               << line() << ", with token '" << get() << "' : "
               << message << LL_ENDL;
    }
}


// Done with tokenizer, next is the parser.

LLTemplateParser::LLTemplateParser(LLTemplateTokenizer & tokens):
    mVersion(0.f),
    mMessages()
{
    // the version number should be the first thing in the file
    if (tokens.want("version"))
    {
        // version number
        std::string vers_string = tokens.next();
        mVersion = (F32)atof(vers_string.c_str());

        LL_INFOS() << "### Message template version " << mVersion << "  ###" << LL_ENDL;
    }
    else
    {
        LL_ERRS() << "Version must be first in the message template, found "
               << tokens.next() << LL_ENDL;
    }

    while(LLMessageTemplate * templatep = parseMessage(tokens))
    {
        if (templatep->getDeprecation() != MD_DEPRECATED)
        {
            mMessages.push_back(templatep);
        }
        else
        {
            delete templatep;
        }
    }

    if(!tokens.wantEOF())
    {
        LL_ERRS() << "Expected end of template or a message, instead found: "
               << tokens.next() << " at " << tokens.line() << LL_ENDL;
    }
}

F32 LLTemplateParser::getVersion() const
{
    return mVersion;
}

LLTemplateParser::message_iterator LLTemplateParser::getMessagesBegin() const
{
    return mMessages.begin();
}

LLTemplateParser::message_iterator LLTemplateParser::getMessagesEnd() const
{
    return mMessages.end();
}


// static
LLMessageTemplate * LLTemplateParser::parseMessage(LLTemplateTokenizer & tokens)
{
    LLMessageTemplate   *templatep = NULL;
    if(!tokens.want("{"))
    {
        return NULL;
    }

    // name first
    std::string template_name = tokens.next();

    // is name a legit C variable name
    if (!b_variable_ok(template_name.c_str()))
    {
        LL_ERRS() << "Not legit variable name: " << template_name << " at " << tokens.line() << LL_ENDL;
    }

    // ok, now get Frequency ("High", "Medium", or "Low")
    EMsgFrequency frequency = MFT_LOW;
    std::string freq_string = tokens.next();
    if (freq_string == "High")
    {
        frequency = MFT_HIGH;
    }
    else if (freq_string == "Medium")
    {
        frequency = MFT_MEDIUM;
    }
    else if (freq_string == "Low" || freq_string == "Fixed")
    {
        frequency = MFT_LOW;
    }
    else
    {
        LL_ERRS() << "Expected frequency, got " << freq_string << " at " << tokens.line() << LL_ENDL;
    }

    // TODO more explicit checking here pls
    U32 message_number = strtoul(tokens.next().c_str(),NULL,0);

    switch (frequency) {
    case MFT_HIGH:
        break;
    case MFT_MEDIUM:
        message_number = (255 << 8) | message_number;
        break;
    case MFT_LOW:
        message_number = (255 << 24) | (255 << 16) | message_number;
        break;
    default:
        LL_ERRS() << "Unknown frequency enum: " << frequency << LL_ENDL;
    }

    templatep = new LLMessageTemplate(
        template_name.c_str(),
        message_number,
        frequency);

    // Now get trust ("Trusted", "NotTrusted")
    std::string trust = tokens.next();
    if (trust == "Trusted")
    {
        templatep->setTrust(MT_TRUST);
    }
    else if (trust == "NotTrusted")
    {
        templatep->setTrust(MT_NOTRUST);
    }
    else
    {
        LL_ERRS() << "Bad trust " << trust << " at " << tokens.line() << LL_ENDL;
    }

    // get encoding
    std::string encoding = tokens.next();
    if(encoding == "Unencoded")
    {
        templatep->setEncoding(ME_UNENCODED);
    }
    else if(encoding == "Zerocoded")
    {
        templatep->setEncoding(ME_ZEROCODED);
    }
    else
    {
        LL_ERRS() << "Bad encoding " << encoding << " at " << tokens.line() << LL_ENDL;
    }

    // get deprecation
    if(tokens.want("Deprecated"))
    {
        templatep->setDeprecation(MD_DEPRECATED);
    }
    else if (tokens.want("UDPDeprecated"))
    {
        templatep->setDeprecation(MD_UDPDEPRECATED);
    }
    else if (tokens.want("UDPBlackListed"))
    {
        templatep->setDeprecation(MD_UDPBLACKLISTED);
    }
    else if (tokens.want("NotDeprecated"))
    {
        // this is the default value, but it can't hurt to set it twice
        templatep->setDeprecation(MD_NOTDEPRECATED);
    }
    else {
        // It's probably a brace, let's just start block processing
    }

    while(LLMessageBlock * blockp = parseBlock(tokens))
    {
        templatep->addBlock(blockp);
    }

    if(!tokens.want("}"))
    {
        LL_ERRS() << "Expecting closing } for message " << template_name
               << " at " << tokens.line() << LL_ENDL;
    }
    return templatep;
}

// static
LLMessageBlock * LLTemplateParser::parseBlock(LLTemplateTokenizer & tokens)
{
    LLMessageBlock * blockp = NULL;

    if(!tokens.want("{"))
    {
        return NULL;
    }

    // name first
    std::string block_name = tokens.next();

    // is name a legit C variable name
    if (!b_variable_ok(block_name.c_str()))
    {
        LL_ERRS() << "not a legal block name: " << block_name
               << " at " << tokens.line() << LL_ENDL;
    }

    // now, block type ("Single", "Multiple", or "Variable")
    std::string block_type = tokens.next();
    // which one is it?
    if (block_type == "Single")
    {
        // ok, we can create a block
        blockp = new LLMessageBlock(block_name.c_str(), MBT_SINGLE);
    }
    else if (block_type == "Multiple")
    {
        // need to get the number of repeats
        std::string repeats = tokens.next();

        // is it a legal integer
        if (!b_positive_integer_ok(repeats.c_str()))
        {
            LL_ERRS() << "not a legal integer for block multiple count: "
                   << repeats << " at " << tokens.line() << LL_ENDL;
        }

        // ok, we can create a block
        blockp = new LLMessageBlock(block_name.c_str(),
                                    MBT_MULTIPLE,
                                    atoi(repeats.c_str()));
    }
    else if (block_type == "Variable")
    {
        // ok, we can create a block
        blockp = new LLMessageBlock(block_name.c_str(), MBT_VARIABLE);
    }
    else
    {
        LL_ERRS() << "bad block type: " << block_type
               << " at " << tokens.line() << LL_ENDL;
    }


    while(LLMessageVariable * varp = parseVariable(tokens))
    {
        blockp->addVariable(varp->getName(),
                            varp->getType(),
                            varp->getSize());
        delete varp;
    }

    if(!tokens.want("}"))
    {
        LL_ERRS() << "Expecting closing } for block " << block_name
               << " at " << tokens.line() << LL_ENDL;
    }
    return blockp;

}

// static
LLMessageVariable * LLTemplateParser::parseVariable(LLTemplateTokenizer & tokens)
{
    LLMessageVariable * varp = NULL;
    if(!tokens.want("{"))
    {
        return NULL;
    }

    std::string var_name = tokens.next();

    if (!b_variable_ok(var_name.c_str()))
    {
        LL_ERRS() << "Not a legit variable name: " << var_name
               << " at " << tokens.line() << LL_ENDL;
    }

    std::string var_type = tokens.next();

    if (var_type == "U8")
    {
        varp = new LLMessageVariable(var_name.c_str(), MVT_U8, 1);
    }
    else if (var_type == "U16")
    {
        varp = new LLMessageVariable(var_name.c_str(), MVT_U16, 2);
    }
    else if (var_type == "U32")
    {
        varp = new LLMessageVariable(var_name.c_str(), MVT_U32, 4);
    }
    else if (var_type == "U64")
    {
        varp = new LLMessageVariable(var_name.c_str(), MVT_U64, 8);
    }
    else if (var_type == "S8")
    {
        varp = new LLMessageVariable(var_name.c_str(), MVT_S8, 1);
    }
    else if (var_type == "S16")
    {
        varp = new LLMessageVariable(var_name.c_str(), MVT_S16, 2);
    }
    else if (var_type == "S32")
    {
        varp = new LLMessageVariable(var_name.c_str(), MVT_S32, 4);
    }
    else if (var_type == "S64")
    {
        varp = new LLMessageVariable(var_name.c_str(), MVT_S64, 8);
    }
    else if (var_type == "F32")
    {
        varp = new LLMessageVariable(var_name.c_str(), MVT_F32, 4);
    }
    else if (var_type == "F64")
    {
        varp = new LLMessageVariable(var_name.c_str(), MVT_F64, 8);
    }
    else if (var_type == "LLVector3")
    {
        varp = new LLMessageVariable(var_name.c_str(), MVT_LLVector3, 12);
    }
    else if (var_type == "LLVector3d")
    {
        varp = new LLMessageVariable(var_name.c_str(), MVT_LLVector3d, 24);
    }
    else if (var_type == "LLVector4")
    {
        varp = new LLMessageVariable(var_name.c_str(), MVT_LLVector4, 16);
    }
    else if (var_type == "LLQuaternion")
    {
        varp = new LLMessageVariable(var_name.c_str(), MVT_LLQuaternion, 12);
    }
    else if (var_type == "LLUUID")
    {
        varp = new LLMessageVariable(var_name.c_str(), MVT_LLUUID, 16);
    }
    else if (var_type == "BOOL")
    {
        varp = new LLMessageVariable(var_name.c_str(), MVT_BOOL, 1);
    }
    else if (var_type == "IPADDR")
    {
        varp = new LLMessageVariable(var_name.c_str(), MVT_IP_ADDR, 4);
    }
    else if (var_type == "IPPORT")
    {
        varp = new LLMessageVariable(var_name.c_str(), MVT_IP_PORT, 2);
    }
    else if (var_type == "Fixed" || var_type == "Variable")
    {
        std::string variable_size = tokens.next();

        if (!b_positive_integer_ok(variable_size.c_str()))
        {
            LL_ERRS() << "not a legal integer variable size: " << variable_size
                   << " at " << tokens.line() << LL_ENDL;
        }

        EMsgVariableType type_enum;
        if(var_type == "Variable")
        {
            type_enum = MVT_VARIABLE;
        }
        else if(var_type == "Fixed")
        {
            type_enum = MVT_FIXED;
        }
        else
        {
            type_enum = MVT_FIXED; // removes a warning
            LL_ERRS() << "bad variable type: " << var_type
                   << " at " << tokens.line() << LL_ENDL;
        }

        varp = new LLMessageVariable(
            var_name.c_str(),
            type_enum,
            atoi(variable_size.c_str()));
    }
    else
    {
        LL_ERRS() << "bad variable type:" << var_type
               << " at " << tokens.line() << LL_ENDL;
    }

    if(!tokens.want("}"))
    {
        LL_ERRS() << "Expecting closing } for variable " << var_name
               << " at " << tokens.line() << LL_ENDL;
    }
    return varp;
}<|MERGE_RESOLUTION|>--- conflicted
+++ resolved
@@ -42,89 +42,6 @@
 //  *   - repeat last check
 
 // checks 'a'
-<<<<<<< HEAD
-bool	b_return_alphanumeric_ok(char c)
-{
-	if (  (  (c < 'A')
-		   ||(c > 'Z'))
-		&&(  (c < 'a')
-		   ||(c > 'z'))
-		&&(  (c < '0')
-		   ||(c > '9')))
-	{
-		return false;
-	}
-	return true;
-}
-
-// checks 'c'
-bool	b_return_character_ok(char c)
-{
-	if (  (  (c < 'A')
-		   ||(c > 'Z'))
-		&&(  (c < 'a')
-		   ||(c > 'z')))
-	{
-		return false;
-	}
-	return true;
-}
-
-// checks 'f'
-bool	b_return_first_variable_ok(char c)
-{
-	if (  (  (c < 'A')
-		   ||(c > 'Z'))
-		&&(  (c < 'a')
-		   ||(c > 'z'))
-		&&(c != '_'))
-	{
-		return false;
-	}
-	return true;
-}
-
-// checks 'v'
-bool	b_return_variable_ok(char c)
-{
-	if (  (  (c < 'A')
-		   ||(c > 'Z'))
-		&&(  (c < 'a')
-		   ||(c > 'z'))
-		&&(  (c < '0')
-		   ||(c > '9'))
-		&&(c != '_'))
-	{
-		return false;
-	}
-	return true;
-}
-
-// checks 's'
-bool	b_return_signed_integer_ok(char c)
-{
-	if (  (  (c < '0')
-		   ||(c > '9'))
-		&&(c != '-'))
-	{
-		return false;
-	}
-	return true;
-}
-
-// checks 'd'
-bool	b_return_integer_ok(char c)
-{
-	if (  (c < '0')
-		||(c > '9'))
-	{
-		return false;
-	}
-	return true;
-}
-
-bool	(*gParseCheckCharacters[])(char c) =
-=======
 bool    b_return_alphanumeric_ok(char c)
 {
     if (  (  (c < 'A')
@@ -206,7 +123,6 @@
 }
 
 bool    (*gParseCheckCharacters[])(char c) =
->>>>>>> 1a8a5404
 {
     b_return_alphanumeric_ok,
     b_return_character_ok,
@@ -240,82 +156,6 @@
 }
 
 // check token based on passed simplified regular expression
-<<<<<<< HEAD
-bool	b_check_token(const char *token, const char *regexp)
-{
-	S32 tptr, rptr = 0;
-	S32 current_checker, next_checker = 0;
-
-	current_checker = get_checker_number(regexp[rptr++]);
-
-	if (current_checker == -1)
-	{
-		LL_ERRS() << "Invalid regular expression value!" << LL_ENDL;
-		return false;
-	}
-
-	if (current_checker == 9999)
-	{
-		LL_ERRS() << "Regular expression can't start with *!" << LL_ENDL;
-		return false;
-	}
-
-	for (tptr = 0; token[tptr]; tptr++)
-	{
-		if (current_checker == -1)
-		{
-			LL_ERRS() << "Input exceeds regular expression!\nDid you forget a *?" << LL_ENDL;
-			return false;
-		}
-
-		if (!gParseCheckCharacters[current_checker](token[tptr]))
-		{
-			return false;
-		}
-		if (next_checker != 9999)
-		{
-			next_checker = get_checker_number(regexp[rptr++]);
-			if (next_checker != 9999)
-			{
-				current_checker = next_checker;
-			}
-		}
-	}
-	return true;
-}
-
-// C variable can be made up of upper or lower case letters, underscores, or numbers, but can't start with a number
-bool	b_variable_ok(const char *token)
-{
-	if (!b_check_token(token, "fv*"))
-	{
-		LL_WARNS() << "Token '" << token << "' isn't a variable!" << LL_ENDL;
-		return false;
-	}
-	return true;
-}
-
-// An integer is made up of the digits 0-9 and may be preceded by a '-'
-bool	b_integer_ok(const char *token)
-{
-	if (!b_check_token(token, "sd*"))
-	{
-		LL_WARNS() << "Token isn't an integer!" << LL_ENDL;
-		return false;
-	}
-	return true;
-}
-
-// An integer is made up of the digits 0-9
-bool	b_positive_integer_ok(const char *token)
-{
-	if (!b_check_token(token, "d*"))
-	{
-		LL_WARNS() << "Token isn't an integer!" << LL_ENDL;
-		return false;
-	}
-	return true;
-=======
 bool    b_check_token(const char *token, const char *regexp)
 {
     S32 tptr, rptr = 0;
@@ -390,7 +230,6 @@
         return false;
     }
     return true;
->>>>>>> 1a8a5404
 }
 
 
