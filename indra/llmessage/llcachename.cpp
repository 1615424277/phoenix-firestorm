/** 
 * @file llcachename.cpp
 * @brief A hierarchical cache of first and last names queried based on UUID.
 *
 * $LicenseInfo:firstyear=2002&license=viewerlgpl$
 * Second Life Viewer Source Code
 * Copyright (C) 2010, Linden Research, Inc.
 * 
 * This library is free software; you can redistribute it and/or
 * modify it under the terms of the GNU Lesser General Public
 * License as published by the Free Software Foundation;
 * version 2.1 of the License only.
 * 
 * This library is distributed in the hope that it will be useful,
 * but WITHOUT ANY WARRANTY; without even the implied warranty of
 * MERCHANTABILITY or FITNESS FOR A PARTICULAR PURPOSE.  See the GNU
 * Lesser General Public License for more details.
 * 
 * You should have received a copy of the GNU Lesser General Public
 * License along with this library; if not, write to the Free Software
 * Foundation, Inc., 51 Franklin Street, Fifth Floor, Boston, MA  02110-1301  USA
 * 
 * Linden Research, Inc., 945 Battery Street, San Francisco, CA  94111  USA
 * $/LicenseInfo$
 */

#include "linden_common.h"

#include "llcachename.h"

// linden library includes
#include "lldbstrings.h"
#include "llframetimer.h"
#include "llhost.h"
#include "llrand.h"
#include "llsdserialize.h"
#include "lluuid.h"
#include "message.h"

#include <boost/regex.hpp>

#include "llavatarname.h"	// <FS:CR> FIRE-6659

// llsd serialization constants
static const std::string AGENTS("agents");
static const std::string GROUPS("groups");
static const std::string CTIME("ctime");
static const std::string FIRST("first");
static const std::string LAST("last");
static const std::string NAME("name");

// We track name requests in flight for up to this long.
// We won't re-request a name during this time
const U32 PENDING_TIMEOUT_SECS = 5 * 60;

// Globals
LLCacheName* gCacheName = NULL;
std::map<std::string, std::string> LLCacheName::sCacheName;

/// ---------------------------------------------------------------------------
/// class LLCacheNameEntry
/// ---------------------------------------------------------------------------

class LLCacheNameEntry
{
public:
	LLCacheNameEntry();

public:
	bool mIsGroup;
	U32 mCreateTime;	// unix time_t
	// IDEVO TODO collapse names to one field, which will eliminate
	// many string compares on "Resident"
	std::string mFirstName;
	std::string mLastName;
	std::string mGroupName;
};

LLCacheNameEntry::LLCacheNameEntry()
	: mIsGroup(false),
	  mCreateTime(0)
{
}


class PendingReply
{
public:
	LLUUID				mID;
	LLCacheNameSignal	mSignal;
	LLHost				mHost;
<<<<<<< HEAD
	// <FS:Ansariel> Fix stale legacy requests
	F64SecondsImplicit	mRequestStart;
	bool				mIsGroup;
	// </FS:Ansariel>
	
=======

>>>>>>> f9473e8a
	PendingReply(const LLUUID& id, const LLHost& host)
		: mID(id), mHost(host)
	{
	}

	boost::signals2::connection setCallback(const LLCacheNameCallback& cb)
	{
		return mSignal.connect(cb);
	}

	void done()			{ mID.setNull(); }
	bool isDone() const	{ return mID.isNull(); }
};

class ReplySender
{
public:
	ReplySender(LLMessageSystem* msg);
	~ReplySender();

	void send(const LLUUID& id,
		const LLCacheNameEntry& entry, const LLHost& host);

private:
	void flush();

	LLMessageSystem*	mMsg;
	bool				mPending;
	bool				mCurrIsGroup;
	LLHost				mCurrHost;
};

ReplySender::ReplySender(LLMessageSystem* msg)
	: mMsg(msg), mPending(false), mCurrIsGroup(false)
{ }

ReplySender::~ReplySender()
{
	flush();
}

void ReplySender::send(const LLUUID& id,
	const LLCacheNameEntry& entry, const LLHost& host)
{
	if (mPending)
	{
		if (mCurrIsGroup != entry.mIsGroup
		||  mCurrHost != host)
		{
			flush();
		}
	}

	if (!mPending)
	{
		mPending = true;
		mCurrIsGroup = entry.mIsGroup;
		mCurrHost = host;

		if(mCurrIsGroup)
			mMsg->newMessageFast(_PREHASH_UUIDGroupNameReply);
		else
			mMsg->newMessageFast(_PREHASH_UUIDNameReply);
	}

	mMsg->nextBlockFast(_PREHASH_UUIDNameBlock);
	mMsg->addUUIDFast(_PREHASH_ID, id);
	if(mCurrIsGroup)
	{
		mMsg->addStringFast(_PREHASH_GroupName, entry.mGroupName);
	}
	else
	{
		mMsg->addStringFast(_PREHASH_FirstName,	entry.mFirstName);
		mMsg->addStringFast(_PREHASH_LastName, entry.mLastName);
	}

	if(mMsg->isSendFullFast(_PREHASH_UUIDNameBlock))
	{
		flush();
	}
}

void ReplySender::flush()
{
	if (mPending)
	{
		mMsg->sendReliable(mCurrHost);
		mPending = false;
	}
}


typedef std::set<LLUUID>					AskQueue;
typedef std::list<PendingReply*>			ReplyQueue;
typedef std::map<LLUUID,U32>				PendingQueue;
typedef std::map<LLUUID, LLCacheNameEntry*> Cache;
typedef std::map<std::string, LLUUID> 		ReverseCache;

class LLCacheName::Impl
{
public:
	LLMessageSystem*	mMsg;
	LLHost				mUpstreamHost;

	Cache				mCache;
		// the map of UUIDs to names
	ReverseCache   	  	mReverseCache;
		// map of names to UUIDs
	
	AskQueue			mAskNameQueue;
	AskQueue			mAskGroupQueue;
		// UUIDs to ask our upstream host about
	
	PendingQueue		mPendingQueue;
		// UUIDs that have been requested but are not in cache yet.

	ReplyQueue			mReplyQueue;
		// requests awaiting replies from us

	LLCacheNameSignal	mSignal;

	LLFrameTimer		mProcessTimer;

	Impl(LLMessageSystem* msg);
	~Impl();

	bool getName(const LLUUID& id, std::string& first, std::string& last);

	// <FS:Ansariel> Fix stale legacy requests
	//boost::signals2::connection addPending(const LLUUID& id, const LLCacheNameCallback& callback);
	//void addPending(const LLUUID& id, const LLHost& host);
	boost::signals2::connection addPending(const LLUUID& id, bool is_group, const LLCacheNameCallback& callback);
	void addPending(const LLUUID& id, bool is_group, const LLHost& host);
	// </FS:Ansariel>

	void processPendingAsks();
	void processPendingReplies();
	void sendRequest(const char* msg_name, const AskQueue& queue);
	bool isRequestPending(const LLUUID& id);

	// Message system callbacks.
	void processUUIDRequest(LLMessageSystem* msg, bool isGroup);
	void processUUIDReply(LLMessageSystem* msg, bool isGroup);

	static void handleUUIDNameRequest(LLMessageSystem* msg, void** userdata);
	static void handleUUIDNameReply(LLMessageSystem* msg, void** userdata);
	static void handleUUIDGroupNameRequest(LLMessageSystem* msg, void** userdata);
	static void handleUUIDGroupNameReply(LLMessageSystem* msg, void** userdata);
};


/// --------------------------------------------------------------------------
/// class LLCacheName
/// ---------------------------------------------------------------------------

LLCacheName::LLCacheName(LLMessageSystem* msg)
	: impl(* new Impl(msg))
	{ }

LLCacheName::LLCacheName(LLMessageSystem* msg, const LLHost& upstream_host)
	: impl(* new Impl(msg))
{
	sCacheName["waiting"] = "(Loading...)";
	sCacheName["nobody"] = "(nobody)";
	sCacheName["none"] = "(none)";
	setUpstream(upstream_host);
}

LLCacheName::~LLCacheName()
{
	delete &impl;
}

LLCacheName::Impl::Impl(LLMessageSystem* msg)
	: mMsg(msg), mUpstreamHost(LLHost())
{
	mMsg->setHandlerFuncFast(
		_PREHASH_UUIDNameRequest, handleUUIDNameRequest, (void**)this);
	mMsg->setHandlerFuncFast(
		_PREHASH_UUIDNameReply, handleUUIDNameReply, (void**)this);
	mMsg->setHandlerFuncFast(
		_PREHASH_UUIDGroupNameRequest, handleUUIDGroupNameRequest, (void**)this);
	mMsg->setHandlerFuncFast(
		_PREHASH_UUIDGroupNameReply, handleUUIDGroupNameReply, (void**)this);
}


LLCacheName::Impl::~Impl()
{
	for_each(mCache.begin(), mCache.end(), DeletePairedPointer());
	mCache.clear();
	for_each(mReplyQueue.begin(), mReplyQueue.end(), DeletePointer());
	mReplyQueue.clear();
}

// <FS:Ansariel> Fix stale legacy requests
//boost::signals2::connection LLCacheName::Impl::addPending(const LLUUID& id, const LLCacheNameCallback& callback)
boost::signals2::connection LLCacheName::Impl::addPending(const LLUUID& id, bool is_group, const LLCacheNameCallback& callback)
// </FS:Ansariel>
{
	PendingReply* reply = new PendingReply(id, LLHost());
	// <FS:Ansariel> Fix stale legacy requests
	reply->mIsGroup = is_group;
	reply->mRequestStart = LLTimer::getElapsedSeconds();
	// </FS:Ansariel>
	boost::signals2::connection res = reply->setCallback(callback);
	mReplyQueue.push_back(reply);
	return res;
}

// <FS:Ansariel> Fix stale legacy requests
//void LLCacheName::Impl::addPending(const LLUUID& id, const LLHost& host)
void LLCacheName::Impl::addPending(const LLUUID& id, bool is_group, const LLHost& host)
// </FS:Ansariel>
{
	PendingReply* reply = new PendingReply(id, host);
	// <FS:Ansariel> Fix stale legacy requests
	reply->mIsGroup = is_group;
	reply->mRequestStart = LLTimer::getElapsedSeconds();
	// </FS:Ansariel>
	mReplyQueue.push_back(reply);
}

void LLCacheName::setUpstream(const LLHost& upstream_host)
{
	impl.mUpstreamHost = upstream_host;
}

boost::signals2::connection LLCacheName::addObserver(const LLCacheNameCallback& callback)
{
	return impl.mSignal.connect(callback);
}

bool LLCacheName::importFile(std::istream& istr)
{
	LLSD data;
	if(LLSDParser::PARSE_FAILURE == LLSDSerialize::fromXMLDocument(data, istr))
	{
		return false;
	}

	// We'll expire entries more than a week old
	U32 now = (U32)time(NULL);
	const U32 SECS_PER_DAY = 60 * 60 * 24;
	U32 delete_before_time = now - (7 * SECS_PER_DAY);

	// iterate over the agents
	S32 count = 0;
	LLSD agents = data[AGENTS];
	LLSD::map_iterator iter = agents.beginMap();
	LLSD::map_iterator end = agents.endMap();
	for( ; iter != end; ++iter)
	{
		LLUUID id((*iter).first);
		LLSD agent = (*iter).second;
		U32 ctime = (U32)agent[CTIME].asInteger();
		if(ctime < delete_before_time) continue;

		LLCacheNameEntry* entry = new LLCacheNameEntry();
		entry->mIsGroup = false;
		entry->mCreateTime = ctime;
		entry->mFirstName = agent[FIRST].asString();
		entry->mLastName = agent[LAST].asString();
		impl.mCache[id] = entry;
		std::string fullname = buildFullName(entry->mFirstName, entry->mLastName);
		impl.mReverseCache[fullname] = id;

		++count;
	}
	LL_INFOS() << "LLCacheName loaded " << count << " agent names" << LL_ENDL;

	count = 0;
	LLSD groups = data[GROUPS];
	iter = groups.beginMap();
	end = groups.endMap();
	for( ; iter != end; ++iter)
	{
		LLUUID id((*iter).first);
		LLSD group = (*iter).second;
		U32 ctime = (U32)group[CTIME].asInteger();
		if(ctime < delete_before_time) continue;

		LLCacheNameEntry* entry = new LLCacheNameEntry();
		entry->mIsGroup = true;
		entry->mCreateTime = ctime;
		entry->mGroupName = group[NAME].asString();
		impl.mCache[id] = entry;
		impl.mReverseCache[entry->mGroupName] = id;
		++count;
	}
	LL_INFOS() << "LLCacheName loaded " << count << " group names" << LL_ENDL;
	return true;
}

void LLCacheName::exportFile(std::ostream& ostr)
{
	LLSD data;
	Cache::iterator iter = impl.mCache.begin();
	Cache::iterator end = impl.mCache.end();
	for( ; iter != end; ++iter)
	{
		// Only write entries for which we have valid data.
		LLCacheNameEntry* entry = iter->second;
		if(!entry
		   || (std::string::npos != entry->mFirstName.find('?'))
		   || (std::string::npos != entry->mGroupName.find('?')))
		{
			continue;
		}

		// store it
		LLUUID id = iter->first;
		std::string id_str = id.asString();
		// IDEVO TODO: Should we store SLIDs with last name "Resident" or not?
		if(!entry->mFirstName.empty() && !entry->mLastName.empty())
		{
			data[AGENTS][id_str][FIRST] = entry->mFirstName;
			data[AGENTS][id_str][LAST] = entry->mLastName;
			data[AGENTS][id_str][CTIME] = (S32)entry->mCreateTime;
		}
		else if(entry->mIsGroup && !entry->mGroupName.empty())
		{
			data[GROUPS][id_str][NAME] = entry->mGroupName;
			data[GROUPS][id_str][CTIME] = (S32)entry->mCreateTime;
		}
	}

	LLSDSerialize::toPrettyXML(data, ostr);
}


bool LLCacheName::Impl::getName(const LLUUID& id, std::string& first, std::string& last)
{
	if(id.isNull())
	{
		first = sCacheName["nobody"];
		last.clear();
		return true;
	}

	LLCacheNameEntry* entry = get_ptr_in_map(mCache, id );
	if (entry)
	{
		first = entry->mFirstName;
		last =  entry->mLastName;
		return true;
	}
	else
	{
		first = sCacheName["waiting"];
		last.clear();
		if (!isRequestPending(id))
		{
			mAskNameQueue.insert(id);
		}	
		return false;
	}

}

// static
void LLCacheName::localizeCacheName(std::string key, std::string value)
{
	if (key!="" && value!= "" )
		sCacheName[key]=value;
	else
		LL_WARNS()<< " Error localizing cache key " << key << " To "<< value<<LL_ENDL;
}

bool LLCacheName::getFullName(const LLUUID& id, std::string& fullname)
{
	std::string first_name, last_name;
	bool res = impl.getName(id, first_name, last_name);
	fullname = buildFullName(first_name, last_name);
	return res;
}

// <FS:CR> Returns first name, last name
bool LLCacheName::getFirstLastName(const LLUUID& id, std::string& first, std::string& last)
{
	return impl.getName(id, first, last);
}
// </FS:CR>

bool LLCacheName::getGroupName(const LLUUID& id, std::string& group)
{
	if(id.isNull())
	{
		group = sCacheName["none"];
		return true;
	}

	LLCacheNameEntry* entry = get_ptr_in_map(impl.mCache,id);
	if (entry && entry->mGroupName.empty())
	{
		// COUNTER-HACK to combat James' HACK in exportFile()...
		// this group name was loaded from a name cache that did not
		// bother to save the group name ==> we must ask for it
		LL_DEBUGS() << "LLCacheName queuing HACK group request: " << id << LL_ENDL;
		entry = NULL;
	}

	if (entry)
	{
		group = entry->mGroupName;
		return true;
	}
	else 
	{
		group = sCacheName["waiting"];
		if (!impl.isRequestPending(id))
		{
			impl.mAskGroupQueue.insert(id);
		}
		return false;
	}
}

bool LLCacheName::getUUID(const std::string& first, const std::string& last, LLUUID& id)
{
	std::string full_name = buildFullName(first, last);
	return getUUID(full_name, id);
}

bool LLCacheName::getUUID(const std::string& full_name, LLUUID& id)
{
	ReverseCache::iterator iter = impl.mReverseCache.find(full_name);
	if (iter != impl.mReverseCache.end())
	{
		id = iter->second;
		return true;
	}
	else
	{
		return false;
	}
}

//static
std::string LLCacheName::buildFullName(const std::string& first, const std::string& last)
{
// <FS:CR> FIRE-6659: Legacy "Resident" name toggle
	if (LLAvatarName::trimResidentSurname())
	{
// </FS:CR> FIRE-6659: Legacy "Resident" name toggle
		std::string fullname = first;
		if (!last.empty()
			&& last != "Resident")
		{
			fullname += ' ';
			fullname += last;
		}
		return fullname;
// <FS:CR> FIRE-6659: Legacy "Resident" name toggle
	}
	else
	{
		std::string fullname = first;
		if (!last.empty())
		{
			if (fullname.find(" ") == std::string::npos)
			{
				fullname += ' ';
				fullname += last;
			}
		}
		else if (fullname.find(" ") == std::string::npos)
		{
			fullname.append(" Resident");
		}
		return fullname;
	}
// </FS:CR> FIRE-6659: Legacy "Resident" name toggle
}

//static
std::string LLCacheName::cleanFullName(const std::string& full_name)
{
// <FS:CR> FIRE-6659: Legacy "Resident" name toggle
	return (!LLAvatarName::trimResidentSurname() ? full_name : full_name.substr(0, full_name.find(" Resident")));
// </FS:CR> FIRE-6659: Legacy "Resident" name toggle
}

//static 
// Transform hard-coded name provided by server to a more legible username
std::string LLCacheName::buildUsername(const std::string& full_name)
{
	// rare, but handle hard-coded error names returned from server
	if (full_name == "(\?\?\?) (\?\?\?)")
	{
		return "(\?\?\?)";
	}

	std::string::size_type index = full_name.find(' ');
	if (index != std::string::npos)
	{
		std::string username;
		username = full_name.substr(0, index);
		std::string lastname = full_name.substr(index+1);

		if (lastname != "Resident")
		{
			username = username + "." + lastname;
		}
		
		LLStringUtil::toLower(username);
		return username;
	}

	// if the input wasn't a correctly formatted legacy name, just return it  
	// cleaned up from a potential terminal "Resident"
    std::string clean_name = cleanFullName(full_name);
    LLStringUtil::toLower(clean_name);
	return clean_name;
}

//static 
std::string LLCacheName::buildLegacyName(const std::string& complete_name)
{
	//boost::regexp was showing up in the crashreporter, so doing  
	//painfully manual parsing using substr. LF
	S32 open_paren = complete_name.rfind(" (");
	S32 close_paren = complete_name.rfind(')');

	if (open_paren != std::string::npos &&
		close_paren == complete_name.length()-1)
	{
		S32 length = close_paren - open_paren - 2;
		std::string legacy_name = complete_name.substr(open_paren+2, length);
		
		if (legacy_name.length() > 0)
		{			
			std::string cap_letter = legacy_name.substr(0, 1);
			LLStringUtil::toUpper(cap_letter);
			legacy_name = cap_letter + legacy_name.substr(1);
	
			S32 separator = legacy_name.find('.');

			if (separator != std::string::npos)
			{
				std::string last_name = legacy_name.substr(separator+1);
				legacy_name = legacy_name.substr(0, separator);

				if (last_name.length() > 0)
				{
					cap_letter = last_name.substr(0, 1);
					LLStringUtil::toUpper(cap_letter);
					legacy_name = legacy_name + " " + cap_letter + last_name.substr(1);
				}
// <FS:CR> FIRE-6659: Legacy "Resident" name toggle
				else if (!LLAvatarName::trimResidentSurname())
				{
					legacy_name.append(" Resident");
				}
			}
			else if (!LLAvatarName::trimResidentSurname())
			{
				legacy_name.append(" Resident");
// </FS:CR> FIRE-6659: Legacy "Resident" name toggle
			}

			return legacy_name;
		}
	}

	return complete_name;
}

// This is a little bit kludgy. LLCacheNameCallback is a slot instead of a function pointer.
//  The reason it is a slot is so that the legacy get() function below can bind an old callback
//  and pass it as a slot. The reason it isn't a boost::function is so that trackable behavior
//  doesn't get lost. As a result, we have to bind the slot to a signal to call it, even when
//  we call it immediately. -Steve
// NOTE: Even though passing first and last name is a bit of extra overhead, it eliminates the
//  potential need for any parsing should any code need to handle first and last name independently.
boost::signals2::connection LLCacheName::get(const LLUUID& id, bool is_group, const LLCacheNameCallback& callback)
{
	boost::signals2::connection res;
	
	if(id.isNull())
	{
		LLCacheNameSignal signal;
		signal.connect(callback);
		signal(id, sCacheName["nobody"], is_group);
		return res;
	}

	LLCacheNameEntry* entry = get_ptr_in_map(impl.mCache, id );
	if (entry)
	{
		LLCacheNameSignal signal;
		signal.connect(callback);
		// id found in map therefore we can call the callback immediately.
		if (entry->mIsGroup)
		{
			signal(id, entry->mGroupName, entry->mIsGroup);
		}
		else
		{
			std::string fullname =
				buildFullName(entry->mFirstName, entry->mLastName);
			signal(id, fullname, entry->mIsGroup);
		}
	}
	else
	{
		// id not found in map so we must queue the callback call until available.
		if (!impl.isRequestPending(id))
		{
			if (is_group)
			{
				impl.mAskGroupQueue.insert(id);
			}
			else
			{
				impl.mAskNameQueue.insert(id);
			}
		}
		// <FS:Ansariel> Fix stale legacy requests
		//res = impl.addPending(id, callback);
		res = impl.addPending(id, is_group, callback);
	}
	return res;
}

// NaCl - Sound explorer
bool LLCacheName::getIfThere(const LLUUID& id, std::string& fullname, bool& is_group)
{
	if (id.isNull())
	{
		fullname = "";
		return false;
	}

	if (LLCacheNameEntry* entry = get_ptr_in_map(impl.mCache, id); entry)
	{
		if (entry->mIsGroup)
		{
			fullname = entry->mGroupName;
		}
		else
		{
			fullname = buildFullName(entry->mFirstName, entry->mLastName);
		}
		is_group = entry->mIsGroup;
		return true;
	}

	fullname = "";
	return false;
}
// NaCl end

boost::signals2::connection LLCacheName::getGroup(const LLUUID& group_id,
												  const LLCacheNameCallback& callback)
{
	return get(group_id, true, callback);
}

boost::signals2::connection LLCacheName::get(const LLUUID& id, bool is_group, old_callback_t callback, void* user_data)
{
	return get(id, is_group, boost::bind(callback, _1, _2, _3, user_data));
}

void LLCacheName::processPending()
{
	const F32 SECS_BETWEEN_PROCESS = 0.1f;
	if(!impl.mProcessTimer.checkExpirationAndReset(SECS_BETWEEN_PROCESS))
	{
		return;
	}

	if(!impl.mUpstreamHost.isOk())
	{
		LL_DEBUGS() << "LLCacheName::processPending() - bad upstream host."
				 << LL_ENDL;
		return;
	}

	impl.processPendingAsks();
	impl.processPendingReplies();
}

void LLCacheName::deleteEntriesOlderThan(S32 secs)
{
	U32 now = (U32)time(NULL);
	U32 expire_time = now - secs;
	for(Cache::iterator iter = impl.mCache.begin(); iter != impl.mCache.end(); )
	{
		Cache::iterator curiter = iter++;
		LLCacheNameEntry* entry = curiter->second;
		if (entry->mCreateTime < expire_time)
		{
			delete entry;
			impl.mCache.erase(curiter);
		}
	}

	// These are pending requests that we never heard back from.
	U32 pending_expire_time = now - PENDING_TIMEOUT_SECS;
	for(PendingQueue::iterator p_iter = impl.mPendingQueue.begin();
		p_iter != impl.mPendingQueue.end(); )
	{
		PendingQueue::iterator p_curitor = p_iter++;
 
		if (p_curitor->second < pending_expire_time)
		{
			impl.mPendingQueue.erase(p_curitor);
		}
	}
}


void LLCacheName::dump()
{
	for (Cache::iterator iter = impl.mCache.begin(),
			 end = impl.mCache.end();
		 iter != end; iter++)
	{
		LLCacheNameEntry* entry = iter->second;
		if (entry->mIsGroup)
		{
			LL_INFOS()
				<< iter->first << " = (group) "
				<< entry->mGroupName
				<< " @ " << entry->mCreateTime
				<< LL_ENDL;
		}
		else
		{
			LL_INFOS()
				<< iter->first << " = "
				<< buildFullName(entry->mFirstName, entry->mLastName)
				<< " @ " << entry->mCreateTime
				<< LL_ENDL;
		}
	}
}

void LLCacheName::dumpStats()
{
	LL_INFOS() << "Queue sizes: "
			<< " Cache=" << impl.mCache.size()
			<< " AskName=" << impl.mAskNameQueue.size()
			<< " AskGroup=" << impl.mAskGroupQueue.size()
			<< " Pending=" << impl.mPendingQueue.size()
			<< " Reply=" << impl.mReplyQueue.size()
// 			<< " Observers=" << impl.mSignal.size()
			<< LL_ENDL;
}

void LLCacheName::clear()
{
	for_each(impl.mCache.begin(), impl.mCache.end(), DeletePairedPointer());
	impl.mCache.clear();
}

//static 
std::string LLCacheName::getDefaultName()
{
	return sCacheName["waiting"];
}

//static 
std::string LLCacheName::getDefaultLastName()
{
	return "Resident";
}

void LLCacheName::Impl::processPendingAsks()
{
	sendRequest(_PREHASH_UUIDNameRequest, mAskNameQueue);
	sendRequest(_PREHASH_UUIDGroupNameRequest, mAskGroupQueue);
	mAskNameQueue.clear();
	mAskGroupQueue.clear();
}

void LLCacheName::Impl::processPendingReplies()
{
	// First call all the callbacks, because they might send messages.
	// <FS:Ansariel> Fix stale legacy requests
	//for(ReplyQueue::iterator it = mReplyQueue.begin(); it != mReplyQueue.end(); ++it)
	for (ReplyQueue::iterator it = mReplyQueue.begin(); it != mReplyQueue.end(); )
	// </FS:Ansariel>
	{
		PendingReply* reply = *it;

		LLCacheNameEntry* entry = get_ptr_in_map(mCache, reply->mID);
		// <FS:Ansariel> Fix stale legacy requests
		//if(!entry) continue;
		if (!entry)
		{
			static const F64SecondsImplicit TIMEOUT(10.0);
			if (LLTimer::getElapsedSeconds() - reply->mRequestStart > TIMEOUT)
			{
				if (reply->mIsGroup)
				{
					(reply->mSignal)(reply->mID, "(\?\?\?)", true);
				}
				else
				{
					(reply->mSignal)(reply->mID, "(\?\?\?).(\?\?\?)", false);
				}

				// Assuming we don't need to send a reply to the simulator
				// since we never received anything for this request either.

				delete reply;
				it = mReplyQueue.erase(it);
				continue;
			}
			else
			{
				it++;
				continue;
			}
		}
		// </FS:Ansariel>

		if (!entry->mIsGroup)
		{
			std::string fullname =
				LLCacheName::buildFullName(entry->mFirstName, entry->mLastName);
			(reply->mSignal)(reply->mID, fullname, false);
		}
		else
		{
			(reply->mSignal)(reply->mID, entry->mGroupName, true);
		}

		// <FS:Ansariel> Fix stale legacy requests
		it++;
	}

	// Forward on all replies, if needed.
	ReplySender sender(mMsg);
	for(ReplyQueue::iterator it = mReplyQueue.begin(); it != mReplyQueue.end(); ++it)
	{
		PendingReply* reply = *it;
		LLCacheNameEntry* entry = get_ptr_in_map(mCache, reply->mID);
		if(!entry) continue;

		if (reply->mHost.isOk())
		{
			sender.send(reply->mID, *entry, reply->mHost);
		}

		reply->done();
	}
	
	for(ReplyQueue::iterator it = mReplyQueue.begin(); it != mReplyQueue.end(); )
	{
		ReplyQueue::iterator curit = it++;
		PendingReply* reply = *curit;
		if (reply->isDone())
		{
			delete reply;
			mReplyQueue.erase(curit);
		}
	}
}


void LLCacheName::Impl::sendRequest(
	const char* msg_name,
	const AskQueue& queue)
{
	if(queue.empty())
	{
		return;		
	}

	bool start_new_message = true;
	AskQueue::const_iterator it = queue.begin();
	AskQueue::const_iterator end = queue.end();
	for(; it != end; ++it)
	{
		if(start_new_message)
		{
			start_new_message = false;
			mMsg->newMessageFast(msg_name);
		}
		mMsg->nextBlockFast(_PREHASH_UUIDNameBlock);
		mMsg->addUUIDFast(_PREHASH_ID, (*it));

		if(mMsg->isSendFullFast(_PREHASH_UUIDNameBlock))
		{
			start_new_message = true;
			mMsg->sendReliable(mUpstreamHost);
		}
	}
	if(!start_new_message)
	{
		mMsg->sendReliable(mUpstreamHost);
	}
}

bool LLCacheName::Impl::isRequestPending(const LLUUID& id)
{
	U32 now = (U32)time(NULL);
	U32 expire_time = now - PENDING_TIMEOUT_SECS;

	PendingQueue::iterator iter = mPendingQueue.find(id);

	if (iter == mPendingQueue.end()
		|| (iter->second < expire_time) )
	{
		mPendingQueue[id] = now;
		return false;
	}

	return true;
}
	
void LLCacheName::Impl::processUUIDRequest(LLMessageSystem* msg, bool isGroup)
{
	// You should only get this message if the cache is at the simulator
	// level, hence having an upstream provider.
	if (!mUpstreamHost.isOk())
	{
		LL_WARNS() << "LLCacheName - got UUID name/group request, but no upstream provider!" << LL_ENDL;
		return;
	}

	LLHost fromHost = msg->getSender();
	ReplySender sender(msg);

	S32 count = msg->getNumberOfBlocksFast(_PREHASH_UUIDNameBlock);
	for(S32 i = 0; i < count; ++i)
	{
		LLUUID id;
		msg->getUUIDFast(_PREHASH_UUIDNameBlock, _PREHASH_ID, id, i);
		LLCacheNameEntry* entry = get_ptr_in_map(mCache, id);
		if(entry)
		{
			if (isGroup != entry->mIsGroup)
			{
				LL_WARNS() << "LLCacheName - Asked for "
						<< (isGroup ? "group" : "user") << " name, "
						<< "but found "
						<< (entry->mIsGroup ? "group" : "user")
						<< ": " << id << LL_ENDL;
			}
			else
			{
				// ...it's in the cache, so send it as the reply
				sender.send(id, *entry, fromHost);
			}
		}
		else
		{
			if (!isRequestPending(id))
			{
				if (isGroup)
				{
					mAskGroupQueue.insert(id);
				}
				else
				{
					mAskNameQueue.insert(id);
				}
			}
			
			// <FS:Ansariel> Fix stale legacy requests
			//addPending(id, fromHost);
			addPending(id, isGroup, fromHost);
		}
	}
}



void LLCacheName::Impl::processUUIDReply(LLMessageSystem* msg, bool isGroup)
{
	S32 count = msg->getNumberOfBlocksFast(_PREHASH_UUIDNameBlock);
	for(S32 i = 0; i < count; ++i)
	{
		LLUUID id;
		msg->getUUIDFast(_PREHASH_UUIDNameBlock, _PREHASH_ID, id, i);
		LLCacheNameEntry* entry = get_ptr_in_map(mCache, id);
		if (!entry)
		{
			entry = new LLCacheNameEntry;
			mCache[id] = entry;
		}

		mPendingQueue.erase(id);

		entry->mIsGroup = isGroup;
		entry->mCreateTime = (U32)time(NULL);
		if (!isGroup)
		{
			msg->getStringFast(_PREHASH_UUIDNameBlock, _PREHASH_FirstName, entry->mFirstName, i);
			msg->getStringFast(_PREHASH_UUIDNameBlock, _PREHASH_LastName,  entry->mLastName, i);
		}
		else
		{	// is group
			msg->getStringFast(_PREHASH_UUIDNameBlock, _PREHASH_GroupName, entry->mGroupName, i);
			LLStringFn::replace_ascii_controlchars(entry->mGroupName, LL_UNKNOWN_CHAR);
		}

		if (!isGroup)
		{
			// NOTE: Very occasionally the server sends down a full name
			// in the first name field with an empty last name, for example,
			// first = "Ladanie1 Resident", last = "".
			// I cannot reproduce this, nor can I find a bug in the server code.
			// Ensure "Resident" does not appear via cleanFullName, because
			// buildFullName only checks last name. JC
			std::string full_name;
			if (entry->mLastName.empty())
			{
// <FS:CR> FIRE-6659: Legacy "Resident" name toggle
				if (!LLAvatarName::trimResidentSurname())
				{
// </FS:CR> FIRE-6659: Legacy "Resident" name toggle
					full_name = cleanFullName(entry->mFirstName);

					//fix what we are putting in the cache
					entry->mFirstName = full_name;
					entry->mLastName = "Resident";
				}
// <FS:CR> FIRE-6659: Legacy "Resident" name toggle
				else
				{
					if (entry->mFirstName.find(" ")==std::string::npos)
					{
						entry->mLastName = "Resident";
					}
					full_name = LLCacheName::buildFullName(entry->mFirstName, entry->mLastName);
				}
// </FS:CR> FIRE-6659: Legacy "Resident" name toggle
			}
			else
			{
				full_name = LLCacheName::buildFullName(entry->mFirstName, entry->mLastName);
			}
			mSignal(id, full_name, false);
			mReverseCache[full_name] = id;
		}
		else
		{
			mSignal(id, entry->mGroupName, true);
			mReverseCache[entry->mGroupName] = id;
		}
	}
}



// static call back functions

void LLCacheName::Impl::handleUUIDNameReply(LLMessageSystem* msg, void** userData)
{
	((LLCacheName::Impl*)userData)->processUUIDReply(msg, false);
}

void LLCacheName::Impl::handleUUIDNameRequest(LLMessageSystem* msg, void** userData)
{
	((LLCacheName::Impl*)userData)->processUUIDRequest(msg, false);
}

void LLCacheName::Impl::handleUUIDGroupNameRequest(LLMessageSystem* msg, void** userData)
{
	((LLCacheName::Impl*)userData)->processUUIDRequest(msg, true);
}

void LLCacheName::Impl::handleUUIDGroupNameReply(LLMessageSystem* msg, void** userData)
{
	((LLCacheName::Impl*)userData)->processUUIDReply(msg, true);
}<|MERGE_RESOLUTION|>--- conflicted
+++ resolved
@@ -89,15 +89,11 @@
 	LLUUID				mID;
 	LLCacheNameSignal	mSignal;
 	LLHost				mHost;
-<<<<<<< HEAD
 	// <FS:Ansariel> Fix stale legacy requests
 	F64SecondsImplicit	mRequestStart;
 	bool				mIsGroup;
 	// </FS:Ansariel>
 	
-=======
-
->>>>>>> f9473e8a
 	PendingReply(const LLUUID& id, const LLHost& host)
 		: mID(id), mHost(host)
 	{
