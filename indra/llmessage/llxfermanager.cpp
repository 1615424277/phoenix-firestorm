--- conflicted
+++ resolved
@@ -78,15 +78,9 @@
     setHardLimitOutgoingXfersPerCircuit(LL_DEFAULT_MAX_HARD_LIMIT_SIMULTANEOUS_XFERS);
     setMaxIncomingXfers(LL_DEFAULT_MAX_REQUEST_FIFO_XFERS);
 
-<<<<<<< HEAD
-	// Turn on or off ack throttling
-	mUseAckThrottling = false;
-	setAckThrottleBPS(100000);
-=======
     // Turn on or off ack throttling
     mUseAckThrottling = false;
     setAckThrottleBPS(100000);
->>>>>>> 1a8a5404
 }
 
 ///////////////////////////////////////////////////////////
@@ -399,16 +393,6 @@
 ///////////////////////////////////////////////////////////
 
 U64 LLXferManager::requestFile(const std::string& local_filename,
-<<<<<<< HEAD
-								const std::string& remote_filename,
-								ELLPath remote_path,
-								const LLHost& remote_host,
-								bool delete_remote_on_completion,
-								void (*callback)(void**,S32,LLExtStat),
-								void** user_data,
-								bool is_priority,
-								bool use_big_packets)
-=======
                                 const std::string& remote_filename,
                                 ELLPath remote_path,
                                 const LLHost& remote_host,
@@ -417,7 +401,6 @@
                                 void** user_data,
                                 bool is_priority,
                                 bool use_big_packets)
->>>>>>> 1a8a5404
 {
     LLXfer_File* file_xfer_p = NULL;
 
@@ -476,21 +459,12 @@
 }
 
 void LLXferManager::requestVFile(const LLUUID& local_id,
-<<<<<<< HEAD
-								 const LLUUID& remote_id,
-								 LLAssetType::EType type,
-								 const LLHost& remote_host,
-								 void (*callback)(void**,S32,LLExtStat),
-								 void** user_data,
-								 bool is_priority)
-=======
                                  const LLUUID& remote_id,
                                  LLAssetType::EType type,
                                  const LLHost& remote_host,
                                  void (*callback)(void**,S32,LLExtStat),
                                  void** user_data,
                                  bool is_priority)
->>>>>>> 1a8a5404
 {
     LLXfer_VFile * xfer_p = NULL;
 
@@ -775,231 +749,6 @@
 
 void LLXferManager::processFileRequest (LLMessageSystem *mesgsys, void ** /*user_data*/)
 {
-<<<<<<< HEAD
-		
-	U64 id;
-	std::string local_filename;
-	ELLPath local_path = LL_PATH_NONE;
-	S32 result = LL_ERR_NOERR;
-	LLUUID	uuid;
-	LLAssetType::EType type;
-	S16 type_s16;
-	bool b_use_big_packets;
-
-	mesgsys->getBOOL("XferID", "UseBigPackets", b_use_big_packets);
-	
-	mesgsys->getU64Fast(_PREHASH_XferID, _PREHASH_ID, id);
-	char U64_BUF[MAX_STRING];		/* Flawfinder : ignore */
-	LL_INFOS("Xfer") << "xfer request id: " << U64_to_str(id, U64_BUF, sizeof(U64_BUF))
-		   << " to " << mesgsys->getSender() << LL_ENDL;
-
-	mesgsys->getStringFast(_PREHASH_XferID, _PREHASH_Filename, local_filename);
-	
-	{
-		U8 local_path_u8;
-		mesgsys->getU8("XferID", "FilePath", local_path_u8);
-		local_path = (ELLPath)local_path_u8;
-	}
-
-	mesgsys->getUUIDFast(_PREHASH_XferID, _PREHASH_VFileID, uuid);
-	mesgsys->getS16Fast(_PREHASH_XferID, _PREHASH_VFileType, type_s16);
-	type = (LLAssetType::EType)type_s16;
-
-	LLXfer *xferp;
-
-	if (uuid != LLUUID::null)
-	{	// Request for an asset - use a cache file
-		if(NULL == LLAssetType::lookup(type))
-		{
-			LL_WARNS("Xfer") << "Invalid type for xfer request: " << uuid << ":"
-					<< type_s16 << " to " << mesgsys->getSender() << LL_ENDL;
-			return;
-		}
-
-		LL_INFOS("Xfer") << "starting vfile transfer: " << uuid << "," << LLAssetType::lookup(type) << " to " << mesgsys->getSender() << LL_ENDL;
-
-		xferp = (LLXfer *)new LLXfer_VFile(uuid, type);
-		if (xferp)
-		{
-			mSendList.push_front(xferp);
-			result = xferp->startSend(id,mesgsys->getSender());
-		}
-		else
-		{
-			LL_ERRS("Xfer") << "Xfer allcoation error" << LL_ENDL;
-		}
-	}
-	else if (!local_filename.empty())
-	{	// Was given a file name to send
-		// See DEV-21775 for detailed security issues
-
-		if (local_path == LL_PATH_NONE)
-		{
-			// this handles legacy simulators that are passing objects
-			// by giving a filename that explicitly names the cache directory
-			static const std::string legacy_cache_prefix = "data/";
-			if (remove_prefix(local_filename, legacy_cache_prefix))
-			{
-				local_path = LL_PATH_CACHE;
-			}
-		}
-
-		switch (local_path)
-		{
-			case LL_PATH_NONE:
-				if(!validateFileForTransfer(local_filename))
-				{
-					LL_WARNS("Xfer") << "SECURITY: Unapproved filename '" << local_filename << LL_ENDL;
-					return;
-				}
-				break;
-
-			case LL_PATH_CACHE:
-				if(!verify_cache_filename(local_filename))
-				{
-					LL_WARNS("Xfer") << "SECURITY: Illegal cache filename '" << local_filename << LL_ENDL;
-					return;
-				}
-				break;
-
-			default:
-				LL_WARNS("Xfer") << "SECURITY: Restricted file dir enum: " << (U32)local_path << LL_ENDL;
-				return;
-		}
-
-		// If we want to use a special path (e.g. LL_PATH_CACHE), we want to make sure we create the
-		// proper expanded filename.
-		std::string expanded_filename;
-		if (local_path != LL_PATH_NONE)
-		{
-			expanded_filename = gDirUtilp->getExpandedFilename( local_path, local_filename );
-		}
-		else
-		{
-			expanded_filename = local_filename;
-		}
-		LL_INFOS("Xfer") << "starting file transfer: " <<  expanded_filename << " to " << mesgsys->getSender() << LL_ENDL;
-
-		bool delete_local_on_completion = false;
-		mesgsys->getBOOL("XferID", "DeleteOnCompletion", delete_local_on_completion);
-
-		// -1 chunk_size causes it to use the default
-		xferp = (LLXfer *)new LLXfer_File(expanded_filename, delete_local_on_completion, b_use_big_packets ? LL_XFER_LARGE_PAYLOAD : -1);
-		
-		if (xferp)
-		{
-			mSendList.push_front(xferp);
-			result = xferp->startSend(id,mesgsys->getSender());
-		}
-		else
-		{
-			LL_ERRS("Xfer") << "Xfer allcoation error" << LL_ENDL;
-		}
-	}
-	else
-	{	// no uuid or filename - use the ID sent
-		char U64_BUF[MAX_STRING];		/* Flawfinder : ignore */
-		LL_INFOS("Xfer") << "starting memory transfer: "
-			<< U64_to_str(id, U64_BUF, sizeof(U64_BUF)) << " to "
-			<< mesgsys->getSender() << LL_ENDL;
-
-		xferp = findXferByID(id, mSendList);
-		
-		if (xferp)
-		{
-			result = xferp->startSend(id,mesgsys->getSender());
-		}
-		else
-		{
-			LL_INFOS("Xfer") << "Warning: xfer ID " << U64_BUF << " not found." << LL_ENDL;
-			result = LL_ERR_FILE_NOT_FOUND;
-		}
-	}
-
-	if (result)
-	{
-		if (xferp)
-		{
-			xferp->abort(result);
-			removeXfer(xferp, mSendList);
-		}
-		else // can happen with a memory transfer not found
-		{
-			LL_INFOS("Xfer") << "Aborting xfer to " << mesgsys->getSender() << " with error: " << result << LL_ENDL;
-
-			mesgsys->newMessageFast(_PREHASH_AbortXfer);
-			mesgsys->nextBlockFast(_PREHASH_XferID);
-			mesgsys->addU64Fast(_PREHASH_ID, id);
-			mesgsys->addS32Fast(_PREHASH_Result, result);
-	
-			mesgsys->sendMessage(mesgsys->getSender());		
-		}
-	}
-	else if(xferp)
-	{
-		// Figure out how many transfers the host has requested
-		LLHostStatus *host_statusp = findHostStatus(xferp->mRemoteHost);
-		if (host_statusp)
-		{
-			if (host_statusp->mNumActive < mMaxOutgoingXfersPerCircuit)
-			{	// Not many transfers in progress already, so start immediately
-				xferp->sendNextPacket();
-				changeNumActiveXfers(xferp->mRemoteHost,1);
-				LL_DEBUGS("Xfer") << "Starting xfer ID " << U64_to_str(id) << " immediately" << LL_ENDL;
-			}
-			else if (mHardLimitOutgoingXfersPerCircuit == 0 ||
-				     (host_statusp->mNumActive + host_statusp->mNumPending) < mHardLimitOutgoingXfersPerCircuit)
-			{	// Must close the file handle and wait for earlier ones to complete
-				LL_INFOS("Xfer") << "  queueing xfer request id " << U64_to_str(id) << ", " 
-								 << host_statusp->mNumActive << " active and "
-								 << host_statusp->mNumPending << " pending ahead of this one" 
-								 << LL_ENDL;
-				xferp->closeFileHandle();	// Close the file handle until we're ready to send again
-			}
-			else if (mHardLimitOutgoingXfersPerCircuit > 0)
-			{	// Way too many requested ... it's time to stop being nice and kill the circuit
-				xferp->closeFileHandle();	// Close the file handle in any case
-				LLCircuitData *cdp = gMessageSystem->mCircuitInfo.findCircuit(xferp->mRemoteHost);
-				if (cdp)
-				{
-					if (cdp->getTrusted())
-					{	// Trusted internal circuit - don't kill it
-						LL_WARNS("Xfer") << "Trusted circuit to " << xferp->mRemoteHost << " has too many xfer requests in the queue " 
-										<< host_statusp->mNumActive << " active and "
-										<< host_statusp->mNumPending << " pending ahead of this one" 
-										<< LL_ENDL;
-					}
-					else
-					{	// Untrusted circuit - time to stop messing around and kill it
-						LL_WARNS("Xfer") << "Killing circuit to " << xferp->mRemoteHost << " for having too many xfer requests in the queue " 
-										<< host_statusp->mNumActive << " active and "
-										<< host_statusp->mNumPending << " pending ahead of this one" 
-										<< LL_ENDL;
-						gMessageSystem->disableCircuit(xferp->mRemoteHost);
-					}
-				}
-				else
-				{	// WTF?   Why can't we find a circuit?  Try to kill it off
-					LL_WARNS("Xfer") << "Backlog with circuit to " << xferp->mRemoteHost << " with too many xfer requests in the queue " 
-									<< host_statusp->mNumActive << " active and "
-									<< host_statusp->mNumPending << " pending ahead of this one" 
-									<< " but no LLCircuitData found???"
-									<< LL_ENDL;
-					gMessageSystem->disableCircuit(xferp->mRemoteHost);
-				}
-			}
-		}
-		else
-		{
-			LL_WARNS("Xfer") << "LLXferManager::processFileRequest() - no LLHostStatus found for id " << U64_to_str(id)	
-				<< " host " << xferp->mRemoteHost << LL_ENDL;
-		}
-	}
-	else
-	{
-		LL_WARNS("Xfer") << "LLXferManager::processFileRequest() - no xfer found for id " << U64_to_str(id)	<< LL_ENDL;
-	}
-=======
 
     U64 id;
     std::string local_filename;
@@ -1223,7 +972,6 @@
     {
         LL_WARNS("Xfer") << "LLXferManager::processFileRequest() - no xfer found for id " << U64_to_str(id) << LL_ENDL;
     }
->>>>>>> 1a8a5404
 }
 
 ///////////////////////////////////////////////////////////
@@ -1247,28 +995,6 @@
 
 void LLXferManager::processConfirmation (LLMessageSystem *mesgsys, void ** /*user_data*/)
 {
-<<<<<<< HEAD
-	U64 id = 0;
-	S32 packetNum = 0;
-
-	mesgsys->getU64Fast(_PREHASH_XferID, _PREHASH_ID, id);
-	mesgsys->getS32Fast(_PREHASH_XferID, _PREHASH_Packet, packetNum);
-
-	LLXfer* xferp = findXferByID(id, mSendList);
-	if (xferp)
-	{
-//		cout << "confirmed packet #" << packetNum << " ping: "<< xferp->ACKTimer.getElapsedTimeF32() <<  endl;
-		xferp->mWaitingForACK = false;
-		if (xferp->mStatus == e_LL_XFER_IN_PROGRESS)
-		{
-			xferp->sendNextPacket();
-		}
-		else
-		{
-			removeXfer(xferp, mSendList);
-		}
-	}
-=======
     U64 id = 0;
     S32 packetNum = 0;
 
@@ -1289,7 +1015,6 @@
             removeXfer(xferp, mSendList);
         }
     }
->>>>>>> 1a8a5404
 }
 
 ///////////////////////////////////////////////////////////
