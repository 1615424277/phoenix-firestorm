/** 
 * @file llassetstorage.cpp
 * @brief Implementation of the base asset storage system.
 *
 * $LicenseInfo:firstyear=2001&license=viewerlgpl$
 * Second Life Viewer Source Code
 * Copyright (C) 2010, Linden Research, Inc.
 * 
 * This library is free software; you can redistribute it and/or
 * modify it under the terms of the GNU Lesser General Public
 * License as published by the Free Software Foundation;
 * version 2.1 of the License only.
 * 
 * This library is distributed in the hope that it will be useful,
 * but WITHOUT ANY WARRANTY; without even the implied warranty of
 * MERCHANTABILITY or FITNESS FOR A PARTICULAR PURPOSE.  See the GNU
 * Lesser General Public License for more details.
 * 
 * You should have received a copy of the GNU Lesser General Public
 * License along with this library; if not, write to the Free Software
 * Foundation, Inc., 51 Franklin Street, Fifth Floor, Boston, MA  02110-1301  USA
 * 
 * Linden Research, Inc., 945 Battery Street, San Francisco, CA  94111  USA
 * $/LicenseInfo$
 */

#include "linden_common.h"

// system library includes
#include <sys/types.h>
#include <sys/stat.h>

#include "llassetstorage.h"

// linden library includes
#include "llmath.h"
#include "llstring.h"
#include "lldir.h"
#include "llsd.h"
#include "llframetimer.h"

// this library includes
#include "message.h"
#include "llxfermanager.h"
#include "llvfile.h"
#include "llvfs.h"
#include "lldbstrings.h"

#include "lltransfersourceasset.h"
#include "lltransfertargetvfile.h" // For debugging

#include "llmetrics.h"
#include "lltrace.h"

LLAssetStorage *gAssetStorage = NULL;
LLMetrics *LLAssetStorage::metric_recipient = NULL;

static LLTrace::CountStatHandle<> sFailedDownloadCount("faileddownloads", "Number of times LLAssetStorage::getAssetData() has failed");


const LLUUID CATEGORIZE_LOST_AND_FOUND_ID(std::string("00000000-0000-0000-0000-000000000010"));

const U64 TOXIC_ASSET_LIFETIME = (120 * 1000000);       // microseconds

///----------------------------------------------------------------------------
/// LLAssetInfo
///----------------------------------------------------------------------------

LLAssetInfo::LLAssetInfo( void )
    :   mDescription(),
        mName(),
        mUuid(),
        mCreatorID(),
        mType( LLAssetType::AT_NONE )
{ }

LLAssetInfo::LLAssetInfo( const LLUUID& object_id, const LLUUID& creator_id,
                          LLAssetType::EType type, const char* name,
                          const char* desc )
    :   mUuid( object_id ), 
        mCreatorID( creator_id ), 
        mType( type )
{
    setName( name );
    setDescription( desc );
}

LLAssetInfo::LLAssetInfo( const LLNameValue& nv )
{
    setFromNameValue( nv );
}

// make sure the name is short enough, and strip all pipes since they
// are reserved characters in our inventory tracking system.
void LLAssetInfo::setName( const std::string& name )
{
    if( !name.empty() )
    {
        mName.assign( name, 0, llmin((U32)name.size(), (U32)DB_INV_ITEM_NAME_STR_LEN) );
        mName.erase( std::remove(mName.begin(), mName.end(), '|'),
                     mName.end() );
    }
}

// make sure the name is short enough, and strip all pipes since they
// are reserved characters in our inventory tracking system.
void LLAssetInfo::setDescription( const std::string& desc )
{
    if( !desc.empty() )
    {
        mDescription.assign( desc, 0, llmin((U32)desc.size(),
                                            (U32)DB_INV_ITEM_DESC_STR_LEN) );
        mDescription.erase( std::remove(mDescription.begin(),
                                        mDescription.end(), '|'),
                            mDescription.end() );
    }
}

// Assets (aka potential inventory items) can be applied to an
// object in the world. We'll store that as a string name value
// pair where the name encodes part of asset info, and the value
// the rest.  LLAssetInfo objects will be responsible for parsing
// the meaning out froman LLNameValue object. See the inventory
// design docs for details. Briefly:
//   name=<inv_type>|<uuid>
//   value=<creatorid>|<name>|<description>|
void LLAssetInfo::setFromNameValue( const LLNameValue& nv )
{
    std::string str;
    std::string buf;
    std::string::size_type pos1;
    std::string::size_type pos2;

    // convert the name to useful information
    str.assign( nv.mName );
    pos1 = str.find('|');
    buf.assign( str, 0, pos1++ );
    mType = LLAssetType::lookup( buf );
    buf.assign( str, pos1, std::string::npos );
    mUuid.set( buf );

    // convert the value to useful information
    str.assign( nv.getAsset() );
    pos1 = str.find('|');
    buf.assign( str, 0, pos1++ );
    mCreatorID.set( buf );
    pos2 = str.find( '|', pos1 );
    buf.assign( str, pos1, (pos2++) - pos1 );
    setName( buf );
    buf.assign( str, pos2, std::string::npos );
    setDescription( buf );
    LL_DEBUGS("AssetStorage") << "uuid: " << mUuid << LL_ENDL;
    LL_DEBUGS("AssetStorage") << "creator: " << mCreatorID << LL_ENDL;
}

///----------------------------------------------------------------------------
/// LLBaseDownloadRequest
///----------------------------------------------------------------------------

LLBaseDownloadRequest::LLBaseDownloadRequest(const LLUUID &uuid, const LLAssetType::EType type)
    : mUUID(uuid),
      mType(type),
      mDownCallback(NULL),
      mUserData(NULL),
      mHost(),
      mIsTemp(FALSE),
      mIsPriority(FALSE),
      mDataSentInFirstPacket(FALSE),
      mDataIsInVFS(FALSE)
{
    // Need to guarantee that this time is up to date, we may be creating a circuit even though we haven't been
    //  running a message system loop.
    mTime = LLMessageSystem::getMessageTimeSeconds(TRUE);
}

// virtual
LLBaseDownloadRequest::~LLBaseDownloadRequest()
{
}

// virtual
LLBaseDownloadRequest* LLBaseDownloadRequest::getCopy()
{
    return new LLBaseDownloadRequest(*this);
}


///----------------------------------------------------------------------------
/// LLAssetRequest
///----------------------------------------------------------------------------

LLAssetRequest::LLAssetRequest(const LLUUID &uuid, const LLAssetType::EType type)
    :   LLBaseDownloadRequest(uuid, type),
        mUpCallback( NULL ),
        mInfoCallback( NULL ),
        mIsLocal(FALSE),
        mIsUserWaiting(FALSE),
<<<<<<< HEAD
        mTimeout(LL_ASSET_STORAGE_TIMEOUT)
=======
        mTimeout(LL_ASSET_STORAGE_TIMEOUT),
        mBytesFetched(0)
>>>>>>> 015463c7
{
}

// virtual
LLAssetRequest::~LLAssetRequest()
{
}

// virtual
LLSD LLAssetRequest::getTerseDetails() const
{
    LLSD sd;
    sd["asset_id"] = getUUID();
    sd["type_long"] = LLAssetType::lookupHumanReadable(getType());
    sd["type"] = LLAssetType::lookup(getType());
    sd["time"] = mTime.value();
    time_t timestamp = (time_t) mTime.value();
    std::ostringstream time_string;
    time_string << ctime(&timestamp);
    sd["time_string"] = time_string.str();
    return sd;
}

// virtual
LLSD LLAssetRequest::getFullDetails() const
{
    LLSD sd = getTerseDetails();
    sd["host"] = mHost.getIPandPort();
    sd["requesting_agent"] = mRequestingAgentID;
    sd["is_temp"] = mIsTemp;
    sd["is_local"] = mIsLocal;
    sd["is_priority"] = mIsPriority;
    sd["data_send_in_first_packet"] = mDataSentInFirstPacket;
    sd["data_is_in_vfs"] = mDataIsInVFS;

    return sd;
}

LLBaseDownloadRequest* LLAssetRequest::getCopy()
{
    return new LLAssetRequest(*this);
}

///----------------------------------------------------------------------------
/// LLInvItemRequest
///----------------------------------------------------------------------------

LLInvItemRequest::LLInvItemRequest(const LLUUID &uuid, const LLAssetType::EType type)
    :   LLBaseDownloadRequest(uuid, type)
{
}

// virtual
LLInvItemRequest::~LLInvItemRequest()
{
}

LLBaseDownloadRequest* LLInvItemRequest::getCopy()
{
    return new LLInvItemRequest(*this);
}

///----------------------------------------------------------------------------
/// LLEstateAssetRequest
///----------------------------------------------------------------------------

LLEstateAssetRequest::LLEstateAssetRequest(const LLUUID &uuid, const LLAssetType::EType atype,
                                           EstateAssetType etype)
    :   LLBaseDownloadRequest(uuid, atype),
        mEstateAssetType(etype)
{
}

// Virtual
LLEstateAssetRequest::~LLEstateAssetRequest()
{
}

LLBaseDownloadRequest* LLEstateAssetRequest::getCopy()
{
    return new LLEstateAssetRequest(*this);
}


///----------------------------------------------------------------------------
/// LLAssetStorage
///----------------------------------------------------------------------------

// since many of these functions are called by the messaging and xfer systems,
// they are declared as static and are passed a "this" handle
// it's a C/C++ mish-mash!

// TODO: permissions on modifications - maybe don't allow at all?
// TODO: verify that failures get propogated down
// TODO: rework tempfile handling?


LLAssetStorage::LLAssetStorage(LLMessageSystem *msg, LLXferManager *xfer, LLVFS *vfs, LLVFS *static_vfs, const LLHost &upstream_host)
{
    _init(msg, xfer, vfs, static_vfs, upstream_host);
}

LLAssetStorage::LLAssetStorage(LLMessageSystem *msg, LLXferManager *xfer,
                               LLVFS *vfs, LLVFS *static_vfs)
{
    _init(msg, xfer, vfs, static_vfs, LLHost());
}

void LLAssetStorage::_init(LLMessageSystem *msg,
                           LLXferManager *xfer,
                           LLVFS *vfs,
                           LLVFS *static_vfs,
                           const LLHost &upstream_host)
{
    mShutDown = FALSE;
    mMessageSys = msg;
    mXferManager = xfer;
    mVFS = vfs;
    mStaticVFS = static_vfs;

    setUpstream(upstream_host);
    msg->setHandlerFuncFast(_PREHASH_AssetUploadComplete, processUploadComplete, (void **)this);
}

LLAssetStorage::~LLAssetStorage()
{
    mShutDown = TRUE;
    
    _cleanupRequests(TRUE, LL_ERR_CIRCUIT_GONE);

    if (gMessageSystem)
    {
        // Warning!  This won't work if there's more than one asset storage.
        // unregister our callbacks with the message system
        gMessageSystem->setHandlerFuncFast(_PREHASH_AssetUploadComplete, NULL, NULL);
    }

    // Clear the toxic asset map
    mToxicAssetMap.clear();
}

void LLAssetStorage::setUpstream(const LLHost &upstream_host)
{
    LL_DEBUGS("AppInit") << "AssetStorage: Setting upstream provider to " << upstream_host << LL_ENDL;
    
    mUpstreamHost = upstream_host;
}

void LLAssetStorage::checkForTimeouts()
{
    _cleanupRequests(FALSE, LL_ERR_TCP_TIMEOUT);
}

void LLAssetStorage::_cleanupRequests(BOOL all, S32 error)
{
    F64Seconds mt_secs = LLMessageSystem::getMessageTimeSeconds();

    request_list_t timed_out;
    S32 rt;
    for (rt = 0; rt < RT_COUNT; rt++)
    {
        request_list_t* requests = getRequestList((ERequestType)rt);
        for (request_list_t::iterator iter = requests->begin();
             iter != requests->end(); )
        {
            request_list_t::iterator curiter = iter++;
            LLAssetRequest* tmp = *curiter;
            // if all is true, we want to clean up everything
            // otherwise just check for timed out requests
            // EXCEPT for upload timeouts
            if (all 
                || ((RT_DOWNLOAD == rt)
                    && LL_ASSET_STORAGE_TIMEOUT < (mt_secs - tmp->mTime)))
            {
                LL_WARNS() << "Asset " << getRequestName((ERequestType)rt) << " request "
                           << (all ? "aborted" : "timed out") << " for "
                           << tmp->getUUID() << "."
                           << LLAssetType::lookup(tmp->getType()) << LL_ENDL;

                timed_out.push_front(tmp);
                iter = requests->erase(curiter);
            }
        }
    }

    LLAssetInfo     info;
    for (request_list_t::iterator iter = timed_out.begin();
         iter != timed_out.end();  )
    {
        request_list_t::iterator curiter = iter++;
        LLAssetRequest* tmp = *curiter;
        if (tmp->mUpCallback)
        {
            tmp->mUpCallback(tmp->getUUID(), tmp->mUserData, error, LL_EXSTAT_NONE);
        }
        if (tmp->mDownCallback)
        {
            tmp->mDownCallback(mVFS, tmp->getUUID(), tmp->getType(), tmp->mUserData, error, LL_EXSTAT_NONE);
        }
        if (tmp->mInfoCallback)
        {
            tmp->mInfoCallback(&info, tmp->mUserData, error);
        }
        delete tmp;
    }

}

BOOL LLAssetStorage::hasLocalAsset(const LLUUID &uuid, const LLAssetType::EType type)
{
    return mStaticVFS->getExists(uuid, type) || mVFS->getExists(uuid, type);
}

bool LLAssetStorage::findInStaticVFSAndInvokeCallback(const LLUUID& uuid, LLAssetType::EType type,
                                                      LLGetAssetCallback callback, void *user_data)
{
    if (user_data)
    {
        // The *user_data should not be passed without a callback to clean it up.
        llassert(callback != NULL);
    }

    BOOL exists = mStaticVFS->getExists(uuid, type);
    if (exists)
    {
        LLVFile file(mStaticVFS, uuid, type);
        U32 size = file.getSize();
        if (size > 0)
        {
            // we've already got the file
            if (callback)
            {
                callback(mStaticVFS, uuid, type, user_data, LL_ERR_NOERR, LL_EXSTAT_VFS_CACHED);
            }
            return true;
        }
        else
        {
            LL_WARNS() << "Asset vfile " << uuid << ":" << type
                       << " found in static cache with bad size " << file.getSize() << ", ignoring" << LL_ENDL;
        }
    }
    return false;
}

///////////////////////////////////////////////////////////////////////////
// GET routines
///////////////////////////////////////////////////////////////////////////

// IW - uuid is passed by value to avoid side effects, please don't re-add &    
void LLAssetStorage::getAssetData(const LLUUID uuid,
                                  LLAssetType::EType type, 
                                  LLGetAssetCallback callback, 
                                  void *user_data, 
                                  BOOL is_priority)
{
    LL_DEBUGS("AssetStorage") << "LLAssetStorage::getAssetData() - " << uuid << "," << LLAssetType::lookup(type) << LL_ENDL;

    LL_DEBUGS("AssetStorage") << "ASSET_TRACE requesting " << uuid << " type " << LLAssetType::lookup(type) << LL_ENDL;

    if (user_data)
    {
        // The *user_data should not be passed without a callback to clean it up.
        llassert(callback != NULL);
    }

    if (mShutDown)
    {
        LL_DEBUGS("AssetStorage") << "ASSET_TRACE cancelled " << uuid << " type " << LLAssetType::lookup(type) << " shutting down" << LL_ENDL;

        if (callback)
        {
            add(sFailedDownloadCount, 1);
            callback(mVFS, uuid, type, user_data, LL_ERR_ASSET_REQUEST_FAILED, LL_EXSTAT_NONE);
        }
        return;
    }

    if (uuid.isNull())
    {
        // Special case early out for NULL uuid and for shutting down
        if (callback)
        {
            add(sFailedDownloadCount, 1);
            callback(mVFS, uuid, type, user_data, LL_ERR_ASSET_REQUEST_NOT_IN_DATABASE, LL_EXSTAT_NULL_UUID);
        }
        return;
    }

    // Try static VFS first.
    if (findInStaticVFSAndInvokeCallback(uuid,type,callback,user_data))
    {
        LL_DEBUGS("AssetStorage") << "ASSET_TRACE asset " << uuid << " found in static VFS" << LL_ENDL;
        return;
    }

    BOOL exists = mVFS->getExists(uuid, type);
    LLVFile file(mVFS, uuid, type);
    U32 size = exists ? file.getSize() : 0;
    
    if (size > 0)
    {
        // we've already got the file
        // theoretically, partial files w/o a pending request shouldn't happen
        // unless there's a weird error
        if (callback)
        {
            callback(mVFS, uuid, type, user_data, LL_ERR_NOERR, LL_EXSTAT_VFS_CACHED);
        }

        LL_DEBUGS("AssetStorage") << "ASSET_TRACE asset " << uuid << " found in VFS" << LL_ENDL;
    }
    else
    {
        if (exists)
        {
            LL_WARNS() << "Asset vfile " << uuid << ":" << type << " found with bad size " << file.getSize() << ", removing" << LL_ENDL;
            file.remove();
        }
        
        BOOL duplicate = FALSE;
        
        // check to see if there's a pending download of this uuid already
        for (request_list_t::iterator iter = mPendingDownloads.begin();
             iter != mPendingDownloads.end(); ++iter )
        {
            LLAssetRequest  *tmp = *iter;
            if ((type == tmp->getType()) && (uuid == tmp->getUUID()))
            {
                if (callback == tmp->mDownCallback && user_data == tmp->mUserData)
                {
                    // this is a duplicate from the same subsystem - throw it away
                    LL_WARNS() << "Discarding duplicate request for asset " << uuid
                               << "." << LLAssetType::lookup(type) << LL_ENDL;
                    return;
                }
                
                // this is a duplicate request
                // queue the request, but don't actually ask for it again
                duplicate = TRUE;
            }
        }
        if (duplicate)
        {
            LL_DEBUGS("AssetStorage") << "Adding additional non-duplicate request for asset " << uuid 
                                      << "." << LLAssetType::lookup(type) << LL_ENDL;
        }
        
<<<<<<< HEAD
        // This can be overridden by subclasses
        _queueDataRequest(uuid, type, callback, user_data, duplicate, is_priority);     
    }

}

=======
        _queueDataRequest(uuid, type, callback, user_data, duplicate, is_priority);     
    }
}

// static
void LLAssetStorage::removeAndCallbackPendingDownloads(const LLUUID& file_id, LLAssetType::EType file_type,
                                                       const LLUUID& callback_id, LLAssetType::EType callback_type,
                                                       S32 result_code, LLExtStat ext_status)
{
    // find and callback ALL pending requests for this UUID
    // SJB: We process the callbacks in reverse order, I do not know if this is important,
    //      but I didn't want to mess with it.
    request_list_t requests;
    for (request_list_t::iterator iter = gAssetStorage->mPendingDownloads.begin();
         iter != gAssetStorage->mPendingDownloads.end();  )
    {
        request_list_t::iterator curiter = iter++;
        LLAssetRequest* tmp = *curiter;
        if ((tmp->getUUID() == file_id) && (tmp->getType()== file_type))
        {
            requests.push_front(tmp);
            iter = gAssetStorage->mPendingDownloads.erase(curiter);
        }
    }
    for (request_list_t::iterator iter = requests.begin();
         iter != requests.end();  )
    {
        request_list_t::iterator curiter = iter++;
        LLAssetRequest* tmp = *curiter;
        if (tmp->mDownCallback)
        {
            if (result_code!= LL_ERR_NOERR)
            {
                add(sFailedDownloadCount, 1);
            }
            tmp->mDownCallback(gAssetStorage->mVFS, callback_id, callback_type, tmp->mUserData, result_code, ext_status);
        }
        delete tmp;
    }
}

>>>>>>> 015463c7
void LLAssetStorage::downloadCompleteCallback(
    S32 result,
    const LLUUID& file_id,
    LLAssetType::EType file_type,
    LLBaseDownloadRequest* user_data,
    LLExtStat ext_status)
{
    LL_DEBUGS("AssetStorage") << "ASSET_TRACE asset " << file_id << " downloadCompleteCallback" << LL_ENDL;

    LL_DEBUGS("AssetStorage") << "LLAssetStorage::downloadCompleteCallback() for " << file_id
                              << "," << LLAssetType::lookup(file_type) << LL_ENDL;
    LLAssetRequest* req = (LLAssetRequest*)user_data;
    if(!req)
    {
        LL_WARNS() << "LLAssetStorage::downloadCompleteCallback called without"
            "a valid request." << LL_ENDL;
        return;
    }
    if (!gAssetStorage)
    {
        LL_WARNS() << "LLAssetStorage::downloadCompleteCallback called without any asset system, aborting!" << LL_ENDL;
        return;
    }

    LLUUID callback_id;
    LLAssetType::EType callback_type;

    // Inefficient since we're doing a find through a list that may have thousands of elements.
    // This is due for refactoring; we will probably change mPendingDownloads into a set.
    request_list_t::iterator download_iter = std::find(gAssetStorage->mPendingDownloads.begin(), 
                                                       gAssetStorage->mPendingDownloads.end(),
                                                       req);

    if (download_iter != gAssetStorage->mPendingDownloads.end())
    {
        callback_id = file_id;
        callback_type = file_type;
    }
    else
    {
        // either has already been deleted by _cleanupRequests or it's a transfer.
        callback_id = req->getUUID();
        callback_type = req->getType();
    }

    if (LL_ERR_NOERR == result)
    {
        // we might have gotten a zero-size file
        LLVFile vfile(gAssetStorage->mVFS, callback_id, callback_type);
        if (vfile.getSize() <= 0)
        {
            LL_WARNS() << "downloadCompleteCallback has non-existent or zero-size asset " << callback_id << LL_ENDL;
            
            result = LL_ERR_ASSET_REQUEST_NOT_IN_DATABASE;
            vfile.remove();
        }
<<<<<<< HEAD
    }

    // find and callback ALL pending requests for this UUID
    // SJB: We process the callbacks in reverse order, I do not know if this is important,
    //      but I didn't want to mess with it.
    request_list_t requests;
    for (request_list_t::iterator iter = gAssetStorage->mPendingDownloads.begin();
         iter != gAssetStorage->mPendingDownloads.end();  )
    {
        request_list_t::iterator curiter = iter++;
        LLAssetRequest* tmp = *curiter;
        if ((tmp->getUUID() == file_id) && (tmp->getType()== file_type))
        {
            requests.push_front(tmp);
            iter = gAssetStorage->mPendingDownloads.erase(curiter);
        }
    }
    for (request_list_t::iterator iter = requests.begin();
         iter != requests.end();  )
    {
        request_list_t::iterator curiter = iter++;
        LLAssetRequest* tmp = *curiter;
        if (tmp->mDownCallback)
        {
            if (result != LL_ERR_NOERR)
            {
                add(sFailedDownloadCount, 1);
            }
            tmp->mDownCallback(gAssetStorage->mVFS, callback_id, callback_type, tmp->mUserData, result, ext_status);
        }
        delete tmp;
    }
=======
        else
        {
#if 1
            for (request_list_t::iterator iter = gAssetStorage->mPendingDownloads.begin();
                 iter != gAssetStorage->mPendingDownloads.end(); ++iter  )
            {
                LLAssetRequest* dlreq = *iter;
                if ((dlreq->getUUID() == file_id) && (dlreq->getType()== file_type))
                {
                    dlreq->mBytesFetched = vfile.getSize();
                }
            }
#endif
        }
    }

    removeAndCallbackPendingDownloads(file_id, file_type, callback_id, callback_type, ext_status, result);
>>>>>>> 015463c7
}

void LLAssetStorage::getEstateAsset(
    const LLHost &object_sim,
    const LLUUID &agent_id, 
    const LLUUID &session_id,
    const LLUUID &asset_id, 
    LLAssetType::EType atype, 
    EstateAssetType etype,
    LLGetAssetCallback callback, 
    void *user_data, 
    BOOL is_priority)
{
    LL_DEBUGS() << "LLAssetStorage::getEstateAsset() - " << asset_id << "," << LLAssetType::lookup(atype) << ", estatetype " << etype << LL_ENDL;

    //
    // Probably will get rid of this early out?
    //
    if (asset_id.isNull())
    {
        // Special case early out for NULL uuid
        if (callback)
        {
            add(sFailedDownloadCount, 1);
            callback(mVFS, asset_id, atype, user_data, LL_ERR_ASSET_REQUEST_NOT_IN_DATABASE, LL_EXSTAT_NULL_UUID);
        }
        return;
    }

    // Try static VFS first.
    if (findInStaticVFSAndInvokeCallback(asset_id,atype,callback,user_data))
    {
        return;
    }
    
    BOOL exists = mVFS->getExists(asset_id, atype);
    LLVFile file(mVFS, asset_id, atype);
    U32 size = exists ? file.getSize() : 0;

    if (size > 0)
    {
        // we've already got the file
        // theoretically, partial files w/o a pending request shouldn't happen
        // unless there's a weird error
        if (callback)
        {
            callback(mVFS, asset_id, atype, user_data, LL_ERR_NOERR, LL_EXSTAT_VFS_CACHED);
        }
    }
    else
    {
        if (exists)
        {
            LL_WARNS() << "Asset vfile " << asset_id << ":" << atype << " found with bad size " << file.getSize() << ", removing" << LL_ENDL;
            file.remove();
        }

        // See whether we should talk to the object's originating sim, or the upstream provider.
        LLHost source_host;
        if (object_sim.isOk())
        {
            source_host = object_sim;
        }
        else
        {
            source_host = mUpstreamHost;
        }
        if (source_host.isOk())
        {
            // stash the callback info so we can find it after we get the response message
            LLEstateAssetRequest req(asset_id, atype, etype);
            req.mDownCallback = callback;
            req.mUserData = user_data;
            req.mIsPriority = is_priority;

            // send request message to our upstream data provider
            // Create a new asset transfer.
            LLTransferSourceParamsEstate spe;
            spe.setAgentSession(agent_id, session_id);
            spe.setEstateAssetType(etype);

            // Set our destination file, and the completion callback.
            LLTransferTargetParamsVFile tpvf;
            tpvf.setAsset(asset_id, atype);
            tpvf.setCallback(downloadEstateAssetCompleteCallback, req);

            LL_DEBUGS("AssetStorage") << "Starting transfer for " << asset_id << LL_ENDL;
            LLTransferTargetChannel *ttcp = gTransferManager.getTargetChannel(source_host, LLTCT_ASSET);
            ttcp->requestTransfer(spe, tpvf, 100.f + (is_priority ? 1.f : 0.f));
        }
        else
        {
            // uh-oh, we shouldn't have gotten here
            LL_WARNS() << "Attempt to move asset data request upstream w/o valid upstream provider" << LL_ENDL;
            if (callback)
            {
                add(sFailedDownloadCount, 1);
                callback(mVFS, asset_id, atype, user_data, LL_ERR_CIRCUIT_GONE, LL_EXSTAT_NO_UPSTREAM);
            }
        }
    }
}

void LLAssetStorage::downloadEstateAssetCompleteCallback(
    S32 result,
    const LLUUID& file_id,
    LLAssetType::EType file_type,
    LLBaseDownloadRequest* user_data,
    LLExtStat ext_status)
{
    LLEstateAssetRequest *req = (LLEstateAssetRequest*)user_data;
    if(!req)
    {
        LL_WARNS() << "LLAssetStorage::downloadEstateAssetCompleteCallback called"
            " without a valid request." << LL_ENDL;
        return;
    }
    if (!gAssetStorage)
    {
        LL_WARNS() << "LLAssetStorage::downloadEstateAssetCompleteCallback called"
            " without any asset system, aborting!" << LL_ENDL;
        return;
    }

    req->setUUID(file_id);
    req->setType(file_type);
    if (LL_ERR_NOERR == result)
    {
        // we might have gotten a zero-size file
        LLVFile vfile(gAssetStorage->mVFS, req->getUUID(), req->getAType());
        if (vfile.getSize() <= 0)
        {
            LL_WARNS() << "downloadCompleteCallback has non-existent or zero-size asset!" << LL_ENDL;

            result = LL_ERR_ASSET_REQUEST_NOT_IN_DATABASE;
            vfile.remove();
        }
    }

    if (result != LL_ERR_NOERR)
    {
        add(sFailedDownloadCount, 1);
    }
    req->mDownCallback(gAssetStorage->mVFS, req->getUUID(), req->getAType(), req->mUserData, result, ext_status);
}

void LLAssetStorage::getInvItemAsset(
    const LLHost &object_sim, 
    const LLUUID &agent_id, 
    const LLUUID &session_id,
    const LLUUID &owner_id,
    const LLUUID &task_id, 
    const LLUUID &item_id,
    const LLUUID &asset_id, 
    LLAssetType::EType atype,
    LLGetAssetCallback callback, 
    void *user_data, 
    BOOL is_priority)
{
    LL_DEBUGS() << "LLAssetStorage::getInvItemAsset() - " << asset_id << "," << LLAssetType::lookup(atype) << LL_ENDL;

<<<<<<< HEAD
    //
    // Probably will get rid of this early out?
    //
    //if (asset_id.isNull())
    //{
    //  // Special case early out for NULL uuid
    //  if (callback)
    //  {
    //      callback(mVFS, asset_id, atype, user_data, LL_ERR_ASSET_REQUEST_NOT_IN_DATABASE);
    //  }
    //  return;
    //}

=======
>>>>>>> 015463c7
    bool exists = false; 
    U32 size = 0;

    if(asset_id.notNull())
    {
        // Try static VFS first.
        if (findInStaticVFSAndInvokeCallback( asset_id, atype, callback, user_data))
        {
            return;
        }

        exists = mVFS->getExists(asset_id, atype);
        LLVFile file(mVFS, asset_id, atype);
        size = exists ? file.getSize() : 0;
        if(exists && size < 1)
        {
            LL_WARNS() << "Asset vfile " << asset_id << ":" << atype << " found with bad size " << file.getSize() << ", removing" << LL_ENDL;
            file.remove();
        }

    }

    if (size > 0)
    {
        // we've already got the file
        // theoretically, partial files w/o a pending request shouldn't happen
        // unless there's a weird error
        if (callback)
        {
            callback(mVFS, asset_id, atype, user_data, LL_ERR_NOERR, LL_EXSTAT_VFS_CACHED);
        }
    }
    else
    {
        // See whether we should talk to the object's originating sim,
        // or the upstream provider.
        LLHost source_host;
        if (object_sim.isOk())
        {
            source_host = object_sim;
        }
        else
        {
            source_host = mUpstreamHost;
        }
        if (source_host.isOk())
        {
            // stash the callback info so we can find it after we get the response message
            LLInvItemRequest req(asset_id, atype);
            req.mDownCallback = callback;
            req.mUserData = user_data;
            req.mIsPriority = is_priority;

            // send request message to our upstream data provider
            // Create a new asset transfer.
            LLTransferSourceParamsInvItem spi;
            spi.setAgentSession(agent_id, session_id);
            spi.setInvItem(owner_id, task_id, item_id);
            spi.setAsset(asset_id, atype);

<<<<<<< HEAD
=======
            LL_DEBUGS("ViewerAsset") << "requesting inv item id " << item_id << " asset_id " << asset_id << " type " << LLAssetType::lookup(atype) << LL_ENDL;
            
>>>>>>> 015463c7
            // Set our destination file, and the completion callback.
            LLTransferTargetParamsVFile tpvf;
            tpvf.setAsset(asset_id, atype);
            tpvf.setCallback(downloadInvItemCompleteCallback, req);

            LL_DEBUGS("AssetStorage") << "Starting transfer for inventory asset "
                                      << item_id << " owned by " << owner_id << "," << task_id
                                      << LL_ENDL;
            LLTransferTargetChannel *ttcp = gTransferManager.getTargetChannel(source_host, LLTCT_ASSET);
            ttcp->requestTransfer(spi, tpvf, 100.f + (is_priority ? 1.f : 0.f));
        }
        else
        {
            // uh-oh, we shouldn't have gotten here
            LL_WARNS() << "Attempt to move asset data request upstream w/o valid upstream provider" << LL_ENDL;
            if (callback)
            {
                add(sFailedDownloadCount, 1);
                callback(mVFS, asset_id, atype, user_data, LL_ERR_CIRCUIT_GONE, LL_EXSTAT_NO_UPSTREAM);
            }
        }
    }
}


void LLAssetStorage::downloadInvItemCompleteCallback(
    S32 result,
    const LLUUID& file_id,
    LLAssetType::EType file_type,
    LLBaseDownloadRequest* user_data,
    LLExtStat ext_status)
{
    LLInvItemRequest *req = (LLInvItemRequest*)user_data;
    if(!req)
    {
        LL_WARNS() << "LLAssetStorage::downloadEstateAssetCompleteCallback called"
            " without a valid request." << LL_ENDL;
        return;
    }
    if (!gAssetStorage)
    {
        LL_WARNS() << "LLAssetStorage::downloadCompleteCallback called without any asset system, aborting!" << LL_ENDL;
        return;
    }

    req->setUUID(file_id);
    req->setType(file_type);
    if (LL_ERR_NOERR == result)
    {
        // we might have gotten a zero-size file
        LLVFile vfile(gAssetStorage->mVFS, req->getUUID(), req->getType());
        if (vfile.getSize() <= 0)
        {
            LL_WARNS() << "downloadCompleteCallback has non-existent or zero-size asset!" << LL_ENDL;

            result = LL_ERR_ASSET_REQUEST_NOT_IN_DATABASE;
            vfile.remove();
        }
    }

    if (result != LL_ERR_NOERR)
    {
        add(sFailedDownloadCount, 1);
    }
    req->mDownCallback(gAssetStorage->mVFS, req->getUUID(), req->getType(), req->mUserData, result, ext_status);
}

/////////////////////////////////////////////////////////////////////////////////////////////////////////////////
// Store routines
/////////////////////////////////////////////////////////////////////////////////////////////////////////////////

// static
void LLAssetStorage::uploadCompleteCallback(
    const LLUUID& uuid, 
    void *user_data, 
    S32 result, 
    LLExtStat ext_status) // StoreAssetData callback (fixed)
{
    if (!gAssetStorage)
    {
        LL_WARNS() << "LLAssetStorage::uploadCompleteCallback has no gAssetStorage!" << LL_ENDL;
        return;
    }
    LLAssetRequest  *req     = (LLAssetRequest *)user_data;
    BOOL            success  = TRUE;

    if (result)
    {
        LL_WARNS() << "LLAssetStorage::uploadCompleteCallback " << result << ":" << getErrorString(result) << " trying to upload file to upstream provider" << LL_ENDL;
        success = FALSE;
    }

    // we're done grabbing the file, tell the client
    gAssetStorage->mMessageSys->newMessageFast(_PREHASH_AssetUploadComplete);
    gAssetStorage->mMessageSys->nextBlockFast(_PREHASH_AssetBlock);
    gAssetStorage->mMessageSys->addUUIDFast(_PREHASH_UUID, uuid);
    gAssetStorage->mMessageSys->addS8Fast(_PREHASH_Type, req->getType());
    gAssetStorage->mMessageSys->addBOOLFast(_PREHASH_Success, success);
    gAssetStorage->mMessageSys->sendReliable(req->mHost);

    delete req;
}

void LLAssetStorage::processUploadComplete(LLMessageSystem *msg, void **user_data)
{
    LLAssetStorage  *this_ptr = (LLAssetStorage *)user_data;
    LLUUID          uuid;
    S8              asset_type_s8;
    LLAssetType::EType asset_type;
    BOOL            success = FALSE;

    msg->getUUIDFast(_PREHASH_AssetBlock, _PREHASH_UUID, uuid);
    msg->getS8Fast(_PREHASH_AssetBlock, _PREHASH_Type, asset_type_s8);
    msg->getBOOLFast(_PREHASH_AssetBlock, _PREHASH_Success, success);

    asset_type = (LLAssetType::EType)asset_type_s8;
    this_ptr->_callUploadCallbacks(uuid, asset_type, success, LL_EXSTAT_NONE);
}

void LLAssetStorage::_callUploadCallbacks(const LLUUID &uuid, LLAssetType::EType asset_type, BOOL success, LLExtStat ext_status )
{
    // SJB: We process the callbacks in reverse order, I do not know if this is important,
    //      but I didn't want to mess with it.
    request_list_t requests;
    for (request_list_t::iterator iter = mPendingUploads.begin();
         iter != mPendingUploads.end();  )
    {
        request_list_t::iterator curiter = iter++;
        LLAssetRequest* req = *curiter;
        if ((req->getUUID() == uuid) && (req->getType() == asset_type))
        {
            requests.push_front(req);
            iter = mPendingUploads.erase(curiter);
        }
    }
    for (request_list_t::iterator iter = mPendingLocalUploads.begin();
         iter != mPendingLocalUploads.end();  )
    {
        request_list_t::iterator curiter = iter++;
        LLAssetRequest* req = *curiter;
        if ((req->getUUID() == uuid) && (req->getType() == asset_type))
        {
            requests.push_front(req);
            iter = mPendingLocalUploads.erase(curiter);
        }
    }
    for (request_list_t::iterator iter = requests.begin();
         iter != requests.end();  )
    {
        request_list_t::iterator curiter = iter++;
        LLAssetRequest* req = *curiter;
        if (req->mUpCallback)
        {
            req->mUpCallback(uuid, req->mUserData, (success ?  LL_ERR_NOERR :  LL_ERR_ASSET_REQUEST_FAILED ), ext_status );
        }
        delete req;
    }
}

LLAssetStorage::request_list_t* LLAssetStorage::getRequestList(LLAssetStorage::ERequestType rt)
{
    switch (rt)
    {
        case RT_DOWNLOAD:
        return &mPendingDownloads;
        case RT_UPLOAD:
        return &mPendingUploads;
        case RT_LOCALUPLOAD:
        return &mPendingLocalUploads;
        default:
        LL_WARNS() << "Unable to find request list for request type '" << rt << "'" << LL_ENDL;
        return NULL;
    }
}

const LLAssetStorage::request_list_t* LLAssetStorage::getRequestList(LLAssetStorage::ERequestType rt) const
{
    switch (rt)
    {
        case RT_DOWNLOAD:
        return &mPendingDownloads;
        case RT_UPLOAD:
        return &mPendingUploads;
        case RT_LOCALUPLOAD:
        return &mPendingLocalUploads;
        default:
        LL_WARNS() << "Unable to find request list for request type '" << rt << "'" << LL_ENDL;
        return NULL;
    }
}

// static
std::string LLAssetStorage::getRequestName(LLAssetStorage::ERequestType rt)
{
    switch (rt)
    {
        case RT_DOWNLOAD:
        return "download";
        case RT_UPLOAD:
        return "upload";
        case RT_LOCALUPLOAD:
        return "localupload";
        default:
        LL_WARNS() << "Unable to find request name for request type '" << rt << "'" << LL_ENDL;
        return "";
    }
}

S32 LLAssetStorage::getNumPending(LLAssetStorage::ERequestType rt) const
{
    const request_list_t* requests = getRequestList(rt);
    S32 num_pending = -1;
    if (requests)
    {
        num_pending = requests->size();
    }
    return num_pending;
}

S32 LLAssetStorage::getNumPendingDownloads() const
{
    return getNumPending(RT_DOWNLOAD);
}

S32 LLAssetStorage::getNumPendingUploads() const
{
    return getNumPending(RT_UPLOAD);
}

S32 LLAssetStorage::getNumPendingLocalUploads()
{
    return getNumPending(RT_LOCALUPLOAD);
}

LLSD LLAssetStorage::getPendingDetails(LLAssetStorage::ERequestType rt,
                                       LLAssetType::EType asset_type,
                                       const std::string& detail_prefix) const
{
    const request_list_t* requests = getRequestList(rt);
    LLSD sd;
    sd["requests"] = getPendingDetailsImpl(requests, asset_type, detail_prefix);
    return sd;
}

LLSD LLAssetStorage::getPendingDetailsImpl(const LLAssetStorage::request_list_t* requests,
                                           LLAssetType::EType asset_type,
                                           const std::string& detail_prefix) const
{
    LLSD details;
    if (requests)
    {
        request_list_t::const_iterator it = requests->begin();
        request_list_t::const_iterator end = requests->end();
        for ( ; it != end; ++it)
        {
            LLAssetRequest* req = *it;
            if (   (LLAssetType::AT_NONE == asset_type)
                   || (req->getType() == asset_type) )
            {
                LLSD row = req->getTerseDetails();

                std::ostringstream detail;
                detail  << detail_prefix << "/" << LLAssetType::lookup(req->getType())
                        << "/" << req->getUUID();
                row["detail"] = LLURI(detail.str());

                details.append(row);
            }
        }
    }
    return details;
}


// static
const LLAssetRequest* LLAssetStorage::findRequest(const LLAssetStorage::request_list_t* requests,
                                                  LLAssetType::EType asset_type,
                                                  const LLUUID& asset_id)
{
    if (requests) 
    {
        // Search the requests list for the asset.
        request_list_t::const_iterator iter = requests->begin();
        request_list_t::const_iterator end  = requests->end();
        for (; iter != end; ++iter)
        {
            const LLAssetRequest* req = *iter;
            if (asset_type == req->getType() &&
                asset_id == req->getUUID() )
            {
                return req;
            }
        }
    }
    return NULL;
}

// static
LLAssetRequest* LLAssetStorage::findRequest(LLAssetStorage::request_list_t* requests,
                                            LLAssetType::EType asset_type,
                                            const LLUUID& asset_id)
{
    if (requests) 
    {
        // Search the requests list for the asset.
        request_list_t::iterator iter = requests->begin();
        request_list_t::iterator end  = requests->end();
        for (; iter != end; ++iter)
        {
            LLAssetRequest* req = *iter;
            if (asset_type == req->getType() &&
                asset_id == req->getUUID() )
            {
                return req;
            }
        }
    }
    return NULL;
}


LLSD LLAssetStorage::getPendingRequest(LLAssetStorage::ERequestType rt,
                                       LLAssetType::EType asset_type,
                                       const LLUUID& asset_id) const
{
    const request_list_t* requests = getRequestList(rt);
    return getPendingRequestImpl(requests, asset_type, asset_id);
}

LLSD LLAssetStorage::getPendingRequestImpl(const LLAssetStorage::request_list_t* requests,
                                           LLAssetType::EType asset_type,
                                           const LLUUID& asset_id) const
{
    LLSD sd;
    const LLAssetRequest* req = findRequest(requests, asset_type, asset_id);
    if (req)
    {
        sd = req->getFullDetails();
    }
    return sd;
}

bool LLAssetStorage::deletePendingRequest(LLAssetStorage::ERequestType rt,
                                          LLAssetType::EType asset_type,
                                          const LLUUID& asset_id)
{
    request_list_t* requests = getRequestList(rt);
    if (deletePendingRequestImpl(requests, asset_type, asset_id))
    {
        LL_DEBUGS("AssetStorage") << "Asset " << getRequestName(rt) << " request for "
                                  << asset_id << "." << LLAssetType::lookup(asset_type)
                                  << " removed from pending queue." << LL_ENDL;
        return true;
    }
    return false;
}

bool LLAssetStorage::deletePendingRequestImpl(LLAssetStorage::request_list_t* requests,
                                              LLAssetType::EType asset_type,
                                              const LLUUID& asset_id)
{
    LLAssetRequest* req = findRequest(requests, asset_type, asset_id);
    if (req)
    {
        // Remove the request from this list.
        requests->remove(req);
        S32 error = LL_ERR_TCP_TIMEOUT;
        // Run callbacks.
        if (req->mUpCallback)
        {
            req->mUpCallback(req->getUUID(), req->mUserData, error, LL_EXSTAT_REQUEST_DROPPED);
        }
        if (req->mDownCallback)
        {
            add(sFailedDownloadCount, 1);
            req->mDownCallback(mVFS, req->getUUID(), req->getType(), req->mUserData, error, LL_EXSTAT_REQUEST_DROPPED);
        }
        if (req->mInfoCallback)
        {
            LLAssetInfo info;
            req->mInfoCallback(&info, req->mUserData, error);
        }
        delete req;
        return true;
    }
    
    return false;
}

// static
const char* LLAssetStorage::getErrorString(S32 status)
{
    switch( status )
    {
        case LL_ERR_NOERR:
        return "No error";

        case LL_ERR_ASSET_REQUEST_FAILED:
        return "Asset request: failed";

        case LL_ERR_ASSET_REQUEST_NONEXISTENT_FILE:
        return "Asset request: non-existent file";

        case LL_ERR_ASSET_REQUEST_NOT_IN_DATABASE:
        return "Asset request: asset not found in database";

        case LL_ERR_EOF:
        return "End of file";

        case LL_ERR_CANNOT_OPEN_FILE:
        return "Cannot open file";

        case LL_ERR_FILE_NOT_FOUND:
        return "File not found";

        case LL_ERR_TCP_TIMEOUT:
        return "File transfer timeout";

        case LL_ERR_CIRCUIT_GONE:
        return "Circuit gone";

        case LL_ERR_PRICE_MISMATCH:
        return "Viewer and server do not agree on price";

        default:
        return "Unknown status";
    }
}

void LLAssetStorage::getAssetData(const LLUUID uuid, 
                                  LLAssetType::EType type, 
                                  void (*callback)(const char*, 
                                                   const LLUUID&, 
                                                   void *, 
                                                   S32, 
                                                   LLExtStat), 
                                  void *user_data, 
                                  BOOL is_priority)
{
    // check for duplicates here, since we're about to fool the normal duplicate checker
    for (request_list_t::iterator iter = mPendingDownloads.begin();
         iter != mPendingDownloads.end();  )
    {
        LLAssetRequest* tmp = *iter++;
        if (type == tmp->getType() && 
            uuid == tmp->getUUID() &&
            legacyGetDataCallback == tmp->mDownCallback &&
            callback == ((LLLegacyAssetRequest *)tmp->mUserData)->mDownCallback &&
            user_data == ((LLLegacyAssetRequest *)tmp->mUserData)->mUserData)
        {
            // this is a duplicate from the same subsystem - throw it away
            LL_DEBUGS("AssetStorage") << "Discarding duplicate request for UUID " << uuid << LL_ENDL;
            return;
        }
    }
    
    
    LLLegacyAssetRequest *legacy = new LLLegacyAssetRequest;

    legacy->mDownCallback = callback;
    legacy->mUserData = user_data;

    getAssetData(uuid, type, legacyGetDataCallback, (void **)legacy,
                 is_priority);
}

// static
void LLAssetStorage::legacyGetDataCallback(LLVFS *vfs,
                                           const LLUUID &uuid, 
                                           LLAssetType::EType type,
                                           void *user_data, 
                                           S32 status, 
                                           LLExtStat ext_status)
{
    LLLegacyAssetRequest *legacy = (LLLegacyAssetRequest *)user_data;
    std::string filename;

    // Check if the asset is marked toxic, and don't load bad stuff
    BOOL toxic = gAssetStorage->isAssetToxic( uuid );

    if ( !status
         && !toxic )
    {
        LLVFile file(vfs, uuid, type);

        std::string uuid_str;

        uuid.toString(uuid_str);
        filename = llformat("%s.%s",gDirUtilp->getExpandedFilename(LL_PATH_CACHE,uuid_str).c_str(),LLAssetType::lookup(type));

        LLFILE* fp = LLFile::fopen(filename, "wb");     /* Flawfinder: ignore */ 
        if (fp)
        {
            const S32 buf_size = 65536;
            U8 copy_buf[buf_size];
            while (file.read(copy_buf, buf_size))   /* Flawfinder: ignore */
            {
                if (fwrite(copy_buf, file.getLastBytesRead(), 1, fp) < 1)
                {
                    // return a bad file error if we can't write the whole thing
                    status = LL_ERR_CANNOT_OPEN_FILE;
                }
            }

            fclose(fp);
        }
        else
        {
            status = LL_ERR_CANNOT_OPEN_FILE;
        }
    }

    if (status != LL_ERR_NOERR)
    {
        add(sFailedDownloadCount, 1);
    }
    legacy->mDownCallback(filename.c_str(), uuid, legacy->mUserData, status, ext_status);
    delete legacy;
}

// static
void LLAssetStorage::legacyStoreDataCallback(const LLUUID &uuid, void *user_data, S32 status, LLExtStat ext_status)
{
    LLLegacyAssetRequest *legacy = (LLLegacyAssetRequest *)user_data;
    if (legacy && legacy->mUpCallback)
    {
        legacy->mUpCallback(uuid, legacy->mUserData, status, ext_status);
    }
    delete legacy;
}

// static
void LLAssetStorage::reportMetric( const LLUUID& asset_id, const LLAssetType::EType asset_type, const std::string& in_filename,
                                   const LLUUID& agent_id, S32 asset_size, EMetricResult result,
                                   const char *file, const S32 line, const std::string& in_message )
{
    if( !metric_recipient )
    {
        LL_DEBUGS("AssetStorage") << "Couldn't store LLAssetStoreage::reportMetric - no metrics_recipient" << LL_ENDL;
        return;
    }

    std::string filename(in_filename);
    if (filename.empty())
        filename = ll_safe_string(file);
    
    // Create revised message - new_message = "in_message :: file:line"
    std::stringstream new_message;
    new_message << in_message << " :: " << filename << ":" << line;

    // Change always_report to true if debugging... do not check it in this way
    static bool always_report = false;
    const char *metric_name = "LLAssetStorage::Metrics";

    bool success = result == MR_OKAY;

    if( (!success) || always_report )
    {
        LLSD stats;
        stats["asset_id"] = asset_id;
        stats["asset_type"] = asset_type;
        stats["filename"] = filename;
        stats["agent_id"] = agent_id;
        stats["asset_size"] = (S32)asset_size;
        stats["result"] = (S32)result;

        metric_recipient->recordEventDetails( metric_name, new_message.str(), success, stats);
    }
    else
    {
        metric_recipient->recordEvent(metric_name, new_message.str(), success);
    }
}


// Check if an asset is in the toxic map.  If it is, the entry is updated
BOOL LLAssetStorage::isAssetToxic( const LLUUID& uuid )
{
    BOOL is_toxic = FALSE;

    if ( !uuid.isNull() )
    {
        toxic_asset_map_t::iterator iter = mToxicAssetMap.find( uuid );
        if ( iter != mToxicAssetMap.end() )
        {   // Found toxic asset
            (*iter).second = LLFrameTimer::getTotalTime() + TOXIC_ASSET_LIFETIME;
            is_toxic = TRUE;
        } 
    }
    return is_toxic;
}




// Clean the toxic asset list, remove old entries
void LLAssetStorage::flushOldToxicAssets( BOOL force_it )
{
    // Scan and look for old entries
    U64 now = LLFrameTimer::getTotalTime();
    toxic_asset_map_t::iterator iter = mToxicAssetMap.begin();
    while ( iter != mToxicAssetMap.end() )
    {
        if ( force_it
             || (*iter).second < now )
        {   // Too old - remove it
            mToxicAssetMap.erase( iter++ );
        }
        else
        {
            iter++;
        }
    }
}


// Add an item to the toxic asset map
void LLAssetStorage::markAssetToxic( const LLUUID& uuid )
{   
    if ( !uuid.isNull() )
    {
        // Set the value to the current time.  Creates a new entry if needed
        mToxicAssetMap[ uuid ] = LLFrameTimer::getTotalTime() + TOXIC_ASSET_LIFETIME;
    }
}

<|MERGE_RESOLUTION|>--- conflicted
+++ resolved
@@ -195,12 +195,8 @@
         mInfoCallback( NULL ),
         mIsLocal(FALSE),
         mIsUserWaiting(FALSE),
-<<<<<<< HEAD
-        mTimeout(LL_ASSET_STORAGE_TIMEOUT)
-=======
         mTimeout(LL_ASSET_STORAGE_TIMEOUT),
         mBytesFetched(0)
->>>>>>> 015463c7
 {
 }
 
@@ -549,14 +545,6 @@
                                       << "." << LLAssetType::lookup(type) << LL_ENDL;
         }
         
-<<<<<<< HEAD
-        // This can be overridden by subclasses
-        _queueDataRequest(uuid, type, callback, user_data, duplicate, is_priority);     
-    }
-
-}
-
-=======
         _queueDataRequest(uuid, type, callback, user_data, duplicate, is_priority);     
     }
 }
@@ -598,7 +586,6 @@
     }
 }
 
->>>>>>> 015463c7
 void LLAssetStorage::downloadCompleteCallback(
     S32 result,
     const LLUUID& file_id,
@@ -655,40 +642,6 @@
             result = LL_ERR_ASSET_REQUEST_NOT_IN_DATABASE;
             vfile.remove();
         }
-<<<<<<< HEAD
-    }
-
-    // find and callback ALL pending requests for this UUID
-    // SJB: We process the callbacks in reverse order, I do not know if this is important,
-    //      but I didn't want to mess with it.
-    request_list_t requests;
-    for (request_list_t::iterator iter = gAssetStorage->mPendingDownloads.begin();
-         iter != gAssetStorage->mPendingDownloads.end();  )
-    {
-        request_list_t::iterator curiter = iter++;
-        LLAssetRequest* tmp = *curiter;
-        if ((tmp->getUUID() == file_id) && (tmp->getType()== file_type))
-        {
-            requests.push_front(tmp);
-            iter = gAssetStorage->mPendingDownloads.erase(curiter);
-        }
-    }
-    for (request_list_t::iterator iter = requests.begin();
-         iter != requests.end();  )
-    {
-        request_list_t::iterator curiter = iter++;
-        LLAssetRequest* tmp = *curiter;
-        if (tmp->mDownCallback)
-        {
-            if (result != LL_ERR_NOERR)
-            {
-                add(sFailedDownloadCount, 1);
-            }
-            tmp->mDownCallback(gAssetStorage->mVFS, callback_id, callback_type, tmp->mUserData, result, ext_status);
-        }
-        delete tmp;
-    }
-=======
         else
         {
 #if 1
@@ -706,7 +659,6 @@
     }
 
     removeAndCallbackPendingDownloads(file_id, file_type, callback_id, callback_type, ext_status, result);
->>>>>>> 015463c7
 }
 
 void LLAssetStorage::getEstateAsset(
@@ -868,22 +820,6 @@
 {
     LL_DEBUGS() << "LLAssetStorage::getInvItemAsset() - " << asset_id << "," << LLAssetType::lookup(atype) << LL_ENDL;
 
-<<<<<<< HEAD
-    //
-    // Probably will get rid of this early out?
-    //
-    //if (asset_id.isNull())
-    //{
-    //  // Special case early out for NULL uuid
-    //  if (callback)
-    //  {
-    //      callback(mVFS, asset_id, atype, user_data, LL_ERR_ASSET_REQUEST_NOT_IN_DATABASE);
-    //  }
-    //  return;
-    //}
-
-=======
->>>>>>> 015463c7
     bool exists = false; 
     U32 size = 0;
 
@@ -944,11 +880,8 @@
             spi.setInvItem(owner_id, task_id, item_id);
             spi.setAsset(asset_id, atype);
 
-<<<<<<< HEAD
-=======
             LL_DEBUGS("ViewerAsset") << "requesting inv item id " << item_id << " asset_id " << asset_id << " type " << LLAssetType::lookup(atype) << LL_ENDL;
             
->>>>>>> 015463c7
             // Set our destination file, and the completion callback.
             LLTransferTargetParamsVFile tpvf;
             tpvf.setAsset(asset_id, atype);
