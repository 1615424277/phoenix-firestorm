/**
 * @file llcurl.cpp
 * @author Zero / Donovan
 * @date 2006-10-15
 * @brief Implementation of wrapper around libcurl.
 *
 * $LicenseInfo:firstyear=2006&license=viewerlgpl$
 * Second Life Viewer Source Code
 * Copyright (C) 2010, Linden Research, Inc.
 * 
 * This library is free software; you can redistribute it and/or
 * modify it under the terms of the GNU Lesser General Public
 * License as published by the Free Software Foundation;
 * version 2.1 of the License only.
 * 
 * This library is distributed in the hope that it will be useful,
 * but WITHOUT ANY WARRANTY; without even the implied warranty of
 * MERCHANTABILITY or FITNESS FOR A PARTICULAR PURPOSE.  See the GNU
 * Lesser General Public License for more details.
 * 
 * You should have received a copy of the GNU Lesser General Public
 * License along with this library; if not, write to the Free Software
 * Foundation, Inc., 51 Franklin Street, Fifth Floor, Boston, MA  02110-1301  USA
 * 
 * Linden Research, Inc., 945 Battery Street, San Francisco, CA  94111  USA
 * $/LicenseInfo$
 */

#if LL_WINDOWS
#define SAFE_SSL 1
#elif LL_DARWIN
#define SAFE_SSL 1
#else
#define SAFE_SSL 1
#endif

#include "linden_common.h"

#include "llcurl.h"

#include <algorithm>
#include <iomanip>
#include <curl/curl.h>
#if SAFE_SSL
#include <openssl/crypto.h>
#endif

#include "llbufferstream.h"
#include "llproxy.h"
#include "llsdserialize.h"
#include "llstl.h"
#include "llthread.h"
#include "lltimer.h"

//////////////////////////////////////////////////////////////////////////////
/*
	The trick to getting curl to do keep-alives is to reuse the
	same easy handle for the requests.  It appears that curl
	keeps a pool of connections alive for each easy handle, but
	doesn't share them between easy handles.  Therefore it is
	important to keep a pool of easy handles and reuse them,
	rather than create and destroy them with each request.  This
	code does this.

	Furthermore, it would behoove us to keep track of which
	hosts an easy handle was used for and pick an easy handle
	that matches the next request.  This code does not current
	do this.
 */

//////////////////////////////////////////////////////////////////////////////

static const U32 EASY_HANDLE_POOL_SIZE		= 5;
static const S32 MULTI_PERFORM_CALL_REPEAT	= 5;
static const S32 CURL_REQUEST_TIMEOUT = 30; // seconds per operation
static const S32 MAX_ACTIVE_REQUEST_COUNT = 100;

// DEBUG //
S32 gCurlEasyCount = 0;
S32 gCurlMultiCount = 0;

//////////////////////////////////////////////////////////////////////////////

//static
std::vector<LLMutex*> LLCurl::sSSLMutex;
std::string LLCurl::sCAPath;
std::string LLCurl::sCAFile;
LLCurlThread* LLCurl::sCurlThread = NULL ;
LLMutex* LLCurl::sHandleMutexp = NULL ;
S32      LLCurl::sTotalHandles = 0 ;
bool     LLCurl::sNotQuitting = true;
F32      LLCurl::sCurlRequestTimeOut = 120.f; //seonds
S32      LLCurl::sMaxHandles = 256; //max number of handles, (multi handles and easy handles combined).

void check_curl_code(CURLcode code)
{
	if (code != CURLE_OK)
	{
		// linux appears to throw a curl error once per session for a bad initialization
		// at a pretty random time (when enabling cookies).
		llinfos << "curl error detected: " << curl_easy_strerror(code) << llendl;
	}
}

void check_curl_multi_code(CURLMcode code) 
{
	if (code != CURLM_OK)
	{
		// linux appears to throw a curl error once per session for a bad initialization
		// at a pretty random time (when enabling cookies).
		llinfos << "curl multi error detected: " << curl_multi_strerror(code) << llendl;
	}
}

//static
void LLCurl::setCAPath(const std::string& path)
{
	sCAPath = path;
}

//static
void LLCurl::setCAFile(const std::string& file)
{
	sCAFile = file;
}

//static
std::string LLCurl::getVersionString()
{
	return std::string(curl_version());
}

//////////////////////////////////////////////////////////////////////////////

LLCurl::Responder::Responder()
	: mReferenceCount(0)
{
}

LLCurl::Responder::~Responder()
{
}

// virtual
void LLCurl::Responder::errorWithContent(
	U32 status,
	const std::string& reason,
	const LLSD&)
{
	error(status, reason);
}

// virtual
void LLCurl::Responder::error(U32 status, const std::string& reason)
{
	llinfos << mURL << " [" << status << "]: " << reason << llendl;
}

// virtual
void LLCurl::Responder::result(const LLSD& content)
{
}

void LLCurl::Responder::setURL(const std::string& url)
{
	mURL = url;
}

// virtual
void LLCurl::Responder::completedRaw(
	U32 status,
	const std::string& reason,
	const LLChannelDescriptors& channels,
	const LLIOPipe::buffer_ptr_t& buffer)
{
	LLSD content;
	LLBufferStream istr(channels, buffer.get());
	if (!LLSDSerialize::fromXML(content, istr))
	{
		llinfos << "Failed to deserialize LLSD. " << mURL << " [" << status << "]: " << reason << llendl;
	}

	completed(status, reason, content);
}

// virtual
void LLCurl::Responder::completed(U32 status, const std::string& reason, const LLSD& content)
{
	if (isGoodStatus(status))
	{
		result(content);
	}
	else
	{
		errorWithContent(status, reason, content);
	}
}

//virtual
void LLCurl::Responder::completedHeader(U32 status, const std::string& reason, const LLSD& content)
{

}

namespace boost
{
	void intrusive_ptr_add_ref(LLCurl::Responder* p)
	{
		++p->mReferenceCount;
	}
	
	void intrusive_ptr_release(LLCurl::Responder* p)
	{
		if (p && 0 == --p->mReferenceCount)
		{
			delete p;
		}
	}
};


//////////////////////////////////////////////////////////////////////////////

std::set<CURL*> LLCurl::Easy::sFreeHandles;
std::set<CURL*> LLCurl::Easy::sActiveHandles;
LLMutex* LLCurl::Easy::sHandleMutexp = NULL ;

//static
CURL* LLCurl::Easy::allocEasyHandle()
{
	llassert(LLCurl::getCurlThread()) ;

	CURL* ret = NULL;

	LLMutexLock lock(sHandleMutexp) ;

	if (sFreeHandles.empty())
	{
		ret = LLCurl::newEasyHandle();
	}
	else
	{
		ret = *(sFreeHandles.begin());
		sFreeHandles.erase(ret);
		curl_easy_reset(ret);
	}

	if (ret)
	{
		sActiveHandles.insert(ret);
	}

	return ret;
}

//static
void LLCurl::Easy::releaseEasyHandle(CURL* handle)
{
	static const S32 MAX_NUM_FREE_HANDLES = 32 ;

	if (!handle)
	{
		return ; //handle allocation failed.
		//llerrs << "handle cannot be NULL!" << llendl;
	}

	LLMutexLock lock(sHandleMutexp) ;
	if (sActiveHandles.find(handle) != sActiveHandles.end())
	{
		sActiveHandles.erase(handle);

		if(sFreeHandles.size() < MAX_NUM_FREE_HANDLES)
		{
		sFreeHandles.insert(handle);
	}
	else
	{
			LLCurl::deleteEasyHandle(handle) ;
		}
	}
	else
	{
		llerrs << "Invalid handle." << llendl;
	}
}

LLCurl::Easy::Easy()
	: mHeaders(NULL),
	  mCurlEasyHandle(NULL)
{
	mErrorBuffer[0] = 0;
}

LLCurl::Easy* LLCurl::Easy::getEasy()
{
	Easy* easy = new Easy();
	easy->mCurlEasyHandle = allocEasyHandle(); 
	
	if (!easy->mCurlEasyHandle)
	{
		// this can happen if we have too many open files (fails in c-ares/ares_init.c)
		llwarns << "allocEasyHandle() returned NULL! Easy handles: " << gCurlEasyCount << " Multi handles: " << gCurlMultiCount << llendl;
		delete easy;
		return NULL;
	}
	
	// set no DNS caching as default for all easy handles. This prevents them adopting a
	// multi handles cache if they are added to one.
	CURLcode result = curl_easy_setopt(easy->mCurlEasyHandle, CURLOPT_DNS_CACHE_TIMEOUT, 0);
	check_curl_code(result);
	
	++gCurlEasyCount;
	return easy;
}

LLCurl::Easy::~Easy()
{
	releaseEasyHandle(mCurlEasyHandle);
	--gCurlEasyCount;
	curl_slist_free_all(mHeaders);
	for_each(mStrings.begin(), mStrings.end(), DeletePointerArray());

	if (mResponder && LLCurl::sNotQuitting) //aborted
	{	
		std::string reason("Request timeout, aborted.") ;
		mResponder->completedRaw(408, //HTTP_REQUEST_TIME_OUT, timeout, abort
			reason, mChannels, mOutput);		
	}
	mResponder = NULL;
}

void LLCurl::Easy::resetState()
{
 	curl_easy_reset(mCurlEasyHandle);

	if (mHeaders)
	{
		curl_slist_free_all(mHeaders);
		mHeaders = NULL;
	}

	mRequest.str("");
	mRequest.clear();

	mOutput.reset();
	
	mInput.str("");
	mInput.clear();
	
	mErrorBuffer[0] = 0;
	
	mHeaderOutput.str("");
	mHeaderOutput.clear();
}

void LLCurl::Easy::setErrorBuffer()
{
	setopt(CURLOPT_ERRORBUFFER, &mErrorBuffer);
}

const char* LLCurl::Easy::getErrorBuffer()
{
	return mErrorBuffer;
}

void LLCurl::Easy::setCA()
{
	if (!sCAPath.empty())
	{
		setoptString(CURLOPT_CAPATH, sCAPath);
	}
	if (!sCAFile.empty())
	{
		setoptString(CURLOPT_CAINFO, sCAFile);
	}
}

void LLCurl::Easy::setHeaders()
{
	setopt(CURLOPT_HTTPHEADER, mHeaders);
}

void LLCurl::Easy::getTransferInfo(LLCurl::TransferInfo* info)
{
	check_curl_code(curl_easy_getinfo(mCurlEasyHandle, CURLINFO_SIZE_DOWNLOAD, &info->mSizeDownload));
	check_curl_code(curl_easy_getinfo(mCurlEasyHandle, CURLINFO_TOTAL_TIME, &info->mTotalTime));
	check_curl_code(curl_easy_getinfo(mCurlEasyHandle, CURLINFO_SPEED_DOWNLOAD, &info->mSpeedDownload));
}

U32 LLCurl::Easy::report(CURLcode code)
{
	U32 responseCode = 0;	
	std::string responseReason;
	
	if (code == CURLE_OK)
	{
		check_curl_code(curl_easy_getinfo(mCurlEasyHandle, CURLINFO_RESPONSE_CODE, &responseCode));
		//*TODO: get reason from first line of mHeaderOutput
	}
	else
	{
		responseCode = 499;
		responseReason = strerror(code) + " : " + mErrorBuffer;
		setopt(CURLOPT_FRESH_CONNECT, TRUE);
	}

	if (mResponder)
	{	
		mResponder->completedRaw(responseCode, responseReason, mChannels, mOutput);
		mResponder = NULL;
	}
	
	resetState();
	return responseCode;
}

// Note: these all assume the caller tracks the value (i.e. keeps it persistant)
void LLCurl::Easy::setopt(CURLoption option, S32 value)
{
	CURLcode result = curl_easy_setopt(mCurlEasyHandle, option, value);
	check_curl_code(result);
}

void LLCurl::Easy::setopt(CURLoption option, void* value)
{
	CURLcode result = curl_easy_setopt(mCurlEasyHandle, option, value);
	check_curl_code(result);
}

void LLCurl::Easy::setopt(CURLoption option, char* value)
{
	CURLcode result = curl_easy_setopt(mCurlEasyHandle, option, value);
	check_curl_code(result);
}

// Note: this copies the string so that the caller does not have to keep it around
void LLCurl::Easy::setoptString(CURLoption option, const std::string& value)
{
	char* tstring = new char[value.length()+1];
	strcpy(tstring, value.c_str());
	mStrings.push_back(tstring);
	CURLcode result = curl_easy_setopt(mCurlEasyHandle, option, tstring);
	check_curl_code(result);
}

void LLCurl::Easy::slist_append(const char* str)
{
	mHeaders = curl_slist_append(mHeaders, str);
}

size_t curlReadCallback(char* data, size_t size, size_t nmemb, void* user_data)
{
	LLCurl::Easy* easy = (LLCurl::Easy*)user_data;
	
	S32 n = size * nmemb;
	S32 startpos = (S32)easy->getInput().tellg();
	easy->getInput().seekg(0, std::ios::end);
	S32 endpos = (S32)easy->getInput().tellg();
	easy->getInput().seekg(startpos, std::ios::beg);
	S32 maxn = endpos - startpos;
	n = llmin(n, maxn);
	easy->getInput().read((char*)data, n);

	return n;
}

size_t curlWriteCallback(char* data, size_t size, size_t nmemb, void* user_data)
{
	LLCurl::Easy* easy = (LLCurl::Easy*)user_data;
	
	S32 n = size * nmemb;
	easy->getOutput()->append(easy->getChannels().in(), (const U8*)data, n);

	return n;
}

size_t curlHeaderCallback(void* data, size_t size, size_t nmemb, void* user_data)
{
	LLCurl::Easy* easy = (LLCurl::Easy*)user_data;
	
	size_t n = size * nmemb;
	easy->getHeaderOutput().write((const char*)data, n);

	return n;
}

void LLCurl::Easy::prepRequest(const std::string& url,
							   const std::vector<std::string>& headers,
							   ResponderPtr responder, S32 time_out, bool post)
{
	resetState();
	
	if (post) setoptString(CURLOPT_ENCODING, "");

	//setopt(CURLOPT_VERBOSE, 1); // useful for debugging
	setopt(CURLOPT_NOSIGNAL, 1);

	// Set the CURL options for either Socks or HTTP proxy
	LLProxy::getInstance()->applyProxySettings(this);

	mOutput.reset(new LLBufferArray);
	mOutput->setThreaded(true);
	setopt(CURLOPT_WRITEFUNCTION, (void*)&curlWriteCallback);
	setopt(CURLOPT_WRITEDATA, (void*)this);

	setopt(CURLOPT_READFUNCTION, (void*)&curlReadCallback);
	setopt(CURLOPT_READDATA, (void*)this);
	
	setopt(CURLOPT_HEADERFUNCTION, (void*)&curlHeaderCallback);
	setopt(CURLOPT_HEADERDATA, (void*)this);

	// Allow up to five redirects
	if (responder && responder->followRedir())
	{
		setopt(CURLOPT_FOLLOWLOCATION, 1);
		setopt(CURLOPT_MAXREDIRS, MAX_REDIRECTS);
	}

	setErrorBuffer();
	setCA();

	setopt(CURLOPT_SSL_VERIFYPEER, true);
	
	//don't verify host name so urls with scrubbed host names will work (improves DNS performance)
	setopt(CURLOPT_SSL_VERIFYHOST, 0);
	setopt(CURLOPT_TIMEOUT, llmax(time_out, CURL_REQUEST_TIMEOUT));

	setoptString(CURLOPT_URL, url);

	mResponder = responder;

	if (!post)
	{
		slist_append("Connection: keep-alive");
		slist_append("Keep-alive: 300");
		// Accept and other headers
		for (std::vector<std::string>::const_iterator iter = headers.begin();
			 iter != headers.end(); ++iter)
		{
			slist_append((*iter).c_str());
		}
	}
}

////////////////////////////////////////////////////////////////////////////
LLCurl::Multi::Multi(F32 idle_time_out)
	: mQueued(0),
	  mErrorCount(0),
	  mState(STATE_READY),
	  mDead(FALSE),
	  mValid(TRUE),
	  mMutexp(NULL),
	  mDeletionMutexp(NULL),
	  mEasyMutexp(NULL)
{
	mCurlMultiHandle = LLCurl::newMultiHandle();
	if (!mCurlMultiHandle)
	{
		llwarns << "curl_multi_init() returned NULL! Easy handles: " << gCurlEasyCount << " Multi handles: " << gCurlMultiCount << llendl;
		mCurlMultiHandle = LLCurl::newMultiHandle();
	}
	
	//llassert_always(mCurlMultiHandle);	

	if(mCurlMultiHandle)
	{
	if(LLCurl::getCurlThread()->getThreaded())
	{
		mMutexp = new LLMutex(NULL) ;
		mDeletionMutexp = new LLMutex(NULL) ;
		mEasyMutexp = new LLMutex(NULL) ;
	}
	LLCurl::getCurlThread()->addMulti(this) ;

		mIdleTimeOut = idle_time_out ;
		if(mIdleTimeOut < LLCurl::sCurlRequestTimeOut)
		{
			mIdleTimeOut = LLCurl::sCurlRequestTimeOut ;
		}

	++gCurlMultiCount;
}
}

LLCurl::Multi::~Multi()
{
	cleanup(true) ;	
	
	delete mDeletionMutexp ;
	mDeletionMutexp = NULL ;	
}

void LLCurl::Multi::cleanup(bool deleted)
{
	if(!mCurlMultiHandle)
	{
		return ; //nothing to clean.
	}
	llassert_always(deleted || !mValid) ;

	LLMutexLock lock(mDeletionMutexp);
	
	// Clean up active
	for(easy_active_list_t::iterator iter = mEasyActiveList.begin();
		iter != mEasyActiveList.end(); ++iter)
	{
		Easy* easy = *iter;
		check_curl_multi_code(curl_multi_remove_handle(mCurlMultiHandle, easy->getCurlHandle()));

		if(deleted)
		{
			easy->mResponder = NULL ; //avoid triggering mResponder.
		}
		delete easy;
	}
	mEasyActiveList.clear();
	mEasyActiveMap.clear();
	
	// Clean up freed
	for_each(mEasyFreeList.begin(), mEasyFreeList.end(), DeletePointer());	
	mEasyFreeList.clear();

	check_curl_multi_code(LLCurl::deleteMultiHandle(mCurlMultiHandle));
	mCurlMultiHandle = NULL ;
	
	delete mMutexp ;
	mMutexp = NULL ;
	delete mEasyMutexp ;
	mEasyMutexp = NULL ;

	mQueued = 0 ;
	mState = STATE_COMPLETED;
	
	--gCurlMultiCount;

	return ;
}

void LLCurl::Multi::lock()
{
	if(mMutexp)
	{
		mMutexp->lock() ;
	}
}

void LLCurl::Multi::unlock()
{
	if(mMutexp)
	{
		mMutexp->unlock() ;
	}
}

void LLCurl::Multi::markDead()
{
	{
		LLMutexLock lock(mDeletionMutexp) ;
	
		if(mCurlMultiHandle != NULL)
		{
			mDead = TRUE ;
			LLCurl::getCurlThread()->setPriority(mHandle, LLQueuedThread::PRIORITY_URGENT) ; 

			return;
		}
	}
	
	//not valid, delete it.
	delete this;	
}

void LLCurl::Multi::setState(LLCurl::Multi::ePerformState state)
{
	lock() ;
	mState = state ;
	unlock() ;

	if(mState == STATE_READY)
	{
		LLCurl::getCurlThread()->setPriority(mHandle, LLQueuedThread::PRIORITY_NORMAL) ;
	}	
}

LLCurl::Multi::ePerformState LLCurl::Multi::getState()
{
	return mState;
}
	
bool LLCurl::Multi::isCompleted() 
{
	return STATE_COMPLETED == getState() ;
}

bool LLCurl::Multi::waitToComplete()
{
	if(!isValid())
	{
		return true ;
	}

	if(!mMutexp) //not threaded
	{
		doPerform() ;
		return true ;
	}

	bool completed = (STATE_COMPLETED == mState) ;
	if(!completed)
	{
		LLCurl::getCurlThread()->setPriority(mHandle, LLQueuedThread::PRIORITY_HIGH) ;
	}
	
	return completed;
}

CURLMsg* LLCurl::Multi::info_read(S32* msgs_in_queue)
{
	LLMutexLock lock(mMutexp) ;

	CURLMsg* curlmsg = curl_multi_info_read(mCurlMultiHandle, msgs_in_queue);
	return curlmsg;
}

//return true if dead
bool LLCurl::Multi::doPerform()
{
	LLMutexLock lock(mDeletionMutexp) ;
	
	bool dead = mDead ;

	if(mDead)
	{
		setState(STATE_COMPLETED);
		mQueued = 0 ;
	}
	else if(getState() != STATE_COMPLETED)
	{		
		setState(STATE_PERFORMING);

		S32 q = 0;
		for (S32 call_count = 0;
				call_count < MULTI_PERFORM_CALL_REPEAT;
				call_count++)
		{
			LLMutexLock lock(mMutexp) ;

			//WARNING: curl_multi_perform will block for many hundreds of milliseconds
			// NEVER call this from the main thread, and NEVER allow the main thread to 
			// wait on a mutex held by this thread while curl_multi_perform is executing
			CURLMcode code = curl_multi_perform(mCurlMultiHandle, &q);
			if (CURLM_CALL_MULTI_PERFORM != code || q == 0)
			{
				check_curl_multi_code(code);
			
				break;
			}
		}

		mQueued = q;	
		setState(STATE_COMPLETED) ;
		mIdleTimer.reset() ;
	}
	else if(!mValid && mIdleTimer.getElapsedTimeF32() > mIdleTimeOut) //idle for too long, remove it.
	{
		dead = true ;
	}
	else if(mValid && mIdleTimer.getElapsedTimeF32() > mIdleTimeOut - 1.f) //idle for too long, mark it invalid.
	{
		mValid = FALSE ;
	}

	return dead ;
}

S32 LLCurl::Multi::process()
{
	if(!isValid())
	{
		return 0 ;
	}

	waitToComplete() ;

	if (getState() != STATE_COMPLETED)
	{
		return 0;
	}

	CURLMsg* msg;
	int msgs_in_queue;

	S32 processed = 0;
	while ((msg = info_read(&msgs_in_queue)))
	{
		++processed;
		if (msg->msg == CURLMSG_DONE)
		{
			U32 response = 0;
			Easy* easy = NULL ;

			{
				LLMutexLock lock(mEasyMutexp) ;
				easy_active_map_t::iterator iter = mEasyActiveMap.find(msg->easy_handle);
				if (iter != mEasyActiveMap.end())
				{
					easy = iter->second;
				}
			}

			if(easy)
			{
				response = easy->report(msg->data.result);
				removeEasy(easy);
			}
			else
			{
				response = 499;
				//*TODO: change to llwarns
				llerrs << "cleaned up curl request completed!" << llendl;
			}
			if (response >= 400)
			{
				// failure of some sort, inc mErrorCount for debugging and flagging multi for destruction
				++mErrorCount;
			}
		}
	}

	setState(STATE_READY);

	return processed;
}

LLCurl::Easy* LLCurl::Multi::allocEasy()
{
	Easy* easy = 0;	

	if (mEasyFreeList.empty())
	{		
		easy = Easy::getEasy();
	}
	else
	{
		LLMutexLock lock(mEasyMutexp) ;
		easy = *(mEasyFreeList.begin());
		mEasyFreeList.erase(easy);
	}
	if (easy)
	{
		LLMutexLock lock(mEasyMutexp) ;
		mEasyActiveList.insert(easy);
		mEasyActiveMap[easy->getCurlHandle()] = easy;
	}
	return easy;
}

bool LLCurl::Multi::addEasy(Easy* easy)
{
	LLMutexLock lock(mMutexp) ;
	CURLMcode mcode = curl_multi_add_handle(mCurlMultiHandle, easy->getCurlHandle());
	check_curl_multi_code(mcode);
	//if (mcode != CURLM_OK)
	//{
	//	llwarns << "Curl Error: " << curl_multi_strerror(mcode) << llendl;
	//	return false;
	//}
	return true;
}

void LLCurl::Multi::easyFree(Easy* easy)
{
	if(mEasyMutexp)
	{
		mEasyMutexp->lock() ;
	}

	mEasyActiveList.erase(easy);
	mEasyActiveMap.erase(easy->getCurlHandle());

	if (mEasyFreeList.size() < EASY_HANDLE_POOL_SIZE)
	{		
		mEasyFreeList.insert(easy);
		
		if(mEasyMutexp)
		{
			mEasyMutexp->unlock() ;
		}

		easy->resetState();
	}
	else
	{
		if(mEasyMutexp)
		{
			mEasyMutexp->unlock() ;
		}
		delete easy;
	}
}

void LLCurl::Multi::removeEasy(Easy* easy)
{
	{
		LLMutexLock lock(mMutexp) ;
		check_curl_multi_code(curl_multi_remove_handle(mCurlMultiHandle, easy->getCurlHandle()));
	}
	easyFree(easy);
}

//------------------------------------------------------------
//LLCurlThread
LLCurlThread::CurlRequest::CurlRequest(handle_t handle, LLCurl::Multi* multi, LLCurlThread* curl_thread) :
	LLQueuedThread::QueuedRequest(handle, LLQueuedThread::PRIORITY_NORMAL, FLAG_AUTO_COMPLETE),
	mMulti(multi),
	mCurlThread(curl_thread)
{	
}

LLCurlThread::CurlRequest::~CurlRequest()
{	
	if(mMulti)
	{
		mCurlThread->deleteMulti(mMulti) ;
		mMulti = NULL ;
	}
}

bool LLCurlThread::CurlRequest::processRequest()
{
	bool completed = true ;
	if(mMulti)
	{
		completed = mCurlThread->doMultiPerform(mMulti) ;

		if(!completed)
		{
		setPriority(LLQueuedThread::PRIORITY_LOW) ;
	}
	}

	return completed ;
}

void LLCurlThread::CurlRequest::finishRequest(bool completed)
{
	if(mMulti->isDead())
	{
	mCurlThread->deleteMulti(mMulti) ;
	}
	else
	{
		mCurlThread->cleanupMulti(mMulti) ; //being idle too long, remove the request.
	}

	mMulti = NULL ;
}
	
LLCurlThread::LLCurlThread(bool threaded) :
	LLQueuedThread("curlthread", threaded)
{
}
	
//virtual 
LLCurlThread::~LLCurlThread() 
{
}

S32 LLCurlThread::update(F32 max_time_ms)
{	
	return LLQueuedThread::update(max_time_ms);
}

void LLCurlThread::addMulti(LLCurl::Multi* multi)
{
	multi->mHandle = generateHandle() ;

	CurlRequest* req = new CurlRequest(multi->mHandle, multi, this) ;

	if (!addRequest(req))
	{
		llwarns << "curl request added when the thread is quitted" << llendl;
	}
}
	
void LLCurlThread::killMulti(LLCurl::Multi* multi)
{
	if(!multi)
	{
		return ;
	}

<<<<<<< HEAD
	if(multi->isValid())
	{
	multi->markDead() ;
}
	else
	{
		deleteMulti(multi) ;
	}
=======
	multi->markDead() ;
>>>>>>> 75c53a6a
}

//private
bool LLCurlThread::doMultiPerform(LLCurl::Multi* multi) 
{
	return multi->doPerform() ;
}

//private
void LLCurlThread::deleteMulti(LLCurl::Multi* multi) 
{
	delete multi ;
}

//private
void LLCurlThread::cleanupMulti(LLCurl::Multi* multi) 
{
	multi->cleanup() ;
	if(multi->isDead()) //check if marked dead during cleaning up.
	{
		deleteMulti(multi) ;
	}
}

//------------------------------------------------------------

//static
std::string LLCurl::strerror(CURLcode errorcode)
{
	return std::string(curl_easy_strerror(errorcode));
}

////////////////////////////////////////////////////////////////////////////
// For generating a simple request for data
// using one multi and one easy per request 

LLCurlRequest::LLCurlRequest() :
	mActiveMulti(NULL),
	mActiveRequestCount(0)
{
	mProcessing = FALSE;
}

LLCurlRequest::~LLCurlRequest()
{
	//stop all Multi handle background threads
	for (curlmulti_set_t::iterator iter = mMultiSet.begin(); iter != mMultiSet.end(); ++iter)
	{
		LLCurl::getCurlThread()->killMulti(*iter) ;
	}
	mMultiSet.clear() ;
}

void LLCurlRequest::addMulti()
{
	LLCurl::Multi* multi = new LLCurl::Multi();
	if(!multi->isValid())
	{
		LLCurl::getCurlThread()->killMulti(multi) ;
		mActiveMulti = NULL ;
		mActiveRequestCount = 0 ;
		return;
	}
	
	mMultiSet.insert(multi);
	mActiveMulti = multi;
	mActiveRequestCount = 0;
}

LLCurl::Easy* LLCurlRequest::allocEasy()
{
	if (!mActiveMulti ||
		mActiveRequestCount	>= MAX_ACTIVE_REQUEST_COUNT ||
		mActiveMulti->mErrorCount > 0)
	{
		addMulti();
	}
	if(!mActiveMulti)
	{
		return NULL ;
	}

	//llassert_always(mActiveMulti);
	++mActiveRequestCount;
	LLCurl::Easy* easy = mActiveMulti->allocEasy();
	return easy;
}

bool LLCurlRequest::addEasy(LLCurl::Easy* easy)
{
	llassert_always(mActiveMulti);
	
	if (mProcessing)
	{
		llerrs << "Posting to a LLCurlRequest instance from within a responder is not allowed (causes DNS timeouts)." << llendl;
	}
	bool res = mActiveMulti->addEasy(easy);
	return res;
}

void LLCurlRequest::get(const std::string& url, LLCurl::ResponderPtr responder)
{
	getByteRange(url, headers_t(), 0, -1, responder);
}
	
bool LLCurlRequest::getByteRange(const std::string& url,
								 const headers_t& headers,
								 S32 offset, S32 length,
								 LLCurl::ResponderPtr responder)
{
	LLCurl::Easy* easy = allocEasy();
	if (!easy)
	{
		return false;
	}
	easy->prepRequest(url, headers, responder);
	easy->setopt(CURLOPT_HTTPGET, 1);
	if (length > 0)
	{
		std::string range = llformat("Range: bytes=%d-%d", offset,offset+length-1);
		easy->slist_append(range.c_str());
	}
	easy->setHeaders();
	bool res = addEasy(easy);
	return res;
}

bool LLCurlRequest::post(const std::string& url,
						 const headers_t& headers,
						 const LLSD& data,
						 LLCurl::ResponderPtr responder, S32 time_out)
{
	LLCurl::Easy* easy = allocEasy();
	if (!easy)
	{
		return false;
	}
	easy->prepRequest(url, headers, responder, time_out);

	LLSDSerialize::toXML(data, easy->getInput());
	S32 bytes = easy->getInput().str().length();
	
	easy->setopt(CURLOPT_POST, 1);
	easy->setopt(CURLOPT_POSTFIELDS, (void*)NULL);
	easy->setopt(CURLOPT_POSTFIELDSIZE, bytes);

	easy->slist_append("Content-Type: application/llsd+xml");
	easy->setHeaders();

	lldebugs << "POSTING: " << bytes << " bytes." << llendl;
	bool res = addEasy(easy);
	return res;
}

bool LLCurlRequest::post(const std::string& url,
						 const headers_t& headers,
						 const std::string& data,
						 LLCurl::ResponderPtr responder, S32 time_out)
{
	LLCurl::Easy* easy = allocEasy();
	if (!easy)
	{
		return false;
	}
	easy->prepRequest(url, headers, responder, time_out);

	easy->getInput().write(data.data(), data.size());
	S32 bytes = easy->getInput().str().length();
	
	easy->setopt(CURLOPT_POST, 1);
	easy->setopt(CURLOPT_POSTFIELDS, (void*)NULL);
	easy->setopt(CURLOPT_POSTFIELDSIZE, bytes);

	easy->slist_append("Content-Type: application/octet-stream");
	easy->setHeaders();

	lldebugs << "POSTING: " << bytes << " bytes." << llendl;
	bool res = addEasy(easy);
	return res;
}

// Note: call once per frame
S32 LLCurlRequest::process()
{
	S32 res = 0;

	mProcessing = TRUE;
	for (curlmulti_set_t::iterator iter = mMultiSet.begin();
		 iter != mMultiSet.end(); )
	{
		curlmulti_set_t::iterator curiter = iter++;
		LLCurl::Multi* multi = *curiter;

		if(!multi->isValid())
		{
			if(multi == mActiveMulti)
			{				
				mActiveMulti = NULL ;
				mActiveRequestCount = 0 ;
			}
			mMultiSet.erase(curiter) ;
			LLCurl::getCurlThread()->killMulti(multi) ;
			continue ;
		}

		S32 tres = multi->process();
		res += tres;
		if (multi != mActiveMulti && tres == 0 && multi->mQueued == 0)
		{
			mMultiSet.erase(curiter);
			LLCurl::getCurlThread()->killMulti(multi);
		}
	}
	mProcessing = FALSE;
	return res;
}

S32 LLCurlRequest::getQueued()
{
	S32 queued = 0;
	for (curlmulti_set_t::iterator iter = mMultiSet.begin();
		 iter != mMultiSet.end(); )
	{
		curlmulti_set_t::iterator curiter = iter++;
		LLCurl::Multi* multi = *curiter;
		
		if(!multi->isValid())
		{
			if(multi == mActiveMulti)
			{				
				mActiveMulti = NULL ;
				mActiveRequestCount = 0 ;
			}
			LLCurl::getCurlThread()->killMulti(multi);
			mMultiSet.erase(curiter) ;
			continue ;
		}

		queued += multi->mQueued;
		if (multi->getState() != LLCurl::Multi::STATE_READY)
		{
			++queued;
		}
	}
	return queued;
}

////////////////////////////////////////////////////////////////////////////
// For generating one easy request
// associated with a single multi request

LLCurlEasyRequest::LLCurlEasyRequest()
	: mRequestSent(false),
	  mResultReturned(false)
{
	mMulti = new LLCurl::Multi();
	
	if(mMulti->isValid())
	{
	mEasy = mMulti->allocEasy();
	if (mEasy)
	{
		mEasy->setErrorBuffer();
		mEasy->setCA();
		// Set proxy settings if configured to do so.
		LLProxy::getInstance()->applyProxySettings(mEasy);
	}
}
	else
	{
		LLCurl::getCurlThread()->killMulti(mMulti) ;
		mEasy = NULL ;
		mMulti = NULL ;
	}
}

LLCurlEasyRequest::~LLCurlEasyRequest()
{
	LLCurl::getCurlThread()->killMulti(mMulti) ;
}
	
void LLCurlEasyRequest::setopt(CURLoption option, S32 value)
{
	if (isValid() && mEasy)
	{
		mEasy->setopt(option, value);
	}
}

void LLCurlEasyRequest::setoptString(CURLoption option, const std::string& value)
{
	if (isValid() && mEasy)
	{
		mEasy->setoptString(option, value);
	}
}

void LLCurlEasyRequest::setPost(char* postdata, S32 size)
{
	if (isValid() && mEasy)
	{
		mEasy->setopt(CURLOPT_POST, 1);
		mEasy->setopt(CURLOPT_POSTFIELDS, postdata);
		mEasy->setopt(CURLOPT_POSTFIELDSIZE, size);
	}
}

void LLCurlEasyRequest::setHeaderCallback(curl_header_callback callback, void* userdata)
{
	if (isValid() && mEasy)
	{
		mEasy->setopt(CURLOPT_HEADERFUNCTION, (void*)callback);
		mEasy->setopt(CURLOPT_HEADERDATA, userdata); // aka CURLOPT_WRITEHEADER
	}
}

void LLCurlEasyRequest::setWriteCallback(curl_write_callback callback, void* userdata)
{
	if (isValid() && mEasy)
	{
		mEasy->setopt(CURLOPT_WRITEFUNCTION, (void*)callback);
		mEasy->setopt(CURLOPT_WRITEDATA, userdata);
	}
}

void LLCurlEasyRequest::setReadCallback(curl_read_callback callback, void* userdata)
{
	if (isValid() && mEasy)
	{
		mEasy->setopt(CURLOPT_READFUNCTION, (void*)callback);
		mEasy->setopt(CURLOPT_READDATA, userdata);
	}
}

void LLCurlEasyRequest::setSSLCtxCallback(curl_ssl_ctx_callback callback, void* userdata)
{
	if (isValid() && mEasy)
	{
		mEasy->setopt(CURLOPT_SSL_CTX_FUNCTION, (void*)callback);
		mEasy->setopt(CURLOPT_SSL_CTX_DATA, userdata);
	}
}

void LLCurlEasyRequest::slist_append(const char* str)
{
	if (isValid() && mEasy)
	{
		mEasy->slist_append(str);
	}
}

void LLCurlEasyRequest::sendRequest(const std::string& url)
{
	llassert_always(!mRequestSent);
	mRequestSent = true;
	lldebugs << url << llendl;
	if (isValid() && mEasy)
	{
		mEasy->setHeaders();
		mEasy->setoptString(CURLOPT_URL, url);
		mMulti->addEasy(mEasy);
	}
}

void LLCurlEasyRequest::requestComplete()
{
	llassert_always(mRequestSent);
	mRequestSent = false;
	if (isValid() && mEasy)
	{
		mMulti->removeEasy(mEasy);
	}
}

// Usage: Call getRestult until it returns false (no more messages)
bool LLCurlEasyRequest::getResult(CURLcode* result, LLCurl::TransferInfo* info)
{
	if(!isValid())
	{
		return false ;
	}
	if (!mMulti->isCompleted())
	{ //we're busy, try again later
		return false;
	}
	mMulti->setState(LLCurl::Multi::STATE_READY) ;

	if (!mEasy)
	{
		// Special case - we failed to initialize a curl_easy (can happen if too many open files)
		//  Act as though the request failed to connect
		if (mResultReturned)
		{
			return false;
		}
		else
		{
			*result = CURLE_FAILED_INIT;
			mResultReturned = true;
			return true;
		}
	}
	// In theory, info_read might return a message with a status other than CURLMSG_DONE
	// In practice for all messages returned, msg == CURLMSG_DONE
	// Ignore other messages just in case
	while(1)
	{
		S32 q;
		CURLMsg* curlmsg = info_read(&q, info);
		if (curlmsg)
		{
			if (curlmsg->msg == CURLMSG_DONE)
			{
				*result = curlmsg->data.result;			
				return true;
			}
			// else continue
		}
		else
		{
			return false;
		}
	}
}

// private
CURLMsg* LLCurlEasyRequest::info_read(S32* q, LLCurl::TransferInfo* info)
{
	if (mEasy)
	{
		CURLMsg* curlmsg = mMulti->info_read(q);
		if (curlmsg && curlmsg->msg == CURLMSG_DONE)
		{
			if (info)
			{
				mEasy->getTransferInfo(info);
			}
		}
		return curlmsg;
	}
	return NULL;
}

std::string LLCurlEasyRequest::getErrorString()
{
	return isValid() &&  mEasy ? std::string(mEasy->getErrorBuffer()) : std::string();
}

////////////////////////////////////////////////////////////////////////////

#if SAFE_SSL
//static
void LLCurl::ssl_locking_callback(int mode, int type, const char *file, int line)
{
	if (mode & CRYPTO_LOCK)
	{
		LLCurl::sSSLMutex[type]->lock();
	}
	else
	{
		LLCurl::sSSLMutex[type]->unlock();
	}
}

//static
unsigned long LLCurl::ssl_thread_id(void)
{
	return LLThread::currentID();
}
#endif

void LLCurl::initClass(F32 curl_reuest_timeout, S32 max_number_handles, bool multi_threaded)
{
	sCurlRequestTimeOut = curl_reuest_timeout ; //seconds
	sMaxHandles = max_number_handles ; //max number of handles, (multi handles and easy handles combined).

	// Do not change this "unless you are familiar with and mean to control 
	// internal operations of libcurl"
	// - http://curl.haxx.se/libcurl/c/curl_global_init.html
	CURLcode code = curl_global_init(CURL_GLOBAL_ALL);

	check_curl_code(code);
	
#if SAFE_SSL
	S32 mutex_count = CRYPTO_num_locks();
	for (S32 i=0; i<mutex_count; i++)
	{
		sSSLMutex.push_back(new LLMutex(NULL));
	}
	CRYPTO_set_id_callback(&LLCurl::ssl_thread_id);
	CRYPTO_set_locking_callback(&LLCurl::ssl_locking_callback);
#endif

	sCurlThread = new LLCurlThread(multi_threaded) ;
	if(multi_threaded)
	{
		sHandleMutexp = new LLMutex(NULL) ;
		Easy::sHandleMutexp = new LLMutex(NULL) ;
	}
}

void LLCurl::cleanupClass()
{
	sNotQuitting = false; //set quitting

	//shut down curl thread
	while(1)
	{
		if(!sCurlThread->update(1)) //finish all tasks
		{
			break ;
		}
	}
	sCurlThread->shutdown() ;
	delete sCurlThread ;
	sCurlThread = NULL ;

#if SAFE_SSL
	CRYPTO_set_locking_callback(NULL);
	for_each(sSSLMutex.begin(), sSSLMutex.end(), DeletePointer());
#endif

	for (std::set<CURL*>::iterator iter = Easy::sFreeHandles.begin(); iter != Easy::sFreeHandles.end(); ++iter)
	{
		CURL* curl = *iter;
		LLCurl::deleteEasyHandle(curl);
	}

	Easy::sFreeHandles.clear();

	delete Easy::sHandleMutexp ;
	Easy::sHandleMutexp = NULL ;

	delete sHandleMutexp ;
	sHandleMutexp = NULL ;

	llassert(Easy::sActiveHandles.empty());
}

//static 
CURLM* LLCurl::newMultiHandle()
{
	LLMutexLock lock(sHandleMutexp) ;

	if(sTotalHandles + 1 > sMaxHandles)
	{
		llwarns << "no more handles available." << llendl ;
		return NULL ; //failed
	}
	sTotalHandles++;

	CURLM* ret = curl_multi_init() ;
	if(!ret)
	{
		llwarns << "curl_multi_init failed." << llendl ;
	}

	return ret ;
}

//static 
CURLMcode  LLCurl::deleteMultiHandle(CURLM* handle)
{
	if(handle)
	{
		LLMutexLock lock(sHandleMutexp) ;		
		sTotalHandles-- ;
		return curl_multi_cleanup(handle) ;
	}
	return CURLM_OK ;
}

//static 
CURL*  LLCurl::newEasyHandle()
{
	LLMutexLock lock(sHandleMutexp) ;

	if(sTotalHandles + 1 > sMaxHandles)
	{
		llwarns << "no more handles available." << llendl ;
		return NULL ; //failed
	}
	sTotalHandles++;

	CURL* ret = curl_easy_init() ;
	if(!ret)
	{
		llwarns << "curl_easy_init failed." << llendl ;
	}

	return ret ;
}

//static 
void  LLCurl::deleteEasyHandle(CURL* handle)
{
	if(handle)
	{
		LLMutexLock lock(sHandleMutexp) ;
		curl_easy_cleanup(handle) ;
		sTotalHandles-- ;
	}
}

const unsigned int LLCurl::MAX_REDIRECTS = 5;

// Provide access to LLCurl free functions outside of llcurl.cpp without polluting the global namespace.
void LLCurlFF::check_easy_code(CURLcode code)
{
	check_curl_code(code);
}
void LLCurlFF::check_multi_code(CURLMcode code)
{
	check_curl_multi_code(code);
}<|MERGE_RESOLUTION|>--- conflicted
+++ resolved
@@ -990,18 +990,7 @@
 		return ;
 	}
 
-<<<<<<< HEAD
-	if(multi->isValid())
-	{
 	multi->markDead() ;
-}
-	else
-	{
-		deleteMulti(multi) ;
-	}
-=======
-	multi->markDead() ;
->>>>>>> 75c53a6a
 }
 
 //private
