/**
 * @file llpartdata.cpp
 * @brief Particle system data packing
 *
 * $LicenseInfo:firstyear=2003&license=viewerlgpl$
 * Second Life Viewer Source Code
 * Copyright (C) 2010, Linden Research, Inc.
 *
 * This library is free software; you can redistribute it and/or
 * modify it under the terms of the GNU Lesser General Public
 * License as published by the Free Software Foundation;
 * version 2.1 of the License only.
 *
 * This library is distributed in the hope that it will be useful,
 * but WITHOUT ANY WARRANTY; without even the implied warranty of
 * MERCHANTABILITY or FITNESS FOR A PARTICULAR PURPOSE.  See the GNU
 * Lesser General Public License for more details.
 *
 * You should have received a copy of the GNU Lesser General Public
 * License along with this library; if not, write to the Free Software
 * Foundation, Inc., 51 Franklin Street, Fifth Floor, Boston, MA  02110-1301  USA
 *
 * Linden Research, Inc., 945 Battery Street, San Francisco, CA  94111  USA
 * $/LicenseInfo$
 */

#include "linden_common.h"

#include "llpartdata.h"
#include "message.h"

#include "lldatapacker.h"
#include "v4coloru.h"

#include "llsdutil.h"
#include "llsdutil_math.h"



const S32 PS_PART_DATA_GLOW_SIZE = 2;
const S32 PS_PART_DATA_BLEND_SIZE = 2;
const S32 PS_LEGACY_PART_DATA_BLOCK_SIZE = 4 + 2 + 4 + 4 + 2 + 2; //18
const S32 PS_SYS_DATA_BLOCK_SIZE = 68;
const S32 PS_MAX_DATA_BLOCK_SIZE = PS_SYS_DATA_BLOCK_SIZE+
                                    PS_LEGACY_PART_DATA_BLOCK_SIZE +
                                    PS_PART_DATA_BLEND_SIZE +
                                    PS_PART_DATA_GLOW_SIZE+
                                    8; //two S32 size fields

const S32 PS_LEGACY_DATA_BLOCK_SIZE = PS_SYS_DATA_BLOCK_SIZE + PS_LEGACY_PART_DATA_BLOCK_SIZE;

const F32 MAX_PART_SCALE = 4.f;

bool LLPartData::hasGlow() const
{
    return mStartGlow > 0.f || mEndGlow > 0.f;
}

bool LLPartData::hasBlendFunc() const
{
    return mBlendFuncSource != LLPartData::LL_PART_BF_SOURCE_ALPHA || mBlendFuncDest != LLPartData::LL_PART_BF_ONE_MINUS_SOURCE_ALPHA;
}

S32 LLPartData::getSize() const
{
    S32 size = PS_LEGACY_PART_DATA_BLOCK_SIZE;
    if (hasGlow()) size += PS_PART_DATA_GLOW_SIZE;
    if (hasBlendFunc()) size += PS_PART_DATA_BLEND_SIZE;

    return size;
}


bool LLPartData::unpackLegacy(LLDataPacker &dp)
{
<<<<<<< HEAD
	LLColor4U coloru;

	dp.unpackU32(mFlags, "pdflags");
	dp.unpackFixed(mMaxAge, "pdmaxage", false, 8, 8);

	dp.unpackColor4U(coloru, "pdstartcolor");
	mStartColor.setVec(coloru);
	dp.unpackColor4U(coloru, "pdendcolor");
	mEndColor.setVec(coloru);
	dp.unpackFixed(mStartScale.mV[0], "pdstartscalex", false, 3, 5);
	dp.unpackFixed(mStartScale.mV[1], "pdstartscaley", false, 3, 5);
	dp.unpackFixed(mEndScale.mV[0], "pdendscalex", false, 3, 5);
	dp.unpackFixed(mEndScale.mV[1], "pdendscaley", false, 3, 5);

	mStartGlow = 0.f;
	mEndGlow = 0.f;
	mBlendFuncSource = LLPartData::LL_PART_BF_SOURCE_ALPHA;
	mBlendFuncDest = LLPartData::LL_PART_BF_ONE_MINUS_SOURCE_ALPHA;

	return true;
=======
    LLColor4U coloru;

    dp.unpackU32(mFlags, "pdflags");
    dp.unpackFixed(mMaxAge, "pdmaxage", false, 8, 8);

    dp.unpackColor4U(coloru, "pdstartcolor");
    mStartColor.setVec(coloru);
    dp.unpackColor4U(coloru, "pdendcolor");
    mEndColor.setVec(coloru);
    dp.unpackFixed(mStartScale.mV[0], "pdstartscalex", false, 3, 5);
    dp.unpackFixed(mStartScale.mV[1], "pdstartscaley", false, 3, 5);
    dp.unpackFixed(mEndScale.mV[0], "pdendscalex", false, 3, 5);
    dp.unpackFixed(mEndScale.mV[1], "pdendscaley", false, 3, 5);

    mStartGlow = 0.f;
    mEndGlow = 0.f;
    mBlendFuncSource = LLPartData::LL_PART_BF_SOURCE_ALPHA;
    mBlendFuncDest = LLPartData::LL_PART_BF_ONE_MINUS_SOURCE_ALPHA;

    return true;
>>>>>>> 1a8a5404
}

bool LLPartData::unpack(LLDataPacker &dp)
{
<<<<<<< HEAD
	S32 size = 0;
	dp.unpackS32(size, "partsize");

	unpackLegacy(dp);
	size -= PS_LEGACY_PART_DATA_BLOCK_SIZE;

	if (mFlags & LL_PART_DATA_GLOW)
	{
		if (size < PS_PART_DATA_GLOW_SIZE) return false;

		U8 tmp_glow = 0;
		dp.unpackU8(tmp_glow,"pdstartglow");
		mStartGlow = tmp_glow / 255.f;
		dp.unpackU8(tmp_glow,"pdendglow");
		mEndGlow = tmp_glow / 255.f;

		size -= PS_PART_DATA_GLOW_SIZE;
	}
	else
	{
		mStartGlow = 0.f;
		mEndGlow = 0.f;
	}

	if (mFlags & LL_PART_DATA_BLEND)
	{
		if (size < PS_PART_DATA_BLEND_SIZE) return false;
		dp.unpackU8(mBlendFuncSource,"pdblendsource");
		dp.unpackU8(mBlendFuncDest,"pdblenddest");
		size -= PS_PART_DATA_BLEND_SIZE;
	}
	else
	{
		mBlendFuncSource = LLPartData::LL_PART_BF_SOURCE_ALPHA;
		mBlendFuncDest = LLPartData::LL_PART_BF_ONE_MINUS_SOURCE_ALPHA;
	}

	if (size > 0)
	{ //leftover bytes, unrecognized parameters
		U8 feh = 0;
		while (size > 0)
		{ //read remaining bytes in block
			dp.unpackU8(feh, "whippang");
			size--;
		}

		//this particle system won't display properly, better to not show anything
		return false;
	}


	return true;
=======
    S32 size = 0;
    dp.unpackS32(size, "partsize");

    unpackLegacy(dp);
    size -= PS_LEGACY_PART_DATA_BLOCK_SIZE;

    if (mFlags & LL_PART_DATA_GLOW)
    {
        if (size < PS_PART_DATA_GLOW_SIZE) return false;

        U8 tmp_glow = 0;
        dp.unpackU8(tmp_glow,"pdstartglow");
        mStartGlow = tmp_glow / 255.f;
        dp.unpackU8(tmp_glow,"pdendglow");
        mEndGlow = tmp_glow / 255.f;

        size -= PS_PART_DATA_GLOW_SIZE;
    }
    else
    {
        mStartGlow = 0.f;
        mEndGlow = 0.f;
    }

    if (mFlags & LL_PART_DATA_BLEND)
    {
        if (size < PS_PART_DATA_BLEND_SIZE) return false;
        dp.unpackU8(mBlendFuncSource,"pdblendsource");
        dp.unpackU8(mBlendFuncDest,"pdblenddest");
        size -= PS_PART_DATA_BLEND_SIZE;
    }
    else
    {
        mBlendFuncSource = LLPartData::LL_PART_BF_SOURCE_ALPHA;
        mBlendFuncDest = LLPartData::LL_PART_BF_ONE_MINUS_SOURCE_ALPHA;
    }

    if (size > 0)
    { //leftover bytes, unrecognized parameters
        U8 feh = 0;
        while (size > 0)
        { //read remaining bytes in block
            dp.unpackU8(feh, "whippang");
            size--;
        }

        //this particle system won't display properly, better to not show anything
        return false;
    }


    return true;
>>>>>>> 1a8a5404
}

void LLPartData::setFlags(const U32 flags)
{
    mFlags = flags;
}


void LLPartData::setMaxAge(const F32 max_age)
{
    mMaxAge = llclamp(max_age, 0.f, 30.f);
}


void LLPartData::setStartScale(const F32 xs, const F32 ys)
{
    mStartScale.mV[VX] = llmin(xs, MAX_PART_SCALE);
    mStartScale.mV[VY] = llmin(ys, MAX_PART_SCALE);
}


void LLPartData::setEndScale(const F32 xs, const F32 ys)
{
    mEndScale.mV[VX] = llmin(xs, MAX_PART_SCALE);
    mEndScale.mV[VY] = llmin(ys, MAX_PART_SCALE);
}


void LLPartData::setStartColor(const LLVector3 &rgb)
{
    mStartColor.setVec(rgb.mV[0], rgb.mV[1], rgb.mV[2]);
}


void LLPartData::setEndColor(const LLVector3 &rgb)
{
    mEndColor.setVec(rgb.mV[0], rgb.mV[1], rgb.mV[2]);
}

void LLPartData::setStartAlpha(const F32 alpha)
{
    mStartColor.mV[3] = alpha;
}
void LLPartData::setEndAlpha(const F32 alpha)
{
    mEndColor.mV[3] = alpha;
}

// static
bool LLPartData::validBlendFunc(S32 func)
{
    if (func >= 0
        && func < LL_PART_BF_COUNT
        && func != UNSUPPORTED_DEST_ALPHA
        && func != UNSUPPORTED_ONE_MINUS_DEST_ALPHA)
    {
        return true;
    }
    return false;
}

LLPartSysData::LLPartSysData()
{
    mCRC = 0;
    mFlags = 0;

    mPartData.mFlags = 0;
    mPartData.mStartColor = LLColor4(1.f, 1.f, 1.f, 1.f);
    mPartData.mEndColor = LLColor4(1.f, 1.f, 1.f, 1.f);
    mPartData.mStartScale = LLVector2(1.f, 1.f);
    mPartData.mEndScale = LLVector2(1.f, 1.f);
    mPartData.mMaxAge = 10.0;
    mPartData.mBlendFuncSource = LLPartData::LL_PART_BF_SOURCE_ALPHA;
    mPartData.mBlendFuncDest = LLPartData::LL_PART_BF_ONE_MINUS_SOURCE_ALPHA;
    mPartData.mStartGlow = 0.f;
    mPartData.mEndGlow = 0.f;

    mMaxAge = 0.0;
    mStartAge = 0.0;
    mPattern = LL_PART_SRC_PATTERN_DROP;            // Pattern for particle velocity
    mInnerAngle = 0.0;                              // Inner angle of PATTERN_ANGLE_*
    mOuterAngle = 0.0;                              // Outer angle of PATTERN_ANGLE_*
    mBurstRate = 0.1f;                              // How often to do a burst of particles
    mBurstPartCount = 1;                            // How many particles in a burst
    mBurstSpeedMin = 1.f;                       // Minimum particle velocity
    mBurstSpeedMax = 1.f;                       // Maximum particle velocity
    mBurstRadius = 0.f;

    mNumParticles = 0;
}

bool LLPartSysData::unpackSystem(LLDataPacker &dp)
{
<<<<<<< HEAD
	dp.unpackU32(mCRC, "pscrc");
	dp.unpackU32(mFlags, "psflags");
	dp.unpackU8(mPattern, "pspattern");
	dp.unpackFixed(mMaxAge, "psmaxage", false, 8, 8);
	dp.unpackFixed(mStartAge, "psstartage", false, 8, 8);
	dp.unpackFixed(mInnerAngle, "psinnerangle", false, 3, 5);
	dp.unpackFixed(mOuterAngle, "psouterangle", false, 3, 5);
	dp.unpackFixed(mBurstRate, "psburstrate", false, 8, 8);
	mBurstRate = llmax(0.01f, mBurstRate);
	dp.unpackFixed(mBurstRadius, "psburstradius", false, 8, 8);
	dp.unpackFixed(mBurstSpeedMin, "psburstspeedmin", false, 8, 8);
	dp.unpackFixed(mBurstSpeedMax, "psburstspeedmax", false, 8, 8);
	dp.unpackU8(mBurstPartCount, "psburstpartcount");

	dp.unpackFixed(mAngularVelocity.mV[0], "psangvelx", true, 8, 7);
	dp.unpackFixed(mAngularVelocity.mV[1], "psangvely", true, 8, 7);
	dp.unpackFixed(mAngularVelocity.mV[2], "psangvelz", true, 8, 7);

	dp.unpackFixed(mPartAccel.mV[0], "psaccelx", true, 8, 7);
	dp.unpackFixed(mPartAccel.mV[1], "psaccely", true, 8, 7);
	dp.unpackFixed(mPartAccel.mV[2], "psaccelz", true, 8, 7);

	dp.unpackUUID(mPartImageID, "psuuid");
	dp.unpackUUID(mTargetUUID, "pstargetuuid");
	return true;
=======
    dp.unpackU32(mCRC, "pscrc");
    dp.unpackU32(mFlags, "psflags");
    dp.unpackU8(mPattern, "pspattern");
    dp.unpackFixed(mMaxAge, "psmaxage", false, 8, 8);
    dp.unpackFixed(mStartAge, "psstartage", false, 8, 8);
    dp.unpackFixed(mInnerAngle, "psinnerangle", false, 3, 5);
    dp.unpackFixed(mOuterAngle, "psouterangle", false, 3, 5);
    dp.unpackFixed(mBurstRate, "psburstrate", false, 8, 8);
    mBurstRate = llmax(0.01f, mBurstRate);
    dp.unpackFixed(mBurstRadius, "psburstradius", false, 8, 8);
    dp.unpackFixed(mBurstSpeedMin, "psburstspeedmin", false, 8, 8);
    dp.unpackFixed(mBurstSpeedMax, "psburstspeedmax", false, 8, 8);
    dp.unpackU8(mBurstPartCount, "psburstpartcount");

    dp.unpackFixed(mAngularVelocity.mV[0], "psangvelx", true, 8, 7);
    dp.unpackFixed(mAngularVelocity.mV[1], "psangvely", true, 8, 7);
    dp.unpackFixed(mAngularVelocity.mV[2], "psangvelz", true, 8, 7);

    dp.unpackFixed(mPartAccel.mV[0], "psaccelx", true, 8, 7);
    dp.unpackFixed(mPartAccel.mV[1], "psaccely", true, 8, 7);
    dp.unpackFixed(mPartAccel.mV[2], "psaccelz", true, 8, 7);

    dp.unpackUUID(mPartImageID, "psuuid");
    dp.unpackUUID(mTargetUUID, "pstargetuuid");
    return true;
>>>>>>> 1a8a5404
}

bool LLPartSysData::unpackLegacy(LLDataPacker &dp)
{
    unpackSystem(dp);
    mPartData.unpackLegacy(dp);

<<<<<<< HEAD
	return true;
=======
    return true;
>>>>>>> 1a8a5404
}

bool LLPartSysData::unpack(LLDataPacker &dp)
{
<<<<<<< HEAD
	// syssize is currently unused.  Adding now when modifying the 'version to make extensible in the future
	S32 size = 0;
	dp.unpackS32(size, "syssize");
	
	if (size != PS_SYS_DATA_BLOCK_SIZE)
	{ //unexpected size, this viewer doesn't know how to parse this particle system
		
		//skip to LLPartData block
		U8 feh = 0;
		
		for (U32 i = 0; i < size; ++i)
		{
			dp.unpackU8(feh, "whippang");
		}
				
		dp.unpackS32(size, "partsize");
		//skip LLPartData block
		for (U32 i = 0; i < size; ++i)
		{
			dp.unpackU8(feh, "whippang");
		}
		return false;
	}

	unpackSystem(dp);
	
	return mPartData.unpack(dp);
=======
    // syssize is currently unused.  Adding now when modifying the 'version to make extensible in the future
    S32 size = 0;
    dp.unpackS32(size, "syssize");

    if (size != PS_SYS_DATA_BLOCK_SIZE)
    { //unexpected size, this viewer doesn't know how to parse this particle system

        //skip to LLPartData block
        U8 feh = 0;

        for (U32 i = 0; i < size; ++i)
        {
            dp.unpackU8(feh, "whippang");
        }

        dp.unpackS32(size, "partsize");
        //skip LLPartData block
        for (U32 i = 0; i < size; ++i)
        {
            dp.unpackU8(feh, "whippang");
        }
        return false;
    }

    unpackSystem(dp);

    return mPartData.unpack(dp);
>>>>>>> 1a8a5404
}

std::ostream& operator<<(std::ostream& s, const LLPartSysData &data)
{
    s << "Flags: " << std::hex << data.mFlags;
    s << "Pattern: " << std::hex << (U32) data.mPattern << "\n";
    s << "Source Age: [" << data.mStartAge << ", " << data.mMaxAge << "]\n";
    s << "Particle Age: " << data.mPartData.mMaxAge << "\n";
    s << "Angle: [" << data.mInnerAngle << ", " << data.mOuterAngle << "]\n";
    s << "Burst Rate: " << data.mBurstRate << "\n";
    s << "Burst Radius: " << data.mBurstRadius << "\n";
    s << "Burst Speed: [" << data.mBurstSpeedMin << ", " << data.mBurstSpeedMax << "]\n";
    s << "Burst Part Count: " << std::hex << (U32) data.mBurstPartCount << "\n";
    s << "Angular Velocity: " << data.mAngularVelocity << "\n";
    s << "Accel: " << data.mPartAccel;
    return s;
}

bool LLPartSysData::isNullPS(const S32 block_num)
{
<<<<<<< HEAD
	U8 ps_data_block[PS_MAX_DATA_BLOCK_SIZE];
	U32 crc;

	S32 size;
	// Check size of block
	size = gMessageSystem->getSize("ObjectData", block_num, "PSBlock");
	
	if (!size)
	{
		return true;
	}
	
	if (size > PS_MAX_DATA_BLOCK_SIZE)
	{
		//size is too big, newer particle version unsupported
		return true;
	}

	gMessageSystem->getBinaryData("ObjectData", "PSBlock", ps_data_block, size, block_num, PS_MAX_DATA_BLOCK_SIZE);

	LLDataPackerBinaryBuffer dp(ps_data_block, size);
	if (size > PS_LEGACY_DATA_BLOCK_SIZE)
	{
		// non legacy systems pack a size before the CRC
		S32 tmp = 0;
		dp.unpackS32(tmp, "syssize");

		if (tmp > PS_SYS_DATA_BLOCK_SIZE)
		{ //unknown system data block size, don't know how to parse it, treat as NULL
			return true;
		}
	}

	dp.unpackU32(crc, "crc");

	if (crc == 0)
	{
		return true;
	}
	return false;
=======
    U8 ps_data_block[PS_MAX_DATA_BLOCK_SIZE];
    U32 crc;

    S32 size;
    // Check size of block
    size = gMessageSystem->getSize("ObjectData", block_num, "PSBlock");

    if (!size)
    {
        return true;
    }

    if (size > PS_MAX_DATA_BLOCK_SIZE)
    {
        //size is too big, newer particle version unsupported
        return true;
    }

    gMessageSystem->getBinaryData("ObjectData", "PSBlock", ps_data_block, size, block_num, PS_MAX_DATA_BLOCK_SIZE);

    LLDataPackerBinaryBuffer dp(ps_data_block, size);
    if (size > PS_LEGACY_DATA_BLOCK_SIZE)
    {
        // non legacy systems pack a size before the CRC
        S32 tmp = 0;
        dp.unpackS32(tmp, "syssize");

        if (tmp > PS_SYS_DATA_BLOCK_SIZE)
        { //unknown system data block size, don't know how to parse it, treat as NULL
            return true;
        }
    }

    dp.unpackU32(crc, "crc");

    if (crc == 0)
    {
        return true;
    }
    return false;
>>>>>>> 1a8a5404
}

bool LLPartSysData::unpackBlock(const S32 block_num)
{
<<<<<<< HEAD
	U8 ps_data_block[PS_MAX_DATA_BLOCK_SIZE];

	// Check size of block
	S32 size = gMessageSystem->getSize("ObjectData", block_num, "PSBlock");

	if (size > PS_MAX_DATA_BLOCK_SIZE)
	{
		// Larger packets are newer and unsupported
		return false;
	}

	// Get from message
	gMessageSystem->getBinaryData("ObjectData", "PSBlock", ps_data_block, size, block_num, PS_MAX_DATA_BLOCK_SIZE);

	LLDataPackerBinaryBuffer dp(ps_data_block, size);

	if (size == PS_LEGACY_DATA_BLOCK_SIZE)
	{
		return unpackLegacy(dp);
	}
	else
	{
		return unpack(dp);
	}
=======
    U8 ps_data_block[PS_MAX_DATA_BLOCK_SIZE];

    // Check size of block
    S32 size = gMessageSystem->getSize("ObjectData", block_num, "PSBlock");

    if (size > PS_MAX_DATA_BLOCK_SIZE)
    {
        // Larger packets are newer and unsupported
        return false;
    }

    // Get from message
    gMessageSystem->getBinaryData("ObjectData", "PSBlock", ps_data_block, size, block_num, PS_MAX_DATA_BLOCK_SIZE);

    LLDataPackerBinaryBuffer dp(ps_data_block, size);

    if (size == PS_LEGACY_DATA_BLOCK_SIZE)
    {
        return unpackLegacy(dp);
    }
    else
    {
        return unpack(dp);
    }
>>>>>>> 1a8a5404
}

bool LLPartSysData::isLegacyCompatible() const
{
    return !mPartData.hasGlow() && !mPartData.hasBlendFunc();
}

void LLPartSysData::clampSourceParticleRate()
{
    F32 particle_rate = 0;
    particle_rate = mBurstPartCount/mBurstRate;
    if (particle_rate > 256.f)
    {
        mBurstPartCount = llfloor(((F32)mBurstPartCount)*(256.f/particle_rate));
    }
}

void LLPartSysData::setPartAccel(const LLVector3 &accel)
{
<<<<<<< HEAD
	mPartAccel.mV[VX] = llclamp(accel.mV[VX], -100.f, 100.f);
	mPartAccel.mV[VY] = llclamp(accel.mV[VY], -100.f, 100.f);
	mPartAccel.mV[VZ] = llclamp(accel.mV[VZ], -100.f, 100.f);
=======
    mPartAccel.mV[VX] = llclamp(accel.mV[VX], -100.f, 100.f);
    mPartAccel.mV[VY] = llclamp(accel.mV[VY], -100.f, 100.f);
    mPartAccel.mV[VZ] = llclamp(accel.mV[VZ], -100.f, 100.f);
>>>>>>> 1a8a5404
}

LLSD LLPartSysData::asLLSD() const
{
<<<<<<< HEAD
	LLSD sd = LLSD();

	sd["LL_PART_INTERP_COLOR_MASK"] = (LLPartData::LL_PART_INTERP_COLOR_MASK & mPartData.mFlags) ? 1 : 0;
	sd["LL_PART_INTERP_SCALE_MASK"] = (LLPartData::LL_PART_INTERP_SCALE_MASK & mPartData.mFlags) ? 1 : 0;
	sd["LL_PART_BOUNCE_MASK"] = (LLPartData::LL_PART_BOUNCE_MASK & mPartData.mFlags) ? 1 : 0;
	sd["LL_PART_WIND_MASK"] = (LLPartData::LL_PART_WIND_MASK & mPartData.mFlags) ? 1 : 0;
	sd["LL_PART_FOLLOW_SRC_MASK"] = (LLPartData::LL_PART_FOLLOW_SRC_MASK & mPartData.mFlags) ? 1 : 0;
	sd["LL_PART_FOLLOW_VELOCITY_MASK"] = (LLPartData::LL_PART_FOLLOW_VELOCITY_MASK & mPartData.mFlags) ? 1 : 0;
	sd["LL_PART_TARGET_POS_MASK"] = (LLPartData::LL_PART_TARGET_POS_MASK & mPartData.mFlags) ? 1 : 0;
	sd["LL_PART_TARGET_LINEAR_MASK"] = (LLPartData::LL_PART_TARGET_LINEAR_MASK & mPartData.mFlags) ? 1 : 0;
	sd["LL_PART_EMISSIVE_MASK"] = (LLPartData::LL_PART_EMISSIVE_MASK & mPartData.mFlags) ? 1 : 0;
	sd["LL_PART_BEAM_MASK"] = (LLPartData::LL_PART_BEAM_MASK & mPartData.mFlags) ? 1 : 0;

	sd["ParticleMaxAge"] = mPartData.mMaxAge;
	sd["StartColor"] = ll_sd_from_color4(mPartData.mStartColor);
	sd["EndColor"] = ll_sd_from_color4(mPartData.mEndColor);
	sd["StartScale"] = ll_sd_from_vector2(mPartData.mStartScale);
	sd["EndScale"] = ll_sd_from_vector2(mPartData.mEndScale);

	sd["SourceMaxAge"] = mMaxAge;
	sd["SourceStartAge"] = mStartAge;

	sd["LL_PART_SRC_PATTERN_DROP"] = ( mPattern & LL_PART_SRC_PATTERN_DROP) ? 1 : 0;
	sd["LL_PART_SRC_PATTERN_EXPLODE"] = ( mPattern & LL_PART_SRC_PATTERN_EXPLODE) ? 1 : 0;
	sd["LL_PART_SRC_PATTERN_ANGLE"] = ( mPattern & LL_PART_SRC_PATTERN_ANGLE) ? 1 : 0;
	sd["LL_PART_SRC_PATTERN_ANGLE_CONE"] = ( mPattern & LL_PART_SRC_PATTERN_ANGLE_CONE) ? 1 : 0 ;
	sd["LL_PART_SRC_PATTERN_ANGLE_CONE_EMPTY"] = ( mPattern & LL_PART_SRC_PATTERN_ANGLE_CONE_EMPTY) ? 1 : 0;

	sd["InnerAngle"] = mInnerAngle;
	sd["OuterAngle"] = mOuterAngle;
	sd["AngularVelocity"] = ll_sd_from_vector3(mAngularVelocity);
	sd["BurstRate"] = mBurstRate;
	sd["BurstPartCount"] = mBurstPartCount;
	sd["BurstSpeedMin"] = mBurstSpeedMin;
	sd["BurstSpeedMax"] = mBurstSpeedMax;
	sd["BurstRadius"] = mBurstRadius;
	sd["PartImageID"] = mPartImageID.asString();
	sd["TargetId"] = mTargetUUID.asString();
	return sd;
=======
    LLSD sd = LLSD();

    sd["LL_PART_INTERP_COLOR_MASK"] = (LLPartData::LL_PART_INTERP_COLOR_MASK & mPartData.mFlags) ? 1 : 0;
    sd["LL_PART_INTERP_SCALE_MASK"] = (LLPartData::LL_PART_INTERP_SCALE_MASK & mPartData.mFlags) ? 1 : 0;
    sd["LL_PART_BOUNCE_MASK"] = (LLPartData::LL_PART_BOUNCE_MASK & mPartData.mFlags) ? 1 : 0;
    sd["LL_PART_WIND_MASK"] = (LLPartData::LL_PART_WIND_MASK & mPartData.mFlags) ? 1 : 0;
    sd["LL_PART_FOLLOW_SRC_MASK"] = (LLPartData::LL_PART_FOLLOW_SRC_MASK & mPartData.mFlags) ? 1 : 0;
    sd["LL_PART_FOLLOW_VELOCITY_MASK"] = (LLPartData::LL_PART_FOLLOW_VELOCITY_MASK & mPartData.mFlags) ? 1 : 0;
    sd["LL_PART_TARGET_POS_MASK"] = (LLPartData::LL_PART_TARGET_POS_MASK & mPartData.mFlags) ? 1 : 0;
    sd["LL_PART_TARGET_LINEAR_MASK"] = (LLPartData::LL_PART_TARGET_LINEAR_MASK & mPartData.mFlags) ? 1 : 0;
    sd["LL_PART_EMISSIVE_MASK"] = (LLPartData::LL_PART_EMISSIVE_MASK & mPartData.mFlags) ? 1 : 0;
    sd["LL_PART_BEAM_MASK"] = (LLPartData::LL_PART_BEAM_MASK & mPartData.mFlags) ? 1 : 0;

    sd["ParticleMaxAge"] = mPartData.mMaxAge;
    sd["StartColor"] = ll_sd_from_color4(mPartData.mStartColor);
    sd["EndColor"] = ll_sd_from_color4(mPartData.mEndColor);
    sd["StartScale"] = ll_sd_from_vector2(mPartData.mStartScale);
    sd["EndScale"] = ll_sd_from_vector2(mPartData.mEndScale);

    sd["SourceMaxAge"] = mMaxAge;
    sd["SourceStartAge"] = mStartAge;

    sd["LL_PART_SRC_PATTERN_DROP"] = ( mPattern & LL_PART_SRC_PATTERN_DROP) ? 1 : 0;
    sd["LL_PART_SRC_PATTERN_EXPLODE"] = ( mPattern & LL_PART_SRC_PATTERN_EXPLODE) ? 1 : 0;
    sd["LL_PART_SRC_PATTERN_ANGLE"] = ( mPattern & LL_PART_SRC_PATTERN_ANGLE) ? 1 : 0;
    sd["LL_PART_SRC_PATTERN_ANGLE_CONE"] = ( mPattern & LL_PART_SRC_PATTERN_ANGLE_CONE) ? 1 : 0 ;
    sd["LL_PART_SRC_PATTERN_ANGLE_CONE_EMPTY"] = ( mPattern & LL_PART_SRC_PATTERN_ANGLE_CONE_EMPTY) ? 1 : 0;

    sd["InnerAngle"] = mInnerAngle;
    sd["OuterAngle"] = mOuterAngle;
    sd["AngularVelocity"] = ll_sd_from_vector3(mAngularVelocity);
    sd["BurstRate"] = mBurstRate;
    sd["BurstPartCount"] = mBurstPartCount;
    sd["BurstSpeedMin"] = mBurstSpeedMin;
    sd["BurstSpeedMax"] = mBurstSpeedMax;
    sd["BurstRadius"] = mBurstRadius;
    sd["PartImageID"] = mPartImageID.asString();
    sd["TargetId"] = mTargetUUID.asString();
    return sd;
>>>>>>> 1a8a5404
}

bool LLPartSysData::fromLLSD(LLSD& sd)
{
<<<<<<< HEAD
	mPartData.mFlags = 0;
	if (sd["LL_PART_INTERP_COLOR_MASK"]) mPartData.mFlags |= LLPartData::LL_PART_INTERP_COLOR_MASK;
	if (sd["LL_PART_INTERP_SCALE_MASK"]) mPartData.mFlags |= LLPartData::LL_PART_INTERP_SCALE_MASK;
	if (sd["LL_PART_BOUNCE_MASK"]) mPartData.mFlags |= LLPartData::LL_PART_BOUNCE_MASK;
	if (sd["LL_PART_WIND_MASK"]) mPartData.mFlags |= LLPartData::LL_PART_WIND_MASK;
	if (sd["LL_PART_FOLLOW_SRC_MASK"]) mPartData.mFlags |= LLPartData::LL_PART_FOLLOW_SRC_MASK;
	if (sd["LL_PART_FOLLOW_VELOCITY_MASK"]) mPartData.mFlags |= LLPartData::LL_PART_FOLLOW_VELOCITY_MASK;
	if (sd["LL_PART_TARGET_POS_MASK"]) mPartData.mFlags |= LLPartData::LL_PART_TARGET_POS_MASK;
	if (sd["LL_PART_TARGET_LINEAR_MASK"]) mPartData.mFlags |= LLPartData::LL_PART_TARGET_LINEAR_MASK;
	if (sd["LL_PART_EMISSIVE_MASK"]) mPartData.mFlags |= LLPartData::LL_PART_EMISSIVE_MASK;
	if (sd["LL_PART_BEAM_MASK"]) mPartData.mFlags |= LLPartData::LL_PART_BEAM_MASK;

	mPartData.mMaxAge = (F32)sd["ParticleMaxAge"].asReal();
	mPartData.mStartColor = ll_color4_from_sd(sd["StartColor"]);
	mPartData.mEndColor = ll_color4_from_sd(sd["EndColor"]);
	mPartData.mStartScale = ll_vector2_from_sd(sd["StartScale"]);
	mPartData.mEndScale = ll_vector2_from_sd(sd["EndScale"]);

	mMaxAge   = (F32)sd["SourceMaxAge"].asReal();
	mStartAge  = (F32)sd["SourceStartAge"].asReal();

	mPattern = 0;
	if (sd["LL_PART_SRC_PATTERN_DROP"]) mPattern |= LL_PART_SRC_PATTERN_DROP;
	if (sd["LL_PART_SRC_PATTERN_EXPLODE"]) mPattern |= LL_PART_SRC_PATTERN_EXPLODE;
	if (sd["LL_PART_SRC_PATTERN_ANGLE"]) mPattern |= LL_PART_SRC_PATTERN_ANGLE;
	if (sd["LL_PART_SRC_PATTERN_ANGLE_CONE"]) mPattern |= LL_PART_SRC_PATTERN_ANGLE_CONE;
	if (sd["LL_PART_SRC_PATTERN_ANGLE_CONE_EMPTY"]) mPattern |= LL_PART_SRC_PATTERN_ANGLE_CONE_EMPTY;

	mInnerAngle = (F32)sd["InnerAngle"].asReal();
	mOuterAngle = (F32)sd["OuterAngle"].asReal();
	mAngularVelocity = ll_vector3_from_sd(sd["AngularVelocity"]);
	mBurstRate = (F32)sd["BurstRate"].asReal();
	int burst_part_count = sd["BurstPartCount"];
	mBurstPartCount = (U8)burst_part_count;
	mBurstSpeedMin = (F32)sd["BurstSpeedMin"].asReal();
	mBurstSpeedMax = (F32)sd["BurstSpeedMax"].asReal();
	mBurstRadius = (F32)sd["BurstRadius"].asReal();

	mPartImageID = LLUUID(sd[("PartImageID")].asString());
	mTargetUUID = LLUUID(sd["TargetId"].asString());

	return true;
=======
    mPartData.mFlags = 0;
    if (sd["LL_PART_INTERP_COLOR_MASK"]) mPartData.mFlags |= LLPartData::LL_PART_INTERP_COLOR_MASK;
    if (sd["LL_PART_INTERP_SCALE_MASK"]) mPartData.mFlags |= LLPartData::LL_PART_INTERP_SCALE_MASK;
    if (sd["LL_PART_BOUNCE_MASK"]) mPartData.mFlags |= LLPartData::LL_PART_BOUNCE_MASK;
    if (sd["LL_PART_WIND_MASK"]) mPartData.mFlags |= LLPartData::LL_PART_WIND_MASK;
    if (sd["LL_PART_FOLLOW_SRC_MASK"]) mPartData.mFlags |= LLPartData::LL_PART_FOLLOW_SRC_MASK;
    if (sd["LL_PART_FOLLOW_VELOCITY_MASK"]) mPartData.mFlags |= LLPartData::LL_PART_FOLLOW_VELOCITY_MASK;
    if (sd["LL_PART_TARGET_POS_MASK"]) mPartData.mFlags |= LLPartData::LL_PART_TARGET_POS_MASK;
    if (sd["LL_PART_TARGET_LINEAR_MASK"]) mPartData.mFlags |= LLPartData::LL_PART_TARGET_LINEAR_MASK;
    if (sd["LL_PART_EMISSIVE_MASK"]) mPartData.mFlags |= LLPartData::LL_PART_EMISSIVE_MASK;
    if (sd["LL_PART_BEAM_MASK"]) mPartData.mFlags |= LLPartData::LL_PART_BEAM_MASK;

    mPartData.mMaxAge = (F32)sd["ParticleMaxAge"].asReal();
    mPartData.mStartColor = ll_color4_from_sd(sd["StartColor"]);
    mPartData.mEndColor = ll_color4_from_sd(sd["EndColor"]);
    mPartData.mStartScale = ll_vector2_from_sd(sd["StartScale"]);
    mPartData.mEndScale = ll_vector2_from_sd(sd["EndScale"]);

    mMaxAge   = (F32)sd["SourceMaxAge"].asReal();
    mStartAge  = (F32)sd["SourceStartAge"].asReal();

    mPattern = 0;
    if (sd["LL_PART_SRC_PATTERN_DROP"]) mPattern |= LL_PART_SRC_PATTERN_DROP;
    if (sd["LL_PART_SRC_PATTERN_EXPLODE"]) mPattern |= LL_PART_SRC_PATTERN_EXPLODE;
    if (sd["LL_PART_SRC_PATTERN_ANGLE"]) mPattern |= LL_PART_SRC_PATTERN_ANGLE;
    if (sd["LL_PART_SRC_PATTERN_ANGLE_CONE"]) mPattern |= LL_PART_SRC_PATTERN_ANGLE_CONE;
    if (sd["LL_PART_SRC_PATTERN_ANGLE_CONE_EMPTY"]) mPattern |= LL_PART_SRC_PATTERN_ANGLE_CONE_EMPTY;

    mInnerAngle = (F32)sd["InnerAngle"].asReal();
    mOuterAngle = (F32)sd["OuterAngle"].asReal();
    mAngularVelocity = ll_vector3_from_sd(sd["AngularVelocity"]);
    mBurstRate = (F32)sd["BurstRate"].asReal();
    int burst_part_count = sd["BurstPartCount"];
    mBurstPartCount = (U8)burst_part_count;
    mBurstSpeedMin = (F32)sd["BurstSpeedMin"].asReal();
    mBurstSpeedMax = (F32)sd["BurstSpeedMax"].asReal();
    mBurstRadius = (F32)sd["BurstRadius"].asReal();

    mPartImageID = LLUUID(sd[("PartImageID")].asString());
    mTargetUUID = LLUUID(sd["TargetId"].asString());

    return true;
>>>>>>> 1a8a5404
}<|MERGE_RESOLUTION|>--- conflicted
+++ resolved
@@ -73,28 +73,6 @@
 
 bool LLPartData::unpackLegacy(LLDataPacker &dp)
 {
-<<<<<<< HEAD
-	LLColor4U coloru;
-
-	dp.unpackU32(mFlags, "pdflags");
-	dp.unpackFixed(mMaxAge, "pdmaxage", false, 8, 8);
-
-	dp.unpackColor4U(coloru, "pdstartcolor");
-	mStartColor.setVec(coloru);
-	dp.unpackColor4U(coloru, "pdendcolor");
-	mEndColor.setVec(coloru);
-	dp.unpackFixed(mStartScale.mV[0], "pdstartscalex", false, 3, 5);
-	dp.unpackFixed(mStartScale.mV[1], "pdstartscaley", false, 3, 5);
-	dp.unpackFixed(mEndScale.mV[0], "pdendscalex", false, 3, 5);
-	dp.unpackFixed(mEndScale.mV[1], "pdendscaley", false, 3, 5);
-
-	mStartGlow = 0.f;
-	mEndGlow = 0.f;
-	mBlendFuncSource = LLPartData::LL_PART_BF_SOURCE_ALPHA;
-	mBlendFuncDest = LLPartData::LL_PART_BF_ONE_MINUS_SOURCE_ALPHA;
-
-	return true;
-=======
     LLColor4U coloru;
 
     dp.unpackU32(mFlags, "pdflags");
@@ -115,65 +93,10 @@
     mBlendFuncDest = LLPartData::LL_PART_BF_ONE_MINUS_SOURCE_ALPHA;
 
     return true;
->>>>>>> 1a8a5404
 }
 
 bool LLPartData::unpack(LLDataPacker &dp)
 {
-<<<<<<< HEAD
-	S32 size = 0;
-	dp.unpackS32(size, "partsize");
-
-	unpackLegacy(dp);
-	size -= PS_LEGACY_PART_DATA_BLOCK_SIZE;
-
-	if (mFlags & LL_PART_DATA_GLOW)
-	{
-		if (size < PS_PART_DATA_GLOW_SIZE) return false;
-
-		U8 tmp_glow = 0;
-		dp.unpackU8(tmp_glow,"pdstartglow");
-		mStartGlow = tmp_glow / 255.f;
-		dp.unpackU8(tmp_glow,"pdendglow");
-		mEndGlow = tmp_glow / 255.f;
-
-		size -= PS_PART_DATA_GLOW_SIZE;
-	}
-	else
-	{
-		mStartGlow = 0.f;
-		mEndGlow = 0.f;
-	}
-
-	if (mFlags & LL_PART_DATA_BLEND)
-	{
-		if (size < PS_PART_DATA_BLEND_SIZE) return false;
-		dp.unpackU8(mBlendFuncSource,"pdblendsource");
-		dp.unpackU8(mBlendFuncDest,"pdblenddest");
-		size -= PS_PART_DATA_BLEND_SIZE;
-	}
-	else
-	{
-		mBlendFuncSource = LLPartData::LL_PART_BF_SOURCE_ALPHA;
-		mBlendFuncDest = LLPartData::LL_PART_BF_ONE_MINUS_SOURCE_ALPHA;
-	}
-
-	if (size > 0)
-	{ //leftover bytes, unrecognized parameters
-		U8 feh = 0;
-		while (size > 0)
-		{ //read remaining bytes in block
-			dp.unpackU8(feh, "whippang");
-			size--;
-		}
-
-		//this particle system won't display properly, better to not show anything
-		return false;
-	}
-
-
-	return true;
-=======
     S32 size = 0;
     dp.unpackS32(size, "partsize");
 
@@ -226,7 +149,6 @@
 
 
     return true;
->>>>>>> 1a8a5404
 }
 
 void LLPartData::setFlags(const U32 flags)
@@ -320,33 +242,6 @@
 
 bool LLPartSysData::unpackSystem(LLDataPacker &dp)
 {
-<<<<<<< HEAD
-	dp.unpackU32(mCRC, "pscrc");
-	dp.unpackU32(mFlags, "psflags");
-	dp.unpackU8(mPattern, "pspattern");
-	dp.unpackFixed(mMaxAge, "psmaxage", false, 8, 8);
-	dp.unpackFixed(mStartAge, "psstartage", false, 8, 8);
-	dp.unpackFixed(mInnerAngle, "psinnerangle", false, 3, 5);
-	dp.unpackFixed(mOuterAngle, "psouterangle", false, 3, 5);
-	dp.unpackFixed(mBurstRate, "psburstrate", false, 8, 8);
-	mBurstRate = llmax(0.01f, mBurstRate);
-	dp.unpackFixed(mBurstRadius, "psburstradius", false, 8, 8);
-	dp.unpackFixed(mBurstSpeedMin, "psburstspeedmin", false, 8, 8);
-	dp.unpackFixed(mBurstSpeedMax, "psburstspeedmax", false, 8, 8);
-	dp.unpackU8(mBurstPartCount, "psburstpartcount");
-
-	dp.unpackFixed(mAngularVelocity.mV[0], "psangvelx", true, 8, 7);
-	dp.unpackFixed(mAngularVelocity.mV[1], "psangvely", true, 8, 7);
-	dp.unpackFixed(mAngularVelocity.mV[2], "psangvelz", true, 8, 7);
-
-	dp.unpackFixed(mPartAccel.mV[0], "psaccelx", true, 8, 7);
-	dp.unpackFixed(mPartAccel.mV[1], "psaccely", true, 8, 7);
-	dp.unpackFixed(mPartAccel.mV[2], "psaccelz", true, 8, 7);
-
-	dp.unpackUUID(mPartImageID, "psuuid");
-	dp.unpackUUID(mTargetUUID, "pstargetuuid");
-	return true;
-=======
     dp.unpackU32(mCRC, "pscrc");
     dp.unpackU32(mFlags, "psflags");
     dp.unpackU8(mPattern, "pspattern");
@@ -372,7 +267,6 @@
     dp.unpackUUID(mPartImageID, "psuuid");
     dp.unpackUUID(mTargetUUID, "pstargetuuid");
     return true;
->>>>>>> 1a8a5404
 }
 
 bool LLPartSysData::unpackLegacy(LLDataPacker &dp)
@@ -380,44 +274,11 @@
     unpackSystem(dp);
     mPartData.unpackLegacy(dp);
 
-<<<<<<< HEAD
-	return true;
-=======
     return true;
->>>>>>> 1a8a5404
 }
 
 bool LLPartSysData::unpack(LLDataPacker &dp)
 {
-<<<<<<< HEAD
-	// syssize is currently unused.  Adding now when modifying the 'version to make extensible in the future
-	S32 size = 0;
-	dp.unpackS32(size, "syssize");
-	
-	if (size != PS_SYS_DATA_BLOCK_SIZE)
-	{ //unexpected size, this viewer doesn't know how to parse this particle system
-		
-		//skip to LLPartData block
-		U8 feh = 0;
-		
-		for (U32 i = 0; i < size; ++i)
-		{
-			dp.unpackU8(feh, "whippang");
-		}
-				
-		dp.unpackS32(size, "partsize");
-		//skip LLPartData block
-		for (U32 i = 0; i < size; ++i)
-		{
-			dp.unpackU8(feh, "whippang");
-		}
-		return false;
-	}
-
-	unpackSystem(dp);
-	
-	return mPartData.unpack(dp);
-=======
     // syssize is currently unused.  Adding now when modifying the 'version to make extensible in the future
     S32 size = 0;
     dp.unpackS32(size, "syssize");
@@ -445,7 +306,6 @@
     unpackSystem(dp);
 
     return mPartData.unpack(dp);
->>>>>>> 1a8a5404
 }
 
 std::ostream& operator<<(std::ostream& s, const LLPartSysData &data)
@@ -466,48 +326,6 @@
 
 bool LLPartSysData::isNullPS(const S32 block_num)
 {
-<<<<<<< HEAD
-	U8 ps_data_block[PS_MAX_DATA_BLOCK_SIZE];
-	U32 crc;
-
-	S32 size;
-	// Check size of block
-	size = gMessageSystem->getSize("ObjectData", block_num, "PSBlock");
-	
-	if (!size)
-	{
-		return true;
-	}
-	
-	if (size > PS_MAX_DATA_BLOCK_SIZE)
-	{
-		//size is too big, newer particle version unsupported
-		return true;
-	}
-
-	gMessageSystem->getBinaryData("ObjectData", "PSBlock", ps_data_block, size, block_num, PS_MAX_DATA_BLOCK_SIZE);
-
-	LLDataPackerBinaryBuffer dp(ps_data_block, size);
-	if (size > PS_LEGACY_DATA_BLOCK_SIZE)
-	{
-		// non legacy systems pack a size before the CRC
-		S32 tmp = 0;
-		dp.unpackS32(tmp, "syssize");
-
-		if (tmp > PS_SYS_DATA_BLOCK_SIZE)
-		{ //unknown system data block size, don't know how to parse it, treat as NULL
-			return true;
-		}
-	}
-
-	dp.unpackU32(crc, "crc");
-
-	if (crc == 0)
-	{
-		return true;
-	}
-	return false;
-=======
     U8 ps_data_block[PS_MAX_DATA_BLOCK_SIZE];
     U32 crc;
 
@@ -548,37 +366,10 @@
         return true;
     }
     return false;
->>>>>>> 1a8a5404
 }
 
 bool LLPartSysData::unpackBlock(const S32 block_num)
 {
-<<<<<<< HEAD
-	U8 ps_data_block[PS_MAX_DATA_BLOCK_SIZE];
-
-	// Check size of block
-	S32 size = gMessageSystem->getSize("ObjectData", block_num, "PSBlock");
-
-	if (size > PS_MAX_DATA_BLOCK_SIZE)
-	{
-		// Larger packets are newer and unsupported
-		return false;
-	}
-
-	// Get from message
-	gMessageSystem->getBinaryData("ObjectData", "PSBlock", ps_data_block, size, block_num, PS_MAX_DATA_BLOCK_SIZE);
-
-	LLDataPackerBinaryBuffer dp(ps_data_block, size);
-
-	if (size == PS_LEGACY_DATA_BLOCK_SIZE)
-	{
-		return unpackLegacy(dp);
-	}
-	else
-	{
-		return unpack(dp);
-	}
-=======
     U8 ps_data_block[PS_MAX_DATA_BLOCK_SIZE];
 
     // Check size of block
@@ -603,7 +394,6 @@
     {
         return unpack(dp);
     }
->>>>>>> 1a8a5404
 }
 
 bool LLPartSysData::isLegacyCompatible() const
@@ -623,60 +413,13 @@
 
 void LLPartSysData::setPartAccel(const LLVector3 &accel)
 {
-<<<<<<< HEAD
-	mPartAccel.mV[VX] = llclamp(accel.mV[VX], -100.f, 100.f);
-	mPartAccel.mV[VY] = llclamp(accel.mV[VY], -100.f, 100.f);
-	mPartAccel.mV[VZ] = llclamp(accel.mV[VZ], -100.f, 100.f);
-=======
     mPartAccel.mV[VX] = llclamp(accel.mV[VX], -100.f, 100.f);
     mPartAccel.mV[VY] = llclamp(accel.mV[VY], -100.f, 100.f);
     mPartAccel.mV[VZ] = llclamp(accel.mV[VZ], -100.f, 100.f);
->>>>>>> 1a8a5404
 }
 
 LLSD LLPartSysData::asLLSD() const
 {
-<<<<<<< HEAD
-	LLSD sd = LLSD();
-
-	sd["LL_PART_INTERP_COLOR_MASK"] = (LLPartData::LL_PART_INTERP_COLOR_MASK & mPartData.mFlags) ? 1 : 0;
-	sd["LL_PART_INTERP_SCALE_MASK"] = (LLPartData::LL_PART_INTERP_SCALE_MASK & mPartData.mFlags) ? 1 : 0;
-	sd["LL_PART_BOUNCE_MASK"] = (LLPartData::LL_PART_BOUNCE_MASK & mPartData.mFlags) ? 1 : 0;
-	sd["LL_PART_WIND_MASK"] = (LLPartData::LL_PART_WIND_MASK & mPartData.mFlags) ? 1 : 0;
-	sd["LL_PART_FOLLOW_SRC_MASK"] = (LLPartData::LL_PART_FOLLOW_SRC_MASK & mPartData.mFlags) ? 1 : 0;
-	sd["LL_PART_FOLLOW_VELOCITY_MASK"] = (LLPartData::LL_PART_FOLLOW_VELOCITY_MASK & mPartData.mFlags) ? 1 : 0;
-	sd["LL_PART_TARGET_POS_MASK"] = (LLPartData::LL_PART_TARGET_POS_MASK & mPartData.mFlags) ? 1 : 0;
-	sd["LL_PART_TARGET_LINEAR_MASK"] = (LLPartData::LL_PART_TARGET_LINEAR_MASK & mPartData.mFlags) ? 1 : 0;
-	sd["LL_PART_EMISSIVE_MASK"] = (LLPartData::LL_PART_EMISSIVE_MASK & mPartData.mFlags) ? 1 : 0;
-	sd["LL_PART_BEAM_MASK"] = (LLPartData::LL_PART_BEAM_MASK & mPartData.mFlags) ? 1 : 0;
-
-	sd["ParticleMaxAge"] = mPartData.mMaxAge;
-	sd["StartColor"] = ll_sd_from_color4(mPartData.mStartColor);
-	sd["EndColor"] = ll_sd_from_color4(mPartData.mEndColor);
-	sd["StartScale"] = ll_sd_from_vector2(mPartData.mStartScale);
-	sd["EndScale"] = ll_sd_from_vector2(mPartData.mEndScale);
-
-	sd["SourceMaxAge"] = mMaxAge;
-	sd["SourceStartAge"] = mStartAge;
-
-	sd["LL_PART_SRC_PATTERN_DROP"] = ( mPattern & LL_PART_SRC_PATTERN_DROP) ? 1 : 0;
-	sd["LL_PART_SRC_PATTERN_EXPLODE"] = ( mPattern & LL_PART_SRC_PATTERN_EXPLODE) ? 1 : 0;
-	sd["LL_PART_SRC_PATTERN_ANGLE"] = ( mPattern & LL_PART_SRC_PATTERN_ANGLE) ? 1 : 0;
-	sd["LL_PART_SRC_PATTERN_ANGLE_CONE"] = ( mPattern & LL_PART_SRC_PATTERN_ANGLE_CONE) ? 1 : 0 ;
-	sd["LL_PART_SRC_PATTERN_ANGLE_CONE_EMPTY"] = ( mPattern & LL_PART_SRC_PATTERN_ANGLE_CONE_EMPTY) ? 1 : 0;
-
-	sd["InnerAngle"] = mInnerAngle;
-	sd["OuterAngle"] = mOuterAngle;
-	sd["AngularVelocity"] = ll_sd_from_vector3(mAngularVelocity);
-	sd["BurstRate"] = mBurstRate;
-	sd["BurstPartCount"] = mBurstPartCount;
-	sd["BurstSpeedMin"] = mBurstSpeedMin;
-	sd["BurstSpeedMax"] = mBurstSpeedMax;
-	sd["BurstRadius"] = mBurstRadius;
-	sd["PartImageID"] = mPartImageID.asString();
-	sd["TargetId"] = mTargetUUID.asString();
-	return sd;
-=======
     LLSD sd = LLSD();
 
     sd["LL_PART_INTERP_COLOR_MASK"] = (LLPartData::LL_PART_INTERP_COLOR_MASK & mPartData.mFlags) ? 1 : 0;
@@ -716,55 +459,10 @@
     sd["PartImageID"] = mPartImageID.asString();
     sd["TargetId"] = mTargetUUID.asString();
     return sd;
->>>>>>> 1a8a5404
 }
 
 bool LLPartSysData::fromLLSD(LLSD& sd)
 {
-<<<<<<< HEAD
-	mPartData.mFlags = 0;
-	if (sd["LL_PART_INTERP_COLOR_MASK"]) mPartData.mFlags |= LLPartData::LL_PART_INTERP_COLOR_MASK;
-	if (sd["LL_PART_INTERP_SCALE_MASK"]) mPartData.mFlags |= LLPartData::LL_PART_INTERP_SCALE_MASK;
-	if (sd["LL_PART_BOUNCE_MASK"]) mPartData.mFlags |= LLPartData::LL_PART_BOUNCE_MASK;
-	if (sd["LL_PART_WIND_MASK"]) mPartData.mFlags |= LLPartData::LL_PART_WIND_MASK;
-	if (sd["LL_PART_FOLLOW_SRC_MASK"]) mPartData.mFlags |= LLPartData::LL_PART_FOLLOW_SRC_MASK;
-	if (sd["LL_PART_FOLLOW_VELOCITY_MASK"]) mPartData.mFlags |= LLPartData::LL_PART_FOLLOW_VELOCITY_MASK;
-	if (sd["LL_PART_TARGET_POS_MASK"]) mPartData.mFlags |= LLPartData::LL_PART_TARGET_POS_MASK;
-	if (sd["LL_PART_TARGET_LINEAR_MASK"]) mPartData.mFlags |= LLPartData::LL_PART_TARGET_LINEAR_MASK;
-	if (sd["LL_PART_EMISSIVE_MASK"]) mPartData.mFlags |= LLPartData::LL_PART_EMISSIVE_MASK;
-	if (sd["LL_PART_BEAM_MASK"]) mPartData.mFlags |= LLPartData::LL_PART_BEAM_MASK;
-
-	mPartData.mMaxAge = (F32)sd["ParticleMaxAge"].asReal();
-	mPartData.mStartColor = ll_color4_from_sd(sd["StartColor"]);
-	mPartData.mEndColor = ll_color4_from_sd(sd["EndColor"]);
-	mPartData.mStartScale = ll_vector2_from_sd(sd["StartScale"]);
-	mPartData.mEndScale = ll_vector2_from_sd(sd["EndScale"]);
-
-	mMaxAge   = (F32)sd["SourceMaxAge"].asReal();
-	mStartAge  = (F32)sd["SourceStartAge"].asReal();
-
-	mPattern = 0;
-	if (sd["LL_PART_SRC_PATTERN_DROP"]) mPattern |= LL_PART_SRC_PATTERN_DROP;
-	if (sd["LL_PART_SRC_PATTERN_EXPLODE"]) mPattern |= LL_PART_SRC_PATTERN_EXPLODE;
-	if (sd["LL_PART_SRC_PATTERN_ANGLE"]) mPattern |= LL_PART_SRC_PATTERN_ANGLE;
-	if (sd["LL_PART_SRC_PATTERN_ANGLE_CONE"]) mPattern |= LL_PART_SRC_PATTERN_ANGLE_CONE;
-	if (sd["LL_PART_SRC_PATTERN_ANGLE_CONE_EMPTY"]) mPattern |= LL_PART_SRC_PATTERN_ANGLE_CONE_EMPTY;
-
-	mInnerAngle = (F32)sd["InnerAngle"].asReal();
-	mOuterAngle = (F32)sd["OuterAngle"].asReal();
-	mAngularVelocity = ll_vector3_from_sd(sd["AngularVelocity"]);
-	mBurstRate = (F32)sd["BurstRate"].asReal();
-	int burst_part_count = sd["BurstPartCount"];
-	mBurstPartCount = (U8)burst_part_count;
-	mBurstSpeedMin = (F32)sd["BurstSpeedMin"].asReal();
-	mBurstSpeedMax = (F32)sd["BurstSpeedMax"].asReal();
-	mBurstRadius = (F32)sd["BurstRadius"].asReal();
-
-	mPartImageID = LLUUID(sd[("PartImageID")].asString());
-	mTargetUUID = LLUUID(sd["TargetId"].asString());
-
-	return true;
-=======
     mPartData.mFlags = 0;
     if (sd["LL_PART_INTERP_COLOR_MASK"]) mPartData.mFlags |= LLPartData::LL_PART_INTERP_COLOR_MASK;
     if (sd["LL_PART_INTERP_SCALE_MASK"]) mPartData.mFlags |= LLPartData::LL_PART_INTERP_SCALE_MASK;
@@ -807,5 +505,4 @@
     mTargetUUID = LLUUID(sd["TargetId"].asString());
 
     return true;
->>>>>>> 1a8a5404
 }