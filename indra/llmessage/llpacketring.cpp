--- conflicted
+++ resolved
@@ -45,19 +45,6 @@
 
 ///////////////////////////////////////////////////////////
 LLPacketRing::LLPacketRing () :
-<<<<<<< HEAD
-	mUseInThrottle(false),
-	mUseOutThrottle(false),
-	mInThrottle(256000.f),
-	mOutThrottle(64000.f),
-	mActualBitsIn(0),
-	mActualBitsOut(0),
-	mMaxBufferLength(64000),
-	mInBufferLength(0),
-	mOutBufferLength(0),
-	mDropPercentage(0.0f),
-	mPacketsToDrop(0x0)
-=======
     mUseInThrottle(false),
     mUseOutThrottle(false),
     mInThrottle(256000.f),
@@ -69,7 +56,6 @@
     mOutBufferLength(0),
     mDropPercentage(0.0f),
     mPacketsToDrop(0x0)
->>>>>>> 1a8a5404
 {
 }
 
@@ -170,120 +156,6 @@
 ///////////////////////////////////////////////////////////
 S32 LLPacketRing::receivePacket (S32 socket, char *datap)
 {
-<<<<<<< HEAD
-	S32 packet_size = 0;
-
-	// If using the throttle, simulate a limited size input buffer.
-	if (mUseInThrottle)
-	{
-		bool done = false;
-
-		// push any current net packet (if any) onto delay ring
-		while (!done)
-		{
-			LLPacketBuffer *packetp;
-			packetp = new LLPacketBuffer(socket);
-
-			if (packetp->getSize())
-			{
-				mActualBitsIn += packetp->getSize() * 8;
-
-				// Fake packet loss
-				if (mDropPercentage && (ll_frand(100.f) < mDropPercentage))
-				{
-					mPacketsToDrop++;
-				}
-
-				if (mPacketsToDrop)
-				{
-					delete packetp;
-					packetp = NULL;
-					packet_size = 0;
-					mPacketsToDrop--;
-				}
-			}
-
-			// If we faked packet loss, then we don't have a packet
-			// to use for buffer overflow testing
-			if (packetp)
-			{
-				if (mInBufferLength + packetp->getSize() > mMaxBufferLength)
-				{
-					// Toss it.
-					LL_WARNS() << "Throwing away packet, overflowing buffer" << LL_ENDL;
-					delete packetp;
-					packetp = NULL;
-				}
-				else if (packetp->getSize())
-				{
-					mReceiveQueue.push(packetp);
-					mInBufferLength += packetp->getSize();
-				}
-				else
-				{
-					delete packetp;
-					packetp = NULL;
-					done = true;
-				}
-			}
-			else
-			{
-				// No packetp, keep going? - no packetp == faked packet loss
-			}
-		}
-
-		// Now, grab data off of the receive queue according to our
-		// throttled bandwidth settings.
-		packet_size = receiveFromRing(socket, datap);
-	}
-	else
-	{
-		// no delay, pull straight from net
-		if (LLProxy::isSOCKSProxyEnabled())
-		{
-			U8 buffer[NET_BUFFER_SIZE + SOCKS_HEADER_SIZE];
-			packet_size = receive_packet(socket, static_cast<char*>(static_cast<void*>(buffer)));
-			
-			if (packet_size > SOCKS_HEADER_SIZE)
-			{
-				// *FIX We are assuming ATYP is 0x01 (IPv4), not 0x03 (hostname) or 0x04 (IPv6)
-				memcpy(datap, buffer + SOCKS_HEADER_SIZE, packet_size - SOCKS_HEADER_SIZE);
-				proxywrap_t * header = static_cast<proxywrap_t*>(static_cast<void*>(buffer));
-				mLastSender.setAddress(header->addr);
-				mLastSender.setPort(ntohs(header->port));
-
-				packet_size -= SOCKS_HEADER_SIZE; // The unwrapped packet size
-			}
-			else
-			{
-				packet_size = 0;
-			}
-		}
-		else
-		{
-			packet_size = receive_packet(socket, datap);
-			mLastSender = ::get_sender();
-		}
-
-		mLastReceivingIF = ::get_receiving_interface();
-
-		if (packet_size)  // did we actually get a packet?
-		{
-			if (mDropPercentage && (ll_frand(100.f) < mDropPercentage))
-			{
-				mPacketsToDrop++;
-			}
-
-			if (mPacketsToDrop)
-			{
-				packet_size = 0;
-				mPacketsToDrop--;
-			}
-		}
-	}
-
-	return packet_size;
-=======
     S32 packet_size = 0;
 
     // If using the throttle, simulate a limited size input buffer.
@@ -396,83 +268,10 @@
     }
 
     return packet_size;
->>>>>>> 1a8a5404
 }
 
 bool LLPacketRing::sendPacket(int h_socket, char * send_buffer, S32 buf_size, LLHost host)
 {
-<<<<<<< HEAD
-	bool status = true;
-	if (!mUseOutThrottle)
-	{
-		return sendPacketImpl(h_socket, send_buffer, buf_size, host );
-	}
-	else
-	{
-		mActualBitsOut += buf_size * 8;
-		LLPacketBuffer *packetp = NULL;
-		// See if we've got enough throttle to send a packet.
-		while (!mOutThrottle.checkOverflow(0.f))
-		{
-			// While we have enough bandwidth, send a packet from the queue or the current packet
-
-			S32 packet_size = 0;
-			if (!mSendQueue.empty())
-			{
-				// Send a packet off of the queue
-				LLPacketBuffer *packetp = mSendQueue.front();
-				mSendQueue.pop();
-
-				mOutBufferLength -= packetp->getSize();
-				packet_size = packetp->getSize();
-
-				status = sendPacketImpl(h_socket, packetp->getData(), packet_size, packetp->getHost());
-				
-				delete packetp;
-				// Update the throttle
-				mOutThrottle.throttleOverflow(packet_size * 8.f);
-			}
-			else
-			{
-				// If the queue's empty, we can just send this packet right away.
-				status =  sendPacketImpl(h_socket, send_buffer, buf_size, host );
-				packet_size = buf_size;
-
-				// Update the throttle
-				mOutThrottle.throttleOverflow(packet_size * 8.f);
-
-				// This was the packet we're sending now, there are no other packets
-				// that we need to send
-				return status;
-			}
-
-		}
-
-		// We haven't sent the incoming packet, add it to the queue
-		if (mOutBufferLength + buf_size > mMaxBufferLength)
-		{
-			// Nuke this packet, we overflowed the buffer.
-			// Toss it.
-			LL_WARNS() << "Throwing away outbound packet, overflowing buffer" << LL_ENDL;
-		}
-		else
-		{
-			static LLTimer queue_timer;
-			if ((mOutBufferLength > 4192) && queue_timer.getElapsedTimeF32() > 1.f)
-			{
-				// Add it to the queue
-				LL_INFOS() << "Outbound packet queue " << mOutBufferLength << " bytes" << LL_ENDL;
-				queue_timer.reset();
-			}
-			packetp = new LLPacketBuffer(host, send_buffer, buf_size);
-
-			mOutBufferLength += packetp->getSize();
-			mSendQueue.push(packetp);
-		}
-	}
-
-	return status;
-=======
     bool status = true;
     if (!mUseOutThrottle)
     {
@@ -543,7 +342,6 @@
     }
 
     return status;
->>>>>>> 1a8a5404
 }
 
 bool LLPacketRing::sendPacketImpl(int h_socket, const char * send_buffer, S32 buf_size, LLHost host)
