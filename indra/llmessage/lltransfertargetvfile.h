/**
 * @file lltransfertargetvfile.h
 * @brief Transfer system for receiving a vfile.
 *
 * $LicenseInfo:firstyear=2006&license=viewerlgpl$
 * Second Life Viewer Source Code
 * Copyright (C) 2010, Linden Research, Inc.
 *
 * This library is free software; you can redistribute it and/or
 * modify it under the terms of the GNU Lesser General Public
 * License as published by the Free Software Foundation;
 * version 2.1 of the License only.
 *
 * This library is distributed in the hope that it will be useful,
 * but WITHOUT ANY WARRANTY; without even the implied warranty of
 * MERCHANTABILITY or FITNESS FOR A PARTICULAR PURPOSE.  See the GNU
 * Lesser General Public License for more details.
 *
 * You should have received a copy of the GNU Lesser General Public
 * License along with this library; if not, write to the Free Software
 * Foundation, Inc., 51 Franklin Street, Fifth Floor, Boston, MA  02110-1301  USA
 *
 * Linden Research, Inc., 945 Battery Street, San Francisco, CA  94111  USA
 * $/LicenseInfo$
 */

#ifndef LL_LLTRANSFERTARGETVFILE_H
#define LL_LLTRANSFERTARGETVFILE_H

#include "lltransfermanager.h"
#include "llassetstorage.h"
#include "llfilesystem.h"

class LLFileSystem;

// Lame, an S32 for now until I figure out the deal with how we want to do
// error codes.
typedef void (*LLTTVFCompleteCallback)(
    S32 status,
    const LLUUID& file_id,
    LLAssetType::EType file_type,
    LLBaseDownloadRequest* user_data, LLExtStat ext_status );

class LLTransferTargetParamsVFile : public LLTransferTargetParams
{
public:
    LLTransferTargetParamsVFile();

    void setAsset(const LLUUID& asset_id, LLAssetType::EType asset_type);
    void setCallback(LLTTVFCompleteCallback cb, LLBaseDownloadRequest& request);

    LLUUID getAssetID() const                       { return mAssetID; }
    LLAssetType::EType getAssetType() const         { return mAssetType; }

    friend class LLTransferTargetVFile;
protected:
    bool unpackParams(LLDataPacker& dp);

    LLUUID              mAssetID;
    LLAssetType::EType  mAssetType;

    LLTTVFCompleteCallback  mCompleteCallback;
    LLBaseDownloadRequest*  mRequestDatap;
    S32                     mErrCode;
};


class LLTransferTargetVFile : public LLTransferTarget
{
public:
    LLTransferTargetVFile(const LLUUID& uuid, LLTransferSourceType src_type);
    virtual ~LLTransferTargetVFile();

    //static void requestTransfer(LLTransferTargetChannel* channelp,
    //                          const char* local_filename,
    //                          const LLTransferSourceParams& source_params,
    //                          LLTTVFCompleteCallback callback);

    static void updateQueue(bool shutdown = false);

protected:
    virtual bool unpackParams(LLDataPacker& dp);
    /*virtual*/ void applyParams(const LLTransferTargetParams& params);
    /*virtual*/ LLTSCode dataCallback(const S32 packet_id, U8* in_datap, const S32 in_size);
    /*virtual*/ void completionCallback(const LLTSCode status);

    LLTransferTargetParamsVFile mParams;

<<<<<<< HEAD
	bool mNeedsCreate;
	LLUUID mTempID;
=======
    bool mNeedsCreate;
    LLUUID mTempID;
>>>>>>> 1a8a5404
};

#endif // LL_LLTRANSFERTARGETFILE_H<|MERGE_RESOLUTION|>--- conflicted
+++ resolved
@@ -86,13 +86,8 @@
 
     LLTransferTargetParamsVFile mParams;
 
-<<<<<<< HEAD
-	bool mNeedsCreate;
-	LLUUID mTempID;
-=======
     bool mNeedsCreate;
     LLUUID mTempID;
->>>>>>> 1a8a5404
 };
 
 #endif // LL_LLTRANSFERTARGETFILE_H