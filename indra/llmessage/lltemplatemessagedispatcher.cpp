/**
 * @file lltemplatemessagedispatcher.h
 * @brief LLTemplateMessageDispatcher class
 *
 * $LicenseInfo:firstyear=2009&license=viewerlgpl$
 * Second Life Viewer Source Code
 * Copyright (C) 2010, Linden Research, Inc.
 *
 * This library is free software; you can redistribute it and/or
 * modify it under the terms of the GNU Lesser General Public
 * License as published by the Free Software Foundation;
 * version 2.1 of the License only.
 *
 * This library is distributed in the hope that it will be useful,
 * but WITHOUT ANY WARRANTY; without even the implied warranty of
 * MERCHANTABILITY or FITNESS FOR A PARTICULAR PURPOSE.  See the GNU
 * Lesser General Public License for more details.
 *
 * You should have received a copy of the GNU Lesser General Public
 * License along with this library; if not, write to the Free Software
 * Foundation, Inc., 51 Franklin Street, Fifth Floor, Boston, MA  02110-1301  USA
 *
 * Linden Research, Inc., 945 Battery Street, San Francisco, CA  94111  USA
 * $/LicenseInfo$
 */


#include "lltemplatemessagedispatcher.h"

#include "llhttpnode.h"
#include "llhost.h"
#include "message.h"
#include "llsd.h"
#include "lltemplatemessagereader.h"

#include "nd/ndexceptions.h" // <FS:ND/> For ndxran

LLTemplateMessageDispatcher::LLTemplateMessageDispatcher(LLTemplateMessageReader &template_message_reader) :
    mTemplateMessageReader(template_message_reader)
{
}

void LLTemplateMessageDispatcher::dispatch(const std::string& msg_name,
                                           const LLSD& message,
                                           LLHTTPNode::ResponsePtr responsep)
{
    const LLSD::Binary& data = message["body"]["binary-template-data"].asBinary();
    auto size = data.size();
    if(size == 0)
    {
        return;
    }

    LLHost host;
    host = gMessageSystem->getSender();

    bool validate_message = mTemplateMessageReader.validateMessage(data.data(), static_cast<S32>(size), host, true);

    if (validate_message)
    {
<<<<<<< HEAD
        // <FS:ND> Handle invalid packets by throwing an exception and a graceful continue

        //      mTemplateMessageReader.readMessage(&(data[0]),host);

        try{ mTemplateMessageReader.readMessage(&(data[0]),host); }
        catch( nd::exceptions::xran &ex ) { LL_WARNS() << ex.what() << LL_ENDL; }
        // </FS:ND>
=======
        mTemplateMessageReader.readMessage(data.data(),host);
>>>>>>> 9ddf64c6
    }
    else
    {
        gMessageSystem->clearReceiveState();
    }
}
<|MERGE_RESOLUTION|>--- conflicted
+++ resolved
@@ -58,17 +58,17 @@
 
     if (validate_message)
     {
-<<<<<<< HEAD
         // <FS:ND> Handle invalid packets by throwing an exception and a graceful continue
-
-        //      mTemplateMessageReader.readMessage(&(data[0]),host);
-
-        try{ mTemplateMessageReader.readMessage(&(data[0]),host); }
-        catch( nd::exceptions::xran &ex ) { LL_WARNS() << ex.what() << LL_ENDL; }
+        //      mTemplateMessageReader.readMessage(data.data(),host);
+        try
+        {
+            mTemplateMessageReader.readMessage(data.data(),host);
+        }
+        catch (nd::exceptions::xran& ex)
+        {
+            LL_WARNS() << ex.what() << LL_ENDL;
+        }
         // </FS:ND>
-=======
-        mTemplateMessageReader.readMessage(data.data(),host);
->>>>>>> 9ddf64c6
     }
     else
     {
