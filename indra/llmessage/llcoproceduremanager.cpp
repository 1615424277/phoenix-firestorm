--- conflicted
+++ resolved
@@ -33,12 +33,7 @@
 
 #include <chrono>
 
-<<<<<<< HEAD
-#include <boost/assign.hpp>
-#include <boost/fiber/buffered_channel.hpp>
-=======
 #include "llthreadsafequeue.h"
->>>>>>> 95c6b512
 
 #include "llexception.h"
 #include "stringize.h"
@@ -71,8 +66,6 @@
     /// @return This method returns a UUID that can be used later to cancel execution.
     LLUUID enqueueCoprocedure(const std::string &name, CoProcedure_t proc);
 
-<<<<<<< HEAD
-=======
     /// Returns the number of coprocedures in the queue awaiting processing.
     ///
     inline size_t countPending() const
@@ -80,7 +73,6 @@
         return mPending;
     }
 
->>>>>>> 95c6b512
     /// Returns the number of coprocedures actively being processed.
     ///
     inline size_t countActive() const
@@ -88,8 +80,6 @@
         return mActiveCoprocs.size();
     }
 
-<<<<<<< HEAD
-=======
     /// Returns the total number of coprocedures either queued or in active processing.
     ///
     inline size_t count() const
@@ -97,7 +87,6 @@
         return countPending() + countActive();
     }
 
->>>>>>> 95c6b512
     void close();
     
 private:
@@ -116,14 +105,7 @@
         CoProcedure_t mProc;
     };
 
-<<<<<<< HEAD
-    // we use a buffered_channel here rather than unbuffered_channel since we want to be able to 
-    // push values without blocking,even if there's currently no one calling a pop operation (due to
-    // fiber running right now)
-    typedef boost::fibers::buffered_channel<QueuedCoproc::ptr_t>  CoprocQueue_t;
-=======
     typedef LLThreadSafeQueue<QueuedCoproc::ptr_t>  CoprocQueue_t;
->>>>>>> 95c6b512
     // Use shared_ptr to control the lifespan of our CoprocQueue_t instance
     // because the consuming coroutine might outlive this LLCoprocedurePool
     // instance.
@@ -131,11 +113,7 @@
     typedef std::map<LLUUID, LLCoreHttpUtil::HttpCoroutineAdapter::ptr_t> ActiveCoproc_t;
 
     std::string     mPoolName;
-<<<<<<< HEAD
-    size_t          mPoolSize;
-=======
     size_t          mPoolSize, mPending{0};
->>>>>>> 95c6b512
     CoprocQueuePtr  mPendingCoprocs;
     ActiveCoproc_t  mActiveCoprocs;
     LLTempBoundListener mStatusListener;
@@ -156,14 +134,7 @@
 
 LLCoprocedureManager::~LLCoprocedureManager()
 {
-<<<<<<< HEAD
-    for(auto & poolEntry : mPoolMap)
-    {
-        poolEntry.second->close();
-    }
-=======
     close();
->>>>>>> 95c6b512
 }
 
 LLCoprocedureManager::poolPtr_t LLCoprocedureManager::initializePool(const std::string &poolName)
@@ -221,8 +192,6 @@
     mPropertyDefineFn = updatefn;
 }
 
-<<<<<<< HEAD
-=======
 //-------------------------------------------------------------------------
 size_t LLCoprocedureManager::countPending() const
 {
@@ -243,7 +212,6 @@
     return it->second->countPending();
 }
 
->>>>>>> 95c6b512
 size_t LLCoprocedureManager::countActive() const
 {
     size_t count = 0;
@@ -265,15 +233,8 @@
     return it->second->countActive();
 }
 
-void LLCoprocedureManager::close(const std::string &pool)
-{
-<<<<<<< HEAD
-    poolMap_t::iterator it = mPoolMap.find(pool);
-    if (it != mPoolMap.end())
-    {
-        it->second->close();
-    }
-=======
+size_t LLCoprocedureManager::count() const
+{
     size_t count = 0;
     for (const auto& pair : mPoolMap)
     {
@@ -306,7 +267,6 @@
     {
         it->second->close();
     }
->>>>>>> 95c6b512
 }
 
 //=========================================================================
@@ -331,11 +291,7 @@
                                       << LL_ENDL;
                 // This should ensure that all waiting coprocedures in this
                 // pool will wake up and terminate.
-<<<<<<< HEAD
-                pendingCoprocs->close();
-=======
                 pendingCoprocs->pushFront({});
->>>>>>> 95c6b512
             }
             return false;
         });
@@ -352,11 +308,7 @@
         mCoroMapping.insert(CoroAdapterMap_t::value_type(pooledCoro, httpAdapter));
     }
 
-<<<<<<< HEAD
-    LL_INFOS("CoProcMgr") << "Created coprocedure pool named \"" << mPoolName << "\" with " << size << " items." << LL_ENDL;
-=======
     LL_INFOS("CoProcMgr") << "Created coprocedure pool named \"" << mPoolName << "\" with " << size << " items, queue max " << DEFAULT_QUEUE_SIZE << LL_ENDL;
->>>>>>> 95c6b512
 }
 
 LLCoprocedurePool::~LLCoprocedurePool() 
@@ -368,10 +320,6 @@
 {
     LLUUID id(LLUUID::generateNewID());
 
-<<<<<<< HEAD
-    mPendingCoprocs->push(QueuedCoproc::ptr_t(new QueuedCoproc(name, id, proc)));
-    LL_INFOS("CoProcMgr") << "Coprocedure(" << name << ") enqueued with id=" << id.asString() << " in pool \"" << mPoolName << "\"" << LL_ENDL;
-=======
     LL_INFOS("CoProcMgr") << "Coprocedure(" << name << ") enqueuing with id=" << id.asString() << " in pool \"" << mPoolName << "\" at " << mPending << LL_ENDL;
     auto pushed = mPendingCoprocs->tryPushFront(boost::make_shared<QueuedCoproc>(name, id, proc));
     // We don't really have a lot of good options if tryPushFront() failed,
@@ -381,7 +329,6 @@
     // iteration, possibly resulting in being re-entered here. Let's avoid that.
     LL_ERRS_IF(! pushed, "CoProcMgr") << "Enqueue failed" << LL_ENDL;
     ++mPending;
->>>>>>> 95c6b512
 
     return id;
 }
@@ -392,29 +339,6 @@
     LLCoreHttpUtil::HttpCoroutineAdapter::ptr_t httpAdapter)
 {
     QueuedCoproc::ptr_t coproc;
-<<<<<<< HEAD
-    boost::fibers::channel_op_status status;
-    for (;;)
-    {
-        {
-            LLCoros::TempStatus st("waiting for work for 10s");
-            status = pendingCoprocs->pop_wait_for(coproc, std::chrono::seconds(10));
-        }
-        if (status == boost::fibers::channel_op_status::closed)
-        {
-            break;
-        }
-        if(status == boost::fibers::channel_op_status::timeout)
-        {
-            LL_INFOS_ONCE() << "pool '" << mPoolName << "' stalled." << LL_ENDL;
-            continue;
-        }
-
-        ActiveCoproc_t::iterator itActive = mActiveCoprocs.insert(ActiveCoproc_t::value_type(coproc->mId, httpAdapter)).first;
-
-        // Nicky: This is super spammy. Consider using LL_DEBUGS here?
-        LL_DEBUGS("CoProcMgr") << "Dequeued and invoking coprocedure(" << coproc->mName << ") with id=" << coproc->mId.asString() << " in pool \"" << mPoolName << "\"" << LL_ENDL;
-=======
     for (;;)
     {
         {
@@ -433,7 +357,6 @@
         ActiveCoproc_t::iterator itActive = mActiveCoprocs.insert(ActiveCoproc_t::value_type(coproc->mId, httpAdapter)).first;
 
         LL_DEBUGS("CoProcMgr") << "Dequeued and invoking coprocedure(" << coproc->mName << ") with id=" << coproc->mId.asString() << " in pool \"" << mPoolName << "\" (" << mPending << " left)" << LL_ENDL;
->>>>>>> 95c6b512
 
         try
         {
@@ -449,10 +372,7 @@
             throw;
         }
 
-<<<<<<< HEAD
         // Nicky: This is super spammy. Consider using LL_DEBUGS here?
-=======
->>>>>>> 95c6b512
         LL_DEBUGS("CoProcMgr") << "Finished coprocedure(" << coproc->mName << ")" << " in pool \"" << mPoolName << "\"" << LL_ENDL;
 
         mActiveCoprocs.erase(itActive);
@@ -461,9 +381,5 @@
 
 void LLCoprocedurePool::close()
 {
-<<<<<<< HEAD
-    mPendingCoprocs->close();
-=======
     mPendingCoprocs->pushFront({});
->>>>>>> 95c6b512
 }