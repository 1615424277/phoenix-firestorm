/**
* @file LLCoprocedurePool.cpp
* @author Rider Linden
* @brief Singleton class for managing asset uploads to the sim.
*
* $LicenseInfo:firstyear=2015&license=viewerlgpl$
* Second Life Viewer Source Code
* Copyright (C) 2015, Linden Research, Inc.
*
* This library is free software; you can redistribute it and/or
* modify it under the terms of the GNU Lesser General Public
* License as published by the Free Software Foundation;
* version 2.1 of the License only.
*
* This library is distributed in the hope that it will be useful,
* but WITHOUT ANY WARRANTY; without even the implied warranty of
* MERCHANTABILITY or FITNESS FOR A PARTICULAR PURPOSE.  See the GNU
* Lesser General Public License for more details.
*
* You should have received a copy of the GNU Lesser General Public
* License along with this library; if not, write to the Free Software
* Foundation, Inc., 51 Franklin Street, Fifth Floor, Boston, MA  02110-1301  USA
*
* Linden Research, Inc., 945 Battery Street, San Francisco, CA  94111  USA
* $/LicenseInfo$
*/

#include "llwin32headers.h"

#include "linden_common.h"

#include "llcoproceduremanager.h"

#include <chrono>

#include "llthreadsafequeue.h"

#include "llexception.h"
#include "stringize.h"

//=========================================================================
// Map of pool sizes for known pools
static const std::map<std::string, U32> DefaultPoolSizes{
	{std::string("Upload"),  1},
    {std::string("AIS"),     1},
    // *TODO: Rider for the moment keep AIS calls serialized otherwise the COF will tend to get out of sync.
};

static const U32 DEFAULT_POOL_SIZE = 5;
static const U32 DEFAULT_QUEUE_SIZE = 4096;

//=========================================================================
class LLCoprocedurePool: private boost::noncopyable
{
public:
    typedef LLCoprocedureManager::CoProcedure_t CoProcedure_t;

    LLCoprocedurePool(const std::string &name, size_t size);
    ~LLCoprocedurePool();

    /// Places the coprocedure on the queue for processing. 
    /// 
    /// @param name Is used for debugging and should identify this coroutine.
    /// @param proc Is a bound function to be executed 
    /// 
    /// @return This method returns a UUID that can be used later to cancel execution.
    LLUUID enqueueCoprocedure(const std::string &name, CoProcedure_t proc);

    /// Returns the number of coprocedures in the queue awaiting processing.
    ///
    inline size_t countPending() const
    {
        return mPending;
    }

    /// Returns the number of coprocedures actively being processed.
    ///
    inline size_t countActive() const
    {
        return mActiveCoprocs.size();
    }

    /// Returns the total number of coprocedures either queued or in active processing.
    ///
    inline size_t count() const
    {
        return countPending() + countActive();
    }

    void close();
    
private:
    struct QueuedCoproc
    {
        typedef boost::shared_ptr<QueuedCoproc> ptr_t;

        QueuedCoproc(const std::string &name, const LLUUID &id, CoProcedure_t proc) :
            mName(name),
            mId(id),
            mProc(proc)
        {}

        std::string mName;
        LLUUID mId;
        CoProcedure_t mProc;
    };

    typedef LLThreadSafeQueue<QueuedCoproc::ptr_t>  CoprocQueue_t;
    // Use shared_ptr to control the lifespan of our CoprocQueue_t instance
    // because the consuming coroutine might outlive this LLCoprocedurePool
    // instance.
    typedef boost::shared_ptr<CoprocQueue_t> CoprocQueuePtr;
    typedef std::map<LLUUID, LLCoreHttpUtil::HttpCoroutineAdapter::ptr_t> ActiveCoproc_t;

    std::string     mPoolName;
    size_t          mPoolSize, mPending{0};
    CoprocQueuePtr  mPendingCoprocs;
    ActiveCoproc_t  mActiveCoprocs;
    LLTempBoundListener mStatusListener;

    typedef std::map<std::string, LLCoreHttpUtil::HttpCoroutineAdapter::ptr_t> CoroAdapterMap_t;
    LLCore::HttpRequest::policy_t mHTTPPolicy;

    CoroAdapterMap_t mCoroMapping;

    void coprocedureInvokerCoro(CoprocQueuePtr pendingCoprocs,
                                LLCoreHttpUtil::HttpCoroutineAdapter::ptr_t httpAdapter);
};

//=========================================================================
LLCoprocedureManager::LLCoprocedureManager()
{
}

LLCoprocedureManager::~LLCoprocedureManager()
{
    close();
}

LLCoprocedureManager::poolPtr_t LLCoprocedureManager::initializePool(const std::string &poolName)
{
    // Attempt to look up a pool size in the configuration.  If found use that
    std::string keyName = "PoolSize" + poolName;
    int size = 0;

    LL_ERRS_IF(poolName.empty(), "CoprocedureManager") << "Poolname must not be empty" << LL_ENDL;

    if (mPropertyQueryFn)
    {
        size = mPropertyQueryFn(keyName);
    }

    if (size == 0)
    {
        // if not found grab the know default... if there is no known 
        // default use a reasonable number like 5.
        auto it = DefaultPoolSizes.find(poolName);
        size = (it != DefaultPoolSizes.end()) ? it->second : DEFAULT_POOL_SIZE;

        if (mPropertyDefineFn)
        {
            mPropertyDefineFn(keyName, size, "Coroutine Pool size for " + poolName);
        }

        LL_WARNS("CoProcMgr") << "LLCoprocedureManager: No setting for \"" << keyName << "\" setting pool size to default of " << size << LL_ENDL;
    }

    poolPtr_t pool(new LLCoprocedurePool(poolName, size));
    LL_ERRS_IF(!pool, "CoprocedureManager") << "Unable to create pool named \"" << poolName << "\" FATAL!" << LL_ENDL;

    bool inserted = mPoolMap.emplace(poolName, pool).second;
    LL_ERRS_IF(!inserted, "CoprocedureManager") << "Unable to add pool named \"" << poolName << "\" to map. FATAL!" << LL_ENDL;

    return pool;
}

//-------------------------------------------------------------------------
LLUUID LLCoprocedureManager::enqueueCoprocedure(const std::string &pool, const std::string &name, CoProcedure_t proc)
{
    // Attempt to find the pool and enqueue the procedure.  If the pool does 
    // not exist, create it.
    poolMap_t::iterator it = mPoolMap.find(pool);

    poolPtr_t targetPool = (it != mPoolMap.end()) ? it->second : initializePool(pool);

    return targetPool->enqueueCoprocedure(name, proc);
}

void LLCoprocedureManager::setPropertyMethods(SettingQuery_t queryfn, SettingUpdate_t updatefn)
{
    mPropertyQueryFn = queryfn;
    mPropertyDefineFn = updatefn;
}

//-------------------------------------------------------------------------
size_t LLCoprocedureManager::countPending() const
{
    size_t count = 0;
    for (const auto& pair : mPoolMap)
    {
        count += pair.second->countPending();
    }
    return count;
}

size_t LLCoprocedureManager::countPending(const std::string &pool) const
{
    poolMap_t::const_iterator it = mPoolMap.find(pool);

    if (it == mPoolMap.end())
        return 0;
    return it->second->countPending();
}

size_t LLCoprocedureManager::countActive() const
{
    size_t count = 0;
    for (poolMap_t::const_iterator it = mPoolMap.begin(); it != mPoolMap.end(); ++it)
    {
        count += it->second->countActive();
    }
    return count;
}

size_t LLCoprocedureManager::countActive(const std::string &pool) const
{
    poolMap_t::const_iterator it = mPoolMap.find(pool);

    if (it == mPoolMap.end())
    {
        return 0;
    }
    return it->second->countActive();
}

size_t LLCoprocedureManager::count() const
{
    size_t count = 0;
    for (const auto& pair : mPoolMap)
    {
        count += pair.second->count();
    }
    return count;
}

size_t LLCoprocedureManager::count(const std::string &pool) const
{
    poolMap_t::const_iterator it = mPoolMap.find(pool);

    if (it == mPoolMap.end())
        return 0;
    return it->second->count();
}

void LLCoprocedureManager::close()
{
    for(auto & poolEntry : mPoolMap)
    {
        poolEntry.second->close();
    }
}

void LLCoprocedureManager::close(const std::string &pool)
{
    poolMap_t::iterator it = mPoolMap.find(pool);
    if (it != mPoolMap.end())
    {
        it->second->close();
    }
}

//=========================================================================
LLCoprocedurePool::LLCoprocedurePool(const std::string &poolName, size_t size):
    mPoolName(poolName),
    mPoolSize(size),
    mPendingCoprocs(boost::make_shared<CoprocQueue_t>(DEFAULT_QUEUE_SIZE)),
    mHTTPPolicy(LLCore::HttpRequest::DEFAULT_POLICY_ID),
    mCoroMapping()
{
    // store in our LLTempBoundListener so that when the LLCoprocedurePool is
    // destroyed, we implicitly disconnect from this LLEventPump
    mStatusListener = LLEventPumps::instance().obtain("LLApp").listen(
        poolName,
        [pendingCoprocs=mPendingCoprocs, poolName](const LLSD& status)
        {
            auto& statsd = status["status"];
            if (statsd.asString() != "running")
            {
                LL_INFOS("CoProcMgr") << "Pool " << poolName
                                      << " closing queue because status " << statsd
                                      << LL_ENDL;
                // This should ensure that all waiting coprocedures in this
                // pool will wake up and terminate.
<<<<<<< HEAD
                pendingCoprocs->pushFront({});
=======
                pendingCoprocs->close();
>>>>>>> 68c74a80
            }
            return false;
        });

    for (size_t count = 0; count < mPoolSize; ++count)
    {
        LLCoreHttpUtil::HttpCoroutineAdapter::ptr_t httpAdapter(new LLCoreHttpUtil::HttpCoroutineAdapter( mPoolName + "Adapter", mHTTPPolicy));

        std::string pooledCoro = LLCoros::instance().launch(
            "LLCoprocedurePool("+mPoolName+")::coprocedureInvokerCoro",
            boost::bind(&LLCoprocedurePool::coprocedureInvokerCoro, this,
                        mPendingCoprocs, httpAdapter));

        mCoroMapping.insert(CoroAdapterMap_t::value_type(pooledCoro, httpAdapter));
    }

    LL_INFOS("CoProcMgr") << "Created coprocedure pool named \"" << mPoolName << "\" with " << size << " items, queue max " << DEFAULT_QUEUE_SIZE << LL_ENDL;
}

LLCoprocedurePool::~LLCoprocedurePool() 
{
}

//-------------------------------------------------------------------------
LLUUID LLCoprocedurePool::enqueueCoprocedure(const std::string &name, LLCoprocedurePool::CoProcedure_t proc)
{
    LLUUID id(LLUUID::generateNewID());

    LL_INFOS("CoProcMgr") << "Coprocedure(" << name << ") enqueuing with id=" << id.asString() << " in pool \"" << mPoolName << "\" at " << mPending << LL_ENDL;
    auto pushed = mPendingCoprocs->tryPushFront(boost::make_shared<QueuedCoproc>(name, id, proc));
    // We don't really have a lot of good options if tryPushFront() failed,
<<<<<<< HEAD
    // perhaps because the consuming coroutine is gummed up or something. This
=======
    // perhaps because the consuming coroutines are gummed up or something. This
>>>>>>> 68c74a80
    // method is probably called from code called by mainloop. If we toss an
    // llcoro::suspend() call here, we'll circle back for another mainloop
    // iteration, possibly resulting in being re-entered here. Let's avoid that.
    LL_ERRS_IF(! pushed, "CoProcMgr") << "Enqueue failed" << LL_ENDL;
    ++mPending;

    return id;
}

//-------------------------------------------------------------------------
void LLCoprocedurePool::coprocedureInvokerCoro(
    CoprocQueuePtr pendingCoprocs,
    LLCoreHttpUtil::HttpCoroutineAdapter::ptr_t httpAdapter)
{
    QueuedCoproc::ptr_t coproc;
    for (;;)
    {
<<<<<<< HEAD
=======
        try
>>>>>>> 68c74a80
        {
            LLCoros::TempStatus st("waiting for work");
            coproc = pendingCoprocs->popBack();
        }
<<<<<<< HEAD
        if (! coproc)
        {
            // close() pushes an empty pointer to signal done
=======
        catch (const LLThreadSafeQueueError&)
        {
            // queue is closed
>>>>>>> 68c74a80
            break;
        }

        // we actually popped an item
        --mPending;

        ActiveCoproc_t::iterator itActive = mActiveCoprocs.insert(ActiveCoproc_t::value_type(coproc->mId, httpAdapter)).first;

        LL_DEBUGS("CoProcMgr") << "Dequeued and invoking coprocedure(" << coproc->mName << ") with id=" << coproc->mId.asString() << " in pool \"" << mPoolName << "\" (" << mPending << " left)" << LL_ENDL;

        try
        {
            coproc->mProc(httpAdapter, coproc->mId);
        }
        catch (...)
        {
            LOG_UNHANDLED_EXCEPTION(STRINGIZE("Coprocedure('" << coproc->mName
                                              << "', id=" << coproc->mId.asString()
                                              << ") in pool '" << mPoolName << "'"));
            // must NOT omit this or we deplete the pool
            mActiveCoprocs.erase(itActive);
<<<<<<< HEAD
            throw;
        }

        // Nicky: This is super spammy. Consider using LL_DEBUGS here?
=======
            continue;
        }

>>>>>>> 68c74a80
        LL_DEBUGS("CoProcMgr") << "Finished coprocedure(" << coproc->mName << ")" << " in pool \"" << mPoolName << "\"" << LL_ENDL;

        mActiveCoprocs.erase(itActive);
    }
}

void LLCoprocedurePool::close()
{
<<<<<<< HEAD
    mPendingCoprocs->pushFront({});
=======
    mPendingCoprocs->close();
>>>>>>> 68c74a80
}<|MERGE_RESOLUTION|>--- conflicted
+++ resolved
@@ -291,11 +291,7 @@
                                       << LL_ENDL;
                 // This should ensure that all waiting coprocedures in this
                 // pool will wake up and terminate.
-<<<<<<< HEAD
-                pendingCoprocs->pushFront({});
-=======
                 pendingCoprocs->close();
->>>>>>> 68c74a80
             }
             return false;
         });
@@ -327,11 +323,7 @@
     LL_INFOS("CoProcMgr") << "Coprocedure(" << name << ") enqueuing with id=" << id.asString() << " in pool \"" << mPoolName << "\" at " << mPending << LL_ENDL;
     auto pushed = mPendingCoprocs->tryPushFront(boost::make_shared<QueuedCoproc>(name, id, proc));
     // We don't really have a lot of good options if tryPushFront() failed,
-<<<<<<< HEAD
-    // perhaps because the consuming coroutine is gummed up or something. This
-=======
     // perhaps because the consuming coroutines are gummed up or something. This
->>>>>>> 68c74a80
     // method is probably called from code called by mainloop. If we toss an
     // llcoro::suspend() call here, we'll circle back for another mainloop
     // iteration, possibly resulting in being re-entered here. Let's avoid that.
@@ -349,23 +341,14 @@
     QueuedCoproc::ptr_t coproc;
     for (;;)
     {
-<<<<<<< HEAD
-=======
         try
->>>>>>> 68c74a80
         {
             LLCoros::TempStatus st("waiting for work");
             coproc = pendingCoprocs->popBack();
         }
-<<<<<<< HEAD
-        if (! coproc)
-        {
-            // close() pushes an empty pointer to signal done
-=======
         catch (const LLThreadSafeQueueError&)
         {
             // queue is closed
->>>>>>> 68c74a80
             break;
         }
 
@@ -387,16 +370,10 @@
                                               << ") in pool '" << mPoolName << "'"));
             // must NOT omit this or we deplete the pool
             mActiveCoprocs.erase(itActive);
-<<<<<<< HEAD
-            throw;
+            continue;
         }
 
         // Nicky: This is super spammy. Consider using LL_DEBUGS here?
-=======
-            continue;
-        }
-
->>>>>>> 68c74a80
         LL_DEBUGS("CoProcMgr") << "Finished coprocedure(" << coproc->mName << ")" << " in pool \"" << mPoolName << "\"" << LL_ENDL;
 
         mActiveCoprocs.erase(itActive);
@@ -405,9 +382,5 @@
 
 void LLCoprocedurePool::close()
 {
-<<<<<<< HEAD
-    mPendingCoprocs->pushFront({});
-=======
     mPendingCoprocs->close();
->>>>>>> 68c74a80
 }