--- conflicted
+++ resolved
@@ -1,473 +1,408 @@
-/**
- * @file patch_code.cpp
- * @brief Encode patch DCT data into bitcode.
- *
- * $LicenseInfo:firstyear=2000&license=viewerlgpl$
- * Second Life Viewer Source Code
- * Copyright (C) 2010, Linden Research, Inc.
- *
- * This library is free software; you can redistribute it and/or
- * modify it under the terms of the GNU Lesser General Public
- * License as published by the Free Software Foundation;
- * version 2.1 of the License only.
- *
- * This library is distributed in the hope that it will be useful,
- * but WITHOUT ANY WARRANTY; without even the implied warranty of
- * MERCHANTABILITY or FITNESS FOR A PARTICULAR PURPOSE.  See the GNU
- * Lesser General Public License for more details.
- *
- * You should have received a copy of the GNU Lesser General Public
- * License along with this library; if not, write to the Free Software
- * Foundation, Inc., 51 Franklin Street, Fifth Floor, Boston, MA  02110-1301  USA
- *
- * Linden Research, Inc., 945 Battery Street, San Francisco, CA  94111  USA
- * $/LicenseInfo$
- */
-
-#include "linden_common.h"
-
-#include "llmath.h"
-//#include "vmath.h"
-#include "v3math.h"
-#include "patch_dct.h"
-#include "patch_code.h"
-#include "llbitpack.h"
-
-U32 gPatchSize, gWordBits;
-
-void    init_patch_coding(LLBitPack &bitpack)
-{
-    bitpack.resetBitPacking();
-}
-
-void    code_patch_group_header(LLBitPack &bitpack, LLGroupHeader *gopp)
-{
-#ifdef LL_BIG_ENDIAN
-    U8 *stride = (U8 *)&gopp->stride;
-    bitpack.bitPack(&(stride[1]), 8);
-    bitpack.bitPack(&(stride[0]), 8);
-#else
-    bitpack.bitPack((U8 *)&gopp->stride, 16);
-#endif
-    bitpack.bitPack((U8 *)&gopp->patch_size, 8);
-    bitpack.bitPack((U8 *)&gopp->layer_type, 8);
-
-    gPatchSize = gopp->patch_size;
-}
-
-void    code_patch_header(LLBitPack &bitpack, LLPatchHeader *ph, S32 *patch)
-{
-    S32     i, j, temp, patch_size = gPatchSize, wbits = (ph->quant_wbits & 0xf) + 2;
-    U32     max_wbits = wbits + 5, min_wbits = wbits>>1;
-
-    wbits = min_wbits;
-
-    for (i = 0; i < (int) patch_size*patch_size; i++)
-    {
-        temp = patch[i];
-        if (temp)
-        {
-            if (temp < 0)
-                temp *= -1;
-            for (j = max_wbits; j > (int) min_wbits; j--)
-            {
-                if (temp & (1<<j))
-                {
-                    if (j > wbits)
-                        wbits = j;
-                    break;
-                }
-            }
-        }
-    }
-
-    wbits += 1;
-
-    ph->quant_wbits &= 0xf0;
-
-    if (  (wbits > 17)
-        ||(wbits < 2))
-    {
-        LL_ERRS() << "Bits needed per word in code_patch_header out of legal range.  Adjust compression quatization." << LL_ENDL;
-    }
-
-    ph->quant_wbits |= (wbits - 2);
-
-    bitpack.bitPack((U8 *)&ph->quant_wbits, 8);
-#ifdef LL_BIG_ENDIAN
-    U8 *offset = (U8 *)&ph->dc_offset;
-    bitpack.bitPack(&(offset[3]), 8);
-    bitpack.bitPack(&(offset[2]), 8);
-    bitpack.bitPack(&(offset[1]), 8);
-    bitpack.bitPack(&(offset[0]), 8);
-#else
-    bitpack.bitPack((U8 *)&ph->dc_offset, 32);
-#endif
-#ifdef LL_BIG_ENDIAN
-    U8 *range = (U8 *)&ph->range;
-    bitpack.bitPack(&(range[1]), 8);
-    bitpack.bitPack(&(range[0]), 8);
-#else
-    bitpack.bitPack((U8 *)&ph->range, 16);
-#endif
-#ifdef LL_BIG_ENDIAN
-    U8 *ids = (U8 *)&ph->patchids;
-    bitpack.bitPack(&(ids[1]), 8);
-    bitpack.bitPack(&(ids[0]), 2);
-#else
-    bitpack.bitPack((U8 *)&ph->patchids, 10);
-#endif
-
-    gWordBits = wbits;
-}
-
-void    code_end_of_data(LLBitPack &bitpack)
-{
-    bitpack.bitPack((U8 *)&END_OF_PATCHES, 8);
-}
-
-void code_patch(LLBitPack &bitpack, S32 *patch, S32 postquant)
-{
-<<<<<<< HEAD
-	S32		i, j, patch_size = gPatchSize, wbits = gWordBits;
-	S32		temp;
-	bool	b_eob;
-
-	if (  (postquant > patch_size*patch_size)
-		||(postquant < 0))
-	{
-		LL_ERRS() << "Bad postquant in code_patch!"  << LL_ENDL;
-	}
-
-	if (postquant)
-		patch[patch_size*patch_size - postquant] = 0;
-
-	for (i = 0; i < patch_size*patch_size; i++)
-	{
-		b_eob = false;
-		temp = patch[i];
-		if (!temp)
-		{
-			b_eob = true;
-			for (j = i; j < patch_size*patch_size - postquant; j++)
-			{
-				if (patch[j])
-				{
-					b_eob = false;
-					break;
-				}
-			}
-			if (b_eob)
-			{
-				bitpack.bitPack((U8 *)&ZERO_EOB, 2);
-				return;
-			}
-			else
-			{
-				bitpack.bitPack((U8 *)&ZERO_CODE, 1);
-			}
-		}
-		else
-		{
-			if (temp < 0)
-			{
-				temp *= -1;
-				if (temp > (1<<wbits))
-				{
-					temp = (1<<wbits);
-//					printf("patch quatization exceeding allowable bits!");
-				}
-				bitpack.bitPack((U8 *)&NEGATIVE_VALUE, 3);
-				bitpack.bitPack((U8 *)&temp, wbits);
-			}
-			else
-			{
-				if (temp > (1<<wbits))
-				{
-					temp = (1<<wbits);
-//					printf("patch quatization exceeding allowable bits!");
-				}
-				bitpack.bitPack((U8 *)&POSITIVE_VALUE, 3);
-				bitpack.bitPack((U8 *)&temp, wbits);
-			}
-		}
-	}
-=======
-    S32     i, j, patch_size = gPatchSize, wbits = gWordBits;
-    S32     temp;
-    BOOL    b_eob;
-
-    if (  (postquant > patch_size*patch_size)
-        ||(postquant < 0))
-    {
-        LL_ERRS() << "Bad postquant in code_patch!"  << LL_ENDL;
-    }
-
-    if (postquant)
-        patch[patch_size*patch_size - postquant] = 0;
-
-    for (i = 0; i < patch_size*patch_size; i++)
-    {
-        b_eob = FALSE;
-        temp = patch[i];
-        if (!temp)
-        {
-            b_eob = TRUE;
-            for (j = i; j < patch_size*patch_size - postquant; j++)
-            {
-                if (patch[j])
-                {
-                    b_eob = FALSE;
-                    break;
-                }
-            }
-            if (b_eob)
-            {
-                bitpack.bitPack((U8 *)&ZERO_EOB, 2);
-                return;
-            }
-            else
-            {
-                bitpack.bitPack((U8 *)&ZERO_CODE, 1);
-            }
-        }
-        else
-        {
-            if (temp < 0)
-            {
-                temp *= -1;
-                if (temp > (1<<wbits))
-                {
-                    temp = (1<<wbits);
-//                  printf("patch quatization exceeding allowable bits!");
-                }
-                bitpack.bitPack((U8 *)&NEGATIVE_VALUE, 3);
-                bitpack.bitPack((U8 *)&temp, wbits);
-            }
-            else
-            {
-                if (temp > (1<<wbits))
-                {
-                    temp = (1<<wbits);
-//                  printf("patch quatization exceeding allowable bits!");
-                }
-                bitpack.bitPack((U8 *)&POSITIVE_VALUE, 3);
-                bitpack.bitPack((U8 *)&temp, wbits);
-            }
-        }
-    }
->>>>>>> e1623bb2
-}
-
-
-void    end_patch_coding(LLBitPack &bitpack)
-{
-    bitpack.flushBitPack();
-}
-
-void    init_patch_decoding(LLBitPack &bitpack)
-{
-    bitpack.resetBitPacking();
-}
-
-void    decode_patch_group_header(LLBitPack &bitpack, LLGroupHeader *gopp)
-{
-    U16 retvalu16;
-
-    retvalu16 = 0;
-#ifdef LL_BIG_ENDIAN
-    U8 *ret = (U8 *)&retvalu16;
-    bitpack.bitUnpack(&(ret[1]), 8);
-    bitpack.bitUnpack(&(ret[0]), 8);
-#else
-    bitpack.bitUnpack((U8 *)&retvalu16, 16);
-#endif
-    gopp->stride = retvalu16;
-
-    U8 retvalu8 = 0;
-    bitpack.bitUnpack(&retvalu8, 8);
-    gopp->patch_size = retvalu8;
-
-    retvalu8 = 0;
-    bitpack.bitUnpack(&retvalu8, 8);
-    gopp->layer_type = retvalu8;
-
-    gPatchSize = gopp->patch_size;
-}
-
-void    decode_patch_header(LLBitPack &bitpack, LLPatchHeader *ph)
-{
-    U8 retvalu8;
-
-    retvalu8 = 0;
-    bitpack.bitUnpack(&retvalu8, 8);
-    ph->quant_wbits = retvalu8;
-
-    if (END_OF_PATCHES == ph->quant_wbits)
-    {
-        // End of data, blitz the rest.
-        ph->dc_offset = 0;
-        ph->range = 0;
-        ph->patchids = 0;
-        return;
-    }
-
-    U32 retvalu32 = 0;
-#ifdef LL_BIG_ENDIAN
-    U8 *ret = (U8 *)&retvalu32;
-    bitpack.bitUnpack(&(ret[3]), 8);
-    bitpack.bitUnpack(&(ret[2]), 8);
-    bitpack.bitUnpack(&(ret[1]), 8);
-    bitpack.bitUnpack(&(ret[0]), 8);
-#else
-    bitpack.bitUnpack((U8 *)&retvalu32, 32);
-#endif
-    ph->dc_offset = *(F32 *)&retvalu32;
-
-    U16 retvalu16 = 0;
-#ifdef LL_BIG_ENDIAN
-    ret = (U8 *)&retvalu16;
-    bitpack.bitUnpack(&(ret[1]), 8);
-    bitpack.bitUnpack(&(ret[0]), 8);
-#else
-    bitpack.bitUnpack((U8 *)&retvalu16, 16);
-#endif
-    ph->range = retvalu16;
-
-    retvalu16 = 0;
-#ifdef LL_BIG_ENDIAN
-    ret = (U8 *)&retvalu16;
-    bitpack.bitUnpack(&(ret[1]), 8);
-    bitpack.bitUnpack(&(ret[0]), 2);
-#else
-    bitpack.bitUnpack((U8 *)&retvalu16, 10);
-#endif
-    ph->patchids = retvalu16;
-
-    gWordBits = (ph->quant_wbits & 0xf) + 2;
-}
-
-void    decode_patch(LLBitPack &bitpack, S32 *patches)
-{
-#ifdef LL_BIG_ENDIAN
-    S32     i, j, patch_size = gPatchSize, wbits = gWordBits;
-    U8      tempu8;
-    U16     tempu16;
-    U32     tempu32;
-    for (i = 0; i < patch_size*patch_size; i++)
-    {
-        bitpack.bitUnpack((U8 *)&tempu8, 1);
-        if (tempu8)
-        {
-            // either 0 EOB or Value
-            bitpack.bitUnpack((U8 *)&tempu8, 1);
-            if (tempu8)
-            {
-                // value
-                bitpack.bitUnpack((U8 *)&tempu8, 1);
-                if (tempu8)
-                {
-                    // negative
-                    patches[i] = -1;
-                }
-                else
-                {
-                    // positive
-                    patches[i] = 1;
-                }
-                if (wbits <= 8)
-                {
-                    bitpack.bitUnpack((U8 *)&tempu8, wbits);
-                    patches[i] *= tempu8;
-                }
-                else if (wbits <= 16)
-                {
-                    tempu16 = 0;
-                    U8 *ret = (U8 *)&tempu16;
-                    bitpack.bitUnpack(&(ret[1]), 8);
-                    bitpack.bitUnpack(&(ret[0]), wbits - 8);
-                    patches[i] *= tempu16;
-                }
-                else if (wbits <= 24)
-                {
-                    tempu32 = 0;
-                    U8 *ret = (U8 *)&tempu32;
-                    bitpack.bitUnpack(&(ret[2]), 8);
-                    bitpack.bitUnpack(&(ret[1]), 8);
-                    bitpack.bitUnpack(&(ret[0]), wbits - 16);
-                    patches[i] *= tempu32;
-                }
-                else if (wbits <= 32)
-                {
-                    tempu32 = 0;
-                    U8 *ret = (U8 *)&tempu32;
-                    bitpack.bitUnpack(&(ret[3]), 8);
-                    bitpack.bitUnpack(&(ret[2]), 8);
-                    bitpack.bitUnpack(&(ret[1]), 8);
-                    bitpack.bitUnpack(&(ret[0]), wbits - 24);
-                    patches[i] *= tempu32;
-                }
-            }
-            else
-            {
-                for (j = i; j < patch_size*patch_size; j++)
-                {
-                    patches[j] = 0;
-                }
-                return;
-            }
-        }
-        else
-        {
-            patches[i] = 0;
-        }
-    }
-#else
-    S32     i, j, patch_size = gPatchSize, wbits = gWordBits;
-    U32     temp;
-    for (i = 0; i < patch_size*patch_size; i++)
-    {
-        temp = 0;
-        bitpack.bitUnpack((U8 *)&temp, 1);
-        if (temp)
-        {
-            // either 0 EOB or Value
-            temp = 0;
-            bitpack.bitUnpack((U8 *)&temp, 1);
-            if (temp)
-            {
-                // value
-                temp = 0;
-                bitpack.bitUnpack((U8 *)&temp, 1);
-                if (temp)
-                {
-                    // negative
-                    temp = 0;
-                    bitpack.bitUnpack((U8 *)&temp, wbits);
-                    patches[i] = temp;
-                    patches[i] *= -1;
-                }
-                else
-                {
-                    // positive
-                    temp = 0;
-                    bitpack.bitUnpack((U8 *)&temp, wbits);
-                    patches[i] = temp;
-                }
-            }
-            else
-            {
-                for (j = i; j < patch_size*patch_size; j++)
-                {
-                    patches[j] = 0;
-                }
-                return;
-            }
-        }
-        else
-        {
-            patches[i] = 0;
-        }
-    }
-#endif
-}
+/**
+ * @file patch_code.cpp
+ * @brief Encode patch DCT data into bitcode.
+ *
+ * $LicenseInfo:firstyear=2000&license=viewerlgpl$
+ * Second Life Viewer Source Code
+ * Copyright (C) 2010, Linden Research, Inc.
+ *
+ * This library is free software; you can redistribute it and/or
+ * modify it under the terms of the GNU Lesser General Public
+ * License as published by the Free Software Foundation;
+ * version 2.1 of the License only.
+ *
+ * This library is distributed in the hope that it will be useful,
+ * but WITHOUT ANY WARRANTY; without even the implied warranty of
+ * MERCHANTABILITY or FITNESS FOR A PARTICULAR PURPOSE.  See the GNU
+ * Lesser General Public License for more details.
+ *
+ * You should have received a copy of the GNU Lesser General Public
+ * License along with this library; if not, write to the Free Software
+ * Foundation, Inc., 51 Franklin Street, Fifth Floor, Boston, MA  02110-1301  USA
+ *
+ * Linden Research, Inc., 945 Battery Street, San Francisco, CA  94111  USA
+ * $/LicenseInfo$
+ */
+
+#include "linden_common.h"
+
+#include "llmath.h"
+//#include "vmath.h"
+#include "v3math.h"
+#include "patch_dct.h"
+#include "patch_code.h"
+#include "llbitpack.h"
+
+U32 gPatchSize, gWordBits;
+
+void    init_patch_coding(LLBitPack &bitpack)
+{
+    bitpack.resetBitPacking();
+}
+
+void    code_patch_group_header(LLBitPack &bitpack, LLGroupHeader *gopp)
+{
+#ifdef LL_BIG_ENDIAN
+    U8 *stride = (U8 *)&gopp->stride;
+    bitpack.bitPack(&(stride[1]), 8);
+    bitpack.bitPack(&(stride[0]), 8);
+#else
+    bitpack.bitPack((U8 *)&gopp->stride, 16);
+#endif
+    bitpack.bitPack((U8 *)&gopp->patch_size, 8);
+    bitpack.bitPack((U8 *)&gopp->layer_type, 8);
+
+    gPatchSize = gopp->patch_size;
+}
+
+void    code_patch_header(LLBitPack &bitpack, LLPatchHeader *ph, S32 *patch)
+{
+    S32     i, j, temp, patch_size = gPatchSize, wbits = (ph->quant_wbits & 0xf) + 2;
+    U32     max_wbits = wbits + 5, min_wbits = wbits>>1;
+
+    wbits = min_wbits;
+
+    for (i = 0; i < (int) patch_size*patch_size; i++)
+    {
+        temp = patch[i];
+        if (temp)
+        {
+            if (temp < 0)
+                temp *= -1;
+            for (j = max_wbits; j > (int) min_wbits; j--)
+            {
+                if (temp & (1<<j))
+                {
+                    if (j > wbits)
+                        wbits = j;
+                    break;
+                }
+            }
+        }
+    }
+
+    wbits += 1;
+
+    ph->quant_wbits &= 0xf0;
+
+    if (  (wbits > 17)
+        ||(wbits < 2))
+    {
+        LL_ERRS() << "Bits needed per word in code_patch_header out of legal range.  Adjust compression quatization." << LL_ENDL;
+    }
+
+    ph->quant_wbits |= (wbits - 2);
+
+    bitpack.bitPack((U8 *)&ph->quant_wbits, 8);
+#ifdef LL_BIG_ENDIAN
+    U8 *offset = (U8 *)&ph->dc_offset;
+    bitpack.bitPack(&(offset[3]), 8);
+    bitpack.bitPack(&(offset[2]), 8);
+    bitpack.bitPack(&(offset[1]), 8);
+    bitpack.bitPack(&(offset[0]), 8);
+#else
+    bitpack.bitPack((U8 *)&ph->dc_offset, 32);
+#endif
+#ifdef LL_BIG_ENDIAN
+    U8 *range = (U8 *)&ph->range;
+    bitpack.bitPack(&(range[1]), 8);
+    bitpack.bitPack(&(range[0]), 8);
+#else
+    bitpack.bitPack((U8 *)&ph->range, 16);
+#endif
+#ifdef LL_BIG_ENDIAN
+    U8 *ids = (U8 *)&ph->patchids;
+    bitpack.bitPack(&(ids[1]), 8);
+    bitpack.bitPack(&(ids[0]), 2);
+#else
+    bitpack.bitPack((U8 *)&ph->patchids, 10);
+#endif
+
+    gWordBits = wbits;
+}
+
+void    code_end_of_data(LLBitPack &bitpack)
+{
+    bitpack.bitPack((U8 *)&END_OF_PATCHES, 8);
+}
+
+void code_patch(LLBitPack &bitpack, S32 *patch, S32 postquant)
+{
+    S32     i, j, patch_size = gPatchSize, wbits = gWordBits;
+    S32     temp;
+    bool    b_eob;
+
+    if (  (postquant > patch_size*patch_size)
+        ||(postquant < 0))
+    {
+        LL_ERRS() << "Bad postquant in code_patch!"  << LL_ENDL;
+    }
+
+    if (postquant)
+        patch[patch_size*patch_size - postquant] = 0;
+
+    for (i = 0; i < patch_size*patch_size; i++)
+    {
+        b_eob = false;
+        temp = patch[i];
+        if (!temp)
+        {
+            b_eob = true;
+            for (j = i; j < patch_size*patch_size - postquant; j++)
+            {
+                if (patch[j])
+                {
+                    b_eob = false;
+                    break;
+                }
+            }
+            if (b_eob)
+            {
+                bitpack.bitPack((U8 *)&ZERO_EOB, 2);
+                return;
+            }
+            else
+            {
+                bitpack.bitPack((U8 *)&ZERO_CODE, 1);
+            }
+        }
+        else
+        {
+            if (temp < 0)
+            {
+                temp *= -1;
+                if (temp > (1<<wbits))
+                {
+                    temp = (1<<wbits);
+//                  printf("patch quatization exceeding allowable bits!");
+                }
+                bitpack.bitPack((U8 *)&NEGATIVE_VALUE, 3);
+                bitpack.bitPack((U8 *)&temp, wbits);
+            }
+            else
+            {
+                if (temp > (1<<wbits))
+                {
+                    temp = (1<<wbits);
+//                  printf("patch quatization exceeding allowable bits!");
+                }
+                bitpack.bitPack((U8 *)&POSITIVE_VALUE, 3);
+                bitpack.bitPack((U8 *)&temp, wbits);
+            }
+        }
+    }
+}
+
+
+void    end_patch_coding(LLBitPack &bitpack)
+{
+    bitpack.flushBitPack();
+}
+
+void    init_patch_decoding(LLBitPack &bitpack)
+{
+    bitpack.resetBitPacking();
+}
+
+void    decode_patch_group_header(LLBitPack &bitpack, LLGroupHeader *gopp)
+{
+    U16 retvalu16;
+
+    retvalu16 = 0;
+#ifdef LL_BIG_ENDIAN
+    U8 *ret = (U8 *)&retvalu16;
+    bitpack.bitUnpack(&(ret[1]), 8);
+    bitpack.bitUnpack(&(ret[0]), 8);
+#else
+    bitpack.bitUnpack((U8 *)&retvalu16, 16);
+#endif
+    gopp->stride = retvalu16;
+
+    U8 retvalu8 = 0;
+    bitpack.bitUnpack(&retvalu8, 8);
+    gopp->patch_size = retvalu8;
+
+    retvalu8 = 0;
+    bitpack.bitUnpack(&retvalu8, 8);
+    gopp->layer_type = retvalu8;
+
+    gPatchSize = gopp->patch_size;
+}
+
+void    decode_patch_header(LLBitPack &bitpack, LLPatchHeader *ph)
+{
+    U8 retvalu8;
+
+    retvalu8 = 0;
+    bitpack.bitUnpack(&retvalu8, 8);
+    ph->quant_wbits = retvalu8;
+
+    if (END_OF_PATCHES == ph->quant_wbits)
+    {
+        // End of data, blitz the rest.
+        ph->dc_offset = 0;
+        ph->range = 0;
+        ph->patchids = 0;
+        return;
+    }
+
+    U32 retvalu32 = 0;
+#ifdef LL_BIG_ENDIAN
+    U8 *ret = (U8 *)&retvalu32;
+    bitpack.bitUnpack(&(ret[3]), 8);
+    bitpack.bitUnpack(&(ret[2]), 8);
+    bitpack.bitUnpack(&(ret[1]), 8);
+    bitpack.bitUnpack(&(ret[0]), 8);
+#else
+    bitpack.bitUnpack((U8 *)&retvalu32, 32);
+#endif
+    ph->dc_offset = *(F32 *)&retvalu32;
+
+    U16 retvalu16 = 0;
+#ifdef LL_BIG_ENDIAN
+    ret = (U8 *)&retvalu16;
+    bitpack.bitUnpack(&(ret[1]), 8);
+    bitpack.bitUnpack(&(ret[0]), 8);
+#else
+    bitpack.bitUnpack((U8 *)&retvalu16, 16);
+#endif
+    ph->range = retvalu16;
+
+    retvalu16 = 0;
+#ifdef LL_BIG_ENDIAN
+    ret = (U8 *)&retvalu16;
+    bitpack.bitUnpack(&(ret[1]), 8);
+    bitpack.bitUnpack(&(ret[0]), 2);
+#else
+    bitpack.bitUnpack((U8 *)&retvalu16, 10);
+#endif
+    ph->patchids = retvalu16;
+
+    gWordBits = (ph->quant_wbits & 0xf) + 2;
+}
+
+void    decode_patch(LLBitPack &bitpack, S32 *patches)
+{
+#ifdef LL_BIG_ENDIAN
+    S32     i, j, patch_size = gPatchSize, wbits = gWordBits;
+    U8      tempu8;
+    U16     tempu16;
+    U32     tempu32;
+    for (i = 0; i < patch_size*patch_size; i++)
+    {
+        bitpack.bitUnpack((U8 *)&tempu8, 1);
+        if (tempu8)
+        {
+            // either 0 EOB or Value
+            bitpack.bitUnpack((U8 *)&tempu8, 1);
+            if (tempu8)
+            {
+                // value
+                bitpack.bitUnpack((U8 *)&tempu8, 1);
+                if (tempu8)
+                {
+                    // negative
+                    patches[i] = -1;
+                }
+                else
+                {
+                    // positive
+                    patches[i] = 1;
+                }
+                if (wbits <= 8)
+                {
+                    bitpack.bitUnpack((U8 *)&tempu8, wbits);
+                    patches[i] *= tempu8;
+                }
+                else if (wbits <= 16)
+                {
+                    tempu16 = 0;
+                    U8 *ret = (U8 *)&tempu16;
+                    bitpack.bitUnpack(&(ret[1]), 8);
+                    bitpack.bitUnpack(&(ret[0]), wbits - 8);
+                    patches[i] *= tempu16;
+                }
+                else if (wbits <= 24)
+                {
+                    tempu32 = 0;
+                    U8 *ret = (U8 *)&tempu32;
+                    bitpack.bitUnpack(&(ret[2]), 8);
+                    bitpack.bitUnpack(&(ret[1]), 8);
+                    bitpack.bitUnpack(&(ret[0]), wbits - 16);
+                    patches[i] *= tempu32;
+                }
+                else if (wbits <= 32)
+                {
+                    tempu32 = 0;
+                    U8 *ret = (U8 *)&tempu32;
+                    bitpack.bitUnpack(&(ret[3]), 8);
+                    bitpack.bitUnpack(&(ret[2]), 8);
+                    bitpack.bitUnpack(&(ret[1]), 8);
+                    bitpack.bitUnpack(&(ret[0]), wbits - 24);
+                    patches[i] *= tempu32;
+                }
+            }
+            else
+            {
+                for (j = i; j < patch_size*patch_size; j++)
+                {
+                    patches[j] = 0;
+                }
+                return;
+            }
+        }
+        else
+        {
+            patches[i] = 0;
+        }
+    }
+#else
+    S32     i, j, patch_size = gPatchSize, wbits = gWordBits;
+    U32     temp;
+    for (i = 0; i < patch_size*patch_size; i++)
+    {
+        temp = 0;
+        bitpack.bitUnpack((U8 *)&temp, 1);
+        if (temp)
+        {
+            // either 0 EOB or Value
+            temp = 0;
+            bitpack.bitUnpack((U8 *)&temp, 1);
+            if (temp)
+            {
+                // value
+                temp = 0;
+                bitpack.bitUnpack((U8 *)&temp, 1);
+                if (temp)
+                {
+                    // negative
+                    temp = 0;
+                    bitpack.bitUnpack((U8 *)&temp, wbits);
+                    patches[i] = temp;
+                    patches[i] *= -1;
+                }
+                else
+                {
+                    // positive
+                    temp = 0;
+                    bitpack.bitUnpack((U8 *)&temp, wbits);
+                    patches[i] = temp;
+                }
+            }
+            else
+            {
+                for (j = i; j < patch_size*patch_size; j++)
+                {
+                    patches[j] = 0;
+                }
+                return;
+            }
+        }
+        else
+        {
+            patches[i] = 0;
+        }
+    }
+#endif
+}
+