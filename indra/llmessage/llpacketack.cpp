--- conflicted
+++ resolved
@@ -45,27 +45,6 @@
     mBuffer(NULL),
     mBufferLength(0)
 {
-<<<<<<< HEAD
-	if (params)
-	{
-		mHost = params->mHost;
-		mRetries = params->mRetries;
-		mPingBasedRetry = params->mPingBasedRetry;
-		mTimeout = F32Seconds(params->mTimeout);
-		mCallback = params->mCallback;
-		mCallbackData = params->mCallbackData;
-		mMessageName = params->mMessageName;
-	}
-	else
-	{
-		mRetries = 0;
-		mPingBasedRetry = true;
-		mTimeout = F32Seconds(0.f);
-		mCallback = NULL;
-		mCallbackData = NULL;
-		mMessageName = NULL;
-	}
-=======
     if (params)
     {
         mHost = params->mHost;
@@ -88,7 +67,6 @@
 
     mExpirationTime = (F64Seconds)totalTime() + mTimeout;
     mPacketID = ntohl(*((U32*)(&buf_ptr[PHL_PACKET_ID])));
->>>>>>> 1a8a5404
 
     mSocket = socket;
     if (mRetries)
