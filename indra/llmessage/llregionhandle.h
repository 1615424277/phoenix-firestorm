--- conflicted
+++ resolved
@@ -1,150 +1,126 @@
-/**
- * @file llregionhandle.h
- * @brief Routines for converting positions to/from region handles.
- *
- * $LicenseInfo:firstyear=2002&license=viewerlgpl$
- * Second Life Viewer Source Code
- * Copyright (C) 2010, Linden Research, Inc.
- *
- * This library is free software; you can redistribute it and/or
- * modify it under the terms of the GNU Lesser General Public
- * License as published by the Free Software Foundation;
- * version 2.1 of the License only.
- *
- * This library is distributed in the hope that it will be useful,
- * but WITHOUT ANY WARRANTY; without even the implied warranty of
- * MERCHANTABILITY or FITNESS FOR A PARTICULAR PURPOSE.  See the GNU
- * Lesser General Public License for more details.
- *
- * You should have received a copy of the GNU Lesser General Public
- * License along with this library; if not, write to the Free Software
- * Foundation, Inc., 51 Franklin Street, Fifth Floor, Boston, MA  02110-1301  USA
- *
- * Linden Research, Inc., 945 Battery Street, San Francisco, CA  94111  USA
- * $/LicenseInfo$
- */
-
-#ifndef LL_LLREGIONHANDLE_H
-#define LL_LLREGIONHANDLE_H
-
-#include "indra_constants.h"
-#include "v3math.h"
-#include "v3dmath.h"
-
-inline U64 to_region_handle(const U32 x_origin, const U32 y_origin)
-{
-    U64 region_handle;
-    region_handle =  ((U64)x_origin) << 32;
-    region_handle |= (U64) y_origin;
-    return region_handle;
-}
-
-inline U64 to_region_handle(const LLVector3d& pos_global)
-{
-    U32 global_x = (U32)pos_global.mdV[VX];
-    global_x -= global_x % 256;
-
-    U32 global_y = (U32)pos_global.mdV[VY];
-    global_y -= global_y % 256;
-
-    return to_region_handle(global_x, global_y);
-}
-
-inline U64 to_region_handle_global(const F32 x_global, const F32 y_global)
-{
-    // Round down to the nearest origin
-    U32 x_origin = (U32)x_global;
-    x_origin -= x_origin % REGION_WIDTH_U32;
-    U32 y_origin = (U32)y_global;
-    y_origin -= y_origin % REGION_WIDTH_U32;
-    U64 region_handle;
-    region_handle =  ((U64)x_origin) << 32;
-    region_handle |= (U64) y_origin;
-    return region_handle;
-}
-
-inline bool to_region_handle(const F32 x_pos, const F32 y_pos, U64 *region_handle)
-{
-<<<<<<< HEAD
-	U32 x_int, y_int;
-	if (x_pos < 0.f)
-	{
-//		LL_WARNS() << "to_region_handle:Clamping negative x position " << x_pos << " to zero!" << LL_ENDL;
-		return false;
-	}
-	else
-	{
-		x_int = (U32)ll_round(x_pos);
-	}
-	if (y_pos < 0.f)
-	{
-//		LL_WARNS() << "to_region_handle:Clamping negative y position " << y_pos << " to zero!" << LL_ENDL;
-		return false;
-	}
-	else
-	{
-		y_int = (U32)ll_round(y_pos);
-	}
-	*region_handle = to_region_handle(x_int, y_int);
-	return true;
-=======
-    U32 x_int, y_int;
-    if (x_pos < 0.f)
-    {
-//      LL_WARNS() << "to_region_handle:Clamping negative x position " << x_pos << " to zero!" << LL_ENDL;
-        return FALSE;
-    }
-    else
-    {
-        x_int = (U32)ll_round(x_pos);
-    }
-    if (y_pos < 0.f)
-    {
-//      LL_WARNS() << "to_region_handle:Clamping negative y position " << y_pos << " to zero!" << LL_ENDL;
-        return FALSE;
-    }
-    else
-    {
-        y_int = (U32)ll_round(y_pos);
-    }
-    *region_handle = to_region_handle(x_int, y_int);
-    return TRUE;
->>>>>>> e1623bb2
-}
-
-// stuff the word-frame XY location of sim's SouthWest corner in x_pos, y_pos
-inline void from_region_handle(const U64 &region_handle, F32 *x_pos, F32 *y_pos)
-{
-    *x_pos = (F32)((U32)(region_handle >> 32));
-    *y_pos = (F32)((U32)(region_handle & 0xFFFFFFFF));
-}
-
-// stuff the word-frame XY location of sim's SouthWest corner in x_pos, y_pos
-inline void from_region_handle(const U64 &region_handle, U32 *x_pos, U32 *y_pos)
-{
-    *x_pos = ((U32)(region_handle >> 32));
-    *y_pos = ((U32)(region_handle & 0xFFFFFFFF));
-}
-
-// return the word-frame XY location of sim's SouthWest corner in LLVector3d
-inline LLVector3d from_region_handle(const U64 &region_handle)
-{
-    return LLVector3d(((U32)(region_handle >> 32)), (U32)(region_handle & 0xFFFFFFFF), 0.f);
-}
-
-// grid-based region handle encoding. pass in a grid position
-// (eg: 1000,1000) and this will return the region handle.
-inline U64 grid_to_region_handle(const U32 grid_x, const U32 grid_y)
-{
-    return to_region_handle(grid_x * REGION_WIDTH_UNITS,
-                            grid_y * REGION_WIDTH_UNITS);
-}
-
-inline void grid_from_region_handle(const U64& region_handle, U32* grid_x, U32* grid_y)
-{
-    from_region_handle(region_handle, grid_x, grid_y);
-    *grid_x /= REGION_WIDTH_UNITS;
-    *grid_y /= REGION_WIDTH_UNITS;
-}
-
-#endif+/**
+ * @file llregionhandle.h
+ * @brief Routines for converting positions to/from region handles.
+ *
+ * $LicenseInfo:firstyear=2002&license=viewerlgpl$
+ * Second Life Viewer Source Code
+ * Copyright (C) 2010, Linden Research, Inc.
+ *
+ * This library is free software; you can redistribute it and/or
+ * modify it under the terms of the GNU Lesser General Public
+ * License as published by the Free Software Foundation;
+ * version 2.1 of the License only.
+ *
+ * This library is distributed in the hope that it will be useful,
+ * but WITHOUT ANY WARRANTY; without even the implied warranty of
+ * MERCHANTABILITY or FITNESS FOR A PARTICULAR PURPOSE.  See the GNU
+ * Lesser General Public License for more details.
+ *
+ * You should have received a copy of the GNU Lesser General Public
+ * License along with this library; if not, write to the Free Software
+ * Foundation, Inc., 51 Franklin Street, Fifth Floor, Boston, MA  02110-1301  USA
+ *
+ * Linden Research, Inc., 945 Battery Street, San Francisco, CA  94111  USA
+ * $/LicenseInfo$
+ */
+
+#ifndef LL_LLREGIONHANDLE_H
+#define LL_LLREGIONHANDLE_H
+
+#include "indra_constants.h"
+#include "v3math.h"
+#include "v3dmath.h"
+
+inline U64 to_region_handle(const U32 x_origin, const U32 y_origin)
+{
+    U64 region_handle;
+    region_handle =  ((U64)x_origin) << 32;
+    region_handle |= (U64) y_origin;
+    return region_handle;
+}
+
+inline U64 to_region_handle(const LLVector3d& pos_global)
+{
+    U32 global_x = (U32)pos_global.mdV[VX];
+    global_x -= global_x % 256;
+
+    U32 global_y = (U32)pos_global.mdV[VY];
+    global_y -= global_y % 256;
+
+    return to_region_handle(global_x, global_y);
+}
+
+inline U64 to_region_handle_global(const F32 x_global, const F32 y_global)
+{
+    // Round down to the nearest origin
+    U32 x_origin = (U32)x_global;
+    x_origin -= x_origin % REGION_WIDTH_U32;
+    U32 y_origin = (U32)y_global;
+    y_origin -= y_origin % REGION_WIDTH_U32;
+    U64 region_handle;
+    region_handle =  ((U64)x_origin) << 32;
+    region_handle |= (U64) y_origin;
+    return region_handle;
+}
+
+inline bool to_region_handle(const F32 x_pos, const F32 y_pos, U64 *region_handle)
+{
+    U32 x_int, y_int;
+    if (x_pos < 0.f)
+    {
+//      LL_WARNS() << "to_region_handle:Clamping negative x position " << x_pos << " to zero!" << LL_ENDL;
+        return false;
+    }
+    else
+    {
+        x_int = (U32)ll_round(x_pos);
+    }
+    if (y_pos < 0.f)
+    {
+//      LL_WARNS() << "to_region_handle:Clamping negative y position " << y_pos << " to zero!" << LL_ENDL;
+        return false;
+    }
+    else
+    {
+        y_int = (U32)ll_round(y_pos);
+    }
+    *region_handle = to_region_handle(x_int, y_int);
+    return true;
+}
+
+// stuff the word-frame XY location of sim's SouthWest corner in x_pos, y_pos
+inline void from_region_handle(const U64 &region_handle, F32 *x_pos, F32 *y_pos)
+{
+    *x_pos = (F32)((U32)(region_handle >> 32));
+    *y_pos = (F32)((U32)(region_handle & 0xFFFFFFFF));
+}
+
+// stuff the word-frame XY location of sim's SouthWest corner in x_pos, y_pos
+inline void from_region_handle(const U64 &region_handle, U32 *x_pos, U32 *y_pos)
+{
+    *x_pos = ((U32)(region_handle >> 32));
+    *y_pos = ((U32)(region_handle & 0xFFFFFFFF));
+}
+
+// return the word-frame XY location of sim's SouthWest corner in LLVector3d
+inline LLVector3d from_region_handle(const U64 &region_handle)
+{
+    return LLVector3d(((U32)(region_handle >> 32)), (U32)(region_handle & 0xFFFFFFFF), 0.f);
+}
+
+// grid-based region handle encoding. pass in a grid position
+// (eg: 1000,1000) and this will return the region handle.
+inline U64 grid_to_region_handle(const U32 grid_x, const U32 grid_y)
+{
+    return to_region_handle(grid_x * REGION_WIDTH_UNITS,
+                            grid_y * REGION_WIDTH_UNITS);
+}
+
+inline void grid_from_region_handle(const U64& region_handle, U32* grid_x, U32* grid_y)
+{
+    from_region_handle(region_handle, grid_x, grid_y);
+    *grid_x /= REGION_WIDTH_UNITS;
+    *grid_y /= REGION_WIDTH_UNITS;
+}
+
+#endif