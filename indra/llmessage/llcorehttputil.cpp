/**
 * @file llcorehttputil.cpp
 * @date 2014-08-25
 * @brief Implementation of adapter and utility classes expanding the llcorehttp interfaces.
 *
 * $LicenseInfo:firstyear=2014&license=viewerlgpl$
 * Second Life Viewer Source Code
 * Copyright (C) 2014, Linden Research, Inc.
 *
 * This library is free software; you can redistribute it and/or
 * modify it under the terms of the GNU Lesser General Public
 * License as published by the Free Software Foundation;
 * version 2.1 of the License only.
 *
 * This library is distributed in the hope that it will be useful,
 * but WITHOUT ANY WARRANTY; without even the implied warranty of
 * MERCHANTABILITY or FITNESS FOR A PARTICULAR PURPOSE.  See the GNU
 * Lesser General Public License for more details.
 *
 * You should have received a copy of the GNU Lesser General Public
 * License along with this library; if not, write to the Free Software
 * Foundation, Inc., 51 Franklin Street, Fifth Floor, Boston, MA  02110-1301  USA
 *
 * Linden Research, Inc., 945 Battery Street, San Francisco, CA  94111  USA
 * $/LicenseInfo$
 */

#include "linden_common.h"

#include <sstream>
#include <algorithm>
#include <iterator>
#include "llcorehttputil.h"
#include "llhttpconstants.h"
#include "llsd.h"
#include "llsdjson.h"
#include "llsdserialize.h"
#include "boost/json.hpp" // Boost.Json
#include "llfilesystem.h"

#include "message.h" // for getting the port


using namespace LLCore;

namespace LLCoreHttpUtil
{

const F32 HTTP_REQUEST_EXPIRY_SECS = 60.0f;

namespace
{
    const std::string   HTTP_LOGBODY_KEY("HTTPLogBodyOnError");

    BoolSettingQuery_t  mBoolSettingGet;
    BoolSettingUpdate_t mBoolSettingPut;

    inline bool getBoolSetting(const std::string &keyname)
    {
        if (!mBoolSettingGet || mBoolSettingGet.empty())
            return(false);
        return mBoolSettingGet(HTTP_LOGBODY_KEY);
    }

}

void setPropertyMethods(BoolSettingQuery_t queryfn, BoolSettingUpdate_t updatefn)
{
    mBoolSettingGet = queryfn;
    mBoolSettingPut = updatefn;

    if (mBoolSettingPut && !mBoolSettingPut.empty())
    {
        mBoolSettingPut(HTTP_LOGBODY_KEY, false, "Log the entire HTTP body in the case of an HTTP error.");
    }
}


void logMessageSuccess(std::string logAuth, std::string url, std::string message)
{
    LL_INFOS() << logAuth << " Success '" << message << "' for " << url << LL_ENDL;
}

void logMessageFail(std::string logAuth, std::string url, std::string message)
{
    LL_WARNS("CoreHTTP") << logAuth << " Possible failure '" << message << "' for " << url << LL_ENDL;
}

//=========================================================================
/// The HttpRequestPumper is a utility class. When constructed it will poll the
/// supplied HttpRequest once per frame until it is destroyed.
///
class HttpRequestPumper
{
public:
    HttpRequestPumper(const LLCore::HttpRequest::ptr_t &request);
    ~HttpRequestPumper();

private:
    bool                       pollRequest(const LLSD&);

    LLTempBoundListener        mBoundListener;
    LLCore::HttpRequest::ptr_t mHttpRequest;
};


//=========================================================================
// *TODO:  Currently converts only from XML content.  A mode
// to convert using fromBinary() might be useful as well.  Mesh
// headers could use it.
bool responseToLLSD(HttpResponse * response, bool log, LLSD & out_llsd)
{
    // Convert response to LLSD
    BufferArray * body(response->getBody());
    if (!body || !body->size())
    {
        return false;
    }

    LLCore::BufferArrayStream bas(body);
    LLSD body_llsd;
    S32 parse_status(LLSDSerialize::fromXML(body_llsd, bas, log));
    if (LLSDParser::PARSE_FAILURE == parse_status){
        return false;
    }
    out_llsd = body_llsd;
    return true;
}


HttpHandle requestPostWithLLSD(HttpRequest * request,
    HttpRequest::policy_t policy_id,
    const std::string & url,
    const LLSD & body,
    const HttpOptions::ptr_t &options,
    const HttpHeaders::ptr_t &headers,
    const HttpHandler::ptr_t &handler)
{
    HttpHandle handle(LLCORE_HTTP_HANDLE_INVALID);

    BufferArray * ba = new BufferArray();
    BufferArrayStream bas(ba);
    LLSDSerialize::toXML(body, bas);

    handle = request->requestPost(policy_id,
        url,
        ba,
        options,
        headers,
        handler);
    ba->release();
    return handle;
}


HttpHandle requestPutWithLLSD(HttpRequest * request,
    HttpRequest::policy_t policy_id,
    const std::string & url,
    const LLSD & body,
    const HttpOptions::ptr_t &options,
    const HttpHeaders::ptr_t &headers,
    const HttpHandler::ptr_t &handler)
{
    HttpHandle handle(LLCORE_HTTP_HANDLE_INVALID);

    BufferArray * ba = new BufferArray();
    BufferArrayStream bas(ba);
    LLSDSerialize::toXML(body, bas);

    handle = request->requestPut(policy_id,
        url,
        ba,
        options,
        headers,
        handler);
    ba->release();
    return handle;
}

HttpHandle requestPatchWithLLSD(HttpRequest * request,
    HttpRequest::policy_t policy_id,
    const std::string & url,
    const LLSD & body,
    const HttpOptions::ptr_t &options,
    const HttpHeaders::ptr_t &headers,
    const HttpHandler::ptr_t &handler)
{
    HttpHandle handle(LLCORE_HTTP_HANDLE_INVALID);

    BufferArray * ba = new BufferArray();
    BufferArrayStream bas(ba);
    LLSDSerialize::toXML(body, bas);

    handle = request->requestPatch(policy_id,
        url,
        ba,
        options,
        headers,
        handler);
    ba->release();
    return handle;
}


std::string responseToString(LLCore::HttpResponse * response)
{
    static const std::string empty("[Empty]");

    if (!response)
    {
        return empty;
    }

    BufferArray * body(response->getBody());
    if (!body || !body->size())
    {
        return empty;
    }

    // Attempt to parse as LLSD regardless of content-type
    LLSD body_llsd;
    if (responseToLLSD(response, false, body_llsd))
    {
        std::ostringstream tmp;

        LLSDSerialize::toPrettyNotation(body_llsd, tmp);
        std::size_t temp_len(tmp.tellp());

        if (temp_len)
        {
            return tmp.str().substr(0, std::min(temp_len, std::size_t(1024)));
        }
    }
    else
    {
        // *TODO:  More elaborate forms based on Content-Type as needed.
        char content[1024];

        size_t len(body->read(0, content, sizeof(content)));
        if (len)
        {
            return std::string(content, 0, len);
        }
    }

    // Default
    return empty;
}

//========================================================================

HttpCoroHandler::HttpCoroHandler(LLEventStream &reply) :
    mReplyPump(reply)
{
}

void HttpCoroHandler::onCompleted(LLCore::HttpHandle handle, LLCore::HttpResponse * response)
{
    LLSD result;

    LLCore::HttpStatus status = response->getStatus();

    if (status == LLCore::HttpStatus(LLCore::HttpStatus::LLCORE, LLCore::HE_HANDLE_NOT_FOUND))
    {   // A response came in for a canceled request and we have not processed the
        // cancel yet.  Patience!
        return;
    }

    if (!status)
    {
        bool parseSuccess(false);
        result = LLSD::emptyMap();
        LLCore::HttpStatus::type_enum_t errType = status.getType();

<<<<<<< HEAD
        LL_WARNS("CoreHTTP")
            << "Possible failure [" << status.toTerseString() << "] cannot "<< response->getRequestMethod() 
=======
        LL_INFOS()
            << "Possible failure [" << status.toTerseString() << "] cannot "<< response->getRequestMethod()
>>>>>>> c95b4bf3
            << " url '" << response->getRequestURL()
            << "' because " << status.toString()
            << LL_ENDL;
        if ((errType >= 400) && (errType < 500))
        {
            LLSD body = this->parseBody(response, parseSuccess);
            if (!body.isUndefined())
            {
                if (!body.isMap())
                {
                    result[HttpCoroutineAdapter::HTTP_RESULTS_CONTENT] = body;
                }
                else
                {
                    result = body;
                }
            }
        }
    }
    else
    {
        result = this->handleSuccess(response, status);
    }

    buildStatusEntry(response, status, result);

    if (!status)
    {
        LLSD &httpStatus = result[HttpCoroutineAdapter::HTTP_RESULTS];

        LLCore::BufferArray *body = response->getBody();
        LLCore::BufferArrayStream bas(body);
        LLSD::String bodyData;
        bodyData.reserve(response->getBodySize());
        bas >> std::noskipws;
        bodyData.assign(std::istream_iterator<U8>(bas), std::istream_iterator<U8>());
        httpStatus["error_body"] = LLSD(bodyData);
        if (getBoolSetting(HTTP_LOGBODY_KEY))
        {
            // commenting out, but keeping since this can be useful for debugging
            LL_WARNS("CoreHTTP") << "Returned body=" << std::endl << httpStatus["error_body"].asString() << LL_ENDL;
        }
    }

    mReplyPump.post(result);
}

void HttpCoroHandler::buildStatusEntry(LLCore::HttpResponse *response, LLCore::HttpStatus status, LLSD &result)
{
    LLSD httpresults = LLSD::emptyMap();

    writeStatusCodes(status, response->getRequestURL(), httpresults);

    LLSD httpHeaders = LLSD::emptyMap();
    LLCore::HttpHeaders::ptr_t hdrs = response->getHeaders();

    if (hdrs)
    {
        for (LLCore::HttpHeaders::iterator it = hdrs->begin(); it != hdrs->end(); ++it)
        {
            if (!(*it).second.empty())
            {
                httpHeaders[(*it).first] = (*it).second;
            }
            else
            {
                httpHeaders[(*it).first] = static_cast<LLSD::Boolean>(true);
            }
        }
    }

    httpresults[HttpCoroutineAdapter::HTTP_RESULTS_HEADERS] = httpHeaders;
    result[HttpCoroutineAdapter::HTTP_RESULTS] = httpresults;
}

void HttpCoroHandler::writeStatusCodes(LLCore::HttpStatus status, const std::string &url, LLSD &result)
{
    result[HttpCoroutineAdapter::HTTP_RESULTS_SUCCESS] = static_cast<LLSD::Boolean>(status);
    result[HttpCoroutineAdapter::HTTP_RESULTS_TYPE] = static_cast<LLSD::Integer>(status.getType());
    result[HttpCoroutineAdapter::HTTP_RESULTS_STATUS] = static_cast<LLSD::Integer>(status.getStatus());
    result[HttpCoroutineAdapter::HTTP_RESULTS_MESSAGE] = static_cast<LLSD::String>(status.getMessage());
    result[HttpCoroutineAdapter::HTTP_RESULTS_URL] = static_cast<LLSD::String>(url);

}

//=========================================================================
/// The HttpCoroLLSDHandler is a specialization of the LLCore::HttpHandler for
/// interacting with coroutines. When the request is completed the response
/// will be posted onto the supplied Event Pump.
///
/// If the LLSD retrieved from through the HTTP connection is not in the form
/// of a LLSD::map it will be returned as in an llsd["content"] element.
///
/// The LLSD posted back to the coroutine will have the following additions:
/// llsd["http_result"] -+- ["message"] - An error message returned from the HTTP status
///                      +- ["status"]  - The status code associated with the HTTP call
///                      +- ["success"] - Success of failure of the HTTP call and LLSD parsing.
///                      +- ["type"]    - The LLCore::HttpStatus type associted with the HTTP call
///                      +- ["url"]     - The URL used to make the call.
///                      +- ["headers"] - A map of name name value pairs with the HTTP headers.
///
class HttpCoroLLSDHandler : public HttpCoroHandler
{
public:
    HttpCoroLLSDHandler(LLEventStream &reply);

protected:
    virtual LLSD handleSuccess(LLCore::HttpResponse * response, LLCore::HttpStatus &status);
    virtual LLSD parseBody(LLCore::HttpResponse *response, bool &success);
};

//-------------------------------------------------------------------------
HttpCoroLLSDHandler::HttpCoroLLSDHandler(LLEventStream &reply):
    HttpCoroHandler(reply)
{
}


LLSD HttpCoroLLSDHandler::handleSuccess(LLCore::HttpResponse * response, LLCore::HttpStatus &status)
{
    LLSD result;

//    const bool emit_parse_errors = false;
    bool success(false);

    result = parseBody(response, success);

#if 0
    bool parsed = !((response->getBodySize() == 0) ||
        !LLCoreHttpUtil::responseToLLSD(response, emit_parse_errors, result));

    if (!parsed)
    {
        // Only emit a warning if we failed to parse when 'content-type' == 'application/llsd+xml'
        LLCore::HttpHeaders::ptr_t headers(response->getHeaders());
        const std::string *contentType = (headers) ? headers->find(HTTP_IN_HEADER_CONTENT_TYPE) : NULL;

        if (contentType && (HTTP_CONTENT_LLSD_XML == *contentType))
        {
            std::string thebody = LLCoreHttpUtil::responseToString(response);
            LL_WARNS("CoreHTTP") << "Failed to deserialize . " << response->getRequestURL() << " [status:" << response->getStatus().toString() << "] "
                << " body: " << thebody << LL_ENDL;

            // Replace the status with a new one indicating the failure.
            status = LLCore::HttpStatus(499, "Failed to deserialize LLSD.");
        }
    }
#endif

    if (!success)
    {
#if 1
        // Only emit a warning if we failed to parse when 'content-type' == 'application/llsd+xml'
        LLCore::HttpHeaders::ptr_t headers(response->getHeaders());
        const std::string *contentType = (headers) ? headers->find(HTTP_IN_HEADER_CONTENT_TYPE) : NULL;

        if (contentType && (HTTP_CONTENT_LLSD_XML == *contentType))
        {
            std::string thebody = LLCoreHttpUtil::responseToString(response);
            LL_WARNS("CoreHTTP") << "Failed to deserialize . " << response->getRequestURL() << " [status:" << response->getStatus().toString() << "] "
                << " body: " << thebody << LL_ENDL;

            // Replace the status with a new one indicating the failure.
            status = LLCore::HttpStatus(499, "Failed to deserialize LLSD.");
        }
#endif
        // If we've gotten to this point and the result LLSD is still undefined
        // either there was an issue deserializing the body or the response was
        // blank.  Create an empty map to hold the result either way.
        result = LLSD::emptyMap();
    }
    else if (!result.isMap())
    {   // The results are not themselves a map.  Move them down so that
        // this method can return a map to the caller.
        // *TODO: Should it always do this?
        LLSD newResult = LLSD::emptyMap();
        newResult[HttpCoroutineAdapter::HTTP_RESULTS_CONTENT] = result;
        result = newResult;
    }

    return result;
}

LLSD HttpCoroLLSDHandler::parseBody(LLCore::HttpResponse *response, bool &success)
{
    success = true;
    if (response->getBodySize() == 0)
        return LLSD();

    LLSD result;

    if (!LLCoreHttpUtil::responseToLLSD(response, true, result))
    {
        success = false;
        return LLSD();
    }

    return result;
}


//========================================================================
/// The HttpCoroRawHandler is a specialization of the LLCore::HttpHandler for
/// interacting with coroutines.
///
/// In addition to the normal "http_results" the returned LLSD will contain
/// an entry keyed with "raw" containing the unprocessed results of the HTTP
/// call.
///
class HttpCoroRawHandler : public HttpCoroHandler
{
public:
    HttpCoroRawHandler(LLEventStream &reply);

    virtual LLSD handleSuccess(LLCore::HttpResponse * response, LLCore::HttpStatus &status);
    virtual LLSD parseBody(LLCore::HttpResponse *response, bool &success);
};

//-------------------------------------------------------------------------
HttpCoroRawHandler::HttpCoroRawHandler(LLEventStream &reply):
    HttpCoroHandler(reply)
{
}

LLSD HttpCoroRawHandler::handleSuccess(LLCore::HttpResponse * response, LLCore::HttpStatus &status)
{
    LLSD result = LLSD::emptyMap();

    BufferArray * body(response->getBody());
    if (!body || !body->size())
    {
        return result;
    }

    size_t size = body->size();

    LLCore::BufferArrayStream bas(body);

#if 1
    // This is the slower implementation.  It is safe vis-a-vi the const_cast<> and modification
    // of a LLSD managed array but contains an extra (potentially large) copy.
    //
    // *TODO: https://jira.secondlife.com/browse/MAINT-5221

    LLSD::Binary data;
    data.reserve(size);
    bas >> std::noskipws;
    data.assign(std::istream_iterator<U8>(bas), std::istream_iterator<U8>());

    result[HttpCoroutineAdapter::HTTP_RESULTS_RAW] = data;

#else
    // This is disabled because it's dangerous.  See the other case for an
    // alternate implementation.
    // We create a new LLSD::Binary object and assign it to the result map.
    // The LLSD has created it's own copy so we retrieve it asBinary and const cast
    // the reference so that we can modify it.
    // *TODO: This is potentially dangerous... but I am trying to avoid a potentially
    // large copy.
    result[HttpCoroutineAdapter::HTTP_RESULTS_RAW] = LLSD::Binary();
    LLSD::Binary &data = const_cast<LLSD::Binary &>( result[HttpCoroutineAdapter::HTTP_RESULTS_RAW].asBinary() );

    data.reserve(size);
    bas >> std::noskipws;
    data.assign(std::istream_iterator<U8>(bas), std::istream_iterator<U8>());
#endif

    return result;
}

LLSD HttpCoroRawHandler::parseBody(LLCore::HttpResponse *response, bool &success)
{
    success = true;
    return LLSD();
}

//========================================================================
/// The HttpCoroJSONHandler is a specialization of the LLCore::HttpHandler for
/// interacting with coroutines.
///
/// In addition to the normal "http_results" the returned LLSD will contain
/// JSON entries will be converted into an LLSD map.  All results are considered
/// strings
///
class HttpCoroJSONHandler : public HttpCoroHandler
{
public:
    HttpCoroJSONHandler(LLEventStream &reply);

    virtual LLSD handleSuccess(LLCore::HttpResponse * response, LLCore::HttpStatus &status);
    virtual LLSD parseBody(LLCore::HttpResponse *response, bool &success);
};

//-------------------------------------------------------------------------
HttpCoroJSONHandler::HttpCoroJSONHandler(LLEventStream &reply) :
    HttpCoroHandler(reply)
{
}

LLSD HttpCoroJSONHandler::handleSuccess(LLCore::HttpResponse * response, LLCore::HttpStatus &status)
{
    LLSD result = LLSD::emptyMap();

    BufferArray * body(response->getBody());
    if (!body || !body->size())
    {
        return result;
    }

    LLCore::BufferArrayStream bas(body);

    boost::json::error_code ec;
    boost::json::value jsonRoot = boost::json::parse(bas, ec);
    if(ec.failed())
    {   // deserialization failed.  Record the reason and pass back an empty map for markup.
        status = LLCore::HttpStatus(499, std::string(ec.what()));
        return result;
    }

    // Convert the JSON structure to LLSD
    result = LlsdFromJson(jsonRoot);

    return result;
}

LLSD HttpCoroJSONHandler::parseBody(LLCore::HttpResponse *response, bool &success)
{
    success = true;
    BufferArray * body(response->getBody());
    if (!body || !body->size())
    {
        return LLSD();
    }

    LLCore::BufferArrayStream bas(body);

    boost::json::error_code ec;
    boost::json::value jsonRoot = boost::json::parse(bas, ec);
    if (ec.failed())
    {
        success = false;
        return LLSD();
    }

    // Convert the JSON structure to LLSD
    return LlsdFromJson(jsonRoot);
}

//========================================================================
HttpRequestPumper::HttpRequestPumper(const LLCore::HttpRequest::ptr_t &request) :
    mHttpRequest(request)
{
    mBoundListener = LLEventPumps::instance().obtain("mainloop").
        listen(LLEventPump::ANONYMOUS, boost::bind(&HttpRequestPumper::pollRequest, this, _1));
}

HttpRequestPumper::~HttpRequestPumper()
{
    if (mBoundListener.connected())
    {
        mBoundListener.disconnect();
    }
}

bool HttpRequestPumper::pollRequest(const LLSD&)
{
    if (mHttpRequest->getStatus() != HttpStatus(HttpStatus::LLCORE, HE_OP_CANCELED))
    {
        mHttpRequest->update(0L);
    }
    return false;
}

//========================================================================
const std::string HttpCoroutineAdapter::HTTP_RESULTS("http_result");
const std::string HttpCoroutineAdapter::HTTP_RESULTS_SUCCESS("success");
const std::string HttpCoroutineAdapter::HTTP_RESULTS_TYPE("type");
const std::string HttpCoroutineAdapter::HTTP_RESULTS_STATUS("status");
const std::string HttpCoroutineAdapter::HTTP_RESULTS_MESSAGE("message");
const std::string HttpCoroutineAdapter::HTTP_RESULTS_URL("url");
const std::string HttpCoroutineAdapter::HTTP_RESULTS_HEADERS("headers");
const std::string HttpCoroutineAdapter::HTTP_RESULTS_CONTENT("content");
const std::string HttpCoroutineAdapter::HTTP_RESULTS_RAW("raw");

HttpCoroutineAdapter::HttpCoroutineAdapter(const std::string &name,
    LLCore::HttpRequest::policy_t policyId) :
    mAdapterName(name),
    mPolicyId(policyId),
    mYieldingHandle(LLCORE_HTTP_HANDLE_INVALID),
    mWeakRequest(),
    mWeakHandler()
{
}

HttpCoroutineAdapter::~HttpCoroutineAdapter()
{
    cancelSuspendedOperation();
}

LLSD HttpCoroutineAdapter::postAndSuspend(LLCore::HttpRequest::ptr_t request,
    const std::string & url, const LLSD & body,
    LLCore::HttpOptions::ptr_t options, LLCore::HttpHeaders::ptr_t headers)
{
    LLEventStream  replyPump(mAdapterName, true);
    HttpCoroHandler::ptr_t httpHandler(new HttpCoroLLSDHandler(replyPump));

    return postAndSuspend_(request, url, body, options, headers, httpHandler);
}

LLSD HttpCoroutineAdapter::postAndSuspend_(LLCore::HttpRequest::ptr_t &request,
    const std::string & url, const LLSD & body,
    LLCore::HttpOptions::ptr_t &options, LLCore::HttpHeaders::ptr_t &headers,
    HttpCoroHandler::ptr_t &handler)
{
    HttpRequestPumper pumper(request);

    checkDefaultHeaders(headers);

    // The HTTPCoroHandler does not self delete, so retrieval of a the contained
    // pointer from the smart pointer is safe in this case.
    LLCore::HttpHandle hhandle = requestPostWithLLSD(request,
        mPolicyId, url, body, options, headers,
        handler);

    if (hhandle == LLCORE_HTTP_HANDLE_INVALID)
    {
        return HttpCoroutineAdapter::buildImmediateErrorResult(request, url);
    }

    saveState(hhandle, request, handler);
    LLSD results = llcoro::suspendUntilEventOn(handler->getReplyPump());
    cleanState();

    return results;
}

LLSD HttpCoroutineAdapter::postAndSuspend(LLCore::HttpRequest::ptr_t request,
    const std::string & url, LLCore::BufferArray::ptr_t rawbody,
    LLCore::HttpOptions::ptr_t options, LLCore::HttpHeaders::ptr_t headers)
{
    LLEventStream  replyPump(mAdapterName, true);
    HttpCoroHandler::ptr_t httpHandler(new HttpCoroLLSDHandler(replyPump));

    return postAndSuspend_(request, url, rawbody, options, headers, httpHandler);
}

LLSD HttpCoroutineAdapter::postRawAndSuspend(LLCore::HttpRequest::ptr_t request,
    const std::string & url, LLCore::BufferArray::ptr_t rawbody,
    LLCore::HttpOptions::ptr_t options, LLCore::HttpHeaders::ptr_t headers)
{
    LLEventStream  replyPump(mAdapterName, true);
    HttpCoroHandler::ptr_t httpHandler(new HttpCoroRawHandler(replyPump));

    return postAndSuspend_(request, url, rawbody, options, headers, httpHandler);
}

// *TODO: This functionality could be moved into the LLCore::Http library itself
// by having the CURL layer read the file directly.
LLSD HttpCoroutineAdapter::postFileAndSuspend(LLCore::HttpRequest::ptr_t request,
    const std::string & url, std::string fileName,
    LLCore::HttpOptions::ptr_t options, LLCore::HttpHeaders::ptr_t headers)
{
    LLCore::BufferArray::ptr_t fileData(new LLCore::BufferArray);

    // scoping for our streams so that they go away when we no longer need them.
    {
        LLCore::BufferArrayStream outs(fileData.get());
        llifstream ins(fileName.c_str(), std::iostream::binary | std::iostream::out);

        if (ins.is_open())
        {

            ins.seekg(0, std::ios::beg);
            ins >> std::noskipws;

            std::copy(std::istream_iterator<U8>(ins), std::istream_iterator<U8>(),
                    std::ostream_iterator<U8>(outs));

            ins.close();
        }
    }

    return postAndSuspend(request, url, fileData, options, headers);
}

// *TODO: This functionality could be moved into the LLCore::Http library itself
// by having the CURL layer read the file directly.
LLSD HttpCoroutineAdapter::postFileAndSuspend(LLCore::HttpRequest::ptr_t request,
    const std::string & url, LLUUID assetId, LLAssetType::EType assetType,
    LLCore::HttpOptions::ptr_t options, LLCore::HttpHeaders::ptr_t headers)
{
    LLCore::BufferArray::ptr_t fileData(new LLCore::BufferArray);

    // scoping for our streams so that they go away when we no longer need them.
    {
        LLCore::BufferArrayStream outs(fileData.get());
        LLFileSystem vfile(assetId, assetType, LLFileSystem::READ);

        S32 fileSize = vfile.getSize();
        U8* fileBuffer;
        fileBuffer = new U8[fileSize];
        vfile.read(fileBuffer, fileSize);

        outs.write((char*)fileBuffer, fileSize);
        delete[] fileBuffer;
    }

    return postAndSuspend(request, url, fileData, options, headers);
}

LLSD HttpCoroutineAdapter::postJsonAndSuspend(LLCore::HttpRequest::ptr_t request,
    const std::string & url, const LLSD & body,
    LLCore::HttpOptions::ptr_t options, LLCore::HttpHeaders::ptr_t headers)
{
    LLEventStream  replyPump(mAdapterName, true);
    HttpCoroHandler::ptr_t httpHandler(new HttpCoroJSONHandler(replyPump));

    LLCore::BufferArray::ptr_t rawbody(new LLCore::BufferArray);

    {
        LLCore::BufferArrayStream outs(rawbody.get());
        auto root = LlsdToJson(body);
        std::string value = boost::json::serialize(root);

        LL_WARNS("Http::post") << "JSON Generates: \"" << value << "\"" << LL_ENDL;

        outs << value;
    }

    return postAndSuspend_(request, url, rawbody, options, headers, httpHandler);
}


LLSD HttpCoroutineAdapter::postAndSuspend_(LLCore::HttpRequest::ptr_t &request,
    const std::string & url, LLCore::BufferArray::ptr_t &rawbody,
    LLCore::HttpOptions::ptr_t &options, LLCore::HttpHeaders::ptr_t &headers,
    HttpCoroHandler::ptr_t &handler)
{
    HttpRequestPumper pumper(request);

    checkDefaultHeaders(headers);

    // The HTTPCoroHandler does not self delete, so retrieval of a the contained
    // pointer from the smart pointer is safe in this case.
    LLCore::HttpHandle hhandle = request->requestPost(mPolicyId, url, rawbody.get(),
        options, headers, handler);

    if (hhandle == LLCORE_HTTP_HANDLE_INVALID)
    {
        return HttpCoroutineAdapter::buildImmediateErrorResult(request, url);
    }

    saveState(hhandle, request, handler);
    LLSD results = llcoro::suspendUntilEventOn(handler->getReplyPump());
    cleanState();

    return results;
}

LLSD HttpCoroutineAdapter::putAndSuspend(LLCore::HttpRequest::ptr_t request,
    const std::string & url, const LLSD & body,
    LLCore::HttpOptions::ptr_t options, LLCore::HttpHeaders::ptr_t headers)
{
    LLEventStream  replyPump(mAdapterName + "Reply", true);
    HttpCoroHandler::ptr_t httpHandler(new HttpCoroLLSDHandler(replyPump));

    return putAndSuspend_(request, url, body, options, headers, httpHandler);
}

LLSD HttpCoroutineAdapter::putJsonAndSuspend(LLCore::HttpRequest::ptr_t request,
    const std::string & url, const LLSD & body,
    LLCore::HttpOptions::ptr_t options, LLCore::HttpHeaders::ptr_t headers)
{
    LLEventStream  replyPump(mAdapterName, true);
    HttpCoroHandler::ptr_t httpHandler(new HttpCoroJSONHandler(replyPump));

    LLCore::BufferArray::ptr_t rawbody(new LLCore::BufferArray);

    {
        LLCore::BufferArrayStream outs(rawbody.get());
        auto root = LlsdToJson(body);
        std::string value = boost::json::serialize(root);

        LL_WARNS("Http::put") << "JSON Generates: \"" << value << "\"" << LL_ENDL;
        outs << value;
    }

    return putAndSuspend_(request, url, rawbody, options, headers, httpHandler);
}

LLSD HttpCoroutineAdapter::putAndSuspend_(LLCore::HttpRequest::ptr_t &request,
    const std::string & url, const LLSD & body,
    LLCore::HttpOptions::ptr_t &options, LLCore::HttpHeaders::ptr_t &headers,
    HttpCoroHandler::ptr_t &handler)
{
    HttpRequestPumper pumper(request);

    checkDefaultHeaders(headers);

    // The HTTPCoroHandler does not self delete, so retrieval of a the contained
    // pointer from the smart pointer is safe in this case.
    LLCore::HttpHandle hhandle = requestPutWithLLSD(request,
        mPolicyId, url, body, options, headers,
        handler);

    if (hhandle == LLCORE_HTTP_HANDLE_INVALID)
    {
        return HttpCoroutineAdapter::buildImmediateErrorResult(request, url);
    }

    saveState(hhandle, request, handler);
    LLSD results = llcoro::suspendUntilEventOn(handler->getReplyPump());
    cleanState();

    return results;
}

LLSD HttpCoroutineAdapter::putAndSuspend_(LLCore::HttpRequest::ptr_t &request,
    const std::string & url, const LLCore::BufferArray::ptr_t & rawbody,
    LLCore::HttpOptions::ptr_t &options, LLCore::HttpHeaders::ptr_t &headers,
    HttpCoroHandler::ptr_t &handler)
{
    HttpRequestPumper pumper(request);

    checkDefaultHeaders(headers);

    // The HTTPCoroHandler does not self delete, so retrieval of a the contained
    // pointer from the smart pointer is safe in this case.
    LLCore::HttpHandle hhandle = request->requestPut(mPolicyId,
        url, rawbody.get(), options, headers, handler);

    if (hhandle == LLCORE_HTTP_HANDLE_INVALID)
    {
        return HttpCoroutineAdapter::buildImmediateErrorResult(request, url);
    }

    saveState(hhandle, request, handler);
    LLSD results = llcoro::suspendUntilEventOn(handler->getReplyPump());
    cleanState();

    return results;
}


LLSD HttpCoroutineAdapter::getAndSuspend(LLCore::HttpRequest::ptr_t request,
    const std::string & url,
    LLCore::HttpOptions::ptr_t options, LLCore::HttpHeaders::ptr_t headers)
{
    LLEventStream  replyPump(mAdapterName + "Reply", true);
    HttpCoroHandler::ptr_t httpHandler(new HttpCoroLLSDHandler(replyPump));

    return getAndSuspend_(request, url, options, headers, httpHandler);
}

LLSD HttpCoroutineAdapter::getRawAndSuspend(LLCore::HttpRequest::ptr_t request,
    const std::string & url,
    LLCore::HttpOptions::ptr_t options, LLCore::HttpHeaders::ptr_t headers)
{
    LLEventStream  replyPump(mAdapterName + "Reply", true);
    HttpCoroHandler::ptr_t httpHandler(new HttpCoroRawHandler(replyPump));

    return getAndSuspend_(request, url, options, headers, httpHandler);
}

LLSD HttpCoroutineAdapter::getJsonAndSuspend(LLCore::HttpRequest::ptr_t request,
    const std::string & url, LLCore::HttpOptions::ptr_t options, LLCore::HttpHeaders::ptr_t headers)
{
    LLEventStream  replyPump(mAdapterName + "Reply", true);
    HttpCoroHandler::ptr_t httpHandler(new HttpCoroJSONHandler(replyPump));

    return getAndSuspend_(request, url, options, headers, httpHandler);
}


LLSD HttpCoroutineAdapter::getAndSuspend_(LLCore::HttpRequest::ptr_t &request,
    const std::string & url,
    LLCore::HttpOptions::ptr_t &options, LLCore::HttpHeaders::ptr_t &headers,
    HttpCoroHandler::ptr_t &handler)
{
    HttpRequestPumper pumper(request);
    checkDefaultHeaders(headers);

    // The HTTPCoroHandler does not self delete, so retrieval of a the contained
    // pointer from the smart pointer is safe in this case.
    LLCore::HttpHandle hhandle = request->requestGet(mPolicyId,
        url, options, headers, handler);

    if (hhandle == LLCORE_HTTP_HANDLE_INVALID)
    {
        return HttpCoroutineAdapter::buildImmediateErrorResult(request, url);
    }

    saveState(hhandle, request, handler);
    LLSD results = llcoro::suspendUntilEventOn(handler->getReplyPump());
    cleanState();

    return results;
}


LLSD HttpCoroutineAdapter::deleteAndSuspend(LLCore::HttpRequest::ptr_t request,
    const std::string & url,
    LLCore::HttpOptions::ptr_t options, LLCore::HttpHeaders::ptr_t headers)
{
    LLEventStream  replyPump(mAdapterName + "Reply", true);
    HttpCoroHandler::ptr_t httpHandler(new HttpCoroLLSDHandler(replyPump));

    return deleteAndSuspend_(request, url, options, headers, httpHandler);
}

LLSD HttpCoroutineAdapter::deleteJsonAndSuspend(LLCore::HttpRequest::ptr_t request,
    const std::string & url,
    LLCore::HttpOptions::ptr_t options, LLCore::HttpHeaders::ptr_t headers)
{
    LLEventStream  replyPump(mAdapterName + "Reply", true);
    HttpCoroHandler::ptr_t httpHandler(new HttpCoroJSONHandler(replyPump));

    return deleteAndSuspend_(request, url, options, headers, httpHandler);
}


LLSD HttpCoroutineAdapter::deleteAndSuspend_(LLCore::HttpRequest::ptr_t &request,
    const std::string & url, LLCore::HttpOptions::ptr_t &options,
    LLCore::HttpHeaders::ptr_t &headers, HttpCoroHandler::ptr_t &handler)
{
    HttpRequestPumper pumper(request);

    checkDefaultHeaders(headers);
    // The HTTPCoroHandler does not self delete, so retrieval of a the contained
    // pointer from the smart pointer is safe in this case.
    LLCore::HttpHandle hhandle = request->requestDelete(mPolicyId,
        url, options, headers, handler);

    if (hhandle == LLCORE_HTTP_HANDLE_INVALID)
    {
        return HttpCoroutineAdapter::buildImmediateErrorResult(request, url);
    }

    saveState(hhandle, request, handler);
    LLSD results = llcoro::suspendUntilEventOn(handler->getReplyPump());
    cleanState();

    return results;
}

LLSD HttpCoroutineAdapter::patchAndSuspend(LLCore::HttpRequest::ptr_t request,
    const std::string & url, const LLSD & body,
    LLCore::HttpOptions::ptr_t options, LLCore::HttpHeaders::ptr_t headers)
{
    LLEventStream  replyPump(mAdapterName + "Reply", true);
    HttpCoroHandler::ptr_t httpHandler(new HttpCoroLLSDHandler(replyPump));

    return patchAndSuspend_(request, url, body, options, headers, httpHandler);
}


LLSD HttpCoroutineAdapter::patchAndSuspend_(LLCore::HttpRequest::ptr_t &request,
    const std::string & url, const LLSD & body,
    LLCore::HttpOptions::ptr_t &options, LLCore::HttpHeaders::ptr_t &headers,
    HttpCoroHandler::ptr_t &handler)
{
    HttpRequestPumper pumper(request);

    checkDefaultHeaders(headers);

    // The HTTPCoroHandler does not self delete, so retrieval of a the contained
    // pointer from the smart pointer is safe in this case.
    LLCore::HttpHandle hhandle = requestPatchWithLLSD(request,
        mPolicyId, url, body, options, headers,
        handler);

    if (hhandle == LLCORE_HTTP_HANDLE_INVALID)
    {
        return HttpCoroutineAdapter::buildImmediateErrorResult(request, url);
    }

    saveState(hhandle, request, handler);
    LLSD results = llcoro::suspendUntilEventOn(handler->getReplyPump());
    cleanState();

    return results;
}

LLSD HttpCoroutineAdapter::copyAndSuspend(LLCore::HttpRequest::ptr_t request,
    const std::string & url, const std::string dest,
    LLCore::HttpOptions::ptr_t options, LLCore::HttpHeaders::ptr_t headers)
{
    LLEventStream  replyPump(mAdapterName + "Reply", true);
    HttpCoroHandler::ptr_t httpHandler(new HttpCoroLLSDHandler(replyPump));

    if (!headers)
        headers.reset(new LLCore::HttpHeaders);
    headers->append(HTTP_OUT_HEADER_DESTINATION, dest);

    return copyAndSuspend_(request, url, options, headers, httpHandler);
}


LLSD HttpCoroutineAdapter::copyAndSuspend_(LLCore::HttpRequest::ptr_t &request,
    const std::string & url,
    LLCore::HttpOptions::ptr_t &options, LLCore::HttpHeaders::ptr_t &headers,
    HttpCoroHandler::ptr_t &handler)
{
    HttpRequestPumper pumper(request);

    checkDefaultHeaders(headers);

    // The HTTPCoroHandler does not self delete, so retrieval of a the contained
    // pointer from the smart pointer is safe in this case.
    //
    LLCore::HttpHandle hhandle = request->requestCopy(mPolicyId, url,
        options, headers, handler);

    if (hhandle == LLCORE_HTTP_HANDLE_INVALID)
    {
        return HttpCoroutineAdapter::buildImmediateErrorResult(request, url);
    }

    saveState(hhandle, request, handler);
    LLSD results = llcoro::suspendUntilEventOn(handler->getReplyPump());
    cleanState();

    return results;
}

LLSD HttpCoroutineAdapter::moveAndSuspend(LLCore::HttpRequest::ptr_t request,
    const std::string & url, const std::string dest,
    LLCore::HttpOptions::ptr_t options, LLCore::HttpHeaders::ptr_t headers)
{
    LLEventStream  replyPump(mAdapterName + "Reply", true);
    HttpCoroHandler::ptr_t httpHandler(new HttpCoroLLSDHandler(replyPump));

    if (!headers)
        headers.reset(new LLCore::HttpHeaders);
    headers->append(HTTP_OUT_HEADER_DESTINATION, dest);

    return moveAndSuspend_(request, url, options, headers, httpHandler);
}


LLSD HttpCoroutineAdapter::moveAndSuspend_(LLCore::HttpRequest::ptr_t &request,
    const std::string & url,
    LLCore::HttpOptions::ptr_t &options, LLCore::HttpHeaders::ptr_t &headers,
    HttpCoroHandler::ptr_t &handler)
{
    HttpRequestPumper pumper(request);

    checkDefaultHeaders(headers);

    // The HTTPCoroHandler does not self delete, so retrieval of a the contained
    // pointer from the smart pointer is safe in this case.
    //
    LLCore::HttpHandle hhandle = request->requestMove(mPolicyId, url,
        options, headers, handler);

    if (hhandle == LLCORE_HTTP_HANDLE_INVALID)
    {
        return HttpCoroutineAdapter::buildImmediateErrorResult(request, url);
    }

    saveState(hhandle, request, handler);
    LLSD results = llcoro::suspendUntilEventOn(handler->getReplyPump());
    cleanState();

    return results;
}


void HttpCoroutineAdapter::checkDefaultHeaders(LLCore::HttpHeaders::ptr_t &headers)
{
    if (!headers)
        headers.reset(new LLCore::HttpHeaders);
    if (!headers->find(HTTP_OUT_HEADER_ACCEPT))
    {
        headers->append(HTTP_OUT_HEADER_ACCEPT, HTTP_CONTENT_LLSD_XML);
    }
    if (!headers->find(HTTP_OUT_HEADER_CONTENT_TYPE))
    {
        headers->append(HTTP_OUT_HEADER_CONTENT_TYPE, HTTP_CONTENT_LLSD_XML);
    }

    if (!headers->find("X-SecondLife-UDP-Listen-Port") && gMessageSystem)
    {
        headers->append("X-SecondLife-UDP-Listen-Port", llformat("%d", gMessageSystem->mPort));
    }
}


void HttpCoroutineAdapter::cancelSuspendedOperation()
{
    LLCore::HttpRequest::ptr_t request = mWeakRequest.lock();
    HttpCoroHandler::ptr_t handler = mWeakHandler.lock();
    if ((request) && (handler) && (mYieldingHandle != LLCORE_HTTP_HANDLE_INVALID))
    {
        cleanState();
        LL_INFOS() << "Canceling yielding request!" << LL_ENDL;
        request->requestCancel(mYieldingHandle, handler);
    }
}

void HttpCoroutineAdapter::saveState(LLCore::HttpHandle yieldingHandle,
    LLCore::HttpRequest::ptr_t &request, HttpCoroHandler::ptr_t &handler)
{
    mWeakRequest = request;
    mWeakHandler = handler;
    mYieldingHandle = yieldingHandle;
}

void HttpCoroutineAdapter::cleanState()
{
    mWeakRequest.reset();
    mWeakHandler.reset();
    mYieldingHandle = LLCORE_HTTP_HANDLE_INVALID;
}

/*static*/
LLSD HttpCoroutineAdapter::buildImmediateErrorResult(const LLCore::HttpRequest::ptr_t &request,
    const std::string &url)
{
    LLCore::HttpStatus status = request->getStatus();
    LL_WARNS("CoreHTTP") << "Error posting to " << url << " Status=" << status.getStatus() <<
        " message = " << status.getMessage() << LL_ENDL;

    // Mimic the status results returned from an http error that we had
    // to wait on
    LLSD httpresults = LLSD::emptyMap();

    HttpCoroHandler::writeStatusCodes(status, url, httpresults);

    LLSD errorres = LLSD::emptyMap();
    errorres["http_result"] = httpresults;

    return errorres;
}

/*static*/
LLCore::HttpStatus HttpCoroutineAdapter::getStatusFromLLSD(const LLSD &httpResults)
{
    LLCore::HttpStatus::type_enum_t type = static_cast<LLCore::HttpStatus::type_enum_t>(httpResults[HttpCoroutineAdapter::HTTP_RESULTS_TYPE].asInteger());
    short code = static_cast<short>(httpResults[HttpCoroutineAdapter::HTTP_RESULTS_STATUS].asInteger());

    return LLCore::HttpStatus(type, code);
}

/*static*/
void HttpCoroutineAdapter::callbackHttpGet(const std::string &url, LLCore::HttpRequest::policy_t policyId, completionCallback_t success, completionCallback_t failure)
{
    LLCoros::instance().launch("HttpCoroutineAdapter::genericGetCoro",
        boost::bind(&HttpCoroutineAdapter::trivialGetCoro, url, policyId, success, failure));
}

/*static*/
void HttpCoroutineAdapter::messageHttpGet(const std::string &url, const std::string &success, const std::string &failure)
{
    completionCallback_t cbSuccess = (success.empty()) ? NULL :
        static_cast<completionCallback_t>(boost::bind(&logMessageSuccess, "HttpCoroutineAdapter", url, success));
    completionCallback_t cbFailure = (failure.empty()) ? NULL :
        static_cast<completionCallback_t>(boost::bind(&logMessageFail, "HttpCoroutineAdapter", url, failure));
    callbackHttpGet(url, cbSuccess, cbFailure);
}

/*static*/
void HttpCoroutineAdapter::trivialGetCoro(std::string url, LLCore::HttpRequest::policy_t policyId, completionCallback_t success, completionCallback_t failure)
{
    LLCoreHttpUtil::HttpCoroutineAdapter::ptr_t
        httpAdapter(new LLCoreHttpUtil::HttpCoroutineAdapter("genericGetCoro", policyId));
    LLCore::HttpRequest::ptr_t httpRequest(new LLCore::HttpRequest);
    LLCore::HttpOptions::ptr_t httpOpts(new LLCore::HttpOptions);

    httpOpts->setWantHeaders(true);

    LL_INFOS("HttpCoroutineAdapter", "genericGetCoro") << "Generic GET for " << url << LL_ENDL;

    LLSD result = httpAdapter->getAndSuspend(httpRequest, url, httpOpts);

    LLSD httpResults = result[LLCoreHttpUtil::HttpCoroutineAdapter::HTTP_RESULTS];
    LLCore::HttpStatus status = LLCoreHttpUtil::HttpCoroutineAdapter::getStatusFromLLSD(httpResults);

    if (!status)
    {
        if (failure)
        {
            failure(httpResults);
        }
    }
    else
    {
        if (success)
        {
            success(result);
        }
    }
}

/*static*/
void HttpCoroutineAdapter::callbackHttpPost(const std::string &url, LLCore::HttpRequest::policy_t policyId, const LLSD &postData, completionCallback_t success, completionCallback_t failure)
{
    LLCoros::instance().launch("HttpCoroutineAdapter::genericPostCoro",
        boost::bind(&HttpCoroutineAdapter::trivialPostCoro, url, policyId, postData, success, failure));
}

/*static*/
void HttpCoroutineAdapter::messageHttpPost(const std::string &url, const LLSD &postData, const std::string &success, const std::string &failure)
{
    completionCallback_t cbSuccess = (success.empty()) ? NULL :
        static_cast<completionCallback_t>(boost::bind(&logMessageSuccess, "HttpCoroutineAdapter", url, success));
    completionCallback_t cbFailure = (failure.empty()) ? NULL :
        static_cast<completionCallback_t>(boost::bind(&logMessageFail, "HttpCoroutineAdapter", url, failure));

    callbackHttpPost(url, postData, cbSuccess, cbFailure);
}

/*static*/
void HttpCoroutineAdapter::trivialPostCoro(std::string url, LLCore::HttpRequest::policy_t policyId, LLSD postData, completionCallback_t success, completionCallback_t failure)
{
    LLCoreHttpUtil::HttpCoroutineAdapter::ptr_t
        httpAdapter(new LLCoreHttpUtil::HttpCoroutineAdapter("genericPostCoro", policyId));
    LLCore::HttpRequest::ptr_t httpRequest(new LLCore::HttpRequest);
    LLCore::HttpOptions::ptr_t httpOpts(new LLCore::HttpOptions);

    httpOpts->setWantHeaders(true);

    LL_INFOS("HttpCoroutineAdapter", "genericPostCoro") << "Generic POST for " << url << LL_ENDL;

    LLSD result = httpAdapter->postAndSuspend(httpRequest, url, postData, httpOpts);

    LLSD httpResults = result[LLCoreHttpUtil::HttpCoroutineAdapter::HTTP_RESULTS];
    LLCore::HttpStatus status = LLCoreHttpUtil::HttpCoroutineAdapter::getStatusFromLLSD(httpResults);

    if (!status)
    {
        // If a failure routine is provided do it.
        if (failure)
        {
            failure(httpResults);
        }
    }
    else
    {
        // If a success routine is provided do it.
        if (success)
        {
            success(result);
        }
    }
}


/*static*/
void HttpCoroutineAdapter::callbackHttpDel(const std::string &url, LLCore::HttpRequest::policy_t policyId, completionCallback_t success,
                                           completionCallback_t failure)
{
    LLCoros::instance().launch("HttpCoroutineAdapter::genericDelCoro",
                               boost::bind(&HttpCoroutineAdapter::trivialDelCoro, url, policyId, success, failure));
}

/*static*/
void HttpCoroutineAdapter::trivialDelCoro(std::string url, LLCore::HttpRequest::policy_t policyId, completionCallback_t success,
                                          completionCallback_t failure)
{
    LLCoreHttpUtil::HttpCoroutineAdapter::ptr_t httpAdapter(new LLCoreHttpUtil::HttpCoroutineAdapter("genericDelCoro", policyId));
    LLCore::HttpRequest::ptr_t                  httpRequest(new LLCore::HttpRequest);
    LLCore::HttpOptions::ptr_t                  httpOpts(new LLCore::HttpOptions);

    httpOpts->setWantHeaders(true);

    LL_INFOS("HttpCoroutineAdapter", "genericDelCoro") << "Generic DEL for " << url << LL_ENDL;

    LLSD result = httpAdapter->deleteAndSuspend(httpRequest, url, httpOpts);

    LLSD               httpResults = result[LLCoreHttpUtil::HttpCoroutineAdapter::HTTP_RESULTS];
    LLCore::HttpStatus status      = LLCoreHttpUtil::HttpCoroutineAdapter::getStatusFromLLSD(httpResults);

    if (!status)
    {
        if (failure)
        {
            failure(httpResults);
        }
    }
    else
    {
        if (success)
        {
            success(result);
        }
    }
}



} // end namespace LLCoreHttpUtil<|MERGE_RESOLUTION|>--- conflicted
+++ resolved
@@ -272,13 +272,8 @@
         result = LLSD::emptyMap();
         LLCore::HttpStatus::type_enum_t errType = status.getType();
 
-<<<<<<< HEAD
         LL_WARNS("CoreHTTP")
-            << "Possible failure [" << status.toTerseString() << "] cannot "<< response->getRequestMethod() 
-=======
-        LL_INFOS()
             << "Possible failure [" << status.toTerseString() << "] cannot "<< response->getRequestMethod()
->>>>>>> c95b4bf3
             << " url '" << response->getRequestURL()
             << "' because " << status.toString()
             << LL_ENDL;
