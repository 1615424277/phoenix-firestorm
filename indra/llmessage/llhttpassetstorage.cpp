/** 
 * @file llhttpassetstorage.cpp
 * @brief Subclass capable of loading asset data to/from an external
 * source. Currently, a web server accessed via curl
 *
 * $LicenseInfo:firstyear=2003&license=viewerlgpl$
 * Second Life Viewer Source Code
 * Copyright (C) 2010, Linden Research, Inc.
 * 
 * This library is free software; you can redistribute it and/or
 * modify it under the terms of the GNU Lesser General Public
 * License as published by the Free Software Foundation;
 * version 2.1 of the License only.
 * 
 * This library is distributed in the hope that it will be useful,
 * but WITHOUT ANY WARRANTY; without even the implied warranty of
 * MERCHANTABILITY or FITNESS FOR A PARTICULAR PURPOSE.  See the GNU
 * Lesser General Public License for more details.
 * 
 * You should have received a copy of the GNU Lesser General Public
 * License along with this library; if not, write to the Free Software
 * Foundation, Inc., 51 Franklin Street, Fifth Floor, Boston, MA  02110-1301  USA
 * 
 * Linden Research, Inc., 945 Battery Street, San Francisco, CA  94111  USA
 * $/LicenseInfo$
 */

#include "linden_common.h"

#include "llhttpassetstorage.h"

#include <sys/stat.h>

#include "indra_constants.h"
#include "message.h"
#include "llproxy.h"
#include "llvfile.h"
#include "llvfs.h"
#include "llxfer.h"

#ifdef LL_STANDALONE
# include <zlib.h>
#else
# include "zlib/zlib.h"
#endif

const	char* const	LOCAL_ASSET_URL_FORMAT		= "http://%s:12041/asset";

const U32 MAX_RUNNING_REQUESTS = 1;
const F32 MAX_PROCESSING_TIME = 0.005f;
const S32 CURL_XFER_BUFFER_SIZE = 65536;
// Try for 30 minutes for now.
const F32 GET_URL_TO_FILE_TIMEOUT = 1800.0f;

const S32 COMPRESSED_INPUT_BUFFER_SIZE = 4096;

/////////////////////////////////////////////////////////////////////////////////
// LLTempAssetData
// An asset not stored on central asset store, but on a simulator node somewhere.
/////////////////////////////////////////////////////////////////////////////////
struct LLTempAssetData
{
	LLUUID	mAssetID;
	LLUUID	mAgentID;
	std::string	mHostName;
};

/////////////////////////////////////////////////////////////////////////////////
// LLHTTPAssetRequest
/////////////////////////////////////////////////////////////////////////////////

class LLHTTPAssetRequest : public LLAssetRequest
{
public:
	LLHTTPAssetRequest(LLHTTPAssetStorage *asp, const LLUUID &uuid, 
					   LLAssetType::EType type, LLAssetStorage::ERequestType rt,
					   const std::string& url, CURLM *curl_multi);
	virtual ~LLHTTPAssetRequest();
	
	void setupCurlHandle();
	void cleanupCurlHandle();

	void   	prepareCompressedUpload();
	void	finishCompressedUpload();
	size_t	readCompressedData(void* data, size_t size);

	static size_t curlCompressedUploadCallback(
					void *data, size_t size, size_t nmemb, void *user_data);

	virtual LLSD getTerseDetails() const;
	virtual LLSD getFullDetails() const;

public:
	LLHTTPAssetStorage *mAssetStoragep;

	CURL  *mCurlHandle;
	CURLM *mCurlMultiHandle;
	std::string mURLBuffer;
	struct curl_slist *mHTTPHeaders;
	LLVFile *mVFile;
	LLUUID  mTmpUUID;
	LLAssetStorage::ERequestType mRequestType;

	bool		mZInitialized;
	z_stream	mZStream;
	char*		mZInputBuffer;
	bool		mZInputExhausted;

	FILE *mFP;
};


LLHTTPAssetRequest::LLHTTPAssetRequest(LLHTTPAssetStorage *asp, 
						const LLUUID &uuid, 
						LLAssetType::EType type, 
						LLAssetStorage::ERequestType rt,
						const std::string& url, 
						CURLM *curl_multi)
	: LLAssetRequest(uuid, type),
	  mZInitialized(false)
{
	memset(&mZStream, 0, sizeof(mZStream)); // we'll initialize this later, but for now zero the whole C-style struct to avoid debug/coverity noise
	mAssetStoragep = asp;
	mCurlHandle = NULL;
	mCurlMultiHandle = curl_multi;
	mVFile = NULL;
	mRequestType = rt;
	mHTTPHeaders = NULL;
	mFP = NULL;
	mZInputBuffer = NULL;
	mZInputExhausted = false;
	
	mURLBuffer = url;
}

LLHTTPAssetRequest::~LLHTTPAssetRequest()
{
	// Cleanup/cancel the request
	if (mCurlHandle)
	{
		curl_multi_remove_handle(mCurlMultiHandle, mCurlHandle);
		cleanupCurlHandle();
	}
	if (mHTTPHeaders)
	{
		curl_slist_free_all(mHTTPHeaders);
	}
	delete   mVFile;
	finishCompressedUpload();
}

// virtual
LLSD LLHTTPAssetRequest::getTerseDetails() const
{
	LLSD sd = LLAssetRequest::getTerseDetails();

	sd["url"] = mURLBuffer;

	return sd;
}

// virtual
LLSD LLHTTPAssetRequest::getFullDetails() const
{
	LLSD sd = LLAssetRequest::getFullDetails();

	if (mCurlHandle)
	{
		long curl_response = -1;
		long curl_connect = -1;
		double curl_total_time = -1.0f;
		double curl_size_upload = -1.0f;
		double curl_size_download = -1.0f;
		double curl_content_length_upload = -1.0f;
		double curl_content_length_download = -1.0f;
		long curl_request_size = -1;
		const char* curl_content_type = NULL;

		curl_easy_getinfo(mCurlHandle, CURLINFO_HTTP_CODE, &curl_response);
		curl_easy_getinfo(mCurlHandle, CURLINFO_HTTP_CONNECTCODE, &curl_connect);
		curl_easy_getinfo(mCurlHandle, CURLINFO_TOTAL_TIME, &curl_total_time);
		curl_easy_getinfo(mCurlHandle, CURLINFO_SIZE_UPLOAD,  &curl_size_upload);
		curl_easy_getinfo(mCurlHandle, CURLINFO_SIZE_DOWNLOAD, &curl_size_download);
		curl_easy_getinfo(mCurlHandle, CURLINFO_CONTENT_LENGTH_UPLOAD,   &curl_content_length_upload);
		curl_easy_getinfo(mCurlHandle, CURLINFO_CONTENT_LENGTH_DOWNLOAD, &curl_content_length_download);
		curl_easy_getinfo(mCurlHandle, CURLINFO_REQUEST_SIZE, &curl_request_size);
		curl_easy_getinfo(mCurlHandle, CURLINFO_CONTENT_TYPE, &curl_content_type);

		sd["curl_response_code"] = (int) curl_response;
		sd["curl_http_connect_code"] = (int) curl_connect;
		sd["curl_total_time"] = curl_total_time;
		sd["curl_size_upload"]   = curl_size_upload;
		sd["curl_size_download"] = curl_size_download;
		sd["curl_content_length_upload"]   =  curl_content_length_upload;
		sd["curl_content_length_download"] =  curl_content_length_download;
		sd["curl_request_size"] = (int) curl_request_size;
		if (curl_content_type)
		{
			sd["curl_content_type"] = curl_content_type;
		}
		else
		{
			sd["curl_content_type"] = "";
		}
	}

	sd["temp_id"] = mTmpUUID;
	sd["request_type"] = LLAssetStorage::getRequestName(mRequestType);
	sd["z_initialized"] = mZInitialized;
	sd["z_input_exhausted"] = mZInputExhausted;

	S32 file_size = -1;
	if (mFP)
	{
		struct stat file_stat;
		int file_desc = fileno(mFP);
		if ( fstat(file_desc, &file_stat) == 0)
		{
			file_size = file_stat.st_size;
		}
	}
	sd["file_size"] = file_size;

	return sd;
}


void LLHTTPAssetRequest::setupCurlHandle()
{
	// *NOTE: Similar code exists in mapserver/llcurlutil.cpp  JC
	mCurlHandle = LLCurl::newEasyHandle();
	llassert_always(mCurlHandle != NULL) ;

	// Apply proxy settings if configured to do so
	LLProxy::getInstance()->applyProxySettings(mCurlHandle);

	curl_easy_setopt(mCurlHandle, CURLOPT_NOSIGNAL, 1);
	curl_easy_setopt(mCurlHandle, CURLOPT_NOPROGRESS, 1);
	curl_easy_setopt(mCurlHandle, CURLOPT_URL, mURLBuffer.c_str());
	curl_easy_setopt(mCurlHandle, CURLOPT_PRIVATE, this);
	if (LLAssetStorage::RT_DOWNLOAD == mRequestType)
	{
		curl_easy_setopt(mCurlHandle, CURLOPT_ENCODING, "");
		// only do this on downloads, as uploads 
		// to some apache configs (like our test grids)
		// mistakenly claim the response is gzip'd if the resource
		// name ends in .gz, even though in a PUT, the response is
		// just plain HTML saying "created"
	}
	/* Remove the Pragma: no-cache header that libcurl inserts by default;
	   we want the cached version, if possible. */
	if (mZInitialized)
	{
		curl_easy_setopt(mCurlHandle, CURLOPT_PROXY, "");
			// disable use of proxy, which can't handle chunked transfers
	}
	mHTTPHeaders = curl_slist_append(mHTTPHeaders, "Pragma:");

	// bug in curl causes DNS to be cached for too long a time, 0 sets it to never cache DNS results internally (to curl)
	curl_easy_setopt(mCurlHandle, CURLOPT_DNS_CACHE_TIMEOUT, 0);
	
	// resist the temptation to explicitly add the Transfer-Encoding: chunked
	// header here - invokes a libCURL bug
	curl_easy_setopt(mCurlHandle, CURLOPT_HTTPHEADER, mHTTPHeaders);
	if (mAssetStoragep)
	{
		// Set the appropriate pending upload or download flag
		mAssetStoragep->addRunningRequest(mRequestType, this);
	}
	else
	{
		LL_ERRS() << "LLHTTPAssetRequest::setupCurlHandle - No asset storage associated with this request!" << LL_ENDL;
	}
}

void LLHTTPAssetRequest::cleanupCurlHandle()
{
	LLCurl::deleteEasyHandle(mCurlHandle);
	if (mAssetStoragep)
	{
		// Terminating a request.  Thus upload or download is no longer pending.
		mAssetStoragep->removeRunningRequest(mRequestType, this);
	}
	else
	{
		LL_ERRS() << "LLHTTPAssetRequest::~LLHTTPAssetRequest - No asset storage associated with this request!" << LL_ENDL;
	}
	mCurlHandle = NULL;
}

void LLHTTPAssetRequest::prepareCompressedUpload()
{
	mZStream.next_in = Z_NULL;
	mZStream.avail_in = 0;
	mZStream.zalloc = Z_NULL;
	mZStream.zfree = Z_NULL;
	mZStream.opaque = Z_NULL;

	int r = deflateInit2(&mZStream,
			1,			// compression level
			Z_DEFLATED,	// the only method defined
			15 + 16,	// the default windowBits + gzip header flag
			8,			// the default memLevel
			Z_DEFAULT_STRATEGY);

	if (r != Z_OK)
	{
		LL_ERRS() << "LLHTTPAssetRequest::prepareCompressedUpload defalateInit2() failed" << LL_ENDL;
	}

	mZInitialized = true;
	mZInputBuffer = new char[COMPRESSED_INPUT_BUFFER_SIZE];
	mZInputExhausted = false;

	mVFile = new LLVFile(gAssetStorage->mVFS,
					getUUID(), getType(), LLVFile::READ);
}

void LLHTTPAssetRequest::finishCompressedUpload()
{
	if (mZInitialized)
	{
		LL_INFOS() << "LLHTTPAssetRequest::finishCompressedUpload: "
			<< "read " << mZStream.total_in << " byte asset file, "
			<< "uploaded " << mZStream.total_out << " byte compressed asset"
			<< LL_ENDL;

		deflateEnd(&mZStream);
		delete[] mZInputBuffer;
	}
}

size_t LLHTTPAssetRequest::readCompressedData(void* data, size_t size)
{
	llassert(mZInitialized);

	mZStream.next_out = (Bytef*)data;
	mZStream.avail_out = size;

	while (mZStream.avail_out > 0)
	{
		if (mZStream.avail_in == 0 && !mZInputExhausted)
		{
			S32 to_read = llmin(COMPRESSED_INPUT_BUFFER_SIZE,
							(S32)(mVFile->getSize() - mVFile->tell()));
			
			if ( to_read > 0 )
			{
				mVFile->read((U8*)mZInputBuffer, to_read); /*Flawfinder: ignore*/
				mZStream.next_in = (Bytef*)mZInputBuffer;
				mZStream.avail_in = mVFile->getLastBytesRead();
			}

			mZInputExhausted = mZStream.avail_in == 0;
		}

		int r = deflate(&mZStream,
					mZInputExhausted ? Z_FINISH : Z_NO_FLUSH);

		if (r == Z_STREAM_END || r < 0 || mZInputExhausted)
		{
			if (r < 0)
			{
				LL_WARNS() << "LLHTTPAssetRequest::readCompressedData: deflate returned error code " 
						<< (S32) r << LL_ENDL;
			}
			break;
		}
	}

	return size - mZStream.avail_out;
}

//static
size_t LLHTTPAssetRequest::curlCompressedUploadCallback(
		void *data, size_t size, size_t nmemb, void *user_data)
{
	size_t num_read = 0;

	if (gAssetStorage)
	{
		CURL *curl_handle = (CURL *)user_data;
		LLHTTPAssetRequest *req = NULL;
		curl_easy_getinfo(curl_handle, CURLINFO_PRIVATE, &req);
		if (req)
		{
			num_read = req->readCompressedData(data, size * nmemb);
		}
	}

	return num_read;
}

/////////////////////////////////////////////////////////////////////////////////
// LLHTTPAssetStorage
/////////////////////////////////////////////////////////////////////////////////


LLHTTPAssetStorage::LLHTTPAssetStorage(LLMessageSystem *msg, LLXferManager *xfer,
									 LLVFS *vfs, LLVFS *static_vfs, 
									 const LLHost &upstream_host,
									 const std::string& web_host,
									 const std::string& local_web_host,
									 const std::string& host_name)
	: LLAssetStorage(msg, xfer, vfs, static_vfs, upstream_host)
{
	_init(web_host, local_web_host, host_name);
}

LLHTTPAssetStorage::LLHTTPAssetStorage(LLMessageSystem *msg, LLXferManager *xfer,
									   LLVFS *vfs,
									   LLVFS *static_vfs,
									   const std::string& web_host,
									   const std::string& local_web_host,
									   const std::string& host_name)
	: LLAssetStorage(msg, xfer, vfs, static_vfs)
{
	_init(web_host, local_web_host, host_name);
}

void LLHTTPAssetStorage::_init(const std::string& web_host, const std::string& local_web_host, const std::string& host_name)
{
	mBaseURL = web_host;
	mLocalBaseURL = local_web_host;
	mHostName = host_name;

	// curl_global_init moved to LLCurl::initClass()
	
	mCurlMultiHandle = LLCurl::newMultiHandle() ;
	llassert_always(mCurlMultiHandle != NULL) ;
}

LLHTTPAssetStorage::~LLHTTPAssetStorage()
{
	LLCurl::deleteMultiHandle(mCurlMultiHandle);
	mCurlMultiHandle = NULL;
	
	// curl_global_cleanup moved to LLCurl::initClass()
}

// storing data is simpler than getting it, so we just overload the whole method
void LLHTTPAssetStorage::storeAssetData(
	const LLUUID& uuid,
	LLAssetType::EType type,
	LLAssetStorage::LLStoreAssetCallback callback,
	void* user_data,
	bool temp_file,
	bool is_priority,
	bool store_local,
	const LLUUID& requesting_agent_id,
	bool user_waiting,
	F64Seconds timeout)
{
	if (mVFS->getExists(uuid, type)) // VFS treats nonexistant and zero-length identically
	{
		LLAssetRequest *req = new LLAssetRequest(uuid, type);
		req->mUpCallback    = callback;
		req->mUserData      = user_data;
		req->mRequestingAgentID = requesting_agent_id;
		req->mIsUserWaiting = user_waiting;
		req->mTimeout       = timeout;

		// LLAssetStorage metric: Successful Request
		S32 size = mVFS->getSize(uuid, type);
		const char *message;
		if( store_local )
		{
			message = "Added to local upload queue";
		}
		else
		{
			message = "Added to upload queue";
		}
		reportMetric( uuid, type, LLStringUtil::null, requesting_agent_id, size, MR_OKAY, __FILE__, __LINE__, message );

		// this will get picked up and transmitted in checkForTimeouts
		if(store_local)
		{
			mPendingLocalUploads.push_back(req);
		}
		else if(is_priority)
		{
			mPendingUploads.push_front(req);
		}
		else
		{
			mPendingUploads.push_back(req);
		}
	}
	else
	{
		LL_WARNS() << "AssetStorage: attempt to upload non-existent vfile " << uuid << ":" << LLAssetType::lookup(type) << LL_ENDL;
		if (callback)
		{
			// LLAssetStorage metric: Zero size VFS
			reportMetric( uuid, type, LLStringUtil::null, requesting_agent_id, 0, MR_ZERO_SIZE, __FILE__, __LINE__, "The file didn't exist or was zero length (VFS - can't tell which)" );
			callback(uuid, user_data,  LL_ERR_ASSET_REQUEST_NONEXISTENT_FILE, LL_EXSTAT_NONEXISTENT_FILE);
		}
	}
}

// virtual
void LLHTTPAssetStorage::storeAssetData(
	const std::string& filename,
	const LLUUID& asset_id,
	LLAssetType::EType asset_type,
	LLStoreAssetCallback callback,
	void* user_data,
	bool temp_file,
	bool is_priority,
	bool user_waiting,
	F64Seconds timeout)
{
	LL_INFOS() << "LLAssetStorage::storeAssetData (legacy)" << asset_id << ":" << LLAssetType::lookup(asset_type) << LL_ENDL;

	LLLegacyAssetRequest *legacy = new LLLegacyAssetRequest;

	legacy->mUpCallback = callback;
	legacy->mUserData = user_data;

	FILE *fp = LLFile::fopen(filename, "rb"); /*Flawfinder: ignore*/
	S32 size = 0;
	if (fp)
	{
		fseek(fp, 0, SEEK_END);
		size = ftell(fp);
		fseek(fp, 0, SEEK_SET);
	}

	if( size )
	{
		LLVFile file(mVFS, asset_id, asset_type, LLVFile::WRITE);

		file.setMaxSize(size);

		const S32 buf_size = 65536;
		U8 copy_buf[buf_size];
		while ((size = (S32)fread(copy_buf, 1, buf_size, fp)))
		{
			file.write(copy_buf, size);
		}
		fclose(fp);

		// if this upload fails, the caller needs to setup a new tempfile for us
		if (temp_file)
		{
			LLFile::remove(filename);
		}
		
		// LLAssetStorage metric: Success not needed; handled in the overloaded method here:
		storeAssetData(
			asset_id,
			asset_type,
			legacyStoreDataCallback,
			(void**)legacy,
			temp_file,
			is_priority,
			false,
			LLUUID::null,
			user_waiting,
			timeout);
	}
	else // !size
	{
		if( fp )
		{
			// LLAssetStorage metric: Zero size
			reportMetric( asset_id, asset_type, filename, LLUUID::null, 0, MR_ZERO_SIZE, __FILE__, __LINE__, "The file was zero length" );
			fclose( fp );
		}
		else
		{
			// LLAssetStorage metric: Missing File
			reportMetric( asset_id, asset_type, filename, LLUUID::null, 0, MR_FILE_NONEXIST, __FILE__, __LINE__, "The file didn't exist" );
		}
		if (callback)
		{
			callback(LLUUID::null, user_data, LL_ERR_CANNOT_OPEN_FILE, LL_EXSTAT_BLOCKED_FILE);
		}
		delete legacy;
	}
}

// virtual
LLSD LLHTTPAssetStorage::getPendingDetails(LLAssetStorage::ERequestType rt,
										LLAssetType::EType asset_type,
										const std::string& detail_prefix) const
{
	LLSD sd = LLAssetStorage::getPendingDetails(rt, asset_type, detail_prefix);
	const request_list_t* running = getRunningList(rt);
	if (running)
	{
		// Loop through the pending requests sd, and add extra info about its running status.
		S32 num_pending = sd["requests"].size();
		S32 i;
		for (i = 0; i < num_pending; ++i)
		{
			LLSD& pending = sd["requests"][i];
			// See if this pending request is running.
			const LLAssetRequest* req = findRequest(running, 
									LLAssetType::lookup(pending["type"].asString()),
									pending["asset_id"]);
			if (req)
			{
				// Keep the detail_url so we don't have to rebuild it.
				LLURI detail_url = pending["detail"];
				pending = req->getTerseDetails();
				pending["detail"] = detail_url;
				pending["is_running"] = true;
			}
			else
			{
				pending["is_running"] = false;
			}
		}
	}
	return sd;
}

// virtual
LLSD LLHTTPAssetStorage::getPendingRequest(LLAssetStorage::ERequestType rt,
										LLAssetType::EType asset_type,
										const LLUUID& asset_id) const
{
	// Look for this asset in the running list first.
	const request_list_t* running = getRunningList(rt);
	if (running)
	{
		LLSD sd = LLAssetStorage::getPendingRequestImpl(running, asset_type, asset_id);
		if (sd)
		{
			sd["is_running"] = true;
			return sd;
		}
	}
	LLSD sd = LLAssetStorage::getPendingRequest(rt, asset_type, asset_id);
	if (sd)
	{
		sd["is_running"] = false;
	}
	return sd;
}

// virtual
bool LLHTTPAssetStorage::deletePendingRequest(LLAssetStorage::ERequestType rt,
											LLAssetType::EType asset_type,
											const LLUUID& asset_id)
{
	// Try removing this from the running list first.
	request_list_t* running = getRunningList(rt);
	if (running)
	{
		LLAssetRequest* req = findRequest(running, asset_type, asset_id);
		if (req)
		{
			// Remove this request from the running list to get it out of curl.
			running->remove(req);
			
			// Find this request in the pending list, so we can move it to the end of the line.
			request_list_t* pending = getRequestList(rt);
			if (pending)
			{
				request_list_t::iterator result = std::find_if(pending->begin(), pending->end(),
										std::bind2nd(ll_asset_request_equal<LLAssetRequest*>(), req));
				if (pending->end() != result)
				{
					// This request was found in the pending list.  Move it to the end!
					LLAssetRequest* pending_req = *result;
					pending->remove(pending_req);

					if (!pending_req->mIsUserWaiting)				//A user is waiting on this request.  Toss it.
					{
						pending->push_back(pending_req);
					}
					else
					{
						if (pending_req->mUpCallback)	//Clean up here rather than _callUploadCallbacks because this request is already cleared the req.
						{
							pending_req->mUpCallback(pending_req->getUUID(), pending_req->mUserData, -1, LL_EXSTAT_REQUEST_DROPPED);
						}

					}

					LL_INFOS() << "Asset " << getRequestName(rt) << " request for "
							<< asset_id << "." << LLAssetType::lookup(asset_type)
							<< " removed from curl and placed at the end of the pending queue."
							<< LL_ENDL;
				}
				else
				{
					LL_WARNS() << "Unable to find pending " << getRequestName(rt) << " request for "
							<< asset_id << "." << LLAssetType::lookup(asset_type) << LL_ENDL;
				}
			}
			delete req;

			return true;
		}
	}
	return LLAssetStorage::deletePendingRequest(rt, asset_type, asset_id);
}

// internal requester, used by getAssetData in superclass
void LLHTTPAssetStorage::_queueDataRequest(const LLUUID& uuid, LLAssetType::EType type,
										  void (*callback)(LLVFS *vfs, const LLUUID&, LLAssetType::EType, void *, S32, LLExtStat),
										  void *user_data, BOOL duplicate,
										   BOOL is_priority)
{
	// stash the callback info so we can find it after we get the response message
	LLAssetRequest *req = new LLAssetRequest(uuid, type);
	req->mDownCallback = callback;
	req->mUserData = user_data;
	req->mIsPriority = is_priority;

	// this will get picked up and downloaded in checkForTimeouts

	//
	// HAAAAAAAAAAAAAAAAAAAAAAAAAAAAAAAAACK!  Asset requests were taking too long and timing out.
	// Since texture requests are the LEAST sensitive (on the simulator) to being delayed, add
	// non-texture requests to the front, and add texture requests to the back.  The theory is
	// that we always want them first, even if they're out of order.
	//
	
	if (req->getType() == LLAssetType::AT_TEXTURE)
	{
		mPendingDownloads.push_back(req);
	}
	else
	{
		mPendingDownloads.push_front(req);
	}
}

LLAssetRequest* LLHTTPAssetStorage::findNextRequest(LLAssetStorage::request_list_t& pending, 
													LLAssetStorage::request_list_t& running)
{
	// Early exit if the running list is full, or we don't have more pending than running.
	if (running.size() >= MAX_RUNNING_REQUESTS
		|| pending.size() <= running.size()) return NULL;

	// Look for the first pending request that is not already running.
	request_list_t::iterator running_begin = running.begin();
	request_list_t::iterator running_end   = running.end();

	request_list_t::iterator pending_iter = pending.begin();

	// Loop over all pending requests until we miss finding it in the running list.
	for (; pending_iter != pending.end(); ++pending_iter)
	{
		LLAssetRequest* req = *pending_iter;
		// Look for this pending request in the running list.
		if (running_end == std::find_if(running_begin, running_end, 
						std::bind2nd(ll_asset_request_equal<LLAssetRequest*>(), req)))
		{
			// It isn't running!  Return it.
			return req;
		}
	}
	return NULL;
}

// overloaded to additionally move data to/from the webserver
void LLHTTPAssetStorage::checkForTimeouts()
{
	CURLMcode mcode;
	LLAssetRequest *req;
	while ( (req = findNextRequest(mPendingDownloads, mRunningDownloads)) )
	{
		// Setup this curl download request
		// We need to generate a new request here
		// since the one in the list could go away
		std::string tmp_url;
		std::string uuid_str;
		req->getUUID().toString(uuid_str);
		std::string base_url = getBaseURL(req->getUUID(), req->getType());
		tmp_url = llformat("%s/%36s.%s", base_url.c_str() , uuid_str.c_str(), LLAssetType::lookup(req->getType()));

		LLHTTPAssetRequest *new_req = new LLHTTPAssetRequest(this, req->getUUID(), 
										req->getType(), RT_DOWNLOAD, tmp_url, mCurlMultiHandle);
		new_req->mTmpUUID.generate();

		// Sets pending download flag internally
		new_req->setupCurlHandle();
		curl_easy_setopt(new_req->mCurlHandle, CURLOPT_FOLLOWLOCATION, TRUE);
		curl_easy_setopt(new_req->mCurlHandle, CURLOPT_WRITEFUNCTION, &curlDownCallback);
		curl_easy_setopt(new_req->mCurlHandle, CURLOPT_WRITEDATA, new_req->mCurlHandle);
	
		mcode = curl_multi_add_handle(mCurlMultiHandle, new_req->mCurlHandle);
		if (mcode > CURLM_OK)
		{
			// Failure.  Deleting the pending request will remove it from the running
			// queue, and push it to the end of the pending queue.
			new_req->cleanupCurlHandle();
			deletePendingRequest(RT_DOWNLOAD, new_req->getType(), new_req->getUUID());
			break;
		}
		else
		{
			LL_INFOS() << "Requesting " << new_req->mURLBuffer << LL_ENDL;
		}
	}

	while ( (req = findNextRequest(mPendingUploads, mRunningUploads)) )
	{
		// setup this curl upload request

		bool do_compress = req->getType() == LLAssetType::AT_OBJECT;

		std::string tmp_url;
		std::string uuid_str;
		req->getUUID().toString(uuid_str);
		tmp_url = mBaseURL + "/" + uuid_str + "." + LLAssetType::lookup(req->getType());
		if (do_compress) tmp_url += ".gz";

		LLHTTPAssetRequest *new_req = new LLHTTPAssetRequest(this, req->getUUID(), 
									req->getType(), RT_UPLOAD, tmp_url, mCurlMultiHandle);

		if (req->mIsUserWaiting) //If a user is waiting on a realtime response, we want to perserve information across upload attempts.
		{
			new_req->mTime          = req->mTime;
			new_req->mTimeout       = req->mTimeout;
			new_req->mIsUserWaiting = req->mIsUserWaiting;
		}

		if (do_compress)
		{
			new_req->prepareCompressedUpload();
		}

		// Sets pending upload flag internally
		new_req->setupCurlHandle();
		curl_easy_setopt(new_req->mCurlHandle, CURLOPT_UPLOAD, 1);
		curl_easy_setopt(new_req->mCurlHandle, CURLOPT_WRITEFUNCTION, &nullOutputCallback);

		if (do_compress)
		{
			curl_easy_setopt(new_req->mCurlHandle, CURLOPT_READFUNCTION,
					&LLHTTPAssetRequest::curlCompressedUploadCallback);
		}
		else
		{
			LLVFile file(mVFS, req->getUUID(), req->getType());
			curl_easy_setopt(new_req->mCurlHandle, CURLOPT_INFILESIZE, file.getSize());
			curl_easy_setopt(new_req->mCurlHandle, CURLOPT_READFUNCTION,
					&curlUpCallback);
		}
		curl_easy_setopt(new_req->mCurlHandle, CURLOPT_READDATA, new_req->mCurlHandle);
	
		mcode = curl_multi_add_handle(mCurlMultiHandle, new_req->mCurlHandle);
		if (mcode > CURLM_OK)
		{
			// Failure.  Deleting the pending request will remove it from the running
			// queue, and push it to the end of the pending queue.
			new_req->cleanupCurlHandle();
			deletePendingRequest(RT_UPLOAD, new_req->getType(), new_req->getUUID());
			break;
		}
		else
		{
			// Get the uncompressed file size.
			LLVFile file(mVFS,new_req->getUUID(),new_req->getType());
			S32 size = file.getSize();
			LL_INFOS() << "Requesting PUT " << new_req->mURLBuffer << ", asset size: " << size << " bytes" << LL_ENDL;
			if (size == 0)
			{
				LL_WARNS() << "Rejecting zero size PUT request!" << LL_ENDL;
				new_req->cleanupCurlHandle();
				deletePendingRequest(RT_UPLOAD, new_req->getType(), new_req->getUUID());				
			}
		}
		// Pending upload will have been flagged by the request
	}

	while ( (req = findNextRequest(mPendingLocalUploads, mRunningLocalUploads)) )
	{
		// setup this curl upload request
		LLVFile file(mVFS, req->getUUID(), req->getType());

		std::string tmp_url;
		std::string uuid_str;
		req->getUUID().toString(uuid_str);
		
		// KLW - All temporary uploads are saved locally "http://localhost:12041/asset"
		tmp_url = llformat("%s/%36s.%s", mLocalBaseURL.c_str(), uuid_str.c_str(), LLAssetType::lookup(req->getType()));

		LLHTTPAssetRequest *new_req = new LLHTTPAssetRequest(this, req->getUUID(), 
										req->getType(), RT_LOCALUPLOAD, tmp_url, mCurlMultiHandle);
		new_req->mRequestingAgentID = req->mRequestingAgentID;

		// Sets pending upload flag internally
		new_req->setupCurlHandle();
		curl_easy_setopt(new_req->mCurlHandle, CURLOPT_PUT, 1);
		curl_easy_setopt(new_req->mCurlHandle, CURLOPT_INFILESIZE, file.getSize());
		curl_easy_setopt(new_req->mCurlHandle, CURLOPT_WRITEFUNCTION, &nullOutputCallback);
		curl_easy_setopt(new_req->mCurlHandle, CURLOPT_READFUNCTION, &curlUpCallback);
		curl_easy_setopt(new_req->mCurlHandle, CURLOPT_READDATA, new_req->mCurlHandle);
	
		mcode = curl_multi_add_handle(mCurlMultiHandle, new_req->mCurlHandle);
		if (mcode > CURLM_OK)
		{
			// Failure.  Deleting the pending request will remove it from the running
			// queue, and push it to the end of the pending queue.
			new_req->cleanupCurlHandle();
			deletePendingRequest(RT_LOCALUPLOAD, new_req->getType(), new_req->getUUID());
			break;
		}
		else
		{
			// Get the uncompressed file size.
			S32 size = file.getSize();

			LL_INFOS() << "TAT: LLHTTPAssetStorage::checkForTimeouts() : pending local!"
				<< " Requesting PUT " << new_req->mURLBuffer << ", asset size: " << size << " bytes" << LL_ENDL;
			if (size == 0)
			{
				
				LL_WARNS() << "Rejecting zero size PUT request!" << LL_ENDL;
				new_req->cleanupCurlHandle();
				deletePendingRequest(RT_UPLOAD, new_req->getType(), new_req->getUUID());				
			}

		}
		// Pending upload will have been flagged by the request
	}
	S32 count = 0;
	int queue_length;
	do
	{
		mcode = curl_multi_perform(mCurlMultiHandle, &queue_length);
		count++;
	} while (mcode == CURLM_CALL_MULTI_PERFORM && (count < 5));

	CURLMsg *curl_msg;
	do
	{
		curl_msg = curl_multi_info_read(mCurlMultiHandle, &queue_length);
		if (curl_msg && curl_msg->msg == CURLMSG_DONE)
		{
			long curl_result = 0;
			S32 xfer_result = LL_ERR_NOERR;

			LLHTTPAssetRequest *req = NULL;
			curl_easy_getinfo(curl_msg->easy_handle, CURLINFO_PRIVATE, &req);
								
			// TODO: Throw curl_result at all callbacks.
			curl_easy_getinfo(curl_msg->easy_handle, CURLINFO_HTTP_CODE, &curl_result);
			if (RT_UPLOAD == req->mRequestType || RT_LOCALUPLOAD == req->mRequestType)
			{
				if (curl_msg->data.result == CURLE_OK && 
					(   curl_result == HTTP_OK 
					 || curl_result == HTTP_CREATED
					 || curl_result == HTTP_NO_CONTENT))
				{
					LL_INFOS() << "Success uploading " << req->getUUID() << " to " << req->mURLBuffer << LL_ENDL;
					if (RT_LOCALUPLOAD == req->mRequestType)
					{
						addTempAssetData(req->getUUID(), req->mRequestingAgentID, mHostName);
					}
				}
				else if (curl_msg->data.result == CURLE_COULDNT_CONNECT ||
						curl_msg->data.result == CURLE_OPERATION_TIMEOUTED ||
						curl_result == HTTP_BAD_GATEWAY ||
						curl_result == HTTP_SERVICE_UNAVAILABLE)
				{
					LL_WARNS() << "Re-requesting upload for " << req->getUUID() << ".  Received upload error to " << req->mURLBuffer <<
						" with result " << curl_easy_strerror(curl_msg->data.result) << ", http result " << curl_result << LL_ENDL;

					////HACK (probably) I am sick of this getting requeued and driving me mad.
					//if (req->mIsUserWaiting)
					//{
					//	deletePendingRequest(RT_UPLOAD, req->getType(), req->getUUID());
					//}
				}
				else
				{
					LL_WARNS() << "Failure uploading " << req->getUUID() << " to " << req->mURLBuffer <<
						" with result " << curl_easy_strerror(curl_msg->data.result) << ", http result " << curl_result << LL_ENDL;

					xfer_result = LL_ERR_ASSET_REQUEST_FAILED;
				}

				if (!(curl_msg->data.result == CURLE_COULDNT_CONNECT ||
						curl_msg->data.result == CURLE_OPERATION_TIMEOUTED ||
						curl_result == HTTP_BAD_GATEWAY ||
						curl_result == HTTP_SERVICE_UNAVAILABLE))
				{
					// shared upload finished callback
					// in the base class, this is called from processUploadComplete
					_callUploadCallbacks(req->getUUID(), req->getType(), (xfer_result == 0), LL_EXSTAT_CURL_RESULT | curl_result);
					// Pending upload flag will get cleared when the request is deleted
				}
			}
			else if (RT_DOWNLOAD == req->mRequestType)
			{
				if (curl_result == HTTP_OK && curl_msg->data.result == CURLE_OK)
				{
					if (req->mVFile && req->mVFile->getSize() > 0)
					{					
						LL_INFOS() << "Success downloading " << req->mURLBuffer << ", size " << req->mVFile->getSize() << LL_ENDL;

						req->mVFile->rename(req->getUUID(), req->getType());
					}
					else
					{
						// *TODO: if this actually indicates a bad asset on the server
						// (not certain at this point), then delete it
						LL_WARNS() << "Found " << req->mURLBuffer << " to be zero size" << LL_ENDL;
						xfer_result = LL_ERR_ASSET_REQUEST_NOT_IN_DATABASE;
					}
				}
				else
				{
					// KLW - TAT See if an avatar owns this texture, and if so request re-upload.
					LL_WARNS() << "Failure downloading " << req->mURLBuffer << 
						" with result " << curl_easy_strerror(curl_msg->data.result) << ", http result " << curl_result << LL_ENDL;

					xfer_result = (curl_result == HTTP_NOT_FOUND) ? LL_ERR_ASSET_REQUEST_NOT_IN_DATABASE : LL_ERR_ASSET_REQUEST_FAILED;

					if (req->mVFile)
					{
						req->mVFile->remove();
					}
				}

				// call the static callback for transfer completion
				// this will cleanup all requests for this asset, including ours
				downloadCompleteCallback(
					xfer_result,
					req->getUUID(),
					req->getType(),
					(void *)req,
					LL_EXSTAT_CURL_RESULT | curl_result);
				// Pending download flag will get cleared when the request is deleted
			}
			else
			{
				// nothing, just axe this request
				// currently this can only mean an asset delete
			}

			// Deleting clears the pending upload/download flag if it's set and the request is transferring
			delete req;
			req = NULL;
		}

	} while (curl_msg && queue_length > 0);
	

	// Cleanup 
	// We want to bump to the back of the line any running uploads that have timed out.
	bumpTimedOutUploads();

	LLAssetStorage::checkForTimeouts();
}

void LLHTTPAssetStorage::bumpTimedOutUploads()
{
	bool user_waiting=FALSE;

	F64Seconds mt_secs = LLMessageSystem::getMessageTimeSeconds();

	if (mPendingUploads.size())
	{
		request_list_t::iterator it = mPendingUploads.begin();
		LLAssetRequest* req = *it;
		user_waiting=req->mIsUserWaiting;
	}

	// No point bumping currently running uploads if there are no others in line.
	if (!(mPendingUploads.size() > mRunningUploads.size()) && !user_waiting) 
	{
		return;
	}

	// deletePendingRequest will modify the mRunningUploads list so we don't want to iterate over it.
	request_list_t temp_running = mRunningUploads;

	request_list_t::iterator it = temp_running.begin();
	request_list_t::iterator end = temp_running.end();
	for ( ; it != end; ++it)
	{
		//request_list_t::iterator curiter = iter++;
		LLAssetRequest* req = *it;

		if ( req->mTimeout < (mt_secs - req->mTime) )
		{
			LL_WARNS() << "Asset upload request timed out for "
					<< req->getUUID() << "."
					<< LLAssetType::lookup(req->getType()) 
					<< ", bumping to the back of the line!" << LL_ENDL;

			deletePendingRequest(RT_UPLOAD, req->getType(), req->getUUID());
		}
	}
}

// static
size_t LLHTTPAssetStorage::curlDownCallback(void *data, size_t size, size_t nmemb, void *user_data)
{
	if (!gAssetStorage)
	{
		LL_WARNS() << "Missing gAssetStorage, aborting curl download callback!" << LL_ENDL;
		return 0;
	}
	S32 bytes = (S32)(size * nmemb);
	CURL *curl_handle = (CURL *)user_data;
	LLHTTPAssetRequest *req = NULL;
	curl_easy_getinfo(curl_handle, CURLINFO_PRIVATE, &req);

	if (! req->mVFile)
	{
		req->mVFile = new LLVFile(gAssetStorage->mVFS, req->mTmpUUID, LLAssetType::AT_NONE, LLVFile::APPEND);
	}

	double content_length = 0.0;
	curl_easy_getinfo(curl_handle, CURLINFO_CONTENT_LENGTH_DOWNLOAD, &content_length);

	// sanitize content_length, reconcile w/ actual data
	S32 file_length = llmax(0, (S32)llmin(content_length, 20000000.0), bytes + req->mVFile->getSize());

	req->mVFile->setMaxSize(file_length);
	req->mVFile->write((U8*)data, bytes);

	return nmemb;
}

// static 
size_t LLHTTPAssetStorage::curlUpCallback(void *data, size_t size, size_t nmemb, void *user_data)
{
	if (!gAssetStorage)
	{
		LL_WARNS() << "Missing gAssetStorage, aborting curl download callback!" << LL_ENDL;
		return 0;
	}
	CURL *curl_handle = (CURL *)user_data;
	LLHTTPAssetRequest *req = NULL;
	curl_easy_getinfo(curl_handle, CURLINFO_PRIVATE, &req);

	if (! req->mVFile)
	{
		req->mVFile = new LLVFile(gAssetStorage->mVFS, req->getUUID(), req->getType(), LLVFile::READ);
	}

	S32 bytes = llmin((S32)(size * nmemb), (S32)(req->mVFile->getSize() - req->mVFile->tell()));

	req->mVFile->read((U8*)data, bytes);/*Flawfinder: ignore*/

	return req->mVFile->getLastBytesRead();
}

// static
size_t LLHTTPAssetStorage::nullOutputCallback(void *data, size_t size, size_t nmemb, void *user_data)
{
	// do nothing, this is here to soak up script output so it doesn't end up on stdout

	return nmemb;
}



// blocking asset fetch which bypasses the VFS
// this is a very limited function for use by the simstate loader and other one-offs
S32 LLHTTPAssetStorage::getURLToFile(const LLUUID& uuid, LLAssetType::EType asset_type, const std::string &url, const std::string& filename, progress_callback callback, void *userdata)
{
	// *NOTE: There is no guarantee that the uuid and the asset_type match
	// - not that it matters. - Doug
	LL_DEBUGS() << "LLHTTPAssetStorage::getURLToFile() - " << url << LL_ENDL;

	FILE *fp = LLFile::fopen(filename, "wb"); /*Flawfinder: ignore*/
	if (! fp)
	{
		LL_WARNS() << "Failed to open " << filename << " for writing" << LL_ENDL;
		return LL_ERR_ASSET_REQUEST_FAILED;
	}

	// make sure we use the normal curl setup, even though we don't really need a request object
	LLHTTPAssetRequest req(this, uuid, asset_type, RT_DOWNLOAD, url, mCurlMultiHandle);
	req.mFP = fp;
	
	req.setupCurlHandle();
	curl_easy_setopt(req.mCurlHandle, CURLOPT_FOLLOWLOCATION, TRUE);
	curl_easy_setopt(req.mCurlHandle, CURLOPT_WRITEFUNCTION, &curlFileDownCallback);
	curl_easy_setopt(req.mCurlHandle, CURLOPT_WRITEDATA, req.mCurlHandle);

	curl_multi_add_handle(mCurlMultiHandle, req.mCurlHandle);
	LL_INFOS() << "Requesting as file " << req.mURLBuffer << LL_ENDL;

	// braindead curl loop
	int queue_length;
	CURLMsg *curl_msg;
	LLTimer timeout;
	timeout.setTimerExpirySec(GET_URL_TO_FILE_TIMEOUT);
	bool success = false;
	S32 xfer_result = 0;
	do
	{
		curl_multi_perform(mCurlMultiHandle, &queue_length);
		curl_msg = curl_multi_info_read(mCurlMultiHandle, &queue_length);

		if (callback)
		{
			callback(userdata);
		}

		if ( curl_msg && (CURLMSG_DONE == curl_msg->msg) )
		{
			success = true;
		}
		else if (timeout.hasExpired())
		{
			LL_WARNS() << "Request for " << url << " has timed out." << LL_ENDL;
			success = false;
			xfer_result = LL_ERR_ASSET_REQUEST_FAILED;
			break;
		}
	} while (!success);

	if (success)
	{
		long curl_result = 0;
		curl_easy_getinfo(curl_msg->easy_handle, CURLINFO_HTTP_CODE, &curl_result);
		
		if (curl_result == HTTP_OK && curl_msg->data.result == CURLE_OK)
		{
			S32 size = ftell(req.mFP);
			if (size > 0)
			{
				// everything seems to be in order
				LL_INFOS() << "Success downloading " << req.mURLBuffer << " to file, size " << size << LL_ENDL;
			}
			else
			{
				LL_WARNS() << "Found " << req.mURLBuffer << " to be zero size" << LL_ENDL;
				xfer_result = LL_ERR_ASSET_REQUEST_FAILED;
			}
		}
		else
		{
<<<<<<< HEAD
			xfer_result = curl_result == HTTP_NOT_FOUND ? LL_ERR_ASSET_REQUEST_NOT_IN_DATABASE : LL_ERR_ASSET_REQUEST_FAILED;
			llinfos << "Failure downloading " << req.mURLBuffer << 
				" with result " << curl_easy_strerror(curl_msg->data.result) << ", http result " << curl_result << llendl;
=======
			xfer_result = curl_result == HTTP_MISSING ? LL_ERR_ASSET_REQUEST_NOT_IN_DATABASE : LL_ERR_ASSET_REQUEST_FAILED;
			LL_INFOS() << "Failure downloading " << req.mURLBuffer << 
				" with result " << curl_easy_strerror(curl_msg->data.result) << ", http result " << curl_result << LL_ENDL;
>>>>>>> d0ef02c2
		}
	}

	fclose(fp);
	if (xfer_result)
	{
		LLFile::remove(filename);
	}
	return xfer_result;
}


// static
size_t LLHTTPAssetStorage::curlFileDownCallback(void *data, size_t size, size_t nmemb, void *user_data)
{	
	CURL *curl_handle = (CURL *)user_data;
	LLHTTPAssetRequest *req = NULL;
	curl_easy_getinfo(curl_handle, CURLINFO_PRIVATE, &req);

	if (! req->mFP)
	{
		LL_WARNS() << "Missing mFP, aborting curl file download callback!" << LL_ENDL;
		return 0;
	}

	return fwrite(data, size, nmemb, req->mFP);
}

LLAssetStorage::request_list_t* LLHTTPAssetStorage::getRunningList(LLAssetStorage::ERequestType rt)
{
	switch (rt)
	{
	case RT_DOWNLOAD:
		return &mRunningDownloads;
	case RT_UPLOAD:
		return &mRunningUploads;
	case RT_LOCALUPLOAD:
		return &mRunningLocalUploads;
	default:
		return NULL;
	}
}

const LLAssetStorage::request_list_t* LLHTTPAssetStorage::getRunningList(LLAssetStorage::ERequestType rt) const
{
	switch (rt)
	{
	case RT_DOWNLOAD:
		return &mRunningDownloads;
	case RT_UPLOAD:
		return &mRunningUploads;
	case RT_LOCALUPLOAD:
		return &mRunningLocalUploads;
	default:
		return NULL;
	}
}


void LLHTTPAssetStorage::addRunningRequest(ERequestType rt, LLHTTPAssetRequest* request)
{
	request_list_t* requests = getRunningList(rt);
	if (requests)
	{
		requests->push_back(request);
	}
	else
	{
		LL_ERRS() << "LLHTTPAssetStorage::addRunningRequest - Request is not an upload OR download, this is bad!" << LL_ENDL;
	}
}

void LLHTTPAssetStorage::removeRunningRequest(ERequestType rt, LLHTTPAssetRequest* request)
{
	request_list_t* requests = getRunningList(rt);
	if (requests)
	{
		requests->remove(request);
	}
	else
	{
		LL_ERRS() << "LLHTTPAssetStorage::removeRunningRequest - Destroyed request is not an upload OR download, this is bad!" << LL_ENDL;
	}
}

// virtual 
void LLHTTPAssetStorage::addTempAssetData(const LLUUID& asset_id, const LLUUID& agent_id, const std::string& host_name)
{
	if (agent_id.isNull() || asset_id.isNull())
	{
		LL_WARNS() << "TAT: addTempAssetData bad id's asset_id: " << asset_id << "  agent_id: " << agent_id << LL_ENDL;
		return;
	}

	LLTempAssetData temp_asset_data;
	temp_asset_data.mAssetID = asset_id;
	temp_asset_data.mAgentID = agent_id;
	temp_asset_data.mHostName = host_name;

	mTempAssets[asset_id] = temp_asset_data;
}

// virtual
BOOL LLHTTPAssetStorage::hasTempAssetData(const LLUUID& texture_id) const
{
	uuid_tempdata_map::const_iterator citer = mTempAssets.find(texture_id);
	BOOL found = (citer != mTempAssets.end());
	return found;
}

// virtual
std::string LLHTTPAssetStorage::getTempAssetHostName(const LLUUID& texture_id) const
{
	uuid_tempdata_map::const_iterator citer = mTempAssets.find(texture_id);
	if (citer != mTempAssets.end())
	{
		return citer->second.mHostName;
	}
	else
	{
		return std::string();
	}
}

// virtual 
LLUUID LLHTTPAssetStorage::getTempAssetAgentID(const LLUUID& texture_id) const
{
	uuid_tempdata_map::const_iterator citer = mTempAssets.find(texture_id);
	if (citer != mTempAssets.end())
	{
		return citer->second.mAgentID;
	}
	else
	{
		return LLUUID::null;
	}
}

// virtual 
void LLHTTPAssetStorage::removeTempAssetData(const LLUUID& asset_id)
{
	mTempAssets.erase(asset_id);
}

// virtual 
void LLHTTPAssetStorage::removeTempAssetDataByAgentID(const LLUUID& agent_id)
{
	uuid_tempdata_map::iterator it = mTempAssets.begin();
	uuid_tempdata_map::iterator end = mTempAssets.end();

	while (it != end)
	{
		const LLTempAssetData& asset_data = it->second;
		if (asset_data.mAgentID == agent_id)
		{
			mTempAssets.erase(it++);
		}
		else
		{
			++it;
		}
	}
}

std::string LLHTTPAssetStorage::getBaseURL(const LLUUID& asset_id, LLAssetType::EType asset_type)
{
	if (LLAssetType::AT_TEXTURE == asset_type)
	{
		uuid_tempdata_map::const_iterator citer = mTempAssets.find(asset_id);
		if (citer != mTempAssets.end())
		{
			const std::string& host_name = citer->second.mHostName;
			std::string url = llformat(LOCAL_ASSET_URL_FORMAT, host_name.c_str());
			return url;
		}
	}

	return mBaseURL;
}

void LLHTTPAssetStorage::dumpTempAssetData(const LLUUID& avatar_id) const
{
	uuid_tempdata_map::const_iterator it = mTempAssets.begin();
	uuid_tempdata_map::const_iterator end = mTempAssets.end();
	S32 count = 0;
	for ( ; it != end; ++it)
	{
		const LLTempAssetData& temp_asset_data = it->second;
		if (avatar_id.isNull()
			|| avatar_id == temp_asset_data.mAgentID)
		{
			LL_INFOS() << "TAT: dump agent " << temp_asset_data.mAgentID
				<< " texture " << temp_asset_data.mAssetID
				<< " host " << temp_asset_data.mHostName
				<< LL_ENDL;
			count++;
		}
	}

	if (avatar_id.isNull())
	{
		LL_INFOS() << "TAT: dumped " << count << " entries for all avatars" << LL_ENDL;
	}
	else
	{
		LL_INFOS() << "TAT: dumped " << count << " entries for avatar " << avatar_id << LL_ENDL;
	}
}

void LLHTTPAssetStorage::clearTempAssetData()
{
	LL_INFOS() << "TAT: Clearing temp asset data map" << LL_ENDL;
	mTempAssets.clear();
}<|MERGE_RESOLUTION|>--- conflicted
+++ resolved
@@ -1236,15 +1236,9 @@
 		}
 		else
 		{
-<<<<<<< HEAD
 			xfer_result = curl_result == HTTP_NOT_FOUND ? LL_ERR_ASSET_REQUEST_NOT_IN_DATABASE : LL_ERR_ASSET_REQUEST_FAILED;
-			llinfos << "Failure downloading " << req.mURLBuffer << 
-				" with result " << curl_easy_strerror(curl_msg->data.result) << ", http result " << curl_result << llendl;
-=======
-			xfer_result = curl_result == HTTP_MISSING ? LL_ERR_ASSET_REQUEST_NOT_IN_DATABASE : LL_ERR_ASSET_REQUEST_FAILED;
 			LL_INFOS() << "Failure downloading " << req.mURLBuffer << 
 				" with result " << curl_easy_strerror(curl_msg->data.result) << ", http result " << curl_result << LL_ENDL;
->>>>>>> d0ef02c2
 		}
 	}
 
