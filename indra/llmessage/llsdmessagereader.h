--- conflicted
+++ resolved
@@ -1,153 +1,108 @@
-/**
- * @file llsdmessagereader.h
- * @brief LLSDMessageReader class Declaration
- *
- * $LicenseInfo:firstyear=2007&license=viewerlgpl$
- * Second Life Viewer Source Code
- * Copyright (C) 2010, Linden Research, Inc.
- *
- * This library is free software; you can redistribute it and/or
- * modify it under the terms of the GNU Lesser General Public
- * License as published by the Free Software Foundation;
- * version 2.1 of the License only.
- *
- * This library is distributed in the hope that it will be useful,
- * but WITHOUT ANY WARRANTY; without even the implied warranty of
- * MERCHANTABILITY or FITNESS FOR A PARTICULAR PURPOSE.  See the GNU
- * Lesser General Public License for more details.
- *
- * You should have received a copy of the GNU Lesser General Public
- * License along with this library; if not, write to the Free Software
- * Foundation, Inc., 51 Franklin Street, Fifth Floor, Boston, MA  02110-1301  USA
- *
- * Linden Research, Inc., 945 Battery Street, San Francisco, CA  94111  USA
- * $/LicenseInfo$
- */
-
-#ifndef LL_LLSDMESSAGEREADER_H
-#define LL_LLSDMESSAGEREADER_H
-
-#include "llmessagereader.h"
-#include "llsd.h"
-
-#include <map>
-
-class LLMessageTemplate;
-class LLMsgData;
-
-class LLSDMessageReader : public LLMessageReader
-{
-public:
-
-    LLSDMessageReader();
-    virtual ~LLSDMessageReader();
-
-<<<<<<< HEAD
-	/** All get* methods expect pointers to canonical strings. */
-	virtual void getBinaryData(const char *block, const char *var, 
-							   void *datap, S32 size, S32 blocknum = 0, 
-							   S32 max_size = S32_MAX);
-	virtual void getBOOL(const char *block, const char *var, bool &data,
-						 S32 blocknum = 0);
-	virtual void getS8(const char *block, const char *var, S8 &data, 
-					   S32 blocknum = 0);
-	virtual void getU8(const char *block, const char *var, U8 &data, 
-					   S32 blocknum = 0);
-	virtual void getS16(const char *block, const char *var, S16 &data, 
-						S32 blocknum = 0);
-	virtual void getU16(const char *block, const char *var, U16 &data, 
-						S32 blocknum = 0);
-	virtual void getS32(const char *block, const char *var, S32 &data, 
-						S32 blocknum = 0);
-	virtual void getF32(const char *block, const char *var, F32 &data, 
-						S32 blocknum = 0);
-	virtual void getU32(const char *block, const char *var, U32 &data, 
-						S32 blocknum = 0);
-	virtual void getU64(const char *block, const char *var, U64 &data, 
-						S32 blocknum = 0);
-	virtual void getF64(const char *block, const char *var, F64 &data, 
-						S32 blocknum = 0);
-	virtual void getVector3(const char *block, const char *var, 
-							LLVector3 &vec, S32 blocknum = 0);
-	virtual void getVector4(const char *block, const char *var, 
-							LLVector4 &vec, S32 blocknum = 0);
-	virtual void getVector3d(const char *block, const char *var, 
-							 LLVector3d &vec, S32 blocknum = 0);
-	virtual void getQuat(const char *block, const char *var, LLQuaternion &q, 
-						 S32 blocknum = 0);
-	virtual void getUUID(const char *block, const char *var, LLUUID &uuid, 
-						 S32 blocknum = 0);
-	virtual void getIPAddr(const char *block, const char *var, U32 &ip, 
-						   S32 blocknum = 0);
-	virtual void getIPPort(const char *block, const char *var, U16 &port, 
-						   S32 blocknum = 0);
-	virtual void getString(const char *block, const char *var, 
-						   S32 buffer_size, char *buffer, S32 blocknum = 0);
-	virtual void getString(const char *block, const char *var, std::string& outstr,
-						   S32 blocknum = 0);
-=======
-    /** All get* methods expect pointers to canonical strings. */
-    virtual void getBinaryData(const char *block, const char *var,
-                               void *datap, S32 size, S32 blocknum = 0,
-                               S32 max_size = S32_MAX);
-    virtual void getBOOL(const char *block, const char *var, BOOL &data,
-                         S32 blocknum = 0);
-    virtual void getS8(const char *block, const char *var, S8 &data,
-                       S32 blocknum = 0);
-    virtual void getU8(const char *block, const char *var, U8 &data,
-                       S32 blocknum = 0);
-    virtual void getS16(const char *block, const char *var, S16 &data,
-                        S32 blocknum = 0);
-    virtual void getU16(const char *block, const char *var, U16 &data,
-                        S32 blocknum = 0);
-    virtual void getS32(const char *block, const char *var, S32 &data,
-                        S32 blocknum = 0);
-    virtual void getF32(const char *block, const char *var, F32 &data,
-                        S32 blocknum = 0);
-    virtual void getU32(const char *block, const char *var, U32 &data,
-                        S32 blocknum = 0);
-    virtual void getU64(const char *block, const char *var, U64 &data,
-                        S32 blocknum = 0);
-    virtual void getF64(const char *block, const char *var, F64 &data,
-                        S32 blocknum = 0);
-    virtual void getVector3(const char *block, const char *var,
-                            LLVector3 &vec, S32 blocknum = 0);
-    virtual void getVector4(const char *block, const char *var,
-                            LLVector4 &vec, S32 blocknum = 0);
-    virtual void getVector3d(const char *block, const char *var,
-                             LLVector3d &vec, S32 blocknum = 0);
-    virtual void getQuat(const char *block, const char *var, LLQuaternion &q,
-                         S32 blocknum = 0);
-    virtual void getUUID(const char *block, const char *var, LLUUID &uuid,
-                         S32 blocknum = 0);
-    virtual void getIPAddr(const char *block, const char *var, U32 &ip,
-                           S32 blocknum = 0);
-    virtual void getIPPort(const char *block, const char *var, U16 &port,
-                           S32 blocknum = 0);
-    virtual void getString(const char *block, const char *var,
-                           S32 buffer_size, char *buffer, S32 blocknum = 0);
-    virtual void getString(const char *block, const char *var, std::string& outstr,
-                           S32 blocknum = 0);
->>>>>>> e1623bb2
-
-    virtual S32 getNumberOfBlocks(const char *blockname);
-    virtual S32 getSize(const char *blockname, const char *varname);
-    virtual S32 getSize(const char *blockname, S32 blocknum,
-                        const char *varname);
-
-    virtual void clearMessage();
-
-    virtual const char* getMessageName() const;
-    virtual S32 getMessageSize() const;
-
-    virtual void copyToBuilder(LLMessageBuilder&) const;
-
-    /** Expects a pointer to a canonical name string */
-    void setMessage(const char* name, const LLSD& msg);
-
-private:
-    const char* mMessageName; // Canonical (prehashed) string.
-    LLSD mMessage;
-};
-
-#endif // LL_LLSDMESSAGEREADER_H+/**
+ * @file llsdmessagereader.h
+ * @brief LLSDMessageReader class Declaration
+ *
+ * $LicenseInfo:firstyear=2007&license=viewerlgpl$
+ * Second Life Viewer Source Code
+ * Copyright (C) 2010, Linden Research, Inc.
+ *
+ * This library is free software; you can redistribute it and/or
+ * modify it under the terms of the GNU Lesser General Public
+ * License as published by the Free Software Foundation;
+ * version 2.1 of the License only.
+ *
+ * This library is distributed in the hope that it will be useful,
+ * but WITHOUT ANY WARRANTY; without even the implied warranty of
+ * MERCHANTABILITY or FITNESS FOR A PARTICULAR PURPOSE.  See the GNU
+ * Lesser General Public License for more details.
+ *
+ * You should have received a copy of the GNU Lesser General Public
+ * License along with this library; if not, write to the Free Software
+ * Foundation, Inc., 51 Franklin Street, Fifth Floor, Boston, MA  02110-1301  USA
+ *
+ * Linden Research, Inc., 945 Battery Street, San Francisco, CA  94111  USA
+ * $/LicenseInfo$
+ */
+
+#ifndef LL_LLSDMESSAGEREADER_H
+#define LL_LLSDMESSAGEREADER_H
+
+#include "llmessagereader.h"
+#include "llsd.h"
+
+#include <map>
+
+class LLMessageTemplate;
+class LLMsgData;
+
+class LLSDMessageReader : public LLMessageReader
+{
+public:
+
+    LLSDMessageReader();
+    virtual ~LLSDMessageReader();
+
+    /** All get* methods expect pointers to canonical strings. */
+    virtual void getBinaryData(const char *block, const char *var,
+                               void *datap, S32 size, S32 blocknum = 0,
+                               S32 max_size = S32_MAX);
+    virtual void getBOOL(const char *block, const char *var, bool &data,
+                         S32 blocknum = 0);
+    virtual void getS8(const char *block, const char *var, S8 &data,
+                       S32 blocknum = 0);
+    virtual void getU8(const char *block, const char *var, U8 &data,
+                       S32 blocknum = 0);
+    virtual void getS16(const char *block, const char *var, S16 &data,
+                        S32 blocknum = 0);
+    virtual void getU16(const char *block, const char *var, U16 &data,
+                        S32 blocknum = 0);
+    virtual void getS32(const char *block, const char *var, S32 &data,
+                        S32 blocknum = 0);
+    virtual void getF32(const char *block, const char *var, F32 &data,
+                        S32 blocknum = 0);
+    virtual void getU32(const char *block, const char *var, U32 &data,
+                        S32 blocknum = 0);
+    virtual void getU64(const char *block, const char *var, U64 &data,
+                        S32 blocknum = 0);
+    virtual void getF64(const char *block, const char *var, F64 &data,
+                        S32 blocknum = 0);
+    virtual void getVector3(const char *block, const char *var,
+                            LLVector3 &vec, S32 blocknum = 0);
+    virtual void getVector4(const char *block, const char *var,
+                            LLVector4 &vec, S32 blocknum = 0);
+    virtual void getVector3d(const char *block, const char *var,
+                             LLVector3d &vec, S32 blocknum = 0);
+    virtual void getQuat(const char *block, const char *var, LLQuaternion &q,
+                         S32 blocknum = 0);
+    virtual void getUUID(const char *block, const char *var, LLUUID &uuid,
+                         S32 blocknum = 0);
+    virtual void getIPAddr(const char *block, const char *var, U32 &ip,
+                           S32 blocknum = 0);
+    virtual void getIPPort(const char *block, const char *var, U16 &port,
+                           S32 blocknum = 0);
+    virtual void getString(const char *block, const char *var,
+                           S32 buffer_size, char *buffer, S32 blocknum = 0);
+    virtual void getString(const char *block, const char *var, std::string& outstr,
+                           S32 blocknum = 0);
+
+    virtual S32 getNumberOfBlocks(const char *blockname);
+    virtual S32 getSize(const char *blockname, const char *varname);
+    virtual S32 getSize(const char *blockname, S32 blocknum,
+                        const char *varname);
+
+    virtual void clearMessage();
+
+    virtual const char* getMessageName() const;
+    virtual S32 getMessageSize() const;
+
+    virtual void copyToBuilder(LLMessageBuilder&) const;
+
+    /** Expects a pointer to a canonical name string */
+    void setMessage(const char* name, const LLSD& msg);
+
+private:
+    const char* mMessageName; // Canonical (prehashed) string.
+    LLSD mMessage;
+};
+
+#endif // LL_LLSDMESSAGEREADER_H