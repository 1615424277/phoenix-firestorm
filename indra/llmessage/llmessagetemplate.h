/**
 * @file llmessagetemplate.h
 * @brief Declaration of the message template classes.
 *
 * $LicenseInfo:firstyear=2007&license=viewerlgpl$
 * Second Life Viewer Source Code
 * Copyright (C) 2010, Linden Research, Inc.
 *
 * This library is free software; you can redistribute it and/or
 * modify it under the terms of the GNU Lesser General Public
 * License as published by the Free Software Foundation;
 * version 2.1 of the License only.
 *
 * This library is distributed in the hope that it will be useful,
 * but WITHOUT ANY WARRANTY; without even the implied warranty of
 * MERCHANTABILITY or FITNESS FOR A PARTICULAR PURPOSE.  See the GNU
 * Lesser General Public License for more details.
 *
 * You should have received a copy of the GNU Lesser General Public
 * License along with this library; if not, write to the Free Software
 * Foundation, Inc., 51 Franklin Street, Fifth Floor, Boston, MA  02110-1301  USA
 *
 * Linden Research, Inc., 945 Battery Street, San Francisco, CA  94111  USA
 * $/LicenseInfo$
 */

#ifndef LL_LLMESSAGETEMPLATE_H
#define LL_LLMESSAGETEMPLATE_H

#include "message.h" // TODO: babbage: Remove...
#include "llstl.h"
#include "llindexedvector.h"

#include "nd/ndexceptions.h" // <FS:ND/> For ndxran

class LLMsgVarData
{
public:
    LLMsgVarData() : mName(NULL), mSize(-1), mDataSize(-1), mData(NULL), mType(MVT_U8)
    {
    }

    LLMsgVarData(const char *name, EMsgVariableType type) : mSize(-1), mDataSize(-1), mData(NULL), mType(type)
    {
        mName = (char *)name;
    }

    ~LLMsgVarData()
    {
        // copy constructor just copies the mData pointer, so only delete mData explicitly
    }

    void deleteData()
    {
        delete[] mData;
        mData = NULL;
    }

    void addData(const void *indata, S32 size, EMsgVariableType type, S32 data_size = -1);

    char *getName() const   { return mName; }
    S32 getSize() const     { return mSize; }
    void *getData()         { return (void*)mData; }
    const void *getData() const { return (const void*)mData; }
    S32 getDataSize() const { return mDataSize; }
    EMsgVariableType getType() const    { return mType; }

protected:
    char                *mName;
    S32                 mSize;
    S32                 mDataSize;

    U8                  *mData;
    EMsgVariableType    mType;
};

class LLMsgBlkData
{
public:
        LLMsgBlkData(const char *name, S32 blocknum) : mBlockNumber(blocknum), mTotalSize(-1)
    {
        mName = (char *)name;
    }

    ~LLMsgBlkData()
    {
        for (msg_var_data_map_t::iterator iter = mMemberVarData.begin();
             iter != mMemberVarData.end(); iter++)
        {
            iter->deleteData();
        }
    }

    void addVariable(const char *name, EMsgVariableType type)
    {
        LLMsgVarData tmp(name,type);
        mMemberVarData[name] = tmp;
    }

    void addData(char *name, const void *data, S32 size, EMsgVariableType type, S32 data_size = -1)
    {
        LLMsgVarData* temp = &mMemberVarData[name]; // creates a new entry if one doesn't exist
        temp->addData(data, size, type, data_size);
    }

    S32                                 mBlockNumber;
    typedef LLIndexedVector<LLMsgVarData, const char *, 8> msg_var_data_map_t;
    msg_var_data_map_t                  mMemberVarData;
    char                                *mName;
    S32                                 mTotalSize;
};

class LLMsgData
{
public:
    LLMsgData(const char *name) : mTotalSize(-1)
    {
        mName = (char *)name;
    }
    ~LLMsgData()
    {
        for_each(mMemberBlocks.begin(), mMemberBlocks.end(), DeletePairedPointer());
        mMemberBlocks.clear();
    }

    void addBlock(LLMsgBlkData *blockp)
    {
        mMemberBlocks[blockp->mName] = blockp;
    }

    void addDataFast(char *blockname, char *varname, const void *data, S32 size, EMsgVariableType type, S32 data_size = -1);

public:
    typedef std::map<char*, LLMsgBlkData*> msg_blk_data_map_t;
    msg_blk_data_map_t                  mMemberBlocks;
    char                                *mName;
    S32                                 mTotalSize;
};

// LLMessage* classes store the template of messages
class LLMessageVariable
{
public:
    LLMessageVariable() : mName(NULL), mType(MVT_NULL), mSize(-1)
    {
    }

    LLMessageVariable(char *name) : mType(MVT_NULL), mSize(-1)
    {
        mName = name;
    }

    LLMessageVariable(const char *name, const EMsgVariableType type, const S32 size) : mType(type), mSize(size)
    {
        mName = LLMessageStringTable::getInstance()->getString(name);
    }

    ~LLMessageVariable() {}

    friend std::ostream&     operator<<(std::ostream& s, LLMessageVariable &msg);

    EMsgVariableType getType() const                { return mType; }
    S32 getSize() const                             { return mSize; }
    char *getName() const                           { return mName; }
protected:
    char                *mName;
    EMsgVariableType    mType;
    S32                 mSize;
};


typedef enum e_message_block_type
{
    MBT_NULL,
    MBT_SINGLE,
    MBT_MULTIPLE,
    MBT_VARIABLE,
    MBT_EOF
} EMsgBlockType;

class LLMessageBlock
{
public:
    LLMessageBlock(const char *name, EMsgBlockType type, S32 number = 1) : mType(type), mNumber(number), mTotalSize(0)
    {
        mName = LLMessageStringTable::getInstance()->getString(name);
    }

    ~LLMessageBlock()
    {
        for_each(mMemberVariables.begin(), mMemberVariables.end(), DeletePointer());
    }

    void addVariable(char *name, const EMsgVariableType type, const S32 size)
    {
        LLMessageVariable** varp = &mMemberVariables[name];
        if (*varp != NULL)
        {
            LL_ERRS() << name << " has already been used as a variable name!" << LL_ENDL;
        }
        *varp = new LLMessageVariable(name, type, size);
        if (((*varp)->getType() != MVT_VARIABLE)
            &&(mTotalSize != -1))
        {
            mTotalSize += (*varp)->getSize();
        }
        else
        {
            mTotalSize = -1;
        }
    }

    EMsgVariableType getVariableType(char *name)
    {
        return (mMemberVariables[name])->getType();
    }

    S32 getVariableSize(char *name)
    {
        return (mMemberVariables[name])->getSize();
    }

    const LLMessageVariable* getVariable(char* name) const
    {
        message_variable_map_t::const_iterator iter = mMemberVariables.find(name);
        return iter != mMemberVariables.end()? *iter : NULL;
    }

    friend std::ostream&     operator<<(std::ostream& s, LLMessageBlock &msg);

    typedef LLIndexedVector<LLMessageVariable*, const char *, 8> message_variable_map_t;
    message_variable_map_t                  mMemberVariables;
    char                                    *mName;
    EMsgBlockType                           mType;
    S32                                     mNumber;
    S32                                     mTotalSize;
};


enum EMsgFrequency
{
    MFT_NULL    = 0,  // value is size of message number in bytes
    MFT_HIGH    = 1,
    MFT_MEDIUM  = 2,
    MFT_LOW     = 4
};

typedef enum e_message_trust
{
    MT_TRUST,
    MT_NOTRUST
} EMsgTrust;

enum EMsgEncoding
{
    ME_UNENCODED,
    ME_ZEROCODED
};

enum EMsgDeprecation
{
    MD_NOTDEPRECATED,
    MD_UDPDEPRECATED,
    MD_UDPBLACKLISTED,
    MD_DEPRECATED
};


class LLMessageTemplate
{
public:
    LLMessageTemplate(const char *name, U32 message_number, EMsgFrequency freq)
        :
        //mMemberBlocks(),
        mName(NULL),
        mFrequency(freq),
        mTrust(MT_NOTRUST),
        mEncoding(ME_ZEROCODED),
        mDeprecation(MD_NOTDEPRECATED),
        mMessageNumber(message_number),
        mTotalSize(0),
        mReceiveCount(0),
        mReceiveBytes(0),
        mReceiveInvalid(0),
        mDecodeTimeThisFrame(0.f),
        mTotalDecoded(0),
        mTotalDecodeTime(0.f),
        mMaxDecodeTimePerMsg(0.f),
        mBanFromTrusted(false),
        mBanFromUntrusted(false),
        mHandlerFunc(NULL),
        mUserData(NULL)
    {
        mName = LLMessageStringTable::getInstance()->getString(name);
    }

    ~LLMessageTemplate()
    {
        for_each(mMemberBlocks.begin(), mMemberBlocks.end(), DeletePointer());
    }

    void addBlock(LLMessageBlock *blockp)
    {
        LLMessageBlock** member_blockp = &mMemberBlocks[blockp->mName];
        if (*member_blockp != NULL)
        {
            LL_ERRS() << "Block " << blockp->mName
                << "has already been used as a block name!" << LL_ENDL;
        }
        *member_blockp = blockp;
        if (  (mTotalSize != -1)
            &&(blockp->mTotalSize != -1)
            &&(  (blockp->mType == MBT_SINGLE)
               ||(blockp->mType == MBT_MULTIPLE)))
        {
            mTotalSize += blockp->mNumber*blockp->mTotalSize;
        }
        else
        {
            mTotalSize = -1;
        }
    }

    LLMessageBlock *getBlock(char *name)
    {
        return mMemberBlocks[name];
    }

    // Trusted messages can only be recieved on trusted circuits.
    void setTrust(EMsgTrust t)
    {
        mTrust = t;
    }

    EMsgTrust getTrust(void) const
    {
        return mTrust;
    }

    // controls for how the message should be encoded
    void setEncoding(EMsgEncoding e)
    {
        mEncoding = e;
    }
    EMsgEncoding getEncoding() const
    {
        return mEncoding;
    }

    void setDeprecation(EMsgDeprecation d)
    {
        mDeprecation = d;
    }

    EMsgDeprecation getDeprecation() const
    {
        return mDeprecation;
    }

    void setHandlerFunc(void (*handler_func)(LLMessageSystem *msgsystem, void **user_data), void **user_data)
    {
        mHandlerFunc = handler_func;
        mUserData = user_data;
    }

    bool callHandlerFunc(LLMessageSystem *msgsystem) const
    {
        LL_PROFILE_ZONE_SCOPED_CATEGORY_NETWORK;
        if (mHandlerFunc)
        {

            // <FS:ND> Handle invalid packets by throwing an exception and a graceful continue

            // mHandlerFunc(msgsystem, mUserData);

            try
            {
                mHandlerFunc(msgsystem, mUserData);
            }
            catch( nd::exceptions::xran &ex )
            {
                LL_WARNS() << ex.what() << LL_ENDL;
            }

            // </FS:ND>

<<<<<<< HEAD
            return true;
=======
            return TRUE;
>>>>>>> 7740cfc2
        }
        return false;
    }

    bool isUdpBanned() const
    {
        return mDeprecation == MD_UDPBLACKLISTED;
    }

    void banUdp();

    bool isBanned(bool trustedSource) const
    {
        return trustedSource ? mBanFromTrusted : mBanFromUntrusted;
    }

    friend std::ostream&     operator<<(std::ostream& s, LLMessageTemplate &msg);

    const LLMessageBlock* getBlock(char* name) const
    {
        message_block_map_t::const_iterator iter = mMemberBlocks.find(name);
        return iter != mMemberBlocks.end()? *iter : NULL;
    }

public:
    typedef LLIndexedVector<LLMessageBlock*, char*, 8> message_block_map_t;
    message_block_map_t                     mMemberBlocks;
    char                                    *mName;
    EMsgFrequency                           mFrequency;
    EMsgTrust                               mTrust;
    EMsgEncoding                            mEncoding;
    EMsgDeprecation                         mDeprecation;
    U32                                     mMessageNumber;
    S32                                     mTotalSize;
    U32                                     mReceiveCount;      // how many of this template have been received since last reset
    U32                                     mReceiveBytes;      // How many bytes received
    U32                                     mReceiveInvalid;    // How many "invalid" packets
    F32                                     mDecodeTimeThisFrame;   // Total seconds spent decoding this frame
    U32                                     mTotalDecoded;      // Total messages successfully decoded
    F32                                     mTotalDecodeTime;   // Total time successfully decoding messages
    F32                                     mMaxDecodeTimePerMsg;

    bool                                    mBanFromTrusted;
    bool                                    mBanFromUntrusted;

private:
    // message handler function (this is set by each application)
    void                                    (*mHandlerFunc)(LLMessageSystem *msgsystem, void **user_data);
    void                                    **mUserData;
};

#endif // LL_LLMESSAGETEMPLATE_H<|MERGE_RESOLUTION|>--- conflicted
+++ resolved
@@ -384,11 +384,7 @@
 
             // </FS:ND>
 
-<<<<<<< HEAD
             return true;
-=======
-            return TRUE;
->>>>>>> 7740cfc2
         }
         return false;
     }
