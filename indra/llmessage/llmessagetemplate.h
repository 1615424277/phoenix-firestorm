--- conflicted
+++ resolved
@@ -366,8 +366,6 @@
 	{
 		if (mHandlerFunc)
 		{
-<<<<<<< HEAD
-            LLPerfBlock msg_cb_time("msg_cb", mName);
 
 			// <FS:ND> Handle invalid packets by throwing an exception and a graceful continue
 
@@ -384,9 +382,6 @@
 
 			// </FS:ND>
 
-=======
-			mHandlerFunc(msgsystem, mUserData);
->>>>>>> cc15a08a
 			return TRUE;
 		}
 		return FALSE;
