/**
 * @file llmessagetemplate.h
 * @brief Declaration of the message template classes.
 *
 * $LicenseInfo:firstyear=2007&license=viewerlgpl$
 * Second Life Viewer Source Code
 * Copyright (C) 2010, Linden Research, Inc.
 *
 * This library is free software; you can redistribute it and/or
 * modify it under the terms of the GNU Lesser General Public
 * License as published by the Free Software Foundation;
 * version 2.1 of the License only.
 *
 * This library is distributed in the hope that it will be useful,
 * but WITHOUT ANY WARRANTY; without even the implied warranty of
 * MERCHANTABILITY or FITNESS FOR A PARTICULAR PURPOSE.  See the GNU
 * Lesser General Public License for more details.
 *
 * You should have received a copy of the GNU Lesser General Public
 * License along with this library; if not, write to the Free Software
 * Foundation, Inc., 51 Franklin Street, Fifth Floor, Boston, MA  02110-1301  USA
 *
 * Linden Research, Inc., 945 Battery Street, San Francisco, CA  94111  USA
 * $/LicenseInfo$
 */

#ifndef LL_LLMESSAGETEMPLATE_H
#define LL_LLMESSAGETEMPLATE_H

#include "message.h" // TODO: babbage: Remove...
#include "llstl.h"
#include "llindexedvector.h"

#include "nd/ndexceptions.h" // <FS:ND/> For ndxran

class LLMsgVarData
{
public:
    LLMsgVarData() : mName(NULL), mSize(-1), mDataSize(-1), mData(NULL), mType(MVT_U8)
    {
    }

    LLMsgVarData(const char *name, EMsgVariableType type) : mSize(-1), mDataSize(-1), mData(NULL), mType(type)
    {
        mName = (char *)name;
    }

    ~LLMsgVarData()
    {
        // copy constructor just copies the mData pointer, so only delete mData explicitly
    }

    void deleteData()
    {
        delete[] mData;
        mData = NULL;
    }

    void addData(const void *indata, S32 size, EMsgVariableType type, S32 data_size = -1);

    char *getName() const   { return mName; }
    S32 getSize() const     { return mSize; }
    void *getData()         { return (void*)mData; }
    const void *getData() const { return (const void*)mData; }
    S32 getDataSize() const { return mDataSize; }
    EMsgVariableType getType() const    { return mType; }

protected:
    char                *mName;
    S32                 mSize;
    S32                 mDataSize;

    U8                  *mData;
    EMsgVariableType    mType;
};

class LLMsgBlkData
{
public:
        LLMsgBlkData(const char *name, S32 blocknum) : mBlockNumber(blocknum), mTotalSize(-1)
    {
        mName = (char *)name;
    }

    ~LLMsgBlkData()
    {
        for (msg_var_data_map_t::iterator iter = mMemberVarData.begin();
             iter != mMemberVarData.end(); iter++)
        {
            iter->deleteData();
        }
    }

    void addVariable(const char *name, EMsgVariableType type)
    {
        LLMsgVarData tmp(name,type);
        mMemberVarData[name] = tmp;
    }

    void addData(char *name, const void *data, S32 size, EMsgVariableType type, S32 data_size = -1)
    {
        LLMsgVarData* temp = &mMemberVarData[name]; // creates a new entry if one doesn't exist
        temp->addData(data, size, type, data_size);
    }

    S32                                 mBlockNumber;
    typedef LLIndexedVector<LLMsgVarData, const char *, 8> msg_var_data_map_t;
    msg_var_data_map_t                  mMemberVarData;
    char                                *mName;
    S32                                 mTotalSize;
};

class LLMsgData
{
public:
    LLMsgData(const char *name) : mTotalSize(-1)
    {
        mName = (char *)name;
    }
    ~LLMsgData()
    {
        for_each(mMemberBlocks.begin(), mMemberBlocks.end(), DeletePairedPointer());
        mMemberBlocks.clear();
    }

    void addBlock(LLMsgBlkData *blockp)
    {
        mMemberBlocks[blockp->mName] = blockp;
    }

    void addDataFast(char *blockname, char *varname, const void *data, S32 size, EMsgVariableType type, S32 data_size = -1);

public:
    typedef std::map<char*, LLMsgBlkData*> msg_blk_data_map_t;
    msg_blk_data_map_t                  mMemberBlocks;
    char                                *mName;
    S32                                 mTotalSize;
};

// LLMessage* classes store the template of messages
class LLMessageVariable
{
public:
    LLMessageVariable() : mName(NULL), mType(MVT_NULL), mSize(-1)
    {
    }

    LLMessageVariable(char *name) : mType(MVT_NULL), mSize(-1)
    {
        mName = name;
    }

    LLMessageVariable(const char *name, const EMsgVariableType type, const S32 size) : mType(type), mSize(size)
    {
        mName = LLMessageStringTable::getInstance()->getString(name);
    }

    ~LLMessageVariable() {}

    friend std::ostream&     operator<<(std::ostream& s, LLMessageVariable &msg);

    EMsgVariableType getType() const                { return mType; }
    S32 getSize() const                             { return mSize; }
    char *getName() const                           { return mName; }
protected:
    char                *mName;
    EMsgVariableType    mType;
    S32                 mSize;
};


typedef enum e_message_block_type
{
    MBT_NULL,
    MBT_SINGLE,
    MBT_MULTIPLE,
    MBT_VARIABLE,
    MBT_EOF
} EMsgBlockType;

class LLMessageBlock
{
public:
    LLMessageBlock(const char *name, EMsgBlockType type, S32 number = 1) : mType(type), mNumber(number), mTotalSize(0)
    {
        mName = LLMessageStringTable::getInstance()->getString(name);
    }

    ~LLMessageBlock()
    {
        for_each(mMemberVariables.begin(), mMemberVariables.end(), DeletePointer());
    }

    void addVariable(char *name, const EMsgVariableType type, const S32 size)
    {
        LLMessageVariable** varp = &mMemberVariables[name];
        if (*varp != NULL)
        {
            LL_ERRS() << name << " has already been used as a variable name!" << LL_ENDL;
        }
        *varp = new LLMessageVariable(name, type, size);
        if (((*varp)->getType() != MVT_VARIABLE)
            &&(mTotalSize != -1))
        {
            mTotalSize += (*varp)->getSize();
        }
        else
        {
            mTotalSize = -1;
        }
    }

    EMsgVariableType getVariableType(char *name)
    {
        return (mMemberVariables[name])->getType();
    }

    S32 getVariableSize(char *name)
    {
        return (mMemberVariables[name])->getSize();
    }

    const LLMessageVariable* getVariable(char* name) const
    {
        message_variable_map_t::const_iterator iter = mMemberVariables.find(name);
        return iter != mMemberVariables.end()? *iter : NULL;
    }

    friend std::ostream&     operator<<(std::ostream& s, LLMessageBlock &msg);

    typedef LLIndexedVector<LLMessageVariable*, const char *, 8> message_variable_map_t;
    message_variable_map_t                  mMemberVariables;
    char                                    *mName;
    EMsgBlockType                           mType;
    S32                                     mNumber;
    S32                                     mTotalSize;
};


enum EMsgFrequency
{
    MFT_NULL    = 0,  // value is size of message number in bytes
    MFT_HIGH    = 1,
    MFT_MEDIUM  = 2,
    MFT_LOW     = 4
};

typedef enum e_message_trust
{
    MT_TRUST,
    MT_NOTRUST
} EMsgTrust;

enum EMsgEncoding
{
    ME_UNENCODED,
    ME_ZEROCODED
};

enum EMsgDeprecation
{
    MD_NOTDEPRECATED,
    MD_UDPDEPRECATED,
    MD_UDPBLACKLISTED,
    MD_DEPRECATED
};


class LLMessageTemplate
{
public:
<<<<<<< HEAD
	LLMessageTemplate(const char *name, U32 message_number, EMsgFrequency freq)
		: 
		//mMemberBlocks(),
		mName(NULL),
		mFrequency(freq),
		mTrust(MT_NOTRUST),
		mEncoding(ME_ZEROCODED),
		mDeprecation(MD_NOTDEPRECATED),
		mMessageNumber(message_number),
		mTotalSize(0), 
		mReceiveCount(0),
		mReceiveBytes(0),
		mReceiveInvalid(0),
		mDecodeTimeThisFrame(0.f),
		mTotalDecoded(0),
		mTotalDecodeTime(0.f),
		mMaxDecodeTimePerMsg(0.f),
		mBanFromTrusted(false),
		mBanFromUntrusted(false),
		mHandlerFunc(NULL), 
		mUserData(NULL)
	{ 
		mName = LLMessageStringTable::getInstance()->getString(name);
	}

	~LLMessageTemplate()
	{
		for_each(mMemberBlocks.begin(), mMemberBlocks.end(), DeletePointer());
	}

	void addBlock(LLMessageBlock *blockp)
	{
		LLMessageBlock** member_blockp = &mMemberBlocks[blockp->mName];
		if (*member_blockp != NULL)
		{
			LL_ERRS() << "Block " << blockp->mName
				<< "has already been used as a block name!" << LL_ENDL;
		}
		*member_blockp = blockp;
		if (  (mTotalSize != -1)
			&&(blockp->mTotalSize != -1)
			&&(  (blockp->mType == MBT_SINGLE)
			   ||(blockp->mType == MBT_MULTIPLE)))
		{
			mTotalSize += blockp->mNumber*blockp->mTotalSize;
		}
		else
		{
			mTotalSize = -1;
		}
	}

	LLMessageBlock *getBlock(char *name)
	{
		return mMemberBlocks[name];
	}

	// Trusted messages can only be recieved on trusted circuits.
	void setTrust(EMsgTrust t)
	{
		mTrust = t;
	}

	EMsgTrust getTrust(void) const
	{
		return mTrust;
	}

	// controls for how the message should be encoded
	void setEncoding(EMsgEncoding e)
	{
		mEncoding = e;
	}
	EMsgEncoding getEncoding() const
	{
		return mEncoding;
	}

	void setDeprecation(EMsgDeprecation d)
	{
		mDeprecation = d;
	}

	EMsgDeprecation getDeprecation() const
	{
		return mDeprecation;
	}
	
	void setHandlerFunc(void (*handler_func)(LLMessageSystem *msgsystem, void **user_data), void **user_data)
	{
		mHandlerFunc = handler_func;
		mUserData = user_data;
	}

	bool callHandlerFunc(LLMessageSystem *msgsystem) const
	{
		if (mHandlerFunc)
		{

			// <FS:ND> Handle invalid packets by throwing an exception and a graceful continue

			// mHandlerFunc(msgsystem, mUserData);

			try
			{
				mHandlerFunc(msgsystem, mUserData);
			}
			catch( nd::exceptions::xran &ex )
			{
				LL_WARNS() << ex.what() << LL_ENDL;
			}

			// </FS:ND>

			return true;
		}
		return false;
	}

	bool isUdpBanned() const
	{
		return mDeprecation == MD_UDPBLACKLISTED;
	}

	void banUdp();

	bool isBanned(bool trustedSource) const
	{
		return trustedSource ? mBanFromTrusted : mBanFromUntrusted;
	}

	friend std::ostream&	 operator<<(std::ostream& s, LLMessageTemplate &msg);

	const LLMessageBlock* getBlock(char* name) const
	{
		message_block_map_t::const_iterator iter = mMemberBlocks.find(name);
		return iter != mMemberBlocks.end()? *iter : NULL;
	}
=======
    LLMessageTemplate(const char *name, U32 message_number, EMsgFrequency freq)
        :
        //mMemberBlocks(),
        mName(NULL),
        mFrequency(freq),
        mTrust(MT_NOTRUST),
        mEncoding(ME_ZEROCODED),
        mDeprecation(MD_NOTDEPRECATED),
        mMessageNumber(message_number),
        mTotalSize(0),
        mReceiveCount(0),
        mReceiveBytes(0),
        mReceiveInvalid(0),
        mDecodeTimeThisFrame(0.f),
        mTotalDecoded(0),
        mTotalDecodeTime(0.f),
        mMaxDecodeTimePerMsg(0.f),
        mBanFromTrusted(false),
        mBanFromUntrusted(false),
        mHandlerFunc(NULL),
        mUserData(NULL)
    {
        mName = LLMessageStringTable::getInstance()->getString(name);
    }

    ~LLMessageTemplate()
    {
        for_each(mMemberBlocks.begin(), mMemberBlocks.end(), DeletePointer());
    }

    void addBlock(LLMessageBlock *blockp)
    {
        LLMessageBlock** member_blockp = &mMemberBlocks[blockp->mName];
        if (*member_blockp != NULL)
        {
            LL_ERRS() << "Block " << blockp->mName
                << "has already been used as a block name!" << LL_ENDL;
        }
        *member_blockp = blockp;
        if (  (mTotalSize != -1)
            &&(blockp->mTotalSize != -1)
            &&(  (blockp->mType == MBT_SINGLE)
               ||(blockp->mType == MBT_MULTIPLE)))
        {
            mTotalSize += blockp->mNumber*blockp->mTotalSize;
        }
        else
        {
            mTotalSize = -1;
        }
    }

    LLMessageBlock *getBlock(char *name)
    {
        return mMemberBlocks[name];
    }

    // Trusted messages can only be recieved on trusted circuits.
    void setTrust(EMsgTrust t)
    {
        mTrust = t;
    }

    EMsgTrust getTrust(void) const
    {
        return mTrust;
    }

    // controls for how the message should be encoded
    void setEncoding(EMsgEncoding e)
    {
        mEncoding = e;
    }
    EMsgEncoding getEncoding() const
    {
        return mEncoding;
    }

    void setDeprecation(EMsgDeprecation d)
    {
        mDeprecation = d;
    }

    EMsgDeprecation getDeprecation() const
    {
        return mDeprecation;
    }

    void setHandlerFunc(void (*handler_func)(LLMessageSystem *msgsystem, void **user_data), void **user_data)
    {
        mHandlerFunc = handler_func;
        mUserData = user_data;
    }

    BOOL callHandlerFunc(LLMessageSystem *msgsystem) const
    {
        if (mHandlerFunc)
        {

            // <FS:ND> Handle invalid packets by throwing an exception and a graceful continue

            // mHandlerFunc(msgsystem, mUserData);

            try
            {
                mHandlerFunc(msgsystem, mUserData);
            }
            catch( nd::exceptions::xran &ex )
            {
                LL_WARNS() << ex.what() << LL_ENDL;
            }

            // </FS:ND>

            return TRUE;
        }
        return FALSE;
    }

    bool isUdpBanned() const
    {
        return mDeprecation == MD_UDPBLACKLISTED;
    }

    void banUdp();

    bool isBanned(bool trustedSource) const
    {
        return trustedSource ? mBanFromTrusted : mBanFromUntrusted;
    }

    friend std::ostream&     operator<<(std::ostream& s, LLMessageTemplate &msg);

    const LLMessageBlock* getBlock(char* name) const
    {
        message_block_map_t::const_iterator iter = mMemberBlocks.find(name);
        return iter != mMemberBlocks.end()? *iter : NULL;
    }
>>>>>>> c06fb4e0

public:
    typedef LLIndexedVector<LLMessageBlock*, char*, 8> message_block_map_t;
    message_block_map_t                     mMemberBlocks;
    char                                    *mName;
    EMsgFrequency                           mFrequency;
    EMsgTrust                               mTrust;
    EMsgEncoding                            mEncoding;
    EMsgDeprecation                         mDeprecation;
    U32                                     mMessageNumber;
    S32                                     mTotalSize;
    U32                                     mReceiveCount;      // how many of this template have been received since last reset
    U32                                     mReceiveBytes;      // How many bytes received
    U32                                     mReceiveInvalid;    // How many "invalid" packets
    F32                                     mDecodeTimeThisFrame;   // Total seconds spent decoding this frame
    U32                                     mTotalDecoded;      // Total messages successfully decoded
    F32                                     mTotalDecodeTime;   // Total time successfully decoding messages
    F32                                     mMaxDecodeTimePerMsg;

    bool                                    mBanFromTrusted;
    bool                                    mBanFromUntrusted;

private:
    // message handler function (this is set by each application)
    void                                    (*mHandlerFunc)(LLMessageSystem *msgsystem, void **user_data);
    void                                    **mUserData;
};

#endif // LL_LLMESSAGETEMPLATE_H<|MERGE_RESOLUTION|>--- conflicted
+++ resolved
@@ -269,146 +269,6 @@
 class LLMessageTemplate
 {
 public:
-<<<<<<< HEAD
-	LLMessageTemplate(const char *name, U32 message_number, EMsgFrequency freq)
-		: 
-		//mMemberBlocks(),
-		mName(NULL),
-		mFrequency(freq),
-		mTrust(MT_NOTRUST),
-		mEncoding(ME_ZEROCODED),
-		mDeprecation(MD_NOTDEPRECATED),
-		mMessageNumber(message_number),
-		mTotalSize(0), 
-		mReceiveCount(0),
-		mReceiveBytes(0),
-		mReceiveInvalid(0),
-		mDecodeTimeThisFrame(0.f),
-		mTotalDecoded(0),
-		mTotalDecodeTime(0.f),
-		mMaxDecodeTimePerMsg(0.f),
-		mBanFromTrusted(false),
-		mBanFromUntrusted(false),
-		mHandlerFunc(NULL), 
-		mUserData(NULL)
-	{ 
-		mName = LLMessageStringTable::getInstance()->getString(name);
-	}
-
-	~LLMessageTemplate()
-	{
-		for_each(mMemberBlocks.begin(), mMemberBlocks.end(), DeletePointer());
-	}
-
-	void addBlock(LLMessageBlock *blockp)
-	{
-		LLMessageBlock** member_blockp = &mMemberBlocks[blockp->mName];
-		if (*member_blockp != NULL)
-		{
-			LL_ERRS() << "Block " << blockp->mName
-				<< "has already been used as a block name!" << LL_ENDL;
-		}
-		*member_blockp = blockp;
-		if (  (mTotalSize != -1)
-			&&(blockp->mTotalSize != -1)
-			&&(  (blockp->mType == MBT_SINGLE)
-			   ||(blockp->mType == MBT_MULTIPLE)))
-		{
-			mTotalSize += blockp->mNumber*blockp->mTotalSize;
-		}
-		else
-		{
-			mTotalSize = -1;
-		}
-	}
-
-	LLMessageBlock *getBlock(char *name)
-	{
-		return mMemberBlocks[name];
-	}
-
-	// Trusted messages can only be recieved on trusted circuits.
-	void setTrust(EMsgTrust t)
-	{
-		mTrust = t;
-	}
-
-	EMsgTrust getTrust(void) const
-	{
-		return mTrust;
-	}
-
-	// controls for how the message should be encoded
-	void setEncoding(EMsgEncoding e)
-	{
-		mEncoding = e;
-	}
-	EMsgEncoding getEncoding() const
-	{
-		return mEncoding;
-	}
-
-	void setDeprecation(EMsgDeprecation d)
-	{
-		mDeprecation = d;
-	}
-
-	EMsgDeprecation getDeprecation() const
-	{
-		return mDeprecation;
-	}
-	
-	void setHandlerFunc(void (*handler_func)(LLMessageSystem *msgsystem, void **user_data), void **user_data)
-	{
-		mHandlerFunc = handler_func;
-		mUserData = user_data;
-	}
-
-	bool callHandlerFunc(LLMessageSystem *msgsystem) const
-	{
-		if (mHandlerFunc)
-		{
-
-			// <FS:ND> Handle invalid packets by throwing an exception and a graceful continue
-
-			// mHandlerFunc(msgsystem, mUserData);
-
-			try
-			{
-				mHandlerFunc(msgsystem, mUserData);
-			}
-			catch( nd::exceptions::xran &ex )
-			{
-				LL_WARNS() << ex.what() << LL_ENDL;
-			}
-
-			// </FS:ND>
-
-			return true;
-		}
-		return false;
-	}
-
-	bool isUdpBanned() const
-	{
-		return mDeprecation == MD_UDPBLACKLISTED;
-	}
-
-	void banUdp();
-
-	bool isBanned(bool trustedSource) const
-	{
-		return trustedSource ? mBanFromTrusted : mBanFromUntrusted;
-	}
-
-	friend std::ostream&	 operator<<(std::ostream& s, LLMessageTemplate &msg);
-
-	const LLMessageBlock* getBlock(char* name) const
-	{
-		message_block_map_t::const_iterator iter = mMemberBlocks.find(name);
-		return iter != mMemberBlocks.end()? *iter : NULL;
-	}
-=======
     LLMessageTemplate(const char *name, U32 message_number, EMsgFrequency freq)
         :
         //mMemberBlocks(),
@@ -503,7 +363,7 @@
         mUserData = user_data;
     }
 
-    BOOL callHandlerFunc(LLMessageSystem *msgsystem) const
+    bool callHandlerFunc(LLMessageSystem *msgsystem) const
     {
         if (mHandlerFunc)
         {
@@ -523,9 +383,9 @@
 
             // </FS:ND>
 
-            return TRUE;
-        }
-        return FALSE;
+            return true;
+        }
+        return false;
     }
 
     bool isUdpBanned() const
@@ -547,7 +407,6 @@
         message_block_map_t::const_iterator iter = mMemberBlocks.find(name);
         return iter != mMemberBlocks.end()? *iter : NULL;
     }
->>>>>>> c06fb4e0
 
 public:
     typedef LLIndexedVector<LLMessageBlock*, char*, 8> message_block_map_t;
