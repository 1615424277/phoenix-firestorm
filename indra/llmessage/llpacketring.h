/**
 * @file llpacketring.h
 * @brief definition of LLPacketRing class for implementing a resend,
 * drop, or delay in packet transmissions
 *
 * $LicenseInfo:firstyear=2001&license=viewerlgpl$
 * Second Life Viewer Source Code
 * Copyright (C) 2010, Linden Research, Inc.
 *
 * This library is free software; you can redistribute it and/or
 * modify it under the terms of the GNU Lesser General Public
 * License as published by the Free Software Foundation;
 * version 2.1 of the License only.
 *
 * This library is distributed in the hope that it will be useful,
 * but WITHOUT ANY WARRANTY; without even the implied warranty of
 * MERCHANTABILITY or FITNESS FOR A PARTICULAR PURPOSE.  See the GNU
 * Lesser General Public License for more details.
 *
 * You should have received a copy of the GNU Lesser General Public
 * License along with this library; if not, write to the Free Software
 * Foundation, Inc., 51 Franklin Street, Fifth Floor, Boston, MA  02110-1301  USA
 *
 * Linden Research, Inc., 945 Battery Street, San Francisco, CA  94111  USA
 * $/LicenseInfo$
 */

#ifndef LL_LLPACKETRING_H
#define LL_LLPACKETRING_H

#include <queue>

#include "llhost.h"
#include "llpacketbuffer.h"
#include "llproxy.h"
#include "llthrottle.h"
#include "net.h"

class LLPacketRing
{
public:
    LLPacketRing();
    ~LLPacketRing();

    void cleanup();

<<<<<<< HEAD
	void dropPackets(U32);	
	void setDropPercentage (F32 percent_to_drop);
	void setUseInThrottle(const bool use_throttle);
	void setUseOutThrottle(const bool use_throttle);
	void setInBandwidth(const F32 bps);
	void setOutBandwidth(const F32 bps);
	S32  receivePacket (S32 socket, char *datap);
	S32  receiveFromRing (S32 socket, char *datap);

	bool sendPacket(int h_socket, char * send_buffer, S32 buf_size, LLHost host);
=======
    void dropPackets(U32);
    void setDropPercentage (F32 percent_to_drop);
    void setUseInThrottle(const BOOL use_throttle);
    void setUseOutThrottle(const BOOL use_throttle);
    void setInBandwidth(const F32 bps);
    void setOutBandwidth(const F32 bps);
    S32  receivePacket (S32 socket, char *datap);
    S32  receiveFromRing (S32 socket, char *datap);

    BOOL sendPacket(int h_socket, char * send_buffer, S32 buf_size, LLHost host);
>>>>>>> c06fb4e0

    inline LLHost getLastSender();
    inline LLHost getLastReceivingInterface();

    S32 getAndResetActualInBits()               { S32 bits = mActualBitsIn; mActualBitsIn = 0; return bits;}
    S32 getAndResetActualOutBits()              { S32 bits = mActualBitsOut; mActualBitsOut = 0; return bits;}
protected:
<<<<<<< HEAD
	bool mUseInThrottle;
	bool mUseOutThrottle;
	
	// For simulating a lower-bandwidth connection - BPS
	LLThrottle mInThrottle;
	LLThrottle mOutThrottle;
=======
    BOOL mUseInThrottle;
    BOOL mUseOutThrottle;

    // For simulating a lower-bandwidth connection - BPS
    LLThrottle mInThrottle;
    LLThrottle mOutThrottle;
>>>>>>> c06fb4e0

    S32 mActualBitsIn;
    S32 mActualBitsOut;
    S32 mMaxBufferLength;           // How much data can we queue up before dropping data.
    S32 mInBufferLength;            // Current incoming buffer length
    S32 mOutBufferLength;           // Current outgoing buffer length

    F32 mDropPercentage;            // % of packets to drop
    U32 mPacketsToDrop;             // drop next n packets

    std::queue<LLPacketBuffer *> mReceiveQueue;
    std::queue<LLPacketBuffer *> mSendQueue;

    LLHost mLastSender;
    LLHost mLastReceivingIF;

private:
<<<<<<< HEAD
	bool sendPacketImpl(int h_socket, const char * send_buffer, S32 buf_size, LLHost host);
=======
    BOOL sendPacketImpl(int h_socket, const char * send_buffer, S32 buf_size, LLHost host);
>>>>>>> c06fb4e0
};


inline LLHost LLPacketRing::getLastSender()
{
    return mLastSender;
}

inline LLHost LLPacketRing::getLastReceivingInterface()
{
    return mLastReceivingIF;
}

#endif<|MERGE_RESOLUTION|>--- conflicted
+++ resolved
@@ -44,29 +44,16 @@
 
     void cleanup();
 
-<<<<<<< HEAD
-	void dropPackets(U32);	
-	void setDropPercentage (F32 percent_to_drop);
-	void setUseInThrottle(const bool use_throttle);
-	void setUseOutThrottle(const bool use_throttle);
-	void setInBandwidth(const F32 bps);
-	void setOutBandwidth(const F32 bps);
-	S32  receivePacket (S32 socket, char *datap);
-	S32  receiveFromRing (S32 socket, char *datap);
-
-	bool sendPacket(int h_socket, char * send_buffer, S32 buf_size, LLHost host);
-=======
     void dropPackets(U32);
     void setDropPercentage (F32 percent_to_drop);
-    void setUseInThrottle(const BOOL use_throttle);
-    void setUseOutThrottle(const BOOL use_throttle);
+    void setUseInThrottle(const bool use_throttle);
+    void setUseOutThrottle(const bool use_throttle);
     void setInBandwidth(const F32 bps);
     void setOutBandwidth(const F32 bps);
     S32  receivePacket (S32 socket, char *datap);
     S32  receiveFromRing (S32 socket, char *datap);
 
-    BOOL sendPacket(int h_socket, char * send_buffer, S32 buf_size, LLHost host);
->>>>>>> c06fb4e0
+    bool sendPacket(int h_socket, char * send_buffer, S32 buf_size, LLHost host);
 
     inline LLHost getLastSender();
     inline LLHost getLastReceivingInterface();
@@ -74,21 +61,12 @@
     S32 getAndResetActualInBits()               { S32 bits = mActualBitsIn; mActualBitsIn = 0; return bits;}
     S32 getAndResetActualOutBits()              { S32 bits = mActualBitsOut; mActualBitsOut = 0; return bits;}
 protected:
-<<<<<<< HEAD
-	bool mUseInThrottle;
-	bool mUseOutThrottle;
-	
-	// For simulating a lower-bandwidth connection - BPS
-	LLThrottle mInThrottle;
-	LLThrottle mOutThrottle;
-=======
-    BOOL mUseInThrottle;
-    BOOL mUseOutThrottle;
+    bool mUseInThrottle;
+    bool mUseOutThrottle;
 
     // For simulating a lower-bandwidth connection - BPS
     LLThrottle mInThrottle;
     LLThrottle mOutThrottle;
->>>>>>> c06fb4e0
 
     S32 mActualBitsIn;
     S32 mActualBitsOut;
@@ -106,11 +84,7 @@
     LLHost mLastReceivingIF;
 
 private:
-<<<<<<< HEAD
-	bool sendPacketImpl(int h_socket, const char * send_buffer, S32 buf_size, LLHost host);
-=======
-    BOOL sendPacketImpl(int h_socket, const char * send_buffer, S32 buf_size, LLHost host);
->>>>>>> c06fb4e0
+    bool sendPacketImpl(int h_socket, const char * send_buffer, S32 buf_size, LLHost host);
 };
 
 
