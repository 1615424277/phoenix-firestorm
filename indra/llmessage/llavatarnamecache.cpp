--- conflicted
+++ resolved
@@ -411,22 +411,15 @@
 		}
 	}
 
-<<<<<<< HEAD
-	if (!url.empty())
-	{
-		LL_DEBUGS("AvNameCache") << " getting " << ids << " ids" << LL_ENDL;
-		LLHTTPClient::get(url, new LLAvatarNameResponder(agent_ids));
-=======
     if (!url.empty())
     {
-        LL_DEBUGS("AvNameCache") << "LLAvatarNameCache::requestNamesViaCapability requested " << ids << " ids" << LL_ENDL;
+        LL_DEBUGS("AvNameCache") << "requested " << ids << " ids" << LL_ENDL;
 
         std::string coroname = 
             LLCoros::instance().launch("LLAvatarNameCache::requestAvatarNameCache_",
             boost::bind(&LLAvatarNameCache::requestAvatarNameCache_, url, agent_ids));
         LL_DEBUGS("AvNameCache") << coroname << " with  url '" << url << "', agent_ids.size()=" << agent_ids.size() << LL_ENDL;
 
->>>>>>> 867f29de
 	}
 }
 
