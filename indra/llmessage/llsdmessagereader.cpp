--- conflicted
+++ resolved
@@ -112,17 +112,10 @@
     memcpy(datap, &(data[0]), data_size);
 }
 
-<<<<<<< HEAD
-//virtual 
-void LLSDMessageReader::getBOOL(const char *block, const char *var, 
-								bool &data,
-								S32 blocknum)
-=======
 //virtual
 void LLSDMessageReader::getBOOL(const char *block, const char *var,
                                 bool &data,
                                 S32 blocknum)
->>>>>>> 1a8a5404
 {
     data = getLLSD(mMessage, block, var, blocknum);
 }
