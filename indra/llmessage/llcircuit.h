--- conflicted
+++ resolved
@@ -1,483 +1,350 @@
-/**
- * @file llcircuit.h
- * @brief Provides a method for tracking network circuit information
- * for the UDP message system
- *
- * $LicenseInfo:firstyear=2001&license=viewerlgpl$
- * Second Life Viewer Source Code
- * Copyright (C) 2010, Linden Research, Inc.
- *
- * This library is free software; you can redistribute it and/or
- * modify it under the terms of the GNU Lesser General Public
- * License as published by the Free Software Foundation;
- * version 2.1 of the License only.
- *
- * This library is distributed in the hope that it will be useful,
- * but WITHOUT ANY WARRANTY; without even the implied warranty of
- * MERCHANTABILITY or FITNESS FOR A PARTICULAR PURPOSE.  See the GNU
- * Lesser General Public License for more details.
- *
- * You should have received a copy of the GNU Lesser General Public
- * License along with this library; if not, write to the Free Software
- * Foundation, Inc., 51 Franklin Street, Fifth Floor, Boston, MA  02110-1301  USA
- *
- * Linden Research, Inc., 945 Battery Street, San Francisco, CA  94111  USA
- * $/LicenseInfo$
- */
-
-#ifndef LL_LLCIRCUIT_H
-#define LL_LLCIRCUIT_H
-
-#include <map>
-#include <vector>
-
-#include "llerror.h"
-
-#include "lltimer.h"
-#include "net.h"
-#include "llhost.h"
-#include "llpacketack.h"
-#include "lluuid.h"
-#include "llthrottle.h"
-
-//
-// Constants
-//
-const F32 LL_AVERAGED_PING_ALPHA = 0.2f;  // relaxation constant on ping running average
-const F32Milliseconds LL_AVERAGED_PING_MAX(2000);
-const F32Milliseconds LL_AVERAGED_PING_MIN(100);    // increased to avoid retransmits when a process is slow
-
-const U32Milliseconds INITIAL_PING_VALUE_MSEC(1000); // initial value for the ping delay, or for ping delay for an unknown circuit
-
-const TPACKETID LL_MAX_OUT_PACKET_ID = 0x01000000;
-const int LL_ERR_CIRCUIT_GONE   = -23017;
-const int LL_ERR_TCP_TIMEOUT    = -23016;
-
-// 0 - flags
-// [1,4] - packetid
-// 5 - data offset (after message name)
-const U8 LL_PACKET_ID_SIZE = 6;
-
-const S32 LL_MAX_RESENT_PACKETS_PER_FRAME = 100;
-const S32 LL_MAX_ACKED_PACKETS_PER_FRAME = 200;
-const F32 LL_COLLECT_ACK_TIME_MAX = 2.f;
-
-//
-// Prototypes and Predefines
-//
-class LLMessageSystem;
-class LLEncodedDatagramService;
-class LLSD;
-
-//
-// Classes
-//
-
-
-class LLCircuitData
-{
-public:
-<<<<<<< HEAD
-	LLCircuitData(const LLHost &host, TPACKETID in_id, 
-				  const F32Seconds circuit_heartbeat_interval, const F32Seconds circuit_timeout);
-	~LLCircuitData();
-
-	S32		resendUnackedPackets(const F64Seconds now);
-	void	clearDuplicateList(TPACKETID oldest_id);
-
-
-	void	dumpResendCountAndReset(); // Used for tracking how many resends are being done on a circuit.
-
-
-
-	// Public because stupid message system callbacks uses it.
-	void		pingTimerStart();
-	void		pingTimerStop(const U8 ping_id);
-	void			ackReliablePacket(TPACKETID packet_num);
-
-	// remote computer information
-	const LLUUID& getRemoteID() const { return mRemoteID; }
-	const LLUUID& getRemoteSessionID() const { return mRemoteSessionID; }
-	void setRemoteID(const LLUUID& id) { mRemoteID = id; }
-	void setRemoteSessionID(const LLUUID& id) { mRemoteSessionID = id; }
-
-	void		setTrusted(bool t);
-
-	// The local end point ID is used when establishing a trusted circuit.
-	// no matching set function for getLocalEndPointID()
-	// mLocalEndPointID should only ever be setup in the LLCircuitData constructor
-	const		LLUUID& getLocalEndPointID() const { return mLocalEndPointID; }
-
-	U32Milliseconds	getPingDelay() const;
-	S32				getPingsInTransit() const			{ return mPingsInTransit; }
-
-	// ACCESSORS
-	bool		isAlive() const;
-	bool		isBlocked() const;
-	bool		getAllowTimeout() const;
-	F32Milliseconds	getPingDelayAveraged();
-	F32Milliseconds	getPingInTransitTime();
-	U32			getPacketsIn() const;
-	S32Bytes	getBytesIn() const;
-	S32Bytes	getBytesOut() const;
-	U32			getPacketsOut() const;
-	U32			getPacketsLost() const;
-	TPACKETID	getPacketOutID() const;
-	bool		getTrusted() const;
-	F32			getAgeInSeconds() const;
-	S32			getUnackedPacketCount() const	{ return mUnackedPacketCount; }
-	S32			getUnackedPacketBytes() const	{ return mUnackedPacketBytes; }
-	F64Seconds  getNextPingSendTime() const { return mNextPingSendTime; }
-=======
-    LLCircuitData(const LLHost &host, TPACKETID in_id,
-                  const F32Seconds circuit_heartbeat_interval, const F32Seconds circuit_timeout);
-    ~LLCircuitData();
-
-    S32     resendUnackedPackets(const F64Seconds now);
-    void    clearDuplicateList(TPACKETID oldest_id);
-
-
-    void    dumpResendCountAndReset(); // Used for tracking how many resends are being done on a circuit.
-
-
-
-    // Public because stupid message system callbacks uses it.
-    void        pingTimerStart();
-    void        pingTimerStop(const U8 ping_id);
-    void            ackReliablePacket(TPACKETID packet_num);
-
-    // remote computer information
-    const LLUUID& getRemoteID() const { return mRemoteID; }
-    const LLUUID& getRemoteSessionID() const { return mRemoteSessionID; }
-    void setRemoteID(const LLUUID& id) { mRemoteID = id; }
-    void setRemoteSessionID(const LLUUID& id) { mRemoteSessionID = id; }
-
-    void        setTrusted(BOOL t);
-
-    // The local end point ID is used when establishing a trusted circuit.
-    // no matching set function for getLocalEndPointID()
-    // mLocalEndPointID should only ever be setup in the LLCircuitData constructor
-    const       LLUUID& getLocalEndPointID() const { return mLocalEndPointID; }
-
-    U32Milliseconds getPingDelay() const;
-    S32             getPingsInTransit() const           { return mPingsInTransit; }
-
-    // ACCESSORS
-    BOOL        isAlive() const;
-    BOOL        isBlocked() const;
-    BOOL        getAllowTimeout() const;
-    F32Milliseconds getPingDelayAveraged();
-    F32Milliseconds getPingInTransitTime();
-    U32         getPacketsIn() const;
-    S32Bytes    getBytesIn() const;
-    S32Bytes    getBytesOut() const;
-    U32         getPacketsOut() const;
-    U32         getPacketsLost() const;
-    TPACKETID   getPacketOutID() const;
-    BOOL        getTrusted() const;
-    F32         getAgeInSeconds() const;
-    S32         getUnackedPacketCount() const   { return mUnackedPacketCount; }
-    S32         getUnackedPacketBytes() const   { return mUnackedPacketBytes; }
-    F64Seconds  getNextPingSendTime() const { return mNextPingSendTime; }
->>>>>>> e1623bb2
-    U32         getLastPacketGap() const { return mLastPacketGap; }
-    LLHost      getHost() const { return mHost; }
-    F64Seconds  getLastPacketInTime() const     { return mLastPacketInTime; }
-
-    LLThrottleGroup &getThrottleGroup()     {   return mThrottles; }
-
-    class less
-    {
-    public:
-        bool operator()(const LLCircuitData* lhs, const LLCircuitData* rhs) const
-        {
-            if (lhs->getNextPingSendTime() < rhs->getNextPingSendTime())
-            {
-                return true;
-            }
-            else if (lhs->getNextPingSendTime() > rhs->getNextPingSendTime())
-            {
-                return false;
-            }
-            else return lhs > rhs;
-        }
-    };
-
-    //
-    // Debugging stuff (not necessary for operation)
-    //
-    void                    checkPeriodTime();      // Reset per-period counters if necessary.
-    friend std::ostream&    operator<<(std::ostream& s, LLCircuitData &circuit);
-    void getInfo(LLSD& info) const;
-
-    friend class LLCircuit;
-    friend class LLMessageSystem;
-    friend class LLEncodedDatagramService;
-    friend void crash_on_spaceserver_timeout (const LLHost &host, void *); // HACK, so it has access to setAlive() so it can send a final shutdown message.
-protected:
-<<<<<<< HEAD
-	TPACKETID		nextPacketOutID();
-	void				setPacketInID(TPACKETID id);
-	void					checkPacketInID(TPACKETID id, bool receive_resent);
-	void			setPingDelay(U32Milliseconds ping);
-	bool			checkCircuitTimeout();	// Return false if the circuit is dead and should be cleaned up
-=======
-    TPACKETID       nextPacketOutID();
-    void                setPacketInID(TPACKETID id);
-    void                    checkPacketInID(TPACKETID id, BOOL receive_resent);
-    void            setPingDelay(U32Milliseconds ping);
-    BOOL            checkCircuitTimeout();  // Return FALSE if the circuit is dead and should be cleaned up
->>>>>>> e1623bb2
-
-    void            addBytesIn(S32Bytes bytes);
-    void            addBytesOut(S32Bytes bytes);
-
-    U8              nextPingID()            { mLastPingID++; return mLastPingID; }
-
-<<<<<<< HEAD
-	bool			updateWatchDogTimers(LLMessageSystem *msgsys);	// Return false if the circuit is dead and should be cleaned up
-
-	void			addReliablePacket(S32 mSocket, U8 *buf_ptr, S32 buf_len, LLReliablePacketParams *params);
-	bool			isDuplicateResend(TPACKETID packetnum);
-	// Call this method when a reliable message comes in - this will
-	// correctly place the packet in the correct list to be acked
-	// later. RAack = requested ack
-	bool collectRAck(TPACKETID packet_num);
-=======
-    BOOL            updateWatchDogTimers(LLMessageSystem *msgsys);  // Return FALSE if the circuit is dead and should be cleaned up
-
-    void            addReliablePacket(S32 mSocket, U8 *buf_ptr, S32 buf_len, LLReliablePacketParams *params);
-    BOOL            isDuplicateResend(TPACKETID packetnum);
-    // Call this method when a reliable message comes in - this will
-    // correctly place the packet in the correct list to be acked
-    // later. RAack = requested ack
-    BOOL collectRAck(TPACKETID packet_num);
->>>>>>> e1623bb2
-
-
-    void            setTimeoutCallback(void (*callback_func)(const LLHost &host, void *user_data), void *user_data);
-
-
-
-<<<<<<< HEAD
-	void			setAlive(bool b_alive);
-	void			setAllowTimeout(bool allow);
-=======
-    void            setAlive(BOOL b_alive);
-    void            setAllowTimeout(BOOL allow);
->>>>>>> e1623bb2
-
-protected:
-    // Identification for this circuit.
-    LLHost mHost;
-    LLUUID mRemoteID;
-    LLUUID mRemoteSessionID;
-
-    LLThrottleGroup mThrottles;
-
-    TPACKETID       mWrapID;
-
-    // Current packet IDs of incoming/outgoing packets
-    // Used for packet sequencing/packet loss detection.
-    TPACKETID       mPacketsOutID;
-    TPACKETID       mPacketsInID;
-    TPACKETID       mHighestPacketID;
-
-
-    // Callback and data to run in the case of a circuit timeout.
-    // Used primarily to try and reconnect to servers if they crash/die.
-    void    (*mTimeoutCallback)(const LLHost &host, void *user_data);
-    void    *mTimeoutUserData;
-
-<<<<<<< HEAD
-	bool	mTrusted;					// Is this circuit trusted?
-	bool	mbAllowTimeout;				// Machines can "pause" circuits, forcing them not to be dropped
-
-	bool	mbAlive;					// Indicates whether a circuit is "alive", i.e. responded to pings
-
-	bool	mBlocked;					// Blocked is true if the circuit is hosed, i.e. far behind on pings
-=======
-    BOOL    mTrusted;                   // Is this circuit trusted?
-    BOOL    mbAllowTimeout;             // Machines can "pause" circuits, forcing them not to be dropped
-
-    BOOL    mbAlive;                    // Indicates whether a circuit is "alive", i.e. responded to pings
-
-    BOOL    mBlocked;                   // Blocked is true if the circuit is hosed, i.e. far behind on pings
->>>>>>> e1623bb2
-
-    // Not sure what the difference between this and mLastPingSendTime is
-    F64Seconds  mPingTime;                  // Time at which a ping was sent.
-
-    F64Seconds  mLastPingSendTime;          // Time we last sent a ping
-    F64Seconds  mLastPingReceivedTime;      // Time we last received a ping
-    F64Seconds  mNextPingSendTime;          // Time to try and send the next ping
-    S32         mPingsInTransit;            // Number of pings in transit
-    U8          mLastPingID;                // ID of the last ping that we sent out
-
-
-    // Used for determining the resend time for reliable resends.
-    U32Milliseconds     mPingDelay;             // raw ping delay
-    F32Milliseconds     mPingDelayAveraged;     // averaged ping delay (fast attack/slow decay)
-
-    typedef std::map<TPACKETID, U64Microseconds> packet_time_map;
-
-    packet_time_map                         mPotentialLostPackets;
-    packet_time_map                         mRecentlyReceivedReliablePackets;
-    std::vector<TPACKETID> mAcks;
-    F32 mAckCreationTime; // first ack creation time
-
-    typedef std::map<TPACKETID, LLReliablePacket *> reliable_map;
-    typedef reliable_map::iterator                  reliable_iter;
-
-    reliable_map                            mUnackedPackets;
-    reliable_map                            mFinalRetryPackets;
-
-    S32                                     mUnackedPacketCount;
-    S32                                     mUnackedPacketBytes;
-
-    F64Seconds                              mLastPacketInTime;      // Time of last packet arrival
-
-    LLUUID                                  mLocalEndPointID;
-
-    //
-    // These variables are being used for statistical and debugging purpose ONLY,
-    // as far as I can tell.
-    //
-
-    U32     mPacketsOut;
-    U32     mPacketsIn;
-    S32     mPacketsLost;
-    S32Bytes    mBytesIn,
-                mBytesOut;
-
-    F32Seconds  mLastPeriodLength;
-    S32Bytes    mBytesInLastPeriod;
-    S32Bytes    mBytesOutLastPeriod;
-    S32Bytes    mBytesInThisPeriod;
-    S32Bytes    mBytesOutThisPeriod;
-    F32     mPeakBPSIn;             // bits per second, max of all period bps
-    F32     mPeakBPSOut;            // bits per second, max of all period bps
-    F64Seconds  mPeriodTime;
-    LLTimer mExistenceTimer;        // initialized when circuit created, used to track bandwidth numbers
-
-    S32     mCurrentResendCount;    // Number of resent packets since last spam
-    U32     mLastPacketGap;         // Gap in sequence number of last packet.
-
-    const F32Seconds mHeartbeatInterval;
-    const F32Seconds mHeartbeatTimeout;
-};
-
-
-// Actually a singleton class -- the global messagesystem
-// has a single LLCircuit member.
-class LLCircuit
-{
-public:
-<<<<<<< HEAD
-	// CREATORS
-	LLCircuit(const F32Seconds circuit_heartbeat_interval, const F32Seconds circuit_timeout);
-	~LLCircuit();
-
-	// ACCESSORS
-	LLCircuitData* findCircuit(const LLHost& host) const;
-	bool isCircuitAlive(const LLHost& host) const;
-	
-	// MANIPULATORS
-	LLCircuitData	*addCircuitData(const LLHost &host, TPACKETID in_id);
-	void			removeCircuitData(const LLHost &host);
-
-	void		    updateWatchDogTimers(LLMessageSystem *msgsys);
-	void			resendUnackedPackets(S32& unacked_list_length, S32& unacked_list_size);
-
-	// this method is called during the message system processAcks()
-	// to send out any acks that did not get sent already. 
-	void sendAcks(F32 collect_time);
-
-	friend std::ostream& operator<<(std::ostream& s, LLCircuit &circuit);
-	void getInfo(LLSD& info) const;
-
-	void			dumpResends();
-
-	typedef std::map<LLHost, LLCircuitData*> circuit_data_map;
-
-	/**
-	 * @brief This method gets an iterator range starting after key in
-	 * the circuit data map.
-	 *
-	 * @param key The the host before first.
-	 * @param first[out] The first matching value after key. This
-	 * value will equal end if there are no entries.
-	 * @param end[out] The end of the iteration sequence.
-	 */
-	void getCircuitRange(
-		const LLHost& key,
-		circuit_data_map::iterator& first,
-		circuit_data_map::iterator& end);
-
-	// Lists that optimize how many circuits we need to traverse a frame
-	// HACK - this should become protected eventually, but stupid !@$@# message system/circuit classes are jumbling things up.
-	circuit_data_map mUnackedCircuitMap; // Map of circuits with unacked data
-	circuit_data_map mSendAckMap; // Map of circuits which need to send acks
-=======
-    // CREATORS
-    LLCircuit(const F32Seconds circuit_heartbeat_interval, const F32Seconds circuit_timeout);
-    ~LLCircuit();
-
-    // ACCESSORS
-    LLCircuitData* findCircuit(const LLHost& host) const;
-    BOOL isCircuitAlive(const LLHost& host) const;
-
-    // MANIPULATORS
-    LLCircuitData   *addCircuitData(const LLHost &host, TPACKETID in_id);
-    void            removeCircuitData(const LLHost &host);
-
-    void            updateWatchDogTimers(LLMessageSystem *msgsys);
-    void            resendUnackedPackets(S32& unacked_list_length, S32& unacked_list_size);
-
-    // this method is called during the message system processAcks()
-    // to send out any acks that did not get sent already.
-    void sendAcks(F32 collect_time);
-
-    friend std::ostream& operator<<(std::ostream& s, LLCircuit &circuit);
-    void getInfo(LLSD& info) const;
-
-    void            dumpResends();
-
-    typedef std::map<LLHost, LLCircuitData*> circuit_data_map;
-
-    /**
-     * @brief This method gets an iterator range starting after key in
-     * the circuit data map.
-     *
-     * @param key The the host before first.
-     * @param first[out] The first matching value after key. This
-     * value will equal end if there are no entries.
-     * @param end[out] The end of the iteration sequence.
-     */
-    void getCircuitRange(
-        const LLHost& key,
-        circuit_data_map::iterator& first,
-        circuit_data_map::iterator& end);
-
-    // Lists that optimize how many circuits we need to traverse a frame
-    // HACK - this should become protected eventually, but stupid !@$@# message system/circuit classes are jumbling things up.
-    circuit_data_map mUnackedCircuitMap; // Map of circuits with unacked data
-    circuit_data_map mSendAckMap; // Map of circuits which need to send acks
->>>>>>> e1623bb2
-protected:
-    circuit_data_map mCircuitData;
-
-    typedef std::set<LLCircuitData *, LLCircuitData::less> ping_set_t; // Circuits sorted by next ping time
-
-    ping_set_t mPingSet;
-
-    // This variable points to the last circuit data we found to
-    // optimize the many, many times we call findCircuit. This may be
-    // set in otherwise const methods, so it is declared mutable.
-    mutable LLCircuitData* mLastCircuit;
-
-private:
-    const F32Seconds mHeartbeatInterval;
-    const F32Seconds mHeartbeatTimeout;
-};
-#endif+/**
+ * @file llcircuit.h
+ * @brief Provides a method for tracking network circuit information
+ * for the UDP message system
+ *
+ * $LicenseInfo:firstyear=2001&license=viewerlgpl$
+ * Second Life Viewer Source Code
+ * Copyright (C) 2010, Linden Research, Inc.
+ *
+ * This library is free software; you can redistribute it and/or
+ * modify it under the terms of the GNU Lesser General Public
+ * License as published by the Free Software Foundation;
+ * version 2.1 of the License only.
+ *
+ * This library is distributed in the hope that it will be useful,
+ * but WITHOUT ANY WARRANTY; without even the implied warranty of
+ * MERCHANTABILITY or FITNESS FOR A PARTICULAR PURPOSE.  See the GNU
+ * Lesser General Public License for more details.
+ *
+ * You should have received a copy of the GNU Lesser General Public
+ * License along with this library; if not, write to the Free Software
+ * Foundation, Inc., 51 Franklin Street, Fifth Floor, Boston, MA  02110-1301  USA
+ *
+ * Linden Research, Inc., 945 Battery Street, San Francisco, CA  94111  USA
+ * $/LicenseInfo$
+ */
+
+#ifndef LL_LLCIRCUIT_H
+#define LL_LLCIRCUIT_H
+
+#include <map>
+#include <vector>
+
+#include "llerror.h"
+
+#include "lltimer.h"
+#include "net.h"
+#include "llhost.h"
+#include "llpacketack.h"
+#include "lluuid.h"
+#include "llthrottle.h"
+
+//
+// Constants
+//
+const F32 LL_AVERAGED_PING_ALPHA = 0.2f;  // relaxation constant on ping running average
+const F32Milliseconds LL_AVERAGED_PING_MAX(2000);
+const F32Milliseconds LL_AVERAGED_PING_MIN(100);    // increased to avoid retransmits when a process is slow
+
+const U32Milliseconds INITIAL_PING_VALUE_MSEC(1000); // initial value for the ping delay, or for ping delay for an unknown circuit
+
+const TPACKETID LL_MAX_OUT_PACKET_ID = 0x01000000;
+const int LL_ERR_CIRCUIT_GONE   = -23017;
+const int LL_ERR_TCP_TIMEOUT    = -23016;
+
+// 0 - flags
+// [1,4] - packetid
+// 5 - data offset (after message name)
+const U8 LL_PACKET_ID_SIZE = 6;
+
+const S32 LL_MAX_RESENT_PACKETS_PER_FRAME = 100;
+const S32 LL_MAX_ACKED_PACKETS_PER_FRAME = 200;
+const F32 LL_COLLECT_ACK_TIME_MAX = 2.f;
+
+//
+// Prototypes and Predefines
+//
+class LLMessageSystem;
+class LLEncodedDatagramService;
+class LLSD;
+
+//
+// Classes
+//
+
+
+class LLCircuitData
+{
+public:
+    LLCircuitData(const LLHost &host, TPACKETID in_id,
+                  const F32Seconds circuit_heartbeat_interval, const F32Seconds circuit_timeout);
+    ~LLCircuitData();
+
+    S32     resendUnackedPackets(const F64Seconds now);
+    void    clearDuplicateList(TPACKETID oldest_id);
+
+
+    void    dumpResendCountAndReset(); // Used for tracking how many resends are being done on a circuit.
+
+
+
+    // Public because stupid message system callbacks uses it.
+    void        pingTimerStart();
+    void        pingTimerStop(const U8 ping_id);
+    void            ackReliablePacket(TPACKETID packet_num);
+
+    // remote computer information
+    const LLUUID& getRemoteID() const { return mRemoteID; }
+    const LLUUID& getRemoteSessionID() const { return mRemoteSessionID; }
+    void setRemoteID(const LLUUID& id) { mRemoteID = id; }
+    void setRemoteSessionID(const LLUUID& id) { mRemoteSessionID = id; }
+
+    void        setTrusted(bool t);
+
+    // The local end point ID is used when establishing a trusted circuit.
+    // no matching set function for getLocalEndPointID()
+    // mLocalEndPointID should only ever be setup in the LLCircuitData constructor
+    const       LLUUID& getLocalEndPointID() const { return mLocalEndPointID; }
+
+    U32Milliseconds getPingDelay() const;
+    S32             getPingsInTransit() const           { return mPingsInTransit; }
+
+    // ACCESSORS
+    bool        isAlive() const;
+    bool        isBlocked() const;
+    bool        getAllowTimeout() const;
+    F32Milliseconds getPingDelayAveraged();
+    F32Milliseconds getPingInTransitTime();
+    U32         getPacketsIn() const;
+    S32Bytes    getBytesIn() const;
+    S32Bytes    getBytesOut() const;
+    U32         getPacketsOut() const;
+    U32         getPacketsLost() const;
+    TPACKETID   getPacketOutID() const;
+    bool        getTrusted() const;
+    F32         getAgeInSeconds() const;
+    S32         getUnackedPacketCount() const   { return mUnackedPacketCount; }
+    S32         getUnackedPacketBytes() const   { return mUnackedPacketBytes; }
+    F64Seconds  getNextPingSendTime() const { return mNextPingSendTime; }
+    U32         getLastPacketGap() const { return mLastPacketGap; }
+    LLHost      getHost() const { return mHost; }
+    F64Seconds  getLastPacketInTime() const     { return mLastPacketInTime; }
+
+    LLThrottleGroup &getThrottleGroup()     {   return mThrottles; }
+
+    class less
+    {
+    public:
+        bool operator()(const LLCircuitData* lhs, const LLCircuitData* rhs) const
+        {
+            if (lhs->getNextPingSendTime() < rhs->getNextPingSendTime())
+            {
+                return true;
+            }
+            else if (lhs->getNextPingSendTime() > rhs->getNextPingSendTime())
+            {
+                return false;
+            }
+            else return lhs > rhs;
+        }
+    };
+
+    //
+    // Debugging stuff (not necessary for operation)
+    //
+    void                    checkPeriodTime();      // Reset per-period counters if necessary.
+    friend std::ostream&    operator<<(std::ostream& s, LLCircuitData &circuit);
+    void getInfo(LLSD& info) const;
+
+    friend class LLCircuit;
+    friend class LLMessageSystem;
+    friend class LLEncodedDatagramService;
+    friend void crash_on_spaceserver_timeout (const LLHost &host, void *); // HACK, so it has access to setAlive() so it can send a final shutdown message.
+protected:
+    TPACKETID       nextPacketOutID();
+    void                setPacketInID(TPACKETID id);
+    void                    checkPacketInID(TPACKETID id, bool receive_resent);
+    void            setPingDelay(U32Milliseconds ping);
+    bool            checkCircuitTimeout();  // Return false if the circuit is dead and should be cleaned up
+
+    void            addBytesIn(S32Bytes bytes);
+    void            addBytesOut(S32Bytes bytes);
+
+    U8              nextPingID()            { mLastPingID++; return mLastPingID; }
+
+    bool            updateWatchDogTimers(LLMessageSystem *msgsys);  // Return false if the circuit is dead and should be cleaned up
+
+    void            addReliablePacket(S32 mSocket, U8 *buf_ptr, S32 buf_len, LLReliablePacketParams *params);
+    bool            isDuplicateResend(TPACKETID packetnum);
+    // Call this method when a reliable message comes in - this will
+    // correctly place the packet in the correct list to be acked
+    // later. RAack = requested ack
+    bool collectRAck(TPACKETID packet_num);
+
+
+    void            setTimeoutCallback(void (*callback_func)(const LLHost &host, void *user_data), void *user_data);
+
+
+
+    void            setAlive(bool b_alive);
+    void            setAllowTimeout(bool allow);
+
+protected:
+    // Identification for this circuit.
+    LLHost mHost;
+    LLUUID mRemoteID;
+    LLUUID mRemoteSessionID;
+
+    LLThrottleGroup mThrottles;
+
+    TPACKETID       mWrapID;
+
+    // Current packet IDs of incoming/outgoing packets
+    // Used for packet sequencing/packet loss detection.
+    TPACKETID       mPacketsOutID;
+    TPACKETID       mPacketsInID;
+    TPACKETID       mHighestPacketID;
+
+
+    // Callback and data to run in the case of a circuit timeout.
+    // Used primarily to try and reconnect to servers if they crash/die.
+    void    (*mTimeoutCallback)(const LLHost &host, void *user_data);
+    void    *mTimeoutUserData;
+
+    bool    mTrusted;                   // Is this circuit trusted?
+    bool    mbAllowTimeout;             // Machines can "pause" circuits, forcing them not to be dropped
+
+    bool    mbAlive;                    // Indicates whether a circuit is "alive", i.e. responded to pings
+
+    bool    mBlocked;                   // Blocked is true if the circuit is hosed, i.e. far behind on pings
+
+    // Not sure what the difference between this and mLastPingSendTime is
+    F64Seconds  mPingTime;                  // Time at which a ping was sent.
+
+    F64Seconds  mLastPingSendTime;          // Time we last sent a ping
+    F64Seconds  mLastPingReceivedTime;      // Time we last received a ping
+    F64Seconds  mNextPingSendTime;          // Time to try and send the next ping
+    S32         mPingsInTransit;            // Number of pings in transit
+    U8          mLastPingID;                // ID of the last ping that we sent out
+
+
+    // Used for determining the resend time for reliable resends.
+    U32Milliseconds     mPingDelay;             // raw ping delay
+    F32Milliseconds     mPingDelayAveraged;     // averaged ping delay (fast attack/slow decay)
+
+    typedef std::map<TPACKETID, U64Microseconds> packet_time_map;
+
+    packet_time_map                         mPotentialLostPackets;
+    packet_time_map                         mRecentlyReceivedReliablePackets;
+    std::vector<TPACKETID> mAcks;
+    F32 mAckCreationTime; // first ack creation time
+
+    typedef std::map<TPACKETID, LLReliablePacket *> reliable_map;
+    typedef reliable_map::iterator                  reliable_iter;
+
+    reliable_map                            mUnackedPackets;
+    reliable_map                            mFinalRetryPackets;
+
+    S32                                     mUnackedPacketCount;
+    S32                                     mUnackedPacketBytes;
+
+    F64Seconds                              mLastPacketInTime;      // Time of last packet arrival
+
+    LLUUID                                  mLocalEndPointID;
+
+    //
+    // These variables are being used for statistical and debugging purpose ONLY,
+    // as far as I can tell.
+    //
+
+    U32     mPacketsOut;
+    U32     mPacketsIn;
+    S32     mPacketsLost;
+    S32Bytes    mBytesIn,
+                mBytesOut;
+
+    F32Seconds  mLastPeriodLength;
+    S32Bytes    mBytesInLastPeriod;
+    S32Bytes    mBytesOutLastPeriod;
+    S32Bytes    mBytesInThisPeriod;
+    S32Bytes    mBytesOutThisPeriod;
+    F32     mPeakBPSIn;             // bits per second, max of all period bps
+    F32     mPeakBPSOut;            // bits per second, max of all period bps
+    F64Seconds  mPeriodTime;
+    LLTimer mExistenceTimer;        // initialized when circuit created, used to track bandwidth numbers
+
+    S32     mCurrentResendCount;    // Number of resent packets since last spam
+    U32     mLastPacketGap;         // Gap in sequence number of last packet.
+
+    const F32Seconds mHeartbeatInterval;
+    const F32Seconds mHeartbeatTimeout;
+};
+
+
+// Actually a singleton class -- the global messagesystem
+// has a single LLCircuit member.
+class LLCircuit
+{
+public:
+    // CREATORS
+    LLCircuit(const F32Seconds circuit_heartbeat_interval, const F32Seconds circuit_timeout);
+    ~LLCircuit();
+
+    // ACCESSORS
+    LLCircuitData* findCircuit(const LLHost& host) const;
+    bool isCircuitAlive(const LLHost& host) const;
+
+    // MANIPULATORS
+    LLCircuitData   *addCircuitData(const LLHost &host, TPACKETID in_id);
+    void            removeCircuitData(const LLHost &host);
+
+    void            updateWatchDogTimers(LLMessageSystem *msgsys);
+    void            resendUnackedPackets(S32& unacked_list_length, S32& unacked_list_size);
+
+    // this method is called during the message system processAcks()
+    // to send out any acks that did not get sent already.
+    void sendAcks(F32 collect_time);
+
+    friend std::ostream& operator<<(std::ostream& s, LLCircuit &circuit);
+    void getInfo(LLSD& info) const;
+
+    void            dumpResends();
+
+    typedef std::map<LLHost, LLCircuitData*> circuit_data_map;
+
+    /**
+     * @brief This method gets an iterator range starting after key in
+     * the circuit data map.
+     *
+     * @param key The the host before first.
+     * @param first[out] The first matching value after key. This
+     * value will equal end if there are no entries.
+     * @param end[out] The end of the iteration sequence.
+     */
+    void getCircuitRange(
+        const LLHost& key,
+        circuit_data_map::iterator& first,
+        circuit_data_map::iterator& end);
+
+    // Lists that optimize how many circuits we need to traverse a frame
+    // HACK - this should become protected eventually, but stupid !@$@# message system/circuit classes are jumbling things up.
+    circuit_data_map mUnackedCircuitMap; // Map of circuits with unacked data
+    circuit_data_map mSendAckMap; // Map of circuits which need to send acks
+protected:
+    circuit_data_map mCircuitData;
+
+    typedef std::set<LLCircuitData *, LLCircuitData::less> ping_set_t; // Circuits sorted by next ping time
+
+    ping_set_t mPingSet;
+
+    // This variable points to the last circuit data we found to
+    // optimize the many, many times we call findCircuit. This may be
+    // set in otherwise const methods, so it is declared mutable.
+    mutable LLCircuitData* mLastCircuit;
+
+private:
+    const F32Seconds mHeartbeatInterval;
+    const F32Seconds mHeartbeatTimeout;
+};
+#endif