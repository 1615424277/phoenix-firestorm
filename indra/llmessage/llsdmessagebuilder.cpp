--- conflicted
+++ resolved
@@ -40,21 +40,12 @@
 #include "v4math.h"
 
 LLSDMessageBuilder::LLSDMessageBuilder() :
-<<<<<<< HEAD
-	mCurrentMessage(LLSD::emptyMap()),
-	mCurrentBlock(NULL),
-	mCurrentMessageName(""),
-	mCurrentBlockName(""),
-	mbSBuilt(false),
-	mbSClear(true)
-=======
     mCurrentMessage(LLSD::emptyMap()),
     mCurrentBlock(NULL),
     mCurrentMessageName(""),
     mCurrentBlockName(""),
     mbSBuilt(false),
     mbSClear(true)
->>>>>>> 1a8a5404
 {
 }
 
@@ -67,13 +58,8 @@
 // virtual
 void LLSDMessageBuilder::newMessage(const char* name)
 {
-<<<<<<< HEAD
-	mbSBuilt = false;
-	mbSClear = false;
-=======
     mbSBuilt = false;
     mbSClear = false;
->>>>>>> 1a8a5404
 
     mCurrentMessage = LLSD::emptyMap();
     mCurrentMessageName = (char*)name;
@@ -82,13 +68,8 @@
 // virtual
 void LLSDMessageBuilder::clearMessage()
 {
-<<<<<<< HEAD
-	mbSBuilt = false;
-	mbSClear = true;
-=======
     mbSBuilt = false;
     mbSClear = true;
->>>>>>> 1a8a5404
 
     mCurrentMessage = LLSD::emptyMap();
     mCurrentMessageName = "";
@@ -117,13 +98,8 @@
 // TODO: Remove this horror...
 bool LLSDMessageBuilder::removeLastBlock()
 {
-<<<<<<< HEAD
-	/* TODO: finish implementing this */
-	return false;
-=======
     /* TODO: finish implementing this */
     return false;
->>>>>>> 1a8a5404
 }
 
 void LLSDMessageBuilder::addBinaryData(
@@ -194,11 +170,7 @@
 
 void LLSDMessageBuilder::addBOOL(const char* varname, bool v)
 {
-<<<<<<< HEAD
-	(*mCurrentBlock)[varname] = v;
-=======
-    (*mCurrentBlock)[varname] = v;
->>>>>>> 1a8a5404
+    (*mCurrentBlock)[varname] = v;
 }
 
 void LLSDMessageBuilder::addString(const char* varname, const char* v)
@@ -248,11 +220,7 @@
 
 bool LLSDMessageBuilder::isMessageFull(const char* blockname) const
 {
-<<<<<<< HEAD
-	return false;
-=======
     return false;
->>>>>>> 1a8a5404
 }
 
 U32 LLSDMessageBuilder::buildMessage(U8*, U32, U8)
@@ -267,158 +235,6 @@
     S32 block_count = 0;
     char* block_name = NULL;
 
-<<<<<<< HEAD
-	// loop through msg blocks to loop through variables, totalling up size
-	// data and filling the new (send) message
-	LLMsgData::msg_blk_data_map_t::const_iterator iter = 
-		data.mMemberBlocks.begin();
-	LLMsgData::msg_blk_data_map_t::const_iterator end = 
-		data.mMemberBlocks.end();
-	for(; iter != end; ++iter)
-	{
-		const LLMsgBlkData* mbci = iter->second;
-		if(!mbci) continue;
-
-		// do we need to encode a block code?
-		if (block_count == 0)
-		{
-			block_count = mbci->mBlockNumber;
-			block_name = (char*)mbci->mName;
-		}
-
-		// counting down mutliple blocks
-		block_count--;
-
-		nextBlock(block_name);
-
-		// now loop through the variables
-		LLMsgBlkData::msg_var_data_map_t::const_iterator dit = mbci->mMemberVarData.begin();
-		LLMsgBlkData::msg_var_data_map_t::const_iterator dend = mbci->mMemberVarData.end();
-		
-		for(; dit != dend; ++dit)
-		{
-			const LLMsgVarData& mvci = *dit;
-			const char* varname = mvci.getName();
-
-			switch(mvci.getType())
-			{
-			case MVT_FIXED:
-				addBinaryData(varname, mvci.getData(), mvci.getSize());
-				break;
-
-			case MVT_VARIABLE:
-				{
-					const char end = ((const char*)mvci.getData())[mvci.getSize()-1]; // Ensure null terminated
-					if (mvci.getDataSize() == 1 && end == 0) 
-					{
-						addString(varname, (const char*)mvci.getData());
-					}
-					else
-					{
-						addBinaryData(varname, mvci.getData(), mvci.getSize());
-					}
-					break;
-				}
-
-			case MVT_U8:
-				addU8(varname, *(U8*)mvci.getData());
-				break;
-
-			case MVT_U16:
-				addU16(varname, *(U16*)mvci.getData());
-				break;
-
-			case MVT_U32:
-				addU32(varname, *(U32*)mvci.getData());
-				break;
-
-			case MVT_U64:
-				addU64(varname, *(U64*)mvci.getData());
-				break;
-
-			case MVT_S8:
-				addS8(varname, *(S8*)mvci.getData());
-				break;
-
-			case MVT_S16:
-				addS16(varname, *(S16*)mvci.getData());
-				break;
-
-			case MVT_S32:
-				addS32(varname, *(S32*)mvci.getData());
-				break;
-
-			// S64 not supported in LLSD so we just truncate it
-			case MVT_S64:
-				addS32(varname, (S32)*(S64*)mvci.getData());
-				break;
-
-			case MVT_F32:
-				addF32(varname, *(F32*)mvci.getData());
-				break;
-
-			case MVT_F64:
-				addF64(varname, *(F64*)mvci.getData());
-				break;
-
-			case MVT_LLVector3:
-				addVector3(varname, *(LLVector3*)mvci.getData());
-				break;
-
-			case MVT_LLVector3d:
-				addVector3d(varname, *(LLVector3d*)mvci.getData());
-				break;
-
-			case MVT_LLVector4:
-				addVector4(varname, *(LLVector4*)mvci.getData());
-				break;
-
-			case MVT_LLQuaternion:
-				{
-					LLVector3 v = *(LLVector3*)mvci.getData();
-					LLQuaternion q;
-					q.unpackFromVector3(v);
-					addQuat(varname, q);
-					break;
-				}
-
-			case MVT_LLUUID:
-				addUUID(varname, *(LLUUID*)mvci.getData());
-				break;	
-
-			case MVT_BOOL:
-				addBOOL(varname, *(bool*)mvci.getData());
-				break;
-
-			case MVT_IP_ADDR:
-				addIPAddr(varname, *(U32*)mvci.getData());
-				break;
-
-			case MVT_IP_PORT:
-				addIPPort(varname, *(U16*)mvci.getData());
-				break;
-
-			case MVT_U16Vec3:
-				//treated as an array of 6 bytes
-				addBinaryData(varname, mvci.getData(), 6);
-				break;
-
-			case MVT_U16Quat:
-				//treated as an array of 8 bytes
-				addBinaryData(varname, mvci.getData(), 8);
-				break;
-
-			case MVT_S16Array:
-				addBinaryData(varname, mvci.getData(), mvci.getSize());
-				break;
-
-			default:
-				LL_WARNS() << "Unknown type in conversion of message to LLSD" << LL_ENDL;
-				break;
-			}
-		}
-	}
-=======
     // loop through msg blocks to loop through variables, totalling up size
     // data and filling the new (send) message
     LLMsgData::msg_blk_data_map_t::const_iterator iter =
@@ -569,7 +385,6 @@
             }
         }
     }
->>>>>>> 1a8a5404
 }
 
 //virtual
@@ -587,17 +402,10 @@
 //virtual
 void LLSDMessageBuilder::setBuilt(bool b) { mbSBuilt = b; }
 
-<<<<<<< HEAD
-//virtual 
+//virtual
 bool LLSDMessageBuilder::isBuilt() const {return mbSBuilt;}
 
-//virtual 
-=======
-//virtual
-bool LLSDMessageBuilder::isBuilt() const {return mbSBuilt;}
-
-//virtual
->>>>>>> 1a8a5404
+//virtual
 bool LLSDMessageBuilder::isClear() const {return mbSClear;}
 
 //virtual
