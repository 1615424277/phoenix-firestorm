/**
 * @file patch_dct.cpp
 * @brief DCT patch.
 *
 * $LicenseInfo:firstyear=2000&license=viewerlgpl$
 * Second Life Viewer Source Code
 * Copyright (C) 2010, Linden Research, Inc.
 *
 * This library is free software; you can redistribute it and/or
 * modify it under the terms of the GNU Lesser General Public
 * License as published by the Free Software Foundation;
 * version 2.1 of the License only.
 *
 * This library is distributed in the hope that it will be useful,
 * but WITHOUT ANY WARRANTY; without even the implied warranty of
 * MERCHANTABILITY or FITNESS FOR A PARTICULAR PURPOSE.  See the GNU
 * Lesser General Public License for more details.
 *
 * You should have received a copy of the GNU Lesser General Public
 * License along with this library; if not, write to the Free Software
 * Foundation, Inc., 51 Franklin Street, Fifth Floor, Boston, MA  02110-1301  USA
 *
 * Linden Research, Inc., 945 Battery Street, San Francisco, CA  94111  USA
 * $/LicenseInfo$
 */

#include "linden_common.h"

#include "llmath.h"
//#include "vmath.h"
#include "v3math.h"
#include "patch_dct.h"

typedef struct s_patch_compress_global_data
{
    S32 patch_size;
    S32 patch_stride;
    U32 charptr;
    S32 layer_type;
} PCGD;

PCGD    gPatchCompressGlobalData;

void reset_patch_compressor(void)
{
    PCGD *pcp = &gPatchCompressGlobalData;

    pcp->charptr = 0;
}

S32 gCurrentSize = 0;

F32 gPatchQuantizeTable[LARGE_PATCH_SIZE*LARGE_PATCH_SIZE];

void build_patch_quantize_table(S32 size)
{
    S32 i, j;
    for (j = 0; j < size; j++)
    {
        for (i = 0; i < size; i++)
        {
            gPatchQuantizeTable[j*size + i] = 1.f/(1.f + 2.f*(i+j));
        }
    }
}

F32 gPatchCosines[LARGE_PATCH_SIZE*LARGE_PATCH_SIZE];

void setup_patch_cosines(S32 size)
{
    S32 n, u;
    F32 oosob = F_PI*0.5f/size;

    for (u = 0; u < size; u++)
    {
        for (n = 0; n < size; n++)
        {
            gPatchCosines[u*size+n] = cosf((2.f*n+1.f)*u*oosob);
        }
    }
}

S32 gCopyMatrix[LARGE_PATCH_SIZE*LARGE_PATCH_SIZE];

void build_copy_matrix(S32 size)
{
<<<<<<< HEAD
	S32 i, j, count;
	bool	b_diag = false;
	bool	b_right = true;

	i = 0;
	j = 0;
	count = 0;

	while (  (i < size)
		   &&(j < size))
	{
		gCopyMatrix[j*size + i] = count;

		count++;

		if (!b_diag)
		{
			if (b_right)
			{
				if (i < size - 1)
					i++;
				else
					j++;
				b_right = false;
				b_diag = true;
			}
			else
			{
				if (j < size - 1)
					j++;
				else
					i++;
				b_right = true;
				b_diag = true;
			}
		}
		else
		{
			if (b_right)
			{
				i++;
				j--;
				if (  (i == size - 1)
					||(j == 0))
				{
					b_diag = false;
				}
			}
			else
			{
				i--;
				j++;
				if (  (i == 0)
					||(j == size - 1))
				{
					b_diag = false;
				}
			}
		}
	}
=======
    S32 i, j, count;
    BOOL    b_diag = FALSE;
    BOOL    b_right = TRUE;

    i = 0;
    j = 0;
    count = 0;

    while (  (i < size)
           &&(j < size))
    {
        gCopyMatrix[j*size + i] = count;

        count++;

        if (!b_diag)
        {
            if (b_right)
            {
                if (i < size - 1)
                    i++;
                else
                    j++;
                b_right = FALSE;
                b_diag = TRUE;
            }
            else
            {
                if (j < size - 1)
                    j++;
                else
                    i++;
                b_right = TRUE;
                b_diag = TRUE;
            }
        }
        else
        {
            if (b_right)
            {
                i++;
                j--;
                if (  (i == size - 1)
                    ||(j == 0))
                {
                    b_diag = FALSE;
                }
            }
            else
            {
                i--;
                j++;
                if (  (i == 0)
                    ||(j == size - 1))
                {
                    b_diag = FALSE;
                }
            }
        }
    }
>>>>>>> c06fb4e0
}


void init_patch_compressor(S32 patch_size, S32 patch_stride, S32 layer_type)
{
    PCGD *pcp = &gPatchCompressGlobalData;

    pcp->charptr = 0;

    pcp->patch_size = patch_size;
    pcp->patch_stride = patch_stride;
    pcp->layer_type = layer_type;

    if (patch_size != gCurrentSize)
    {
        gCurrentSize = patch_size;
        build_patch_quantize_table(patch_size);
        setup_patch_cosines(patch_size);
        build_copy_matrix(patch_size);
    }
}

void prescan_patch(F32 *patch, LLPatchHeader *php, F32 &zmax, F32 &zmin)
{
    S32     i, j;
    PCGD    *pcp = &gPatchCompressGlobalData;
    S32     stride = pcp->patch_stride;
    S32     size = pcp->patch_size;
    S32     jstride;

    zmax = -99999999.f;
    zmin = 99999999.f;

    for (j = 0; j < size; j++)
    {
        jstride = j*stride;
        for (i = 0; i < size; i++)
        {
            if (*(patch + jstride + i) > zmax)
            {
                zmax = *(patch + jstride + i);
            }
            if (*(patch + jstride + i) < zmin)
            {
                zmin = *(patch + jstride + i);
            }
        }
    }

    php->dc_offset = zmin;
    php->range = (U16) ((zmax - zmin) + 1.f);
}

void dct_line(F32 *linein, F32 *lineout, S32 line)
{
    S32 u;
    F32 total;
    F32 *pcp = gPatchCosines;
    S32 line_size = line*NORMAL_PATCH_SIZE;

#ifdef _PATCH_SIZE_16_AND_32_ONLY
    F32 *tlinein, *tpcp;

    tlinein = linein + line_size;

    total = *(tlinein++);
    total += *(tlinein++);
    total += *(tlinein++);
    total += *(tlinein++);

    total += *(tlinein++);
    total += *(tlinein++);
    total += *(tlinein++);
    total += *(tlinein++);

    total += *(tlinein++);
    total += *(tlinein++);
    total += *(tlinein++);
    total += *(tlinein++);

    total += *(tlinein++);
    total += *(tlinein++);
    total += *(tlinein++);
    total += *(tlinein);

    *(lineout + line_size) = OO_SQRT2*total;

    for (u = 1; u < NORMAL_PATCH_SIZE; u++)
    {
        tlinein = linein + line_size;
        tpcp = pcp + (u<<4);

        total = *(tlinein++)*(*(tpcp++));
        total += *(tlinein++)*(*(tpcp++));
        total += *(tlinein++)*(*(tpcp++));
        total += *(tlinein++)*(*(tpcp++));

        total += *(tlinein++)*(*(tpcp++));
        total += *(tlinein++)*(*(tpcp++));
        total += *(tlinein++)*(*(tpcp++));
        total += *(tlinein++)*(*(tpcp++));

        total += *(tlinein++)*(*(tpcp++));
        total += *(tlinein++)*(*(tpcp++));
        total += *(tlinein++)*(*(tpcp++));
        total += *(tlinein++)*(*(tpcp++));

        total += *(tlinein++)*(*(tpcp++));
        total += *(tlinein++)*(*(tpcp++));
        total += *(tlinein++)*(*(tpcp++));
        total += *(tlinein)*(*tpcp);

        *(lineout + line_size + u) = total;
    }
#else
    S32 n;
    S32 size = gPatchCompressGlobalData.patch_size;
    total = 0.f;
    for (n = 0; n < size; n++)
    {
        total += linein[line_size + n];
    }
    lineout[line_size] = OO_SQRT2*total;

    for (u = 1; u < size; u++)
    {
        total = 0.f;
        for (n = 0; n < size; n++)
        {
            total += linein[line_size + n]*pcp[u*size+n];
        }
        lineout[line_size + u] = total;
    }
#endif
}

void dct_line_large(F32 *linein, F32 *lineout, S32 line)
{
    S32 u;
    F32 total;
    F32 *pcp = gPatchCosines;
    S32 line_size = line*LARGE_PATCH_SIZE;

    F32 *tlinein, *tpcp;

    tlinein = linein + line_size;

    total = *(tlinein++);
    total += *(tlinein++);
    total += *(tlinein++);
    total += *(tlinein++);

    total += *(tlinein++);
    total += *(tlinein++);
    total += *(tlinein++);
    total += *(tlinein++);

    total += *(tlinein++);
    total += *(tlinein++);
    total += *(tlinein++);
    total += *(tlinein++);

    total += *(tlinein++);
    total += *(tlinein++);
    total += *(tlinein++);
    total += *(tlinein++);

    total += *(tlinein++);
    total += *(tlinein++);
    total += *(tlinein++);
    total += *(tlinein++);

    total += *(tlinein++);
    total += *(tlinein++);
    total += *(tlinein++);
    total += *(tlinein++);

    total += *(tlinein++);
    total += *(tlinein++);
    total += *(tlinein++);
    total += *(tlinein++);

    total += *(tlinein++);
    total += *(tlinein++);
    total += *(tlinein++);
    total += *(tlinein);

    *(lineout + line_size) = OO_SQRT2*total;

    for (u = 1; u < LARGE_PATCH_SIZE; u++)
    {
        tlinein = linein + line_size;
        tpcp = pcp + (u<<5);

        total = *(tlinein++)*(*(tpcp++));
        total += *(tlinein++)*(*(tpcp++));
        total += *(tlinein++)*(*(tpcp++));
        total += *(tlinein++)*(*(tpcp++));

        total += *(tlinein++)*(*(tpcp++));
        total += *(tlinein++)*(*(tpcp++));
        total += *(tlinein++)*(*(tpcp++));
        total += *(tlinein++)*(*(tpcp++));

        total += *(tlinein++)*(*(tpcp++));
        total += *(tlinein++)*(*(tpcp++));
        total += *(tlinein++)*(*(tpcp++));
        total += *(tlinein++)*(*(tpcp++));

        total += *(tlinein++)*(*(tpcp++));
        total += *(tlinein++)*(*(tpcp++));
        total += *(tlinein++)*(*(tpcp++));
        total += *(tlinein++)*(*(tpcp++));

        total += *(tlinein++)*(*(tpcp++));
        total += *(tlinein++)*(*(tpcp++));
        total += *(tlinein++)*(*(tpcp++));
        total += *(tlinein++)*(*(tpcp++));

        total += *(tlinein++)*(*(tpcp++));
        total += *(tlinein++)*(*(tpcp++));
        total += *(tlinein++)*(*(tpcp++));
        total += *(tlinein++)*(*(tpcp++));

        total += *(tlinein++)*(*(tpcp++));
        total += *(tlinein++)*(*(tpcp++));
        total += *(tlinein++)*(*(tpcp++));
        total += *(tlinein++)*(*(tpcp++));

        total += *(tlinein++)*(*(tpcp++));
        total += *(tlinein++)*(*(tpcp++));
        total += *(tlinein++)*(*(tpcp++));
        total += *(tlinein)*(*tpcp);

        *(lineout + line_size + u) = total;
    }
}

inline void dct_column(F32 *linein, S32 *lineout, S32 column)
{
    S32 u;
    F32 total;
    F32 oosob = 2.f/16.f;
    F32 *pcp = gPatchCosines;
    S32 *copy_matrix = gCopyMatrix;
    F32 *qt = gPatchQuantizeTable;

#ifdef _PATCH_SIZE_16_AND_32_ONLY
    F32 *tlinein, *tpcp;
    S32 sizeu;

    tlinein = linein + column;

    total = *(tlinein);
    total += *(tlinein += NORMAL_PATCH_SIZE);
    total += *(tlinein += NORMAL_PATCH_SIZE);
    total += *(tlinein += NORMAL_PATCH_SIZE);

    total += *(tlinein += NORMAL_PATCH_SIZE);
    total += *(tlinein += NORMAL_PATCH_SIZE);
    total += *(tlinein += NORMAL_PATCH_SIZE);
    total += *(tlinein += NORMAL_PATCH_SIZE);

    total += *(tlinein += NORMAL_PATCH_SIZE);
    total += *(tlinein += NORMAL_PATCH_SIZE);
    total += *(tlinein += NORMAL_PATCH_SIZE);
    total += *(tlinein += NORMAL_PATCH_SIZE);

    total += *(tlinein += NORMAL_PATCH_SIZE);
    total += *(tlinein += NORMAL_PATCH_SIZE);
    total += *(tlinein += NORMAL_PATCH_SIZE);
    total += *(tlinein += NORMAL_PATCH_SIZE);

    *(lineout + *(copy_matrix + column)) = (S32)(OO_SQRT2*total*oosob*(*(qt + column)));

    for (u = 1; u < NORMAL_PATCH_SIZE; u++)
    {
        tlinein = linein + column;
        tpcp = pcp + (u<<4);

        total = *(tlinein)*(*(tpcp++));
        total += *(tlinein += NORMAL_PATCH_SIZE)*(*(tpcp++));
        total += *(tlinein += NORMAL_PATCH_SIZE)*(*(tpcp++));
        total += *(tlinein += NORMAL_PATCH_SIZE)*(*(tpcp++));

        total += *(tlinein += NORMAL_PATCH_SIZE)*(*(tpcp++));
        total += *(tlinein += NORMAL_PATCH_SIZE)*(*(tpcp++));
        total += *(tlinein += NORMAL_PATCH_SIZE)*(*(tpcp++));
        total += *(tlinein += NORMAL_PATCH_SIZE)*(*(tpcp++));

        total += *(tlinein += NORMAL_PATCH_SIZE)*(*(tpcp++));
        total += *(tlinein += NORMAL_PATCH_SIZE)*(*(tpcp++));
        total += *(tlinein += NORMAL_PATCH_SIZE)*(*(tpcp++));
        total += *(tlinein += NORMAL_PATCH_SIZE)*(*(tpcp++));

        total += *(tlinein += NORMAL_PATCH_SIZE)*(*(tpcp++));
        total += *(tlinein += NORMAL_PATCH_SIZE)*(*(tpcp++));
        total += *(tlinein += NORMAL_PATCH_SIZE)*(*(tpcp++));
        total += *(tlinein += NORMAL_PATCH_SIZE)*(*(tpcp));

        sizeu = NORMAL_PATCH_SIZE*u + column;

        *(lineout + *(copy_matrix + sizeu)) = (S32)(total*oosob*(*(qt+sizeu)));
    }
#else
    S32 size = gPatchCompressGlobalData.patch_size;
    F32 oosob = 2.f/size;
    S32 n;
    total = 0.f;
    for (n = 0; n < size; n++)
    {
        total += linein[size*n + column];
    }
    lineout[copy_matrix[column]] = OO_SQRT2*total*oosob*qt[column];

    for (u = 1; u < size; u++)
    {
        total = 0.f;
        for (n = 0; n < size; n++)
        {
            total += linein[size*n + column]*pcp[u*size+n];
        }
        lineout[copy_matrix[size*u + column]] = total*oosob*qt[size*u + column];
    }
#endif
}

inline void dct_column_large(F32 *linein, S32 *lineout, S32 column)
{
    S32 u;
    F32 total;
    F32 oosob = 2.f/32.f;
    F32 *pcp = gPatchCosines;
    S32 *copy_matrix = gCopyMatrix;
    F32 *qt = gPatchQuantizeTable;

    F32 *tlinein, *tpcp;
    S32 sizeu;

    tlinein = linein + column;

    total = *(tlinein);
    total += *(tlinein += LARGE_PATCH_SIZE);
    total += *(tlinein += LARGE_PATCH_SIZE);
    total += *(tlinein += LARGE_PATCH_SIZE);

    total += *(tlinein += LARGE_PATCH_SIZE);
    total += *(tlinein += LARGE_PATCH_SIZE);
    total += *(tlinein += LARGE_PATCH_SIZE);
    total += *(tlinein += LARGE_PATCH_SIZE);

    total += *(tlinein += LARGE_PATCH_SIZE);
    total += *(tlinein += LARGE_PATCH_SIZE);
    total += *(tlinein += LARGE_PATCH_SIZE);
    total += *(tlinein += LARGE_PATCH_SIZE);

    total += *(tlinein += LARGE_PATCH_SIZE);
    total += *(tlinein += LARGE_PATCH_SIZE);
    total += *(tlinein += LARGE_PATCH_SIZE);
    total += *(tlinein += LARGE_PATCH_SIZE);

    total += *(tlinein += LARGE_PATCH_SIZE);
    total += *(tlinein += LARGE_PATCH_SIZE);
    total += *(tlinein += LARGE_PATCH_SIZE);
    total += *(tlinein += LARGE_PATCH_SIZE);

    total += *(tlinein += LARGE_PATCH_SIZE);
    total += *(tlinein += LARGE_PATCH_SIZE);
    total += *(tlinein += LARGE_PATCH_SIZE);
    total += *(tlinein += LARGE_PATCH_SIZE);

    total += *(tlinein += LARGE_PATCH_SIZE);
    total += *(tlinein += LARGE_PATCH_SIZE);
    total += *(tlinein += LARGE_PATCH_SIZE);
    total += *(tlinein += LARGE_PATCH_SIZE);

    total += *(tlinein += LARGE_PATCH_SIZE);
    total += *(tlinein += LARGE_PATCH_SIZE);
    total += *(tlinein += LARGE_PATCH_SIZE);
    total += *(tlinein += LARGE_PATCH_SIZE);

    *(lineout + *(copy_matrix + column)) = (S32)(OO_SQRT2*total*oosob*(*(qt + column)));

    for (u = 1; u < LARGE_PATCH_SIZE; u++)
    {
        tlinein = linein + column;
        tpcp = pcp + (u<<5);

        total = *(tlinein)*(*(tpcp++));
        total += *(tlinein += LARGE_PATCH_SIZE)*(*(tpcp++));
        total += *(tlinein += LARGE_PATCH_SIZE)*(*(tpcp++));
        total += *(tlinein += LARGE_PATCH_SIZE)*(*(tpcp++));

        total += *(tlinein += LARGE_PATCH_SIZE)*(*(tpcp++));
        total += *(tlinein += LARGE_PATCH_SIZE)*(*(tpcp++));
        total += *(tlinein += LARGE_PATCH_SIZE)*(*(tpcp++));
        total += *(tlinein += LARGE_PATCH_SIZE)*(*(tpcp++));

        total += *(tlinein += LARGE_PATCH_SIZE)*(*(tpcp++));
        total += *(tlinein += LARGE_PATCH_SIZE)*(*(tpcp++));
        total += *(tlinein += LARGE_PATCH_SIZE)*(*(tpcp++));
        total += *(tlinein += LARGE_PATCH_SIZE)*(*(tpcp++));

        total += *(tlinein += LARGE_PATCH_SIZE)*(*(tpcp++));
        total += *(tlinein += LARGE_PATCH_SIZE)*(*(tpcp++));
        total += *(tlinein += LARGE_PATCH_SIZE)*(*(tpcp++));
        total += *(tlinein += LARGE_PATCH_SIZE)*(*(tpcp++));

        total += *(tlinein += LARGE_PATCH_SIZE)*(*(tpcp++));
        total += *(tlinein += LARGE_PATCH_SIZE)*(*(tpcp++));
        total += *(tlinein += LARGE_PATCH_SIZE)*(*(tpcp++));
        total += *(tlinein += LARGE_PATCH_SIZE)*(*(tpcp++));

        total += *(tlinein += LARGE_PATCH_SIZE)*(*(tpcp++));
        total += *(tlinein += LARGE_PATCH_SIZE)*(*(tpcp++));
        total += *(tlinein += LARGE_PATCH_SIZE)*(*(tpcp++));
        total += *(tlinein += LARGE_PATCH_SIZE)*(*(tpcp++));

        total += *(tlinein += LARGE_PATCH_SIZE)*(*(tpcp++));
        total += *(tlinein += LARGE_PATCH_SIZE)*(*(tpcp++));
        total += *(tlinein += LARGE_PATCH_SIZE)*(*(tpcp++));
        total += *(tlinein += LARGE_PATCH_SIZE)*(*(tpcp++));

        total += *(tlinein += LARGE_PATCH_SIZE)*(*(tpcp++));
        total += *(tlinein += LARGE_PATCH_SIZE)*(*(tpcp++));
        total += *(tlinein += LARGE_PATCH_SIZE)*(*(tpcp++));
        total += *(tlinein += LARGE_PATCH_SIZE)*(*(tpcp));

        sizeu = LARGE_PATCH_SIZE*u + column;

        *(lineout + *(copy_matrix + sizeu)) = (S32)(total*oosob*(*(qt+sizeu)));
    }
}

inline void dct_patch(F32 *block, S32 *cpatch)
{
    F32 temp[NORMAL_PATCH_SIZE*NORMAL_PATCH_SIZE];

#ifdef _PATCH_SIZE_16_AND_32_ONLY
    dct_line(block, temp, 0);
    dct_line(block, temp, 1);
    dct_line(block, temp, 2);
    dct_line(block, temp, 3);

    dct_line(block, temp, 4);
    dct_line(block, temp, 5);
    dct_line(block, temp, 6);
    dct_line(block, temp, 7);

    dct_line(block, temp, 8);
    dct_line(block, temp, 9);
    dct_line(block, temp, 10);
    dct_line(block, temp, 11);

    dct_line(block, temp, 12);
    dct_line(block, temp, 13);
    dct_line(block, temp, 14);
    dct_line(block, temp, 15);

    dct_column(temp, cpatch, 0);
    dct_column(temp, cpatch, 1);
    dct_column(temp, cpatch, 2);
    dct_column(temp, cpatch, 3);

    dct_column(temp, cpatch, 4);
    dct_column(temp, cpatch, 5);
    dct_column(temp, cpatch, 6);
    dct_column(temp, cpatch, 7);

    dct_column(temp, cpatch, 8);
    dct_column(temp, cpatch, 9);
    dct_column(temp, cpatch, 10);
    dct_column(temp, cpatch, 11);

    dct_column(temp, cpatch, 12);
    dct_column(temp, cpatch, 13);
    dct_column(temp, cpatch, 14);
    dct_column(temp, cpatch, 15);
#else
    S32 i;
    S32 size = gPatchCompressGlobalData.patch_size;
    for (i = 0; i < size; i++)
    {
        dct_line(block, temp, i);
    }
    for (i = 0; i < size; i++)
    {
        dct_column(temp, cpatch, i);
    }
#endif
}

inline void dct_patch_large(F32 *block, S32 *cpatch)
{
    F32 temp[LARGE_PATCH_SIZE*LARGE_PATCH_SIZE];

    dct_line_large(block, temp, 0);
    dct_line_large(block, temp, 1);
    dct_line_large(block, temp, 2);
    dct_line_large(block, temp, 3);

    dct_line_large(block, temp, 4);
    dct_line_large(block, temp, 5);
    dct_line_large(block, temp, 6);
    dct_line_large(block, temp, 7);

    dct_line_large(block, temp, 8);
    dct_line_large(block, temp, 9);
    dct_line_large(block, temp, 10);
    dct_line_large(block, temp, 11);

    dct_line_large(block, temp, 12);
    dct_line_large(block, temp, 13);
    dct_line_large(block, temp, 14);
    dct_line_large(block, temp, 15);

    dct_line_large(block, temp, 16);
    dct_line_large(block, temp, 17);
    dct_line_large(block, temp, 18);
    dct_line_large(block, temp, 19);

    dct_line_large(block, temp, 20);
    dct_line_large(block, temp, 21);
    dct_line_large(block, temp, 22);
    dct_line_large(block, temp, 23);

    dct_line_large(block, temp, 24);
    dct_line_large(block, temp, 25);
    dct_line_large(block, temp, 26);
    dct_line_large(block, temp, 27);

    dct_line_large(block, temp, 28);
    dct_line_large(block, temp, 29);
    dct_line_large(block, temp, 30);
    dct_line_large(block, temp, 31);

    dct_column_large(temp, cpatch, 0);
    dct_column_large(temp, cpatch, 1);
    dct_column_large(temp, cpatch, 2);
    dct_column_large(temp, cpatch, 3);

    dct_column_large(temp, cpatch, 4);
    dct_column_large(temp, cpatch, 5);
    dct_column_large(temp, cpatch, 6);
    dct_column_large(temp, cpatch, 7);

    dct_column_large(temp, cpatch, 8);
    dct_column_large(temp, cpatch, 9);
    dct_column_large(temp, cpatch, 10);
    dct_column_large(temp, cpatch, 11);

    dct_column_large(temp, cpatch, 12);
    dct_column_large(temp, cpatch, 13);
    dct_column_large(temp, cpatch, 14);
    dct_column_large(temp, cpatch, 15);

    dct_column_large(temp, cpatch, 16);
    dct_column_large(temp, cpatch, 17);
    dct_column_large(temp, cpatch, 18);
    dct_column_large(temp, cpatch, 19);

    dct_column_large(temp, cpatch, 20);
    dct_column_large(temp, cpatch, 21);
    dct_column_large(temp, cpatch, 22);
    dct_column_large(temp, cpatch, 23);

    dct_column_large(temp, cpatch, 24);
    dct_column_large(temp, cpatch, 25);
    dct_column_large(temp, cpatch, 26);
    dct_column_large(temp, cpatch, 27);

    dct_column_large(temp, cpatch, 28);
    dct_column_large(temp, cpatch, 29);
    dct_column_large(temp, cpatch, 30);
    dct_column_large(temp, cpatch, 31);
}

void compress_patch(F32 *patch, S32 *cpatch, LLPatchHeader *php, S32 prequant)
{
    S32     i, j;
    PCGD    *pcp = &gPatchCompressGlobalData;
    S32     stride = pcp->patch_stride;
    S32     size = pcp->patch_size;
    F32     block[LARGE_PATCH_SIZE*LARGE_PATCH_SIZE], *tblock;
    F32     *tpatch;

    S32     wordsize = prequant;
    F32     oozrange = 1.f/php->range;

    F32     dc = php->dc_offset;

    S32     range = (1<<prequant);
    F32     premult = oozrange*range;
//  F32     sub = (F32)(1<<(prequant - 1));
    F32     sub = (F32)(1<<(prequant - 1)) + dc*premult;

    php->quant_wbits = wordsize - 2;
    php->quant_wbits |= (prequant - 2)<<4;

    for (j = 0; j < size; j++)
    {
        tblock = block + j*size;
        tpatch = patch + j*stride;
        for (i = 0; i < size; i++)
        {
//          block[j*size + i] = (patch[j*stride + i] - dc)*premult - sub;
            *(tblock++) = *(tpatch++)*premult - sub;
        }
    }

    if (size == 16)
        dct_patch(block, cpatch);
    else
        dct_patch_large(block, cpatch);
}

void get_patch_group_header(LLGroupHeader *gopp)
{
    PCGD    *pcp = &gPatchCompressGlobalData;
    gopp->stride = pcp->patch_stride;
    gopp->patch_size = pcp->patch_size;
    gopp->layer_type = pcp->layer_type;
}<|MERGE_RESOLUTION|>--- conflicted
+++ resolved
@@ -84,71 +84,9 @@
 
 void build_copy_matrix(S32 size)
 {
-<<<<<<< HEAD
-	S32 i, j, count;
-	bool	b_diag = false;
-	bool	b_right = true;
-
-	i = 0;
-	j = 0;
-	count = 0;
-
-	while (  (i < size)
-		   &&(j < size))
-	{
-		gCopyMatrix[j*size + i] = count;
-
-		count++;
-
-		if (!b_diag)
-		{
-			if (b_right)
-			{
-				if (i < size - 1)
-					i++;
-				else
-					j++;
-				b_right = false;
-				b_diag = true;
-			}
-			else
-			{
-				if (j < size - 1)
-					j++;
-				else
-					i++;
-				b_right = true;
-				b_diag = true;
-			}
-		}
-		else
-		{
-			if (b_right)
-			{
-				i++;
-				j--;
-				if (  (i == size - 1)
-					||(j == 0))
-				{
-					b_diag = false;
-				}
-			}
-			else
-			{
-				i--;
-				j++;
-				if (  (i == 0)
-					||(j == size - 1))
-				{
-					b_diag = false;
-				}
-			}
-		}
-	}
-=======
     S32 i, j, count;
-    BOOL    b_diag = FALSE;
-    BOOL    b_right = TRUE;
+    bool    b_diag = false;
+    bool    b_right = true;
 
     i = 0;
     j = 0;
@@ -169,8 +107,8 @@
                     i++;
                 else
                     j++;
-                b_right = FALSE;
-                b_diag = TRUE;
+                b_right = false;
+                b_diag = true;
             }
             else
             {
@@ -178,8 +116,8 @@
                     j++;
                 else
                     i++;
-                b_right = TRUE;
-                b_diag = TRUE;
+                b_right = true;
+                b_diag = true;
             }
         }
         else
@@ -191,7 +129,7 @@
                 if (  (i == size - 1)
                     ||(j == 0))
                 {
-                    b_diag = FALSE;
+                    b_diag = false;
                 }
             }
             else
@@ -201,12 +139,11 @@
                 if (  (i == 0)
                     ||(j == size - 1))
                 {
-                    b_diag = FALSE;
+                    b_diag = false;
                 }
             }
         }
     }
->>>>>>> c06fb4e0
 }
 
 
