--- conflicted
+++ resolved
@@ -40,15 +40,9 @@
     LLThrottle(const F32 throttle = 1.f);
     ~LLThrottle() { }
 
-<<<<<<< HEAD
-	void setRate(const F32 rate);
-	bool checkOverflow(const F32 amount); // I'm about to add an amount, true if would overflow throttle
-	bool throttleOverflow(const F32 amount); // I just sent amount, true if that overflowed the throttle
-=======
     void setRate(const F32 rate);
     bool checkOverflow(const F32 amount); // I'm about to add an amount, true if would overflow throttle
     bool throttleOverflow(const F32 amount); // I just sent amount, true if that overflowed the throttle
->>>>>>> 1a8a5404
 
     F32 getAvailable(); // Return the available bits
     F32 getRate() const             { return mRate; }
@@ -78,19 +72,11 @@
     LLThrottleGroup();
     ~LLThrottleGroup() { }
 
-<<<<<<< HEAD
-	void	resetDynamicAdjust();
-	bool	checkOverflow(S32 throttle_cat, F32 bits);		// I'm about to send bits, true if would overflow channel
-	bool	throttleOverflow(S32 throttle_cat, F32 bits);	// I just sent bits, true if that overflowed the channel
-	bool	dynamicAdjust();		// Shift bandwidth from idle channels to busy channels, true if adjustment occurred
-	bool	setNominalBPS(F32* throttle_vec);				// true if any value was different, resets adjustment system if was different
-=======
     void    resetDynamicAdjust();
     bool    checkOverflow(S32 throttle_cat, F32 bits);      // I'm about to send bits, true if would overflow channel
     bool    throttleOverflow(S32 throttle_cat, F32 bits);   // I just sent bits, true if that overflowed the channel
     bool    dynamicAdjust();        // Shift bandwidth from idle channels to busy channels, true if adjustment occurred
     bool    setNominalBPS(F32* throttle_vec);               // true if any value was different, resets adjustment system if was different
->>>>>>> 1a8a5404
 
     S32     getAvailable(S32 throttle_cat);                 // Return bits available in the channel
 
