--- conflicted
+++ resolved
@@ -41,13 +41,8 @@
 	~LLThrottle() { }
 
 	void setRate(const F32 rate);
-<<<<<<< HEAD
-	bool checkOverflow(const F32 amount); // I'm about to add an amount, TRUE if would overflow throttle
-	bool throttleOverflow(const F32 amount); // I just sent amount, TRUE if that overflowed the throttle
-=======
 	bool checkOverflow(const F32 amount); // I'm about to add an amount, true if would overflow throttle
 	bool throttleOverflow(const F32 amount); // I just sent amount, true if that overflowed the throttle
->>>>>>> dfbbad81
 
 	F32 getAvailable();	// Return the available bits
 	F32 getRate() const				{ return mRate; }
@@ -78,17 +73,10 @@
 	~LLThrottleGroup() { }
 
 	void	resetDynamicAdjust();
-<<<<<<< HEAD
-	bool	checkOverflow(S32 throttle_cat, F32 bits);		// I'm about to send bits, TRUE if would overflow channel
-	bool	throttleOverflow(S32 throttle_cat, F32 bits);	// I just sent bits, TRUE if that overflowed the channel
-	bool	dynamicAdjust();		// Shift bandwidth from idle channels to busy channels, TRUE if adjustment occurred
-	bool	setNominalBPS(F32* throttle_vec);				// TRUE if any value was different, resets adjustment system if was different
-=======
 	bool	checkOverflow(S32 throttle_cat, F32 bits);		// I'm about to send bits, true if would overflow channel
 	bool	throttleOverflow(S32 throttle_cat, F32 bits);	// I just sent bits, true if that overflowed the channel
 	bool	dynamicAdjust();		// Shift bandwidth from idle channels to busy channels, true if adjustment occurred
 	bool	setNominalBPS(F32* throttle_vec);				// true if any value was different, resets adjustment system if was different
->>>>>>> dfbbad81
 
 	S32		getAvailable(S32 throttle_cat);					// Return bits available in the channel
 
