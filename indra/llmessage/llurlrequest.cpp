--- conflicted
+++ resolved
@@ -251,12 +251,7 @@
         }
     }
 
-<<<<<<< HEAD
-    LL_DEBUGS("Proxy") << "use_proxy = " << (use_proxy?'Y':'N') << ", env_proxy = " << (env_proxy ? env_proxy : "(null)") << LL_ENDL;
-=======
-
-    LL_DEBUGS() << "use_proxy = " << (use_proxy?'Y':'N') << ", env_proxy = " << (env_proxy ? env_proxy : "(null)") << LL_ENDL;
->>>>>>> d0ef02c2
+    LL_DEBUGS()("Proxy") << "use_proxy = " << (use_proxy?'Y':'N') << ", env_proxy = " << (env_proxy ? env_proxy : "(null)") << LL_ENDL;
 
     if (env_proxy && use_proxy)
     {
@@ -420,11 +415,7 @@
 			mState = STATE_HAVE_RESPONSE;
 			context[CONTEXT_REQUEST][CONTEXT_TRANSFERED_BYTES] = mRequestTransferedBytes;
 			context[CONTEXT_RESPONSE][CONTEXT_TRANSFERED_BYTES] = mResponseTransferedBytes;
-<<<<<<< HEAD
-			LL_DEBUGS_ONCE(NULL) << this << "Setting context to " << context << llendl;
-=======
-			LL_DEBUGS() << this << "Setting context to " << context << LL_ENDL;
->>>>>>> d0ef02c2
+			LL_DEBUGS_ONCE(NULL) << this << "Setting context to " << context << LL_ENDL;
 			switch(result)
 			{
 				case CURLE_OK:
@@ -458,11 +449,7 @@
 					keep_looping = false;
 					break;
 				default:			// CURLE_URL_MALFORMAT
-<<<<<<< HEAD
 					LL_WARNS_ONCE(NULL) << "URLRequest Error: " << result
-=======
-					LL_WARNS() << "URLRequest Error: " << result
->>>>>>> d0ef02c2
 							<< ", "
 							<< LLCurl::strerror(result)
 							<< ", "
