/** 
 * @file llmessagethrottle.cpp
 * @brief LLMessageThrottle class used for throttling messages.
 *
 * $LicenseInfo:firstyear=2004&license=viewerlgpl$
 * Second Life Viewer Source Code
 * Copyright (C) 2010, Linden Research, Inc.
 * 
 * This library is free software; you can redistribute it and/or
 * modify it under the terms of the GNU Lesser General Public
 * License as published by the Free Software Foundation;
 * version 2.1 of the License only.
 * 
 * This library is distributed in the hope that it will be useful,
 * but WITHOUT ANY WARRANTY; without even the implied warranty of
 * MERCHANTABILITY or FITNESS FOR A PARTICULAR PURPOSE.  See the GNU
 * Lesser General Public License for more details.
 * 
 * You should have received a copy of the GNU Lesser General Public
 * License along with this library; if not, write to the Free Software
 * Foundation, Inc., 51 Franklin Street, Fifth Floor, Boston, MA  02110-1301  USA
 * 
 * Linden Research, Inc., 945 Battery Street, San Francisco, CA  94111  USA
 * $/LicenseInfo$
 */

#include "linden_common.h"

#include "llhash.h"

#include "llmessagethrottle.h"
#include "llframetimer.h"

// This is used for the stl search_n function.
bool eq_message_throttle_entry(LLMessageThrottleEntry a, LLMessageThrottleEntry b)
 		{ return a.getHash() == b.getHash(); }

const U64 SEC_TO_USEC = 1000000;
		
// How long (in microseconds) each type of message stays in its throttle list.
const U64 MAX_MESSAGE_AGE[MTC_EOF] =
{
	10 * SEC_TO_USEC,	// MTC_VIEWER_ALERT
	10 * SEC_TO_USEC	// MTC_AGENT_ALERT
};

LLMessageThrottle::LLMessageThrottle()
{
}

LLMessageThrottle::~LLMessageThrottle()
{
}

void LLMessageThrottle::pruneEntries()
{
	// Go through each message category, and prune entries older than max age.
	S32 cat;
	for (cat = 0; cat < MTC_EOF; cat++)
	{
		message_list_t* message_list = &(mMessageList[cat]);

		// Use a reverse iterator, since entries on the back will be the oldest.
		message_list_reverse_iterator_t r_iterator 	= message_list->rbegin();
		message_list_reverse_iterator_t r_last 		= message_list->rend();

		// Look for the first entry younger than the maximum age.
		F32 max_age = (F32)MAX_MESSAGE_AGE[cat]; 
		BOOL found = FALSE;
		while (r_iterator != r_last && !found)
		{
			if ( LLFrameTimer::getTotalTime() - (*r_iterator).getEntryTime() < max_age )
			{
				// We found a young enough entry.
				found = TRUE;

				// Did we find at least one entry to remove?
				if (r_iterator != message_list->rbegin())
				{
					// Yes, remove it.
					message_list->erase(r_iterator.base(), message_list->end());
				}
			}
			else
			{
				r_iterator++;
			}
		}

		// If we didn't find any entries young enough to keep, remove them all.
		if (!found)
		{
			message_list->clear();
		}
	}
}

BOOL LLMessageThrottle::addViewerAlert(const LLUUID& to, const std::string& mesg)
{
	message_list_t* message_list = &(mMessageList[MTC_VIEWER_ALERT]);

	// Concatenate from,to,mesg into one string.
	std::ostringstream full_mesg;
	full_mesg << to << mesg;

	// Create an entry for this message.
	size_t hash = llhash(full_mesg.str().c_str());
	LLMessageThrottleEntry entry(hash, LLFrameTimer::getTotalTime());

	// Check if this message is already in the list.
 	message_list_iterator_t found = std::search_n(message_list->begin(), message_list->end(),
 												  1, entry, eq_message_throttle_entry);
	if (found == message_list->end())
	{
		// This message was not found.  Add it to the list.
		message_list->push_front(entry);
		return TRUE;
	}
	else
	{
		// This message was already in the list.
		return FALSE;
	}
}

BOOL LLMessageThrottle::addAgentAlert(const LLUUID& agent, const LLUUID& task, const std::string& mesg)
{
	message_list_t* message_list = &(mMessageList[MTC_AGENT_ALERT]);

	// Concatenate from,to,mesg into one string.
	std::ostringstream full_mesg;
	full_mesg << agent << task << mesg;

	// Create an entry for this message.
	size_t hash = llhash(full_mesg.str().c_str());
	LLMessageThrottleEntry entry(hash, LLFrameTimer::getTotalTime());

	// Check if this message is already in the list.
	message_list_iterator_t found = std::search_n(message_list->begin(), message_list->end(),
												  1, entry, eq_message_throttle_entry);
<<<<<<< HEAD
	
=======
>>>>>>> f08f20db
	if (found == message_list->end())
	{
		// This message was not found.  Add it to the list.
		message_list->push_front(entry);
		return TRUE;
	}
	else
	{
		// This message was already in the list.
		return FALSE;
	}
}
<|MERGE_RESOLUTION|>--- conflicted
+++ resolved
@@ -138,10 +138,6 @@
 	// Check if this message is already in the list.
 	message_list_iterator_t found = std::search_n(message_list->begin(), message_list->end(),
 												  1, entry, eq_message_throttle_entry);
-<<<<<<< HEAD
-	
-=======
->>>>>>> f08f20db
 	if (found == message_list->end())
 	{
 		// This message was not found.  Add it to the list.
