/**
 * @file llui_libtest.cpp
 * @brief Integration test for the LLUI library
 *
 * $LicenseInfo:firstyear=2009&license=viewerlgpl$
 * Second Life Viewer Source Code
 * Copyright (C) 2010, Linden Research, Inc.
 *
 * This library is free software; you can redistribute it and/or
 * modify it under the terms of the GNU Lesser General Public
 * License as published by the Free Software Foundation;
 * version 2.1 of the License only.
 *
 * This library is distributed in the hope that it will be useful,
 * but WITHOUT ANY WARRANTY; without even the implied warranty of
 * MERCHANTABILITY or FITNESS FOR A PARTICULAR PURPOSE.  See the GNU
 * Lesser General Public License for more details.
 *
 * You should have received a copy of the GNU Lesser General Public
 * License along with this library; if not, write to the Free Software
 * Foundation, Inc., 51 Franklin Street, Fifth Floor, Boston, MA  02110-1301  USA
 *
 * Linden Research, Inc., 945 Battery Street, San Francisco, CA  94111  USA
 * $/LicenseInfo$
 */
#include "linden_common.h"

#include "llui_libtest.h"

// project includes
#include "llwidgetreg.h"

// linden library includes
#include "llcontrol.h"      // LLControlGroup
#include "lldir.h"
#include "lldiriterator.h"
#include "llerrorcontrol.h"
#include "llfloater.h"
#include "llfontfreetype.h"
#include "llfontgl.h"
#include "lltransutil.h"
#include "llui.h"
#include "lluictrlfactory.h"

#include <iostream>

// *TODO: switch to using TUT
// *TODO: teach Parabuild about this program, run automatically after full builds

// I believe these must be globals, not stack variables.  JC
LLControlGroup gSavedSettings("Global");    // saved at end of session
LLControlGroup gSavedPerAccountSettings("PerAccount"); // saved at end of session
LLControlGroup gWarningSettings("Warnings"); // persists ignored dialogs/warnings

// [RLVa:KB] - Checked: 2010-11-12 (RLVa-1.2.2a) | Added: RLVa-1.2.2a
#include "llavatarname.h"

// Stub for rlvGetAnonym
std::string rlvGetAnonym(const LLAvatarName& avName)
{
<<<<<<< HEAD
	static std::string strAnonym = "A resident";
	return strAnonym;
}
// [/RLVa:KB]

// We can't create LLImageGL objects because we have no window or rendering 
=======
    static std::string strAnonym = "A resident";
    return strAnonym;
}
// [/RLVa:KB]

// We can't create LLImageGL objects because we have no window or rendering
>>>>>>> 1a8a5404
// context.  Provide enough of an LLUIImage to test the LLUI library without
// an underlying image.
class TestUIImage : public LLUIImage
{
public:
    TestUIImage()
    :   LLUIImage( std::string(), NULL ) // NULL ImageGL, don't deref!
    { }

    /*virtual*/ S32 getWidth() const
    {
        return 16;
    }

    /*virtual*/ S32 getHeight() const
    {
        return 16;
    }
};


class LLTexture ;
// We need to supply dummy images
class TestImageProvider : public LLImageProviderInterface
{
public:
    /*virtual*/ LLPointer<LLUIImage> getUIImage(const std::string& name, S32 priority)
    {
        return makeImage();
    }

    /*virtual*/ LLPointer<LLUIImage> getUIImageByID(const LLUUID& id, S32 priority)
    {
        return makeImage();
    }

    /*virtual*/ void cleanUp()
    {
    }

    LLPointer<LLUIImage> makeImage()
    {
        LLPointer<LLTexture> image_gl;
        LLPointer<LLUIImage> image = new TestUIImage(); //LLUIImage( std::string(), image_gl);
        mImageList.push_back(image);
        return image;
    }

public:
    // Unclear if we need this, hold on to one copy of each image we make
    std::vector<LLPointer<LLUIImage> > mImageList;
};
TestImageProvider gTestImageProvider;

void init_llui()
{
    // Font lookup needs directory support
#if LL_DARWIN
    const char* newview_path = "../../../../newview";
#else
    const char* newview_path = "../../../newview";
#endif
<<<<<<< HEAD
	gDirUtilp->initAppDirs("SecondLife", newview_path);
	gDirUtilp->setSkinFolder("default", "en");
	
	// colors are no longer stored in a LLControlGroup file
	LLUIColorTable::instance().loadFromSettings();

	std::string config_filename = gDirUtilp->getExpandedFilename(LL_PATH_APP_SETTINGS, "settings.xml");
	gSavedSettings.loadFromFile(config_filename);
	
	// See LLAppViewer::init()
	LLUI::settings_map_t settings;
	settings["config"] = &gSavedSettings;
	settings["ignores"] = &gWarningSettings;
	settings["floater"] = &gSavedSettings;
	settings["account"] = &gSavedPerAccountSettings;
	
	// Don't use real images as we don't have a GL context
	LLUI::initClass(settings, &gTestImageProvider);
	
	const bool no_register_widgets = false;
	LLWidgetReg::initClass( no_register_widgets );

	// Otherwise we get translation warnings when setting up floaters
	// (tooltips for buttons)
	std::set<std::string> default_args;
	LLTransUtil::parseStrings("strings.xml", default_args);
	LLTransUtil::parseLanguageStrings("language_settings.xml");
	LLFontManager::initClass();
	
	// Creating widgets apparently requires fonts to be initialized,
	// otherwise it crashes.
	LLFontGL::initClass(96.f, 1.f, 1.f,
						gDirUtilp->getAppRODataDir(),
						"fonts.xml",
						f.0,
						false );	// don't create gl textures
	
	LLFloaterView::Params fvparams;
	fvparams.name("Floater View");
	fvparams.rect( LLRect(0,480,640,0) );
	fvparams.mouse_opaque(false);
	fvparams.follows.flags(FOLLOWS_ALL);
	fvparams.tab_stop(false);
	gFloaterView = LLUICtrlFactory::create<LLFloaterView> (fvparams);
=======
    gDirUtilp->initAppDirs("SecondLife", newview_path);
    gDirUtilp->setSkinFolder("default", "en");

    // colors are no longer stored in a LLControlGroup file
    LLUIColorTable::instance().loadFromSettings();

    std::string config_filename = gDirUtilp->getExpandedFilename(LL_PATH_APP_SETTINGS, "settings.xml");
    gSavedSettings.loadFromFile(config_filename);

    // See LLAppViewer::init()
    LLUI::settings_map_t settings;
    settings["config"] = &gSavedSettings;
    settings["ignores"] = &gWarningSettings;
    settings["floater"] = &gSavedSettings;
    settings["account"] = &gSavedPerAccountSettings;

    // Don't use real images as we don't have a GL context
    LLUI::initClass(settings, &gTestImageProvider);

    const bool no_register_widgets = false;
    LLWidgetReg::initClass( no_register_widgets );

    // Otherwise we get translation warnings when setting up floaters
    // (tooltips for buttons)
    std::set<std::string> default_args;
    LLTransUtil::parseStrings("strings.xml", default_args);
    LLTransUtil::parseLanguageStrings("language_settings.xml");
    LLFontManager::initClass();

    // Creating widgets apparently requires fonts to be initialized,
    // otherwise it crashes.
    LLFontGL::initClass(96.f, 1.f, 1.f,
                        gDirUtilp->getAppRODataDir(),
                        "fonts.xml",
                        f.0,
                        false );    // don't create gl textures

    LLFloaterView::Params fvparams;
    fvparams.name("Floater View");
    fvparams.rect( LLRect(0,480,640,0) );
    fvparams.mouse_opaque(false);
    fvparams.follows.flags(FOLLOWS_ALL);
    fvparams.tab_stop(false);
    gFloaterView = LLUICtrlFactory::create<LLFloaterView> (fvparams);
>>>>>>> 1a8a5404
}

/*==========================================================================*|
static std::string get_xui_dir()
{
    std::string delim = gDirUtilp->getDirDelimiter();
    return gDirUtilp->getSkinBaseDir() + delim + "default" + delim + "xui" + delim;
}

// buildFromFile() no longer supports generate-output-LLXMLNode
void export_test_floaters()
{
    // Convert all test floaters to new XML format
    std::string delim = gDirUtilp->getDirDelimiter();
    std::string xui_dir = get_xui_dir() + "en" + delim;
    std::string filename;

    LLDirIterator iter(xui_dir, "floater_test_*.xml");
    while (iter.next(filename))
    {
        if (filename.find("_new.xml") != std::string::npos)
        {
            // don't re-export other test floaters
            continue;
        }
        LL_INFOS() << "Converting " << filename << LL_ENDL;
        // Build a floater and output new attributes
        LLXMLNodePtr output_node = new LLXMLNode();
        LLFloater* floater = new LLFloater(LLSD());
        floater->buildFromFile( filename,
                                //   FALSE, // don't open floater
                                output_node);
        std::string out_filename = gDirUtilp->add(xui_dir, filename);
        std::string::size_type extension_pos = out_filename.rfind(".xml");
        out_filename.resize(extension_pos);
        out_filename += "_new.xml";

        LL_INFOS() << "Output: " << out_filename << LL_ENDL;
        LLFILE* floater_file = LLFile::fopen(out_filename.c_str(), "w");
        LLXMLNode::writeHeaderToFile(floater_file);
        output_node->writeToFile(floater_file);
        fclose(floater_file);
    }
}
|*==========================================================================*/

int main(int argc, char** argv)
{
    // Must init LLError for llerrs to actually cause errors.
    LLError::initForApplication(".");

    init_llui();

//  export_test_floaters();

    return 0;
}<|MERGE_RESOLUTION|>--- conflicted
+++ resolved
@@ -58,21 +58,12 @@
 // Stub for rlvGetAnonym
 std::string rlvGetAnonym(const LLAvatarName& avName)
 {
-<<<<<<< HEAD
-	static std::string strAnonym = "A resident";
-	return strAnonym;
-}
-// [/RLVa:KB]
-
-// We can't create LLImageGL objects because we have no window or rendering 
-=======
     static std::string strAnonym = "A resident";
     return strAnonym;
 }
 // [/RLVa:KB]
 
 // We can't create LLImageGL objects because we have no window or rendering
->>>>>>> 1a8a5404
 // context.  Provide enough of an LLUIImage to test the LLUI library without
 // an underlying image.
 class TestUIImage : public LLUIImage
@@ -135,52 +126,6 @@
 #else
     const char* newview_path = "../../../newview";
 #endif
-<<<<<<< HEAD
-	gDirUtilp->initAppDirs("SecondLife", newview_path);
-	gDirUtilp->setSkinFolder("default", "en");
-	
-	// colors are no longer stored in a LLControlGroup file
-	LLUIColorTable::instance().loadFromSettings();
-
-	std::string config_filename = gDirUtilp->getExpandedFilename(LL_PATH_APP_SETTINGS, "settings.xml");
-	gSavedSettings.loadFromFile(config_filename);
-	
-	// See LLAppViewer::init()
-	LLUI::settings_map_t settings;
-	settings["config"] = &gSavedSettings;
-	settings["ignores"] = &gWarningSettings;
-	settings["floater"] = &gSavedSettings;
-	settings["account"] = &gSavedPerAccountSettings;
-	
-	// Don't use real images as we don't have a GL context
-	LLUI::initClass(settings, &gTestImageProvider);
-	
-	const bool no_register_widgets = false;
-	LLWidgetReg::initClass( no_register_widgets );
-
-	// Otherwise we get translation warnings when setting up floaters
-	// (tooltips for buttons)
-	std::set<std::string> default_args;
-	LLTransUtil::parseStrings("strings.xml", default_args);
-	LLTransUtil::parseLanguageStrings("language_settings.xml");
-	LLFontManager::initClass();
-	
-	// Creating widgets apparently requires fonts to be initialized,
-	// otherwise it crashes.
-	LLFontGL::initClass(96.f, 1.f, 1.f,
-						gDirUtilp->getAppRODataDir(),
-						"fonts.xml",
-						f.0,
-						false );	// don't create gl textures
-	
-	LLFloaterView::Params fvparams;
-	fvparams.name("Floater View");
-	fvparams.rect( LLRect(0,480,640,0) );
-	fvparams.mouse_opaque(false);
-	fvparams.follows.flags(FOLLOWS_ALL);
-	fvparams.tab_stop(false);
-	gFloaterView = LLUICtrlFactory::create<LLFloaterView> (fvparams);
-=======
     gDirUtilp->initAppDirs("SecondLife", newview_path);
     gDirUtilp->setSkinFolder("default", "en");
 
@@ -225,7 +170,6 @@
     fvparams.follows.flags(FOLLOWS_ALL);
     fvparams.tab_stop(false);
     gFloaterView = LLUICtrlFactory::create<LLFloaterView> (fvparams);
->>>>>>> 1a8a5404
 }
 
 /*==========================================================================*|
