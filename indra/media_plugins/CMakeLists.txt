--- conflicted
+++ resolved
@@ -14,14 +14,8 @@
 if (WINDOWS)
     add_subdirectory(cef)
     add_subdirectory(libvlc)
-<<<<<<< HEAD
 endif (WINDOWS)
-
-### add_subdirectory(example)
 
 if (WINDOWS OR LINUX)
     add_subdirectory(gstreamer10)
 endif (WINDOWS OR LINUX)
-=======
-endif (WINDOWS)
->>>>>>> f40bd0fa
