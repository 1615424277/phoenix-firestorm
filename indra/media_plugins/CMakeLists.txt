--- conflicted
+++ resolved
@@ -2,11 +2,7 @@
 add_subdirectory(base)
 
 if (LINUX)
-<<<<<<< HEAD
-    add_subdirectory(gstreamer010)
-=======
     add_subdirectory(gstreamer10)
->>>>>>> 7625a540
     add_subdirectory(cef)
     #add_subdirectory(example)
 endif (LINUX)
