--- conflicted
+++ resolved
@@ -36,11 +36,7 @@
   set_target_properties(
     media_plugin_example
     PROPERTIES
-<<<<<<< HEAD
-    LINK_FLAGS "/MANIFEST:NO /SAFESEH:NO /NODEFAULTLIB:LIBCMT"
-=======
     LINK_FLAGS "/MANIFEST:NO /NODEFAULTLIB:LIBCMT"
->>>>>>> a52ba692
     )
 endif (WINDOWS)
 
