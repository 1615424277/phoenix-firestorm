--- conflicted
+++ resolved
@@ -529,12 +529,6 @@
 				settings.background_color = 0xffffffff;
 				settings.cache_enabled = true;
 				settings.cache_path = mCachePath;
-<<<<<<< HEAD
-#if (DULLAHAN_VERSION_MAJOR*100+DULLAHAN_VERSION_MINOR) < 106
-				settings.cookie_store_path = mCookiePath;
-#endif
-=======
->>>>>>> a01f2976
 				settings.cookies_enabled = mCookiesEnabled;
 				settings.disable_gpu = mDisableGPU;
 #if LL_DARWIN
@@ -698,16 +692,9 @@
 			else if (message_name == "scroll_event")
 			{
 				// Mouse coordinates for cef to be able to scroll 'containers'
-<<<<<<< HEAD
-#if (DULLAHAN_VERSION_MAJOR*100+DULLAHAN_VERSION_MINOR) >= 106
 				S32 x = message_in.getValueS32("x");
 				S32 y = message_in.getValueS32("y");
-#endif
-=======
-				S32 x = message_in.getValueS32("x");
-				S32 y = message_in.getValueS32("y");
-
->>>>>>> a01f2976
+
 				// Wheel's clicks
 				S32 delta_x = message_in.getValueS32("clicks_x");
 				S32 delta_y = message_in.getValueS32("clicks_y");
@@ -715,15 +702,7 @@
 				delta_x *= -scaling_factor;
 				delta_y *= -scaling_factor;
 
-<<<<<<< HEAD
-#if (DULLAHAN_VERSION_MAJOR*100+DULLAHAN_VERSION_MINOR) >= 106
 				mCEFLib->mouseWheel(x, y, delta_x, delta_y);
-#else
-				mCEFLib->mouseWheel(delta_x, delta_y);
-#endif
-=======
-				mCEFLib->mouseWheel(x, y, delta_x, delta_y);
->>>>>>> a01f2976
 			}
 			else if (message_name == "text_event")
 			{
