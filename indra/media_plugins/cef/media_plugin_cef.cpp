--- conflicted
+++ resolved
@@ -757,132 +757,6 @@
                     mCachePath = mRootCachePath;
                 }
                 mContextCachePath = ""; // disabled by ""
-<<<<<<< HEAD
-				mCefLogFile = message_in.getValue("cef_log_file");
-				mCefLogVerbose = message_in.getValueBoolean("cef_verbose_log");
-			}
-			else if (message_name == "size_change")
-			{
-				std::string name = message_in.getValue("name");
-				S32 width = message_in.getValueS32("width");
-				S32 height = message_in.getValueS32("height");
-				S32 texture_width = message_in.getValueS32("texture_width");
-				S32 texture_height = message_in.getValueS32("texture_height");
-
-				if (!name.empty())
-				{
-					// Find the shared memory region with this name
-					SharedSegmentMap::iterator iter = mSharedSegments.find(name);
-					if (iter != mSharedSegments.end())
-					{
-						mPixels = (unsigned char*)iter->second.mAddress;
-						mWidth = width;
-						mHeight = height;
-
-						mTextureWidth = texture_width;
-						mTextureHeight = texture_height;
-
-						mCEFLib->setSize(mWidth, mHeight);
-					};
-				};
-
-				LLPluginMessage message(LLPLUGIN_MESSAGE_CLASS_MEDIA, "size_change_response");
-				message.setValue("name", name);
-				message.setValueS32("width", width);
-				message.setValueS32("height", height);
-				message.setValueS32("texture_width", texture_width);
-				message.setValueS32("texture_height", texture_height);
-				sendMessage(message);
-
-			}
-			else if (message_name == "set_language_code")
-			{
-				mHostLanguage = message_in.getValue("language");
-			}
-			else if (message_name == "load_uri")
-			{
-				std::string uri = message_in.getValue("uri");
-				mCEFLib->navigate(uri);
-			}
-			else if (message_name == "execute_javascript")
-			{
-				std::string code = message_in.getValue("code");
-				mCEFLib->executeJavaScript(code);
-			}
-			else if (message_name == "set_cookie")
-			{
-				std::string uri = message_in.getValue("uri");
-				std::string name = message_in.getValue("name");
-				std::string value = message_in.getValue("value");
-				std::string domain = message_in.getValue("domain");
-				std::string path = message_in.getValue("path");
-				bool httponly = message_in.getValueBoolean("httponly");
-				bool secure = message_in.getValueBoolean("secure");
-				mCEFLib->setCookie(uri, name, value, domain, path, httponly, secure);
-			}
-			else if (message_name == "mouse_event")
-			{
-				std::string event = message_in.getValue("event");
-
-				S32 x = message_in.getValueS32("x");
-				S32 y = message_in.getValueS32("y");
-
-				// only even send left mouse button events to the CEF library
-				// (partially prompted by crash in macOS CEF when sending right button events)
-				// we catch the right click in viewer and display our own context menu anyway
-				S32 button = message_in.getValueS32("button");
-				dullahan::EMouseButton btn = dullahan::MB_MOUSE_BUTTON_LEFT;
-
-				if (event == "down" && button == 0)
-				{
-					mCEFLib->mouseButton(btn, dullahan::ME_MOUSE_DOWN, x, y);
-					mCEFLib->setFocus();
-
-					std::stringstream str;
-					str << "Mouse down at = " << x << ", " << y;
-					postDebugMessage(str.str());
-				}
-				else if (event == "up" && button == 0)
-				{
-					mCEFLib->mouseButton(btn, dullahan::ME_MOUSE_UP, x, y);
-
-					std::stringstream str;
-					str << "Mouse up at = " << x << ", " << y;
-					postDebugMessage(str.str());
-				}
-				else if (event == "double_click")
-				{
-					mCEFLib->mouseButton(btn, dullahan::ME_MOUSE_DOUBLE_CLICK, x, y);
-				}
-				else
-				{
-					mCEFLib->mouseMove(x, y);
-				}
-			}
-			else if (message_name == "scroll_event")
-			{
-				// Mouse coordinates for cef to be able to scroll 'containers'
-				S32 x = message_in.getValueS32("x");
-				S32 y = message_in.getValueS32("y");
-
-				// Wheel's clicks
-				S32 delta_x = message_in.getValueS32("clicks_x");
-				S32 delta_y = message_in.getValueS32("clicks_y");
-				const int scaling_factor = 40;
-				delta_x *= -scaling_factor;
-				delta_y *= -scaling_factor;
-
-				mCEFLib->mouseWheel(x, y, delta_x, delta_y);
-			}
-			else if (message_name == "text_event")
-			{
-				std::string event = message_in.getValue("event");
-				LLSD native_key_data = message_in.getValueLLSD("native_key_data");
-				unicodeInput(event, native_key_data);
-			}
-			else if (message_name == "key_event")
-			{
-=======
                 mCefLogFile = message_in.getValue("cef_log_file");
                 mCefLogVerbose = message_in.getValueBoolean("cef_verbose_log");
             }
@@ -953,7 +827,7 @@
                 S32 y = message_in.getValueS32("y");
 
                 // only even send left mouse button events to the CEF library
-                // (partially prompted by crash in OS X CEF when sending right button events)
+                // (partially prompted by crash in macOS CEF when sending right button events)
                 // we catch the right click in viewer and display our own context menu anyway
                 S32 button = message_in.getValueS32("button");
                 dullahan::EMouseButton btn = dullahan::MB_MOUSE_BUTTON_LEFT;
@@ -1007,7 +881,6 @@
             }
             else if (message_name == "key_event")
             {
->>>>>>> c06fb4e0
 #if LL_DARWIN
                 std::string event = message_in.getValue("event");
                 LLSD native_key_data = message_in.getValueLLSD("native_key_data");
