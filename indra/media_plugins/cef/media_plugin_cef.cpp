--- conflicted
+++ resolved
@@ -761,7 +761,6 @@
 	mCEFLib->nativeKeyboardEventWin(msg, wparam, lparam);
 #endif
 
-<<<<<<< HEAD
 // <FS:ND> Keyboard handling for Linux.
 #if LL_LINUX
 	uint32_t native_scan_code = (uint32_t)(native_key_data["sdl_sym"].asInteger());
@@ -772,11 +771,9 @@
 	mCEFLib->nativeKeyboardEvent(key_event, native_scan_code, native_virtual_key, native_modifiers);
 #endif
 // </FS:ND>
-}
-void MediaPluginCEF::unicodeInput(LLSD native_key_data = LLSD::emptyMap())
-=======
+};
+
 void MediaPluginCEF::unicodeInput(std::string event, LLSD native_key_data = LLSD::emptyMap())
->>>>>>> aa62145e
 {
 #if LL_DARWIN
 	// i didn't think this code was needed for macOS but without it, the IME
