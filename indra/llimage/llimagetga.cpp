--- conflicted
+++ resolved
@@ -267,11 +267,7 @@
 			if (!mColorMap)
 			{
                 LLError::LLUserWarningMsg::showOutOfMemory();
-<<<<<<< HEAD
-				LL_WARNS() << "Out of Memory in bool LLImageTGA::updateData()" << LL_ENDL;
-=======
 				LL_WARNS() << "Out of Memory in bool LLImageTGA::updateData(), size: " << color_map_bytes << LL_ENDL;
->>>>>>> 1f75fbd3
 				return false;
 			}
 			memcpy( mColorMap, getData() + mDataOffset, color_map_bytes );	/* Flawfinder: ignore */
