/**
 * @file llimage.cpp
 * @brief Base class for images.
 *
 * $LicenseInfo:firstyear=2001&license=viewerlgpl$
 * Second Life Viewer Source Code
 * Copyright (C) 2010, Linden Research, Inc.
 *
 * This library is free software; you can redistribute it and/or
 * modify it under the terms of the GNU Lesser General Public
 * License as published by the Free Software Foundation;
 * version 2.1 of the License only.
 *
 * This library is distributed in the hope that it will be useful,
 * but WITHOUT ANY WARRANTY; without even the implied warranty of
 * MERCHANTABILITY or FITNESS FOR A PARTICULAR PURPOSE.  See the GNU
 * Lesser General Public License for more details.
 *
 * You should have received a copy of the GNU Lesser General Public
 * License along with this library; if not, write to the Free Software
 * Foundation, Inc., 51 Franklin Street, Fifth Floor, Boston, MA  02110-1301  USA
 *
 * Linden Research, Inc., 945 Battery Street, San Francisco, CA  94111  USA
 * $/LicenseInfo$
 */

#include "linden_common.h"

#include "llimageworker.h"
#include "llimage.h"

#include "llmath.h"
#include "v4coloru.h"
#include "v3color.h"

#include "llimagebmp.h"
#include "llimagetga.h"
#include "llimagej2c.h"
#include "llimagejpeg.h"
#include "llimagepng.h"
#include "llimagedxt.h"
#include "llmemory.h"

#include <boost/preprocessor.hpp>

//..................................................................................
//..................................................................................
// Helper macrose's for generate cycle unwrap templates
//..................................................................................
#define _UNROL_GEN_TPL_arg_0(arg)
#define _UNROL_GEN_TPL_arg_1(arg) arg

#define _UNROL_GEN_TPL_comma_0
#define _UNROL_GEN_TPL_comma_1 BOOST_PP_COMMA()
//..................................................................................
#define _UNROL_GEN_TPL_ARGS_macro(z,n,seq) \
    BOOST_PP_CAT(_UNROL_GEN_TPL_arg_, BOOST_PP_MOD(n, 2))(BOOST_PP_SEQ_ELEM(n, seq)) BOOST_PP_CAT(_UNROL_GEN_TPL_comma_, BOOST_PP_AND(BOOST_PP_MOD(n, 2), BOOST_PP_NOT_EQUAL(BOOST_PP_INC(n), BOOST_PP_SEQ_SIZE(seq))))

#define _UNROL_GEN_TPL_ARGS(seq) \
    BOOST_PP_REPEAT(BOOST_PP_SEQ_SIZE(seq), _UNROL_GEN_TPL_ARGS_macro, seq)
//..................................................................................

#define _UNROL_GEN_TPL_TYPE_ARGS_macro(z,n,seq) \
    BOOST_PP_SEQ_ELEM(n, seq) BOOST_PP_CAT(_UNROL_GEN_TPL_comma_, BOOST_PP_AND(BOOST_PP_MOD(n, 2), BOOST_PP_NOT_EQUAL(BOOST_PP_INC(n), BOOST_PP_SEQ_SIZE(seq))))

#define _UNROL_GEN_TPL_TYPE_ARGS(seq) \
    BOOST_PP_REPEAT(BOOST_PP_SEQ_SIZE(seq), _UNROL_GEN_TPL_TYPE_ARGS_macro, seq)
//..................................................................................
#define _UNROLL_GEN_TPL_foreach_ee(z, n, seq) \
    executor<n>(_UNROL_GEN_TPL_ARGS(seq));

#define _UNROLL_GEN_TPL(name, args_seq, operation, spec) \
    template<> struct name<spec> { \
    private: \
        template<S32 _idx> inline void executor(_UNROL_GEN_TPL_TYPE_ARGS(args_seq)) { \
            BOOST_PP_SEQ_ENUM(operation) ; \
        } \
    public: \
        inline void operator()(_UNROL_GEN_TPL_TYPE_ARGS(args_seq)) { \
            BOOST_PP_REPEAT(spec, _UNROLL_GEN_TPL_foreach_ee, args_seq) \
        } \
};
//..................................................................................
#define _UNROLL_GEN_TPL_foreach_seq_macro(r, data, elem) \
    _UNROLL_GEN_TPL(BOOST_PP_SEQ_ELEM(0, data), BOOST_PP_SEQ_ELEM(1, data), BOOST_PP_SEQ_ELEM(2, data), elem)

#define UNROLL_GEN_TPL(name, args_seq, operation, spec_seq) \
    /*general specialization - should not be implemented!*/ \
    template<U8> struct name { inline void operator()(_UNROL_GEN_TPL_TYPE_ARGS(args_seq)) { /*static_assert(!"Should not be instantiated.");*/  } }; \
    BOOST_PP_SEQ_FOR_EACH(_UNROLL_GEN_TPL_foreach_seq_macro, (name)(args_seq)(operation), spec_seq)
//..................................................................................
//..................................................................................


//..................................................................................
// Generated unrolling loop templates with specializations
//..................................................................................
//example: for(c = 0; c < ch; ++c) comp[c] = cx[0] = 0;
UNROLL_GEN_TPL(uroll_zeroze_cx_comp, (S32 *)(cx)(S32 *)(comp), (cx[_idx] = comp[_idx] = 0), (1)(3)(4));
//example: for(c = 0; c < ch; ++c) comp[c] >>= 4;
UNROLL_GEN_TPL(uroll_comp_rshftasgn_constval, (S32 *)(comp)(const S32)(cval), (comp[_idx] >>= cval), (1)(3)(4));
//example: for(c = 0; c < ch; ++c) comp[c] = (cx[c] >> 5) * yap;
UNROLL_GEN_TPL(uroll_comp_asgn_cx_rshft_cval_all_mul_val, (S32 *)(comp)(S32 *)(cx)(const S32)(cval)(S32)(val), (comp[_idx] = (cx[_idx] >> cval) * val), (1)(3)(4));
//example: for(c = 0; c < ch; ++c) comp[c] += (cx[c] >> 5) * Cy;
UNROLL_GEN_TPL(uroll_comp_plusasgn_cx_rshft_cval_all_mul_val, (S32 *)(comp)(S32 *)(cx)(const S32)(cval)(S32)(val), (comp[_idx] += (cx[_idx] >> cval) * val), (1)(3)(4));
//example: for(c = 0; c < ch; ++c) comp[c] += pix[c] * info.xapoints[x];
UNROLL_GEN_TPL(uroll_inp_plusasgn_pix_mul_val, (S32 *)(comp)(const U8 *)(pix)(S32)(val), (comp[_idx] += pix[_idx] * val), (1)(3)(4));
//example: for(c = 0; c < ch; ++c) cx[c] = pix[c] * info.xapoints[x];
UNROLL_GEN_TPL(uroll_inp_asgn_pix_mul_val, (S32 *)(comp)(const U8 *)(pix)(S32)(val), (comp[_idx] = pix[_idx] * val), (1)(3)(4));
//example: for(c = 0; c < ch; ++c) comp[c] = ((cx[c] * info.yapoints[y]) + (comp[c] * (256 - info.yapoints[y]))) >> 16;
UNROLL_GEN_TPL(uroll_comp_asgn_cx_mul_apoint_plus_comp_mul_inv_apoint_allshifted_16_r, (S32 *)(comp)(S32 *)(cx)(S32)(apoint), (comp[_idx] = ((cx[_idx] * apoint) + (comp[_idx] * (256 - apoint))) >> 16), (1)(3)(4));
//example: for(c = 0; c < ch; ++c) comp[c] = (comp[c] + pix[c] * info.yapoints[y]) >> 8;
UNROLL_GEN_TPL(uroll_comp_asgn_comp_plus_pix_mul_apoint_allshifted_8_r, (S32 *)(comp)(const U8 *)(pix)(S32)(apoint), (comp[_idx] = (comp[_idx] + pix[_idx] * apoint) >> 8), (1)(3)(4));
//example: for(c = 0; c < ch; ++c) comp[c] = ((comp[c]*(256 - info.xapoints[x])) + ((cx[c] * info.xapoints[x]))) >> 12;
UNROLL_GEN_TPL(uroll_comp_asgn_comp_mul_inv_apoint_plus_cx_mul_apoint_allshifted_12_r, (S32 *)(comp)(S32)(apoint)(S32 *)(cx), (comp[_idx] = ((comp[_idx] * (256-apoint)) + (cx[_idx] * apoint)) >> 12), (1)(3)(4));
//example: for(c = 0; c < ch; ++c) *dptr++ = comp[c]&0xff;
UNROLL_GEN_TPL(uroll_uref_dptr_inc_asgn_comp_and_ff, (U8 *&)(dptr)(S32 *)(comp), (*dptr++ = comp[_idx]&0xff), (1)(3)(4));
//example: for(c = 0; c < ch; ++c) *dptr++ = (sptr[info.xpoints[x]*ch + c])&0xff;
UNROLL_GEN_TPL(uroll_uref_dptr_inc_asgn_sptr_apoint_plus_idx_alland_ff, (U8 *&)(dptr)(const U8 *)(sptr)(S32)(apoint), (*dptr++ = sptr[apoint + _idx]&0xff), (1)(3)(4));
//example: for(c = 0; c < ch; ++c) *dptr++ = (comp[c]>>10)&0xff;
UNROLL_GEN_TPL(uroll_uref_dptr_inc_asgn_comp_rshft_cval_and_ff, (U8 *&)(dptr)(S32 *)(comp)(const S32)(cval), (*dptr++ = (comp[_idx]>>cval)&0xff), (1)(3)(4));
//..................................................................................


template<U8 ch>
struct scale_info
{
public:
    std::vector<S32> xpoints;
    std::vector<const U8*> ystrides;
    std::vector<S32> xapoints, yapoints;
    S32 xup_yup;

public:
    //unrolling loop types declaration
    typedef uroll_zeroze_cx_comp<ch>                                                        uroll_zeroze_cx_comp_t;
    typedef uroll_comp_rshftasgn_constval<ch>                                               uroll_comp_rshftasgn_constval_t;
    typedef uroll_comp_asgn_cx_rshft_cval_all_mul_val<ch>                                   uroll_comp_asgn_cx_rshft_cval_all_mul_val_t;
    typedef uroll_comp_plusasgn_cx_rshft_cval_all_mul_val<ch>                               uroll_comp_plusasgn_cx_rshft_cval_all_mul_val_t;
    typedef uroll_inp_plusasgn_pix_mul_val<ch>                                              uroll_inp_plusasgn_pix_mul_val_t;
    typedef uroll_inp_asgn_pix_mul_val<ch>                                                  uroll_inp_asgn_pix_mul_val_t;
    typedef uroll_comp_asgn_cx_mul_apoint_plus_comp_mul_inv_apoint_allshifted_16_r<ch>      uroll_comp_asgn_cx_mul_apoint_plus_comp_mul_inv_apoint_allshifted_16_r_t;
    typedef uroll_comp_asgn_comp_plus_pix_mul_apoint_allshifted_8_r<ch>                     uroll_comp_asgn_comp_plus_pix_mul_apoint_allshifted_8_r_t;
    typedef uroll_comp_asgn_comp_mul_inv_apoint_plus_cx_mul_apoint_allshifted_12_r<ch>      uroll_comp_asgn_comp_mul_inv_apoint_plus_cx_mul_apoint_allshifted_12_r_t;
    typedef uroll_uref_dptr_inc_asgn_comp_and_ff<ch>                                        uroll_uref_dptr_inc_asgn_comp_and_ff_t;
    typedef uroll_uref_dptr_inc_asgn_sptr_apoint_plus_idx_alland_ff<ch>                     uroll_uref_dptr_inc_asgn_sptr_apoint_plus_idx_alland_ff_t;
    typedef uroll_uref_dptr_inc_asgn_comp_rshft_cval_and_ff<ch>                             uroll_uref_dptr_inc_asgn_comp_rshft_cval_and_ff_t;

public:
    scale_info(const U8 *src, U32 srcW, U32 srcH, U32 dstW, U32 dstH, U32 srcStride)
        : xup_yup((dstW >= srcW) + ((dstH >= srcH) << 1))
    {
        calc_x_points(srcW, dstW);
        calc_y_strides(src, srcStride, srcH, dstH);
        calc_aa_points(srcW, dstW, xup_yup&1, xapoints);
        calc_aa_points(srcH, dstH, xup_yup&2, yapoints);
    }

private:
    //...........................................................................................
    void calc_x_points(U32 srcW, U32 dstW)
    {
        xpoints.resize(dstW+1);

        S32 val = dstW >= srcW ? 0x8000 * srcW / dstW - 0x8000 : 0;
        S32 inc = (srcW << 16) / dstW;

        for(U32 i = 0, j = 0; i < dstW; ++i, ++j, val += inc)
        {
            xpoints[j] = llmax(0, val >> 16);
        }
    }
    //...........................................................................................
    void calc_y_strides(const U8 *src, U32 srcStride, U32 srcH, U32 dstH)
    {
        ystrides.resize(dstH+1);

        S32 val = dstH >= srcH ? 0x8000 * srcH / dstH - 0x8000 : 0;
        S32 inc = (srcH << 16) / dstH;

        for(U32 i = 0, j = 0; i < dstH; ++i, ++j, val += inc)
        {
            ystrides[j] = src + llmax(0, val >> 16) * srcStride;
        }
    }
    //...........................................................................................
    void calc_aa_points(U32 srcSz, U32 dstSz, bool scale_up, std::vector<S32> &vp)
    {
        vp.resize(dstSz);

        if(scale_up)
        {
            S32 val = 0x8000 * srcSz / dstSz - 0x8000;
            S32 inc = (srcSz << 16) / dstSz;
            U32 pos;

            for(U32 i = 0, j = 0; i < dstSz; ++i, ++j, val += inc)
            {
                pos = val >> 16;

                if (pos >= (srcSz - 1))
                    vp[j] = 0;
                else
                    vp[j] = (val >> 8) - ((val >> 8) & 0xffffff00);
            }
        }
        else
        {
            S32 inc = (srcSz << 16) / dstSz;
            S32 Cp = ((dstSz << 14) / srcSz) + 1;
            S32 ap;

            for(U32 i = 0, j = 0, val = 0; i < dstSz; ++i, ++j, val += inc)
            {
                ap = ((0x100 - ((val >> 8) & 0xff)) * Cp) >> 8;
                vp[j] = ap | (Cp << 16);
            }
        }
    }
};


template<U8 ch>
inline void bilinear_scale(
    const U8 *src, U32 srcW, U32 srcH, U32 srcStride
    , U8 *dst, U32 dstW, U32 dstH, U32 dstStride
    )
{
    typedef scale_info<ch> scale_info_t;

    scale_info_t info(src, srcW, srcH, dstW, dstH, srcStride);

    const U8 *sptr;
    U8 *dptr;
    U32 x, y;
    const U8 *pix;

    S32 cx[ch], comp[ch];


    if(3 == info.xup_yup)
    { //scale x/y - up
        for(y = 0; y < dstH; ++y)
        {
            dptr = dst + (y * dstStride);
            sptr = info.ystrides[y];

            if(0 < info.yapoints[y])
            {
                for(x = 0; x < dstW; ++x)
                {
                    //for(c = 0; c < ch; ++c) cx[c] = comp[c] = 0;
                    typename scale_info_t::uroll_zeroze_cx_comp_t()(cx, comp);

                    if(0 < info.xapoints[x])
                    {
                        pix = info.ystrides[y] + info.xpoints[x] * ch;

                        //for(c = 0; c < ch; ++c) comp[c] = pix[c] * (256 - info.xapoints[x]);
                        typename scale_info_t::uroll_inp_asgn_pix_mul_val_t()(comp, pix, 256 - info.xapoints[x]);

                        pix += ch;

                        //for(c = 0; c < ch; ++c) comp[c] += pix[c] * info.xapoints[x];
                        typename scale_info_t::uroll_inp_plusasgn_pix_mul_val_t()(comp, pix, info.xapoints[x]);

                        pix += srcStride;

                        //for(c = 0; c < ch; ++c) cx[c] = pix[c] * info.xapoints[x];
                        typename scale_info_t::uroll_inp_asgn_pix_mul_val_t()(cx, pix, info.xapoints[x]);

                        pix -= ch;

                        //for(c = 0; c < ch; ++c) {
                        //  cx[c] += pix[c] * (256 - info.xapoints[x]);
                        //  comp[c] = ((cx[c] * info.yapoints[y]) + (comp[c] * (256 - info.yapoints[y]))) >> 16;
                        //  *dptr++ = comp[c]&0xff;
                        //}
                        typename scale_info_t::uroll_inp_plusasgn_pix_mul_val_t()(cx, pix, 256 - info.xapoints[x]);
                        typename scale_info_t::uroll_comp_asgn_cx_mul_apoint_plus_comp_mul_inv_apoint_allshifted_16_r_t()(comp, cx, info.yapoints[y]);
                        typename scale_info_t::uroll_uref_dptr_inc_asgn_comp_and_ff_t()(dptr, comp);
                    }
                    else
                    {
                        pix = info.ystrides[y] + info.xpoints[x] * ch;

                        //for(c = 0; c < ch; ++c) comp[c] = pix[c] * (256 - info.yapoints[y]);
                        typename scale_info_t::uroll_inp_asgn_pix_mul_val_t()(comp, pix, 256-info.yapoints[y]);

                        pix += srcStride;

                        //for(c = 0; c < ch; ++c) {
                        //  comp[c] = (comp[c] + pix[c] * info.yapoints[y]) >> 8;
                        //  *dptr++ = comp[c]&0xff;
                        //}
                        typename scale_info_t::uroll_comp_asgn_comp_plus_pix_mul_apoint_allshifted_8_r_t()(comp, pix, info.yapoints[y]);
                        typename scale_info_t::uroll_uref_dptr_inc_asgn_comp_and_ff_t()(dptr, comp);
                    }
                }
            }
            else
            {
                for(x = 0; x < dstW; ++x)
                {
                    if(0 < info.xapoints[x])
                    {
                        pix = info.ystrides[y] + info.xpoints[x] * ch;

                        //for(c = 0; c < ch; ++c) {
                        //  comp[c] = pix[c] * (256 - info.xapoints[x]);
                        //  comp[c] = (comp[c] + pix[c] * info.xapoints[x]) >> 8;
                        //  *dptr++ = comp[c]&0xff;
                        //}
                        typename scale_info_t::uroll_inp_asgn_pix_mul_val_t()(comp, pix, 256 - info.xapoints[x]);
                        typename scale_info_t::uroll_comp_asgn_comp_plus_pix_mul_apoint_allshifted_8_r_t()(comp, pix, info.xapoints[x]);
                        typename scale_info_t::uroll_uref_dptr_inc_asgn_comp_and_ff_t()(dptr, comp);
                    }
                    else
                    {
                        //for(c = 0; c < ch; ++c) *dptr++ = (sptr[info.xpoints[x]*ch + c])&0xff;
                        typename scale_info_t::uroll_uref_dptr_inc_asgn_sptr_apoint_plus_idx_alland_ff_t()(dptr, sptr, info.xpoints[x]*ch);
                    }
                }
            }
        }
    }
    else if(info.xup_yup == 1)
    { //scaling down vertically
        S32 Cy, j;
        S32 yap;

        for(y = 0; y < dstH; y++)
        {
            Cy = info.yapoints[y] >> 16;
            yap = info.yapoints[y] & 0xffff;

            dptr = dst + (y * dstStride);

            for(x = 0; x < dstW; x++)
            {
                pix = info.ystrides[y] + info.xpoints[x] * ch;

                //for(c = 0; c < ch; ++c) comp[c] = pix[c] * yap;
                typename scale_info_t::uroll_inp_asgn_pix_mul_val_t()(comp, pix, yap);

                pix += srcStride;

                for(j = (1 << 14) - yap; j > Cy; j -= Cy, pix += srcStride)
                {
                    //for(c = 0; c < ch; ++c) comp[c] += pix[c] * Cy;
                    typename scale_info_t::uroll_inp_plusasgn_pix_mul_val_t()(comp, pix, Cy);
                }

                if(j > 0)
                {
                    //for(c = 0; c < ch; ++c) comp[c] += pix[c] * j;
                    typename scale_info_t::uroll_inp_plusasgn_pix_mul_val_t()(comp, pix, j);
                }

                if(info.xapoints[x] > 0)
                {
                    pix = info.ystrides[y] + info.xpoints[x]*ch + ch;
                    //for(c = 0; c < ch; ++c) cx[c] = pix[c] * yap;
                    typename scale_info_t::uroll_inp_asgn_pix_mul_val_t()(cx, pix, yap);

                    pix += srcStride;
                    for(j = (1 << 14) - yap; j > Cy; j -= Cy)
                    {
                        //for(c = 0; c < ch; ++c) cx[c] += pix[c] * Cy;
                        typename scale_info_t::uroll_inp_plusasgn_pix_mul_val_t()(cx, pix, Cy);
                        pix += srcStride;
                    }

                    if(j > 0)
                    {
                        //for(c = 0; c < ch; ++c) cx[c] += pix[c] * j;
                        typename scale_info_t::uroll_inp_plusasgn_pix_mul_val_t()(cx, pix, j);
                    }

                    //for(c = 0; c < ch; ++c) comp[c] = ((comp[c]*(256 - info.xapoints[x])) + ((cx[c] * info.xapoints[x]))) >> 12;
                    typename scale_info_t::uroll_comp_asgn_comp_mul_inv_apoint_plus_cx_mul_apoint_allshifted_12_r_t()(comp, info.xapoints[x], cx);
                }
                else
                {
                    //for(c = 0; c < ch; ++c) comp[c] >>= 4;
                    typename scale_info_t::uroll_comp_rshftasgn_constval_t()(comp, 4);
                }

                //for(c = 0; c < ch; ++c) *dptr++ = (comp[c]>>10)&0xff;
                typename scale_info_t::uroll_uref_dptr_inc_asgn_comp_rshft_cval_and_ff_t()(dptr, comp, 10);
            }
        }
    }
    else if(info.xup_yup == 2)
    { // scaling down horizontally
        S32 Cx, j;
        S32 xap;

        for(y = 0; y < dstH; y++)
        {
            dptr = dst + (y * dstStride);

            for(x = 0; x < dstW; x++)
            {
                Cx = info.xapoints[x] >> 16;
                xap = info.xapoints[x] & 0xffff;

                pix = info.ystrides[y] + info.xpoints[x] * ch;

                //for(c = 0; c < ch; ++c) comp[c] = pix[c] * xap;
                typename scale_info_t::uroll_inp_asgn_pix_mul_val_t()(comp, pix, xap);

                pix+=ch;
                for(j = (1 << 14) - xap; j > Cx; j -= Cx)
                {
                    //for(c = 0; c < ch; ++c) comp[c] += pix[c] * Cx;
                    typename scale_info_t::uroll_inp_plusasgn_pix_mul_val_t()(comp, pix, Cx);
                    pix+=ch;
                }

                if(j > 0)
                {
                    //for(c = 0; c < ch; ++c) comp[c] += pix[c] * j;
                    typename scale_info_t::uroll_inp_plusasgn_pix_mul_val_t()(comp, pix, j);
                }

                if(info.yapoints[y] > 0)
                {
                    pix = info.ystrides[y] + info.xpoints[x]*ch + srcStride;
                    //for(c = 0; c < ch; ++c) cx[c] = pix[c] * xap;
                    typename scale_info_t::uroll_inp_asgn_pix_mul_val_t()(cx, pix, xap);

                    pix+=ch;
                    for(j = (1 << 14) - xap; j > Cx; j -= Cx)
                    {
                        //for(c = 0; c < ch; ++c) cx[c] += pix[c] * Cx;
                        typename scale_info_t::uroll_inp_plusasgn_pix_mul_val_t()(cx, pix, Cx);
                        pix+=ch;
                    }

                    if(j > 0)
                    {
                        //for(c = 0; c < ch; ++c) cx[c] += pix[c] * j;
                        typename scale_info_t::uroll_inp_plusasgn_pix_mul_val_t()(cx, pix, j);
                    }

                    //for(c = 0; c < ch; ++c) comp[c] = ((comp[c] * (256 - info.yapoints[y])) + ((cx[c] * info.yapoints[y]))) >> 12;
                    typename scale_info_t::uroll_comp_asgn_comp_mul_inv_apoint_plus_cx_mul_apoint_allshifted_12_r_t()(comp, info.yapoints[y], cx);
                }
                else
                {
                    //for(c = 0; c < ch; ++c) comp[c] >>= 4;
                    typename scale_info_t::uroll_comp_rshftasgn_constval_t()(comp, 4);
                }

                //for(c = 0; c < ch; ++c) *dptr++ = (comp[c]>>10)&0xff;
                typename scale_info_t::uroll_uref_dptr_inc_asgn_comp_rshft_cval_and_ff_t()(dptr, comp, 10);
            }
        }
    }
    else
    { //scale x/y - down
        S32 Cx, Cy, i, j;
        S32 xap, yap;

        for(y = 0; y < dstH; y++)
        {
            Cy = info.yapoints[y] >> 16;
            yap = info.yapoints[y] & 0xffff;

            dptr = dst + (y * dstStride);
            for(x = 0; x < dstW; x++)
            {
                Cx = info.xapoints[x] >> 16;
                xap = info.xapoints[x] & 0xffff;

                sptr = info.ystrides[y] + info.xpoints[x] * ch;
                pix = sptr;
                sptr += srcStride;

                //for(c = 0; c < ch; ++c) cx[c] = pix[c] * xap;
                typename scale_info_t::uroll_inp_asgn_pix_mul_val_t()(cx, pix, xap);

                pix+=ch;
                for(i = (1 << 14) - xap; i > Cx; i -= Cx)
                {
                    //for(c = 0; c < ch; ++c) cx[c] += pix[c] * Cx;
                    typename scale_info_t::uroll_inp_plusasgn_pix_mul_val_t()(cx, pix, Cx);
                    pix+=ch;
                }

                if(i > 0)
                {
                    //for(c = 0; c < ch; ++c) cx[c] += pix[c] * i;
                    typename scale_info_t::uroll_inp_plusasgn_pix_mul_val_t()(cx, pix, i);
                }

                //for(c = 0; c < ch; ++c) comp[c] = (cx[c] >> 5) * yap;
                typename scale_info_t::uroll_comp_asgn_cx_rshft_cval_all_mul_val_t()(comp, cx, 5, yap);

                for(j = (1 << 14) - yap; j > Cy; j -= Cy)
                {
                    pix = sptr;
                    sptr += srcStride;

                    //for(c = 0; c < ch; ++c) cx[c] = pix[c] * xap;
                    typename scale_info_t::uroll_inp_asgn_pix_mul_val_t()(cx, pix, xap);

                    pix+=ch;
                    for(i = (1 << 14) - xap; i > Cx; i -= Cx)
                    {
                        //for(c = 0; c < ch; ++c) cx[c] += pix[c] * Cx;
                        typename scale_info_t::uroll_inp_plusasgn_pix_mul_val_t()(cx, pix, Cx);
                        pix+=ch;
                    }

                    if(i > 0)
                    {
                        //for(c = 0; c < ch; ++c) cx[c] += pix[c] * i;
                        typename scale_info_t::uroll_inp_plusasgn_pix_mul_val_t()(cx, pix, i);
                    }

                    //for(c = 0; c < ch; ++c) comp[c] += (cx[c] >> 5) * Cy;
                    typename scale_info_t::uroll_comp_plusasgn_cx_rshft_cval_all_mul_val_t()(comp, cx, 5, Cy);
                }

                if(j > 0)
                {
                    pix = sptr;
                    sptr += srcStride;

                    //for(c = 0; c < ch; ++c) cx[c] = pix[c] * xap;
                    typename scale_info_t::uroll_inp_asgn_pix_mul_val_t()(cx, pix, xap);

                    pix+=ch;
                    for(i = (1 << 14) - xap; i > Cx; i -= Cx)
                    {
                        //for(c = 0; c < ch; ++c) cx[c] += pix[c] * Cx;
                        typename scale_info_t::uroll_inp_plusasgn_pix_mul_val_t()(cx, pix, Cx);
                        pix+=ch;
                    }

                    if(i > 0)
                    {
                        //for(c = 0; c < ch; ++c) cx[c] += pix[c] * i;
                        typename scale_info_t::uroll_inp_plusasgn_pix_mul_val_t()(cx, pix, i);
                    }

                    //for(c = 0; c < ch; ++c) comp[c] += (cx[c] >> 5) * j;
                    typename scale_info_t::uroll_comp_plusasgn_cx_rshft_cval_all_mul_val_t()(comp, cx, 5, j);
                }

                //for(c = 0; c < ch; ++c) *dptr++ = (comp[c]>>23)&0xff;
                typename scale_info_t::uroll_uref_dptr_inc_asgn_comp_rshft_cval_and_ff_t()(dptr, comp, 23);
            }
        }
    } //else
}

//wrapper
static void bilinear_scale(const U8 *src, U32 srcW, U32 srcH, U32 srcCh, U32 srcStride, U8 *dst, U32 dstW, U32 dstH, U32 dstCh, U32 dstStride)
{
    llassert(srcCh == dstCh);

    switch(srcCh)
    {
    case 1:
        bilinear_scale<1>(src, srcW, srcH, srcStride, dst, dstW, dstH, dstStride);
        break;
    case 3:
        bilinear_scale<3>(src, srcW, srcH, srcStride, dst, dstW, dstH, dstStride);
        break;
    case 4:
        bilinear_scale<4>(src, srcW, srcH, srcStride, dst, dstW, dstH, dstStride);
        break;
    default:
        llassert(!"Implement if need");
        break;
    }

}

//---------------------------------------------------------------------------
// LLImage
//---------------------------------------------------------------------------

//static
thread_local std::string LLImage::sLastThreadErrorMessage;
bool LLImage::sUseNewByteRange = false;
S32  LLImage::sMinimalReverseByteRangePercent = 75;

//static
void LLImage::initClass(bool use_new_byte_range, S32 minimal_reverse_byte_range_percent)
{
    sUseNewByteRange = use_new_byte_range;
    sMinimalReverseByteRangePercent = minimal_reverse_byte_range_percent;
}

//static
void LLImage::cleanupClass()
{
}

//static
const std::string& LLImage::getLastThreadError()
{
    static const std::string noerr("No Error");
    return sLastThreadErrorMessage.empty() ? noerr : sLastThreadErrorMessage;
}

//static
void LLImage::setLastError(const std::string& message)
{
<<<<<<< HEAD
	sLastErrorMessage = message;
=======
    sLastThreadErrorMessage = message;
>>>>>>> 1a8a5404
}

//---------------------------------------------------------------------------
// LLImageBase
//---------------------------------------------------------------------------

// <FS:ND> Report amount of failed buffer allocations
U32 LLImageBase::sAllocationErrors;

LLImageBase::LLImageBase()
:   mData(NULL),
    mDataSize(0),
    mWidth(0),
    mHeight(0),
    mComponents(0),
    mBadBufferAllocation(false),
    mAllowOverSize(false)
{}

// virtual
LLImageBase::~LLImageBase()
{
    deleteData(); // virtual
}

// virtual
void LLImageBase::dump()
{
    LL_INFOS() << "LLImageBase mComponents " << mComponents
        << " mData " << mData
        << " mDataSize " << mDataSize
        << " mWidth " << mWidth
        << " mHeight " << mHeight
        << LL_ENDL;
}

// virtual
void LLImageBase::sanityCheck()
{
<<<<<<< HEAD
	if (mWidth > MAX_IMAGE_SIZE
		|| mHeight > MAX_IMAGE_SIZE
		|| mDataSize > (S32)MAX_IMAGE_DATA_SIZE
		|| mComponents > (S8)MAX_IMAGE_COMPONENTS
		)
	{
		// I think this is dead code anyway. Need to investigate later -Zi
		LL_WARNS() << "Failed LLImageBase::sanityCheck "
			   << "width " << mWidth
			   << "height " << mHeight
			   << "datasize " << mDataSize
			   << "components " << mComponents
			   << "data " << mData
			   << LL_ENDL;
	}
=======
    if (mWidth > MAX_IMAGE_SIZE
        || mHeight > MAX_IMAGE_SIZE
        || mDataSize > (S32)MAX_IMAGE_DATA_SIZE
        || mComponents > (S8)MAX_IMAGE_COMPONENTS
        )
    {
        // I think this is dead code anyway. Need to investigate later -Zi
        LL_WARNS() << "Failed LLImageBase::sanityCheck "
               << "width " << mWidth
               << "height " << mHeight
               << "datasize " << mDataSize
               << "components " << mComponents
               << "data " << mData
               << LL_ENDL;
    }
>>>>>>> 1a8a5404
}

// virtual
void LLImageBase::deleteData()
{
    ll_aligned_free_16(mData);
    mDataSize = 0;
    mData = NULL;
}

// virtual
U8* LLImageBase::allocateData(S32 size)
{
<<<<<<< HEAD
	//make this function thread-safe.
	static const U32 MAX_BUFFER_SIZE = 4096 * 4096 * 16; //256 MB
	mBadBufferAllocation = false;

	if (size < 0)
	{
		size = mWidth * mHeight * mComponents;
		if (size <= 0)
		{
			LL_WARNS() << llformat("LLImageBase::allocateData called with bad dimensions: %dx%dx%d",mWidth,mHeight,(S32)mComponents) << LL_ENDL;
			mBadBufferAllocation = true;
		}
	}	

	if (!mBadBufferAllocation && (size < 1 || size > MAX_BUFFER_SIZE))
	{
		LL_INFOS() << "width: " << mWidth << " height: " << mHeight << " components: " << mComponents << LL_ENDL ;
		if(mAllowOverSize)
		{
			LL_INFOS() << "Oversize: " << size << LL_ENDL ;
		}
		else
		{
			LL_WARNS() << "LLImageBase::allocateData: bad size: " << size << LL_ENDL;
			mBadBufferAllocation = true;
		}
	}

	if (!mBadBufferAllocation && (!mData || size != mDataSize))
	{
		deleteData(); // virtual
		mData = (U8*)ll_aligned_malloc_16(size);
		if (!mData)
		{
			LL_WARNS() << "Failed to allocate image data size [" << size << "]" << LL_ENDL;
			mBadBufferAllocation = true;
		}
	}

	if (mBadBufferAllocation)
	{
		size = 0;
		mWidth = mHeight = 0;
		if (mData)
		{
			deleteData(); // virtual
			mData = NULL;
		}
		addAllocationError();
	}
	mDataSize = size;

	return mData;
=======
    //make this function thread-safe.
    static const U32 MAX_BUFFER_SIZE = 4096 * 4096 * 16; //256 MB
    mBadBufferAllocation = false;

    if (size < 0)
    {
        size = mWidth * mHeight * mComponents;
        if (size <= 0)
        {
            LL_WARNS() << llformat("LLImageBase::allocateData called with bad dimensions: %dx%dx%d",mWidth,mHeight,(S32)mComponents) << LL_ENDL;
            mBadBufferAllocation = true;
        }
    }

    if (!mBadBufferAllocation && (size < 1 || size > MAX_BUFFER_SIZE))
    {
        LL_INFOS() << "width: " << mWidth << " height: " << mHeight << " components: " << mComponents << LL_ENDL ;
        if(mAllowOverSize)
        {
            LL_INFOS() << "Oversize: " << size << LL_ENDL ;
        }
        else
        {
            LL_WARNS() << "LLImageBase::allocateData: bad size: " << size << LL_ENDL;
            mBadBufferAllocation = true;
        }
    }

    if (!mBadBufferAllocation && (!mData || size != mDataSize))
    {
        deleteData(); // virtual
        mData = (U8*)ll_aligned_malloc_16(size);
        if (!mData)
        {
            LL_WARNS() << "Failed to allocate image data size [" << size << "]" << LL_ENDL;
            mBadBufferAllocation = true;
        }
    }

    if (mBadBufferAllocation)
    {
        size = 0;
        mWidth = mHeight = 0;
        if (mData)
        {
            deleteData(); // virtual
            mData = NULL;
        }
        addAllocationError();
    }
    mDataSize = size;

    return mData;
>>>>>>> 1a8a5404
}

// virtual
U8* LLImageBase::reallocateData(S32 size)
{
<<<<<<< HEAD
	U8 *new_datap = (U8*)ll_aligned_malloc_16(size);
	if (!new_datap)
	{
		LL_WARNS() << "Out of memory in LLImageBase::reallocateData, size: " << size << LL_ENDL;
		return 0;
	}
	if (mData)
	{
		S32 bytes = llmin(mDataSize, size);
		memcpy(new_datap, mData, bytes);	/* Flawfinder: ignore */
		ll_aligned_free_16(mData) ;
	}
	mData = new_datap;
	mDataSize = size;
	mBadBufferAllocation = false;
	return mData;
}

const U8* LLImageBase::getData() const
{ 
	if(mBadBufferAllocation)
	{
		LL_WARNS() << "Bad memory allocation for the image buffer!" << LL_ENDL ;
		return NULL;
	}

	return mData; 
} // read only

U8* LLImageBase::getData()
{ 
	if(mBadBufferAllocation)
	{
		LL_WARNS() << "Bad memory allocation for the image buffer!" << LL_ENDL;
		return NULL;
	}
=======
    U8 *new_datap = (U8*)ll_aligned_malloc_16(size);
    if (!new_datap)
    {
        LL_WARNS() << "Out of memory in LLImageBase::reallocateData, size: " << size << LL_ENDL;
        return 0;
    }
    if (mData)
    {
        S32 bytes = llmin(mDataSize, size);
        memcpy(new_datap, mData, bytes);    /* Flawfinder: ignore */
        ll_aligned_free_16(mData) ;
    }
    mData = new_datap;
    mDataSize = size;
    mBadBufferAllocation = false;
    return mData;
}

const U8* LLImageBase::getData() const
{
    if(mBadBufferAllocation)
    {
        LL_WARNS() << "Bad memory allocation for the image buffer!" << LL_ENDL ;
        return NULL;
    }

    return mData;
} // read only

U8* LLImageBase::getData()
{
    if(mBadBufferAllocation)
    {
        LL_WARNS() << "Bad memory allocation for the image buffer!" << LL_ENDL;
        return NULL;
    }
>>>>>>> 1a8a5404

    return mData;
}

bool LLImageBase::isBufferInvalid() const
{
<<<<<<< HEAD
	return mBadBufferAllocation || mData == NULL;
=======
    return mBadBufferAllocation || mData == NULL;
>>>>>>> 1a8a5404
}

void LLImageBase::setSize(S32 width, S32 height, S32 ncomponents)
{
    mWidth = width;
    mHeight = height;
    mComponents = ncomponents;
}

U8* LLImageBase::allocateDataSize(S32 width, S32 height, S32 ncomponents, S32 size)
{
    setSize(width, height, ncomponents);
    return allocateData(size); // virtual
}

// <FS:ND> Report amount of failed buffer allocations
// static
void LLImageBase::addAllocationError()
{
    ++sAllocationErrors;
}

// static
U32 LLImageBase::getAllocationErrors()
{
    return sAllocationErrors;
}
//</FS:ND>

// <FS:ND> Report amount of failed buffer allocations
// static
void LLImageBase::addAllocationError()
{
	++sAllocationErrors;
}

// static
U32 LLImageBase::getAllocationErrors()
{
	return sAllocationErrors;
}
//</FS:ND>

//---------------------------------------------------------------------------
// LLImageRaw
//---------------------------------------------------------------------------

S32 LLImageRaw::sRawImageCount = 0;

LLImageRaw::LLImageRaw()
    : LLImageBase()
{
    ++sRawImageCount;
}

LLImageRaw::LLImageRaw(U16 width, U16 height, S8 components)
    : LLImageBase()
{
    //llassert( S32(width) * S32(height) * S32(components) <= MAX_IMAGE_DATA_SIZE );
    allocateDataSize(width, height, components);
    ++sRawImageCount;
}

LLImageRaw::LLImageRaw(const U8* data, U16 width, U16 height, S8 components)
    : LLImageBase()
{
    if (allocateDataSize(width, height, components))
    {
        memcpy(getData(), data, width * height * components);
    }
}

LLImageRaw::LLImageRaw(U8 *data, U16 width, U16 height, S8 components, bool no_copy)
    : LLImageBase()
{
    if(no_copy)
    {
        setDataAndSize(data, width, height, components);
    }
    else if(allocateDataSize(width, height, components))
    {
        memcpy(getData(), data, width*height*components);
    }
    ++sRawImageCount;
}

//LLImageRaw::LLImageRaw(const std::string& filename, bool j2c_lowest_mip_only)
//  : LLImageBase()
//{
//  createFromFile(filename, j2c_lowest_mip_only);
//}

LLImageRaw::~LLImageRaw()
{
    // NOTE: ~LLimageBase() call to deleteData() calls LLImageBase::deleteData()
    //        NOT LLImageRaw::deleteData()
    deleteData();
    --sRawImageCount;
}

// virtual
U8* LLImageRaw::allocateData(S32 size)
{
<<<<<<< HEAD
	LLImageDataLock lock(this);

	U8* res = LLImageBase::allocateData(size);
	return res;
=======
    LLImageDataLock lock(this);

    U8* res = LLImageBase::allocateData(size);
    return res;
>>>>>>> 1a8a5404
}

// virtual
U8* LLImageRaw::reallocateData(S32 size)
{
<<<<<<< HEAD
	LLImageDataLock lock(this);

	U8* res = LLImageBase::reallocateData(size);
	return res;
=======
    LLImageDataLock lock(this);

    U8* res = LLImageBase::reallocateData(size);
    return res;
>>>>>>> 1a8a5404
}

void LLImageRaw::releaseData()
{
    LLImageDataLock lock(this);

    LLImageBase::setSize(0, 0, 0);
    LLImageBase::setDataAndSize(nullptr, 0);
}

// virtual
void LLImageRaw::deleteData()
{
<<<<<<< HEAD
	LLImageDataLock lock(this);

	LLImageBase::deleteData();
}

void LLImageRaw::setDataAndSize(U8 *data, S32 width, S32 height, S8 components) 
{
	LLImageDataLock lock(this);

	if(data == getData())
	{
		return ;
	}
=======
    LLImageDataLock lock(this);

    LLImageBase::deleteData();
}

void LLImageRaw::setDataAndSize(U8 *data, S32 width, S32 height, S8 components)
{
    LLImageDataLock lock(this);

    if(data == getData())
    {
        return ;
    }
>>>>>>> 1a8a5404

    deleteData();

    LLImageBase::setSize(width, height, components) ;
    LLImageBase::setDataAndSize(data, width * height * components) ;
}

bool LLImageRaw::resize(U16 width, U16 height, S8 components)
{
<<<<<<< HEAD
	LLImageDataLock lock(this);

	if ((getWidth() == width) && (getHeight() == height) && (getComponents() == components) && !isBufferInvalid())
	{
		return true;
	}
	// Reallocate the data buffer.
	deleteData();
=======
    LLImageDataLock lock(this);
>>>>>>> 1a8a5404

    if ((getWidth() == width) && (getHeight() == height) && (getComponents() == components) && !isBufferInvalid())
    {
        return true;
    }
    // Reallocate the data buffer.
    deleteData();

    allocateDataSize(width,height,components);

    return !isBufferInvalid();
}

bool LLImageRaw::setSubImage(U32 x_pos, U32 y_pos, U32 width, U32 height,
                             const U8 *data, U32 stride, bool reverse_y)
{
<<<<<<< HEAD
	LLImageDataLock lock(this);

	if (!getData())
	{
		return false;
	}
	if (!data)
	{
		return false;
	}
=======
    LLImageDataLock lock(this);

    if (!getData())
    {
        return false;
    }
    if (!data)
    {
        return false;
    }
>>>>>>> 1a8a5404

    // Should do some simple bounds checking

    U32 i;
    for (i = 0; i < height; i++)
    {
        const U32 row = reverse_y ? height - 1 - i : i;
        const U32 from_offset = row * ((stride == 0) ? width*getComponents() : stride);
        const U32 to_offset = (y_pos + i)*getWidth() + x_pos;
        memcpy(getData() + to_offset*getComponents(),       /* Flawfinder: ignore */
                data + from_offset, getComponents()*width);
    }

    return true;
}

void LLImageRaw::clear(U8 r, U8 g, U8 b, U8 a)
{
<<<<<<< HEAD
	llassert( getComponents() <= 4 );

	LLImageDataLock lock(this);

	// This is fairly bogus, but it'll do for now.
	if (isBufferInvalid())
	{
		LL_WARNS() << "Invalid image buffer" << LL_ENDL;
		return;
	}

	U8 *pos = getData();
	U32 x, y;
	for (x = 0; x < getWidth(); x++)
	{
		for (y = 0; y < getHeight(); y++)
		{
			*pos = r;
			pos++;
			if (getComponents() == 1)
			{
				continue;
			}
			*pos = g;
			pos++;
			if (getComponents() == 2)
			{
				continue;
			}
			*pos = b;
			pos++;
			if (getComponents() == 3)
			{
				continue;
			}
			*pos = a;
			pos++;
		}
	}
=======
    llassert( getComponents() <= 4 );

    LLImageDataLock lock(this);

    // This is fairly bogus, but it'll do for now.
    if (isBufferInvalid())
    {
        LL_WARNS() << "Invalid image buffer" << LL_ENDL;
        return;
    }

    U8 *pos = getData();
    U32 x, y;
    for (x = 0; x < getWidth(); x++)
    {
        for (y = 0; y < getHeight(); y++)
        {
            *pos = r;
            pos++;
            if (getComponents() == 1)
            {
                continue;
            }
            *pos = g;
            pos++;
            if (getComponents() == 2)
            {
                continue;
            }
            *pos = b;
            pos++;
            if (getComponents() == 3)
            {
                continue;
            }
            *pos = a;
            pos++;
        }
    }
>>>>>>> 1a8a5404
}

// Reverses the order of the rows in the image
void LLImageRaw::verticalFlip()
{
<<<<<<< HEAD
	LLImageDataLock lock(this);

	S32 row_bytes = getWidth() * getComponents();
	llassert(row_bytes > 0);
	std::vector<U8> line_buffer(row_bytes);
	S32 mid_row = getHeight() / 2;
	for( S32 row = 0; row < mid_row; row++ )
	{
		U8* row_a_data = getData() + row * row_bytes;
		U8* row_b_data = getData() + (getHeight() - 1 - row) * row_bytes;
		memcpy( &line_buffer[0], row_a_data,  row_bytes );
		memcpy( row_a_data,  row_b_data,  row_bytes );
		memcpy( row_b_data,  &line_buffer[0], row_bytes );
	}
=======
    LLImageDataLock lock(this);

    S32 row_bytes = getWidth() * getComponents();
    llassert(row_bytes > 0);
    std::vector<U8> line_buffer(row_bytes);
    S32 mid_row = getHeight() / 2;
    for( S32 row = 0; row < mid_row; row++ )
    {
        U8* row_a_data = getData() + row * row_bytes;
        U8* row_b_data = getData() + (getHeight() - 1 - row) * row_bytes;
        memcpy( &line_buffer[0], row_a_data,  row_bytes );
        memcpy( row_a_data,  row_b_data,  row_bytes );
        memcpy( row_b_data,  &line_buffer[0], row_bytes );
    }
>>>>>>> 1a8a5404
}


bool LLImageRaw::checkHasTransparentPixels()
{
    if (getComponents() != 4)
    {
        return false;
    }

    U8* data = getData();
    U32 pixels = getWidth() * getHeight();

    // check alpha channel for all 255
    for (U32 i = 0; i < pixels; ++i)
    {
        if (data[i * 4 + 3] != 255)
        {
            return true;
        }
    }

    return false;
}

bool LLImageRaw::optimizeAwayAlpha()
{
    LLImageDataLock lock(this);

    if (getComponents() == 4)
    {
        U8* data = getData();
        U32 pixels = getWidth() * getHeight();

        // check alpha channel for all 255
        for (U32 i = 0; i < pixels; ++i)
        {
            if (data[i * 4 + 3] != 255)
            {
                return false;
            }
        }

        // alpha channel is all 255, make a new copy of data without alpha channel
        U8* new_data = (U8*) ll_aligned_malloc_16(getWidth() * getHeight() * 3);

        for (U32 i = 0; i < pixels; ++i)
        {
            U32 di = i * 3;
            U32 si = i * 4;
            for (U32 j = 0; j < 3; ++j)
            {
                new_data[di+j] = data[si+j];
            }
        }

        setDataAndSize(new_data, getWidth(), getHeight(), 3);

        return true;
    }

    return false;
}

bool LLImageRaw::makeAlpha()
{
    if (getComponents() == 3)
    {
        U8* data = getData();
        U32 pixels = getWidth() * getHeight();

        // alpha channel doesn't exist, make a new copy of data with alpha channel
        U8* new_data = (U8*) ll_aligned_malloc_16(getWidth() * getHeight() * 4);

        for (U32 i = 0; i < pixels; ++i)
        {
            U32 di = i * 4;
            U32 si = i * 3;
            for (U32 j = 0; j < 3; ++j)
            {
                new_data[di+j] = data[si+j];
            }
        }

        setDataAndSize(new_data, getWidth(), getHeight(), 3);

        return true;
    }

    return false;
}

void LLImageRaw::expandToPowerOfTwo(S32 max_dim, bool scale_image)
{
<<<<<<< HEAD
	LLImageDataLock lock(this);

	// Find new sizes
	S32 new_width  = expandDimToPowerOfTwo(getWidth(), max_dim);
	S32 new_height = expandDimToPowerOfTwo(getHeight(), max_dim);
=======
    LLImageDataLock lock(this);
>>>>>>> 1a8a5404

    // Find new sizes
    S32 new_width  = expandDimToPowerOfTwo(getWidth(), max_dim);
    S32 new_height = expandDimToPowerOfTwo(getHeight(), max_dim);

    scale( new_width, new_height, scale_image );
}

void LLImageRaw::contractToPowerOfTwo(S32 max_dim, bool scale_image)
{
<<<<<<< HEAD
	LLImageDataLock lock(this);

	// Find new sizes
	S32 new_width  = contractDimToPowerOfTwo(getWidth(), MIN_IMAGE_SIZE);
	S32 new_height = contractDimToPowerOfTwo(getHeight(), MIN_IMAGE_SIZE);
=======
    LLImageDataLock lock(this);

    // Find new sizes
    S32 new_width  = contractDimToPowerOfTwo(getWidth(), MIN_IMAGE_SIZE);
    S32 new_height = contractDimToPowerOfTwo(getHeight(), MIN_IMAGE_SIZE);
>>>>>>> 1a8a5404

    scale( new_width, new_height, scale_image );
}

// static
S32 LLImageRaw::biasedDimToPowerOfTwo(S32 curr_dim, S32 max_dim)
{
    // Strong bias towards rounding down (to save bandwidth)
    // No bias would mean THRESHOLD == 1.5f;
    const F32 THRESHOLD = 1.75f;

    // Find new sizes
    S32 larger_dim  = max_dim;  // 2^n >= curr_dim
    S32 smaller_dim = max_dim;  // 2^(n-1) <= curr_dim
    while( (smaller_dim > curr_dim) && (smaller_dim > MIN_IMAGE_SIZE) )
    {
        larger_dim = smaller_dim;
        smaller_dim >>= 1;
    }
    return ( ((F32)curr_dim / (F32)smaller_dim) > THRESHOLD ) ? larger_dim : smaller_dim;
}

// static
S32 LLImageRaw::expandDimToPowerOfTwo(S32 curr_dim, S32 max_dim)
{
    S32 new_dim = MIN_IMAGE_SIZE;
    while( (new_dim < curr_dim) && (new_dim < max_dim) )
    {
        new_dim <<= 1;
    }
    return new_dim;
}

// static
S32 LLImageRaw::contractDimToPowerOfTwo(S32 curr_dim, S32 min_dim)
{
    S32 new_dim = MAX_IMAGE_SIZE;
    while( (new_dim > curr_dim) && (new_dim > min_dim) )
    {
        new_dim >>= 1;
    }
    return new_dim;
}

void LLImageRaw::biasedScaleToPowerOfTwo(S32 max_dim)
{
<<<<<<< HEAD
	LLImageDataLock lock(this);

	// Find new sizes
	S32 new_width  = biasedDimToPowerOfTwo(getWidth(),max_dim);
	S32 new_height = biasedDimToPowerOfTwo(getHeight(),max_dim);
=======
    LLImageDataLock lock(this);

    // Find new sizes
    S32 new_width  = biasedDimToPowerOfTwo(getWidth(),max_dim);
    S32 new_height = biasedDimToPowerOfTwo(getHeight(),max_dim);
>>>>>>> 1a8a5404

    scale( new_width, new_height );
}

// static
// Calculates (U8)(255*(a/255.f)*(b/255.f) + 0.5f).  Thanks, Jim Blinn!
inline U8 LLImageRaw::fastFractionalMult( U8 a, U8 b )
{
    U32 i = a * b + 128;
    return U8((i + (i>>8)) >> 8);
}


void LLImageRaw::composite( const LLImageRaw* src )
{
    LLImageRaw* dst = this;  // Just for clarity.

<<<<<<< HEAD
	LLImageDataSharedLock lockIn(src);
	LLImageDataLock lockOut(this);

	if (!validateSrcAndDst("LLImageRaw::composite", src, dst))
	{
		return;
	}

// <FS:Beq> These assertions are nonsense.
	// llassert((3 == src->getComponents()) || (4 == src->getComponents()));
	// llassert(3 == dst->getComponents());
// </FS:Beq>
	if( 3 == dst->getComponents() )
	{
		if( (src->getWidth() == dst->getWidth()) && (src->getHeight() == dst->getHeight()) )
		{
			// No scaling needed
			if( 3 == src->getComponents() )
			{
				copyUnscaled( src );  // alpha is one so just copy the data.
			}
			else
			{
				compositeUnscaled4onto3( src );
			}
		}
		else
		{
			if( 3 == src->getComponents() )
			{
				copyScaled( src );  // alpha is one so just copy the data.
			}
			else
			{
				compositeScaled4onto3( src );
			}
		}
	}
=======
    LLImageDataSharedLock lockIn(src);
    LLImageDataLock lockOut(this);

    if (!validateSrcAndDst("LLImageRaw::composite", src, dst))
    {
        return;
    }

// <FS:Beq> These assertions are nonsense.
    // llassert(3 == src->getComponents());
    // llassert(3 == dst->getComponents());
// </FS:Beq>
    if( 3 == dst->getComponents() )
    {
        if( (src->getWidth() == dst->getWidth()) && (src->getHeight() == dst->getHeight()) )
        {
            // No scaling needed
            if( 3 == src->getComponents() )
            {
                copyUnscaled( src );  // alpha is one so just copy the data.
            }
            else
            {
                compositeUnscaled4onto3( src );
            }
        }
        else
        {
            if( 3 == src->getComponents() )
            {
                copyScaled( src );  // alpha is one so just copy the data.
            }
            else
            {
                compositeScaled4onto3( src );
            }
        }
    }
>>>>>>> 1a8a5404
}


// Src and dst can be any size.  Src has 4 components.  Dst has 3 components.
void LLImageRaw::compositeScaled4onto3(const LLImageRaw* src)
{
    LL_INFOS() << "compositeScaled4onto3" << LL_ENDL;

    LLImageRaw* dst = this;  // Just for clarity.

<<<<<<< HEAD
	LLImageDataLock lock(this);

	llassert( (4 == src->getComponents()) && (3 == dst->getComponents()) );
=======
    LLImageDataLock lock(this);
>>>>>>> 1a8a5404

    llassert( (4 == src->getComponents()) && (3 == dst->getComponents()) );

    S32 temp_data_size = src->getWidth() * dst->getHeight() * src->getComponents();
    llassert_always(temp_data_size > 0);
    std::vector<U8> temp_buffer(temp_data_size);

    // Vertical: scale but no composite
    for( S32 col = 0; col < src->getWidth(); col++ )
    {
        copyLineScaled( src->getData() + (src->getComponents() * col), &temp_buffer[0] + (src->getComponents() * col), src->getHeight(), dst->getHeight(), src->getWidth(), src->getWidth() );
    }

    // Horizontal: scale and composite
    for( S32 row = 0; row < dst->getHeight(); row++ )
    {
        compositeRowScaled4onto3( &temp_buffer[0] + (src->getComponents() * src->getWidth() * row), dst->getData() + (dst->getComponents() * dst->getWidth() * row), src->getWidth(), dst->getWidth() );
    }
}


// Src and dst are same size.  Src has 4 components.  Dst has 3 components.
void LLImageRaw::compositeUnscaled4onto3( const LLImageRaw* src )
{
<<<<<<< HEAD
	LLImageRaw* dst = this;  // Just for clarity.

	LLImageDataLock lock(this);

	// <FS:Beq> Correct bad assertion
	// llassert( (3 == src->getComponents()) || (4 == src->getComponents()) );
	llassert( (4 == src->getComponents()) || (3 == dst->getComponents()) );
	// </FS:Beq>
	llassert( (src->getWidth() == dst->getWidth()) && (src->getHeight() == dst->getHeight()) );

	const U8* src_data = src->getData();
	U8* dst_data = dst->getData();
	S32 pixels = getWidth() * getHeight();
	// <FS:Beq> suspicious crash avoid potential causes.
	if(!src_data)
	{
		LL_WARNS() << "source is null!" << LL_ENDL;
		return;
	}
	if(!dst_data)
	{
		LL_WARNS() << "destination is null!" << LL_ENDL;
		return;
	}
	auto src_comps = src->getComponents();
	if( src_comps != 4)
	{
		// This should never be reached, buit apparently it is.
		LL_WARNS() << "src has incorrect number of layers (" << src_comps << ")" << LL_ENDL;
		return;
	}
	// </FS:Beq>
	while( pixels-- )
	{
		U8 alpha = src_data[3];
		if( alpha )
		{
			if( 255 == alpha )
			{
				dst_data[0] = src_data[0];
				dst_data[1] = src_data[1];
				dst_data[2] = src_data[2];
			}
			else
			{

				U8 transparency = 255 - alpha;
				dst_data[0] = fastFractionalMult( dst_data[0], transparency ) + fastFractionalMult( src_data[0], alpha );
				dst_data[1] = fastFractionalMult( dst_data[1], transparency ) + fastFractionalMult( src_data[1], alpha );
				dst_data[2] = fastFractionalMult( dst_data[2], transparency ) + fastFractionalMult( src_data[2], alpha );
			}
		}

		src_data += 4;
		dst_data += 3;
	}
=======
    LLImageRaw* dst = this;  // Just for clarity.

    LLImageDataLock lock(this);

    // <FS:Beq> Correct bad assertion
    // llassert( (3 == src->getComponents()) || (4 == src->getComponents()) );
    llassert( (4 == src->getComponents()) || (3 == dst->getComponents()) );
    // </FS:Beq>
    llassert( (src->getWidth() == dst->getWidth()) && (src->getHeight() == dst->getHeight()) );

    const U8* src_data = src->getData();
    U8* dst_data = dst->getData();
    S32 pixels = getWidth() * getHeight();
    // <FS:Beq> suspicious crash avoid potential causes.
    if(!src_data)
    {
        LL_WARNS() << "source is null!" << LL_ENDL;
        return;
    }
    if(!dst_data)
    {
        LL_WARNS() << "destination is null!" << LL_ENDL;
        return;
    }
    auto src_comps = src->getComponents();
    if( src_comps != 4)
    {
        // This should never be reached, buit apparently it is.
        LL_WARNS() << "src has incorrect number of layers (" << src_comps << ")" << LL_ENDL;
        return;
    }
    // </FS:Beq>
    while( pixels-- )
    {
        U8 alpha = src_data[3];
        if( alpha )
        {
            if( 255 == alpha )
            {
                dst_data[0] = src_data[0];
                dst_data[1] = src_data[1];
                dst_data[2] = src_data[2];
            }
            else
            {

                U8 transparency = 255 - alpha;
                dst_data[0] = fastFractionalMult( dst_data[0], transparency ) + fastFractionalMult( src_data[0], alpha );
                dst_data[1] = fastFractionalMult( dst_data[1], transparency ) + fastFractionalMult( src_data[1], alpha );
                dst_data[2] = fastFractionalMult( dst_data[2], transparency ) + fastFractionalMult( src_data[2], alpha );
            }
        }

        src_data += 4;
        dst_data += 3;
    }
>>>>>>> 1a8a5404
}


void LLImageRaw::copyUnscaledAlphaMask( const LLImageRaw* src, const LLColor4U& fill)
{
<<<<<<< HEAD
	LLImageRaw* dst = this;  // Just for clarity.

	LLImageDataSharedLock lockIn(src);
	LLImageDataLock lockOut(this);

	if (!validateSrcAndDst("LLImageRaw::copyUnscaledAlphaMask", src, dst))
	{
		return;
	}

	llassert( 1 == src->getComponents() );
	llassert( 4 == dst->getComponents() );
	llassert( (src->getWidth() == dst->getWidth()) && (src->getHeight() == dst->getHeight()) );

	S32 pixels = getWidth() * getHeight();
	const U8* src_data = src->getData();
	U8* dst_data = dst->getData();
	for ( S32 i = 0; i < pixels; i++ )
	{
		dst_data[0] = fill.mV[0];
		dst_data[1] = fill.mV[1];
		dst_data[2] = fill.mV[2];
		dst_data[3] = src_data[0];
		src_data += 1;
		dst_data += 4;
	}
=======
    LLImageRaw* dst = this;  // Just for clarity.

    LLImageDataSharedLock lockIn(src);
    LLImageDataLock lockOut(this);

    if (!validateSrcAndDst("LLImageRaw::copyUnscaledAlphaMask", src, dst))
    {
        return;
    }

    llassert( 1 == src->getComponents() );
    llassert( 4 == dst->getComponents() );
    llassert( (src->getWidth() == dst->getWidth()) && (src->getHeight() == dst->getHeight()) );

    S32 pixels = getWidth() * getHeight();
    const U8* src_data = src->getData();
    U8* dst_data = dst->getData();
    for ( S32 i = 0; i < pixels; i++ )
    {
        dst_data[0] = fill.mV[0];
        dst_data[1] = fill.mV[1];
        dst_data[2] = fill.mV[2];
        dst_data[3] = src_data[0];
        src_data += 1;
        dst_data += 4;
    }
>>>>>>> 1a8a5404
}


// Fill the buffer with a constant color
void LLImageRaw::fill( const LLColor4U& color )
{
<<<<<<< HEAD
	LLImageDataLock lock(this);

	if (isBufferInvalid())
	{
		LL_WARNS() << "Invalid image buffer" << LL_ENDL;
		return;
	}

	S32 pixels = getWidth() * getHeight();
	if( 4 == getComponents() )
	{
		U32* data = (U32*) getData();
		U32 rgbaColor = color.asRGBA();
		for( S32 i = 0; i < pixels; i++ )
		{
			data[ i ] = rgbaColor;
		}
	}
	else
	if( 3 == getComponents() )
	{
		U8* data = getData();
		for( S32 i = 0; i < pixels; i++ )
		{
			data[0] = color.mV[0];
			data[1] = color.mV[1];
			data[2] = color.mV[2];
			data += 3;
		}
	}
=======
    LLImageDataLock lock(this);

    if (isBufferInvalid())
    {
        LL_WARNS() << "Invalid image buffer" << LL_ENDL;
        return;
    }

    S32 pixels = getWidth() * getHeight();
    if( 4 == getComponents() )
    {
        U32* data = (U32*) getData();
        U32 rgbaColor = color.asRGBA();
        for( S32 i = 0; i < pixels; i++ )
        {
            data[ i ] = rgbaColor;
        }
    }
    else
    if( 3 == getComponents() )
    {
        U8* data = getData();
        for( S32 i = 0; i < pixels; i++ )
        {
            data[0] = color.mV[0];
            data[1] = color.mV[1];
            data[2] = color.mV[2];
            data += 3;
        }
    }
>>>>>>> 1a8a5404
}

void LLImageRaw::tint( const LLColor3& color )
{
	llassert( (3 == getComponents()) || (4 == getComponents()) );
	if (isBufferInvalid())
	{
		LL_WARNS() << "Invalid image buffer" << LL_ENDL;
		return;
	}

	S32 pixels = getWidth() * getHeight();
    const S32 components = getComponents();
    U8* data = getData();
    for( S32 i = 0; i < pixels; i++ )
    {
        const float c0 = data[0] * color.mV[0];
        const float c1 = data[1] * color.mV[1];
        const float c2 = data[2] * color.mV[2];
        data[0] = llclamp((U8)c0, 0, 255);
        data[1] = llclamp((U8)c1, 0, 255);
        data[2] = llclamp((U8)c2, 0, 255);
        data += components;
    }
}

LLPointer<LLImageRaw> LLImageRaw::duplicate()
{
    if(getNumRefs() < 2)
    {
        return this; //nobody else refences to this image, no need to duplicate.
    }

    LLImageDataSharedLock lock(this);

<<<<<<< HEAD
	LLImageDataSharedLock lock(this);

	//make a duplicate
	LLPointer<LLImageRaw> dup = new LLImageRaw(getData(), getWidth(), getHeight(), getComponents());
	return dup; 
=======
    //make a duplicate
    LLPointer<LLImageRaw> dup = new LLImageRaw(getData(), getWidth(), getHeight(), getComponents());
    return dup;
>>>>>>> 1a8a5404
}

// Src and dst can be any size.  Src and dst can each have 3 or 4 components.
void LLImageRaw::copy(const LLImageRaw* src)
{
<<<<<<< HEAD
	LLImageRaw* dst = this;  // Just for clarity.

	LLImageDataSharedLock lockIn(src);
	LLImageDataLock lockOut(this);

	if (!validateSrcAndDst("LLImageRaw::copy", src, dst))
	{
		return;
	}

	if( (src->getWidth() == dst->getWidth()) && (src->getHeight() == dst->getHeight()) )
	{
		// No scaling needed
		if( src->getComponents() == dst->getComponents() )
		{
			copyUnscaled( src );
		}
		else
		if( 3 == src->getComponents() )
		{
			copyUnscaled3onto4( src );
		}
		else
		{
			// 4 == src->getComponents()
			copyUnscaled4onto3( src );
		}
	}
	else
	{
		// Scaling needed
		// No scaling needed
		if( src->getComponents() == dst->getComponents() )
		{
			copyScaled( src );
		}
		else
		if( 3 == src->getComponents() )
		{
			copyScaled3onto4( src );
		}
		else
		{
			// 4 == src->getComponents()
			copyScaled4onto3( src );
		}
	}
=======
    LLImageRaw* dst = this;  // Just for clarity.

    LLImageDataSharedLock lockIn(src);
    LLImageDataLock lockOut(this);

    if (!validateSrcAndDst("LLImageRaw::copy", src, dst))
    {
        return;
    }

    if( (src->getWidth() == dst->getWidth()) && (src->getHeight() == dst->getHeight()) )
    {
        // No scaling needed
        if( src->getComponents() == dst->getComponents() )
        {
            copyUnscaled( src );
        }
        else
        if( 3 == src->getComponents() )
        {
            copyUnscaled3onto4( src );
        }
        else
        {
            // 4 == src->getComponents()
            copyUnscaled4onto3( src );
        }
    }
    else
    {
        // Scaling needed
        // No scaling needed
        if( src->getComponents() == dst->getComponents() )
        {
            copyScaled( src );
        }
        else
        if( 3 == src->getComponents() )
        {
            copyScaled3onto4( src );
        }
        else
        {
            // 4 == src->getComponents()
            copyScaled4onto3( src );
        }
    }
>>>>>>> 1a8a5404
}

// Src and dst are same size.  Src and dst have same number of components.
void LLImageRaw::copyUnscaled(const LLImageRaw* src)
{
    LLImageRaw* dst = this;  // Just for clarity.

    LLImageDataLock lock(this);

<<<<<<< HEAD
	LLImageDataLock lock(this);

	llassert( (1 == src->getComponents()) || (3 == src->getComponents()) || (4 == src->getComponents()) );
	llassert( src->getComponents() == dst->getComponents() );
	llassert( (src->getWidth() == dst->getWidth()) && (src->getHeight() == dst->getHeight()) );
=======
    llassert( (1 == src->getComponents()) || (3 == src->getComponents()) || (4 == src->getComponents()) );
    llassert( src->getComponents() == dst->getComponents() );
    llassert( (src->getWidth() == dst->getWidth()) && (src->getHeight() == dst->getHeight()) );
>>>>>>> 1a8a5404

    memcpy( dst->getData(), src->getData(), getWidth() * getHeight() * getComponents() );   /* Flawfinder: ignore */
}


// Src and dst can be any size.  Src has 3 components.  Dst has 4 components.
void LLImageRaw::copyScaled3onto4(const LLImageRaw* src)
{
    llassert( (3 == src->getComponents()) && (4 == getComponents()) );

    // Slow, but simple.  Optimize later if needed.
    LLImageRaw temp( src->getWidth(), src->getHeight(), 4);
    temp.copyUnscaled3onto4( src );
    copyScaled( &temp );
}


// Src and dst can be any size.  Src has 4 components.  Dst has 3 components.
void LLImageRaw::copyScaled4onto3(const LLImageRaw* src)
{
    llassert( (4 == src->getComponents()) && (3 == getComponents()) );

    // Slow, but simple.  Optimize later if needed.
    LLImageRaw temp( src->getWidth(), src->getHeight(), 3);
    temp.copyUnscaled4onto3( src );
    copyScaled( &temp );
}


// Src and dst are same size.  Src has 4 components.  Dst has 3 components.
void LLImageRaw::copyUnscaled4onto3( const LLImageRaw* src )
{
    LLImageRaw* dst = this;  // Just for clarity.

<<<<<<< HEAD
	LLImageDataLock lock(this);

	llassert( (3 == dst->getComponents()) && (4 == src->getComponents()) );
	llassert( (src->getWidth() == dst->getWidth()) && (src->getHeight() == dst->getHeight()) );

	S32 pixels = getWidth() * getHeight();
	const U8* src_data = src->getData();
	U8* dst_data = dst->getData();
	for( S32 i=0; i<pixels; i++ )
	{
		dst_data[0] = src_data[0];
		dst_data[1] = src_data[1];
		dst_data[2] = src_data[2];
		src_data += 4;
		dst_data += 3;
	}
=======
    LLImageDataLock lock(this);

    llassert( (3 == dst->getComponents()) && (4 == src->getComponents()) );
    llassert( (src->getWidth() == dst->getWidth()) && (src->getHeight() == dst->getHeight()) );

    S32 pixels = getWidth() * getHeight();
    const U8* src_data = src->getData();
    U8* dst_data = dst->getData();
    for( S32 i=0; i<pixels; i++ )
    {
        dst_data[0] = src_data[0];
        dst_data[1] = src_data[1];
        dst_data[2] = src_data[2];
        src_data += 4;
        dst_data += 3;
    }
>>>>>>> 1a8a5404
}


// Src and dst are same size.  Src has 3 components.  Dst has 4 components.
void LLImageRaw::copyUnscaled3onto4( const LLImageRaw* src )
{
<<<<<<< HEAD
	LLImageRaw* dst = this;  // Just for clarity.

	LLImageDataLock lock(this);

	llassert( 3 == src->getComponents() );
	llassert( 4 == dst->getComponents() );
	llassert( (src->getWidth() == dst->getWidth()) && (src->getHeight() == dst->getHeight()) );

	S32 pixels = getWidth() * getHeight();
	const U8* src_data = src->getData();
	U8* dst_data = dst->getData();
	for( S32 i=0; i<pixels; i++ )
	{
		dst_data[0] = src_data[0];
		dst_data[1] = src_data[1];
		dst_data[2] = src_data[2];
		dst_data[3] = 255;
		src_data += 3;
		dst_data += 4;
	}
=======
    LLImageRaw* dst = this;  // Just for clarity.

    LLImageDataLock lock(this);

    llassert( 3 == src->getComponents() );
    llassert( 4 == dst->getComponents() );
    llassert( (src->getWidth() == dst->getWidth()) && (src->getHeight() == dst->getHeight()) );

    S32 pixels = getWidth() * getHeight();
    const U8* src_data = src->getData();
    U8* dst_data = dst->getData();
    for( S32 i=0; i<pixels; i++ )
    {
        dst_data[0] = src_data[0];
        dst_data[1] = src_data[1];
        dst_data[2] = src_data[2];
        dst_data[3] = 255;
        src_data += 3;
        dst_data += 4;
    }
>>>>>>> 1a8a5404
}


// Src and dst can be any size.  Src and dst have same number of components.
void LLImageRaw::copyScaled( const LLImageRaw* src )
{
    LLImageRaw* dst = this;  // Just for clarity.

<<<<<<< HEAD
	LLImageDataSharedLock lockIn(src);
	LLImageDataLock lockOut(this);

	if (!validateSrcAndDst("LLImageRaw::copyScaled", src, dst))
	{
		return;
	}
=======
    LLImageDataSharedLock lockIn(src);
    LLImageDataLock lockOut(this);
>>>>>>> 1a8a5404

    if (!validateSrcAndDst("LLImageRaw::copyScaled", src, dst))
    {
        return;
    }

    llassert_always( (1 == src->getComponents()) || (3 == src->getComponents()) || (4 == src->getComponents()) );
    llassert_always( src->getComponents() == dst->getComponents() );

    if( (src->getWidth() == dst->getWidth()) && (src->getHeight() == dst->getHeight()) )
    {
        memcpy( dst->getData(), src->getData(), getWidth() * getHeight() * getComponents() );   /* Flawfinder: ignore */
        return;
    }

    bilinear_scale(
            src->getData(), src->getWidth(), src->getHeight(), src->getComponents(), src->getWidth()*src->getComponents()
        ,   dst->getData(), dst->getWidth(), dst->getHeight(), dst->getComponents(), dst->getWidth()*dst->getComponents()
    );

    /*
    S32 temp_data_size = src->getWidth() * dst->getHeight() * getComponents();
    llassert_always(temp_data_size > 0);
    std::vector<U8> temp_buffer(temp_data_size);

    // Vertical
    for( S32 col = 0; col < src->getWidth(); col++ )
    {
        copyLineScaled( src->getData() + (getComponents() * col), &temp_buffer[0] + (getComponents() * col), src->getHeight(), dst->getHeight(), src->getWidth(), src->getWidth() );
    }

    // Horizontal
    for( S32 row = 0; row < dst->getHeight(); row++ )
    {
        copyLineScaled( &temp_buffer[0] + (getComponents() * src->getWidth() * row), dst->getData() + (getComponents() * dst->getWidth() * row), src->getWidth(), dst->getWidth(), 1, 1 );
    }
    */
}


bool LLImageRaw::scale( S32 new_width, S32 new_height, bool scale_image_data )
{
    LLImageDataLock lock(this);

    S32 components = getComponents();
    if (components != 1 && components != 3 && components != 4)
    {
        LL_WARNS() << "Invalid getComponents value (" << components << ")" << LL_ENDL;
        return false;
    }

    if (isBufferInvalid())
    {
        LL_WARNS() << "Invalid image buffer" << LL_ENDL;
        return false;
    }

    S32 old_width = getWidth();
    S32 old_height = getHeight();

    if( (old_width == new_width) && (old_height == new_height) )
    {
        return true;  // Nothing to do.
    }

    // Reallocate the data buffer.

    if (scale_image_data)
    {
        S32 new_data_size = new_width * new_height * components;

        if (new_data_size > 0)
        {
            U8 *new_data = (U8*)ll_aligned_malloc_16(new_data_size);
            if(NULL == new_data)
            {
                return false;
            }

            bilinear_scale(getData(), old_width, old_height, components, old_width*components, new_data, new_width, new_height, components, new_width*components);
            setDataAndSize(new_data, new_width, new_height, components);
        }
    }
    else try
    {
        // copy out existing image data
        S32 temp_data_size = old_width * old_height * components;
        std::vector<U8> temp_buffer(temp_data_size);
        memcpy(&temp_buffer[0], getData(), temp_data_size);

        // allocate new image data, will delete old data
        U8* new_buffer = allocateDataSize(new_width, new_height, components);

        if (!new_buffer)
        {
            LL_WARNS() << "Failed to allocate new image data buffer" << LL_ENDL;
            return false;
        }

        for( S32 row = 0; row < new_height; row++ )
        {
            if (row < old_height)
            {
                memcpy(new_buffer + (new_width * row * components), &temp_buffer[0] + (old_width *  row * components),  components * llmin(old_width, new_width));
                if (old_width < new_width)
                {
                    // pad out rest of row with black
                    memset(new_buffer + (components * ((new_width * row) +  old_width)), 0, components * (new_width - old_width));
                }
            }
            else
            {
                // pad remaining rows with black
                memset(new_buffer + (new_width * row * components), 0,  new_width * components);
            }
        }
    }
    catch (std::bad_alloc&) // for temp_buffer
    {
        LL_WARNS() << "Failed to allocate temporary image buffer" << LL_ENDL;
        return false;
    }

    return true ;
}

LLPointer<LLImageRaw> LLImageRaw::scaled(S32 new_width, S32 new_height)
{
    LLPointer<LLImageRaw> result;

    LLImageDataLock lock(this);

    S32 components = getComponents();
    if (components != 1 && components != 3 && components != 4)
    {
        LL_WARNS() << "Invalid getComponents value (" << components << ")" << LL_ENDL;
        return result;
    }

    if (isBufferInvalid())
    {
        LL_WARNS() << "Invalid image buffer" << LL_ENDL;
        return result;
    }

    S32 old_width = getWidth();
    S32 old_height = getHeight();

    if ((old_width == new_width) && (old_height == new_height))
    {
        result = new LLImageRaw(old_width, old_height, components);
        if (!result || result->isBufferInvalid())
        {
            LL_WARNS() << "Failed to allocate new image" << LL_ENDL;
            return result;
        }
        memcpy(result->getData(), getData(), getDataSize());
    }
    else
    {
        S32 new_data_size = new_width * new_height * components;

        if (new_data_size > 0)
        {
            result = new LLImageRaw(new_width, new_height, components);
            if (!result || result->isBufferInvalid())
            {
                LL_WARNS() << "Failed to allocate new image" << LL_ENDL;
                return result;
            }
            bilinear_scale(getData(), old_width, old_height, components, old_width*components, result->getData(), new_width, new_height, components, new_width*components);
        }
    }

    return result;
}

void LLImageRaw::copyLineScaled( const U8* in, U8* out, S32 in_pixel_len, S32 out_pixel_len, S32 in_pixel_step, S32 out_pixel_step )
{
<<<<<<< HEAD
	const S32 components = getComponents();
	llassert( components >= 1 && components <= 4 );

	const F32 ratio = F32(in_pixel_len) / out_pixel_len; // ratio of old to new
	const F32 norm_factor = 1.f / ratio;

	S32 goff = components >= 2 ? 1 : 0;
	S32 boff = components >= 3 ? 2 : 0;
	for( S32 x = 0; x < out_pixel_len; x++ )
	{
		// Sample input pixels in range from sample0 to sample1.
		// Avoid floating point accumulation error... don't just add ratio each time.  JC
		const F32 sample0 = x * ratio;
		const F32 sample1 = (x+1) * ratio;
		const S32 index0 = llfloor(sample0);			// left integer (floor)
		const S32 index1 = llfloor(sample1);			// right integer (floor)
		const F32 fract0 = 1.f - (sample0 - F32(index0));	// spill over on left
		const F32 fract1 = sample1 - F32(index1);			// spill-over on right

		if( index0 == index1 )
		{
			// Interval is embedded in one input pixel
			S32 t0 = x * out_pixel_step * components;
			S32 t1 = index0 * in_pixel_step * components;
			U8* outp = out + t0;
			const U8* inp = in + t1;
			for (S32 i = 0; i < components; ++i)
			{
				*outp = *inp;
				++outp;
				++inp;
			}
		}
		else
		{
			// Left straddle
			S32 t1 = index0 * in_pixel_step * components;
			F32 r = in[t1 + 0] * fract0;
			F32 g = in[t1 + goff] * fract0;
			F32 b = in[t1 + boff] * fract0;
			F32 a = 0;
			if( components == 4)
			{
				a = in[t1 + 3] * fract0;
			}
		
			// Central interval
			if (components < 4)
			{
				for( S32 u = index0 + 1; u < index1; u++ )
				{
					S32 t2 = u * in_pixel_step * components;
					r += in[t2 + 0];
					g += in[t2 + goff];
					b += in[t2 + boff];
				}
			}
			else
			{
				for( S32 u = index0 + 1; u < index1; u++ )
				{
					S32 t2 = u * in_pixel_step * components;
					r += in[t2 + 0];
					g += in[t2 + 1];
					b += in[t2 + 2];
					a += in[t2 + 3];
				}
			}

			// right straddle
			// Watch out for reading off of end of input array.
			if( fract1 && index1 < in_pixel_len )
			{
				S32 t3 = index1 * in_pixel_step * components;
				if (components < 4)
				{
					U8 in0 = in[t3 + 0];
					U8 in1 = in[t3 + goff];
					U8 in2 = in[t3 + boff];
					r += in0 * fract1;
					g += in1 * fract1;
					b += in2 * fract1;
				}
				else
				{
					U8 in0 = in[t3 + 0];
					U8 in1 = in[t3 + 1];
					U8 in2 = in[t3 + 2];
					U8 in3 = in[t3 + 3];
					r += in0 * fract1;
					g += in1 * fract1;
					b += in2 * fract1;
					a += in3 * fract1;
				}
			}

			r *= norm_factor;
			g *= norm_factor;
			b *= norm_factor;
			a *= norm_factor;  // skip conditional

			S32 t4 = x * out_pixel_step * components;
			out[t4 + 0] = U8(ll_round(r));
			if (components >= 2)
				out[t4 + 1] = U8(ll_round(g));
			if (components >= 3)
				out[t4 + 2] = U8(ll_round(b));
			if( components == 4)
				out[t4 + 3] = U8(ll_round(a));
		}
	}
=======
    const S32 components = getComponents();
    llassert( components >= 1 && components <= 4 );

    const F32 ratio = F32(in_pixel_len) / out_pixel_len; // ratio of old to new
    const F32 norm_factor = 1.f / ratio;

    S32 goff = components >= 2 ? 1 : 0;
    S32 boff = components >= 3 ? 2 : 0;
    for( S32 x = 0; x < out_pixel_len; x++ )
    {
        // Sample input pixels in range from sample0 to sample1.
        // Avoid floating point accumulation error... don't just add ratio each time.  JC
        const F32 sample0 = x * ratio;
        const F32 sample1 = (x+1) * ratio;
        const S32 index0 = llfloor(sample0);            // left integer (floor)
        const S32 index1 = llfloor(sample1);            // right integer (floor)
        const F32 fract0 = 1.f - (sample0 - F32(index0));   // spill over on left
        const F32 fract1 = sample1 - F32(index1);           // spill-over on right

        if( index0 == index1 )
        {
            // Interval is embedded in one input pixel
            S32 t0 = x * out_pixel_step * components;
            S32 t1 = index0 * in_pixel_step * components;
            U8* outp = out + t0;
            const U8* inp = in + t1;
            for (S32 i = 0; i < components; ++i)
            {
                *outp = *inp;
                ++outp;
                ++inp;
            }
        }
        else
        {
            // Left straddle
            S32 t1 = index0 * in_pixel_step * components;
            F32 r = in[t1 + 0] * fract0;
            F32 g = in[t1 + goff] * fract0;
            F32 b = in[t1 + boff] * fract0;
            F32 a = 0;
            if( components == 4)
            {
                a = in[t1 + 3] * fract0;
            }

            // Central interval
            if (components < 4)
            {
                for( S32 u = index0 + 1; u < index1; u++ )
                {
                    S32 t2 = u * in_pixel_step * components;
                    r += in[t2 + 0];
                    g += in[t2 + goff];
                    b += in[t2 + boff];
                }
            }
            else
            {
                for( S32 u = index0 + 1; u < index1; u++ )
                {
                    S32 t2 = u * in_pixel_step * components;
                    r += in[t2 + 0];
                    g += in[t2 + 1];
                    b += in[t2 + 2];
                    a += in[t2 + 3];
                }
            }

            // right straddle
            // Watch out for reading off of end of input array.
            if( fract1 && index1 < in_pixel_len )
            {
                S32 t3 = index1 * in_pixel_step * components;
                if (components < 4)
                {
                    U8 in0 = in[t3 + 0];
                    U8 in1 = in[t3 + goff];
                    U8 in2 = in[t3 + boff];
                    r += in0 * fract1;
                    g += in1 * fract1;
                    b += in2 * fract1;
                }
                else
                {
                    U8 in0 = in[t3 + 0];
                    U8 in1 = in[t3 + 1];
                    U8 in2 = in[t3 + 2];
                    U8 in3 = in[t3 + 3];
                    r += in0 * fract1;
                    g += in1 * fract1;
                    b += in2 * fract1;
                    a += in3 * fract1;
                }
            }

            r *= norm_factor;
            g *= norm_factor;
            b *= norm_factor;
            a *= norm_factor;  // skip conditional

            S32 t4 = x * out_pixel_step * components;
            out[t4 + 0] = U8(ll_round(r));
            if (components >= 2)
                out[t4 + 1] = U8(ll_round(g));
            if (components >= 3)
                out[t4 + 2] = U8(ll_round(b));
            if( components == 4)
                out[t4 + 3] = U8(ll_round(a));
        }
    }
>>>>>>> 1a8a5404
}

void LLImageRaw::compositeRowScaled4onto3( const U8* in, U8* out, S32 in_pixel_len, S32 out_pixel_len )
{
<<<<<<< HEAD
	llassert( getComponents() == 3 );

	const S32 IN_COMPONENTS = 4;
	const S32 OUT_COMPONENTS = 3;

	const F32 ratio = F32(in_pixel_len) / out_pixel_len; // ratio of old to new
	const F32 norm_factor = 1.f / ratio;

	for( S32 x = 0; x < out_pixel_len; x++ )
	{
		// Sample input pixels in range from sample0 to sample1.
		// Avoid floating point accumulation error... don't just add ratio each time.  JC
		const F32 sample0 = x * ratio;
		const F32 sample1 = (x+1) * ratio;
		const S32 index0 = S32(sample0);			// left integer (floor)
		const S32 index1 = S32(sample1);			// right integer (floor)
		const F32 fract0 = 1.f - (sample0 - F32(index0));	// spill over on left
		const F32 fract1 = sample1 - F32(index1);			// spill-over on right

		U8 in_scaled_r;
		U8 in_scaled_g;
		U8 in_scaled_b;
		U8 in_scaled_a;

		if( index0 == index1 )
		{
			// Interval is embedded in one input pixel
			S32 t1 = index0 * IN_COMPONENTS;
			in_scaled_r = in[t1 + 0];
			in_scaled_g = in[t1 + 0];
			in_scaled_b = in[t1 + 0];
			in_scaled_a = in[t1 + 0];
		}
		else
		{
			// Left straddle
			S32 t1 = index0 * IN_COMPONENTS;
			F32 r = in[t1 + 0] * fract0;
			F32 g = in[t1 + 1] * fract0;
			F32 b = in[t1 + 2] * fract0;
			F32 a = in[t1 + 3] * fract0;
		
			// Central interval
			for( S32 u = index0 + 1; u < index1; u++ )
			{
				S32 t2 = u * IN_COMPONENTS;
				r += in[t2 + 0];
				g += in[t2 + 1];
				b += in[t2 + 2];
				a += in[t2 + 3];
			}

			// right straddle
			// Watch out for reading off of end of input array.
			if( fract1 && index1 < in_pixel_len )
			{
				S32 t3 = index1 * IN_COMPONENTS;
				r += in[t3 + 0] * fract1;
				g += in[t3 + 1] * fract1;
				b += in[t3 + 2] * fract1;
				a += in[t3 + 3] * fract1;
			}

			r *= norm_factor;
			g *= norm_factor;
			b *= norm_factor;
			a *= norm_factor;

			in_scaled_r = U8(ll_round(r));
			in_scaled_g = U8(ll_round(g));
			in_scaled_b = U8(ll_round(b));
			in_scaled_a = U8(ll_round(a));
		}

		if( in_scaled_a )
		{
			if( 255 == in_scaled_a )
			{
				out[0] = in_scaled_r;
				out[1] = in_scaled_g;
				out[2] = in_scaled_b;
			}
			else
			{
				U8 transparency = 255 - in_scaled_a;
				out[0] = fastFractionalMult( out[0], transparency ) + fastFractionalMult( in_scaled_r, in_scaled_a );
				out[1] = fastFractionalMult( out[1], transparency ) + fastFractionalMult( in_scaled_g, in_scaled_a );
				out[2] = fastFractionalMult( out[2], transparency ) + fastFractionalMult( in_scaled_b, in_scaled_a );
			}
		}
		out += OUT_COMPONENTS;
	}
}


void LLImageRaw::addEmissive(LLImageRaw* src)
{
	LLImageRaw* dst = this;  // Just for clarity.

	if (!validateSrcAndDst(__FUNCTION__, src, dst))
	{
		return;
	}

	llassert((3 == src->getComponents()) || (4 == src->getComponents()));
	llassert(3 == dst->getComponents());

	if( 3 == dst->getComponents() )
	{
		if( (src->getWidth() == dst->getWidth()) && (src->getHeight() == dst->getHeight()) )
		{
            addEmissiveUnscaled(src);
		}
		else
		{
            addEmissiveScaled(src);
		}
	}
}

void LLImageRaw::addEmissiveUnscaled(LLImageRaw* src)
{
	LLImageRaw* dst = this;  // Just for clarity.

	llassert((3 == src->getComponents()) || (4 == src->getComponents()));
	llassert((3 == dst->getComponents()) || (4 == dst->getComponents()));
	llassert( (src->getWidth() == dst->getWidth()) && (src->getHeight() == dst->getHeight()) );

    U8* const src_data = src->getData();
    U8* const dst_data = dst->getData();
	for(S32 y = 0; y < dst->getHeight(); ++y)
	{
        const S32 src_row_offset = src->getComponents() * src->getWidth() * y;
        const S32 dst_row_offset = dst->getComponents() * dst->getWidth() * y;
        for (S32 x = 0; x < dst->getWidth(); ++x)
        {
            const S32 src_offset = src_row_offset + (x * src->getComponents());
            const S32 dst_offset = dst_row_offset + (x * dst->getComponents());
            U8* const src_pixel = src_data + src_offset;
            U8* const dst_pixel = dst_data + dst_offset;
            dst_pixel[0] = llmin(255, dst_pixel[0] + src_pixel[0]);
            dst_pixel[1] = llmin(255, dst_pixel[1] + src_pixel[1]);
            dst_pixel[2] = llmin(255, dst_pixel[2] + src_pixel[2]);
        }
	}
}

void LLImageRaw::addEmissiveScaled(LLImageRaw* src)
{
	LLImageRaw* dst = this;  // Just for clarity.

	llassert( (4 == src->getComponents()) && (3 == dst->getComponents()) );

    LLImageRaw temp(dst->getWidth(), dst->getHeight(), dst->getComponents());
	llassert_always(temp.getDataSize() > 0);
    temp.copyScaled(src);

    dst->addEmissiveUnscaled(&temp);
=======
    llassert( getComponents() == 3 );

    const S32 IN_COMPONENTS = 4;
    const S32 OUT_COMPONENTS = 3;

    const F32 ratio = F32(in_pixel_len) / out_pixel_len; // ratio of old to new
    const F32 norm_factor = 1.f / ratio;

    for( S32 x = 0; x < out_pixel_len; x++ )
    {
        // Sample input pixels in range from sample0 to sample1.
        // Avoid floating point accumulation error... don't just add ratio each time.  JC
        const F32 sample0 = x * ratio;
        const F32 sample1 = (x+1) * ratio;
        const S32 index0 = S32(sample0);            // left integer (floor)
        const S32 index1 = S32(sample1);            // right integer (floor)
        const F32 fract0 = 1.f - (sample0 - F32(index0));   // spill over on left
        const F32 fract1 = sample1 - F32(index1);           // spill-over on right

        U8 in_scaled_r;
        U8 in_scaled_g;
        U8 in_scaled_b;
        U8 in_scaled_a;

        if( index0 == index1 )
        {
            // Interval is embedded in one input pixel
            S32 t1 = index0 * IN_COMPONENTS;
            in_scaled_r = in[t1 + 0];
            in_scaled_g = in[t1 + 0];
            in_scaled_b = in[t1 + 0];
            in_scaled_a = in[t1 + 0];
        }
        else
        {
            // Left straddle
            S32 t1 = index0 * IN_COMPONENTS;
            F32 r = in[t1 + 0] * fract0;
            F32 g = in[t1 + 1] * fract0;
            F32 b = in[t1 + 2] * fract0;
            F32 a = in[t1 + 3] * fract0;

            // Central interval
            for( S32 u = index0 + 1; u < index1; u++ )
            {
                S32 t2 = u * IN_COMPONENTS;
                r += in[t2 + 0];
                g += in[t2 + 1];
                b += in[t2 + 2];
                a += in[t2 + 3];
            }

            // right straddle
            // Watch out for reading off of end of input array.
            if( fract1 && index1 < in_pixel_len )
            {
                S32 t3 = index1 * IN_COMPONENTS;
                r += in[t3 + 0] * fract1;
                g += in[t3 + 1] * fract1;
                b += in[t3 + 2] * fract1;
                a += in[t3 + 3] * fract1;
            }

            r *= norm_factor;
            g *= norm_factor;
            b *= norm_factor;
            a *= norm_factor;

            in_scaled_r = U8(ll_round(r));
            in_scaled_g = U8(ll_round(g));
            in_scaled_b = U8(ll_round(b));
            in_scaled_a = U8(ll_round(a));
        }

        if( in_scaled_a )
        {
            if( 255 == in_scaled_a )
            {
                out[0] = in_scaled_r;
                out[1] = in_scaled_g;
                out[2] = in_scaled_b;
            }
            else
            {
                U8 transparency = 255 - in_scaled_a;
                out[0] = fastFractionalMult( out[0], transparency ) + fastFractionalMult( in_scaled_r, in_scaled_a );
                out[1] = fastFractionalMult( out[1], transparency ) + fastFractionalMult( in_scaled_g, in_scaled_a );
                out[2] = fastFractionalMult( out[2], transparency ) + fastFractionalMult( in_scaled_b, in_scaled_a );
            }
        }
        out += OUT_COMPONENTS;
    }
>>>>>>> 1a8a5404
}

// static
bool LLImageRaw::validateSrcAndDst(std::string func, const LLImageRaw* src, const LLImageRaw* dst)
{
<<<<<<< HEAD
	LLImageDataSharedLock lockIn(src);
	LLImageDataLock lockOut(dst);

	if (!src || !dst || src->isBufferInvalid() || dst->isBufferInvalid())
	{
		LL_WARNS() << func << ": Source: ";
		if (!src) LL_CONT << "Null pointer";
		else if (src->isBufferInvalid()) LL_CONT << "Invalid buffer";
		else LL_CONT << "OK";

		LL_CONT << "; Destination: ";
		if (!dst) LL_CONT << "Null pointer";
		else if (dst->isBufferInvalid()) LL_CONT << "Invalid buffer";
		else LL_CONT << "OK";
		LL_CONT << "." << LL_ENDL;

		return false;
	}
	return true;
=======
    LLImageDataSharedLock lockIn(src);
    LLImageDataLock lockOut(dst);

    if (!src || !dst || src->isBufferInvalid() || dst->isBufferInvalid())
    {
        LL_WARNS() << func << ": Source: ";
        if (!src) LL_CONT << "Null pointer";
        else if (src->isBufferInvalid()) LL_CONT << "Invalid buffer";
        else LL_CONT << "OK";

        LL_CONT << "; Destination: ";
        if (!dst) LL_CONT << "Null pointer";
        else if (dst->isBufferInvalid()) LL_CONT << "Invalid buffer";
        else LL_CONT << "OK";
        LL_CONT << "." << LL_ENDL;

        return false;
    }
    return true;
>>>>>>> 1a8a5404
}

//----------------------------------------------------------------------------

static struct
{
    const char* exten;
    EImageCodec codec;
}
file_extensions[] =
{
    { "bmp", IMG_CODEC_BMP },
    { "tga", IMG_CODEC_TGA },
    { "j2c", IMG_CODEC_J2C },
    { "jp2", IMG_CODEC_J2C },
    { "texture", IMG_CODEC_J2C },
    { "jpg", IMG_CODEC_JPEG },
    { "jpeg", IMG_CODEC_JPEG },
    { "mip", IMG_CODEC_DXT },
    { "dxt", IMG_CODEC_DXT },
    { "png", IMG_CODEC_PNG }
};
#define NUM_FILE_EXTENSIONS LL_ARRAY_SIZE(file_extensions)
#if 0
static std::string find_file(std::string &name, S8 *codec)
{
    std::string tname;
    for (int i=0; i<(int)(NUM_FILE_EXTENSIONS); i++)
    {
        tname = name + "." + std::string(file_extensions[i].exten);
        llifstream ifs(tname.c_str(), llifstream::binary);
        if (ifs.is_open())
        {
            ifs.close();
            if (codec)
                *codec = file_extensions[i].codec;
            return std::string(file_extensions[i].exten);
        }
    }
    return std::string("");
}
#endif
EImageCodec LLImageBase::getCodecFromExtension(const std::string& exten)
{
    if (!exten.empty())
    {
        for (int i = 0; i < (int)(NUM_FILE_EXTENSIONS); i++)
        {
            if (exten == file_extensions[i].exten)
                return file_extensions[i].codec;
        }
    }
    return IMG_CODEC_INVALID;
}
#if 0
bool LLImageRaw::createFromFile(const std::string &filename, bool j2c_lowest_mip_only)
{
    std::string name = filename;
    size_t dotidx = name.rfind('.');
    S8 codec = IMG_CODEC_INVALID;
    std::string exten;

    deleteData(); // delete any existing data

    if (dotidx != std::string::npos)
    {
        exten = name.substr(dotidx+1);
        LLStringUtil::toLower(exten);
        codec = getCodecFromExtension(exten);
    }
    else
    {
        exten = find_file(name, &codec);
        name = name + "." + exten;
    }
    if (codec == IMG_CODEC_INVALID)
    {
        return false; // format not recognized
    }

    llifstream ifs(name.c_str(), llifstream::binary);
    if (!ifs.is_open())
    {
        // SJB: changed from LL_INFOS() to LL_DEBUGS() to reduce spam
        LL_DEBUGS() << "Unable to open image file: " << name << LL_ENDL;
        return false;
    }

    ifs.seekg (0, std::ios::end);
    int length = ifs.tellg();
    if (j2c_lowest_mip_only && length > 2048)
    {
        length = 2048;
    }
    ifs.seekg (0, std::ios::beg);

    if (!length)
    {
        LL_INFOS() << "Zero length file file: " << name << LL_ENDL;
        return false;
    }

    LLPointer<LLImageFormatted> image = LLImageFormatted::createFromType(codec);
    llassert(image.notNull());

    U8 *buffer = image->allocateData(length);
    ifs.read ((char*)buffer, length);
    ifs.close();

    bool success;

    success = image->updateData();
    if (success)
    {
        if (j2c_lowest_mip_only && codec == IMG_CODEC_J2C)
        {
            S32 width = image->getWidth();
            S32 height = image->getHeight();
            S32 discard_level = 0;
            while (width > 1 && height > 1 && discard_level < MAX_DISCARD_LEVEL)
            {
                width >>= 1;
                height >>= 1;
                discard_level++;
            }
            ((LLImageJ2C *)((LLImageFormatted*)image))->setDiscardLevel(discard_level);
        }
        success = image->decode(this, 100000.0f);
    }

    image = NULL; // deletes image
    if (!success)
    {
        deleteData();
        LL_WARNS() << "Unable to decode image" << name << LL_ENDL;
        return false;
    }

    return true;
}
#endif
//---------------------------------------------------------------------------
// LLImageFormatted
//---------------------------------------------------------------------------

//static
S32 LLImageFormatted::sGlobalFormattedMemory = 0;

LLImageFormatted::LLImageFormatted(S8 codec)
    : LLImageBase(),
      mCodec(codec),
      mDecoding(0),
      mDecoded(0),
      mDiscardLevel(-1),
      mLevels(0)
{
}

// virtual
LLImageFormatted::~LLImageFormatted()
{
    // NOTE: ~LLimageBase() call to deleteData() calls LLImageBase::deleteData()
    //        NOT LLImageFormatted::deleteData()
    deleteData();
}

//----------------------------------------------------------------------------

//virtual
void LLImageFormatted::resetLastError()
{
    LLImage::setLastError("");
}

//virtual
void LLImageFormatted::setLastError(const std::string& message, const std::string& filename)
{
    std::string error = message;
    if (!filename.empty())
        error += std::string(" FILE: ") + filename;
    LLImage::setLastError(error);
}

//----------------------------------------------------------------------------

// static
LLImageFormatted* LLImageFormatted::createFromType(S8 codec)
{
    LLImageFormatted* image;
    switch(codec)
    {
      case IMG_CODEC_BMP:
        image = new LLImageBMP();
        break;
      case IMG_CODEC_TGA:
        image = new LLImageTGA();
        break;
      case IMG_CODEC_JPEG:
        image = new LLImageJPEG();
        break;
      case IMG_CODEC_PNG:
        image = new LLImagePNG();
        break;
      case IMG_CODEC_J2C:
        image = new LLImageJ2C();
        break;
      case IMG_CODEC_DXT:
        image = new LLImageDXT();
        break;
      default:
        image = NULL;
        break;
    }
    return image;
}

// static
LLImageFormatted* LLImageFormatted::createFromExtension(const std::string& instring)
{
    std::string exten;
    size_t dotidx = instring.rfind('.');
    if (dotidx != std::string::npos)
    {
        exten = instring.substr(dotidx+1);
    }
    else
    {
        exten = instring;
    }
    S8 codec = getCodecFromExtension(exten);
    return createFromType(codec);
}
//----------------------------------------------------------------------------

// virtual
void LLImageFormatted::dump()
{
    LLImageBase::dump();

    LL_INFOS() << "LLImageFormatted"
            << " mDecoding " << mDecoding
            << " mCodec " << S32(mCodec)
            << " mDecoded " << mDecoded
            << LL_ENDL;
}

//----------------------------------------------------------------------------

S32 LLImageFormatted::calcDataSize(S32 discard_level)
{
    if (discard_level < 0)
    {
        discard_level = mDiscardLevel;
    }
    S32 w = getWidth() >> discard_level;
    S32 h = getHeight() >> discard_level;
    w = llmax(w, 1);
    h = llmax(h, 1);
    return w * h * getComponents();
}

S32 LLImageFormatted::calcDiscardLevelBytes(S32 bytes)
{
    llassert(bytes >= 0);
    S32 discard_level = 0;
    while (1)
    {
        S32 bytes_needed = calcDataSize(discard_level); // virtual
        if (bytes_needed <= bytes)
        {
            break;
        }
        discard_level++;
        if (discard_level > MAX_IMAGE_MIP)
        {
            return -1;
        }
    }
    return discard_level;
}


//----------------------------------------------------------------------------

// Subclasses that can handle more than 4 channels should override this function.
bool LLImageFormatted::decodeChannels(LLImageRaw* raw_image,F32  decode_time, S32 first_channel, S32 max_channel)
{
    llassert( (first_channel == 0) && (max_channel == 4) );
    return decode( raw_image, decode_time );  // Loads first 4 channels by default.
}

//----------------------------------------------------------------------------

// virtual
U8* LLImageFormatted::allocateData(S32 size)
{
<<<<<<< HEAD
	LLImageDataLock lock(this);

	U8* res = LLImageBase::allocateData(size); // calls deleteData()
	if(res)
		sGlobalFormattedMemory += getDataSize();
	return res;
=======
    LLImageDataLock lock(this);

    U8* res = LLImageBase::allocateData(size); // calls deleteData()
    if(res)
        sGlobalFormattedMemory += getDataSize();
    return res;
>>>>>>> 1a8a5404
}

// virtual
U8* LLImageFormatted::reallocateData(S32 size)
{
<<<<<<< HEAD
	LLImageDataLock lock(this);

	sGlobalFormattedMemory -= getDataSize();
	U8* res = LLImageBase::reallocateData(size);
	if(res)
		sGlobalFormattedMemory += getDataSize();
	return res;
=======
    LLImageDataLock lock(this);

    sGlobalFormattedMemory -= getDataSize();
    U8* res = LLImageBase::reallocateData(size);
    if(res)
        sGlobalFormattedMemory += getDataSize();
    return res;
>>>>>>> 1a8a5404
}

// virtual
void LLImageFormatted::deleteData()
{
    LLImageDataLock lock(this);

    if (mDecoding)
    {
        LL_ERRS() << "LLImageFormatted::deleteData() is called during decoding" << LL_ENDL;
    }
<<<<<<< HEAD
	sGlobalFormattedMemory -= getDataSize();
	LLImageBase::deleteData();
=======
    sGlobalFormattedMemory -= getDataSize();
    LLImageBase::deleteData();
>>>>>>> 1a8a5404
}

//----------------------------------------------------------------------------

// virtual
void LLImageFormatted::sanityCheck()
{
    LLImageBase::sanityCheck();

<<<<<<< HEAD
	if (mCodec >= IMG_CODEC_EOF)
	{
		// I think this is dead code anyway. Need to investigate later. -Zi
		LL_WARNS() << "Failed LLImageFormatted::sanityCheck "
			   << "decoding " << S32(mDecoding)
			   << "decoded " << S32(mDecoded)
			   << "codec " << S32(mCodec)
			   << LL_ENDL;
	}
=======
    if (mCodec >= IMG_CODEC_EOF)
    {
        // I think this is dead code anyway. Need to investigate later. -Zi
        LL_WARNS() << "Failed LLImageFormatted::sanityCheck "
               << "decoding " << S32(mDecoding)
               << "decoded " << S32(mDecoded)
               << "codec " << S32(mCodec)
               << LL_ENDL;
    }
>>>>>>> 1a8a5404
}

//----------------------------------------------------------------------------

bool LLImageFormatted::copyData(U8 *data, S32 size)
{
<<<<<<< HEAD
	LLImageDataLock lock(this);

	if ( data && ((data != getData()) || (size != getDataSize())) )
	{
		deleteData();
		allocateData(size);
		memcpy(getData(), data, size);	/* Flawfinder: ignore */
	}
	return true;
=======
    LLImageDataLock lock(this);

    if ( data && ((data != getData()) || (size != getDataSize())) )
    {
        deleteData();
        allocateData(size);
        memcpy(getData(), data, size);  /* Flawfinder: ignore */
    }
    return true;
>>>>>>> 1a8a5404
}

// LLImageFormatted becomes the owner of data
void LLImageFormatted::setData(U8 *data, S32 size)
{
<<<<<<< HEAD
	LLImageDataLock lock(this);

	if (data && data != getData())
	{
		deleteData();
		setDataAndSize(data, size); // Access private LLImageBase members
=======
    LLImageDataLock lock(this);

    if (data && data != getData())
    {
        deleteData();
        setDataAndSize(data, size); // Access private LLImageBase members
>>>>>>> 1a8a5404

        sGlobalFormattedMemory += getDataSize();
    }
}

void LLImageFormatted::appendData(U8 *data, S32 size)
{
<<<<<<< HEAD
	if (data)
	{
		LLImageDataLock lock(this);

		if (!getData())
		{
			setData(data, size);
		}
		else 
		{
			S32 cursize = getDataSize();
			S32 newsize = cursize + size;
			reallocateData(newsize);
			memcpy(getData() + cursize, data, size);
			ll_aligned_free_16(data);
		}
	}
=======
    if (data)
    {
        LLImageDataLock lock(this);

        if (!getData())
        {
            setData(data, size);
        }
        else
        {
            S32 cursize = getDataSize();
            S32 newsize = cursize + size;
            reallocateData(newsize);
            memcpy(getData() + cursize, data, size);
            ll_aligned_free_16(data);
        }
    }
>>>>>>> 1a8a5404
}

//----------------------------------------------------------------------------

bool LLImageFormatted::load(const std::string &filename, int load_size)
{
<<<<<<< HEAD
	resetLastError();

	S32 file_size = 0;
	LLAPRFile infile ;
	infile.open(filename, LL_APR_RB, NULL, &file_size);

	// <FS:ND> Remove LLVolatileAPRPool/apr_file_t and use FILE* instead
	// apr_file_t* apr_file = infile.getFileHandle();
	LLAPRFile::tFiletype* apr_file = infile.getFileHandle();
	// </FS:ND>

	if (!apr_file)
	{
		setLastError("Unable to open file for reading", filename);
		return false;
	}
	if (file_size == 0)
	{
		setLastError("File is empty",filename);
		return false;
	}

	// Constrain the load size to acceptable values
	if ((load_size == 0) || (load_size > file_size))
	{
		load_size = file_size;
	}

	LLImageDataLock lock(this);

	bool res;
	U8 *data = allocateData(load_size);
	if (data)
	{
		apr_size_t bytes_read = load_size;
		apr_status_t s = apr_file_read(apr_file, data, &bytes_read); // modifies bytes_read
		if (s != APR_SUCCESS || (S32) bytes_read != load_size)
		{
			deleteData();
			setLastError("Unable to read file",filename);
			res = false;
		}
		else
		{
			res = updateData();
		}
	}
	else
	{
		setLastError("Allocation failure", filename);
		res = false;
	}

	return res;
=======
    resetLastError();

    S32 file_size = 0;
    LLAPRFile infile ;
    infile.open(filename, LL_APR_RB, NULL, &file_size);

    // <FS:ND> Remove LLVolatileAPRPool/apr_file_t and use FILE* instead
    // apr_file_t* apr_file = infile.getFileHandle();
    LLAPRFile::tFiletype* apr_file = infile.getFileHandle();
    // </FS:ND>

    if (!apr_file)
    {
        setLastError("Unable to open file for reading", filename);
        return false;
    }
    if (file_size == 0)
    {
        setLastError("File is empty",filename);
        return false;
    }

    // Constrain the load size to acceptable values
    if ((load_size == 0) || (load_size > file_size))
    {
        load_size = file_size;
    }

    LLImageDataLock lock(this);

    bool res;
    U8 *data = allocateData(load_size);
    if (data)
    {
        apr_size_t bytes_read = load_size;
        apr_status_t s = apr_file_read(apr_file, data, &bytes_read); // modifies bytes_read
        if (s != APR_SUCCESS || (S32) bytes_read != load_size)
        {
            deleteData();
            setLastError("Unable to read file",filename);
            res = false;
        }
        else
        {
            res = updateData();
        }
    }
    else
    {
        setLastError("Allocation failure", filename);
        res = false;
    }

    return res;
>>>>>>> 1a8a5404
}

bool LLImageFormatted::save(const std::string &filename)
{
<<<<<<< HEAD
	resetLastError();

	LLAPRFile outfile ;
	outfile.open(filename, LL_APR_WB);
	if (!outfile.getFileHandle())
	{
		setLastError("Unable to open file for writing", filename);
		return false;
	}

	LLImageDataSharedLock lock(this);

	S32 result = outfile.write(getData(), getDataSize());
	outfile.close() ;
=======
    resetLastError();

    LLAPRFile outfile ;
    outfile.open(filename, LL_APR_WB);
    if (!outfile.getFileHandle())
    {
        setLastError("Unable to open file for writing", filename);
        return false;
    }

    LLImageDataSharedLock lock(this);

    S32 result = outfile.write(getData(), getDataSize());
    outfile.close() ;
>>>>>>> 1a8a5404
    return (result != 0);
}

S8 LLImageFormatted::getCodec() const
{
    return mCodec;
}

static void avg4_colors4(const U8* a, const U8* b, const U8* c, const U8* d, U8* dst)
{
    dst[0] = (U8)(((U32)(a[0]) + b[0] + c[0] + d[0])>>2);
    dst[1] = (U8)(((U32)(a[1]) + b[1] + c[1] + d[1])>>2);
    dst[2] = (U8)(((U32)(a[2]) + b[2] + c[2] + d[2])>>2);
    dst[3] = (U8)(((U32)(a[3]) + b[3] + c[3] + d[3])>>2);
}

static void avg4_colors3(const U8* a, const U8* b, const U8* c, const U8* d, U8* dst)
{
    dst[0] = (U8)(((U32)(a[0]) + b[0] + c[0] + d[0])>>2);
    dst[1] = (U8)(((U32)(a[1]) + b[1] + c[1] + d[1])>>2);
    dst[2] = (U8)(((U32)(a[2]) + b[2] + c[2] + d[2])>>2);
}

static void avg4_colors2(const U8* a, const U8* b, const U8* c, const U8* d, U8* dst)
{
    dst[0] = (U8)(((U32)(a[0]) + b[0] + c[0] + d[0])>>2);
    dst[1] = (U8)(((U32)(a[1]) + b[1] + c[1] + d[1])>>2);
}

void LLImageBase::setDataAndSize(U8 *data, S32 size)
{
    ll_assert_aligned(data, 16);
    mData = data;
    mDataSize = size;
}

//static
void LLImageBase::generateMip(const U8* indata, U8* mipdata, S32 width, S32 height, S32 nchannels)
{
<<<<<<< HEAD
	llassert(width > 0 && height > 0);
	U8* data = mipdata;
	S32 in_width = width*2;
	for (S32 h=0; h<height; h++)
	{
		for (S32 w=0; w<width; w++)
		{
			switch(nchannels)
			{
			  case 4:
				avg4_colors4(indata, indata+4, indata+4*in_width, indata+4*in_width+4, data);
				break;
			  case 3:
				avg4_colors3(indata, indata+3, indata+3*in_width, indata+3*in_width+3, data);
				break;
			  case 2:
				avg4_colors2(indata, indata+2, indata+2*in_width, indata+2*in_width+2, data);
				break;
			  case 1:
				*(U8*)data = (U8)(((U32)(indata[0]) + indata[1] + indata[in_width] + indata[in_width+1])>>2);
				break;
			  default:
				LL_WARNS() << "generateMmip called with bad num channels: " << nchannels << LL_ENDL;
				return;
			}
			indata += nchannels*2;
			data += nchannels;
		}
		indata += nchannels*in_width; // skip odd lines
	}
=======
    llassert(width > 0 && height > 0);
    U8* data = mipdata;
    S32 in_width = width*2;
    for (S32 h=0; h<height; h++)
    {
        for (S32 w=0; w<width; w++)
        {
            switch(nchannels)
            {
              case 4:
                avg4_colors4(indata, indata+4, indata+4*in_width, indata+4*in_width+4, data);
                break;
              case 3:
                avg4_colors3(indata, indata+3, indata+3*in_width, indata+3*in_width+3, data);
                break;
              case 2:
                avg4_colors2(indata, indata+2, indata+2*in_width, indata+2*in_width+2, data);
                break;
              case 1:
                *(U8*)data = (U8)(((U32)(indata[0]) + indata[1] + indata[in_width] + indata[in_width+1])>>2);
                break;
              default:
                LL_WARNS() << "generateMmip called with bad num channels: " << nchannels << LL_ENDL;
                return;
            }
            indata += nchannels*2;
            data += nchannels;
        }
        indata += nchannels*in_width; // skip odd lines
    }
>>>>>>> 1a8a5404
}


//============================================================================

//static
F32 LLImageBase::calc_download_priority(F32 virtual_size, F32 visible_pixels, S32 bytes_sent)
{
    F32 w_priority;

    F32 bytes_weight = 1.f;
    if (!bytes_sent)
    {
        bytes_weight = 20.f;
    }
    else if (bytes_sent < 1000)
    {
        bytes_weight = 1.f;
    }
    else if (bytes_sent < 2000)
    {
        bytes_weight = 1.f/1.5f;
    }
    else if (bytes_sent < 4000)
    {
        bytes_weight = 1.f/3.f;
    }
    else if (bytes_sent < 8000)
    {
        bytes_weight = 1.f/6.f;
    }
    else if (bytes_sent < 16000)
    {
        bytes_weight = 1.f/12.f;
    }
    else if (bytes_sent < 32000)
    {
        bytes_weight = 1.f/20.f;
    }
    else if (bytes_sent < 64000)
    {
        bytes_weight = 1.f/32.f;
    }
    else
    {
        bytes_weight = 1.f/64.f;
    }
    bytes_weight *= bytes_weight;


    //LL_INFOS() << "VS: " << virtual_size << LL_ENDL;
    F32 virtual_size_factor = virtual_size / (10.f*10.f);

    // The goal is for weighted priority to be <= 0 when we've reached a point where
    // we've sent enough data.
    //LL_INFOS() << "BytesSent: " << bytes_sent << LL_ENDL;
    //LL_INFOS() << "BytesWeight: " << bytes_weight << LL_ENDL;
    //LL_INFOS() << "PreLog: " << bytes_weight * virtual_size_factor << LL_ENDL;
    w_priority = (F32)log10(bytes_weight * virtual_size_factor);

    //LL_INFOS() << "PreScale: " << w_priority << LL_ENDL;

    // We don't want to affect how MANY bytes we send based on the visible pixels, but the order
    // in which they're sent.  We post-multiply so we don't change the zero point.
    if (w_priority > 0.f)
    {
        F32 pixel_weight = (F32)log10(visible_pixels + 1)*3.0f;
        w_priority *= pixel_weight;
    }

    return w_priority;
}

//============================================================================<|MERGE_RESOLUTION|>--- conflicted
+++ resolved
@@ -611,11 +611,7 @@
 //static
 void LLImage::setLastError(const std::string& message)
 {
-<<<<<<< HEAD
-	sLastErrorMessage = message;
-=======
     sLastThreadErrorMessage = message;
->>>>>>> 1a8a5404
 }
 
 //---------------------------------------------------------------------------
@@ -655,23 +651,6 @@
 // virtual
 void LLImageBase::sanityCheck()
 {
-<<<<<<< HEAD
-	if (mWidth > MAX_IMAGE_SIZE
-		|| mHeight > MAX_IMAGE_SIZE
-		|| mDataSize > (S32)MAX_IMAGE_DATA_SIZE
-		|| mComponents > (S8)MAX_IMAGE_COMPONENTS
-		)
-	{
-		// I think this is dead code anyway. Need to investigate later -Zi
-		LL_WARNS() << "Failed LLImageBase::sanityCheck "
-			   << "width " << mWidth
-			   << "height " << mHeight
-			   << "datasize " << mDataSize
-			   << "components " << mComponents
-			   << "data " << mData
-			   << LL_ENDL;
-	}
-=======
     if (mWidth > MAX_IMAGE_SIZE
         || mHeight > MAX_IMAGE_SIZE
         || mDataSize > (S32)MAX_IMAGE_DATA_SIZE
@@ -687,7 +666,6 @@
                << "data " << mData
                << LL_ENDL;
     }
->>>>>>> 1a8a5404
 }
 
 // virtual
@@ -701,61 +679,6 @@
 // virtual
 U8* LLImageBase::allocateData(S32 size)
 {
-<<<<<<< HEAD
-	//make this function thread-safe.
-	static const U32 MAX_BUFFER_SIZE = 4096 * 4096 * 16; //256 MB
-	mBadBufferAllocation = false;
-
-	if (size < 0)
-	{
-		size = mWidth * mHeight * mComponents;
-		if (size <= 0)
-		{
-			LL_WARNS() << llformat("LLImageBase::allocateData called with bad dimensions: %dx%dx%d",mWidth,mHeight,(S32)mComponents) << LL_ENDL;
-			mBadBufferAllocation = true;
-		}
-	}	
-
-	if (!mBadBufferAllocation && (size < 1 || size > MAX_BUFFER_SIZE))
-	{
-		LL_INFOS() << "width: " << mWidth << " height: " << mHeight << " components: " << mComponents << LL_ENDL ;
-		if(mAllowOverSize)
-		{
-			LL_INFOS() << "Oversize: " << size << LL_ENDL ;
-		}
-		else
-		{
-			LL_WARNS() << "LLImageBase::allocateData: bad size: " << size << LL_ENDL;
-			mBadBufferAllocation = true;
-		}
-	}
-
-	if (!mBadBufferAllocation && (!mData || size != mDataSize))
-	{
-		deleteData(); // virtual
-		mData = (U8*)ll_aligned_malloc_16(size);
-		if (!mData)
-		{
-			LL_WARNS() << "Failed to allocate image data size [" << size << "]" << LL_ENDL;
-			mBadBufferAllocation = true;
-		}
-	}
-
-	if (mBadBufferAllocation)
-	{
-		size = 0;
-		mWidth = mHeight = 0;
-		if (mData)
-		{
-			deleteData(); // virtual
-			mData = NULL;
-		}
-		addAllocationError();
-	}
-	mDataSize = size;
-
-	return mData;
-=======
     //make this function thread-safe.
     static const U32 MAX_BUFFER_SIZE = 4096 * 4096 * 16; //256 MB
     mBadBufferAllocation = false;
@@ -809,50 +732,11 @@
     mDataSize = size;
 
     return mData;
->>>>>>> 1a8a5404
 }
 
 // virtual
 U8* LLImageBase::reallocateData(S32 size)
 {
-<<<<<<< HEAD
-	U8 *new_datap = (U8*)ll_aligned_malloc_16(size);
-	if (!new_datap)
-	{
-		LL_WARNS() << "Out of memory in LLImageBase::reallocateData, size: " << size << LL_ENDL;
-		return 0;
-	}
-	if (mData)
-	{
-		S32 bytes = llmin(mDataSize, size);
-		memcpy(new_datap, mData, bytes);	/* Flawfinder: ignore */
-		ll_aligned_free_16(mData) ;
-	}
-	mData = new_datap;
-	mDataSize = size;
-	mBadBufferAllocation = false;
-	return mData;
-}
-
-const U8* LLImageBase::getData() const
-{ 
-	if(mBadBufferAllocation)
-	{
-		LL_WARNS() << "Bad memory allocation for the image buffer!" << LL_ENDL ;
-		return NULL;
-	}
-
-	return mData; 
-} // read only
-
-U8* LLImageBase::getData()
-{ 
-	if(mBadBufferAllocation)
-	{
-		LL_WARNS() << "Bad memory allocation for the image buffer!" << LL_ENDL;
-		return NULL;
-	}
-=======
     U8 *new_datap = (U8*)ll_aligned_malloc_16(size);
     if (!new_datap)
     {
@@ -889,18 +773,13 @@
         LL_WARNS() << "Bad memory allocation for the image buffer!" << LL_ENDL;
         return NULL;
     }
->>>>>>> 1a8a5404
 
     return mData;
 }
 
 bool LLImageBase::isBufferInvalid() const
 {
-<<<<<<< HEAD
-	return mBadBufferAllocation || mData == NULL;
-=======
     return mBadBufferAllocation || mData == NULL;
->>>>>>> 1a8a5404
 }
 
 void LLImageBase::setSize(S32 width, S32 height, S32 ncomponents)
@@ -927,20 +806,6 @@
 U32 LLImageBase::getAllocationErrors()
 {
     return sAllocationErrors;
-}
-//</FS:ND>
-
-// <FS:ND> Report amount of failed buffer allocations
-// static
-void LLImageBase::addAllocationError()
-{
-	++sAllocationErrors;
-}
-
-// static
-U32 LLImageBase::getAllocationErrors()
-{
-	return sAllocationErrors;
 }
 //</FS:ND>
 
@@ -1004,33 +869,19 @@
 // virtual
 U8* LLImageRaw::allocateData(S32 size)
 {
-<<<<<<< HEAD
-	LLImageDataLock lock(this);
-
-	U8* res = LLImageBase::allocateData(size);
-	return res;
-=======
     LLImageDataLock lock(this);
 
     U8* res = LLImageBase::allocateData(size);
     return res;
->>>>>>> 1a8a5404
 }
 
 // virtual
 U8* LLImageRaw::reallocateData(S32 size)
 {
-<<<<<<< HEAD
-	LLImageDataLock lock(this);
-
-	U8* res = LLImageBase::reallocateData(size);
-	return res;
-=======
     LLImageDataLock lock(this);
 
     U8* res = LLImageBase::reallocateData(size);
     return res;
->>>>>>> 1a8a5404
 }
 
 void LLImageRaw::releaseData()
@@ -1044,21 +895,6 @@
 // virtual
 void LLImageRaw::deleteData()
 {
-<<<<<<< HEAD
-	LLImageDataLock lock(this);
-
-	LLImageBase::deleteData();
-}
-
-void LLImageRaw::setDataAndSize(U8 *data, S32 width, S32 height, S8 components) 
-{
-	LLImageDataLock lock(this);
-
-	if(data == getData())
-	{
-		return ;
-	}
-=======
     LLImageDataLock lock(this);
 
     LLImageBase::deleteData();
@@ -1072,7 +908,6 @@
     {
         return ;
     }
->>>>>>> 1a8a5404
 
     deleteData();
 
@@ -1082,18 +917,7 @@
 
 bool LLImageRaw::resize(U16 width, U16 height, S8 components)
 {
-<<<<<<< HEAD
-	LLImageDataLock lock(this);
-
-	if ((getWidth() == width) && (getHeight() == height) && (getComponents() == components) && !isBufferInvalid())
-	{
-		return true;
-	}
-	// Reallocate the data buffer.
-	deleteData();
-=======
     LLImageDataLock lock(this);
->>>>>>> 1a8a5404
 
     if ((getWidth() == width) && (getHeight() == height) && (getComponents() == components) && !isBufferInvalid())
     {
@@ -1110,18 +934,6 @@
 bool LLImageRaw::setSubImage(U32 x_pos, U32 y_pos, U32 width, U32 height,
                              const U8 *data, U32 stride, bool reverse_y)
 {
-<<<<<<< HEAD
-	LLImageDataLock lock(this);
-
-	if (!getData())
-	{
-		return false;
-	}
-	if (!data)
-	{
-		return false;
-	}
-=======
     LLImageDataLock lock(this);
 
     if (!getData())
@@ -1132,7 +944,6 @@
     {
         return false;
     }
->>>>>>> 1a8a5404
 
     // Should do some simple bounds checking
 
@@ -1151,47 +962,6 @@
 
 void LLImageRaw::clear(U8 r, U8 g, U8 b, U8 a)
 {
-<<<<<<< HEAD
-	llassert( getComponents() <= 4 );
-
-	LLImageDataLock lock(this);
-
-	// This is fairly bogus, but it'll do for now.
-	if (isBufferInvalid())
-	{
-		LL_WARNS() << "Invalid image buffer" << LL_ENDL;
-		return;
-	}
-
-	U8 *pos = getData();
-	U32 x, y;
-	for (x = 0; x < getWidth(); x++)
-	{
-		for (y = 0; y < getHeight(); y++)
-		{
-			*pos = r;
-			pos++;
-			if (getComponents() == 1)
-			{
-				continue;
-			}
-			*pos = g;
-			pos++;
-			if (getComponents() == 2)
-			{
-				continue;
-			}
-			*pos = b;
-			pos++;
-			if (getComponents() == 3)
-			{
-				continue;
-			}
-			*pos = a;
-			pos++;
-		}
-	}
-=======
     llassert( getComponents() <= 4 );
 
     LLImageDataLock lock(this);
@@ -1231,28 +1001,11 @@
             pos++;
         }
     }
->>>>>>> 1a8a5404
 }
 
 // Reverses the order of the rows in the image
 void LLImageRaw::verticalFlip()
 {
-<<<<<<< HEAD
-	LLImageDataLock lock(this);
-
-	S32 row_bytes = getWidth() * getComponents();
-	llassert(row_bytes > 0);
-	std::vector<U8> line_buffer(row_bytes);
-	S32 mid_row = getHeight() / 2;
-	for( S32 row = 0; row < mid_row; row++ )
-	{
-		U8* row_a_data = getData() + row * row_bytes;
-		U8* row_b_data = getData() + (getHeight() - 1 - row) * row_bytes;
-		memcpy( &line_buffer[0], row_a_data,  row_bytes );
-		memcpy( row_a_data,  row_b_data,  row_bytes );
-		memcpy( row_b_data,  &line_buffer[0], row_bytes );
-	}
-=======
     LLImageDataLock lock(this);
 
     S32 row_bytes = getWidth() * getComponents();
@@ -1267,7 +1020,6 @@
         memcpy( row_a_data,  row_b_data,  row_bytes );
         memcpy( row_b_data,  &line_buffer[0], row_bytes );
     }
->>>>>>> 1a8a5404
 }
 
 
@@ -1362,15 +1114,7 @@
 
 void LLImageRaw::expandToPowerOfTwo(S32 max_dim, bool scale_image)
 {
-<<<<<<< HEAD
-	LLImageDataLock lock(this);
-
-	// Find new sizes
-	S32 new_width  = expandDimToPowerOfTwo(getWidth(), max_dim);
-	S32 new_height = expandDimToPowerOfTwo(getHeight(), max_dim);
-=======
     LLImageDataLock lock(this);
->>>>>>> 1a8a5404
 
     // Find new sizes
     S32 new_width  = expandDimToPowerOfTwo(getWidth(), max_dim);
@@ -1381,19 +1125,11 @@
 
 void LLImageRaw::contractToPowerOfTwo(S32 max_dim, bool scale_image)
 {
-<<<<<<< HEAD
-	LLImageDataLock lock(this);
-
-	// Find new sizes
-	S32 new_width  = contractDimToPowerOfTwo(getWidth(), MIN_IMAGE_SIZE);
-	S32 new_height = contractDimToPowerOfTwo(getHeight(), MIN_IMAGE_SIZE);
-=======
     LLImageDataLock lock(this);
 
     // Find new sizes
     S32 new_width  = contractDimToPowerOfTwo(getWidth(), MIN_IMAGE_SIZE);
     S32 new_height = contractDimToPowerOfTwo(getHeight(), MIN_IMAGE_SIZE);
->>>>>>> 1a8a5404
 
     scale( new_width, new_height, scale_image );
 }
@@ -1440,19 +1176,11 @@
 
 void LLImageRaw::biasedScaleToPowerOfTwo(S32 max_dim)
 {
-<<<<<<< HEAD
-	LLImageDataLock lock(this);
-
-	// Find new sizes
-	S32 new_width  = biasedDimToPowerOfTwo(getWidth(),max_dim);
-	S32 new_height = biasedDimToPowerOfTwo(getHeight(),max_dim);
-=======
     LLImageDataLock lock(this);
 
     // Find new sizes
     S32 new_width  = biasedDimToPowerOfTwo(getWidth(),max_dim);
     S32 new_height = biasedDimToPowerOfTwo(getHeight(),max_dim);
->>>>>>> 1a8a5404
 
     scale( new_width, new_height );
 }
@@ -1470,46 +1198,6 @@
 {
     LLImageRaw* dst = this;  // Just for clarity.
 
-<<<<<<< HEAD
-	LLImageDataSharedLock lockIn(src);
-	LLImageDataLock lockOut(this);
-
-	if (!validateSrcAndDst("LLImageRaw::composite", src, dst))
-	{
-		return;
-	}
-
-// <FS:Beq> These assertions are nonsense.
-	// llassert((3 == src->getComponents()) || (4 == src->getComponents()));
-	// llassert(3 == dst->getComponents());
-// </FS:Beq>
-	if( 3 == dst->getComponents() )
-	{
-		if( (src->getWidth() == dst->getWidth()) && (src->getHeight() == dst->getHeight()) )
-		{
-			// No scaling needed
-			if( 3 == src->getComponents() )
-			{
-				copyUnscaled( src );  // alpha is one so just copy the data.
-			}
-			else
-			{
-				compositeUnscaled4onto3( src );
-			}
-		}
-		else
-		{
-			if( 3 == src->getComponents() )
-			{
-				copyScaled( src );  // alpha is one so just copy the data.
-			}
-			else
-			{
-				compositeScaled4onto3( src );
-			}
-		}
-	}
-=======
     LLImageDataSharedLock lockIn(src);
     LLImageDataLock lockOut(this);
 
@@ -1519,7 +1207,7 @@
     }
 
 // <FS:Beq> These assertions are nonsense.
-    // llassert(3 == src->getComponents());
+    // llassert((3 == src->getComponents()) || (4 == src->getComponents()));
     // llassert(3 == dst->getComponents());
 // </FS:Beq>
     if( 3 == dst->getComponents() )
@@ -1548,7 +1236,6 @@
             }
         }
     }
->>>>>>> 1a8a5404
 }
 
 
@@ -1559,13 +1246,7 @@
 
     LLImageRaw* dst = this;  // Just for clarity.
 
-<<<<<<< HEAD
-	LLImageDataLock lock(this);
-
-	llassert( (4 == src->getComponents()) && (3 == dst->getComponents()) );
-=======
     LLImageDataLock lock(this);
->>>>>>> 1a8a5404
 
     llassert( (4 == src->getComponents()) && (3 == dst->getComponents()) );
 
@@ -1590,64 +1271,6 @@
 // Src and dst are same size.  Src has 4 components.  Dst has 3 components.
 void LLImageRaw::compositeUnscaled4onto3( const LLImageRaw* src )
 {
-<<<<<<< HEAD
-	LLImageRaw* dst = this;  // Just for clarity.
-
-	LLImageDataLock lock(this);
-
-	// <FS:Beq> Correct bad assertion
-	// llassert( (3 == src->getComponents()) || (4 == src->getComponents()) );
-	llassert( (4 == src->getComponents()) || (3 == dst->getComponents()) );
-	// </FS:Beq>
-	llassert( (src->getWidth() == dst->getWidth()) && (src->getHeight() == dst->getHeight()) );
-
-	const U8* src_data = src->getData();
-	U8* dst_data = dst->getData();
-	S32 pixels = getWidth() * getHeight();
-	// <FS:Beq> suspicious crash avoid potential causes.
-	if(!src_data)
-	{
-		LL_WARNS() << "source is null!" << LL_ENDL;
-		return;
-	}
-	if(!dst_data)
-	{
-		LL_WARNS() << "destination is null!" << LL_ENDL;
-		return;
-	}
-	auto src_comps = src->getComponents();
-	if( src_comps != 4)
-	{
-		// This should never be reached, buit apparently it is.
-		LL_WARNS() << "src has incorrect number of layers (" << src_comps << ")" << LL_ENDL;
-		return;
-	}
-	// </FS:Beq>
-	while( pixels-- )
-	{
-		U8 alpha = src_data[3];
-		if( alpha )
-		{
-			if( 255 == alpha )
-			{
-				dst_data[0] = src_data[0];
-				dst_data[1] = src_data[1];
-				dst_data[2] = src_data[2];
-			}
-			else
-			{
-
-				U8 transparency = 255 - alpha;
-				dst_data[0] = fastFractionalMult( dst_data[0], transparency ) + fastFractionalMult( src_data[0], alpha );
-				dst_data[1] = fastFractionalMult( dst_data[1], transparency ) + fastFractionalMult( src_data[1], alpha );
-				dst_data[2] = fastFractionalMult( dst_data[2], transparency ) + fastFractionalMult( src_data[2], alpha );
-			}
-		}
-
-		src_data += 4;
-		dst_data += 3;
-	}
-=======
     LLImageRaw* dst = this;  // Just for clarity.
 
     LLImageDataLock lock(this);
@@ -1704,40 +1327,11 @@
         src_data += 4;
         dst_data += 3;
     }
->>>>>>> 1a8a5404
 }
 
 
 void LLImageRaw::copyUnscaledAlphaMask( const LLImageRaw* src, const LLColor4U& fill)
 {
-<<<<<<< HEAD
-	LLImageRaw* dst = this;  // Just for clarity.
-
-	LLImageDataSharedLock lockIn(src);
-	LLImageDataLock lockOut(this);
-
-	if (!validateSrcAndDst("LLImageRaw::copyUnscaledAlphaMask", src, dst))
-	{
-		return;
-	}
-
-	llassert( 1 == src->getComponents() );
-	llassert( 4 == dst->getComponents() );
-	llassert( (src->getWidth() == dst->getWidth()) && (src->getHeight() == dst->getHeight()) );
-
-	S32 pixels = getWidth() * getHeight();
-	const U8* src_data = src->getData();
-	U8* dst_data = dst->getData();
-	for ( S32 i = 0; i < pixels; i++ )
-	{
-		dst_data[0] = fill.mV[0];
-		dst_data[1] = fill.mV[1];
-		dst_data[2] = fill.mV[2];
-		dst_data[3] = src_data[0];
-		src_data += 1;
-		dst_data += 4;
-	}
-=======
     LLImageRaw* dst = this;  // Just for clarity.
 
     LLImageDataSharedLock lockIn(src);
@@ -1764,45 +1358,12 @@
         src_data += 1;
         dst_data += 4;
     }
->>>>>>> 1a8a5404
 }
 
 
 // Fill the buffer with a constant color
 void LLImageRaw::fill( const LLColor4U& color )
 {
-<<<<<<< HEAD
-	LLImageDataLock lock(this);
-
-	if (isBufferInvalid())
-	{
-		LL_WARNS() << "Invalid image buffer" << LL_ENDL;
-		return;
-	}
-
-	S32 pixels = getWidth() * getHeight();
-	if( 4 == getComponents() )
-	{
-		U32* data = (U32*) getData();
-		U32 rgbaColor = color.asRGBA();
-		for( S32 i = 0; i < pixels; i++ )
-		{
-			data[ i ] = rgbaColor;
-		}
-	}
-	else
-	if( 3 == getComponents() )
-	{
-		U8* data = getData();
-		for( S32 i = 0; i < pixels; i++ )
-		{
-			data[0] = color.mV[0];
-			data[1] = color.mV[1];
-			data[2] = color.mV[2];
-			data += 3;
-		}
-	}
-=======
     LLImageDataLock lock(this);
 
     if (isBufferInvalid())
@@ -1833,19 +1394,18 @@
             data += 3;
         }
     }
->>>>>>> 1a8a5404
 }
 
 void LLImageRaw::tint( const LLColor3& color )
 {
-	llassert( (3 == getComponents()) || (4 == getComponents()) );
-	if (isBufferInvalid())
-	{
-		LL_WARNS() << "Invalid image buffer" << LL_ENDL;
-		return;
-	}
-
-	S32 pixels = getWidth() * getHeight();
+    llassert( (3 == getComponents()) || (4 == getComponents()) );
+    if (isBufferInvalid())
+    {
+        LL_WARNS() << "Invalid image buffer" << LL_ENDL;
+        return;
+    }
+
+    S32 pixels = getWidth() * getHeight();
     const S32 components = getComponents();
     U8* data = getData();
     for( S32 i = 0; i < pixels; i++ )
@@ -1869,71 +1429,14 @@
 
     LLImageDataSharedLock lock(this);
 
-<<<<<<< HEAD
-	LLImageDataSharedLock lock(this);
-
-	//make a duplicate
-	LLPointer<LLImageRaw> dup = new LLImageRaw(getData(), getWidth(), getHeight(), getComponents());
-	return dup; 
-=======
     //make a duplicate
     LLPointer<LLImageRaw> dup = new LLImageRaw(getData(), getWidth(), getHeight(), getComponents());
     return dup;
->>>>>>> 1a8a5404
 }
 
 // Src and dst can be any size.  Src and dst can each have 3 or 4 components.
 void LLImageRaw::copy(const LLImageRaw* src)
 {
-<<<<<<< HEAD
-	LLImageRaw* dst = this;  // Just for clarity.
-
-	LLImageDataSharedLock lockIn(src);
-	LLImageDataLock lockOut(this);
-
-	if (!validateSrcAndDst("LLImageRaw::copy", src, dst))
-	{
-		return;
-	}
-
-	if( (src->getWidth() == dst->getWidth()) && (src->getHeight() == dst->getHeight()) )
-	{
-		// No scaling needed
-		if( src->getComponents() == dst->getComponents() )
-		{
-			copyUnscaled( src );
-		}
-		else
-		if( 3 == src->getComponents() )
-		{
-			copyUnscaled3onto4( src );
-		}
-		else
-		{
-			// 4 == src->getComponents()
-			copyUnscaled4onto3( src );
-		}
-	}
-	else
-	{
-		// Scaling needed
-		// No scaling needed
-		if( src->getComponents() == dst->getComponents() )
-		{
-			copyScaled( src );
-		}
-		else
-		if( 3 == src->getComponents() )
-		{
-			copyScaled3onto4( src );
-		}
-		else
-		{
-			// 4 == src->getComponents()
-			copyScaled4onto3( src );
-		}
-	}
-=======
     LLImageRaw* dst = this;  // Just for clarity.
 
     LLImageDataSharedLock lockIn(src);
@@ -1981,7 +1484,6 @@
             copyScaled4onto3( src );
         }
     }
->>>>>>> 1a8a5404
 }
 
 // Src and dst are same size.  Src and dst have same number of components.
@@ -1991,17 +1493,9 @@
 
     LLImageDataLock lock(this);
 
-<<<<<<< HEAD
-	LLImageDataLock lock(this);
-
-	llassert( (1 == src->getComponents()) || (3 == src->getComponents()) || (4 == src->getComponents()) );
-	llassert( src->getComponents() == dst->getComponents() );
-	llassert( (src->getWidth() == dst->getWidth()) && (src->getHeight() == dst->getHeight()) );
-=======
     llassert( (1 == src->getComponents()) || (3 == src->getComponents()) || (4 == src->getComponents()) );
     llassert( src->getComponents() == dst->getComponents() );
     llassert( (src->getWidth() == dst->getWidth()) && (src->getHeight() == dst->getHeight()) );
->>>>>>> 1a8a5404
 
     memcpy( dst->getData(), src->getData(), getWidth() * getHeight() * getComponents() );   /* Flawfinder: ignore */
 }
@@ -2036,24 +1530,6 @@
 {
     LLImageRaw* dst = this;  // Just for clarity.
 
-<<<<<<< HEAD
-	LLImageDataLock lock(this);
-
-	llassert( (3 == dst->getComponents()) && (4 == src->getComponents()) );
-	llassert( (src->getWidth() == dst->getWidth()) && (src->getHeight() == dst->getHeight()) );
-
-	S32 pixels = getWidth() * getHeight();
-	const U8* src_data = src->getData();
-	U8* dst_data = dst->getData();
-	for( S32 i=0; i<pixels; i++ )
-	{
-		dst_data[0] = src_data[0];
-		dst_data[1] = src_data[1];
-		dst_data[2] = src_data[2];
-		src_data += 4;
-		dst_data += 3;
-	}
-=======
     LLImageDataLock lock(this);
 
     llassert( (3 == dst->getComponents()) && (4 == src->getComponents()) );
@@ -2070,35 +1546,12 @@
         src_data += 4;
         dst_data += 3;
     }
->>>>>>> 1a8a5404
 }
 
 
 // Src and dst are same size.  Src has 3 components.  Dst has 4 components.
 void LLImageRaw::copyUnscaled3onto4( const LLImageRaw* src )
 {
-<<<<<<< HEAD
-	LLImageRaw* dst = this;  // Just for clarity.
-
-	LLImageDataLock lock(this);
-
-	llassert( 3 == src->getComponents() );
-	llassert( 4 == dst->getComponents() );
-	llassert( (src->getWidth() == dst->getWidth()) && (src->getHeight() == dst->getHeight()) );
-
-	S32 pixels = getWidth() * getHeight();
-	const U8* src_data = src->getData();
-	U8* dst_data = dst->getData();
-	for( S32 i=0; i<pixels; i++ )
-	{
-		dst_data[0] = src_data[0];
-		dst_data[1] = src_data[1];
-		dst_data[2] = src_data[2];
-		dst_data[3] = 255;
-		src_data += 3;
-		dst_data += 4;
-	}
-=======
     LLImageRaw* dst = this;  // Just for clarity.
 
     LLImageDataLock lock(this);
@@ -2119,7 +1572,6 @@
         src_data += 3;
         dst_data += 4;
     }
->>>>>>> 1a8a5404
 }
 
 
@@ -2128,18 +1580,8 @@
 {
     LLImageRaw* dst = this;  // Just for clarity.
 
-<<<<<<< HEAD
-	LLImageDataSharedLock lockIn(src);
-	LLImageDataLock lockOut(this);
-
-	if (!validateSrcAndDst("LLImageRaw::copyScaled", src, dst))
-	{
-		return;
-	}
-=======
     LLImageDataSharedLock lockIn(src);
     LLImageDataLock lockOut(this);
->>>>>>> 1a8a5404
 
     if (!validateSrcAndDst("LLImageRaw::copyScaled", src, dst))
     {
@@ -2319,119 +1761,6 @@
 
 void LLImageRaw::copyLineScaled( const U8* in, U8* out, S32 in_pixel_len, S32 out_pixel_len, S32 in_pixel_step, S32 out_pixel_step )
 {
-<<<<<<< HEAD
-	const S32 components = getComponents();
-	llassert( components >= 1 && components <= 4 );
-
-	const F32 ratio = F32(in_pixel_len) / out_pixel_len; // ratio of old to new
-	const F32 norm_factor = 1.f / ratio;
-
-	S32 goff = components >= 2 ? 1 : 0;
-	S32 boff = components >= 3 ? 2 : 0;
-	for( S32 x = 0; x < out_pixel_len; x++ )
-	{
-		// Sample input pixels in range from sample0 to sample1.
-		// Avoid floating point accumulation error... don't just add ratio each time.  JC
-		const F32 sample0 = x * ratio;
-		const F32 sample1 = (x+1) * ratio;
-		const S32 index0 = llfloor(sample0);			// left integer (floor)
-		const S32 index1 = llfloor(sample1);			// right integer (floor)
-		const F32 fract0 = 1.f - (sample0 - F32(index0));	// spill over on left
-		const F32 fract1 = sample1 - F32(index1);			// spill-over on right
-
-		if( index0 == index1 )
-		{
-			// Interval is embedded in one input pixel
-			S32 t0 = x * out_pixel_step * components;
-			S32 t1 = index0 * in_pixel_step * components;
-			U8* outp = out + t0;
-			const U8* inp = in + t1;
-			for (S32 i = 0; i < components; ++i)
-			{
-				*outp = *inp;
-				++outp;
-				++inp;
-			}
-		}
-		else
-		{
-			// Left straddle
-			S32 t1 = index0 * in_pixel_step * components;
-			F32 r = in[t1 + 0] * fract0;
-			F32 g = in[t1 + goff] * fract0;
-			F32 b = in[t1 + boff] * fract0;
-			F32 a = 0;
-			if( components == 4)
-			{
-				a = in[t1 + 3] * fract0;
-			}
-		
-			// Central interval
-			if (components < 4)
-			{
-				for( S32 u = index0 + 1; u < index1; u++ )
-				{
-					S32 t2 = u * in_pixel_step * components;
-					r += in[t2 + 0];
-					g += in[t2 + goff];
-					b += in[t2 + boff];
-				}
-			}
-			else
-			{
-				for( S32 u = index0 + 1; u < index1; u++ )
-				{
-					S32 t2 = u * in_pixel_step * components;
-					r += in[t2 + 0];
-					g += in[t2 + 1];
-					b += in[t2 + 2];
-					a += in[t2 + 3];
-				}
-			}
-
-			// right straddle
-			// Watch out for reading off of end of input array.
-			if( fract1 && index1 < in_pixel_len )
-			{
-				S32 t3 = index1 * in_pixel_step * components;
-				if (components < 4)
-				{
-					U8 in0 = in[t3 + 0];
-					U8 in1 = in[t3 + goff];
-					U8 in2 = in[t3 + boff];
-					r += in0 * fract1;
-					g += in1 * fract1;
-					b += in2 * fract1;
-				}
-				else
-				{
-					U8 in0 = in[t3 + 0];
-					U8 in1 = in[t3 + 1];
-					U8 in2 = in[t3 + 2];
-					U8 in3 = in[t3 + 3];
-					r += in0 * fract1;
-					g += in1 * fract1;
-					b += in2 * fract1;
-					a += in3 * fract1;
-				}
-			}
-
-			r *= norm_factor;
-			g *= norm_factor;
-			b *= norm_factor;
-			a *= norm_factor;  // skip conditional
-
-			S32 t4 = x * out_pixel_step * components;
-			out[t4 + 0] = U8(ll_round(r));
-			if (components >= 2)
-				out[t4 + 1] = U8(ll_round(g));
-			if (components >= 3)
-				out[t4 + 2] = U8(ll_round(b));
-			if( components == 4)
-				out[t4 + 3] = U8(ll_round(a));
-		}
-	}
-=======
     const S32 components = getComponents();
     llassert( components >= 1 && components <= 4 );
 
@@ -2543,171 +1872,10 @@
                 out[t4 + 3] = U8(ll_round(a));
         }
     }
->>>>>>> 1a8a5404
 }
 
 void LLImageRaw::compositeRowScaled4onto3( const U8* in, U8* out, S32 in_pixel_len, S32 out_pixel_len )
 {
-<<<<<<< HEAD
-	llassert( getComponents() == 3 );
-
-	const S32 IN_COMPONENTS = 4;
-	const S32 OUT_COMPONENTS = 3;
-
-	const F32 ratio = F32(in_pixel_len) / out_pixel_len; // ratio of old to new
-	const F32 norm_factor = 1.f / ratio;
-
-	for( S32 x = 0; x < out_pixel_len; x++ )
-	{
-		// Sample input pixels in range from sample0 to sample1.
-		// Avoid floating point accumulation error... don't just add ratio each time.  JC
-		const F32 sample0 = x * ratio;
-		const F32 sample1 = (x+1) * ratio;
-		const S32 index0 = S32(sample0);			// left integer (floor)
-		const S32 index1 = S32(sample1);			// right integer (floor)
-		const F32 fract0 = 1.f - (sample0 - F32(index0));	// spill over on left
-		const F32 fract1 = sample1 - F32(index1);			// spill-over on right
-
-		U8 in_scaled_r;
-		U8 in_scaled_g;
-		U8 in_scaled_b;
-		U8 in_scaled_a;
-
-		if( index0 == index1 )
-		{
-			// Interval is embedded in one input pixel
-			S32 t1 = index0 * IN_COMPONENTS;
-			in_scaled_r = in[t1 + 0];
-			in_scaled_g = in[t1 + 0];
-			in_scaled_b = in[t1 + 0];
-			in_scaled_a = in[t1 + 0];
-		}
-		else
-		{
-			// Left straddle
-			S32 t1 = index0 * IN_COMPONENTS;
-			F32 r = in[t1 + 0] * fract0;
-			F32 g = in[t1 + 1] * fract0;
-			F32 b = in[t1 + 2] * fract0;
-			F32 a = in[t1 + 3] * fract0;
-		
-			// Central interval
-			for( S32 u = index0 + 1; u < index1; u++ )
-			{
-				S32 t2 = u * IN_COMPONENTS;
-				r += in[t2 + 0];
-				g += in[t2 + 1];
-				b += in[t2 + 2];
-				a += in[t2 + 3];
-			}
-
-			// right straddle
-			// Watch out for reading off of end of input array.
-			if( fract1 && index1 < in_pixel_len )
-			{
-				S32 t3 = index1 * IN_COMPONENTS;
-				r += in[t3 + 0] * fract1;
-				g += in[t3 + 1] * fract1;
-				b += in[t3 + 2] * fract1;
-				a += in[t3 + 3] * fract1;
-			}
-
-			r *= norm_factor;
-			g *= norm_factor;
-			b *= norm_factor;
-			a *= norm_factor;
-
-			in_scaled_r = U8(ll_round(r));
-			in_scaled_g = U8(ll_round(g));
-			in_scaled_b = U8(ll_round(b));
-			in_scaled_a = U8(ll_round(a));
-		}
-
-		if( in_scaled_a )
-		{
-			if( 255 == in_scaled_a )
-			{
-				out[0] = in_scaled_r;
-				out[1] = in_scaled_g;
-				out[2] = in_scaled_b;
-			}
-			else
-			{
-				U8 transparency = 255 - in_scaled_a;
-				out[0] = fastFractionalMult( out[0], transparency ) + fastFractionalMult( in_scaled_r, in_scaled_a );
-				out[1] = fastFractionalMult( out[1], transparency ) + fastFractionalMult( in_scaled_g, in_scaled_a );
-				out[2] = fastFractionalMult( out[2], transparency ) + fastFractionalMult( in_scaled_b, in_scaled_a );
-			}
-		}
-		out += OUT_COMPONENTS;
-	}
-}
-
-
-void LLImageRaw::addEmissive(LLImageRaw* src)
-{
-	LLImageRaw* dst = this;  // Just for clarity.
-
-	if (!validateSrcAndDst(__FUNCTION__, src, dst))
-	{
-		return;
-	}
-
-	llassert((3 == src->getComponents()) || (4 == src->getComponents()));
-	llassert(3 == dst->getComponents());
-
-	if( 3 == dst->getComponents() )
-	{
-		if( (src->getWidth() == dst->getWidth()) && (src->getHeight() == dst->getHeight()) )
-		{
-            addEmissiveUnscaled(src);
-		}
-		else
-		{
-            addEmissiveScaled(src);
-		}
-	}
-}
-
-void LLImageRaw::addEmissiveUnscaled(LLImageRaw* src)
-{
-	LLImageRaw* dst = this;  // Just for clarity.
-
-	llassert((3 == src->getComponents()) || (4 == src->getComponents()));
-	llassert((3 == dst->getComponents()) || (4 == dst->getComponents()));
-	llassert( (src->getWidth() == dst->getWidth()) && (src->getHeight() == dst->getHeight()) );
-
-    U8* const src_data = src->getData();
-    U8* const dst_data = dst->getData();
-	for(S32 y = 0; y < dst->getHeight(); ++y)
-	{
-        const S32 src_row_offset = src->getComponents() * src->getWidth() * y;
-        const S32 dst_row_offset = dst->getComponents() * dst->getWidth() * y;
-        for (S32 x = 0; x < dst->getWidth(); ++x)
-        {
-            const S32 src_offset = src_row_offset + (x * src->getComponents());
-            const S32 dst_offset = dst_row_offset + (x * dst->getComponents());
-            U8* const src_pixel = src_data + src_offset;
-            U8* const dst_pixel = dst_data + dst_offset;
-            dst_pixel[0] = llmin(255, dst_pixel[0] + src_pixel[0]);
-            dst_pixel[1] = llmin(255, dst_pixel[1] + src_pixel[1]);
-            dst_pixel[2] = llmin(255, dst_pixel[2] + src_pixel[2]);
-        }
-	}
-}
-
-void LLImageRaw::addEmissiveScaled(LLImageRaw* src)
-{
-	LLImageRaw* dst = this;  // Just for clarity.
-
-	llassert( (4 == src->getComponents()) && (3 == dst->getComponents()) );
-
-    LLImageRaw temp(dst->getWidth(), dst->getHeight(), dst->getComponents());
-	llassert_always(temp.getDataSize() > 0);
-    temp.copyScaled(src);
-
-    dst->addEmissiveUnscaled(&temp);
-=======
     llassert( getComponents() == 3 );
 
     const S32 IN_COMPONENTS = 4;
@@ -2800,33 +1968,77 @@
         }
         out += OUT_COMPONENTS;
     }
->>>>>>> 1a8a5404
+}
+
+
+void LLImageRaw::addEmissive(LLImageRaw* src)
+{
+    LLImageRaw* dst = this;  // Just for clarity.
+
+    if (!validateSrcAndDst(__FUNCTION__, src, dst))
+    {
+        return;
+    }
+
+    llassert((3 == src->getComponents()) || (4 == src->getComponents()));
+    llassert(3 == dst->getComponents());
+
+    if( 3 == dst->getComponents() )
+    {
+        if( (src->getWidth() == dst->getWidth()) && (src->getHeight() == dst->getHeight()) )
+        {
+            addEmissiveUnscaled(src);
+        }
+        else
+        {
+            addEmissiveScaled(src);
+        }
+    }
+}
+
+void LLImageRaw::addEmissiveUnscaled(LLImageRaw* src)
+{
+    LLImageRaw* dst = this;  // Just for clarity.
+
+    llassert((3 == src->getComponents()) || (4 == src->getComponents()));
+    llassert((3 == dst->getComponents()) || (4 == dst->getComponents()));
+    llassert( (src->getWidth() == dst->getWidth()) && (src->getHeight() == dst->getHeight()) );
+
+    U8* const src_data = src->getData();
+    U8* const dst_data = dst->getData();
+    for(S32 y = 0; y < dst->getHeight(); ++y)
+    {
+        const S32 src_row_offset = src->getComponents() * src->getWidth() * y;
+        const S32 dst_row_offset = dst->getComponents() * dst->getWidth() * y;
+        for (S32 x = 0; x < dst->getWidth(); ++x)
+        {
+            const S32 src_offset = src_row_offset + (x * src->getComponents());
+            const S32 dst_offset = dst_row_offset + (x * dst->getComponents());
+            U8* const src_pixel = src_data + src_offset;
+            U8* const dst_pixel = dst_data + dst_offset;
+            dst_pixel[0] = llmin(255, dst_pixel[0] + src_pixel[0]);
+            dst_pixel[1] = llmin(255, dst_pixel[1] + src_pixel[1]);
+            dst_pixel[2] = llmin(255, dst_pixel[2] + src_pixel[2]);
+        }
+    }
+}
+
+void LLImageRaw::addEmissiveScaled(LLImageRaw* src)
+{
+    LLImageRaw* dst = this;  // Just for clarity.
+
+    llassert( (4 == src->getComponents()) && (3 == dst->getComponents()) );
+
+    LLImageRaw temp(dst->getWidth(), dst->getHeight(), dst->getComponents());
+    llassert_always(temp.getDataSize() > 0);
+    temp.copyScaled(src);
+
+    dst->addEmissiveUnscaled(&temp);
 }
 
 // static
 bool LLImageRaw::validateSrcAndDst(std::string func, const LLImageRaw* src, const LLImageRaw* dst)
 {
-<<<<<<< HEAD
-	LLImageDataSharedLock lockIn(src);
-	LLImageDataLock lockOut(dst);
-
-	if (!src || !dst || src->isBufferInvalid() || dst->isBufferInvalid())
-	{
-		LL_WARNS() << func << ": Source: ";
-		if (!src) LL_CONT << "Null pointer";
-		else if (src->isBufferInvalid()) LL_CONT << "Invalid buffer";
-		else LL_CONT << "OK";
-
-		LL_CONT << "; Destination: ";
-		if (!dst) LL_CONT << "Null pointer";
-		else if (dst->isBufferInvalid()) LL_CONT << "Invalid buffer";
-		else LL_CONT << "OK";
-		LL_CONT << "." << LL_ENDL;
-
-		return false;
-	}
-	return true;
-=======
     LLImageDataSharedLock lockIn(src);
     LLImageDataLock lockOut(dst);
 
@@ -2846,7 +2058,6 @@
         return false;
     }
     return true;
->>>>>>> 1a8a5404
 }
 
 //----------------------------------------------------------------------------
@@ -3143,35 +2354,17 @@
 // virtual
 U8* LLImageFormatted::allocateData(S32 size)
 {
-<<<<<<< HEAD
-	LLImageDataLock lock(this);
-
-	U8* res = LLImageBase::allocateData(size); // calls deleteData()
-	if(res)
-		sGlobalFormattedMemory += getDataSize();
-	return res;
-=======
     LLImageDataLock lock(this);
 
     U8* res = LLImageBase::allocateData(size); // calls deleteData()
     if(res)
         sGlobalFormattedMemory += getDataSize();
     return res;
->>>>>>> 1a8a5404
 }
 
 // virtual
 U8* LLImageFormatted::reallocateData(S32 size)
 {
-<<<<<<< HEAD
-	LLImageDataLock lock(this);
-
-	sGlobalFormattedMemory -= getDataSize();
-	U8* res = LLImageBase::reallocateData(size);
-	if(res)
-		sGlobalFormattedMemory += getDataSize();
-	return res;
-=======
     LLImageDataLock lock(this);
 
     sGlobalFormattedMemory -= getDataSize();
@@ -3179,7 +2372,6 @@
     if(res)
         sGlobalFormattedMemory += getDataSize();
     return res;
->>>>>>> 1a8a5404
 }
 
 // virtual
@@ -3191,13 +2383,8 @@
     {
         LL_ERRS() << "LLImageFormatted::deleteData() is called during decoding" << LL_ENDL;
     }
-<<<<<<< HEAD
-	sGlobalFormattedMemory -= getDataSize();
-	LLImageBase::deleteData();
-=======
     sGlobalFormattedMemory -= getDataSize();
     LLImageBase::deleteData();
->>>>>>> 1a8a5404
 }
 
 //----------------------------------------------------------------------------
@@ -3207,17 +2394,6 @@
 {
     LLImageBase::sanityCheck();
 
-<<<<<<< HEAD
-	if (mCodec >= IMG_CODEC_EOF)
-	{
-		// I think this is dead code anyway. Need to investigate later. -Zi
-		LL_WARNS() << "Failed LLImageFormatted::sanityCheck "
-			   << "decoding " << S32(mDecoding)
-			   << "decoded " << S32(mDecoded)
-			   << "codec " << S32(mCodec)
-			   << LL_ENDL;
-	}
-=======
     if (mCodec >= IMG_CODEC_EOF)
     {
         // I think this is dead code anyway. Need to investigate later. -Zi
@@ -3227,24 +2403,12 @@
                << "codec " << S32(mCodec)
                << LL_ENDL;
     }
->>>>>>> 1a8a5404
 }
 
 //----------------------------------------------------------------------------
 
 bool LLImageFormatted::copyData(U8 *data, S32 size)
 {
-<<<<<<< HEAD
-	LLImageDataLock lock(this);
-
-	if ( data && ((data != getData()) || (size != getDataSize())) )
-	{
-		deleteData();
-		allocateData(size);
-		memcpy(getData(), data, size);	/* Flawfinder: ignore */
-	}
-	return true;
-=======
     LLImageDataLock lock(this);
 
     if ( data && ((data != getData()) || (size != getDataSize())) )
@@ -3254,27 +2418,17 @@
         memcpy(getData(), data, size);  /* Flawfinder: ignore */
     }
     return true;
->>>>>>> 1a8a5404
 }
 
 // LLImageFormatted becomes the owner of data
 void LLImageFormatted::setData(U8 *data, S32 size)
 {
-<<<<<<< HEAD
-	LLImageDataLock lock(this);
-
-	if (data && data != getData())
-	{
-		deleteData();
-		setDataAndSize(data, size); // Access private LLImageBase members
-=======
     LLImageDataLock lock(this);
 
     if (data && data != getData())
     {
         deleteData();
         setDataAndSize(data, size); // Access private LLImageBase members
->>>>>>> 1a8a5404
 
         sGlobalFormattedMemory += getDataSize();
     }
@@ -3282,25 +2436,6 @@
 
 void LLImageFormatted::appendData(U8 *data, S32 size)
 {
-<<<<<<< HEAD
-	if (data)
-	{
-		LLImageDataLock lock(this);
-
-		if (!getData())
-		{
-			setData(data, size);
-		}
-		else 
-		{
-			S32 cursize = getDataSize();
-			S32 newsize = cursize + size;
-			reallocateData(newsize);
-			memcpy(getData() + cursize, data, size);
-			ll_aligned_free_16(data);
-		}
-	}
-=======
     if (data)
     {
         LLImageDataLock lock(this);
@@ -3318,69 +2453,12 @@
             ll_aligned_free_16(data);
         }
     }
->>>>>>> 1a8a5404
 }
 
 //----------------------------------------------------------------------------
 
 bool LLImageFormatted::load(const std::string &filename, int load_size)
 {
-<<<<<<< HEAD
-	resetLastError();
-
-	S32 file_size = 0;
-	LLAPRFile infile ;
-	infile.open(filename, LL_APR_RB, NULL, &file_size);
-
-	// <FS:ND> Remove LLVolatileAPRPool/apr_file_t and use FILE* instead
-	// apr_file_t* apr_file = infile.getFileHandle();
-	LLAPRFile::tFiletype* apr_file = infile.getFileHandle();
-	// </FS:ND>
-
-	if (!apr_file)
-	{
-		setLastError("Unable to open file for reading", filename);
-		return false;
-	}
-	if (file_size == 0)
-	{
-		setLastError("File is empty",filename);
-		return false;
-	}
-
-	// Constrain the load size to acceptable values
-	if ((load_size == 0) || (load_size > file_size))
-	{
-		load_size = file_size;
-	}
-
-	LLImageDataLock lock(this);
-
-	bool res;
-	U8 *data = allocateData(load_size);
-	if (data)
-	{
-		apr_size_t bytes_read = load_size;
-		apr_status_t s = apr_file_read(apr_file, data, &bytes_read); // modifies bytes_read
-		if (s != APR_SUCCESS || (S32) bytes_read != load_size)
-		{
-			deleteData();
-			setLastError("Unable to read file",filename);
-			res = false;
-		}
-		else
-		{
-			res = updateData();
-		}
-	}
-	else
-	{
-		setLastError("Allocation failure", filename);
-		res = false;
-	}
-
-	return res;
-=======
     resetLastError();
 
     S32 file_size = 0;
@@ -3435,27 +2513,10 @@
     }
 
     return res;
->>>>>>> 1a8a5404
 }
 
 bool LLImageFormatted::save(const std::string &filename)
 {
-<<<<<<< HEAD
-	resetLastError();
-
-	LLAPRFile outfile ;
-	outfile.open(filename, LL_APR_WB);
-	if (!outfile.getFileHandle())
-	{
-		setLastError("Unable to open file for writing", filename);
-		return false;
-	}
-
-	LLImageDataSharedLock lock(this);
-
-	S32 result = outfile.write(getData(), getDataSize());
-	outfile.close() ;
-=======
     resetLastError();
 
     LLAPRFile outfile ;
@@ -3470,7 +2531,6 @@
 
     S32 result = outfile.write(getData(), getDataSize());
     outfile.close() ;
->>>>>>> 1a8a5404
     return (result != 0);
 }
 
@@ -3510,38 +2570,6 @@
 //static
 void LLImageBase::generateMip(const U8* indata, U8* mipdata, S32 width, S32 height, S32 nchannels)
 {
-<<<<<<< HEAD
-	llassert(width > 0 && height > 0);
-	U8* data = mipdata;
-	S32 in_width = width*2;
-	for (S32 h=0; h<height; h++)
-	{
-		for (S32 w=0; w<width; w++)
-		{
-			switch(nchannels)
-			{
-			  case 4:
-				avg4_colors4(indata, indata+4, indata+4*in_width, indata+4*in_width+4, data);
-				break;
-			  case 3:
-				avg4_colors3(indata, indata+3, indata+3*in_width, indata+3*in_width+3, data);
-				break;
-			  case 2:
-				avg4_colors2(indata, indata+2, indata+2*in_width, indata+2*in_width+2, data);
-				break;
-			  case 1:
-				*(U8*)data = (U8)(((U32)(indata[0]) + indata[1] + indata[in_width] + indata[in_width+1])>>2);
-				break;
-			  default:
-				LL_WARNS() << "generateMmip called with bad num channels: " << nchannels << LL_ENDL;
-				return;
-			}
-			indata += nchannels*2;
-			data += nchannels;
-		}
-		indata += nchannels*in_width; // skip odd lines
-	}
-=======
     llassert(width > 0 && height > 0);
     U8* data = mipdata;
     S32 in_width = width*2;
@@ -3572,7 +2600,6 @@
         }
         indata += nchannels*in_width; // skip odd lines
     }
->>>>>>> 1a8a5404
 }
 
 
