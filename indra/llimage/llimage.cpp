--- conflicted
+++ resolved
@@ -1970,10 +1970,6 @@
     }
 }
 
-<<<<<<< HEAD
-// static
-bool LLImageRaw::validateSrcAndDst(std::string func, const LLImageRaw* src, const LLImageRaw* dst)
-=======
 
 void LLImageRaw::addEmissive(LLImageRaw* src)
 {
@@ -2041,8 +2037,8 @@
 }
 
 
-bool LLImageRaw::validateSrcAndDst(std::string func, LLImageRaw* src, LLImageRaw* dst)
->>>>>>> 6fba1530
+// static
+bool LLImageRaw::validateSrcAndDst(std::string func, const LLImageRaw* src, const LLImageRaw* dst)
 {
     LLImageDataSharedLock lockIn(src);
     LLImageDataLock lockOut(dst);
