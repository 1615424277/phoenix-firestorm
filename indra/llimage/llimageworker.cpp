--- conflicted
+++ resolved
@@ -175,11 +175,7 @@
             {
                 return true; // done (failed)
             }
-<<<<<<< HEAD
-            if (0 == (mFormattedImage->getWidth() * mFormattedImage->getHeight() * mFormattedImage->getComponents()))
-=======
             if ((mFormattedImage->getWidth() * mFormattedImage->getHeight() * mFormattedImage->getComponents()) == 0)
->>>>>>> 050d2fef
             {
                 return true; // done (failed)
             }
