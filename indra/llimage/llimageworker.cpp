/**
 * @file llimageworker.cpp
 * @brief Base class for images.
 *
 * $LicenseInfo:firstyear=2001&license=viewerlgpl$
 * Second Life Viewer Source Code
 * Copyright (C) 2010, Linden Research, Inc.
 *
 * This library is free software; you can redistribute it and/or
 * modify it under the terms of the GNU Lesser General Public
 * License as published by the Free Software Foundation;
 * version 2.1 of the License only.
 *
 * This library is distributed in the hope that it will be useful,
 * but WITHOUT ANY WARRANTY; without even the implied warranty of
 * MERCHANTABILITY or FITNESS FOR A PARTICULAR PURPOSE.  See the GNU
 * Lesser General Public License for more details.
 *
 * You should have received a copy of the GNU Lesser General Public
 * License along with this library; if not, write to the Free Software
 * Foundation, Inc., 51 Franklin Street, Fifth Floor, Boston, MA  02110-1301  USA
 *
 * Linden Research, Inc., 945 Battery Street, San Francisco, CA  94111  USA
 * $/LicenseInfo$
 */

#include "linden_common.h"

#include "llimageworker.h"
#include "llimagedxt.h"
#include "threadpool.h"

/*--------------------------------------------------------------------------*/
class ImageRequest
{
public:
    ImageRequest(const LLPointer<LLImageFormatted>& image,
                 S32 discard,
                 bool needs_aux,
                 const LLPointer<LLImageDecodeThread::Responder>& responder,
                 U32 request_id);
    virtual ~ImageRequest();

    /*virtual*/ bool processRequest();
    /*virtual*/ void finishRequest(bool completed);

private:
    // LLPointers stored in ImageRequest MUST be LLPointer instances rather
    // than references: we need to increment the refcount when storing these.
    // input
    LLPointer<LLImageFormatted> mFormattedImage;
    S32 mDiscardLevel;
    U32 mRequestId;
<<<<<<< HEAD
	bool mNeedsAux;
	// output
	LLPointer<LLImageRaw> mDecodedImageRaw;
	LLPointer<LLImageRaw> mDecodedImageAux;
    bool mDecodedRaw;
    bool mDecodedAux;
	LLPointer<LLImageDecodeThread::Responder> mResponder;
=======
    BOOL mNeedsAux;
    // output
    LLPointer<LLImageRaw> mDecodedImageRaw;
    LLPointer<LLImageRaw> mDecodedImageAux;
    BOOL mDecodedRaw;
    BOOL mDecodedAux;
    LLPointer<LLImageDecodeThread::Responder> mResponder;
    std::string mErrorString;
>>>>>>> c06fb4e0
};


//----------------------------------------------------------------------------

// MAIN THREAD
LLImageDecodeThread::LLImageDecodeThread(bool /*threaded*/)
    : mDecodeCount(0)
{
    mThreadPool.reset(new LL::ThreadPool("ImageDecode", 8));
    mThreadPool->start();
}

//virtual
LLImageDecodeThread::~LLImageDecodeThread()
{}

// MAIN THREAD
// virtual
size_t LLImageDecodeThread::update(F32 max_time_ms)
{
    LL_PROFILE_ZONE_SCOPED_CATEGORY_TEXTURE;
    return getPending();
}

size_t LLImageDecodeThread::getPending()
{
    return mThreadPool->getQueue().size();
}

LLImageDecodeThread::handle_t LLImageDecodeThread::decodeImage(
    const LLPointer<LLImageFormatted>& image,
    S32 discard,
    bool needs_aux,
    const LLPointer<LLImageDecodeThread::Responder>& responder)
{
    LL_PROFILE_ZONE_SCOPED_CATEGORY_TEXTURE;

    U32 decode_id = ++mDecodeCount;
    // Instantiate the ImageRequest right in the lambda, why not?
    bool posted = mThreadPool->getQueue().post(
        [req = ImageRequest(image, discard, needs_aux, responder, decode_id)]
        () mutable
        {
            auto done = req.processRequest();
            req.finishRequest(done);
        });
    if (! posted)
    {
        LL_DEBUGS() << "Tried to start decoding on shutdown" << LL_ENDL;
        return 0;
    }

    return decode_id;
}

void LLImageDecodeThread::shutdown()
{
    mThreadPool->close();
}

LLImageDecodeThread::Responder::~Responder()
{
}

//----------------------------------------------------------------------------

ImageRequest::ImageRequest(const LLPointer<LLImageFormatted>& image,
                           S32 discard,
                           bool needs_aux,
                           const LLPointer<LLImageDecodeThread::Responder>& responder,
                           U32 request_id)
<<<<<<< HEAD
	: mFormattedImage(image),
	  mDiscardLevel(discard),
	  mNeedsAux(needs_aux),
	  mDecodedRaw(false),
	  mDecodedAux(false),
	  mResponder(responder),
	  mRequestId(request_id)
=======
    : mFormattedImage(image),
      mDiscardLevel(discard),
      mNeedsAux(needs_aux),
      mDecodedRaw(FALSE),
      mDecodedAux(FALSE),
      mResponder(responder),
      mRequestId(request_id)
>>>>>>> c06fb4e0
{
}

ImageRequest::~ImageRequest()
{
    mDecodedImageRaw = NULL;
    mDecodedImageAux = NULL;
    mFormattedImage = NULL;
}

//----------------------------------------------------------------------------


// Returns true when done, whether or not decode was successful.
bool ImageRequest::processRequest()
{
    LL_PROFILE_ZONE_SCOPED_CATEGORY_TEXTURE;
<<<<<<< HEAD

	if (mFormattedImage.isNull())
		return true;

	const F32 decode_time_slice = 0.f; //disable time slicing
	bool done = true;

	LLImageDataLock lockFormatted(mFormattedImage);
	LLImageDataLock lockDecodedRaw(mDecodedImageRaw);
	LLImageDataLock lockDecodedAux(mDecodedImageAux);

	if (!mDecodedRaw)
	{
		// Decode primary channels
		if (mDecodedImageRaw.isNull())
		{
			// parse formatted header
			if (!mFormattedImage->updateData())
			{
				return true; // done (failed)
			}
			if (0 == (mFormattedImage->getWidth() * mFormattedImage->getHeight() * mFormattedImage->getComponents()))
			{
				return true; // done (failed)
			}
			if (mDiscardLevel >= 0)
			{
				mFormattedImage->setDiscardLevel(mDiscardLevel);
			}
			mDecodedImageRaw = new LLImageRaw(mFormattedImage->getWidth(),
											  mFormattedImage->getHeight(),
											  mFormattedImage->getComponents());
		}

		// <FS:ND> Probably out of memory crash
		// done = mFormattedImage->decode(mDecodedImageRaw, decode_time_slice);
		if( mDecodedImageRaw->getData() )
			done = mFormattedImage->decode(mDecodedImageRaw, decode_time_slice);
		else
		{
			LL_WARNS() << "No memory for LLImageRaw of size " << (U32)mFormattedImage->getWidth() << "x" << (U32)mFormattedImage->getHeight() << "x"
					   << (U32)mFormattedImage->getComponents() << LL_ENDL;
			done = false;
		}
		// </FS:ND>
		
		// some decoders are removing data when task is complete and there were errors
		mDecodedRaw = done && mDecodedImageRaw->getData();
	}
	if (done && mNeedsAux && !mDecodedAux)
	{
		// Decode aux channel
		if (!mDecodedImageAux)
		{
			mDecodedImageAux = new LLImageRaw(mFormattedImage->getWidth(),
											  mFormattedImage->getHeight(),
											  1);
		}
		done = mFormattedImage->decodeChannels(mDecodedImageAux, decode_time_slice, 4, 4);
		mDecodedAux = done && mDecodedImageAux->getData();
	}

	return done;
=======
    const F32 decode_time_slice = 0.f; //disable time slicing
    bool done = true;
    mErrorString.clear();
    if (!mDecodedRaw && mFormattedImage.notNull())
    {
        // Decode primary channels
        if (mDecodedImageRaw.isNull())
        {
            // parse formatted header
            if (!mFormattedImage->updateData())
            {
                // Pick up errors from updateData
                mErrorString = LLImage::getLastThreadError();
                return true; // done (failed)
            }
            if (0 == (mFormattedImage->getWidth() * mFormattedImage->getHeight() * mFormattedImage->getComponents()))
            {
                mErrorString = "Invalid image size";
                return true; // done (failed)
            }
            if (mDiscardLevel >= 0)
            {
                mFormattedImage->setDiscardLevel(mDiscardLevel);
            }
            mDecodedImageRaw = new LLImageRaw(mFormattedImage->getWidth(),
                                              mFormattedImage->getHeight(),
                                              mFormattedImage->getComponents());
        }

        // <FS:ND> Probably out of memory crash
        // done = mFormattedImage->decode(mDecodedImageRaw, decode_time_slice);
        if( mDecodedImageRaw->getData() )
            done = mFormattedImage->decode(mDecodedImageRaw, decode_time_slice);
        else
        {
            LL_WARNS() << "No memory for LLImageRaw of size " << (U32)mFormattedImage->getWidth() << "x" << (U32)mFormattedImage->getHeight() << "x"
                       << (U32)mFormattedImage->getComponents() << LL_ENDL;
            done = false;
        }
        // </FS:ND>

        // some decoders are removing data when task is complete and there were errors
        mDecodedRaw = done && mDecodedImageRaw->getData();

        // Pick up errors from decoding
        mErrorString = LLImage::getLastThreadError();
    }
    if (done && mNeedsAux && !mDecodedAux && mFormattedImage.notNull())
    {
        // Decode aux channel
        if (!mDecodedImageAux)
        {
            mDecodedImageAux = new LLImageRaw(mFormattedImage->getWidth(),
                                              mFormattedImage->getHeight(),
                                              1);
        }
        done = mFormattedImage->decodeChannels(mDecodedImageAux, decode_time_slice, 4, 4);
        mDecodedAux = done && mDecodedImageAux->getData();

        // Pick up errors from decoding
        mErrorString = LLImage::getLastThreadError();
    }

    return done;
>>>>>>> c06fb4e0
}

void ImageRequest::finishRequest(bool completed)
{
    LL_PROFILE_ZONE_SCOPED_CATEGORY_TEXTURE;
    if (mResponder.notNull())
    {
        bool success = completed && mDecodedRaw && (!mNeedsAux || mDecodedAux);
        mResponder->completed(success, mErrorString, mDecodedImageRaw, mDecodedImageAux, mRequestId);
    }
    // Will automatically be deleted
}<|MERGE_RESOLUTION|>--- conflicted
+++ resolved
@@ -51,25 +51,14 @@
     LLPointer<LLImageFormatted> mFormattedImage;
     S32 mDiscardLevel;
     U32 mRequestId;
-<<<<<<< HEAD
-	bool mNeedsAux;
-	// output
-	LLPointer<LLImageRaw> mDecodedImageRaw;
-	LLPointer<LLImageRaw> mDecodedImageAux;
-    bool mDecodedRaw;
-    bool mDecodedAux;
-	LLPointer<LLImageDecodeThread::Responder> mResponder;
-=======
-    BOOL mNeedsAux;
+    bool mNeedsAux;
     // output
     LLPointer<LLImageRaw> mDecodedImageRaw;
     LLPointer<LLImageRaw> mDecodedImageAux;
-    BOOL mDecodedRaw;
-    BOOL mDecodedAux;
+    bool mDecodedRaw;
+    bool mDecodedAux;
     LLPointer<LLImageDecodeThread::Responder> mResponder;
-    std::string mErrorString;
->>>>>>> c06fb4e0
-};
+    std::string mErrorString;};
 
 
 //----------------------------------------------------------------------------
@@ -141,23 +130,13 @@
                            bool needs_aux,
                            const LLPointer<LLImageDecodeThread::Responder>& responder,
                            U32 request_id)
-<<<<<<< HEAD
-	: mFormattedImage(image),
-	  mDiscardLevel(discard),
-	  mNeedsAux(needs_aux),
-	  mDecodedRaw(false),
-	  mDecodedAux(false),
-	  mResponder(responder),
-	  mRequestId(request_id)
-=======
     : mFormattedImage(image),
       mDiscardLevel(discard),
       mNeedsAux(needs_aux),
-      mDecodedRaw(FALSE),
-      mDecodedAux(FALSE),
+      mDecodedRaw(false),
+      mDecodedAux(false),
       mResponder(responder),
       mRequestId(request_id)
->>>>>>> c06fb4e0
 {
 }
 
@@ -175,75 +154,18 @@
 bool ImageRequest::processRequest()
 {
     LL_PROFILE_ZONE_SCOPED_CATEGORY_TEXTURE;
-<<<<<<< HEAD
-
-	if (mFormattedImage.isNull())
-		return true;
-
-	const F32 decode_time_slice = 0.f; //disable time slicing
-	bool done = true;
-
-	LLImageDataLock lockFormatted(mFormattedImage);
-	LLImageDataLock lockDecodedRaw(mDecodedImageRaw);
-	LLImageDataLock lockDecodedAux(mDecodedImageAux);
-
-	if (!mDecodedRaw)
-	{
-		// Decode primary channels
-		if (mDecodedImageRaw.isNull())
-		{
-			// parse formatted header
-			if (!mFormattedImage->updateData())
-			{
-				return true; // done (failed)
-			}
-			if (0 == (mFormattedImage->getWidth() * mFormattedImage->getHeight() * mFormattedImage->getComponents()))
-			{
-				return true; // done (failed)
-			}
-			if (mDiscardLevel >= 0)
-			{
-				mFormattedImage->setDiscardLevel(mDiscardLevel);
-			}
-			mDecodedImageRaw = new LLImageRaw(mFormattedImage->getWidth(),
-											  mFormattedImage->getHeight(),
-											  mFormattedImage->getComponents());
-		}
-
-		// <FS:ND> Probably out of memory crash
-		// done = mFormattedImage->decode(mDecodedImageRaw, decode_time_slice);
-		if( mDecodedImageRaw->getData() )
-			done = mFormattedImage->decode(mDecodedImageRaw, decode_time_slice);
-		else
-		{
-			LL_WARNS() << "No memory for LLImageRaw of size " << (U32)mFormattedImage->getWidth() << "x" << (U32)mFormattedImage->getHeight() << "x"
-					   << (U32)mFormattedImage->getComponents() << LL_ENDL;
-			done = false;
-		}
-		// </FS:ND>
-		
-		// some decoders are removing data when task is complete and there were errors
-		mDecodedRaw = done && mDecodedImageRaw->getData();
-	}
-	if (done && mNeedsAux && !mDecodedAux)
-	{
-		// Decode aux channel
-		if (!mDecodedImageAux)
-		{
-			mDecodedImageAux = new LLImageRaw(mFormattedImage->getWidth(),
-											  mFormattedImage->getHeight(),
-											  1);
-		}
-		done = mFormattedImage->decodeChannels(mDecodedImageAux, decode_time_slice, 4, 4);
-		mDecodedAux = done && mDecodedImageAux->getData();
-	}
-
-	return done;
-=======
+
+    if (mFormattedImage.isNull())
+        return true;
+
     const F32 decode_time_slice = 0.f; //disable time slicing
     bool done = true;
-    mErrorString.clear();
-    if (!mDecodedRaw && mFormattedImage.notNull())
+
+    LLImageDataLock lockFormatted(mFormattedImage);
+    LLImageDataLock lockDecodedRaw(mDecodedImageRaw);
+    LLImageDataLock lockDecodedAux(mDecodedImageAux);
+
+    if (!mDecodedRaw)
     {
         // Decode primary channels
         if (mDecodedImageRaw.isNull())
@@ -251,13 +173,10 @@
             // parse formatted header
             if (!mFormattedImage->updateData())
             {
-                // Pick up errors from updateData
-                mErrorString = LLImage::getLastThreadError();
                 return true; // done (failed)
             }
             if (0 == (mFormattedImage->getWidth() * mFormattedImage->getHeight() * mFormattedImage->getComponents()))
             {
-                mErrorString = "Invalid image size";
                 return true; // done (failed)
             }
             if (mDiscardLevel >= 0)
@@ -304,7 +223,6 @@
     }
 
     return done;
->>>>>>> c06fb4e0
 }
 
 void ImageRequest::finishRequest(bool completed)
