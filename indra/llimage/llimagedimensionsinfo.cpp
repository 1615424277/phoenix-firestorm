--- conflicted
+++ resolved
@@ -187,12 +187,8 @@
 	if (memcmp(signature, jpeg_magic, JPEG_MAGIC_SIZE) != 0)
 	{
 		LL_WARNS() << "Not a JPEG" << LL_ENDL;
-<<<<<<< HEAD
-        mWarning = "IncorrectFormat";
+        mWarning = "texture_load_format_error";
 		fclose(fp); // <FS:ND/> Don't leak the file handle
-=======
-        mWarning = "texture_load_format_error";
->>>>>>> 6ea31793
 		return false;
 	}
 	fseek(fp, 0, SEEK_SET); // go back to start of the file
