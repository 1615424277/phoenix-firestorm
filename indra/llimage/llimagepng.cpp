--- conflicted
+++ resolved
@@ -91,26 +91,6 @@
         return false;
     }
 
-<<<<<<< HEAD
-    // Decode the PNG data and extract sizing information
-    LLPngWrapper pngWrapper;
-    if (!pngWrapper.isValidPng(getData()))
-    {
-        setLastError("LLImagePNG data does not have a valid PNG header!");
-        return false;
-    }
-
-    LLPngWrapper::ImageInfo infop;
-    if (! pngWrapper.readPng(getData(), getDataSize(), NULL, &infop))
-    {
-        setLastError(pngWrapper.getErrorMessage());
-        return false;
-    }
-
-    setSize(infop.mWidth, infop.mHeight, infop.mComponents);
-
-=======
->>>>>>> 33ad8db7
     return true;
 }
 
