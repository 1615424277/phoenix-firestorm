/*
 * @file llpngwrapper.cpp
 * @brief Encapsulates libpng read/write functionality.
 *
 * $LicenseInfo:firstyear=2007&license=viewerlgpl$
 * Second Life Viewer Source Code
 * Copyright (C) 2010, Linden Research, Inc.
 *
 * This library is free software; you can redistribute it and/or
 * modify it under the terms of the GNU Lesser General Public
 * License as published by the Free Software Foundation;
 * version 2.1 of the License only.
 *
 * This library is distributed in the hope that it will be useful,
 * but WITHOUT ANY WARRANTY; without even the implied warranty of
 * MERCHANTABILITY or FITNESS FOR A PARTICULAR PURPOSE.  See the GNU
 * Lesser General Public License for more details.
 *
 * You should have received a copy of the GNU Lesser General Public
 * License along with this library; if not, write to the Free Software
 * Foundation, Inc., 51 Franklin Street, Fifth Floor, Boston, MA  02110-1301  USA
 *
 * Linden Research, Inc., 945 Battery Street, San Francisco, CA  94111  USA
 * $/LicenseInfo$
 */

#include "linden_common.h"
#include "stdtypes.h"
#include "llerror.h"

#include "llimage.h"
#include "llpngwrapper.h"

#include "llexception.h"

namespace {
// Failure to load an image shouldn't crash the whole viewer.
struct PngError: public LLContinueError
{
    PngError(png_const_charp msg): LLContinueError(msg) {}
};
} // anonymous namespace

// ---------------------------------------------------------------------------
// LLPngWrapper
// ---------------------------------------------------------------------------

LLPngWrapper::LLPngWrapper()
    : mReadPngPtr( NULL ),
      mReadInfoPtr( NULL ),
      mWritePngPtr( NULL ),
      mWriteInfoPtr( NULL ),
      mRowPointers( NULL ),
      mWidth( 0 ),
      mHeight( 0 ),
      mBitDepth( 0 ),
      mColorType( 0 ),
      mChannels( 0 ),
      mInterlaceType( 0 ),
      mCompressionType( 0 ),
      mFilterMethod( 0 ),
      mFinalSize( 0 ),
      mGamma(0.f)
{
}

LLPngWrapper::~LLPngWrapper()
{
    releaseResources();
}

// Checks the src for a valid PNG header
bool LLPngWrapper::isValidPng(U8* src)
{
    const int PNG_BYTES_TO_CHECK = 8;

<<<<<<< HEAD
	int sig = png_sig_cmp((png_bytep)src, (png_size_t)0, PNG_BYTES_TO_CHECK);
	if (sig != 0)
	{
		mErrorMessage = "Invalid or corrupt PNG file";
		return false;
	}

	return true;
=======
    int sig = png_sig_cmp((png_bytep)src, (png_size_t)0, PNG_BYTES_TO_CHECK);
    if (sig != 0)
    {
        mErrorMessage = "Invalid or corrupt PNG file";
        return false;
    }

    return true;
>>>>>>> 1a8a5404
}

// Called by the libpng library when a fatal encoding or decoding error
// occurs. We throw PngError and let our try/catch block clean up.
void LLPngWrapper::errorHandler(png_structp png_ptr, png_const_charp msg)
{
    LLTHROW(PngError(msg));
}

// Called by the libpng library when reading (decoding) the PNG file. We
// copy the PNG data from our internal buffer into the PNG's data buffer.
void LLPngWrapper::readDataCallback(png_structp png_ptr, png_bytep dest, png_size_t length)
{
    PngDataInfo *dataInfo = (PngDataInfo *) png_get_io_ptr(png_ptr);
    if(dataInfo->mOffset + length > dataInfo->mDataSize)
    {
        png_error(png_ptr, "Data read error. Requested data size exceeds available data size.");
        return;
    }

    U8 *src = &dataInfo->mData[dataInfo->mOffset];
    memcpy(dest, src, length);
    dataInfo->mOffset += static_cast<U32>(length);
}

// Called by the libpng library when writing (encoding) the PNG file. We
// copy the encoded result into our data buffer.
void LLPngWrapper::writeDataCallback(png_structp png_ptr, png_bytep src, png_size_t length)
{
    PngDataInfo *dataInfo = (PngDataInfo *) png_get_io_ptr(png_ptr);
    if (dataInfo->mOffset + length > dataInfo->mDataSize)
    {
        png_error(png_ptr, "Data write error. Requested data size exceeds available data size.");
        return;
    }
    U8 *dest = &dataInfo->mData[dataInfo->mOffset];
    memcpy(dest, src, length);
    dataInfo->mOffset += static_cast<U32>(length);
}

// Flush the write output pointer
void LLPngWrapper::writeFlush(png_structp png_ptr)
{
    // no-op since we're just writing to memory
}

// Read the PNG file using the libpng.  The low-level interface is used here
// because we want to do various transformations (including applying gama)
// which can't be done with the high-level interface.
// The scanline also begins at the bottom of
// the image (per SecondLife conventions) instead of at the top, so we
// must assign row-pointers in "reverse" order.
bool LLPngWrapper::readPng(U8* src, S32 dataSize, LLImageRaw* rawImage, ImageInfo *infop)
{
<<<<<<< HEAD
	try
	{
		// Create and initialize the png structures
		mReadPngPtr = png_create_read_struct(PNG_LIBPNG_VER_STRING,
			this, &errorHandler, NULL);
		if (mReadPngPtr == NULL)
		{
			LLTHROW(PngError("Problem creating png read structure"));
		}

		// Allocate/initialize the memory for image information.
		mReadInfoPtr = png_create_info_struct(mReadPngPtr);

		// Set up the input control
		PngDataInfo dataPtr;
		dataPtr.mData = src;
		dataPtr.mOffset = 0;
		dataPtr.mDataSize = dataSize;

		png_set_read_fn(mReadPngPtr, &dataPtr, &readDataCallback);
		png_set_sig_bytes(mReadPngPtr, 0);

		// setup low-level read and get header information
		png_read_info(mReadPngPtr, mReadInfoPtr);
		png_get_IHDR(mReadPngPtr, mReadInfoPtr, &mWidth, &mHeight,
			&mBitDepth, &mColorType, &mInterlaceType,
			&mCompressionType, &mFilterMethod);

		// Normalize the image, then get updated image information
		// after transformations have been applied
		normalizeImage();
		updateMetaData();

		// If a raw object is supplied, read the PNG image into its
		// data space
		if (rawImage != NULL)
		{
			LLImageDataLock lock(rawImage);

			if (!rawImage->resize(static_cast<U16>(mWidth),
				static_cast<U16>(mHeight), mChannels))
			{
				LLTHROW(PngError("Failed to resize image"));
			}
			U8 *dest = rawImage->getData();
			int offset = mWidth * mChannels;

			// Set up the row pointers and read the image
			mRowPointers = new U8* [mHeight];
			for (U32 i=0; i < mHeight; i++)
			{
				mRowPointers[i] = &dest[(mHeight-i-1)*offset];
			}

			png_read_image(mReadPngPtr, mRowPointers);

			// Finish up, ensures all metadata are updated
			png_read_end(mReadPngPtr, NULL);
		}

		// If an info object is supplied, copy the relevant info
		if (infop != NULL)
		{
			infop->mHeight = static_cast<U16>(mHeight);
			infop->mWidth = static_cast<U16>(mWidth);
			infop->mComponents = mChannels;
		}

		mFinalSize = dataPtr.mOffset;
	}
	catch (const PngError& msg)
	{
		mErrorMessage = msg.what();
		releaseResources();
		return (false);
	}
	catch (std::bad_alloc&)
	{
		mErrorMessage = "LLPngWrapper";
		releaseResources();
		return (false);
	}

	// Clean up and return
	releaseResources();
	return (true);
=======
    try
    {
        // Create and initialize the png structures
        mReadPngPtr = png_create_read_struct(PNG_LIBPNG_VER_STRING,
            this, &errorHandler, NULL);
        if (mReadPngPtr == NULL)
        {
            LLTHROW(PngError("Problem creating png read structure"));
        }

        // Allocate/initialize the memory for image information.
        mReadInfoPtr = png_create_info_struct(mReadPngPtr);

        // Set up the input control
        PngDataInfo dataPtr;
        dataPtr.mData = src;
        dataPtr.mOffset = 0;
        dataPtr.mDataSize = dataSize;

        png_set_read_fn(mReadPngPtr, &dataPtr, &readDataCallback);
        png_set_sig_bytes(mReadPngPtr, 0);

        // setup low-level read and get header information
        png_read_info(mReadPngPtr, mReadInfoPtr);
        png_get_IHDR(mReadPngPtr, mReadInfoPtr, &mWidth, &mHeight,
            &mBitDepth, &mColorType, &mInterlaceType,
            &mCompressionType, &mFilterMethod);

        // Normalize the image, then get updated image information
        // after transformations have been applied
        normalizeImage();
        updateMetaData();

        // If a raw object is supplied, read the PNG image into its
        // data space
        if (rawImage != NULL)
        {
            LLImageDataLock lock(rawImage);

            if (!rawImage->resize(static_cast<U16>(mWidth),
                static_cast<U16>(mHeight), mChannels))
            {
                LLTHROW(PngError("Failed to resize image"));
            }
            U8 *dest = rawImage->getData();
            int offset = mWidth * mChannels;

            // Set up the row pointers and read the image
            mRowPointers = new U8* [mHeight];
            for (U32 i=0; i < mHeight; i++)
            {
                mRowPointers[i] = &dest[(mHeight-i-1)*offset];
            }

            png_read_image(mReadPngPtr, mRowPointers);

            // Finish up, ensures all metadata are updated
            png_read_end(mReadPngPtr, NULL);
        }

        // If an info object is supplied, copy the relevant info
        if (infop != NULL)
        {
            infop->mHeight = static_cast<U16>(mHeight);
            infop->mWidth = static_cast<U16>(mWidth);
            infop->mComponents = mChannels;
        }

        mFinalSize = dataPtr.mOffset;
    }
    catch (const PngError& msg)
    {
        mErrorMessage = msg.what();
        releaseResources();
        return (false);
    }
    catch (std::bad_alloc&)
    {
        mErrorMessage = "LLPngWrapper";
        releaseResources();
        return (false);
    }
    catch (...)
    {
        mErrorMessage = "LLPngWrapper";
        releaseResources();
        LOG_UNHANDLED_EXCEPTION("");
        return (false);
    }

    // Clean up and return
    releaseResources();
    return (true);
>>>>>>> 1a8a5404
}

// Do transformations to normalize the input to 8-bpp RGBA
void LLPngWrapper::normalizeImage()
{
    //      1. Expand any palettes
    //      2. Convert grayscales to RGB
    //      3. Create alpha layer from transparency
    //      4. Ensure 8-bpp for all images
    //      5. Set (or guess) gamma

    if (mColorType == PNG_COLOR_TYPE_PALETTE)
    {
        png_set_palette_to_rgb(mReadPngPtr);
    }
    if (mColorType == PNG_COLOR_TYPE_GRAY && mBitDepth < 8)
    {
        png_set_expand_gray_1_2_4_to_8(mReadPngPtr);
    }
    if (mColorType == PNG_COLOR_TYPE_GRAY
        || mColorType == PNG_COLOR_TYPE_GRAY_ALPHA)
    {
        png_set_gray_to_rgb(mReadPngPtr);
    }
    if (png_get_valid(mReadPngPtr, mReadInfoPtr, PNG_INFO_tRNS))
    {
        png_set_tRNS_to_alpha(mReadPngPtr);
    }
    if (mBitDepth < 8)
    {
        png_set_packing(mReadPngPtr);
    }
    else if (mBitDepth == 16)
    {
        png_set_strip_16(mReadPngPtr);
    }

    const F64 SCREEN_GAMMA = 2.2;
    if (png_get_gAMA(mReadPngPtr, mReadInfoPtr, &mGamma))
    {
        png_set_gamma(mReadPngPtr, SCREEN_GAMMA, mGamma);
    }
    else
    {
        png_set_gamma(mReadPngPtr, SCREEN_GAMMA, 1/SCREEN_GAMMA);
    }
}

// Read out the image meta-data
void LLPngWrapper::updateMetaData()
{
    png_read_update_info(mReadPngPtr, mReadInfoPtr);
    mWidth = png_get_image_width(mReadPngPtr, mReadInfoPtr);
    mHeight = png_get_image_height(mReadPngPtr, mReadInfoPtr);
    mBitDepth = png_get_bit_depth(mReadPngPtr, mReadInfoPtr);
    mColorType = png_get_color_type(mReadPngPtr, mReadInfoPtr);
    mChannels = png_get_channels(mReadPngPtr, mReadInfoPtr);
}

// Method to write raw image into PNG at dest. The raw scanline begins
// at the bottom of the image per SecondLife conventions.
bool LLPngWrapper::writePng(const LLImageRaw* rawImage, U8* dest, size_t destSize)
{
<<<<<<< HEAD
	try
	{
		S8 numComponents = rawImage->getComponents();
		switch (numComponents)
		{
		case 1:
			mColorType = PNG_COLOR_TYPE_GRAY;
			break;
		case 2:
			mColorType = PNG_COLOR_TYPE_GRAY_ALPHA;
			break;
		case 3:
			mColorType = PNG_COLOR_TYPE_RGB;
			break;
		case 4:
			mColorType = PNG_COLOR_TYPE_RGB_ALPHA;
			break;
		default:
			mColorType = -1;
		}

		if (mColorType == -1)
		{
			LLTHROW(PngError("Unsupported image: unexpected number of channels"));
		}

		mWritePngPtr = png_create_write_struct(PNG_LIBPNG_VER_STRING,
			NULL, &errorHandler, NULL);
		if (!mWritePngPtr)
		{
			LLTHROW(PngError("Problem creating png write structure"));
		}

		mWriteInfoPtr = png_create_info_struct(mWritePngPtr);

		// Setup write function
		PngDataInfo dataPtr;
		dataPtr.mData = dest;
		dataPtr.mOffset = 0;
		dataPtr.mDataSize = destSize;
		png_set_write_fn(mWritePngPtr, &dataPtr, &writeDataCallback, &writeFlush);

		// Setup image params
		mWidth = rawImage->getWidth();
		mHeight = rawImage->getHeight();
		mBitDepth = 8;	// Fixed to 8-bpp in SL
		mChannels = numComponents;
		mInterlaceType = PNG_INTERLACE_NONE;
		mCompressionType = PNG_COMPRESSION_TYPE_DEFAULT;
		mFilterMethod = PNG_FILTER_TYPE_DEFAULT;

		// Write header
		png_set_IHDR(mWritePngPtr, mWriteInfoPtr, mWidth, mHeight,
			mBitDepth, mColorType, mInterlaceType,
			mCompressionType, mFilterMethod);

		// Get data and compute row size
		const U8* data = rawImage->getData();
		int offset = mWidth * mChannels;

		// Ready to write, start with the header
		png_write_info(mWritePngPtr, mWriteInfoPtr);

		// Write image (sorry, must const-cast for libpng)
		const U8 * rowPointer;
		for (U32 i=0; i < mHeight; i++)
		{
			rowPointer = &data[(mHeight-1-i)*offset];
			png_write_row(mWritePngPtr, const_cast<png_bytep>(rowPointer));
		}

		// Finish up
		png_write_end(mWritePngPtr, mWriteInfoPtr);
		mFinalSize = dataPtr.mOffset;
	}
	catch (const PngError& msg)
	{
		mErrorMessage = msg.what();
		releaseResources();
		return (false);
	}

	releaseResources();
	return true;
=======
    try
    {
        S8 numComponents = rawImage->getComponents();
        switch (numComponents)
        {
        case 1:
            mColorType = PNG_COLOR_TYPE_GRAY;
            break;
        case 2:
            mColorType = PNG_COLOR_TYPE_GRAY_ALPHA;
            break;
        case 3:
            mColorType = PNG_COLOR_TYPE_RGB;
            break;
        case 4:
            mColorType = PNG_COLOR_TYPE_RGB_ALPHA;
            break;
        default:
            mColorType = -1;
        }

        if (mColorType == -1)
        {
            LLTHROW(PngError("Unsupported image: unexpected number of channels"));
        }

        mWritePngPtr = png_create_write_struct(PNG_LIBPNG_VER_STRING,
            NULL, &errorHandler, NULL);
        if (!mWritePngPtr)
        {
            LLTHROW(PngError("Problem creating png write structure"));
        }

        mWriteInfoPtr = png_create_info_struct(mWritePngPtr);

        // Setup write function
        PngDataInfo dataPtr;
        dataPtr.mData = dest;
        dataPtr.mOffset = 0;
        dataPtr.mDataSize = destSize;
        png_set_write_fn(mWritePngPtr, &dataPtr, &writeDataCallback, &writeFlush);

        // Setup image params
        mWidth = rawImage->getWidth();
        mHeight = rawImage->getHeight();
        mBitDepth = 8;  // Fixed to 8-bpp in SL
        mChannels = numComponents;
        mInterlaceType = PNG_INTERLACE_NONE;
        mCompressionType = PNG_COMPRESSION_TYPE_DEFAULT;
        mFilterMethod = PNG_FILTER_TYPE_DEFAULT;

        // Write header
        png_set_IHDR(mWritePngPtr, mWriteInfoPtr, mWidth, mHeight,
            mBitDepth, mColorType, mInterlaceType,
            mCompressionType, mFilterMethod);

        // Get data and compute row size
        const U8* data = rawImage->getData();
        int offset = mWidth * mChannels;

        // Ready to write, start with the header
        png_write_info(mWritePngPtr, mWriteInfoPtr);

        // Write image (sorry, must const-cast for libpng)
        const U8 * rowPointer;
        for (U32 i=0; i < mHeight; i++)
        {
            rowPointer = &data[(mHeight-1-i)*offset];
            png_write_row(mWritePngPtr, const_cast<png_bytep>(rowPointer));
        }

        // Finish up
        png_write_end(mWritePngPtr, mWriteInfoPtr);
        mFinalSize = dataPtr.mOffset;
    }
    catch (const PngError& msg)
    {
        mErrorMessage = msg.what();
        releaseResources();
        return (false);
    }

    releaseResources();
    return true;
>>>>>>> 1a8a5404
}

// Cleanup various internal structures
void LLPngWrapper::releaseResources()
{
    if (mReadPngPtr || mReadInfoPtr)
    {
        png_destroy_read_struct(&mReadPngPtr, &mReadInfoPtr, NULL);
        mReadPngPtr = NULL;
        mReadInfoPtr = NULL;
    }

    if (mWritePngPtr || mWriteInfoPtr)
    {
        png_destroy_write_struct(&mWritePngPtr, &mWriteInfoPtr);
        mWritePngPtr = NULL;
        mWriteInfoPtr = NULL;
    }

    if (mRowPointers)
    {
        delete[] mRowPointers;
        mRowPointers = NULL;
    }
}

// Get final image size after compression
U32 LLPngWrapper::getFinalSize()
{
    return mFinalSize;
}

// Get last error message, if any
const std::string& LLPngWrapper::getErrorMessage()
{
    return mErrorMessage;
}<|MERGE_RESOLUTION|>--- conflicted
+++ resolved
@@ -74,16 +74,6 @@
 {
     const int PNG_BYTES_TO_CHECK = 8;
 
-<<<<<<< HEAD
-	int sig = png_sig_cmp((png_bytep)src, (png_size_t)0, PNG_BYTES_TO_CHECK);
-	if (sig != 0)
-	{
-		mErrorMessage = "Invalid or corrupt PNG file";
-		return false;
-	}
-
-	return true;
-=======
     int sig = png_sig_cmp((png_bytep)src, (png_size_t)0, PNG_BYTES_TO_CHECK);
     if (sig != 0)
     {
@@ -92,7 +82,6 @@
     }
 
     return true;
->>>>>>> 1a8a5404
 }
 
 // Called by the libpng library when a fatal encoding or decoding error
@@ -147,94 +136,6 @@
 // must assign row-pointers in "reverse" order.
 bool LLPngWrapper::readPng(U8* src, S32 dataSize, LLImageRaw* rawImage, ImageInfo *infop)
 {
-<<<<<<< HEAD
-	try
-	{
-		// Create and initialize the png structures
-		mReadPngPtr = png_create_read_struct(PNG_LIBPNG_VER_STRING,
-			this, &errorHandler, NULL);
-		if (mReadPngPtr == NULL)
-		{
-			LLTHROW(PngError("Problem creating png read structure"));
-		}
-
-		// Allocate/initialize the memory for image information.
-		mReadInfoPtr = png_create_info_struct(mReadPngPtr);
-
-		// Set up the input control
-		PngDataInfo dataPtr;
-		dataPtr.mData = src;
-		dataPtr.mOffset = 0;
-		dataPtr.mDataSize = dataSize;
-
-		png_set_read_fn(mReadPngPtr, &dataPtr, &readDataCallback);
-		png_set_sig_bytes(mReadPngPtr, 0);
-
-		// setup low-level read and get header information
-		png_read_info(mReadPngPtr, mReadInfoPtr);
-		png_get_IHDR(mReadPngPtr, mReadInfoPtr, &mWidth, &mHeight,
-			&mBitDepth, &mColorType, &mInterlaceType,
-			&mCompressionType, &mFilterMethod);
-
-		// Normalize the image, then get updated image information
-		// after transformations have been applied
-		normalizeImage();
-		updateMetaData();
-
-		// If a raw object is supplied, read the PNG image into its
-		// data space
-		if (rawImage != NULL)
-		{
-			LLImageDataLock lock(rawImage);
-
-			if (!rawImage->resize(static_cast<U16>(mWidth),
-				static_cast<U16>(mHeight), mChannels))
-			{
-				LLTHROW(PngError("Failed to resize image"));
-			}
-			U8 *dest = rawImage->getData();
-			int offset = mWidth * mChannels;
-
-			// Set up the row pointers and read the image
-			mRowPointers = new U8* [mHeight];
-			for (U32 i=0; i < mHeight; i++)
-			{
-				mRowPointers[i] = &dest[(mHeight-i-1)*offset];
-			}
-
-			png_read_image(mReadPngPtr, mRowPointers);
-
-			// Finish up, ensures all metadata are updated
-			png_read_end(mReadPngPtr, NULL);
-		}
-
-		// If an info object is supplied, copy the relevant info
-		if (infop != NULL)
-		{
-			infop->mHeight = static_cast<U16>(mHeight);
-			infop->mWidth = static_cast<U16>(mWidth);
-			infop->mComponents = mChannels;
-		}
-
-		mFinalSize = dataPtr.mOffset;
-	}
-	catch (const PngError& msg)
-	{
-		mErrorMessage = msg.what();
-		releaseResources();
-		return (false);
-	}
-	catch (std::bad_alloc&)
-	{
-		mErrorMessage = "LLPngWrapper";
-		releaseResources();
-		return (false);
-	}
-
-	// Clean up and return
-	releaseResources();
-	return (true);
-=======
     try
     {
         // Create and initialize the png structures
@@ -328,7 +229,6 @@
     // Clean up and return
     releaseResources();
     return (true);
->>>>>>> 1a8a5404
 }
 
 // Do transformations to normalize the input to 8-bpp RGBA
@@ -392,92 +292,6 @@
 // at the bottom of the image per SecondLife conventions.
 bool LLPngWrapper::writePng(const LLImageRaw* rawImage, U8* dest, size_t destSize)
 {
-<<<<<<< HEAD
-	try
-	{
-		S8 numComponents = rawImage->getComponents();
-		switch (numComponents)
-		{
-		case 1:
-			mColorType = PNG_COLOR_TYPE_GRAY;
-			break;
-		case 2:
-			mColorType = PNG_COLOR_TYPE_GRAY_ALPHA;
-			break;
-		case 3:
-			mColorType = PNG_COLOR_TYPE_RGB;
-			break;
-		case 4:
-			mColorType = PNG_COLOR_TYPE_RGB_ALPHA;
-			break;
-		default:
-			mColorType = -1;
-		}
-
-		if (mColorType == -1)
-		{
-			LLTHROW(PngError("Unsupported image: unexpected number of channels"));
-		}
-
-		mWritePngPtr = png_create_write_struct(PNG_LIBPNG_VER_STRING,
-			NULL, &errorHandler, NULL);
-		if (!mWritePngPtr)
-		{
-			LLTHROW(PngError("Problem creating png write structure"));
-		}
-
-		mWriteInfoPtr = png_create_info_struct(mWritePngPtr);
-
-		// Setup write function
-		PngDataInfo dataPtr;
-		dataPtr.mData = dest;
-		dataPtr.mOffset = 0;
-		dataPtr.mDataSize = destSize;
-		png_set_write_fn(mWritePngPtr, &dataPtr, &writeDataCallback, &writeFlush);
-
-		// Setup image params
-		mWidth = rawImage->getWidth();
-		mHeight = rawImage->getHeight();
-		mBitDepth = 8;	// Fixed to 8-bpp in SL
-		mChannels = numComponents;
-		mInterlaceType = PNG_INTERLACE_NONE;
-		mCompressionType = PNG_COMPRESSION_TYPE_DEFAULT;
-		mFilterMethod = PNG_FILTER_TYPE_DEFAULT;
-
-		// Write header
-		png_set_IHDR(mWritePngPtr, mWriteInfoPtr, mWidth, mHeight,
-			mBitDepth, mColorType, mInterlaceType,
-			mCompressionType, mFilterMethod);
-
-		// Get data and compute row size
-		const U8* data = rawImage->getData();
-		int offset = mWidth * mChannels;
-
-		// Ready to write, start with the header
-		png_write_info(mWritePngPtr, mWriteInfoPtr);
-
-		// Write image (sorry, must const-cast for libpng)
-		const U8 * rowPointer;
-		for (U32 i=0; i < mHeight; i++)
-		{
-			rowPointer = &data[(mHeight-1-i)*offset];
-			png_write_row(mWritePngPtr, const_cast<png_bytep>(rowPointer));
-		}
-
-		// Finish up
-		png_write_end(mWritePngPtr, mWriteInfoPtr);
-		mFinalSize = dataPtr.mOffset;
-	}
-	catch (const PngError& msg)
-	{
-		mErrorMessage = msg.what();
-		releaseResources();
-		return (false);
-	}
-
-	releaseResources();
-	return true;
-=======
     try
     {
         S8 numComponents = rawImage->getComponents();
@@ -562,7 +376,6 @@
 
     releaseResources();
     return true;
->>>>>>> 1a8a5404
 }
 
 // Cleanup various internal structures
