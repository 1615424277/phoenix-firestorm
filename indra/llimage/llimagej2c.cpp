--- conflicted
+++ resolved
@@ -104,39 +104,10 @@
 
 bool LLImageJ2C::updateData()
 {
-<<<<<<< HEAD
-	bool res = true;
-	resetLastError();
-
-	LLImageDataLock lock(this);
-
-	// Check to make sure that this instance has been initialized with data
-	if (!getData() || (getDataSize() < 16))
-	{
-		setLastError("LLImageJ2C uninitialized");
-		res = false;
-	}
-	else 
-	{
-		res = mImpl->getMetadata(*this);
-	}
-
-	if (res)
-	{
-		// SJB: override discard based on mMaxBytes elsewhere
-		S32 max_bytes = getDataSize(); // mMaxBytes ? mMaxBytes : getDataSize();
-		S32 discard = calcDiscardLevelBytes(max_bytes);
-		setDiscardLevel(discard);
-	}
-
-	if (!mLastError.empty())
-	{
-		LLImage::setLastError(mLastError);
-	}
-	return res;
-=======
     bool res = true;
     resetLastError();
+
+    LLImageDataLock lock(this);
 
     // Check to make sure that this instance has been initialized with data
     if (!getData() || (getDataSize() < 16))
@@ -162,7 +133,6 @@
         LLImage::setLastError(mLastError);
     }
     return res;
->>>>>>> c06fb4e0
 }
 
 bool LLImageJ2C::initDecode(LLImageRaw &raw_image, int discard_level, int* region)
@@ -187,92 +157,27 @@
 bool LLImageJ2C::decodeChannels(LLImageRaw *raw_imagep, F32 decode_time, S32 first_channel, S32 max_channel_count )
 {
     LL_PROFILE_ZONE_SCOPED_CATEGORY_TEXTURE;
-<<<<<<< HEAD
-	LLTimer elapsed;
-
-	resetLastError();
-
-	bool res;
-	{
-		LLImageDataLock lock(this);
-
-		mDecoding = true;
-		// Check to make sure that this instance has been initialized with data
-		if (!getData() || (getDataSize() < 16))
-		{
-			setLastError("LLImageJ2C uninitialized");
-			res = true; // done
-		}
-		else
-		{
-			// Update the raw discard level
-			updateRawDiscardLevel();
-			res = mImpl->decodeImpl(*this, *raw_imagep, decode_time, first_channel, max_channel_count);
-		}
-	}
-
-	if (res)
-	{
-		if (!mDecoding)
-		{
-			// Failed
-			raw_imagep->deleteData();
-			res = false;
-		}
-		else
-		{
-			mDecoding = false;
-		}
-	}
-	else
-	{
-		if (mDecoding)
-		{
-			LL_WARNS() << "decodeImpl failed but mDecoding is true" << LL_ENDL;
-			mDecoding = false;
-		}
-	}
-
-	if (!mLastError.empty())
-	{
-		LLImage::setLastError(mLastError);
-	}
-	
-	LLImageCompressionTester* tester = (LLImageCompressionTester*)LLMetricPerformanceTesterBasic::getTester(sTesterName);
-	if (tester)
-	{
-		// Decompression stat gathering
-		// Note that we *do not* take into account the decompression failures data so we might overestimate the time spent processing
-
-		// Always add the decompression time to the stat
-		tester->updateDecompressionStats(elapsed.getElapsedTimeF32()) ;
-		if (res)
-		{
-			// The whole data stream is finally decompressed when res is returned as true
-			tester->updateDecompressionStats(this->getDataSize(), raw_imagep->getDataSize()) ;
-		}
-	}
-
-	return res;
-=======
     LLTimer elapsed;
 
-    bool res = true;
-
     resetLastError();
 
-    // Check to make sure that this instance has been initialized with data
-    if (!getData() || (getDataSize() < 16))
-    {
-        setLastError("LLImageJ2C uninitialized");
-        res = true; // done
-    }
-    else
-    {
-        // Update the raw discard level
-        updateRawDiscardLevel();
+    bool res;
+    {
+        LLImageDataLock lock(this);
+
         mDecoding = true;
-        res = mImpl->decodeImpl(*this, *raw_imagep, decode_time, first_channel, max_channel_count);
+        // Check to make sure that this instance has been initialized with data
+        if (!getData() || (getDataSize() < 16))
+        {
+            setLastError("LLImageJ2C uninitialized");
+            res = true; // done
+        }
+        else
+        {
+            // Update the raw discard level
+            updateRawDiscardLevel();
+            res = mImpl->decodeImpl(*this, *raw_imagep, decode_time, first_channel, max_channel_count);
+        }
     }
 
     if (res)
@@ -281,9 +186,18 @@
         {
             // Failed
             raw_imagep->deleteData();
+            res = false;
         }
         else
         {
+            mDecoding = false;
+        }
+    }
+    else
+    {
+        if (mDecoding)
+        {
+            LL_WARNS() << "decodeImpl failed but mDecoding is true" << LL_ENDL;
             mDecoding = false;
         }
     }
@@ -309,7 +223,6 @@
     }
 
     return res;
->>>>>>> c06fb4e0
 }
 
 
@@ -512,36 +425,9 @@
 
 bool LLImageJ2C::validate(U8 *data, U32 file_size)
 {
-<<<<<<< HEAD
-	resetLastError();
-
-	LLImageDataLock lock(this);
-
-	setData(data, file_size);
-
-	bool res = updateData();
-	if ( res )
-	{
-		// Check to make sure that this instance has been initialized with data
-		if (!getData() || (0 == getDataSize()))
-		{
-			setLastError("LLImageJ2C uninitialized");
-			res = false;
-		}
-		else
-		{
-			res = mImpl->getMetadata(*this);
-		}
-	}
-	
-	if (!mLastError.empty())
-	{
-		LLImage::setLastError(mLastError);
-	}
-	return res;
-=======
-
     resetLastError();
+
+    LLImageDataLock lock(this);
 
     setData(data, file_size);
 
@@ -565,7 +451,6 @@
         LLImage::setLastError(mLastError);
     }
     return res;
->>>>>>> c06fb4e0
 }
 
 void LLImageJ2C::decodeFailed()
