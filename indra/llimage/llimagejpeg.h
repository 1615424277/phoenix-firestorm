/**
 * @file llimagejpeg.h
 * @brief This class compresses and decompresses JPEG files
 *
 * $LicenseInfo:firstyear=2002&license=viewerlgpl$
 * Second Life Viewer Source Code
 * Copyright (C) 2010, Linden Research, Inc.
 *
 * This library is free software; you can redistribute it and/or
 * modify it under the terms of the GNU Lesser General Public
 * License as published by the Free Software Foundation;
 * version 2.1 of the License only.
 *
 * This library is distributed in the hope that it will be useful,
 * but WITHOUT ANY WARRANTY; without even the implied warranty of
 * MERCHANTABILITY or FITNESS FOR A PARTICULAR PURPOSE.  See the GNU
 * Lesser General Public License for more details.
 *
 * You should have received a copy of the GNU Lesser General Public
 * License along with this library; if not, write to the Free Software
 * Foundation, Inc., 51 Franklin Street, Fifth Floor, Boston, MA  02110-1301  USA
 *
 * Linden Research, Inc., 945 Battery Street, San Francisco, CA  94111  USA
 * $/LicenseInfo$
 */

#ifndef LL_LLIMAGEJPEG_H
#define LL_LLIMAGEJPEG_H

#include <csetjmp>

#include "llimage.h"

#include "llwin32headerslean.h"
extern "C" {
#ifdef LL_USESYSTEMLIBS
# include <jpeglib.h>
# include <jerror.h>
#else
# include "jpeglib/jpeglib.h"
# include "jpeglib/jerror.h"
#endif
}

class LLImageJPEG : public LLImageFormatted
{
protected:
    virtual ~LLImageJPEG();

public:
    LLImageJPEG(S32 quality = 75);

    /*virtual*/ std::string getExtension() { return std::string("jpg"); }
    /*virtual*/ bool updateData();
    /*virtual*/ bool decode(LLImageRaw* raw_image, F32 decode_time);
    /*virtual*/ bool encode(const LLImageRaw* raw_image, F32 encode_time);

    void            setEncodeQuality( S32 q )   { mEncodeQuality = q; } // on a scale from 1 to 100
    S32             getEncodeQuality()          { return mEncodeQuality; }

    // Callbacks registered with jpeglib
    static void     encodeInitDestination ( j_compress_ptr cinfo );
    static boolean  encodeEmptyOutputBuffer(j_compress_ptr cinfo);
    static void     encodeTermDestination(j_compress_ptr cinfo);

    static void     decodeInitSource(j_decompress_ptr cinfo);
    static boolean  decodeFillInputBuffer(j_decompress_ptr cinfo);
    static void     decodeSkipInputData(j_decompress_ptr cinfo, long num_bytes);
    static void     decodeTermSource(j_decompress_ptr cinfo);


<<<<<<< HEAD
=======
    static void     errorExit(j_common_ptr cinfo);
    static void     errorEmitMessage(j_common_ptr cinfo, int msg_level);
    static void     errorOutputMessage(j_common_ptr cinfo);

>>>>>>> 1a8a5404
protected:
    U8*             mOutputBuffer;      // temp buffer used during encoding
    S32             mOutputBufferSize;  // bytes in mOuputBuffer

    S32             mEncodeQuality;     // on a scale from 1 to 100
private:
    static jmp_buf  sSetjmpBuffer;      // To allow the library to abort.
};

#endif  // LL_LLIMAGEJPEG_H<|MERGE_RESOLUTION|>--- conflicted
+++ resolved
@@ -69,13 +69,10 @@
     static void     decodeTermSource(j_decompress_ptr cinfo);
 
 
-<<<<<<< HEAD
-=======
     static void     errorExit(j_common_ptr cinfo);
     static void     errorEmitMessage(j_common_ptr cinfo, int msg_level);
     static void     errorOutputMessage(j_common_ptr cinfo);
 
->>>>>>> 1a8a5404
 protected:
     U8*             mOutputBuffer;      // temp buffer used during encoding
     S32             mOutputBufferSize;  // bytes in mOuputBuffer
