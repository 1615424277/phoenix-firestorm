--- conflicted
+++ resolved
@@ -73,11 +73,6 @@
     static void     errorEmitMessage(j_common_ptr cinfo, int msg_level);
     static void     errorOutputMessage(j_common_ptr cinfo);
 
-<<<<<<< HEAD
-=======
-    static bool     decompress(LLImageJPEG* imagep);
-
->>>>>>> c06fb4e0
 protected:
     U8*             mOutputBuffer;      // temp buffer used during encoding
     S32             mOutputBufferSize;  // bytes in mOuputBuffer
