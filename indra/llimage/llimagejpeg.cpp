--- conflicted
+++ resolved
@@ -386,12 +386,6 @@
   {
     self->setLastError("Out of memory in LLImageJPEG::encodeEmptyOutputBuffer( j_compress_ptr cinfo )");
     LLTHROW(LLContinueError("Out of memory in LLImageJPEG::encodeEmptyOutputBuffer( j_compress_ptr cinfo )"));
-<<<<<<< HEAD
-  //<FS:Beq> Fix unreachable code
-  //	return false;
-  //</FS:Beq>
-=======
->>>>>>> affc44c3
   }
   memcpy( new_buffer, self->mOutputBuffer, self->mOutputBufferSize );	/* Flawfinder: ignore */
   delete[] self->mOutputBuffer;
