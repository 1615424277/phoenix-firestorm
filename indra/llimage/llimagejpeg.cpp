/**
 * @file llimagejpeg.cpp
 *
 * $LicenseInfo:firstyear=2002&license=viewerlgpl$
 * Second Life Viewer Source Code
 * Copyright (C) 2010, Linden Research, Inc.
 *
 * This library is free software; you can redistribute it and/or
 * modify it under the terms of the GNU Lesser General Public
 * License as published by the Free Software Foundation;
 * version 2.1 of the License only.
 *
 * This library is distributed in the hope that it will be useful,
 * but WITHOUT ANY WARRANTY; without even the implied warranty of
 * MERCHANTABILITY or FITNESS FOR A PARTICULAR PURPOSE.  See the GNU
 * Lesser General Public License for more details.
 *
 * You should have received a copy of the GNU Lesser General Public
 * License along with this library; if not, write to the Free Software
 * Foundation, Inc., 51 Franklin Street, Fifth Floor, Boston, MA  02110-1301  USA
 *
 * Linden Research, Inc., 945 Battery Street, San Francisco, CA  94111  USA
 * $/LicenseInfo$
 */

#include "linden_common.h"
#include "stdtypes.h"

#include "llimagejpeg.h"

#include "llerror.h"
#include "llexception.h"

jmp_buf LLImageJPEG::sSetjmpBuffer ;
LLImageJPEG::LLImageJPEG(S32 quality)
:   LLImageFormatted(IMG_CODEC_JPEG),
    mOutputBuffer( NULL ),
    mOutputBufferSize( 0 ),
    mEncodeQuality( quality ) // on a scale from 1 to 100
{
}

LLImageJPEG::~LLImageJPEG()
{
    llassert( !mOutputBuffer ); // Should already be deleted at end of encode.
    delete[] mOutputBuffer;
}

bool LLImageJPEG::updateData()
{
<<<<<<< HEAD
	resetLastError();

	LLImageDataLock lock(this);

	// Check to make sure that this instance has been initialized with data
	if (!getData() || (0 == getDataSize()))
	{
		setLastError("Uninitialized instance of LLImageJPEG");
		return false;
	}

	////////////////////////////////////////
	// Step 1: allocate and initialize JPEG decompression object

	// This struct contains the JPEG decompression parameters and pointers to
	// working space (which is allocated as needed by the JPEG library).
	struct jpeg_decompress_struct cinfo;
	cinfo.client_data = this;

	struct jpeg_error_mgr jerr;
	cinfo.err = jpeg_std_error(&jerr);
	
	// Customize with our own callbacks
	jerr.error_exit =		&LLImageJPEG::errorExit;			// Error exit handler: does not return to caller
	jerr.emit_message =		&LLImageJPEG::errorEmitMessage;		// Conditionally emit a trace or warning message
	jerr.output_message =	&LLImageJPEG::errorOutputMessage;	// Routine that actually outputs a trace or error message
	
	//
	//try/catch will crash on Mac and Linux if LLImageJPEG::errorExit throws an error
	//so as instead, we use setjmp/longjmp to avoid this crash, which is the best we can get. --bao 
	//
	if(setjmp(sSetjmpBuffer))
	{
		jpeg_destroy_decompress(&cinfo);
		return false;
	}
	try
	{
		// Now we can initialize the JPEG decompression object.
		jpeg_create_decompress(&cinfo);

		////////////////////////////////////////
		// Step 2: specify data source
		// (Code is modified version of jpeg_stdio_src();
		if (cinfo.src == NULL)
		{	
			cinfo.src = (struct jpeg_source_mgr *)
				(*cinfo.mem->alloc_small) ((j_common_ptr) &cinfo, JPOOL_PERMANENT,
				sizeof(struct jpeg_source_mgr));
		}
		cinfo.src->init_source	=		&LLImageJPEG::decodeInitSource;
		cinfo.src->fill_input_buffer =	&LLImageJPEG::decodeFillInputBuffer;
		cinfo.src->skip_input_data =	&LLImageJPEG::decodeSkipInputData;
		cinfo.src->resync_to_restart = jpeg_resync_to_restart; // For now, use default method, but we should be able to do better.
		cinfo.src->term_source =		&LLImageJPEG::decodeTermSource;

		cinfo.src->bytes_in_buffer =	getDataSize();
		cinfo.src->next_input_byte =	getData();
		
		////////////////////////////////////////
		// Step 3: read file parameters with jpeg_read_header()
		jpeg_read_header( &cinfo, true );

		// Data set by jpeg_read_header
		setSize(cinfo.image_width, cinfo.image_height, 3); // Force to 3 components (RGB)

		/*
		// More data set by jpeg_read_header
		cinfo.num_components;
		cinfo.jpeg_color_space;	// Colorspace of image
		cinfo.saw_JFIF_marker;		// true if a JFIF APP0 marker was seen
		cinfo.JFIF_major_version;	// Version information from JFIF marker
		cinfo.JFIF_minor_version;  //
		cinfo.density_unit;		// Resolution data from JFIF marker
		cinfo.X_density;
		cinfo.Y_density;
		cinfo.saw_Adobe_marker;	// true if an Adobe APP14 marker was seen
		cinfo.Adobe_transform;     // Color transform code from Adobe marker
		*/
	}
	catch (int)
	{
		jpeg_destroy_decompress(&cinfo);

		return false;
	}
	////////////////////////////////////////
	// Step 4: Release JPEG decompression object 
	jpeg_destroy_decompress(&cinfo);

	return true;
=======
    resetLastError();

    // Check to make sure that this instance has been initialized with data
    if (!getData() || (0 == getDataSize()))
    {
        setLastError("Uninitialized instance of LLImageJPEG");
        return false;
    }

    ////////////////////////////////////////
    // Step 1: allocate and initialize JPEG decompression object

    // This struct contains the JPEG decompression parameters and pointers to
    // working space (which is allocated as needed by the JPEG library).
    struct jpeg_decompress_struct cinfo;
    cinfo.client_data = this;

    struct jpeg_error_mgr jerr;
    cinfo.err = jpeg_std_error(&jerr);

    // Customize with our own callbacks
    jerr.error_exit =       &LLImageJPEG::errorExit;            // Error exit handler: does not return to caller
    jerr.emit_message =     &LLImageJPEG::errorEmitMessage;     // Conditionally emit a trace or warning message
    jerr.output_message =   &LLImageJPEG::errorOutputMessage;   // Routine that actually outputs a trace or error message

    //
    //try/catch will crash on Mac and Linux if LLImageJPEG::errorExit throws an error
    //so as instead, we use setjmp/longjmp to avoid this crash, which is the best we can get. --bao
    //
    if(setjmp(sSetjmpBuffer))
    {
        jpeg_destroy_decompress(&cinfo);
        return false;
    }
    try
    {
        // Now we can initialize the JPEG decompression object.
        jpeg_create_decompress(&cinfo);

        ////////////////////////////////////////
        // Step 2: specify data source
        // (Code is modified version of jpeg_stdio_src();
        if (cinfo.src == NULL)
        {
            cinfo.src = (struct jpeg_source_mgr *)
                (*cinfo.mem->alloc_small) ((j_common_ptr) &cinfo, JPOOL_PERMANENT,
                sizeof(struct jpeg_source_mgr));
        }
        cinfo.src->init_source  =       &LLImageJPEG::decodeInitSource;
        cinfo.src->fill_input_buffer =  &LLImageJPEG::decodeFillInputBuffer;
        cinfo.src->skip_input_data =    &LLImageJPEG::decodeSkipInputData;
        cinfo.src->resync_to_restart = jpeg_resync_to_restart; // For now, use default method, but we should be able to do better.
        cinfo.src->term_source =        &LLImageJPEG::decodeTermSource;

        cinfo.src->bytes_in_buffer =    getDataSize();
        cinfo.src->next_input_byte =    getData();

        ////////////////////////////////////////
        // Step 3: read file parameters with jpeg_read_header()
        jpeg_read_header( &cinfo, true );

        // Data set by jpeg_read_header
        setSize(cinfo.image_width, cinfo.image_height, 3); // Force to 3 components (RGB)

        /*
        // More data set by jpeg_read_header
        cinfo.num_components;
        cinfo.jpeg_color_space; // Colorspace of image
        cinfo.saw_JFIF_marker;      // true if a JFIF APP0 marker was seen
        cinfo.JFIF_major_version;   // Version information from JFIF marker
        cinfo.JFIF_minor_version;  //
        cinfo.density_unit;     // Resolution data from JFIF marker
        cinfo.X_density;
        cinfo.Y_density;
        cinfo.saw_Adobe_marker; // true if an Adobe APP14 marker was seen
        cinfo.Adobe_transform;     // Color transform code from Adobe marker
        */
    }
    catch (int)
    {
        jpeg_destroy_decompress(&cinfo);

        return false;
    }
    ////////////////////////////////////////
    // Step 4: Release JPEG decompression object
    jpeg_destroy_decompress(&cinfo);

    return true;
>>>>>>> c06fb4e0
}

// Initialize source --- called by jpeg_read_header
// before any data is actually read.
void LLImageJPEG::decodeInitSource( j_decompress_ptr cinfo )
{
    // no work necessary here
}

// Fill the input buffer --- called whenever buffer is emptied.
boolean LLImageJPEG::decodeFillInputBuffer( j_decompress_ptr cinfo )
{
//  jpeg_source_mgr* src = cinfo->src;
//  LLImageJPEG* self = (LLImageJPEG*) cinfo->client_data;

    // Should never get here, since we provide the entire buffer up front.
    ERREXIT(cinfo, JERR_INPUT_EMPTY);

    return true;
}

// Skip data --- used to skip over a potentially large amount of
// uninteresting data (such as an APPn marker).
//
// Writers of suspendable-input applications must note that skip_input_data
// is not granted the right to give a suspension return.  If the skip extends
// beyond the data currently in the buffer, the buffer can be marked empty so
// that the next read will cause a fill_input_buffer call that can suspend.
// Arranging for additional bytes to be discarded before reloading the input
// buffer is the application writer's problem.
void LLImageJPEG::decodeSkipInputData (j_decompress_ptr cinfo, long num_bytes)
{
    jpeg_source_mgr* src = cinfo->src;
//  LLImageJPEG* self = (LLImageJPEG*) cinfo->client_data;

    src->next_input_byte += (size_t) num_bytes;
    src->bytes_in_buffer -= (size_t) num_bytes;
}

void LLImageJPEG::decodeTermSource (j_decompress_ptr cinfo)
{
  // no work necessary here
}


// Returns true when done, whether or not decode was successful.
bool LLImageJPEG::decode(LLImageRaw* raw_image, F32 decode_time)
{
<<<<<<< HEAD
	llassert_always(raw_image);
	
	resetLastError();

	LLImageDataLock lockIn(this);
	LLImageDataLock lockOut(raw_image);

	// Check to make sure that this instance has been initialized with data
	if (!getData() || (0 == getDataSize()))
	{
		setLastError("LLImageJPEG trying to decode an image with no data!");
		return true;  // done
	}
	
	S32 row_stride = 0;
	U8* raw_image_data = NULL;

	////////////////////////////////////////
	// Step 1: allocate and initialize JPEG decompression object

	// This struct contains the JPEG decompression parameters and pointers to
	// working space (which is allocated as needed by the JPEG library).
	struct jpeg_decompress_struct cinfo;

	struct jpeg_error_mgr jerr;
	cinfo.err = jpeg_std_error(&jerr);
	
	// Customize with our own callbacks
	jerr.error_exit =		&LLImageJPEG::errorExit;			// Error exit handler: does not return to caller
	jerr.emit_message =		&LLImageJPEG::errorEmitMessage;		// Conditionally emit a trace or warning message
	jerr.output_message =	&LLImageJPEG::errorOutputMessage;	// Routine that actually outputs a trace or error message
	
	//
	//try/catch will crash on Mac and Linux if LLImageJPEG::errorExit throws an error
	//so as instead, we use setjmp/longjmp to avoid this crash, which is the best we can get. --bao 
	//
	if(setjmp(sSetjmpBuffer))
	{
		jpeg_destroy_decompress(&cinfo);
		return true; // done
	}
	try
	{
		// Now we can initialize the JPEG decompression object.
		jpeg_create_decompress(&cinfo);

		////////////////////////////////////////
		// Step 2: specify data source
		// (Code is modified version of jpeg_stdio_src();
		if (cinfo.src == NULL)
		{	
			cinfo.src = (struct jpeg_source_mgr *)
				(*cinfo.mem->alloc_small) ((j_common_ptr) &cinfo, JPOOL_PERMANENT,
				sizeof(struct jpeg_source_mgr));
		}
		cinfo.src->init_source	=		&LLImageJPEG::decodeInitSource;
		cinfo.src->fill_input_buffer =	&LLImageJPEG::decodeFillInputBuffer;
		cinfo.src->skip_input_data =	&LLImageJPEG::decodeSkipInputData;
		cinfo.src->resync_to_restart = jpeg_resync_to_restart; // For now, use default method, but we should be able to do better.
		cinfo.src->term_source =		&LLImageJPEG::decodeTermSource;
		cinfo.src->bytes_in_buffer =	getDataSize();
		cinfo.src->next_input_byte =	getData();
		
		////////////////////////////////////////
		// Step 3: read file parameters with jpeg_read_header()
		
		jpeg_read_header(&cinfo, true);

		// We can ignore the return value from jpeg_read_header since
		//   (a) suspension is not possible with our data source, and
		//   (b) we passed true to reject a tables-only JPEG file as an error.
		// See libjpeg.doc for more info.

		setSize(cinfo.image_width, cinfo.image_height, 3); // Force to 3 components (RGB)

		if (!raw_image->resize(getWidth(), getHeight(), getComponents()))
		{
			throw std::bad_alloc();
		}
		raw_image_data = raw_image->getData();
		
		
		////////////////////////////////////////
		// Step 4: set parameters for decompression 
		cinfo.out_color_components = 3;
		cinfo.out_color_space = JCS_RGB;
   

		////////////////////////////////////////
		// Step 5: Start decompressor 
		
		jpeg_start_decompress(&cinfo);
		// We can ignore the return value since suspension is not possible
		// with our data source.
		
		// We may need to do some setup of our own at this point before reading
		// the data.  After jpeg_start_decompress() we have the correct scaled
		// output image dimensions available, as well as the output colormap
		// if we asked for color quantization.
		// In this example, we need to make an output work buffer of the right size.
    
		// JSAMPLEs per row in output buffer 
		row_stride = cinfo.output_width * cinfo.output_components;
		
		////////////////////////////////////////
		// Step 6: while (scan lines remain to be read) 
		//           jpeg_read_scanlines(...); 
		
		// Here we use the library's state variable cinfo.output_scanline as the
		// loop counter, so that we don't have to keep track ourselves.
		
		// Move pointer to last line
		raw_image_data += row_stride * (cinfo.output_height - 1);

		while (cinfo.output_scanline < cinfo.output_height)
		{
			// jpeg_read_scanlines expects an array of pointers to scanlines.
			// Here the array is only one element long, but you could ask for
			// more than one scanline at a time if that's more convenient.
			
			jpeg_read_scanlines(&cinfo, &raw_image_data, 1);
			raw_image_data -= row_stride;  // move pointer up a line
		}

		////////////////////////////////////////
		// Step 7: Finish decompression 
		jpeg_finish_decompress(&cinfo);

		////////////////////////////////////////
		// Step 8: Release JPEG decompression object 
		jpeg_destroy_decompress(&cinfo);
	}

	catch (std::bad_alloc&)
	{
		setLastError( "Out of memory");
		jpeg_destroy_decompress(&cinfo);
		return true; // done
	}

	catch (int)
	{
		jpeg_destroy_decompress(&cinfo);
		return true; // done
	}

	// Check to see whether any corrupt-data warnings occurred
	if( jerr.num_warnings != 0 )
	{
		// TODO: extract the warning to find out what went wrong.
		setLastError( "Unable to decode JPEG image.");
		return true; // done
	}

	return true;
=======
    llassert_always(raw_image);

    resetLastError();

    // Check to make sure that this instance has been initialized with data
    if (!getData() || (0 == getDataSize()))
    {
        setLastError("LLImageJPEG trying to decode an image with no data!");
        return true;  // done
    }

    S32 row_stride = 0;
    U8* raw_image_data = NULL;

    ////////////////////////////////////////
    // Step 1: allocate and initialize JPEG decompression object

    // This struct contains the JPEG decompression parameters and pointers to
    // working space (which is allocated as needed by the JPEG library).
    struct jpeg_decompress_struct cinfo;

    struct jpeg_error_mgr jerr;
    cinfo.err = jpeg_std_error(&jerr);

    // Customize with our own callbacks
    jerr.error_exit =       &LLImageJPEG::errorExit;            // Error exit handler: does not return to caller
    jerr.emit_message =     &LLImageJPEG::errorEmitMessage;     // Conditionally emit a trace or warning message
    jerr.output_message =   &LLImageJPEG::errorOutputMessage;   // Routine that actually outputs a trace or error message

    //
    //try/catch will crash on Mac and Linux if LLImageJPEG::errorExit throws an error
    //so as instead, we use setjmp/longjmp to avoid this crash, which is the best we can get. --bao
    //
    if(setjmp(sSetjmpBuffer))
    {
        jpeg_destroy_decompress(&cinfo);
        return true; // done
    }
    try
    {
        // Now we can initialize the JPEG decompression object.
        jpeg_create_decompress(&cinfo);

        ////////////////////////////////////////
        // Step 2: specify data source
        // (Code is modified version of jpeg_stdio_src();
        if (cinfo.src == NULL)
        {
            cinfo.src = (struct jpeg_source_mgr *)
                (*cinfo.mem->alloc_small) ((j_common_ptr) &cinfo, JPOOL_PERMANENT,
                sizeof(struct jpeg_source_mgr));
        }
        cinfo.src->init_source  =       &LLImageJPEG::decodeInitSource;
        cinfo.src->fill_input_buffer =  &LLImageJPEG::decodeFillInputBuffer;
        cinfo.src->skip_input_data =    &LLImageJPEG::decodeSkipInputData;
        cinfo.src->resync_to_restart = jpeg_resync_to_restart; // For now, use default method, but we should be able to do better.
        cinfo.src->term_source =        &LLImageJPEG::decodeTermSource;
        cinfo.src->bytes_in_buffer =    getDataSize();
        cinfo.src->next_input_byte =    getData();

        ////////////////////////////////////////
        // Step 3: read file parameters with jpeg_read_header()

        jpeg_read_header(&cinfo, true);

        // We can ignore the return value from jpeg_read_header since
        //   (a) suspension is not possible with our data source, and
        //   (b) we passed true to reject a tables-only JPEG file as an error.
        // See libjpeg.doc for more info.

        setSize(cinfo.image_width, cinfo.image_height, 3); // Force to 3 components (RGB)

        if (!raw_image->resize(getWidth(), getHeight(), getComponents()))
        {
            throw std::bad_alloc();
        }
        raw_image_data = raw_image->getData();


        ////////////////////////////////////////
        // Step 4: set parameters for decompression
        cinfo.out_color_components = 3;
        cinfo.out_color_space = JCS_RGB;


        ////////////////////////////////////////
        // Step 5: Start decompressor

        jpeg_start_decompress(&cinfo);
        // We can ignore the return value since suspension is not possible
        // with our data source.

        // We may need to do some setup of our own at this point before reading
        // the data.  After jpeg_start_decompress() we have the correct scaled
        // output image dimensions available, as well as the output colormap
        // if we asked for color quantization.
        // In this example, we need to make an output work buffer of the right size.

        // JSAMPLEs per row in output buffer
        row_stride = cinfo.output_width * cinfo.output_components;

        ////////////////////////////////////////
        // Step 6: while (scan lines remain to be read)
        //           jpeg_read_scanlines(...);

        // Here we use the library's state variable cinfo.output_scanline as the
        // loop counter, so that we don't have to keep track ourselves.

        // Move pointer to last line
        raw_image_data += row_stride * (cinfo.output_height - 1);

        while (cinfo.output_scanline < cinfo.output_height)
        {
            // jpeg_read_scanlines expects an array of pointers to scanlines.
            // Here the array is only one element long, but you could ask for
            // more than one scanline at a time if that's more convenient.

            jpeg_read_scanlines(&cinfo, &raw_image_data, 1);
            raw_image_data -= row_stride;  // move pointer up a line
        }

        ////////////////////////////////////////
        // Step 7: Finish decompression
        jpeg_finish_decompress(&cinfo);

        ////////////////////////////////////////
        // Step 8: Release JPEG decompression object
        jpeg_destroy_decompress(&cinfo);
    }

    catch (std::bad_alloc&)
    {
        setLastError( "Out of memory");
        jpeg_destroy_decompress(&cinfo);
        return true; // done
    }

    catch (int)
    {
        jpeg_destroy_decompress(&cinfo);
        return true; // done
    }

    // Check to see whether any corrupt-data warnings occurred
    if( jerr.num_warnings != 0 )
    {
        // TODO: extract the warning to find out what went wrong.
        setLastError( "Unable to decode JPEG image.");
        return true; // done
    }

    return true;
>>>>>>> c06fb4e0
}


// Initialize destination --- called by jpeg_start_compress before any data is actually written.
// static
void LLImageJPEG::encodeInitDestination ( j_compress_ptr cinfo )
{
  LLImageJPEG* self = (LLImageJPEG*) cinfo->client_data;

  cinfo->dest->next_output_byte = self->mOutputBuffer;
  cinfo->dest->free_in_buffer = self->mOutputBufferSize;
}


//  Empty the output buffer --- called whenever buffer fills up.
//
//  In typical applications, this should write the entire output buffer
//  (ignoring the current state of next_output_byte & free_in_buffer),
//  reset the pointer & count to the start of the buffer, and return true
//  indicating that the buffer has been dumped.
//
//  In applications that need to be able to suspend compression due to output
//  overrun, a false return indicates that the buffer cannot be emptied now.
//  In this situation, the compressor will return to its caller (possibly with
//  an indication that it has not accepted all the supplied scanlines).  The
//  application should resume compression after it has made more room in the
//  output buffer.  Note that there are substantial restrictions on the use of
//  suspension --- see the documentation.
//
//  When suspending, the compressor will back up to a convenient restart point
//  (typically the start of the current MCU). next_output_byte & free_in_buffer
//  indicate where the restart point will be if the current call returns false.
//  Data beyond this point will be regenerated after resumption, so do not
//  write it out when emptying the buffer externally.

boolean LLImageJPEG::encodeEmptyOutputBuffer( j_compress_ptr cinfo )
{
  LLImageJPEG* self = (LLImageJPEG*) cinfo->client_data;

  // Should very rarely happen, since our output buffer is
  // as large as the input to start out with.

  // Double the buffer size;
  S32 new_buffer_size = self->mOutputBufferSize * 2;
  U8* new_buffer = new(std::nothrow) U8[ new_buffer_size ];
  if (!new_buffer)
  {
    self->setLastError("Out of memory in LLImageJPEG::encodeEmptyOutputBuffer( j_compress_ptr cinfo )");
    LLTHROW(LLContinueError("Out of memory in LLImageJPEG::encodeEmptyOutputBuffer( j_compress_ptr cinfo )"));
  }
  memcpy( new_buffer, self->mOutputBuffer, self->mOutputBufferSize );   /* Flawfinder: ignore */
  delete[] self->mOutputBuffer;
  self->mOutputBuffer = new_buffer;

  cinfo->dest->next_output_byte = self->mOutputBuffer + self->mOutputBufferSize;
  cinfo->dest->free_in_buffer = self->mOutputBufferSize;
  self->mOutputBufferSize = new_buffer_size;

  return true;
}

//  Terminate destination --- called by jpeg_finish_compress
//  after all data has been written.  Usually needs to flush buffer.
//
//  NB: *not* called by jpeg_abort or jpeg_destroy; surrounding
//  application must deal with any cleanup that should happen even
//  for error exit.
void LLImageJPEG::encodeTermDestination( j_compress_ptr cinfo )
{
    LLImageJPEG* self = (LLImageJPEG*) cinfo->client_data;

<<<<<<< HEAD
	LLImageDataLock lock(self);

	S32 file_bytes = (S32)(self->mOutputBufferSize - cinfo->dest->free_in_buffer);
	if(self->allocateData(file_bytes))
		memcpy( self->getData(), self->mOutputBuffer, file_bytes );	/* Flawfinder: ignore */
	else
		LL_WARNS() << "allocateData() failed." << LL_ENDL;
=======
    S32 file_bytes = (S32)(self->mOutputBufferSize - cinfo->dest->free_in_buffer);
    if(self->allocateData(file_bytes))
        memcpy( self->getData(), self->mOutputBuffer, file_bytes ); /* Flawfinder: ignore */
    else
        LL_WARNS() << "allocateData() failed." << LL_ENDL;
>>>>>>> c06fb4e0
}

// static
void LLImageJPEG::errorExit( j_common_ptr cinfo )
{
    //LLImageJPEG* self = (LLImageJPEG*) cinfo->client_data;

    // Always display the message
    (*cinfo->err->output_message)(cinfo);

    // Let the memory manager delete any temp files
    jpeg_destroy(cinfo);

    // Return control to the setjmp point
    longjmp(sSetjmpBuffer, 1) ;
}

// Decide whether to emit a trace or warning message.
// msg_level is one of:
//   -1: recoverable corrupt-data warning, may want to abort.
//    0: important advisory messages (always display to user).
//    1: first level of tracing detail.
//    2,3,...: successively more detailed tracing messages.
// An application might override this method if it wanted to abort on warnings
// or change the policy about which messages to display.
// static
void LLImageJPEG::errorEmitMessage( j_common_ptr cinfo, int msg_level )
{
  struct jpeg_error_mgr * err = cinfo->err;

  if (msg_level < 0)
  {
      // It's a warning message.  Since corrupt files may generate many warnings,
      // the policy implemented here is to show only the first warning,
      // unless trace_level >= 3.
      if (err->num_warnings == 0 || err->trace_level >= 3)
      {
          (*err->output_message) (cinfo);
      }
      // Always count warnings in num_warnings.
      err->num_warnings++;
  }
  else
  {
      // It's a trace message.  Show it if trace_level >= msg_level.
      if (err->trace_level >= msg_level)
      {
          (*err->output_message) (cinfo);
      }
  }
}

// static
void LLImageJPEG::errorOutputMessage( j_common_ptr cinfo )
{
    // Create the message
    char buffer[JMSG_LENGTH_MAX];   /* Flawfinder: ignore */
    (*cinfo->err->format_message) (cinfo, buffer);

    std::string error = buffer ;
    LLImage::setLastError(error);

    bool is_decode = (cinfo->is_decompressor != 0);
    LL_WARNS() << "LLImageJPEG " << (is_decode ? "decode " : "encode ") << " failed: " << buffer << LL_ENDL;
}

bool LLImageJPEG::encode( const LLImageRaw* raw_image, F32 encode_time )
{
<<<<<<< HEAD
	llassert_always(raw_image);
	
	resetLastError();

	LLImageDataSharedLock lockIn(raw_image);
	LLImageDataLock lockOut(this);

	switch( raw_image->getComponents() )
	{
	case 1:
	case 3:
		break;
	default:
		setLastError("Unable to encode a JPEG image that doesn't have 1 or 3 components.");
		return false;
	}

	setSize(raw_image->getWidth(), raw_image->getHeight(), raw_image->getComponents());

	// Allocate a temporary buffer big enough to hold the entire compressed image (and then some)
	// (Note: we make it bigger in emptyOutputBuffer() if we need to)
	delete[] mOutputBuffer;
	mOutputBufferSize = getWidth() * getHeight() * getComponents() + 1024;
	mOutputBuffer = new(std::nothrow) U8[ mOutputBufferSize ];
	if (mOutputBuffer == NULL)
	{
		mOutputBufferSize = 0;
		setLastError("Failed to allocate output buffer");
		return false;
	}

	const U8* raw_image_data = NULL;
	S32 row_stride = 0;

	////////////////////////////////////////
	// Step 1: allocate and initialize JPEG compression object

	// This struct contains the JPEG compression parameters and pointers to
	// working space (which is allocated as needed by the JPEG library).
	struct jpeg_compress_struct cinfo;
	cinfo.client_data = this;

	// We have to set up the error handler first, in case the initialization
	// step fails.  (Unlikely, but it could happen if you are out of memory.)
	// This routine fills in the contents of struct jerr, and returns jerr's
	// address which we place into the link field in cinfo.
	struct jpeg_error_mgr jerr;
	cinfo.err = jpeg_std_error(&jerr);

	// Customize with our own callbacks
	jerr.error_exit =		&LLImageJPEG::errorExit;			// Error exit handler: does not return to caller
	jerr.emit_message =		&LLImageJPEG::errorEmitMessage;		// Conditionally emit a trace or warning message
	jerr.output_message =	&LLImageJPEG::errorOutputMessage;	// Routine that actually outputs a trace or error message

	//
	//try/catch will crash on Mac and Linux if LLImageJPEG::errorExit throws an error
	//so as instead, we use setjmp/longjmp to avoid this crash, which is the best we can get. --bao 
	//
	if( setjmp(sSetjmpBuffer) ) 
	{
		// If we get here, the JPEG code has signaled an error.
		// We need to clean up the JPEG object, close the input file, and return.
		jpeg_destroy_compress(&cinfo);
		delete[] mOutputBuffer;
		mOutputBuffer = NULL;
		mOutputBufferSize = 0;
		return false;
	}

	try
	{

		// Now we can initialize the JPEG compression object.
		jpeg_create_compress(&cinfo);

		////////////////////////////////////////
		// Step 2: specify data destination
		// (code is a modified form of jpeg_stdio_dest() )
		if( cinfo.dest == NULL)
		{	
			cinfo.dest = (struct jpeg_destination_mgr *)
				(*cinfo.mem->alloc_small) ((j_common_ptr) &cinfo, JPOOL_PERMANENT,
				sizeof(struct jpeg_destination_mgr));
		}
		cinfo.dest->next_output_byte =		mOutputBuffer;		// => next byte to write in buffer
		cinfo.dest->free_in_buffer =		mOutputBufferSize;	// # of byte spaces remaining in buffer
		cinfo.dest->init_destination =		&LLImageJPEG::encodeInitDestination;
		cinfo.dest->empty_output_buffer =	&LLImageJPEG::encodeEmptyOutputBuffer;
		cinfo.dest->term_destination =		&LLImageJPEG::encodeTermDestination;

		////////////////////////////////////////
		// Step 3: set parameters for compression 
		//
		// First we supply a description of the input image.
		// Four fields of the cinfo struct must be filled in:
		
		cinfo.image_width = getWidth(); 	// image width and height, in pixels 
		cinfo.image_height = getHeight();

		switch( getComponents() )
		{
		case 1:
			cinfo.input_components = 1;		// # of color components per pixel
			cinfo.in_color_space = JCS_GRAYSCALE; // colorspace of input image
			break;
		case 3:
			cinfo.input_components = 3;		// # of color components per pixel
			cinfo.in_color_space = JCS_RGB; // colorspace of input image
			break;
		default:
			setLastError("Unable to encode a JPEG image that doesn't have 1 or 3 components.");
			return false;
		}

		// Now use the library's routine to set default compression parameters.
		// (You must set at least cinfo.in_color_space before calling this,
		// since the defaults depend on the source color space.)
		jpeg_set_defaults(&cinfo);

		// Now you can set any non-default parameters you wish to.
		jpeg_set_quality(&cinfo, mEncodeQuality, true );  // limit to baseline-JPEG values

		////////////////////////////////////////
		// Step 4: Start compressor 
		//
		// true ensures that we will write a complete interchange-JPEG file.
		// Pass true unless you are very sure of what you're doing.
   
		jpeg_start_compress(&cinfo, true);

		////////////////////////////////////////
		// Step 5: while (scan lines remain to be written) 
		//            jpeg_write_scanlines(...); 

		// Here we use the library's state variable cinfo.next_scanline as the
		// loop counter, so that we don't have to keep track ourselves.
		// To keep things simple, we pass one scanline per call; you can pass
		// more if you wish, though.
   
		row_stride = getWidth() * getComponents();	// JSAMPLEs per row in image_buffer

		// NOTE: For compatibility with LLImage, we need to invert the rows.
		raw_image_data = raw_image->getData();
		
		const U8* last_row_data = raw_image_data + (getHeight()-1) * row_stride;

		JSAMPROW row_pointer[1];				// pointer to JSAMPLE row[s]
		while (cinfo.next_scanline < cinfo.image_height) 
		{
			// jpeg_write_scanlines expects an array of pointers to scanlines.
			// Here the array is only one element long, but you could pass
			// more than one scanline at a time if that's more convenient.

			//Ugly const uncast here (jpeg_write_scanlines should take a const* but doesn't)
			//row_pointer[0] = (JSAMPROW)(raw_image_data + (cinfo.next_scanline * row_stride));
			row_pointer[0] = (JSAMPROW)(last_row_data - (cinfo.next_scanline * row_stride));

			jpeg_write_scanlines(&cinfo, row_pointer, 1);
		}

		////////////////////////////////////////
		//   Step 6: Finish compression 
		jpeg_finish_compress(&cinfo);

		// After finish_compress, we can release the temp output buffer. 
		delete[] mOutputBuffer;
		mOutputBuffer = NULL;
		mOutputBufferSize = 0;

		////////////////////////////////////////
		//   Step 7: release JPEG compression object 
		jpeg_destroy_compress(&cinfo);
	}

	catch(int)
	{
		jpeg_destroy_compress(&cinfo);
		delete[] mOutputBuffer;
		mOutputBuffer = NULL;
		mOutputBufferSize = 0;
		return false;
	}

	return true;
=======
    llassert_always(raw_image);

    resetLastError();

    switch( raw_image->getComponents() )
    {
    case 1:
    case 3:
        break;
    default:
        setLastError("Unable to encode a JPEG image that doesn't have 1 or 3 components.");
        return false;
    }

    setSize(raw_image->getWidth(), raw_image->getHeight(), raw_image->getComponents());

    // Allocate a temporary buffer big enough to hold the entire compressed image (and then some)
    // (Note: we make it bigger in emptyOutputBuffer() if we need to)
    delete[] mOutputBuffer;
    mOutputBufferSize = getWidth() * getHeight() * getComponents() + 1024;
    mOutputBuffer = new(std::nothrow) U8[ mOutputBufferSize ];
    if (mOutputBuffer == NULL)
    {
        mOutputBufferSize = 0;
        setLastError("Failed to allocate output buffer");
        return false;
    }

    const U8* raw_image_data = NULL;
    S32 row_stride = 0;

    ////////////////////////////////////////
    // Step 1: allocate and initialize JPEG compression object

    // This struct contains the JPEG compression parameters and pointers to
    // working space (which is allocated as needed by the JPEG library).
    struct jpeg_compress_struct cinfo;
    cinfo.client_data = this;

    // We have to set up the error handler first, in case the initialization
    // step fails.  (Unlikely, but it could happen if you are out of memory.)
    // This routine fills in the contents of struct jerr, and returns jerr's
    // address which we place into the link field in cinfo.
    struct jpeg_error_mgr jerr;
    cinfo.err = jpeg_std_error(&jerr);

    // Customize with our own callbacks
    jerr.error_exit =       &LLImageJPEG::errorExit;            // Error exit handler: does not return to caller
    jerr.emit_message =     &LLImageJPEG::errorEmitMessage;     // Conditionally emit a trace or warning message
    jerr.output_message =   &LLImageJPEG::errorOutputMessage;   // Routine that actually outputs a trace or error message

    //
    //try/catch will crash on Mac and Linux if LLImageJPEG::errorExit throws an error
    //so as instead, we use setjmp/longjmp to avoid this crash, which is the best we can get. --bao
    //
    if( setjmp(sSetjmpBuffer) )
    {
        // If we get here, the JPEG code has signaled an error.
        // We need to clean up the JPEG object, close the input file, and return.
        jpeg_destroy_compress(&cinfo);
        delete[] mOutputBuffer;
        mOutputBuffer = NULL;
        mOutputBufferSize = 0;
        return false;
    }

    try
    {

        // Now we can initialize the JPEG compression object.
        jpeg_create_compress(&cinfo);

        ////////////////////////////////////////
        // Step 2: specify data destination
        // (code is a modified form of jpeg_stdio_dest() )
        if( cinfo.dest == NULL)
        {
            cinfo.dest = (struct jpeg_destination_mgr *)
                (*cinfo.mem->alloc_small) ((j_common_ptr) &cinfo, JPOOL_PERMANENT,
                sizeof(struct jpeg_destination_mgr));
        }
        cinfo.dest->next_output_byte =      mOutputBuffer;      // => next byte to write in buffer
        cinfo.dest->free_in_buffer =        mOutputBufferSize;  // # of byte spaces remaining in buffer
        cinfo.dest->init_destination =      &LLImageJPEG::encodeInitDestination;
        cinfo.dest->empty_output_buffer =   &LLImageJPEG::encodeEmptyOutputBuffer;
        cinfo.dest->term_destination =      &LLImageJPEG::encodeTermDestination;

        ////////////////////////////////////////
        // Step 3: set parameters for compression
        //
        // First we supply a description of the input image.
        // Four fields of the cinfo struct must be filled in:

        cinfo.image_width = getWidth();     // image width and height, in pixels
        cinfo.image_height = getHeight();

        switch( getComponents() )
        {
        case 1:
            cinfo.input_components = 1;     // # of color components per pixel
            cinfo.in_color_space = JCS_GRAYSCALE; // colorspace of input image
            break;
        case 3:
            cinfo.input_components = 3;     // # of color components per pixel
            cinfo.in_color_space = JCS_RGB; // colorspace of input image
            break;
        default:
            setLastError("Unable to encode a JPEG image that doesn't have 1 or 3 components.");
            return false;
        }

        // Now use the library's routine to set default compression parameters.
        // (You must set at least cinfo.in_color_space before calling this,
        // since the defaults depend on the source color space.)
        jpeg_set_defaults(&cinfo);

        // Now you can set any non-default parameters you wish to.
        jpeg_set_quality(&cinfo, mEncodeQuality, true );  // limit to baseline-JPEG values

        ////////////////////////////////////////
        // Step 4: Start compressor
        //
        // true ensures that we will write a complete interchange-JPEG file.
        // Pass true unless you are very sure of what you're doing.

        jpeg_start_compress(&cinfo, true);

        ////////////////////////////////////////
        // Step 5: while (scan lines remain to be written)
        //            jpeg_write_scanlines(...);

        // Here we use the library's state variable cinfo.next_scanline as the
        // loop counter, so that we don't have to keep track ourselves.
        // To keep things simple, we pass one scanline per call; you can pass
        // more if you wish, though.

        row_stride = getWidth() * getComponents();  // JSAMPLEs per row in image_buffer

        // NOTE: For compatibility with LLImage, we need to invert the rows.
        raw_image_data = raw_image->getData();

        const U8* last_row_data = raw_image_data + (getHeight()-1) * row_stride;

        JSAMPROW row_pointer[1];                // pointer to JSAMPLE row[s]
        while (cinfo.next_scanline < cinfo.image_height)
        {
            // jpeg_write_scanlines expects an array of pointers to scanlines.
            // Here the array is only one element long, but you could pass
            // more than one scanline at a time if that's more convenient.

            //Ugly const uncast here (jpeg_write_scanlines should take a const* but doesn't)
            //row_pointer[0] = (JSAMPROW)(raw_image_data + (cinfo.next_scanline * row_stride));
            row_pointer[0] = (JSAMPROW)(last_row_data - (cinfo.next_scanline * row_stride));

            jpeg_write_scanlines(&cinfo, row_pointer, 1);
        }

        ////////////////////////////////////////
        //   Step 6: Finish compression
        jpeg_finish_compress(&cinfo);

        // After finish_compress, we can release the temp output buffer.
        delete[] mOutputBuffer;
        mOutputBuffer = NULL;
        mOutputBufferSize = 0;

        ////////////////////////////////////////
        //   Step 7: release JPEG compression object
        jpeg_destroy_compress(&cinfo);
    }

    catch(int)
    {
        jpeg_destroy_compress(&cinfo);
        delete[] mOutputBuffer;
        mOutputBuffer = NULL;
        mOutputBufferSize = 0;
        return false;
    }

    return true;
>>>>>>> c06fb4e0
}<|MERGE_RESOLUTION|>--- conflicted
+++ resolved
@@ -48,100 +48,9 @@
 
 bool LLImageJPEG::updateData()
 {
-<<<<<<< HEAD
-	resetLastError();
-
-	LLImageDataLock lock(this);
-
-	// Check to make sure that this instance has been initialized with data
-	if (!getData() || (0 == getDataSize()))
-	{
-		setLastError("Uninitialized instance of LLImageJPEG");
-		return false;
-	}
-
-	////////////////////////////////////////
-	// Step 1: allocate and initialize JPEG decompression object
-
-	// This struct contains the JPEG decompression parameters and pointers to
-	// working space (which is allocated as needed by the JPEG library).
-	struct jpeg_decompress_struct cinfo;
-	cinfo.client_data = this;
-
-	struct jpeg_error_mgr jerr;
-	cinfo.err = jpeg_std_error(&jerr);
-	
-	// Customize with our own callbacks
-	jerr.error_exit =		&LLImageJPEG::errorExit;			// Error exit handler: does not return to caller
-	jerr.emit_message =		&LLImageJPEG::errorEmitMessage;		// Conditionally emit a trace or warning message
-	jerr.output_message =	&LLImageJPEG::errorOutputMessage;	// Routine that actually outputs a trace or error message
-	
-	//
-	//try/catch will crash on Mac and Linux if LLImageJPEG::errorExit throws an error
-	//so as instead, we use setjmp/longjmp to avoid this crash, which is the best we can get. --bao 
-	//
-	if(setjmp(sSetjmpBuffer))
-	{
-		jpeg_destroy_decompress(&cinfo);
-		return false;
-	}
-	try
-	{
-		// Now we can initialize the JPEG decompression object.
-		jpeg_create_decompress(&cinfo);
-
-		////////////////////////////////////////
-		// Step 2: specify data source
-		// (Code is modified version of jpeg_stdio_src();
-		if (cinfo.src == NULL)
-		{	
-			cinfo.src = (struct jpeg_source_mgr *)
-				(*cinfo.mem->alloc_small) ((j_common_ptr) &cinfo, JPOOL_PERMANENT,
-				sizeof(struct jpeg_source_mgr));
-		}
-		cinfo.src->init_source	=		&LLImageJPEG::decodeInitSource;
-		cinfo.src->fill_input_buffer =	&LLImageJPEG::decodeFillInputBuffer;
-		cinfo.src->skip_input_data =	&LLImageJPEG::decodeSkipInputData;
-		cinfo.src->resync_to_restart = jpeg_resync_to_restart; // For now, use default method, but we should be able to do better.
-		cinfo.src->term_source =		&LLImageJPEG::decodeTermSource;
-
-		cinfo.src->bytes_in_buffer =	getDataSize();
-		cinfo.src->next_input_byte =	getData();
-		
-		////////////////////////////////////////
-		// Step 3: read file parameters with jpeg_read_header()
-		jpeg_read_header( &cinfo, true );
-
-		// Data set by jpeg_read_header
-		setSize(cinfo.image_width, cinfo.image_height, 3); // Force to 3 components (RGB)
-
-		/*
-		// More data set by jpeg_read_header
-		cinfo.num_components;
-		cinfo.jpeg_color_space;	// Colorspace of image
-		cinfo.saw_JFIF_marker;		// true if a JFIF APP0 marker was seen
-		cinfo.JFIF_major_version;	// Version information from JFIF marker
-		cinfo.JFIF_minor_version;  //
-		cinfo.density_unit;		// Resolution data from JFIF marker
-		cinfo.X_density;
-		cinfo.Y_density;
-		cinfo.saw_Adobe_marker;	// true if an Adobe APP14 marker was seen
-		cinfo.Adobe_transform;     // Color transform code from Adobe marker
-		*/
-	}
-	catch (int)
-	{
-		jpeg_destroy_decompress(&cinfo);
-
-		return false;
-	}
-	////////////////////////////////////////
-	// Step 4: Release JPEG decompression object 
-	jpeg_destroy_decompress(&cinfo);
-
-	return true;
-=======
     resetLastError();
+
+    LLImageDataLock lock(this);
 
     // Check to make sure that this instance has been initialized with data
     if (!getData() || (0 == getDataSize()))
@@ -230,7 +139,6 @@
     jpeg_destroy_decompress(&cinfo);
 
     return true;
->>>>>>> c06fb4e0
 }
 
 // Initialize source --- called by jpeg_read_header
@@ -279,166 +187,12 @@
 // Returns true when done, whether or not decode was successful.
 bool LLImageJPEG::decode(LLImageRaw* raw_image, F32 decode_time)
 {
-<<<<<<< HEAD
-	llassert_always(raw_image);
-	
-	resetLastError();
-
-	LLImageDataLock lockIn(this);
-	LLImageDataLock lockOut(raw_image);
-
-	// Check to make sure that this instance has been initialized with data
-	if (!getData() || (0 == getDataSize()))
-	{
-		setLastError("LLImageJPEG trying to decode an image with no data!");
-		return true;  // done
-	}
-	
-	S32 row_stride = 0;
-	U8* raw_image_data = NULL;
-
-	////////////////////////////////////////
-	// Step 1: allocate and initialize JPEG decompression object
-
-	// This struct contains the JPEG decompression parameters and pointers to
-	// working space (which is allocated as needed by the JPEG library).
-	struct jpeg_decompress_struct cinfo;
-
-	struct jpeg_error_mgr jerr;
-	cinfo.err = jpeg_std_error(&jerr);
-	
-	// Customize with our own callbacks
-	jerr.error_exit =		&LLImageJPEG::errorExit;			// Error exit handler: does not return to caller
-	jerr.emit_message =		&LLImageJPEG::errorEmitMessage;		// Conditionally emit a trace or warning message
-	jerr.output_message =	&LLImageJPEG::errorOutputMessage;	// Routine that actually outputs a trace or error message
-	
-	//
-	//try/catch will crash on Mac and Linux if LLImageJPEG::errorExit throws an error
-	//so as instead, we use setjmp/longjmp to avoid this crash, which is the best we can get. --bao 
-	//
-	if(setjmp(sSetjmpBuffer))
-	{
-		jpeg_destroy_decompress(&cinfo);
-		return true; // done
-	}
-	try
-	{
-		// Now we can initialize the JPEG decompression object.
-		jpeg_create_decompress(&cinfo);
-
-		////////////////////////////////////////
-		// Step 2: specify data source
-		// (Code is modified version of jpeg_stdio_src();
-		if (cinfo.src == NULL)
-		{	
-			cinfo.src = (struct jpeg_source_mgr *)
-				(*cinfo.mem->alloc_small) ((j_common_ptr) &cinfo, JPOOL_PERMANENT,
-				sizeof(struct jpeg_source_mgr));
-		}
-		cinfo.src->init_source	=		&LLImageJPEG::decodeInitSource;
-		cinfo.src->fill_input_buffer =	&LLImageJPEG::decodeFillInputBuffer;
-		cinfo.src->skip_input_data =	&LLImageJPEG::decodeSkipInputData;
-		cinfo.src->resync_to_restart = jpeg_resync_to_restart; // For now, use default method, but we should be able to do better.
-		cinfo.src->term_source =		&LLImageJPEG::decodeTermSource;
-		cinfo.src->bytes_in_buffer =	getDataSize();
-		cinfo.src->next_input_byte =	getData();
-		
-		////////////////////////////////////////
-		// Step 3: read file parameters with jpeg_read_header()
-		
-		jpeg_read_header(&cinfo, true);
-
-		// We can ignore the return value from jpeg_read_header since
-		//   (a) suspension is not possible with our data source, and
-		//   (b) we passed true to reject a tables-only JPEG file as an error.
-		// See libjpeg.doc for more info.
-
-		setSize(cinfo.image_width, cinfo.image_height, 3); // Force to 3 components (RGB)
-
-		if (!raw_image->resize(getWidth(), getHeight(), getComponents()))
-		{
-			throw std::bad_alloc();
-		}
-		raw_image_data = raw_image->getData();
-		
-		
-		////////////////////////////////////////
-		// Step 4: set parameters for decompression 
-		cinfo.out_color_components = 3;
-		cinfo.out_color_space = JCS_RGB;
-   
-
-		////////////////////////////////////////
-		// Step 5: Start decompressor 
-		
-		jpeg_start_decompress(&cinfo);
-		// We can ignore the return value since suspension is not possible
-		// with our data source.
-		
-		// We may need to do some setup of our own at this point before reading
-		// the data.  After jpeg_start_decompress() we have the correct scaled
-		// output image dimensions available, as well as the output colormap
-		// if we asked for color quantization.
-		// In this example, we need to make an output work buffer of the right size.
-    
-		// JSAMPLEs per row in output buffer 
-		row_stride = cinfo.output_width * cinfo.output_components;
-		
-		////////////////////////////////////////
-		// Step 6: while (scan lines remain to be read) 
-		//           jpeg_read_scanlines(...); 
-		
-		// Here we use the library's state variable cinfo.output_scanline as the
-		// loop counter, so that we don't have to keep track ourselves.
-		
-		// Move pointer to last line
-		raw_image_data += row_stride * (cinfo.output_height - 1);
-
-		while (cinfo.output_scanline < cinfo.output_height)
-		{
-			// jpeg_read_scanlines expects an array of pointers to scanlines.
-			// Here the array is only one element long, but you could ask for
-			// more than one scanline at a time if that's more convenient.
-			
-			jpeg_read_scanlines(&cinfo, &raw_image_data, 1);
-			raw_image_data -= row_stride;  // move pointer up a line
-		}
-
-		////////////////////////////////////////
-		// Step 7: Finish decompression 
-		jpeg_finish_decompress(&cinfo);
-
-		////////////////////////////////////////
-		// Step 8: Release JPEG decompression object 
-		jpeg_destroy_decompress(&cinfo);
-	}
-
-	catch (std::bad_alloc&)
-	{
-		setLastError( "Out of memory");
-		jpeg_destroy_decompress(&cinfo);
-		return true; // done
-	}
-
-	catch (int)
-	{
-		jpeg_destroy_decompress(&cinfo);
-		return true; // done
-	}
-
-	// Check to see whether any corrupt-data warnings occurred
-	if( jerr.num_warnings != 0 )
-	{
-		// TODO: extract the warning to find out what went wrong.
-		setLastError( "Unable to decode JPEG image.");
-		return true; // done
-	}
-
-	return true;
-=======
     llassert_always(raw_image);
 
     resetLastError();
+
+    LLImageDataLock lockIn(this);
+    LLImageDataLock lockOut(raw_image);
 
     // Check to make sure that this instance has been initialized with data
     if (!getData() || (0 == getDataSize()))
@@ -588,7 +342,6 @@
     }
 
     return true;
->>>>>>> c06fb4e0
 }
 
 
@@ -660,21 +413,13 @@
 {
     LLImageJPEG* self = (LLImageJPEG*) cinfo->client_data;
 
-<<<<<<< HEAD
-	LLImageDataLock lock(self);
-
-	S32 file_bytes = (S32)(self->mOutputBufferSize - cinfo->dest->free_in_buffer);
-	if(self->allocateData(file_bytes))
-		memcpy( self->getData(), self->mOutputBuffer, file_bytes );	/* Flawfinder: ignore */
-	else
-		LL_WARNS() << "allocateData() failed." << LL_ENDL;
-=======
+    LLImageDataLock lock(self);
+
     S32 file_bytes = (S32)(self->mOutputBufferSize - cinfo->dest->free_in_buffer);
     if(self->allocateData(file_bytes))
         memcpy( self->getData(), self->mOutputBuffer, file_bytes ); /* Flawfinder: ignore */
     else
         LL_WARNS() << "allocateData() failed." << LL_ENDL;
->>>>>>> c06fb4e0
 }
 
 // static
@@ -743,195 +488,12 @@
 
 bool LLImageJPEG::encode( const LLImageRaw* raw_image, F32 encode_time )
 {
-<<<<<<< HEAD
-	llassert_always(raw_image);
-	
-	resetLastError();
-
-	LLImageDataSharedLock lockIn(raw_image);
-	LLImageDataLock lockOut(this);
-
-	switch( raw_image->getComponents() )
-	{
-	case 1:
-	case 3:
-		break;
-	default:
-		setLastError("Unable to encode a JPEG image that doesn't have 1 or 3 components.");
-		return false;
-	}
-
-	setSize(raw_image->getWidth(), raw_image->getHeight(), raw_image->getComponents());
-
-	// Allocate a temporary buffer big enough to hold the entire compressed image (and then some)
-	// (Note: we make it bigger in emptyOutputBuffer() if we need to)
-	delete[] mOutputBuffer;
-	mOutputBufferSize = getWidth() * getHeight() * getComponents() + 1024;
-	mOutputBuffer = new(std::nothrow) U8[ mOutputBufferSize ];
-	if (mOutputBuffer == NULL)
-	{
-		mOutputBufferSize = 0;
-		setLastError("Failed to allocate output buffer");
-		return false;
-	}
-
-	const U8* raw_image_data = NULL;
-	S32 row_stride = 0;
-
-	////////////////////////////////////////
-	// Step 1: allocate and initialize JPEG compression object
-
-	// This struct contains the JPEG compression parameters and pointers to
-	// working space (which is allocated as needed by the JPEG library).
-	struct jpeg_compress_struct cinfo;
-	cinfo.client_data = this;
-
-	// We have to set up the error handler first, in case the initialization
-	// step fails.  (Unlikely, but it could happen if you are out of memory.)
-	// This routine fills in the contents of struct jerr, and returns jerr's
-	// address which we place into the link field in cinfo.
-	struct jpeg_error_mgr jerr;
-	cinfo.err = jpeg_std_error(&jerr);
-
-	// Customize with our own callbacks
-	jerr.error_exit =		&LLImageJPEG::errorExit;			// Error exit handler: does not return to caller
-	jerr.emit_message =		&LLImageJPEG::errorEmitMessage;		// Conditionally emit a trace or warning message
-	jerr.output_message =	&LLImageJPEG::errorOutputMessage;	// Routine that actually outputs a trace or error message
-
-	//
-	//try/catch will crash on Mac and Linux if LLImageJPEG::errorExit throws an error
-	//so as instead, we use setjmp/longjmp to avoid this crash, which is the best we can get. --bao 
-	//
-	if( setjmp(sSetjmpBuffer) ) 
-	{
-		// If we get here, the JPEG code has signaled an error.
-		// We need to clean up the JPEG object, close the input file, and return.
-		jpeg_destroy_compress(&cinfo);
-		delete[] mOutputBuffer;
-		mOutputBuffer = NULL;
-		mOutputBufferSize = 0;
-		return false;
-	}
-
-	try
-	{
-
-		// Now we can initialize the JPEG compression object.
-		jpeg_create_compress(&cinfo);
-
-		////////////////////////////////////////
-		// Step 2: specify data destination
-		// (code is a modified form of jpeg_stdio_dest() )
-		if( cinfo.dest == NULL)
-		{	
-			cinfo.dest = (struct jpeg_destination_mgr *)
-				(*cinfo.mem->alloc_small) ((j_common_ptr) &cinfo, JPOOL_PERMANENT,
-				sizeof(struct jpeg_destination_mgr));
-		}
-		cinfo.dest->next_output_byte =		mOutputBuffer;		// => next byte to write in buffer
-		cinfo.dest->free_in_buffer =		mOutputBufferSize;	// # of byte spaces remaining in buffer
-		cinfo.dest->init_destination =		&LLImageJPEG::encodeInitDestination;
-		cinfo.dest->empty_output_buffer =	&LLImageJPEG::encodeEmptyOutputBuffer;
-		cinfo.dest->term_destination =		&LLImageJPEG::encodeTermDestination;
-
-		////////////////////////////////////////
-		// Step 3: set parameters for compression 
-		//
-		// First we supply a description of the input image.
-		// Four fields of the cinfo struct must be filled in:
-		
-		cinfo.image_width = getWidth(); 	// image width and height, in pixels 
-		cinfo.image_height = getHeight();
-
-		switch( getComponents() )
-		{
-		case 1:
-			cinfo.input_components = 1;		// # of color components per pixel
-			cinfo.in_color_space = JCS_GRAYSCALE; // colorspace of input image
-			break;
-		case 3:
-			cinfo.input_components = 3;		// # of color components per pixel
-			cinfo.in_color_space = JCS_RGB; // colorspace of input image
-			break;
-		default:
-			setLastError("Unable to encode a JPEG image that doesn't have 1 or 3 components.");
-			return false;
-		}
-
-		// Now use the library's routine to set default compression parameters.
-		// (You must set at least cinfo.in_color_space before calling this,
-		// since the defaults depend on the source color space.)
-		jpeg_set_defaults(&cinfo);
-
-		// Now you can set any non-default parameters you wish to.
-		jpeg_set_quality(&cinfo, mEncodeQuality, true );  // limit to baseline-JPEG values
-
-		////////////////////////////////////////
-		// Step 4: Start compressor 
-		//
-		// true ensures that we will write a complete interchange-JPEG file.
-		// Pass true unless you are very sure of what you're doing.
-   
-		jpeg_start_compress(&cinfo, true);
-
-		////////////////////////////////////////
-		// Step 5: while (scan lines remain to be written) 
-		//            jpeg_write_scanlines(...); 
-
-		// Here we use the library's state variable cinfo.next_scanline as the
-		// loop counter, so that we don't have to keep track ourselves.
-		// To keep things simple, we pass one scanline per call; you can pass
-		// more if you wish, though.
-   
-		row_stride = getWidth() * getComponents();	// JSAMPLEs per row in image_buffer
-
-		// NOTE: For compatibility with LLImage, we need to invert the rows.
-		raw_image_data = raw_image->getData();
-		
-		const U8* last_row_data = raw_image_data + (getHeight()-1) * row_stride;
-
-		JSAMPROW row_pointer[1];				// pointer to JSAMPLE row[s]
-		while (cinfo.next_scanline < cinfo.image_height) 
-		{
-			// jpeg_write_scanlines expects an array of pointers to scanlines.
-			// Here the array is only one element long, but you could pass
-			// more than one scanline at a time if that's more convenient.
-
-			//Ugly const uncast here (jpeg_write_scanlines should take a const* but doesn't)
-			//row_pointer[0] = (JSAMPROW)(raw_image_data + (cinfo.next_scanline * row_stride));
-			row_pointer[0] = (JSAMPROW)(last_row_data - (cinfo.next_scanline * row_stride));
-
-			jpeg_write_scanlines(&cinfo, row_pointer, 1);
-		}
-
-		////////////////////////////////////////
-		//   Step 6: Finish compression 
-		jpeg_finish_compress(&cinfo);
-
-		// After finish_compress, we can release the temp output buffer. 
-		delete[] mOutputBuffer;
-		mOutputBuffer = NULL;
-		mOutputBufferSize = 0;
-
-		////////////////////////////////////////
-		//   Step 7: release JPEG compression object 
-		jpeg_destroy_compress(&cinfo);
-	}
-
-	catch(int)
-	{
-		jpeg_destroy_compress(&cinfo);
-		delete[] mOutputBuffer;
-		mOutputBuffer = NULL;
-		mOutputBufferSize = 0;
-		return false;
-	}
-
-	return true;
-=======
     llassert_always(raw_image);
 
     resetLastError();
+
+    LLImageDataSharedLock lockIn(raw_image);
+    LLImageDataLock lockOut(this);
 
     switch( raw_image->getComponents() )
     {
@@ -1110,5 +672,4 @@
     }
 
     return true;
->>>>>>> c06fb4e0
 }