--- conflicted
+++ resolved
@@ -61,21 +61,9 @@
 
 
 LLViewBorder::LLViewBorder(const LLViewBorder::Params& p)
-<<<<<<< HEAD
-:	LLView(p),
-	mTexture( NULL ),
-	mHasKeyboardFocus( false ),
-	mBorderWidth(p.border_thickness),
-	mHighlightLight(p.highlight_light_color()),
-	mHighlightDark(p.highlight_dark_color()),
-	mShadowLight(p.shadow_light_color()),
-	mShadowDark(p.shadow_dark_color()),
-	mBevel(p.bevel_style),
-	mStyle(p.render_style)
-=======
 :   LLView(p),
     mTexture( NULL ),
-    mHasKeyboardFocus( FALSE ),
+    mHasKeyboardFocus( false ),
     mBorderWidth(p.border_thickness),
     mHighlightLight(p.highlight_light_color()),
     mHighlightDark(p.highlight_dark_color()),
@@ -83,7 +71,6 @@
     mShadowDark(p.shadow_dark_color()),
     mBevel(p.bevel_style),
     mStyle(p.render_style)
->>>>>>> c06fb4e0
 {}
 
 void LLViewBorder::setColors( const LLColor4& shadow_dark, const LLColor4& highlight_light )
@@ -109,31 +96,6 @@
 
 void LLViewBorder::draw()
 {
-<<<<<<< HEAD
-	if( STYLE_LINE == mStyle )
-	{
-		if( 0 == mBorderWidth )
-		{
-			// no visible border
-		}
-		else
-		if( 1 == mBorderWidth )
-		{
-			drawOnePixelLines();
-		}
-		else
-		if( 2 == mBorderWidth )
-		{
-			drawTwoPixelLines();
-		}
-		else
-		{
-			llassert( false );  // not implemented
-		}
-	}
-
-	LLView::draw();
-=======
     if( STYLE_LINE == mStyle )
     {
         if( 0 == mBorderWidth )
@@ -152,12 +114,11 @@
         }
         else
         {
-            llassert( FALSE );  // not implemented
+            llassert( false );  // not implemented
         }
     }
 
     LLView::draw();
->>>>>>> c06fb4e0
 }
 
 void LLViewBorder::drawOnePixelLines()
@@ -280,33 +241,6 @@
 
 bool LLViewBorder::getBevelFromAttribute(LLXMLNodePtr node, LLViewBorder::EBevel& bevel_style)
 {
-<<<<<<< HEAD
-	if (node->hasAttribute("bevel_style"))
-	{
-		std::string bevel_string;
-		node->getAttributeString("bevel_style", bevel_string);
-		LLStringUtil::toLower(bevel_string);
-
-		if (bevel_string == "none")
-		{
-			bevel_style = LLViewBorder::BEVEL_NONE;
-		}
-		else if (bevel_string == "in")
-		{
-			bevel_style = LLViewBorder::BEVEL_IN;
-		}
-		else if (bevel_string == "out")
-		{
-			bevel_style = LLViewBorder::BEVEL_OUT;
-		}
-		else if (bevel_string == "bright")
-		{
-			bevel_style = LLViewBorder::BEVEL_BRIGHT;
-		}
-		return true;
-	}
-	return false;
-=======
     if (node->hasAttribute("bevel_style"))
     {
         std::string bevel_string;
@@ -329,8 +263,7 @@
         {
             bevel_style = LLViewBorder::BEVEL_BRIGHT;
         }
-        return TRUE;
-    }
-    return FALSE;
->>>>>>> c06fb4e0
-}
+        return true;
+    }
+    return false;
+}
