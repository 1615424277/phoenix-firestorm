--- conflicted
+++ resolved
@@ -59,110 +59,11 @@
 
 namespace LLInitParam
 {
-<<<<<<< HEAD
-	void TypeValues<ButtonType>::declareValues()
-	{
-		declare("icons_with_text",	BTNTYPE_ICONS_WITH_TEXT);
-		declare("icons_only",		BTNTYPE_ICONS_ONLY);
-		declare("text_only",		BTNTYPE_TEXT_ONLY);		// <FS:Zi> Add text only button type
-	}
-
-	void TypeValues<SideType>::declareValues()
-	{
-		declare("bottom",	SIDE_BOTTOM);
-		declare("left",		SIDE_LEFT);
-		declare("right",	SIDE_RIGHT);
-		declare("top",		SIDE_TOP);
-	}
-
-	// <FS:Zi> Add our alignment name to enum mappings for XUI load/save
-	void TypeValues<Alignment>::declareValues()
-	{
-		declare("left",		ALIGN_START);
-		declare("top",		ALIGN_START);
-		declare("center",	ALIGN_CENTER);
-		declare("right",	ALIGN_END);
-		declare("bottom",	ALIGN_END);
-	}
-	// </FS:Zi>
-
-	// <FS:Zi> Add our layout name to enum mappings for XUI load/save
-	void TypeValues<LayoutStyle>::declareValues()
-	{
-		declare("none",		LAYOUT_STYLE_NONE);
-		declare("equalize",	LAYOUT_STYLE_EQUALIZE);
-		declare("fill",		LAYOUT_STYLE_FILL);
-	}
-	// </FS:Zi>
-}
-
-LLToolBar::Params::Params()
-:	button_display_mode("button_display_mode"),
-	commands("command"),
-	side("side", SIDE_TOP),
-	button_icon("button_icon"),
-	button_icon_and_text("button_icon_and_text"),
-	read_only("read_only", false),
-	wrap("wrap", true),
-	pad_left("pad_left"),
-	pad_top("pad_top"),
-	pad_right("pad_right"),
-	pad_bottom("pad_bottom"),
-	pad_between("pad_between"),
-	min_girth("min_girth"),
-	// <FS:Zi> Add our button (text-only) and layout style parameters, as well as alignment settings
-	// button_panel("button_panel")
-	button_panel("button_panel"),
-	button("button"),
-	layout_style("layout_style",LLToolBarEnums::LAYOUT_STYLE_NONE),
-	alignment("alignment",LLToolBarEnums::ALIGN_CENTER),
-	max_rows("max_rows", 0)
-	// </FS:Zi>
-{}
-
-LLToolBar::LLToolBar(const LLToolBar::Params& p)
-:	LLUICtrl(p),
-	mReadOnly(p.read_only),
-	mButtonType(p.button_display_mode),
-	mSideType(p.side),
-	mWrap(p.wrap),
-	mNeedsLayout(false),
-	mModified(false),
-	mButtonPanel(NULL),
-	mCenteringStack(NULL),
-	mPadLeft(p.pad_left),
-	mPadRight(p.pad_right),
-	mPadTop(p.pad_top),
-	mPadBottom(p.pad_bottom),
-	mPadBetween(p.pad_between),
-	mMinGirth(p.min_girth),
-	mPopupMenuHandle(),
-	mRightMouseTargetButton(NULL),
-	mStartDragItemCallback(NULL),
-	mHandleDragItemCallback(NULL),
-	mHandleDropCallback(NULL),
-	mButtonAddSignal(NULL),
-	mButtonEnterSignal(NULL),
-	mButtonLeaveSignal(NULL),
-	mButtonRemoveSignal(NULL),
-	mDragAndDropTarget(false),
-	mCaretIcon(NULL),
-	// <FS:Zi> add layout style and alignment initialisation
-	//mCenterPanel(NULL)
-	mCenterPanel(NULL),
-	mLayoutStyle(p.layout_style),
-	mAlignment(p.alignment),
-	mMaxRows(p.max_rows)
-	// </FS:Zi>
-{
-	mButtonParams[LLToolBarEnums::BTNTYPE_ICONS_WITH_TEXT] = p.button_icon_and_text;
-	mButtonParams[LLToolBarEnums::BTNTYPE_ICONS_ONLY] = p.button_icon;
-	mButtonParams[LLToolBarEnums::BTNTYPE_TEXT_ONLY] = p.button;		// <FS:Zi> Add text only button
-=======
     void TypeValues<ButtonType>::declareValues()
     {
         declare("icons_with_text",  BTNTYPE_ICONS_WITH_TEXT);
         declare("icons_only",       BTNTYPE_ICONS_ONLY);
+        declare("text_only",        BTNTYPE_TEXT_ONLY);     // <FS:Zi> Add text only button type
     }
 
     void TypeValues<SideType>::declareValues()
@@ -172,6 +73,26 @@
         declare("right",    SIDE_RIGHT);
         declare("top",      SIDE_TOP);
     }
+
+    // <FS:Zi> Add our alignment name to enum mappings for XUI load/save
+    void TypeValues<Alignment>::declareValues()
+    {
+        declare("left",     ALIGN_START);
+        declare("top",      ALIGN_START);
+        declare("center",   ALIGN_CENTER);
+        declare("right",    ALIGN_END);
+        declare("bottom",   ALIGN_END);
+    }
+    // </FS:Zi>
+
+    // <FS:Zi> Add our layout name to enum mappings for XUI load/save
+    void TypeValues<LayoutStyle>::declareValues()
+    {
+        declare("none",     LAYOUT_STYLE_NONE);
+        declare("equalize", LAYOUT_STYLE_EQUALIZE);
+        declare("fill",     LAYOUT_STYLE_FILL);
+    }
+    // </FS:Zi>
 }
 
 LLToolBar::Params::Params()
@@ -188,7 +109,14 @@
     pad_bottom("pad_bottom"),
     pad_between("pad_between"),
     min_girth("min_girth"),
-    button_panel("button_panel")
+    // <FS:Zi> Add our button (text-only) and layout style parameters, as well as alignment settings
+    // button_panel("button_panel")
+    button_panel("button_panel"),
+    button("button"),
+    layout_style("layout_style",LLToolBarEnums::LAYOUT_STYLE_NONE),
+    alignment("alignment",LLToolBarEnums::ALIGN_CENTER),
+    max_rows("max_rows", 0)
+    // </FS:Zi>
 {}
 
 LLToolBar::LLToolBar(const LLToolBar::Params& p)
@@ -218,11 +146,17 @@
     mButtonRemoveSignal(NULL),
     mDragAndDropTarget(false),
     mCaretIcon(NULL),
-    mCenterPanel(NULL)
+    // <FS:Zi> add layout style and alignment initialisation
+    //mCenterPanel(NULL)
+    mCenterPanel(NULL),
+    mLayoutStyle(p.layout_style),
+    mAlignment(p.alignment),
+    mMaxRows(p.max_rows)
+    // </FS:Zi>
 {
     mButtonParams[LLToolBarEnums::BTNTYPE_ICONS_WITH_TEXT] = p.button_icon_and_text;
     mButtonParams[LLToolBarEnums::BTNTYPE_ICONS_ONLY] = p.button_icon;
->>>>>>> 38c2a5bd
+    mButtonParams[LLToolBarEnums::BTNTYPE_TEXT_ONLY] = p.button;        // <FS:Zi> Add text only button
 }
 
 LLToolBar::~LLToolBar()
@@ -241,60 +175,6 @@
 
 void LLToolBar::createContextMenu()
 {
-<<<<<<< HEAD
-	if (!mPopupMenuHandle.get())
-	{
-		// Setup bindings specific to this instance for the context menu options
-
-		LLUICtrl::CommitCallbackRegistry::ScopedRegistrar commit_reg;
-		commit_reg.add("Toolbars.EnableSetting", boost::bind(&LLToolBar::onSettingEnable, this, _2));
-		commit_reg.add("Toolbars.RemoveSelectedCommand", boost::bind(&LLToolBar::onRemoveSelectedCommand, this));
-
-		LLUICtrl::EnableCallbackRegistry::ScopedRegistrar enable_reg;
-		enable_reg.add("Toolbars.CheckSetting", boost::bind(&LLToolBar::isSettingChecked, this, _2));
-
-		std::string menu_xml_name;		// <FS:Zi> Split menu XML files to have Horizontal and Vertical versions
-		// <FS:Zi> Add commit handlers for layout and alignment options in the context menu if this is a horizontal toolbar
-		LLView::EOrientation orientation = getOrientation(mSideType);
-		if(orientation == LLView::HORIZONTAL)
-		{
-			menu_xml_name="menu_toolbars_horizontal.xml";
-			commit_reg.add("Toolbars.SetLayoutStyle", boost::bind(&LLToolBar::onLayoutStyleChanged, this, _2));
-			enable_reg.add("Toolbars.CheckLayoutStyle", boost::bind(&LLToolBar::isLayoutStyle, this, _2));
-		}
-		else
-		{
-			menu_xml_name="menu_toolbars_vertical.xml";
-		}
-		commit_reg.add("Toolbars.SetAlignment", boost::bind(&LLToolBar::onAlignmentChanged, this, _2));
-		enable_reg.add("Toolbars.CheckAlignment", boost::bind(&LLToolBar::isAlignment, this, _2));
-		// </FS:Zi>
-
-		// Create the context menu
-		llassert(LLMenuGL::sMenuContainer != NULL);
-		// <FS:Zi> Load the context menu, using the previously defined XML file name
-		// LLContextMenu* menu = LLUICtrlFactory::instance().createFromFile<LLContextMenu>("menu_toolbars.xml", LLMenuGL::sMenuContainer, LLMenuHolderGL::child_registry_t::instance());
-		LLContextMenu* menu = LLUICtrlFactory::instance().createFromFile<LLContextMenu>(menu_xml_name, LLMenuGL::sMenuContainer, LLMenuHolderGL::child_registry_t::instance());
-		// </FS:Zi>
-
-		if (menu)
-		{
-			menu->setBackgroundColor(LLUIColorTable::instance().getColor("MenuPopupBgColor"));
-			mPopupMenuHandle = menu->getHandle();
-			mRemoveButtonHandle = menu->getChild<LLView>("Remove button")->getHandle();
-		}
-		else
-		{
-			LL_WARNS() << "Unable to load toolbars context menu." << LL_ENDL;
-		}
-	}
-	
-	if (mRemoveButtonHandle.get())
-	{
-		// Disable/Enable the "Remove button" menu item depending on whether or not a button was clicked
-		mRemoveButtonHandle.get()->setEnabled(mRightMouseTargetButton != NULL);
-	}
-=======
     if (!mPopupMenuHandle.get())
     {
         // Setup bindings specific to this instance for the context menu options
@@ -306,9 +186,29 @@
         LLUICtrl::EnableCallbackRegistry::ScopedRegistrar enable_reg;
         enable_reg.add("Toolbars.CheckSetting", boost::bind(&LLToolBar::isSettingChecked, this, _2));
 
+        std::string menu_xml_name;      // <FS:Zi> Split menu XML files to have Horizontal and Vertical versions
+        // <FS:Zi> Add commit handlers for layout and alignment options in the context menu if this is a horizontal toolbar
+        LLView::EOrientation orientation = getOrientation(mSideType);
+        if(orientation == LLView::HORIZONTAL)
+        {
+            menu_xml_name="menu_toolbars_horizontal.xml";
+            commit_reg.add("Toolbars.SetLayoutStyle", boost::bind(&LLToolBar::onLayoutStyleChanged, this, _2));
+            enable_reg.add("Toolbars.CheckLayoutStyle", boost::bind(&LLToolBar::isLayoutStyle, this, _2));
+        }
+        else
+        {
+            menu_xml_name="menu_toolbars_vertical.xml";
+        }
+        commit_reg.add("Toolbars.SetAlignment", boost::bind(&LLToolBar::onAlignmentChanged, this, _2));
+        enable_reg.add("Toolbars.CheckAlignment", boost::bind(&LLToolBar::isAlignment, this, _2));
+        // </FS:Zi>
+
         // Create the context menu
         llassert(LLMenuGL::sMenuContainer != NULL);
-        LLContextMenu* menu = LLUICtrlFactory::instance().createFromFile<LLContextMenu>("menu_toolbars.xml", LLMenuGL::sMenuContainer, LLMenuHolderGL::child_registry_t::instance());
+        // <FS:Zi> Load the context menu, using the previously defined XML file name
+        // LLContextMenu* menu = LLUICtrlFactory::instance().createFromFile<LLContextMenu>("menu_toolbars.xml", LLMenuGL::sMenuContainer, LLMenuHolderGL::child_registry_t::instance());
+        LLContextMenu* menu = LLUICtrlFactory::instance().createFromFile<LLContextMenu>(menu_xml_name, LLMenuGL::sMenuContainer, LLMenuHolderGL::child_registry_t::instance());
+        // </FS:Zi>
 
         if (menu)
         {
@@ -327,69 +227,10 @@
         // Disable/Enable the "Remove button" menu item depending on whether or not a button was clicked
         mRemoveButtonHandle.get()->setEnabled(mRightMouseTargetButton != NULL);
     }
->>>>>>> 38c2a5bd
 }
 
 void LLToolBar::initFromParams(const LLToolBar::Params& p)
 {
-<<<<<<< HEAD
-	// Initialize the base object
-	LLUICtrl::initFromParams(p);
-	
-	LLView::EOrientation orientation = getOrientation(p.side);
-
-	LLLayoutStack::Params centering_stack_p;
-	centering_stack_p.name = "centering_stack";
-	centering_stack_p.rect = getLocalRect();
-	centering_stack_p.follows.flags = FOLLOWS_ALL;
-	centering_stack_p.orientation = orientation;
-	centering_stack_p.mouse_opaque = false;
-
-	mCenteringStack = LLUICtrlFactory::create<LLLayoutStack>(centering_stack_p);
-	addChild(mCenteringStack);
-	
-	LLLayoutPanel::Params border_panel_p;
-	border_panel_p.name = "border_panel";
-	border_panel_p.rect = getLocalRect();
-	border_panel_p.auto_resize = true;
-	border_panel_p.user_resize = false;
-	border_panel_p.mouse_opaque = false;
-	
-	// <FS:Zi> Add alignment options to toolbars
-	// mCenteringStack->addChild(LLUICtrlFactory::create<LLLayoutPanel>(border_panel_p));
-	mStartCenteringPanel = LLUICtrlFactory::create<LLLayoutPanel>(border_panel_p);
-	mCenteringStack->addChild(mStartCenteringPanel);
-	// </FS:Zi>
-
-	LLLayoutPanel::Params center_panel_p;
-	center_panel_p.name = "center_panel";
-	center_panel_p.rect = getLocalRect();
-	center_panel_p.auto_resize = false;
-	center_panel_p.user_resize = false;
-	center_panel_p.mouse_opaque = false;
-	mCenterPanel = LLUICtrlFactory::create<LLCenterLayoutPanel>(center_panel_p);
-	mCenteringStack->addChild(mCenterPanel);
-
-	LLPanel::Params button_panel_p(p.button_panel);
-	button_panel_p.rect = mCenterPanel->getLocalRect();
-	button_panel_p.follows.flags = FOLLOWS_BOTTOM|FOLLOWS_LEFT;
-	mButtonPanel = LLUICtrlFactory::create<LLPanel>(button_panel_p);
-	mCenterPanel->setButtonPanel(mButtonPanel);
-	mCenterPanel->addChild(mButtonPanel);
-	
-	// <FS:Zi> Add alignment options to toolbars
-	// mCenteringStack->addChild(LLUICtrlFactory::create<LLLayoutPanel>(border_panel_p));
-	mEndCenteringPanel = LLUICtrlFactory::create<LLLayoutPanel>(border_panel_p);
-	mCenteringStack->addChild(mEndCenteringPanel);
-	// </FS:Zi>
-
-	for (const auto& id : p.commands)
-	{
-		addCommand(id);
-	}
-
-	mNeedsLayout = true;
-=======
     // Initialize the base object
     LLUICtrl::initFromParams(p);
 
@@ -412,7 +253,11 @@
     border_panel_p.user_resize = false;
     border_panel_p.mouse_opaque = false;
 
-    mCenteringStack->addChild(LLUICtrlFactory::create<LLLayoutPanel>(border_panel_p));
+    // <FS:Zi> Add alignment options to toolbars
+    // mCenteringStack->addChild(LLUICtrlFactory::create<LLLayoutPanel>(border_panel_p));
+    mStartCenteringPanel = LLUICtrlFactory::create<LLLayoutPanel>(border_panel_p);
+    mCenteringStack->addChild(mStartCenteringPanel);
+    // </FS:Zi>
 
     LLLayoutPanel::Params center_panel_p;
     center_panel_p.name = "center_panel";
@@ -430,7 +275,11 @@
     mCenterPanel->setButtonPanel(mButtonPanel);
     mCenterPanel->addChild(mButtonPanel);
 
-    mCenteringStack->addChild(LLUICtrlFactory::create<LLLayoutPanel>(border_panel_p));
+    // <FS:Zi> Add alignment options to toolbars
+    // mCenteringStack->addChild(LLUICtrlFactory::create<LLLayoutPanel>(border_panel_p));
+    mEndCenteringPanel = LLUICtrlFactory::create<LLLayoutPanel>(border_panel_p);
+    mCenteringStack->addChild(mEndCenteringPanel);
+    // </FS:Zi>
 
     for (const auto& id : p.commands)
     {
@@ -438,7 +287,6 @@
     }
 
     mNeedsLayout = true;
->>>>>>> 38c2a5bd
 }
 
 bool LLToolBar::addCommand(const LLCommandId& commandId, int rank)
@@ -664,22 +512,6 @@
 
     const std::string setting_name = userdata.asString();
 
-<<<<<<< HEAD
-	if (setting_name == "icons_with_text")
-	{
-		retval = (mButtonType == BTNTYPE_ICONS_WITH_TEXT);
-	}
-	else if (setting_name == "icons_only")
-	{
-		retval = (mButtonType == BTNTYPE_ICONS_ONLY);
-	}
-	// <FS:Zi> Add text only buttons
-	else if (setting_name == "text_only")
-	{
-		retval = (mButtonType == BTNTYPE_TEXT_ONLY);
-	}
-	// </FS:Zi>
-=======
     if (setting_name == "icons_with_text")
     {
         retval = (mButtonType == BTNTYPE_ICONS_WITH_TEXT);
@@ -688,33 +520,18 @@
     {
         retval = (mButtonType == BTNTYPE_ICONS_ONLY);
     }
->>>>>>> 38c2a5bd
+    // <FS:Zi> Add text only buttons
+    else if (setting_name == "text_only")
+    {
+        retval = (mButtonType == BTNTYPE_TEXT_ONLY);
+    }
+    // </FS:Zi>
 
     return retval;
 }
 
 void LLToolBar::onSettingEnable(const LLSD& userdata)
 {
-<<<<<<< HEAD
-	llassert(!mReadOnly);
-
-	const std::string setting_name = userdata.asString();
-
-	if (setting_name == "icons_with_text")
-	{
-		setButtonType(BTNTYPE_ICONS_WITH_TEXT);
-	}
-	else if (setting_name == "icons_only")
-	{
-		setButtonType(BTNTYPE_ICONS_ONLY);
-	}
-	// <FS:Zi> Add text only buttons
-	else if (setting_name == "text_only")
-	{
-		setButtonType(BTNTYPE_TEXT_ONLY);
-	}
-	// </FS:Zi>
-=======
     llassert(!mReadOnly);
 
     const std::string setting_name = userdata.asString();
@@ -727,7 +544,12 @@
     {
         setButtonType(BTNTYPE_ICONS_ONLY);
     }
->>>>>>> 38c2a5bd
+    // <FS:Zi> Add text only buttons
+    else if (setting_name == "text_only")
+    {
+        setButtonType(BTNTYPE_TEXT_ONLY);
+    }
+    // </FS:Zi>
 }
 
 void LLToolBar::onRemoveSelectedCommand()
@@ -902,250 +724,6 @@
 
 void LLToolBar::updateLayoutAsNeeded()
 {
-<<<<<<< HEAD
-	if (!mNeedsLayout) return;
-
-	LLView::EOrientation orientation = getOrientation(mSideType);
-	
-	// our terminology for orientation-agnostic layout is such that
-	// length refers to a distance in the direction we stack the buttons 
-	// and girth refers to a distance in the direction buttons wrap
-	S32 max_row_girth = 0;
-	S32 max_row_length = 0;
-
-	S32 max_length;
-	S32 cur_start;
-	S32 cur_row ;
-	S32 row_pad_start;
-	S32 row_pad_end;
-	S32 girth_pad_end;
-	S32 row_running_length;
-
-	if (orientation == LLLayoutStack::HORIZONTAL)
-	{
-		max_length = getRect().getWidth() - mPadLeft - mPadRight;
-		row_pad_start = mPadLeft;
-		row_pad_end = mPadRight;
-		cur_row = mPadTop;
-		girth_pad_end = mPadBottom;
-	}
-	else // VERTICAL
-	{
-		max_length = getRect().getHeight() - mPadTop - mPadBottom;
-		row_pad_start = mPadTop;
-		row_pad_end = mPadBottom;
-		cur_row = mPadLeft;
-		girth_pad_end = mPadRight;
-	}
-	
-	row_running_length = row_pad_start;
-	cur_start = row_pad_start;
-
-
-	LLRect panel_rect = mButtonPanel->getLocalRect();
-
-	std::vector<LLToolBarButton*> buttons_in_row;
-
-	// <FS:Zi> Add equalized and fill layout options
-	S32 full_screen_width = max_length;
-	S32 equalized_width = 0;
-
-	if (mLayoutStyle == LAYOUT_STYLE_FILL)
-	{
-		if (mButtons.size())
-		{
-			equalized_width = (full_screen_width - mPadBetween * (mButtons.size() + 1)) / mButtons.size();
-		}
-	}
-	else if (mLayoutStyle == LAYOUT_STYLE_EQUALIZE)
-	{
-		for (LLToolBarButton* button : mButtons)
-		{
-			S32 width = button->getInitialWidth();
-			if (width > equalized_width)
-			{
-				equalized_width = width;
-			}
-		}
-
-		S32 total_button_width = mButtons.size() * equalized_width + (mButtons.size() + 1) * mPadBetween;
-		if (mMaxRows > 0 && orientation == LLLayoutStack::HORIZONTAL && total_button_width > full_screen_width)
-		{
-			S32 buttons_per_row = llceil((F32)mButtons.size() / (F32)mMaxRows);
-			equalized_width = (full_screen_width - mPadBetween * (buttons_per_row + 1)) / buttons_per_row;
-		}
-	}
-	// </FS:Zi>
-
-	for (LLToolBarButton* button : mButtons)
-	{
-		// <FS:Zi> Add equalized and fill layout options
-		// button->reshape(button->mWidthRange.getMin(), button->mDesiredHeight);
-		if (equalized_width)
-		{
-			if (button->mWidthRange.getMin() > equalized_width)
-			{
-				button->mWidthRange.setRange(equalized_width, equalized_width);
-			}
-			else
-			{
-				button->mWidthRange.setRange(button->mWidthRange.getMin(), equalized_width);
-			}
-			button->reshape(equalized_width, button->mDesiredHeight);
-		}
-		else
-		{
-			button->reshape(button->mWidthRange.getMin(), button->mDesiredHeight);
-		}
-		// </FS:Zi>
-		button->autoResize();
-
-		// <FS:Zi> Add equalized and fill layout options
-		// button_clamped_width = button->mWidthRange.clamp(button->getRect().getWidth());
-		S32 button_clamped_width;
-		if (equalized_width)
-		{
-			button_clamped_width = equalized_width;
-		}
-		else
-		{
-			button_clamped_width = button->mWidthRange.clamp(button->getRect().getWidth());
-		}
-		// </FS:Zi>
-
-		S32 button_length = (orientation == LLLayoutStack::HORIZONTAL)
-							? button_clamped_width
-							: button->getRect().getHeight();
-		S32 button_girth = (orientation == LLLayoutStack::HORIZONTAL)
-							? button->getRect().getHeight()
-							: button_clamped_width;
-		
-		// wrap if needed
-		if (mWrap
-			&& mLayoutStyle != LAYOUT_STYLE_FILL		// <FS:Zi> Don't wrap in fill layout mode
-			&& row_running_length + button_length > max_length	// out of room...
-			&& cur_start != row_pad_start)						// ...and not first button in row
-		{
-			if (orientation == LLLayoutStack::VERTICAL)
-			{	// row girth (width in this case) is clamped to allowable button widths
-				max_row_girth = button->mWidthRange.clamp(max_row_girth);
-			}
-
-			// make buttons in current row all same girth
-			resizeButtonsInRow(buttons_in_row, max_row_girth);
-			buttons_in_row.clear();
-
-			max_row_length = llmax(max_row_length, row_running_length);
-			row_running_length = row_pad_start;
-			cur_start = row_pad_start;
-			cur_row += max_row_girth + mPadBetween;
-			max_row_girth = 0;
-		}
-
-		LLRect button_rect;
-		if (orientation == LLLayoutStack::HORIZONTAL)
-		{
-			button_rect.setLeftTopAndSize(cur_start, panel_rect.mTop - cur_row, button_clamped_width, button->getRect().getHeight());
-		}
-		else // VERTICAL
-		{
-			button_rect.setLeftTopAndSize(cur_row, panel_rect.mTop - cur_start, button_clamped_width, button->getRect().getHeight());
-		}
-		button->setShape(button_rect);
-		
-		buttons_in_row.push_back(button);
-
-		row_running_length += button_length + mPadBetween;
-		cur_start = row_running_length;
-		max_row_girth = llmax(button_girth, max_row_girth);
-	}
-
-	// final resizing in "girth" direction
-	S32 total_girth =	cur_row				// current row position...
-						+ max_row_girth		// ...incremented by size of final row...
-						+ girth_pad_end;	// ...plus padding reserved on end
-	total_girth = llmax(total_girth,mMinGirth);
-	
-	max_row_length = llmax(max_row_length, row_running_length - mPadBetween + row_pad_end);
-
-	// <FS:Zi> Add equalized and fill layout options
-	// resizeButtonsInRow(buttons_in_row, max_row_girth);
-	if (!equalized_width)
-	{
-		resizeButtonsInRow(buttons_in_row, max_row_girth);
-	}
-	// </FS:Zi>
-
-	// grow and optionally shift toolbar to accommodate buttons
-	if (orientation == LLLayoutStack::HORIZONTAL)
-	{
-		if (mSideType == SIDE_TOP)
-		{ // shift down to maintain top edge
-			translate(0, getRect().getHeight() - total_girth);
-		}
-
-		reshape(getRect().getWidth(), total_girth);
-		mButtonPanel->reshape(max_row_length, total_girth);
-	}
-	else // VERTICAL
-	{
-		if (mSideType == SIDE_RIGHT)
-		{ // shift left to maintain right edge
-			translate(getRect().getWidth() - total_girth, 0);
-		}
-		
-		reshape(total_girth, getRect().getHeight());
-		mButtonPanel->reshape(total_girth, max_row_length);
-	}
-
-	// make parent fit button panel
-	mButtonPanel->getParent()->setShape(mButtonPanel->getLocalRect());
-
-	// re-center toolbar buttons
-	mCenteringStack->updateLayout();
-
-	// <FS:Zi> Apply alignment settings
-	if (mAlignment == ALIGN_CENTER)
-	{
-		mStartCenteringPanel->setVisible(TRUE);
-		mEndCenteringPanel->setVisible(TRUE);
-	}
-	else if (mAlignment == ALIGN_START)
-	{
-		mStartCenteringPanel->setVisible(FALSE);
-		mEndCenteringPanel->setVisible(TRUE);
-	}
-	else if (mAlignment == ALIGN_END)
-	{
-		mStartCenteringPanel->setVisible(TRUE);
-		mEndCenteringPanel->setVisible(FALSE);
-	}
-	// <FS:Zi>
-	
-	// <FS:KC> Fix for bad edge snapping
-	if (mSideType == SIDE_BOTTOM)
-	{
-		gFloaterView->setSnapOffsetBottom(mButtons.empty() ? 0 : getRect().getHeight());
-	}
-	else if (mSideType == SIDE_LEFT)
-	{
-		gFloaterView->setSnapOffsetLeft(mButtons.empty() ? 0 : getRect().getWidth());
-	}
-	else if (mSideType == SIDE_RIGHT)
-	{
-		gFloaterView->setSnapOffsetRight(mButtons.empty() ? 0 : getRect().getWidth());
-	}
-	// </FS:KC> Fix for bad edge snapping
-
-	if (!mButtons.empty())
-	{
-		mButtonPanel->setVisible(TRUE);
-		mButtonPanel->setMouseOpaque(TRUE);
-	}
-
-	// don't clear flag until after we've resized ourselves, to avoid laying out every frame
-	mNeedsLayout = false;
-=======
     if (!mNeedsLayout) return;
 
     LLView::EOrientation orientation = getOrientation(mSideType);
@@ -1189,12 +767,73 @@
 
     std::vector<LLToolBarButton*> buttons_in_row;
 
+    // <FS:Zi> Add equalized and fill layout options
+    S32 full_screen_width = max_length;
+    S32 equalized_width = 0;
+
+    if (mLayoutStyle == LAYOUT_STYLE_FILL)
+    {
+        if (mButtons.size())
+        {
+            equalized_width = (full_screen_width - mPadBetween * (mButtons.size() + 1)) / mButtons.size();
+        }
+    }
+    else if (mLayoutStyle == LAYOUT_STYLE_EQUALIZE)
+    {
+        for (LLToolBarButton* button : mButtons)
+        {
+            S32 width = button->getInitialWidth();
+            if (width > equalized_width)
+            {
+                equalized_width = width;
+            }
+        }
+
+        S32 total_button_width = mButtons.size() * equalized_width + (mButtons.size() + 1) * mPadBetween;
+        if (mMaxRows > 0 && orientation == LLLayoutStack::HORIZONTAL && total_button_width > full_screen_width)
+        {
+            S32 buttons_per_row = llceil((F32)mButtons.size() / (F32)mMaxRows);
+            equalized_width = (full_screen_width - mPadBetween * (buttons_per_row + 1)) / buttons_per_row;
+        }
+    }
+    // </FS:Zi>
+
     for (LLToolBarButton* button : mButtons)
     {
-        button->reshape(button->mWidthRange.getMin(), button->mDesiredHeight);
+        // <FS:Zi> Add equalized and fill layout options
+        // button->reshape(button->mWidthRange.getMin(), button->mDesiredHeight);
+        if (equalized_width)
+        {
+            if (button->mWidthRange.getMin() > equalized_width)
+            {
+                button->mWidthRange.setRange(equalized_width, equalized_width);
+            }
+            else
+            {
+                button->mWidthRange.setRange(button->mWidthRange.getMin(), equalized_width);
+            }
+            button->reshape(equalized_width, button->mDesiredHeight);
+        }
+        else
+        {
+            button->reshape(button->mWidthRange.getMin(), button->mDesiredHeight);
+        }
+        // </FS:Zi>
         button->autoResize();
 
-        S32 button_clamped_width = button->mWidthRange.clamp(button->getRect().getWidth());
+        // <FS:Zi> Add equalized and fill layout options
+        // button_clamped_width = button->mWidthRange.clamp(button->getRect().getWidth());
+        S32 button_clamped_width;
+        if (equalized_width)
+        {
+            button_clamped_width = equalized_width;
+        }
+        else
+        {
+            button_clamped_width = button->mWidthRange.clamp(button->getRect().getWidth());
+        }
+        // </FS:Zi>
+
         S32 button_length = (orientation == LLLayoutStack::HORIZONTAL)
                             ? button_clamped_width
                             : button->getRect().getHeight();
@@ -1204,6 +843,7 @@
 
         // wrap if needed
         if (mWrap
+            && mLayoutStyle != LAYOUT_STYLE_FILL        // <FS:Zi> Don't wrap in fill layout mode
             && row_running_length + button_length > max_length  // out of room...
             && cur_start != row_pad_start)                      // ...and not first button in row
         {
@@ -1249,7 +889,13 @@
 
     max_row_length = llmax(max_row_length, row_running_length - mPadBetween + row_pad_end);
 
-    resizeButtonsInRow(buttons_in_row, max_row_girth);
+    // <FS:Zi> Add equalized and fill layout options
+    // resizeButtonsInRow(buttons_in_row, max_row_girth);
+    if (!equalized_width)
+    {
+        resizeButtonsInRow(buttons_in_row, max_row_girth);
+    }
+    // </FS:Zi>
 
     // grow and optionally shift toolbar to accommodate buttons
     if (orientation == LLLayoutStack::HORIZONTAL)
@@ -1279,6 +925,39 @@
     // re-center toolbar buttons
     mCenteringStack->updateLayout();
 
+    // <FS:Zi> Apply alignment settings
+    if (mAlignment == ALIGN_CENTER)
+    {
+        mStartCenteringPanel->setVisible(TRUE);
+        mEndCenteringPanel->setVisible(TRUE);
+    }
+    else if (mAlignment == ALIGN_START)
+    {
+        mStartCenteringPanel->setVisible(FALSE);
+        mEndCenteringPanel->setVisible(TRUE);
+    }
+    else if (mAlignment == ALIGN_END)
+    {
+        mStartCenteringPanel->setVisible(TRUE);
+        mEndCenteringPanel->setVisible(FALSE);
+    }
+    // <FS:Zi>
+
+    // <FS:KC> Fix for bad edge snapping
+    if (mSideType == SIDE_BOTTOM)
+    {
+        gFloaterView->setSnapOffsetBottom(mButtons.empty() ? 0 : getRect().getHeight());
+    }
+    else if (mSideType == SIDE_LEFT)
+    {
+        gFloaterView->setSnapOffsetLeft(mButtons.empty() ? 0 : getRect().getWidth());
+    }
+    else if (mSideType == SIDE_RIGHT)
+    {
+        gFloaterView->setSnapOffsetRight(mButtons.empty() ? 0 : getRect().getWidth());
+    }
+    // </FS:KC> Fix for bad edge snapping
+
     if (!mButtons.empty())
     {
         mButtonPanel->setVisible(TRUE);
@@ -1287,7 +966,6 @@
 
     // don't clear flag until after we've resized ourselves, to avoid laying out every frame
     mNeedsLayout = false;
->>>>>>> 38c2a5bd
 }
 
 
@@ -1425,119 +1103,6 @@
 
 LLToolBarButton* LLToolBar::createButton(const LLCommandId& id)
 {
-<<<<<<< HEAD
-	LLCommand* commandp = LLCommandManager::instance().getCommand(id);
-	if (!commandp) return NULL;
-
-	LLToolBarButton::Params button_p;
-	button_p.name = commandp->name();
-	button_p.label = LLTrans::getString(commandp->labelRef());
-	button_p.tool_tip = LLTrans::getString(commandp->tooltipRef());
-
-	// <FS:Zi> Add control_variable and checkbox_control to commands in toolbar if it's not read-only
-	if (!mReadOnly)
-	{
-		if (!commandp->controlVariableName().empty())
-		{
-			// set up button's control name and make it a toggle, so it works properly
-			button_p.control_name = commandp->controlVariableName();
-			button_p.is_toggle = TRUE;
-		}
-
-		if (!commandp->checkboxControlVariableName().empty())
-		{
-			button_p.checkbox_control = commandp->checkboxControlVariableName();
-		}
-	}
-	// </FS:Zi>
-
-	// <FS:Zi> Do not add an icon if we are using text only buttons
-	// button_p.image_overlay = LLUI::getUIImage(commandp->icon());
-	if (mButtonType != BTNTYPE_TEXT_ONLY)
-	{
-		button_p.image_overlay = LLUI::getUIImage(commandp->icon());
-	}
-	// </FS:Zi>
-	button_p.button_flash_enable = commandp->isFlashingAllowed();
-	button_p.overwriteFrom(mButtonParams[mButtonType]);
-	LLToolBarButton* button = LLUICtrlFactory::create<LLToolBarButton>(button_p);
-
-	if (!mReadOnly)
-	{
-		enable_callback_t isEnabledCB;
-
-		const std::string& isEnabledFunction = commandp->isEnabledFunctionName();
-		if (isEnabledFunction.length() > 0)
-		{
-			LLUICtrl::EnableCallbackParam isEnabledParam;
-			isEnabledParam.function_name = isEnabledFunction;
-			isEnabledParam.parameter = commandp->isEnabledParameters();
-			isEnabledCB = initEnableCallback(isEnabledParam);
-
-			if (NULL == button->mIsEnabledSignal)
-			{
-				button->mIsEnabledSignal = new enable_signal_t();
-			}
-
-			button->mIsEnabledSignal->connect(isEnabledCB);
-		}
-
-		LLUICtrl::CommitCallbackParam executeParam;
-		executeParam.function_name = commandp->executeFunctionName();
-		executeParam.parameter = commandp->executeParameters();
-
-		// If we have a "stop" function then we map the command to mouse down / mouse up otherwise commit
-		const std::string& executeStopFunction = commandp->executeStopFunctionName();
-		if (executeStopFunction.length() > 0)
-		{
-			LLUICtrl::CommitCallbackParam executeStopParam;
-			executeStopParam.function_name = executeStopFunction;
-			executeStopParam.parameter = commandp->executeStopParameters();
-			LLUICtrl::commit_callback_t execute_func = initCommitCallback(executeParam);
-			button->setFunctionName(commandp->executeFunctionName());
-			LL_DEBUGS("UIUsage") << "button function name a -> " << commandp->executeFunctionName() << LL_ENDL;
-			LLUICtrl::commit_callback_t stop_func = initCommitCallback(executeStopParam);
-			
-			button->setMouseDownCallback(boost::bind(&LLToolBarButton::callIfEnabled, button, execute_func, _1, _2));
-			button->setMouseUpCallback(boost::bind(&LLToolBarButton::callIfEnabled, button, stop_func, _1, _2));
-		}
-		else
-		{
-			button->setFunctionName(commandp->executeFunctionName());
-			LL_DEBUGS("UIUsage") << "button function name b -> " << commandp->executeFunctionName() << LL_ENDL;
-			// <FS:Ansariel> Check enabled state of button before executing!
-			//button->setCommitCallback(executeParam);
-			LLUICtrl::commit_callback_t execute_func = initCommitCallback(executeParam);
-			button->setCommitCallback(boost::bind(&LLToolBarButton::callIfEnabled, button, execute_func, _1, _2));
-			// </FS:Ansariel>
-		}
-
-		// Set up "is running" query callback
-		const std::string& isRunningFunction = commandp->isRunningFunctionName();
-		if (isRunningFunction.length() > 0)
-		{
-			LLUICtrl::EnableCallbackParam isRunningParam;
-			isRunningParam.function_name = isRunningFunction;
-			isRunningParam.parameter = commandp->isRunningParameters();
-			enable_signal_t::slot_type isRunningCB = initEnableCallback(isRunningParam);
-
-			if (NULL == button->mIsRunningSignal)
-			{
-				button->mIsRunningSignal = new enable_signal_t();
-			}
-
-			button->mIsRunningSignal->connect(isRunningCB);
-		}
-	}
-
-	// Drag and drop behavior must work also if provided in the Toybox and, potentially, any read-only toolbar
-	button->setStartDragCallback(mStartDragItemCallback);
-	button->setHandleDragCallback(mHandleDragItemCallback);
-
-	button->setCommandId(id);
-
-	return button;
-=======
     LLCommand* commandp = LLCommandManager::instance().getCommand(id);
     if (!commandp) return NULL;
 
@@ -1545,7 +1110,31 @@
     button_p.name = commandp->name();
     button_p.label = LLTrans::getString(commandp->labelRef());
     button_p.tool_tip = LLTrans::getString(commandp->tooltipRef());
-    button_p.image_overlay = LLUI::getUIImage(commandp->icon());
+
+    // <FS:Zi> Add control_variable and checkbox_control to commands in toolbar if it's not read-only
+    if (!mReadOnly)
+    {
+        if (!commandp->controlVariableName().empty())
+        {
+            // set up button's control name and make it a toggle, so it works properly
+            button_p.control_name = commandp->controlVariableName();
+            button_p.is_toggle = TRUE;
+        }
+
+        if (!commandp->checkboxControlVariableName().empty())
+        {
+            button_p.checkbox_control = commandp->checkboxControlVariableName();
+        }
+    }
+    // </FS:Zi>
+
+    // <FS:Zi> Do not add an icon if we are using text only buttons
+    // button_p.image_overlay = LLUI::getUIImage(commandp->icon());
+    if (mButtonType != BTNTYPE_TEXT_ONLY)
+    {
+        button_p.image_overlay = LLUI::getUIImage(commandp->icon());
+    }
+    // </FS:Zi>
     button_p.button_flash_enable = commandp->isFlashingAllowed();
     button_p.overwriteFrom(mButtonParams[mButtonType]);
     LLToolBarButton* button = LLUICtrlFactory::create<LLToolBarButton>(button_p);
@@ -1593,7 +1182,11 @@
         {
             button->setFunctionName(commandp->executeFunctionName());
             LL_DEBUGS("UIUsage") << "button function name b -> " << commandp->executeFunctionName() << LL_ENDL;
-            button->setCommitCallback(executeParam);
+            // <FS:Ansariel> Check enabled state of button before executing!
+            //button->setCommitCallback(executeParam);
+            LLUICtrl::commit_callback_t execute_func = initCommitCallback(executeParam);
+            button->setCommitCallback(boost::bind(&LLToolBarButton::callIfEnabled, button, execute_func, _1, _2));
+            // </FS:Ansariel>
         }
 
         // Set up "is running" query callback
@@ -1621,7 +1214,6 @@
     button->setCommandId(id);
 
     return button;
->>>>>>> 38c2a5bd
 }
 
 boost::signals2::connection connectSignal(LLToolBar::button_signal_t*& signal, const LLToolBar::button_signal_t::slot_type& cb)
@@ -1702,33 +1294,6 @@
     return handled;
 }
 
-<<<<<<< HEAD
-LLToolBarButton::LLToolBarButton(const Params& p) 
-:	LLButton(p),
-	mMouseDownX(0),
-	mMouseDownY(0),
-	mWidthRange(p.button_width),
-	mDesiredHeight(p.desired_height),
-	mId(""),
-	mIsEnabledSignal(NULL),
-	mIsRunningSignal(NULL),
-	mIsStartingSignal(NULL),
-	mIsDragged(false),
-	mStartDragItemCallback(NULL),
-	mHandleDragItemCallback(NULL),
-	mOriginalImageSelected(p.image_selected),
-	mOriginalImageUnselected(p.image_unselected),
-	mOriginalImagePressed(p.image_pressed),
-	mOriginalImagePressedSelected(p.image_pressed_selected),
-	mOriginalLabelColor(p.label_color),
-	mOriginalLabelColorSelected(p.label_color_selected),
-	mOriginalImageOverlayColor(p.image_overlay_color),
-	// <FS:Zi> Added initial width initialisation
-	// mOriginalImageOverlaySelectedColor(p.image_overlay_selected_color)
-	mOriginalImageOverlaySelectedColor(p.image_overlay_selected_color),
-	mInitialWidth(0)
-	// </FS:Zi>
-=======
 LLToolBarButton::LLToolBarButton(const Params& p)
 :   LLButton(p),
     mMouseDownX(0),
@@ -1749,8 +1314,11 @@
     mOriginalLabelColor(p.label_color),
     mOriginalLabelColorSelected(p.label_color_selected),
     mOriginalImageOverlayColor(p.image_overlay_color),
-    mOriginalImageOverlaySelectedColor(p.image_overlay_selected_color)
->>>>>>> 38c2a5bd
+    // <FS:Zi> Added initial width initialisation
+    // mOriginalImageOverlaySelectedColor(p.image_overlay_selected_color)
+    mOriginalImageOverlaySelectedColor(p.image_overlay_selected_color),
+    mInitialWidth(0)
+    // </FS:Zi>
 {
 }
 
@@ -1841,48 +1409,17 @@
 
 void LLToolBarButton::reshape(S32 width, S32 height, BOOL called_from_parent)
 {
-<<<<<<< HEAD
-	LLButton::reshape(mWidthRange.clamp(width), height, called_from_parent);
-	// <FS:Zi> Remember first width this button was set to, so we can calculate the equalized layout
-	if (!mInitialWidth)
-	{
-		mInitialWidth = width;
-	}
-	// </FS:Zi>
-=======
     LLButton::reshape(mWidthRange.clamp(width), height, called_from_parent);
->>>>>>> 38c2a5bd
+    // <FS:Zi> Remember first width this button was set to, so we can calculate the equalized layout
+    if (!mInitialWidth)
+    {
+        mInitialWidth = width;
+    }
+    // </FS:Zi>
 }
 
 void LLToolBarButton::setEnabled(BOOL enabled)
 {
-<<<<<<< HEAD
-	if (enabled)
-	{
-		mImageSelected = mOriginalImageSelected;
-		mImageUnselected = mOriginalImageUnselected;
-		mImagePressed = mOriginalImagePressed;
-		mImagePressedSelected = mOriginalImagePressedSelected;
-		mUnselectedLabelColor = mOriginalLabelColor;
-		mSelectedLabelColor = mOriginalLabelColorSelected;
-		mImageOverlayColor = mOriginalImageOverlayColor;
-		mImageOverlaySelectedColor = mOriginalImageOverlaySelectedColor;
-	}
-	else
-	{
-		mImageSelected = mImageDisabledSelected;
-		mImageUnselected = mImageDisabled;
-		mImagePressed = mImageDisabled;
-		mImagePressedSelected = mImageDisabledSelected;
-		mUnselectedLabelColor = mDisabledLabelColor;
-		mSelectedLabelColor = mDisabledSelectedLabelColor;
-		mImageOverlayColor = mImageOverlayDisabledColor;
-		mImageOverlaySelectedColor = mImageOverlayDisabledColor;
-	}
-// [RLVa:KB] - Checked: 2011-12-17 (RLVa-1.4.5a) | Added: RLVa-1.4.5a
-	//LLButton::setEnabled(enabled); // Ansa: Disabled because of FIRE-5552
-// [/RLVa:KB]
-=======
     if (enabled)
     {
         mImageSelected = mOriginalImageSelected;
@@ -1905,7 +1442,9 @@
         mImageOverlayColor = mImageOverlayDisabledColor;
         mImageOverlaySelectedColor = mImageOverlayDisabledColor;
     }
->>>>>>> 38c2a5bd
+// [RLVa:KB] - Checked: 2011-12-17 (RLVa-1.4.5a) | Added: RLVa-1.4.5a
+    //LLButton::setEnabled(enabled); // Ansa: Disabled because of FIRE-5552
+// [/RLVa:KB]
 }
 
 const std::string LLToolBarButton::getToolTip() const
@@ -1932,132 +1471,6 @@
 
 void LLToolBar::LLCenterLayoutPanel::handleReshape(const LLRect& rect, bool by_user)
 {
-<<<<<<< HEAD
-	LLLayoutPanel::handleReshape(rect, by_user);
-
-	if (!mReshapeCallback.empty())
-	{
-		LLRect r;
-		localRectToOtherView(mButtonPanel->getRect(), &r, gFloaterView);
-		r.stretch(FLOATER_MIN_VISIBLE_PIXELS);
-		mReshapeCallback(mLocationId, r);
-	}
-}
-// <FS:Zi> Returns the current alignment for saving in XML settings
-LLToolBarEnums::Alignment LLToolBar::getAlignment() const
-{
-	return mAlignment;
-}
-
-// <FS:Zi> Sets the alignment for this panel when loading the XML settings
-void LLToolBar::setAlignment(LLToolBarEnums::Alignment alignment)
-{
-	mAlignment = alignment;
-	mNeedsLayout = true;
-}
-
-// <FS:Zi> Context menu callback function to display checkmarks on alignment options
-BOOL LLToolBar::isAlignment(const LLSD& userdata)
-{
-	BOOL retval = FALSE;
-
-	const std::string alignment = userdata.asString();
-
-	if (alignment == "center")
-	{
-		retval = (mAlignment == ALIGN_CENTER);
-	}
-	else if (alignment == "left" || alignment == "top")
-	{
-		retval = (mAlignment == ALIGN_START);
-	}
-	else if (alignment == "right" || alignment == "bottom")
-	{
-		retval = (mAlignment == ALIGN_END);
-	}
-
-	return retval;
-}
-
-// <FS:Zi> Context menu callback function to set the alignment on click
-void LLToolBar::onAlignmentChanged(const LLSD& userdata)
-{
-	const std::string alignment = userdata.asString();
-
-	if (alignment == "center")
-	{
-		setAlignment(ALIGN_CENTER);
-	}
-	else if(alignment == "left" || alignment == "top")
-	{
-		setAlignment(ALIGN_START);
-	}
-	else if(alignment == "right" || alignment == "bottom")
-	{
-		setAlignment(ALIGN_END);
-	}
-}
-
-// <FS:Zi> Returns the current layout style for saving in XML settings
-LLToolBarEnums::LayoutStyle LLToolBar::getLayoutStyle() const
-{
-	return mLayoutStyle;
-}
-
-// <FS:Zi> Sets the layout style for this panel when loading the XML settings
-void LLToolBar::setLayoutStyle(LLToolBarEnums::LayoutStyle layout_style)
-{
-	mLayoutStyle = layout_style;
-	mNeedsLayout = true;
-}
-
-// <FS:Zi> Context menu callback function to display checkmarks on layout style options
-BOOL LLToolBar::isLayoutStyle(const LLSD& userdata)
-{
-	BOOL retval = FALSE;
-
-	const std::string layout_style = userdata.asString();
-
-	if (layout_style == "none")
-	{
-		retval = (mLayoutStyle == LAYOUT_STYLE_NONE);
-	}
-	else if (layout_style == "equalize")
-	{
-		retval = (mLayoutStyle == LAYOUT_STYLE_EQUALIZE);
-	}
-	else if (layout_style == "fill")
-	{
-		retval = (mLayoutStyle == LAYOUT_STYLE_FILL);
-	}
-
-	return retval;
-}
-
-// <FS:Zi> Context menu callback function to set the layout style on click
-void LLToolBar::onLayoutStyleChanged(const LLSD& userdata)
-{
-	const std::string layout_style = userdata.asString();
-
-	if (layout_style == "none")
-	{
-		setLayoutStyle(LAYOUT_STYLE_NONE);
-	}
-	else if (layout_style == "equalize")
-	{
-		setLayoutStyle(LAYOUT_STYLE_EQUALIZE);
-	}
-	else if (layout_style == "fill")
-	{
-		setLayoutStyle(LAYOUT_STYLE_FILL);
-	}
-}
-
-// <FS:Zi> Returns the first width this button had, to make equalize layout work
-S32 LLToolBarButton::getInitialWidth() const
-{
-	return mInitialWidth;
-=======
     LLLayoutPanel::handleReshape(rect, by_user);
 
     if (!mReshapeCallback.empty())
@@ -2067,5 +1480,119 @@
         r.stretch(FLOATER_MIN_VISIBLE_PIXELS);
         mReshapeCallback(mLocationId, r);
     }
->>>>>>> 38c2a5bd
+}
+// <FS:Zi> Returns the current alignment for saving in XML settings
+LLToolBarEnums::Alignment LLToolBar::getAlignment() const
+{
+    return mAlignment;
+}
+
+// <FS:Zi> Sets the alignment for this panel when loading the XML settings
+void LLToolBar::setAlignment(LLToolBarEnums::Alignment alignment)
+{
+    mAlignment = alignment;
+    mNeedsLayout = true;
+}
+
+// <FS:Zi> Context menu callback function to display checkmarks on alignment options
+BOOL LLToolBar::isAlignment(const LLSD& userdata)
+{
+    BOOL retval = FALSE;
+
+    const std::string alignment = userdata.asString();
+
+    if (alignment == "center")
+    {
+        retval = (mAlignment == ALIGN_CENTER);
+    }
+    else if (alignment == "left" || alignment == "top")
+    {
+        retval = (mAlignment == ALIGN_START);
+    }
+    else if (alignment == "right" || alignment == "bottom")
+    {
+        retval = (mAlignment == ALIGN_END);
+    }
+
+    return retval;
+}
+
+// <FS:Zi> Context menu callback function to set the alignment on click
+void LLToolBar::onAlignmentChanged(const LLSD& userdata)
+{
+    const std::string alignment = userdata.asString();
+
+    if (alignment == "center")
+    {
+        setAlignment(ALIGN_CENTER);
+    }
+    else if(alignment == "left" || alignment == "top")
+    {
+        setAlignment(ALIGN_START);
+    }
+    else if(alignment == "right" || alignment == "bottom")
+    {
+        setAlignment(ALIGN_END);
+    }
+}
+
+// <FS:Zi> Returns the current layout style for saving in XML settings
+LLToolBarEnums::LayoutStyle LLToolBar::getLayoutStyle() const
+{
+    return mLayoutStyle;
+}
+
+// <FS:Zi> Sets the layout style for this panel when loading the XML settings
+void LLToolBar::setLayoutStyle(LLToolBarEnums::LayoutStyle layout_style)
+{
+    mLayoutStyle = layout_style;
+    mNeedsLayout = true;
+}
+
+// <FS:Zi> Context menu callback function to display checkmarks on layout style options
+BOOL LLToolBar::isLayoutStyle(const LLSD& userdata)
+{
+    BOOL retval = FALSE;
+
+    const std::string layout_style = userdata.asString();
+
+    if (layout_style == "none")
+    {
+        retval = (mLayoutStyle == LAYOUT_STYLE_NONE);
+    }
+    else if (layout_style == "equalize")
+    {
+        retval = (mLayoutStyle == LAYOUT_STYLE_EQUALIZE);
+    }
+    else if (layout_style == "fill")
+    {
+        retval = (mLayoutStyle == LAYOUT_STYLE_FILL);
+    }
+
+    return retval;
+}
+
+// <FS:Zi> Context menu callback function to set the layout style on click
+void LLToolBar::onLayoutStyleChanged(const LLSD& userdata)
+{
+    const std::string layout_style = userdata.asString();
+
+    if (layout_style == "none")
+    {
+        setLayoutStyle(LAYOUT_STYLE_NONE);
+    }
+    else if (layout_style == "equalize")
+    {
+        setLayoutStyle(LAYOUT_STYLE_EQUALIZE);
+    }
+    else if (layout_style == "fill")
+    {
+        setLayoutStyle(LAYOUT_STYLE_FILL);
+    }
+}
+
+// <FS:Zi> Returns the first width this button had, to make equalize layout work
+S32 LLToolBarButton::getInitialWidth() const
+{
+    return mInitialWidth;
 }