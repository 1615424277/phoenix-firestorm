/** 
 * @file lltoolbar.cpp
 * @author Richard Nelson
 * @brief User customizable toolbar class
 *
 * $LicenseInfo:firstyear=2011&license=viewerlgpl$
 * Second Life Viewer Source Code
 * Copyright (C) 2011, Linden Research, Inc.
 * 
 * This library is free software; you can redistribute it and/or
 * modify it under the terms of the GNU Lesser General Public
 * License as published by the Free Software Foundation;
 * version 2.1 of the License only.
 * 
 * This library is distributed in the hope that it will be useful,
 * but WITHOUT ANY WARRANTY; without even the implied warranty of
 * MERCHANTABILITY or FITNESS FOR A PARTICULAR PURPOSE.  See the GNU
 * Lesser General Public License for more details.
 * 
 * You should have received a copy of the GNU Lesser General Public
 * License along with this library; if not, write to the Free Software
 * Foundation, Inc., 51 Franklin Street, Fifth Floor, Boston, MA  02110-1301  USA
 * 
 * Linden Research, Inc., 945 Battery Street, San Francisco, CA  94111  USA
 * $/LicenseInfo$
 */

#include "linden_common.h"

#include "lltoolbar.h"

#include "llcommandmanager.h"
#include "llmenugl.h"
#include "lltrans.h"
#include "llinventory.h"
#include "lliconctrl.h"

// uncomment this and remove the one in llui.cpp when there is an external reference to this translation unit
// thanks, MSVC!
//static LLDefaultChildRegistry::Register<LLToolBar> r1("toolbar");

namespace LLToolBarEnums
{
	LLView::EOrientation getOrientation(SideType sideType)
	{
		LLView::EOrientation orientation = LLLayoutStack::HORIZONTAL;

		if ((sideType == SIDE_LEFT) || (sideType == SIDE_RIGHT))
		{
			orientation = LLLayoutStack::VERTICAL;
		}

		return orientation;
	}
}

using namespace LLToolBarEnums;


namespace LLInitParam
{
	void TypeValues<ButtonType>::declareValues()
	{
		declare("icons_with_text",	BTNTYPE_ICONS_WITH_TEXT);
		declare("icons_only",		BTNTYPE_ICONS_ONLY);
		declare("text_only",		BTNTYPE_TEXT_ONLY);		// <FS:Zi> Add text only button type
	}

	void TypeValues<SideType>::declareValues()
	{
		declare("bottom",	SIDE_BOTTOM);
		declare("left",		SIDE_LEFT);
		declare("right",	SIDE_RIGHT);
		declare("top",		SIDE_TOP);
	}

	// <FS:Zi> Add our alignment name to enum mappings for XUI load/save
	void TypeValues<Alignment>::declareValues()
	{
		declare("left",		ALIGN_START);
		declare("top",		ALIGN_START);
		declare("center",	ALIGN_CENTER);
		declare("right",	ALIGN_END);
		declare("bottom",	ALIGN_END);
	}
	// </FS:Zi>

	// <FS:Zi> Add our layout name to enum mappings for XUI load/save
	void TypeValues<LayoutStyle>::declareValues()
	{
		declare("none",		LAYOUT_STYLE_NONE);
		declare("equalize",	LAYOUT_STYLE_EQUALIZE);
		declare("fill",		LAYOUT_STYLE_FILL);
	}
	// </FS:Zi>
}

LLToolBar::Params::Params()
:	button_display_mode("button_display_mode"),
	commands("command"),
	side("side", SIDE_TOP),
	button_icon("button_icon"),
	button_icon_and_text("button_icon_and_text"),
	read_only("read_only", false),
	wrap("wrap", true),
	pad_left("pad_left"),
	pad_top("pad_top"),
	pad_right("pad_right"),
	pad_bottom("pad_bottom"),
	pad_between("pad_between"),
	min_girth("min_girth"),
	// <FS:Zi> Add our button (text-only) and layout style parameters, as well as alignment settings
	// button_panel("button_panel")
	button_panel("button_panel"),
	button("button"),
	layout_style("layout_style",LLToolBarEnums::LAYOUT_STYLE_NONE),
	alignment("alignment",LLToolBarEnums::ALIGN_CENTER),
	max_rows("max_rows", 0)
	// </FS:Zi>
{}

LLToolBar::LLToolBar(const LLToolBar::Params& p)
:	LLUICtrl(p),
	mReadOnly(p.read_only),
	mButtonType(p.button_display_mode),
	mSideType(p.side),
	mWrap(p.wrap),
	mNeedsLayout(false),
	mModified(false),
	mButtonPanel(NULL),
	mCenteringStack(NULL),
	mPadLeft(p.pad_left),
	mPadRight(p.pad_right),
	mPadTop(p.pad_top),
	mPadBottom(p.pad_bottom),
	mPadBetween(p.pad_between),
	mMinGirth(p.min_girth),
	mPopupMenuHandle(),
	mRightMouseTargetButton(NULL),
	mStartDragItemCallback(NULL),
	mHandleDragItemCallback(NULL),
	mHandleDropCallback(NULL),
	mButtonAddSignal(NULL),
	mButtonEnterSignal(NULL),
	mButtonLeaveSignal(NULL),
	mButtonRemoveSignal(NULL),
	mDragAndDropTarget(false),
	mCaretIcon(NULL),
	// <FS:Zi> add layout style and alignment initialisation
	//mCenterPanel(NULL)
	mCenterPanel(NULL),
	mLayoutStyle(p.layout_style),
	mAlignment(p.alignment),
	mMaxRows(p.max_rows)
	// </FS:Zi>
{
	mButtonParams[LLToolBarEnums::BTNTYPE_ICONS_WITH_TEXT] = p.button_icon_and_text;
	mButtonParams[LLToolBarEnums::BTNTYPE_ICONS_ONLY] = p.button_icon;
	mButtonParams[LLToolBarEnums::BTNTYPE_TEXT_ONLY] = p.button;		// <FS:Zi> Add text only button
}

LLToolBar::~LLToolBar()
{
	auto menu = mPopupMenuHandle.get();
	if (menu)
	{
		menu->die();
		mPopupMenuHandle.markDead();
	}
	delete mButtonAddSignal;
	delete mButtonEnterSignal;
	delete mButtonLeaveSignal;
	delete mButtonRemoveSignal;
}

void LLToolBar::createContextMenu()
{
	if (!mPopupMenuHandle.get())
	{
		// Setup bindings specific to this instance for the context menu options

		LLUICtrl::CommitCallbackRegistry::ScopedRegistrar commit_reg;
		commit_reg.add("Toolbars.EnableSetting", boost::bind(&LLToolBar::onSettingEnable, this, _2));
		commit_reg.add("Toolbars.RemoveSelectedCommand", boost::bind(&LLToolBar::onRemoveSelectedCommand, this));

		LLUICtrl::EnableCallbackRegistry::ScopedRegistrar enable_reg;
		enable_reg.add("Toolbars.CheckSetting", boost::bind(&LLToolBar::isSettingChecked, this, _2));

		std::string menu_xml_name;		// <FS:Zi> Split menu XML files to have Horizontal and Vertical versions
		// <FS:Zi> Add commit handlers for layout and alignment options in the context menu if this is a horizontal toolbar
		LLView::EOrientation orientation = getOrientation(mSideType);
		if(orientation == LLView::HORIZONTAL)
		{
			menu_xml_name="menu_toolbars_horizontal.xml";
			commit_reg.add("Toolbars.SetLayoutStyle", boost::bind(&LLToolBar::onLayoutStyleChanged, this, _2));
			enable_reg.add("Toolbars.CheckLayoutStyle", boost::bind(&LLToolBar::isLayoutStyle, this, _2));
		}
		else
		{
			menu_xml_name="menu_toolbars_vertical.xml";
		}
		commit_reg.add("Toolbars.SetAlignment", boost::bind(&LLToolBar::onAlignmentChanged, this, _2));
		enable_reg.add("Toolbars.CheckAlignment", boost::bind(&LLToolBar::isAlignment, this, _2));
		// </FS:Zi>

		// Create the context menu
		llassert(LLMenuGL::sMenuContainer != NULL);
		// <FS:Zi> Load the context menu, using the previously defined XML file name
		// LLContextMenu* menu = LLUICtrlFactory::instance().createFromFile<LLContextMenu>("menu_toolbars.xml", LLMenuGL::sMenuContainer, LLMenuHolderGL::child_registry_t::instance());
		LLContextMenu* menu = LLUICtrlFactory::instance().createFromFile<LLContextMenu>(menu_xml_name, LLMenuGL::sMenuContainer, LLMenuHolderGL::child_registry_t::instance());
		// </FS:Zi>

		if (menu)
		{
			menu->setBackgroundColor(LLUIColorTable::instance().getColor("MenuPopupBgColor"));
			mPopupMenuHandle = menu->getHandle();
			mRemoveButtonHandle = menu->getChild<LLView>("Remove button")->getHandle();
		}
		else
		{
			LL_WARNS() << "Unable to load toolbars context menu." << LL_ENDL;
		}
	}
	
	if (mRemoveButtonHandle.get())
	{
		// Disable/Enable the "Remove button" menu item depending on whether or not a button was clicked
		mRemoveButtonHandle.get()->setEnabled(mRightMouseTargetButton != NULL);
	}
}

void LLToolBar::initFromParams(const LLToolBar::Params& p)
{
	// Initialize the base object
	LLUICtrl::initFromParams(p);
	
	LLView::EOrientation orientation = getOrientation(p.side);

	LLLayoutStack::Params centering_stack_p;
	centering_stack_p.name = "centering_stack";
	centering_stack_p.rect = getLocalRect();
	centering_stack_p.follows.flags = FOLLOWS_ALL;
	centering_stack_p.orientation = orientation;
	centering_stack_p.mouse_opaque = false;

	mCenteringStack = LLUICtrlFactory::create<LLLayoutStack>(centering_stack_p);
	addChild(mCenteringStack);
	
	LLLayoutPanel::Params border_panel_p;
	border_panel_p.name = "border_panel";
	border_panel_p.rect = getLocalRect();
	border_panel_p.auto_resize = true;
	border_panel_p.user_resize = false;
	border_panel_p.mouse_opaque = false;
	
	// <FS:Zi> Add alignment options to toolbars
	// mCenteringStack->addChild(LLUICtrlFactory::create<LLLayoutPanel>(border_panel_p));
	mStartCenteringPanel = LLUICtrlFactory::create<LLLayoutPanel>(border_panel_p);
	mCenteringStack->addChild(mStartCenteringPanel);
	// </FS:Zi>

	LLLayoutPanel::Params center_panel_p;
	center_panel_p.name = "center_panel";
	center_panel_p.rect = getLocalRect();
	center_panel_p.auto_resize = false;
	center_panel_p.user_resize = false;
	center_panel_p.mouse_opaque = false;
	mCenterPanel = LLUICtrlFactory::create<LLCenterLayoutPanel>(center_panel_p);
	mCenteringStack->addChild(mCenterPanel);

	LLPanel::Params button_panel_p(p.button_panel);
	button_panel_p.rect = mCenterPanel->getLocalRect();
	button_panel_p.follows.flags = FOLLOWS_BOTTOM|FOLLOWS_LEFT;
	mButtonPanel = LLUICtrlFactory::create<LLPanel>(button_panel_p);
	mCenterPanel->setButtonPanel(mButtonPanel);
	mCenterPanel->addChild(mButtonPanel);
	
	// <FS:Zi> Add alignment options to toolbars
	// mCenteringStack->addChild(LLUICtrlFactory::create<LLLayoutPanel>(border_panel_p));
	mEndCenteringPanel = LLUICtrlFactory::create<LLLayoutPanel>(border_panel_p);
	mCenteringStack->addChild(mEndCenteringPanel);
	// </FS:Zi>

	for (const auto& id : p.commands)
	{
		addCommand(id);
	}

	mNeedsLayout = true;
}

bool LLToolBar::addCommand(const LLCommandId& commandId, int rank)
{
	LLCommand * command = LLCommandManager::instance().getCommand(commandId);
	if (!command) return false;
	
	// Create the button and do the things that don't need ordering
	LLToolBarButton* button = createButton(commandId);
	mButtonPanel->addChild(button);
	mButtonMap.insert(std::make_pair(commandId.uuid(), button));

	// Insert the command and button in the right place in their respective lists
	if ((rank >= mButtonCommands.size()) || (rank == RANK_NONE))
	{
		// In that case, back load
		mButtonCommands.push_back(command->id());
		mButtons.push_back(button);
	}
	else 
	{
		// Insert in place: iterate to the right spot...
		std::list<LLToolBarButton*>::iterator it_button = mButtons.begin();
		command_id_list_t::iterator it_command = mButtonCommands.begin();
		while (rank > 0)
		{
			++it_button;
			++it_command;
			rank--;
		}
		// ...then insert
		mButtonCommands.insert(it_command, command->id());
		mButtons.insert(it_button,button);
	}

	mNeedsLayout = true;

	updateLayoutAsNeeded();


	if (mButtonAddSignal)
	{
		(*mButtonAddSignal)(button);
	}

	return true;
}

// Remove a command from the list
// Returns the rank of the command in the original list so that doing addCommand(id,rank) right after
// a removeCommand(id) would leave the list unchanged.
// Returns RANK_NONE if the command is not found in the list
int LLToolBar::removeCommand(const LLCommandId& commandId)
{
	if (!hasCommand(commandId)) return RANK_NONE;
	
	// First erase the map record
	command_id_map::iterator it = mButtonMap.find(commandId.uuid());
	mButtonMap.erase(it);
	
	// Now iterate on the commands and buttons to identify the relevant records
	int rank = 0;
	std::list<LLToolBarButton*>::iterator it_button = mButtons.begin();
	command_id_list_t::iterator it_command = mButtonCommands.begin();
	while (*it_command != commandId)
	{
		++it_button;
		++it_command;
		++rank;
	}
	
	if (mButtonRemoveSignal)
	{
		(*mButtonRemoveSignal)(*it_button);
	}
	
	// Delete the button and erase the command and button records
	delete (*it_button);
	mButtonCommands.erase(it_command);
	mButtons.erase(it_button);

	mNeedsLayout = true;
	
	return rank;
}

void LLToolBar::clearCommandsList()
{
	// Clears the commands list
	mButtonCommands.clear();
	// This will clear the buttons
	createButtons();
}

bool LLToolBar::hasCommand(const LLCommandId& commandId) const
{
	if (commandId != LLCommandId::null)
	{
		command_id_map::const_iterator it = mButtonMap.find(commandId.uuid());
		return (it != mButtonMap.end());
	}

	return false;
}

bool LLToolBar::enableCommand(const LLCommandId& commandId, bool enabled)
{
	LLButton * command_button = NULL;
	
	if (commandId != LLCommandId::null)
	{
		command_id_map::iterator it = mButtonMap.find(commandId.uuid());
		if (it != mButtonMap.end())
		{
			command_button = it->second;
			command_button->setEnabled(enabled);
		}
	}

	return (command_button != NULL);
}

bool LLToolBar::stopCommandInProgress(const LLCommandId& commandId)
{
	//
	// Note from Leslie:
	//
	// This implementation was largely put in place to handle EXP-1348 which is related to
	// dragging and dropping the "speak" button.  The "speak" button can be in one of two
	// modes, i.e., either a toggle action or a push-to-talk action.  Because of this it
	// responds to mouse down and mouse up in different ways, based on which behavior the
	// button is currently set to obey.  This was the simplest way of getting the button
	// to turn off the microphone for both behaviors without risking duplicate state.
	//

	LLToolBarButton * command_button = NULL;

	if (commandId != LLCommandId::null)
	{
		LLCommand* command = LLCommandManager::instance().getCommand(commandId);
		llassert(command);

		// If this command has an explicit function for execution stop
		if (command->executeStopFunctionName().length() > 0)
		{
			command_id_map::iterator it = mButtonMap.find(commandId.uuid());
			if (it != mButtonMap.end())
			{
				command_button = it->second;
				llassert(command_button->mIsRunningSignal);

				// Check to see if it is running
				if ((*command_button->mIsRunningSignal)(command_button, command->isRunningParameters()))
				{
					// Trigger an additional button commit, which calls mouse down, mouse up and commit
					command_button->onCommit();
				}
			}
		}
	}

	return (command_button != NULL);
}

bool LLToolBar::flashCommand(const LLCommandId& commandId, bool flash, bool force_flashing/* = false */)
{
	LLButton * command_button = NULL;

	if (commandId != LLCommandId::null)
	{
		command_id_map::iterator it = mButtonMap.find(commandId.uuid());
		if (it != mButtonMap.end())
		{
			command_button = it->second;
			command_button->setFlashing((BOOL)(flash),(BOOL)(force_flashing));
		}
	}

	return (command_button != NULL);
}

BOOL LLToolBar::handleRightMouseDown(S32 x, S32 y, MASK mask)
{
	LLRect button_panel_rect;
	mButtonPanel->localRectToOtherView(mButtonPanel->getLocalRect(), &button_panel_rect, this);
	BOOL handle_it_here = !mReadOnly && button_panel_rect.pointInRect(x, y);

	if (handle_it_here)
	{
		// Determine which button the mouse was over during the click in case the context menu action
		// is intended to affect the button.
		mRightMouseTargetButton = NULL;
		for (LLToolBarButton* button : mButtons)
		{
			LLRect button_rect;
			button->localRectToOtherView(button->getLocalRect(), &button_rect, this);

			if (button_rect.pointInRect(x, y))
			{
				mRightMouseTargetButton = button;
				break;
			}
		}

		createContextMenu();

		LLContextMenu * menu = (LLContextMenu *) mPopupMenuHandle.get();

		if (menu)
		{
			menu->show(x, y);

			LLMenuGL::showPopup(this, menu, x, y);
		}
	}

	return handle_it_here;
}

BOOL LLToolBar::isSettingChecked(const LLSD& userdata)
{
	BOOL retval = FALSE;

	const std::string setting_name = userdata.asString();

	if (setting_name == "icons_with_text")
	{
		retval = (mButtonType == BTNTYPE_ICONS_WITH_TEXT);
	}
	else if (setting_name == "icons_only")
	{
		retval = (mButtonType == BTNTYPE_ICONS_ONLY);
	}
	// <FS:Zi> Add text only buttons
	else if (setting_name == "text_only")
	{
		retval = (mButtonType == BTNTYPE_TEXT_ONLY);
	}
	// </FS:Zi>

	return retval;
}

void LLToolBar::onSettingEnable(const LLSD& userdata)
{
	llassert(!mReadOnly);

	const std::string setting_name = userdata.asString();

	if (setting_name == "icons_with_text")
	{
		setButtonType(BTNTYPE_ICONS_WITH_TEXT);
	}
	else if (setting_name == "icons_only")
	{
		setButtonType(BTNTYPE_ICONS_ONLY);
	}
	// <FS:Zi> Add text only buttons
	else if (setting_name == "text_only")
	{
		setButtonType(BTNTYPE_TEXT_ONLY);
	}
	// </FS:Zi>
}

void LLToolBar::onRemoveSelectedCommand()
{
	llassert(!mReadOnly);

	if (mRightMouseTargetButton)
	{
		removeCommand(mRightMouseTargetButton->getCommandId());

		mRightMouseTargetButton = NULL;
	}
}

void LLToolBar::setButtonType(LLToolBarEnums::ButtonType button_type)
{
	bool regenerate_buttons = (mButtonType != button_type);
	
	mButtonType = button_type;

	if (regenerate_buttons)
	{
		createButtons();
	}
}

void LLToolBar::resizeButtonsInRow(std::vector<LLToolBarButton*>& buttons_in_row, S32 max_row_girth)
{
	// make buttons in current row all same girth
	for (LLToolBarButton* button : buttons_in_row)
	{
		if (getOrientation(mSideType) == LLLayoutStack::HORIZONTAL)
		{
			button->reshape(button->mWidthRange.clamp(button->getRect().getWidth()), max_row_girth);
		}
		else // VERTICAL
		{
			button->reshape(max_row_girth, button->getRect().getHeight());
		}
	}
}

// Returns the position of the coordinates as a rank in the button list. 
// The rank is the position a tool dropped in (x,y) would assume in the button list.
// The returned value is between 0 and mButtons.size(), 0 being the first element to the left
// (or top) and mButtons.size() the last one to the right (or bottom).
// Various drag data are stored in the toolbar object though are not exposed outside (and shouldn't).
int LLToolBar::getRankFromPosition(S32 x, S32 y)
{
	if (mButtons.empty())
	{
		return RANK_NONE;
	}
	
	int rank = 0;

	// Convert the toolbar coord into button panel coords
	LLView::EOrientation orientation = getOrientation(mSideType);
	S32 button_panel_x = 0;
	S32 button_panel_y = 0;
	localPointToOtherView(x, y, &button_panel_x, &button_panel_y, mButtonPanel);
	S32 dx = x - button_panel_x;
	S32 dy = y - button_panel_y;
	
	// Simply compare the passed coord with the buttons outbound box + padding
	std::list<LLToolBarButton*>::iterator it_button = mButtons.begin();
	std::list<LLToolBarButton*>::iterator end_button = mButtons.end();
	LLRect button_rect;
	while (it_button != end_button)
	{
		button_rect = (*it_button)->getRect();
		S32 point_x = button_rect.mRight + mPadRight;
		S32 point_y = button_rect.mBottom - mPadBottom;

		if ((button_panel_x < point_x) && (button_panel_y > point_y))
		{
			break;
		}
		rank++;
		++it_button;
	}
	
	// Update the passed coordinates to the hit button relevant corner 
	// (different depending on toolbar orientation)
	if (rank < mButtons.size())
	{
		if (orientation == LLLayoutStack::HORIZONTAL)
		{
			// Horizontal
			S32 mid_point = (button_rect.mRight + button_rect.mLeft) / 2;
			if (button_panel_x < mid_point)
			{
				mDragx = button_rect.mLeft - mPadLeft;
				mDragy = button_rect.mTop + mPadTop;
			}
			else
			{
				rank++;
				mDragx = button_rect.mRight + mPadRight - 1;
				mDragy = button_rect.mTop + mPadTop;
			}
		}
		else
		{
			// Vertical
			S32 mid_point = (button_rect.mTop + button_rect.mBottom) / 2;
			if (button_panel_y > mid_point)
			{
				mDragx = button_rect.mLeft - mPadLeft;
				mDragy = button_rect.mTop + mPadTop;
			}
			else
			{
				rank++;
				mDragx = button_rect.mLeft - mPadLeft;
				mDragy = button_rect.mBottom - mPadBottom + 1;
			}
		}
	}
	else
	{
		// We hit passed the end of the list so put the insertion point at the end
		if (orientation == LLLayoutStack::HORIZONTAL)
		{
			mDragx = button_rect.mRight + mPadRight;
			mDragy = button_rect.mTop + mPadTop;
		}
		else
		{
			mDragx = button_rect.mLeft - mPadLeft;
			mDragy = button_rect.mBottom - mPadBottom;
		}
	}

	// Update the "girth" of the caret, i.e. the width or height (depending of orientation)
	if (orientation == LLLayoutStack::HORIZONTAL)
	{
		mDragGirth = button_rect.getHeight() + mPadBottom + mPadTop;
	}
	else
	{
		mDragGirth = button_rect.getWidth() + mPadLeft + mPadRight;
	}

	// The delta account for the coord model change (i.e. convert back to toolbar coord)
	mDragx += dx;
	mDragy += dy;
	
	return rank;
}

int LLToolBar::getRankFromPosition(const LLCommandId& id)
{
	if (!hasCommand(id))
	{
		return RANK_NONE;
	}
	int rank = 0;
	std::list<LLToolBarButton*>::iterator it_button = mButtons.begin();
	std::list<LLToolBarButton*>::iterator end_button = mButtons.end();
	while (it_button != end_button)
	{
		if ((*it_button)->mId == id)
		{
			break;
		}
		rank++;
		++it_button;
	}
	return rank;
}

void LLToolBar::updateLayoutAsNeeded()
{
	if (!mNeedsLayout) return;

	LLView::EOrientation orientation = getOrientation(mSideType);
	
	// our terminology for orientation-agnostic layout is such that
	// length refers to a distance in the direction we stack the buttons 
	// and girth refers to a distance in the direction buttons wrap
	S32 max_row_girth = 0;
	S32 max_row_length = 0;

	S32 max_length;
	S32 cur_start;
	S32 cur_row ;
	S32 row_pad_start;
	S32 row_pad_end;
	S32 girth_pad_end;
	S32 row_running_length;

	if (orientation == LLLayoutStack::HORIZONTAL)
	{
		max_length = getRect().getWidth() - mPadLeft - mPadRight;
		row_pad_start = mPadLeft;
		row_pad_end = mPadRight;
		cur_row = mPadTop;
		girth_pad_end = mPadBottom;
	}
	else // VERTICAL
	{
		max_length = getRect().getHeight() - mPadTop - mPadBottom;
		row_pad_start = mPadTop;
		row_pad_end = mPadBottom;
		cur_row = mPadLeft;
		girth_pad_end = mPadRight;
	}
	
	row_running_length = row_pad_start;
	cur_start = row_pad_start;


	LLRect panel_rect = mButtonPanel->getLocalRect();

	std::vector<LLToolBarButton*> buttons_in_row;

	// <FS:Zi> Add equalized and fill layout options
	S32 full_screen_width = max_length;
	S32 equalized_width = 0;

	if (mLayoutStyle == LAYOUT_STYLE_FILL)
	{
		if (mButtons.size())
		{
			equalized_width = (full_screen_width - mPadBetween * (mButtons.size() + 1)) / mButtons.size();
		}
	}
	else if (mLayoutStyle == LAYOUT_STYLE_EQUALIZE)
	{
<<<<<<< HEAD
		BOOST_FOREACH(LLToolBarButton* button, mButtons)
=======
		for (LLToolBarButton* button : mButtons)
>>>>>>> 4c6d8f4b
		{
			S32 width = button->getInitialWidth();
			if (width > equalized_width)
			{
				equalized_width = width;
			}
		}

		S32 total_button_width = mButtons.size() * equalized_width + (mButtons.size() + 1) * mPadBetween;
		if (mMaxRows > 0 && orientation == LLLayoutStack::HORIZONTAL && total_button_width > full_screen_width)
		{
			S32 buttons_per_row = llceil((F32)mButtons.size() / (F32)mMaxRows);
			equalized_width = (full_screen_width - mPadBetween * (buttons_per_row + 1)) / buttons_per_row;
		}
	}
	// </FS:Zi>

<<<<<<< HEAD
	BOOST_FOREACH(LLToolBarButton* button, mButtons)
=======
	for (LLToolBarButton* button : mButtons)
>>>>>>> 4c6d8f4b
	{
		// <FS:Zi> Add equalized and fill layout options
		// button->reshape(button->mWidthRange.getMin(), button->mDesiredHeight);
		if (equalized_width)
		{
			if (button->mWidthRange.getMin() > equalized_width)
			{
				button->mWidthRange.setRange(equalized_width, equalized_width);
			}
			else
			{
				button->mWidthRange.setRange(button->mWidthRange.getMin(), equalized_width);
			}
			button->reshape(equalized_width, button->mDesiredHeight);
		}
		else
		{
			button->reshape(button->mWidthRange.getMin(), button->mDesiredHeight);
		}
		// </FS:Zi>
		button->autoResize();

		// <FS:Zi> Add equalized and fill layout options
		// button_clamped_width = button->mWidthRange.clamp(button->getRect().getWidth());
		S32 button_clamped_width;
		if (equalized_width)
		{
			button_clamped_width = equalized_width;
		}
		else
		{
			button_clamped_width = button->mWidthRange.clamp(button->getRect().getWidth());
		}
		// </FS:Zi>

		S32 button_length = (orientation == LLLayoutStack::HORIZONTAL)
							? button_clamped_width
							: button->getRect().getHeight();
		S32 button_girth = (orientation == LLLayoutStack::HORIZONTAL)
							? button->getRect().getHeight()
							: button_clamped_width;
		
		// wrap if needed
		if (mWrap
			&& mLayoutStyle != LAYOUT_STYLE_FILL		// <FS:Zi> Don't wrap in fill layout mode
			&& row_running_length + button_length > max_length	// out of room...
			&& cur_start != row_pad_start)						// ...and not first button in row
		{
			if (orientation == LLLayoutStack::VERTICAL)
			{	// row girth (width in this case) is clamped to allowable button widths
				max_row_girth = button->mWidthRange.clamp(max_row_girth);
			}

			// make buttons in current row all same girth
			resizeButtonsInRow(buttons_in_row, max_row_girth);
			buttons_in_row.clear();

			max_row_length = llmax(max_row_length, row_running_length);
			row_running_length = row_pad_start;
			cur_start = row_pad_start;
			cur_row += max_row_girth + mPadBetween;
			max_row_girth = 0;
		}

		LLRect button_rect;
		if (orientation == LLLayoutStack::HORIZONTAL)
		{
			button_rect.setLeftTopAndSize(cur_start, panel_rect.mTop - cur_row, button_clamped_width, button->getRect().getHeight());
		}
		else // VERTICAL
		{
			button_rect.setLeftTopAndSize(cur_row, panel_rect.mTop - cur_start, button_clamped_width, button->getRect().getHeight());
		}
		button->setShape(button_rect);
		
		buttons_in_row.push_back(button);

		row_running_length += button_length + mPadBetween;
		cur_start = row_running_length;
		max_row_girth = llmax(button_girth, max_row_girth);
	}

	// final resizing in "girth" direction
	S32 total_girth =	cur_row				// current row position...
						+ max_row_girth		// ...incremented by size of final row...
						+ girth_pad_end;	// ...plus padding reserved on end
	total_girth = llmax(total_girth,mMinGirth);
	
	max_row_length = llmax(max_row_length, row_running_length - mPadBetween + row_pad_end);

	// <FS:Zi> Add equalized and fill layout options
	// resizeButtonsInRow(buttons_in_row, max_row_girth);
	if (!equalized_width)
	{
		resizeButtonsInRow(buttons_in_row, max_row_girth);
	}
	// </FS:Zi>

	// grow and optionally shift toolbar to accommodate buttons
	if (orientation == LLLayoutStack::HORIZONTAL)
	{
		if (mSideType == SIDE_TOP)
		{ // shift down to maintain top edge
			translate(0, getRect().getHeight() - total_girth);
		}

		reshape(getRect().getWidth(), total_girth);
		mButtonPanel->reshape(max_row_length, total_girth);
	}
	else // VERTICAL
	{
		if (mSideType == SIDE_RIGHT)
		{ // shift left to maintain right edge
			translate(getRect().getWidth() - total_girth, 0);
		}
		
		reshape(total_girth, getRect().getHeight());
		mButtonPanel->reshape(total_girth, max_row_length);
	}

	// make parent fit button panel
	mButtonPanel->getParent()->setShape(mButtonPanel->getLocalRect());

	// re-center toolbar buttons
	mCenteringStack->updateLayout();

	// <FS:Zi> Apply alignment settings
	if (mAlignment == ALIGN_CENTER)
	{
		mStartCenteringPanel->setVisible(TRUE);
		mEndCenteringPanel->setVisible(TRUE);
	}
	else if (mAlignment == ALIGN_START)
	{
		mStartCenteringPanel->setVisible(FALSE);
		mEndCenteringPanel->setVisible(TRUE);
	}
	else if (mAlignment == ALIGN_END)
	{
		mStartCenteringPanel->setVisible(TRUE);
		mEndCenteringPanel->setVisible(FALSE);
	}
	// <FS:Zi>
	
	// <FS:KC> Fix for bad edge snapping
	if (mSideType == SIDE_BOTTOM)
	{
		gFloaterView->setSnapOffsetBottom(mButtons.empty() ? 0 : getRect().getHeight());
	}
	else if (mSideType == SIDE_LEFT)
	{
		gFloaterView->setSnapOffsetLeft(mButtons.empty() ? 0 : getRect().getWidth());
	}
	else if (mSideType == SIDE_RIGHT)
	{
		gFloaterView->setSnapOffsetRight(mButtons.empty() ? 0 : getRect().getWidth());
	}
	// </FS:KC> Fix for bad edge snapping

	if (!mButtons.empty())
	{
		mButtonPanel->setVisible(TRUE);
		mButtonPanel->setMouseOpaque(TRUE);
	}

	// don't clear flag until after we've resized ourselves, to avoid laying out every frame
	mNeedsLayout = false;
}


void LLToolBar::draw()
{
	if (mButtons.empty())
	{
		mButtonPanel->setVisible(FALSE);
		mButtonPanel->setMouseOpaque(FALSE);
	}
	else
	{
		mButtonPanel->setVisible(TRUE);
		mButtonPanel->setMouseOpaque(TRUE);
	}

	// Update enable/disable state and highlight state for editable toolbars
	if (!mReadOnly)
	{
		for (toolbar_button_list::iterator btn_it = mButtons.begin(); btn_it != mButtons.end(); ++btn_it)
		{
			LLToolBarButton* btn = *btn_it;
			LLCommand* command = LLCommandManager::instance().getCommand(btn->mId);

			if (command && btn->mIsEnabledSignal)
			{
				const bool button_command_enabled = (*btn->mIsEnabledSignal)(btn, command->isEnabledParameters());
				btn->setEnabled(button_command_enabled);
			}

			if (command && btn->mIsRunningSignal)
			{
				const bool button_command_running = (*btn->mIsRunningSignal)(btn, command->isRunningParameters());
				btn->setToggleState(button_command_running);
			}
		}
	}

	updateLayoutAsNeeded();
	// rect may have shifted during layout
	LLUI::popMatrix();
	LLUI::pushMatrix();
	LLUI::translate((F32)getRect().mLeft, (F32)getRect().mBottom);

	// Position the caret 
	if (!mCaretIcon)
	{
		mCaretIcon = getChild<LLIconCtrl>("caret");
	}

	LLIconCtrl* caret = mCaretIcon;
	caret->setVisible(FALSE);
	if (mDragAndDropTarget && !mButtonCommands.empty())
	{
		LLRect caret_rect = caret->getRect();
		if (getOrientation(mSideType) == LLLayoutStack::HORIZONTAL)
		{
			caret->setRect(LLRect(mDragx-caret_rect.getWidth()/2+1,
								  mDragy,
								  mDragx+caret_rect.getWidth()/2+1,
								  mDragy-mDragGirth));
		}
		else
		{
			caret->setRect(LLRect(mDragx,
								  mDragy+caret_rect.getHeight()/2,
								  mDragx+mDragGirth,
								  mDragy-caret_rect.getHeight()/2));
		}
		caret->setVisible(TRUE);
	}
		
	LLUICtrl::draw();
	caret->setVisible(FALSE);
	mDragAndDropTarget = false;
}

void LLToolBar::reshape(S32 width, S32 height, BOOL called_from_parent)
{
	LLUICtrl::reshape(width, height, called_from_parent);
	mNeedsLayout = true;
}

void LLToolBar::createButtons()
{
	std::set<LLUUID> set_flashing;

	for (LLToolBarButton* button : mButtons)
	{
        if (button->getFlashTimer() && button->getFlashTimer()->isFlashingInProgress())
        {
        	set_flashing.insert(button->getCommandId().uuid());
        }

		if (mButtonRemoveSignal)
		{
			(*mButtonRemoveSignal)(button);
		}
		
		delete button;
	}
	mButtons.clear();
	mButtonMap.clear();
	mRightMouseTargetButton = NULL;
	
	for (const LLCommandId& command_id : mButtonCommands)
	{
		LLToolBarButton* button = createButton(command_id);
		mButtons.push_back(button);
		mButtonPanel->addChild(button);
		mButtonMap.insert(std::make_pair(command_id.uuid(), button));
		
		if (mButtonAddSignal)
		{
			(*mButtonAddSignal)(button);
		}

		if (set_flashing.find(button->getCommandId().uuid()) != set_flashing.end())
		{
			button->setFlashing(true);
		}
	}
	mNeedsLayout = true;
}

void LLToolBarButton::callIfEnabled(LLUICtrl::commit_callback_t commit, LLUICtrl* ctrl, const LLSD& param )
{
	LLCommand* command = LLCommandManager::instance().getCommand(mId);

	if (!mIsEnabledSignal || (*mIsEnabledSignal)(this, command->isEnabledParameters()))
	{
		commit(ctrl, param);
	}
}

LLToolBarButton* LLToolBar::createButton(const LLCommandId& id)
{
	LLCommand* commandp = LLCommandManager::instance().getCommand(id);
	if (!commandp) return NULL;

	LLToolBarButton::Params button_p;
	button_p.name = commandp->name();
	button_p.label = LLTrans::getString(commandp->labelRef());
	button_p.tool_tip = LLTrans::getString(commandp->tooltipRef());

	// <FS:Zi> Add control_variable and checkbox_control to commands in toolbar if it's not read-only
	if (!mReadOnly)
	{
		if (!commandp->controlVariableName().empty())
		{
			// set up button's control name and make it a toggle, so it works properly
			button_p.control_name = commandp->controlVariableName();
			button_p.is_toggle = TRUE;
		}

		if (!commandp->checkboxControlVariableName().empty())
		{
			button_p.checkbox_control = commandp->checkboxControlVariableName();
		}
	}
	// </FS:Zi>

	// <FS:Zi> Do not add an icon if we are using text only buttons
	// button_p.image_overlay = LLUI::getUIImage(commandp->icon());
	if (mButtonType != BTNTYPE_TEXT_ONLY)
	{
		button_p.image_overlay = LLUI::getUIImage(commandp->icon());
	}
	// </FS:Zi>
	button_p.button_flash_enable = commandp->isFlashingAllowed();
	button_p.overwriteFrom(mButtonParams[mButtonType]);
	LLToolBarButton* button = LLUICtrlFactory::create<LLToolBarButton>(button_p);

	if (!mReadOnly)
	{
		enable_callback_t isEnabledCB;

		const std::string& isEnabledFunction = commandp->isEnabledFunctionName();
		if (isEnabledFunction.length() > 0)
		{
			LLUICtrl::EnableCallbackParam isEnabledParam;
			isEnabledParam.function_name = isEnabledFunction;
			isEnabledParam.parameter = commandp->isEnabledParameters();
			isEnabledCB = initEnableCallback(isEnabledParam);

			if (NULL == button->mIsEnabledSignal)
			{
				button->mIsEnabledSignal = new enable_signal_t();
			}

			button->mIsEnabledSignal->connect(isEnabledCB);
		}

		LLUICtrl::CommitCallbackParam executeParam;
		executeParam.function_name = commandp->executeFunctionName();
		executeParam.parameter = commandp->executeParameters();

		// If we have a "stop" function then we map the command to mouse down / mouse up otherwise commit
		const std::string& executeStopFunction = commandp->executeStopFunctionName();
		if (executeStopFunction.length() > 0)
		{
			LLUICtrl::CommitCallbackParam executeStopParam;
			executeStopParam.function_name = executeStopFunction;
			executeStopParam.parameter = commandp->executeStopParameters();
			LLUICtrl::commit_callback_t execute_func = initCommitCallback(executeParam);
			button->setFunctionName(commandp->executeFunctionName());
			LL_DEBUGS("UIUsage") << "button function name a -> " << commandp->executeFunctionName() << LL_ENDL;
			LLUICtrl::commit_callback_t stop_func = initCommitCallback(executeStopParam);
			
			button->setMouseDownCallback(boost::bind(&LLToolBarButton::callIfEnabled, button, execute_func, _1, _2));
			button->setMouseUpCallback(boost::bind(&LLToolBarButton::callIfEnabled, button, stop_func, _1, _2));
		}
		else
		{
			button->setFunctionName(commandp->executeFunctionName());
			LL_DEBUGS("UIUsage") << "button function name b -> " << commandp->executeFunctionName() << LL_ENDL;
			// <FS:Ansariel> Check enabled state of button before executing!
			//button->setCommitCallback(executeParam);
			LLUICtrl::commit_callback_t execute_func = initCommitCallback(executeParam);
			button->setCommitCallback(boost::bind(&LLToolBarButton::callIfEnabled, button, execute_func, _1, _2));
			// </FS:Ansariel>
		}

		// Set up "is running" query callback
		const std::string& isRunningFunction = commandp->isRunningFunctionName();
		if (isRunningFunction.length() > 0)
		{
			LLUICtrl::EnableCallbackParam isRunningParam;
			isRunningParam.function_name = isRunningFunction;
			isRunningParam.parameter = commandp->isRunningParameters();
			enable_signal_t::slot_type isRunningCB = initEnableCallback(isRunningParam);

			if (NULL == button->mIsRunningSignal)
			{
				button->mIsRunningSignal = new enable_signal_t();
			}

			button->mIsRunningSignal->connect(isRunningCB);
		}
	}

	// Drag and drop behavior must work also if provided in the Toybox and, potentially, any read-only toolbar
	button->setStartDragCallback(mStartDragItemCallback);
	button->setHandleDragCallback(mHandleDragItemCallback);

	button->setCommandId(id);

	return button;
}

boost::signals2::connection connectSignal(LLToolBar::button_signal_t*& signal, const LLToolBar::button_signal_t::slot_type& cb)
{
	if (!signal)
	{
		signal = new LLToolBar::button_signal_t();
	}

	return signal->connect(cb);
}

boost::signals2::connection LLToolBar::setButtonAddCallback(const button_signal_t::slot_type& cb)
{
	return connectSignal(mButtonAddSignal, cb);
}

boost::signals2::connection LLToolBar::setButtonEnterCallback(const button_signal_t::slot_type& cb)
{
	return connectSignal(mButtonEnterSignal, cb);
}

boost::signals2::connection LLToolBar::setButtonLeaveCallback(const button_signal_t::slot_type& cb)
{
	return connectSignal(mButtonLeaveSignal, cb);
}

boost::signals2::connection LLToolBar::setButtonRemoveCallback(const button_signal_t::slot_type& cb)
{
	return connectSignal(mButtonRemoveSignal, cb);
}

BOOL LLToolBar::handleDragAndDrop(S32 x, S32 y, MASK mask, BOOL drop,
										EDragAndDropType cargo_type,
										void* cargo_data,
										EAcceptance* accept,
										std::string& tooltip_msg)
{
	// If we have a drop callback, that means that we can handle the drop
	BOOL handled = (mHandleDropCallback ? TRUE : FALSE);
	
	// if drop is set, it's time to call the callback to get the operation done
	if (handled && drop)
	{
		handled = mHandleDropCallback(cargo_data, x, y ,this);
	}
	
	// We accept only single tool drop on toolbars
	*accept = (handled ? ACCEPT_YES_SINGLE : ACCEPT_NO);
	
	// We'll use that flag to change the visual aspect of the toolbar target on draw()
	mDragAndDropTarget = false;
	
	// Convert drag position into insert position and rank 
	if (!isReadOnly() && handled && !drop)
	{
		if (cargo_type == DAD_WIDGET)
		{
			LLInventoryItem* inv_item = (LLInventoryItem*)cargo_data;
			LLCommandId dragged_command(inv_item->getUUID());
			int orig_rank = getRankFromPosition(dragged_command);
			mDragRank = getRankFromPosition(x, y);
			// Don't DaD if we're dragging a command on itself
			mDragAndDropTarget = ((orig_rank != RANK_NONE) && ((mDragRank == orig_rank) || ((mDragRank-1) == orig_rank)) ? false : true);
			//LL_INFOS() << "Merov debug : DaD, rank = " << mDragRank << ", dragged uui = " << inv_item->getUUID() << LL_ENDL; 
			/* Do the following if you want to animate the button itself
			LLCommandId dragged_command(inv_item->getUUID());
			removeCommand(dragged_command);
			addCommand(dragged_command,rank);
			*/
		}
		else
		{
			handled = FALSE;
		}
	}
	
	return handled;
}

LLToolBarButton::LLToolBarButton(const Params& p) 
:	LLButton(p),
	mMouseDownX(0),
	mMouseDownY(0),
	mWidthRange(p.button_width),
	mDesiredHeight(p.desired_height),
	mId(""),
	mIsEnabledSignal(NULL),
	mIsRunningSignal(NULL),
	mIsStartingSignal(NULL),
	mIsDragged(false),
	mStartDragItemCallback(NULL),
	mHandleDragItemCallback(NULL),
	mOriginalImageSelected(p.image_selected),
	mOriginalImageUnselected(p.image_unselected),
	mOriginalImagePressed(p.image_pressed),
	mOriginalImagePressedSelected(p.image_pressed_selected),
	mOriginalLabelColor(p.label_color),
	mOriginalLabelColorSelected(p.label_color_selected),
	mOriginalImageOverlayColor(p.image_overlay_color),
	// <FS:Zi> Added initial width initialisation
	// mOriginalImageOverlaySelectedColor(p.image_overlay_selected_color)
	mOriginalImageOverlaySelectedColor(p.image_overlay_selected_color),
	mInitialWidth(0)
	// </FS:Zi>
{
}

LLToolBarButton::~LLToolBarButton()
{
	delete mIsEnabledSignal;
	delete mIsRunningSignal;
	delete mIsStartingSignal;
}

BOOL LLToolBarButton::handleMouseDown(S32 x, S32 y, MASK mask)
{
	mMouseDownX = x;
	mMouseDownY = y;
	return LLButton::handleMouseDown(x, y, mask);
}

BOOL LLToolBarButton::handleHover(S32 x, S32 y, MASK mask)
{
	BOOL handled = FALSE;
		
	S32 mouse_distance_squared = (x - mMouseDownX) * (x - mMouseDownX) + (y - mMouseDownY) * (y - mMouseDownY);
	static LLCachedControl<S32> drag_threshold(*LLUI::getInstance()->mSettingGroups["config"], "DragAndDropDistanceThreshold", 3);
	if (mouse_distance_squared > drag_threshold * drag_threshold
		&& hasMouseCapture() && 
		mStartDragItemCallback && mHandleDragItemCallback)
	{
		if (!mIsDragged)
		{
			mStartDragItemCallback(x, y, this);
			mIsDragged = true;
			handled = TRUE;
		}
		else 
		{
			handled = mHandleDragItemCallback(x, y, mId.uuid(), LLAssetType::AT_WIDGET);
		}
	}
	else
	{
		handled = LLButton::handleHover(x, y, mask);
	}

	return handled;
}

void LLToolBarButton::onMouseEnter(S32 x, S32 y, MASK mask)
{
	LLUICtrl::onMouseEnter(x, y, mask);

	// Always highlight toolbar buttons, even if they are disabled
	if (!gFocusMgr.getMouseCapture() || gFocusMgr.getMouseCapture() == this)
	{
		mNeedsHighlight = TRUE;
	}

	LLToolBar* parent_toolbar = getParentByType<LLToolBar>();
	if (parent_toolbar && parent_toolbar->mButtonEnterSignal)
	{
		(*(parent_toolbar->mButtonEnterSignal))(this);
	}
}

void LLToolBarButton::onMouseLeave(S32 x, S32 y, MASK mask)
{
	LLButton::onMouseLeave(x, y, mask);
	
	LLToolBar* parent_toolbar = getParentByType<LLToolBar>();
	if (parent_toolbar && parent_toolbar->mButtonLeaveSignal)
	{
		(*(parent_toolbar->mButtonLeaveSignal))(this);
	}	
}

void LLToolBarButton::onMouseCaptureLost()
{
	mIsDragged = false;
}

void LLToolBarButton::onCommit()
{
	LLCommand* command = LLCommandManager::instance().getCommand(mId);

	if (!mIsEnabledSignal || (*mIsEnabledSignal)(this, command->isEnabledParameters()))
	{
		LLButton::onCommit();
	}
}

void LLToolBarButton::reshape(S32 width, S32 height, BOOL called_from_parent)
{
	LLButton::reshape(mWidthRange.clamp(width), height, called_from_parent);
	// <FS:Zi> Remember first width this button was set to, so we can calculate the equalized layout
	if (!mInitialWidth)
	{
		mInitialWidth = width;
	}
	// </FS:Zi>
}

void LLToolBarButton::setEnabled(BOOL enabled)
{
	if (enabled)
	{
		mImageSelected = mOriginalImageSelected;
		mImageUnselected = mOriginalImageUnselected;
		mImagePressed = mOriginalImagePressed;
		mImagePressedSelected = mOriginalImagePressedSelected;
		mUnselectedLabelColor = mOriginalLabelColor;
		mSelectedLabelColor = mOriginalLabelColorSelected;
		mImageOverlayColor = mOriginalImageOverlayColor;
		mImageOverlaySelectedColor = mOriginalImageOverlaySelectedColor;
	}
	else
	{
		mImageSelected = mImageDisabledSelected;
		mImageUnselected = mImageDisabled;
		mImagePressed = mImageDisabled;
		mImagePressedSelected = mImageDisabledSelected;
		mUnselectedLabelColor = mDisabledLabelColor;
		mSelectedLabelColor = mDisabledSelectedLabelColor;
		mImageOverlayColor = mImageOverlayDisabledColor;
		mImageOverlaySelectedColor = mImageOverlayDisabledColor;
	}
// [RLVa:KB] - Checked: 2011-12-17 (RLVa-1.4.5a) | Added: RLVa-1.4.5a
	//LLButton::setEnabled(enabled); // Ansa: Disabled because of FIRE-5552
// [/RLVa:KB]
}

const std::string LLToolBarButton::getToolTip() const	
{ 
	std::string tooltip;

	if (labelIsTruncated() || getCurrentLabel().empty())
	{
		tooltip = LLTrans::getString(LLCommandManager::instance().getCommand(mId)->labelRef()) + " -- " + LLView::getToolTip();
	}
	else
	{
		tooltip = LLView::getToolTip();
	}

	LLToolBar* parent_toolbar = getParentByType<LLToolBar>();
	if (parent_toolbar && parent_toolbar->mButtonTooltipSuffix.length() > 0)
	{
		tooltip = tooltip + "\n(" + parent_toolbar->mButtonTooltipSuffix + ")";
	}

	return tooltip;
}

void LLToolBar::LLCenterLayoutPanel::handleReshape(const LLRect& rect, bool by_user)
{
	LLLayoutPanel::handleReshape(rect, by_user);

	if (!mReshapeCallback.empty())
	{
		LLRect r;
		localRectToOtherView(mButtonPanel->getRect(), &r, gFloaterView);
		r.stretch(FLOATER_MIN_VISIBLE_PIXELS);
		mReshapeCallback(mLocationId, r);
	}
}
// <FS:Zi> Returns the current alignment for saving in XML settings
LLToolBarEnums::Alignment LLToolBar::getAlignment() const
{
	return mAlignment;
}

// <FS:Zi> Sets the alignment for this panel when loading the XML settings
void LLToolBar::setAlignment(LLToolBarEnums::Alignment alignment)
{
	mAlignment = alignment;
	mNeedsLayout = true;
}

// <FS:Zi> Context menu callback function to display checkmarks on alignment options
BOOL LLToolBar::isAlignment(const LLSD& userdata)
{
	BOOL retval = FALSE;

	const std::string alignment = userdata.asString();

	if (alignment == "center")
	{
		retval = (mAlignment == ALIGN_CENTER);
	}
	else if (alignment == "left" || alignment == "top")
	{
		retval = (mAlignment == ALIGN_START);
	}
	else if (alignment == "right" || alignment == "bottom")
	{
		retval = (mAlignment == ALIGN_END);
	}

	return retval;
}

// <FS:Zi> Context menu callback function to set the alignment on click
void LLToolBar::onAlignmentChanged(const LLSD& userdata)
{
	const std::string alignment = userdata.asString();

	if (alignment == "center")
	{
		setAlignment(ALIGN_CENTER);
	}
	else if(alignment == "left" || alignment == "top")
	{
		setAlignment(ALIGN_START);
	}
	else if(alignment == "right" || alignment == "bottom")
	{
		setAlignment(ALIGN_END);
	}
}

// <FS:Zi> Returns the current layout style for saving in XML settings
LLToolBarEnums::LayoutStyle LLToolBar::getLayoutStyle() const
{
	return mLayoutStyle;
}

// <FS:Zi> Sets the layout style for this panel when loading the XML settings
void LLToolBar::setLayoutStyle(LLToolBarEnums::LayoutStyle layout_style)
{
	mLayoutStyle = layout_style;
	mNeedsLayout = true;
}

// <FS:Zi> Context menu callback function to display checkmarks on layout style options
BOOL LLToolBar::isLayoutStyle(const LLSD& userdata)
{
	BOOL retval = FALSE;

	const std::string layout_style = userdata.asString();

	if (layout_style == "none")
	{
		retval = (mLayoutStyle == LAYOUT_STYLE_NONE);
	}
	else if (layout_style == "equalize")
	{
		retval = (mLayoutStyle == LAYOUT_STYLE_EQUALIZE);
	}
	else if (layout_style == "fill")
	{
		retval = (mLayoutStyle == LAYOUT_STYLE_FILL);
	}

	return retval;
}

// <FS:Zi> Context menu callback function to set the layout style on click
void LLToolBar::onLayoutStyleChanged(const LLSD& userdata)
{
	const std::string layout_style = userdata.asString();

	if (layout_style == "none")
	{
		setLayoutStyle(LAYOUT_STYLE_NONE);
	}
	else if (layout_style == "equalize")
	{
		setLayoutStyle(LAYOUT_STYLE_EQUALIZE);
	}
	else if (layout_style == "fill")
	{
		setLayoutStyle(LAYOUT_STYLE_FILL);
	}
}

// <FS:Zi> Returns the first width this button had, to make equalize layout work
S32 LLToolBarButton::getInitialWidth() const
{
	return mInitialWidth;
}<|MERGE_RESOLUTION|>--- conflicted
+++ resolved
@@ -780,11 +780,7 @@
 	}
 	else if (mLayoutStyle == LAYOUT_STYLE_EQUALIZE)
 	{
-<<<<<<< HEAD
-		BOOST_FOREACH(LLToolBarButton* button, mButtons)
-=======
 		for (LLToolBarButton* button : mButtons)
->>>>>>> 4c6d8f4b
 		{
 			S32 width = button->getInitialWidth();
 			if (width > equalized_width)
@@ -802,11 +798,7 @@
 	}
 	// </FS:Zi>
 
-<<<<<<< HEAD
-	BOOST_FOREACH(LLToolBarButton* button, mButtons)
-=======
 	for (LLToolBarButton* button : mButtons)
->>>>>>> 4c6d8f4b
 	{
 		// <FS:Zi> Add equalized and fill layout options
 		// button->reshape(button->mWidthRange.getMin(), button->mDesiredHeight);
