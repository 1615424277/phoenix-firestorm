--- conflicted
+++ resolved
@@ -1176,17 +1176,12 @@
 		}
 		else
 		{
-<<<<<<< HEAD
-			// <FS:Ansariel> Check enabled state of button before executing!
+			button->setFunctionName(commandp->executeFunctionName());
+			LL_DEBUGS("UIUsage") << "button function name b -> " << commandp->executeFunctionName() << LL_ENDL;			// <FS:Ansariel> Check enabled state of button before executing!
 			//button->setCommitCallback(executeParam);
 			LLUICtrl::commit_callback_t execute_func = initCommitCallback(executeParam);
 			button->setCommitCallback(boost::bind(&LLToolBarButton::callIfEnabled, button, execute_func, _1, _2));
 			// </FS:Ansariel>
-=======
-			button->setFunctionName(commandp->executeFunctionName());
-			LL_DEBUGS("UIUsage") << "button function name b -> " << commandp->executeFunctionName() << LL_ENDL;
-			button->setCommitCallback(executeParam);
->>>>>>> c54382b7
 		}
 
 		// Set up "is running" query callback
