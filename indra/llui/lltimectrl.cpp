--- conflicted
+++ resolved
@@ -1,543 +1,454 @@
-/**
- * @file lltimectrl.cpp
- * @brief LLTimeCtrl base class
- *
- * $LicenseInfo:firstyear=2001&license=viewerlgpl$
- * Second Life Viewer Source Code
- * Copyright (C) 2011, Linden Research, Inc.
- *
- * This library is free software; you can redistribute it and/or
- * modify it under the terms of the GNU Lesser General Public
- * License as published by the Free Software Foundation;
- * version 2.1 of the License only.
- *
- * This library is distributed in the hope that it will be useful,
- * but WITHOUT ANY WARRANTY; without even the implied warranty of
- * MERCHANTABILITY or FITNESS FOR A PARTICULAR PURPOSE.  See the GNU
- * Lesser General Public License for more details.
- *
- * You should have received a copy of the GNU Lesser General Public
- * License along with this library; if not, write to the Free Software
- * Foundation, Inc., 51 Franklin Street, Fifth Floor, Boston, MA  02110-1301  USA
- *
- * Linden Research, Inc., 945 Battery Street, San Francisco, CA  94111  USA
- * $/LicenseInfo$
- */
-
-#include "linden_common.h"
-
-#include "lltimectrl.h"
-
-#include "llui.h"
-#include "lluiconstants.h"
-
-#include "llbutton.h"
-#include "llfontgl.h"
-#include "lllineeditor.h"
-#include "llkeyboard.h"
-#include "llstring.h"
-#include "lltextbox.h"
-#include "lluictrlfactory.h"
-
-static LLDefaultChildRegistry::Register<LLTimeCtrl> time_r("time");
-
-const U32 AMPM_LEN = 3;
-const U32 MINUTES_MIN = 0;
-const U32 MINUTES_MAX = 59;
-const U32 HOURS_MIN = 1;
-const U32 HOURS_MAX = 12;
-const U32 MINUTES_PER_HOUR = 60;
-const U32 MINUTES_PER_DAY = 24 * MINUTES_PER_HOUR;
-
-class LLTimeValidatorImpl : public LLTextValidate::ValidatorImpl
-{
-public:
-    // virtual
-    bool validate(const std::string& str) override
-    {
-        std::string hours = LLTimeCtrl::getHoursString(str);
-        if (!LLTimeCtrl::isHoursStringValid(hours))
-            return setError("ValidatorInvalidHours", LLSD().with("STR", hours));
-
-        std::string minutes = LLTimeCtrl::getMinutesString(str);
-        if (!LLTimeCtrl::isMinutesStringValid(minutes))
-            return setError("ValidatorInvalidMinutes", LLSD().with("STR", minutes));
-
-        std::string ampm = LLTimeCtrl::getAMPMString(str);
-        if (!LLTimeCtrl::isPMAMStringValid(ampm))
-            return setError("ValidatorInvalidAMPM", LLSD().with("STR", ampm));
-
-        return resetError();
-    }
-
-    // virtual
-    bool validate(const LLWString& wstr) override
-    {
-        std::string str = wstring_to_utf8str(wstr);
-
-        return validate(str);
-    }
-} validateTimeImpl;
-LLTextValidate::Validator validateTime(validateTimeImpl);
-
-LLTimeCtrl::Params::Params()
-:   label_width("label_width"),
-    snap_to("snap_to"),
-    allow_text_entry("allow_text_entry", true),
-    text_enabled_color("text_enabled_color"),
-    text_disabled_color("text_disabled_color"),
-    up_button("up_button"),
-    down_button("down_button")
-{}
-
-LLTimeCtrl::LLTimeCtrl(const LLTimeCtrl::Params& p)
-:   LLUICtrl(p),
-    mLabelBox(NULL),
-    mTextEnabledColor(p.text_enabled_color()),
-    mTextDisabledColor(p.text_disabled_color()),
-    mTime(0),
-    mSnapToMin(5)
-{
-<<<<<<< HEAD
-	static LLUICachedControl<S32> spinctrl_spacing ("UISpinctrlSpacing", 0);
-	static LLUICachedControl<S32> spinctrl_btn_width ("UISpinctrlBtnWidth", 0);
-	static LLUICachedControl<S32> spinctrl_btn_height ("UISpinctrlBtnHeight", 0);
-	S32 centered_top = getRect().getHeight();
-	S32 centered_bottom = getRect().getHeight() - 2 * spinctrl_btn_height;
-	S32 label_width = llclamp(p.label_width(), 0, llmax(0, getRect().getWidth() - 40));
-	S32 editor_left = label_width + spinctrl_spacing;
-
-	//================= Label =================//
-	if( !p.label().empty() )
-	{
-		LLRect label_rect( 0, centered_top, label_width, centered_bottom );
-		LLTextBox::Params params;
-		params.name("TimeCtrl Label");
-		params.rect(label_rect);
-		params.initial_value(p.label());
-		if (p.font.isProvided())
-		{
-			params.font(p.font);
-		}
-		mLabelBox = LLUICtrlFactory::create<LLTextBox> (params);
-		addChild(mLabelBox);
-
-		editor_left = label_rect.mRight + spinctrl_spacing;
-	}
-
-	S32 editor_right = getRect().getWidth() - spinctrl_btn_width - spinctrl_spacing;
-
-	//================= Editor ================//
-	LLRect editor_rect( editor_left, centered_top, editor_right, centered_bottom );
-	LLLineEditor::Params params;
-	params.name("SpinCtrl Editor");
-	params.rect(editor_rect);
-	if (p.font.isProvided())
-	{
-		params.font(p.font);
-	}
-
-	params.follows.flags(FOLLOWS_LEFT | FOLLOWS_BOTTOM);
-	params.max_length.chars(8);
-	params.keystroke_callback(boost::bind(&LLTimeCtrl::onTextEntry, this, _1));
-	mEditor = LLUICtrlFactory::create<LLLineEditor> (params);
-	mEditor->setPrevalidateInput(LLTextValidate::validateNonNegativeS32NoSpace);
-	mEditor->setPrevalidate(boost::bind(&LLTimeCtrl::isTimeStringValid, this, _1));
-	mEditor->setText(LLStringExplicit("12:00 AM"));
-	addChild(mEditor);
-
-	//================= Spin Buttons ==========//
-	LLButton::Params up_button_params(p.up_button);
-	up_button_params.rect = LLRect(editor_right + 1, getRect().getHeight(), editor_right + spinctrl_btn_width, getRect().getHeight() - spinctrl_btn_height);
-
-	up_button_params.click_callback.function(boost::bind(&LLTimeCtrl::onUpBtn, this));
-	up_button_params.mouse_held_callback.function(boost::bind(&LLTimeCtrl::onUpBtn, this));
-	mUpBtn = LLUICtrlFactory::create<LLButton>(up_button_params);
-	addChild(mUpBtn);
-
-	LLButton::Params down_button_params(p.down_button);
-	down_button_params.rect = LLRect(editor_right + 1, getRect().getHeight() - spinctrl_btn_height, editor_right + spinctrl_btn_width, getRect().getHeight() - 2 * spinctrl_btn_height);
-	down_button_params.click_callback.function(boost::bind(&LLTimeCtrl::onDownBtn, this));
-	down_button_params.mouse_held_callback.function(boost::bind(&LLTimeCtrl::onDownBtn, this));
-	mDownBtn = LLUICtrlFactory::create<LLButton>(down_button_params);
-	addChild(mDownBtn);
-
-	setUseBoundingRect( true );
-=======
-    static LLUICachedControl<S32> spinctrl_spacing ("UISpinctrlSpacing", 0);
-    static LLUICachedControl<S32> spinctrl_btn_width ("UISpinctrlBtnWidth", 0);
-    static LLUICachedControl<S32> spinctrl_btn_height ("UISpinctrlBtnHeight", 0);
-    S32 centered_top = getRect().getHeight();
-    S32 centered_bottom = getRect().getHeight() - 2 * spinctrl_btn_height;
-    S32 label_width = llclamp(p.label_width(), 0, llmax(0, getRect().getWidth() - 40));
-    S32 editor_left = label_width + spinctrl_spacing;
-
-    //================= Label =================//
-    if( !p.label().empty() )
-    {
-        LLRect label_rect( 0, centered_top, label_width, centered_bottom );
-        LLTextBox::Params params;
-        params.name("TimeCtrl Label");
-        params.rect(label_rect);
-        params.initial_value(p.label());
-        if (p.font.isProvided())
-        {
-            params.font(p.font);
-        }
-        mLabelBox = LLUICtrlFactory::create<LLTextBox> (params);
-        addChild(mLabelBox);
-
-        editor_left = label_rect.mRight + spinctrl_spacing;
-    }
-
-    S32 editor_right = getRect().getWidth() - spinctrl_btn_width - spinctrl_spacing;
-
-    //================= Editor ================//
-    LLRect editor_rect( editor_left, centered_top, editor_right, centered_bottom );
-    LLLineEditor::Params params;
-    params.name("SpinCtrl Editor");
-    params.rect(editor_rect);
-    if (p.font.isProvided())
-    {
-        params.font(p.font);
-    }
-
-    params.follows.flags(FOLLOWS_LEFT | FOLLOWS_BOTTOM);
-    params.max_length.chars(8);
-    params.keystroke_callback(boost::bind(&LLTimeCtrl::onTextEntry, this, _1));
-    mEditor = LLUICtrlFactory::create<LLLineEditor> (params);
-    mEditor->setPrevalidateInput(LLTextValidate::validateNonNegativeS32NoSpace);
-    mEditor->setPrevalidate(validateTime);
-    mEditor->setText(LLStringExplicit("12:00 AM"));
-    addChild(mEditor);
-
-    //================= Spin Buttons ==========//
-    LLButton::Params up_button_params(p.up_button);
-    up_button_params.rect = LLRect(editor_right + 1, getRect().getHeight(), editor_right + spinctrl_btn_width, getRect().getHeight() - spinctrl_btn_height);
-
-    up_button_params.click_callback.function(boost::bind(&LLTimeCtrl::onUpBtn, this));
-    up_button_params.mouse_held_callback.function(boost::bind(&LLTimeCtrl::onUpBtn, this));
-    mUpBtn = LLUICtrlFactory::create<LLButton>(up_button_params);
-    addChild(mUpBtn);
-
-    LLButton::Params down_button_params(p.down_button);
-    down_button_params.rect = LLRect(editor_right + 1, getRect().getHeight() - spinctrl_btn_height, editor_right + spinctrl_btn_width, getRect().getHeight() - 2 * spinctrl_btn_height);
-    down_button_params.click_callback.function(boost::bind(&LLTimeCtrl::onDownBtn, this));
-    down_button_params.mouse_held_callback.function(boost::bind(&LLTimeCtrl::onDownBtn, this));
-    mDownBtn = LLUICtrlFactory::create<LLButton>(down_button_params);
-    addChild(mDownBtn);
-
-    setUseBoundingRect( TRUE );
->>>>>>> e1623bb2
-}
-
-F32 LLTimeCtrl::getTime24() const
-{
-    // 0.0 - 23.99;
-    return mTime / 60.0f;
-}
-
-U32 LLTimeCtrl::getHours24() const
-{
-    return (U32) getTime24();
-}
-
-U32 LLTimeCtrl::getMinutes() const
-{
-    return mTime % MINUTES_PER_HOUR;
-}
-
-void LLTimeCtrl::setTime24(F32 time)
-{
-    time = llclamp(time, 0.0f, 23.99f); // fix out of range values
-    mTime = ll_round(time * MINUTES_PER_HOUR); // fixes values like 4.99999
-
-    updateText();
-}
-
-bool LLTimeCtrl::handleKeyHere(KEY key, MASK mask)
-{
-<<<<<<< HEAD
-	if (mEditor->hasFocus())
-	{
-		if(key == KEY_UP)
-		{
-			onUpBtn();
-			return true;
-		}
-		if(key == KEY_DOWN)
-		{
-			onDownBtn();
-			return true;
-		}
-		if (key == KEY_RETURN)
-		{
-			onCommit();
-			return true;
-		}
-	}
-	return false;
-=======
-    if (mEditor->hasFocus())
-    {
-        if(key == KEY_UP)
-        {
-            onUpBtn();
-            return TRUE;
-        }
-        if(key == KEY_DOWN)
-        {
-            onDownBtn();
-            return TRUE;
-        }
-        if (key == KEY_RETURN)
-        {
-            onCommit();
-            return TRUE;
-        }
-    }
-    return FALSE;
->>>>>>> e1623bb2
-}
-
-void LLTimeCtrl::onUpBtn()
-{
-    switch(getEditingPart())
-    {
-    case HOURS:
-        increaseHours();
-        break;
-    case MINUTES:
-        increaseMinutes();
-        break;
-    case DAYPART:
-        switchDayPeriod();
-        break;
-    default:
-        break;
-    }
-
-    updateText();
-    onCommit();
-}
-
-void LLTimeCtrl::onDownBtn()
-{
-    switch(getEditingPart())
-    {
-    case HOURS:
-        decreaseHours();
-        break;
-    case MINUTES:
-        decreaseMinutes();
-        break;
-    case DAYPART:
-        switchDayPeriod();
-        break;
-    default:
-        break;
-    }
-
-    updateText();
-    onCommit();
-}
-
-void LLTimeCtrl::onFocusLost()
-{
-    updateText();
-    onCommit();
-    LLUICtrl::onFocusLost();
-}
-
-void LLTimeCtrl::onTextEntry(LLLineEditor* line_editor)
-{
-    std::string time_str = line_editor->getText();
-    U32 h12 = parseHours(getHoursString(time_str));
-    U32 m = parseMinutes(getMinutesString(time_str));
-    bool pm = parseAMPM(getAMPMString(time_str));
-
-    if (h12 == 12)
-    {
-        h12 = 0;
-    }
-
-    U32 h24 = pm ? h12 + 12 : h12;
-
-    mTime = h24 * MINUTES_PER_HOUR + m;
-}
-
-void LLTimeCtrl::increaseMinutes()
-{
-    mTime = (mTime + mSnapToMin) % MINUTES_PER_DAY - (mTime % mSnapToMin);
-}
-
-void LLTimeCtrl::increaseHours()
-{
-    mTime = (mTime + MINUTES_PER_HOUR) % MINUTES_PER_DAY;
-}
-
-void LLTimeCtrl::decreaseMinutes()
-{
-    if (mTime < mSnapToMin)
-    {
-        mTime = MINUTES_PER_DAY - mTime;
-    }
-
-    mTime -= (mTime % mSnapToMin) ? mTime % mSnapToMin : mSnapToMin;
-}
-
-void LLTimeCtrl::decreaseHours()
-{
-    if (mTime < MINUTES_PER_HOUR)
-    {
-        mTime = 23 * MINUTES_PER_HOUR + mTime;
-    }
-    else
-    {
-        mTime -= MINUTES_PER_HOUR;
-    }
-}
-
-bool LLTimeCtrl::isPM() const
-{
-    return mTime >= (MINUTES_PER_DAY / 2);
-}
-
-void LLTimeCtrl::switchDayPeriod()
-{
-    if (isPM())
-    {
-        mTime -= MINUTES_PER_DAY / 2;
-    }
-    else
-    {
-        mTime += MINUTES_PER_DAY / 2;
-    }
-}
-
-void LLTimeCtrl::updateText()
-{
-    U32 h24 = getHours24();
-    U32 m = getMinutes();
-    U32 h12 = h24 > 12 ? h24 - 12 : h24;
-
-    if (h12 == 0)
-        h12 = 12;
-
-    mEditor->setText(llformat("%d:%02d %s", h12, m, isPM() ? "PM":"AM"));
-}
-
-LLTimeCtrl::EEditingPart LLTimeCtrl::getEditingPart()
-{
-    S32 cur_pos = mEditor->getCursor();
-    std::string time_str = mEditor->getText();
-
-    S32 colon_index = time_str.find_first_of(':');
-
-    if (cur_pos <= colon_index)
-    {
-        return HOURS;
-    }
-    else if (cur_pos > colon_index && cur_pos <= (S32)(time_str.length() - AMPM_LEN))
-    {
-        return MINUTES;
-    }
-    else if (cur_pos > (S32)(time_str.length() - AMPM_LEN))
-    {
-        return DAYPART;
-    }
-
-    return NONE;
-}
-
-// static
-std::string LLTimeCtrl::getHoursString(const std::string& str)
-{
-    size_t colon_index = str.find_first_of(':');
-    std::string hours_str = str.substr(0, colon_index);
-
-    return hours_str;
-}
-
-// static
-std::string LLTimeCtrl::getMinutesString(const std::string& str)
-{
-    size_t colon_index = str.find_first_of(':');
-    ++colon_index;
-
-    int minutes_len = str.length() - colon_index - AMPM_LEN;
-    std::string minutes_str = str.substr(colon_index, minutes_len);
-
-    return minutes_str;
-}
-
-// static
-std::string LLTimeCtrl::getAMPMString(const std::string& str)
-{
-    return str.substr(str.size() - 2, 2); // returns last two characters
-}
-
-// static
-bool LLTimeCtrl::isHoursStringValid(const std::string& str)
-{
-    U32 hours;
-    if ((!LLStringUtil::convertToU32(str, hours) || (hours <= HOURS_MAX)) && str.length() < 3)
-        return true;
-
-    return false;
-}
-
-// static
-bool LLTimeCtrl::isMinutesStringValid(const std::string& str)
-{
-    U32 minutes;
-    if (!LLStringUtil::convertToU32(str, minutes) || ((minutes <= MINUTES_MAX) && str.length() < 3))
-        return true;
-
-    return false;
-}
-
-// static
-bool LLTimeCtrl::isPMAMStringValid(const std::string& str)
-{
-    S32 len = str.length();
-
-    bool valid = (str[--len] == 'M') && (str[--len] == 'P' || str[len] == 'A');
-
-    return valid;
-}
-
-// static
-U32 LLTimeCtrl::parseHours(const std::string& str)
-{
-    U32 hours;
-    if (LLStringUtil::convertToU32(str, hours) && (hours >= HOURS_MIN) && (hours <= HOURS_MAX))
-    {
-        return hours;
-    }
-    else
-    {
-        return HOURS_MIN;
-    }
-}
-
-// static
-U32 LLTimeCtrl::parseMinutes(const std::string& str)
-{
-    U32 minutes;
-    // not sure of this fix - clang doesnt like compare minutes U32 to >= MINUTES_MIN (0) but MINUTES_MIN can change
-    if (LLStringUtil::convertToU32(str, minutes) && ((S32)minutes >= MINUTES_MIN) && ((S32)minutes <= MINUTES_MAX))
-    {
-        return minutes;
-    }
-    else
-    {
-        return MINUTES_MIN;
-    }
-}
-
-// static
-bool LLTimeCtrl::parseAMPM(const std::string& str)
-{
-    return str == "PM";
-}+/**
+ * @file lltimectrl.cpp
+ * @brief LLTimeCtrl base class
+ *
+ * $LicenseInfo:firstyear=2001&license=viewerlgpl$
+ * Second Life Viewer Source Code
+ * Copyright (C) 2011, Linden Research, Inc.
+ *
+ * This library is free software; you can redistribute it and/or
+ * modify it under the terms of the GNU Lesser General Public
+ * License as published by the Free Software Foundation;
+ * version 2.1 of the License only.
+ *
+ * This library is distributed in the hope that it will be useful,
+ * but WITHOUT ANY WARRANTY; without even the implied warranty of
+ * MERCHANTABILITY or FITNESS FOR A PARTICULAR PURPOSE.  See the GNU
+ * Lesser General Public License for more details.
+ *
+ * You should have received a copy of the GNU Lesser General Public
+ * License along with this library; if not, write to the Free Software
+ * Foundation, Inc., 51 Franklin Street, Fifth Floor, Boston, MA  02110-1301  USA
+ *
+ * Linden Research, Inc., 945 Battery Street, San Francisco, CA  94111  USA
+ * $/LicenseInfo$
+ */
+
+#include "linden_common.h"
+
+#include "lltimectrl.h"
+
+#include "llui.h"
+#include "lluiconstants.h"
+
+#include "llbutton.h"
+#include "llfontgl.h"
+#include "lllineeditor.h"
+#include "llkeyboard.h"
+#include "llstring.h"
+#include "lltextbox.h"
+#include "lluictrlfactory.h"
+
+static LLDefaultChildRegistry::Register<LLTimeCtrl> time_r("time");
+
+const U32 AMPM_LEN = 3;
+const U32 MINUTES_MIN = 0;
+const U32 MINUTES_MAX = 59;
+const U32 HOURS_MIN = 1;
+const U32 HOURS_MAX = 12;
+const U32 MINUTES_PER_HOUR = 60;
+const U32 MINUTES_PER_DAY = 24 * MINUTES_PER_HOUR;
+
+class LLTimeValidatorImpl : public LLTextValidate::ValidatorImpl
+{
+public:
+    // virtual
+    bool validate(const std::string& str) override
+    {
+        std::string hours = LLTimeCtrl::getHoursString(str);
+        if (!LLTimeCtrl::isHoursStringValid(hours))
+            return setError("ValidatorInvalidHours", LLSD().with("STR", hours));
+
+        std::string minutes = LLTimeCtrl::getMinutesString(str);
+        if (!LLTimeCtrl::isMinutesStringValid(minutes))
+            return setError("ValidatorInvalidMinutes", LLSD().with("STR", minutes));
+
+        std::string ampm = LLTimeCtrl::getAMPMString(str);
+        if (!LLTimeCtrl::isPMAMStringValid(ampm))
+            return setError("ValidatorInvalidAMPM", LLSD().with("STR", ampm));
+
+        return resetError();
+    }
+
+    // virtual
+    bool validate(const LLWString& wstr) override
+    {
+        std::string str = wstring_to_utf8str(wstr);
+
+        return validate(str);
+    }
+} validateTimeImpl;
+LLTextValidate::Validator validateTime(validateTimeImpl);
+
+LLTimeCtrl::Params::Params()
+:   label_width("label_width"),
+    snap_to("snap_to"),
+    allow_text_entry("allow_text_entry", true),
+    text_enabled_color("text_enabled_color"),
+    text_disabled_color("text_disabled_color"),
+    up_button("up_button"),
+    down_button("down_button")
+{}
+
+LLTimeCtrl::LLTimeCtrl(const LLTimeCtrl::Params& p)
+:   LLUICtrl(p),
+    mLabelBox(NULL),
+    mTextEnabledColor(p.text_enabled_color()),
+    mTextDisabledColor(p.text_disabled_color()),
+    mTime(0),
+    mSnapToMin(5)
+{
+    static LLUICachedControl<S32> spinctrl_spacing ("UISpinctrlSpacing", 0);
+    static LLUICachedControl<S32> spinctrl_btn_width ("UISpinctrlBtnWidth", 0);
+    static LLUICachedControl<S32> spinctrl_btn_height ("UISpinctrlBtnHeight", 0);
+    S32 centered_top = getRect().getHeight();
+    S32 centered_bottom = getRect().getHeight() - 2 * spinctrl_btn_height;
+    S32 label_width = llclamp(p.label_width(), 0, llmax(0, getRect().getWidth() - 40));
+    S32 editor_left = label_width + spinctrl_spacing;
+
+    //================= Label =================//
+    if( !p.label().empty() )
+    {
+        LLRect label_rect( 0, centered_top, label_width, centered_bottom );
+        LLTextBox::Params params;
+        params.name("TimeCtrl Label");
+        params.rect(label_rect);
+        params.initial_value(p.label());
+        if (p.font.isProvided())
+        {
+            params.font(p.font);
+        }
+        mLabelBox = LLUICtrlFactory::create<LLTextBox> (params);
+        addChild(mLabelBox);
+
+        editor_left = label_rect.mRight + spinctrl_spacing;
+    }
+
+    S32 editor_right = getRect().getWidth() - spinctrl_btn_width - spinctrl_spacing;
+
+    //================= Editor ================//
+    LLRect editor_rect( editor_left, centered_top, editor_right, centered_bottom );
+    LLLineEditor::Params params;
+    params.name("SpinCtrl Editor");
+    params.rect(editor_rect);
+    if (p.font.isProvided())
+    {
+        params.font(p.font);
+    }
+
+    params.follows.flags(FOLLOWS_LEFT | FOLLOWS_BOTTOM);
+    params.max_length.chars(8);
+    params.keystroke_callback(boost::bind(&LLTimeCtrl::onTextEntry, this, _1));
+    mEditor = LLUICtrlFactory::create<LLLineEditor> (params);
+    mEditor->setPrevalidateInput(LLTextValidate::validateNonNegativeS32NoSpace);
+    mEditor->setPrevalidate(validateTime);
+    mEditor->setText(LLStringExplicit("12:00 AM"));
+    addChild(mEditor);
+
+    //================= Spin Buttons ==========//
+    LLButton::Params up_button_params(p.up_button);
+    up_button_params.rect = LLRect(editor_right + 1, getRect().getHeight(), editor_right + spinctrl_btn_width, getRect().getHeight() - spinctrl_btn_height);
+
+    up_button_params.click_callback.function(boost::bind(&LLTimeCtrl::onUpBtn, this));
+    up_button_params.mouse_held_callback.function(boost::bind(&LLTimeCtrl::onUpBtn, this));
+    mUpBtn = LLUICtrlFactory::create<LLButton>(up_button_params);
+    addChild(mUpBtn);
+
+    LLButton::Params down_button_params(p.down_button);
+    down_button_params.rect = LLRect(editor_right + 1, getRect().getHeight() - spinctrl_btn_height, editor_right + spinctrl_btn_width, getRect().getHeight() - 2 * spinctrl_btn_height);
+    down_button_params.click_callback.function(boost::bind(&LLTimeCtrl::onDownBtn, this));
+    down_button_params.mouse_held_callback.function(boost::bind(&LLTimeCtrl::onDownBtn, this));
+    mDownBtn = LLUICtrlFactory::create<LLButton>(down_button_params);
+    addChild(mDownBtn);
+
+    setUseBoundingRect( true );
+}
+
+F32 LLTimeCtrl::getTime24() const
+{
+    // 0.0 - 23.99;
+    return mTime / 60.0f;
+}
+
+U32 LLTimeCtrl::getHours24() const
+{
+    return (U32) getTime24();
+}
+
+U32 LLTimeCtrl::getMinutes() const
+{
+    return mTime % MINUTES_PER_HOUR;
+}
+
+void LLTimeCtrl::setTime24(F32 time)
+{
+    time = llclamp(time, 0.0f, 23.99f); // fix out of range values
+    mTime = ll_round(time * MINUTES_PER_HOUR); // fixes values like 4.99999
+
+    updateText();
+}
+
+bool LLTimeCtrl::handleKeyHere(KEY key, MASK mask)
+{
+    if (mEditor->hasFocus())
+    {
+        if(key == KEY_UP)
+        {
+            onUpBtn();
+            return true;
+        }
+        if(key == KEY_DOWN)
+        {
+            onDownBtn();
+            return true;
+        }
+        if (key == KEY_RETURN)
+        {
+            onCommit();
+            return true;
+        }
+    }
+    return false;
+}
+
+void LLTimeCtrl::onUpBtn()
+{
+    switch(getEditingPart())
+    {
+    case HOURS:
+        increaseHours();
+        break;
+    case MINUTES:
+        increaseMinutes();
+        break;
+    case DAYPART:
+        switchDayPeriod();
+        break;
+    default:
+        break;
+    }
+
+    updateText();
+    onCommit();
+}
+
+void LLTimeCtrl::onDownBtn()
+{
+    switch(getEditingPart())
+    {
+    case HOURS:
+        decreaseHours();
+        break;
+    case MINUTES:
+        decreaseMinutes();
+        break;
+    case DAYPART:
+        switchDayPeriod();
+        break;
+    default:
+        break;
+    }
+
+    updateText();
+    onCommit();
+}
+
+void LLTimeCtrl::onFocusLost()
+{
+    updateText();
+    onCommit();
+    LLUICtrl::onFocusLost();
+}
+
+void LLTimeCtrl::onTextEntry(LLLineEditor* line_editor)
+{
+    std::string time_str = line_editor->getText();
+    U32 h12 = parseHours(getHoursString(time_str));
+    U32 m = parseMinutes(getMinutesString(time_str));
+    bool pm = parseAMPM(getAMPMString(time_str));
+
+    if (h12 == 12)
+    {
+        h12 = 0;
+    }
+
+    U32 h24 = pm ? h12 + 12 : h12;
+
+    mTime = h24 * MINUTES_PER_HOUR + m;
+}
+
+void LLTimeCtrl::increaseMinutes()
+{
+    mTime = (mTime + mSnapToMin) % MINUTES_PER_DAY - (mTime % mSnapToMin);
+}
+
+void LLTimeCtrl::increaseHours()
+{
+    mTime = (mTime + MINUTES_PER_HOUR) % MINUTES_PER_DAY;
+}
+
+void LLTimeCtrl::decreaseMinutes()
+{
+    if (mTime < mSnapToMin)
+    {
+        mTime = MINUTES_PER_DAY - mTime;
+    }
+
+    mTime -= (mTime % mSnapToMin) ? mTime % mSnapToMin : mSnapToMin;
+}
+
+void LLTimeCtrl::decreaseHours()
+{
+    if (mTime < MINUTES_PER_HOUR)
+    {
+        mTime = 23 * MINUTES_PER_HOUR + mTime;
+    }
+    else
+    {
+        mTime -= MINUTES_PER_HOUR;
+    }
+}
+
+bool LLTimeCtrl::isPM() const
+{
+    return mTime >= (MINUTES_PER_DAY / 2);
+}
+
+void LLTimeCtrl::switchDayPeriod()
+{
+    if (isPM())
+    {
+        mTime -= MINUTES_PER_DAY / 2;
+    }
+    else
+    {
+        mTime += MINUTES_PER_DAY / 2;
+    }
+}
+
+void LLTimeCtrl::updateText()
+{
+    U32 h24 = getHours24();
+    U32 m = getMinutes();
+    U32 h12 = h24 > 12 ? h24 - 12 : h24;
+
+    if (h12 == 0)
+        h12 = 12;
+
+    mEditor->setText(llformat("%d:%02d %s", h12, m, isPM() ? "PM":"AM"));
+}
+
+LLTimeCtrl::EEditingPart LLTimeCtrl::getEditingPart()
+{
+    S32 cur_pos = mEditor->getCursor();
+    std::string time_str = mEditor->getText();
+
+    S32 colon_index = time_str.find_first_of(':');
+
+    if (cur_pos <= colon_index)
+    {
+        return HOURS;
+    }
+    else if (cur_pos > colon_index && cur_pos <= (S32)(time_str.length() - AMPM_LEN))
+    {
+        return MINUTES;
+    }
+    else if (cur_pos > (S32)(time_str.length() - AMPM_LEN))
+    {
+        return DAYPART;
+    }
+
+    return NONE;
+}
+
+// static
+std::string LLTimeCtrl::getHoursString(const std::string& str)
+{
+    size_t colon_index = str.find_first_of(':');
+    std::string hours_str = str.substr(0, colon_index);
+
+    return hours_str;
+}
+
+// static
+std::string LLTimeCtrl::getMinutesString(const std::string& str)
+{
+    size_t colon_index = str.find_first_of(':');
+    ++colon_index;
+
+    int minutes_len = str.length() - colon_index - AMPM_LEN;
+    std::string minutes_str = str.substr(colon_index, minutes_len);
+
+    return minutes_str;
+}
+
+// static
+std::string LLTimeCtrl::getAMPMString(const std::string& str)
+{
+    return str.substr(str.size() - 2, 2); // returns last two characters
+}
+
+// static
+bool LLTimeCtrl::isHoursStringValid(const std::string& str)
+{
+    U32 hours;
+    if ((!LLStringUtil::convertToU32(str, hours) || (hours <= HOURS_MAX)) && str.length() < 3)
+        return true;
+
+    return false;
+}
+
+// static
+bool LLTimeCtrl::isMinutesStringValid(const std::string& str)
+{
+    U32 minutes;
+    if (!LLStringUtil::convertToU32(str, minutes) || ((minutes <= MINUTES_MAX) && str.length() < 3))
+        return true;
+
+    return false;
+}
+
+// static
+bool LLTimeCtrl::isPMAMStringValid(const std::string& str)
+{
+    S32 len = str.length();
+
+    bool valid = (str[--len] == 'M') && (str[--len] == 'P' || str[len] == 'A');
+
+    return valid;
+}
+
+// static
+U32 LLTimeCtrl::parseHours(const std::string& str)
+{
+    U32 hours;
+    if (LLStringUtil::convertToU32(str, hours) && (hours >= HOURS_MIN) && (hours <= HOURS_MAX))
+    {
+        return hours;
+    }
+    else
+    {
+        return HOURS_MIN;
+    }
+}
+
+// static
+U32 LLTimeCtrl::parseMinutes(const std::string& str)
+{
+    U32 minutes;
+    // not sure of this fix - clang doesnt like compare minutes U32 to >= MINUTES_MIN (0) but MINUTES_MIN can change
+    if (LLStringUtil::convertToU32(str, minutes) && ((S32)minutes >= MINUTES_MIN) && ((S32)minutes <= MINUTES_MAX))
+    {
+        return minutes;
+    }
+    else
+    {
+        return MINUTES_MIN;
+    }
+}
+
+// static
+bool LLTimeCtrl::parseAMPM(const std::string& str)
+{
+    return str == "PM";
+}