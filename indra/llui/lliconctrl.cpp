--- conflicted
+++ resolved
@@ -41,12 +41,8 @@
 LLIconCtrl::Params::Params()
 :	image("image_name"),
 	color("color"),
-<<<<<<< HEAD
-	scale_image("scale_image", true)
-=======
 	use_draw_context_alpha("use_draw_context_alpha", true),
 	scale_image("scale_image")
->>>>>>> cc345710
 {
 	tab_stop = false;
 	mouse_opaque = false;
@@ -56,11 +52,7 @@
 :	LLUICtrl(p),
 	mColor(p.color()),
 	mImagep(p.image),
-<<<<<<< HEAD
-	mScaleImage(p.scale_image),
-=======
 	mUseDrawContextAlpha(p.use_draw_context_alpha),
->>>>>>> cc345710
 	mPriority(0),
 	mDrawWidth(0),
 	mDrawHeight(0)
@@ -81,19 +73,8 @@
 {
 	if( mImagep.notNull() )
 	{
-<<<<<<< HEAD
-		if ( mScaleImage )
-		{
-			mImagep->draw(getLocalRect(), mColor.get() % getDrawContext().mAlpha );
-		}
-		else
-		{
-			mImagep->draw(0, 0, mColor.get() % getDrawContext().mAlpha );
-		}
-=======
 		const F32 alpha = mUseDrawContextAlpha ? getDrawContext().mAlpha : getCurrentTransparency();
 		mImagep->draw(getLocalRect(), mColor.get() % alpha );
->>>>>>> cc345710
 	}
 
 	LLUICtrl::draw();
