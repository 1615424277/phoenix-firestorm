/**
 * @file lltooltip.h
 * @brief LLToolTipMgr class definition and related classes
 *
 * $LicenseInfo:firstyear=2001&license=viewerlgpl$
 * Second Life Viewer Source Code
 * Copyright (C) 2010, Linden Research, Inc.
 *
 * This library is free software; you can redistribute it and/or
 * modify it under the terms of the GNU Lesser General Public
 * License as published by the Free Software Foundation;
 * version 2.1 of the License only.
 *
 * This library is distributed in the hope that it will be useful,
 * but WITHOUT ANY WARRANTY; without even the implied warranty of
 * MERCHANTABILITY or FITNESS FOR A PARTICULAR PURPOSE.  See the GNU
 * Lesser General Public License for more details.
 *
 * You should have received a copy of the GNU Lesser General Public
 * License along with this library; if not, write to the Free Software
 * Foundation, Inc., 51 Franklin Street, Fifth Floor, Boston, MA  02110-1301  USA
 *
 * Linden Research, Inc., 945 Battery Street, San Francisco, CA  94111  USA
 * $/LicenseInfo$
 */

#ifndef LL_LLTOOLTIP_H
#define LL_LLTOOLTIP_H

// Library includes
#include "llsingleton.h"
#include "llinitparam.h"
#include "llpanel.h"
#include "llstyle.h"

//
// Classes
//
class LLToolTipView : public LLView
{
public:
<<<<<<< HEAD
	struct Params : public LLInitParam::Block<Params, LLView::Params>
	{
		Params();
	};
	LLToolTipView(const LLToolTipView::Params&);
	/*virtual*/ bool handleHover(S32 x, S32 y, MASK mask);
	/*virtual*/ bool handleMouseDown(S32 x, S32 y, MASK mask);
	/*virtual*/ bool handleMiddleMouseDown(S32 x, S32 y, MASK mask);
	/*virtual*/ bool handleRightMouseDown(S32 x, S32 y, MASK mask);
	/*virtual*/ bool handleScrollWheel( S32 x, S32 y, S32 clicks );

	void drawStickyRect();

	/*virtual*/ void draw();
=======
    struct Params : public LLInitParam::Block<Params, LLView::Params>
    {
        Params();
    };
    LLToolTipView(const LLToolTipView::Params&);
    /*virtual*/ bool handleHover(S32 x, S32 y, MASK mask);
    /*virtual*/ bool handleMouseDown(S32 x, S32 y, MASK mask);
    /*virtual*/ bool handleMiddleMouseDown(S32 x, S32 y, MASK mask);
    /*virtual*/ bool handleRightMouseDown(S32 x, S32 y, MASK mask);
    /*virtual*/ bool handleScrollWheel( S32 x, S32 y, S32 clicks );

    void drawStickyRect();

    /*virtual*/ void draw();
>>>>>>> 1a8a5404
};

class LLToolTip : public LLPanel
{
public:

    struct StyledText : public LLInitParam::Block<StyledText>
    {
        Mandatory<std::string>      text;
        Optional<LLStyle::Params>   style;
    };

    struct Params : public LLInitParam::Block<Params, LLPanel::Params>
    {
        typedef boost::function<void(void)> click_callback_t;
        typedef boost::function<LLToolTip*(LLToolTip::Params)> create_callback_t;

        Optional<std::string>       message;
        Multiple<StyledText>        styled_message;

        Optional<LLCoordGL>         pos;
        Optional<F32>               delay_time,
                                    visible_time_over,  // time for which tooltip is visible while mouse on it
                                    visible_time_near,  // time for which tooltip is visible while mouse near it
                                    visible_time_far;   // time for which tooltip is visible while mouse moved away
        Optional<LLRect>            sticky_rect;
        Optional<const LLFontGL*>   font;
        Optional<LLUIImage*>        image;
        Optional<LLUIColor>         text_color;
        Optional<bool>              time_based_media,
                                    web_based_media,
                                    media_playing;
        Optional<create_callback_t> create_callback;
        Optional<LLSD>              create_params;
        Optional<click_callback_t>  click_callback,
                                    click_playmedia_callback,
                                    click_homepage_callback;
        Optional<S32>               max_width,
                                    padding;
        Optional<bool>              wrap;

        Optional<bool> allow_paste_tooltip;

<<<<<<< HEAD
		Params();
	};
	/*virtual*/ void draw();
	/*virtual*/ bool handleHover(S32 x, S32 y, MASK mask);
	/*virtual*/ void onMouseLeave(S32 x, S32 y, MASK mask);
	/*virtual*/ void setVisible(bool visible);
=======
        Params();
    };
    /*virtual*/ void draw();
    /*virtual*/ bool handleHover(S32 x, S32 y, MASK mask);
    /*virtual*/ void onMouseLeave(S32 x, S32 y, MASK mask);
    /*virtual*/ void setVisible(bool visible);
>>>>>>> 1a8a5404

    bool isFading();
    F32 getVisibleTime();
    bool hasClickCallback();

    LLToolTip(const Params& p);
    virtual void initFromParams(const LLToolTip::Params& params);

    void getToolTipMessage(std::string & message);
    bool isTooltipPastable() { return mIsTooltipPastable; }

protected:
    void updateTextBox();
    void snapToChildren();

protected:
    class LLTextBox*    mTextBox;
    class LLButton*     mInfoButton;
    class LLButton*     mPlayMediaButton;
    class LLButton*     mHomePageButton;

    LLFrameTimer    mFadeTimer;
    LLFrameTimer    mVisibleTimer;
    bool            mHasClickCallback;
    S32             mPadding;   // pixels
    S32             mMaxWidth;

    bool mIsTooltipPastable;
};

// used for the inspector tooltips which need different background images etc.
class LLInspector : public LLToolTip
{
public:
    struct Params : public LLInitParam::Block<Params, LLToolTip::Params>
    {};
};

class LLToolTipMgr : public LLSingleton<LLToolTipMgr>
{
    LLSINGLETON(LLToolTipMgr);
    LOG_CLASS(LLToolTipMgr);

public:
    void show(const LLToolTip::Params& params);
    void show(const std::string& message, bool allow_paste_tooltip = false);

    void unblockToolTips();
    void blockToolTips();

    void hideToolTips();
    bool toolTipVisible();
    LLRect getToolTipRect();
    LLRect getMouseNearRect();
    void updateToolTipVisibility();

    void getToolTipMessage(std::string & message);
    bool isTooltipPastable();

private:
    void createToolTip(const LLToolTip::Params& params);

    bool                mToolTipsBlocked;
    class LLToolTip*    mToolTip;

    // tooltip creation is deferred until the UI is drawn every frame
    // so the last tooltip to be created in a given frame will win
    LLToolTip::Params   mLastToolTipParams; // description of last tooltip we showed
    LLToolTip::Params   mNextToolTipParams; // description of next tooltip we want to show
    bool                mNeedsToolTip;      // do we want to show a tooltip

    LLRect              mMouseNearRect;
};

//
// Globals
//

extern LLToolTipView *gToolTipView;

#endif<|MERGE_RESOLUTION|>--- conflicted
+++ resolved
@@ -39,22 +39,6 @@
 class LLToolTipView : public LLView
 {
 public:
-<<<<<<< HEAD
-	struct Params : public LLInitParam::Block<Params, LLView::Params>
-	{
-		Params();
-	};
-	LLToolTipView(const LLToolTipView::Params&);
-	/*virtual*/ bool handleHover(S32 x, S32 y, MASK mask);
-	/*virtual*/ bool handleMouseDown(S32 x, S32 y, MASK mask);
-	/*virtual*/ bool handleMiddleMouseDown(S32 x, S32 y, MASK mask);
-	/*virtual*/ bool handleRightMouseDown(S32 x, S32 y, MASK mask);
-	/*virtual*/ bool handleScrollWheel( S32 x, S32 y, S32 clicks );
-
-	void drawStickyRect();
-
-	/*virtual*/ void draw();
-=======
     struct Params : public LLInitParam::Block<Params, LLView::Params>
     {
         Params();
@@ -69,7 +53,6 @@
     void drawStickyRect();
 
     /*virtual*/ void draw();
->>>>>>> 1a8a5404
 };
 
 class LLToolTip : public LLPanel
@@ -113,21 +96,12 @@
 
         Optional<bool> allow_paste_tooltip;
 
-<<<<<<< HEAD
-		Params();
-	};
-	/*virtual*/ void draw();
-	/*virtual*/ bool handleHover(S32 x, S32 y, MASK mask);
-	/*virtual*/ void onMouseLeave(S32 x, S32 y, MASK mask);
-	/*virtual*/ void setVisible(bool visible);
-=======
         Params();
     };
     /*virtual*/ void draw();
     /*virtual*/ bool handleHover(S32 x, S32 y, MASK mask);
     /*virtual*/ void onMouseLeave(S32 x, S32 y, MASK mask);
     /*virtual*/ void setVisible(bool visible);
->>>>>>> 1a8a5404
 
     bool isFading();
     F32 getVisibleTime();
