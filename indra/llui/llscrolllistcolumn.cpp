--- conflicted
+++ resolved
@@ -1,412 +1,340 @@
-/**
- * @file llscrollcolumnheader.cpp
- * @brief Scroll lists are composed of rows (items), each of which
- * contains columns (cells).
- *
- * $LicenseInfo:firstyear=2007&license=viewerlgpl$
- * Second Life Viewer Source Code
- * Copyright (C) 2010, Linden Research, Inc.
- *
- * This library is free software; you can redistribute it and/or
- * modify it under the terms of the GNU Lesser General Public
- * License as published by the Free Software Foundation;
- * version 2.1 of the License only.
- *
- * This library is distributed in the hope that it will be useful,
- * but WITHOUT ANY WARRANTY; without even the implied warranty of
- * MERCHANTABILITY or FITNESS FOR A PARTICULAR PURPOSE.  See the GNU
- * Lesser General Public License for more details.
- *
- * You should have received a copy of the GNU Lesser General Public
- * License along with this library; if not, write to the Free Software
- * Foundation, Inc., 51 Franklin Street, Fifth Floor, Boston, MA  02110-1301  USA
- *
- * Linden Research, Inc., 945 Battery Street, San Francisco, CA  94111  USA
- * $/LicenseInfo$
- */
-
-#include "linden_common.h"
-
-#include "llscrolllistcolumn.h"
-
-#include "llbutton.h"
-#include "llresizebar.h"
-#include "llscrolllistcell.h"
-#include "llscrolllistctrl.h"
-#include "llscrolllistitem.h"
-#include "lluictrlfactory.h"
-
-const S32 MIN_COLUMN_WIDTH = 20;
-
-// defaults for LLScrollColumnHeader param block pulled from widgets/scroll_column_header.xml
-static LLWidgetNameRegistry::StaticRegistrar sRegisterColumnHeaderParams(&typeid(LLScrollColumnHeader::Params), "scroll_column_header");
-
-//---------------------------------------------------------------------------
-// LLScrollColumnHeader
-//---------------------------------------------------------------------------
-LLScrollColumnHeader::Params::Params()
-:   column("column")
-{}
-
-
-<<<<<<< HEAD
-LLScrollColumnHeader::LLScrollColumnHeader(const LLScrollColumnHeader::Params& p) 
-:	LLButton(p), // use combobox params to steal images
-	mColumn(p.column),
-	mHasResizableElement(false)
-=======
-LLScrollColumnHeader::LLScrollColumnHeader(const LLScrollColumnHeader::Params& p)
-:   LLButton(p), // use combobox params to steal images
-    mColumn(p.column),
-    mHasResizableElement(FALSE)
->>>>>>> e1623bb2
-{
-    setClickedCallback(boost::bind(&LLScrollColumnHeader::onClick, this, _2));
-
-    // resize handles on left and right
-    const S32 RESIZE_BAR_THICKNESS = 3;
-    LLResizeBar::Params resize_bar_p;
-    resize_bar_p.resizing_view(this);
-    resize_bar_p.rect(LLRect(getRect().getWidth() - RESIZE_BAR_THICKNESS, getRect().getHeight(), getRect().getWidth(), 0));
-    resize_bar_p.min_size(MIN_COLUMN_WIDTH);
-    resize_bar_p.side(LLResizeBar::RIGHT);
-    resize_bar_p.enabled(false);
-    mResizeBar = LLUICtrlFactory::create<LLResizeBar>(resize_bar_p);
-    addChild(mResizeBar);
-}
-
-LLScrollColumnHeader::~LLScrollColumnHeader()
-{}
-
-void LLScrollColumnHeader::draw()
-{
-<<<<<<< HEAD
-	std::string sort_column = mColumn->mParentCtrl->getSortColumnName();
-	bool draw_arrow = !mColumn->mLabel.empty() 
-			&& mColumn->mParentCtrl->isSorted()
-			// check for indirect sorting column as well as column's sorting name
-			&& (sort_column == mColumn->mSortingColumn || sort_column == mColumn->mName);
-
-	bool is_ascending = mColumn->mParentCtrl->getSortAscending();
-	if (draw_arrow)
-	{
-		setImageOverlay(is_ascending ? "up_arrow.tga" : "down_arrow.tga", LLFontGL::RIGHT, LLColor4::white);
-	}
-	else
-	{
-		setImageOverlay(LLUUID::null);
-	}
-
-	// Draw children
-	LLButton::draw();
-=======
-    std::string sort_column = mColumn->mParentCtrl->getSortColumnName();
-    BOOL draw_arrow = !mColumn->mLabel.empty()
-            && mColumn->mParentCtrl->isSorted()
-            // check for indirect sorting column as well as column's sorting name
-            && (sort_column == mColumn->mSortingColumn || sort_column == mColumn->mName);
-
-    BOOL is_ascending = mColumn->mParentCtrl->getSortAscending();
-    if (draw_arrow)
-    {
-        setImageOverlay(is_ascending ? "up_arrow.tga" : "down_arrow.tga", LLFontGL::RIGHT, LLColor4::white);
-    }
-    else
-    {
-        setImageOverlay(LLUUID::null);
-    }
-
-    // Draw children
-    LLButton::draw();
->>>>>>> e1623bb2
-}
-
-bool LLScrollColumnHeader::handleDoubleClick(S32 x, S32 y, MASK mask)
-{
-<<<<<<< HEAD
-	if (canResize() && mResizeBar->getRect().pointInRect(x, y))
-	{
-		// reshape column to max content width
-		mColumn->mParentCtrl->calcMaxContentWidth();
-		LLRect column_rect = getRect();
-		column_rect.mRight = column_rect.mLeft + mColumn->mMaxContentWidth;
-		setShape(column_rect, true);
-	}
-	else
-	{
-		onClick(LLSD());
-	}
-	return true;
-=======
-    if (canResize() && mResizeBar->getRect().pointInRect(x, y))
-    {
-        // reshape column to max content width
-        mColumn->mParentCtrl->calcMaxContentWidth();
-        LLRect column_rect = getRect();
-        column_rect.mRight = column_rect.mLeft + mColumn->mMaxContentWidth;
-        setShape(column_rect, true);
-    }
-    else
-    {
-        onClick(LLSD());
-    }
-    return TRUE;
->>>>>>> e1623bb2
-}
-
-void LLScrollColumnHeader::onClick(const LLSD& data)
-{
-    if (mColumn)
-    {
-        LLScrollListCtrl::onClickColumn(mColumn);
-    }
-}
-
-LLView* LLScrollColumnHeader::findSnapEdge(S32& new_edge_val, const LLCoordGL& mouse_dir, ESnapEdge snap_edge, ESnapType snap_type, S32 threshold, S32 padding)
-{
-    // this logic assumes dragging on right
-    llassert(snap_edge == SNAP_RIGHT);
-
-    // use higher snap threshold for column headers
-    threshold = llmin(threshold, 10);
-
-    LLRect snap_rect = getSnapRect();
-
-    mColumn->mParentCtrl->calcMaxContentWidth();
-
-    S32 snap_delta = mColumn->mMaxContentWidth - snap_rect.getWidth();
-
-    // x coord growing means column growing, so same signs mean we're going in right direction
-    if (llabs(snap_delta) <= threshold && mouse_dir.mX * snap_delta > 0 )
-    {
-        new_edge_val = snap_rect.mRight + snap_delta;
-    }
-    else
-    {
-        LLScrollListColumn* next_column = mColumn->mParentCtrl->getColumn(mColumn->mIndex + 1);
-        while (next_column)
-        {
-            if (next_column->mHeader)
-            {
-                snap_delta = (next_column->mHeader->getSnapRect().mRight - next_column->mMaxContentWidth) - snap_rect.mRight;
-                if (llabs(snap_delta) <= threshold && mouse_dir.mX * snap_delta > 0 )
-                {
-                    new_edge_val = snap_rect.mRight + snap_delta;
-                }
-                break;
-            }
-            next_column = mColumn->mParentCtrl->getColumn(next_column->mIndex + 1);
-        }
-    }
-
-    return this;
-}
-
-void LLScrollColumnHeader::handleReshape(const LLRect& new_rect, bool by_user)
-{
-    S32 new_width = new_rect.getWidth();
-    S32 delta_width = new_width - (getRect().getWidth() /*+ mColumn->mParentCtrl->getColumnPadding()*/);
-
-    if (delta_width != 0)
-    {
-        S32 remaining_width = -delta_width;
-        S32 col;
-        for (col = mColumn->mIndex + 1; col < mColumn->mParentCtrl->getNumColumns(); col++)
-        {
-            LLScrollListColumn* columnp = mColumn->mParentCtrl->getColumn(col);
-            if (!columnp) continue;
-
-            if (columnp->mHeader && columnp->mHeader->canResize())
-            {
-                // how many pixels in width can this column afford to give up?
-                S32 resize_buffer_amt = llmax(0, columnp->getWidth() - MIN_COLUMN_WIDTH);
-
-                // user shrinking column, need to add width to other columns
-                if (delta_width < 0)
-                {
-                    if (columnp->getWidth() > 0)
-                    {
-                        // statically sized column, give all remaining width to this column
-                        columnp->setWidth(columnp->getWidth() + remaining_width);
-                        if (columnp->mRelWidth > 0.f)
-                        {
-                            columnp->mRelWidth = (F32)columnp->getWidth() / (F32)mColumn->mParentCtrl->getItemListRect().getWidth();
-                        }
-                        // all padding went to this widget, we're done
-                        break;
-                    }
-                }
-                else
-                {
-                    // user growing column, need to take width from other columns
-                    remaining_width += resize_buffer_amt;
-
-                    if (columnp->getWidth() > 0)
-                    {
-                        columnp->setWidth(columnp->getWidth() - llmin(columnp->getWidth() - MIN_COLUMN_WIDTH, delta_width));
-                        if (columnp->mRelWidth > 0.f)
-                        {
-                            columnp->mRelWidth = (F32)columnp->getWidth() / (F32)mColumn->mParentCtrl->getItemListRect().getWidth();
-                        }
-                    }
-
-                    if (remaining_width >= 0)
-                    {
-                        // width sucked up from neighboring columns, done
-                        break;
-                    }
-                }
-            }
-        }
-
-        // clamp resize amount to maximum that can be absorbed by other columns
-        if (delta_width > 0)
-        {
-            delta_width += llmin(remaining_width, 0);
-        }
-
-        // propagate constrained delta_width to new width for this column
-        new_width = getRect().getWidth() + delta_width - mColumn->mParentCtrl->getColumnPadding();
-
-        // use requested width
-        mColumn->setWidth(new_width);
-
-        // update proportional spacing
-        if (mColumn->mRelWidth > 0.f)
-        {
-            mColumn->mRelWidth = (F32)new_width / (F32)mColumn->mParentCtrl->getItemListRect().getWidth();
-        }
-
-        // tell scroll list to layout columns again
-        // do immediate update to get proper feedback to resize handle
-        // which needs to know how far the resize actually went
-        const bool force_update = true;
-        mColumn->mParentCtrl->updateColumns(force_update);
-    }
-}
-
-void LLScrollColumnHeader::setHasResizableElement(bool resizable)
-{
-    if (mHasResizableElement != resizable)
-    {
-        mColumn->mParentCtrl->dirtyColumns();
-        mHasResizableElement = resizable;
-    }
-}
-
-void LLScrollColumnHeader::updateResizeBars()
-{
-<<<<<<< HEAD
-	S32 num_resizable_columns = 0;
-	S32 col;
-	for (col = 0; col < mColumn->mParentCtrl->getNumColumns(); col++)
-	{
-		LLScrollListColumn* columnp = mColumn->mParentCtrl->getColumn(col);
-		if (columnp && columnp->mHeader && columnp->mHeader->canResize())
-		{
-			num_resizable_columns++;
-		}
-	}
-
-	S32 num_resizers_enabled = 0;
-
-	// now enable/disable resize handles on resizable columns if we have at least two
-	for (col = 0; col < mColumn->mParentCtrl->getNumColumns(); col++)
-	{
-		LLScrollListColumn* columnp = mColumn->mParentCtrl->getColumn(col);
-		if (!columnp || !columnp->mHeader) continue;
-		bool enable = num_resizable_columns >= 2 && num_resizers_enabled < (num_resizable_columns - 1) && columnp->mHeader->canResize();
-		columnp->mHeader->enableResizeBar(enable);
-		if (enable)
-		{
-			num_resizers_enabled++;
-		}
-	}
-=======
-    S32 num_resizable_columns = 0;
-    S32 col;
-    for (col = 0; col < mColumn->mParentCtrl->getNumColumns(); col++)
-    {
-        LLScrollListColumn* columnp = mColumn->mParentCtrl->getColumn(col);
-        if (columnp && columnp->mHeader && columnp->mHeader->canResize())
-        {
-            num_resizable_columns++;
-        }
-    }
-
-    S32 num_resizers_enabled = 0;
-
-    // now enable/disable resize handles on resizable columns if we have at least two
-    for (col = 0; col < mColumn->mParentCtrl->getNumColumns(); col++)
-    {
-        LLScrollListColumn* columnp = mColumn->mParentCtrl->getColumn(col);
-        if (!columnp || !columnp->mHeader) continue;
-        BOOL enable = num_resizable_columns >= 2 && num_resizers_enabled < (num_resizable_columns - 1) && columnp->mHeader->canResize();
-        columnp->mHeader->enableResizeBar(enable);
-        if (enable)
-        {
-            num_resizers_enabled++;
-        }
-    }
->>>>>>> e1623bb2
-}
-
-void LLScrollColumnHeader::enableResizeBar(bool enable)
-{
-    mResizeBar->setEnabled(enable);
-}
-
-bool LLScrollColumnHeader::canResize()
-{
-    return getVisible() && (mHasResizableElement || mColumn->mDynamicWidth);
-}
-
-void LLScrollListColumn::SortNames::declareValues()
-{
-    declare("ascending", LLScrollListColumn::ASCENDING);
-    declare("descending", LLScrollListColumn::DESCENDING);
-}
-
-//
-// LLScrollListColumn
-//
-//static
-const LLScrollListColumn::Params& LLScrollListColumn::getDefaultParams()
-{
-    return LLUICtrlFactory::getDefaultParams<LLScrollListColumn>();
-}
-
-
-LLScrollListColumn::LLScrollListColumn(const Params& p, LLScrollListCtrl* parent)
-:   mWidth(0),
-    mIndex (-1),
-    mParentCtrl(parent),
-    mName(p.name),
-    mLabel(p.header.label),
-    mHeader(NULL),
-    mMaxContentWidth(0),
-    mDynamicWidth(p.width.dynamic_width),
-    mRelWidth(p.width.relative_width),
-    mFontAlignment(p.halign),
-    mSortingColumn(p.sort_column)
-{
-    if (p.sort_ascending.isProvided())
-    {
-        mSortDirection = p.sort_ascending() ? ASCENDING : DESCENDING;
-    }
-    else
-    {
-        mSortDirection = p.sort_direction;
-    }
-
-    setWidth(p.width.pixel_width);
-}
-
-void LLScrollListColumn::setWidth(S32 width)
-{
-    if (!mDynamicWidth && mRelWidth <= 0.f)
-    {
-        mParentCtrl->updateStaticColumnWidth(this, width);
-    }
-    mWidth = width;
-}+/**
+ * @file llscrollcolumnheader.cpp
+ * @brief Scroll lists are composed of rows (items), each of which
+ * contains columns (cells).
+ *
+ * $LicenseInfo:firstyear=2007&license=viewerlgpl$
+ * Second Life Viewer Source Code
+ * Copyright (C) 2010, Linden Research, Inc.
+ *
+ * This library is free software; you can redistribute it and/or
+ * modify it under the terms of the GNU Lesser General Public
+ * License as published by the Free Software Foundation;
+ * version 2.1 of the License only.
+ *
+ * This library is distributed in the hope that it will be useful,
+ * but WITHOUT ANY WARRANTY; without even the implied warranty of
+ * MERCHANTABILITY or FITNESS FOR A PARTICULAR PURPOSE.  See the GNU
+ * Lesser General Public License for more details.
+ *
+ * You should have received a copy of the GNU Lesser General Public
+ * License along with this library; if not, write to the Free Software
+ * Foundation, Inc., 51 Franklin Street, Fifth Floor, Boston, MA  02110-1301  USA
+ *
+ * Linden Research, Inc., 945 Battery Street, San Francisco, CA  94111  USA
+ * $/LicenseInfo$
+ */
+
+#include "linden_common.h"
+
+#include "llscrolllistcolumn.h"
+
+#include "llbutton.h"
+#include "llresizebar.h"
+#include "llscrolllistcell.h"
+#include "llscrolllistctrl.h"
+#include "llscrolllistitem.h"
+#include "lluictrlfactory.h"
+
+const S32 MIN_COLUMN_WIDTH = 20;
+
+// defaults for LLScrollColumnHeader param block pulled from widgets/scroll_column_header.xml
+static LLWidgetNameRegistry::StaticRegistrar sRegisterColumnHeaderParams(&typeid(LLScrollColumnHeader::Params), "scroll_column_header");
+
+//---------------------------------------------------------------------------
+// LLScrollColumnHeader
+//---------------------------------------------------------------------------
+LLScrollColumnHeader::Params::Params()
+:   column("column")
+{}
+
+
+LLScrollColumnHeader::LLScrollColumnHeader(const LLScrollColumnHeader::Params& p)
+:   LLButton(p), // use combobox params to steal images
+    mColumn(p.column),
+    mHasResizableElement(false)
+{
+    setClickedCallback(boost::bind(&LLScrollColumnHeader::onClick, this, _2));
+
+    // resize handles on left and right
+    const S32 RESIZE_BAR_THICKNESS = 3;
+    LLResizeBar::Params resize_bar_p;
+    resize_bar_p.resizing_view(this);
+    resize_bar_p.rect(LLRect(getRect().getWidth() - RESIZE_BAR_THICKNESS, getRect().getHeight(), getRect().getWidth(), 0));
+    resize_bar_p.min_size(MIN_COLUMN_WIDTH);
+    resize_bar_p.side(LLResizeBar::RIGHT);
+    resize_bar_p.enabled(false);
+    mResizeBar = LLUICtrlFactory::create<LLResizeBar>(resize_bar_p);
+    addChild(mResizeBar);
+}
+
+LLScrollColumnHeader::~LLScrollColumnHeader()
+{}
+
+void LLScrollColumnHeader::draw()
+{
+    std::string sort_column = mColumn->mParentCtrl->getSortColumnName();
+    bool draw_arrow = !mColumn->mLabel.empty()
+            && mColumn->mParentCtrl->isSorted()
+            // check for indirect sorting column as well as column's sorting name
+            && (sort_column == mColumn->mSortingColumn || sort_column == mColumn->mName);
+
+    bool is_ascending = mColumn->mParentCtrl->getSortAscending();
+    if (draw_arrow)
+    {
+        setImageOverlay(is_ascending ? "up_arrow.tga" : "down_arrow.tga", LLFontGL::RIGHT, LLColor4::white);
+    }
+    else
+    {
+        setImageOverlay(LLUUID::null);
+    }
+
+    // Draw children
+    LLButton::draw();
+}
+
+bool LLScrollColumnHeader::handleDoubleClick(S32 x, S32 y, MASK mask)
+{
+    if (canResize() && mResizeBar->getRect().pointInRect(x, y))
+    {
+        // reshape column to max content width
+        mColumn->mParentCtrl->calcMaxContentWidth();
+        LLRect column_rect = getRect();
+        column_rect.mRight = column_rect.mLeft + mColumn->mMaxContentWidth;
+        setShape(column_rect, true);
+    }
+    else
+    {
+        onClick(LLSD());
+    }
+    return true;
+}
+
+void LLScrollColumnHeader::onClick(const LLSD& data)
+{
+    if (mColumn)
+    {
+        LLScrollListCtrl::onClickColumn(mColumn);
+    }
+}
+
+LLView* LLScrollColumnHeader::findSnapEdge(S32& new_edge_val, const LLCoordGL& mouse_dir, ESnapEdge snap_edge, ESnapType snap_type, S32 threshold, S32 padding)
+{
+    // this logic assumes dragging on right
+    llassert(snap_edge == SNAP_RIGHT);
+
+    // use higher snap threshold for column headers
+    threshold = llmin(threshold, 10);
+
+    LLRect snap_rect = getSnapRect();
+
+    mColumn->mParentCtrl->calcMaxContentWidth();
+
+    S32 snap_delta = mColumn->mMaxContentWidth - snap_rect.getWidth();
+
+    // x coord growing means column growing, so same signs mean we're going in right direction
+    if (llabs(snap_delta) <= threshold && mouse_dir.mX * snap_delta > 0 )
+    {
+        new_edge_val = snap_rect.mRight + snap_delta;
+    }
+    else
+    {
+        LLScrollListColumn* next_column = mColumn->mParentCtrl->getColumn(mColumn->mIndex + 1);
+        while (next_column)
+        {
+            if (next_column->mHeader)
+            {
+                snap_delta = (next_column->mHeader->getSnapRect().mRight - next_column->mMaxContentWidth) - snap_rect.mRight;
+                if (llabs(snap_delta) <= threshold && mouse_dir.mX * snap_delta > 0 )
+                {
+                    new_edge_val = snap_rect.mRight + snap_delta;
+                }
+                break;
+            }
+            next_column = mColumn->mParentCtrl->getColumn(next_column->mIndex + 1);
+        }
+    }
+
+    return this;
+}
+
+void LLScrollColumnHeader::handleReshape(const LLRect& new_rect, bool by_user)
+{
+    S32 new_width = new_rect.getWidth();
+    S32 delta_width = new_width - (getRect().getWidth() /*+ mColumn->mParentCtrl->getColumnPadding()*/);
+
+    if (delta_width != 0)
+    {
+        S32 remaining_width = -delta_width;
+        S32 col;
+        for (col = mColumn->mIndex + 1; col < mColumn->mParentCtrl->getNumColumns(); col++)
+        {
+            LLScrollListColumn* columnp = mColumn->mParentCtrl->getColumn(col);
+            if (!columnp) continue;
+
+            if (columnp->mHeader && columnp->mHeader->canResize())
+            {
+                // how many pixels in width can this column afford to give up?
+                S32 resize_buffer_amt = llmax(0, columnp->getWidth() - MIN_COLUMN_WIDTH);
+
+                // user shrinking column, need to add width to other columns
+                if (delta_width < 0)
+                {
+                    if (columnp->getWidth() > 0)
+                    {
+                        // statically sized column, give all remaining width to this column
+                        columnp->setWidth(columnp->getWidth() + remaining_width);
+                        if (columnp->mRelWidth > 0.f)
+                        {
+                            columnp->mRelWidth = (F32)columnp->getWidth() / (F32)mColumn->mParentCtrl->getItemListRect().getWidth();
+                        }
+                        // all padding went to this widget, we're done
+                        break;
+                    }
+                }
+                else
+                {
+                    // user growing column, need to take width from other columns
+                    remaining_width += resize_buffer_amt;
+
+                    if (columnp->getWidth() > 0)
+                    {
+                        columnp->setWidth(columnp->getWidth() - llmin(columnp->getWidth() - MIN_COLUMN_WIDTH, delta_width));
+                        if (columnp->mRelWidth > 0.f)
+                        {
+                            columnp->mRelWidth = (F32)columnp->getWidth() / (F32)mColumn->mParentCtrl->getItemListRect().getWidth();
+                        }
+                    }
+
+                    if (remaining_width >= 0)
+                    {
+                        // width sucked up from neighboring columns, done
+                        break;
+                    }
+                }
+            }
+        }
+
+        // clamp resize amount to maximum that can be absorbed by other columns
+        if (delta_width > 0)
+        {
+            delta_width += llmin(remaining_width, 0);
+        }
+
+        // propagate constrained delta_width to new width for this column
+        new_width = getRect().getWidth() + delta_width - mColumn->mParentCtrl->getColumnPadding();
+
+        // use requested width
+        mColumn->setWidth(new_width);
+
+        // update proportional spacing
+        if (mColumn->mRelWidth > 0.f)
+        {
+            mColumn->mRelWidth = (F32)new_width / (F32)mColumn->mParentCtrl->getItemListRect().getWidth();
+        }
+
+        // tell scroll list to layout columns again
+        // do immediate update to get proper feedback to resize handle
+        // which needs to know how far the resize actually went
+        const bool force_update = true;
+        mColumn->mParentCtrl->updateColumns(force_update);
+    }
+}
+
+void LLScrollColumnHeader::setHasResizableElement(bool resizable)
+{
+    if (mHasResizableElement != resizable)
+    {
+        mColumn->mParentCtrl->dirtyColumns();
+        mHasResizableElement = resizable;
+    }
+}
+
+void LLScrollColumnHeader::updateResizeBars()
+{
+    S32 num_resizable_columns = 0;
+    S32 col;
+    for (col = 0; col < mColumn->mParentCtrl->getNumColumns(); col++)
+    {
+        LLScrollListColumn* columnp = mColumn->mParentCtrl->getColumn(col);
+        if (columnp && columnp->mHeader && columnp->mHeader->canResize())
+        {
+            num_resizable_columns++;
+        }
+    }
+
+    S32 num_resizers_enabled = 0;
+
+    // now enable/disable resize handles on resizable columns if we have at least two
+    for (col = 0; col < mColumn->mParentCtrl->getNumColumns(); col++)
+    {
+        LLScrollListColumn* columnp = mColumn->mParentCtrl->getColumn(col);
+        if (!columnp || !columnp->mHeader) continue;
+        bool enable = num_resizable_columns >= 2 && num_resizers_enabled < (num_resizable_columns - 1) && columnp->mHeader->canResize();
+        columnp->mHeader->enableResizeBar(enable);
+        if (enable)
+        {
+            num_resizers_enabled++;
+        }
+    }
+}
+
+void LLScrollColumnHeader::enableResizeBar(bool enable)
+{
+    mResizeBar->setEnabled(enable);
+}
+
+bool LLScrollColumnHeader::canResize()
+{
+    return getVisible() && (mHasResizableElement || mColumn->mDynamicWidth);
+}
+
+void LLScrollListColumn::SortNames::declareValues()
+{
+    declare("ascending", LLScrollListColumn::ASCENDING);
+    declare("descending", LLScrollListColumn::DESCENDING);
+}
+
+//
+// LLScrollListColumn
+//
+//static
+const LLScrollListColumn::Params& LLScrollListColumn::getDefaultParams()
+{
+    return LLUICtrlFactory::getDefaultParams<LLScrollListColumn>();
+}
+
+
+LLScrollListColumn::LLScrollListColumn(const Params& p, LLScrollListCtrl* parent)
+:   mWidth(0),
+    mIndex (-1),
+    mParentCtrl(parent),
+    mName(p.name),
+    mLabel(p.header.label),
+    mHeader(NULL),
+    mMaxContentWidth(0),
+    mDynamicWidth(p.width.dynamic_width),
+    mRelWidth(p.width.relative_width),
+    mFontAlignment(p.halign),
+    mSortingColumn(p.sort_column)
+{
+    if (p.sort_ascending.isProvided())
+    {
+        mSortDirection = p.sort_ascending() ? ASCENDING : DESCENDING;
+    }
+    else
+    {
+        mSortDirection = p.sort_direction;
+    }
+
+    setWidth(p.width.pixel_width);
+}
+
+void LLScrollListColumn::setWidth(S32 width)
+{
+    if (!mDynamicWidth && mRelWidth <= 0.f)
+    {
+        mParentCtrl->updateStaticColumnWidth(this, width);
+    }
+    mWidth = width;
+}