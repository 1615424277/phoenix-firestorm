--- conflicted
+++ resolved
@@ -68,15 +68,9 @@
     virtual ~LLXYVector();
     /*virtual*/ bool postBuild();
 
-<<<<<<< HEAD
-    virtual bool	handleHover(S32 x, S32 y, MASK mask);
-    virtual bool	handleMouseUp(S32 x, S32 y, MASK mask);
-    virtual bool	handleMouseDown(S32 x, S32 y, MASK mask);
-=======
-    virtual BOOL    handleHover(S32 x, S32 y, MASK mask);
-    virtual BOOL    handleMouseUp(S32 x, S32 y, MASK mask);
-    virtual BOOL    handleMouseDown(S32 x, S32 y, MASK mask);
->>>>>>> c06fb4e0
+    virtual bool    handleHover(S32 x, S32 y, MASK mask);
+    virtual bool    handleMouseUp(S32 x, S32 y, MASK mask);
+    virtual bool    handleMouseDown(S32 x, S32 y, MASK mask);
 
     virtual void    draw();
 
