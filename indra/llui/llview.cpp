--- conflicted
+++ resolved
@@ -55,11 +55,6 @@
 #include "lltexteditor.h"
 #include "lltextbox.h"
 
-#if defined BOOST_FOREACH
-#undef BOOST_FOREACH
-#define BOOST_FOREACH(iter, coll) for (iter : coll)
-#endif
-
 static const S32 LINE_HEIGHT = 15;
 
 S32     LLView::sDepth = 0;
@@ -257,11 +252,7 @@
 
     // </FS:ND>
 
-<<<<<<< HEAD
-    return TRUE;
-=======
     return true;
->>>>>>> 050d2fef
 }
 
 void LLView::setToolTipArgs( const LLStringUtil::format_map_t& args )
@@ -1005,12 +996,6 @@
     if (!gFocusMgr.getAppHasFocus())
     {
         return true;
-    }
-
-    // TS: Don't bother with a tooltip unless the app itself has focus.
-    if (!gFocusMgr.getAppHasFocus())
-    {
-        return TRUE;
     }
 
     // parents provide tooltips first, which are optionally
