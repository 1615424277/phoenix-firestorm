/**
 * @file llfloater.h
 * @brief LLFloater base class
 *
 * $LicenseInfo:firstyear=2002&license=viewerlgpl$
 * Second Life Viewer Source Code
 * Copyright (C) 2010, Linden Research, Inc.
 *
 * This library is free software; you can redistribute it and/or
 * modify it under the terms of the GNU Lesser General Public
 * License as published by the Free Software Foundation;
 * version 2.1 of the License only.
 *
 * This library is distributed in the hope that it will be useful,
 * but WITHOUT ANY WARRANTY; without even the implied warranty of
 * MERCHANTABILITY or FITNESS FOR A PARTICULAR PURPOSE.  See the GNU
 * Lesser General Public License for more details.
 *
 * You should have received a copy of the GNU Lesser General Public
 * License along with this library; if not, write to the Free Software
 * Foundation, Inc., 51 Franklin Street, Fifth Floor, Boston, MA  02110-1301  USA
 *
 * Linden Research, Inc., 945 Battery Street, San Francisco, CA  94111  USA
 * $/LicenseInfo$
 */

// Floating "windows" within the GL display, like the inventory floater,
// mini-map floater, etc.


#ifndef LL_FLOATER_H
#define LL_FLOATER_H

#include "llpanel.h"
#include "lltoolbar.h"
#include "lluuid.h"
//#include "llnotificationsutil.h"
#include <set>
#include <boost/signals2.hpp>

class LLDragHandle;
class LLResizeHandle;
class LLResizeBar;
class LLButton;
class LLMultiFloater;
class LLFloater;


const BOOL RESIZE_YES = TRUE;
const BOOL RESIZE_NO = FALSE;

const BOOL DRAG_ON_TOP = FALSE;
const BOOL DRAG_ON_LEFT = TRUE;

const BOOL MINIMIZE_YES = TRUE;
const BOOL MINIMIZE_NO = FALSE;

const BOOL CLOSE_YES = TRUE;
const BOOL CLOSE_NO = FALSE;

const BOOL ADJUST_VERTICAL_YES = TRUE;
const BOOL ADJUST_VERTICAL_NO = FALSE;

const F32 CONTEXT_CONE_IN_ALPHA = 0.f;
const F32 CONTEXT_CONE_OUT_ALPHA = 1.f;
const F32 CONTEXT_CONE_FADE_TIME = .08f;

namespace LLFloaterEnums
{
    enum EOpenPositioning
    {
        POSITIONING_RELATIVE,
        POSITIONING_CASCADING,
        POSITIONING_CASCADE_GROUP,
        POSITIONING_CENTERED,
        POSITIONING_SPECIFIED,
        POSITIONING_COUNT
    };
}

namespace LLInitParam
{
    template<>
    struct TypeValues<LLFloaterEnums::EOpenPositioning> : public TypeValuesHelper<LLFloaterEnums::EOpenPositioning>
    {
        static void declareValues();
    };
}

struct LL_COORD_FLOATER
{
    typedef F32 value_t;

    LLCoordCommon convertToCommon() const;
    void convertFromCommon(const LLCoordCommon& from);
protected:
    LLHandle<LLFloater> mFloater;
};

struct LLCoordFloater : LLCoord<LL_COORD_FLOATER>
{
    typedef LLCoord<LL_COORD_FLOATER> coord_t;

    LLCoordFloater() {}
    LLCoordFloater(F32 x, F32 y, LLFloater& floater);
    LLCoordFloater(const LLCoordCommon& other, LLFloater& floater);

    LLCoordFloater& operator=(const LLCoordCommon& other)
    {
        convertFromCommon(other);
        return *this;
    }

    LLCoordFloater& operator=(const LLCoordFloater& other);

    bool operator==(const LLCoordFloater& other) const;
    bool operator!=(const LLCoordFloater& other) const { return !(*this == other); }

    void setFloater(LLFloater& floater);
};

class LLFloater : public LLPanel, public LLInstanceTracker<LLFloater>
{
    friend class LLFloaterView;
    friend class LLFloaterReg;
    friend class LLMultiFloater;

public:

    struct KeyCompare
    {
//      static bool compare(const LLSD& a, const LLSD& b);
        static bool equate(const LLSD& a, const LLSD& b);
/*==========================================================================*|
        bool operator()(const LLSD& a, const LLSD& b) const
        {
            return compare(a, b);
        }
|*==========================================================================*/
<<<<<<< HEAD
	};
	
	enum EFloaterButton
	{
		BUTTON_CLOSE = 0,
		// <FS:Ansariel> FIRE-11724: Snooze group chat
		BUTTON_SNOOZE,
		// </FS:Ansariel>
		BUTTON_RESTORE,
		BUTTON_MINIMIZE,
		BUTTON_TEAR_OFF,
		BUTTON_DOCK,
		BUTTON_HELP,
		BUTTON_COUNT
	};
	
	struct Params 
	:	public LLInitParam::Block<Params, LLPanel::Params>
	{
		Optional<std::string>	title,
								short_title;
		
		Optional<bool>			single_instance,
								reuse_instance,
								can_resize,
								can_minimize,
								can_close,
								can_snooze, 		// <FS:Ansariel> FIRE-11724: Snooze group chat
								can_drag_on_left,
								can_tear_off,
								drop_shadow,		// ## Zi: Optional Drop Shadows
								save_rect,
								save_visibility,
								save_dock_state,
								can_dock,
								show_title,
								auto_close;
		
		Optional<LLFloaterEnums::EOpenPositioning>	positioning;
		
		Optional<S32>			header_height,
								label_v_padding,	// <FS:Zi> Make vertical label padding a per-skin option
								legacy_header_height; // HACK see initFromXML()

		Optional<F32>			rel_x,
								rel_y;

		// Images for top-right controls
		Optional<LLUIImage*>	close_image,
								snooze_image,		// <FS:Ansariel> FIRE-11724: Snooze group chat
								restore_image,
								minimize_image,
								tear_off_image,
								dock_image,
								help_image;
		Optional<LLUIImage*>	close_pressed_image,
								snooze_pressed_image,		// <FS:Ansariel> FIRE-11724: Snooze group chat
								restore_pressed_image,
								minimize_pressed_image,
								tear_off_pressed_image,
								dock_pressed_image,
								help_pressed_image;
		
		Optional<CommitCallbackParam> open_callback,
									  close_callback;

		Ignored					follows;

		Optional<bool>			hosted_floater_show_titlebar; // <FS:Ansariel> MultiFloater without titlebar for hosted floater
		
		Params();
	};
	
	// use this to avoid creating your own default LLFloater::Param instance
	static const Params& getDefaultParams();

	// Load translations for tooltips for standard buttons
	static void initClass();

	LLFloater(const LLSD& key, const Params& params = getDefaultParams());

	virtual ~LLFloater();

	// Don't export top/left for rect, only height/width
	static void setupParamsForExport(Params& p, LLView* parent);
	bool buildFromFile(const std::string &filename);

	boost::signals2::connection setMinimizeCallback( const commit_signal_t::slot_type& cb );
	boost::signals2::connection setOpenCallback( const commit_signal_t::slot_type& cb );
	boost::signals2::connection setCloseCallback( const commit_signal_t::slot_type& cb );

	void initFromParams(const LLFloater::Params& p);
	bool initFloaterXML(LLXMLNodePtr node, LLView *parent, const std::string& filename, LLXMLNodePtr output_node = NULL);

	/*virtual*/ void handleReshape(const LLRect& new_rect, bool by_user = false);
	/*virtual*/ BOOL canSnapTo(const LLView* other_view); 
	/*virtual*/ void setSnappedTo(const LLView* snap_view);
	/*virtual*/ void setFocus( BOOL b );
	/*virtual*/ void setIsChrome(BOOL is_chrome);
	/*virtual*/ void setRect(const LLRect &rect);
                void setIsSingleInstance(BOOL is_single_instance);
                BOOL getIsSingleInstance() { return mSingleInstance; }

	void 			initFloater(const Params& p);

	void			openFloater(const LLSD& key = LLSD());

	// If allowed, close the floater cleanly, releasing focus.
	virtual void	closeFloater(bool app_quitting = false);

	// Close the floater or its host. Use when hidding or toggling a floater instance.
	virtual void	closeHostedFloater();

	/*virtual*/ void reshape(S32 width, S32 height, BOOL called_from_parent = TRUE);
	/*virtual*/ void translate(S32 x, S32 y);
	
	// Release keyboard and mouse focus
	void			releaseFocus();

	// moves to center of gFloaterView
	void			center();

	LLMultiFloater* getHost();
	bool isDetachedAndNotMinimized();

	void			applyTitle();
	std::string		getCurrentTitle() const;
	void			setTitle( const std::string& title);
	std::string		getTitle() const;
	void			setShortTitle( const std::string& short_title );
	std::string		getShortTitle() const;
	virtual void	setMinimized(BOOL b);
	void			moveResizeHandlesToFront();
	void			addDependentFloater(LLFloater* dependent, BOOL reposition = TRUE, BOOL resize = FALSE);
	void			addDependentFloater(LLHandle<LLFloater> dependent_handle, BOOL reposition = TRUE, BOOL resize = FALSE);
	LLFloater*		getDependee() { return (LLFloater*)mDependeeHandle.get(); }
	void			removeDependentFloater(LLFloater* dependent);
	// <FS:Ansariel> Fix floater relocation
	//void			fitWithDependentsOnScreen(const LLRect& left, const LLRect& bottom, const LLRect& right, const LLRect& constraint, S32 min_overlap_pixels);
	void			fitWithDependentsOnScreen(const LLRect& left, const LLRect& bottom, const LLRect& right, const LLRect& chatbar, const LLRect& utilitybar, const LLRect& constraint, S32 min_overlap_pixels);
	// </FS:Ansariel>
	BOOL			isMinimized() const				{ return mMinimized; }
	/// isShown() differs from getVisible() in that isShown() also considers
	/// isMinimized(). isShown() is true only if visible and not minimized.
	bool			isShown() const;
	/// The static isShown() can accept a NULL pointer (which of course
	/// returns false). When non-NULL, it calls the non-static isShown().
	static bool		isShown(const LLFloater* floater);
	static bool     isVisible(const LLFloater* floater);
	static bool     isMinimized(const LLFloater* floater);
	BOOL			isFirstLook() { return mFirstLook; } // EXT-2653: This function is necessary to prevent overlapping for secondary showed toasts
	virtual BOOL	isFrontmost();
	BOOL			isDependent()					{ return !mDependeeHandle.isDead(); }
	void			setCanMinimize(BOOL can_minimize);
	void			setCanClose(BOOL can_close);
	void			setCanTearOff(BOOL can_tear_off);
	virtual void	setCanResize(BOOL can_resize);
	void			setCanDrag(BOOL can_drag);
	bool			getCanDrag();
	void			setCanSnooze(BOOL can_snooze);		// <FS:Ansariel> FIRE-11724: Snooze group chat
	void			setHost(LLMultiFloater* host);
	BOOL			isResizable() const				{ return mResizable; }
	void			setResizeLimits( S32 min_width, S32 min_height );
	void			getResizeLimits( S32* min_width, S32* min_height ) { *min_width = mMinWidth; *min_height = mMinHeight; }

	static std::string		getControlName(const std::string& name, const LLSD& key);
	static LLControlGroup*	getControlGroup();

	bool			isMinimizeable() const{ return mCanMinimize; }
	bool			isCloseable() const{ return mCanClose; }
	bool			isDragOnLeft() const{ return mDragOnLeft; }
	S32				getMinWidth() const{ return mMinWidth; }
	S32				getMinHeight() const{ return mMinHeight; }
	S32				getHeaderHeight() const { return mHeaderHeight; }

	virtual BOOL	handleMouseDown(S32 x, S32 y, MASK mask);
	virtual BOOL	handleMouseUp(S32 x, S32 y, MASK mask);
	virtual BOOL	handleRightMouseDown(S32 x, S32 y, MASK mask);
	virtual BOOL	handleDoubleClick(S32 x, S32 y, MASK mask);
	virtual BOOL	handleMiddleMouseDown(S32 x, S32 y, MASK mask);
	
	virtual BOOL	handleScrollWheel(S32 x, S32 y, S32 mask);

	virtual void	draw();
	virtual void	drawShadow(LLPanel* panel);
	
	virtual void	onOpen(const LLSD& key) {}
	virtual void	onClose(bool app_quitting) {}
	virtual void	onSnooze() {}		// <FS:Ansariel> FIRE-11724: Snooze group chat

	// This cannot be "const" until all derived floater canClose()
	// methods are const as well.  JC
	virtual BOOL	canClose() { return TRUE; }

	/*virtual*/ void setVisible(BOOL visible); // do not override
	/*virtual*/ void onVisibilityChange ( BOOL new_visibility ); // do not override
	
	bool            canFocusStealFrontmost() const { return mFocusStealsFrontmost; }
	void            setFocusStealsFrontmost(bool wants_frontmost) { mFocusStealsFrontmost = wants_frontmost; }

	void			setFrontmost(BOOL take_focus = TRUE, BOOL restore = TRUE);
     virtual void	setVisibleAndFrontmost(BOOL take_focus=TRUE, const LLSD& key = LLSD());
	
	// Defaults to false.
	virtual BOOL	canSaveAs() const { return FALSE; }

	virtual void	saveAs() {}

	void			setSnapTarget(LLHandle<LLFloater> handle) { mSnappedTo = handle; }
	void			clearSnapTarget() { mSnappedTo.markDead(); }
	LLHandle<LLFloater>	getSnapTarget() const { return mSnappedTo; }

	LLHandle<LLFloater> getHandle() const { return getDerivedHandle<LLFloater>(); }
	const LLSD& 	getKey() { return mKey; }
	virtual bool	matchesKey(const LLSD& key) { return mSingleInstance || KeyCompare::equate(key, mKey); }
	
	const std::string& getInstanceName() { return mInstanceName; }
	
	bool            isDockable() const { return mCanDock; }
	void            setCanDock(bool b);

	bool            isDocked() const { return mDocked; }
	virtual void    setDocked(bool docked, bool pop_on_undock = true);

	virtual void    setTornOff(bool torn_off) { mTornOff = torn_off; }
	bool isTornOff() {return mTornOff;}
	void setOpenPositioning(LLFloaterEnums::EOpenPositioning pos) {mPositioning = pos;}


	// Close the floater returned by getFrontmostClosableFloater() and 
	// handle refocusing.
	static void		closeFrontmostFloater();
=======
    };

    enum EFloaterButton
    {
        BUTTON_CLOSE = 0,
        BUTTON_RESTORE,
        BUTTON_MINIMIZE,
        BUTTON_TEAR_OFF,
        BUTTON_DOCK,
        BUTTON_HELP,
        BUTTON_COUNT
    };

    struct Params
    :   public LLInitParam::Block<Params, LLPanel::Params>
    {
        Optional<std::string>   title,
                                short_title;

        Optional<bool>          single_instance,
                                reuse_instance,
                                can_resize,
                                can_minimize,
                                can_close,
                                can_drag_on_left,
                                can_tear_off,
                                save_rect,
                                save_visibility,
                                save_dock_state,
                                can_dock,
                                show_title,
                                auto_close;

        Optional<LLFloaterEnums::EOpenPositioning>  positioning;

        Optional<S32>           header_height,
                                legacy_header_height; // HACK see initFromXML()

        Optional<F32>           rel_x,
                                rel_y;

        // Images for top-right controls
        Optional<LLUIImage*>    close_image,
                                restore_image,
                                minimize_image,
                                tear_off_image,
                                dock_image,
                                help_image;
        Optional<LLUIImage*>    close_pressed_image,
                                restore_pressed_image,
                                minimize_pressed_image,
                                tear_off_pressed_image,
                                dock_pressed_image,
                                help_pressed_image;

        Optional<CommitCallbackParam> open_callback,
                                      close_callback;

        Ignored                 follows;

        Params();
    };

    // use this to avoid creating your own default LLFloater::Param instance
    static const Params& getDefaultParams();

    // Load translations for tooltips for standard buttons
    static void initClass();

    LLFloater(const LLSD& key, const Params& params = getDefaultParams());

    virtual ~LLFloater();

    // Don't export top/left for rect, only height/width
    static void setupParamsForExport(Params& p, LLView* parent);
    bool buildFromFile(const std::string &filename);

    boost::signals2::connection setMinimizeCallback( const commit_signal_t::slot_type& cb );
    boost::signals2::connection setOpenCallback( const commit_signal_t::slot_type& cb );
    boost::signals2::connection setCloseCallback( const commit_signal_t::slot_type& cb );

    void initFromParams(const LLFloater::Params& p);
    bool initFloaterXML(LLXMLNodePtr node, LLView *parent, const std::string& filename, LLXMLNodePtr output_node = NULL);

    /*virtual*/ void handleReshape(const LLRect& new_rect, bool by_user = false);
    /*virtual*/ BOOL canSnapTo(const LLView* other_view);
    /*virtual*/ void setSnappedTo(const LLView* snap_view);
    /*virtual*/ void setFocus( BOOL b );
    /*virtual*/ void setIsChrome(BOOL is_chrome);
    /*virtual*/ void setRect(const LLRect &rect);
                void setIsSingleInstance(BOOL is_single_instance);
                BOOL getIsSingleInstance() { return mSingleInstance; }

    void            initFloater(const Params& p);

    void            openFloater(const LLSD& key = LLSD());

    // If allowed, close the floater cleanly, releasing focus.
    virtual void    closeFloater(bool app_quitting = false);

    // Close the floater or its host. Use when hidding or toggling a floater instance.
    virtual void    closeHostedFloater();

    /*virtual*/ void reshape(S32 width, S32 height, BOOL called_from_parent = TRUE);
    /*virtual*/ void translate(S32 x, S32 y);

    // Release keyboard and mouse focus
    void            releaseFocus();

    // moves to center of gFloaterView
    void            center();

    LLMultiFloater* getHost();
    bool isDetachedAndNotMinimized();

    void            applyTitle();
    std::string     getCurrentTitle() const;
    void            setTitle( const std::string& title);
    std::string     getTitle() const;
    void            setShortTitle( const std::string& short_title );
    std::string     getShortTitle() const;
    virtual void    setMinimized(BOOL b);
    void            moveResizeHandlesToFront();
    void            addDependentFloater(LLFloater* dependent, BOOL reposition = TRUE, BOOL resize = FALSE);
    void            addDependentFloater(LLHandle<LLFloater> dependent_handle, BOOL reposition = TRUE, BOOL resize = FALSE);
    LLFloater*      getDependee() { return (LLFloater*)mDependeeHandle.get(); }
    void            removeDependentFloater(LLFloater* dependent);
    void            fitWithDependentsOnScreen(const LLRect& left, const LLRect& bottom, const LLRect& right, const LLRect& constraint, S32 min_overlap_pixels);
    BOOL            isMinimized() const             { return mMinimized; }
    /// isShown() differs from getVisible() in that isShown() also considers
    /// isMinimized(). isShown() is true only if visible and not minimized.
    bool            isShown() const;
    /// The static isShown() can accept a NULL pointer (which of course
    /// returns false). When non-NULL, it calls the non-static isShown().
    static bool     isShown(const LLFloater* floater);
    static bool     isVisible(const LLFloater* floater);
    static bool     isMinimized(const LLFloater* floater);
    BOOL            isFirstLook() { return mFirstLook; } // EXT-2653: This function is necessary to prevent overlapping for secondary showed toasts
    virtual BOOL    isFrontmost();
    BOOL            isDependent()                   { return !mDependeeHandle.isDead(); }
    void            setCanMinimize(BOOL can_minimize);
    void            setCanClose(BOOL can_close);
    void            setCanTearOff(BOOL can_tear_off);
    virtual void    setCanResize(BOOL can_resize);
    void            setCanDrag(BOOL can_drag);
    bool            getCanDrag();
    void            setHost(LLMultiFloater* host);
    BOOL            isResizable() const             { return mResizable; }
    void            setResizeLimits( S32 min_width, S32 min_height );
    void            getResizeLimits( S32* min_width, S32* min_height ) { *min_width = mMinWidth; *min_height = mMinHeight; }

    static std::string      getControlName(const std::string& name, const LLSD& key);
    static LLControlGroup*  getControlGroup();

    bool            isMinimizeable() const{ return mCanMinimize; }
    bool            isCloseable() const{ return mCanClose; }
    bool            isDragOnLeft() const{ return mDragOnLeft; }
    S32             getMinWidth() const{ return mMinWidth; }
    S32             getMinHeight() const{ return mMinHeight; }
    S32             getHeaderHeight() const { return mHeaderHeight; }

    virtual BOOL    handleMouseDown(S32 x, S32 y, MASK mask);
    virtual BOOL    handleMouseUp(S32 x, S32 y, MASK mask);
    virtual BOOL    handleRightMouseDown(S32 x, S32 y, MASK mask);
    virtual BOOL    handleDoubleClick(S32 x, S32 y, MASK mask);
    virtual BOOL    handleMiddleMouseDown(S32 x, S32 y, MASK mask);

    virtual BOOL    handleScrollWheel(S32 x, S32 y, S32 mask);

    virtual void    draw();
    virtual void    drawShadow(LLPanel* panel);

    virtual void    onOpen(const LLSD& key) {}
    virtual void    onClose(bool app_quitting) {}

    // This cannot be "const" until all derived floater canClose()
    // methods are const as well.  JC
    virtual BOOL    canClose() { return TRUE; }

    /*virtual*/ void setVisible(BOOL visible); // do not override
    /*virtual*/ void onVisibilityChange ( BOOL new_visibility ); // do not override

    bool            canFocusStealFrontmost() const { return mFocusStealsFrontmost; }
    void            setFocusStealsFrontmost(bool wants_frontmost) { mFocusStealsFrontmost = wants_frontmost; }

    void            setFrontmost(BOOL take_focus = TRUE, BOOL restore = TRUE);
     virtual void   setVisibleAndFrontmost(BOOL take_focus=TRUE, const LLSD& key = LLSD());

    // Defaults to false.
    virtual BOOL    canSaveAs() const { return FALSE; }

    virtual void    saveAs() {}

    void            setSnapTarget(LLHandle<LLFloater> handle) { mSnappedTo = handle; }
    void            clearSnapTarget() { mSnappedTo.markDead(); }
    LLHandle<LLFloater> getSnapTarget() const { return mSnappedTo; }

    LLHandle<LLFloater> getHandle() const { return getDerivedHandle<LLFloater>(); }
    const LLSD&     getKey() { return mKey; }
    virtual bool    matchesKey(const LLSD& key) { return mSingleInstance || KeyCompare::equate(key, mKey); }

    const std::string& getInstanceName() { return mInstanceName; }

    bool            isDockable() const { return mCanDock; }
    void            setCanDock(bool b);

    bool            isDocked() const { return mDocked; }
    virtual void    setDocked(bool docked, bool pop_on_undock = true);

    virtual void    setTornOff(bool torn_off) { mTornOff = torn_off; }
    bool isTornOff() {return mTornOff;}
    void setOpenPositioning(LLFloaterEnums::EOpenPositioning pos) {mPositioning = pos;}


    // Close the floater returned by getFrontmostClosableFloater() and
    // handle refocusing.
    static void     closeFrontmostFloater();
>>>>>>> 38c2a5bd

    static bool     isQuitRequested() { return sQuitting; }

//  LLNotification::Params contextualNotification(const std::string& name)
//  {
//      return LLNotification::Params(name).context(mNotificationContext);
//  }

    static void     onClickClose(LLFloater* floater);
    static void     onClickMinimize(LLFloater* floater);
    static void     onClickTearOff(LLFloater* floater);
    static void     onClickDock(LLFloater* floater);
    static void     onClickHelp(LLFloater* floater);

<<<<<<< HEAD
	static void		onClickClose(LLFloater* floater);
	static void		onClickMinimize(LLFloater* floater);
	static void		onClickTearOff(LLFloater* floater);
	static void     onClickDock(LLFloater* floater);
	static void		onClickHelp(LLFloater* floater);
	static void		onClickSnooze(LLFloater* floater);		// <FS:Ansariel> FIRE-11724: Snooze group chat
=======
    static void     setFloaterHost(LLMultiFloater* hostp) {sHostp = hostp; }
    static LLMultiFloater* getFloaterHost() {return sHostp; }
>>>>>>> 38c2a5bd

    void            updateTransparency(ETypeTransparency transparency_type);

    void            enableResizeCtrls(bool enable, bool width = true, bool height = true);

<<<<<<< HEAD
	bool			isPositioning(LLFloaterEnums::EOpenPositioning p) const { return (p == mPositioning); }
	
	// <COLOSI opensim multi-currency support>
	// update currency symbols in titles (if there) and force update of display
	void			updateCurrencySymbols() { mTitle.updateCurrencySymbols(); mShortTitle.updateCurrencySymbols(); applyTitle(); }
	// </COLOSI opensim multi-currency support>
=======
    bool            isPositioning(LLFloaterEnums::EOpenPositioning p) const { return (p == mPositioning); }
>>>>>>> 38c2a5bd
protected:
    void            applyControlsAndPosition(LLFloater* other);

    void            stackWith(LLFloater& other);

    virtual void    initRectControl();
    virtual bool    applyRectControl();
    bool            applyDockState();
    void            applyPositioning(LLFloater* other, bool on_open);
    void            applyRelativePosition();

    void            storeRectControl();
    void            storeVisibilityControl();
    void            storeDockStateControl();

    void            setKey(const LLSD& key);
    void            setInstanceName(const std::string& name);

    virtual void    bringToFront(S32 x, S32 y);
    virtual void    goneFromFront();

    void            setExpandedRect(const LLRect& rect) { mExpandedRect = rect; } // size when not minimized
    const LLRect&   getExpandedRect() const { return mExpandedRect; }

    void            setAutoFocus(BOOL focus) { mAutoFocus = focus; } // whether to automatically take focus when opened
    BOOL            getAutoFocus() const { return mAutoFocus; }
    LLDragHandle*   getDragHandle() const { return mDragHandle; }

    void            destroy(); // Don't call this directly.  You probably want to call closeFloater()

    virtual void    onClickCloseBtn(bool app_quitting = false);

    virtual void    updateTitleButtons();

    // Draws a cone from this floater to parent floater or view (owner)
    // Modifies context_cone_opacity (interpolates according to fade time and returns new value)
    void            drawConeToOwner(F32 &context_cone_opacity,
                                    F32 max_cone_opacity,
                                    LLView *owner_view,
                                    F32 context_fade_time = CONTEXT_CONE_FADE_TIME,
                                    F32 contex_cone_in_alpha = CONTEXT_CONE_IN_ALPHA,
                                    F32 contex_cone_out_alpha = CONTEXT_CONE_OUT_ALPHA);

private:
    void            setForeground(BOOL b);  // called only by floaterview
    void            cleanupHandles(); // remove handles to dead floaters
    void            createMinimizeButton();
    void            buildButtons(const Params& p);

    // Images and tooltips are named in the XML, but we want to look them
    // up by index.
    static LLUIImage*   getButtonImage(const Params& p, EFloaterButton e);
    static LLUIImage*   getButtonPressedImage(const Params& p, EFloaterButton e);

    /**
     * @params is_chrome - if floater is Chrome it means that floater will never get focus.
     * Therefore it can't be closed with 'Ctrl+W'. So the tooltip text of close button( X )
     * should be 'Close' not 'Close(Ctrl+W)' as for usual floaters.
     */
    static std::string  getButtonTooltip(const Params& p, EFloaterButton e, bool is_chrome);

    BOOL            offerClickToButton(S32 x, S32 y, MASK mask, EFloaterButton index);
    void            addResizeCtrls();
    void            layoutResizeCtrls();
    void            addDragHandle();
    void            layoutDragHandle();     // repair layout

    static void     updateActiveFloaterTransparency();
    static void     updateInactiveFloaterTransparency();
    void            updateTransparency(LLView* view, ETypeTransparency transparency_type);

public:
    static const F32 CONTEXT_CONE_IN_ALPHA;
    static const F32 CONTEXT_CONE_OUT_ALPHA;
    static const F32 CONTEXT_CONE_FADE_TIME;

    // Called when floater is opened, passes mKey
    // Public so external views or floaters can watch for this floater opening
    commit_signal_t mOpenSignal;

    // Called when floater is closed, passes app_qitting as LLSD()
    // Public so external views or floaters can watch for this floater closing
    commit_signal_t mCloseSignal;

    commit_signal_t* mMinimizeSignal;

protected:
<<<<<<< HEAD
	bool			mSaveRect;
	bool			mDefaultRectForGroup;
	std::string		mRectControl;
	std::string		mPosXControl;
	std::string		mPosYControl;
	std::string		mVisibilityControl;
	std::string		mDocStateControl;
	LLSD			mKey;				// Key used for retrieving instances; set (for now) by LLFLoaterReg

	LLDragHandle*	mDragHandle;
	LLResizeBar*	mResizeBar[4];
	LLResizeHandle*	mResizeHandle[4];

	LLButton*		mButtons[BUTTON_COUNT];

	// <FS:Ansariel> Make this accessible from child classes
	std::string		mInstanceName;		  // Store the instance name so we can remove ourselves from the list
=======
    bool            mSaveRect;
    bool            mDefaultRectForGroup;
    std::string     mRectControl;
    std::string     mPosXControl;
    std::string     mPosYControl;
    std::string     mVisibilityControl;
    std::string     mDocStateControl;
    LLSD            mKey;               // Key used for retrieving instances; set (for now) by LLFLoaterReg

    LLDragHandle*   mDragHandle;
    LLResizeBar*    mResizeBar[4];
    LLResizeHandle* mResizeHandle[4];

    LLButton*       mButtons[BUTTON_COUNT];
>>>>>>> 38c2a5bd
private:
    LLRect          mExpandedRect;

    LLUIString      mTitle;
    LLUIString      mShortTitle;

    BOOL            mSingleInstance;      // TRUE if there is only ever one instance of the floater
    bool            mReuseInstance;       // true if we want to hide the floater when we close it instead of destroying it
    bool            mIsReuseInitialized;  // true if mReuseInstance already set from parameters
<<<<<<< HEAD
	// <FS:Ansariel> Make this accessible from child classes
	//std::string		mInstanceName;		  // Store the instance name so we can remove ourselves from the list
	
	BOOL			mDropShadow;		// ## Zi: Optional Drop Shadows
	S32				mLabelVPadding;	// <FS:Zi> Make vertical label padding a per-skin option
	BOOL			mCanTearOff;
	BOOL			mCanMinimize;
	BOOL			mCanClose;
    bool            mFocusStealsFrontmost = true;	// FALSE if we don't want the currently focused floater to cover this floater without user interaction
	BOOL			mDragOnLeft;
	BOOL			mResizable;
	BOOL			mAutoClose;
	BOOL			mCanSnooze;		// <FS:Ansariel> FIRE-11724: Snooze group chat

	LLFloaterEnums::EOpenPositioning	mPositioning;
	LLCoordFloater	mPosition;
	
	S32				mMinWidth;
	S32				mMinHeight;
	S32				mHeaderHeight;		// height in pixels of header for title, drag bar
	S32				mLegacyHeaderHeight;// HACK see initFloaterXML()
	
	BOOL			mMinimized;
	BOOL			mForeground;
	LLHandle<LLFloater>	mDependeeHandle;
	

	BOOL			mFirstLook;			// TRUE if the _next_ time this floater is visible will be the first time in the session that it is visible.
	
	typedef std::set<LLHandle<LLFloater> > handle_set_t;
	typedef std::set<LLHandle<LLFloater> >::iterator handle_set_iter_t;
	handle_set_t	mDependents;
	bool			mTranslateWithDependents { false };

	bool			mButtonsEnabled[BUTTON_COUNT];
	F32				mButtonScale;
	BOOL			mAutoFocus;
	LLHandle<LLFloater> mSnappedTo;
	
	LLHandle<LLFloater> mHostHandle;
	LLHandle<LLFloater> mLastHostHandle;

	bool            mCanDock;
	bool            mDocked;
	bool            mTornOff;

	static LLMultiFloater* sHostp;
	static BOOL		sQuitting;
	static std::string	sButtonNames[BUTTON_COUNT];
	static std::string	sButtonToolTips[BUTTON_COUNT];
	static std::string  sButtonToolTipsIndex[BUTTON_COUNT];
	
	typedef void(*click_callback)(LLFloater*);
	static click_callback sButtonCallbacks[BUTTON_COUNT];

	BOOL			mHasBeenDraggedWhileMinimized;
	S32				mPreviousMinimizedBottom;
	S32				mPreviousMinimizedLeft;

	F32				mDefaultRelativeX;
	F32				mDefaultRelativeY;

	// <FS:Ansariel> MultiFloater without titlebar for hosted floater
	bool			mHostedFloaterShowtitlebar;
=======
    std::string     mInstanceName;        // Store the instance name so we can remove ourselves from the list

    BOOL            mCanTearOff;
    BOOL            mCanMinimize;
    BOOL            mCanClose;
    bool            mFocusStealsFrontmost = true;   // FALSE if we don't want the currently focused floater to cover this floater without user interaction
    BOOL            mDragOnLeft;
    BOOL            mResizable;
    BOOL            mAutoClose;

    LLFloaterEnums::EOpenPositioning    mPositioning;
    LLCoordFloater  mPosition;

    S32             mMinWidth;
    S32             mMinHeight;
    S32             mHeaderHeight;      // height in pixels of header for title, drag bar
    S32             mLegacyHeaderHeight;// HACK see initFloaterXML()

    BOOL            mMinimized;
    BOOL            mForeground;
    LLHandle<LLFloater> mDependeeHandle;


    BOOL            mFirstLook;         // TRUE if the _next_ time this floater is visible will be the first time in the session that it is visible.

    typedef std::set<LLHandle<LLFloater> > handle_set_t;
    typedef std::set<LLHandle<LLFloater> >::iterator handle_set_iter_t;
    handle_set_t    mDependents;
    bool            mTranslateWithDependents { false };

    bool            mButtonsEnabled[BUTTON_COUNT];
    F32             mButtonScale;
    BOOL            mAutoFocus;
    LLHandle<LLFloater> mSnappedTo;

    LLHandle<LLFloater> mHostHandle;
    LLHandle<LLFloater> mLastHostHandle;

    bool            mCanDock;
    bool            mDocked;
    bool            mTornOff;

    static LLMultiFloater* sHostp;
    static BOOL     sQuitting;
    static std::string  sButtonNames[BUTTON_COUNT];
    static std::string  sButtonToolTips[BUTTON_COUNT];
    static std::string  sButtonToolTipsIndex[BUTTON_COUNT];

    typedef void(*click_callback)(LLFloater*);
    static click_callback sButtonCallbacks[BUTTON_COUNT];

    BOOL            mHasBeenDraggedWhileMinimized;
    S32             mPreviousMinimizedBottom;
    S32             mPreviousMinimizedLeft;

    F32             mDefaultRelativeX;
    F32             mDefaultRelativeY;
>>>>>>> 38c2a5bd
};


/////////////////////////////////////////////////////////////
// LLFloaterView
// Parent of all floating panels

const S32 FLOATER_MIN_VISIBLE_PIXELS = 16;

class LLFloaterView : public LLUICtrl
{
public:
    struct Params : public LLInitParam::Block<Params, LLUICtrl::Params>{};

protected:
    LLFloaterView (const Params& p);
    friend class LLUICtrlFactory;

public:

    /*virtual*/ void reshape(S32 width, S32 height, BOOL called_from_parent = TRUE);
    /*virtual*/ void draw();
    /*virtual*/ LLRect getSnapRect() const;
    /*virtual*/ void refresh();

    LLRect          findNeighboringPosition( LLFloater* reference_floater, LLFloater* neighbor );

    // Given a child of gFloaterView, make sure this view can fit entirely onscreen.
    void            adjustToFitScreen(LLFloater* floater, BOOL allow_partial_outside, BOOL snap_in_toolbars = false);

    void            setMinimizePositionVerticalOffset(S32 offset) { mMinimizePositionVOffset = offset; }
    void            getMinimizePosition( S32 *left, S32 *bottom);
    void            restoreAll();       // un-minimize all floaters
    typedef std::set<LLView*> skip_list_t;
    void pushVisibleAll(BOOL visible, const skip_list_t& skip_list = skip_list_t());
    void popVisibleAll(const skip_list_t& skip_list = skip_list_t());

    void            setCycleMode(BOOL mode) { mFocusCycleMode = mode; }
    BOOL            getCycleMode() const { return mFocusCycleMode; }
    void            bringToFront( LLFloater* child, BOOL give_focus = TRUE, BOOL restore = TRUE );
    void            highlightFocusedFloater();
    void            unhighlightFocusedFloater();
    void            focusFrontFloater();
    void            destroyAllChildren();
    // attempt to close all floaters
    void            closeAllChildren(bool app_quitting);
    BOOL            allChildrenClosed();
    void            shiftFloaters(S32 x_offset, S32 y_offset);

    void            hideAllFloaters();
    void            showHiddenFloaters();


    LLFloater* getFrontmost() const;
    LLFloater* getBackmost() const;
    LLFloater* getParentFloater(LLView* viewp) const;
    LLFloater* getFocusedFloater() const;
    void        syncFloaterTabOrder();

    // Returns z order of child provided. 0 is closest, larger numbers
    // are deeper in the screen. If there is no such child, the return
    // value is not defined.
    S32 getZOrder(LLFloater* child);

    void setFloaterSnapView(LLHandle<LLView> snap_view) {mSnapView = snap_view; }
    LLFloater* getFrontmostClosableFloater();

<<<<<<< HEAD
	// <FS:KC> Fix for bad edge snapping
	void setSnapOffsetBottom(S32 offset) { mSnapOffsetBottom = offset; }
	void setSnapOffsetChatBar(S32 offset) { mSnapOffsetChatBar = offset; }
	void setSnapOffsetRight(S32 offset) { mSnapOffsetRight = offset; }
	void setSnapOffsetLeft(S32 offset) { mSnapOffsetLeft = offset; }
	// </FS:KC> Fix for bad edge snapping

	void setToolbarRect(LLToolBarEnums::EToolBarLocation tb, const LLRect& toolbar_rect);
=======
    void setToolbarRect(LLToolBarEnums::EToolBarLocation tb, const LLRect& toolbar_rect);
>>>>>>> 38c2a5bd

	// <FS:Ansariel> Prevent floaters being dragged under main chat bar
	void setMainChatbarRect(LLLayoutPanel* panel, const LLRect& chatbar_rect);
	void setUtilityBarRect(LLLayoutPanel* panel, const LLRect& utility_bar_rect);
	const LLRect& getMainChatbarRect() const { return mMainChatbarRect; }
	const LLRect& getUtilityBarRect() const { return mUtilityBarRect; }
	const LLRect& getToolbarRect(LLToolBarEnums::EToolBarLocation tb) const;

private:
<<<<<<< HEAD
	void hiddenFloaterClosed(LLFloater* floater);

	LLRect				mLastSnapRect;
	LLRect				mToolbarLeftRect;
	LLRect				mToolbarBottomRect;
	LLRect				mToolbarRightRect;
	LLHandle<LLView>	mSnapView;
	BOOL			mFocusCycleMode;
	S32				mSnapOffsetBottom;
	S32				mSnapOffsetChatBar; // <FS:KC> Fix for bad edge snapping
	S32				mSnapOffsetLeft; // <FS:KC> Fix for bad edge snapping
	S32				mSnapOffsetRight;
	S32				mMinimizePositionVOffset;
	typedef std::vector<std::pair<LLHandle<LLFloater>, boost::signals2::connection> > hidden_floaters_t;
	hidden_floaters_t mHiddenFloaters;
    LLHandle<LLFloater>	mFrontChildHandle;

	// <FS:Ansariel> Prevent floaters being dragged under main chat bar
	LLRect			mMainChatbarRect;
	LLRect			mUtilityBarRect;
=======
    void hiddenFloaterClosed(LLFloater* floater);

    LLRect              mLastSnapRect;
    LLRect              mToolbarLeftRect;
    LLRect              mToolbarBottomRect;
    LLRect              mToolbarRightRect;
    LLHandle<LLView>    mSnapView;
    BOOL            mFocusCycleMode;
    S32             mSnapOffsetBottom;
    S32             mSnapOffsetRight;
    S32             mMinimizePositionVOffset;
    typedef std::vector<std::pair<LLHandle<LLFloater>, boost::signals2::connection> > hidden_floaters_t;
    hidden_floaters_t mHiddenFloaters;
    LLHandle<LLFloater> mFrontChildHandle;
>>>>>>> 38c2a5bd
};

//
// Globals
//

extern LLFloaterView* gFloaterView;

#endif  // LL_FLOATER_H


<|MERGE_RESOLUTION|>--- conflicted
+++ resolved
@@ -137,245 +137,14 @@
             return compare(a, b);
         }
 |*==========================================================================*/
-<<<<<<< HEAD
-	};
-	
-	enum EFloaterButton
-	{
-		BUTTON_CLOSE = 0,
-		// <FS:Ansariel> FIRE-11724: Snooze group chat
-		BUTTON_SNOOZE,
-		// </FS:Ansariel>
-		BUTTON_RESTORE,
-		BUTTON_MINIMIZE,
-		BUTTON_TEAR_OFF,
-		BUTTON_DOCK,
-		BUTTON_HELP,
-		BUTTON_COUNT
-	};
-	
-	struct Params 
-	:	public LLInitParam::Block<Params, LLPanel::Params>
-	{
-		Optional<std::string>	title,
-								short_title;
-		
-		Optional<bool>			single_instance,
-								reuse_instance,
-								can_resize,
-								can_minimize,
-								can_close,
-								can_snooze, 		// <FS:Ansariel> FIRE-11724: Snooze group chat
-								can_drag_on_left,
-								can_tear_off,
-								drop_shadow,		// ## Zi: Optional Drop Shadows
-								save_rect,
-								save_visibility,
-								save_dock_state,
-								can_dock,
-								show_title,
-								auto_close;
-		
-		Optional<LLFloaterEnums::EOpenPositioning>	positioning;
-		
-		Optional<S32>			header_height,
-								label_v_padding,	// <FS:Zi> Make vertical label padding a per-skin option
-								legacy_header_height; // HACK see initFromXML()
-
-		Optional<F32>			rel_x,
-								rel_y;
-
-		// Images for top-right controls
-		Optional<LLUIImage*>	close_image,
-								snooze_image,		// <FS:Ansariel> FIRE-11724: Snooze group chat
-								restore_image,
-								minimize_image,
-								tear_off_image,
-								dock_image,
-								help_image;
-		Optional<LLUIImage*>	close_pressed_image,
-								snooze_pressed_image,		// <FS:Ansariel> FIRE-11724: Snooze group chat
-								restore_pressed_image,
-								minimize_pressed_image,
-								tear_off_pressed_image,
-								dock_pressed_image,
-								help_pressed_image;
-		
-		Optional<CommitCallbackParam> open_callback,
-									  close_callback;
-
-		Ignored					follows;
-
-		Optional<bool>			hosted_floater_show_titlebar; // <FS:Ansariel> MultiFloater without titlebar for hosted floater
-		
-		Params();
-	};
-	
-	// use this to avoid creating your own default LLFloater::Param instance
-	static const Params& getDefaultParams();
-
-	// Load translations for tooltips for standard buttons
-	static void initClass();
-
-	LLFloater(const LLSD& key, const Params& params = getDefaultParams());
-
-	virtual ~LLFloater();
-
-	// Don't export top/left for rect, only height/width
-	static void setupParamsForExport(Params& p, LLView* parent);
-	bool buildFromFile(const std::string &filename);
-
-	boost::signals2::connection setMinimizeCallback( const commit_signal_t::slot_type& cb );
-	boost::signals2::connection setOpenCallback( const commit_signal_t::slot_type& cb );
-	boost::signals2::connection setCloseCallback( const commit_signal_t::slot_type& cb );
-
-	void initFromParams(const LLFloater::Params& p);
-	bool initFloaterXML(LLXMLNodePtr node, LLView *parent, const std::string& filename, LLXMLNodePtr output_node = NULL);
-
-	/*virtual*/ void handleReshape(const LLRect& new_rect, bool by_user = false);
-	/*virtual*/ BOOL canSnapTo(const LLView* other_view); 
-	/*virtual*/ void setSnappedTo(const LLView* snap_view);
-	/*virtual*/ void setFocus( BOOL b );
-	/*virtual*/ void setIsChrome(BOOL is_chrome);
-	/*virtual*/ void setRect(const LLRect &rect);
-                void setIsSingleInstance(BOOL is_single_instance);
-                BOOL getIsSingleInstance() { return mSingleInstance; }
-
-	void 			initFloater(const Params& p);
-
-	void			openFloater(const LLSD& key = LLSD());
-
-	// If allowed, close the floater cleanly, releasing focus.
-	virtual void	closeFloater(bool app_quitting = false);
-
-	// Close the floater or its host. Use when hidding or toggling a floater instance.
-	virtual void	closeHostedFloater();
-
-	/*virtual*/ void reshape(S32 width, S32 height, BOOL called_from_parent = TRUE);
-	/*virtual*/ void translate(S32 x, S32 y);
-	
-	// Release keyboard and mouse focus
-	void			releaseFocus();
-
-	// moves to center of gFloaterView
-	void			center();
-
-	LLMultiFloater* getHost();
-	bool isDetachedAndNotMinimized();
-
-	void			applyTitle();
-	std::string		getCurrentTitle() const;
-	void			setTitle( const std::string& title);
-	std::string		getTitle() const;
-	void			setShortTitle( const std::string& short_title );
-	std::string		getShortTitle() const;
-	virtual void	setMinimized(BOOL b);
-	void			moveResizeHandlesToFront();
-	void			addDependentFloater(LLFloater* dependent, BOOL reposition = TRUE, BOOL resize = FALSE);
-	void			addDependentFloater(LLHandle<LLFloater> dependent_handle, BOOL reposition = TRUE, BOOL resize = FALSE);
-	LLFloater*		getDependee() { return (LLFloater*)mDependeeHandle.get(); }
-	void			removeDependentFloater(LLFloater* dependent);
-	// <FS:Ansariel> Fix floater relocation
-	//void			fitWithDependentsOnScreen(const LLRect& left, const LLRect& bottom, const LLRect& right, const LLRect& constraint, S32 min_overlap_pixels);
-	void			fitWithDependentsOnScreen(const LLRect& left, const LLRect& bottom, const LLRect& right, const LLRect& chatbar, const LLRect& utilitybar, const LLRect& constraint, S32 min_overlap_pixels);
-	// </FS:Ansariel>
-	BOOL			isMinimized() const				{ return mMinimized; }
-	/// isShown() differs from getVisible() in that isShown() also considers
-	/// isMinimized(). isShown() is true only if visible and not minimized.
-	bool			isShown() const;
-	/// The static isShown() can accept a NULL pointer (which of course
-	/// returns false). When non-NULL, it calls the non-static isShown().
-	static bool		isShown(const LLFloater* floater);
-	static bool     isVisible(const LLFloater* floater);
-	static bool     isMinimized(const LLFloater* floater);
-	BOOL			isFirstLook() { return mFirstLook; } // EXT-2653: This function is necessary to prevent overlapping for secondary showed toasts
-	virtual BOOL	isFrontmost();
-	BOOL			isDependent()					{ return !mDependeeHandle.isDead(); }
-	void			setCanMinimize(BOOL can_minimize);
-	void			setCanClose(BOOL can_close);
-	void			setCanTearOff(BOOL can_tear_off);
-	virtual void	setCanResize(BOOL can_resize);
-	void			setCanDrag(BOOL can_drag);
-	bool			getCanDrag();
-	void			setCanSnooze(BOOL can_snooze);		// <FS:Ansariel> FIRE-11724: Snooze group chat
-	void			setHost(LLMultiFloater* host);
-	BOOL			isResizable() const				{ return mResizable; }
-	void			setResizeLimits( S32 min_width, S32 min_height );
-	void			getResizeLimits( S32* min_width, S32* min_height ) { *min_width = mMinWidth; *min_height = mMinHeight; }
-
-	static std::string		getControlName(const std::string& name, const LLSD& key);
-	static LLControlGroup*	getControlGroup();
-
-	bool			isMinimizeable() const{ return mCanMinimize; }
-	bool			isCloseable() const{ return mCanClose; }
-	bool			isDragOnLeft() const{ return mDragOnLeft; }
-	S32				getMinWidth() const{ return mMinWidth; }
-	S32				getMinHeight() const{ return mMinHeight; }
-	S32				getHeaderHeight() const { return mHeaderHeight; }
-
-	virtual BOOL	handleMouseDown(S32 x, S32 y, MASK mask);
-	virtual BOOL	handleMouseUp(S32 x, S32 y, MASK mask);
-	virtual BOOL	handleRightMouseDown(S32 x, S32 y, MASK mask);
-	virtual BOOL	handleDoubleClick(S32 x, S32 y, MASK mask);
-	virtual BOOL	handleMiddleMouseDown(S32 x, S32 y, MASK mask);
-	
-	virtual BOOL	handleScrollWheel(S32 x, S32 y, S32 mask);
-
-	virtual void	draw();
-	virtual void	drawShadow(LLPanel* panel);
-	
-	virtual void	onOpen(const LLSD& key) {}
-	virtual void	onClose(bool app_quitting) {}
-	virtual void	onSnooze() {}		// <FS:Ansariel> FIRE-11724: Snooze group chat
-
-	// This cannot be "const" until all derived floater canClose()
-	// methods are const as well.  JC
-	virtual BOOL	canClose() { return TRUE; }
-
-	/*virtual*/ void setVisible(BOOL visible); // do not override
-	/*virtual*/ void onVisibilityChange ( BOOL new_visibility ); // do not override
-	
-	bool            canFocusStealFrontmost() const { return mFocusStealsFrontmost; }
-	void            setFocusStealsFrontmost(bool wants_frontmost) { mFocusStealsFrontmost = wants_frontmost; }
-
-	void			setFrontmost(BOOL take_focus = TRUE, BOOL restore = TRUE);
-     virtual void	setVisibleAndFrontmost(BOOL take_focus=TRUE, const LLSD& key = LLSD());
-	
-	// Defaults to false.
-	virtual BOOL	canSaveAs() const { return FALSE; }
-
-	virtual void	saveAs() {}
-
-	void			setSnapTarget(LLHandle<LLFloater> handle) { mSnappedTo = handle; }
-	void			clearSnapTarget() { mSnappedTo.markDead(); }
-	LLHandle<LLFloater>	getSnapTarget() const { return mSnappedTo; }
-
-	LLHandle<LLFloater> getHandle() const { return getDerivedHandle<LLFloater>(); }
-	const LLSD& 	getKey() { return mKey; }
-	virtual bool	matchesKey(const LLSD& key) { return mSingleInstance || KeyCompare::equate(key, mKey); }
-	
-	const std::string& getInstanceName() { return mInstanceName; }
-	
-	bool            isDockable() const { return mCanDock; }
-	void            setCanDock(bool b);
-
-	bool            isDocked() const { return mDocked; }
-	virtual void    setDocked(bool docked, bool pop_on_undock = true);
-
-	virtual void    setTornOff(bool torn_off) { mTornOff = torn_off; }
-	bool isTornOff() {return mTornOff;}
-	void setOpenPositioning(LLFloaterEnums::EOpenPositioning pos) {mPositioning = pos;}
-
-
-	// Close the floater returned by getFrontmostClosableFloater() and 
-	// handle refocusing.
-	static void		closeFrontmostFloater();
-=======
     };
 
     enum EFloaterButton
     {
         BUTTON_CLOSE = 0,
+        // <FS:Ansariel> FIRE-11724: Snooze group chat
+        BUTTON_SNOOZE,
+        // </FS:Ansariel>
         BUTTON_RESTORE,
         BUTTON_MINIMIZE,
         BUTTON_TEAR_OFF,
@@ -395,8 +164,10 @@
                                 can_resize,
                                 can_minimize,
                                 can_close,
+                                can_snooze,         // <FS:Ansariel> FIRE-11724: Snooze group chat
                                 can_drag_on_left,
                                 can_tear_off,
+                                drop_shadow,        // ## Zi: Optional Drop Shadows
                                 save_rect,
                                 save_visibility,
                                 save_dock_state,
@@ -407,6 +178,7 @@
         Optional<LLFloaterEnums::EOpenPositioning>  positioning;
 
         Optional<S32>           header_height,
+                                label_v_padding,    // <FS:Zi> Make vertical label padding a per-skin option
                                 legacy_header_height; // HACK see initFromXML()
 
         Optional<F32>           rel_x,
@@ -414,12 +186,14 @@
 
         // Images for top-right controls
         Optional<LLUIImage*>    close_image,
+                                snooze_image,       // <FS:Ansariel> FIRE-11724: Snooze group chat
                                 restore_image,
                                 minimize_image,
                                 tear_off_image,
                                 dock_image,
                                 help_image;
         Optional<LLUIImage*>    close_pressed_image,
+                                snooze_pressed_image,       // <FS:Ansariel> FIRE-11724: Snooze group chat
                                 restore_pressed_image,
                                 minimize_pressed_image,
                                 tear_off_pressed_image,
@@ -430,6 +204,8 @@
                                       close_callback;
 
         Ignored                 follows;
+
+        Optional<bool>          hosted_floater_show_titlebar; // <FS:Ansariel> MultiFloater without titlebar for hosted floater
 
         Params();
     };
@@ -498,7 +274,10 @@
     void            addDependentFloater(LLHandle<LLFloater> dependent_handle, BOOL reposition = TRUE, BOOL resize = FALSE);
     LLFloater*      getDependee() { return (LLFloater*)mDependeeHandle.get(); }
     void            removeDependentFloater(LLFloater* dependent);
-    void            fitWithDependentsOnScreen(const LLRect& left, const LLRect& bottom, const LLRect& right, const LLRect& constraint, S32 min_overlap_pixels);
+    // <FS:Ansariel> Fix floater relocation
+    //void          fitWithDependentsOnScreen(const LLRect& left, const LLRect& bottom, const LLRect& right, const LLRect& constraint, S32 min_overlap_pixels);
+    void            fitWithDependentsOnScreen(const LLRect& left, const LLRect& bottom, const LLRect& right, const LLRect& chatbar, const LLRect& utilitybar, const LLRect& constraint, S32 min_overlap_pixels);
+    // </FS:Ansariel>
     BOOL            isMinimized() const             { return mMinimized; }
     /// isShown() differs from getVisible() in that isShown() also considers
     /// isMinimized(). isShown() is true only if visible and not minimized.
@@ -517,6 +296,7 @@
     virtual void    setCanResize(BOOL can_resize);
     void            setCanDrag(BOOL can_drag);
     bool            getCanDrag();
+    void            setCanSnooze(BOOL can_snooze);      // <FS:Ansariel> FIRE-11724: Snooze group chat
     void            setHost(LLMultiFloater* host);
     BOOL            isResizable() const             { return mResizable; }
     void            setResizeLimits( S32 min_width, S32 min_height );
@@ -545,6 +325,7 @@
 
     virtual void    onOpen(const LLSD& key) {}
     virtual void    onClose(bool app_quitting) {}
+    virtual void    onSnooze() {}       // <FS:Ansariel> FIRE-11724: Snooze group chat
 
     // This cannot be "const" until all derived floater canClose()
     // methods are const as well.  JC
@@ -588,7 +369,6 @@
     // Close the floater returned by getFrontmostClosableFloater() and
     // handle refocusing.
     static void     closeFrontmostFloater();
->>>>>>> 38c2a5bd
 
     static bool     isQuitRequested() { return sQuitting; }
 
@@ -602,33 +382,21 @@
     static void     onClickTearOff(LLFloater* floater);
     static void     onClickDock(LLFloater* floater);
     static void     onClickHelp(LLFloater* floater);
-
-<<<<<<< HEAD
-	static void		onClickClose(LLFloater* floater);
-	static void		onClickMinimize(LLFloater* floater);
-	static void		onClickTearOff(LLFloater* floater);
-	static void     onClickDock(LLFloater* floater);
-	static void		onClickHelp(LLFloater* floater);
-	static void		onClickSnooze(LLFloater* floater);		// <FS:Ansariel> FIRE-11724: Snooze group chat
-=======
+    static void     onClickSnooze(LLFloater* floater);      // <FS:Ansariel> FIRE-11724: Snooze group chat
+
     static void     setFloaterHost(LLMultiFloater* hostp) {sHostp = hostp; }
     static LLMultiFloater* getFloaterHost() {return sHostp; }
->>>>>>> 38c2a5bd
 
     void            updateTransparency(ETypeTransparency transparency_type);
 
     void            enableResizeCtrls(bool enable, bool width = true, bool height = true);
 
-<<<<<<< HEAD
-	bool			isPositioning(LLFloaterEnums::EOpenPositioning p) const { return (p == mPositioning); }
-	
-	// <COLOSI opensim multi-currency support>
-	// update currency symbols in titles (if there) and force update of display
-	void			updateCurrencySymbols() { mTitle.updateCurrencySymbols(); mShortTitle.updateCurrencySymbols(); applyTitle(); }
-	// </COLOSI opensim multi-currency support>
-=======
     bool            isPositioning(LLFloaterEnums::EOpenPositioning p) const { return (p == mPositioning); }
->>>>>>> 38c2a5bd
+
+    // <COLOSI opensim multi-currency support>
+    // update currency symbols in titles (if there) and force update of display
+    void            updateCurrencySymbols() { mTitle.updateCurrencySymbols(); mShortTitle.updateCurrencySymbols(); applyTitle(); }
+    // </COLOSI opensim multi-currency support>
 protected:
     void            applyControlsAndPosition(LLFloater* other);
 
@@ -716,25 +484,6 @@
     commit_signal_t* mMinimizeSignal;
 
 protected:
-<<<<<<< HEAD
-	bool			mSaveRect;
-	bool			mDefaultRectForGroup;
-	std::string		mRectControl;
-	std::string		mPosXControl;
-	std::string		mPosYControl;
-	std::string		mVisibilityControl;
-	std::string		mDocStateControl;
-	LLSD			mKey;				// Key used for retrieving instances; set (for now) by LLFLoaterReg
-
-	LLDragHandle*	mDragHandle;
-	LLResizeBar*	mResizeBar[4];
-	LLResizeHandle*	mResizeHandle[4];
-
-	LLButton*		mButtons[BUTTON_COUNT];
-
-	// <FS:Ansariel> Make this accessible from child classes
-	std::string		mInstanceName;		  // Store the instance name so we can remove ourselves from the list
-=======
     bool            mSaveRect;
     bool            mDefaultRectForGroup;
     std::string     mRectControl;
@@ -749,7 +498,9 @@
     LLResizeHandle* mResizeHandle[4];
 
     LLButton*       mButtons[BUTTON_COUNT];
->>>>>>> 38c2a5bd
+
+    // <FS:Ansariel> Make this accessible from child classes
+    std::string     mInstanceName;        // Store the instance name so we can remove ourselves from the list
 private:
     LLRect          mExpandedRect;
 
@@ -759,74 +510,11 @@
     BOOL            mSingleInstance;      // TRUE if there is only ever one instance of the floater
     bool            mReuseInstance;       // true if we want to hide the floater when we close it instead of destroying it
     bool            mIsReuseInitialized;  // true if mReuseInstance already set from parameters
-<<<<<<< HEAD
-	// <FS:Ansariel> Make this accessible from child classes
-	//std::string		mInstanceName;		  // Store the instance name so we can remove ourselves from the list
-	
-	BOOL			mDropShadow;		// ## Zi: Optional Drop Shadows
-	S32				mLabelVPadding;	// <FS:Zi> Make vertical label padding a per-skin option
-	BOOL			mCanTearOff;
-	BOOL			mCanMinimize;
-	BOOL			mCanClose;
-    bool            mFocusStealsFrontmost = true;	// FALSE if we don't want the currently focused floater to cover this floater without user interaction
-	BOOL			mDragOnLeft;
-	BOOL			mResizable;
-	BOOL			mAutoClose;
-	BOOL			mCanSnooze;		// <FS:Ansariel> FIRE-11724: Snooze group chat
-
-	LLFloaterEnums::EOpenPositioning	mPositioning;
-	LLCoordFloater	mPosition;
-	
-	S32				mMinWidth;
-	S32				mMinHeight;
-	S32				mHeaderHeight;		// height in pixels of header for title, drag bar
-	S32				mLegacyHeaderHeight;// HACK see initFloaterXML()
-	
-	BOOL			mMinimized;
-	BOOL			mForeground;
-	LLHandle<LLFloater>	mDependeeHandle;
-	
-
-	BOOL			mFirstLook;			// TRUE if the _next_ time this floater is visible will be the first time in the session that it is visible.
-	
-	typedef std::set<LLHandle<LLFloater> > handle_set_t;
-	typedef std::set<LLHandle<LLFloater> >::iterator handle_set_iter_t;
-	handle_set_t	mDependents;
-	bool			mTranslateWithDependents { false };
-
-	bool			mButtonsEnabled[BUTTON_COUNT];
-	F32				mButtonScale;
-	BOOL			mAutoFocus;
-	LLHandle<LLFloater> mSnappedTo;
-	
-	LLHandle<LLFloater> mHostHandle;
-	LLHandle<LLFloater> mLastHostHandle;
-
-	bool            mCanDock;
-	bool            mDocked;
-	bool            mTornOff;
-
-	static LLMultiFloater* sHostp;
-	static BOOL		sQuitting;
-	static std::string	sButtonNames[BUTTON_COUNT];
-	static std::string	sButtonToolTips[BUTTON_COUNT];
-	static std::string  sButtonToolTipsIndex[BUTTON_COUNT];
-	
-	typedef void(*click_callback)(LLFloater*);
-	static click_callback sButtonCallbacks[BUTTON_COUNT];
-
-	BOOL			mHasBeenDraggedWhileMinimized;
-	S32				mPreviousMinimizedBottom;
-	S32				mPreviousMinimizedLeft;
-
-	F32				mDefaultRelativeX;
-	F32				mDefaultRelativeY;
-
-	// <FS:Ansariel> MultiFloater without titlebar for hosted floater
-	bool			mHostedFloaterShowtitlebar;
-=======
-    std::string     mInstanceName;        // Store the instance name so we can remove ourselves from the list
-
+    // <FS:Ansariel> Make this accessible from child classes
+    //std::string       mInstanceName;        // Store the instance name so we can remove ourselves from the list
+
+    BOOL            mDropShadow;        // ## Zi: Optional Drop Shadows
+    S32             mLabelVPadding; // <FS:Zi> Make vertical label padding a per-skin option
     BOOL            mCanTearOff;
     BOOL            mCanMinimize;
     BOOL            mCanClose;
@@ -834,6 +522,7 @@
     BOOL            mDragOnLeft;
     BOOL            mResizable;
     BOOL            mAutoClose;
+    BOOL            mCanSnooze;     // <FS:Ansariel> FIRE-11724: Snooze group chat
 
     LLFloaterEnums::EOpenPositioning    mPositioning;
     LLCoordFloater  mPosition;
@@ -882,7 +571,9 @@
 
     F32             mDefaultRelativeX;
     F32             mDefaultRelativeY;
->>>>>>> 38c2a5bd
+
+    // <FS:Ansariel> MultiFloater without titlebar for hosted floater
+    bool            mHostedFloaterShowtitlebar;
 };
 
 
@@ -950,49 +641,23 @@
     void setFloaterSnapView(LLHandle<LLView> snap_view) {mSnapView = snap_view; }
     LLFloater* getFrontmostClosableFloater();
 
-<<<<<<< HEAD
-	// <FS:KC> Fix for bad edge snapping
-	void setSnapOffsetBottom(S32 offset) { mSnapOffsetBottom = offset; }
-	void setSnapOffsetChatBar(S32 offset) { mSnapOffsetChatBar = offset; }
-	void setSnapOffsetRight(S32 offset) { mSnapOffsetRight = offset; }
-	void setSnapOffsetLeft(S32 offset) { mSnapOffsetLeft = offset; }
-	// </FS:KC> Fix for bad edge snapping
-
-	void setToolbarRect(LLToolBarEnums::EToolBarLocation tb, const LLRect& toolbar_rect);
-=======
+    // <FS:KC> Fix for bad edge snapping
+    void setSnapOffsetBottom(S32 offset) { mSnapOffsetBottom = offset; }
+    void setSnapOffsetChatBar(S32 offset) { mSnapOffsetChatBar = offset; }
+    void setSnapOffsetRight(S32 offset) { mSnapOffsetRight = offset; }
+    void setSnapOffsetLeft(S32 offset) { mSnapOffsetLeft = offset; }
+    // </FS:KC> Fix for bad edge snapping
+
     void setToolbarRect(LLToolBarEnums::EToolBarLocation tb, const LLRect& toolbar_rect);
->>>>>>> 38c2a5bd
-
-	// <FS:Ansariel> Prevent floaters being dragged under main chat bar
-	void setMainChatbarRect(LLLayoutPanel* panel, const LLRect& chatbar_rect);
-	void setUtilityBarRect(LLLayoutPanel* panel, const LLRect& utility_bar_rect);
-	const LLRect& getMainChatbarRect() const { return mMainChatbarRect; }
-	const LLRect& getUtilityBarRect() const { return mUtilityBarRect; }
-	const LLRect& getToolbarRect(LLToolBarEnums::EToolBarLocation tb) const;
+
+    // <FS:Ansariel> Prevent floaters being dragged under main chat bar
+    void setMainChatbarRect(LLLayoutPanel* panel, const LLRect& chatbar_rect);
+    void setUtilityBarRect(LLLayoutPanel* panel, const LLRect& utility_bar_rect);
+    const LLRect& getMainChatbarRect() const { return mMainChatbarRect; }
+    const LLRect& getUtilityBarRect() const { return mUtilityBarRect; }
+    const LLRect& getToolbarRect(LLToolBarEnums::EToolBarLocation tb) const;
 
 private:
-<<<<<<< HEAD
-	void hiddenFloaterClosed(LLFloater* floater);
-
-	LLRect				mLastSnapRect;
-	LLRect				mToolbarLeftRect;
-	LLRect				mToolbarBottomRect;
-	LLRect				mToolbarRightRect;
-	LLHandle<LLView>	mSnapView;
-	BOOL			mFocusCycleMode;
-	S32				mSnapOffsetBottom;
-	S32				mSnapOffsetChatBar; // <FS:KC> Fix for bad edge snapping
-	S32				mSnapOffsetLeft; // <FS:KC> Fix for bad edge snapping
-	S32				mSnapOffsetRight;
-	S32				mMinimizePositionVOffset;
-	typedef std::vector<std::pair<LLHandle<LLFloater>, boost::signals2::connection> > hidden_floaters_t;
-	hidden_floaters_t mHiddenFloaters;
-    LLHandle<LLFloater>	mFrontChildHandle;
-
-	// <FS:Ansariel> Prevent floaters being dragged under main chat bar
-	LLRect			mMainChatbarRect;
-	LLRect			mUtilityBarRect;
-=======
     void hiddenFloaterClosed(LLFloater* floater);
 
     LLRect              mLastSnapRect;
@@ -1002,12 +667,17 @@
     LLHandle<LLView>    mSnapView;
     BOOL            mFocusCycleMode;
     S32             mSnapOffsetBottom;
+    S32             mSnapOffsetChatBar; // <FS:KC> Fix for bad edge snapping
+    S32             mSnapOffsetLeft; // <FS:KC> Fix for bad edge snapping
     S32             mSnapOffsetRight;
     S32             mMinimizePositionVOffset;
     typedef std::vector<std::pair<LLHandle<LLFloater>, boost::signals2::connection> > hidden_floaters_t;
     hidden_floaters_t mHiddenFloaters;
     LLHandle<LLFloater> mFrontChildHandle;
->>>>>>> 38c2a5bd
+
+    // <FS:Ansariel> Prevent floaters being dragged under main chat bar
+    LLRect          mMainChatbarRect;
+    LLRect          mUtilityBarRect;
 };
 
 //
