/**
 * @file llfloater.h
 * @brief LLFloater base class
 *
 * $LicenseInfo:firstyear=2002&license=viewerlgpl$
 * Second Life Viewer Source Code
 * Copyright (C) 2010, Linden Research, Inc.
 *
 * This library is free software; you can redistribute it and/or
 * modify it under the terms of the GNU Lesser General Public
 * License as published by the Free Software Foundation;
 * version 2.1 of the License only.
 *
 * This library is distributed in the hope that it will be useful,
 * but WITHOUT ANY WARRANTY; without even the implied warranty of
 * MERCHANTABILITY or FITNESS FOR A PARTICULAR PURPOSE.  See the GNU
 * Lesser General Public License for more details.
 *
 * You should have received a copy of the GNU Lesser General Public
 * License along with this library; if not, write to the Free Software
 * Foundation, Inc., 51 Franklin Street, Fifth Floor, Boston, MA  02110-1301  USA
 *
 * Linden Research, Inc., 945 Battery Street, San Francisco, CA  94111  USA
 * $/LicenseInfo$
 */

// Floating "windows" within the GL display, like the inventory floater,
// mini-map floater, etc.


#ifndef LL_FLOATER_H
#define LL_FLOATER_H

#include "llpanel.h"
#include "lltoolbar.h"
#include "lluuid.h"
//#include "llnotificationsutil.h"
#include <set>
#include <boost/signals2.hpp>

class LLDragHandle;
class LLResizeHandle;
class LLResizeBar;
class LLButton;
class LLMultiFloater;
class LLFloater;


const BOOL RESIZE_YES = TRUE;
const BOOL RESIZE_NO = FALSE;

const BOOL DRAG_ON_TOP = FALSE;
const BOOL DRAG_ON_LEFT = TRUE;

const BOOL MINIMIZE_YES = TRUE;
const BOOL MINIMIZE_NO = FALSE;

const BOOL CLOSE_YES = TRUE;
const BOOL CLOSE_NO = FALSE;

const BOOL ADJUST_VERTICAL_YES = TRUE;
const BOOL ADJUST_VERTICAL_NO = FALSE;

const F32 CONTEXT_CONE_IN_ALPHA = 0.f;
const F32 CONTEXT_CONE_OUT_ALPHA = 1.f;
const F32 CONTEXT_CONE_FADE_TIME = .08f;

namespace LLFloaterEnums
{
    enum EOpenPositioning
    {
        POSITIONING_RELATIVE,
        POSITIONING_CASCADING,
        POSITIONING_CASCADE_GROUP,
        POSITIONING_CENTERED,
        POSITIONING_SPECIFIED,
        POSITIONING_COUNT
    };
}

namespace LLInitParam
{
    template<>
    struct TypeValues<LLFloaterEnums::EOpenPositioning> : public TypeValuesHelper<LLFloaterEnums::EOpenPositioning>
    {
        static void declareValues();
    };
}

struct LL_COORD_FLOATER
{
    typedef F32 value_t;

    LLCoordCommon convertToCommon() const;
    void convertFromCommon(const LLCoordCommon& from);
protected:
    LLHandle<LLFloater> mFloater;
};

struct LLCoordFloater : LLCoord<LL_COORD_FLOATER>
{
    typedef LLCoord<LL_COORD_FLOATER> coord_t;

    LLCoordFloater() {}
    LLCoordFloater(F32 x, F32 y, LLFloater& floater);
    LLCoordFloater(const LLCoordCommon& other, LLFloater& floater);

    LLCoordFloater& operator=(const LLCoordCommon& other)
    {
        convertFromCommon(other);
        return *this;
    }

    LLCoordFloater& operator=(const LLCoordFloater& other);

    bool operator==(const LLCoordFloater& other) const;
    bool operator!=(const LLCoordFloater& other) const { return !(*this == other); }

    void setFloater(LLFloater& floater);
};

class LLFloater : public LLPanel, public LLInstanceTracker<LLFloater>
{
    friend class LLFloaterView;
    friend class LLFloaterReg;
    friend class LLMultiFloater;

public:

    struct KeyCompare
    {
//      static bool compare(const LLSD& a, const LLSD& b);
        static bool equate(const LLSD& a, const LLSD& b);
/*==========================================================================*|
        bool operator()(const LLSD& a, const LLSD& b) const
        {
            return compare(a, b);
        }
|*==========================================================================*/
    };

    enum EFloaterButton
    {
        BUTTON_CLOSE = 0,
        BUTTON_RESTORE,
        BUTTON_MINIMIZE,
        BUTTON_TEAR_OFF,
        BUTTON_DOCK,
        BUTTON_HELP,
        BUTTON_COUNT
    };

    struct Params
    :   public LLInitParam::Block<Params, LLPanel::Params>
    {
        Optional<std::string>   title,
                                short_title;

        Optional<bool>          single_instance,
                                reuse_instance,
                                can_resize,
                                can_minimize,
                                can_close,
                                can_drag_on_left,
                                can_tear_off,
                                save_rect,
                                save_visibility,
                                save_dock_state,
                                can_dock,
                                show_title,
                                auto_close;

        Optional<LLFloaterEnums::EOpenPositioning>  positioning;

        Optional<S32>           header_height,
                                legacy_header_height; // HACK see initFromXML()

        Optional<F32>           rel_x,
                                rel_y;

        // Images for top-right controls
        Optional<LLUIImage*>    close_image,
                                restore_image,
                                minimize_image,
                                tear_off_image,
                                dock_image,
                                help_image;
        Optional<LLUIImage*>    close_pressed_image,
                                restore_pressed_image,
                                minimize_pressed_image,
                                tear_off_pressed_image,
                                dock_pressed_image,
                                help_pressed_image;

        Optional<CommitCallbackParam> open_callback,
                                      close_callback;

        Ignored                 follows;

        Params();
    };

    // use this to avoid creating your own default LLFloater::Param instance
    static const Params& getDefaultParams();

    // Load translations for tooltips for standard buttons
    static void initClass();

    LLFloater(const LLSD& key, const Params& params = getDefaultParams());

    virtual ~LLFloater();

    // Don't export top/left for rect, only height/width
    static void setupParamsForExport(Params& p, LLView* parent);
    bool buildFromFile(const std::string &filename);

    boost::signals2::connection setMinimizeCallback( const commit_signal_t::slot_type& cb );
    boost::signals2::connection setOpenCallback( const commit_signal_t::slot_type& cb );
    boost::signals2::connection setCloseCallback( const commit_signal_t::slot_type& cb );

    void initFromParams(const LLFloater::Params& p);
    bool initFloaterXML(LLXMLNodePtr node, LLView *parent, const std::string& filename, LLXMLNodePtr output_node = NULL);

    /*virtual*/ void handleReshape(const LLRect& new_rect, bool by_user = false);
    /*virtual*/ BOOL canSnapTo(const LLView* other_view);
    /*virtual*/ void setSnappedTo(const LLView* snap_view);
    /*virtual*/ void setFocus( BOOL b );
    /*virtual*/ void setIsChrome(BOOL is_chrome);
    /*virtual*/ void setRect(const LLRect &rect);
                void setIsSingleInstance(BOOL is_single_instance);
                BOOL getIsSingleInstance() { return mSingleInstance; }

    void            initFloater(const Params& p);

    void            openFloater(const LLSD& key = LLSD());

    // If allowed, close the floater cleanly, releasing focus.
    virtual void    closeFloater(bool app_quitting = false);

    // Close the floater or its host. Use when hidding or toggling a floater instance.
    virtual void    closeHostedFloater();

    /*virtual*/ void reshape(S32 width, S32 height, BOOL called_from_parent = TRUE);
    /*virtual*/ void translate(S32 x, S32 y);

    // Release keyboard and mouse focus
    void            releaseFocus();

    // moves to center of gFloaterView
    void            center();

    LLMultiFloater* getHost();
    bool isDetachedAndNotMinimized();

    void            applyTitle();
    std::string     getCurrentTitle() const;
    void            setTitle( const std::string& title);
    std::string     getTitle() const;
    void            setShortTitle( const std::string& short_title );
    std::string     getShortTitle() const;
    virtual void    setMinimized(BOOL b);
    void            moveResizeHandlesToFront();
    void            addDependentFloater(LLFloater* dependent, BOOL reposition = TRUE, BOOL resize = FALSE);
    void            addDependentFloater(LLHandle<LLFloater> dependent_handle, BOOL reposition = TRUE, BOOL resize = FALSE);
    LLFloater*      getDependee() { return (LLFloater*)mDependeeHandle.get(); }
    void            removeDependentFloater(LLFloater* dependent);
    void            fitWithDependentsOnScreen(const LLRect& left, const LLRect& bottom, const LLRect& right, const LLRect& constraint, S32 min_overlap_pixels);
    BOOL            isMinimized() const             { return mMinimized; }
    /// isShown() differs from getVisible() in that isShown() also considers
    /// isMinimized(). isShown() is true only if visible and not minimized.
    bool            isShown() const;
    /// The static isShown() can accept a NULL pointer (which of course
    /// returns false). When non-NULL, it calls the non-static isShown().
    static bool     isShown(const LLFloater* floater);
    static bool     isVisible(const LLFloater* floater);
    static bool     isMinimized(const LLFloater* floater);
    BOOL            isFirstLook() { return mFirstLook; } // EXT-2653: This function is necessary to prevent overlapping for secondary showed toasts
    virtual BOOL    isFrontmost();
    BOOL            isDependent()                   { return !mDependeeHandle.isDead(); }
    void            setCanMinimize(BOOL can_minimize);
    void            setCanClose(BOOL can_close);
    void            setCanTearOff(BOOL can_tear_off);
    virtual void    setCanResize(BOOL can_resize);
    void            setCanDrag(BOOL can_drag);
    bool            getCanDrag();
    void            setHost(LLMultiFloater* host);
    BOOL            isResizable() const             { return mResizable; }
    void            setResizeLimits( S32 min_width, S32 min_height );
    void            getResizeLimits( S32* min_width, S32* min_height ) { *min_width = mMinWidth; *min_height = mMinHeight; }

    static std::string      getControlName(const std::string& name, const LLSD& key);
    static LLControlGroup*  getControlGroup();

    bool            isMinimizeable() const{ return mCanMinimize; }
    bool            isCloseable() const{ return mCanClose; }
    bool            isDragOnLeft() const{ return mDragOnLeft; }
    S32             getMinWidth() const{ return mMinWidth; }
    S32             getMinHeight() const{ return mMinHeight; }
    S32             getHeaderHeight() const { return mHeaderHeight; }

    virtual BOOL    handleMouseDown(S32 x, S32 y, MASK mask);
    virtual BOOL    handleMouseUp(S32 x, S32 y, MASK mask);
    virtual BOOL    handleRightMouseDown(S32 x, S32 y, MASK mask);
    virtual BOOL    handleDoubleClick(S32 x, S32 y, MASK mask);
    virtual BOOL    handleMiddleMouseDown(S32 x, S32 y, MASK mask);

    virtual BOOL    handleScrollWheel(S32 x, S32 y, S32 mask);

    virtual void    draw();
    virtual void    drawShadow(LLPanel* panel);

    virtual void    onOpen(const LLSD& key) {}
    virtual void    onClose(bool app_quitting) {}

    // This cannot be "const" until all derived floater canClose()
    // methods are const as well.  JC
    virtual BOOL    canClose() { return TRUE; }

    /*virtual*/ void setVisible(BOOL visible); // do not override
    /*virtual*/ void onVisibilityChange ( BOOL new_visibility ); // do not override

    bool            canFocusStealFrontmost() const { return mFocusStealsFrontmost; }
    void            setFocusStealsFrontmost(bool wants_frontmost) { mFocusStealsFrontmost = wants_frontmost; }

    void            setFrontmost(BOOL take_focus = TRUE, BOOL restore = TRUE);
     virtual void   setVisibleAndFrontmost(BOOL take_focus=TRUE, const LLSD& key = LLSD());

    // Defaults to false.
    virtual BOOL    canSaveAs() const { return FALSE; }

    virtual void    saveAs() {}

    void            setSnapTarget(LLHandle<LLFloater> handle) { mSnappedTo = handle; }
    void            clearSnapTarget() { mSnappedTo.markDead(); }
    LLHandle<LLFloater> getSnapTarget() const { return mSnappedTo; }

    LLHandle<LLFloater> getHandle() const { return getDerivedHandle<LLFloater>(); }
    const LLSD&     getKey() { return mKey; }
    virtual bool    matchesKey(const LLSD& key) { return mSingleInstance || KeyCompare::equate(key, mKey); }

    const std::string& getInstanceName() { return mInstanceName; }

    bool            isDockable() const { return mCanDock; }
    void            setCanDock(bool b);

    bool            isDocked() const { return mDocked; }
    virtual void    setDocked(bool docked, bool pop_on_undock = true);

    virtual void    setTornOff(bool torn_off) { mTornOff = torn_off; }
    bool isTornOff() {return mTornOff;}
    void setOpenPositioning(LLFloaterEnums::EOpenPositioning pos) {mPositioning = pos;}


    // Close the floater returned by getFrontmostClosableFloater() and
    // handle refocusing.
    static void     closeFrontmostFloater();

    static bool     isQuitRequested() { return sQuitting; }

//  LLNotification::Params contextualNotification(const std::string& name)
//  {
//      return LLNotification::Params(name).context(mNotificationContext);
//  }

    static void     onClickClose(LLFloater* floater);
    static void     onClickMinimize(LLFloater* floater);
    static void     onClickTearOff(LLFloater* floater);
    static void     onClickDock(LLFloater* floater);
    static void     onClickHelp(LLFloater* floater);

    static void     setFloaterHost(LLMultiFloater* hostp) {sHostp = hostp; }
    static LLMultiFloater* getFloaterHost() {return sHostp; }

    void            updateTransparency(ETypeTransparency transparency_type);

    void            enableResizeCtrls(bool enable, bool width = true, bool height = true);

    bool            isPositioning(LLFloaterEnums::EOpenPositioning p) const { return (p == mPositioning); }
protected:
    void            applyControlsAndPosition(LLFloater* other);
<<<<<<< HEAD

    void            stackWith(LLFloater& other);

    virtual void    initRectControl();
    virtual bool    applyRectControl();
    bool            applyDockState();
    void            applyPositioning(LLFloater* other, bool on_open);
    void            applyRelativePosition();

    void            storeRectControl();
    void            storeVisibilityControl();
    void            storeDockStateControl();

    void            setKey(const LLSD& key);
    void            setInstanceName(const std::string& name);

    virtual void    bringToFront(S32 x, S32 y);
    virtual void    goneFromFront();

    void            setExpandedRect(const LLRect& rect) { mExpandedRect = rect; } // size when not minimized
    const LLRect&   getExpandedRect() const { return mExpandedRect; }

    void            setAutoFocus(BOOL focus) { mAutoFocus = focus; } // whether to automatically take focus when opened
    BOOL            getAutoFocus() const { return mAutoFocus; }
    LLDragHandle*   getDragHandle() const { return mDragHandle; }

    void            destroy(); // Don't call this directly.  You probably want to call closeFloater()

    virtual void    onClickCloseBtn(bool app_quitting = false);

=======

    void            stackWith(LLFloater& other);

    virtual void    initRectControl();
    virtual bool    applyRectControl();
    bool            applyDockState();
    void            applyPositioning(LLFloater* other, bool on_open);
    void            applyRelativePosition();

    void            storeRectControl();
    void            storeVisibilityControl();
    void            storeDockStateControl();

    void            setKey(const LLSD& key);
    void            setInstanceName(const std::string& name);

    virtual void    bringToFront(S32 x, S32 y);
    virtual void    goneFromFront();

    void            setExpandedRect(const LLRect& rect) { mExpandedRect = rect; } // size when not minimized
    const LLRect&   getExpandedRect() const { return mExpandedRect; }

    void            setAutoFocus(BOOL focus) { mAutoFocus = focus; } // whether to automatically take focus when opened
    BOOL            getAutoFocus() const { return mAutoFocus; }
    LLDragHandle*   getDragHandle() const { return mDragHandle; }

    void            destroy(); // Don't call this directly.  You probably want to call closeFloater()

    virtual void    onClickCloseBtn(bool app_quitting = false);

>>>>>>> 33ad8db7
    virtual void    updateTitleButtons();

    // Draws a cone from this floater to parent floater or view (owner)
    // Modifies context_cone_opacity (interpolates according to fade time and returns new value)
    void            drawConeToOwner(F32 &context_cone_opacity,
                                    F32 max_cone_opacity,
                                    LLView *owner_view,
                                    F32 context_fade_time = CONTEXT_CONE_FADE_TIME,
                                    F32 contex_cone_in_alpha = CONTEXT_CONE_IN_ALPHA,
                                    F32 contex_cone_out_alpha = CONTEXT_CONE_OUT_ALPHA);

private:
    void            setForeground(BOOL b);  // called only by floaterview
    void            cleanupHandles(); // remove handles to dead floaters
    void            createMinimizeButton();
    void            buildButtons(const Params& p);

    // Images and tooltips are named in the XML, but we want to look them
    // up by index.
    static LLUIImage*   getButtonImage(const Params& p, EFloaterButton e);
    static LLUIImage*   getButtonPressedImage(const Params& p, EFloaterButton e);

    /**
     * @params is_chrome - if floater is Chrome it means that floater will never get focus.
     * Therefore it can't be closed with 'Ctrl+W'. So the tooltip text of close button( X )
     * should be 'Close' not 'Close(Ctrl+W)' as for usual floaters.
     */
    static std::string  getButtonTooltip(const Params& p, EFloaterButton e, bool is_chrome);

    BOOL            offerClickToButton(S32 x, S32 y, MASK mask, EFloaterButton index);
    void            addResizeCtrls();
    void            layoutResizeCtrls();
    void            addDragHandle();
    void            layoutDragHandle();     // repair layout

    static void     updateActiveFloaterTransparency();
    static void     updateInactiveFloaterTransparency();
    void            updateTransparency(LLView* view, ETypeTransparency transparency_type);

public:
    static const F32 CONTEXT_CONE_IN_ALPHA;
    static const F32 CONTEXT_CONE_OUT_ALPHA;
    static const F32 CONTEXT_CONE_FADE_TIME;

    // Called when floater is opened, passes mKey
    // Public so external views or floaters can watch for this floater opening
    commit_signal_t mOpenSignal;

    // Called when floater is closed, passes app_qitting as LLSD()
    // Public so external views or floaters can watch for this floater closing
    commit_signal_t mCloseSignal;

    commit_signal_t* mMinimizeSignal;

protected:
    bool            mSaveRect;
    bool            mDefaultRectForGroup;
    std::string     mRectControl;
    std::string     mPosXControl;
    std::string     mPosYControl;
    std::string     mVisibilityControl;
    std::string     mDocStateControl;
    LLSD            mKey;               // Key used for retrieving instances; set (for now) by LLFLoaterReg

    LLDragHandle*   mDragHandle;
    LLResizeBar*    mResizeBar[4];
    LLResizeHandle* mResizeHandle[4];

    LLButton*       mButtons[BUTTON_COUNT];
private:
    LLRect          mExpandedRect;

    LLUIString      mTitle;
    LLUIString      mShortTitle;

    BOOL            mSingleInstance;      // TRUE if there is only ever one instance of the floater
    bool            mReuseInstance;       // true if we want to hide the floater when we close it instead of destroying it
    bool            mIsReuseInitialized;  // true if mReuseInstance already set from parameters
    std::string     mInstanceName;        // Store the instance name so we can remove ourselves from the list

    BOOL            mCanTearOff;
    BOOL            mCanMinimize;
    BOOL            mCanClose;
    bool            mFocusStealsFrontmost = true;   // FALSE if we don't want the currently focused floater to cover this floater without user interaction
    BOOL            mDragOnLeft;
    BOOL            mResizable;
    BOOL            mAutoClose;

    LLFloaterEnums::EOpenPositioning    mPositioning;
    LLCoordFloater  mPosition;

    S32             mMinWidth;
    S32             mMinHeight;
    S32             mHeaderHeight;      // height in pixels of header for title, drag bar
    S32             mLegacyHeaderHeight;// HACK see initFloaterXML()

    BOOL            mMinimized;
    BOOL            mForeground;
    LLHandle<LLFloater> mDependeeHandle;


    BOOL            mFirstLook;         // TRUE if the _next_ time this floater is visible will be the first time in the session that it is visible.

    typedef std::set<LLHandle<LLFloater> > handle_set_t;
    typedef std::set<LLHandle<LLFloater> >::iterator handle_set_iter_t;
    handle_set_t    mDependents;
    bool            mTranslateWithDependents { false };

    bool            mButtonsEnabled[BUTTON_COUNT];
    F32             mButtonScale;
    BOOL            mAutoFocus;
    LLHandle<LLFloater> mSnappedTo;

    LLHandle<LLFloater> mHostHandle;
    LLHandle<LLFloater> mLastHostHandle;

    bool            mCanDock;
    bool            mDocked;
    bool            mTornOff;

    static LLMultiFloater* sHostp;
    static BOOL     sQuitting;
    static std::string  sButtonNames[BUTTON_COUNT];
    static std::string  sButtonToolTips[BUTTON_COUNT];
    static std::string  sButtonToolTipsIndex[BUTTON_COUNT];

    typedef void(*click_callback)(LLFloater*);
    static click_callback sButtonCallbacks[BUTTON_COUNT];

    BOOL            mHasBeenDraggedWhileMinimized;
    S32             mPreviousMinimizedBottom;
    S32             mPreviousMinimizedLeft;

    F32             mDefaultRelativeX;
    F32             mDefaultRelativeY;
};


/////////////////////////////////////////////////////////////
// LLFloaterView
// Parent of all floating panels

const S32 FLOATER_MIN_VISIBLE_PIXELS = 16;

class LLFloaterView : public LLUICtrl
{
public:
    struct Params : public LLInitParam::Block<Params, LLUICtrl::Params>{};

protected:
    LLFloaterView (const Params& p);
    friend class LLUICtrlFactory;

public:

    /*virtual*/ void reshape(S32 width, S32 height, BOOL called_from_parent = TRUE);
    /*virtual*/ void draw();
    /*virtual*/ LLRect getSnapRect() const;
    /*virtual*/ void refresh();

    LLRect          findNeighboringPosition( LLFloater* reference_floater, LLFloater* neighbor );

    // Given a child of gFloaterView, make sure this view can fit entirely onscreen.
    void            adjustToFitScreen(LLFloater* floater, BOOL allow_partial_outside, BOOL snap_in_toolbars = false);

    void            setMinimizePositionVerticalOffset(S32 offset) { mMinimizePositionVOffset = offset; }
    void            getMinimizePosition( S32 *left, S32 *bottom);
    void            restoreAll();       // un-minimize all floaters
    typedef std::set<LLView*> skip_list_t;
    void pushVisibleAll(BOOL visible, const skip_list_t& skip_list = skip_list_t());
    void popVisibleAll(const skip_list_t& skip_list = skip_list_t());

    void            setCycleMode(BOOL mode) { mFocusCycleMode = mode; }
    BOOL            getCycleMode() const { return mFocusCycleMode; }
    void            bringToFront( LLFloater* child, BOOL give_focus = TRUE, BOOL restore = TRUE );
    void            highlightFocusedFloater();
    void            unhighlightFocusedFloater();
    void            focusFrontFloater();
    void            destroyAllChildren();
    // attempt to close all floaters
    void            closeAllChildren(bool app_quitting);
    BOOL            allChildrenClosed();
    void            shiftFloaters(S32 x_offset, S32 y_offset);

    void            hideAllFloaters();
    void            showHiddenFloaters();


    LLFloater* getFrontmost() const;
    LLFloater* getBackmost() const;
    LLFloater* getParentFloater(LLView* viewp) const;
    LLFloater* getFocusedFloater() const;
    void        syncFloaterTabOrder();

    // Returns z order of child provided. 0 is closest, larger numbers
    // are deeper in the screen. If there is no such child, the return
    // value is not defined.
    S32 getZOrder(LLFloater* child);

    void setFloaterSnapView(LLHandle<LLView> snap_view) {mSnapView = snap_view; }
    LLFloater* getFrontmostClosableFloater();

    void setToolbarRect(LLToolBarEnums::EToolBarLocation tb, const LLRect& toolbar_rect);

private:
    void hiddenFloaterClosed(LLFloater* floater);

    LLRect              mLastSnapRect;
    LLRect              mToolbarLeftRect;
    LLRect              mToolbarBottomRect;
    LLRect              mToolbarRightRect;
    LLHandle<LLView>    mSnapView;
    BOOL            mFocusCycleMode;
    S32             mSnapOffsetBottom;
    S32             mSnapOffsetRight;
    S32             mMinimizePositionVOffset;
    typedef std::vector<std::pair<LLHandle<LLFloater>, boost::signals2::connection> > hidden_floaters_t;
    hidden_floaters_t mHiddenFloaters;
    LLHandle<LLFloater> mFrontChildHandle;
};

//
// Globals
//

extern LLFloaterView* gFloaterView;

#endif  // LL_FLOATER_H


<|MERGE_RESOLUTION|>--- conflicted
+++ resolved
@@ -378,7 +378,6 @@
     bool            isPositioning(LLFloaterEnums::EOpenPositioning p) const { return (p == mPositioning); }
 protected:
     void            applyControlsAndPosition(LLFloater* other);
-<<<<<<< HEAD
 
     void            stackWith(LLFloater& other);
 
@@ -409,38 +408,6 @@
 
     virtual void    onClickCloseBtn(bool app_quitting = false);
 
-=======
-
-    void            stackWith(LLFloater& other);
-
-    virtual void    initRectControl();
-    virtual bool    applyRectControl();
-    bool            applyDockState();
-    void            applyPositioning(LLFloater* other, bool on_open);
-    void            applyRelativePosition();
-
-    void            storeRectControl();
-    void            storeVisibilityControl();
-    void            storeDockStateControl();
-
-    void            setKey(const LLSD& key);
-    void            setInstanceName(const std::string& name);
-
-    virtual void    bringToFront(S32 x, S32 y);
-    virtual void    goneFromFront();
-
-    void            setExpandedRect(const LLRect& rect) { mExpandedRect = rect; } // size when not minimized
-    const LLRect&   getExpandedRect() const { return mExpandedRect; }
-
-    void            setAutoFocus(BOOL focus) { mAutoFocus = focus; } // whether to automatically take focus when opened
-    BOOL            getAutoFocus() const { return mAutoFocus; }
-    LLDragHandle*   getDragHandle() const { return mDragHandle; }
-
-    void            destroy(); // Don't call this directly.  You probably want to call closeFloater()
-
-    virtual void    onClickCloseBtn(bool app_quitting = false);
-
->>>>>>> 33ad8db7
     virtual void    updateTitleButtons();
 
     // Draws a cone from this floater to parent floater or view (owner)
