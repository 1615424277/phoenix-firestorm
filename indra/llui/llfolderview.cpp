/**
 * @file llfolderview.cpp
 * @brief Implementation of the folder view collection of classes.
 *
 * $LicenseInfo:firstyear=2001&license=viewerlgpl$
 * Second Life Viewer Source Code
 * Copyright (C) 2010, Linden Research, Inc.
 *
 * This library is free software; you can redistribute it and/or
 * modify it under the terms of the GNU Lesser General Public
 * License as published by the Free Software Foundation;
 * version 2.1 of the License only.
 *
 * This library is distributed in the hope that it will be useful,
 * but WITHOUT ANY WARRANTY; without even the implied warranty of
 * MERCHANTABILITY or FITNESS FOR A PARTICULAR PURPOSE.  See the GNU
 * Lesser General Public License for more details.
 *
 * You should have received a copy of the GNU Lesser General Public
 * License along with this library; if not, write to the Free Software
 * Foundation, Inc., 51 Franklin Street, Fifth Floor, Boston, MA  02110-1301  USA
 *
 * Linden Research, Inc., 945 Battery Street, San Francisco, CA  94111  USA
 * $/LicenseInfo$
 */

#include "linden_common.h"

#include "llfolderview.h"
#include "llfolderviewmodel.h"
#include "llclipboard.h" // *TODO: remove this once hack below gone.
#include "llkeyboard.h"
#include "lllineeditor.h"
#include "llmenugl.h"
#include "llpanel.h"
#include "llscrollcontainer.h" // hack to allow scrolling
#include "lltextbox.h"
#include "lltrans.h"
#include "llui.h"
#include "lluictrlfactory.h"

// Linden library includes
#include "lldbstrings.h"
#include "llfocusmgr.h"
#include "llfontgl.h"
#include "llgl.h"
#include "llrender.h"

// Third-party library includes
#include <algorithm>

///----------------------------------------------------------------------------
/// Local function declarations, constants, enums, and typedefs
///----------------------------------------------------------------------------

const S32 RENAME_HEIGHT_PAD = 1;
const S32 AUTO_OPEN_STACK_DEPTH = 16;

const S32 MINIMUM_RENAMER_WIDTH = 80;

// *TODO: move in params in xml if necessary. Requires modification of LLFolderView & LLInventoryPanel Params.
const S32 STATUS_TEXT_HPAD = 6;
const S32 STATUS_TEXT_VPAD = 8;

enum {
    SIGNAL_NO_KEYBOARD_FOCUS = 1,
    SIGNAL_KEYBOARD_FOCUS = 2
};

F32 LLFolderView::sAutoOpenTime = 1.f;

//---------------------------------------------------------------------------

// Tells all folders in a folderview to close themselves
// For efficiency, calls setOpenArrangeRecursively().
// The calling function must then call:
//  LLFolderView* root = getRoot();
//  if( root )
//  {
//      root->arrange( NULL, NULL );
//      root->scrollToShowSelection();
//  }
// to patch things up.
class LLCloseAllFoldersFunctor : public LLFolderViewFunctor
{
public:
    LLCloseAllFoldersFunctor(BOOL close) { mOpen = !close; }
    virtual ~LLCloseAllFoldersFunctor() {}
    virtual void doFolder(LLFolderViewFolder* folder);
    virtual void doItem(LLFolderViewItem* item);

    BOOL mOpen;
};


void LLCloseAllFoldersFunctor::doFolder(LLFolderViewFolder* folder)
{
    folder->setOpenArrangeRecursively(mOpen);
}

// Do nothing.
void LLCloseAllFoldersFunctor::doItem(LLFolderViewItem* item)
{ }

//---------------------------------------------------------------------------

void LLAllDescendentsPassedFilter::doFolder(LLFolderViewFolder* folder)
{
    mAllDescendentsPassedFilter &= (folder) && (folder->passedFilter()) && (folder->descendantsPassedFilter());
}

void LLAllDescendentsPassedFilter::doItem(LLFolderViewItem* item)
{
    mAllDescendentsPassedFilter &= (item) && (item->passedFilter());
}

///----------------------------------------------------------------------------
/// Class LLFolderViewScrollContainer
///----------------------------------------------------------------------------

// virtual
const LLRect LLFolderViewScrollContainer::getScrolledViewRect() const
{
    LLRect rect = LLRect::null;
    if (mScrolledView)
    {
        LLFolderView* folder_view = dynamic_cast<LLFolderView*>(mScrolledView);
        if (folder_view)
        {
            S32 height = folder_view->getRect().getHeight();

            rect = mScrolledView->getRect();
            rect.setLeftTopAndSize(rect.mLeft, rect.mTop, rect.getWidth(), height);
        }
    }

    return rect;
}

LLFolderViewScrollContainer::LLFolderViewScrollContainer(const LLScrollContainer::Params& p)
:   LLScrollContainer(p)
{}

///----------------------------------------------------------------------------
/// Class LLFolderView
///----------------------------------------------------------------------------
LLFolderView::Params::Params()
:   title("title"),
    use_label_suffix("use_label_suffix"),
    allow_multiselect("allow_multiselect", true),
    allow_drag("allow_drag", true),
    show_empty_message("show_empty_message", true),
    suppress_folder_menu("suppress_folder_menu", false),
    use_ellipses("use_ellipses", false),
    options_menu("options_menu", "")
{
    folder_indentation = -4;
}


// Default constructor
LLFolderView::LLFolderView(const Params& p)
:   LLFolderViewFolder(p),
    mScrollContainer( NULL ),
    mPopupMenuHandle(),
    mMenuFileName(p.options_menu),
    mAllowMultiSelect(p.allow_multiselect),
    mAllowDrag(p.allow_drag),
    mShowEmptyMessage(p.show_empty_message),
    mShowFolderHierarchy(FALSE),
    mRenameItem( NULL ),
    mNeedsScroll( FALSE ),
    mUseLabelSuffix(p.use_label_suffix),
    mSuppressFolderMenu(p.suppress_folder_menu),
    mPinningSelectedItem(FALSE),
    mNeedsAutoSelect( FALSE ),
    mAutoSelectOverride(FALSE),
    mNeedsAutoRename(FALSE),
    mShowSelectionContext(FALSE),
    mShowSingleSelection(FALSE),
    mArrangeGeneration(0),
    mSignalSelectCallback(0),
    mMinWidth(0),
    mDragAndDropThisFrame(FALSE),
    mCallbackRegistrar(NULL),
    mEnableRegistrar(NULL),
    mUseEllipses(p.use_ellipses),
    mDraggingOverItem(NULL),
    mStatusTextBox(NULL),
    mShowItemLinkOverlays(p.show_item_link_overlays),
    mViewModel(p.view_model),
    mGroupedItemModel(p.grouped_item_model),
    mForceArrange(false),
    mSingleFolderMode(false)
{
    LLPanel* panel = p.parent_panel;
    mParentPanel = panel->getHandle();
    mViewModel->setFolderView(this);
    mRoot = this;

    LLRect rect = p.rect;
    LLRect new_rect(rect.mLeft, rect.mBottom + getRect().getHeight(), rect.mLeft + getRect().getWidth(), rect.mBottom);
    setRect( rect );
    reshape(rect.getWidth(), rect.getHeight());
    mAutoOpenItems.setDepth(AUTO_OPEN_STACK_DEPTH);
    mAutoOpenCandidate = NULL;
    mAutoOpenTimer.stop();
    mKeyboardSelection = FALSE;
    mIndentation =  getParentFolder() ? getParentFolder()->getIndentation() + mLocalIndentation : 0;

    //clear label
    // go ahead and render root folder as usual
    // just make sure the label ("Inventory Folder") never shows up
    mLabel = LLStringUtil::null;

    // Escape is handled by reverting the rename, not commiting it (default behavior)
    LLLineEditor::Params params;
    params.name("ren");
    params.rect(rect);
    params.font(getLabelFontForStyle(LLFontGL::NORMAL));
    params.max_length.bytes(DB_INV_ITEM_NAME_STR_LEN);
    params.commit_callback.function(boost::bind(&LLFolderView::commitRename, this, _2));
<<<<<<< HEAD
    params.prevalidate_callback(&LLTextValidate::validateASCIIPrintableNoPipe);
=======
    params.prevalidator(&LLTextValidate::validateASCIIPrintableNoPipe);
>>>>>>> bb3c36f5
    params.commit_on_focus_lost(true);
    params.visible(false);
    mRenamer = LLUICtrlFactory::create<LLLineEditor> (params);
    addChild(mRenamer);

    // Textbox
    LLTextBox::Params text_p;
    LLFontGL* font = getLabelFontForStyle(mLabelStyle);
    //mIconPad, mTextPad are set in folder_view_item.xml
    LLRect new_r = LLRect(rect.mLeft + mIconPad,
                  rect.mTop - mTextPad,
                  rect.mRight,
                  rect.mTop - mTextPad - font->getLineHeight());
    text_p.rect(new_r);
    text_p.name(std::string(p.name));
    text_p.font(font);
    text_p.visible(false);
    text_p.parse_urls(true);
    text_p.wrap(true); // allow multiline text. See EXT-7564, EXT-7047
    // set text padding the same as in People panel. EXT-7047, EXT-4837
    text_p.h_pad(STATUS_TEXT_HPAD);
    text_p.v_pad(STATUS_TEXT_VPAD);
    mStatusTextBox = LLUICtrlFactory::create<LLTextBox> (text_p);
    mStatusTextBox->setFollowsLeft();
    mStatusTextBox->setFollowsTop();
    addChild(mStatusTextBox);

    mViewModelItem->openItem();

    mAreChildrenInited = true; // root folder is a special case due to not being loaded normally, assume that it's inited.
}

// Destroys the object
LLFolderView::~LLFolderView( void )
{
<<<<<<< HEAD
    closeRenamer();
=======
    mRenamerTopLostSignalConnection.disconnect();
    if (mRenamer)
    {
        // instead of using closeRenamer remove it directly,
        // since it might already be hidden
        LLUI::getInstance()->removePopup(mRenamer);
    }
>>>>>>> bb3c36f5

    // The release focus call can potentially call the
    // scrollcontainer, which can potentially be called with a partly
    // destroyed scollcontainer. Just null it out here, and no worries
    // about calling into the invalid scroll container.
    // Same with the renamer.
    mScrollContainer = NULL;
    mRenameItem = NULL;
    mRenamer = NULL;
    mStatusTextBox = NULL;

    if (mPopupMenuHandle.get()) mPopupMenuHandle.get()->die();
    mPopupMenuHandle.markDead();

    mAutoOpenItems.removeAllNodes();
    clearSelection();
    mItems.clear();
    mFolders.clear();

    //mViewModel->setFolderView(NULL);
    mViewModel = NULL;
}

BOOL LLFolderView::canFocusChildren() const
{
    return FALSE;
}

void LLFolderView::addFolder( LLFolderViewFolder* folder)
{
    LLFolderViewFolder::addFolder(folder);
}

void LLFolderView::closeAllFolders()
{
    // Close all the folders
    setOpenArrangeRecursively(FALSE, LLFolderViewFolder::RECURSE_DOWN);
    arrangeAll();
}

void LLFolderView::openTopLevelFolders()
{
    for (folders_t::iterator iter = mFolders.begin();
         iter != mFolders.end();)
    {
        folders_t::iterator fit = iter++;
        (*fit)->setOpen(TRUE);
    }
}

// This view grows and shrinks to enclose all of its children items and folders.
// *width should be 0
// conform show folder state works
S32 LLFolderView::arrange( S32* unused_width, S32* unused_height )
    {
    mMinWidth = 0;
    S32 target_height;

    LLFolderViewFolder::arrange(&mMinWidth, &target_height);

    LLRect scroll_rect = (mScrollContainer ? mScrollContainer->getContentWindowRect() : LLRect());
    reshape( llmax(scroll_rect.getWidth(), mMinWidth), ll_round(mCurHeight) );

    LLRect new_scroll_rect = (mScrollContainer ? mScrollContainer->getContentWindowRect() : LLRect());
    if (new_scroll_rect.getWidth() != scroll_rect.getWidth())
    {
        reshape( llmax(scroll_rect.getWidth(), mMinWidth), ll_round(mCurHeight) );
    }

    // move item renamer text field to item's new position
    updateRenamerPosition();

    return ll_round(mTargetHeight);
}

void LLFolderView::filter( LLFolderViewFilter& filter )
{
    LL_PROFILE_ZONE_SCOPED_CATEGORY_UI;
    const S32 TIME_VISIBLE = 10; // in milliseconds
    const S32 TIME_INVISIBLE = 1;
    filter.resetTime(llclamp((mParentPanel.get()->getVisible() ? TIME_VISIBLE : TIME_INVISIBLE), 1, 100));

    // Note: we filter the model, not the view
    getViewModelItem()->filter(filter);
}

void LLFolderView::reshape(S32 width, S32 height, BOOL called_from_parent)
{
    LLRect scroll_rect;
    if (mScrollContainer)
    {
        LLView::reshape(width, height, called_from_parent);
        scroll_rect = mScrollContainer->getContentWindowRect();
    }
    width  = llmax(mMinWidth, scroll_rect.getWidth());
    height = llmax(ll_round(mCurHeight), scroll_rect.getHeight());

    // Restrict width within scroll container's width
    if (mUseEllipses && mScrollContainer)
    {
        width = scroll_rect.getWidth();
    }
    LLView::reshape(width, height, called_from_parent);
    mReshapeSignal(mSelectedItems, FALSE);
}

void LLFolderView::addToSelectionList(LLFolderViewItem* item)
{
    if (item->isSelected())
    {
        removeFromSelectionList(item);
    }
    if (mSelectedItems.size())
    {
        mSelectedItems.back()->setIsCurSelection(FALSE);
    }
    item->setIsCurSelection(TRUE);
    mSelectedItems.push_back(item);
}

void LLFolderView::removeFromSelectionList(LLFolderViewItem* item)
{
    if (mSelectedItems.size())
    {
        mSelectedItems.back()->setIsCurSelection(FALSE);
    }

    selected_items_t::iterator item_iter;
    for (item_iter = mSelectedItems.begin(); item_iter != mSelectedItems.end();)
    {
        if (*item_iter == item)
        {
            item_iter = mSelectedItems.erase(item_iter);
        }
        else
        {
            ++item_iter;
        }
    }
    if (mSelectedItems.size())
    {
        mSelectedItems.back()->setIsCurSelection(TRUE);
    }
}

LLFolderViewItem* LLFolderView::getCurSelectedItem( void )
{
    if(mSelectedItems.size())
    {
        LLFolderViewItem* itemp = mSelectedItems.back();
        llassert(itemp->getIsCurSelection());
        return itemp;
    }
    return NULL;
}

LLFolderView::selected_items_t& LLFolderView::getSelectedItems( void )
{
    return mSelectedItems;
}

// Record the selected item and pass it down the hierachy.
BOOL LLFolderView::setSelection(LLFolderViewItem* selection, BOOL openitem,
                                BOOL take_keyboard_focus)
{
    mSignalSelectCallback = take_keyboard_focus ? SIGNAL_KEYBOARD_FOCUS : SIGNAL_NO_KEYBOARD_FOCUS;

    if( selection == this )
    {
        return FALSE;
    }

    if( selection && take_keyboard_focus)
    {
        mParentPanel.get()->setFocus(TRUE);
    }

    // clear selection down here because change of keyboard focus can potentially
    // affect selection
    clearSelection();

    if(selection)
    {
        addToSelectionList(selection);
    }

    BOOL rv = LLFolderViewFolder::setSelection(selection, openitem, take_keyboard_focus);
    if(openitem && selection)
    {
        selection->getParentFolder()->requestArrange();
    }

    llassert(mSelectedItems.size() <= 1);

    return rv;
}

BOOL LLFolderView::changeSelection(LLFolderViewItem* selection, BOOL selected)
{
    BOOL rv = FALSE;
<<<<<<< HEAD

    // can't select root folder
    if(!selection || selection == this)
    {
        return FALSE;
    }

    if (!mAllowMultiSelect)
    {
        clearSelection();
    }

    selected_items_t::iterator item_iter;
    for (item_iter = mSelectedItems.begin(); item_iter != mSelectedItems.end(); ++item_iter)
    {
        if (*item_iter == selection)
        {
            break;
        }
    }

    BOOL on_list = (item_iter != mSelectedItems.end());

=======

    // can't select root folder
    if(!selection || selection == this)
    {
        return FALSE;
    }

    if (!mAllowMultiSelect)
    {
        clearSelection();
    }

    selected_items_t::iterator item_iter;
    for (item_iter = mSelectedItems.begin(); item_iter != mSelectedItems.end(); ++item_iter)
    {
        if (*item_iter == selection)
        {
            break;
        }
    }

    BOOL on_list = (item_iter != mSelectedItems.end());

>>>>>>> bb3c36f5
    if(selected && !on_list)
    {
        addToSelectionList(selection);
    }
    if(!selected && on_list)
    {
        removeFromSelectionList(selection);
    }

    rv = LLFolderViewFolder::changeSelection(selection, selected);

    mSignalSelectCallback = SIGNAL_KEYBOARD_FOCUS;

    return rv;
}

void LLFolderView::sanitizeSelection()
{
    LL_PROFILE_ZONE_SCOPED_CATEGORY_UI;
    // store off current item in case it is automatically deselected
    // and we want to preserve context
    LLFolderViewItem* original_selected_item = getCurSelectedItem();

    std::vector<LLFolderViewItem*> items_to_remove;
    selected_items_t::iterator item_iter;
    for (item_iter = mSelectedItems.begin(); item_iter != mSelectedItems.end(); ++item_iter)
    {
        LLFolderViewItem* item = *item_iter;

        // ensure that each ancestor is open and potentially passes filtering
        BOOL visible = false;
        if(item->getViewModelItem() != NULL)
        {
            visible = item->getViewModelItem()->potentiallyVisible(); // initialize from filter state for this item
        }
        // modify with parent open and filters states
        LLFolderViewFolder* parent_folder = item->getParentFolder();
        // Move up through parent folders and see what's visible
                while(parent_folder)
                {
            visible = visible && parent_folder->isOpen() && parent_folder->getViewModelItem()->potentiallyVisible();
                    parent_folder = parent_folder->getParentFolder();
                }

        //  deselect item if any ancestor is closed or didn't pass filter requirements.
        if (!visible)
        {
            items_to_remove.push_back(item);
        }

        // disallow nested selections (i.e. folder items plus one or more ancestors)
        // could check cached mum selections count and only iterate if there are any
        // but that may be a premature optimization.
        selected_items_t::iterator other_item_iter;
        for (other_item_iter = mSelectedItems.begin(); other_item_iter != mSelectedItems.end(); ++other_item_iter)
        {
            LLFolderViewItem* other_item = *other_item_iter;
            for( parent_folder = other_item->getParentFolder(); parent_folder; parent_folder = parent_folder->getParentFolder())
            {
                if (parent_folder == item)
                {
                    // this is a descendent of the current folder, remove from list
                    items_to_remove.push_back(other_item);
                    break;
                }
            }
        }

        // Don't allow invisible items (such as root folders) to be selected.
        if (item == getRoot())
        {
            items_to_remove.push_back(item);
        }
    }

    std::vector<LLFolderViewItem*>::iterator item_it;
    for (item_it = items_to_remove.begin(); item_it != items_to_remove.end(); ++item_it )
    {
        changeSelection(*item_it, FALSE); // toggle selection (also removes from list)
    }

    // if nothing selected after prior constraints...
    if (mSelectedItems.empty())
    {
        // ...select first available parent of original selection
        LLFolderViewItem* new_selection = NULL;
        if (original_selected_item)
        {
            for(LLFolderViewFolder* parent_folder = original_selected_item->getParentFolder();
                parent_folder;
                parent_folder = parent_folder->getParentFolder())
            {
                if (parent_folder->getViewModelItem() && parent_folder->getViewModelItem()->potentiallyVisible())
                {
                    // give initial selection to first ancestor folder that potentially passes the filter
                    if (!new_selection)
                    {
                        new_selection = parent_folder;
                    }

                    // if any ancestor folder of original item is closed, move the selection up
                    // to the highest closed
                    if (!parent_folder->isOpen())
                    {
                        new_selection = parent_folder;
                    }
                }
            }
        }
        else
        {
            new_selection = NULL;
        }

        if (new_selection)
        {
            setSelection(new_selection, FALSE, FALSE);
        }
    }
}

void LLFolderView::clearSelection()
{
    for (selected_items_t::const_iterator item_it = mSelectedItems.begin();
         item_it != mSelectedItems.end();
         ++item_it)
    {
        (*item_it)->setUnselected();
    }

    mSelectedItems.clear();
    mNeedsScroll = false;
}

std::set<LLFolderViewItem*> LLFolderView::getSelectionList() const
{
    std::set<LLFolderViewItem*> selection;
    std::copy(mSelectedItems.begin(), mSelectedItems.end(), std::inserter(selection, selection.begin()));
    return selection;
}

bool LLFolderView::startDrag()
{
    std::vector<LLFolderViewModelItem*> selected_items;
    selected_items_t::iterator item_it;

    if (!mSelectedItems.empty())
    {
        for (item_it = mSelectedItems.begin(); item_it != mSelectedItems.end(); ++item_it)
        {
            selected_items.push_back((*item_it)->getViewModelItem());
        }

        return getFolderViewModel()->startDrag(selected_items);
    }
    return false;
}

void LLFolderView::commitRename( const LLSD& data )
{
    finishRenamingItem();
    arrange( NULL, NULL );

}

void LLFolderView::draw()
{
    //LLFontGL* font = getLabelFontForStyle(mLabelStyle);

    // if cursor has moved off of me during drag and drop
    // close all auto opened folders
    if (!mDragAndDropThisFrame)
    {
        closeAutoOpenedFolders();
    }

    static LLCachedControl<F32> type_ahead_timeout(*LLUI::getInstance()->mSettingGroups["config"], "TypeAheadTimeout", 1.5f);
    if (mSearchTimer.getElapsedTimeF32() > type_ahead_timeout || !mSearchString.size())
    {
        mSearchString.clear();
    }

    if (hasVisibleChildren())
    {
        mStatusTextBox->setVisible( FALSE );
    }
    else if (mShowEmptyMessage)
    {
        mStatusTextBox->setValue(getFolderViewModel()->getStatusText(mItems.empty() && mFolders.empty()));
        mStatusTextBox->setVisible( TRUE );

        // firstly reshape message textbox with current size. This is necessary to
        // LLTextBox::getTextPixelHeight works properly
        const LLRect local_rect = getLocalRect();
        mStatusTextBox->setShape(local_rect);

        // get preferable text height...
        S32 pixel_height = mStatusTextBox->getTextPixelHeight();
        bool height_changed = (local_rect.getHeight() < pixel_height);
        if (height_changed)
        {
            // ... if it does not match current height, lets rearrange current view.
            // This will indirectly call ::arrange and reshape of the status textbox.
            // We should call this method to also notify parent about required rect.
            // See EXT-7564, EXT-7047.
            S32 height = 0;
            S32 width = 0;
            S32 total_height = arrange( &width, &height );
            notifyParent(LLSD().with("action", "size_changes").with("height", total_height));

            LLUI::popMatrix();
            LLUI::pushMatrix();
            LLUI::translate((F32)getRect().mLeft, (F32)getRect().mBottom);
        }
    }

    if (mRenameItem
        && mRenamer
        && mRenamer->getVisible()
        && !getVisibleRect().overlaps(mRenamer->getRect()))
    {
        // renamer is not connected to the item we are renaming in any form so manage it manually
        // TODO: consider stopping on any scroll action instead of when out of visible area
        LL_DEBUGS("Inventory") << "Renamer out of bounds, hiding" << LL_ENDL;
        finishRenamingItem();
    }

    // skip over LLFolderViewFolder::draw since we don't want the folder icon, label,
    // and arrow for the root folder
    LLView::draw();

    mDragAndDropThisFrame = FALSE;
}

void LLFolderView::finishRenamingItem( void )
{
    if(!mRenamer)
    {
        return;
    }
    if( mRenameItem )
    {
        mRenameItem->rename( mRenamer->getText() );
    }

    closeRenamer();

    // This is moved to an inventory observer in llinventorybridge.cpp, to handle updating after operation completed in AISv3 (SH-4611).
    // List is re-sorted alphabetically, so scroll to make sure the selected item is visible.
    //scrollToShowSelection();
}

void LLFolderView::closeRenamer( void )
{
    if (mRenamer && mRenamer->getVisible())
    {
        // Triggers onRenamerLost() that actually closes the renamer.
        LLUI::getInstance()->removePopup(mRenamer);
    }
}

void LLFolderView::removeSelectedItems()
{
    if(getVisible() && getEnabled())
    {
        // just in case we're removing the renaming item.
        mRenameItem = NULL;

        // create a temporary structure which we will use to remove
        // items, since the removal will futz with internal data
        // structures.
        std::vector<LLFolderViewItem*> items;
        S32 count = mSelectedItems.size();
        if(count <= 0) return;
        LLFolderViewItem* item = NULL;
        selected_items_t::iterator item_it;
        for (item_it = mSelectedItems.begin(); item_it != mSelectedItems.end(); ++item_it)
        {
            item = *item_it;
            if (item && item->isRemovable())
            {
                items.push_back(item);
            }
            else
            {
<<<<<<< HEAD
                LL_INFOS() << "Cannot delete " << item->getName() << LL_ENDL;
=======
                LL_DEBUGS() << "Cannot delete " << item->getName() << LL_ENDL;
>>>>>>> bb3c36f5
                return;
            }
        }

        // iterate through the new container.
        count = items.size();
        LLUUID new_selection_id;
        LLFolderViewItem* item_to_select = getNextUnselectedItem();

        if(count == 1)
        {
            LLFolderViewItem* item_to_delete = items[0];
            LLFolderViewFolder* parent = item_to_delete->getParentFolder();
            if(parent)
            {
                if (item_to_delete->remove())
                {
                    // change selection on successful delete
                    setSelection(item_to_select, item_to_select ? item_to_select->isOpen() : false, mParentPanel.get()->hasFocus());
                }
            }
            arrangeAll();
        }
        else if (count > 1)
        {
            std::vector<LLFolderViewModelItem*> listeners;
            LLFolderViewModelItem* listener;

            setSelection(item_to_select, item_to_select ? item_to_select->isOpen() : false, mParentPanel.get()->hasFocus());

            listeners.reserve(count);
            for(S32 i = 0; i < count; ++i)
            {
                listener = items[i]->getViewModelItem();
                if(listener && (std::find(listeners.begin(), listeners.end(), listener) == listeners.end()))
                {
                    listeners.push_back(listener);
                }
            }
            listener = static_cast<LLFolderViewModelItem*>(listeners.at(0));
            if(listener)
            {
                listener->removeBatch(listeners);
            }
        }
        arrangeAll();
        scrollToShowSelection();
    }
}

void LLFolderView::autoOpenItem( LLFolderViewFolder* item )
{
    if ((mAutoOpenItems.check() == item) ||
        (mAutoOpenItems.getDepth() >= (U32)AUTO_OPEN_STACK_DEPTH) ||
        item->isOpen())
    {
        return;
    }

    // close auto-opened folders
    LLFolderViewFolder* close_item = mAutoOpenItems.check();
    while (close_item && close_item != item->getParentFolder())
    {
        mAutoOpenItems.pop();
        close_item->setOpenArrangeRecursively(FALSE);
        close_item = mAutoOpenItems.check();
    }

    item->requestArrange();

    mAutoOpenItems.push(item);

    item->setOpen(TRUE);
    if(!item->isSingleFolderMode())
    {
    LLRect content_rect = (mScrollContainer ? mScrollContainer->getContentWindowRect() : LLRect());
    LLRect constraint_rect(0,content_rect.getHeight(), content_rect.getWidth(), 0);
    scrollToShowItem(item, constraint_rect);
    }
}

void LLFolderView::closeAutoOpenedFolders()
{
    while (mAutoOpenItems.check())
    {
        LLFolderViewFolder* close_item = mAutoOpenItems.pop();
        close_item->setOpen(FALSE);
    }

    if (mAutoOpenCandidate)
    {
        mAutoOpenCandidate->setAutoOpenCountdown(0.f);
    }
    mAutoOpenCandidate = NULL;
    mAutoOpenTimer.stop();
}

BOOL LLFolderView::autoOpenTest(LLFolderViewFolder* folder)
{
    if (folder && mAutoOpenCandidate == folder)
    {
        if (mAutoOpenTimer.getStarted())
        {
            if (!mAutoOpenCandidate->isOpen())
            {
                mAutoOpenCandidate->setAutoOpenCountdown(clamp_rescale(mAutoOpenTimer.getElapsedTimeF32(), 0.f, sAutoOpenTime, 0.f, 1.f));
            }
            if (mAutoOpenTimer.getElapsedTimeF32() > sAutoOpenTime)
            {
                autoOpenItem(folder);
                mAutoOpenTimer.stop();
                return TRUE;
            }
        }
        return FALSE;
    }

    // otherwise new candidate, restart timer
    if (mAutoOpenCandidate)
    {
        mAutoOpenCandidate->setAutoOpenCountdown(0.f);
    }
    mAutoOpenCandidate = folder;
    mAutoOpenTimer.start();
    return FALSE;
}

BOOL LLFolderView::canCopy() const
{
    if (!(getVisible() && getEnabled() && (mSelectedItems.size() > 0)))
    {
        return FALSE;
    }

    for (selected_items_t::const_iterator selected_it = mSelectedItems.begin(); selected_it != mSelectedItems.end(); ++selected_it)
    {
        const LLFolderViewItem* item = *selected_it;
        if (!item->getViewModelItem()->isItemCopyable())
        {
            return FALSE;
        }
    }
    return TRUE;
}

// copy selected item
void LLFolderView::copy()
{
    // *NOTE: total hack to clear the inventory clipboard
    LLClipboard::instance().reset();
    S32 count = mSelectedItems.size();
    if(getVisible() && getEnabled() && (count > 0))
    {
        LLFolderViewModelItem* listener = NULL;
        selected_items_t::iterator item_it;
        for (item_it = mSelectedItems.begin(); item_it != mSelectedItems.end(); ++item_it)
        {
            listener = (*item_it)->getViewModelItem();
            if(listener)
            {
                listener->copyToClipboard();
            }
        }
    }
    mSearchString.clear();
}

BOOL LLFolderView::canCut() const
{
    if (!(getVisible() && getEnabled() && (mSelectedItems.size() > 0)))
    {
        return FALSE;
    }

    for (selected_items_t::const_iterator selected_it = mSelectedItems.begin(); selected_it != mSelectedItems.end(); ++selected_it)
    {
        const LLFolderViewItem* item = *selected_it;
        const LLFolderViewModelItem* listener = item->getViewModelItem();

        if (!listener || !listener->isItemRemovable())
        {
            return FALSE;
        }
    }
    return TRUE;
}

void LLFolderView::cut()
{
    // clear the inventory clipboard
    LLClipboard::instance().reset();
    if(getVisible() && getEnabled() && (mSelectedItems.size() > 0))
    {
        // Find out which item will be selected once the selection will be cut
        LLFolderViewItem* item_to_select = getNextUnselectedItem();

        // Get the selection: removeItem() modified mSelectedItems and makes iterating on it unwise
        std::set<LLFolderViewItem*> inventory_selected = getSelectionList();

        // Move each item to the clipboard and out of their folder
        for (std::set<LLFolderViewItem*>::iterator item_it = inventory_selected.begin(); item_it != inventory_selected.end(); ++item_it)
        {
            LLFolderViewItem* item_to_cut = *item_it;
            LLFolderViewModelItem* listener = item_to_cut->getViewModelItem();
            if (listener)
            {
                listener->cutToClipboard();
            }
        }

        // Update the selection
        setSelection(item_to_select, item_to_select ? item_to_select->isOpen() : false, mParentPanel.get()->hasFocus());
    }
    mSearchString.clear();
}

BOOL LLFolderView::canPaste() const
{
    if (mSelectedItems.empty())
    {
        return FALSE;
    }

    if(getVisible() && getEnabled())
    {
        for (selected_items_t::const_iterator item_it = mSelectedItems.begin();
             item_it != mSelectedItems.end(); ++item_it)
        {
            // *TODO: only check folders and parent folders of items
            const LLFolderViewItem* item = (*item_it);
            const LLFolderViewModelItem* listener = item->getViewModelItem();
            if(!listener || !listener->isClipboardPasteable())
            {
                const LLFolderViewFolder* folderp = item->getParentFolder();
                listener = folderp->getViewModelItem();
                if (!listener || !listener->isClipboardPasteable())
                {
                    return FALSE;
                }
            }
        }
        return TRUE;
    }
    return FALSE;
}

// paste selected item
void LLFolderView::paste()
{
    if(getVisible() && getEnabled())
    {
        // find set of unique folders to paste into
        std::set<LLFolderViewFolder*> folder_set;

        selected_items_t::iterator selected_it;
        for (selected_it = mSelectedItems.begin(); selected_it != mSelectedItems.end(); ++selected_it)
        {
            LLFolderViewItem* item = *selected_it;
            LLFolderViewFolder* folder = dynamic_cast<LLFolderViewFolder*>(item);
            if (folder == NULL)
            {
                folder = item->getParentFolder();
            }
            folder_set.insert(folder);
        }

        std::set<LLFolderViewFolder*>::iterator set_iter;
        for(set_iter = folder_set.begin(); set_iter != folder_set.end(); ++set_iter)
        {
            LLFolderViewModelItem* listener = (*set_iter)->getViewModelItem();
            if(listener && listener->isClipboardPasteable())
            {
                listener->pasteFromClipboard();
            }
        }
    }
    mSearchString.clear();
}

// public rename functionality - can only start the process
void LLFolderView::startRenamingSelectedItem( void )
{
    LL_DEBUGS("Inventory") << "Starting inventory renamer" << LL_ENDL;

    // make sure selection is visible
    scrollToShowSelection();

    S32 count = mSelectedItems.size();
    LLFolderViewItem* item = NULL;
    if(count > 0)
    {
        item = mSelectedItems.front();
    }
    if(getVisible() && getEnabled() && (count == 1) && item && item->getViewModelItem() &&
       item->getViewModelItem()->isItemRenameable())
    {
        mRenameItem = item;

        updateRenamerPosition();


        mRenamer->setText(item->getName());
        mRenamer->selectAll();
        mRenamer->setVisible( TRUE );
        // set focus will fail unless item is visible
        mRenamer->setFocus( TRUE );
<<<<<<< HEAD
        mRenamer->setTopLostCallback(boost::bind(&LLFolderView::onRenamerLost, this));
=======
        if (!mRenamerTopLostSignalConnection.connected())
        {
            mRenamerTopLostSignalConnection = mRenamer->setTopLostCallback(boost::bind(&LLFolderView::onRenamerLost, this));
        }
>>>>>>> bb3c36f5
        LLUI::getInstance()->addPopup(mRenamer);
    }
}

BOOL LLFolderView::handleKeyHere( KEY key, MASK mask )
{
    BOOL handled = FALSE;

    // SL-51858: Key presses are not being passed to the Popup menu.
    // A proper fix is non-trivial so instead just close the menu.
    LLMenuGL* menu = (LLMenuGL*)mPopupMenuHandle.get();
    if (menu && menu->isOpen())
    {
        LLMenuGL::sMenuContainer->hideMenus();
    }

    switch( key )
    {
    case KEY_F2:
        mSearchString.clear();
        startRenamingSelectedItem();
        handled = TRUE;
        break;

    case KEY_RETURN:
        if (mask == MASK_NONE)
        {
            if( mRenameItem && mRenamer->getVisible() )
            {
                finishRenamingItem();
                mSearchString.clear();
                handled = TRUE;
            }
        }
        break;

    case KEY_ESCAPE:
        if( mRenameItem && mRenamer->getVisible() )
        {
            closeRenamer();
            handled = TRUE;
        }
        mSearchString.clear();
        break;

    case KEY_PAGE_UP:
        mSearchString.clear();
        if (mScrollContainer)
        {
        mScrollContainer->pageUp(30);
        }
        handled = TRUE;
        break;

    case KEY_PAGE_DOWN:
        mSearchString.clear();
        if (mScrollContainer)
        {
        mScrollContainer->pageDown(30);
        }
        handled = TRUE;
        break;

    case KEY_HOME:
        mSearchString.clear();
        if (mScrollContainer)
        {
        mScrollContainer->goToTop();
        }
        handled = TRUE;
        break;

    case KEY_END:
        mSearchString.clear();
        if (mScrollContainer)
        {
        mScrollContainer->goToBottom();
        }
        break;

    case KEY_DOWN:
        if((mSelectedItems.size() > 0) && mScrollContainer)
        {
            LLFolderViewItem* last_selected = getCurSelectedItem();
            BOOL shift_select = mask & MASK_SHIFT;
            // don't shift select down to children of folders (they are implicitly selected through parent)
            LLFolderViewItem* next = last_selected->getNextOpenNode(!shift_select);

            if (!mKeyboardSelection || (!shift_select && (!next || next == last_selected)))
            {
                setSelection(last_selected, FALSE, TRUE);
                mKeyboardSelection = TRUE;
            }

            if (shift_select)
            {
                if (next)
                {
                    if (next->isSelected())
                    {
                        // shrink selection
                        changeSelection(last_selected, FALSE);
                    }
                    else if (last_selected->getParentFolder() == next->getParentFolder())
                    {
                        // grow selection
                        changeSelection(next, TRUE);
                    }
                }
            }
            else
            {
                if( next )
                {
                    if (next == last_selected)
                    {
                        //special case for LLAccordionCtrl
                        if(notifyParent(LLSD().with("action","select_next")) > 0 )//message was processed
                        {
                            clearSelection();
                            return TRUE;
                        }
                        return FALSE;
                    }
                    setSelection( next, FALSE, TRUE );
                }
                else
                {
                    //special case for LLAccordionCtrl
                    if(notifyParent(LLSD().with("action","select_next")) > 0 )//message was processed
                    {
                        clearSelection();
                        return TRUE;
                    }
                    return FALSE;
                }
            }
            scrollToShowSelection();
            mSearchString.clear();
            handled = TRUE;
        }
        break;

    case KEY_UP:
        if((mSelectedItems.size() > 0) && mScrollContainer)
        {
            LLFolderViewItem* last_selected = mSelectedItems.back();
            BOOL shift_select = mask & MASK_SHIFT;
            // don't shift select down to children of folders (they are implicitly selected through parent)
            LLFolderViewItem* prev = last_selected->getPreviousOpenNode(!shift_select);

            if (!mKeyboardSelection || (!shift_select && prev == this))
            {
                setSelection(last_selected, FALSE, TRUE);
                mKeyboardSelection = TRUE;
            }

            if (shift_select)
            {
                if (prev)
                {
                    if (prev->isSelected())
                    {
                        // shrink selection
                        changeSelection(last_selected, FALSE);
                    }
                    else if (last_selected->getParentFolder() == prev->getParentFolder())
                    {
                        // grow selection
                        changeSelection(prev, TRUE);
                    }
                }
            }
            else
            {
                if( prev )
                {
                    if (prev == this)
                    {
                        // If case we are in accordion tab notify parent to go to the previous accordion
                        if(notifyParent(LLSD().with("action","select_prev")) > 0 )//message was processed
                        {
                            clearSelection();
                            return TRUE;
                        }

                        return FALSE;
                    }
                    setSelection( prev, FALSE, TRUE );
                }
            }
            scrollToShowSelection();
            mSearchString.clear();

            handled = TRUE;
        }
        break;

    case KEY_RIGHT:
        if(mSelectedItems.size())
        {
            LLFolderViewItem* last_selected = getCurSelectedItem();
            last_selected->setOpen( TRUE );
            mSearchString.clear();
            handled = TRUE;
        }
        break;

    case KEY_LEFT:
        if(mSelectedItems.size())
        {
            LLFolderViewItem* last_selected = getCurSelectedItem();
            if(last_selected && last_selected->isSingleFolderMode())
            {
                handled = FALSE;
                break;
            }
            LLFolderViewItem* parent_folder = last_selected->getParentFolder();
            if (!last_selected->isOpen() && parent_folder && parent_folder->getParentFolder())
            {
                setSelection(parent_folder, FALSE, TRUE);
            }
            else
            {
                last_selected->setOpen( FALSE );
            }
            mSearchString.clear();
            scrollToShowSelection();
            handled = TRUE;
        }
        break;
    }

    return handled;
}


BOOL LLFolderView::handleUnicodeCharHere(llwchar uni_char)
{
    if ((uni_char < 0x20) || (uni_char == 0x7F)) // Control character or DEL
    {
        return FALSE;
    }

    if (uni_char > 0x7f)
    {
        LL_WARNS() << "LLFolderView::handleUnicodeCharHere - Don't handle non-ascii yet, aborting" << LL_ENDL;
        return FALSE;
    }

    BOOL handled = FALSE;
    if (mParentPanel.get()->hasFocus())
    {
        // SL-51858: Key presses are not being passed to the Popup menu.
        // A proper fix is non-trivial so instead just close the menu.
        LLMenuGL* menu = (LLMenuGL*)mPopupMenuHandle.get();
        if (menu && menu->isOpen())
        {
            LLMenuGL::sMenuContainer->hideMenus();
        }

        //do text search
        if (mSearchTimer.getElapsedTimeF32() > LLUI::getInstance()->mSettingGroups["config"]->getF32("TypeAheadTimeout"))
        {
            mSearchString.clear();
        }
        mSearchTimer.reset();
        if (mSearchString.size() < 128)
        {
            mSearchString += uni_char;
        }
        search(getCurSelectedItem(), mSearchString, FALSE);

        handled = TRUE;
    }

    return handled;
}


BOOL LLFolderView::handleMouseDown( S32 x, S32 y, MASK mask )
{
    mKeyboardSelection = FALSE;
    mSearchString.clear();

    mParentPanel.get()->setFocus(TRUE);

    LLEditMenuHandler::gEditMenuHandler = this;

    return LLView::handleMouseDown( x, y, mask );
}

BOOL LLFolderView::search(LLFolderViewItem* first_item, const std::string &search_string, BOOL backward)
{
    // get first selected item
    LLFolderViewItem* search_item = first_item;

    // make sure search string is upper case
    std::string upper_case_string = search_string;
    LLStringUtil::toUpper(upper_case_string);

    // if nothing selected, select first item in folder
    if (!search_item)
    {
        // start from first item
        search_item = getNextFromChild(NULL);
    }

    // search over all open nodes for first substring match (with wrapping)
    BOOL found = FALSE;
    LLFolderViewItem* original_search_item = search_item;
    do
    {
        // wrap at end
        if (!search_item)
        {
            if (backward)
            {
                search_item = getPreviousFromChild(NULL);
            }
            else
            {
                search_item = getNextFromChild(NULL);
            }
            if (!search_item || search_item == original_search_item)
            {
                break;
            }
        }

        std::string current_item_label(search_item->getViewModelItem()->getSearchableName());
        LLStringUtil::toUpper(current_item_label);
        S32 search_string_length = llmin(upper_case_string.size(), current_item_label.size());
        if (!current_item_label.compare(0, search_string_length, upper_case_string))
        {
            found = TRUE;
            break;
        }
        if (backward)
        {
            search_item = search_item->getPreviousOpenNode();
        }
        else
        {
            search_item = search_item->getNextOpenNode();
        }

    } while(search_item != original_search_item);


    if (found)
    {
        setSelection(search_item, FALSE, TRUE);
        scrollToShowSelection();
    }

    return found;
}

BOOL LLFolderView::handleDoubleClick( S32 x, S32 y, MASK mask )
{
    // skip LLFolderViewFolder::handleDoubleClick()
    return LLView::handleDoubleClick( x, y, mask );
}

BOOL LLFolderView::handleRightMouseDown( S32 x, S32 y, MASK mask )
{
    // all user operations move keyboard focus to inventory
    // this way, we know when to stop auto-updating a search
    mParentPanel.get()->setFocus(TRUE);

    BOOL handled = childrenHandleRightMouseDown(x, y, mask) != NULL;
    S32 count = mSelectedItems.size();

    LLMenuGL* menu = static_cast<LLMenuGL*>(mPopupMenuHandle.get());
    if (!menu)
    {
        if (mCallbackRegistrar)
        {
            mCallbackRegistrar->pushScope();
        }
        if (mEnableRegistrar)
        {
            mEnableRegistrar->pushScope();
        }
        llassert(LLMenuGL::sMenuContainer != NULL);
        menu = LLUICtrlFactory::getInstance()->createFromFile<LLMenuGL>(mMenuFileName, LLMenuGL::sMenuContainer, LLMenuHolderGL::child_registry_t::instance());
        if (!menu)
        {
            menu = LLUICtrlFactory::getDefaultWidget<LLMenuGL>("inventory_menu");
        }
        menu->setBackgroundColor(LLUIColorTable::instance().getColor("MenuPopupBgColor"));
        mPopupMenuHandle = menu->getHandle();
        if (mEnableRegistrar)
        {
            mEnableRegistrar->popScope();
        }
        if (mCallbackRegistrar)
        {
            mCallbackRegistrar->popScope();
        }
    }

    BOOL item_clicked = FALSE;
    for (selected_items_t::iterator item_it = mSelectedItems.begin(); item_it != mSelectedItems.end(); ++item_it)
    {
        item_clicked |= (*item_it)->getRect().pointInRect(x, y);
    }
    if(!item_clicked && mSingleFolderMode)
    {
        clearSelection();
    }
    bool hide_folder_menu = mSuppressFolderMenu && isFolderSelected();
    if (menu && (mSingleFolderMode || (handled
        && ( count > 0 && (hasVisibleChildren()) ))) && // show menu only if selected items are visible
        !hide_folder_menu)
    {
        if (mCallbackRegistrar)
        {
            mCallbackRegistrar->pushScope();
        }
        if (mEnableRegistrar)
        {
            mEnableRegistrar->pushScope();
        }

        updateMenuOptions(menu);

        menu->updateParent(LLMenuGL::sMenuContainer);
        LLMenuGL::showPopup(this, menu, x, y);
        if (mEnableRegistrar)
        {
            mEnableRegistrar->popScope();
        }
        if (mCallbackRegistrar)
        {
            mCallbackRegistrar->popScope();
        }
    }
    else
    {
        if (menu && menu->getVisible())
        {
            menu->setVisible(FALSE);
        }
        setSelection(NULL, FALSE, TRUE);
    }
    return handled;
}

// Add "--no options--" if the menu is completely blank.
BOOL LLFolderView::addNoOptions(LLMenuGL* menu) const
{
    const std::string nooptions_str = "--no options--";
    LLView *nooptions_item = NULL;

    const LLView::child_list_t *list = menu->getChildList();
    for (LLView::child_list_t::const_iterator itor = list->begin();
         itor != list->end();
         ++itor)
    {
        LLView *menu_item = (*itor);
        if (menu_item->getVisible())
        {
            return FALSE;
        }
        std::string name = menu_item->getName();
        if (menu_item->getName() == nooptions_str)
        {
            nooptions_item = menu_item;
        }
    }
    if (nooptions_item)
    {
        nooptions_item->setVisible(TRUE);
        nooptions_item->setEnabled(FALSE);
        return TRUE;
    }
    return FALSE;
}

BOOL LLFolderView::handleHover( S32 x, S32 y, MASK mask )
{
    return LLView::handleHover( x, y, mask );
}

LLFolderViewItem* LLFolderView::getHoveredItem() const
{
    return dynamic_cast<LLFolderViewItem*>(mHoveredItem.get());
}

void LLFolderView::setHoveredItem(LLFolderViewItem* itemp)
{
    if (mHoveredItem.get() != itemp)
    {
        if (itemp)
            mHoveredItem = itemp->getHandle();
        else
            mHoveredItem.markDead();
    }
}

BOOL LLFolderView::handleDragAndDrop(S32 x, S32 y, MASK mask, BOOL drop,
                                     EDragAndDropType cargo_type,
                                     void* cargo_data,
                                     EAcceptance* accept,
                                     std::string& tooltip_msg)
{
    mDragAndDropThisFrame = TRUE;
    // have children handle it first
    BOOL handled = LLView::handleDragAndDrop(x, y, mask, drop, cargo_type, cargo_data,
                                             accept, tooltip_msg);

    // when drop is not handled by child, it should be handled
    // by the folder which is the hierarchy root.
    if (!handled)
    {
            handled = LLFolderViewFolder::handleDragAndDrop(x, y, mask, drop, cargo_type, cargo_data, accept, tooltip_msg);
        }

    return handled;
}

void LLFolderView::deleteAllChildren()
{
<<<<<<< HEAD
    closeRenamer();
=======
    mRenamerTopLostSignalConnection.disconnect();
    if (mRenamer)
    {
        LLUI::getInstance()->removePopup(mRenamer);
    }
>>>>>>> bb3c36f5
    if (mPopupMenuHandle.get()) mPopupMenuHandle.get()->die();
    mPopupMenuHandle.markDead();
    mScrollContainer = NULL;
    mRenameItem = NULL;
    mRenamer = NULL;
    mStatusTextBox = NULL;

    clearSelection();
    LLView::deleteAllChildren();
}

void LLFolderView::scrollToShowSelection()
{
    if ( mSelectedItems.size() )
    {
        mNeedsScroll = TRUE;
    }
}

// If the parent is scroll container, scroll it to make the selection
// is maximally visible.
void LLFolderView::scrollToShowItem(LLFolderViewItem* item, const LLRect& constraint_rect)
{
    if (!mScrollContainer) return;

    // don't scroll to items when mouse is being used to scroll/drag and drop
    if (gFocusMgr.childHasMouseCapture(mScrollContainer))
    {
        mNeedsScroll = FALSE;
        return;
    }

    // if item exists and is in visible portion of parent folder...
    if(item)
    {
        LLRect local_rect = item->getLocalRect();
        S32 icon_height = mIcon.isNull() ? 0 : mIcon->getHeight();
        S32 label_height = getLabelFontForStyle(mLabelStyle)->getLineHeight();
        // when navigating with keyboard, only move top of opened folder on screen, otherwise show whole folder
        S32 max_height_to_show = item->isOpen() && mScrollContainer->hasFocus() ? (llmax( icon_height, label_height ) + item->getIconPad()) : local_rect.getHeight();

        // get portion of item that we want to see...
        LLRect item_local_rect = LLRect(item->getIndentation(),
                                        local_rect.getHeight(),
                                        //+40 is supposed to include few first characters
                                        llmin(item->getLabelXPos() - item->getIndentation() + 40, local_rect.getWidth()),
                                        llmax(0, local_rect.getHeight() - max_height_to_show));

        LLRect item_doc_rect;

        item->localRectToOtherView(item_local_rect, &item_doc_rect, this);

        mScrollContainer->scrollToShowRect( item_doc_rect, constraint_rect );

    }
}

LLRect LLFolderView::getVisibleRect()
{
    S32 visible_height = (mScrollContainer ? mScrollContainer->getRect().getHeight() : 0);
    S32 visible_width  = (mScrollContainer ? mScrollContainer->getRect().getWidth()  : 0);
    LLRect visible_rect;
    visible_rect.setLeftTopAndSize(-getRect().mLeft, visible_height - getRect().mBottom, visible_width, visible_height);
    return visible_rect;
}

BOOL LLFolderView::getShowSelectionContext()
{
    if (mShowSelectionContext)
    {
        return TRUE;
    }
    LLMenuGL* menu = (LLMenuGL*)mPopupMenuHandle.get();
    if (menu && menu->getVisible())
    {
        return TRUE;
    }
    return FALSE;
}

void LLFolderView::setShowSingleSelection(bool show)
{
    if (show != mShowSingleSelection)
    {
        mMultiSelectionFadeTimer.reset();
        mShowSingleSelection = show;
    }
}

static LLTrace::BlockTimerStatHandle FTM_INVENTORY("Inventory");

// Main idle routine
void LLFolderView::update()
{
    // If this is associated with the user's inventory, don't do anything
    // until that inventory is loaded up.
    LL_PROFILE_ZONE_SCOPED_CATEGORY_UI; //LL_RECORD_BLOCK_TIME(FTM_INVENTORY);

    // If there's no model, the view is in suspended state (being deleted) and shouldn't be updated
    if (getFolderViewModel() == NULL)
    {
        return;
    }

    LLFolderViewFilter& filter_object = getFolderViewModel()->getFilter();

    if (filter_object.isModified() && filter_object.isNotDefault() && mParentPanel.get()->getVisible())
    {
        mNeedsAutoSelect = TRUE;
    }

    // Filter to determine visibility before arranging
    filter(filter_object);

    // Clear the modified setting on the filter only if the filter finished after running the filter process
    // Note: if the filter count has timed out, that means the filter halted before completing the entire set of items
    bool filter_modified = filter_object.isModified();
    if (filter_modified && (!filter_object.isTimedOut()))
    {
        filter_object.clearModified();
    }

    // automatically show matching items, and select first one if we had a selection
    if (mNeedsAutoSelect)
    {
        // select new item only if a filtered item not currently selected and there was a selection
        LLFolderViewItem* selected_itemp = mSelectedItems.empty() ? NULL : mSelectedItems.back();
        if (!mAutoSelectOverride && selected_itemp && !selected_itemp->getViewModelItem()->potentiallyVisible())
        {
            // these are named variables to get around gcc not binding non-const references to rvalues
            // and functor application is inherently non-const to allow for stateful functors
            LLSelectFirstFilteredItem functor;
            applyFunctorRecursively(functor);
        }

        // Open filtered folders for folder views with mAutoSelectOverride=TRUE.
        // Used by LLPlacesFolderView.
        if (filter_object.showAllResults())
        {
            // these are named variables to get around gcc not binding non-const references to rvalues
            // and functor application is inherently non-const to allow for stateful functors
            LLOpenFilteredFolders functor;
            applyFunctorRecursively(functor);
        }

        scrollToShowSelection();
    }

    BOOL filter_finished = mViewModel->contentsReady()
                            && (getViewModelItem()->passedFilter()
                                || ( getViewModelItem()->getLastFilterGeneration() >= filter_object.getFirstSuccessGeneration()
                                    && !filter_modified));
    if (filter_finished
        || gFocusMgr.childHasKeyboardFocus(mParentPanel.get())
        || gFocusMgr.childHasMouseCapture(mParentPanel.get()))
    {
        // finishing the filter process, giving focus to the folder view, or dragging the scrollbar all stop the auto select process
        mNeedsAutoSelect = FALSE;
    }

  BOOL is_visible = isInVisibleChain() || mForceArrange;

  //Puts folders/items in proper positions
  // arrange() takes the model filter flag into account and call sort() if necessary (CHUI-849)
  // It also handles the open/close folder animation
  if ( is_visible )
  {
    sanitizeSelection();
    if( needsArrange() )
    {
      S32 height = 0;
      S32 width = 0;
      S32 total_height = arrange( &width, &height );
      notifyParent(LLSD().with("action", "size_changes").with("height", total_height));
    }
  }

    // during filtering process, try to pin selected item's location on screen
    // this will happen when searching your inventory and when new items arrive
    if (!filter_finished)
    {
        // calculate rectangle to pin item to at start of animated rearrange
        if (!mPinningSelectedItem && !mSelectedItems.empty())
        {
            // lets pin it!
            mPinningSelectedItem = TRUE;

      //Computes visible area
            const LLRect visible_content_rect = (mScrollContainer ? mScrollContainer->getVisibleContentRect() : LLRect());
            LLFolderViewItem* selected_item = mSelectedItems.back();

      //Computes location of selected content, content outside visible area will be scrolled to using below code
            LLRect item_rect;
            selected_item->localRectToOtherView(selected_item->getLocalRect(), &item_rect, this);

      //Computes intersected region of the selected content and visible area
      LLRect overlap_rect(item_rect);
      overlap_rect.intersectWith(visible_content_rect);

      //Don't scroll when the selected content exists within the visible area
            if (overlap_rect.getHeight() >= selected_item->getItemHeight())
            {
                // then attempt to keep it in same place on screen
                mScrollConstraintRect = item_rect;
                mScrollConstraintRect.translate(-visible_content_rect.mLeft, -visible_content_rect.mBottom);
            }
      //Scroll because the selected content is outside the visible area
            else
            {
                // otherwise we just want it onscreen somewhere
                LLRect content_rect = (mScrollContainer ? mScrollContainer->getContentWindowRect() : LLRect());
                mScrollConstraintRect.setOriginAndSize(0, 0, content_rect.getWidth(), content_rect.getHeight());
            }
        }
    }
    else
    {
        // stop pinning selected item after folders stop rearranging
        if (!needsArrange())
        {
            mPinningSelectedItem = FALSE;
        }
    }

    LLRect constraint_rect;
    if (mPinningSelectedItem)
    {
        // use last known constraint rect for pinned item
        constraint_rect = mScrollConstraintRect;
    }
    else
    {
        // during normal use (page up/page down, etc), just try to fit item on screen
        LLRect content_rect = (mScrollContainer ? mScrollContainer->getContentWindowRect() : LLRect());
        constraint_rect.setOriginAndSize(0, 0, content_rect.getWidth(), content_rect.getHeight());
    }

    if (mSelectedItems.size() && mNeedsScroll)
    {
        LLFolderViewItem* scroll_to_item = mSelectedItems.back();
        scrollToShowItem(scroll_to_item, constraint_rect);
        // continue scrolling until animated layout change is done
        bool selected_filter_finished = getRoot()->getViewModelItem()->getLastFilterGeneration() >= filter_object.getFirstSuccessGeneration();
        if (selected_filter_finished && scroll_to_item && scroll_to_item->getViewModelItem())
        {
            selected_filter_finished = scroll_to_item->getViewModelItem()->getLastFilterGeneration() >= filter_object.getFirstSuccessGeneration();
        }
        if (filter_finished && selected_filter_finished)
        {
            bool needs_arrange = needsArrange() || getRoot()->needsArrange();
            if (mParentFolder)
            {
                needs_arrange |= (bool)mParentFolder->needsArrange();
            }
            if (!needs_arrange || !is_visible)
            {
                mNeedsScroll = FALSE;
            }
        }
    }

    if (mSelectedItems.size())
    {
        LLFolderViewItem* item = mSelectedItems.back();
        // If the goal is to show renamer, don't callback untill
        // item is visible or is no longer being scrolled to.
        // Otherwise renamer will be instantly closed
        // Todo: consider moving renamer out of selection callback
        if (!mNeedsAutoRename || !mNeedsScroll || item->getVisible())
        {
            if (mSignalSelectCallback)
            {
                //RN: we use keyboard focus as a proxy for user-explicit actions
                BOOL take_keyboard_focus = (mSignalSelectCallback == SIGNAL_KEYBOARD_FOCUS);
                mSelectSignal(mSelectedItems, take_keyboard_focus);
            }
            mSignalSelectCallback = FALSE;
        }
    }
    else
    {
        mSignalSelectCallback = FALSE;
    }
}

void LLFolderView::dumpSelectionInformation()
{
    LL_INFOS() << "LLFolderView::dumpSelectionInformation()" << LL_NEWLINE
                << "****************************************" << LL_ENDL;
    selected_items_t::iterator item_it;
    for (item_it = mSelectedItems.begin(); item_it != mSelectedItems.end(); ++item_it)
    {
        LL_INFOS() << "  " << (*item_it)->getName() << LL_ENDL;
    }
    LL_INFOS() << "****************************************" << LL_ENDL;
}

void LLFolderView::updateRenamerPosition()
{
    if(mRenameItem)
    {
        // See also LLFolderViewItem::draw()
        S32 x = mRenameItem->getLabelXPos();
        S32 y = mRenameItem->getRect().getHeight() - mRenameItem->getItemHeight() - RENAME_HEIGHT_PAD;
        mRenameItem->localPointToScreen( x, y, &x, &y );
        screenPointToLocal( x, y, &x, &y );
        mRenamer->setOrigin( x, y );

        LLRect scroller_rect(0, 0, (S32)LLUI::getInstance()->getWindowSize().mV[VX], 0);
        if (mScrollContainer)
        {
            scroller_rect = mScrollContainer->getContentWindowRect();
        }

        S32 width = llmax(llmin(mRenameItem->getRect().getWidth() - x, scroller_rect.getWidth() - x - getRect().mLeft), MINIMUM_RENAMER_WIDTH);
        S32 height = mRenameItem->getItemHeight() - RENAME_HEIGHT_PAD;
        mRenamer->reshape( width, height, TRUE );
    }
}

// Update visibility and availability (i.e. enabled/disabled) of context menu items.
void LLFolderView::updateMenuOptions(LLMenuGL* menu)
{
    const LLView::child_list_t *list = menu->getChildList();

    LLView::child_list_t::const_iterator menu_itor;
    for (menu_itor = list->begin(); menu_itor != list->end(); ++menu_itor)
    {
        (*menu_itor)->setVisible(FALSE);
        (*menu_itor)->pushVisible(TRUE);
        (*menu_itor)->setEnabled(TRUE);
    }

    // Successively filter out invalid options
    U32 multi_select_flag = (mSelectedItems.size() > 1 ? ITEM_IN_MULTI_SELECTION : 0x0);
    U32 flags = multi_select_flag | FIRST_SELECTED_ITEM;
    for (selected_items_t::iterator item_itor = mSelectedItems.begin();
            item_itor != mSelectedItems.end();
            ++item_itor)
    {
        LLFolderViewItem* selected_item = (*item_itor);
        selected_item->buildContextMenu(*menu, flags);
        flags = multi_select_flag;
    }

    if(mSingleFolderMode && (mSelectedItems.size() == 0))
    {
        buildContextMenu(*menu, flags);
    }

    // This adds a check for restrictions based on the entire
    // selection set - for example, any one wearable may not push you
    // over the limit, but all wearables together still might.
    if (getFolderViewGroupedItemModel())
    {
        getFolderViewGroupedItemModel()->groupFilterContextMenu(mSelectedItems,*menu);
    }

    addNoOptions(menu);
}

// Refresh the context menu (that is already shown).
void LLFolderView::updateMenu()
{
    LLMenuGL* menu = (LLMenuGL*)mPopupMenuHandle.get();
    if (menu && menu->getVisible())
    {
        updateMenuOptions(menu);
        menu->needsArrange(); // update menu height if needed
    }
}

bool LLFolderView::isFolderSelected()
{
    selected_items_t::iterator item_iter;
    for (item_iter = mSelectedItems.begin(); item_iter != mSelectedItems.end(); ++item_iter)
    {
        LLFolderViewFolder* folder = dynamic_cast<LLFolderViewFolder*>(*item_iter);
        if (folder != NULL)
        {
            return true;
        }
    }
    return false;
}

bool LLFolderView::selectFirstItem()
{
    for (folders_t::iterator iter = mFolders.begin();
         iter != mFolders.end();++iter)
    {
        LLFolderViewFolder* folder = (*iter );
        if (folder->getVisible())
        {
            LLFolderViewItem* itemp = folder->getNextFromChild(0,true);
            if(itemp)
                setSelection(itemp,FALSE,TRUE);
            return true;
        }

    }
    for(items_t::iterator iit = mItems.begin();
        iit != mItems.end(); ++iit)
    {
        LLFolderViewItem* itemp = (*iit);
        if (itemp->getVisible())
        {
            setSelection(itemp,FALSE,TRUE);
            return true;
        }
    }
    return false;
}
bool LLFolderView::selectLastItem()
{
    for(items_t::reverse_iterator iit = mItems.rbegin();
        iit != mItems.rend(); ++iit)
    {
        LLFolderViewItem* itemp = (*iit);
        if (itemp->getVisible())
        {
            setSelection(itemp,FALSE,TRUE);
            return true;
        }
    }
    for (folders_t::reverse_iterator iter = mFolders.rbegin();
         iter != mFolders.rend();++iter)
    {
        LLFolderViewFolder* folder = (*iter);
        if (folder->getVisible())
        {
            LLFolderViewItem* itemp = folder->getPreviousFromChild(0,true);
            if(itemp)
                setSelection(itemp,FALSE,TRUE);
            return true;
        }
    }
    return false;
}


S32 LLFolderView::notify(const LLSD& info)
{
    if(info.has("action"))
    {
        std::string str_action = info["action"];
        if(str_action == "select_first")
        {
            setFocus(true);
            selectFirstItem();
            scrollToShowSelection();
            return 1;

        }
        else if(str_action == "select_last")
        {
            setFocus(true);
            selectLastItem();
            scrollToShowSelection();
            return 1;
        }
    }
    return 0;
}


///----------------------------------------------------------------------------
/// Local function definitions
///----------------------------------------------------------------------------

void LLFolderView::onRenamerLost()
{
    if (mRenamer && mRenamer->getVisible())
    {
        mRenamer->setVisible(FALSE);

        // will commit current name (which could be same as original name)
        mRenamer->setFocus(FALSE);
    }

    if( mRenameItem )
    {
        setSelection( mRenameItem, TRUE );
        mRenameItem = NULL;
    }
}

LLFolderViewItem* LLFolderView::getNextUnselectedItem()
{
    LLFolderViewItem* last_item = *mSelectedItems.rbegin();
    LLFolderViewItem* new_selection = last_item->getNextOpenNode(FALSE);
    while(new_selection && new_selection->isSelected())
    {
        new_selection = new_selection->getNextOpenNode(FALSE);
    }
    if (!new_selection)
    {
        new_selection = last_item->getPreviousOpenNode(FALSE);
        while (new_selection && (new_selection->isInSelection()))
        {
            new_selection = new_selection->getPreviousOpenNode(FALSE);
        }
    }
    return new_selection;
}

S32 LLFolderView::getItemHeight() const
{
    if(!hasVisibleChildren())
{
        //We need to display status textbox, let's reserve some place for it
        return llmax(0, mStatusTextBox->getTextPixelHeight());
}
    return 0;
}<|MERGE_RESOLUTION|>--- conflicted
+++ resolved
@@ -220,11 +220,7 @@
     params.font(getLabelFontForStyle(LLFontGL::NORMAL));
     params.max_length.bytes(DB_INV_ITEM_NAME_STR_LEN);
     params.commit_callback.function(boost::bind(&LLFolderView::commitRename, this, _2));
-<<<<<<< HEAD
-    params.prevalidate_callback(&LLTextValidate::validateASCIIPrintableNoPipe);
-=======
     params.prevalidator(&LLTextValidate::validateASCIIPrintableNoPipe);
->>>>>>> bb3c36f5
     params.commit_on_focus_lost(true);
     params.visible(false);
     mRenamer = LLUICtrlFactory::create<LLLineEditor> (params);
@@ -260,9 +256,6 @@
 // Destroys the object
 LLFolderView::~LLFolderView( void )
 {
-<<<<<<< HEAD
-    closeRenamer();
-=======
     mRenamerTopLostSignalConnection.disconnect();
     if (mRenamer)
     {
@@ -270,7 +263,6 @@
         // since it might already be hidden
         LLUI::getInstance()->removePopup(mRenamer);
     }
->>>>>>> bb3c36f5
 
     // The release focus call can potentially call the
     // scrollcontainer, which can potentially be called with a partly
@@ -471,7 +463,6 @@
 BOOL LLFolderView::changeSelection(LLFolderViewItem* selection, BOOL selected)
 {
     BOOL rv = FALSE;
-<<<<<<< HEAD
 
     // can't select root folder
     if(!selection || selection == this)
@@ -495,31 +486,6 @@
 
     BOOL on_list = (item_iter != mSelectedItems.end());
 
-=======
-
-    // can't select root folder
-    if(!selection || selection == this)
-    {
-        return FALSE;
-    }
-
-    if (!mAllowMultiSelect)
-    {
-        clearSelection();
-    }
-
-    selected_items_t::iterator item_iter;
-    for (item_iter = mSelectedItems.begin(); item_iter != mSelectedItems.end(); ++item_iter)
-    {
-        if (*item_iter == selection)
-        {
-            break;
-        }
-    }
-
-    BOOL on_list = (item_iter != mSelectedItems.end());
-
->>>>>>> bb3c36f5
     if(selected && !on_list)
     {
         addToSelectionList(selection);
@@ -805,11 +771,7 @@
             }
             else
             {
-<<<<<<< HEAD
-                LL_INFOS() << "Cannot delete " << item->getName() << LL_ENDL;
-=======
                 LL_DEBUGS() << "Cannot delete " << item->getName() << LL_ENDL;
->>>>>>> bb3c36f5
                 return;
             }
         }
@@ -1116,14 +1078,10 @@
         mRenamer->setVisible( TRUE );
         // set focus will fail unless item is visible
         mRenamer->setFocus( TRUE );
-<<<<<<< HEAD
-        mRenamer->setTopLostCallback(boost::bind(&LLFolderView::onRenamerLost, this));
-=======
         if (!mRenamerTopLostSignalConnection.connected())
         {
             mRenamerTopLostSignalConnection = mRenamer->setTopLostCallback(boost::bind(&LLFolderView::onRenamerLost, this));
         }
->>>>>>> bb3c36f5
         LLUI::getInstance()->addPopup(mRenamer);
     }
 }
@@ -1649,15 +1607,11 @@
 
 void LLFolderView::deleteAllChildren()
 {
-<<<<<<< HEAD
-    closeRenamer();
-=======
     mRenamerTopLostSignalConnection.disconnect();
     if (mRenamer)
     {
         LLUI::getInstance()->removePopup(mRenamer);
     }
->>>>>>> bb3c36f5
     if (mPopupMenuHandle.get()) mPopupMenuHandle.get()->die();
     mPopupMenuHandle.markDead();
     mScrollContainer = NULL;
