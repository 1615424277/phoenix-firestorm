/**
 * @file llfolderview.cpp
 * @brief Implementation of the folder view collection of classes.
 *
 * $LicenseInfo:firstyear=2001&license=viewerlgpl$
 * Second Life Viewer Source Code
 * Copyright (C) 2010, Linden Research, Inc.
 *
 * This library is free software; you can redistribute it and/or
 * modify it under the terms of the GNU Lesser General Public
 * License as published by the Free Software Foundation;
 * version 2.1 of the License only.
 *
 * This library is distributed in the hope that it will be useful,
 * but WITHOUT ANY WARRANTY; without even the implied warranty of
 * MERCHANTABILITY or FITNESS FOR A PARTICULAR PURPOSE.  See the GNU
 * Lesser General Public License for more details.
 *
 * You should have received a copy of the GNU Lesser General Public
 * License along with this library; if not, write to the Free Software
 * Foundation, Inc., 51 Franklin Street, Fifth Floor, Boston, MA  02110-1301  USA
 *
 * Linden Research, Inc., 945 Battery Street, San Francisco, CA  94111  USA
 * $/LicenseInfo$
 */

#include "linden_common.h"

#include "llfolderview.h"
#include "llfolderviewmodel.h"
#include "llclipboard.h" // *TODO: remove this once hack below gone.
#include "llkeyboard.h"
#include "lllineeditor.h"
#include "llmenugl.h"
#include "llpanel.h"
#include "llscrollcontainer.h" // hack to allow scrolling
#include "lltextbox.h"
#include "lltrans.h"
#include "llui.h"
#include "lluictrlfactory.h"

// Linden library includes
#include "lldbstrings.h"
#include "llfocusmgr.h"
#include "llfontgl.h"
#include "llgl.h"
#include "llrender.h"

// Third-party library includes
#include <algorithm>

///----------------------------------------------------------------------------
/// Local function declarations, constants, enums, and typedefs
///----------------------------------------------------------------------------

const S32 RENAME_HEIGHT_PAD = 1;
const S32 AUTO_OPEN_STACK_DEPTH = 16;

const S32 MINIMUM_RENAMER_WIDTH = 80;

// *TODO: move in params in xml if necessary. Requires modification of LLFolderView & LLInventoryPanel Params.
const S32 STATUS_TEXT_HPAD = 6;
const S32 STATUS_TEXT_VPAD = 8;

enum {
    SIGNAL_NO_KEYBOARD_FOCUS = 1,
    SIGNAL_KEYBOARD_FOCUS = 2
};

F32 LLFolderView::sAutoOpenTime = 1.f;

//---------------------------------------------------------------------------

// Tells all folders in a folderview to close themselves
// For efficiency, calls setOpenArrangeRecursively().
// The calling function must then call:
//  LLFolderView* root = getRoot();
//  if( root )
//  {
//      root->arrange( NULL, NULL );
//      root->scrollToShowSelection();
//  }
// to patch things up.
class LLCloseAllFoldersFunctor : public LLFolderViewFunctor
{
public:
    LLCloseAllFoldersFunctor(BOOL close) { mOpen = !close; }
    virtual ~LLCloseAllFoldersFunctor() {}
    virtual void doFolder(LLFolderViewFolder* folder);
    virtual void doItem(LLFolderViewItem* item);

    BOOL mOpen;
};


void LLCloseAllFoldersFunctor::doFolder(LLFolderViewFolder* folder)
{
    folder->setOpenArrangeRecursively(mOpen);
}

// Do nothing.
void LLCloseAllFoldersFunctor::doItem(LLFolderViewItem* item)
{ }

//---------------------------------------------------------------------------

void LLAllDescendentsPassedFilter::doFolder(LLFolderViewFolder* folder)
{
    mAllDescendentsPassedFilter &= (folder) && (folder->passedFilter()) && (folder->descendantsPassedFilter());
}

void LLAllDescendentsPassedFilter::doItem(LLFolderViewItem* item)
{
    mAllDescendentsPassedFilter &= (item) && (item->passedFilter());
}

///----------------------------------------------------------------------------
/// Class LLFolderViewScrollContainer
///----------------------------------------------------------------------------

// virtual
const LLRect LLFolderViewScrollContainer::getScrolledViewRect() const
{
    LLRect rect = LLRect::null;
    if (mScrolledView)
    {
        LLFolderView* folder_view = dynamic_cast<LLFolderView*>(mScrolledView);
        if (folder_view)
        {
            S32 height = folder_view->getRect().getHeight();

            rect = mScrolledView->getRect();
            rect.setLeftTopAndSize(rect.mLeft, rect.mTop, rect.getWidth(), height);
        }
    }

    return rect;
}

LLFolderViewScrollContainer::LLFolderViewScrollContainer(const LLScrollContainer::Params& p)
:   LLScrollContainer(p)
{}

///----------------------------------------------------------------------------
/// Class LLFolderView
///----------------------------------------------------------------------------
LLFolderView::Params::Params()
:   title("title"),
    use_label_suffix("use_label_suffix"),
    allow_multiselect("allow_multiselect", true),
    allow_drag("allow_drag", true),
    show_empty_message("show_empty_message", true),
    suppress_folder_menu("suppress_folder_menu", false),
    use_ellipses("use_ellipses", false),
    options_menu("options_menu", "")
{
    folder_indentation = -4;
}


// Default constructor
LLFolderView::LLFolderView(const Params& p)
<<<<<<< HEAD
:	LLFolderViewFolder(p),
	mScrollContainer( NULL ),
	mPopupMenuHandle(),
	mMenuFileName(p.options_menu),
	mAllowMultiSelect(p.allow_multiselect),
	mAllowDrag(p.allow_drag),
	mShowEmptyMessage(p.show_empty_message),
	mShowFolderHierarchy(FALSE),
	mRenameItem( NULL ),
	mNeedsScroll( FALSE ),
	mUseLabelSuffix(p.use_label_suffix),
	mSuppressFolderMenu(p.suppress_folder_menu),
	mPinningSelectedItem(FALSE),
	mNeedsAutoSelect( FALSE ),
	mAutoSelectOverride(FALSE),
	mNeedsAutoRename(FALSE),
	mShowSelectionContext(FALSE),
	mShowSingleSelection(FALSE),
	mArrangeGeneration(0),
	mSignalSelectCallback(0),
	mMinWidth(0),
	mDragAndDropThisFrame(FALSE),
// [SL:KB] - Patch: Inventory-DragDrop | Checked: 2014-02-04 (Catznip-3.6)
	mDragStartX(0),
	mDragStartY(0),
// [/SL:KB]
	mCallbackRegistrar(NULL),
	mEnableRegistrar(NULL),
	mUseEllipses(p.use_ellipses),
	mDraggingOverItem(NULL),
	mStatusTextBox(NULL),
	mShowItemLinkOverlays(p.show_item_link_overlays),
	mViewModel(p.view_model),
=======
:   LLFolderViewFolder(p),
    mScrollContainer( NULL ),
    mPopupMenuHandle(),
    mMenuFileName(p.options_menu),
    mAllowMultiSelect(p.allow_multiselect),
    mAllowDrag(p.allow_drag),
    mShowEmptyMessage(p.show_empty_message),
    mShowFolderHierarchy(FALSE),
    mRenameItem( NULL ),
    mNeedsScroll( FALSE ),
    mUseLabelSuffix(p.use_label_suffix),
    mSuppressFolderMenu(p.suppress_folder_menu),
    mPinningSelectedItem(FALSE),
    mNeedsAutoSelect( FALSE ),
    mAutoSelectOverride(FALSE),
    mNeedsAutoRename(FALSE),
    mShowSelectionContext(FALSE),
    mShowSingleSelection(FALSE),
    mArrangeGeneration(0),
    mSignalSelectCallback(0),
    mMinWidth(0),
    mDragAndDropThisFrame(FALSE),
    mCallbackRegistrar(NULL),
    mEnableRegistrar(NULL),
    mUseEllipses(p.use_ellipses),
    mDraggingOverItem(NULL),
    mStatusTextBox(NULL),
    mShowItemLinkOverlays(p.show_item_link_overlays),
    mViewModel(p.view_model),
>>>>>>> 38c2a5bd
    mGroupedItemModel(p.grouped_item_model),
    mForceArrange(false),
    mSingleFolderMode(false)
{
    LLPanel* panel = p.parent_panel;
    mParentPanel = panel->getHandle();
    mViewModel->setFolderView(this);
    mRoot = this;

    LLRect rect = p.rect;
    LLRect new_rect(rect.mLeft, rect.mBottom + getRect().getHeight(), rect.mLeft + getRect().getWidth(), rect.mBottom);
    setRect( rect );
    reshape(rect.getWidth(), rect.getHeight());
    mAutoOpenItems.setDepth(AUTO_OPEN_STACK_DEPTH);
    mAutoOpenCandidate = NULL;
    mAutoOpenTimer.stop();
    mKeyboardSelection = FALSE;
    mIndentation =  getParentFolder() ? getParentFolder()->getIndentation() + mLocalIndentation : 0;

    //clear label
    // go ahead and render root folder as usual
    // just make sure the label ("Inventory Folder") never shows up
    mLabel = LLStringUtil::null;

    // Escape is handled by reverting the rename, not commiting it (default behavior)
    LLLineEditor::Params params;
    params.name("ren");
    params.rect(rect);
    params.font(getLabelFontForStyle(LLFontGL::NORMAL));
    params.max_length.bytes(DB_INV_ITEM_NAME_STR_LEN);
    params.commit_callback.function(boost::bind(&LLFolderView::commitRename, this, _2));
    params.prevalidator(&LLTextValidate::validateASCIIPrintableNoPipe);
    params.commit_on_focus_lost(true);
    params.visible(false);
    mRenamer = LLUICtrlFactory::create<LLLineEditor> (params);
    addChild(mRenamer);

    // Textbox
    LLTextBox::Params text_p;
    LLFontGL* font = getLabelFontForStyle(mLabelStyle);
    //mIconPad, mTextPad are set in folder_view_item.xml
    LLRect new_r = LLRect(rect.mLeft + mIconPad,
                  rect.mTop - mTextPad,
                  rect.mRight,
                  rect.mTop - mTextPad - font->getLineHeight());
    text_p.rect(new_r);
    text_p.name(std::string(p.name));
    text_p.font(font);
    text_p.visible(false);
    text_p.parse_urls(true);
    text_p.wrap(true); // allow multiline text. See EXT-7564, EXT-7047
    // set text padding the same as in People panel. EXT-7047, EXT-4837
    text_p.h_pad(STATUS_TEXT_HPAD);
    text_p.v_pad(STATUS_TEXT_VPAD);
    mStatusTextBox = LLUICtrlFactory::create<LLTextBox> (text_p);
    mStatusTextBox->setFollowsLeft();
    mStatusTextBox->setFollowsTop();
    addChild(mStatusTextBox);

    mViewModelItem->openItem();

    mAreChildrenInited = true; // root folder is a special case due to not being loaded normally, assume that it's inited.
}

// Destroys the object
LLFolderView::~LLFolderView( void )
{
    mRenamerTopLostSignalConnection.disconnect();
    if (mRenamer)
    {
        // instead of using closeRenamer remove it directly,
        // since it might already be hidden
        LLUI::getInstance()->removePopup(mRenamer);
    }

    // The release focus call can potentially call the
    // scrollcontainer, which can potentially be called with a partly
    // destroyed scollcontainer. Just null it out here, and no worries
    // about calling into the invalid scroll container.
    // Same with the renamer.
    mScrollContainer = NULL;
    mRenameItem = NULL;
    mRenamer = NULL;
    mStatusTextBox = NULL;

    if (mPopupMenuHandle.get()) mPopupMenuHandle.get()->die();
    mPopupMenuHandle.markDead();

    mAutoOpenItems.removeAllNodes();
    clearSelection();
    mItems.clear();
    mFolders.clear();

    //mViewModel->setFolderView(NULL);
    mViewModel = NULL;
}

BOOL LLFolderView::canFocusChildren() const
{
    return FALSE;
}

void LLFolderView::addFolder( LLFolderViewFolder* folder)
{
    LLFolderViewFolder::addFolder(folder);
}

void LLFolderView::closeAllFolders()
{
    // Close all the folders
    setOpenArrangeRecursively(FALSE, LLFolderViewFolder::RECURSE_DOWN);
    arrangeAll();
}

void LLFolderView::openTopLevelFolders()
{
    for (folders_t::iterator iter = mFolders.begin();
         iter != mFolders.end();)
    {
        folders_t::iterator fit = iter++;
        (*fit)->setOpen(TRUE);
    }
}

// This view grows and shrinks to enclose all of its children items and folders.
// *width should be 0
// conform show folder state works
S32 LLFolderView::arrange( S32* unused_width, S32* unused_height )
    {
    mMinWidth = 0;
    S32 target_height;

    LLFolderViewFolder::arrange(&mMinWidth, &target_height);

    LLRect scroll_rect = (mScrollContainer ? mScrollContainer->getContentWindowRect() : LLRect());
    reshape( llmax(scroll_rect.getWidth(), mMinWidth), ll_round(mCurHeight) );

    LLRect new_scroll_rect = (mScrollContainer ? mScrollContainer->getContentWindowRect() : LLRect());
    if (new_scroll_rect.getWidth() != scroll_rect.getWidth())
    {
        reshape( llmax(scroll_rect.getWidth(), mMinWidth), ll_round(mCurHeight) );
    }

    // move item renamer text field to item's new position
    updateRenamerPosition();

    return ll_round(mTargetHeight);
}

void LLFolderView::filter( LLFolderViewFilter& filter )
{
    LL_PROFILE_ZONE_SCOPED_CATEGORY_UI;
    const S32 TIME_VISIBLE = 10; // in milliseconds
    const S32 TIME_INVISIBLE = 1;
    filter.resetTime(llclamp((mParentPanel.get()->getVisible() ? TIME_VISIBLE : TIME_INVISIBLE), 1, 100));

    // Note: we filter the model, not the view
    getViewModelItem()->filter(filter);
}

void LLFolderView::reshape(S32 width, S32 height, BOOL called_from_parent)
{
    LLRect scroll_rect;
    if (mScrollContainer)
    {
        LLView::reshape(width, height, called_from_parent);
        scroll_rect = mScrollContainer->getContentWindowRect();
    }
    width  = llmax(mMinWidth, scroll_rect.getWidth());
    height = llmax(ll_round(mCurHeight), scroll_rect.getHeight());

    // Restrict width within scroll container's width
    if (mUseEllipses && mScrollContainer)
    {
        width = scroll_rect.getWidth();
    }
    LLView::reshape(width, height, called_from_parent);
    mReshapeSignal(mSelectedItems, FALSE);
}

void LLFolderView::addToSelectionList(LLFolderViewItem* item)
{
    if (item->isSelected())
    {
        removeFromSelectionList(item);
    }
    if (mSelectedItems.size())
    {
        mSelectedItems.back()->setIsCurSelection(FALSE);
    }
    item->setIsCurSelection(TRUE);
    mSelectedItems.push_back(item);
}

void LLFolderView::removeFromSelectionList(LLFolderViewItem* item)
{
    if (mSelectedItems.size())
    {
        mSelectedItems.back()->setIsCurSelection(FALSE);
    }

    selected_items_t::iterator item_iter;
    for (item_iter = mSelectedItems.begin(); item_iter != mSelectedItems.end();)
    {
        if (*item_iter == item)
        {
            item_iter = mSelectedItems.erase(item_iter);
        }
        else
        {
            ++item_iter;
        }
    }
    if (mSelectedItems.size())
    {
        mSelectedItems.back()->setIsCurSelection(TRUE);
    }
}

LLFolderViewItem* LLFolderView::getCurSelectedItem( void )
{
    if(mSelectedItems.size())
    {
        LLFolderViewItem* itemp = mSelectedItems.back();
        llassert(itemp->getIsCurSelection());
        return itemp;
    }
    return NULL;
}

LLFolderView::selected_items_t& LLFolderView::getSelectedItems( void )
{
    return mSelectedItems;
}

// Record the selected item and pass it down the hierachy.
BOOL LLFolderView::setSelection(LLFolderViewItem* selection, BOOL openitem,
                                BOOL take_keyboard_focus)
{
    mSignalSelectCallback = take_keyboard_focus ? SIGNAL_KEYBOARD_FOCUS : SIGNAL_NO_KEYBOARD_FOCUS;

    if( selection == this )
    {
        return FALSE;
    }

    if( selection && take_keyboard_focus)
    {
        mParentPanel.get()->setFocus(TRUE);
    }

    // clear selection down here because change of keyboard focus can potentially
    // affect selection
    clearSelection();

    if(selection)
    {
        addToSelectionList(selection);
    }

    BOOL rv = LLFolderViewFolder::setSelection(selection, openitem, take_keyboard_focus);
    if(openitem && selection)
    {
        selection->getParentFolder()->requestArrange();
    }

    llassert(mSelectedItems.size() <= 1);

    return rv;
}

BOOL LLFolderView::changeSelection(LLFolderViewItem* selection, BOOL selected)
{
    BOOL rv = FALSE;

    // can't select root folder
    if(!selection || selection == this)
    {
        return FALSE;
    }

    if (!mAllowMultiSelect)
    {
        clearSelection();
    }

    selected_items_t::iterator item_iter;
    for (item_iter = mSelectedItems.begin(); item_iter != mSelectedItems.end(); ++item_iter)
    {
        if (*item_iter == selection)
        {
            break;
        }
    }

    BOOL on_list = (item_iter != mSelectedItems.end());

    if(selected && !on_list)
    {
        addToSelectionList(selection);
    }
    if(!selected && on_list)
    {
        removeFromSelectionList(selection);
    }

    rv = LLFolderViewFolder::changeSelection(selection, selected);

    mSignalSelectCallback = SIGNAL_KEYBOARD_FOCUS;

    return rv;
}

void LLFolderView::sanitizeSelection()
{
    LL_PROFILE_ZONE_SCOPED_CATEGORY_UI;
    // store off current item in case it is automatically deselected
    // and we want to preserve context
    LLFolderViewItem* original_selected_item = getCurSelectedItem();

    std::vector<LLFolderViewItem*> items_to_remove;
    selected_items_t::iterator item_iter;
    for (item_iter = mSelectedItems.begin(); item_iter != mSelectedItems.end(); ++item_iter)
    {
        LLFolderViewItem* item = *item_iter;

        // ensure that each ancestor is open and potentially passes filtering
        BOOL visible = false;
        if(item->getViewModelItem() != NULL)
        {
            visible = item->getViewModelItem()->potentiallyVisible(); // initialize from filter state for this item
        }
        // modify with parent open and filters states
        LLFolderViewFolder* parent_folder = item->getParentFolder();
        // Move up through parent folders and see what's visible
                while(parent_folder)
                {
            visible = visible && parent_folder->isOpen() && parent_folder->getViewModelItem()->potentiallyVisible();
                    parent_folder = parent_folder->getParentFolder();
                }

        //  deselect item if any ancestor is closed or didn't pass filter requirements.
        if (!visible)
        {
            items_to_remove.push_back(item);
        }

        // disallow nested selections (i.e. folder items plus one or more ancestors)
        // could check cached mum selections count and only iterate if there are any
        // but that may be a premature optimization.
        selected_items_t::iterator other_item_iter;
        for (other_item_iter = mSelectedItems.begin(); other_item_iter != mSelectedItems.end(); ++other_item_iter)
        {
            LLFolderViewItem* other_item = *other_item_iter;
            for( parent_folder = other_item->getParentFolder(); parent_folder; parent_folder = parent_folder->getParentFolder())
            {
                if (parent_folder == item)
                {
                    // this is a descendent of the current folder, remove from list
                    items_to_remove.push_back(other_item);
                    break;
                }
            }
        }

        // Don't allow invisible items (such as root folders) to be selected.
        if (item == getRoot())
        {
            items_to_remove.push_back(item);
        }
    }

    std::vector<LLFolderViewItem*>::iterator item_it;
    for (item_it = items_to_remove.begin(); item_it != items_to_remove.end(); ++item_it )
    {
        changeSelection(*item_it, FALSE); // toggle selection (also removes from list)
    }

    // if nothing selected after prior constraints...
    if (mSelectedItems.empty())
    {
        // ...select first available parent of original selection
        LLFolderViewItem* new_selection = NULL;
        if (original_selected_item)
        {
            for(LLFolderViewFolder* parent_folder = original_selected_item->getParentFolder();
                parent_folder;
                parent_folder = parent_folder->getParentFolder())
            {
                if (parent_folder->getViewModelItem() && parent_folder->getViewModelItem()->potentiallyVisible())
                {
                    // give initial selection to first ancestor folder that potentially passes the filter
                    if (!new_selection)
                    {
                        new_selection = parent_folder;
                    }

                    // if any ancestor folder of original item is closed, move the selection up
                    // to the highest closed
                    if (!parent_folder->isOpen())
                    {
                        new_selection = parent_folder;
                    }
                }
            }
        }
        else
        {
            new_selection = NULL;
        }

        if (new_selection)
        {
            setSelection(new_selection, FALSE, FALSE);
        }
    }
}

void LLFolderView::clearSelection()
{
    for (selected_items_t::const_iterator item_it = mSelectedItems.begin();
         item_it != mSelectedItems.end();
         ++item_it)
    {
        (*item_it)->setUnselected();
    }

    mSelectedItems.clear();
    mNeedsScroll = false;
}

std::set<LLFolderViewItem*> LLFolderView::getSelectionList() const
{
    std::set<LLFolderViewItem*> selection;
    std::copy(mSelectedItems.begin(), mSelectedItems.end(), std::inserter(selection, selection.begin()));
    return selection;
}

// [SL:KB] - Patch: Inventory-DragDrop | Checked: 2014-02-04 (Catznip-3.6)
void LLFolderView::setDragStart(S32 screen_x, S32 screen_y)
{
	mDragStartX = screen_x;
	mDragStartY = screen_y;
}

bool LLFolderView::isOverDragThreshold(S32 screen_x, S32 screen_y)
{
	S32 dX = screen_x - mDragStartX;
	S32 dY = screen_y - mDragStartY;
	
	return (dX * dX) + (dY * dY) > DRAG_N_DROP_DISTANCE_THRESHOLD * DRAG_N_DROP_DISTANCE_THRESHOLD;
}
// [/SL:KB]

bool LLFolderView::startDrag()
{
    std::vector<LLFolderViewModelItem*> selected_items;
    selected_items_t::iterator item_it;

    if (!mSelectedItems.empty())
    {
        for (item_it = mSelectedItems.begin(); item_it != mSelectedItems.end(); ++item_it)
        {
            selected_items.push_back((*item_it)->getViewModelItem());
        }

        return getFolderViewModel()->startDrag(selected_items);
    }
    return false;
}

void LLFolderView::commitRename( const LLSD& data )
{
    finishRenamingItem();
    arrange( NULL, NULL );

}

void LLFolderView::draw()
{
    //LLFontGL* font = getLabelFontForStyle(mLabelStyle);

    // if cursor has moved off of me during drag and drop
    // close all auto opened folders
    if (!mDragAndDropThisFrame)
    {
        closeAutoOpenedFolders();
    }

    static LLCachedControl<F32> type_ahead_timeout(*LLUI::getInstance()->mSettingGroups["config"], "TypeAheadTimeout", 1.5f);
    if (mSearchTimer.getElapsedTimeF32() > type_ahead_timeout || !mSearchString.size())
    {
        mSearchString.clear();
    }

    if (hasVisibleChildren())
    {
        mStatusTextBox->setVisible( FALSE );
    }
    else if (mShowEmptyMessage)
    {
        mStatusTextBox->setValue(getFolderViewModel()->getStatusText(mItems.empty() && mFolders.empty()));
        mStatusTextBox->setVisible( TRUE );

        // firstly reshape message textbox with current size. This is necessary to
        // LLTextBox::getTextPixelHeight works properly
        const LLRect local_rect = getLocalRect();
        mStatusTextBox->setShape(local_rect);

        // get preferable text height...
        S32 pixel_height = mStatusTextBox->getTextPixelHeight();
        bool height_changed = (local_rect.getHeight() < pixel_height);
        if (height_changed)
        {
            // ... if it does not match current height, lets rearrange current view.
            // This will indirectly call ::arrange and reshape of the status textbox.
            // We should call this method to also notify parent about required rect.
            // See EXT-7564, EXT-7047.
            S32 height = 0;
            S32 width = 0;
            S32 total_height = arrange( &width, &height );
            notifyParent(LLSD().with("action", "size_changes").with("height", total_height));

            LLUI::popMatrix();
            LLUI::pushMatrix();
            LLUI::translate((F32)getRect().mLeft, (F32)getRect().mBottom);
        }
    }

    if (mRenameItem
        && mRenamer
        && mRenamer->getVisible()
        && !getVisibleRect().overlaps(mRenamer->getRect()))
    {
        // renamer is not connected to the item we are renaming in any form so manage it manually
        // TODO: consider stopping on any scroll action instead of when out of visible area
        LL_DEBUGS("Inventory") << "Renamer out of bounds, hiding" << LL_ENDL;
        finishRenamingItem();
    }

    // skip over LLFolderViewFolder::draw since we don't want the folder icon, label,
    // and arrow for the root folder
    LLView::draw();

    mDragAndDropThisFrame = FALSE;
}

void LLFolderView::finishRenamingItem( void )
{
    if(!mRenamer)
    {
        return;
    }
    if( mRenameItem )
    {
        mRenameItem->rename( mRenamer->getText() );
    }

    closeRenamer();

    // This is moved to an inventory observer in llinventorybridge.cpp, to handle updating after operation completed in AISv3 (SH-4611).
    // List is re-sorted alphabetically, so scroll to make sure the selected item is visible.
    //scrollToShowSelection();
}

void LLFolderView::closeRenamer( void )
{
    if (mRenamer && mRenamer->getVisible())
    {
        // Triggers onRenamerLost() that actually closes the renamer.
        LLUI::getInstance()->removePopup(mRenamer);
    }
}

void LLFolderView::removeSelectedItems()
{
    if(getVisible() && getEnabled())
    {
        // just in case we're removing the renaming item.
        mRenameItem = NULL;

        // create a temporary structure which we will use to remove
        // items, since the removal will futz with internal data
        // structures.
        std::vector<LLFolderViewItem*> items;
        S32 count = mSelectedItems.size();
        if(count <= 0) return;
        LLFolderViewItem* item = NULL;
        selected_items_t::iterator item_it;
        for (item_it = mSelectedItems.begin(); item_it != mSelectedItems.end(); ++item_it)
        {
            item = *item_it;
            if (item && item->isRemovable())
            {
                items.push_back(item);
            }
            else
            {
                LL_DEBUGS() << "Cannot delete " << item->getName() << LL_ENDL;
                return;
            }
        }

        // iterate through the new container.
        count = items.size();
        LLUUID new_selection_id;
        LLFolderViewItem* item_to_select = getNextUnselectedItem();

        if(count == 1)
        {
            LLFolderViewItem* item_to_delete = items[0];
            LLFolderViewFolder* parent = item_to_delete->getParentFolder();
            if(parent)
            {
                if (item_to_delete->remove())
                {
                    // change selection on successful delete
                    setSelection(item_to_select, item_to_select ? item_to_select->isOpen() : false, mParentPanel.get()->hasFocus());
                }
            }
            arrangeAll();
        }
        else if (count > 1)
        {
            std::vector<LLFolderViewModelItem*> listeners;
            LLFolderViewModelItem* listener;

            setSelection(item_to_select, item_to_select ? item_to_select->isOpen() : false, mParentPanel.get()->hasFocus());

            listeners.reserve(count);
            for(S32 i = 0; i < count; ++i)
            {
                listener = items[i]->getViewModelItem();
                if(listener && (std::find(listeners.begin(), listeners.end(), listener) == listeners.end()))
                {
                    listeners.push_back(listener);
                }
            }
            listener = static_cast<LLFolderViewModelItem*>(listeners.at(0));
            if(listener)
            {
                listener->removeBatch(listeners);
            }
        }
        arrangeAll();
        scrollToShowSelection();
    }
}

void LLFolderView::autoOpenItem( LLFolderViewFolder* item )
{
    if ((mAutoOpenItems.check() == item) ||
        (mAutoOpenItems.getDepth() >= (U32)AUTO_OPEN_STACK_DEPTH) ||
        item->isOpen())
    {
        return;
    }

    // close auto-opened folders
    LLFolderViewFolder* close_item = mAutoOpenItems.check();
    while (close_item && close_item != item->getParentFolder())
    {
        mAutoOpenItems.pop();
        close_item->setOpenArrangeRecursively(FALSE);
        close_item = mAutoOpenItems.check();
    }

    item->requestArrange();

    mAutoOpenItems.push(item);

    item->setOpen(TRUE);
    if(!item->isSingleFolderMode())
    {
    LLRect content_rect = (mScrollContainer ? mScrollContainer->getContentWindowRect() : LLRect());
    LLRect constraint_rect(0,content_rect.getHeight(), content_rect.getWidth(), 0);
    scrollToShowItem(item, constraint_rect);
    }
}

void LLFolderView::closeAutoOpenedFolders()
{
    while (mAutoOpenItems.check())
    {
        LLFolderViewFolder* close_item = mAutoOpenItems.pop();
        close_item->setOpen(FALSE);
    }

    if (mAutoOpenCandidate)
    {
        mAutoOpenCandidate->setAutoOpenCountdown(0.f);
    }
    mAutoOpenCandidate = NULL;
    mAutoOpenTimer.stop();
}

BOOL LLFolderView::autoOpenTest(LLFolderViewFolder* folder)
{
    if (folder && mAutoOpenCandidate == folder)
    {
        if (mAutoOpenTimer.getStarted())
        {
            if (!mAutoOpenCandidate->isOpen())
            {
                mAutoOpenCandidate->setAutoOpenCountdown(clamp_rescale(mAutoOpenTimer.getElapsedTimeF32(), 0.f, sAutoOpenTime, 0.f, 1.f));
            }
            if (mAutoOpenTimer.getElapsedTimeF32() > sAutoOpenTime)
            {
                autoOpenItem(folder);
                mAutoOpenTimer.stop();
                return TRUE;
            }
        }
        return FALSE;
    }

    // otherwise new candidate, restart timer
    if (mAutoOpenCandidate)
    {
        mAutoOpenCandidate->setAutoOpenCountdown(0.f);
    }
    mAutoOpenCandidate = folder;
    mAutoOpenTimer.start();
    return FALSE;
}

BOOL LLFolderView::canCopy() const
{
    if (!(getVisible() && getEnabled() && (mSelectedItems.size() > 0)))
    {
        return FALSE;
    }

    for (selected_items_t::const_iterator selected_it = mSelectedItems.begin(); selected_it != mSelectedItems.end(); ++selected_it)
    {
        const LLFolderViewItem* item = *selected_it;
        if (!item->getViewModelItem()->isItemCopyable())
        {
            return FALSE;
        }
    }
    return TRUE;
}

// copy selected item
void LLFolderView::copy()
{
    // *NOTE: total hack to clear the inventory clipboard
    LLClipboard::instance().reset();
    S32 count = mSelectedItems.size();
    if(getVisible() && getEnabled() && (count > 0))
    {
        LLFolderViewModelItem* listener = NULL;
        selected_items_t::iterator item_it;
        for (item_it = mSelectedItems.begin(); item_it != mSelectedItems.end(); ++item_it)
        {
            listener = (*item_it)->getViewModelItem();
            if(listener)
            {
                listener->copyToClipboard();
            }
        }
    }
    mSearchString.clear();
}

BOOL LLFolderView::canCut() const
{
    if (!(getVisible() && getEnabled() && (mSelectedItems.size() > 0)))
    {
        return FALSE;
    }

    for (selected_items_t::const_iterator selected_it = mSelectedItems.begin(); selected_it != mSelectedItems.end(); ++selected_it)
    {
        const LLFolderViewItem* item = *selected_it;
        const LLFolderViewModelItem* listener = item->getViewModelItem();

        if (!listener || !listener->isItemRemovable())
        {
            return FALSE;
        }
    }
    return TRUE;
}

void LLFolderView::cut()
{
<<<<<<< HEAD
	// clear the inventory clipboard
	LLClipboard::instance().reset();
	if(getVisible() && getEnabled() && (mSelectedItems.size() > 0))
	{
		// <FS:Ansariel> Next item gets selected if cutting in inventory
		bool cut_to_clipboard = true;

		// Find out which item will be selected once the selection will be cut
		LLFolderViewItem* item_to_select = getNextUnselectedItem();
		
		// Get the selection: removeItem() modified mSelectedItems and makes iterating on it unwise
		std::set<LLFolderViewItem*> inventory_selected = getSelectionList();

		// Move each item to the clipboard and out of their folder
		for (std::set<LLFolderViewItem*>::iterator item_it = inventory_selected.begin(); item_it != inventory_selected.end(); ++item_it)
		{
			LLFolderViewItem* item_to_cut = *item_it;
			LLFolderViewModelItem* listener = item_to_cut->getViewModelItem();
			if (listener)
			{
				listener->cutToClipboard();
				cut_to_clipboard &= listener->isCutToClipboard(); // <FS:Ansariel> Next item gets selected if cutting in inventory
			}
		}
		
		// Update the selection
		if (!cut_to_clipboard) // <FS:Ansariel> Next item gets selected if cutting in inventory
		setSelection(item_to_select, item_to_select ? item_to_select->isOpen() : false, mParentPanel.get()->hasFocus());
	}
	mSearchString.clear();
=======
    // clear the inventory clipboard
    LLClipboard::instance().reset();
    if(getVisible() && getEnabled() && (mSelectedItems.size() > 0))
    {
        // Find out which item will be selected once the selection will be cut
        LLFolderViewItem* item_to_select = getNextUnselectedItem();

        // Get the selection: removeItem() modified mSelectedItems and makes iterating on it unwise
        std::set<LLFolderViewItem*> inventory_selected = getSelectionList();

        // Move each item to the clipboard and out of their folder
        for (std::set<LLFolderViewItem*>::iterator item_it = inventory_selected.begin(); item_it != inventory_selected.end(); ++item_it)
        {
            LLFolderViewItem* item_to_cut = *item_it;
            LLFolderViewModelItem* listener = item_to_cut->getViewModelItem();
            if (listener)
            {
                listener->cutToClipboard();
            }
        }

        // Update the selection
        setSelection(item_to_select, item_to_select ? item_to_select->isOpen() : false, mParentPanel.get()->hasFocus());
    }
    mSearchString.clear();
>>>>>>> 38c2a5bd
}

BOOL LLFolderView::canPaste() const
{
<<<<<<< HEAD
	if (mSelectedItems.empty())
	{
		return FALSE;
	}

	if(getVisible() && getEnabled())
	{
		std::set< char const * > stListeners;

		for (selected_items_t::const_iterator item_it = mSelectedItems.begin();
			 item_it != mSelectedItems.end(); ++item_it)
		{
			// *TODO: only check folders and parent folders of items
			const LLFolderViewItem* item = (*item_it);
			const LLFolderViewModelItem* listener = item->getViewModelItem();

			// Nicky D.; Only run each isClipboardPasteable once for each type of listeners.
			// isClipboardPasteable is a very expensive operation, and it will always process the whole clipboards contents.
			// Thus running it for n objects means each object gets n times processed.
			if( listener && stListeners.end() != stListeners.find( typeid( *listener ).name() ) )
				continue;
			else if( listener )
				stListeners.insert( typeid( *listener ) .name() );
			//

			if(!listener || !listener->isClipboardPasteable())
			{
				const LLFolderViewFolder* folderp = item->getParentFolder();
				listener = folderp->getViewModelItem();
				if (!listener || !listener->isClipboardPasteable())
				{
					return FALSE;
				}
			}
		}
		return TRUE;
	}
	return FALSE;
=======
    if (mSelectedItems.empty())
    {
        return FALSE;
    }

    if(getVisible() && getEnabled())
    {
        for (selected_items_t::const_iterator item_it = mSelectedItems.begin();
             item_it != mSelectedItems.end(); ++item_it)
        {
            // *TODO: only check folders and parent folders of items
            const LLFolderViewItem* item = (*item_it);
            const LLFolderViewModelItem* listener = item->getViewModelItem();
            if(!listener || !listener->isClipboardPasteable())
            {
                const LLFolderViewFolder* folderp = item->getParentFolder();
                listener = folderp->getViewModelItem();
                if (!listener || !listener->isClipboardPasteable())
                {
                    return FALSE;
                }
            }
        }
        return TRUE;
    }
    return FALSE;
>>>>>>> 38c2a5bd
}

// paste selected item
void LLFolderView::paste()
{
    if(getVisible() && getEnabled())
    {
        // find set of unique folders to paste into
        std::set<LLFolderViewFolder*> folder_set;

        selected_items_t::iterator selected_it;
        for (selected_it = mSelectedItems.begin(); selected_it != mSelectedItems.end(); ++selected_it)
        {
            LLFolderViewItem* item = *selected_it;
            LLFolderViewFolder* folder = dynamic_cast<LLFolderViewFolder*>(item);
            if (folder == NULL)
            {
                folder = item->getParentFolder();
            }
            folder_set.insert(folder);
        }

        std::set<LLFolderViewFolder*>::iterator set_iter;
        for(set_iter = folder_set.begin(); set_iter != folder_set.end(); ++set_iter)
        {
            LLFolderViewModelItem* listener = (*set_iter)->getViewModelItem();
            if(listener && listener->isClipboardPasteable())
            {
                listener->pasteFromClipboard();
            }
        }
    }
    mSearchString.clear();
}

// public rename functionality - can only start the process
void LLFolderView::startRenamingSelectedItem( void )
{
    LL_DEBUGS("Inventory") << "Starting inventory renamer" << LL_ENDL;

    // make sure selection is visible
    scrollToShowSelection();

    S32 count = mSelectedItems.size();
    LLFolderViewItem* item = NULL;
    if(count > 0)
    {
        item = mSelectedItems.front();
    }
    if(getVisible() && getEnabled() && (count == 1) && item && item->getViewModelItem() &&
       item->getViewModelItem()->isItemRenameable())
    {
        mRenameItem = item;

        updateRenamerPosition();


        mRenamer->setText(item->getName());
        mRenamer->selectAll();
        mRenamer->setVisible( TRUE );
        // set focus will fail unless item is visible
        mRenamer->setFocus( TRUE );
        if (!mRenamerTopLostSignalConnection.connected())
        {
            mRenamerTopLostSignalConnection = mRenamer->setTopLostCallback(boost::bind(&LLFolderView::onRenamerLost, this));
        }
        LLUI::getInstance()->addPopup(mRenamer);
    }
}

BOOL LLFolderView::handleKeyHere( KEY key, MASK mask )
{
    BOOL handled = FALSE;

    // SL-51858: Key presses are not being passed to the Popup menu.
    // A proper fix is non-trivial so instead just close the menu.
    LLMenuGL* menu = (LLMenuGL*)mPopupMenuHandle.get();
    if (menu && menu->isOpen())
    {
        LLMenuGL::sMenuContainer->hideMenus();
    }

    switch( key )
    {
    case KEY_F2:
        mSearchString.clear();
        startRenamingSelectedItem();
        handled = TRUE;
        break;

    case KEY_RETURN:
        if (mask == MASK_NONE)
        {
            if( mRenameItem && mRenamer->getVisible() )
            {
                finishRenamingItem();
                mSearchString.clear();
                handled = TRUE;
            }
        }
        break;

    case KEY_ESCAPE:
        if( mRenameItem && mRenamer->getVisible() )
        {
            closeRenamer();
            handled = TRUE;
        }
        mSearchString.clear();
        break;

    case KEY_PAGE_UP:
        mSearchString.clear();
        if (mScrollContainer)
        {
        mScrollContainer->pageUp(30);
        }
        handled = TRUE;
        break;

    case KEY_PAGE_DOWN:
        mSearchString.clear();
        if (mScrollContainer)
        {
        mScrollContainer->pageDown(30);
        }
        handled = TRUE;
        break;

    case KEY_HOME:
        mSearchString.clear();
        if (mScrollContainer)
        {
        mScrollContainer->goToTop();
        }
        handled = TRUE;
        break;

    case KEY_END:
        mSearchString.clear();
        if (mScrollContainer)
        {
        mScrollContainer->goToBottom();
        }
        break;

    case KEY_DOWN:
        if((mSelectedItems.size() > 0) && mScrollContainer)
        {
            LLFolderViewItem* last_selected = getCurSelectedItem();
            BOOL shift_select = mask & MASK_SHIFT;
            // don't shift select down to children of folders (they are implicitly selected through parent)
            LLFolderViewItem* next = last_selected->getNextOpenNode(!shift_select);

            if (!mKeyboardSelection || (!shift_select && (!next || next == last_selected)))
            {
                setSelection(last_selected, FALSE, TRUE);
                mKeyboardSelection = TRUE;
            }

            if (shift_select)
            {
                if (next)
                {
                    if (next->isSelected())
                    {
                        // shrink selection
                        changeSelection(last_selected, FALSE);
                    }
                    else if (last_selected->getParentFolder() == next->getParentFolder())
                    {
                        // grow selection
                        changeSelection(next, TRUE);
                    }
                }
            }
            else
            {
                if( next )
                {
                    if (next == last_selected)
                    {
                        //special case for LLAccordionCtrl
                        if(notifyParent(LLSD().with("action","select_next")) > 0 )//message was processed
                        {
                            clearSelection();
                            return TRUE;
                        }
                        return FALSE;
                    }
                    setSelection( next, FALSE, TRUE );
                }
                else
                {
                    //special case for LLAccordionCtrl
                    if(notifyParent(LLSD().with("action","select_next")) > 0 )//message was processed
                    {
                        clearSelection();
                        return TRUE;
                    }
                    return FALSE;
                }
            }
            scrollToShowSelection();
            mSearchString.clear();
            handled = TRUE;
        }
        break;

    case KEY_UP:
        if((mSelectedItems.size() > 0) && mScrollContainer)
        {
            LLFolderViewItem* last_selected = mSelectedItems.back();
            BOOL shift_select = mask & MASK_SHIFT;
            // don't shift select down to children of folders (they are implicitly selected through parent)
            LLFolderViewItem* prev = last_selected->getPreviousOpenNode(!shift_select);

            if (!mKeyboardSelection || (!shift_select && prev == this))
            {
                setSelection(last_selected, FALSE, TRUE);
                mKeyboardSelection = TRUE;
            }

            if (shift_select)
            {
                if (prev)
                {
                    if (prev->isSelected())
                    {
                        // shrink selection
                        changeSelection(last_selected, FALSE);
                    }
                    else if (last_selected->getParentFolder() == prev->getParentFolder())
                    {
                        // grow selection
                        changeSelection(prev, TRUE);
                    }
                }
            }
            else
            {
                if( prev )
                {
                    if (prev == this)
                    {
                        // If case we are in accordion tab notify parent to go to the previous accordion
                        if(notifyParent(LLSD().with("action","select_prev")) > 0 )//message was processed
                        {
                            clearSelection();
                            return TRUE;
                        }

                        return FALSE;
                    }
                    setSelection( prev, FALSE, TRUE );
                }
            }
            scrollToShowSelection();
            mSearchString.clear();

            handled = TRUE;
        }
        break;

    case KEY_RIGHT:
        if(mSelectedItems.size())
        {
            LLFolderViewItem* last_selected = getCurSelectedItem();
            last_selected->setOpen( TRUE );
            mSearchString.clear();
            handled = TRUE;
        }
        break;

    case KEY_LEFT:
        if(mSelectedItems.size())
        {
            LLFolderViewItem* last_selected = getCurSelectedItem();
            if(last_selected && last_selected->isSingleFolderMode())
            {
                handled = FALSE;
                break;
            }
<<<<<<< HEAD
			LLFolderViewItem* parent_folder = last_selected->getParentFolder();
			if (!last_selected->isOpen() && parent_folder && parent_folder->getParentFolder())
			{
				setSelection(parent_folder, FALSE, TRUE);
			}
			else
			{
				last_selected->setOpen( FALSE );
			}
			mSearchString.clear();
			scrollToShowSelection();
			handled = TRUE;
		}
		break;

	// <FS:Ansariel> FIRE-19933: Open context menu on context menu key press
	case KEY_CONTEXT_MENU:
		S32 count = mSelectedItems.size();
		LLMenuGL* menu = (LLMenuGL*)mPopupMenuHandle.get();
		if (( count > 0 && (hasVisibleChildren()) ) // show menu only if selected items are visible
			&& menu )
		{
			if (mCallbackRegistrar)
			{
				mCallbackRegistrar->pushScope();
			}

			updateMenuOptions(menu);
			menu->updateParent(LLMenuGL::sMenuContainer);

			LLView* spawning_view = getParentByType<LLFolderViewScrollContainer>();
			if (!spawning_view)
			{
				spawning_view = this;
			}

			LLMenuGL::showPopup(spawning_view, menu, spawning_view->getRect().getCenterX(), spawning_view->getRect().getCenterY());

			if (mCallbackRegistrar)
			{
				mCallbackRegistrar->popScope();
			}
		}
		else
		{
			if (menu && menu->getVisible())
			{
				menu->setVisible(FALSE);
			}
			setSelection(NULL, FALSE, TRUE);
		}
		handled = TRUE;
		break;
	}
	// </FS:Ansariel>

	return handled;
=======
            LLFolderViewItem* parent_folder = last_selected->getParentFolder();
            if (!last_selected->isOpen() && parent_folder && parent_folder->getParentFolder())
            {
                setSelection(parent_folder, FALSE, TRUE);
            }
            else
            {
                last_selected->setOpen( FALSE );
            }
            mSearchString.clear();
            scrollToShowSelection();
            handled = TRUE;
        }
        break;
    }

    return handled;
>>>>>>> 38c2a5bd
}


BOOL LLFolderView::handleUnicodeCharHere(llwchar uni_char)
{
    if ((uni_char < 0x20) || (uni_char == 0x7F)) // Control character or DEL
    {
        return FALSE;
    }

    if (uni_char > 0x7f)
    {
        LL_WARNS() << "LLFolderView::handleUnicodeCharHere - Don't handle non-ascii yet, aborting" << LL_ENDL;
        return FALSE;
    }

    BOOL handled = FALSE;
    if (mParentPanel.get()->hasFocus())
    {
        // SL-51858: Key presses are not being passed to the Popup menu.
        // A proper fix is non-trivial so instead just close the menu.
        LLMenuGL* menu = (LLMenuGL*)mPopupMenuHandle.get();
        if (menu && menu->isOpen())
        {
            LLMenuGL::sMenuContainer->hideMenus();
        }

        //do text search
        if (mSearchTimer.getElapsedTimeF32() > LLUI::getInstance()->mSettingGroups["config"]->getF32("TypeAheadTimeout"))
        {
            mSearchString.clear();
        }
        mSearchTimer.reset();
        if (mSearchString.size() < 128)
        {
            mSearchString += uni_char;
        }
        search(getCurSelectedItem(), mSearchString, FALSE);

        handled = TRUE;
    }

    return handled;
}


BOOL LLFolderView::handleMouseDown( S32 x, S32 y, MASK mask )
{
    mKeyboardSelection = FALSE;
    mSearchString.clear();

    mParentPanel.get()->setFocus(TRUE);

    LLEditMenuHandler::gEditMenuHandler = this;

    return LLView::handleMouseDown( x, y, mask );
}

// <FS:Ansariel> FIRE-14223: Using mouse scroll while renaming an item moves line editor out of inventory floater
BOOL LLFolderView::handleScrollWheel(S32 x, S32 y, S32 clicks)
{
	if (mRenameItem)
	{
		finishRenamingItem();
	}

	return LLView::handleScrollWheel(x, y, clicks);
}
// </FS:Ansariel>

BOOL LLFolderView::search(LLFolderViewItem* first_item, const std::string &search_string, BOOL backward)
{
<<<<<<< HEAD
	// get first selected item
	LLFolderViewItem* search_item = first_item;

	// make sure search string is upper case
	std::string upper_case_string = search_string;
	LLStringUtil::toUpper(upper_case_string);

	// if nothing selected, select first item in folder
	if (!search_item)
	{
		// start from first item
		search_item = getNextFromChild(NULL);
	}

	// search over all open nodes for first substring match (with wrapping)
	BOOL found = FALSE;
	LLFolderViewItem* original_search_item = search_item;
	do
	{
		// wrap at end
		if (!search_item)
		{
			if (backward)
			{
				search_item = getPreviousFromChild(NULL);
			}
			else
			{
				search_item = getNextFromChild(NULL);
			}
			if (!search_item || search_item == original_search_item)
			{
				break;
			}

			//<FS:TS> FIRE-8253: Hang when typing at inventory window
			// Ensure this loop doesn't execute more than one more time.
			original_search_item = search_item;
			//</FS:TS> FIRE-8253
		}

		std::string current_item_label(search_item->getViewModelItem()->getSearchableName());
		LLStringUtil::toUpper(current_item_label);
		S32 search_string_length = llmin(upper_case_string.size(), current_item_label.size());
		if (!current_item_label.compare(0, search_string_length, upper_case_string))
		{
			found = TRUE;
			break;
		}
		if (backward)
		{
			search_item = search_item->getPreviousOpenNode();
		}
		else
		{
			search_item = search_item->getNextOpenNode();
		}

	} while(search_item != original_search_item);
	

	if (found)
	{
		setSelection(search_item, FALSE, TRUE);
		scrollToShowSelection();
	}

	return found;
=======
    // get first selected item
    LLFolderViewItem* search_item = first_item;

    // make sure search string is upper case
    std::string upper_case_string = search_string;
    LLStringUtil::toUpper(upper_case_string);

    // if nothing selected, select first item in folder
    if (!search_item)
    {
        // start from first item
        search_item = getNextFromChild(NULL);
    }

    // search over all open nodes for first substring match (with wrapping)
    BOOL found = FALSE;
    LLFolderViewItem* original_search_item = search_item;
    do
    {
        // wrap at end
        if (!search_item)
        {
            if (backward)
            {
                search_item = getPreviousFromChild(NULL);
            }
            else
            {
                search_item = getNextFromChild(NULL);
            }
            if (!search_item || search_item == original_search_item)
            {
                break;
            }
        }

        std::string current_item_label(search_item->getViewModelItem()->getSearchableName());
        LLStringUtil::toUpper(current_item_label);
        S32 search_string_length = llmin(upper_case_string.size(), current_item_label.size());
        if (!current_item_label.compare(0, search_string_length, upper_case_string))
        {
            found = TRUE;
            break;
        }
        if (backward)
        {
            search_item = search_item->getPreviousOpenNode();
        }
        else
        {
            search_item = search_item->getNextOpenNode();
        }

    } while(search_item != original_search_item);


    if (found)
    {
        setSelection(search_item, FALSE, TRUE);
        scrollToShowSelection();
    }

    return found;
>>>>>>> 38c2a5bd
}

BOOL LLFolderView::handleDoubleClick( S32 x, S32 y, MASK mask )
{
    // skip LLFolderViewFolder::handleDoubleClick()
    return LLView::handleDoubleClick( x, y, mask );
}

BOOL LLFolderView::handleRightMouseDown( S32 x, S32 y, MASK mask )
{
    // all user operations move keyboard focus to inventory
    // this way, we know when to stop auto-updating a search
    mParentPanel.get()->setFocus(TRUE);

    BOOL handled = childrenHandleRightMouseDown(x, y, mask) != NULL;
    S32 count = mSelectedItems.size();

    LLMenuGL* menu = static_cast<LLMenuGL*>(mPopupMenuHandle.get());
    if (!menu)
    {
        if (mCallbackRegistrar)
        {
            mCallbackRegistrar->pushScope();
        }
        if (mEnableRegistrar)
        {
            mEnableRegistrar->pushScope();
        }
        llassert(LLMenuGL::sMenuContainer != NULL);
        menu = LLUICtrlFactory::getInstance()->createFromFile<LLMenuGL>(mMenuFileName, LLMenuGL::sMenuContainer, LLMenuHolderGL::child_registry_t::instance());
        if (!menu)
        {
            menu = LLUICtrlFactory::getDefaultWidget<LLMenuGL>("inventory_menu");
        }
        menu->setBackgroundColor(LLUIColorTable::instance().getColor("MenuPopupBgColor"));
        mPopupMenuHandle = menu->getHandle();
        if (mEnableRegistrar)
        {
            mEnableRegistrar->popScope();
        }
        if (mCallbackRegistrar)
        {
            mCallbackRegistrar->popScope();
        }
    }

    BOOL item_clicked = FALSE;
    for (selected_items_t::iterator item_it = mSelectedItems.begin(); item_it != mSelectedItems.end(); ++item_it)
    {
        item_clicked |= (*item_it)->getRect().pointInRect(x, y);
    }
    if(!item_clicked && mSingleFolderMode)
    {
        clearSelection();
    }
    bool hide_folder_menu = mSuppressFolderMenu && isFolderSelected();
    if (menu && (mSingleFolderMode || (handled
        && ( count > 0 && (hasVisibleChildren()) ))) && // show menu only if selected items are visible
        !hide_folder_menu)
    {
        if (mCallbackRegistrar)
        {
            mCallbackRegistrar->pushScope();
        }
        if (mEnableRegistrar)
        {
            mEnableRegistrar->pushScope();
        }

        updateMenuOptions(menu);

        menu->updateParent(LLMenuGL::sMenuContainer);
        LLMenuGL::showPopup(this, menu, x, y);
        if (mEnableRegistrar)
        {
            mEnableRegistrar->popScope();
        }
        if (mCallbackRegistrar)
        {
            mCallbackRegistrar->popScope();
        }
    }
    else
    {
        if (menu && menu->getVisible())
        {
            menu->setVisible(FALSE);
        }
        setSelection(NULL, FALSE, TRUE);
    }
    return handled;
}

// Add "--no options--" if the menu is completely blank.
BOOL LLFolderView::addNoOptions(LLMenuGL* menu) const
{
    const std::string nooptions_str = "--no options--";
    LLView *nooptions_item = NULL;

    const LLView::child_list_t *list = menu->getChildList();
    for (LLView::child_list_t::const_iterator itor = list->begin();
         itor != list->end();
         ++itor)
    {
        LLView *menu_item = (*itor);
        if (menu_item->getVisible())
        {
            return FALSE;
        }
        std::string name = menu_item->getName();
        if (menu_item->getName() == nooptions_str)
        {
            nooptions_item = menu_item;
        }
    }
    if (nooptions_item)
    {
        nooptions_item->setVisible(TRUE);
        nooptions_item->setEnabled(FALSE);
        return TRUE;
    }
    return FALSE;
}

BOOL LLFolderView::handleHover( S32 x, S32 y, MASK mask )
{
    return LLView::handleHover( x, y, mask );
}

LLFolderViewItem* LLFolderView::getHoveredItem() const
{
    return dynamic_cast<LLFolderViewItem*>(mHoveredItem.get());
}

void LLFolderView::setHoveredItem(LLFolderViewItem* itemp)
{
    if (mHoveredItem.get() != itemp)
    {
        if (itemp)
            mHoveredItem = itemp->getHandle();
        else
            mHoveredItem.markDead();
    }
}

BOOL LLFolderView::handleDragAndDrop(S32 x, S32 y, MASK mask, BOOL drop,
                                     EDragAndDropType cargo_type,
                                     void* cargo_data,
                                     EAcceptance* accept,
                                     std::string& tooltip_msg)
{
    mDragAndDropThisFrame = TRUE;
    // have children handle it first
    BOOL handled = LLView::handleDragAndDrop(x, y, mask, drop, cargo_type, cargo_data,
                                             accept, tooltip_msg);

    // when drop is not handled by child, it should be handled
    // by the folder which is the hierarchy root.
    if (!handled)
    {
            handled = LLFolderViewFolder::handleDragAndDrop(x, y, mask, drop, cargo_type, cargo_data, accept, tooltip_msg);
        }

    return handled;
}

void LLFolderView::deleteAllChildren()
{
    mRenamerTopLostSignalConnection.disconnect();
    if (mRenamer)
    {
        LLUI::getInstance()->removePopup(mRenamer);
    }
    if (mPopupMenuHandle.get()) mPopupMenuHandle.get()->die();
    mPopupMenuHandle.markDead();
    mScrollContainer = NULL;
    mRenameItem = NULL;
    mRenamer = NULL;
    mStatusTextBox = NULL;

    clearSelection();
    LLView::deleteAllChildren();
}

void LLFolderView::scrollToShowSelection()
{
    if ( mSelectedItems.size() )
    {
        mNeedsScroll = TRUE;
    }
}

// If the parent is scroll container, scroll it to make the selection
// is maximally visible.
void LLFolderView::scrollToShowItem(LLFolderViewItem* item, const LLRect& constraint_rect)
{
    if (!mScrollContainer) return;

    // don't scroll to items when mouse is being used to scroll/drag and drop
    if (gFocusMgr.childHasMouseCapture(mScrollContainer))
    {
        mNeedsScroll = FALSE;
        return;
    }

    // if item exists and is in visible portion of parent folder...
    if(item)
    {
        LLRect local_rect = item->getLocalRect();
        S32 icon_height = mIcon.isNull() ? 0 : mIcon->getHeight();
        S32 label_height = getLabelFontForStyle(mLabelStyle)->getLineHeight();
        // when navigating with keyboard, only move top of opened folder on screen, otherwise show whole folder
        S32 max_height_to_show = item->isOpen() && mScrollContainer->hasFocus() ? (llmax( icon_height, label_height ) + item->getIconPad()) : local_rect.getHeight();

        // get portion of item that we want to see...
        LLRect item_local_rect = LLRect(item->getIndentation(),
                                        local_rect.getHeight(),
                                        //+40 is supposed to include few first characters
                                        llmin(item->getLabelXPos() - item->getIndentation() + 40, local_rect.getWidth()),
                                        llmax(0, local_rect.getHeight() - max_height_to_show));

        LLRect item_doc_rect;

        item->localRectToOtherView(item_local_rect, &item_doc_rect, this);

        mScrollContainer->scrollToShowRect( item_doc_rect, constraint_rect );

    }
}

LLRect LLFolderView::getVisibleRect()
{
    S32 visible_height = (mScrollContainer ? mScrollContainer->getRect().getHeight() : 0);
    S32 visible_width  = (mScrollContainer ? mScrollContainer->getRect().getWidth()  : 0);
    LLRect visible_rect;
    visible_rect.setLeftTopAndSize(-getRect().mLeft, visible_height - getRect().mBottom, visible_width, visible_height);
    return visible_rect;
}

BOOL LLFolderView::getShowSelectionContext()
{
    if (mShowSelectionContext)
    {
        return TRUE;
    }
    LLMenuGL* menu = (LLMenuGL*)mPopupMenuHandle.get();
    if (menu && menu->getVisible())
    {
        return TRUE;
    }
    return FALSE;
}

void LLFolderView::setShowSingleSelection(bool show)
{
    if (show != mShowSingleSelection)
    {
        mMultiSelectionFadeTimer.reset();
        mShowSingleSelection = show;
    }
}

static LLTrace::BlockTimerStatHandle FTM_INVENTORY("Inventory");

// Main idle routine
void LLFolderView::update()
{
    // If this is associated with the user's inventory, don't do anything
    // until that inventory is loaded up.
    LL_PROFILE_ZONE_SCOPED_CATEGORY_UI; //LL_RECORD_BLOCK_TIME(FTM_INVENTORY);

    // If there's no model, the view is in suspended state (being deleted) and shouldn't be updated
    if (getFolderViewModel() == NULL)
    {
        return;
    }

    LLFolderViewFilter& filter_object = getFolderViewModel()->getFilter();

    if (filter_object.isModified() && filter_object.isNotDefault() && mParentPanel.get()->getVisible())
    {
        mNeedsAutoSelect = TRUE;
    }

    // Filter to determine visibility before arranging
    filter(filter_object);

    // Clear the modified setting on the filter only if the filter finished after running the filter process
    // Note: if the filter count has timed out, that means the filter halted before completing the entire set of items
    bool filter_modified = filter_object.isModified();
    if (filter_modified && (!filter_object.isTimedOut()))
    {
        filter_object.clearModified();
    }

    // automatically show matching items, and select first one if we had a selection
    if (mNeedsAutoSelect)
    {
        // select new item only if a filtered item not currently selected and there was a selection
        LLFolderViewItem* selected_itemp = mSelectedItems.empty() ? NULL : mSelectedItems.back();
        if (!mAutoSelectOverride && selected_itemp && !selected_itemp->getViewModelItem()->potentiallyVisible())
        {
            // these are named variables to get around gcc not binding non-const references to rvalues
            // and functor application is inherently non-const to allow for stateful functors
            LLSelectFirstFilteredItem functor;
            applyFunctorRecursively(functor);
        }

        // Open filtered folders for folder views with mAutoSelectOverride=TRUE.
        // Used by LLPlacesFolderView.
        if (filter_object.showAllResults())
        {
            // these are named variables to get around gcc not binding non-const references to rvalues
            // and functor application is inherently non-const to allow for stateful functors
            LLOpenFilteredFolders functor;
            applyFunctorRecursively(functor);
        }

        scrollToShowSelection();
    }

    BOOL filter_finished = mViewModel->contentsReady()
                            && (getViewModelItem()->passedFilter()
                                || ( getViewModelItem()->getLastFilterGeneration() >= filter_object.getFirstSuccessGeneration()
                                    && !filter_modified));
    if (filter_finished
        || gFocusMgr.childHasKeyboardFocus(mParentPanel.get())
        || gFocusMgr.childHasMouseCapture(mParentPanel.get()))
    {
        // finishing the filter process, giving focus to the folder view, or dragging the scrollbar all stop the auto select process
        mNeedsAutoSelect = FALSE;
    }

  BOOL is_visible = isInVisibleChain() || mForceArrange;

  //Puts folders/items in proper positions
  // arrange() takes the model filter flag into account and call sort() if necessary (CHUI-849)
  // It also handles the open/close folder animation
  if ( is_visible )
  {
    sanitizeSelection();
    if( needsArrange() )
    {
      S32 height = 0;
      S32 width = 0;
      S32 total_height = arrange( &width, &height );
      notifyParent(LLSD().with("action", "size_changes").with("height", total_height));
    }
  }

    // during filtering process, try to pin selected item's location on screen
    // this will happen when searching your inventory and when new items arrive
    if (!filter_finished)
    {
        // calculate rectangle to pin item to at start of animated rearrange
        if (!mPinningSelectedItem && !mSelectedItems.empty())
        {
            // lets pin it!
            mPinningSelectedItem = TRUE;

      //Computes visible area
            const LLRect visible_content_rect = (mScrollContainer ? mScrollContainer->getVisibleContentRect() : LLRect());
            LLFolderViewItem* selected_item = mSelectedItems.back();

      //Computes location of selected content, content outside visible area will be scrolled to using below code
            LLRect item_rect;
            selected_item->localRectToOtherView(selected_item->getLocalRect(), &item_rect, this);

      //Computes intersected region of the selected content and visible area
      LLRect overlap_rect(item_rect);
      overlap_rect.intersectWith(visible_content_rect);

      //Don't scroll when the selected content exists within the visible area
            if (overlap_rect.getHeight() >= selected_item->getItemHeight())
            {
                // then attempt to keep it in same place on screen
                mScrollConstraintRect = item_rect;
                mScrollConstraintRect.translate(-visible_content_rect.mLeft, -visible_content_rect.mBottom);
            }
      //Scroll because the selected content is outside the visible area
            else
            {
                // otherwise we just want it onscreen somewhere
                LLRect content_rect = (mScrollContainer ? mScrollContainer->getContentWindowRect() : LLRect());
                mScrollConstraintRect.setOriginAndSize(0, 0, content_rect.getWidth(), content_rect.getHeight());
            }
        }
    }
    else
    {
        // stop pinning selected item after folders stop rearranging
        if (!needsArrange())
        {
            mPinningSelectedItem = FALSE;
        }
    }

    LLRect constraint_rect;
    if (mPinningSelectedItem)
    {
        // use last known constraint rect for pinned item
        constraint_rect = mScrollConstraintRect;
    }
    else
    {
        // during normal use (page up/page down, etc), just try to fit item on screen
        LLRect content_rect = (mScrollContainer ? mScrollContainer->getContentWindowRect() : LLRect());
        constraint_rect.setOriginAndSize(0, 0, content_rect.getWidth(), content_rect.getHeight());
    }

    if (mSelectedItems.size() && mNeedsScroll)
    {
        LLFolderViewItem* scroll_to_item = mSelectedItems.back();
        scrollToShowItem(scroll_to_item, constraint_rect);
        // continue scrolling until animated layout change is done
        bool selected_filter_finished = getRoot()->getViewModelItem()->getLastFilterGeneration() >= filter_object.getFirstSuccessGeneration();
        if (selected_filter_finished && scroll_to_item && scroll_to_item->getViewModelItem())
        {
            selected_filter_finished = scroll_to_item->getViewModelItem()->getLastFilterGeneration() >= filter_object.getFirstSuccessGeneration();
        }
        if (filter_finished && selected_filter_finished)
        {
            bool needs_arrange = needsArrange() || getRoot()->needsArrange();
            if (mParentFolder)
            {
                needs_arrange |= (bool)mParentFolder->needsArrange();
            }
            if (!needs_arrange || !is_visible)
            {
                mNeedsScroll = FALSE;
            }
        }
    }

    if (mSelectedItems.size())
    {
        LLFolderViewItem* item = mSelectedItems.back();
        // If the goal is to show renamer, don't callback untill
        // item is visible or is no longer being scrolled to.
        // Otherwise renamer will be instantly closed
        // Todo: consider moving renamer out of selection callback
        if (!mNeedsAutoRename || !mNeedsScroll || item->getVisible())
        {
            if (mSignalSelectCallback)
            {
                //RN: we use keyboard focus as a proxy for user-explicit actions
                BOOL take_keyboard_focus = (mSignalSelectCallback == SIGNAL_KEYBOARD_FOCUS);
                mSelectSignal(mSelectedItems, take_keyboard_focus);
            }
            mSignalSelectCallback = FALSE;
        }
    }
    else
    {
        mSignalSelectCallback = FALSE;
    }
}

void LLFolderView::dumpSelectionInformation()
{
    LL_INFOS() << "LLFolderView::dumpSelectionInformation()" << LL_NEWLINE
                << "****************************************" << LL_ENDL;
    selected_items_t::iterator item_it;
    for (item_it = mSelectedItems.begin(); item_it != mSelectedItems.end(); ++item_it)
    {
        LL_INFOS() << "  " << (*item_it)->getName() << LL_ENDL;
    }
    LL_INFOS() << "****************************************" << LL_ENDL;
}

void LLFolderView::updateRenamerPosition()
{
    if(mRenameItem)
    {
        // See also LLFolderViewItem::draw()
        S32 x = mRenameItem->getLabelXPos();
        S32 y = mRenameItem->getRect().getHeight() - mRenameItem->getItemHeight() - RENAME_HEIGHT_PAD;
        mRenameItem->localPointToScreen( x, y, &x, &y );
        screenPointToLocal( x, y, &x, &y );
        mRenamer->setOrigin( x, y );

        LLRect scroller_rect(0, 0, (S32)LLUI::getInstance()->getWindowSize().mV[VX], 0);
        if (mScrollContainer)
        {
            scroller_rect = mScrollContainer->getContentWindowRect();
        }

        S32 width = llmax(llmin(mRenameItem->getRect().getWidth() - x, scroller_rect.getWidth() - x - getRect().mLeft), MINIMUM_RENAMER_WIDTH);
        S32 height = mRenameItem->getItemHeight() - RENAME_HEIGHT_PAD;
        mRenamer->reshape( width, height, TRUE );
    }
}

// Update visibility and availability (i.e. enabled/disabled) of context menu items.
void LLFolderView::updateMenuOptions(LLMenuGL* menu)
{
    const LLView::child_list_t *list = menu->getChildList();

    LLView::child_list_t::const_iterator menu_itor;
    for (menu_itor = list->begin(); menu_itor != list->end(); ++menu_itor)
    {
        (*menu_itor)->setVisible(FALSE);
        (*menu_itor)->pushVisible(TRUE);
        (*menu_itor)->setEnabled(TRUE);
    }

    // Successively filter out invalid options
    U32 multi_select_flag = (mSelectedItems.size() > 1 ? ITEM_IN_MULTI_SELECTION : 0x0);
    U32 flags = multi_select_flag | FIRST_SELECTED_ITEM;
    for (selected_items_t::iterator item_itor = mSelectedItems.begin();
            item_itor != mSelectedItems.end();
            ++item_itor)
    {
        LLFolderViewItem* selected_item = (*item_itor);
        selected_item->buildContextMenu(*menu, flags);
        flags = multi_select_flag;
    }

    if(mSingleFolderMode && (mSelectedItems.size() == 0))
    {
        buildContextMenu(*menu, flags);
    }

    // This adds a check for restrictions based on the entire
    // selection set - for example, any one wearable may not push you
    // over the limit, but all wearables together still might.
    if (getFolderViewGroupedItemModel())
    {
        getFolderViewGroupedItemModel()->groupFilterContextMenu(mSelectedItems,*menu);
    }

    addNoOptions(menu);
}

// Refresh the context menu (that is already shown).
void LLFolderView::updateMenu()
{
    LLMenuGL* menu = (LLMenuGL*)mPopupMenuHandle.get();
    if (menu && menu->getVisible())
    {
        updateMenuOptions(menu);
        menu->needsArrange(); // update menu height if needed
    }
}

bool LLFolderView::isFolderSelected()
{
    selected_items_t::iterator item_iter;
    for (item_iter = mSelectedItems.begin(); item_iter != mSelectedItems.end(); ++item_iter)
    {
        LLFolderViewFolder* folder = dynamic_cast<LLFolderViewFolder*>(*item_iter);
        if (folder != NULL)
        {
            return true;
        }
    }
    return false;
}

bool LLFolderView::selectFirstItem()
{
    for (folders_t::iterator iter = mFolders.begin();
         iter != mFolders.end();++iter)
    {
        LLFolderViewFolder* folder = (*iter );
        if (folder->getVisible())
        {
            LLFolderViewItem* itemp = folder->getNextFromChild(0,true);
            if(itemp)
                setSelection(itemp,FALSE,TRUE);
            return true;
        }

    }
    for(items_t::iterator iit = mItems.begin();
        iit != mItems.end(); ++iit)
    {
        LLFolderViewItem* itemp = (*iit);
        if (itemp->getVisible())
        {
            setSelection(itemp,FALSE,TRUE);
            return true;
        }
    }
    return false;
}
bool LLFolderView::selectLastItem()
{
    for(items_t::reverse_iterator iit = mItems.rbegin();
        iit != mItems.rend(); ++iit)
    {
        LLFolderViewItem* itemp = (*iit);
        if (itemp->getVisible())
        {
            setSelection(itemp,FALSE,TRUE);
            return true;
        }
    }
    for (folders_t::reverse_iterator iter = mFolders.rbegin();
         iter != mFolders.rend();++iter)
    {
        LLFolderViewFolder* folder = (*iter);
        if (folder->getVisible())
        {
            LLFolderViewItem* itemp = folder->getPreviousFromChild(0,true);
            if(itemp)
                setSelection(itemp,FALSE,TRUE);
            return true;
        }
    }
    return false;
}


S32 LLFolderView::notify(const LLSD& info)
{
    if(info.has("action"))
    {
        std::string str_action = info["action"];
        if(str_action == "select_first")
        {
            setFocus(true);
            selectFirstItem();
            scrollToShowSelection();
            return 1;

        }
        else if(str_action == "select_last")
        {
            setFocus(true);
            selectLastItem();
            scrollToShowSelection();
            return 1;
        }
    }
    return 0;
}


///----------------------------------------------------------------------------
/// Local function definitions
///----------------------------------------------------------------------------

void LLFolderView::onRenamerLost()
{
    if (mRenamer && mRenamer->getVisible())
    {
        mRenamer->setVisible(FALSE);

        // will commit current name (which could be same as original name)
        mRenamer->setFocus(FALSE);
    }

    if( mRenameItem )
    {
        setSelection( mRenameItem, TRUE );
        mRenameItem = NULL;
    }
}

LLFolderViewItem* LLFolderView::getNextUnselectedItem()
{
    LLFolderViewItem* last_item = *mSelectedItems.rbegin();
    LLFolderViewItem* new_selection = last_item->getNextOpenNode(FALSE);
    while(new_selection && new_selection->isSelected())
    {
        new_selection = new_selection->getNextOpenNode(FALSE);
    }
    if (!new_selection)
    {
        new_selection = last_item->getPreviousOpenNode(FALSE);
        while (new_selection && (new_selection->isInSelection()))
        {
            new_selection = new_selection->getPreviousOpenNode(FALSE);
        }
    }
    return new_selection;
}

S32 LLFolderView::getItemHeight() const
{
    if(!hasVisibleChildren())
{
        //We need to display status textbox, let's reserve some place for it
        return llmax(0, mStatusTextBox->getTextPixelHeight());
}
    return 0;
}<|MERGE_RESOLUTION|>--- conflicted
+++ resolved
@@ -160,41 +160,6 @@
 
 // Default constructor
 LLFolderView::LLFolderView(const Params& p)
-<<<<<<< HEAD
-:	LLFolderViewFolder(p),
-	mScrollContainer( NULL ),
-	mPopupMenuHandle(),
-	mMenuFileName(p.options_menu),
-	mAllowMultiSelect(p.allow_multiselect),
-	mAllowDrag(p.allow_drag),
-	mShowEmptyMessage(p.show_empty_message),
-	mShowFolderHierarchy(FALSE),
-	mRenameItem( NULL ),
-	mNeedsScroll( FALSE ),
-	mUseLabelSuffix(p.use_label_suffix),
-	mSuppressFolderMenu(p.suppress_folder_menu),
-	mPinningSelectedItem(FALSE),
-	mNeedsAutoSelect( FALSE ),
-	mAutoSelectOverride(FALSE),
-	mNeedsAutoRename(FALSE),
-	mShowSelectionContext(FALSE),
-	mShowSingleSelection(FALSE),
-	mArrangeGeneration(0),
-	mSignalSelectCallback(0),
-	mMinWidth(0),
-	mDragAndDropThisFrame(FALSE),
-// [SL:KB] - Patch: Inventory-DragDrop | Checked: 2014-02-04 (Catznip-3.6)
-	mDragStartX(0),
-	mDragStartY(0),
-// [/SL:KB]
-	mCallbackRegistrar(NULL),
-	mEnableRegistrar(NULL),
-	mUseEllipses(p.use_ellipses),
-	mDraggingOverItem(NULL),
-	mStatusTextBox(NULL),
-	mShowItemLinkOverlays(p.show_item_link_overlays),
-	mViewModel(p.view_model),
-=======
 :   LLFolderViewFolder(p),
     mScrollContainer( NULL ),
     mPopupMenuHandle(),
@@ -217,6 +182,10 @@
     mSignalSelectCallback(0),
     mMinWidth(0),
     mDragAndDropThisFrame(FALSE),
+// [SL:KB] - Patch: Inventory-DragDrop | Checked: 2014-02-04 (Catznip-3.6)
+    mDragStartX(0),
+    mDragStartY(0),
+// [/SL:KB]
     mCallbackRegistrar(NULL),
     mEnableRegistrar(NULL),
     mUseEllipses(p.use_ellipses),
@@ -224,7 +193,6 @@
     mStatusTextBox(NULL),
     mShowItemLinkOverlays(p.show_item_link_overlays),
     mViewModel(p.view_model),
->>>>>>> 38c2a5bd
     mGroupedItemModel(p.grouped_item_model),
     mForceArrange(false),
     mSingleFolderMode(false)
@@ -666,16 +634,16 @@
 // [SL:KB] - Patch: Inventory-DragDrop | Checked: 2014-02-04 (Catznip-3.6)
 void LLFolderView::setDragStart(S32 screen_x, S32 screen_y)
 {
-	mDragStartX = screen_x;
-	mDragStartY = screen_y;
+    mDragStartX = screen_x;
+    mDragStartY = screen_y;
 }
 
 bool LLFolderView::isOverDragThreshold(S32 screen_x, S32 screen_y)
 {
-	S32 dX = screen_x - mDragStartX;
-	S32 dY = screen_y - mDragStartY;
-	
-	return (dX * dX) + (dY * dY) > DRAG_N_DROP_DISTANCE_THRESHOLD * DRAG_N_DROP_DISTANCE_THRESHOLD;
+    S32 dX = screen_x - mDragStartX;
+    S32 dY = screen_y - mDragStartY;
+
+    return (dX * dX) + (dY * dY) > DRAG_N_DROP_DISTANCE_THRESHOLD * DRAG_N_DROP_DISTANCE_THRESHOLD;
 }
 // [/SL:KB]
 
@@ -1013,42 +981,13 @@
 
 void LLFolderView::cut()
 {
-<<<<<<< HEAD
-	// clear the inventory clipboard
-	LLClipboard::instance().reset();
-	if(getVisible() && getEnabled() && (mSelectedItems.size() > 0))
-	{
-		// <FS:Ansariel> Next item gets selected if cutting in inventory
-		bool cut_to_clipboard = true;
-
-		// Find out which item will be selected once the selection will be cut
-		LLFolderViewItem* item_to_select = getNextUnselectedItem();
-		
-		// Get the selection: removeItem() modified mSelectedItems and makes iterating on it unwise
-		std::set<LLFolderViewItem*> inventory_selected = getSelectionList();
-
-		// Move each item to the clipboard and out of their folder
-		for (std::set<LLFolderViewItem*>::iterator item_it = inventory_selected.begin(); item_it != inventory_selected.end(); ++item_it)
-		{
-			LLFolderViewItem* item_to_cut = *item_it;
-			LLFolderViewModelItem* listener = item_to_cut->getViewModelItem();
-			if (listener)
-			{
-				listener->cutToClipboard();
-				cut_to_clipboard &= listener->isCutToClipboard(); // <FS:Ansariel> Next item gets selected if cutting in inventory
-			}
-		}
-		
-		// Update the selection
-		if (!cut_to_clipboard) // <FS:Ansariel> Next item gets selected if cutting in inventory
-		setSelection(item_to_select, item_to_select ? item_to_select->isOpen() : false, mParentPanel.get()->hasFocus());
-	}
-	mSearchString.clear();
-=======
     // clear the inventory clipboard
     LLClipboard::instance().reset();
     if(getVisible() && getEnabled() && (mSelectedItems.size() > 0))
     {
+        // <FS:Ansariel> Next item gets selected if cutting in inventory
+        bool cut_to_clipboard = true;
+
         // Find out which item will be selected once the selection will be cut
         LLFolderViewItem* item_to_select = getNextUnselectedItem();
 
@@ -1063,58 +1002,19 @@
             if (listener)
             {
                 listener->cutToClipboard();
+                cut_to_clipboard &= listener->isCutToClipboard(); // <FS:Ansariel> Next item gets selected if cutting in inventory
             }
         }
 
         // Update the selection
+        if (!cut_to_clipboard) // <FS:Ansariel> Next item gets selected if cutting in inventory
         setSelection(item_to_select, item_to_select ? item_to_select->isOpen() : false, mParentPanel.get()->hasFocus());
     }
     mSearchString.clear();
->>>>>>> 38c2a5bd
 }
 
 BOOL LLFolderView::canPaste() const
 {
-<<<<<<< HEAD
-	if (mSelectedItems.empty())
-	{
-		return FALSE;
-	}
-
-	if(getVisible() && getEnabled())
-	{
-		std::set< char const * > stListeners;
-
-		for (selected_items_t::const_iterator item_it = mSelectedItems.begin();
-			 item_it != mSelectedItems.end(); ++item_it)
-		{
-			// *TODO: only check folders and parent folders of items
-			const LLFolderViewItem* item = (*item_it);
-			const LLFolderViewModelItem* listener = item->getViewModelItem();
-
-			// Nicky D.; Only run each isClipboardPasteable once for each type of listeners.
-			// isClipboardPasteable is a very expensive operation, and it will always process the whole clipboards contents.
-			// Thus running it for n objects means each object gets n times processed.
-			if( listener && stListeners.end() != stListeners.find( typeid( *listener ).name() ) )
-				continue;
-			else if( listener )
-				stListeners.insert( typeid( *listener ) .name() );
-			//
-
-			if(!listener || !listener->isClipboardPasteable())
-			{
-				const LLFolderViewFolder* folderp = item->getParentFolder();
-				listener = folderp->getViewModelItem();
-				if (!listener || !listener->isClipboardPasteable())
-				{
-					return FALSE;
-				}
-			}
-		}
-		return TRUE;
-	}
-	return FALSE;
-=======
     if (mSelectedItems.empty())
     {
         return FALSE;
@@ -1122,12 +1022,24 @@
 
     if(getVisible() && getEnabled())
     {
+        std::set< char const * > stListeners;
+
         for (selected_items_t::const_iterator item_it = mSelectedItems.begin();
              item_it != mSelectedItems.end(); ++item_it)
         {
             // *TODO: only check folders and parent folders of items
             const LLFolderViewItem* item = (*item_it);
             const LLFolderViewModelItem* listener = item->getViewModelItem();
+
+            // Nicky D.; Only run each isClipboardPasteable once for each type of listeners.
+            // isClipboardPasteable is a very expensive operation, and it will always process the whole clipboards contents.
+            // Thus running it for n objects means each object gets n times processed.
+            if( listener && stListeners.end() != stListeners.find( typeid( *listener ).name() ) )
+                continue;
+            else if( listener )
+                stListeners.insert( typeid( *listener ) .name() );
+            //
+
             if(!listener || !listener->isClipboardPasteable())
             {
                 const LLFolderViewFolder* folderp = item->getParentFolder();
@@ -1141,7 +1053,6 @@
         return TRUE;
     }
     return FALSE;
->>>>>>> 38c2a5bd
 }
 
 // paste selected item
@@ -1425,65 +1336,6 @@
                 handled = FALSE;
                 break;
             }
-<<<<<<< HEAD
-			LLFolderViewItem* parent_folder = last_selected->getParentFolder();
-			if (!last_selected->isOpen() && parent_folder && parent_folder->getParentFolder())
-			{
-				setSelection(parent_folder, FALSE, TRUE);
-			}
-			else
-			{
-				last_selected->setOpen( FALSE );
-			}
-			mSearchString.clear();
-			scrollToShowSelection();
-			handled = TRUE;
-		}
-		break;
-
-	// <FS:Ansariel> FIRE-19933: Open context menu on context menu key press
-	case KEY_CONTEXT_MENU:
-		S32 count = mSelectedItems.size();
-		LLMenuGL* menu = (LLMenuGL*)mPopupMenuHandle.get();
-		if (( count > 0 && (hasVisibleChildren()) ) // show menu only if selected items are visible
-			&& menu )
-		{
-			if (mCallbackRegistrar)
-			{
-				mCallbackRegistrar->pushScope();
-			}
-
-			updateMenuOptions(menu);
-			menu->updateParent(LLMenuGL::sMenuContainer);
-
-			LLView* spawning_view = getParentByType<LLFolderViewScrollContainer>();
-			if (!spawning_view)
-			{
-				spawning_view = this;
-			}
-
-			LLMenuGL::showPopup(spawning_view, menu, spawning_view->getRect().getCenterX(), spawning_view->getRect().getCenterY());
-
-			if (mCallbackRegistrar)
-			{
-				mCallbackRegistrar->popScope();
-			}
-		}
-		else
-		{
-			if (menu && menu->getVisible())
-			{
-				menu->setVisible(FALSE);
-			}
-			setSelection(NULL, FALSE, TRUE);
-		}
-		handled = TRUE;
-		break;
-	}
-	// </FS:Ansariel>
-
-	return handled;
-=======
             LLFolderViewItem* parent_folder = last_selected->getParentFolder();
             if (!last_selected->isOpen() && parent_folder && parent_folder->getParentFolder())
             {
@@ -1498,10 +1350,49 @@
             handled = TRUE;
         }
         break;
-    }
+
+    // <FS:Ansariel> FIRE-19933: Open context menu on context menu key press
+    case KEY_CONTEXT_MENU:
+        S32 count = mSelectedItems.size();
+        LLMenuGL* menu = (LLMenuGL*)mPopupMenuHandle.get();
+        if (( count > 0 && (hasVisibleChildren()) ) // show menu only if selected items are visible
+            && menu )
+        {
+            if (mCallbackRegistrar)
+            {
+                mCallbackRegistrar->pushScope();
+            }
+
+            updateMenuOptions(menu);
+            menu->updateParent(LLMenuGL::sMenuContainer);
+
+            LLView* spawning_view = getParentByType<LLFolderViewScrollContainer>();
+            if (!spawning_view)
+            {
+                spawning_view = this;
+            }
+
+            LLMenuGL::showPopup(spawning_view, menu, spawning_view->getRect().getCenterX(), spawning_view->getRect().getCenterY());
+
+            if (mCallbackRegistrar)
+            {
+                mCallbackRegistrar->popScope();
+            }
+        }
+        else
+        {
+            if (menu && menu->getVisible())
+            {
+                menu->setVisible(FALSE);
+            }
+            setSelection(NULL, FALSE, TRUE);
+        }
+        handled = TRUE;
+        break;
+    }
+    // </FS:Ansariel>
 
     return handled;
->>>>>>> 38c2a5bd
 }
 
 
@@ -1563,87 +1454,17 @@
 // <FS:Ansariel> FIRE-14223: Using mouse scroll while renaming an item moves line editor out of inventory floater
 BOOL LLFolderView::handleScrollWheel(S32 x, S32 y, S32 clicks)
 {
-	if (mRenameItem)
-	{
-		finishRenamingItem();
-	}
-
-	return LLView::handleScrollWheel(x, y, clicks);
+    if (mRenameItem)
+    {
+        finishRenamingItem();
+    }
+
+    return LLView::handleScrollWheel(x, y, clicks);
 }
 // </FS:Ansariel>
 
 BOOL LLFolderView::search(LLFolderViewItem* first_item, const std::string &search_string, BOOL backward)
 {
-<<<<<<< HEAD
-	// get first selected item
-	LLFolderViewItem* search_item = first_item;
-
-	// make sure search string is upper case
-	std::string upper_case_string = search_string;
-	LLStringUtil::toUpper(upper_case_string);
-
-	// if nothing selected, select first item in folder
-	if (!search_item)
-	{
-		// start from first item
-		search_item = getNextFromChild(NULL);
-	}
-
-	// search over all open nodes for first substring match (with wrapping)
-	BOOL found = FALSE;
-	LLFolderViewItem* original_search_item = search_item;
-	do
-	{
-		// wrap at end
-		if (!search_item)
-		{
-			if (backward)
-			{
-				search_item = getPreviousFromChild(NULL);
-			}
-			else
-			{
-				search_item = getNextFromChild(NULL);
-			}
-			if (!search_item || search_item == original_search_item)
-			{
-				break;
-			}
-
-			//<FS:TS> FIRE-8253: Hang when typing at inventory window
-			// Ensure this loop doesn't execute more than one more time.
-			original_search_item = search_item;
-			//</FS:TS> FIRE-8253
-		}
-
-		std::string current_item_label(search_item->getViewModelItem()->getSearchableName());
-		LLStringUtil::toUpper(current_item_label);
-		S32 search_string_length = llmin(upper_case_string.size(), current_item_label.size());
-		if (!current_item_label.compare(0, search_string_length, upper_case_string))
-		{
-			found = TRUE;
-			break;
-		}
-		if (backward)
-		{
-			search_item = search_item->getPreviousOpenNode();
-		}
-		else
-		{
-			search_item = search_item->getNextOpenNode();
-		}
-
-	} while(search_item != original_search_item);
-	
-
-	if (found)
-	{
-		setSelection(search_item, FALSE, TRUE);
-		scrollToShowSelection();
-	}
-
-	return found;
-=======
     // get first selected item
     LLFolderViewItem* search_item = first_item;
 
@@ -1678,6 +1499,11 @@
             {
                 break;
             }
+
+            //<FS:TS> FIRE-8253: Hang when typing at inventory window
+            // Ensure this loop doesn't execute more than one more time.
+            original_search_item = search_item;
+            //</FS:TS> FIRE-8253
         }
 
         std::string current_item_label(search_item->getViewModelItem()->getSearchableName());
@@ -1707,7 +1533,6 @@
     }
 
     return found;
->>>>>>> 38c2a5bd
 }
 
 BOOL LLFolderView::handleDoubleClick( S32 x, S32 y, MASK mask )
