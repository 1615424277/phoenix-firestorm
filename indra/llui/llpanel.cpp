--- conflicted
+++ resolved
@@ -55,11 +55,7 @@
 
 // Compiler optimization, generate extern template
 template class LLPanel* LLView::getChild<class LLPanel>(
-<<<<<<< HEAD
-	const std::string& name, bool recurse) const;
-=======
     const std::string& name, bool recurse) const;
->>>>>>> 1a8a5404
 
 LLPanel::LocalizedString::LocalizedString()
 :   name("name"),
@@ -133,11 +129,7 @@
 // virtual
 bool LLPanel::isPanel() const
 {
-<<<<<<< HEAD
-	return true;
-=======
     return true;
->>>>>>> 1a8a5404
 }
 
 void LLPanel::addBorder(LLViewBorder::Params p)
@@ -171,16 +163,6 @@
 // virtual
 void LLPanel::clearCtrls()
 {
-<<<<<<< HEAD
-	LLPanel::ctrl_list_t ctrls = getCtrlList();
-	for (LLPanel::ctrl_list_t::iterator ctrl_it = ctrls.begin(); ctrl_it != ctrls.end(); ++ctrl_it)
-	{
-		LLUICtrl* ctrl = *ctrl_it;
-		ctrl->setFocus( false );
-		ctrl->setEnabled( false );
-		ctrl->clear();
-	}
-=======
     LLPanel::ctrl_list_t ctrls = getCtrlList();
     for (LLPanel::ctrl_list_t::iterator ctrl_it = ctrls.begin(); ctrl_it != ctrls.end(); ++ctrl_it)
     {
@@ -189,7 +171,6 @@
         ctrl->setEnabled( false );
         ctrl->clear();
     }
->>>>>>> 1a8a5404
 }
 
 void LLPanel::setCtrlsEnabled( bool b )
@@ -261,22 +242,6 @@
 
 void LLPanel::updateDefaultBtn()
 {
-<<<<<<< HEAD
-	if( mDefaultBtn)
-	{
-		if (gFocusMgr.childHasKeyboardFocus( this ) && mDefaultBtn->getEnabled())
-		{
-			LLButton* buttonp = dynamic_cast<LLButton*>(gFocusMgr.getKeyboardFocus());
-			bool focus_is_child_button = buttonp && buttonp->getCommitOnReturn();
-			// only enable default button when current focus is not a return-capturing button
-			mDefaultBtn->setBorderEnabled(!focus_is_child_button);
-		}
-		else
-		{
-			mDefaultBtn->setBorderEnabled(false);
-		}
-	}
-=======
     if( mDefaultBtn)
     {
         if (gFocusMgr.childHasKeyboardFocus( this ) && mDefaultBtn->getEnabled())
@@ -291,33 +256,16 @@
             mDefaultBtn->setBorderEnabled(false);
         }
     }
->>>>>>> 1a8a5404
 }
 
 void LLPanel::refresh()
 {
-<<<<<<< HEAD
-	// do nothing by default
-	// but is automatically called in setFocus(true)
-=======
     // do nothing by default
     // but is automatically called in setFocus(true)
->>>>>>> 1a8a5404
 }
 
 void LLPanel::setDefaultBtn(LLButton* btn)
 {
-<<<<<<< HEAD
-	if (mDefaultBtn && mDefaultBtn->getEnabled())
-	{
-		mDefaultBtn->setBorderEnabled(false);
-	}
-	mDefaultBtn = btn; 
-	if (mDefaultBtn)
-	{
-		mDefaultBtn->setBorderEnabled(true);
-	}
-=======
     if (mDefaultBtn && mDefaultBtn->getEnabled())
     {
         mDefaultBtn->setBorderEnabled(false);
@@ -327,22 +275,10 @@
     {
         mDefaultBtn->setBorderEnabled(true);
     }
->>>>>>> 1a8a5404
 }
 
 void LLPanel::setDefaultBtn(const std::string& id)
 {
-<<<<<<< HEAD
-	LLButton *button = getChild<LLButton>(id);
-	if (button)
-	{
-		setDefaultBtn(button);
-	}
-	else
-	{
-		setDefaultBtn(NULL);
-	}
-=======
     LLButton *button = getChild<LLButton>(id);
     if (button)
     {
@@ -352,73 +288,10 @@
     {
         setDefaultBtn(NULL);
     }
->>>>>>> 1a8a5404
 }
 
 bool LLPanel::handleKeyHere( KEY key, MASK mask )
 {
-<<<<<<< HEAD
-	bool handled = false;
-
-	LLUICtrl* cur_focus = dynamic_cast<LLUICtrl*>(gFocusMgr.getKeyboardFocus());
-
-	// handle user hitting ESC to defocus
-	if (key == KEY_ESCAPE)
-	{
-		setFocus(false);
-		return true;
-	}
-	else if( (mask == MASK_SHIFT) && (KEY_TAB == key))
-	{
-		//SHIFT-TAB
-		if (cur_focus)
-		{
-			LLUICtrl* focus_root = cur_focus->findRootMostFocusRoot();
-			if (focus_root)
-			{
-				handled = focus_root->focusPrevItem(false);
-			}
-		}
-	}
-	else if( (mask == MASK_NONE ) && (KEY_TAB == key))	
-	{
-		//TAB
-		if (cur_focus)
-		{
-			LLUICtrl* focus_root = cur_focus->findRootMostFocusRoot();
-			if (focus_root)
-			{
-				handled = focus_root->focusNextItem(false);
-			}
-		}
-	}
-	
-	// If RETURN was pressed and something has focus, call onCommit()
-	if (!handled && cur_focus && key == KEY_RETURN && mask == MASK_NONE)
-	{
-		LLButton* focused_button = dynamic_cast<LLButton*>(cur_focus);
-		if (focused_button && focused_button->getCommitOnReturn())
-		{
-			// current focus is a return-capturing button,
-			// let *that* button handle the return key
-			handled = false; 
-		}
-		else if (mDefaultBtn && mDefaultBtn->getVisible() && mDefaultBtn->getEnabled())
-		{
-			// If we have a default button, click it when return is pressed
-			mDefaultBtn->onCommit();
-			handled = true;
-		}
-		else if (cur_focus->acceptsTextInput())
-		{
-			// call onCommit for text input handling control
-			cur_focus->onCommit();
-			handled = true;
-		}
-	}
-
-	return handled;
-=======
     bool handled = false;
 
     LLUICtrl* cur_focus = dynamic_cast<LLUICtrl*>(gFocusMgr.getKeyboardFocus());
@@ -479,37 +352,17 @@
     }
 
     return handled;
->>>>>>> 1a8a5404
 }
 
 void LLPanel::onVisibilityChange ( bool new_visibility )
 {
-<<<<<<< HEAD
-	LLUICtrl::onVisibilityChange ( new_visibility );
-	if (mVisibleSignal)
-		(*mVisibleSignal)(this, LLSD(new_visibility) ); // Pass bool as LLSD
-=======
     LLUICtrl::onVisibilityChange ( new_visibility );
     if (mVisibleSignal)
         (*mVisibleSignal)(this, LLSD(new_visibility) ); // Pass bool as LLSD
->>>>>>> 1a8a5404
 }
 
 void LLPanel::setFocus(bool b)
 {
-<<<<<<< HEAD
-	if( b && !hasFocus())
-	{
-		// give ourselves focus preemptively, to avoid infinite loop
-		LLUICtrl::setFocus(true);
-		// then try to pass to first valid child
-		focusFirstItem();
-	}
-	else
-	{
-		LLUICtrl::setFocus(b);
-	}
-=======
     if( b && !hasFocus())
     {
         // give ourselves focus preemptively, to avoid infinite loop
@@ -521,22 +374,14 @@
     {
         LLUICtrl::setFocus(b);
     }
->>>>>>> 1a8a5404
 }
 
 void LLPanel::setBorderVisible(bool b)
 {
-<<<<<<< HEAD
-	if (mBorder)
-	{
-		mBorder->setVisible( b );
-	}
-=======
     if (mBorder)
     {
         mBorder->setVisible( b );
     }
->>>>>>> 1a8a5404
 }
 
 LLTrace::BlockTimerStatHandle FTM_PANEL_CONSTRUCTION("Panel Construction");
@@ -661,93 +506,6 @@
 
 bool LLPanel::initPanelXML(LLXMLNodePtr node, LLView *parent, LLXMLNodePtr output_node, const LLPanel::Params& default_params)
 {
-<<<<<<< HEAD
-	Params params(default_params);
-	{
-		LL_RECORD_BLOCK_TIME(FTM_PANEL_SETUP);
-
-		LLXMLNodePtr referenced_xml;
-		std::string xml_filename = mXMLFilename;
-		
-		// if the panel didn't provide a filename, check the node
-		if (xml_filename.empty())
-		{
-			node->getAttributeString("filename", xml_filename);
-			setXMLFilename(xml_filename);
-		}
-
-		LLXUIParser parser;
-
-		if (!xml_filename.empty())
-		{
-			if (output_node)
-			{
-				//if we are exporting, we want to export the current xml
-				//not the referenced xml
-				parser.readXUI(node, params, LLUICtrlFactory::getInstance()->getCurFileName());
-				Params output_params(params);
-				setupParamsForExport(output_params, parent);
-				output_node->setName(node->getName()->mString);
-				parser.writeXUI(output_node, output_params, LLInitParam::default_parse_rules(), &default_params);
-				return true;
-			}
-		
-			LLUICtrlFactory::instance().pushFileName(xml_filename);
-
-			LL_RECORD_BLOCK_TIME(FTM_EXTERNAL_PANEL_LOAD);
-			if (!LLUICtrlFactory::getLayeredXMLNode(xml_filename, referenced_xml))
-			{
-				LL_WARNS() << "Couldn't parse panel from: " << xml_filename << LL_ENDL;
-
-				return false;
-			}
-
-			parser.readXUI(referenced_xml, params, LLUICtrlFactory::getInstance()->getCurFileName());
-
-			// add children using dimensions from referenced xml for consistent layout
-			setShape(params.rect);
-			LLUICtrlFactory::createChildren(this, referenced_xml, child_registry_t::instance());
-
-			LLUICtrlFactory::instance().popFileName();
-		}
-
-		// ask LLUICtrlFactory for filename, since xml_filename might be empty
-		parser.readXUI(node, params, LLUICtrlFactory::getInstance()->getCurFileName());
-
-		if (output_node)
-		{
-			Params output_params(params);
-			setupParamsForExport(output_params, parent);
-			output_node->setName(node->getName()->mString);
-			parser.writeXUI(output_node, output_params, LLInitParam::default_parse_rules(), &default_params);
-		}
-		
-		params.from_xui = true;
-		applyXUILayout(params, parent);
-		{
-			LL_RECORD_BLOCK_TIME(FTM_PANEL_CONSTRUCTION);
-			initFromParams(params);
-		}
-
-		// add children
-		LLUICtrlFactory::createChildren(this, node, child_registry_t::instance(), output_node);
-
-		// Connect to parent after children are built, because tab containers
-		// do a reshape() on their child panels, which requires that the children
-		// be built/added. JC
-		if (parent)
-		{
-			S32 tab_group = params.tab_group.isProvided() ? params.tab_group() : parent->getLastTabGroup();
-			parent->addChild(this, tab_group);
-		}
-
-		{
-			LL_RECORD_BLOCK_TIME(FTM_PANEL_POSTBUILD);
-			postBuild();
-		}
-	}
-	return true;
-=======
     Params params(default_params);
     {
         LL_RECORD_BLOCK_TIME(FTM_PANEL_SETUP);
@@ -833,7 +591,6 @@
         }
     }
     return true;
->>>>>>> 1a8a5404
 }
 
 bool LLPanel::hasString(const std::string& name)
@@ -843,26 +600,6 @@
 
 std::string LLPanel::getString(const std::string& name, const LLStringUtil::format_map_t& args) const
 {
-<<<<<<< HEAD
-	ui_string_map_t::const_iterator found_it = mUIStrings.find(name);
-	if (found_it != mUIStrings.end())
-	{
-		// make a copy as format works in place
-		LLUIString formatted_string = LLUIString(found_it->second);
-		formatted_string.setArgList(args);
-		return formatted_string.getString();
-	}
-	std::string err_str("Failed to find string " + name + " in panel " + getName() + " loaded from file " + mXMLFilename); //*TODO: Translate
-	if(LLUI::getInstance()->mSettingGroups["config"]->getBOOL("QAMode"))
-	{
-		LL_ERRS() << err_str << LL_ENDL;
-	}
-	else
-	{
-		LL_WARNS() << err_str << LL_ENDL;
-	}
-	return LLStringUtil::null;
-=======
     ui_string_map_t::const_iterator found_it = mUIStrings.find(name);
     if (found_it != mUIStrings.end())
     {
@@ -881,28 +618,10 @@
         LL_WARNS() << err_str << LL_ENDL;
     }
     return LLStringUtil::null;
->>>>>>> 1a8a5404
 }
 
 std::string LLPanel::getString(const std::string& name) const
 {
-<<<<<<< HEAD
-	ui_string_map_t::const_iterator found_it = mUIStrings.find(name);
-	if (found_it != mUIStrings.end())
-	{
-		return found_it->second;
-	}
-	std::string err_str("Failed to find string " + name + " in panel " + getName() + " loaded from file " + mXMLFilename); //*TODO: Translate
-	if(LLUI::getInstance()->mSettingGroups["config"]->getBOOL("QAMode"))
-	{
-		LL_ERRS() << err_str << LL_ENDL;
-	}
-	else
-	{
-		LL_WARNS() << err_str << LL_ENDL;
-	}
-	return LLStringUtil::null;
-=======
     ui_string_map_t::const_iterator found_it = mUIStrings.find(name);
     if (found_it != mUIStrings.end())
     {
@@ -918,7 +637,6 @@
         LL_WARNS() << err_str << LL_ENDL;
     }
     return LLStringUtil::null;
->>>>>>> 1a8a5404
 }
 
 
@@ -951,17 +669,6 @@
 
 bool LLPanel::childHasFocus(const std::string& id)
 {
-<<<<<<< HEAD
-	LLUICtrl* child = findChild<LLUICtrl>(id);
-	if (child)
-	{
-		return child->hasFocus();
-	}
-	else
-	{
-		return false;
-	}
-=======
     LLUICtrl* child = findChild<LLUICtrl>(id);
     if (child)
     {
@@ -971,7 +678,6 @@
     {
         return false;
     }
->>>>>>> 1a8a5404
 }
 
 // *TODO: Deprecate; for backwards compatability only:
@@ -1048,40 +754,22 @@
 
 bool LLPanel::childSetTextArg(const std::string& id, const std::string& key, const LLStringExplicit& text)
 {
-<<<<<<< HEAD
-	LLUICtrl* child = findChild<LLUICtrl>(id);
-	if (child)
-	{
-		return child->setTextArg(key, text);
-	}
-	return false;
-=======
     LLUICtrl* child = findChild<LLUICtrl>(id);
     if (child)
     {
         return child->setTextArg(key, text);
     }
     return false;
->>>>>>> 1a8a5404
 }
 
 bool LLPanel::childSetLabelArg(const std::string& id, const std::string& key, const LLStringExplicit& text)
 {
-<<<<<<< HEAD
-	LLView* child = findChild<LLView>(id);
-	if (child)
-	{
-		return child->setLabelArg(key, text);
-	}
-	return false;
-=======
     LLView* child = findChild<LLView>(id);
     if (child)
     {
         return child->setLabelArg(key, text);
     }
     return false;
->>>>>>> 1a8a5404
 }
 
 void LLPanel::childSetAction(const std::string& id, const commit_signal_t::slot_type& function)
@@ -1115,54 +803,6 @@
 //-----------------------------------------------------------------------------
 // buildPanel()
 //-----------------------------------------------------------------------------
-<<<<<<< HEAD
-bool LLPanel::buildFromFile(const std::string& filename, const LLPanel::Params& default_params, bool cacheable)
-{
-    LL_PROFILE_ZONE_SCOPED;
-	bool didPost = false;
-	LLXMLNodePtr root;
-
-	if (!LLUICtrlFactory::getLayeredXMLNode(filename, root, LLDir::CURRENT_SKIN, cacheable))
-	{
-		LL_WARNS() << "Couldn't parse panel from: " << filename << LL_ENDL;
-		return didPost;
-	}
-
-	// root must be called panel
-	if( !root->hasName("panel" ) )
-	{
-		LL_WARNS() << "Root node should be named panel in : " << filename << LL_ENDL;
-		return didPost;
-	}
-
-	LL_DEBUGS() << "Building panel " << filename << LL_ENDL;
-
-	LLUICtrlFactory::instance().pushFileName(filename);
-	{
-		if (!getFactoryMap().empty())
-		{
-			sFactoryStack.push_back(&getFactoryMap());
-		}
-		
-		 // for local registry callbacks; define in constructor, referenced in XUI or postBuild
-		getCommitCallbackRegistrar().pushScope();
-		getEnableCallbackRegistrar().pushScope();
-		
-		didPost = initPanelXML(root, NULL, NULL, default_params);
-
-		getCommitCallbackRegistrar().popScope();
-		getEnableCallbackRegistrar().popScope();
-		
-		setXMLFilename(filename);
-
-		if (!getFactoryMap().empty())
-		{
-			sFactoryStack.pop_back();
-		}
-	}
-	LLUICtrlFactory::instance().popFileName();
-	return didPost;
-=======
 bool LLPanel::buildFromFile(const std::string& filename, const LLPanel::Params& default_params)
 {
     LL_PROFILE_ZONE_SCOPED;
@@ -1209,7 +849,6 @@
     }
     LLUICtrlFactory::instance().popFileName();
     return didPost;
->>>>>>> 1a8a5404
 }
 
 //-----------------------------------------------------------------------------
