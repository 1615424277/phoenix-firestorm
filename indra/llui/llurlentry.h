--- conflicted
+++ resolved
@@ -537,7 +537,17 @@
 };
 
 ///
-<<<<<<< HEAD
+/// LLUrlEntryEmail Describes a generic mailto: Urls
+///
+class LLUrlEntryEmail : public LLUrlEntryBase
+{
+public:
+	LLUrlEntryEmail();
+	/*virtual*/ std::string getLabel(const std::string &url, const LLUrlLabelCallback &cb);
+	/*virtual*/ std::string getUrl(const std::string &string) const;
+};
+
+///
 /// LLUrlEntryJira Describes Jira issue names -KC
 ///
 class LLUrlEntryJira : public LLUrlEntryBase
@@ -548,17 +558,5 @@
 	/*virtual*/ std::string getTooltip(const std::string &string) const;
 	/*virtual*/ std::string getUrl(const std::string &string) const;
 };
-=======
-/// LLUrlEntryEmail Describes a generic mailto: Urls
-///
-class LLUrlEntryEmail : public LLUrlEntryBase
-{
-public:
-	LLUrlEntryEmail();
-	/*virtual*/ std::string getLabel(const std::string &url, const LLUrlLabelCallback &cb);
-	/*virtual*/ std::string getUrl(const std::string &string) const;
-};
-
->>>>>>> 0bbb1722
 
 #endif