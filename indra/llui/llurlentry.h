/** 
 * @file llurlentry.h
 * @author Martin Reddy
 * @brief Describes the Url types that can be registered in LLUrlRegistry
 *
 * $LicenseInfo:firstyear=2009&license=viewerlgpl$
 * Second Life Viewer Source Code
 * Copyright (C) 2010, Linden Research, Inc.
 * 
 * This library is free software; you can redistribute it and/or
 * modify it under the terms of the GNU Lesser General Public
 * License as published by the Free Software Foundation;
 * version 2.1 of the License only.
 * 
 * This library is distributed in the hope that it will be useful,
 * but WITHOUT ANY WARRANTY; without even the implied warranty of
 * MERCHANTABILITY or FITNESS FOR A PARTICULAR PURPOSE.  See the GNU
 * Lesser General Public License for more details.
 * 
 * You should have received a copy of the GNU Lesser General Public
 * License along with this library; if not, write to the Free Software
 * Foundation, Inc., 51 Franklin Street, Fifth Floor, Boston, MA  02110-1301  USA
 * 
 * Linden Research, Inc., 945 Battery Street, San Francisco, CA  94111  USA
 * $/LicenseInfo$
 */

#ifndef LL_LLURLENTRY_H
#define LL_LLURLENTRY_H

#include "lluuid.h"
#include "lluicolor.h"
#include "llstyle.h"

#include "llavatarname.h"
#include "llhost.h" // for resolving parcel name by parcel id

#include <boost/signals2.hpp>
#include <boost/regex.hpp>
#include <string>
#include <map>

class LLAvatarName;

typedef boost::signals2::signal<void (const std::string& url,
									  const std::string& label,
									  const std::string& icon)> LLUrlLabelSignal;
typedef LLUrlLabelSignal::slot_type LLUrlLabelCallback;

///
/// LLUrlEntryBase is the base class of all Url types registered in the 
/// LLUrlRegistry. Each derived classes provides a regular expression
/// to match the Url type (e.g., http://... or secondlife://...) along
/// with an optional icon to display next to instances of the Url in
/// a text display and a XUI file to use for any context menu popup.
/// Functions are also provided to compute an appropriate label and
/// tooltip/status bar text for the Url.
///
/// Some derived classes of LLUrlEntryBase may wish to compute an
/// appropriate label for a Url by asking the server for information.
/// You must therefore provide a callback method, so that you can be
/// notified when an updated label has been received from the server.
/// This label should then be used to replace any previous label
/// that you received from getLabel() for the Url in question.
///
class LLUrlEntryBase
{
public:
	LLUrlEntryBase();
	virtual ~LLUrlEntryBase();
	
	/// Return the regex pattern that matches this Url 
	boost::regex getPattern() const { return mPattern; }

	/// Return the url from a string that matched the regex
	virtual std::string getUrl(const std::string &string) const;

	/// Given a matched Url, return a label for the Url
	virtual std::string getLabel(const std::string &url, const LLUrlLabelCallback &cb) { return url; }

	/// Return port, query and fragment parts for the Url
	virtual std::string getQuery(const std::string &url) const { return ""; }

	/// Return an icon that can be displayed next to Urls of this type
	virtual std::string getIcon(const std::string &url);

	/// Return the style to render the displayed text
	virtual LLStyle::Params getStyle() const;

	/// Given a matched Url, return a tooltip string for the hyperlink
	virtual std::string getTooltip(const std::string &string) const { return mTooltip; }

	/// Return the name of a XUI file containing the context menu items
	std::string getMenuName() const { return mMenuName; }

	/// Return the name of a SL location described by this Url, if any
	virtual std::string getLocation(const std::string &url) const { return ""; }

	/// Should this link text be underlined only when mouse is hovered over it?
	virtual bool underlineOnHoverOnly(const std::string &string) const { return false; }

	virtual bool isTrusted() const { return false; }

	virtual LLUUID	getID(const std::string &string) const { return LLUUID::null; }

	bool isLinkDisabled() const;

	bool isWikiLinkCorrect(const std::string &url) const;

	virtual bool isSLURLvalid(const std::string &url) const { return TRUE; };

protected:
	std::string getIDStringFromUrl(const std::string &url) const;
	std::string escapeUrl(const std::string &url) const;
	std::string unescapeUrl(const std::string &url) const;
	std::string getLabelFromWikiLink(const std::string &url) const;
	std::string getUrlFromWikiLink(const std::string &string) const;
	void addObserver(const std::string &id, const std::string &url, const LLUrlLabelCallback &cb); 
	std::string urlToLabelWithGreyQuery(const std::string &url) const;
	std::string urlToGreyQuery(const std::string &url) const;
	virtual void callObservers(const std::string &id, const std::string &label, const std::string& icon);

	typedef struct {
		std::string url;
		LLUrlLabelSignal *signal;
	} LLUrlEntryObserver;

	boost::regex                                   	mPattern;
	std::string                                    	mIcon;
	std::string                                    	mMenuName;
	std::string                                    	mTooltip;
	std::multimap<std::string, LLUrlEntryObserver>	mObservers;
};

///
/// LLUrlEntryHTTP Describes generic http: and https: Urls
///
class LLUrlEntryHTTP : public LLUrlEntryBase
{
public:
	LLUrlEntryHTTP();
	/*virtual*/ std::string getLabel(const std::string &url, const LLUrlLabelCallback &cb);
	/*virtual*/ std::string getQuery(const std::string &url) const;
	/*virtual*/ std::string getUrl(const std::string &string) const;
	/*virtual*/ std::string getTooltip(const std::string &url) const;
};

///
/// LLUrlEntryHTTPLabel Describes generic http: and https: Urls with custom labels
///
class LLUrlEntryHTTPLabel : public LLUrlEntryBase
{
public:
	LLUrlEntryHTTPLabel();
	/*virtual*/ std::string getLabel(const std::string &url, const LLUrlLabelCallback &cb);
	/*virtual*/ std::string getTooltip(const std::string &string) const;
	/*virtual*/ std::string getUrl(const std::string &string) const;
};

// <FS:Ansariel> Allow URLs with no protocol again
///
/// LLUrlEntryHTTPNoProtocol Describes generic Urls like www.google.com
///
class LLUrlEntryHTTPNoProtocol : public LLUrlEntryBase
{
public:
	LLUrlEntryHTTPNoProtocol();
	/*virtual*/ std::string getLabel(const std::string &url, const LLUrlLabelCallback &cb);
	/*virtual*/ std::string getQuery(const std::string &url) const;
	/*virtual*/ std::string getUrl(const std::string &string) const;
	/*virtual*/ std::string getTooltip(const std::string &url) const;
};
// </FS:Ansariel>

class LLUrlEntryInvalidSLURL : public LLUrlEntryBase
{
public:
	LLUrlEntryInvalidSLURL();
	/*virtual*/ std::string getLabel(const std::string &url, const LLUrlLabelCallback &cb);
	/*virtual*/ std::string getUrl(const std::string &string) const;
	/*virtual*/ std::string getTooltip(const std::string &url) const;

	bool isSLURLvalid(const std::string &url) const;
};

///
/// LLUrlEntrySLURL Describes http://slurl.com/... Urls
///
class LLUrlEntrySLURL : public LLUrlEntryBase
{
public:
	LLUrlEntrySLURL();
	/*virtual*/ bool isTrusted() const { return true; }
	/*virtual*/ std::string getLabel(const std::string &url, const LLUrlLabelCallback &cb);
	/*virtual*/ std::string getLocation(const std::string &url) const;
};

///
/// LLUrlEntrySeconlifeURLs Describes *secondlife.com and *lindenlab.com Urls
///
class LLUrlEntrySecondlifeURL : public LLUrlEntryBase
{
public:
	LLUrlEntrySecondlifeURL();
	/*virtual*/ bool isTrusted() const { return true; }
	/*virtual*/ std::string getUrl(const std::string &string) const;
	/*virtual*/ std::string getLabel(const std::string &url, const LLUrlLabelCallback &cb);
	/*virtual*/ std::string getQuery(const std::string &url) const;
	/*virtual*/ std::string getTooltip(const std::string &url) const;
};

///
/// LLUrlEntrySeconlifeURLs Describes *secondlife.com and *lindenlab.com Urls
///
class LLUrlEntrySimpleSecondlifeURL : public LLUrlEntrySecondlifeURL
{
public:
	LLUrlEntrySimpleSecondlifeURL();
};

///
/// LLUrlEntryAgent Describes a Second Life agent Url, e.g.,
/// secondlife:///app/agent/0e346d8b-4433-4d66-a6b0-fd37083abc4c/about
class LLUrlEntryAgent : public LLUrlEntryBase
{
public:
	LLUrlEntryAgent();
	~LLUrlEntryAgent()
	{
		for (avatar_name_cache_connection_map_t::iterator it = mAvatarNameCacheConnections.begin(); it != mAvatarNameCacheConnections.end(); ++it)
		{
			if (it->second.connected())
			{
				it->second.disconnect();
			}
		}
		mAvatarNameCacheConnections.clear();
	}
	/*virtual*/ std::string getLabel(const std::string &url, const LLUrlLabelCallback &cb);
	/*virtual*/ std::string getIcon(const std::string &url);
	/*virtual*/ std::string getTooltip(const std::string &string) const;
	/*virtual*/ LLStyle::Params getStyle() const;
	/*virtual*/ LLUUID	getID(const std::string &string) const;
	/*virtual*/ bool underlineOnHoverOnly(const std::string &string) const;
protected:
	/*virtual*/ void callObservers(const std::string &id, const std::string &label, const std::string& icon);
private:
	void onAvatarNameCache(const LLUUID& id, const LLAvatarName& av_name);
	// <FS:Ansariel> FIRE-11330: Names in chat get stuck as "Loading..."
	//typedef std::map<LLUUID, boost::signals2::connection> avatar_name_cache_connection_map_t;
	typedef std::multimap<LLUUID, boost::signals2::connection> avatar_name_cache_connection_map_t;
	// </FS:Ansariel>
	avatar_name_cache_connection_map_t mAvatarNameCacheConnections;
};

///
/// LLUrlEntryAgentName Describes a Second Life agent name Url, e.g.,
/// secondlife:///app/agent/0e346d8b-4433-4d66-a6b0-fd37083abc4c/(completename|displayname|username)
/// that displays various forms of user name
/// This is a base class for the various implementations of name display
class LLUrlEntryAgentName : public LLUrlEntryBase, public boost::signals2::trackable
{
public:
	LLUrlEntryAgentName();
	~LLUrlEntryAgentName()
	{
		for (avatar_name_cache_connection_map_t::iterator it = mAvatarNameCacheConnections.begin(); it != mAvatarNameCacheConnections.end(); ++it)
		{
			if (it->second.connected())
			{
				it->second.disconnect();
			}
		}
		mAvatarNameCacheConnections.clear();
	}
	/*virtual*/ std::string getLabel(const std::string &url, const LLUrlLabelCallback &cb);
	/*virtual*/ LLStyle::Params getStyle() const;
protected:
	// override this to pull out relevant name fields
	virtual std::string getName(const LLAvatarName& avatar_name) = 0;
private:
	void onAvatarNameCache(const LLUUID& id, const LLAvatarName& av_name);
	// <FS:Ansariel> FIRE-11330: Names in chat get stuck as "Loading..."
	//typedef std::map<LLUUID, boost::signals2::connection> avatar_name_cache_connection_map_t;
	typedef std::multimap<LLUUID, boost::signals2::connection> avatar_name_cache_connection_map_t;
	// </FS:Ansariel>
	avatar_name_cache_connection_map_t mAvatarNameCacheConnections;
};


///
/// LLUrlEntryAgentCompleteName Describes a Second Life agent name Url, e.g.,
/// secondlife:///app/agent/0e346d8b-4433-4d66-a6b0-fd37083abc4c/completename
/// that displays the full display name + user name for an avatar
/// such as "James Linden (james.linden)"
class LLUrlEntryAgentCompleteName : public LLUrlEntryAgentName
{
public:
	LLUrlEntryAgentCompleteName();
private:
	/*virtual*/ std::string getName(const LLAvatarName& avatar_name);
};

class LLUrlEntryAgentLegacyName : public LLUrlEntryAgentName
{
public:
	LLUrlEntryAgentLegacyName();
private:
	/*virtual*/ std::string getName(const LLAvatarName& avatar_name);
};

///
/// LLUrlEntryAgentDisplayName Describes a Second Life agent display name Url, e.g.,
/// secondlife:///app/agent/0e346d8b-4433-4d66-a6b0-fd37083abc4c/displayname
/// that displays the just the display name for an avatar
/// such as "James Linden"
class LLUrlEntryAgentDisplayName : public LLUrlEntryAgentName
{
public:
	LLUrlEntryAgentDisplayName();
private:
	/*virtual*/ std::string getName(const LLAvatarName& avatar_name);
};

///
/// LLUrlEntryAgentUserName Describes a Second Life agent username Url, e.g.,
/// secondlife:///app/agent/0e346d8b-4433-4d66-a6b0-fd37083abc4c/username
/// that displays the just the display name for an avatar
/// such as "james.linden"
class LLUrlEntryAgentUserName : public LLUrlEntryAgentName
{
public:
	LLUrlEntryAgentUserName();
private:
	/*virtual*/ std::string getName(const LLAvatarName& avatar_name);
};

// [RLVa:KB] - Checked: 2010-11-01 (RLVa-1.2.2a) | Added: RLVa-1.2.2a
///
/// LLUrlEntryAgentRLVAnonymizedName Describes an RLV anonymized agent name Url, e.g.,
/// secondlife:///app/agent/0e346d8b-4433-4d66-a6b0-fd37083abc4c/rlvanonym
/// that diplays an anonym (based on the display name) for an avatar
/// such as "An individual"
class LLUrlEntryAgentRLVAnonymizedName : public LLUrlEntryAgentName
{
public:
	LLUrlEntryAgentRLVAnonymizedName();
private:
	/*virtual*/ std::string getName(const LLAvatarName& avatar_name);
};
// [/RLVa:KB]

// <FS:Ansariel> FIRE-30611: "You" in transcript is underlined
///
/// FSUrlEntryAgentSelf Describes the agent's Second Life agent Url, e.g.,
/// secondlife:///app/agentself/0e346d8b-4433-4d66-a6b0-fd37083abc4c/about
class FSUrlEntryAgentSelf : public LLUrlEntryAgent
{
public:
	FSUrlEntryAgentSelf();
private:
	/*virtual*/ std::string getLabel(const std::string &url, const LLUrlLabelCallback &cb);
};
// </FS:Ansariel>


///
/// LLUrlEntryExperienceProfile Describes a Second Life experience profile Url, e.g.,
/// secondlife:///app/experience/0e346d8b-4433-4d66-a6b0-fd37083abc4c/profile
/// that displays the experience name
class LLUrlEntryExperienceProfile : public LLUrlEntryBase
{
public:
    LLUrlEntryExperienceProfile();
    /*virtual*/ std::string getLabel(const std::string &url, const LLUrlLabelCallback &cb);
private:
    void onExperienceDetails(const LLSD& experience_details);
};


///
/// LLUrlEntryGroup Describes a Second Life group Url, e.g.,
/// secondlife:///app/group/00005ff3-4044-c79f-9de8-fb28ae0df991/about
///
class LLUrlEntryGroup : public LLUrlEntryBase
{
public:
	LLUrlEntryGroup();
	/*virtual*/ std::string getLabel(const std::string &url, const LLUrlLabelCallback &cb);
	/*virtual*/ LLStyle::Params getStyle() const;
	/*virtual*/ LLUUID	getID(const std::string &string) const;
private:
	void onGroupNameReceived(const LLUUID& id, const std::string& name, bool is_group);
};

///
/// LLUrlEntryInventory Describes a Second Life inventory Url, e.g.,
/// secondlife:///app/inventory/0e346d8b-4433-4d66-a6b0-fd37083abc4c/select
///
class LLUrlEntryInventory : public LLUrlEntryBase
{
public:
	LLUrlEntryInventory();
	/*virtual*/ std::string getLabel(const std::string &url, const LLUrlLabelCallback &cb);
private:
};

///
/// LLUrlEntryObjectIM Describes a Second Life inspector for the object Url, e.g.,
/// secondlife:///app/objectim/7bcd7864-da6b-e43f-4486-91d28a28d95b?name=Object&owner=3de548e1-57be-cfea-2b78-83ae3ad95998&slurl=Danger!%20Danger!/200/200/30/&groupowned=1
///
class LLUrlEntryObjectIM : public LLUrlEntryBase
{
public:
	LLUrlEntryObjectIM();
	/*virtual*/ std::string getLabel(const std::string &url, const LLUrlLabelCallback &cb);
	/*virtual*/ std::string getLocation(const std::string &url) const;
private:
};

//
// LLUrlEntryChat Describes a Second Life chat Url, e.g.,
// secondlife:///app/chat/42/This%20Is%20a%20test
//
class LLUrlEntryChat : public LLUrlEntryBase
{
public:
    LLUrlEntryChat();
    /*virtual*/ std::string getLabel(const std::string &url, const LLUrlLabelCallback &cb);
};

///
/// LLUrlEntryParcel Describes a Second Life parcel Url, e.g.,
/// secondlife:///app/parcel/0000060e-4b39-e00b-d0c3-d98b1934e3a8/about
///
class LLUrlEntryParcel : public LLUrlEntryBase
{
public:
	struct LLParcelData
	{
		LLUUID		parcel_id;
		std::string	name;
		std::string	sim_name;
		F32			global_x;
		F32			global_y;
		F32			global_z;
	};

	LLUrlEntryParcel();
	~LLUrlEntryParcel();
	/*virtual*/ std::string getLabel(const std::string &url, const LLUrlLabelCallback &cb);

	// Sends a parcel info request to sim.
	void sendParcelInfoRequest(const LLUUID& parcel_id);

	// Calls observers of certain parcel id providing them with parcel label.
	void onParcelInfoReceived(const std::string &id, const std::string &label);

	// Processes parcel label and triggers notifying observers.
	static void processParcelInfo(const LLParcelData& parcel_data);

	// Next 4 setters are used to update agent and viewer connection information
	// upon events like user login, viewer disconnect and user changing region host.
	// These setters are made public to be accessible from newview and should not be
	// used in other cases.
	static void setAgentID(const LLUUID& id) { sAgentID = id; }
	static void setSessionID(const LLUUID& id) { sSessionID = id; }
	static void setRegionHost(const LLHost& host) { sRegionHost = host; }
	static void setDisconnected(bool disconnected) { sDisconnected = disconnected; }

private:
	static LLUUID						sAgentID;
	static LLUUID						sSessionID;
	static LLHost						sRegionHost;
	static bool							sDisconnected;
	static std::set<LLUrlEntryParcel*>	sParcelInfoObservers;
};

///
/// LLUrlEntryPlace Describes a Second Life location Url, e.g.,
/// secondlife://Ahern/50/50/50
///
class LLUrlEntryPlace : public LLUrlEntryBase
{
public:
	LLUrlEntryPlace();
	/*virtual*/ std::string getLabel(const std::string &url, const LLUrlLabelCallback &cb);
	/*virtual*/ std::string getLocation(const std::string &url) const;
};

///
/// LLUrlEntryRegion Describes a Second Life location Url, e.g.,
/// secondlife:///app/region/Ahern/128/128/0
///
class LLUrlEntryRegion : public LLUrlEntryBase
{
public:
	LLUrlEntryRegion();
	/*virtual*/ std::string getLabel(const std::string &url, const LLUrlLabelCallback &cb);
	/*virtual*/ std::string getLocation(const std::string &url) const;
};

///
/// LLUrlEntryTeleport Describes a Second Life teleport Url, e.g.,
/// secondlife:///app/teleport/Ahern/50/50/50/
///
class LLUrlEntryTeleport : public LLUrlEntryBase
{
public:
	LLUrlEntryTeleport();
	/*virtual*/ std::string getLabel(const std::string &url, const LLUrlLabelCallback &cb);
	/*virtual*/ std::string getLocation(const std::string &url) const;
};

// <FS:Ansariel> Wear folder SLUrl
///
/// FSUrlEntryWear Describes wear folder SLURL, e.g.
/// secondlife:///app/wear_folder/?folder_id=bedd047e-a3d7-23e6-57bc-1ef367d848e7
///
class FSUrlEntryWear : public LLUrlEntryBase
{
public:
	FSUrlEntryWear();
	/*virtual*/ std::string getLabel(const std::string &url, const LLUrlLabelCallback &cb);
};
// </FS:Ansariel>


// <FS:Ansariel> FS Help SLUrl
///
/// FSHelpDebugUrlEntrySL Describes a Firestorm Help SLURL, e.g.
/// secondlife://app/fshelp/showdebug/DisplayIM
///
class FSHelpDebugUrlEntrySL : public LLUrlEntryBase
{
public:
	FSHelpDebugUrlEntrySL();
	/*virtual*/ std::string getLabel(const std::string &url, const LLUrlLabelCallback &cb);
};
// </FS:Ansariel>

///
/// LLUrlEntrySL Describes a generic SLURL, e.g., a Url that starts
/// with secondlife:// (used as a catch-all for cases not matched above)
///
class LLUrlEntrySL : public LLUrlEntryBase
{
public:
	LLUrlEntrySL();
	/*virtual*/ std::string getLabel(const std::string &url, const LLUrlLabelCallback &cb);
};

///
/// LLUrlEntrySLLabel Describes a generic SLURL, e.g., a Url that starts
/// with secondlife:// with the ability to specify a custom label.
///
class LLUrlEntrySLLabel : public LLUrlEntryBase
{
public:
	LLUrlEntrySLLabel();
	/*virtual*/ std::string getLabel(const std::string &url, const LLUrlLabelCallback &cb);
	/*virtual*/ std::string getUrl(const std::string &string) const;
	/*virtual*/ std::string getTooltip(const std::string &string) const;
	/*virtual*/ bool underlineOnHoverOnly(const std::string &string) const;
};

///
/// LLUrlEntryWorldMap Describes a Second Life worldmap Url, e.g.,
/// secondlife:///app/worldmap/Ahern/50/50/50
///
class LLUrlEntryWorldMap : public LLUrlEntryBase
{
public:
	LLUrlEntryWorldMap();
	/*virtual*/ std::string getLabel(const std::string &url, const LLUrlLabelCallback &cb);
	/*virtual*/ std::string getLocation(const std::string &url) const;
};

///
/// LLUrlEntryNoLink lets us turn of URL detection with <nolink>...</nolink> tags
///
class LLUrlEntryNoLink : public LLUrlEntryBase
{
public:
	LLUrlEntryNoLink();
	/*virtual*/ std::string getLabel(const std::string &url, const LLUrlLabelCallback &cb);
	/*virtual*/ std::string getUrl(const std::string &string) const;
	/*virtual*/ LLStyle::Params getStyle() const;
};

///
/// LLUrlEntryIcon describes an icon with <icon>...</icon> tags
///
class LLUrlEntryIcon : public LLUrlEntryBase
{
public:
	LLUrlEntryIcon();
	/*virtual*/ std::string getUrl(const std::string &string) const;
	/*virtual*/ std::string getLabel(const std::string &url, const LLUrlLabelCallback &cb);
	/*virtual*/ std::string getIcon(const std::string &url);
};

///
/// LLUrlEntryEmail Describes a generic mailto: Urls
///
class LLUrlEntryEmail : public LLUrlEntryBase
{
public:
	LLUrlEntryEmail();
	/*virtual*/ std::string getLabel(const std::string &url, const LLUrlLabelCallback &cb);
	/*virtual*/ std::string getUrl(const std::string &string) const;
};

///
/// LLUrlEntryEmail Describes an IPv6 address
///
class LLUrlEntryIPv6 : public LLUrlEntryBase
{
public:
	LLUrlEntryIPv6();
	/*virtual*/ std::string getLabel(const std::string &url, const LLUrlLabelCallback &cb);
	/*virtual*/ std::string getUrl(const std::string &string) const;
	/*virtual*/ std::string getQuery(const std::string &url) const;

	std::string mHostPath;
};

<<<<<<< HEAD
///
/// LLUrlEntryJira Describes Jira issue names -KC
///
class LLUrlEntryJira : public LLUrlEntryBase
{
public:
	LLUrlEntryJira();
	/*virtual*/ std::string getLabel(const std::string &url, const LLUrlLabelCallback &cb);
	/*virtual*/ std::string getTooltip(const std::string &string) const;
	/*virtual*/ std::string getUrl(const std::string &string) const;
=======
class LLKeyBindingToStringHandler;

///
/// LLUrlEntryKeybinding A way to access keybindings and show currently used one in text.
/// secondlife:///app/keybinding/control_name
class LLUrlEntryKeybinding: public LLUrlEntryBase
{
public:
    LLUrlEntryKeybinding();
    /*virtual*/ std::string getLabel(const std::string& url, const LLUrlLabelCallback& cb);
    /*virtual*/ std::string getTooltip(const std::string& url) const;
    void setHandler(LLKeyBindingToStringHandler* handler) {pHandler = handler;}
private:
    std::string getControlName(const std::string& url) const;
    std::string getMode(const std::string& url) const;
    void initLocalization();
    void initLocalizationFromFile(const std::string& filename);

    struct LLLocalizationData
    {
        LLLocalizationData() {}
        LLLocalizationData(const std::string& localization, const std::string& tooltip)
            : mLocalization(localization)
            , mTooltip(tooltip)
        {}
        std::string mLocalization;
        std::string mTooltip;
    };

    std::map<std::string, LLLocalizationData> mLocalizations;
    LLKeyBindingToStringHandler* pHandler;
>>>>>>> 4c848c82
};

#endif<|MERGE_RESOLUTION|>--- conflicted
+++ resolved
@@ -625,18 +625,6 @@
 	std::string mHostPath;
 };
 
-<<<<<<< HEAD
-///
-/// LLUrlEntryJira Describes Jira issue names -KC
-///
-class LLUrlEntryJira : public LLUrlEntryBase
-{
-public:
-	LLUrlEntryJira();
-	/*virtual*/ std::string getLabel(const std::string &url, const LLUrlLabelCallback &cb);
-	/*virtual*/ std::string getTooltip(const std::string &string) const;
-	/*virtual*/ std::string getUrl(const std::string &string) const;
-=======
 class LLKeyBindingToStringHandler;
 
 ///
@@ -668,7 +656,18 @@
 
     std::map<std::string, LLLocalizationData> mLocalizations;
     LLKeyBindingToStringHandler* pHandler;
->>>>>>> 4c848c82
+};
+
+///
+/// LLUrlEntryJira Describes Jira issue names -KC
+///
+class LLUrlEntryJira : public LLUrlEntryBase
+{
+public:
+	LLUrlEntryJira();
+	/*virtual*/ std::string getLabel(const std::string &url, const LLUrlLabelCallback &cb);
+	/*virtual*/ std::string getTooltip(const std::string &string) const;
+	/*virtual*/ std::string getUrl(const std::string &string) const;
 };
 
 #endif