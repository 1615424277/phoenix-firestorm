/** 
 * @file llurlentry.h
 * @author Martin Reddy
 * @brief Describes the Url types that can be registered in LLUrlRegistry
 *
 * $LicenseInfo:firstyear=2009&license=viewerlgpl$
 * Second Life Viewer Source Code
 * Copyright (C) 2010, Linden Research, Inc.
 * 
 * This library is free software; you can redistribute it and/or
 * modify it under the terms of the GNU Lesser General Public
 * License as published by the Free Software Foundation;
 * version 2.1 of the License only.
 * 
 * This library is distributed in the hope that it will be useful,
 * but WITHOUT ANY WARRANTY; without even the implied warranty of
 * MERCHANTABILITY or FITNESS FOR A PARTICULAR PURPOSE.  See the GNU
 * Lesser General Public License for more details.
 * 
 * You should have received a copy of the GNU Lesser General Public
 * License along with this library; if not, write to the Free Software
 * Foundation, Inc., 51 Franklin Street, Fifth Floor, Boston, MA  02110-1301  USA
 * 
 * Linden Research, Inc., 945 Battery Street, San Francisco, CA  94111  USA
 * $/LicenseInfo$
 */

#ifndef LL_LLURLENTRY_H
#define LL_LLURLENTRY_H

#include "lluuid.h"
#include "lluicolor.h"
#include "llstyle.h"

#include "llavatarname.h"
#include "llhost.h" // for resolving parcel name by parcel id

#include <boost/signals2.hpp>
#include <boost/regex.hpp>
#include <string>
#include <map>

class LLAvatarName;

typedef boost::signals2::signal<void (const std::string& url,
									  const std::string& label,
									  const std::string& icon)> LLUrlLabelSignal;
typedef LLUrlLabelSignal::slot_type LLUrlLabelCallback;

///
/// LLUrlEntryBase is the base class of all Url types registered in the 
/// LLUrlRegistry. Each derived classes provides a regular expression
/// to match the Url type (e.g., http://... or secondlife://...) along
/// with an optional icon to display next to instances of the Url in
/// a text display and a XUI file to use for any context menu popup.
/// Functions are also provided to compute an appropriate label and
/// tooltip/status bar text for the Url.
///
/// Some derived classes of LLUrlEntryBase may wish to compute an
/// appropriate label for a Url by asking the server for information.
/// You must therefore provide a callback method, so that you can be
/// notified when an updated label has been received from the server.
/// This label should then be used to replace any previous label
/// that you received from getLabel() for the Url in question.
///
class LLUrlEntryBase
{
public:
	LLUrlEntryBase();
	virtual ~LLUrlEntryBase();
	
	/// Return the regex pattern that matches this Url 
	boost::regex getPattern() const { return mPattern; }

	/// Return the url from a string that matched the regex
	virtual std::string getUrl(const std::string &string) const;

	/// Given a matched Url, return a label for the Url
	virtual std::string getLabel(const std::string &url, const LLUrlLabelCallback &cb) { return url; }

	/// Return port, query and fragment parts for the Url
	virtual std::string getQuery(const std::string &url) const { return ""; }

	/// Return an icon that can be displayed next to Urls of this type
	virtual std::string getIcon(const std::string &url);

	/// Return the style to render the displayed text
	virtual LLStyle::Params getStyle() const;

	/// Given a matched Url, return a tooltip string for the hyperlink
	virtual std::string getTooltip(const std::string &string) const { return mTooltip; }

	/// Return the name of a XUI file containing the context menu items
	std::string getMenuName() const { return mMenuName; }

	/// Return the name of a SL location described by this Url, if any
	virtual std::string getLocation(const std::string &url) const { return ""; }

	/// Should this link text be underlined only when mouse is hovered over it?
	virtual bool underlineOnHoverOnly(const std::string &string) const { return false; }

	virtual bool isTrusted() const { return false; }

	virtual LLUUID	getID(const std::string &string) const { return LLUUID::null; }

	bool isLinkDisabled() const;

	bool isWikiLinkCorrect(std::string url);

	virtual bool isSLURLvalid(const std::string &url) const { return TRUE; };

protected:
	std::string getIDStringFromUrl(const std::string &url) const;
	std::string escapeUrl(const std::string &url) const;
	std::string unescapeUrl(const std::string &url) const;
	std::string getLabelFromWikiLink(const std::string &url) const;
	std::string getUrlFromWikiLink(const std::string &string) const;
	void addObserver(const std::string &id, const std::string &url, const LLUrlLabelCallback &cb); 
	std::string urlToLabelWithGreyQuery(const std::string &url) const;
	std::string urlToGreyQuery(const std::string &url) const;
	virtual void callObservers(const std::string &id, const std::string &label, const std::string& icon);

	typedef struct {
		std::string url;
		LLUrlLabelSignal *signal;
	} LLUrlEntryObserver;

	boost::regex                                   	mPattern;
	std::string                                    	mIcon;
	std::string                                    	mMenuName;
	std::string                                    	mTooltip;
	std::multimap<std::string, LLUrlEntryObserver>	mObservers;
};

///
/// LLUrlEntryHTTP Describes generic http: and https: Urls
///
class LLUrlEntryHTTP : public LLUrlEntryBase
{
public:
	LLUrlEntryHTTP();
	/*virtual*/ std::string getLabel(const std::string &url, const LLUrlLabelCallback &cb);
	/*virtual*/ std::string getQuery(const std::string &url) const;
	/*virtual*/ std::string getUrl(const std::string &string) const;
	/*virtual*/ std::string getTooltip(const std::string &url) const;
};

///
/// LLUrlEntryHTTPLabel Describes generic http: and https: Urls with custom labels
///
class LLUrlEntryHTTPLabel : public LLUrlEntryBase
{
public:
	LLUrlEntryHTTPLabel();
	/*virtual*/ std::string getLabel(const std::string &url, const LLUrlLabelCallback &cb);
	/*virtual*/ std::string getTooltip(const std::string &string) const;
	/*virtual*/ std::string getUrl(const std::string &string) const;
};

// <FS:Ansariel> Allow URLs with no protocol again
///
/// LLUrlEntryHTTPNoProtocol Describes generic Urls like www.google.com
///
class LLUrlEntryHTTPNoProtocol : public LLUrlEntryBase
{
public:
	LLUrlEntryHTTPNoProtocol();
	/*virtual*/ std::string getLabel(const std::string &url, const LLUrlLabelCallback &cb);
	/*virtual*/ std::string getQuery(const std::string &url) const;
	/*virtual*/ std::string getUrl(const std::string &string) const;
	/*virtual*/ std::string getTooltip(const std::string &url) const;
};
// </FS:Ansariel>

class LLUrlEntryInvalidSLURL : public LLUrlEntryBase
{
public:
	LLUrlEntryInvalidSLURL();
	/*virtual*/ std::string getLabel(const std::string &url, const LLUrlLabelCallback &cb);
	/*virtual*/ std::string getUrl(const std::string &string) const;
	/*virtual*/ std::string getTooltip(const std::string &url) const;

	bool isSLURLvalid(const std::string &url) const;
};

///
/// LLUrlEntrySLURL Describes http://slurl.com/... Urls
///
class LLUrlEntrySLURL : public LLUrlEntryBase
{
public:
	LLUrlEntrySLURL();
	/*virtual*/ bool isTrusted() const { return true; }
	/*virtual*/ std::string getLabel(const std::string &url, const LLUrlLabelCallback &cb);
	/*virtual*/ std::string getLocation(const std::string &url) const;
};

///
/// LLUrlEntrySeconlifeURLs Describes *secondlife.com and *lindenlab.com Urls
///
class LLUrlEntrySecondlifeURL : public LLUrlEntryBase
{
public:
	LLUrlEntrySecondlifeURL();
	/*virtual*/ bool isTrusted() const { return true; }
	/*virtual*/ std::string getUrl(const std::string &string) const;
	/*virtual*/ std::string getLabel(const std::string &url, const LLUrlLabelCallback &cb);
	/*virtual*/ std::string getQuery(const std::string &url) const;
	/*virtual*/ std::string getTooltip(const std::string &url) const;
};

///
/// LLUrlEntrySeconlifeURLs Describes *secondlife.com and *lindenlab.com Urls
///
class LLUrlEntrySimpleSecondlifeURL : public LLUrlEntrySecondlifeURL
{
public:
	LLUrlEntrySimpleSecondlifeURL();
};

///
/// LLUrlEntryAgent Describes a Second Life agent Url, e.g.,
/// secondlife:///app/agent/0e346d8b-4433-4d66-a6b0-fd37083abc4c/about
class LLUrlEntryAgent : public LLUrlEntryBase
{
public:
	LLUrlEntryAgent();
	~LLUrlEntryAgent()
	{
<<<<<<< HEAD
		// <FS:Ansariel> FIRE-11330: Names in chat get stuck as "Loading..."
		//if (mAvatarNameCacheConnection.connected())
		//{
		//	mAvatarNameCacheConnection.disconnect();
		//}
=======
>>>>>>> 18428e76
		for (avatar_name_cache_connection_map_t::iterator it = mAvatarNameCacheConnections.begin(); it != mAvatarNameCacheConnections.end(); ++it)
		{
			if (it->second.connected())
			{
				it->second.disconnect();
			}
		}
		mAvatarNameCacheConnections.clear();
<<<<<<< HEAD
		// </FS:Ansariel>
=======
>>>>>>> 18428e76
	}
	/*virtual*/ std::string getLabel(const std::string &url, const LLUrlLabelCallback &cb);
	/*virtual*/ std::string getIcon(const std::string &url);
	/*virtual*/ std::string getTooltip(const std::string &string) const;
	/*virtual*/ LLStyle::Params getStyle() const;
	/*virtual*/ LLUUID	getID(const std::string &string) const;
	/*virtual*/ bool underlineOnHoverOnly(const std::string &string) const;
protected:
	/*virtual*/ void callObservers(const std::string &id, const std::string &label, const std::string& icon);
private:
	void onAvatarNameCache(const LLUUID& id, const LLAvatarName& av_name);
<<<<<<< HEAD
	// <FS:Ansariel> FIRE-11330: Names in chat get stuck as "Loading..."
	//boost::signals2::connection mAvatarNameCacheConnection;
	typedef std::multimap<LLUUID, boost::signals2::connection> avatar_name_cache_connection_map_t;
	avatar_name_cache_connection_map_t mAvatarNameCacheConnections;
	// </FS:Ansariel>
=======

	typedef std::map<LLUUID, boost::signals2::connection> avatar_name_cache_connection_map_t;
	avatar_name_cache_connection_map_t mAvatarNameCacheConnections;
>>>>>>> 18428e76
};

///
/// LLUrlEntryAgentName Describes a Second Life agent name Url, e.g.,
/// secondlife:///app/agent/0e346d8b-4433-4d66-a6b0-fd37083abc4c/(completename|displayname|username)
/// that displays various forms of user name
/// This is a base class for the various implementations of name display
class LLUrlEntryAgentName : public LLUrlEntryBase, public boost::signals2::trackable
{
public:
	LLUrlEntryAgentName();
	~LLUrlEntryAgentName()
	{
<<<<<<< HEAD
		// <FS:Ansariel> FIRE-11330: Names in chat get stuck as "Loading..."
		//if (mAvatarNameCacheConnection.connected())
		//{
		//	mAvatarNameCacheConnection.disconnect();
		//}
=======
>>>>>>> 18428e76
		for (avatar_name_cache_connection_map_t::iterator it = mAvatarNameCacheConnections.begin(); it != mAvatarNameCacheConnections.end(); ++it)
		{
			if (it->second.connected())
			{
				it->second.disconnect();
			}
		}
		mAvatarNameCacheConnections.clear();
<<<<<<< HEAD
		// </FS:Ansariel>
=======
>>>>>>> 18428e76
	}
	/*virtual*/ std::string getLabel(const std::string &url, const LLUrlLabelCallback &cb);
	/*virtual*/ LLStyle::Params getStyle() const;
protected:
	// override this to pull out relevant name fields
	virtual std::string getName(const LLAvatarName& avatar_name) = 0;
private:
	void onAvatarNameCache(const LLUUID& id, const LLAvatarName& av_name);
<<<<<<< HEAD
	// <FS:Ansariel> FIRE-11330: Names in chat get stuck as "Loading..."
	//boost::signals2::connection mAvatarNameCacheConnection;
	typedef std::multimap<LLUUID, boost::signals2::connection> avatar_name_cache_connection_map_t;
	avatar_name_cache_connection_map_t mAvatarNameCacheConnections;
	// </FS:Ansariel>
=======

	typedef std::map<LLUUID, boost::signals2::connection> avatar_name_cache_connection_map_t;
	avatar_name_cache_connection_map_t mAvatarNameCacheConnections;
>>>>>>> 18428e76
};


///
/// LLUrlEntryAgentCompleteName Describes a Second Life agent name Url, e.g.,
/// secondlife:///app/agent/0e346d8b-4433-4d66-a6b0-fd37083abc4c/completename
/// that displays the full display name + user name for an avatar
/// such as "James Linden (james.linden)"
class LLUrlEntryAgentCompleteName : public LLUrlEntryAgentName
{
public:
	LLUrlEntryAgentCompleteName();
private:
	/*virtual*/ std::string getName(const LLAvatarName& avatar_name);
};

class LLUrlEntryAgentLegacyName : public LLUrlEntryAgentName
{
public:
	LLUrlEntryAgentLegacyName();
private:
	/*virtual*/ std::string getName(const LLAvatarName& avatar_name);
};

///
/// LLUrlEntryAgentDisplayName Describes a Second Life agent display name Url, e.g.,
/// secondlife:///app/agent/0e346d8b-4433-4d66-a6b0-fd37083abc4c/displayname
/// that displays the just the display name for an avatar
/// such as "James Linden"
class LLUrlEntryAgentDisplayName : public LLUrlEntryAgentName
{
public:
	LLUrlEntryAgentDisplayName();
private:
	/*virtual*/ std::string getName(const LLAvatarName& avatar_name);
};

///
/// LLUrlEntryAgentUserName Describes a Second Life agent username Url, e.g.,
/// secondlife:///app/agent/0e346d8b-4433-4d66-a6b0-fd37083abc4c/username
/// that displays the just the display name for an avatar
/// such as "james.linden"
class LLUrlEntryAgentUserName : public LLUrlEntryAgentName
{
public:
	LLUrlEntryAgentUserName();
private:
	/*virtual*/ std::string getName(const LLAvatarName& avatar_name);
};

// [RLVa:KB] - Checked: 2010-11-01 (RLVa-1.2.2a) | Added: RLVa-1.2.2a
///
/// LLUrlEntryAgentRLVAnonymizedName Describes an RLV anonymized agent name Url, e.g.,
/// secondlife:///app/agent/0e346d8b-4433-4d66-a6b0-fd37083abc4c/rlvanonym
/// that diplays an anonym (based on the display name) for an avatar
/// such as "An individual"
class LLUrlEntryAgentRLVAnonymizedName : public LLUrlEntryAgentName
{
public:
	LLUrlEntryAgentRLVAnonymizedName();
private:
	/*virtual*/ std::string getName(const LLAvatarName& avatar_name);
};
// [/RLVa:KB]

///
/// LLUrlEntryExperienceProfile Describes a Second Life experience profile Url, e.g.,
/// secondlife:///app/experience/0e346d8b-4433-4d66-a6b0-fd37083abc4c/profile
/// that displays the experience name
class LLUrlEntryExperienceProfile : public LLUrlEntryBase
{
public:
    LLUrlEntryExperienceProfile();
    /*virtual*/ std::string getLabel(const std::string &url, const LLUrlLabelCallback &cb);
private:
    void onExperienceDetails(const LLSD& experience_details);
};


///
/// LLUrlEntryGroup Describes a Second Life group Url, e.g.,
/// secondlife:///app/group/00005ff3-4044-c79f-9de8-fb28ae0df991/about
///
class LLUrlEntryGroup : public LLUrlEntryBase
{
public:
	LLUrlEntryGroup();
	/*virtual*/ std::string getLabel(const std::string &url, const LLUrlLabelCallback &cb);
	/*virtual*/ LLStyle::Params getStyle() const;
	/*virtual*/ LLUUID	getID(const std::string &string) const;
private:
	void onGroupNameReceived(const LLUUID& id, const std::string& name, bool is_group);
};

///
/// LLUrlEntryInventory Describes a Second Life inventory Url, e.g.,
/// secondlife:///app/inventory/0e346d8b-4433-4d66-a6b0-fd37083abc4c/select
///
class LLUrlEntryInventory : public LLUrlEntryBase
{
public:
	LLUrlEntryInventory();
	/*virtual*/ std::string getLabel(const std::string &url, const LLUrlLabelCallback &cb);
private:
};

///
/// LLUrlEntryObjectIM Describes a Second Life inspector for the object Url, e.g.,
/// secondlife:///app/objectim/7bcd7864-da6b-e43f-4486-91d28a28d95b?name=Object&owner=3de548e1-57be-cfea-2b78-83ae3ad95998&slurl=Danger!%20Danger!/200/200/30/&groupowned=1
///
class LLUrlEntryObjectIM : public LLUrlEntryBase
{
public:
	LLUrlEntryObjectIM();
	/*virtual*/ std::string getLabel(const std::string &url, const LLUrlLabelCallback &cb);
	/*virtual*/ std::string getLocation(const std::string &url) const;
private:
};

///
/// LLUrlEntryParcel Describes a Second Life parcel Url, e.g.,
/// secondlife:///app/parcel/0000060e-4b39-e00b-d0c3-d98b1934e3a8/about
///
class LLUrlEntryParcel : public LLUrlEntryBase
{
public:
	struct LLParcelData
	{
		LLUUID		parcel_id;
		std::string	name;
		std::string	sim_name;
		F32			global_x;
		F32			global_y;
		F32			global_z;
	};

	LLUrlEntryParcel();
	~LLUrlEntryParcel();
	/*virtual*/ std::string getLabel(const std::string &url, const LLUrlLabelCallback &cb);

	// Sends a parcel info request to sim.
	void sendParcelInfoRequest(const LLUUID& parcel_id);

	// Calls observers of certain parcel id providing them with parcel label.
	void onParcelInfoReceived(const std::string &id, const std::string &label);

	// Processes parcel label and triggers notifying observers.
	static void processParcelInfo(const LLParcelData& parcel_data);

	// Next 4 setters are used to update agent and viewer connection information
	// upon events like user login, viewer disconnect and user changing region host.
	// These setters are made public to be accessible from newview and should not be
	// used in other cases.
	static void setAgentID(const LLUUID& id) { sAgentID = id; }
	static void setSessionID(const LLUUID& id) { sSessionID = id; }
	static void setRegionHost(const LLHost& host) { sRegionHost = host; }
	static void setDisconnected(bool disconnected) { sDisconnected = disconnected; }

private:
	static LLUUID						sAgentID;
	static LLUUID						sSessionID;
	static LLHost						sRegionHost;
	static bool							sDisconnected;
	static std::set<LLUrlEntryParcel*>	sParcelInfoObservers;
};

///
/// LLUrlEntryPlace Describes a Second Life location Url, e.g.,
/// secondlife://Ahern/50/50/50
///
class LLUrlEntryPlace : public LLUrlEntryBase
{
public:
	LLUrlEntryPlace();
	/*virtual*/ std::string getLabel(const std::string &url, const LLUrlLabelCallback &cb);
	/*virtual*/ std::string getLocation(const std::string &url) const;
};

///
/// LLUrlEntryRegion Describes a Second Life location Url, e.g.,
/// secondlife:///app/region/Ahern/128/128/0
///
class LLUrlEntryRegion : public LLUrlEntryBase
{
public:
	LLUrlEntryRegion();
	/*virtual*/ std::string getLabel(const std::string &url, const LLUrlLabelCallback &cb);
	/*virtual*/ std::string getLocation(const std::string &url) const;
};

///
/// LLUrlEntryTeleport Describes a Second Life teleport Url, e.g.,
/// secondlife:///app/teleport/Ahern/50/50/50/
///
class LLUrlEntryTeleport : public LLUrlEntryBase
{
public:
	LLUrlEntryTeleport();
	/*virtual*/ std::string getLabel(const std::string &url, const LLUrlLabelCallback &cb);
	/*virtual*/ std::string getLocation(const std::string &url) const;
};

// <FS:Ansariel> Wear folder SLUrl
///
/// FSUrlEntryWear Describes wear folder SLURL, e.g.
/// secondlife:///app/wear_folder/?folder_id=bedd047e-a3d7-23e6-57bc-1ef367d848e7
///
class FSUrlEntryWear : public LLUrlEntryBase
{
public:
	FSUrlEntryWear();
	/*virtual*/ std::string getLabel(const std::string &url, const LLUrlLabelCallback &cb);
};
// </FS:Ansariel>


// <FS:Ansariel> FS Help SLUrl
///
/// FSHelpDebugUrlEntrySL Describes a Firestorm Help SLURL, e.g.
/// secondlife://app/fshelp/showdebug/DisplayIM
///
class FSHelpDebugUrlEntrySL : public LLUrlEntryBase
{
public:
	FSHelpDebugUrlEntrySL();
	/*virtual*/ std::string getLabel(const std::string &url, const LLUrlLabelCallback &cb);
};
// </FS:Ansariel>

///
/// LLUrlEntrySL Describes a generic SLURL, e.g., a Url that starts
/// with secondlife:// (used as a catch-all for cases not matched above)
///
class LLUrlEntrySL : public LLUrlEntryBase
{
public:
	LLUrlEntrySL();
	/*virtual*/ std::string getLabel(const std::string &url, const LLUrlLabelCallback &cb);
};

///
/// LLUrlEntrySLLabel Describes a generic SLURL, e.g., a Url that starts
/// with secondlife:// with the ability to specify a custom label.
///
class LLUrlEntrySLLabel : public LLUrlEntryBase
{
public:
	LLUrlEntrySLLabel();
	/*virtual*/ std::string getLabel(const std::string &url, const LLUrlLabelCallback &cb);
	/*virtual*/ std::string getUrl(const std::string &string) const;
	/*virtual*/ std::string getTooltip(const std::string &string) const;
	/*virtual*/ bool underlineOnHoverOnly(const std::string &string) const;
};

///
/// LLUrlEntryWorldMap Describes a Second Life worldmap Url, e.g.,
/// secondlife:///app/worldmap/Ahern/50/50/50
///
class LLUrlEntryWorldMap : public LLUrlEntryBase
{
public:
	LLUrlEntryWorldMap();
	/*virtual*/ std::string getLabel(const std::string &url, const LLUrlLabelCallback &cb);
	/*virtual*/ std::string getLocation(const std::string &url) const;
};

///
/// LLUrlEntryNoLink lets us turn of URL detection with <nolink>...</nolink> tags
///
class LLUrlEntryNoLink : public LLUrlEntryBase
{
public:
	LLUrlEntryNoLink();
	/*virtual*/ std::string getLabel(const std::string &url, const LLUrlLabelCallback &cb);
	/*virtual*/ std::string getUrl(const std::string &string) const;
	/*virtual*/ LLStyle::Params getStyle() const;
};

///
/// LLUrlEntryIcon describes an icon with <icon>...</icon> tags
///
class LLUrlEntryIcon : public LLUrlEntryBase
{
public:
	LLUrlEntryIcon();
	/*virtual*/ std::string getUrl(const std::string &string) const;
	/*virtual*/ std::string getLabel(const std::string &url, const LLUrlLabelCallback &cb);
	/*virtual*/ std::string getIcon(const std::string &url);
};

///
/// LLUrlEntryEmail Describes a generic mailto: Urls
///
class LLUrlEntryEmail : public LLUrlEntryBase
{
public:
	LLUrlEntryEmail();
	/*virtual*/ std::string getLabel(const std::string &url, const LLUrlLabelCallback &cb);
	/*virtual*/ std::string getUrl(const std::string &string) const;
};

///
/// LLUrlEntryJira Describes Jira issue names -KC
///
class LLUrlEntryJira : public LLUrlEntryBase
{
public:
	LLUrlEntryJira();
	/*virtual*/ std::string getLabel(const std::string &url, const LLUrlLabelCallback &cb);
	/*virtual*/ std::string getTooltip(const std::string &string) const;
	/*virtual*/ std::string getUrl(const std::string &string) const;
};

#endif<|MERGE_RESOLUTION|>--- conflicted
+++ resolved
@@ -227,14 +227,6 @@
 	LLUrlEntryAgent();
 	~LLUrlEntryAgent()
 	{
-<<<<<<< HEAD
-		// <FS:Ansariel> FIRE-11330: Names in chat get stuck as "Loading..."
-		//if (mAvatarNameCacheConnection.connected())
-		//{
-		//	mAvatarNameCacheConnection.disconnect();
-		//}
-=======
->>>>>>> 18428e76
 		for (avatar_name_cache_connection_map_t::iterator it = mAvatarNameCacheConnections.begin(); it != mAvatarNameCacheConnections.end(); ++it)
 		{
 			if (it->second.connected())
@@ -243,10 +235,6 @@
 			}
 		}
 		mAvatarNameCacheConnections.clear();
-<<<<<<< HEAD
-		// </FS:Ansariel>
-=======
->>>>>>> 18428e76
 	}
 	/*virtual*/ std::string getLabel(const std::string &url, const LLUrlLabelCallback &cb);
 	/*virtual*/ std::string getIcon(const std::string &url);
@@ -258,17 +246,11 @@
 	/*virtual*/ void callObservers(const std::string &id, const std::string &label, const std::string& icon);
 private:
 	void onAvatarNameCache(const LLUUID& id, const LLAvatarName& av_name);
-<<<<<<< HEAD
 	// <FS:Ansariel> FIRE-11330: Names in chat get stuck as "Loading..."
-	//boost::signals2::connection mAvatarNameCacheConnection;
+	//typedef std::map<LLUUID, boost::signals2::connection> avatar_name_cache_connection_map_t;
 	typedef std::multimap<LLUUID, boost::signals2::connection> avatar_name_cache_connection_map_t;
+	// </FS:Ansariel>
 	avatar_name_cache_connection_map_t mAvatarNameCacheConnections;
-	// </FS:Ansariel>
-=======
-
-	typedef std::map<LLUUID, boost::signals2::connection> avatar_name_cache_connection_map_t;
-	avatar_name_cache_connection_map_t mAvatarNameCacheConnections;
->>>>>>> 18428e76
 };
 
 ///
@@ -282,14 +264,6 @@
 	LLUrlEntryAgentName();
 	~LLUrlEntryAgentName()
 	{
-<<<<<<< HEAD
-		// <FS:Ansariel> FIRE-11330: Names in chat get stuck as "Loading..."
-		//if (mAvatarNameCacheConnection.connected())
-		//{
-		//	mAvatarNameCacheConnection.disconnect();
-		//}
-=======
->>>>>>> 18428e76
 		for (avatar_name_cache_connection_map_t::iterator it = mAvatarNameCacheConnections.begin(); it != mAvatarNameCacheConnections.end(); ++it)
 		{
 			if (it->second.connected())
@@ -298,10 +272,6 @@
 			}
 		}
 		mAvatarNameCacheConnections.clear();
-<<<<<<< HEAD
-		// </FS:Ansariel>
-=======
->>>>>>> 18428e76
 	}
 	/*virtual*/ std::string getLabel(const std::string &url, const LLUrlLabelCallback &cb);
 	/*virtual*/ LLStyle::Params getStyle() const;
@@ -310,17 +280,11 @@
 	virtual std::string getName(const LLAvatarName& avatar_name) = 0;
 private:
 	void onAvatarNameCache(const LLUUID& id, const LLAvatarName& av_name);
-<<<<<<< HEAD
 	// <FS:Ansariel> FIRE-11330: Names in chat get stuck as "Loading..."
-	//boost::signals2::connection mAvatarNameCacheConnection;
+	//typedef std::map<LLUUID, boost::signals2::connection> avatar_name_cache_connection_map_t;
 	typedef std::multimap<LLUUID, boost::signals2::connection> avatar_name_cache_connection_map_t;
+	// </FS:Ansariel>
 	avatar_name_cache_connection_map_t mAvatarNameCacheConnections;
-	// </FS:Ansariel>
-=======
-
-	typedef std::map<LLUUID, boost::signals2::connection> avatar_name_cache_connection_map_t;
-	avatar_name_cache_connection_map_t mAvatarNameCacheConnections;
->>>>>>> 18428e76
 };
 
 
