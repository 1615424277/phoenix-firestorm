/** 
 * @file llspellcheck.h
 * @brief Spell checking functionality
 *
 * $LicenseInfo:firstyear=2001&license=viewerlgpl$
 * Second Life Viewer Source Code
 * Copyright (C) 2010, Linden Research, Inc.
 * 
 * This library is free software; you can redistribute it and/or
 * modify it under the terms of the GNU Lesser General Public
 * License as published by the Free Software Foundation;
 * version 2.1 of the License only.
 * 
 * This library is distributed in the hope that it will be useful,
 * but WITHOUT ANY WARRANTY; without even the implied warranty of
 * MERCHANTABILITY or FITNESS FOR A PARTICULAR PURPOSE.  See the GNU
 * Lesser General Public License for more details.
 * 
 * You should have received a copy of the GNU Lesser General Public
 * License along with this library; if not, write to the Free Software
 * Foundation, Inc., 51 Franklin Street, Fifth Floor, Boston, MA  02110-1301  USA
 * 
 * Linden Research, Inc., 945 Battery Street, San Francisco, CA  94111  USA
 * $/LicenseInfo$
 */

#ifndef LLSPELLCHECK_H
#define LLSPELLCHECK_H

#include "llsingleton.h"
#include "llui.h"
#include "llinitdestroyclass.h"
#include <boost/signals2.hpp>

class Hunspell;

class LLSpellChecker : public LLSingleton<LLSpellChecker>
{
	LLSINGLETON(LLSpellChecker);
	~LLSpellChecker();

public:
	void addToCustomDictionary(const std::string& word);
	void addToIgnoreList(const std::string& word);
	bool checkSpelling(const std::string& word) const;
	S32  getSuggestions(const std::string& word, std::vector<std::string>& suggestions) const;
protected:
	void addToDictFile(const std::string& dict_path, const std::string& word);
	void initHunspell(const std::string& dict_language);
<<<<<<< HEAD
	void initSingleton(); // <FS:Ansariel> FIRE-29649: Crash when opening spellcheck settings
=======
	void initSingleton();
>>>>>>> adb8d708

public:
	typedef std::list<std::string> dict_list_t;

	const std::string&	getPrimaryDictionary() const { return mDictLanguage; }
	const dict_list_t&	getSecondaryDictionaries() const { return mDictSecondary; }
	bool				isActiveDictionary(const std::string& dict_language) const;
	void				setSecondaryDictionaries(dict_list_t dict_list);

	bool					 canRemoveDictionary(const std::string& dict_language);
	static const std::string getDictionaryAppPath();
	static const std::string getDictionaryUserPath();
	const LLSD				 getDictionaryData(const std::string& dict_language);
	const LLSD&				 getDictionaryMap() { return mDictMap; }
	static bool				 getUseSpellCheck();
	bool					 hasDictionary(const std::string& dict_language, bool check_installed = false);
	void					 refreshDictionaryMap();
	void					 removeDictionary(const std::string& dict_language);
	static void				 setUseSpellCheck(const std::string& dict_language);
protected:
	static LLSD				 loadUserDictionaryMap();
	void					 setDictionaryData(const LLSD& dict_info);
	static void				 saveUserDictionaryMap(const LLSD& dict_map);

public:
	typedef boost::signals2::signal<void()> settings_change_signal_t;
	static boost::signals2::connection setSettingsChangeCallback(const settings_change_signal_t::slot_type& cb);

protected:
	Hunspell*	mHunspell;
	std::string	mDictLanguage;
	std::string	mDictFile;
	dict_list_t	mDictSecondary;
	std::vector<std::string> mIgnoreList;
	LLSD mDictMap;

	static settings_change_signal_t	sSettingsChangeSignal;
};

#endif // LLSPELLCHECK_H<|MERGE_RESOLUTION|>--- conflicted
+++ resolved
@@ -47,11 +47,7 @@
 protected:
 	void addToDictFile(const std::string& dict_path, const std::string& word);
 	void initHunspell(const std::string& dict_language);
-<<<<<<< HEAD
-	void initSingleton(); // <FS:Ansariel> FIRE-29649: Crash when opening spellcheck settings
-=======
 	void initSingleton();
->>>>>>> adb8d708
 
 public:
 	typedef std::list<std::string> dict_list_t;
