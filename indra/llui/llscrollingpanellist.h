--- conflicted
+++ resolved
@@ -39,13 +39,8 @@
 class LLScrollingPanel : public LLPanel
 {
 public:
-<<<<<<< HEAD
-	LLScrollingPanel(const LLPanel::Params& params) : LLPanel(params) {}
-	virtual void updatePanel(bool allow_modify) = 0;
-=======
     LLScrollingPanel(const LLPanel::Params& params) : LLPanel(params) {}
-    virtual void updatePanel(BOOL allow_modify) = 0;
->>>>>>> c06fb4e0
+    virtual void updatePanel(bool allow_modify) = 0;
 };
 
 
@@ -75,21 +70,12 @@
 
     virtual void        draw();
 
-<<<<<<< HEAD
-	void				clearPanels();
-	S32					addPanel(LLScrollingPanel* panel, bool back = false);
-	void				removePanel(LLScrollingPanel* panel);
-	void				removePanel(U32 panel_index);
-	void				updatePanels(bool allow_modify);
-	void				rearrange();
-=======
     void                clearPanels();
     S32                 addPanel(LLScrollingPanel* panel, bool back = false);
     void                removePanel(LLScrollingPanel* panel);
     void                removePanel(U32 panel_index);
-    void                updatePanels(BOOL allow_modify);
+    void                updatePanels(bool allow_modify);
     void                rearrange();
->>>>>>> c06fb4e0
 
     const panel_list_t& getPanelList() const { return mPanelList; }
     bool                getIsHorizontal() const { return mIsHorizontal; }
