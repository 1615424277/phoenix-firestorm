--- conflicted
+++ resolved
@@ -65,38 +65,23 @@
     const LLUIColor& getSelectedColor() const { return mSelectedColor; }
     void setSelectedColor(const LLUIColor& color) { mSelectedColor = color; }
 
-<<<<<<< HEAD
-	bool isVisible() const;
-	void setVisible(bool is_visible);
-=======
-    BOOL isVisible() const;
-    void setVisible(BOOL is_visible);
->>>>>>> c06fb4e0
+    bool isVisible() const;
+    void setVisible(bool is_visible);
 
     LLFontGL::ShadowType getShadowType() const { return mDropShadow; }
 
     void setFont(const LLFontGL* font);
     const LLFontGL* getFont() const;
 
-<<<<<<< HEAD
-	const std::string& getLinkHREF() const { return mLink; }
-	void setLinkHREF(const std::string& href);
-	bool isLink() const;
-=======
     const std::string& getLinkHREF() const { return mLink; }
     void setLinkHREF(const std::string& href);
-    BOOL isLink() const;
->>>>>>> c06fb4e0
+    bool isLink() const;
 
     LLPointer<LLUIImage> getImage() const;
     void setImage(const LLUUID& src);
     void setImage(const std::string& name);
 
-<<<<<<< HEAD
-	bool isImage() const { return mImagep.notNull(); }
-=======
-    BOOL isImage() const { return mImagep.notNull(); }
->>>>>>> c06fb4e0
+    bool isImage() const { return mImagep.notNull(); }
 
     bool operator==(const LLStyle &rhs) const
     {
@@ -120,18 +105,7 @@
     ~LLStyle() { }
 
 private:
-<<<<<<< HEAD
-	bool				mVisible;
-	LLUIColor			mColor;
-	LLUIColor   		mReadOnlyColor;
-	LLUIColor			mSelectedColor;
-	std::string			mFontName;
-	const LLFontGL*		mFont;
-	std::string			mLink;
-	bool				mIsLink;
-	LLPointer<LLUIImage> mImagep;
-=======
-    BOOL                mVisible;
+    bool                mVisible;
     LLUIColor           mColor;
     LLUIColor           mReadOnlyColor;
     LLUIColor           mSelectedColor;
@@ -140,7 +114,6 @@
     std::string         mLink;
     bool                mIsLink;
     LLPointer<LLUIImage> mImagep;
->>>>>>> c06fb4e0
 };
 
 typedef LLPointer<LLStyle> LLStyleSP;
