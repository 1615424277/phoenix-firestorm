--- conflicted
+++ resolved
@@ -37,26 +37,6 @@
 class LLStyle : public LLRefCount
 {
 public:
-<<<<<<< HEAD
-	struct Params : public LLInitParam::Block<Params>
-	{
-		Optional<bool>					visible;
-		Optional<LLFontGL::ShadowType>	drop_shadow;
-		Optional<LLUIColor>				color,
-										readonly_color,
-										selected_color;
-		Optional<const LLFontGL*>		font;
-		Optional<LLUIImage*>			image;
-		Optional<std::string>			link_href;
-		Optional<bool>					is_link;
-		// <FS:Ansariel> Don't highlight URLs on hover if font style contains underline
-		Optional<bool>					use_default_link_style;
-		Optional<bool>					can_underline_on_hover;
-		// </FS:Ansariel>
-		Params();
-	};
-	LLStyle(const Params& p = Params());
-=======
     struct Params : public LLInitParam::Block<Params>
     {
         Optional<bool>                  visible;
@@ -68,10 +48,13 @@
         Optional<LLUIImage*>            image;
         Optional<std::string>           link_href;
         Optional<bool>                  is_link;
+        // <FS:Ansariel> Don't highlight URLs on hover if font style contains underline
+        Optional<bool>                  use_default_link_style;
+        Optional<bool>                  can_underline_on_hover;
+        // </FS:Ansariel>
         Params();
     };
     LLStyle(const Params& p = Params());
->>>>>>> 38c2a5bd
 public:
     const LLUIColor& getColor() const { return mColor; }
     void setColor(const LLUIColor &color) { mColor = color; }
