--- conflicted
+++ resolved
@@ -40,40 +40,22 @@
 :   LLContainerView(p),
     mSetting(p.setting)
 {
-<<<<<<< HEAD
-	bool isopen = getDisplayChildren();
-	if (mSetting.length() > 0)
-	{
-		isopen = LLUI::getInstance()->mSettingGroups["config"]->getBOOL(mSetting);
-	}
-	setDisplayChildren(isopen);
-=======
     bool isopen = getDisplayChildren();
     if (mSetting.length() > 0)
     {
         isopen = LLUI::getInstance()->mSettingGroups["config"]->getBOOL(mSetting);
     }
     setDisplayChildren(isopen);
->>>>>>> 1a8a5404
 }
 
 LLStatView::~LLStatView()
 {
-<<<<<<< HEAD
-	// Children all cleaned up by default view destructor.
-	if (mSetting.length() > 0)
-	{
-		bool isopen = getDisplayChildren();
-		LLUI::getInstance()->mSettingGroups["config"]->setBOOL(mSetting, isopen);
-	}
-=======
     // Children all cleaned up by default view destructor.
     if (mSetting.length() > 0)
     {
         bool isopen = getDisplayChildren();
         LLUI::getInstance()->mSettingGroups["config"]->setBOOL(mSetting, isopen);
     }
->>>>>>> 1a8a5404
 }
 
 static StatViewRegistry::Register<LLStatBar> r1("stat_bar");
