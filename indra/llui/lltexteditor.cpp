--- conflicted
+++ resolved
@@ -265,14 +265,9 @@
 	mShowContextMenu(p.show_context_menu),
 	mShowEmojiHelper(p.show_emoji_helper),
 	mEnableTooltipPaste(p.enable_tooltip_paste),
-<<<<<<< HEAD
-	mPassDelete(FALSE),
+	mPassDelete(false),
 	mKeepSelectionOnReturn(false),
 	mEnableTabRemove(p.enable_tab_remove)	// <FS:Ansariel> FIRE-15591: Optional tab remove
-=======
-	mPassDelete(false),
-	mKeepSelectionOnReturn(false)
->>>>>>> 1ae6f5dd
 {
 	mSourceID.generate();
 
@@ -746,11 +741,7 @@
 	static LLUICachedControl<bool> useBWEmojis( "FSUseBWEmojis", false); // <FS:Beq/> Add B&W emoji font support
 	LL_DEBUGS("Emoji") << "LLTextEditor::insertEmoji(" << wchar_utf8_preview(emoji) << ")" << LL_ENDL;  // <FS:Beq/> reduce Emoji log spam
 	auto styleParams = LLStyle::Params();
-<<<<<<< HEAD
 	styleParams.font = LLFontGL::getFontEmojiLarge(useBWEmojis); // <FS:Beq/> Add B&W emoji font support
-=======
-	styleParams.font = LLFontGL::getFontEmojiLarge();
->>>>>>> 1ae6f5dd
 	auto segment = new LLEmojiTextSegment(new LLStyle(styleParams), mCursorPos, mCursorPos + 1, *this);
 	insert(mCursorPos, LLWString(1, emoji), false, segment);
 	setCursorPos(mCursorPos + 1);
