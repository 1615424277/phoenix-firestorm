--- conflicted
+++ resolved
@@ -1168,13 +1168,9 @@
 		}
 	}
 }
-<<<<<<< HEAD
-void LLTextEditor::addLineBreakChar(BOOL group_with_next)
-=======
 
 
 void LLTextEditor::addLineBreakChar(BOOL group_together)
->>>>>>> 6e113858
 {
 	if( !getEnabled() )
 	{
@@ -1192,11 +1188,7 @@
 	LLStyleConstSP sp(new LLStyle(LLStyle::Params()));
 	LLTextSegmentPtr segment = new LLLineBreakTextSegment(sp, mCursorPos);
 
-<<<<<<< HEAD
-	S32 pos = execute(new TextCmdAddChar(mCursorPos, group_with_next, '\n', segment));
-=======
 	S32 pos = execute(new TextCmdAddChar(mCursorPos, group_together, '\n', segment));
->>>>>>> 6e113858
 	
 	setCursorPos(mCursorPos + pos);
 }
@@ -1553,34 +1545,21 @@
 			std::basic_string<llwchar> str = std::basic_string<llwchar>(clean_string,start,pos-start);
 			setCursorPos(mCursorPos + insert(mCursorPos, str, TRUE, LLTextSegmentPtr()));
 		}
-<<<<<<< HEAD
-		addLineBreakChar(TRUE);
-		
-=======
 		addLineBreakChar(TRUE);			// Add a line break and group with the next addition.
 
->>>>>>> 6e113858
 		start = pos+1;
 		pos = clean_string.find('\n',start);
 	}
 
-<<<<<<< HEAD
-	if (pos!=start)
-=======
 	if (pos != start)
->>>>>>> 6e113858
 	{
 		std::basic_string<llwchar> str = std::basic_string<llwchar>(clean_string,start,clean_string.length()-start);
 		setCursorPos(mCursorPos + insert(mCursorPos, str, FALSE, LLTextSegmentPtr()));
 	}
-<<<<<<< HEAD
-	else addLineBreakChar(FALSE);
-=======
 	else
 	{
 		addLineBreakChar(FALSE);		// Add a line break and end the grouping.
 	}
->>>>>>> 6e113858
 }
 
 // copy selection to primary
