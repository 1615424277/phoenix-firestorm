/** 
 * @file lltexteditor.cpp
 *
 * $LicenseInfo:firstyear=2001&license=viewerlgpl$
 * Second Life Viewer Source Code
 * Copyright (C) 2010, Linden Research, Inc.
 * 
 * This library is free software; you can redistribute it and/or
 * modify it under the terms of the GNU Lesser General Public
 * License as published by the Free Software Foundation;
 * version 2.1 of the License only.
 * 
 * This library is distributed in the hope that it will be useful,
 * but WITHOUT ANY WARRANTY; without even the implied warranty of
 * MERCHANTABILITY or FITNESS FOR A PARTICULAR PURPOSE.  See the GNU
 * Lesser General Public License for more details.
 * 
 * You should have received a copy of the GNU Lesser General Public
 * License along with this library; if not, write to the Free Software
 * Foundation, Inc., 51 Franklin Street, Fifth Floor, Boston, MA  02110-1301  USA
 * 
 * Linden Research, Inc., 945 Battery Street, San Francisco, CA  94111  USA
 * $/LicenseInfo$
 */

// Text editor widget to let users enter a a multi-line ASCII document.

#include "linden_common.h"

#define LLTEXTEDITOR_CPP
#include "lltexteditor.h"

#include "llfontfreetype.h" // for LLFontFreetype::FIRST_CHAR
#include "llfontgl.h"
#include "llgl.h"			// LLGLSUIDefault()
#include "lllocalcliprect.h"
#include "llrender.h"
#include "llui.h"
#include "lluictrlfactory.h"
#include "llrect.h"
#include "llfocusmgr.h"
#include "lltimer.h"
#include "llmath.h"

#include "llclipboard.h"
#include "llemojihelper.h"
#include "llscrollbar.h"
#include "llstl.h"
#include "llstring.h"
#include "llkeyboard.h"
#include "llkeywords.h"
#include "llundo.h"
#include "llviewborder.h"
#include "llcontrol.h"
#include "llwindow.h"
#include "lltextparser.h"
#include "llscrollcontainer.h"
#include "llspellcheck.h"
#include "llpanel.h"
#include "llurlregistry.h"
#include "lltooltip.h"
#include "llmenugl.h"

#include <queue>
#include "llcombobox.h"

// 
// Globals
//
static LLDefaultChildRegistry::Register<LLTextEditor> r("simple_text_editor");

// Compiler optimization, generate extern template
template class LLTextEditor* LLView::getChild<class LLTextEditor>(
	const std::string& name, bool recurse) const;

//
// Constants
//
const S32	SPACES_PER_TAB = 4;
const F32	SPELLCHECK_DELAY = 0.5f;	// delay between the last keypress and spell checking the word the cursor is on

///////////////////////////////////////////////////////////////////

class LLTextEditor::TextCmdInsert : public LLTextBase::TextCmd
{
public:
	TextCmdInsert(S32 pos, bool group_with_next, const LLWString &ws, LLTextSegmentPtr segment)
		: TextCmd(pos, group_with_next, segment), mWString(ws)
	{
	}
	virtual ~TextCmdInsert() {}
	virtual bool execute( LLTextBase* editor, S32* delta )
	{
		*delta = insert(editor, getPosition(), mWString );
		LLWStringUtil::truncate(mWString, *delta);
		//mWString = wstring_truncate(mWString, *delta);
		return (*delta != 0);
	}	
	virtual S32 undo( LLTextBase* editor )
	{
		remove(editor, getPosition(), mWString.length() );
		return getPosition();
	}
	virtual S32 redo( LLTextBase* editor )
	{
		insert(editor, getPosition(), mWString );
		return getPosition() + mWString.length();
	}

private:
	LLWString mWString;
};

///////////////////////////////////////////////////////////////////
class LLTextEditor::TextCmdAddChar : public LLTextBase::TextCmd
{
public:
	TextCmdAddChar( S32 pos, bool group_with_next, llwchar wc, LLTextSegmentPtr segment)
		: TextCmd(pos, group_with_next, segment), mWString(1, wc), mBlockExtensions(false)
	{
	}
	virtual void blockExtensions()
	{
		mBlockExtensions = true;
	}
	virtual bool canExtend(S32 pos) const
	{
		// cannot extend text with custom segments
		if (!mSegments.empty()) return false;

		return !mBlockExtensions && (pos == getPosition() + (S32)mWString.length());
	}
	virtual bool execute( LLTextBase* editor, S32* delta )
	{
		*delta = insert(editor, getPosition(), mWString);
		LLWStringUtil::truncate(mWString, *delta);
		//mWString = wstring_truncate(mWString, *delta);
		return (*delta != 0);
	}
	virtual bool extendAndExecute( LLTextBase* editor, S32 pos, llwchar wc, S32* delta )	
	{ 
		LLWString ws;
		ws += wc;
		
		*delta = insert(editor, pos, ws);
		if( *delta > 0 )
		{
			mWString += wc;
		}
		return (*delta != 0);
	}
	virtual S32 undo( LLTextBase* editor )
	{
		remove(editor, getPosition(), mWString.length() );
		return getPosition();
	}
	virtual S32 redo( LLTextBase* editor )
	{
		insert(editor, getPosition(), mWString );
		return getPosition() + mWString.length();
	}

private:
	LLWString	mWString;
	bool		mBlockExtensions;

};

///////////////////////////////////////////////////////////////////

class LLTextEditor::TextCmdOverwriteChar : public LLTextBase::TextCmd
{
public:
	TextCmdOverwriteChar( S32 pos, bool group_with_next, llwchar wc)
		: TextCmd(pos, group_with_next), mChar(wc), mOldChar(0) {}

	virtual bool execute( LLTextBase* editor, S32* delta )
	{ 
		mOldChar = editor->getWText()[getPosition()];
		overwrite(editor, getPosition(), mChar);
		*delta = 0;
		return true;
	}	
	virtual S32 undo( LLTextBase* editor )
	{
		overwrite(editor, getPosition(), mOldChar);
		return getPosition();
	}
	virtual S32 redo( LLTextBase* editor )
	{
		overwrite(editor, getPosition(), mChar);
		return getPosition()+1;
	}

private:
	llwchar		mChar;
	llwchar		mOldChar;
};

///////////////////////////////////////////////////////////////////

class LLTextEditor::TextCmdRemove : public LLTextBase::TextCmd
{
public:
	TextCmdRemove( S32 pos, bool group_with_next, S32 len, segment_vec_t& segments ) :
		TextCmd(pos, group_with_next), mLen(len)
	{
		std::swap(mSegments, segments);
	}
	virtual bool execute( LLTextBase* editor, S32* delta )
	{ 
		mWString = editor->getWText().substr(getPosition(), mLen);
		*delta = remove(editor, getPosition(), mLen );
		return (*delta != 0);
	}
	virtual S32 undo( LLTextBase* editor )
	{
		insert(editor, getPosition(), mWString);
		return getPosition() + mWString.length();
	}
	virtual S32 redo( LLTextBase* editor )
	{
		remove(editor, getPosition(), mLen );
		return getPosition();
	}
private:
	LLWString	mWString;
	S32				mLen;
};


///////////////////////////////////////////////////////////////////
LLTextEditor::Params::Params()
:	default_text("default_text"),
	prevalidate_callback("prevalidate_callback"),
	embedded_items("embedded_items", false),
	ignore_tab("ignore_tab", true),
	auto_indent("auto_indent", true),
	default_color("default_color"),
    commit_on_focus_lost("commit_on_focus_lost", false),
	show_context_menu("show_context_menu"),
	show_emoji_helper("show_emoji_helper"),
	enable_tooltip_paste("enable_tooltip_paste")
{
	addSynonym(prevalidate_callback, "text_type");
}

LLTextEditor::LLTextEditor(const LLTextEditor::Params& p) :
	LLTextBase(p),
	mAutoreplaceCallback(),
	mBaseDocIsPristine(true),
	mPristineCmd( NULL ),
	mLastCmd( NULL ),
	mDefaultColor( p.default_color() ),
	mAutoIndent(p.auto_indent),
	mCommitOnFocusLost( p.commit_on_focus_lost),
	mAllowEmbeddedItems( p.embedded_items ),
	mMouseDownX(0),
	mMouseDownY(0),
	mTabsToNextField(p.ignore_tab),
	mPrevalidateFunc(p.prevalidate_callback()),
	mShowContextMenu(p.show_context_menu),
	mShowEmojiHelper(p.show_emoji_helper),
	mEnableTooltipPaste(p.enable_tooltip_paste),
	mPassDelete(false),
	mKeepSelectionOnReturn(false)
{
	mSourceID.generate();

	//FIXME: use image?
	LLViewBorder::Params params;
	params.name = "text ed border";
	params.rect = getLocalRect();
	params.bevel_style = LLViewBorder::BEVEL_IN;
	params.border_thickness = 1;
	params.visible = p.border_visible;
	mBorder = LLUICtrlFactory::create<LLViewBorder> (params);
	addChild( mBorder );
	setText(p.default_text());
	
	mParseOnTheFly = true;
}

void LLTextEditor::initFromParams( const LLTextEditor::Params& p)
{
	LLTextBase::initFromParams(p);

	// HACK:  text editors always need to be enabled so that we can scroll
	LLView::setEnabled(true);

	if (p.commit_on_focus_lost.isProvided())
	{
		mCommitOnFocusLost = p.commit_on_focus_lost;
	}
	
	updateAllowingLanguageInput();
}

LLTextEditor::~LLTextEditor()
{
	gFocusMgr.releaseFocusIfNeeded( this ); // calls onCommit() while LLTextEditor still valid

	// Scrollbar is deleted by LLView
	std::for_each(mUndoStack.begin(), mUndoStack.end(), DeletePointer());
	mUndoStack.clear();
	// Mark the menu as dead or its retained in memory till shutdown.
	LLContextMenu* menu = static_cast<LLContextMenu*>(mContextMenuHandle.get());
	if(menu)
	{
		menu->die();
		mContextMenuHandle.markDead();
	}
}

////////////////////////////////////////////////////////////
// LLTextEditor
// Public methods

void LLTextEditor::setText(const LLStringExplicit &utf8str, const LLStyle::Params& input_params)
{
	// validate incoming text if necessary
	if (mPrevalidateFunc)
	{
		LLWString test_text = utf8str_to_wstring(utf8str);
		if (!mPrevalidateFunc(test_text))
		{
			// not valid text, nothing to do
			return;
		}
	}

	blockUndo();
	deselect();
	
	mParseOnTheFly = false;
	LLTextBase::setText(utf8str, input_params);
	mParseOnTheFly = true;

	resetDirty();
}

void LLTextEditor::selectNext(const std::string& search_text_in, bool case_insensitive, bool wrap)
{
	if (search_text_in.empty())
	{
		return;
	}

	LLWString text = getWText();
	LLWString search_text = utf8str_to_wstring(search_text_in);
	if (case_insensitive)
	{
		LLWStringUtil::toLower(text);
		LLWStringUtil::toLower(search_text);
	}
	
	if (mIsSelecting)
	{
		LLWString selected_text = text.substr(mSelectionEnd, mSelectionStart - mSelectionEnd);
		
		if (selected_text == search_text)
		{
			// We already have this word selected, we are searching for the next.
			setCursorPos(mCursorPos + search_text.size());
		}
	}
	
	S32 loc = text.find(search_text,mCursorPos);
	
	// If Maybe we wrapped, search again
	if (wrap && (-1 == loc))
	{	
		loc = text.find(search_text);
	}
	
	// If still -1, then search_text just isn't found.
    if (-1 == loc)
	{
		mIsSelecting = false;
		mSelectionEnd = 0;
		mSelectionStart = 0;
		return;
	}

	setCursorPos(loc);
	
	mIsSelecting = true;
	mSelectionEnd = mCursorPos;
	mSelectionStart = llmin((S32)getLength(), (S32)(mCursorPos + search_text.size()));
}

bool LLTextEditor::replaceText(const std::string& search_text_in, const std::string& replace_text,
							   bool case_insensitive, bool wrap)
{
	bool replaced = false;

	if (search_text_in.empty())
	{
		return replaced;
	}

	LLWString search_text = utf8str_to_wstring(search_text_in);
	if (mIsSelecting)
	{
		LLWString text = getWText();
		LLWString selected_text = text.substr(mSelectionEnd, mSelectionStart - mSelectionEnd);

		if (case_insensitive)
		{
			LLWStringUtil::toLower(selected_text);
			LLWStringUtil::toLower(search_text);
		}

		if (selected_text == search_text)
		{
			insertText(replace_text);
			replaced = true;
		}
	}

	selectNext(search_text_in, case_insensitive, wrap);
	return replaced;
}

void LLTextEditor::replaceTextAll(const std::string& search_text, const std::string& replace_text, bool case_insensitive)
{
	startOfDoc();
	selectNext(search_text, case_insensitive, false);

	bool replaced = true;
	while ( replaced )
	{
		replaced = replaceText(search_text,replace_text, case_insensitive, false);
	}
}

S32 LLTextEditor::prevWordPos(S32 cursorPos) const
{
	LLWString wtext(getWText());
	while( (cursorPos > 0) && (wtext[cursorPos-1] == ' ') )
	{
		cursorPos--;
	}
	while( (cursorPos > 0) && LLWStringUtil::isPartOfWord( wtext[cursorPos-1] ) )
	{
		cursorPos--;
	}
	return cursorPos;
}

S32 LLTextEditor::nextWordPos(S32 cursorPos) const
{
	LLWString wtext(getWText());
	while( (cursorPos < getLength()) && LLWStringUtil::isPartOfWord( wtext[cursorPos] ) )
	{
		cursorPos++;
	} 
	while( (cursorPos < getLength()) && (wtext[cursorPos] == ' ') )
	{
		cursorPos++;
	}
	return cursorPos;
}

const LLTextSegmentPtr	LLTextEditor::getPreviousSegment() const
{
	static LLPointer<LLIndexSegment> index_segment = new LLIndexSegment;

	index_segment->setStart(mCursorPos);
	index_segment->setEnd(mCursorPos);

	// find segment index at character to left of cursor (or rightmost edge of selection)
	segment_set_t::const_iterator it = mSegments.lower_bound(index_segment);

	if (it != mSegments.end())
	{
		return *it;
	}
	else
	{
		return LLTextSegmentPtr();
	}
}

void LLTextEditor::getSelectedSegments(LLTextEditor::segment_vec_t& segments) const
{
	S32 left = hasSelection() ? llmin(mSelectionStart, mSelectionEnd) : mCursorPos;
	S32 right = hasSelection() ? llmax(mSelectionStart, mSelectionEnd) : mCursorPos;

	return getSegmentsInRange(segments, left, right, true);
}

void LLTextEditor::getSegmentsInRange(LLTextEditor::segment_vec_t& segments_out, S32 start, S32 end, bool include_partial) const
{
	segment_set_t::const_iterator first_it = getSegIterContaining(start);
	segment_set_t::const_iterator end_it = getSegIterContaining(end - 1);
	if (end_it != mSegments.end()) ++end_it;

	for (segment_set_t::const_iterator it = first_it; it != end_it; ++it)
	{
		LLTextSegmentPtr segment = *it;
		if (include_partial
			||	(segment->getStart() >= start
				&& segment->getEnd() <= end))
		{
			segments_out.push_back(segment);
		}
	}
}

<<<<<<< HEAD
bool LLTextEditor::selectionContainsLineBreaks()
=======
void LLTextEditor::setShowEmojiHelper(bool show)
{
	if (!mShowEmojiHelper)
	{
		LLEmojiHelper::instance().hideHelper(this);
	}

	mShowEmojiHelper = show;
}

BOOL LLTextEditor::selectionContainsLineBreaks()
>>>>>>> afc943ac
{
	if (hasSelection())
	{
		S32 left = llmin(mSelectionStart, mSelectionEnd);
		S32 right = left + llabs(mSelectionStart - mSelectionEnd);

		LLWString wtext = getWText();
		for( S32 i = left; i < right; i++ )
		{
			if (wtext[i] == '\n')
			{
				return true;
			}
		}
	}
	return false;
}


S32 LLTextEditor::indentLine( S32 pos, S32 spaces )
{
	// Assumes that pos is at the start of the line
	// spaces may be positive (indent) or negative (unindent).
	// Returns the actual number of characters added or removed.

	llassert(pos >= 0);
	llassert(pos <= getLength() );

	S32 delta_spaces = 0;

	if (spaces >= 0)
	{
		// Indent
		for(S32 i=0; i < spaces; i++)
		{
			delta_spaces += addChar(pos, ' ');
		}
	}
	else
	{
		// Unindent
		for(S32 i=0; i < -spaces; i++)
		{
			LLWString wtext = getWText();
			if (wtext[pos] == ' ')
			{
				delta_spaces += remove( pos, 1, false );
			}
 		}
	}

	return delta_spaces;
}

void LLTextEditor::indentSelectedLines( S32 spaces )
{
	if( hasSelection() )
	{
		LLWString text = getWText();
		S32 left = llmin( mSelectionStart, mSelectionEnd );
		S32 right = left + llabs( mSelectionStart - mSelectionEnd );
		bool cursor_on_right = (mSelectionEnd > mSelectionStart);
		S32 cur = left;

		// Expand left to start of line
		while( (cur > 0) && (text[cur] != '\n') )
		{
			cur--;
		}
		left = cur;
		if( cur > 0 )
		{
			left++;
		}

		// Expand right to end of line
		if( text[right - 1] == '\n' )
		{
			right--;
		}
		else
		{
			while( (text[right] != '\n') && (right <= getLength() ) )
			{
				right++;
			}
		}

		// Disabling parsing on the fly to avoid updating text segments
		// until all indentation commands are executed.
		mParseOnTheFly = false;

		// Find each start-of-line and indent it
		do
		{
			if( text[cur] == '\n' )
			{
				cur++;
			}

			S32 delta_spaces = indentLine( cur, spaces );
			if( delta_spaces > 0 )
			{
				cur += delta_spaces;
			}
			right += delta_spaces;

			text = getWText();

			// Find the next new line
			while( (cur < right) && (text[cur] != '\n') )
			{
				cur++;
			}
		}
		while( cur < right );

		mParseOnTheFly = true;

		if( (right < getLength()) && (text[right] == '\n') )
		{
			right++;
		}

		// Set the selection and cursor
		if( cursor_on_right )
		{
			mSelectionStart = left;
			mSelectionEnd = right;
		}
		else
		{
			mSelectionStart = right;
			mSelectionEnd = left;
		}
		setCursorPos(mSelectionEnd);
	}
}

//virtual
bool LLTextEditor::canSelectAll() const
{
	return true;
}

// virtual
void LLTextEditor::selectAll()
{
	mSelectionStart = getLength();
	mSelectionEnd = 0;
	setCursorPos(mSelectionEnd);
	updatePrimary();
}

void LLTextEditor::selectByCursorPosition(S32 prev_cursor_pos, S32 next_cursor_pos)
{
	setCursorPos(prev_cursor_pos);
	startSelection();
	setCursorPos(next_cursor_pos);
	endSelection();
}

<<<<<<< HEAD
bool LLTextEditor::handleMouseDown(S32 x, S32 y, MASK mask)
=======
void LLTextEditor::insertEmoji(llwchar emoji)
{
	LL_INFOS() << "LLTextEditor::insertEmoji(" << wchar_utf8_preview(emoji) << ")" << LL_ENDL;
	auto styleParams = LLStyle::Params();
	styleParams.font = LLFontGL::getFontEmoji();
	auto segment = new LLEmojiTextSegment(new LLStyle(styleParams), mCursorPos, mCursorPos + 1, *this);
	insert(mCursorPos, LLWString(1, emoji), false, segment);
	setCursorPos(mCursorPos + 1);
}

void LLTextEditor::handleEmojiCommit(llwchar emoji)
{
	S32 shortCodePos;
	if (LLEmojiHelper::isCursorInEmojiCode(getWText(), mCursorPos, &shortCodePos))
	{
		remove(shortCodePos, mCursorPos - shortCodePos, true);
		setCursorPos(shortCodePos);

		insertEmoji(emoji);
	}
}

BOOL LLTextEditor::handleMouseDown(S32 x, S32 y, MASK mask)
>>>>>>> afc943ac
{
	bool	handled = false;

	// set focus first, in case click callbacks want to change it
	// RN: do we really need to have a tab stop?
	if (hasTabStop())
	{
		setFocus( true );
	}

	// Let scrollbar have first dibs
	handled = LLTextBase::handleMouseDown(x, y, mask);

	if( !handled )
	{
		if (!(mask & MASK_SHIFT))
		{
			deselect();
		}

		bool start_select = true;
		if( start_select )
		{
			// If we're not scrolling (handled by child), then we're selecting
			if (mask & MASK_SHIFT)
			{
				S32 old_cursor_pos = mCursorPos;
				setCursorAtLocalPos( x, y, true );

				if (hasSelection())
				{
					mSelectionEnd = mCursorPos;
				}
				else
				{
					mSelectionStart = old_cursor_pos;
					mSelectionEnd = mCursorPos;
				}
				// assume we're starting a drag select
				mIsSelecting = true;
			}
			else
			{
				setCursorAtLocalPos( x, y, true );
				startSelection();
			}
		}

		handled = true;
	}

	// Delay cursor flashing
	resetCursorBlink();

	if (handled && !gFocusMgr.getMouseCapture())
	{
		gFocusMgr.setMouseCapture( this );
	}
	return handled;
}

bool LLTextEditor::handleRightMouseDown(S32 x, S32 y, MASK mask)
{
	if (hasTabStop())
	{
		setFocus(true);
	}

	bool show_menu = false;

	// Prefer editor menu if it has selection. See EXT-6806.
	if (hasSelection())
	{
		S32 click_pos = getDocIndexFromLocalCoord(x, y, false);
		if (click_pos > mSelectionStart && click_pos < mSelectionEnd)
		{
			show_menu = true;
		}
	}

	// Let segments handle the click, if nothing does, show editor menu
	if (!show_menu && !LLTextBase::handleRightMouseDown(x, y, mask))
	{
		show_menu = true;
	}

	if (show_menu && getShowContextMenu())
	{
		showContextMenu(x, y);
	}

	return true;
}



bool LLTextEditor::handleMiddleMouseDown(S32 x, S32 y, MASK mask)
{
	if (hasTabStop())
	{
		setFocus(true);
	}

	if (!LLTextBase::handleMouseDown(x, y, mask))
	{
		if( canPastePrimary() )
		{
			setCursorAtLocalPos( x, y, true );
			// does not rely on focus being set
			pastePrimary();
		}
	}
	return true;
}


bool LLTextEditor::handleHover(S32 x, S32 y, MASK mask)
{
	bool handled = false;

	if(hasMouseCapture() )
	{
		if( mIsSelecting ) 
		{
			if(mScroller)
			{	
				mScroller->autoScroll(x, y);
			}
			S32 clamped_x = llclamp(x, mVisibleTextRect.mLeft, mVisibleTextRect.mRight);
			S32 clamped_y = llclamp(y, mVisibleTextRect.mBottom, mVisibleTextRect.mTop);
			setCursorAtLocalPos( clamped_x, clamped_y, true );
			mSelectionEnd = mCursorPos;
		}
		LL_DEBUGS("UserInput") << "hover handled by " << getName() << " (active)" << LL_ENDL;		
		getWindow()->setCursor(UI_CURSOR_IBEAM);
		handled = true;
	}

	if( !handled )
	{
		// Pass to children
		handled = LLTextBase::handleHover(x, y, mask);
	}

	if( handled )
	{
		// Delay cursor flashing
		resetCursorBlink();
	}

	if( !handled )
	{
		getWindow()->setCursor(UI_CURSOR_IBEAM);
		handled = true;
	}

	return handled;
}


bool LLTextEditor::handleMouseUp(S32 x, S32 y, MASK mask)
{
	bool	handled = false;

	// if I'm not currently selecting text
	if (!(mIsSelecting && hasMouseCapture()))
	{
		// let text segments handle mouse event
		handled = LLTextBase::handleMouseUp(x, y, mask);
	}

	if( !handled )
	{
		if( mIsSelecting )
		{
			if(mScroller)
			{
				mScroller->autoScroll(x, y);
			}
			S32 clamped_x = llclamp(x, mVisibleTextRect.mLeft, mVisibleTextRect.mRight);
			S32 clamped_y = llclamp(y, mVisibleTextRect.mBottom, mVisibleTextRect.mTop);
			setCursorAtLocalPos( clamped_x, clamped_y, true );
			endSelection();
		}
		
		// take selection to 'primary' clipboard
		updatePrimary();

		handled = true;
	}

	// Delay cursor flashing
	resetCursorBlink();

	if( hasMouseCapture()  )
	{
		gFocusMgr.setMouseCapture( NULL );
		
		handled = true;
	}

	return handled;
}


bool LLTextEditor::handleDoubleClick(S32 x, S32 y, MASK mask)
{
	bool	handled = false;

	// let scrollbar and text segments have first dibs
	handled = LLTextBase::handleDoubleClick(x, y, mask);

	if( !handled )
	{
		setCursorAtLocalPos( x, y, false );
		deselect();

		LLWString text = getWText();
		
		if( LLWStringUtil::isPartOfWord( text[mCursorPos] ) )
		{
			// Select word the cursor is over
			while ((mCursorPos > 0) && LLWStringUtil::isPartOfWord(text[mCursorPos-1]))
			{
				if (!setCursorPos(mCursorPos - 1)) break;
			}
			startSelection();

			while ((mCursorPos < (S32)text.length()) && LLWStringUtil::isPartOfWord( text[mCursorPos] ) )
			{
				if (!setCursorPos(mCursorPos + 1)) break;
			}
		
			mSelectionEnd = mCursorPos;
		}
		else if ((mCursorPos < (S32)text.length()) && !iswspace( text[mCursorPos]) )
		{
			// Select the character the cursor is over
			startSelection();
			setCursorPos(mCursorPos + 1);
			mSelectionEnd = mCursorPos;
		}

		// We don't want handleMouseUp() to "finish" the selection (and thereby
		// set mSelectionEnd to where the mouse is), so we finish the selection here.
		mIsSelecting = false;  

		// delay cursor flashing
		resetCursorBlink();

		// take selection to 'primary' clipboard
		updatePrimary();

		handled = true;
	}

	return handled;
}


//----------------------------------------------------------------------------
// Returns change in number of characters in mText

S32 LLTextEditor::execute( TextCmd* cmd )
{
	if (!mReadOnly && mShowEmojiHelper)
	{
		// Any change to our contents should always hide the helper
		LLEmojiHelper::instance().hideHelper(this);
	}

	S32 delta = 0;
	if( cmd->execute(this, &delta) )
	{
		// Delete top of undo stack
		undo_stack_t::iterator enditer = std::find(mUndoStack.begin(), mUndoStack.end(), mLastCmd);
		std::for_each(mUndoStack.begin(), enditer, DeletePointer());
		mUndoStack.erase(mUndoStack.begin(), enditer);
		// Push the new command is now on the top (front) of the undo stack.
		mUndoStack.push_front(cmd);
		mLastCmd = cmd;

		bool need_to_rollback = mPrevalidateFunc 
								&& !mPrevalidateFunc(getViewModel()->getDisplay());
		if (need_to_rollback)
		{
			// get rid of this last command and clean up undo stack
			undo();

			// remove any evidence of this command from redo history
			mUndoStack.pop_front();
			delete cmd;

			// failure, nothing changed
			delta = 0;
		}
	}
	else
	{
		// Operation failed, so don't put it on the undo stack.
		delete cmd;
	}

	return delta;
}

S32 LLTextEditor::insert(S32 pos, const LLWString &wstr, bool group_with_next_op, LLTextSegmentPtr segment)
{
	return execute( new TextCmdInsert( pos, group_with_next_op, wstr, segment ) );
}

S32 LLTextEditor::remove(S32 pos, S32 length, bool group_with_next_op)
{
	S32 end_pos = getEditableIndex(pos + length, true);
	bool removedChar = false;

	segment_vec_t segments_to_remove;
	// store text segments
	getSegmentsInRange(segments_to_remove, pos, pos + length, false);
	
	if (pos <= end_pos)
	{
		removedChar = execute( new TextCmdRemove( pos, group_with_next_op, end_pos - pos, segments_to_remove ) );
	}

	return removedChar;
}

S32 LLTextEditor::overwriteChar(S32 pos, llwchar wc)
{
	if ((S32)getLength() == pos)
	{
		return addChar(pos, wc);
	}
	else
	{
		return execute(new TextCmdOverwriteChar(pos, false, wc));
	}
}

// Remove a single character from the text.  Tries to remove
// a pseudo-tab (up to for spaces in a row)
void LLTextEditor::removeCharOrTab()
{
	if (!getEnabled())
	{
		return;
	}

	if (mCursorPos > 0)
	{
		S32 chars_to_remove = 1;

		LLWString text = getWText();
		if (text[mCursorPos - 1] == ' ')
		{
			// Try to remove a "tab"
			S32 offset = getLineOffsetFromDocIndex(mCursorPos);
			if (offset > 0)
			{
				chars_to_remove = offset % SPACES_PER_TAB;
				if (chars_to_remove == 0)
				{
					chars_to_remove = SPACES_PER_TAB;
				}

				for (S32 i = 0; i < chars_to_remove; i++)
				{
					if (text[mCursorPos - i - 1] != ' ')
					{
						// Fewer than a full tab's worth of spaces, so
						// just delete a single character.
						chars_to_remove = 1;
						break;
					}
				}
			}
		}
	
		for (S32 i = 0; i < chars_to_remove; i++)
		{
			setCursorPos(mCursorPos - 1);
<<<<<<< HEAD
			remove( mCursorPos, 1, false );
=======
			remove(mCursorPos, 1, false);
>>>>>>> afc943ac
		}

		tryToShowEmojiHelper();
	}
	else
	{
		LLUI::getInstance()->reportBadKeystroke();
	}
}

// Remove a single character from the text
S32 LLTextEditor::removeChar(S32 pos)
{
<<<<<<< HEAD
	return remove( pos, 1, false );
=======
	return remove(pos, 1, false);
>>>>>>> afc943ac
}

void LLTextEditor::removeChar()
{
	if (!getEnabled())
	{
		return;
	}

	if (mCursorPos > 0)
	{
		setCursorPos(mCursorPos - 1);
		removeChar(mCursorPos);
		tryToShowEmojiHelper();
	}
	else
	{
		LLUI::getInstance()->reportBadKeystroke();
	}
}

// Add a single character to the text
S32 LLTextEditor::addChar(S32 pos, llwchar wc)
{
	if ( (wstring_utf8_length( getWText() ) + wchar_utf8_length( wc ))  > mMaxTextByteLength)
	{
		make_ui_sound("UISndBadKeystroke");
		return 0;
	}

	if (mLastCmd && mLastCmd->canExtend(pos))
	{
		S32 delta = 0;
		if (mPrevalidateFunc)
		{
			// get a copy of current text contents
			LLWString test_string(getViewModel()->getDisplay());

			// modify text contents as if this addChar succeeded
			llassert(pos <= (S32)test_string.size());
			test_string.insert(pos, 1, wc);
			if (!mPrevalidateFunc( test_string))
			{
				return 0;
			}
		}
		mLastCmd->extendAndExecute(this, pos, wc, &delta);

		return delta;
	}
	else
	{
		return execute(new TextCmdAddChar(pos, false, wc, LLTextSegmentPtr()));
	}
}

void LLTextEditor::addChar(llwchar wc)
{
	if( !getEnabled() )
	{
		return;
	}
	if( hasSelection() )
	{
		deleteSelection(true);
	}
	else if (LL_KIM_OVERWRITE == gKeyboard->getInsertMode())
	{
		removeChar(mCursorPos);
	}

	setCursorPos(mCursorPos + addChar( mCursorPos, wc ));
	tryToShowEmojiHelper();

	if (!mReadOnly && mAutoreplaceCallback != NULL)
	{
		// autoreplace the text, if necessary
		S32 replacement_start;
		S32 replacement_length;
		LLWString replacement_string;
		S32 new_cursor_pos = mCursorPos;
		mAutoreplaceCallback(replacement_start, replacement_length, replacement_string, new_cursor_pos, getWText());

		if (replacement_length > 0 || !replacement_string.empty())
		{
			remove(replacement_start, replacement_length, true);
			insert(replacement_start, replacement_string, false, LLTextSegmentPtr());
			setCursorPos(new_cursor_pos);
		}
	}
}

<<<<<<< HEAD
void LLTextEditor::addLineBreakChar(bool group_together)
=======
void LLTextEditor::showEmojiHelper()
{
    if (mReadOnly || !mShowEmojiHelper)
        return;

    const LLRect cursorRect(getLocalRectFromDocIndex(mCursorPos));
    auto cb = [this](llwchar emoji) { insertEmoji(emoji); };
    LLEmojiHelper::instance().showHelper(this, cursorRect.mLeft, cursorRect.mTop, LLStringUtil::null, cb);
}

void LLTextEditor::tryToShowEmojiHelper()
{
    if (mReadOnly || !mShowEmojiHelper)
        return;

    S32 shortCodePos;
    LLWString wtext(getWText());
    if (LLEmojiHelper::isCursorInEmojiCode(wtext, mCursorPos, &shortCodePos))
    {
        const LLRect cursorRect(getLocalRectFromDocIndex(shortCodePos));
        const LLWString wpart(wtext.substr(shortCodePos, mCursorPos - shortCodePos));
        const std::string part(wstring_to_utf8str(wpart));
        auto cb = [this](llwchar emoji) { handleEmojiCommit(emoji); };
        LLEmojiHelper::instance().showHelper(this, cursorRect.mLeft, cursorRect.mTop, part, cb);
    }
    else
    {
        LLEmojiHelper::instance().hideHelper();
    }
}

void LLTextEditor::addLineBreakChar(BOOL group_together)
>>>>>>> afc943ac
{
	if( !getEnabled() )
	{
		return;
	}
	if( hasSelection() )
	{
		deleteSelection(true);
	}
	else if (LL_KIM_OVERWRITE == gKeyboard->getInsertMode())
	{
		removeChar(mCursorPos);
	}

	LLStyleConstSP sp(new LLStyle(LLStyle::Params()));
	LLTextSegmentPtr segment = new LLLineBreakTextSegment(sp, mCursorPos);

	S32 pos = execute(new TextCmdAddChar(mCursorPos, group_together, '\n', segment));
	
	setCursorPos(mCursorPos + pos);
}


bool LLTextEditor::handleSelectionKey(const KEY key, const MASK mask)
{
	bool handled = false;

	if( mask & MASK_SHIFT )
	{
		handled = true;
		
		switch( key )
		{
		case KEY_LEFT:
			if( 0 < mCursorPos )
			{
				startSelection();
				setCursorPos(mCursorPos - 1);
				if( mask & MASK_CONTROL )
				{
					setCursorPos(prevWordPos(mCursorPos));
				}
				mSelectionEnd = mCursorPos;
			}
			break;

		case KEY_RIGHT:
			if( mCursorPos < getLength() )
			{
				startSelection();
				setCursorPos(mCursorPos + 1);
				if( mask & MASK_CONTROL )
				{
					setCursorPos(nextWordPos(mCursorPos));
				}
				mSelectionEnd = mCursorPos;
			}
			break;

		case KEY_UP:
			startSelection();
			changeLine( -1 );
			mSelectionEnd = mCursorPos;
			break;

		case KEY_PAGE_UP:
			startSelection();
			changePage( -1 );
			mSelectionEnd = mCursorPos;
			break;

		case KEY_HOME:
			startSelection();
			if( mask & MASK_CONTROL )
			{
				setCursorPos(0);
			}
			else
			{
				startOfLine();
			}
			mSelectionEnd = mCursorPos;
			break;

		case KEY_DOWN:
			startSelection();
			changeLine( 1 );
			mSelectionEnd = mCursorPos;
			break;

		case KEY_PAGE_DOWN:
			startSelection();
			changePage( 1 );
			mSelectionEnd = mCursorPos;
			break;

		case KEY_END:
			startSelection();
			if( mask & MASK_CONTROL )
			{
				setCursorPos(getLength());
			}
			else
			{
				endOfLine();
			}
			mSelectionEnd = mCursorPos;
			break;

		default:
			handled = false;
			break;
		}
	}

	if( handled )
	{
		// take selection to 'primary' clipboard
		updatePrimary();
	}
 
	return handled;
}

bool LLTextEditor::handleNavigationKey(const KEY key, const MASK mask)
{
	bool handled = false;

	// Ignore capslock key
	if( MASK_NONE == mask )
	{
		handled = true;
		switch( key )
		{
		case KEY_UP:
			changeLine( -1 );
			break;

		case KEY_PAGE_UP:
			changePage( -1 );
			break;

		case KEY_HOME:
			startOfLine();
			break;

		case KEY_DOWN:
			changeLine( 1 );
			deselect();
			break;

		case KEY_PAGE_DOWN:
			changePage( 1 );
			break;
 
		case KEY_END:
			endOfLine();
			break;

		case KEY_LEFT:
			if( hasSelection() )
			{
				setCursorPos(llmin( mSelectionStart, mSelectionEnd ));
			}
			else
			{
				if( 0 < mCursorPos )
				{
					setCursorPos(mCursorPos - 1);
				}
				else
				{
					LLUI::getInstance()->reportBadKeystroke();
				}
			}
			break;

		case KEY_RIGHT:
			if( hasSelection() )
			{
				setCursorPos(llmax( mSelectionStart, mSelectionEnd ));
			}
			else
			{
				if( mCursorPos < getLength() )
				{
					setCursorPos(mCursorPos + 1);
				}
				else
				{
					LLUI::getInstance()->reportBadKeystroke();
				}
			}	
			break;
			
		default:
			handled = false;
			break;
		}
	}
	
	if (handled)
	{
		deselect();
	}
	
	return handled;
}

void LLTextEditor::deleteSelection(bool group_with_next_op )
{
	if( getEnabled() && hasSelection() )
	{
		S32 pos = llmin( mSelectionStart, mSelectionEnd );
		S32 length = llabs( mSelectionStart - mSelectionEnd );
	
		remove( pos, length, group_with_next_op );

		deselect();
		setCursorPos(pos);
	}
}

// virtual
bool LLTextEditor::canCut() const
{
	return !mReadOnly && hasSelection();
}

// cut selection to clipboard
void LLTextEditor::cut()
{
	if( !canCut() )
	{
		return;
	}
	S32 left_pos = llmin( mSelectionStart, mSelectionEnd );
	S32 length = llabs( mSelectionStart - mSelectionEnd );
	LLClipboard::instance().copyToClipboard( getWText(), left_pos, length);
	deleteSelection( false );

	onKeyStroke();
}

bool LLTextEditor::canCopy() const
{
	return hasSelection();
}

// copy selection to clipboard
void LLTextEditor::copy()
{
	if( !canCopy() )
	{
		return;
	}
	S32 left_pos = llmin( mSelectionStart, mSelectionEnd );
	S32 length = llabs( mSelectionStart - mSelectionEnd );
	LLClipboard::instance().copyToClipboard(getWText(), left_pos, length);
}

bool LLTextEditor::canPaste() const
{
	return !mReadOnly && LLClipboard::instance().isTextAvailable();
}

// paste from clipboard
void LLTextEditor::paste()
{
	bool is_primary = false;
	pasteHelper(is_primary);
}

// paste from primary
void LLTextEditor::pastePrimary()
{
	bool is_primary = true;
	pasteHelper(is_primary);
}

// paste from primary (itsprimary==true) or clipboard (itsprimary==false)
void LLTextEditor::pasteHelper(bool is_primary)
{
	mParseOnTheFly = false;
	bool can_paste_it;
	if (is_primary)
	{
		can_paste_it = canPastePrimary();
	}
	else
	{
		can_paste_it = canPaste();
	}

	if (!can_paste_it)
	{
		return;
	}

	LLWString paste;
	LLClipboard::instance().pasteFromClipboard(paste, is_primary);

	if (paste.empty())
	{
		return;
	}

	// Delete any selected characters (the paste replaces them)
	if( (!is_primary) && hasSelection() )
	{
		deleteSelection(true);
	}

	// Clean up string (replace tabs and remove characters that our fonts don't support).
	LLWString clean_string(paste);
	cleanStringForPaste(clean_string);

	// Insert the new text into the existing text.

	//paste text with linebreaks.
	pasteTextWithLinebreaks(clean_string);

	deselect();

	onKeyStroke();
	mParseOnTheFly = true;
}


// Clean up string (replace tabs and remove characters that our fonts don't support).
void LLTextEditor::cleanStringForPaste(LLWString & clean_string)
{
	std::string clean_string_utf = wstring_to_utf8str(clean_string);
	std::replace( clean_string_utf.begin(), clean_string_utf.end(), '\r', '\n');
	clean_string = utf8str_to_wstring(clean_string_utf);

	LLWStringUtil::replaceTabsWithSpaces(clean_string, SPACES_PER_TAB);
	if( mAllowEmbeddedItems )
	{
		const llwchar LF = 10;
		S32 len = clean_string.length();
		for( S32 i = 0; i < len; i++ )
		{
			llwchar wc = clean_string[i];
			if( (wc < LLFontFreetype::FIRST_CHAR) && (wc != LF) )
			{
				clean_string[i] = LL_UNKNOWN_CHAR;
			}
			else if (wc >= FIRST_EMBEDDED_CHAR && wc <= LAST_EMBEDDED_CHAR)
			{
				clean_string[i] = pasteEmbeddedItem(wc);
			}
		}
	}
}


void LLTextEditor::pasteTextWithLinebreaks(LLWString & clean_string)
{
	std::basic_string<llwchar>::size_type start = 0;
	std::basic_string<llwchar>::size_type pos = clean_string.find('\n',start);
	
	while((pos != -1) && (pos != clean_string.length() -1))
	{
		if(pos!=start)
		{
			std::basic_string<llwchar> str = std::basic_string<llwchar>(clean_string,start,pos-start);
			setCursorPos(mCursorPos + insert(mCursorPos, str, true, LLTextSegmentPtr()));
		}
		addLineBreakChar(true);			// Add a line break and group with the next addition.

		start = pos+1;
		pos = clean_string.find('\n',start);
	}

	if (pos != start)
	{
		std::basic_string<llwchar> str = std::basic_string<llwchar>(clean_string,start,clean_string.length()-start);
		setCursorPos(mCursorPos + insert(mCursorPos, str, false, LLTextSegmentPtr()));
	}
	else
	{
		addLineBreakChar(false);		// Add a line break and end the grouping.
	}
}

// copy selection to primary
void LLTextEditor::copyPrimary()
{
	if( !canCopy() )
	{
		return;
	}
	S32 left_pos = llmin( mSelectionStart, mSelectionEnd );
	S32 length = llabs( mSelectionStart - mSelectionEnd );
	LLClipboard::instance().copyToClipboard(getWText(), left_pos, length, true);
}

bool LLTextEditor::canPastePrimary() const
{
	return !mReadOnly && LLClipboard::instance().isTextAvailable(true);
}

void LLTextEditor::updatePrimary()
{
	if (canCopy())
	{
		copyPrimary();
	}
}

bool LLTextEditor::handleControlKey(const KEY key, const MASK mask)	
{
	bool handled = false;

	if( mask & MASK_CONTROL )
	{
		handled = true;

		switch( key )
		{
		case KEY_HOME:
			if( mask & MASK_SHIFT )
			{
				startSelection();
				setCursorPos(0);
				mSelectionEnd = mCursorPos;
			}
			else
			{
				// Ctrl-Home, Ctrl-Left, Ctrl-Right, Ctrl-Down
				// all move the cursor as if clicking, so should deselect.
				deselect();
				startOfDoc();
			}
			break;

		case KEY_END:
			{
				if( mask & MASK_SHIFT )
				{
					startSelection();
				}
				else
				{
					// Ctrl-Home, Ctrl-Left, Ctrl-Right, Ctrl-Down
					// all move the cursor as if clicking, so should deselect.
					deselect();
				}
				endOfDoc();
				if( mask & MASK_SHIFT )
				{
					mSelectionEnd = mCursorPos;
				}
				break;
			}

		case KEY_RIGHT:
			if( mCursorPos < getLength() )
			{
				// Ctrl-Home, Ctrl-Left, Ctrl-Right, Ctrl-Down
				// all move the cursor as if clicking, so should deselect.
				deselect();

				setCursorPos(nextWordPos(mCursorPos + 1));
			}
			break;


		case KEY_LEFT:
			if( mCursorPos > 0 )
			{
				// Ctrl-Home, Ctrl-Left, Ctrl-Right, Ctrl-Down
				// all move the cursor as if clicking, so should deselect.
				deselect();

				setCursorPos(prevWordPos(mCursorPos - 1));
			}
			break;

		default:
			handled = false;
			break;
		}
	}

	if (handled && !gFocusMgr.getMouseCapture())
	{
		updatePrimary();
	}

	return handled;
}


bool LLTextEditor::handleSpecialKey(const KEY key, const MASK mask)	
	{
	bool handled = true;

	if (mReadOnly) return false;

	switch( key )
	{
	case KEY_INSERT:
		if (mask == MASK_NONE)
		{
			gKeyboard->toggleInsertMode();
		}
		break;

	case KEY_BACKSPACE:
		if( hasSelection() )
		{
			deleteSelection(false);
		}
		else
		if( 0 < mCursorPos )
		{
			removeCharOrTab();
		}
		else
		{
			LLUI::getInstance()->reportBadKeystroke();
		}
		break;


	case KEY_RETURN:
		if (mask == MASK_NONE)
		{
			if( hasSelection() && !mKeepSelectionOnReturn )
			{
				deleteSelection(false);
			}
			if (mAutoIndent)
			{
				autoIndent();
			}
		}
		else
		{
			handled = false;
			break;
		}
		break;

	case KEY_TAB:
		if (mask & MASK_CONTROL)
		{
			handled = false;
			break;
		}
		if( hasSelection() && selectionContainsLineBreaks() )
		{
			indentSelectedLines( (mask & MASK_SHIFT) ? -SPACES_PER_TAB : SPACES_PER_TAB );
		}
		else
		{
			if( hasSelection() )
			{
				deleteSelection(false);
			}
			
			S32 offset = getLineOffsetFromDocIndex(mCursorPos);

			S32 spaces_needed = SPACES_PER_TAB - (offset % SPACES_PER_TAB);
			for( S32 i=0; i < spaces_needed; i++ )
			{
				addChar( ' ' );
			}
		}
		break;
		
	default:
		handled = false;
		break;
	}

	if (handled)
	{
		onKeyStroke();
	}
	return handled;
}


void LLTextEditor::unindentLineBeforeCloseBrace()
{
	if( mCursorPos >= 1 )
	{
		LLWString text = getWText();
		if( ' ' == text[ mCursorPos - 1 ] )
		{
			S32 line = getLineNumFromDocIndex(mCursorPos, false);
			S32 line_start = getLineStart(line);

			// Jump over spaces in the current line
			while ((' ' == text[line_start]) && (line_start < mCursorPos))
			{
				line_start++;
			}

			// Make sure there is nothing but ' ' before the Brace we are unindenting
			if (line_start == mCursorPos)
			{
				removeCharOrTab();
			}
		}
	}
}


bool LLTextEditor::handleKeyHere(KEY key, MASK mask )
{
	bool	handled = false;

	// Special case for TAB.  If want to move to next field, report
	// not handled and let the parent take care of field movement.
	if (KEY_TAB == key && mTabsToNextField)
	{
		return false;
	}

	if (mReadOnly && mScroller)
	{
		handled = (mScroller && mScroller->handleKeyHere( key, mask ))
				|| handleSelectionKey(key, mask)
				|| handleControlKey(key, mask);
	}
	else 
	{
		if (!mReadOnly && mShowEmojiHelper && LLEmojiHelper::instance().handleKey(this, key, mask))
		{
			return TRUE;
		}

		if (mEnableTooltipPaste &&
			LLToolTipMgr::instance().toolTipVisible() && 
			KEY_TAB == key)
		{	// Paste the first line of a tooltip into the editor
			std::string message;
			LLToolTipMgr::instance().getToolTipMessage(message);
			LLWString tool_tip_text(utf8str_to_wstring(message));

			if (tool_tip_text.size() > 0)
			{
				// Delete any selected characters (the tooltip text replaces them)
				if(hasSelection())
				{
					deleteSelection(true);
				}

				std::basic_string<llwchar>::size_type pos = tool_tip_text.find('\n',0);
				if (pos != -1)
				{	// Extract the first line of the tooltip
					tool_tip_text = std::basic_string<llwchar>(tool_tip_text, 0, pos);
				}

				// Add the text
				cleanStringForPaste(tool_tip_text);
				pasteTextWithLinebreaks(tool_tip_text);
				handled = true;
			}
		}
		else
		{	// Normal key handling
			handled = handleNavigationKey( key, mask )
					|| handleSelectionKey(key, mask)
					|| handleControlKey(key, mask)
					|| handleSpecialKey(key, mask);
		}
	}

	if( handled )
	{
		resetCursorBlink();
		needsScroll();

		if (mShowEmojiHelper)
		{
			// Dismiss the helper whenever we handled a key that it didn't
			LLEmojiHelper::instance().hideHelper(this);
		}
	}

	return handled;
}


bool LLTextEditor::handleUnicodeCharHere(llwchar uni_char)
{
	if ((uni_char < 0x20) || (uni_char == 0x7F)) // Control character or DEL
	{
		return false;
	}

	bool	handled = false;

	// Handle most keys only if the text editor is writeable.
	if( !mReadOnly )
	{
        if (mShowEmojiHelper && uni_char < 0x80 && LLEmojiHelper::instance().handleKey(this, (KEY)uni_char, MASK_NONE))
        {
            return TRUE;
        }

        if( mAutoIndent && '}' == uni_char )
		{
			unindentLineBeforeCloseBrace();
		}

		// TODO: KLW Add auto show of tool tip on (
		addChar( uni_char );

		// Keys that add characters temporarily hide the cursor
		getWindow()->hideCursorUntilMouseMove();

		handled = true;
	}

	if( handled )
	{
		resetCursorBlink();

		// Most keystrokes will make the selection box go away, but not all will.
		deselect();

		onKeyStroke();
	}

	return handled;
}


// virtual
bool LLTextEditor::canDoDelete() const
{
	return !mReadOnly && ( !mPassDelete || ( hasSelection() || (mCursorPos < getLength())) );
}

void LLTextEditor::doDelete()
{
	if( !canDoDelete() )
	{
		return;
	}
	if( hasSelection() )
	{
		deleteSelection(false);
	}
	else
	if( mCursorPos < getLength() )
	{	
		S32 i;
		S32 chars_to_remove = 1;
		LLWString text = getWText();
		if( (text[ mCursorPos ] == ' ') && (mCursorPos + SPACES_PER_TAB < getLength()) )
		{
			// Try to remove a full tab's worth of spaces
			S32 offset = getLineOffsetFromDocIndex(mCursorPos);
			chars_to_remove = SPACES_PER_TAB - (offset % SPACES_PER_TAB);
			if( chars_to_remove == 0 )
			{
				chars_to_remove = SPACES_PER_TAB;
			}

			for( i = 0; i < chars_to_remove; i++ )
			{
				if( text[mCursorPos + i] != ' ' )
				{
					chars_to_remove = 1;
					break;
				}
			}
		}

		for( i = 0; i < chars_to_remove; i++ )
		{
			setCursorPos(mCursorPos + 1);
			removeChar();
		}

	}

	onKeyStroke();
}

//----------------------------------------------------------------------------


void LLTextEditor::blockUndo()
{
	mBaseDocIsPristine = false;
	mLastCmd = NULL;
	std::for_each(mUndoStack.begin(), mUndoStack.end(), DeletePointer());
	mUndoStack.clear();
}

// virtual
bool LLTextEditor::canUndo() const
{
	return !mReadOnly && mLastCmd != NULL;
}

void LLTextEditor::undo()
{
	if( !canUndo() )
	{
		return;
	}
	deselect();
	S32 pos = 0;
	do
	{
		pos = mLastCmd->undo(this);
		undo_stack_t::iterator iter = std::find(mUndoStack.begin(), mUndoStack.end(), mLastCmd);
		if (iter != mUndoStack.end())
			++iter;
		if (iter != mUndoStack.end())
			mLastCmd = *iter;
		else
			mLastCmd = NULL;

		} while( mLastCmd && mLastCmd->groupWithNext() );

		setCursorPos(pos);

	onKeyStroke();
}

bool LLTextEditor::canRedo() const
{
	return !mReadOnly && (mUndoStack.size() > 0) && (mLastCmd != mUndoStack.front());
}

void LLTextEditor::redo()
{
	if( !canRedo() )
	{
		return;
	}
	deselect();
	S32 pos = 0;
	do
	{
		if( !mLastCmd )
		{
			mLastCmd = mUndoStack.back();
		}
		else
		{
			undo_stack_t::iterator iter = std::find(mUndoStack.begin(), mUndoStack.end(), mLastCmd);
			if (iter != mUndoStack.begin())
				mLastCmd = *(--iter);
			else
				mLastCmd = NULL;
		}

			if( mLastCmd )
			{
				pos = mLastCmd->redo(this);
			}
		} while( 
			mLastCmd &&
			mLastCmd->groupWithNext() &&
			(mLastCmd != mUndoStack.front()) );
		
		setCursorPos(pos);

	onKeyStroke();
}

void LLTextEditor::onFocusReceived()
{
	LLTextBase::onFocusReceived();
	updateAllowingLanguageInput();
}

void LLTextEditor::focusLostHelper()
{
	updateAllowingLanguageInput();

	// Route menu back to the default
 	if( gEditMenuHandler == this )
	{
		gEditMenuHandler = NULL;
	}

	if (mCommitOnFocusLost)
	{
		onCommit();
	}

	// Make sure cursor is shown again
	getWindow()->showCursorFromMouseMove();
}

void LLTextEditor::onFocusLost()
{
	focusLostHelper();
	LLTextBase::onFocusLost();
}

void LLTextEditor::onCommit()
{
	setControlValue(getValue()); 
	LLTextBase::onCommit(); 
}

void LLTextEditor::setEnabled(bool enabled)
{
	// just treat enabled as read-only flag
	bool read_only = !enabled;
	if (read_only != mReadOnly)
	{
		//mReadOnly = read_only;
		LLTextBase::setReadOnly(read_only);
		updateSegments();
		updateAllowingLanguageInput();
	}
}

void LLTextEditor::showContextMenu(S32 x, S32 y)
{
	LLContextMenu* menu = static_cast<LLContextMenu*>(mContextMenuHandle.get());
	if (!menu)
	{
		llassert(LLMenuGL::sMenuContainer != NULL);
		menu = LLUICtrlFactory::createFromFile<LLContextMenu>("menu_text_editor.xml", 
																				LLMenuGL::sMenuContainer, 
																				LLMenuHolderGL::child_registry_t::instance());
        if(!menu)
        {
            LL_WARNS() << "Failed to create menu for LLTextEditor: " << getName() << LL_ENDL;
            return;
        }
		mContextMenuHandle = menu->getHandle();
	}

	// Route menu to this class
	// previously this was done in ::handleRightMoseDown:
	//if(hasTabStop())
	// setFocus(true)  - why? weird...
	// and then inside setFocus
	// ....
	//    gEditMenuHandler = this;
	// ....
	// but this didn't work in all cases and just weird...
    //why not here? 
	// (all this was done for EXT-4443)

	gEditMenuHandler = this;

	S32 screen_x, screen_y;
	localPointToScreen(x, y, &screen_x, &screen_y);

	setCursorAtLocalPos(x, y, false);
	if (hasSelection())
	{
		if ( (mCursorPos < llmin(mSelectionStart, mSelectionEnd)) || (mCursorPos > llmax(mSelectionStart, mSelectionEnd)) )
		{
			deselect();
		}
		else
		{
			setCursorPos(llmax(mSelectionStart, mSelectionEnd));
		}
	}

	bool use_spellcheck = getSpellCheck(), is_misspelled = false;
	if (use_spellcheck)
	{
		mSuggestionList.clear();

		// If the cursor is on a misspelled word, retrieve suggestions for it
		std::string misspelled_word = getMisspelledWord(mCursorPos);
		if ((is_misspelled = !misspelled_word.empty()) == true)
		{
			LLSpellChecker::instance().getSuggestions(misspelled_word, mSuggestionList);
		}
	}

	menu->setItemVisible("Suggestion Separator", (use_spellcheck) && (!mSuggestionList.empty()));
	menu->setItemVisible("Add to Dictionary", (use_spellcheck) && (is_misspelled));
	menu->setItemVisible("Add to Ignore", (use_spellcheck) && (is_misspelled));
	menu->setItemVisible("Spellcheck Separator", (use_spellcheck) && (is_misspelled));
	menu->show(screen_x, screen_y, this);
}


void LLTextEditor::drawPreeditMarker()
{
	static LLUICachedControl<F32> preedit_marker_brightness ("UIPreeditMarkerBrightness", 0);
	static LLUICachedControl<S32> preedit_marker_gap ("UIPreeditMarkerGap", 0);
	static LLUICachedControl<S32> preedit_marker_position ("UIPreeditMarkerPosition", 0);
	static LLUICachedControl<S32> preedit_marker_thickness ("UIPreeditMarkerThickness", 0);
	static LLUICachedControl<F32> preedit_standout_brightness ("UIPreeditStandoutBrightness", 0);
	static LLUICachedControl<S32> preedit_standout_gap ("UIPreeditStandoutGap", 0);
	static LLUICachedControl<S32> preedit_standout_position ("UIPreeditStandoutPosition", 0);
	static LLUICachedControl<S32> preedit_standout_thickness ("UIPreeditStandoutThickness", 0);

	if (!hasPreeditString())
	{
		return;
	}

    const LLWString textString(getWText());
	const llwchar *text = textString.c_str();
	const S32 text_len = getLength();
	const S32 num_lines = getLineCount();

	S32 cur_line = getFirstVisibleLine();
	if (cur_line >= num_lines)
	{
		return;
	}
		
	const S32 line_height = mFont->getLineHeight();

	S32 line_start = getLineStart(cur_line);
	S32 line_y = mVisibleTextRect.mTop - line_height;
	while((mVisibleTextRect.mBottom <= line_y) && (num_lines > cur_line))
	{
		S32 next_start = -1;
		S32 line_end = text_len;

		if ((cur_line + 1) < num_lines)
		{
			next_start = getLineStart(cur_line + 1);
			line_end = next_start;
		}
		if ( text[line_end-1] == '\n' )
		{
			--line_end;
		}

		// Does this line contain preedits?
		if (line_start >= mPreeditPositions.back())
		{
			// We have passed the preedits.
			break;
		}
		if (line_end > mPreeditPositions.front())
		{
			for (U32 i = 0; i < mPreeditStandouts.size(); i++)
			{
				S32 left = mPreeditPositions[i];
				S32 right = mPreeditPositions[i + 1];
				if (right <= line_start || left >= line_end)
				{
					continue;
				}

				line_info& line = mLineInfoList[cur_line];
				LLRect text_rect(line.mRect);
				text_rect.mRight = mDocumentView->getRect().getWidth(); // clamp right edge to document extents
				text_rect.translate(mDocumentView->getRect().mLeft, mDocumentView->getRect().mBottom); // adjust by scroll position

				S32 preedit_left = text_rect.mLeft;
				if (left > line_start)
				{
					preedit_left += mFont->getWidth(text, line_start, left - line_start);
				}
				S32 preedit_right = text_rect.mLeft;
				if (right < line_end)
				{
					preedit_right += mFont->getWidth(text, line_start, right - line_start);
				}
				else
				{
					preedit_right += mFont->getWidth(text, line_start, line_end - line_start);
				}

				if (mPreeditStandouts[i])
				{
					gl_rect_2d(preedit_left + preedit_standout_gap,
							   text_rect.mBottom + mFont->getDescenderHeight() - 1,
							   preedit_right - preedit_standout_gap - 1,
							   text_rect.mBottom + mFont->getDescenderHeight() - 1 - preedit_standout_thickness,
							   (mCursorColor.get() * preedit_standout_brightness + mWriteableBgColor.get() * (1 - preedit_standout_brightness)).setAlpha(1.0f));
				}
				else
				{
					gl_rect_2d(preedit_left + preedit_marker_gap,
							   text_rect.mBottom + mFont->getDescenderHeight() - 1,
							   preedit_right - preedit_marker_gap - 1,
							   text_rect.mBottom + mFont->getDescenderHeight() - 1 - preedit_marker_thickness,
							   (mCursorColor.get() * preedit_marker_brightness + mWriteableBgColor.get() * (1 - preedit_marker_brightness)).setAlpha(1.0f));
				}
			}
		}

		// move down one line
		line_y -= line_height;
		line_start = next_start;
		cur_line++;
	}
}

void LLTextEditor::draw()
{
	{
		// pad clipping rectangle so that cursor can draw at full width
		// when at left edge of mVisibleTextRect
		LLRect clip_rect(mVisibleTextRect);
		clip_rect.stretch(1);
		LLLocalClipRect clip(clip_rect);
	}

	LLTextBase::draw();

    drawPreeditMarker();

	//RN: the decision was made to always show the orange border for keyboard focus but do not put an insertion caret
	// when in readonly mode
	mBorder->setKeyboardFocusHighlight( hasFocus() );// && !mReadOnly);
}

// Start or stop the editor from accepting text-editing keystrokes
// see also LLLineEditor
void LLTextEditor::setFocus( bool new_state )
{
	bool old_state = hasFocus();

	// Don't change anything if the focus state didn't change
	if (new_state == old_state) return;

	// Notify early if we are losing focus.
	if (!new_state)
	{
		getWindow()->allowLanguageTextInput(this, false);
	}

	LLTextBase::setFocus( new_state );

	if( new_state )
	{
		// Route menu to this class
		gEditMenuHandler = this;

		// Don't start the cursor flashing right away
		resetCursorBlink();
	}
	else
	{
		// Route menu back to the default
		if( gEditMenuHandler == this )
		{
			gEditMenuHandler = NULL;
		}

		endSelection();
	}
}

// public
void LLTextEditor::setCursorAndScrollToEnd()
{
	deselect();
	endOfDoc();
}

void LLTextEditor::getCurrentLineAndColumn( S32* line, S32* col, bool include_wordwrap ) 
{ 
	*line = getLineNumFromDocIndex(mCursorPos, include_wordwrap);
	*col = getLineOffsetFromDocIndex(mCursorPos, include_wordwrap);
}

void LLTextEditor::autoIndent()
{
	// Count the number of spaces in the current line
	S32 line = getLineNumFromDocIndex(mCursorPos, false);
	S32 line_start = getLineStart(line);
	S32 space_count = 0;
	S32 i;

	LLWString text = getWText();
	S32 offset = getLineOffsetFromDocIndex(mCursorPos);
	while(( ' ' == text[line_start] ) && (space_count < offset))
	{
		space_count++;
		line_start++;
	}

	// If we're starting a braced section, indent one level.
	if( (mCursorPos > 0) && (text[mCursorPos -1] == '{') )
	{
		space_count += SPACES_PER_TAB;
	}

	// Insert that number of spaces on the new line

	//appendLineBreakSegment(LLStyle::Params());//addChar( '\n' );
	addLineBreakChar();

	for( i = 0; i < space_count; i++ )
	{
		addChar( ' ' );
	}
}

// Inserts new text at the cursor position
void LLTextEditor::insertText(const std::string &new_text)
{
	bool enabled = getEnabled();
	setEnabled( true );

	// Delete any selected characters (the insertion replaces them)
	if( hasSelection() )
	{
		deleteSelection(true);
	}

	setCursorPos(mCursorPos + insert( mCursorPos, utf8str_to_wstring(new_text), false, LLTextSegmentPtr() ));
	
	setEnabled( enabled );
}

void LLTextEditor::insertText(LLWString &new_text)
{
	bool enabled = getEnabled();
	setEnabled( true );

	// Delete any selected characters (the insertion replaces them)
	if( hasSelection() )
	{
		deleteSelection(true);
	}

	setCursorPos(mCursorPos + insert( mCursorPos, new_text, false, LLTextSegmentPtr() ));

	setEnabled( enabled );
}

void LLTextEditor::appendWidget(const LLInlineViewSegment::Params& params, const std::string& text, bool allow_undo)
{
	// Save old state
	S32 selection_start = mSelectionStart;
	S32 selection_end = mSelectionEnd;
	bool was_selecting = mIsSelecting;
	S32 cursor_pos = mCursorPos;
	S32 old_length = getLength();
	bool cursor_was_at_end = (mCursorPos == old_length);

	deselect();

	setCursorPos(old_length);

	LLWString widget_wide_text = utf8str_to_wstring(text);

	LLTextSegmentPtr segment = new LLInlineViewSegment(params, old_length, old_length + widget_wide_text.size());
	insert(getLength(), widget_wide_text, false, segment);

	// Set the cursor and scroll position
	if( selection_start != selection_end )
	{
		mSelectionStart = selection_start;
		mSelectionEnd = selection_end;

		mIsSelecting = was_selecting;
		setCursorPos(cursor_pos);
	}
	else if( cursor_was_at_end )
	{
		setCursorPos(getLength());
	}
	else
	{
		setCursorPos(cursor_pos);
	}

	if (!allow_undo)
	{
		blockUndo();
	}
}

void LLTextEditor::removeTextFromEnd(S32 num_chars)
{
	if (num_chars <= 0) return;

	remove(getLength() - num_chars, num_chars, false);

	S32 len = getLength();
	setCursorPos (llclamp(mCursorPos, 0, len));
	mSelectionStart = llclamp(mSelectionStart, 0, len);
	mSelectionEnd = llclamp(mSelectionEnd, 0, len);

	needsScroll();
}

//----------------------------------------------------------------------------

void LLTextEditor::onSpellCheckPerformed()
{
	if (isPristine())
	{
		mBaseDocIsPristine = false;
	}
}

void LLTextEditor::makePristine()
{
	mPristineCmd = mLastCmd;
	mBaseDocIsPristine = !mLastCmd;

	// Create a clean partition in the undo stack.  We don't want a single command to extend from
	// the "pre-pristine" state to the "post-pristine" state.
	if( mLastCmd )
	{
		mLastCmd->blockExtensions();
	}
}

bool LLTextEditor::isPristine() const
{
	if( mPristineCmd )
	{
		return (mPristineCmd == mLastCmd);
	}
	else
	{
		// No undo stack, so check if the version before and commands were done was the original version
		return !mLastCmd && mBaseDocIsPristine;
	}
}

bool LLTextEditor::tryToRevertToPristineState()
{
	if( !isPristine() )
	{
		deselect();
		S32 i = 0;
		while( !isPristine() && canUndo() )
		{
			undo();
			i--;
		}

		while( !isPristine() && canRedo() )
		{
			redo();
			i++;
		}

		if( !isPristine() )
		{
			// failed, so go back to where we started
			while( i > 0 )
			{
				undo();
				i--;
			}
		}
	}

	return isPristine(); // true => success
}

void LLTextEditor::updateLinkSegments()
{
	LLWString wtext = getWText();

	// update any segments that contain a link
	for (segment_set_t::iterator it = mSegments.begin(); it != mSegments.end(); ++it)
	{
		LLTextSegment *segment = *it;
		if (segment && segment->getStyle() && segment->getStyle()->isLink())
		{
			LLStyleConstSP style = segment->getStyle();
			LLStyleSP new_style(new LLStyle(*style));
			LLWString url_label = wtext.substr(segment->getStart(), segment->getEnd()-segment->getStart());

			segment_set_t::const_iterator next_it = mSegments.upper_bound(segment);
			LLTextSegment *next_segment = *next_it;
			if (next_segment)
			{
				LLWString next_url_label = wtext.substr(next_segment->getStart(), next_segment->getEnd()-next_segment->getStart());
				std::string link_check = wstring_to_utf8str(url_label) + wstring_to_utf8str(next_url_label);
				LLUrlMatch match;

				if ( LLUrlRegistry::instance().findUrl(link_check, match))
				{
					if(match.getQuery() == wstring_to_utf8str(next_url_label))
					{
						continue;
					}
				}
			}
			
			// if the link's label (what the user can edit) is a valid Url,
			// then update the link's HREF to be the same as the label text.
			// This lets users edit Urls in-place.
			if (acceptsTextInput() && LLUrlRegistry::instance().hasUrl(url_label))
			{
				std::string new_url = wstring_to_utf8str(url_label);
				LLStringUtil::trim(new_url);
				new_style->setLinkHREF(new_url);
				LLStyleConstSP sp(new_style);
				segment->setStyle(sp);
			}
		}
	}
}



void LLTextEditor::onMouseCaptureLost()
{
	endSelection();
}

///////////////////////////////////////////////////////////////////
// Hack for Notecards

bool LLTextEditor::importBuffer(const char* buffer, S32 length )
{
	std::istringstream instream(buffer);
	
	// Version 1 format:
	//		Linden text version 1\n
	//		{\n
	//			<EmbeddedItemList chunk>
	//			Text length <bytes without \0>\n
	//			<text without \0> (text may contain ext_char_values)
	//		}\n

	char tbuf[MAX_STRING];	/* Flawfinder: ignore */
	
	S32 version = 0;
	instream.getline(tbuf, MAX_STRING);
	if( 1 != sscanf(tbuf, "Linden text version %d", &version) )
	{
		LL_WARNS() << "Invalid Linden text file header " << LL_ENDL;
		return false;
	}

	if( 1 != version )
	{
		LL_WARNS() << "Invalid Linden text file version: " << version << LL_ENDL;
		return false;
	}

	instream.getline(tbuf, MAX_STRING);
	if( 0 != sscanf(tbuf, "{") )
	{
		LL_WARNS() << "Invalid Linden text file format" << LL_ENDL;
		return false;
	}

	S32 text_len = 0;
	instream.getline(tbuf, MAX_STRING);
	if( 1 != sscanf(tbuf, "Text length %d", &text_len) )
	{
		LL_WARNS() << "Invalid Linden text length field" << LL_ENDL;
		return false;
	}

	if( text_len > mMaxTextByteLength )
	{
		LL_WARNS() << "Invalid Linden text length: " << text_len << LL_ENDL;
		return false;
	}

	bool success = true;

	char* text = new char[ text_len + 1];
	if (text == NULL)
	{
		LL_ERRS() << "Memory allocation failure." << LL_ENDL;			
		return false;
	}
	instream.get(text, text_len + 1, '\0');
	text[text_len] = '\0';
	if( text_len != (S32)strlen(text) )/* Flawfinder: ignore */
	{
		LL_WARNS() << llformat("Invalid text length: %d != %d ",strlen(text),text_len) << LL_ENDL;/* Flawfinder: ignore */
		success = false;
	}

	instream.getline(tbuf, MAX_STRING);
	if( success && (0 != sscanf(tbuf, "}")) )
	{
		LL_WARNS() << "Invalid Linden text file format: missing terminal }" << LL_ENDL;
		success = false;
	}

	if( success )
	{
		// Actually set the text
		setText( LLStringExplicit(text) );
	}

	delete[] text;

	startOfDoc();
	deselect();

	return success;
}

bool LLTextEditor::exportBuffer(std::string &buffer )
{
	std::ostringstream outstream(buffer);
	
	outstream << "Linden text version 1\n";
	outstream << "{\n";

	outstream << llformat("Text length %d\n", getLength() );
	outstream << getText();
	outstream << "}\n";

	return true;
}

void LLTextEditor::updateAllowingLanguageInput()
{
	LLWindow* window = getWindow();
	if (!window)
	{
		// test app, no window available
		return;	
	}
	if (hasFocus() && !mReadOnly)
	{
		window->allowLanguageTextInput(this, true);
	}
	else
	{
		window->allowLanguageTextInput(this, false);
	}
}

// Preedit is managed off the undo/redo command stack.

bool LLTextEditor::hasPreeditString() const
{
	return (mPreeditPositions.size() > 1);
}

void LLTextEditor::resetPreedit()
{
    if (hasSelection())
    {
		if (hasPreeditString())
        {
            LL_WARNS() << "Preedit and selection!" << LL_ENDL;
            deselect();
        }
        else
        {
            deleteSelection(true);
        }
    }
	if (hasPreeditString())
	{
		if (hasSelection())
		{
			LL_WARNS() << "Preedit and selection!" << LL_ENDL;
			deselect();
		}

		setCursorPos(mPreeditPositions.front());
		removeStringNoUndo(mCursorPos, mPreeditPositions.back() - mCursorPos);
		insertStringNoUndo(mCursorPos, mPreeditOverwrittenWString);

		mPreeditWString.clear();
		mPreeditOverwrittenWString.clear();
		mPreeditPositions.clear();

		// A call to updatePreedit should soon follow under a
		// normal course of operation, so we don't need to 
		// maintain internal variables such as line start 
		// positions now.
	}
}

void LLTextEditor::updatePreedit(const LLWString &preedit_string,
		const segment_lengths_t &preedit_segment_lengths, const standouts_t &preedit_standouts, S32 caret_position)
{
	// Just in case.
	if (mReadOnly)
	{
		return;
	}

	getWindow()->hideCursorUntilMouseMove();

	S32 insert_preedit_at = mCursorPos;

	mPreeditWString = preedit_string;
	mPreeditPositions.resize(preedit_segment_lengths.size() + 1);
	S32 position = insert_preedit_at;
	for (segment_lengths_t::size_type i = 0; i < preedit_segment_lengths.size(); i++)
	{
		mPreeditPositions[i] = position;
		position += preedit_segment_lengths[i];
	}
	mPreeditPositions.back() = position;

	if (LL_KIM_OVERWRITE == gKeyboard->getInsertMode())
	{
		mPreeditOverwrittenWString = getWText().substr(insert_preedit_at, mPreeditWString.length());
		removeStringNoUndo(insert_preedit_at, mPreeditWString.length());
	}
	else
	{
		mPreeditOverwrittenWString.clear();
	}
    
	segment_vec_t segments;
	//pass empty segments to let "insertStringNoUndo" make new LLNormalTextSegment and insert it, if needed.
	insertStringNoUndo(insert_preedit_at, mPreeditWString, &segments); 

	mPreeditStandouts = preedit_standouts;

	setCursorPos(insert_preedit_at + caret_position);

	// Update of the preedit should be caused by some key strokes.
	resetCursorBlink();

	onKeyStroke();
}

bool LLTextEditor::getPreeditLocation(S32 query_offset, LLCoordGL *coord, LLRect *bounds, LLRect *control) const
{
	if (control)
	{
		LLRect control_rect_screen;
		localRectToScreen(mVisibleTextRect, &control_rect_screen);
		LLUI::getInstance()->screenRectToGL(control_rect_screen, control);
	}

	S32 preedit_left_position, preedit_right_position;
	if (hasPreeditString())
	{
		preedit_left_position = mPreeditPositions.front();
		preedit_right_position = mPreeditPositions.back();
	}
	else
	{
		preedit_left_position = preedit_right_position = mCursorPos;
	}

	const S32 query = (query_offset >= 0 ? preedit_left_position + query_offset : mCursorPos);
	if (query < preedit_left_position || query > preedit_right_position)
	{
		return false;
	}

	const S32 first_visible_line = getFirstVisibleLine();
	if (query < getLineStart(first_visible_line))
	{
		return false;
	}

	S32 current_line = first_visible_line;
	S32 current_line_start, current_line_end;
	for (;;)
	{
		current_line_start = getLineStart(current_line);
		current_line_end = getLineStart(current_line + 1);
		if (query >= current_line_start && query < current_line_end)
		{
			break;
		}
		if (current_line_start == current_line_end)
		{
			// We have reached on the last line.  The query position must be here.
			break;
		}
		current_line++;
	}

    const LLWString textString(getWText());
	const llwchar * const text = textString.c_str();
	const S32 line_height = mFont->getLineHeight();

	if (coord)
	{
		const S32 query_x = mVisibleTextRect.mLeft + mFont->getWidth(text, current_line_start, query - current_line_start);
		const S32 query_y = mVisibleTextRect.mTop - (current_line - first_visible_line) * line_height - line_height / 2;
		S32 query_screen_x, query_screen_y;
		localPointToScreen(query_x, query_y, &query_screen_x, &query_screen_y);
		LLUI::getInstance()->screenPointToGL(query_screen_x, query_screen_y, &coord->mX, &coord->mY);
	}

	if (bounds)
	{
		S32 preedit_left = mVisibleTextRect.mLeft;
		if (preedit_left_position > current_line_start)
		{
			preedit_left += mFont->getWidth(text, current_line_start, preedit_left_position - current_line_start);
		}

		S32 preedit_right = mVisibleTextRect.mLeft;
		if (preedit_right_position < current_line_end)
		{
			preedit_right += mFont->getWidth(text, current_line_start, preedit_right_position - current_line_start);
		}
		else
		{
			preedit_right += mFont->getWidth(text, current_line_start, current_line_end - current_line_start);
		}

		const S32 preedit_top = mVisibleTextRect.mTop - (current_line - first_visible_line) * line_height;
		const S32 preedit_bottom = preedit_top - line_height;

		const LLRect preedit_rect_local(preedit_left, preedit_top, preedit_right, preedit_bottom);
		LLRect preedit_rect_screen;
		localRectToScreen(preedit_rect_local, &preedit_rect_screen);
		LLUI::getInstance()->screenRectToGL(preedit_rect_screen, bounds);
	}

	return true;
}

void LLTextEditor::getSelectionRange(S32 *position, S32 *length) const
{
	if (hasSelection())
	{
		*position = llmin(mSelectionStart, mSelectionEnd);
		*length = llabs(mSelectionStart - mSelectionEnd);
	}
	else
	{
		*position = mCursorPos;
		*length = 0;
	}
}

void LLTextEditor::getPreeditRange(S32 *position, S32 *length) const
{
	if (hasPreeditString())
	{
		*position = mPreeditPositions.front();
		*length = mPreeditPositions.back() - mPreeditPositions.front();
	}
	else
	{
		*position = mCursorPos;
		*length = 0;
	}
}

void LLTextEditor::markAsPreedit(S32 position, S32 length)
{
	deselect();
	setCursorPos(position);
	if (hasPreeditString())
	{
		LL_WARNS() << "markAsPreedit invoked when hasPreeditString is true." << LL_ENDL;
	}
	mPreeditWString = LLWString( getWText(), position, length );
	if (length > 0)
	{
		mPreeditPositions.resize(2);
		mPreeditPositions[0] = position;
		mPreeditPositions[1] = position + length;
		mPreeditStandouts.resize(1);
		mPreeditStandouts[0] = false;
	}
	else
	{
		mPreeditPositions.clear();
		mPreeditStandouts.clear();
	}
	if (LL_KIM_OVERWRITE == gKeyboard->getInsertMode())
	{
		mPreeditOverwrittenWString = mPreeditWString;
	}
	else
	{
		mPreeditOverwrittenWString.clear();
	}
}

S32 LLTextEditor::getPreeditFontSize() const
{
	return ll_round((F32)mFont->getLineHeight() * LLUI::getScaleFactor().mV[VY]);
}

bool LLTextEditor::isDirty() const
{
	if(mReadOnly)
	{
		return false;
	}

	if( mPristineCmd )
	{
		return ( mPristineCmd == mLastCmd );
	}
	else
	{
		return ( NULL != mLastCmd );
	}
}

void LLTextEditor::setKeystrokeCallback(const keystroke_signal_t::slot_type& callback)
{
	mKeystrokeSignal.connect(callback);
}

void LLTextEditor::onKeyStroke()
{
	mKeystrokeSignal(this);

	mSpellCheckStart = mSpellCheckEnd = -1;
	mSpellCheckTimer.setTimerExpirySec(SPELLCHECK_DELAY);
}

//virtual
void LLTextEditor::clear()
{
	getViewModel()->setDisplay(LLWStringUtil::null);
	clearSegments();
}

bool LLTextEditor::canLoadOrSaveToFile()
{
	return !mReadOnly;
}

S32 LLTextEditor::spacesPerTab()
{
	return SPACES_PER_TAB;
}<|MERGE_RESOLUTION|>--- conflicted
+++ resolved
@@ -508,21 +508,17 @@
 	}
 }
 
-<<<<<<< HEAD
+void LLTextEditor::setShowEmojiHelper(bool show)
+{
+	if (!mShowEmojiHelper)
+	{
+		LLEmojiHelper::instance().hideHelper(this);
+	}
+
+	mShowEmojiHelper = show;
+}
+
 bool LLTextEditor::selectionContainsLineBreaks()
-=======
-void LLTextEditor::setShowEmojiHelper(bool show)
-{
-	if (!mShowEmojiHelper)
-	{
-		LLEmojiHelper::instance().hideHelper(this);
-	}
-
-	mShowEmojiHelper = show;
-}
-
-BOOL LLTextEditor::selectionContainsLineBreaks()
->>>>>>> afc943ac
 {
 	if (hasSelection())
 	{
@@ -685,9 +681,6 @@
 	endSelection();
 }
 
-<<<<<<< HEAD
-bool LLTextEditor::handleMouseDown(S32 x, S32 y, MASK mask)
-=======
 void LLTextEditor::insertEmoji(llwchar emoji)
 {
 	LL_INFOS() << "LLTextEditor::insertEmoji(" << wchar_utf8_preview(emoji) << ")" << LL_ENDL;
@@ -710,8 +703,7 @@
 	}
 }
 
-BOOL LLTextEditor::handleMouseDown(S32 x, S32 y, MASK mask)
->>>>>>> afc943ac
+bool LLTextEditor::handleMouseDown(S32 x, S32 y, MASK mask)
 {
 	bool	handled = false;
 
@@ -1094,11 +1086,7 @@
 		for (S32 i = 0; i < chars_to_remove; i++)
 		{
 			setCursorPos(mCursorPos - 1);
-<<<<<<< HEAD
-			remove( mCursorPos, 1, false );
-=======
 			remove(mCursorPos, 1, false);
->>>>>>> afc943ac
 		}
 
 		tryToShowEmojiHelper();
@@ -1112,11 +1100,7 @@
 // Remove a single character from the text
 S32 LLTextEditor::removeChar(S32 pos)
 {
-<<<<<<< HEAD
-	return remove( pos, 1, false );
-=======
 	return remove(pos, 1, false);
->>>>>>> afc943ac
 }
 
 void LLTextEditor::removeChar()
@@ -1209,9 +1193,6 @@
 	}
 }
 
-<<<<<<< HEAD
-void LLTextEditor::addLineBreakChar(bool group_together)
-=======
 void LLTextEditor::showEmojiHelper()
 {
     if (mReadOnly || !mShowEmojiHelper)
@@ -1243,8 +1224,7 @@
     }
 }
 
-void LLTextEditor::addLineBreakChar(BOOL group_together)
->>>>>>> afc943ac
+void LLTextEditor::addLineBreakChar(bool group_together)
 {
 	if( !getEnabled() )
 	{
@@ -1878,7 +1858,7 @@
 	{
 		if (!mReadOnly && mShowEmojiHelper && LLEmojiHelper::instance().handleKey(this, key, mask))
 		{
-			return TRUE;
+			return true;
 		}
 
 		if (mEnableTooltipPaste &&
@@ -1948,7 +1928,7 @@
 	{
         if (mShowEmojiHelper && uni_char < 0x80 && LLEmojiHelper::instance().handleKey(this, (KEY)uni_char, MASK_NONE))
         {
-            return TRUE;
+            return true;
         }
 
         if( mAutoIndent && '}' == uni_char )
