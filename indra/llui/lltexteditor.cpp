--- conflicted
+++ resolved
@@ -354,15 +354,9 @@
 }
 // [/SL:KB]
 
-<<<<<<< HEAD
-//void LLTextEditor::selectNext(const std::string& search_text_in, BOOL case_insensitive, BOOL wrap)
-// [SL:KB] - Patch: UI-FloaterSearchReplace | Checked: 2010-10-29 (Catznip-2.3.0a) | Added: Catznip-2.3.0a
-void LLTextEditor::selectNext(const std::string& search_text_in, BOOL case_insensitive, BOOL wrap, BOOL search_up)
-=======
 //void LLTextEditor::selectNext(const std::string& search_text_in, bool case_insensitive, bool wrap)
 // [SL:KB] - Patch: UI-FloaterSearchReplace | Checked: 2010-10-29 (Catznip-2.3.0a) | Added: Catznip-2.3.0a
 void LLTextEditor::selectNext(const std::string& search_text_in, bool case_insensitive, bool wrap, bool search_up)
->>>>>>> 050d2fef
 // [/SL:KB]
 {
     if (search_text_in.empty())
@@ -385,11 +379,7 @@
         if (selected_text == search_text)
         {
 //          // We already have this word selected, we are searching for the next.
-<<<<<<< HEAD
-//          setCursorPos(mCursorPos + search_text.size());
-=======
 //          setCursorPos(mCursorPos + static_cast<S32>(search_text.size()));
->>>>>>> 050d2fef
 // [SL:KB] - Patch: UI-FloaterSearchReplace | Checked: 2010-10-29 (Catznip-2.3.0a) | Added: Catznip-2.3.0a
             if (search_up)
             {
@@ -399,39 +389,23 @@
             else
             {
                 // We already have this word selected, we are searching for the next.
-<<<<<<< HEAD
-                setCursorPos(mCursorPos + search_text.size());
-=======
                 setCursorPos(mCursorPos + static_cast<S32>(search_text.size()));
->>>>>>> 050d2fef
             }
 // [/SL:KB]
         }
     }
 
-<<<<<<< HEAD
-//  S32 loc = text.find(search_text,mCursorPos);
-// [SL:KB] - Patch: UI-FloaterSearchReplace | Checked: 2010-10-29 (Catznip-2.3.0a) | Added: Catznip-2.3.0a
-    S32 loc = (search_up) ? text.rfind(search_text, llmax(0, mCursorPos - (S32)search_text.size())) : text.find(search_text,mCursorPos);
-=======
 //  S32 loc = static_cast<S32>(text.find(search_text,mCursorPos));
 // [SL:KB] - Patch: UI-FloaterSearchReplace | Checked: 2010-10-29 (Catznip-2.3.0a) | Added: Catznip-2.3.0a
     S32 loc = (search_up) ? static_cast<S32>(text.rfind(search_text, llmax(0, mCursorPos - (S32)search_text.size()))) : static_cast<S32>(text.find(search_text,mCursorPos));
->>>>>>> 050d2fef
 // [/SL:KB]
 
     // If Maybe we wrapped, search again
     if (wrap && (-1 == loc))
     {
-<<<<<<< HEAD
-//      loc = text.find(search_text);
-// [SL:KB] - Patch: UI-FloaterSearchReplace | Checked: 2010-10-29 (Catznip-2.3.0a) | Added: Catznip-2.3.0a
-        loc = (search_up) ? text.rfind(search_text) : text.find(search_text);
-=======
 //      loc = static_cast<S32>(text.find(search_text));
 // [SL:KB] - Patch: UI-FloaterSearchReplace | Checked: 2010-10-29 (Catznip-2.3.0a) | Added: Catznip-2.3.0a
         loc = (search_up) ? static_cast<S32>(text.rfind(search_text)) : static_cast<S32>(text.find(search_text));
->>>>>>> 050d2fef
 // [/SL:KB]
     }
 
@@ -457,19 +431,11 @@
     mSelectionStart = llmin((S32)getLength(), (S32)(mCursorPos + search_text.size()));
 }
 
-<<<<<<< HEAD
-//BOOL LLTextEditor::replaceText(const std::string& search_text_in, const std::string& replace_text,
-//                             BOOL case_insensitive, BOOL wrap)
-// [SL:KB] - Patch: UI-FloaterSearchReplace | Checked: 2010-10-29 (Catznip-2.3.0a) | Added: Catznip-2.3.0a
-BOOL LLTextEditor::replaceText(const std::string& search_text_in, const std::string& replace_text,
-                               BOOL case_insensitive, BOOL wrap, BOOL search_up)
-=======
 //bool LLTextEditor::replaceText(const std::string& search_text_in, const std::string& replace_text,
 //                             bool case_insensitive, bool wrap)
 // [SL:KB] - Patch: UI-FloaterSearchReplace | Checked: 2010-10-29 (Catznip-2.3.0a) | Added: Catznip-2.3.0a
 bool LLTextEditor::replaceText(const std::string& search_text_in, const std::string& replace_text,
                                bool case_insensitive, bool wrap, bool search_up)
->>>>>>> 050d2fef
 // [/SL:KB]
 {
     bool replaced = false;
@@ -862,11 +828,7 @@
         setFocus(true);
     }
 // [SL:KB] - Patch: UI-Notecards | Checked: 2010-09-12 (Catznip-2.1.2d) | Added: Catznip-2.1.2d
-<<<<<<< HEAD
-    setCursorAtLocalPos(x, y, FALSE);
-=======
     setCursorAtLocalPos(x, y, false);
->>>>>>> 050d2fef
 // [/SL:KB]
 
     bool show_menu = false;
@@ -1755,13 +1717,8 @@
     if (pos != start && pos == clean_string.length() - 1)
     {
         std::basic_string<llwchar> str = std::basic_string<llwchar>(clean_string,start,clean_string.length()-start-1);
-<<<<<<< HEAD
-        setCursorPos(mCursorPos + insert(mCursorPos, str, TRUE, LLTextSegmentPtr()));
-        addLineBreakChar(FALSE);
-=======
         setCursorPos(mCursorPos + insert(mCursorPos, str, true, LLTextSegmentPtr()));
         addLineBreakChar(false);
->>>>>>> 050d2fef
     }
     else if (pos != start)
     //if (pos != start)
@@ -2008,11 +1965,7 @@
                 for (S32 i = 0; i < chars_to_remove; i++)
                 {
                     setCursorPos(mCursorPos - 1);
-<<<<<<< HEAD
-                    remove(mCursorPos, 1, FALSE);
-=======
                     remove(mCursorPos, 1, false);
->>>>>>> 050d2fef
                 }
             }
 // <FS:Zi> FIRE-32175 - Linux/SDL2: Alt-Tab pushes a tab character into scripts and notecards
@@ -2716,19 +2669,10 @@
 // <FS:Ansariel> Allow inserting a linefeed
 void LLTextEditor::insertLinefeed()
 {
-<<<<<<< HEAD
-    BOOL enabled = getEnabled();
-    setEnabled( TRUE );
-
-    addLineBreakChar(FALSE);
-
-    setEnabled( enabled );
-=======
     bool enabled = getEnabled();
     setEnabled(true);
     addLineBreakChar(false);
     setEnabled(enabled);
->>>>>>> 050d2fef
 }
 // </FS:Ansariel>
 
