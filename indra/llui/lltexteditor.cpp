/** 
 * @file lltexteditor.cpp
 *
 * $LicenseInfo:firstyear=2001&license=viewerlgpl$
 * Second Life Viewer Source Code
 * Copyright (C) 2010, Linden Research, Inc.
 * 
 * This library is free software; you can redistribute it and/or
 * modify it under the terms of the GNU Lesser General Public
 * License as published by the Free Software Foundation;
 * version 2.1 of the License only.
 * 
 * This library is distributed in the hope that it will be useful,
 * but WITHOUT ANY WARRANTY; without even the implied warranty of
 * MERCHANTABILITY or FITNESS FOR A PARTICULAR PURPOSE.  See the GNU
 * Lesser General Public License for more details.
 * 
 * You should have received a copy of the GNU Lesser General Public
 * License along with this library; if not, write to the Free Software
 * Foundation, Inc., 51 Franklin Street, Fifth Floor, Boston, MA  02110-1301  USA
 * 
 * Linden Research, Inc., 945 Battery Street, San Francisco, CA  94111  USA
 * $/LicenseInfo$
 */

// Text editor widget to let users enter a a multi-line ASCII document.

#include "linden_common.h"

#define LLTEXTEDITOR_CPP
#include "lltexteditor.h"

#include "llfontfreetype.h" // for LLFontFreetype::FIRST_CHAR
#include "llfontgl.h"
#include "llgl.h"			// LLGLSUIDefault()
#include "lllocalcliprect.h"
#include "llrender.h"
#include "llui.h"
#include "lluictrlfactory.h"
#include "llrect.h"
#include "llfocusmgr.h"
#include "lltimer.h"
#include "llmath.h"

#include "llclipboard.h"
#include "llscrollbar.h"
#include "llstl.h"
#include "llstring.h"
#include "llkeyboard.h"
#include "llkeywords.h"
#include "llundo.h"
#include "llviewborder.h"
#include "llcontrol.h"
#include "llwindow.h"
#include "lltextparser.h"
#include "llscrollcontainer.h"
#include "llspellcheck.h"
#include "llpanel.h"
#include "llurlregistry.h"
#include "lltooltip.h"
#include "llmenugl.h"

#include <queue>
#include "llcombobox.h"

// 
// Globals
//
static LLDefaultChildRegistry::Register<LLTextEditor> r("simple_text_editor");

// Compiler optimization, generate extern template
template class LLTextEditor* LLView::getChild<class LLTextEditor>(
	const std::string& name, BOOL recurse) const;

//
// Constants
//
const S32	SPACES_PER_TAB = 4;
const F32	SPELLCHECK_DELAY = 0.5f;	// delay between the last keypress and spell checking the word the cursor is on

///////////////////////////////////////////////////////////////////

class LLTextEditor::TextCmdInsert : public LLTextBase::TextCmd
{
public:
	TextCmdInsert(S32 pos, BOOL group_with_next, const LLWString &ws, LLTextSegmentPtr segment)
		: TextCmd(pos, group_with_next, segment), mWString(ws)
	{
	}
	virtual ~TextCmdInsert() {}
	virtual BOOL execute( LLTextBase* editor, S32* delta )
	{
		*delta = insert(editor, getPosition(), mWString );
		LLWStringUtil::truncate(mWString, *delta);
		//mWString = wstring_truncate(mWString, *delta);
		return (*delta != 0);
	}	
	virtual S32 undo( LLTextBase* editor )
	{
		remove(editor, getPosition(), mWString.length() );
		return getPosition();
	}
	virtual S32 redo( LLTextBase* editor )
	{
		insert(editor, getPosition(), mWString );
		return getPosition() + mWString.length();
	}

private:
	LLWString mWString;
};

///////////////////////////////////////////////////////////////////
class LLTextEditor::TextCmdAddChar : public LLTextBase::TextCmd
{
public:
	TextCmdAddChar( S32 pos, BOOL group_with_next, llwchar wc, LLTextSegmentPtr segment)
		: TextCmd(pos, group_with_next, segment), mWString(1, wc), mBlockExtensions(FALSE)
	{
	}
	virtual void blockExtensions()
	{
		mBlockExtensions = TRUE;
	}
	virtual BOOL canExtend(S32 pos) const
	{
		// cannot extend text with custom segments
		if (!mSegments.empty()) return FALSE;

		return !mBlockExtensions && (pos == getPosition() + (S32)mWString.length());
	}
	virtual BOOL execute( LLTextBase* editor, S32* delta )
	{
		*delta = insert(editor, getPosition(), mWString);
		LLWStringUtil::truncate(mWString, *delta);
		//mWString = wstring_truncate(mWString, *delta);
		return (*delta != 0);
	}
	virtual BOOL extendAndExecute( LLTextBase* editor, S32 pos, llwchar wc, S32* delta )	
	{ 
		LLWString ws;
		ws += wc;
		
		*delta = insert(editor, pos, ws);
		if( *delta > 0 )
		{
			mWString += wc;
		}
		return (*delta != 0);
	}
	virtual S32 undo( LLTextBase* editor )
	{
		remove(editor, getPosition(), mWString.length() );
		return getPosition();
	}
	virtual S32 redo( LLTextBase* editor )
	{
		insert(editor, getPosition(), mWString );
		return getPosition() + mWString.length();
	}

private:
	LLWString	mWString;
	BOOL		mBlockExtensions;

};

///////////////////////////////////////////////////////////////////

class LLTextEditor::TextCmdOverwriteChar : public LLTextBase::TextCmd
{
public:
	TextCmdOverwriteChar( S32 pos, BOOL group_with_next, llwchar wc)
		: TextCmd(pos, group_with_next), mChar(wc), mOldChar(0) {}

	virtual BOOL execute( LLTextBase* editor, S32* delta )
	{ 
		mOldChar = editor->getWText()[getPosition()];
		overwrite(editor, getPosition(), mChar);
		*delta = 0;
		return TRUE;
	}	
	virtual S32 undo( LLTextBase* editor )
	{
		overwrite(editor, getPosition(), mOldChar);
		return getPosition();
	}
	virtual S32 redo( LLTextBase* editor )
	{
		overwrite(editor, getPosition(), mChar);
		return getPosition()+1;
	}

private:
	llwchar		mChar;
	llwchar		mOldChar;
};

///////////////////////////////////////////////////////////////////

class LLTextEditor::TextCmdRemove : public LLTextBase::TextCmd
{
public:
	TextCmdRemove( S32 pos, BOOL group_with_next, S32 len, segment_vec_t& segments ) :
		TextCmd(pos, group_with_next), mLen(len)
	{
		std::swap(mSegments, segments);
	}
	virtual BOOL execute( LLTextBase* editor, S32* delta )
	{ 
		mWString = editor->getWText().substr(getPosition(), mLen);
		*delta = remove(editor, getPosition(), mLen );
		return (*delta != 0);
	}
	virtual S32 undo( LLTextBase* editor )
	{
		insert(editor, getPosition(), mWString);
		return getPosition() + mWString.length();
	}
	virtual S32 redo( LLTextBase* editor )
	{
		remove(editor, getPosition(), mLen );
		return getPosition();
	}
private:
	LLWString	mWString;
	S32				mLen;
};


///////////////////////////////////////////////////////////////////
LLTextEditor::Params::Params()
:	default_text("default_text"),
	prevalidate_callback("prevalidate_callback"),
	embedded_items("embedded_items", false),
	ignore_tab("ignore_tab", true),
	auto_indent("auto_indent", true),
	default_color("default_color"),
    commit_on_focus_lost("commit_on_focus_lost", false),
	show_context_menu("show_context_menu"),
	enable_tooltip_paste("enable_tooltip_paste"),
	enable_tab_remove("enable_tab_remove", true)	// <FS:Ansariel> FIRE-15591: Optional tab remove
{
	addSynonym(prevalidate_callback, "text_type");
}

LLTextEditor::LLTextEditor(const LLTextEditor::Params& p) :
	LLTextBase(p),
	mAutoreplaceCallback(),
	mBaseDocIsPristine(TRUE),
	mPristineCmd( NULL ),
	mLastCmd( NULL ),
	mDefaultColor( p.default_color() ),
	mAutoIndent(p.auto_indent),
	mCommitOnFocusLost( p.commit_on_focus_lost),
	mAllowEmbeddedItems( p.embedded_items ),
	mMouseDownX(0),
	mMouseDownY(0),
	mTabsToNextField(p.ignore_tab),
	mPrevalidateFunc(p.prevalidate_callback()),
	mContextMenu(NULL),
	mShowContextMenu(p.show_context_menu),
	mEnableTooltipPaste(p.enable_tooltip_paste),
	mPassDelete(FALSE),
	mKeepSelectionOnReturn(false),
	mEnableTabRemove(p.enable_tab_remove)	// <FS:Ansariel> FIRE-15591: Optional tab remove
{
	mSourceID.generate();

	//FIXME: use image?
	LLViewBorder::Params params;
	params.name = "text ed border";
	params.rect = getLocalRect();
	params.bevel_style = LLViewBorder::BEVEL_IN;
	params.border_thickness = 1;
	params.visible = p.border_visible;
	mBorder = LLUICtrlFactory::create<LLViewBorder> (params);
	addChild( mBorder );
	setText(p.default_text());
	
	mParseOnTheFly = TRUE;
}

void LLTextEditor::initFromParams( const LLTextEditor::Params& p)
{
	LLTextBase::initFromParams(p);

	// HACK:  text editors always need to be enabled so that we can scroll
	LLView::setEnabled(true);

	if (p.commit_on_focus_lost.isProvided())
	{
		mCommitOnFocusLost = p.commit_on_focus_lost;
	}
	
	updateAllowingLanguageInput();
}

LLTextEditor::~LLTextEditor()
{
	gFocusMgr.releaseFocusIfNeeded( this ); // calls onCommit() while LLTextEditor still valid

	// Scrollbar is deleted by LLView
	std::for_each(mUndoStack.begin(), mUndoStack.end(), DeletePointer());
	mUndoStack.clear();
	// context menu is owned by menu holder, not us
	//delete mContextMenu;
}

////////////////////////////////////////////////////////////
// LLTextEditor
// Public methods

void LLTextEditor::setText(const LLStringExplicit &utf8str, const LLStyle::Params& input_params)
{
	// validate incoming text if necessary
	if (mPrevalidateFunc)
	{
		LLWString test_text = utf8str_to_wstring(utf8str);
		if (!mPrevalidateFunc(test_text))
		{
			// not valid text, nothing to do
			return;
		}
	}

	blockUndo();
	deselect();
	
	mParseOnTheFly = FALSE;
	LLTextBase::setText(utf8str, input_params);
	mParseOnTheFly = TRUE;

	resetDirty();
}

// [SL:KB] - Patch: UI-FloaterSearchReplace | Checked: 2013-12-30 (Catznip-3.6)
std::string LLTextEditor::getSelectionString() const
{
	S32 idxSel = 0, lenSel = 0;
	getSelectionRange(&idxSel, &lenSel);
	return (lenSel > 0) ? wstring_to_utf8str(getWText().substr(idxSel, lenSel)) : LLStringUtil::null;
}
// [/SL:KB]

//void LLTextEditor::selectNext(const std::string& search_text_in, BOOL case_insensitive, BOOL wrap)
// [SL:KB] - Patch: UI-FloaterSearchReplace | Checked: 2010-10-29 (Catznip-2.3.0a) | Added: Catznip-2.3.0a
void LLTextEditor::selectNext(const std::string& search_text_in, BOOL case_insensitive, BOOL wrap, BOOL search_up)
// [/SL:KB]
{
	if (search_text_in.empty())
	{
		return;
	}

	LLWString text = getWText();
	LLWString search_text = utf8str_to_wstring(search_text_in);
	if (case_insensitive)
	{
		LLWStringUtil::toLower(text);
		LLWStringUtil::toLower(search_text);
	}
	
	if (mIsSelecting)
	{
		LLWString selected_text = text.substr(mSelectionEnd, mSelectionStart - mSelectionEnd);
		
		if (selected_text == search_text)
		{
//			// We already have this word selected, we are searching for the next.
//			setCursorPos(mCursorPos + search_text.size());
// [SL:KB] - Patch: UI-FloaterSearchReplace | Checked: 2010-10-29 (Catznip-2.3.0a) | Added: Catznip-2.3.0a
			if (search_up)
			{
				// We already have this word selected, we are searching for the previous.
				setCursorPos(llmax(0, mCursorPos - 1));
			}
			else
			{
				// We already have this word selected, we are searching for the next.
				setCursorPos(mCursorPos + search_text.size());
			}
// [/SL:KB]
		}
	}
	
//	S32 loc = text.find(search_text,mCursorPos);
// [SL:KB] - Patch: UI-FloaterSearchReplace | Checked: 2010-10-29 (Catznip-2.3.0a) | Added: Catznip-2.3.0a
	S32 loc = (search_up) ? text.rfind(search_text, llmax(0, mCursorPos - (S32)search_text.size())) : text.find(search_text,mCursorPos);
// [/SL:KB]

	// If Maybe we wrapped, search again
	if (wrap && (-1 == loc))
	{	
//		loc = text.find(search_text);
// [SL:KB] - Patch: UI-FloaterSearchReplace | Checked: 2010-10-29 (Catznip-2.3.0a) | Added: Catznip-2.3.0a
		loc = (search_up) ? text.rfind(search_text) : text.find(search_text);
// [/SL:KB]
	}
	
	// If still -1, then search_text just isn't found.
    if (-1 == loc)
	{
		mIsSelecting = FALSE;
		mSelectionEnd = 0;
		mSelectionStart = 0;
		return;
	}

	setCursorPos(loc);
// [SL:KB] - Patch: UI-FloaterSearchReplace | Checked: 2010-11-05 (Catznip-2.3.0a) | Added: Catznip-2.3.0a
	if (mReadOnly)
	{
		updateScrollFromCursor();
	}
// [/SL:KB]
	
	mIsSelecting = TRUE;
	mSelectionEnd = mCursorPos;
	mSelectionStart = llmin((S32)getLength(), (S32)(mCursorPos + search_text.size()));
}

//BOOL LLTextEditor::replaceText(const std::string& search_text_in, const std::string& replace_text,
//							   BOOL case_insensitive, BOOL wrap)
// [SL:KB] - Patch: UI-FloaterSearchReplace | Checked: 2010-10-29 (Catznip-2.3.0a) | Added: Catznip-2.3.0a
BOOL LLTextEditor::replaceText(const std::string& search_text_in, const std::string& replace_text,
							   BOOL case_insensitive, BOOL wrap, BOOL search_up)
// [/SL:KB]
{
	BOOL replaced = FALSE;

	if (search_text_in.empty())
	{
		return replaced;
	}

	LLWString search_text = utf8str_to_wstring(search_text_in);
	if (mIsSelecting)
	{
		LLWString text = getWText();
		LLWString selected_text = text.substr(mSelectionEnd, mSelectionStart - mSelectionEnd);

		if (case_insensitive)
		{
			LLWStringUtil::toLower(selected_text);
			LLWStringUtil::toLower(search_text);
		}

		if (selected_text == search_text)
		{
			insertText(replace_text);
			replaced = TRUE;
		}
	}

//	selectNext(search_text_in, case_insensitive, wrap);
// [SL:KB] - Patch: UI-FloaterSearchReplace | Checked: 2010-10-29 (Catznip-2.3.0a) | Added: Catznip-2.3.0a
	selectNext(search_text_in, case_insensitive, wrap, search_up);
// [/SL:KB]
	return replaced;
}

void LLTextEditor::replaceTextAll(const std::string& search_text, const std::string& replace_text, BOOL case_insensitive)
{
	startOfDoc();
	selectNext(search_text, case_insensitive, FALSE);

	BOOL replaced = TRUE;
	while ( replaced )
	{
		replaced = replaceText(search_text,replace_text, case_insensitive, FALSE);
	}
}

S32 LLTextEditor::prevWordPos(S32 cursorPos) const
{
	LLWString wtext(getWText());
	while( (cursorPos > 0) && (wtext[cursorPos-1] == ' ') )
	{
		cursorPos--;
	}
	while( (cursorPos > 0) && LLWStringUtil::isPartOfWord( wtext[cursorPos-1] ) )
	{
		cursorPos--;
	}
	return cursorPos;
}

S32 LLTextEditor::nextWordPos(S32 cursorPos) const
{
	LLWString wtext(getWText());
	while( (cursorPos < getLength()) && LLWStringUtil::isPartOfWord( wtext[cursorPos] ) )
	{
		cursorPos++;
	} 
	while( (cursorPos < getLength()) && (wtext[cursorPos] == ' ') )
	{
		cursorPos++;
	}
	return cursorPos;
}

const LLTextSegmentPtr	LLTextEditor::getPreviousSegment() const
{
	static LLPointer<LLIndexSegment> index_segment = new LLIndexSegment;

	index_segment->setStart(mCursorPos);
	index_segment->setEnd(mCursorPos);

	// find segment index at character to left of cursor (or rightmost edge of selection)
	segment_set_t::const_iterator it = mSegments.lower_bound(index_segment);

	if (it != mSegments.end())
	{
		return *it;
	}
	else
	{
		return LLTextSegmentPtr();
	}
}

void LLTextEditor::getSelectedSegments(LLTextEditor::segment_vec_t& segments) const
{
	S32 left = hasSelection() ? llmin(mSelectionStart, mSelectionEnd) : mCursorPos;
	S32 right = hasSelection() ? llmax(mSelectionStart, mSelectionEnd) : mCursorPos;

	return getSegmentsInRange(segments, left, right, true);
}

void LLTextEditor::getSegmentsInRange(LLTextEditor::segment_vec_t& segments_out, S32 start, S32 end, bool include_partial) const
{
	segment_set_t::const_iterator first_it = getSegIterContaining(start);
	segment_set_t::const_iterator end_it = getSegIterContaining(end - 1);
	if (end_it != mSegments.end()) ++end_it;

	// <FS:ND> FIRE-3278; end_it can point before first_it (std::distance( first_it, mSegments.end() ) < std::distance( end_it, mSegments.end() ))
	// In that case the loop below does not correctly terminate. Checking for it != mSegments.end() too, that will avoid that error

	// for (segment_set_t::const_iterator it = first_it; it != end_it; ++it)
	for (segment_set_t::const_iterator it = first_it; it != mSegments.end() && it != end_it; ++it)
	// </FS:ND>
	{
		LLTextSegmentPtr segment = *it;
		if (include_partial
			||	(segment->getStart() >= start
				&& segment->getEnd() <= end))
		{
			segments_out.push_back(segment);
		}
	}
}

BOOL LLTextEditor::selectionContainsLineBreaks()
{
	if (hasSelection())
	{
		S32 left = llmin(mSelectionStart, mSelectionEnd);
		S32 right = left + llabs(mSelectionStart - mSelectionEnd);

		LLWString wtext = getWText();
		for( S32 i = left; i < right; i++ )
		{
			if (wtext[i] == '\n')
			{
				return TRUE;
			}
		}
	}
	return FALSE;
}


S32 LLTextEditor::indentLine( S32 pos, S32 spaces )
{
	// Assumes that pos is at the start of the line
	// spaces may be positive (indent) or negative (unindent).
	// Returns the actual number of characters added or removed.

	llassert(pos >= 0);
	llassert(pos <= getLength() );

	S32 delta_spaces = 0;

	if (spaces >= 0)
	{
		// Indent
		for(S32 i=0; i < spaces; i++)
		{
			delta_spaces += addChar(pos, ' ');
		}
	}
	else
	{
		// Unindent
		for(S32 i=0; i < -spaces; i++)
		{
			LLWString wtext = getWText();
			if (wtext[pos] == ' ')
			{
				delta_spaces += remove( pos, 1, FALSE );
			}
 		}
	}

	return delta_spaces;
}

void LLTextEditor::indentSelectedLines( S32 spaces )
{
	if( hasSelection() )
	{
		LLWString text = getWText();
		S32 left = llmin( mSelectionStart, mSelectionEnd );
		S32 right = left + llabs( mSelectionStart - mSelectionEnd );
		BOOL cursor_on_right = (mSelectionEnd > mSelectionStart);
		S32 cur = left;

		// Expand left to start of line
		while( (cur > 0) && (text[cur] != '\n') )
		{
			cur--;
		}
		left = cur;
		if( cur > 0 )
		{
			left++;
		}

		// Expand right to end of line
		if( text[right - 1] == '\n' )
		{
			right--;
		}
		else
		{
			while( (text[right] != '\n') && (right <= getLength() ) )
			{
				right++;
			}
		}

		// Disabling parsing on the fly to avoid updating text segments
		// until all indentation commands are executed.
		mParseOnTheFly = FALSE;

		// Find each start-of-line and indent it
		do
		{
			if( text[cur] == '\n' )
			{
				cur++;
			}

			S32 delta_spaces = indentLine( cur, spaces );
			if( delta_spaces > 0 )
			{
				cur += delta_spaces;
			}
			right += delta_spaces;

			text = getWText();

			// Find the next new line
			while( (cur < right) && (text[cur] != '\n') )
			{
				cur++;
			}
		}
		while( cur < right );

		mParseOnTheFly = TRUE;

		if( (right < getLength()) && (text[right] == '\n') )
		{
			right++;
		}

		// Set the selection and cursor
		if( cursor_on_right )
		{
			mSelectionStart = left;
			mSelectionEnd = right;
		}
		else
		{
			mSelectionStart = right;
			mSelectionEnd = left;
		}
		setCursorPos(mSelectionEnd);
	}
}

//virtual
BOOL LLTextEditor::canSelectAll() const
{
	return TRUE;
}

// virtual
void LLTextEditor::selectAll()
{
	mSelectionStart = getLength();
	mSelectionEnd = 0;
	setCursorPos(mSelectionEnd);
	// <FS:AW> Linux primary "clipboard" tainted by auto-selection
	//updatePrimary();
}

void LLTextEditor::selectByCursorPosition(S32 prev_cursor_pos, S32 next_cursor_pos)
{
	setCursorPos(prev_cursor_pos);
	startSelection();
	setCursorPos(next_cursor_pos);
	endSelection();
}

BOOL LLTextEditor::handleMouseDown(S32 x, S32 y, MASK mask)
{
	BOOL	handled = FALSE;

	// set focus first, in case click callbacks want to change it
	// RN: do we really need to have a tab stop?
	if (hasTabStop())
	{
		setFocus( TRUE );
	}

	// Let scrollbar have first dibs
	handled = LLTextBase::handleMouseDown(x, y, mask);

	if( !handled )
	{
		if (!(mask & MASK_SHIFT))
		{
			deselect();
		}

		BOOL start_select = TRUE;
		if( start_select )
		{
			// If we're not scrolling (handled by child), then we're selecting
			if (mask & MASK_SHIFT)
			{
				S32 old_cursor_pos = mCursorPos;
				setCursorAtLocalPos( x, y, true );

				if (hasSelection())
				{
					mSelectionEnd = mCursorPos;
				}
				else
				{
					mSelectionStart = old_cursor_pos;
					mSelectionEnd = mCursorPos;
				}
				// assume we're starting a drag select
				mIsSelecting = TRUE;
			}
			else
			{
				setCursorAtLocalPos( x, y, true );
				startSelection();
			}
		}

		handled = TRUE;
	}

	// Delay cursor flashing
	resetCursorBlink();

	if (handled && !gFocusMgr.getMouseCapture())
	{
		gFocusMgr.setMouseCapture( this );
	}
	return handled;
}

BOOL LLTextEditor::handleRightMouseDown(S32 x, S32 y, MASK mask)
{
	if (hasTabStop())
	{
		setFocus(TRUE);
	}
// [SL:KB] - Patch: UI-Notecards | Checked: 2010-09-12 (Catznip-2.1.2d) | Added: Catznip-2.1.2d
	setCursorAtLocalPos(x, y, FALSE);
// [/SL:KB]
	// Prefer editor menu if it has selection. See EXT-6806.
	if (hasSelection() || !LLTextBase::handleRightMouseDown(x, y, mask))
	{
		if(getShowContextMenu())
		{
			showContextMenu(x, y);
		}
	}
	return TRUE;
}



BOOL LLTextEditor::handleMiddleMouseDown(S32 x, S32 y, MASK mask)
{
	if (hasTabStop())
	{
		setFocus(TRUE);
	}

	if (!LLTextBase::handleMouseDown(x, y, mask))
	{
		if( canPastePrimary() )
		{
			setCursorAtLocalPos( x, y, true );
			// does not rely on focus being set
			pastePrimary();
		}
	}
	return TRUE;
}


BOOL LLTextEditor::handleHover(S32 x, S32 y, MASK mask)
{
	BOOL handled = FALSE;

	if(hasMouseCapture() )
	{
		if( mIsSelecting ) 
		{
			if(mScroller)
			{	
				mScroller->autoScroll(x, y);
			}
			S32 clamped_x = llclamp(x, mVisibleTextRect.mLeft, mVisibleTextRect.mRight);
			S32 clamped_y = llclamp(y, mVisibleTextRect.mBottom, mVisibleTextRect.mTop);
			setCursorAtLocalPos( clamped_x, clamped_y, true );
			mSelectionEnd = mCursorPos;
		}
		LL_DEBUGS("UserInput") << "hover handled by " << getName() << " (active)" << LL_ENDL;		
		getWindow()->setCursor(UI_CURSOR_IBEAM);
		handled = TRUE;
	}

	if( !handled )
	{
		// Pass to children
		handled = LLTextBase::handleHover(x, y, mask);
	}

	if( handled )
	{
		// Delay cursor flashing
		resetCursorBlink();
	}

	if( !handled )
	{
		getWindow()->setCursor(UI_CURSOR_IBEAM);
		handled = TRUE;
	}

	return handled;
}


BOOL LLTextEditor::handleMouseUp(S32 x, S32 y, MASK mask)
{
	BOOL	handled = FALSE;

	// if I'm not currently selecting text
<<<<<<< HEAD
//	if (!(hasSelection() && hasMouseCapture()))
// [SL:KB] - Patch: Control-TextEditor | Checked: 2014-02-04 (Catznip)
	if (!(hasSelection() && mIsSelecting && hasMouseCapture()))
// [/SL:KB]
=======
	if (!(mIsSelecting && hasMouseCapture()))
>>>>>>> a647b8f1
	{
		// let text segments handle mouse event
		handled = LLTextBase::handleMouseUp(x, y, mask);
	}

	if( !handled )
	{
		if( mIsSelecting )
		{
			if(mScroller)
			{
				mScroller->autoScroll(x, y);
			}
			S32 clamped_x = llclamp(x, mVisibleTextRect.mLeft, mVisibleTextRect.mRight);
			S32 clamped_y = llclamp(y, mVisibleTextRect.mBottom, mVisibleTextRect.mTop);
			setCursorAtLocalPos( clamped_x, clamped_y, true );
			endSelection();
		}
		
		// take selection to 'primary' clipboard
		updatePrimary();

		handled = TRUE;
	}

	// Delay cursor flashing
	resetCursorBlink();

	if( hasMouseCapture()  )
	{
		gFocusMgr.setMouseCapture( NULL );
		
		handled = TRUE;
	}

	return handled;
}


BOOL LLTextEditor::handleDoubleClick(S32 x, S32 y, MASK mask)
{
	BOOL	handled = FALSE;

	// let scrollbar and text segments have first dibs
	handled = LLTextBase::handleDoubleClick(x, y, mask);

	if( !handled )
	{
		setCursorAtLocalPos( x, y, false );
		deselect();

		LLWString text = getWText();
		
		if( LLWStringUtil::isPartOfWord( text[mCursorPos] ) )
		{
			// Select word the cursor is over
			while ((mCursorPos > 0) && LLWStringUtil::isPartOfWord(text[mCursorPos-1]))
			{
				if (!setCursorPos(mCursorPos - 1)) break;
			}
			startSelection();

			while ((mCursorPos < (S32)text.length()) && LLWStringUtil::isPartOfWord( text[mCursorPos] ) )
			{
				if (!setCursorPos(mCursorPos + 1)) break;
			}
		
			mSelectionEnd = mCursorPos;
		}
		else if ((mCursorPos < (S32)text.length()) && !iswspace( text[mCursorPos]) )
		{
			// Select the character the cursor is over
			startSelection();
			setCursorPos(mCursorPos + 1);
			mSelectionEnd = mCursorPos;
		}

		// We don't want handleMouseUp() to "finish" the selection (and thereby
		// set mSelectionEnd to where the mouse is), so we finish the selection here.
		mIsSelecting = FALSE;  

		// delay cursor flashing
		resetCursorBlink();

		// take selection to 'primary' clipboard
		// <FS:AW> Linux primary "clipboard" tainted by auto-selection
		//updatePrimary();

		handled = TRUE;
	}

	return handled;
}


//----------------------------------------------------------------------------
// Returns change in number of characters in mText

S32 LLTextEditor::execute( TextCmd* cmd )
{
	S32 delta = 0;
	if( cmd->execute(this, &delta) )
	{
		// Delete top of undo stack
		undo_stack_t::iterator enditer = std::find(mUndoStack.begin(), mUndoStack.end(), mLastCmd);
		std::for_each(mUndoStack.begin(), enditer, DeletePointer());
		mUndoStack.erase(mUndoStack.begin(), enditer);
		// Push the new command is now on the top (front) of the undo stack.
		mUndoStack.push_front(cmd);
		mLastCmd = cmd;

		bool need_to_rollback = mPrevalidateFunc 
								&& !mPrevalidateFunc(getViewModel()->getDisplay());
		if (need_to_rollback)
		{
			// get rid of this last command and clean up undo stack
			undo();

			// remove any evidence of this command from redo history
			mUndoStack.pop_front();
			delete cmd;

			// failure, nothing changed
			delta = 0;
		}
	}
	else
	{
		// Operation failed, so don't put it on the undo stack.
		delete cmd;
	}

	return delta;
}

S32 LLTextEditor::insert(S32 pos, const LLWString &wstr, bool group_with_next_op, LLTextSegmentPtr segment)
{
	return execute( new TextCmdInsert( pos, group_with_next_op, wstr, segment ) );
}

S32 LLTextEditor::remove(S32 pos, S32 length, bool group_with_next_op)
{
	S32 end_pos = getEditableIndex(pos + length, true);
	BOOL removedChar = FALSE;

	segment_vec_t segments_to_remove;
	// store text segments
	getSegmentsInRange(segments_to_remove, pos, pos + length, false);
	
	if(pos <= end_pos)
	{
		removedChar = execute( new TextCmdRemove( pos, group_with_next_op, end_pos - pos, segments_to_remove ) );
	}

	return removedChar;
}

S32 LLTextEditor::overwriteChar(S32 pos, llwchar wc)
{
	if ((S32)getLength() == pos)
	{
		return addChar(pos, wc);
	}
	else
	{
		return execute(new TextCmdOverwriteChar(pos, FALSE, wc));
	}
}

// Remove a single character from the text.  Tries to remove
// a pseudo-tab (up to for spaces in a row)
void LLTextEditor::removeCharOrTab()
{
	if( !getEnabled() )
	{
		return;
	}
	if( mCursorPos > 0 )
	{
		S32 chars_to_remove = 1;

		LLWString text = getWText();
		// <FS:Ansariel> FIRE-15591: Optional tab remove
		//if (text[mCursorPos - 1] == ' ')
		if (mEnableTabRemove && text[mCursorPos - 1] == ' ')
		// </FS:Ansariel>
		{
			// Try to remove a "tab"
			S32 offset = getLineOffsetFromDocIndex(mCursorPos);
			if (offset > 0)
			{
				chars_to_remove = offset % SPACES_PER_TAB;
				if( chars_to_remove == 0 )
				{
					chars_to_remove = SPACES_PER_TAB;
				}

				for( S32 i = 0; i < chars_to_remove; i++ )
				{
					if (text[ mCursorPos - i - 1] != ' ')
					{
						// Fewer than a full tab's worth of spaces, so
						// just delete a single character.
						chars_to_remove = 1;
						break;
					}
				}
			}
		}
	
		for (S32 i = 0; i < chars_to_remove; i++)
		{
			setCursorPos(mCursorPos - 1);
			remove( mCursorPos, 1, FALSE );
		}
	}
	else
	{
		LLUI::reportBadKeystroke();
	}
}

// Remove a single character from the text
S32 LLTextEditor::removeChar(S32 pos)
{
	return remove( pos, 1, FALSE );
}

void LLTextEditor::removeChar()
{
	if (!getEnabled())
	{
		return;
	}
	if (mCursorPos > 0)
	{
		setCursorPos(mCursorPos - 1);
		removeChar(mCursorPos);
	}
	else
	{
		LLUI::reportBadKeystroke();
	}
}

// <FS> Ctrl-Backspace remove word
// Remove a word (set of characters up to next space/punctuation) from the text
void LLTextEditor::removeWord(bool prev)
{
	const U32 pos(mCursorPos);
	if (prev ? pos > 0 : static_cast<S32>(pos) < getLength())
	{
		U32 new_pos(prev ? prevWordPos(pos) : nextWordPos(pos));
		if (new_pos == pos) // Other character we don't jump over
			new_pos = prev ? prevWordPos(new_pos-1) : nextWordPos(new_pos+1);

		const U32 diff(labs(pos - new_pos));
		if (prev)
		{
			remove(new_pos, diff, false);
			setCursorPos(new_pos);
		}
		else
		{
			remove(pos, diff, false);
		}
	}
	else
	{
		LLUI::reportBadKeystroke();
	}
}
// </FS>

// Add a single character to the text
S32 LLTextEditor::addChar(S32 pos, llwchar wc)
{
	if ( (wstring_utf8_length( getWText() ) + wchar_utf8_length( wc ))  > mMaxTextByteLength)
	{
		make_ui_sound("UISndBadKeystroke");
		return 0;
	}

	if (mLastCmd && mLastCmd->canExtend(pos))
	{
		S32 delta = 0;
		if (mPrevalidateFunc)
		{
			// get a copy of current text contents
			LLWString test_string(getViewModel()->getDisplay());

			// modify text contents as if this addChar succeeded
			llassert(pos <= (S32)test_string.size());
			test_string.insert(pos, 1, wc);
			if (!mPrevalidateFunc( test_string))
			{
				return 0;
			}
		}
		mLastCmd->extendAndExecute(this, pos, wc, &delta);

		return delta;
	}
	else
	{
		return execute(new TextCmdAddChar(pos, FALSE, wc, LLTextSegmentPtr()));
	}
}

void LLTextEditor::addChar(llwchar wc)
{
	if( !getEnabled() )
	{
		return;
	}
	if( hasSelection() )
	{
		deleteSelection(TRUE);
	}
	else if (LL_KIM_OVERWRITE == gKeyboard->getInsertMode())
	{
		removeChar(mCursorPos);
	}

	setCursorPos(mCursorPos + addChar( mCursorPos, wc ));

	if (!mReadOnly && mAutoreplaceCallback != NULL)
	{
		// autoreplace the text, if necessary
		S32 replacement_start;
		S32 replacement_length;
		LLWString replacement_string;
		S32 new_cursor_pos = mCursorPos;
		mAutoreplaceCallback(replacement_start, replacement_length, replacement_string, new_cursor_pos, getWText());

		if (replacement_length > 0 || !replacement_string.empty())
		{
			remove(replacement_start, replacement_length, true);
			insert(replacement_start, replacement_string, false, LLTextSegmentPtr());
			setCursorPos(new_cursor_pos);
		}
	}
}

void LLTextEditor::addLineBreakChar(BOOL group_together)
{
	if( !getEnabled() )
	{
		return;
	}
	if( hasSelection() )
	{
		deleteSelection(TRUE);
	}
	else if (LL_KIM_OVERWRITE == gKeyboard->getInsertMode())
	{
		removeChar(mCursorPos);
	}

	LLStyleConstSP sp(new LLStyle(LLStyle::Params()));
	LLTextSegmentPtr segment = new LLLineBreakTextSegment(sp, mCursorPos);

	S32 pos = execute(new TextCmdAddChar(mCursorPos, group_together, '\n', segment));
	
	setCursorPos(mCursorPos + pos);
}


BOOL LLTextEditor::handleSelectionKey(const KEY key, const MASK mask)
{
	BOOL handled = FALSE;

	if( mask & MASK_SHIFT )
	{
		handled = TRUE;
		
		switch( key )
		{
		case KEY_LEFT:
			if( 0 < mCursorPos )
			{
				startSelection();
				setCursorPos(mCursorPos - 1);
				if( mask & MASK_CONTROL )
				{
					setCursorPos(prevWordPos(mCursorPos));
				}
				mSelectionEnd = mCursorPos;
			}
			break;

		case KEY_RIGHT:
			if( mCursorPos < getLength() )
			{
				startSelection();
				setCursorPos(mCursorPos + 1);
				if( mask & MASK_CONTROL )
				{
					setCursorPos(nextWordPos(mCursorPos));
				}
				mSelectionEnd = mCursorPos;
			}
			break;

		case KEY_UP:
			startSelection();
			changeLine( -1 );
			mSelectionEnd = mCursorPos;
			break;

		case KEY_PAGE_UP:
			startSelection();
			changePage( -1 );
			mSelectionEnd = mCursorPos;
			break;

		case KEY_HOME:
			startSelection();
			if( mask & MASK_CONTROL )
			{
				setCursorPos(0);
			}
			else
			{
				startOfLine();
			}
			mSelectionEnd = mCursorPos;
			break;

		case KEY_DOWN:
			startSelection();
			changeLine( 1 );
			mSelectionEnd = mCursorPos;
			break;

		case KEY_PAGE_DOWN:
			startSelection();
			changePage( 1 );
			mSelectionEnd = mCursorPos;
			break;

		case KEY_END:
			startSelection();
			if( mask & MASK_CONTROL )
			{
				setCursorPos(getLength());
			}
			else
			{
				endOfLine();
			}
			mSelectionEnd = mCursorPos;
			break;

		default:
			handled = FALSE;
			break;
		}
	}

	// <FS:AW> Linux primary "clipboard" tainted by auto-selection
	//if( handled )
	//{
	//	// take selection to 'primary' clipboard
	//	updatePrimary();
	//}
	// </FS:AW> Linux primary "clipboard" tainted by auto-selection
 
	return handled;
}

BOOL LLTextEditor::handleNavigationKey(const KEY key, const MASK mask)
{
	BOOL handled = FALSE;

	// Ignore capslock key
	if( MASK_NONE == mask )
	{
		handled = TRUE;
		switch( key )
		{
		case KEY_UP:
			changeLine( -1 );
			break;

		case KEY_PAGE_UP:
			changePage( -1 );
			break;

		case KEY_HOME:
			startOfLine();
			break;

		case KEY_DOWN:
			changeLine( 1 );
			deselect();
			break;

		case KEY_PAGE_DOWN:
			changePage( 1 );
			break;
 
		case KEY_END:
			endOfLine();
			break;

		case KEY_LEFT:
			if( hasSelection() )
			{
				setCursorPos(llmin( mSelectionStart, mSelectionEnd ));
			}
			else
			{
				if( 0 < mCursorPos )
				{
					setCursorPos(mCursorPos - 1);
				}
				else
				{
					LLUI::reportBadKeystroke();
				}
			}
			break;

		case KEY_RIGHT:
			if( hasSelection() )
			{
				setCursorPos(llmax( mSelectionStart, mSelectionEnd ));
			}
			else
			{
				if( mCursorPos < getLength() )
				{
					setCursorPos(mCursorPos + 1);
				}
				else
				{
					LLUI::reportBadKeystroke();
				}
			}	
			break;
			
		default:
			handled = FALSE;
			break;
		}
	}
	
	if (handled)
	{
		deselect();
	}
	
	return handled;
}

void LLTextEditor::deleteSelection(BOOL group_with_next_op )
{
	if( getEnabled() && hasSelection() )
	{
		S32 pos = llmin( mSelectionStart, mSelectionEnd );
		S32 length = llabs( mSelectionStart - mSelectionEnd );
	
		remove( pos, length, group_with_next_op );

		deselect();
		setCursorPos(pos);
	}
}

// virtual
BOOL LLTextEditor::canCut() const
{
	return !mReadOnly && hasSelection();
}

// cut selection to clipboard
void LLTextEditor::cut()
{
	if( !canCut() )
	{
		return;
	}
	S32 left_pos = llmin( mSelectionStart, mSelectionEnd );
	S32 length = llabs( mSelectionStart - mSelectionEnd );
	LLClipboard::instance().copyToClipboard( getWText(), left_pos, length);
	deleteSelection( FALSE );

	onKeyStroke();
}

BOOL LLTextEditor::canCopy() const
{
	return hasSelection();
}

// copy selection to clipboard
void LLTextEditor::copy()
{
	if( !canCopy() )
	{
		return;
	}
	S32 left_pos = llmin( mSelectionStart, mSelectionEnd );
	S32 length = llabs( mSelectionStart - mSelectionEnd );
	LLClipboard::instance().copyToClipboard(getWText(), left_pos, length);
}

BOOL LLTextEditor::canPaste() const
{
	return !mReadOnly && LLClipboard::instance().isTextAvailable();
}

// paste from clipboard
void LLTextEditor::paste()
{
	bool is_primary = false;
	pasteHelper(is_primary);
}

// paste from primary
void LLTextEditor::pastePrimary()
{
	bool is_primary = true;
	pasteHelper(is_primary);
}

// paste from primary (itsprimary==true) or clipboard (itsprimary==false)
void LLTextEditor::pasteHelper(bool is_primary)
{
	mParseOnTheFly = FALSE;
	bool can_paste_it;
	if (is_primary)
	{
		can_paste_it = canPastePrimary();
	}
	else
	{
		can_paste_it = canPaste();
	}

	if (!can_paste_it)
	{
		return;
	}

	LLWString paste;
	LLClipboard::instance().pasteFromClipboard(paste, is_primary);

	if (paste.empty())
	{
		return;
	}

	// Delete any selected characters (the paste replaces them)
	if( (!is_primary) && hasSelection() )
	{
		deleteSelection(TRUE);
	}

	// Clean up string (replace tabs and remove characters that our fonts don't support).
	LLWString clean_string(paste);
	cleanStringForPaste(clean_string);

	// <FS:ND> FIRE-4885; Truncate the text to mMaxTextByteLength.
	// Can safely do this here, otherwise it would done in '::insert', which is bad for performance, as ::insert is called once per line.
	// In theory text already in the editor should be taken into account too, but then text that would be overwriten would have to be considered aswell.
	if ( wstring_utf8_length(clean_string) > mMaxTextByteLength )
		clean_string = utf8str_to_wstring( utf8str_truncate( wstring_to_utf8str(clean_string), mMaxTextByteLength ) );
	// </FS:ND>

	// Insert the new text into the existing text.

	//paste text with linebreaks.
	pasteTextWithLinebreaks(clean_string);

	deselect();

	onKeyStroke();
	mParseOnTheFly = TRUE;
}


// Clean up string (replace tabs and remove characters that our fonts don't support).
void LLTextEditor::cleanStringForPaste(LLWString & clean_string)
{
	LLWStringUtil::replaceTabsWithSpaces(clean_string, SPACES_PER_TAB);
	if( mAllowEmbeddedItems )
	{
		const llwchar LF = 10;
		S32 len = clean_string.length();
		for( S32 i = 0; i < len; i++ )
		{
			llwchar wc = clean_string[i];
			if( (wc < LLFontFreetype::FIRST_CHAR) && (wc != LF) )
			{
				clean_string[i] = LL_UNKNOWN_CHAR;
			}
			else if (wc >= FIRST_EMBEDDED_CHAR && wc <= LAST_EMBEDDED_CHAR)
			{
				clean_string[i] = pasteEmbeddedItem(wc);
			}
		}
	}
}


void LLTextEditor::pasteTextWithLinebreaks(LLWString & clean_string)
{
	std::basic_string<llwchar>::size_type start = 0;
	std::basic_string<llwchar>::size_type pos = clean_string.find('\n',start);
	
	while((pos != -1) && (pos != clean_string.length() -1))
	{
		if(pos!=start)
		{
			std::basic_string<llwchar> str = std::basic_string<llwchar>(clean_string,start,pos-start);
			setCursorPos(mCursorPos + insert(mCursorPos, str, TRUE, LLTextSegmentPtr()));
		}
		addLineBreakChar(TRUE);			// Add a line break and group with the next addition.

		start = pos+1;
		pos = clean_string.find('\n',start);
	}

	if (pos != start)
	{
		std::basic_string<llwchar> str = std::basic_string<llwchar>(clean_string,start,clean_string.length()-start);
		setCursorPos(mCursorPos + insert(mCursorPos, str, FALSE, LLTextSegmentPtr()));
	}
	else
	{
		addLineBreakChar(FALSE);		// Add a line break and end the grouping.
	}
}

// copy selection to primary
void LLTextEditor::copyPrimary()
{
	if( !canCopy() )
	{
		return;
	}
	S32 left_pos = llmin( mSelectionStart, mSelectionEnd );
	S32 length = llabs( mSelectionStart - mSelectionEnd );
	LLClipboard::instance().copyToClipboard(getWText(), left_pos, length, true);
}

BOOL LLTextEditor::canPastePrimary() const
{
	return !mReadOnly && LLClipboard::instance().isTextAvailable(true);
}

void LLTextEditor::updatePrimary()
{
	if (canCopy())
	{
		copyPrimary();
	}
}

BOOL LLTextEditor::handleControlKey(const KEY key, const MASK mask)	
{
	BOOL handled = FALSE;

	if( mask & MASK_CONTROL )
	{
		handled = TRUE;

		switch( key )
		{
		case KEY_HOME:
			if( mask & MASK_SHIFT )
			{
				startSelection();
				setCursorPos(0);
				mSelectionEnd = mCursorPos;
			}
			else
			{
				// Ctrl-Home, Ctrl-Left, Ctrl-Right, Ctrl-Down
				// all move the cursor as if clicking, so should deselect.
				deselect();
				startOfDoc();
			}
			break;

		case KEY_END:
			{
				if( mask & MASK_SHIFT )
				{
					startSelection();
				}
				else
				{
					// Ctrl-Home, Ctrl-Left, Ctrl-Right, Ctrl-Down
					// all move the cursor as if clicking, so should deselect.
					deselect();
				}
				endOfDoc();
				if( mask & MASK_SHIFT )
				{
					mSelectionEnd = mCursorPos;
				}
				break;
			}

		case KEY_RIGHT:
			if( mCursorPos < getLength() )
			{
				// Ctrl-Home, Ctrl-Left, Ctrl-Right, Ctrl-Down
				// all move the cursor as if clicking, so should deselect.
				deselect();

				setCursorPos(nextWordPos(mCursorPos + 1));
			}
			break;


		case KEY_LEFT:
			if( mCursorPos > 0 )
			{
				// Ctrl-Home, Ctrl-Left, Ctrl-Right, Ctrl-Down
				// all move the cursor as if clicking, so should deselect.
				deselect();

				setCursorPos(prevWordPos(mCursorPos - 1));
			}
			break;

		default:
			handled = FALSE;
			break;
		}
	}

	if (handled && !gFocusMgr.getMouseCapture())
	{
		updatePrimary();
	}

	return handled;
}


BOOL LLTextEditor::handleSpecialKey(const KEY key, const MASK mask)	
	{
	BOOL handled = TRUE;

	if (mReadOnly) return FALSE;

	switch( key )
	{
	case KEY_INSERT:
		if (mask == MASK_NONE)
		{
			gKeyboard->toggleInsertMode();
		}
		break;

	case KEY_BACKSPACE:
		if( hasSelection() )
		{
			deleteSelection(FALSE);
		}
		else
		if( 0 < mCursorPos )
		{
			// <FS> Ctrl-Backspace remove word
			//removeCharOrTab();
			if (mask == MASK_CONTROL)
				removeWord(true);
			else
				removeCharOrTab();
			// </FS>
		}
		else
		{
			LLUI::reportBadKeystroke();
		}
		break;

	// <FS> Ctrl-Backspace remove word
	case KEY_DELETE:
		if (getEnabled() && mask == MASK_CONTROL)
		{
			removeWord(false);
		}
		else
		{
			handled = false;
		}
		break;
	// </FS>

	case KEY_RETURN:
		if (mask == MASK_NONE)
		{
			if( hasSelection() && !mKeepSelectionOnReturn )
			{
				deleteSelection(FALSE);
			}
			if (mAutoIndent)
			{
				autoIndent();
			}
		}
		else
		{
			handled = FALSE;
			break;
		}
		break;

	case KEY_TAB:
		if (mask & MASK_CONTROL)
		{
			handled = FALSE;
			break;
		}
		if( hasSelection() && selectionContainsLineBreaks() )
		{
			indentSelectedLines( (mask & MASK_SHIFT) ? -SPACES_PER_TAB : SPACES_PER_TAB );
		}
		else
		{
			if( hasSelection() )
			{
				deleteSelection(FALSE);
			}
			
			S32 offset = getLineOffsetFromDocIndex(mCursorPos);

			S32 spaces_needed = SPACES_PER_TAB - (offset % SPACES_PER_TAB);
			for( S32 i=0; i < spaces_needed; i++ )
			{
				addChar( ' ' );
			}
		}
		break;
		
	default:
		handled = FALSE;
		break;
	}

	if (handled)
	{
		onKeyStroke();
	}
	return handled;
}


void LLTextEditor::unindentLineBeforeCloseBrace()
{
	if( mCursorPos >= 1 )
	{
		LLWString text = getWText();
		if( ' ' == text[ mCursorPos - 1 ] )
		{
			removeCharOrTab();
		}
	}
}


BOOL LLTextEditor::handleKeyHere(KEY key, MASK mask )
{
	BOOL	handled = FALSE;

	// Special case for TAB.  If want to move to next field, report
	// not handled and let the parent take care of field movement.
	if (KEY_TAB == key && mTabsToNextField)
	{
		return FALSE;
	}

	if (mReadOnly && mScroller)
	{
		handled = (mScroller && mScroller->handleKeyHere( key, mask ))
				|| handleSelectionKey(key, mask)
				|| handleControlKey(key, mask);
	}
	else 
	{
		if (mEnableTooltipPaste &&
			LLToolTipMgr::instance().toolTipVisible() && 
			KEY_TAB == key)
		{	// Paste the first line of a tooltip into the editor
			std::string message;
			LLToolTipMgr::instance().getToolTipMessage(message);
			LLWString tool_tip_text(utf8str_to_wstring(message));

			if (tool_tip_text.size() > 0)
			{
				// Delete any selected characters (the tooltip text replaces them)
				if(hasSelection())
				{
					deleteSelection(TRUE);
				}

				std::basic_string<llwchar>::size_type pos = tool_tip_text.find('\n',0);
				if (pos != -1)
				{	// Extract the first line of the tooltip
					tool_tip_text = std::basic_string<llwchar>(tool_tip_text, 0, pos);
				}

				// Add the text
				cleanStringForPaste(tool_tip_text);
				pasteTextWithLinebreaks(tool_tip_text);
				handled = TRUE;
			}
		}
		else
		{	// Normal key handling
			handled = handleNavigationKey( key, mask )
					|| handleSelectionKey(key, mask)
					|| handleControlKey(key, mask)
					|| handleSpecialKey(key, mask);
		}
	}

	if( handled )
	{
		resetCursorBlink();
		needsScroll();
	}

	return handled;
}


BOOL LLTextEditor::handleUnicodeCharHere(llwchar uni_char)
{
	if ((uni_char < 0x20) || (uni_char == 0x7F)) // Control character or DEL
	{
		return FALSE;
	}

	BOOL	handled = FALSE;

	// Handle most keys only if the text editor is writeable.
	if( !mReadOnly )
	{
		if( '}' == uni_char )
		{
			unindentLineBeforeCloseBrace();
		}

		// TODO: KLW Add auto show of tool tip on (
		addChar( uni_char );

		// Keys that add characters temporarily hide the cursor
		getWindow()->hideCursorUntilMouseMove();

		handled = TRUE;
	}

	if( handled )
	{
		resetCursorBlink();

		// Most keystrokes will make the selection box go away, but not all will.
		deselect();

		onKeyStroke();
	}

	return handled;
}


// virtual
BOOL LLTextEditor::canDoDelete() const
{
	return !mReadOnly && ( !mPassDelete || ( hasSelection() || (mCursorPos < getLength())) );
}

void LLTextEditor::doDelete()
{
	if( !canDoDelete() )
	{
		return;
	}
	if( hasSelection() )
	{
		deleteSelection(FALSE);
	}
	else
	if( mCursorPos < getLength() )
	{	
		S32 i;
		S32 chars_to_remove = 1;
		LLWString text = getWText();
		if( (text[ mCursorPos ] == ' ') && (mCursorPos + SPACES_PER_TAB < getLength()) )
		{
			// Try to remove a full tab's worth of spaces
			S32 offset = getLineOffsetFromDocIndex(mCursorPos);
			chars_to_remove = SPACES_PER_TAB - (offset % SPACES_PER_TAB);
			if( chars_to_remove == 0 )
			{
				chars_to_remove = SPACES_PER_TAB;
			}

			for( i = 0; i < chars_to_remove; i++ )
			{
				if( text[mCursorPos + i] != ' ' )
				{
					chars_to_remove = 1;
					break;
				}
			}
		}

		for( i = 0; i < chars_to_remove; i++ )
		{
			setCursorPos(mCursorPos + 1);
			removeChar();
		}

	}

	onKeyStroke();
}

//----------------------------------------------------------------------------


void LLTextEditor::blockUndo()
{
	mBaseDocIsPristine = FALSE;
	mLastCmd = NULL;
	std::for_each(mUndoStack.begin(), mUndoStack.end(), DeletePointer());
	mUndoStack.clear();
}

// virtual
BOOL LLTextEditor::canUndo() const
{
	return !mReadOnly && mLastCmd != NULL;
}

void LLTextEditor::undo()
{
	if( !canUndo() )
	{
		return;
	}
	deselect();
	S32 pos = 0;
	do
	{
		pos = mLastCmd->undo(this);
		undo_stack_t::iterator iter = std::find(mUndoStack.begin(), mUndoStack.end(), mLastCmd);
		if (iter != mUndoStack.end())
			++iter;
		if (iter != mUndoStack.end())
			mLastCmd = *iter;
		else
			mLastCmd = NULL;

		} while( mLastCmd && mLastCmd->groupWithNext() );

		setCursorPos(pos);

	onKeyStroke();
}

BOOL LLTextEditor::canRedo() const
{
	return !mReadOnly && (mUndoStack.size() > 0) && (mLastCmd != mUndoStack.front());
}

void LLTextEditor::redo()
{
	if( !canRedo() )
	{
		return;
	}
	deselect();
	S32 pos = 0;
	do
	{
		if( !mLastCmd )
		{
			mLastCmd = mUndoStack.back();
		}
		else
		{
			undo_stack_t::iterator iter = std::find(mUndoStack.begin(), mUndoStack.end(), mLastCmd);
			if (iter != mUndoStack.begin())
				mLastCmd = *(--iter);
			else
				mLastCmd = NULL;
		}

			if( mLastCmd )
			{
				pos = mLastCmd->redo(this);
			}
		} while( 
			mLastCmd &&
			mLastCmd->groupWithNext() &&
			(mLastCmd != mUndoStack.front()) );
		
		setCursorPos(pos);

	onKeyStroke();
}

void LLTextEditor::onFocusReceived()
{
	LLTextBase::onFocusReceived();
	updateAllowingLanguageInput();
}

void LLTextEditor::focusLostHelper()
{
	updateAllowingLanguageInput();

	// Route menu back to the default
 	if( gEditMenuHandler == this )
	{
		gEditMenuHandler = NULL;
	}

	if (mCommitOnFocusLost)
	{
		onCommit();
	}

	// Make sure cursor is shown again
	getWindow()->showCursorFromMouseMove();
}

void LLTextEditor::onFocusLost()
{
	focusLostHelper();
	LLTextBase::onFocusLost();
}

void LLTextEditor::onCommit()
{
	setControlValue(getValue()); 
	LLTextBase::onCommit(); 
}

void LLTextEditor::setEnabled(BOOL enabled)
{
	// just treat enabled as read-only flag
	bool read_only = !enabled;
	if (read_only != mReadOnly)
	{
		//mReadOnly = read_only;
		LLTextBase::setReadOnly(read_only);
		updateSegments();
		updateAllowingLanguageInput();
	}
}

void LLTextEditor::showContextMenu(S32 x, S32 y)
{
	if (!mContextMenu)
	{
		llassert(LLMenuGL::sMenuContainer != NULL);
		mContextMenu = LLUICtrlFactory::instance().createFromFile<LLContextMenu>("menu_text_editor.xml", 
																				LLMenuGL::sMenuContainer, 
																				LLMenuHolderGL::child_registry_t::instance());
	}

	// Route menu to this class
	// previously this was done in ::handleRightMoseDown:
	//if(hasTabStop())
	// setFocus(TRUE)  - why? weird...
	// and then inside setFocus
	// ....
	//    gEditMenuHandler = this;
	// ....
	// but this didn't work in all cases and just weird...
    //why not here? 
	// (all this was done for EXT-4443)

	gEditMenuHandler = this;

	S32 screen_x, screen_y;
	localPointToScreen(x, y, &screen_x, &screen_y);

	setCursorAtLocalPos(x, y, false);
	if (hasSelection())
	{
		if ( (mCursorPos < llmin(mSelectionStart, mSelectionEnd)) || (mCursorPos > llmax(mSelectionStart, mSelectionEnd)) )
		{
			deselect();
		}
		else
		{
			setCursorPos(llmax(mSelectionStart, mSelectionEnd));
		}
	}

	bool use_spellcheck = getSpellCheck(), is_misspelled = false;
	if (use_spellcheck)
	{
		mSuggestionList.clear();

		// If the cursor is on a misspelled word, retrieve suggestions for it
		std::string misspelled_word = getMisspelledWord(mCursorPos);
		if ((is_misspelled = !misspelled_word.empty()) == true)
		{
			LLSpellChecker::instance().getSuggestions(misspelled_word, mSuggestionList);
		}
	}

	mContextMenu->setItemVisible("Suggestion Separator", (use_spellcheck) && (!mSuggestionList.empty()));
	mContextMenu->setItemVisible("Add to Dictionary", (use_spellcheck) && (is_misspelled));
	mContextMenu->setItemVisible("Add to Ignore", (use_spellcheck) && (is_misspelled));
	mContextMenu->setItemVisible("Spellcheck Separator", (use_spellcheck) && (is_misspelled));
	mContextMenu->show(screen_x, screen_y, this);
}


void LLTextEditor::drawPreeditMarker()
{
	static LLUICachedControl<F32> preedit_marker_brightness ("UIPreeditMarkerBrightness", 0);
	static LLUICachedControl<S32> preedit_marker_gap ("UIPreeditMarkerGap", 0);
	static LLUICachedControl<S32> preedit_marker_position ("UIPreeditMarkerPosition", 0);
	static LLUICachedControl<S32> preedit_marker_thickness ("UIPreeditMarkerThickness", 0);
	static LLUICachedControl<F32> preedit_standout_brightness ("UIPreeditStandoutBrightness", 0);
	static LLUICachedControl<S32> preedit_standout_gap ("UIPreeditStandoutGap", 0);
	static LLUICachedControl<S32> preedit_standout_position ("UIPreeditStandoutPosition", 0);
	static LLUICachedControl<S32> preedit_standout_thickness ("UIPreeditStandoutThickness", 0);

	if (!hasPreeditString())
	{
		return;
	}

    const LLWString textString(getWText());
	const llwchar *text = textString.c_str();
	const S32 text_len = getLength();
	const S32 num_lines = getLineCount();

	S32 cur_line = getFirstVisibleLine();
	if (cur_line >= num_lines)
	{
		return;
	}
		
	const S32 line_height = mFont->getLineHeight();

	S32 line_start = getLineStart(cur_line);
	S32 line_y = mVisibleTextRect.mTop - line_height;
	while((mVisibleTextRect.mBottom <= line_y) && (num_lines > cur_line))
	{
		S32 next_start = -1;
		S32 line_end = text_len;

		if ((cur_line + 1) < num_lines)
		{
			next_start = getLineStart(cur_line + 1);
			line_end = next_start;
		}
		if ( text[line_end-1] == '\n' )
		{
			--line_end;
		}

		// Does this line contain preedits?
		if (line_start >= mPreeditPositions.back())
		{
			// We have passed the preedits.
			break;
		}
		if (line_end > mPreeditPositions.front())
		{
			for (U32 i = 0; i < mPreeditStandouts.size(); i++)
			{
				S32 left = mPreeditPositions[i];
				S32 right = mPreeditPositions[i + 1];
				if (right <= line_start || left >= line_end)
				{
					continue;
				}

				line_info& line = mLineInfoList[cur_line];
				LLRect text_rect(line.mRect);
				text_rect.mRight = mDocumentView->getRect().getWidth(); // clamp right edge to document extents
				text_rect.translate(mDocumentView->getRect().mLeft, mDocumentView->getRect().mBottom); // adjust by scroll position

				S32 preedit_left = text_rect.mLeft;
				if (left > line_start)
				{
					preedit_left += mFont->getWidth(text, line_start, left - line_start);
				}
				S32 preedit_right = text_rect.mLeft;
				if (right < line_end)
				{
					preedit_right += mFont->getWidth(text, line_start, right - line_start);
				}
				else
				{
					preedit_right += mFont->getWidth(text, line_start, line_end - line_start);
				}

				if (mPreeditStandouts[i])
				{
					gl_rect_2d(preedit_left + preedit_standout_gap,
							   text_rect.mBottom + mFont->getDescenderHeight() - 1,
							   preedit_right - preedit_standout_gap - 1,
							   text_rect.mBottom + mFont->getDescenderHeight() - 1 - preedit_standout_thickness,
							   (mCursorColor.get() * preedit_standout_brightness + mWriteableBgColor.get() * (1 - preedit_standout_brightness)).setAlpha(1.0f));
				}
				else
				{
					gl_rect_2d(preedit_left + preedit_marker_gap,
							   text_rect.mBottom + mFont->getDescenderHeight() - 1,
							   preedit_right - preedit_marker_gap - 1,
							   text_rect.mBottom + mFont->getDescenderHeight() - 1 - preedit_marker_thickness,
							   (mCursorColor.get() * preedit_marker_brightness + mWriteableBgColor.get() * (1 - preedit_marker_brightness)).setAlpha(1.0f));
				}
			}
		}

		// move down one line
		line_y -= line_height;
		line_start = next_start;
		cur_line++;
	}
}

void LLTextEditor::draw()
{
	{
		// pad clipping rectangle so that cursor can draw at full width
		// when at left edge of mVisibleTextRect
		LLRect clip_rect(mVisibleTextRect);
		clip_rect.stretch(1);
		LLLocalClipRect clip(clip_rect);
	}

	LLTextBase::draw();

    drawPreeditMarker();

	//RN: the decision was made to always show the orange border for keyboard focus but do not put an insertion caret
	// when in readonly mode
	mBorder->setKeyboardFocusHighlight( hasFocus() );// && !mReadOnly);
}

// Start or stop the editor from accepting text-editing keystrokes
// see also LLLineEditor
void LLTextEditor::setFocus( BOOL new_state )
{
	BOOL old_state = hasFocus();

	// Don't change anything if the focus state didn't change
	if (new_state == old_state) return;

	// Notify early if we are losing focus.
	if (!new_state)
	{
		getWindow()->allowLanguageTextInput(this, FALSE);
	}

	LLTextBase::setFocus( new_state );

	if( new_state )
	{
		// Route menu to this class
		gEditMenuHandler = this;

		// Don't start the cursor flashing right away
		resetCursorBlink();
	}
	else
	{
		// Route menu back to the default
		if( gEditMenuHandler == this )
		{
			gEditMenuHandler = NULL;
		}

		endSelection();
	}
}

// public
void LLTextEditor::setCursorAndScrollToEnd()
{
	deselect();
	endOfDoc();
}

void LLTextEditor::getCurrentLineAndColumn( S32* line, S32* col, BOOL include_wordwrap ) 
{ 
	*line = getLineNumFromDocIndex(mCursorPos, include_wordwrap);
	*col = getLineOffsetFromDocIndex(mCursorPos, include_wordwrap);
}

void LLTextEditor::autoIndent()
{
	// Count the number of spaces in the current line
	// <FS:Zi> Fix indentation, always assume things can be word wrapped
	// S32 line = getLineNumFromDocIndex(mCursorPos, false);
	S32 line = getLineNumFromDocIndex(mCursorPos, true);
	// </FS:Zi>
	S32 line_start = getLineStart(line);
	S32 space_count = 0;
	S32 i;

	LLWString text = getWText();
	S32 offset = getLineOffsetFromDocIndex(mCursorPos);
	while(( ' ' == text[line_start] ) && (space_count < offset))
	{
		space_count++;
		line_start++;
	}

	// If we're starting a braced section, indent one level.
	if( (mCursorPos > 0) && (text[mCursorPos -1] == '{') )
	{
		space_count += SPACES_PER_TAB;
	}

	// Insert that number of spaces on the new line

	//appendLineBreakSegment(LLStyle::Params());//addChar( '\n' );
	addLineBreakChar();

	for( i = 0; i < space_count; i++ )
	{
		addChar( ' ' );
	}
}

// Inserts new text at the cursor position
void LLTextEditor::insertText(const std::string &new_text)
{
	BOOL enabled = getEnabled();
	setEnabled( TRUE );

	// Delete any selected characters (the insertion replaces them)
	if( hasSelection() )
	{
		deleteSelection(TRUE);
	}

	setCursorPos(mCursorPos + insert( mCursorPos, utf8str_to_wstring(new_text), FALSE, LLTextSegmentPtr() ));
	
	setEnabled( enabled );
}

void LLTextEditor::insertText(LLWString &new_text)
{
	BOOL enabled = getEnabled();
	setEnabled( TRUE );

	// Delete any selected characters (the insertion replaces them)
	if( hasSelection() )
	{
		deleteSelection(TRUE);
	}

	setCursorPos(mCursorPos + insert( mCursorPos, new_text, FALSE, LLTextSegmentPtr() ));

	setEnabled( enabled );
}

void LLTextEditor::appendWidget(const LLInlineViewSegment::Params& params, const std::string& text, bool allow_undo)
{
	// Save old state
	S32 selection_start = mSelectionStart;
	S32 selection_end = mSelectionEnd;
	BOOL was_selecting = mIsSelecting;
	S32 cursor_pos = mCursorPos;
	S32 old_length = getLength();
	BOOL cursor_was_at_end = (mCursorPos == old_length);

	deselect();

	setCursorPos(old_length);

	LLWString widget_wide_text = utf8str_to_wstring(text);

	LLTextSegmentPtr segment = new LLInlineViewSegment(params, old_length, old_length + widget_wide_text.size());
	insert(getLength(), widget_wide_text, FALSE, segment);

	// Set the cursor and scroll position
	if( selection_start != selection_end )
	{
		mSelectionStart = selection_start;
		mSelectionEnd = selection_end;

		mIsSelecting = was_selecting;
		setCursorPos(cursor_pos);
	}
	else if( cursor_was_at_end )
	{
		setCursorPos(getLength());
	}
	else
	{
		setCursorPos(cursor_pos);
	}

	if (!allow_undo)
	{
		blockUndo();
	}
}

void LLTextEditor::removeTextFromEnd(S32 num_chars)
{
	if (num_chars <= 0) return;

	remove(getLength() - num_chars, num_chars, FALSE);

	S32 len = getLength();
	setCursorPos (llclamp(mCursorPos, 0, len));
	mSelectionStart = llclamp(mSelectionStart, 0, len);
	mSelectionEnd = llclamp(mSelectionEnd, 0, len);

	needsScroll();
}

//----------------------------------------------------------------------------
// <FS:Ansariel> FIRE-11045: Spell checking changes not identified as such
void LLTextEditor::onSpellCheckPerformed()
{
	if (isPristine())
	{
		mBaseDocIsPristine = FALSE;
	}
}
// </FS:Ansariel>

void LLTextEditor::makePristine()
{
	mPristineCmd = mLastCmd;
	mBaseDocIsPristine = !mLastCmd;

	// Create a clean partition in the undo stack.  We don't want a single command to extend from
	// the "pre-pristine" state to the "post-pristine" state.
	if( mLastCmd )
	{
		mLastCmd->blockExtensions();
	}
}

BOOL LLTextEditor::isPristine() const
{
	if( mPristineCmd )
	{
		return (mPristineCmd == mLastCmd);
	}
	else
	{
		// No undo stack, so check if the version before and commands were done was the original version
		return !mLastCmd && mBaseDocIsPristine;
	}
}

BOOL LLTextEditor::tryToRevertToPristineState()
{
	if( !isPristine() )
	{
		deselect();
		S32 i = 0;
		while( !isPristine() && canUndo() )
		{
			undo();
			i--;
		}

		while( !isPristine() && canRedo() )
		{
			redo();
			i++;
		}

		if( !isPristine() )
		{
			// failed, so go back to where we started
			while( i > 0 )
			{
				undo();
				i--;
			}
		}
	}

	return isPristine(); // TRUE => success
}

void LLTextEditor::updateLinkSegments()
{
	LLWString wtext = getWText();

	// update any segments that contain a link
	for (segment_set_t::iterator it = mSegments.begin(); it != mSegments.end(); ++it)
	{
		LLTextSegment *segment = *it;
		if (segment && segment->getStyle() && segment->getStyle()->isLink())
		{
			LLStyleConstSP style = segment->getStyle();
			LLStyleSP new_style(new LLStyle(*style));
			LLWString url_label = wtext.substr(segment->getStart(), segment->getEnd()-segment->getStart());

			segment_set_t::const_iterator next_it = mSegments.upper_bound(segment);
			LLTextSegment *next_segment = *next_it;
			if (next_segment)
			{
				LLWString next_url_label = wtext.substr(next_segment->getStart(), next_segment->getEnd()-next_segment->getStart());
				std::string link_check = wstring_to_utf8str(url_label) + wstring_to_utf8str(next_url_label);
				LLUrlMatch match;

				if ( LLUrlRegistry::instance().findUrl(link_check, match))
				{
					if(match.getQuery() == wstring_to_utf8str(next_url_label))
					{
						continue;
					}
				}
			}

			// if the link's label (what the user can edit) is a valid Url,
			// then update the link's HREF to be the same as the label text.
			// This lets users edit Urls in-place.
			if (LLUrlRegistry::instance().hasUrl(url_label))
			{
				std::string new_url = wstring_to_utf8str(url_label);
				LLStringUtil::trim(new_url);
				new_style->setLinkHREF(new_url);
				LLStyleConstSP sp(new_style);
				segment->setStyle(sp);
			}
		}
	}
}



void LLTextEditor::onMouseCaptureLost()
{
	endSelection();
}

///////////////////////////////////////////////////////////////////
// Hack for Notecards

BOOL LLTextEditor::importBuffer(const char* buffer, S32 length )
{
	std::istringstream instream(buffer);
	
	// Version 1 format:
	//		Linden text version 1\n
	//		{\n
	//			<EmbeddedItemList chunk>
	//			Text length <bytes without \0>\n
	//			<text without \0> (text may contain ext_char_values)
	//		}\n

	char tbuf[MAX_STRING];	/* Flawfinder: ignore */
	
	S32 version = 0;
	instream.getline(tbuf, MAX_STRING);
	if( 1 != sscanf(tbuf, "Linden text version %d", &version) )
	{
		LL_WARNS() << "Invalid Linden text file header " << LL_ENDL;
		return FALSE;
	}

	if( 1 != version )
	{
		LL_WARNS() << "Invalid Linden text file version: " << version << LL_ENDL;
		return FALSE;
	}

	instream.getline(tbuf, MAX_STRING);
	if( 0 != sscanf(tbuf, "{") )
	{
		LL_WARNS() << "Invalid Linden text file format" << LL_ENDL;
		return FALSE;
	}

	S32 text_len = 0;
	instream.getline(tbuf, MAX_STRING);
	if( 1 != sscanf(tbuf, "Text length %d", &text_len) )
	{
		LL_WARNS() << "Invalid Linden text length field" << LL_ENDL;
		return FALSE;
	}

	if( text_len > mMaxTextByteLength )
	{
		LL_WARNS() << "Invalid Linden text length: " << text_len << LL_ENDL;
		return FALSE;
	}

	BOOL success = TRUE;

	char* text = new char[ text_len + 1];
	if (text == NULL)
	{
		LL_ERRS() << "Memory allocation failure." << LL_ENDL;			
		return FALSE;
	}
	instream.get(text, text_len + 1, '\0');
	text[text_len] = '\0';
	if( text_len != (S32)strlen(text) )/* Flawfinder: ignore */
	{
		LL_WARNS() << llformat("Invalid text length: %d != %d ",strlen(text),text_len) << LL_ENDL;/* Flawfinder: ignore */
		success = FALSE;
	}

	instream.getline(tbuf, MAX_STRING);
	if( success && (0 != sscanf(tbuf, "}")) )
	{
		LL_WARNS() << "Invalid Linden text file format: missing terminal }" << LL_ENDL;
		success = FALSE;
	}

	if( success )
	{
		// Actually set the text
		setText( LLStringExplicit(text) );
	}

	delete[] text;

	startOfDoc();
	deselect();

	return success;
}

BOOL LLTextEditor::exportBuffer(std::string &buffer )
{
	std::ostringstream outstream(buffer);
	
	outstream << "Linden text version 1\n";
	outstream << "{\n";

	outstream << llformat("Text length %d\n", getLength() );
	outstream << getText();
	outstream << "}\n";

	return TRUE;
}

void LLTextEditor::updateAllowingLanguageInput()
{
	LLWindow* window = getWindow();
	if (!window)
	{
		// test app, no window available
		return;	
	}
	if (hasFocus() && !mReadOnly)
	{
		window->allowLanguageTextInput(this, TRUE);
	}
	else
	{
		window->allowLanguageTextInput(this, FALSE);
	}
}

// Preedit is managed off the undo/redo command stack.

BOOL LLTextEditor::hasPreeditString() const
{
	return (mPreeditPositions.size() > 1);
}

void LLTextEditor::resetPreedit()
{
    if (hasSelection())
    {
		if (hasPreeditString())
        {
            LL_WARNS() << "Preedit and selection!" << LL_ENDL;
            deselect();
        }
        else
        {
            deleteSelection(TRUE);
        }
    }
	if (hasPreeditString())
	{
		if (hasSelection())
		{
			LL_WARNS() << "Preedit and selection!" << LL_ENDL;
			deselect();
		}

		setCursorPos(mPreeditPositions.front());
		removeStringNoUndo(mCursorPos, mPreeditPositions.back() - mCursorPos);
		insertStringNoUndo(mCursorPos, mPreeditOverwrittenWString);

		mPreeditWString.clear();
		mPreeditOverwrittenWString.clear();
		mPreeditPositions.clear();

		// A call to updatePreedit should soon follow under a
		// normal course of operation, so we don't need to 
		// maintain internal variables such as line start 
		// positions now.
	}
}

void LLTextEditor::updatePreedit(const LLWString &preedit_string,
		const segment_lengths_t &preedit_segment_lengths, const standouts_t &preedit_standouts, S32 caret_position)
{
	// Just in case.
	if (mReadOnly)
	{
		return;
	}

	getWindow()->hideCursorUntilMouseMove();

	S32 insert_preedit_at = mCursorPos;

	mPreeditWString = preedit_string;
	mPreeditPositions.resize(preedit_segment_lengths.size() + 1);
	S32 position = insert_preedit_at;
	for (segment_lengths_t::size_type i = 0; i < preedit_segment_lengths.size(); i++)
	{
		mPreeditPositions[i] = position;
		position += preedit_segment_lengths[i];
	}
	mPreeditPositions.back() = position;

	if (LL_KIM_OVERWRITE == gKeyboard->getInsertMode())
	{
		mPreeditOverwrittenWString = getWText().substr(insert_preedit_at, mPreeditWString.length());
		removeStringNoUndo(insert_preedit_at, mPreeditWString.length());
	}
	else
	{
		mPreeditOverwrittenWString.clear();
	}
    
	segment_vec_t segments;
	//pass empty segments to let "insertStringNoUndo" make new LLNormalTextSegment and insert it, if needed.
	insertStringNoUndo(insert_preedit_at, mPreeditWString, &segments); 

	mPreeditStandouts = preedit_standouts;

	setCursorPos(insert_preedit_at + caret_position);

	// Update of the preedit should be caused by some key strokes.
	resetCursorBlink();

	onKeyStroke();
}

BOOL LLTextEditor::getPreeditLocation(S32 query_offset, LLCoordGL *coord, LLRect *bounds, LLRect *control) const
{
	if (control)
	{
		LLRect control_rect_screen;
		localRectToScreen(mVisibleTextRect, &control_rect_screen);
		LLUI::screenRectToGL(control_rect_screen, control);
	}

	S32 preedit_left_position, preedit_right_position;
	if (hasPreeditString())
	{
		preedit_left_position = mPreeditPositions.front();
		preedit_right_position = mPreeditPositions.back();
	}
	else
	{
		preedit_left_position = preedit_right_position = mCursorPos;
	}

	const S32 query = (query_offset >= 0 ? preedit_left_position + query_offset : mCursorPos);
	if (query < preedit_left_position || query > preedit_right_position)
	{
		return FALSE;
	}

	const S32 first_visible_line = getFirstVisibleLine();
	if (query < getLineStart(first_visible_line))
	{
		return FALSE;
	}

	S32 current_line = first_visible_line;
	S32 current_line_start, current_line_end;
	for (;;)
	{
		current_line_start = getLineStart(current_line);
		current_line_end = getLineStart(current_line + 1);
		if (query >= current_line_start && query < current_line_end)
		{
			break;
		}
		if (current_line_start == current_line_end)
		{
			// We have reached on the last line.  The query position must be here.
			break;
		}
		current_line++;
	}

    const LLWString textString(getWText());
	const llwchar * const text = textString.c_str();
	const S32 line_height = mFont->getLineHeight();

	if (coord)
	{
		const S32 query_x = mVisibleTextRect.mLeft + mFont->getWidth(text, current_line_start, query - current_line_start);
		const S32 query_y = mVisibleTextRect.mTop - (current_line - first_visible_line) * line_height - line_height / 2;
		S32 query_screen_x, query_screen_y;
		localPointToScreen(query_x, query_y, &query_screen_x, &query_screen_y);
		LLUI::screenPointToGL(query_screen_x, query_screen_y, &coord->mX, &coord->mY);
	}

	if (bounds)
	{
		S32 preedit_left = mVisibleTextRect.mLeft;
		if (preedit_left_position > current_line_start)
		{
			preedit_left += mFont->getWidth(text, current_line_start, preedit_left_position - current_line_start);
		}

		S32 preedit_right = mVisibleTextRect.mLeft;
		if (preedit_right_position < current_line_end)
		{
			preedit_right += mFont->getWidth(text, current_line_start, preedit_right_position - current_line_start);
		}
		else
		{
			preedit_right += mFont->getWidth(text, current_line_start, current_line_end - current_line_start);
		}

		const S32 preedit_top = mVisibleTextRect.mTop - (current_line - first_visible_line) * line_height;
		const S32 preedit_bottom = preedit_top - line_height;

		const LLRect preedit_rect_local(preedit_left, preedit_top, preedit_right, preedit_bottom);
		LLRect preedit_rect_screen;
		localRectToScreen(preedit_rect_local, &preedit_rect_screen);
		LLUI::screenRectToGL(preedit_rect_screen, bounds);
	}

	return TRUE;
}

void LLTextEditor::getSelectionRange(S32 *position, S32 *length) const
{
	if (hasSelection())
	{
		*position = llmin(mSelectionStart, mSelectionEnd);
		*length = llabs(mSelectionStart - mSelectionEnd);
	}
	else
	{
		*position = mCursorPos;
		*length = 0;
	}
}

void LLTextEditor::getPreeditRange(S32 *position, S32 *length) const
{
	if (hasPreeditString())
	{
		*position = mPreeditPositions.front();
		*length = mPreeditPositions.back() - mPreeditPositions.front();
	}
	else
	{
		*position = mCursorPos;
		*length = 0;
	}
}

void LLTextEditor::markAsPreedit(S32 position, S32 length)
{
	deselect();
	setCursorPos(position);
	if (hasPreeditString())
	{
		LL_WARNS() << "markAsPreedit invoked when hasPreeditString is true." << LL_ENDL;
	}
	mPreeditWString = LLWString( getWText(), position, length );
	if (length > 0)
	{
		mPreeditPositions.resize(2);
		mPreeditPositions[0] = position;
		mPreeditPositions[1] = position + length;
		mPreeditStandouts.resize(1);
		mPreeditStandouts[0] = FALSE;
	}
	else
	{
		mPreeditPositions.clear();
		mPreeditStandouts.clear();
	}
	if (LL_KIM_OVERWRITE == gKeyboard->getInsertMode())
	{
		mPreeditOverwrittenWString = mPreeditWString;
	}
	else
	{
		mPreeditOverwrittenWString.clear();
	}
}

S32 LLTextEditor::getPreeditFontSize() const
{
	return llround((F32)mFont->getLineHeight() * LLUI::getScaleFactor().mV[VY]);
}

BOOL LLTextEditor::isDirty() const
{
	if(mReadOnly)
	{
		return FALSE;
	}

	if( mPristineCmd )
	{
		return ( mPristineCmd == mLastCmd );
	}
	else
	{
		return ( NULL != mLastCmd );
	}
}

void LLTextEditor::setKeystrokeCallback(const keystroke_signal_t::slot_type& callback)
{
	mKeystrokeSignal.connect(callback);
}

void LLTextEditor::onKeyStroke()
{
	mKeystrokeSignal(this);

	mSpellCheckStart = mSpellCheckEnd = -1;
	mSpellCheckTimer.setTimerExpirySec(SPELLCHECK_DELAY);
}

//virtual
void LLTextEditor::clear()
{
	getViewModel()->setDisplay(LLWStringUtil::null);
	clearSegments();
}

bool LLTextEditor::canLoadOrSaveToFile()
{
	return !mReadOnly;
}

S32 LLTextEditor::spacesPerTab()
{
	return SPACES_PER_TAB;
}<|MERGE_RESOLUTION|>--- conflicted
+++ resolved
@@ -868,14 +868,10 @@
 	BOOL	handled = FALSE;
 
 	// if I'm not currently selecting text
-<<<<<<< HEAD
-//	if (!(hasSelection() && hasMouseCapture()))
+	//if (!(mIsSelecting && hasMouseCapture()))
 // [SL:KB] - Patch: Control-TextEditor | Checked: 2014-02-04 (Catznip)
 	if (!(hasSelection() && mIsSelecting && hasMouseCapture()))
 // [/SL:KB]
-=======
-	if (!(mIsSelecting && hasMouseCapture()))
->>>>>>> a647b8f1
 	{
 		// let text segments handle mouse event
 		handled = LLTextBase::handleMouseUp(x, y, mask);
