/** 
 * @file lltexteditor.cpp
 *
 * $LicenseInfo:firstyear=2001&license=viewerlgpl$
 * Second Life Viewer Source Code
 * Copyright (C) 2010, Linden Research, Inc.
 * 
 * This library is free software; you can redistribute it and/or
 * modify it under the terms of the GNU Lesser General Public
 * License as published by the Free Software Foundation;
 * version 2.1 of the License only.
 * 
 * This library is distributed in the hope that it will be useful,
 * but WITHOUT ANY WARRANTY; without even the implied warranty of
 * MERCHANTABILITY or FITNESS FOR A PARTICULAR PURPOSE.  See the GNU
 * Lesser General Public License for more details.
 * 
 * You should have received a copy of the GNU Lesser General Public
 * License along with this library; if not, write to the Free Software
 * Foundation, Inc., 51 Franklin Street, Fifth Floor, Boston, MA  02110-1301  USA
 * 
 * Linden Research, Inc., 945 Battery Street, San Francisco, CA  94111  USA
 * $/LicenseInfo$
 */

// Text editor widget to let users enter a a multi-line ASCII document.

#include "linden_common.h"

#define LLTEXTEDITOR_CPP
#include "lltexteditor.h"

#include "llfontfreetype.h" // for LLFontFreetype::FIRST_CHAR
#include "llfontgl.h"
#include "llgl.h"			// LLGLSUIDefault()
#include "lllocalcliprect.h"
#include "llrender.h"
#include "llui.h"
#include "lluictrlfactory.h"
#include "llrect.h"
#include "llfocusmgr.h"
#include "lltimer.h"
#include "llmath.h"

#include "llclipboard.h"
#include "llemojihelper.h"
#include "llscrollbar.h"
#include "llstl.h"
#include "llstring.h"
#include "llkeyboard.h"
#include "llkeywords.h"
#include "llundo.h"
#include "llviewborder.h"
#include "llcontrol.h"
#include "llwindow.h"
#include "lltextparser.h"
#include "llscrollcontainer.h"
#include "llspellcheck.h"
#include "llpanel.h"
#include "llurlregistry.h"
#include "lltooltip.h"
#include "llmenugl.h"

#include <queue>
#include "llcombobox.h"

// 
// Globals
//
static LLDefaultChildRegistry::Register<LLTextEditor> r("simple_text_editor");

// Compiler optimization, generate extern template
template class LLTextEditor* LLView::getChild<class LLTextEditor>(
	const std::string& name, BOOL recurse) const;

//
// Constants
//
const S32	SPACES_PER_TAB = 4;
const F32	SPELLCHECK_DELAY = 0.5f;	// delay between the last keypress and spell checking the word the cursor is on

///////////////////////////////////////////////////////////////////

class LLTextEditor::TextCmdInsert : public LLTextBase::TextCmd
{
public:
	TextCmdInsert(S32 pos, BOOL group_with_next, const LLWString &ws, LLTextSegmentPtr segment)
		: TextCmd(pos, group_with_next, segment), mWString(ws)
	{
	}
	virtual ~TextCmdInsert() {}
	virtual BOOL execute( LLTextBase* editor, S32* delta )
	{
		*delta = insert(editor, getPosition(), mWString );
		LLWStringUtil::truncate(mWString, *delta);
		//mWString = wstring_truncate(mWString, *delta);
		return (*delta != 0);
	}	
	virtual S32 undo( LLTextBase* editor )
	{
		remove(editor, getPosition(), mWString.length() );
		return getPosition();
	}
	virtual S32 redo( LLTextBase* editor )
	{
		insert(editor, getPosition(), mWString );
		return getPosition() + mWString.length();
	}

private:
	LLWString mWString;
};

///////////////////////////////////////////////////////////////////
class LLTextEditor::TextCmdAddChar : public LLTextBase::TextCmd
{
public:
	TextCmdAddChar( S32 pos, BOOL group_with_next, llwchar wc, LLTextSegmentPtr segment)
		: TextCmd(pos, group_with_next, segment), mWString(1, wc), mBlockExtensions(FALSE)
	{
	}
	virtual void blockExtensions()
	{
		mBlockExtensions = TRUE;
	}
	virtual BOOL canExtend(S32 pos) const
	{
		// cannot extend text with custom segments
		if (!mSegments.empty()) return FALSE;

		return !mBlockExtensions && (pos == getPosition() + (S32)mWString.length());
	}
	virtual BOOL execute( LLTextBase* editor, S32* delta )
	{
		*delta = insert(editor, getPosition(), mWString);
		LLWStringUtil::truncate(mWString, *delta);
		//mWString = wstring_truncate(mWString, *delta);
		return (*delta != 0);
	}
	virtual BOOL extendAndExecute( LLTextBase* editor, S32 pos, llwchar wc, S32* delta )	
	{ 
		LLWString ws;
		ws += wc;
		
		*delta = insert(editor, pos, ws);
		if( *delta > 0 )
		{
			mWString += wc;
		}
		return (*delta != 0);
	}
	virtual S32 undo( LLTextBase* editor )
	{
		remove(editor, getPosition(), mWString.length() );
		return getPosition();
	}
	virtual S32 redo( LLTextBase* editor )
	{
		insert(editor, getPosition(), mWString );
		return getPosition() + mWString.length();
	}

private:
	LLWString	mWString;
	BOOL		mBlockExtensions;

};

///////////////////////////////////////////////////////////////////

class LLTextEditor::TextCmdOverwriteChar : public LLTextBase::TextCmd
{
public:
	TextCmdOverwriteChar( S32 pos, BOOL group_with_next, llwchar wc)
		: TextCmd(pos, group_with_next), mChar(wc), mOldChar(0) {}

	virtual BOOL execute( LLTextBase* editor, S32* delta )
	{ 
		mOldChar = editor->getWText()[getPosition()];
		overwrite(editor, getPosition(), mChar);
		*delta = 0;
		return TRUE;
	}	
	virtual S32 undo( LLTextBase* editor )
	{
		overwrite(editor, getPosition(), mOldChar);
		return getPosition();
	}
	virtual S32 redo( LLTextBase* editor )
	{
		overwrite(editor, getPosition(), mChar);
		return getPosition()+1;
	}

private:
	llwchar		mChar;
	llwchar		mOldChar;
};

///////////////////////////////////////////////////////////////////

class LLTextEditor::TextCmdRemove : public LLTextBase::TextCmd
{
public:
	TextCmdRemove( S32 pos, BOOL group_with_next, S32 len, segment_vec_t& segments ) :
		TextCmd(pos, group_with_next), mLen(len)
	{
		std::swap(mSegments, segments);
	}
	virtual BOOL execute( LLTextBase* editor, S32* delta )
	{ 
		mWString = editor->getWText().substr(getPosition(), mLen);
		*delta = remove(editor, getPosition(), mLen );
		return (*delta != 0);
	}
	virtual S32 undo( LLTextBase* editor )
	{
		insert(editor, getPosition(), mWString);
		return getPosition() + mWString.length();
	}
	virtual S32 redo( LLTextBase* editor )
	{
		remove(editor, getPosition(), mLen );
		return getPosition();
	}
private:
	LLWString	mWString;
	S32				mLen;
};


///////////////////////////////////////////////////////////////////
LLTextEditor::Params::Params()
:	default_text("default_text"),
	prevalidate_callback("prevalidate_callback"),
	embedded_items("embedded_items", false),
	ignore_tab("ignore_tab", true),
	auto_indent("auto_indent", true),
	default_color("default_color"),
    commit_on_focus_lost("commit_on_focus_lost", false),
	show_context_menu("show_context_menu"),
	show_emoji_helper("show_emoji_helper"),
	enable_tooltip_paste("enable_tooltip_paste"),
	enable_tab_remove("enable_tab_remove", true)	// <FS:Ansariel> FIRE-15591: Optional tab remove
{
	addSynonym(prevalidate_callback, "text_type");
}

LLTextEditor::LLTextEditor(const LLTextEditor::Params& p) :
	LLTextBase(p),
	mAutoreplaceCallback(),
	mBaseDocIsPristine(TRUE),
	mPristineCmd( NULL ),
	mLastCmd( NULL ),
	mDefaultColor( p.default_color() ),
	mAutoIndent(p.auto_indent),
	mCommitOnFocusLost( p.commit_on_focus_lost),
	mAllowEmbeddedItems( p.embedded_items ),
	mMouseDownX(0),
	mMouseDownY(0),
	mTabsToNextField(p.ignore_tab),
	mPrevalidateFunc(p.prevalidate_callback()),
	mShowContextMenu(p.show_context_menu),
	mShowEmojiHelper(p.show_emoji_helper),
	mEnableTooltipPaste(p.enable_tooltip_paste),
	mPassDelete(FALSE),
	mKeepSelectionOnReturn(false),
	mEnableTabRemove(p.enable_tab_remove)	// <FS:Ansariel> FIRE-15591: Optional tab remove
{
	mSourceID.generate();

	//FIXME: use image?
	LLViewBorder::Params params;
	params.name = "text ed border";
	params.rect = getLocalRect();
	params.bevel_style = LLViewBorder::BEVEL_IN;
	params.border_thickness = 1;
	params.visible = p.border_visible;
	mBorder = LLUICtrlFactory::create<LLViewBorder> (params);
	addChild( mBorder );
	setText(p.default_text());
	
	mParseOnTheFly = TRUE;
}

void LLTextEditor::initFromParams( const LLTextEditor::Params& p)
{
	LLTextBase::initFromParams(p);

	// HACK:  text editors always need to be enabled so that we can scroll
	LLView::setEnabled(true);

	if (p.commit_on_focus_lost.isProvided())
	{
		mCommitOnFocusLost = p.commit_on_focus_lost;
	}
	
	updateAllowingLanguageInput();
}

LLTextEditor::~LLTextEditor()
{
	gFocusMgr.releaseFocusIfNeeded( this ); // calls onCommit() while LLTextEditor still valid

	// Scrollbar is deleted by LLView
	std::for_each(mUndoStack.begin(), mUndoStack.end(), DeletePointer());
	mUndoStack.clear();
	// Mark the menu as dead or its retained in memory till shutdown.
	LLContextMenu* menu = static_cast<LLContextMenu*>(mContextMenuHandle.get());
	if(menu)
	{
		menu->die();
		mContextMenuHandle.markDead();
	}
}

////////////////////////////////////////////////////////////
// LLTextEditor
// Public methods

void LLTextEditor::setText(const LLStringExplicit &utf8str, const LLStyle::Params& input_params)
{
	// validate incoming text if necessary
	if (mPrevalidateFunc)
	{
		LLWString test_text = utf8str_to_wstring(utf8str);
		if (!mPrevalidateFunc(test_text))
		{
			// not valid text, nothing to do
			return;
		}
	}

	blockUndo();
	deselect();
	
	mParseOnTheFly = FALSE;
	LLTextBase::setText(utf8str, input_params);
	mParseOnTheFly = TRUE;

	resetDirty();
}

// [SL:KB] - Patch: UI-FloaterSearchReplace | Checked: 2013-12-30 (Catznip-3.6)
std::string LLTextEditor::getSelectionString() const
{
	S32 idxSel = 0, lenSel = 0;
	getSelectionRange(&idxSel, &lenSel);
	return (lenSel > 0) ? wstring_to_utf8str(getWText().substr(idxSel, lenSel)) : LLStringUtil::null;
}
// [/SL:KB]

//void LLTextEditor::selectNext(const std::string& search_text_in, BOOL case_insensitive, BOOL wrap)
// [SL:KB] - Patch: UI-FloaterSearchReplace | Checked: 2010-10-29 (Catznip-2.3.0a) | Added: Catznip-2.3.0a
void LLTextEditor::selectNext(const std::string& search_text_in, BOOL case_insensitive, BOOL wrap, BOOL search_up)
// [/SL:KB]
{
	if (search_text_in.empty())
	{
		return;
	}

	LLWString text = getWText();
	LLWString search_text = utf8str_to_wstring(search_text_in);
	if (case_insensitive)
	{
		LLWStringUtil::toLower(text);
		LLWStringUtil::toLower(search_text);
	}
	
	if (mIsSelecting)
	{
		LLWString selected_text = text.substr(mSelectionEnd, mSelectionStart - mSelectionEnd);
		
		if (selected_text == search_text)
		{
//			// We already have this word selected, we are searching for the next.
//			setCursorPos(mCursorPos + search_text.size());
// [SL:KB] - Patch: UI-FloaterSearchReplace | Checked: 2010-10-29 (Catznip-2.3.0a) | Added: Catznip-2.3.0a
			if (search_up)
			{
				// We already have this word selected, we are searching for the previous.
				setCursorPos(llmax(0, mCursorPos - 1));
			}
			else
			{
				// We already have this word selected, we are searching for the next.
				setCursorPos(mCursorPos + search_text.size());
			}
// [/SL:KB]
		}
	}
	
//	S32 loc = text.find(search_text,mCursorPos);
// [SL:KB] - Patch: UI-FloaterSearchReplace | Checked: 2010-10-29 (Catznip-2.3.0a) | Added: Catznip-2.3.0a
	S32 loc = (search_up) ? text.rfind(search_text, llmax(0, mCursorPos - (S32)search_text.size())) : text.find(search_text,mCursorPos);
// [/SL:KB]

	// If Maybe we wrapped, search again
	if (wrap && (-1 == loc))
	{	
//		loc = text.find(search_text);
// [SL:KB] - Patch: UI-FloaterSearchReplace | Checked: 2010-10-29 (Catznip-2.3.0a) | Added: Catznip-2.3.0a
		loc = (search_up) ? text.rfind(search_text) : text.find(search_text);
// [/SL:KB]
	}
	
	// If still -1, then search_text just isn't found.
    if (-1 == loc)
	{
		mIsSelecting = FALSE;
		mSelectionEnd = 0;
		mSelectionStart = 0;
		return;
	}

	setCursorPos(loc);
// [SL:KB] - Patch: UI-FloaterSearchReplace | Checked: 2010-11-05 (Catznip-2.3.0a) | Added: Catznip-2.3.0a
	if (mReadOnly)
	{
		updateScrollFromCursor();
	}
// [/SL:KB]
	
	mIsSelecting = TRUE;
	mSelectionEnd = mCursorPos;
	mSelectionStart = llmin((S32)getLength(), (S32)(mCursorPos + search_text.size()));
}

//BOOL LLTextEditor::replaceText(const std::string& search_text_in, const std::string& replace_text,
//							   BOOL case_insensitive, BOOL wrap)
// [SL:KB] - Patch: UI-FloaterSearchReplace | Checked: 2010-10-29 (Catznip-2.3.0a) | Added: Catznip-2.3.0a
BOOL LLTextEditor::replaceText(const std::string& search_text_in, const std::string& replace_text,
							   BOOL case_insensitive, BOOL wrap, BOOL search_up)
// [/SL:KB]
{
	BOOL replaced = FALSE;

	if (search_text_in.empty())
	{
		return replaced;
	}

	LLWString search_text = utf8str_to_wstring(search_text_in);
	if (mIsSelecting)
	{
		LLWString text = getWText();
		LLWString selected_text = text.substr(mSelectionEnd, mSelectionStart - mSelectionEnd);

		if (case_insensitive)
		{
			LLWStringUtil::toLower(selected_text);
			LLWStringUtil::toLower(search_text);
		}

		if (selected_text == search_text)
		{
			insertText(replace_text);
			replaced = TRUE;
		}
	}

//	selectNext(search_text_in, case_insensitive, wrap);
// [SL:KB] - Patch: UI-FloaterSearchReplace | Checked: 2010-10-29 (Catznip-2.3.0a) | Added: Catznip-2.3.0a
	selectNext(search_text_in, case_insensitive, wrap, search_up);
// [/SL:KB]
	return replaced;
}

void LLTextEditor::replaceTextAll(const std::string& search_text, const std::string& replace_text, BOOL case_insensitive)
{
	startOfDoc();
	selectNext(search_text, case_insensitive, FALSE);

	BOOL replaced = TRUE;
	while ( replaced )
	{
		replaced = replaceText(search_text,replace_text, case_insensitive, FALSE);
	}
}

S32 LLTextEditor::prevWordPos(S32 cursorPos) const
{
	LLWString wtext(getWText());
	while( (cursorPos > 0) && (wtext[cursorPos-1] == ' ') )
	{
		cursorPos--;
	}
	while( (cursorPos > 0) && LLWStringUtil::isPartOfWord( wtext[cursorPos-1] ) )
	{
		cursorPos--;
	}
	return cursorPos;
}

S32 LLTextEditor::nextWordPos(S32 cursorPos) const
{
	LLWString wtext(getWText());
	while( (cursorPos < getLength()) && LLWStringUtil::isPartOfWord( wtext[cursorPos] ) )
	{
		cursorPos++;
	} 
	while( (cursorPos < getLength()) && (wtext[cursorPos] == ' ') )
	{
		cursorPos++;
	}
	return cursorPos;
}

const LLTextSegmentPtr	LLTextEditor::getPreviousSegment() const
{
	static LLPointer<LLIndexSegment> index_segment = new LLIndexSegment;

	index_segment->setStart(mCursorPos);
	index_segment->setEnd(mCursorPos);

	// find segment index at character to left of cursor (or rightmost edge of selection)
	segment_set_t::const_iterator it = mSegments.lower_bound(index_segment);

	if (it != mSegments.end())
	{
		return *it;
	}
	else
	{
		return LLTextSegmentPtr();
	}
}

void LLTextEditor::getSelectedSegments(LLTextEditor::segment_vec_t& segments) const
{
	S32 left = hasSelection() ? llmin(mSelectionStart, mSelectionEnd) : mCursorPos;
	S32 right = hasSelection() ? llmax(mSelectionStart, mSelectionEnd) : mCursorPos;

	return getSegmentsInRange(segments, left, right, true);
}

void LLTextEditor::getSegmentsInRange(LLTextEditor::segment_vec_t& segments_out, S32 start, S32 end, bool include_partial) const
{
	segment_set_t::const_iterator first_it = getSegIterContaining(start);
	segment_set_t::const_iterator end_it = getSegIterContaining(end - 1);
	if (end_it != mSegments.end()) ++end_it;

	// <FS:ND> FIRE-3278; end_it can point before first_it (std::distance( first_it, mSegments.end() ) < std::distance( end_it, mSegments.end() ))
	// In that case the loop below does not correctly terminate. Checking for it != mSegments.end() too, that will avoid that error

	// for (segment_set_t::const_iterator it = first_it; it != end_it; ++it)
	for (segment_set_t::const_iterator it = first_it; it != mSegments.end() && it != end_it; ++it)
	// </FS:ND>
	{
		LLTextSegmentPtr segment = *it;
		if (include_partial
			||	(segment->getStart() >= start
				&& segment->getEnd() <= end))
		{
			segments_out.push_back(segment);
		}
	}
}

void LLTextEditor::setShowEmojiHelper(bool show)
{
	if (!mShowEmojiHelper)
	{
		LLEmojiHelper::instance().hideHelper(this);
	}

	mShowEmojiHelper = show;
}

BOOL LLTextEditor::selectionContainsLineBreaks()
{
	if (hasSelection())
	{
		S32 left = llmin(mSelectionStart, mSelectionEnd);
		S32 right = left + llabs(mSelectionStart - mSelectionEnd);

		LLWString wtext = getWText();
		for( S32 i = left; i < right; i++ )
		{
			if (wtext[i] == '\n')
			{
				return TRUE;
			}
		}
	}
	return FALSE;
}


S32 LLTextEditor::indentLine( S32 pos, S32 spaces )
{
	// Assumes that pos is at the start of the line
	// spaces may be positive (indent) or negative (unindent).
	// Returns the actual number of characters added or removed.

	llassert(pos >= 0);
	llassert(pos <= getLength() );

	S32 delta_spaces = 0;

	if (spaces >= 0)
	{
		// Indent
		for(S32 i=0; i < spaces; i++)
		{
			delta_spaces += addChar(pos, ' ');
		}
	}
	else
	{
		// Unindent
		for(S32 i=0; i < -spaces; i++)
		{
			LLWString wtext = getWText();
			if (wtext[pos] == ' ')
			{
				delta_spaces += remove( pos, 1, FALSE );
			}
 		}
	}

	return delta_spaces;
}

void LLTextEditor::indentSelectedLines( S32 spaces )
{
	if( hasSelection() )
	{
		LLWString text = getWText();
		S32 left = llmin( mSelectionStart, mSelectionEnd );
		S32 right = left + llabs( mSelectionStart - mSelectionEnd );
		BOOL cursor_on_right = (mSelectionEnd > mSelectionStart);
		S32 cur = left;

		// Expand left to start of line
		while( (cur > 0) && (text[cur] != '\n') )
		{
			cur--;
		}
		left = cur;
		if( cur > 0 )
		{
			left++;
		}

		// Expand right to end of line
		if( text[right - 1] == '\n' )
		{
			right--;
		}
		else
		{
			while( (text[right] != '\n') && (right <= getLength() ) )
			{
				right++;
			}
		}

		// Disabling parsing on the fly to avoid updating text segments
		// until all indentation commands are executed.
		mParseOnTheFly = FALSE;

		// Find each start-of-line and indent it
		do
		{
			if( text[cur] == '\n' )
			{
				cur++;
			}

			S32 delta_spaces = indentLine( cur, spaces );
			if( delta_spaces > 0 )
			{
				cur += delta_spaces;
			}
			right += delta_spaces;

			text = getWText();

			// Find the next new line
			while( (cur < right) && (text[cur] != '\n') )
			{
				cur++;
			}
		}
		while( cur < right );

		mParseOnTheFly = TRUE;

		if( (right < getLength()) && (text[right] == '\n') )
		{
			right++;
		}

		// Set the selection and cursor
		if( cursor_on_right )
		{
			mSelectionStart = left;
			mSelectionEnd = right;
		}
		else
		{
			mSelectionStart = right;
			mSelectionEnd = left;
		}
		setCursorPos(mSelectionEnd);
	}
}

//virtual
BOOL LLTextEditor::canSelectAll() const
{
	return TRUE;
}

// virtual
void LLTextEditor::selectAll()
{
	mSelectionStart = getLength();
	mSelectionEnd = 0;
	setCursorPos(mSelectionEnd);
	// <FS:AW> Linux primary "clipboard" tainted by auto-selection
	//updatePrimary();
}

void LLTextEditor::selectByCursorPosition(S32 prev_cursor_pos, S32 next_cursor_pos)
{
	setCursorPos(prev_cursor_pos);
	startSelection();
	setCursorPos(next_cursor_pos);
	endSelection();
}

void LLTextEditor::insertEmoji(llwchar emoji)
{
	static LLUICachedControl<bool> useBWEmojis( "FSUseBWEmojis", false); // <FS:Beq/> Add B&W emoji font support
	LL_DEBUGS("Emoji") << "LLTextEditor::insertEmoji(" << wchar_utf8_preview(emoji) << ")" << LL_ENDL;  // <FS:Beq/> reduce Emoji log spam
	auto styleParams = LLStyle::Params();
<<<<<<< HEAD
	styleParams.font = LLFontGL::getFontEmojiLarge();
=======
	styleParams.font = LLFontGL::getFontEmoji( useBWEmojis ); // <FS:Beq/> Add B&W emoji font support
>>>>>>> bb970243
	auto segment = new LLEmojiTextSegment(new LLStyle(styleParams), mCursorPos, mCursorPos + 1, *this);
	insert(mCursorPos, LLWString(1, emoji), false, segment);
	setCursorPos(mCursorPos + 1);
}

void LLTextEditor::handleEmojiCommit(llwchar emoji)
{
	S32 shortCodePos;
	if (LLEmojiHelper::isCursorInEmojiCode(getWText(), mCursorPos, &shortCodePos))
	{
		remove(shortCodePos, mCursorPos - shortCodePos, true);
		setCursorPos(shortCodePos);

		insertEmoji(emoji);
	}
}

BOOL LLTextEditor::handleMouseDown(S32 x, S32 y, MASK mask)
{
	BOOL	handled = FALSE;

	// set focus first, in case click callbacks want to change it
	// RN: do we really need to have a tab stop?
	if (hasTabStop())
	{
		setFocus( TRUE );
	}

	// Let scrollbar have first dibs
	handled = LLTextBase::handleMouseDown(x, y, mask);

	if( !handled )
	{
		if (!(mask & MASK_SHIFT))
		{
			deselect();
		}

		BOOL start_select = TRUE;
		if( start_select )
		{
			// If we're not scrolling (handled by child), then we're selecting
			if (mask & MASK_SHIFT)
			{
				S32 old_cursor_pos = mCursorPos;
				setCursorAtLocalPos( x, y, true );

				if (hasSelection())
				{
					mSelectionEnd = mCursorPos;
				}
				else
				{
					mSelectionStart = old_cursor_pos;
					mSelectionEnd = mCursorPos;
				}
				// assume we're starting a drag select
				mIsSelecting = TRUE;
			}
			else
			{
				setCursorAtLocalPos( x, y, true );
				startSelection();
			}
		}

		handled = TRUE;
	}

	// Delay cursor flashing
	resetCursorBlink();

	if (handled && !gFocusMgr.getMouseCapture())
	{
		gFocusMgr.setMouseCapture( this );
	}
	return handled;
}

BOOL LLTextEditor::handleRightMouseDown(S32 x, S32 y, MASK mask)
{
	if (hasTabStop())
	{
		setFocus(TRUE);
	}
// [SL:KB] - Patch: UI-Notecards | Checked: 2010-09-12 (Catznip-2.1.2d) | Added: Catznip-2.1.2d
	setCursorAtLocalPos(x, y, FALSE);
// [/SL:KB]

	bool show_menu = false;

	// Prefer editor menu if it has selection. See EXT-6806.
	if (hasSelection())
	{
		S32 click_pos = getDocIndexFromLocalCoord(x, y, FALSE);
		if (click_pos > mSelectionStart && click_pos < mSelectionEnd)
		{
			show_menu = true;
		}
	}

	// Let segments handle the click, if nothing does, show editor menu
	if (!show_menu && !LLTextBase::handleRightMouseDown(x, y, mask))
	{
		show_menu = true;
	}

	if (show_menu && getShowContextMenu())
	{
		showContextMenu(x, y);
	}

	return TRUE;
}



BOOL LLTextEditor::handleMiddleMouseDown(S32 x, S32 y, MASK mask)
{
	if (hasTabStop())
	{
		setFocus(TRUE);
	}

	if (!LLTextBase::handleMouseDown(x, y, mask))
	{
		if( canPastePrimary() )
		{
			setCursorAtLocalPos( x, y, true );
			// does not rely on focus being set
			pastePrimary();
		}
	}
	return TRUE;
}


BOOL LLTextEditor::handleHover(S32 x, S32 y, MASK mask)
{
	BOOL handled = FALSE;

	if(hasMouseCapture() )
	{
		if( mIsSelecting ) 
		{
			if(mScroller)
			{	
				mScroller->autoScroll(x, y);
			}
			S32 clamped_x = llclamp(x, mVisibleTextRect.mLeft, mVisibleTextRect.mRight);
			S32 clamped_y = llclamp(y, mVisibleTextRect.mBottom, mVisibleTextRect.mTop);
			setCursorAtLocalPos( clamped_x, clamped_y, true );
			mSelectionEnd = mCursorPos;
		}
		LL_DEBUGS("UserInput") << "hover handled by " << getName() << " (active)" << LL_ENDL;		
		getWindow()->setCursor(UI_CURSOR_IBEAM);
		handled = TRUE;
	}

	if( !handled )
	{
		// Pass to children
		handled = LLTextBase::handleHover(x, y, mask);
	}

	if( handled )
	{
		// Delay cursor flashing
		resetCursorBlink();
	}

	if( !handled )
	{
		getWindow()->setCursor(UI_CURSOR_IBEAM);
		handled = TRUE;
	}

	return handled;
}


BOOL LLTextEditor::handleMouseUp(S32 x, S32 y, MASK mask)
{
	BOOL	handled = FALSE;

	// if I'm not currently selecting text
	//if (!(mIsSelecting && hasMouseCapture()))
// [SL:KB] - Patch: Control-TextEditor | Checked: 2014-02-04 (Catznip)
	if (!(hasSelection() && mIsSelecting && hasMouseCapture()))
// [/SL:KB]
	{
		// let text segments handle mouse event
		handled = LLTextBase::handleMouseUp(x, y, mask);
	}

	if( !handled )
	{
		if( mIsSelecting )
		{
			if(mScroller)
			{
				mScroller->autoScroll(x, y);
			}
			S32 clamped_x = llclamp(x, mVisibleTextRect.mLeft, mVisibleTextRect.mRight);
			S32 clamped_y = llclamp(y, mVisibleTextRect.mBottom, mVisibleTextRect.mTop);
			setCursorAtLocalPos( clamped_x, clamped_y, true );
			endSelection();
		}
		
		// take selection to 'primary' clipboard
		updatePrimary();

		handled = TRUE;
	}

	// Delay cursor flashing
	resetCursorBlink();

	if( hasMouseCapture()  )
	{
		gFocusMgr.setMouseCapture( NULL );
		
		handled = TRUE;
	}

	return handled;
}


BOOL LLTextEditor::handleDoubleClick(S32 x, S32 y, MASK mask)
{
	BOOL	handled = FALSE;

	// let scrollbar and text segments have first dibs
	handled = LLTextBase::handleDoubleClick(x, y, mask);

	if( !handled )
	{
		setCursorAtLocalPos( x, y, false );
		deselect();

		LLWString text = getWText();
		
		if( LLWStringUtil::isPartOfWord( text[mCursorPos] ) )
		{
			// Select word the cursor is over
			while ((mCursorPos > 0) && LLWStringUtil::isPartOfWord(text[mCursorPos-1]))
			{
				if (!setCursorPos(mCursorPos - 1)) break;
			}
			startSelection();

			while ((mCursorPos < (S32)text.length()) && LLWStringUtil::isPartOfWord( text[mCursorPos] ) )
			{
				if (!setCursorPos(mCursorPos + 1)) break;
			}
		
			mSelectionEnd = mCursorPos;
		}
		else if ((mCursorPos < (S32)text.length()) && !iswspace( text[mCursorPos]) )
		{
			// Select the character the cursor is over
			startSelection();
			setCursorPos(mCursorPos + 1);
			mSelectionEnd = mCursorPos;
		}

		// We don't want handleMouseUp() to "finish" the selection (and thereby
		// set mSelectionEnd to where the mouse is), so we finish the selection here.
		mIsSelecting = FALSE;  

		// delay cursor flashing
		resetCursorBlink();

		// take selection to 'primary' clipboard
		// <FS:AW> Linux primary "clipboard" tainted by auto-selection
		//updatePrimary();

		handled = TRUE;
	}

	return handled;
}


//----------------------------------------------------------------------------
// Returns change in number of characters in mText

S32 LLTextEditor::execute( TextCmd* cmd )
{
	if (!mReadOnly && mShowEmojiHelper)
	{
		// Any change to our contents should always hide the helper
		LLEmojiHelper::instance().hideHelper(this);
	}

	S32 delta = 0;
	if( cmd->execute(this, &delta) )
	{
		// Delete top of undo stack
		undo_stack_t::iterator enditer = std::find(mUndoStack.begin(), mUndoStack.end(), mLastCmd);
		std::for_each(mUndoStack.begin(), enditer, DeletePointer());
		mUndoStack.erase(mUndoStack.begin(), enditer);
		// Push the new command is now on the top (front) of the undo stack.
		mUndoStack.push_front(cmd);
		mLastCmd = cmd;

		bool need_to_rollback = mPrevalidateFunc 
								&& !mPrevalidateFunc(getViewModel()->getDisplay());
		if (need_to_rollback)
		{
			// get rid of this last command and clean up undo stack
			undo();

			// remove any evidence of this command from redo history
			mUndoStack.pop_front();
			delete cmd;

			// failure, nothing changed
			delta = 0;
		}
	}
	else
	{
		// Operation failed, so don't put it on the undo stack.
		delete cmd;
	}

	return delta;
}

S32 LLTextEditor::insert(S32 pos, const LLWString &wstr, bool group_with_next_op, LLTextSegmentPtr segment)
{
	return execute( new TextCmdInsert( pos, group_with_next_op, wstr, segment ) );
}

S32 LLTextEditor::remove(S32 pos, S32 length, bool group_with_next_op)
{
	S32 end_pos = getEditableIndex(pos + length, true);
	BOOL removedChar = FALSE;

	segment_vec_t segments_to_remove;
	// store text segments
	getSegmentsInRange(segments_to_remove, pos, pos + length, false);
	
	if (pos <= end_pos)
	{
		removedChar = execute( new TextCmdRemove( pos, group_with_next_op, end_pos - pos, segments_to_remove ) );
	}

	return removedChar;
}

S32 LLTextEditor::overwriteChar(S32 pos, llwchar wc)
{
	if ((S32)getLength() == pos)
	{
		return addChar(pos, wc);
	}
	else
	{
		return execute(new TextCmdOverwriteChar(pos, FALSE, wc));
	}
}

// Remove a single character from the text.  Tries to remove
// a pseudo-tab (up to for spaces in a row)
void LLTextEditor::removeCharOrTab()
{
	if (!getEnabled())
	{
		return;
	}

	if (mCursorPos > 0)
	{
		S32 chars_to_remove = 1;

		LLWString text = getWText();
		// <FS:Ansariel> FIRE-15591: Optional tab remove
		//if (text[mCursorPos - 1] == ' ')
		if (mEnableTabRemove && text[mCursorPos - 1] == ' ')
		// </FS:Ansariel>
		{
			// Try to remove a "tab"
			S32 offset = getLineOffsetFromDocIndex(mCursorPos);
			if (offset > 0)
			{
				chars_to_remove = offset % SPACES_PER_TAB;
				if (chars_to_remove == 0)
				{
					chars_to_remove = SPACES_PER_TAB;
				}

				for (S32 i = 0; i < chars_to_remove; i++)
				{
					if (text[mCursorPos - i - 1] != ' ')
					{
						// Fewer than a full tab's worth of spaces, so
						// just delete a single character.
						chars_to_remove = 1;
						break;
					}
				}
			}
		}
	
		for (S32 i = 0; i < chars_to_remove; i++)
		{
			setCursorPos(mCursorPos - 1);
			remove(mCursorPos, 1, false);
		}

		tryToShowEmojiHelper();
	}
	else
	{
		LLUI::getInstance()->reportBadKeystroke();
	}
}

// Remove a single character from the text
S32 LLTextEditor::removeChar(S32 pos)
{
	return remove(pos, 1, false);
}

void LLTextEditor::removeChar()
{
	if (!getEnabled())
	{
		return;
	}

	if (mCursorPos > 0)
	{
		setCursorPos(mCursorPos - 1);
		removeChar(mCursorPos);
		tryToShowEmojiHelper();
	}
	else
	{
		LLUI::getInstance()->reportBadKeystroke();
	}
}

// <FS> Ctrl-Backspace remove word
// Remove a word (set of characters up to next space/punctuation) from the text
void LLTextEditor::removeWord(bool prev)
{
	const U32 pos(mCursorPos);
	if (prev ? pos > 0 : static_cast<S32>(pos) < getLength())
	{
		U32 new_pos(prev ? prevWordPos(pos) : nextWordPos(pos));
		if (new_pos == pos) // Other character we don't jump over
			new_pos = prev ? prevWordPos(new_pos-1) : nextWordPos(new_pos+1);

		const U32 diff(labs(static_cast<S32>(pos) - static_cast<S32>(new_pos)));
		if (prev)
		{
			remove(new_pos, diff, false);
			setCursorPos(new_pos);
		}
		else
		{
			remove(pos, diff, false);
		}
	}
	else
	{
		LLUI::getInstance()->reportBadKeystroke();
	}
}
// </FS>

// Add a single character to the text
S32 LLTextEditor::addChar(S32 pos, llwchar wc)
{
	if ( (wstring_utf8_length( getWText() ) + wchar_utf8_length( wc ))  > mMaxTextByteLength)
	{
		make_ui_sound("UISndBadKeystroke");
		return 0;
	}

	if (mLastCmd && mLastCmd->canExtend(pos))
	{
		S32 delta = 0;
		if (mPrevalidateFunc)
		{
			// get a copy of current text contents
			LLWString test_string(getViewModel()->getDisplay());

			// modify text contents as if this addChar succeeded
			llassert(pos <= (S32)test_string.size());
			test_string.insert(pos, 1, wc);
			if (!mPrevalidateFunc( test_string))
			{
				return 0;
			}
		}
		mLastCmd->extendAndExecute(this, pos, wc, &delta);

		return delta;
	}
	else
	{
		return execute(new TextCmdAddChar(pos, FALSE, wc, LLTextSegmentPtr()));
	}
}

void LLTextEditor::addChar(llwchar wc)
{
	if( !getEnabled() )
	{
		return;
	}
	if( hasSelection() )
	{
		deleteSelection(TRUE);
	}
	else if (LL_KIM_OVERWRITE == gKeyboard->getInsertMode())
	{
		removeChar(mCursorPos);
	}

	setCursorPos(mCursorPos + addChar( mCursorPos, wc ));
	tryToShowEmojiHelper();

	if (!mReadOnly && mAutoreplaceCallback != NULL)
	{
		// autoreplace the text, if necessary
		S32 replacement_start;
		S32 replacement_length;
		LLWString replacement_string;
		S32 new_cursor_pos = mCursorPos;
		mAutoreplaceCallback(replacement_start, replacement_length, replacement_string, new_cursor_pos, getWText());

		if (replacement_length > 0 || !replacement_string.empty())
		{
			remove(replacement_start, replacement_length, true);
			insert(replacement_start, replacement_string, false, LLTextSegmentPtr());
			setCursorPos(new_cursor_pos);
		}
	}
}

void LLTextEditor::showEmojiHelper()
{
    if (mReadOnly || !mShowEmojiHelper)
        return;

    const LLRect cursorRect(getLocalRectFromDocIndex(mCursorPos));
    auto cb = [this](llwchar emoji) { insertEmoji(emoji); };
    LLEmojiHelper::instance().showHelper(this, cursorRect.mLeft, cursorRect.mTop, LLStringUtil::null, cb);
}

void LLTextEditor::tryToShowEmojiHelper()
{
    if (mReadOnly || !mShowEmojiHelper)
        return;

    S32 shortCodePos;
    LLWString wtext(getWText());
    if (LLEmojiHelper::isCursorInEmojiCode(wtext, mCursorPos, &shortCodePos))
    {
        const LLRect cursorRect(getLocalRectFromDocIndex(shortCodePos));
        const LLWString wpart(wtext.substr(shortCodePos, mCursorPos - shortCodePos));
        const std::string part(wstring_to_utf8str(wpart));
        auto cb = [this](llwchar emoji) { handleEmojiCommit(emoji); };
        LLEmojiHelper::instance().showHelper(this, cursorRect.mLeft, cursorRect.mTop, part, cb);
    }
    else
    {
        LLEmojiHelper::instance().hideHelper();
    }
}

void LLTextEditor::addLineBreakChar(BOOL group_together)
{
	if( !getEnabled() )
	{
		return;
	}
	if( hasSelection() )
	{
		deleteSelection(TRUE);
	}
	else if (LL_KIM_OVERWRITE == gKeyboard->getInsertMode())
	{
		removeChar(mCursorPos);
	}

	LLStyleConstSP sp(new LLStyle(LLStyle::Params()));
	LLTextSegmentPtr segment = new LLLineBreakTextSegment(sp, mCursorPos);

	S32 pos = execute(new TextCmdAddChar(mCursorPos, group_together, '\n', segment));
	
	setCursorPos(mCursorPos + pos);
}


BOOL LLTextEditor::handleSelectionKey(const KEY key, const MASK mask)
{
	BOOL handled = FALSE;

	if( mask & MASK_SHIFT )
	{
		handled = TRUE;
		
		switch( key )
		{
		case KEY_LEFT:
			if( 0 < mCursorPos )
			{
				startSelection();
				setCursorPos(mCursorPos - 1);
				if( mask & MASK_CONTROL )
				{
					setCursorPos(prevWordPos(mCursorPos));
				}
				mSelectionEnd = mCursorPos;
			}
			break;

		case KEY_RIGHT:
			if( mCursorPos < getLength() )
			{
				startSelection();
				setCursorPos(mCursorPos + 1);
				if( mask & MASK_CONTROL )
				{
					setCursorPos(nextWordPos(mCursorPos));
				}
				mSelectionEnd = mCursorPos;
			}
			break;

		case KEY_UP:
			startSelection();
			changeLine( -1 );
			mSelectionEnd = mCursorPos;
			break;

		case KEY_PAGE_UP:
			startSelection();
			changePage( -1 );
			mSelectionEnd = mCursorPos;
			break;

		case KEY_HOME:
			startSelection();
			if( mask & MASK_CONTROL )
			{
				setCursorPos(0);
			}
			else
			{
				startOfLine();
			}
			mSelectionEnd = mCursorPos;
			break;

		case KEY_DOWN:
			startSelection();
			changeLine( 1 );
			mSelectionEnd = mCursorPos;
			break;

		case KEY_PAGE_DOWN:
			startSelection();
			changePage( 1 );
			mSelectionEnd = mCursorPos;
			break;

		case KEY_END:
			startSelection();
			if( mask & MASK_CONTROL )
			{
				setCursorPos(getLength());
			}
			else
			{
				endOfLine();
			}
			mSelectionEnd = mCursorPos;
			break;

		default:
			handled = FALSE;
			break;
		}
	}

	// <FS:AW> Linux primary "clipboard" tainted by auto-selection
	//if( handled )
	//{
	//	// take selection to 'primary' clipboard
	//	updatePrimary();
	//}
	// </FS:AW> Linux primary "clipboard" tainted by auto-selection
 
	return handled;
}

BOOL LLTextEditor::handleNavigationKey(const KEY key, const MASK mask)
{
	BOOL handled = FALSE;

	// Ignore capslock key
	if( MASK_NONE == mask )
	{
		handled = TRUE;
		switch( key )
		{
		case KEY_UP:
			changeLine( -1 );
			break;

		case KEY_PAGE_UP:
			changePage( -1 );
			break;

		case KEY_HOME:
			startOfLine();
			break;

		case KEY_DOWN:
			changeLine( 1 );
			deselect();
			break;

		case KEY_PAGE_DOWN:
			changePage( 1 );
			break;
 
		case KEY_END:
			endOfLine();
			break;

		case KEY_LEFT:
			if( hasSelection() )
			{
				setCursorPos(llmin( mSelectionStart, mSelectionEnd ));
			}
			else
			{
				if( 0 < mCursorPos )
				{
					setCursorPos(mCursorPos - 1);
				}
				else
				{
					LLUI::getInstance()->reportBadKeystroke();
				}
			}
			break;

		case KEY_RIGHT:
			if( hasSelection() )
			{
				setCursorPos(llmax( mSelectionStart, mSelectionEnd ));
			}
			else
			{
				if( mCursorPos < getLength() )
				{
					setCursorPos(mCursorPos + 1);
				}
				else
				{
					LLUI::getInstance()->reportBadKeystroke();
				}
			}	
			break;
			
		default:
			handled = FALSE;
			break;
		}
	}
	
	if (handled)
	{
		deselect();
	}
	
	return handled;
}

void LLTextEditor::deleteSelection(BOOL group_with_next_op )
{
	if( getEnabled() && hasSelection() )
	{
		S32 pos = llmin( mSelectionStart, mSelectionEnd );
		S32 length = llabs( mSelectionStart - mSelectionEnd );
	
		remove( pos, length, group_with_next_op );

		deselect();
		setCursorPos(pos);
	}
}

// virtual
BOOL LLTextEditor::canCut() const
{
	return !mReadOnly && hasSelection();
}

// cut selection to clipboard
void LLTextEditor::cut()
{
	if( !canCut() )
	{
		return;
	}
	S32 left_pos = llmin( mSelectionStart, mSelectionEnd );
	S32 length = llabs( mSelectionStart - mSelectionEnd );
	LLClipboard::instance().copyToClipboard( getWText(), left_pos, length);
	deleteSelection( FALSE );

	onKeyStroke();
}

BOOL LLTextEditor::canCopy() const
{
	return hasSelection();
}

// copy selection to clipboard
void LLTextEditor::copy()
{
	if( !canCopy() )
	{
		return;
	}
	S32 left_pos = llmin( mSelectionStart, mSelectionEnd );
	S32 length = llabs( mSelectionStart - mSelectionEnd );
	LLClipboard::instance().copyToClipboard(getWText(), left_pos, length);
}

BOOL LLTextEditor::canPaste() const
{
	return !mReadOnly && LLClipboard::instance().isTextAvailable();
}

// paste from clipboard
void LLTextEditor::paste()
{
	bool is_primary = false;
	pasteHelper(is_primary);
}

// paste from primary
void LLTextEditor::pastePrimary()
{
	bool is_primary = true;
	pasteHelper(is_primary);
}

// paste from primary (itsprimary==true) or clipboard (itsprimary==false)
void LLTextEditor::pasteHelper(bool is_primary)
{
	mParseOnTheFly = FALSE;
	bool can_paste_it;
	if (is_primary)
	{
		can_paste_it = canPastePrimary();
	}
	else
	{
		can_paste_it = canPaste();
	}

	if (!can_paste_it)
	{
		return;
	}

	LLWString paste;
	LLClipboard::instance().pasteFromClipboard(paste, is_primary);

	if (paste.empty())
	{
		return;
	}

	// Delete any selected characters (the paste replaces them)
	if( (!is_primary) && hasSelection() )
	{
		deleteSelection(TRUE);
	}

	// Clean up string (replace tabs and remove characters that our fonts don't support).
	LLWString clean_string(paste);
	cleanStringForPaste(clean_string);

	// <FS:ND> FIRE-4885; Truncate the text to mMaxTextByteLength.
	// Can safely do this here, otherwise it would done in '::insert', which is bad for performance, as ::insert is called once per line.
	// In theory text already in the editor should be taken into account too, but then text that would be overwriten would have to be considered aswell.
	if ( wstring_utf8_length(clean_string) > mMaxTextByteLength )
		clean_string = utf8str_to_wstring( utf8str_truncate( wstring_to_utf8str(clean_string), mMaxTextByteLength ) );
	// </FS:ND>

	// Insert the new text into the existing text.

	//paste text with linebreaks.
	pasteTextWithLinebreaks(clean_string);

	deselect();

	onKeyStroke();
	mParseOnTheFly = TRUE;
}


// Clean up string (replace tabs and remove characters that our fonts don't support).
void LLTextEditor::cleanStringForPaste(LLWString & clean_string)
{
	std::string clean_string_utf = wstring_to_utf8str(clean_string);
	std::replace( clean_string_utf.begin(), clean_string_utf.end(), '\r', '\n');
	clean_string = utf8str_to_wstring(clean_string_utf);

	LLWStringUtil::replaceTabsWithSpaces(clean_string, SPACES_PER_TAB);
	if( mAllowEmbeddedItems )
	{
		const llwchar LF = 10;
		S32 len = clean_string.length();
		for( S32 i = 0; i < len; i++ )
		{
			llwchar wc = clean_string[i];
			if( (wc < LLFontFreetype::FIRST_CHAR) && (wc != LF) )
			{
				clean_string[i] = LL_UNKNOWN_CHAR;
			}
			else if (wc >= FIRST_EMBEDDED_CHAR && wc <= LAST_EMBEDDED_CHAR)
			{
				clean_string[i] = pasteEmbeddedItem(wc);
			}
		}
	}
}


void LLTextEditor::pasteTextWithLinebreaks(LLWString & clean_string)
{
	std::basic_string<llwchar>::size_type start = 0;
	std::basic_string<llwchar>::size_type pos = clean_string.find('\n',start);
	
	while((pos != -1) && (pos != clean_string.length() -1))
	{
		if(pos!=start)
		{
			std::basic_string<llwchar> str = std::basic_string<llwchar>(clean_string,start,pos-start);
			setCursorPos(mCursorPos + insert(mCursorPos, str, TRUE, LLTextSegmentPtr()));
		}
		addLineBreakChar(TRUE);			// Add a line break and group with the next addition.

		start = pos+1;
		pos = clean_string.find('\n',start);
	}

	// <FS:Ansariel> FIRE-4314: Paste from clipboard shows block character if last character is a linefeed
	if (pos != start && pos == clean_string.length() - 1)
	{
		std::basic_string<llwchar> str = std::basic_string<llwchar>(clean_string,start,clean_string.length()-start-1);
		setCursorPos(mCursorPos + insert(mCursorPos, str, TRUE, LLTextSegmentPtr()));
		addLineBreakChar(FALSE);
	}
	else if (pos != start)
	//if (pos != start)
	// </FS:Ansariel>
	{
		std::basic_string<llwchar> str = std::basic_string<llwchar>(clean_string,start,clean_string.length()-start);
		setCursorPos(mCursorPos + insert(mCursorPos, str, FALSE, LLTextSegmentPtr()));
	}
	else
	{
		addLineBreakChar(FALSE);		// Add a line break and end the grouping.
	}
}

// copy selection to primary
void LLTextEditor::copyPrimary()
{
	if( !canCopy() )
	{
		return;
	}
	S32 left_pos = llmin( mSelectionStart, mSelectionEnd );
	S32 length = llabs( mSelectionStart - mSelectionEnd );
	LLClipboard::instance().copyToClipboard(getWText(), left_pos, length, true);
}

BOOL LLTextEditor::canPastePrimary() const
{
	return !mReadOnly && LLClipboard::instance().isTextAvailable(true);
}

void LLTextEditor::updatePrimary()
{
	if (canCopy())
	{
		copyPrimary();
	}
}

BOOL LLTextEditor::handleControlKey(const KEY key, const MASK mask)	
{
	BOOL handled = FALSE;

	if( mask & MASK_CONTROL )
	{
		handled = TRUE;

		switch( key )
		{
		case KEY_HOME:
			if( mask & MASK_SHIFT )
			{
				startSelection();
				setCursorPos(0);
				mSelectionEnd = mCursorPos;
			}
			else
			{
				// Ctrl-Home, Ctrl-Left, Ctrl-Right, Ctrl-Down
				// all move the cursor as if clicking, so should deselect.
				deselect();
				startOfDoc();
			}
			break;

		case KEY_END:
			{
				if( mask & MASK_SHIFT )
				{
					startSelection();
				}
				else
				{
					// Ctrl-Home, Ctrl-Left, Ctrl-Right, Ctrl-Down
					// all move the cursor as if clicking, so should deselect.
					deselect();
				}
				endOfDoc();
				if( mask & MASK_SHIFT )
				{
					mSelectionEnd = mCursorPos;
				}
				break;
			}

		case KEY_RIGHT:
			if( mCursorPos < getLength() )
			{
				// Ctrl-Home, Ctrl-Left, Ctrl-Right, Ctrl-Down
				// all move the cursor as if clicking, so should deselect.
				deselect();

				setCursorPos(nextWordPos(mCursorPos + 1));
			}
			break;


		case KEY_LEFT:
			if( mCursorPos > 0 )
			{
				// Ctrl-Home, Ctrl-Left, Ctrl-Right, Ctrl-Down
				// all move the cursor as if clicking, so should deselect.
				deselect();

				setCursorPos(prevWordPos(mCursorPos - 1));
			}
			break;

		default:
			handled = FALSE;
			break;
		}
	}

	if (handled && !gFocusMgr.getMouseCapture())
	{
		updatePrimary();
	}

	return handled;
}


BOOL LLTextEditor::handleSpecialKey(const KEY key, const MASK mask)	
	{
	BOOL handled = TRUE;

	if (mReadOnly) return FALSE;

	switch( key )
	{
	case KEY_INSERT:
		if (mask == MASK_NONE)
		{
			gKeyboard->toggleInsertMode();
		}
		break;

	case KEY_BACKSPACE:
		if( hasSelection() )
		{
			deleteSelection(FALSE);
		}
		else
		if( 0 < mCursorPos )
		{
			// <FS> Ctrl-Backspace remove word
			//removeCharOrTab();
			if (mask == MASK_CONTROL)
				removeWord(true);
			else
				removeCharOrTab();
			// </FS>
		}
		else
		{
			LLUI::getInstance()->reportBadKeystroke();
		}
		break;

	// <FS> Ctrl-Backspace remove word
	case KEY_DELETE:
		if (getEnabled() && mask == MASK_CONTROL)
		{
			removeWord(false);
		}
		else
		{
			handled = false;
		}
		break;
	// </FS>

	case KEY_RETURN:
		if (mask == MASK_NONE)
		{
			if( hasSelection() && !mKeepSelectionOnReturn )
			{
				deleteSelection(FALSE);
			}
			if (mAutoIndent)
			{
				autoIndent();
			}
		}
		else
		{
			handled = FALSE;
			break;
		}
		break;

	case KEY_TAB:
		if (mask & MASK_CONTROL)
		{
			handled = FALSE;
			break;
		}
		if( hasSelection() && selectionContainsLineBreaks() )
		{
			indentSelectedLines( (mask & MASK_SHIFT) ? -SPACES_PER_TAB : SPACES_PER_TAB );
		}
		else
		{
			if( hasSelection() )
			{
				deleteSelection(FALSE);
			}
			
			S32 offset = getLineOffsetFromDocIndex(mCursorPos);

			// <FS:Ansariel> Allow Shift-Tab to tab-remove in text editors
			// Modified version from removeCharOrTab()
			if (mask & MASK_SHIFT)
			{
				S32 chars_to_remove = 0;

				LLWString text = getWText();
				if (mEnableTabRemove && text[mCursorPos - 1] == ' ')
				{
					// Try to remove a "tab"
					S32 offset = getLineOffsetFromDocIndex(mCursorPos);
					if (offset > 0)
					{
						chars_to_remove = offset % SPACES_PER_TAB;
						if (chars_to_remove == 0)
						{
							chars_to_remove = SPACES_PER_TAB;
						}

						for (S32 i = 0; i < chars_to_remove; i++)
						{
							if (text[mCursorPos - i - 1] != ' ')
							{
								// Fewer than a full tab's worth of spaces, so
								// just delete a single character.
								chars_to_remove = 1;
								break;
							}
						}
					}
				}

				for (S32 i = 0; i < chars_to_remove; i++)
				{
					setCursorPos(mCursorPos - 1);
					remove(mCursorPos, 1, FALSE);
				}
			}
// <FS:Zi> FIRE-32175 - Linux/SDL2: Alt-Tab pushes a tab character into scripts and notecards
#if LL_SDL2
			// catch spurious ALT+Tab
			else if (!mask)
#else
// </FS:Zi>
			else
#endif	// <FS:Zi> FIRE-32175 - Linux/SDL2: Alt-Tab pushes a tab character into scripts and notecards
			{
			// </FS:Ansariel>
				S32 spaces_needed = SPACES_PER_TAB - (offset % SPACES_PER_TAB);
				for (S32 i = 0; i < spaces_needed; i++)
				{
					addChar(' ');
				}
			} // <FS:Ansariel> Allow Shift-Tab to tab-remove in text editors
		}
		break;
		
	default:
		handled = FALSE;
		break;
	}

	if (handled)
	{
		onKeyStroke();
	}
	return handled;
}


void LLTextEditor::unindentLineBeforeCloseBrace()
{
	if( mCursorPos >= 1 )
	{
		LLWString text = getWText();
		if( ' ' == text[ mCursorPos - 1 ] )
		{
			// <FS:Zi> FIRE-19959: Fix unindent after } when a previous line had a word wrap
			//S32 line = getLineNumFromDocIndex(mCursorPos, false);
			S32 line = getLineNumFromDocIndex(mCursorPos, true);
			// </FS:Zi>
			S32 line_start = getLineStart(line);

			// Jump over spaces in the current line
			while ((' ' == text[line_start]) && (line_start < mCursorPos))
			{
				line_start++;
			}

			// Make sure there is nothing but ' ' before the Brace we are unindenting
			if (line_start == mCursorPos)
			{
				removeCharOrTab();
			}
		}
	}
}


BOOL LLTextEditor::handleKeyHere(KEY key, MASK mask )
{
	BOOL	handled = FALSE;

	// Special case for TAB.  If want to move to next field, report
	// not handled and let the parent take care of field movement.
	if (KEY_TAB == key && mTabsToNextField)
	{
		return FALSE;
	}

	// <FS:Ansariel> FIRE-19933: Open context menu on context menu key press
	if (key == KEY_CONTEXT_MENU)
	{
		showContextMenu(getLocalRect().getCenterX(), getLocalRect().getCenterY(), false);
	}
	// </FS:Ansariel>

	if (mReadOnly && mScroller)
	{
		handled = (mScroller && mScroller->handleKeyHere( key, mask ))
				|| handleSelectionKey(key, mask)
				|| handleControlKey(key, mask);
	}
	else 
	{
		if (!mReadOnly && mShowEmojiHelper && LLEmojiHelper::instance().handleKey(this, key, mask))
		{
			return TRUE;
		}

		if (mEnableTooltipPaste &&
			LLToolTipMgr::instance().toolTipVisible() && 
			KEY_TAB == key)
		{	// Paste the first line of a tooltip into the editor
			std::string message;
			LLToolTipMgr::instance().getToolTipMessage(message);
			LLWString tool_tip_text(utf8str_to_wstring(message));

			if (tool_tip_text.size() > 0)
			{
				// Delete any selected characters (the tooltip text replaces them)
				if(hasSelection())
				{
					deleteSelection(TRUE);
				}

				std::basic_string<llwchar>::size_type pos = tool_tip_text.find('\n',0);
				if (pos != -1)
				{	// Extract the first line of the tooltip
					tool_tip_text = std::basic_string<llwchar>(tool_tip_text, 0, pos);
				}

				// Add the text
				cleanStringForPaste(tool_tip_text);
				pasteTextWithLinebreaks(tool_tip_text);
				handled = TRUE;
			}
		}
		else
		{	// Normal key handling
			handled = handleNavigationKey( key, mask )
					|| handleSelectionKey(key, mask)
					|| handleControlKey(key, mask)
					|| handleSpecialKey(key, mask);
		}
	}

	if( handled )
	{
		resetCursorBlink();
		needsScroll();

		if (mShowEmojiHelper)
		{
			// Dismiss the helper whenever we handled a key that it didn't
			LLEmojiHelper::instance().hideHelper(this);
		}
	}

	return handled;
}


BOOL LLTextEditor::handleUnicodeCharHere(llwchar uni_char)
{
	if ((uni_char < 0x20) || (uni_char == 0x7F)) // Control character or DEL
	{
		return FALSE;
	}

	BOOL	handled = FALSE;

	// Handle most keys only if the text editor is writeable.
	if( !mReadOnly )
	{
        if (mShowEmojiHelper && uni_char < 0x80 && LLEmojiHelper::instance().handleKey(this, (KEY)uni_char, MASK_NONE))
        {
            return TRUE;
        }

        if( mAutoIndent && '}' == uni_char )
		{
			unindentLineBeforeCloseBrace();
		}

		// TODO: KLW Add auto show of tool tip on (
		addChar( uni_char );

		// Keys that add characters temporarily hide the cursor
		getWindow()->hideCursorUntilMouseMove();

		handled = TRUE;
	}

	if( handled )
	{
		resetCursorBlink();

		// Most keystrokes will make the selection box go away, but not all will.
		deselect();

		onKeyStroke();
	}

	return handled;
}


// virtual
BOOL LLTextEditor::canDoDelete() const
{
	return !mReadOnly && ( !mPassDelete || ( hasSelection() || (mCursorPos < getLength())) );
}

void LLTextEditor::doDelete()
{
	if( !canDoDelete() )
	{
		return;
	}
	if( hasSelection() )
	{
		deleteSelection(FALSE);
	}
	else
	if( mCursorPos < getLength() )
	{	
		S32 i;
		S32 chars_to_remove = 1;
		LLWString text = getWText();
		if( (text[ mCursorPos ] == ' ') && (mCursorPos + SPACES_PER_TAB < getLength()) )
		{
			// Try to remove a full tab's worth of spaces
			S32 offset = getLineOffsetFromDocIndex(mCursorPos);
			chars_to_remove = SPACES_PER_TAB - (offset % SPACES_PER_TAB);
			if( chars_to_remove == 0 )
			{
				chars_to_remove = SPACES_PER_TAB;
			}

			for( i = 0; i < chars_to_remove; i++ )
			{
				if( text[mCursorPos + i] != ' ' )
				{
					chars_to_remove = 1;
					break;
				}
			}
		}

		for( i = 0; i < chars_to_remove; i++ )
		{
			setCursorPos(mCursorPos + 1);
			removeChar();
		}

	}

	onKeyStroke();
}

//----------------------------------------------------------------------------


void LLTextEditor::blockUndo()
{
	mBaseDocIsPristine = FALSE;
	mLastCmd = NULL;
	std::for_each(mUndoStack.begin(), mUndoStack.end(), DeletePointer());
	mUndoStack.clear();
}

// virtual
BOOL LLTextEditor::canUndo() const
{
	return !mReadOnly && mLastCmd != NULL;
}

void LLTextEditor::undo()
{
	if( !canUndo() )
	{
		return;
	}
	deselect();
	S32 pos = 0;
	do
	{
		pos = mLastCmd->undo(this);
		undo_stack_t::iterator iter = std::find(mUndoStack.begin(), mUndoStack.end(), mLastCmd);
		if (iter != mUndoStack.end())
			++iter;
		if (iter != mUndoStack.end())
			mLastCmd = *iter;
		else
			mLastCmd = NULL;

		} while( mLastCmd && mLastCmd->groupWithNext() );

		setCursorPos(pos);

	onKeyStroke();
}

BOOL LLTextEditor::canRedo() const
{
	return !mReadOnly && (mUndoStack.size() > 0) && (mLastCmd != mUndoStack.front());
}

void LLTextEditor::redo()
{
	if( !canRedo() )
	{
		return;
	}
	deselect();
	S32 pos = 0;
	do
	{
		if( !mLastCmd )
		{
			mLastCmd = mUndoStack.back();
		}
		else
		{
			undo_stack_t::iterator iter = std::find(mUndoStack.begin(), mUndoStack.end(), mLastCmd);
			if (iter != mUndoStack.begin())
				mLastCmd = *(--iter);
			else
				mLastCmd = NULL;
		}

			if( mLastCmd )
			{
				pos = mLastCmd->redo(this);
			}
		} while( 
			mLastCmd &&
			mLastCmd->groupWithNext() &&
			(mLastCmd != mUndoStack.front()) );
		
		setCursorPos(pos);

	onKeyStroke();
}

void LLTextEditor::onFocusReceived()
{
	LLTextBase::onFocusReceived();
	updateAllowingLanguageInput();
}

void LLTextEditor::focusLostHelper()
{
	updateAllowingLanguageInput();

	// Route menu back to the default
 	if( gEditMenuHandler == this )
	{
		gEditMenuHandler = NULL;
	}

	if (mCommitOnFocusLost)
	{
		onCommit();
	}

	// Make sure cursor is shown again
	getWindow()->showCursorFromMouseMove();
}

void LLTextEditor::onFocusLost()
{
	focusLostHelper();
	LLTextBase::onFocusLost();
}

void LLTextEditor::onCommit()
{
	setControlValue(getValue()); 
	LLTextBase::onCommit(); 
}

void LLTextEditor::setEnabled(BOOL enabled)
{
	// just treat enabled as read-only flag
	bool read_only = !enabled;
	if (read_only != mReadOnly)
	{
		//mReadOnly = read_only;
		LLTextBase::setReadOnly(read_only);
		updateSegments();
		updateAllowingLanguageInput();
	}
}

// <FS:Ansariel> FIRE-19933: Open context menu on context menu key press
//void LLTextEditor::showContextMenu(S32 x, S32 y)
void LLTextEditor::showContextMenu(S32 x, S32 y, bool set_cursor_pos)
// </FS:Ansariel>
{
	LLContextMenu* menu = static_cast<LLContextMenu*>(mContextMenuHandle.get());
	if (!menu)
	{
		llassert(LLMenuGL::sMenuContainer != NULL);
		menu = LLUICtrlFactory::createFromFile<LLContextMenu>("menu_text_editor.xml", 
																				LLMenuGL::sMenuContainer, 
																				LLMenuHolderGL::child_registry_t::instance());
        if(!menu)
        {
            LL_WARNS() << "Failed to create menu for LLTextEditor: " << getName() << LL_ENDL;
            return;
        }
		mContextMenuHandle = menu->getHandle();
	}

	// Route menu to this class
	// previously this was done in ::handleRightMoseDown:
	//if(hasTabStop())
	// setFocus(TRUE)  - why? weird...
	// and then inside setFocus
	// ....
	//    gEditMenuHandler = this;
	// ....
	// but this didn't work in all cases and just weird...
    //why not here? 
	// (all this was done for EXT-4443)

	gEditMenuHandler = this;

	S32 screen_x, screen_y;
	localPointToScreen(x, y, &screen_x, &screen_y);

	if (set_cursor_pos) // <FS:Ansariel> FIRE-19933: Open context menu on context menu key press
		setCursorAtLocalPos(x, y, false);
	if (hasSelection())
	{
		if ( (mCursorPos < llmin(mSelectionStart, mSelectionEnd)) || (mCursorPos > llmax(mSelectionStart, mSelectionEnd)) )
		{
			deselect();
		}
		else
		{
			setCursorPos(llmax(mSelectionStart, mSelectionEnd));
		}
	}

	bool use_spellcheck = getSpellCheck(), is_misspelled = false;
	if (use_spellcheck)
	{
		mSuggestionList.clear();

		// If the cursor is on a misspelled word, retrieve suggestions for it
		std::string misspelled_word = getMisspelledWord(mCursorPos);
		if ((is_misspelled = !misspelled_word.empty()) == true)
		{
			LLSpellChecker::instance().getSuggestions(misspelled_word, mSuggestionList);
		}
	}

	menu->setItemVisible("Suggestion Separator", (use_spellcheck) && (!mSuggestionList.empty()));
	menu->setItemVisible("Add to Dictionary", (use_spellcheck) && (is_misspelled));
	menu->setItemVisible("Add to Ignore", (use_spellcheck) && (is_misspelled));
	menu->setItemVisible("Spellcheck Separator", (use_spellcheck) && (is_misspelled));
	menu->show(screen_x, screen_y, this);
}


void LLTextEditor::drawPreeditMarker()
{
	static LLUICachedControl<F32> preedit_marker_brightness ("UIPreeditMarkerBrightness", 0);
	static LLUICachedControl<S32> preedit_marker_gap ("UIPreeditMarkerGap", 0);
	static LLUICachedControl<S32> preedit_marker_position ("UIPreeditMarkerPosition", 0);
	static LLUICachedControl<S32> preedit_marker_thickness ("UIPreeditMarkerThickness", 0);
	static LLUICachedControl<F32> preedit_standout_brightness ("UIPreeditStandoutBrightness", 0);
	static LLUICachedControl<S32> preedit_standout_gap ("UIPreeditStandoutGap", 0);
	static LLUICachedControl<S32> preedit_standout_position ("UIPreeditStandoutPosition", 0);
	static LLUICachedControl<S32> preedit_standout_thickness ("UIPreeditStandoutThickness", 0);

	if (!hasPreeditString())
	{
		return;
	}

    const LLWString textString(getWText());
	const llwchar *text = textString.c_str();
	const S32 text_len = getLength();
	const S32 num_lines = getLineCount();

	S32 cur_line = getFirstVisibleLine();
	if (cur_line >= num_lines)
	{
		return;
	}
		
	const S32 line_height = mFont->getLineHeight();

	S32 line_start = getLineStart(cur_line);
	S32 line_y = mVisibleTextRect.mTop - line_height;
	while((mVisibleTextRect.mBottom <= line_y) && (num_lines > cur_line))
	{
		S32 next_start = -1;
		S32 line_end = text_len;

		if ((cur_line + 1) < num_lines)
		{
			next_start = getLineStart(cur_line + 1);
			line_end = next_start;
		}
		if ( text[line_end-1] == '\n' )
		{
			--line_end;
		}

		// Does this line contain preedits?
		if (line_start >= mPreeditPositions.back())
		{
			// We have passed the preedits.
			break;
		}
		if (line_end > mPreeditPositions.front())
		{
			for (U32 i = 0; i < mPreeditStandouts.size(); i++)
			{
				S32 left = mPreeditPositions[i];
				S32 right = mPreeditPositions[i + 1];
				if (right <= line_start || left >= line_end)
				{
					continue;
				}

				line_info& line = mLineInfoList[cur_line];
				LLRect text_rect(line.mRect);
				text_rect.mRight = mDocumentView->getRect().getWidth(); // clamp right edge to document extents
				text_rect.translate(mDocumentView->getRect().mLeft, mDocumentView->getRect().mBottom); // adjust by scroll position

				S32 preedit_left = text_rect.mLeft;
				if (left > line_start)
				{
					preedit_left += mFont->getWidth(text, line_start, left - line_start);
				}
				S32 preedit_right = text_rect.mLeft;
				if (right < line_end)
				{
					preedit_right += mFont->getWidth(text, line_start, right - line_start);
				}
				else
				{
					preedit_right += mFont->getWidth(text, line_start, line_end - line_start);
				}

				if (mPreeditStandouts[i])
				{
					gl_rect_2d(preedit_left + preedit_standout_gap,
							   text_rect.mBottom + mFont->getDescenderHeight() - 1,
							   preedit_right - preedit_standout_gap - 1,
							   text_rect.mBottom + mFont->getDescenderHeight() - 1 - preedit_standout_thickness,
							   (mCursorColor.get() * preedit_standout_brightness + mWriteableBgColor.get() * (1 - preedit_standout_brightness)).setAlpha(1.0f));
				}
				else
				{
					gl_rect_2d(preedit_left + preedit_marker_gap,
							   text_rect.mBottom + mFont->getDescenderHeight() - 1,
							   preedit_right - preedit_marker_gap - 1,
							   text_rect.mBottom + mFont->getDescenderHeight() - 1 - preedit_marker_thickness,
							   (mCursorColor.get() * preedit_marker_brightness + mWriteableBgColor.get() * (1 - preedit_marker_brightness)).setAlpha(1.0f));
				}
			}
		}

		// move down one line
		line_y -= line_height;
		line_start = next_start;
		cur_line++;
	}
}

void LLTextEditor::draw()
{
	{
		// pad clipping rectangle so that cursor can draw at full width
		// when at left edge of mVisibleTextRect
		LLRect clip_rect(mVisibleTextRect);
		clip_rect.stretch(1);
		LLLocalClipRect clip(clip_rect);
	}

	LLTextBase::draw();

    drawPreeditMarker();

	//RN: the decision was made to always show the orange border for keyboard focus but do not put an insertion caret
	// when in readonly mode
	mBorder->setKeyboardFocusHighlight( hasFocus() );// && !mReadOnly);
}

// Start or stop the editor from accepting text-editing keystrokes
// see also LLLineEditor
void LLTextEditor::setFocus( BOOL new_state )
{
	BOOL old_state = hasFocus();

	// Don't change anything if the focus state didn't change
	if (new_state == old_state) return;

	// Notify early if we are losing focus.
	if (!new_state)
	{
		getWindow()->allowLanguageTextInput(this, FALSE);
	}

	LLTextBase::setFocus( new_state );

	if( new_state )
	{
		// Route menu to this class
		gEditMenuHandler = this;

		// Don't start the cursor flashing right away
		resetCursorBlink();
	}
	else
	{
		// Route menu back to the default
		if( gEditMenuHandler == this )
		{
			gEditMenuHandler = NULL;
		}

		endSelection();
	}
}

// public
void LLTextEditor::setCursorAndScrollToEnd()
{
	deselect();
	endOfDoc();
}

void LLTextEditor::getCurrentLineAndColumn( S32* line, S32* col, BOOL include_wordwrap ) 
{ 
	*line = getLineNumFromDocIndex(mCursorPos, include_wordwrap);
	*col = getLineOffsetFromDocIndex(mCursorPos, include_wordwrap);
}

void LLTextEditor::autoIndent()
{
	// Count the number of spaces in the current line
	// <FS:Zi> Fix indentation, always assume things can be word wrapped
	// S32 line = getLineNumFromDocIndex(mCursorPos, false);
	S32 line = getLineNumFromDocIndex(mCursorPos, true);
	// </FS:Zi>
	S32 line_start = getLineStart(line);
	S32 space_count = 0;
	S32 i;

	LLWString text = getWText();
	S32 offset = getLineOffsetFromDocIndex(mCursorPos);
	while(( ' ' == text[line_start] ) && (space_count < offset))
	{
		space_count++;
		line_start++;
	}

	// If we're starting a braced section, indent one level.
	if( (mCursorPos > 0) && (text[mCursorPos -1] == '{') )
	{
		space_count += SPACES_PER_TAB;
	}

	// Insert that number of spaces on the new line

	//appendLineBreakSegment(LLStyle::Params());//addChar( '\n' );
	addLineBreakChar();

	for( i = 0; i < space_count; i++ )
	{
		addChar( ' ' );
	}
}

// Inserts new text at the cursor position
void LLTextEditor::insertText(const std::string &new_text)
{
	BOOL enabled = getEnabled();
	setEnabled( TRUE );

	// Delete any selected characters (the insertion replaces them)
	if( hasSelection() )
	{
		deleteSelection(TRUE);
	}

	setCursorPos(mCursorPos + insert( mCursorPos, utf8str_to_wstring(new_text), FALSE, LLTextSegmentPtr() ));
	
	setEnabled( enabled );
}

void LLTextEditor::insertText(LLWString &new_text)
{
	BOOL enabled = getEnabled();
	setEnabled( TRUE );

	// Delete any selected characters (the insertion replaces them)
	if( hasSelection() )
	{
		deleteSelection(TRUE);
	}

	setCursorPos(mCursorPos + insert( mCursorPos, new_text, FALSE, LLTextSegmentPtr() ));

	setEnabled( enabled );
}

// <FS:Ansariel> Allow inserting a linefeed
void LLTextEditor::insertLinefeed()
{
	BOOL enabled = getEnabled();
	setEnabled( TRUE );

	addLineBreakChar(FALSE);

	setEnabled( enabled );
}
// </FS:Ansariel>

void LLTextEditor::appendWidget(const LLInlineViewSegment::Params& params, const std::string& text, bool allow_undo)
{
	// Save old state
	S32 selection_start = mSelectionStart;
	S32 selection_end = mSelectionEnd;
	BOOL was_selecting = mIsSelecting;
	S32 cursor_pos = mCursorPos;
	S32 old_length = getLength();
	BOOL cursor_was_at_end = (mCursorPos == old_length);

	deselect();

	setCursorPos(old_length);

	LLWString widget_wide_text = utf8str_to_wstring(text);

	LLTextSegmentPtr segment = new LLInlineViewSegment(params, old_length, old_length + widget_wide_text.size());
	insert(getLength(), widget_wide_text, FALSE, segment);

	// Set the cursor and scroll position
	if( selection_start != selection_end )
	{
		mSelectionStart = selection_start;
		mSelectionEnd = selection_end;

		mIsSelecting = was_selecting;
		setCursorPos(cursor_pos);
	}
	else if( cursor_was_at_end )
	{
		setCursorPos(getLength());
	}
	else
	{
		setCursorPos(cursor_pos);
	}

	if (!allow_undo)
	{
		blockUndo();
	}
}

void LLTextEditor::removeTextFromEnd(S32 num_chars)
{
	if (num_chars <= 0) return;

	remove(getLength() - num_chars, num_chars, FALSE);

	S32 len = getLength();
	setCursorPos (llclamp(mCursorPos, 0, len));
	mSelectionStart = llclamp(mSelectionStart, 0, len);
	mSelectionEnd = llclamp(mSelectionEnd, 0, len);

	needsScroll();
}

//----------------------------------------------------------------------------
void LLTextEditor::onSpellCheckPerformed()
{
	if (isPristine())
	{
		mBaseDocIsPristine = FALSE;
	}
}

void LLTextEditor::makePristine()
{
	mPristineCmd = mLastCmd;
	mBaseDocIsPristine = !mLastCmd;

	// Create a clean partition in the undo stack.  We don't want a single command to extend from
	// the "pre-pristine" state to the "post-pristine" state.
	if( mLastCmd )
	{
		mLastCmd->blockExtensions();
	}
}

BOOL LLTextEditor::isPristine() const
{
	if( mPristineCmd )
	{
		return (mPristineCmd == mLastCmd);
	}
	else
	{
		// No undo stack, so check if the version before and commands were done was the original version
		return !mLastCmd && mBaseDocIsPristine;
	}
}

BOOL LLTextEditor::tryToRevertToPristineState()
{
	if( !isPristine() )
	{
		deselect();
		S32 i = 0;
		while( !isPristine() && canUndo() )
		{
			undo();
			i--;
		}

		while( !isPristine() && canRedo() )
		{
			redo();
			i++;
		}

		if( !isPristine() )
		{
			// failed, so go back to where we started
			while( i > 0 )
			{
				undo();
				i--;
			}
		}
	}

	return isPristine(); // TRUE => success
}

void LLTextEditor::updateLinkSegments()
{
	LLWString wtext = getWText();

	// update any segments that contain a link
	for (segment_set_t::iterator it = mSegments.begin(); it != mSegments.end(); ++it)
	{
		LLTextSegment *segment = *it;
		if (segment && segment->getStyle() && segment->getStyle()->isLink())
		{
			LLStyleConstSP style = segment->getStyle();
			LLStyleSP new_style(new LLStyle(*style));
			LLWString url_label = wtext.substr(segment->getStart(), segment->getEnd()-segment->getStart());

			segment_set_t::const_iterator next_it = mSegments.upper_bound(segment);
			LLTextSegment *next_segment = *next_it;
			if (next_segment)
			{
				LLWString next_url_label = wtext.substr(next_segment->getStart(), next_segment->getEnd()-next_segment->getStart());
				std::string link_check = wstring_to_utf8str(url_label) + wstring_to_utf8str(next_url_label);
				LLUrlMatch match;

				if ( LLUrlRegistry::instance().findUrl(link_check, match))
				{
					if(match.getQuery() == wstring_to_utf8str(next_url_label))
					{
						continue;
					}
				}
			}
			
			// if the link's label (what the user can edit) is a valid Url,
			// then update the link's HREF to be the same as the label text.
			// This lets users edit Urls in-place.
			// <FS:Ansariel> FIRE-20054: Only update link's HREF to label text if the user can edit the text
			//if (acceptsTextInput() && LLUrlRegistry::instance().hasUrl(url_label))
			if (acceptsTextInput() && LLUrlRegistry::instance().hasUrl(url_label) && !getReadOnly())
			// </FS:Ansariel>
			{
				std::string new_url = wstring_to_utf8str(url_label);
				LLStringUtil::trim(new_url);
				new_style->setLinkHREF(new_url);
				LLStyleConstSP sp(new_style);
				segment->setStyle(sp);
			}
		}
	}
}



void LLTextEditor::onMouseCaptureLost()
{
	endSelection();
}

///////////////////////////////////////////////////////////////////
// Hack for Notecards

BOOL LLTextEditor::importBuffer(const char* buffer, S32 length )
{
	std::istringstream instream(buffer);
	
	// Version 1 format:
	//		Linden text version 1\n
	//		{\n
	//			<EmbeddedItemList chunk>
	//			Text length <bytes without \0>\n
	//			<text without \0> (text may contain ext_char_values)
	//		}\n

	char tbuf[MAX_STRING];	/* Flawfinder: ignore */
	
	S32 version = 0;
	instream.getline(tbuf, MAX_STRING);
	if( 1 != sscanf(tbuf, "Linden text version %d", &version) )
	{
		LL_WARNS() << "Invalid Linden text file header " << LL_ENDL;
		return FALSE;
	}

	if( 1 != version )
	{
		LL_WARNS() << "Invalid Linden text file version: " << version << LL_ENDL;
		return FALSE;
	}

	instream.getline(tbuf, MAX_STRING);
	if( 0 != sscanf(tbuf, "{") )
	{
		LL_WARNS() << "Invalid Linden text file format" << LL_ENDL;
		return FALSE;
	}

	S32 text_len = 0;
	instream.getline(tbuf, MAX_STRING);
	if( 1 != sscanf(tbuf, "Text length %d", &text_len) )
	{
		LL_WARNS() << "Invalid Linden text length field" << LL_ENDL;
		return FALSE;
	}

	if( text_len > mMaxTextByteLength )
	{
		LL_WARNS() << "Invalid Linden text length: " << text_len << LL_ENDL;
		return FALSE;
	}

	BOOL success = TRUE;

	char* text = new char[ text_len + 1];
	if (text == NULL)
	{
        LLError::LLUserWarningMsg::showOutOfMemory();
		LL_ERRS() << "Memory allocation failure." << LL_ENDL;			
		return FALSE;
	}
	instream.get(text, text_len + 1, '\0');
	text[text_len] = '\0';
	if( text_len != (S32)strlen(text) )/* Flawfinder: ignore */
	{
		LL_WARNS() << llformat("Invalid text length: %d != %d ",strlen(text),text_len) << LL_ENDL;/* Flawfinder: ignore */
		success = FALSE;
	}

	instream.getline(tbuf, MAX_STRING);
	if( success && (0 != sscanf(tbuf, "}")) )
	{
		LL_WARNS() << "Invalid Linden text file format: missing terminal }" << LL_ENDL;
		success = FALSE;
	}

	if( success )
	{
		// Actually set the text
		setText( LLStringExplicit(text) );
	}

	delete[] text;

	startOfDoc();
	deselect();

	return success;
}

BOOL LLTextEditor::exportBuffer(std::string &buffer )
{
	std::ostringstream outstream(buffer);
	
	outstream << "Linden text version 1\n";
	outstream << "{\n";

	outstream << llformat("Text length %d\n", getLength() );
	outstream << getText();
	outstream << "}\n";

	return TRUE;
}

void LLTextEditor::updateAllowingLanguageInput()
{
	LLWindow* window = getWindow();
	if (!window)
	{
		// test app, no window available
		return;	
	}
	if (hasFocus() && !mReadOnly)
	{
		window->allowLanguageTextInput(this, TRUE);
	}
	else
	{
		window->allowLanguageTextInput(this, FALSE);
	}
}

// Preedit is managed off the undo/redo command stack.

BOOL LLTextEditor::hasPreeditString() const
{
	return (mPreeditPositions.size() > 1);
}

void LLTextEditor::resetPreedit()
{
    if (hasSelection())
    {
		if (hasPreeditString())
        {
            LL_WARNS() << "Preedit and selection!" << LL_ENDL;
            deselect();
        }
        else
        {
            deleteSelection(TRUE);
        }
    }
	if (hasPreeditString())
	{
		if (hasSelection())
		{
			LL_WARNS() << "Preedit and selection!" << LL_ENDL;
			deselect();
		}

		setCursorPos(mPreeditPositions.front());
		removeStringNoUndo(mCursorPos, mPreeditPositions.back() - mCursorPos);
		insertStringNoUndo(mCursorPos, mPreeditOverwrittenWString);

		mPreeditWString.clear();
		mPreeditOverwrittenWString.clear();
		mPreeditPositions.clear();

		// A call to updatePreedit should soon follow under a
		// normal course of operation, so we don't need to 
		// maintain internal variables such as line start 
		// positions now.
	}
}

void LLTextEditor::updatePreedit(const LLWString &preedit_string,
		const segment_lengths_t &preedit_segment_lengths, const standouts_t &preedit_standouts, S32 caret_position)
{
	// Just in case.
	if (mReadOnly)
	{
		return;
	}

	getWindow()->hideCursorUntilMouseMove();

	S32 insert_preedit_at = mCursorPos;

	mPreeditWString = preedit_string;
	mPreeditPositions.resize(preedit_segment_lengths.size() + 1);
	S32 position = insert_preedit_at;
	for (segment_lengths_t::size_type i = 0; i < preedit_segment_lengths.size(); i++)
	{
		mPreeditPositions[i] = position;
		position += preedit_segment_lengths[i];
	}
	mPreeditPositions.back() = position;

	if (LL_KIM_OVERWRITE == gKeyboard->getInsertMode())
	{
		mPreeditOverwrittenWString = getWText().substr(insert_preedit_at, mPreeditWString.length());
		removeStringNoUndo(insert_preedit_at, mPreeditWString.length());
	}
	else
	{
		mPreeditOverwrittenWString.clear();
	}
    
	segment_vec_t segments;
	//pass empty segments to let "insertStringNoUndo" make new LLNormalTextSegment and insert it, if needed.
	insertStringNoUndo(insert_preedit_at, mPreeditWString, &segments); 

	mPreeditStandouts = preedit_standouts;

	setCursorPos(insert_preedit_at + caret_position);

	// Update of the preedit should be caused by some key strokes.
	resetCursorBlink();

	onKeyStroke();
}

BOOL LLTextEditor::getPreeditLocation(S32 query_offset, LLCoordGL *coord, LLRect *bounds, LLRect *control) const
{
	if (control)
	{
		LLRect control_rect_screen;
		localRectToScreen(mVisibleTextRect, &control_rect_screen);
		LLUI::getInstance()->screenRectToGL(control_rect_screen, control);
	}

	S32 preedit_left_position, preedit_right_position;
	if (hasPreeditString())
	{
		preedit_left_position = mPreeditPositions.front();
		preedit_right_position = mPreeditPositions.back();
	}
	else
	{
		preedit_left_position = preedit_right_position = mCursorPos;
	}

	const S32 query = (query_offset >= 0 ? preedit_left_position + query_offset : mCursorPos);
	if (query < preedit_left_position || query > preedit_right_position)
	{
		return FALSE;
	}

	const S32 first_visible_line = getFirstVisibleLine();
	if (query < getLineStart(first_visible_line))
	{
		return FALSE;
	}

	S32 current_line = first_visible_line;
	S32 current_line_start, current_line_end;
	for (;;)
	{
		current_line_start = getLineStart(current_line);
		current_line_end = getLineStart(current_line + 1);
		if (query >= current_line_start && query < current_line_end)
		{
			break;
		}
		if (current_line_start == current_line_end)
		{
			// We have reached on the last line.  The query position must be here.
			break;
		}
		current_line++;
	}

    const LLWString textString(getWText());
	const llwchar * const text = textString.c_str();
	const S32 line_height = mFont->getLineHeight();

	if (coord)
	{
		const S32 query_x = mVisibleTextRect.mLeft + mFont->getWidth(text, current_line_start, query - current_line_start);
		const S32 query_y = mVisibleTextRect.mTop - (current_line - first_visible_line) * line_height - line_height / 2;
		S32 query_screen_x, query_screen_y;
		localPointToScreen(query_x, query_y, &query_screen_x, &query_screen_y);
		LLUI::getInstance()->screenPointToGL(query_screen_x, query_screen_y, &coord->mX, &coord->mY);
	}

	if (bounds)
	{
		S32 preedit_left = mVisibleTextRect.mLeft;
		if (preedit_left_position > current_line_start)
		{
			preedit_left += mFont->getWidth(text, current_line_start, preedit_left_position - current_line_start);
		}

		S32 preedit_right = mVisibleTextRect.mLeft;
		if (preedit_right_position < current_line_end)
		{
			preedit_right += mFont->getWidth(text, current_line_start, preedit_right_position - current_line_start);
		}
		else
		{
			preedit_right += mFont->getWidth(text, current_line_start, current_line_end - current_line_start);
		}

		const S32 preedit_top = mVisibleTextRect.mTop - (current_line - first_visible_line) * line_height;
		const S32 preedit_bottom = preedit_top - line_height;

		const LLRect preedit_rect_local(preedit_left, preedit_top, preedit_right, preedit_bottom);
		LLRect preedit_rect_screen;
		localRectToScreen(preedit_rect_local, &preedit_rect_screen);
		LLUI::getInstance()->screenRectToGL(preedit_rect_screen, bounds);
	}

	return TRUE;
}

void LLTextEditor::getSelectionRange(S32 *position, S32 *length) const
{
	if (hasSelection())
	{
		*position = llmin(mSelectionStart, mSelectionEnd);
		*length = llabs(mSelectionStart - mSelectionEnd);
	}
	else
	{
		*position = mCursorPos;
		*length = 0;
	}
}

void LLTextEditor::getPreeditRange(S32 *position, S32 *length) const
{
	if (hasPreeditString())
	{
		*position = mPreeditPositions.front();
		*length = mPreeditPositions.back() - mPreeditPositions.front();
	}
	else
	{
		*position = mCursorPos;
		*length = 0;
	}
}

void LLTextEditor::markAsPreedit(S32 position, S32 length)
{
	deselect();
	setCursorPos(position);
	if (hasPreeditString())
	{
		LL_WARNS() << "markAsPreedit invoked when hasPreeditString is true." << LL_ENDL;
	}
	mPreeditWString = LLWString( getWText(), position, length );
	if (length > 0)
	{
		mPreeditPositions.resize(2);
		mPreeditPositions[0] = position;
		mPreeditPositions[1] = position + length;
		mPreeditStandouts.resize(1);
		mPreeditStandouts[0] = FALSE;
	}
	else
	{
		mPreeditPositions.clear();
		mPreeditStandouts.clear();
	}
	if (LL_KIM_OVERWRITE == gKeyboard->getInsertMode())
	{
		mPreeditOverwrittenWString = mPreeditWString;
	}
	else
	{
		mPreeditOverwrittenWString.clear();
	}
}

S32 LLTextEditor::getPreeditFontSize() const
{
	return ll_round((F32)mFont->getLineHeight() * LLUI::getScaleFactor().mV[VY]);
}

BOOL LLTextEditor::isDirty() const
{
	if(mReadOnly)
	{
		return FALSE;
	}

	if( mPristineCmd )
	{
		return ( mPristineCmd == mLastCmd );
	}
	else
	{
		return ( NULL != mLastCmd );
	}
}

void LLTextEditor::setKeystrokeCallback(const keystroke_signal_t::slot_type& callback)
{
	mKeystrokeSignal.connect(callback);
}

void LLTextEditor::onKeyStroke()
{
	mKeystrokeSignal(this);

	mSpellCheckStart = mSpellCheckEnd = -1;
	mSpellCheckTimer.setTimerExpirySec(SPELLCHECK_DELAY);
}

//virtual
void LLTextEditor::clear()
{
	getViewModel()->setDisplay(LLWStringUtil::null);
	clearSegments();
}

bool LLTextEditor::canLoadOrSaveToFile()
{
	return !mReadOnly;
}

S32 LLTextEditor::spacesPerTab()
{
	return SPACES_PER_TAB;
}<|MERGE_RESOLUTION|>--- conflicted
+++ resolved
@@ -737,11 +737,7 @@
 	static LLUICachedControl<bool> useBWEmojis( "FSUseBWEmojis", false); // <FS:Beq/> Add B&W emoji font support
 	LL_DEBUGS("Emoji") << "LLTextEditor::insertEmoji(" << wchar_utf8_preview(emoji) << ")" << LL_ENDL;  // <FS:Beq/> reduce Emoji log spam
 	auto styleParams = LLStyle::Params();
-<<<<<<< HEAD
-	styleParams.font = LLFontGL::getFontEmojiLarge();
-=======
-	styleParams.font = LLFontGL::getFontEmoji( useBWEmojis ); // <FS:Beq/> Add B&W emoji font support
->>>>>>> bb970243
+	styleParams.font = LLFontGL::getFontEmojiLarge(useBWEmojis); // <FS:Beq/> Add B&W emoji font support
 	auto segment = new LLEmojiTextSegment(new LLStyle(styleParams), mCursorPos, mCursorPos + 1, *this);
 	insert(mCursorPos, LLWString(1, emoji), false, segment);
 	setCursorPos(mCursorPos + 1);
