<<<<<<< HEAD
/**
* @file llnotifications.cpp
* @brief Non-UI queue manager for keeping a prioritized list of notifications
*
* $LicenseInfo:firstyear=2008&license=viewergpl$
* 
* Copyright (c) 2008-2009, Linden Research, Inc.
* 
* Second Life Viewer Source Code
* The source code in this file ("Source Code") is provided by Linden Lab
* to you under the terms of the GNU General Public License, version 2.0
* ("GPL"), unless you have obtained a separate licensing agreement
* ("Other License"), formally executed by you and Linden Lab.  Terms of
* the GPL can be found in doc/GPL-license.txt in this distribution, or
* online at http://secondlifegrid.net/programs/open_source/licensing/gplv2
* 
* There are special exceptions to the terms and conditions of the GPL as
* it is applied to this Source Code. View the full text of the exception
* in the file doc/FLOSS-exception.txt in this software distribution, or
* online at
* http://secondlifegrid.net/programs/open_source/licensing/flossexception
* 
* By copying, modifying or distributing this software, you acknowledge
* that you have read and understood your obligations described above,
* and agree to abide by those obligations.
* 
* ALL LINDEN LAB SOURCE CODE IS PROVIDED "AS IS." LINDEN LAB MAKES NO
* WARRANTIES, EXPRESS, IMPLIED OR OTHERWISE, REGARDING ITS ACCURACY,
* COMPLETENESS OR PERFORMANCE.
* $/LicenseInfo$
*/

#include "linden_common.h"

#include "llnotifications.h"

#include "lluictrl.h"
#include "lluictrlfactory.h"
#include "lldir.h"
#include "llsdserialize.h"
#include "lltrans.h"

#include <algorithm>
#include <boost/regex.hpp>


const std::string NOTIFICATION_PERSIST_VERSION = "0.93";

// local channel for notification history
class LLNotificationHistoryChannel : public LLNotificationChannel
{
	LOG_CLASS(LLNotificationHistoryChannel);
public:
	LLNotificationHistoryChannel(const std::string& filename) : 
		LLNotificationChannel("History", "Visible", &historyFilter, LLNotificationComparators::orderByUUID()),
		mFileName(filename)
	{
		connectChanged(boost::bind(&LLNotificationHistoryChannel::historyHandler, this, _1));
		loadPersistentNotifications();
	}

private:
	bool historyHandler(const LLSD& payload)
	{
		// we ignore "load" messages, but rewrite the persistence file on any other
		std::string sigtype = payload["sigtype"];
		if (sigtype != "load")
		{
			savePersistentNotifications();
		}
		return false;
	}

	// The history channel gets all notifications except those that have been cancelled
	static bool historyFilter(LLNotificationPtr pNotification)
	{
		return !pNotification->isCancelled();
	}

	void savePersistentNotifications()
	{
		llinfos << "Saving open notifications to " << mFileName << llendl;

		llofstream notify_file(mFileName.c_str());
		if (!notify_file.is_open()) 
		{
			llwarns << "Failed to open " << mFileName << llendl;
			return;
		}

		LLSD output;
		output["version"] = NOTIFICATION_PERSIST_VERSION;
		LLSD& data = output["data"];

		for (LLNotificationSet::iterator it = mItems.begin(); it != mItems.end(); ++it)
		{
			if (!LLNotifications::instance().templateExists((*it)->getName())) continue;

			// only store notifications flagged as persisting
			LLNotificationTemplatePtr templatep = LLNotifications::instance().getTemplate((*it)->getName());
			if (!templatep->mPersist) continue;

			data.append((*it)->asLLSD());
		}

		LLPointer<LLSDFormatter> formatter = new LLSDXMLFormatter();
		formatter->format(output, notify_file, LLSDFormatter::OPTIONS_PRETTY);
	}

	void loadPersistentNotifications()
	{
		llinfos << "Loading open notifications from " << mFileName << llendl;

		llifstream notify_file(mFileName.c_str());
		if (!notify_file.is_open()) 
		{
			llwarns << "Failed to open " << mFileName << llendl;
			return;
		}

		LLSD input;
		LLPointer<LLSDParser> parser = new LLSDXMLParser();
		if (parser->parse(notify_file, input, LLSDSerialize::SIZE_UNLIMITED) < 0)
		{
			llwarns << "Failed to parse open notifications" << llendl;
			return;
		}

		if (input.isUndefined()) return;
		std::string version = input["version"];
		if (version != NOTIFICATION_PERSIST_VERSION)
		{
			llwarns << "Bad open notifications version: " << version << llendl;
			return;
		}
		LLSD& data = input["data"];
		if (data.isUndefined()) return;

		LLNotifications& instance = LLNotifications::instance();
		for (LLSD::array_const_iterator notification_it = data.beginArray();
			notification_it != data.endArray();
			++notification_it)
		{
			instance.add(LLNotificationPtr(new LLNotification(*notification_it)));
		}
	}

	//virtual
	void onDelete(LLNotificationPtr pNotification)
	{
		// we want to keep deleted notifications in our log
		mItems.insert(pNotification);
		
		return;
	}
	
private:
	std::string mFileName;
};

bool filterIgnoredNotifications(LLNotificationPtr notification)
{
	// filter everything if we are to ignore ALL
	if(LLNotifications::instance().getIgnoreAllNotifications())
	{
		return false;
	}

	LLNotificationFormPtr form = notification->getForm();
	// Check to see if the user wants to ignore this alert
	if (form->getIgnoreType() != LLNotificationForm::IGNORE_NO)
	{
		return LLUI::sSettingGroups["ignores"]->getBOOL(notification->getName());
	}

	return true;
}

bool handleIgnoredNotification(const LLSD& payload)
{
	if (payload["sigtype"].asString() == "add")
	{
		LLNotificationPtr pNotif = LLNotifications::instance().find(payload["id"].asUUID());
		if (!pNotif) return false;

		LLNotificationFormPtr form = pNotif->getForm();
		LLSD response;
		switch(form->getIgnoreType())
		{
		case LLNotificationForm::IGNORE_WITH_DEFAULT_RESPONSE:
			response = pNotif->getResponseTemplate(LLNotification::WITH_DEFAULT_BUTTON);
			break;
		case LLNotificationForm::IGNORE_WITH_LAST_RESPONSE:
			response = LLUI::sSettingGroups["ignores"]->getLLSD("Default" + pNotif->getName());
			break;
		case LLNotificationForm::IGNORE_SHOW_AGAIN:
			break;
		default:
			return false;
		}
		pNotif->setIgnored(true);
		pNotif->respond(response);
		return true; 	// don't process this item any further
	}
	return false;
}

namespace LLNotificationFilters
{
	// a sample filter
	bool includeEverything(LLNotificationPtr p)
	{
		return true;
	}
};

LLNotificationForm::LLNotificationForm()
:	mFormData(LLSD::emptyArray()),
	mIgnore(IGNORE_NO)
{
}


LLNotificationForm::LLNotificationForm(const std::string& name, const LLXMLNodePtr xml_node) 
:	mFormData(LLSD::emptyArray()),
	mIgnore(IGNORE_NO)
{
	if (!xml_node->hasName("form"))
	{
		llwarns << "Bad xml node for form: " << xml_node->getName() << llendl;
	}
	LLXMLNodePtr child = xml_node->getFirstChild();
	while(child)
	{
		child = LLNotifications::instance().checkForXMLTemplate(child);

		LLSD item_entry;
		std::string element_name = child->getName()->mString;

		if (element_name == "ignore" )
		{
			bool save_option = false;
			child->getAttribute_bool("save_option", save_option);
			if (!save_option)
			{
				mIgnore = IGNORE_WITH_DEFAULT_RESPONSE;
			}
			else
			{
				// remember last option chosen by user and automatically respond with that in the future
				mIgnore = IGNORE_WITH_LAST_RESPONSE;
				LLUI::sSettingGroups["ignores"]->declareLLSD(std::string("Default") + name, "", std::string("Default response for notification " + name));
			}
			child->getAttributeString("text", mIgnoreMsg);
			BOOL show_notification = TRUE;
			LLUI::sSettingGroups["ignores"]->declareBOOL(name, show_notification, "Ignore notification with this name", TRUE);
		}
		else
		{
			// flatten xml form entry into single LLSD map with type==name
			item_entry["type"] = element_name;
			const LLXMLAttribList::iterator attrib_end = child->mAttributes.end();
			for(LLXMLAttribList::iterator attrib_it = child->mAttributes.begin();
				attrib_it != attrib_end;
				++attrib_it)
			{
				item_entry[std::string(attrib_it->second->getName()->mString)] = attrib_it->second->getValue();
			}
			item_entry["value"] = child->getTextContents();
			mFormData.append(item_entry);
		}

		child = child->getNextSibling();
	}
}

LLNotificationForm::LLNotificationForm(const LLSD& sd)
{
	if (sd.isArray())
	{
		mFormData = sd;
	}
	else
	{
		llwarns << "Invalid form data " << sd << llendl;
		mFormData = LLSD::emptyArray();
	}
}

LLSD LLNotificationForm::asLLSD() const
{ 
	return mFormData; 
}

LLSD LLNotificationForm::getElement(const std::string& element_name)
{
	for (LLSD::array_const_iterator it = mFormData.beginArray();
		it != mFormData.endArray();
		++it)
	{
		if ((*it)["name"].asString() == element_name) return (*it);
	}
	return LLSD();
}


bool LLNotificationForm::hasElement(const std::string& element_name)
{
	for (LLSD::array_const_iterator it = mFormData.beginArray();
		it != mFormData.endArray();
		++it)
	{
		if ((*it)["name"].asString() == element_name) return true;
	}
	return false;
}

void LLNotificationForm::addElement(const std::string& type, const std::string& name, const LLSD& value)
{
	LLSD element;
	element["type"] = type;
	element["name"] = name;
	element["text"] = name;
	element["value"] = value;
	element["index"] = mFormData.size();
	mFormData.append(element);
}

void LLNotificationForm::append(const LLSD& sub_form)
{
	if (sub_form.isArray())
	{
		for (LLSD::array_const_iterator it = sub_form.beginArray();
			it != sub_form.endArray();
			++it)
		{
			mFormData.append(*it);
		}
	}
}

void LLNotificationForm::formatElements(const LLSD& substitutions)
{
	for (LLSD::array_iterator it = mFormData.beginArray();
		it != mFormData.endArray();
		++it)
	{
		// format "text" component of each form element
		if ((*it).has("text"))
		{
			std::string text = (*it)["text"].asString();
			LLStringUtil::format(text, substitutions);
			(*it)["text"] = text;
		}
		if ((*it)["type"].asString() == "text" && (*it).has("value"))
		{
			std::string value = (*it)["value"].asString();
			LLStringUtil::format(value, substitutions);
			(*it)["value"] = value;
		}
	}
}

std::string LLNotificationForm::getDefaultOption()
{
	for (LLSD::array_const_iterator it = mFormData.beginArray();
		it != mFormData.endArray();
		++it)
	{
		if ((*it)["default"]) return (*it)["name"].asString();
	}
	return "";
}

LLNotificationTemplate::LLNotificationTemplate() :
	mExpireSeconds(0),
	mExpireOption(-1),
	mURLOption(-1),
    mURLOpenExternally(-1),
	mUnique(false),
	mPriority(NOTIFICATION_PRIORITY_NORMAL)
{
	mForm = LLNotificationFormPtr(new LLNotificationForm()); 
}

LLNotification::LLNotification(const LLNotification::Params& p) : 
	mTimestamp(p.time_stamp), 
	mSubstitutions(p.substitutions),
	mPayload(p.payload),
	mExpiresAt(0),
	mTemporaryResponder(false),
	mRespondedTo(false),
	mPriority(p.priority),
	mCancelled(false),
	mIgnored(false)
{
	if (p.functor.name.isChosen())
	{
		mResponseFunctorName = p.functor.name;
	}
	else if (p.functor.function.isChosen())
	{
		mResponseFunctorName = LLUUID::generateNewID().asString();
		LLNotificationFunctorRegistry::instance().registerFunctor(mResponseFunctorName, p.functor.function());

		mTemporaryResponder = true;
	}

	mId.generate();
	init(p.name, p.form_elements);
}


LLNotification::LLNotification(const LLSD& sd) :
	mTemporaryResponder(false),
	mRespondedTo(false),
	mCancelled(false),
	mIgnored(false)
{ 
	mId.generate();
	mSubstitutions = sd["substitutions"];
	mPayload = sd["payload"]; 
	mTimestamp = sd["time"]; 
	mExpiresAt = sd["expiry"];
	mPriority = (ENotificationPriority)sd["priority"].asInteger();
	mResponseFunctorName = sd["responseFunctor"].asString();
	std::string templatename = sd["name"].asString();
	init(templatename, LLSD());
	// replace form with serialized version
	mForm = LLNotificationFormPtr(new LLNotificationForm(sd["form"]));
}


LLSD LLNotification::asLLSD()
{
	LLSD output;
	output["name"] = mTemplatep->mName;
	output["form"] = getForm()->asLLSD();
	output["substitutions"] = mSubstitutions;
	output["payload"] = mPayload;
	output["time"] = mTimestamp;
	output["expiry"] = mExpiresAt;
	output["priority"] = (S32)mPriority;
	output["responseFunctor"] = mResponseFunctorName;
	return output;
}

void LLNotification::update()
{
	LLNotifications::instance().update(shared_from_this());
}

void LLNotification::updateFrom(LLNotificationPtr other)
{
	// can only update from the same notification type
	if (mTemplatep != other->mTemplatep) return;

	// NOTE: do NOT change the ID, since it is the key to
	// this given instance, just update all the metadata
	//mId = other->mId;

	mPayload = other->mPayload;
	mSubstitutions = other->mSubstitutions;
	mTimestamp = other->mTimestamp;
	mExpiresAt = other->mExpiresAt;
	mCancelled = other->mCancelled;
	mIgnored = other->mIgnored;
	mPriority = other->mPriority;
	mForm = other->mForm;
	mResponseFunctorName = other->mResponseFunctorName;
	mRespondedTo = other->mRespondedTo;
	mTemporaryResponder = other->mTemporaryResponder;

	update();
}

const LLNotificationFormPtr LLNotification::getForm()
{
	return mForm;
}

void LLNotification::cancel()
{
	mCancelled = true;
}

LLSD LLNotification::getResponseTemplate(EResponseTemplateType type)
{
	LLSD response = LLSD::emptyMap();
	for (S32 element_idx = 0;
		element_idx < mForm->getNumElements();
		++element_idx)
	{
		LLSD element = mForm->getElement(element_idx);
		if (element.has("name"))
		{
			response[element["name"].asString()] = element["value"];
		}

		if ((type == WITH_DEFAULT_BUTTON) 
			&& element["default"].asBoolean())
		{
			response[element["name"].asString()] = true;
		}
	}
	return response;
}

//static
S32 LLNotification::getSelectedOption(const LLSD& notification, const LLSD& response)
{
	LLNotificationForm form(notification["form"]);

	for (S32 element_idx = 0;
		element_idx < form.getNumElements();
		++element_idx)
	{
		LLSD element = form.getElement(element_idx);

		// only look at buttons
		if (element["type"].asString() == "button" 
			&& response[element["name"].asString()].asBoolean())
		{
			return element["index"].asInteger();
		}
	}

	return -1;
}

//static
std::string LLNotification::getSelectedOptionName(const LLSD& response)
{
	for (LLSD::map_const_iterator response_it = response.beginMap();
		response_it != response.endMap();
		++response_it)
	{
		if (response_it->second.isBoolean() && response_it->second.asBoolean())
		{
			return response_it->first;
		}
	}
	return "";
}


void LLNotification::respond(const LLSD& response)
{
	mRespondedTo = true;
	// look up the functor
	LLNotificationFunctorRegistry::ResponseFunctor functor = 
		LLNotificationFunctorRegistry::instance().getFunctor(mResponseFunctorName);
	// and then call it
	functor(asLLSD(), response);
	
	if (mTemporaryResponder)
	{
		LLNotificationFunctorRegistry::instance().unregisterFunctor(mResponseFunctorName);
		mResponseFunctorName = "";
		mTemporaryResponder = false;
	}

	if (mForm->getIgnoreType() != LLNotificationForm::IGNORE_NO)
	{
		BOOL show_notification = mIgnored ? FALSE : TRUE;
		LLUI::sSettingGroups["ignores"]->setBOOL(getName(), show_notification);
		if (mIgnored && mForm->getIgnoreType() == LLNotificationForm::IGNORE_WITH_LAST_RESPONSE)
		{
			LLUI::sSettingGroups["ignores"]->setLLSD("Default" + getName(), response);
		}
	}

	update();
}

void LLNotification::setIgnored(bool ignore)
{
	mIgnored = ignore;
}

void LLNotification::setResponseFunctor(std::string const &responseFunctorName)
{
	if (mTemporaryResponder)
		// get rid of the old one
		LLNotificationFunctorRegistry::instance().unregisterFunctor(mResponseFunctorName);
	mResponseFunctorName = responseFunctorName;
	mTemporaryResponder = false;
}

bool LLNotification::payloadContainsAll(const std::vector<std::string>& required_fields) const
{
	for(std::vector<std::string>::const_iterator required_fields_it = required_fields.begin(); 
		required_fields_it != required_fields.end();
		required_fields_it++)
	{
		std::string required_field_name = *required_fields_it;
		if( ! getPayload().has(required_field_name))
		{
			return false; // a required field was not found
		}
	}
	return true; // all required fields were found
}

bool LLNotification::isEquivalentTo(LLNotificationPtr that) const
{
	if (this->mTemplatep->mName != that->mTemplatep->mName) 
	{
		return false; // must have the same template name or forget it
	}
	if (this->mTemplatep->mUnique)
	{
		// highlander bit sez there can only be one of these
		return
			this->payloadContainsAll(that->mTemplatep->mUniqueContext) &&
			that->payloadContainsAll(this->mTemplatep->mUniqueContext);
	}
	return false; 
}

void LLNotification::init(const std::string& template_name, const LLSD& form_elements)
{
	mTemplatep = LLNotifications::instance().getTemplate(template_name);
	if (!mTemplatep) return;

	// add default substitutions
	const LLStringUtil::format_map_t& default_args = LLTrans::getDefaultArgs();
	for (LLStringUtil::format_map_t::const_iterator iter = default_args.begin();
		 iter != default_args.end(); ++iter)
	{
		mSubstitutions[iter->first] = iter->second;
	}
	mSubstitutions["_URL"] = getURL();
	mSubstitutions["_NAME"] = template_name;
	// TODO: something like this so that a missing alert is sensible:
	//mSubstitutions["_ARGS"] = get_all_arguments_as_text(mSubstitutions);

	mForm = LLNotificationFormPtr(new LLNotificationForm(*mTemplatep->mForm));
	mForm->append(form_elements);

	// apply substitution to form labels
	mForm->formatElements(mSubstitutions);

	LLDate rightnow = LLDate::now();
	if (mTemplatep->mExpireSeconds)
	{
		mExpiresAt = LLDate(rightnow.secondsSinceEpoch() + mTemplatep->mExpireSeconds);
	}

	if (mPriority == NOTIFICATION_PRIORITY_UNSPECIFIED)
	{
		mPriority = mTemplatep->mPriority;
	}
}

std::string LLNotification::summarize() const
{
	std::string s = "Notification(";
	s += getName();
	s += ") : ";
	s += mTemplatep ? mTemplatep->mMessage : "";
	// should also include timestamp and expiration time (but probably not payload)
	return s;
}

std::string LLNotification::getMessage() const
{
	// all our callers cache this result, so it gives us more flexibility
	// to do the substitution at call time rather than attempting to 
	// cache it in the notification
	if (!mTemplatep)
		return std::string();

	std::string message = mTemplatep->mMessage;
	LLStringUtil::format(message, mSubstitutions);
	return message;
}

std::string LLNotification::getLabel() const
{
	std::string label = mTemplatep->mLabel;
	LLStringUtil::format(label, mSubstitutions);
	return (mTemplatep ? label : "");
}

std::string LLNotification::getURL() const
{
	if (!mTemplatep)
		return std::string();
	std::string url = mTemplatep->mURL;
	LLStringUtil::format(url, mSubstitutions);
	return (mTemplatep ? url : "");
}

// =========================================================
// LLNotificationChannel implementation
// ---
LLBoundListener LLNotificationChannelBase::connectChangedImpl(const LLEventListener& slot)
{
	// when someone wants to connect to a channel, we first throw them
	// all of the notifications that are already in the channel
	// we use a special signal called "load" in case the channel wants to care
	// only about new notifications
	for (LLNotificationSet::iterator it = mItems.begin(); it != mItems.end(); ++it)
	{
		slot(LLSD().insert("sigtype", "load").insert("id", (*it)->id()));
	}
	// and then connect the signal so that all future notifications will also be
	// forwarded.
	return mChanged.connect(slot);
}

LLBoundListener LLNotificationChannelBase::connectAtFrontChangedImpl(const LLEventListener& slot)
{
	for (LLNotificationSet::iterator it = mItems.begin(); it != mItems.end(); ++it)
	{
		slot(LLSD().insert("sigtype", "load").insert("id", (*it)->id()));
	}
	return mChanged.connect(slot, boost::signals2::at_front);
}

LLBoundListener LLNotificationChannelBase::connectPassedFilterImpl(const LLEventListener& slot)
{
	// these two filters only fire for notifications added after the current one, because
	// they don't participate in the hierarchy.
	return mPassedFilter.connect(slot);
}

LLBoundListener LLNotificationChannelBase::connectFailedFilterImpl(const LLEventListener& slot)
{
	return mFailedFilter.connect(slot);
}

// external call, conforms to our standard signature
bool LLNotificationChannelBase::updateItem(const LLSD& payload)
{	
	// first check to see if it's in the master list
	LLNotificationPtr pNotification	 = LLNotifications::instance().find(payload["id"]);
	if (!pNotification)
		return false;	// not found
	
	return updateItem(payload, pNotification);
}


//FIX QUIT NOT WORKING


// internal call, for use in avoiding lookup
bool LLNotificationChannelBase::updateItem(const LLSD& payload, LLNotificationPtr pNotification)
{	
	std::string cmd = payload["sigtype"];
	LLNotificationSet::iterator foundItem = mItems.find(pNotification);
	bool wasFound = (foundItem != mItems.end());
	bool passesFilter = mFilter(pNotification);
	
	// first, we offer the result of the filter test to the simple
	// signals for pass/fail. One of these is guaranteed to be called.
	// If either signal returns true, the change processing is NOT performed
	// (so don't return true unless you know what you're doing!)
	bool abortProcessing = false;
	if (passesFilter)
	{
		abortProcessing = mPassedFilter(payload);
	}
	else
	{
		abortProcessing = mFailedFilter(payload);
	}
	
	if (abortProcessing)
	{
		return true;
	}
	
	if (cmd == "load")
	{
		// should be no reason we'd ever get a load if we already have it
		// if passes filter send a load message, else do nothing
		assert(!wasFound);
		if (passesFilter)
		{
			// not in our list, add it and say so
			mItems.insert(pNotification);
			abortProcessing = mChanged(payload);
			onLoad(pNotification);
		}
	}
	else if (cmd == "change")
	{
		// if it passes filter now and was found, we just send a change message
		// if it passes filter now and wasn't found, we have to add it
		// if it doesn't pass filter and wasn't found, we do nothing
		// if it doesn't pass filter and was found, we need to delete it
		if (passesFilter)
		{
			if (wasFound)
			{
				// it already existed, so this is a change
				// since it changed in place, all we have to do is resend the signal
				abortProcessing = mChanged(payload);
				onChange(pNotification);
			}
			else
			{
				// not in our list, add it and say so
				mItems.insert(pNotification);
				// our payload is const, so make a copy before changing it
				LLSD newpayload = payload;
				newpayload["sigtype"] = "add";
				abortProcessing = mChanged(newpayload);
				onChange(pNotification);
			}
		}
		else
		{
			if (wasFound)
			{
				// it already existed, so this is a delete
				mItems.erase(pNotification);
				// our payload is const, so make a copy before changing it
				LLSD newpayload = payload;
				newpayload["sigtype"] = "delete";
				abortProcessing = mChanged(newpayload);
				onChange(pNotification);
			}
			// didn't pass, not on our list, do nothing
		}
	}
	else if (cmd == "add")
	{
		// should be no reason we'd ever get an add if we already have it
		// if passes filter send an add message, else do nothing
		assert(!wasFound);
		if (passesFilter)
		{
			// not in our list, add it and say so
			mItems.insert(pNotification);
			abortProcessing = mChanged(payload);
			onAdd(pNotification);
		}
	}
	else if (cmd == "delete")
	{
		// if we have it in our list, pass on the delete, then delete it, else do nothing
		if (wasFound)
		{
			abortProcessing = mChanged(payload);
			mItems.erase(pNotification);
			onDelete(pNotification);
		}
	}
	return abortProcessing;
}

/* static */
LLNotificationChannelPtr LLNotificationChannel::buildChannel(const std::string& name, 
															 const std::string& parent,
															 LLNotificationFilter filter, 
															 LLNotificationComparator comparator)
{
	// note: this is not a leak; notifications are self-registering.
	// This factory helps to prevent excess deletions by making sure all smart
	// pointers to notification channels come from the same source
	new LLNotificationChannel(name, parent, filter, comparator);
	return LLNotifications::instance().getChannel(name);
}


LLNotificationChannel::LLNotificationChannel(const std::string& name, 
											 const std::string& parent,
											 LLNotificationFilter filter, 
											 LLNotificationComparator comparator) : 
LLNotificationChannelBase(filter, comparator),
mName(name),
mParent(parent)
{
	// store myself in the channel map
	LLNotifications::instance().addChannel(LLNotificationChannelPtr(this));
	// bind to notification broadcast
	if (parent.empty())
	{
		LLNotifications::instance().connectChanged(
			boost::bind(&LLNotificationChannelBase::updateItem, this, _1));
	}
	else
	{
		LLNotificationChannelPtr p = LLNotifications::instance().getChannel(parent);
		p->connectChanged(boost::bind(&LLNotificationChannelBase::updateItem, this, _1));
	}
}


void LLNotificationChannel::setComparator(LLNotificationComparator comparator) 
{ 
	mComparator = comparator; 
	LLNotificationSet s2(mComparator);
	s2.insert(mItems.begin(), mItems.end());
	mItems.swap(s2);
	
	// notify clients that we've been resorted
	mChanged(LLSD().insert("sigtype", "sort")); 
}

bool LLNotificationChannel::isEmpty() const
{
	return mItems.empty();
}

LLNotificationChannel::Iterator LLNotificationChannel::begin()
{
	return mItems.begin();
}

LLNotificationChannel::Iterator LLNotificationChannel::end()
{
	return mItems.end();
}

std::string LLNotificationChannel::summarize()
{
	std::string s("Channel '");
	s += mName;
	s += "'\n  ";
	for (LLNotificationChannel::Iterator it = begin(); it != end(); ++it)
	{
		s += (*it)->summarize();
		s += "\n  ";
	}
	return s;
}


// ---
// END OF LLNotificationChannel implementation
// =========================================================


// =========================================================
// LLNotifications implementation
// ---
LLNotifications::LLNotifications() : LLNotificationChannelBase(LLNotificationFilters::includeEverything,
															   LLNotificationComparators::orderByUUID()),
									mIgnoreAllNotifications(false)
{
	LLUICtrl::CommitCallbackRegistry::currentRegistrar().add("Notification.Show", boost::bind(&LLNotifications::addFromCallback, this, _2));
}


// The expiration channel gets all notifications that are cancelled
bool LLNotifications::expirationFilter(LLNotificationPtr pNotification)
{
	return pNotification->isCancelled() || pNotification->isRespondedTo();
}

bool LLNotifications::expirationHandler(const LLSD& payload)
{
	if (payload["sigtype"].asString() != "delete")
	{
		// anything added to this channel actually should be deleted from the master
		cancel(find(payload["id"]));
		return true;	// don't process this item any further
	}
	return false;
}

bool LLNotifications::uniqueFilter(LLNotificationPtr pNotif)
{
	if (!pNotif->hasUniquenessConstraints())
	{
		return true;
	}

	// checks against existing unique notifications
	for (LLNotificationMap::iterator existing_it = mUniqueNotifications.find(pNotif->getName());
		existing_it != mUniqueNotifications.end();
		++existing_it)
	{
		LLNotificationPtr existing_notification = existing_it->second;
		if (pNotif != existing_notification 
			&& pNotif->isEquivalentTo(existing_notification))
		{
			return false;
		}
	}

	return true;
}

bool LLNotifications::uniqueHandler(const LLSD& payload)
{
	LLNotificationPtr pNotif = LLNotifications::instance().find(payload["id"].asUUID());
	if (pNotif && pNotif->hasUniquenessConstraints()) 
	{
		if (payload["sigtype"].asString() == "add")
		{
			// not a duplicate according to uniqueness criteria, so we keep it
			// and store it for future uniqueness checks
			mUniqueNotifications.insert(std::make_pair(pNotif->getName(), pNotif));
		}
		else if (payload["sigtype"].asString() == "delete")
		{
			mUniqueNotifications.erase(pNotif->getName());
		}
	}

	return false;
}

bool LLNotifications::failedUniquenessTest(const LLSD& payload)
{
	LLNotificationPtr pNotif = LLNotifications::instance().find(payload["id"].asUUID());
	
	if (!pNotif || !pNotif->hasUniquenessConstraints())
	{
		return false;
	}

	// checks against existing unique notifications
	for (LLNotificationMap::iterator existing_it = mUniqueNotifications.find(pNotif->getName());
		existing_it != mUniqueNotifications.end();
		++existing_it)
	{
		LLNotificationPtr existing_notification = existing_it->second;
		if (pNotif != existing_notification 
			&& pNotif->isEquivalentTo(existing_notification))
		{
			// copy notification instance data over to oldest instance
			// of this unique notification and update it
			existing_notification->updateFrom(pNotif);
			// then delete the new one
			pNotif->cancel();
		}
	}

	return false;
}


void LLNotifications::addChannel(LLNotificationChannelPtr pChan)
{
	mChannels[pChan->getName()] = pChan;
}

LLNotificationChannelPtr LLNotifications::getChannel(const std::string& channelName)
{
	ChannelMap::iterator p = mChannels.find(channelName);
	if(p == mChannels.end())
	{
		llerrs << "Did not find channel named " << channelName << llendl;
	}
	return p->second;
}


// this function is called once at construction time, after the object is constructed.
void LLNotifications::initSingleton()
{
	loadTemplates();
	createDefaultChannels();
}

void LLNotifications::createDefaultChannels()
{
	// now construct the various channels AFTER loading the notifications,
	// because the history channel is going to rewrite the stored notifications file
	LLNotificationChannel::buildChannel("Expiration", "",
		boost::bind(&LLNotifications::expirationFilter, this, _1));
	LLNotificationChannel::buildChannel("Unexpired", "",
		!boost::bind(&LLNotifications::expirationFilter, this, _1)); // use negated bind
	LLNotificationChannel::buildChannel("Unique", "Unexpired",
		boost::bind(&LLNotifications::uniqueFilter, this, _1));
	LLNotificationChannel::buildChannel("Ignore", "Unique",
		filterIgnoredNotifications);
	LLNotificationChannel::buildChannel("Visible", "Ignore",
		&LLNotificationFilters::includeEverything);

	// create special history channel
	//std::string notifications_log_file = gDirUtilp->getExpandedFilename ( LL_PATH_PER_SL_ACCOUNT, "open_notifications.xml" );
	// use ^^^ when done debugging notifications serialization
	std::string notifications_log_file = gDirUtilp->getExpandedFilename ( LL_PATH_USER_SETTINGS, "open_notifications.xml" );
	// this isn't a leak, don't worry about the empty "new"
	new LLNotificationHistoryChannel(notifications_log_file);

	// connect action methods to these channels
	LLNotifications::instance().getChannel("Expiration")->
        connectChanged(boost::bind(&LLNotifications::expirationHandler, this, _1));
	// uniqueHandler slot should be added as first slot of the signal due to
	// usage LLStopWhenHandled combiner in LLStandardSignal
	LLNotifications::instance().getChannel("Unique")->
        connectAtFrontChanged(boost::bind(&LLNotifications::uniqueHandler, this, _1));
// failedUniquenessTest slot isn't necessary
//	LLNotifications::instance().getChannel("Unique")->
//        connectFailedFilter(boost::bind(&LLNotifications::failedUniquenessTest, this, _1));
	LLNotifications::instance().getChannel("Ignore")->
		connectFailedFilter(&handleIgnoredNotification);
}

bool LLNotifications::addTemplate(const std::string &name, 
								  LLNotificationTemplatePtr theTemplate)
{
	if (mTemplates.count(name))
	{
		llwarns << "LLNotifications -- attempted to add template '" << name << "' twice." << llendl;
		return false;
	}
	mTemplates[name] = theTemplate;
	return true;
}

LLNotificationTemplatePtr LLNotifications::getTemplate(const std::string& name)
{
	if (mTemplates.count(name))
	{
		return mTemplates[name];
	}
	else
	{
		return mTemplates["MissingAlert"];
	}
}

bool LLNotifications::templateExists(const std::string& name)
{
	return (mTemplates.count(name) != 0);
}

void LLNotifications::clearTemplates()
{
	mTemplates.clear();
}

void LLNotifications::forceResponse(const LLNotification::Params& params, S32 option)
{
	LLNotificationPtr temp_notify(new LLNotification(params));
	LLSD response = temp_notify->getResponseTemplate();
	LLSD selected_item = temp_notify->getForm()->getElement(option);
	
	if (selected_item.isUndefined())
	{
		llwarns << "Invalid option" << option << " for notification " << (std::string)params.name << llendl;
		return;
	}
	response[selected_item["name"].asString()] = true;

	temp_notify->respond(response);
}

LLNotifications::TemplateNames LLNotifications::getTemplateNames() const
{
	TemplateNames names;
	for (TemplateMap::const_iterator it = mTemplates.begin(); it != mTemplates.end(); ++it)
	{
		names.push_back(it->first);
	}
	return names;
}

typedef std::map<std::string, std::string> StringMap;
void replaceSubstitutionStrings(LLXMLNodePtr node, StringMap& replacements)
{
	//llwarns << "replaceSubstitutionStrings" << llendl;
	// walk the list of attributes looking for replacements
	for (LLXMLAttribList::iterator it=node->mAttributes.begin();
		 it != node->mAttributes.end(); ++it)
	{
		std::string value = it->second->getValue();
		if (value[0] == '$')
		{
			value.erase(0, 1);	// trim off the $
			std::string replacement;
			StringMap::const_iterator found = replacements.find(value);
			if (found != replacements.end())
			{
				replacement = found->second;
				//llwarns << "replaceSubstituionStrings: value: " << value << " repl: " << replacement << llendl;

				it->second->setValue(replacement);
			}
			else
			{
				llwarns << "replaceSubstituionStrings FAILURE: value: " << value << " repl: " << replacement << llendl;
			}
		}
	}
	
	// now walk the list of children and call this recursively.
	for (LLXMLNodePtr child = node->getFirstChild(); 
		 child.notNull(); child = child->getNextSibling())
	{
		replaceSubstitutionStrings(child, replacements);
	}
}

// private to this file
// returns true if the template request was invalid and there's nothing else we
// can do with this node, false if you should keep processing (it may have
// replaced the contents of the node referred to)
LLXMLNodePtr LLNotifications::checkForXMLTemplate(LLXMLNodePtr item)
{
	if (item->hasName("usetemplate"))
	{
		std::string replacementName;
		if (item->getAttributeString("name", replacementName))
		{
			StringMap replacements;
			for (LLXMLAttribList::const_iterator it=item->mAttributes.begin(); 
				 it != item->mAttributes.end(); ++it)
			{
				replacements[it->second->getName()->mString] = it->second->getValue();
			}
			if (mXmlTemplates.count(replacementName))
			{
				item=LLXMLNode::replaceNode(item, mXmlTemplates[replacementName]);
				
				// walk the nodes looking for $(substitution) here and replace
				replaceSubstitutionStrings(item, replacements);
			}
			else
			{
				llwarns << "XML template lookup failure on '" << replacementName << "' " << llendl;
			}
		}
	}
	return item;
}

bool LLNotifications::loadTemplates()
{
	const std::string xml_filename = "notifications.xml";
	LLXMLNodePtr root;
	
	BOOL success  = LLUICtrlFactory::getLayeredXMLNode(xml_filename, root);
	
	if (!success || root.isNull() || !root->hasName( "notifications" ))
	{
		llerrs << "Problem reading UI Notifications file: " << xml_filename << llendl;
		return false;
	}
	
	clearTemplates();
	
	for (LLXMLNodePtr item = root->getFirstChild();
		 item.notNull(); item = item->getNextSibling())
	{
		// we do this FIRST so that item can be changed if we 
		// encounter a usetemplate -- we just replace the
		// current xml node and keep processing
		item = checkForXMLTemplate(item);
		
		if (item->hasName("global"))
		{
			std::string global_name;
			if (item->getAttributeString("name", global_name))
			{
				mGlobalStrings[global_name] = item->getTextContents();
			}
			continue;
		}
		
		if (item->hasName("template"))
		{
			// store an xml template; templates must have a single node (can contain
			// other nodes)
			std::string name;
			item->getAttributeString("name", name);
			LLXMLNodePtr ptr = item->getFirstChild();
			mXmlTemplates[name] = ptr;
			continue;
		}
		
		if (!item->hasName("notification"))
		{
            llwarns << "Unexpected entity " << item->getName()->mString << 
                       " found in " << xml_filename << llendl;
			continue;
		}
		
		// now we know we have a notification entry, so let's build it
		LLNotificationTemplatePtr pTemplate(new LLNotificationTemplate());

		if (!item->getAttributeString("name", pTemplate->mName))
		{
			llwarns << "Unable to parse notification with no name" << llendl;
			continue;
		}
		
		//llinfos << "Parsing " << pTemplate->mName << llendl;
		
		pTemplate->mMessage = item->getTextContents();
		pTemplate->mDefaultFunctor = pTemplate->mName;
		item->getAttributeString("type", pTemplate->mType);
		item->getAttributeString("icon", pTemplate->mIcon);
		item->getAttributeString("label", pTemplate->mLabel);
		item->getAttributeU32("duration", pTemplate->mExpireSeconds);
		item->getAttributeU32("expireOption", pTemplate->mExpireOption);

		std::string priority;
		item->getAttributeString("priority", priority);
		pTemplate->mPriority = NOTIFICATION_PRIORITY_NORMAL;
		if (!priority.empty())
		{
			if (priority == "low")      pTemplate->mPriority = NOTIFICATION_PRIORITY_LOW;
			if (priority == "normal")   pTemplate->mPriority = NOTIFICATION_PRIORITY_NORMAL;
			if (priority == "high")     pTemplate->mPriority = NOTIFICATION_PRIORITY_HIGH;
			if (priority == "critical") pTemplate->mPriority = NOTIFICATION_PRIORITY_CRITICAL;
		}
		
		item->getAttributeString("functor", pTemplate->mDefaultFunctor);

		BOOL persist = false;
		item->getAttributeBOOL("persist", persist);
		pTemplate->mPersist = persist;
		
		std::string sound;
		item->getAttributeString("sound", sound);
		if (!sound.empty())
		{
			// test for bad sound effect name / missing effect
			if (LLUI::sSettingGroups["config"]->controlExists(sound))
			{
				pTemplate->mSoundEffect = 
					LLUUID(LLUI::sSettingGroups["config"]->getString(sound));
			}
			else
			{
				llwarns << "Unknown sound effect control name " << sound
					<< llendl;
			}
		}

		for (LLXMLNodePtr child = item->getFirstChild();
			 !child.isNull(); child = child->getNextSibling())
		{
			child = checkForXMLTemplate(child);
			
			// <url>
			if (child->hasName("url"))
			{
				pTemplate->mURL = child->getTextContents();
				child->getAttributeU32("option", pTemplate->mURLOption);
				child->getAttributeU32("openexternally", pTemplate->mURLOpenExternally);
			}
			
            if (child->hasName("unique"))
            {
                pTemplate->mUnique = true;
                for (LLXMLNodePtr formitem = child->getFirstChild();
                     !formitem.isNull(); formitem = formitem->getNextSibling())
                {
                    if (formitem->hasName("context"))
                    {
                        std::string key;
                        formitem->getAttributeString("key", key);
                        pTemplate->mUniqueContext.push_back(key);
                        //llwarns << "adding " << key << " to unique context" << llendl;
                    }
                    else
                    {
                        llwarns << "'unique' has unrecognized subelement " 
                        << formitem->getName()->mString << llendl;
                    }
                }
            }
            
			// <form>
			if (child->hasName("form"))
			{
                pTemplate->mForm = LLNotificationFormPtr(new LLNotificationForm(pTemplate->mName, child));
			}
		}
		addTemplate(pTemplate->mName, pTemplate);
	}
	
	//std::ostringstream ostream;
	//root->writeToOstream(ostream, "\n  ");
	//llwarns << ostream.str() << llendl;
	
	return true;
}

// Add a simple notification (from XUI)
void LLNotifications::addFromCallback(const LLSD& name)
{
	add(LLNotification::Params().name(name.asString()));	
}

// we provide a couple of simple add notification functions so that it's reasonable to create notifications in one line
LLNotificationPtr LLNotifications::add(const std::string& name, 
										const LLSD& substitutions, 
										const LLSD& payload)
{
	LLNotification::Params::Functor functor_p;
	functor_p.name = name;
	return add(LLNotification::Params().name(name).substitutions(substitutions).payload(payload).functor(functor_p));	
}

LLNotificationPtr LLNotifications::add(const std::string& name, 
										const LLSD& substitutions, 
										const LLSD& payload, 
										const std::string& functor_name)
{
	LLNotification::Params::Functor functor_p;
	functor_p.name = functor_name;
	return add(LLNotification::Params().name(name).substitutions(substitutions).payload(payload).functor(functor_p));	
}

LLNotificationPtr LLNotifications::add(const std::string& name, 
										const LLSD& substitutions, 
										const LLSD& payload, 
										LLNotificationFunctorRegistry::ResponseFunctor functor)
{
	LLNotification::Params::Functor functor_p;
	functor_p.function = functor;
	return add(LLNotification::Params().name(name).substitutions(substitutions).payload(payload).functor(functor_p));	
}

// generalized add function that takes a parameter block object for more complex instantiations
LLNotificationPtr LLNotifications::add(const LLNotification::Params& p)
{
	LLNotificationPtr pNotif(new LLNotification(p));
	add(pNotif);
	return pNotif;
}


void LLNotifications::add(const LLNotificationPtr pNotif)
{
	// first see if we already have it -- if so, that's a problem
	LLNotificationSet::iterator it=mItems.find(pNotif);
	if (it != mItems.end())
	{
		llerrs << "Notification added a second time to the master notification channel." << llendl;
	}

	updateItem(LLSD().insert("sigtype", "add").insert("id", pNotif->id()), pNotif);
}

void LLNotifications::cancel(LLNotificationPtr pNotif)
{
	LLNotificationSet::iterator it=mItems.find(pNotif);
	if (it == mItems.end())
	{
		llerrs << "Attempted to delete nonexistent notification " << pNotif->getName() << llendl;
	}
	updateItem(LLSD().insert("sigtype", "delete").insert("id", pNotif->id()), pNotif);
	pNotif->cancel();
}

void LLNotifications::update(const LLNotificationPtr pNotif)
{
	LLNotificationSet::iterator it=mItems.find(pNotif);
	if (it != mItems.end())
	{
		updateItem(LLSD().insert("sigtype", "change").insert("id", pNotif->id()), pNotif);
	}
}


LLNotificationPtr LLNotifications::find(LLUUID uuid)
{
	LLNotificationPtr target = LLNotificationPtr(new LLNotification(uuid));
	LLNotificationSet::iterator it=mItems.find(target);
	if (it == mItems.end())
	{
		llwarns << "Tried to dereference uuid '" << uuid << "' as a notification key but didn't find it." << llendl;
		return LLNotificationPtr((LLNotification*)NULL);
	}
	else
	{
		return *it;
	}
}

void LLNotifications::forEachNotification(NotificationProcess process)
{
	std::for_each(mItems.begin(), mItems.end(), process);
}

std::string LLNotifications::getGlobalString(const std::string& key) const
{
	GlobalStringMap::const_iterator it = mGlobalStrings.find(key);
	if (it != mGlobalStrings.end())
	{
		return it->second;
	}
	else
	{
		// if we don't have the key as a global, return the key itself so that the error
		// is self-diagnosing.
		return key;
	}
}

void LLNotifications::setIgnoreAllNotifications(bool setting)
{
	mIgnoreAllNotifications = setting; 
}
bool LLNotifications::getIgnoreAllNotifications()
{
	return mIgnoreAllNotifications; 
}
													
// ---
// END OF LLNotifications implementation
// =========================================================

std::ostream& operator<<(std::ostream& s, const LLNotification& notification)
{
	s << notification.summarize();
	return s;
}
=======
/**
* @file llnotifications.cpp
* @brief Non-UI queue manager for keeping a prioritized list of notifications
*
* $LicenseInfo:firstyear=2008&license=viewergpl$
* 
* Copyright (c) 2008-2009, Linden Research, Inc.
* 
* Second Life Viewer Source Code
* The source code in this file ("Source Code") is provided by Linden Lab
* to you under the terms of the GNU General Public License, version 2.0
* ("GPL"), unless you have obtained a separate licensing agreement
* ("Other License"), formally executed by you and Linden Lab.  Terms of
* the GPL can be found in doc/GPL-license.txt in this distribution, or
* online at http://secondlifegrid.net/programs/open_source/licensing/gplv2
* 
* There are special exceptions to the terms and conditions of the GPL as
* it is applied to this Source Code. View the full text of the exception
* in the file doc/FLOSS-exception.txt in this software distribution, or
* online at
* http://secondlifegrid.net/programs/open_source/licensing/flossexception
* 
* By copying, modifying or distributing this software, you acknowledge
* that you have read and understood your obligations described above,
* and agree to abide by those obligations.
* 
* ALL LINDEN LAB SOURCE CODE IS PROVIDED "AS IS." LINDEN LAB MAKES NO
* WARRANTIES, EXPRESS, IMPLIED OR OTHERWISE, REGARDING ITS ACCURACY,
* COMPLETENESS OR PERFORMANCE.
* $/LicenseInfo$
*/

#include "linden_common.h"

#include "llnotifications.h"

#include "lluictrl.h"
#include "lluictrlfactory.h"
#include "lldir.h"
#include "llsdserialize.h"
#include "lltrans.h"
#include "llnotificationslistener.h"

#include <algorithm>
#include <boost/regex.hpp>


const std::string NOTIFICATION_PERSIST_VERSION = "0.93";

// local channel for notification history
class LLNotificationHistoryChannel : public LLNotificationChannel
{
	LOG_CLASS(LLNotificationHistoryChannel);
public:
	LLNotificationHistoryChannel(const std::string& filename) : 
		LLNotificationChannel("History", "Visible", &historyFilter, LLNotificationComparators::orderByUUID()),
		mFileName(filename)
	{
		connectChanged(boost::bind(&LLNotificationHistoryChannel::historyHandler, this, _1));
		loadPersistentNotifications();
	}

private:
	bool historyHandler(const LLSD& payload)
	{
		// we ignore "load" messages, but rewrite the persistence file on any other
		std::string sigtype = payload["sigtype"];
		if (sigtype != "load")
		{
			savePersistentNotifications();
		}
		return false;
	}

	// The history channel gets all notifications except those that have been cancelled
	static bool historyFilter(LLNotificationPtr pNotification)
	{
		return !pNotification->isCancelled();
	}

	void savePersistentNotifications()
	{
		llinfos << "Saving open notifications to " << mFileName << llendl;

		llofstream notify_file(mFileName.c_str());
		if (!notify_file.is_open()) 
		{
			llwarns << "Failed to open " << mFileName << llendl;
			return;
		}

		LLSD output;
		output["version"] = NOTIFICATION_PERSIST_VERSION;
		LLSD& data = output["data"];

		for (LLNotificationSet::iterator it = mItems.begin(); it != mItems.end(); ++it)
		{
			if (!LLNotifications::instance().templateExists((*it)->getName())) continue;

			// only store notifications flagged as persisting
			LLNotificationTemplatePtr templatep = LLNotifications::instance().getTemplate((*it)->getName());
			if (!templatep->mPersist) continue;

			data.append((*it)->asLLSD());
		}

		LLPointer<LLSDFormatter> formatter = new LLSDXMLFormatter();
		formatter->format(output, notify_file, LLSDFormatter::OPTIONS_PRETTY);
	}

	void loadPersistentNotifications()
	{
		llinfos << "Loading open notifications from " << mFileName << llendl;

		llifstream notify_file(mFileName.c_str());
		if (!notify_file.is_open()) 
		{
			llwarns << "Failed to open " << mFileName << llendl;
			return;
		}

		LLSD input;
		LLPointer<LLSDParser> parser = new LLSDXMLParser();
		if (parser->parse(notify_file, input, LLSDSerialize::SIZE_UNLIMITED) < 0)
		{
			llwarns << "Failed to parse open notifications" << llendl;
			return;
		}

		if (input.isUndefined()) return;
		std::string version = input["version"];
		if (version != NOTIFICATION_PERSIST_VERSION)
		{
			llwarns << "Bad open notifications version: " << version << llendl;
			return;
		}
		LLSD& data = input["data"];
		if (data.isUndefined()) return;

		LLNotifications& instance = LLNotifications::instance();
		for (LLSD::array_const_iterator notification_it = data.beginArray();
			notification_it != data.endArray();
			++notification_it)
		{
			instance.add(LLNotificationPtr(new LLNotification(*notification_it)));
		}
	}

	//virtual
	void onDelete(LLNotificationPtr pNotification)
	{
		// we want to keep deleted notifications in our log
		mItems.insert(pNotification);
		
		return;
	}
	
private:
	std::string mFileName;
};

bool filterIgnoredNotifications(LLNotificationPtr notification)
{
	// filter everything if we are to ignore ALL
	if(LLNotifications::instance().getIgnoreAllNotifications())
	{
		return false;
	}

	LLNotificationFormPtr form = notification->getForm();
	// Check to see if the user wants to ignore this alert
	if (form->getIgnoreType() != LLNotificationForm::IGNORE_NO)
	{
		return LLUI::sSettingGroups["ignores"]->getBOOL(notification->getName());
	}

	return true;
}

bool handleIgnoredNotification(const LLSD& payload)
{
	if (payload["sigtype"].asString() == "add")
	{
		LLNotificationPtr pNotif = LLNotifications::instance().find(payload["id"].asUUID());
		if (!pNotif) return false;

		LLNotificationFormPtr form = pNotif->getForm();
		LLSD response;
		switch(form->getIgnoreType())
		{
		case LLNotificationForm::IGNORE_WITH_DEFAULT_RESPONSE:
			response = pNotif->getResponseTemplate(LLNotification::WITH_DEFAULT_BUTTON);
			break;
		case LLNotificationForm::IGNORE_WITH_LAST_RESPONSE:
			response = LLUI::sSettingGroups["ignores"]->getLLSD("Default" + pNotif->getName());
			break;
		case LLNotificationForm::IGNORE_SHOW_AGAIN:
			break;
		default:
			return false;
		}
		pNotif->setIgnored(true);
		pNotif->respond(response);
		return true; 	// don't process this item any further
	}
	return false;
}

namespace LLNotificationFilters
{
	// a sample filter
	bool includeEverything(LLNotificationPtr p)
	{
		return true;
	}
};

LLNotificationForm::LLNotificationForm()
:	mFormData(LLSD::emptyArray()),
	mIgnore(IGNORE_NO)
{
}


LLNotificationForm::LLNotificationForm(const std::string& name, const LLXMLNodePtr xml_node) 
:	mFormData(LLSD::emptyArray()),
	mIgnore(IGNORE_NO)
{
	if (!xml_node->hasName("form"))
	{
		llwarns << "Bad xml node for form: " << xml_node->getName() << llendl;
	}
	LLXMLNodePtr child = xml_node->getFirstChild();
	while(child)
	{
		child = LLNotifications::instance().checkForXMLTemplate(child);

		LLSD item_entry;
		std::string element_name = child->getName()->mString;

		if (element_name == "ignore" )
		{
			bool save_option = false;
			child->getAttribute_bool("save_option", save_option);
			if (!save_option)
			{
				mIgnore = IGNORE_WITH_DEFAULT_RESPONSE;
			}
			else
			{
				// remember last option chosen by user and automatically respond with that in the future
				mIgnore = IGNORE_WITH_LAST_RESPONSE;
				LLUI::sSettingGroups["ignores"]->declareLLSD(std::string("Default") + name, "", std::string("Default response for notification " + name));
			}
			child->getAttributeString("text", mIgnoreMsg);
			BOOL show_notification = TRUE;
			LLUI::sSettingGroups["ignores"]->declareBOOL(name, show_notification, "Ignore notification with this name", TRUE);
		}
		else
		{
			// flatten xml form entry into single LLSD map with type==name
			item_entry["type"] = element_name;
			const LLXMLAttribList::iterator attrib_end = child->mAttributes.end();
			for(LLXMLAttribList::iterator attrib_it = child->mAttributes.begin();
				attrib_it != attrib_end;
				++attrib_it)
			{
				item_entry[std::string(attrib_it->second->getName()->mString)] = attrib_it->second->getValue();
			}
			item_entry["value"] = child->getTextContents();
			mFormData.append(item_entry);
		}

		child = child->getNextSibling();
	}
}

LLNotificationForm::LLNotificationForm(const LLSD& sd)
{
	if (sd.isArray())
	{
		mFormData = sd;
	}
	else
	{
		llwarns << "Invalid form data " << sd << llendl;
		mFormData = LLSD::emptyArray();
	}
}

LLSD LLNotificationForm::asLLSD() const
{ 
	return mFormData; 
}

LLSD LLNotificationForm::getElement(const std::string& element_name)
{
	for (LLSD::array_const_iterator it = mFormData.beginArray();
		it != mFormData.endArray();
		++it)
	{
		if ((*it)["name"].asString() == element_name) return (*it);
	}
	return LLSD();
}


bool LLNotificationForm::hasElement(const std::string& element_name)
{
	for (LLSD::array_const_iterator it = mFormData.beginArray();
		it != mFormData.endArray();
		++it)
	{
		if ((*it)["name"].asString() == element_name) return true;
	}
	return false;
}

void LLNotificationForm::addElement(const std::string& type, const std::string& name, const LLSD& value)
{
	LLSD element;
	element["type"] = type;
	element["name"] = name;
	element["text"] = name;
	element["value"] = value;
	element["index"] = mFormData.size();
	mFormData.append(element);
}

void LLNotificationForm::append(const LLSD& sub_form)
{
	if (sub_form.isArray())
	{
		for (LLSD::array_const_iterator it = sub_form.beginArray();
			it != sub_form.endArray();
			++it)
		{
			mFormData.append(*it);
		}
	}
}

void LLNotificationForm::formatElements(const LLSD& substitutions)
{
	for (LLSD::array_iterator it = mFormData.beginArray();
		it != mFormData.endArray();
		++it)
	{
		// format "text" component of each form element
		if ((*it).has("text"))
		{
			std::string text = (*it)["text"].asString();
			LLStringUtil::format(text, substitutions);
			(*it)["text"] = text;
		}
		if ((*it)["type"].asString() == "text" && (*it).has("value"))
		{
			std::string value = (*it)["value"].asString();
			LLStringUtil::format(value, substitutions);
			(*it)["value"] = value;
		}
	}
}

std::string LLNotificationForm::getDefaultOption()
{
	for (LLSD::array_const_iterator it = mFormData.beginArray();
		it != mFormData.endArray();
		++it)
	{
		if ((*it)["default"]) return (*it)["name"].asString();
	}
	return "";
}

LLNotificationTemplate::LLNotificationTemplate() :
	mExpireSeconds(0),
	mExpireOption(-1),
	mURLOption(-1),
    mURLOpenExternally(-1),
	mUnique(false),
	mPriority(NOTIFICATION_PRIORITY_NORMAL)
{
	mForm = LLNotificationFormPtr(new LLNotificationForm()); 
}

LLNotification::LLNotification(const LLNotification::Params& p) : 
	mTimestamp(p.timestamp), 
	mSubstitutions(p.substitutions),
	mPayload(p.payload),
	mExpiresAt(0),
	mTemporaryResponder(false),
	mRespondedTo(false),
	mPriority(p.priority),
	mCancelled(false),
	mIgnored(false)
{
	if (p.functor.name.isChosen())
	{
		mResponseFunctorName = p.functor.name;
	}
	else if (p.functor.function.isChosen())
	{
		mResponseFunctorName = LLUUID::generateNewID().asString();
		LLNotificationFunctorRegistry::instance().registerFunctor(mResponseFunctorName, p.functor.function());

		mTemporaryResponder = true;
	}

	mId.generate();
	init(p.name, p.form_elements);
}


LLNotification::LLNotification(const LLSD& sd) :
	mTemporaryResponder(false),
	mRespondedTo(false),
	mCancelled(false),
	mIgnored(false)
{ 
	mId.generate();
	mSubstitutions = sd["substitutions"];
	mPayload = sd["payload"]; 
	mTimestamp = sd["time"]; 
	mExpiresAt = sd["expiry"];
	mPriority = (ENotificationPriority)sd["priority"].asInteger();
	mResponseFunctorName = sd["responseFunctor"].asString();
	std::string templatename = sd["name"].asString();
	init(templatename, LLSD());
	// replace form with serialized version
	mForm = LLNotificationFormPtr(new LLNotificationForm(sd["form"]));
}


LLSD LLNotification::asLLSD()
{
	LLSD output;
	output["name"] = mTemplatep->mName;
	output["form"] = getForm()->asLLSD();
	output["substitutions"] = mSubstitutions;
	output["payload"] = mPayload;
	output["time"] = mTimestamp;
	output["expiry"] = mExpiresAt;
	output["priority"] = (S32)mPriority;
	output["responseFunctor"] = mResponseFunctorName;
	return output;
}

void LLNotification::update()
{
	LLNotifications::instance().update(shared_from_this());
}

void LLNotification::updateFrom(LLNotificationPtr other)
{
	// can only update from the same notification type
	if (mTemplatep != other->mTemplatep) return;

	// NOTE: do NOT change the ID, since it is the key to
	// this given instance, just update all the metadata
	//mId = other->mId;

	mPayload = other->mPayload;
	mSubstitutions = other->mSubstitutions;
	mTimestamp = other->mTimestamp;
	mExpiresAt = other->mExpiresAt;
	mCancelled = other->mCancelled;
	mIgnored = other->mIgnored;
	mPriority = other->mPriority;
	mForm = other->mForm;
	mResponseFunctorName = other->mResponseFunctorName;
	mRespondedTo = other->mRespondedTo;
	mTemporaryResponder = other->mTemporaryResponder;

	update();
}

const LLNotificationFormPtr LLNotification::getForm()
{
	return mForm;
}

void LLNotification::cancel()
{
	mCancelled = true;
}

LLSD LLNotification::getResponseTemplate(EResponseTemplateType type)
{
	LLSD response = LLSD::emptyMap();
	for (S32 element_idx = 0;
		element_idx < mForm->getNumElements();
		++element_idx)
	{
		LLSD element = mForm->getElement(element_idx);
		if (element.has("name"))
		{
			response[element["name"].asString()] = element["value"];
		}

		if ((type == WITH_DEFAULT_BUTTON) 
			&& element["default"].asBoolean())
		{
			response[element["name"].asString()] = true;
		}
	}
	return response;
}

//static
S32 LLNotification::getSelectedOption(const LLSD& notification, const LLSD& response)
{
	LLNotificationForm form(notification["form"]);

	for (S32 element_idx = 0;
		element_idx < form.getNumElements();
		++element_idx)
	{
		LLSD element = form.getElement(element_idx);

		// only look at buttons
		if (element["type"].asString() == "button" 
			&& response[element["name"].asString()].asBoolean())
		{
			return element["index"].asInteger();
		}
	}

	return -1;
}

//static
std::string LLNotification::getSelectedOptionName(const LLSD& response)
{
	for (LLSD::map_const_iterator response_it = response.beginMap();
		response_it != response.endMap();
		++response_it)
	{
		if (response_it->second.isBoolean() && response_it->second.asBoolean())
		{
			return response_it->first;
		}
	}
	return "";
}


void LLNotification::respond(const LLSD& response)
{
	mRespondedTo = true;
	// look up the functor
	LLNotificationFunctorRegistry::ResponseFunctor functor = 
		LLNotificationFunctorRegistry::instance().getFunctor(mResponseFunctorName);
	// and then call it
	functor(asLLSD(), response);
	
	if (mTemporaryResponder)
	{
		LLNotificationFunctorRegistry::instance().unregisterFunctor(mResponseFunctorName);
		mResponseFunctorName = "";
		mTemporaryResponder = false;
	}

	if (mForm->getIgnoreType() != LLNotificationForm::IGNORE_NO)
	{
		BOOL show_notification = mIgnored ? FALSE : TRUE;
		LLUI::sSettingGroups["ignores"]->setBOOL(getName(), show_notification);
		if (mIgnored && mForm->getIgnoreType() == LLNotificationForm::IGNORE_WITH_LAST_RESPONSE)
		{
			LLUI::sSettingGroups["ignores"]->setLLSD("Default" + getName(), response);
		}
	}

	update();
}

void LLNotification::setIgnored(bool ignore)
{
	mIgnored = ignore;
}

void LLNotification::setResponseFunctor(std::string const &responseFunctorName)
{
	if (mTemporaryResponder)
		// get rid of the old one
		LLNotificationFunctorRegistry::instance().unregisterFunctor(mResponseFunctorName);
	mResponseFunctorName = responseFunctorName;
	mTemporaryResponder = false;
}

bool LLNotification::payloadContainsAll(const std::vector<std::string>& required_fields) const
{
	for(std::vector<std::string>::const_iterator required_fields_it = required_fields.begin(); 
		required_fields_it != required_fields.end();
		required_fields_it++)
	{
		std::string required_field_name = *required_fields_it;
		if( ! getPayload().has(required_field_name))
		{
			return false; // a required field was not found
		}
	}
	return true; // all required fields were found
}

bool LLNotification::isEquivalentTo(LLNotificationPtr that) const
{
	if (this->mTemplatep->mName != that->mTemplatep->mName) 
	{
		return false; // must have the same template name or forget it
	}
	if (this->mTemplatep->mUnique)
	{
		// highlander bit sez there can only be one of these
		return
			this->payloadContainsAll(that->mTemplatep->mUniqueContext) &&
			that->payloadContainsAll(this->mTemplatep->mUniqueContext);
	}
	return false; 
}

void LLNotification::init(const std::string& template_name, const LLSD& form_elements)
{
	mTemplatep = LLNotifications::instance().getTemplate(template_name);
	if (!mTemplatep) return;

	// add default substitutions
	const LLStringUtil::format_map_t& default_args = LLTrans::getDefaultArgs();
	for (LLStringUtil::format_map_t::const_iterator iter = default_args.begin();
		 iter != default_args.end(); ++iter)
	{
		mSubstitutions[iter->first] = iter->second;
	}
	mSubstitutions["_URL"] = getURL();
	mSubstitutions["_NAME"] = template_name;
	// TODO: something like this so that a missing alert is sensible:
	//mSubstitutions["_ARGS"] = get_all_arguments_as_text(mSubstitutions);

	mForm = LLNotificationFormPtr(new LLNotificationForm(*mTemplatep->mForm));
	mForm->append(form_elements);

	// apply substitution to form labels
	mForm->formatElements(mSubstitutions);

	LLDate rightnow = LLDate::now();
	if (mTemplatep->mExpireSeconds)
	{
		mExpiresAt = LLDate(rightnow.secondsSinceEpoch() + mTemplatep->mExpireSeconds);
	}

	if (mPriority == NOTIFICATION_PRIORITY_UNSPECIFIED)
	{
		mPriority = mTemplatep->mPriority;
	}
}

std::string LLNotification::summarize() const
{
	std::string s = "Notification(";
	s += getName();
	s += ") : ";
	s += mTemplatep ? mTemplatep->mMessage : "";
	// should also include timestamp and expiration time (but probably not payload)
	return s;
}

std::string LLNotification::getMessage() const
{
	// all our callers cache this result, so it gives us more flexibility
	// to do the substitution at call time rather than attempting to 
	// cache it in the notification
	if (!mTemplatep)
		return std::string();

	std::string message = mTemplatep->mMessage;
	LLStringUtil::format(message, mSubstitutions);
	return message;
}

std::string LLNotification::getLabel() const
{
	std::string label = mTemplatep->mLabel;
	LLStringUtil::format(label, mSubstitutions);
	return (mTemplatep ? label : "");
}

std::string LLNotification::getURL() const
{
	if (!mTemplatep)
		return std::string();
	std::string url = mTemplatep->mURL;
	LLStringUtil::format(url, mSubstitutions);
	return (mTemplatep ? url : "");
}

// =========================================================
// LLNotificationChannel implementation
// ---
LLBoundListener LLNotificationChannelBase::connectChangedImpl(const LLEventListener& slot)
{
	// when someone wants to connect to a channel, we first throw them
	// all of the notifications that are already in the channel
	// we use a special signal called "load" in case the channel wants to care
	// only about new notifications
	for (LLNotificationSet::iterator it = mItems.begin(); it != mItems.end(); ++it)
	{
		slot(LLSD().insert("sigtype", "load").insert("id", (*it)->id()));
	}
	// and then connect the signal so that all future notifications will also be
	// forwarded.
	return mChanged.connect(slot);
}

LLBoundListener LLNotificationChannelBase::connectPassedFilterImpl(const LLEventListener& slot)
{
	// these two filters only fire for notifications added after the current one, because
	// they don't participate in the hierarchy.
	return mPassedFilter.connect(slot);
}

LLBoundListener LLNotificationChannelBase::connectFailedFilterImpl(const LLEventListener& slot)
{
	return mFailedFilter.connect(slot);
}

// external call, conforms to our standard signature
bool LLNotificationChannelBase::updateItem(const LLSD& payload)
{	
	// first check to see if it's in the master list
	LLNotificationPtr pNotification	 = LLNotifications::instance().find(payload["id"]);
	if (!pNotification)
		return false;	// not found
	
	return updateItem(payload, pNotification);
}


//FIX QUIT NOT WORKING


// internal call, for use in avoiding lookup
bool LLNotificationChannelBase::updateItem(const LLSD& payload, LLNotificationPtr pNotification)
{	
	std::string cmd = payload["sigtype"];
	LLNotificationSet::iterator foundItem = mItems.find(pNotification);
	bool wasFound = (foundItem != mItems.end());
	bool passesFilter = mFilter(pNotification);
	
	// first, we offer the result of the filter test to the simple
	// signals for pass/fail. One of these is guaranteed to be called.
	// If either signal returns true, the change processing is NOT performed
	// (so don't return true unless you know what you're doing!)
	bool abortProcessing = false;
	if (passesFilter)
	{
		abortProcessing = mPassedFilter(payload);
	}
	else
	{
		abortProcessing = mFailedFilter(payload);
	}
	
	if (abortProcessing)
	{
		return true;
	}
	
	if (cmd == "load")
	{
		// should be no reason we'd ever get a load if we already have it
		// if passes filter send a load message, else do nothing
		assert(!wasFound);
		if (passesFilter)
		{
			// not in our list, add it and say so
			mItems.insert(pNotification);
			abortProcessing = mChanged(payload);
			onLoad(pNotification);
		}
	}
	else if (cmd == "change")
	{
		// if it passes filter now and was found, we just send a change message
		// if it passes filter now and wasn't found, we have to add it
		// if it doesn't pass filter and wasn't found, we do nothing
		// if it doesn't pass filter and was found, we need to delete it
		if (passesFilter)
		{
			if (wasFound)
			{
				// it already existed, so this is a change
				// since it changed in place, all we have to do is resend the signal
				abortProcessing = mChanged(payload);
				onChange(pNotification);
			}
			else
			{
				// not in our list, add it and say so
				mItems.insert(pNotification);
				// our payload is const, so make a copy before changing it
				LLSD newpayload = payload;
				newpayload["sigtype"] = "add";
				abortProcessing = mChanged(newpayload);
				onChange(pNotification);
			}
		}
		else
		{
			if (wasFound)
			{
				// it already existed, so this is a delete
				mItems.erase(pNotification);
				// our payload is const, so make a copy before changing it
				LLSD newpayload = payload;
				newpayload["sigtype"] = "delete";
				abortProcessing = mChanged(newpayload);
				onChange(pNotification);
			}
			// didn't pass, not on our list, do nothing
		}
	}
	else if (cmd == "add")
	{
		// should be no reason we'd ever get an add if we already have it
		// if passes filter send an add message, else do nothing
		assert(!wasFound);
		if (passesFilter)
		{
			// not in our list, add it and say so
			mItems.insert(pNotification);
			abortProcessing = mChanged(payload);
			onAdd(pNotification);
		}
	}
	else if (cmd == "delete")
	{
		// if we have it in our list, pass on the delete, then delete it, else do nothing
		if (wasFound)
		{
			abortProcessing = mChanged(payload);
			mItems.erase(pNotification);
			onDelete(pNotification);
		}
	}
	return abortProcessing;
}

/* static */
LLNotificationChannelPtr LLNotificationChannel::buildChannel(const std::string& name, 
															 const std::string& parent,
															 LLNotificationFilter filter, 
															 LLNotificationComparator comparator)
{
	// note: this is not a leak; notifications are self-registering.
	// This factory helps to prevent excess deletions by making sure all smart
	// pointers to notification channels come from the same source
	new LLNotificationChannel(name, parent, filter, comparator);
	return LLNotifications::instance().getChannel(name);
}


LLNotificationChannel::LLNotificationChannel(const std::string& name, 
											 const std::string& parent,
											 LLNotificationFilter filter, 
											 LLNotificationComparator comparator) : 
LLNotificationChannelBase(filter, comparator),
mName(name),
mParent(parent)
{
	// store myself in the channel map
	LLNotifications::instance().addChannel(LLNotificationChannelPtr(this));
	// bind to notification broadcast
	if (parent.empty())
	{
		LLNotifications::instance().connectChanged(
			boost::bind(&LLNotificationChannelBase::updateItem, this, _1));
	}
	else
	{
		LLNotificationChannelPtr p = LLNotifications::instance().getChannel(parent);
		p->connectChanged(boost::bind(&LLNotificationChannelBase::updateItem, this, _1));
	}
}


void LLNotificationChannel::setComparator(LLNotificationComparator comparator) 
{ 
	mComparator = comparator; 
	LLNotificationSet s2(mComparator);
	s2.insert(mItems.begin(), mItems.end());
	mItems.swap(s2);
	
	// notify clients that we've been resorted
	mChanged(LLSD().insert("sigtype", "sort")); 
}

bool LLNotificationChannel::isEmpty() const
{
	return mItems.empty();
}

LLNotificationChannel::Iterator LLNotificationChannel::begin()
{
	return mItems.begin();
}

LLNotificationChannel::Iterator LLNotificationChannel::end()
{
	return mItems.end();
}

std::string LLNotificationChannel::summarize()
{
	std::string s("Channel '");
	s += mName;
	s += "'\n  ";
	for (LLNotificationChannel::Iterator it = begin(); it != end(); ++it)
	{
		s += (*it)->summarize();
		s += "\n  ";
	}
	return s;
}


// ---
// END OF LLNotificationChannel implementation
// =========================================================


// =========================================================
// LLNotifications implementation
// ---
LLNotifications::LLNotifications() : LLNotificationChannelBase(LLNotificationFilters::includeEverything,
															   LLNotificationComparators::orderByUUID()),
									mIgnoreAllNotifications(false)
{
	LLUICtrl::CommitCallbackRegistry::currentRegistrar().add("Notification.Show", boost::bind(&LLNotifications::addFromCallback, this, _2));

    mListener.reset(new LLNotificationsListener(*this));
}


// The expiration channel gets all notifications that are cancelled
bool LLNotifications::expirationFilter(LLNotificationPtr pNotification)
{
	return pNotification->isCancelled() || pNotification->isRespondedTo();
}

bool LLNotifications::expirationHandler(const LLSD& payload)
{
	if (payload["sigtype"].asString() != "delete")
	{
		// anything added to this channel actually should be deleted from the master
		cancel(find(payload["id"]));
		return true;	// don't process this item any further
	}
	return false;
}

bool LLNotifications::uniqueFilter(LLNotificationPtr pNotif)
{
	if (!pNotif->hasUniquenessConstraints())
	{
		return true;
	}

	// checks against existing unique notifications
	for (LLNotificationMap::iterator existing_it = mUniqueNotifications.find(pNotif->getName());
		existing_it != mUniqueNotifications.end();
		++existing_it)
	{
		LLNotificationPtr existing_notification = existing_it->second;
		if (pNotif != existing_notification 
			&& pNotif->isEquivalentTo(existing_notification))
		{
			return false;
		}
	}

	return true;
}

bool LLNotifications::uniqueHandler(const LLSD& payload)
{
	LLNotificationPtr pNotif = LLNotifications::instance().find(payload["id"].asUUID());
	if (pNotif && pNotif->hasUniquenessConstraints()) 
	{
		if (payload["sigtype"].asString() == "add")
		{
			// not a duplicate according to uniqueness criteria, so we keep it
			// and store it for future uniqueness checks
			mUniqueNotifications.insert(std::make_pair(pNotif->getName(), pNotif));
		}
		else if (payload["sigtype"].asString() == "delete")
		{
			mUniqueNotifications.erase(pNotif->getName());
		}
	}

	return false;
}

bool LLNotifications::failedUniquenessTest(const LLSD& payload)
{
	LLNotificationPtr pNotif = LLNotifications::instance().find(payload["id"].asUUID());
	
	if (!pNotif || !pNotif->hasUniquenessConstraints())
	{
		return false;
	}

	// checks against existing unique notifications
	for (LLNotificationMap::iterator existing_it = mUniqueNotifications.find(pNotif->getName());
		existing_it != mUniqueNotifications.end();
		++existing_it)
	{
		LLNotificationPtr existing_notification = existing_it->second;
		if (pNotif != existing_notification 
			&& pNotif->isEquivalentTo(existing_notification))
		{
			// copy notification instance data over to oldest instance
			// of this unique notification and update it
			existing_notification->updateFrom(pNotif);
			// then delete the new one
			pNotif->cancel();
		}
	}

	return false;
}


void LLNotifications::addChannel(LLNotificationChannelPtr pChan)
{
	mChannels[pChan->getName()] = pChan;
}

LLNotificationChannelPtr LLNotifications::getChannel(const std::string& channelName)
{
	ChannelMap::iterator p = mChannels.find(channelName);
	if(p == mChannels.end())
	{
		llerrs << "Did not find channel named " << channelName << llendl;
	}
	return p->second;
}


// this function is called once at construction time, after the object is constructed.
void LLNotifications::initSingleton()
{
	loadTemplates();
	createDefaultChannels();
}

void LLNotifications::createDefaultChannels()
{
	// now construct the various channels AFTER loading the notifications,
	// because the history channel is going to rewrite the stored notifications file
	LLNotificationChannel::buildChannel("Expiration", "",
		boost::bind(&LLNotifications::expirationFilter, this, _1));
	LLNotificationChannel::buildChannel("Unexpired", "",
		!boost::bind(&LLNotifications::expirationFilter, this, _1)); // use negated bind
	LLNotificationChannel::buildChannel("Unique", "Unexpired",
		boost::bind(&LLNotifications::uniqueFilter, this, _1));
	LLNotificationChannel::buildChannel("Ignore", "Unique",
		filterIgnoredNotifications);
	LLNotificationChannel::buildChannel("Visible", "Ignore",
		&LLNotificationFilters::includeEverything);

	// create special history channel
	//std::string notifications_log_file = gDirUtilp->getExpandedFilename ( LL_PATH_PER_SL_ACCOUNT, "open_notifications.xml" );
	// use ^^^ when done debugging notifications serialization
	std::string notifications_log_file = gDirUtilp->getExpandedFilename ( LL_PATH_USER_SETTINGS, "open_notifications.xml" );
	// this isn't a leak, don't worry about the empty "new"
	new LLNotificationHistoryChannel(notifications_log_file);

	// connect action methods to these channels
	LLNotifications::instance().getChannel("Expiration")->
        connectChanged(boost::bind(&LLNotifications::expirationHandler, this, _1));
	LLNotifications::instance().getChannel("Unique")->
        connectChanged(boost::bind(&LLNotifications::uniqueHandler, this, _1));
	LLNotifications::instance().getChannel("Unique")->
        connectFailedFilter(boost::bind(&LLNotifications::failedUniquenessTest, this, _1));
	LLNotifications::instance().getChannel("Ignore")->
		connectFailedFilter(&handleIgnoredNotification);
}

bool LLNotifications::addTemplate(const std::string &name, 
								  LLNotificationTemplatePtr theTemplate)
{
	if (mTemplates.count(name))
	{
		llwarns << "LLNotifications -- attempted to add template '" << name << "' twice." << llendl;
		return false;
	}
	mTemplates[name] = theTemplate;
	return true;
}

LLNotificationTemplatePtr LLNotifications::getTemplate(const std::string& name)
{
	if (mTemplates.count(name))
	{
		return mTemplates[name];
	}
	else
	{
		return mTemplates["MissingAlert"];
	}
}

bool LLNotifications::templateExists(const std::string& name)
{
	return (mTemplates.count(name) != 0);
}

void LLNotifications::clearTemplates()
{
	mTemplates.clear();
}

void LLNotifications::forceResponse(const LLNotification::Params& params, S32 option)
{
	LLNotificationPtr temp_notify(new LLNotification(params));
	LLSD response = temp_notify->getResponseTemplate();
	LLSD selected_item = temp_notify->getForm()->getElement(option);
	
	if (selected_item.isUndefined())
	{
		llwarns << "Invalid option" << option << " for notification " << (std::string)params.name << llendl;
		return;
	}
	response[selected_item["name"].asString()] = true;

	temp_notify->respond(response);
}

LLNotifications::TemplateNames LLNotifications::getTemplateNames() const
{
	TemplateNames names;
	for (TemplateMap::const_iterator it = mTemplates.begin(); it != mTemplates.end(); ++it)
	{
		names.push_back(it->first);
	}
	return names;
}

typedef std::map<std::string, std::string> StringMap;
void replaceSubstitutionStrings(LLXMLNodePtr node, StringMap& replacements)
{
	//llwarns << "replaceSubstitutionStrings" << llendl;
	// walk the list of attributes looking for replacements
	for (LLXMLAttribList::iterator it=node->mAttributes.begin();
		 it != node->mAttributes.end(); ++it)
	{
		std::string value = it->second->getValue();
		if (value[0] == '$')
		{
			value.erase(0, 1);	// trim off the $
			std::string replacement;
			StringMap::const_iterator found = replacements.find(value);
			if (found != replacements.end())
			{
				replacement = found->second;
				//llwarns << "replaceSubstituionStrings: value: " << value << " repl: " << replacement << llendl;

				it->second->setValue(replacement);
			}
			else
			{
				llwarns << "replaceSubstituionStrings FAILURE: value: " << value << " repl: " << replacement << llendl;
			}
		}
	}
	
	// now walk the list of children and call this recursively.
	for (LLXMLNodePtr child = node->getFirstChild(); 
		 child.notNull(); child = child->getNextSibling())
	{
		replaceSubstitutionStrings(child, replacements);
	}
}

// private to this file
// returns true if the template request was invalid and there's nothing else we
// can do with this node, false if you should keep processing (it may have
// replaced the contents of the node referred to)
LLXMLNodePtr LLNotifications::checkForXMLTemplate(LLXMLNodePtr item)
{
	if (item->hasName("usetemplate"))
	{
		std::string replacementName;
		if (item->getAttributeString("name", replacementName))
		{
			StringMap replacements;
			for (LLXMLAttribList::const_iterator it=item->mAttributes.begin(); 
				 it != item->mAttributes.end(); ++it)
			{
				replacements[it->second->getName()->mString] = it->second->getValue();
			}
			if (mXmlTemplates.count(replacementName))
			{
				item=LLXMLNode::replaceNode(item, mXmlTemplates[replacementName]);
				
				// walk the nodes looking for $(substitution) here and replace
				replaceSubstitutionStrings(item, replacements);
			}
			else
			{
				llwarns << "XML template lookup failure on '" << replacementName << "' " << llendl;
			}
		}
	}
	return item;
}

bool LLNotifications::loadTemplates()
{
	const std::string xml_filename = "notifications.xml";
	LLXMLNodePtr root;
	
	BOOL success  = LLUICtrlFactory::getLayeredXMLNode(xml_filename, root);
	
	if (!success || root.isNull() || !root->hasName( "notifications" ))
	{
		llerrs << "Problem reading UI Notifications file: " << xml_filename << llendl;
		return false;
	}
	
	clearTemplates();
	
	for (LLXMLNodePtr item = root->getFirstChild();
		 item.notNull(); item = item->getNextSibling())
	{
		// we do this FIRST so that item can be changed if we 
		// encounter a usetemplate -- we just replace the
		// current xml node and keep processing
		item = checkForXMLTemplate(item);
		
		if (item->hasName("global"))
		{
			std::string global_name;
			if (item->getAttributeString("name", global_name))
			{
				mGlobalStrings[global_name] = item->getTextContents();
			}
			continue;
		}
		
		if (item->hasName("template"))
		{
			// store an xml template; templates must have a single node (can contain
			// other nodes)
			std::string name;
			item->getAttributeString("name", name);
			LLXMLNodePtr ptr = item->getFirstChild();
			mXmlTemplates[name] = ptr;
			continue;
		}
		
		if (!item->hasName("notification"))
		{
            llwarns << "Unexpected entity " << item->getName()->mString << 
                       " found in " << xml_filename << llendl;
			continue;
		}
		
		// now we know we have a notification entry, so let's build it
		LLNotificationTemplatePtr pTemplate(new LLNotificationTemplate());

		if (!item->getAttributeString("name", pTemplate->mName))
		{
			llwarns << "Unable to parse notification with no name" << llendl;
			continue;
		}
		
		//llinfos << "Parsing " << pTemplate->mName << llendl;
		
		pTemplate->mMessage = item->getTextContents();
		pTemplate->mDefaultFunctor = pTemplate->mName;
		item->getAttributeString("type", pTemplate->mType);
		item->getAttributeString("icon", pTemplate->mIcon);
		item->getAttributeString("label", pTemplate->mLabel);
		item->getAttributeU32("duration", pTemplate->mExpireSeconds);
		item->getAttributeU32("expireOption", pTemplate->mExpireOption);

		std::string priority;
		item->getAttributeString("priority", priority);
		pTemplate->mPriority = NOTIFICATION_PRIORITY_NORMAL;
		if (!priority.empty())
		{
			if (priority == "low")      pTemplate->mPriority = NOTIFICATION_PRIORITY_LOW;
			if (priority == "normal")   pTemplate->mPriority = NOTIFICATION_PRIORITY_NORMAL;
			if (priority == "high")     pTemplate->mPriority = NOTIFICATION_PRIORITY_HIGH;
			if (priority == "critical") pTemplate->mPriority = NOTIFICATION_PRIORITY_CRITICAL;
		}
		
		item->getAttributeString("functor", pTemplate->mDefaultFunctor);

		BOOL persist = false;
		item->getAttributeBOOL("persist", persist);
		pTemplate->mPersist = persist;
		
		std::string sound;
		item->getAttributeString("sound", sound);
		if (!sound.empty())
		{
			// test for bad sound effect name / missing effect
			if (LLUI::sSettingGroups["config"]->controlExists(sound))
			{
				pTemplate->mSoundEffect = 
					LLUUID(LLUI::sSettingGroups["config"]->getString(sound));
			}
			else
			{
				llwarns << "Unknown sound effect control name " << sound
					<< llendl;
			}
		}

		for (LLXMLNodePtr child = item->getFirstChild();
			 !child.isNull(); child = child->getNextSibling())
		{
			child = checkForXMLTemplate(child);
			
			// <url>
			if (child->hasName("url"))
			{
				pTemplate->mURL = child->getTextContents();
				child->getAttributeU32("option", pTemplate->mURLOption);
				child->getAttributeU32("openexternally", pTemplate->mURLOpenExternally);
			}
			
            if (child->hasName("unique"))
            {
                pTemplate->mUnique = true;
                for (LLXMLNodePtr formitem = child->getFirstChild();
                     !formitem.isNull(); formitem = formitem->getNextSibling())
                {
                    if (formitem->hasName("context"))
                    {
                        std::string key;
                        formitem->getAttributeString("key", key);
                        pTemplate->mUniqueContext.push_back(key);
                        //llwarns << "adding " << key << " to unique context" << llendl;
                    }
                    else
                    {
                        llwarns << "'unique' has unrecognized subelement " 
                        << formitem->getName()->mString << llendl;
                    }
                }
            }
            
			// <form>
			if (child->hasName("form"))
			{
                pTemplate->mForm = LLNotificationFormPtr(new LLNotificationForm(pTemplate->mName, child));
			}
		}
		addTemplate(pTemplate->mName, pTemplate);
	}
	
	//std::ostringstream ostream;
	//root->writeToOstream(ostream, "\n  ");
	//llwarns << ostream.str() << llendl;
	
	return true;
}

// Add a simple notification (from XUI)
void LLNotifications::addFromCallback(const LLSD& name)
{
	add(LLNotification::Params().name(name.asString()));	
}

// we provide a couple of simple add notification functions so that it's reasonable to create notifications in one line
LLNotificationPtr LLNotifications::add(const std::string& name, 
										const LLSD& substitutions, 
										const LLSD& payload)
{
	LLNotification::Params::Functor functor_p;
	functor_p.name = name;
	return add(LLNotification::Params().name(name).substitutions(substitutions).payload(payload).functor(functor_p));	
}

LLNotificationPtr LLNotifications::add(const std::string& name, 
										const LLSD& substitutions, 
										const LLSD& payload, 
										const std::string& functor_name)
{
	LLNotification::Params::Functor functor_p;
	functor_p.name = functor_name;
	return add(LLNotification::Params().name(name).substitutions(substitutions).payload(payload).functor(functor_p));	
}

LLNotificationPtr LLNotifications::add(const std::string& name, 
										const LLSD& substitutions, 
										const LLSD& payload, 
										LLNotificationFunctorRegistry::ResponseFunctor functor)
{
	LLNotification::Params::Functor functor_p;
	functor_p.function = functor;
	return add(LLNotification::Params().name(name).substitutions(substitutions).payload(payload).functor(functor_p));	
}

// generalized add function that takes a parameter block object for more complex instantiations
LLNotificationPtr LLNotifications::add(const LLNotification::Params& p)
{
	LLNotificationPtr pNotif(new LLNotification(p));
	add(pNotif);
	return pNotif;
}


void LLNotifications::add(const LLNotificationPtr pNotif)
{
	// first see if we already have it -- if so, that's a problem
	LLNotificationSet::iterator it=mItems.find(pNotif);
	if (it != mItems.end())
	{
		llerrs << "Notification added a second time to the master notification channel." << llendl;
	}

	updateItem(LLSD().insert("sigtype", "add").insert("id", pNotif->id()), pNotif);
}

void LLNotifications::cancel(LLNotificationPtr pNotif)
{
	LLNotificationSet::iterator it=mItems.find(pNotif);
	if (it == mItems.end())
	{
		llerrs << "Attempted to delete nonexistent notification " << pNotif->getName() << llendl;
	}
	updateItem(LLSD().insert("sigtype", "delete").insert("id", pNotif->id()), pNotif);
	pNotif->cancel();
}

void LLNotifications::update(const LLNotificationPtr pNotif)
{
	LLNotificationSet::iterator it=mItems.find(pNotif);
	if (it != mItems.end())
	{
		updateItem(LLSD().insert("sigtype", "change").insert("id", pNotif->id()), pNotif);
	}
}


LLNotificationPtr LLNotifications::find(LLUUID uuid)
{
	LLNotificationPtr target = LLNotificationPtr(new LLNotification(uuid));
	LLNotificationSet::iterator it=mItems.find(target);
	if (it == mItems.end())
	{
		llwarns << "Tried to dereference uuid '" << uuid << "' as a notification key but didn't find it." << llendl;
		return LLNotificationPtr((LLNotification*)NULL);
	}
	else
	{
		return *it;
	}
}

void LLNotifications::forEachNotification(NotificationProcess process)
{
	std::for_each(mItems.begin(), mItems.end(), process);
}

std::string LLNotifications::getGlobalString(const std::string& key) const
{
	GlobalStringMap::const_iterator it = mGlobalStrings.find(key);
	if (it != mGlobalStrings.end())
	{
		return it->second;
	}
	else
	{
		// if we don't have the key as a global, return the key itself so that the error
		// is self-diagnosing.
		return key;
	}
}

void LLNotifications::setIgnoreAllNotifications(bool setting)
{
	mIgnoreAllNotifications = setting; 
}
bool LLNotifications::getIgnoreAllNotifications()
{
	return mIgnoreAllNotifications; 
}
													
// ---
// END OF LLNotifications implementation
// =========================================================

std::ostream& operator<<(std::ostream& s, const LLNotification& notification)
{
	s << notification.summarize();
	return s;
}

>>>>>>> 29607ab7
<|MERGE_RESOLUTION|>--- conflicted
+++ resolved
@@ -1,3019 +1,1516 @@
-<<<<<<< HEAD
-/**
-* @file llnotifications.cpp
-* @brief Non-UI queue manager for keeping a prioritized list of notifications
-*
-* $LicenseInfo:firstyear=2008&license=viewergpl$
-* 
-* Copyright (c) 2008-2009, Linden Research, Inc.
-* 
-* Second Life Viewer Source Code
-* The source code in this file ("Source Code") is provided by Linden Lab
-* to you under the terms of the GNU General Public License, version 2.0
-* ("GPL"), unless you have obtained a separate licensing agreement
-* ("Other License"), formally executed by you and Linden Lab.  Terms of
-* the GPL can be found in doc/GPL-license.txt in this distribution, or
-* online at http://secondlifegrid.net/programs/open_source/licensing/gplv2
-* 
-* There are special exceptions to the terms and conditions of the GPL as
-* it is applied to this Source Code. View the full text of the exception
-* in the file doc/FLOSS-exception.txt in this software distribution, or
-* online at
-* http://secondlifegrid.net/programs/open_source/licensing/flossexception
-* 
-* By copying, modifying or distributing this software, you acknowledge
-* that you have read and understood your obligations described above,
-* and agree to abide by those obligations.
-* 
-* ALL LINDEN LAB SOURCE CODE IS PROVIDED "AS IS." LINDEN LAB MAKES NO
-* WARRANTIES, EXPRESS, IMPLIED OR OTHERWISE, REGARDING ITS ACCURACY,
-* COMPLETENESS OR PERFORMANCE.
-* $/LicenseInfo$
-*/
-
-#include "linden_common.h"
-
-#include "llnotifications.h"
-
-#include "lluictrl.h"
-#include "lluictrlfactory.h"
-#include "lldir.h"
-#include "llsdserialize.h"
-#include "lltrans.h"
-
-#include <algorithm>
-#include <boost/regex.hpp>
-
-
-const std::string NOTIFICATION_PERSIST_VERSION = "0.93";
-
-// local channel for notification history
-class LLNotificationHistoryChannel : public LLNotificationChannel
-{
-	LOG_CLASS(LLNotificationHistoryChannel);
-public:
-	LLNotificationHistoryChannel(const std::string& filename) : 
-		LLNotificationChannel("History", "Visible", &historyFilter, LLNotificationComparators::orderByUUID()),
-		mFileName(filename)
-	{
-		connectChanged(boost::bind(&LLNotificationHistoryChannel::historyHandler, this, _1));
-		loadPersistentNotifications();
-	}
-
-private:
-	bool historyHandler(const LLSD& payload)
-	{
-		// we ignore "load" messages, but rewrite the persistence file on any other
-		std::string sigtype = payload["sigtype"];
-		if (sigtype != "load")
-		{
-			savePersistentNotifications();
-		}
-		return false;
-	}
-
-	// The history channel gets all notifications except those that have been cancelled
-	static bool historyFilter(LLNotificationPtr pNotification)
-	{
-		return !pNotification->isCancelled();
-	}
-
-	void savePersistentNotifications()
-	{
-		llinfos << "Saving open notifications to " << mFileName << llendl;
-
-		llofstream notify_file(mFileName.c_str());
-		if (!notify_file.is_open()) 
-		{
-			llwarns << "Failed to open " << mFileName << llendl;
-			return;
-		}
-
-		LLSD output;
-		output["version"] = NOTIFICATION_PERSIST_VERSION;
-		LLSD& data = output["data"];
-
-		for (LLNotificationSet::iterator it = mItems.begin(); it != mItems.end(); ++it)
-		{
-			if (!LLNotifications::instance().templateExists((*it)->getName())) continue;
-
-			// only store notifications flagged as persisting
-			LLNotificationTemplatePtr templatep = LLNotifications::instance().getTemplate((*it)->getName());
-			if (!templatep->mPersist) continue;
-
-			data.append((*it)->asLLSD());
-		}
-
-		LLPointer<LLSDFormatter> formatter = new LLSDXMLFormatter();
-		formatter->format(output, notify_file, LLSDFormatter::OPTIONS_PRETTY);
-	}
-
-	void loadPersistentNotifications()
-	{
-		llinfos << "Loading open notifications from " << mFileName << llendl;
-
-		llifstream notify_file(mFileName.c_str());
-		if (!notify_file.is_open()) 
-		{
-			llwarns << "Failed to open " << mFileName << llendl;
-			return;
-		}
-
-		LLSD input;
-		LLPointer<LLSDParser> parser = new LLSDXMLParser();
-		if (parser->parse(notify_file, input, LLSDSerialize::SIZE_UNLIMITED) < 0)
-		{
-			llwarns << "Failed to parse open notifications" << llendl;
-			return;
-		}
-
-		if (input.isUndefined()) return;
-		std::string version = input["version"];
-		if (version != NOTIFICATION_PERSIST_VERSION)
-		{
-			llwarns << "Bad open notifications version: " << version << llendl;
-			return;
-		}
-		LLSD& data = input["data"];
-		if (data.isUndefined()) return;
-
-		LLNotifications& instance = LLNotifications::instance();
-		for (LLSD::array_const_iterator notification_it = data.beginArray();
-			notification_it != data.endArray();
-			++notification_it)
-		{
-			instance.add(LLNotificationPtr(new LLNotification(*notification_it)));
-		}
-	}
-
-	//virtual
-	void onDelete(LLNotificationPtr pNotification)
-	{
-		// we want to keep deleted notifications in our log
-		mItems.insert(pNotification);
-		
-		return;
-	}
-	
-private:
-	std::string mFileName;
-};
-
-bool filterIgnoredNotifications(LLNotificationPtr notification)
-{
-	// filter everything if we are to ignore ALL
-	if(LLNotifications::instance().getIgnoreAllNotifications())
-	{
-		return false;
-	}
-
-	LLNotificationFormPtr form = notification->getForm();
-	// Check to see if the user wants to ignore this alert
-	if (form->getIgnoreType() != LLNotificationForm::IGNORE_NO)
-	{
-		return LLUI::sSettingGroups["ignores"]->getBOOL(notification->getName());
-	}
-
-	return true;
-}
-
-bool handleIgnoredNotification(const LLSD& payload)
-{
-	if (payload["sigtype"].asString() == "add")
-	{
-		LLNotificationPtr pNotif = LLNotifications::instance().find(payload["id"].asUUID());
-		if (!pNotif) return false;
-
-		LLNotificationFormPtr form = pNotif->getForm();
-		LLSD response;
-		switch(form->getIgnoreType())
-		{
-		case LLNotificationForm::IGNORE_WITH_DEFAULT_RESPONSE:
-			response = pNotif->getResponseTemplate(LLNotification::WITH_DEFAULT_BUTTON);
-			break;
-		case LLNotificationForm::IGNORE_WITH_LAST_RESPONSE:
-			response = LLUI::sSettingGroups["ignores"]->getLLSD("Default" + pNotif->getName());
-			break;
-		case LLNotificationForm::IGNORE_SHOW_AGAIN:
-			break;
-		default:
-			return false;
-		}
-		pNotif->setIgnored(true);
-		pNotif->respond(response);
-		return true; 	// don't process this item any further
-	}
-	return false;
-}
-
-namespace LLNotificationFilters
-{
-	// a sample filter
-	bool includeEverything(LLNotificationPtr p)
-	{
-		return true;
-	}
-};
-
-LLNotificationForm::LLNotificationForm()
-:	mFormData(LLSD::emptyArray()),
-	mIgnore(IGNORE_NO)
-{
-}
-
-
-LLNotificationForm::LLNotificationForm(const std::string& name, const LLXMLNodePtr xml_node) 
-:	mFormData(LLSD::emptyArray()),
-	mIgnore(IGNORE_NO)
-{
-	if (!xml_node->hasName("form"))
-	{
-		llwarns << "Bad xml node for form: " << xml_node->getName() << llendl;
-	}
-	LLXMLNodePtr child = xml_node->getFirstChild();
-	while(child)
-	{
-		child = LLNotifications::instance().checkForXMLTemplate(child);
-
-		LLSD item_entry;
-		std::string element_name = child->getName()->mString;
-
-		if (element_name == "ignore" )
-		{
-			bool save_option = false;
-			child->getAttribute_bool("save_option", save_option);
-			if (!save_option)
-			{
-				mIgnore = IGNORE_WITH_DEFAULT_RESPONSE;
-			}
-			else
-			{
-				// remember last option chosen by user and automatically respond with that in the future
-				mIgnore = IGNORE_WITH_LAST_RESPONSE;
-				LLUI::sSettingGroups["ignores"]->declareLLSD(std::string("Default") + name, "", std::string("Default response for notification " + name));
-			}
-			child->getAttributeString("text", mIgnoreMsg);
-			BOOL show_notification = TRUE;
-			LLUI::sSettingGroups["ignores"]->declareBOOL(name, show_notification, "Ignore notification with this name", TRUE);
-		}
-		else
-		{
-			// flatten xml form entry into single LLSD map with type==name
-			item_entry["type"] = element_name;
-			const LLXMLAttribList::iterator attrib_end = child->mAttributes.end();
-			for(LLXMLAttribList::iterator attrib_it = child->mAttributes.begin();
-				attrib_it != attrib_end;
-				++attrib_it)
-			{
-				item_entry[std::string(attrib_it->second->getName()->mString)] = attrib_it->second->getValue();
-			}
-			item_entry["value"] = child->getTextContents();
-			mFormData.append(item_entry);
-		}
-
-		child = child->getNextSibling();
-	}
-}
-
-LLNotificationForm::LLNotificationForm(const LLSD& sd)
-{
-	if (sd.isArray())
-	{
-		mFormData = sd;
-	}
-	else
-	{
-		llwarns << "Invalid form data " << sd << llendl;
-		mFormData = LLSD::emptyArray();
-	}
-}
-
-LLSD LLNotificationForm::asLLSD() const
-{ 
-	return mFormData; 
-}
-
-LLSD LLNotificationForm::getElement(const std::string& element_name)
-{
-	for (LLSD::array_const_iterator it = mFormData.beginArray();
-		it != mFormData.endArray();
-		++it)
-	{
-		if ((*it)["name"].asString() == element_name) return (*it);
-	}
-	return LLSD();
-}
-
-
-bool LLNotificationForm::hasElement(const std::string& element_name)
-{
-	for (LLSD::array_const_iterator it = mFormData.beginArray();
-		it != mFormData.endArray();
-		++it)
-	{
-		if ((*it)["name"].asString() == element_name) return true;
-	}
-	return false;
-}
-
-void LLNotificationForm::addElement(const std::string& type, const std::string& name, const LLSD& value)
-{
-	LLSD element;
-	element["type"] = type;
-	element["name"] = name;
-	element["text"] = name;
-	element["value"] = value;
-	element["index"] = mFormData.size();
-	mFormData.append(element);
-}
-
-void LLNotificationForm::append(const LLSD& sub_form)
-{
-	if (sub_form.isArray())
-	{
-		for (LLSD::array_const_iterator it = sub_form.beginArray();
-			it != sub_form.endArray();
-			++it)
-		{
-			mFormData.append(*it);
-		}
-	}
-}
-
-void LLNotificationForm::formatElements(const LLSD& substitutions)
-{
-	for (LLSD::array_iterator it = mFormData.beginArray();
-		it != mFormData.endArray();
-		++it)
-	{
-		// format "text" component of each form element
-		if ((*it).has("text"))
-		{
-			std::string text = (*it)["text"].asString();
-			LLStringUtil::format(text, substitutions);
-			(*it)["text"] = text;
-		}
-		if ((*it)["type"].asString() == "text" && (*it).has("value"))
-		{
-			std::string value = (*it)["value"].asString();
-			LLStringUtil::format(value, substitutions);
-			(*it)["value"] = value;
-		}
-	}
-}
-
-std::string LLNotificationForm::getDefaultOption()
-{
-	for (LLSD::array_const_iterator it = mFormData.beginArray();
-		it != mFormData.endArray();
-		++it)
-	{
-		if ((*it)["default"]) return (*it)["name"].asString();
-	}
-	return "";
-}
-
-LLNotificationTemplate::LLNotificationTemplate() :
-	mExpireSeconds(0),
-	mExpireOption(-1),
-	mURLOption(-1),
-    mURLOpenExternally(-1),
-	mUnique(false),
-	mPriority(NOTIFICATION_PRIORITY_NORMAL)
-{
-	mForm = LLNotificationFormPtr(new LLNotificationForm()); 
-}
-
-LLNotification::LLNotification(const LLNotification::Params& p) : 
-	mTimestamp(p.time_stamp), 
-	mSubstitutions(p.substitutions),
-	mPayload(p.payload),
-	mExpiresAt(0),
-	mTemporaryResponder(false),
-	mRespondedTo(false),
-	mPriority(p.priority),
-	mCancelled(false),
-	mIgnored(false)
-{
-	if (p.functor.name.isChosen())
-	{
-		mResponseFunctorName = p.functor.name;
-	}
-	else if (p.functor.function.isChosen())
-	{
-		mResponseFunctorName = LLUUID::generateNewID().asString();
-		LLNotificationFunctorRegistry::instance().registerFunctor(mResponseFunctorName, p.functor.function());
-
-		mTemporaryResponder = true;
-	}
-
-	mId.generate();
-	init(p.name, p.form_elements);
-}
-
-
-LLNotification::LLNotification(const LLSD& sd) :
-	mTemporaryResponder(false),
-	mRespondedTo(false),
-	mCancelled(false),
-	mIgnored(false)
-{ 
-	mId.generate();
-	mSubstitutions = sd["substitutions"];
-	mPayload = sd["payload"]; 
-	mTimestamp = sd["time"]; 
-	mExpiresAt = sd["expiry"];
-	mPriority = (ENotificationPriority)sd["priority"].asInteger();
-	mResponseFunctorName = sd["responseFunctor"].asString();
-	std::string templatename = sd["name"].asString();
-	init(templatename, LLSD());
-	// replace form with serialized version
-	mForm = LLNotificationFormPtr(new LLNotificationForm(sd["form"]));
-}
-
-
-LLSD LLNotification::asLLSD()
-{
-	LLSD output;
-	output["name"] = mTemplatep->mName;
-	output["form"] = getForm()->asLLSD();
-	output["substitutions"] = mSubstitutions;
-	output["payload"] = mPayload;
-	output["time"] = mTimestamp;
-	output["expiry"] = mExpiresAt;
-	output["priority"] = (S32)mPriority;
-	output["responseFunctor"] = mResponseFunctorName;
-	return output;
-}
-
-void LLNotification::update()
-{
-	LLNotifications::instance().update(shared_from_this());
-}
-
-void LLNotification::updateFrom(LLNotificationPtr other)
-{
-	// can only update from the same notification type
-	if (mTemplatep != other->mTemplatep) return;
-
-	// NOTE: do NOT change the ID, since it is the key to
-	// this given instance, just update all the metadata
-	//mId = other->mId;
-
-	mPayload = other->mPayload;
-	mSubstitutions = other->mSubstitutions;
-	mTimestamp = other->mTimestamp;
-	mExpiresAt = other->mExpiresAt;
-	mCancelled = other->mCancelled;
-	mIgnored = other->mIgnored;
-	mPriority = other->mPriority;
-	mForm = other->mForm;
-	mResponseFunctorName = other->mResponseFunctorName;
-	mRespondedTo = other->mRespondedTo;
-	mTemporaryResponder = other->mTemporaryResponder;
-
-	update();
-}
-
-const LLNotificationFormPtr LLNotification::getForm()
-{
-	return mForm;
-}
-
-void LLNotification::cancel()
-{
-	mCancelled = true;
-}
-
-LLSD LLNotification::getResponseTemplate(EResponseTemplateType type)
-{
-	LLSD response = LLSD::emptyMap();
-	for (S32 element_idx = 0;
-		element_idx < mForm->getNumElements();
-		++element_idx)
-	{
-		LLSD element = mForm->getElement(element_idx);
-		if (element.has("name"))
-		{
-			response[element["name"].asString()] = element["value"];
-		}
-
-		if ((type == WITH_DEFAULT_BUTTON) 
-			&& element["default"].asBoolean())
-		{
-			response[element["name"].asString()] = true;
-		}
-	}
-	return response;
-}
-
-//static
-S32 LLNotification::getSelectedOption(const LLSD& notification, const LLSD& response)
-{
-	LLNotificationForm form(notification["form"]);
-
-	for (S32 element_idx = 0;
-		element_idx < form.getNumElements();
-		++element_idx)
-	{
-		LLSD element = form.getElement(element_idx);
-
-		// only look at buttons
-		if (element["type"].asString() == "button" 
-			&& response[element["name"].asString()].asBoolean())
-		{
-			return element["index"].asInteger();
-		}
-	}
-
-	return -1;
-}
-
-//static
-std::string LLNotification::getSelectedOptionName(const LLSD& response)
-{
-	for (LLSD::map_const_iterator response_it = response.beginMap();
-		response_it != response.endMap();
-		++response_it)
-	{
-		if (response_it->second.isBoolean() && response_it->second.asBoolean())
-		{
-			return response_it->first;
-		}
-	}
-	return "";
-}
-
-
-void LLNotification::respond(const LLSD& response)
-{
-	mRespondedTo = true;
-	// look up the functor
-	LLNotificationFunctorRegistry::ResponseFunctor functor = 
-		LLNotificationFunctorRegistry::instance().getFunctor(mResponseFunctorName);
-	// and then call it
-	functor(asLLSD(), response);
-	
-	if (mTemporaryResponder)
-	{
-		LLNotificationFunctorRegistry::instance().unregisterFunctor(mResponseFunctorName);
-		mResponseFunctorName = "";
-		mTemporaryResponder = false;
-	}
-
-	if (mForm->getIgnoreType() != LLNotificationForm::IGNORE_NO)
-	{
-		BOOL show_notification = mIgnored ? FALSE : TRUE;
-		LLUI::sSettingGroups["ignores"]->setBOOL(getName(), show_notification);
-		if (mIgnored && mForm->getIgnoreType() == LLNotificationForm::IGNORE_WITH_LAST_RESPONSE)
-		{
-			LLUI::sSettingGroups["ignores"]->setLLSD("Default" + getName(), response);
-		}
-	}
-
-	update();
-}
-
-void LLNotification::setIgnored(bool ignore)
-{
-	mIgnored = ignore;
-}
-
-void LLNotification::setResponseFunctor(std::string const &responseFunctorName)
-{
-	if (mTemporaryResponder)
-		// get rid of the old one
-		LLNotificationFunctorRegistry::instance().unregisterFunctor(mResponseFunctorName);
-	mResponseFunctorName = responseFunctorName;
-	mTemporaryResponder = false;
-}
-
-bool LLNotification::payloadContainsAll(const std::vector<std::string>& required_fields) const
-{
-	for(std::vector<std::string>::const_iterator required_fields_it = required_fields.begin(); 
-		required_fields_it != required_fields.end();
-		required_fields_it++)
-	{
-		std::string required_field_name = *required_fields_it;
-		if( ! getPayload().has(required_field_name))
-		{
-			return false; // a required field was not found
-		}
-	}
-	return true; // all required fields were found
-}
-
-bool LLNotification::isEquivalentTo(LLNotificationPtr that) const
-{
-	if (this->mTemplatep->mName != that->mTemplatep->mName) 
-	{
-		return false; // must have the same template name or forget it
-	}
-	if (this->mTemplatep->mUnique)
-	{
-		// highlander bit sez there can only be one of these
-		return
-			this->payloadContainsAll(that->mTemplatep->mUniqueContext) &&
-			that->payloadContainsAll(this->mTemplatep->mUniqueContext);
-	}
-	return false; 
-}
-
-void LLNotification::init(const std::string& template_name, const LLSD& form_elements)
-{
-	mTemplatep = LLNotifications::instance().getTemplate(template_name);
-	if (!mTemplatep) return;
-
-	// add default substitutions
-	const LLStringUtil::format_map_t& default_args = LLTrans::getDefaultArgs();
-	for (LLStringUtil::format_map_t::const_iterator iter = default_args.begin();
-		 iter != default_args.end(); ++iter)
-	{
-		mSubstitutions[iter->first] = iter->second;
-	}
-	mSubstitutions["_URL"] = getURL();
-	mSubstitutions["_NAME"] = template_name;
-	// TODO: something like this so that a missing alert is sensible:
-	//mSubstitutions["_ARGS"] = get_all_arguments_as_text(mSubstitutions);
-
-	mForm = LLNotificationFormPtr(new LLNotificationForm(*mTemplatep->mForm));
-	mForm->append(form_elements);
-
-	// apply substitution to form labels
-	mForm->formatElements(mSubstitutions);
-
-	LLDate rightnow = LLDate::now();
-	if (mTemplatep->mExpireSeconds)
-	{
-		mExpiresAt = LLDate(rightnow.secondsSinceEpoch() + mTemplatep->mExpireSeconds);
-	}
-
-	if (mPriority == NOTIFICATION_PRIORITY_UNSPECIFIED)
-	{
-		mPriority = mTemplatep->mPriority;
-	}
-}
-
-std::string LLNotification::summarize() const
-{
-	std::string s = "Notification(";
-	s += getName();
-	s += ") : ";
-	s += mTemplatep ? mTemplatep->mMessage : "";
-	// should also include timestamp and expiration time (but probably not payload)
-	return s;
-}
-
-std::string LLNotification::getMessage() const
-{
-	// all our callers cache this result, so it gives us more flexibility
-	// to do the substitution at call time rather than attempting to 
-	// cache it in the notification
-	if (!mTemplatep)
-		return std::string();
-
-	std::string message = mTemplatep->mMessage;
-	LLStringUtil::format(message, mSubstitutions);
-	return message;
-}
-
-std::string LLNotification::getLabel() const
-{
-	std::string label = mTemplatep->mLabel;
-	LLStringUtil::format(label, mSubstitutions);
-	return (mTemplatep ? label : "");
-}
-
-std::string LLNotification::getURL() const
-{
-	if (!mTemplatep)
-		return std::string();
-	std::string url = mTemplatep->mURL;
-	LLStringUtil::format(url, mSubstitutions);
-	return (mTemplatep ? url : "");
-}
-
-// =========================================================
-// LLNotificationChannel implementation
-// ---
-LLBoundListener LLNotificationChannelBase::connectChangedImpl(const LLEventListener& slot)
-{
-	// when someone wants to connect to a channel, we first throw them
-	// all of the notifications that are already in the channel
-	// we use a special signal called "load" in case the channel wants to care
-	// only about new notifications
-	for (LLNotificationSet::iterator it = mItems.begin(); it != mItems.end(); ++it)
-	{
-		slot(LLSD().insert("sigtype", "load").insert("id", (*it)->id()));
-	}
-	// and then connect the signal so that all future notifications will also be
-	// forwarded.
-	return mChanged.connect(slot);
-}
-
-LLBoundListener LLNotificationChannelBase::connectAtFrontChangedImpl(const LLEventListener& slot)
-{
-	for (LLNotificationSet::iterator it = mItems.begin(); it != mItems.end(); ++it)
-	{
-		slot(LLSD().insert("sigtype", "load").insert("id", (*it)->id()));
-	}
-	return mChanged.connect(slot, boost::signals2::at_front);
-}
-
-LLBoundListener LLNotificationChannelBase::connectPassedFilterImpl(const LLEventListener& slot)
-{
-	// these two filters only fire for notifications added after the current one, because
-	// they don't participate in the hierarchy.
-	return mPassedFilter.connect(slot);
-}
-
-LLBoundListener LLNotificationChannelBase::connectFailedFilterImpl(const LLEventListener& slot)
-{
-	return mFailedFilter.connect(slot);
-}
-
-// external call, conforms to our standard signature
-bool LLNotificationChannelBase::updateItem(const LLSD& payload)
-{	
-	// first check to see if it's in the master list
-	LLNotificationPtr pNotification	 = LLNotifications::instance().find(payload["id"]);
-	if (!pNotification)
-		return false;	// not found
-	
-	return updateItem(payload, pNotification);
-}
-
-
-//FIX QUIT NOT WORKING
-
-
-// internal call, for use in avoiding lookup
-bool LLNotificationChannelBase::updateItem(const LLSD& payload, LLNotificationPtr pNotification)
-{	
-	std::string cmd = payload["sigtype"];
-	LLNotificationSet::iterator foundItem = mItems.find(pNotification);
-	bool wasFound = (foundItem != mItems.end());
-	bool passesFilter = mFilter(pNotification);
-	
-	// first, we offer the result of the filter test to the simple
-	// signals for pass/fail. One of these is guaranteed to be called.
-	// If either signal returns true, the change processing is NOT performed
-	// (so don't return true unless you know what you're doing!)
-	bool abortProcessing = false;
-	if (passesFilter)
-	{
-		abortProcessing = mPassedFilter(payload);
-	}
-	else
-	{
-		abortProcessing = mFailedFilter(payload);
-	}
-	
-	if (abortProcessing)
-	{
-		return true;
-	}
-	
-	if (cmd == "load")
-	{
-		// should be no reason we'd ever get a load if we already have it
-		// if passes filter send a load message, else do nothing
-		assert(!wasFound);
-		if (passesFilter)
-		{
-			// not in our list, add it and say so
-			mItems.insert(pNotification);
-			abortProcessing = mChanged(payload);
-			onLoad(pNotification);
-		}
-	}
-	else if (cmd == "change")
-	{
-		// if it passes filter now and was found, we just send a change message
-		// if it passes filter now and wasn't found, we have to add it
-		// if it doesn't pass filter and wasn't found, we do nothing
-		// if it doesn't pass filter and was found, we need to delete it
-		if (passesFilter)
-		{
-			if (wasFound)
-			{
-				// it already existed, so this is a change
-				// since it changed in place, all we have to do is resend the signal
-				abortProcessing = mChanged(payload);
-				onChange(pNotification);
-			}
-			else
-			{
-				// not in our list, add it and say so
-				mItems.insert(pNotification);
-				// our payload is const, so make a copy before changing it
-				LLSD newpayload = payload;
-				newpayload["sigtype"] = "add";
-				abortProcessing = mChanged(newpayload);
-				onChange(pNotification);
-			}
-		}
-		else
-		{
-			if (wasFound)
-			{
-				// it already existed, so this is a delete
-				mItems.erase(pNotification);
-				// our payload is const, so make a copy before changing it
-				LLSD newpayload = payload;
-				newpayload["sigtype"] = "delete";
-				abortProcessing = mChanged(newpayload);
-				onChange(pNotification);
-			}
-			// didn't pass, not on our list, do nothing
-		}
-	}
-	else if (cmd == "add")
-	{
-		// should be no reason we'd ever get an add if we already have it
-		// if passes filter send an add message, else do nothing
-		assert(!wasFound);
-		if (passesFilter)
-		{
-			// not in our list, add it and say so
-			mItems.insert(pNotification);
-			abortProcessing = mChanged(payload);
-			onAdd(pNotification);
-		}
-	}
-	else if (cmd == "delete")
-	{
-		// if we have it in our list, pass on the delete, then delete it, else do nothing
-		if (wasFound)
-		{
-			abortProcessing = mChanged(payload);
-			mItems.erase(pNotification);
-			onDelete(pNotification);
-		}
-	}
-	return abortProcessing;
-}
-
-/* static */
-LLNotificationChannelPtr LLNotificationChannel::buildChannel(const std::string& name, 
-															 const std::string& parent,
-															 LLNotificationFilter filter, 
-															 LLNotificationComparator comparator)
-{
-	// note: this is not a leak; notifications are self-registering.
-	// This factory helps to prevent excess deletions by making sure all smart
-	// pointers to notification channels come from the same source
-	new LLNotificationChannel(name, parent, filter, comparator);
-	return LLNotifications::instance().getChannel(name);
-}
-
-
-LLNotificationChannel::LLNotificationChannel(const std::string& name, 
-											 const std::string& parent,
-											 LLNotificationFilter filter, 
-											 LLNotificationComparator comparator) : 
-LLNotificationChannelBase(filter, comparator),
-mName(name),
-mParent(parent)
-{
-	// store myself in the channel map
-	LLNotifications::instance().addChannel(LLNotificationChannelPtr(this));
-	// bind to notification broadcast
-	if (parent.empty())
-	{
-		LLNotifications::instance().connectChanged(
-			boost::bind(&LLNotificationChannelBase::updateItem, this, _1));
-	}
-	else
-	{
-		LLNotificationChannelPtr p = LLNotifications::instance().getChannel(parent);
-		p->connectChanged(boost::bind(&LLNotificationChannelBase::updateItem, this, _1));
-	}
-}
-
-
-void LLNotificationChannel::setComparator(LLNotificationComparator comparator) 
-{ 
-	mComparator = comparator; 
-	LLNotificationSet s2(mComparator);
-	s2.insert(mItems.begin(), mItems.end());
-	mItems.swap(s2);
-	
-	// notify clients that we've been resorted
-	mChanged(LLSD().insert("sigtype", "sort")); 
-}
-
-bool LLNotificationChannel::isEmpty() const
-{
-	return mItems.empty();
-}
-
-LLNotificationChannel::Iterator LLNotificationChannel::begin()
-{
-	return mItems.begin();
-}
-
-LLNotificationChannel::Iterator LLNotificationChannel::end()
-{
-	return mItems.end();
-}
-
-std::string LLNotificationChannel::summarize()
-{
-	std::string s("Channel '");
-	s += mName;
-	s += "'\n  ";
-	for (LLNotificationChannel::Iterator it = begin(); it != end(); ++it)
-	{
-		s += (*it)->summarize();
-		s += "\n  ";
-	}
-	return s;
-}
-
-
-// ---
-// END OF LLNotificationChannel implementation
-// =========================================================
-
-
-// =========================================================
-// LLNotifications implementation
-// ---
-LLNotifications::LLNotifications() : LLNotificationChannelBase(LLNotificationFilters::includeEverything,
-															   LLNotificationComparators::orderByUUID()),
-									mIgnoreAllNotifications(false)
-{
-	LLUICtrl::CommitCallbackRegistry::currentRegistrar().add("Notification.Show", boost::bind(&LLNotifications::addFromCallback, this, _2));
-}
-
-
-// The expiration channel gets all notifications that are cancelled
-bool LLNotifications::expirationFilter(LLNotificationPtr pNotification)
-{
-	return pNotification->isCancelled() || pNotification->isRespondedTo();
-}
-
-bool LLNotifications::expirationHandler(const LLSD& payload)
-{
-	if (payload["sigtype"].asString() != "delete")
-	{
-		// anything added to this channel actually should be deleted from the master
-		cancel(find(payload["id"]));
-		return true;	// don't process this item any further
-	}
-	return false;
-}
-
-bool LLNotifications::uniqueFilter(LLNotificationPtr pNotif)
-{
-	if (!pNotif->hasUniquenessConstraints())
-	{
-		return true;
-	}
-
-	// checks against existing unique notifications
-	for (LLNotificationMap::iterator existing_it = mUniqueNotifications.find(pNotif->getName());
-		existing_it != mUniqueNotifications.end();
-		++existing_it)
-	{
-		LLNotificationPtr existing_notification = existing_it->second;
-		if (pNotif != existing_notification 
-			&& pNotif->isEquivalentTo(existing_notification))
-		{
-			return false;
-		}
-	}
-
-	return true;
-}
-
-bool LLNotifications::uniqueHandler(const LLSD& payload)
-{
-	LLNotificationPtr pNotif = LLNotifications::instance().find(payload["id"].asUUID());
-	if (pNotif && pNotif->hasUniquenessConstraints()) 
-	{
-		if (payload["sigtype"].asString() == "add")
-		{
-			// not a duplicate according to uniqueness criteria, so we keep it
-			// and store it for future uniqueness checks
-			mUniqueNotifications.insert(std::make_pair(pNotif->getName(), pNotif));
-		}
-		else if (payload["sigtype"].asString() == "delete")
-		{
-			mUniqueNotifications.erase(pNotif->getName());
-		}
-	}
-
-	return false;
-}
-
-bool LLNotifications::failedUniquenessTest(const LLSD& payload)
-{
-	LLNotificationPtr pNotif = LLNotifications::instance().find(payload["id"].asUUID());
-	
-	if (!pNotif || !pNotif->hasUniquenessConstraints())
-	{
-		return false;
-	}
-
-	// checks against existing unique notifications
-	for (LLNotificationMap::iterator existing_it = mUniqueNotifications.find(pNotif->getName());
-		existing_it != mUniqueNotifications.end();
-		++existing_it)
-	{
-		LLNotificationPtr existing_notification = existing_it->second;
-		if (pNotif != existing_notification 
-			&& pNotif->isEquivalentTo(existing_notification))
-		{
-			// copy notification instance data over to oldest instance
-			// of this unique notification and update it
-			existing_notification->updateFrom(pNotif);
-			// then delete the new one
-			pNotif->cancel();
-		}
-	}
-
-	return false;
-}
-
-
-void LLNotifications::addChannel(LLNotificationChannelPtr pChan)
-{
-	mChannels[pChan->getName()] = pChan;
-}
-
-LLNotificationChannelPtr LLNotifications::getChannel(const std::string& channelName)
-{
-	ChannelMap::iterator p = mChannels.find(channelName);
-	if(p == mChannels.end())
-	{
-		llerrs << "Did not find channel named " << channelName << llendl;
-	}
-	return p->second;
-}
-
-
-// this function is called once at construction time, after the object is constructed.
-void LLNotifications::initSingleton()
-{
-	loadTemplates();
-	createDefaultChannels();
-}
-
-void LLNotifications::createDefaultChannels()
-{
-	// now construct the various channels AFTER loading the notifications,
-	// because the history channel is going to rewrite the stored notifications file
-	LLNotificationChannel::buildChannel("Expiration", "",
-		boost::bind(&LLNotifications::expirationFilter, this, _1));
-	LLNotificationChannel::buildChannel("Unexpired", "",
-		!boost::bind(&LLNotifications::expirationFilter, this, _1)); // use negated bind
-	LLNotificationChannel::buildChannel("Unique", "Unexpired",
-		boost::bind(&LLNotifications::uniqueFilter, this, _1));
-	LLNotificationChannel::buildChannel("Ignore", "Unique",
-		filterIgnoredNotifications);
-	LLNotificationChannel::buildChannel("Visible", "Ignore",
-		&LLNotificationFilters::includeEverything);
-
-	// create special history channel
-	//std::string notifications_log_file = gDirUtilp->getExpandedFilename ( LL_PATH_PER_SL_ACCOUNT, "open_notifications.xml" );
-	// use ^^^ when done debugging notifications serialization
-	std::string notifications_log_file = gDirUtilp->getExpandedFilename ( LL_PATH_USER_SETTINGS, "open_notifications.xml" );
-	// this isn't a leak, don't worry about the empty "new"
-	new LLNotificationHistoryChannel(notifications_log_file);
-
-	// connect action methods to these channels
-	LLNotifications::instance().getChannel("Expiration")->
-        connectChanged(boost::bind(&LLNotifications::expirationHandler, this, _1));
-	// uniqueHandler slot should be added as first slot of the signal due to
-	// usage LLStopWhenHandled combiner in LLStandardSignal
-	LLNotifications::instance().getChannel("Unique")->
-        connectAtFrontChanged(boost::bind(&LLNotifications::uniqueHandler, this, _1));
-// failedUniquenessTest slot isn't necessary
-//	LLNotifications::instance().getChannel("Unique")->
-//        connectFailedFilter(boost::bind(&LLNotifications::failedUniquenessTest, this, _1));
-	LLNotifications::instance().getChannel("Ignore")->
-		connectFailedFilter(&handleIgnoredNotification);
-}
-
-bool LLNotifications::addTemplate(const std::string &name, 
-								  LLNotificationTemplatePtr theTemplate)
-{
-	if (mTemplates.count(name))
-	{
-		llwarns << "LLNotifications -- attempted to add template '" << name << "' twice." << llendl;
-		return false;
-	}
-	mTemplates[name] = theTemplate;
-	return true;
-}
-
-LLNotificationTemplatePtr LLNotifications::getTemplate(const std::string& name)
-{
-	if (mTemplates.count(name))
-	{
-		return mTemplates[name];
-	}
-	else
-	{
-		return mTemplates["MissingAlert"];
-	}
-}
-
-bool LLNotifications::templateExists(const std::string& name)
-{
-	return (mTemplates.count(name) != 0);
-}
-
-void LLNotifications::clearTemplates()
-{
-	mTemplates.clear();
-}
-
-void LLNotifications::forceResponse(const LLNotification::Params& params, S32 option)
-{
-	LLNotificationPtr temp_notify(new LLNotification(params));
-	LLSD response = temp_notify->getResponseTemplate();
-	LLSD selected_item = temp_notify->getForm()->getElement(option);
-	
-	if (selected_item.isUndefined())
-	{
-		llwarns << "Invalid option" << option << " for notification " << (std::string)params.name << llendl;
-		return;
-	}
-	response[selected_item["name"].asString()] = true;
-
-	temp_notify->respond(response);
-}
-
-LLNotifications::TemplateNames LLNotifications::getTemplateNames() const
-{
-	TemplateNames names;
-	for (TemplateMap::const_iterator it = mTemplates.begin(); it != mTemplates.end(); ++it)
-	{
-		names.push_back(it->first);
-	}
-	return names;
-}
-
-typedef std::map<std::string, std::string> StringMap;
-void replaceSubstitutionStrings(LLXMLNodePtr node, StringMap& replacements)
-{
-	//llwarns << "replaceSubstitutionStrings" << llendl;
-	// walk the list of attributes looking for replacements
-	for (LLXMLAttribList::iterator it=node->mAttributes.begin();
-		 it != node->mAttributes.end(); ++it)
-	{
-		std::string value = it->second->getValue();
-		if (value[0] == '$')
-		{
-			value.erase(0, 1);	// trim off the $
-			std::string replacement;
-			StringMap::const_iterator found = replacements.find(value);
-			if (found != replacements.end())
-			{
-				replacement = found->second;
-				//llwarns << "replaceSubstituionStrings: value: " << value << " repl: " << replacement << llendl;
-
-				it->second->setValue(replacement);
-			}
-			else
-			{
-				llwarns << "replaceSubstituionStrings FAILURE: value: " << value << " repl: " << replacement << llendl;
-			}
-		}
-	}
-	
-	// now walk the list of children and call this recursively.
-	for (LLXMLNodePtr child = node->getFirstChild(); 
-		 child.notNull(); child = child->getNextSibling())
-	{
-		replaceSubstitutionStrings(child, replacements);
-	}
-}
-
-// private to this file
-// returns true if the template request was invalid and there's nothing else we
-// can do with this node, false if you should keep processing (it may have
-// replaced the contents of the node referred to)
-LLXMLNodePtr LLNotifications::checkForXMLTemplate(LLXMLNodePtr item)
-{
-	if (item->hasName("usetemplate"))
-	{
-		std::string replacementName;
-		if (item->getAttributeString("name", replacementName))
-		{
-			StringMap replacements;
-			for (LLXMLAttribList::const_iterator it=item->mAttributes.begin(); 
-				 it != item->mAttributes.end(); ++it)
-			{
-				replacements[it->second->getName()->mString] = it->second->getValue();
-			}
-			if (mXmlTemplates.count(replacementName))
-			{
-				item=LLXMLNode::replaceNode(item, mXmlTemplates[replacementName]);
-				
-				// walk the nodes looking for $(substitution) here and replace
-				replaceSubstitutionStrings(item, replacements);
-			}
-			else
-			{
-				llwarns << "XML template lookup failure on '" << replacementName << "' " << llendl;
-			}
-		}
-	}
-	return item;
-}
-
-bool LLNotifications::loadTemplates()
-{
-	const std::string xml_filename = "notifications.xml";
-	LLXMLNodePtr root;
-	
-	BOOL success  = LLUICtrlFactory::getLayeredXMLNode(xml_filename, root);
-	
-	if (!success || root.isNull() || !root->hasName( "notifications" ))
-	{
-		llerrs << "Problem reading UI Notifications file: " << xml_filename << llendl;
-		return false;
-	}
-	
-	clearTemplates();
-	
-	for (LLXMLNodePtr item = root->getFirstChild();
-		 item.notNull(); item = item->getNextSibling())
-	{
-		// we do this FIRST so that item can be changed if we 
-		// encounter a usetemplate -- we just replace the
-		// current xml node and keep processing
-		item = checkForXMLTemplate(item);
-		
-		if (item->hasName("global"))
-		{
-			std::string global_name;
-			if (item->getAttributeString("name", global_name))
-			{
-				mGlobalStrings[global_name] = item->getTextContents();
-			}
-			continue;
-		}
-		
-		if (item->hasName("template"))
-		{
-			// store an xml template; templates must have a single node (can contain
-			// other nodes)
-			std::string name;
-			item->getAttributeString("name", name);
-			LLXMLNodePtr ptr = item->getFirstChild();
-			mXmlTemplates[name] = ptr;
-			continue;
-		}
-		
-		if (!item->hasName("notification"))
-		{
-            llwarns << "Unexpected entity " << item->getName()->mString << 
-                       " found in " << xml_filename << llendl;
-			continue;
-		}
-		
-		// now we know we have a notification entry, so let's build it
-		LLNotificationTemplatePtr pTemplate(new LLNotificationTemplate());
-
-		if (!item->getAttributeString("name", pTemplate->mName))
-		{
-			llwarns << "Unable to parse notification with no name" << llendl;
-			continue;
-		}
-		
-		//llinfos << "Parsing " << pTemplate->mName << llendl;
-		
-		pTemplate->mMessage = item->getTextContents();
-		pTemplate->mDefaultFunctor = pTemplate->mName;
-		item->getAttributeString("type", pTemplate->mType);
-		item->getAttributeString("icon", pTemplate->mIcon);
-		item->getAttributeString("label", pTemplate->mLabel);
-		item->getAttributeU32("duration", pTemplate->mExpireSeconds);
-		item->getAttributeU32("expireOption", pTemplate->mExpireOption);
-
-		std::string priority;
-		item->getAttributeString("priority", priority);
-		pTemplate->mPriority = NOTIFICATION_PRIORITY_NORMAL;
-		if (!priority.empty())
-		{
-			if (priority == "low")      pTemplate->mPriority = NOTIFICATION_PRIORITY_LOW;
-			if (priority == "normal")   pTemplate->mPriority = NOTIFICATION_PRIORITY_NORMAL;
-			if (priority == "high")     pTemplate->mPriority = NOTIFICATION_PRIORITY_HIGH;
-			if (priority == "critical") pTemplate->mPriority = NOTIFICATION_PRIORITY_CRITICAL;
-		}
-		
-		item->getAttributeString("functor", pTemplate->mDefaultFunctor);
-
-		BOOL persist = false;
-		item->getAttributeBOOL("persist", persist);
-		pTemplate->mPersist = persist;
-		
-		std::string sound;
-		item->getAttributeString("sound", sound);
-		if (!sound.empty())
-		{
-			// test for bad sound effect name / missing effect
-			if (LLUI::sSettingGroups["config"]->controlExists(sound))
-			{
-				pTemplate->mSoundEffect = 
-					LLUUID(LLUI::sSettingGroups["config"]->getString(sound));
-			}
-			else
-			{
-				llwarns << "Unknown sound effect control name " << sound
-					<< llendl;
-			}
-		}
-
-		for (LLXMLNodePtr child = item->getFirstChild();
-			 !child.isNull(); child = child->getNextSibling())
-		{
-			child = checkForXMLTemplate(child);
-			
-			// <url>
-			if (child->hasName("url"))
-			{
-				pTemplate->mURL = child->getTextContents();
-				child->getAttributeU32("option", pTemplate->mURLOption);
-				child->getAttributeU32("openexternally", pTemplate->mURLOpenExternally);
-			}
-			
-            if (child->hasName("unique"))
-            {
-                pTemplate->mUnique = true;
-                for (LLXMLNodePtr formitem = child->getFirstChild();
-                     !formitem.isNull(); formitem = formitem->getNextSibling())
-                {
-                    if (formitem->hasName("context"))
-                    {
-                        std::string key;
-                        formitem->getAttributeString("key", key);
-                        pTemplate->mUniqueContext.push_back(key);
-                        //llwarns << "adding " << key << " to unique context" << llendl;
-                    }
-                    else
-                    {
-                        llwarns << "'unique' has unrecognized subelement " 
-                        << formitem->getName()->mString << llendl;
-                    }
-                }
-            }
-            
-			// <form>
-			if (child->hasName("form"))
-			{
-                pTemplate->mForm = LLNotificationFormPtr(new LLNotificationForm(pTemplate->mName, child));
-			}
-		}
-		addTemplate(pTemplate->mName, pTemplate);
-	}
-	
-	//std::ostringstream ostream;
-	//root->writeToOstream(ostream, "\n  ");
-	//llwarns << ostream.str() << llendl;
-	
-	return true;
-}
-
-// Add a simple notification (from XUI)
-void LLNotifications::addFromCallback(const LLSD& name)
-{
-	add(LLNotification::Params().name(name.asString()));	
-}
-
-// we provide a couple of simple add notification functions so that it's reasonable to create notifications in one line
-LLNotificationPtr LLNotifications::add(const std::string& name, 
-										const LLSD& substitutions, 
-										const LLSD& payload)
-{
-	LLNotification::Params::Functor functor_p;
-	functor_p.name = name;
-	return add(LLNotification::Params().name(name).substitutions(substitutions).payload(payload).functor(functor_p));	
-}
-
-LLNotificationPtr LLNotifications::add(const std::string& name, 
-										const LLSD& substitutions, 
-										const LLSD& payload, 
-										const std::string& functor_name)
-{
-	LLNotification::Params::Functor functor_p;
-	functor_p.name = functor_name;
-	return add(LLNotification::Params().name(name).substitutions(substitutions).payload(payload).functor(functor_p));	
-}
-
-LLNotificationPtr LLNotifications::add(const std::string& name, 
-										const LLSD& substitutions, 
-										const LLSD& payload, 
-										LLNotificationFunctorRegistry::ResponseFunctor functor)
-{
-	LLNotification::Params::Functor functor_p;
-	functor_p.function = functor;
-	return add(LLNotification::Params().name(name).substitutions(substitutions).payload(payload).functor(functor_p));	
-}
-
-// generalized add function that takes a parameter block object for more complex instantiations
-LLNotificationPtr LLNotifications::add(const LLNotification::Params& p)
-{
-	LLNotificationPtr pNotif(new LLNotification(p));
-	add(pNotif);
-	return pNotif;
-}
-
-
-void LLNotifications::add(const LLNotificationPtr pNotif)
-{
-	// first see if we already have it -- if so, that's a problem
-	LLNotificationSet::iterator it=mItems.find(pNotif);
-	if (it != mItems.end())
-	{
-		llerrs << "Notification added a second time to the master notification channel." << llendl;
-	}
-
-	updateItem(LLSD().insert("sigtype", "add").insert("id", pNotif->id()), pNotif);
-}
-
-void LLNotifications::cancel(LLNotificationPtr pNotif)
-{
-	LLNotificationSet::iterator it=mItems.find(pNotif);
-	if (it == mItems.end())
-	{
-		llerrs << "Attempted to delete nonexistent notification " << pNotif->getName() << llendl;
-	}
-	updateItem(LLSD().insert("sigtype", "delete").insert("id", pNotif->id()), pNotif);
-	pNotif->cancel();
-}
-
-void LLNotifications::update(const LLNotificationPtr pNotif)
-{
-	LLNotificationSet::iterator it=mItems.find(pNotif);
-	if (it != mItems.end())
-	{
-		updateItem(LLSD().insert("sigtype", "change").insert("id", pNotif->id()), pNotif);
-	}
-}
-
-
-LLNotificationPtr LLNotifications::find(LLUUID uuid)
-{
-	LLNotificationPtr target = LLNotificationPtr(new LLNotification(uuid));
-	LLNotificationSet::iterator it=mItems.find(target);
-	if (it == mItems.end())
-	{
-		llwarns << "Tried to dereference uuid '" << uuid << "' as a notification key but didn't find it." << llendl;
-		return LLNotificationPtr((LLNotification*)NULL);
-	}
-	else
-	{
-		return *it;
-	}
-}
-
-void LLNotifications::forEachNotification(NotificationProcess process)
-{
-	std::for_each(mItems.begin(), mItems.end(), process);
-}
-
-std::string LLNotifications::getGlobalString(const std::string& key) const
-{
-	GlobalStringMap::const_iterator it = mGlobalStrings.find(key);
-	if (it != mGlobalStrings.end())
-	{
-		return it->second;
-	}
-	else
-	{
-		// if we don't have the key as a global, return the key itself so that the error
-		// is self-diagnosing.
-		return key;
-	}
-}
-
-void LLNotifications::setIgnoreAllNotifications(bool setting)
-{
-	mIgnoreAllNotifications = setting; 
-}
-bool LLNotifications::getIgnoreAllNotifications()
-{
-	return mIgnoreAllNotifications; 
-}
-													
-// ---
-// END OF LLNotifications implementation
-// =========================================================
-
-std::ostream& operator<<(std::ostream& s, const LLNotification& notification)
-{
-	s << notification.summarize();
-	return s;
-}
-=======
-/**
-* @file llnotifications.cpp
-* @brief Non-UI queue manager for keeping a prioritized list of notifications
-*
-* $LicenseInfo:firstyear=2008&license=viewergpl$
-* 
-* Copyright (c) 2008-2009, Linden Research, Inc.
-* 
-* Second Life Viewer Source Code
-* The source code in this file ("Source Code") is provided by Linden Lab
-* to you under the terms of the GNU General Public License, version 2.0
-* ("GPL"), unless you have obtained a separate licensing agreement
-* ("Other License"), formally executed by you and Linden Lab.  Terms of
-* the GPL can be found in doc/GPL-license.txt in this distribution, or
-* online at http://secondlifegrid.net/programs/open_source/licensing/gplv2
-* 
-* There are special exceptions to the terms and conditions of the GPL as
-* it is applied to this Source Code. View the full text of the exception
-* in the file doc/FLOSS-exception.txt in this software distribution, or
-* online at
-* http://secondlifegrid.net/programs/open_source/licensing/flossexception
-* 
-* By copying, modifying or distributing this software, you acknowledge
-* that you have read and understood your obligations described above,
-* and agree to abide by those obligations.
-* 
-* ALL LINDEN LAB SOURCE CODE IS PROVIDED "AS IS." LINDEN LAB MAKES NO
-* WARRANTIES, EXPRESS, IMPLIED OR OTHERWISE, REGARDING ITS ACCURACY,
-* COMPLETENESS OR PERFORMANCE.
-* $/LicenseInfo$
-*/
-
-#include "linden_common.h"
-
-#include "llnotifications.h"
-
-#include "lluictrl.h"
-#include "lluictrlfactory.h"
-#include "lldir.h"
-#include "llsdserialize.h"
-#include "lltrans.h"
-#include "llnotificationslistener.h"
-
-#include <algorithm>
-#include <boost/regex.hpp>
-
-
-const std::string NOTIFICATION_PERSIST_VERSION = "0.93";
-
-// local channel for notification history
-class LLNotificationHistoryChannel : public LLNotificationChannel
-{
-	LOG_CLASS(LLNotificationHistoryChannel);
-public:
-	LLNotificationHistoryChannel(const std::string& filename) : 
-		LLNotificationChannel("History", "Visible", &historyFilter, LLNotificationComparators::orderByUUID()),
-		mFileName(filename)
-	{
-		connectChanged(boost::bind(&LLNotificationHistoryChannel::historyHandler, this, _1));
-		loadPersistentNotifications();
-	}
-
-private:
-	bool historyHandler(const LLSD& payload)
-	{
-		// we ignore "load" messages, but rewrite the persistence file on any other
-		std::string sigtype = payload["sigtype"];
-		if (sigtype != "load")
-		{
-			savePersistentNotifications();
-		}
-		return false;
-	}
-
-	// The history channel gets all notifications except those that have been cancelled
-	static bool historyFilter(LLNotificationPtr pNotification)
-	{
-		return !pNotification->isCancelled();
-	}
-
-	void savePersistentNotifications()
-	{
-		llinfos << "Saving open notifications to " << mFileName << llendl;
-
-		llofstream notify_file(mFileName.c_str());
-		if (!notify_file.is_open()) 
-		{
-			llwarns << "Failed to open " << mFileName << llendl;
-			return;
-		}
-
-		LLSD output;
-		output["version"] = NOTIFICATION_PERSIST_VERSION;
-		LLSD& data = output["data"];
-
-		for (LLNotificationSet::iterator it = mItems.begin(); it != mItems.end(); ++it)
-		{
-			if (!LLNotifications::instance().templateExists((*it)->getName())) continue;
-
-			// only store notifications flagged as persisting
-			LLNotificationTemplatePtr templatep = LLNotifications::instance().getTemplate((*it)->getName());
-			if (!templatep->mPersist) continue;
-
-			data.append((*it)->asLLSD());
-		}
-
-		LLPointer<LLSDFormatter> formatter = new LLSDXMLFormatter();
-		formatter->format(output, notify_file, LLSDFormatter::OPTIONS_PRETTY);
-	}
-
-	void loadPersistentNotifications()
-	{
-		llinfos << "Loading open notifications from " << mFileName << llendl;
-
-		llifstream notify_file(mFileName.c_str());
-		if (!notify_file.is_open()) 
-		{
-			llwarns << "Failed to open " << mFileName << llendl;
-			return;
-		}
-
-		LLSD input;
-		LLPointer<LLSDParser> parser = new LLSDXMLParser();
-		if (parser->parse(notify_file, input, LLSDSerialize::SIZE_UNLIMITED) < 0)
-		{
-			llwarns << "Failed to parse open notifications" << llendl;
-			return;
-		}
-
-		if (input.isUndefined()) return;
-		std::string version = input["version"];
-		if (version != NOTIFICATION_PERSIST_VERSION)
-		{
-			llwarns << "Bad open notifications version: " << version << llendl;
-			return;
-		}
-		LLSD& data = input["data"];
-		if (data.isUndefined()) return;
-
-		LLNotifications& instance = LLNotifications::instance();
-		for (LLSD::array_const_iterator notification_it = data.beginArray();
-			notification_it != data.endArray();
-			++notification_it)
-		{
-			instance.add(LLNotificationPtr(new LLNotification(*notification_it)));
-		}
-	}
-
-	//virtual
-	void onDelete(LLNotificationPtr pNotification)
-	{
-		// we want to keep deleted notifications in our log
-		mItems.insert(pNotification);
-		
-		return;
-	}
-	
-private:
-	std::string mFileName;
-};
-
-bool filterIgnoredNotifications(LLNotificationPtr notification)
-{
-	// filter everything if we are to ignore ALL
-	if(LLNotifications::instance().getIgnoreAllNotifications())
-	{
-		return false;
-	}
-
-	LLNotificationFormPtr form = notification->getForm();
-	// Check to see if the user wants to ignore this alert
-	if (form->getIgnoreType() != LLNotificationForm::IGNORE_NO)
-	{
-		return LLUI::sSettingGroups["ignores"]->getBOOL(notification->getName());
-	}
-
-	return true;
-}
-
-bool handleIgnoredNotification(const LLSD& payload)
-{
-	if (payload["sigtype"].asString() == "add")
-	{
-		LLNotificationPtr pNotif = LLNotifications::instance().find(payload["id"].asUUID());
-		if (!pNotif) return false;
-
-		LLNotificationFormPtr form = pNotif->getForm();
-		LLSD response;
-		switch(form->getIgnoreType())
-		{
-		case LLNotificationForm::IGNORE_WITH_DEFAULT_RESPONSE:
-			response = pNotif->getResponseTemplate(LLNotification::WITH_DEFAULT_BUTTON);
-			break;
-		case LLNotificationForm::IGNORE_WITH_LAST_RESPONSE:
-			response = LLUI::sSettingGroups["ignores"]->getLLSD("Default" + pNotif->getName());
-			break;
-		case LLNotificationForm::IGNORE_SHOW_AGAIN:
-			break;
-		default:
-			return false;
-		}
-		pNotif->setIgnored(true);
-		pNotif->respond(response);
-		return true; 	// don't process this item any further
-	}
-	return false;
-}
-
-namespace LLNotificationFilters
-{
-	// a sample filter
-	bool includeEverything(LLNotificationPtr p)
-	{
-		return true;
-	}
-};
-
-LLNotificationForm::LLNotificationForm()
-:	mFormData(LLSD::emptyArray()),
-	mIgnore(IGNORE_NO)
-{
-}
-
-
-LLNotificationForm::LLNotificationForm(const std::string& name, const LLXMLNodePtr xml_node) 
-:	mFormData(LLSD::emptyArray()),
-	mIgnore(IGNORE_NO)
-{
-	if (!xml_node->hasName("form"))
-	{
-		llwarns << "Bad xml node for form: " << xml_node->getName() << llendl;
-	}
-	LLXMLNodePtr child = xml_node->getFirstChild();
-	while(child)
-	{
-		child = LLNotifications::instance().checkForXMLTemplate(child);
-
-		LLSD item_entry;
-		std::string element_name = child->getName()->mString;
-
-		if (element_name == "ignore" )
-		{
-			bool save_option = false;
-			child->getAttribute_bool("save_option", save_option);
-			if (!save_option)
-			{
-				mIgnore = IGNORE_WITH_DEFAULT_RESPONSE;
-			}
-			else
-			{
-				// remember last option chosen by user and automatically respond with that in the future
-				mIgnore = IGNORE_WITH_LAST_RESPONSE;
-				LLUI::sSettingGroups["ignores"]->declareLLSD(std::string("Default") + name, "", std::string("Default response for notification " + name));
-			}
-			child->getAttributeString("text", mIgnoreMsg);
-			BOOL show_notification = TRUE;
-			LLUI::sSettingGroups["ignores"]->declareBOOL(name, show_notification, "Ignore notification with this name", TRUE);
-		}
-		else
-		{
-			// flatten xml form entry into single LLSD map with type==name
-			item_entry["type"] = element_name;
-			const LLXMLAttribList::iterator attrib_end = child->mAttributes.end();
-			for(LLXMLAttribList::iterator attrib_it = child->mAttributes.begin();
-				attrib_it != attrib_end;
-				++attrib_it)
-			{
-				item_entry[std::string(attrib_it->second->getName()->mString)] = attrib_it->second->getValue();
-			}
-			item_entry["value"] = child->getTextContents();
-			mFormData.append(item_entry);
-		}
-
-		child = child->getNextSibling();
-	}
-}
-
-LLNotificationForm::LLNotificationForm(const LLSD& sd)
-{
-	if (sd.isArray())
-	{
-		mFormData = sd;
-	}
-	else
-	{
-		llwarns << "Invalid form data " << sd << llendl;
-		mFormData = LLSD::emptyArray();
-	}
-}
-
-LLSD LLNotificationForm::asLLSD() const
-{ 
-	return mFormData; 
-}
-
-LLSD LLNotificationForm::getElement(const std::string& element_name)
-{
-	for (LLSD::array_const_iterator it = mFormData.beginArray();
-		it != mFormData.endArray();
-		++it)
-	{
-		if ((*it)["name"].asString() == element_name) return (*it);
-	}
-	return LLSD();
-}
-
-
-bool LLNotificationForm::hasElement(const std::string& element_name)
-{
-	for (LLSD::array_const_iterator it = mFormData.beginArray();
-		it != mFormData.endArray();
-		++it)
-	{
-		if ((*it)["name"].asString() == element_name) return true;
-	}
-	return false;
-}
-
-void LLNotificationForm::addElement(const std::string& type, const std::string& name, const LLSD& value)
-{
-	LLSD element;
-	element["type"] = type;
-	element["name"] = name;
-	element["text"] = name;
-	element["value"] = value;
-	element["index"] = mFormData.size();
-	mFormData.append(element);
-}
-
-void LLNotificationForm::append(const LLSD& sub_form)
-{
-	if (sub_form.isArray())
-	{
-		for (LLSD::array_const_iterator it = sub_form.beginArray();
-			it != sub_form.endArray();
-			++it)
-		{
-			mFormData.append(*it);
-		}
-	}
-}
-
-void LLNotificationForm::formatElements(const LLSD& substitutions)
-{
-	for (LLSD::array_iterator it = mFormData.beginArray();
-		it != mFormData.endArray();
-		++it)
-	{
-		// format "text" component of each form element
-		if ((*it).has("text"))
-		{
-			std::string text = (*it)["text"].asString();
-			LLStringUtil::format(text, substitutions);
-			(*it)["text"] = text;
-		}
-		if ((*it)["type"].asString() == "text" && (*it).has("value"))
-		{
-			std::string value = (*it)["value"].asString();
-			LLStringUtil::format(value, substitutions);
-			(*it)["value"] = value;
-		}
-	}
-}
-
-std::string LLNotificationForm::getDefaultOption()
-{
-	for (LLSD::array_const_iterator it = mFormData.beginArray();
-		it != mFormData.endArray();
-		++it)
-	{
-		if ((*it)["default"]) return (*it)["name"].asString();
-	}
-	return "";
-}
-
-LLNotificationTemplate::LLNotificationTemplate() :
-	mExpireSeconds(0),
-	mExpireOption(-1),
-	mURLOption(-1),
-    mURLOpenExternally(-1),
-	mUnique(false),
-	mPriority(NOTIFICATION_PRIORITY_NORMAL)
-{
-	mForm = LLNotificationFormPtr(new LLNotificationForm()); 
-}
-
-LLNotification::LLNotification(const LLNotification::Params& p) : 
-	mTimestamp(p.timestamp), 
-	mSubstitutions(p.substitutions),
-	mPayload(p.payload),
-	mExpiresAt(0),
-	mTemporaryResponder(false),
-	mRespondedTo(false),
-	mPriority(p.priority),
-	mCancelled(false),
-	mIgnored(false)
-{
-	if (p.functor.name.isChosen())
-	{
-		mResponseFunctorName = p.functor.name;
-	}
-	else if (p.functor.function.isChosen())
-	{
-		mResponseFunctorName = LLUUID::generateNewID().asString();
-		LLNotificationFunctorRegistry::instance().registerFunctor(mResponseFunctorName, p.functor.function());
-
-		mTemporaryResponder = true;
-	}
-
-	mId.generate();
-	init(p.name, p.form_elements);
-}
-
-
-LLNotification::LLNotification(const LLSD& sd) :
-	mTemporaryResponder(false),
-	mRespondedTo(false),
-	mCancelled(false),
-	mIgnored(false)
-{ 
-	mId.generate();
-	mSubstitutions = sd["substitutions"];
-	mPayload = sd["payload"]; 
-	mTimestamp = sd["time"]; 
-	mExpiresAt = sd["expiry"];
-	mPriority = (ENotificationPriority)sd["priority"].asInteger();
-	mResponseFunctorName = sd["responseFunctor"].asString();
-	std::string templatename = sd["name"].asString();
-	init(templatename, LLSD());
-	// replace form with serialized version
-	mForm = LLNotificationFormPtr(new LLNotificationForm(sd["form"]));
-}
-
-
-LLSD LLNotification::asLLSD()
-{
-	LLSD output;
-	output["name"] = mTemplatep->mName;
-	output["form"] = getForm()->asLLSD();
-	output["substitutions"] = mSubstitutions;
-	output["payload"] = mPayload;
-	output["time"] = mTimestamp;
-	output["expiry"] = mExpiresAt;
-	output["priority"] = (S32)mPriority;
-	output["responseFunctor"] = mResponseFunctorName;
-	return output;
-}
-
-void LLNotification::update()
-{
-	LLNotifications::instance().update(shared_from_this());
-}
-
-void LLNotification::updateFrom(LLNotificationPtr other)
-{
-	// can only update from the same notification type
-	if (mTemplatep != other->mTemplatep) return;
-
-	// NOTE: do NOT change the ID, since it is the key to
-	// this given instance, just update all the metadata
-	//mId = other->mId;
-
-	mPayload = other->mPayload;
-	mSubstitutions = other->mSubstitutions;
-	mTimestamp = other->mTimestamp;
-	mExpiresAt = other->mExpiresAt;
-	mCancelled = other->mCancelled;
-	mIgnored = other->mIgnored;
-	mPriority = other->mPriority;
-	mForm = other->mForm;
-	mResponseFunctorName = other->mResponseFunctorName;
-	mRespondedTo = other->mRespondedTo;
-	mTemporaryResponder = other->mTemporaryResponder;
-
-	update();
-}
-
-const LLNotificationFormPtr LLNotification::getForm()
-{
-	return mForm;
-}
-
-void LLNotification::cancel()
-{
-	mCancelled = true;
-}
-
-LLSD LLNotification::getResponseTemplate(EResponseTemplateType type)
-{
-	LLSD response = LLSD::emptyMap();
-	for (S32 element_idx = 0;
-		element_idx < mForm->getNumElements();
-		++element_idx)
-	{
-		LLSD element = mForm->getElement(element_idx);
-		if (element.has("name"))
-		{
-			response[element["name"].asString()] = element["value"];
-		}
-
-		if ((type == WITH_DEFAULT_BUTTON) 
-			&& element["default"].asBoolean())
-		{
-			response[element["name"].asString()] = true;
-		}
-	}
-	return response;
-}
-
-//static
-S32 LLNotification::getSelectedOption(const LLSD& notification, const LLSD& response)
-{
-	LLNotificationForm form(notification["form"]);
-
-	for (S32 element_idx = 0;
-		element_idx < form.getNumElements();
-		++element_idx)
-	{
-		LLSD element = form.getElement(element_idx);
-
-		// only look at buttons
-		if (element["type"].asString() == "button" 
-			&& response[element["name"].asString()].asBoolean())
-		{
-			return element["index"].asInteger();
-		}
-	}
-
-	return -1;
-}
-
-//static
-std::string LLNotification::getSelectedOptionName(const LLSD& response)
-{
-	for (LLSD::map_const_iterator response_it = response.beginMap();
-		response_it != response.endMap();
-		++response_it)
-	{
-		if (response_it->second.isBoolean() && response_it->second.asBoolean())
-		{
-			return response_it->first;
-		}
-	}
-	return "";
-}
-
-
-void LLNotification::respond(const LLSD& response)
-{
-	mRespondedTo = true;
-	// look up the functor
-	LLNotificationFunctorRegistry::ResponseFunctor functor = 
-		LLNotificationFunctorRegistry::instance().getFunctor(mResponseFunctorName);
-	// and then call it
-	functor(asLLSD(), response);
-	
-	if (mTemporaryResponder)
-	{
-		LLNotificationFunctorRegistry::instance().unregisterFunctor(mResponseFunctorName);
-		mResponseFunctorName = "";
-		mTemporaryResponder = false;
-	}
-
-	if (mForm->getIgnoreType() != LLNotificationForm::IGNORE_NO)
-	{
-		BOOL show_notification = mIgnored ? FALSE : TRUE;
-		LLUI::sSettingGroups["ignores"]->setBOOL(getName(), show_notification);
-		if (mIgnored && mForm->getIgnoreType() == LLNotificationForm::IGNORE_WITH_LAST_RESPONSE)
-		{
-			LLUI::sSettingGroups["ignores"]->setLLSD("Default" + getName(), response);
-		}
-	}
-
-	update();
-}
-
-void LLNotification::setIgnored(bool ignore)
-{
-	mIgnored = ignore;
-}
-
-void LLNotification::setResponseFunctor(std::string const &responseFunctorName)
-{
-	if (mTemporaryResponder)
-		// get rid of the old one
-		LLNotificationFunctorRegistry::instance().unregisterFunctor(mResponseFunctorName);
-	mResponseFunctorName = responseFunctorName;
-	mTemporaryResponder = false;
-}
-
-bool LLNotification::payloadContainsAll(const std::vector<std::string>& required_fields) const
-{
-	for(std::vector<std::string>::const_iterator required_fields_it = required_fields.begin(); 
-		required_fields_it != required_fields.end();
-		required_fields_it++)
-	{
-		std::string required_field_name = *required_fields_it;
-		if( ! getPayload().has(required_field_name))
-		{
-			return false; // a required field was not found
-		}
-	}
-	return true; // all required fields were found
-}
-
-bool LLNotification::isEquivalentTo(LLNotificationPtr that) const
-{
-	if (this->mTemplatep->mName != that->mTemplatep->mName) 
-	{
-		return false; // must have the same template name or forget it
-	}
-	if (this->mTemplatep->mUnique)
-	{
-		// highlander bit sez there can only be one of these
-		return
-			this->payloadContainsAll(that->mTemplatep->mUniqueContext) &&
-			that->payloadContainsAll(this->mTemplatep->mUniqueContext);
-	}
-	return false; 
-}
-
-void LLNotification::init(const std::string& template_name, const LLSD& form_elements)
-{
-	mTemplatep = LLNotifications::instance().getTemplate(template_name);
-	if (!mTemplatep) return;
-
-	// add default substitutions
-	const LLStringUtil::format_map_t& default_args = LLTrans::getDefaultArgs();
-	for (LLStringUtil::format_map_t::const_iterator iter = default_args.begin();
-		 iter != default_args.end(); ++iter)
-	{
-		mSubstitutions[iter->first] = iter->second;
-	}
-	mSubstitutions["_URL"] = getURL();
-	mSubstitutions["_NAME"] = template_name;
-	// TODO: something like this so that a missing alert is sensible:
-	//mSubstitutions["_ARGS"] = get_all_arguments_as_text(mSubstitutions);
-
-	mForm = LLNotificationFormPtr(new LLNotificationForm(*mTemplatep->mForm));
-	mForm->append(form_elements);
-
-	// apply substitution to form labels
-	mForm->formatElements(mSubstitutions);
-
-	LLDate rightnow = LLDate::now();
-	if (mTemplatep->mExpireSeconds)
-	{
-		mExpiresAt = LLDate(rightnow.secondsSinceEpoch() + mTemplatep->mExpireSeconds);
-	}
-
-	if (mPriority == NOTIFICATION_PRIORITY_UNSPECIFIED)
-	{
-		mPriority = mTemplatep->mPriority;
-	}
-}
-
-std::string LLNotification::summarize() const
-{
-	std::string s = "Notification(";
-	s += getName();
-	s += ") : ";
-	s += mTemplatep ? mTemplatep->mMessage : "";
-	// should also include timestamp and expiration time (but probably not payload)
-	return s;
-}
-
-std::string LLNotification::getMessage() const
-{
-	// all our callers cache this result, so it gives us more flexibility
-	// to do the substitution at call time rather than attempting to 
-	// cache it in the notification
-	if (!mTemplatep)
-		return std::string();
-
-	std::string message = mTemplatep->mMessage;
-	LLStringUtil::format(message, mSubstitutions);
-	return message;
-}
-
-std::string LLNotification::getLabel() const
-{
-	std::string label = mTemplatep->mLabel;
-	LLStringUtil::format(label, mSubstitutions);
-	return (mTemplatep ? label : "");
-}
-
-std::string LLNotification::getURL() const
-{
-	if (!mTemplatep)
-		return std::string();
-	std::string url = mTemplatep->mURL;
-	LLStringUtil::format(url, mSubstitutions);
-	return (mTemplatep ? url : "");
-}
-
-// =========================================================
-// LLNotificationChannel implementation
-// ---
-LLBoundListener LLNotificationChannelBase::connectChangedImpl(const LLEventListener& slot)
-{
-	// when someone wants to connect to a channel, we first throw them
-	// all of the notifications that are already in the channel
-	// we use a special signal called "load" in case the channel wants to care
-	// only about new notifications
-	for (LLNotificationSet::iterator it = mItems.begin(); it != mItems.end(); ++it)
-	{
-		slot(LLSD().insert("sigtype", "load").insert("id", (*it)->id()));
-	}
-	// and then connect the signal so that all future notifications will also be
-	// forwarded.
-	return mChanged.connect(slot);
-}
-
-LLBoundListener LLNotificationChannelBase::connectPassedFilterImpl(const LLEventListener& slot)
-{
-	// these two filters only fire for notifications added after the current one, because
-	// they don't participate in the hierarchy.
-	return mPassedFilter.connect(slot);
-}
-
-LLBoundListener LLNotificationChannelBase::connectFailedFilterImpl(const LLEventListener& slot)
-{
-	return mFailedFilter.connect(slot);
-}
-
-// external call, conforms to our standard signature
-bool LLNotificationChannelBase::updateItem(const LLSD& payload)
-{	
-	// first check to see if it's in the master list
-	LLNotificationPtr pNotification	 = LLNotifications::instance().find(payload["id"]);
-	if (!pNotification)
-		return false;	// not found
-	
-	return updateItem(payload, pNotification);
-}
-
-
-//FIX QUIT NOT WORKING
-
-
-// internal call, for use in avoiding lookup
-bool LLNotificationChannelBase::updateItem(const LLSD& payload, LLNotificationPtr pNotification)
-{	
-	std::string cmd = payload["sigtype"];
-	LLNotificationSet::iterator foundItem = mItems.find(pNotification);
-	bool wasFound = (foundItem != mItems.end());
-	bool passesFilter = mFilter(pNotification);
-	
-	// first, we offer the result of the filter test to the simple
-	// signals for pass/fail. One of these is guaranteed to be called.
-	// If either signal returns true, the change processing is NOT performed
-	// (so don't return true unless you know what you're doing!)
-	bool abortProcessing = false;
-	if (passesFilter)
-	{
-		abortProcessing = mPassedFilter(payload);
-	}
-	else
-	{
-		abortProcessing = mFailedFilter(payload);
-	}
-	
-	if (abortProcessing)
-	{
-		return true;
-	}
-	
-	if (cmd == "load")
-	{
-		// should be no reason we'd ever get a load if we already have it
-		// if passes filter send a load message, else do nothing
-		assert(!wasFound);
-		if (passesFilter)
-		{
-			// not in our list, add it and say so
-			mItems.insert(pNotification);
-			abortProcessing = mChanged(payload);
-			onLoad(pNotification);
-		}
-	}
-	else if (cmd == "change")
-	{
-		// if it passes filter now and was found, we just send a change message
-		// if it passes filter now and wasn't found, we have to add it
-		// if it doesn't pass filter and wasn't found, we do nothing
-		// if it doesn't pass filter and was found, we need to delete it
-		if (passesFilter)
-		{
-			if (wasFound)
-			{
-				// it already existed, so this is a change
-				// since it changed in place, all we have to do is resend the signal
-				abortProcessing = mChanged(payload);
-				onChange(pNotification);
-			}
-			else
-			{
-				// not in our list, add it and say so
-				mItems.insert(pNotification);
-				// our payload is const, so make a copy before changing it
-				LLSD newpayload = payload;
-				newpayload["sigtype"] = "add";
-				abortProcessing = mChanged(newpayload);
-				onChange(pNotification);
-			}
-		}
-		else
-		{
-			if (wasFound)
-			{
-				// it already existed, so this is a delete
-				mItems.erase(pNotification);
-				// our payload is const, so make a copy before changing it
-				LLSD newpayload = payload;
-				newpayload["sigtype"] = "delete";
-				abortProcessing = mChanged(newpayload);
-				onChange(pNotification);
-			}
-			// didn't pass, not on our list, do nothing
-		}
-	}
-	else if (cmd == "add")
-	{
-		// should be no reason we'd ever get an add if we already have it
-		// if passes filter send an add message, else do nothing
-		assert(!wasFound);
-		if (passesFilter)
-		{
-			// not in our list, add it and say so
-			mItems.insert(pNotification);
-			abortProcessing = mChanged(payload);
-			onAdd(pNotification);
-		}
-	}
-	else if (cmd == "delete")
-	{
-		// if we have it in our list, pass on the delete, then delete it, else do nothing
-		if (wasFound)
-		{
-			abortProcessing = mChanged(payload);
-			mItems.erase(pNotification);
-			onDelete(pNotification);
-		}
-	}
-	return abortProcessing;
-}
-
-/* static */
-LLNotificationChannelPtr LLNotificationChannel::buildChannel(const std::string& name, 
-															 const std::string& parent,
-															 LLNotificationFilter filter, 
-															 LLNotificationComparator comparator)
-{
-	// note: this is not a leak; notifications are self-registering.
-	// This factory helps to prevent excess deletions by making sure all smart
-	// pointers to notification channels come from the same source
-	new LLNotificationChannel(name, parent, filter, comparator);
-	return LLNotifications::instance().getChannel(name);
-}
-
-
-LLNotificationChannel::LLNotificationChannel(const std::string& name, 
-											 const std::string& parent,
-											 LLNotificationFilter filter, 
-											 LLNotificationComparator comparator) : 
-LLNotificationChannelBase(filter, comparator),
-mName(name),
-mParent(parent)
-{
-	// store myself in the channel map
-	LLNotifications::instance().addChannel(LLNotificationChannelPtr(this));
-	// bind to notification broadcast
-	if (parent.empty())
-	{
-		LLNotifications::instance().connectChanged(
-			boost::bind(&LLNotificationChannelBase::updateItem, this, _1));
-	}
-	else
-	{
-		LLNotificationChannelPtr p = LLNotifications::instance().getChannel(parent);
-		p->connectChanged(boost::bind(&LLNotificationChannelBase::updateItem, this, _1));
-	}
-}
-
-
-void LLNotificationChannel::setComparator(LLNotificationComparator comparator) 
-{ 
-	mComparator = comparator; 
-	LLNotificationSet s2(mComparator);
-	s2.insert(mItems.begin(), mItems.end());
-	mItems.swap(s2);
-	
-	// notify clients that we've been resorted
-	mChanged(LLSD().insert("sigtype", "sort")); 
-}
-
-bool LLNotificationChannel::isEmpty() const
-{
-	return mItems.empty();
-}
-
-LLNotificationChannel::Iterator LLNotificationChannel::begin()
-{
-	return mItems.begin();
-}
-
-LLNotificationChannel::Iterator LLNotificationChannel::end()
-{
-	return mItems.end();
-}
-
-std::string LLNotificationChannel::summarize()
-{
-	std::string s("Channel '");
-	s += mName;
-	s += "'\n  ";
-	for (LLNotificationChannel::Iterator it = begin(); it != end(); ++it)
-	{
-		s += (*it)->summarize();
-		s += "\n  ";
-	}
-	return s;
-}
-
-
-// ---
-// END OF LLNotificationChannel implementation
-// =========================================================
-
-
-// =========================================================
-// LLNotifications implementation
-// ---
-LLNotifications::LLNotifications() : LLNotificationChannelBase(LLNotificationFilters::includeEverything,
-															   LLNotificationComparators::orderByUUID()),
-									mIgnoreAllNotifications(false)
-{
-	LLUICtrl::CommitCallbackRegistry::currentRegistrar().add("Notification.Show", boost::bind(&LLNotifications::addFromCallback, this, _2));
-
-    mListener.reset(new LLNotificationsListener(*this));
-}
-
-
-// The expiration channel gets all notifications that are cancelled
-bool LLNotifications::expirationFilter(LLNotificationPtr pNotification)
-{
-	return pNotification->isCancelled() || pNotification->isRespondedTo();
-}
-
-bool LLNotifications::expirationHandler(const LLSD& payload)
-{
-	if (payload["sigtype"].asString() != "delete")
-	{
-		// anything added to this channel actually should be deleted from the master
-		cancel(find(payload["id"]));
-		return true;	// don't process this item any further
-	}
-	return false;
-}
-
-bool LLNotifications::uniqueFilter(LLNotificationPtr pNotif)
-{
-	if (!pNotif->hasUniquenessConstraints())
-	{
-		return true;
-	}
-
-	// checks against existing unique notifications
-	for (LLNotificationMap::iterator existing_it = mUniqueNotifications.find(pNotif->getName());
-		existing_it != mUniqueNotifications.end();
-		++existing_it)
-	{
-		LLNotificationPtr existing_notification = existing_it->second;
-		if (pNotif != existing_notification 
-			&& pNotif->isEquivalentTo(existing_notification))
-		{
-			return false;
-		}
-	}
-
-	return true;
-}
-
-bool LLNotifications::uniqueHandler(const LLSD& payload)
-{
-	LLNotificationPtr pNotif = LLNotifications::instance().find(payload["id"].asUUID());
-	if (pNotif && pNotif->hasUniquenessConstraints()) 
-	{
-		if (payload["sigtype"].asString() == "add")
-		{
-			// not a duplicate according to uniqueness criteria, so we keep it
-			// and store it for future uniqueness checks
-			mUniqueNotifications.insert(std::make_pair(pNotif->getName(), pNotif));
-		}
-		else if (payload["sigtype"].asString() == "delete")
-		{
-			mUniqueNotifications.erase(pNotif->getName());
-		}
-	}
-
-	return false;
-}
-
-bool LLNotifications::failedUniquenessTest(const LLSD& payload)
-{
-	LLNotificationPtr pNotif = LLNotifications::instance().find(payload["id"].asUUID());
-	
-	if (!pNotif || !pNotif->hasUniquenessConstraints())
-	{
-		return false;
-	}
-
-	// checks against existing unique notifications
-	for (LLNotificationMap::iterator existing_it = mUniqueNotifications.find(pNotif->getName());
-		existing_it != mUniqueNotifications.end();
-		++existing_it)
-	{
-		LLNotificationPtr existing_notification = existing_it->second;
-		if (pNotif != existing_notification 
-			&& pNotif->isEquivalentTo(existing_notification))
-		{
-			// copy notification instance data over to oldest instance
-			// of this unique notification and update it
-			existing_notification->updateFrom(pNotif);
-			// then delete the new one
-			pNotif->cancel();
-		}
-	}
-
-	return false;
-}
-
-
-void LLNotifications::addChannel(LLNotificationChannelPtr pChan)
-{
-	mChannels[pChan->getName()] = pChan;
-}
-
-LLNotificationChannelPtr LLNotifications::getChannel(const std::string& channelName)
-{
-	ChannelMap::iterator p = mChannels.find(channelName);
-	if(p == mChannels.end())
-	{
-		llerrs << "Did not find channel named " << channelName << llendl;
-	}
-	return p->second;
-}
-
-
-// this function is called once at construction time, after the object is constructed.
-void LLNotifications::initSingleton()
-{
-	loadTemplates();
-	createDefaultChannels();
-}
-
-void LLNotifications::createDefaultChannels()
-{
-	// now construct the various channels AFTER loading the notifications,
-	// because the history channel is going to rewrite the stored notifications file
-	LLNotificationChannel::buildChannel("Expiration", "",
-		boost::bind(&LLNotifications::expirationFilter, this, _1));
-	LLNotificationChannel::buildChannel("Unexpired", "",
-		!boost::bind(&LLNotifications::expirationFilter, this, _1)); // use negated bind
-	LLNotificationChannel::buildChannel("Unique", "Unexpired",
-		boost::bind(&LLNotifications::uniqueFilter, this, _1));
-	LLNotificationChannel::buildChannel("Ignore", "Unique",
-		filterIgnoredNotifications);
-	LLNotificationChannel::buildChannel("Visible", "Ignore",
-		&LLNotificationFilters::includeEverything);
-
-	// create special history channel
-	//std::string notifications_log_file = gDirUtilp->getExpandedFilename ( LL_PATH_PER_SL_ACCOUNT, "open_notifications.xml" );
-	// use ^^^ when done debugging notifications serialization
-	std::string notifications_log_file = gDirUtilp->getExpandedFilename ( LL_PATH_USER_SETTINGS, "open_notifications.xml" );
-	// this isn't a leak, don't worry about the empty "new"
-	new LLNotificationHistoryChannel(notifications_log_file);
-
-	// connect action methods to these channels
-	LLNotifications::instance().getChannel("Expiration")->
-        connectChanged(boost::bind(&LLNotifications::expirationHandler, this, _1));
-	LLNotifications::instance().getChannel("Unique")->
-        connectChanged(boost::bind(&LLNotifications::uniqueHandler, this, _1));
-	LLNotifications::instance().getChannel("Unique")->
-        connectFailedFilter(boost::bind(&LLNotifications::failedUniquenessTest, this, _1));
-	LLNotifications::instance().getChannel("Ignore")->
-		connectFailedFilter(&handleIgnoredNotification);
-}
-
-bool LLNotifications::addTemplate(const std::string &name, 
-								  LLNotificationTemplatePtr theTemplate)
-{
-	if (mTemplates.count(name))
-	{
-		llwarns << "LLNotifications -- attempted to add template '" << name << "' twice." << llendl;
-		return false;
-	}
-	mTemplates[name] = theTemplate;
-	return true;
-}
-
-LLNotificationTemplatePtr LLNotifications::getTemplate(const std::string& name)
-{
-	if (mTemplates.count(name))
-	{
-		return mTemplates[name];
-	}
-	else
-	{
-		return mTemplates["MissingAlert"];
-	}
-}
-
-bool LLNotifications::templateExists(const std::string& name)
-{
-	return (mTemplates.count(name) != 0);
-}
-
-void LLNotifications::clearTemplates()
-{
-	mTemplates.clear();
-}
-
-void LLNotifications::forceResponse(const LLNotification::Params& params, S32 option)
-{
-	LLNotificationPtr temp_notify(new LLNotification(params));
-	LLSD response = temp_notify->getResponseTemplate();
-	LLSD selected_item = temp_notify->getForm()->getElement(option);
-	
-	if (selected_item.isUndefined())
-	{
-		llwarns << "Invalid option" << option << " for notification " << (std::string)params.name << llendl;
-		return;
-	}
-	response[selected_item["name"].asString()] = true;
-
-	temp_notify->respond(response);
-}
-
-LLNotifications::TemplateNames LLNotifications::getTemplateNames() const
-{
-	TemplateNames names;
-	for (TemplateMap::const_iterator it = mTemplates.begin(); it != mTemplates.end(); ++it)
-	{
-		names.push_back(it->first);
-	}
-	return names;
-}
-
-typedef std::map<std::string, std::string> StringMap;
-void replaceSubstitutionStrings(LLXMLNodePtr node, StringMap& replacements)
-{
-	//llwarns << "replaceSubstitutionStrings" << llendl;
-	// walk the list of attributes looking for replacements
-	for (LLXMLAttribList::iterator it=node->mAttributes.begin();
-		 it != node->mAttributes.end(); ++it)
-	{
-		std::string value = it->second->getValue();
-		if (value[0] == '$')
-		{
-			value.erase(0, 1);	// trim off the $
-			std::string replacement;
-			StringMap::const_iterator found = replacements.find(value);
-			if (found != replacements.end())
-			{
-				replacement = found->second;
-				//llwarns << "replaceSubstituionStrings: value: " << value << " repl: " << replacement << llendl;
-
-				it->second->setValue(replacement);
-			}
-			else
-			{
-				llwarns << "replaceSubstituionStrings FAILURE: value: " << value << " repl: " << replacement << llendl;
-			}
-		}
-	}
-	
-	// now walk the list of children and call this recursively.
-	for (LLXMLNodePtr child = node->getFirstChild(); 
-		 child.notNull(); child = child->getNextSibling())
-	{
-		replaceSubstitutionStrings(child, replacements);
-	}
-}
-
-// private to this file
-// returns true if the template request was invalid and there's nothing else we
-// can do with this node, false if you should keep processing (it may have
-// replaced the contents of the node referred to)
-LLXMLNodePtr LLNotifications::checkForXMLTemplate(LLXMLNodePtr item)
-{
-	if (item->hasName("usetemplate"))
-	{
-		std::string replacementName;
-		if (item->getAttributeString("name", replacementName))
-		{
-			StringMap replacements;
-			for (LLXMLAttribList::const_iterator it=item->mAttributes.begin(); 
-				 it != item->mAttributes.end(); ++it)
-			{
-				replacements[it->second->getName()->mString] = it->second->getValue();
-			}
-			if (mXmlTemplates.count(replacementName))
-			{
-				item=LLXMLNode::replaceNode(item, mXmlTemplates[replacementName]);
-				
-				// walk the nodes looking for $(substitution) here and replace
-				replaceSubstitutionStrings(item, replacements);
-			}
-			else
-			{
-				llwarns << "XML template lookup failure on '" << replacementName << "' " << llendl;
-			}
-		}
-	}
-	return item;
-}
-
-bool LLNotifications::loadTemplates()
-{
-	const std::string xml_filename = "notifications.xml";
-	LLXMLNodePtr root;
-	
-	BOOL success  = LLUICtrlFactory::getLayeredXMLNode(xml_filename, root);
-	
-	if (!success || root.isNull() || !root->hasName( "notifications" ))
-	{
-		llerrs << "Problem reading UI Notifications file: " << xml_filename << llendl;
-		return false;
-	}
-	
-	clearTemplates();
-	
-	for (LLXMLNodePtr item = root->getFirstChild();
-		 item.notNull(); item = item->getNextSibling())
-	{
-		// we do this FIRST so that item can be changed if we 
-		// encounter a usetemplate -- we just replace the
-		// current xml node and keep processing
-		item = checkForXMLTemplate(item);
-		
-		if (item->hasName("global"))
-		{
-			std::string global_name;
-			if (item->getAttributeString("name", global_name))
-			{
-				mGlobalStrings[global_name] = item->getTextContents();
-			}
-			continue;
-		}
-		
-		if (item->hasName("template"))
-		{
-			// store an xml template; templates must have a single node (can contain
-			// other nodes)
-			std::string name;
-			item->getAttributeString("name", name);
-			LLXMLNodePtr ptr = item->getFirstChild();
-			mXmlTemplates[name] = ptr;
-			continue;
-		}
-		
-		if (!item->hasName("notification"))
-		{
-            llwarns << "Unexpected entity " << item->getName()->mString << 
-                       " found in " << xml_filename << llendl;
-			continue;
-		}
-		
-		// now we know we have a notification entry, so let's build it
-		LLNotificationTemplatePtr pTemplate(new LLNotificationTemplate());
-
-		if (!item->getAttributeString("name", pTemplate->mName))
-		{
-			llwarns << "Unable to parse notification with no name" << llendl;
-			continue;
-		}
-		
-		//llinfos << "Parsing " << pTemplate->mName << llendl;
-		
-		pTemplate->mMessage = item->getTextContents();
-		pTemplate->mDefaultFunctor = pTemplate->mName;
-		item->getAttributeString("type", pTemplate->mType);
-		item->getAttributeString("icon", pTemplate->mIcon);
-		item->getAttributeString("label", pTemplate->mLabel);
-		item->getAttributeU32("duration", pTemplate->mExpireSeconds);
-		item->getAttributeU32("expireOption", pTemplate->mExpireOption);
-
-		std::string priority;
-		item->getAttributeString("priority", priority);
-		pTemplate->mPriority = NOTIFICATION_PRIORITY_NORMAL;
-		if (!priority.empty())
-		{
-			if (priority == "low")      pTemplate->mPriority = NOTIFICATION_PRIORITY_LOW;
-			if (priority == "normal")   pTemplate->mPriority = NOTIFICATION_PRIORITY_NORMAL;
-			if (priority == "high")     pTemplate->mPriority = NOTIFICATION_PRIORITY_HIGH;
-			if (priority == "critical") pTemplate->mPriority = NOTIFICATION_PRIORITY_CRITICAL;
-		}
-		
-		item->getAttributeString("functor", pTemplate->mDefaultFunctor);
-
-		BOOL persist = false;
-		item->getAttributeBOOL("persist", persist);
-		pTemplate->mPersist = persist;
-		
-		std::string sound;
-		item->getAttributeString("sound", sound);
-		if (!sound.empty())
-		{
-			// test for bad sound effect name / missing effect
-			if (LLUI::sSettingGroups["config"]->controlExists(sound))
-			{
-				pTemplate->mSoundEffect = 
-					LLUUID(LLUI::sSettingGroups["config"]->getString(sound));
-			}
-			else
-			{
-				llwarns << "Unknown sound effect control name " << sound
-					<< llendl;
-			}
-		}
-
-		for (LLXMLNodePtr child = item->getFirstChild();
-			 !child.isNull(); child = child->getNextSibling())
-		{
-			child = checkForXMLTemplate(child);
-			
-			// <url>
-			if (child->hasName("url"))
-			{
-				pTemplate->mURL = child->getTextContents();
-				child->getAttributeU32("option", pTemplate->mURLOption);
-				child->getAttributeU32("openexternally", pTemplate->mURLOpenExternally);
-			}
-			
-            if (child->hasName("unique"))
-            {
-                pTemplate->mUnique = true;
-                for (LLXMLNodePtr formitem = child->getFirstChild();
-                     !formitem.isNull(); formitem = formitem->getNextSibling())
-                {
-                    if (formitem->hasName("context"))
-                    {
-                        std::string key;
-                        formitem->getAttributeString("key", key);
-                        pTemplate->mUniqueContext.push_back(key);
-                        //llwarns << "adding " << key << " to unique context" << llendl;
-                    }
-                    else
-                    {
-                        llwarns << "'unique' has unrecognized subelement " 
-                        << formitem->getName()->mString << llendl;
-                    }
-                }
-            }
-            
-			// <form>
-			if (child->hasName("form"))
-			{
-                pTemplate->mForm = LLNotificationFormPtr(new LLNotificationForm(pTemplate->mName, child));
-			}
-		}
-		addTemplate(pTemplate->mName, pTemplate);
-	}
-	
-	//std::ostringstream ostream;
-	//root->writeToOstream(ostream, "\n  ");
-	//llwarns << ostream.str() << llendl;
-	
-	return true;
-}
-
-// Add a simple notification (from XUI)
-void LLNotifications::addFromCallback(const LLSD& name)
-{
-	add(LLNotification::Params().name(name.asString()));	
-}
-
-// we provide a couple of simple add notification functions so that it's reasonable to create notifications in one line
-LLNotificationPtr LLNotifications::add(const std::string& name, 
-										const LLSD& substitutions, 
-										const LLSD& payload)
-{
-	LLNotification::Params::Functor functor_p;
-	functor_p.name = name;
-	return add(LLNotification::Params().name(name).substitutions(substitutions).payload(payload).functor(functor_p));	
-}
-
-LLNotificationPtr LLNotifications::add(const std::string& name, 
-										const LLSD& substitutions, 
-										const LLSD& payload, 
-										const std::string& functor_name)
-{
-	LLNotification::Params::Functor functor_p;
-	functor_p.name = functor_name;
-	return add(LLNotification::Params().name(name).substitutions(substitutions).payload(payload).functor(functor_p));	
-}
-
-LLNotificationPtr LLNotifications::add(const std::string& name, 
-										const LLSD& substitutions, 
-										const LLSD& payload, 
-										LLNotificationFunctorRegistry::ResponseFunctor functor)
-{
-	LLNotification::Params::Functor functor_p;
-	functor_p.function = functor;
-	return add(LLNotification::Params().name(name).substitutions(substitutions).payload(payload).functor(functor_p));	
-}
-
-// generalized add function that takes a parameter block object for more complex instantiations
-LLNotificationPtr LLNotifications::add(const LLNotification::Params& p)
-{
-	LLNotificationPtr pNotif(new LLNotification(p));
-	add(pNotif);
-	return pNotif;
-}
-
-
-void LLNotifications::add(const LLNotificationPtr pNotif)
-{
-	// first see if we already have it -- if so, that's a problem
-	LLNotificationSet::iterator it=mItems.find(pNotif);
-	if (it != mItems.end())
-	{
-		llerrs << "Notification added a second time to the master notification channel." << llendl;
-	}
-
-	updateItem(LLSD().insert("sigtype", "add").insert("id", pNotif->id()), pNotif);
-}
-
-void LLNotifications::cancel(LLNotificationPtr pNotif)
-{
-	LLNotificationSet::iterator it=mItems.find(pNotif);
-	if (it == mItems.end())
-	{
-		llerrs << "Attempted to delete nonexistent notification " << pNotif->getName() << llendl;
-	}
-	updateItem(LLSD().insert("sigtype", "delete").insert("id", pNotif->id()), pNotif);
-	pNotif->cancel();
-}
-
-void LLNotifications::update(const LLNotificationPtr pNotif)
-{
-	LLNotificationSet::iterator it=mItems.find(pNotif);
-	if (it != mItems.end())
-	{
-		updateItem(LLSD().insert("sigtype", "change").insert("id", pNotif->id()), pNotif);
-	}
-}
-
-
-LLNotificationPtr LLNotifications::find(LLUUID uuid)
-{
-	LLNotificationPtr target = LLNotificationPtr(new LLNotification(uuid));
-	LLNotificationSet::iterator it=mItems.find(target);
-	if (it == mItems.end())
-	{
-		llwarns << "Tried to dereference uuid '" << uuid << "' as a notification key but didn't find it." << llendl;
-		return LLNotificationPtr((LLNotification*)NULL);
-	}
-	else
-	{
-		return *it;
-	}
-}
-
-void LLNotifications::forEachNotification(NotificationProcess process)
-{
-	std::for_each(mItems.begin(), mItems.end(), process);
-}
-
-std::string LLNotifications::getGlobalString(const std::string& key) const
-{
-	GlobalStringMap::const_iterator it = mGlobalStrings.find(key);
-	if (it != mGlobalStrings.end())
-	{
-		return it->second;
-	}
-	else
-	{
-		// if we don't have the key as a global, return the key itself so that the error
-		// is self-diagnosing.
-		return key;
-	}
-}
-
-void LLNotifications::setIgnoreAllNotifications(bool setting)
-{
-	mIgnoreAllNotifications = setting; 
-}
-bool LLNotifications::getIgnoreAllNotifications()
-{
-	return mIgnoreAllNotifications; 
-}
-													
-// ---
-// END OF LLNotifications implementation
-// =========================================================
-
-std::ostream& operator<<(std::ostream& s, const LLNotification& notification)
-{
-	s << notification.summarize();
-	return s;
-}
-
->>>>>>> 29607ab7
+/**
+* @file llnotifications.cpp
+* @brief Non-UI queue manager for keeping a prioritized list of notifications
+*
+* $LicenseInfo:firstyear=2008&license=viewergpl$
+* 
+* Copyright (c) 2008-2009, Linden Research, Inc.
+* 
+* Second Life Viewer Source Code
+* The source code in this file ("Source Code") is provided by Linden Lab
+* to you under the terms of the GNU General Public License, version 2.0
+* ("GPL"), unless you have obtained a separate licensing agreement
+* ("Other License"), formally executed by you and Linden Lab.  Terms of
+* the GPL can be found in doc/GPL-license.txt in this distribution, or
+* online at http://secondlifegrid.net/programs/open_source/licensing/gplv2
+* 
+* There are special exceptions to the terms and conditions of the GPL as
+* it is applied to this Source Code. View the full text of the exception
+* in the file doc/FLOSS-exception.txt in this software distribution, or
+* online at
+* http://secondlifegrid.net/programs/open_source/licensing/flossexception
+* 
+* By copying, modifying or distributing this software, you acknowledge
+* that you have read and understood your obligations described above,
+* and agree to abide by those obligations.
+* 
+* ALL LINDEN LAB SOURCE CODE IS PROVIDED "AS IS." LINDEN LAB MAKES NO
+* WARRANTIES, EXPRESS, IMPLIED OR OTHERWISE, REGARDING ITS ACCURACY,
+* COMPLETENESS OR PERFORMANCE.
+* $/LicenseInfo$
+*/
+
+#include "linden_common.h"
+
+#include "llnotifications.h"
+
+#include "lluictrl.h"
+#include "lluictrlfactory.h"
+#include "lldir.h"
+#include "llsdserialize.h"
+#include "lltrans.h"
+#include "llnotificationslistener.h"
+
+#include <algorithm>
+#include <boost/regex.hpp>
+
+
+const std::string NOTIFICATION_PERSIST_VERSION = "0.93";
+
+// local channel for notification history
+class LLNotificationHistoryChannel : public LLNotificationChannel
+{
+	LOG_CLASS(LLNotificationHistoryChannel);
+public:
+	LLNotificationHistoryChannel(const std::string& filename) : 
+		LLNotificationChannel("History", "Visible", &historyFilter, LLNotificationComparators::orderByUUID()),
+		mFileName(filename)
+	{
+		connectChanged(boost::bind(&LLNotificationHistoryChannel::historyHandler, this, _1));
+		loadPersistentNotifications();
+	}
+
+private:
+	bool historyHandler(const LLSD& payload)
+	{
+		// we ignore "load" messages, but rewrite the persistence file on any other
+		std::string sigtype = payload["sigtype"];
+		if (sigtype != "load")
+		{
+			savePersistentNotifications();
+		}
+		return false;
+	}
+
+	// The history channel gets all notifications except those that have been cancelled
+	static bool historyFilter(LLNotificationPtr pNotification)
+	{
+		return !pNotification->isCancelled();
+	}
+
+	void savePersistentNotifications()
+	{
+		llinfos << "Saving open notifications to " << mFileName << llendl;
+
+		llofstream notify_file(mFileName.c_str());
+		if (!notify_file.is_open()) 
+		{
+			llwarns << "Failed to open " << mFileName << llendl;
+			return;
+		}
+
+		LLSD output;
+		output["version"] = NOTIFICATION_PERSIST_VERSION;
+		LLSD& data = output["data"];
+
+		for (LLNotificationSet::iterator it = mItems.begin(); it != mItems.end(); ++it)
+		{
+			if (!LLNotifications::instance().templateExists((*it)->getName())) continue;
+
+			// only store notifications flagged as persisting
+			LLNotificationTemplatePtr templatep = LLNotifications::instance().getTemplate((*it)->getName());
+			if (!templatep->mPersist) continue;
+
+			data.append((*it)->asLLSD());
+		}
+
+		LLPointer<LLSDFormatter> formatter = new LLSDXMLFormatter();
+		formatter->format(output, notify_file, LLSDFormatter::OPTIONS_PRETTY);
+	}
+
+	void loadPersistentNotifications()
+	{
+		llinfos << "Loading open notifications from " << mFileName << llendl;
+
+		llifstream notify_file(mFileName.c_str());
+		if (!notify_file.is_open()) 
+		{
+			llwarns << "Failed to open " << mFileName << llendl;
+			return;
+		}
+
+		LLSD input;
+		LLPointer<LLSDParser> parser = new LLSDXMLParser();
+		if (parser->parse(notify_file, input, LLSDSerialize::SIZE_UNLIMITED) < 0)
+		{
+			llwarns << "Failed to parse open notifications" << llendl;
+			return;
+		}
+
+		if (input.isUndefined()) return;
+		std::string version = input["version"];
+		if (version != NOTIFICATION_PERSIST_VERSION)
+		{
+			llwarns << "Bad open notifications version: " << version << llendl;
+			return;
+		}
+		LLSD& data = input["data"];
+		if (data.isUndefined()) return;
+
+		LLNotifications& instance = LLNotifications::instance();
+		for (LLSD::array_const_iterator notification_it = data.beginArray();
+			notification_it != data.endArray();
+			++notification_it)
+		{
+			instance.add(LLNotificationPtr(new LLNotification(*notification_it)));
+		}
+	}
+
+	//virtual
+	void onDelete(LLNotificationPtr pNotification)
+	{
+		// we want to keep deleted notifications in our log
+		mItems.insert(pNotification);
+		
+		return;
+	}
+	
+private:
+	std::string mFileName;
+};
+
+bool filterIgnoredNotifications(LLNotificationPtr notification)
+{
+	// filter everything if we are to ignore ALL
+	if(LLNotifications::instance().getIgnoreAllNotifications())
+	{
+		return false;
+	}
+
+	LLNotificationFormPtr form = notification->getForm();
+	// Check to see if the user wants to ignore this alert
+	if (form->getIgnoreType() != LLNotificationForm::IGNORE_NO)
+	{
+		return LLUI::sSettingGroups["ignores"]->getBOOL(notification->getName());
+	}
+
+	return true;
+}
+
+bool handleIgnoredNotification(const LLSD& payload)
+{
+	if (payload["sigtype"].asString() == "add")
+	{
+		LLNotificationPtr pNotif = LLNotifications::instance().find(payload["id"].asUUID());
+		if (!pNotif) return false;
+
+		LLNotificationFormPtr form = pNotif->getForm();
+		LLSD response;
+		switch(form->getIgnoreType())
+		{
+		case LLNotificationForm::IGNORE_WITH_DEFAULT_RESPONSE:
+			response = pNotif->getResponseTemplate(LLNotification::WITH_DEFAULT_BUTTON);
+			break;
+		case LLNotificationForm::IGNORE_WITH_LAST_RESPONSE:
+			response = LLUI::sSettingGroups["ignores"]->getLLSD("Default" + pNotif->getName());
+			break;
+		case LLNotificationForm::IGNORE_SHOW_AGAIN:
+			break;
+		default:
+			return false;
+		}
+		pNotif->setIgnored(true);
+		pNotif->respond(response);
+		return true; 	// don't process this item any further
+	}
+	return false;
+}
+
+namespace LLNotificationFilters
+{
+	// a sample filter
+	bool includeEverything(LLNotificationPtr p)
+	{
+		return true;
+	}
+};
+
+LLNotificationForm::LLNotificationForm()
+:	mFormData(LLSD::emptyArray()),
+	mIgnore(IGNORE_NO)
+{
+}
+
+
+LLNotificationForm::LLNotificationForm(const std::string& name, const LLXMLNodePtr xml_node) 
+:	mFormData(LLSD::emptyArray()),
+	mIgnore(IGNORE_NO)
+{
+	if (!xml_node->hasName("form"))
+	{
+		llwarns << "Bad xml node for form: " << xml_node->getName() << llendl;
+	}
+	LLXMLNodePtr child = xml_node->getFirstChild();
+	while(child)
+	{
+		child = LLNotifications::instance().checkForXMLTemplate(child);
+
+		LLSD item_entry;
+		std::string element_name = child->getName()->mString;
+
+		if (element_name == "ignore" )
+		{
+			bool save_option = false;
+			child->getAttribute_bool("save_option", save_option);
+			if (!save_option)
+			{
+				mIgnore = IGNORE_WITH_DEFAULT_RESPONSE;
+			}
+			else
+			{
+				// remember last option chosen by user and automatically respond with that in the future
+				mIgnore = IGNORE_WITH_LAST_RESPONSE;
+				LLUI::sSettingGroups["ignores"]->declareLLSD(std::string("Default") + name, "", std::string("Default response for notification " + name));
+			}
+			child->getAttributeString("text", mIgnoreMsg);
+			BOOL show_notification = TRUE;
+			LLUI::sSettingGroups["ignores"]->declareBOOL(name, show_notification, "Ignore notification with this name", TRUE);
+		}
+		else
+		{
+			// flatten xml form entry into single LLSD map with type==name
+			item_entry["type"] = element_name;
+			const LLXMLAttribList::iterator attrib_end = child->mAttributes.end();
+			for(LLXMLAttribList::iterator attrib_it = child->mAttributes.begin();
+				attrib_it != attrib_end;
+				++attrib_it)
+			{
+				item_entry[std::string(attrib_it->second->getName()->mString)] = attrib_it->second->getValue();
+			}
+			item_entry["value"] = child->getTextContents();
+			mFormData.append(item_entry);
+		}
+
+		child = child->getNextSibling();
+	}
+}
+
+LLNotificationForm::LLNotificationForm(const LLSD& sd)
+{
+	if (sd.isArray())
+	{
+		mFormData = sd;
+	}
+	else
+	{
+		llwarns << "Invalid form data " << sd << llendl;
+		mFormData = LLSD::emptyArray();
+	}
+}
+
+LLSD LLNotificationForm::asLLSD() const
+{ 
+	return mFormData; 
+}
+
+LLSD LLNotificationForm::getElement(const std::string& element_name)
+{
+	for (LLSD::array_const_iterator it = mFormData.beginArray();
+		it != mFormData.endArray();
+		++it)
+	{
+		if ((*it)["name"].asString() == element_name) return (*it);
+	}
+	return LLSD();
+}
+
+
+bool LLNotificationForm::hasElement(const std::string& element_name)
+{
+	for (LLSD::array_const_iterator it = mFormData.beginArray();
+		it != mFormData.endArray();
+		++it)
+	{
+		if ((*it)["name"].asString() == element_name) return true;
+	}
+	return false;
+}
+
+void LLNotificationForm::addElement(const std::string& type, const std::string& name, const LLSD& value)
+{
+	LLSD element;
+	element["type"] = type;
+	element["name"] = name;
+	element["text"] = name;
+	element["value"] = value;
+	element["index"] = mFormData.size();
+	mFormData.append(element);
+}
+
+void LLNotificationForm::append(const LLSD& sub_form)
+{
+	if (sub_form.isArray())
+	{
+		for (LLSD::array_const_iterator it = sub_form.beginArray();
+			it != sub_form.endArray();
+			++it)
+		{
+			mFormData.append(*it);
+		}
+	}
+}
+
+void LLNotificationForm::formatElements(const LLSD& substitutions)
+{
+	for (LLSD::array_iterator it = mFormData.beginArray();
+		it != mFormData.endArray();
+		++it)
+	{
+		// format "text" component of each form element
+		if ((*it).has("text"))
+		{
+			std::string text = (*it)["text"].asString();
+			LLStringUtil::format(text, substitutions);
+			(*it)["text"] = text;
+		}
+		if ((*it)["type"].asString() == "text" && (*it).has("value"))
+		{
+			std::string value = (*it)["value"].asString();
+			LLStringUtil::format(value, substitutions);
+			(*it)["value"] = value;
+		}
+	}
+}
+
+std::string LLNotificationForm::getDefaultOption()
+{
+	for (LLSD::array_const_iterator it = mFormData.beginArray();
+		it != mFormData.endArray();
+		++it)
+	{
+		if ((*it)["default"]) return (*it)["name"].asString();
+	}
+	return "";
+}
+
+LLNotificationTemplate::LLNotificationTemplate() :
+	mExpireSeconds(0),
+	mExpireOption(-1),
+	mURLOption(-1),
+    mURLOpenExternally(-1),
+	mUnique(false),
+	mPriority(NOTIFICATION_PRIORITY_NORMAL)
+{
+	mForm = LLNotificationFormPtr(new LLNotificationForm()); 
+}
+
+LLNotification::LLNotification(const LLNotification::Params& p) : 
+	mTimestamp(p.time_stamp), 
+	mSubstitutions(p.substitutions),
+	mPayload(p.payload),
+	mExpiresAt(0),
+	mTemporaryResponder(false),
+	mRespondedTo(false),
+	mPriority(p.priority),
+	mCancelled(false),
+	mIgnored(false)
+{
+	if (p.functor.name.isChosen())
+	{
+		mResponseFunctorName = p.functor.name;
+	}
+	else if (p.functor.function.isChosen())
+	{
+		mResponseFunctorName = LLUUID::generateNewID().asString();
+		LLNotificationFunctorRegistry::instance().registerFunctor(mResponseFunctorName, p.functor.function());
+
+		mTemporaryResponder = true;
+	}
+
+	mId.generate();
+	init(p.name, p.form_elements);
+}
+
+
+LLNotification::LLNotification(const LLSD& sd) :
+	mTemporaryResponder(false),
+	mRespondedTo(false),
+	mCancelled(false),
+	mIgnored(false)
+{ 
+	mId.generate();
+	mSubstitutions = sd["substitutions"];
+	mPayload = sd["payload"]; 
+	mTimestamp = sd["time"]; 
+	mExpiresAt = sd["expiry"];
+	mPriority = (ENotificationPriority)sd["priority"].asInteger();
+	mResponseFunctorName = sd["responseFunctor"].asString();
+	std::string templatename = sd["name"].asString();
+	init(templatename, LLSD());
+	// replace form with serialized version
+	mForm = LLNotificationFormPtr(new LLNotificationForm(sd["form"]));
+}
+
+
+LLSD LLNotification::asLLSD()
+{
+	LLSD output;
+	output["name"] = mTemplatep->mName;
+	output["form"] = getForm()->asLLSD();
+	output["substitutions"] = mSubstitutions;
+	output["payload"] = mPayload;
+	output["time"] = mTimestamp;
+	output["expiry"] = mExpiresAt;
+	output["priority"] = (S32)mPriority;
+	output["responseFunctor"] = mResponseFunctorName;
+	return output;
+}
+
+void LLNotification::update()
+{
+	LLNotifications::instance().update(shared_from_this());
+}
+
+void LLNotification::updateFrom(LLNotificationPtr other)
+{
+	// can only update from the same notification type
+	if (mTemplatep != other->mTemplatep) return;
+
+	// NOTE: do NOT change the ID, since it is the key to
+	// this given instance, just update all the metadata
+	//mId = other->mId;
+
+	mPayload = other->mPayload;
+	mSubstitutions = other->mSubstitutions;
+	mTimestamp = other->mTimestamp;
+	mExpiresAt = other->mExpiresAt;
+	mCancelled = other->mCancelled;
+	mIgnored = other->mIgnored;
+	mPriority = other->mPriority;
+	mForm = other->mForm;
+	mResponseFunctorName = other->mResponseFunctorName;
+	mRespondedTo = other->mRespondedTo;
+	mTemporaryResponder = other->mTemporaryResponder;
+
+	update();
+}
+
+const LLNotificationFormPtr LLNotification::getForm()
+{
+	return mForm;
+}
+
+void LLNotification::cancel()
+{
+	mCancelled = true;
+}
+
+LLSD LLNotification::getResponseTemplate(EResponseTemplateType type)
+{
+	LLSD response = LLSD::emptyMap();
+	for (S32 element_idx = 0;
+		element_idx < mForm->getNumElements();
+		++element_idx)
+	{
+		LLSD element = mForm->getElement(element_idx);
+		if (element.has("name"))
+		{
+			response[element["name"].asString()] = element["value"];
+		}
+
+		if ((type == WITH_DEFAULT_BUTTON) 
+			&& element["default"].asBoolean())
+		{
+			response[element["name"].asString()] = true;
+		}
+	}
+	return response;
+}
+
+//static
+S32 LLNotification::getSelectedOption(const LLSD& notification, const LLSD& response)
+{
+	LLNotificationForm form(notification["form"]);
+
+	for (S32 element_idx = 0;
+		element_idx < form.getNumElements();
+		++element_idx)
+	{
+		LLSD element = form.getElement(element_idx);
+
+		// only look at buttons
+		if (element["type"].asString() == "button" 
+			&& response[element["name"].asString()].asBoolean())
+		{
+			return element["index"].asInteger();
+		}
+	}
+
+	return -1;
+}
+
+//static
+std::string LLNotification::getSelectedOptionName(const LLSD& response)
+{
+	for (LLSD::map_const_iterator response_it = response.beginMap();
+		response_it != response.endMap();
+		++response_it)
+	{
+		if (response_it->second.isBoolean() && response_it->second.asBoolean())
+		{
+			return response_it->first;
+		}
+	}
+	return "";
+}
+
+
+void LLNotification::respond(const LLSD& response)
+{
+	mRespondedTo = true;
+	// look up the functor
+	LLNotificationFunctorRegistry::ResponseFunctor functor = 
+		LLNotificationFunctorRegistry::instance().getFunctor(mResponseFunctorName);
+	// and then call it
+	functor(asLLSD(), response);
+	
+	if (mTemporaryResponder)
+	{
+		LLNotificationFunctorRegistry::instance().unregisterFunctor(mResponseFunctorName);
+		mResponseFunctorName = "";
+		mTemporaryResponder = false;
+	}
+
+	if (mForm->getIgnoreType() != LLNotificationForm::IGNORE_NO)
+	{
+		BOOL show_notification = mIgnored ? FALSE : TRUE;
+		LLUI::sSettingGroups["ignores"]->setBOOL(getName(), show_notification);
+		if (mIgnored && mForm->getIgnoreType() == LLNotificationForm::IGNORE_WITH_LAST_RESPONSE)
+		{
+			LLUI::sSettingGroups["ignores"]->setLLSD("Default" + getName(), response);
+		}
+	}
+
+	update();
+}
+
+void LLNotification::setIgnored(bool ignore)
+{
+	mIgnored = ignore;
+}
+
+void LLNotification::setResponseFunctor(std::string const &responseFunctorName)
+{
+	if (mTemporaryResponder)
+		// get rid of the old one
+		LLNotificationFunctorRegistry::instance().unregisterFunctor(mResponseFunctorName);
+	mResponseFunctorName = responseFunctorName;
+	mTemporaryResponder = false;
+}
+
+bool LLNotification::payloadContainsAll(const std::vector<std::string>& required_fields) const
+{
+	for(std::vector<std::string>::const_iterator required_fields_it = required_fields.begin(); 
+		required_fields_it != required_fields.end();
+		required_fields_it++)
+	{
+		std::string required_field_name = *required_fields_it;
+		if( ! getPayload().has(required_field_name))
+		{
+			return false; // a required field was not found
+		}
+	}
+	return true; // all required fields were found
+}
+
+bool LLNotification::isEquivalentTo(LLNotificationPtr that) const
+{
+	if (this->mTemplatep->mName != that->mTemplatep->mName) 
+	{
+		return false; // must have the same template name or forget it
+	}
+	if (this->mTemplatep->mUnique)
+	{
+		// highlander bit sez there can only be one of these
+		return
+			this->payloadContainsAll(that->mTemplatep->mUniqueContext) &&
+			that->payloadContainsAll(this->mTemplatep->mUniqueContext);
+	}
+	return false; 
+}
+
+void LLNotification::init(const std::string& template_name, const LLSD& form_elements)
+{
+	mTemplatep = LLNotifications::instance().getTemplate(template_name);
+	if (!mTemplatep) return;
+
+	// add default substitutions
+	const LLStringUtil::format_map_t& default_args = LLTrans::getDefaultArgs();
+	for (LLStringUtil::format_map_t::const_iterator iter = default_args.begin();
+		 iter != default_args.end(); ++iter)
+	{
+		mSubstitutions[iter->first] = iter->second;
+	}
+	mSubstitutions["_URL"] = getURL();
+	mSubstitutions["_NAME"] = template_name;
+	// TODO: something like this so that a missing alert is sensible:
+	//mSubstitutions["_ARGS"] = get_all_arguments_as_text(mSubstitutions);
+
+	mForm = LLNotificationFormPtr(new LLNotificationForm(*mTemplatep->mForm));
+	mForm->append(form_elements);
+
+	// apply substitution to form labels
+	mForm->formatElements(mSubstitutions);
+
+	LLDate rightnow = LLDate::now();
+	if (mTemplatep->mExpireSeconds)
+	{
+		mExpiresAt = LLDate(rightnow.secondsSinceEpoch() + mTemplatep->mExpireSeconds);
+	}
+
+	if (mPriority == NOTIFICATION_PRIORITY_UNSPECIFIED)
+	{
+		mPriority = mTemplatep->mPriority;
+	}
+}
+
+std::string LLNotification::summarize() const
+{
+	std::string s = "Notification(";
+	s += getName();
+	s += ") : ";
+	s += mTemplatep ? mTemplatep->mMessage : "";
+	// should also include timestamp and expiration time (but probably not payload)
+	return s;
+}
+
+std::string LLNotification::getMessage() const
+{
+	// all our callers cache this result, so it gives us more flexibility
+	// to do the substitution at call time rather than attempting to 
+	// cache it in the notification
+	if (!mTemplatep)
+		return std::string();
+
+	std::string message = mTemplatep->mMessage;
+	LLStringUtil::format(message, mSubstitutions);
+	return message;
+}
+
+std::string LLNotification::getLabel() const
+{
+	std::string label = mTemplatep->mLabel;
+	LLStringUtil::format(label, mSubstitutions);
+	return (mTemplatep ? label : "");
+}
+
+std::string LLNotification::getURL() const
+{
+	if (!mTemplatep)
+		return std::string();
+	std::string url = mTemplatep->mURL;
+	LLStringUtil::format(url, mSubstitutions);
+	return (mTemplatep ? url : "");
+}
+
+// =========================================================
+// LLNotificationChannel implementation
+// ---
+LLBoundListener LLNotificationChannelBase::connectChangedImpl(const LLEventListener& slot)
+{
+	// when someone wants to connect to a channel, we first throw them
+	// all of the notifications that are already in the channel
+	// we use a special signal called "load" in case the channel wants to care
+	// only about new notifications
+	for (LLNotificationSet::iterator it = mItems.begin(); it != mItems.end(); ++it)
+	{
+		slot(LLSD().insert("sigtype", "load").insert("id", (*it)->id()));
+	}
+	// and then connect the signal so that all future notifications will also be
+	// forwarded.
+	return mChanged.connect(slot);
+}
+
+LLBoundListener LLNotificationChannelBase::connectAtFrontChangedImpl(const LLEventListener& slot)
+{
+	for (LLNotificationSet::iterator it = mItems.begin(); it != mItems.end(); ++it)
+	{
+		slot(LLSD().insert("sigtype", "load").insert("id", (*it)->id()));
+	}
+	return mChanged.connect(slot, boost::signals2::at_front);
+}
+
+LLBoundListener LLNotificationChannelBase::connectPassedFilterImpl(const LLEventListener& slot)
+{
+	// these two filters only fire for notifications added after the current one, because
+	// they don't participate in the hierarchy.
+	return mPassedFilter.connect(slot);
+}
+
+LLBoundListener LLNotificationChannelBase::connectFailedFilterImpl(const LLEventListener& slot)
+{
+	return mFailedFilter.connect(slot);
+}
+
+// external call, conforms to our standard signature
+bool LLNotificationChannelBase::updateItem(const LLSD& payload)
+{	
+	// first check to see if it's in the master list
+	LLNotificationPtr pNotification	 = LLNotifications::instance().find(payload["id"]);
+	if (!pNotification)
+		return false;	// not found
+	
+	return updateItem(payload, pNotification);
+}
+
+
+//FIX QUIT NOT WORKING
+
+
+// internal call, for use in avoiding lookup
+bool LLNotificationChannelBase::updateItem(const LLSD& payload, LLNotificationPtr pNotification)
+{	
+	std::string cmd = payload["sigtype"];
+	LLNotificationSet::iterator foundItem = mItems.find(pNotification);
+	bool wasFound = (foundItem != mItems.end());
+	bool passesFilter = mFilter(pNotification);
+	
+	// first, we offer the result of the filter test to the simple
+	// signals for pass/fail. One of these is guaranteed to be called.
+	// If either signal returns true, the change processing is NOT performed
+	// (so don't return true unless you know what you're doing!)
+	bool abortProcessing = false;
+	if (passesFilter)
+	{
+		abortProcessing = mPassedFilter(payload);
+	}
+	else
+	{
+		abortProcessing = mFailedFilter(payload);
+	}
+	
+	if (abortProcessing)
+	{
+		return true;
+	}
+	
+	if (cmd == "load")
+	{
+		// should be no reason we'd ever get a load if we already have it
+		// if passes filter send a load message, else do nothing
+		assert(!wasFound);
+		if (passesFilter)
+		{
+			// not in our list, add it and say so
+			mItems.insert(pNotification);
+			abortProcessing = mChanged(payload);
+			onLoad(pNotification);
+		}
+	}
+	else if (cmd == "change")
+	{
+		// if it passes filter now and was found, we just send a change message
+		// if it passes filter now and wasn't found, we have to add it
+		// if it doesn't pass filter and wasn't found, we do nothing
+		// if it doesn't pass filter and was found, we need to delete it
+		if (passesFilter)
+		{
+			if (wasFound)
+			{
+				// it already existed, so this is a change
+				// since it changed in place, all we have to do is resend the signal
+				abortProcessing = mChanged(payload);
+				onChange(pNotification);
+			}
+			else
+			{
+				// not in our list, add it and say so
+				mItems.insert(pNotification);
+				// our payload is const, so make a copy before changing it
+				LLSD newpayload = payload;
+				newpayload["sigtype"] = "add";
+				abortProcessing = mChanged(newpayload);
+				onChange(pNotification);
+			}
+		}
+		else
+		{
+			if (wasFound)
+			{
+				// it already existed, so this is a delete
+				mItems.erase(pNotification);
+				// our payload is const, so make a copy before changing it
+				LLSD newpayload = payload;
+				newpayload["sigtype"] = "delete";
+				abortProcessing = mChanged(newpayload);
+				onChange(pNotification);
+			}
+			// didn't pass, not on our list, do nothing
+		}
+	}
+	else if (cmd == "add")
+	{
+		// should be no reason we'd ever get an add if we already have it
+		// if passes filter send an add message, else do nothing
+		assert(!wasFound);
+		if (passesFilter)
+		{
+			// not in our list, add it and say so
+			mItems.insert(pNotification);
+			abortProcessing = mChanged(payload);
+			onAdd(pNotification);
+		}
+	}
+	else if (cmd == "delete")
+	{
+		// if we have it in our list, pass on the delete, then delete it, else do nothing
+		if (wasFound)
+		{
+			abortProcessing = mChanged(payload);
+			mItems.erase(pNotification);
+			onDelete(pNotification);
+		}
+	}
+	return abortProcessing;
+}
+
+/* static */
+LLNotificationChannelPtr LLNotificationChannel::buildChannel(const std::string& name, 
+															 const std::string& parent,
+															 LLNotificationFilter filter, 
+															 LLNotificationComparator comparator)
+{
+	// note: this is not a leak; notifications are self-registering.
+	// This factory helps to prevent excess deletions by making sure all smart
+	// pointers to notification channels come from the same source
+	new LLNotificationChannel(name, parent, filter, comparator);
+	return LLNotifications::instance().getChannel(name);
+}
+
+
+LLNotificationChannel::LLNotificationChannel(const std::string& name, 
+											 const std::string& parent,
+											 LLNotificationFilter filter, 
+											 LLNotificationComparator comparator) : 
+LLNotificationChannelBase(filter, comparator),
+mName(name),
+mParent(parent)
+{
+	// store myself in the channel map
+	LLNotifications::instance().addChannel(LLNotificationChannelPtr(this));
+	// bind to notification broadcast
+	if (parent.empty())
+	{
+		LLNotifications::instance().connectChanged(
+			boost::bind(&LLNotificationChannelBase::updateItem, this, _1));
+	}
+	else
+	{
+		LLNotificationChannelPtr p = LLNotifications::instance().getChannel(parent);
+		p->connectChanged(boost::bind(&LLNotificationChannelBase::updateItem, this, _1));
+	}
+}
+
+
+void LLNotificationChannel::setComparator(LLNotificationComparator comparator) 
+{ 
+	mComparator = comparator; 
+	LLNotificationSet s2(mComparator);
+	s2.insert(mItems.begin(), mItems.end());
+	mItems.swap(s2);
+	
+	// notify clients that we've been resorted
+	mChanged(LLSD().insert("sigtype", "sort")); 
+}
+
+bool LLNotificationChannel::isEmpty() const
+{
+	return mItems.empty();
+}
+
+LLNotificationChannel::Iterator LLNotificationChannel::begin()
+{
+	return mItems.begin();
+}
+
+LLNotificationChannel::Iterator LLNotificationChannel::end()
+{
+	return mItems.end();
+}
+
+std::string LLNotificationChannel::summarize()
+{
+	std::string s("Channel '");
+	s += mName;
+	s += "'\n  ";
+	for (LLNotificationChannel::Iterator it = begin(); it != end(); ++it)
+	{
+		s += (*it)->summarize();
+		s += "\n  ";
+	}
+	return s;
+}
+
+
+// ---
+// END OF LLNotificationChannel implementation
+// =========================================================
+
+
+// =========================================================
+// LLNotifications implementation
+// ---
+LLNotifications::LLNotifications() : LLNotificationChannelBase(LLNotificationFilters::includeEverything,
+															   LLNotificationComparators::orderByUUID()),
+									mIgnoreAllNotifications(false)
+{
+	LLUICtrl::CommitCallbackRegistry::currentRegistrar().add("Notification.Show", boost::bind(&LLNotifications::addFromCallback, this, _2));
+
+    mListener.reset(new LLNotificationsListener(*this));
+}
+
+
+// The expiration channel gets all notifications that are cancelled
+bool LLNotifications::expirationFilter(LLNotificationPtr pNotification)
+{
+	return pNotification->isCancelled() || pNotification->isRespondedTo();
+}
+
+bool LLNotifications::expirationHandler(const LLSD& payload)
+{
+	if (payload["sigtype"].asString() != "delete")
+	{
+		// anything added to this channel actually should be deleted from the master
+		cancel(find(payload["id"]));
+		return true;	// don't process this item any further
+	}
+	return false;
+}
+
+bool LLNotifications::uniqueFilter(LLNotificationPtr pNotif)
+{
+	if (!pNotif->hasUniquenessConstraints())
+	{
+		return true;
+	}
+
+	// checks against existing unique notifications
+	for (LLNotificationMap::iterator existing_it = mUniqueNotifications.find(pNotif->getName());
+		existing_it != mUniqueNotifications.end();
+		++existing_it)
+	{
+		LLNotificationPtr existing_notification = existing_it->second;
+		if (pNotif != existing_notification 
+			&& pNotif->isEquivalentTo(existing_notification))
+		{
+			return false;
+		}
+	}
+
+	return true;
+}
+
+bool LLNotifications::uniqueHandler(const LLSD& payload)
+{
+	LLNotificationPtr pNotif = LLNotifications::instance().find(payload["id"].asUUID());
+	if (pNotif && pNotif->hasUniquenessConstraints()) 
+	{
+		if (payload["sigtype"].asString() == "add")
+		{
+			// not a duplicate according to uniqueness criteria, so we keep it
+			// and store it for future uniqueness checks
+			mUniqueNotifications.insert(std::make_pair(pNotif->getName(), pNotif));
+		}
+		else if (payload["sigtype"].asString() == "delete")
+		{
+			mUniqueNotifications.erase(pNotif->getName());
+		}
+	}
+
+	return false;
+}
+
+bool LLNotifications::failedUniquenessTest(const LLSD& payload)
+{
+	LLNotificationPtr pNotif = LLNotifications::instance().find(payload["id"].asUUID());
+	
+	if (!pNotif || !pNotif->hasUniquenessConstraints())
+	{
+		return false;
+	}
+
+	// checks against existing unique notifications
+	for (LLNotificationMap::iterator existing_it = mUniqueNotifications.find(pNotif->getName());
+		existing_it != mUniqueNotifications.end();
+		++existing_it)
+	{
+		LLNotificationPtr existing_notification = existing_it->second;
+		if (pNotif != existing_notification 
+			&& pNotif->isEquivalentTo(existing_notification))
+		{
+			// copy notification instance data over to oldest instance
+			// of this unique notification and update it
+			existing_notification->updateFrom(pNotif);
+			// then delete the new one
+			pNotif->cancel();
+		}
+	}
+
+	return false;
+}
+
+
+void LLNotifications::addChannel(LLNotificationChannelPtr pChan)
+{
+	mChannels[pChan->getName()] = pChan;
+}
+
+LLNotificationChannelPtr LLNotifications::getChannel(const std::string& channelName)
+{
+	ChannelMap::iterator p = mChannels.find(channelName);
+	if(p == mChannels.end())
+	{
+		llerrs << "Did not find channel named " << channelName << llendl;
+	}
+	return p->second;
+}
+
+
+// this function is called once at construction time, after the object is constructed.
+void LLNotifications::initSingleton()
+{
+	loadTemplates();
+	createDefaultChannels();
+}
+
+void LLNotifications::createDefaultChannels()
+{
+	// now construct the various channels AFTER loading the notifications,
+	// because the history channel is going to rewrite the stored notifications file
+	LLNotificationChannel::buildChannel("Expiration", "",
+		boost::bind(&LLNotifications::expirationFilter, this, _1));
+	LLNotificationChannel::buildChannel("Unexpired", "",
+		!boost::bind(&LLNotifications::expirationFilter, this, _1)); // use negated bind
+	LLNotificationChannel::buildChannel("Unique", "Unexpired",
+		boost::bind(&LLNotifications::uniqueFilter, this, _1));
+	LLNotificationChannel::buildChannel("Ignore", "Unique",
+		filterIgnoredNotifications);
+	LLNotificationChannel::buildChannel("Visible", "Ignore",
+		&LLNotificationFilters::includeEverything);
+
+	// create special history channel
+	//std::string notifications_log_file = gDirUtilp->getExpandedFilename ( LL_PATH_PER_SL_ACCOUNT, "open_notifications.xml" );
+	// use ^^^ when done debugging notifications serialization
+	std::string notifications_log_file = gDirUtilp->getExpandedFilename ( LL_PATH_USER_SETTINGS, "open_notifications.xml" );
+	// this isn't a leak, don't worry about the empty "new"
+	new LLNotificationHistoryChannel(notifications_log_file);
+
+	// connect action methods to these channels
+	LLNotifications::instance().getChannel("Expiration")->
+        connectChanged(boost::bind(&LLNotifications::expirationHandler, this, _1));
+	// uniqueHandler slot should be added as first slot of the signal due to
+	// usage LLStopWhenHandled combiner in LLStandardSignal
+	LLNotifications::instance().getChannel("Unique")->
+        connectAtFrontChanged(boost::bind(&LLNotifications::uniqueHandler, this, _1));
+// failedUniquenessTest slot isn't necessary
+//	LLNotifications::instance().getChannel("Unique")->
+//        connectFailedFilter(boost::bind(&LLNotifications::failedUniquenessTest, this, _1));
+	LLNotifications::instance().getChannel("Ignore")->
+		connectFailedFilter(&handleIgnoredNotification);
+}
+
+bool LLNotifications::addTemplate(const std::string &name, 
+								  LLNotificationTemplatePtr theTemplate)
+{
+	if (mTemplates.count(name))
+	{
+		llwarns << "LLNotifications -- attempted to add template '" << name << "' twice." << llendl;
+		return false;
+	}
+	mTemplates[name] = theTemplate;
+	return true;
+}
+
+LLNotificationTemplatePtr LLNotifications::getTemplate(const std::string& name)
+{
+	if (mTemplates.count(name))
+	{
+		return mTemplates[name];
+	}
+	else
+	{
+		return mTemplates["MissingAlert"];
+	}
+}
+
+bool LLNotifications::templateExists(const std::string& name)
+{
+	return (mTemplates.count(name) != 0);
+}
+
+void LLNotifications::clearTemplates()
+{
+	mTemplates.clear();
+}
+
+void LLNotifications::forceResponse(const LLNotification::Params& params, S32 option)
+{
+	LLNotificationPtr temp_notify(new LLNotification(params));
+	LLSD response = temp_notify->getResponseTemplate();
+	LLSD selected_item = temp_notify->getForm()->getElement(option);
+	
+	if (selected_item.isUndefined())
+	{
+		llwarns << "Invalid option" << option << " for notification " << (std::string)params.name << llendl;
+		return;
+	}
+	response[selected_item["name"].asString()] = true;
+
+	temp_notify->respond(response);
+}
+
+LLNotifications::TemplateNames LLNotifications::getTemplateNames() const
+{
+	TemplateNames names;
+	for (TemplateMap::const_iterator it = mTemplates.begin(); it != mTemplates.end(); ++it)
+	{
+		names.push_back(it->first);
+	}
+	return names;
+}
+
+typedef std::map<std::string, std::string> StringMap;
+void replaceSubstitutionStrings(LLXMLNodePtr node, StringMap& replacements)
+{
+	//llwarns << "replaceSubstitutionStrings" << llendl;
+	// walk the list of attributes looking for replacements
+	for (LLXMLAttribList::iterator it=node->mAttributes.begin();
+		 it != node->mAttributes.end(); ++it)
+	{
+		std::string value = it->second->getValue();
+		if (value[0] == '$')
+		{
+			value.erase(0, 1);	// trim off the $
+			std::string replacement;
+			StringMap::const_iterator found = replacements.find(value);
+			if (found != replacements.end())
+			{
+				replacement = found->second;
+				//llwarns << "replaceSubstituionStrings: value: " << value << " repl: " << replacement << llendl;
+
+				it->second->setValue(replacement);
+			}
+			else
+			{
+				llwarns << "replaceSubstituionStrings FAILURE: value: " << value << " repl: " << replacement << llendl;
+			}
+		}
+	}
+	
+	// now walk the list of children and call this recursively.
+	for (LLXMLNodePtr child = node->getFirstChild(); 
+		 child.notNull(); child = child->getNextSibling())
+	{
+		replaceSubstitutionStrings(child, replacements);
+	}
+}
+
+// private to this file
+// returns true if the template request was invalid and there's nothing else we
+// can do with this node, false if you should keep processing (it may have
+// replaced the contents of the node referred to)
+LLXMLNodePtr LLNotifications::checkForXMLTemplate(LLXMLNodePtr item)
+{
+	if (item->hasName("usetemplate"))
+	{
+		std::string replacementName;
+		if (item->getAttributeString("name", replacementName))
+		{
+			StringMap replacements;
+			for (LLXMLAttribList::const_iterator it=item->mAttributes.begin(); 
+				 it != item->mAttributes.end(); ++it)
+			{
+				replacements[it->second->getName()->mString] = it->second->getValue();
+			}
+			if (mXmlTemplates.count(replacementName))
+			{
+				item=LLXMLNode::replaceNode(item, mXmlTemplates[replacementName]);
+				
+				// walk the nodes looking for $(substitution) here and replace
+				replaceSubstitutionStrings(item, replacements);
+			}
+			else
+			{
+				llwarns << "XML template lookup failure on '" << replacementName << "' " << llendl;
+			}
+		}
+	}
+	return item;
+}
+
+bool LLNotifications::loadTemplates()
+{
+	const std::string xml_filename = "notifications.xml";
+	LLXMLNodePtr root;
+	
+	BOOL success  = LLUICtrlFactory::getLayeredXMLNode(xml_filename, root);
+	
+	if (!success || root.isNull() || !root->hasName( "notifications" ))
+	{
+		llerrs << "Problem reading UI Notifications file: " << xml_filename << llendl;
+		return false;
+	}
+	
+	clearTemplates();
+	
+	for (LLXMLNodePtr item = root->getFirstChild();
+		 item.notNull(); item = item->getNextSibling())
+	{
+		// we do this FIRST so that item can be changed if we 
+		// encounter a usetemplate -- we just replace the
+		// current xml node and keep processing
+		item = checkForXMLTemplate(item);
+		
+		if (item->hasName("global"))
+		{
+			std::string global_name;
+			if (item->getAttributeString("name", global_name))
+			{
+				mGlobalStrings[global_name] = item->getTextContents();
+			}
+			continue;
+		}
+		
+		if (item->hasName("template"))
+		{
+			// store an xml template; templates must have a single node (can contain
+			// other nodes)
+			std::string name;
+			item->getAttributeString("name", name);
+			LLXMLNodePtr ptr = item->getFirstChild();
+			mXmlTemplates[name] = ptr;
+			continue;
+		}
+		
+		if (!item->hasName("notification"))
+		{
+            llwarns << "Unexpected entity " << item->getName()->mString << 
+                       " found in " << xml_filename << llendl;
+			continue;
+		}
+		
+		// now we know we have a notification entry, so let's build it
+		LLNotificationTemplatePtr pTemplate(new LLNotificationTemplate());
+
+		if (!item->getAttributeString("name", pTemplate->mName))
+		{
+			llwarns << "Unable to parse notification with no name" << llendl;
+			continue;
+		}
+		
+		//llinfos << "Parsing " << pTemplate->mName << llendl;
+		
+		pTemplate->mMessage = item->getTextContents();
+		pTemplate->mDefaultFunctor = pTemplate->mName;
+		item->getAttributeString("type", pTemplate->mType);
+		item->getAttributeString("icon", pTemplate->mIcon);
+		item->getAttributeString("label", pTemplate->mLabel);
+		item->getAttributeU32("duration", pTemplate->mExpireSeconds);
+		item->getAttributeU32("expireOption", pTemplate->mExpireOption);
+
+		std::string priority;
+		item->getAttributeString("priority", priority);
+		pTemplate->mPriority = NOTIFICATION_PRIORITY_NORMAL;
+		if (!priority.empty())
+		{
+			if (priority == "low")      pTemplate->mPriority = NOTIFICATION_PRIORITY_LOW;
+			if (priority == "normal")   pTemplate->mPriority = NOTIFICATION_PRIORITY_NORMAL;
+			if (priority == "high")     pTemplate->mPriority = NOTIFICATION_PRIORITY_HIGH;
+			if (priority == "critical") pTemplate->mPriority = NOTIFICATION_PRIORITY_CRITICAL;
+		}
+		
+		item->getAttributeString("functor", pTemplate->mDefaultFunctor);
+
+		BOOL persist = false;
+		item->getAttributeBOOL("persist", persist);
+		pTemplate->mPersist = persist;
+		
+		std::string sound;
+		item->getAttributeString("sound", sound);
+		if (!sound.empty())
+		{
+			// test for bad sound effect name / missing effect
+			if (LLUI::sSettingGroups["config"]->controlExists(sound))
+			{
+				pTemplate->mSoundEffect = 
+					LLUUID(LLUI::sSettingGroups["config"]->getString(sound));
+			}
+			else
+			{
+				llwarns << "Unknown sound effect control name " << sound
+					<< llendl;
+			}
+		}
+
+		for (LLXMLNodePtr child = item->getFirstChild();
+			 !child.isNull(); child = child->getNextSibling())
+		{
+			child = checkForXMLTemplate(child);
+			
+			// <url>
+			if (child->hasName("url"))
+			{
+				pTemplate->mURL = child->getTextContents();
+				child->getAttributeU32("option", pTemplate->mURLOption);
+				child->getAttributeU32("openexternally", pTemplate->mURLOpenExternally);
+			}
+			
+            if (child->hasName("unique"))
+            {
+                pTemplate->mUnique = true;
+                for (LLXMLNodePtr formitem = child->getFirstChild();
+                     !formitem.isNull(); formitem = formitem->getNextSibling())
+                {
+                    if (formitem->hasName("context"))
+                    {
+                        std::string key;
+                        formitem->getAttributeString("key", key);
+                        pTemplate->mUniqueContext.push_back(key);
+                        //llwarns << "adding " << key << " to unique context" << llendl;
+                    }
+                    else
+                    {
+                        llwarns << "'unique' has unrecognized subelement " 
+                        << formitem->getName()->mString << llendl;
+                    }
+                }
+            }
+            
+			// <form>
+			if (child->hasName("form"))
+			{
+                pTemplate->mForm = LLNotificationFormPtr(new LLNotificationForm(pTemplate->mName, child));
+			}
+		}
+		addTemplate(pTemplate->mName, pTemplate);
+	}
+	
+	//std::ostringstream ostream;
+	//root->writeToOstream(ostream, "\n  ");
+	//llwarns << ostream.str() << llendl;
+	
+	return true;
+}
+
+// Add a simple notification (from XUI)
+void LLNotifications::addFromCallback(const LLSD& name)
+{
+	add(LLNotification::Params().name(name.asString()));	
+}
+
+// we provide a couple of simple add notification functions so that it's reasonable to create notifications in one line
+LLNotificationPtr LLNotifications::add(const std::string& name, 
+										const LLSD& substitutions, 
+										const LLSD& payload)
+{
+	LLNotification::Params::Functor functor_p;
+	functor_p.name = name;
+	return add(LLNotification::Params().name(name).substitutions(substitutions).payload(payload).functor(functor_p));	
+}
+
+LLNotificationPtr LLNotifications::add(const std::string& name, 
+										const LLSD& substitutions, 
+										const LLSD& payload, 
+										const std::string& functor_name)
+{
+	LLNotification::Params::Functor functor_p;
+	functor_p.name = functor_name;
+	return add(LLNotification::Params().name(name).substitutions(substitutions).payload(payload).functor(functor_p));	
+}
+
+LLNotificationPtr LLNotifications::add(const std::string& name, 
+										const LLSD& substitutions, 
+										const LLSD& payload, 
+										LLNotificationFunctorRegistry::ResponseFunctor functor)
+{
+	LLNotification::Params::Functor functor_p;
+	functor_p.function = functor;
+	return add(LLNotification::Params().name(name).substitutions(substitutions).payload(payload).functor(functor_p));	
+}
+
+// generalized add function that takes a parameter block object for more complex instantiations
+LLNotificationPtr LLNotifications::add(const LLNotification::Params& p)
+{
+	LLNotificationPtr pNotif(new LLNotification(p));
+	add(pNotif);
+	return pNotif;
+}
+
+
+void LLNotifications::add(const LLNotificationPtr pNotif)
+{
+	// first see if we already have it -- if so, that's a problem
+	LLNotificationSet::iterator it=mItems.find(pNotif);
+	if (it != mItems.end())
+	{
+		llerrs << "Notification added a second time to the master notification channel." << llendl;
+	}
+
+	updateItem(LLSD().insert("sigtype", "add").insert("id", pNotif->id()), pNotif);
+}
+
+void LLNotifications::cancel(LLNotificationPtr pNotif)
+{
+	LLNotificationSet::iterator it=mItems.find(pNotif);
+	if (it == mItems.end())
+	{
+		llerrs << "Attempted to delete nonexistent notification " << pNotif->getName() << llendl;
+	}
+	updateItem(LLSD().insert("sigtype", "delete").insert("id", pNotif->id()), pNotif);
+	pNotif->cancel();
+}
+
+void LLNotifications::update(const LLNotificationPtr pNotif)
+{
+	LLNotificationSet::iterator it=mItems.find(pNotif);
+	if (it != mItems.end())
+	{
+		updateItem(LLSD().insert("sigtype", "change").insert("id", pNotif->id()), pNotif);
+	}
+}
+
+
+LLNotificationPtr LLNotifications::find(LLUUID uuid)
+{
+	LLNotificationPtr target = LLNotificationPtr(new LLNotification(uuid));
+	LLNotificationSet::iterator it=mItems.find(target);
+	if (it == mItems.end())
+	{
+		llwarns << "Tried to dereference uuid '" << uuid << "' as a notification key but didn't find it." << llendl;
+		return LLNotificationPtr((LLNotification*)NULL);
+	}
+	else
+	{
+		return *it;
+	}
+}
+
+void LLNotifications::forEachNotification(NotificationProcess process)
+{
+	std::for_each(mItems.begin(), mItems.end(), process);
+}
+
+std::string LLNotifications::getGlobalString(const std::string& key) const
+{
+	GlobalStringMap::const_iterator it = mGlobalStrings.find(key);
+	if (it != mGlobalStrings.end())
+	{
+		return it->second;
+	}
+	else
+	{
+		// if we don't have the key as a global, return the key itself so that the error
+		// is self-diagnosing.
+		return key;
+	}
+}
+
+void LLNotifications::setIgnoreAllNotifications(bool setting)
+{
+	mIgnoreAllNotifications = setting; 
+}
+bool LLNotifications::getIgnoreAllNotifications()
+{
+	return mIgnoreAllNotifications; 
+}
+													
+// ---
+// END OF LLNotifications implementation
+// =========================================================
+
+std::ostream& operator<<(std::ostream& s, const LLNotification& notification)
+{
+	s << notification.summarize();
+	return s;
+}
+