/**
* @file llnotifications.cpp
* @brief Non-UI queue manager for keeping a prioritized list of notifications
*
* $LicenseInfo:firstyear=2008&license=viewerlgpl$
* Second Life Viewer Source Code
* Copyright (C) 2010, Linden Research, Inc.
*
* This library is free software; you can redistribute it and/or
* modify it under the terms of the GNU Lesser General Public
* License as published by the Free Software Foundation;
* version 2.1 of the License only.
*
* This library is distributed in the hope that it will be useful,
* but WITHOUT ANY WARRANTY; without even the implied warranty of
* MERCHANTABILITY or FITNESS FOR A PARTICULAR PURPOSE.  See the GNU
* Lesser General Public License for more details.
*
* You should have received a copy of the GNU Lesser General Public
* License along with this library; if not, write to the Free Software
* Foundation, Inc., 51 Franklin Street, Fifth Floor, Boston, MA  02110-1301  USA
*
* Linden Research, Inc., 945 Battery Street, San Francisco, CA  94111  USA
* $/LicenseInfo$
*/

#include "linden_common.h"

#include "llnotifications.h"
#include "llnotificationtemplate.h"
#include "llnotificationvisibilityrule.h"

#include "llavatarnamecache.h"
#include "llinstantmessage.h"
#include "llcachename.h"
#include "llxmlnode.h"
#include "lluictrl.h"
#include "lluictrlfactory.h"
#include "lldir.h"
#include "llsdserialize.h"
#include "lltrans.h"
#include "llstring.h"
#include "llsdparam.h"
#include "llsdutil.h"

#include <algorithm>
#include <boost/regex.hpp>


const std::string NOTIFICATION_PERSIST_VERSION = "0.93";

void NotificationPriorityValues::declareValues()
{
    declare("low", NOTIFICATION_PRIORITY_LOW);
    declare("normal", NOTIFICATION_PRIORITY_NORMAL);
    declare("high", NOTIFICATION_PRIORITY_HIGH);
    declare("critical", NOTIFICATION_PRIORITY_CRITICAL);
}

LLNotificationForm::FormElementBase::FormElementBase()
:   name("name"),
    enabled("enabled", true)
{}

LLNotificationForm::FormIgnore::FormIgnore()
:   text("text"),
    control("control"),
    invert_control("invert_control", false),
    save_option("save_option", false),
    session_only("session_only", false),
    checkbox_only("checkbox_only", false)
{}

LLNotificationForm::FormButton::FormButton()
:   index("index"),
    text("text"),
    ignore("ignore"),
    is_default("default"),
    width("width", 0),
    type("type")
{
    // set type here so it gets serialized
    type = "button";
}

LLNotificationForm::FormInput::FormInput()
:   type("type"),
    text("text"),
    is_default("default"),
    max_length_chars("max_length_chars"),
    allow_emoji("allow_emoji"),
    width("width", 0),
    value("value")
{}

LLNotificationForm::FormElement::FormElement()
:   button("button"),
    input("input")
{}

LLNotificationForm::FormElements::FormElements()
:   elements("")
{}

LLNotificationForm::Params::Params()
:   name("name"),
    ignore("ignore"),
    form_elements("")
{}



bool filterIgnoredNotifications(LLNotificationPtr notification)
{
    LLNotificationFormPtr form = notification->getForm();
    // Check to see if the user wants to ignore this alert
    return !notification->getForm()->getIgnored();
}

bool handleIgnoredNotification(const LLSD& payload)
{
    if (payload["sigtype"].asString() == "add")
    {
        LLNotificationPtr pNotif = LLNotifications::instance().find(payload["id"].asUUID());
        if (!pNotif) return false;

        LLNotificationFormPtr form = pNotif->getForm();
        LLSD response;
        switch(form->getIgnoreType())
        {
        case LLNotificationForm::IGNORE_WITH_DEFAULT_RESPONSE:
        case LLNotificationForm::IGNORE_WITH_DEFAULT_RESPONSE_SESSION_ONLY:
            response = pNotif->getResponseTemplate(LLNotification::WITH_DEFAULT_BUTTON);
            break;
        case LLNotificationForm::IGNORE_WITH_LAST_RESPONSE:
            response = LLUI::getInstance()->mSettingGroups["ignores"]->getLLSD("Default" + pNotif->getName());
            break;
        case LLNotificationForm::IGNORE_SHOW_AGAIN:
            break;
        default:
            return false;
        }
        pNotif->setIgnored(true);
        pNotif->respond(response);
        return true;    // don't process this item any further
    }
    return false;
}

bool defaultResponse(const LLSD& payload)
{
    if (payload["sigtype"].asString() == "add")
    {
        LLNotificationPtr pNotif = LLNotifications::instance().find(payload["id"].asUUID());
        if (pNotif)
        {
            // supply default response
            pNotif->respond(pNotif->getResponseTemplate(LLNotification::WITH_DEFAULT_BUTTON));
        }
    }
    return false;
}

bool visibilityRuleMached(const LLSD& payload)
{
    // This is needed because LLNotifications::isVisibleByRules may have cancelled the notification.
    // Returning true here makes LLNotificationChannelBase::updateItem do an early out, which prevents things from happening in the wrong order.
    return true;
}


namespace LLNotificationFilters
{
    // a sample filter
    bool includeEverything(LLNotificationPtr p)
    {
        return true;
    }
};

LLNotificationForm::LLNotificationForm()
:   mIgnore(IGNORE_NO)
{
}

LLNotificationForm::LLNotificationForm( const LLNotificationForm& other )
{
<<<<<<< HEAD
	mFormData 	   = other.mFormData;
	mIgnore 	   = other.mIgnore;
	mIgnoreMsg 	   = other.mIgnoreMsg;
	mIgnoreSetting = other.mIgnoreSetting;
	mInvertSetting = other.mInvertSetting;
}

LLNotificationForm::LLNotificationForm(const std::string& name, const LLNotificationForm::Params& p) 
:	mIgnore(IGNORE_NO),
	mInvertSetting(false) // ignore settings by default mean true=show, false=ignore
{
	LLUI *ui_inst = LLUI::getInstance();
	if (p.ignore.isProvided() && ui_inst->mSettingGroups["ignores"] && ui_inst->mSettingGroups["config"])
	{
		// For all cases but IGNORE_CHECKBOX_ONLY this is name for use in preferences
		mIgnoreMsg = p.ignore.text;

		if (p.ignore.checkbox_only)
		{
			mIgnore = IGNORE_CHECKBOX_ONLY;
		}
		else if (!p.ignore.save_option)
		{
			mIgnore = p.ignore.session_only ? IGNORE_WITH_DEFAULT_RESPONSE_SESSION_ONLY : IGNORE_WITH_DEFAULT_RESPONSE;
		}
		else
		{
			// remember last option chosen by user and automatically respond with that in the future
			mIgnore = IGNORE_WITH_LAST_RESPONSE;
			ui_inst->mSettingGroups["ignores"]->declareLLSD(std::string("Default") + name, "", std::string("Default response for notification " + name));
		}

		bool show_notification = true;
		if (p.ignore.control.isProvided())
		{
			mIgnoreSetting = ui_inst->mSettingGroups["config"]->getControl(p.ignore.control());
			mInvertSetting = p.ignore.invert_control;
		}
		else if (mIgnore > IGNORE_NO)
		{
			ui_inst->mSettingGroups["ignores"]->declareBOOL(name, show_notification, "Show notification with this name", LLControlVariable::PERSIST_NONDFT);
			mIgnoreSetting = ui_inst->mSettingGroups["ignores"]->getControl(name);
		}
	}

	LLParamSDParser parser;
	parser.writeSD(mFormData, p.form_elements);

	for (LLSD::array_iterator it = mFormData.beginArray(), end_it = mFormData.endArray();
		it != end_it;
		++it)
	{
		// lift contents of form element up a level, since element type is already encoded in "type" param
		if (it->isMap() && it->beginMap() != it->endMap())
		{
			*it = it->beginMap()->second;
		}
	}

	LL_DEBUGS("Notifications") << name << LL_ENDL;
	LL_DEBUGS("Notifications") << ll_pretty_print_sd(mFormData) << LL_ENDL;
=======
    mFormData      = other.mFormData;
    mIgnore        = other.mIgnore;
    mIgnoreMsg     = other.mIgnoreMsg;
    mIgnoreSetting = other.mIgnoreSetting;
    mInvertSetting = other.mInvertSetting;
}

LLNotificationForm::LLNotificationForm(const std::string& name, const LLNotificationForm::Params& p)
:   mIgnore(IGNORE_NO),
    mInvertSetting(false) // ignore settings by default mean true=show, false=ignore
{
    LLUI *ui_inst = LLUI::getInstance();
    if (p.ignore.isProvided() && ui_inst->mSettingGroups["ignores"] && ui_inst->mSettingGroups["config"])
    {
        // For all cases but IGNORE_CHECKBOX_ONLY this is name for use in preferences
        mIgnoreMsg = p.ignore.text;

        if (p.ignore.checkbox_only)
        {
            mIgnore = IGNORE_CHECKBOX_ONLY;
        }
        else if (!p.ignore.save_option)
        {
            mIgnore = p.ignore.session_only ? IGNORE_WITH_DEFAULT_RESPONSE_SESSION_ONLY : IGNORE_WITH_DEFAULT_RESPONSE;
        }
        else
        {
            // remember last option chosen by user and automatically respond with that in the future
            mIgnore = IGNORE_WITH_LAST_RESPONSE;
            ui_inst->mSettingGroups["ignores"]->declareLLSD(std::string("Default") + name, "", std::string("Default response for notification " + name));
        }

        BOOL show_notification = TRUE;
        if (p.ignore.control.isProvided())
        {
            mIgnoreSetting = ui_inst->mSettingGroups["config"]->getControl(p.ignore.control);
            mInvertSetting = p.ignore.invert_control;
        }
        else if (mIgnore > IGNORE_NO)
        {
            ui_inst->mSettingGroups["ignores"]->declareBOOL(name, show_notification, "Show notification with this name", LLControlVariable::PERSIST_NONDFT);
            mIgnoreSetting = ui_inst->mSettingGroups["ignores"]->getControl(name);
        }
    }

    LLParamSDParser parser;
    parser.writeSD(mFormData, p.form_elements);

    for (LLSD::array_iterator it = mFormData.beginArray(), end_it = mFormData.endArray();
        it != end_it;
        ++it)
    {
        // lift contents of form element up a level, since element type is already encoded in "type" param
        if (it->isMap() && it->beginMap() != it->endMap())
        {
            *it = it->beginMap()->second;
        }
    }

    LL_DEBUGS("Notifications") << name << LL_ENDL;
    LL_DEBUGS("Notifications") << ll_pretty_print_sd(mFormData) << LL_ENDL;
>>>>>>> c06fb4e0
}

LLNotificationForm::LLNotificationForm(const LLSD& sd)
    : mIgnore(IGNORE_NO)
{
    if (sd.isArray())
    {
        mFormData = sd;
    }
    else
    {
        LL_WARNS("Notifications") << "Invalid form data " << sd << LL_ENDL;
        mFormData = LLSD::emptyArray();
    }
}

LLSD LLNotificationForm::asLLSD() const
{
    return mFormData;
}

LLSD LLNotificationForm::getElement(const std::string& element_name)
{
    for (LLSD::array_const_iterator it = mFormData.beginArray();
        it != mFormData.endArray();
        ++it)
    {
        if ((*it)["name"].asString() == element_name) return (*it);
    }
    return LLSD();
}


bool LLNotificationForm::hasElement(const std::string& element_name) const
{
    for (LLSD::array_const_iterator it = mFormData.beginArray();
        it != mFormData.endArray();
        ++it)
    {
        if ((*it)["name"].asString() == element_name) return true;
    }
    return false;
}

void LLNotificationForm::getElements(LLSD& elements, S32 offset)
{
    //Finds elements that the template did not add
    LLSD::array_const_iterator it = mFormData.beginArray() + offset;

    //Keeps track of only the dynamic elements
    for(; it != mFormData.endArray(); ++it)
    {
        elements.append(*it);
    }
}

bool LLNotificationForm::getElementEnabled(const std::string& element_name) const
{
    for (LLSD::array_const_iterator it = mFormData.beginArray();
        it != mFormData.endArray();
        ++it)
    {
        if ((*it)["name"].asString() == element_name)
        {
            return (*it)["enabled"].asBoolean();
        }
    }

    return false;
}

void LLNotificationForm::setElementEnabled(const std::string& element_name, bool enabled)
{
    for (LLSD::array_iterator it = mFormData.beginArray();
        it != mFormData.endArray();
        ++it)
    {
        if ((*it)["name"].asString() == element_name)
        {
            (*it)["enabled"] = enabled;
        }
    }
}


void LLNotificationForm::addElement(const std::string& type, const std::string& name, const LLSD& value, bool enabled)
{
    LLSD element;
    element["type"] = type;
    element["name"] = name;
    element["text"] = name;
    element["value"] = value;
    element["index"] = LLSD::Integer(mFormData.size());
    element["enabled"] = enabled;
    mFormData.append(element);
}

void LLNotificationForm::append(const LLSD& sub_form)
{
    if (sub_form.isArray())
    {
        for (LLSD::array_const_iterator it = sub_form.beginArray();
            it != sub_form.endArray();
            ++it)
        {
            mFormData.append(*it);
        }
    }
}

void LLNotificationForm::formatElements(const LLSD& substitutions)
{
    for (LLSD::array_iterator it = mFormData.beginArray();
        it != mFormData.endArray();
        ++it)
    {
        // format "text" component of each form element
        if ((*it).has("text"))
        {
            std::string text = (*it)["text"].asString();
            LLStringUtil::format(text, substitutions);
            (*it)["text"] = text;
        }
        if ((*it)["type"].asString() == "text" && (*it).has("value"))
        {
            std::string value = (*it)["value"].asString();
            LLStringUtil::format(value, substitutions);
            (*it)["value"] = value;
        }
    }
}

std::string LLNotificationForm::getDefaultOption()
{
    for (LLSD::array_const_iterator it = mFormData.beginArray();
        it != mFormData.endArray();
        ++it)
    {
        if ((*it)["default"]) return (*it)["name"].asString();
    }
    return "";
}

LLControlVariablePtr LLNotificationForm::getIgnoreSetting()
{
    return mIgnoreSetting;
}

bool LLNotificationForm::getIgnored()
{
    bool show = true;
    if (mIgnore > LLNotificationForm::IGNORE_NO
        && mIgnoreSetting)
    {
        show = mIgnoreSetting->getValue().asBoolean();
        if (mInvertSetting) show = !show;
    }
    return !show;
}

void LLNotificationForm::setIgnored(bool ignored)
{
    if (mIgnoreSetting)
    {
        if (mInvertSetting) ignored = !ignored;
        mIgnoreSetting->setValue(!ignored);
    }
}

LLNotificationTemplate::LLNotificationTemplate(const LLNotificationTemplate::Params& p)
:   mName(p.name),
    mType(p.type),
    mMessage(p.value),
    mFooter(p.footer.value),
    mLabel(p.label),
    mIcon(p.icon),
    mURL(p.url.value),
    mExpireSeconds(p.duration),
    mExpireOption(p.expire_option),
    mURLOption(p.url.option),
    mURLTarget(p.url.target),
    mForceUrlsExternal(p.force_urls_external),
    mUnique(p.unique.isProvided()),
    mCombineBehavior(p.unique.combine),
    mPriority(p.priority),
    mPersist(p.persist),
    mDefaultFunctor(p.functor.isProvided() ? p.functor() : p.name()),
    mLogToChat(p.log_to_chat),
    mLogToIM(p.log_to_im),
    mShowToast(p.show_toast),
    mFadeToast(p.fade_toast),
    mSoundName("")
{
    if (p.sound.isProvided() && LLUI::getInstance()->mSettingGroups["config"]
        && LLUI::getInstance()->mSettingGroups["config"]->controlExists(p.sound))
    {
        mSoundName = p.sound;
    }

    for (const LLNotificationTemplate::UniquenessContext& context : p.unique.contexts)
    {
        mUniqueContext.push_back(context.value);
    }

    LL_DEBUGS("Notifications") << "notification \"" << mName << "\": tag count is " << p.tags.size() << LL_ENDL;

    for (const LLNotificationTemplate::Tag& tag : p.tags)
    {
        LL_DEBUGS("Notifications") << "    tag \"" << std::string(tag.value) << "\"" << LL_ENDL;
        mTags.push_back(tag.value);
    }

    mForm = LLNotificationFormPtr(new LLNotificationForm(p.name, p.form_ref.form));
}

LLNotificationVisibilityRule::LLNotificationVisibilityRule(const LLNotificationVisibilityRule::Rule &p)
{
    if (p.show.isChosen())
    {
        mType = p.show.type;
        mTag = p.show.tag;
        mName = p.show.name;
        mVisible = true;
    }
    else if (p.hide.isChosen())
    {
        mType = p.hide.type;
        mTag = p.hide.tag;
        mName = p.hide.name;
        mVisible = false;
    }
    else if (p.respond.isChosen())
    {
        mType = p.respond.type;
        mTag = p.respond.tag;
        mName = p.respond.name;
        mVisible = false;
        mResponse = p.respond.response;
    }
}

LLNotification::LLNotification(const LLSDParamAdapter<Params>& p) :
    mTimestamp(p.time_stamp),
    mSubstitutions(p.substitutions),
    mPayload(p.payload),
    mExpiresAt(p.expiry),
    mTemporaryResponder(false),
    mRespondedTo(false),
    mPriority(p.priority),
    mCancelled(false),
    mIgnored(false),
    mResponderObj(NULL),
    mId(p.id.isProvided() ? p.id : LLUUID::generateNewID()),
    mOfferFromAgent(p.offer_from_agent),
    mIsDND(p.is_dnd)
{
    if (p.functor.name.isChosen())
    {
        mResponseFunctorName = p.functor.name;
    }
    else if (p.functor.function.isChosen())
    {
        mResponseFunctorName = LLUUID::generateNewID().asString();
        LLNotificationFunctorRegistry::instance().registerFunctor(mResponseFunctorName, p.functor.function());

        mTemporaryResponder = true;
    }
    else if(p.functor.responder.isChosen())
    {
        mResponder = p.functor.responder;
    }

    if(p.responder.isProvided())
    {
        mResponderObj = p.responder;
    }

    init(p.name, p.form_elements);
}


LLSD LLNotification::asLLSD(bool excludeTemplateElements)
{
    LLParamSDParser parser;

    Params p;
    p.id = mId;
    p.name = mTemplatep->mName;
    p.substitutions = mSubstitutions;
    p.payload = mPayload;
    p.time_stamp = mTimestamp;
    p.expiry = mExpiresAt;
    p.priority = mPriority;

    LLNotificationFormPtr templateForm = mTemplatep->mForm;
    LLSD formElements = mForm->asLLSD();

    //All form elements (dynamic or not)
    if(!excludeTemplateElements)
    {
        p.form_elements = formElements;
    }
    //Only dynamic form elements (exclude template elements)
    else if(templateForm->getNumElements() < formElements.size())
    {
        LLSD dynamicElements;
        //Offset to dynamic elements and store them
        mForm->getElements(dynamicElements, templateForm->getNumElements());
        p.form_elements = dynamicElements;
    }

    if(mResponder)
    {
        p.functor.responder_sd = mResponder->asLLSD();
    }

    if(!mResponseFunctorName.empty())
    {
        p.functor.name = mResponseFunctorName;
    }

    LLSD output;
    parser.writeSD(output, p);
    return output;
}

void LLNotification::update()
{
    LLNotifications::instance().update(shared_from_this());
}

void LLNotification::updateFrom(LLNotificationPtr other)
{
    // can only update from the same notification type
    if (mTemplatep != other->mTemplatep) return;

    // NOTE: do NOT change the ID, since it is the key to
    // this given instance, just update all the metadata
    //mId = other->mId;

    mPayload = other->mPayload;
    mSubstitutions = other->mSubstitutions;
    mTimestamp = other->mTimestamp;
    mExpiresAt = other->mExpiresAt;
    mCancelled = other->mCancelled;
    mIgnored = other->mIgnored;
    mPriority = other->mPriority;
    mForm = other->mForm;
    mResponseFunctorName = other->mResponseFunctorName;
    mRespondedTo = other->mRespondedTo;
    mResponse = other->mResponse;
    mTemporaryResponder = other->mTemporaryResponder;

    update();
}

const LLNotificationFormPtr LLNotification::getForm()
{
    return mForm;
}

void LLNotification::cancel()
{
    mCancelled = true;
}

LLSD LLNotification::getResponseTemplate(EResponseTemplateType type)
{
    LLSD response = LLSD::emptyMap();
    for (S32 element_idx = 0;
        element_idx < mForm->getNumElements();
        ++element_idx)
    {
        LLSD element = mForm->getElement(element_idx);
        if (element.has("name"))
        {
            response[element["name"].asString()] = element["value"];
        }

        if ((type == WITH_DEFAULT_BUTTON)
            && element["default"].asBoolean())
        {
            response[element["name"].asString()] = true;
        }
    }
    return response;
}

//static
S32 LLNotification::getSelectedOption(const LLSD& notification, const LLSD& response)
{
    LLNotificationForm form(notification["form"]);

    for (S32 element_idx = 0;
        element_idx < form.getNumElements();
        ++element_idx)
    {
        LLSD element = form.getElement(element_idx);

        // only look at buttons
        if (element["type"].asString() == "button"
            && response[element["name"].asString()].asBoolean())
        {
            return element["index"].asInteger();
        }
    }

    return -1;
}

//static
std::string LLNotification::getSelectedOptionName(const LLSD& response)
{
    for (LLSD::map_const_iterator response_it = response.beginMap();
        response_it != response.endMap();
        ++response_it)
    {
        if (response_it->second.isBoolean() && response_it->second.asBoolean())
        {
            return response_it->first;
        }
    }
    return "";
}


void LLNotification::respond(const LLSD& response)
{
    // *TODO may remove mRespondedTo and use mResponce.isDefined() in isRespondedTo()
    mRespondedTo = true;
    mResponse = response;

    if(mResponder)
    {
        mResponder->handleRespond(asLLSD(), response);
    }
    else if (!mResponseFunctorName.empty())
    {
        // look up the functor
        LLNotificationFunctorRegistry::ResponseFunctor functor =
            LLNotificationFunctorRegistry::instance().getFunctor(mResponseFunctorName);
        // and then call it
        functor(asLLSD(), response);
    }
    else if (mCombinedNotifications.empty())
    {
        // no registered responder
        return;
    }

    if (mTemporaryResponder)
    {
        LLNotificationFunctorRegistry::instance().unregisterFunctor(mResponseFunctorName);
        mResponseFunctorName = "";
        mTemporaryResponder = false;
    }

    if (mForm->getIgnoreType() > LLNotificationForm::IGNORE_NO)
    {
        mForm->setIgnored(mIgnored);
        if (mIgnored && mForm->getIgnoreType() == LLNotificationForm::IGNORE_WITH_LAST_RESPONSE)
        {
            LLUI::getInstance()->mSettingGroups["ignores"]->setLLSD("Default" + getName(), response);
        }
    }

    for (std::vector<LLNotificationPtr>::const_iterator it = mCombinedNotifications.begin(); it != mCombinedNotifications.end(); ++it)
    {
        if ((*it))
        {
            (*it)->respond(response);
        }
    }

    update();
}

void LLNotification::respondWithDefault()
{
    respond(getResponseTemplate(WITH_DEFAULT_BUTTON));
}


const std::string& LLNotification::getName() const
{
    return mTemplatep->mName;
}

const std::string& LLNotification::getIcon() const
{
    return mTemplatep->mIcon;
}


bool LLNotification::isPersistent() const
{
    return mTemplatep->mPersist;
}

std::string LLNotification::getType() const
{
    return (mTemplatep ? mTemplatep->mType : "");
}

S32 LLNotification::getURLOption() const
{
    return (mTemplatep ? mTemplatep->mURLOption : -1);
}

S32 LLNotification::getURLOpenExternally() const
{
    return(mTemplatep? mTemplatep->mURLTarget == "_external": -1);
}

bool LLNotification::getForceUrlsExternal() const
{
    return (mTemplatep ? mTemplatep->mForceUrlsExternal : false);
}

bool LLNotification::hasUniquenessConstraints() const
{
    return (mTemplatep ? mTemplatep->mUnique : false);
}

bool LLNotification::matchesTag(const std::string& tag)
{
    bool result = false;

    if(mTemplatep)
    {
        std::list<std::string>::iterator it;
        for(it = mTemplatep->mTags.begin(); it != mTemplatep->mTags.end(); it++)
        {
            if((*it) == tag)
            {
                result = true;
                break;
            }
        }
    }

    return result;
}

void LLNotification::setIgnored(bool ignore)
{
    mIgnored = ignore;
}

void LLNotification::setResponseFunctor(std::string const &responseFunctorName)
{
    if (mTemporaryResponder)
        // get rid of the old one
        LLNotificationFunctorRegistry::instance().unregisterFunctor(mResponseFunctorName);
    mResponseFunctorName = responseFunctorName;
    mTemporaryResponder = false;
}

void LLNotification::setResponseFunctor(const LLNotificationFunctorRegistry::ResponseFunctor& cb)
{
    if(mTemporaryResponder)
    {
        LLNotificationFunctorRegistry::instance().unregisterFunctor(mResponseFunctorName);
    }

    LLNotificationFunctorRegistry::instance().registerFunctor(mResponseFunctorName, cb);
}

void LLNotification::setResponseFunctor(const LLNotificationResponderPtr& responder)
{
    mResponder = responder;
}

bool LLNotification::isEquivalentTo(LLNotificationPtr that) const
{
    if (this->mTemplatep->mName != that->mTemplatep->mName)
    {
        return false; // must have the same template name or forget it
    }
    if (this->mTemplatep->mUnique)
    {
        const LLSD& these_substitutions = this->getSubstitutions();
        const LLSD& those_substitutions = that->getSubstitutions();
        const LLSD& this_payload = this->getPayload();
        const LLSD& that_payload = that->getPayload();

        // highlander bit sez there can only be one of these
        for (std::vector<std::string>::const_iterator it = mTemplatep->mUniqueContext.begin(), end_it = mTemplatep->mUniqueContext.end();
            it != end_it;
            ++it)
        {
            // if templates differ in either substitution strings or payload with the given field name
            // then they are considered inequivalent
            // use of get() avoids converting the LLSD value to a map as the [] operator would
            if (these_substitutions.get(*it).asString() != those_substitutions.get(*it).asString()
                || this_payload.get(*it).asString() != that_payload.get(*it).asString())
            {
                return false;
            }
        }
        return true;
    }

    return false;
}

void LLNotification::init(const std::string& template_name, const LLSD& form_elements)
{
    mTemplatep = LLNotifications::instance().getTemplate(template_name);
    if (!mTemplatep) return;

    // add default substitutions
    const LLStringUtil::format_map_t& default_args = LLTrans::getDefaultArgs();
    for (LLStringUtil::format_map_t::const_iterator iter = default_args.begin();
         iter != default_args.end(); ++iter)
    {
        mSubstitutions[iter->first] = iter->second;
    }
    mSubstitutions["_URL"] = getURL();
    mSubstitutions["_NAME"] = template_name;
    // TODO: something like this so that a missing alert is sensible:
    //mSubstitutions["_ARGS"] = get_all_arguments_as_text(mSubstitutions);

    mForm = LLNotificationFormPtr(new LLNotificationForm(*mTemplatep->mForm));
    mForm->append(form_elements);

    // apply substitution to form labels
    mForm->formatElements(mSubstitutions);

    mIgnored = mForm->getIgnored();

    LLDate rightnow = LLDate::now();
    if (mTemplatep->mExpireSeconds)
    {
        mExpiresAt = LLDate(rightnow.secondsSinceEpoch() + mTemplatep->mExpireSeconds);
    }

    if (mPriority == NOTIFICATION_PRIORITY_UNSPECIFIED)
    {
        mPriority = mTemplatep->mPriority;
    }
}

std::string LLNotification::summarize() const
{
    std::string s = "Notification(";
    s += getName();
    s += ") : ";
    s += mTemplatep ? mTemplatep->mMessage : "";
    // should also include timestamp and expiration time (but probably not payload)
    return s;
}

std::string LLNotification::getMessage() const
{
    // all our callers cache this result, so it gives us more flexibility
    // to do the substitution at call time rather than attempting to
    // cache it in the notification
    if (!mTemplatep)
        return std::string();

    std::string message = mTemplatep->mMessage;
    LLStringUtil::format(message, mSubstitutions);
    return message;
}

std::string LLNotification::getFooter() const
{
    if (!mTemplatep)
        return std::string();

    std::string footer = mTemplatep->mFooter;
    LLStringUtil::format(footer, mSubstitutions);
    return footer;
}

std::string LLNotification::getLabel() const
{
    std::string label = mTemplatep->mLabel;
    LLStringUtil::format(label, mSubstitutions);
    return (mTemplatep ? label : "");
}

// [SL:KB] - Patch: UI-Notifications | Checked: 2011-04-11 (Catznip-2.5.0a) | Added: Catznip-2.5.0a
bool LLNotification::hasLabel() const
{
    return !mTemplatep->mLabel.empty();
}
// [/SL:KB]

std::string LLNotification::getURL() const
{
    if (!mTemplatep)
        return std::string();
    std::string url = mTemplatep->mURL;
    LLStringUtil::format(url, mSubstitutions);
    return (mTemplatep ? url : "");
}

bool LLNotification::canLogToChat() const
{
    return mTemplatep->mLogToChat;
}

bool LLNotification::canLogToIM() const
{
    return mTemplatep->mLogToIM;
}

bool LLNotification::canShowToast() const
{
    return mTemplatep->mShowToast;
}

bool LLNotification::canFadeToast() const
{
    return mTemplatep->mFadeToast;
}

bool LLNotification::hasFormElements() const
{
    return mTemplatep->mForm->getNumElements() != 0;
}

void LLNotification::playSound()
{
    make_ui_sound(mTemplatep->mSoundName.c_str());
}

LLNotification::ECombineBehavior LLNotification::getCombineBehavior() const
{
    return mTemplatep->mCombineBehavior;
}

void LLNotification::updateForm( const LLNotificationFormPtr& form )
{
    mForm = form;
}

void LLNotification::repost()
{
    mRespondedTo = false;
    LLNotifications::instance().update(shared_from_this());
}



// =========================================================
// LLNotificationChannel implementation
// ---
LLBoundListener LLNotificationChannelBase::connectChangedImpl(const LLEventListener& slot)
{
    // when someone wants to connect to a channel, we first throw them
    // all of the notifications that are already in the channel
    // we use a special signal called "load" in case the channel wants to care
    // only about new notifications
    LLMutexLock lock(&mItemsMutex);
    for (LLNotificationSet::iterator it = mItems.begin(); it != mItems.end(); ++it)
    {
        slot(LLSD().with("sigtype", "load").with("id", (*it)->id()));
    }
    // and then connect the signal so that all future notifications will also be
    // forwarded.
    return mChanged.connect(slot);
}

LLBoundListener LLNotificationChannelBase::connectAtFrontChangedImpl(const LLEventListener& slot)
{
    for (LLNotificationSet::iterator it = mItems.begin(); it != mItems.end(); ++it)
    {
        slot(LLSD().with("sigtype", "load").with("id", (*it)->id()));
    }
    return mChanged.connect(slot, boost::signals2::at_front);
}

LLBoundListener LLNotificationChannelBase::connectPassedFilterImpl(const LLEventListener& slot)
{
    // these two filters only fire for notifications added after the current one, because
    // they don't participate in the hierarchy.
    return mPassedFilter.connect(slot);
}

LLBoundListener LLNotificationChannelBase::connectFailedFilterImpl(const LLEventListener& slot)
{
    return mFailedFilter.connect(slot);
}

// external call, conforms to our standard signature
bool LLNotificationChannelBase::updateItem(const LLSD& payload)
{
    // first check to see if it's in the master list
    LLNotificationPtr pNotification  = LLNotifications::instance().find(payload["id"]);
    if (!pNotification)
        return false;   // not found

    return updateItem(payload, pNotification);
}


//FIX QUIT NOT WORKING


// internal call, for use in avoiding lookup
bool LLNotificationChannelBase::updateItem(const LLSD& payload, LLNotificationPtr pNotification)
{
    std::string cmd = payload["sigtype"];
    LLNotificationSet::iterator foundItem = mItems.find(pNotification);
    bool wasFound = (foundItem != mItems.end());
    bool passesFilter = mFilter ? mFilter(pNotification) : true;

    // first, we offer the result of the filter test to the simple
    // signals for pass/fail. One of these is guaranteed to be called.
    // If either signal returns true, the change processing is NOT performed
    // (so don't return true unless you know what you're doing!)
    bool abortProcessing = false;
    if (passesFilter)
    {
        onFilterPass(pNotification);
        abortProcessing = mPassedFilter(payload);
    }
    else
    {
        onFilterFail(pNotification);
        abortProcessing = mFailedFilter(payload);
    }

    if (abortProcessing)
    {
        return true;
    }

    if (cmd == "load")
    {
        // should be no reason we'd ever get a load if we already have it
        // if passes filter send a load message, else do nothing
        assert(!wasFound);
        if (passesFilter)
        {
            // not in our list, add it and say so
            mItems.insert(pNotification);
            onLoad(pNotification);
            abortProcessing = mChanged(payload);
        }
    }
    else if (cmd == "change")
    {
        // if it passes filter now and was found, we just send a change message
        // if it passes filter now and wasn't found, we have to add it
        // if it doesn't pass filter and wasn't found, we do nothing
        // if it doesn't pass filter and was found, we need to delete it
        if (passesFilter)
        {
            if (wasFound)
            {
                // it already existed, so this is a change
                // since it changed in place, all we have to do is resend the signal
                onChange(pNotification);
                abortProcessing = mChanged(payload);
            }
            else
            {
                // not in our list, add it and say so
                mItems.insert(pNotification);
                onChange(pNotification);
                // our payload is const, so make a copy before changing it
                LLSD newpayload = payload;
                newpayload["sigtype"] = "add";
                abortProcessing = mChanged(newpayload);
            }
        }
        else
        {
            if (wasFound)
            {
                // it already existed, so this is a delete
                mItems.erase(pNotification);
                onChange(pNotification);
                // our payload is const, so make a copy before changing it
                LLSD newpayload = payload;
                newpayload["sigtype"] = "delete";
                abortProcessing = mChanged(newpayload);
            }
            // didn't pass, not on our list, do nothing
        }
    }
    else if (cmd == "add")
    {
        // should be no reason we'd ever get an add if we already have it
        // if passes filter send an add message, else do nothing
        assert(!wasFound);
        if (passesFilter)
        {
            // not in our list, add it and say so
            mItems.insert(pNotification);
            onAdd(pNotification);
            abortProcessing = mChanged(payload);
        }
    }
    else if (cmd == "delete")
    {
        // if we have it in our list, pass on the delete, then delete it, else do nothing
        if (wasFound)
        {
            onDelete(pNotification);
            abortProcessing = mChanged(payload);
            mItems.erase(pNotification);
        }
    }
    return abortProcessing;
}

LLNotificationChannel::LLNotificationChannel(const Params& p)
:   LLNotificationChannelBase(p.filter()),
    LLInstanceTracker<LLNotificationChannel, std::string>(p.name.isProvided() ? p.name : LLUUID::generateNewID().asString()),
    mName(p.name.isProvided() ? p.name : LLUUID::generateNewID().asString())
{
    for (const std::string& source : p.sources)
    {
        connectToChannel(source);
    }
}


LLNotificationChannel::LLNotificationChannel(const std::string& name,
                                             const std::string& parent,
                                             LLNotificationFilter filter)
:   LLNotificationChannelBase(filter),
    LLInstanceTracker<LLNotificationChannel, std::string>(name),
    mName(name)
{
    // bind to notification broadcast
    connectToChannel(parent);
}

LLNotificationChannel::~LLNotificationChannel()
{
    for (LLBoundListener &listener : mListeners)
    {
        listener.disconnect();
    }
}

bool LLNotificationChannel::isEmpty() const
{
    return mItems.empty();
}

S32 LLNotificationChannel::size() const
{
    return mItems.size();
}

size_t LLNotificationChannel::size()
{
    return mItems.size();
}

void LLNotificationChannel::forEachNotification(NotificationProcess process)
{
    LLMutexLock lock(&mItemsMutex);
    std::for_each(mItems.begin(), mItems.end(), process);
}

std::string LLNotificationChannel::summarize()
{
    std::string s("Channel '");
    s += mName;
    s += "'\n  ";
    LLMutexLock lock(&mItemsMutex);
    for (LLNotificationChannel::Iterator it = mItems.begin(); it != mItems.end(); ++it)
    {
        s += (*it)->summarize();
        s += "\n  ";
    }
    return s;
}

void LLNotificationChannel::connectToChannel( const std::string& channel_name )
{
    if (channel_name.empty())
    {
        mListeners.push_back(LLNotifications::instance().connectChanged(
            boost::bind(&LLNotificationChannelBase::updateItem, this, _1)));
    }
    else
    {
        mParents.push_back(channel_name);
        LLNotificationChannelPtr p = LLNotifications::instance().getChannel(channel_name);
        mListeners.push_back(p->connectChanged(boost::bind(&LLNotificationChannelBase::updateItem, this, _1)));
    }
}

// ---
// END OF LLNotificationChannel implementation
// =========================================================


// ==============================================   ===========
// LLNotifications implementation
// ---
LLNotifications::LLNotifications()
:   LLNotificationChannelBase(LLNotificationFilters::includeEverything),
    mIgnoreAllNotifications(false)
{
    // <FS:Ansariel> Disable test API
        //mListener.reset(new LLNotificationsListener(*this));
    LLUICtrl::CommitCallbackRegistry::currentRegistrar().add("Notification.Show", boost::bind(&LLNotifications::addFromCallback, this, _2));

    // touch the instance tracker for notification channels, so that it will still be around in our destructor
    LLInstanceTracker<LLNotificationChannel, std::string>::instanceCount();
}

void LLNotifications::clear()
{
   mDefaultChannels.clear();
}

// The expiration channel gets all notifications that are cancelled
bool LLNotifications::expirationFilter(LLNotificationPtr pNotification)
{
    return pNotification->isCancelled() || pNotification->isRespondedTo();
}

bool LLNotifications::expirationHandler(const LLSD& payload)
{
    if (payload["sigtype"].asString() != "delete")
    {
        // anything added to this channel actually should be deleted from the master
        cancel(find(payload["id"]));
        return true;    // don't process this item any further
    }
    return false;
}

bool LLNotifications::uniqueFilter(LLNotificationPtr pNotif)
{
    if (!pNotif->hasUniquenessConstraints())
    {
        return true;
    }

    // checks against existing unique notifications
    for (LLNotificationMap::iterator existing_it = mUniqueNotifications.find(pNotif->getName());
        existing_it != mUniqueNotifications.end();
        ++existing_it)
    {
        LLNotificationPtr existing_notification = existing_it->second;
        if (pNotif != existing_notification
            && pNotif->isEquivalentTo(existing_notification))
        {
            if (pNotif->getCombineBehavior() == LLNotification::CANCEL_OLD)
            {
                cancel(existing_notification);
                return true;
            }
            else
            {
                return false;
            }
        }
    }

    return true;
}

bool LLNotifications::uniqueHandler(const LLSD& payload)
{
    std::string cmd = payload["sigtype"];

    LLNotificationPtr pNotif = LLNotifications::instance().find(payload["id"].asUUID());
    if (pNotif && pNotif->hasUniquenessConstraints())
    {
        if (cmd == "add")
        {
            // not a duplicate according to uniqueness criteria, so we keep it
            // and store it for future uniqueness checks
            mUniqueNotifications.insert(std::make_pair(pNotif->getName(), pNotif));
        }
        else if (cmd == "delete")
        {
            mUniqueNotifications.erase(pNotif->getName());
        }
    }

    return false;
}

bool LLNotifications::failedUniquenessTest(const LLSD& payload)
{
    LLNotificationPtr pNotif = LLNotifications::instance().find(payload["id"].asUUID());

    std::string cmd = payload["sigtype"];

    if (!pNotif || cmd != "add")
    {
        return false;
    }

    switch(pNotif->getCombineBehavior())
    {
    case  LLNotification::REPLACE_WITH_NEW:
        // Update the existing unique notification with the data from this particular instance...
        // This guarantees that duplicate notifications will be collapsed to the one
        // most recently triggered
        for (LLNotificationMap::iterator existing_it = mUniqueNotifications.find(pNotif->getName());
            existing_it != mUniqueNotifications.end();
            ++existing_it)
        {
            LLNotificationPtr existing_notification = existing_it->second;
            if (pNotif != existing_notification
                && pNotif->isEquivalentTo(existing_notification))
            {
                // copy notification instance data over to oldest instance
                // of this unique notification and update it
                existing_notification->updateFrom(pNotif);
                // then delete the new one
                cancel(pNotif);
            }
        }
        break;
    case  LLNotification::COMBINE_WITH_NEW:
        // Add to the existing unique notification with the data from this particular instance...
        // This guarantees that duplicate notifications will be collapsed to the one
        // most recently triggered
        for (LLNotificationMap::iterator existing_it = mUniqueNotifications.find(pNotif->getName());
            existing_it != mUniqueNotifications.end();
            ++existing_it)
        {
            LLNotificationPtr existing_notification = existing_it->second;
            if (pNotif != existing_notification
                && pNotif->isEquivalentTo(existing_notification))
            {
                // copy the notifications from the newest instance into the oldest
                existing_notification->mCombinedNotifications.push_back(pNotif);
                existing_notification->mCombinedNotifications.insert(existing_notification->mCombinedNotifications.end(),
                    pNotif->mCombinedNotifications.begin(), pNotif->mCombinedNotifications.end());

                // pop up again
                existing_notification->update();
            }
        }
        break;
    case LLNotification::KEEP_OLD:
        break;
    case LLNotification::CANCEL_OLD:
        // already handled by filter logic
        break;
    default:
        break;
    }

    return false;
}

LLNotificationChannelPtr LLNotifications::getChannel(const std::string& channelName)
{
    return LLNotificationChannelPtr(LLNotificationChannel::getInstance(channelName).get());
}


// this function is called once at construction time, after the object is constructed.
void LLNotifications::initSingleton()
{
    loadTemplates();
    loadVisibilityRules();
    createDefaultChannels();
}

void LLNotifications::cleanupSingleton()
{
    clear();
}

void LLNotifications::createDefaultChannels()
{
    LL_INFOS("Notifications") << "Generating default notification channels" << LL_ENDL;
    // now construct the various channels AFTER loading the notifications,
    // because the history channel is going to rewrite the stored notifications file
    mDefaultChannels.push_back(new LLNotificationChannel("Enabled", "",
        !boost::bind(&LLNotifications::getIgnoreAllNotifications, this)));
    mDefaultChannels.push_back(new LLNotificationChannel("Expiration", "Enabled",
        boost::bind(&LLNotifications::expirationFilter, this, _1)));
    mDefaultChannels.push_back(new LLNotificationChannel("Unexpired", "Enabled",
        !boost::bind(&LLNotifications::expirationFilter, this, _1))); // use negated bind
    mDefaultChannels.push_back(new LLNotificationChannel("Unique", "Unexpired",
        boost::bind(&LLNotifications::uniqueFilter, this, _1)));
    mDefaultChannels.push_back(new LLNotificationChannel("Ignore", "Unique",
        filterIgnoredNotifications));
    mDefaultChannels.push_back(new LLNotificationChannel("VisibilityRules", "Ignore",
        boost::bind(&LLNotifications::isVisibleByRules, this, _1)));
    mDefaultChannels.push_back(new LLNotificationChannel("Visible", "VisibilityRules",
        &LLNotificationFilters::includeEverything));
    mDefaultChannels.push_back(new LLPersistentNotificationChannel());

    // connect action methods to these channels
    getChannel("Enabled")->connectFailedFilter(&defaultResponse);
    getChannel("Expiration")->connectChanged(boost::bind(&LLNotifications::expirationHandler, this, _1));
    // uniqueHandler slot should be added as first slot of the signal due to
    // usage LLStopWhenHandled combiner in LLStandardSignal
    getChannel("Unique")->connectAtFrontChanged(boost::bind(&LLNotifications::uniqueHandler, this, _1));
    getChannel("Unique")->connectFailedFilter(boost::bind(&LLNotifications::failedUniquenessTest, this, _1));
    getChannel("Ignore")->connectFailedFilter(&handleIgnoredNotification);
    getChannel("VisibilityRules")->connectFailedFilter(&visibilityRuleMached);
}


LLNotificationTemplatePtr LLNotifications::getTemplate(const std::string& name)
{
    if (mTemplates.count(name))
    {
        return mTemplates[name];
    }
    else
    {
        return mTemplates["MissingAlert"];
    }
}

bool LLNotifications::templateExists(const std::string& name)
{
    return (mTemplates.count(name) != 0);
}

void LLNotifications::forceResponse(const LLNotification::Params& params, S32 option)
{
    LLNotificationPtr temp_notify(new LLNotification(params));
    LLSD response = temp_notify->getResponseTemplate();
    LLSD selected_item = temp_notify->getForm()->getElement(option);

    if (selected_item.isUndefined())
    {
        LL_WARNS("Notifications") << "Invalid option" << option << " for notification " << (std::string)params.name << LL_ENDL;
        return;
    }
    response[selected_item["name"].asString()] = true;

    temp_notify->respond(response);
}

LLNotifications::TemplateNames LLNotifications::getTemplateNames() const
{
    TemplateNames names;
    for (TemplateMap::const_iterator it = mTemplates.begin(); it != mTemplates.end(); ++it)
    {
        names.push_back(it->first);
    }
    return names;
}

typedef std::map<std::string, std::string> StringMap;
void replaceSubstitutionStrings(LLXMLNodePtr node, StringMap& replacements)
{
    // walk the list of attributes looking for replacements
    for (LLXMLAttribList::iterator it=node->mAttributes.begin();
         it != node->mAttributes.end(); ++it)
    {
        std::string value = it->second->getValue();
        if (value[0] == '$')
        {
            value.erase(0, 1);  // trim off the $
            std::string replacement;
            StringMap::const_iterator found = replacements.find(value);
            if (found != replacements.end())
            {
                replacement = found->second;
                LL_DEBUGS("Notifications") << "replaceSubstitutionStrings: value: \"" << value << "\" repl: \"" << replacement << "\"." << LL_ENDL;
                it->second->setValue(replacement);
            }
            else
            {
                LL_WARNS("Notifications") << "replaceSubstitutionStrings FAILURE: could not find replacement \"" << value << "\"." << LL_ENDL;
            }
        }
    }

    // now walk the list of children and call this recursively.
    for (LLXMLNodePtr child = node->getFirstChild();
         child.notNull(); child = child->getNextSibling())
    {
        replaceSubstitutionStrings(child, replacements);
    }
}

void replaceFormText(LLNotificationForm::Params& form, const std::string& pattern, const std::string& replace)
{
    if (form.ignore.isProvided() && form.ignore.text() == pattern)
    {
        form.ignore.text = replace;
    }

    for (LLNotificationForm::FormElement& element : form.form_elements.elements)
    {
        if (element.button.isChosen() && element.button.text() == pattern)
        {
            element.button.text = replace;
        }
    }
}

void addPathIfExists(const std::string& new_path, std::vector<std::string>& paths)
{
    if (gDirUtilp->fileExists(new_path))
    {
        paths.push_back(new_path);
    }
}

bool LLNotifications::loadTemplates()
{
    LL_INFOS("Notifications") << "Reading notifications template" << LL_ENDL;
    // Passing findSkinnedFilenames(constraint=LLDir::ALL_SKINS) makes it
    // output all relevant pathnames instead of just the ones from the most
    // specific skin.
    std::vector<std::string> search_paths =
        gDirUtilp->findSkinnedFilenames(LLDir::XUI, "notifications.xml", LLDir::ALL_SKINS);
    if (search_paths.empty())
    {
        LLError::LLUserWarningMsg::show(LLTrans::getString("MBMissingFile"));
        LL_ERRS() << "Problem finding notifications.xml" << LL_ENDL;
    }

<<<<<<< HEAD
	std::string base_filename = search_paths.front();
	LLXMLNodePtr root;
	bool success  = LLXMLNode::getLayeredXMLNode(root, search_paths);
=======
    std::string base_filename = search_paths.front();
    LLXMLNodePtr root;
    BOOL success  = LLXMLNode::getLayeredXMLNode(root, search_paths);
>>>>>>> c06fb4e0

    if (!success || root.isNull() || !root->hasName( "notifications" ))
    {
        LLError::LLUserWarningMsg::show(LLTrans::getString("MBMissingFile"));
        LL_ERRS() << "Problem reading XML from UI Notifications file: " << base_filename << LL_ENDL;
        return false;
    }

    LLNotificationTemplate::Notifications params;
    LLXUIParser parser;
    parser.readXUI(root, params, base_filename);

    if(!params.validateBlock())
    {
        LLError::LLUserWarningMsg::show(LLTrans::getString("MBMissingFile"));
        LL_ERRS() << "Problem reading XUI from UI Notifications file: " << base_filename << LL_ENDL;
        return false;
    }

    mTemplates.clear();

    for (const LLNotificationTemplate::GlobalString& string : params.strings)
    {
        mGlobalStrings[string.name] = string.value;
    }

    std::map<std::string, LLNotificationForm::Params> form_templates;

    for (const LLNotificationTemplate::Template& notification_template : params.templates)
    {
        form_templates[notification_template.name] = notification_template.form;
    }

    for (LLNotificationTemplate::Params& notification : params.notifications)
    {
        if (notification.form_ref.form_template.isChosen())
        {
            // replace form contents from template
            notification.form_ref.form = form_templates[notification.form_ref.form_template.name];
            if(notification.form_ref.form_template.yes_text.isProvided())
            {
                replaceFormText(notification.form_ref.form, "$yestext", notification.form_ref.form_template.yes_text);
            }
            if(notification.form_ref.form_template.no_text.isProvided())
            {
                replaceFormText(notification.form_ref.form, "$notext", notification.form_ref.form_template.no_text);
            }
            if(notification.form_ref.form_template.cancel_text.isProvided())
            {
                replaceFormText(notification.form_ref.form, "$canceltext", notification.form_ref.form_template.cancel_text);
            }
            if(notification.form_ref.form_template.help_text.isProvided())
            {
                replaceFormText(notification.form_ref.form, "$helptext", notification.form_ref.form_template.help_text);
            }
            if(notification.form_ref.form_template.ignore_text.isProvided())
            {
                replaceFormText(notification.form_ref.form, "$ignoretext", notification.form_ref.form_template.ignore_text);
            }
        }
        mTemplates[notification.name] = LLNotificationTemplatePtr(new LLNotificationTemplate(notification));
    }

    LL_INFOS("Notifications") << "...done" << LL_ENDL;

    return true;
}

bool LLNotifications::loadVisibilityRules()
{
    const std::string xml_filename = "notification_visibility.xml";
    // Note that here we're looking for the "en" version, the default
    // language, rather than the most localized version of this file.
    std::string full_filename = gDirUtilp->findSkinnedFilenameBaseLang(LLDir::XUI, xml_filename);

    LLNotificationVisibilityRule::Rules params;
    LLSimpleXUIParser parser;
    parser.readXUI(full_filename, params);

    if(!params.validateBlock())
    {
        LLError::LLUserWarningMsg::show(LLTrans::getString("MBMissingFile"));
        LL_ERRS() << "Problem reading UI Notification Visibility Rules file: " << full_filename << LL_ENDL;
        return false;
    }

    mVisibilityRules.clear();

    for (const LLNotificationVisibilityRule::Rule& rule : params.rules)
    {
        mVisibilityRules.push_back(LLNotificationVisibilityRulePtr(new LLNotificationVisibilityRule(rule)));
    }

    return true;
}

// Add a simple notification (from XUI)
void LLNotifications::addFromCallback(const LLSD& name)
{
    add(name.asString(), LLSD(), LLSD());
}

LLNotificationPtr LLNotifications::add(const std::string& name, const LLSD& substitutions, const LLSD& payload)
{
    LLNotification::Params::Functor functor_p;
    functor_p.name = name;
    return add(LLNotification::Params().name(name).substitutions(substitutions).payload(payload).functor(functor_p));
}

LLNotificationPtr LLNotifications::add(const std::string& name, const LLSD& substitutions, const LLSD& payload, const std::string& functor_name)
{
    LLNotification::Params::Functor functor_p;
    functor_p.name = functor_name;
    return add(LLNotification::Params().name(name)
                                        .substitutions(substitutions)
                                        .payload(payload)
                                        .functor(functor_p));
}

//virtual
LLNotificationPtr LLNotifications::add(const std::string& name, const LLSD& substitutions, const LLSD& payload, LLNotificationFunctorRegistry::ResponseFunctor functor)
{
    LLNotification::Params::Functor functor_p;
    functor_p.function = functor;
    return add(LLNotification::Params().name(name)
                                        .substitutions(substitutions)
                                        .payload(payload)
                                        .functor(functor_p));
}

// generalized add function that takes a parameter block object for more complex instantiations
LLNotificationPtr LLNotifications::add(const LLNotification::Params& p)
{
    LLNotificationPtr pNotif(new LLNotification(p));
    add(pNotif);
    return pNotif;
}


void LLNotifications::add(const LLNotificationPtr pNotif)
{
    if (pNotif == NULL) return;

    // first see if we already have it -- if so, that's a problem
    LLNotificationSet::iterator it=mItems.find(pNotif);
    if (it != mItems.end())
    {
        LL_ERRS() << "Notification added a second time to the master notification channel." << LL_ENDL;
    }

    updateItem(LLSD().with("sigtype", "add").with("id", pNotif->id()), pNotif);
}

void LLNotifications::load(const LLNotificationPtr pNotif)
{
    if (pNotif == NULL) return;

    // first see if we already have it -- if so, that's a problem
    LLNotificationSet::iterator it=mItems.find(pNotif);
    if (it != mItems.end())
    {
        LL_ERRS() << "Notification loaded a second time to the master notification channel." << LL_ENDL;
    }

    updateItem(LLSD().with("sigtype", "load").with("id", pNotif->id()), pNotif);
}

void LLNotifications::cancel(LLNotificationPtr pNotif)
{
    if (pNotif == NULL || pNotif->isCancelled()) return;

    LLNotificationSet::iterator it=mItems.find(pNotif);
    if (it != mItems.end())
    {
        pNotif->cancel();
        updateItem(LLSD().with("sigtype", "delete").with("id", pNotif->id()), pNotif);
    }
}

void LLNotifications::cancelByName(const std::string& name)
{
    LLMutexLock lock(&mItemsMutex);
    std::vector<LLNotificationPtr> notifs_to_cancel;
    for (LLNotificationSet::iterator it=mItems.begin(), end_it = mItems.end();
        it != end_it;
        ++it)
    {
        LLNotificationPtr pNotif = *it;
        if (pNotif->getName() == name)
        {
            notifs_to_cancel.push_back(pNotif);
        }
    }

    for (std::vector<LLNotificationPtr>::iterator it = notifs_to_cancel.begin(), end_it = notifs_to_cancel.end();
        it != end_it;
        ++it)
    {
        LLNotificationPtr pNotif = *it;
        pNotif->cancel();
        updateItem(LLSD().with("sigtype", "delete").with("id", pNotif->id()), pNotif);
    }
}

void LLNotifications::cancelByOwner(const LLUUID ownerId)
{
    LLMutexLock lock(&mItemsMutex);
    std::vector<LLNotificationPtr> notifs_to_cancel;
    for (LLNotificationSet::iterator it = mItems.begin(), end_it = mItems.end();
         it != end_it;
         ++it)
    {
        LLNotificationPtr pNotif = *it;
        if (pNotif && pNotif->getPayload().get("owner_id").asUUID() == ownerId)
        {
            notifs_to_cancel.push_back(pNotif);
        }
    }

    for (std::vector<LLNotificationPtr>::iterator it = notifs_to_cancel.begin(), end_it = notifs_to_cancel.end();
         it != end_it;
         ++it)
    {
        LLNotificationPtr pNotif = *it;
        pNotif->cancel();
        updateItem(LLSD().with("sigtype", "delete").with("id", pNotif->id()), pNotif);
    }
}

void LLNotifications::update(const LLNotificationPtr pNotif)
{
    LLNotificationSet::iterator it=mItems.find(pNotif);
    if (it != mItems.end())
    {
        updateItem(LLSD().with("sigtype", "change").with("id", pNotif->id()), pNotif);
    }
}


LLNotificationPtr LLNotifications::find(LLUUID uuid)
{
    LLNotificationPtr target = LLNotificationPtr(new LLNotification(LLNotification::Params().id(uuid)));
    LLNotificationSet::iterator it=mItems.find(target);
    if (it == mItems.end())
    {
        LL_DEBUGS("Notifications") << "Tried to dereference uuid '" << uuid << "' as a notification key but didn't find it." << LL_ENDL;
        return LLNotificationPtr((LLNotification*)NULL);
    }
    else
    {
        return *it;
    }
}

std::string LLNotifications::getGlobalString(const std::string& key) const
{
    GlobalStringMap::const_iterator it = mGlobalStrings.find(key);
    if (it != mGlobalStrings.end())
    {
        return it->second;
    }
    else
    {
        // if we don't have the key as a global, return the key itself so that the error
        // is self-diagnosing.
        return key;
    }
}

void LLNotifications::setIgnoreAllNotifications(bool setting)
{
    mIgnoreAllNotifications = setting;
}
bool LLNotifications::getIgnoreAllNotifications()
{
    return mIgnoreAllNotifications;
}

void LLNotifications::setIgnored(const std::string& name, bool ignored)
{
    LLNotificationTemplatePtr templatep = getTemplate(name);
    templatep->mForm->setIgnored(ignored);
}

bool LLNotifications::getIgnored(const std::string& name)
{
    LLNotificationTemplatePtr templatep = getTemplate(name);
    return (mIgnoreAllNotifications) || ( (templatep->mForm->getIgnoreType() != LLNotificationForm::IGNORE_NO) && (templatep->mForm->getIgnored()) );
}

bool LLNotifications::isVisibleByRules(LLNotificationPtr n)
{
    if(n->isRespondedTo())
    {
        // This avoids infinite recursion in the case where the filter calls respond()
        return true;
    }

    VisibilityRuleList::iterator it;

    for(it = mVisibilityRules.begin(); it != mVisibilityRules.end(); it++)
    {
        // An empty type/tag/name string will match any notification, so only do the comparison when the string is non-empty in the rule.
        LL_DEBUGS("Notifications")
            << "notification \"" << n->getName() << "\" "
            << "testing against " << ((*it)->mVisible?"show":"hide") << " rule, "
            << "name = \"" << (*it)->mName << "\" "
            << "tag = \"" << (*it)->mTag << "\" "
            << "type = \"" << (*it)->mType << "\" "
            << LL_ENDL;

        if(!(*it)->mType.empty())
        {
            if((*it)->mType != n->getType())
            {
                // Type doesn't match, so skip this rule.
                continue;
            }
        }

        if(!(*it)->mTag.empty())
        {
            // check this notification's tag(s) against it->mTag and continue if no match is found.
            if(!n->matchesTag((*it)->mTag))
            {
                // This rule's non-empty tag didn't match one of the notification's tags.  Skip this rule.
                continue;
            }
        }

        if(!(*it)->mName.empty())
        {
            // check this notification's name against the notification's name and continue if no match is found.
            if((*it)->mName != n->getName())
            {
                // This rule's non-empty name didn't match the notification.  Skip this rule.
                continue;
            }
        }

        // If we got here, the rule matches.  Don't evaluate subsequent rules.
        if(!(*it)->mVisible)
        {
            // This notification is being hidden.

            if((*it)->mResponse.empty())
            {
                // Response property is empty.  Cancel this notification.
                LL_DEBUGS("Notifications") << "cancelling notification " << n->getName() << LL_ENDL;

                cancel(n);
            }
            else
            {
                // Response property is not empty.  Return the specified response.
                LLSD response = n->getResponseTemplate(LLNotification::WITHOUT_DEFAULT_BUTTON);
                // TODO: verify that the response template has an item with the correct name
                response[(*it)->mResponse] = true;

                LL_DEBUGS("Notifications") << "responding to notification " << n->getName() << " with response = " << response << LL_ENDL;

                n->respond(response);
            }

            return false;
        }

        // If we got here, exit the loop and return true.
        break;
    }

    LL_DEBUGS("Notifications") << "allowing notification " << n->getName() << LL_ENDL;

    return true;
}


// ---
// END OF LLNotifications implementation
// =========================================================

std::ostream& operator<<(std::ostream& s, const LLNotification& notification)
{
    s << notification.summarize();
    return s;
}

void LLPostponedNotification::lookupName(const LLUUID& id,
                                         bool is_group)
{
    if (is_group)
    {
        gCacheName->getGroup(id,
            boost::bind(&LLPostponedNotification::onGroupNameCache,
                this, _1, _2, _3));
    }
    else
    {
        mFromId = id; // <FS:Ansariel> FIRE-29943: Item shared messaged logging to wrong IM logfile if user is offline
        fetchAvatarName(id);
    }
}

void LLPostponedNotification::onGroupNameCache(const LLUUID& id,
                                               const std::string& full_name,
                                               bool is_group)
{
    finalizeName(full_name);
}

void LLPostponedNotification::fetchAvatarName(const LLUUID& id)
{
    if (id.notNull())
    {
        if (mAvatarNameCacheConnection.connected())
        {
            mAvatarNameCacheConnection.disconnect();
        }

        mAvatarNameCacheConnection = LLAvatarNameCache::get(id, boost::bind(&LLPostponedNotification::onAvatarNameCache, this, _1, _2));
    }
}

void LLPostponedNotification::onAvatarNameCache(const LLUUID& agent_id,
                                                const LLAvatarName& av_name)
{
    mAvatarNameCacheConnection.disconnect();

    std::string name = av_name.getCompleteName();

    // from PE merge - we should figure out if this is the right thing to do
    if (name.empty())
    {
        LL_WARNS("Notifications") << "Empty name received for Id: " << agent_id << LL_ENDL;
        name = SYSTEM_FROM;
    }

    finalizeName(name);
}

void LLPostponedNotification::finalizeName(const std::string& name)
{
    mName = name;
    modifyNotificationParams();
    LLNotifications::instance().add(mParams);
    cleanup();
}<|MERGE_RESOLUTION|>--- conflicted
+++ resolved
@@ -185,69 +185,6 @@
 
 LLNotificationForm::LLNotificationForm( const LLNotificationForm& other )
 {
-<<<<<<< HEAD
-	mFormData 	   = other.mFormData;
-	mIgnore 	   = other.mIgnore;
-	mIgnoreMsg 	   = other.mIgnoreMsg;
-	mIgnoreSetting = other.mIgnoreSetting;
-	mInvertSetting = other.mInvertSetting;
-}
-
-LLNotificationForm::LLNotificationForm(const std::string& name, const LLNotificationForm::Params& p) 
-:	mIgnore(IGNORE_NO),
-	mInvertSetting(false) // ignore settings by default mean true=show, false=ignore
-{
-	LLUI *ui_inst = LLUI::getInstance();
-	if (p.ignore.isProvided() && ui_inst->mSettingGroups["ignores"] && ui_inst->mSettingGroups["config"])
-	{
-		// For all cases but IGNORE_CHECKBOX_ONLY this is name for use in preferences
-		mIgnoreMsg = p.ignore.text;
-
-		if (p.ignore.checkbox_only)
-		{
-			mIgnore = IGNORE_CHECKBOX_ONLY;
-		}
-		else if (!p.ignore.save_option)
-		{
-			mIgnore = p.ignore.session_only ? IGNORE_WITH_DEFAULT_RESPONSE_SESSION_ONLY : IGNORE_WITH_DEFAULT_RESPONSE;
-		}
-		else
-		{
-			// remember last option chosen by user and automatically respond with that in the future
-			mIgnore = IGNORE_WITH_LAST_RESPONSE;
-			ui_inst->mSettingGroups["ignores"]->declareLLSD(std::string("Default") + name, "", std::string("Default response for notification " + name));
-		}
-
-		bool show_notification = true;
-		if (p.ignore.control.isProvided())
-		{
-			mIgnoreSetting = ui_inst->mSettingGroups["config"]->getControl(p.ignore.control());
-			mInvertSetting = p.ignore.invert_control;
-		}
-		else if (mIgnore > IGNORE_NO)
-		{
-			ui_inst->mSettingGroups["ignores"]->declareBOOL(name, show_notification, "Show notification with this name", LLControlVariable::PERSIST_NONDFT);
-			mIgnoreSetting = ui_inst->mSettingGroups["ignores"]->getControl(name);
-		}
-	}
-
-	LLParamSDParser parser;
-	parser.writeSD(mFormData, p.form_elements);
-
-	for (LLSD::array_iterator it = mFormData.beginArray(), end_it = mFormData.endArray();
-		it != end_it;
-		++it)
-	{
-		// lift contents of form element up a level, since element type is already encoded in "type" param
-		if (it->isMap() && it->beginMap() != it->endMap())
-		{
-			*it = it->beginMap()->second;
-		}
-	}
-
-	LL_DEBUGS("Notifications") << name << LL_ENDL;
-	LL_DEBUGS("Notifications") << ll_pretty_print_sd(mFormData) << LL_ENDL;
-=======
     mFormData      = other.mFormData;
     mIgnore        = other.mIgnore;
     mIgnoreMsg     = other.mIgnoreMsg;
@@ -280,10 +217,10 @@
             ui_inst->mSettingGroups["ignores"]->declareLLSD(std::string("Default") + name, "", std::string("Default response for notification " + name));
         }
 
-        BOOL show_notification = TRUE;
+        bool show_notification = true;
         if (p.ignore.control.isProvided())
         {
-            mIgnoreSetting = ui_inst->mSettingGroups["config"]->getControl(p.ignore.control);
+            mIgnoreSetting = ui_inst->mSettingGroups["config"]->getControl(p.ignore.control());
             mInvertSetting = p.ignore.invert_control;
         }
         else if (mIgnore > IGNORE_NO)
@@ -309,7 +246,6 @@
 
     LL_DEBUGS("Notifications") << name << LL_ENDL;
     LL_DEBUGS("Notifications") << ll_pretty_print_sd(mFormData) << LL_ENDL;
->>>>>>> c06fb4e0
 }
 
 LLNotificationForm::LLNotificationForm(const LLSD& sd)
@@ -1631,15 +1567,9 @@
         LL_ERRS() << "Problem finding notifications.xml" << LL_ENDL;
     }
 
-<<<<<<< HEAD
-	std::string base_filename = search_paths.front();
-	LLXMLNodePtr root;
-	bool success  = LLXMLNode::getLayeredXMLNode(root, search_paths);
-=======
     std::string base_filename = search_paths.front();
     LLXMLNodePtr root;
-    BOOL success  = LLXMLNode::getLayeredXMLNode(root, search_paths);
->>>>>>> c06fb4e0
+    bool success  = LLXMLNode::getLayeredXMLNode(root, search_paths);
 
     if (!success || root.isNull() || !root->hasName( "notifications" ))
     {
