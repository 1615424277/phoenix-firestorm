--- conflicted
+++ resolved
@@ -125,29 +125,8 @@
 ///============================================================================
 
 LLMenuItemGL::Params::Params()
-<<<<<<< HEAD
-:	shortcut("shortcut"),
-	shortcut_linux("shortcut_linux"), // <FS> Remap shortcuts on Linux
-	jump_key("jump_key", KEY_NONE),
-	use_mac_ctrl("use_mac_ctrl", false),
-	allow_key_repeat("allow_key_repeat", false),
-	rect("rect"),
-	left("left"),
-	top("top"),
-	right("right"),
-	bottom("bottom"),
-	width("width"),
-	height("height"),
-	bottom_delta("bottom_delta"),
-	left_delta("left_delta"),
-	enabled_color("enabled_color"),
-	disabled_color("disabled_color"),
-	highlight_bg_color("highlight_bg_color"),
-	highlight_fg_color("highlight_fg_color")
-{	
-	changeDefault(mouse_opaque, true);
-=======
 :   shortcut("shortcut"),
+    shortcut_linux("shortcut_linux"), // <FS> Remap shortcuts on Linux
     jump_key("jump_key", KEY_NONE),
     use_mac_ctrl("use_mac_ctrl", false),
     allow_key_repeat("allow_key_repeat", false),
@@ -166,7 +145,6 @@
     highlight_fg_color("highlight_fg_color")
 {
     changeDefault(mouse_opaque, true);
->>>>>>> 38c2a5bd
 }
 
 // Default constructor
@@ -191,26 +169,19 @@
     // See if this Mac accelerator should really use the ctrl key and not get mapped to cmd
     BOOL useMacCtrl = p.use_mac_ctrl;
 #endif // LL_DARWIN
-<<<<<<< HEAD
-	
-	std::string shortcut = p.shortcut;
+
+    std::string shortcut = p.shortcut;
 // <FS> Remap shortcuts on Linux
 #ifdef LL_LINUX
-	static LLUICachedControl<bool> fsRemapLinuxShortcuts("FSRemapLinuxShortcuts", false);
-	if (fsRemapLinuxShortcuts && p.shortcut_linux.isProvided())
-	{
-		shortcut = p.shortcut_linux;
-	}
+    static LLUICachedControl<bool> fsRemapLinuxShortcuts("FSRemapLinuxShortcuts", false);
+    if (fsRemapLinuxShortcuts && p.shortcut_linux.isProvided())
+    {
+        shortcut = p.shortcut_linux;
+    }
 #endif // LL_LINUX
 // </FS>
-	if (shortcut.find("control") != shortcut.npos)
-	{
-=======
-
-    std::string shortcut = p.shortcut;
     if (shortcut.find("control") != shortcut.npos)
     {
->>>>>>> 38c2a5bd
 #ifdef LL_DARWIN
         if ( useMacCtrl )
         {
@@ -277,21 +248,17 @@
 //virtual
 BOOL LLMenuItemGL::handleRightMouseDown(S32 x, S32 y, MASK mask)
 {
-<<<<<<< HEAD
-	// <FS:ND> Holding CTRL & ALT while right clicking a menu entry will copy the menu
-	// text and shortcut (accelerator) to the clipboard. The menu items action will not be called.
-	if( (MASK_CONTROL|MASK_ALT) == ((MASK_CONTROL|MASK_ALT) & mask) )
-	{
-		LLWString label = utf8string_to_wstring( getLabel() + ": " + mDrawAccelLabel.getString() );
-		LLClipboard::instance().copyToClipboard( label, 0, label.size() );
-		return FALSE;
-	}
-	// </FS:ND>
-	
-	return LLUICtrl::handleRightMouseDown(x,y,mask);
-=======
+    // <FS:ND> Holding CTRL & ALT while right clicking a menu entry will copy the menu
+    // text and shortcut (accelerator) to the clipboard. The menu items action will not be called.
+    if( (MASK_CONTROL|MASK_ALT) == ((MASK_CONTROL|MASK_ALT) & mask) )
+    {
+        LLWString label = utf8string_to_wstring( getLabel() + ": " + mDrawAccelLabel.getString() );
+        LLClipboard::instance().copyToClipboard( label, 0, label.size() );
+        return FALSE;
+    }
+    // </FS:ND>
+
     return LLUICtrl::handleRightMouseDown(x,y,mask);
->>>>>>> 38c2a5bd
 }
 
 void LLMenuItemGL::onMouseEnter(S32 x, S32 y, MASK mask)
@@ -2040,426 +2007,6 @@
 
 bool LLMenuGL::scrollItems(EScrollingDirection direction)
 {
-<<<<<<< HEAD
-	// Slowing down items scrolling when arrow button is held
-	if (mScrollItemsTimer.hasExpired() && NULL != mFirstVisibleItem)
-	{
-		mScrollItemsTimer.setTimerExpirySec(.033f);
-	}
-	else
-	{
-		return false;
-	}
-
-	switch (direction)
-	{
-	case SD_UP:
-	{
-		item_list_t::iterator cur_item_iter;
-		item_list_t::iterator prev_item_iter;
-		for (cur_item_iter = mItems.begin(), prev_item_iter = mItems.begin(); cur_item_iter != mItems.end(); cur_item_iter++)
-		{
-			if( (*cur_item_iter) == mFirstVisibleItem)
-			{
-				break;
-			}
-			if ((*cur_item_iter)->getVisible())
-			{
-				prev_item_iter = cur_item_iter;
-			}
-		}
-
-		if ((*prev_item_iter)->getVisible())
-		{
-			mFirstVisibleItem = *prev_item_iter;
-		}
-		break;
-	}
-	case SD_DOWN:
-	{
-		if (NULL == mFirstVisibleItem)
-		{
-			mFirstVisibleItem = *mItems.begin();
-		}
-
-		item_list_t::iterator cur_item_iter;
-
-		for (cur_item_iter = mItems.begin(); cur_item_iter != mItems.end(); cur_item_iter++)
-		{
-			if( (*cur_item_iter) == mFirstVisibleItem)
-			{
-				break;
-			}
-		}
-
-		item_list_t::iterator next_item_iter;
-
-		if (cur_item_iter != mItems.end())
-		{
-			for (next_item_iter = ++cur_item_iter; next_item_iter != mItems.end(); next_item_iter++)
-			{
-				if( (*next_item_iter)->getVisible())
-				{
-					break;
-				}
-			}
-
-			if (next_item_iter != mItems.end() &&
-				(*next_item_iter)->getVisible())
-			{
-				mFirstVisibleItem = *next_item_iter;
-			}
-		}
-		break;
-	}
-	case SD_BEGIN:
-	{
-		mFirstVisibleItem = *mItems.begin();
-		break;
-	}
-	case SD_END:
-	{
-		item_list_t::reverse_iterator first_visible_item_iter = mItems.rend();
-
-		// Need to scroll through number of actual existing items in menu.
-		// Otherwise viewer will hang for a time needed to scroll U32_MAX
-		// times in std::advance(). STORM-659.
-		size_t nitems = mItems.size();
-		U32 scrollable_items = nitems < mMaxScrollableItems ? nitems : mMaxScrollableItems;
-
-		// Advance by mMaxScrollableItems back from the end of the list
-		// to make the last item visible.
-		std::advance(first_visible_item_iter, scrollable_items);
-		mFirstVisibleItem = *first_visible_item_iter;
-		break;
-	}
-	default:
-		LL_WARNS() << "Unknown scrolling direction: " << direction << LL_ENDL;
-	}
-
-	mNeedsArrange = TRUE;
-	arrangeAndClear();
-
-	return true;
-}
-
-// rearrange the child rects so they fit the shape of the menu.
-void LLMenuGL::arrange( void )
-{
-	// calculate the height & width, and set our rect based on that
-	// information.
-	const LLRect& initial_rect = getRect();
-
-	U32 width = 0, height = MENU_ITEM_PADDING;
-
-	cleanupSpilloverBranch();
-
-	if( mItems.size() ) 
-	{
-		const LLRect menu_region_rect = LLMenuGL::sMenuContainer ? LLMenuGL::sMenuContainer->getMenuRect() : LLRect(0, S32_MAX, S32_MAX, 0);
-
-		// torn off menus are not constrained to the size of the screen
-		U32 max_width = getTornOff() ? U32_MAX : menu_region_rect.getWidth();
-		U32 max_height = getTornOff() ? U32_MAX: menu_region_rect.getHeight();
-
-		// *FIX: create the item first and then ask for its dimensions?
-		// <FS:Ansariel> Calculate proper width for localized string
-		//S32 spillover_item_width = PLAIN_PAD_PIXELS + LLFontGL::getFontSansSerif()->getWidth( std::string("More") ); // *TODO: Translate
-		S32 spillover_item_width = PLAIN_PAD_PIXELS + LLFontGL::getFontSansSerif()->getWidth( LLTrans::getString("More") );
-		// </FS:Ansariel>
-		S32 spillover_item_height = LLFontGL::getFontSansSerif()->getLineHeight() + MENU_ITEM_PADDING;
-
-		// Scrolling support
-		item_list_t::iterator first_visible_item_iter;
-		item_list_t::iterator first_hidden_item_iter = mItems.end();
-		S32 height_before_first_visible_item = -1;
-		S32 visible_items_height = 0;
-		U32 scrollable_items_cnt = 0;
-		
-		if (mHorizontalLayout)
-		{
-			item_list_t::iterator item_iter;
-			for (item_iter = mItems.begin(); item_iter != mItems.end(); ++item_iter)
-			{
-				// do first so LLMenuGLItemCall can call on_visible to determine if visible
-				(*item_iter)->buildDrawLabel();
-
-				if ((*item_iter)->getVisible())
-				{
-					if (!getTornOff() 
-						&& *item_iter != mSpilloverBranch
-						&& width + (*item_iter)->getNominalWidth() > max_width - spillover_item_width)
-					{
-						// no room for any more items
-						createSpilloverBranch();
-
-						std::vector<LLMenuItemGL*> items_to_remove;
-						std::copy(item_iter, mItems.end(), std::back_inserter(items_to_remove));
-						std::vector<LLMenuItemGL*>::iterator spillover_iter;
-						for (spillover_iter= items_to_remove.begin(); spillover_iter != items_to_remove.end(); ++spillover_iter)
-						{
-							LLMenuItemGL* itemp = (*spillover_iter);
-							removeChild(itemp);
-							mSpilloverMenu->addChild(itemp);
-						}
-
-						addChild(mSpilloverBranch);
-						
-						height = llmax(height, mSpilloverBranch->getNominalHeight());
-						width += mSpilloverBranch->getNominalWidth();
-
-						break;
-					}
-					else
-					{
-						// track our rect
-						height = llmax(height, (*item_iter)->getNominalHeight());
-						width += (*item_iter)->getNominalWidth();
-					}
-				}
-			}
-		}
-		else
-		{
-			for (LLMenuItemGL* itemp : mItems)
-			{
-				// do first so LLMenuGLItemCall can call on_visible to determine if visible
-				itemp->buildDrawLabel();
-			}
-			item_list_t::iterator item_iter;
-
-			for (item_iter = mItems.begin(); item_iter != mItems.end(); ++item_iter)
-			{
-				if ((*item_iter)->getVisible())
-				{
-					if (!getTornOff() 
-						&& !mScrollable
-						&& *item_iter != mSpilloverBranch
-						&& height + (*item_iter)->getNominalHeight() > max_height - spillover_item_height)
-					{
-						// don't show only one item
-						int visible_items = 0;
-						item_list_t::iterator count_iter;
-						for (count_iter = item_iter; count_iter != mItems.end(); ++count_iter)
-						{
-							if((*count_iter)->getVisible())
-								visible_items++;
-						}
-						if (visible_items>1)
-						{
-							// no room for any more items
-							createSpilloverBranch();
-
-							std::vector<LLMenuItemGL*> items_to_remove;
-							std::copy(item_iter, mItems.end(), std::back_inserter(items_to_remove));
-							std::vector<LLMenuItemGL*>::iterator spillover_iter;
-							for (spillover_iter= items_to_remove.begin(); spillover_iter != items_to_remove.end(); ++spillover_iter)
-							{
-								LLMenuItemGL* itemp = (*spillover_iter);
-								removeChild(itemp);
-								mSpilloverMenu->addChild(itemp);
-							}
-
-
-							addChild(mSpilloverBranch);
-
-							height += mSpilloverBranch->getNominalHeight();
-							width = llmax( width, mSpilloverBranch->getNominalWidth() );
-
-							break;
-						}
-					}
-
-					// track our rect
-					height += (*item_iter)->getNominalHeight();
-					width = llmax( width, (*item_iter)->getNominalWidth() );
-
-					if (mScrollable)
-					{
-						// Determining visible items boundaries
-						if (NULL == mFirstVisibleItem)
-						{
-							mFirstVisibleItem = *item_iter;
-						}
-
-						if (*item_iter == mFirstVisibleItem)
-						{
-							height_before_first_visible_item = height - (*item_iter)->getNominalHeight();
-							first_visible_item_iter = item_iter;
-							scrollable_items_cnt = 0;
-						}
-
-						if (-1 != height_before_first_visible_item && 0 == visible_items_height &&
-						    (++scrollable_items_cnt > mMaxScrollableItems ||
-						     height - height_before_first_visible_item > max_height - spillover_item_height * 2 ))
-						{
-							first_hidden_item_iter = item_iter;
-							visible_items_height = height - height_before_first_visible_item - (*item_iter)->getNominalHeight();
-							scrollable_items_cnt--;
-						}
-					}
-				}
-			}
-
-			if (mPreferredWidth < U32_MAX)
-				width = llmin(mPreferredWidth, max_width);
-			
-			if (mScrollable)
-			{
-				S32 max_items_height = max_height - spillover_item_height * 2;
-
-				if (visible_items_height == 0)
-					visible_items_height = height - height_before_first_visible_item;
-
-				// Fix mFirstVisibleItem value, if it doesn't allow to display all items, that can fit
-				if (visible_items_height < max_items_height && scrollable_items_cnt < mMaxScrollableItems)
-				{
-					item_list_t::iterator tmp_iter(first_visible_item_iter);
-					while (visible_items_height < max_items_height &&
-					       scrollable_items_cnt < mMaxScrollableItems &&
-					       first_visible_item_iter != mItems.begin())
-					{
-						if ((*first_visible_item_iter)->getVisible())
-						{
-							// It keeps visible item, after first_visible_item_iter
-							tmp_iter = first_visible_item_iter;
-						}
-
-						first_visible_item_iter--;
-
-						if ((*first_visible_item_iter)->getVisible())
-						{
-							visible_items_height += (*first_visible_item_iter)->getNominalHeight();
-							height_before_first_visible_item -= (*first_visible_item_iter)->getNominalHeight();
-							scrollable_items_cnt++;
-						}
-					}
-
-					// Roll back one item, that doesn't fit
-					if (visible_items_height > max_items_height)
-					{
-						visible_items_height -= (*first_visible_item_iter)->getNominalHeight();
-						height_before_first_visible_item += (*first_visible_item_iter)->getNominalHeight();
-						scrollable_items_cnt--;
-						first_visible_item_iter = tmp_iter;
-					}
-					if (!(*first_visible_item_iter)->getVisible())
-					{
-						first_visible_item_iter = tmp_iter;
-					}
-
-					mFirstVisibleItem = *first_visible_item_iter;
-				}
-			}
-		}
-
-		S32 cur_height = (S32)llmin(max_height, height);
-
-		if (mScrollable &&
-		    (height_before_first_visible_item > MENU_ITEM_PADDING ||
-			    height_before_first_visible_item + visible_items_height < (S32)height))
-		{
-			// Reserving 2 extra slots for arrow items
-			cur_height = visible_items_height + spillover_item_height * 2;
-		}
-
-		setRect(LLRect(getRect().mLeft, getRect().mTop, getRect().mLeft + width, getRect().mTop - cur_height));
-
-		S32 cur_width = 0;
-		S32 offset = 0;
-		if (mScrollable)
-		{
-			// No space for all items, creating arrow items
-			if (height_before_first_visible_item > MENU_ITEM_PADDING ||
-			    height_before_first_visible_item + visible_items_height < (S32)height)
-			{
-				if (NULL == mArrowUpItem)
-				{
-					LLMenuScrollItem::Params item_params;
-					item_params.name(ARROW_UP);
-					item_params.arrow_type(LLMenuScrollItem::ARROW_UP);
-					item_params.scroll_callback.function(boost::bind(&LLMenuGL::scrollItems, this, SD_UP));
-
-					mArrowUpItem = LLUICtrlFactory::create<LLMenuScrollItem>(item_params);
-					LLUICtrl::addChild(mArrowUpItem);
-
-				}
-				if (NULL == mArrowDownItem)
-				{
-					LLMenuScrollItem::Params item_params;
-					item_params.name(ARROW_DOWN);
-					item_params.arrow_type(LLMenuScrollItem::ARROW_DOWN);
-					item_params.scroll_callback.function(boost::bind(&LLMenuGL::scrollItems, this, SD_DOWN));
-
-					mArrowDownItem = LLUICtrlFactory::create<LLMenuScrollItem>(item_params);
-					LLUICtrl::addChild(mArrowDownItem);				
-				}
-
-				LLRect rect;
-				mArrowUpItem->setRect(rect.setLeftTopAndSize( 0, cur_height, width, mArrowUpItem->getNominalHeight()));
-				mArrowUpItem->setVisible(TRUE);
-				mArrowUpItem->setEnabled(height_before_first_visible_item > MENU_ITEM_PADDING);
-				mArrowUpItem->reshape(width, mArrowUpItem->getNominalHeight());
-				mArrowDownItem->setRect(rect.setLeftTopAndSize( 0, mArrowDownItem->getNominalHeight(), width, mArrowDownItem->getNominalHeight()));
-				mArrowDownItem->setVisible(TRUE);
-				mArrowDownItem->setEnabled(height_before_first_visible_item + visible_items_height < (S32)height);
-				mArrowDownItem->reshape(width, mArrowDownItem->getNominalHeight());
-
-				cur_height -= mArrowUpItem->getNominalHeight();
-
-				offset = menu_region_rect.mRight; // This moves items behind visible area
-			}
-			else
-			{
-				if (NULL != mArrowUpItem)
-				{
-					mArrowUpItem->setVisible(FALSE);
-				}
-				if (NULL != mArrowDownItem)
-				{
-					mArrowDownItem->setVisible(FALSE);
-				}
-			}
-
-		}
-
-		item_list_t::iterator item_iter;
-		for (item_iter = mItems.begin(); item_iter != mItems.end(); ++item_iter)
-		{		
-			if ((*item_iter)->getVisible())
-			{
-				if (mScrollable)
-				{
-					if (item_iter == first_visible_item_iter)
-					{
-						offset = 0;
-					}
-					else if (item_iter == first_hidden_item_iter)
-					{
-						offset = menu_region_rect.mRight;  // This moves items behind visible area
-					}
-				}
-
-				// setup item rect to hold label
-				LLRect rect;
-				if (mHorizontalLayout)
-				{
-					rect.setLeftTopAndSize( cur_width, height, (*item_iter)->getNominalWidth(), height);
-					cur_width += (*item_iter)->getNominalWidth();
-				}
-				else
-				{
-					rect.setLeftTopAndSize( 0 + offset, cur_height, width, (*item_iter)->getNominalHeight());
-					if (offset == 0)
-					{
-						cur_height -= (*item_iter)->getNominalHeight();
-					}
-				}
-				(*item_iter)->setRect( rect );
-			}
-		}
-
-=======
     // Slowing down items scrolling when arrow button is held
     if (mScrollItemsTimer.hasExpired() && NULL != mFirstVisibleItem)
     {
@@ -2469,7 +2016,6 @@
     {
         return false;
     }
->>>>>>> 38c2a5bd
 
     switch (direction)
     {
@@ -2502,43 +2048,7 @@
             mFirstVisibleItem = *mItems.begin();
         }
 
-<<<<<<< HEAD
-void LLMenuGL::createSpilloverBranch()
-{
-	if (!mSpilloverBranch)
-	{
-		// should be NULL but delete anyway
-		delete mSpilloverMenu;
-		// technically, you can't tear off spillover menus, but we're passing the handle
-		// along just to be safe
-		LLMenuGL::Params p;
-		std::string label = LLTrans::getString("More");
-		p.name("More");
-		p.label(label);
-		p.bg_color(mBackgroundColor);
-		p.bg_visible(true);
-		p.can_tear_off(false);
-		mSpilloverMenu = new LLMenuGL(p);
-		mSpilloverMenu->updateParent(LLMenuGL::sMenuContainer);
-
-		LLMenuItemBranchGL::Params branch_params;
-		branch_params.name = "More";
-		branch_params.label = label;
-		branch_params.branch = mSpilloverMenu;
-		branch_params.font.style = "italic";
-		branch_params.highlight_bg_color=LLUIColorTable::instance().getColor("MenuItemHighlightBgColor");
-		branch_params.highlight_fg_color=LLUIColorTable::instance().getColor("MenuItemHighlightFgColor");
-		branch_params.enabled_color=LLUIColorTable::instance().getColor("MenuItemEnabledColor");
-		// <FS:Ansariel> FIRE-13101: Spillover menu label and highlight using wrong colors
-		branch_params.disabled_color=LLUIColorTable::instance().getColor("MenuItemDisabledColor");
-		// </FS:Ansariel>
-
-		mSpilloverBranch = LLUICtrlFactory::create<LLMenuItemBranchGL>(branch_params);
-	}
-}
-=======
         item_list_t::iterator cur_item_iter;
->>>>>>> 38c2a5bd
 
         for (cur_item_iter = mItems.begin(); cur_item_iter != mItems.end(); cur_item_iter++)
         {
@@ -2619,7 +2129,10 @@
         U32 max_height = getTornOff() ? U32_MAX: menu_region_rect.getHeight();
 
         // *FIX: create the item first and then ask for its dimensions?
-        S32 spillover_item_width = PLAIN_PAD_PIXELS + LLFontGL::getFontSansSerif()->getWidth( std::string("More") ); // *TODO: Translate
+        // <FS:Ansariel> Calculate proper width for localized string
+        //S32 spillover_item_width = PLAIN_PAD_PIXELS + LLFontGL::getFontSansSerif()->getWidth( std::string("More") ); // *TODO: Translate
+        S32 spillover_item_width = PLAIN_PAD_PIXELS + LLFontGL::getFontSansSerif()->getWidth( LLTrans::getString("More") );
+        // </FS:Ansariel>
         S32 spillover_item_height = LLFontGL::getFontSansSerif()->getLineHeight() + MENU_ITEM_PADDING;
 
         // Scrolling support
@@ -2963,6 +2476,9 @@
         branch_params.highlight_bg_color=LLUIColorTable::instance().getColor("MenuItemHighlightBgColor");
         branch_params.highlight_fg_color=LLUIColorTable::instance().getColor("MenuItemHighlightFgColor");
         branch_params.enabled_color=LLUIColorTable::instance().getColor("MenuItemEnabledColor");
+        // <FS:Ansariel> FIRE-13101: Spillover menu label and highlight using wrong colors
+        branch_params.disabled_color=LLUIColorTable::instance().getColor("MenuItemDisabledColor");
+        // </FS:Ansariel>
 
         mSpilloverBranch = LLUICtrlFactory::create<LLMenuItemBranchGL>(branch_params);
     }
@@ -3901,96 +3417,6 @@
     menu->setRect( rect );
 
 
-<<<<<<< HEAD
-// x and y are the desired location for the popup, in the spawning_view's
-// coordinate frame, NOT necessarily the mouse location
-// static
-void LLMenuGL::showPopup(LLView* spawning_view, LLMenuGL* menu, S32 x, S32 y, S32 mouse_x, S32 mouse_y)
-{
-	const S32 CURSOR_HEIGHT = 22;		// Approximate "normal" cursor size
-	const S32 CURSOR_WIDTH = 12;
-
-	if (menu->getChildList()->empty())
-	{
-		return;
-	}
-
-	menu->setVisible( TRUE );
-
-	if(!menu->getAlwaysShowMenu())
-	{
-		//Do not show menu if all menu items are disabled
-		BOOL item_enabled = false;
-		for (LLView::child_list_t::const_iterator itor = menu->getChildList()->begin();
-				itor != menu->getChildList()->end();
-				++itor)
-		{
-			LLView *menu_item = (*itor);
-			item_enabled = item_enabled || menu_item->getEnabled();
-		}
-
-		if(!item_enabled)
-		{
-			menu->setVisible( FALSE );
-			return;
-		}
-	}
-
-	// Resetting scrolling position
-	if (menu->isScrollable() && menu->isScrollPositionOnShowReset())
-	{
-		menu->mFirstVisibleItem = NULL;
-	}
-
-	// Fix menu rect if needed.
-	menu->needsArrange();
-	menu->arrangeAndClear();
-
-	if ((mouse_x == 0) || (mouse_y == 0))
-
-	{
-		// Save click point for detecting cursor moves before mouse-up.
-		// Must be in local coords to compare with mouseUp events.
-		// If the mouse doesn't move, the menu will stay open ala the Mac.
-		// See also LLContextMenu::show()
-
-		LLUI::getInstance()->getMousePositionLocal(menu->getParent(), &mouse_x, &mouse_y);
-	}
-	
-	
-	LLMenuHolderGL::sContextMenuSpawnPos.set(mouse_x,mouse_y);
-
-	const LLRect menu_region_rect = LLMenuGL::sMenuContainer->getRect();
-
-	const S32 HPAD = 2;
-	LLRect rect = menu->getRect();
-	S32 left = x + HPAD;
-	S32 top = y;
-	spawning_view->localPointToOtherView(left, top, &left, &top, menu->getParent());
-	rect.setLeftTopAndSize( left, top,
-							rect.getWidth(), rect.getHeight() );
-	menu->setRect( rect );
-
-
-	// Adjust context menu to fit onscreen
-	LLRect mouse_rect;
-	const S32 MOUSE_CURSOR_PADDING = 5;
-	mouse_rect.setLeftTopAndSize(mouse_x - MOUSE_CURSOR_PADDING, 
-		mouse_y + MOUSE_CURSOR_PADDING, 
-		CURSOR_WIDTH + MOUSE_CURSOR_PADDING * 2, 
-		CURSOR_HEIGHT + MOUSE_CURSOR_PADDING * 2);
-	menu->translateIntoRectWithExclusion( menu_region_rect, mouse_rect );
-	// <FS:Ansariel> FIRE-31065: Make sure menu is shown on the screen properly
-	//if (menu->getRect().mTop > menu_region_rect.mTop)
-	if (menu->getRect().mTop > menu_region_rect.mTop ||
-		menu->getRect().mBottom < menu_region_rect.mBottom)
-	// </FS:Ansariel>
-	{
-		// not enough space: align with top, ignore exclusion
-		menu->translateIntoRect( menu_region_rect );
-	}
-	menu->getParent()->sendChildToFront(menu);
-=======
     // Adjust context menu to fit onscreen
     LLRect mouse_rect;
     const S32 MOUSE_CURSOR_PADDING = 5;
@@ -3999,13 +3425,16 @@
         CURSOR_WIDTH + MOUSE_CURSOR_PADDING * 2,
         CURSOR_HEIGHT + MOUSE_CURSOR_PADDING * 2);
     menu->translateIntoRectWithExclusion( menu_region_rect, mouse_rect );
-    if (menu->getRect().mTop > menu_region_rect.mTop)
+    // <FS:Ansariel> FIRE-31065: Make sure menu is shown on the screen properly
+    //if (menu->getRect().mTop > menu_region_rect.mTop)
+    if (menu->getRect().mTop > menu_region_rect.mTop ||
+        menu->getRect().mBottom < menu_region_rect.mBottom)
+    // </FS:Ansariel>
     {
         // not enough space: align with top, ignore exclusion
         menu->translateIntoRect( menu_region_rect );
     }
     menu->getParent()->sendChildToFront(menu);
->>>>>>> 38c2a5bd
 }
 
 ///============================================================================
@@ -4028,50 +3457,6 @@
 
 BOOL LLMenuBarGL::handleAcceleratorKey(KEY key, MASK mask)
 {
-<<<<<<< HEAD
-	if (getHighlightedItem() && mask == MASK_NONE)
-	{
-		// unmodified key accelerators are ignored when navigating menu
-		// (but are used as jump keys so will still work when appropriate menu is up)
-		return FALSE;
-	}
-	BOOL result = LLMenuGL::handleAcceleratorKey(key, mask);
-	if (result && mask & MASK_ALT)
-	{
-		// ALT key used to trigger hotkey, don't use as shortcut to open menu
-		mAltKeyTrigger = FALSE;
-	}
-
-	// <FS:Ansariel> FIRE-30003: (CTRL-)F10 can't be used as gesture trigger
-	//if(!result 
-	//	&& (key == KEY_F10 && mask == MASK_CONTROL) 
-	//	&& !gKeyboard->getKeyRepeated(key)
-	//	&& isInVisibleChain())
-	//{
-	//	if (getHighlightedItem())
-	//	{
-	//		clearHoverItem();
-	//		LLMenuGL::setKeyboardMode(FALSE);
-	//	}
-	//	else
-	//	{
-	//		// close menus originating from other menu bars when first opening menu via keyboard
-	//		LLMenuGL::sMenuContainer->hideMenus();
-	//		highlightNextItem(NULL);
-	//		LLMenuGL::setKeyboardMode(TRUE);
-	//	}
-	//	return TRUE;
-	//}
-	// </FS:Ansariel>
-
-	if (result && !getHighlightedItem() && LLMenuGL::sMenuContainer->hasVisibleMenu())
-	{
-		// close menus originating from other menu bars
-		LLMenuGL::sMenuContainer->hideMenus();
-	}
-
-	return result;
-=======
     if (getHighlightedItem() && mask == MASK_NONE)
     {
         // unmodified key accelerators are ignored when navigating menu
@@ -4085,25 +3470,27 @@
         mAltKeyTrigger = FALSE;
     }
 
-    if(!result
-        && (key == KEY_F10 && mask == MASK_CONTROL)
-        && !gKeyboard->getKeyRepeated(key)
-        && isInVisibleChain())
-    {
-        if (getHighlightedItem())
-        {
-            clearHoverItem();
-            LLMenuGL::setKeyboardMode(FALSE);
-        }
-        else
-        {
-            // close menus originating from other menu bars when first opening menu via keyboard
-            LLMenuGL::sMenuContainer->hideMenus();
-            highlightNextItem(NULL);
-            LLMenuGL::setKeyboardMode(TRUE);
-        }
-        return TRUE;
-    }
+    // <FS:Ansariel> FIRE-30003: (CTRL-)F10 can't be used as gesture trigger
+    //if(!result
+    //  && (key == KEY_F10 && mask == MASK_CONTROL)
+    //  && !gKeyboard->getKeyRepeated(key)
+    //  && isInVisibleChain())
+    //{
+    //  if (getHighlightedItem())
+    //  {
+    //      clearHoverItem();
+    //      LLMenuGL::setKeyboardMode(FALSE);
+    //  }
+    //  else
+    //  {
+    //      // close menus originating from other menu bars when first opening menu via keyboard
+    //      LLMenuGL::sMenuContainer->hideMenus();
+    //      highlightNextItem(NULL);
+    //      LLMenuGL::setKeyboardMode(TRUE);
+    //  }
+    //  return TRUE;
+    //}
+    // </FS:Ansariel>
 
     if (result && !getHighlightedItem() && LLMenuGL::sMenuContainer->hasVisibleMenu())
     {
@@ -4112,7 +3499,6 @@
     }
 
     return result;
->>>>>>> 38c2a5bd
 }
 
 BOOL LLMenuBarGL::handleKeyHere(KEY key, MASK mask)
@@ -4621,27 +4007,17 @@
 
 void LLTearOffMenu::draw()
 {
-<<<<<<< HEAD
-	mMenu->setBackgroundVisible(isBackgroundOpaque());
-	// <FS:Ansariel> FIRE-31823: Do it before reshaping - needsArrange can change visbility status of items!
-	mMenu->needsArrange();
-=======
     mMenu->setBackgroundVisible(isBackgroundOpaque());
->>>>>>> 38c2a5bd
+    // <FS:Ansariel> FIRE-31823: Do it before reshaping - needsArrange can change visbility status of items!
+    mMenu->needsArrange();
 
     if (getRect().getHeight() != mTargetHeight)
     {
         // animate towards target height
         reshape(getRect().getWidth(), llceil(lerp((F32)getRect().getHeight(), (F32)mTargetHeight, LLSmoothInterpolation::getInterpolant(0.05f))));
-<<<<<<< HEAD
-	}
-	//mMenu->needsArrange(); // <FS:Ansariel> FIRE-31823: Do it before reshaping - needsArrange can change visbility status of items!
-	LLFloater::draw();
-=======
-    }
-    mMenu->needsArrange();
+    }
+    //mMenu->needsArrange(); // <FS:Ansariel> FIRE-31823: Do it before reshaping - needsArrange can change visbility status of items!
     LLFloater::draw();
->>>>>>> 38c2a5bd
 }
 
 void LLTearOffMenu::onFocusReceived()
@@ -4885,75 +4261,6 @@
 // Takes cursor position in screen space?
 void LLContextMenu::show(S32 x, S32 y, LLView* spawning_view)
 {
-<<<<<<< HEAD
-	if (getChildList()->empty())
-	{
-		// nothing to show, so abort
-		return;
-	}
-	// Save click point for detecting cursor moves before mouse-up.
-	// Must be in local coords to compare with mouseUp events.
-	// If the mouse doesn't move, the menu will stay open ala the Mac.
-	// See also LLMenuGL::showPopup()
-	LLMenuHolderGL::sContextMenuSpawnPos.set(x,y);
-
-	arrangeAndClear();
-
-	S32 width = getRect().getWidth();
-	S32 height = getRect().getHeight();
-	const LLRect menu_region_rect = LLMenuGL::sMenuContainer->getMenuRect();
-	LLView* parent_view = getParent();
-
-	// Open upwards if menu extends past bottom
-	if (y - height < menu_region_rect.mBottom)
-	{
-		if (getParentMenuItem()) // Adjust if this is a submenu
-		{
-			y += height - getParentMenuItem()->getNominalHeight();		
-		}
-		else
-		{
-			y += height;
-		}
-
-		// <FS:Ansariel> FIRE-10883: Prevent context menu from going off screen
-		y = llmin(y, menu_region_rect.mTop);
-	}
-
-	// Open out to the left if menu extends past right edge
-	if (x + width > menu_region_rect.mRight)
-	{
-		if (getParentMenuItem())
-		{
-			x -= getParentMenuItem()->getRect().getWidth() + width;
-		}
-		else
-		{
-			x -= width;
-		}
-
-		// <FS:Ansariel> FIRE-10883: Prevent context menu from going off screen
-		x = llmax(x, menu_region_rect.mLeft);
-	}
-
-	S32 local_x, local_y;
-	parent_view->screenPointToLocal(x, y, &local_x, &local_y);
-
-	LLRect rect;
-	rect.setLeftTopAndSize(local_x, local_y, width, height);
-	setRect(rect);
-	arrange();
-
-	if (spawning_view)
-	{
-		mSpawningViewHandle = spawning_view->getHandle();
-	}
-	else
-	{
-		mSpawningViewHandle.markDead();
-	}
-	LLView::setVisible(TRUE);
-=======
     if (getChildList()->empty())
     {
         // nothing to show, so abort
@@ -4983,6 +4290,9 @@
         {
             y += height;
         }
+
+        // <FS:Ansariel> FIRE-10883: Prevent context menu from going off screen
+        y = llmin(y, menu_region_rect.mTop);
     }
 
     // Open out to the left if menu extends past right edge
@@ -4996,6 +4306,9 @@
         {
             x -= width;
         }
+
+        // <FS:Ansariel> FIRE-10883: Prevent context menu from going off screen
+        x = llmax(x, menu_region_rect.mLeft);
     }
 
     S32 local_x, local_y;
@@ -5015,7 +4328,6 @@
         mSpawningViewHandle.markDead();
     }
     LLView::setVisible(TRUE);
->>>>>>> 38c2a5bd
 }
 
 void LLContextMenu::hide()
@@ -5024,105 +4336,29 @@
 
     LLView::setVisible(FALSE);
 
-<<<<<<< HEAD
-	if (mHoverItem)
-	{
-		// <FS:ND>FIRE-9257; Check if mHoverItem really is still valid before touching it
-
-		// mHoverItem->setHighlight( FALSE );
-
-		if( !mHoverItemHandle.isDead() )
-			mHoverItem->setHighlight( FALSE );
-		else
-			LL_WARNS() << "Hoveritem is already dead" << LL_ENDL;
-		// </FS:ND>
-
-	}
-	mHoverItem = NULL;
-
-	// <FS:ND>FIRE-9257; Item is invalid, reset handle too
-	mHoverItemHandle = LLHandle< LLView >();
-	// </FS:ND>
-=======
     if (mHoverItem)
     {
-        mHoverItem->setHighlight( FALSE );
+        // <FS:ND>FIRE-9257; Check if mHoverItem really is still valid before touching it
+
+        // mHoverItem->setHighlight( FALSE );
+
+        if( !mHoverItemHandle.isDead() )
+            mHoverItem->setHighlight( FALSE );
+        else
+            LL_WARNS() << "Hoveritem is already dead" << LL_ENDL;
+        // </FS:ND>
+
     }
     mHoverItem = NULL;
->>>>>>> 38c2a5bd
+
+    // <FS:ND>FIRE-9257; Item is invalid, reset handle too
+    mHoverItemHandle = LLHandle< LLView >();
+    // </FS:ND>
 }
 
 
 BOOL LLContextMenu::handleHover( S32 x, S32 y, MASK mask )
 {
-<<<<<<< HEAD
-	LLMenuGL::handleHover(x,y,mask);
-
-	BOOL handled = FALSE;
-
-	LLMenuItemGL *item = getHighlightedItem();
-
-	if (item && item->getEnabled())
-	{
-		getWindow()->setCursor(UI_CURSOR_ARROW);
-		handled = TRUE;
-
-		if (item != mHoverItem)
-		{
-			if (mHoverItem)
-			{
-				// <FS:ND>FIRE-9257; Check if mHoverItem really is still valid before touching it
-
-				// mHoverItem->setHighlight( FALSE );
-
-				if( !mHoverItemHandle.isDead() )
-					mHoverItem->setHighlight( FALSE );
-				else
-					LL_WARNS() << "Hoveritem is already dead" << LL_ENDL;
-
-				// </FS:ND>
-			}
-
-			mHoverItem = item;
-
-			// <FS:ND> FIRE-9257; get the handle to our new item
-			mHoverItemHandle = item->getHandle();
-			// </FS:ND>
-
-			mHoverItem->setHighlight( TRUE );
-		}
-		mHoveredAnyItem = TRUE;
-	}
-	else
-	{
-		// clear out our selection
-		if (mHoverItem)
-		{
-			// <FS:ND>FIRE-9257; Check if mHoverItem really is still valid before touching it
-
-			// mHoverItem->setHighlight(FALSE);
-
-			if( !mHoverItemHandle.isDead() )
-				mHoverItem->setHighlight(FALSE);
-			else
-				LL_WARNS() << "Hoveritem is already dead" << LL_ENDL;
-
-			mHoverItemHandle = LLHandle< LLView >();
-
-			// </FS:ND>
-
-			mHoverItem = NULL;
-		}
-	}
-
-	if( !handled && pointInView( x, y ) )
-	{
-		getWindow()->setCursor(UI_CURSOR_ARROW);
-		handled = TRUE;
-	}
-
-	return handled;
-=======
     LLMenuGL::handleHover(x,y,mask);
 
     BOOL handled = FALSE;
@@ -5138,9 +4374,24 @@
         {
             if (mHoverItem)
             {
-                mHoverItem->setHighlight( FALSE );
-            }
+                // <FS:ND>FIRE-9257; Check if mHoverItem really is still valid before touching it
+
+                // mHoverItem->setHighlight( FALSE );
+
+                if( !mHoverItemHandle.isDead() )
+                    mHoverItem->setHighlight( FALSE );
+                else
+                    LL_WARNS() << "Hoveritem is already dead" << LL_ENDL;
+
+                // </FS:ND>
+            }
+
             mHoverItem = item;
+
+            // <FS:ND> FIRE-9257; get the handle to our new item
+            mHoverItemHandle = item->getHandle();
+            // </FS:ND>
+
             mHoverItem->setHighlight( TRUE );
         }
         mHoveredAnyItem = TRUE;
@@ -5150,7 +4401,19 @@
         // clear out our selection
         if (mHoverItem)
         {
-            mHoverItem->setHighlight(FALSE);
+            // <FS:ND>FIRE-9257; Check if mHoverItem really is still valid before touching it
+
+            // mHoverItem->setHighlight(FALSE);
+
+            if( !mHoverItemHandle.isDead() )
+                mHoverItem->setHighlight(FALSE);
+            else
+                LL_WARNS() << "Hoveritem is already dead" << LL_ENDL;
+
+            mHoverItemHandle = LLHandle< LLView >();
+
+            // </FS:ND>
+
             mHoverItem = NULL;
         }
     }
@@ -5162,7 +4425,6 @@
     }
 
     return handled;
->>>>>>> 38c2a5bd
 }
 
 // handleMouseDown and handleMouseUp are handled by LLMenuGL
