--- conflicted
+++ resolved
@@ -1,6967 +1,4404 @@
-/**
- * @file llmenugl.cpp
- * @brief LLMenuItemGL base class
- *
- * $LicenseInfo:firstyear=2001&license=viewerlgpl$
- * Second Life Viewer Source Code
- * Copyright (C) 2010, Linden Research, Inc.
- *
- * This library is free software; you can redistribute it and/or
- * modify it under the terms of the GNU Lesser General Public
- * License as published by the Free Software Foundation;
- * version 2.1 of the License only.
- *
- * This library is distributed in the hope that it will be useful,
- * but WITHOUT ANY WARRANTY; without even the implied warranty of
- * MERCHANTABILITY or FITNESS FOR A PARTICULAR PURPOSE.  See the GNU
- * Lesser General Public License for more details.
- *
- * You should have received a copy of the GNU Lesser General Public
- * License along with this library; if not, write to the Free Software
- * Foundation, Inc., 51 Franklin Street, Fifth Floor, Boston, MA  02110-1301  USA
- *
- * Linden Research, Inc., 945 Battery Street, San Francisco, CA  94111  USA
- * $/LicenseInfo$
- */
-
-//*****************************************************************************
-//
-// This file contains the opengl based menu implementation.
-//
-// NOTES: A menu label is split into 4 columns. The left column, the
-// label colum, the accelerator column, and the right column. The left
-// column is used for displaying boolean values for toggle and check
-// controls. The right column is used for submenus.
-//
-//*****************************************************************************
-
-//#include "llviewerprecompiledheaders.h"
-#include "linden_common.h"
-
-#include "llmenugl.h"
-
-#include "llgl.h"
-#include "llmath.h"
-#include "llrender.h"
-#include "llfocusmgr.h"
-#include "llcoord.h"
-#include "llwindow.h"
-#include "llcriticaldamp.h"
-#include "lluictrlfactory.h"
-
-#include "llbutton.h"
-#include "llfontgl.h"
-#include "llresmgr.h"
-#include "lltrans.h"
-#include "llui.h"
-
-#include "llstl.h"
-
-#include "v2math.h"
-#include <set>
-#include <boost/tokenizer.hpp>
-
-// static
-LLMenuHolderGL *LLMenuGL::sMenuContainer = NULL;
-view_listener_t::listener_map_t view_listener_t::sListeners;
-
-S32 MENU_BAR_HEIGHT = 18;
-S32 MENU_BAR_WIDTH = 410;
-
-///============================================================================
-/// Local function declarations, constants, enums, and typedefs
-///============================================================================
-
-const S32 LABEL_BOTTOM_PAD_PIXELS = 2;
-
-const U32 LEFT_PAD_PIXELS = 3;
-const U32 LEFT_WIDTH_PIXELS = 15;
-const U32 LEFT_PLAIN_PIXELS = LEFT_PAD_PIXELS + LEFT_WIDTH_PIXELS;
-
-const U32 RIGHT_PAD_PIXELS = 7;
-const U32 RIGHT_WIDTH_PIXELS = 15;
-const U32 RIGHT_PLAIN_PIXELS = RIGHT_PAD_PIXELS + RIGHT_WIDTH_PIXELS;
-
-const U32 PLAIN_PAD_PIXELS = LEFT_PAD_PIXELS + LEFT_WIDTH_PIXELS + RIGHT_PAD_PIXELS + RIGHT_WIDTH_PIXELS;
-
-const U32 BRIEF_PAD_PIXELS = 2;
-
-const U32 SEPARATOR_HEIGHT_PIXELS = 8;
-const S32 TEAROFF_SEPARATOR_HEIGHT_PIXELS = 10;
-const S32 MENU_ITEM_PADDING = 4;
-
-const std::string SEPARATOR_NAME("separator");
-const std::string VERTICAL_SEPARATOR_LABEL( "|" );
-
-const std::string LLMenuGL::BOOLEAN_TRUE_PREFIX( "\xE2\x9C\x94" ); // U+2714 HEAVY CHECK MARK
-const std::string LLMenuGL::BRANCH_SUFFIX( "\xe2\x96\xb8" ); // U+25B6 BLACK RIGHT-POINTING TRIANGLE
-const std::string LLMenuGL::ARROW_UP  ("^^^^^^^");
-const std::string LLMenuGL::ARROW_DOWN("vvvvvvv");
-
-const F32 MAX_MOUSE_SLOPE_SUB_MENU = 0.9f;
-
-bool LLMenuGL::sKeyboardMode = false;
-
-LLHandle<LLView> LLMenuHolderGL::sItemLastSelectedHandle;
-LLFrameTimer LLMenuHolderGL::sItemActivationTimer;
-
-const F32 ACTIVATE_HIGHLIGHT_TIME = 0.3f;
-
-static MenuRegistry::Register<LLMenuItemGL> register_menu_item("menu_item");
-static MenuRegistry::Register<LLMenuItemSeparatorGL> register_separator("menu_item_separator");
-static MenuRegistry::Register<LLMenuItemCallGL> register_menu_item_call("menu_item_call");
-static MenuRegistry::Register<LLMenuItemCheckGL> register_menu_item_check("menu_item_check");
-// Created programmatically but we need to specify custom colors in xml
-static MenuRegistry::Register<LLMenuItemTearOffGL> register_menu_item_tear_off("menu_item_tear_off");
-static MenuRegistry::Register<LLMenuGL> register_menu("menu");
-
-static LLDefaultChildRegistry::Register<LLMenuGL> register_menu_default("menu");
-
-
-
-///============================================================================
-/// Class LLMenuItemGL
-///============================================================================
-
-LLMenuItemGL::Params::Params()
-:   shortcut("shortcut"),
-    jump_key("jump_key", KEY_NONE),
-    use_mac_ctrl("use_mac_ctrl", false),
-    allow_key_repeat("allow_key_repeat", false),
-    rect("rect"),
-    left("left"),
-    top("top"),
-    right("right"),
-    bottom("bottom"),
-    width("width"),
-    height("height"),
-    bottom_delta("bottom_delta"),
-    left_delta("left_delta"),
-    enabled_color("enabled_color"),
-    disabled_color("disabled_color"),
-    highlight_bg_color("highlight_bg_color"),
-    highlight_fg_color("highlight_fg_color")
-{
-    changeDefault(mouse_opaque, true);
-}
-
-// Default constructor
-LLMenuItemGL::LLMenuItemGL(const LLMenuItemGL::Params& p)
-<<<<<<< HEAD
-:	LLUICtrl(p),
-	mJumpKey(p.jump_key),
-	mAllowKeyRepeat(p.allow_key_repeat),
-	mHighlight( false ),
-	mGotHover( false ),
-	mBriefItem( false ),
-	mDrawTextDisabled( false ),
-	mFont(p.font),
-	mAcceleratorKey(KEY_NONE),
-	mAcceleratorMask(MASK_NONE),
-	mLabel(p.label.isProvided() ? p.label() : p.name()),
-	mEnabledColor(p.enabled_color()),
-	mDisabledColor(p.disabled_color()),
-	mHighlightBackground(p.highlight_bg_color()),
-	mHighlightForeground(p.highlight_fg_color())
-{
-#ifdef LL_DARWIN
-	// See if this Mac accelerator should really use the ctrl key and not get mapped to cmd
-	bool useMacCtrl = p.use_mac_ctrl;
-=======
-:   LLUICtrl(p),
-    mJumpKey(p.jump_key),
-    mAllowKeyRepeat(p.allow_key_repeat),
-    mHighlight( FALSE ),
-    mGotHover( FALSE ),
-    mBriefItem( FALSE ),
-    mDrawTextDisabled( FALSE ),
-    mFont(p.font),
-    mAcceleratorKey(KEY_NONE),
-    mAcceleratorMask(MASK_NONE),
-    mLabel(p.label.isProvided() ? p.label() : p.name()),
-    mEnabledColor(p.enabled_color()),
-    mDisabledColor(p.disabled_color()),
-    mHighlightBackground(p.highlight_bg_color()),
-    mHighlightForeground(p.highlight_fg_color())
-{
-#ifdef LL_DARWIN
-    // See if this Mac accelerator should really use the ctrl key and not get mapped to cmd
-    BOOL useMacCtrl = p.use_mac_ctrl;
->>>>>>> e1623bb2
-#endif // LL_DARWIN
-
-    std::string shortcut = p.shortcut;
-    if (shortcut.find("control") != shortcut.npos)
-    {
-#ifdef LL_DARWIN
-        if ( useMacCtrl )
-        {
-            mAcceleratorMask |= MASK_MAC_CONTROL;
-        }
-#endif // LL_DARWIN
-        mAcceleratorMask |= MASK_CONTROL;
-    }
-    if (shortcut.find("alt") != shortcut.npos)
-    {
-        mAcceleratorMask |= MASK_ALT;
-    }
-    if (shortcut.find("shift") != shortcut.npos)
-    {
-        mAcceleratorMask |= MASK_SHIFT;
-    }
-    S32 pipe_pos = shortcut.rfind("|");
-    std::string key_str = shortcut.substr(pipe_pos+1);
-
-    LLKeyboard::keyFromString(key_str, &mAcceleratorKey);
-
-    LL_DEBUGS("HotKeys") << "Process short cut key: shortcut: " << shortcut
-        << ", key str: " << key_str
-        << ", accelerator mask: " << mAcceleratorMask
-        << ", accelerator key: " << mAcceleratorKey
-        << LL_ENDL;
-}
-
-//virtual
-void LLMenuItemGL::setValue(const LLSD& value)
-{
-    setLabel(value.asString());
-}
-
-//virtual
-LLSD LLMenuItemGL::getValue() const
-{
-    return getLabel();
-}
-
-//virtual
-bool LLMenuItemGL::hasAccelerator(const KEY &key, const MASK &mask) const
-{
-    return (mAcceleratorKey == key) && (mAcceleratorMask == mask);
-}
-
-//virtual
-bool LLMenuItemGL::handleAcceleratorKey(KEY key, MASK mask)
-{
-<<<<<<< HEAD
-	if( getEnabled() && (!gKeyboard->getKeyRepeated(key) || mAllowKeyRepeat) && (key == mAcceleratorKey) && (mask == (mAcceleratorMask & MASK_NORMALKEYS)) )
-	{
-		onCommit();
-		return true;
-	}
-	return false;
-=======
-    if( getEnabled() && (!gKeyboard->getKeyRepeated(key) || mAllowKeyRepeat) && (key == mAcceleratorKey) && (mask == (mAcceleratorMask & MASK_NORMALKEYS)) )
-    {
-        onCommit();
-        return TRUE;
-    }
-    return FALSE;
->>>>>>> e1623bb2
-}
-
-bool LLMenuItemGL::handleHover(S32 x, S32 y, MASK mask)
-{
-<<<<<<< HEAD
-	getWindow()->setCursor(UI_CURSOR_ARROW);
-	return true;
-=======
-    getWindow()->setCursor(UI_CURSOR_ARROW);
-    return TRUE;
->>>>>>> e1623bb2
-}
-
-//virtual
-bool LLMenuItemGL::handleRightMouseDown(S32 x, S32 y, MASK mask)
-{
-    return LLUICtrl::handleRightMouseDown(x,y,mask);
-}
-
-void LLMenuItemGL::onMouseEnter(S32 x, S32 y, MASK mask)
-{
-<<<<<<< HEAD
-	setHover(true);
-	LLUICtrl::onMouseEnter(x,y,mask);
-=======
-    setHover(TRUE);
-    LLUICtrl::onMouseEnter(x,y,mask);
->>>>>>> e1623bb2
-}
-
-void LLMenuItemGL::onMouseLeave(S32 x, S32 y, MASK mask)
-{
-<<<<<<< HEAD
-	setHover(false);
-	LLUICtrl::onMouseLeave(x,y,mask);
-=======
-    setHover(FALSE);
-    LLUICtrl::onMouseLeave(x,y,mask);
->>>>>>> e1623bb2
-}
-
-//virtual
-bool LLMenuItemGL::handleRightMouseUp(S32 x, S32 y, MASK mask)
-{
-<<<<<<< HEAD
-	// If this event came from a right-click context menu spawn,
-	// process as a left-click to allow menu items to be hit
-	if (LLMenuHolderGL::sContextMenuSpawnPos.mX != S32_MAX
-		|| LLMenuHolderGL::sContextMenuSpawnPos.mY != S32_MAX)
-	{
-		bool handled = handleMouseUp(x, y, mask);
-		return handled;
-	}
-	return LLUICtrl::handleRightMouseUp(x,y,mask);
-=======
-    // If this event came from a right-click context menu spawn,
-    // process as a left-click to allow menu items to be hit
-    if (LLMenuHolderGL::sContextMenuSpawnPos.mX != S32_MAX
-        || LLMenuHolderGL::sContextMenuSpawnPos.mY != S32_MAX)
-    {
-        BOOL handled = handleMouseUp(x, y, mask);
-        return handled;
-    }
-    return LLUICtrl::handleRightMouseUp(x,y,mask);
->>>>>>> e1623bb2
-}
-
-// This function checks to see if the accelerator key is already in use;
-// if not, it will be added to the list
-bool LLMenuItemGL::addToAcceleratorList(std::list <LLMenuKeyboardBinding*> *listp)
-{
-<<<<<<< HEAD
-	LLMenuKeyboardBinding *accelerator = NULL;
-
-	if (mAcceleratorKey != KEY_NONE)
-	{
-		std::list<LLMenuKeyboardBinding*>::iterator list_it;
-		for (list_it = listp->begin(); list_it != listp->end(); ++list_it)
-		{
-			accelerator = *list_it;
-			if ((accelerator->mKey == mAcceleratorKey) && (accelerator->mMask == (mAcceleratorMask & MASK_NORMALKEYS)))
-			{
-
-			// *NOTE: get calling code to throw up warning or route
-			// warning messages back to app-provided output
-			//	std::string warning;
-			//	warning.append("Duplicate key binding <");
-			//	appendAcceleratorString( warning );
-			//	warning.append("> for menu items:\n    ");
-			//	warning.append(accelerator->mName);
-			//	warning.append("\n    ");
-			//	warning.append(mLabel);
-
-			//	LL_WARNS() << warning << LL_ENDL;
-			//	LLAlertDialog::modalAlert(warning);
-				return false;
-			}
-		}
-		if (!accelerator)
-		{				
-			accelerator = new LLMenuKeyboardBinding;
-			if (accelerator)
-			{
-				accelerator->mKey = mAcceleratorKey;
-				accelerator->mMask = (mAcceleratorMask & MASK_NORMALKEYS);
-// 				accelerator->mName = mLabel;
-			}
-			listp->push_back(accelerator);//addData(accelerator);
-		}
-	}
-	return true;
-=======
-    LLMenuKeyboardBinding *accelerator = NULL;
-
-    if (mAcceleratorKey != KEY_NONE)
-    {
-        std::list<LLMenuKeyboardBinding*>::iterator list_it;
-        for (list_it = listp->begin(); list_it != listp->end(); ++list_it)
-        {
-            accelerator = *list_it;
-            if ((accelerator->mKey == mAcceleratorKey) && (accelerator->mMask == (mAcceleratorMask & MASK_NORMALKEYS)))
-            {
-
-            // *NOTE: get calling code to throw up warning or route
-            // warning messages back to app-provided output
-            //  std::string warning;
-            //  warning.append("Duplicate key binding <");
-            //  appendAcceleratorString( warning );
-            //  warning.append("> for menu items:\n    ");
-            //  warning.append(accelerator->mName);
-            //  warning.append("\n    ");
-            //  warning.append(mLabel);
-
-            //  LL_WARNS() << warning << LL_ENDL;
-            //  LLAlertDialog::modalAlert(warning);
-                return FALSE;
-            }
-        }
-        if (!accelerator)
-        {
-            accelerator = new LLMenuKeyboardBinding;
-            if (accelerator)
-            {
-                accelerator->mKey = mAcceleratorKey;
-                accelerator->mMask = (mAcceleratorMask & MASK_NORMALKEYS);
-//              accelerator->mName = mLabel;
-            }
-            listp->push_back(accelerator);//addData(accelerator);
-        }
-    }
-    return TRUE;
->>>>>>> e1623bb2
-}
-
-// This function appends the character string representation of
-// the current accelerator key and mask to the provided string.
-void LLMenuItemGL::appendAcceleratorString( std::string& st ) const
-{
-    st = LLKeyboard::stringFromAccelerator( mAcceleratorMask, mAcceleratorKey );
-    LL_DEBUGS("HotKeys") << "appendAcceleratorString: " << st << LL_ENDL;
-}
-
-void LLMenuItemGL::setJumpKey(KEY key)
-{
-    mJumpKey = LLStringOps::toUpper((char)key);
-}
-
-
-// virtual
-U32 LLMenuItemGL::getNominalHeight( void ) const
-{
-    return mFont->getLineHeight() + MENU_ITEM_PADDING;
-}
-
-//virtual
-void LLMenuItemGL::setBriefItem(bool brief)
-{
-    mBriefItem = brief;
-}
-
-//virtual
-bool LLMenuItemGL::isBriefItem() const
-{
-    return mBriefItem;
-}
-
-// Get the parent menu for this item
-LLMenuGL* LLMenuItemGL::getMenu() const
-{
-    return (LLMenuGL*) getParent();
-}
-
-
-// getNominalWidth() - returns the normal width of this control in
-// pixels - this is used for calculating the widest item, as well as
-// for horizontal arrangement.
-U32 LLMenuItemGL::getNominalWidth( void ) const
-{
-    U32 width;
-
-    if (mBriefItem)
-    {
-        width = BRIEF_PAD_PIXELS;
-    }
-    else
-    {
-        width = PLAIN_PAD_PIXELS;
-    }
-
-    if( KEY_NONE != mAcceleratorKey )
-    {
-        width += getMenu()->getShortcutPad();
-        std::string temp;
-        appendAcceleratorString( temp );
-        width += mFont->getWidth( temp );
-    }
-    width += mFont->getWidth( mLabel.getWString().c_str() );
-    return width;
-}
-
-// called to rebuild the draw label
-void LLMenuItemGL::buildDrawLabel( void )
-{
-    mDrawAccelLabel.clear();
-    std::string st = mDrawAccelLabel.getString();
-    appendAcceleratorString( st );
-    mDrawAccelLabel = st;
-}
-
-void LLMenuItemGL::onCommit( void )
-{
-    // Check torn-off status to allow left-arrow keyboard navigation back
-    // to parent menu.
-    // Also, don't hide if item triggered by keyboard shortcut (and hence
-    // parent not visible).
-    if (!getMenu()->getTornOff()
-        && getMenu()->getVisible())
-    {
-        LLMenuGL::sMenuContainer->hideMenus();
-    }
-
-    LLUICtrl::onCommit();
-}
-
-// set the hover status (called by it's menu)
- void LLMenuItemGL::setHighlight( bool highlight )
-{
-    if (highlight)
-    {
-        getMenu()->clearHoverItem();
-    }
-
-    if (mHighlight != highlight)
-    {
-        dirtyRect();
-    }
-
-    mHighlight = highlight;
-}
-
-
-bool LLMenuItemGL::handleKeyHere( KEY key, MASK mask )
-{
-<<<<<<< HEAD
-	if (getHighlight() && 
-		getMenu()->isOpen())
-	{
-		if (key == KEY_UP)
-		{
-			// switch to keyboard navigation mode
-			LLMenuGL::setKeyboardMode(true);
-
-			getMenu()->highlightPrevItem(this);
-			return true;
-		}
-		else if (key == KEY_DOWN)
-		{
-			// switch to keyboard navigation mode
-			LLMenuGL::setKeyboardMode(true);
-
-			getMenu()->highlightNextItem(this);
-			return true;
-		}
-		else if (key == KEY_RETURN && mask == MASK_NONE)
-		{
-			// switch to keyboard navigation mode
-			LLMenuGL::setKeyboardMode(true);
-
-			onCommit();
-			return true;
-		}
-	}
-
-	return false;
-=======
-    if (getHighlight() &&
-        getMenu()->isOpen())
-    {
-        if (key == KEY_UP)
-        {
-            // switch to keyboard navigation mode
-            LLMenuGL::setKeyboardMode(TRUE);
-
-            getMenu()->highlightPrevItem(this);
-            return TRUE;
-        }
-        else if (key == KEY_DOWN)
-        {
-            // switch to keyboard navigation mode
-            LLMenuGL::setKeyboardMode(TRUE);
-
-            getMenu()->highlightNextItem(this);
-            return TRUE;
-        }
-        else if (key == KEY_RETURN && mask == MASK_NONE)
-        {
-            // switch to keyboard navigation mode
-            LLMenuGL::setKeyboardMode(TRUE);
-
-            onCommit();
-            return TRUE;
-        }
-    }
-
-    return FALSE;
->>>>>>> e1623bb2
-}
-
-bool LLMenuItemGL::handleMouseUp( S32 x, S32 y, MASK mask)
-{
-<<<<<<< HEAD
-	// switch to mouse navigation mode
-	LLMenuGL::setKeyboardMode(false);
-=======
-    // switch to mouse navigation mode
-    LLMenuGL::setKeyboardMode(FALSE);
->>>>>>> e1623bb2
-
-    onCommit();
-    make_ui_sound("UISndClickRelease");
-    return LLView::handleMouseUp(x, y, mask);
-}
-
-bool LLMenuItemGL::handleMouseDown( S32 x, S32 y, MASK mask)
-{
-<<<<<<< HEAD
-	// switch to mouse navigation mode
-	LLMenuGL::setKeyboardMode(false);
-
-	setHighlight(true);
-	return LLView::handleMouseDown(x, y, mask);
-=======
-    // switch to mouse navigation mode
-    LLMenuGL::setKeyboardMode(FALSE);
-
-    setHighlight(TRUE);
-    return LLView::handleMouseDown(x, y, mask);
->>>>>>> e1623bb2
-}
-
-bool LLMenuItemGL::handleScrollWheel( S32 x, S32 y, S32 clicks )
-{
-    // If the menu is scrollable let it handle the wheel event.
-    return !getMenu()->isScrollable();
-}
-
-void LLMenuItemGL::draw( void )
-{
-<<<<<<< HEAD
-	// *FIX: This can be optimized by using switches. Want to avoid
-	// that until the functionality is finalized.
-
-	// HACK: Brief items don't highlight.  Pie menu takes care of it.  JC
-	// let disabled items be highlighted, just don't draw them as such
-	if( getEnabled() && getHighlight() && !mBriefItem)
-	{
-		gGL.color4fv( mHighlightBackground.get().mV );
-
-		gl_rect_2d( 0, getRect().getHeight(), getRect().getWidth(), 0 );
-	}
-
-	LLColor4 color;
-
-	if ( getEnabled() && getHighlight() )
-	{
-		color = mHighlightForeground.get();
-	}
-	else if( getEnabled() && !mDrawTextDisabled )
-	{
-		color = mEnabledColor.get();
-	}
-	else
-	{
-		color = mDisabledColor.get();
-	}
-
-	// Highlight if needed
-	if( ll::ui::SearchableControl::getHighlighted() )
-		color = ll::ui::SearchableControl::getHighlightColor();
-
-	// Draw the text on top.
-	if (mBriefItem)
-	{
-		mFont->render( mLabel, 0, BRIEF_PAD_PIXELS / 2, 0, color,
-					   LLFontGL::LEFT, LLFontGL::BOTTOM, LLFontGL::NORMAL);
-	}
-	else
-	{
-		if( !mDrawBoolLabel.empty() )
-		{
-			mFont->render( mDrawBoolLabel.getWString(), 0, (F32)LEFT_PAD_PIXELS, ((F32)MENU_ITEM_PADDING / 2.f), color,
-						   LLFontGL::LEFT, LLFontGL::BOTTOM, LLFontGL::NORMAL, LLFontGL::NO_SHADOW, S32_MAX, S32_MAX, NULL, false );
-		}
-		mFont->render( mLabel.getWString(), 0, (F32)LEFT_PLAIN_PIXELS, ((F32)MENU_ITEM_PADDING / 2.f), color,
-					   LLFontGL::LEFT, LLFontGL::BOTTOM, LLFontGL::NORMAL, LLFontGL::NO_SHADOW, S32_MAX, S32_MAX, NULL, false );
-		if( !mDrawAccelLabel.empty() )
-		{
-			mFont->render( mDrawAccelLabel.getWString(), 0, (F32)getRect().mRight - (F32)RIGHT_PLAIN_PIXELS, ((F32)MENU_ITEM_PADDING / 2.f), color,
-						   LLFontGL::RIGHT, LLFontGL::BOTTOM, LLFontGL::NORMAL, LLFontGL::NO_SHADOW, S32_MAX, S32_MAX, NULL, false );
-		}
-		if( !mDrawBranchLabel.empty() )
-		{
-			mFont->render( mDrawBranchLabel.getWString(), 0, (F32)getRect().mRight - (F32)RIGHT_PAD_PIXELS, ((F32)MENU_ITEM_PADDING / 2.f), color,
-						   LLFontGL::RIGHT, LLFontGL::BOTTOM, LLFontGL::NORMAL, LLFontGL::NO_SHADOW, S32_MAX, S32_MAX, NULL, false );
-		}
-	}
-
-	// underline "jump" key only when keyboard navigation has been initiated
-	if (getMenu()->jumpKeysActive() && LLMenuGL::getKeyboardMode())
-	{
-		std::string upper_case_label = mLabel.getString();
-		LLStringUtil::toUpper(upper_case_label);
-		std::string::size_type offset = upper_case_label.find(mJumpKey);
-		if (offset != std::string::npos)
-		{
-			S32 x_begin = LEFT_PLAIN_PIXELS + mFont->getWidth(mLabel, 0, offset);
-			S32 x_end = LEFT_PLAIN_PIXELS + mFont->getWidth(mLabel, 0, offset + 1);
-			gl_line_2d(x_begin, (MENU_ITEM_PADDING / 2) + 1, x_end, (MENU_ITEM_PADDING / 2) + 1);
-		}
-	}
-=======
-    // *FIX: This can be optimized by using switches. Want to avoid
-    // that until the functionality is finalized.
-
-    // HACK: Brief items don't highlight.  Pie menu takes care of it.  JC
-    // let disabled items be highlighted, just don't draw them as such
-    if( getEnabled() && getHighlight() && !mBriefItem)
-    {
-        gGL.color4fv( mHighlightBackground.get().mV );
-
-        gl_rect_2d( 0, getRect().getHeight(), getRect().getWidth(), 0 );
-    }
-
-    LLColor4 color;
-
-    if ( getEnabled() && getHighlight() )
-    {
-        color = mHighlightForeground.get();
-    }
-    else if( getEnabled() && !mDrawTextDisabled )
-    {
-        color = mEnabledColor.get();
-    }
-    else
-    {
-        color = mDisabledColor.get();
-    }
-
-    // Highlight if needed
-    if( ll::ui::SearchableControl::getHighlighted() )
-        color = ll::ui::SearchableControl::getHighlightColor();
-
-    // Draw the text on top.
-    if (mBriefItem)
-    {
-        mFont->render( mLabel, 0, BRIEF_PAD_PIXELS / 2, 0, color,
-                       LLFontGL::LEFT, LLFontGL::BOTTOM, LLFontGL::NORMAL);
-    }
-    else
-    {
-        if( !mDrawBoolLabel.empty() )
-        {
-            mFont->render( mDrawBoolLabel.getWString(), 0, (F32)LEFT_PAD_PIXELS, ((F32)MENU_ITEM_PADDING / 2.f), color,
-                           LLFontGL::LEFT, LLFontGL::BOTTOM, LLFontGL::NORMAL, LLFontGL::NO_SHADOW, S32_MAX, S32_MAX, NULL, FALSE );
-        }
-        mFont->render( mLabel.getWString(), 0, (F32)LEFT_PLAIN_PIXELS, ((F32)MENU_ITEM_PADDING / 2.f), color,
-                       LLFontGL::LEFT, LLFontGL::BOTTOM, LLFontGL::NORMAL, LLFontGL::NO_SHADOW, S32_MAX, S32_MAX, NULL, FALSE );
-        if( !mDrawAccelLabel.empty() )
-        {
-            mFont->render( mDrawAccelLabel.getWString(), 0, (F32)getRect().mRight - (F32)RIGHT_PLAIN_PIXELS, ((F32)MENU_ITEM_PADDING / 2.f), color,
-                           LLFontGL::RIGHT, LLFontGL::BOTTOM, LLFontGL::NORMAL, LLFontGL::NO_SHADOW, S32_MAX, S32_MAX, NULL, FALSE );
-        }
-        if( !mDrawBranchLabel.empty() )
-        {
-            mFont->render( mDrawBranchLabel.getWString(), 0, (F32)getRect().mRight - (F32)RIGHT_PAD_PIXELS, ((F32)MENU_ITEM_PADDING / 2.f), color,
-                           LLFontGL::RIGHT, LLFontGL::BOTTOM, LLFontGL::NORMAL, LLFontGL::NO_SHADOW, S32_MAX, S32_MAX, NULL, FALSE );
-        }
-    }
-
-    // underline "jump" key only when keyboard navigation has been initiated
-    if (getMenu()->jumpKeysActive() && LLMenuGL::getKeyboardMode())
-    {
-        std::string upper_case_label = mLabel.getString();
-        LLStringUtil::toUpper(upper_case_label);
-        std::string::size_type offset = upper_case_label.find(mJumpKey);
-        if (offset != std::string::npos)
-        {
-            S32 x_begin = LEFT_PLAIN_PIXELS + mFont->getWidth(mLabel, 0, offset);
-            S32 x_end = LEFT_PLAIN_PIXELS + mFont->getWidth(mLabel, 0, offset + 1);
-            gl_line_2d(x_begin, (MENU_ITEM_PADDING / 2) + 1, x_end, (MENU_ITEM_PADDING / 2) + 1);
-        }
-    }
->>>>>>> e1623bb2
-}
-
-bool LLMenuItemGL::setLabelArg( const std::string& key, const LLStringExplicit& text )
-{
-<<<<<<< HEAD
-	mLabel.setArg(key, text);
-	return true;
-=======
-    mLabel.setArg(key, text);
-    return TRUE;
->>>>>>> e1623bb2
-}
-
-void LLMenuItemGL::onVisibilityChange(bool new_visibility)
-{
-    if (getMenu())
-    {
-        getMenu()->needsArrange();
-    }
-    LLView::onVisibilityChange(new_visibility);
-}
-
-//~~~~~~~~~~~~~~~~~~~~~~~~~~~~~~~~~~~~~~~~~~~~~~~~~~~~~~~~~~~~~~~~~~~~~~~~~~~~~
-// Class LLMenuItemSeparatorGL
-//
-// This class represents a separator.
-//~~~~~~~~~~~~~~~~~~~~~~~~~~~~~~~~~~~~~~~~~~~~~~~~~~~~~~~~~~~~~~~~~~~~~~~~~~~~~
-LLMenuItemSeparatorGL::Params::Params()
-    : on_visible("on_visible")
-{
-}
-
-LLMenuItemSeparatorGL::LLMenuItemSeparatorGL(const LLMenuItemSeparatorGL::Params& p) :
-    LLMenuItemGL( p )
-{
-    if (p.on_visible.isProvided())
-    {
-        mVisibleSignal.connect(initEnableCallback(p.on_visible));
-    }
-}
-
-//virtual
-U32 LLMenuItemSeparatorGL::getNominalHeight( void ) const
-{
-    return SEPARATOR_HEIGHT_PIXELS;
-}
-
-void LLMenuItemSeparatorGL::draw( void )
-{
-    gGL.color4fv( mDisabledColor.get().mV );
-    const S32 y = getRect().getHeight() / 2;
-    const S32 PAD = 6;
-    gl_line_2d( PAD, y, getRect().getWidth() - PAD, y );
-}
-
-void LLMenuItemSeparatorGL::buildDrawLabel( void )
-{
-    if (mVisibleSignal.num_slots() > 0)
-    {
-        bool visible = mVisibleSignal(this, LLSD());
-        setVisible(visible);
-    }
-}
-
-bool LLMenuItemSeparatorGL::handleMouseDown(S32 x, S32 y, MASK mask)
-{
-<<<<<<< HEAD
-	LLMenuGL* parent_menu = getMenu();
-	if (y > getRect().getHeight() / 2)
-	{
-		// the menu items are in the child list in bottom up order
-		LLView* prev_menu_item = parent_menu->findNextSibling(this);
-		return (prev_menu_item && prev_menu_item->getVisible() && prev_menu_item->getEnabled()) ? prev_menu_item->handleMouseDown(x, prev_menu_item->getRect().getHeight(), mask) : false;
-	}
-	else
-	{
-		LLView* next_menu_item = parent_menu->findPrevSibling(this);
-		return (next_menu_item && next_menu_item->getVisible() && next_menu_item->getEnabled()) ? next_menu_item->handleMouseDown(x, 0, mask) : false;
-	}
-}
-
-bool LLMenuItemSeparatorGL::handleMouseUp(S32 x, S32 y, MASK mask)
-{
-	LLMenuGL* parent_menu = getMenu();
-	if (y > getRect().getHeight() / 2)
-	{
-		LLView* prev_menu_item = parent_menu->findNextSibling(this);
-		return (prev_menu_item && prev_menu_item->getVisible() && prev_menu_item->getEnabled()) ? prev_menu_item->handleMouseUp(x, prev_menu_item->getRect().getHeight(), mask) : false;
-	}
-	else
-	{
-		LLView* next_menu_item = parent_menu->findPrevSibling(this);
-		return (next_menu_item && next_menu_item->getVisible() && next_menu_item->getEnabled()) ? next_menu_item->handleMouseUp(x, 0, mask) : false;
-	}
-}
-
-bool LLMenuItemSeparatorGL::handleHover(S32 x, S32 y, MASK mask)
-{
-	LLMenuGL* parent_menu = getMenu();
-	if (y > getRect().getHeight() / 2)
-	{
-		parent_menu->highlightPrevItem(this, false);
-		return false;
-	}
-	else
-	{
-		parent_menu->highlightNextItem(this, false);
-		return false;
-	}
-=======
-    LLMenuGL* parent_menu = getMenu();
-    if (y > getRect().getHeight() / 2)
-    {
-        // the menu items are in the child list in bottom up order
-        LLView* prev_menu_item = parent_menu->findNextSibling(this);
-        return (prev_menu_item && prev_menu_item->getVisible() && prev_menu_item->getEnabled()) ? prev_menu_item->handleMouseDown(x, prev_menu_item->getRect().getHeight(), mask) : FALSE;
-    }
-    else
-    {
-        LLView* next_menu_item = parent_menu->findPrevSibling(this);
-        return (next_menu_item && next_menu_item->getVisible() && next_menu_item->getEnabled()) ? next_menu_item->handleMouseDown(x, 0, mask) : FALSE;
-    }
-}
-
-BOOL LLMenuItemSeparatorGL::handleMouseUp(S32 x, S32 y, MASK mask)
-{
-    LLMenuGL* parent_menu = getMenu();
-    if (y > getRect().getHeight() / 2)
-    {
-        LLView* prev_menu_item = parent_menu->findNextSibling(this);
-        return (prev_menu_item && prev_menu_item->getVisible() && prev_menu_item->getEnabled()) ? prev_menu_item->handleMouseUp(x, prev_menu_item->getRect().getHeight(), mask) : FALSE;
-    }
-    else
-    {
-        LLView* next_menu_item = parent_menu->findPrevSibling(this);
-        return (next_menu_item && next_menu_item->getVisible() && next_menu_item->getEnabled()) ? next_menu_item->handleMouseUp(x, 0, mask) : FALSE;
-    }
-}
-
-BOOL LLMenuItemSeparatorGL::handleHover(S32 x, S32 y, MASK mask)
-{
-    LLMenuGL* parent_menu = getMenu();
-    if (y > getRect().getHeight() / 2)
-    {
-        parent_menu->highlightPrevItem(this, FALSE);
-        return FALSE;
-    }
-    else
-    {
-        parent_menu->highlightNextItem(this, FALSE);
-        return FALSE;
-    }
->>>>>>> e1623bb2
-}
-
-//~~~~~~~~~~~~~~~~~~~~~~~~~~~~~~~~~~~~~~~~~~~~~~~~~~~~~~~~~~~~~~~~~~~~~~~~~~~~~
-// Class LLMenuItemVerticalSeparatorGL
-//
-// This class represents a vertical separator.
-//~~~~~~~~~~~~~~~~~~~~~~~~~~~~~~~~~~~~~~~~~~~~~~~~~~~~~~~~~~~~~~~~~~~~~~~~~~~~~
-
-class LLMenuItemVerticalSeparatorGL
-:   public LLMenuItemSeparatorGL
-{
-public:
-    LLMenuItemVerticalSeparatorGL( void );
-
-<<<<<<< HEAD
-	virtual bool handleMouseDown(S32 x, S32 y, MASK mask) { return false; }
-=======
-    virtual BOOL handleMouseDown(S32 x, S32 y, MASK mask) { return FALSE; }
->>>>>>> e1623bb2
-};
-
-LLMenuItemVerticalSeparatorGL::LLMenuItemVerticalSeparatorGL( void )
-{
-    setLabel( VERTICAL_SEPARATOR_LABEL );
-}
-
-//~~~~~~~~~~~~~~~~~~~~~~~~~~~~~~~~~~~~~~~~~~~~~~~~~~~~~~~~~~~~~~~~~~~~~~~~~~~~~
-// Class LLMenuItemTearOffGL
-//~~~~~~~~~~~~~~~~~~~~~~~~~~~~~~~~~~~~~~~~~~~~~~~~~~~~~~~~~~~~~~~~~~~~~~~~~~~~~
-LLMenuItemTearOffGL::LLMenuItemTearOffGL(const LLMenuItemTearOffGL::Params& p)
-:   LLMenuItemGL(p)
-{
-}
-
-// Returns the first floater ancestor if there is one
-LLFloater* LLMenuItemTearOffGL::getParentFloater()
-{
-    LLView* parent_view = getMenu();
-
-    while (parent_view)
-    {
-        if (dynamic_cast<LLFloater*>(parent_view))
-        {
-            return dynamic_cast<LLFloater*>(parent_view);
-        }
-
-        bool parent_is_menu = dynamic_cast<LLMenuGL*>(parent_view) && !dynamic_cast<LLMenuBarGL*>(parent_view);
-
-        if (parent_is_menu)
-        {
-            // use menu parent
-            parent_view =  dynamic_cast<LLMenuGL*>(parent_view)->getParentMenuItem();
-        }
-        else
-        {
-            // just use regular view parent
-            parent_view = parent_view->getParent();
-        }
-    }
-
-    return NULL;
-}
-
-void LLMenuItemTearOffGL::onCommit()
-{
-<<<<<<< HEAD
-	if (getMenu()->getTornOff())
-	{
-		LLTearOffMenu * torn_off_menu = dynamic_cast<LLTearOffMenu*>(getMenu()->getParent());
-		if (torn_off_menu)
-		{
-			torn_off_menu->closeFloater();
-		}
-	}
-	else
-	{
-		// transfer keyboard focus and highlight to first real item in list
-		if (getHighlight())
-		{
-			getMenu()->highlightNextItem(this);
-		}
-
-		getMenu()->needsArrange();
-
-		LLFloater* parent_floater = getParentFloater();
-		LLFloater* tear_off_menu = LLTearOffMenu::create(getMenu());
-
-		if (tear_off_menu)
-		{
-			if (parent_floater)
-			{
-				parent_floater->addDependentFloater(tear_off_menu, false);
-			}
-
-			// give focus to torn off menu because it will have
-			// been taken away when parent menu closes
-			tear_off_menu->setFocus(true);
-		}
-	}
-	LLMenuItemGL::onCommit();
-=======
-    if (getMenu()->getTornOff())
-    {
-        LLTearOffMenu * torn_off_menu = dynamic_cast<LLTearOffMenu*>(getMenu()->getParent());
-        if (torn_off_menu)
-        {
-            torn_off_menu->closeFloater();
-        }
-    }
-    else
-    {
-        // transfer keyboard focus and highlight to first real item in list
-        if (getHighlight())
-        {
-            getMenu()->highlightNextItem(this);
-        }
-
-        getMenu()->needsArrange();
-
-        LLFloater* parent_floater = getParentFloater();
-        LLFloater* tear_off_menu = LLTearOffMenu::create(getMenu());
-
-        if (tear_off_menu)
-        {
-            if (parent_floater)
-            {
-                parent_floater->addDependentFloater(tear_off_menu, FALSE);
-            }
-
-            // give focus to torn off menu because it will have
-            // been taken away when parent menu closes
-            tear_off_menu->setFocus(TRUE);
-        }
-    }
-    LLMenuItemGL::onCommit();
->>>>>>> e1623bb2
-}
-
-void LLMenuItemTearOffGL::draw()
-{
-    // disabled items can be highlighted, but shouldn't render as such
-    if( getEnabled() && getHighlight() && !isBriefItem())
-    {
-        gGL.color4fv( mHighlightBackground.get().mV );
-        gl_rect_2d( 0, getRect().getHeight(), getRect().getWidth(), 0 );
-    }
-
-    if (getEnabled())
-    {
-        gGL.color4fv( mEnabledColor.get().mV );
-    }
-    else
-    {
-        gGL.color4fv( mDisabledColor.get().mV );
-    }
-    const S32 y = getRect().getHeight() / 3;
-    const S32 PAD = 6;
-    gl_line_2d( PAD, y, getRect().getWidth() - PAD, y );
-    gl_line_2d( PAD, y * 2, getRect().getWidth() - PAD, y * 2 );
-}
-
-U32 LLMenuItemTearOffGL::getNominalHeight( void ) const
-{
-    return TEAROFF_SEPARATOR_HEIGHT_PIXELS;
-}
-
-///============================================================================
-/// Class LLMenuItemCallGL
-///============================================================================
-
-LLMenuItemCallGL::LLMenuItemCallGL(const LLMenuItemCallGL::Params& p)
-:   LLMenuItemGL(p)
-{
-}
-
-void LLMenuItemCallGL::initFromParams(const Params& p)
-{
-    if (p.on_visible.isProvided())
-    {
-        mVisibleSignal.connect(initEnableCallback(p.on_visible));
-    }
-    if (p.on_enable.isProvided())
-    {
-        setEnableCallback(initEnableCallback(p.on_enable));
-        // Set the enabled control variable (for backwards compatability)
-        if (p.on_enable.control_name.isProvided() && !p.on_enable.control_name().empty())
-        {
-            LLControlVariable* control = findControl(p.on_enable.control_name());
-            if (control)
-            {
-                setEnabledControlVariable(control);
-            }
-            else
-            {
-                LL_WARNS() << "Failed to assign 'enabled' control variable to menu " << getName()
-                            << ": control " << p.on_enable.control_name()
-                            << " does not exist." << LL_ENDL;
-            }
-        }
-    }
-    if (p.on_click.isProvided())
-    {
-        setCommitCallback(initCommitCallback(p.on_click));
-    }
-
-    LLUICtrl::initFromParams(p);
-}
-
-void LLMenuItemCallGL::onCommit( void )
-{
-    // RN: menu item can be deleted in callback, so beware
-    getMenu()->setItemLastSelected( this );
-
-    LLMenuItemGL::onCommit();
-}
-
-void LLMenuItemCallGL::updateEnabled( void )
-{
-    if (mEnableSignal.num_slots() > 0)
-    {
-        bool enabled = mEnableSignal(this, LLSD());
-        if (mEnabledControlVariable)
-        {
-            if (!enabled)
-            {
-                // callback overrides control variable; this will call setEnabled()
-                mEnabledControlVariable->set(false);
-            }
-        }
-        else
-        {
-            setEnabled(enabled);
-        }
-    }
-}
-
-void LLMenuItemCallGL::updateVisible( void )
-{
-    if (mVisibleSignal.num_slots() > 0)
-    {
-        bool visible = mVisibleSignal(this, LLSD());
-        setVisible(visible);
-    }
-}
-
-void LLMenuItemCallGL::buildDrawLabel( void )
-{
-    updateEnabled();
-    updateVisible();
-    LLMenuItemGL::buildDrawLabel();
-}
-
-bool LLMenuItemCallGL::handleKeyHere( KEY key, MASK mask )
-{
-    return LLMenuItemGL::handleKeyHere(key, mask);
-}
-
-bool LLMenuItemCallGL::handleAcceleratorKey( KEY key, MASK mask )
-{
-<<<<<<< HEAD
-	if( (!gKeyboard->getKeyRepeated(key) || getAllowKeyRepeat()) && (key == mAcceleratorKey) && (mask == (mAcceleratorMask & MASK_NORMALKEYS)) )
-	{
-		updateEnabled();
-		if (getEnabled())
-		{
-			onCommit();
-			return true;
-		}
-	}
-	return false;
-=======
-    if( (!gKeyboard->getKeyRepeated(key) || getAllowKeyRepeat()) && (key == mAcceleratorKey) && (mask == (mAcceleratorMask & MASK_NORMALKEYS)) )
-    {
-        updateEnabled();
-        if (getEnabled())
-        {
-            onCommit();
-            return TRUE;
-        }
-    }
-    return FALSE;
->>>>>>> e1623bb2
-}
-
-// handleRightMouseUp moved into base class LLMenuItemGL so clicks are
-// handled for all menu item types
-
-///============================================================================
-/// Class LLMenuItemCheckGL
-///============================================================================
-LLMenuItemCheckGL::LLMenuItemCheckGL (const LLMenuItemCheckGL::Params& p)
-:   LLMenuItemCallGL(p)
-{
-}
-
-void LLMenuItemCheckGL::initFromParams(const Params& p)
-{
-    if (p.on_check.isProvided())
-    {
-        setCheckCallback(initEnableCallback(p.on_check));
-        // Set the control name (for backwards compatability)
-        if (p.on_check.control_name.isProvided() && !p.on_check.control_name().empty())
-        {
-            setControlName(p.on_check.control_name());
-        }
-    }
-
-    LLMenuItemCallGL::initFromParams(p);
-}
-
-void LLMenuItemCheckGL::onCommit( void )
-{
-    LLMenuItemCallGL::onCommit();
-}
-
-//virtual
-void LLMenuItemCheckGL::setValue(const LLSD& value)
-{
-    LLUICtrl::setValue(value);
-    if(value.asBoolean())
-    {
-        mDrawBoolLabel = LLMenuGL::BOOLEAN_TRUE_PREFIX;
-    }
-    else
-    {
-        mDrawBoolLabel.clear();
-    }
-}
-
-//virtual
-LLSD LLMenuItemCheckGL::getValue() const
-{
-    // Get our boolean value from the view model.
-    // If we don't override this method then the implementation from
-    // LLMenuItemGL will return a string. (EXT-8501)
-    return LLUICtrl::getValue();
-}
-
-// called to rebuild the draw label
-void LLMenuItemCheckGL::buildDrawLabel( void )
-{
-    // Note: mCheckSignal() returns true if no callbacks are set
-    bool checked = mCheckSignal(this, LLSD());
-    if (mControlVariable)
-    {
-        if (!checked)
-            setControlValue(false); // callback overrides control variable; this will call setValue()
-    }
-    else
-    {
-        setValue(checked);
-    }
-    if(getValue().asBoolean())
-    {
-        mDrawBoolLabel = LLMenuGL::BOOLEAN_TRUE_PREFIX;
-    }
-    else
-    {
-        mDrawBoolLabel.clear();
-    }
-    LLMenuItemCallGL::buildDrawLabel();
-}
-
-///============================================================================
-/// Class LLMenuItemBranchGL
-///============================================================================
-LLMenuItemBranchGL::LLMenuItemBranchGL(const LLMenuItemBranchGL::Params& p)
-  : LLMenuItemGL(p)
-{
-<<<<<<< HEAD
-	LLMenuGL* branch = p.branch;
-	if (branch)
-	{
-		mBranchHandle = branch->getHandle();
-		branch->setVisible(false);
-		branch->setParentMenuItem(this);
-	}
-=======
-    LLMenuGL* branch = p.branch;
-    if (branch)
-    {
-        mBranchHandle = branch->getHandle();
-        branch->setVisible(FALSE);
-        branch->setParentMenuItem(this);
-    }
->>>>>>> e1623bb2
-}
-
-LLMenuItemBranchGL::~LLMenuItemBranchGL()
-{
-    if (mBranchHandle.get())
-    {
-        mBranchHandle.get()->die();
-    }
-}
-
-
-
-// virtual
-LLView* LLMenuItemBranchGL::getChildView(const std::string& name, bool recurse) const
-{
-    LLMenuGL* branch = getBranch();
-    if (branch)
-    {
-        if (branch->getName() == name)
-        {
-            return branch;
-        }
-
-        // Always recurse on branches
-        return branch->getChildView(name, recurse);
-    }
-
-    return LLView::getChildView(name, recurse);
-}
-
-LLView* LLMenuItemBranchGL::findChildView(const std::string& name, bool recurse) const
-{
-    LLMenuGL* branch = getBranch();
-    if (branch)
-    {
-        if (branch->getName() == name)
-        {
-            return branch;
-        }
-
-        // Always recurse on branches
-        return branch->findChildView(name, recurse);
-    }
-
-    return LLView::findChildView(name, recurse);
-}
-
-// virtual
-bool LLMenuItemBranchGL::handleMouseUp(S32 x, S32 y, MASK mask)
-{
-<<<<<<< HEAD
-	// switch to mouse navigation mode
-	LLMenuGL::setKeyboardMode(false);
-
-	onCommit();
-	make_ui_sound("UISndClickRelease");
-	return true;
-=======
-    // switch to mouse navigation mode
-    LLMenuGL::setKeyboardMode(FALSE);
-
-    onCommit();
-    make_ui_sound("UISndClickRelease");
-    return TRUE;
->>>>>>> e1623bb2
-}
-
-bool LLMenuItemBranchGL::hasAccelerator(const KEY &key, const MASK &mask) const
-{
-    return getBranch() && getBranch()->hasAccelerator(key, mask);
-}
-
-bool LLMenuItemBranchGL::handleAcceleratorKey(KEY key, MASK mask)
-{
-    return getBranch() && getBranch()->handleAcceleratorKey(key, mask);
-}
-
-// This function checks to see if the accelerator key is already in use;
-// if not, it will be added to the list
-bool LLMenuItemBranchGL::addToAcceleratorList(std::list<LLMenuKeyboardBinding*> *listp)
-{
-<<<<<<< HEAD
-	LLMenuGL* branch = getBranch();
-	if (!branch)
-		return false;
-=======
-    LLMenuGL* branch = getBranch();
-    if (!branch)
-        return FALSE;
->>>>>>> e1623bb2
-
-    U32 item_count = branch->getItemCount();
-    LLMenuItemGL *item;
-
-    while (item_count--)
-    {
-        if ((item = branch->getItem(item_count)))
-        {
-            return item->addToAcceleratorList(listp);
-        }
-    }
-
-<<<<<<< HEAD
-	return false;
-=======
-    return FALSE;
->>>>>>> e1623bb2
-}
-
-
-// called to rebuild the draw label
-void LLMenuItemBranchGL::buildDrawLabel( void )
-{
-    mDrawAccelLabel.clear();
-    std::string st = mDrawAccelLabel;
-    appendAcceleratorString( st );
-    mDrawAccelLabel = st;
-    mDrawBranchLabel = LLMenuGL::BRANCH_SUFFIX;
-}
-
-void LLMenuItemBranchGL::onCommit( void )
-{
-    openMenu();
-
-    // keyboard navigation automatically propagates highlight to sub-menu
-    // to facilitate fast menu control via jump keys
-    if (LLMenuGL::getKeyboardMode() && getBranch() && !getBranch()->getHighlightedItem())
-    {
-        getBranch()->highlightNextItem(NULL);
-    }
-
-    LLUICtrl::onCommit();
-}
-
-bool LLMenuItemBranchGL::handleKey(KEY key, MASK mask, bool called_from_parent)
-{
-<<<<<<< HEAD
-	bool handled = false;
-	if (getBranch() && called_from_parent)
-	{
-		handled = getBranch()->handleKey(key, mask, called_from_parent);
-	}
-=======
-    BOOL handled = FALSE;
-    if (getBranch() && called_from_parent)
-    {
-        handled = getBranch()->handleKey(key, mask, called_from_parent);
-    }
->>>>>>> e1623bb2
-
-    if (!handled)
-    {
-        handled = LLMenuItemGL::handleKey(key, mask, called_from_parent);
-    }
-
-    return handled;
-}
-
-bool LLMenuItemBranchGL::handleUnicodeChar(llwchar uni_char, bool called_from_parent)
-{
-<<<<<<< HEAD
-	bool handled = false;
-	if (getBranch() && called_from_parent)
-	{
-		handled = getBranch()->handleUnicodeChar(uni_char, true);
-	}
-=======
-    BOOL handled = FALSE;
-    if (getBranch() && called_from_parent)
-    {
-        handled = getBranch()->handleUnicodeChar(uni_char, TRUE);
-    }
->>>>>>> e1623bb2
-
-    if (!handled)
-    {
-        handled = LLMenuItemGL::handleUnicodeChar(uni_char, called_from_parent);
-    }
-
-    return handled;
-}
-
-
-void LLMenuItemBranchGL::setHighlight( bool highlight )
-{
-<<<<<<< HEAD
-	if (highlight == getHighlight())
-		return;
-
-	LLMenuGL* branch = getBranch();
-	if (!branch)
-		return;
-
-	bool auto_open = getEnabled() && (!branch->getVisible() || branch->getTornOff());
-	// torn off menus don't open sub menus on hover unless they have focus
-	LLFloater * menu_parent = dynamic_cast<LLFloater *>(getMenu()->getParent());
-	if (getMenu()->getTornOff() && menu_parent && !menu_parent->hasFocus())
-	{
-		auto_open = false;
-	}
-	// don't auto open torn off sub-menus (need to explicitly active menu item to give them focus)
-	if (branch->getTornOff())
-	{
-		auto_open = false;
-	}
-	LLMenuItemGL::setHighlight(highlight);
-	if( highlight )
-	{
-		if(auto_open)
-		{
-			openMenu();
-		}
-	}
-	else
-	{
-		if (branch->getTornOff())
-		{
-			LLFloater * branch_parent = dynamic_cast<LLFloater *>(branch->getParent());
-			if (branch_parent)
-			{
-				branch_parent->setFocus(false);
-			}
-			branch->clearHoverItem();
-		}
-		else
-		{
-			branch->setVisible( false );
-		}
-	}
-=======
-    if (highlight == getHighlight())
-        return;
-
-    LLMenuGL* branch = getBranch();
-    if (!branch)
-        return;
-
-    BOOL auto_open = getEnabled() && (!branch->getVisible() || branch->getTornOff());
-    // torn off menus don't open sub menus on hover unless they have focus
-    LLFloater * menu_parent = dynamic_cast<LLFloater *>(getMenu()->getParent());
-    if (getMenu()->getTornOff() && menu_parent && !menu_parent->hasFocus())
-    {
-        auto_open = FALSE;
-    }
-    // don't auto open torn off sub-menus (need to explicitly active menu item to give them focus)
-    if (branch->getTornOff())
-    {
-        auto_open = FALSE;
-    }
-    LLMenuItemGL::setHighlight(highlight);
-    if( highlight )
-    {
-        if(auto_open)
-        {
-            openMenu();
-        }
-    }
-    else
-    {
-        if (branch->getTornOff())
-        {
-            LLFloater * branch_parent = dynamic_cast<LLFloater *>(branch->getParent());
-            if (branch_parent)
-            {
-                branch_parent->setFocus(FALSE);
-            }
-            branch->clearHoverItem();
-        }
-        else
-        {
-            branch->setVisible( FALSE );
-        }
-    }
->>>>>>> e1623bb2
-}
-
-void LLMenuItemBranchGL::draw()
-{
-<<<<<<< HEAD
-	LLMenuItemGL::draw();
-	if (getBranch() && getBranch()->getVisible() && !getBranch()->getTornOff())
-	{
-		setHighlight(true);
-	}
-=======
-    LLMenuItemGL::draw();
-    if (getBranch() && getBranch()->getVisible() && !getBranch()->getTornOff())
-    {
-        setHighlight(TRUE);
-    }
->>>>>>> e1623bb2
-}
-
-void LLMenuItemBranchGL::updateBranchParent(LLView* parentp)
-{
-    if (getBranch() && getBranch()->getParent() == NULL)
-    {
-        // make the branch menu a sibling of my parent menu
-        getBranch()->updateParent(parentp);
-    }
-}
-
-void LLMenuItemBranchGL::onVisibilityChange(bool new_visibility)
-{
-<<<<<<< HEAD
-	if (!new_visibility && getBranch() && !getBranch()->getTornOff())
-	{
-		getBranch()->setVisible(false);
-	}
-	LLMenuItemGL::onVisibilityChange(new_visibility);
-=======
-    if (new_visibility == FALSE && getBranch() && !getBranch()->getTornOff())
-    {
-        getBranch()->setVisible(FALSE);
-    }
-    LLMenuItemGL::onVisibilityChange(new_visibility);
->>>>>>> e1623bb2
-}
-
-bool LLMenuItemBranchGL::handleKeyHere(KEY key, MASK mask)
-{
-<<<<<<< HEAD
-	LLMenuGL* branch = getBranch();
-	if (!branch)
-		return LLMenuItemGL::handleKeyHere(key, mask);
-
-	// an item is highlighted, my menu is open, and I have an active sub menu or we are in
-	// keyboard navigation mode
-	if (getHighlight() 
-		&& getMenu()->isOpen() 
-		&& (isActive() || LLMenuGL::getKeyboardMode()))
-	{
-		if (branch->getVisible() && key == KEY_LEFT)
-		{
-			// switch to keyboard navigation mode
-			LLMenuGL::setKeyboardMode(true);
-
-			bool handled = branch->clearHoverItem();
-			if (branch->getTornOff())
-			{
-				LLFloater * branch_parent = dynamic_cast<LLFloater *>(branch->getParent());
-				if (branch_parent)
-				{
-					branch_parent->setFocus(false);
-				}
-			}
-			if (handled && getMenu()->getTornOff())
-			{
-				LLFloater * menu_parent = dynamic_cast<LLFloater *>(getMenu()->getParent());
-				if (menu_parent)
-				{
-					menu_parent->setFocus(true);
-				}
-			}
-			return handled;
-		}
-
-		if (key == KEY_RIGHT && !branch->getHighlightedItem())
-		{
-			// switch to keyboard navigation mode
-			LLMenuGL::setKeyboardMode(true);
-
-			LLMenuItemGL* itemp = branch->highlightNextItem(NULL);
-			if (itemp)
-			{
-				return true;
-			}
-		}
-	}
-	return LLMenuItemGL::handleKeyHere(key, mask);
-}
-
-//virtual
-bool LLMenuItemBranchGL::isActive() const
-{
-	return isOpen() && getBranch() && getBranch()->getHighlightedItem();
-}
-
-//virtual
-bool LLMenuItemBranchGL::isOpen() const
-=======
-    LLMenuGL* branch = getBranch();
-    if (!branch)
-        return LLMenuItemGL::handleKeyHere(key, mask);
-
-    // an item is highlighted, my menu is open, and I have an active sub menu or we are in
-    // keyboard navigation mode
-    if (getHighlight()
-        && getMenu()->isOpen()
-        && (isActive() || LLMenuGL::getKeyboardMode()))
-    {
-        if (branch->getVisible() && key == KEY_LEFT)
-        {
-            // switch to keyboard navigation mode
-            LLMenuGL::setKeyboardMode(TRUE);
-
-            BOOL handled = branch->clearHoverItem();
-            if (branch->getTornOff())
-            {
-                LLFloater * branch_parent = dynamic_cast<LLFloater *>(branch->getParent());
-                if (branch_parent)
-                {
-                    branch_parent->setFocus(FALSE);
-                }
-            }
-            if (handled && getMenu()->getTornOff())
-            {
-                LLFloater * menu_parent = dynamic_cast<LLFloater *>(getMenu()->getParent());
-                if (menu_parent)
-                {
-                    menu_parent->setFocus(TRUE);
-                }
-            }
-            return handled;
-        }
-
-        if (key == KEY_RIGHT && !branch->getHighlightedItem())
-        {
-            // switch to keyboard navigation mode
-            LLMenuGL::setKeyboardMode(TRUE);
-
-            LLMenuItemGL* itemp = branch->highlightNextItem(NULL);
-            if (itemp)
-            {
-                return TRUE;
-            }
-        }
-    }
-    return LLMenuItemGL::handleKeyHere(key, mask);
-}
-
-//virtual
-BOOL LLMenuItemBranchGL::isActive() const
-{
-    return isOpen() && getBranch() && getBranch()->getHighlightedItem();
-}
-
-//virtual
-BOOL LLMenuItemBranchGL::isOpen() const
->>>>>>> e1623bb2
-{
-    return getBranch() && getBranch()->isOpen();
-}
-
-void LLMenuItemBranchGL::openMenu()
-{
-<<<<<<< HEAD
-	LLMenuGL* branch = getBranch();
-	if (!branch)
-		return;
-
-	if (branch->getTornOff())
-	{
-		LLFloater * branch_parent = dynamic_cast<LLFloater *>(branch->getParent());
-		if (branch_parent)
-		{
-			gFloaterView->bringToFront(branch_parent);
-			// this might not be necessary, as torn off branches don't get focus and hence no highligth
-			branch->highlightNextItem(NULL);
-		}
-	}
-	else if( !branch->getVisible() )
-	{
-		// get valid rectangle for menus
-		const LLRect menu_region_rect = LLMenuGL::sMenuContainer->getMenuRect();
-
-		branch->arrange();
-
-		LLRect branch_rect = branch->getRect();
-		// calculate root-view relative position for branch menu
-		S32 left = getRect().mRight;
-		S32 top = getRect().mTop - getRect().mBottom;
-
-		localPointToOtherView(left, top, &left, &top, branch->getParent());
-
-		branch_rect.setLeftTopAndSize( left, top,
-								branch_rect.getWidth(), branch_rect.getHeight() );
-
-		if (branch->getCanTearOff())
-		{
-			branch_rect.translate(0, TEAROFF_SEPARATOR_HEIGHT_PIXELS);
-		}
-		branch->setRect( branch_rect );
-		
-		// if branch extends outside of menu region change the direction it opens in
-		S32 x, y;
-		S32 delta_x = 0;
-		S32 delta_y = 0;
-		branch->localPointToOtherView( 0, 0, &x, &y, branch->getParent() ); 
-		if( y < menu_region_rect.mBottom )
-		{
-			// open upwards if menu extends past bottom
-			// adjust by the height of the menu item branch since it is a submenu
-			if (y + 2 * branch_rect.getHeight() - getRect().getHeight() > menu_region_rect.mTop)
-			{
-				// overlaps with top border, align with top
-				delta_y = menu_region_rect.mTop - y - branch_rect.getHeight();
-			}
-			else
-			{
-				delta_y = branch_rect.getHeight() - getRect().getHeight();
-			}
-		}
-
-		if( x + branch_rect.getWidth() > menu_region_rect.mRight )
-		{
-			// move sub-menu over to left side
-			delta_x = llmax(-x, ( -(branch_rect.getWidth() + getRect().getWidth())));
-		}
-		branch->translate( delta_x, delta_y );
-
-		branch->setVisible( true );
-		branch->getParent()->sendChildToFront(branch);
-
-		dirtyRect();
-	}
-=======
-    LLMenuGL* branch = getBranch();
-    if (!branch)
-        return;
-
-    if (branch->getTornOff())
-    {
-        LLFloater * branch_parent = dynamic_cast<LLFloater *>(branch->getParent());
-        if (branch_parent)
-        {
-            gFloaterView->bringToFront(branch_parent);
-            // this might not be necessary, as torn off branches don't get focus and hence no highligth
-            branch->highlightNextItem(NULL);
-        }
-    }
-    else if( !branch->getVisible() )
-    {
-        // get valid rectangle for menus
-        const LLRect menu_region_rect = LLMenuGL::sMenuContainer->getMenuRect();
-
-        branch->arrange();
-
-        LLRect branch_rect = branch->getRect();
-        // calculate root-view relative position for branch menu
-        S32 left = getRect().mRight;
-        S32 top = getRect().mTop - getRect().mBottom;
-
-        localPointToOtherView(left, top, &left, &top, branch->getParent());
-
-        branch_rect.setLeftTopAndSize( left, top,
-                                branch_rect.getWidth(), branch_rect.getHeight() );
-
-        if (branch->getCanTearOff())
-        {
-            branch_rect.translate(0, TEAROFF_SEPARATOR_HEIGHT_PIXELS);
-        }
-        branch->setRect( branch_rect );
-
-        // if branch extends outside of menu region change the direction it opens in
-        S32 x, y;
-        S32 delta_x = 0;
-        S32 delta_y = 0;
-        branch->localPointToOtherView( 0, 0, &x, &y, branch->getParent() );
-        if( y < menu_region_rect.mBottom )
-        {
-            // open upwards if menu extends past bottom
-            // adjust by the height of the menu item branch since it is a submenu
-            if (y + 2 * branch_rect.getHeight() - getRect().getHeight() > menu_region_rect.mTop)
-            {
-                // overlaps with top border, align with top
-                delta_y = menu_region_rect.mTop - y - branch_rect.getHeight();
-            }
-            else
-            {
-                delta_y = branch_rect.getHeight() - getRect().getHeight();
-            }
-        }
-
-        if( x + branch_rect.getWidth() > menu_region_rect.mRight )
-        {
-            // move sub-menu over to left side
-            delta_x = llmax(-x, ( -(branch_rect.getWidth() + getRect().getWidth())));
-        }
-        branch->translate( delta_x, delta_y );
-
-        branch->setVisible( TRUE );
-        branch->getParent()->sendChildToFront(branch);
-
-        dirtyRect();
-    }
->>>>>>> e1623bb2
-}
-
-
-//~~~~~~~~~~~~~~~~~~~~~~~~~~~~~~~~~~~~~~~~~~~~~~~~~~~~~~~~~~~~~~~~~~~~~~~~~~~~~
-// Class LLMenuItemBranchDownGL
-//
-// The LLMenuItemBranchDownGL represents a menu item that has a
-// sub-menu. This is used to make menu bar menus.
-//~~~~~~~~~~~~~~~~~~~~~~~~~~~~~~~~~~~~~~~~~~~~~~~~~~~~~~~~~~~~~~~~~~~~~~~~~~~~~
-
-class LLMenuItemBranchDownGL : public LLMenuItemBranchGL
-{
-protected:
-
-public:
-    LLMenuItemBranchDownGL( const Params& );
-
-    // returns the normal width of this control in pixels - this is
-    // used for calculating the widest item, as well as for horizontal
-    // arrangement.
-    virtual U32 getNominalWidth( void ) const;
-
-    // called to rebuild the draw label
-    virtual void buildDrawLabel( void );
-
-    // handles opening, positioning, and arranging the menu branch associated with this item
-    virtual void openMenu( void );
-
-    // set the hover status (called by it's menu) and if the object is
-    // active. This is used for behavior transfer.
-    virtual void setHighlight( BOOL highlight );
-
-    virtual BOOL isActive( void ) const;
-
-<<<<<<< HEAD
-	// set the hover status (called by it's menu) and if the object is
-	// active. This is used for behavior transfer.
-	virtual void setHighlight( bool highlight );
-
-	virtual bool isActive( void ) const;
-
-	// LLView functionality
-	virtual bool handleMouseDown( S32 x, S32 y, MASK mask );
-	virtual bool handleMouseUp( S32 x, S32 y, MASK mask );
-	virtual void draw( void );
-	virtual bool handleKeyHere(KEY key, MASK mask);
-	
-	virtual bool handleAcceleratorKey(KEY key, MASK mask);
-    
-=======
-    // LLView functionality
-    virtual BOOL handleMouseDown( S32 x, S32 y, MASK mask );
-    virtual BOOL handleMouseUp( S32 x, S32 y, MASK mask );
-    virtual void draw( void );
-    virtual BOOL handleKeyHere(KEY key, MASK mask);
-
-    virtual BOOL handleAcceleratorKey(KEY key, MASK mask);
-
->>>>>>> e1623bb2
-    virtual void onFocusLost();
-    virtual void setFocus(bool b);
-};
-
-LLMenuItemBranchDownGL::LLMenuItemBranchDownGL( const Params& p) :
-    LLMenuItemBranchGL(p)
-{
-}
-
-// returns the normal width of this control in pixels - this is used
-// for calculating the widest item, as well as for horizontal
-// arrangement.
-U32 LLMenuItemBranchDownGL::getNominalWidth( void ) const
-{
-    U32 width = LEFT_PAD_PIXELS + LEFT_WIDTH_PIXELS + RIGHT_PAD_PIXELS;
-    width += getFont()->getWidth( mLabel.getWString().c_str() );
-    return width;
-}
-
-// called to rebuild the draw label
-void LLMenuItemBranchDownGL::buildDrawLabel( void )
-{
-    mDrawAccelLabel.clear();
-    std::string st = mDrawAccelLabel;
-    appendAcceleratorString( st );
-    mDrawAccelLabel = st;
-}
-
-void LLMenuItemBranchDownGL::openMenu( void )
-{
-<<<<<<< HEAD
-	LLMenuGL* branch = getBranch();
-	if( branch->getVisible() && !branch->getTornOff() )
-	{
-		branch->setVisible( false );
-	}
-	else
-	{
-		if (branch->getTornOff())
-		{
-			LLFloater * branch_parent = dynamic_cast<LLFloater *>(branch->getParent());
-			if (branch_parent)
-			{
-				gFloaterView->bringToFront(branch_parent);
-			}
-		}
-		else
-		{
-			// We're showing the drop-down menu, so patch up its labels/rects
-			branch->arrange();
-
-			LLRect rect = branch->getRect();
-			S32 left = 0;
-			S32 top = getRect().mBottom;
-			localPointToOtherView(left, top, &left, &top, branch->getParent());
-
-			rect.setLeftTopAndSize( left, top,
-									rect.getWidth(), rect.getHeight() );
-			branch->setRect( rect );
-			S32 x = 0;
-			S32 y = 0;
-			branch->localPointToScreen( 0, 0, &x, &y ); 
-			S32 delta_x = 0;
-
-			LLCoordScreen window_size;
-			LLWindow* windowp = getWindow();
-			windowp->getSize(&window_size);
-
-			S32 window_width = window_size.mX;
-			if( x > window_width - rect.getWidth() )
-			{
-				delta_x = (window_width - rect.getWidth()) - x;
-			}
-			branch->translate( delta_x, 0 );
-
-			setHighlight(true);
-			branch->setVisible( true );
-			branch->getParent()->sendChildToFront(branch);
-		}
-	}
-=======
-    LLMenuGL* branch = getBranch();
-    if( branch->getVisible() && !branch->getTornOff() )
-    {
-        branch->setVisible( FALSE );
-    }
-    else
-    {
-        if (branch->getTornOff())
-        {
-            LLFloater * branch_parent = dynamic_cast<LLFloater *>(branch->getParent());
-            if (branch_parent)
-            {
-                gFloaterView->bringToFront(branch_parent);
-            }
-        }
-        else
-        {
-            // We're showing the drop-down menu, so patch up its labels/rects
-            branch->arrange();
-
-            LLRect rect = branch->getRect();
-            S32 left = 0;
-            S32 top = getRect().mBottom;
-            localPointToOtherView(left, top, &left, &top, branch->getParent());
-
-            rect.setLeftTopAndSize( left, top,
-                                    rect.getWidth(), rect.getHeight() );
-            branch->setRect( rect );
-            S32 x = 0;
-            S32 y = 0;
-            branch->localPointToScreen( 0, 0, &x, &y );
-            S32 delta_x = 0;
-
-            LLCoordScreen window_size;
-            LLWindow* windowp = getWindow();
-            windowp->getSize(&window_size);
-
-            S32 window_width = window_size.mX;
-            if( x > window_width - rect.getWidth() )
-            {
-                delta_x = (window_width - rect.getWidth()) - x;
-            }
-            branch->translate( delta_x, 0 );
-
-            setHighlight(TRUE);
-            branch->setVisible( TRUE );
-            branch->getParent()->sendChildToFront(branch);
-        }
-    }
->>>>>>> e1623bb2
-}
-
-// set the hover status (called by it's menu)
-void LLMenuItemBranchDownGL::setHighlight( bool highlight )
-{
-<<<<<<< HEAD
- 	if (highlight == getHighlight())
-		return;
-
-	//NOTE: Purposely calling all the way to the base to bypass auto-open.
-	LLMenuItemGL::setHighlight(highlight);
-
-	LLMenuGL* branch = getBranch();
-	if (!branch)
-		return;
-	
-	if( !highlight)
-	{
-		if (branch->getTornOff())
-		{
-			LLFloater * branch_parent = dynamic_cast<LLFloater *>(branch->getParent());
-			if (branch_parent)
-			{
-				branch_parent->setFocus(false);
-			}
-			branch->clearHoverItem();
-		}
-		else
-		{
-			branch->setVisible( false );
-		}
-	}
-=======
-    if (highlight == getHighlight())
-        return;
-
-    //NOTE: Purposely calling all the way to the base to bypass auto-open.
-    LLMenuItemGL::setHighlight(highlight);
-
-    LLMenuGL* branch = getBranch();
-    if (!branch)
-        return;
-
-    if( !highlight)
-    {
-        if (branch->getTornOff())
-        {
-            LLFloater * branch_parent = dynamic_cast<LLFloater *>(branch->getParent());
-            if (branch_parent)
-            {
-                branch_parent->setFocus(FALSE);
-            }
-            branch->clearHoverItem();
-        }
-        else
-        {
-            branch->setVisible( FALSE );
-        }
-    }
->>>>>>> e1623bb2
-}
-
-bool LLMenuItemBranchDownGL::isActive() const
-{
-    // for top level menus, being open is sufficient to be considered
-    // active, because clicking on them with the mouse will open
-    // them, without moving keyboard focus to them
-    return isOpen();
-}
-
-bool LLMenuItemBranchDownGL::handleMouseDown( S32 x, S32 y, MASK mask )
-{
-<<<<<<< HEAD
-	// switch to mouse control mode
-	LLMenuGL::setKeyboardMode(false);
-=======
-    // switch to mouse control mode
-    LLMenuGL::setKeyboardMode(FALSE);
->>>>>>> e1623bb2
-
-    if (getVisible() && isOpen())
-    {
-        LLMenuGL::sMenuContainer->hideMenus();
-    }
-    else
-    {
-        onCommit();
-    }
-
-<<<<<<< HEAD
-	make_ui_sound("UISndClick");
-	return true;
-=======
-    make_ui_sound("UISndClick");
-    return TRUE;
->>>>>>> e1623bb2
-}
-
-bool LLMenuItemBranchDownGL::handleMouseUp( S32 x, S32 y, MASK mask )
-{
-<<<<<<< HEAD
-	return true;
-=======
-    return TRUE;
->>>>>>> e1623bb2
-}
-
-
-bool LLMenuItemBranchDownGL::handleAcceleratorKey(KEY key, MASK mask)
-{
-<<<<<<< HEAD
-	bool branch_visible = getBranch()->getVisible();
-	bool handled = getBranch()->handleAcceleratorKey(key, mask);
-	if (handled && !branch_visible && isInVisibleChain())
-	{
-		// flash this menu entry because we triggered an invisible menu item
-		LLMenuHolderGL::setActivatedItem(this);
-	}
-=======
-    BOOL branch_visible = getBranch()->getVisible();
-    BOOL handled = getBranch()->handleAcceleratorKey(key, mask);
-    if (handled && !branch_visible && isInVisibleChain())
-    {
-        // flash this menu entry because we triggered an invisible menu item
-        LLMenuHolderGL::setActivatedItem(this);
-    }
->>>>>>> e1623bb2
-
-    return handled;
-}
-void LLMenuItemBranchDownGL::onFocusLost()
-{
-    // needed for tab-based selection
-    LLMenuItemBranchGL::onFocusLost();
-    LLMenuGL::setKeyboardMode(false);
-    setHighlight(false);
-}
-
-void LLMenuItemBranchDownGL::setFocus(bool b)
-{
-    // needed for tab-based selection
-    LLMenuItemBranchGL::setFocus(b);
-    LLMenuGL::setKeyboardMode(b);
-    setHighlight(b);
-}
-
-bool LLMenuItemBranchDownGL::handleKeyHere(KEY key, MASK mask)
-{
-<<<<<<< HEAD
-	bool menu_open = getBranch()->getVisible();
-	// don't do keyboard navigation of top-level menus unless in keyboard mode, or menu expanded
-	if (getHighlight() && getMenu()->isOpen() && (isActive() || LLMenuGL::getKeyboardMode()))
-	{
-		if (key == KEY_LEFT)
-		{
-			// switch to keyboard navigation mode
-			LLMenuGL::setKeyboardMode(true);
-
-			LLMenuItemGL* itemp = getMenu()->highlightPrevItem(this);
-			// open new menu only if previous menu was open
-			if (itemp && itemp->getEnabled() && menu_open)
-			{
-				itemp->onCommit();
-			}
-
-			return true;
-		}
-		else if (key == KEY_RIGHT)
-		{
-			// switch to keyboard navigation mode
-			LLMenuGL::setKeyboardMode(true);
-
-			LLMenuItemGL* itemp = getMenu()->highlightNextItem(this);
-			// open new menu only if previous menu was open
-			if (itemp && itemp->getEnabled() && menu_open)
-			{
-				itemp->onCommit();
-			}
-
-			return true;
-		}
-		else if (key == KEY_DOWN)
-		{
-			// switch to keyboard navigation mode
-			LLMenuGL::setKeyboardMode(true);
-
-			if (!isActive())
-			{
-				onCommit();
-			}
-			getBranch()->highlightNextItem(NULL);
-			return true;
-		}
-		else if (key == KEY_UP)
-		{
-			// switch to keyboard navigation mode
-			LLMenuGL::setKeyboardMode(true);
-
-			if (!isActive())
-			{
-				onCommit();
-			}
-			getBranch()->highlightPrevItem(NULL);
-			return true;
-		}
-	}
-
-	return false;
-=======
-    BOOL menu_open = getBranch()->getVisible();
-    // don't do keyboard navigation of top-level menus unless in keyboard mode, or menu expanded
-    if (getHighlight() && getMenu()->isOpen() && (isActive() || LLMenuGL::getKeyboardMode()))
-    {
-        if (key == KEY_LEFT)
-        {
-            // switch to keyboard navigation mode
-            LLMenuGL::setKeyboardMode(TRUE);
-
-            LLMenuItemGL* itemp = getMenu()->highlightPrevItem(this);
-            // open new menu only if previous menu was open
-            if (itemp && itemp->getEnabled() && menu_open)
-            {
-                itemp->onCommit();
-            }
-
-            return TRUE;
-        }
-        else if (key == KEY_RIGHT)
-        {
-            // switch to keyboard navigation mode
-            LLMenuGL::setKeyboardMode(TRUE);
-
-            LLMenuItemGL* itemp = getMenu()->highlightNextItem(this);
-            // open new menu only if previous menu was open
-            if (itemp && itemp->getEnabled() && menu_open)
-            {
-                itemp->onCommit();
-            }
-
-            return TRUE;
-        }
-        else if (key == KEY_DOWN)
-        {
-            // switch to keyboard navigation mode
-            LLMenuGL::setKeyboardMode(TRUE);
-
-            if (!isActive())
-            {
-                onCommit();
-            }
-            getBranch()->highlightNextItem(NULL);
-            return TRUE;
-        }
-        else if (key == KEY_UP)
-        {
-            // switch to keyboard navigation mode
-            LLMenuGL::setKeyboardMode(TRUE);
-
-            if (!isActive())
-            {
-                onCommit();
-            }
-            getBranch()->highlightPrevItem(NULL);
-            return TRUE;
-        }
-    }
-
-    return FALSE;
->>>>>>> e1623bb2
-}
-
-void LLMenuItemBranchDownGL::draw( void )
-{
-<<<<<<< HEAD
-	//FIXME: try removing this
-	if (getBranch()->getVisible() && !getBranch()->getTornOff())
-	{
-		setHighlight(true);
-	}
-
-	if( getHighlight() )
-	{
-		gGL.color4fv( mHighlightBackground.get().mV );
-		gl_rect_2d( 0, getRect().getHeight(), getRect().getWidth(), 0 );
-	}
-
-	LLColor4 color;
-	if (getHighlight())
-	{
-		color = mHighlightForeground.get();
-	}
-	else if( getEnabled() )
-	{
-		color = mEnabledColor.get();
-	}
-	else
-	{
-		color = mDisabledColor.get();
-	}
-	getFont()->render( mLabel.getWString(), 0, (F32)getRect().getWidth() / 2.f, (F32)LABEL_BOTTOM_PAD_PIXELS, color,
-				   LLFontGL::HCENTER, LLFontGL::BOTTOM, LLFontGL::NORMAL);
-
-
-	// underline navigation key only when keyboard navigation has been initiated
-	if (getMenu()->jumpKeysActive() && LLMenuGL::getKeyboardMode())
-	{
-		std::string upper_case_label = mLabel.getString();
-		LLStringUtil::toUpper(upper_case_label);
-		std::string::size_type offset = upper_case_label.find(getJumpKey());
-		if (offset != std::string::npos)
-		{
-			S32 x_offset = ll_round((F32)getRect().getWidth() / 2.f - getFont()->getWidthF32(mLabel.getString(), 0, S32_MAX) / 2.f);
-			S32 x_begin = x_offset + getFont()->getWidth(mLabel, 0, offset);
-			S32 x_end = x_offset + getFont()->getWidth(mLabel, 0, offset + 1);
-			gl_line_2d(x_begin, LABEL_BOTTOM_PAD_PIXELS, x_end, LABEL_BOTTOM_PAD_PIXELS);
-		}
-	}
-=======
-    //FIXME: try removing this
-    if (getBranch()->getVisible() && !getBranch()->getTornOff())
-    {
-        setHighlight(TRUE);
-    }
-
-    if( getHighlight() )
-    {
-        gGL.color4fv( mHighlightBackground.get().mV );
-        gl_rect_2d( 0, getRect().getHeight(), getRect().getWidth(), 0 );
-    }
-
-    LLColor4 color;
-    if (getHighlight())
-    {
-        color = mHighlightForeground.get();
-    }
-    else if( getEnabled() )
-    {
-        color = mEnabledColor.get();
-    }
-    else
-    {
-        color = mDisabledColor.get();
-    }
-    getFont()->render( mLabel.getWString(), 0, (F32)getRect().getWidth() / 2.f, (F32)LABEL_BOTTOM_PAD_PIXELS, color,
-                   LLFontGL::HCENTER, LLFontGL::BOTTOM, LLFontGL::NORMAL);
-
-
-    // underline navigation key only when keyboard navigation has been initiated
-    if (getMenu()->jumpKeysActive() && LLMenuGL::getKeyboardMode())
-    {
-        std::string upper_case_label = mLabel.getString();
-        LLStringUtil::toUpper(upper_case_label);
-        std::string::size_type offset = upper_case_label.find(getJumpKey());
-        if (offset != std::string::npos)
-        {
-            S32 x_offset = ll_round((F32)getRect().getWidth() / 2.f - getFont()->getWidthF32(mLabel.getString(), 0, S32_MAX) / 2.f);
-            S32 x_begin = x_offset + getFont()->getWidth(mLabel, 0, offset);
-            S32 x_end = x_offset + getFont()->getWidth(mLabel, 0, offset + 1);
-            gl_line_2d(x_begin, LABEL_BOTTOM_PAD_PIXELS, x_end, LABEL_BOTTOM_PAD_PIXELS);
-        }
-    }
->>>>>>> e1623bb2
-}
-
-
-class LLMenuScrollItem : public LLMenuItemCallGL
-{
-public:
-    enum EArrowType
-    {
-        ARROW_DOWN,
-        ARROW_UP
-    };
-    struct ArrowTypes : public LLInitParam::TypeValuesHelper<EArrowType, ArrowTypes>
-    {
-        static void declareValues()
-        {
-            declare("up", ARROW_UP);
-            declare("down", ARROW_DOWN);
-        }
-    };
-
-    struct Params : public LLInitParam::Block<Params, LLMenuItemCallGL::Params>
-    {
-        Optional<EArrowType, ArrowTypes> arrow_type;
-        Optional<CommitCallbackParam> scroll_callback;
-    };
-
-protected:
-    LLMenuScrollItem(const Params&);
-    friend class LLUICtrlFactory;
-
-public:
-<<<<<<< HEAD
-	/*virtual*/ void draw();
-	/*virtual*/ void reshape(S32 width, S32 height, bool called_from_parent);
-	/*virtual*/ void setEnabled(bool enabled);
-	virtual void onCommit( void );
-=======
-    /*virtual*/ void draw();
-    /*virtual*/ void reshape(S32 width, S32 height, BOOL called_from_parent);
-    /*virtual*/ void setEnabled(BOOL enabled);
-    virtual void onCommit( void );
->>>>>>> e1623bb2
-
-private:
-    LLButton*               mArrowBtn;
-};
-
-LLMenuScrollItem::LLMenuScrollItem(const Params& p)
-:   LLMenuItemCallGL(p)
-{
-    std::string icon;
-    if (p.arrow_type.isProvided() && p.arrow_type == ARROW_UP)
-    {
-        icon = "arrow_up.tga";
-    }
-    else
-    {
-        icon = "arrow_down.tga";
-    }
-
-    LLButton::Params bparams;
-
-    // Disabled the Return key handling by LLMenuScrollItem instead of
-    // passing the key press to the currently selected menu item. See STORM-385.
-    bparams.commit_on_return(false);
-    bparams.mouse_opaque(true);
-    bparams.scale_image(false);
-    bparams.click_callback(p.scroll_callback);
-    bparams.mouse_held_callback(p.scroll_callback);
-    bparams.follows.flags(FOLLOWS_ALL);
-    std::string background = "transparent.j2c";
-    bparams.image_unselected.name(background);
-    bparams.image_disabled.name(background);
-    bparams.image_selected.name(background);
-    bparams.image_hover_selected.name(background);
-    bparams.image_disabled_selected.name(background);
-    bparams.image_hover_unselected.name(background);
-    bparams.image_overlay.name(icon);
-
-    mArrowBtn = LLUICtrlFactory::create<LLButton>(bparams);
-    addChild(mArrowBtn);
-}
-
-/*virtual*/
-void LLMenuScrollItem::draw()
-{
-    LLUICtrl::draw();
-}
-
-/*virtual*/
-void LLMenuScrollItem::reshape(S32 width, S32 height, bool called_from_parent)
-{
-    mArrowBtn->reshape(width, height, called_from_parent);
-    LLView::reshape(width, height, called_from_parent);
-}
-
-/*virtual*/
-void LLMenuScrollItem::setEnabled(bool enabled)
-{
-    mArrowBtn->setEnabled(enabled);
-    LLView::setEnabled(enabled);
-}
-
-void LLMenuScrollItem::onCommit( void )
-{
-    LLUICtrl::onCommit();
-}
-
-///============================================================================
-/// Class LLMenuGL
-///============================================================================
-
-LLMenuGL::LLMenuGL(const LLMenuGL::Params& p)
-<<<<<<< HEAD
-:	LLUICtrl(p),
-	mBackgroundColor( p.bg_color() ),
-	mBgVisible( p.bg_visible ),
-	mDropShadowed( p.drop_shadow ),
-	mHasSelection(false),
-	mHorizontalLayout( p.horizontal_layout ),
-	mScrollable(mHorizontalLayout ? false : p.scrollable), // Scrolling is supported only for vertical layout
-	mMaxScrollableItems(p.max_scrollable_items),
-	mPreferredWidth(p.preferred_width),
-	mKeepFixedSize( p.keep_fixed_size ),
-	mLabel (p.label),
-	mLastMouseX(0),
-	mLastMouseY(0),
-	mMouseVelX(0),
-	mMouseVelY(0),
-	mTornOff(false),
-	mTearOffItem(NULL),
-	mSpilloverBranch(NULL),
-	mFirstVisibleItem(NULL),
-	mArrowUpItem(NULL),
-	mArrowDownItem(NULL),
-	mSpilloverMenu(NULL),
-	mJumpKey(p.jump_key),
-	mCreateJumpKeys(p.create_jump_keys),
-	mNeedsArrange(false),
-	mAlwaysShowMenu(false),
-	mResetScrollPositionOnShow(true),
-	mShortcutPad(p.shortcut_pad),
-=======
-:   LLUICtrl(p),
-    mBackgroundColor( p.bg_color() ),
-    mBgVisible( p.bg_visible ),
-    mDropShadowed( p.drop_shadow ),
-    mHasSelection(false),
-    mHorizontalLayout( p.horizontal_layout ),
-    mScrollable(mHorizontalLayout ? FALSE : p.scrollable), // Scrolling is supported only for vertical layout
-    mMaxScrollableItems(p.max_scrollable_items),
-    mPreferredWidth(p.preferred_width),
-    mKeepFixedSize( p.keep_fixed_size ),
-    mLabel (p.label),
-    mLastMouseX(0),
-    mLastMouseY(0),
-    mMouseVelX(0),
-    mMouseVelY(0),
-    mTornOff(FALSE),
-    mTearOffItem(NULL),
-    mSpilloverBranch(NULL),
-    mFirstVisibleItem(NULL),
-    mArrowUpItem(NULL),
-    mArrowDownItem(NULL),
-    mSpilloverMenu(NULL),
-    mJumpKey(p.jump_key),
-    mCreateJumpKeys(p.create_jump_keys),
-    mNeedsArrange(FALSE),
-    mAlwaysShowMenu(FALSE),
-    mResetScrollPositionOnShow(true),
-    mShortcutPad(p.shortcut_pad),
->>>>>>> e1623bb2
-    mFont(p.font)
-{
-    typedef boost::tokenizer<boost::char_separator<char> > tokenizer;
-    boost::char_separator<char> sep("_");
-    tokenizer tokens(p.label(), sep);
-    tokenizer::iterator token_iter;
-
-    S32 token_count = 0;
-    std::string new_menu_label;
-    for( token_iter = tokens.begin(); token_iter != tokens.end(); ++token_iter)
-    {
-        new_menu_label += (*token_iter);
-        if (token_count > 0)
-        {
-            setJumpKey((*token_iter).c_str()[0]);
-        }
-        ++token_count;
-    }
-    setLabel(new_menu_label);
-
-    mFadeTimer.stop();
-}
-
-void LLMenuGL::initFromParams(const LLMenuGL::Params& p)
-{
-    LLUICtrl::initFromParams(p);
-    setCanTearOff(p.can_tear_off);
-}
-
-// Destroys the object
-LLMenuGL::~LLMenuGL( void )
-{
-    // delete the branch, as it might not be in view hierarchy
-    // leave the menu, because it is always in view hierarchy
-    delete mSpilloverBranch;
-    mJumpKeys.clear();
-}
-
-void LLMenuGL::setCanTearOff(bool tear_off)
-{
-    if (tear_off && mTearOffItem == NULL)
-    {
-        LLMenuItemTearOffGL::Params p;
-        mTearOffItem = LLUICtrlFactory::create<LLMenuItemTearOffGL>(p);
-        addChild(mTearOffItem);
-    }
-    else if (!tear_off && mTearOffItem != NULL)
-    {
-        mItems.remove(mTearOffItem);
-        removeChild(mTearOffItem);
-        delete mTearOffItem;
-        mTearOffItem = NULL;
-        needsArrange();
-    }
-}
-
-bool LLMenuGL::addChild(LLView* view, S32 tab_group)
-{
-    LLMenuGL* menup = dynamic_cast<LLMenuGL*>(view);
-    if (menup)
-    {
-        return appendMenu(menup);
-    }
-
-    LLMenuItemGL* itemp = dynamic_cast<LLMenuItemGL*>(view);
-    if (itemp)
-    {
-        return append(itemp);
-    }
-
-    return false;
-}
-
-// Used in LLContextMenu and in LLTogleableMenu
-
-// Add an item to the context menu branch
-bool LLMenuGL::addContextChild(LLView* view, S32 tab_group)
-{
-    LLContextMenu* context = dynamic_cast<LLContextMenu*>(view);
-    if (context)
-    {
-        return appendContextSubMenu(context);
-    }
-
-    LLMenuItemSeparatorGL* separator = dynamic_cast<LLMenuItemSeparatorGL*>(view);
-    if (separator)
-    {
-        return append(separator);
-    }
-
-    LLMenuItemGL* item = dynamic_cast<LLMenuItemGL*>(view);
-    if (item)
-    {
-        return append(item);
-    }
-
-    LLMenuGL* menup = dynamic_cast<LLMenuGL*>(view);
-    if (menup)
-    {
-        return appendMenu(menup);
-    }
-
-    return false;
-}
-
-
-void LLMenuGL::deleteAllChildren()
-{
-    mItems.clear();
-    LLUICtrl::deleteAllChildren();
-}
-
-void LLMenuGL::removeChild( LLView* ctrl)
-{
-    // previously a dynamic_cast with if statement to check validity
-    // unfortunately removeChild is called by ~LLView, and at that point the
-    // object being deleted is no longer a LLMenuItemGL so a dynamic_cast will fail
-    LLMenuItemGL* itemp = static_cast<LLMenuItemGL*>(ctrl);
-
-    item_list_t::iterator found_it = std::find(mItems.begin(), mItems.end(), (itemp));
-    if (found_it != mItems.end())
-    {
-        mItems.erase(found_it);
-    }
-
-    return LLUICtrl::removeChild(ctrl);
-}
-
-bool LLMenuGL::postBuild()
-{
-    createJumpKeys();
-    return LLUICtrl::postBuild();
-}
-
-// are we the childmost active menu and hence our jump keys should be enabled?
-// or are we a free-standing torn-off menu (which uses jump keys too)
-bool LLMenuGL::jumpKeysActive()
-{
-<<<<<<< HEAD
-	LLMenuItemGL* highlighted_item = getHighlightedItem();
-	bool active = getVisible() && getEnabled();
-
-	if (active)
-	{
-		if (getTornOff())
-		{
-			// activation of jump keys on torn off menus controlled by keyboard focus
-			LLFloater * parent = dynamic_cast<LLFloater *>(getParent());
-			if (parent)
-			{
-				active = parent->hasFocus();
-			}
-		}
-		else
-		{
-			// Are we the terminal active menu?
-			// Yes, if parent menu item deems us to be active (just being visible is sufficient for top-level menus)
-			// and we don't have a highlighted menu item pointing to an active sub-menu
-			active = (!getParentMenuItem() || getParentMenuItem()->isActive()) // I have a parent that is active...
-					&& (!highlighted_item || !highlighted_item->isActive()); //... but no child that is active
-		}
-	}
-
-	return active;
-=======
-    LLMenuItemGL* highlighted_item = getHighlightedItem();
-    BOOL active = getVisible() && getEnabled();
-
-    if (active)
-    {
-        if (getTornOff())
-        {
-            // activation of jump keys on torn off menus controlled by keyboard focus
-            LLFloater * parent = dynamic_cast<LLFloater *>(getParent());
-            if (parent)
-            {
-                active = parent->hasFocus();
-            }
-        }
-        else
-        {
-            // Are we the terminal active menu?
-            // Yes, if parent menu item deems us to be active (just being visible is sufficient for top-level menus)
-            // and we don't have a highlighted menu item pointing to an active sub-menu
-            active = (!getParentMenuItem() || getParentMenuItem()->isActive()) // I have a parent that is active...
-                    && (!highlighted_item || !highlighted_item->isActive()); //... but no child that is active
-        }
-    }
-
-    return active;
->>>>>>> e1623bb2
-}
-
-bool LLMenuGL::isOpen()
-{
-<<<<<<< HEAD
-	if (getTornOff())
-	{
-		LLMenuItemGL* itemp = getHighlightedItem();
-		// if we have an open sub-menu, then we are considered part of 
-		// the open menu chain even if we don't have focus
-		if (itemp && itemp->isOpen())
-		{
-			return true;
-		}
-		// otherwise we are only active if we have keyboard focus
-		LLFloater * parent = dynamic_cast<LLFloater *>(getParent());
-		if (parent)
-		{
-			return parent->hasFocus();
-		}
-		return false;
-	}
-	else
-	{
-		// normally, menus are hidden as soon as the user focuses
-		// on another menu, so just use the visibility criterion
-		return getVisible();
-	}
-=======
-    if (getTornOff())
-    {
-        LLMenuItemGL* itemp = getHighlightedItem();
-        // if we have an open sub-menu, then we are considered part of
-        // the open menu chain even if we don't have focus
-        if (itemp && itemp->isOpen())
-        {
-            return TRUE;
-        }
-        // otherwise we are only active if we have keyboard focus
-        LLFloater * parent = dynamic_cast<LLFloater *>(getParent());
-        if (parent)
-        {
-            return parent->hasFocus();
-        }
-        return FALSE;
-    }
-    else
-    {
-        // normally, menus are hidden as soon as the user focuses
-        // on another menu, so just use the visibility criterion
-        return getVisible();
-    }
->>>>>>> e1623bb2
-}
-
-
-
-bool LLMenuGL::scrollItems(EScrollingDirection direction)
-{
-<<<<<<< HEAD
-	// Slowing down items scrolling when arrow button is held
-	if (mScrollItemsTimer.hasExpired() && NULL != mFirstVisibleItem)
-	{
-		mScrollItemsTimer.setTimerExpirySec(.033f);
-	}
-	else
-	{
-		return false;
-	}
-
-	switch (direction)
-	{
-	case SD_UP:
-	{
-		item_list_t::iterator cur_item_iter;
-		item_list_t::iterator prev_item_iter;
-		for (cur_item_iter = mItems.begin(), prev_item_iter = mItems.begin(); cur_item_iter != mItems.end(); cur_item_iter++)
-		{
-			if( (*cur_item_iter) == mFirstVisibleItem)
-			{
-				break;
-			}
-			if ((*cur_item_iter)->getVisible())
-			{
-				prev_item_iter = cur_item_iter;
-			}
-		}
-
-		if ((*prev_item_iter)->getVisible())
-		{
-			mFirstVisibleItem = *prev_item_iter;
-		}
-		break;
-	}
-	case SD_DOWN:
-	{
-		if (NULL == mFirstVisibleItem)
-		{
-			mFirstVisibleItem = *mItems.begin();
-		}
-
-		item_list_t::iterator cur_item_iter;
-
-		for (cur_item_iter = mItems.begin(); cur_item_iter != mItems.end(); cur_item_iter++)
-		{
-			if( (*cur_item_iter) == mFirstVisibleItem)
-			{
-				break;
-			}
-		}
-
-		item_list_t::iterator next_item_iter;
-
-		if (cur_item_iter != mItems.end())
-		{
-			for (next_item_iter = ++cur_item_iter; next_item_iter != mItems.end(); next_item_iter++)
-			{
-				if( (*next_item_iter)->getVisible())
-				{
-					break;
-				}
-			}
-
-			if (next_item_iter != mItems.end() &&
-				(*next_item_iter)->getVisible())
-			{
-				mFirstVisibleItem = *next_item_iter;
-			}
-		}
-		break;
-	}
-	case SD_BEGIN:
-	{
-		mFirstVisibleItem = *mItems.begin();
-		break;
-	}
-	case SD_END:
-	{
-		item_list_t::reverse_iterator first_visible_item_iter = mItems.rend();
-
-		// Need to scroll through number of actual existing items in menu.
-		// Otherwise viewer will hang for a time needed to scroll U32_MAX
-		// times in std::advance(). STORM-659.
-		size_t nitems = mItems.size();
-		U32 scrollable_items = nitems < mMaxScrollableItems ? nitems : mMaxScrollableItems;
-
-		// Advance by mMaxScrollableItems back from the end of the list
-		// to make the last item visible.
-		std::advance(first_visible_item_iter, scrollable_items);
-		mFirstVisibleItem = *first_visible_item_iter;
-		break;
-	}
-	default:
-		LL_WARNS() << "Unknown scrolling direction: " << direction << LL_ENDL;
-	}
-
-	mNeedsArrange = true;
-	arrangeAndClear();
-
-	return true;
-}
-
-// rearrange the child rects so they fit the shape of the menu.
-void LLMenuGL::arrange( void )
-{
-	// calculate the height & width, and set our rect based on that
-	// information.
-	const LLRect& initial_rect = getRect();
-
-	U32 width = 0, height = MENU_ITEM_PADDING;
-
-	cleanupSpilloverBranch();
-
-	if( mItems.size() ) 
-	{
-		const LLRect menu_region_rect = LLMenuGL::sMenuContainer ? LLMenuGL::sMenuContainer->getMenuRect() : LLRect(0, S32_MAX, S32_MAX, 0);
-
-		// torn off menus are not constrained to the size of the screen
-		U32 max_width = getTornOff() ? U32_MAX : menu_region_rect.getWidth();
-		U32 max_height = getTornOff() ? U32_MAX: menu_region_rect.getHeight();
-
-		// *FIX: create the item first and then ask for its dimensions?
-		S32 spillover_item_width = PLAIN_PAD_PIXELS + LLFontGL::getFontSansSerif()->getWidth( std::string("More") ); // *TODO: Translate
-		S32 spillover_item_height = LLFontGL::getFontSansSerif()->getLineHeight() + MENU_ITEM_PADDING;
-
-		// Scrolling support
-		item_list_t::iterator first_visible_item_iter;
-		item_list_t::iterator first_hidden_item_iter = mItems.end();
-		S32 height_before_first_visible_item = -1;
-		S32 visible_items_height = 0;
-		U32 scrollable_items_cnt = 0;
-		
-		if (mHorizontalLayout)
-		{
-			item_list_t::iterator item_iter;
-			for (item_iter = mItems.begin(); item_iter != mItems.end(); ++item_iter)
-			{
-				// do first so LLMenuGLItemCall can call on_visible to determine if visible
-				(*item_iter)->buildDrawLabel();
-
-				if ((*item_iter)->getVisible())
-				{
-					if (!getTornOff() 
-						&& *item_iter != mSpilloverBranch
-						&& width + (*item_iter)->getNominalWidth() > max_width - spillover_item_width)
-					{
-						// no room for any more items
-						createSpilloverBranch();
-
-						std::vector<LLMenuItemGL*> items_to_remove;
-						std::copy(item_iter, mItems.end(), std::back_inserter(items_to_remove));
-						std::vector<LLMenuItemGL*>::iterator spillover_iter;
-						for (spillover_iter= items_to_remove.begin(); spillover_iter != items_to_remove.end(); ++spillover_iter)
-						{
-							LLMenuItemGL* itemp = (*spillover_iter);
-							removeChild(itemp);
-							mSpilloverMenu->addChild(itemp);
-						}
-
-						addChild(mSpilloverBranch);
-						
-						height = llmax(height, mSpilloverBranch->getNominalHeight());
-						width += mSpilloverBranch->getNominalWidth();
-
-						break;
-					}
-					else
-					{
-						// track our rect
-						height = llmax(height, (*item_iter)->getNominalHeight());
-						width += (*item_iter)->getNominalWidth();
-					}
-				}
-			}
-		}
-		else
-		{
-			for (LLMenuItemGL* itemp : mItems)
-			{
-				// do first so LLMenuGLItemCall can call on_visible to determine if visible
-				itemp->buildDrawLabel();
-			}
-			item_list_t::iterator item_iter;
-
-			for (item_iter = mItems.begin(); item_iter != mItems.end(); ++item_iter)
-			{
-				if ((*item_iter)->getVisible())
-				{
-					if (!getTornOff() 
-						&& !mScrollable
-						&& *item_iter != mSpilloverBranch
-						&& height + (*item_iter)->getNominalHeight() > max_height - spillover_item_height)
-					{
-						// don't show only one item
-						int visible_items = 0;
-						item_list_t::iterator count_iter;
-						for (count_iter = item_iter; count_iter != mItems.end(); ++count_iter)
-						{
-							if((*count_iter)->getVisible())
-								visible_items++;
-						}
-						if (visible_items>1)
-						{
-							// no room for any more items
-							createSpilloverBranch();
-
-							std::vector<LLMenuItemGL*> items_to_remove;
-							std::copy(item_iter, mItems.end(), std::back_inserter(items_to_remove));
-							std::vector<LLMenuItemGL*>::iterator spillover_iter;
-							for (spillover_iter= items_to_remove.begin(); spillover_iter != items_to_remove.end(); ++spillover_iter)
-							{
-								LLMenuItemGL* itemp = (*spillover_iter);
-								removeChild(itemp);
-								mSpilloverMenu->addChild(itemp);
-							}
-
-
-							addChild(mSpilloverBranch);
-
-							height += mSpilloverBranch->getNominalHeight();
-							width = llmax( width, mSpilloverBranch->getNominalWidth() );
-
-							break;
-						}
-					}
-
-					// track our rect
-					height += (*item_iter)->getNominalHeight();
-					width = llmax( width, (*item_iter)->getNominalWidth() );
-
-					if (mScrollable)
-					{
-						// Determining visible items boundaries
-						if (NULL == mFirstVisibleItem)
-						{
-							mFirstVisibleItem = *item_iter;
-						}
-
-						if (*item_iter == mFirstVisibleItem)
-						{
-							height_before_first_visible_item = height - (*item_iter)->getNominalHeight();
-							first_visible_item_iter = item_iter;
-							scrollable_items_cnt = 0;
-						}
-
-						if (-1 != height_before_first_visible_item && 0 == visible_items_height &&
-						    (++scrollable_items_cnt > mMaxScrollableItems ||
-						     height - height_before_first_visible_item > max_height - spillover_item_height * 2 ))
-						{
-							first_hidden_item_iter = item_iter;
-							visible_items_height = height - height_before_first_visible_item - (*item_iter)->getNominalHeight();
-							scrollable_items_cnt--;
-						}
-					}
-				}
-			}
-
-			if (mPreferredWidth < U32_MAX)
-				width = llmin(mPreferredWidth, max_width);
-			
-			if (mScrollable)
-			{
-				S32 max_items_height = max_height - spillover_item_height * 2;
-
-				if (visible_items_height == 0)
-					visible_items_height = height - height_before_first_visible_item;
-
-				// Fix mFirstVisibleItem value, if it doesn't allow to display all items, that can fit
-				if (visible_items_height < max_items_height && scrollable_items_cnt < mMaxScrollableItems)
-				{
-					item_list_t::iterator tmp_iter(first_visible_item_iter);
-					while (visible_items_height < max_items_height &&
-					       scrollable_items_cnt < mMaxScrollableItems &&
-					       first_visible_item_iter != mItems.begin())
-					{
-						if ((*first_visible_item_iter)->getVisible())
-						{
-							// It keeps visible item, after first_visible_item_iter
-							tmp_iter = first_visible_item_iter;
-						}
-
-						first_visible_item_iter--;
-
-						if ((*first_visible_item_iter)->getVisible())
-						{
-							visible_items_height += (*first_visible_item_iter)->getNominalHeight();
-							height_before_first_visible_item -= (*first_visible_item_iter)->getNominalHeight();
-							scrollable_items_cnt++;
-						}
-					}
-
-					// Roll back one item, that doesn't fit
-					if (visible_items_height > max_items_height)
-					{
-						visible_items_height -= (*first_visible_item_iter)->getNominalHeight();
-						height_before_first_visible_item += (*first_visible_item_iter)->getNominalHeight();
-						scrollable_items_cnt--;
-						first_visible_item_iter = tmp_iter;
-					}
-					if (!(*first_visible_item_iter)->getVisible())
-					{
-						first_visible_item_iter = tmp_iter;
-					}
-
-					mFirstVisibleItem = *first_visible_item_iter;
-				}
-			}
-		}
-
-		S32 cur_height = (S32)llmin(max_height, height);
-
-		if (mScrollable &&
-		    (height_before_first_visible_item > MENU_ITEM_PADDING ||
-			    height_before_first_visible_item + visible_items_height < (S32)height))
-		{
-			// Reserving 2 extra slots for arrow items
-			cur_height = visible_items_height + spillover_item_height * 2;
-		}
-
-		setRect(LLRect(getRect().mLeft, getRect().mTop, getRect().mLeft + width, getRect().mTop - cur_height));
-
-		S32 cur_width = 0;
-		S32 offset = 0;
-		if (mScrollable)
-		{
-			// No space for all items, creating arrow items
-			if (height_before_first_visible_item > MENU_ITEM_PADDING ||
-			    height_before_first_visible_item + visible_items_height < (S32)height)
-			{
-				if (NULL == mArrowUpItem)
-				{
-					LLMenuScrollItem::Params item_params;
-					item_params.name(ARROW_UP);
-					item_params.arrow_type(LLMenuScrollItem::ARROW_UP);
-					item_params.scroll_callback.function(boost::bind(&LLMenuGL::scrollItems, this, SD_UP));
-
-					mArrowUpItem = LLUICtrlFactory::create<LLMenuScrollItem>(item_params);
-					LLUICtrl::addChild(mArrowUpItem);
-
-				}
-				if (NULL == mArrowDownItem)
-				{
-					LLMenuScrollItem::Params item_params;
-					item_params.name(ARROW_DOWN);
-					item_params.arrow_type(LLMenuScrollItem::ARROW_DOWN);
-					item_params.scroll_callback.function(boost::bind(&LLMenuGL::scrollItems, this, SD_DOWN));
-
-					mArrowDownItem = LLUICtrlFactory::create<LLMenuScrollItem>(item_params);
-					LLUICtrl::addChild(mArrowDownItem);				
-				}
-
-				LLRect rect;
-				mArrowUpItem->setRect(rect.setLeftTopAndSize( 0, cur_height, width, mArrowUpItem->getNominalHeight()));
-				mArrowUpItem->setVisible(true);
-				mArrowUpItem->setEnabled(height_before_first_visible_item > MENU_ITEM_PADDING);
-				mArrowUpItem->reshape(width, mArrowUpItem->getNominalHeight());
-				mArrowDownItem->setRect(rect.setLeftTopAndSize( 0, mArrowDownItem->getNominalHeight(), width, mArrowDownItem->getNominalHeight()));
-				mArrowDownItem->setVisible(true);
-				mArrowDownItem->setEnabled(height_before_first_visible_item + visible_items_height < (S32)height);
-				mArrowDownItem->reshape(width, mArrowDownItem->getNominalHeight());
-
-				cur_height -= mArrowUpItem->getNominalHeight();
-
-				offset = menu_region_rect.mRight; // This moves items behind visible area
-			}
-			else
-			{
-				if (NULL != mArrowUpItem)
-				{
-					mArrowUpItem->setVisible(false);
-				}
-				if (NULL != mArrowDownItem)
-				{
-					mArrowDownItem->setVisible(false);
-				}
-			}
-
-		}
-
-		item_list_t::iterator item_iter;
-		for (item_iter = mItems.begin(); item_iter != mItems.end(); ++item_iter)
-		{		
-			if ((*item_iter)->getVisible())
-			{
-				if (mScrollable)
-				{
-					if (item_iter == first_visible_item_iter)
-					{
-						offset = 0;
-					}
-					else if (item_iter == first_hidden_item_iter)
-					{
-						offset = menu_region_rect.mRight;  // This moves items behind visible area
-					}
-				}
-
-				// setup item rect to hold label
-				LLRect rect;
-				if (mHorizontalLayout)
-				{
-					rect.setLeftTopAndSize( cur_width, height, (*item_iter)->getNominalWidth(), height);
-					cur_width += (*item_iter)->getNominalWidth();
-				}
-				else
-				{
-					rect.setLeftTopAndSize( 0 + offset, cur_height, width, (*item_iter)->getNominalHeight());
-					if (offset == 0)
-					{
-						cur_height -= (*item_iter)->getNominalHeight();
-					}
-				}
-				(*item_iter)->setRect( rect );
-			}
-		}
-
-=======
-    // Slowing down items scrolling when arrow button is held
-    if (mScrollItemsTimer.hasExpired() && NULL != mFirstVisibleItem)
-    {
-        mScrollItemsTimer.setTimerExpirySec(.033f);
-    }
-    else
-    {
-        return false;
-    }
->>>>>>> e1623bb2
-
-    switch (direction)
-    {
-    case SD_UP:
-    {
-        item_list_t::iterator cur_item_iter;
-        item_list_t::iterator prev_item_iter;
-        for (cur_item_iter = mItems.begin(), prev_item_iter = mItems.begin(); cur_item_iter != mItems.end(); cur_item_iter++)
-        {
-            if( (*cur_item_iter) == mFirstVisibleItem)
-            {
-                break;
-            }
-            if ((*cur_item_iter)->getVisible())
-            {
-                prev_item_iter = cur_item_iter;
-            }
-        }
-
-<<<<<<< HEAD
-void LLMenuGL::arrangeAndClear( void )
-{
-	if (mNeedsArrange)
-	{
-		arrange();
-		mNeedsArrange = false;
-	}
-}
-=======
-        if ((*prev_item_iter)->getVisible())
-        {
-            mFirstVisibleItem = *prev_item_iter;
-        }
-        break;
-    }
-    case SD_DOWN:
-    {
-        if (NULL == mFirstVisibleItem)
-        {
-            mFirstVisibleItem = *mItems.begin();
-        }
->>>>>>> e1623bb2
-
-        item_list_t::iterator cur_item_iter;
-
-        for (cur_item_iter = mItems.begin(); cur_item_iter != mItems.end(); cur_item_iter++)
-        {
-            if( (*cur_item_iter) == mFirstVisibleItem)
-            {
-                break;
-            }
-        }
-
-<<<<<<< HEAD
-void LLMenuGL::createJumpKeys()
-{
-	if (!mCreateJumpKeys) return;
-	mCreateJumpKeys = false;
-
-	mJumpKeys.clear();
-
-	std::set<std::string> unique_words;
-	std::set<std::string> shared_words;
-
-	item_list_t::iterator item_it;
-	typedef boost::tokenizer<boost::char_separator<char> > tokenizer;
-	boost::char_separator<char> sep(" ");
-
-	for(item_it = mItems.begin(); item_it != mItems.end(); ++item_it)
-	{
-		std::string uppercase_label = (*item_it)->getLabel();
-		LLStringUtil::toUpper(uppercase_label);
-
-		tokenizer tokens(uppercase_label, sep);
-		tokenizer::iterator token_iter;
-		for( token_iter = tokens.begin(); token_iter != tokens.end(); ++token_iter)
-		{
-			if (unique_words.find(*token_iter) != unique_words.end())
-			{
-				// this word exists in more than one menu instance
-				shared_words.insert(*token_iter);
-			}
-			else
-			{
-				// we have a new word, keep track of it
-				unique_words.insert(*token_iter);
-			}
-		}
-	}
-
-	// pre-assign specified jump keys
-	for(item_it = mItems.begin(); item_it != mItems.end(); ++item_it)
-	{
-		KEY jump_key = (*item_it)->getJumpKey();
-		if(jump_key != KEY_NONE)
-		{
-			if (mJumpKeys.find(jump_key) == mJumpKeys.end())
-			{
-				mJumpKeys.insert(std::pair<KEY, LLMenuItemGL*>(jump_key, (*item_it)));
-			}
-			else
-			{
-				// this key is already spoken for, 
-				// so we need to reassign it below
-				(*item_it)->setJumpKey(KEY_NONE);
-			}
-		}
-	}
-
-	for(item_it = mItems.begin(); item_it != mItems.end(); ++item_it)
-	{
-		// skip over items that already have assigned jump keys
-		if ((*item_it)->getJumpKey() != KEY_NONE)
-		{
-			continue;
-		}
-		std::string uppercase_label = (*item_it)->getLabel();
-		LLStringUtil::toUpper(uppercase_label);
-
-		tokenizer tokens(uppercase_label, sep);
-		tokenizer::iterator token_iter;
-
-		bool found_key = false;
-		for( token_iter = tokens.begin(); token_iter != tokens.end(); ++token_iter)
-		{
-			std::string uppercase_word = *token_iter;
-
-			// this word is not shared with other menu entries...
-			if (shared_words.find(*token_iter) == shared_words.end())
-			{
-				S32 i;
-				for(i = 0; i < (S32)uppercase_word.size(); i++)
-				{
-					char jump_key = uppercase_word[i];
-					
-					if (LLStringOps::isDigit(jump_key) || (LLStringOps::isUpper(jump_key) &&
-						mJumpKeys.find(jump_key) == mJumpKeys.end()))
-					{
-						mJumpKeys.insert(std::pair<KEY, LLMenuItemGL*>(jump_key, (*item_it)));
-						(*item_it)->setJumpKey(jump_key);
-						found_key = true;
-						break;
-					}
-				}
-			}
-			if (found_key)
-			{
-				break;
-			}
-		}
-	}
-}
-=======
-        item_list_t::iterator next_item_iter;
->>>>>>> e1623bb2
-
-        if (cur_item_iter != mItems.end())
-        {
-            for (next_item_iter = ++cur_item_iter; next_item_iter != mItems.end(); next_item_iter++)
-            {
-                if( (*next_item_iter)->getVisible())
-                {
-                    break;
-                }
-            }
-
-            if (next_item_iter != mItems.end() &&
-                (*next_item_iter)->getVisible())
-            {
-                mFirstVisibleItem = *next_item_iter;
-            }
-        }
-        break;
-    }
-    case SD_BEGIN:
-    {
-        mFirstVisibleItem = *mItems.begin();
-        break;
-    }
-    case SD_END:
-    {
-        item_list_t::reverse_iterator first_visible_item_iter = mItems.rend();
-
-        // Need to scroll through number of actual existing items in menu.
-        // Otherwise viewer will hang for a time needed to scroll U32_MAX
-        // times in std::advance(). STORM-659.
-        size_t nitems = mItems.size();
-        U32 scrollable_items = nitems < mMaxScrollableItems ? nitems : mMaxScrollableItems;
-
-        // Advance by mMaxScrollableItems back from the end of the list
-        // to make the last item visible.
-        std::advance(first_visible_item_iter, scrollable_items);
-        mFirstVisibleItem = *first_visible_item_iter;
-        break;
-    }
-    default:
-        LL_WARNS() << "Unknown scrolling direction: " << direction << LL_ENDL;
-    }
-
-    mNeedsArrange = TRUE;
-    arrangeAndClear();
-
-    return true;
-}
-
-// rearrange the child rects so they fit the shape of the menu.
-void LLMenuGL::arrange( void )
-{
-    // calculate the height & width, and set our rect based on that
-    // information.
-    const LLRect& initial_rect = getRect();
-
-    U32 width = 0, height = MENU_ITEM_PADDING;
-
-    cleanupSpilloverBranch();
-
-    if( mItems.size() )
-    {
-        const LLRect menu_region_rect = LLMenuGL::sMenuContainer ? LLMenuGL::sMenuContainer->getMenuRect() : LLRect(0, S32_MAX, S32_MAX, 0);
-
-        // torn off menus are not constrained to the size of the screen
-        U32 max_width = getTornOff() ? U32_MAX : menu_region_rect.getWidth();
-        U32 max_height = getTornOff() ? U32_MAX: menu_region_rect.getHeight();
-
-        // *FIX: create the item first and then ask for its dimensions?
-        S32 spillover_item_width = PLAIN_PAD_PIXELS + LLFontGL::getFontSansSerif()->getWidth( std::string("More") ); // *TODO: Translate
-        S32 spillover_item_height = LLFontGL::getFontSansSerif()->getLineHeight() + MENU_ITEM_PADDING;
-
-        // Scrolling support
-        item_list_t::iterator first_visible_item_iter;
-        item_list_t::iterator first_hidden_item_iter = mItems.end();
-        S32 height_before_first_visible_item = -1;
-        S32 visible_items_height = 0;
-        U32 scrollable_items_cnt = 0;
-
-        if (mHorizontalLayout)
-        {
-            item_list_t::iterator item_iter;
-            for (item_iter = mItems.begin(); item_iter != mItems.end(); ++item_iter)
-            {
-                // do first so LLMenuGLItemCall can call on_visible to determine if visible
-                (*item_iter)->buildDrawLabel();
-
-                if ((*item_iter)->getVisible())
-                {
-                    if (!getTornOff()
-                        && *item_iter != mSpilloverBranch
-                        && width + (*item_iter)->getNominalWidth() > max_width - spillover_item_width)
-                    {
-                        // no room for any more items
-                        createSpilloverBranch();
-
-                        std::vector<LLMenuItemGL*> items_to_remove;
-                        std::copy(item_iter, mItems.end(), std::back_inserter(items_to_remove));
-                        std::vector<LLMenuItemGL*>::iterator spillover_iter;
-                        for (spillover_iter= items_to_remove.begin(); spillover_iter != items_to_remove.end(); ++spillover_iter)
-                        {
-                            LLMenuItemGL* itemp = (*spillover_iter);
-                            removeChild(itemp);
-                            mSpilloverMenu->addChild(itemp);
-                        }
-
-                        addChild(mSpilloverBranch);
-
-                        height = llmax(height, mSpilloverBranch->getNominalHeight());
-                        width += mSpilloverBranch->getNominalWidth();
-
-                        break;
-                    }
-                    else
-                    {
-                        // track our rect
-                        height = llmax(height, (*item_iter)->getNominalHeight());
-                        width += (*item_iter)->getNominalWidth();
-                    }
-                }
-            }
-        }
-        else
-        {
-            for (LLMenuItemGL* itemp : mItems)
-            {
-                // do first so LLMenuGLItemCall can call on_visible to determine if visible
-                itemp->buildDrawLabel();
-            }
-            item_list_t::iterator item_iter;
-
-            for (item_iter = mItems.begin(); item_iter != mItems.end(); ++item_iter)
-            {
-                if ((*item_iter)->getVisible())
-                {
-                    if (!getTornOff()
-                        && !mScrollable
-                        && *item_iter != mSpilloverBranch
-                        && height + (*item_iter)->getNominalHeight() > max_height - spillover_item_height)
-                    {
-                        // don't show only one item
-                        int visible_items = 0;
-                        item_list_t::iterator count_iter;
-                        for (count_iter = item_iter; count_iter != mItems.end(); ++count_iter)
-                        {
-                            if((*count_iter)->getVisible())
-                                visible_items++;
-                        }
-                        if (visible_items>1)
-                        {
-                            // no room for any more items
-                            createSpilloverBranch();
-
-                            std::vector<LLMenuItemGL*> items_to_remove;
-                            std::copy(item_iter, mItems.end(), std::back_inserter(items_to_remove));
-                            std::vector<LLMenuItemGL*>::iterator spillover_iter;
-                            for (spillover_iter= items_to_remove.begin(); spillover_iter != items_to_remove.end(); ++spillover_iter)
-                            {
-                                LLMenuItemGL* itemp = (*spillover_iter);
-                                removeChild(itemp);
-                                mSpilloverMenu->addChild(itemp);
-                            }
-
-
-                            addChild(mSpilloverBranch);
-
-                            height += mSpilloverBranch->getNominalHeight();
-                            width = llmax( width, mSpilloverBranch->getNominalWidth() );
-
-                            break;
-                        }
-                    }
-
-                    // track our rect
-                    height += (*item_iter)->getNominalHeight();
-                    width = llmax( width, (*item_iter)->getNominalWidth() );
-
-                    if (mScrollable)
-                    {
-                        // Determining visible items boundaries
-                        if (NULL == mFirstVisibleItem)
-                        {
-                            mFirstVisibleItem = *item_iter;
-                        }
-
-                        if (*item_iter == mFirstVisibleItem)
-                        {
-                            height_before_first_visible_item = height - (*item_iter)->getNominalHeight();
-                            first_visible_item_iter = item_iter;
-                            scrollable_items_cnt = 0;
-                        }
-
-                        if (-1 != height_before_first_visible_item && 0 == visible_items_height &&
-                            (++scrollable_items_cnt > mMaxScrollableItems ||
-                             height - height_before_first_visible_item > max_height - spillover_item_height * 2 ))
-                        {
-                            first_hidden_item_iter = item_iter;
-                            visible_items_height = height - height_before_first_visible_item - (*item_iter)->getNominalHeight();
-                            scrollable_items_cnt--;
-                        }
-                    }
-                }
-            }
-
-            if (mPreferredWidth < U32_MAX)
-                width = llmin(mPreferredWidth, max_width);
-
-            if (mScrollable)
-            {
-                S32 max_items_height = max_height - spillover_item_height * 2;
-
-                if (visible_items_height == 0)
-                    visible_items_height = height - height_before_first_visible_item;
-
-                // Fix mFirstVisibleItem value, if it doesn't allow to display all items, that can fit
-                if (visible_items_height < max_items_height && scrollable_items_cnt < mMaxScrollableItems)
-                {
-                    item_list_t::iterator tmp_iter(first_visible_item_iter);
-                    while (visible_items_height < max_items_height &&
-                           scrollable_items_cnt < mMaxScrollableItems &&
-                           first_visible_item_iter != mItems.begin())
-                    {
-                        if ((*first_visible_item_iter)->getVisible())
-                        {
-                            // It keeps visible item, after first_visible_item_iter
-                            tmp_iter = first_visible_item_iter;
-                        }
-
-                        first_visible_item_iter--;
-
-                        if ((*first_visible_item_iter)->getVisible())
-                        {
-                            visible_items_height += (*first_visible_item_iter)->getNominalHeight();
-                            height_before_first_visible_item -= (*first_visible_item_iter)->getNominalHeight();
-                            scrollable_items_cnt++;
-                        }
-                    }
-
-                    // Roll back one item, that doesn't fit
-                    if (visible_items_height > max_items_height)
-                    {
-                        visible_items_height -= (*first_visible_item_iter)->getNominalHeight();
-                        height_before_first_visible_item += (*first_visible_item_iter)->getNominalHeight();
-                        scrollable_items_cnt--;
-                        first_visible_item_iter = tmp_iter;
-                    }
-                    if (!(*first_visible_item_iter)->getVisible())
-                    {
-                        first_visible_item_iter = tmp_iter;
-                    }
-
-                    mFirstVisibleItem = *first_visible_item_iter;
-                }
-            }
-        }
-
-        S32 cur_height = (S32)llmin(max_height, height);
-
-        if (mScrollable &&
-            (height_before_first_visible_item > MENU_ITEM_PADDING ||
-                height_before_first_visible_item + visible_items_height < (S32)height))
-        {
-            // Reserving 2 extra slots for arrow items
-            cur_height = visible_items_height + spillover_item_height * 2;
-        }
-
-        setRect(LLRect(getRect().mLeft, getRect().mTop, getRect().mLeft + width, getRect().mTop - cur_height));
-
-        S32 cur_width = 0;
-        S32 offset = 0;
-        if (mScrollable)
-        {
-            // No space for all items, creating arrow items
-            if (height_before_first_visible_item > MENU_ITEM_PADDING ||
-                height_before_first_visible_item + visible_items_height < (S32)height)
-            {
-                if (NULL == mArrowUpItem)
-                {
-                    LLMenuScrollItem::Params item_params;
-                    item_params.name(ARROW_UP);
-                    item_params.arrow_type(LLMenuScrollItem::ARROW_UP);
-                    item_params.scroll_callback.function(boost::bind(&LLMenuGL::scrollItems, this, SD_UP));
-
-                    mArrowUpItem = LLUICtrlFactory::create<LLMenuScrollItem>(item_params);
-                    LLUICtrl::addChild(mArrowUpItem);
-
-                }
-                if (NULL == mArrowDownItem)
-                {
-                    LLMenuScrollItem::Params item_params;
-                    item_params.name(ARROW_DOWN);
-                    item_params.arrow_type(LLMenuScrollItem::ARROW_DOWN);
-                    item_params.scroll_callback.function(boost::bind(&LLMenuGL::scrollItems, this, SD_DOWN));
-
-                    mArrowDownItem = LLUICtrlFactory::create<LLMenuScrollItem>(item_params);
-                    LLUICtrl::addChild(mArrowDownItem);
-                }
-
-                LLRect rect;
-                mArrowUpItem->setRect(rect.setLeftTopAndSize( 0, cur_height, width, mArrowUpItem->getNominalHeight()));
-                mArrowUpItem->setVisible(TRUE);
-                mArrowUpItem->setEnabled(height_before_first_visible_item > MENU_ITEM_PADDING);
-                mArrowUpItem->reshape(width, mArrowUpItem->getNominalHeight());
-                mArrowDownItem->setRect(rect.setLeftTopAndSize( 0, mArrowDownItem->getNominalHeight(), width, mArrowDownItem->getNominalHeight()));
-                mArrowDownItem->setVisible(TRUE);
-                mArrowDownItem->setEnabled(height_before_first_visible_item + visible_items_height < (S32)height);
-                mArrowDownItem->reshape(width, mArrowDownItem->getNominalHeight());
-
-                cur_height -= mArrowUpItem->getNominalHeight();
-
-                offset = menu_region_rect.mRight; // This moves items behind visible area
-            }
-            else
-            {
-                if (NULL != mArrowUpItem)
-                {
-                    mArrowUpItem->setVisible(FALSE);
-                }
-                if (NULL != mArrowDownItem)
-                {
-                    mArrowDownItem->setVisible(FALSE);
-                }
-            }
-
-        }
-
-        item_list_t::iterator item_iter;
-        for (item_iter = mItems.begin(); item_iter != mItems.end(); ++item_iter)
-        {
-            if ((*item_iter)->getVisible())
-            {
-                if (mScrollable)
-                {
-                    if (item_iter == first_visible_item_iter)
-                    {
-                        offset = 0;
-                    }
-                    else if (item_iter == first_hidden_item_iter)
-                    {
-                        offset = menu_region_rect.mRight;  // This moves items behind visible area
-                    }
-                }
-
-                // setup item rect to hold label
-                LLRect rect;
-                if (mHorizontalLayout)
-                {
-                    rect.setLeftTopAndSize( cur_width, height, (*item_iter)->getNominalWidth(), height);
-                    cur_width += (*item_iter)->getNominalWidth();
-                }
-                else
-                {
-                    rect.setLeftTopAndSize( 0 + offset, cur_height, width, (*item_iter)->getNominalHeight());
-                    if (offset == 0)
-                    {
-                        cur_height -= (*item_iter)->getNominalHeight();
-                    }
-                }
-                (*item_iter)->setRect( rect );
-            }
-        }
-
-
-        if (getTornOff())
-        {
-            LLTearOffMenu * torn_off_menu = dynamic_cast<LLTearOffMenu*>(getParent());
-            if (torn_off_menu)
-            {
-                torn_off_menu->updateSize();
-            }
-        }
-    }
-    if (mKeepFixedSize)
-    {
-        reshape(initial_rect.getWidth(), initial_rect.getHeight());
-    }
-}
-
-void LLMenuGL::arrangeAndClear( void )
-{
-    if (mNeedsArrange)
-    {
-        arrange();
-        mNeedsArrange = FALSE;
-    }
-}
-
-void LLMenuGL::createSpilloverBranch()
-{
-    if (!mSpilloverBranch)
-    {
-        // should be NULL but delete anyway
-        delete mSpilloverMenu;
-        // technically, you can't tear off spillover menus, but we're passing the handle
-        // along just to be safe
-        LLMenuGL::Params p;
-        std::string label = LLTrans::getString("More");
-        p.name("More");
-        p.label(label);
-        p.bg_color(mBackgroundColor);
-        p.bg_visible(true);
-        p.can_tear_off(false);
-        mSpilloverMenu = new LLMenuGL(p);
-        mSpilloverMenu->updateParent(LLMenuGL::sMenuContainer);
-
-        LLMenuItemBranchGL::Params branch_params;
-        branch_params.name = "More";
-        branch_params.label = label;
-        branch_params.branch = mSpilloverMenu;
-        branch_params.font.style = "italic";
-        branch_params.highlight_bg_color=LLUIColorTable::instance().getColor("MenuItemHighlightBgColor");
-        branch_params.highlight_fg_color=LLUIColorTable::instance().getColor("MenuItemHighlightFgColor");
-        branch_params.enabled_color=LLUIColorTable::instance().getColor("MenuItemEnabledColor");
-
-        mSpilloverBranch = LLUICtrlFactory::create<LLMenuItemBranchGL>(branch_params);
-    }
-}
-
-void LLMenuGL::cleanupSpilloverBranch()
-{
-    if (mSpilloverBranch && mSpilloverBranch->getParent() == this)
-    {
-        // head-recursion to propagate items back up to root menu
-        mSpilloverMenu->cleanupSpilloverBranch();
-
-        // pop off spillover items
-        while (mSpilloverMenu->getItemCount())
-        {
-            LLMenuItemGL* itemp = mSpilloverMenu->getItem(0);
-            mSpilloverMenu->removeChild(itemp);
-            // put them at the end of our own list
-            addChild(itemp);
-        }
-
-        // Delete the branch, and since the branch will delete the menu,
-        // set the menu* to null.
-        delete mSpilloverBranch;
-        mSpilloverBranch = NULL;
-        mSpilloverMenu = NULL;
-    }
-}
-
-void LLMenuGL::createJumpKeys()
-{
-    if (!mCreateJumpKeys) return;
-    mCreateJumpKeys = FALSE;
-
-    mJumpKeys.clear();
-
-    std::set<std::string> unique_words;
-    std::set<std::string> shared_words;
-
-    item_list_t::iterator item_it;
-    typedef boost::tokenizer<boost::char_separator<char> > tokenizer;
-    boost::char_separator<char> sep(" ");
-
-    for(item_it = mItems.begin(); item_it != mItems.end(); ++item_it)
-    {
-        std::string uppercase_label = (*item_it)->getLabel();
-        LLStringUtil::toUpper(uppercase_label);
-
-        tokenizer tokens(uppercase_label, sep);
-        tokenizer::iterator token_iter;
-        for( token_iter = tokens.begin(); token_iter != tokens.end(); ++token_iter)
-        {
-            if (unique_words.find(*token_iter) != unique_words.end())
-            {
-                // this word exists in more than one menu instance
-                shared_words.insert(*token_iter);
-            }
-            else
-            {
-                // we have a new word, keep track of it
-                unique_words.insert(*token_iter);
-            }
-        }
-    }
-
-    // pre-assign specified jump keys
-    for(item_it = mItems.begin(); item_it != mItems.end(); ++item_it)
-    {
-        KEY jump_key = (*item_it)->getJumpKey();
-        if(jump_key != KEY_NONE)
-        {
-            if (mJumpKeys.find(jump_key) == mJumpKeys.end())
-            {
-                mJumpKeys.insert(std::pair<KEY, LLMenuItemGL*>(jump_key, (*item_it)));
-            }
-            else
-            {
-                // this key is already spoken for,
-                // so we need to reassign it below
-                (*item_it)->setJumpKey(KEY_NONE);
-            }
-        }
-    }
-
-    for(item_it = mItems.begin(); item_it != mItems.end(); ++item_it)
-    {
-        // skip over items that already have assigned jump keys
-        if ((*item_it)->getJumpKey() != KEY_NONE)
-        {
-            continue;
-        }
-        std::string uppercase_label = (*item_it)->getLabel();
-        LLStringUtil::toUpper(uppercase_label);
-
-        tokenizer tokens(uppercase_label, sep);
-        tokenizer::iterator token_iter;
-
-        BOOL found_key = FALSE;
-        for( token_iter = tokens.begin(); token_iter != tokens.end(); ++token_iter)
-        {
-            std::string uppercase_word = *token_iter;
-
-            // this word is not shared with other menu entries...
-            if (shared_words.find(*token_iter) == shared_words.end())
-            {
-                S32 i;
-                for(i = 0; i < (S32)uppercase_word.size(); i++)
-                {
-                    char jump_key = uppercase_word[i];
-
-                    if (LLStringOps::isDigit(jump_key) || (LLStringOps::isUpper(jump_key) &&
-                        mJumpKeys.find(jump_key) == mJumpKeys.end()))
-                    {
-                        mJumpKeys.insert(std::pair<KEY, LLMenuItemGL*>(jump_key, (*item_it)));
-                        (*item_it)->setJumpKey(jump_key);
-                        found_key = TRUE;
-                        break;
-                    }
-                }
-            }
-            if (found_key)
-            {
-                break;
-            }
-        }
-    }
-}
-
-// remove all items on the menu
-void LLMenuGL::empty( void )
-{
-    cleanupSpilloverBranch();
-
-    mItems.clear();
-    mFirstVisibleItem = NULL;
-    mArrowUpItem = NULL;
-    mArrowDownItem = NULL;
-
-    deleteAllChildren();
-}
-
-// erase group of items from menu
-void LLMenuGL::erase( S32 begin, S32 end, bool arrange/* = true*/)
-{
-    S32 items = mItems.size();
-
-    if ( items == 0 || begin >= end || begin < 0 || end > items )
-    {
-        return;
-    }
-
-    item_list_t::iterator start_position = mItems.begin();
-    std::advance(start_position, begin);
-
-    item_list_t::iterator end_position = mItems.begin();
-    std::advance(end_position, end);
-
-    for (item_list_t::iterator position_iter = start_position; position_iter != end_position; position_iter++)
-    {
-        LLUICtrl::removeChild(*position_iter);
-    }
-
-    mItems.erase(start_position, end_position);
-
-    if (arrange)
-    {
-        needsArrange();
-    }
-}
-
-// add new item at position
-void LLMenuGL::insert( S32 position, LLView * ctrl, bool arrange /*= true*/ )
-{
-    LLMenuItemGL * item = dynamic_cast<LLMenuItemGL *>(ctrl);
-
-    if (NULL == item || position < 0 || position >= mItems.size())
-    {
-        return;
-    }
-
-    item_list_t::iterator position_iter = mItems.begin();
-    std::advance(position_iter, position);
-    mItems.insert(position_iter, item);
-    LLUICtrl::addChild(item);
-
-    if (arrange)
-    {
-        needsArrange();
-    }
-}
-
-// Adjust rectangle of the menu
-void LLMenuGL::setLeftAndBottom(S32 left, S32 bottom)
-{
-    setRect(LLRect(left, getRect().mTop, getRect().mRight, bottom));
-    needsArrange();
-}
-
-bool LLMenuGL::handleJumpKey(KEY key)
-{
-<<<<<<< HEAD
-	// must perform case-insensitive comparison, so just switch to uppercase input key
-	key = toupper(key);
-	navigation_key_map_t::iterator found_it = mJumpKeys.find(key);
-	if(found_it != mJumpKeys.end() && found_it->second->getEnabled())
-	{
-		// switch to keyboard navigation mode
-		LLMenuGL::setKeyboardMode(true);
-
-		// force highlight to close old menus and open and sub-menus
-		found_it->second->setHighlight(true);
-		found_it->second->onCommit();
-
-	}
-	// if we are navigating the menus, we need to eat the keystroke
-	// so rest of UI doesn't handle it
-	return true;
-=======
-    // must perform case-insensitive comparison, so just switch to uppercase input key
-    key = toupper(key);
-    navigation_key_map_t::iterator found_it = mJumpKeys.find(key);
-    if(found_it != mJumpKeys.end() && found_it->second->getEnabled())
-    {
-        // switch to keyboard navigation mode
-        LLMenuGL::setKeyboardMode(TRUE);
-
-        // force highlight to close old menus and open and sub-menus
-        found_it->second->setHighlight(TRUE);
-        found_it->second->onCommit();
-
-    }
-    // if we are navigating the menus, we need to eat the keystroke
-    // so rest of UI doesn't handle it
-    return TRUE;
->>>>>>> e1623bb2
-}
-
-
-// Add the menu item to this menu.
-bool LLMenuGL::append( LLMenuItemGL* item )
-{
-<<<<<<< HEAD
-	if (!item) return false;
-	mItems.push_back( item );
-	LLUICtrl::addChild(item);
-	needsArrange();
-	return true;
-=======
-    if (!item) return FALSE;
-    mItems.push_back( item );
-    LLUICtrl::addChild(item);
-    needsArrange();
-    return TRUE;
->>>>>>> e1623bb2
-}
-
-// add a separator to this menu
-bool LLMenuGL::addSeparator()
-{
-    LLMenuItemSeparatorGL::Params p;
-    LLMenuItemGL* separator = LLUICtrlFactory::create<LLMenuItemSeparatorGL>(p);
-    return addChild(separator);
-}
-
-// add a menu - this will create a cascading menu
-bool LLMenuGL::appendMenu( LLMenuGL* menu )
-{
-<<<<<<< HEAD
-	if( menu == this )
-	{
-		LL_ERRS() << "** Attempt to attach menu to itself. This is certainly "
-			   << "a logic error." << LL_ENDL;
-	}
-	bool success = true;
-=======
-    if( menu == this )
-    {
-        LL_ERRS() << "** Attempt to attach menu to itself. This is certainly "
-               << "a logic error." << LL_ENDL;
-    }
-    BOOL success = TRUE;
->>>>>>> e1623bb2
-
-    LLMenuItemBranchGL::Params p;
-    p.name = menu->getName();
-    p.label = menu->getLabel();
-    p.branch = menu;
-    p.jump_key = menu->getJumpKey();
-    p.enabled_color=LLUIColorTable::instance().getColor("MenuItemEnabledColor");
-    p.disabled_color=LLUIColorTable::instance().getColor("MenuItemDisabledColor");
-    p.highlight_bg_color=LLUIColorTable::instance().getColor("MenuItemHighlightBgColor");
-    p.highlight_fg_color=LLUIColorTable::instance().getColor("MenuItemHighlightFgColor");
-
-    LLMenuItemBranchGL* branch = LLUICtrlFactory::create<LLMenuItemBranchGL>(p);
-    success &= append( branch );
-
-    // Inherit colors
-    menu->setBackgroundColor( mBackgroundColor );
-    menu->updateParent(LLMenuGL::sMenuContainer);
-    return success;
-}
-
-// add a context menu branch
-bool LLMenuGL::appendContextSubMenu(LLMenuGL *menu)
-{
-    if (menu == this)
-    {
-        LL_ERRS() << "Can't attach a context menu to itself" << LL_ENDL;
-    }
-
-    LLContextMenuBranch *item;
-    LLContextMenuBranch::Params p;
-    p.name = menu->getName();
-    p.label = menu->getLabel();
-    p.branch = (LLContextMenu *)menu;
-    p.enabled_color=LLUIColorTable::instance().getColor("MenuItemEnabledColor");
-    p.disabled_color=LLUIColorTable::instance().getColor("MenuItemDisabledColor");
-    p.highlight_bg_color=LLUIColorTable::instance().getColor("MenuItemHighlightBgColor");
-    p.highlight_fg_color=LLUIColorTable::instance().getColor("MenuItemHighlightFgColor");
-
-    item = LLUICtrlFactory::create<LLContextMenuBranch>(p);
-    LLMenuGL::sMenuContainer->addChild(item->getBranch());
-
-    return append( item );
-}
-
-void LLMenuGL::setEnabledSubMenus(bool enable)
-{
-    setEnabled(enable);
-    item_list_t::iterator item_iter;
-    for (item_iter = mItems.begin(); item_iter != mItems.end(); ++item_iter)
-    {
-        (*item_iter)->setEnabledSubMenus( enable );
-    }
-}
-
-// setItemEnabled() - pass the label and the enable flag for a menu
-// item. true will make sure it's enabled, false will disable it.
-void LLMenuGL::setItemEnabled( const std::string& name, bool enable )
-{
-    item_list_t::iterator item_iter;
-    for (item_iter = mItems.begin(); item_iter != mItems.end(); ++item_iter)
-    {
-        if( (*item_iter)->getName() == name )
-        {
-            (*item_iter)->setEnabled( enable );
-            (*item_iter)->setEnabledSubMenus( enable );
-            break;
-        }
-    }
-}
-
-void LLMenuGL::setItemVisible( const std::string& name, bool visible )
-{
-    item_list_t::iterator item_iter;
-    for (item_iter = mItems.begin(); item_iter != mItems.end(); ++item_iter)
-    {
-        if( (*item_iter)->getName() == name )
-        {
-            (*item_iter)->setVisible( visible );
-            needsArrange();
-            break;
-        }
-    }
-}
-
-
-void LLMenuGL::setItemLabel(const std::string &name, const std::string &label)
-{
-    LLMenuItemGL *item = getItem(name);
-
-    if (item)
-        item->setLabel(label);
-}
-
-void LLMenuGL::setItemLastSelected(LLMenuItemGL* item)
-{
-    if (getVisible())
-    {
-        LLMenuHolderGL::setActivatedItem(item);
-    }
-
-    // update enabled and checkmark status
-    item->buildDrawLabel();
-}
-
-<<<<<<< HEAD
-//  Set whether drop shadowed 
-void LLMenuGL::setDropShadowed( const bool shadowed )
-=======
-//  Set whether drop shadowed
-void LLMenuGL::setDropShadowed( const BOOL shadowed )
->>>>>>> e1623bb2
-{
-    mDropShadowed = shadowed;
-}
-
-<<<<<<< HEAD
-void LLMenuGL::setTornOff(bool torn_off)
-{ 
-	mTornOff = torn_off;
-=======
-void LLMenuGL::setTornOff(BOOL torn_off)
-{
-    mTornOff = torn_off;
->>>>>>> e1623bb2
-}
-
-U32 LLMenuGL::getItemCount()
-{
-    return mItems.size();
-}
-
-LLMenuItemGL* LLMenuGL::getItem(S32 number)
-{
-    if (number >= 0 && number < (S32)mItems.size())
-    {
-        item_list_t::iterator item_iter;
-        for (item_iter = mItems.begin(); item_iter != mItems.end(); ++item_iter)
-        {
-            if (number == 0)
-            {
-                return (*item_iter);
-            }
-            number--;
-        }
-    }
-    return NULL;
-}
-
-LLMenuItemGL* LLMenuGL::getItem(std::string name)
-{
-    item_list_t::iterator item_iter;
-    for (item_iter = mItems.begin(); item_iter != mItems.end(); ++item_iter)
-    {
-        if ((*item_iter)->getName() == name)
-        {
-            return (*item_iter);
-        }
-    }
-    return NULL;
-}
-
-LLMenuItemGL* LLMenuGL::getHighlightedItem()
-{
-    item_list_t::iterator item_iter;
-    for (item_iter = mItems.begin(); item_iter != mItems.end(); ++item_iter)
-    {
-        if ((*item_iter)->getHighlight())
-        {
-            return (*item_iter);
-        }
-    }
-    return NULL;
-}
-
-LLMenuItemGL* LLMenuGL::highlightNextItem(LLMenuItemGL* cur_item, bool skip_disabled)
-{
-<<<<<<< HEAD
-	if (mItems.empty()) return NULL;
-	// highlighting first item on a torn off menu is the
-	// same as giving focus to it
-	if (!cur_item && getTornOff())
-	{
-		LLFloater * parent = dynamic_cast<LLFloater *>(getParent());
-		if (parent)
-		{
-			parent->setFocus(true);
-		}
-	}
-
-	// Current item position in the items list
-	item_list_t::iterator cur_item_iter = std::find(mItems.begin(), mItems.end(), cur_item);
-
-	item_list_t::iterator next_item_iter;
-	if (cur_item_iter == mItems.end())
-	{
-		next_item_iter = mItems.begin();
-	}
-	else
-	{
-		next_item_iter = cur_item_iter;
-		next_item_iter++;
-
-		// First visible item position in the items list
-		item_list_t::iterator first_visible_item_iter = std::find(mItems.begin(), mItems.end(), mFirstVisibleItem);
-
-		if (next_item_iter == mItems.end())
-		{
-			next_item_iter = mItems.begin();
-
-			// If current item is the last in the list, the menu is scrolled to the beginning
-			// and the first item is highlighted.
-			if (mScrollable && !scrollItems(SD_BEGIN))
-			{
-				return NULL;
-			}
-		}
-		// If current item is the last visible, the menu is scrolled one item down
-		// and the next item is highlighted.
-		else if (mScrollable &&
-				 (U32)std::abs(std::distance(first_visible_item_iter, next_item_iter)) >= mMaxScrollableItems)
-		{
-			// Call highlightNextItem() recursively only if the menu was successfully scrolled down.
-			// If scroll timer hasn't expired yet the menu won't be scrolled and calling
-			// highlightNextItem() will result in an endless recursion.
-			if (scrollItems(SD_DOWN))
-			{
-				return highlightNextItem(cur_item, skip_disabled);
-			}
-			else
-			{
-				return NULL;
-			}
-		}
-	}
-
-	// when first highlighting a menu, skip over tear off menu item
-	if (mTearOffItem && !cur_item)
-	{
-		// we know the first item is the tear off menu item
-		cur_item_iter = mItems.begin();
-		next_item_iter++;
-		if (next_item_iter == mItems.end())
-		{
-			next_item_iter = mItems.begin();
-		}
-	}
-
-	while(1)
-	{
-		// skip separators and disabled/invisible items
-		if ((*next_item_iter)->getEnabled() && (*next_item_iter)->getVisible() && !dynamic_cast<LLMenuItemSeparatorGL*>(*next_item_iter))
-		{
-			if (cur_item)
-			{
-				cur_item->setHighlight(false);
-			}
-			(*next_item_iter)->setHighlight(true);
-			return (*next_item_iter);
-		}
-
-
-		if (!skip_disabled || next_item_iter == cur_item_iter)
-		{
-			break;
-		}
-
-		next_item_iter++;
-		if (next_item_iter == mItems.end())
-		{
-			if (cur_item_iter == mItems.end())
-			{
-				break;
-			}
-			next_item_iter = mItems.begin();
-		}
-	}
-
-	return NULL;
-=======
-    if (mItems.empty()) return NULL;
-    // highlighting first item on a torn off menu is the
-    // same as giving focus to it
-    if (!cur_item && getTornOff())
-    {
-        LLFloater * parent = dynamic_cast<LLFloater *>(getParent());
-        if (parent)
-        {
-            parent->setFocus(TRUE);
-        }
-    }
-
-    // Current item position in the items list
-    item_list_t::iterator cur_item_iter = std::find(mItems.begin(), mItems.end(), cur_item);
-
-    item_list_t::iterator next_item_iter;
-    if (cur_item_iter == mItems.end())
-    {
-        next_item_iter = mItems.begin();
-    }
-    else
-    {
-        next_item_iter = cur_item_iter;
-        next_item_iter++;
-
-        // First visible item position in the items list
-        item_list_t::iterator first_visible_item_iter = std::find(mItems.begin(), mItems.end(), mFirstVisibleItem);
-
-        if (next_item_iter == mItems.end())
-        {
-            next_item_iter = mItems.begin();
-
-            // If current item is the last in the list, the menu is scrolled to the beginning
-            // and the first item is highlighted.
-            if (mScrollable && !scrollItems(SD_BEGIN))
-            {
-                return NULL;
-            }
-        }
-        // If current item is the last visible, the menu is scrolled one item down
-        // and the next item is highlighted.
-        else if (mScrollable &&
-                 (U32)std::abs(std::distance(first_visible_item_iter, next_item_iter)) >= mMaxScrollableItems)
-        {
-            // Call highlightNextItem() recursively only if the menu was successfully scrolled down.
-            // If scroll timer hasn't expired yet the menu won't be scrolled and calling
-            // highlightNextItem() will result in an endless recursion.
-            if (scrollItems(SD_DOWN))
-            {
-                return highlightNextItem(cur_item, skip_disabled);
-            }
-            else
-            {
-                return NULL;
-            }
-        }
-    }
-
-    // when first highlighting a menu, skip over tear off menu item
-    if (mTearOffItem && !cur_item)
-    {
-        // we know the first item is the tear off menu item
-        cur_item_iter = mItems.begin();
-        next_item_iter++;
-        if (next_item_iter == mItems.end())
-        {
-            next_item_iter = mItems.begin();
-        }
-    }
-
-    while(1)
-    {
-        // skip separators and disabled/invisible items
-        if ((*next_item_iter)->getEnabled() && (*next_item_iter)->getVisible() && !dynamic_cast<LLMenuItemSeparatorGL*>(*next_item_iter))
-        {
-            if (cur_item)
-            {
-                cur_item->setHighlight(FALSE);
-            }
-            (*next_item_iter)->setHighlight(TRUE);
-            return (*next_item_iter);
-        }
-
-
-        if (!skip_disabled || next_item_iter == cur_item_iter)
-        {
-            break;
-        }
-
-        next_item_iter++;
-        if (next_item_iter == mItems.end())
-        {
-            if (cur_item_iter == mItems.end())
-            {
-                break;
-            }
-            next_item_iter = mItems.begin();
-        }
-    }
-
-    return NULL;
->>>>>>> e1623bb2
-}
-
-LLMenuItemGL* LLMenuGL::highlightPrevItem(LLMenuItemGL* cur_item, bool skip_disabled)
-{
-<<<<<<< HEAD
-	if (mItems.empty()) return NULL;
-
-	// highlighting first item on a torn off menu is the
-	// same as giving focus to it
-	if (!cur_item && getTornOff())
-	{
-		LLFloater * parent = dynamic_cast<LLFloater *>(getParent());
-		if (parent)
-		{
-			parent->setFocus(true);
-		}
-	}
-
-	// Current item reverse position from the end of the list
-	item_list_t::reverse_iterator cur_item_iter = std::find(mItems.rbegin(), mItems.rend(), cur_item);
-
-	item_list_t::reverse_iterator prev_item_iter;
-	if (cur_item_iter == mItems.rend())
-	{
-		prev_item_iter = mItems.rbegin();
-	}
-	else
-	{
-		prev_item_iter = cur_item_iter;
-		prev_item_iter++;
-
-		// First visible item reverse position in the items list
-		item_list_t::reverse_iterator first_visible_item_iter = std::find(mItems.rbegin(), mItems.rend(), mFirstVisibleItem);
-
-		if (prev_item_iter == mItems.rend())
-		{
-			prev_item_iter = mItems.rbegin();
-
-			// If current item is the first in the list, the menu is scrolled to the end
-			// and the last item is highlighted.
-			if (mScrollable && !scrollItems(SD_END))
-			{
-				return NULL;
-			}
-		}
-		// If current item is the first visible, the menu is scrolled one item up
-		// and the previous item is highlighted.
-		else if (mScrollable &&
-				 std::distance(first_visible_item_iter, cur_item_iter) <= 0)
-		{
-			// Call highlightNextItem() only if the menu was successfully scrolled up.
-			// If scroll timer hasn't expired yet the menu won't be scrolled and calling
-			// highlightNextItem() will result in an endless recursion.
-			if (scrollItems(SD_UP))
-			{
-				return highlightPrevItem(cur_item, skip_disabled);
-			}
-			else
-			{
-				return NULL;
-			}
-		}
-	}
-
-	while(1)
-	{
-		// skip separators and disabled/invisible items
-		if ((*prev_item_iter)->getEnabled() && (*prev_item_iter)->getVisible() && (*prev_item_iter)->getName() != SEPARATOR_NAME)
-		{
-			(*prev_item_iter)->setHighlight(true);
-			return (*prev_item_iter);
-		}
-
-		if (!skip_disabled || prev_item_iter == cur_item_iter)
-		{
-			break;
-		}
-
-		prev_item_iter++;
-		if (prev_item_iter == mItems.rend())
-		{
-			if (cur_item_iter == mItems.rend())
-			{
-				break;
-			}
-
-			prev_item_iter = mItems.rbegin();
-		}
-	}
-
-	return NULL;
-=======
-    if (mItems.empty()) return NULL;
-
-    // highlighting first item on a torn off menu is the
-    // same as giving focus to it
-    if (!cur_item && getTornOff())
-    {
-        LLFloater * parent = dynamic_cast<LLFloater *>(getParent());
-        if (parent)
-        {
-            parent->setFocus(TRUE);
-        }
-    }
-
-    // Current item reverse position from the end of the list
-    item_list_t::reverse_iterator cur_item_iter = std::find(mItems.rbegin(), mItems.rend(), cur_item);
-
-    item_list_t::reverse_iterator prev_item_iter;
-    if (cur_item_iter == mItems.rend())
-    {
-        prev_item_iter = mItems.rbegin();
-    }
-    else
-    {
-        prev_item_iter = cur_item_iter;
-        prev_item_iter++;
-
-        // First visible item reverse position in the items list
-        item_list_t::reverse_iterator first_visible_item_iter = std::find(mItems.rbegin(), mItems.rend(), mFirstVisibleItem);
-
-        if (prev_item_iter == mItems.rend())
-        {
-            prev_item_iter = mItems.rbegin();
-
-            // If current item is the first in the list, the menu is scrolled to the end
-            // and the last item is highlighted.
-            if (mScrollable && !scrollItems(SD_END))
-            {
-                return NULL;
-            }
-        }
-        // If current item is the first visible, the menu is scrolled one item up
-        // and the previous item is highlighted.
-        else if (mScrollable &&
-                 std::distance(first_visible_item_iter, cur_item_iter) <= 0)
-        {
-            // Call highlightNextItem() only if the menu was successfully scrolled up.
-            // If scroll timer hasn't expired yet the menu won't be scrolled and calling
-            // highlightNextItem() will result in an endless recursion.
-            if (scrollItems(SD_UP))
-            {
-                return highlightPrevItem(cur_item, skip_disabled);
-            }
-            else
-            {
-                return NULL;
-            }
-        }
-    }
-
-    while(1)
-    {
-        // skip separators and disabled/invisible items
-        if ((*prev_item_iter)->getEnabled() && (*prev_item_iter)->getVisible() && (*prev_item_iter)->getName() != SEPARATOR_NAME)
-        {
-            (*prev_item_iter)->setHighlight(TRUE);
-            return (*prev_item_iter);
-        }
-
-        if (!skip_disabled || prev_item_iter == cur_item_iter)
-        {
-            break;
-        }
-
-        prev_item_iter++;
-        if (prev_item_iter == mItems.rend())
-        {
-            if (cur_item_iter == mItems.rend())
-            {
-                break;
-            }
-
-            prev_item_iter = mItems.rbegin();
-        }
-    }
-
-    return NULL;
->>>>>>> e1623bb2
-}
-
-void LLMenuGL::buildDrawLabels()
-{
-    item_list_t::iterator item_iter;
-    for (item_iter = mItems.begin(); item_iter != mItems.end(); ++item_iter)
-    {
-        (*item_iter)->buildDrawLabel();
-    }
-}
-
-void LLMenuGL::updateParent(LLView* parentp)
-{
-    if (getParent())
-    {
-        getParent()->removeChild(this);
-    }
-    if (parentp)
-    {
-        parentp->addChild(this);
-    }
-    item_list_t::iterator item_iter;
-    for (item_iter = mItems.begin(); item_iter != mItems.end(); ++item_iter)
-    {
-        (*item_iter)->updateBranchParent(parentp);
-    }
-}
-
-bool LLMenuGL::hasAccelerator(const KEY &key, const MASK &mask) const
-{
-    if (key == KEY_NONE)
-    {
-        return false;
-    }
-    // Note: checking this way because mAccelerators seems to be broken
-    // mAccelerators probably needs to be cleaned up or fixed
-    // It was used for dupplicate accelerator avoidance.
-    item_list_t::const_iterator item_iter;
-    for (item_iter = mItems.begin(); item_iter != mItems.end(); ++item_iter)
-    {
-        LLMenuItemGL* itemp = *item_iter;
-        if (itemp->hasAccelerator(key, mask))
-        {
-            return true;
-        }
-    }
-    return false;
-}
-
-bool LLMenuGL::handleAcceleratorKey(KEY key, MASK mask)
-{
-<<<<<<< HEAD
-	// don't handle if not enabled
-	if(!getEnabled())
-	{
-		return false;
-	}
-
-	// Pass down even if not visible
-	item_list_t::iterator item_iter;
-	for (item_iter = mItems.begin(); item_iter != mItems.end(); ++item_iter)
-	{
-		LLMenuItemGL* itemp = *item_iter;
-		if (itemp->handleAcceleratorKey(key, mask))
-		{
-			return true;
-		}
-	}
-
-	return false;
-=======
-    // don't handle if not enabled
-    if(!getEnabled())
-    {
-        return FALSE;
-    }
-
-    // Pass down even if not visible
-    item_list_t::iterator item_iter;
-    for (item_iter = mItems.begin(); item_iter != mItems.end(); ++item_iter)
-    {
-        LLMenuItemGL* itemp = *item_iter;
-        if (itemp->handleAcceleratorKey(key, mask))
-        {
-            return TRUE;
-        }
-    }
-
-    return FALSE;
->>>>>>> e1623bb2
-}
-
-bool LLMenuGL::handleUnicodeCharHere( llwchar uni_char )
-{
-<<<<<<< HEAD
-	if (jumpKeysActive())
-	{
-		return handleJumpKey((KEY)uni_char);
-	}
-	return false;
-=======
-    if (jumpKeysActive())
-    {
-        return handleJumpKey((KEY)uni_char);
-    }
-    return FALSE;
->>>>>>> e1623bb2
-}
-
-bool LLMenuGL::handleHover( S32 x, S32 y, MASK mask )
-{
-<<<<<<< HEAD
-	// leave submenu in place if slope of mouse < MAX_MOUSE_SLOPE_SUB_MENU
-	bool no_mouse_data = mLastMouseX == 0 && mLastMouseY == 0;
-	S32 mouse_delta_x = no_mouse_data ? 0 : x - mLastMouseX;
-	S32 mouse_delta_y = no_mouse_data ? 0 : y - mLastMouseY;
-	LLVector2 mouse_dir((F32)mouse_delta_x, (F32)mouse_delta_y);
-	mouse_dir.normVec();
-	LLVector2 mouse_avg_dir((F32)mMouseVelX, (F32)mMouseVelY);
-	mouse_avg_dir.normVec();
-	F32 interp = 0.5f * (llclamp(mouse_dir * mouse_avg_dir, 0.f, 1.f));
-	mMouseVelX = ll_round(lerp((F32)mouse_delta_x, (F32)mMouseVelX, interp));
-	mMouseVelY = ll_round(lerp((F32)mouse_delta_y, (F32)mMouseVelY, interp));
-	mLastMouseX = x;
-	mLastMouseY = y;
-
-	// don't change menu focus unless mouse is moving or alt key is not held down
-	if ((llabs(mMouseVelX) > 0 || 
-			llabs(mMouseVelY) > 0) &&
-		(!mHasSelection ||
-		//(mouse_delta_x == 0 && mouse_delta_y == 0) ||
-		(mMouseVelX < 0) ||
-		llabs((F32)mMouseVelY) / llabs((F32)mMouseVelX) > MAX_MOUSE_SLOPE_SUB_MENU))
-	{
-		for ( child_list_const_iter_t child_it = getChildList()->begin(); child_it != getChildList()->end(); ++child_it)
-		{
-			LLView* viewp = *child_it;
-			S32 local_x = x - viewp->getRect().mLeft;
-			S32 local_y = y - viewp->getRect().mBottom;
-			if (!viewp->pointInView(local_x, local_y) && ((LLMenuItemGL*)viewp)->getHighlight())
-			{
-				// moving mouse always highlights new item
-				if (mouse_delta_x != 0 || mouse_delta_y != 0)
-				{
-					((LLMenuItemGL*)viewp)->setHighlight(false);
-				}
-			}
-		}
-
-		for ( child_list_const_iter_t child_it = getChildList()->begin(); child_it != getChildList()->end(); ++child_it)
-		{
-			LLView* viewp = *child_it;
-			S32 local_x = x - viewp->getRect().mLeft;
-			S32 local_y = y - viewp->getRect().mBottom;
-			//RN: always call handleHover to track mGotHover status
-			// but only set highlight when mouse is moving
-			if( viewp->getVisible() && 
-				//RN: allow disabled items to be highlighted to preserve "active" menus when
-				// moving mouse through them
-				//viewp->getEnabled() && 
-				viewp->pointInView(local_x, local_y) && 
-				viewp->handleHover(local_x, local_y, mask))
-			{
-				// moving mouse always highlights new item
-				if (mouse_delta_x != 0 || mouse_delta_y != 0)
-				{
-					((LLMenuItemGL*)viewp)->setHighlight(true);
-					LLMenuGL::setKeyboardMode(false);
-				}
-				mHasSelection = true;
-			}
-		}
-	}
-	getWindow()->setCursor(UI_CURSOR_ARROW);
-
-	// *HACK Release the mouse capture
-	// This is done to release the mouse after the Navigation Bar "Back" or "Forward" button
-	// drop-down menu is shown. Otherwise any other view won't be able to handle mouse events
-	// until the user chooses one of the drop-down menu items.
-
-	return true;
-=======
-    // leave submenu in place if slope of mouse < MAX_MOUSE_SLOPE_SUB_MENU
-    BOOL no_mouse_data = mLastMouseX == 0 && mLastMouseY == 0;
-    S32 mouse_delta_x = no_mouse_data ? 0 : x - mLastMouseX;
-    S32 mouse_delta_y = no_mouse_data ? 0 : y - mLastMouseY;
-    LLVector2 mouse_dir((F32)mouse_delta_x, (F32)mouse_delta_y);
-    mouse_dir.normVec();
-    LLVector2 mouse_avg_dir((F32)mMouseVelX, (F32)mMouseVelY);
-    mouse_avg_dir.normVec();
-    F32 interp = 0.5f * (llclamp(mouse_dir * mouse_avg_dir, 0.f, 1.f));
-    mMouseVelX = ll_round(lerp((F32)mouse_delta_x, (F32)mMouseVelX, interp));
-    mMouseVelY = ll_round(lerp((F32)mouse_delta_y, (F32)mMouseVelY, interp));
-    mLastMouseX = x;
-    mLastMouseY = y;
-
-    // don't change menu focus unless mouse is moving or alt key is not held down
-    if ((llabs(mMouseVelX) > 0 ||
-            llabs(mMouseVelY) > 0) &&
-        (!mHasSelection ||
-        //(mouse_delta_x == 0 && mouse_delta_y == 0) ||
-        (mMouseVelX < 0) ||
-        llabs((F32)mMouseVelY) / llabs((F32)mMouseVelX) > MAX_MOUSE_SLOPE_SUB_MENU))
-    {
-        for ( child_list_const_iter_t child_it = getChildList()->begin(); child_it != getChildList()->end(); ++child_it)
-        {
-            LLView* viewp = *child_it;
-            S32 local_x = x - viewp->getRect().mLeft;
-            S32 local_y = y - viewp->getRect().mBottom;
-            if (!viewp->pointInView(local_x, local_y) && ((LLMenuItemGL*)viewp)->getHighlight())
-            {
-                // moving mouse always highlights new item
-                if (mouse_delta_x != 0 || mouse_delta_y != 0)
-                {
-                    ((LLMenuItemGL*)viewp)->setHighlight(FALSE);
-                }
-            }
-        }
-
-        for ( child_list_const_iter_t child_it = getChildList()->begin(); child_it != getChildList()->end(); ++child_it)
-        {
-            LLView* viewp = *child_it;
-            S32 local_x = x - viewp->getRect().mLeft;
-            S32 local_y = y - viewp->getRect().mBottom;
-            //RN: always call handleHover to track mGotHover status
-            // but only set highlight when mouse is moving
-            if( viewp->getVisible() &&
-                //RN: allow disabled items to be highlighted to preserve "active" menus when
-                // moving mouse through them
-                //viewp->getEnabled() &&
-                viewp->pointInView(local_x, local_y) &&
-                viewp->handleHover(local_x, local_y, mask))
-            {
-                // moving mouse always highlights new item
-                if (mouse_delta_x != 0 || mouse_delta_y != 0)
-                {
-                    ((LLMenuItemGL*)viewp)->setHighlight(TRUE);
-                    LLMenuGL::setKeyboardMode(FALSE);
-                }
-                mHasSelection = true;
-            }
-        }
-    }
-    getWindow()->setCursor(UI_CURSOR_ARROW);
-
-    // *HACK Release the mouse capture
-    // This is done to release the mouse after the Navigation Bar "Back" or "Forward" button
-    // drop-down menu is shown. Otherwise any other view won't be able to handle mouse events
-    // until the user chooses one of the drop-down menu items.
-
-    return TRUE;
->>>>>>> e1623bb2
-}
-
-bool LLMenuGL::handleScrollWheel( S32 x, S32 y, S32 clicks )
-{
-    if (!mScrollable)
-        return blockMouseEvent(x, y);
-
-    if( clicks > 0 )
-    {
-        while( clicks-- )
-            scrollItems(SD_DOWN);
-    }
-    else
-    {
-        while( clicks++ )
-            scrollItems(SD_UP);
-    }
-
-    return TRUE;
-}
-
-
-void LLMenuGL::draw( void )
-{
-    if (mNeedsArrange)
-    {
-        arrange();
-        mNeedsArrange = FALSE;
-    }
-    if (mDropShadowed && !mTornOff)
-    {
-        static LLUIColor color_drop_shadow = LLUIColorTable::instance().getColor("ColorDropShadow");
-        gl_drop_shadow(0, getRect().getHeight(), getRect().getWidth(), 0,
-            color_drop_shadow, DROP_SHADOW_FLOATER);
-    }
-
-    if( mBgVisible )
-    {
-        gl_rect_2d( 0, getRect().getHeight(), getRect().getWidth(), 0, mBackgroundColor.get() );
-    }
-    LLView::draw();
-}
-
-void LLMenuGL::drawBackground(LLMenuItemGL* itemp, F32 alpha)
-{
-    LLColor4 color = itemp->getHighlightBgColor() % alpha;
-    gGL.color4fv( color.mV );
-    LLRect item_rect = itemp->getRect();
-    gl_rect_2d( 0, item_rect.getHeight(), item_rect.getWidth(), 0);
-}
-
-void LLMenuGL::setVisible(BOOL visible)
-{
-    if (visible != getVisible())
-    {
-        if (!visible)
-        {
-            mFadeTimer.start();
-            clearHoverItem();
-            // reset last known mouse coordinates so
-            // we don't spoof a mouse move next time we're opened
-            mLastMouseX = 0;
-            mLastMouseY = 0;
-        }
-        else
-        {
-            mHasSelection = true;
-            mFadeTimer.stop();
-        }
-
-<<<<<<< HEAD
-	return true;
-=======
-        LLView::setVisible(visible);
-    }
->>>>>>> e1623bb2
-}
-
-LLMenuGL* LLMenuGL::findChildMenuByName(const std::string& name, BOOL recurse) const
-{
-    LLView* view = findChildView(name, recurse);
-    if (view)
-    {
-        LLMenuItemBranchGL* branch = dynamic_cast<LLMenuItemBranchGL*>(view);
-        if (branch)
-        {
-            return branch->getBranch();
-        }
-
-        LLMenuGL* menup = dynamic_cast<LLMenuGL*>(view);
-        if (menup)
-        {
-            return menup;
-        }
-    }
-    LL_WARNS() << "Child Menu " << name << " not found in menu " << getName() << LL_ENDL;
-    return NULL;
-}
-
-BOOL LLMenuGL::clearHoverItem()
-{
-    for ( child_list_const_iter_t child_it = getChildList()->begin(); child_it != getChildList()->end(); ++child_it)
-    {
-        LLMenuItemGL* itemp = (LLMenuItemGL*)*child_it;
-        if (itemp->getHighlight())
-        {
-            itemp->setHighlight(FALSE);
-            return TRUE;
-        }
-    }
-    return FALSE;
-}
-
-void hide_top_view( LLView* view )
-{
-    if( view ) view->setVisible( FALSE );
-}
-
-
-// x and y are the desired location for the popup, in the spawning_view's
-// coordinate frame, NOT necessarily the mouse location
-// static
-void LLMenuGL::showPopup(LLView* spawning_view, LLMenuGL* menu, S32 x, S32 y, S32 mouse_x, S32 mouse_y)
-{
-    const S32 CURSOR_HEIGHT = 22;       // Approximate "normal" cursor size
-    const S32 CURSOR_WIDTH = 12;
-
-    if (menu->getChildList()->empty())
-    {
-        return;
-    }
-
-    menu->setVisible( TRUE );
-
-    if(!menu->getAlwaysShowMenu())
-    {
-        //Do not show menu if all menu items are disabled
-        BOOL item_enabled = false;
-        for (LLView::child_list_t::const_iterator itor = menu->getChildList()->begin();
-                itor != menu->getChildList()->end();
-                ++itor)
-        {
-            LLView *menu_item = (*itor);
-            item_enabled = item_enabled || menu_item->getEnabled();
-        }
-
-        if(!item_enabled)
-        {
-            menu->setVisible( FALSE );
-            return;
-        }
-    }
-
-    // Resetting scrolling position
-    if (menu->isScrollable() && menu->isScrollPositionOnShowReset())
-    {
-        menu->mFirstVisibleItem = NULL;
-    }
-
-    // Fix menu rect if needed.
-    menu->needsArrange();
-    menu->arrangeAndClear();
-
-    if ((mouse_x == 0) || (mouse_y == 0))
-
-<<<<<<< HEAD
-void LLMenuGL::draw( void )
-{
-	if (mNeedsArrange)
-	{
-		arrange();
-		mNeedsArrange = false;
-	}
-	if (mDropShadowed && !mTornOff)
-	{
-		static LLUICachedControl<S32> drop_shadow_floater ("DropShadowFloater", 0);
-		static LLUIColor color_drop_shadow = LLUIColorTable::instance().getColor("ColorDropShadow");
-		gl_drop_shadow(0, getRect().getHeight(), getRect().getWidth(), 0, 
-			color_drop_shadow, drop_shadow_floater );
-	}
-
-	if( mBgVisible )
-	{
-		gl_rect_2d( 0, getRect().getHeight(), getRect().getWidth(), 0, mBackgroundColor.get() );
-	}
-	LLView::draw();
-}
-=======
-    {
-        // Save click point for detecting cursor moves before mouse-up.
-        // Must be in local coords to compare with mouseUp events.
-        // If the mouse doesn't move, the menu will stay open ala the Mac.
-        // See also LLContextMenu::show()
->>>>>>> e1623bb2
-
-        LLUI::getInstance()->getMousePositionLocal(menu->getParent(), &mouse_x, &mouse_y);
-    }
-
-<<<<<<< HEAD
-void LLMenuGL::setVisible(bool visible)
-{
-	if (visible != getVisible())
-	{
-		if (!visible)
-		{
-			mFadeTimer.start();
-			clearHoverItem();
-			// reset last known mouse coordinates so
-			// we don't spoof a mouse move next time we're opened
-			mLastMouseX = 0;
-			mLastMouseY = 0;
-		}
-		else
-		{
-			mHasSelection = true;
-			mFadeTimer.stop();
-		}
-
-		LLView::setVisible(visible);
-	}
-}
-
-LLMenuGL* LLMenuGL::findChildMenuByName(const std::string& name, bool recurse) const
-{
-	LLView* view = findChildView(name, recurse);
-	if (view)
-	{
-		LLMenuItemBranchGL* branch = dynamic_cast<LLMenuItemBranchGL*>(view);
-		if (branch)
-		{
-			return branch->getBranch();
-		}
-
-		LLMenuGL* menup = dynamic_cast<LLMenuGL*>(view);
-		if (menup)
-		{
-			return menup;
-		}
-	}
-	LL_WARNS() << "Child Menu " << name << " not found in menu " << getName() << LL_ENDL;
-	return NULL;
-}
-
-bool LLMenuGL::clearHoverItem()
-{
-	for ( child_list_const_iter_t child_it = getChildList()->begin(); child_it != getChildList()->end(); ++child_it)
-	{
-		LLMenuItemGL* itemp = (LLMenuItemGL*)*child_it;
-		if (itemp->getHighlight())
-		{
-			itemp->setHighlight(false);
-			return true;
-		}
-	}		
-	return false;
-}
-
-void hide_top_view( LLView* view )
-{
-	if( view ) view->setVisible( false );
-}
-
-
-// x and y are the desired location for the popup, in the spawning_view's
-// coordinate frame, NOT necessarily the mouse location
-// static
-void LLMenuGL::showPopup(LLView* spawning_view, LLMenuGL* menu, S32 x, S32 y, S32 mouse_x, S32 mouse_y)
-{
-	const S32 CURSOR_HEIGHT = 22;		// Approximate "normal" cursor size
-	const S32 CURSOR_WIDTH = 12;
-
-	if (menu->getChildList()->empty())
-	{
-		return;
-	}
-
-	menu->setVisible( true );
-
-	if(!menu->getAlwaysShowMenu())
-	{
-		//Do not show menu if all menu items are disabled
-		bool item_enabled = false;
-		for (LLView::child_list_t::const_iterator itor = menu->getChildList()->begin();
-				itor != menu->getChildList()->end();
-				++itor)
-		{
-			LLView *menu_item = (*itor);
-			item_enabled = item_enabled || menu_item->getEnabled();
-		}
-
-		if(!item_enabled)
-		{
-			menu->setVisible( false );
-			return;
-		}
-	}
-
-	// Resetting scrolling position
-	if (menu->isScrollable() && menu->isScrollPositionOnShowReset())
-	{
-		menu->mFirstVisibleItem = NULL;
-	}
-
-	// Fix menu rect if needed.
-	menu->needsArrange();
-	menu->arrangeAndClear();
-
-	if ((mouse_x == 0) || (mouse_y == 0))
-
-	{
-		// Save click point for detecting cursor moves before mouse-up.
-		// Must be in local coords to compare with mouseUp events.
-		// If the mouse doesn't move, the menu will stay open ala the Mac.
-		// See also LLContextMenu::show()
-
-		LLUI::getInstance()->getMousePositionLocal(menu->getParent(), &mouse_x, &mouse_y);
-	}
-	
-	
-	LLMenuHolderGL::sContextMenuSpawnPos.set(mouse_x,mouse_y);
-
-	const LLRect menu_region_rect = LLMenuGL::sMenuContainer->getRect();
-
-	const S32 HPAD = 2;
-	LLRect rect = menu->getRect();
-	S32 left = x + HPAD;
-	S32 top = y;
-	spawning_view->localPointToOtherView(left, top, &left, &top, menu->getParent());
-	rect.setLeftTopAndSize( left, top,
-							rect.getWidth(), rect.getHeight() );
-	menu->setRect( rect );
-
-
-	// Adjust context menu to fit onscreen
-	LLRect mouse_rect;
-	const S32 MOUSE_CURSOR_PADDING = 5;
-	mouse_rect.setLeftTopAndSize(mouse_x - MOUSE_CURSOR_PADDING, 
-		mouse_y + MOUSE_CURSOR_PADDING, 
-		CURSOR_WIDTH + MOUSE_CURSOR_PADDING * 2, 
-		CURSOR_HEIGHT + MOUSE_CURSOR_PADDING * 2);
-	menu->translateIntoRectWithExclusion( menu_region_rect, mouse_rect );
-	if (menu->getRect().mTop > menu_region_rect.mTop)
-	{
-		// not enough space: align with top, ignore exclusion
-		menu->translateIntoRect( menu_region_rect );
-	}
-	menu->getParent()->sendChildToFront(menu);
-=======
-
-    LLMenuHolderGL::sContextMenuSpawnPos.set(mouse_x,mouse_y);
-
-    const LLRect menu_region_rect = LLMenuGL::sMenuContainer->getRect();
-
-    const S32 HPAD = 2;
-    LLRect rect = menu->getRect();
-    S32 left = x + HPAD;
-    S32 top = y;
-    spawning_view->localPointToOtherView(left, top, &left, &top, menu->getParent());
-    rect.setLeftTopAndSize( left, top,
-                            rect.getWidth(), rect.getHeight() );
-    menu->setRect( rect );
-
-
-    // Adjust context menu to fit onscreen
-    LLRect mouse_rect;
-    const S32 MOUSE_CURSOR_PADDING = 5;
-    mouse_rect.setLeftTopAndSize(mouse_x - MOUSE_CURSOR_PADDING,
-        mouse_y + MOUSE_CURSOR_PADDING,
-        CURSOR_WIDTH + MOUSE_CURSOR_PADDING * 2,
-        CURSOR_HEIGHT + MOUSE_CURSOR_PADDING * 2);
-    menu->translateIntoRectWithExclusion( menu_region_rect, mouse_rect );
-    if (menu->getRect().mTop > menu_region_rect.mTop)
-    {
-        // not enough space: align with top, ignore exclusion
-        menu->translateIntoRect( menu_region_rect );
-    }
-    menu->getParent()->sendChildToFront(menu);
->>>>>>> e1623bb2
-}
-
-///============================================================================
-/// Class LLMenuBarGL
-///============================================================================
-
-static LLDefaultChildRegistry::Register<LLMenuBarGL> r2("menu_bar");
-
-LLMenuBarGL::LLMenuBarGL( const Params& p )
-<<<<<<< HEAD
-:	LLMenuGL(p),
-	mAltKeyTrigger(false)
-=======
-:   LLMenuGL(p),
-    mAltKeyTrigger(FALSE)
->>>>>>> e1623bb2
-{}
-
-// Default destructor
-LLMenuBarGL::~LLMenuBarGL()
-{
-    std::for_each(mAccelerators.begin(), mAccelerators.end(), DeletePointer());
-    mAccelerators.clear();
-}
-
-bool LLMenuBarGL::handleAcceleratorKey(KEY key, MASK mask)
-{
-<<<<<<< HEAD
-	if (getHighlightedItem() && mask == MASK_NONE)
-	{
-		// unmodified key accelerators are ignored when navigating menu
-		// (but are used as jump keys so will still work when appropriate menu is up)
-		return false;
-	}
-	bool result = LLMenuGL::handleAcceleratorKey(key, mask);
-	if (result && mask & MASK_ALT)
-	{
-		// ALT key used to trigger hotkey, don't use as shortcut to open menu
-		mAltKeyTrigger = false;
-	}
-
-	if(!result 
-		&& (key == KEY_F10 && mask == MASK_CONTROL) 
-		&& !gKeyboard->getKeyRepeated(key)
-		&& isInVisibleChain())
-	{
-		if (getHighlightedItem())
-		{
-			clearHoverItem();
-			LLMenuGL::setKeyboardMode(false);
-		}
-		else
-		{
-			// close menus originating from other menu bars when first opening menu via keyboard
-			LLMenuGL::sMenuContainer->hideMenus();
-			highlightNextItem(NULL);
-			LLMenuGL::setKeyboardMode(true);
-		}
-		return true;
-	}
-
-	if (result && !getHighlightedItem() && LLMenuGL::sMenuContainer->hasVisibleMenu())
-	{
-		// close menus originating from other menu bars
-		LLMenuGL::sMenuContainer->hideMenus();
-	}
-
-	return result;
-=======
-    if (getHighlightedItem() && mask == MASK_NONE)
-    {
-        // unmodified key accelerators are ignored when navigating menu
-        // (but are used as jump keys so will still work when appropriate menu is up)
-        return FALSE;
-    }
-    BOOL result = LLMenuGL::handleAcceleratorKey(key, mask);
-    if (result && mask & MASK_ALT)
-    {
-        // ALT key used to trigger hotkey, don't use as shortcut to open menu
-        mAltKeyTrigger = FALSE;
-    }
-
-    if(!result
-        && (key == KEY_F10 && mask == MASK_CONTROL)
-        && !gKeyboard->getKeyRepeated(key)
-        && isInVisibleChain())
-    {
-        if (getHighlightedItem())
-        {
-            clearHoverItem();
-            LLMenuGL::setKeyboardMode(FALSE);
-        }
-        else
-        {
-            // close menus originating from other menu bars when first opening menu via keyboard
-            LLMenuGL::sMenuContainer->hideMenus();
-            highlightNextItem(NULL);
-            LLMenuGL::setKeyboardMode(TRUE);
-        }
-        return TRUE;
-    }
-
-    if (result && !getHighlightedItem() && LLMenuGL::sMenuContainer->hasVisibleMenu())
-    {
-        // close menus originating from other menu bars
-        LLMenuGL::sMenuContainer->hideMenus();
-    }
-
-    return result;
->>>>>>> e1623bb2
-}
-
-bool LLMenuBarGL::handleKeyHere(KEY key, MASK mask)
-{
-<<<<<<< HEAD
-	static LLUICachedControl<bool> use_altkey_for_menus ("UseAltKeyForMenus", 0);
-	if(key == KEY_ALT && !gKeyboard->getKeyRepeated(key) && use_altkey_for_menus)
-	{
-		mAltKeyTrigger = true;
-	}
-	else // if any key other than ALT hit, clear out waiting for Alt key mode
-	{
-		mAltKeyTrigger = false;
-	}
-	
-	if (key == KEY_ESCAPE && mask == MASK_NONE)
-	{
-		LLMenuGL::setKeyboardMode(false);
-		// if any menus are visible, this will return true, stopping further processing of ESCAPE key
-		return LLMenuGL::sMenuContainer->hideMenus();
-	}
-
-	// before processing any other key, check to see if ALT key has triggered menu access
-	checkMenuTrigger();
-
-	return LLMenuGL::handleKeyHere(key, mask);
-=======
-    static LLUICachedControl<bool> use_altkey_for_menus ("UseAltKeyForMenus", 0);
-    if(key == KEY_ALT && !gKeyboard->getKeyRepeated(key) && use_altkey_for_menus)
-    {
-        mAltKeyTrigger = TRUE;
-    }
-    else // if any key other than ALT hit, clear out waiting for Alt key mode
-    {
-        mAltKeyTrigger = FALSE;
-    }
-
-    if (key == KEY_ESCAPE && mask == MASK_NONE)
-    {
-        LLMenuGL::setKeyboardMode(FALSE);
-        // if any menus are visible, this will return TRUE, stopping further processing of ESCAPE key
-        return LLMenuGL::sMenuContainer->hideMenus();
-    }
-
-    // before processing any other key, check to see if ALT key has triggered menu access
-    checkMenuTrigger();
-
-    return LLMenuGL::handleKeyHere(key, mask);
->>>>>>> e1623bb2
-}
-
-bool LLMenuBarGL::handleJumpKey(KEY key)
-{
-<<<<<<< HEAD
-	// perform case-insensitive comparison
-	key = toupper(key);
-	navigation_key_map_t::iterator found_it = mJumpKeys.find(key);
-	if(found_it != mJumpKeys.end() && found_it->second->getEnabled())
-	{
-		// switch to keyboard navigation mode
-		LLMenuGL::setKeyboardMode(true);
-
-		found_it->second->setHighlight(true);
-		found_it->second->onCommit();
-	}
-	return true;
-=======
-    // perform case-insensitive comparison
-    key = toupper(key);
-    navigation_key_map_t::iterator found_it = mJumpKeys.find(key);
-    if(found_it != mJumpKeys.end() && found_it->second->getEnabled())
-    {
-        // switch to keyboard navigation mode
-        LLMenuGL::setKeyboardMode(TRUE);
-
-        found_it->second->setHighlight(TRUE);
-        found_it->second->onCommit();
-    }
-    return TRUE;
->>>>>>> e1623bb2
-}
-
-bool LLMenuBarGL::handleMouseDown(S32 x, S32 y, MASK mask)
-{
-    // clicks on menu bar closes existing menus from other contexts but leave
-    // own menu open so that we get toggle behavior
-    if (!getHighlightedItem() || !getHighlightedItem()->isActive())
-    {
-        LLMenuGL::sMenuContainer->hideMenus();
-    }
-
-    return LLMenuGL::handleMouseDown(x, y, mask);
-}
-
-bool LLMenuBarGL::handleDoubleClick(S32 x, S32 y, MASK mask)
-{
-    return LLMenuGL::handleMouseDown(x, y, mask);
-}
-
-void LLMenuBarGL::draw()
-{
-    LLMenuItemGL* itemp = getHighlightedItem();
-    // If we are in mouse-control mode and the mouse cursor is not hovering over
-    // the current highlighted menu item and it isn't open, then remove the
-    // highlight. This is done via a polling mechanism here, as we don't receive
-    // notifications when the mouse cursor moves off of us
-    if (itemp && !itemp->isOpen() && !itemp->getHover() && !LLMenuGL::getKeyboardMode())
-    {
-        clearHoverItem();
-    }
-
-    checkMenuTrigger();
-
-    LLMenuGL::draw();
-}
-
-
-void LLMenuBarGL::checkMenuTrigger()
-{
-<<<<<<< HEAD
-	// has the ALT key been pressed and subsequently released?
-	if (mAltKeyTrigger && !gKeyboard->getKeyDown(KEY_ALT))
-	{
-		// if alt key was released quickly, treat it as a menu access key
-		// otherwise it was probably an Alt-zoom or similar action
-		static LLUICachedControl<F32> menu_access_key_time ("MenuAccessKeyTime", 0);
-		if (gKeyboard->getKeyElapsedTime(KEY_ALT) <= menu_access_key_time ||
-			gKeyboard->getKeyElapsedFrameCount(KEY_ALT) < 2)
-		{
-			if (getHighlightedItem())
-			{
-				clearHoverItem();
-			}
-			else
-			{
-				// close menus originating from other menu bars
-				LLMenuGL::sMenuContainer->hideMenus();
-
-				highlightNextItem(NULL);
-				LLMenuGL::setKeyboardMode(true);
-			}
-		}
-		mAltKeyTrigger = false;
-	}
-=======
-    // has the ALT key been pressed and subsequently released?
-    if (mAltKeyTrigger && !gKeyboard->getKeyDown(KEY_ALT))
-    {
-        // if alt key was released quickly, treat it as a menu access key
-        // otherwise it was probably an Alt-zoom or similar action
-        static LLUICachedControl<F32> menu_access_key_time ("MenuAccessKeyTime", 0);
-        if (gKeyboard->getKeyElapsedTime(KEY_ALT) <= menu_access_key_time ||
-            gKeyboard->getKeyElapsedFrameCount(KEY_ALT) < 2)
-        {
-            if (getHighlightedItem())
-            {
-                clearHoverItem();
-            }
-            else
-            {
-                // close menus originating from other menu bars
-                LLMenuGL::sMenuContainer->hideMenus();
-
-                highlightNextItem(NULL);
-                LLMenuGL::setKeyboardMode(TRUE);
-            }
-        }
-        mAltKeyTrigger = FALSE;
-    }
->>>>>>> e1623bb2
-}
-
-bool LLMenuBarGL::jumpKeysActive()
-{
-    // require user to be in keyboard navigation mode to activate key triggers
-    // as menu bars are always visible and it is easy to leave the mouse cursor over them
-    return LLMenuGL::getKeyboardMode() && getHighlightedItem() && LLMenuGL::jumpKeysActive();
-}
-
-// rearrange the child rects so they fit the shape of the menu bar.
-void LLMenuBarGL::arrange( void )
-{
-    U32 pos = 0;
-    LLRect rect( 0, getRect().getHeight(), 0, 0 );
-    item_list_t::const_iterator item_iter;
-    for (item_iter = mItems.begin(); item_iter != mItems.end(); ++item_iter)
-    {
-        LLMenuItemGL* item = *item_iter;
-        if (item->getVisible())
-        {
-            rect.mLeft = pos;
-            pos += item->getNominalWidth();
-            rect.mRight = pos;
-            item->setRect( rect );
-            item->buildDrawLabel();
-        }
-    }
-    reshape(rect.mRight, rect.getHeight());
-}
-
-
-S32 LLMenuBarGL::getRightmostMenuEdge()
-{
-    // Find the last visible menu
-    item_list_t::reverse_iterator item_iter;
-    for (item_iter = mItems.rbegin(); item_iter != mItems.rend(); ++item_iter)
-    {
-        if ((*item_iter)->getVisible())
-        {
-            break;
-        }
-    }
-
-    if (item_iter == mItems.rend())
-    {
-        return 0;
-    }
-    return (*item_iter)->getRect().mRight;
-}
-
-// add a vertical separator to this menu
-bool LLMenuBarGL::addSeparator()
-{
-    LLMenuItemGL* separator = new LLMenuItemVerticalSeparatorGL();
-    return append( separator );
-}
-
-// add a menu - this will create a drop down menu.
-bool LLMenuBarGL::appendMenu( LLMenuGL* menu )
-{
-<<<<<<< HEAD
-	if( menu == this )
-	{
-		LL_ERRS() << "** Attempt to attach menu to itself. This is certainly "
-			   << "a logic error." << LL_ENDL;
-	}
-
-	bool success = true;
-
-	// *TODO: Hack! Fix this
-	LLMenuItemBranchDownGL::Params p;
-	p.name = menu->getName();
-	p.label = menu->getLabel();
-	p.visible = menu->getVisible();
-	p.branch = menu;
-	p.enabled_color=LLUIColorTable::instance().getColor("MenuItemEnabledColor");
-	p.disabled_color=LLUIColorTable::instance().getColor("MenuItemDisabledColor");
-	p.highlight_bg_color=LLUIColorTable::instance().getColor("MenuItemHighlightBgColor");
-	p.highlight_fg_color=LLUIColorTable::instance().getColor("MenuItemHighlightFgColor");
-=======
-    if( menu == this )
-    {
-        LL_ERRS() << "** Attempt to attach menu to itself. This is certainly "
-               << "a logic error." << LL_ENDL;
-    }
-
-    BOOL success = TRUE;
-
-    // *TODO: Hack! Fix this
-    LLMenuItemBranchDownGL::Params p;
-    p.name = menu->getName();
-    p.label = menu->getLabel();
-    p.visible = menu->getVisible();
-    p.branch = menu;
-    p.enabled_color=LLUIColorTable::instance().getColor("MenuItemEnabledColor");
-    p.disabled_color=LLUIColorTable::instance().getColor("MenuItemDisabledColor");
-    p.highlight_bg_color=LLUIColorTable::instance().getColor("MenuItemHighlightBgColor");
-    p.highlight_fg_color=LLUIColorTable::instance().getColor("MenuItemHighlightFgColor");
->>>>>>> e1623bb2
-    p.font = menu->getFont();
-
-    LLMenuItemBranchDownGL* branch = LLUICtrlFactory::create<LLMenuItemBranchDownGL>(p);
-    success &= branch->addToAcceleratorList(&mAccelerators);
-    success &= append( branch );
-    branch->setJumpKey(branch->getJumpKey());
-    menu->updateParent(LLMenuGL::sMenuContainer);
-
-    return success;
-}
-
-bool LLMenuBarGL::handleHover( S32 x, S32 y, MASK mask )
-{
-<<<<<<< HEAD
-	bool handled = false;
-	LLView* active_menu = NULL;
-
-	bool no_mouse_data = mLastMouseX == 0 && mLastMouseY == 0;
-	S32 mouse_delta_x = no_mouse_data ? 0 : x - mLastMouseX;
-	S32 mouse_delta_y = no_mouse_data ? 0 : y - mLastMouseY;
-	mMouseVelX = (mMouseVelX / 2) + (mouse_delta_x / 2);
-	mMouseVelY = (mMouseVelY / 2) + (mouse_delta_y / 2);
-	mLastMouseX = x;
-	mLastMouseY = y;
-
-	// if nothing currently selected or mouse has moved since last call, pick menu item via mouse
-	// otherwise let keyboard control it
-	if (!getHighlightedItem() || !LLMenuGL::getKeyboardMode() || llabs(mMouseVelX) > 0 || llabs(mMouseVelY) > 0)
-	{
-		// find current active menu
-		for ( child_list_const_iter_t child_it = getChildList()->begin(); child_it != getChildList()->end(); ++child_it)
-		{
-			LLView* viewp = *child_it;
-			if (((LLMenuItemGL*)viewp)->isOpen())
-			{
-				active_menu = viewp;
-			}
-		}
-
-		// check for new active menu
-		for ( child_list_const_iter_t child_it = getChildList()->begin(); child_it != getChildList()->end(); ++child_it)
-		{
-			LLView* viewp = *child_it;
-			S32 local_x = x - viewp->getRect().mLeft;
-			S32 local_y = y - viewp->getRect().mBottom;
-			if( viewp->getVisible() && 
-				viewp->getEnabled() &&
-				viewp->pointInView(local_x, local_y) && 
-				viewp->handleHover(local_x, local_y, mask))
-			{
-				((LLMenuItemGL*)viewp)->setHighlight(true);
-				handled = true;
-				if (active_menu && active_menu != viewp)
-				{
-					((LLMenuItemGL*)viewp)->onCommit();
-					LLMenuGL::setKeyboardMode(false);
-				}
-				LLMenuGL::setKeyboardMode(false);
-			}
-		}
-
-		if (handled)
-		{
-			// set hover false on inactive menus
-			for ( child_list_const_iter_t child_it = getChildList()->begin(); child_it != getChildList()->end(); ++child_it)
-			{
-				LLView* viewp = *child_it;
-				S32 local_x = x - viewp->getRect().mLeft;
-				S32 local_y = y - viewp->getRect().mBottom;
-				if (!viewp->pointInView(local_x, local_y) && ((LLMenuItemGL*)viewp)->getHighlight())
-				{
-					((LLMenuItemGL*)viewp)->setHighlight(false);
-				}
-			}
-		}
-	}
-
-	getWindow()->setCursor(UI_CURSOR_ARROW);
-	
-	return true;
-=======
-    BOOL handled = FALSE;
-    LLView* active_menu = NULL;
-
-    BOOL no_mouse_data = mLastMouseX == 0 && mLastMouseY == 0;
-    S32 mouse_delta_x = no_mouse_data ? 0 : x - mLastMouseX;
-    S32 mouse_delta_y = no_mouse_data ? 0 : y - mLastMouseY;
-    mMouseVelX = (mMouseVelX / 2) + (mouse_delta_x / 2);
-    mMouseVelY = (mMouseVelY / 2) + (mouse_delta_y / 2);
-    mLastMouseX = x;
-    mLastMouseY = y;
-
-    // if nothing currently selected or mouse has moved since last call, pick menu item via mouse
-    // otherwise let keyboard control it
-    if (!getHighlightedItem() || !LLMenuGL::getKeyboardMode() || llabs(mMouseVelX) > 0 || llabs(mMouseVelY) > 0)
-    {
-        // find current active menu
-        for ( child_list_const_iter_t child_it = getChildList()->begin(); child_it != getChildList()->end(); ++child_it)
-        {
-            LLView* viewp = *child_it;
-            if (((LLMenuItemGL*)viewp)->isOpen())
-            {
-                active_menu = viewp;
-            }
-        }
-
-        // check for new active menu
-        for ( child_list_const_iter_t child_it = getChildList()->begin(); child_it != getChildList()->end(); ++child_it)
-        {
-            LLView* viewp = *child_it;
-            S32 local_x = x - viewp->getRect().mLeft;
-            S32 local_y = y - viewp->getRect().mBottom;
-            if( viewp->getVisible() &&
-                viewp->getEnabled() &&
-                viewp->pointInView(local_x, local_y) &&
-                viewp->handleHover(local_x, local_y, mask))
-            {
-                ((LLMenuItemGL*)viewp)->setHighlight(TRUE);
-                handled = TRUE;
-                if (active_menu && active_menu != viewp)
-                {
-                    ((LLMenuItemGL*)viewp)->onCommit();
-                    LLMenuGL::setKeyboardMode(FALSE);
-                }
-                LLMenuGL::setKeyboardMode(FALSE);
-            }
-        }
-
-        if (handled)
-        {
-            // set hover false on inactive menus
-            for ( child_list_const_iter_t child_it = getChildList()->begin(); child_it != getChildList()->end(); ++child_it)
-            {
-                LLView* viewp = *child_it;
-                S32 local_x = x - viewp->getRect().mLeft;
-                S32 local_y = y - viewp->getRect().mBottom;
-                if (!viewp->pointInView(local_x, local_y) && ((LLMenuItemGL*)viewp)->getHighlight())
-                {
-                    ((LLMenuItemGL*)viewp)->setHighlight(FALSE);
-                }
-            }
-        }
-    }
-
-    getWindow()->setCursor(UI_CURSOR_ARROW);
-
-    return TRUE;
->>>>>>> e1623bb2
-}
-
-///============================================================================
-/// Class LLMenuHolderGL
-///============================================================================
-LLCoordGL LLMenuHolderGL::sContextMenuSpawnPos(S32_MAX, S32_MAX);
-
-LLMenuHolderGL::LLMenuHolderGL(const LLMenuHolderGL::Params& p)
-    : LLPanel(p)
-{
-<<<<<<< HEAD
-	sItemActivationTimer.stop();
-	mCanHide = true;
-=======
-    sItemActivationTimer.stop();
-    mCanHide = TRUE;
->>>>>>> e1623bb2
-}
-
-void LLMenuHolderGL::draw()
-{
-    LLView::draw();
-    // now draw last selected item as overlay
-    LLMenuItemGL* selecteditem = (LLMenuItemGL*)sItemLastSelectedHandle.get();
-    if (selecteditem && selecteditem->getVisible() && sItemActivationTimer.getStarted() && sItemActivationTimer.getElapsedTimeF32() < ACTIVATE_HIGHLIGHT_TIME)
-    {
-        // make sure toggle items, for example, show the proper state when fading out
-        selecteditem->buildDrawLabel();
-
-        LLRect item_rect;
-        selecteditem->localRectToOtherView(selecteditem->getLocalRect(), &item_rect, this);
-
-        F32 interpolant = sItemActivationTimer.getElapsedTimeF32() / ACTIVATE_HIGHLIGHT_TIME;
-
-        LLUI::pushMatrix();
-        {
-            LLUI::translate((F32)item_rect.mLeft, (F32)item_rect.mBottom);
-            selecteditem->getMenu()->drawBackground(selecteditem, interpolant);
-            selecteditem->draw();
-        }
-        LLUI::popMatrix();
-    }
-}
-
-bool LLMenuHolderGL::handleMouseDown( S32 x, S32 y, MASK mask )
-{
-<<<<<<< HEAD
-	bool handled = LLView::childrenHandleMouseDown(x, y, mask) != NULL;
-	if (!handled)
-	{
-		LLMenuGL* visible_menu = (LLMenuGL*)getVisibleMenu();
-		LLMenuItemGL* parent_menu = visible_menu ? visible_menu->getParentMenuItem() : NULL;
-		if (parent_menu && parent_menu->getVisible())
-		{
-			// don't hide menu if parent was hit
-			LLRect parent_rect;
-			parent_menu->localRectToOtherView(parent_menu->getLocalRect(), &parent_rect, this);
-			if (!parent_rect.pointInRect(x, y))
-			{
-				// clicked off of menu and parent, hide them all
-				hideMenus();
-			}
-		}
-		else
-		{
-			// no visible parent, clicked off of menu, hide them all
-			hideMenus();
-		}
-	}
-	return handled;
-=======
-    BOOL handled = LLView::childrenHandleMouseDown(x, y, mask) != NULL;
-    if (!handled)
-    {
-        LLMenuGL* visible_menu = (LLMenuGL*)getVisibleMenu();
-        LLMenuItemGL* parent_menu = visible_menu ? visible_menu->getParentMenuItem() : NULL;
-        if (parent_menu && parent_menu->getVisible())
-        {
-            // don't hide menu if parent was hit
-            LLRect parent_rect;
-            parent_menu->localRectToOtherView(parent_menu->getLocalRect(), &parent_rect, this);
-            if (!parent_rect.pointInRect(x, y))
-            {
-                // clicked off of menu and parent, hide them all
-                hideMenus();
-            }
-        }
-        else
-        {
-            // no visible parent, clicked off of menu, hide them all
-            hideMenus();
-        }
-    }
-    return handled;
->>>>>>> e1623bb2
-}
-
-bool LLMenuHolderGL::handleRightMouseDown( S32 x, S32 y, MASK mask )
-{
-<<<<<<< HEAD
-	bool handled = LLView::childrenHandleRightMouseDown(x, y, mask) != NULL;
-	if (!handled)
-	{
-		// clicked off of menu, hide them all
-		hideMenus();
-	}
-	return handled;
-=======
-    BOOL handled = LLView::childrenHandleRightMouseDown(x, y, mask) != NULL;
-    if (!handled)
-    {
-        // clicked off of menu, hide them all
-        hideMenus();
-    }
-    return handled;
->>>>>>> e1623bb2
-}
-
-// This occurs when you mouse-down to spawn a context menu, hold the button
-// down, move off the menu, then mouse-up.  We want this to close the menu.
-bool LLMenuHolderGL::handleRightMouseUp( S32 x, S32 y, MASK mask )
-{
-<<<<<<< HEAD
-	const S32 SLOP = 2;
-	S32 spawn_dx = (x - sContextMenuSpawnPos.mX);
-	S32 spawn_dy = (y - sContextMenuSpawnPos.mY);
-	if (-SLOP <= spawn_dx && spawn_dx <= SLOP
-		&& -SLOP <= spawn_dy && spawn_dy <= SLOP)
-	{
-		// we're still inside the slop region from spawning this menu
-		// so interpret the mouse-up as a single-click to show and leave on
-		// screen
-		sContextMenuSpawnPos.set(S32_MAX, S32_MAX);
-		return true;
-	}
-
-	bool handled = LLView::childrenHandleRightMouseUp(x, y, mask) != NULL;
-	if (!handled)
-	{
-		// clicked off of menu, hide them all
-		hideMenus();
-	}
-	return handled;
-=======
-    const S32 SLOP = 2;
-    S32 spawn_dx = (x - sContextMenuSpawnPos.mX);
-    S32 spawn_dy = (y - sContextMenuSpawnPos.mY);
-    if (-SLOP <= spawn_dx && spawn_dx <= SLOP
-        && -SLOP <= spawn_dy && spawn_dy <= SLOP)
-    {
-        // we're still inside the slop region from spawning this menu
-        // so interpret the mouse-up as a single-click to show and leave on
-        // screen
-        sContextMenuSpawnPos.set(S32_MAX, S32_MAX);
-        return TRUE;
-    }
-
-    BOOL handled = LLView::childrenHandleRightMouseUp(x, y, mask) != NULL;
-    if (!handled)
-    {
-        // clicked off of menu, hide them all
-        hideMenus();
-    }
-    return handled;
->>>>>>> e1623bb2
-}
-
-bool LLMenuHolderGL::handleKey(KEY key, MASK mask, bool called_from_parent)
-{
-<<<<<<< HEAD
-	bool handled =  false;
-	LLMenuGL* const  pMenu  = dynamic_cast<LLMenuGL*>(getVisibleMenu());
-			
-	if (pMenu)
-	{
-		//eat TAB key - EXT-7000
-		if (key == KEY_TAB && mask == MASK_NONE)
-		{
-			return true;
-		}
-
-		//handle ESCAPE and RETURN key
-		handled = LLPanel::handleKey(key, mask, called_from_parent);
-		if (!handled)
-		{
-			if (pMenu->getHighlightedItem())
-			{
-				handled = pMenu->handleKey(key, mask, true);
-			}
-			else if (mask == MASK_NONE || (key >= KEY_LEFT && key <= KEY_DOWN))
-			{
-				//highlight first enabled one
-				if(pMenu->highlightNextItem(NULL))
-				{
-					handled = true;
-				}
-			}
-		}
-	}
-	
-	return handled;
-	
-=======
-    BOOL handled =  false;
-    LLMenuGL* const  pMenu  = dynamic_cast<LLMenuGL*>(getVisibleMenu());
-
-    if (pMenu)
-    {
-        //eat TAB key - EXT-7000
-        if (key == KEY_TAB && mask == MASK_NONE)
-        {
-            return TRUE;
-        }
-
-        //handle ESCAPE and RETURN key
-        handled = LLPanel::handleKey(key, mask, called_from_parent);
-        if (!handled)
-        {
-            if (pMenu->getHighlightedItem())
-            {
-                handled = pMenu->handleKey(key, mask, TRUE);
-            }
-            else if (mask == MASK_NONE || (key >= KEY_LEFT && key <= KEY_DOWN))
-            {
-                //highlight first enabled one
-                if(pMenu->highlightNextItem(NULL))
-                {
-                    handled = true;
-                }
-            }
-        }
-    }
-
-    return handled;
-
->>>>>>> e1623bb2
-}
-
-void LLMenuHolderGL::reshape(S32 width, S32 height, bool called_from_parent)
-{
-    if (width != getRect().getWidth() || height != getRect().getHeight())
-    {
-        hideMenus();
-    }
-    LLView::reshape(width, height, called_from_parent);
-}
-
-LLView* const LLMenuHolderGL::getVisibleMenu() const
-{
-    for ( child_list_const_iter_t child_it = getChildList()->begin(); child_it != getChildList()->end(); ++child_it)
-    {
-        LLView* viewp = *child_it;
-        if (viewp->getVisible() && dynamic_cast<LLMenuGL*>(viewp) != NULL)
-        {
-            return viewp;
-        }
-    }
-    return NULL;
-}
-
-
-bool LLMenuHolderGL::hideMenus()
-{
-<<<<<<< HEAD
-	if (!mCanHide)
-	{
-		return false;
-	}
-	LLMenuGL::setKeyboardMode(false);
-	bool menu_visible = hasVisibleMenu();
-	if (menu_visible)
-	{
-		// clicked off of menu, hide them all
-		for ( child_list_const_iter_t child_it = getChildList()->begin(); child_it != getChildList()->end(); ++child_it)
-		{
-			LLView* viewp = *child_it;
-			if (dynamic_cast<LLMenuGL*>(viewp) != NULL && viewp->getVisible())
-			{
-				viewp->setVisible(false);
-			}
-		}
-	}
-	//if (gFocusMgr.childHasKeyboardFocus(this))
-	//{
-	//	gFocusMgr.setKeyboardFocus(NULL);
-	//}
-
-	return menu_visible;
-=======
-    if (!mCanHide)
-    {
-        return FALSE;
-    }
-    LLMenuGL::setKeyboardMode(FALSE);
-    BOOL menu_visible = hasVisibleMenu();
-    if (menu_visible)
-    {
-        // clicked off of menu, hide them all
-        for ( child_list_const_iter_t child_it = getChildList()->begin(); child_it != getChildList()->end(); ++child_it)
-        {
-            LLView* viewp = *child_it;
-            if (dynamic_cast<LLMenuGL*>(viewp) != NULL && viewp->getVisible())
-            {
-                viewp->setVisible(FALSE);
-            }
-        }
-    }
-    //if (gFocusMgr.childHasKeyboardFocus(this))
-    //{
-    //  gFocusMgr.setKeyboardFocus(NULL);
-    //}
-
-    return menu_visible;
->>>>>>> e1623bb2
-}
-
-void LLMenuHolderGL::setActivatedItem(LLMenuItemGL* item)
-{
-    sItemLastSelectedHandle = item->getHandle();
-    sItemActivationTimer.start();
-}
-
-///============================================================================
-/// Class LLTearOffMenu
-///============================================================================
-LLTearOffMenu::LLTearOffMenu(LLMenuGL* menup) :
-    LLFloater(LLSD()),
-    mQuitRequested(false)
-{
-    S32 floater_header_size = getHeaderHeight();
-
-<<<<<<< HEAD
-	setName(menup->getName());
-	setTitle(menup->getLabel());
-	setCanMinimize(false);
-	// flag menu as being torn off
-	menup->setTornOff(true);
-	// update menu layout as torn off menu (no spillover menus)
-	menup->needsArrange();
-=======
-    setName(menup->getName());
-    setTitle(menup->getLabel());
-    setCanMinimize(FALSE);
-    // flag menu as being torn off
-    menup->setTornOff(TRUE);
-    // update menu layout as torn off menu (no spillover menus)
-    menup->needsArrange();
->>>>>>> e1623bb2
-
-    LLRect rect;
-    menup->localRectToOtherView(LLRect(-1, menup->getRect().getHeight(), menup->getRect().getWidth() + 3, 0), &rect, gFloaterView);
-    // make sure this floater is big enough for menu
-    mTargetHeight = rect.getHeight() + floater_header_size;
-    reshape(rect.getWidth(), rect.getHeight());
-    setRect(rect);
-
-<<<<<<< HEAD
-	// attach menu to floater
-	menup->setFollows( FOLLOWS_LEFT | FOLLOWS_BOTTOM );
-	mOldParent = menup->getParent();
-	addChild(menup);
-	menup->setVisible(true);
-	LLRect menu_rect = menup->getRect();
-	menu_rect.setOriginAndSize( 1, 1,
-		menu_rect.getWidth(), menu_rect.getHeight());
-	menup->setRect(menu_rect);
-	menup->setDropShadowed(false);
-=======
-    // attach menu to floater
-    menup->setFollows( FOLLOWS_LEFT | FOLLOWS_BOTTOM );
-    mOldParent = menup->getParent();
-    addChild(menup);
-    menup->setVisible(TRUE);
-    LLRect menu_rect = menup->getRect();
-    menu_rect.setOriginAndSize( 1, 1,
-        menu_rect.getWidth(), menu_rect.getHeight());
-    menup->setRect(menu_rect);
-    menup->setDropShadowed(FALSE);
->>>>>>> e1623bb2
-
-    mMenu = menup;
-
-    // highlight first item (tear off item will be disabled)
-    mMenu->highlightNextItem(NULL);
-
-    // Can't do this in postBuild() because that is only called for floaters
-    // constructed from XML.
-    mCloseSignal.connect(boost::bind(&LLTearOffMenu::closeTearOff, this));
-}
-
-LLTearOffMenu::~LLTearOffMenu()
-{
-}
-
-void LLTearOffMenu::draw()
-{
-    mMenu->setBackgroundVisible(isBackgroundOpaque());
-
-    if (getRect().getHeight() != mTargetHeight)
-    {
-        // animate towards target height
-        reshape(getRect().getWidth(), llceil(lerp((F32)getRect().getHeight(), (F32)mTargetHeight, LLSmoothInterpolation::getInterpolant(0.05f))));
-    }
-    mMenu->needsArrange();
-    LLFloater::draw();
-}
-
-void LLTearOffMenu::onFocusReceived()
-{
-    if (mQuitRequested)
-    {
-        return;
-    }
-
-    // if nothing is highlighted, just highlight first item
-<<<<<<< HEAD
-	if (!mMenu->getHighlightedItem())
-	{
-		mMenu->highlightNextItem(NULL);
-	}
-
-	// parent menu items get highlights so navigation logic keeps working
-	LLMenuItemGL* parent_menu_item = mMenu->getParentMenuItem();
-	while(parent_menu_item)
-	{
-		if (parent_menu_item->getMenu()->getVisible())
-		{
-			parent_menu_item->setHighlight(true);
-			parent_menu_item = parent_menu_item->getMenu()->getParentMenuItem();
-		}
-		else
-		{
-			break;
-		}
-	}
-	LLFloater::onFocusReceived();
-=======
-    if (!mMenu->getHighlightedItem())
-    {
-        mMenu->highlightNextItem(NULL);
-    }
-
-    // parent menu items get highlights so navigation logic keeps working
-    LLMenuItemGL* parent_menu_item = mMenu->getParentMenuItem();
-    while(parent_menu_item)
-    {
-        if (parent_menu_item->getMenu()->getVisible())
-        {
-            parent_menu_item->setHighlight(TRUE);
-            parent_menu_item = parent_menu_item->getMenu()->getParentMenuItem();
-        }
-        else
-        {
-            break;
-        }
-    }
-    LLFloater::onFocusReceived();
->>>>>>> e1623bb2
-}
-
-void LLTearOffMenu::onFocusLost()
-{
-    // remove highlight from parent item and our own menu
-    mMenu->clearHoverItem();
-    LLFloater::onFocusLost();
-}
-
-bool LLTearOffMenu::handleUnicodeChar(llwchar uni_char, bool called_from_parent)
-{
-<<<<<<< HEAD
-	// pass keystrokes down to menu
-	return mMenu->handleUnicodeChar(uni_char, true);
-=======
-    // pass keystrokes down to menu
-    return mMenu->handleUnicodeChar(uni_char, TRUE);
->>>>>>> e1623bb2
-}
-
-bool LLTearOffMenu::handleKeyHere(KEY key, MASK mask)
-{
-<<<<<<< HEAD
-	if (!mMenu->getHighlightedItem())
-	{
-		if (key == KEY_UP)
-		{
-			mMenu->highlightPrevItem(NULL);		
-			return true;
-		}
-		else if (key == KEY_DOWN)
-		{
-			mMenu->highlightNextItem(NULL);
-			return true;
-		}
-	}
-	// pass keystrokes down to menu
-	return mMenu->handleKey(key, mask, true);
-=======
-    if (!mMenu->getHighlightedItem())
-    {
-        if (key == KEY_UP)
-        {
-            mMenu->highlightPrevItem(NULL);
-            return TRUE;
-        }
-        else if (key == KEY_DOWN)
-        {
-            mMenu->highlightNextItem(NULL);
-            return TRUE;
-        }
-    }
-    // pass keystrokes down to menu
-    return mMenu->handleKey(key, mask, TRUE);
->>>>>>> e1623bb2
-}
-
-void LLTearOffMenu::translate(S32 x, S32 y)
-{
-    if (x != 0 && y != 0)
-    {
-        // hide open sub-menus by clearing current hover item
-        mMenu->clearHoverItem();
-    }
-    LLFloater::translate(x, y);
-}
-
-//static
-LLTearOffMenu* LLTearOffMenu::create(LLMenuGL* menup)
-{
-<<<<<<< HEAD
-	LLTearOffMenu* tearoffp = new LLTearOffMenu(menup);
-	// keep onscreen
-	gFloaterView->adjustToFitScreen(tearoffp, false);
-	tearoffp->openFloater(LLSD());
-=======
-    LLTearOffMenu* tearoffp = new LLTearOffMenu(menup);
-    // keep onscreen
-    gFloaterView->adjustToFitScreen(tearoffp, FALSE);
-    tearoffp->openFloater(LLSD());
->>>>>>> e1623bb2
-
-    return tearoffp;
-}
-
-void LLTearOffMenu::updateSize()
-{
-    if (mMenu)
-    {
-        S32 floater_header_size = getHeaderHeight();
-        const LLRect &floater_rect = getRect();
-        LLRect new_rect;
-        mMenu->localRectToOtherView(LLRect(-1, mMenu->getRect().getHeight() + floater_header_size, mMenu->getRect().getWidth() + 3, 0), &new_rect, gFloaterView);
-
-        if (floater_rect.getWidth() != new_rect.getWidth()
-            || mTargetHeight != new_rect.getHeight())
-        {
-            // make sure this floater is big enough for menu
-            mTargetHeight = new_rect.getHeight();
-            reshape(new_rect.getWidth(), mTargetHeight);
-
-            // Restore menu position
-            LLRect menu_rect = mMenu->getRect();
-            menu_rect.setOriginAndSize(1, 1,
-                menu_rect.getWidth(), menu_rect.getHeight());
-            mMenu->setRect(menu_rect);
-        }
-    }
-}
-
-void LLTearOffMenu::closeTearOff()
-{
-<<<<<<< HEAD
-	removeChild(mMenu);
-	mOldParent->addChild(mMenu);
-	mMenu->clearHoverItem();
-	mMenu->setFollowsNone();
-	mMenu->setBackgroundVisible(true);
-	mMenu->setVisible(false);
-	mMenu->setTornOff(false);
-	mMenu->setDropShadowed(true);
-=======
-    removeChild(mMenu);
-    mOldParent->addChild(mMenu);
-    mMenu->clearHoverItem();
-    mMenu->setFollowsNone();
-    mMenu->setBackgroundVisible(TRUE);
-    mMenu->setVisible(FALSE);
-    mMenu->setTornOff(FALSE);
-    mMenu->setDropShadowed(TRUE);
->>>>>>> e1623bb2
-    mQuitRequested = true;
-}
-
-LLContextMenuBranch::LLContextMenuBranch(const LLContextMenuBranch::Params& p)
-:   LLMenuItemGL(p)
-{
-    LLContextMenu* branch = static_cast<LLContextMenu*>(p.branch);
-    if (branch)
-    {
-        mBranch = branch->getHandle();
-        branch->hide();
-        branch->setParentMenuItem(this);
-    }
-}
-
-LLContextMenuBranch::~LLContextMenuBranch()
-{
-    if (mBranch.get())
-    {
-        mBranch.get()->die();
-    }
-}
-
-// called to rebuild the draw label
-void LLContextMenuBranch::buildDrawLabel( void )
-{
-<<<<<<< HEAD
-	auto menu = getBranch();
-	if (menu)
-	{
-		// default enablement is this -- if any of the subitems are
-		// enabled, this item is enabled. JC
-		U32 sub_count = menu->getItemCount();
-		U32 i;
-		bool any_enabled = false;
-		for (i = 0; i < sub_count; i++)
-		{
-			LLMenuItemGL* item = menu->getItem(i);
-			item->buildDrawLabel();
-			if (item->getEnabled() && !item->getDrawTextDisabled() )
-			{
-				any_enabled = true;
-				break;
-			}
-		}
-		setDrawTextDisabled(!any_enabled);
-		setEnabled(true);
-	}
-
-	mDrawAccelLabel.clear();
-	std::string st = mDrawAccelLabel;
-	appendAcceleratorString( st );
-	mDrawAccelLabel = st;
-	
-	mDrawBranchLabel = LLMenuGL::BRANCH_SUFFIX;
-}
-
-void	LLContextMenuBranch::showSubMenu()
-{
-	auto menu = getBranch();
-	if(menu)
-	{
-		LLMenuItemGL* menu_item = menu->getParentMenuItem();
-		if (menu_item != NULL && menu_item->getVisible())
-		{
-			S32 center_x;
-			S32 center_y;
-			localPointToScreen(getRect().getWidth(), getRect().getHeight(), &center_x, &center_y);
-			menu->show(center_x, center_y);
-		}
-	}
-=======
-    auto menu = getBranch();
-    if (menu)
-    {
-        // default enablement is this -- if any of the subitems are
-        // enabled, this item is enabled. JC
-        U32 sub_count = menu->getItemCount();
-        U32 i;
-        BOOL any_enabled = FALSE;
-        for (i = 0; i < sub_count; i++)
-        {
-            LLMenuItemGL* item = menu->getItem(i);
-            item->buildDrawLabel();
-            if (item->getEnabled() && !item->getDrawTextDisabled() )
-            {
-                any_enabled = TRUE;
-                break;
-            }
-        }
-        setDrawTextDisabled(!any_enabled);
-        setEnabled(TRUE);
-    }
-
-    mDrawAccelLabel.clear();
-    std::string st = mDrawAccelLabel;
-    appendAcceleratorString( st );
-    mDrawAccelLabel = st;
-
-    mDrawBranchLabel = LLMenuGL::BRANCH_SUFFIX;
-}
-
-void    LLContextMenuBranch::showSubMenu()
-{
-    auto menu = getBranch();
-    if(menu)
-    {
-        LLMenuItemGL* menu_item = menu->getParentMenuItem();
-        if (menu_item != NULL && menu_item->getVisible())
-        {
-            S32 center_x;
-            S32 center_y;
-            localPointToScreen(getRect().getWidth(), getRect().getHeight(), &center_x, &center_y);
-            menu->show(center_x, center_y);
-        }
-    }
->>>>>>> e1623bb2
-}
-
-// onCommit() - do the primary funcationality of the menu item.
-void LLContextMenuBranch::onCommit( void )
-{
-    showSubMenu();
-
-}
-void LLContextMenuBranch::setHighlight( bool highlight )
-{
-    if (highlight == getHighlight()) return;
-    LLMenuItemGL::setHighlight(highlight);
-    auto menu = getBranch();
-    if (menu)
-    {
-        if (highlight)
-        {
-            showSubMenu();
-        }
-        else
-        {
-            menu->hide();
-        }
-    }
-}
-
-
-///////////////////////////////////////////////////////////////////////////////////////////////////////////
-//-----------------------------------------------------------------------------
-// class LLContextMenu
-// A context menu
-//-----------------------------------------------------------------------------
-static LLDefaultChildRegistry::Register<LLContextMenu> context_menu_register("context_menu");
-static MenuRegistry::Register<LLContextMenu> context_menu_register2("context_menu");
-
-
-LLContextMenu::LLContextMenu(const Params& p)
-<<<<<<< HEAD
-:	LLMenuGL(p),
-	mHoveredAnyItem(false),
-	mHoverItem(NULL)
-{
-	//setBackgroundVisible(true);
-=======
-:   LLMenuGL(p),
-    mHoveredAnyItem(FALSE),
-    mHoverItem(NULL)
-{
-    //setBackgroundVisible(TRUE);
->>>>>>> e1623bb2
-}
-
-void LLContextMenu::setVisible(bool visible)
-{
-    if (!visible)
-        hide();
-}
-
-// Takes cursor position in screen space?
-void LLContextMenu::show(S32 x, S32 y, LLView* spawning_view)
-{
-<<<<<<< HEAD
-	if (getChildList()->empty())
-	{
-		// nothing to show, so abort
-		return;
-	}
-	// Save click point for detecting cursor moves before mouse-up.
-	// Must be in local coords to compare with mouseUp events.
-	// If the mouse doesn't move, the menu will stay open ala the Mac.
-	// See also LLMenuGL::showPopup()
-	LLMenuHolderGL::sContextMenuSpawnPos.set(x,y);
-
-	arrangeAndClear();
-
-	S32 width = getRect().getWidth();
-	S32 height = getRect().getHeight();
-	const LLRect menu_region_rect = LLMenuGL::sMenuContainer->getMenuRect();
-	LLView* parent_view = getParent();
-
-	// Open upwards if menu extends past bottom
-	if (y - height < menu_region_rect.mBottom)
-	{
-		if (getParentMenuItem()) // Adjust if this is a submenu
-		{
-			y += height - getParentMenuItem()->getNominalHeight();		
-		}
-		else
-		{
-			y += height;
-		}
-	}
-
-	// Open out to the left if menu extends past right edge
-	if (x + width > menu_region_rect.mRight)
-	{
-		if (getParentMenuItem())
-		{
-			x -= getParentMenuItem()->getRect().getWidth() + width;
-		}
-		else
-		{
-			x -= width;
-		}
-	}
-
-	S32 local_x, local_y;
-	parent_view->screenPointToLocal(x, y, &local_x, &local_y);
-
-	LLRect rect;
-	rect.setLeftTopAndSize(local_x, local_y, width, height);
-	setRect(rect);
-	arrange();
-
-	if (spawning_view)
-	{
-		mSpawningViewHandle = spawning_view->getHandle();
-	}
-	else
-	{
-		mSpawningViewHandle.markDead();
-	}
-	LLView::setVisible(true);
-=======
-    if (getChildList()->empty())
-    {
-        // nothing to show, so abort
-        return;
-    }
-    // Save click point for detecting cursor moves before mouse-up.
-    // Must be in local coords to compare with mouseUp events.
-    // If the mouse doesn't move, the menu will stay open ala the Mac.
-    // See also LLMenuGL::showPopup()
-    LLMenuHolderGL::sContextMenuSpawnPos.set(x,y);
-
-    arrangeAndClear();
-
-    S32 width = getRect().getWidth();
-    S32 height = getRect().getHeight();
-    const LLRect menu_region_rect = LLMenuGL::sMenuContainer->getMenuRect();
-    LLView* parent_view = getParent();
-
-    // Open upwards if menu extends past bottom
-    if (y - height < menu_region_rect.mBottom)
-    {
-        if (getParentMenuItem()) // Adjust if this is a submenu
-        {
-            y += height - getParentMenuItem()->getNominalHeight();
-        }
-        else
-        {
-            y += height;
-        }
-    }
-
-    // Open out to the left if menu extends past right edge
-    if (x + width > menu_region_rect.mRight)
-    {
-        if (getParentMenuItem())
-        {
-            x -= getParentMenuItem()->getRect().getWidth() + width;
-        }
-        else
-        {
-            x -= width;
-        }
-    }
-
-    S32 local_x, local_y;
-    parent_view->screenPointToLocal(x, y, &local_x, &local_y);
-
-    LLRect rect;
-    rect.setLeftTopAndSize(local_x, local_y, width, height);
-    setRect(rect);
-    arrange();
-
-    if (spawning_view)
-    {
-        mSpawningViewHandle = spawning_view->getHandle();
-    }
-    else
-    {
-        mSpawningViewHandle.markDead();
-    }
-    LLView::setVisible(TRUE);
->>>>>>> e1623bb2
-}
-
-void LLContextMenu::hide()
-{
-    if (!getVisible()) return;
-
-<<<<<<< HEAD
-	LLView::setVisible(false);
-
-	if (mHoverItem)
-	{
-		mHoverItem->setHighlight( false );
-	}
-	mHoverItem = NULL;
-=======
-    LLView::setVisible(FALSE);
-
-    if (mHoverItem)
-    {
-        mHoverItem->setHighlight( FALSE );
-    }
-    mHoverItem = NULL;
->>>>>>> e1623bb2
-}
-
-
-bool LLContextMenu::handleHover( S32 x, S32 y, MASK mask )
-{
-<<<<<<< HEAD
-	LLMenuGL::handleHover(x,y,mask);
-
-	bool handled = false;
-
-	LLMenuItemGL *item = getHighlightedItem();
-
-	if (item && item->getEnabled())
-	{
-		getWindow()->setCursor(UI_CURSOR_ARROW);
-		handled = true;
-
-		if (item != mHoverItem)
-		{
-			if (mHoverItem)
-			{
-				mHoverItem->setHighlight( false );
-			}
-			mHoverItem = item;
-			mHoverItem->setHighlight( true );
-		}
-		mHoveredAnyItem = true;
-	}
-	else
-	{
-		// clear out our selection
-		if (mHoverItem)
-		{
-			mHoverItem->setHighlight(false);
-			mHoverItem = NULL;
-		}
-	}
-
-	if( !handled && pointInView( x, y ) )
-	{
-		getWindow()->setCursor(UI_CURSOR_ARROW);
-		handled = true;
-	}
-
-	return handled;
-=======
-    LLMenuGL::handleHover(x,y,mask);
-
-    BOOL handled = FALSE;
-
-    LLMenuItemGL *item = getHighlightedItem();
-
-    if (item && item->getEnabled())
-    {
-        getWindow()->setCursor(UI_CURSOR_ARROW);
-        handled = TRUE;
-
-        if (item != mHoverItem)
-        {
-            if (mHoverItem)
-            {
-                mHoverItem->setHighlight( FALSE );
-            }
-            mHoverItem = item;
-            mHoverItem->setHighlight( TRUE );
-        }
-        mHoveredAnyItem = TRUE;
-    }
-    else
-    {
-        // clear out our selection
-        if (mHoverItem)
-        {
-            mHoverItem->setHighlight(FALSE);
-            mHoverItem = NULL;
-        }
-    }
-
-    if( !handled && pointInView( x, y ) )
-    {
-        getWindow()->setCursor(UI_CURSOR_ARROW);
-        handled = TRUE;
-    }
-
-    return handled;
->>>>>>> e1623bb2
-}
-
-// handleMouseDown and handleMouseUp are handled by LLMenuGL
-
-
-bool LLContextMenu::handleRightMouseDown(S32 x, S32 y, MASK mask)
-{
-<<<<<<< HEAD
-	bool handled = false;
-=======
-    BOOL handled = FALSE;
-
-    // The click was somewhere within our rectangle
-    LLMenuItemGL *item = getHighlightedItem();
->>>>>>> e1623bb2
-
-    S32 local_x = x - getRect().mLeft;
-    S32 local_y = y - getRect().mBottom;
-
-    BOOL clicked_in_menu = pointInView(local_x, local_y) ;
-
-<<<<<<< HEAD
-	bool clicked_in_menu = pointInView(local_x, local_y) ;
-
-	// grab mouse if right clicking anywhere within pie (even deadzone in middle), to detect drag outside of pie
-	if (clicked_in_menu)
-	{
-		// capture mouse cursor as if on initial menu show
-		handled = true;
-	}
-	
-	if (item)
-	{
-		// lie to the item about where the click happened
-		// to make sure it's within the item's rectangle
-		if (item->handleMouseDown( 0, 0, mask ))
-		{
-			handled = true;
-		}
-	}
-=======
-    // grab mouse if right clicking anywhere within pie (even deadzone in middle), to detect drag outside of pie
-    if (clicked_in_menu)
-    {
-        // capture mouse cursor as if on initial menu show
-        handled = TRUE;
-    }
-
-    if (item)
-    {
-        // lie to the item about where the click happened
-        // to make sure it's within the item's rectangle
-        if (item->handleMouseDown( 0, 0, mask ))
-        {
-            handled = TRUE;
-        }
-    }
->>>>>>> e1623bb2
-
-    return handled;
-}
-
-bool LLContextMenu::handleRightMouseUp( S32 x, S32 y, MASK mask )
-{
-    S32 local_x = x - getRect().mLeft;
-    S32 local_y = y - getRect().mBottom;
-
-    if (!mHoveredAnyItem && !pointInView(local_x, local_y))
-    {
-        sMenuContainer->hideMenus();
-        return TRUE;
-    }
-
-<<<<<<< HEAD
-	if (!mHoveredAnyItem && !pointInView(local_x, local_y))
-	{
-		sMenuContainer->hideMenus();
-		return true;
-	}
-=======
->>>>>>> e1623bb2
-
-    BOOL result = handleMouseUp( x, y, mask );
-    mHoveredAnyItem = FALSE;
-
-<<<<<<< HEAD
-	bool result = handleMouseUp( x, y, mask );
-	mHoveredAnyItem = false;
-	
-	return result;
-=======
-    return result;
->>>>>>> e1623bb2
-}
-
-bool LLContextMenu::addChild(LLView* view, S32 tab_group)
-{
-    return addContextChild(view, tab_group);
-}
+/**
+ * @file llmenugl.cpp
+ * @brief LLMenuItemGL base class
+ *
+ * $LicenseInfo:firstyear=2001&license=viewerlgpl$
+ * Second Life Viewer Source Code
+ * Copyright (C) 2010, Linden Research, Inc.
+ *
+ * This library is free software; you can redistribute it and/or
+ * modify it under the terms of the GNU Lesser General Public
+ * License as published by the Free Software Foundation;
+ * version 2.1 of the License only.
+ *
+ * This library is distributed in the hope that it will be useful,
+ * but WITHOUT ANY WARRANTY; without even the implied warranty of
+ * MERCHANTABILITY or FITNESS FOR A PARTICULAR PURPOSE.  See the GNU
+ * Lesser General Public License for more details.
+ *
+ * You should have received a copy of the GNU Lesser General Public
+ * License along with this library; if not, write to the Free Software
+ * Foundation, Inc., 51 Franklin Street, Fifth Floor, Boston, MA  02110-1301  USA
+ *
+ * Linden Research, Inc., 945 Battery Street, San Francisco, CA  94111  USA
+ * $/LicenseInfo$
+ */
+
+//*****************************************************************************
+//
+// This file contains the opengl based menu implementation.
+//
+// NOTES: A menu label is split into 4 columns. The left column, the
+// label colum, the accelerator column, and the right column. The left
+// column is used for displaying boolean values for toggle and check
+// controls. The right column is used for submenus.
+//
+//*****************************************************************************
+
+//#include "llviewerprecompiledheaders.h"
+#include "linden_common.h"
+
+#include "llmenugl.h"
+
+#include "llgl.h"
+#include "llmath.h"
+#include "llrender.h"
+#include "llfocusmgr.h"
+#include "llcoord.h"
+#include "llwindow.h"
+#include "llcriticaldamp.h"
+#include "lluictrlfactory.h"
+
+#include "llbutton.h"
+#include "llfontgl.h"
+#include "llresmgr.h"
+#include "lltrans.h"
+#include "llui.h"
+
+#include "llstl.h"
+
+#include "v2math.h"
+#include <set>
+#include <boost/tokenizer.hpp>
+
+// static
+LLMenuHolderGL *LLMenuGL::sMenuContainer = NULL;
+view_listener_t::listener_map_t view_listener_t::sListeners;
+
+S32 MENU_BAR_HEIGHT = 18;
+S32 MENU_BAR_WIDTH = 410;
+
+///============================================================================
+/// Local function declarations, constants, enums, and typedefs
+///============================================================================
+
+const S32 LABEL_BOTTOM_PAD_PIXELS = 2;
+
+const U32 LEFT_PAD_PIXELS = 3;
+const U32 LEFT_WIDTH_PIXELS = 15;
+const U32 LEFT_PLAIN_PIXELS = LEFT_PAD_PIXELS + LEFT_WIDTH_PIXELS;
+
+const U32 RIGHT_PAD_PIXELS = 7;
+const U32 RIGHT_WIDTH_PIXELS = 15;
+const U32 RIGHT_PLAIN_PIXELS = RIGHT_PAD_PIXELS + RIGHT_WIDTH_PIXELS;
+
+const U32 PLAIN_PAD_PIXELS = LEFT_PAD_PIXELS + LEFT_WIDTH_PIXELS + RIGHT_PAD_PIXELS + RIGHT_WIDTH_PIXELS;
+
+const U32 BRIEF_PAD_PIXELS = 2;
+
+const U32 SEPARATOR_HEIGHT_PIXELS = 8;
+const S32 TEAROFF_SEPARATOR_HEIGHT_PIXELS = 10;
+const S32 MENU_ITEM_PADDING = 4;
+
+const std::string SEPARATOR_NAME("separator");
+const std::string VERTICAL_SEPARATOR_LABEL( "|" );
+
+const std::string LLMenuGL::BOOLEAN_TRUE_PREFIX( "\xE2\x9C\x94" ); // U+2714 HEAVY CHECK MARK
+const std::string LLMenuGL::BRANCH_SUFFIX( "\xe2\x96\xb8" ); // U+25B6 BLACK RIGHT-POINTING TRIANGLE
+const std::string LLMenuGL::ARROW_UP  ("^^^^^^^");
+const std::string LLMenuGL::ARROW_DOWN("vvvvvvv");
+
+const F32 MAX_MOUSE_SLOPE_SUB_MENU = 0.9f;
+
+bool LLMenuGL::sKeyboardMode = false;
+
+LLHandle<LLView> LLMenuHolderGL::sItemLastSelectedHandle;
+LLFrameTimer LLMenuHolderGL::sItemActivationTimer;
+
+const F32 ACTIVATE_HIGHLIGHT_TIME = 0.3f;
+
+static MenuRegistry::Register<LLMenuItemGL> register_menu_item("menu_item");
+static MenuRegistry::Register<LLMenuItemSeparatorGL> register_separator("menu_item_separator");
+static MenuRegistry::Register<LLMenuItemCallGL> register_menu_item_call("menu_item_call");
+static MenuRegistry::Register<LLMenuItemCheckGL> register_menu_item_check("menu_item_check");
+// Created programmatically but we need to specify custom colors in xml
+static MenuRegistry::Register<LLMenuItemTearOffGL> register_menu_item_tear_off("menu_item_tear_off");
+static MenuRegistry::Register<LLMenuGL> register_menu("menu");
+
+static LLDefaultChildRegistry::Register<LLMenuGL> register_menu_default("menu");
+
+
+
+///============================================================================
+/// Class LLMenuItemGL
+///============================================================================
+
+LLMenuItemGL::Params::Params()
+:   shortcut("shortcut"),
+    jump_key("jump_key", KEY_NONE),
+    use_mac_ctrl("use_mac_ctrl", false),
+    allow_key_repeat("allow_key_repeat", false),
+    rect("rect"),
+    left("left"),
+    top("top"),
+    right("right"),
+    bottom("bottom"),
+    width("width"),
+    height("height"),
+    bottom_delta("bottom_delta"),
+    left_delta("left_delta"),
+    enabled_color("enabled_color"),
+    disabled_color("disabled_color"),
+    highlight_bg_color("highlight_bg_color"),
+    highlight_fg_color("highlight_fg_color")
+{
+    changeDefault(mouse_opaque, true);
+}
+
+// Default constructor
+LLMenuItemGL::LLMenuItemGL(const LLMenuItemGL::Params& p)
+:   LLUICtrl(p),
+    mJumpKey(p.jump_key),
+    mAllowKeyRepeat(p.allow_key_repeat),
+    mHighlight( false ),
+    mGotHover( false ),
+    mBriefItem( false ),
+    mDrawTextDisabled( false ),
+    mFont(p.font),
+    mAcceleratorKey(KEY_NONE),
+    mAcceleratorMask(MASK_NONE),
+    mLabel(p.label.isProvided() ? p.label() : p.name()),
+    mEnabledColor(p.enabled_color()),
+    mDisabledColor(p.disabled_color()),
+    mHighlightBackground(p.highlight_bg_color()),
+    mHighlightForeground(p.highlight_fg_color())
+{
+#ifdef LL_DARWIN
+    // See if this Mac accelerator should really use the ctrl key and not get mapped to cmd
+    bool useMacCtrl = p.use_mac_ctrl;
+#endif // LL_DARWIN
+
+    std::string shortcut = p.shortcut;
+    if (shortcut.find("control") != shortcut.npos)
+    {
+#ifdef LL_DARWIN
+        if ( useMacCtrl )
+        {
+            mAcceleratorMask |= MASK_MAC_CONTROL;
+        }
+#endif // LL_DARWIN
+        mAcceleratorMask |= MASK_CONTROL;
+    }
+    if (shortcut.find("alt") != shortcut.npos)
+    {
+        mAcceleratorMask |= MASK_ALT;
+    }
+    if (shortcut.find("shift") != shortcut.npos)
+    {
+        mAcceleratorMask |= MASK_SHIFT;
+    }
+    S32 pipe_pos = shortcut.rfind("|");
+    std::string key_str = shortcut.substr(pipe_pos+1);
+
+    LLKeyboard::keyFromString(key_str, &mAcceleratorKey);
+
+    LL_DEBUGS("HotKeys") << "Process short cut key: shortcut: " << shortcut
+        << ", key str: " << key_str
+        << ", accelerator mask: " << mAcceleratorMask
+        << ", accelerator key: " << mAcceleratorKey
+        << LL_ENDL;
+}
+
+//virtual
+void LLMenuItemGL::setValue(const LLSD& value)
+{
+    setLabel(value.asString());
+}
+
+//virtual
+LLSD LLMenuItemGL::getValue() const
+{
+    return getLabel();
+}
+
+//virtual
+bool LLMenuItemGL::hasAccelerator(const KEY &key, const MASK &mask) const
+{
+    return (mAcceleratorKey == key) && (mAcceleratorMask == mask);
+}
+
+//virtual
+bool LLMenuItemGL::handleAcceleratorKey(KEY key, MASK mask)
+{
+    if( getEnabled() && (!gKeyboard->getKeyRepeated(key) || mAllowKeyRepeat) && (key == mAcceleratorKey) && (mask == (mAcceleratorMask & MASK_NORMALKEYS)) )
+    {
+        onCommit();
+        return true;
+    }
+    return false;
+}
+
+bool LLMenuItemGL::handleHover(S32 x, S32 y, MASK mask)
+{
+    getWindow()->setCursor(UI_CURSOR_ARROW);
+    return true;
+}
+
+//virtual
+bool LLMenuItemGL::handleRightMouseDown(S32 x, S32 y, MASK mask)
+{
+    return LLUICtrl::handleRightMouseDown(x,y,mask);
+}
+
+void LLMenuItemGL::onMouseEnter(S32 x, S32 y, MASK mask)
+{
+    setHover(true);
+    LLUICtrl::onMouseEnter(x,y,mask);
+}
+
+void LLMenuItemGL::onMouseLeave(S32 x, S32 y, MASK mask)
+{
+    setHover(false);
+    LLUICtrl::onMouseLeave(x,y,mask);
+}
+
+//virtual
+bool LLMenuItemGL::handleRightMouseUp(S32 x, S32 y, MASK mask)
+{
+    // If this event came from a right-click context menu spawn,
+    // process as a left-click to allow menu items to be hit
+    if (LLMenuHolderGL::sContextMenuSpawnPos.mX != S32_MAX
+        || LLMenuHolderGL::sContextMenuSpawnPos.mY != S32_MAX)
+    {
+        bool handled = handleMouseUp(x, y, mask);
+        return handled;
+    }
+    return LLUICtrl::handleRightMouseUp(x,y,mask);
+}
+
+// This function checks to see if the accelerator key is already in use;
+// if not, it will be added to the list
+bool LLMenuItemGL::addToAcceleratorList(std::list <LLMenuKeyboardBinding*> *listp)
+{
+    LLMenuKeyboardBinding *accelerator = NULL;
+
+    if (mAcceleratorKey != KEY_NONE)
+    {
+        std::list<LLMenuKeyboardBinding*>::iterator list_it;
+        for (list_it = listp->begin(); list_it != listp->end(); ++list_it)
+        {
+            accelerator = *list_it;
+            if ((accelerator->mKey == mAcceleratorKey) && (accelerator->mMask == (mAcceleratorMask & MASK_NORMALKEYS)))
+            {
+
+            // *NOTE: get calling code to throw up warning or route
+            // warning messages back to app-provided output
+            //  std::string warning;
+            //  warning.append("Duplicate key binding <");
+            //  appendAcceleratorString( warning );
+            //  warning.append("> for menu items:\n    ");
+            //  warning.append(accelerator->mName);
+            //  warning.append("\n    ");
+            //  warning.append(mLabel);
+
+            //  LL_WARNS() << warning << LL_ENDL;
+            //  LLAlertDialog::modalAlert(warning);
+                return false;
+            }
+        }
+        if (!accelerator)
+        {
+            accelerator = new LLMenuKeyboardBinding;
+            if (accelerator)
+            {
+                accelerator->mKey = mAcceleratorKey;
+                accelerator->mMask = (mAcceleratorMask & MASK_NORMALKEYS);
+//              accelerator->mName = mLabel;
+            }
+            listp->push_back(accelerator);//addData(accelerator);
+        }
+    }
+    return true;
+}
+
+// This function appends the character string representation of
+// the current accelerator key and mask to the provided string.
+void LLMenuItemGL::appendAcceleratorString( std::string& st ) const
+{
+    st = LLKeyboard::stringFromAccelerator( mAcceleratorMask, mAcceleratorKey );
+    LL_DEBUGS("HotKeys") << "appendAcceleratorString: " << st << LL_ENDL;
+}
+
+void LLMenuItemGL::setJumpKey(KEY key)
+{
+    mJumpKey = LLStringOps::toUpper((char)key);
+}
+
+
+// virtual
+U32 LLMenuItemGL::getNominalHeight( void ) const
+{
+    return mFont->getLineHeight() + MENU_ITEM_PADDING;
+}
+
+//virtual
+void LLMenuItemGL::setBriefItem(bool brief)
+{
+    mBriefItem = brief;
+}
+
+//virtual
+bool LLMenuItemGL::isBriefItem() const
+{
+    return mBriefItem;
+}
+
+// Get the parent menu for this item
+LLMenuGL* LLMenuItemGL::getMenu() const
+{
+    return (LLMenuGL*) getParent();
+}
+
+
+// getNominalWidth() - returns the normal width of this control in
+// pixels - this is used for calculating the widest item, as well as
+// for horizontal arrangement.
+U32 LLMenuItemGL::getNominalWidth( void ) const
+{
+    U32 width;
+
+    if (mBriefItem)
+    {
+        width = BRIEF_PAD_PIXELS;
+    }
+    else
+    {
+        width = PLAIN_PAD_PIXELS;
+    }
+
+    if( KEY_NONE != mAcceleratorKey )
+    {
+        width += getMenu()->getShortcutPad();
+        std::string temp;
+        appendAcceleratorString( temp );
+        width += mFont->getWidth( temp );
+    }
+    width += mFont->getWidth( mLabel.getWString().c_str() );
+    return width;
+}
+
+// called to rebuild the draw label
+void LLMenuItemGL::buildDrawLabel( void )
+{
+    mDrawAccelLabel.clear();
+    std::string st = mDrawAccelLabel.getString();
+    appendAcceleratorString( st );
+    mDrawAccelLabel = st;
+}
+
+void LLMenuItemGL::onCommit( void )
+{
+    // Check torn-off status to allow left-arrow keyboard navigation back
+    // to parent menu.
+    // Also, don't hide if item triggered by keyboard shortcut (and hence
+    // parent not visible).
+    if (!getMenu()->getTornOff()
+        && getMenu()->getVisible())
+    {
+        LLMenuGL::sMenuContainer->hideMenus();
+    }
+
+    LLUICtrl::onCommit();
+}
+
+// set the hover status (called by it's menu)
+ void LLMenuItemGL::setHighlight( bool highlight )
+{
+    if (highlight)
+    {
+        getMenu()->clearHoverItem();
+    }
+
+    if (mHighlight != highlight)
+    {
+        dirtyRect();
+    }
+
+    mHighlight = highlight;
+}
+
+
+bool LLMenuItemGL::handleKeyHere( KEY key, MASK mask )
+{
+    if (getHighlight() &&
+        getMenu()->isOpen())
+    {
+        if (key == KEY_UP)
+        {
+            // switch to keyboard navigation mode
+            LLMenuGL::setKeyboardMode(true);
+
+            getMenu()->highlightPrevItem(this);
+            return true;
+        }
+        else if (key == KEY_DOWN)
+        {
+            // switch to keyboard navigation mode
+            LLMenuGL::setKeyboardMode(true);
+
+            getMenu()->highlightNextItem(this);
+            return true;
+        }
+        else if (key == KEY_RETURN && mask == MASK_NONE)
+        {
+            // switch to keyboard navigation mode
+            LLMenuGL::setKeyboardMode(true);
+
+            onCommit();
+            return true;
+        }
+    }
+
+    return false;
+}
+
+bool LLMenuItemGL::handleMouseUp( S32 x, S32 y, MASK mask)
+{
+    // switch to mouse navigation mode
+    LLMenuGL::setKeyboardMode(false);
+
+    onCommit();
+    make_ui_sound("UISndClickRelease");
+    return LLView::handleMouseUp(x, y, mask);
+}
+
+bool LLMenuItemGL::handleMouseDown( S32 x, S32 y, MASK mask)
+{
+    // switch to mouse navigation mode
+    LLMenuGL::setKeyboardMode(false);
+
+    setHighlight(true);
+    return LLView::handleMouseDown(x, y, mask);
+}
+
+bool LLMenuItemGL::handleScrollWheel( S32 x, S32 y, S32 clicks )
+{
+    // If the menu is scrollable let it handle the wheel event.
+    return !getMenu()->isScrollable();
+}
+
+void LLMenuItemGL::draw( void )
+{
+    // *FIX: This can be optimized by using switches. Want to avoid
+    // that until the functionality is finalized.
+
+    // HACK: Brief items don't highlight.  Pie menu takes care of it.  JC
+    // let disabled items be highlighted, just don't draw them as such
+    if( getEnabled() && getHighlight() && !mBriefItem)
+    {
+        gGL.color4fv( mHighlightBackground.get().mV );
+
+        gl_rect_2d( 0, getRect().getHeight(), getRect().getWidth(), 0 );
+    }
+
+    LLColor4 color;
+
+    if ( getEnabled() && getHighlight() )
+    {
+        color = mHighlightForeground.get();
+    }
+    else if( getEnabled() && !mDrawTextDisabled )
+    {
+        color = mEnabledColor.get();
+    }
+    else
+    {
+        color = mDisabledColor.get();
+    }
+
+    // Highlight if needed
+    if( ll::ui::SearchableControl::getHighlighted() )
+        color = ll::ui::SearchableControl::getHighlightColor();
+
+    // Draw the text on top.
+    if (mBriefItem)
+    {
+        mFont->render( mLabel, 0, BRIEF_PAD_PIXELS / 2, 0, color,
+                       LLFontGL::LEFT, LLFontGL::BOTTOM, LLFontGL::NORMAL);
+    }
+    else
+    {
+        if( !mDrawBoolLabel.empty() )
+        {
+            mFont->render( mDrawBoolLabel.getWString(), 0, (F32)LEFT_PAD_PIXELS, ((F32)MENU_ITEM_PADDING / 2.f), color,
+                           LLFontGL::LEFT, LLFontGL::BOTTOM, LLFontGL::NORMAL, LLFontGL::NO_SHADOW, S32_MAX, S32_MAX, NULL, false );
+        }
+        mFont->render( mLabel.getWString(), 0, (F32)LEFT_PLAIN_PIXELS, ((F32)MENU_ITEM_PADDING / 2.f), color,
+                       LLFontGL::LEFT, LLFontGL::BOTTOM, LLFontGL::NORMAL, LLFontGL::NO_SHADOW, S32_MAX, S32_MAX, NULL, false );
+        if( !mDrawAccelLabel.empty() )
+        {
+            mFont->render( mDrawAccelLabel.getWString(), 0, (F32)getRect().mRight - (F32)RIGHT_PLAIN_PIXELS, ((F32)MENU_ITEM_PADDING / 2.f), color,
+                           LLFontGL::RIGHT, LLFontGL::BOTTOM, LLFontGL::NORMAL, LLFontGL::NO_SHADOW, S32_MAX, S32_MAX, NULL, false );
+        }
+        if( !mDrawBranchLabel.empty() )
+        {
+            mFont->render( mDrawBranchLabel.getWString(), 0, (F32)getRect().mRight - (F32)RIGHT_PAD_PIXELS, ((F32)MENU_ITEM_PADDING / 2.f), color,
+                           LLFontGL::RIGHT, LLFontGL::BOTTOM, LLFontGL::NORMAL, LLFontGL::NO_SHADOW, S32_MAX, S32_MAX, NULL, false );
+        }
+    }
+
+    // underline "jump" key only when keyboard navigation has been initiated
+    if (getMenu()->jumpKeysActive() && LLMenuGL::getKeyboardMode())
+    {
+        std::string upper_case_label = mLabel.getString();
+        LLStringUtil::toUpper(upper_case_label);
+        std::string::size_type offset = upper_case_label.find(mJumpKey);
+        if (offset != std::string::npos)
+        {
+            S32 x_begin = LEFT_PLAIN_PIXELS + mFont->getWidth(mLabel, 0, offset);
+            S32 x_end = LEFT_PLAIN_PIXELS + mFont->getWidth(mLabel, 0, offset + 1);
+            gl_line_2d(x_begin, (MENU_ITEM_PADDING / 2) + 1, x_end, (MENU_ITEM_PADDING / 2) + 1);
+        }
+    }
+}
+
+bool LLMenuItemGL::setLabelArg( const std::string& key, const LLStringExplicit& text )
+{
+    mLabel.setArg(key, text);
+    return true;
+}
+
+void LLMenuItemGL::onVisibilityChange(bool new_visibility)
+{
+    if (getMenu())
+    {
+        getMenu()->needsArrange();
+    }
+    LLView::onVisibilityChange(new_visibility);
+}
+
+//~~~~~~~~~~~~~~~~~~~~~~~~~~~~~~~~~~~~~~~~~~~~~~~~~~~~~~~~~~~~~~~~~~~~~~~~~~~~~
+// Class LLMenuItemSeparatorGL
+//
+// This class represents a separator.
+//~~~~~~~~~~~~~~~~~~~~~~~~~~~~~~~~~~~~~~~~~~~~~~~~~~~~~~~~~~~~~~~~~~~~~~~~~~~~~
+LLMenuItemSeparatorGL::Params::Params()
+    : on_visible("on_visible")
+{
+}
+
+LLMenuItemSeparatorGL::LLMenuItemSeparatorGL(const LLMenuItemSeparatorGL::Params& p) :
+    LLMenuItemGL( p )
+{
+    if (p.on_visible.isProvided())
+    {
+        mVisibleSignal.connect(initEnableCallback(p.on_visible));
+    }
+}
+
+//virtual
+U32 LLMenuItemSeparatorGL::getNominalHeight( void ) const
+{
+    return SEPARATOR_HEIGHT_PIXELS;
+}
+
+void LLMenuItemSeparatorGL::draw( void )
+{
+    gGL.color4fv( mDisabledColor.get().mV );
+    const S32 y = getRect().getHeight() / 2;
+    const S32 PAD = 6;
+    gl_line_2d( PAD, y, getRect().getWidth() - PAD, y );
+}
+
+void LLMenuItemSeparatorGL::buildDrawLabel( void )
+{
+    if (mVisibleSignal.num_slots() > 0)
+    {
+        bool visible = mVisibleSignal(this, LLSD());
+        setVisible(visible);
+    }
+}
+
+bool LLMenuItemSeparatorGL::handleMouseDown(S32 x, S32 y, MASK mask)
+{
+    LLMenuGL* parent_menu = getMenu();
+    if (y > getRect().getHeight() / 2)
+    {
+        // the menu items are in the child list in bottom up order
+        LLView* prev_menu_item = parent_menu->findNextSibling(this);
+        return (prev_menu_item && prev_menu_item->getVisible() && prev_menu_item->getEnabled()) ? prev_menu_item->handleMouseDown(x, prev_menu_item->getRect().getHeight(), mask) : false;
+    }
+    else
+    {
+        LLView* next_menu_item = parent_menu->findPrevSibling(this);
+        return (next_menu_item && next_menu_item->getVisible() && next_menu_item->getEnabled()) ? next_menu_item->handleMouseDown(x, 0, mask) : false;
+    }
+}
+
+bool LLMenuItemSeparatorGL::handleMouseUp(S32 x, S32 y, MASK mask)
+{
+    LLMenuGL* parent_menu = getMenu();
+    if (y > getRect().getHeight() / 2)
+    {
+        LLView* prev_menu_item = parent_menu->findNextSibling(this);
+        return (prev_menu_item && prev_menu_item->getVisible() && prev_menu_item->getEnabled()) ? prev_menu_item->handleMouseUp(x, prev_menu_item->getRect().getHeight(), mask) : false;
+    }
+    else
+    {
+        LLView* next_menu_item = parent_menu->findPrevSibling(this);
+        return (next_menu_item && next_menu_item->getVisible() && next_menu_item->getEnabled()) ? next_menu_item->handleMouseUp(x, 0, mask) : false;
+    }
+}
+
+bool LLMenuItemSeparatorGL::handleHover(S32 x, S32 y, MASK mask)
+{
+    LLMenuGL* parent_menu = getMenu();
+    if (y > getRect().getHeight() / 2)
+    {
+        parent_menu->highlightPrevItem(this, false);
+        return false;
+    }
+    else
+    {
+        parent_menu->highlightNextItem(this, false);
+        return false;
+    }
+}
+
+//~~~~~~~~~~~~~~~~~~~~~~~~~~~~~~~~~~~~~~~~~~~~~~~~~~~~~~~~~~~~~~~~~~~~~~~~~~~~~
+// Class LLMenuItemVerticalSeparatorGL
+//
+// This class represents a vertical separator.
+//~~~~~~~~~~~~~~~~~~~~~~~~~~~~~~~~~~~~~~~~~~~~~~~~~~~~~~~~~~~~~~~~~~~~~~~~~~~~~
+
+class LLMenuItemVerticalSeparatorGL
+:   public LLMenuItemSeparatorGL
+{
+public:
+    LLMenuItemVerticalSeparatorGL( void );
+
+    virtual bool handleMouseDown(S32 x, S32 y, MASK mask) { return false; }
+};
+
+LLMenuItemVerticalSeparatorGL::LLMenuItemVerticalSeparatorGL( void )
+{
+    setLabel( VERTICAL_SEPARATOR_LABEL );
+}
+
+//~~~~~~~~~~~~~~~~~~~~~~~~~~~~~~~~~~~~~~~~~~~~~~~~~~~~~~~~~~~~~~~~~~~~~~~~~~~~~
+// Class LLMenuItemTearOffGL
+//~~~~~~~~~~~~~~~~~~~~~~~~~~~~~~~~~~~~~~~~~~~~~~~~~~~~~~~~~~~~~~~~~~~~~~~~~~~~~
+LLMenuItemTearOffGL::LLMenuItemTearOffGL(const LLMenuItemTearOffGL::Params& p)
+:   LLMenuItemGL(p)
+{
+}
+
+// Returns the first floater ancestor if there is one
+LLFloater* LLMenuItemTearOffGL::getParentFloater()
+{
+    LLView* parent_view = getMenu();
+
+    while (parent_view)
+    {
+        if (dynamic_cast<LLFloater*>(parent_view))
+        {
+            return dynamic_cast<LLFloater*>(parent_view);
+        }
+
+        bool parent_is_menu = dynamic_cast<LLMenuGL*>(parent_view) && !dynamic_cast<LLMenuBarGL*>(parent_view);
+
+        if (parent_is_menu)
+        {
+            // use menu parent
+            parent_view =  dynamic_cast<LLMenuGL*>(parent_view)->getParentMenuItem();
+        }
+        else
+        {
+            // just use regular view parent
+            parent_view = parent_view->getParent();
+        }
+    }
+
+    return NULL;
+}
+
+void LLMenuItemTearOffGL::onCommit()
+{
+    if (getMenu()->getTornOff())
+    {
+        LLTearOffMenu * torn_off_menu = dynamic_cast<LLTearOffMenu*>(getMenu()->getParent());
+        if (torn_off_menu)
+        {
+            torn_off_menu->closeFloater();
+        }
+    }
+    else
+    {
+        // transfer keyboard focus and highlight to first real item in list
+        if (getHighlight())
+        {
+            getMenu()->highlightNextItem(this);
+        }
+
+        getMenu()->needsArrange();
+
+        LLFloater* parent_floater = getParentFloater();
+        LLFloater* tear_off_menu = LLTearOffMenu::create(getMenu());
+
+        if (tear_off_menu)
+        {
+            if (parent_floater)
+            {
+                parent_floater->addDependentFloater(tear_off_menu, false);
+            }
+
+            // give focus to torn off menu because it will have
+            // been taken away when parent menu closes
+            tear_off_menu->setFocus(true);
+        }
+    }
+    LLMenuItemGL::onCommit();
+}
+
+void LLMenuItemTearOffGL::draw()
+{
+    // disabled items can be highlighted, but shouldn't render as such
+    if( getEnabled() && getHighlight() && !isBriefItem())
+    {
+        gGL.color4fv( mHighlightBackground.get().mV );
+        gl_rect_2d( 0, getRect().getHeight(), getRect().getWidth(), 0 );
+    }
+
+    if (getEnabled())
+    {
+        gGL.color4fv( mEnabledColor.get().mV );
+    }
+    else
+    {
+        gGL.color4fv( mDisabledColor.get().mV );
+    }
+    const S32 y = getRect().getHeight() / 3;
+    const S32 PAD = 6;
+    gl_line_2d( PAD, y, getRect().getWidth() - PAD, y );
+    gl_line_2d( PAD, y * 2, getRect().getWidth() - PAD, y * 2 );
+}
+
+U32 LLMenuItemTearOffGL::getNominalHeight( void ) const
+{
+    return TEAROFF_SEPARATOR_HEIGHT_PIXELS;
+}
+
+///============================================================================
+/// Class LLMenuItemCallGL
+///============================================================================
+
+LLMenuItemCallGL::LLMenuItemCallGL(const LLMenuItemCallGL::Params& p)
+:   LLMenuItemGL(p)
+{
+}
+
+void LLMenuItemCallGL::initFromParams(const Params& p)
+{
+    if (p.on_visible.isProvided())
+    {
+        mVisibleSignal.connect(initEnableCallback(p.on_visible));
+    }
+    if (p.on_enable.isProvided())
+    {
+        setEnableCallback(initEnableCallback(p.on_enable));
+        // Set the enabled control variable (for backwards compatability)
+        if (p.on_enable.control_name.isProvided() && !p.on_enable.control_name().empty())
+        {
+            LLControlVariable* control = findControl(p.on_enable.control_name());
+            if (control)
+            {
+                setEnabledControlVariable(control);
+            }
+            else
+            {
+                LL_WARNS() << "Failed to assign 'enabled' control variable to menu " << getName()
+                            << ": control " << p.on_enable.control_name()
+                            << " does not exist." << LL_ENDL;
+            }
+        }
+    }
+    if (p.on_click.isProvided())
+    {
+        setCommitCallback(initCommitCallback(p.on_click));
+    }
+
+    LLUICtrl::initFromParams(p);
+}
+
+void LLMenuItemCallGL::onCommit( void )
+{
+    // RN: menu item can be deleted in callback, so beware
+    getMenu()->setItemLastSelected( this );
+
+    LLMenuItemGL::onCommit();
+}
+
+void LLMenuItemCallGL::updateEnabled( void )
+{
+    if (mEnableSignal.num_slots() > 0)
+    {
+        bool enabled = mEnableSignal(this, LLSD());
+        if (mEnabledControlVariable)
+        {
+            if (!enabled)
+            {
+                // callback overrides control variable; this will call setEnabled()
+                mEnabledControlVariable->set(false);
+            }
+        }
+        else
+        {
+            setEnabled(enabled);
+        }
+    }
+}
+
+void LLMenuItemCallGL::updateVisible( void )
+{
+    if (mVisibleSignal.num_slots() > 0)
+    {
+        bool visible = mVisibleSignal(this, LLSD());
+        setVisible(visible);
+    }
+}
+
+void LLMenuItemCallGL::buildDrawLabel( void )
+{
+    updateEnabled();
+    updateVisible();
+    LLMenuItemGL::buildDrawLabel();
+}
+
+bool LLMenuItemCallGL::handleKeyHere( KEY key, MASK mask )
+{
+    return LLMenuItemGL::handleKeyHere(key, mask);
+}
+
+bool LLMenuItemCallGL::handleAcceleratorKey( KEY key, MASK mask )
+{
+    if( (!gKeyboard->getKeyRepeated(key) || getAllowKeyRepeat()) && (key == mAcceleratorKey) && (mask == (mAcceleratorMask & MASK_NORMALKEYS)) )
+    {
+        updateEnabled();
+        if (getEnabled())
+        {
+            onCommit();
+            return true;
+        }
+    }
+    return false;
+}
+
+// handleRightMouseUp moved into base class LLMenuItemGL so clicks are
+// handled for all menu item types
+
+///============================================================================
+/// Class LLMenuItemCheckGL
+///============================================================================
+LLMenuItemCheckGL::LLMenuItemCheckGL (const LLMenuItemCheckGL::Params& p)
+:   LLMenuItemCallGL(p)
+{
+}
+
+void LLMenuItemCheckGL::initFromParams(const Params& p)
+{
+    if (p.on_check.isProvided())
+    {
+        setCheckCallback(initEnableCallback(p.on_check));
+        // Set the control name (for backwards compatability)
+        if (p.on_check.control_name.isProvided() && !p.on_check.control_name().empty())
+        {
+            setControlName(p.on_check.control_name());
+        }
+    }
+
+    LLMenuItemCallGL::initFromParams(p);
+}
+
+void LLMenuItemCheckGL::onCommit( void )
+{
+    LLMenuItemCallGL::onCommit();
+}
+
+//virtual
+void LLMenuItemCheckGL::setValue(const LLSD& value)
+{
+    LLUICtrl::setValue(value);
+    if(value.asBoolean())
+    {
+        mDrawBoolLabel = LLMenuGL::BOOLEAN_TRUE_PREFIX;
+    }
+    else
+    {
+        mDrawBoolLabel.clear();
+    }
+}
+
+//virtual
+LLSD LLMenuItemCheckGL::getValue() const
+{
+    // Get our boolean value from the view model.
+    // If we don't override this method then the implementation from
+    // LLMenuItemGL will return a string. (EXT-8501)
+    return LLUICtrl::getValue();
+}
+
+// called to rebuild the draw label
+void LLMenuItemCheckGL::buildDrawLabel( void )
+{
+    // Note: mCheckSignal() returns true if no callbacks are set
+    bool checked = mCheckSignal(this, LLSD());
+    if (mControlVariable)
+    {
+        if (!checked)
+            setControlValue(false); // callback overrides control variable; this will call setValue()
+    }
+    else
+    {
+        setValue(checked);
+    }
+    if(getValue().asBoolean())
+    {
+        mDrawBoolLabel = LLMenuGL::BOOLEAN_TRUE_PREFIX;
+    }
+    else
+    {
+        mDrawBoolLabel.clear();
+    }
+    LLMenuItemCallGL::buildDrawLabel();
+}
+
+///============================================================================
+/// Class LLMenuItemBranchGL
+///============================================================================
+LLMenuItemBranchGL::LLMenuItemBranchGL(const LLMenuItemBranchGL::Params& p)
+  : LLMenuItemGL(p)
+{
+    LLMenuGL* branch = p.branch;
+    if (branch)
+    {
+        mBranchHandle = branch->getHandle();
+        branch->setVisible(false);
+        branch->setParentMenuItem(this);
+    }
+}
+
+LLMenuItemBranchGL::~LLMenuItemBranchGL()
+{
+    if (mBranchHandle.get())
+    {
+        mBranchHandle.get()->die();
+    }
+}
+
+
+
+// virtual
+LLView* LLMenuItemBranchGL::getChildView(const std::string& name, bool recurse) const
+{
+    LLMenuGL* branch = getBranch();
+    if (branch)
+    {
+        if (branch->getName() == name)
+        {
+            return branch;
+        }
+
+        // Always recurse on branches
+        return branch->getChildView(name, recurse);
+    }
+
+    return LLView::getChildView(name, recurse);
+}
+
+LLView* LLMenuItemBranchGL::findChildView(const std::string& name, bool recurse) const
+{
+    LLMenuGL* branch = getBranch();
+    if (branch)
+    {
+        if (branch->getName() == name)
+        {
+            return branch;
+        }
+
+        // Always recurse on branches
+        return branch->findChildView(name, recurse);
+    }
+
+    return LLView::findChildView(name, recurse);
+}
+
+// virtual
+bool LLMenuItemBranchGL::handleMouseUp(S32 x, S32 y, MASK mask)
+{
+    // switch to mouse navigation mode
+    LLMenuGL::setKeyboardMode(false);
+
+    onCommit();
+    make_ui_sound("UISndClickRelease");
+    return true;
+}
+
+bool LLMenuItemBranchGL::hasAccelerator(const KEY &key, const MASK &mask) const
+{
+    return getBranch() && getBranch()->hasAccelerator(key, mask);
+}
+
+bool LLMenuItemBranchGL::handleAcceleratorKey(KEY key, MASK mask)
+{
+    return getBranch() && getBranch()->handleAcceleratorKey(key, mask);
+}
+
+// This function checks to see if the accelerator key is already in use;
+// if not, it will be added to the list
+bool LLMenuItemBranchGL::addToAcceleratorList(std::list<LLMenuKeyboardBinding*> *listp)
+{
+    LLMenuGL* branch = getBranch();
+    if (!branch)
+        return false;
+
+    U32 item_count = branch->getItemCount();
+    LLMenuItemGL *item;
+
+    while (item_count--)
+    {
+        if ((item = branch->getItem(item_count)))
+        {
+            return item->addToAcceleratorList(listp);
+        }
+    }
+
+    return false;
+}
+
+
+// called to rebuild the draw label
+void LLMenuItemBranchGL::buildDrawLabel( void )
+{
+    mDrawAccelLabel.clear();
+    std::string st = mDrawAccelLabel;
+    appendAcceleratorString( st );
+    mDrawAccelLabel = st;
+    mDrawBranchLabel = LLMenuGL::BRANCH_SUFFIX;
+}
+
+void LLMenuItemBranchGL::onCommit( void )
+{
+    openMenu();
+
+    // keyboard navigation automatically propagates highlight to sub-menu
+    // to facilitate fast menu control via jump keys
+    if (LLMenuGL::getKeyboardMode() && getBranch() && !getBranch()->getHighlightedItem())
+    {
+        getBranch()->highlightNextItem(NULL);
+    }
+
+    LLUICtrl::onCommit();
+}
+
+bool LLMenuItemBranchGL::handleKey(KEY key, MASK mask, bool called_from_parent)
+{
+    bool handled = false;
+    if (getBranch() && called_from_parent)
+    {
+        handled = getBranch()->handleKey(key, mask, called_from_parent);
+    }
+
+    if (!handled)
+    {
+        handled = LLMenuItemGL::handleKey(key, mask, called_from_parent);
+    }
+
+    return handled;
+}
+
+bool LLMenuItemBranchGL::handleUnicodeChar(llwchar uni_char, bool called_from_parent)
+{
+    bool handled = false;
+    if (getBranch() && called_from_parent)
+    {
+        handled = getBranch()->handleUnicodeChar(uni_char, true);
+    }
+
+    if (!handled)
+    {
+        handled = LLMenuItemGL::handleUnicodeChar(uni_char, called_from_parent);
+    }
+
+    return handled;
+}
+
+
+void LLMenuItemBranchGL::setHighlight( bool highlight )
+{
+    if (highlight == getHighlight())
+        return;
+
+    LLMenuGL* branch = getBranch();
+    if (!branch)
+        return;
+
+    bool auto_open = getEnabled() && (!branch->getVisible() || branch->getTornOff());
+    // torn off menus don't open sub menus on hover unless they have focus
+    LLFloater * menu_parent = dynamic_cast<LLFloater *>(getMenu()->getParent());
+    if (getMenu()->getTornOff() && menu_parent && !menu_parent->hasFocus())
+    {
+        auto_open = false;
+    }
+    // don't auto open torn off sub-menus (need to explicitly active menu item to give them focus)
+    if (branch->getTornOff())
+    {
+        auto_open = false;
+    }
+    LLMenuItemGL::setHighlight(highlight);
+    if( highlight )
+    {
+        if(auto_open)
+        {
+            openMenu();
+        }
+    }
+    else
+    {
+        if (branch->getTornOff())
+        {
+            LLFloater * branch_parent = dynamic_cast<LLFloater *>(branch->getParent());
+            if (branch_parent)
+            {
+                branch_parent->setFocus(false);
+            }
+            branch->clearHoverItem();
+        }
+        else
+        {
+            branch->setVisible( false );
+        }
+    }
+}
+
+void LLMenuItemBranchGL::draw()
+{
+    LLMenuItemGL::draw();
+    if (getBranch() && getBranch()->getVisible() && !getBranch()->getTornOff())
+    {
+        setHighlight(true);
+    }
+}
+
+void LLMenuItemBranchGL::updateBranchParent(LLView* parentp)
+{
+    if (getBranch() && getBranch()->getParent() == NULL)
+    {
+        // make the branch menu a sibling of my parent menu
+        getBranch()->updateParent(parentp);
+    }
+}
+
+void LLMenuItemBranchGL::onVisibilityChange(bool new_visibility)
+{
+    if (!new_visibility && getBranch() && !getBranch()->getTornOff())
+    {
+        getBranch()->setVisible(false);
+    }
+    LLMenuItemGL::onVisibilityChange(new_visibility);
+}
+
+bool LLMenuItemBranchGL::handleKeyHere(KEY key, MASK mask)
+{
+    LLMenuGL* branch = getBranch();
+    if (!branch)
+        return LLMenuItemGL::handleKeyHere(key, mask);
+
+    // an item is highlighted, my menu is open, and I have an active sub menu or we are in
+    // keyboard navigation mode
+    if (getHighlight()
+        && getMenu()->isOpen()
+        && (isActive() || LLMenuGL::getKeyboardMode()))
+    {
+        if (branch->getVisible() && key == KEY_LEFT)
+        {
+            // switch to keyboard navigation mode
+            LLMenuGL::setKeyboardMode(true);
+
+            bool handled = branch->clearHoverItem();
+            if (branch->getTornOff())
+            {
+                LLFloater * branch_parent = dynamic_cast<LLFloater *>(branch->getParent());
+                if (branch_parent)
+                {
+                    branch_parent->setFocus(false);
+                }
+            }
+            if (handled && getMenu()->getTornOff())
+            {
+                LLFloater * menu_parent = dynamic_cast<LLFloater *>(getMenu()->getParent());
+                if (menu_parent)
+                {
+                    menu_parent->setFocus(true);
+                }
+            }
+            return handled;
+        }
+
+        if (key == KEY_RIGHT && !branch->getHighlightedItem())
+        {
+            // switch to keyboard navigation mode
+            LLMenuGL::setKeyboardMode(true);
+
+            LLMenuItemGL* itemp = branch->highlightNextItem(NULL);
+            if (itemp)
+            {
+                return true;
+            }
+        }
+    }
+    return LLMenuItemGL::handleKeyHere(key, mask);
+}
+
+//virtual
+bool LLMenuItemBranchGL::isActive() const
+{
+    return isOpen() && getBranch() && getBranch()->getHighlightedItem();
+}
+
+//virtual
+bool LLMenuItemBranchGL::isOpen() const
+{
+    return getBranch() && getBranch()->isOpen();
+}
+
+void LLMenuItemBranchGL::openMenu()
+{
+    LLMenuGL* branch = getBranch();
+    if (!branch)
+        return;
+
+    if (branch->getTornOff())
+    {
+        LLFloater * branch_parent = dynamic_cast<LLFloater *>(branch->getParent());
+        if (branch_parent)
+        {
+            gFloaterView->bringToFront(branch_parent);
+            // this might not be necessary, as torn off branches don't get focus and hence no highligth
+            branch->highlightNextItem(NULL);
+        }
+    }
+    else if( !branch->getVisible() )
+    {
+        // get valid rectangle for menus
+        const LLRect menu_region_rect = LLMenuGL::sMenuContainer->getMenuRect();
+
+        branch->arrange();
+
+        LLRect branch_rect = branch->getRect();
+        // calculate root-view relative position for branch menu
+        S32 left = getRect().mRight;
+        S32 top = getRect().mTop - getRect().mBottom;
+
+        localPointToOtherView(left, top, &left, &top, branch->getParent());
+
+        branch_rect.setLeftTopAndSize( left, top,
+                                branch_rect.getWidth(), branch_rect.getHeight() );
+
+        if (branch->getCanTearOff())
+        {
+            branch_rect.translate(0, TEAROFF_SEPARATOR_HEIGHT_PIXELS);
+        }
+        branch->setRect( branch_rect );
+
+        // if branch extends outside of menu region change the direction it opens in
+        S32 x, y;
+        S32 delta_x = 0;
+        S32 delta_y = 0;
+        branch->localPointToOtherView( 0, 0, &x, &y, branch->getParent() );
+        if( y < menu_region_rect.mBottom )
+        {
+            // open upwards if menu extends past bottom
+            // adjust by the height of the menu item branch since it is a submenu
+            if (y + 2 * branch_rect.getHeight() - getRect().getHeight() > menu_region_rect.mTop)
+            {
+                // overlaps with top border, align with top
+                delta_y = menu_region_rect.mTop - y - branch_rect.getHeight();
+            }
+            else
+            {
+                delta_y = branch_rect.getHeight() - getRect().getHeight();
+            }
+        }
+
+        if( x + branch_rect.getWidth() > menu_region_rect.mRight )
+        {
+            // move sub-menu over to left side
+            delta_x = llmax(-x, ( -(branch_rect.getWidth() + getRect().getWidth())));
+        }
+        branch->translate( delta_x, delta_y );
+
+        branch->setVisible( true );
+        branch->getParent()->sendChildToFront(branch);
+
+        dirtyRect();
+    }
+}
+
+
+//~~~~~~~~~~~~~~~~~~~~~~~~~~~~~~~~~~~~~~~~~~~~~~~~~~~~~~~~~~~~~~~~~~~~~~~~~~~~~
+// Class LLMenuItemBranchDownGL
+//
+// The LLMenuItemBranchDownGL represents a menu item that has a
+// sub-menu. This is used to make menu bar menus.
+//~~~~~~~~~~~~~~~~~~~~~~~~~~~~~~~~~~~~~~~~~~~~~~~~~~~~~~~~~~~~~~~~~~~~~~~~~~~~~
+
+class LLMenuItemBranchDownGL : public LLMenuItemBranchGL
+{
+protected:
+
+public:
+    LLMenuItemBranchDownGL( const Params& );
+
+    // returns the normal width of this control in pixels - this is
+    // used for calculating the widest item, as well as for horizontal
+    // arrangement.
+    virtual U32 getNominalWidth( void ) const;
+
+    // called to rebuild the draw label
+    virtual void buildDrawLabel( void );
+
+    // handles opening, positioning, and arranging the menu branch associated with this item
+    virtual void openMenu( void );
+
+    // set the hover status (called by it's menu) and if the object is
+    // active. This is used for behavior transfer.
+    virtual void setHighlight( bool highlight );
+
+    virtual bool isActive( void ) const;
+
+    // LLView functionality
+    virtual bool handleMouseDown( S32 x, S32 y, MASK mask );
+    virtual bool handleMouseUp( S32 x, S32 y, MASK mask );
+    virtual void draw( void );
+    virtual bool handleKeyHere(KEY key, MASK mask);
+
+    virtual bool handleAcceleratorKey(KEY key, MASK mask);
+
+    virtual void onFocusLost();
+    virtual void setFocus(bool b);
+};
+
+LLMenuItemBranchDownGL::LLMenuItemBranchDownGL( const Params& p) :
+    LLMenuItemBranchGL(p)
+{
+}
+
+// returns the normal width of this control in pixels - this is used
+// for calculating the widest item, as well as for horizontal
+// arrangement.
+U32 LLMenuItemBranchDownGL::getNominalWidth( void ) const
+{
+    U32 width = LEFT_PAD_PIXELS + LEFT_WIDTH_PIXELS + RIGHT_PAD_PIXELS;
+    width += getFont()->getWidth( mLabel.getWString().c_str() );
+    return width;
+}
+
+// called to rebuild the draw label
+void LLMenuItemBranchDownGL::buildDrawLabel( void )
+{
+    mDrawAccelLabel.clear();
+    std::string st = mDrawAccelLabel;
+    appendAcceleratorString( st );
+    mDrawAccelLabel = st;
+}
+
+void LLMenuItemBranchDownGL::openMenu( void )
+{
+    LLMenuGL* branch = getBranch();
+    if( branch->getVisible() && !branch->getTornOff() )
+    {
+        branch->setVisible( false );
+    }
+    else
+    {
+        if (branch->getTornOff())
+        {
+            LLFloater * branch_parent = dynamic_cast<LLFloater *>(branch->getParent());
+            if (branch_parent)
+            {
+                gFloaterView->bringToFront(branch_parent);
+            }
+        }
+        else
+        {
+            // We're showing the drop-down menu, so patch up its labels/rects
+            branch->arrange();
+
+            LLRect rect = branch->getRect();
+            S32 left = 0;
+            S32 top = getRect().mBottom;
+            localPointToOtherView(left, top, &left, &top, branch->getParent());
+
+            rect.setLeftTopAndSize( left, top,
+                                    rect.getWidth(), rect.getHeight() );
+            branch->setRect( rect );
+            S32 x = 0;
+            S32 y = 0;
+            branch->localPointToScreen( 0, 0, &x, &y );
+            S32 delta_x = 0;
+
+            LLCoordScreen window_size;
+            LLWindow* windowp = getWindow();
+            windowp->getSize(&window_size);
+
+            S32 window_width = window_size.mX;
+            if( x > window_width - rect.getWidth() )
+            {
+                delta_x = (window_width - rect.getWidth()) - x;
+            }
+            branch->translate( delta_x, 0 );
+
+            setHighlight(true);
+            branch->setVisible( true );
+            branch->getParent()->sendChildToFront(branch);
+        }
+    }
+}
+
+// set the hover status (called by it's menu)
+void LLMenuItemBranchDownGL::setHighlight( bool highlight )
+{
+    if (highlight == getHighlight())
+        return;
+
+    //NOTE: Purposely calling all the way to the base to bypass auto-open.
+    LLMenuItemGL::setHighlight(highlight);
+
+    LLMenuGL* branch = getBranch();
+    if (!branch)
+        return;
+
+    if( !highlight)
+    {
+        if (branch->getTornOff())
+        {
+            LLFloater * branch_parent = dynamic_cast<LLFloater *>(branch->getParent());
+            if (branch_parent)
+            {
+                branch_parent->setFocus(false);
+            }
+            branch->clearHoverItem();
+        }
+        else
+        {
+            branch->setVisible( false );
+        }
+    }
+}
+
+bool LLMenuItemBranchDownGL::isActive() const
+{
+    // for top level menus, being open is sufficient to be considered
+    // active, because clicking on them with the mouse will open
+    // them, without moving keyboard focus to them
+    return isOpen();
+}
+
+bool LLMenuItemBranchDownGL::handleMouseDown( S32 x, S32 y, MASK mask )
+{
+    // switch to mouse control mode
+    LLMenuGL::setKeyboardMode(false);
+
+    if (getVisible() && isOpen())
+    {
+        LLMenuGL::sMenuContainer->hideMenus();
+    }
+    else
+    {
+        onCommit();
+    }
+
+    make_ui_sound("UISndClick");
+    return true;
+}
+
+bool LLMenuItemBranchDownGL::handleMouseUp( S32 x, S32 y, MASK mask )
+{
+    return true;
+}
+
+
+bool LLMenuItemBranchDownGL::handleAcceleratorKey(KEY key, MASK mask)
+{
+    bool branch_visible = getBranch()->getVisible();
+    bool handled = getBranch()->handleAcceleratorKey(key, mask);
+    if (handled && !branch_visible && isInVisibleChain())
+    {
+        // flash this menu entry because we triggered an invisible menu item
+        LLMenuHolderGL::setActivatedItem(this);
+    }
+
+    return handled;
+}
+void LLMenuItemBranchDownGL::onFocusLost()
+{
+    // needed for tab-based selection
+    LLMenuItemBranchGL::onFocusLost();
+    LLMenuGL::setKeyboardMode(false);
+    setHighlight(false);
+}
+
+void LLMenuItemBranchDownGL::setFocus(bool b)
+{
+    // needed for tab-based selection
+    LLMenuItemBranchGL::setFocus(b);
+    LLMenuGL::setKeyboardMode(b);
+    setHighlight(b);
+}
+
+bool LLMenuItemBranchDownGL::handleKeyHere(KEY key, MASK mask)
+{
+    bool menu_open = getBranch()->getVisible();
+    // don't do keyboard navigation of top-level menus unless in keyboard mode, or menu expanded
+    if (getHighlight() && getMenu()->isOpen() && (isActive() || LLMenuGL::getKeyboardMode()))
+    {
+        if (key == KEY_LEFT)
+        {
+            // switch to keyboard navigation mode
+            LLMenuGL::setKeyboardMode(true);
+
+            LLMenuItemGL* itemp = getMenu()->highlightPrevItem(this);
+            // open new menu only if previous menu was open
+            if (itemp && itemp->getEnabled() && menu_open)
+            {
+                itemp->onCommit();
+            }
+
+            return true;
+        }
+        else if (key == KEY_RIGHT)
+        {
+            // switch to keyboard navigation mode
+            LLMenuGL::setKeyboardMode(true);
+
+            LLMenuItemGL* itemp = getMenu()->highlightNextItem(this);
+            // open new menu only if previous menu was open
+            if (itemp && itemp->getEnabled() && menu_open)
+            {
+                itemp->onCommit();
+            }
+
+            return true;
+        }
+        else if (key == KEY_DOWN)
+        {
+            // switch to keyboard navigation mode
+            LLMenuGL::setKeyboardMode(true);
+
+            if (!isActive())
+            {
+                onCommit();
+            }
+            getBranch()->highlightNextItem(NULL);
+            return true;
+        }
+        else if (key == KEY_UP)
+        {
+            // switch to keyboard navigation mode
+            LLMenuGL::setKeyboardMode(true);
+
+            if (!isActive())
+            {
+                onCommit();
+            }
+            getBranch()->highlightPrevItem(NULL);
+            return true;
+        }
+    }
+
+    return false;
+}
+
+void LLMenuItemBranchDownGL::draw( void )
+{
+    //FIXME: try removing this
+    if (getBranch()->getVisible() && !getBranch()->getTornOff())
+    {
+        setHighlight(true);
+    }
+
+    if( getHighlight() )
+    {
+        gGL.color4fv( mHighlightBackground.get().mV );
+        gl_rect_2d( 0, getRect().getHeight(), getRect().getWidth(), 0 );
+    }
+
+    LLColor4 color;
+    if (getHighlight())
+    {
+        color = mHighlightForeground.get();
+    }
+    else if( getEnabled() )
+    {
+        color = mEnabledColor.get();
+    }
+    else
+    {
+        color = mDisabledColor.get();
+    }
+    getFont()->render( mLabel.getWString(), 0, (F32)getRect().getWidth() / 2.f, (F32)LABEL_BOTTOM_PAD_PIXELS, color,
+                   LLFontGL::HCENTER, LLFontGL::BOTTOM, LLFontGL::NORMAL);
+
+
+    // underline navigation key only when keyboard navigation has been initiated
+    if (getMenu()->jumpKeysActive() && LLMenuGL::getKeyboardMode())
+    {
+        std::string upper_case_label = mLabel.getString();
+        LLStringUtil::toUpper(upper_case_label);
+        std::string::size_type offset = upper_case_label.find(getJumpKey());
+        if (offset != std::string::npos)
+        {
+            S32 x_offset = ll_round((F32)getRect().getWidth() / 2.f - getFont()->getWidthF32(mLabel.getString(), 0, S32_MAX) / 2.f);
+            S32 x_begin = x_offset + getFont()->getWidth(mLabel, 0, offset);
+            S32 x_end = x_offset + getFont()->getWidth(mLabel, 0, offset + 1);
+            gl_line_2d(x_begin, LABEL_BOTTOM_PAD_PIXELS, x_end, LABEL_BOTTOM_PAD_PIXELS);
+        }
+    }
+}
+
+
+class LLMenuScrollItem : public LLMenuItemCallGL
+{
+public:
+    enum EArrowType
+    {
+        ARROW_DOWN,
+        ARROW_UP
+    };
+    struct ArrowTypes : public LLInitParam::TypeValuesHelper<EArrowType, ArrowTypes>
+    {
+        static void declareValues()
+        {
+            declare("up", ARROW_UP);
+            declare("down", ARROW_DOWN);
+        }
+    };
+
+    struct Params : public LLInitParam::Block<Params, LLMenuItemCallGL::Params>
+    {
+        Optional<EArrowType, ArrowTypes> arrow_type;
+        Optional<CommitCallbackParam> scroll_callback;
+    };
+
+protected:
+    LLMenuScrollItem(const Params&);
+    friend class LLUICtrlFactory;
+
+public:
+    /*virtual*/ void draw();
+    /*virtual*/ void reshape(S32 width, S32 height, bool called_from_parent);
+    /*virtual*/ void setEnabled(bool enabled);
+    virtual void onCommit( void );
+
+private:
+    LLButton*               mArrowBtn;
+};
+
+LLMenuScrollItem::LLMenuScrollItem(const Params& p)
+:   LLMenuItemCallGL(p)
+{
+    std::string icon;
+    if (p.arrow_type.isProvided() && p.arrow_type == ARROW_UP)
+    {
+        icon = "arrow_up.tga";
+    }
+    else
+    {
+        icon = "arrow_down.tga";
+    }
+
+    LLButton::Params bparams;
+
+    // Disabled the Return key handling by LLMenuScrollItem instead of
+    // passing the key press to the currently selected menu item. See STORM-385.
+    bparams.commit_on_return(false);
+    bparams.mouse_opaque(true);
+    bparams.scale_image(false);
+    bparams.click_callback(p.scroll_callback);
+    bparams.mouse_held_callback(p.scroll_callback);
+    bparams.follows.flags(FOLLOWS_ALL);
+    std::string background = "transparent.j2c";
+    bparams.image_unselected.name(background);
+    bparams.image_disabled.name(background);
+    bparams.image_selected.name(background);
+    bparams.image_hover_selected.name(background);
+    bparams.image_disabled_selected.name(background);
+    bparams.image_hover_unselected.name(background);
+    bparams.image_overlay.name(icon);
+
+    mArrowBtn = LLUICtrlFactory::create<LLButton>(bparams);
+    addChild(mArrowBtn);
+}
+
+/*virtual*/
+void LLMenuScrollItem::draw()
+{
+    LLUICtrl::draw();
+}
+
+/*virtual*/
+void LLMenuScrollItem::reshape(S32 width, S32 height, bool called_from_parent)
+{
+    mArrowBtn->reshape(width, height, called_from_parent);
+    LLView::reshape(width, height, called_from_parent);
+}
+
+/*virtual*/
+void LLMenuScrollItem::setEnabled(bool enabled)
+{
+    mArrowBtn->setEnabled(enabled);
+    LLView::setEnabled(enabled);
+}
+
+void LLMenuScrollItem::onCommit( void )
+{
+    LLUICtrl::onCommit();
+}
+
+///============================================================================
+/// Class LLMenuGL
+///============================================================================
+
+LLMenuGL::LLMenuGL(const LLMenuGL::Params& p)
+:   LLUICtrl(p),
+    mBackgroundColor( p.bg_color() ),
+    mBgVisible( p.bg_visible ),
+    mDropShadowed( p.drop_shadow ),
+    mHasSelection(false),
+    mHorizontalLayout( p.horizontal_layout ),
+    mScrollable(mHorizontalLayout ? false : p.scrollable), // Scrolling is supported only for vertical layout
+    mMaxScrollableItems(p.max_scrollable_items),
+    mPreferredWidth(p.preferred_width),
+    mKeepFixedSize( p.keep_fixed_size ),
+    mLabel (p.label),
+    mLastMouseX(0),
+    mLastMouseY(0),
+    mMouseVelX(0),
+    mMouseVelY(0),
+    mTornOff(false),
+    mTearOffItem(NULL),
+    mSpilloverBranch(NULL),
+    mFirstVisibleItem(NULL),
+    mArrowUpItem(NULL),
+    mArrowDownItem(NULL),
+    mSpilloverMenu(NULL),
+    mJumpKey(p.jump_key),
+    mCreateJumpKeys(p.create_jump_keys),
+    mNeedsArrange(false),
+    mAlwaysShowMenu(false),
+    mResetScrollPositionOnShow(true),
+    mShortcutPad(p.shortcut_pad),
+    mFont(p.font)
+{
+    typedef boost::tokenizer<boost::char_separator<char> > tokenizer;
+    boost::char_separator<char> sep("_");
+    tokenizer tokens(p.label(), sep);
+    tokenizer::iterator token_iter;
+
+    S32 token_count = 0;
+    std::string new_menu_label;
+    for( token_iter = tokens.begin(); token_iter != tokens.end(); ++token_iter)
+    {
+        new_menu_label += (*token_iter);
+        if (token_count > 0)
+        {
+            setJumpKey((*token_iter).c_str()[0]);
+        }
+        ++token_count;
+    }
+    setLabel(new_menu_label);
+
+    mFadeTimer.stop();
+}
+
+void LLMenuGL::initFromParams(const LLMenuGL::Params& p)
+{
+    LLUICtrl::initFromParams(p);
+    setCanTearOff(p.can_tear_off);
+}
+
+// Destroys the object
+LLMenuGL::~LLMenuGL( void )
+{
+    // delete the branch, as it might not be in view hierarchy
+    // leave the menu, because it is always in view hierarchy
+    delete mSpilloverBranch;
+    mJumpKeys.clear();
+}
+
+void LLMenuGL::setCanTearOff(bool tear_off)
+{
+    if (tear_off && mTearOffItem == NULL)
+    {
+        LLMenuItemTearOffGL::Params p;
+        mTearOffItem = LLUICtrlFactory::create<LLMenuItemTearOffGL>(p);
+        addChild(mTearOffItem);
+    }
+    else if (!tear_off && mTearOffItem != NULL)
+    {
+        mItems.remove(mTearOffItem);
+        removeChild(mTearOffItem);
+        delete mTearOffItem;
+        mTearOffItem = NULL;
+        needsArrange();
+    }
+}
+
+bool LLMenuGL::addChild(LLView* view, S32 tab_group)
+{
+    LLMenuGL* menup = dynamic_cast<LLMenuGL*>(view);
+    if (menup)
+    {
+        return appendMenu(menup);
+    }
+
+    LLMenuItemGL* itemp = dynamic_cast<LLMenuItemGL*>(view);
+    if (itemp)
+    {
+        return append(itemp);
+    }
+
+    return false;
+}
+
+// Used in LLContextMenu and in LLTogleableMenu
+
+// Add an item to the context menu branch
+bool LLMenuGL::addContextChild(LLView* view, S32 tab_group)
+{
+    LLContextMenu* context = dynamic_cast<LLContextMenu*>(view);
+    if (context)
+    {
+        return appendContextSubMenu(context);
+    }
+
+    LLMenuItemSeparatorGL* separator = dynamic_cast<LLMenuItemSeparatorGL*>(view);
+    if (separator)
+    {
+        return append(separator);
+    }
+
+    LLMenuItemGL* item = dynamic_cast<LLMenuItemGL*>(view);
+    if (item)
+    {
+        return append(item);
+    }
+
+    LLMenuGL* menup = dynamic_cast<LLMenuGL*>(view);
+    if (menup)
+    {
+        return appendMenu(menup);
+    }
+
+    return false;
+}
+
+
+void LLMenuGL::deleteAllChildren()
+{
+    mItems.clear();
+    LLUICtrl::deleteAllChildren();
+}
+
+void LLMenuGL::removeChild( LLView* ctrl)
+{
+    // previously a dynamic_cast with if statement to check validity
+    // unfortunately removeChild is called by ~LLView, and at that point the
+    // object being deleted is no longer a LLMenuItemGL so a dynamic_cast will fail
+    LLMenuItemGL* itemp = static_cast<LLMenuItemGL*>(ctrl);
+
+    item_list_t::iterator found_it = std::find(mItems.begin(), mItems.end(), (itemp));
+    if (found_it != mItems.end())
+    {
+        mItems.erase(found_it);
+    }
+
+    return LLUICtrl::removeChild(ctrl);
+}
+
+bool LLMenuGL::postBuild()
+{
+    createJumpKeys();
+    return LLUICtrl::postBuild();
+}
+
+// are we the childmost active menu and hence our jump keys should be enabled?
+// or are we a free-standing torn-off menu (which uses jump keys too)
+bool LLMenuGL::jumpKeysActive()
+{
+    LLMenuItemGL* highlighted_item = getHighlightedItem();
+    bool active = getVisible() && getEnabled();
+
+    if (active)
+    {
+        if (getTornOff())
+        {
+            // activation of jump keys on torn off menus controlled by keyboard focus
+            LLFloater * parent = dynamic_cast<LLFloater *>(getParent());
+            if (parent)
+            {
+                active = parent->hasFocus();
+            }
+        }
+        else
+        {
+            // Are we the terminal active menu?
+            // Yes, if parent menu item deems us to be active (just being visible is sufficient for top-level menus)
+            // and we don't have a highlighted menu item pointing to an active sub-menu
+            active = (!getParentMenuItem() || getParentMenuItem()->isActive()) // I have a parent that is active...
+                    && (!highlighted_item || !highlighted_item->isActive()); //... but no child that is active
+        }
+    }
+
+    return active;
+}
+
+bool LLMenuGL::isOpen()
+{
+    if (getTornOff())
+    {
+        LLMenuItemGL* itemp = getHighlightedItem();
+        // if we have an open sub-menu, then we are considered part of
+        // the open menu chain even if we don't have focus
+        if (itemp && itemp->isOpen())
+        {
+            return true;
+        }
+        // otherwise we are only active if we have keyboard focus
+        LLFloater * parent = dynamic_cast<LLFloater *>(getParent());
+        if (parent)
+        {
+            return parent->hasFocus();
+        }
+        return false;
+    }
+    else
+    {
+        // normally, menus are hidden as soon as the user focuses
+        // on another menu, so just use the visibility criterion
+        return getVisible();
+    }
+}
+
+
+
+bool LLMenuGL::scrollItems(EScrollingDirection direction)
+{
+    // Slowing down items scrolling when arrow button is held
+    if (mScrollItemsTimer.hasExpired() && NULL != mFirstVisibleItem)
+    {
+        mScrollItemsTimer.setTimerExpirySec(.033f);
+    }
+    else
+    {
+        return false;
+    }
+
+    switch (direction)
+    {
+    case SD_UP:
+    {
+        item_list_t::iterator cur_item_iter;
+        item_list_t::iterator prev_item_iter;
+        for (cur_item_iter = mItems.begin(), prev_item_iter = mItems.begin(); cur_item_iter != mItems.end(); cur_item_iter++)
+        {
+            if( (*cur_item_iter) == mFirstVisibleItem)
+            {
+                break;
+            }
+            if ((*cur_item_iter)->getVisible())
+            {
+                prev_item_iter = cur_item_iter;
+            }
+        }
+
+        if ((*prev_item_iter)->getVisible())
+        {
+            mFirstVisibleItem = *prev_item_iter;
+        }
+        break;
+    }
+    case SD_DOWN:
+    {
+        if (NULL == mFirstVisibleItem)
+        {
+            mFirstVisibleItem = *mItems.begin();
+        }
+
+        item_list_t::iterator cur_item_iter;
+
+        for (cur_item_iter = mItems.begin(); cur_item_iter != mItems.end(); cur_item_iter++)
+        {
+            if( (*cur_item_iter) == mFirstVisibleItem)
+            {
+                break;
+            }
+        }
+
+        item_list_t::iterator next_item_iter;
+
+        if (cur_item_iter != mItems.end())
+        {
+            for (next_item_iter = ++cur_item_iter; next_item_iter != mItems.end(); next_item_iter++)
+            {
+                if( (*next_item_iter)->getVisible())
+                {
+                    break;
+                }
+            }
+
+            if (next_item_iter != mItems.end() &&
+                (*next_item_iter)->getVisible())
+            {
+                mFirstVisibleItem = *next_item_iter;
+            }
+        }
+        break;
+    }
+    case SD_BEGIN:
+    {
+        mFirstVisibleItem = *mItems.begin();
+        break;
+    }
+    case SD_END:
+    {
+        item_list_t::reverse_iterator first_visible_item_iter = mItems.rend();
+
+        // Need to scroll through number of actual existing items in menu.
+        // Otherwise viewer will hang for a time needed to scroll U32_MAX
+        // times in std::advance(). STORM-659.
+        size_t nitems = mItems.size();
+        U32 scrollable_items = nitems < mMaxScrollableItems ? nitems : mMaxScrollableItems;
+
+        // Advance by mMaxScrollableItems back from the end of the list
+        // to make the last item visible.
+        std::advance(first_visible_item_iter, scrollable_items);
+        mFirstVisibleItem = *first_visible_item_iter;
+        break;
+    }
+    default:
+        LL_WARNS() << "Unknown scrolling direction: " << direction << LL_ENDL;
+    }
+
+    mNeedsArrange = true;
+    arrangeAndClear();
+
+    return true;
+}
+
+// rearrange the child rects so they fit the shape of the menu.
+void LLMenuGL::arrange( void )
+{
+    // calculate the height & width, and set our rect based on that
+    // information.
+    const LLRect& initial_rect = getRect();
+
+    U32 width = 0, height = MENU_ITEM_PADDING;
+
+    cleanupSpilloverBranch();
+
+    if( mItems.size() )
+    {
+        const LLRect menu_region_rect = LLMenuGL::sMenuContainer ? LLMenuGL::sMenuContainer->getMenuRect() : LLRect(0, S32_MAX, S32_MAX, 0);
+
+        // torn off menus are not constrained to the size of the screen
+        U32 max_width = getTornOff() ? U32_MAX : menu_region_rect.getWidth();
+        U32 max_height = getTornOff() ? U32_MAX: menu_region_rect.getHeight();
+
+        // *FIX: create the item first and then ask for its dimensions?
+        S32 spillover_item_width = PLAIN_PAD_PIXELS + LLFontGL::getFontSansSerif()->getWidth( std::string("More") ); // *TODO: Translate
+        S32 spillover_item_height = LLFontGL::getFontSansSerif()->getLineHeight() + MENU_ITEM_PADDING;
+
+        // Scrolling support
+        item_list_t::iterator first_visible_item_iter;
+        item_list_t::iterator first_hidden_item_iter = mItems.end();
+        S32 height_before_first_visible_item = -1;
+        S32 visible_items_height = 0;
+        U32 scrollable_items_cnt = 0;
+
+        if (mHorizontalLayout)
+        {
+            item_list_t::iterator item_iter;
+            for (item_iter = mItems.begin(); item_iter != mItems.end(); ++item_iter)
+            {
+                // do first so LLMenuGLItemCall can call on_visible to determine if visible
+                (*item_iter)->buildDrawLabel();
+
+                if ((*item_iter)->getVisible())
+                {
+                    if (!getTornOff()
+                        && *item_iter != mSpilloverBranch
+                        && width + (*item_iter)->getNominalWidth() > max_width - spillover_item_width)
+                    {
+                        // no room for any more items
+                        createSpilloverBranch();
+
+                        std::vector<LLMenuItemGL*> items_to_remove;
+                        std::copy(item_iter, mItems.end(), std::back_inserter(items_to_remove));
+                        std::vector<LLMenuItemGL*>::iterator spillover_iter;
+                        for (spillover_iter= items_to_remove.begin(); spillover_iter != items_to_remove.end(); ++spillover_iter)
+                        {
+                            LLMenuItemGL* itemp = (*spillover_iter);
+                            removeChild(itemp);
+                            mSpilloverMenu->addChild(itemp);
+                        }
+
+                        addChild(mSpilloverBranch);
+
+                        height = llmax(height, mSpilloverBranch->getNominalHeight());
+                        width += mSpilloverBranch->getNominalWidth();
+
+                        break;
+                    }
+                    else
+                    {
+                        // track our rect
+                        height = llmax(height, (*item_iter)->getNominalHeight());
+                        width += (*item_iter)->getNominalWidth();
+                    }
+                }
+            }
+        }
+        else
+        {
+            for (LLMenuItemGL* itemp : mItems)
+            {
+                // do first so LLMenuGLItemCall can call on_visible to determine if visible
+                itemp->buildDrawLabel();
+            }
+            item_list_t::iterator item_iter;
+
+            for (item_iter = mItems.begin(); item_iter != mItems.end(); ++item_iter)
+            {
+                if ((*item_iter)->getVisible())
+                {
+                    if (!getTornOff()
+                        && !mScrollable
+                        && *item_iter != mSpilloverBranch
+                        && height + (*item_iter)->getNominalHeight() > max_height - spillover_item_height)
+                    {
+                        // don't show only one item
+                        int visible_items = 0;
+                        item_list_t::iterator count_iter;
+                        for (count_iter = item_iter; count_iter != mItems.end(); ++count_iter)
+                        {
+                            if((*count_iter)->getVisible())
+                                visible_items++;
+                        }
+                        if (visible_items>1)
+                        {
+                            // no room for any more items
+                            createSpilloverBranch();
+
+                            std::vector<LLMenuItemGL*> items_to_remove;
+                            std::copy(item_iter, mItems.end(), std::back_inserter(items_to_remove));
+                            std::vector<LLMenuItemGL*>::iterator spillover_iter;
+                            for (spillover_iter= items_to_remove.begin(); spillover_iter != items_to_remove.end(); ++spillover_iter)
+                            {
+                                LLMenuItemGL* itemp = (*spillover_iter);
+                                removeChild(itemp);
+                                mSpilloverMenu->addChild(itemp);
+                            }
+
+
+                            addChild(mSpilloverBranch);
+
+                            height += mSpilloverBranch->getNominalHeight();
+                            width = llmax( width, mSpilloverBranch->getNominalWidth() );
+
+                            break;
+                        }
+                    }
+
+                    // track our rect
+                    height += (*item_iter)->getNominalHeight();
+                    width = llmax( width, (*item_iter)->getNominalWidth() );
+
+                    if (mScrollable)
+                    {
+                        // Determining visible items boundaries
+                        if (NULL == mFirstVisibleItem)
+                        {
+                            mFirstVisibleItem = *item_iter;
+                        }
+
+                        if (*item_iter == mFirstVisibleItem)
+                        {
+                            height_before_first_visible_item = height - (*item_iter)->getNominalHeight();
+                            first_visible_item_iter = item_iter;
+                            scrollable_items_cnt = 0;
+                        }
+
+                        if (-1 != height_before_first_visible_item && 0 == visible_items_height &&
+                            (++scrollable_items_cnt > mMaxScrollableItems ||
+                             height - height_before_first_visible_item > max_height - spillover_item_height * 2 ))
+                        {
+                            first_hidden_item_iter = item_iter;
+                            visible_items_height = height - height_before_first_visible_item - (*item_iter)->getNominalHeight();
+                            scrollable_items_cnt--;
+                        }
+                    }
+                }
+            }
+
+            if (mPreferredWidth < U32_MAX)
+                width = llmin(mPreferredWidth, max_width);
+
+            if (mScrollable)
+            {
+                S32 max_items_height = max_height - spillover_item_height * 2;
+
+                if (visible_items_height == 0)
+                    visible_items_height = height - height_before_first_visible_item;
+
+                // Fix mFirstVisibleItem value, if it doesn't allow to display all items, that can fit
+                if (visible_items_height < max_items_height && scrollable_items_cnt < mMaxScrollableItems)
+                {
+                    item_list_t::iterator tmp_iter(first_visible_item_iter);
+                    while (visible_items_height < max_items_height &&
+                           scrollable_items_cnt < mMaxScrollableItems &&
+                           first_visible_item_iter != mItems.begin())
+                    {
+                        if ((*first_visible_item_iter)->getVisible())
+                        {
+                            // It keeps visible item, after first_visible_item_iter
+                            tmp_iter = first_visible_item_iter;
+                        }
+
+                        first_visible_item_iter--;
+
+                        if ((*first_visible_item_iter)->getVisible())
+                        {
+                            visible_items_height += (*first_visible_item_iter)->getNominalHeight();
+                            height_before_first_visible_item -= (*first_visible_item_iter)->getNominalHeight();
+                            scrollable_items_cnt++;
+                        }
+                    }
+
+                    // Roll back one item, that doesn't fit
+                    if (visible_items_height > max_items_height)
+                    {
+                        visible_items_height -= (*first_visible_item_iter)->getNominalHeight();
+                        height_before_first_visible_item += (*first_visible_item_iter)->getNominalHeight();
+                        scrollable_items_cnt--;
+                        first_visible_item_iter = tmp_iter;
+                    }
+                    if (!(*first_visible_item_iter)->getVisible())
+                    {
+                        first_visible_item_iter = tmp_iter;
+                    }
+
+                    mFirstVisibleItem = *first_visible_item_iter;
+                }
+            }
+        }
+
+        S32 cur_height = (S32)llmin(max_height, height);
+
+        if (mScrollable &&
+            (height_before_first_visible_item > MENU_ITEM_PADDING ||
+                height_before_first_visible_item + visible_items_height < (S32)height))
+        {
+            // Reserving 2 extra slots for arrow items
+            cur_height = visible_items_height + spillover_item_height * 2;
+        }
+
+        setRect(LLRect(getRect().mLeft, getRect().mTop, getRect().mLeft + width, getRect().mTop - cur_height));
+
+        S32 cur_width = 0;
+        S32 offset = 0;
+        if (mScrollable)
+        {
+            // No space for all items, creating arrow items
+            if (height_before_first_visible_item > MENU_ITEM_PADDING ||
+                height_before_first_visible_item + visible_items_height < (S32)height)
+            {
+                if (NULL == mArrowUpItem)
+                {
+                    LLMenuScrollItem::Params item_params;
+                    item_params.name(ARROW_UP);
+                    item_params.arrow_type(LLMenuScrollItem::ARROW_UP);
+                    item_params.scroll_callback.function(boost::bind(&LLMenuGL::scrollItems, this, SD_UP));
+
+                    mArrowUpItem = LLUICtrlFactory::create<LLMenuScrollItem>(item_params);
+                    LLUICtrl::addChild(mArrowUpItem);
+
+                }
+                if (NULL == mArrowDownItem)
+                {
+                    LLMenuScrollItem::Params item_params;
+                    item_params.name(ARROW_DOWN);
+                    item_params.arrow_type(LLMenuScrollItem::ARROW_DOWN);
+                    item_params.scroll_callback.function(boost::bind(&LLMenuGL::scrollItems, this, SD_DOWN));
+
+                    mArrowDownItem = LLUICtrlFactory::create<LLMenuScrollItem>(item_params);
+                    LLUICtrl::addChild(mArrowDownItem);
+                }
+
+                LLRect rect;
+                mArrowUpItem->setRect(rect.setLeftTopAndSize( 0, cur_height, width, mArrowUpItem->getNominalHeight()));
+                mArrowUpItem->setVisible(true);
+                mArrowUpItem->setEnabled(height_before_first_visible_item > MENU_ITEM_PADDING);
+                mArrowUpItem->reshape(width, mArrowUpItem->getNominalHeight());
+                mArrowDownItem->setRect(rect.setLeftTopAndSize( 0, mArrowDownItem->getNominalHeight(), width, mArrowDownItem->getNominalHeight()));
+                mArrowDownItem->setVisible(true);
+                mArrowDownItem->setEnabled(height_before_first_visible_item + visible_items_height < (S32)height);
+                mArrowDownItem->reshape(width, mArrowDownItem->getNominalHeight());
+
+                cur_height -= mArrowUpItem->getNominalHeight();
+
+                offset = menu_region_rect.mRight; // This moves items behind visible area
+            }
+            else
+            {
+                if (NULL != mArrowUpItem)
+                {
+                    mArrowUpItem->setVisible(false);
+                }
+                if (NULL != mArrowDownItem)
+                {
+                    mArrowDownItem->setVisible(false);
+                }
+            }
+
+        }
+
+        item_list_t::iterator item_iter;
+        for (item_iter = mItems.begin(); item_iter != mItems.end(); ++item_iter)
+        {
+            if ((*item_iter)->getVisible())
+            {
+                if (mScrollable)
+                {
+                    if (item_iter == first_visible_item_iter)
+                    {
+                        offset = 0;
+                    }
+                    else if (item_iter == first_hidden_item_iter)
+                    {
+                        offset = menu_region_rect.mRight;  // This moves items behind visible area
+                    }
+                }
+
+                // setup item rect to hold label
+                LLRect rect;
+                if (mHorizontalLayout)
+                {
+                    rect.setLeftTopAndSize( cur_width, height, (*item_iter)->getNominalWidth(), height);
+                    cur_width += (*item_iter)->getNominalWidth();
+                }
+                else
+                {
+                    rect.setLeftTopAndSize( 0 + offset, cur_height, width, (*item_iter)->getNominalHeight());
+                    if (offset == 0)
+                    {
+                        cur_height -= (*item_iter)->getNominalHeight();
+                    }
+                }
+                (*item_iter)->setRect( rect );
+            }
+        }
+
+
+        if (getTornOff())
+        {
+            LLTearOffMenu * torn_off_menu = dynamic_cast<LLTearOffMenu*>(getParent());
+            if (torn_off_menu)
+            {
+                torn_off_menu->updateSize();
+            }
+        }
+    }
+    if (mKeepFixedSize)
+    {
+        reshape(initial_rect.getWidth(), initial_rect.getHeight());
+    }
+}
+
+void LLMenuGL::arrangeAndClear( void )
+{
+    if (mNeedsArrange)
+    {
+        arrange();
+        mNeedsArrange = false;
+    }
+}
+
+void LLMenuGL::createSpilloverBranch()
+{
+    if (!mSpilloverBranch)
+    {
+        // should be NULL but delete anyway
+        delete mSpilloverMenu;
+        // technically, you can't tear off spillover menus, but we're passing the handle
+        // along just to be safe
+        LLMenuGL::Params p;
+        std::string label = LLTrans::getString("More");
+        p.name("More");
+        p.label(label);
+        p.bg_color(mBackgroundColor);
+        p.bg_visible(true);
+        p.can_tear_off(false);
+        mSpilloverMenu = new LLMenuGL(p);
+        mSpilloverMenu->updateParent(LLMenuGL::sMenuContainer);
+
+        LLMenuItemBranchGL::Params branch_params;
+        branch_params.name = "More";
+        branch_params.label = label;
+        branch_params.branch = mSpilloverMenu;
+        branch_params.font.style = "italic";
+        branch_params.highlight_bg_color=LLUIColorTable::instance().getColor("MenuItemHighlightBgColor");
+        branch_params.highlight_fg_color=LLUIColorTable::instance().getColor("MenuItemHighlightFgColor");
+        branch_params.enabled_color=LLUIColorTable::instance().getColor("MenuItemEnabledColor");
+
+        mSpilloverBranch = LLUICtrlFactory::create<LLMenuItemBranchGL>(branch_params);
+    }
+}
+
+void LLMenuGL::cleanupSpilloverBranch()
+{
+    if (mSpilloverBranch && mSpilloverBranch->getParent() == this)
+    {
+        // head-recursion to propagate items back up to root menu
+        mSpilloverMenu->cleanupSpilloverBranch();
+
+        // pop off spillover items
+        while (mSpilloverMenu->getItemCount())
+        {
+            LLMenuItemGL* itemp = mSpilloverMenu->getItem(0);
+            mSpilloverMenu->removeChild(itemp);
+            // put them at the end of our own list
+            addChild(itemp);
+        }
+
+        // Delete the branch, and since the branch will delete the menu,
+        // set the menu* to null.
+        delete mSpilloverBranch;
+        mSpilloverBranch = NULL;
+        mSpilloverMenu = NULL;
+    }
+}
+
+void LLMenuGL::createJumpKeys()
+{
+    if (!mCreateJumpKeys) return;
+    mCreateJumpKeys = false;
+
+    mJumpKeys.clear();
+
+    std::set<std::string> unique_words;
+    std::set<std::string> shared_words;
+
+    item_list_t::iterator item_it;
+    typedef boost::tokenizer<boost::char_separator<char> > tokenizer;
+    boost::char_separator<char> sep(" ");
+
+    for(item_it = mItems.begin(); item_it != mItems.end(); ++item_it)
+    {
+        std::string uppercase_label = (*item_it)->getLabel();
+        LLStringUtil::toUpper(uppercase_label);
+
+        tokenizer tokens(uppercase_label, sep);
+        tokenizer::iterator token_iter;
+        for( token_iter = tokens.begin(); token_iter != tokens.end(); ++token_iter)
+        {
+            if (unique_words.find(*token_iter) != unique_words.end())
+            {
+                // this word exists in more than one menu instance
+                shared_words.insert(*token_iter);
+            }
+            else
+            {
+                // we have a new word, keep track of it
+                unique_words.insert(*token_iter);
+            }
+        }
+    }
+
+    // pre-assign specified jump keys
+    for(item_it = mItems.begin(); item_it != mItems.end(); ++item_it)
+    {
+        KEY jump_key = (*item_it)->getJumpKey();
+        if(jump_key != KEY_NONE)
+        {
+            if (mJumpKeys.find(jump_key) == mJumpKeys.end())
+            {
+                mJumpKeys.insert(std::pair<KEY, LLMenuItemGL*>(jump_key, (*item_it)));
+            }
+            else
+            {
+                // this key is already spoken for,
+                // so we need to reassign it below
+                (*item_it)->setJumpKey(KEY_NONE);
+            }
+        }
+    }
+
+    for(item_it = mItems.begin(); item_it != mItems.end(); ++item_it)
+    {
+        // skip over items that already have assigned jump keys
+        if ((*item_it)->getJumpKey() != KEY_NONE)
+        {
+            continue;
+        }
+        std::string uppercase_label = (*item_it)->getLabel();
+        LLStringUtil::toUpper(uppercase_label);
+
+        tokenizer tokens(uppercase_label, sep);
+        tokenizer::iterator token_iter;
+
+        bool found_key = false;
+        for( token_iter = tokens.begin(); token_iter != tokens.end(); ++token_iter)
+        {
+            std::string uppercase_word = *token_iter;
+
+            // this word is not shared with other menu entries...
+            if (shared_words.find(*token_iter) == shared_words.end())
+            {
+                S32 i;
+                for(i = 0; i < (S32)uppercase_word.size(); i++)
+                {
+                    char jump_key = uppercase_word[i];
+
+                    if (LLStringOps::isDigit(jump_key) || (LLStringOps::isUpper(jump_key) &&
+                        mJumpKeys.find(jump_key) == mJumpKeys.end()))
+                    {
+                        mJumpKeys.insert(std::pair<KEY, LLMenuItemGL*>(jump_key, (*item_it)));
+                        (*item_it)->setJumpKey(jump_key);
+                        found_key = true;
+                        break;
+                    }
+                }
+            }
+            if (found_key)
+            {
+                break;
+            }
+        }
+    }
+}
+
+// remove all items on the menu
+void LLMenuGL::empty( void )
+{
+    cleanupSpilloverBranch();
+
+    mItems.clear();
+    mFirstVisibleItem = NULL;
+    mArrowUpItem = NULL;
+    mArrowDownItem = NULL;
+
+    deleteAllChildren();
+}
+
+// erase group of items from menu
+void LLMenuGL::erase( S32 begin, S32 end, bool arrange/* = true*/)
+{
+    S32 items = mItems.size();
+
+    if ( items == 0 || begin >= end || begin < 0 || end > items )
+    {
+        return;
+    }
+
+    item_list_t::iterator start_position = mItems.begin();
+    std::advance(start_position, begin);
+
+    item_list_t::iterator end_position = mItems.begin();
+    std::advance(end_position, end);
+
+    for (item_list_t::iterator position_iter = start_position; position_iter != end_position; position_iter++)
+    {
+        LLUICtrl::removeChild(*position_iter);
+    }
+
+    mItems.erase(start_position, end_position);
+
+    if (arrange)
+    {
+        needsArrange();
+    }
+}
+
+// add new item at position
+void LLMenuGL::insert( S32 position, LLView * ctrl, bool arrange /*= true*/ )
+{
+    LLMenuItemGL * item = dynamic_cast<LLMenuItemGL *>(ctrl);
+
+    if (NULL == item || position < 0 || position >= mItems.size())
+    {
+        return;
+    }
+
+    item_list_t::iterator position_iter = mItems.begin();
+    std::advance(position_iter, position);
+    mItems.insert(position_iter, item);
+    LLUICtrl::addChild(item);
+
+    if (arrange)
+    {
+        needsArrange();
+    }
+}
+
+// Adjust rectangle of the menu
+void LLMenuGL::setLeftAndBottom(S32 left, S32 bottom)
+{
+    setRect(LLRect(left, getRect().mTop, getRect().mRight, bottom));
+    needsArrange();
+}
+
+bool LLMenuGL::handleJumpKey(KEY key)
+{
+    // must perform case-insensitive comparison, so just switch to uppercase input key
+    key = toupper(key);
+    navigation_key_map_t::iterator found_it = mJumpKeys.find(key);
+    if(found_it != mJumpKeys.end() && found_it->second->getEnabled())
+    {
+        // switch to keyboard navigation mode
+        LLMenuGL::setKeyboardMode(true);
+
+        // force highlight to close old menus and open and sub-menus
+        found_it->second->setHighlight(true);
+        found_it->second->onCommit();
+
+    }
+    // if we are navigating the menus, we need to eat the keystroke
+    // so rest of UI doesn't handle it
+    return true;
+}
+
+
+// Add the menu item to this menu.
+bool LLMenuGL::append( LLMenuItemGL* item )
+{
+    if (!item) return false;
+    mItems.push_back( item );
+    LLUICtrl::addChild(item);
+    needsArrange();
+    return true;
+}
+
+// add a separator to this menu
+bool LLMenuGL::addSeparator()
+{
+    LLMenuItemSeparatorGL::Params p;
+    LLMenuItemGL* separator = LLUICtrlFactory::create<LLMenuItemSeparatorGL>(p);
+    return addChild(separator);
+}
+
+// add a menu - this will create a cascading menu
+bool LLMenuGL::appendMenu( LLMenuGL* menu )
+{
+    if( menu == this )
+    {
+        LL_ERRS() << "** Attempt to attach menu to itself. This is certainly "
+               << "a logic error." << LL_ENDL;
+    }
+    bool success = true;
+
+    LLMenuItemBranchGL::Params p;
+    p.name = menu->getName();
+    p.label = menu->getLabel();
+    p.branch = menu;
+    p.jump_key = menu->getJumpKey();
+    p.enabled_color=LLUIColorTable::instance().getColor("MenuItemEnabledColor");
+    p.disabled_color=LLUIColorTable::instance().getColor("MenuItemDisabledColor");
+    p.highlight_bg_color=LLUIColorTable::instance().getColor("MenuItemHighlightBgColor");
+    p.highlight_fg_color=LLUIColorTable::instance().getColor("MenuItemHighlightFgColor");
+
+    LLMenuItemBranchGL* branch = LLUICtrlFactory::create<LLMenuItemBranchGL>(p);
+    success &= append( branch );
+
+    // Inherit colors
+    menu->setBackgroundColor( mBackgroundColor );
+    menu->updateParent(LLMenuGL::sMenuContainer);
+    return success;
+}
+
+// add a context menu branch
+bool LLMenuGL::appendContextSubMenu(LLMenuGL *menu)
+{
+    if (menu == this)
+    {
+        LL_ERRS() << "Can't attach a context menu to itself" << LL_ENDL;
+    }
+
+    LLContextMenuBranch *item;
+    LLContextMenuBranch::Params p;
+    p.name = menu->getName();
+    p.label = menu->getLabel();
+    p.branch = (LLContextMenu *)menu;
+    p.enabled_color=LLUIColorTable::instance().getColor("MenuItemEnabledColor");
+    p.disabled_color=LLUIColorTable::instance().getColor("MenuItemDisabledColor");
+    p.highlight_bg_color=LLUIColorTable::instance().getColor("MenuItemHighlightBgColor");
+    p.highlight_fg_color=LLUIColorTable::instance().getColor("MenuItemHighlightFgColor");
+
+    item = LLUICtrlFactory::create<LLContextMenuBranch>(p);
+    LLMenuGL::sMenuContainer->addChild(item->getBranch());
+
+    return append( item );
+}
+
+void LLMenuGL::setEnabledSubMenus(bool enable)
+{
+    setEnabled(enable);
+    item_list_t::iterator item_iter;
+    for (item_iter = mItems.begin(); item_iter != mItems.end(); ++item_iter)
+    {
+        (*item_iter)->setEnabledSubMenus( enable );
+    }
+}
+
+// setItemEnabled() - pass the label and the enable flag for a menu
+// item. true will make sure it's enabled, false will disable it.
+void LLMenuGL::setItemEnabled( const std::string& name, bool enable )
+{
+    item_list_t::iterator item_iter;
+    for (item_iter = mItems.begin(); item_iter != mItems.end(); ++item_iter)
+    {
+        if( (*item_iter)->getName() == name )
+        {
+            (*item_iter)->setEnabled( enable );
+            (*item_iter)->setEnabledSubMenus( enable );
+            break;
+        }
+    }
+}
+
+void LLMenuGL::setItemVisible( const std::string& name, bool visible )
+{
+    item_list_t::iterator item_iter;
+    for (item_iter = mItems.begin(); item_iter != mItems.end(); ++item_iter)
+    {
+        if( (*item_iter)->getName() == name )
+        {
+            (*item_iter)->setVisible( visible );
+            needsArrange();
+            break;
+        }
+    }
+}
+
+
+void LLMenuGL::setItemLabel(const std::string &name, const std::string &label)
+{
+    LLMenuItemGL *item = getItem(name);
+
+    if (item)
+        item->setLabel(label);
+}
+
+void LLMenuGL::setItemLastSelected(LLMenuItemGL* item)
+{
+    if (getVisible())
+    {
+        LLMenuHolderGL::setActivatedItem(item);
+    }
+
+    // update enabled and checkmark status
+    item->buildDrawLabel();
+}
+
+//  Set whether drop shadowed
+void LLMenuGL::setDropShadowed( const bool shadowed )
+{
+    mDropShadowed = shadowed;
+}
+
+void LLMenuGL::setTornOff(bool torn_off)
+{
+    mTornOff = torn_off;
+}
+
+U32 LLMenuGL::getItemCount()
+{
+    return mItems.size();
+}
+
+LLMenuItemGL* LLMenuGL::getItem(S32 number)
+{
+    if (number >= 0 && number < (S32)mItems.size())
+    {
+        item_list_t::iterator item_iter;
+        for (item_iter = mItems.begin(); item_iter != mItems.end(); ++item_iter)
+        {
+            if (number == 0)
+            {
+                return (*item_iter);
+            }
+            number--;
+        }
+    }
+    return NULL;
+}
+
+LLMenuItemGL* LLMenuGL::getItem(std::string name)
+{
+    item_list_t::iterator item_iter;
+    for (item_iter = mItems.begin(); item_iter != mItems.end(); ++item_iter)
+    {
+        if ((*item_iter)->getName() == name)
+        {
+            return (*item_iter);
+        }
+    }
+    return NULL;
+}
+
+LLMenuItemGL* LLMenuGL::getHighlightedItem()
+{
+    item_list_t::iterator item_iter;
+    for (item_iter = mItems.begin(); item_iter != mItems.end(); ++item_iter)
+    {
+        if ((*item_iter)->getHighlight())
+        {
+            return (*item_iter);
+        }
+    }
+    return NULL;
+}
+
+LLMenuItemGL* LLMenuGL::highlightNextItem(LLMenuItemGL* cur_item, bool skip_disabled)
+{
+    if (mItems.empty()) return NULL;
+    // highlighting first item on a torn off menu is the
+    // same as giving focus to it
+    if (!cur_item && getTornOff())
+    {
+        LLFloater * parent = dynamic_cast<LLFloater *>(getParent());
+        if (parent)
+        {
+            parent->setFocus(true);
+        }
+    }
+
+    // Current item position in the items list
+    item_list_t::iterator cur_item_iter = std::find(mItems.begin(), mItems.end(), cur_item);
+
+    item_list_t::iterator next_item_iter;
+    if (cur_item_iter == mItems.end())
+    {
+        next_item_iter = mItems.begin();
+    }
+    else
+    {
+        next_item_iter = cur_item_iter;
+        next_item_iter++;
+
+        // First visible item position in the items list
+        item_list_t::iterator first_visible_item_iter = std::find(mItems.begin(), mItems.end(), mFirstVisibleItem);
+
+        if (next_item_iter == mItems.end())
+        {
+            next_item_iter = mItems.begin();
+
+            // If current item is the last in the list, the menu is scrolled to the beginning
+            // and the first item is highlighted.
+            if (mScrollable && !scrollItems(SD_BEGIN))
+            {
+                return NULL;
+            }
+        }
+        // If current item is the last visible, the menu is scrolled one item down
+        // and the next item is highlighted.
+        else if (mScrollable &&
+                 (U32)std::abs(std::distance(first_visible_item_iter, next_item_iter)) >= mMaxScrollableItems)
+        {
+            // Call highlightNextItem() recursively only if the menu was successfully scrolled down.
+            // If scroll timer hasn't expired yet the menu won't be scrolled and calling
+            // highlightNextItem() will result in an endless recursion.
+            if (scrollItems(SD_DOWN))
+            {
+                return highlightNextItem(cur_item, skip_disabled);
+            }
+            else
+            {
+                return NULL;
+            }
+        }
+    }
+
+    // when first highlighting a menu, skip over tear off menu item
+    if (mTearOffItem && !cur_item)
+    {
+        // we know the first item is the tear off menu item
+        cur_item_iter = mItems.begin();
+        next_item_iter++;
+        if (next_item_iter == mItems.end())
+        {
+            next_item_iter = mItems.begin();
+        }
+    }
+
+    while(1)
+    {
+        // skip separators and disabled/invisible items
+        if ((*next_item_iter)->getEnabled() && (*next_item_iter)->getVisible() && !dynamic_cast<LLMenuItemSeparatorGL*>(*next_item_iter))
+        {
+            if (cur_item)
+            {
+                cur_item->setHighlight(false);
+            }
+            (*next_item_iter)->setHighlight(true);
+            return (*next_item_iter);
+        }
+
+
+        if (!skip_disabled || next_item_iter == cur_item_iter)
+        {
+            break;
+        }
+
+        next_item_iter++;
+        if (next_item_iter == mItems.end())
+        {
+            if (cur_item_iter == mItems.end())
+            {
+                break;
+            }
+            next_item_iter = mItems.begin();
+        }
+    }
+
+    return NULL;
+}
+
+LLMenuItemGL* LLMenuGL::highlightPrevItem(LLMenuItemGL* cur_item, bool skip_disabled)
+{
+    if (mItems.empty()) return NULL;
+
+    // highlighting first item on a torn off menu is the
+    // same as giving focus to it
+    if (!cur_item && getTornOff())
+    {
+        LLFloater * parent = dynamic_cast<LLFloater *>(getParent());
+        if (parent)
+        {
+            parent->setFocus(true);
+        }
+    }
+
+    // Current item reverse position from the end of the list
+    item_list_t::reverse_iterator cur_item_iter = std::find(mItems.rbegin(), mItems.rend(), cur_item);
+
+    item_list_t::reverse_iterator prev_item_iter;
+    if (cur_item_iter == mItems.rend())
+    {
+        prev_item_iter = mItems.rbegin();
+    }
+    else
+    {
+        prev_item_iter = cur_item_iter;
+        prev_item_iter++;
+
+        // First visible item reverse position in the items list
+        item_list_t::reverse_iterator first_visible_item_iter = std::find(mItems.rbegin(), mItems.rend(), mFirstVisibleItem);
+
+        if (prev_item_iter == mItems.rend())
+        {
+            prev_item_iter = mItems.rbegin();
+
+            // If current item is the first in the list, the menu is scrolled to the end
+            // and the last item is highlighted.
+            if (mScrollable && !scrollItems(SD_END))
+            {
+                return NULL;
+            }
+        }
+        // If current item is the first visible, the menu is scrolled one item up
+        // and the previous item is highlighted.
+        else if (mScrollable &&
+                 std::distance(first_visible_item_iter, cur_item_iter) <= 0)
+        {
+            // Call highlightNextItem() only if the menu was successfully scrolled up.
+            // If scroll timer hasn't expired yet the menu won't be scrolled and calling
+            // highlightNextItem() will result in an endless recursion.
+            if (scrollItems(SD_UP))
+            {
+                return highlightPrevItem(cur_item, skip_disabled);
+            }
+            else
+            {
+                return NULL;
+            }
+        }
+    }
+
+    while(1)
+    {
+        // skip separators and disabled/invisible items
+        if ((*prev_item_iter)->getEnabled() && (*prev_item_iter)->getVisible() && (*prev_item_iter)->getName() != SEPARATOR_NAME)
+        {
+            (*prev_item_iter)->setHighlight(true);
+            return (*prev_item_iter);
+        }
+
+        if (!skip_disabled || prev_item_iter == cur_item_iter)
+        {
+            break;
+        }
+
+        prev_item_iter++;
+        if (prev_item_iter == mItems.rend())
+        {
+            if (cur_item_iter == mItems.rend())
+            {
+                break;
+            }
+
+            prev_item_iter = mItems.rbegin();
+        }
+    }
+
+    return NULL;
+}
+
+void LLMenuGL::buildDrawLabels()
+{
+    item_list_t::iterator item_iter;
+    for (item_iter = mItems.begin(); item_iter != mItems.end(); ++item_iter)
+    {
+        (*item_iter)->buildDrawLabel();
+    }
+}
+
+void LLMenuGL::updateParent(LLView* parentp)
+{
+    if (getParent())
+    {
+        getParent()->removeChild(this);
+    }
+    if (parentp)
+    {
+        parentp->addChild(this);
+    }
+    item_list_t::iterator item_iter;
+    for (item_iter = mItems.begin(); item_iter != mItems.end(); ++item_iter)
+    {
+        (*item_iter)->updateBranchParent(parentp);
+    }
+}
+
+bool LLMenuGL::hasAccelerator(const KEY &key, const MASK &mask) const
+{
+    if (key == KEY_NONE)
+    {
+        return false;
+    }
+    // Note: checking this way because mAccelerators seems to be broken
+    // mAccelerators probably needs to be cleaned up or fixed
+    // It was used for dupplicate accelerator avoidance.
+    item_list_t::const_iterator item_iter;
+    for (item_iter = mItems.begin(); item_iter != mItems.end(); ++item_iter)
+    {
+        LLMenuItemGL* itemp = *item_iter;
+        if (itemp->hasAccelerator(key, mask))
+        {
+            return true;
+        }
+    }
+    return false;
+}
+
+bool LLMenuGL::handleAcceleratorKey(KEY key, MASK mask)
+{
+    // don't handle if not enabled
+    if(!getEnabled())
+    {
+        return false;
+    }
+
+    // Pass down even if not visible
+    item_list_t::iterator item_iter;
+    for (item_iter = mItems.begin(); item_iter != mItems.end(); ++item_iter)
+    {
+        LLMenuItemGL* itemp = *item_iter;
+        if (itemp->handleAcceleratorKey(key, mask))
+        {
+            return true;
+        }
+    }
+
+    return false;
+}
+
+bool LLMenuGL::handleUnicodeCharHere( llwchar uni_char )
+{
+    if (jumpKeysActive())
+    {
+        return handleJumpKey((KEY)uni_char);
+    }
+    return false;
+}
+
+bool LLMenuGL::handleHover( S32 x, S32 y, MASK mask )
+{
+    // leave submenu in place if slope of mouse < MAX_MOUSE_SLOPE_SUB_MENU
+    bool no_mouse_data = mLastMouseX == 0 && mLastMouseY == 0;
+    S32 mouse_delta_x = no_mouse_data ? 0 : x - mLastMouseX;
+    S32 mouse_delta_y = no_mouse_data ? 0 : y - mLastMouseY;
+    LLVector2 mouse_dir((F32)mouse_delta_x, (F32)mouse_delta_y);
+    mouse_dir.normVec();
+    LLVector2 mouse_avg_dir((F32)mMouseVelX, (F32)mMouseVelY);
+    mouse_avg_dir.normVec();
+    F32 interp = 0.5f * (llclamp(mouse_dir * mouse_avg_dir, 0.f, 1.f));
+    mMouseVelX = ll_round(lerp((F32)mouse_delta_x, (F32)mMouseVelX, interp));
+    mMouseVelY = ll_round(lerp((F32)mouse_delta_y, (F32)mMouseVelY, interp));
+    mLastMouseX = x;
+    mLastMouseY = y;
+
+    // don't change menu focus unless mouse is moving or alt key is not held down
+    if ((llabs(mMouseVelX) > 0 ||
+            llabs(mMouseVelY) > 0) &&
+        (!mHasSelection ||
+        //(mouse_delta_x == 0 && mouse_delta_y == 0) ||
+        (mMouseVelX < 0) ||
+        llabs((F32)mMouseVelY) / llabs((F32)mMouseVelX) > MAX_MOUSE_SLOPE_SUB_MENU))
+    {
+        for ( child_list_const_iter_t child_it = getChildList()->begin(); child_it != getChildList()->end(); ++child_it)
+        {
+            LLView* viewp = *child_it;
+            S32 local_x = x - viewp->getRect().mLeft;
+            S32 local_y = y - viewp->getRect().mBottom;
+            if (!viewp->pointInView(local_x, local_y) && ((LLMenuItemGL*)viewp)->getHighlight())
+            {
+                // moving mouse always highlights new item
+                if (mouse_delta_x != 0 || mouse_delta_y != 0)
+                {
+                    ((LLMenuItemGL*)viewp)->setHighlight(false);
+                }
+            }
+        }
+
+        for ( child_list_const_iter_t child_it = getChildList()->begin(); child_it != getChildList()->end(); ++child_it)
+        {
+            LLView* viewp = *child_it;
+            S32 local_x = x - viewp->getRect().mLeft;
+            S32 local_y = y - viewp->getRect().mBottom;
+            //RN: always call handleHover to track mGotHover status
+            // but only set highlight when mouse is moving
+            if( viewp->getVisible() &&
+                //RN: allow disabled items to be highlighted to preserve "active" menus when
+                // moving mouse through them
+                //viewp->getEnabled() &&
+                viewp->pointInView(local_x, local_y) &&
+                viewp->handleHover(local_x, local_y, mask))
+            {
+                // moving mouse always highlights new item
+                if (mouse_delta_x != 0 || mouse_delta_y != 0)
+                {
+                    ((LLMenuItemGL*)viewp)->setHighlight(true);
+                    LLMenuGL::setKeyboardMode(false);
+                }
+                mHasSelection = true;
+            }
+        }
+    }
+    getWindow()->setCursor(UI_CURSOR_ARROW);
+
+    // *HACK Release the mouse capture
+    // This is done to release the mouse after the Navigation Bar "Back" or "Forward" button
+    // drop-down menu is shown. Otherwise any other view won't be able to handle mouse events
+    // until the user chooses one of the drop-down menu items.
+
+    return true;
+}
+
+bool LLMenuGL::handleScrollWheel( S32 x, S32 y, S32 clicks )
+{
+    if (!mScrollable)
+        return blockMouseEvent(x, y);
+
+    if( clicks > 0 )
+    {
+        while( clicks-- )
+            scrollItems(SD_DOWN);
+    }
+    else
+    {
+        while( clicks++ )
+            scrollItems(SD_UP);
+    }
+
+    return true;
+}
+
+
+void LLMenuGL::draw( void )
+{
+    if (mNeedsArrange)
+    {
+        arrange();
+        mNeedsArrange = false;
+    }
+    if (mDropShadowed && !mTornOff)
+    {
+        static LLUIColor color_drop_shadow = LLUIColorTable::instance().getColor("ColorDropShadow");
+        gl_drop_shadow(0, getRect().getHeight(), getRect().getWidth(), 0,
+            color_drop_shadow, DROP_SHADOW_FLOATER);
+    }
+
+    if( mBgVisible )
+    {
+        gl_rect_2d( 0, getRect().getHeight(), getRect().getWidth(), 0, mBackgroundColor.get() );
+    }
+    LLView::draw();
+}
+
+void LLMenuGL::drawBackground(LLMenuItemGL* itemp, F32 alpha)
+{
+    LLColor4 color = itemp->getHighlightBgColor() % alpha;
+    gGL.color4fv( color.mV );
+    LLRect item_rect = itemp->getRect();
+    gl_rect_2d( 0, item_rect.getHeight(), item_rect.getWidth(), 0);
+}
+
+void LLMenuGL::setVisible(bool visible)
+{
+    if (visible != getVisible())
+    {
+        if (!visible)
+        {
+            mFadeTimer.start();
+            clearHoverItem();
+            // reset last known mouse coordinates so
+            // we don't spoof a mouse move next time we're opened
+            mLastMouseX = 0;
+            mLastMouseY = 0;
+        }
+        else
+        {
+            mHasSelection = true;
+            mFadeTimer.stop();
+        }
+
+        LLView::setVisible(visible);
+    }
+}
+
+LLMenuGL* LLMenuGL::findChildMenuByName(const std::string& name, bool recurse) const
+{
+    LLView* view = findChildView(name, recurse);
+    if (view)
+    {
+        LLMenuItemBranchGL* branch = dynamic_cast<LLMenuItemBranchGL*>(view);
+        if (branch)
+        {
+            return branch->getBranch();
+        }
+
+        LLMenuGL* menup = dynamic_cast<LLMenuGL*>(view);
+        if (menup)
+        {
+            return menup;
+        }
+    }
+    LL_WARNS() << "Child Menu " << name << " not found in menu " << getName() << LL_ENDL;
+    return NULL;
+}
+
+bool LLMenuGL::clearHoverItem()
+{
+    for ( child_list_const_iter_t child_it = getChildList()->begin(); child_it != getChildList()->end(); ++child_it)
+    {
+        LLMenuItemGL* itemp = (LLMenuItemGL*)*child_it;
+        if (itemp->getHighlight())
+        {
+            itemp->setHighlight(false);
+            return true;
+        }
+    }
+    return false;
+}
+
+void hide_top_view( LLView* view )
+{
+    if( view ) view->setVisible( false );
+}
+
+
+// x and y are the desired location for the popup, in the spawning_view's
+// coordinate frame, NOT necessarily the mouse location
+// static
+void LLMenuGL::showPopup(LLView* spawning_view, LLMenuGL* menu, S32 x, S32 y, S32 mouse_x, S32 mouse_y)
+{
+    const S32 CURSOR_HEIGHT = 22;       // Approximate "normal" cursor size
+    const S32 CURSOR_WIDTH = 12;
+
+    if (menu->getChildList()->empty())
+    {
+        return;
+    }
+
+    menu->setVisible( true );
+
+    if(!menu->getAlwaysShowMenu())
+    {
+        //Do not show menu if all menu items are disabled
+        bool item_enabled = false;
+        for (LLView::child_list_t::const_iterator itor = menu->getChildList()->begin();
+                itor != menu->getChildList()->end();
+                ++itor)
+        {
+            LLView *menu_item = (*itor);
+            item_enabled = item_enabled || menu_item->getEnabled();
+        }
+
+        if(!item_enabled)
+        {
+            menu->setVisible( false );
+            return;
+        }
+    }
+
+    // Resetting scrolling position
+    if (menu->isScrollable() && menu->isScrollPositionOnShowReset())
+    {
+        menu->mFirstVisibleItem = NULL;
+    }
+
+    // Fix menu rect if needed.
+    menu->needsArrange();
+    menu->arrangeAndClear();
+
+    if ((mouse_x == 0) || (mouse_y == 0))
+
+    {
+        // Save click point for detecting cursor moves before mouse-up.
+        // Must be in local coords to compare with mouseUp events.
+        // If the mouse doesn't move, the menu will stay open ala the Mac.
+        // See also LLContextMenu::show()
+
+        LLUI::getInstance()->getMousePositionLocal(menu->getParent(), &mouse_x, &mouse_y);
+    }
+
+
+    LLMenuHolderGL::sContextMenuSpawnPos.set(mouse_x,mouse_y);
+
+    const LLRect menu_region_rect = LLMenuGL::sMenuContainer->getRect();
+
+    const S32 HPAD = 2;
+    LLRect rect = menu->getRect();
+    S32 left = x + HPAD;
+    S32 top = y;
+    spawning_view->localPointToOtherView(left, top, &left, &top, menu->getParent());
+    rect.setLeftTopAndSize( left, top,
+                            rect.getWidth(), rect.getHeight() );
+    menu->setRect( rect );
+
+
+    // Adjust context menu to fit onscreen
+    LLRect mouse_rect;
+    const S32 MOUSE_CURSOR_PADDING = 5;
+    mouse_rect.setLeftTopAndSize(mouse_x - MOUSE_CURSOR_PADDING,
+        mouse_y + MOUSE_CURSOR_PADDING,
+        CURSOR_WIDTH + MOUSE_CURSOR_PADDING * 2,
+        CURSOR_HEIGHT + MOUSE_CURSOR_PADDING * 2);
+    menu->translateIntoRectWithExclusion( menu_region_rect, mouse_rect );
+    if (menu->getRect().mTop > menu_region_rect.mTop)
+    {
+        // not enough space: align with top, ignore exclusion
+        menu->translateIntoRect( menu_region_rect );
+    }
+    menu->getParent()->sendChildToFront(menu);
+}
+
+///============================================================================
+/// Class LLMenuBarGL
+///============================================================================
+
+static LLDefaultChildRegistry::Register<LLMenuBarGL> r2("menu_bar");
+
+LLMenuBarGL::LLMenuBarGL( const Params& p )
+:   LLMenuGL(p),
+    mAltKeyTrigger(false)
+{}
+
+// Default destructor
+LLMenuBarGL::~LLMenuBarGL()
+{
+    std::for_each(mAccelerators.begin(), mAccelerators.end(), DeletePointer());
+    mAccelerators.clear();
+}
+
+bool LLMenuBarGL::handleAcceleratorKey(KEY key, MASK mask)
+{
+    if (getHighlightedItem() && mask == MASK_NONE)
+    {
+        // unmodified key accelerators are ignored when navigating menu
+        // (but are used as jump keys so will still work when appropriate menu is up)
+        return false;
+    }
+    bool result = LLMenuGL::handleAcceleratorKey(key, mask);
+    if (result && mask & MASK_ALT)
+    {
+        // ALT key used to trigger hotkey, don't use as shortcut to open menu
+        mAltKeyTrigger = false;
+    }
+
+    if(!result
+        && (key == KEY_F10 && mask == MASK_CONTROL)
+        && !gKeyboard->getKeyRepeated(key)
+        && isInVisibleChain())
+    {
+        if (getHighlightedItem())
+        {
+            clearHoverItem();
+            LLMenuGL::setKeyboardMode(false);
+        }
+        else
+        {
+            // close menus originating from other menu bars when first opening menu via keyboard
+            LLMenuGL::sMenuContainer->hideMenus();
+            highlightNextItem(NULL);
+            LLMenuGL::setKeyboardMode(true);
+        }
+        return true;
+    }
+
+    if (result && !getHighlightedItem() && LLMenuGL::sMenuContainer->hasVisibleMenu())
+    {
+        // close menus originating from other menu bars
+        LLMenuGL::sMenuContainer->hideMenus();
+    }
+
+    return result;
+}
+
+bool LLMenuBarGL::handleKeyHere(KEY key, MASK mask)
+{
+    static LLUICachedControl<bool> use_altkey_for_menus ("UseAltKeyForMenus", 0);
+    if(key == KEY_ALT && !gKeyboard->getKeyRepeated(key) && use_altkey_for_menus)
+    {
+        mAltKeyTrigger = true;
+    }
+    else // if any key other than ALT hit, clear out waiting for Alt key mode
+    {
+        mAltKeyTrigger = false;
+    }
+
+    if (key == KEY_ESCAPE && mask == MASK_NONE)
+    {
+        LLMenuGL::setKeyboardMode(false);
+        // if any menus are visible, this will return true, stopping further processing of ESCAPE key
+        return LLMenuGL::sMenuContainer->hideMenus();
+    }
+
+    // before processing any other key, check to see if ALT key has triggered menu access
+    checkMenuTrigger();
+
+    return LLMenuGL::handleKeyHere(key, mask);
+}
+
+bool LLMenuBarGL::handleJumpKey(KEY key)
+{
+    // perform case-insensitive comparison
+    key = toupper(key);
+    navigation_key_map_t::iterator found_it = mJumpKeys.find(key);
+    if(found_it != mJumpKeys.end() && found_it->second->getEnabled())
+    {
+        // switch to keyboard navigation mode
+        LLMenuGL::setKeyboardMode(true);
+
+        found_it->second->setHighlight(true);
+        found_it->second->onCommit();
+    }
+    return true;
+}
+
+bool LLMenuBarGL::handleMouseDown(S32 x, S32 y, MASK mask)
+{
+    // clicks on menu bar closes existing menus from other contexts but leave
+    // own menu open so that we get toggle behavior
+    if (!getHighlightedItem() || !getHighlightedItem()->isActive())
+    {
+        LLMenuGL::sMenuContainer->hideMenus();
+    }
+
+    return LLMenuGL::handleMouseDown(x, y, mask);
+}
+
+bool LLMenuBarGL::handleDoubleClick(S32 x, S32 y, MASK mask)
+{
+    return LLMenuGL::handleMouseDown(x, y, mask);
+}
+
+void LLMenuBarGL::draw()
+{
+    LLMenuItemGL* itemp = getHighlightedItem();
+    // If we are in mouse-control mode and the mouse cursor is not hovering over
+    // the current highlighted menu item and it isn't open, then remove the
+    // highlight. This is done via a polling mechanism here, as we don't receive
+    // notifications when the mouse cursor moves off of us
+    if (itemp && !itemp->isOpen() && !itemp->getHover() && !LLMenuGL::getKeyboardMode())
+    {
+        clearHoverItem();
+    }
+
+    checkMenuTrigger();
+
+    LLMenuGL::draw();
+}
+
+
+void LLMenuBarGL::checkMenuTrigger()
+{
+    // has the ALT key been pressed and subsequently released?
+    if (mAltKeyTrigger && !gKeyboard->getKeyDown(KEY_ALT))
+    {
+        // if alt key was released quickly, treat it as a menu access key
+        // otherwise it was probably an Alt-zoom or similar action
+        static LLUICachedControl<F32> menu_access_key_time ("MenuAccessKeyTime", 0);
+        if (gKeyboard->getKeyElapsedTime(KEY_ALT) <= menu_access_key_time ||
+            gKeyboard->getKeyElapsedFrameCount(KEY_ALT) < 2)
+        {
+            if (getHighlightedItem())
+            {
+                clearHoverItem();
+            }
+            else
+            {
+                // close menus originating from other menu bars
+                LLMenuGL::sMenuContainer->hideMenus();
+
+                highlightNextItem(NULL);
+                LLMenuGL::setKeyboardMode(true);
+            }
+        }
+        mAltKeyTrigger = false;
+    }
+}
+
+bool LLMenuBarGL::jumpKeysActive()
+{
+    // require user to be in keyboard navigation mode to activate key triggers
+    // as menu bars are always visible and it is easy to leave the mouse cursor over them
+    return LLMenuGL::getKeyboardMode() && getHighlightedItem() && LLMenuGL::jumpKeysActive();
+}
+
+// rearrange the child rects so they fit the shape of the menu bar.
+void LLMenuBarGL::arrange( void )
+{
+    U32 pos = 0;
+    LLRect rect( 0, getRect().getHeight(), 0, 0 );
+    item_list_t::const_iterator item_iter;
+    for (item_iter = mItems.begin(); item_iter != mItems.end(); ++item_iter)
+    {
+        LLMenuItemGL* item = *item_iter;
+        if (item->getVisible())
+        {
+            rect.mLeft = pos;
+            pos += item->getNominalWidth();
+            rect.mRight = pos;
+            item->setRect( rect );
+            item->buildDrawLabel();
+        }
+    }
+    reshape(rect.mRight, rect.getHeight());
+}
+
+
+S32 LLMenuBarGL::getRightmostMenuEdge()
+{
+    // Find the last visible menu
+    item_list_t::reverse_iterator item_iter;
+    for (item_iter = mItems.rbegin(); item_iter != mItems.rend(); ++item_iter)
+    {
+        if ((*item_iter)->getVisible())
+        {
+            break;
+        }
+    }
+
+    if (item_iter == mItems.rend())
+    {
+        return 0;
+    }
+    return (*item_iter)->getRect().mRight;
+}
+
+// add a vertical separator to this menu
+bool LLMenuBarGL::addSeparator()
+{
+    LLMenuItemGL* separator = new LLMenuItemVerticalSeparatorGL();
+    return append( separator );
+}
+
+// add a menu - this will create a drop down menu.
+bool LLMenuBarGL::appendMenu( LLMenuGL* menu )
+{
+    if( menu == this )
+    {
+        LL_ERRS() << "** Attempt to attach menu to itself. This is certainly "
+               << "a logic error." << LL_ENDL;
+    }
+
+    bool success = true;
+
+    // *TODO: Hack! Fix this
+    LLMenuItemBranchDownGL::Params p;
+    p.name = menu->getName();
+    p.label = menu->getLabel();
+    p.visible = menu->getVisible();
+    p.branch = menu;
+    p.enabled_color=LLUIColorTable::instance().getColor("MenuItemEnabledColor");
+    p.disabled_color=LLUIColorTable::instance().getColor("MenuItemDisabledColor");
+    p.highlight_bg_color=LLUIColorTable::instance().getColor("MenuItemHighlightBgColor");
+    p.highlight_fg_color=LLUIColorTable::instance().getColor("MenuItemHighlightFgColor");
+    p.font = menu->getFont();
+
+    LLMenuItemBranchDownGL* branch = LLUICtrlFactory::create<LLMenuItemBranchDownGL>(p);
+    success &= branch->addToAcceleratorList(&mAccelerators);
+    success &= append( branch );
+    branch->setJumpKey(branch->getJumpKey());
+    menu->updateParent(LLMenuGL::sMenuContainer);
+
+    return success;
+}
+
+bool LLMenuBarGL::handleHover( S32 x, S32 y, MASK mask )
+{
+    bool handled = false;
+    LLView* active_menu = NULL;
+
+    bool no_mouse_data = mLastMouseX == 0 && mLastMouseY == 0;
+    S32 mouse_delta_x = no_mouse_data ? 0 : x - mLastMouseX;
+    S32 mouse_delta_y = no_mouse_data ? 0 : y - mLastMouseY;
+    mMouseVelX = (mMouseVelX / 2) + (mouse_delta_x / 2);
+    mMouseVelY = (mMouseVelY / 2) + (mouse_delta_y / 2);
+    mLastMouseX = x;
+    mLastMouseY = y;
+
+    // if nothing currently selected or mouse has moved since last call, pick menu item via mouse
+    // otherwise let keyboard control it
+    if (!getHighlightedItem() || !LLMenuGL::getKeyboardMode() || llabs(mMouseVelX) > 0 || llabs(mMouseVelY) > 0)
+    {
+        // find current active menu
+        for ( child_list_const_iter_t child_it = getChildList()->begin(); child_it != getChildList()->end(); ++child_it)
+        {
+            LLView* viewp = *child_it;
+            if (((LLMenuItemGL*)viewp)->isOpen())
+            {
+                active_menu = viewp;
+            }
+        }
+
+        // check for new active menu
+        for ( child_list_const_iter_t child_it = getChildList()->begin(); child_it != getChildList()->end(); ++child_it)
+        {
+            LLView* viewp = *child_it;
+            S32 local_x = x - viewp->getRect().mLeft;
+            S32 local_y = y - viewp->getRect().mBottom;
+            if( viewp->getVisible() &&
+                viewp->getEnabled() &&
+                viewp->pointInView(local_x, local_y) &&
+                viewp->handleHover(local_x, local_y, mask))
+            {
+                ((LLMenuItemGL*)viewp)->setHighlight(true);
+                handled = true;
+                if (active_menu && active_menu != viewp)
+                {
+                    ((LLMenuItemGL*)viewp)->onCommit();
+                    LLMenuGL::setKeyboardMode(false);
+                }
+                LLMenuGL::setKeyboardMode(false);
+            }
+        }
+
+        if (handled)
+        {
+            // set hover false on inactive menus
+            for ( child_list_const_iter_t child_it = getChildList()->begin(); child_it != getChildList()->end(); ++child_it)
+            {
+                LLView* viewp = *child_it;
+                S32 local_x = x - viewp->getRect().mLeft;
+                S32 local_y = y - viewp->getRect().mBottom;
+                if (!viewp->pointInView(local_x, local_y) && ((LLMenuItemGL*)viewp)->getHighlight())
+                {
+                    ((LLMenuItemGL*)viewp)->setHighlight(false);
+                }
+            }
+        }
+    }
+
+    getWindow()->setCursor(UI_CURSOR_ARROW);
+
+    return true;
+}
+
+///============================================================================
+/// Class LLMenuHolderGL
+///============================================================================
+LLCoordGL LLMenuHolderGL::sContextMenuSpawnPos(S32_MAX, S32_MAX);
+
+LLMenuHolderGL::LLMenuHolderGL(const LLMenuHolderGL::Params& p)
+    : LLPanel(p)
+{
+    sItemActivationTimer.stop();
+    mCanHide = true;
+}
+
+void LLMenuHolderGL::draw()
+{
+    LLView::draw();
+    // now draw last selected item as overlay
+    LLMenuItemGL* selecteditem = (LLMenuItemGL*)sItemLastSelectedHandle.get();
+    if (selecteditem && selecteditem->getVisible() && sItemActivationTimer.getStarted() && sItemActivationTimer.getElapsedTimeF32() < ACTIVATE_HIGHLIGHT_TIME)
+    {
+        // make sure toggle items, for example, show the proper state when fading out
+        selecteditem->buildDrawLabel();
+
+        LLRect item_rect;
+        selecteditem->localRectToOtherView(selecteditem->getLocalRect(), &item_rect, this);
+
+        F32 interpolant = sItemActivationTimer.getElapsedTimeF32() / ACTIVATE_HIGHLIGHT_TIME;
+
+        LLUI::pushMatrix();
+        {
+            LLUI::translate((F32)item_rect.mLeft, (F32)item_rect.mBottom);
+            selecteditem->getMenu()->drawBackground(selecteditem, interpolant);
+            selecteditem->draw();
+        }
+        LLUI::popMatrix();
+    }
+}
+
+bool LLMenuHolderGL::handleMouseDown( S32 x, S32 y, MASK mask )
+{
+    bool handled = LLView::childrenHandleMouseDown(x, y, mask) != NULL;
+    if (!handled)
+    {
+        LLMenuGL* visible_menu = (LLMenuGL*)getVisibleMenu();
+        LLMenuItemGL* parent_menu = visible_menu ? visible_menu->getParentMenuItem() : NULL;
+        if (parent_menu && parent_menu->getVisible())
+        {
+            // don't hide menu if parent was hit
+            LLRect parent_rect;
+            parent_menu->localRectToOtherView(parent_menu->getLocalRect(), &parent_rect, this);
+            if (!parent_rect.pointInRect(x, y))
+            {
+                // clicked off of menu and parent, hide them all
+                hideMenus();
+            }
+        }
+        else
+        {
+            // no visible parent, clicked off of menu, hide them all
+            hideMenus();
+        }
+    }
+    return handled;
+}
+
+bool LLMenuHolderGL::handleRightMouseDown( S32 x, S32 y, MASK mask )
+{
+    bool handled = LLView::childrenHandleRightMouseDown(x, y, mask) != NULL;
+    if (!handled)
+    {
+        // clicked off of menu, hide them all
+        hideMenus();
+    }
+    return handled;
+}
+
+// This occurs when you mouse-down to spawn a context menu, hold the button
+// down, move off the menu, then mouse-up.  We want this to close the menu.
+bool LLMenuHolderGL::handleRightMouseUp( S32 x, S32 y, MASK mask )
+{
+    const S32 SLOP = 2;
+    S32 spawn_dx = (x - sContextMenuSpawnPos.mX);
+    S32 spawn_dy = (y - sContextMenuSpawnPos.mY);
+    if (-SLOP <= spawn_dx && spawn_dx <= SLOP
+        && -SLOP <= spawn_dy && spawn_dy <= SLOP)
+    {
+        // we're still inside the slop region from spawning this menu
+        // so interpret the mouse-up as a single-click to show and leave on
+        // screen
+        sContextMenuSpawnPos.set(S32_MAX, S32_MAX);
+        return true;
+    }
+
+    bool handled = LLView::childrenHandleRightMouseUp(x, y, mask) != NULL;
+    if (!handled)
+    {
+        // clicked off of menu, hide them all
+        hideMenus();
+    }
+    return handled;
+}
+
+bool LLMenuHolderGL::handleKey(KEY key, MASK mask, bool called_from_parent)
+{
+    bool handled =  false;
+    LLMenuGL* const  pMenu  = dynamic_cast<LLMenuGL*>(getVisibleMenu());
+
+    if (pMenu)
+    {
+        //eat TAB key - EXT-7000
+        if (key == KEY_TAB && mask == MASK_NONE)
+        {
+            return true;
+        }
+
+        //handle ESCAPE and RETURN key
+        handled = LLPanel::handleKey(key, mask, called_from_parent);
+        if (!handled)
+        {
+            if (pMenu->getHighlightedItem())
+            {
+                handled = pMenu->handleKey(key, mask, true);
+            }
+            else if (mask == MASK_NONE || (key >= KEY_LEFT && key <= KEY_DOWN))
+            {
+                //highlight first enabled one
+                if(pMenu->highlightNextItem(NULL))
+                {
+                    handled = true;
+                }
+            }
+        }
+    }
+
+    return handled;
+
+}
+
+void LLMenuHolderGL::reshape(S32 width, S32 height, bool called_from_parent)
+{
+    if (width != getRect().getWidth() || height != getRect().getHeight())
+    {
+        hideMenus();
+    }
+    LLView::reshape(width, height, called_from_parent);
+}
+
+LLView* const LLMenuHolderGL::getVisibleMenu() const
+{
+    for ( child_list_const_iter_t child_it = getChildList()->begin(); child_it != getChildList()->end(); ++child_it)
+    {
+        LLView* viewp = *child_it;
+        if (viewp->getVisible() && dynamic_cast<LLMenuGL*>(viewp) != NULL)
+        {
+            return viewp;
+        }
+    }
+    return NULL;
+}
+
+
+bool LLMenuHolderGL::hideMenus()
+{
+    if (!mCanHide)
+    {
+        return false;
+    }
+    LLMenuGL::setKeyboardMode(false);
+    bool menu_visible = hasVisibleMenu();
+    if (menu_visible)
+    {
+        // clicked off of menu, hide them all
+        for ( child_list_const_iter_t child_it = getChildList()->begin(); child_it != getChildList()->end(); ++child_it)
+        {
+            LLView* viewp = *child_it;
+            if (dynamic_cast<LLMenuGL*>(viewp) != NULL && viewp->getVisible())
+            {
+                viewp->setVisible(false);
+            }
+        }
+    }
+    //if (gFocusMgr.childHasKeyboardFocus(this))
+    //{
+    //  gFocusMgr.setKeyboardFocus(NULL);
+    //}
+
+    return menu_visible;
+}
+
+void LLMenuHolderGL::setActivatedItem(LLMenuItemGL* item)
+{
+    sItemLastSelectedHandle = item->getHandle();
+    sItemActivationTimer.start();
+}
+
+///============================================================================
+/// Class LLTearOffMenu
+///============================================================================
+LLTearOffMenu::LLTearOffMenu(LLMenuGL* menup) :
+    LLFloater(LLSD()),
+    mQuitRequested(false)
+{
+    S32 floater_header_size = getHeaderHeight();
+
+    setName(menup->getName());
+    setTitle(menup->getLabel());
+    setCanMinimize(false);
+    // flag menu as being torn off
+    menup->setTornOff(true);
+    // update menu layout as torn off menu (no spillover menus)
+    menup->needsArrange();
+
+    LLRect rect;
+    menup->localRectToOtherView(LLRect(-1, menup->getRect().getHeight(), menup->getRect().getWidth() + 3, 0), &rect, gFloaterView);
+    // make sure this floater is big enough for menu
+    mTargetHeight = rect.getHeight() + floater_header_size;
+    reshape(rect.getWidth(), rect.getHeight());
+    setRect(rect);
+
+    // attach menu to floater
+    menup->setFollows( FOLLOWS_LEFT | FOLLOWS_BOTTOM );
+    mOldParent = menup->getParent();
+    addChild(menup);
+    menup->setVisible(true);
+    LLRect menu_rect = menup->getRect();
+    menu_rect.setOriginAndSize( 1, 1,
+        menu_rect.getWidth(), menu_rect.getHeight());
+    menup->setRect(menu_rect);
+    menup->setDropShadowed(false);
+
+    mMenu = menup;
+
+    // highlight first item (tear off item will be disabled)
+    mMenu->highlightNextItem(NULL);
+
+    // Can't do this in postBuild() because that is only called for floaters
+    // constructed from XML.
+    mCloseSignal.connect(boost::bind(&LLTearOffMenu::closeTearOff, this));
+}
+
+LLTearOffMenu::~LLTearOffMenu()
+{
+}
+
+void LLTearOffMenu::draw()
+{
+    mMenu->setBackgroundVisible(isBackgroundOpaque());
+
+    if (getRect().getHeight() != mTargetHeight)
+    {
+        // animate towards target height
+        reshape(getRect().getWidth(), llceil(lerp((F32)getRect().getHeight(), (F32)mTargetHeight, LLSmoothInterpolation::getInterpolant(0.05f))));
+    }
+    mMenu->needsArrange();
+    LLFloater::draw();
+}
+
+void LLTearOffMenu::onFocusReceived()
+{
+    if (mQuitRequested)
+    {
+        return;
+    }
+
+    // if nothing is highlighted, just highlight first item
+    if (!mMenu->getHighlightedItem())
+    {
+        mMenu->highlightNextItem(NULL);
+    }
+
+    // parent menu items get highlights so navigation logic keeps working
+    LLMenuItemGL* parent_menu_item = mMenu->getParentMenuItem();
+    while(parent_menu_item)
+    {
+        if (parent_menu_item->getMenu()->getVisible())
+        {
+            parent_menu_item->setHighlight(true);
+            parent_menu_item = parent_menu_item->getMenu()->getParentMenuItem();
+        }
+        else
+        {
+            break;
+        }
+    }
+    LLFloater::onFocusReceived();
+}
+
+void LLTearOffMenu::onFocusLost()
+{
+    // remove highlight from parent item and our own menu
+    mMenu->clearHoverItem();
+    LLFloater::onFocusLost();
+}
+
+bool LLTearOffMenu::handleUnicodeChar(llwchar uni_char, bool called_from_parent)
+{
+    // pass keystrokes down to menu
+    return mMenu->handleUnicodeChar(uni_char, true);
+}
+
+bool LLTearOffMenu::handleKeyHere(KEY key, MASK mask)
+{
+    if (!mMenu->getHighlightedItem())
+    {
+        if (key == KEY_UP)
+        {
+            mMenu->highlightPrevItem(NULL);
+            return true;
+        }
+        else if (key == KEY_DOWN)
+        {
+            mMenu->highlightNextItem(NULL);
+            return true;
+        }
+    }
+    // pass keystrokes down to menu
+    return mMenu->handleKey(key, mask, true);
+}
+
+void LLTearOffMenu::translate(S32 x, S32 y)
+{
+    if (x != 0 && y != 0)
+    {
+        // hide open sub-menus by clearing current hover item
+        mMenu->clearHoverItem();
+    }
+    LLFloater::translate(x, y);
+}
+
+//static
+LLTearOffMenu* LLTearOffMenu::create(LLMenuGL* menup)
+{
+    LLTearOffMenu* tearoffp = new LLTearOffMenu(menup);
+    // keep onscreen
+    gFloaterView->adjustToFitScreen(tearoffp, false);
+    tearoffp->openFloater(LLSD());
+
+    return tearoffp;
+}
+
+void LLTearOffMenu::updateSize()
+{
+    if (mMenu)
+    {
+        S32 floater_header_size = getHeaderHeight();
+        const LLRect &floater_rect = getRect();
+        LLRect new_rect;
+        mMenu->localRectToOtherView(LLRect(-1, mMenu->getRect().getHeight() + floater_header_size, mMenu->getRect().getWidth() + 3, 0), &new_rect, gFloaterView);
+
+        if (floater_rect.getWidth() != new_rect.getWidth()
+            || mTargetHeight != new_rect.getHeight())
+        {
+            // make sure this floater is big enough for menu
+            mTargetHeight = new_rect.getHeight();
+            reshape(new_rect.getWidth(), mTargetHeight);
+
+            // Restore menu position
+            LLRect menu_rect = mMenu->getRect();
+            menu_rect.setOriginAndSize(1, 1,
+                menu_rect.getWidth(), menu_rect.getHeight());
+            mMenu->setRect(menu_rect);
+        }
+    }
+}
+
+void LLTearOffMenu::closeTearOff()
+{
+    removeChild(mMenu);
+    mOldParent->addChild(mMenu);
+    mMenu->clearHoverItem();
+    mMenu->setFollowsNone();
+    mMenu->setBackgroundVisible(true);
+    mMenu->setVisible(false);
+    mMenu->setTornOff(false);
+    mMenu->setDropShadowed(true);
+    mQuitRequested = true;
+}
+
+LLContextMenuBranch::LLContextMenuBranch(const LLContextMenuBranch::Params& p)
+:   LLMenuItemGL(p)
+{
+    LLContextMenu* branch = static_cast<LLContextMenu*>(p.branch);
+    if (branch)
+    {
+        mBranch = branch->getHandle();
+        branch->hide();
+        branch->setParentMenuItem(this);
+    }
+}
+
+LLContextMenuBranch::~LLContextMenuBranch()
+{
+    if (mBranch.get())
+    {
+        mBranch.get()->die();
+    }
+}
+
+// called to rebuild the draw label
+void LLContextMenuBranch::buildDrawLabel( void )
+{
+    auto menu = getBranch();
+    if (menu)
+    {
+        // default enablement is this -- if any of the subitems are
+        // enabled, this item is enabled. JC
+        U32 sub_count = menu->getItemCount();
+        U32 i;
+        bool any_enabled = false;
+        for (i = 0; i < sub_count; i++)
+        {
+            LLMenuItemGL* item = menu->getItem(i);
+            item->buildDrawLabel();
+            if (item->getEnabled() && !item->getDrawTextDisabled() )
+            {
+                any_enabled = true;
+                break;
+            }
+        }
+        setDrawTextDisabled(!any_enabled);
+        setEnabled(true);
+    }
+
+    mDrawAccelLabel.clear();
+    std::string st = mDrawAccelLabel;
+    appendAcceleratorString( st );
+    mDrawAccelLabel = st;
+
+    mDrawBranchLabel = LLMenuGL::BRANCH_SUFFIX;
+}
+
+void    LLContextMenuBranch::showSubMenu()
+{
+    auto menu = getBranch();
+    if(menu)
+    {
+        LLMenuItemGL* menu_item = menu->getParentMenuItem();
+        if (menu_item != NULL && menu_item->getVisible())
+        {
+            S32 center_x;
+            S32 center_y;
+            localPointToScreen(getRect().getWidth(), getRect().getHeight(), &center_x, &center_y);
+            menu->show(center_x, center_y);
+        }
+    }
+}
+
+// onCommit() - do the primary funcationality of the menu item.
+void LLContextMenuBranch::onCommit( void )
+{
+    showSubMenu();
+
+}
+void LLContextMenuBranch::setHighlight( bool highlight )
+{
+    if (highlight == getHighlight()) return;
+    LLMenuItemGL::setHighlight(highlight);
+    auto menu = getBranch();
+    if (menu)
+    {
+        if (highlight)
+        {
+            showSubMenu();
+        }
+        else
+        {
+            menu->hide();
+        }
+    }
+}
+
+
+///////////////////////////////////////////////////////////////////////////////////////////////////////////
+//-----------------------------------------------------------------------------
+// class LLContextMenu
+// A context menu
+//-----------------------------------------------------------------------------
+static LLDefaultChildRegistry::Register<LLContextMenu> context_menu_register("context_menu");
+static MenuRegistry::Register<LLContextMenu> context_menu_register2("context_menu");
+
+
+LLContextMenu::LLContextMenu(const Params& p)
+:   LLMenuGL(p),
+    mHoveredAnyItem(false),
+    mHoverItem(NULL)
+{
+    //setBackgroundVisible(true);
+}
+
+void LLContextMenu::setVisible(bool visible)
+{
+    if (!visible)
+        hide();
+}
+
+// Takes cursor position in screen space?
+void LLContextMenu::show(S32 x, S32 y, LLView* spawning_view)
+{
+    if (getChildList()->empty())
+    {
+        // nothing to show, so abort
+        return;
+    }
+    // Save click point for detecting cursor moves before mouse-up.
+    // Must be in local coords to compare with mouseUp events.
+    // If the mouse doesn't move, the menu will stay open ala the Mac.
+    // See also LLMenuGL::showPopup()
+    LLMenuHolderGL::sContextMenuSpawnPos.set(x,y);
+
+    arrangeAndClear();
+
+    S32 width = getRect().getWidth();
+    S32 height = getRect().getHeight();
+    const LLRect menu_region_rect = LLMenuGL::sMenuContainer->getMenuRect();
+    LLView* parent_view = getParent();
+
+    // Open upwards if menu extends past bottom
+    if (y - height < menu_region_rect.mBottom)
+    {
+        if (getParentMenuItem()) // Adjust if this is a submenu
+        {
+            y += height - getParentMenuItem()->getNominalHeight();
+        }
+        else
+        {
+            y += height;
+        }
+    }
+
+    // Open out to the left if menu extends past right edge
+    if (x + width > menu_region_rect.mRight)
+    {
+        if (getParentMenuItem())
+        {
+            x -= getParentMenuItem()->getRect().getWidth() + width;
+        }
+        else
+        {
+            x -= width;
+        }
+    }
+
+    S32 local_x, local_y;
+    parent_view->screenPointToLocal(x, y, &local_x, &local_y);
+
+    LLRect rect;
+    rect.setLeftTopAndSize(local_x, local_y, width, height);
+    setRect(rect);
+    arrange();
+
+    if (spawning_view)
+    {
+        mSpawningViewHandle = spawning_view->getHandle();
+    }
+    else
+    {
+        mSpawningViewHandle.markDead();
+    }
+    LLView::setVisible(true);
+}
+
+void LLContextMenu::hide()
+{
+    if (!getVisible()) return;
+
+    LLView::setVisible(false);
+
+    if (mHoverItem)
+    {
+        mHoverItem->setHighlight( false );
+    }
+    mHoverItem = NULL;
+}
+
+
+bool LLContextMenu::handleHover( S32 x, S32 y, MASK mask )
+{
+    LLMenuGL::handleHover(x,y,mask);
+
+    bool handled = false;
+
+    LLMenuItemGL *item = getHighlightedItem();
+
+    if (item && item->getEnabled())
+    {
+        getWindow()->setCursor(UI_CURSOR_ARROW);
+        handled = true;
+
+        if (item != mHoverItem)
+        {
+            if (mHoverItem)
+            {
+                mHoverItem->setHighlight( false );
+            }
+            mHoverItem = item;
+            mHoverItem->setHighlight( true );
+        }
+        mHoveredAnyItem = true;
+    }
+    else
+    {
+        // clear out our selection
+        if (mHoverItem)
+        {
+            mHoverItem->setHighlight(false);
+            mHoverItem = NULL;
+        }
+    }
+
+    if( !handled && pointInView( x, y ) )
+    {
+        getWindow()->setCursor(UI_CURSOR_ARROW);
+        handled = true;
+    }
+
+    return handled;
+}
+
+// handleMouseDown and handleMouseUp are handled by LLMenuGL
+
+
+bool LLContextMenu::handleRightMouseDown(S32 x, S32 y, MASK mask)
+{
+    bool handled = false;
+
+    // The click was somewhere within our rectangle
+    LLMenuItemGL *item = getHighlightedItem();
+
+    S32 local_x = x - getRect().mLeft;
+    S32 local_y = y - getRect().mBottom;
+
+    bool clicked_in_menu = pointInView(local_x, local_y) ;
+
+    // grab mouse if right clicking anywhere within pie (even deadzone in middle), to detect drag outside of pie
+    if (clicked_in_menu)
+    {
+        // capture mouse cursor as if on initial menu show
+        handled = true;
+    }
+
+    if (item)
+    {
+        // lie to the item about where the click happened
+        // to make sure it's within the item's rectangle
+        if (item->handleMouseDown( 0, 0, mask ))
+        {
+            handled = true;
+        }
+    }
+
+    return handled;
+}
+
+bool LLContextMenu::handleRightMouseUp( S32 x, S32 y, MASK mask )
+{
+    S32 local_x = x - getRect().mLeft;
+    S32 local_y = y - getRect().mBottom;
+
+    if (!mHoveredAnyItem && !pointInView(local_x, local_y))
+    {
+        sMenuContainer->hideMenus();
+        return true;
+    }
+
+
+    bool result = handleMouseUp( x, y, mask );
+    mHoveredAnyItem = false;
+
+    return result;
+}
+
+bool LLContextMenu::addChild(LLView* view, S32 tab_group)
+{
+    return addContextChild(view, tab_group);
+}
+