/**
 * @file llscrolllistcell.h
 * @brief Scroll lists are composed of rows (items), each of which
 * contains columns (cells).
 *
 * $LicenseInfo:firstyear=2007&license=viewerlgpl$
 * Second Life Viewer Source Code
 * Copyright (C) 2010, Linden Research, Inc.
 *
 * This library is free software; you can redistribute it and/or
 * modify it under the terms of the GNU Lesser General Public
 * License as published by the Free Software Foundation;
 * version 2.1 of the License only.
 *
 * This library is distributed in the hope that it will be useful,
 * but WITHOUT ANY WARRANTY; without even the implied warranty of
 * MERCHANTABILITY or FITNESS FOR A PARTICULAR PURPOSE.  See the GNU
 * Lesser General Public License for more details.
 *
 * You should have received a copy of the GNU Lesser General Public
 * License along with this library; if not, write to the Free Software
 * Foundation, Inc., 51 Franklin Street, Fifth Floor, Boston, MA  02110-1301  USA
 *
 * Linden Research, Inc., 945 Battery Street, San Francisco, CA  94111  USA
 * $/LicenseInfo$
 */

#ifndef LLSCROLLLISTCELL_H
#define LLSCROLLLISTCELL_H

#include "llfontgl.h"       // HAlign
#include "llpointer.h"      // LLPointer<>
#include "lluistring.h"
#include "v4color.h"
#include "llui.h"
#include "llgltexture.h"

class LLCheckBoxCtrl;
class LLSD;
class LLUIImage;

/*
 * Represents a cell in a scrollable table.
 *
 * Sub-classes must return height and other properties
 * though width accessors are implemented by the base class.
 * It is therefore important for sub-class constructors to call
 * setWidth() with realistic values.
 */
class LLScrollListCell
{
public:
<<<<<<< HEAD
	struct Params : public LLInitParam::Block<Params>
	{
		Optional<std::string>		type,
									column;

		Optional<S32>				width;
		Optional<bool>				enabled,
									visible;

		Optional<void*>				userdata;
		Optional<LLSD>				value; // state of checkbox, icon id/name, date
		Optional<LLSD>				alt_value;
		Optional<std::string>		label; // description or text
		Optional<std::string>		tool_tip;

		Optional<const LLFontGL*>	font;
		Optional<LLColor4>			font_color;
		Optional<LLFontGL::HAlign>	font_halign;

		Optional<LLColor4>			color;

		Params()
		:	type("type", "text"),
			column("column"),
			width("width"),
			enabled("enabled", true),
			visible("visible", true),
			value("value"),
			alt_value("alt_value", ""),
			label("label"),
			tool_tip("tool_tip", ""),
			font("font", LLFontGL::getFontSansSerifSmall()),
			font_color("font_color", LLColor4::black),
			color("color", LLColor4::white),
			font_halign("halign", LLFontGL::LEFT)
		{
			addSynonym(column, "name");
			addSynonym(font_color, "font-color");
		}
	};

	static LLScrollListCell* create(const Params&);

	LLScrollListCell(const LLScrollListCell::Params&);
	virtual ~LLScrollListCell() {};

	virtual void			draw(const LLColor4& color, const LLColor4& highlight_color) const {};		// truncate to given width, if possible
	virtual S32				getWidth() const {return mWidth;}
	virtual S32				getContentWidth() const { return 0; }
	virtual S32				getHeight() const { return 0; }
	virtual const LLSD		getValue() const;
	virtual const LLSD		getAltValue() const;
	virtual void			setValue(const LLSD& value) { }
	virtual void			setAltValue(const LLSD& value) { }
	virtual const std::string &getToolTip() const { return mToolTip; }
	virtual void			setToolTip(const std::string &str) { mToolTip = str; }
	virtual bool			getVisible() const { return true; }
	virtual void			setWidth(S32 width) { mWidth = width; }
	virtual void			highlightText(S32 offset, S32 num_chars) {}
	virtual bool			isText() const { return false; }
	virtual bool			needsToolTip() const { return ! mToolTip.empty(); }
	virtual void			setColor(const LLColor4&) {}
	virtual void			onCommit() {};

	virtual bool			handleClick() { return false; }
	virtual	void			setEnabled(bool enable) { }
=======
    struct Params : public LLInitParam::Block<Params>
    {
        Optional<std::string>       type,
                                    column;

        Optional<S32>               width;
        Optional<bool>              enabled,
                                    visible;

        Optional<void*>             userdata;
        Optional<LLSD>              value; // state of checkbox, icon id/name, date
        Optional<LLSD>              alt_value;
        Optional<std::string>       label; // description or text
        Optional<std::string>       tool_tip;

        Optional<const LLFontGL*>   font;
        Optional<LLColor4>          font_color;
        Optional<LLFontGL::HAlign>  font_halign;

        Optional<LLColor4>          color;

        Params()
        :   type("type", "text"),
            column("column"),
            width("width"),
            enabled("enabled", true),
            visible("visible", true),
            value("value"),
            alt_value("alt_value", ""),
            label("label"),
            tool_tip("tool_tip", ""),
            font("font", LLFontGL::getFontEmojiSmall()),
            font_color("font_color", LLColor4::black),
            color("color", LLColor4::white),
            font_halign("halign", LLFontGL::LEFT)
        {
            addSynonym(column, "name");
            addSynonym(font_color, "font-color");
        }
    };

    static LLScrollListCell* create(const Params&);

    LLScrollListCell(const LLScrollListCell::Params&);
    virtual ~LLScrollListCell() {};

    virtual void            draw(const LLColor4& color, const LLColor4& highlight_color) const {};      // truncate to given width, if possible
    virtual S32             getWidth() const {return mWidth;}
    virtual S32             getContentWidth() const { return 0; }
    virtual S32             getHeight() const { return 0; }
    virtual const LLSD      getValue() const;
    virtual const LLSD      getAltValue() const;
    virtual void            setValue(const LLSD& value) { }
    virtual void            setAltValue(const LLSD& value) { }
    virtual const std::string &getToolTip() const { return mToolTip; }
    virtual void            setToolTip(const std::string &str) { mToolTip = str; }
    virtual BOOL            getVisible() const { return TRUE; }
    virtual void            setWidth(S32 width) { mWidth = width; }
    virtual void            highlightText(S32 offset, S32 num_chars) {}
    virtual BOOL            isText() const { return FALSE; }
    virtual BOOL            needsToolTip() const { return ! mToolTip.empty(); }
    virtual void            setColor(const LLColor4&) {}
    virtual void            onCommit() {};

    virtual BOOL            handleClick() { return FALSE; }
    virtual void            setEnabled(BOOL enable) { }
>>>>>>> c06fb4e0

private:
    S32 mWidth;
    std::string mToolTip;
};

class LLScrollListSpacer : public LLScrollListCell
{
public:
    LLScrollListSpacer(const LLScrollListCell::Params& p) : LLScrollListCell(p) {}
    /*virtual*/ ~LLScrollListSpacer() {};
    /*virtual*/ void            draw(const LLColor4& color, const LLColor4& highlight_color) const {}
};

/*
 * Cell displaying a text label.
 */
class LLScrollListText : public LLScrollListCell
{
public:
<<<<<<< HEAD
	LLScrollListText(const LLScrollListCell::Params&);
	/*virtual*/ ~LLScrollListText();

	/*virtual*/ void    draw(const LLColor4& color, const LLColor4& highlight_color) const;
	/*virtual*/ S32		getContentWidth() const;
	/*virtual*/ S32		getHeight() const;
	/*virtual*/ void	setValue(const LLSD& value);
	/*virtual*/ void	setAltValue(const LLSD& value);
	/*virtual*/ const LLSD getValue() const;
	/*virtual*/ const LLSD getAltValue() const;
	/*virtual*/ bool	getVisible() const;
	/*virtual*/ void	highlightText(S32 offset, S32 num_chars);

	/*virtual*/ void	setColor(const LLColor4&);
	/*virtual*/ bool	isText() const;
	/*virtual*/ const std::string &	getToolTip() const;
	/*virtual*/ bool	needsToolTip() const;

	S32				getTextWidth() const { return mTextWidth;}
	void			setTextWidth(S32 value) { mTextWidth = value;} 
	virtual void	setWidth(S32 width) { LLScrollListCell::setWidth(width); mTextWidth = width; }

	void			setText(const LLStringExplicit& text);
	void			setFontStyle(const U8 font_style);
    void			setAlignment(LLFontGL::HAlign align) { mFontAlignment = align; }

protected:
	LLUIString		mText;
	LLUIString		mAltText;
	S32				mTextWidth;
	const LLFontGL*	mFont;
	LLColor4		mColor;
	LLColor4		mHighlightColor;
	U8				mUseColor;
	LLFontGL::HAlign mFontAlignment;
	bool			mVisible;
	S32				mHighlightCount;
	S32				mHighlightOffset;

	LLPointer<LLUIImage> mRoundedRectImage;

	static U32 sCount;
=======
    LLScrollListText(const LLScrollListCell::Params&);
    /*virtual*/ ~LLScrollListText();

    /*virtual*/ void    draw(const LLColor4& color, const LLColor4& highlight_color) const;
    /*virtual*/ S32     getContentWidth() const;
    /*virtual*/ S32     getHeight() const;
    /*virtual*/ void    setValue(const LLSD& value);
    /*virtual*/ void    setAltValue(const LLSD& value);
    /*virtual*/ const LLSD getValue() const;
    /*virtual*/ const LLSD getAltValue() const;
    /*virtual*/ BOOL    getVisible() const;
    /*virtual*/ void    highlightText(S32 offset, S32 num_chars);

    /*virtual*/ void    setColor(const LLColor4&);
    /*virtual*/ BOOL    isText() const;
    /*virtual*/ const std::string & getToolTip() const;
    /*virtual*/ BOOL    needsToolTip() const;

    S32             getTextWidth() const { return mTextWidth;}
    void            setTextWidth(S32 value) { mTextWidth = value;}
    virtual void    setWidth(S32 width) { LLScrollListCell::setWidth(width); mTextWidth = width; }

    void            setText(const LLStringExplicit& text);
    void            setFontStyle(const U8 font_style);
    void            setAlignment(LLFontGL::HAlign align) { mFontAlignment = align; }

protected:
    LLUIString      mText;
    LLUIString      mAltText;
    S32             mTextWidth;
    const LLFontGL* mFont;
    LLColor4        mColor;
    LLColor4        mHighlightColor;
    U8              mUseColor;
    LLFontGL::HAlign mFontAlignment;
    BOOL            mVisible;
    S32             mHighlightCount;
    S32             mHighlightOffset;

    LLPointer<LLUIImage> mRoundedRectImage;

    static U32 sCount;
>>>>>>> c06fb4e0
};

/*
 * Cell displaying an image. AT the moment, this is specifically UI image
 */
class LLScrollListIcon : public LLScrollListCell
{
public:
    LLScrollListIcon(const LLScrollListCell::Params& p);
    /*virtual*/ ~LLScrollListIcon();
    /*virtual*/ void    draw(const LLColor4& color, const LLColor4& highlight_color) const;
    /*virtual*/ S32     getWidth() const;
    /*virtual*/ S32     getHeight() const;
    /*virtual*/ const LLSD      getValue() const;
    /*virtual*/ void    setColor(const LLColor4&);
    /*virtual*/ void    setValue(const LLSD& value);

private:
    LLPointer<LLUIImage>    mIcon;
    LLColor4                mColor;
    LLFontGL::HAlign        mAlignment;
};


class LLScrollListBar : public LLScrollListCell
{
public:
    LLScrollListBar(const LLScrollListCell::Params& p);
    /*virtual*/ ~LLScrollListBar();
    /*virtual*/ void    draw(const LLColor4& color, const LLColor4& highlight_color) const;
    /*virtual*/ S32     getWidth() const;
    /*virtual*/ S32     getHeight() const;
    /*virtual*/ const LLSD      getValue() const;
    /*virtual*/ void    setColor(const LLColor4&);
    /*virtual*/ void    setValue(const LLSD& value);

private:
    LLColor4                    mColor;
    F32                         mRatio;
    S32                         mBottom;
    S32                         mRightPad;
    S32                         mLeftPad;
};
/*
 * An interactive cell containing a check box.
 */
class LLScrollListCheck : public LLScrollListCell
{
public:
    LLScrollListCheck( const LLScrollListCell::Params&);
    /*virtual*/ ~LLScrollListCheck();
    /*virtual*/ void    draw(const LLColor4& color, const LLColor4& highlight_color) const;
    /*virtual*/ S32     getHeight() const           { return 0; }
    /*virtual*/ const LLSD  getValue() const;
    /*virtual*/ void    setValue(const LLSD& value);
    /*virtual*/ void    onCommit();

<<<<<<< HEAD
	/*virtual*/ bool	handleClick();
	/*virtual*/ void	setEnabled(bool enable);
=======
    /*virtual*/ BOOL    handleClick();
    /*virtual*/ void    setEnabled(BOOL enable);
>>>>>>> c06fb4e0

    LLCheckBoxCtrl* getCheckBox()               { return mCheckBox; }

private:
    LLCheckBoxCtrl* mCheckBox;
};

class LLScrollListDate : public LLScrollListText
{
public:
    LLScrollListDate( const LLScrollListCell::Params& p );
    virtual void    setValue(const LLSD& value);
    virtual const LLSD getValue() const;

private:
    LLDate      mDate;
};

/*
* Cell displaying icon and text.
*/

class LLScrollListIconText : public LLScrollListText
{
public:
    LLScrollListIconText(const LLScrollListCell::Params& p);
    /*virtual*/ ~LLScrollListIconText();
    /*virtual*/ void    draw(const LLColor4& color, const LLColor4& highlight_color) const;
    /*virtual*/ const LLSD      getValue() const;
    /*virtual*/ void    setValue(const LLSD& value);


    S32                 getIconWidth() const;
    /*virtual*/ void    setWidth(S32 width);/* { LLScrollListCell::setWidth(width); mTextWidth = width - ; }*/

private:
    LLPointer<LLUIImage>    mIcon;
    S32                     mPad;
};

#endif<|MERGE_RESOLUTION|>--- conflicted
+++ resolved
@@ -50,74 +50,6 @@
 class LLScrollListCell
 {
 public:
-<<<<<<< HEAD
-	struct Params : public LLInitParam::Block<Params>
-	{
-		Optional<std::string>		type,
-									column;
-
-		Optional<S32>				width;
-		Optional<bool>				enabled,
-									visible;
-
-		Optional<void*>				userdata;
-		Optional<LLSD>				value; // state of checkbox, icon id/name, date
-		Optional<LLSD>				alt_value;
-		Optional<std::string>		label; // description or text
-		Optional<std::string>		tool_tip;
-
-		Optional<const LLFontGL*>	font;
-		Optional<LLColor4>			font_color;
-		Optional<LLFontGL::HAlign>	font_halign;
-
-		Optional<LLColor4>			color;
-
-		Params()
-		:	type("type", "text"),
-			column("column"),
-			width("width"),
-			enabled("enabled", true),
-			visible("visible", true),
-			value("value"),
-			alt_value("alt_value", ""),
-			label("label"),
-			tool_tip("tool_tip", ""),
-			font("font", LLFontGL::getFontSansSerifSmall()),
-			font_color("font_color", LLColor4::black),
-			color("color", LLColor4::white),
-			font_halign("halign", LLFontGL::LEFT)
-		{
-			addSynonym(column, "name");
-			addSynonym(font_color, "font-color");
-		}
-	};
-
-	static LLScrollListCell* create(const Params&);
-
-	LLScrollListCell(const LLScrollListCell::Params&);
-	virtual ~LLScrollListCell() {};
-
-	virtual void			draw(const LLColor4& color, const LLColor4& highlight_color) const {};		// truncate to given width, if possible
-	virtual S32				getWidth() const {return mWidth;}
-	virtual S32				getContentWidth() const { return 0; }
-	virtual S32				getHeight() const { return 0; }
-	virtual const LLSD		getValue() const;
-	virtual const LLSD		getAltValue() const;
-	virtual void			setValue(const LLSD& value) { }
-	virtual void			setAltValue(const LLSD& value) { }
-	virtual const std::string &getToolTip() const { return mToolTip; }
-	virtual void			setToolTip(const std::string &str) { mToolTip = str; }
-	virtual bool			getVisible() const { return true; }
-	virtual void			setWidth(S32 width) { mWidth = width; }
-	virtual void			highlightText(S32 offset, S32 num_chars) {}
-	virtual bool			isText() const { return false; }
-	virtual bool			needsToolTip() const { return ! mToolTip.empty(); }
-	virtual void			setColor(const LLColor4&) {}
-	virtual void			onCommit() {};
-
-	virtual bool			handleClick() { return false; }
-	virtual	void			setEnabled(bool enable) { }
-=======
     struct Params : public LLInitParam::Block<Params>
     {
         Optional<std::string>       type,
@@ -174,17 +106,16 @@
     virtual void            setAltValue(const LLSD& value) { }
     virtual const std::string &getToolTip() const { return mToolTip; }
     virtual void            setToolTip(const std::string &str) { mToolTip = str; }
-    virtual BOOL            getVisible() const { return TRUE; }
+    virtual bool            getVisible() const { return true; }
     virtual void            setWidth(S32 width) { mWidth = width; }
     virtual void            highlightText(S32 offset, S32 num_chars) {}
-    virtual BOOL            isText() const { return FALSE; }
-    virtual BOOL            needsToolTip() const { return ! mToolTip.empty(); }
+    virtual bool            isText() const { return false; }
+    virtual bool            needsToolTip() const { return ! mToolTip.empty(); }
     virtual void            setColor(const LLColor4&) {}
     virtual void            onCommit() {};
 
-    virtual BOOL            handleClick() { return FALSE; }
-    virtual void            setEnabled(BOOL enable) { }
->>>>>>> c06fb4e0
+    virtual bool            handleClick() { return false; }
+    virtual void            setEnabled(bool enable) { }
 
 private:
     S32 mWidth;
@@ -205,50 +136,6 @@
 class LLScrollListText : public LLScrollListCell
 {
 public:
-<<<<<<< HEAD
-	LLScrollListText(const LLScrollListCell::Params&);
-	/*virtual*/ ~LLScrollListText();
-
-	/*virtual*/ void    draw(const LLColor4& color, const LLColor4& highlight_color) const;
-	/*virtual*/ S32		getContentWidth() const;
-	/*virtual*/ S32		getHeight() const;
-	/*virtual*/ void	setValue(const LLSD& value);
-	/*virtual*/ void	setAltValue(const LLSD& value);
-	/*virtual*/ const LLSD getValue() const;
-	/*virtual*/ const LLSD getAltValue() const;
-	/*virtual*/ bool	getVisible() const;
-	/*virtual*/ void	highlightText(S32 offset, S32 num_chars);
-
-	/*virtual*/ void	setColor(const LLColor4&);
-	/*virtual*/ bool	isText() const;
-	/*virtual*/ const std::string &	getToolTip() const;
-	/*virtual*/ bool	needsToolTip() const;
-
-	S32				getTextWidth() const { return mTextWidth;}
-	void			setTextWidth(S32 value) { mTextWidth = value;} 
-	virtual void	setWidth(S32 width) { LLScrollListCell::setWidth(width); mTextWidth = width; }
-
-	void			setText(const LLStringExplicit& text);
-	void			setFontStyle(const U8 font_style);
-    void			setAlignment(LLFontGL::HAlign align) { mFontAlignment = align; }
-
-protected:
-	LLUIString		mText;
-	LLUIString		mAltText;
-	S32				mTextWidth;
-	const LLFontGL*	mFont;
-	LLColor4		mColor;
-	LLColor4		mHighlightColor;
-	U8				mUseColor;
-	LLFontGL::HAlign mFontAlignment;
-	bool			mVisible;
-	S32				mHighlightCount;
-	S32				mHighlightOffset;
-
-	LLPointer<LLUIImage> mRoundedRectImage;
-
-	static U32 sCount;
-=======
     LLScrollListText(const LLScrollListCell::Params&);
     /*virtual*/ ~LLScrollListText();
 
@@ -259,13 +146,13 @@
     /*virtual*/ void    setAltValue(const LLSD& value);
     /*virtual*/ const LLSD getValue() const;
     /*virtual*/ const LLSD getAltValue() const;
-    /*virtual*/ BOOL    getVisible() const;
+    /*virtual*/ bool    getVisible() const;
     /*virtual*/ void    highlightText(S32 offset, S32 num_chars);
 
     /*virtual*/ void    setColor(const LLColor4&);
-    /*virtual*/ BOOL    isText() const;
+    /*virtual*/ bool    isText() const;
     /*virtual*/ const std::string & getToolTip() const;
-    /*virtual*/ BOOL    needsToolTip() const;
+    /*virtual*/ bool    needsToolTip() const;
 
     S32             getTextWidth() const { return mTextWidth;}
     void            setTextWidth(S32 value) { mTextWidth = value;}
@@ -284,14 +171,13 @@
     LLColor4        mHighlightColor;
     U8              mUseColor;
     LLFontGL::HAlign mFontAlignment;
-    BOOL            mVisible;
+    bool            mVisible;
     S32             mHighlightCount;
     S32             mHighlightOffset;
 
     LLPointer<LLUIImage> mRoundedRectImage;
 
     static U32 sCount;
->>>>>>> c06fb4e0
 };
 
 /*
@@ -349,13 +235,8 @@
     /*virtual*/ void    setValue(const LLSD& value);
     /*virtual*/ void    onCommit();
 
-<<<<<<< HEAD
-	/*virtual*/ bool	handleClick();
-	/*virtual*/ void	setEnabled(bool enable);
-=======
-    /*virtual*/ BOOL    handleClick();
-    /*virtual*/ void    setEnabled(BOOL enable);
->>>>>>> c06fb4e0
+    /*virtual*/ bool    handleClick();
+    /*virtual*/ void    setEnabled(bool enable);
 
     LLCheckBoxCtrl* getCheckBox()               { return mCheckBox; }
 
