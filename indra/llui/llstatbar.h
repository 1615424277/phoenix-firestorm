--- conflicted
+++ resolved
@@ -56,31 +56,18 @@
         Optional<std::string>   stat;
         Optional<EOrientation>  orientation;
 
-<<<<<<< HEAD
-		Optional<S32>			decimal_digits,
-								num_frames,
-								num_frames_short,
-								max_height;
-		Optional<std::string>	stat;
-		Optional<EOrientation>	orientation;
-		
-		// <FS:Ansariel> Save display state
-		Optional<std::string>	setting;
+        // <FS:Ansariel> Save display state
+        Optional<std::string>   setting;
 
-		Params();
-	};
-	LLStatBar(const Params&);
-	// <FS:Ansariel> Save display state
-	~LLStatBar();
-=======
         Params();
     };
     LLStatBar(const Params&);
+    // <FS:Ansariel> Save display state
+    ~LLStatBar();
 
     virtual void draw();
     virtual BOOL handleMouseDown(S32 x, S32 y, MASK mask);
     virtual BOOL handleHover(S32 x, S32 y, MASK mask);
->>>>>>> 38c2a5bd
 
     void setStat(const std::string& stat_name);
 
@@ -90,53 +77,6 @@
     /*virtual*/ LLRect getRequiredRect();   // Return the height of this object, given the set options.
 
 private:
-<<<<<<< HEAD
-	void drawLabelAndValue( F32 mean, std::string &unit_label, LLRect &bar_rect, S32 decimal_digits );
-	void drawTicks( F32 min, F32 max, F32 value_scale, LLRect &bar_rect );
-
-	F32          mTargetMinBar,
-				 mTargetMaxBar,
-				 mFloatingTargetMinBar,
-				 mFloatingTargetMaxBar,
-				 mCurMaxBar,
-				 mCurMinBar,
-				 mTickSpacing;
-	S32          mDecimalDigits,
-				 mNumHistoryFrames,
-				 mNumShortHistoryFrames;
-	S32			 mMaxHeight;
-	EOrientation mOrientation;
-	F32			 mLastDisplayValue;
-	LLFrameTimer mLastDisplayValueTimer;
-
-	enum
-	{
-		STAT_NONE,
-		STAT_COUNT,
-		STAT_EVENT,
-		STAT_SAMPLE
-	} mStatType;
-
-	union
-	{
-		void*													valid;
-		const LLTrace::StatType<LLTrace::CountAccumulator>*		countStatp;
-		const LLTrace::StatType<LLTrace::EventAccumulator>*		eventStatp;
-		const LLTrace::StatType<LLTrace::SampleAccumulator>*	sampleStatp;
-	} mStat;
-
-	LLUIString   mLabel;
-	std::string  mUnitLabel;
-
-	bool         mDisplayBar,			// Display the bar graph.
-				 mDisplayHistory,
-				 mShowMedian,
-				 mAutoScaleMax,
-				 mAutoScaleMin;
-
-	// <FS:Ansariel> Save display state
-	std::string mSetting;
-=======
     void drawLabelAndValue( F32 mean, std::string &unit_label, LLRect &bar_rect, S32 decimal_digits );
     void drawTicks( F32 min, F32 max, F32 value_scale, LLRect &bar_rect );
 
@@ -179,7 +119,9 @@
                  mShowMedian,
                  mAutoScaleMax,
                  mAutoScaleMin;
->>>>>>> 38c2a5bd
+
+    // <FS:Ansariel> Save display state
+    std::string mSetting;
 };
 
 #endif