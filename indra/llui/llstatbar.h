--- conflicted
+++ resolved
@@ -37,40 +37,6 @@
 
 	struct Params : public LLInitParam::Block<Params, LLView::Params>
 	{
-<<<<<<< HEAD
-		Optional<std::string> label;
-		Optional<std::string> unit_label;
-		Optional<F32> bar_min;
-		Optional<F32> bar_max;
-		Optional<F32> tick_spacing;
-		Optional<F32> label_spacing;
-		Optional<U32> precision;
-		Optional<F32> update_rate;
-		Optional<bool> show_per_sec;
-		Optional<bool> show_bar;
-		Optional<bool> show_history;
-		Optional<bool> show_mean;
-		Optional<std::string> stat;
-		Optional<std::string> setting;
-		Params()
-			: label("label"),
-			  unit_label("unit_label"),
-			  bar_min("bar_min", 0.0f),
-			  bar_max("bar_max", 50.0f),
-			  tick_spacing("tick_spacing", 10.0f),
-			  label_spacing("label_spacing", 10.0f),
-			  precision("precision", 0),
-			  update_rate("update_rate", 5.0f),
-			  show_per_sec("show_per_sec", TRUE),
-			  show_bar("show_bar", TRUE),
-			  show_history("show_history", FALSE),
-			  show_mean("show_mean", TRUE),
-			  stat("stat"),
-			  setting("setting")
-		{
-			changeDefault(follows.flags, FOLLOWS_TOP | FOLLOWS_LEFT);
-		}
-=======
 		Optional<std::string>	label,
 								unit_label;
 
@@ -90,11 +56,8 @@
 		Optional<EOrientation>	orientation;
 
 		Params();
->>>>>>> d0ef02c2
 	};
 	LLStatBar(const Params&);
-
-	~LLStatBar();
 
 	virtual void draw();
 	virtual BOOL handleMouseDown(S32 x, S32 y, MASK mask);
@@ -108,28 +71,6 @@
 	/*virtual*/ LLRect getRequiredRect();	// Return the height of this object, given the set options.
 
 private:
-<<<<<<< HEAD
-	F32 mMinBar;
-	F32 mMaxBar;
-	F32 mTickSpacing;
-	F32 mLabelSpacing;
-	U32 mPrecision;
-	F32 mUpdatesPerSec;
-	BOOL mPerSec;				// Use the per sec stats.
-	BOOL mDisplayBar;			// Display the bar graph.
-	BOOL mDisplayHistory;
-	BOOL mDisplayMean;			// If true, display mean, if false, display current value
-
-	LLStat* mStatp;
-
-	LLFrameTimer mUpdateTimer;
-	LLUIString mLabel;
-	std::string mUnitLabel;
-	F32 mValue;
-
-protected:
-	std::string mSetting;
-=======
 	void drawLabelAndValue( F32 mean, std::string &unit_label, LLRect &bar_rect, S32 decimal_digits );
 	void drawTicks( F32 min, F32 max, F32 value_scale, LLRect &bar_rect );
 
@@ -174,7 +115,6 @@
 				 mDisplayHistory,
 				 mAutoScaleMax,
 				 mAutoScaleMin;
->>>>>>> d0ef02c2
 };
 
 #endif