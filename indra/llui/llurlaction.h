/**
 * @file llurlaction.h
 * @author Martin Reddy
 * @brief A set of actions that can performed on Urls
 *
 * $LicenseInfo:firstyear=2009&license=viewerlgpl$
 * Second Life Viewer Source Code
 * Copyright (C) 2010, Linden Research, Inc.
 *
 * This library is free software; you can redistribute it and/or
 * modify it under the terms of the GNU Lesser General Public
 * License as published by the Free Software Foundation;
 * version 2.1 of the License only.
 *
 * This library is distributed in the hope that it will be useful,
 * but WITHOUT ANY WARRANTY; without even the implied warranty of
 * MERCHANTABILITY or FITNESS FOR A PARTICULAR PURPOSE.  See the GNU
 * Lesser General Public License for more details.
 *
 * You should have received a copy of the GNU Lesser General Public
 * License along with this library; if not, write to the Free Software
 * Foundation, Inc., 51 Franklin Street, Fifth Floor, Boston, MA  02110-1301  USA
 *
 * Linden Research, Inc., 945 Battery Street, San Francisco, CA  94111  USA
 * $/LicenseInfo$
 */

#ifndef LL_LLURLACTION_H
#define LL_LLURLACTION_H

#include <string>
#include <boost/function.hpp>

///
/// The LLUrlAction class provides a number of static functions that
/// let you open Urls in web browsers, execute SLURLs, and copy Urls
/// to the clipboard. Many of these functions are not available at
/// the llui level, and must be supplied via a set of callbacks.
///
/// N.B. The action functions specifically do not use const ref
/// strings so that a url parameter can be used into a boost::bind()
/// call under situations when that input string is deallocated before
/// the callback is executed.
///
class LLUrlAction
{
public:
    LLUrlAction();

    /// load a Url in the user's preferred web browser
    static void openURL(std::string url);

    /// load a Url in the internal Second Life web browser
    static void openURLInternal(std::string url);

    /// load a Url in the operating system's default web browser
    static void openURLExternal(std::string url);

    /// execute the given secondlife: SLURL
    static bool executeSLURL(std::string url, bool trusted_content = true);

    /// if the Url specifies an SL location, teleport there
    static void teleportToLocation(std::string url);

    /// if the Url specifies an SL location, show it on a map
    static void showLocationOnMap(std::string url);

    /// perform the appropriate action for left-clicking on a Url
    static void clickAction(std::string url, bool trusted_content);

    /// copy the label for a Url to the clipboard
    static void copyLabelToClipboard(std::string url);

    /// copy a Url to the clipboard
    static void copyURLToClipboard(std::string url);

    /// if the Url specifies an SL command in the form like 'app/{cmd}/{id}/*', show its profile
    static void showProfile(std::string url);
    static std::string getUserID(std::string url);
    static std::string getObjectName(std::string url);
    static std::string getObjectId(std::string url);
    static void sendIM(std::string url);
    static void addFriend(std::string url);
    static void removeFriend(std::string url);
    static void reportAbuse(std::string url);
    static void blockObject(std::string url);
    static void unblockObject(std::string url);

    // <FS:Ansariel> FSSlurlCommand support
    static LLUUID extractUuidFromSlurl(const std::string& url);

<<<<<<< HEAD
	// <FS:Ansariel> FSSlurlCommand support
	static LLUUID extractUuidFromSlurl(const std::string& url);

	/// specify the callbacks to enable this class's functionality
	typedef boost::function<void (const std::string&)> url_callback_t;
	typedef boost::function<bool(const std::string& url, bool trusted_content)> execute_url_callback_t;
=======
    /// specify the callbacks to enable this class's functionality
    typedef boost::function<void (const std::string&)> url_callback_t;
    typedef boost::function<bool(const std::string& url, bool trusted_content)> execute_url_callback_t;
>>>>>>> 1a8a5404

    static void setOpenURLCallback(url_callback_t cb);
    static void setOpenURLInternalCallback(url_callback_t cb);
    static void setOpenURLExternalCallback(url_callback_t cb);
    static void setExecuteSLURLCallback(execute_url_callback_t cb);

private:
    // callbacks for operations we can perform on Urls
    static url_callback_t sOpenURLCallback;
    static url_callback_t sOpenURLInternalCallback;
    static url_callback_t sOpenURLExternalCallback;

    static execute_url_callback_t sExecuteSLURLCallback;
};

#endif<|MERGE_RESOLUTION|>--- conflicted
+++ resolved
@@ -89,18 +89,9 @@
     // <FS:Ansariel> FSSlurlCommand support
     static LLUUID extractUuidFromSlurl(const std::string& url);
 
-<<<<<<< HEAD
-	// <FS:Ansariel> FSSlurlCommand support
-	static LLUUID extractUuidFromSlurl(const std::string& url);
-
-	/// specify the callbacks to enable this class's functionality
-	typedef boost::function<void (const std::string&)> url_callback_t;
-	typedef boost::function<bool(const std::string& url, bool trusted_content)> execute_url_callback_t;
-=======
     /// specify the callbacks to enable this class's functionality
     typedef boost::function<void (const std::string&)> url_callback_t;
     typedef boost::function<bool(const std::string& url, bool trusted_content)> execute_url_callback_t;
->>>>>>> 1a8a5404
 
     static void setOpenURLCallback(url_callback_t cb);
     static void setOpenURLInternalCallback(url_callback_t cb);
