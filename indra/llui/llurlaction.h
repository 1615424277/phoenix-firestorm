/** 
 * @file llurlaction.h
 * @author Martin Reddy
 * @brief A set of actions that can performed on Urls
 *
 * $LicenseInfo:firstyear=2009&license=viewerlgpl$
 * Second Life Viewer Source Code
 * Copyright (C) 2010, Linden Research, Inc.
 * 
 * This library is free software; you can redistribute it and/or
 * modify it under the terms of the GNU Lesser General Public
 * License as published by the Free Software Foundation;
 * version 2.1 of the License only.
 * 
 * This library is distributed in the hope that it will be useful,
 * but WITHOUT ANY WARRANTY; without even the implied warranty of
 * MERCHANTABILITY or FITNESS FOR A PARTICULAR PURPOSE.  See the GNU
 * Lesser General Public License for more details.
 * 
 * You should have received a copy of the GNU Lesser General Public
 * License along with this library; if not, write to the Free Software
 * Foundation, Inc., 51 Franklin Street, Fifth Floor, Boston, MA  02110-1301  USA
 * 
 * Linden Research, Inc., 945 Battery Street, San Francisco, CA  94111  USA
 * $/LicenseInfo$
 */

#ifndef LL_LLURLACTION_H
#define LL_LLURLACTION_H

#include <string>
#include <boost/function.hpp>

///
/// The LLUrlAction class provides a number of static functions that
/// let you open Urls in web browsers, execute SLURLs, and copy Urls
/// to the clipboard. Many of these functions are not available at
/// the llui level, and must be supplied via a set of callbacks.
///
/// N.B. The action functions specifically do not use const ref
/// strings so that a url parameter can be used into a boost::bind()
/// call under situations when that input string is deallocated before
/// the callback is executed.
///
class LLUrlAction
{
public:
	LLUrlAction();

	/// load a Url in the user's preferred web browser
	static void openURL(std::string url);

	/// load a Url in the internal Second Life web browser
	static void openURLInternal(std::string url);

	/// load a Url in the operating system's default web browser
	static void openURLExternal(std::string url);

	/// execute the given secondlife: SLURL
	static void executeSLURL(std::string url);

	/// if the Url specifies an SL location, teleport there
	static void teleportToLocation(std::string url);

	/// if the Url specifies an SL location, show it on a map
	static void showLocationOnMap(std::string url);

	/// perform the appropriate action for left-clicking on a Url
<<<<<<< HEAD
	static void clickAction(std::string url, bool trusted_content);
=======
	static void clickAction(std::string url);
	// MAINT-535 reversion test
	//static void clickAction(std::string url, bool trusted_content);
>>>>>>> 6b4a3572

	/// copy the label for a Url to the clipboard
	static void copyLabelToClipboard(std::string url);

	/// copy a Url to the clipboard
	static void copyURLToClipboard(std::string url);

	/// if the Url specifies an SL command in the form like 'app/{cmd}/{id}/*', show its profile
	static void showProfile(std::string url);
	static std::string getUserID(std::string url);
	static std::string getObjectName(std::string url);
	static std::string getObjectId(std::string url);
	static void sendIM(std::string url);
	static void addFriend(std::string url);
	static void removeFriend(std::string url);
	static void blockObject(std::string url);

	/// specify the callbacks to enable this class's functionality
	typedef boost::function<void (const std::string&)> url_callback_t;
<<<<<<< HEAD
	typedef boost::function<bool(const std::string& url, bool trusted_content)> execute_url_callback_t;
=======
	typedef boost::function<bool(const std::string& url)> execute_url_callback_t;
	// MAINT-535 reversion test
	//typedef boost::function<bool(const std::string& url, bool trusted_content)> execute_url_callback_t;
>>>>>>> 6b4a3572

	static void	setOpenURLCallback(url_callback_t cb);
	static void	setOpenURLInternalCallback(url_callback_t cb);
	static void	setOpenURLExternalCallback(url_callback_t cb);
	static void	setExecuteSLURLCallback(execute_url_callback_t cb);

private:
	// callbacks for operations we can perform on Urls
	static url_callback_t sOpenURLCallback;
	static url_callback_t sOpenURLInternalCallback;
	static url_callback_t sOpenURLExternalCallback;

	static execute_url_callback_t sExecuteSLURLCallback;
};

#endif<|MERGE_RESOLUTION|>--- conflicted
+++ resolved
@@ -66,13 +66,9 @@
 	static void showLocationOnMap(std::string url);
 
 	/// perform the appropriate action for left-clicking on a Url
-<<<<<<< HEAD
-	static void clickAction(std::string url, bool trusted_content);
-=======
 	static void clickAction(std::string url);
 	// MAINT-535 reversion test
 	//static void clickAction(std::string url, bool trusted_content);
->>>>>>> 6b4a3572
 
 	/// copy the label for a Url to the clipboard
 	static void copyLabelToClipboard(std::string url);
@@ -92,13 +88,9 @@
 
 	/// specify the callbacks to enable this class's functionality
 	typedef boost::function<void (const std::string&)> url_callback_t;
-<<<<<<< HEAD
-	typedef boost::function<bool(const std::string& url, bool trusted_content)> execute_url_callback_t;
-=======
 	typedef boost::function<bool(const std::string& url)> execute_url_callback_t;
 	// MAINT-535 reversion test
 	//typedef boost::function<bool(const std::string& url, bool trusted_content)> execute_url_callback_t;
->>>>>>> 6b4a3572
 
 	static void	setOpenURLCallback(url_callback_t cb);
 	static void	setOpenURLInternalCallback(url_callback_t cb);
