/**
 * @file lldraghandle.cpp
 * @brief LLDragHandle base class
 *
 * $LicenseInfo:firstyear=2001&license=viewerlgpl$
 * Second Life Viewer Source Code
 * Copyright (C) 2010, Linden Research, Inc.
 *
 * This library is free software; you can redistribute it and/or
 * modify it under the terms of the GNU Lesser General Public
 * License as published by the Free Software Foundation;
 * version 2.1 of the License only.
 *
 * This library is distributed in the hope that it will be useful,
 * but WITHOUT ANY WARRANTY; without even the implied warranty of
 * MERCHANTABILITY or FITNESS FOR A PARTICULAR PURPOSE.  See the GNU
 * Lesser General Public License for more details.
 *
 * You should have received a copy of the GNU Lesser General Public
 * License along with this library; if not, write to the Free Software
 * Foundation, Inc., 51 Franklin Street, Fifth Floor, Boston, MA  02110-1301  USA
 *
 * Linden Research, Inc., 945 Battery Street, San Francisco, CA  94111  USA
 * $/LicenseInfo$
 */

// A widget for dragging a view around the screen using the mouse.

#include "linden_common.h"

#include "lldraghandle.h"

#include "llmath.h"

//#include "llviewerwindow.h"
#include "llui.h"
#include "llmenugl.h"
#include "lltextbox.h"
#include "llcontrol.h"
#include "llfontgl.h"
#include "llwindow.h"
#include "llfocusmgr.h"
#include "lluictrlfactory.h"

const S32 LEADING_PAD = 5;
const S32 TITLE_HPAD = 8;
const S32 BORDER_PAD = 1;
const S32 LEFT_PAD = BORDER_PAD + TITLE_HPAD + LEADING_PAD;

S32 LLDragHandle::sSnapMargin = 5;

LLDragHandle::LLDragHandle(const LLDragHandle::Params& p)
<<<<<<< HEAD
:	LLView(p),
	mDragLastScreenX( 0 ),
	mDragLastScreenY( 0 ),
	mLastMouseScreenX( 0 ),
	mLastMouseScreenY( 0 ),
	mTitleBox( NULL ),
	mMaxTitleWidth( 0 ),
	mForeground( true ),
	mDragHighlightColor(p.drag_highlight_color()),
	mDragShadowColor(p.drag_shadow_color())
=======
:   LLView(p),
    mDragLastScreenX( 0 ),
    mDragLastScreenY( 0 ),
    mLastMouseScreenX( 0 ),
    mLastMouseScreenY( 0 ),
    mTitleBox( NULL ),
    mMaxTitleWidth( 0 ),
    mForeground( TRUE ),
    mDragHighlightColor(p.drag_highlight_color()),
    mDragShadowColor(p.drag_shadow_color())
>>>>>>> e1623bb2

{
    static LLUICachedControl<S32> snap_margin ("SnapMargin", 0);
    sSnapMargin = snap_margin;
}

LLDragHandle::~LLDragHandle()
{
    gFocusMgr.removeKeyboardFocusWithoutCallback(this);
    removeChild(mTitleBox);
    delete mTitleBox;
}

void LLDragHandle::initFromParams(const LLDragHandle::Params& p)
{
    LLView::initFromParams(p);
    setTitle( p.label );
}

<<<<<<< HEAD
void LLDragHandle::setTitleVisible(bool visible) 
{ 
	if(mTitleBox)
	{
		mTitleBox->setVisible(visible); 
	}
=======
void LLDragHandle::setTitleVisible(BOOL visible)
{
    if(mTitleBox)
    {
        mTitleBox->setVisible(visible);
    }
>>>>>>> e1623bb2
}

void LLDragHandleTop::setTitle(const std::string& title)
{
    std::string trimmed_title = title;
    LLStringUtil::trim(trimmed_title);

    if( mTitleBox )
    {
        mTitleBox->setText(trimmed_title);
    }
    else
    {
        const LLFontGL* font = LLFontGL::getFontSansSerif();
        LLTextBox::Params params;
        params.name("Drag Handle Title");
        params.rect(getRect());
        params.initial_value(trimmed_title);
        params.font(font);
        params.follows.flags(FOLLOWS_TOP | FOLLOWS_LEFT | FOLLOWS_RIGHT);
        params.font_shadow(LLFontGL::DROP_SHADOW_SOFT);
        params.use_ellipses = true;
        params.parse_urls = false; //cancel URL replacement in floater title
        mTitleBox = LLUICtrlFactory::create<LLTextBox> (params);
        addChild( mTitleBox );
    }

    reshapeTitleBox();
}


std::string LLDragHandleTop::getTitle() const
{
    return mTitleBox == NULL ? LLStringUtil::null : mTitleBox->getText();
}


void LLDragHandleLeft::setTitle(const std::string& )
{
    if( mTitleBox )
    {
        removeChild(mTitleBox);
        delete mTitleBox;
        mTitleBox = NULL;
    }
    /* no title on left edge */
}


std::string LLDragHandleLeft::getTitle() const
{
    return LLStringUtil::null;
}


void LLDragHandleTop::draw()
{
<<<<<<< HEAD
	/* Disable lines.  Can drag anywhere in most windows.  JC
	if( getVisible() && getEnabled() && mForeground) 
	{
		const S32 BORDER_PAD = 2;
		const S32 HPAD = 2;
		const S32 VPAD = 2;
		S32 left = BORDER_PAD + HPAD;
		S32 top = getRect().getHeight() - 2 * VPAD;
		S32 right = getRect().getWidth() - HPAD;
//		S32 bottom = VPAD;

		// draw lines for drag areas

		const S32 LINE_SPACING = (DRAG_HANDLE_HEIGHT - 2 * VPAD) / 4;
		S32 line = top - LINE_SPACING;

		LLRect title_rect = mTitleBox->getRect();
		S32 title_right = title_rect.mLeft + mTitleWidth;
		bool show_right_side = title_right < getRect().getWidth();

		for( S32 i=0; i<4; i++ )
		{
			gl_line_2d(left, line+1, title_rect.mLeft - LEADING_PAD, line+1, mDragHighlightColor);
			if( show_right_side )
			{
				gl_line_2d(title_right, line+1, right, line+1, mDragHighlightColor);
			}

			gl_line_2d(left, line, title_rect.mLeft - LEADING_PAD, line, mDragShadowColor);
			if( show_right_side )
			{
				gl_line_2d(title_right, line, right, line, mDragShadowColor);
			}
			line -= LINE_SPACING;
		}
	}
	*/

	// Colorize the text to match the frontmost state
	if (mTitleBox)
	{
		mTitleBox->setEnabled(getForeground());
	}

	LLView::draw();
=======
    /* Disable lines.  Can drag anywhere in most windows.  JC
    if( getVisible() && getEnabled() && mForeground)
    {
        const S32 BORDER_PAD = 2;
        const S32 HPAD = 2;
        const S32 VPAD = 2;
        S32 left = BORDER_PAD + HPAD;
        S32 top = getRect().getHeight() - 2 * VPAD;
        S32 right = getRect().getWidth() - HPAD;
//      S32 bottom = VPAD;

        // draw lines for drag areas

        const S32 LINE_SPACING = (DRAG_HANDLE_HEIGHT - 2 * VPAD) / 4;
        S32 line = top - LINE_SPACING;

        LLRect title_rect = mTitleBox->getRect();
        S32 title_right = title_rect.mLeft + mTitleWidth;
        BOOL show_right_side = title_right < getRect().getWidth();

        for( S32 i=0; i<4; i++ )
        {
            gl_line_2d(left, line+1, title_rect.mLeft - LEADING_PAD, line+1, mDragHighlightColor);
            if( show_right_side )
            {
                gl_line_2d(title_right, line+1, right, line+1, mDragHighlightColor);
            }

            gl_line_2d(left, line, title_rect.mLeft - LEADING_PAD, line, mDragShadowColor);
            if( show_right_side )
            {
                gl_line_2d(title_right, line, right, line, mDragShadowColor);
            }
            line -= LINE_SPACING;
        }
    }
    */

    // Colorize the text to match the frontmost state
    if (mTitleBox)
    {
        mTitleBox->setEnabled(getForeground());
    }

    LLView::draw();
>>>>>>> e1623bb2
}


// assumes GL state is set for 2D
void LLDragHandleLeft::draw()
{
<<<<<<< HEAD
	/* Disable lines.  Can drag anywhere in most windows. JC
	if( getVisible() && getEnabled() && mForeground ) 
	{
		const S32 BORDER_PAD = 2;
//		const S32 HPAD = 2;
		const S32 VPAD = 2;
		const S32 LINE_SPACING = 3;

		S32 left = BORDER_PAD + LINE_SPACING;
		S32 top = getRect().getHeight() - 2 * VPAD;
//		S32 right = getRect().getWidth() - HPAD;
		S32 bottom = VPAD;
 
		// draw lines for drag areas

		// no titles yet
		//LLRect title_rect = mTitleBox->getRect();
		//S32 title_right = title_rect.mLeft + mTitleWidth;
		//bool show_right_side = title_right < getRect().getWidth();

		S32 line = left;
		for( S32 i=0; i<4; i++ )
		{
			gl_line_2d(line, top, line, bottom, mDragHighlightColor);

			gl_line_2d(line+1, top, line+1, bottom, mDragShadowColor);

			line += LINE_SPACING;
		}
	}
	*/

	// Colorize the text to match the frontmost state
	if (mTitleBox)
	{
		mTitleBox->setEnabled(getForeground());
	}

	LLView::draw();
=======
    /* Disable lines.  Can drag anywhere in most windows. JC
    if( getVisible() && getEnabled() && mForeground )
    {
        const S32 BORDER_PAD = 2;
//      const S32 HPAD = 2;
        const S32 VPAD = 2;
        const S32 LINE_SPACING = 3;

        S32 left = BORDER_PAD + LINE_SPACING;
        S32 top = getRect().getHeight() - 2 * VPAD;
//      S32 right = getRect().getWidth() - HPAD;
        S32 bottom = VPAD;

        // draw lines for drag areas

        // no titles yet
        //LLRect title_rect = mTitleBox->getRect();
        //S32 title_right = title_rect.mLeft + mTitleWidth;
        //BOOL show_right_side = title_right < getRect().getWidth();

        S32 line = left;
        for( S32 i=0; i<4; i++ )
        {
            gl_line_2d(line, top, line, bottom, mDragHighlightColor);

            gl_line_2d(line+1, top, line+1, bottom, mDragShadowColor);

            line += LINE_SPACING;
        }
    }
    */

    // Colorize the text to match the frontmost state
    if (mTitleBox)
    {
        mTitleBox->setEnabled(getForeground());
    }

    LLView::draw();
>>>>>>> e1623bb2
}

void LLDragHandleTop::reshapeTitleBox()
{
    static LLUICachedControl<S32> title_vpad("UIFloaterTitleVPad", 0);
    if( ! mTitleBox)
    {
        return;
    }
    const LLFontGL* font = LLFontGL::getFontSansSerif();
    S32 title_width = getRect().getWidth();
    title_width -= LEFT_PAD + 2 * BORDER_PAD + getButtonsRect().getWidth();
    S32 title_height = font->getLineHeight();
    LLRect title_rect;
    title_rect.setLeftTopAndSize(
        LEFT_PAD,
        getRect().getHeight() - title_vpad,
        title_width,
        title_height);

    // calls reshape on mTitleBox
    mTitleBox->setShape( title_rect );
}

void LLDragHandleTop::reshape(S32 width, S32 height, bool called_from_parent)
{
    LLView::reshape(width, height, called_from_parent);
    reshapeTitleBox();
}

void LLDragHandleLeft::reshape(S32 width, S32 height, bool called_from_parent)
{
    LLView::reshape(width, height, called_from_parent);
}

//-------------------------------------------------------------
// UI event handling
//-------------------------------------------------------------

bool LLDragHandle::handleMouseDown(S32 x, S32 y, MASK mask)
{
    // Route future Mouse messages here preemptively.  (Release on mouse up.)
    // No handler needed for focus lost since this clas has no state that depends on it.
    gFocusMgr.setMouseCapture(this);

    localPointToScreen(x, y, &mDragLastScreenX, &mDragLastScreenY);
    mLastMouseScreenX = mDragLastScreenX;
    mLastMouseScreenY = mDragLastScreenY;

<<<<<<< HEAD
	// Note: don't pass on to children
	return true;
=======
    // Note: don't pass on to children
    return TRUE;
>>>>>>> e1623bb2
}


bool LLDragHandle::handleMouseUp(S32 x, S32 y, MASK mask)
{
<<<<<<< HEAD
	if( hasMouseCapture() )
	{
		// Release the mouse
		gFocusMgr.setMouseCapture( NULL );
	}

	// Note: don't pass on to children
	return true;
=======
    if( hasMouseCapture() )
    {
        // Release the mouse
        gFocusMgr.setMouseCapture( NULL );
    }

    // Note: don't pass on to children
    return TRUE;
>>>>>>> e1623bb2
}


bool LLDragHandle::handleHover(S32 x, S32 y, MASK mask)
{
<<<<<<< HEAD
	bool	handled = false;

	// We only handle the click if the click both started and ended within us
	if( hasMouseCapture() )
	{
		S32 screen_x;
		S32 screen_y;
		localPointToScreen(x, y, &screen_x, &screen_y);

		// Resize the parent
		S32 delta_x = screen_x - mDragLastScreenX;
		S32 delta_y = screen_y - mDragLastScreenY;

		// if dragging a docked floater we want to undock
		LLFloater * parent = dynamic_cast<LLFloater *>(getParent());
		if (parent && parent->isDocked())
		{
			const S32 SLOP = 12;

			if (delta_y <= -SLOP || 
				delta_y >= SLOP)
			{
				parent->setDocked(false, false);
				return true;
			}
			else
			{
				return false;
			}
		}

		LLRect original_rect = getParent()->getRect();
		LLRect translated_rect = getParent()->getRect();
		translated_rect.translate(delta_x, delta_y);
		// temporarily slam dragged window to new position
		getParent()->setRect(translated_rect);
		S32 pre_snap_x = getParent()->getRect().mLeft;
		S32 pre_snap_y = getParent()->getRect().mBottom;
		mDragLastScreenX = screen_x;
		mDragLastScreenY = screen_y;

		LLRect new_rect;
		LLCoordGL mouse_dir;
		// use hysteresis on mouse motion to preserve user intent when mouse stops moving
		mouse_dir.mX = (screen_x == mLastMouseScreenX) ? mLastMouseDir.mX : screen_x - mLastMouseScreenX;
		mouse_dir.mY = (screen_y == mLastMouseScreenY) ? mLastMouseDir.mY : screen_y - mLastMouseScreenY;
		mLastMouseDir = mouse_dir;
		mLastMouseScreenX = screen_x;
		mLastMouseScreenY = screen_y;

		LLView* snap_view = getParent()->findSnapRect(new_rect, mouse_dir, SNAP_PARENT_AND_SIBLINGS, sSnapMargin);

		getParent()->setSnappedTo(snap_view);
		delta_x = new_rect.mLeft - pre_snap_x;
		delta_y = new_rect.mBottom - pre_snap_y;
		translated_rect.translate(delta_x, delta_y);

		// restore original rect so delta are detected, then call user reshape method to handle snapped floaters, etc
		getParent()->setRect(original_rect);
		getParent()->setShape(translated_rect, true);

		mDragLastScreenX += delta_x;
		mDragLastScreenY += delta_y;

		getWindow()->setCursor(UI_CURSOR_ARROW);
		LL_DEBUGS("UserInput") << "hover handled by " << getName() << " (active)" <<LL_ENDL;		
		handled = true;
	}
	else
	{
		getWindow()->setCursor(UI_CURSOR_ARROW);
		LL_DEBUGS("UserInput") << "hover handled by " << getName() << " (inactive)" << LL_ENDL;		
		handled = true;
	}

	// Note: don't pass on to children

	return handled;
=======
    BOOL    handled = FALSE;

    // We only handle the click if the click both started and ended within us
    if( hasMouseCapture() )
    {
        S32 screen_x;
        S32 screen_y;
        localPointToScreen(x, y, &screen_x, &screen_y);

        // Resize the parent
        S32 delta_x = screen_x - mDragLastScreenX;
        S32 delta_y = screen_y - mDragLastScreenY;

        // if dragging a docked floater we want to undock
        LLFloater * parent = dynamic_cast<LLFloater *>(getParent());
        if (parent && parent->isDocked())
        {
            const S32 SLOP = 12;

            if (delta_y <= -SLOP ||
                delta_y >= SLOP)
            {
                parent->setDocked(false, false);
                return TRUE;
            }
            else
            {
                return FALSE;
            }
        }

        LLRect original_rect = getParent()->getRect();
        LLRect translated_rect = getParent()->getRect();
        translated_rect.translate(delta_x, delta_y);
        // temporarily slam dragged window to new position
        getParent()->setRect(translated_rect);
        S32 pre_snap_x = getParent()->getRect().mLeft;
        S32 pre_snap_y = getParent()->getRect().mBottom;
        mDragLastScreenX = screen_x;
        mDragLastScreenY = screen_y;

        LLRect new_rect;
        LLCoordGL mouse_dir;
        // use hysteresis on mouse motion to preserve user intent when mouse stops moving
        mouse_dir.mX = (screen_x == mLastMouseScreenX) ? mLastMouseDir.mX : screen_x - mLastMouseScreenX;
        mouse_dir.mY = (screen_y == mLastMouseScreenY) ? mLastMouseDir.mY : screen_y - mLastMouseScreenY;
        mLastMouseDir = mouse_dir;
        mLastMouseScreenX = screen_x;
        mLastMouseScreenY = screen_y;

        LLView* snap_view = getParent()->findSnapRect(new_rect, mouse_dir, SNAP_PARENT_AND_SIBLINGS, sSnapMargin);

        getParent()->setSnappedTo(snap_view);
        delta_x = new_rect.mLeft - pre_snap_x;
        delta_y = new_rect.mBottom - pre_snap_y;
        translated_rect.translate(delta_x, delta_y);

        // restore original rect so delta are detected, then call user reshape method to handle snapped floaters, etc
        getParent()->setRect(original_rect);
        getParent()->setShape(translated_rect, true);

        mDragLastScreenX += delta_x;
        mDragLastScreenY += delta_y;

        getWindow()->setCursor(UI_CURSOR_ARROW);
        LL_DEBUGS("UserInput") << "hover handled by " << getName() << " (active)" <<LL_ENDL;
        handled = TRUE;
    }
    else
    {
        getWindow()->setCursor(UI_CURSOR_ARROW);
        LL_DEBUGS("UserInput") << "hover handled by " << getName() << " (inactive)" << LL_ENDL;
        handled = TRUE;
    }

    // Note: don't pass on to children

    return handled;
>>>>>>> e1623bb2
}

void LLDragHandle::setValue(const LLSD& value)
{
    setTitle(value.asString());
}<|MERGE_RESOLUTION|>--- conflicted
+++ resolved
@@ -1,596 +1,387 @@
-/**
- * @file lldraghandle.cpp
- * @brief LLDragHandle base class
- *
- * $LicenseInfo:firstyear=2001&license=viewerlgpl$
- * Second Life Viewer Source Code
- * Copyright (C) 2010, Linden Research, Inc.
- *
- * This library is free software; you can redistribute it and/or
- * modify it under the terms of the GNU Lesser General Public
- * License as published by the Free Software Foundation;
- * version 2.1 of the License only.
- *
- * This library is distributed in the hope that it will be useful,
- * but WITHOUT ANY WARRANTY; without even the implied warranty of
- * MERCHANTABILITY or FITNESS FOR A PARTICULAR PURPOSE.  See the GNU
- * Lesser General Public License for more details.
- *
- * You should have received a copy of the GNU Lesser General Public
- * License along with this library; if not, write to the Free Software
- * Foundation, Inc., 51 Franklin Street, Fifth Floor, Boston, MA  02110-1301  USA
- *
- * Linden Research, Inc., 945 Battery Street, San Francisco, CA  94111  USA
- * $/LicenseInfo$
- */
-
-// A widget for dragging a view around the screen using the mouse.
-
-#include "linden_common.h"
-
-#include "lldraghandle.h"
-
-#include "llmath.h"
-
-//#include "llviewerwindow.h"
-#include "llui.h"
-#include "llmenugl.h"
-#include "lltextbox.h"
-#include "llcontrol.h"
-#include "llfontgl.h"
-#include "llwindow.h"
-#include "llfocusmgr.h"
-#include "lluictrlfactory.h"
-
-const S32 LEADING_PAD = 5;
-const S32 TITLE_HPAD = 8;
-const S32 BORDER_PAD = 1;
-const S32 LEFT_PAD = BORDER_PAD + TITLE_HPAD + LEADING_PAD;
-
-S32 LLDragHandle::sSnapMargin = 5;
-
-LLDragHandle::LLDragHandle(const LLDragHandle::Params& p)
-<<<<<<< HEAD
-:	LLView(p),
-	mDragLastScreenX( 0 ),
-	mDragLastScreenY( 0 ),
-	mLastMouseScreenX( 0 ),
-	mLastMouseScreenY( 0 ),
-	mTitleBox( NULL ),
-	mMaxTitleWidth( 0 ),
-	mForeground( true ),
-	mDragHighlightColor(p.drag_highlight_color()),
-	mDragShadowColor(p.drag_shadow_color())
-=======
-:   LLView(p),
-    mDragLastScreenX( 0 ),
-    mDragLastScreenY( 0 ),
-    mLastMouseScreenX( 0 ),
-    mLastMouseScreenY( 0 ),
-    mTitleBox( NULL ),
-    mMaxTitleWidth( 0 ),
-    mForeground( TRUE ),
-    mDragHighlightColor(p.drag_highlight_color()),
-    mDragShadowColor(p.drag_shadow_color())
->>>>>>> e1623bb2
-
-{
-    static LLUICachedControl<S32> snap_margin ("SnapMargin", 0);
-    sSnapMargin = snap_margin;
-}
-
-LLDragHandle::~LLDragHandle()
-{
-    gFocusMgr.removeKeyboardFocusWithoutCallback(this);
-    removeChild(mTitleBox);
-    delete mTitleBox;
-}
-
-void LLDragHandle::initFromParams(const LLDragHandle::Params& p)
-{
-    LLView::initFromParams(p);
-    setTitle( p.label );
-}
-
-<<<<<<< HEAD
-void LLDragHandle::setTitleVisible(bool visible) 
-{ 
-	if(mTitleBox)
-	{
-		mTitleBox->setVisible(visible); 
-	}
-=======
-void LLDragHandle::setTitleVisible(BOOL visible)
-{
-    if(mTitleBox)
-    {
-        mTitleBox->setVisible(visible);
-    }
->>>>>>> e1623bb2
-}
-
-void LLDragHandleTop::setTitle(const std::string& title)
-{
-    std::string trimmed_title = title;
-    LLStringUtil::trim(trimmed_title);
-
-    if( mTitleBox )
-    {
-        mTitleBox->setText(trimmed_title);
-    }
-    else
-    {
-        const LLFontGL* font = LLFontGL::getFontSansSerif();
-        LLTextBox::Params params;
-        params.name("Drag Handle Title");
-        params.rect(getRect());
-        params.initial_value(trimmed_title);
-        params.font(font);
-        params.follows.flags(FOLLOWS_TOP | FOLLOWS_LEFT | FOLLOWS_RIGHT);
-        params.font_shadow(LLFontGL::DROP_SHADOW_SOFT);
-        params.use_ellipses = true;
-        params.parse_urls = false; //cancel URL replacement in floater title
-        mTitleBox = LLUICtrlFactory::create<LLTextBox> (params);
-        addChild( mTitleBox );
-    }
-
-    reshapeTitleBox();
-}
-
-
-std::string LLDragHandleTop::getTitle() const
-{
-    return mTitleBox == NULL ? LLStringUtil::null : mTitleBox->getText();
-}
-
-
-void LLDragHandleLeft::setTitle(const std::string& )
-{
-    if( mTitleBox )
-    {
-        removeChild(mTitleBox);
-        delete mTitleBox;
-        mTitleBox = NULL;
-    }
-    /* no title on left edge */
-}
-
-
-std::string LLDragHandleLeft::getTitle() const
-{
-    return LLStringUtil::null;
-}
-
-
-void LLDragHandleTop::draw()
-{
-<<<<<<< HEAD
-	/* Disable lines.  Can drag anywhere in most windows.  JC
-	if( getVisible() && getEnabled() && mForeground) 
-	{
-		const S32 BORDER_PAD = 2;
-		const S32 HPAD = 2;
-		const S32 VPAD = 2;
-		S32 left = BORDER_PAD + HPAD;
-		S32 top = getRect().getHeight() - 2 * VPAD;
-		S32 right = getRect().getWidth() - HPAD;
-//		S32 bottom = VPAD;
-
-		// draw lines for drag areas
-
-		const S32 LINE_SPACING = (DRAG_HANDLE_HEIGHT - 2 * VPAD) / 4;
-		S32 line = top - LINE_SPACING;
-
-		LLRect title_rect = mTitleBox->getRect();
-		S32 title_right = title_rect.mLeft + mTitleWidth;
-		bool show_right_side = title_right < getRect().getWidth();
-
-		for( S32 i=0; i<4; i++ )
-		{
-			gl_line_2d(left, line+1, title_rect.mLeft - LEADING_PAD, line+1, mDragHighlightColor);
-			if( show_right_side )
-			{
-				gl_line_2d(title_right, line+1, right, line+1, mDragHighlightColor);
-			}
-
-			gl_line_2d(left, line, title_rect.mLeft - LEADING_PAD, line, mDragShadowColor);
-			if( show_right_side )
-			{
-				gl_line_2d(title_right, line, right, line, mDragShadowColor);
-			}
-			line -= LINE_SPACING;
-		}
-	}
-	*/
-
-	// Colorize the text to match the frontmost state
-	if (mTitleBox)
-	{
-		mTitleBox->setEnabled(getForeground());
-	}
-
-	LLView::draw();
-=======
-    /* Disable lines.  Can drag anywhere in most windows.  JC
-    if( getVisible() && getEnabled() && mForeground)
-    {
-        const S32 BORDER_PAD = 2;
-        const S32 HPAD = 2;
-        const S32 VPAD = 2;
-        S32 left = BORDER_PAD + HPAD;
-        S32 top = getRect().getHeight() - 2 * VPAD;
-        S32 right = getRect().getWidth() - HPAD;
-//      S32 bottom = VPAD;
-
-        // draw lines for drag areas
-
-        const S32 LINE_SPACING = (DRAG_HANDLE_HEIGHT - 2 * VPAD) / 4;
-        S32 line = top - LINE_SPACING;
-
-        LLRect title_rect = mTitleBox->getRect();
-        S32 title_right = title_rect.mLeft + mTitleWidth;
-        BOOL show_right_side = title_right < getRect().getWidth();
-
-        for( S32 i=0; i<4; i++ )
-        {
-            gl_line_2d(left, line+1, title_rect.mLeft - LEADING_PAD, line+1, mDragHighlightColor);
-            if( show_right_side )
-            {
-                gl_line_2d(title_right, line+1, right, line+1, mDragHighlightColor);
-            }
-
-            gl_line_2d(left, line, title_rect.mLeft - LEADING_PAD, line, mDragShadowColor);
-            if( show_right_side )
-            {
-                gl_line_2d(title_right, line, right, line, mDragShadowColor);
-            }
-            line -= LINE_SPACING;
-        }
-    }
-    */
-
-    // Colorize the text to match the frontmost state
-    if (mTitleBox)
-    {
-        mTitleBox->setEnabled(getForeground());
-    }
-
-    LLView::draw();
->>>>>>> e1623bb2
-}
-
-
-// assumes GL state is set for 2D
-void LLDragHandleLeft::draw()
-{
-<<<<<<< HEAD
-	/* Disable lines.  Can drag anywhere in most windows. JC
-	if( getVisible() && getEnabled() && mForeground ) 
-	{
-		const S32 BORDER_PAD = 2;
-//		const S32 HPAD = 2;
-		const S32 VPAD = 2;
-		const S32 LINE_SPACING = 3;
-
-		S32 left = BORDER_PAD + LINE_SPACING;
-		S32 top = getRect().getHeight() - 2 * VPAD;
-//		S32 right = getRect().getWidth() - HPAD;
-		S32 bottom = VPAD;
- 
-		// draw lines for drag areas
-
-		// no titles yet
-		//LLRect title_rect = mTitleBox->getRect();
-		//S32 title_right = title_rect.mLeft + mTitleWidth;
-		//bool show_right_side = title_right < getRect().getWidth();
-
-		S32 line = left;
-		for( S32 i=0; i<4; i++ )
-		{
-			gl_line_2d(line, top, line, bottom, mDragHighlightColor);
-
-			gl_line_2d(line+1, top, line+1, bottom, mDragShadowColor);
-
-			line += LINE_SPACING;
-		}
-	}
-	*/
-
-	// Colorize the text to match the frontmost state
-	if (mTitleBox)
-	{
-		mTitleBox->setEnabled(getForeground());
-	}
-
-	LLView::draw();
-=======
-    /* Disable lines.  Can drag anywhere in most windows. JC
-    if( getVisible() && getEnabled() && mForeground )
-    {
-        const S32 BORDER_PAD = 2;
-//      const S32 HPAD = 2;
-        const S32 VPAD = 2;
-        const S32 LINE_SPACING = 3;
-
-        S32 left = BORDER_PAD + LINE_SPACING;
-        S32 top = getRect().getHeight() - 2 * VPAD;
-//      S32 right = getRect().getWidth() - HPAD;
-        S32 bottom = VPAD;
-
-        // draw lines for drag areas
-
-        // no titles yet
-        //LLRect title_rect = mTitleBox->getRect();
-        //S32 title_right = title_rect.mLeft + mTitleWidth;
-        //BOOL show_right_side = title_right < getRect().getWidth();
-
-        S32 line = left;
-        for( S32 i=0; i<4; i++ )
-        {
-            gl_line_2d(line, top, line, bottom, mDragHighlightColor);
-
-            gl_line_2d(line+1, top, line+1, bottom, mDragShadowColor);
-
-            line += LINE_SPACING;
-        }
-    }
-    */
-
-    // Colorize the text to match the frontmost state
-    if (mTitleBox)
-    {
-        mTitleBox->setEnabled(getForeground());
-    }
-
-    LLView::draw();
->>>>>>> e1623bb2
-}
-
-void LLDragHandleTop::reshapeTitleBox()
-{
-    static LLUICachedControl<S32> title_vpad("UIFloaterTitleVPad", 0);
-    if( ! mTitleBox)
-    {
-        return;
-    }
-    const LLFontGL* font = LLFontGL::getFontSansSerif();
-    S32 title_width = getRect().getWidth();
-    title_width -= LEFT_PAD + 2 * BORDER_PAD + getButtonsRect().getWidth();
-    S32 title_height = font->getLineHeight();
-    LLRect title_rect;
-    title_rect.setLeftTopAndSize(
-        LEFT_PAD,
-        getRect().getHeight() - title_vpad,
-        title_width,
-        title_height);
-
-    // calls reshape on mTitleBox
-    mTitleBox->setShape( title_rect );
-}
-
-void LLDragHandleTop::reshape(S32 width, S32 height, bool called_from_parent)
-{
-    LLView::reshape(width, height, called_from_parent);
-    reshapeTitleBox();
-}
-
-void LLDragHandleLeft::reshape(S32 width, S32 height, bool called_from_parent)
-{
-    LLView::reshape(width, height, called_from_parent);
-}
-
-//-------------------------------------------------------------
-// UI event handling
-//-------------------------------------------------------------
-
-bool LLDragHandle::handleMouseDown(S32 x, S32 y, MASK mask)
-{
-    // Route future Mouse messages here preemptively.  (Release on mouse up.)
-    // No handler needed for focus lost since this clas has no state that depends on it.
-    gFocusMgr.setMouseCapture(this);
-
-    localPointToScreen(x, y, &mDragLastScreenX, &mDragLastScreenY);
-    mLastMouseScreenX = mDragLastScreenX;
-    mLastMouseScreenY = mDragLastScreenY;
-
-<<<<<<< HEAD
-	// Note: don't pass on to children
-	return true;
-=======
-    // Note: don't pass on to children
-    return TRUE;
->>>>>>> e1623bb2
-}
-
-
-bool LLDragHandle::handleMouseUp(S32 x, S32 y, MASK mask)
-{
-<<<<<<< HEAD
-	if( hasMouseCapture() )
-	{
-		// Release the mouse
-		gFocusMgr.setMouseCapture( NULL );
-	}
-
-	// Note: don't pass on to children
-	return true;
-=======
-    if( hasMouseCapture() )
-    {
-        // Release the mouse
-        gFocusMgr.setMouseCapture( NULL );
-    }
-
-    // Note: don't pass on to children
-    return TRUE;
->>>>>>> e1623bb2
-}
-
-
-bool LLDragHandle::handleHover(S32 x, S32 y, MASK mask)
-{
-<<<<<<< HEAD
-	bool	handled = false;
-
-	// We only handle the click if the click both started and ended within us
-	if( hasMouseCapture() )
-	{
-		S32 screen_x;
-		S32 screen_y;
-		localPointToScreen(x, y, &screen_x, &screen_y);
-
-		// Resize the parent
-		S32 delta_x = screen_x - mDragLastScreenX;
-		S32 delta_y = screen_y - mDragLastScreenY;
-
-		// if dragging a docked floater we want to undock
-		LLFloater * parent = dynamic_cast<LLFloater *>(getParent());
-		if (parent && parent->isDocked())
-		{
-			const S32 SLOP = 12;
-
-			if (delta_y <= -SLOP || 
-				delta_y >= SLOP)
-			{
-				parent->setDocked(false, false);
-				return true;
-			}
-			else
-			{
-				return false;
-			}
-		}
-
-		LLRect original_rect = getParent()->getRect();
-		LLRect translated_rect = getParent()->getRect();
-		translated_rect.translate(delta_x, delta_y);
-		// temporarily slam dragged window to new position
-		getParent()->setRect(translated_rect);
-		S32 pre_snap_x = getParent()->getRect().mLeft;
-		S32 pre_snap_y = getParent()->getRect().mBottom;
-		mDragLastScreenX = screen_x;
-		mDragLastScreenY = screen_y;
-
-		LLRect new_rect;
-		LLCoordGL mouse_dir;
-		// use hysteresis on mouse motion to preserve user intent when mouse stops moving
-		mouse_dir.mX = (screen_x == mLastMouseScreenX) ? mLastMouseDir.mX : screen_x - mLastMouseScreenX;
-		mouse_dir.mY = (screen_y == mLastMouseScreenY) ? mLastMouseDir.mY : screen_y - mLastMouseScreenY;
-		mLastMouseDir = mouse_dir;
-		mLastMouseScreenX = screen_x;
-		mLastMouseScreenY = screen_y;
-
-		LLView* snap_view = getParent()->findSnapRect(new_rect, mouse_dir, SNAP_PARENT_AND_SIBLINGS, sSnapMargin);
-
-		getParent()->setSnappedTo(snap_view);
-		delta_x = new_rect.mLeft - pre_snap_x;
-		delta_y = new_rect.mBottom - pre_snap_y;
-		translated_rect.translate(delta_x, delta_y);
-
-		// restore original rect so delta are detected, then call user reshape method to handle snapped floaters, etc
-		getParent()->setRect(original_rect);
-		getParent()->setShape(translated_rect, true);
-
-		mDragLastScreenX += delta_x;
-		mDragLastScreenY += delta_y;
-
-		getWindow()->setCursor(UI_CURSOR_ARROW);
-		LL_DEBUGS("UserInput") << "hover handled by " << getName() << " (active)" <<LL_ENDL;		
-		handled = true;
-	}
-	else
-	{
-		getWindow()->setCursor(UI_CURSOR_ARROW);
-		LL_DEBUGS("UserInput") << "hover handled by " << getName() << " (inactive)" << LL_ENDL;		
-		handled = true;
-	}
-
-	// Note: don't pass on to children
-
-	return handled;
-=======
-    BOOL    handled = FALSE;
-
-    // We only handle the click if the click both started and ended within us
-    if( hasMouseCapture() )
-    {
-        S32 screen_x;
-        S32 screen_y;
-        localPointToScreen(x, y, &screen_x, &screen_y);
-
-        // Resize the parent
-        S32 delta_x = screen_x - mDragLastScreenX;
-        S32 delta_y = screen_y - mDragLastScreenY;
-
-        // if dragging a docked floater we want to undock
-        LLFloater * parent = dynamic_cast<LLFloater *>(getParent());
-        if (parent && parent->isDocked())
-        {
-            const S32 SLOP = 12;
-
-            if (delta_y <= -SLOP ||
-                delta_y >= SLOP)
-            {
-                parent->setDocked(false, false);
-                return TRUE;
-            }
-            else
-            {
-                return FALSE;
-            }
-        }
-
-        LLRect original_rect = getParent()->getRect();
-        LLRect translated_rect = getParent()->getRect();
-        translated_rect.translate(delta_x, delta_y);
-        // temporarily slam dragged window to new position
-        getParent()->setRect(translated_rect);
-        S32 pre_snap_x = getParent()->getRect().mLeft;
-        S32 pre_snap_y = getParent()->getRect().mBottom;
-        mDragLastScreenX = screen_x;
-        mDragLastScreenY = screen_y;
-
-        LLRect new_rect;
-        LLCoordGL mouse_dir;
-        // use hysteresis on mouse motion to preserve user intent when mouse stops moving
-        mouse_dir.mX = (screen_x == mLastMouseScreenX) ? mLastMouseDir.mX : screen_x - mLastMouseScreenX;
-        mouse_dir.mY = (screen_y == mLastMouseScreenY) ? mLastMouseDir.mY : screen_y - mLastMouseScreenY;
-        mLastMouseDir = mouse_dir;
-        mLastMouseScreenX = screen_x;
-        mLastMouseScreenY = screen_y;
-
-        LLView* snap_view = getParent()->findSnapRect(new_rect, mouse_dir, SNAP_PARENT_AND_SIBLINGS, sSnapMargin);
-
-        getParent()->setSnappedTo(snap_view);
-        delta_x = new_rect.mLeft - pre_snap_x;
-        delta_y = new_rect.mBottom - pre_snap_y;
-        translated_rect.translate(delta_x, delta_y);
-
-        // restore original rect so delta are detected, then call user reshape method to handle snapped floaters, etc
-        getParent()->setRect(original_rect);
-        getParent()->setShape(translated_rect, true);
-
-        mDragLastScreenX += delta_x;
-        mDragLastScreenY += delta_y;
-
-        getWindow()->setCursor(UI_CURSOR_ARROW);
-        LL_DEBUGS("UserInput") << "hover handled by " << getName() << " (active)" <<LL_ENDL;
-        handled = TRUE;
-    }
-    else
-    {
-        getWindow()->setCursor(UI_CURSOR_ARROW);
-        LL_DEBUGS("UserInput") << "hover handled by " << getName() << " (inactive)" << LL_ENDL;
-        handled = TRUE;
-    }
-
-    // Note: don't pass on to children
-
-    return handled;
->>>>>>> e1623bb2
-}
-
-void LLDragHandle::setValue(const LLSD& value)
-{
-    setTitle(value.asString());
-}+/**
+ * @file lldraghandle.cpp
+ * @brief LLDragHandle base class
+ *
+ * $LicenseInfo:firstyear=2001&license=viewerlgpl$
+ * Second Life Viewer Source Code
+ * Copyright (C) 2010, Linden Research, Inc.
+ *
+ * This library is free software; you can redistribute it and/or
+ * modify it under the terms of the GNU Lesser General Public
+ * License as published by the Free Software Foundation;
+ * version 2.1 of the License only.
+ *
+ * This library is distributed in the hope that it will be useful,
+ * but WITHOUT ANY WARRANTY; without even the implied warranty of
+ * MERCHANTABILITY or FITNESS FOR A PARTICULAR PURPOSE.  See the GNU
+ * Lesser General Public License for more details.
+ *
+ * You should have received a copy of the GNU Lesser General Public
+ * License along with this library; if not, write to the Free Software
+ * Foundation, Inc., 51 Franklin Street, Fifth Floor, Boston, MA  02110-1301  USA
+ *
+ * Linden Research, Inc., 945 Battery Street, San Francisco, CA  94111  USA
+ * $/LicenseInfo$
+ */
+
+// A widget for dragging a view around the screen using the mouse.
+
+#include "linden_common.h"
+
+#include "lldraghandle.h"
+
+#include "llmath.h"
+
+//#include "llviewerwindow.h"
+#include "llui.h"
+#include "llmenugl.h"
+#include "lltextbox.h"
+#include "llcontrol.h"
+#include "llfontgl.h"
+#include "llwindow.h"
+#include "llfocusmgr.h"
+#include "lluictrlfactory.h"
+
+const S32 LEADING_PAD = 5;
+const S32 TITLE_HPAD = 8;
+const S32 BORDER_PAD = 1;
+const S32 LEFT_PAD = BORDER_PAD + TITLE_HPAD + LEADING_PAD;
+
+S32 LLDragHandle::sSnapMargin = 5;
+
+LLDragHandle::LLDragHandle(const LLDragHandle::Params& p)
+:   LLView(p),
+    mDragLastScreenX( 0 ),
+    mDragLastScreenY( 0 ),
+    mLastMouseScreenX( 0 ),
+    mLastMouseScreenY( 0 ),
+    mTitleBox( NULL ),
+    mMaxTitleWidth( 0 ),
+    mForeground( true ),
+    mDragHighlightColor(p.drag_highlight_color()),
+    mDragShadowColor(p.drag_shadow_color())
+
+{
+    static LLUICachedControl<S32> snap_margin ("SnapMargin", 0);
+    sSnapMargin = snap_margin;
+}
+
+LLDragHandle::~LLDragHandle()
+{
+    gFocusMgr.removeKeyboardFocusWithoutCallback(this);
+    removeChild(mTitleBox);
+    delete mTitleBox;
+}
+
+void LLDragHandle::initFromParams(const LLDragHandle::Params& p)
+{
+    LLView::initFromParams(p);
+    setTitle( p.label );
+}
+
+void LLDragHandle::setTitleVisible(bool visible)
+{
+    if(mTitleBox)
+    {
+        mTitleBox->setVisible(visible);
+    }
+}
+
+void LLDragHandleTop::setTitle(const std::string& title)
+{
+    std::string trimmed_title = title;
+    LLStringUtil::trim(trimmed_title);
+
+    if( mTitleBox )
+    {
+        mTitleBox->setText(trimmed_title);
+    }
+    else
+    {
+        const LLFontGL* font = LLFontGL::getFontSansSerif();
+        LLTextBox::Params params;
+        params.name("Drag Handle Title");
+        params.rect(getRect());
+        params.initial_value(trimmed_title);
+        params.font(font);
+        params.follows.flags(FOLLOWS_TOP | FOLLOWS_LEFT | FOLLOWS_RIGHT);
+        params.font_shadow(LLFontGL::DROP_SHADOW_SOFT);
+        params.use_ellipses = true;
+        params.parse_urls = false; //cancel URL replacement in floater title
+        mTitleBox = LLUICtrlFactory::create<LLTextBox> (params);
+        addChild( mTitleBox );
+    }
+
+    reshapeTitleBox();
+}
+
+
+std::string LLDragHandleTop::getTitle() const
+{
+    return mTitleBox == NULL ? LLStringUtil::null : mTitleBox->getText();
+}
+
+
+void LLDragHandleLeft::setTitle(const std::string& )
+{
+    if( mTitleBox )
+    {
+        removeChild(mTitleBox);
+        delete mTitleBox;
+        mTitleBox = NULL;
+    }
+    /* no title on left edge */
+}
+
+
+std::string LLDragHandleLeft::getTitle() const
+{
+    return LLStringUtil::null;
+}
+
+
+void LLDragHandleTop::draw()
+{
+    /* Disable lines.  Can drag anywhere in most windows.  JC
+    if( getVisible() && getEnabled() && mForeground)
+    {
+        const S32 BORDER_PAD = 2;
+        const S32 HPAD = 2;
+        const S32 VPAD = 2;
+        S32 left = BORDER_PAD + HPAD;
+        S32 top = getRect().getHeight() - 2 * VPAD;
+        S32 right = getRect().getWidth() - HPAD;
+//      S32 bottom = VPAD;
+
+        // draw lines for drag areas
+
+        const S32 LINE_SPACING = (DRAG_HANDLE_HEIGHT - 2 * VPAD) / 4;
+        S32 line = top - LINE_SPACING;
+
+        LLRect title_rect = mTitleBox->getRect();
+        S32 title_right = title_rect.mLeft + mTitleWidth;
+        bool show_right_side = title_right < getRect().getWidth();
+
+        for( S32 i=0; i<4; i++ )
+        {
+            gl_line_2d(left, line+1, title_rect.mLeft - LEADING_PAD, line+1, mDragHighlightColor);
+            if( show_right_side )
+            {
+                gl_line_2d(title_right, line+1, right, line+1, mDragHighlightColor);
+            }
+
+            gl_line_2d(left, line, title_rect.mLeft - LEADING_PAD, line, mDragShadowColor);
+            if( show_right_side )
+            {
+                gl_line_2d(title_right, line, right, line, mDragShadowColor);
+            }
+            line -= LINE_SPACING;
+        }
+    }
+    */
+
+    // Colorize the text to match the frontmost state
+    if (mTitleBox)
+    {
+        mTitleBox->setEnabled(getForeground());
+    }
+
+    LLView::draw();
+}
+
+
+// assumes GL state is set for 2D
+void LLDragHandleLeft::draw()
+{
+    /* Disable lines.  Can drag anywhere in most windows. JC
+    if( getVisible() && getEnabled() && mForeground )
+    {
+        const S32 BORDER_PAD = 2;
+//      const S32 HPAD = 2;
+        const S32 VPAD = 2;
+        const S32 LINE_SPACING = 3;
+
+        S32 left = BORDER_PAD + LINE_SPACING;
+        S32 top = getRect().getHeight() - 2 * VPAD;
+//      S32 right = getRect().getWidth() - HPAD;
+        S32 bottom = VPAD;
+
+        // draw lines for drag areas
+
+        // no titles yet
+        //LLRect title_rect = mTitleBox->getRect();
+        //S32 title_right = title_rect.mLeft + mTitleWidth;
+        //bool show_right_side = title_right < getRect().getWidth();
+
+        S32 line = left;
+        for( S32 i=0; i<4; i++ )
+        {
+            gl_line_2d(line, top, line, bottom, mDragHighlightColor);
+
+            gl_line_2d(line+1, top, line+1, bottom, mDragShadowColor);
+
+            line += LINE_SPACING;
+        }
+    }
+    */
+
+    // Colorize the text to match the frontmost state
+    if (mTitleBox)
+    {
+        mTitleBox->setEnabled(getForeground());
+    }
+
+    LLView::draw();
+}
+
+void LLDragHandleTop::reshapeTitleBox()
+{
+    static LLUICachedControl<S32> title_vpad("UIFloaterTitleVPad", 0);
+    if( ! mTitleBox)
+    {
+        return;
+    }
+    const LLFontGL* font = LLFontGL::getFontSansSerif();
+    S32 title_width = getRect().getWidth();
+    title_width -= LEFT_PAD + 2 * BORDER_PAD + getButtonsRect().getWidth();
+    S32 title_height = font->getLineHeight();
+    LLRect title_rect;
+    title_rect.setLeftTopAndSize(
+        LEFT_PAD,
+        getRect().getHeight() - title_vpad,
+        title_width,
+        title_height);
+
+    // calls reshape on mTitleBox
+    mTitleBox->setShape( title_rect );
+}
+
+void LLDragHandleTop::reshape(S32 width, S32 height, bool called_from_parent)
+{
+    LLView::reshape(width, height, called_from_parent);
+    reshapeTitleBox();
+}
+
+void LLDragHandleLeft::reshape(S32 width, S32 height, bool called_from_parent)
+{
+    LLView::reshape(width, height, called_from_parent);
+}
+
+//-------------------------------------------------------------
+// UI event handling
+//-------------------------------------------------------------
+
+bool LLDragHandle::handleMouseDown(S32 x, S32 y, MASK mask)
+{
+    // Route future Mouse messages here preemptively.  (Release on mouse up.)
+    // No handler needed for focus lost since this clas has no state that depends on it.
+    gFocusMgr.setMouseCapture(this);
+
+    localPointToScreen(x, y, &mDragLastScreenX, &mDragLastScreenY);
+    mLastMouseScreenX = mDragLastScreenX;
+    mLastMouseScreenY = mDragLastScreenY;
+
+    // Note: don't pass on to children
+    return true;
+}
+
+
+bool LLDragHandle::handleMouseUp(S32 x, S32 y, MASK mask)
+{
+    if( hasMouseCapture() )
+    {
+        // Release the mouse
+        gFocusMgr.setMouseCapture( NULL );
+    }
+
+    // Note: don't pass on to children
+    return true;
+}
+
+
+bool LLDragHandle::handleHover(S32 x, S32 y, MASK mask)
+{
+    bool    handled = false;
+
+    // We only handle the click if the click both started and ended within us
+    if( hasMouseCapture() )
+    {
+        S32 screen_x;
+        S32 screen_y;
+        localPointToScreen(x, y, &screen_x, &screen_y);
+
+        // Resize the parent
+        S32 delta_x = screen_x - mDragLastScreenX;
+        S32 delta_y = screen_y - mDragLastScreenY;
+
+        // if dragging a docked floater we want to undock
+        LLFloater * parent = dynamic_cast<LLFloater *>(getParent());
+        if (parent && parent->isDocked())
+        {
+            const S32 SLOP = 12;
+
+            if (delta_y <= -SLOP ||
+                delta_y >= SLOP)
+            {
+                parent->setDocked(false, false);
+                return true;
+            }
+            else
+            {
+                return false;
+            }
+        }
+
+        LLRect original_rect = getParent()->getRect();
+        LLRect translated_rect = getParent()->getRect();
+        translated_rect.translate(delta_x, delta_y);
+        // temporarily slam dragged window to new position
+        getParent()->setRect(translated_rect);
+        S32 pre_snap_x = getParent()->getRect().mLeft;
+        S32 pre_snap_y = getParent()->getRect().mBottom;
+        mDragLastScreenX = screen_x;
+        mDragLastScreenY = screen_y;
+
+        LLRect new_rect;
+        LLCoordGL mouse_dir;
+        // use hysteresis on mouse motion to preserve user intent when mouse stops moving
+        mouse_dir.mX = (screen_x == mLastMouseScreenX) ? mLastMouseDir.mX : screen_x - mLastMouseScreenX;
+        mouse_dir.mY = (screen_y == mLastMouseScreenY) ? mLastMouseDir.mY : screen_y - mLastMouseScreenY;
+        mLastMouseDir = mouse_dir;
+        mLastMouseScreenX = screen_x;
+        mLastMouseScreenY = screen_y;
+
+        LLView* snap_view = getParent()->findSnapRect(new_rect, mouse_dir, SNAP_PARENT_AND_SIBLINGS, sSnapMargin);
+
+        getParent()->setSnappedTo(snap_view);
+        delta_x = new_rect.mLeft - pre_snap_x;
+        delta_y = new_rect.mBottom - pre_snap_y;
+        translated_rect.translate(delta_x, delta_y);
+
+        // restore original rect so delta are detected, then call user reshape method to handle snapped floaters, etc
+        getParent()->setRect(original_rect);
+        getParent()->setShape(translated_rect, true);
+
+        mDragLastScreenX += delta_x;
+        mDragLastScreenY += delta_y;
+
+        getWindow()->setCursor(UI_CURSOR_ARROW);
+        LL_DEBUGS("UserInput") << "hover handled by " << getName() << " (active)" <<LL_ENDL;
+        handled = true;
+    }
+    else
+    {
+        getWindow()->setCursor(UI_CURSOR_ARROW);
+        LL_DEBUGS("UserInput") << "hover handled by " << getName() << " (inactive)" << LL_ENDL;
+        handled = true;
+    }
+
+    // Note: don't pass on to children
+
+    return handled;
+}
+
+void LLDragHandle::setValue(const LLSD& value)
+{
+    setTitle(value.asString());
+}