--- conflicted
+++ resolved
@@ -72,16 +72,12 @@
                                                     text_pad_right,
                                                     arrow_size,
                                                     max_folder_item_overlap;
-<<<<<<< HEAD
-        Optional<bool>                              single_folder_mode;
+        Optional<bool>                              single_folder_mode,
+                                                    double_click_override;
 
 		// <FS:Ansariel> Inventory specials
 		Optional<bool>								for_inventory;
 
-=======
-        Optional<bool>                              single_folder_mode,
-                                                    double_click_override;
->>>>>>> 72131418
 		Params();
 	};
 
