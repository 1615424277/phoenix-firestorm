--- conflicted
+++ resolved
@@ -350,13 +350,9 @@
 	F32			mAutoOpenCountdown;
 	S32			mLastArrangeGeneration;
 	S32			mLastCalculatedWidth;
-<<<<<<< HEAD
 	// bool		mNeedsSort; <FS:ND/> Unused.
-=======
-	bool		mNeedsSort;
 	bool		mIsFolderComplete; // indicates that some children were not loaded/added yet
 	bool		mAreChildrenInited; // indicates that no children were initialized
->>>>>>> 4bab66a4
 
 public:
 	typedef enum e_recurse_type
