--- conflicted
+++ resolved
@@ -72,14 +72,11 @@
                                                     text_pad_right,
                                                     arrow_size,
                                                     max_folder_item_overlap;
-<<<<<<< HEAD
+        Optional<bool>                              single_folder_mode;
 
 		// <FS:Ansariel> Inventory specials
 		Optional<bool>								for_inventory;
 
-=======
-        Optional<bool>                              single_folder_mode;
->>>>>>> a2c61cfe
 		Params();
 	};
 
