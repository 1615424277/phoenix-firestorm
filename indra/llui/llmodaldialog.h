--- conflicted
+++ resolved
@@ -39,59 +39,28 @@
 class LLModalDialog : public LLFloater
 {
 public:
-<<<<<<< HEAD
-	LLModalDialog( const LLSD& key, bool modal = true );
-	virtual		~LLModalDialog();
-	
-	/*virtual*/ bool 	postBuild();
-	
-	/*virtual*/ void	openFloater(const LLSD& key = LLSD());
-	/*virtual*/ void	onOpen(const LLSD& key);
-	
-	/*virtual*/ void 	reshape(S32 width, S32 height, bool called_from_parent = true);
-	
-	/*virtual*/ bool	handleMouseDown(S32 x, S32 y, MASK mask);
-	/*virtual*/ bool	handleMouseUp(S32 x, S32 y, MASK mask);
-	/*virtual*/ bool	handleHover(S32 x, S32 y, MASK mask);
-	/*virtual*/ bool	handleScrollWheel(S32 x, S32 y, S32 clicks);
-	/*virtual*/ bool	handleDoubleClick(S32 x, S32 y, MASK mask);
-	/*virtual*/ bool	handleRightMouseDown(S32 x, S32 y, MASK mask);
-	/*virtual*/ bool	handleKeyHere(KEY key, MASK mask );
-
-	/*virtual*/ void	setVisible(bool visible);
-	/*virtual*/ void	draw();
-
-	bool 			isModal() const { return mModal; }
-	void			stopModal();
-
-	static void		onAppFocusLost();
-	static void		onAppFocusGained();
-
-	static S32		activeCount() { return sModalStack.size(); }
-	static void		shutdownModals();
-=======
-    LLModalDialog( const LLSD& key, BOOL modal = true );
+    LLModalDialog( const LLSD& key, bool modal = true );
     virtual     ~LLModalDialog();
 
-    /*virtual*/ BOOL    postBuild();
+    /*virtual*/ bool    postBuild();
 
     /*virtual*/ void    openFloater(const LLSD& key = LLSD());
     /*virtual*/ void    onOpen(const LLSD& key);
 
-    /*virtual*/ void    reshape(S32 width, S32 height, BOOL called_from_parent = TRUE);
+    /*virtual*/ void    reshape(S32 width, S32 height, bool called_from_parent = true);
 
-    /*virtual*/ BOOL    handleMouseDown(S32 x, S32 y, MASK mask);
-    /*virtual*/ BOOL    handleMouseUp(S32 x, S32 y, MASK mask);
-    /*virtual*/ BOOL    handleHover(S32 x, S32 y, MASK mask);
-    /*virtual*/ BOOL    handleScrollWheel(S32 x, S32 y, S32 clicks);
-    /*virtual*/ BOOL    handleDoubleClick(S32 x, S32 y, MASK mask);
-    /*virtual*/ BOOL    handleRightMouseDown(S32 x, S32 y, MASK mask);
-    /*virtual*/ BOOL    handleKeyHere(KEY key, MASK mask );
+    /*virtual*/ bool    handleMouseDown(S32 x, S32 y, MASK mask);
+    /*virtual*/ bool    handleMouseUp(S32 x, S32 y, MASK mask);
+    /*virtual*/ bool    handleHover(S32 x, S32 y, MASK mask);
+    /*virtual*/ bool    handleScrollWheel(S32 x, S32 y, S32 clicks);
+    /*virtual*/ bool    handleDoubleClick(S32 x, S32 y, MASK mask);
+    /*virtual*/ bool    handleRightMouseDown(S32 x, S32 y, MASK mask);
+    /*virtual*/ bool    handleKeyHere(KEY key, MASK mask );
 
-    /*virtual*/ void    setVisible(BOOL visible);
+    /*virtual*/ void    setVisible(bool visible);
     /*virtual*/ void    draw();
 
-    BOOL            isModal() const { return mModal; }
+    bool            isModal() const { return mModal; }
     void            stopModal();
 
     static void     onAppFocusLost();
@@ -99,21 +68,14 @@
 
     static S32      activeCount() { return sModalStack.size(); }
     static void     shutdownModals();
->>>>>>> c06fb4e0
 
 protected:
     void            centerOnScreen();
 
 private:
-<<<<<<< HEAD
-	
-	LLFrameTimer 	mVisibleTime;
-	const bool		mModal;
-=======
->>>>>>> c06fb4e0
 
     LLFrameTimer    mVisibleTime;
-    const BOOL      mModal;
+    const bool      mModal;
 
     static std::list<LLModalDialog*> sModalStack;  // Top of stack is currently being displayed
 };
