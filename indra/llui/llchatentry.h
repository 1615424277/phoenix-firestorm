--- conflicted
+++ resolved
@@ -68,51 +68,14 @@
     void enableSingleLineMode(bool single_line_mode);
     boost::signals2::connection setTextExpandedCallback(const commit_signal_t::slot_type& cb);
 
-	// <FS:Ansariel> Changed to public so we can update history when using modifier keys
-	void	updateHistory();
+    // <FS:Ansariel> Changed to public so we can update history when using modifier keys
+    void    updateHistory();
 
-	// <FS:Ansariel> Fix linefeed pasting
-	/*virtual*/ void	paste();
+    // <FS:Ansariel> Fix linefeed pasting
+    /*virtual*/ void    paste();
 
 private:
 
-<<<<<<< HEAD
-	/**
-	 * Implements auto-resize behavior.
-	 * When user's typing reaches the right edge of the chat field
-	 * the chat field expands vertically by one line. The bottom of
-	 * the chat field remains bottom-justified. The chat field does
-	 * not expand beyond mExpandLinesCount.
-	 */
-	void	expandText();
-
-	/**
-	 * Implements line history so previous entries can be recalled by CTRL UP/DOWN
-	 */
-	// <FS:Ansariel> Changed to public so we can update history when using modifier keys
-	//void	updateHistory();
-
-	BOOL	handleSpecialKey(const KEY key, const MASK mask);
-
-
-	// Fired when text height expanded to mExpandLinesCount
-	commit_signal_t*			mTextExpandedSignal;
-
-	// line history support:
-	typedef std::vector<std::string>	line_history_t;
-	line_history_t::iterator			mCurrentHistoryLine;	// currently browsed history line
-	line_history_t						mLineHistory;			// line history storage
-	bool								mHasHistory;			// flag for enabled/disabled line history
-	bool								mIsExpandable;
-	bool								mSingleLineMode;
-
-	S32									mExpandLinesCount;
-	S32									mPrevLinesCount;
-	S32									mPrevExpandedLineCount;
-
-	// <FS:Ansariel> FIRE-12537: CTRL-UP discards current input
-	std::string							mCurrentInput;
-=======
     /**
      * Implements auto-resize behavior.
      * When user's typing reaches the right edge of the chat field
@@ -125,7 +88,8 @@
     /**
      * Implements line history so previous entries can be recalled by CTRL UP/DOWN
      */
-    void    updateHistory();
+    // <FS:Ansariel> Changed to public so we can update history when using modifier keys
+    //void  updateHistory();
 
     BOOL    handleSpecialKey(const KEY key, const MASK mask);
 
@@ -144,7 +108,9 @@
     S32                                 mExpandLinesCount;
     S32                                 mPrevLinesCount;
     S32                                 mPrevExpandedLineCount;
->>>>>>> 38c2a5bd
+
+    // <FS:Ansariel> FIRE-12537: CTRL-UP discards current input
+    std::string                         mCurrentInput;
 };
 
 #endif /* LLCHATENTRY_H_ */