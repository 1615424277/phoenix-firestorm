/**
 * @file llchatentry.h
 * @author Paul Guslisty
 * @brief Text editor widget which is used for user input
 *
 * Features:
 *          Optional line history so previous entries can be recalled by CTRL UP/DOWN
 *          Optional auto-resize behavior on input chat field
 *
 * $LicenseInfo:firstyear=2001&license=viewerlgpl$
 * Second Life Viewer Source Code
 * Copyright (C) 2012, Linden Research, Inc.
 *
 * This library is free software; you can redistribute it and/or
 * modify it under the terms of the GNU Lesser General Public
 * License as published by the Free Software Foundation;
 * version 2.1 of the License only.
 *
 * This library is distributed in the hope that it will be useful,
 * but WITHOUT ANY WARRANTY; without even the implied warranty of
 * MERCHANTABILITY or FITNESS FOR A PARTICULAR PURPOSE.  See the GNU
 * Lesser General Public License for more details.
 *
 * You should have received a copy of the GNU Lesser General Public
 * License along with this library; if not, write to the Free Software
 * Foundation, Inc., 51 Franklin Street, Fifth Floor, Boston, MA  02110-1301  USA
 *
 * Linden Research, Inc., 945 Battery Street, San Francisco, CA  94111  USA
 * $/LicenseInfo$
 */

#ifndef LLCHATENTRY_H_
#define LLCHATENTRY_H_

#include "lltexteditor.h"

class LLChatEntry : public LLTextEditor
{
public:

    struct Params : public LLInitParam::Block<Params, LLTextEditor::Params>
    {
        Optional<bool>      has_history,
                            is_expandable;

        Optional<int>       expand_lines_count;

        Params();
    };

    virtual ~LLChatEntry();

protected:

    friend class LLUICtrlFactory;
    LLChatEntry(const Params& p);
    /*virtual*/ void    beforeValueChange();
    /*virtual*/ void    onValueChange(S32 start, S32 end);
    /*virtual*/ bool    useLabel() const;

public:

    virtual void    draw();
    virtual void    onCommit();
    /*virtual*/ void    onFocusReceived();
    /*virtual*/ void    onFocusLost();

    void enableSingleLineMode(bool single_line_mode);
    boost::signals2::connection setTextExpandedCallback(const commit_signal_t::slot_type& cb);

    // <FS:Ansariel> Changed to public so we can update history when using modifier keys
    void    updateHistory();

    // <FS:Ansariel> Fix linefeed pasting
    /*virtual*/ void    paste();

	// <FS:Ansariel> Changed to public so we can update history when using modifier keys
	void	updateHistory();

	// <FS:Ansariel> Fix linefeed pasting
	/*virtual*/ void	paste();

private:

<<<<<<< HEAD
	/**
	 * Implements auto-resize behavior.
	 * When user's typing reaches the right edge of the chat field
	 * the chat field expands vertically by one line. The bottom of
	 * the chat field remains bottom-justified. The chat field does
	 * not expand beyond mExpandLinesCount.
	 */
	void	expandText();

	/**
	 * Implements line history so previous entries can be recalled by CTRL UP/DOWN
	 */
	// <FS:Ansariel> Changed to public so we can update history when using modifier keys
	//void	updateHistory();

	bool	handleSpecialKey(const KEY key, const MASK mask);


	// Fired when text height expanded to mExpandLinesCount
	commit_signal_t*			mTextExpandedSignal;

	// line history support:
	typedef std::vector<std::string>	line_history_t;
	line_history_t::iterator			mCurrentHistoryLine;	// currently browsed history line
	line_history_t						mLineHistory;			// line history storage
	bool								mHasHistory;			// flag for enabled/disabled line history
	bool								mIsExpandable;
	bool								mSingleLineMode;

	S32									mExpandLinesCount;
	S32									mPrevLinesCount;
	S32									mPrevExpandedLineCount;

	// <FS:Ansariel> FIRE-12537: CTRL-UP discards current input
	std::string							mCurrentInput;
=======
    /**
     * Implements auto-resize behavior.
     * When user's typing reaches the right edge of the chat field
     * the chat field expands vertically by one line. The bottom of
     * the chat field remains bottom-justified. The chat field does
     * not expand beyond mExpandLinesCount.
     */
    void    expandText();

    /**
     * Implements line history so previous entries can be recalled by CTRL UP/DOWN
     */
    // <FS:Ansariel> Changed to public so we can update history when using modifier keys
    //void  updateHistory();

    bool    handleSpecialKey(const KEY key, const MASK mask);


    // Fired when text height expanded to mExpandLinesCount
    commit_signal_t*            mTextExpandedSignal;

    // line history support:
    typedef std::vector<std::string>    line_history_t;
    line_history_t::iterator            mCurrentHistoryLine;    // currently browsed history line
    line_history_t                      mLineHistory;           // line history storage
    bool                                mHasHistory;            // flag for enabled/disabled line history
    bool                                mIsExpandable;
    bool                                mSingleLineMode;

    S32                                 mExpandLinesCount;
    S32                                 mPrevLinesCount;
    S32                                 mPrevExpandedLineCount;

    // <FS:Ansariel> FIRE-12537: CTRL-UP discards current input
    std::string                         mCurrentInput;
>>>>>>> 1a8a5404
};

#endif /* LLCHATENTRY_H_ */<|MERGE_RESOLUTION|>--- conflicted
+++ resolved
@@ -74,51 +74,8 @@
     // <FS:Ansariel> Fix linefeed pasting
     /*virtual*/ void    paste();
 
-	// <FS:Ansariel> Changed to public so we can update history when using modifier keys
-	void	updateHistory();
-
-	// <FS:Ansariel> Fix linefeed pasting
-	/*virtual*/ void	paste();
-
 private:
 
-<<<<<<< HEAD
-	/**
-	 * Implements auto-resize behavior.
-	 * When user's typing reaches the right edge of the chat field
-	 * the chat field expands vertically by one line. The bottom of
-	 * the chat field remains bottom-justified. The chat field does
-	 * not expand beyond mExpandLinesCount.
-	 */
-	void	expandText();
-
-	/**
-	 * Implements line history so previous entries can be recalled by CTRL UP/DOWN
-	 */
-	// <FS:Ansariel> Changed to public so we can update history when using modifier keys
-	//void	updateHistory();
-
-	bool	handleSpecialKey(const KEY key, const MASK mask);
-
-
-	// Fired when text height expanded to mExpandLinesCount
-	commit_signal_t*			mTextExpandedSignal;
-
-	// line history support:
-	typedef std::vector<std::string>	line_history_t;
-	line_history_t::iterator			mCurrentHistoryLine;	// currently browsed history line
-	line_history_t						mLineHistory;			// line history storage
-	bool								mHasHistory;			// flag for enabled/disabled line history
-	bool								mIsExpandable;
-	bool								mSingleLineMode;
-
-	S32									mExpandLinesCount;
-	S32									mPrevLinesCount;
-	S32									mPrevExpandedLineCount;
-
-	// <FS:Ansariel> FIRE-12537: CTRL-UP discards current input
-	std::string							mCurrentInput;
-=======
     /**
      * Implements auto-resize behavior.
      * When user's typing reaches the right edge of the chat field
@@ -154,7 +111,6 @@
 
     // <FS:Ansariel> FIRE-12537: CTRL-UP discards current input
     std::string                         mCurrentInput;
->>>>>>> 1a8a5404
 };
 
 #endif /* LLCHATENTRY_H_ */