--- conflicted
+++ resolved
@@ -74,18 +74,6 @@
 }
 // [/SL:KB]
 
-// [SL:KB] - Patch: UI-Base | Checked: 2010-12-01 (Catznip-3.0.0a) | Added: Catznip-2.4.0g
-//static
-void LLFloaterReg::addWithFileCallback(const std::string& name, const LLFloaterFileFunc& fileFunc, 
-									   const LLFloaterBuildFunc& func, const std::string& groupname)
-{
-	sBuildMap[name].mFunc = func;
-	sBuildMap[name].mFileFunc = fileFunc;
-	sGroupMap[name] = groupname.empty() ? name : groupname;
-	sGroupMap[groupname] = groupname; // for referencing directly by group name
-}
-// [/SL:KB]
-
 //static
 bool LLFloaterReg::isRegistered(const std::string& name)
 {
@@ -143,37 +131,6 @@
     }
 
     return {};
-}
-// </FS:Ansariel>
-
-// <FS:Ansariel> FIRE-24125: Add option to close all floaters of a group
-//static
-LLFloaterReg::instance_list_t LLFloaterReg::getAllFloatersInGroup(LLFloater* floater)
-{
-	if (floater)
-	{
-		for (const auto& group : sGroupMap)
-		{
-			const std::string& group_name = group.second;
-
-			if (group_name.empty())
-			{
-				continue;
-			}
-
-			instance_list_t& instances = sInstanceMap[group_name];
-
-			for (auto instance : instances)
-			{
-				if (instance == floater)
-				{
-					return sInstanceMap[group_name];
-				}
-			}
-		}
-	}
-
-	return {};
 }
 // </FS:Ansariel>
 
@@ -232,60 +189,6 @@
 }
 
 //static
-<<<<<<< HEAD
-LLFloater* LLFloaterReg::getInstance(const std::string& name, const LLSD& key) 
-{
-	LLFloater* res = findInstance(name, key);
-	if (!res)
-	{
-		const LLFloaterBuildFunc& build_func = sBuildMap[name].mFunc;
-//		const std::string& xui_file = sBuildMap[name].mFile;
-// [SL:KB] - Patch: UI-Base | Checked: 2010-12-01 (Catznip-3.0.0a) | Added: Catznip-2.5.0a
-		const std::string& xui_file = (!sBuildMap[name].mFileFunc) ? sBuildMap[name].mFile : sBuildMap[name].mFileFunc();
-// [/SL:KB]
-		if (build_func)
-		{
-			const std::string& groupname = sGroupMap[name];
-			if (!groupname.empty())
-			{
-				instance_list_t& list = sInstanceMap[groupname];
-
-				res = build_func(key);
-				if (!res)
-				{
-					LL_WARNS() << "Failed to build floater type: '" << name << "'." << LL_ENDL;
-					return NULL;
-				}
-				bool success = res->buildFromFile(xui_file);
-				if (!success)
-				{
-					LL_WARNS() << "Failed to build floater type: '" << name << "'." << LL_ENDL;
-					return NULL;
-				}
-
-				// Note: key should eventually be a non optional LLFloater arg; for now, set mKey to be safe
-				if (res->mKey.isUndefined()) 
-				{
-					res->mKey = key;
-				}
-				res->setInstanceName(name);
-				
-				LLFloater *last_floater = (list.empty() ? NULL : list.back());
-
-				res->applyControlsAndPosition(last_floater);
-
-				gFloaterView->adjustToFitScreen(res, false);
-
-				list.push_back(res);
-			}
-		}
-		if (!res)
-		{
-			LL_WARNS() << "Floater type: '" << name << "' not registered." << LL_ENDL;
-		}
-	}
-	return res;
-=======
 LLFloater* LLFloaterReg::getInstance(const std::string& name, const LLSD& key)
 {
     LLFloater* res = findInstance(name, key);
@@ -338,7 +241,6 @@
         }
     }
     return res;
->>>>>>> 1a8a5404
 }
 
 //static
@@ -400,35 +302,11 @@
 //static
 bool LLFloaterReg::canShowInstance(const std::string& name, const LLSD& key)
 {
-<<<<<<< HEAD
-	return mValidateSignal(name, key);
-=======
     return mValidateSignal(name, key);
->>>>>>> 1a8a5404
 }
 // [/RLVa:KB]
 
 //static
-<<<<<<< HEAD
-LLFloater* LLFloaterReg::showInstance(const std::string& name, const LLSD& key, bool focus) 
-{
-//	if( sBlockShowFloaters
-//			// see EXT-7090
-//			&& sAlwaysShowableList.find(name) == sAlwaysShowableList.end())
-// [RLVa:KB] - Checked: 2010-02-28 (RLVa-1.4.0a) | Modified: RLVa-1.2.0a
-	if ( (sBlockShowFloaters && sAlwaysShowableList.find(name) == sAlwaysShowableList.end()) || (!mValidateSignal(name, key)) )
-// [/RLVa:KB]
-		return 0;//
-	LLFloater* instance = getInstance(name, key); 
-	if (instance) 
-	{
-		LL_INFOS() << "show instance for refreshing group ID: " << key.asString() << LL_ENDL;
-		instance->openFloater(key);
-		if (focus)
-			instance->setFocus(true);
-	}
-	return instance;
-=======
 LLFloater* LLFloaterReg::showInstance(const std::string& name, const LLSD& key, bool focus)
 {
 //  if( sBlockShowFloaters
@@ -447,7 +325,6 @@
             instance->setFocus(true);
     }
     return instance;
->>>>>>> 1a8a5404
 }
 
 //static
@@ -466,18 +343,6 @@
 // returns true if the instance is visible when completed
 bool LLFloaterReg::toggleInstance(const std::string& name, const LLSD& key)
 {
-<<<<<<< HEAD
-	LLFloater* instance = findInstance(name, key); 
-	if (instance && instance->isShown())
-	{
-		instance->closeHostedFloater();
-		return false;
-	}
-
-	instance = showInstance(name, key, true);
-
-	return instance != nullptr;
-=======
     LLFloater* instance = findInstance(name, key);
     if (instance && instance->isShown())
     {
@@ -488,7 +353,6 @@
     instance = showInstance(name, key, true);
 
     return instance != nullptr;
->>>>>>> 1a8a5404
 }
 
 //static
@@ -500,28 +364,6 @@
 }
 
 //static
-<<<<<<< HEAD
-void LLFloaterReg::showInitialVisibleInstances() 
-{
-	// Iterate through alll registered instance names and show any with a save visible state
-	for (build_map_t::iterator iter = sBuildMap.begin(); iter != sBuildMap.end(); ++iter)
-	{
-		const std::string& name = iter->first;
-		std::string controlname = getVisibilityControlName(name);
-		if (LLFloater::getControlGroup()->controlExists(controlname))
-		{
-			bool isvis = LLFloater::getControlGroup()->getBOOL(controlname);
-			if (isvis)
-			{
-				// <FS:Ansariel> Set correct window transparency at login
-				//showInstance(name, LLSD()); // keyed floaters shouldn't set save_vis to true
-				LLFloater* floater = showInstance(name, LLSD());
-				floater->updateTransparency(LLUICtrl::TT_INACTIVE);
-				// </FS:Ansariel>
-			}
-		}
-	}
-=======
 void LLFloaterReg::showInitialVisibleInstances()
 {
     // Iterate through alll registered instance names and show any with a save visible state
@@ -542,27 +384,11 @@
             }
         }
     }
->>>>>>> 1a8a5404
 }
 
 //static
 void LLFloaterReg::hideVisibleInstances(const std::set<std::string>& exceptions)
 {
-<<<<<<< HEAD
-	// Iterate through alll active instances and hide them
-	for (instance_map_t::iterator iter = sInstanceMap.begin(); iter != sInstanceMap.end(); ++iter)
-	{
-		const std::string& name = iter->first;
-		if (exceptions.find(name) != exceptions.end())
-			continue;
-		instance_list_t& list = iter->second;
-		for (instance_list_t::iterator iter = list.begin(); iter != list.end(); ++iter)
-		{
-			LLFloater* floater = *iter;
-			floater->pushVisible(false);
-		}
-	}
-=======
     // Iterate through alll active instances and hide them
     for (instance_map_t::iterator iter = sInstanceMap.begin(); iter != sInstanceMap.end(); ++iter)
     {
@@ -576,7 +402,6 @@
             floater->pushVisible(false);
         }
     }
->>>>>>> 1a8a5404
 }
 
 //static
@@ -650,37 +475,21 @@
 //static
 std::string LLFloaterReg::declareVisibilityControl(const std::string& name)
 {
-<<<<<<< HEAD
-	std::string controlname = getVisibilityControlName(name);
-	LLFloater::getControlGroup()->declareBOOL(controlname, false,
-												 llformat("Window Visibility for %s", name.c_str()),
-												 LLControlVariable::PERSIST_NONDFT);
-	return controlname;
-=======
     std::string controlname = getVisibilityControlName(name);
     LLFloater::getControlGroup()->declareBOOL(controlname, false,
                                                  llformat("Window Visibility for %s", name.c_str()),
                                                  LLControlVariable::PERSIST_NONDFT);
     return controlname;
->>>>>>> 1a8a5404
 }
 
 //static
 std::string LLFloaterReg::declareDockStateControl(const std::string& name)
 {
-<<<<<<< HEAD
-	std::string controlname = getDockStateControlName(name);
-	LLFloater::getControlGroup()->declareBOOL(controlname, true,
-												 llformat("Window Docking state for %s", name.c_str()),
-												 LLControlVariable::PERSIST_NONDFT);
-	return controlname;
-=======
     std::string controlname = getDockStateControlName(name);
     LLFloater::getControlGroup()->declareBOOL(controlname, true,
                                                  llformat("Window Docking state for %s", name.c_str()),
                                                  LLControlVariable::PERSIST_NONDFT);
     return controlname;
->>>>>>> 1a8a5404
 
 }
 
@@ -695,35 +504,6 @@
 //static
 void LLFloaterReg::registerControlVariables()
 {
-<<<<<<< HEAD
-	// Iterate through alll registered instance names and register rect and visibility control variables
-	for (build_map_t::iterator iter = sBuildMap.begin(); iter != sBuildMap.end(); ++iter)
-	{
-		const std::string& name = iter->first;
-		// <FS:Zi> Save rects even when the floater wasn't opened this session
-		// if (LLFloater::getControlGroup()->controlExists(getRectControlName(name)))
-		// </FS:Zi>
-		if (!LLFloater::getControlGroup()->controlExists(getRectControlName(name)))
-		{
-			declareRectControl(name);
-		}
-		// <FS:Zi> Save rects even when the floater wasn't opened this session
-		// if (LLFloater::getControlGroup()->controlExists(getVisibilityControlName(name)))
-		// </FS:Zi>
-		if (!LLFloater::getControlGroup()->controlExists(getVisibilityControlName(name)))
-		{
-			declareVisibilityControl(name);
-		}
-	}
-
-	const LLSD& exclude_list = LLUI::getInstance()->mSettingGroups["config"]->getLLSD("always_showable_floaters");
-	for (LLSD::array_const_iterator iter = exclude_list.beginArray();
-		iter != exclude_list.endArray();
-		iter++)
-	{
-		sAlwaysShowableList.insert(iter->asString());
-	}
-=======
     // Iterate through alll registered instance names and register rect and visibility control variables
     for (build_map_t::iterator iter = sBuildMap.begin(); iter != sBuildMap.end(); ++iter)
     {
@@ -751,82 +531,11 @@
     {
         sAlwaysShowableList.insert(iter->asString());
     }
->>>>>>> 1a8a5404
 }
 
 //static
 void LLFloaterReg::toggleInstanceOrBringToFront(const LLSD& sdname, const LLSD& key)
 {
-<<<<<<< HEAD
-	//
-	// Floaters controlled by the toolbar behave a bit differently from others.
-	// Namely they have 3-4 states as defined in the design wiki page here:
-	//   https://wiki.lindenlab.com/wiki/FUI_Button_states
-	//
-	// The basic idea is this:
-	// * If the target floater is minimized, this button press will un-minimize it.
-	// * Else if the target floater is closed open it.
-	// * Else if the target floater does not have focus, give it focus.
-	//       * Also, if it is not on top, bring it forward when focus is given.
-	// * Else the target floater is open, close it.
-	// 
-	std::string name = sdname.asString();
-	LLFloater* instance = getInstance(name, key); 
-	
-	if (!instance)
-	{
-		LL_DEBUGS() << "Unable to get instance of floater '" << name << "'" << LL_ENDL;
-		return;
-	}
-	
-	// If hosted, we need to take that into account
-	LLFloater* host = instance->getHost();
-	
-	if (host)
-	{
-		//FS:LO from above: * Else if the target floater does not have focus, give it focus. * Also, if it is not on top, bring it forward when focus is given.
-		//if (host->isMinimized() || !host->isShown() || !host->isFrontmost())
-		if (host->isMinimized() || !host->isShown() || (!host->hasFocus() || !host->isFrontmost()))
-		{
-			host->setMinimized(false);
-			instance->openFloater(key);
-			instance->setVisibleAndFrontmost(true, key);
-		}
-		else if (!instance->getVisible())
-		{
-			instance->openFloater(key);
-			instance->setVisibleAndFrontmost(true, key);
-			instance->setFocus(true);
-		}
-		else
-		{
-			instance->closeHostedFloater();
-		}
-	}
-	else
-	{
-		if (instance->isMinimized())
-		{
-			instance->setMinimized(false);
-			instance->setVisibleAndFrontmost(true, key);
-		}
-		else if (!instance->isShown())
-		{
-			instance->openFloater(key);
-			instance->setVisibleAndFrontmost(true, key);
-		}
-		//FS:LO from above: * Else if the target floater does not have focus, give it focus. * Also, if it is not on top, bring it forward when focus is given.
-		//else if (!instance->isFrontmost())
-		else if (!instance->hasFocus() || !instance->isFrontmost())
-		{
-			instance->setVisibleAndFrontmost(true, key);
-		}
-		else
-		{
-			instance->closeHostedFloater();
-		}
-	}
-=======
     //
     // Floaters controlled by the toolbar behave a bit differently from others.
     // Namely they have 3-4 states as defined in the design wiki page here:
@@ -895,7 +604,6 @@
             instance->closeHostedFloater();
         }
     }
->>>>>>> 1a8a5404
 }
 
 // static
