--- conflicted
+++ resolved
@@ -307,11 +307,7 @@
 // [/RLVa:KB]
 
 //static
-<<<<<<< HEAD
-LLFloater* LLFloaterReg::showInstance(const std::string& name, const LLSD& key, bool focus) 
-=======
-LLFloater* LLFloaterReg::showInstance(const std::string& name, const LLSD& key, BOOL focus)
->>>>>>> c06fb4e0
+LLFloater* LLFloaterReg::showInstance(const std::string& name, const LLSD& key, bool focus)
 {
 //  if( sBlockShowFloaters
 //          // see EXT-7090
@@ -319,18 +315,6 @@
 // [RLVa:KB] - Checked: 2010-02-28 (RLVa-1.4.0a) | Modified: RLVa-1.2.0a
     if ( (sBlockShowFloaters && sAlwaysShowableList.find(name) == sAlwaysShowableList.end()) || (!mValidateSignal(name, key)) )
 // [/RLVa:KB]
-<<<<<<< HEAD
-		return 0;//
-	LLFloater* instance = getInstance(name, key); 
-	if (instance) 
-	{
-		LL_INFOS() << "show instance for refreshing group ID: " << key.asString() << LL_ENDL;
-		instance->openFloater(key);
-		if (focus)
-			instance->setFocus(true);
-	}
-	return instance;
-=======
         return 0;//
     LLFloater* instance = getInstance(name, key);
     if (instance)
@@ -338,10 +322,9 @@
         LL_INFOS() << "show instance for refreshing group ID: " << key.asString() << LL_ENDL;
         instance->openFloater(key);
         if (focus)
-            instance->setFocus(TRUE);
+            instance->setFocus(true);
     }
     return instance;
->>>>>>> c06fb4e0
 }
 
 //static
@@ -360,29 +343,16 @@
 // returns true if the instance is visible when completed
 bool LLFloaterReg::toggleInstance(const std::string& name, const LLSD& key)
 {
-<<<<<<< HEAD
-	LLFloater* instance = findInstance(name, key); 
-	if (instance && instance->isShown())
-	{
-		instance->closeHostedFloater();
-		return false;
-	}
-
-	instance = showInstance(name, key, true);
-
-	return instance != nullptr;
-=======
     LLFloater* instance = findInstance(name, key);
-    if (LLFloater::isShown(instance))
+    if (instance && instance->isShown())
     {
         instance->closeHostedFloater();
         return false;
     }
-    else
-    {
-        return showInstance(name, key, TRUE) ? true : false;
-    }
->>>>>>> c06fb4e0
+
+    instance = showInstance(name, key, true);
+
+    return instance != nullptr;
 }
 
 //static
@@ -394,28 +364,6 @@
 }
 
 //static
-<<<<<<< HEAD
-void LLFloaterReg::showInitialVisibleInstances() 
-{
-	// Iterate through alll registered instance names and show any with a save visible state
-	for (build_map_t::iterator iter = sBuildMap.begin(); iter != sBuildMap.end(); ++iter)
-	{
-		const std::string& name = iter->first;
-		std::string controlname = getVisibilityControlName(name);
-		if (LLFloater::getControlGroup()->controlExists(controlname))
-		{
-			bool isvis = LLFloater::getControlGroup()->getBOOL(controlname);
-			if (isvis)
-			{
-				// <FS:Ansariel> Set correct window transparency at login
-				//showInstance(name, LLSD()); // keyed floaters shouldn't set save_vis to true
-				LLFloater* floater = showInstance(name, LLSD());
-				floater->updateTransparency(LLUICtrl::TT_INACTIVE);
-				// </FS:Ansariel>
-			}
-		}
-	}
-=======
 void LLFloaterReg::showInitialVisibleInstances()
 {
     // Iterate through alll registered instance names and show any with a save visible state
@@ -425,7 +373,7 @@
         std::string controlname = getVisibilityControlName(name);
         if (LLFloater::getControlGroup()->controlExists(controlname))
         {
-            BOOL isvis = LLFloater::getControlGroup()->getBOOL(controlname);
+            bool isvis = LLFloater::getControlGroup()->getBOOL(controlname);
             if (isvis)
             {
                 // <FS:Ansariel> Set correct window transparency at login
@@ -436,27 +384,11 @@
             }
         }
     }
->>>>>>> c06fb4e0
 }
 
 //static
 void LLFloaterReg::hideVisibleInstances(const std::set<std::string>& exceptions)
 {
-<<<<<<< HEAD
-	// Iterate through alll active instances and hide them
-	for (instance_map_t::iterator iter = sInstanceMap.begin(); iter != sInstanceMap.end(); ++iter)
-	{
-		const std::string& name = iter->first;
-		if (exceptions.find(name) != exceptions.end())
-			continue;
-		instance_list_t& list = iter->second;
-		for (instance_list_t::iterator iter = list.begin(); iter != list.end(); ++iter)
-		{
-			LLFloater* floater = *iter;
-			floater->pushVisible(false);
-		}
-	}
-=======
     // Iterate through alll active instances and hide them
     for (instance_map_t::iterator iter = sInstanceMap.begin(); iter != sInstanceMap.end(); ++iter)
     {
@@ -467,10 +399,9 @@
         for (instance_list_t::iterator iter = list.begin(); iter != list.end(); ++iter)
         {
             LLFloater* floater = *iter;
-            floater->pushVisible(FALSE);
-        }
-    }
->>>>>>> c06fb4e0
+            floater->pushVisible(false);
+        }
+    }
 }
 
 //static
@@ -544,37 +475,21 @@
 //static
 std::string LLFloaterReg::declareVisibilityControl(const std::string& name)
 {
-<<<<<<< HEAD
-	std::string controlname = getVisibilityControlName(name);
-	LLFloater::getControlGroup()->declareBOOL(controlname, false,
-												 llformat("Window Visibility for %s", name.c_str()),
-												 LLControlVariable::PERSIST_NONDFT);
-	return controlname;
-=======
     std::string controlname = getVisibilityControlName(name);
-    LLFloater::getControlGroup()->declareBOOL(controlname, FALSE,
+    LLFloater::getControlGroup()->declareBOOL(controlname, false,
                                                  llformat("Window Visibility for %s", name.c_str()),
                                                  LLControlVariable::PERSIST_NONDFT);
     return controlname;
->>>>>>> c06fb4e0
 }
 
 //static
 std::string LLFloaterReg::declareDockStateControl(const std::string& name)
 {
-<<<<<<< HEAD
-	std::string controlname = getDockStateControlName(name);
-	LLFloater::getControlGroup()->declareBOOL(controlname, true,
-												 llformat("Window Docking state for %s", name.c_str()),
-												 LLControlVariable::PERSIST_NONDFT);
-	return controlname;
-=======
     std::string controlname = getDockStateControlName(name);
-    LLFloater::getControlGroup()->declareBOOL(controlname, TRUE,
+    LLFloater::getControlGroup()->declareBOOL(controlname, true,
                                                  llformat("Window Docking state for %s", name.c_str()),
                                                  LLControlVariable::PERSIST_NONDFT);
     return controlname;
->>>>>>> c06fb4e0
 
 }
 
@@ -621,76 +536,6 @@
 //static
 void LLFloaterReg::toggleInstanceOrBringToFront(const LLSD& sdname, const LLSD& key)
 {
-<<<<<<< HEAD
-	//
-	// Floaters controlled by the toolbar behave a bit differently from others.
-	// Namely they have 3-4 states as defined in the design wiki page here:
-	//   https://wiki.lindenlab.com/wiki/FUI_Button_states
-	//
-	// The basic idea is this:
-	// * If the target floater is minimized, this button press will un-minimize it.
-	// * Else if the target floater is closed open it.
-	// * Else if the target floater does not have focus, give it focus.
-	//       * Also, if it is not on top, bring it forward when focus is given.
-	// * Else the target floater is open, close it.
-	// 
-	std::string name = sdname.asString();
-	LLFloater* instance = getInstance(name, key); 
-	
-	if (!instance)
-	{
-		LL_DEBUGS() << "Unable to get instance of floater '" << name << "'" << LL_ENDL;
-		return;
-	}
-	
-	// If hosted, we need to take that into account
-	LLFloater* host = instance->getHost();
-	
-	if (host)
-	{
-		//FS:LO from above: * Else if the target floater does not have focus, give it focus. * Also, if it is not on top, bring it forward when focus is given.
-		//if (host->isMinimized() || !host->isShown() || !host->isFrontmost())
-		if (host->isMinimized() || !host->isShown() || (!host->hasFocus() || !host->isFrontmost()))
-		{
-			host->setMinimized(false);
-			instance->openFloater(key);
-			instance->setVisibleAndFrontmost(true, key);
-		}
-		else if (!instance->getVisible())
-		{
-			instance->openFloater(key);
-			instance->setVisibleAndFrontmost(true, key);
-			instance->setFocus(true);
-		}
-		else
-		{
-			instance->closeHostedFloater();
-		}
-	}
-	else
-	{
-		if (instance->isMinimized())
-		{
-			instance->setMinimized(false);
-			instance->setVisibleAndFrontmost(true, key);
-		}
-		else if (!instance->isShown())
-		{
-			instance->openFloater(key);
-			instance->setVisibleAndFrontmost(true, key);
-		}
-		//FS:LO from above: * Else if the target floater does not have focus, give it focus. * Also, if it is not on top, bring it forward when focus is given.
-		//else if (!instance->isFrontmost())
-		else if (!instance->hasFocus() || !instance->isFrontmost())
-		{
-			instance->setVisibleAndFrontmost(true, key);
-		}
-		else
-		{
-			instance->closeHostedFloater();
-		}
-	}
-=======
     //
     // Floaters controlled by the toolbar behave a bit differently from others.
     // Namely they have 3-4 states as defined in the design wiki page here:
@@ -721,7 +566,7 @@
         //if (host->isMinimized() || !host->isShown() || !host->isFrontmost())
         if (host->isMinimized() || !host->isShown() || (!host->hasFocus() || !host->isFrontmost()))
         {
-            host->setMinimized(FALSE);
+            host->setMinimized(false);
             instance->openFloater(key);
             instance->setVisibleAndFrontmost(true, key);
         }
@@ -729,7 +574,7 @@
         {
             instance->openFloater(key);
             instance->setVisibleAndFrontmost(true, key);
-            instance->setFocus(TRUE);
+            instance->setFocus(true);
         }
         else
         {
@@ -740,7 +585,7 @@
     {
         if (instance->isMinimized())
         {
-            instance->setMinimized(FALSE);
+            instance->setMinimized(false);
             instance->setVisibleAndFrontmost(true, key);
         }
         else if (!instance->isShown())
@@ -759,7 +604,6 @@
             instance->closeHostedFloater();
         }
     }
->>>>>>> c06fb4e0
 }
 
 // static
