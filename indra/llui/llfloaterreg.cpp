--- conflicted
+++ resolved
@@ -299,7 +299,6 @@
 // Visibility Management
 
 // [RLVa:KB] - Checked: 2012-02-07 (RLVa-1.4.5) | Added: RLVa-1.4.5
-<<<<<<< HEAD
 //static
 bool LLFloaterReg::canShowInstance(const std::string& name, const LLSD& key)
 {
@@ -307,21 +306,9 @@
 }
 // [/RLVa:KB]
 
-=======
->>>>>>> 050d2fef
-//static
-bool LLFloaterReg::canShowInstance(const std::string& name, const LLSD& key)
-{
-<<<<<<< HEAD
-=======
-    return mValidateSignal(name, key);
-}
-// [/RLVa:KB]
-
 //static
 LLFloater* LLFloaterReg::showInstance(const std::string& name, const LLSD& key, bool focus)
 {
->>>>>>> 050d2fef
 //  if( sBlockShowFloaters
 //          // see EXT-7090
 //          && sAlwaysShowableList.find(name) == sAlwaysShowableList.end())
