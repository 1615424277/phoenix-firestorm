--- conflicted
+++ resolved
@@ -51,76 +51,28 @@
 {
     char decimal = localeconv()->decimal_point[0];
 
-<<<<<<< HEAD
-	return decimal;
-=======
-#if LL_DARWIN
-    // On the Mac, locale support is broken before 10.4, which causes things to go all pear-shaped.
-    if(decimal == 0)
-    {
-        decimal = '.';
-    }
-#endif
-
     return decimal;
->>>>>>> c06fb4e0
 }
 
 char LLResMgr::getThousandsSeparator() const
 {
     char separator = localeconv()->thousands_sep[0];
 
-<<<<<<< HEAD
-	return separator;
-=======
-#if LL_DARWIN
-    // On the Mac, locale support is broken before 10.4, which causes things to go all pear-shaped.
-    if(separator == 0)
-    {
-        separator = ',';
-    }
-#endif
-
     return separator;
->>>>>>> c06fb4e0
 }
 
 char LLResMgr::getMonetaryDecimalPoint() const
 {
     char decimal = localeconv()->mon_decimal_point[0];
 
-<<<<<<< HEAD
-	return decimal;
-=======
-#if LL_DARWIN
-    // On the Mac, locale support is broken before 10.4, which causes things to go all pear-shaped.
-    if(decimal == 0)
-    {
-        decimal = '.';
-    }
-#endif
-
     return decimal;
->>>>>>> c06fb4e0
 }
 
 char LLResMgr::getMonetaryThousandsSeparator() const
 {
     char separator = localeconv()->mon_thousands_sep[0];
 
-<<<<<<< HEAD
-	return separator;
-=======
-#if LL_DARWIN
-    // On the Mac, locale support is broken before 10.4, which causes things to go all pear-shaped.
-    if(separator == 0)
-    {
-        separator = ',';
-    }
-#endif
-
     return separator;
->>>>>>> c06fb4e0
 }
 
 
@@ -131,137 +83,6 @@
 
     LLLocale locale(LLLocale::USER_LOCALE);
     struct lconv *conv = localeconv();
-
-<<<<<<< HEAD
-	LLLocale locale(LLLocale::USER_LOCALE);
-	struct lconv *conv = localeconv();
-
-	char* negative_sign = conv->negative_sign;
-	char separator = getMonetaryThousandsSeparator();
-	char* grouping = conv->mon_grouping;
-	
-	// Note on mon_grouping:
-	// Specifies a string that defines the size of each group of digits in formatted monetary quantities.
-	// The operand for the mon_grouping keyword consists of a sequence of semicolon-separated integers. 
-	// Each integer specifies the number of digits in a group. The initial integer defines the size of
-	// the group immediately to the left of the decimal delimiter. The following integers define succeeding
-	// groups to the left of the previous group. If the last integer is not -1, the size of the previous
-	// group (if any) is repeatedly used for the remainder of the digits. If the last integer is -1, no
-	// further grouping is performed. 
-
-
-	// Note: we assume here that the currency symbol goes on the left. (Hey, it's Lindens! We can just decide.)
-	bool negative = (input < 0 );
-	bool negative_before = negative && (conv->n_sign_posn != 2);
-	bool negative_after = negative && (conv->n_sign_posn == 2);
-
-	std::string digits = llformat("%u", abs(input));
-	if( !grouping || !grouping[0] )
-	{
-		if( negative_before )
-		{
-			output.append( negative_sign );
-		}
-		output.append( digits );
-		if( negative_after )
-		{
-			output.append( negative_sign );
-		}
-		return output;
-	}
-
-	S32 groupings[10] = {0, 0, 0, 0, 0, 0, 0, 0, 0, 0};
-	S32 cur_group;
-	for( cur_group = 0; grouping[ cur_group ]; cur_group++ )
-	{
-		if( grouping[ cur_group ] != ';' )
-		{
-			groupings[cur_group] = grouping[ cur_group ];
-		}
-		cur_group++;
-
-		if( groupings[cur_group] < 0 )
-		{
-			break;
-		}
-	}
-	S32 group_count = cur_group;
-
-	char reversed_output[20] = "";	/* Flawfinder: ignore */
-	char forward_output[20] = "";	/* Flawfinder: ignore */
-	S32 output_pos = 0;
-	
-	cur_group = 0;
-	S32 pos = digits.size()-1;
-	S32 count_within_group = 0;
-	while( (pos >= 0) && (groupings[cur_group] >= 0) )
-	{
-		count_within_group++;
-		if( count_within_group > groupings[cur_group] )
-		{
-			count_within_group = 1;
-			reversed_output[ output_pos++ ] = separator;
-
-			if( (cur_group + 1) >= group_count )
-			{
-				break;
-			}
-			else
-			if( groupings[cur_group + 1] > 0 )
-			{
-				cur_group++;
-			}
-		}
-		reversed_output[ output_pos++ ] = digits[pos--];
-	}
-
-	while( pos >= 0 )
-	{
-		reversed_output[ output_pos++ ] = digits[pos--];
-	}
-
-
-	reversed_output[ output_pos ] = '\0';
-	forward_output[ output_pos ] = '\0';
-
-	for( S32 i = 0; i < output_pos; i++ )
-	{
-		forward_output[ output_pos - 1 - i ] = reversed_output[ i ];
-	}
-
-	if( negative_before )
-	{
-		output.append( negative_sign );
-	}
-	output.append( forward_output );
-	if( negative_after )
-	{
-		output.append( negative_sign );
-	}
-	return output;
-=======
-#if LL_DARWIN
-    // On the Mac, locale support is broken before 10.4, which causes things to go all pear-shaped.
-    // Fake up a conv structure with some reasonable values for the fields this function uses.
-    struct lconv fakeconv;
-    char fake_neg[2] = "-";
-    char fake_mon_group[4] = "\x03\x03\x00"; // commas every 3 digits
-    if(conv->negative_sign[0] == 0) // Real locales all seem to have something here...
-    {
-        fakeconv = *conv;   // start with what's there.
-        switch(mLocale)
-        {
-            default:            // Unknown -- use the US defaults.
-            case LLLOCALE_USA:
-            case LLLOCALE_UK:   // UK ends up being the same as US for the items used here.
-                fakeconv.negative_sign = fake_neg;
-                fakeconv.mon_grouping = fake_mon_group;
-                fakeconv.n_sign_posn = 1; // negative sign before the string
-            break;
-        }
-        conv = &fakeconv;
-    }
-#endif
 
     char* negative_sign = conv->negative_sign;
     char separator = getMonetaryThousandsSeparator();
@@ -278,9 +99,9 @@
 
 
     // Note: we assume here that the currency symbol goes on the left. (Hey, it's Lindens! We can just decide.)
-    BOOL negative = (input < 0 );
-    BOOL negative_before = negative && (conv->n_sign_posn != 2);
-    BOOL negative_after = negative && (conv->n_sign_posn == 2);
+    bool negative = (input < 0 );
+    bool negative_before = negative && (conv->n_sign_posn != 2);
+    bool negative_after = negative && (conv->n_sign_posn == 2);
 
     std::string digits = llformat("%u", abs(input));
     if( !grouping || !grouping[0] )
@@ -366,7 +187,6 @@
         output.append( negative_sign );
     }
     return output;
->>>>>>> c06fb4e0
 }
 
 void LLResMgr::getIntegerString( std::string& output, S32 input ) const
