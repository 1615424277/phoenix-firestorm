/**
 * @file llcontainerview.cpp
 * @brief Container for all statistics info
 *
 * $LicenseInfo:firstyear=2001&license=viewerlgpl$
 * Second Life Viewer Source Code
 * Copyright (C) 2010, Linden Research, Inc.
 *
 * This library is free software; you can redistribute it and/or
 * modify it under the terms of the GNU Lesser General Public
 * License as published by the Free Software Foundation;
 * version 2.1 of the License only.
 *
 * This library is distributed in the hope that it will be useful,
 * but WITHOUT ANY WARRANTY; without even the implied warranty of
 * MERCHANTABILITY or FITNESS FOR A PARTICULAR PURPOSE.  See the GNU
 * Lesser General Public License for more details.
 *
 * You should have received a copy of the GNU Lesser General Public
 * License along with this library; if not, write to the Free Software
 * Foundation, Inc., 51 Franklin Street, Fifth Floor, Boston, MA  02110-1301  USA
 *
 * Linden Research, Inc., 945 Battery Street, San Francisco, CA  94111  USA
 * $/LicenseInfo$
 */

#include "linden_common.h"

#include "llcontainerview.h"

#include "llerror.h"
#include "llfontgl.h"
#include "llgl.h"
#include "llui.h"
#include "llstring.h"
#include "llscrollcontainer.h"
#include "lluictrlfactory.h"

static LLDefaultChildRegistry::Register<LLContainerView> r1("container_view");

#include "llpanel.h"
#include "llstatview.h"
static ContainerViewRegistry::Register<LLStatView> r2("stat_view");
static ContainerViewRegistry::Register<LLPanel> r3("panel", &LLPanel::fromXML);

LLContainerView::LLContainerView(const LLContainerView::Params& p)
<<<<<<< HEAD
:	LLView(p),
	mShowLabel(p.show_label),
	mLabel(p.label),
	// <FS:Zi> Add background visible flag and color to container_view so we can have blank scrollview containers
	mBackgroundVisible(p.background_visible),
	mBackgroundColor(p.bg_color),
	// </FS:Zi>
	mDisplayChildren(p.display_children)
=======
:   LLView(p),
    mShowLabel(p.show_label),
    mLabel(p.label),
    // <FS:Zi> Add background visible flag and color to container_view so we can have blank scrollview containers
    mBackgroundVisible(p.background_visible),
    mBackgroundColor(p.bg_color),
    // </FS:Zi>
    mDisplayChildren(p.display_children)
>>>>>>> 1a8a5404
{
    mScrollContainer = NULL;
}

LLContainerView::~LLContainerView()
{
    // Children all cleaned up by default view destructor.
}

bool LLContainerView::postBuild()
{
<<<<<<< HEAD
	setDisplayChildren(mDisplayChildren);
	reshape(getRect().getWidth(), getRect().getHeight(), false);
	return true;
=======
    setDisplayChildren(mDisplayChildren);
    reshape(getRect().getWidth(), getRect().getHeight(), false);
    return true;
>>>>>>> 1a8a5404
}

bool LLContainerView::addChild(LLView* child, S32 tab_group)
{
    bool res = LLView::addChild(child, tab_group);
    if (res)
    {
        sendChildToBack(child);
    }
    return res;
}

bool LLContainerView::handleDoubleClick(S32 x, S32 y, MASK mask)
{
    return handleMouseDown(x, y, mask);
}

bool LLContainerView::handleMouseDown(S32 x, S32 y, MASK mask)
{
<<<<<<< HEAD
	bool handled = false;
	if (mDisplayChildren)
	{
		handled = (LLView::childrenHandleMouseDown(x, y, mask) != NULL);
	}
	if (!handled)
	{
		if( mShowLabel && (y >= getRect().getHeight() - 10) )
		{
			setDisplayChildren(!mDisplayChildren);
			reshape(getRect().getWidth(), getRect().getHeight(), false);
			handled = true;
		}
	}
	return handled;
=======
    bool handled = false;
    if (mDisplayChildren)
    {
        handled = (LLView::childrenHandleMouseDown(x, y, mask) != NULL);
    }
    if (!handled)
    {
        if( mShowLabel && (y >= getRect().getHeight() - 10) )
        {
            setDisplayChildren(!mDisplayChildren);
            reshape(getRect().getWidth(), getRect().getHeight(), false);
            handled = true;
        }
    }
    return handled;
>>>>>>> 1a8a5404
}

bool LLContainerView::handleMouseUp(S32 x, S32 y, MASK mask)
{
<<<<<<< HEAD
	bool handled = false;
	if (mDisplayChildren)
	{
		handled = (LLView::childrenHandleMouseUp(x, y, mask) != NULL);
	}
	return handled;
=======
    bool handled = false;
    if (mDisplayChildren)
    {
        handled = (LLView::childrenHandleMouseUp(x, y, mask) != NULL);
    }
    return handled;
>>>>>>> 1a8a5404
}


void LLContainerView::draw()
{
<<<<<<< HEAD
	// <FS:Zi> Add background visible flag and color to container_view so we can have blank scrollview containers
	if (mBackgroundVisible)
	{
		gGL.getTexUnit(0)->unbind(LLTexUnit::TT_TEXTURE);

		// <FS:Zi> Add background visible flag and color to container_view so we can have blank scrollview containers
		// gl_rect_2d(0, getRect().getHeight(), getRect().getWidth(), 0, LLColor4(0.f, 0.f, 0.f, 0.25f));
		gl_rect_2d(0, getRect().getHeight(), getRect().getWidth(), 0, mBackgroundColor);
	}
		
	// Draw the label
	if (mShowLabel)
	{
		LLFontGL::getFontMonospace()->renderUTF8(
			mLabel, 0, 2, getRect().getHeight() - 2, LLColor4(1,1,1,1), LLFontGL::LEFT, LLFontGL::TOP);
	}

	LLView::draw();
=======
    // <FS:Zi> Add background visible flag and color to container_view so we can have blank scrollview containers
    if (mBackgroundVisible)
    {
        gGL.getTexUnit(0)->unbind(LLTexUnit::TT_TEXTURE);

        // <FS:Zi> Add background visible flag and color to container_view so we can have blank scrollview containers
        // gl_rect_2d(0, getRect().getHeight(), getRect().getWidth(), 0, LLColor4(0.f, 0.f, 0.f, 0.25f));
        gl_rect_2d(0, getRect().getHeight(), getRect().getWidth(), 0, mBackgroundColor);
    }

    // Draw the label
    if (mShowLabel)
    {
        LLFontGL::getFontMonospace()->renderUTF8(
            mLabel, 0, 2, getRect().getHeight() - 2, LLColor4(1,1,1,1), LLFontGL::LEFT, LLFontGL::TOP);
    }

    LLView::draw();
>>>>>>> 1a8a5404
}


void LLContainerView::reshape(S32 width, S32 height, bool called_from_parent)
{
    LLRect scroller_rect;
    scroller_rect.setOriginAndSize(0, 0, width, height);

    if (mScrollContainer)
    {
        scroller_rect = mScrollContainer->getContentWindowRect();
    }
    else
    {
        // if we're uncontained - make height as small as possible
        scroller_rect.mTop = 0;
    }

    arrange(scroller_rect.getWidth(), scroller_rect.getHeight(), called_from_parent);

    // sometimes, after layout, our container will change size (scrollbars popping in and out)
    // if so, attempt another layout
    if (mScrollContainer)
    {
        LLRect new_container_rect = mScrollContainer->getContentWindowRect();

        if ((new_container_rect.getWidth() != scroller_rect.getWidth()) ||
            (new_container_rect.getHeight() != scroller_rect.getHeight()))  // the container size has changed, attempt to arrange again
        {
            arrange(new_container_rect.getWidth(), new_container_rect.getHeight(), called_from_parent);
        }
    }
}

void LLContainerView::arrange(S32 width, S32 height, bool called_from_parent)
{
<<<<<<< HEAD
	// Determine the sizes and locations of all contained views
	S32 total_height = 0;
	S32 top, left, right, bottom;
	//LLView *childp;

	// These will be used for the children
	left = 10;
	top = getRect().getHeight() - 4;
	right = width - 2;
	bottom = top;
	
	// Leave some space for the top label/grab handle
	if (mShowLabel)
	{
		total_height += 20;
	}

	if (mDisplayChildren)
	{
		// Determine total height
		U32 child_height = 0;
		for (child_list_const_iter_t child_iter = getChildList()->begin();
			 child_iter != getChildList()->end(); ++child_iter)
		{
			LLView *childp = *child_iter;
			if (!childp->getVisible())
			{
				LL_WARNS() << "Incorrect visibility!" << LL_ENDL;
			}
			LLRect child_rect = childp->getRequiredRect();
			child_height += child_rect.getHeight();
			child_height += 2;
		}
		total_height += child_height;
	}

	if (total_height < height)
		total_height = height;
	
	LLRect my_rect = getRect();
	if (followsTop())
	{
		my_rect.mBottom = my_rect.mTop - total_height;
	}
	else
	{
		my_rect.mTop = my_rect.mBottom + total_height;
	}

	my_rect.mRight = my_rect.mLeft + width;
	setRect(my_rect);

	top = total_height;
	if (mShowLabel)
	{
		top -= 20;
	}
	
	bottom = top;

	if (mDisplayChildren)
	{
		// Iterate through all children, and put in container from top down.
		for (child_list_const_iter_t child_iter = getChildList()->begin();
			 child_iter != getChildList()->end(); ++child_iter)
		{
			LLView *childp = *child_iter;
			LLRect child_rect = childp->getRequiredRect();
			bottom -= child_rect.getHeight();
			LLRect r(left, bottom + child_rect.getHeight(), right, bottom);
			childp->setRect(r);
			childp->reshape(right - left, top - bottom);
			top = bottom - 2;
			bottom = top;
		}
	}
	
	if (!called_from_parent)
	{
		if (getParent())
		{
			getParent()->reshape(getParent()->getRect().getWidth(), getParent()->getRect().getHeight(), false);
		}
	}
=======
    // Determine the sizes and locations of all contained views
    S32 total_height = 0;
    S32 top, left, right, bottom;
    //LLView *childp;

    // These will be used for the children
    left = 10;
    top = getRect().getHeight() - 4;
    right = width - 2;
    bottom = top;

    // Leave some space for the top label/grab handle
    if (mShowLabel)
    {
        total_height += 20;
    }

    if (mDisplayChildren)
    {
        // Determine total height
        U32 child_height = 0;
        for (child_list_const_iter_t child_iter = getChildList()->begin();
             child_iter != getChildList()->end(); ++child_iter)
        {
            LLView *childp = *child_iter;
            if (!childp->getVisible())
            {
                LL_WARNS() << "Incorrect visibility!" << LL_ENDL;
            }
            LLRect child_rect = childp->getRequiredRect();
            child_height += child_rect.getHeight();
            child_height += 2;
        }
        total_height += child_height;
    }

    if (total_height < height)
        total_height = height;

    LLRect my_rect = getRect();
    if (followsTop())
    {
        my_rect.mBottom = my_rect.mTop - total_height;
    }
    else
    {
        my_rect.mTop = my_rect.mBottom + total_height;
    }

    my_rect.mRight = my_rect.mLeft + width;
    setRect(my_rect);

    top = total_height;
    if (mShowLabel)
    {
        top -= 20;
    }

    bottom = top;

    if (mDisplayChildren)
    {
        // Iterate through all children, and put in container from top down.
        for (child_list_const_iter_t child_iter = getChildList()->begin();
             child_iter != getChildList()->end(); ++child_iter)
        {
            LLView *childp = *child_iter;
            LLRect child_rect = childp->getRequiredRect();
            bottom -= child_rect.getHeight();
            LLRect r(left, bottom + child_rect.getHeight(), right, bottom);
            childp->setRect(r);
            childp->reshape(right - left, top - bottom);
            top = bottom - 2;
            bottom = top;
        }
    }

    if (!called_from_parent)
    {
        if (getParent())
        {
            getParent()->reshape(getParent()->getRect().getWidth(), getParent()->getRect().getHeight(), false);
        }
    }
>>>>>>> 1a8a5404

}

LLRect LLContainerView::getRequiredRect()
{
    LLRect req_rect;
    //LLView *childp;
    U32 total_height = 0;

    // Determine the sizes and locations of all contained views

    // Leave some space for the top label/grab handle

    if (mShowLabel)
    {
        total_height = 20;
    }


    if (mDisplayChildren)
    {
        // Determine total height
        U32 child_height = 0;
        for (child_list_const_iter_t child_iter = getChildList()->begin();
             child_iter != getChildList()->end(); ++child_iter)
        {
            LLView *childp = *child_iter;
            LLRect child_rect = childp->getRequiredRect();
            child_height += child_rect.getHeight();
            child_height += 2;
        }

        total_height += child_height;
    }
    req_rect.mTop = total_height;
    return req_rect;
}

void LLContainerView::setLabel(const std::string& label)
{
    mLabel = label;
}

void LLContainerView::setDisplayChildren(bool displayChildren)
{
    mDisplayChildren = displayChildren;
    for (child_list_const_iter_t child_iter = getChildList()->begin();
         child_iter != getChildList()->end(); ++child_iter)
    {
        LLView *childp = *child_iter;
        childp->setVisible(mDisplayChildren);
    }
}<|MERGE_RESOLUTION|>--- conflicted
+++ resolved
@@ -44,16 +44,6 @@
 static ContainerViewRegistry::Register<LLPanel> r3("panel", &LLPanel::fromXML);
 
 LLContainerView::LLContainerView(const LLContainerView::Params& p)
-<<<<<<< HEAD
-:	LLView(p),
-	mShowLabel(p.show_label),
-	mLabel(p.label),
-	// <FS:Zi> Add background visible flag and color to container_view so we can have blank scrollview containers
-	mBackgroundVisible(p.background_visible),
-	mBackgroundColor(p.bg_color),
-	// </FS:Zi>
-	mDisplayChildren(p.display_children)
-=======
 :   LLView(p),
     mShowLabel(p.show_label),
     mLabel(p.label),
@@ -62,7 +52,6 @@
     mBackgroundColor(p.bg_color),
     // </FS:Zi>
     mDisplayChildren(p.display_children)
->>>>>>> 1a8a5404
 {
     mScrollContainer = NULL;
 }
@@ -74,15 +63,9 @@
 
 bool LLContainerView::postBuild()
 {
-<<<<<<< HEAD
-	setDisplayChildren(mDisplayChildren);
-	reshape(getRect().getWidth(), getRect().getHeight(), false);
-	return true;
-=======
     setDisplayChildren(mDisplayChildren);
     reshape(getRect().getWidth(), getRect().getHeight(), false);
     return true;
->>>>>>> 1a8a5404
 }
 
 bool LLContainerView::addChild(LLView* child, S32 tab_group)
@@ -102,23 +85,6 @@
 
 bool LLContainerView::handleMouseDown(S32 x, S32 y, MASK mask)
 {
-<<<<<<< HEAD
-	bool handled = false;
-	if (mDisplayChildren)
-	{
-		handled = (LLView::childrenHandleMouseDown(x, y, mask) != NULL);
-	}
-	if (!handled)
-	{
-		if( mShowLabel && (y >= getRect().getHeight() - 10) )
-		{
-			setDisplayChildren(!mDisplayChildren);
-			reshape(getRect().getWidth(), getRect().getHeight(), false);
-			handled = true;
-		}
-	}
-	return handled;
-=======
     bool handled = false;
     if (mDisplayChildren)
     {
@@ -134,51 +100,21 @@
         }
     }
     return handled;
->>>>>>> 1a8a5404
 }
 
 bool LLContainerView::handleMouseUp(S32 x, S32 y, MASK mask)
 {
-<<<<<<< HEAD
-	bool handled = false;
-	if (mDisplayChildren)
-	{
-		handled = (LLView::childrenHandleMouseUp(x, y, mask) != NULL);
-	}
-	return handled;
-=======
     bool handled = false;
     if (mDisplayChildren)
     {
         handled = (LLView::childrenHandleMouseUp(x, y, mask) != NULL);
     }
     return handled;
->>>>>>> 1a8a5404
 }
 
 
 void LLContainerView::draw()
 {
-<<<<<<< HEAD
-	// <FS:Zi> Add background visible flag and color to container_view so we can have blank scrollview containers
-	if (mBackgroundVisible)
-	{
-		gGL.getTexUnit(0)->unbind(LLTexUnit::TT_TEXTURE);
-
-		// <FS:Zi> Add background visible flag and color to container_view so we can have blank scrollview containers
-		// gl_rect_2d(0, getRect().getHeight(), getRect().getWidth(), 0, LLColor4(0.f, 0.f, 0.f, 0.25f));
-		gl_rect_2d(0, getRect().getHeight(), getRect().getWidth(), 0, mBackgroundColor);
-	}
-		
-	// Draw the label
-	if (mShowLabel)
-	{
-		LLFontGL::getFontMonospace()->renderUTF8(
-			mLabel, 0, 2, getRect().getHeight() - 2, LLColor4(1,1,1,1), LLFontGL::LEFT, LLFontGL::TOP);
-	}
-
-	LLView::draw();
-=======
     // <FS:Zi> Add background visible flag and color to container_view so we can have blank scrollview containers
     if (mBackgroundVisible)
     {
@@ -197,7 +133,6 @@
     }
 
     LLView::draw();
->>>>>>> 1a8a5404
 }
 
 
@@ -234,92 +169,6 @@
 
 void LLContainerView::arrange(S32 width, S32 height, bool called_from_parent)
 {
-<<<<<<< HEAD
-	// Determine the sizes and locations of all contained views
-	S32 total_height = 0;
-	S32 top, left, right, bottom;
-	//LLView *childp;
-
-	// These will be used for the children
-	left = 10;
-	top = getRect().getHeight() - 4;
-	right = width - 2;
-	bottom = top;
-	
-	// Leave some space for the top label/grab handle
-	if (mShowLabel)
-	{
-		total_height += 20;
-	}
-
-	if (mDisplayChildren)
-	{
-		// Determine total height
-		U32 child_height = 0;
-		for (child_list_const_iter_t child_iter = getChildList()->begin();
-			 child_iter != getChildList()->end(); ++child_iter)
-		{
-			LLView *childp = *child_iter;
-			if (!childp->getVisible())
-			{
-				LL_WARNS() << "Incorrect visibility!" << LL_ENDL;
-			}
-			LLRect child_rect = childp->getRequiredRect();
-			child_height += child_rect.getHeight();
-			child_height += 2;
-		}
-		total_height += child_height;
-	}
-
-	if (total_height < height)
-		total_height = height;
-	
-	LLRect my_rect = getRect();
-	if (followsTop())
-	{
-		my_rect.mBottom = my_rect.mTop - total_height;
-	}
-	else
-	{
-		my_rect.mTop = my_rect.mBottom + total_height;
-	}
-
-	my_rect.mRight = my_rect.mLeft + width;
-	setRect(my_rect);
-
-	top = total_height;
-	if (mShowLabel)
-	{
-		top -= 20;
-	}
-	
-	bottom = top;
-
-	if (mDisplayChildren)
-	{
-		// Iterate through all children, and put in container from top down.
-		for (child_list_const_iter_t child_iter = getChildList()->begin();
-			 child_iter != getChildList()->end(); ++child_iter)
-		{
-			LLView *childp = *child_iter;
-			LLRect child_rect = childp->getRequiredRect();
-			bottom -= child_rect.getHeight();
-			LLRect r(left, bottom + child_rect.getHeight(), right, bottom);
-			childp->setRect(r);
-			childp->reshape(right - left, top - bottom);
-			top = bottom - 2;
-			bottom = top;
-		}
-	}
-	
-	if (!called_from_parent)
-	{
-		if (getParent())
-		{
-			getParent()->reshape(getParent()->getRect().getWidth(), getParent()->getRect().getHeight(), false);
-		}
-	}
-=======
     // Determine the sizes and locations of all contained views
     S32 total_height = 0;
     S32 top, left, right, bottom;
@@ -404,7 +253,6 @@
             getParent()->reshape(getParent()->getRect().getWidth(), getParent()->getRect().getHeight(), false);
         }
     }
->>>>>>> 1a8a5404
 
 }
 
