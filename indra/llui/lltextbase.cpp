--- conflicted
+++ resolved
@@ -1065,11 +1065,7 @@
 				if (!emoji_style)
 				{
 					emoji_style = new LLStyle(getStyleParams());
-<<<<<<< HEAD
-					emoji_style->setFont(LLFontGL::getFontEmojiLarge());
-=======
-					emoji_style->setFont(LLFontGL::getFontEmoji( useBWEmojis )); // <FS:Beq/> Add B&W emoji font support
->>>>>>> bb970243
+					emoji_style->setFont(LLFontGL::getFontEmojiLarge(useBWEmojis)); // <FS:Beq/> Add B&W emoji font support
 				}
 
 				S32 new_seg_start = pos + text_kitty;
