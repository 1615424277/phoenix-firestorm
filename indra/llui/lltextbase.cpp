--- conflicted
+++ resolved
@@ -187,10 +187,7 @@
 	trusted_content("trusted_content", true),
 	always_show_icons("always_show_icons", false),
 	use_ellipses("use_ellipses", false),
-<<<<<<< HEAD
-=======
 	use_color("use_color", true),
->>>>>>> cfdca912
 	// <FS:Ansariel> Optional icon position
 	icon_positioning("icon_positioning", LLTextBaseEnums::RIGHT),
 	// </FS:Ansariel> Optional icon position
@@ -1260,12 +1257,8 @@
 	needsReflow(reflow_start_index);
 }
 
-<<<<<<< HEAD
+//virtual 
 bool LLTextBase::handleMouseDown(S32 x, S32 y, MASK mask)
-=======
-//virtual 
-BOOL LLTextBase::handleMouseDown(S32 x, S32 y, MASK mask)
->>>>>>> cfdca912
 {
 	// handle triple click
 	if (!mTripleClickTimer.hasExpired())
@@ -1319,12 +1312,8 @@
 	return LLUICtrl::handleMouseDown(x, y, mask);
 }
 
-<<<<<<< HEAD
+//virtual 
 bool LLTextBase::handleMouseUp(S32 x, S32 y, MASK mask)
-=======
-//virtual 
-BOOL LLTextBase::handleMouseUp(S32 x, S32 y, MASK mask)
->>>>>>> cfdca912
 {
 	LLTextSegmentPtr cur_segment = getSegmentAtLocalPos(x, y);
 	if (hasMouseCapture() && cur_segment && cur_segment->handleMouseUp(x, y, mask))
@@ -1343,12 +1332,8 @@
 	return LLUICtrl::handleMouseUp(x, y, mask);
 }
 
-<<<<<<< HEAD
+//virtual 
 bool LLTextBase::handleMiddleMouseDown(S32 x, S32 y, MASK mask)
-=======
-//virtual 
-BOOL LLTextBase::handleMiddleMouseDown(S32 x, S32 y, MASK mask)
->>>>>>> cfdca912
 {
 	LLTextSegmentPtr cur_segment = getSegmentAtLocalPos(x, y);
 	if (cur_segment && cur_segment->handleMiddleMouseDown(x, y, mask))
@@ -1359,12 +1344,8 @@
 	return LLUICtrl::handleMiddleMouseDown(x, y, mask);
 }
 
-<<<<<<< HEAD
+//virtual 
 bool LLTextBase::handleMiddleMouseUp(S32 x, S32 y, MASK mask)
-=======
-//virtual 
-BOOL LLTextBase::handleMiddleMouseUp(S32 x, S32 y, MASK mask)
->>>>>>> cfdca912
 {
 	LLTextSegmentPtr cur_segment = getSegmentAtLocalPos(x, y);
 	if (cur_segment && cur_segment->handleMiddleMouseUp(x, y, mask))
@@ -1375,12 +1356,8 @@
 	return LLUICtrl::handleMiddleMouseUp(x, y, mask);
 }
 
-<<<<<<< HEAD
+//virtual 
 bool LLTextBase::handleRightMouseDown(S32 x, S32 y, MASK mask)
-=======
-//virtual 
-BOOL LLTextBase::handleRightMouseDown(S32 x, S32 y, MASK mask)
->>>>>>> cfdca912
 {
 	LLTextSegmentPtr cur_segment = getSegmentAtLocalPos(x, y);
 	if (cur_segment && cur_segment->handleRightMouseDown(x, y, mask))
@@ -1391,12 +1368,8 @@
 	return LLUICtrl::handleRightMouseDown(x, y, mask);
 }
 
-<<<<<<< HEAD
+//virtual 
 bool LLTextBase::handleRightMouseUp(S32 x, S32 y, MASK mask)
-=======
-//virtual 
-BOOL LLTextBase::handleRightMouseUp(S32 x, S32 y, MASK mask)
->>>>>>> cfdca912
 {
 	LLTextSegmentPtr cur_segment = getSegmentAtLocalPos(x, y);
 	if (cur_segment && cur_segment->handleRightMouseUp(x, y, mask))
@@ -1407,12 +1380,8 @@
 	return LLUICtrl::handleRightMouseUp(x, y, mask);
 }
 
-<<<<<<< HEAD
+//virtual 
 bool LLTextBase::handleDoubleClick(S32 x, S32 y, MASK mask)
-=======
-//virtual 
-BOOL LLTextBase::handleDoubleClick(S32 x, S32 y, MASK mask)
->>>>>>> cfdca912
 {
 	//Don't start triple click timer if user have clicked on scrollbar
 	mVisibleTextRect = mScroller ? mScroller->getContentWindowRect() : getLocalRect();
@@ -1431,12 +1400,8 @@
 	return LLUICtrl::handleDoubleClick(x, y, mask);
 }
 
-<<<<<<< HEAD
+//virtual 
 bool LLTextBase::handleHover(S32 x, S32 y, MASK mask)
-=======
-//virtual 
-BOOL LLTextBase::handleHover(S32 x, S32 y, MASK mask)
->>>>>>> cfdca912
 {
 	LLTextSegmentPtr cur_segment = getSegmentAtLocalPos(x, y);
 	if (cur_segment && cur_segment->handleHover(x, y, mask))
@@ -1447,12 +1412,8 @@
 	return LLUICtrl::handleHover(x, y, mask);
 }
 
-<<<<<<< HEAD
+//virtual 
 bool LLTextBase::handleScrollWheel(S32 x, S32 y, S32 clicks)
-=======
-//virtual 
-BOOL LLTextBase::handleScrollWheel(S32 x, S32 y, S32 clicks)
->>>>>>> cfdca912
 {
 	LLTextSegmentPtr cur_segment = getSegmentAtLocalPos(x, y);
 	if (cur_segment && cur_segment->handleScrollWheel(x, y, clicks))
@@ -1463,12 +1424,8 @@
 	return LLUICtrl::handleScrollWheel(x, y, clicks);
 }
 
-<<<<<<< HEAD
+//virtual 
 bool LLTextBase::handleToolTip(S32 x, S32 y, MASK mask)
-=======
-//virtual 
-BOOL LLTextBase::handleToolTip(S32 x, S32 y, MASK mask)
->>>>>>> cfdca912
 {
 	LLTextSegmentPtr cur_segment = getSegmentAtLocalPos(x, y);
 	if (cur_segment && cur_segment->handleToolTip(x, y, mask))
@@ -1492,12 +1449,8 @@
     return LLUICtrl::getToolTip();
 }
 
-<<<<<<< HEAD
+//virtual 
 void LLTextBase::reshape(S32 width, S32 height, bool called_from_parent)
-=======
-//virtual 
-void LLTextBase::reshape(S32 width, S32 height, BOOL called_from_parent)
->>>>>>> cfdca912
 {
 	if (width != getRect().getWidth() || height != getRect().getHeight() || LLView::sForceReshape)
 	{
@@ -1573,12 +1526,7 @@
 							: hasFocus() 
 								? mFocusBgColor.get() 
 								: mWriteableBgColor.get();
-<<<<<<< HEAD
 		gl_rect_2d(text_rect, bg_color % alpha, true);
-=======
-
-		gl_rect_2d(text_rect, bg_color % alpha, TRUE);
->>>>>>> cfdca912
 	}
 
 	// Draw highlighted if needed
@@ -4054,12 +4002,12 @@
 {
 }
 
-LLEmojiTextSegment::LLEmojiTextSegment(const LLColor4& color, S32 start, S32 end, LLTextBase& editor, BOOL is_visible)
+LLEmojiTextSegment::LLEmojiTextSegment(const LLColor4& color, S32 start, S32 end, LLTextBase& editor, bool is_visible)
 	: LLNormalTextSegment(color, start, end, editor, is_visible)
 {
 }
 
-BOOL LLEmojiTextSegment::handleToolTip(S32 x, S32 y, MASK mask)
+bool LLEmojiTextSegment::handleToolTip(S32 x, S32 y, MASK mask)
 {
 	if (mTooltip.empty())
 	{
