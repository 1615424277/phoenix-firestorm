/** 
 * @file lltextbase.cpp
 * @author Martin Reddy
 * @brief The base class of text box/editor, providing Url handling support
 *
 * $LicenseInfo:firstyear=2009&license=viewerlgpl$
 * Second Life Viewer Source Code
 * Copyright (C) 2009-2010, Linden Research, Inc.
 * 
 * This library is free software; you can redistribute it and/or
 * modify it under the terms of the GNU Lesser General Public
 * License as published by the Free Software Foundation;
 * version 2.1 of the License only.
 * 
 * This library is distributed in the hope that it will be useful,
 * but WITHOUT ANY WARRANTY; without even the implied warranty of
 * MERCHANTABILITY or FITNESS FOR A PARTICULAR PURPOSE.  See the GNU
 * Lesser General Public License for more details.
 * 
 * You should have received a copy of the GNU Lesser General Public
 * License along with this library; if not, write to the Free Software
 * Foundation, Inc., 51 Franklin Street, Fifth Floor, Boston, MA  02110-1301  USA
 * 
 * Linden Research, Inc., 945 Battery Street, San Francisco, CA  94111  USA
 * $/LicenseInfo$
 */

#include "linden_common.h"

#include "lltextbase.h"

#include "lllocalcliprect.h"
#include "llmenugl.h"
#include "llscrollcontainer.h"
#include "llspellcheck.h"
#include "llstl.h"
#include "lltextparser.h"
#include "lltextutil.h"
#include "lltooltip.h"
#include "lluictrl.h"
#include "llurlaction.h"
#include "llurlregistry.h"
#include "llview.h"
#include "llwindow.h"
#include <boost/bind.hpp>

const F32	CURSOR_FLASH_DELAY = 1.0f;  // in seconds
const S32	CURSOR_THICKNESS = 2;

LLTextBase::line_info::line_info(S32 index_start, S32 index_end, LLRect rect, S32 line_num) 
:	mDocIndexStart(index_start), 
	mDocIndexEnd(index_end),
	mRect(rect),
	mLineNum(line_num)
{}

bool LLTextBase::compare_segment_end::operator()(const LLTextSegmentPtr& a, const LLTextSegmentPtr& b) const
{
	// sort empty spans (e.g. 11-11) after previous non-empty spans (e.g. 5-11)
	if (a->getEnd() == b->getEnd())
	{
		return a->getStart() < b->getStart();
	}
	else
	{
		return a->getEnd() < b->getEnd();
	}
}


// helper functors
struct LLTextBase::compare_bottom
{
	bool operator()(const S32& a, const LLTextBase::line_info& b) const
	{
		return a > b.mRect.mBottom; // bottom of a is higher than bottom of b
	}

	bool operator()(const LLTextBase::line_info& a, const S32& b) const
	{
		return a.mRect.mBottom > b; // bottom of a is higher than bottom of b
	}

	bool operator()(const LLTextBase::line_info& a, const LLTextBase::line_info& b) const
	{
		return a.mRect.mBottom > b.mRect.mBottom; // bottom of a is higher than bottom of b
	}

};

// helper functors
struct LLTextBase::compare_top
{
	bool operator()(const S32& a, const LLTextBase::line_info& b) const
	{
		return a > b.mRect.mTop; // top of a is higher than top of b
	}

	bool operator()(const LLTextBase::line_info& a, const S32& b) const
	{
		return a.mRect.mTop > b; // top of a is higher than top of b
	}

	bool operator()(const LLTextBase::line_info& a, const LLTextBase::line_info& b) const
	{
		return a.mRect.mTop > b.mRect.mTop; // top of a is higher than top of b
	}
};

struct LLTextBase::line_end_compare
{
	bool operator()(const S32& pos, const LLTextBase::line_info& info) const
	{
		return (pos < info.mDocIndexEnd);
	}

	bool operator()(const LLTextBase::line_info& info, const S32& pos) const
	{
		return (info.mDocIndexEnd < pos);
	}

	bool operator()(const LLTextBase::line_info& a, const LLTextBase::line_info& b) const
	{
		return (a.mDocIndexEnd < b.mDocIndexEnd);
	}

};

//////////////////////////////////////////////////////////////////////////
//
// LLTextBase
//

// register LLTextBase::Params under name "textbase"
static LLWidgetNameRegistry::StaticRegistrar sRegisterTextBaseParams(&typeid(LLTextBase::Params), "textbase");

LLTextBase::LineSpacingParams::LineSpacingParams()
:	multiple("multiple", 1.f),
	pixels("pixels", 0)
{
}


LLTextBase::Params::Params()
:	cursor_color("cursor_color"),
	text_color("text_color"),
	text_readonly_color("text_readonly_color"),
// [SL:KB] - Patch: Chat-NearbyChatBar | Checked: 2011-09-05 (Catznip-3.2.0a) | Added: Catznip-2.8.0b
	text_label_color("text_label_color"),
// [/SL:KB]
	bg_visible("bg_visible", false),
	border_visible("border_visible", false),
	bg_readonly_color("bg_readonly_color"),
	bg_writeable_color("bg_writeable_color"),
	bg_focus_color("bg_focus_color"),
	text_selected_color("text_selected_color"),
	bg_selected_color("bg_selected_color"),
	allow_scroll("allow_scroll", true),
	plain_text("plain_text",false),
	track_end("track_end", false),
	read_only("read_only", false),
	spellcheck("spellcheck", false),
	v_pad("v_pad", 0),
	h_pad("h_pad", 0),
	clip("clip", true),
	clip_partial("clip_partial", true),
	line_spacing("line_spacing"),
	max_text_length("max_length", 255),
	font_shadow("font_shadow"),
	wrap("wrap"),
	use_ellipses("use_ellipses", false),
	parse_urls("parse_urls", false),
	parse_highlights("parse_highlights", false)
{
	addSynonym(track_end, "track_bottom");
	addSynonym(wrap, "word_wrap");
	addSynonym(parse_urls, "allow_html");
}


LLTextBase::LLTextBase(const LLTextBase::Params &p) 
:	LLUICtrl(p, LLTextViewModelPtr(new LLTextViewModel)),
	mURLClickSignal(NULL),
	mMaxTextByteLength( p.max_text_length ),
	mDefaultFont(p.font),
	mFontShadow(p.font_shadow),
	mPopupMenu(NULL),
	mReadOnly(p.read_only),
	mSpellCheck(p.spellcheck),
	mSpellCheckStart(-1),
	mSpellCheckEnd(-1),
	mCursorColor(p.cursor_color),
	mFgColor(p.text_color),
	mBorderVisible( p.border_visible ),
	mReadOnlyFgColor(p.text_readonly_color),
	mWriteableBgColor(p.bg_writeable_color),
	mReadOnlyBgColor(p.bg_readonly_color),
	mFocusBgColor(p.bg_focus_color),
	mTextSelectedColor(p.text_selected_color),
	mSelectedBGColor(p.bg_selected_color),
	mReflowIndex(S32_MAX),
	mCursorPos( 0 ),
	mScrollNeeded(FALSE),
	mDesiredXPixel(-1),
	mHPad(p.h_pad),
	mVPad(p.v_pad),
	mHAlign(p.font_halign),
	mVAlign(p.font_valign),
	mLineSpacingMult(p.line_spacing.multiple),
	mLineSpacingPixels(p.line_spacing.pixels),
	mClip(p.clip),
	mClipPartial(p.clip_partial && !p.allow_scroll),
	mTrackEnd( p.track_end ),
	mScrollIndex(-1),
	mSelectionStart( 0 ),
	mSelectionEnd( 0 ),
	mIsSelecting( FALSE ),
	mPlainText ( p.plain_text ),
	mWordWrap(p.wrap),
// [SL:KB] - Patch: Chat-NearbyChatBar | Checked: 2011-09-05 (Catznip-3.2.0a) | Added: Catznip-2.8.0b
	mLabel(p.label),
	mLabelColor(p.text_label_color),
// [/SL:KB]
	mUseEllipses( p.use_ellipses ),
	mParseHTML(p.parse_urls),
	mParseHighlights(p.parse_highlights),
	mBGVisible(p.bg_visible),
	mScroller(NULL),
	mStyleDirty(true)
{
	if(p.allow_scroll)
	{
		LLScrollContainer::Params scroll_params;
		scroll_params.name = "text scroller";
		scroll_params.rect = getLocalRect();
		scroll_params.follows.flags = FOLLOWS_ALL;
		scroll_params.is_opaque = false;
		scroll_params.mouse_opaque = false;
		scroll_params.min_auto_scroll_rate = 200;
		scroll_params.max_auto_scroll_rate = 800;
		// <FS:Zi> Commented out to prevent contents from scrolling away while typing
		// scroll_params.border_visible = p.border_visible;
		// </FS:Zi>
		mScroller = LLUICtrlFactory::create<LLScrollContainer>(scroll_params);
		addChild(mScroller);
	}

	LLView::Params view_params;
	view_params.name = "text_contents";
	view_params.rect =  LLRect(0, 500, 500, 0);
	view_params.mouse_opaque = false;

	mDocumentView = LLUICtrlFactory::create<LLView>(view_params);
	if (mScroller)
	{
		mScroller->addChild(mDocumentView);
	}
	else
	{
		addChild(mDocumentView);
	}

	if (mSpellCheck)
	{
		LLSpellChecker::setSettingsChangeCallback(boost::bind(&LLTextBase::onSpellCheckSettingsChange, this));
	}
	mSpellCheckTimer.reset();

	createDefaultSegment();

	updateRects();
}

LLTextBase::~LLTextBase()
{
	mSegments.clear();
	delete mURLClickSignal;
}

void LLTextBase::initFromParams(const LLTextBase::Params& p)
{
	LLUICtrl::initFromParams(p);
	resetDirty();		// Update saved text state
	updateSegments();

	// HACK: work around enabled == readonly design bug -- RN
	// setEnabled will modify our read only status, so do this after
	// LLTextBase::initFromParams
	if (p.read_only.isProvided())
	{
		mReadOnly = p.read_only;
	}
}

bool LLTextBase::truncate()
{
	BOOL did_truncate = FALSE;

	// First rough check - if we're less than 1/4th the size, we're OK
	if (getLength() >= S32(mMaxTextByteLength / 4))
	{	
		// Have to check actual byte size
		S32 utf8_byte_size = 0;
		LLSD value = getViewModel()->getValue();
		if (value.type() == LLSD::TypeString)
		{
			// save a copy for strings.
			utf8_byte_size = value.size();
		}
		else
		{
			// non string LLSDs need explicit conversion to string
			utf8_byte_size = value.asString().size();
		}

		if ( utf8_byte_size > mMaxTextByteLength )
		{
			// Truncate safely in UTF-8
			std::string temp_utf8_text = value.asString();
			temp_utf8_text = utf8str_truncate( temp_utf8_text, mMaxTextByteLength );
			LLWString text = utf8str_to_wstring( temp_utf8_text );
			// remove extra bit of current string, to preserve formatting, etc.
			removeStringNoUndo(text.size(), getWText().size() - text.size());
			did_truncate = TRUE;
		}
	}

	return did_truncate;
}

const LLStyle::Params& LLTextBase::getDefaultStyleParams()
{
	//FIXME: convert mDefaultStyle to a flyweight http://www.boost.org/doc/libs/1_40_0/libs/flyweight/doc/index.html
	//and eliminate color member values
	if (mStyleDirty)
	{
		  mDefaultStyle
				  .color(LLUIColor(&mFgColor))						// pass linked color instead of copy of mFGColor
				  .readonly_color(LLUIColor(&mReadOnlyFgColor))
				  .selected_color(LLUIColor(&mTextSelectedColor))
				  .font(mDefaultFont)
				  .drop_shadow(mFontShadow);
		  mStyleDirty = false;
	}
	return mDefaultStyle;
}

void LLTextBase::onValueChange(S32 start, S32 end)
{
}


// Draws the black box behind the selected text
void LLTextBase::drawSelectionBackground()
{
	// Draw selection even if we don't have keyboard focus for search/replace
	if( hasSelection() && !mLineInfoList.empty())
	{
		std::vector<LLRect> selection_rects;

		S32 selection_left		= llmin( mSelectionStart, mSelectionEnd );
		S32 selection_right		= llmax( mSelectionStart, mSelectionEnd );
		LLRect selection_rect = mVisibleTextRect;

		// Skip through the lines we aren't drawing.
		LLRect content_display_rect = getVisibleDocumentRect();

		// binary search for line that starts before top of visible buffer
		line_list_t::const_iterator line_iter = std::lower_bound(mLineInfoList.begin(), mLineInfoList.end(), content_display_rect.mTop, compare_bottom());
		line_list_t::const_iterator end_iter = std::upper_bound(mLineInfoList.begin(), mLineInfoList.end(), content_display_rect.mBottom, compare_top());

		bool done = false;

		// Find the coordinates of the selected area
		for (;line_iter != end_iter && !done; ++line_iter)
		{
			// is selection visible on this line?
			if (line_iter->mDocIndexEnd > selection_left && line_iter->mDocIndexStart < selection_right)
			{
				segment_set_t::iterator segment_iter;
				S32 segment_offset;
				getSegmentAndOffset(line_iter->mDocIndexStart, &segment_iter, &segment_offset);
				
				LLRect selection_rect;
				selection_rect.mLeft = line_iter->mRect.mLeft;
				selection_rect.mRight = line_iter->mRect.mLeft;
				selection_rect.mBottom = line_iter->mRect.mBottom;
				selection_rect.mTop = line_iter->mRect.mTop;
					
				for(;segment_iter != mSegments.end(); ++segment_iter, segment_offset = 0)
				{
					LLTextSegmentPtr segmentp = *segment_iter;

					S32 segment_line_start = segmentp->getStart() + segment_offset;
					S32 segment_line_end = llmin(segmentp->getEnd(), line_iter->mDocIndexEnd);

					if (segment_line_start > segment_line_end) break;

					S32 segment_width = 0;
					S32 segment_height = 0;

					// if selection after beginning of segment
					if(selection_left >= segment_line_start)
					{
						S32 num_chars = llmin(selection_left, segment_line_end) - segment_line_start;
						segmentp->getDimensions(segment_offset, num_chars, segment_width, segment_height);
						selection_rect.mLeft += segment_width;
					}

					// if selection_right == segment_line_end then that means we are the first character of the next segment
					// or first character of the next line, in either case we want to add the length of the current segment
					// to the selection rectangle and continue.
					// if selection right > segment_line_end then selection spans end of current segment...
					if (selection_right >= segment_line_end)
					{
						// extend selection slightly beyond end of line
						// to indicate selection of newline character (use "n" character to determine width)
						S32 num_chars = segment_line_end - segment_line_start;
						segmentp->getDimensions(segment_offset, num_chars, segment_width, segment_height);
						selection_rect.mRight += segment_width;
					}
					// else if selection ends on current segment...
					else
					{
						S32 num_chars = selection_right - segment_line_start;
						segmentp->getDimensions(segment_offset, num_chars, segment_width, segment_height);
						selection_rect.mRight += segment_width;

						break;
					}
				}
				selection_rects.push_back(selection_rect);
			}
		}
		
		// Draw the selection box (we're using a box instead of reversing the colors on the selected text).
		gGL.getTexUnit(0)->unbind(LLTexUnit::TT_TEXTURE);
		const LLColor4& color = mSelectedBGColor;
		F32 alpha = hasFocus() ? 0.7f : 0.3f;
		alpha *= getDrawContext().mAlpha;
		LLColor4 selection_color(color.mV[VRED], color.mV[VGREEN], color.mV[VBLUE], alpha);

		for (std::vector<LLRect>::iterator rect_it = selection_rects.begin();
			rect_it != selection_rects.end();
			++rect_it)
		{
			LLRect selection_rect = *rect_it;
			selection_rect.translate(mVisibleTextRect.mLeft - content_display_rect.mLeft, mVisibleTextRect.mBottom - content_display_rect.mBottom);
			gl_rect_2d(selection_rect, selection_color);
		}
	}
}

void LLTextBase::drawCursor()
{
	F32 alpha = getDrawContext().mAlpha;

	if( hasFocus()
		&& gFocusMgr.getAppHasFocus()
		&& !mReadOnly)
	{
		const LLWString &wtext = getWText();
		const llwchar* text = wtext.c_str();

		LLRect cursor_rect = getLocalRectFromDocIndex(mCursorPos);
		cursor_rect.translate(-1, 0);
		segment_set_t::iterator seg_it = getSegIterContaining(mCursorPos);

		// take style from last segment
		LLTextSegmentPtr segmentp;

		if (seg_it != mSegments.end())
		{
			segmentp = *seg_it;
		}
		else
		{
			return;
		}

		// Draw the cursor
		// (Flash the cursor every half second starting a fixed time after the last keystroke)
		F32 elapsed = mCursorBlinkTimer.getElapsedTimeF32();
		if( (elapsed < CURSOR_FLASH_DELAY ) || (S32(elapsed * 2) & 1) )
		{

			if (LL_KIM_OVERWRITE == gKeyboard->getInsertMode() && !hasSelection())
			{
				S32 segment_width = 0;
				S32 segment_height = 0;
				segmentp->getDimensions(mCursorPos - segmentp->getStart(), 1, segment_width, segment_height);
				S32 width = llmax(CURSOR_THICKNESS, segment_width);
				cursor_rect.mRight = cursor_rect.mLeft + width;
			}
			else
			{
				cursor_rect.mRight = cursor_rect.mLeft + CURSOR_THICKNESS;
			}
			
			gGL.getTexUnit(0)->unbind(LLTexUnit::TT_TEXTURE);

			LLColor4 cursor_color = mCursorColor.get() % alpha;
			gGL.color4fv( cursor_color.mV );
			
			gl_rect_2d(cursor_rect);

			if (LL_KIM_OVERWRITE == gKeyboard->getInsertMode() && !hasSelection() && text[mCursorPos] != '\n')
			{
				LLColor4 text_color;
				const LLFontGL* fontp;
				text_color = segmentp->getColor();
				fontp = segmentp->getStyle()->getFont();
				fontp->render(text, mCursorPos, cursor_rect, 
					LLColor4(1.f - text_color.mV[VRED], 1.f - text_color.mV[VGREEN], 1.f - text_color.mV[VBLUE], alpha),
					LLFontGL::LEFT, mVAlign,
					LLFontGL::NORMAL,
					LLFontGL::NO_SHADOW,
					1);
			}

			// Make sure the IME is in the right place
			LLRect screen_pos = calcScreenRect();
			LLCoordGL ime_pos( screen_pos.mLeft + llfloor(cursor_rect.mLeft), screen_pos.mBottom + llfloor(cursor_rect.mTop) );

			ime_pos.mX = (S32) (ime_pos.mX * LLUI::sGLScaleFactor.mV[VX]);
			ime_pos.mY = (S32) (ime_pos.mY * LLUI::sGLScaleFactor.mV[VY]);
			getWindow()->setLanguageTextInput( ime_pos );
		}
	}
}

void LLTextBase::drawText()
{
	const S32 text_len = getLength();
	if( text_len <= 0 )
	{
// [SL:KB] - Patch: Chat-NearbyChatBar | Checked: 2011-09-05 (Catznip-3.2.0a) | Added: Catznip-2.8.0b
		if ( (!hasFocus()) && (mLabel.length()) )
		{
			mDefaultFont->render(
				mLabel.getWString(), 0, mLineInfoList.begin()->mRect.mLeft, mDocumentView->getRect().mBottom, mLabelColor, 
				LLFontGL::LEFT, LLFontGL::BOTTOM, 0, LLFontGL::NO_SHADOW, S32_MAX, mDocumentView->getRect().getWidth());
		}
// [/SL:KB]
		return;
	}
	S32 selection_left = -1;
	S32 selection_right = -1;
	// Draw selection even if we don't have keyboard focus for search/replace
	if( hasSelection())
	{
		selection_left = llmin( mSelectionStart, mSelectionEnd );
		selection_right = llmax( mSelectionStart, mSelectionEnd );
	}

	std::pair<S32, S32> line_range = getVisibleLines(mClipPartial);
	S32 first_line = line_range.first;
	S32 last_line = line_range.second;
	if (first_line >= last_line)
	{
		return;
	}
	
	S32 line_start = getLineStart(first_line);
	// find first text segment that spans top of visible portion of text buffer
	segment_set_t::iterator seg_iter = getSegIterContaining(line_start);
	if (seg_iter == mSegments.end()) 
	{
		return;
	}
<<<<<<< HEAD
	
=======

	// Perform spell check if needed
	if ( (getSpellCheck()) && (getWText().length() > 2) )
	{
		// Calculate start and end indices for the spell checking range
		S32 start = line_start, end = getLineEnd(last_line);

		if ( (mSpellCheckStart != start) || (mSpellCheckEnd != end) )
		{
			const LLWString& wstrText = getWText(); 
			mMisspellRanges.clear();

			segment_set_t::const_iterator seg_it = getSegIterContaining(start);
			while (mSegments.end() != seg_it)
			{
				LLTextSegmentPtr text_segment = *seg_it;
				if ( (text_segment.isNull()) || (text_segment->getStart() >= end) )
				{
					break;
				}

				if (!text_segment->canEdit())
				{
					++seg_it;
					continue;
				}

				// Combine adjoining text segments into one
				U32 seg_start = text_segment->getStart(), seg_end = llmin(text_segment->getEnd(), end);
				while (mSegments.end() != ++seg_it)
				{
					text_segment = *seg_it;
					if ( (text_segment.isNull()) || (!text_segment->canEdit()) || (text_segment->getStart() >= end) )
					{
						break;
					}
					seg_end = llmin(text_segment->getEnd(), end);
				}

				// Find the start of the first word
				U32 word_start = seg_start, word_end = -1;
				while ( (word_start < wstrText.length()) && (!LLStringOps::isAlpha(wstrText[word_start])) )
				{
					word_start++;
				}

				// Iterate over all words in the text block and check them one by one
				while (word_start < seg_end)
				{
					// Find the end of the current word (special case handling for "'" when it's used as a contraction)
					word_end = word_start + 1;
					while ( (word_end < seg_end) && 
							((LLWStringUtil::isPartOfWord(wstrText[word_end])) ||
								((L'\'' == wstrText[word_end]) && 
								(LLStringOps::isAlnum(wstrText[word_end - 1])) && (LLStringOps::isAlnum(wstrText[word_end + 1])))) )
					{
						word_end++;
					}
					if (word_end > seg_end)
					{
						break;
					}

					// Don't process words shorter than 3 characters
					std::string word = wstring_to_utf8str(wstrText.substr(word_start, word_end - word_start));
					if ( (word.length() >= 3) && (!LLSpellChecker::instance().checkSpelling(word)) )
					{
						mMisspellRanges.push_back(std::pair<U32, U32>(word_start, word_end));
					}

					// Find the start of the next word
					word_start = word_end + 1;
					while ( (word_start < seg_end) && (!LLWStringUtil::isPartOfWord(wstrText[word_start])) )
					{
						word_start++;
					}
				}
			}

			mSpellCheckStart = start;
			mSpellCheckEnd = end;
		}
	}

>>>>>>> a4df79bc
	LLTextSegmentPtr cur_segment = *seg_iter;

	std::list<std::pair<U32, U32> >::const_iterator misspell_it = std::lower_bound(mMisspellRanges.begin(), mMisspellRanges.end(), std::pair<U32, U32>(line_start, 0));
	for (S32 cur_line = first_line; cur_line < last_line; cur_line++)
	{
		S32 next_line = cur_line + 1;
		line_info& line = mLineInfoList[cur_line];

		S32 next_start = -1;
		S32 line_end = text_len;

		if (next_line < getLineCount())
		{
			next_start = getLineStart(next_line);
			line_end = next_start;
		}

		LLRect text_rect(line.mRect);
		text_rect.mRight = mDocumentView->getRect().getWidth(); // clamp right edge to document extents
		text_rect.translate(mDocumentView->getRect().mLeft, mDocumentView->getRect().mBottom); // adjust by scroll position

		// draw a single line of text
		S32 seg_start = line_start;
		while( seg_start < line_end )
		{
			while( cur_segment->getEnd() <= seg_start )
			{
				seg_iter++;
				if (seg_iter == mSegments.end())
				{
					llwarns << "Ran off the segmentation end!" << llendl;

					return;
				}
				cur_segment = *seg_iter;
			}
			
			S32 seg_end = llmin(line_end, cur_segment->getEnd());
			S32 clipped_end	= seg_end - cur_segment->getStart();

			if (mUseEllipses								// using ellipses
				&& clipped_end == line_end					// last segment on line
				&& next_line == last_line					// this is the last visible line
				&& last_line < (S32)mLineInfoList.size())	// and there is more text to display
			{
				// more lines of text to go, but we can't fit them
				// so shrink text rect to force ellipses
				text_rect.mRight -= 2;
			}

			// Draw squiggly lines under any visible misspelled words
			while ( (mMisspellRanges.end() != misspell_it) && (misspell_it->first < seg_end) && (misspell_it->second > seg_start) )
			{
				// Skip the current word if the user is still busy editing it
				if ( (!mSpellCheckTimer.hasExpired()) && (misspell_it->first <= (U32)mCursorPos) && (misspell_it->second >= (U32)mCursorPos) )
				{
					++misspell_it;
 					continue;
				}

				U32 misspell_start = llmax<U32>(misspell_it->first, seg_start), misspell_end = llmin<U32>(misspell_it->second, seg_end);
				S32 squiggle_start = 0, squiggle_end = 0, pony = 0;
				cur_segment->getDimensions(seg_start - cur_segment->getStart(), misspell_start - seg_start, squiggle_start, pony);
				cur_segment->getDimensions(misspell_start - cur_segment->getStart(), misspell_end - misspell_start, squiggle_end, pony);
				squiggle_start += text_rect.mLeft;

				pony = (squiggle_end + 3) / 6;
				squiggle_start += squiggle_end / 2 - pony * 3;
				squiggle_end = squiggle_start + pony * 6;

				S32 squiggle_bottom = text_rect.mBottom + (S32)cur_segment->getStyle()->getFont()->getDescenderHeight();

				gGL.color4ub(255, 0, 0, 200);
				while (squiggle_start + 1 < squiggle_end)
				{
					gl_line_2d(squiggle_start, squiggle_bottom, squiggle_start + 2, squiggle_bottom - 2);
					if (squiggle_start + 3 < squiggle_end)
					{
						gl_line_2d(squiggle_start + 2, squiggle_bottom - 3, squiggle_start + 4, squiggle_bottom - 1);
					}
					squiggle_start += 4;
				}

				if (misspell_it->second > seg_end)
				{
					break;
				}
				++misspell_it;
			}

			text_rect.mLeft = (S32)(cur_segment->draw(seg_start - cur_segment->getStart(), clipped_end, selection_left, selection_right, text_rect));

			seg_start = clipped_end + cur_segment->getStart();
		}

		line_start = next_start;
	}
}

///////////////////////////////////////////////////////////////////
// Returns change in number of characters in mWText

S32 LLTextBase::insertStringNoUndo(S32 pos, const LLWString &wstr, LLTextBase::segment_vec_t* segments )
{
	S32 old_len = getLength();		// length() returns character length
	S32 insert_len = wstr.length();

	pos = getEditableIndex(pos, true);

	segment_set_t::iterator seg_iter = getEditableSegIterContaining(pos);

	LLTextSegmentPtr default_segment;

	LLTextSegmentPtr segmentp;
	if (seg_iter != mSegments.end())
	{
		segmentp = *seg_iter;
	}
	else
	{
		//segmentp = mSegments.back();
		return pos;
	}

	if (segmentp->canEdit())
	{
		segmentp->setEnd(segmentp->getEnd() + insert_len);
		if (seg_iter != mSegments.end())
		{
			++seg_iter;
		}
	}
	else
	{
		// create default editable segment to hold new text
		LLStyleConstSP sp(new LLStyle(getDefaultStyleParams()));
		default_segment = new LLNormalTextSegment( sp, pos, pos + insert_len, *this);
	}

	// shift remaining segments to right
	for(;seg_iter != mSegments.end(); ++seg_iter)
	{
		LLTextSegmentPtr segmentp = *seg_iter;
		segmentp->setStart(segmentp->getStart() + insert_len);
		segmentp->setEnd(segmentp->getEnd() + insert_len);
	}

	// insert new segments
	if (segments)
	{
		if (default_segment.notNull())
		{
			// potentially overwritten by segments passed in
			insertSegment(default_segment);
		}
		for (segment_vec_t::iterator seg_iter = segments->begin();
			seg_iter != segments->end();
			++seg_iter)
		{
			LLTextSegment* segmentp = *seg_iter;
			insertSegment(segmentp);
		}
	}

	getViewModel()->getEditableDisplay().insert(pos, wstr);

	if ( truncate() )
	{
		insert_len = getLength() - old_len;
	}

	onValueChange(pos, pos + insert_len);
	needsReflow(pos);

	return insert_len;
}

S32 LLTextBase::removeStringNoUndo(S32 pos, S32 length)
{
	segment_set_t::iterator seg_iter = getSegIterContaining(pos);
	while(seg_iter != mSegments.end())
	{
		LLTextSegmentPtr segmentp = *seg_iter;
		S32 end = pos + length;
		if (segmentp->getStart() < pos)
		{
			// deleting from middle of segment
			if (segmentp->getEnd() > end)
			{
				segmentp->setEnd(segmentp->getEnd() - length);
			}
			// truncating segment
			else
			{
				segmentp->setEnd(pos);
			}
		}
		else if (segmentp->getStart() < end)
		{
			// deleting entire segment
			if (segmentp->getEnd() <= end)
			{
				// remove segment
				segmentp->unlinkFromDocument(this);
				segment_set_t::iterator seg_to_erase(seg_iter++);
				mSegments.erase(seg_to_erase);
				continue;
			}
			// deleting head of segment
			else
			{
				segmentp->setStart(pos);
				segmentp->setEnd(segmentp->getEnd() - length);
			}
		}
		else
		{
			// shifting segments backward to fill deleted portion
			segmentp->setStart(segmentp->getStart() - length);
			segmentp->setEnd(segmentp->getEnd() - length);
		}
		++seg_iter;
	}

	getViewModel()->getEditableDisplay().erase(pos, length);

	// recreate default segment in case we erased everything
	createDefaultSegment();

	onValueChange(pos, pos);
	needsReflow(pos);

	return -length;	// This will be wrong if someone calls removeStringNoUndo with an excessive length
}

S32 LLTextBase::overwriteCharNoUndo(S32 pos, llwchar wc)
{
	if (pos > (S32)getLength())
	{
		return 0;
	}
	getViewModel()->getEditableDisplay()[pos] = wc;

	onValueChange(pos, pos + 1);
	needsReflow(pos);

	return 1;
}


void LLTextBase::createDefaultSegment()
{
	// ensures that there is always at least one segment
	if (mSegments.empty())
	{
		LLStyleConstSP sp(new LLStyle(getDefaultStyleParams()));
		LLTextSegmentPtr default_segment = new LLNormalTextSegment( sp, 0, getLength() + 1, *this);
		mSegments.insert(default_segment);
		default_segment->linkToDocument(this);
	}
}

void LLTextBase::insertSegment(LLTextSegmentPtr segment_to_insert)
{
	if (segment_to_insert.isNull()) 
	{
		return;
	}

	segment_set_t::iterator cur_seg_iter = getSegIterContaining(segment_to_insert->getStart());
	S32 reflow_start_index = 0;

	if (cur_seg_iter == mSegments.end())
	{
		mSegments.insert(segment_to_insert);
		segment_to_insert->linkToDocument(this);
		reflow_start_index = segment_to_insert->getStart();
	}
	else
	{
		LLTextSegmentPtr cur_segmentp = *cur_seg_iter;
		reflow_start_index = cur_segmentp->getStart();
		if (cur_segmentp->getStart() < segment_to_insert->getStart())
		{
			S32 old_segment_end = cur_segmentp->getEnd();
			// split old at start point for new segment
			cur_segmentp->setEnd(segment_to_insert->getStart());
			// advance to next segment
			// insert remainder of old segment
			LLStyleConstSP sp = cur_segmentp->getStyle();
			LLTextSegmentPtr remainder_segment = new LLNormalTextSegment( sp, segment_to_insert->getStart(), old_segment_end, *this);
			mSegments.insert(cur_seg_iter, remainder_segment);
			remainder_segment->linkToDocument(this);
			// insert new segment before remainder of old segment
			mSegments.insert(cur_seg_iter, segment_to_insert);

			segment_to_insert->linkToDocument(this);
			// at this point, there will be two overlapping segments owning the text
			// associated with the incoming segment
		}
		else
		{
			mSegments.insert(cur_seg_iter, segment_to_insert);
			segment_to_insert->linkToDocument(this);
		}

		// now delete/truncate remaining segments as necessary
		// cur_seg_iter points to segment before incoming segment
		while(cur_seg_iter != mSegments.end())
		{
			cur_segmentp = *cur_seg_iter;
			if (cur_segmentp == segment_to_insert) 
			{
				++cur_seg_iter;
				continue;
			}

			if (cur_segmentp->getStart() >= segment_to_insert->getStart())
			{
				if(cur_segmentp->getEnd() <= segment_to_insert->getEnd())
				{
					cur_segmentp->unlinkFromDocument(this);
					// grab copy of iterator to erase, and bump it
					segment_set_t::iterator seg_to_erase(cur_seg_iter++);
					mSegments.erase(seg_to_erase);
					continue;
				}
				else
				{
					// last overlapping segment, clip to end of incoming segment
					// and stop traversal
					cur_segmentp->setStart(segment_to_insert->getEnd());
					break;
				}
			}
			++cur_seg_iter;
		}
	}

	// layout potentially changed
	needsReflow(reflow_start_index);
}

BOOL LLTextBase::handleMouseDown(S32 x, S32 y, MASK mask)
{
	LLTextSegmentPtr cur_segment = getSegmentAtLocalPos(x, y);
	if (cur_segment && cur_segment->handleMouseDown(x, y, mask))
	{
		return TRUE;
	}

	return LLUICtrl::handleMouseDown(x, y, mask);
}

BOOL LLTextBase::handleMouseUp(S32 x, S32 y, MASK mask)
{
	LLTextSegmentPtr cur_segment = getSegmentAtLocalPos(x, y);
	if (cur_segment && cur_segment->handleMouseUp(x, y, mask))
	{
		// Did we just click on a link?
		if (mURLClickSignal
			&& cur_segment->getStyle()
			&& cur_segment->getStyle()->isLink())
		{
			// *TODO: send URL here?
			(*mURLClickSignal)(this, LLSD() );
		}
		return TRUE;
	}

	return LLUICtrl::handleMouseUp(x, y, mask);
}

BOOL LLTextBase::handleMiddleMouseDown(S32 x, S32 y, MASK mask)
{
	LLTextSegmentPtr cur_segment = getSegmentAtLocalPos(x, y);
	if (cur_segment && cur_segment->handleMiddleMouseDown(x, y, mask))
	{
		return TRUE;
	}

	return LLUICtrl::handleMiddleMouseDown(x, y, mask);
}

BOOL LLTextBase::handleMiddleMouseUp(S32 x, S32 y, MASK mask)
{
	LLTextSegmentPtr cur_segment = getSegmentAtLocalPos(x, y);
	if (cur_segment && cur_segment->handleMiddleMouseUp(x, y, mask))
	{
		return TRUE;
	}

	return LLUICtrl::handleMiddleMouseUp(x, y, mask);
}

BOOL LLTextBase::handleRightMouseDown(S32 x, S32 y, MASK mask)
{
	LLTextSegmentPtr cur_segment = getSegmentAtLocalPos(x, y);
	if (cur_segment && cur_segment->handleRightMouseDown(x, y, mask))
	{
		return TRUE;
	}

	return LLUICtrl::handleRightMouseDown(x, y, mask);
}

BOOL LLTextBase::handleRightMouseUp(S32 x, S32 y, MASK mask)
{
	LLTextSegmentPtr cur_segment = getSegmentAtLocalPos(x, y);
	if (cur_segment && cur_segment->handleRightMouseUp(x, y, mask))
	{
		return TRUE;
	}

	return LLUICtrl::handleRightMouseUp(x, y, mask);
}

BOOL LLTextBase::handleDoubleClick(S32 x, S32 y, MASK mask)
{
	LLTextSegmentPtr cur_segment = getSegmentAtLocalPos(x, y);
	if (cur_segment && cur_segment->handleDoubleClick(x, y, mask))
	{
		return TRUE;
	}

	return LLUICtrl::handleDoubleClick(x, y, mask);
}

BOOL LLTextBase::handleHover(S32 x, S32 y, MASK mask)
{
	LLTextSegmentPtr cur_segment = getSegmentAtLocalPos(x, y);
	if (cur_segment && cur_segment->handleHover(x, y, mask))
	{
		return TRUE;
	}

	return LLUICtrl::handleHover(x, y, mask);
}

BOOL LLTextBase::handleScrollWheel(S32 x, S32 y, S32 clicks)
{
	LLTextSegmentPtr cur_segment = getSegmentAtLocalPos(x, y);
	if (cur_segment && cur_segment->handleScrollWheel(x, y, clicks))
	{
		return TRUE;
	}

	return LLUICtrl::handleScrollWheel(x, y, clicks);
}

BOOL LLTextBase::handleToolTip(S32 x, S32 y, MASK mask)
{
	LLTextSegmentPtr cur_segment = getSegmentAtLocalPos(x, y);
	if (cur_segment && cur_segment->handleToolTip(x, y, mask))
	{
		return TRUE;
	}

	return LLUICtrl::handleToolTip(x, y, mask);
}


void LLTextBase::reshape(S32 width, S32 height, BOOL called_from_parent)
{
	if (width != getRect().getWidth() || height != getRect().getHeight())
	{
		bool scrolled_to_bottom = mScroller ? mScroller->isAtBottom() : false;

		LLUICtrl::reshape( width, height, called_from_parent );

		if (mScroller && scrolled_to_bottom && mTrackEnd)
		{
			// keep bottom of text buffer visible
			// do this here as well as in reflow to handle case
			// where shrinking from top, which causes buffer to temporarily 
			// not be scrolled to the bottom, since the scroll index
			// specified the _top_ of the visible document region
			mScroller->goToBottom();
		}

		// do this first after reshape, because other things depend on
		// up-to-date mVisibleTextRect
		updateRects();
		
		needsReflow();
	}
}

void LLTextBase::draw()
{
	// reflow if needed, on demand
	reflow();

	// then update scroll position, as cursor may have moved
	if (!mReadOnly)
	{
		updateScrollFromCursor();
	}

	LLRect text_rect;
	if (mScroller)
	{
		mScroller->localRectToOtherView(mScroller->getContentWindowRect(), &text_rect, this);
	}
	else
	{
		LLRect visible_lines_rect;
		std::pair<S32, S32> line_range = getVisibleLines(mClipPartial);
		for (S32 i = line_range.first; i < line_range.second; i++)
		{
			if (visible_lines_rect.isEmpty())
			{
				visible_lines_rect = mLineInfoList[i].mRect;
			}
			else
			{
				visible_lines_rect.unionWith(mLineInfoList[i].mRect);
			}
		}
		text_rect = visible_lines_rect;
		text_rect.translate(mDocumentView->getRect().mLeft, mDocumentView->getRect().mBottom);
	}

	if (mBGVisible)
	{
		F32 alpha = getCurrentTransparency();
		// clip background rect against extents, if we support scrolling
		LLRect bg_rect = mVisibleTextRect;
		if (mScroller)
		{
			bg_rect.intersectWith(text_rect);
		}
		LLColor4 bg_color = mReadOnly 
							? mReadOnlyBgColor.get()
							: hasFocus() 
								? mFocusBgColor.get() 
								: mWriteableBgColor.get();
		gl_rect_2d(text_rect, bg_color % alpha, TRUE);
	}

	bool should_clip = mClip || mScroller != NULL;
	{ LLLocalClipRect clip(text_rect, should_clip);
 
		// draw document view
		if (mScroller)
		{
			drawChild(mScroller);
		}
		else
		{
			drawChild(mDocumentView);
		}
 
		drawSelectionBackground();
		drawText();
		drawCursor();
	}
 
	mDocumentView->setVisible(FALSE);
	LLUICtrl::draw();
	mDocumentView->setVisible(TRUE);
}


//virtual
void LLTextBase::setColor( const LLColor4& c )
{
	mFgColor = c;
	mStyleDirty = true;
}

//virtual 
void LLTextBase::setReadOnlyColor(const LLColor4 &c)
{
	mReadOnlyFgColor = c;
	mStyleDirty = true;
}

//virtual
void LLTextBase::handleVisibilityChange( BOOL new_visibility )
{
	if(!new_visibility && mPopupMenu)
	{
		mPopupMenu->hide();
	}
	LLUICtrl::handleVisibilityChange(new_visibility);
}

//virtual
void LLTextBase::setValue(const LLSD& value )
{
	setText(value.asString());
}

//virtual
BOOL LLTextBase::canDeselect() const 
{ 
	return hasSelection(); 
}


//virtual
void LLTextBase::deselect()
{
	mSelectionStart = 0;
	mSelectionEnd = 0;
	mIsSelecting = FALSE;
}

<<<<<<< HEAD
=======
bool LLTextBase::getSpellCheck() const
{
	return (LLSpellChecker::getUseSpellCheck()) && (!mReadOnly) && (mSpellCheck);
}

const std::string& LLTextBase::getSuggestion(U32 index) const
{
	return (index < mSuggestionList.size()) ? mSuggestionList[index] : LLStringUtil::null;
}

U32 LLTextBase::getSuggestionCount() const
{
	return mSuggestionList.size();
}

void LLTextBase::replaceWithSuggestion(U32 index)
{
	for (std::list<std::pair<U32, U32> >::const_iterator it = mMisspellRanges.begin(); it != mMisspellRanges.end(); ++it)
	{
		if ( (it->first <= (U32)mCursorPos) && (it->second >= (U32)mCursorPos) )
		{
			deselect();

			// Delete the misspelled word
			removeStringNoUndo(it->first, it->second - it->first);

			// Insert the suggestion in its place
			LLWString suggestion = utf8str_to_wstring(mSuggestionList[index]);
			insertStringNoUndo(it->first, utf8str_to_wstring(mSuggestionList[index]));
			setCursorPos(it->first + (S32)suggestion.length());

			break;
		}
	}
	mSpellCheckStart = mSpellCheckEnd = -1;
}

void LLTextBase::addToDictionary()
{
	if (canAddToDictionary())
	{
		LLSpellChecker::instance().addToCustomDictionary(getMisspelledWord(mCursorPos));
	}
}

bool LLTextBase::canAddToDictionary() const
{
	return (getSpellCheck()) && (isMisspelledWord(mCursorPos));
}

void LLTextBase::addToIgnore()
{
	if (canAddToIgnore())
	{
		LLSpellChecker::instance().addToIgnoreList(getMisspelledWord(mCursorPos));
	}
}

bool LLTextBase::canAddToIgnore() const
{
	return (getSpellCheck()) && (isMisspelledWord(mCursorPos));
}

std::string LLTextBase::getMisspelledWord(U32 pos) const
{
	for (std::list<std::pair<U32, U32> >::const_iterator it = mMisspellRanges.begin(); it != mMisspellRanges.end(); ++it)
	{
		if ( (it->first <= pos) && (it->second >= pos) )
		{
			return wstring_to_utf8str(getWText().substr(it->first, it->second - it->first));
		}
	}
	return LLStringUtil::null;
}

bool LLTextBase::isMisspelledWord(U32 pos) const
{
	for (std::list<std::pair<U32, U32> >::const_iterator it = mMisspellRanges.begin(); it != mMisspellRanges.end(); ++it)
	{
		if ( (it->first <= pos) && (it->second >= pos) )
		{
			return true;
		}
	}
	return false;
}

void LLTextBase::onSpellCheckSettingsChange()
{
	// Recheck the spelling on every change
	mMisspellRanges.clear();
	mSpellCheckStart = mSpellCheckEnd = -1;
}

>>>>>>> a4df79bc
// Sets the scrollbar from the cursor position
void LLTextBase::updateScrollFromCursor()
{
	// Update scroll position even in read-only mode (when there's no cursor displayed)
	// because startOfDoc()/endOfDoc() modify cursor position. See EXT-736.

	if (!mScrollNeeded || !mScroller)
	{
		return;
	}
	mScrollNeeded = FALSE; 

	// scroll so that the cursor is at the top of the page
	LLRect scroller_doc_window = getVisibleDocumentRect();
	LLRect cursor_rect_doc = getDocRectFromDocIndex(mCursorPos);
	mScroller->scrollToShowRect(cursor_rect_doc, LLRect(0, scroller_doc_window.getHeight() - 5, scroller_doc_window.getWidth(), 5));
}

S32 LLTextBase::getLeftOffset(S32 width)
{
	switch (mHAlign)
	{
	case LLFontGL::LEFT:
		return mHPad;
	case LLFontGL::HCENTER:
		return mHPad + llmax(0, (mVisibleTextRect.getWidth() - width - mHPad) / 2);
	case LLFontGL::RIGHT:
		return mVisibleTextRect.getWidth() - width;
	default:
		return mHPad;
	}
}


static LLFastTimer::DeclareTimer FTM_TEXT_REFLOW ("Text Reflow");
void LLTextBase::reflow()
{
	LLFastTimer ft(FTM_TEXT_REFLOW);

	updateSegments();

	if (mReflowIndex == S32_MAX)
	{
		return;
	}

	bool scrolled_to_bottom = mScroller ? mScroller->isAtBottom() : false;

	LLRect cursor_rect = getLocalRectFromDocIndex(mCursorPos);
	bool follow_selection = getLocalRect().overlaps(cursor_rect); // cursor is (potentially) visible

	// store in top-left relative coordinates to avoid issues with horizontal scrollbar appearing and disappearing
	cursor_rect.mTop = mVisibleTextRect.mTop - cursor_rect.mTop;
	cursor_rect.mBottom = mVisibleTextRect.mTop - cursor_rect.mBottom;

	S32 first_line = getFirstVisibleLine();

	// if scroll anchor not on first line, update it to first character of first line
	if ((first_line < mLineInfoList.size())
		&&	(mScrollIndex <  mLineInfoList[first_line].mDocIndexStart
			||	mScrollIndex >= mLineInfoList[first_line].mDocIndexEnd))
	{
		mScrollIndex = mLineInfoList[first_line].mDocIndexStart;
	}
	LLRect first_char_rect = getLocalRectFromDocIndex(mScrollIndex);
	// store in top-left relative coordinates to avoid issues with horizontal scrollbar appearing and disappearing
	first_char_rect.mTop = mVisibleTextRect.mTop - first_char_rect.mTop;
	first_char_rect.mBottom = mVisibleTextRect.mTop - first_char_rect.mBottom;

	S32 reflow_count = 0;
	while(mReflowIndex < S32_MAX)
	{
		// we can get into an infinite loop if the document height does not monotonically increase
		// with decreasing width (embedded ui elements with alternate layouts).  In that case, 
		// we want to stop reflowing after 2 iterations.  We use 2, since we need to handle the case
		// of introducing a vertical scrollbar causing a reflow with less width.  We should also always
		// use an even number of iterations to avoid user visible oscillation of the layout
		if(++reflow_count > 2)
		{
			lldebugs << "Breaking out of reflow due to possible infinite loop in " << getName() << llendl;
			break;
		}
	
		S32 start_index = mReflowIndex;
		mReflowIndex = S32_MAX;

		// shrink document to minimum size (visible portion of text widget)
		// to force inlined widgets with follows set to shrink
		if (mWordWrap)
		{
			mDocumentView->reshape(mVisibleTextRect.getWidth(), mDocumentView->getRect().getHeight());
		}

		S32 cur_top = 0;

		segment_set_t::iterator seg_iter = mSegments.begin();
		S32 seg_offset = 0;
		S32 line_start_index = 0;
		const S32 text_available_width = mVisibleTextRect.getWidth() - mHPad;  // reserve room for margin
		S32 remaining_pixels = text_available_width;
		S32 line_count = 0;

		// find and erase line info structs starting at start_index and going to end of document
		if (!mLineInfoList.empty())
		{
			// find first element whose end comes after start_index
			line_list_t::iterator iter = std::upper_bound(mLineInfoList.begin(), mLineInfoList.end(), start_index, line_end_compare());
			line_start_index = iter->mDocIndexStart;
			line_count = iter->mLineNum;
			cur_top = iter->mRect.mTop;
			getSegmentAndOffset(iter->mDocIndexStart, &seg_iter, &seg_offset);
			mLineInfoList.erase(iter, mLineInfoList.end());
		}

		S32 line_height = 0;

		while(seg_iter != mSegments.end())
		{
			LLTextSegmentPtr segment = *seg_iter;

			// track maximum height of any segment on this line
			S32 cur_index = segment->getStart() + seg_offset;

			// ask segment how many character fit in remaining space
			S32 character_count = segment->getNumChars(getWordWrap() ? llmax(0, remaining_pixels) : S32_MAX,
														seg_offset, 
														cur_index - line_start_index, 
														S32_MAX);

			S32 segment_width, segment_height;
			bool force_newline = segment->getDimensions(seg_offset, character_count, segment_width, segment_height);
			// grow line height as necessary based on reported height of this segment
			line_height = llmax(line_height, segment_height);
			remaining_pixels -= segment_width;

			seg_offset += character_count;

			S32 last_segment_char_on_line = segment->getStart() + seg_offset;

			S32 text_actual_width = text_available_width - remaining_pixels;
			S32 text_left = getLeftOffset(text_actual_width);
			LLRect line_rect(text_left, 
							cur_top, 
							text_left + text_actual_width, 
							cur_top - line_height);

			// if we didn't finish the current segment...
			if (last_segment_char_on_line < segment->getEnd())
			{
				// add line info and keep going
				mLineInfoList.push_back(line_info(
											line_start_index, 
											last_segment_char_on_line, 
											line_rect, 
											line_count));

				line_start_index = segment->getStart() + seg_offset;
				cur_top -= llround((F32)line_height * mLineSpacingMult) + mLineSpacingPixels;
				remaining_pixels = text_available_width;
				line_height = 0;
			}
			// ...just consumed last segment..
			else if (++segment_set_t::iterator(seg_iter) == mSegments.end())
			{
				mLineInfoList.push_back(line_info(
											line_start_index, 
											last_segment_char_on_line, 
											line_rect, 
											line_count));
				cur_top -= llround((F32)line_height * mLineSpacingMult) + mLineSpacingPixels;
				break;
			}
			// ...or finished a segment and there are segments remaining on this line
			else
			{
				// subtract pixels used and increment segment
				if (force_newline)
				{
					mLineInfoList.push_back(line_info(
												line_start_index, 
												last_segment_char_on_line, 
												line_rect, 
												line_count));
					line_start_index = segment->getStart() + seg_offset;
					cur_top -= llround((F32)line_height * mLineSpacingMult) + mLineSpacingPixels;
					line_height = 0;
					remaining_pixels = text_available_width;
				}
				++seg_iter;
				seg_offset = 0;
			}
			if (force_newline) 
			{
				line_count++;
			}
		}

		// calculate visible region for diplaying text
		updateRects();

		for (segment_set_t::iterator segment_it = mSegments.begin();
			segment_it != mSegments.end();
			++segment_it)
		{
			LLTextSegmentPtr segmentp = *segment_it;
			segmentp->updateLayout(*this);

		}
	}

	// apply scroll constraints after reflowing text
	if (!hasMouseCapture() && mScroller)
	{
		if (scrolled_to_bottom && mTrackEnd)
		{
			// keep bottom of text buffer visible
			endOfDoc();
		}
		else if (hasSelection() && follow_selection)
		{
			// keep cursor in same vertical position on screen when selecting text
			LLRect new_cursor_rect_doc = getDocRectFromDocIndex(mCursorPos);
			LLRect old_cursor_rect = cursor_rect;
			old_cursor_rect.mTop = mVisibleTextRect.mTop - cursor_rect.mTop;
			old_cursor_rect.mBottom = mVisibleTextRect.mTop - cursor_rect.mBottom;

			mScroller->scrollToShowRect(new_cursor_rect_doc, old_cursor_rect);
		}
		else
		{
			// keep first line of text visible
			LLRect new_first_char_rect = getDocRectFromDocIndex(mScrollIndex);

			// pass in desired rect in the coordinate frame of the document viewport
			LLRect old_first_char_rect = first_char_rect;
			old_first_char_rect.mTop = mVisibleTextRect.mTop - first_char_rect.mTop;
			old_first_char_rect.mBottom = mVisibleTextRect.mTop - first_char_rect.mBottom;

			mScroller->scrollToShowRect(new_first_char_rect, old_first_char_rect);
		}
	}

	// reset desired x cursor position
	updateCursorXPos();
}

LLRect LLTextBase::getTextBoundingRect()
{
	reflow();
	return mTextBoundingRect;
}


void LLTextBase::clearSegments()
{
	mSegments.clear();
	createDefaultSegment();
}

S32 LLTextBase::getLineStart( S32 line ) const
{
	S32 num_lines = getLineCount();
	if (num_lines == 0)
	{
		return 0;
	}

	line = llclamp(line, 0, num_lines-1);
	return mLineInfoList[line].mDocIndexStart;
}

S32 LLTextBase::getLineEnd( S32 line ) const
{
	S32 num_lines = getLineCount();
	if (num_lines == 0)
	{
		return 0;
	}

	line = llclamp(line, 0, num_lines-1);
	return mLineInfoList[line].mDocIndexEnd;
}



S32 LLTextBase::getLineNumFromDocIndex( S32 doc_index, bool include_wordwrap) const
{
	if (mLineInfoList.empty())
	{
		return 0;
	}
	else
	{
		line_list_t::const_iterator iter = std::upper_bound(mLineInfoList.begin(), mLineInfoList.end(), doc_index, line_end_compare());
		if (include_wordwrap)
		{
			return iter - mLineInfoList.begin();
		}
		else
		{
			if (iter == mLineInfoList.end())
			{
				return mLineInfoList.back().mLineNum;
			}
			else
			{
				return iter->mLineNum;
			}
		}
	}
}

// Given an offset into text (pos), find the corresponding line (from the start of the doc) and an offset into the line.
S32 LLTextBase::getLineOffsetFromDocIndex( S32 startpos, bool include_wordwrap) const
{
	if (mLineInfoList.empty())
	{
		return startpos;
	}
	else
	{
		line_list_t::const_iterator iter = std::upper_bound(mLineInfoList.begin(), mLineInfoList.end(), startpos, line_end_compare());
		return startpos - iter->mDocIndexStart;
	}
}

S32	LLTextBase::getFirstVisibleLine() const
{
	LLRect visible_region = getVisibleDocumentRect();

	// binary search for line that starts before top of visible buffer
	line_list_t::const_iterator iter = std::lower_bound(mLineInfoList.begin(), mLineInfoList.end(), visible_region.mTop, compare_bottom());

	return iter - mLineInfoList.begin();
}

std::pair<S32, S32>	LLTextBase::getVisibleLines(bool require_fully_visible) 
{
	LLRect visible_region = getVisibleDocumentRect();
	line_list_t::const_iterator first_iter;
	line_list_t::const_iterator last_iter;

	// make sure we have an up-to-date mLineInfoList
	reflow();

	if (require_fully_visible)
	{
		first_iter = std::lower_bound(mLineInfoList.begin(), mLineInfoList.end(), visible_region.mTop, compare_top());
		last_iter = std::upper_bound(mLineInfoList.begin(), mLineInfoList.end(), visible_region.mBottom, compare_bottom());
	}
	else
	{
		first_iter = std::upper_bound(mLineInfoList.begin(), mLineInfoList.end(), visible_region.mTop, compare_bottom());
		last_iter = std::lower_bound(mLineInfoList.begin(), mLineInfoList.end(), visible_region.mBottom, compare_top());
	}
	return std::pair<S32, S32>(first_iter - mLineInfoList.begin(), last_iter - mLineInfoList.begin());
}



LLTextViewModel* LLTextBase::getViewModel() const
{
	return (LLTextViewModel*)mViewModel.get();
}

void LLTextBase::addDocumentChild(LLView* view) 
{ 
	mDocumentView->addChild(view); 
}

void LLTextBase::removeDocumentChild(LLView* view) 
{ 
	mDocumentView->removeChild(view); 
}


static LLFastTimer::DeclareTimer FTM_UPDATE_TEXT_SEGMENTS("Update Text Segments");
void LLTextBase::updateSegments()
{
	LLFastTimer ft(FTM_UPDATE_TEXT_SEGMENTS);
	createDefaultSegment();
}

void LLTextBase::getSegmentAndOffset( S32 startpos, segment_set_t::const_iterator* seg_iter, S32* offsetp ) const
{
	*seg_iter = getSegIterContaining(startpos);
	if (*seg_iter == mSegments.end())
	{
		*offsetp = 0;
	}
	else
	{
		*offsetp = startpos - (**seg_iter)->getStart();
	}
}

void LLTextBase::getSegmentAndOffset( S32 startpos, segment_set_t::iterator* seg_iter, S32* offsetp )
{
	*seg_iter = getSegIterContaining(startpos);
	if (*seg_iter == mSegments.end())
	{
		*offsetp = 0;
	}
	else
	{
		*offsetp = startpos - (**seg_iter)->getStart();
	}
}

LLTextBase::segment_set_t::iterator LLTextBase::getEditableSegIterContaining(S32 index)
{
	segment_set_t::iterator it = getSegIterContaining(index);
	segment_set_t::iterator orig_it = it;

	if (it == mSegments.end()) return it;

	if (!(*it)->canEdit() 
		&& index == (*it)->getStart() 
		&& it != mSegments.begin())
	{
		it--;
		if ((*it)->canEdit())
		{
			return it;
		}
	}
	return orig_it;
}

LLTextBase::segment_set_t::const_iterator LLTextBase::getEditableSegIterContaining(S32 index) const
{
	segment_set_t::const_iterator it = getSegIterContaining(index);
	segment_set_t::const_iterator orig_it = it;
	if (it == mSegments.end()) return it;

	if (!(*it)->canEdit() 
		&& index == (*it)->getStart() 
		&& it != mSegments.begin())
	{
		it--;
		if ((*it)->canEdit())
		{
			return it;
		}
	}
	return orig_it;
}

LLTextBase::segment_set_t::iterator LLTextBase::getSegIterContaining(S32 index)
{

	static LLPointer<LLIndexSegment> index_segment = new LLIndexSegment();

	if (index > getLength()) { return mSegments.end(); }

	// when there are no segments, we return the end iterator, which must be checked by caller
	if (mSegments.size() <= 1) { return mSegments.begin(); }

	//FIXME: avoid operator new somehow (without running into refcount problems)
	index_segment->setStart(index);
	index_segment->setEnd(index);
	segment_set_t::iterator it = mSegments.upper_bound(index_segment);

	// FIXME: I tried to put this into its own function but ended up with errors,
	//        so this is duplicated in the const version of this function for now. -Zi

	// This goes reports one segment backwards if the cursor is inside a non-editable segment,
	// but only if that segment is editable -Zi
	LLTextSegment* seg=*it;
	if(!seg->canEdit())
	{
		if(it!=mSegments.begin())
		{
			--it;

			seg=*it;
			if(!seg->canEdit())
				++it;
		}
	}

	return it;
}

LLTextBase::segment_set_t::const_iterator LLTextBase::getSegIterContaining(S32 index) const
{
	static LLPointer<LLIndexSegment> index_segment = new LLIndexSegment();

	if (index > getLength()) { return mSegments.end(); }

	// when there are no segments, we return the end iterator, which must be checked by caller
	if (mSegments.size() <= 1) { return mSegments.begin(); }

	index_segment->setStart(index);
	index_segment->setEnd(index);
	LLTextBase::segment_set_t::const_iterator it =  mSegments.upper_bound(index_segment);

	// FIXME: I tried to put this into its own function but ended up with errors,
	//        so this is duplicated in the non-const version of this function for now. -Zi

	// This goes reports one segment backwards if the cursor is inside a non-editable segment,
	// but only if that segment is editable -Zi
	LLTextSegment* seg=*it;
	if(!seg->canEdit())
	{
		if(it!=mSegments.begin())
		{
			--it;

			seg=*it;
			if(!seg->canEdit())
				++it;
		}
	}

	return it;
}

// Finds the text segment (if any) at the give local screen position
LLTextSegmentPtr LLTextBase::getSegmentAtLocalPos( S32 x, S32 y, bool hit_past_end_of_line)
{
	if (!hasMouseCapture() && !mVisibleTextRect.pointInRect(x, y))
	{
		return LLTextSegmentPtr();
	}
	
	// Find the cursor position at the requested local screen position
	S32 offset = getDocIndexFromLocalCoord( x, y, FALSE, hit_past_end_of_line);
	segment_set_t::iterator seg_iter = getSegIterContaining(offset);
	if (seg_iter != mSegments.end())
	{
		return *seg_iter;
	}
	else
	{
		return LLTextSegmentPtr();
	}
}

void LLTextBase::createUrlContextMenu(S32 x, S32 y, const std::string &in_url)
{
	// work out the XUI menu file to use for this url
	LLUrlMatch match;
	std::string url = in_url;
	if (! LLUrlRegistry::instance().findUrl(url, match))
	{
		return;
	}
	
	std::string xui_file = match.getMenuName();
	if (xui_file.empty())
	{
		return;
	}

	// set up the callbacks for all of the potential menu items, N.B. we
	// don't use const ref strings in callbacks in case url goes out of scope
	LLUICtrl::CommitCallbackRegistry::ScopedRegistrar registrar;
	registrar.add("Url.Open", boost::bind(&LLUrlAction::openURL, url));
	registrar.add("Url.OpenInternal", boost::bind(&LLUrlAction::openURLInternal, url));
	registrar.add("Url.OpenExternal", boost::bind(&LLUrlAction::openURLExternal, url));
	registrar.add("Url.Execute", boost::bind(&LLUrlAction::executeSLURL, url));
	registrar.add("Url.Teleport", boost::bind(&LLUrlAction::teleportToLocation, url));
	registrar.add("Url.ShowProfile", boost::bind(&LLUrlAction::showProfile, url));
	registrar.add("Url.ShowOnMap", boost::bind(&LLUrlAction::showLocationOnMap, url));
	registrar.add("Url.CopyLabel", boost::bind(&LLUrlAction::copyLabelToClipboard, url));
	registrar.add("Url.CopyUrl", boost::bind(&LLUrlAction::copyURLToClipboard, url));

	// create and return the context menu from the XUI file
	delete mPopupMenu;
	mPopupMenu = LLUICtrlFactory::getInstance()->createFromFile<LLContextMenu>(xui_file, LLMenuGL::sMenuContainer,
																		 LLMenuHolderGL::child_registry_t::instance());	
	if (mPopupMenu)
	{
		mPopupMenu->show(x, y);
		LLMenuGL::showPopup(this, mPopupMenu, x, y);
	}
}

void LLTextBase::setText(const LLStringExplicit &utf8str, const LLStyle::Params& input_params)
{
	// clear out the existing text and segments
	getViewModel()->setDisplay(LLWStringUtil::null);

	clearSegments();
//	createDefaultSegment();

	deselect();

	// append the new text (supports Url linking)
	std::string text(utf8str);
	LLStringUtil::removeCRLF(text);

	// appendText modifies mCursorPos...
	appendText(text, false, input_params);
	// ...so move cursor to top after appending text
	if (!mTrackEnd)
	{
		startOfDoc();
	}

	onValueChange(0, getLength());
}

//virtual
std::string LLTextBase::getText() const
{
	return getViewModel()->getValue().asString();
}

// IDEVO - icons can be UI image names or UUID sent from
// server with avatar display name
static LLUIImagePtr image_from_icon_name(const std::string& icon_name)
{
	if (LLUUID::validate(icon_name))
	{
		return LLUI::getUIImageByID( LLUUID(icon_name) );
	}
	else
	{
		return LLUI::getUIImage(icon_name);
	}
}

static LLFastTimer::DeclareTimer FTM_PARSE_HTML("Parse HTML");

void LLTextBase::appendTextImpl(const std::string &new_text, const LLStyle::Params& input_params)
{
	LLStyle::Params style_params(input_params);
	style_params.fillFrom(getDefaultStyleParams());

	S32 part = (S32)LLTextParser::WHOLE;
	if (mParseHTML && !style_params.is_link) // Don't search for URLs inside a link segment (STORM-358).
	{
		LLFastTimer _(FTM_PARSE_HTML);
		S32 start=0,end=0;
		LLUrlMatch match;
		std::string text = new_text;
		while ( LLUrlRegistry::instance().findUrl(text, match,
				boost::bind(&LLTextBase::replaceUrl, this, _1, _2, _3)) )
		{
			start = match.getStart();
			end = match.getEnd()+1;

			LLStyle::Params link_params(style_params);
			link_params.overwriteFrom(match.getStyle());

			// output the text before the Url
			if (start > 0)
			{
				if (part == (S32)LLTextParser::WHOLE ||
					part == (S32)LLTextParser::START)
				{
					part = (S32)LLTextParser::START;
				}
				else
				{
					part = (S32)LLTextParser::MIDDLE;
				}
				std::string subtext=text.substr(0,start);
				appendAndHighlightText(subtext, part, style_params); 
			}
			// output the styled Url
			appendAndHighlightTextImpl(match.getLabel(), part, link_params, match.underlineOnHoverOnly());
			
			// set the tooltip for the Url label
			if (! match.getTooltip().empty())
			{
				segment_set_t::iterator it = getSegIterContaining(getLength()-1);
				if (it != mSegments.end())
					{
						LLTextSegmentPtr segment = *it;
						segment->setToolTip(match.getTooltip());
					}
			}

			LLTextUtil::processUrlMatch(&match,this);

			// move on to the rest of the text after the Url
			if (end < (S32)text.length()) 
			{
				text = text.substr(end,text.length() - end);
				end=0;
				part=(S32)LLTextParser::END;
			}
			else
			{
				break;
			}
		}
		if (part != (S32)LLTextParser::WHOLE) 
			part=(S32)LLTextParser::END;
		if (end < (S32)text.length()) 
			appendAndHighlightText(text, part, style_params);		
	}
	else
	{
		appendAndHighlightText(new_text, part, style_params);
	}
}

static LLFastTimer::DeclareTimer FTM_APPEND_TEXT("Append Text");

void LLTextBase::appendText(const std::string &new_text, bool prepend_newline, const LLStyle::Params& input_params)
{
	LLFastTimer _(FTM_APPEND_TEXT);
	if (new_text.empty()) 
		return;

	if(prepend_newline)
		appendLineBreakSegment(input_params);
	appendTextImpl(new_text,input_params);
}

void LLTextBase::needsReflow(S32 index)
{
	lldebugs << "reflow on object " << (void*)this << " index = " << mReflowIndex << ", new index = " << index << llendl;
	mReflowIndex = llmin(mReflowIndex, index);
}

// [SL:KB] - Patch: Control-TextEditorFont | Checked: 2012-01-10 (Catznip-3.2.1) | Added: Catznip-3.2.1
void LLTextBase::setFont(const LLFontGL* pFont)
{
	for(segment_set_t::iterator itSegment = mSegments.begin(); itSegment != mSegments.end(); ++itSegment)
	{
		LLTextSegmentPtr segment = *itSegment;

		LLStyleConstSP curStyle = segment->getStyle();
		if (curStyle->getFont() == mDefaultFont)
		{
			LLStyleSP newStyle(new LLStyle(*curStyle));
			newStyle->setFont(pFont);
			LLStyleConstSP newStyleConst(newStyle);
			segment->setStyle(newStyleConst);
		}
	}
	mDefaultFont = pFont;
}
// [/SL:KB]

void LLTextBase::appendLineBreakSegment(const LLStyle::Params& style_params)
{
	segment_vec_t segments;
	LLStyleConstSP sp(new LLStyle(style_params));
	segments.push_back(new LLLineBreakTextSegment(sp, getLength()));

	insertStringNoUndo(getLength(), utf8str_to_wstring("\n"), &segments);
}

void LLTextBase::appendImageSegment(const LLStyle::Params& style_params)
{
	if(getPlainText())
	{
		return;
	}
	segment_vec_t segments;
	LLStyleConstSP sp(new LLStyle(style_params));
	segments.push_back(new LLImageTextSegment(sp, getLength(),*this));

	insertStringNoUndo(getLength(), utf8str_to_wstring(" "), &segments);
}

void LLTextBase::appendWidget(const LLInlineViewSegment::Params& params, const std::string& text, bool allow_undo)
{
	segment_vec_t segments;
	LLWString widget_wide_text = utf8str_to_wstring(text);
	segments.push_back(new LLInlineViewSegment(params, getLength(), getLength() + widget_wide_text.size()));

	insertStringNoUndo(getLength(), widget_wide_text, &segments);
}

void LLTextBase::appendAndHighlightTextImpl(const std::string &new_text, S32 highlight_part, const LLStyle::Params& style_params, bool underline_on_hover_only)
{
	// Save old state
	S32 selection_start = mSelectionStart;
	S32 selection_end = mSelectionEnd;
	BOOL was_selecting = mIsSelecting;
	S32 cursor_pos = mCursorPos;
	S32 old_length = getLength();
	BOOL cursor_was_at_end = (mCursorPos == old_length);

	deselect();

	setCursorPos(old_length);

	if (mParseHighlights)
	{
		LLStyle::Params highlight_params(style_params);

		LLSD pieces = LLTextParser::instance().parsePartialLineHighlights(new_text, highlight_params.color(), (LLTextParser::EHighlightPosition)highlight_part);
		for (S32 i = 0; i < pieces.size(); i++)
		{
			LLSD color_llsd = pieces[i]["color"];
			LLColor4 lcolor;
			lcolor.setValue(color_llsd);
			highlight_params.color = lcolor;

			LLWString wide_text;
			wide_text = utf8str_to_wstring(pieces[i]["text"].asString());

			S32 cur_length = getLength();
			LLStyleConstSP sp(new LLStyle(highlight_params));
			LLTextSegmentPtr segmentp;
			if(underline_on_hover_only)
			{
				highlight_params.font.style("NORMAL");
				LLStyleConstSP normal_sp(new LLStyle(highlight_params));
				segmentp = new LLOnHoverChangeableTextSegment(sp, normal_sp, cur_length, cur_length + wide_text.size(), *this);
			}
			else
			{
				segmentp = new LLNormalTextSegment(sp, cur_length, cur_length + wide_text.size(), *this);
			}
			segment_vec_t segments;
			segments.push_back(segmentp);
			insertStringNoUndo(cur_length, wide_text, &segments);
		}
	}
	else
	{
		LLWString wide_text;
		wide_text = utf8str_to_wstring(new_text);

		segment_vec_t segments;
		S32 segment_start = old_length;
		S32 segment_end = old_length + wide_text.size();
		LLStyleConstSP sp(new LLStyle(style_params));
		if (underline_on_hover_only)
		{
			LLStyle::Params normal_style_params(style_params);
			normal_style_params.font.style("NORMAL");
			LLStyleConstSP normal_sp(new LLStyle(normal_style_params));
			segments.push_back(new LLOnHoverChangeableTextSegment(sp, normal_sp, segment_start, segment_end, *this ));
		}
		else
		{
		segments.push_back(new LLNormalTextSegment(sp, segment_start, segment_end, *this ));
		}

		insertStringNoUndo(getLength(), wide_text, &segments);
	}

	// Set the cursor and scroll position
	if( selection_start != selection_end )
	{
		mSelectionStart = selection_start;
		mSelectionEnd = selection_end;

		mIsSelecting = was_selecting;
		setCursorPos(cursor_pos);
	}
	else if( cursor_was_at_end )
	{
		setCursorPos(getLength());
	}
	else
	{
		setCursorPos(cursor_pos);
	}
}

void LLTextBase::appendAndHighlightText(const std::string &new_text, S32 highlight_part, const LLStyle::Params& style_params, bool underline_on_hover_only)
{
	if (new_text.empty()) return; 

	std::string::size_type start = 0;
	std::string::size_type pos = new_text.find("\n",start);
	
	while(pos!=-1)
	{
		if(pos!=start)
		{
			std::string str = std::string(new_text,start,pos-start);
			appendAndHighlightTextImpl(str,highlight_part, style_params, underline_on_hover_only);
		}
		appendLineBreakSegment(style_params);
		start = pos+1;
		pos = new_text.find("\n",start);
	}

	std::string str = std::string(new_text,start,new_text.length()-start);
	appendAndHighlightTextImpl(str,highlight_part, style_params, underline_on_hover_only);
}


void LLTextBase::replaceUrl(const std::string &url,
							const std::string &label,
							const std::string &icon)
{
	// get the full (wide) text for the editor so we can change it
	LLWString text = getWText();
	LLWString wlabel = utf8str_to_wstring(label);
	bool modified = false;
	S32 seg_start = 0;

	// iterate through each segment looking for ones styled as links
	segment_set_t::iterator it;
	for (it = mSegments.begin(); it != mSegments.end(); ++it)
	{
		LLTextSegment *seg = *it;
		LLStyleConstSP style = seg->getStyle();

		// update segment start/end length in case we replaced text earlier
		S32 seg_length = seg->getEnd() - seg->getStart();
		seg->setStart(seg_start);
		seg->setEnd(seg_start + seg_length);

		// if we find a link with our Url, then replace the label
		if (style->getLinkHREF() == url)
		{
			S32 start = seg->getStart();
			S32 end = seg->getEnd();
			text = text.substr(0, start) + wlabel + text.substr(end, text.size() - end + 1);
			seg->setEnd(start + wlabel.size());
			modified = true;
		}

		// Icon might be updated when more avatar or group info
		// becomes available
		if (style->isImage() && style->getLinkHREF() == url)
		{
			LLUIImagePtr image = image_from_icon_name( icon );
			if (image)
			{
				LLStyle::Params icon_params;
				icon_params.image = image;
				LLStyleConstSP new_style(new LLStyle(icon_params));
				seg->setStyle(new_style);
				modified = true;
			}
		}

		// work out the character offset for the next segment
		seg_start = seg->getEnd();
	}

	// update the editor with the new (wide) text string
	if (modified)
	{
		getViewModel()->setDisplay(text);
		deselect();
		setCursorPos(mCursorPos);
		needsReflow();
	}
}


void LLTextBase::setWText(const LLWString& text)
{
	setText(wstring_to_utf8str(text));
}

const LLWString& LLTextBase::getWText() const
{
	return getViewModel()->getDisplay();
}

// If round is true, if the position is on the right half of a character, the cursor
// will be put to its right.  If round is false, the cursor will always be put to the
// character's left.

S32 LLTextBase::getDocIndexFromLocalCoord( S32 local_x, S32 local_y, BOOL round, bool hit_past_end_of_line) const
{
	// Figure out which line we're nearest to.
	LLRect visible_region = getVisibleDocumentRect();
	LLRect doc_rect = mDocumentView->getRect();

	S32 doc_y = local_y - doc_rect.mBottom;
	
	// binary search for line that starts before local_y
	line_list_t::const_iterator line_iter = std::lower_bound(mLineInfoList.begin(), mLineInfoList.end(), doc_y, compare_bottom());

	if (line_iter == mLineInfoList.end())
	{
		return getLength(); // past the end
	}
	
	S32 pos = getLength();
	S32 start_x = line_iter->mRect.mLeft + doc_rect.mLeft;

	segment_set_t::iterator line_seg_iter;
	S32 line_seg_offset;
	for(getSegmentAndOffset(line_iter->mDocIndexStart, &line_seg_iter, &line_seg_offset);
		line_seg_iter != mSegments.end(); 
		++line_seg_iter, line_seg_offset = 0)
	{
		const LLTextSegmentPtr segmentp = *line_seg_iter;

		S32 segment_line_start = segmentp->getStart() + line_seg_offset;
		S32 segment_line_length = llmin(segmentp->getEnd(), line_iter->mDocIndexEnd) - segment_line_start;
		S32 text_width, text_height;
		bool newline = segmentp->getDimensions(line_seg_offset, segment_line_length, text_width, text_height);

		if(newline)
		{
			pos = segment_line_start + segmentp->getOffset(local_x - start_x, line_seg_offset, segment_line_length, round);
			break;
		}

		// if we've reached a line of text *below* the mouse cursor, doc index is first character on that line
		if (hit_past_end_of_line && doc_y > line_iter->mRect.mTop)
		{
			pos = segment_line_start;
			break;
		}
		if (local_x < start_x + text_width)			// cursor to left of right edge of text
		{
			// Figure out which character we're nearest to.
			S32 offset;
			if (!segmentp->canEdit())
			{
				S32 segment_width, segment_height;
				segmentp->getDimensions(0, segmentp->getEnd() - segmentp->getStart(), segment_width, segment_height);
				if (round && local_x - start_x > segment_width / 2)
				{
					offset = segment_line_length;
				}
				else
				{
					offset = 0;
				}
			}
			else
			{
				offset = segmentp->getOffset(local_x - start_x, line_seg_offset, segment_line_length, round);
			}
			pos = segment_line_start + offset;
			break;
		}
		else if (hit_past_end_of_line && segmentp->getEnd() >= line_iter->mDocIndexEnd)
		{
			if (getLineNumFromDocIndex(line_iter->mDocIndexEnd - 1) == line_iter->mLineNum)
			{
				// if segment wraps to the next line we should step one char back
				// to compensate for the space char between words
				// which is removed due to wrapping
				pos = llclamp(line_iter->mDocIndexEnd - 1, 0, getLength());
			}
			else
			{
				pos = llclamp(line_iter->mDocIndexEnd, 0, getLength());
			}
			break;
		}
		start_x += text_width;
	}

	return pos;
}

// returns rectangle of insertion caret 
// in document coordinate frame from given index into text
LLRect LLTextBase::getDocRectFromDocIndex(S32 pos) const
{
	if (mLineInfoList.empty()) 
	{ 
		return LLRect();
	}

	LLRect doc_rect;

	// clamp pos to valid values
	pos = llclamp(pos, 0, mLineInfoList.back().mDocIndexEnd - 1);

	// find line that contains cursor
	line_list_t::const_iterator line_iter = std::upper_bound(mLineInfoList.begin(), mLineInfoList.end(), pos, line_end_compare());

	doc_rect.mLeft = line_iter->mRect.mLeft; 
	doc_rect.mBottom = line_iter->mRect.mBottom;
	doc_rect.mTop = line_iter->mRect.mTop;

	segment_set_t::iterator line_seg_iter;
	S32 line_seg_offset;
	segment_set_t::iterator cursor_seg_iter;
	S32 cursor_seg_offset;
	getSegmentAndOffset(line_iter->mDocIndexStart, &line_seg_iter, &line_seg_offset);
	getSegmentAndOffset(pos, &cursor_seg_iter, &cursor_seg_offset);

	while(line_seg_iter != mSegments.end())
	{
		const LLTextSegmentPtr segmentp = *line_seg_iter;

		if (line_seg_iter == cursor_seg_iter)
		{
			// cursor advanced to right based on difference in offset of cursor to start of line
			S32 segment_width, segment_height;
			segmentp->getDimensions(line_seg_offset, cursor_seg_offset - line_seg_offset, segment_width, segment_height);
			doc_rect.mLeft += segment_width;

			break;
		}
		else
		{
			// add remainder of current text segment to cursor position
			S32 segment_width, segment_height;
			segmentp->getDimensions(line_seg_offset, (segmentp->getEnd() - segmentp->getStart()) - line_seg_offset, segment_width, segment_height);
			doc_rect.mLeft += segment_width;
			// offset will be 0 for all segments after the first
			line_seg_offset = 0;
			// go to next text segment on this line
			++line_seg_iter;
		}
	}

	// set rect to 0 width
	doc_rect.mRight = doc_rect.mLeft; 

	return doc_rect;
}

LLRect LLTextBase::getLocalRectFromDocIndex(S32 pos) const
{
	LLRect content_window_rect = mScroller ? mScroller->getContentWindowRect() : getLocalRect();
	if (mBorderVisible)
	{
		// <FS:Zi> Commented out to prevent contents from scrolling away while typing
		// content_window_rect.stretch(-1);
		// </FS:Zi>
	}

	LLRect local_rect;

	if (mLineInfoList.empty()) 
	{ 
		// return default height rect in upper left
		local_rect = content_window_rect;
		local_rect.mBottom = local_rect.mTop - mDefaultFont->getLineHeight();
		return local_rect;
	}

	// get the rect in document coordinates
	LLRect doc_rect = getDocRectFromDocIndex(pos);

	// compensate for scrolled, inset view of doc
	LLRect scrolled_view_rect = getVisibleDocumentRect();
	local_rect = doc_rect;
	local_rect.translate(content_window_rect.mLeft - scrolled_view_rect.mLeft, 
						content_window_rect.mBottom - scrolled_view_rect.mBottom);

	return local_rect;
}

void LLTextBase::updateCursorXPos()
{
	// reset desired x cursor position
	mDesiredXPixel = getLocalRectFromDocIndex(mCursorPos).mLeft;
}


void LLTextBase::startOfLine()
{
	S32 offset = getLineOffsetFromDocIndex(mCursorPos);
	setCursorPos(mCursorPos - offset);
}

void LLTextBase::endOfLine()
{
	S32 line = getLineNumFromDocIndex(mCursorPos);
	S32 num_lines = getLineCount();
	if (line + 1 >= num_lines)
	{
		setCursorPos(getLength());
	}
	else
	{
		setCursorPos( getLineStart(line + 1) - 1 );
	}
}

void LLTextBase::startOfDoc()
{
	setCursorPos(0);
	if (mScroller)
	{
		mScroller->goToTop();
	}
}

void LLTextBase::endOfDoc()
{
	setCursorPos(getLength());
	if (mScroller)
	{
		mScroller->goToBottom();
	}
}

void LLTextBase::changePage( S32 delta )
{
	const S32 PIXEL_OVERLAP_ON_PAGE_CHANGE = 10;
	if (delta == 0 || !mScroller) return;

	LLRect cursor_rect = getLocalRectFromDocIndex(mCursorPos);

	if( delta == -1 )
	{
		mScroller->pageUp(PIXEL_OVERLAP_ON_PAGE_CHANGE);
	}
	else
	if( delta == 1 )
	{
		mScroller->pageDown(PIXEL_OVERLAP_ON_PAGE_CHANGE);
	}

	if (getLocalRectFromDocIndex(mCursorPos) == cursor_rect)
	{
		// cursor didn't change apparent position, so move to top or bottom of document, respectively
		if (delta < 0)
		{
			startOfDoc();
		}
		else
		{
			endOfDoc();
		}
	}
	else
	{
		setCursorAtLocalPos(cursor_rect.getCenterX(), cursor_rect.getCenterY(), true, false);
	}
}

// Picks a new cursor position based on the screen size of text being drawn.
void LLTextBase::setCursorAtLocalPos( S32 local_x, S32 local_y, bool round, bool keep_cursor_offset )
{
	setCursorPos(getDocIndexFromLocalCoord(local_x, local_y, round), keep_cursor_offset);
}


void LLTextBase::changeLine( S32 delta )
{
	S32 line = getLineNumFromDocIndex(mCursorPos);

	S32 new_line = line;
	if( (delta < 0) && (line > 0 ) )
	{
		new_line = line - 1;
	}
	else if( (delta > 0) && (line < (getLineCount() - 1)) )
	{
		new_line = line + 1;
	}

	LLRect visible_region = getVisibleDocumentRect();

	S32 new_cursor_pos = getDocIndexFromLocalCoord(mDesiredXPixel, mLineInfoList[new_line].mRect.mBottom + mVisibleTextRect.mBottom - visible_region.mBottom, TRUE);
	setCursorPos(new_cursor_pos, true);
}

bool LLTextBase::scrolledToStart()
{
	return mScroller->isAtTop();
}

bool LLTextBase::scrolledToEnd()
{
	return mScroller->isAtBottom();
}

bool LLTextBase::setCursor(S32 row, S32 column)
{
	if (row < 0 || column < 0) return false;

	S32 n_lines = mLineInfoList.size();
	for (S32 line = row; line < n_lines; ++line)
	{
		const line_info& li = mLineInfoList[line];

		if (li.mLineNum < row)
		{
			continue;
		}
		else if (li.mLineNum > row)
		{
			break; // invalid column specified
		}

		// Found the given row.
		S32 line_length = li.mDocIndexEnd - li.mDocIndexStart;;
		if (column >= line_length)
		{
			column -= line_length;
			continue;
		}

		// Found the given column.
		updateCursorXPos();
		S32 doc_pos = li.mDocIndexStart + column;
		return setCursorPos(doc_pos);
	}

	return false; // invalid row or column specified
}


bool LLTextBase::setCursorPos(S32 cursor_pos, bool keep_cursor_offset)
{
	S32 new_cursor_pos = cursor_pos;
	if (new_cursor_pos != mCursorPos)
	{
		new_cursor_pos = getEditableIndex(new_cursor_pos, new_cursor_pos >= mCursorPos);
	}

	mCursorPos = llclamp(new_cursor_pos, 0, (S32)getLength());
	needsScroll();
	if (!keep_cursor_offset)
		updateCursorXPos();
	// did we get requested position?
	return new_cursor_pos == cursor_pos;
}

// constraint cursor to editable segments of document
S32 LLTextBase::getEditableIndex(S32 index, bool increasing_direction)
{
	segment_set_t::iterator segment_iter;
	S32 offset;
	getSegmentAndOffset(index, &segment_iter, &offset);
	if (segment_iter == mSegments.end())
	{
		return 0;
	}

	LLTextSegmentPtr segmentp = *segment_iter;

	if (segmentp->canEdit()) 
	{
		return segmentp->getStart() + offset;			
	}
	else if (segmentp->getStart() < index && index < segmentp->getEnd())
	{
		// bias towards document end
		if (increasing_direction)
		{
			return segmentp->getEnd();
		}
		// bias towards document start
		else
		{
			return segmentp->getStart();
		}
	}
	else
	{
		return index;
	}
}

void LLTextBase::updateRects()
{
	LLRect old_text_rect = mVisibleTextRect;
	mVisibleTextRect = mScroller ? mScroller->getContentWindowRect() : getLocalRect();

	if (mLineInfoList.empty()) 
	{
		mTextBoundingRect = LLRect(0, mVPad, mHPad, 0);
	}
	else
	{
		mTextBoundingRect = mLineInfoList.begin()->mRect;
		for (line_list_t::const_iterator line_iter = ++mLineInfoList.begin();
			line_iter != mLineInfoList.end();
			++line_iter)
		{
			mTextBoundingRect.unionWith(line_iter->mRect);
		}

		mTextBoundingRect.mTop += mVPad;

		S32 delta_pos = 0;
		
		switch(mVAlign)
		{
		case LLFontGL::TOP:
			delta_pos = llmax(mVisibleTextRect.getHeight() - mTextBoundingRect.mTop, -mTextBoundingRect.mBottom);
			break;
		case LLFontGL::VCENTER:
			delta_pos = (llmax(mVisibleTextRect.getHeight() - mTextBoundingRect.mTop, -mTextBoundingRect.mBottom) + (mVisibleTextRect.mBottom - mTextBoundingRect.mBottom)) / 2;
			break;
		case LLFontGL::BOTTOM:
			delta_pos = mVisibleTextRect.mBottom - mTextBoundingRect.mBottom;
			break;
		case LLFontGL::BASELINE:
			// do nothing
			break;
		}
		// move line segments to fit new document rect
		for (line_list_t::iterator it = mLineInfoList.begin(); it != mLineInfoList.end(); ++it)
		{
			it->mRect.translate(0, delta_pos);
		}
		mTextBoundingRect.translate(0, delta_pos);
	}

	// update document container dimensions according to text contents
	LLRect doc_rect;
	// use old mVisibleTextRect constraint document to width of viewable region
	doc_rect.mBottom = llmin(mVisibleTextRect.mBottom,  mTextBoundingRect.mBottom);
	doc_rect.mLeft = 0;

	// allow horizontal scrolling?
	// if so, use entire width of text contents
	// otherwise, stop at width of mVisibleTextRect
	//FIXME: consider use of getWordWrap() instead
	doc_rect.mRight = mScroller 
		? llmax(mVisibleTextRect.getWidth(), mTextBoundingRect.mRight)
		: mVisibleTextRect.getWidth();
	doc_rect.mTop = llmax(mVisibleTextRect.mTop, mTextBoundingRect.mTop);

	if (!mScroller)
	{
		// push doc rect to top of text widget
		switch(mVAlign)
		{
		case LLFontGL::TOP:
			doc_rect.translate(0, mVisibleTextRect.getHeight() - doc_rect.mTop);
			break;
		case LLFontGL::VCENTER:
			doc_rect.translate(0, (mVisibleTextRect.getHeight() - doc_rect.mTop) / 2);
		case LLFontGL::BOTTOM:
		default:
			break;
		}
	}

	mDocumentView->setShape(doc_rect);

	//update mVisibleTextRect *after* mDocumentView has been resized
	// so that scrollbars are added if document needs to scroll
	// since mVisibleTextRect does not include scrollbars
	mVisibleTextRect = mScroller ? mScroller->getContentWindowRect() : getLocalRect();
	//FIXME: replace border with image?
	if (mBorderVisible)
	{
		// <FS:Zi> Commented out to prevent contents from scrolling away while typing
		// mVisibleTextRect.stretch(-1);
		// </FS:Zi>
	}
	if (mVisibleTextRect != old_text_rect)
	{
		needsReflow();
	}

	// update document container again, using new mVisibleTextRect (that has scrollbars enabled as needed)
	doc_rect.mBottom = llmin(mVisibleTextRect.mBottom,  mTextBoundingRect.mBottom);
	doc_rect.mLeft = 0;
	doc_rect.mRight = mScroller 
		? llmax(mVisibleTextRect.getWidth(), mTextBoundingRect.mRight)
		: mVisibleTextRect.getWidth();
	doc_rect.mTop = llmax(mVisibleTextRect.mTop, mTextBoundingRect.mTop);
	if (!mScroller)
	{
		// push doc rect to top of text widget
		switch(mVAlign)
		{
		case LLFontGL::TOP:
			doc_rect.translate(0, mVisibleTextRect.getHeight() - doc_rect.mTop);
			break;
		case LLFontGL::VCENTER:
			doc_rect.translate(0, (mVisibleTextRect.getHeight() - doc_rect.mTop) / 2);
		case LLFontGL::BOTTOM:
		default:
			break;
		}
	}
	mDocumentView->setShape(doc_rect);
}


void LLTextBase::startSelection()
{
	if( !mIsSelecting )
	{
		mIsSelecting = TRUE;
		mSelectionStart = mCursorPos;
		mSelectionEnd = mCursorPos;
	}
}

void LLTextBase::endSelection()
{
	if( mIsSelecting )
	{
		mIsSelecting = FALSE;
		mSelectionEnd = mCursorPos;
	}
}

// [SL:KB] - Patch: Chat-NearbyChatBar | Checked: 2011-08-20 (Catznip-3.2.0a) | Added: Catznip-2.8.0a
void LLTextBase::setSelection(S32 start, S32 end)
{
	S32 len = getLength();

	mIsSelecting = TRUE;
	mSelectionStart = llclamp(start, 0, len);
	mSelectionEnd = llclamp(end, 0, len);

	setCursorPos(mSelectionEnd);
}
// [/SL:KB]

// get portion of document that is visible in text editor
LLRect LLTextBase::getVisibleDocumentRect() const
{
	if (mScroller)
	{
		return mScroller->getVisibleContentRect();
	}
	else if (mClip)
	{
		LLRect visible_text_rect = getVisibleTextRect();
		LLRect doc_rect = mDocumentView->getRect();
		visible_text_rect.translate(-doc_rect.mLeft, -doc_rect.mBottom);

		// reject partially visible lines
		LLRect visible_lines_rect;
		for (line_list_t::const_iterator it = mLineInfoList.begin(), end_it = mLineInfoList.end();
			it != end_it;
			++it)
		{
			bool line_visible = mClipPartial ? visible_text_rect.contains(it->mRect) : visible_text_rect.overlaps(it->mRect);
			if (line_visible)
			{
				if (visible_lines_rect.isEmpty())
				{
					visible_lines_rect = it->mRect;
				}
				else
				{
					visible_lines_rect.unionWith(it->mRect);
				}
			}
		}
		return visible_lines_rect;
	}
	else
	{	// entire document rect is visible
		// but offset according to height of widget
	
		LLRect doc_rect = mDocumentView->getLocalRect();
		doc_rect.mLeft -= mDocumentView->getRect().mLeft;
		// adjust for height of text above widget baseline
		doc_rect.mBottom = doc_rect.getHeight() - mVisibleTextRect.getHeight();
		return doc_rect;
	}
}

boost::signals2::connection LLTextBase::setURLClickedCallback(const commit_signal_t::slot_type& cb)
{
	if (!mURLClickSignal)
	{
		mURLClickSignal = new commit_signal_t();
	}
	return mURLClickSignal->connect(cb);
}

//
// LLTextSegment
//

LLTextSegment::~LLTextSegment()
{}

bool LLTextSegment::getDimensions(S32 first_char, S32 num_chars, S32& width, S32& height) const { width = 0; height = 0; return false;}
S32	LLTextSegment::getOffset(S32 segment_local_x_coord, S32 start_offset, S32 num_chars, bool round) const { return 0; }
S32	LLTextSegment::getNumChars(S32 num_pixels, S32 segment_offset, S32 line_offset, S32 max_chars) const { return 0; }
void LLTextSegment::updateLayout(const LLTextBase& editor) {}
F32	LLTextSegment::draw(S32 start, S32 end, S32 selection_start, S32 selection_end, const LLRect& draw_rect) { return draw_rect.mLeft; }
bool LLTextSegment::canEdit() const { return false; }
void LLTextSegment::unlinkFromDocument(LLTextBase*) {}
void LLTextSegment::linkToDocument(LLTextBase*) {}
const LLColor4& LLTextSegment::getColor() const { return LLColor4::white; }
//void LLTextSegment::setColor(const LLColor4 &color) {}
LLStyleConstSP LLTextSegment::getStyle() const {static LLStyleConstSP sp(new LLStyle()); return sp; }
void LLTextSegment::setStyle(LLStyleConstSP style) {}
void LLTextSegment::setToken( LLKeywordToken* token ) {}
LLKeywordToken*	LLTextSegment::getToken() const { return NULL; }
void LLTextSegment::setToolTip( const std::string &msg ) {}
void LLTextSegment::dump() const {}
BOOL LLTextSegment::handleMouseDown(S32 x, S32 y, MASK mask) { return FALSE; }
BOOL LLTextSegment::handleMouseUp(S32 x, S32 y, MASK mask) { return FALSE; }
BOOL LLTextSegment::handleMiddleMouseDown(S32 x, S32 y, MASK mask) { return FALSE; }
BOOL LLTextSegment::handleMiddleMouseUp(S32 x, S32 y, MASK mask) { return FALSE; }
BOOL LLTextSegment::handleRightMouseDown(S32 x, S32 y, MASK mask) { return FALSE; }
BOOL LLTextSegment::handleRightMouseUp(S32 x, S32 y, MASK mask) { return FALSE; }
BOOL LLTextSegment::handleDoubleClick(S32 x, S32 y, MASK mask) { return FALSE; }
BOOL LLTextSegment::handleHover(S32 x, S32 y, MASK mask) { return FALSE; }
BOOL LLTextSegment::handleScrollWheel(S32 x, S32 y, S32 clicks) { return FALSE; }
BOOL LLTextSegment::handleToolTip(S32 x, S32 y, MASK mask) { return FALSE; }
const std::string&	LLTextSegment::getName() const 
{
	return LLStringUtil::null;
}
void LLTextSegment::onMouseCaptureLost() {}
void LLTextSegment::screenPointToLocal(S32 screen_x, S32 screen_y, S32* local_x, S32* local_y) const {}
void LLTextSegment::localPointToScreen(S32 local_x, S32 local_y, S32* screen_x, S32* screen_y) const {}
BOOL LLTextSegment::hasMouseCapture() { return FALSE; }

//
// LLNormalTextSegment
//

LLNormalTextSegment::LLNormalTextSegment( LLStyleConstSP style, S32 start, S32 end, LLTextBase& editor ) 
:	LLTextSegment(start, end),
	mStyle( style ),
	mToken(NULL),
	mEditor(editor)
{
	mFontHeight = mStyle->getFont()->getLineHeight();

	LLUIImagePtr image = mStyle->getImage();
	if (image.notNull())
	{
		mImageLoadedConnection = image->addLoadedCallback(boost::bind(&LLTextBase::needsReflow, &mEditor, start));
	}
}

LLNormalTextSegment::LLNormalTextSegment( const LLColor4& color, S32 start, S32 end, LLTextBase& editor, BOOL is_visible) 
:	LLTextSegment(start, end),
	mToken(NULL),
	mEditor(editor)
{
	mStyle = new LLStyle(LLStyle::Params().visible(is_visible).color(color).font(editor.getDefaultFont()));

	mFontHeight = mStyle->getFont()->getLineHeight();
}

LLNormalTextSegment::~LLNormalTextSegment()
{
	mImageLoadedConnection.disconnect();
}


F32 LLNormalTextSegment::draw(S32 start, S32 end, S32 selection_start, S32 selection_end, const LLRect& draw_rect)
{
	if( end - start > 0 )
	{
		return drawClippedSegment( getStart() + start, getStart() + end, selection_start, selection_end, draw_rect);
	}
	return draw_rect.mLeft;
}

// Draws a single text segment, reversing the color for selection if needed.
F32 LLNormalTextSegment::drawClippedSegment(S32 seg_start, S32 seg_end, S32 selection_start, S32 selection_end, LLRect rect)
{
	F32 alpha = LLViewDrawContext::getCurrentContext().mAlpha;

	const LLWString &text = mEditor.getWText();

	F32 right_x = rect.mLeft;
	if (!mStyle->isVisible())
	{
		return right_x;
	}

	const LLFontGL* font = mStyle->getFont();

	LLColor4 color = (mEditor.getReadOnly() ? mStyle->getReadOnlyColor() : mStyle->getColor())  % alpha;

	if( selection_start > seg_start )
	{
		// Draw normally
		S32 start = seg_start;
		S32 end = llmin( selection_start, seg_end );
		S32 length =  end - start;
		font->render(text, start, 
				 rect, 
				 color, 
				 LLFontGL::LEFT, mEditor.mVAlign, 
				 LLFontGL::NORMAL, 
				 mStyle->getShadowType(), 
				 length,
				 &right_x, 
				 mEditor.getUseEllipses());
	}
	rect.mLeft = (S32)ceil(right_x);
	
	if( (selection_start < seg_end) && (selection_end > seg_start) )
	{
		// Draw reversed
		S32 start = llmax( selection_start, seg_start );
		S32 end = llmin( selection_end, seg_end );
		S32 length = end - start;

		font->render(text, start, 
				 rect,
				 mStyle->getSelectedColor().get(),
				 LLFontGL::LEFT, mEditor.mVAlign, 
				 LLFontGL::NORMAL, 
				 LLFontGL::NO_SHADOW, 
				 length,
				 &right_x, 
				 mEditor.getUseEllipses());
	}
	rect.mLeft = (S32)ceil(right_x);
	if( selection_end < seg_end )
	{
		// Draw normally
		S32 start = llmax( selection_end, seg_start );
		S32 end = seg_end;
		S32 length = end - start;
		font->render(text, start, 
				 rect, 
				 color, 
				 LLFontGL::LEFT, mEditor.mVAlign, 
				 LLFontGL::NORMAL, 
				 mStyle->getShadowType(), 
				 length,
				 &right_x, 
				 mEditor.getUseEllipses());
	}
	return right_x;
}

BOOL LLNormalTextSegment::handleHover(S32 x, S32 y, MASK mask)
{
	if (getStyle() && getStyle()->isLink())
	{
		// Only process the click if it's actually in this segment, not to the right of the end-of-line.
		if(mEditor.getSegmentAtLocalPos(x, y, false) == this)
		{
			LLUI::getWindow()->setCursor(UI_CURSOR_HAND);
			return TRUE;
		}
	}
	return FALSE;
}

BOOL LLNormalTextSegment::handleRightMouseDown(S32 x, S32 y, MASK mask)
{
	if (getStyle() && getStyle()->isLink())
	{
		// Only process the click if it's actually in this segment, not to the right of the end-of-line.
		if(mEditor.getSegmentAtLocalPos(x, y, false) == this)
		{
			mEditor.createUrlContextMenu(x, y, getStyle()->getLinkHREF());
			return TRUE;
		}
	}
	return FALSE;
}

BOOL LLNormalTextSegment::handleMouseDown(S32 x, S32 y, MASK mask)
{
	if (getStyle() && getStyle()->isLink())
	{
		// Only process the click if it's actually in this segment, not to the right of the end-of-line.
		if(mEditor.getSegmentAtLocalPos(x, y, false) == this)
		{
			// eat mouse down event on hyperlinks, so we get the mouse up
			return TRUE;
		}
	}

	return FALSE;
}

BOOL LLNormalTextSegment::handleMouseUp(S32 x, S32 y, MASK mask)
{
	if (getStyle() && getStyle()->isLink())
	{
		// Only process the click if it's actually in this segment, not to the right of the end-of-line.
		if(mEditor.getSegmentAtLocalPos(x, y, false) == this)
		{
			LLUrlAction::clickAction(getStyle()->getLinkHREF());
			return TRUE;
		}
	}

	return FALSE;
}

BOOL LLNormalTextSegment::handleToolTip(S32 x, S32 y, MASK mask)
{
	std::string msg;
	// do we have a tooltip for a loaded keyword (for script editor)?
	if (mToken && !mToken->getToolTip().empty())
	{
		const LLWString& wmsg = mToken->getToolTip();
		LLToolTipMgr::instance().show(wstring_to_utf8str(wmsg));
		return TRUE;
	}
	// or do we have an explicitly set tooltip (e.g., for Urls)
	if (!mTooltip.empty())
	{
		LLToolTipMgr::instance().show(mTooltip);
		return TRUE;
	}

	return FALSE;
}

void LLNormalTextSegment::setToolTip(const std::string& tooltip)
{
	// we cannot replace a keyword tooltip that's loaded from a file
	if (mToken)
	{
		llwarns << "LLTextSegment::setToolTip: cannot replace keyword tooltip." << llendl;
		return;
	}
	mTooltip = tooltip;
}

bool LLNormalTextSegment::getDimensions(S32 first_char, S32 num_chars, S32& width, S32& height) const
{
	height = 0;
	width = 0;
	if (num_chars > 0)
	{
		height = mFontHeight;
		const LLWString &text = mEditor.getWText();
		// if last character is a newline, then return true, forcing line break
		width = mStyle->getFont()->getWidth(text.c_str(), mStart + first_char, num_chars);
	}
	return false;
}

S32	LLNormalTextSegment::getOffset(S32 segment_local_x_coord, S32 start_offset, S32 num_chars, bool round) const
{
	const LLWString &text = mEditor.getWText();
	return mStyle->getFont()->charFromPixelOffset(text.c_str(), mStart + start_offset,
											   (F32)segment_local_x_coord,
											   F32_MAX,
											   num_chars,
											   round);
}

S32	LLNormalTextSegment::getNumChars(S32 num_pixels, S32 segment_offset, S32 line_offset, S32 max_chars) const
{
	const LLWString &text = mEditor.getWText();

	LLUIImagePtr image = mStyle->getImage();
	if( image.notNull())
	{
		num_pixels = llmax(0, num_pixels - image->getWidth());
	}

	S32 last_char = mEnd;

	// set max characters to length of segment, or to first newline
	max_chars = llmin(max_chars, last_char - (mStart + segment_offset));

	// if no character yet displayed on this line, don't require word wrapping since
	// we can just move to the next line, otherwise insist on it so we make forward progress
	LLFontGL::EWordWrapStyle word_wrap_style = (line_offset == 0) 
		? LLFontGL::WORD_BOUNDARY_IF_POSSIBLE 
		: LLFontGL::ONLY_WORD_BOUNDARIES;
	S32 num_chars = mStyle->getFont()->maxDrawableChars(text.c_str() + segment_offset + mStart, 
												(F32)num_pixels,
												max_chars, 
												word_wrap_style);

	if (num_chars == 0 
		&& line_offset == 0 
		&& max_chars > 0)
	{
		// If at the beginning of a line, and a single character won't fit, draw it anyway
		num_chars = 1;
	}

	// include *either* the EOF or newline character in this run of text
	// but not both
	S32 last_char_in_run = mStart + segment_offset + num_chars;
	// check length first to avoid indexing off end of string
	if (last_char_in_run < mEnd 
		&& (last_char_in_run >= mEditor.getLength() ))
	{
		num_chars++;
	}
	return num_chars;
}

void LLNormalTextSegment::dump() const
{
	llinfos << "Segment [" << 
//			mColor.mV[VX] << ", " <<
//			mColor.mV[VY] << ", " <<
//			mColor.mV[VZ] << "]\t[" <<
		mStart << ", " <<
		getEnd() << "]" <<
		llendl;
}

//
// LLOnHoverChangeableTextSegment
//

LLOnHoverChangeableTextSegment::LLOnHoverChangeableTextSegment( LLStyleConstSP style, LLStyleConstSP normal_style, S32 start, S32 end, LLTextBase& editor ):
	  LLNormalTextSegment(normal_style, start, end, editor),
	  mHoveredStyle(style),
	  mNormalStyle(normal_style){}

/*virtual*/ 
F32 LLOnHoverChangeableTextSegment::draw(S32 start, S32 end, S32 selection_start, S32 selection_end, const LLRect& draw_rect)
{
	F32 result = LLNormalTextSegment::draw(start, end, selection_start, selection_end, draw_rect);
	if (end == mEnd - mStart)
	{
		mStyle = mNormalStyle;
	}
	return result;
}

/*virtual*/
BOOL LLOnHoverChangeableTextSegment::handleHover(S32 x, S32 y, MASK mask)
{
	mStyle = mHoveredStyle;
	return LLNormalTextSegment::handleHover(x, y, mask);
}


//
// LLInlineViewSegment
//

LLInlineViewSegment::LLInlineViewSegment(const Params& p, S32 start, S32 end)
:	LLTextSegment(start, end),
	mView(p.view),
	mForceNewLine(p.force_newline),
	mLeftPad(p.left_pad),
	mRightPad(p.right_pad),
	mTopPad(p.top_pad),
	mBottomPad(p.bottom_pad)
{
} 

LLInlineViewSegment::~LLInlineViewSegment()
{
	mView->die();
}

bool LLInlineViewSegment::getDimensions(S32 first_char, S32 num_chars, S32& width, S32& height) const
{
	if (first_char == 0 && num_chars == 0) 
	{
		// we didn't fit on a line, the widget will fall on the next line
		// so dimensions here are 0
		width = 0;
		height = 0;
	}
	else
	{
		width = mLeftPad + mRightPad + mView->getRect().getWidth();
		height = mBottomPad + mTopPad + mView->getRect().getHeight();
	}

	return false;
}

S32	LLInlineViewSegment::getNumChars(S32 num_pixels, S32 segment_offset, S32 line_offset, S32 max_chars) const
{
	// if putting a widget anywhere but at the beginning of a line
	// and the widget doesn't fit or mForceNewLine is true
	// then return 0 chars for that line, and all characters for the next
	if (line_offset != 0 
		&& (mForceNewLine || num_pixels < mView->getRect().getWidth())) 
	{
		return 0;
	}
	else
	{
		return mEnd - mStart;
	}
}

void LLInlineViewSegment::updateLayout(const LLTextBase& editor)
{
	LLRect start_rect = editor.getDocRectFromDocIndex(mStart);
	mView->setOrigin(start_rect.mLeft + mLeftPad, start_rect.mBottom + mBottomPad);
}

F32	LLInlineViewSegment::draw(S32 start, S32 end, S32 selection_start, S32 selection_end, const LLRect& draw_rect)
{
	// return padded width of widget
	// widget is actually drawn during mDocumentView's draw()
	return (F32)(draw_rect.mLeft + mView->getRect().getWidth() + mLeftPad + mRightPad);
}

void LLInlineViewSegment::unlinkFromDocument(LLTextBase* editor)
{
	editor->removeDocumentChild(mView);
}

void LLInlineViewSegment::linkToDocument(LLTextBase* editor)
{
	editor->addDocumentChild(mView);
}

LLLineBreakTextSegment::LLLineBreakTextSegment(S32 pos):LLTextSegment(pos,pos+1)
{
	LLStyleSP s( new LLStyle(LLStyle::Params().visible(true)));

	mFontHeight = s->getFont()->getLineHeight();
}
LLLineBreakTextSegment::LLLineBreakTextSegment(LLStyleConstSP style,S32 pos):LLTextSegment(pos,pos+1)
{
	mFontHeight = style->getFont()->getLineHeight();
}
LLLineBreakTextSegment::~LLLineBreakTextSegment()
{
}
bool LLLineBreakTextSegment::getDimensions(S32 first_char, S32 num_chars, S32& width, S32& height) const
{
	width = 0;
	height = mFontHeight;

	return true;
}
S32	LLLineBreakTextSegment::getNumChars(S32 num_pixels, S32 segment_offset, S32 line_offset, S32 max_chars) const
{
	return 1;
}
F32	LLLineBreakTextSegment::draw(S32 start, S32 end, S32 selection_start, S32 selection_end, const LLRect& draw_rect)
{
	return  draw_rect.mLeft;
}
// [SL:KB] - Patch: Control-TextEditorFont | Checked: 2012-01-10 (Catznip-3.2.1) | Added: Catznip-3.2.1
void LLLineBreakTextSegment::setStyle(LLStyleConstSP style)
{
	mFontHeight = llceil(style->getFont()->getLineHeight());
}
// [/SL:KB]

LLImageTextSegment::LLImageTextSegment(LLStyleConstSP style,S32 pos,class LLTextBase& editor)
:	LLTextSegment(pos,pos+1),
	mStyle( style ),
	mEditor(editor)
{
}

LLImageTextSegment::~LLImageTextSegment()
{
}

static const S32 IMAGE_HPAD = 3;

bool LLImageTextSegment::getDimensions(S32 first_char, S32 num_chars, S32& width, S32& height) const
{
	width = 0;
	height = mStyle->getFont()->getLineHeight();

	LLUIImagePtr image = mStyle->getImage();
	if( num_chars>0 && image.notNull())
	{
		width += image->getWidth() + IMAGE_HPAD;
		height = llmax(height, image->getHeight() + IMAGE_HPAD );
	}
	return false;
}

S32	 LLImageTextSegment::getNumChars(S32 num_pixels, S32 segment_offset, S32 line_offset, S32 max_chars) const
{
	LLUIImagePtr image = mStyle->getImage();
	
	if (image.isNull())
	{
		return 1;
	}

	S32 image_width = image->getWidth();
	if(line_offset == 0 || num_pixels>image_width + IMAGE_HPAD)
	{
		return 1;
	}

	return 0;
}

F32	LLImageTextSegment::draw(S32 start, S32 end, S32 selection_start, S32 selection_end, const LLRect& draw_rect)
{
	if ( (start >= 0) && (end <= mEnd - mStart))
	{
		LLColor4 color = LLColor4::white % mEditor.getDrawContext().mAlpha;
		LLUIImagePtr image = mStyle->getImage();
		if (image.notNull())
		{
			S32 style_image_height = image->getHeight();
			S32 style_image_width = image->getWidth();
			// Text is drawn from the top of the draw_rect downward
			
			S32 text_center = draw_rect.mTop - (draw_rect.getHeight() / 2);
			// Align image to center of draw rect
			S32 image_bottom = text_center - (style_image_height / 2);
			image->draw(draw_rect.mLeft, image_bottom, 
				style_image_width, style_image_height, color);
			
			const S32 IMAGE_HPAD = 3;
			return draw_rect.mLeft + style_image_width + IMAGE_HPAD;
		}
	}
	return 0.0;
}
<|MERGE_RESOLUTION|>--- conflicted
+++ resolved
@@ -568,10 +568,7 @@
 	{
 		return;
 	}
-<<<<<<< HEAD
 	
-=======
-
 	// Perform spell check if needed
 	if ( (getSpellCheck()) && (getWText().length() > 2) )
 	{
@@ -655,7 +652,6 @@
 		}
 	}
 
->>>>>>> a4df79bc
 	LLTextSegmentPtr cur_segment = *seg_iter;
 
 	std::list<std::pair<U32, U32> >::const_iterator misspell_it = std::lower_bound(mMisspellRanges.begin(), mMisspellRanges.end(), std::pair<U32, U32>(line_start, 0));
@@ -1265,8 +1261,6 @@
 	mIsSelecting = FALSE;
 }
 
-<<<<<<< HEAD
-=======
 bool LLTextBase::getSpellCheck() const
 {
 	return (LLSpellChecker::getUseSpellCheck()) && (!mReadOnly) && (mSpellCheck);
@@ -1360,8 +1354,6 @@
 	mMisspellRanges.clear();
 	mSpellCheckStart = mSpellCheckEnd = -1;
 }
-
->>>>>>> a4df79bc
 // Sets the scrollbar from the cursor position
 void LLTextBase::updateScrollFromCursor()
 {
