--- conflicted
+++ resolved
@@ -483,11 +483,7 @@
                             continue;
                         }
                     }
-<<<<<<< HEAD
-                    selection_rects.push_back(selection_rect);
-=======
                     selection_rects.emplace_back(selection_rect);
->>>>>>> 050d2fef
                 }
 
                 // Only advance if the highlight ends on the current line
@@ -503,17 +499,8 @@
         alpha *= getDrawContext().mAlpha;
         LLColor4 selection_color(color.mV[VRED], color.mV[VGREEN], color.mV[VBLUE], alpha);
 
-<<<<<<< HEAD
-        for (std::vector<LLRect>::iterator rect_it = selection_rects.begin();
-            rect_it != selection_rects.end();
-            ++rect_it)
-        {
-            LLRect selection_rect = *rect_it;
-            selection_rect = *rect_it;
-=======
         for (auto& selection_rect : selection_rects)
         {
->>>>>>> 050d2fef
             selection_rect.translate(mVisibleTextRect.mLeft - content_display_rect.mLeft, mVisibleTextRect.mBottom - content_display_rect.mBottom);
             gl_rect_2d(selection_rect, selection_color);
         }
@@ -1532,12 +1519,7 @@
                             : hasFocus()
                                 ? mFocusBgColor.get()
                                 : mWriteableBgColor.get();
-<<<<<<< HEAD
-
-        gl_rect_2d(text_rect, bg_color % alpha, TRUE);
-=======
         gl_rect_2d(text_rect, bg_color % alpha, true);
->>>>>>> 050d2fef
     }
 
     // Draw highlighted if needed
@@ -1666,11 +1648,7 @@
             // Insert the suggestion in its place
             LLWString suggestion = utf8str_to_wstring(mSuggestionList[index]);
             LLStyleConstSP sp(new LLStyle(getStyleParams()));
-<<<<<<< HEAD
-            LLTextSegmentPtr segmentp = new LLNormalTextSegment(sp, it->first, it->first + suggestion.size(), *this);
-=======
             LLTextSegmentPtr segmentp = new LLNormalTextSegment(sp, it->first, it->first + static_cast<S32>(suggestion.size()), *this);
->>>>>>> 050d2fef
             segment_vec_t segments(1, segmentp);
             insertStringNoUndo(it->first, suggestion, &segments);
 
@@ -2233,7 +2211,6 @@
     index_segment->setStart(index);
     index_segment->setEnd(index);
     segment_set_t::iterator it = mSegments.upper_bound(index_segment);
-
     return it;
 }
 
@@ -2895,13 +2872,8 @@
         //deselect();
         // Make sure we're still within limits
         S32 text_length = getLength();
-<<<<<<< HEAD
-        mSelectionStart = llmin(mSelectionStart, text_length);
-        mSelectionEnd = llmin(mSelectionEnd, text_length);
-=======
         mSelectionStart = llmin(mSelectionStart, static_cast<S32>(text_length));
         mSelectionEnd = llmin(mSelectionEnd, static_cast<S32>(text_length));
->>>>>>> 050d2fef
         // </FS:Ansariel>
         setCursorPos(mCursorPos);
         needsReflow();
@@ -3252,11 +3224,7 @@
             for (std::list<boost::iterator_range<LLWString::const_iterator> >::const_iterator itRange = highlightRanges.begin(); itRange != highlightRanges.end(); ++itRange)
             {
                 S32 idxStart = itRange->begin() - wstrText.begin();
-<<<<<<< HEAD
-                mHighlights.push_back(range_pair_t(idxStart, idxStart + itRange->size()));
-=======
                 mHighlights.emplace_back(range_pair_t(idxStart, idxStart + static_cast<S32>(itRange->size())));
->>>>>>> 050d2fef
             }
         }
         mHighlightsDirty = false;
@@ -3929,13 +3897,8 @@
 
     // <FS:Ansariel> Prevent unnecessary calculations
 
-<<<<<<< HEAD
-    //S32 offsetLength = text.length() - (segment_offset + mStart);
-    S32 offsetLength = text.length() - start_offset;
-=======
     //S32 offsetLength = static_cast<S32>(text.length()) - (segment_offset + mStart);
     S32 offsetLength = static_cast<S32>(text.length()) - start_offset;
->>>>>>> 050d2fef
 
     //if(getLength() < segment_offset + mStart)
     if(getLength() < start_offset)
