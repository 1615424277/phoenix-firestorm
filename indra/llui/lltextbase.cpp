--- conflicted
+++ resolved
@@ -2284,20 +2284,15 @@
 			}
 
 			// add icon before url if need
-<<<<<<< HEAD
 			// <FS:Ansariel> Optional icon position
-			//LLTextUtil::processUrlMatch(&match, this, isContentTrusted() || match.isTrusted());
+			//LLTextUtil::processUrlMatch(&match, this, isContentTrusted() || match.isTrusted() || mAlwaysShowIcons);
 			//if ((isContentTrusted() || match.isTrusted()) && !match.getIcon().empty() )
 			//{
 			//	setLastSegmentToolTip(LLTrans::getString("TooltipSLIcon"));
 			//}
-			if (mIconPositioning == LLTextBaseEnums::LEFT || match.isTrusted())
-=======
-			LLTextUtil::processUrlMatch(&match, this, isContentTrusted() || match.isTrusted() || mAlwaysShowIcons);
-			if ((isContentTrusted() || match.isTrusted()) && !match.getIcon().empty() )
->>>>>>> c32a970c
+			if (mIconPositioning == LLTextBaseEnums::LEFT || match.isTrusted() || mAlwaysShowIcons)
 			{
-				LLTextUtil::processUrlMatch(&match, this, isContentTrusted() || match.isTrusted());
+				LLTextUtil::processUrlMatch(&match, this, isContentTrusted() || match.isTrusted() || mAlwaysShowIcons);
 				if ((isContentTrusted() || match.isTrusted()) && !match.getIcon().empty() )
 				{
 					setLastSegmentToolTip(LLTrans::getString("TooltipSLIcon"));
@@ -2341,7 +2336,7 @@
 			}
 
 			// <FS:Ansariel> Optional icon position
-			if (mIconPositioning == LLTextBaseEnums::RIGHT && !match.isTrusted())
+			if (mIconPositioning == LLTextBaseEnums::RIGHT && !match.isTrusted() && !mAlwaysShowIcons)
 			{
 				LLTextUtil::processUrlMatch(&match,this,isContentTrusted());
 			}
