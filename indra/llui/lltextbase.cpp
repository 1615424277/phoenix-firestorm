--- conflicted
+++ resolved
@@ -1354,14 +1354,10 @@
 
 			// Insert the suggestion in its place
 			LLWString suggestion = utf8str_to_wstring(mSuggestionList[index]);
-<<<<<<< HEAD
 			LLStyleConstSP sp(new LLStyle(getStyleParams()));
 			LLTextSegmentPtr segmentp = new LLNormalTextSegment(sp, it->first, it->first + suggestion.size(), *this);
 			segment_vec_t segments(1, segmentp);
 			insertStringNoUndo(it->first, suggestion, &segments);
-=======
-			insertStringNoUndo(it->first, utf8str_to_wstring(mSuggestionList[index]));
->>>>>>> d0ef02c2
 
 			setCursorPos(it->first + (S32)suggestion.length());
 
@@ -3426,15 +3422,8 @@
 
 	if( (offsetLength + 1) < max_chars)
 	{
-<<<<<<< HEAD
-	// <FS:Ansariel> Prevent unnecessary calculations
-		//llinfos << "offsetString.length() + 1 < max_chars\t max_chars:\t" << max_chars << "\toffsetLength:\t" << offsetLength << " getLength() : "
-		llinfos << "offsetString.length() + 1 < max_chars\t max_chars:\t" << max_chars << "\toffsetString.length():\t" << offsetLength << " getLength() : "
-			<< getLength() << "\tsegment_offset:\t" << segment_offset << "\tmStart:\t" << mStart << "\tsegments\t" << mEditor.mSegments.size() << llendl;
-=======
 		LL_INFOS() << "offsetString.length() + 1 < max_chars\t max_chars:\t" << max_chars << "\toffsetString.length():\t" << offsetLength << " getLength() : "
 			<< getLength() << "\tsegment_offset:\t" << segment_offset << "\tmStart:\t" << mStart << "\tsegments\t" << mEditor.mSegments.size() << LL_ENDL;
->>>>>>> d0ef02c2
 	}
 	
 	// <FS:Ansariel> Prevent unnecessary calculations
