/**
 * @file llflyoutbutton.cpp
 * @brief LLFlyoutButton base class
 *
 * $LicenseInfo:firstyear=2001&license=viewerlgpl$
 * Second Life Viewer Source Code
 * Copyright (C) 2010, Linden Research, Inc.
 *
 * This library is free software; you can redistribute it and/or
 * modify it under the terms of the GNU Lesser General Public
 * License as published by the Free Software Foundation;
 * version 2.1 of the License only.
 *
 * This library is distributed in the hope that it will be useful,
 * but WITHOUT ANY WARRANTY; without even the implied warranty of
 * MERCHANTABILITY or FITNESS FOR A PARTICULAR PURPOSE.  See the GNU
 * Lesser General Public License for more details.
 *
 * You should have received a copy of the GNU Lesser General Public
 * License along with this library; if not, write to the Free Software
 * Foundation, Inc., 51 Franklin Street, Fifth Floor, Boston, MA  02110-1301  USA
 *
 * Linden Research, Inc., 945 Battery Street, San Francisco, CA  94111  USA
 * $/LicenseInfo$
 */

#include "linden_common.h"

// file includes
#include "llflyoutbutton.h"

//static LLDefaultChildRegistry::Register<LLFlyoutButton> r2("flyout_button");

const S32 FLYOUT_BUTTON_ARROW_WIDTH = 24;

LLFlyoutButton::LLFlyoutButton(const Params& p)
<<<<<<< HEAD
:	LLComboBox(p),
	mToggleState(false),
	mActionButton(NULL)
=======
:   LLComboBox(p),
    mToggleState(FALSE),
    mActionButton(NULL)
>>>>>>> e1623bb2
{
    // Always use text box
    // Text label button
    LLButton::Params bp(p.action_button);
    bp.name(p.label);
    bp.label(p.label);
    bp.rect.left(0).bottom(0).width(getRect().getWidth() - FLYOUT_BUTTON_ARROW_WIDTH).height(getRect().getHeight());
    bp.click_callback.function(boost::bind(&LLFlyoutButton::onActionButtonClick, this, _2));
    bp.follows.flags(FOLLOWS_ALL);

    mActionButton = LLUICtrlFactory::create<LLButton>(bp);
    addChild(mActionButton);
}

void LLFlyoutButton::onActionButtonClick(const LLSD& data)
{
    // remember last list selection?
    mList->deselect();
    onCommit();
}

void LLFlyoutButton::draw()
{
    mActionButton->setToggleState(mToggleState);
    mButton->setToggleState(mToggleState);

    //FIXME: this should be an attribute of comboboxes, whether they have a distinct label or
    // the label reflects the last selected item, for now we have to manually remove the label
    setLabel(LLStringUtil::null);
    LLComboBox::draw();
}

void LLFlyoutButton::setToggleState(bool state)
{
    mToggleState = state;
}

<|MERGE_RESOLUTION|>--- conflicted
+++ resolved
@@ -1,82 +1,77 @@
-/**
- * @file llflyoutbutton.cpp
- * @brief LLFlyoutButton base class
- *
- * $LicenseInfo:firstyear=2001&license=viewerlgpl$
- * Second Life Viewer Source Code
- * Copyright (C) 2010, Linden Research, Inc.
- *
- * This library is free software; you can redistribute it and/or
- * modify it under the terms of the GNU Lesser General Public
- * License as published by the Free Software Foundation;
- * version 2.1 of the License only.
- *
- * This library is distributed in the hope that it will be useful,
- * but WITHOUT ANY WARRANTY; without even the implied warranty of
- * MERCHANTABILITY or FITNESS FOR A PARTICULAR PURPOSE.  See the GNU
- * Lesser General Public License for more details.
- *
- * You should have received a copy of the GNU Lesser General Public
- * License along with this library; if not, write to the Free Software
- * Foundation, Inc., 51 Franklin Street, Fifth Floor, Boston, MA  02110-1301  USA
- *
- * Linden Research, Inc., 945 Battery Street, San Francisco, CA  94111  USA
- * $/LicenseInfo$
- */
-
-#include "linden_common.h"
-
-// file includes
-#include "llflyoutbutton.h"
-
-//static LLDefaultChildRegistry::Register<LLFlyoutButton> r2("flyout_button");
-
-const S32 FLYOUT_BUTTON_ARROW_WIDTH = 24;
-
-LLFlyoutButton::LLFlyoutButton(const Params& p)
-<<<<<<< HEAD
-:	LLComboBox(p),
-	mToggleState(false),
-	mActionButton(NULL)
-=======
-:   LLComboBox(p),
-    mToggleState(FALSE),
-    mActionButton(NULL)
->>>>>>> e1623bb2
-{
-    // Always use text box
-    // Text label button
-    LLButton::Params bp(p.action_button);
-    bp.name(p.label);
-    bp.label(p.label);
-    bp.rect.left(0).bottom(0).width(getRect().getWidth() - FLYOUT_BUTTON_ARROW_WIDTH).height(getRect().getHeight());
-    bp.click_callback.function(boost::bind(&LLFlyoutButton::onActionButtonClick, this, _2));
-    bp.follows.flags(FOLLOWS_ALL);
-
-    mActionButton = LLUICtrlFactory::create<LLButton>(bp);
-    addChild(mActionButton);
-}
-
-void LLFlyoutButton::onActionButtonClick(const LLSD& data)
-{
-    // remember last list selection?
-    mList->deselect();
-    onCommit();
-}
-
-void LLFlyoutButton::draw()
-{
-    mActionButton->setToggleState(mToggleState);
-    mButton->setToggleState(mToggleState);
-
-    //FIXME: this should be an attribute of comboboxes, whether they have a distinct label or
-    // the label reflects the last selected item, for now we have to manually remove the label
-    setLabel(LLStringUtil::null);
-    LLComboBox::draw();
-}
-
-void LLFlyoutButton::setToggleState(bool state)
-{
-    mToggleState = state;
-}
-
+/**
+ * @file llflyoutbutton.cpp
+ * @brief LLFlyoutButton base class
+ *
+ * $LicenseInfo:firstyear=2001&license=viewerlgpl$
+ * Second Life Viewer Source Code
+ * Copyright (C) 2010, Linden Research, Inc.
+ *
+ * This library is free software; you can redistribute it and/or
+ * modify it under the terms of the GNU Lesser General Public
+ * License as published by the Free Software Foundation;
+ * version 2.1 of the License only.
+ *
+ * This library is distributed in the hope that it will be useful,
+ * but WITHOUT ANY WARRANTY; without even the implied warranty of
+ * MERCHANTABILITY or FITNESS FOR A PARTICULAR PURPOSE.  See the GNU
+ * Lesser General Public License for more details.
+ *
+ * You should have received a copy of the GNU Lesser General Public
+ * License along with this library; if not, write to the Free Software
+ * Foundation, Inc., 51 Franklin Street, Fifth Floor, Boston, MA  02110-1301  USA
+ *
+ * Linden Research, Inc., 945 Battery Street, San Francisco, CA  94111  USA
+ * $/LicenseInfo$
+ */
+
+#include "linden_common.h"
+
+// file includes
+#include "llflyoutbutton.h"
+
+//static LLDefaultChildRegistry::Register<LLFlyoutButton> r2("flyout_button");
+
+const S32 FLYOUT_BUTTON_ARROW_WIDTH = 24;
+
+LLFlyoutButton::LLFlyoutButton(const Params& p)
+:   LLComboBox(p),
+    mToggleState(false),
+    mActionButton(NULL)
+{
+    // Always use text box
+    // Text label button
+    LLButton::Params bp(p.action_button);
+    bp.name(p.label);
+    bp.label(p.label);
+    bp.rect.left(0).bottom(0).width(getRect().getWidth() - FLYOUT_BUTTON_ARROW_WIDTH).height(getRect().getHeight());
+    bp.click_callback.function(boost::bind(&LLFlyoutButton::onActionButtonClick, this, _2));
+    bp.follows.flags(FOLLOWS_ALL);
+
+    mActionButton = LLUICtrlFactory::create<LLButton>(bp);
+    addChild(mActionButton);
+}
+
+void LLFlyoutButton::onActionButtonClick(const LLSD& data)
+{
+    // remember last list selection?
+    mList->deselect();
+    onCommit();
+}
+
+void LLFlyoutButton::draw()
+{
+    mActionButton->setToggleState(mToggleState);
+    mButton->setToggleState(mToggleState);
+
+    //FIXME: this should be an attribute of comboboxes, whether they have a distinct label or
+    // the label reflects the last selected item, for now we have to manually remove the label
+    setLabel(LLStringUtil::null);
+    LLComboBox::draw();
+}
+
+void LLFlyoutButton::setToggleState(bool state)
+{
+    mToggleState = state;
+}
+
+