/**
 * @file llmodaldialog.cpp
 * @brief LLModalDialog base class
 *
 * $LicenseInfo:firstyear=2002&license=viewerlgpl$
 * Second Life Viewer Source Code
 * Copyright (C) 2010, Linden Research, Inc.
 *
 * This library is free software; you can redistribute it and/or
 * modify it under the terms of the GNU Lesser General Public
 * License as published by the Free Software Foundation;
 * version 2.1 of the License only.
 *
 * This library is distributed in the hope that it will be useful,
 * but WITHOUT ANY WARRANTY; without even the implied warranty of
 * MERCHANTABILITY or FITNESS FOR A PARTICULAR PURPOSE.  See the GNU
 * Lesser General Public License for more details.
 *
 * You should have received a copy of the GNU Lesser General Public
 * License along with this library; if not, write to the Free Software
 * Foundation, Inc., 51 Franklin Street, Fifth Floor, Boston, MA  02110-1301  USA
 *
 * Linden Research, Inc., 945 Battery Street, San Francisco, CA  94111  USA
 * $/LicenseInfo$
 */

#include "linden_common.h"

#include "llmodaldialog.h"

#include "llfocusmgr.h"
#include "v4color.h"
#include "v2math.h"
#include "llui.h"
#include "llwindow.h"
#include "llkeyboard.h"
#include "llmenugl.h"
// static
std::list<LLModalDialog*> LLModalDialog::sModalStack;

LLModalDialog::LLModalDialog( const LLSD& key, bool modal )
<<<<<<< HEAD
	: LLFloater(key),
	  mModal( modal )
{
	if (modal)
	{
		setCanMinimize(false);
		setCanClose(false);
	}
	setVisible( false );
	setBackgroundVisible(true);
	setBackgroundOpaque(true);
	centerOnScreen(); // default position
	mCloseSignal.connect(boost::bind(&LLModalDialog::stopModal, this));
=======
    : LLFloater(key),
      mModal( modal )
{
    if (modal)
    {
        setCanMinimize(false);
        setCanClose(false);
    }
    setVisible( false );
    setBackgroundVisible(true);
    setBackgroundOpaque(true);
    centerOnScreen(); // default position
    mCloseSignal.connect(boost::bind(&LLModalDialog::stopModal, this));
>>>>>>> 1a8a5404
}

LLModalDialog::~LLModalDialog()
{
    // don't unlock focus unless we have it
    if (gFocusMgr.childHasKeyboardFocus(this))
    {
        gFocusMgr.unlockFocus();
    }

    std::list<LLModalDialog*>::iterator iter = std::find(sModalStack.begin(), sModalStack.end(), this);
    if (iter != sModalStack.end())
    {
        LL_ERRS() << "Attempt to delete dialog while still in sModalStack!" << LL_ENDL;
    }

    LLUI::getInstance()->removePopup(this);
}

// virtual
bool LLModalDialog::postBuild()
{
    return LLFloater::postBuild();
}

// virtual
void LLModalDialog::openFloater(const LLSD& key)
{
    // SJB: Hack! Make sure we don't ever host a modal dialog
    LLMultiFloater* thost = LLFloater::getFloaterHost();
    LLFloater::setFloaterHost(NULL);
    LLFloater::openFloater(key);
    LLFloater::setFloaterHost(thost);
}

void LLModalDialog::reshape(S32 width, S32 height, bool called_from_parent)
{
    LLFloater::reshape(width, height, called_from_parent);
    centerOnScreen();
}

// virtual
void LLModalDialog::onOpen(const LLSD& key)
{
    if (mModal)
    {
        // If Modal, Hide the active modal dialog
        if (!sModalStack.empty())
        {
            LLModalDialog* front = sModalStack.front();
            if (front != this)
            {
                front->setVisible(false);
            }
<<<<<<< HEAD
		}
	
		// This is a modal dialog.  It sucks up all mouse and keyboard operations.
		gFocusMgr.setMouseCapture( this );
		LLUI::getInstance()->addPopup(this);
		setFocus(true);
=======
        }

        // This is a modal dialog.  It sucks up all mouse and keyboard operations.
        gFocusMgr.setMouseCapture( this );
        LLUI::getInstance()->addPopup(this);
        setFocus(true);
>>>>>>> 1a8a5404

        std::list<LLModalDialog*>::iterator iter = std::find(sModalStack.begin(), sModalStack.end(), this);
        if (iter != sModalStack.end())
        {
            // if already present, we want to move it to front.
            sModalStack.erase(iter);
        }

        sModalStack.push_front(this);
    }
}

void LLModalDialog::stopModal()
{
<<<<<<< HEAD
	gFocusMgr.unlockFocus();
	gFocusMgr.releaseFocusIfNeeded( this );

	if (mModal)
	{
		std::list<LLModalDialog*>::iterator iter = std::find(sModalStack.begin(), sModalStack.end(), this);
		if (iter != sModalStack.end())
		{
			sModalStack.erase(iter);
		}
		else
		{
			LL_WARNS() << "LLModalDialog::stopModal not in list!" << LL_ENDL;
		}
	}
	if (!sModalStack.empty())
	{
		LLModalDialog* front = sModalStack.front();
		front->setVisible(true);
	}
=======
    gFocusMgr.unlockFocus();
    gFocusMgr.releaseFocusIfNeeded( this );

    if (mModal)
    {
        std::list<LLModalDialog*>::iterator iter = std::find(sModalStack.begin(), sModalStack.end(), this);
        if (iter != sModalStack.end())
        {
            sModalStack.erase(iter);
        }
        else
        {
            LL_WARNS() << "LLModalDialog::stopModal not in list!" << LL_ENDL;
        }
    }
    if (!sModalStack.empty())
    {
        LLModalDialog* front = sModalStack.front();
        front->setVisible(true);
    }
>>>>>>> 1a8a5404
}


void LLModalDialog::setVisible( bool visible )
{
<<<<<<< HEAD
	if (mModal)
	{
		if( visible )
		{
			// This is a modal dialog.  It sucks up all mouse and keyboard operations.
			gFocusMgr.setMouseCapture( this );

			// The dialog view is a root view
			LLUI::getInstance()->addPopup(this);
			setFocus( true );
		}
		else
		{
			gFocusMgr.releaseFocusIfNeeded( this );
		}
	}
	
	LLFloater::setVisible( visible );
=======
    if (mModal)
    {
        if( visible )
        {
            // This is a modal dialog.  It sucks up all mouse and keyboard operations.
            gFocusMgr.setMouseCapture( this );

            // The dialog view is a root view
            LLUI::getInstance()->addPopup(this);
            setFocus( true );
        }
        else
        {
            gFocusMgr.releaseFocusIfNeeded( this );
        }
    }

    LLFloater::setVisible( visible );
>>>>>>> 1a8a5404
}

bool LLModalDialog::handleMouseDown(S32 x, S32 y, MASK mask)
{
<<<<<<< HEAD
	LLView* popup_menu = LLMenuGL::sMenuContainer->getVisibleMenu();
	if (popup_menu != NULL)
	{
		S32 mx, my;
		LLUI::getInstance()->getMousePositionScreen(&mx, &my);
		LLRect menu_screen_rc = popup_menu->calcScreenRect();
		if(!menu_screen_rc.pointInRect(mx, my))
		{
			LLMenuGL::sMenuContainer->hideMenus();
		}
	}

	if (mModal)
	{
		if (!LLFloater::handleMouseDown(x, y, mask))
		{
			// Click was outside the panel
			make_ui_sound("UISndInvalidOp");
		}
	}
	else
	{
		LLFloater::handleMouseDown(x, y, mask);
	}


	return true;
}

bool LLModalDialog::handleHover(S32 x, S32 y, MASK mask)
{ 
	if( childrenHandleHover(x, y, mask) == NULL )
	{
		getWindow()->setCursor(UI_CURSOR_ARROW);
		LL_DEBUGS("UserInput") << "hover handled by " << getName() << LL_ENDL;		
	}

	LLView* popup_menu = LLMenuGL::sMenuContainer->getVisibleMenu();
	if (popup_menu != NULL)
	{
		S32 mx, my;
		LLUI::getInstance()->getMousePositionScreen(&mx, &my);
		LLRect menu_screen_rc = popup_menu->calcScreenRect();
		if(menu_screen_rc.pointInRect(mx, my))
		{
			S32 local_x = mx - popup_menu->getRect().mLeft;
			S32 local_y = my - popup_menu->getRect().mBottom;
			popup_menu->handleHover(local_x, local_y, mask);
			gFocusMgr.setMouseCapture(NULL);
		}
	}

	return true;
=======
    LLView* popup_menu = LLMenuGL::sMenuContainer->getVisibleMenu();
    if (popup_menu != NULL)
    {
        S32 mx, my;
        LLUI::getInstance()->getMousePositionScreen(&mx, &my);
        LLRect menu_screen_rc = popup_menu->calcScreenRect();
        if(!menu_screen_rc.pointInRect(mx, my))
        {
            LLMenuGL::sMenuContainer->hideMenus();
        }
    }

    if (mModal)
    {
        if (!LLFloater::handleMouseDown(x, y, mask))
        {
            // Click was outside the panel
            make_ui_sound("UISndInvalidOp");
        }
    }
    else
    {
        LLFloater::handleMouseDown(x, y, mask);
    }


    return true;
}

bool LLModalDialog::handleHover(S32 x, S32 y, MASK mask)
{
    if( childrenHandleHover(x, y, mask) == NULL )
    {
        getWindow()->setCursor(UI_CURSOR_ARROW);
        LL_DEBUGS("UserInput") << "hover handled by " << getName() << LL_ENDL;
    }

    LLView* popup_menu = LLMenuGL::sMenuContainer->getVisibleMenu();
    if (popup_menu != NULL)
    {
        S32 mx, my;
        LLUI::getInstance()->getMousePositionScreen(&mx, &my);
        LLRect menu_screen_rc = popup_menu->calcScreenRect();
        if(menu_screen_rc.pointInRect(mx, my))
        {
            S32 local_x = mx - popup_menu->getRect().mLeft;
            S32 local_y = my - popup_menu->getRect().mBottom;
            popup_menu->handleHover(local_x, local_y, mask);
            gFocusMgr.setMouseCapture(NULL);
        }
    }

    return true;
>>>>>>> 1a8a5404
}

bool LLModalDialog::handleMouseUp(S32 x, S32 y, MASK mask)
{
<<<<<<< HEAD
	childrenHandleMouseUp(x, y, mask);
	return true;
=======
    childrenHandleMouseUp(x, y, mask);
    return true;
>>>>>>> 1a8a5404
}

bool LLModalDialog::handleScrollWheel(S32 x, S32 y, S32 clicks)
{
<<<<<<< HEAD
	childrenHandleScrollWheel(x, y, clicks);
	return true;
=======
    childrenHandleScrollWheel(x, y, clicks);
    return true;
>>>>>>> 1a8a5404
}

bool LLModalDialog::handleDoubleClick(S32 x, S32 y, MASK mask)
{
<<<<<<< HEAD
	if (!LLFloater::handleDoubleClick(x, y, mask))
	{
		// Click outside the panel
		make_ui_sound("UISndInvalidOp");
	}
	return true;
=======
    if (!LLFloater::handleDoubleClick(x, y, mask))
    {
        // Click outside the panel
        make_ui_sound("UISndInvalidOp");
    }
    return true;
>>>>>>> 1a8a5404
}

bool LLModalDialog::handleRightMouseDown(S32 x, S32 y, MASK mask)
{
<<<<<<< HEAD
	LLMenuGL::sMenuContainer->hideMenus();
	childrenHandleRightMouseDown(x, y, mask);
	return true;
=======
    LLMenuGL::sMenuContainer->hideMenus();
    childrenHandleRightMouseDown(x, y, mask);
    return true;
>>>>>>> 1a8a5404
}


bool LLModalDialog::handleKeyHere(KEY key, MASK mask )
{
<<<<<<< HEAD
	LLFloater::handleKeyHere(key, mask );

	if (mModal)
	{
		// Suck up all keystokes except CTRL-Q.
		bool is_quit = ('Q' == key) && (MASK_CONTROL == mask);
		return !is_quit;
	}
	else
	{
		// don't process escape key until message box has been on screen a minimal amount of time
		// to avoid accidentally destroying the message box when user is hitting escape at the time it appears
		bool enough_time_elapsed = mVisibleTime.getElapsedTimeF32() > 1.0f;
		if (enough_time_elapsed && key == KEY_ESCAPE)
		{
			closeFloater();
			return true;
		}
		return false;
	}	
=======
    LLFloater::handleKeyHere(key, mask );

    if (mModal)
    {
        // Suck up all keystokes except CTRL-Q.
        bool is_quit = ('Q' == key) && (MASK_CONTROL == mask);
        return !is_quit;
    }
    else
    {
        // don't process escape key until message box has been on screen a minimal amount of time
        // to avoid accidentally destroying the message box when user is hitting escape at the time it appears
        bool enough_time_elapsed = mVisibleTime.getElapsedTimeF32() > 1.0f;
        if (enough_time_elapsed && key == KEY_ESCAPE)
        {
            closeFloater();
            return true;
        }
        return false;
    }
>>>>>>> 1a8a5404
}

// virtual
void LLModalDialog::draw()
{
    static LLUIColor shadow_color = LLUIColorTable::instance().getColor("ColorDropShadow");

    gl_drop_shadow( 0, getRect().getHeight(), getRect().getWidth(), 0,
        shadow_color, DROP_SHADOW_FLOATER);

    LLFloater::draw();

    // Focus retrieval moved to LLFloaterView::refresh()
}

void LLModalDialog::centerOnScreen()
{
    LLVector2 window_size = LLUI::getInstance()->getWindowSize();
    centerWithin(LLRect(0, 0, ll_round(window_size.mV[VX]), ll_round(window_size.mV[VY])));
}


// static
void LLModalDialog::onAppFocusLost()
{
<<<<<<< HEAD
	if( !sModalStack.empty() )
	{
		LLModalDialog* instance = LLModalDialog::sModalStack.front();
		if( gFocusMgr.childHasMouseCapture( instance ) )
		{
			gFocusMgr.setMouseCapture( NULL );
		}

		instance->setFocus(false);
	}
=======
    if( !sModalStack.empty() )
    {
        LLModalDialog* instance = LLModalDialog::sModalStack.front();
        if( gFocusMgr.childHasMouseCapture( instance ) )
        {
            gFocusMgr.setMouseCapture( NULL );
        }

        instance->setFocus(false);
    }
>>>>>>> 1a8a5404
}

// static
void LLModalDialog::onAppFocusGained()
{
    if( !sModalStack.empty() )
    {
        LLModalDialog* instance = LLModalDialog::sModalStack.front();

<<<<<<< HEAD
		// This is a modal dialog.  It sucks up all mouse and keyboard operations.
		gFocusMgr.setMouseCapture( instance );
		instance->setFocus(true);
		LLUI::getInstance()->addPopup(instance);
=======
        // This is a modal dialog.  It sucks up all mouse and keyboard operations.
        gFocusMgr.setMouseCapture( instance );
        instance->setFocus(true);
        LLUI::getInstance()->addPopup(instance);
>>>>>>> 1a8a5404

        instance->centerOnScreen();
    }
}

void LLModalDialog::shutdownModals()
{
    // This method is only for use during app shutdown. ~LLModalDialog()
    // checks sModalStack, and if the dialog instance is still there, it
    // crumps with "Attempt to delete dialog while still in sModalStack!" But
    // at app shutdown, all bets are off. If the user asks to shut down the
    // app, we shouldn't have to care WHAT's open. Put differently, if a modal
    // dialog is so crucial that we can't let the user terminate until s/he
    // addresses it, we should reject a termination request. The current state
    // of affairs is that we accept it, but then produce an LL_ERRS() popup that
    // simply makes our software look unreliable.
    sModalStack.clear();
}<|MERGE_RESOLUTION|>--- conflicted
+++ resolved
@@ -39,21 +39,6 @@
 std::list<LLModalDialog*> LLModalDialog::sModalStack;
 
 LLModalDialog::LLModalDialog( const LLSD& key, bool modal )
-<<<<<<< HEAD
-	: LLFloater(key),
-	  mModal( modal )
-{
-	if (modal)
-	{
-		setCanMinimize(false);
-		setCanClose(false);
-	}
-	setVisible( false );
-	setBackgroundVisible(true);
-	setBackgroundOpaque(true);
-	centerOnScreen(); // default position
-	mCloseSignal.connect(boost::bind(&LLModalDialog::stopModal, this));
-=======
     : LLFloater(key),
       mModal( modal )
 {
@@ -67,7 +52,6 @@
     setBackgroundOpaque(true);
     centerOnScreen(); // default position
     mCloseSignal.connect(boost::bind(&LLModalDialog::stopModal, this));
->>>>>>> 1a8a5404
 }
 
 LLModalDialog::~LLModalDialog()
@@ -122,21 +106,12 @@
             {
                 front->setVisible(false);
             }
-<<<<<<< HEAD
-		}
-	
-		// This is a modal dialog.  It sucks up all mouse and keyboard operations.
-		gFocusMgr.setMouseCapture( this );
-		LLUI::getInstance()->addPopup(this);
-		setFocus(true);
-=======
         }
 
         // This is a modal dialog.  It sucks up all mouse and keyboard operations.
         gFocusMgr.setMouseCapture( this );
         LLUI::getInstance()->addPopup(this);
         setFocus(true);
->>>>>>> 1a8a5404
 
         std::list<LLModalDialog*>::iterator iter = std::find(sModalStack.begin(), sModalStack.end(), this);
         if (iter != sModalStack.end())
@@ -151,28 +126,6 @@
 
 void LLModalDialog::stopModal()
 {
-<<<<<<< HEAD
-	gFocusMgr.unlockFocus();
-	gFocusMgr.releaseFocusIfNeeded( this );
-
-	if (mModal)
-	{
-		std::list<LLModalDialog*>::iterator iter = std::find(sModalStack.begin(), sModalStack.end(), this);
-		if (iter != sModalStack.end())
-		{
-			sModalStack.erase(iter);
-		}
-		else
-		{
-			LL_WARNS() << "LLModalDialog::stopModal not in list!" << LL_ENDL;
-		}
-	}
-	if (!sModalStack.empty())
-	{
-		LLModalDialog* front = sModalStack.front();
-		front->setVisible(true);
-	}
-=======
     gFocusMgr.unlockFocus();
     gFocusMgr.releaseFocusIfNeeded( this );
 
@@ -193,32 +146,11 @@
         LLModalDialog* front = sModalStack.front();
         front->setVisible(true);
     }
->>>>>>> 1a8a5404
 }
 
 
 void LLModalDialog::setVisible( bool visible )
 {
-<<<<<<< HEAD
-	if (mModal)
-	{
-		if( visible )
-		{
-			// This is a modal dialog.  It sucks up all mouse and keyboard operations.
-			gFocusMgr.setMouseCapture( this );
-
-			// The dialog view is a root view
-			LLUI::getInstance()->addPopup(this);
-			setFocus( true );
-		}
-		else
-		{
-			gFocusMgr.releaseFocusIfNeeded( this );
-		}
-	}
-	
-	LLFloater::setVisible( visible );
-=======
     if (mModal)
     {
         if( visible )
@@ -237,66 +169,10 @@
     }
 
     LLFloater::setVisible( visible );
->>>>>>> 1a8a5404
 }
 
 bool LLModalDialog::handleMouseDown(S32 x, S32 y, MASK mask)
 {
-<<<<<<< HEAD
-	LLView* popup_menu = LLMenuGL::sMenuContainer->getVisibleMenu();
-	if (popup_menu != NULL)
-	{
-		S32 mx, my;
-		LLUI::getInstance()->getMousePositionScreen(&mx, &my);
-		LLRect menu_screen_rc = popup_menu->calcScreenRect();
-		if(!menu_screen_rc.pointInRect(mx, my))
-		{
-			LLMenuGL::sMenuContainer->hideMenus();
-		}
-	}
-
-	if (mModal)
-	{
-		if (!LLFloater::handleMouseDown(x, y, mask))
-		{
-			// Click was outside the panel
-			make_ui_sound("UISndInvalidOp");
-		}
-	}
-	else
-	{
-		LLFloater::handleMouseDown(x, y, mask);
-	}
-
-
-	return true;
-}
-
-bool LLModalDialog::handleHover(S32 x, S32 y, MASK mask)
-{ 
-	if( childrenHandleHover(x, y, mask) == NULL )
-	{
-		getWindow()->setCursor(UI_CURSOR_ARROW);
-		LL_DEBUGS("UserInput") << "hover handled by " << getName() << LL_ENDL;		
-	}
-
-	LLView* popup_menu = LLMenuGL::sMenuContainer->getVisibleMenu();
-	if (popup_menu != NULL)
-	{
-		S32 mx, my;
-		LLUI::getInstance()->getMousePositionScreen(&mx, &my);
-		LLRect menu_screen_rc = popup_menu->calcScreenRect();
-		if(menu_screen_rc.pointInRect(mx, my))
-		{
-			S32 local_x = mx - popup_menu->getRect().mLeft;
-			S32 local_y = my - popup_menu->getRect().mBottom;
-			popup_menu->handleHover(local_x, local_y, mask);
-			gFocusMgr.setMouseCapture(NULL);
-		}
-	}
-
-	return true;
-=======
     LLView* popup_menu = LLMenuGL::sMenuContainer->getVisibleMenu();
     if (popup_menu != NULL)
     {
@@ -350,88 +226,40 @@
     }
 
     return true;
->>>>>>> 1a8a5404
 }
 
 bool LLModalDialog::handleMouseUp(S32 x, S32 y, MASK mask)
 {
-<<<<<<< HEAD
-	childrenHandleMouseUp(x, y, mask);
-	return true;
-=======
     childrenHandleMouseUp(x, y, mask);
     return true;
->>>>>>> 1a8a5404
 }
 
 bool LLModalDialog::handleScrollWheel(S32 x, S32 y, S32 clicks)
 {
-<<<<<<< HEAD
-	childrenHandleScrollWheel(x, y, clicks);
-	return true;
-=======
     childrenHandleScrollWheel(x, y, clicks);
     return true;
->>>>>>> 1a8a5404
 }
 
 bool LLModalDialog::handleDoubleClick(S32 x, S32 y, MASK mask)
 {
-<<<<<<< HEAD
-	if (!LLFloater::handleDoubleClick(x, y, mask))
-	{
-		// Click outside the panel
-		make_ui_sound("UISndInvalidOp");
-	}
-	return true;
-=======
     if (!LLFloater::handleDoubleClick(x, y, mask))
     {
         // Click outside the panel
         make_ui_sound("UISndInvalidOp");
     }
     return true;
->>>>>>> 1a8a5404
 }
 
 bool LLModalDialog::handleRightMouseDown(S32 x, S32 y, MASK mask)
 {
-<<<<<<< HEAD
-	LLMenuGL::sMenuContainer->hideMenus();
-	childrenHandleRightMouseDown(x, y, mask);
-	return true;
-=======
     LLMenuGL::sMenuContainer->hideMenus();
     childrenHandleRightMouseDown(x, y, mask);
     return true;
->>>>>>> 1a8a5404
 }
 
 
 bool LLModalDialog::handleKeyHere(KEY key, MASK mask )
 {
-<<<<<<< HEAD
-	LLFloater::handleKeyHere(key, mask );
-
-	if (mModal)
-	{
-		// Suck up all keystokes except CTRL-Q.
-		bool is_quit = ('Q' == key) && (MASK_CONTROL == mask);
-		return !is_quit;
-	}
-	else
-	{
-		// don't process escape key until message box has been on screen a minimal amount of time
-		// to avoid accidentally destroying the message box when user is hitting escape at the time it appears
-		bool enough_time_elapsed = mVisibleTime.getElapsedTimeF32() > 1.0f;
-		if (enough_time_elapsed && key == KEY_ESCAPE)
-		{
-			closeFloater();
-			return true;
-		}
-		return false;
-	}	
-=======
     LLFloater::handleKeyHere(key, mask );
 
     if (mModal)
@@ -452,7 +280,6 @@
         }
         return false;
     }
->>>>>>> 1a8a5404
 }
 
 // virtual
@@ -478,18 +305,6 @@
 // static
 void LLModalDialog::onAppFocusLost()
 {
-<<<<<<< HEAD
-	if( !sModalStack.empty() )
-	{
-		LLModalDialog* instance = LLModalDialog::sModalStack.front();
-		if( gFocusMgr.childHasMouseCapture( instance ) )
-		{
-			gFocusMgr.setMouseCapture( NULL );
-		}
-
-		instance->setFocus(false);
-	}
-=======
     if( !sModalStack.empty() )
     {
         LLModalDialog* instance = LLModalDialog::sModalStack.front();
@@ -500,7 +315,6 @@
 
         instance->setFocus(false);
     }
->>>>>>> 1a8a5404
 }
 
 // static
@@ -510,17 +324,10 @@
     {
         LLModalDialog* instance = LLModalDialog::sModalStack.front();
 
-<<<<<<< HEAD
-		// This is a modal dialog.  It sucks up all mouse and keyboard operations.
-		gFocusMgr.setMouseCapture( instance );
-		instance->setFocus(true);
-		LLUI::getInstance()->addPopup(instance);
-=======
         // This is a modal dialog.  It sucks up all mouse and keyboard operations.
         gFocusMgr.setMouseCapture( instance );
         instance->setFocus(true);
         LLUI::getInstance()->addPopup(instance);
->>>>>>> 1a8a5404
 
         instance->centerOnScreen();
     }
