--- conflicted
+++ resolved
@@ -67,11 +67,8 @@
     {
         LL_ERRS() << "Attempt to delete dialog while still in sModalStack!" << LL_ENDL;
     }
-<<<<<<< HEAD
-=======
 
     LLUI::getInstance()->removePopup(this);
->>>>>>> 33ad8db7
 }
 
 // virtual
@@ -289,16 +286,9 @@
 void LLModalDialog::draw()
 {
     static LLUIColor shadow_color = LLUIColorTable::instance().getColor("ColorDropShadow");
-<<<<<<< HEAD
-    static LLUICachedControl<S32> shadow_lines ("DropShadowFloater", 0);
-
-    gl_drop_shadow( 0, getRect().getHeight(), getRect().getWidth(), 0,
-        shadow_color, shadow_lines);
-=======
 
     gl_drop_shadow( 0, getRect().getHeight(), getRect().getWidth(), 0,
         shadow_color, DROP_SHADOW_FLOATER);
->>>>>>> 33ad8db7
 
     LLFloater::draw();
 
