--- conflicted
+++ resolved
@@ -1637,14 +1637,7 @@
 				KEY_SHIFT != key &&
 				KEY_CONTROL != key &&
 				KEY_ALT != key &&
-<<<<<<< HEAD
-				// <FS> Capslock deselecting text
-				//KEY_CAPSLOCK )
 				KEY_CAPSLOCK != key)
-				// </FS>
-=======
-				KEY_CAPSLOCK != key)
->>>>>>> 21079869
 			{
 				deselect();
 			}
