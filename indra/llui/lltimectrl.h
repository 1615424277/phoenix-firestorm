--- conflicted
+++ resolved
@@ -60,17 +60,17 @@
 
     void setTime24(F32 time);   // 0.0 - 23.98(3)
 
-	static std::string getHoursString(const std::string& str);
-	static std::string getMinutesString(const std::string& str);
-	static std::string getAMPMString(const std::string& str);
+    static std::string getHoursString(const std::string& str);
+    static std::string getMinutesString(const std::string& str);
+    static std::string getAMPMString(const std::string& str);
 
-	static bool isHoursStringValid(const std::string& str);
-	static bool isMinutesStringValid(const std::string& str);
-	static bool isPMAMStringValid(const std::string& str);
+    static bool isHoursStringValid(const std::string& str);
+    static bool isMinutesStringValid(const std::string& str);
+    static bool isPMAMStringValid(const std::string& str);
 
-	static U32	parseHours(const std::string& str);
-	static U32	parseMinutes(const std::string& str);
-	static bool	parseAMPM(const std::string& str);
+    static U32  parseHours(const std::string& str);
+    static U32  parseMinutes(const std::string& str);
+    static bool parseAMPM(const std::string& str);
 
 protected:
     LLTimeCtrl(const Params&);
@@ -99,15 +99,8 @@
     void    onDownBtn();
     void    onTextEntry(LLLineEditor* line_editor);
 
-<<<<<<< HEAD
-	void increaseMinutes();
-	void increaseHours();
-=======
-    bool    isTimeStringValid(const LLWString& wstr);
-
     void increaseMinutes();
     void increaseHours();
->>>>>>> e7eced3c
 
     void decreaseMinutes();
     void decreaseHours();
@@ -119,23 +112,7 @@
 
     EEditingPart getEditingPart();
 
-<<<<<<< HEAD
-	class LLTextBox*	mLabelBox;
-=======
-    static std::string getHoursString(const std::string& str);
-    static std::string getMinutesString(const std::string& str);
-    static std::string getAMPMString(const std::string& str);
-
-    static bool isHoursStringValid(const std::string& str);
-    static bool isMinutesStringValid(const std::string& str);
-    static bool isPMAMStringValid(const std::string& str);
-
-    static U32      parseHours(const std::string& str);
-    static U32      parseMinutes(const std::string& str);
-    static bool     parseAMPM(const std::string& str);
-
     class LLTextBox*    mLabelBox;
->>>>>>> e7eced3c
 
     class LLLineEditor* mEditor;
     LLUIColor           mTextEnabledColor;
