/**
 * @file lltimectrl.h
 * @brief Time control
 *
 * $LicenseInfo:firstyear=2002&license=viewerlgpl$
 * Second Life Viewer Source Code
 * Copyright (C) 2011, Linden Research, Inc.
 *
 * This library is free software; you can redistribute it and/or
 * modify it under the terms of the GNU Lesser General Public
 * License as published by the Free Software Foundation;
 * version 2.1 of the License only.
 *
 * This library is distributed in the hope that it will be useful,
 * but WITHOUT ANY WARRANTY; without even the implied warranty of
 * MERCHANTABILITY or FITNESS FOR A PARTICULAR PURPOSE.  See the GNU
 * Lesser General Public License for more details.
 *
 * You should have received a copy of the GNU Lesser General Public
 * License along with this library; if not, write to the Free Software
 * Foundation, Inc., 51 Franklin Street, Fifth Floor, Boston, MA  02110-1301  USA
 *
 * Linden Research, Inc., 945 Battery Street, San Francisco, CA  94111  USA
 * $/LicenseInfo$
 */

#ifndef LLTIMECTRL_H_
#define LLTIMECTRL_H_

#include "stdtypes.h"
#include "llbutton.h"
#include "v4color.h"
#include "llrect.h"

class LLLineEditor;

class LLTimeCtrl
: public LLUICtrl
{
    LOG_CLASS(LLTimeCtrl);
public:
    struct Params : public LLInitParam::Block<Params, LLUICtrl::Params>
    {
        Optional<S32> label_width;
        Optional<S32> snap_to;
        Optional<bool> allow_text_entry;

        Optional<LLUIColor> text_enabled_color;
        Optional<LLUIColor> text_disabled_color;

        Optional<LLButton::Params> up_button;
        Optional<LLButton::Params> down_button;

        Params();
    };

    F32 getTime24() const;      // 0.0 - 24.0
    U32 getHours24() const;     // 0 - 23
    U32 getMinutes() const;     // 0 - 59

    void setTime24(F32 time);   // 0.0 - 23.98(3)

    static std::string getHoursString(const std::string& str);
    static std::string getMinutesString(const std::string& str);
    static std::string getAMPMString(const std::string& str);

    static bool isHoursStringValid(const std::string& str);
    static bool isMinutesStringValid(const std::string& str);
    static bool isPMAMStringValid(const std::string& str);

    static U32  parseHours(const std::string& str);
    static U32  parseMinutes(const std::string& str);
    static bool parseAMPM(const std::string& str);

<<<<<<< HEAD
	virtual void	onFocusLost();
	virtual bool	handleKeyHere(KEY key, MASK mask);
=======
protected:
    LLTimeCtrl(const Params&);
    friend class LLUICtrlFactory;
>>>>>>> 1a8a5404

private:

    enum EDayPeriod
    {
        AM,
        PM
    };

    enum EEditingPart
    {
        HOURS,
        MINUTES,
        DAYPART,
        NONE
    };

    virtual void    onFocusLost();
    virtual bool    handleKeyHere(KEY key, MASK mask);

    void    onUpBtn();
    void    onDownBtn();
    void    onTextEntry(LLLineEditor* line_editor);

    void increaseMinutes();
    void increaseHours();

    void decreaseMinutes();
    void decreaseHours();

    bool isPM() const;
    void switchDayPeriod();

    void updateText();

    EEditingPart getEditingPart();

    class LLTextBox*    mLabelBox;

    class LLLineEditor* mEditor;
    LLUIColor           mTextEnabledColor;
    LLUIColor           mTextDisabledColor;

    class LLButton*     mUpBtn;
    class LLButton*     mDownBtn;

    U32             mTime;              // minutes since midnight: 0 - 1439
    U32             mSnapToMin;         // interval in minutes to snap to

<<<<<<< HEAD
	bool			mAllowEdit;
=======
    bool            mAllowEdit;
>>>>>>> 1a8a5404
};
#endif /* LLTIMECTRL_H_ */<|MERGE_RESOLUTION|>--- conflicted
+++ resolved
@@ -72,14 +72,9 @@
     static U32  parseMinutes(const std::string& str);
     static bool parseAMPM(const std::string& str);
 
-<<<<<<< HEAD
-	virtual void	onFocusLost();
-	virtual bool	handleKeyHere(KEY key, MASK mask);
-=======
 protected:
     LLTimeCtrl(const Params&);
     friend class LLUICtrlFactory;
->>>>>>> 1a8a5404
 
 private:
 
@@ -129,10 +124,6 @@
     U32             mTime;              // minutes since midnight: 0 - 1439
     U32             mSnapToMin;         // interval in minutes to snap to
 
-<<<<<<< HEAD
-	bool			mAllowEdit;
-=======
     bool            mAllowEdit;
->>>>>>> 1a8a5404
 };
 #endif /* LLTIMECTRL_H_ */