/**
 * @file lliconctrl.h
 * @brief LLIconCtrl base class
 *
 * $LicenseInfo:firstyear=2001&license=viewerlgpl$
 * Second Life Viewer Source Code
 * Copyright (C) 2010, Linden Research, Inc.
 *
 * This library is free software; you can redistribute it and/or
 * modify it under the terms of the GNU Lesser General Public
 * License as published by the Free Software Foundation;
 * version 2.1 of the License only.
 *
 * This library is distributed in the hope that it will be useful,
 * but WITHOUT ANY WARRANTY; without even the implied warranty of
 * MERCHANTABILITY or FITNESS FOR A PARTICULAR PURPOSE.  See the GNU
 * Lesser General Public License for more details.
 *
 * You should have received a copy of the GNU Lesser General Public
 * License along with this library; if not, write to the Free Software
 * Foundation, Inc., 51 Franklin Street, Fifth Floor, Boston, MA  02110-1301  USA
 *
 * Linden Research, Inc., 945 Battery Street, San Francisco, CA  94111  USA
 * $/LicenseInfo$
 */

#ifndef LL_LLICONCTRL_H
#define LL_LLICONCTRL_H

#include "lluuid.h"
#include "v4color.h"
#include "lluictrl.h"
#include "lluiimage.h"

class LLTextBox;
class LLUICtrlFactory;

//
// Classes
//

// Class for diplaying named UI textures
// Do not use for displaying textures from network,
// UI textures are stored permanently!
class LLIconCtrl
: public LLUICtrl
{
public:
    struct Params : public LLInitParam::Block<Params, LLUICtrl::Params>
    {
        Optional<LLUIImage*>    image;
        Optional<LLUIColor>     color;
        Optional<bool>          use_draw_context_alpha,
                                interactable;
        Optional<S32>           min_width,
                                min_height;
        Ignored                 scale_image;

        Params();
    };
protected:
    LLIconCtrl(const Params&);
    friend class LLUICtrlFactory;

    void setValue(const LLSD& value, S32 priority);

public:
    virtual ~LLIconCtrl();

    // llview overrides
    virtual void    draw();

    // llview overrides
    virtual bool handleHover(S32 x, S32 y, MASK mask);

<<<<<<< HEAD
	// lluictrl overrides
	void onVisibilityChange(bool new_visibility);
	virtual void	setValue(const LLSD& value );
=======
    // lluictrl overrides
    void onVisibilityChange(BOOL new_visibility);
    virtual void    setValue(const LLSD& value );

    std::string getImageName() const;
>>>>>>> c06fb4e0

    void            setColor(const LLColor4& color) { mColor = color; }
    void            setImage(LLPointer<LLUIImage> image) { mImagep = image; }
    const LLPointer<LLUIImage> getImage() { return mImagep; }

protected:
    S32 mPriority;

    //the output size of the icon image if set.
    S32 mMinWidth,
        mMinHeight,
        mMaxWidth,
        mMaxHeight;

    // If set to true (default), use the draw context transparency.
    // If false, will use transparency returned by getCurrentTransparency(). See STORM-698.
    bool mUseDrawContextAlpha;
    bool mInteractable;

private:
    void loadImage(const LLSD& value, S32 priority);

    LLUIColor mColor;
    LLPointer<LLUIImage> mImagep;
};

#endif<|MERGE_RESOLUTION|>--- conflicted
+++ resolved
@@ -73,17 +73,11 @@
     // llview overrides
     virtual bool handleHover(S32 x, S32 y, MASK mask);
 
-<<<<<<< HEAD
-	// lluictrl overrides
-	void onVisibilityChange(bool new_visibility);
-	virtual void	setValue(const LLSD& value );
-=======
     // lluictrl overrides
-    void onVisibilityChange(BOOL new_visibility);
+    void onVisibilityChange(bool new_visibility);
     virtual void    setValue(const LLSD& value );
 
     std::string getImageName() const;
->>>>>>> c06fb4e0
 
     void            setColor(const LLColor4& color) { mColor = color; }
     void            setImage(LLPointer<LLUIImage> image) { mImagep = image; }
