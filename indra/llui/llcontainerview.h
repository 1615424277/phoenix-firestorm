--- conflicted
+++ resolved
@@ -1,138 +1,94 @@
-/**
- * @file llcontainerview.h
- * @brief Container for all statistics info.
- *
- * $LicenseInfo:firstyear=2001&license=viewerlgpl$
- * Second Life Viewer Source Code
- * Copyright (C) 2010, Linden Research, Inc.
- *
- * This library is free software; you can redistribute it and/or
- * modify it under the terms of the GNU Lesser General Public
- * License as published by the Free Software Foundation;
- * version 2.1 of the License only.
- *
- * This library is distributed in the hope that it will be useful,
- * but WITHOUT ANY WARRANTY; without even the implied warranty of
- * MERCHANTABILITY or FITNESS FOR A PARTICULAR PURPOSE.  See the GNU
- * Lesser General Public License for more details.
- *
- * You should have received a copy of the GNU Lesser General Public
- * License along with this library; if not, write to the Free Software
- * Foundation, Inc., 51 Franklin Street, Fifth Floor, Boston, MA  02110-1301  USA
- *
- * Linden Research, Inc., 945 Battery Street, San Francisco, CA  94111  USA
- * $/LicenseInfo$
- */
-
-#ifndef LL_LLCONTAINERVIEW_H
-#define LL_LLCONTAINERVIEW_H
-
-#include "stdtypes.h"
-#include "lltextbox.h"
-#include "llstatbar.h"
-#include "llview.h"
-
-class LLScrollContainer;
-
-struct ContainerViewRegistry : public LLChildRegistry<ContainerViewRegistry>
-{
-    LLSINGLETON_EMPTY_CTOR(ContainerViewRegistry);
-};
-
-class LLContainerView : public LLView
-{
-public:
-<<<<<<< HEAD
-	struct Params : public LLInitParam::Block<Params, LLView::Params>
-	{
-		Optional<std::string> label;
-		Optional<bool> show_label;
-		Optional<bool> display_children;
-		Params()
-			: label("label"),
-			  show_label("show_label", false),
-			  display_children("display_children", true)
-		{
-			changeDefault(mouse_opaque, false);
-		}
-	};
-=======
-    struct Params : public LLInitParam::Block<Params, LLView::Params>
-    {
-        Optional<std::string> label;
-        Optional<bool> show_label;
-        Optional<bool> display_children;
-        Params()
-            : label("label"),
-              show_label("show_label", FALSE),
-              display_children("display_children", TRUE)
-        {
-            changeDefault(mouse_opaque, false);
-        }
-    };
-
-    // my valid children are stored in this registry
-    typedef ContainerViewRegistry child_registry_t;
->>>>>>> e1623bb2
-
-protected:
-    LLContainerView(const Params& p);
-    friend class LLUICtrlFactory;
-public:
-    ~LLContainerView();
-
-    /*virtual*/ BOOL postBuild();
-    /*virtual*/ bool addChild(LLView* view, S32 tab_group = 0);
-
-<<<<<<< HEAD
-	/*virtual*/ bool postBuild();
-	/*virtual*/ bool addChild(LLView* view, S32 tab_group = 0);
-	
-	/*virtual*/ bool handleDoubleClick(S32 x, S32 y, MASK mask);
-	/*virtual*/ bool handleMouseDown(S32 x, S32 y, MASK mask);
-	/*virtual*/ bool handleMouseUp(S32 x, S32 y, MASK mask);
-
-	/*virtual*/ void draw();
-	/*virtual*/ void reshape(S32 width, S32 height, bool called_from_parent = true);
-	/*virtual*/ LLRect getRequiredRect();	// Return the height of this object, given the set options.
-
-	void setLabel(const std::string& label);
-	void showLabel(bool show) { mShowLabel = show; }
-	void setDisplayChildren(bool displayChildren);
-	bool getDisplayChildren() { return mDisplayChildren; }
-	void setScrollContainer(LLScrollContainer* scroll) {mScrollContainer = scroll;}
-
- private:
-	LLScrollContainer* mScrollContainer;
-	void arrange(S32 width, S32 height, bool called_from_parent = true);
-	bool mShowLabel;
-
-protected:
-	bool mDisplayChildren;
-	std::string mLabel;
-=======
-    /*virtual*/ BOOL handleDoubleClick(S32 x, S32 y, MASK mask);
-    /*virtual*/ BOOL handleMouseDown(S32 x, S32 y, MASK mask);
-    /*virtual*/ BOOL handleMouseUp(S32 x, S32 y, MASK mask);
-
-    /*virtual*/ void draw();
-    /*virtual*/ void reshape(S32 width, S32 height, BOOL called_from_parent = TRUE);
-    /*virtual*/ LLRect getRequiredRect();   // Return the height of this object, given the set options.
-
-    void setLabel(const std::string& label);
-    void showLabel(BOOL show) { mShowLabel = show; }
-    void setDisplayChildren(BOOL displayChildren);
-    BOOL getDisplayChildren() { return mDisplayChildren; }
-    void setScrollContainer(LLScrollContainer* scroll) {mScrollContainer = scroll;}
-
- private:
-    LLScrollContainer* mScrollContainer;
-    void arrange(S32 width, S32 height, BOOL called_from_parent = TRUE);
-    BOOL mShowLabel;
-
-protected:
-    BOOL mDisplayChildren;
-    std::string mLabel;
->>>>>>> e1623bb2
-};
-#endif // LL_CONTAINERVIEW_+/**
+ * @file llcontainerview.h
+ * @brief Container for all statistics info.
+ *
+ * $LicenseInfo:firstyear=2001&license=viewerlgpl$
+ * Second Life Viewer Source Code
+ * Copyright (C) 2010, Linden Research, Inc.
+ *
+ * This library is free software; you can redistribute it and/or
+ * modify it under the terms of the GNU Lesser General Public
+ * License as published by the Free Software Foundation;
+ * version 2.1 of the License only.
+ *
+ * This library is distributed in the hope that it will be useful,
+ * but WITHOUT ANY WARRANTY; without even the implied warranty of
+ * MERCHANTABILITY or FITNESS FOR A PARTICULAR PURPOSE.  See the GNU
+ * Lesser General Public License for more details.
+ *
+ * You should have received a copy of the GNU Lesser General Public
+ * License along with this library; if not, write to the Free Software
+ * Foundation, Inc., 51 Franklin Street, Fifth Floor, Boston, MA  02110-1301  USA
+ *
+ * Linden Research, Inc., 945 Battery Street, San Francisco, CA  94111  USA
+ * $/LicenseInfo$
+ */
+
+#ifndef LL_LLCONTAINERVIEW_H
+#define LL_LLCONTAINERVIEW_H
+
+#include "stdtypes.h"
+#include "lltextbox.h"
+#include "llstatbar.h"
+#include "llview.h"
+
+class LLScrollContainer;
+
+struct ContainerViewRegistry : public LLChildRegistry<ContainerViewRegistry>
+{
+    LLSINGLETON_EMPTY_CTOR(ContainerViewRegistry);
+};
+
+class LLContainerView : public LLView
+{
+public:
+    struct Params : public LLInitParam::Block<Params, LLView::Params>
+    {
+        Optional<std::string> label;
+        Optional<bool> show_label;
+        Optional<bool> display_children;
+        Params()
+            : label("label"),
+              show_label("show_label", false),
+              display_children("display_children", true)
+        {
+            changeDefault(mouse_opaque, false);
+        }
+    };
+
+    // my valid children are stored in this registry
+    typedef ContainerViewRegistry child_registry_t;
+
+protected:
+    LLContainerView(const Params& p);
+    friend class LLUICtrlFactory;
+public:
+    ~LLContainerView();
+
+    /*virtual*/ bool postBuild();
+    /*virtual*/ bool addChild(LLView* view, S32 tab_group = 0);
+
+    /*virtual*/ bool handleDoubleClick(S32 x, S32 y, MASK mask);
+    /*virtual*/ bool handleMouseDown(S32 x, S32 y, MASK mask);
+    /*virtual*/ bool handleMouseUp(S32 x, S32 y, MASK mask);
+
+    /*virtual*/ void draw();
+    /*virtual*/ void reshape(S32 width, S32 height, bool called_from_parent = true);
+    /*virtual*/ LLRect getRequiredRect();   // Return the height of this object, given the set options.
+
+    void setLabel(const std::string& label);
+    void showLabel(bool show) { mShowLabel = show; }
+    void setDisplayChildren(bool displayChildren);
+    bool getDisplayChildren() { return mDisplayChildren; }
+    void setScrollContainer(LLScrollContainer* scroll) {mScrollContainer = scroll;}
+
+ private:
+    LLScrollContainer* mScrollContainer;
+    void arrange(S32 width, S32 height, bool called_from_parent = true);
+    bool mShowLabel;
+
+protected:
+    bool mDisplayChildren;
+    std::string mLabel;
+};
+#endif // LL_CONTAINERVIEW_