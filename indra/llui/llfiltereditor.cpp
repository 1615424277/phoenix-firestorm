/**
 * @file llfiltereditor.cpp
 * @brief LLFilterEditor implementation
 *
 * $LicenseInfo:firstyear=2001&license=viewerlgpl$
 * Second Life Viewer Source Code
 * Copyright (C) 2010, Linden Research, Inc.
 *
 * This library is free software; you can redistribute it and/or
 * modify it under the terms of the GNU Lesser General Public
 * License as published by the Free Software Foundation;
 * version 2.1 of the License only.
 *
 * This library is distributed in the hope that it will be useful,
 * but WITHOUT ANY WARRANTY; without even the implied warranty of
 * MERCHANTABILITY or FITNESS FOR A PARTICULAR PURPOSE.  See the GNU
 * Lesser General Public License for more details.
 *
 * You should have received a copy of the GNU Lesser General Public
 * License along with this library; if not, write to the Free Software
 * Foundation, Inc., 51 Franklin Street, Fifth Floor, Boston, MA  02110-1301  USA
 *
 * Linden Research, Inc., 945 Battery Street, San Francisco, CA  94111  USA
 * $/LicenseInfo$
 */

// Text editor widget to let users enter a single line.

#include "linden_common.h"

#include "llfiltereditor.h"

LLFilterEditor::LLFilterEditor(const LLFilterEditor::Params& p)
:   LLSearchEditor(p)
{
<<<<<<< HEAD
	setCommitOnFocusLost(false); // we'll commit on every keystroke, don't re-commit when we take focus away (i.e. we go to interact with the actual results!)
=======
    setCommitOnFocusLost(FALSE); // we'll commit on every keystroke, don't re-commit when we take focus away (i.e. we go to interact with the actual results!)
>>>>>>> c06fb4e0
}


void LLFilterEditor::handleKeystroke()
{
    this->LLSearchEditor::handleKeystroke();

    // Commit on every keystroke.
    onCommit();
}<|MERGE_RESOLUTION|>--- conflicted
+++ resolved
@@ -33,11 +33,7 @@
 LLFilterEditor::LLFilterEditor(const LLFilterEditor::Params& p)
 :   LLSearchEditor(p)
 {
-<<<<<<< HEAD
-	setCommitOnFocusLost(false); // we'll commit on every keystroke, don't re-commit when we take focus away (i.e. we go to interact with the actual results!)
-=======
-    setCommitOnFocusLost(FALSE); // we'll commit on every keystroke, don't re-commit when we take focus away (i.e. we go to interact with the actual results!)
->>>>>>> c06fb4e0
+    setCommitOnFocusLost(false); // we'll commit on every keystroke, don't re-commit when we take focus away (i.e. we go to interact with the actual results!)
 }
 
 
