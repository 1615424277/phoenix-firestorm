/** 
 * @file llui.h
 * @brief General static UI services.
 *
 * $LicenseInfo:firstyear=2001&license=viewerlgpl$
 * Second Life Viewer Source Code
 * Copyright (C) 2010, Linden Research, Inc.
 * 
 * This library is free software; you can redistribute it and/or
 * modify it under the terms of the GNU Lesser General Public
 * License as published by the Free Software Foundation;
 * version 2.1 of the License only.
 * 
 * This library is distributed in the hope that it will be useful,
 * but WITHOUT ANY WARRANTY; without even the implied warranty of
 * MERCHANTABILITY or FITNESS FOR A PARTICULAR PURPOSE.  See the GNU
 * Lesser General Public License for more details.
 * 
 * You should have received a copy of the GNU Lesser General Public
 * License along with this library; if not, write to the Free Software
 * Foundation, Inc., 51 Franklin Street, Fifth Floor, Boston, MA  02110-1301  USA
 * 
 * Linden Research, Inc., 945 Battery Street, San Francisco, CA  94111  USA
 * $/LicenseInfo$
 */


#ifndef LL_LLUI_H
#define LL_LLUI_H

#include "llrect.h"
#include "llcoord.h"
#include "llcontrol.h"
#include "llcoord.h"
#include "llcontrol.h"
#include "llinitparam.h"
#include "llregistry.h"
#include "llrender2dutils.h"
#include "llpointer.h"
#include "lluicolor.h"
#include "lluicolortable.h"
#include "lluiimage.h"
#include <boost/signals2.hpp>
#include "llframetimer.h"
#include "v2math.h"
#include <limits>

// for initparam specialization
#include "llfontgl.h"

class LLUUID;
class LLWindow;
class LLView;
class LLHelp;

<<<<<<< HEAD
// <FS:PP> UI Sounds preview
// void make_ui_sound(const char* name);
void make_ui_sound(const char* name, bool force_sound = false);
// </FS:PP> UI Sounds preview
// <FS:CR>
//void make_ui_sound_deferred(const char * name);
void make_ui_sound_deferred(const char* name, bool force_sound = false);

=======
const S32 DRAG_N_DROP_DISTANCE_THRESHOLD = 3;
>>>>>>> 145a5ffe
// this enum is used by the llview.h (viewer) and the llassetstorage.h (viewer and sim) 
enum EDragAndDropType
{
	DAD_NONE			= 0,
	DAD_TEXTURE			= 1,
	DAD_SOUND			= 2,
	DAD_CALLINGCARD		= 3,
	DAD_LANDMARK		= 4,
	DAD_SCRIPT			= 5,
	DAD_CLOTHING 		= 6,
	DAD_OBJECT			= 7,
	DAD_NOTECARD		= 8,
	DAD_CATEGORY		= 9,
	DAD_ROOT_CATEGORY 	= 10,
	DAD_BODYPART		= 11,
	DAD_ANIMATION		= 12,
	DAD_GESTURE			= 13,
	DAD_LINK			= 14,
	DAD_MESH            = 15,
	DAD_WIDGET          = 16,
	DAD_PERSON          = 17,
    DAD_SETTINGS        = 18,
	DAD_COUNT           = 19,   // number of types in this enum
};

// Reasons for drags to be denied.
// ordered by priority for multi-drag
enum EAcceptance
{
	ACCEPT_POSTPONED,	// we are asynchronously determining acceptance
	ACCEPT_NO,			// Uninformative, general purpose denial.
	ACCEPT_NO_CUSTOM,	// Denial with custom message.
	ACCEPT_NO_LOCKED,	// Operation would be valid, but permissions are set to disallow it.
	ACCEPT_YES_COPY_SINGLE,	// We'll take a copy of a single item
	ACCEPT_YES_SINGLE,		// Accepted. OK to drag and drop single item here.
	ACCEPT_YES_COPY_MULTI,	// We'll take a copy of multiple items
	ACCEPT_YES_MULTI		// Accepted. OK to drag and drop multiple items here.
};

enum EAddPosition
{
	ADD_TOP,
	ADD_BOTTOM,
	ADD_DEFAULT
};



class LLImageProviderInterface;

typedef	void (*LLUIAudioCallback)(const LLUUID& uuid);

class LLUI : public LLParamSingleton<LLUI>
{
public:
	typedef std::map<std::string, LLControlGroup*> settings_map_t;

private:
	LLSINGLETON(LLUI , const settings_map_t &settings,
						   LLImageProviderInterface* image_provider,
						   LLUIAudioCallback audio_callback,
						   LLUIAudioCallback deferred_audio_callback);
	LOG_CLASS(LLUI);
public:
	//
	// Classes
	//

	struct RangeS32 
	{
		struct Params : public LLInitParam::Block<Params>
		{
			Optional<S32>	minimum,
							maximum;

			Params()
			:	minimum("min", 0),
				maximum("max", S32_MAX)
			{}
		};

		// correct for inverted params
		RangeS32(const Params& p = Params())
		:	mMin(p.minimum),
			mMax(p.maximum)
		{
			sanitizeRange();
		}

		RangeS32(S32 minimum, S32 maximum)
		:	mMin(minimum),
			mMax(maximum)
		{
			sanitizeRange();
		}

		S32 clamp(S32 input)
		{
			if (input < mMin) return mMin;
			if (input > mMax) return mMax;
			return input;
		}

		void setRange(S32 minimum, S32 maximum)
		{
			mMin = minimum;
			mMax = maximum;
			sanitizeRange();
		}

		S32 getMin() { return mMin; }
		S32 getMax() { return mMax; }

		bool operator==(const RangeS32& other) const
		{
			return mMin == other.mMin 
				&& mMax == other.mMax;
		}
	private:
		void sanitizeRange()
		{
			if (mMin > mMax)
			{
				LL_WARNS() << "Bad interval range (" << mMin << ", " << mMax << ")" << LL_ENDL;
				// since max is usually the most dangerous one to ignore (buffer overflow, etc), prefer it
				// in the case of a malformed range
				mMin = mMax;
			}
		}


		S32	mMin,
			mMax;
	};

	struct ClampedS32 : public RangeS32
	{
		struct Params : public LLInitParam::Block<Params, RangeS32::Params>
		{
			Mandatory<S32> value;

			Params()
			:	value("", 0)
			{
				addSynonym(value, "value");
			}
		};

		ClampedS32(const Params& p)
		:	RangeS32(p)
		{}

		ClampedS32(const RangeS32& range)
		:	RangeS32(range)
		{
			// set value here, after range has been sanitized
			mValue = clamp(0);
		}

		ClampedS32(S32 value, const RangeS32& range = RangeS32())
		:	RangeS32(range)
		{
			mValue = clamp(value);
		}

		S32 get()
		{
			return mValue;
		}

		void set(S32 value)
		{
			mValue = clamp(value);
		}


	private:
		S32 mValue;
	};

	//
	// Methods
	//
	typedef boost::function<void(LLView*)> add_popup_t;
	typedef boost::function<void(LLView*)> remove_popup_t;
	typedef boost::function<void(void)> clear_popups_t;

	void setPopupFuncs(const add_popup_t& add_popup, const remove_popup_t&, const clear_popups_t& );

	// Return the ISO639 language name ("en", "ko", etc.) for the viewer UI.
	// http://www.loc.gov/standards/iso639-2/php/code_list.php
	// <FS:Ansariel> FIRE-16709: Bypass FSEnabledLanguages for llGetAgentLanguage
	//std::string getUILanguage();
	std::string getUILanguage(bool ignore_enabled_languages = false);
	// </FS:Ansariel>
	static std::string getLanguage(); // static for lldateutil_test compatibility

	//helper functions (should probably move free standing rendering helper functions here)
	LLView* getRootView() { return mRootView; }
	void setRootView(LLView* view) { mRootView = view; }
	/**
	 * Walk the LLView tree to resolve a path
	 * Paths can be discovered using Develop > XUI > Show XUI Paths
	 *
	 * A leading "/" indicates the root of the tree is the starting
	 * position of the search, (otherwise the context node is used)
	 *
	 * Adjacent "//" mean that the next level of the search is done
	 * recursively ("descendant" rather than "child").
	 *
	 * Return values: If no match is found, NULL is returned,
	 * otherwise the matching LLView* is returned.
	 *
	 * Examples:
	 *
	 * "/" -> return the root view
	 * "/foo" -> find "foo" as a direct child of the root
	 * "foo" -> find "foo" as a direct child of the context node
	 * "//foo" -> find the first "foo" child anywhere in the tree
	 * "/foo/bar" -> find "foo" as direct child of the root, and
	 *      "bar" as a direct child of "foo"
	 * "//foo//bar/baz" -> find the first "foo" anywhere in the
	 *      tree, the first "bar" anywhere under it, and "baz"
	 *      as a direct child of that
	 */
	const LLView* resolvePath(const LLView* context, const std::string& path);
	LLView* resolvePath(LLView* context, const std::string& path);
	static std::string locateSkin(const std::string& filename);
	void setMousePositionScreen(S32 x, S32 y);
	void getMousePositionScreen(S32 *x, S32 *y);
	void setMousePositionLocal(const LLView* viewp, S32 x, S32 y);
	void getMousePositionLocal(const LLView* viewp, S32 *x, S32 *y);
	LLVector2 getWindowSize();
	void screenPointToGL(S32 screen_x, S32 screen_y, S32 *gl_x, S32 *gl_y);
	void glPointToScreen(S32 gl_x, S32 gl_y, S32 *screen_x, S32 *screen_y);
	void screenRectToGL(const LLRect& screen, LLRect *gl);
	void glRectToScreen(const LLRect& gl, LLRect *screen);
	// Returns the control group containing the control name, or the default group
	LLControlGroup& getControlControlGroup (const std::string& controlname);
	F32 getMouseIdleTime() { return mMouseIdleTimer.getElapsedTimeF32(); }
	void resetMouseIdleTimer() { mMouseIdleTimer.reset(); }
	LLWindow* getWindow() { return mWindow; }

	void addPopup(LLView*);
	void removePopup(LLView*);
	void clearPopups();

	void reportBadKeystroke();

	// Ensures view does not overlap mouse cursor, but is inside
	// the view's parent rectangle.  Used for tooltips, inspectors.
	// Optionally override the view's default X/Y, which are relative to the
	// view's parent.
	void positionViewNearMouse(LLView* view,	S32 spawn_x = S32_MAX, S32 spawn_y = S32_MAX);

	// LLRender2D wrappers
	static void pushMatrix() { LLRender2D::pushMatrix(); }
	static void popMatrix() { LLRender2D::popMatrix(); }
	static void loadIdentity() { LLRender2D::loadIdentity(); }
	static void translate(F32 x, F32 y, F32 z = 0.0f) { LLRender2D::translate(x, y, z); }

    static LLVector2& getScaleFactor();
    static void setScaleFactor(const LLVector2& scale_factor);
	static void setLineWidth(F32 width) { LLRender2D::setLineWidth(width); }
	static LLPointer<LLUIImage> getUIImageByID(const LLUUID& image_id, S32 priority = 0)
		{ return LLRender2D::getInstance()->getUIImageByID(image_id, priority); }
	static LLPointer<LLUIImage> getUIImage(const std::string& name, S32 priority = 0)
		{ return LLRender2D::getInstance()->getUIImage(name, priority); }

	//
	// Data
	//
	settings_map_t mSettingGroups;
	LLUIAudioCallback mAudioCallback;
	LLUIAudioCallback mDeferredAudioCallback;
	LLWindow*		mWindow;
	LLView*			mRootView;
	LLHelp*			mHelpImpl;
private:
	std::vector<std::string> mXUIPaths;
	LLFrameTimer		mMouseIdleTimer;
	add_popup_t		mAddPopupFunc;
	remove_popup_t	mRemovePopupFunc;
	clear_popups_t	mClearPopupsFunc;
};


// Moved LLLocalClipRect to lllocalcliprect.h

// useful parameter blocks
struct TimeIntervalParam : public LLInitParam::ChoiceBlock<TimeIntervalParam>
{
	Alternative<F32>		seconds;
	Alternative<S32>		frames;
	TimeIntervalParam()
	:	seconds("seconds"),
		frames("frames")
	{}
};

template <class T>
class LLUICachedControl : public LLCachedControl<T>
{
public:
	// This constructor will declare a control if it doesn't exist in the contol group
	LLUICachedControl(const std::string& name,
					  const T& default_value,
					  const std::string& comment = "Declared In Code")
	:	LLCachedControl<T>(LLUI::getInstance()->getControlControlGroup(name), name, default_value, comment)
	{}

	// This constructor will signal an error if the control doesn't exist in the control group
	LLUICachedControl(const std::string& name)
	:	LLCachedControl<T>(LLUI::getInstance()->getControlControlGroup(name), name)
	{}
};

namespace LLInitParam
{
	template<>
	class ParamValue<LLRect> 
	:	public CustomParamValue<LLRect>
	{
        typedef CustomParamValue<LLRect> super_t;
	public:
		Optional<S32>	left,
						top,
						right,
						bottom,
						width,
						height;

		ParamValue(const LLRect& value);

		void updateValueFromBlock();
		void updateBlockFromValue(bool make_block_authoritative);
	};

	template<>
	class ParamValue<LLUIColor> 
	:	public CustomParamValue<LLUIColor>
	{
        typedef CustomParamValue<LLUIColor> super_t;

	public:
		Optional<F32>			red,
								green,
								blue,
								alpha;
		Optional<std::string>	control;

		ParamValue(const LLUIColor& color);
		void updateValueFromBlock();
		void updateBlockFromValue(bool make_block_authoritative);
	};

	template<>
	class ParamValue<const LLFontGL*> 
	:	public CustomParamValue<const LLFontGL* >
	{
        typedef CustomParamValue<const LLFontGL*> super_t;
	public:
		Optional<std::string>	name,
								size,
								style;

		ParamValue(const LLFontGL* value);
		void updateValueFromBlock();
		void updateBlockFromValue(bool make_block_authoritative);
	};

	template<>
	struct TypeValues<LLFontGL::HAlign> : public TypeValuesHelper<LLFontGL::HAlign>
	{
		static void declareValues();
	};

	template<>
	struct TypeValues<LLFontGL::VAlign> : public TypeValuesHelper<LLFontGL::VAlign>
	{
		static void declareValues();
	};

	template<>
	struct TypeValues<LLFontGL::ShadowType> : public TypeValuesHelper<LLFontGL::ShadowType>
	{
		static void declareValues();
	};

	template<>
	struct ParamCompare<const LLFontGL*, false>
	{
		static bool equals(const LLFontGL* a, const LLFontGL* b);
	};


	template<>
	class ParamValue<LLCoordGL>
	:	public CustomParamValue<LLCoordGL>
	{
		typedef CustomParamValue<LLCoordGL> super_t;
	public:
		Optional<S32>	x,
						y;

		ParamValue(const LLCoordGL& val);
		void updateValueFromBlock();
		void updateBlockFromValue(bool make_block_authoritative);
	};
}

#endif<|MERGE_RESOLUTION|>--- conflicted
+++ resolved
@@ -53,7 +53,6 @@
 class LLView;
 class LLHelp;
 
-<<<<<<< HEAD
 // <FS:PP> UI Sounds preview
 // void make_ui_sound(const char* name);
 void make_ui_sound(const char* name, bool force_sound = false);
@@ -62,9 +61,7 @@
 //void make_ui_sound_deferred(const char * name);
 void make_ui_sound_deferred(const char* name, bool force_sound = false);
 
-=======
 const S32 DRAG_N_DROP_DISTANCE_THRESHOLD = 3;
->>>>>>> 145a5ffe
 // this enum is used by the llview.h (viewer) and the llassetstorage.h (viewer and sim) 
 enum EDragAndDropType
 {
