--- conflicted
+++ resolved
@@ -504,14 +504,8 @@
 	};
 }
 
-<<<<<<< HEAD
-extern LLGLSLShader gSolidColorProgram;
 extern LLGLSLShader gSolidColorProgramIntel;
 
 // <FS:ND> FIRE-6855; Solidcolor shader for Intel graphics
-extern LLGLSLShader gUIProgram;
 // </FS:ND>
-
-=======
->>>>>>> 8eef31e4
 #endif