--- conflicted
+++ resolved
@@ -55,22 +55,14 @@
 }
 
 LLCheckBoxCtrl::Params::Params()
-<<<<<<< HEAD
-:	initial_value("initial_value", false),
-	label_text("label_text"),
-	check_button("check_button"),
-	word_wrap("word_wrap", EWordWrap::WRAP_NONE),
-	// <FS:Ansariel> on_check callback parameter
-	on_check("on_check"),
-	// </FS:Ansariel>
-	radio_style("radio_style")
-=======
 :   initial_value("initial_value", false),
     label_text("label_text"),
     check_button("check_button"),
     word_wrap("word_wrap", EWordWrap::WRAP_NONE),
+    // <FS:Ansariel> on_check callback parameter
+    on_check("on_check"),
+    // </FS:Ansariel>
     radio_style("radio_style")
->>>>>>> 38c2a5bd
 {}
 
 
@@ -133,42 +125,6 @@
         // WRAP_UP is essentially done by reshapeToFitText() (extends from bottom to top)
         // howhever it doesn't respect rect of checkbox
         // todo: this should be fixed, but there are at least couple checkboxes that use this feature as is.
-<<<<<<< HEAD
-	}
-
-	addChild(mLabel);
-
-	// Button
-	// Note: button cover the label by extending all the way to the right and down.
-	LLRect btn_rect = p.check_button.rect();
-	btn_rect.setOriginAndSize(
-		btn_rect.mLeft,
-		llmin(btn_rect.mBottom, label_rect.mBottom),
-		llmax(btn_rect.mRight, label_rect.mRight - btn_rect.mLeft),
-		llmax(label_rect.getHeight(), btn_rect.mTop));
-	std::string active_true_id, active_false_id;
-	std::string inactive_true_id, inactive_false_id;
-
-	LLButton::Params params = p.check_button;
-	params.rect(btn_rect);
-	//params.control_name(p.control_name);
-	params.click_callback.function(boost::bind(&LLCheckBoxCtrl::onCommit, this));
-	params.commit_on_return(false);
-	// Checkboxes only allow boolean initial values, but buttons can
-	// take any LLSD.
-	params.initial_value(LLSD(p.initial_value));
-	params.follows.flags(FOLLOWS_LEFT | FOLLOWS_BOTTOM);
-
-	mButton = LLUICtrlFactory::create<LLButton>(params);
-	addChild(mButton);
-
-	// <FS:Ansariel> on_check callback parameter
-	if (p.on_check.isProvided())
-	{
-		setCheckCallback(initEnableCallback(p.on_check));
-	}
-	// </FS:Ansariel>
-=======
     }
 
     addChild(mLabel);
@@ -196,7 +152,13 @@
 
     mButton = LLUICtrlFactory::create<LLButton>(params);
     addChild(mButton);
->>>>>>> 38c2a5bd
+
+    // <FS:Ansariel> on_check callback parameter
+    if (p.on_check.isProvided())
+    {
+        setCheckCallback(initEnableCallback(p.on_check));
+    }
+    // </FS:Ansariel>
 }
 
 LLCheckBoxCtrl::~LLCheckBoxCtrl()
@@ -345,32 +307,24 @@
 // virtual          Clear dirty state
 void    LLCheckBoxCtrl::resetDirty()
 {
-<<<<<<< HEAD
-	if ( mButton )
-	{
-		mButton->resetDirty();
-	}
+    if ( mButton )
+    {
+        mButton->resetDirty();
+    }
 }
 
 // <FS:Ansariel> on_check callback parameter
 // virtual
 void LLCheckBoxCtrl::draw()
 {
-	if (!mCheckSignal.empty())
-	{
-		bool checked = mCheckSignal(this, LLSD());
-		if (getValue().asBoolean() != checked)
-		{
-			setValue(checked);
-		}
-	}
-	LLUICtrl::draw();
-}
-// </FS:Ansariel>
-=======
-    if ( mButton )
-    {
-        mButton->resetDirty();
-    }
-}
->>>>>>> 38c2a5bd
+    if (!mCheckSignal.empty())
+    {
+        bool checked = mCheckSignal(this, LLSD());
+        if (getValue().asBoolean() != checked)
+        {
+            setValue(checked);
+        }
+    }
+    LLUICtrl::draw();
+}
+// </FS:Ansariel>