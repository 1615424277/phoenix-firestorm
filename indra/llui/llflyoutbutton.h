--- conflicted
+++ resolved
@@ -56,22 +56,13 @@
 public:
     virtual void    draw();
 
-<<<<<<< HEAD
-	void setToggleState(bool state);
-=======
     void setToggleState(bool state);
->>>>>>> 1a8a5404
 
     void onActionButtonClick(const LLSD& data);
 
 protected:
-<<<<<<< HEAD
-	LLButton*				mActionButton;
-	bool					mToggleState;
-=======
     LLButton*               mActionButton;
     bool                    mToggleState;
->>>>>>> 1a8a5404
 };
 
 #endif // LL_LLFLYOUTBUTTON_H