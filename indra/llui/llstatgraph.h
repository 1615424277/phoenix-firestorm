/**
 * @file llstatgraph.h
 * @brief Simpler compact stat graph with tooltip
 *
 * $LicenseInfo:firstyear=2002&license=viewerlgpl$
 * Second Life Viewer Source Code
 * Copyright (C) 2010, Linden Research, Inc.
 *
 * This library is free software; you can redistribute it and/or
 * modify it under the terms of the GNU Lesser General Public
 * License as published by the Free Software Foundation;
 * version 2.1 of the License only.
 *
 * This library is distributed in the hope that it will be useful,
 * but WITHOUT ANY WARRANTY; without even the implied warranty of
 * MERCHANTABILITY or FITNESS FOR A PARTICULAR PURPOSE.  See the GNU
 * Lesser General Public License for more details.
 *
 * You should have received a copy of the GNU Lesser General Public
 * License along with this library; if not, write to the Free Software
 * Foundation, Inc., 51 Franklin Street, Fifth Floor, Boston, MA  02110-1301  USA
 *
 * Linden Research, Inc., 945 Battery Street, San Francisco, CA  94111  USA
 * $/LicenseInfo$
 */

#ifndef LL_LLSTATGRAPH_H
#define LL_LLSTATGRAPH_H

#include "llview.h"
#include "llframetimer.h"
#include "v4color.h"
#include "lltrace.h"

class LLStatGraph : public LLView
{
public:
    struct ThresholdParams : public LLInitParam::Block<ThresholdParams>
    {
        Mandatory<F32>  value;
        Optional<LLUIColor> color;

        ThresholdParams()
        :   value("value"),
            color("color", LLColor4::white)
        {}
    };

    struct Thresholds : public LLInitParam::Block<Thresholds>
    {
        Multiple<ThresholdParams> threshold;

        Thresholds()
        :   threshold("threshold")
        {}
    };

    struct StatParams : public LLInitParam::ChoiceBlock<StatParams>
    {
        Alternative<LLTrace::StatType<LLTrace::CountAccumulator>* > count_stat_float;
        Alternative<LLTrace::StatType<LLTrace::EventAccumulator>* > event_stat_float;
        Alternative<LLTrace::StatType<LLTrace::SampleAccumulator>* >    sample_stat_float;
    };

    struct Params : public LLInitParam::Block<Params, LLView::Params>
    {
        Mandatory<StatParams>   stat;
        Optional<std::string>   label,
                                units;
        Optional<S32>           precision;
        Optional<F32>           min,
                                max;
        Optional<bool>          per_sec;
        Optional<F32>           value;

        Optional<Thresholds>    thresholds;

        Params()
        :   stat("stat"),
            label("label"),
            units("units"),
            precision("precision", 0),
            min("min", 0.f),
            max("max", 125.f),
            per_sec("per_sec", true),
            value("value", 0.f),
            thresholds("thresholds")
        {
            Thresholds _thresholds;
            _thresholds.threshold.add(ThresholdParams().value(0.f).color(LLColor4::green))
                                .add(ThresholdParams().value(0.33f).color(LLColor4::yellow))
                                .add(ThresholdParams().value(0.5f).color(LLColor4::red))
                                .add(ThresholdParams().value(0.75f).color(LLColor4::red));
            thresholds = _thresholds;
        }
    };
    LLStatGraph(const Params&);

    void setMin(const F32 min);
    void setMax(const F32 max);

    virtual void draw();

    /*virtual*/ void setValue(const LLSD& value);

private:
<<<<<<< HEAD
	LLTrace::StatType<LLTrace::CountAccumulator>*	mNewStatFloatp;

	bool mPerSec;

	F32 mValue;

	F32 mMin;
	F32 mMax;
	LLFrameTimer mUpdateTimer;
	std::string mLabel;
	std::string mUnits;
	S32 mPrecision; // Num of digits of precision after dot

	struct Threshold
	{
		Threshold(F32 value, const LLUIColor& color)
		:	mValue(value),
			mColor(color)
		{}

		F32 mValue;
		LLUIColor mColor;
		bool operator <(const Threshold& other) const
		{
			return mValue < other.mValue;
		}
	};
	typedef std::vector<Threshold> threshold_vec_t;
	threshold_vec_t mThresholds;
	//S32 mNumThresholds;
	//F32 mThresholds[4];
	//LLColor4 mThresholdColors[4];
=======
    LLTrace::StatType<LLTrace::CountAccumulator>*   mNewStatFloatp;

    BOOL mPerSec;

    F32 mValue;

    F32 mMin;
    F32 mMax;
    LLFrameTimer mUpdateTimer;
    std::string mLabel;
    std::string mUnits;
    S32 mPrecision; // Num of digits of precision after dot

    struct Threshold
    {
        Threshold(F32 value, const LLUIColor& color)
        :   mValue(value),
            mColor(color)
        {}

        F32 mValue;
        LLUIColor mColor;
        bool operator <(const Threshold& other) const
        {
            return mValue < other.mValue;
        }
    };
    typedef std::vector<Threshold> threshold_vec_t;
    threshold_vec_t mThresholds;
    //S32 mNumThresholds;
    //F32 mThresholds[4];
    //LLColor4 mThresholdColors[4];
>>>>>>> c06fb4e0
};

#endif  // LL_LLSTATGRAPH_H<|MERGE_RESOLUTION|>--- conflicted
+++ resolved
@@ -104,43 +104,9 @@
     /*virtual*/ void setValue(const LLSD& value);
 
 private:
-<<<<<<< HEAD
-	LLTrace::StatType<LLTrace::CountAccumulator>*	mNewStatFloatp;
-
-	bool mPerSec;
-
-	F32 mValue;
-
-	F32 mMin;
-	F32 mMax;
-	LLFrameTimer mUpdateTimer;
-	std::string mLabel;
-	std::string mUnits;
-	S32 mPrecision; // Num of digits of precision after dot
-
-	struct Threshold
-	{
-		Threshold(F32 value, const LLUIColor& color)
-		:	mValue(value),
-			mColor(color)
-		{}
-
-		F32 mValue;
-		LLUIColor mColor;
-		bool operator <(const Threshold& other) const
-		{
-			return mValue < other.mValue;
-		}
-	};
-	typedef std::vector<Threshold> threshold_vec_t;
-	threshold_vec_t mThresholds;
-	//S32 mNumThresholds;
-	//F32 mThresholds[4];
-	//LLColor4 mThresholdColors[4];
-=======
     LLTrace::StatType<LLTrace::CountAccumulator>*   mNewStatFloatp;
 
-    BOOL mPerSec;
+    bool mPerSec;
 
     F32 mValue;
 
@@ -170,7 +136,6 @@
     //S32 mNumThresholds;
     //F32 mThresholds[4];
     //LLColor4 mThresholdColors[4];
->>>>>>> c06fb4e0
 };
 
 #endif  // LL_LLSTATGRAPH_H