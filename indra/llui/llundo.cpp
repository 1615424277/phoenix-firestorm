--- conflicted
+++ resolved
@@ -99,17 +99,10 @@
 //-----------------------------------------------------------------------------
 bool LLUndoBuffer::undoAction()
 {
-<<<<<<< HEAD
-	if (!canUndo())
-	{
-		return false;
-	}
-=======
     if (!canUndo())
     {
         return false;
     }
->>>>>>> 1a8a5404
 
     S32 prevAction = (mNextAction + mNumActions - 1) % mNumActions;
 
@@ -121,21 +114,12 @@
         // undo this action
         mActions[mNextAction]->undo();
 
-<<<<<<< HEAD
-		// we're at the first action, so we don't know if we've actually undid everything
-		if (mNextAction == mFirstAction)
-		{
-			mOperationID--;
-			return false;
-		}
-=======
         // we're at the first action, so we don't know if we've actually undid everything
         if (mNextAction == mFirstAction)
         {
             mOperationID--;
             return false;
         }
->>>>>>> 1a8a5404
 
         // do wrap-around of index, but avoid negative numbers for modulo operator
         prevAction = (mNextAction + mNumActions - 1) % mNumActions;
@@ -143,11 +127,7 @@
 
     mOperationID--;
 
-<<<<<<< HEAD
-	return true;
-=======
     return true;
->>>>>>> 1a8a5404
 }
 
 //-----------------------------------------------------------------------------
@@ -155,35 +135,19 @@
 //-----------------------------------------------------------------------------
 bool LLUndoBuffer::redoAction()
 {
-<<<<<<< HEAD
-	if (!canRedo())
-	{
-		return false;
-	}
-=======
     if (!canRedo())
     {
         return false;
     }
->>>>>>> 1a8a5404
 
     mOperationID++;
 
-<<<<<<< HEAD
-	while(mActions[mNextAction]->mClusterID == mOperationID)
-	{
-		if (mNextAction == mLastAction)
-		{
-			return false;
-		}
-=======
     while(mActions[mNextAction]->mClusterID == mOperationID)
     {
         if (mNextAction == mLastAction)
         {
             return false;
         }
->>>>>>> 1a8a5404
 
         mActions[mNextAction]->redo();
 
@@ -191,11 +155,7 @@
         mNextAction = (mNextAction + 1) % mNumActions;
     }
 
-<<<<<<< HEAD
-	return true;
-=======
     return true;
->>>>>>> 1a8a5404
 }
 
 //-----------------------------------------------------------------------------
