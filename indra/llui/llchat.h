--- conflicted
+++ resolved
@@ -92,15 +92,11 @@
 		mSourceType(CHAT_SOURCE_AGENT),
 		mChatType(CHAT_TYPE_NORMAL),
 		mAudible(CHAT_AUDIBLE_FULLY),
-<<<<<<< HEAD
-		mMuted(FALSE),
+		mMuted(false),
 // [RLVa:KB] - Checked: 2010-04-22 (RLVa-1.2.0f) | Modified: RLVa-1.0.0a
-		mRlvLocFiltered(FALSE),
-		mRlvNamesFiltered(FALSE),
+		mRlvLocFiltered(false),
+		mRlvNamesFiltered(false),
 // [/RLVa:KB]
-=======
-		mMuted(false),
->>>>>>> 0fb52bd3
 		mTime(0.0),
 		mTimeStr(),
 		mPosAgent(),
@@ -118,15 +114,11 @@
 	EChatSourceType	mSourceType;
 	EChatType		mChatType;
 	EChatAudible	mAudible;
-<<<<<<< HEAD
-	BOOL			mMuted;		// pass muted chat to maintain list of chatters
+	bool			mMuted;		// pass muted chat to maintain list of chatters
 // [RLVa:KB] - Checked: 2010-04-22 (RLVa-1.2.0f) | Modified: RLVa-1.0.0a
-	BOOL			mRlvLocFiltered;
-	BOOL			mRlvNamesFiltered;
+	bool			mRlvLocFiltered;
+	bool			mRlvNamesFiltered;
 // [/RLVa:KB]
-=======
-	bool			mMuted;		// pass muted chat to maintain list of chatters
->>>>>>> 0fb52bd3
 	F64				mTime;		// viewer only, seconds from viewer start
 	std::string		mTimeStr;
 	LLVector3		mPosAgent;
