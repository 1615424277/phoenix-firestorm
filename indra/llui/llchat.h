--- conflicted
+++ resolved
@@ -92,17 +92,10 @@
         mSourceType(CHAT_SOURCE_AGENT),
         mChatType(CHAT_TYPE_NORMAL),
         mAudible(CHAT_AUDIBLE_FULLY),
-<<<<<<< HEAD
-        mMuted(FALSE),
-// [RLVa:KB] - Checked: 2010-04-22 (RLVa-1.2.0f) | Modified: RLVa-1.0.0a
-        mRlvLocFiltered(FALSE),
-        mRlvNamesFiltered(FALSE),
-=======
         mMuted(false),
 // [RLVa:KB] - Checked: 2010-04-22 (RLVa-1.2.0f) | Modified: RLVa-1.0.0a
         mRlvLocFiltered(false),
         mRlvNamesFiltered(false),
->>>>>>> 050d2fef
 // [/RLVa:KB]
         mTime(0.0),
         mTimeStr(),
@@ -121,17 +114,10 @@
     EChatSourceType mSourceType;
     EChatType       mChatType;
     EChatAudible    mAudible;
-<<<<<<< HEAD
-    BOOL            mMuted;     // pass muted chat to maintain list of chatters
-// [RLVa:KB] - Checked: 2010-04-22 (RLVa-1.2.0f) | Modified: RLVa-1.0.0a
-    BOOL            mRlvLocFiltered;
-    BOOL            mRlvNamesFiltered;
-=======
     bool            mMuted;     // pass muted chat to maintain list of chatters
 // [RLVa:KB] - Checked: 2010-04-22 (RLVa-1.2.0f) | Modified: RLVa-1.0.0a
     bool            mRlvLocFiltered;
     bool            mRlvNamesFiltered;
->>>>>>> 050d2fef
 // [/RLVa:KB]
     F64             mTime;      // viewer only, seconds from viewer start
     std::string     mTimeStr;
