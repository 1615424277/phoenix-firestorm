/**
 * @file llchat.h
 * @author James Cook
 * @brief Chat constants and data structures.
 *
 * $LicenseInfo:firstyear=2006&license=viewerlgpl$
 * Second Life Viewer Source Code
 * Copyright (C) 2010, Linden Research, Inc.
 *
 * This library is free software; you can redistribute it and/or
 * modify it under the terms of the GNU Lesser General Public
 * License as published by the Free Software Foundation;
 * version 2.1 of the License only.
 *
 * This library is distributed in the hope that it will be useful,
 * but WITHOUT ANY WARRANTY; without even the implied warranty of
 * MERCHANTABILITY or FITNESS FOR A PARTICULAR PURPOSE.  See the GNU
 * Lesser General Public License for more details.
 *
 * You should have received a copy of the GNU Lesser General Public
 * License along with this library; if not, write to the Free Software
 * Foundation, Inc., 51 Franklin Street, Fifth Floor, Boston, MA  02110-1301  USA
 *
 * Linden Research, Inc., 945 Battery Street, San Francisco, CA  94111  USA
 * $/LicenseInfo$
 */

#ifndef LL_LLCHAT_H
#define LL_LLCHAT_H

#include "lluuid.h"
#include "v3math.h"

// enumerations used by the chat system
typedef enum e_chat_source_type
{
    CHAT_SOURCE_SYSTEM = 0,
    CHAT_SOURCE_AGENT = 1,
    CHAT_SOURCE_OBJECT = 2,
    CHAT_SOURCE_TELEPORT = 3,
    CHAT_SOURCE_UNKNOWN = 4,
    CHAT_SOURCE_REGION = 5,
} EChatSourceType;

typedef enum e_chat_type
{
    CHAT_TYPE_WHISPER = 0,
    CHAT_TYPE_NORMAL = 1,
    CHAT_TYPE_SHOUT = 2,
    CHAT_TYPE_OOC = 3,
    CHAT_TYPE_START = 4,
    CHAT_TYPE_STOP = 5,
    CHAT_TYPE_DEBUG_MSG = 6,
    CHAT_TYPE_REGION = 7,
    CHAT_TYPE_OWNER = 8,
    CHAT_TYPE_DIRECT = 9,       // From llRegionSayTo()
    CHAT_TYPE_IM = 10,          // Ansariel: Special type for IMs in nearby chat
    CHAT_TYPE_IM_GROUP = 11,    // FS:LO FIRE-5230 - Chat Console Improvement: Replacing the "IM" in front of group chat messages with the actual group name
    CHAT_TYPE_RADAR = 12        // FS:LO FIRE-1439 - Clickable avatar names on local chat radar crossing reports
} EChatType;

typedef enum e_chat_audible_level
{
    CHAT_AUDIBLE_NOT = -1,
    CHAT_AUDIBLE_BARELY = 0,
    CHAT_AUDIBLE_FULLY = 1
} EChatAudible;

typedef enum e_chat_style
{
    CHAT_STYLE_NORMAL,
    CHAT_STYLE_IRC,
    CHAT_STYLE_HISTORY,
    CHAT_STYLE_TELEPORT_SEP,
    // <FS:Zi> Add a distinct color for server side group chat replay
    // CHAT_STYLE_MODERATOR
    CHAT_STYLE_MODERATOR,
    CHAT_STYLE_SERVER_HISTORY
    // </FS:Zi>
}EChatStyle;

// A piece of chat
class LLChat
{
public:
<<<<<<< HEAD
	LLChat(const std::string& text = std::string())
	:	mText(text),
		mFromName(),
		mFromID(),
		mNotifId(),
		mOwnerID(),
		mSourceType(CHAT_SOURCE_AGENT),
		mChatType(CHAT_TYPE_NORMAL),
		mAudible(CHAT_AUDIBLE_FULLY),
		mMuted(false),
// [RLVa:KB] - Checked: 2010-04-22 (RLVa-1.2.0f) | Modified: RLVa-1.0.0a
		mRlvLocFiltered(false),
		mRlvNamesFiltered(false),
// [/RLVa:KB]
		mTime(0.0),
		mTimeStr(),
		mPosAgent(),
		mURL(),
		mChatStyle(CHAT_STYLE_NORMAL),
		mSessionID()
	{ }
	
	std::string		mText;		// UTF-8 line of text
	std::string		mFromName;	// agent or object name
	std::string		mFromNameGroup;	// FS:LO FIRE-5230 - Chat Console Improvement: Replacing the "IM" in front of group chat messages with the actual group name
	LLUUID			mFromID;	// agent id or object id
	LLUUID			mNotifId;
	LLUUID			mOwnerID;
	EChatSourceType	mSourceType;
	EChatType		mChatType;
	EChatAudible	mAudible;
	bool			mMuted;		// pass muted chat to maintain list of chatters
// [RLVa:KB] - Checked: 2010-04-22 (RLVa-1.2.0f) | Modified: RLVa-1.0.0a
	bool			mRlvLocFiltered;
	bool			mRlvNamesFiltered;
=======
    LLChat(const std::string& text = std::string())
    :   mText(text),
        mFromName(),
        mFromID(),
        mNotifId(),
        mOwnerID(),
        mSourceType(CHAT_SOURCE_AGENT),
        mChatType(CHAT_TYPE_NORMAL),
        mAudible(CHAT_AUDIBLE_FULLY),
        mMuted(FALSE),
// [RLVa:KB] - Checked: 2010-04-22 (RLVa-1.2.0f) | Modified: RLVa-1.0.0a
        mRlvLocFiltered(FALSE),
        mRlvNamesFiltered(FALSE),
// [/RLVa:KB]
        mTime(0.0),
        mTimeStr(),
        mPosAgent(),
        mURL(),
        mChatStyle(CHAT_STYLE_NORMAL),
        mSessionID()
    { }

    std::string     mText;      // UTF-8 line of text
    std::string     mFromName;  // agent or object name
    std::string     mFromNameGroup; // FS:LO FIRE-5230 - Chat Console Improvement: Replacing the "IM" in front of group chat messages with the actual group name
    LLUUID          mFromID;    // agent id or object id
    LLUUID          mNotifId;
    LLUUID          mOwnerID;
    EChatSourceType mSourceType;
    EChatType       mChatType;
    EChatAudible    mAudible;
    BOOL            mMuted;     // pass muted chat to maintain list of chatters
// [RLVa:KB] - Checked: 2010-04-22 (RLVa-1.2.0f) | Modified: RLVa-1.0.0a
    BOOL            mRlvLocFiltered;
    BOOL            mRlvNamesFiltered;
>>>>>>> c06fb4e0
// [/RLVa:KB]
    F64             mTime;      // viewer only, seconds from viewer start
    std::string     mTimeStr;
    LLVector3       mPosAgent;
    std::string     mURL;
    EChatStyle      mChatStyle;
    LLUUID          mSessionID;
};

#endif<|MERGE_RESOLUTION|>--- conflicted
+++ resolved
@@ -83,43 +83,6 @@
 class LLChat
 {
 public:
-<<<<<<< HEAD
-	LLChat(const std::string& text = std::string())
-	:	mText(text),
-		mFromName(),
-		mFromID(),
-		mNotifId(),
-		mOwnerID(),
-		mSourceType(CHAT_SOURCE_AGENT),
-		mChatType(CHAT_TYPE_NORMAL),
-		mAudible(CHAT_AUDIBLE_FULLY),
-		mMuted(false),
-// [RLVa:KB] - Checked: 2010-04-22 (RLVa-1.2.0f) | Modified: RLVa-1.0.0a
-		mRlvLocFiltered(false),
-		mRlvNamesFiltered(false),
-// [/RLVa:KB]
-		mTime(0.0),
-		mTimeStr(),
-		mPosAgent(),
-		mURL(),
-		mChatStyle(CHAT_STYLE_NORMAL),
-		mSessionID()
-	{ }
-	
-	std::string		mText;		// UTF-8 line of text
-	std::string		mFromName;	// agent or object name
-	std::string		mFromNameGroup;	// FS:LO FIRE-5230 - Chat Console Improvement: Replacing the "IM" in front of group chat messages with the actual group name
-	LLUUID			mFromID;	// agent id or object id
-	LLUUID			mNotifId;
-	LLUUID			mOwnerID;
-	EChatSourceType	mSourceType;
-	EChatType		mChatType;
-	EChatAudible	mAudible;
-	bool			mMuted;		// pass muted chat to maintain list of chatters
-// [RLVa:KB] - Checked: 2010-04-22 (RLVa-1.2.0f) | Modified: RLVa-1.0.0a
-	bool			mRlvLocFiltered;
-	bool			mRlvNamesFiltered;
-=======
     LLChat(const std::string& text = std::string())
     :   mText(text),
         mFromName(),
@@ -129,10 +92,10 @@
         mSourceType(CHAT_SOURCE_AGENT),
         mChatType(CHAT_TYPE_NORMAL),
         mAudible(CHAT_AUDIBLE_FULLY),
-        mMuted(FALSE),
+        mMuted(false),
 // [RLVa:KB] - Checked: 2010-04-22 (RLVa-1.2.0f) | Modified: RLVa-1.0.0a
-        mRlvLocFiltered(FALSE),
-        mRlvNamesFiltered(FALSE),
+        mRlvLocFiltered(false),
+        mRlvNamesFiltered(false),
 // [/RLVa:KB]
         mTime(0.0),
         mTimeStr(),
@@ -151,11 +114,10 @@
     EChatSourceType mSourceType;
     EChatType       mChatType;
     EChatAudible    mAudible;
-    BOOL            mMuted;     // pass muted chat to maintain list of chatters
+    bool            mMuted;     // pass muted chat to maintain list of chatters
 // [RLVa:KB] - Checked: 2010-04-22 (RLVa-1.2.0f) | Modified: RLVa-1.0.0a
-    BOOL            mRlvLocFiltered;
-    BOOL            mRlvNamesFiltered;
->>>>>>> c06fb4e0
+    bool            mRlvLocFiltered;
+    bool            mRlvNamesFiltered;
 // [/RLVa:KB]
     F64             mTime;      // viewer only, seconds from viewer start
     std::string     mTimeStr;
