/**
 * @file llviewereventrecorder.cpp
 * @brief Viewer event recording and playback support for mouse and keyboard events
 *
 * $LicenseInfo:firstyear=2013&license=viewerlgpl$
 *
 * Copyright (c) 2013, Linden Research, Inc.
 * This library is free software; you can redistribute it and/or
 * modify it under the terms of the GNU Lesser General Public
 * License as published by the Free Software Foundation;
 * version 2.1 of the License only.
 *
 * This library is distributed in the hope that it will be useful,
 * but WITHOUT ANY WARRANTY; without even the implied warranty of
 * MERCHANTABILITY or FITNESS FOR A PARTICULAR PURPOSE.  See the GNU
 * Lesser General Public License for more details.
 *
 * You should have received a copy of the GNU Lesser General Public
 * License along with this library; if not, write to the Free Software
 * Foundation, Inc., 51 Franklin Street, Fifth Floor, Boston, MA  02110-1301  USA
 *
 * Linden Research, Inc., 945 Battery Street, San Francisco, CA  94111  USA
 * $/LicenseInfo$
 */


#include "llviewereventrecorder.h"
#include "llui.h"
#include "llleap.h"

LLViewerEventRecorder::LLViewerEventRecorder() {

  clear(UNDEFINED);
  logEvents = false;
  // Remove any previous event log file
  // <FS:Ansariel> Name this properly and silence the warnings
  //std::string old_log_ui_events_to_llsd_file = gDirUtilp->getExpandedFilename(LL_PATH_LOGS, "SecondLife_Events_log.old");
  //LLFile::remove(old_log_ui_events_to_llsd_file, ENOENT);
  //

  //mLogFilename = gDirUtilp->getExpandedFilename(LL_PATH_LOGS, "SecondLife_Events_log.llsd");
  //LLFile::rename(mLogFilename, old_log_ui_events_to_llsd_file, ENOENT);
  std::string old_log_ui_events_to_llsd_file = gDirUtilp->getExpandedFilename(LL_PATH_LOGS, llformat("%s_Events_log.old", APP_NAME.c_str()));
  if (LLFile::isfile(old_log_ui_events_to_llsd_file))
  {
      LLFile::remove(old_log_ui_events_to_llsd_file, ENOENT);
  }

  mLogFilename = gDirUtilp->getExpandedFilename(LL_PATH_LOGS, llformat("%s_Events_log.llsd", APP_NAME.c_str()));
  if (LLFile::isfile(mLogFilename))
  {
      LLFile::rename(mLogFilename, old_log_ui_events_to_llsd_file, ENOENT);
  }
  // </FS:Ansariel>
}


bool LLViewerEventRecorder::displayViewerEventRecorderMenuItems() {
  return LLUI::getInstance()->mSettingGroups["config"]->getBOOL("ShowEventRecorderMenuItems");
}


void LLViewerEventRecorder::setEventLoggingOn() {
  if (! mLog.is_open()) {
      mLog.open(mLogFilename.c_str(), std::ios_base::out);
  }
  logEvents=true;
  LL_DEBUGS() << "LLViewerEventRecorder::setEventLoggingOn event logging turned on" << LL_ENDL;
}

void LLViewerEventRecorder::setEventLoggingOff() {
  logEvents=false;
  mLog.flush();
  mLog.close();
  LL_DEBUGS() << "LLViewerEventRecorder::setEventLoggingOff event logging turned off" << LL_ENDL;
}


 LLViewerEventRecorder::~LLViewerEventRecorder() {
  if (mLog.is_open()) {
      mLog.close();
    }
}

void LLViewerEventRecorder::clear_xui() {
  xui.clear();
}

void LLViewerEventRecorder::clear(S32 r) {

  xui.clear();

  local_x=r;
  local_y=r;

  global_x=r;
  global_y=r;


}

void LLViewerEventRecorder::setMouseLocalCoords(S32 x, S32 y) {
  local_x=x;
  local_y=y;
}

void LLViewerEventRecorder::setMouseGlobalCoords(S32 x, S32 y) {
  global_x=x;
  global_y=y;
}

void LLViewerEventRecorder::updateMouseEventInfo(S32 local_x, S32 local_y, S32 global_x, S32 global_y, std::string mName) {
<<<<<<< HEAD
  if (! logEvents) return; //<FS:ND/> Do nothing if off
=======
    if (!logEvents) return;
>>>>>>> 4d7f622a

  LLView * target_view = LLUI::getInstance()->resolvePath(LLUI::getInstance()->getRootView(), xui);
  if (! target_view) {
    LL_DEBUGS() << "LLViewerEventRecorder::updateMouseEventInfo - xui path on file at moment is NOT valid - so DO NOT record these local coords" << LL_ENDL;
    return;
  }
  LL_DEBUGS() << "LLViewerEventRecorder::updateMouseEventInfo b4 updatemouseeventinfo - local_x|global x   "<< this->local_x << " " << this->global_x  << "local/global y " << this->local_y << " " << this->global_y << " mname: " << mName << " xui: " << xui << LL_ENDL;


  if (this->local_x < 1 && this->local_y<1 && local_x && local_y) {
    this->local_x=local_x;
    this->local_y=local_y;
  }
  this->global_x=global_x;
  this->global_y=global_y;

  // ONLY record deepest xui path for hierarchy searches - or first/only xui for floaters/panels reached via mouse captor - and llmousehandler
  if (mName!="" &&  mName!="/" && xui=="") {
    //  xui=std::string("/")+mName+xui;
    //xui=mName+xui;
    xui = mName; // TODO review confirm we never call with partial path - also cAN REMOVE CHECK FOR "" - ON OTHER HAND IT'S PRETTY HARMLESS
  }

  LL_DEBUGS() << "LLViewerEventRecorder::updateMouseEventInfo after updatemouseeventinfo - local_x|global x   "<< this->local_x << " " << this->global_x  << "local/global y " << this->local_y << " " << this->global_y << " mname: " << mName << " xui: " << xui << LL_ENDL;
}

void LLViewerEventRecorder::logVisibilityChange(std::string xui, std::string name, bool visibility, std::string event_subtype) {
  if (! logEvents) return; //<FS:ND/> Do nothing if off

    if (!logEvents) return;

  LLSD  event=LLSD::emptyMap();

  event.insert("event",LLSD(std::string("visibility")));

  if (visibility) {
    event.insert("visibility",LLSD(true));
  } else {
    event.insert("visibility",LLSD(false));
  }

  if (event_subtype!="") {
    event.insert("event_subtype", LLSD(event_subtype));
  }

  if(name!="") {
    event.insert("name",LLSD(name));
  }

  if (xui!="") {
    event.insert("path",LLSD(xui));
  }

  event.insert("timestamp",LLSD(LLDate::now().asString()));
  recordEvent(event);
}


std::string LLViewerEventRecorder::get_xui() {
  return xui;
}
void LLViewerEventRecorder::update_xui(std::string xui) {
  if (xui!="" && this->xui=="" ) {
    LL_DEBUGS() << "LLViewerEventRecorder::update_xui to " << xui << LL_ENDL;
    this->xui=xui;
  } else {
    LL_DEBUGS() << "LLViewerEventRecorder::update_xui called with empty string" << LL_ENDL;
  }
}

void LLViewerEventRecorder::logKeyEvent(KEY key, MASK mask) {

<<<<<<< HEAD
  if (! logEvents) return; //<FS:ND/> Do nothing if off
=======
    if (!logEvents) return;
>>>>>>> 4d7f622a
  // NOTE: Event recording only logs keydown events - the viewer itself hides keyup events at a fairly low level in the code and does not appear to care about them anywhere

  LLSD event = LLSD::emptyMap();

  event.insert("event",LLSD("type"));

  // keysym ...or
  // keycode...or
  // char
  event.insert("keysym",LLSD(LLKeyboard::stringFromKey(key)));

  // path (optional) - for now we are not recording path for key events during record - should not be needed for full record and playback of recorded steps
  // as a vita script - it does become useful if you edit the resulting vita script and wish to remove some steps leading to a key event - that sort of edit might
  // break the test script and it would be useful to have more context to make these sorts of edits safer

  // TODO  replace this with a call which extracts to an array of names of masks (just like vita expects during playback)
  // This is looking more and more like an object is a good idea, for this part a handy method call to setMask(mask) would be nice :-)
  // call the func - llkeyboard::llsdStringarrayFromMask

  LLSD key_mask=LLSD::emptyArray();

  if (mask & MASK_CONTROL)     { key_mask.append(LLSD("CTL")); }  // Mac command key - has code of 0x1  in llcommon/indra_contstants
  if (mask & MASK_ALT)         { key_mask.append(LLSD("ALT")); }
  if (mask & MASK_SHIFT)       { key_mask.append(LLSD("SHIFT")); }
  if (mask & MASK_MAC_CONTROL) { key_mask.append(LLSD("MAC_CONTROL")); }

  event.insert("mask",key_mask);
  event.insert("timestamp",LLSD(LLDate::now().asString()));

  // Although vita has keyDown and keyUp requests it does not have type as a high-level concept
  // (maybe it should) - instead it has a convenience method that generates the keydown and keyup events
  // Here  we will use  "type" as  our event type

  LL_DEBUGS() << "LLVIewerEventRecorder::logKeyEvent Serialized LLSD for event " << event.asString() << "\n" << LL_ENDL;


  //LL_DEBUGS()  << "[VITA] key_name: "  << LLKeyboard::stringFromKey(key) << "mask: "<< mask  << "handled by " << getName() << LL_ENDL;
  LL_DEBUGS()  << "LLVIewerEventRecorder::logKeyEvent  key_name: "  << LLKeyboard::stringFromKey(key) << "mask: "<< mask  << LL_ENDL;


  recordEvent(event);

}

void LLViewerEventRecorder::playbackRecording() {

  LLSD LeapCommand;

  // ivita sets this on startup, it also sends commands to the viewer to make start, stop, and playback menu items visible in viewer
  LeapCommand =LLUI::getInstance()->mSettingGroups["config"]->getLLSD("LeapPlaybackEventsCommand");

  LL_DEBUGS() << "[VITA] launching playback - leap command is: " << LLSDXMLStreamer(LeapCommand) << LL_ENDL;
  LLLeap::create("", LeapCommand, false); // exception=false

}


void LLViewerEventRecorder::recordEvent(LLSD event) {
  LL_DEBUGS() << "LLViewerEventRecorder::recordEvent event written to log: " << LLSDXMLStreamer(event) << LL_ENDL;
  mLog << event << std::endl;

}
void LLViewerEventRecorder::logKeyUnicodeEvent(llwchar uni_char) {
  if (! logEvents) return;

  // Note: keyUp is not captured since the viewer seems to not care about keyUp events

  LLSD event=LLSD::emptyMap();

  event.insert("timestamp",LLSD(LLDate::now().asString()));


  // keysym ...or
  // keycode...or
  // char

  LL_DEBUGS() << "Wrapped in conversion to wstring " <<  wstring_to_utf8str(LLWString( 1, uni_char)) << "\n" << LL_ENDL;

  event.insert("char",
           LLSD(  wstring_to_utf8str(LLWString( 1,uni_char))  )
           );

  // path (optional) - for now we are not recording path for key events during record - should not be needed for full record and playback of recorded steps
  // as a vita script - it does become useful if you edit the resulting vita script and wish to remove some steps leading to a key event - that sort of edit might
  // break the test script and it would be useful to have more context to make these sorts of edits safer

  // TODO need to consider mask keys too? Doesn't seem possible - at least not easily at this point

  event.insert("event",LLSD("keyDown"));

  LL_DEBUGS()  << "[VITA] unicode key: " << uni_char   << LL_ENDL;
  LL_DEBUGS()  << "[VITA] dumpxml " << LLSDXMLStreamer(event) << "\n" << LL_ENDL;


  recordEvent(event);

}

void LLViewerEventRecorder::logMouseEvent(std::string button_state,std::string button_name)
{
  if (! logEvents) return;

  LLSD  event=LLSD::emptyMap();

  event.insert("event",LLSD(std::string("mouse"+ button_state)));
  event.insert("button",LLSD(button_name));
  if (xui!="") {
    event.insert("path",LLSD(xui));
  }

  if (local_x>0 && local_y>0) {
    event.insert("local_x",LLSD(local_x));
    event.insert("local_y",LLSD(local_y));
  }

  if (global_x>0 && global_y>0) {
    event.insert("global_x",LLSD(global_x));
    event.insert("global_y",LLSD(global_y));
  }
  event.insert("timestamp",LLSD(LLDate::now().asString()));
  recordEvent(event);


  clear(UNDEFINED);


}<|MERGE_RESOLUTION|>--- conflicted
+++ resolved
@@ -110,11 +110,7 @@
 }
 
 void LLViewerEventRecorder::updateMouseEventInfo(S32 local_x, S32 local_y, S32 global_x, S32 global_y, std::string mName) {
-<<<<<<< HEAD
-  if (! logEvents) return; //<FS:ND/> Do nothing if off
-=======
     if (!logEvents) return;
->>>>>>> 4d7f622a
 
   LLView * target_view = LLUI::getInstance()->resolvePath(LLUI::getInstance()->getRootView(), xui);
   if (! target_view) {
@@ -187,11 +183,7 @@
 
 void LLViewerEventRecorder::logKeyEvent(KEY key, MASK mask) {
 
-<<<<<<< HEAD
-  if (! logEvents) return; //<FS:ND/> Do nothing if off
-=======
     if (!logEvents) return;
->>>>>>> 4d7f622a
   // NOTE: Event recording only logs keydown events - the viewer itself hides keyup events at a fairly low level in the code and does not appear to care about them anywhere
 
   LLSD event = LLSD::emptyMap();
