--- conflicted
+++ resolved
@@ -137,13 +137,8 @@
   LL_DEBUGS() << "LLViewerEventRecorder::updateMouseEventInfo after updatemouseeventinfo - local_x|global x   "<< this->local_x << " " << this->global_x  << "local/global y " << this->local_y << " " << this->global_y << " mname: " << mName << " xui: " << xui << LL_ENDL;
 }
 
-<<<<<<< HEAD
 void LLViewerEventRecorder::logVisibilityChange(std::string xui, std::string name, bool visibility, std::string event_subtype) {
-  if (! logEvents) return; //<FS:ND/> Do nothing if off 
-=======
-void LLViewerEventRecorder::logVisibilityChange(std::string xui, std::string name, BOOL visibility, std::string event_subtype) {
   if (! logEvents) return; //<FS:ND/> Do nothing if off
->>>>>>> c06fb4e0
 
   LLSD  event=LLSD::emptyMap();
 
