/**
 * @file llbutton.h
 * @brief Header for buttons
 *
 * $LicenseInfo:firstyear=2001&license=viewerlgpl$
 * Second Life Viewer Source Code
 * Copyright (C) 2010, Linden Research, Inc.
 *
 * This library is free software; you can redistribute it and/or
 * modify it under the terms of the GNU Lesser General Public
 * License as published by the Free Software Foundation;
 * version 2.1 of the License only.
 *
 * This library is distributed in the hope that it will be useful,
 * but WITHOUT ANY WARRANTY; without even the implied warranty of
 * MERCHANTABILITY or FITNESS FOR A PARTICULAR PURPOSE.  See the GNU
 * Lesser General Public License for more details.
 *
 * You should have received a copy of the GNU Lesser General Public
 * License along with this library; if not, write to the Free Software
 * Foundation, Inc., 51 Franklin Street, Fifth Floor, Boston, MA  02110-1301  USA
 *
 * Linden Research, Inc., 945 Battery Street, San Francisco, CA  94111  USA
 * $/LicenseInfo$
 */

#ifndef LL_LLBUTTON_H
#define LL_LLBUTTON_H

#include "lluuid.h"
#include "llbadgeowner.h"
#include "llcontrol.h"
#include "llflashtimer.h"
#include "lluictrl.h"
#include "v4color.h"
#include "llframetimer.h"
#include "llfontgl.h"
#include "lluiimage.h"
#include "lluistring.h"

//
// Constants
//

// PLEASE please use these "constants" when building your own buttons.
extern S32  LLBUTTON_H_PAD;
extern S32  BTN_HEIGHT_SMALL;
extern S32  BTN_HEIGHT;
extern S32  BTN_DROP_SHADOW;

//
// Helpful functions
//
S32 round_up(S32 grid, S32 value);


class LLUICtrlFactory;

//
// Classes
//

class LLButton
: public LLUICtrl, public LLBadgeOwner
, public ll::ui::SearchableControl
{
public:
    struct Params
    :   public LLInitParam::Block<Params, LLUICtrl::Params>
    {
        // text label
        Optional<std::string>   label_selected;
        Optional<bool>          label_shadow;
        Optional<bool>          auto_resize;
        Optional<bool>          use_ellipses;
        Optional<bool>          use_font_color;

        // images
        Optional<LLUIImage*>    image_unselected,
                                image_selected,
                                image_hover_selected,
                                image_hover_unselected,
                                image_disabled_selected,
                                image_disabled,
                                image_flash,
                                image_pressed,
                                image_pressed_selected,
                                image_overlay;

        Optional<std::string>   image_overlay_alignment;

        // colors
        Optional<LLUIColor>     label_color,
                                label_color_selected,
                                label_color_disabled,
                                label_color_disabled_selected,
                                image_color,
                                image_color_disabled,
                                image_overlay_color,
                                image_overlay_selected_color,
                                image_overlay_disabled_color,
                                flash_color;

        // layout
        Optional<S32>           pad_right;
        Optional<S32>           pad_left;
        Optional<S32>           pad_bottom; // under text label

        //image overlay paddings
        Optional<S32>           image_top_pad;
        Optional<S32>           image_bottom_pad;

        /**
         * Space between image_overlay and label
         */
        Optional<S32>           imgoverlay_label_space;

        // callbacks
        Optional<CommitCallbackParam>   click_callback, // alias -> commit_callback
                                        mouse_down_callback,
                                        mouse_up_callback,
                                        mouse_held_callback;

        // misc
        Optional<bool>          is_toggle,
                                scale_image,
                                commit_on_return,
                                commit_on_capture_lost,
                                display_pressed_state;

        Optional<F32>               hover_glow_amount;
        Optional<TimeIntervalParam> held_down_delay;

        Optional<bool>              use_draw_context_alpha;

        Optional<LLBadge::Params>   badge;

        Optional<bool>              handle_right_mouse;

        Optional<bool>              button_flash_enable;
        Optional<S32>               button_flash_count;
        Optional<F32>               button_flash_rate;

        Optional<std::string>       checkbox_control;       // <FS:Zi> Add checkbox control toggle

        Optional<EnableCallbackParam>   is_toggled_callback;    // <FS:Ansariel> Toggle callback check

        Params();
    };

protected:
    friend class LLUICtrlFactory;
    LLButton(const Params&);

public:

<<<<<<< HEAD
	~LLButton();
	// For backward compatability only
	typedef boost::function<void(void*)> button_callback_t;

	void			addImageAttributeToXML(LLXMLNodePtr node, const std::string& imageName,
										const LLUUID&	imageID,const std::string&	xmlTagName) const;
	virtual bool	handleUnicodeCharHere(llwchar uni_char);
	virtual bool	handleKeyHere(KEY key, MASK mask);
	virtual bool	handleMouseDown(S32 x, S32 y, MASK mask);
	virtual bool	handleMouseUp(S32 x, S32 y, MASK mask);
	virtual bool	handleHover(S32 x, S32 y, MASK mask);
	virtual bool	handleRightMouseDown(S32 x, S32 y, MASK mask);
	virtual bool	handleRightMouseUp(S32 x, S32 y, MASK mask);
	virtual bool	handleDoubleClick(S32 x, S32 y, MASK mask);
	virtual void	draw();
	/*virtual*/ bool postBuild();

	virtual void	onMouseLeave(S32 x, S32 y, MASK mask);
	virtual void	onMouseCaptureLost();

	virtual void	onCommit();

	void			setUnselectedLabelColor( const LLColor4& c )		{ mUnselectedLabelColor = c; }
	void			setSelectedLabelColor( const LLColor4& c )			{ mSelectedLabelColor = c; }
	void			setUseEllipses( bool use_ellipses )					{ mUseEllipses = use_ellipses; }
	void			setUseFontColor( bool use_font_color)				{ mUseFontColor = use_font_color; }


	boost::signals2::connection setClickedCallback(const CommitCallbackParam& cb);
	boost::signals2::connection setMouseDownCallback(const CommitCallbackParam& cb);
	boost::signals2::connection setMouseUpCallback(const CommitCallbackParam& cb);
	boost::signals2::connection setHeldDownCallback(const CommitCallbackParam& cb);

	boost::signals2::connection setClickedCallback( const commit_signal_t::slot_type& cb ); // mouse down and up within button
	boost::signals2::connection setMouseDownCallback( const commit_signal_t::slot_type& cb );
	boost::signals2::connection setMouseUpCallback( const commit_signal_t::slot_type& cb ); // mouse up, EVEN IF NOT IN BUTTON
	// Passes a 'count' parameter in the commit param payload, i.e. param["count"])
	boost::signals2::connection setHeldDownCallback( const commit_signal_t::slot_type& cb ); // Mouse button held down and in button

	// <FS:Ansariel> Toggle callback check
	boost::signals2::connection setIsToggledCallback(const EnableCallbackParam& cb);
	boost::signals2::connection setIsToggledCallback(const enable_signal_t::slot_type& cb);

	
	// *TODO: Deprecate (for backwards compatability only)
	boost::signals2::connection setClickedCallback( button_callback_t cb, void* data );
	boost::signals2::connection setMouseDownCallback( button_callback_t cb, void* data );
	boost::signals2::connection setMouseUpCallback( button_callback_t cb, void* data );
	boost::signals2::connection setHeldDownCallback( button_callback_t cb, void* data );
		
	void			setHeldDownDelay( F32 seconds, S32 frames = 0)		{ mHeldDownDelay = seconds; mHeldDownFrameDelay = frames; }
	
	F32				getHeldDownTime() const								{ return mMouseDownTimer.getElapsedTimeF32(); }

	bool			toggleState();
	bool			getToggleState() const;
	void			setToggleState(bool b);

	void			setHighlight(bool b);
	void			setFlashing( bool b, bool force_flashing = false );
	bool			getFlashing() const		{ return mFlashing; }
    LLFlashTimer*   getFlashTimer() {return mFlashingTimer;}
	void			setFlashColor(const LLUIColor &color) { mFlashBgColor = color; };

	void			setHAlign( LLFontGL::HAlign align )		{ mHAlign = align; }
	LLFontGL::HAlign getHAlign() const						{ return mHAlign; }
	void			setLeftHPad( S32 pad )					{ mLeftHPad = pad; }
	void			setRightHPad( S32 pad )					{ mRightHPad = pad; }

	void 			setImageOverlayTopPad( S32 pad )			{ mImageOverlayTopPad = pad; }
	S32 			getImageOverlayTopPad() const				{ return mImageOverlayTopPad; }
	void 			setImageOverlayBottomPad( S32 pad )			{ mImageOverlayBottomPad = pad; }
	S32 			getImageOverlayBottomPad() const			{ return mImageOverlayBottomPad; }

	const std::string	getLabelUnselected() const { return wstring_to_utf8str(mUnselectedLabel); }
	const std::string	getLabelSelected() const { return wstring_to_utf8str(mSelectedLabel); }

	void			setImageColor(const std::string& color_control);
	void			setImageColor(const LLColor4& c);
	/*virtual*/ void	setColor(const LLColor4& c);

	void			setImages(const std::string &image_name, const std::string &selected_name);
	
	void			setDisabledImageColor(const LLColor4& c)		{ mDisabledImageColor = c; }

	void			setDisabledSelectedLabelColor( const LLColor4& c )	{ mDisabledSelectedLabelColor = c; }

	void			setImageOverlay(const std::string& image_name, LLFontGL::HAlign alignment = LLFontGL::HCENTER, const LLColor4& color = LLColor4::white);
	void 			setImageOverlay(const LLUUID& image_id, LLFontGL::HAlign alignment = LLFontGL::HCENTER, const LLColor4& color = LLColor4::white);
	LLPointer<LLUIImage> getImageOverlay() { return mImageOverlay; }
	LLFontGL::HAlign getImageOverlayHAlign() const	{ return mImageOverlayAlignment; }
	// <FS:Ansariel> Setter for overlay image selectedcolor
	void			setImageOverlaySelectedColor(const LLColor4& color) { mImageOverlaySelectedColor = color; }
	
	void            autoResize();	// resize with label of current btn state 
	void            resize(LLUIString label); // resize with label input
	void			setLabel(const std::string& label);
	void			setLabel(const LLUIString& label);
	void			setLabel( const LLStringExplicit& label);
	virtual bool	setLabelArg( const std::string& key, const LLStringExplicit& text );
	void			setLabelUnselected(const LLStringExplicit& label);
	void			setLabelSelected(const LLStringExplicit& label);
	void			setDisabledLabelColor( const LLColor4& c )		{ mDisabledLabelColor = c; }
	
	void			setFont(const LLFontGL *font)		
		{ mGLFont = ( font ? font : LLFontGL::getFontSansSerif()); }
	const LLFontGL* getFont() const { return mGLFont; }


	S32				getLastDrawCharsCount() const { return mLastDrawCharsCount; }
	bool			labelIsTruncated() const;
	const LLUIString&	getCurrentLabel() const;

	void			setScaleImage(bool scale)			{ mScaleImage = scale; }
	bool			getScaleImage() const				{ return mScaleImage; }

	void			setDropShadowedText(bool b)			{ mDropShadowedText = b; }

	void			setBorderEnabled(bool b)					{ mBorderEnabled = b; }

	void			setHoverGlowStrength(F32 strength) { mHoverGlowStrength = strength; }

	void			setImageUnselected(LLPointer<LLUIImage> image);
	void			setImageSelected(LLPointer<LLUIImage> image);
	void			setImageHoverSelected(LLPointer<LLUIImage> image);
	void			setImageHoverUnselected(LLPointer<LLUIImage> image);
	void			setImageDisabled(LLPointer<LLUIImage> image);
	void			setImageDisabledSelected(LLPointer<LLUIImage> image);
	void			setImageFlash(LLPointer<LLUIImage> image);
	void			setImagePressed(LLPointer<LLUIImage> image);
	
	void			setCommitOnReturn(bool commit) { mCommitOnReturn = commit; }
	bool			getCommitOnReturn() const { return mCommitOnReturn; }

	static void		onHeldDown(void *userdata);  // to be called by gIdleCallbacks
	static void		toggleFloaterAndSetToggleState(LLUICtrl* ctrl, const LLSD& sdname);
	static void		setFloaterToggle(LLUICtrl* ctrl, const LLSD& sdname);
	static void		setDockableFloaterToggle(LLUICtrl* ctrl, const LLSD& sdname);
	static void		showHelp(LLUICtrl* ctrl, const LLSD& sdname);

	void		setForcePressedState(bool b) { mForcePressedState = b; }
	
	void 		setAutoResize(bool auto_resize) { mAutoResize = auto_resize; }

	// <COLOSI opensim multi-currency support>
	// Set all LLUIStrings to dirty after currency symbol change to force them to be updated.
	void updateCurrencySymbols() { mUnselectedLabel.updateCurrencySymbols(); mSelectedLabel.updateCurrencySymbols(); mDisabledSelectedLabel.updateCurrencySymbols(); }
	// </COLOSI opensim multi-currency support>
=======
    ~LLButton();
    // For backward compatability only
    typedef boost::function<void(void*)> button_callback_t;

    void            addImageAttributeToXML(LLXMLNodePtr node, const std::string& imageName,
                                        const LLUUID&   imageID,const std::string&  xmlTagName) const;
    virtual BOOL    handleUnicodeCharHere(llwchar uni_char);
    virtual BOOL    handleKeyHere(KEY key, MASK mask);
    virtual BOOL    handleMouseDown(S32 x, S32 y, MASK mask);
    virtual BOOL    handleMouseUp(S32 x, S32 y, MASK mask);
    virtual BOOL    handleHover(S32 x, S32 y, MASK mask);
    virtual BOOL    handleRightMouseDown(S32 x, S32 y, MASK mask);
    virtual BOOL    handleRightMouseUp(S32 x, S32 y, MASK mask);
    virtual BOOL    handleDoubleClick(S32 x, S32 y, MASK mask);
    virtual void    draw();
    /*virtual*/ BOOL postBuild();

    virtual void    onMouseLeave(S32 x, S32 y, MASK mask);
    virtual void    onMouseCaptureLost();

    virtual void    onCommit();

    void            setUnselectedLabelColor( const LLColor4& c )        { mUnselectedLabelColor = c; }
    void            setSelectedLabelColor( const LLColor4& c )          { mSelectedLabelColor = c; }
    void            setUseEllipses( BOOL use_ellipses )                 { mUseEllipses = use_ellipses; }
    void            setUseFontColor( BOOL use_font_color)               { mUseFontColor = use_font_color; }


    boost::signals2::connection setClickedCallback(const CommitCallbackParam& cb);
    boost::signals2::connection setMouseDownCallback(const CommitCallbackParam& cb);
    boost::signals2::connection setMouseUpCallback(const CommitCallbackParam& cb);
    boost::signals2::connection setHeldDownCallback(const CommitCallbackParam& cb);

    boost::signals2::connection setClickedCallback( const commit_signal_t::slot_type& cb ); // mouse down and up within button
    boost::signals2::connection setMouseDownCallback( const commit_signal_t::slot_type& cb );
    boost::signals2::connection setMouseUpCallback( const commit_signal_t::slot_type& cb ); // mouse up, EVEN IF NOT IN BUTTON
    // Passes a 'count' parameter in the commit param payload, i.e. param["count"])
    boost::signals2::connection setHeldDownCallback( const commit_signal_t::slot_type& cb ); // Mouse button held down and in button

    // <FS:Ansariel> Toggle callback check
    boost::signals2::connection setIsToggledCallback(const EnableCallbackParam& cb);
    boost::signals2::connection setIsToggledCallback(const enable_signal_t::slot_type& cb);


    // *TODO: Deprecate (for backwards compatability only)
    boost::signals2::connection setClickedCallback( button_callback_t cb, void* data );
    boost::signals2::connection setMouseDownCallback( button_callback_t cb, void* data );
    boost::signals2::connection setMouseUpCallback( button_callback_t cb, void* data );
    boost::signals2::connection setHeldDownCallback( button_callback_t cb, void* data );

    void            setHeldDownDelay( F32 seconds, S32 frames = 0)      { mHeldDownDelay = seconds; mHeldDownFrameDelay = frames; }

    F32             getHeldDownTime() const                             { return mMouseDownTimer.getElapsedTimeF32(); }

    BOOL            toggleState();
    BOOL            getToggleState() const;
    void            setToggleState(BOOL b);

    void            setHighlight(bool b);
    void            setFlashing( bool b, bool force_flashing = false );
    BOOL            getFlashing() const     { return mFlashing; }
    LLFlashTimer*   getFlashTimer() {return mFlashingTimer;}
    void            setFlashColor(const LLUIColor &color) { mFlashBgColor = color; };

    void            setHAlign( LLFontGL::HAlign align )     { mHAlign = align; }
    LLFontGL::HAlign getHAlign() const                      { return mHAlign; }
    void            setLeftHPad( S32 pad )                  { mLeftHPad = pad; }
    void            setRightHPad( S32 pad )                 { mRightHPad = pad; }

    void            setImageOverlayTopPad( S32 pad )            { mImageOverlayTopPad = pad; }
    S32             getImageOverlayTopPad() const               { return mImageOverlayTopPad; }
    void            setImageOverlayBottomPad( S32 pad )         { mImageOverlayBottomPad = pad; }
    S32             getImageOverlayBottomPad() const            { return mImageOverlayBottomPad; }

    const std::string   getLabelUnselected() const { return wstring_to_utf8str(mUnselectedLabel); }
    const std::string   getLabelSelected() const { return wstring_to_utf8str(mSelectedLabel); }

    void            setImageColor(const std::string& color_control);
    void            setImageColor(const LLColor4& c);
    /*virtual*/ void    setColor(const LLColor4& c);

    void            setImages(const std::string &image_name, const std::string &selected_name);

    void            setDisabledImageColor(const LLColor4& c)        { mDisabledImageColor = c; }

    void            setDisabledSelectedLabelColor( const LLColor4& c )  { mDisabledSelectedLabelColor = c; }

    void            setImageOverlay(const std::string& image_name, LLFontGL::HAlign alignment = LLFontGL::HCENTER, const LLColor4& color = LLColor4::white);
    void            setImageOverlay(const LLUUID& image_id, LLFontGL::HAlign alignment = LLFontGL::HCENTER, const LLColor4& color = LLColor4::white);
    LLPointer<LLUIImage> getImageOverlay() { return mImageOverlay; }
    LLFontGL::HAlign getImageOverlayHAlign() const  { return mImageOverlayAlignment; }
    // <FS:Ansariel> Setter for overlay image selectedcolor
    void            setImageOverlaySelectedColor(const LLColor4& color) { mImageOverlaySelectedColor = color; }

    void            autoResize();   // resize with label of current btn state
    void            resize(LLUIString label); // resize with label input
    void            setLabel(const std::string& label);
    void            setLabel(const LLUIString& label);
    void            setLabel( const LLStringExplicit& label);
    virtual BOOL    setLabelArg( const std::string& key, const LLStringExplicit& text );
    void            setLabelUnselected(const LLStringExplicit& label);
    void            setLabelSelected(const LLStringExplicit& label);
    void            setDisabledLabelColor( const LLColor4& c )      { mDisabledLabelColor = c; }

    void            setFont(const LLFontGL *font)
        { mGLFont = ( font ? font : LLFontGL::getFontSansSerif()); }
    const LLFontGL* getFont() const { return mGLFont; }
    const std::string& getText() const { return getCurrentLabel().getString(); }

    S32             getLastDrawCharsCount() const { return mLastDrawCharsCount; }
    bool            labelIsTruncated() const;
    const LLUIString&   getCurrentLabel() const;

    void            setScaleImage(BOOL scale)           { mScaleImage = scale; }
    BOOL            getScaleImage() const               { return mScaleImage; }

    void            setDropShadowedText(BOOL b)         { mDropShadowedText = b; }

    void            setBorderEnabled(BOOL b)                    { mBorderEnabled = b; }

    void            setHoverGlowStrength(F32 strength) { mHoverGlowStrength = strength; }

    void            setImageUnselected(LLPointer<LLUIImage> image);
    void            setImageSelected(LLPointer<LLUIImage> image);
    void            setImageHoverSelected(LLPointer<LLUIImage> image);
    void            setImageHoverUnselected(LLPointer<LLUIImage> image);
    void            setImageDisabled(LLPointer<LLUIImage> image);
    void            setImageDisabledSelected(LLPointer<LLUIImage> image);
    void            setImageFlash(LLPointer<LLUIImage> image);
    void            setImagePressed(LLPointer<LLUIImage> image);

    void            setCommitOnReturn(BOOL commit) { mCommitOnReturn = commit; }
    BOOL            getCommitOnReturn() const { return mCommitOnReturn; }

    static void     onHeldDown(void *userdata);  // to be called by gIdleCallbacks
    static void     toggleFloaterAndSetToggleState(LLUICtrl* ctrl, const LLSD& sdname);
    static void     setFloaterToggle(LLUICtrl* ctrl, const LLSD& sdname);
    static void     setDockableFloaterToggle(LLUICtrl* ctrl, const LLSD& sdname);
    static void     showHelp(LLUICtrl* ctrl, const LLSD& sdname);

    void        setForcePressedState(bool b) { mForcePressedState = b; }

    void        setAutoResize(bool auto_resize) { mAutoResize = auto_resize; }

    // <COLOSI opensim multi-currency support>
    // Set all LLUIStrings to dirty after currency symbol change to force them to be updated.
    void updateCurrencySymbols() { mUnselectedLabel.updateCurrencySymbols(); mSelectedLabel.updateCurrencySymbols(); mDisabledSelectedLabel.updateCurrencySymbols(); }
    // </COLOSI opensim multi-currency support>
>>>>>>> c06fb4e0

protected:
    LLPointer<LLUIImage> getImageUnselected() const { return mImageUnselected; }
    LLPointer<LLUIImage> getImageSelected() const   { return mImageSelected; }
    void getOverlayImageSize(S32& overlay_width, S32& overlay_height);

    LLFrameTimer    mMouseDownTimer;
    bool            mNeedsHighlight;
    S32             mButtonFlashCount;
    F32             mButtonFlashRate;

    void            drawBorder(LLUIImage* imagep, const LLColor4& color, S32 size);
    void            resetMouseDownTimer();

    commit_signal_t*            mMouseDownSignal;
    commit_signal_t*            mMouseUpSignal;
    commit_signal_t*            mHeldDownSignal;

    enable_signal_t*            mIsToggledSignal;   // <FS:Ansariel> Toggle callback check

    const LLFontGL*             mGLFont;

    S32                         mMouseDownFrame;
    S32                         mMouseHeldDownCount;    // Counter for parameter passed to held-down callback
    F32                         mHeldDownDelay;         // seconds, after which held-down callbacks get called
    S32                         mHeldDownFrameDelay;    // frames, after which held-down callbacks get called
    S32                         mLastDrawCharsCount;

    LLPointer<LLUIImage>        mImageOverlay;
    LLFontGL::HAlign            mImageOverlayAlignment;
    LLUIColor                   mImageOverlayColor;
    LLUIColor                   mImageOverlaySelectedColor;
    LLUIColor                   mImageOverlayDisabledColor;

    LLPointer<LLUIImage>        mImageUnselected;
    LLUIString                  mUnselectedLabel;
    LLUIColor                   mUnselectedLabelColor;

    LLPointer<LLUIImage>        mImageSelected;
    LLUIString                  mSelectedLabel;
    LLUIColor                   mSelectedLabelColor;

    LLPointer<LLUIImage>        mImageHoverSelected;

    LLPointer<LLUIImage>        mImageHoverUnselected;

    LLPointer<LLUIImage>        mImageDisabled;
    LLUIColor                   mDisabledLabelColor;

    LLPointer<LLUIImage>        mImageDisabledSelected;
    LLUIString                  mDisabledSelectedLabel;
    LLUIColor                   mDisabledSelectedLabelColor;

    LLPointer<LLUIImage>        mImagePressed;
    LLPointer<LLUIImage>        mImagePressedSelected;

    /* There are two ways an image can flash- by making changes in color according to flash_color attribute
       or by changing icon from current to the one specified in image_flash. Second way is used only if
       flash icon name is set in attributes(by default it isn't). First way is used otherwise. */
    LLPointer<LLUIImage>        mImageFlash;

    LLUIColor                   mFlashBgColor;

    LLUIColor                   mImageColor;
    LLUIColor                   mDisabledImageColor;

    bool                        mIsToggle;
    bool                        mScaleImage;

    bool                        mDropShadowedText;
    bool                        mAutoResize;
    bool                        mUseEllipses;
    bool                        mUseFontColor;
    bool                        mBorderEnabled;
    bool                        mFlashing;

    LLFontGL::HAlign            mHAlign;
    S32                         mLeftHPad;
    S32                         mRightHPad;
    S32                         mBottomVPad;    // under text label

    S32                         mImageOverlayTopPad;
    S32                         mImageOverlayBottomPad;

    bool                        mUseDrawContextAlpha;

    /*
     * Space between image_overlay and label
     */
    S32                         mImgOverlayLabelSpace;

    F32                         mHoverGlowStrength;
    F32                         mCurGlowStrength;

    bool                        mCommitOnReturn;
    bool                        mCommitOnCaptureLost;
    bool                        mFadeWhenDisabled;
    bool                        mForcePressedState;
    bool                        mDisplayPressedState;

    LLFrameTimer                mFrameTimer;
    LLFlashTimer *              mFlashingTimer;
    bool                        mForceFlashing; // Stick flashing color even if button is pressed
    bool                        mHandleRightMouse;

    // <FS:Zi> Add checkbox control toggle
    std::string                 mCheckboxControl;
    LLPanel*                    mCheckboxControlPanel;
    // </FS:Zi>

protected:
    virtual std::string _getSearchText() const
    {
        return getLabelUnselected() + getToolTip();
    }
};

// Build time optimization, generate once in .cpp file
#ifndef LLBUTTON_CPP
extern template class LLButton* LLView::getChild<class LLButton>(
<<<<<<< HEAD
	const std::string& name, bool recurse) const;
=======
    const std::string& name, BOOL recurse) const;
>>>>>>> c06fb4e0
#endif

#endif  // LL_LLBUTTON_H<|MERGE_RESOLUTION|>--- conflicted
+++ resolved
@@ -154,172 +154,22 @@
 
 public:
 
-<<<<<<< HEAD
-	~LLButton();
-	// For backward compatability only
-	typedef boost::function<void(void*)> button_callback_t;
-
-	void			addImageAttributeToXML(LLXMLNodePtr node, const std::string& imageName,
-										const LLUUID&	imageID,const std::string&	xmlTagName) const;
-	virtual bool	handleUnicodeCharHere(llwchar uni_char);
-	virtual bool	handleKeyHere(KEY key, MASK mask);
-	virtual bool	handleMouseDown(S32 x, S32 y, MASK mask);
-	virtual bool	handleMouseUp(S32 x, S32 y, MASK mask);
-	virtual bool	handleHover(S32 x, S32 y, MASK mask);
-	virtual bool	handleRightMouseDown(S32 x, S32 y, MASK mask);
-	virtual bool	handleRightMouseUp(S32 x, S32 y, MASK mask);
-	virtual bool	handleDoubleClick(S32 x, S32 y, MASK mask);
-	virtual void	draw();
-	/*virtual*/ bool postBuild();
-
-	virtual void	onMouseLeave(S32 x, S32 y, MASK mask);
-	virtual void	onMouseCaptureLost();
-
-	virtual void	onCommit();
-
-	void			setUnselectedLabelColor( const LLColor4& c )		{ mUnselectedLabelColor = c; }
-	void			setSelectedLabelColor( const LLColor4& c )			{ mSelectedLabelColor = c; }
-	void			setUseEllipses( bool use_ellipses )					{ mUseEllipses = use_ellipses; }
-	void			setUseFontColor( bool use_font_color)				{ mUseFontColor = use_font_color; }
-
-
-	boost::signals2::connection setClickedCallback(const CommitCallbackParam& cb);
-	boost::signals2::connection setMouseDownCallback(const CommitCallbackParam& cb);
-	boost::signals2::connection setMouseUpCallback(const CommitCallbackParam& cb);
-	boost::signals2::connection setHeldDownCallback(const CommitCallbackParam& cb);
-
-	boost::signals2::connection setClickedCallback( const commit_signal_t::slot_type& cb ); // mouse down and up within button
-	boost::signals2::connection setMouseDownCallback( const commit_signal_t::slot_type& cb );
-	boost::signals2::connection setMouseUpCallback( const commit_signal_t::slot_type& cb ); // mouse up, EVEN IF NOT IN BUTTON
-	// Passes a 'count' parameter in the commit param payload, i.e. param["count"])
-	boost::signals2::connection setHeldDownCallback( const commit_signal_t::slot_type& cb ); // Mouse button held down and in button
-
-	// <FS:Ansariel> Toggle callback check
-	boost::signals2::connection setIsToggledCallback(const EnableCallbackParam& cb);
-	boost::signals2::connection setIsToggledCallback(const enable_signal_t::slot_type& cb);
-
-	
-	// *TODO: Deprecate (for backwards compatability only)
-	boost::signals2::connection setClickedCallback( button_callback_t cb, void* data );
-	boost::signals2::connection setMouseDownCallback( button_callback_t cb, void* data );
-	boost::signals2::connection setMouseUpCallback( button_callback_t cb, void* data );
-	boost::signals2::connection setHeldDownCallback( button_callback_t cb, void* data );
-		
-	void			setHeldDownDelay( F32 seconds, S32 frames = 0)		{ mHeldDownDelay = seconds; mHeldDownFrameDelay = frames; }
-	
-	F32				getHeldDownTime() const								{ return mMouseDownTimer.getElapsedTimeF32(); }
-
-	bool			toggleState();
-	bool			getToggleState() const;
-	void			setToggleState(bool b);
-
-	void			setHighlight(bool b);
-	void			setFlashing( bool b, bool force_flashing = false );
-	bool			getFlashing() const		{ return mFlashing; }
-    LLFlashTimer*   getFlashTimer() {return mFlashingTimer;}
-	void			setFlashColor(const LLUIColor &color) { mFlashBgColor = color; };
-
-	void			setHAlign( LLFontGL::HAlign align )		{ mHAlign = align; }
-	LLFontGL::HAlign getHAlign() const						{ return mHAlign; }
-	void			setLeftHPad( S32 pad )					{ mLeftHPad = pad; }
-	void			setRightHPad( S32 pad )					{ mRightHPad = pad; }
-
-	void 			setImageOverlayTopPad( S32 pad )			{ mImageOverlayTopPad = pad; }
-	S32 			getImageOverlayTopPad() const				{ return mImageOverlayTopPad; }
-	void 			setImageOverlayBottomPad( S32 pad )			{ mImageOverlayBottomPad = pad; }
-	S32 			getImageOverlayBottomPad() const			{ return mImageOverlayBottomPad; }
-
-	const std::string	getLabelUnselected() const { return wstring_to_utf8str(mUnselectedLabel); }
-	const std::string	getLabelSelected() const { return wstring_to_utf8str(mSelectedLabel); }
-
-	void			setImageColor(const std::string& color_control);
-	void			setImageColor(const LLColor4& c);
-	/*virtual*/ void	setColor(const LLColor4& c);
-
-	void			setImages(const std::string &image_name, const std::string &selected_name);
-	
-	void			setDisabledImageColor(const LLColor4& c)		{ mDisabledImageColor = c; }
-
-	void			setDisabledSelectedLabelColor( const LLColor4& c )	{ mDisabledSelectedLabelColor = c; }
-
-	void			setImageOverlay(const std::string& image_name, LLFontGL::HAlign alignment = LLFontGL::HCENTER, const LLColor4& color = LLColor4::white);
-	void 			setImageOverlay(const LLUUID& image_id, LLFontGL::HAlign alignment = LLFontGL::HCENTER, const LLColor4& color = LLColor4::white);
-	LLPointer<LLUIImage> getImageOverlay() { return mImageOverlay; }
-	LLFontGL::HAlign getImageOverlayHAlign() const	{ return mImageOverlayAlignment; }
-	// <FS:Ansariel> Setter for overlay image selectedcolor
-	void			setImageOverlaySelectedColor(const LLColor4& color) { mImageOverlaySelectedColor = color; }
-	
-	void            autoResize();	// resize with label of current btn state 
-	void            resize(LLUIString label); // resize with label input
-	void			setLabel(const std::string& label);
-	void			setLabel(const LLUIString& label);
-	void			setLabel( const LLStringExplicit& label);
-	virtual bool	setLabelArg( const std::string& key, const LLStringExplicit& text );
-	void			setLabelUnselected(const LLStringExplicit& label);
-	void			setLabelSelected(const LLStringExplicit& label);
-	void			setDisabledLabelColor( const LLColor4& c )		{ mDisabledLabelColor = c; }
-	
-	void			setFont(const LLFontGL *font)		
-		{ mGLFont = ( font ? font : LLFontGL::getFontSansSerif()); }
-	const LLFontGL* getFont() const { return mGLFont; }
-
-
-	S32				getLastDrawCharsCount() const { return mLastDrawCharsCount; }
-	bool			labelIsTruncated() const;
-	const LLUIString&	getCurrentLabel() const;
-
-	void			setScaleImage(bool scale)			{ mScaleImage = scale; }
-	bool			getScaleImage() const				{ return mScaleImage; }
-
-	void			setDropShadowedText(bool b)			{ mDropShadowedText = b; }
-
-	void			setBorderEnabled(bool b)					{ mBorderEnabled = b; }
-
-	void			setHoverGlowStrength(F32 strength) { mHoverGlowStrength = strength; }
-
-	void			setImageUnselected(LLPointer<LLUIImage> image);
-	void			setImageSelected(LLPointer<LLUIImage> image);
-	void			setImageHoverSelected(LLPointer<LLUIImage> image);
-	void			setImageHoverUnselected(LLPointer<LLUIImage> image);
-	void			setImageDisabled(LLPointer<LLUIImage> image);
-	void			setImageDisabledSelected(LLPointer<LLUIImage> image);
-	void			setImageFlash(LLPointer<LLUIImage> image);
-	void			setImagePressed(LLPointer<LLUIImage> image);
-	
-	void			setCommitOnReturn(bool commit) { mCommitOnReturn = commit; }
-	bool			getCommitOnReturn() const { return mCommitOnReturn; }
-
-	static void		onHeldDown(void *userdata);  // to be called by gIdleCallbacks
-	static void		toggleFloaterAndSetToggleState(LLUICtrl* ctrl, const LLSD& sdname);
-	static void		setFloaterToggle(LLUICtrl* ctrl, const LLSD& sdname);
-	static void		setDockableFloaterToggle(LLUICtrl* ctrl, const LLSD& sdname);
-	static void		showHelp(LLUICtrl* ctrl, const LLSD& sdname);
-
-	void		setForcePressedState(bool b) { mForcePressedState = b; }
-	
-	void 		setAutoResize(bool auto_resize) { mAutoResize = auto_resize; }
-
-	// <COLOSI opensim multi-currency support>
-	// Set all LLUIStrings to dirty after currency symbol change to force them to be updated.
-	void updateCurrencySymbols() { mUnselectedLabel.updateCurrencySymbols(); mSelectedLabel.updateCurrencySymbols(); mDisabledSelectedLabel.updateCurrencySymbols(); }
-	// </COLOSI opensim multi-currency support>
-=======
     ~LLButton();
     // For backward compatability only
     typedef boost::function<void(void*)> button_callback_t;
 
     void            addImageAttributeToXML(LLXMLNodePtr node, const std::string& imageName,
                                         const LLUUID&   imageID,const std::string&  xmlTagName) const;
-    virtual BOOL    handleUnicodeCharHere(llwchar uni_char);
-    virtual BOOL    handleKeyHere(KEY key, MASK mask);
-    virtual BOOL    handleMouseDown(S32 x, S32 y, MASK mask);
-    virtual BOOL    handleMouseUp(S32 x, S32 y, MASK mask);
-    virtual BOOL    handleHover(S32 x, S32 y, MASK mask);
-    virtual BOOL    handleRightMouseDown(S32 x, S32 y, MASK mask);
-    virtual BOOL    handleRightMouseUp(S32 x, S32 y, MASK mask);
-    virtual BOOL    handleDoubleClick(S32 x, S32 y, MASK mask);
+    virtual bool    handleUnicodeCharHere(llwchar uni_char);
+    virtual bool    handleKeyHere(KEY key, MASK mask);
+    virtual bool    handleMouseDown(S32 x, S32 y, MASK mask);
+    virtual bool    handleMouseUp(S32 x, S32 y, MASK mask);
+    virtual bool    handleHover(S32 x, S32 y, MASK mask);
+    virtual bool    handleRightMouseDown(S32 x, S32 y, MASK mask);
+    virtual bool    handleRightMouseUp(S32 x, S32 y, MASK mask);
+    virtual bool    handleDoubleClick(S32 x, S32 y, MASK mask);
     virtual void    draw();
-    /*virtual*/ BOOL postBuild();
+    /*virtual*/ bool postBuild();
 
     virtual void    onMouseLeave(S32 x, S32 y, MASK mask);
     virtual void    onMouseCaptureLost();
@@ -328,8 +178,8 @@
 
     void            setUnselectedLabelColor( const LLColor4& c )        { mUnselectedLabelColor = c; }
     void            setSelectedLabelColor( const LLColor4& c )          { mSelectedLabelColor = c; }
-    void            setUseEllipses( BOOL use_ellipses )                 { mUseEllipses = use_ellipses; }
-    void            setUseFontColor( BOOL use_font_color)               { mUseFontColor = use_font_color; }
+    void            setUseEllipses( bool use_ellipses )                 { mUseEllipses = use_ellipses; }
+    void            setUseFontColor( bool use_font_color)               { mUseFontColor = use_font_color; }
 
 
     boost::signals2::connection setClickedCallback(const CommitCallbackParam& cb);
@@ -358,13 +208,13 @@
 
     F32             getHeldDownTime() const                             { return mMouseDownTimer.getElapsedTimeF32(); }
 
-    BOOL            toggleState();
-    BOOL            getToggleState() const;
-    void            setToggleState(BOOL b);
+    bool            toggleState();
+    bool            getToggleState() const;
+    void            setToggleState(bool b);
 
     void            setHighlight(bool b);
     void            setFlashing( bool b, bool force_flashing = false );
-    BOOL            getFlashing() const     { return mFlashing; }
+    bool            getFlashing() const     { return mFlashing; }
     LLFlashTimer*   getFlashTimer() {return mFlashingTimer;}
     void            setFlashColor(const LLUIColor &color) { mFlashBgColor = color; };
 
@@ -403,7 +253,7 @@
     void            setLabel(const std::string& label);
     void            setLabel(const LLUIString& label);
     void            setLabel( const LLStringExplicit& label);
-    virtual BOOL    setLabelArg( const std::string& key, const LLStringExplicit& text );
+    virtual bool    setLabelArg( const std::string& key, const LLStringExplicit& text );
     void            setLabelUnselected(const LLStringExplicit& label);
     void            setLabelSelected(const LLStringExplicit& label);
     void            setDisabledLabelColor( const LLColor4& c )      { mDisabledLabelColor = c; }
@@ -417,12 +267,12 @@
     bool            labelIsTruncated() const;
     const LLUIString&   getCurrentLabel() const;
 
-    void            setScaleImage(BOOL scale)           { mScaleImage = scale; }
-    BOOL            getScaleImage() const               { return mScaleImage; }
-
-    void            setDropShadowedText(BOOL b)         { mDropShadowedText = b; }
-
-    void            setBorderEnabled(BOOL b)                    { mBorderEnabled = b; }
+    void            setScaleImage(bool scale)           { mScaleImage = scale; }
+    bool            getScaleImage() const               { return mScaleImage; }
+
+    void            setDropShadowedText(bool b)         { mDropShadowedText = b; }
+
+    void            setBorderEnabled(bool b)                    { mBorderEnabled = b; }
 
     void            setHoverGlowStrength(F32 strength) { mHoverGlowStrength = strength; }
 
@@ -435,8 +285,8 @@
     void            setImageFlash(LLPointer<LLUIImage> image);
     void            setImagePressed(LLPointer<LLUIImage> image);
 
-    void            setCommitOnReturn(BOOL commit) { mCommitOnReturn = commit; }
-    BOOL            getCommitOnReturn() const { return mCommitOnReturn; }
+    void            setCommitOnReturn(bool commit) { mCommitOnReturn = commit; }
+    bool            getCommitOnReturn() const { return mCommitOnReturn; }
 
     static void     onHeldDown(void *userdata);  // to be called by gIdleCallbacks
     static void     toggleFloaterAndSetToggleState(LLUICtrl* ctrl, const LLSD& sdname);
@@ -452,7 +302,6 @@
     // Set all LLUIStrings to dirty after currency symbol change to force them to be updated.
     void updateCurrencySymbols() { mUnselectedLabel.updateCurrencySymbols(); mSelectedLabel.updateCurrencySymbols(); mDisabledSelectedLabel.updateCurrencySymbols(); }
     // </COLOSI opensim multi-currency support>
->>>>>>> c06fb4e0
 
 protected:
     LLPointer<LLUIImage> getImageUnselected() const { return mImageUnselected; }
@@ -573,11 +422,7 @@
 // Build time optimization, generate once in .cpp file
 #ifndef LLBUTTON_CPP
 extern template class LLButton* LLView::getChild<class LLButton>(
-<<<<<<< HEAD
-	const std::string& name, bool recurse) const;
-=======
-    const std::string& name, BOOL recurse) const;
->>>>>>> c06fb4e0
+    const std::string& name, bool recurse) const;
 #endif
 
 #endif  // LL_LLBUTTON_H