/**
 * @file llxuiparser.cpp
 * @brief Utility functions for handling XUI structures in XML
 *
 * $LicenseInfo:firstyear=2003&license=viewerlgpl$
 * Second Life Viewer Source Code
 * Copyright (C) 2010, Linden Research, Inc.
 *
 * This library is free software; you can redistribute it and/or
 * modify it under the terms of the GNU Lesser General Public
 * License as published by the Free Software Foundation;
 * version 2.1 of the License only.
 *
 * This library is distributed in the hope that it will be useful,
 * but WITHOUT ANY WARRANTY; without even the implied warranty of
 * MERCHANTABILITY or FITNESS FOR A PARTICULAR PURPOSE.  See the GNU
 * Lesser General Public License for more details.
 *
 * You should have received a copy of the GNU Lesser General Public
 * License along with this library; if not, write to the Free Software
 * Foundation, Inc., 51 Franklin Street, Fifth Floor, Boston, MA  02110-1301  USA
 *
 * Linden Research, Inc., 945 Battery Street, San Francisco, CA  94111  USA
 * $/LicenseInfo$
 */

#include "linden_common.h"

#include "llxuiparser.h"

#include "llxmlnode.h"
#include "llfasttimer.h"
#ifdef LL_USESYSTEMLIBS
#include <expat.h>
#else
#include "expat/expat.h"
#endif

#include <fstream>
#include <boost/tokenizer.hpp>
#include <boost/bind.hpp>
//#include <boost/spirit/include/qi.hpp>
#include <boost/spirit/include/classic_core.hpp>

#include "lluicolor.h"
#include "v3math.h"
using namespace BOOST_SPIRIT_CLASSIC_NS;

const S32 MAX_STRING_ATTRIBUTE_SIZE = 40;

static  LLInitParam::Parser::parser_read_func_map_t sXSDReadFuncs;
static  LLInitParam::Parser::parser_write_func_map_t sXSDWriteFuncs;
static  LLInitParam::Parser::parser_inspect_func_map_t sXSDInspectFuncs;

static  LLInitParam::Parser::parser_read_func_map_t sSimpleXUIReadFuncs;
static  LLInitParam::Parser::parser_write_func_map_t sSimpleXUIWriteFuncs;
static  LLInitParam::Parser::parser_inspect_func_map_t sSimpleXUIInspectFuncs;

const char* NO_VALUE_MARKER = "no_value";

struct MaxOccursValues : public LLInitParam::TypeValuesHelper<U32, MaxOccursValues>
{
    static void declareValues()
    {
        declare("unbounded", U32_MAX);
    }
};

struct Occurs : public LLInitParam::Block<Occurs>
{
    Optional<U32>                   minOccurs;
    Optional<U32, MaxOccursValues>  maxOccurs;

    Occurs()
    :   minOccurs("minOccurs", 0),
        maxOccurs("maxOccurs", U32_MAX)

    {}
};

typedef enum
{
    USE_REQUIRED,
    USE_OPTIONAL
} EUse;

namespace LLInitParam
{
    template<>
    struct TypeValues<EUse> : public TypeValuesHelper<EUse>
    {
        static void declareValues()
        {
            declare("required", USE_REQUIRED);
            declare("optional", USE_OPTIONAL);
        }
    };
}

struct Element;
struct Group;
struct Sequence;

struct All : public LLInitParam::Block<All, Occurs>
{
    Multiple< Lazy<Element, IS_A_BLOCK> > elements;

    All()
    :   elements("element")
    {
        maxOccurs = 1;
    }
};

struct Attribute : public LLInitParam::Block<Attribute>
{
    Mandatory<std::string>  name,
                            type;
    Mandatory<EUse>         use;

    Attribute()
    :   name("name"),
        type("type"),
        use("use")
    {}
};

struct Any : public LLInitParam::Block<Any, Occurs>
{
    Optional<std::string> _namespace;

    Any()
    :   _namespace("namespace")
    {}
};

struct Choice : public LLInitParam::ChoiceBlock<Choice, Occurs>
{
    Alternative< Lazy<Element, IS_A_BLOCK> >    element;
    Alternative< Lazy<Group, IS_A_BLOCK> >      group;
    Alternative< Lazy<Choice, IS_A_BLOCK> >     choice;
    Alternative< Lazy<Sequence, IS_A_BLOCK> >   sequence;
    Alternative< Lazy<Any> >                    any;

    Choice()
    :   element("element"),
        group("group"),
        choice("choice"),
        sequence("sequence"),
        any("any")
    {}

};

struct Sequence : public LLInitParam::ChoiceBlock<Sequence, Occurs>
{
    Alternative< Lazy<Element, IS_A_BLOCK> >    element;
    Alternative< Lazy<Group, IS_A_BLOCK> >      group;
    Alternative< Lazy<Choice> >                 choice;
    Alternative< Lazy<Sequence, IS_A_BLOCK> >   sequence;
    Alternative< Lazy<Any> >                    any;
};

struct GroupContents : public LLInitParam::ChoiceBlock<GroupContents, Occurs>
{
    Alternative<All>        all;
    Alternative<Choice>     choice;
    Alternative<Sequence>   sequence;

    GroupContents()
    :   all("all"),
        choice("choice"),
        sequence("sequence")
    {}
};

struct Group : public LLInitParam::Block<Group, GroupContents>
{
    Optional<std::string>   name,
                            ref;

    Group()
    :   name("name"),
        ref("ref")
    {}
};

struct Restriction : public LLInitParam::Block<Restriction>
{
};

struct Extension : public LLInitParam::Block<Extension>
{
};

struct SimpleContent : public LLInitParam::ChoiceBlock<SimpleContent>
{
    Alternative<Restriction> restriction;
    Alternative<Extension> extension;

    SimpleContent()
    :   restriction("restriction"),
        extension("extension")
    {}
};

struct SimpleType : public LLInitParam::Block<SimpleType>
{
    // TODO
};

struct ComplexContent : public LLInitParam::Block<ComplexContent, SimpleContent>
{
    Optional<bool> mixed;

    ComplexContent()
    :   mixed("mixed", true)
    {}
};

struct ComplexTypeContents : public LLInitParam::ChoiceBlock<ComplexTypeContents>
{
    Alternative<SimpleContent>  simple_content;
    Alternative<ComplexContent> complex_content;
    Alternative<Group>          group;
    Alternative<All>            all;
    Alternative<Choice>         choice;
    Alternative<Sequence>       sequence;

    ComplexTypeContents()
    :   simple_content("simpleContent"),
        complex_content("complexContent"),
        group("group"),
        all("all"),
        choice("choice"),
        sequence("sequence")
    {}
};

struct ComplexType : public LLInitParam::Block<ComplexType, ComplexTypeContents>
{
    Optional<std::string>           name;
    Optional<bool>                  mixed;

    Multiple<Attribute>             attribute;
    Multiple< Lazy<Element, IS_A_BLOCK > >          elements;

    ComplexType()
    :   name("name"),
        attribute("xs:attribute"),
        elements("xs:element"),
        mixed("mixed")
    {
    }
};

struct ElementContents : public LLInitParam::ChoiceBlock<ElementContents, Occurs>
{
    Alternative<SimpleType>     simpleType;
    Alternative<ComplexType>    complexType;

    ElementContents()
    :   simpleType("simpleType"),
        complexType("complexType")
    {}
};

struct Element : public LLInitParam::Block<Element, ElementContents>
{
    Optional<std::string>   name,
                            ref,
                            type;

    Element()
    :   name("xs:name"),
        ref("xs:ref"),
        type("xs:type")
    {}
};

struct Schema : public LLInitParam::Block<Schema>
{
private:
    Mandatory<std::string>  targetNamespace,
                            xmlns,
                            xs;

public:
    Optional<std::string>   attributeFormDefault,
                            elementFormDefault;

    Mandatory<Element>      root_element;

    void setNameSpace(const std::string& ns) {targetNamespace = ns; xmlns = ns;}

    Schema(const std::string& ns = LLStringUtil::null)
    :   attributeFormDefault("attributeFormDefault"),
        elementFormDefault("elementFormDefault"),
        xs("xmlns:xs"),
        targetNamespace("targetNamespace"),
        xmlns("xmlns"),
        root_element("xs:element")
    {
        attributeFormDefault = "unqualified";
        elementFormDefault = "qualified";
        xs = "http://www.w3.org/2001/XMLSchema";
        if (!ns.empty())
        {
            setNameSpace(ns);
        };
    }
};

//
// LLXSDWriter
//
LLXSDWriter::LLXSDWriter()
: Parser(sXSDReadFuncs, sXSDWriteFuncs, sXSDInspectFuncs)
{
    registerInspectFunc<bool>(boost::bind(&LLXSDWriter::writeAttribute, this, "xs:boolean", _1, _2, _3, _4));
    registerInspectFunc<std::string>(boost::bind(&LLXSDWriter::writeAttribute, this, "xs:string", _1, _2, _3, _4));
    registerInspectFunc<U8>(boost::bind(&LLXSDWriter::writeAttribute, this, "xs:unsignedByte", _1, _2, _3, _4));
    registerInspectFunc<S8>(boost::bind(&LLXSDWriter::writeAttribute, this, "xs:signedByte", _1, _2, _3, _4));
    registerInspectFunc<U16>(boost::bind(&LLXSDWriter::writeAttribute, this, "xs:unsignedShort", _1, _2, _3, _4));
    registerInspectFunc<S16>(boost::bind(&LLXSDWriter::writeAttribute, this, "xs:signedShort", _1, _2, _3, _4));
    registerInspectFunc<U32>(boost::bind(&LLXSDWriter::writeAttribute, this, "xs:unsignedInt", _1, _2, _3, _4));
    registerInspectFunc<S32>(boost::bind(&LLXSDWriter::writeAttribute, this, "xs:integer", _1, _2, _3, _4));
    registerInspectFunc<F32>(boost::bind(&LLXSDWriter::writeAttribute, this, "xs:float", _1, _2, _3, _4));
    registerInspectFunc<F64>(boost::bind(&LLXSDWriter::writeAttribute, this, "xs:double", _1, _2, _3, _4));
    registerInspectFunc<LLColor4>(boost::bind(&LLXSDWriter::writeAttribute, this, "xs:string", _1, _2, _3, _4));
    registerInspectFunc<LLUIColor>(boost::bind(&LLXSDWriter::writeAttribute, this, "xs:string", _1, _2, _3, _4));
    registerInspectFunc<LLUUID>(boost::bind(&LLXSDWriter::writeAttribute, this, "xs:string", _1, _2, _3, _4));
    registerInspectFunc<LLSD>(boost::bind(&LLXSDWriter::writeAttribute, this, "xs:string", _1, _2, _3, _4));
}

LLXSDWriter::~LLXSDWriter() {}

void LLXSDWriter::writeXSD(const std::string& type_name, LLXMLNodePtr node, const LLInitParam::BaseBlock& block, const std::string& xml_namespace)
{
<<<<<<< HEAD
	Schema schema(xml_namespace);

	schema.root_element.name = type_name;
	Choice& choice = schema.root_element.complexType.choice;

	choice.minOccurs = 0;
	choice.maxOccurs = "unbounded";

	mSchemaNode = node;
	//node->setName("xs:schema");
	//node->createChild("attributeFormDefault", true)->setStringValue("unqualified");
	//node->createChild("elementFormDefault", true)->setStringValue("qualified");
	//node->createChild("targetNamespace", true)->setStringValue(xml_namespace);
	//node->createChild("xmlns:xs", true)->setStringValue("http://www.w3.org/2001/XMLSchema");
	//node->createChild("xmlns", true)->setStringValue(xml_namespace);

	//node = node->createChild("xs:complexType", false);
	//node->createChild("name", true)->setStringValue(type_name);
	//node->createChild("mixed", true)->setStringValue("true");

	//mAttributeNode = node;
	//mElementNode = node->createChild("xs:choice", false);
	//mElementNode->createChild("minOccurs", true)->setStringValue("0");
	//mElementNode->createChild("maxOccurs", true)->setStringValue("unbounded");
	block.inspectBlock(*this);

	// duplicate element choices
	LLXMLNodeList children;
	mElementNode->getChildren("xs:element", children, false);
	for (LLXMLNodeList::iterator child_it = children.begin(); child_it != children.end(); ++child_it)
	{
		LLXMLNodePtr child_copy = child_it->second->deepCopy();
		std::string child_name;
		child_copy->getAttributeString("name", child_name);
		child_copy->setAttributeString("name", type_name + "." + child_name);
		mElementNode->addChild(child_copy);
	}

	LLXMLNodePtr element_declaration_node = mSchemaNode->createChild("xs:element", false);
	element_declaration_node->createChild("name", true)->setStringValue(type_name);
	element_declaration_node->createChild("type", true)->setStringValue(type_name);
=======
    Schema schema(xml_namespace);

    schema.root_element.name = type_name;
    Choice& choice = schema.root_element.complexType.choice;

    choice.minOccurs = 0;
    choice.maxOccurs = "unbounded";

    mSchemaNode = node;
    //node->setName("xs:schema");
    //node->createChild("attributeFormDefault", true)->setStringValue("unqualified");
    //node->createChild("elementFormDefault", true)->setStringValue("qualified");
    //node->createChild("targetNamespace", true)->setStringValue(xml_namespace);
    //node->createChild("xmlns:xs", true)->setStringValue("http://www.w3.org/2001/XMLSchema");
    //node->createChild("xmlns", true)->setStringValue(xml_namespace);

    //node = node->createChild("xs:complexType", false);
    //node->createChild("name", true)->setStringValue(type_name);
    //node->createChild("mixed", true)->setStringValue("true");

    //mAttributeNode = node;
    //mElementNode = node->createChild("xs:choice", false);
    //mElementNode->createChild("minOccurs", true)->setStringValue("0");
    //mElementNode->createChild("maxOccurs", true)->setStringValue("unbounded");
    block.inspectBlock(*this);

    // duplicate element choices
    LLXMLNodeList children;
    mElementNode->getChildren("xs:element", children, FALSE);
    for (LLXMLNodeList::iterator child_it = children.begin(); child_it != children.end(); ++child_it)
    {
        LLXMLNodePtr child_copy = child_it->second->deepCopy();
        std::string child_name;
        child_copy->getAttributeString("name", child_name);
        child_copy->setAttributeString("name", type_name + "." + child_name);
        mElementNode->addChild(child_copy);
    }

    LLXMLNodePtr element_declaration_node = mSchemaNode->createChild("xs:element", false);
    element_declaration_node->createChild("name", true)->setStringValue(type_name);
    element_declaration_node->createChild("type", true)->setStringValue(type_name);
>>>>>>> c06fb4e0
}

void LLXSDWriter::writeAttribute(const std::string& type, const Parser::name_stack_t& stack, S32 min_count, S32 max_count, const std::vector<std::string>* possible_values)
{
    name_stack_t non_empty_names;
    std::string attribute_name;
    for (name_stack_t::const_iterator it = stack.begin();
        it != stack.end();
        ++it)
    {
        const std::string& name = it->first;
        if (!name.empty())
        {
            non_empty_names.push_back(*it);
        }
    }

    for (name_stack_t::const_iterator it = non_empty_names.begin();
        it != non_empty_names.end();
        ++it)
    {
        if (!attribute_name.empty())
        {
            attribute_name += ".";
        }
        attribute_name += it->first;
    }

    // only flag non-nested attributes as mandatory, nested attributes have variant syntax
    // that can't be properly constrained in XSD
    // e.g. <foo mandatory.value="bar"/> vs <foo><mandatory value="bar"/></foo>
    bool attribute_mandatory = min_count == 1 && max_count == 1 && non_empty_names.size() == 1;

    // don't bother supporting "Multiple" params as xml attributes
    if (max_count <= 1)
    {
        // add compound attribute to root node
        addAttributeToSchema(mAttributeNode, attribute_name, type, attribute_mandatory, possible_values);
    }

    // now generated nested elements for compound attributes
    if (non_empty_names.size() > 1 && !attribute_mandatory)
    {
        std::string element_name;

        // traverse all but last element, leaving that as an attribute name
        name_stack_t::const_iterator end_it = non_empty_names.end();
        end_it--;

        for (name_stack_t::const_iterator it = non_empty_names.begin();
            it != end_it;
            ++it)
        {
            if (it != non_empty_names.begin())
            {
                element_name += ".";
            }
            element_name += it->first;
        }

        std::string short_attribute_name = non_empty_names.back().first;

        LLXMLNodePtr complex_type_node;

        // find existing element node here, starting at tail of child list
        if (mElementNode->mChildren.notNull())
        {
            for(LLXMLNodePtr element = mElementNode->mChildren->tail;
                element.notNull();
                element = element->mPrev)
            {
                std::string name;
                if(element->getAttributeString("name", name) && name == element_name)
                {
                    complex_type_node = element->mChildren->head;
                    break;
                }
            }
        }
        //create complex_type node
        //
        //<xs:element
        //    maxOccurs="1"
        //    minOccurs="0"
        //    name="name">
        //       <xs:complexType>
        //       </xs:complexType>
        //</xs:element>
        if(complex_type_node.isNull())
        {
            complex_type_node = mElementNode->createChild("xs:element", false);

            complex_type_node->createChild("minOccurs", true)->setIntValue(min_count);
            complex_type_node->createChild("maxOccurs", true)->setIntValue(max_count);
            complex_type_node->createChild("name",      true)->setStringValue(element_name);
            complex_type_node = complex_type_node->createChild("xs:complexType", false);
        }

        addAttributeToSchema(complex_type_node, short_attribute_name, type, false, possible_values);
    }
}

void LLXSDWriter::addAttributeToSchema(LLXMLNodePtr type_declaration_node, const std::string& attribute_name, const std::string& type, bool mandatory, const std::vector<std::string>* possible_values)
{
    if (!attribute_name.empty())
    {
        LLXMLNodePtr new_enum_type_node;
        if (possible_values != NULL)
        {
            // custom attribute type, for example
            //<xs:simpleType>
             // <xs:restriction
             //    base="xs:string">
             //     <xs:enumeration
             //      value="a" />
             //     <xs:enumeration
             //      value="b" />
             //   </xs:restriction>
             // </xs:simpleType>
            new_enum_type_node = new LLXMLNode("xs:simpleType", false);

            LLXMLNodePtr restriction_node = new_enum_type_node->createChild("xs:restriction", false);
            restriction_node->createChild("base", true)->setStringValue("xs:string");

            for (std::vector<std::string>::const_iterator it = possible_values->begin();
                it != possible_values->end();
                ++it)
            {
                LLXMLNodePtr enum_node = restriction_node->createChild("xs:enumeration", false);
                enum_node->createChild("value", true)->setStringValue(*it);
            }
        }

        string_set_t& attributes_written = mAttributesWritten[type_declaration_node];

        string_set_t::iterator found_it = attributes_written.lower_bound(attribute_name);

        // attribute not yet declared
        if (found_it == attributes_written.end() || attributes_written.key_comp()(attribute_name, *found_it))
        {
            attributes_written.insert(found_it, attribute_name);

            LLXMLNodePtr attribute_node = type_declaration_node->createChild("xs:attribute", false);

            // attribute name
            attribute_node->createChild("name", true)->setStringValue(attribute_name);

            if (new_enum_type_node.notNull())
            {
                attribute_node->addChild(new_enum_type_node);
            }
            else
            {
                // simple attribute type
                attribute_node->createChild("type", true)->setStringValue(type);
            }

            // required or optional
            attribute_node->createChild("use", true)->setStringValue(mandatory ? "required" : "optional");
        }
         // attribute exists...handle collision of same name attributes with potentially different types
        else
        {
            LLXMLNodePtr attribute_declaration;
            if (type_declaration_node.notNull())
            {
                for(LLXMLNodePtr node = type_declaration_node->mChildren->tail;
                    node.notNull();
                    node = node->mPrev)
                {
                    std::string name;
                    if (node->getAttributeString("name", name) && name == attribute_name)
                    {
                        attribute_declaration = node;
                        break;
                    }
                }
            }

            bool new_type_is_enum = new_enum_type_node.notNull();
            bool existing_type_is_enum = !attribute_declaration->hasAttribute("type");

            // either type is enum, revert to string in collision
            // don't bother to check for enum equivalence
            if (new_type_is_enum || existing_type_is_enum)
            {
                if (attribute_declaration->hasAttribute("type"))
                {
                    attribute_declaration->setAttributeString("type", "xs:string");
                }
                else
                {
                    attribute_declaration->createChild("type", true)->setStringValue("xs:string");
                }
                attribute_declaration->deleteChildren("xs:simpleType");
            }
            else
            {
                // check for collision of different standard types
                std::string existing_type;
                attribute_declaration->getAttributeString("type", existing_type);
                // if current type is not the same as the new type, revert to strnig
                if (existing_type != type)
                {
                    // ...than use most general type, string
                    attribute_declaration->setAttributeString("type", "string");
                }
            }
        }
    }
}

//
// LLXUIXSDWriter
//
void LLXUIXSDWriter::writeXSD(const std::string& type_name, const std::string& path, const LLInitParam::BaseBlock& block)
{
    std::string file_name(path);
    file_name += type_name + ".xsd";
    LLXMLNodePtr root_nodep = new LLXMLNode();

    LLXSDWriter::writeXSD(type_name, root_nodep, block, "http://www.lindenlab.com/xui");

    // add includes for all possible children
    const std::type_info* type = *LLWidgetTypeRegistry::instance().getValue(type_name);
    const widget_registry_t* widget_registryp = LLChildRegistryRegistry::instance().getValue(type);

    // add choices for valid children
    if (widget_registryp)
    {
        // add include declarations for all valid children
        for (widget_registry_t::Registrar::registry_map_t::const_iterator it = widget_registryp->currentRegistrar().beginItems();
             it != widget_registryp->currentRegistrar().endItems();
             ++it)
        {
            std::string widget_name = it->first;
            if (widget_name == type_name)
            {
                continue;
            }
            LLXMLNodePtr nodep = new LLXMLNode("xs:include", false);
            nodep->createChild("schemaLocation", true)->setStringValue(widget_name + ".xsd");

            // add to front of schema
            mSchemaNode->addChild(nodep);
        }

        for (widget_registry_t::Registrar::registry_map_t::const_iterator it = widget_registryp->currentRegistrar().beginItems();
            it != widget_registryp->currentRegistrar().endItems();
            ++it)
        {
            std::string widget_name = it->first;
            //<xs:element name="widget_name" type="widget_name">
            LLXMLNodePtr widget_node = mElementNode->createChild("xs:element", false);
            widget_node->createChild("name", true)->setStringValue(widget_name);
            widget_node->createChild("type", true)->setStringValue(widget_name);
        }
    }

    LLFILE* xsd_file = LLFile::fopen(file_name.c_str(), "w");
    LLXMLNode::writeHeaderToFile(xsd_file);
    root_nodep->writeToFile(xsd_file);
    fclose(xsd_file);
}

static  LLInitParam::Parser::parser_read_func_map_t sXUIReadFuncs;
static  LLInitParam::Parser::parser_write_func_map_t sXUIWriteFuncs;
static  LLInitParam::Parser::parser_inspect_func_map_t sXUIInspectFuncs;

//
// LLXUIParser
//
LLXUIParser::LLXUIParser()
:   Parser(sXUIReadFuncs, sXUIWriteFuncs, sXUIInspectFuncs),
    mCurReadDepth(0)
{
    if (sXUIReadFuncs.empty())
    {
        registerParserFuncs<LLInitParam::Flag>(readFlag, writeFlag);
        registerParserFuncs<bool>(readBoolValue, writeBoolValue);
        registerParserFuncs<std::string>(readStringValue, writeStringValue);
        registerParserFuncs<U8>(readU8Value, writeU8Value);
        registerParserFuncs<S8>(readS8Value, writeS8Value);
        registerParserFuncs<U16>(readU16Value, writeU16Value);
        registerParserFuncs<S16>(readS16Value, writeS16Value);
        registerParserFuncs<U32>(readU32Value, writeU32Value);
        registerParserFuncs<S32>(readS32Value, writeS32Value);
        registerParserFuncs<F32>(readF32Value, writeF32Value);
        registerParserFuncs<F64>(readF64Value, writeF64Value);
        registerParserFuncs<LLVector3>(readVector3Value, writeVector3Value);
        registerParserFuncs<LLColor4>(readColor4Value, writeColor4Value);
        registerParserFuncs<LLUIColor>(readUIColorValue, writeUIColorValue);
        registerParserFuncs<LLUUID>(readUUIDValue, writeUUIDValue);
        registerParserFuncs<LLSD>(readSDValue, writeSDValue);
    }
}

static LLTrace::BlockTimerStatHandle FTM_PARSE_XUI("XUI Parsing");
const LLXMLNodePtr DUMMY_NODE = new LLXMLNode();

void LLXUIParser::readXUI(LLXMLNodePtr node, LLInitParam::BaseBlock& block, const std::string& filename, bool silent)
{
    LL_RECORD_BLOCK_TIME(FTM_PARSE_XUI);
    mNameStack.clear();
    mRootNodeName = node->getName()->mString;
    mCurFileName = filename;
    mCurReadDepth = 0;
    setParseSilently(silent);

    if (node.isNull())
    {
        parserWarning("Invalid node");
    }
    else
    {
        readXUIImpl(node, block);
    }
}

bool LLXUIParser::readXUIImpl(LLXMLNodePtr nodep, LLInitParam::BaseBlock& block)
{
    typedef boost::tokenizer<boost::char_separator<char> > tokenizer;
    boost::char_separator<char> sep(".");

    bool values_parsed = false;
    bool silent = mCurReadDepth > 0;

    if (nodep->getFirstChild().isNull()
        && nodep->mAttributes.empty()
        && nodep->getSanitizedValue().empty())
    {
        // empty node, just parse as flag
        mCurReadNode = DUMMY_NODE;
        return block.submitValue(mNameStack, *this, silent);
    }

    // submit attributes for current node
    values_parsed |= readAttributes(nodep, block);

    // treat text contents of xml node as "value" parameter
    std::string text_contents = nodep->getSanitizedValue();
    if (!text_contents.empty())
    {
        mCurReadNode = nodep;
        mNameStack.push_back(std::make_pair(std::string("value"), true));
        // child nodes are not necessarily valid parameters (could be a child widget)
        // so don't complain once we've recursed
        if (!block.submitValue(mNameStack, *this, true))
        {
            mNameStack.pop_back();
            block.submitValue(mNameStack, *this, silent);
        }
        else
        {
            mNameStack.pop_back();
        }
    }

    // then traverse children
    // child node must start with last name of parent node (our "scope")
    // for example: "<button><button.param nested_param1="foo"><param.nested_param2 nested_param3="bar"/></button.param></button>"
    // which equates to the following nesting:
    // button
    //     param
    //         nested_param1
    //         nested_param2
    //             nested_param3
    mCurReadDepth++;
    for(LLXMLNodePtr childp = nodep->getFirstChild(); childp.notNull();)
    {
        std::string child_name(childp->getName()->mString);
        S32 num_tokens_pushed = 0;

        // for non "dotted" child nodes check to see if child node maps to another widget type
        // and if not, treat as a child element of the current node
        // e.g. <button><rect left="10"/></button> will interpret <rect> as "button.rect"
        // since there is no widget named "rect"
        if (child_name.find(".") == std::string::npos)
        {
            mNameStack.push_back(std::make_pair(child_name, true));
            num_tokens_pushed++;
        }
        else
        {
            // parse out "dotted" name into individual tokens
            tokenizer name_tokens(child_name, sep);

            tokenizer::iterator name_token_it = name_tokens.begin();
            if(name_token_it == name_tokens.end())
            {
                childp = childp->getNextSibling();
                continue;
            }

            // check for proper nesting
            if (mNameStack.empty())
            {
                if (*name_token_it != mRootNodeName)
                {
                    childp = childp->getNextSibling();
                    continue;
                }
            }
            else if(mNameStack.back().first != *name_token_it)
            {
                childp = childp->getNextSibling();
                continue;
            }

            // now ignore first token
            ++name_token_it;

            // copy remaining tokens on to our running token list
            for(tokenizer::iterator token_to_push = name_token_it; token_to_push != name_tokens.end(); ++token_to_push)
            {
                mNameStack.push_back(std::make_pair(*token_to_push, true));
                num_tokens_pushed++;
            }
        }

        // recurse and visit children XML nodes
        if(readXUIImpl(childp, block))
        {
            // child node successfully parsed, remove from DOM

            values_parsed = true;
            LLXMLNodePtr node_to_remove = childp;
            childp = childp->getNextSibling();

            nodep->deleteChild(node_to_remove);
        }
        else
        {
            childp = childp->getNextSibling();
        }

        while(num_tokens_pushed-- > 0)
        {
            mNameStack.pop_back();
        }
    }
    mCurReadDepth--;
    return values_parsed;
}

bool LLXUIParser::readAttributes(LLXMLNodePtr nodep, LLInitParam::BaseBlock& block)
{
    typedef boost::tokenizer<boost::char_separator<char> > tokenizer;
    boost::char_separator<char> sep(".");

    bool any_parsed = false;
    bool silent = mCurReadDepth > 0;

    for(LLXMLAttribList::const_iterator attribute_it = nodep->mAttributes.begin();
        attribute_it != nodep->mAttributes.end();
        ++attribute_it)
    {
        S32 num_tokens_pushed = 0;
        std::string attribute_name(attribute_it->first->mString);
        mCurReadNode = attribute_it->second;

        tokenizer name_tokens(attribute_name, sep);
        // copy remaining tokens on to our running token list
        for(tokenizer::iterator token_to_push = name_tokens.begin(); token_to_push != name_tokens.end(); ++token_to_push)
        {
            mNameStack.push_back(std::make_pair(*token_to_push, true));
            num_tokens_pushed++;
        }

        // child nodes are not necessarily valid attributes, so don't complain once we've recursed
        any_parsed |= block.submitValue(mNameStack, *this, silent);

        while(num_tokens_pushed-- > 0)
        {
            mNameStack.pop_back();
        }
    }

    return any_parsed;
}

void LLXUIParser::writeXUIImpl(LLXMLNodePtr node, const LLInitParam::BaseBlock &block, const LLInitParam::predicate_rule_t rules, const LLInitParam::BaseBlock* diff_block)
{
    mWriteRootNode = node;
    name_stack_t name_stack = Parser::name_stack_t();
    block.serializeBlock(*this, name_stack, rules, diff_block);
    mOutNodes.clear();
}

// go from a stack of names to a specific XML node
LLXMLNodePtr LLXUIParser::getNode(name_stack_t& stack)
{
    LLXMLNodePtr out_node = mWriteRootNode;

    name_stack_t::iterator next_it = stack.begin();
    for (name_stack_t::iterator it = stack.begin();
        it != stack.end();
        it = next_it)
    {
        ++next_it;
        bool force_new_node = false;

        if (it->first.empty())
        {
            it->second = false;
            continue;
        }

        if (next_it != stack.end() && next_it->first.empty() && next_it->second)
        {
            force_new_node = true;
        }


        out_nodes_t::iterator found_it = mOutNodes.find(it->first);

        // node with this name not yet written
        if (found_it == mOutNodes.end() || it->second || force_new_node)
        {
            // make an attribute if we are the last element on the name stack
            bool is_attribute = next_it == stack.end();
            LLXMLNodePtr new_node = new LLXMLNode(it->first.c_str(), is_attribute);
            out_node->addChild(new_node);
            mOutNodes[it->first] = new_node;
            out_node = new_node;
            it->second = false;
        }
        else
        {
            out_node = found_it->second;
        }
    }

    return (out_node == mWriteRootNode ? LLXMLNodePtr(NULL) : out_node);
}

bool LLXUIParser::readFlag(Parser& parser, void* val_ptr)
{
    LLXUIParser& self = static_cast<LLXUIParser&>(parser);
    return self.mCurReadNode == DUMMY_NODE;
}

bool LLXUIParser::writeFlag(Parser& parser, const void* val_ptr, name_stack_t& stack)
{
    // just create node
    LLXUIParser& self = static_cast<LLXUIParser&>(parser);
    LLXMLNodePtr node = self.getNode(stack);
    return node.notNull();
}

bool LLXUIParser::readBoolValue(Parser& parser, void* val_ptr)
{
<<<<<<< HEAD
	bool value;
	LLXUIParser& self = static_cast<LLXUIParser&>(parser);
	bool success = self.mCurReadNode->getBoolValue(1, &value);
	*((bool*)val_ptr) = value;
	return success;
=======
    S32 value;
    LLXUIParser& self = static_cast<LLXUIParser&>(parser);
    bool success = self.mCurReadNode->getBoolValue(1, &value);
    *((bool*)val_ptr) = (value != FALSE);
    return success;
>>>>>>> c06fb4e0
}

bool LLXUIParser::writeBoolValue(Parser& parser, const void* val_ptr, name_stack_t& stack)
{
    LLXUIParser& self = static_cast<LLXUIParser&>(parser);
    LLXMLNodePtr node = self.getNode(stack);
    if (node.notNull())
    {
        node->setBoolValue(*((bool*)val_ptr));
        return true;
    }
    return false;
}

bool LLXUIParser::readStringValue(Parser& parser, void* val_ptr)
{
    LLXUIParser& self = static_cast<LLXUIParser&>(parser);
    *((std::string*)val_ptr) = self.mCurReadNode->getSanitizedValue();
    return true;
}

bool LLXUIParser::writeStringValue(Parser& parser, const void* val_ptr, name_stack_t& stack)
{
    LLXUIParser& self = static_cast<LLXUIParser&>(parser);
    LLXMLNodePtr node = self.getNode(stack);
    if (node.notNull())
    {
        const std::string* string_val = reinterpret_cast<const std::string*>(val_ptr);
        if (string_val->find('\n') != std::string::npos
            || string_val->size() > MAX_STRING_ATTRIBUTE_SIZE)
        {
            // don't write strings with newlines into attributes
            std::string attribute_name = node->getName()->mString;
            LLXMLNodePtr parent_node = node->mParent;
            parent_node->deleteChild(node);
            // write results in text contents of node
            if (attribute_name == "value")
            {
                // "value" is implicit, just write to parent
                node = parent_node;
            }
            else
            {
                // create a child that is not an attribute, but with same name
                node = parent_node->createChild(attribute_name.c_str(), false);
            }
        }
        node->setStringValue(*string_val);
        return true;
    }
    return false;
}

bool LLXUIParser::readU8Value(Parser& parser, void* val_ptr)
{
    LLXUIParser& self = static_cast<LLXUIParser&>(parser);
    return self.mCurReadNode->getByteValue(1, (U8*)val_ptr);
}

bool LLXUIParser::writeU8Value(Parser& parser, const void* val_ptr, name_stack_t& stack)
{
    LLXUIParser& self = static_cast<LLXUIParser&>(parser);
    LLXMLNodePtr node = self.getNode(stack);
    if (node.notNull())
    {
        node->setUnsignedValue(*((U8*)val_ptr));
        return true;
    }
    return false;
}

bool LLXUIParser::readS8Value(Parser& parser, void* val_ptr)
{
    LLXUIParser& self = static_cast<LLXUIParser&>(parser);
    S32 value;
    if(self.mCurReadNode->getIntValue(1, &value))
    {
        *((S8*)val_ptr) = value;
        return true;
    }
    return false;
}

bool LLXUIParser::writeS8Value(Parser& parser, const void* val_ptr, name_stack_t& stack)
{
    LLXUIParser& self = static_cast<LLXUIParser&>(parser);
    LLXMLNodePtr node = self.getNode(stack);
    if (node.notNull())
    {
        node->setIntValue(*((S8*)val_ptr));
        return true;
    }
    return false;
}

bool LLXUIParser::readU16Value(Parser& parser, void* val_ptr)
{
    LLXUIParser& self = static_cast<LLXUIParser&>(parser);
    U32 value;
    if(self.mCurReadNode->getUnsignedValue(1, &value))
    {
        *((U16*)val_ptr) = value;
        return true;
    }
    return false;
}

bool LLXUIParser::writeU16Value(Parser& parser, const void* val_ptr, name_stack_t& stack)
{
    LLXUIParser& self = static_cast<LLXUIParser&>(parser);
    LLXMLNodePtr node = self.getNode(stack);
    if (node.notNull())
    {
        node->setUnsignedValue(*((U16*)val_ptr));
        return true;
    }
    return false;
}

bool LLXUIParser::readS16Value(Parser& parser, void* val_ptr)
{
    LLXUIParser& self = static_cast<LLXUIParser&>(parser);
    S32 value;
    if(self.mCurReadNode->getIntValue(1, &value))
    {
        *((S16*)val_ptr) = value;
        return true;
    }
    return false;
}

bool LLXUIParser::writeS16Value(Parser& parser, const void* val_ptr, name_stack_t& stack)
{
    LLXUIParser& self = static_cast<LLXUIParser&>(parser);
    LLXMLNodePtr node = self.getNode(stack);
    if (node.notNull())
    {
        node->setIntValue(*((S16*)val_ptr));
        return true;
    }
    return false;
}

bool LLXUIParser::readU32Value(Parser& parser, void* val_ptr)
{
    LLXUIParser& self = static_cast<LLXUIParser&>(parser);
    return self.mCurReadNode->getUnsignedValue(1, (U32*)val_ptr);
}

bool LLXUIParser::writeU32Value(Parser& parser, const void* val_ptr, name_stack_t& stack)
{
    LLXUIParser& self = static_cast<LLXUIParser&>(parser);
    LLXMLNodePtr node = self.getNode(stack);
    if (node.notNull())
    {
        node->setUnsignedValue(*((U32*)val_ptr));
        return true;
    }
    return false;
}

bool LLXUIParser::readS32Value(Parser& parser, void* val_ptr)
{
    LLXUIParser& self = static_cast<LLXUIParser&>(parser);
    return self.mCurReadNode->getIntValue(1, (S32*)val_ptr);
}

bool LLXUIParser::writeS32Value(Parser& parser, const void* val_ptr, name_stack_t& stack)
{
    LLXUIParser& self = static_cast<LLXUIParser&>(parser);
    LLXMLNodePtr node = self.getNode(stack);
    if (node.notNull())
    {
        node->setIntValue(*((S32*)val_ptr));
        return true;
    }
    return false;
}

bool LLXUIParser::readF32Value(Parser& parser, void* val_ptr)
{
    LLXUIParser& self = static_cast<LLXUIParser&>(parser);
    return self.mCurReadNode->getFloatValue(1, (F32*)val_ptr);
}

bool LLXUIParser::writeF32Value(Parser& parser, const void* val_ptr, name_stack_t& stack)
{
    LLXUIParser& self = static_cast<LLXUIParser&>(parser);
    LLXMLNodePtr node = self.getNode(stack);
    if (node.notNull())
    {
        node->setFloatValue(*((F32*)val_ptr));
        return true;
    }
    return false;
}

bool LLXUIParser::readF64Value(Parser& parser, void* val_ptr)
{
    LLXUIParser& self = static_cast<LLXUIParser&>(parser);
    return self.mCurReadNode->getDoubleValue(1, (F64*)val_ptr);
}

bool LLXUIParser::writeF64Value(Parser& parser, const void* val_ptr, name_stack_t& stack)
{
    LLXUIParser& self = static_cast<LLXUIParser&>(parser);
    LLXMLNodePtr node = self.getNode(stack);
    if (node.notNull())
    {
        node->setDoubleValue(*((F64*)val_ptr));
        return true;
    }
    return false;
}

bool LLXUIParser::readVector3Value(Parser& parser, void* val_ptr)
{
    LLXUIParser& self = static_cast<LLXUIParser&>(parser);
    LLVector3* vecp = (LLVector3*)val_ptr;
    if(self.mCurReadNode->getFloatValue(3, vecp->mV) >= 3)
    {
        return true;
    }

    return false;
}

bool LLXUIParser::writeVector3Value(Parser& parser, const void* val_ptr, name_stack_t& stack)
{
    LLXUIParser& self = static_cast<LLXUIParser&>(parser);
    LLXMLNodePtr node = self.getNode(stack);
    if (node.notNull())
    {
        LLVector3 vector = *((LLVector3*)val_ptr);
        node->setFloatValue(3, vector.mV);
        return true;
    }
    return false;
}

bool LLXUIParser::readColor4Value(Parser& parser, void* val_ptr)
{
    LLXUIParser& self = static_cast<LLXUIParser&>(parser);
    LLColor4* colorp = (LLColor4*)val_ptr;
    if(self.mCurReadNode->getFloatValue(4, colorp->mV) >= 3)
    {
        return true;
    }

    return false;
}

bool LLXUIParser::writeColor4Value(Parser& parser, const void* val_ptr, name_stack_t& stack)
{
    LLXUIParser& self = static_cast<LLXUIParser&>(parser);
    LLXMLNodePtr node = self.getNode(stack);
    if (node.notNull())
    {
        LLColor4 color = *((LLColor4*)val_ptr);
        node->setFloatValue(4, color.mV);
        return true;
    }
    return false;
}

bool LLXUIParser::readUIColorValue(Parser& parser, void* val_ptr)
{
    LLXUIParser& self = static_cast<LLXUIParser&>(parser);
    LLUIColor* param = (LLUIColor*)val_ptr;
    LLColor4 color;
    bool success =  self.mCurReadNode->getFloatValue(4, color.mV) >= 3;
    if (success)
    {
        param->set(color);
        return true;
    }
    return false;
}

bool LLXUIParser::writeUIColorValue(Parser& parser, const void* val_ptr, name_stack_t& stack)
{
    LLXUIParser& self = static_cast<LLXUIParser&>(parser);
    LLXMLNodePtr node = self.getNode(stack);
    if (node.notNull())
    {
        LLUIColor color = *((LLUIColor*)val_ptr);
        //RN: don't write out the color that is represented by a function
        // rely on param block exporting to get the reference to the color settings
        if (color.isReference()) return false;
        node->setFloatValue(4, color.get().mV);
        return true;
    }
    return false;
}

bool LLXUIParser::readUUIDValue(Parser& parser, void* val_ptr)
{
    LLXUIParser& self = static_cast<LLXUIParser&>(parser);
    LLUUID temp_id;
    // LLUUID::set is destructive, so use temporary value
    if (temp_id.set(self.mCurReadNode->getSanitizedValue()))
    {
        *(LLUUID*)(val_ptr) = temp_id;
        return true;
    }
    return false;
}

bool LLXUIParser::writeUUIDValue(Parser& parser, const void* val_ptr, name_stack_t& stack)
{
    LLXUIParser& self = static_cast<LLXUIParser&>(parser);
    LLXMLNodePtr node = self.getNode(stack);
    if (node.notNull())
    {
        node->setStringValue(((LLUUID*)val_ptr)->asString());
        return true;
    }
    return false;
}

bool LLXUIParser::readSDValue(Parser& parser, void* val_ptr)
{
    LLXUIParser& self = static_cast<LLXUIParser&>(parser);
    *((LLSD*)val_ptr) = LLSD(self.mCurReadNode->getSanitizedValue());
    return true;
}

bool LLXUIParser::writeSDValue(Parser& parser, const void* val_ptr, name_stack_t& stack)
{
    LLXUIParser& self = static_cast<LLXUIParser&>(parser);

    LLXMLNodePtr node = self.getNode(stack);
    if (node.notNull())
    {
        std::string string_val = ((LLSD*)val_ptr)->asString();
        if (string_val.find('\n') != std::string::npos || string_val.size() > MAX_STRING_ATTRIBUTE_SIZE)
        {
            // don't write strings with newlines into attributes
            std::string attribute_name = node->getName()->mString;
            LLXMLNodePtr parent_node = node->mParent;
            parent_node->deleteChild(node);
            // write results in text contents of node
            if (attribute_name == "value")
            {
                // "value" is implicit, just write to parent
                node = parent_node;
            }
            else
            {
                node = parent_node->createChild(attribute_name.c_str(), false);
            }
        }

        node->setStringValue(string_val);
        return true;
    }
    return false;
}

/*virtual*/ std::string LLXUIParser::getCurrentElementName()
{
    std::string full_name;
    for (name_stack_t::iterator it = mNameStack.begin();
        it != mNameStack.end();
        ++it)
    {
        full_name += it->first + "."; // build up dotted names: "button.param.nestedparam."
    }

    return full_name;
}

void LLXUIParser::parserWarning(const std::string& message)
{
    std::string warning_msg = llformat("%s:\t%s(%d)", message.c_str(), mCurFileName.c_str(), mCurReadNode->getLineNumber());
    Parser::parserWarning(warning_msg);
}

void LLXUIParser::parserError(const std::string& message)
{
    std::string error_msg = llformat("%s:\t%s(%d)", message.c_str(), mCurFileName.c_str(), mCurReadNode->getLineNumber());
    Parser::parserError(error_msg);
}


//
// LLSimpleXUIParser
//

struct ScopedFile
{
    ScopedFile( const std::string& filename, const char* accessmode )
    {
        mFile = LLFile::fopen(filename, accessmode);
    }

    ~ScopedFile()
    {
        fclose(mFile);
        mFile = NULL;
    }

    S32 getRemainingBytes()
    {
        if (!isOpen()) return 0;

        S32 cur_pos = ftell(mFile);
        fseek(mFile, 0L, SEEK_END);
        S32 file_size = ftell(mFile);
        fseek(mFile, cur_pos, SEEK_SET);
        return file_size - cur_pos;
    }

    bool isOpen() { return mFile != NULL; }

    LLFILE* mFile;
};
LLSimpleXUIParser::LLSimpleXUIParser(LLSimpleXUIParser::element_start_callback_t element_cb)
:   Parser(sSimpleXUIReadFuncs, sSimpleXUIWriteFuncs, sSimpleXUIInspectFuncs),
    mCurReadDepth(0),
    mElementCB(element_cb)
{
    if (sSimpleXUIReadFuncs.empty())
    {
        registerParserFuncs<LLInitParam::Flag>(readFlag);
        registerParserFuncs<bool>(readBoolValue);
        registerParserFuncs<std::string>(readStringValue);
        registerParserFuncs<U8>(readU8Value);
        registerParserFuncs<S8>(readS8Value);
        registerParserFuncs<U16>(readU16Value);
        registerParserFuncs<S16>(readS16Value);
        registerParserFuncs<U32>(readU32Value);
        registerParserFuncs<S32>(readS32Value);
        registerParserFuncs<F32>(readF32Value);
        registerParserFuncs<F64>(readF64Value);
        registerParserFuncs<LLColor4>(readColor4Value);
        registerParserFuncs<LLUIColor>(readUIColorValue);
        registerParserFuncs<LLUUID>(readUUIDValue);
        registerParserFuncs<LLSD>(readSDValue);
    }
}

LLSimpleXUIParser::~LLSimpleXUIParser()
{
}


bool LLSimpleXUIParser::readXUI(const std::string& filename, LLInitParam::BaseBlock& block, bool silent)
{
<<<<<<< HEAD
	LL_RECORD_BLOCK_TIME(FTM_PARSE_XUI);

	mParser = XML_ParserCreate(NULL);
	XML_SetUserData(mParser, this);
	XML_SetElementHandler(			mParser,	startElementHandler, endElementHandler);
	XML_SetCharacterDataHandler(	mParser,	characterDataHandler);

	mOutputStack.push_back(std::make_pair(&block, 0));
	mNameStack.clear();
	mCurFileName = filename;
	mCurReadDepth = 0;
	setParseSilently(silent);

	ScopedFile file(filename, "rb");
	if( !file.isOpen() )
	{
		LL_WARNS("ReadXUI") << "Unable to open file " << filename << LL_ENDL;
		XML_ParserFree( mParser );
		return false;
	}

	S32 bytes_read = 0;
	
	S32 buffer_size = file.getRemainingBytes();
	void* buffer = XML_GetBuffer(mParser, buffer_size);
	if( !buffer ) 
	{
		LL_WARNS("ReadXUI") << "Unable to allocate XML buffer while reading file " << filename << LL_ENDL;
		XML_ParserFree( mParser );
		return false;
	}

	bytes_read = (S32)fread(buffer, 1, buffer_size, file.mFile);
	if( bytes_read <= 0 )
	{
		LL_WARNS("ReadXUI") << "Error while reading file  " << filename << LL_ENDL;
		XML_ParserFree( mParser );
		return false;
	}
	
	mEmptyLeafNode.push_back(false);

	if( !XML_ParseBuffer(mParser, bytes_read, true ) )
	{
		LL_WARNS("ReadXUI") << "Error while parsing file  " << filename << LL_ENDL;
		XML_ParserFree( mParser );
		return false;
	}

	mEmptyLeafNode.pop_back();

	XML_ParserFree( mParser );
	return true;
=======
    LL_RECORD_BLOCK_TIME(FTM_PARSE_XUI);

    mParser = XML_ParserCreate(NULL);
    XML_SetUserData(mParser, this);
    XML_SetElementHandler(          mParser,    startElementHandler, endElementHandler);
    XML_SetCharacterDataHandler(    mParser,    characterDataHandler);

    mOutputStack.push_back(std::make_pair(&block, 0));
    mNameStack.clear();
    mCurFileName = filename;
    mCurReadDepth = 0;
    setParseSilently(silent);

    ScopedFile file(filename, "rb");
    if( !file.isOpen() )
    {
        LL_WARNS("ReadXUI") << "Unable to open file " << filename << LL_ENDL;
        XML_ParserFree( mParser );
        return false;
    }

    S32 bytes_read = 0;

    S32 buffer_size = file.getRemainingBytes();
    void* buffer = XML_GetBuffer(mParser, buffer_size);
    if( !buffer )
    {
        LL_WARNS("ReadXUI") << "Unable to allocate XML buffer while reading file " << filename << LL_ENDL;
        XML_ParserFree( mParser );
        return false;
    }

    bytes_read = (S32)fread(buffer, 1, buffer_size, file.mFile);
    if( bytes_read <= 0 )
    {
        LL_WARNS("ReadXUI") << "Error while reading file  " << filename << LL_ENDL;
        XML_ParserFree( mParser );
        return false;
    }

    mEmptyLeafNode.push_back(false);

    if( !XML_ParseBuffer(mParser, bytes_read, TRUE ) )
    {
        LL_WARNS("ReadXUI") << "Error while parsing file  " << filename << LL_ENDL;
        XML_ParserFree( mParser );
        return false;
    }

    mEmptyLeafNode.pop_back();

    XML_ParserFree( mParser );
    return true;
>>>>>>> c06fb4e0
}

void LLSimpleXUIParser::startElementHandler(void *userData, const char *name, const char **atts)
{
    LLSimpleXUIParser* self = reinterpret_cast<LLSimpleXUIParser*>(userData);
    self->startElement(name, atts);
}

void LLSimpleXUIParser::endElementHandler(void *userData, const char *name)
{
    LLSimpleXUIParser* self = reinterpret_cast<LLSimpleXUIParser*>(userData);
    self->endElement(name);
}

void LLSimpleXUIParser::characterDataHandler(void *userData, const char *s, int len)
{
    LLSimpleXUIParser* self = reinterpret_cast<LLSimpleXUIParser*>(userData);
    self->characterData(s, len);
}

void LLSimpleXUIParser::characterData(const char *s, int len)
{
    mTextContents += std::string(s, len);
}

void LLSimpleXUIParser::startElement(const char *name, const char **atts)
{
    processText();

    typedef boost::tokenizer<boost::char_separator<char> > tokenizer;
    boost::char_separator<char> sep(".");

    if (mElementCB)
    {
        LLInitParam::BaseBlock* blockp = mElementCB(*this, name);
        if (blockp)
        {
            mOutputStack.push_back(std::make_pair(blockp, 0));
        }
    }

    mOutputStack.back().second++;
    S32 num_tokens_pushed = 0;
    std::string child_name(name);

    if (mOutputStack.back().second == 1)
    {   // root node for this block
        mScope.push_back(child_name);
    }
    else
    {   // compound attribute
        if (child_name.find(".") == std::string::npos)
        {
            mNameStack.push_back(std::make_pair(child_name, true));
            num_tokens_pushed++;
            mScope.push_back(child_name);
        }
        else
        {
            // parse out "dotted" name into individual tokens
            tokenizer name_tokens(child_name, sep);

            tokenizer::iterator name_token_it = name_tokens.begin();
            if(name_token_it == name_tokens.end())
            {
                return;
            }

            // check for proper nesting
            if(!mScope.empty() && *name_token_it != mScope.back())
            {
                return;
            }

            // now ignore first token
            ++name_token_it;

            // copy remaining tokens on to our running token list
            for(tokenizer::iterator token_to_push = name_token_it; token_to_push != name_tokens.end(); ++token_to_push)
            {
                mNameStack.push_back(std::make_pair(*token_to_push, true));
                num_tokens_pushed++;
            }
            mScope.push_back(mNameStack.back().first);
        }
    }

    // parent node is not empty
    mEmptyLeafNode.back() = false;
    // we are empty if we have no attributes
    mEmptyLeafNode.push_back(atts[0] == NULL);

    mTokenSizeStack.push_back(num_tokens_pushed);
    readAttributes(atts);

}

void LLSimpleXUIParser::endElement(const char *name)
{
    bool has_text = processText();

    // no text, attributes, or children
    if (!has_text && mEmptyLeafNode.back())
    {
        // submit this as a valueless name (even though there might be text contents we haven't seen yet)
        mCurAttributeValueBegin = NO_VALUE_MARKER;
        mOutputStack.back().first->submitValue(mNameStack, *this, mParseSilently);
    }

    if (--mOutputStack.back().second == 0)
    {
        if (mOutputStack.empty())
        {
            LL_ERRS("ReadXUI") << "Parameter block output stack popped while empty." << LL_ENDL;
        }
        mOutputStack.pop_back();
    }

    S32 num_tokens_to_pop = mTokenSizeStack.back();
    mTokenSizeStack.pop_back();
    while(num_tokens_to_pop-- > 0)
    {
        mNameStack.pop_back();
    }
    mScope.pop_back();
    mEmptyLeafNode.pop_back();
}

bool LLSimpleXUIParser::readAttributes(const char **atts)
{
    typedef boost::tokenizer<boost::char_separator<char> > tokenizer;
    boost::char_separator<char> sep(".");

    bool any_parsed = false;
    for(S32 i = 0; atts[i] && atts[i+1]; i += 2 )
    {
        std::string attribute_name(atts[i]);
        mCurAttributeValueBegin = atts[i+1];

        S32 num_tokens_pushed = 0;
        tokenizer name_tokens(attribute_name, sep);
        // copy remaining tokens on to our running token list
        for(tokenizer::iterator token_to_push = name_tokens.begin(); token_to_push != name_tokens.end(); ++token_to_push)
        {
            mNameStack.push_back(std::make_pair(*token_to_push, true));
            num_tokens_pushed++;
        }

        // child nodes are not necessarily valid attributes, so don't complain once we've recursed
        any_parsed |= mOutputStack.back().first->submitValue(mNameStack, *this, mParseSilently);

        while(num_tokens_pushed-- > 0)
        {
            mNameStack.pop_back();
        }
    }
    return any_parsed;
}

bool LLSimpleXUIParser::processText()
{
    if (!mTextContents.empty())
    {
        LLStringUtil::trim(mTextContents);
        if (!mTextContents.empty())
        {
            mNameStack.push_back(std::make_pair(std::string("value"), true));
            mCurAttributeValueBegin = mTextContents.c_str();
            mOutputStack.back().first->submitValue(mNameStack, *this, mParseSilently);
            mNameStack.pop_back();
        }
        mTextContents.clear();
        return true;
    }
    return false;
}

/*virtual*/ std::string LLSimpleXUIParser::getCurrentElementName()
{
    std::string full_name;
    for (name_stack_t::iterator it = mNameStack.begin();
        it != mNameStack.end();
        ++it)
    {
        full_name += it->first + "."; // build up dotted names: "button.param.nestedparam."
    }

    return full_name;
}

void LLSimpleXUIParser::parserWarning(const std::string& message)
{
    std::string warning_msg = llformat("%s:\t%s",  message.c_str(), mCurFileName.c_str());
    Parser::parserWarning(warning_msg);
}

void LLSimpleXUIParser::parserError(const std::string& message)
{
    std::string error_msg = llformat("%s:\t%s",  message.c_str(), mCurFileName.c_str());
    Parser::parserError(error_msg);
}

bool LLSimpleXUIParser::readFlag(Parser& parser, void* val_ptr)
{
    LLSimpleXUIParser& self = static_cast<LLSimpleXUIParser&>(parser);
    return self.mCurAttributeValueBegin == NO_VALUE_MARKER;
}

bool LLSimpleXUIParser::readBoolValue(Parser& parser, void* val_ptr)
{
    LLSimpleXUIParser& self = static_cast<LLSimpleXUIParser&>(parser);
    if (!strcmp(self.mCurAttributeValueBegin, "true"))
    {
        *((bool*)val_ptr) = true;
        return true;
    }
    else if (!strcmp(self.mCurAttributeValueBegin, "false"))
    {
        *((bool*)val_ptr) = false;
        return true;
    }

    return false;
}

bool LLSimpleXUIParser::readStringValue(Parser& parser, void* val_ptr)
{
    LLSimpleXUIParser& self = static_cast<LLSimpleXUIParser&>(parser);
    *((std::string*)val_ptr) = self.mCurAttributeValueBegin;
    return true;
}

bool LLSimpleXUIParser::readU8Value(Parser& parser, void* val_ptr)
{
    LLSimpleXUIParser& self = static_cast<LLSimpleXUIParser&>(parser);
    return parse(self.mCurAttributeValueBegin, uint_p[assign_a(*(U8*)val_ptr)]).full;
}

bool LLSimpleXUIParser::readS8Value(Parser& parser, void* val_ptr)
{
    LLSimpleXUIParser& self = static_cast<LLSimpleXUIParser&>(parser);
    return parse(self.mCurAttributeValueBegin, int_p[assign_a(*(S8*)val_ptr)]).full;
}

bool LLSimpleXUIParser::readU16Value(Parser& parser, void* val_ptr)
{
    LLSimpleXUIParser& self = static_cast<LLSimpleXUIParser&>(parser);
    return parse(self.mCurAttributeValueBegin, uint_p[assign_a(*(U16*)val_ptr)]).full;
}

bool LLSimpleXUIParser::readS16Value(Parser& parser, void* val_ptr)
{
    LLSimpleXUIParser& self = static_cast<LLSimpleXUIParser&>(parser);
    return parse(self.mCurAttributeValueBegin, int_p[assign_a(*(S16*)val_ptr)]).full;
}

bool LLSimpleXUIParser::readU32Value(Parser& parser, void* val_ptr)
{
    LLSimpleXUIParser& self = static_cast<LLSimpleXUIParser&>(parser);
    return parse(self.mCurAttributeValueBegin, uint_p[assign_a(*(U32*)val_ptr)]).full;
}

bool LLSimpleXUIParser::readS32Value(Parser& parser, void* val_ptr)
{
    LLSimpleXUIParser& self = static_cast<LLSimpleXUIParser&>(parser);
    return parse(self.mCurAttributeValueBegin, int_p[assign_a(*(S32*)val_ptr)]).full;
}

bool LLSimpleXUIParser::readF32Value(Parser& parser, void* val_ptr)
{
    LLSimpleXUIParser& self = static_cast<LLSimpleXUIParser&>(parser);
    return parse(self.mCurAttributeValueBegin, real_p[assign_a(*(F32*)val_ptr)]).full;
}

bool LLSimpleXUIParser::readF64Value(Parser& parser, void* val_ptr)
{
    LLSimpleXUIParser& self = static_cast<LLSimpleXUIParser&>(parser);
    return parse(self.mCurAttributeValueBegin, real_p[assign_a(*(F64*)val_ptr)]).full;
}

bool LLSimpleXUIParser::readColor4Value(Parser& parser, void* val_ptr)
{
    LLSimpleXUIParser& self = static_cast<LLSimpleXUIParser&>(parser);
    LLColor4 value;

    if (parse(self.mCurAttributeValueBegin, real_p[assign_a(value.mV[0])] >> real_p[assign_a(value.mV[1])] >> real_p[assign_a(value.mV[2])] >> real_p[assign_a(value.mV[3])], space_p).full)
    {
        *(LLColor4*)(val_ptr) = value;
        return true;
    }
    return false;
}

bool LLSimpleXUIParser::readUIColorValue(Parser& parser, void* val_ptr)
{
    LLSimpleXUIParser& self = static_cast<LLSimpleXUIParser&>(parser);
    LLColor4 value;
    LLUIColor* colorp = (LLUIColor*)val_ptr;

    if (parse(self.mCurAttributeValueBegin, real_p[assign_a(value.mV[0])] >> real_p[assign_a(value.mV[1])] >> real_p[assign_a(value.mV[2])] >> real_p[assign_a(value.mV[3])], space_p).full)
    {
        colorp->set(value);
        return true;
    }
    return false;
}

bool LLSimpleXUIParser::readUUIDValue(Parser& parser, void* val_ptr)
{
    LLSimpleXUIParser& self = static_cast<LLSimpleXUIParser&>(parser);
    LLUUID temp_id;
    // LLUUID::set is destructive, so use temporary value
    if (temp_id.set(std::string(self.mCurAttributeValueBegin)))
    {
        *(LLUUID*)(val_ptr) = temp_id;
        return true;
    }
    return false;
}

bool LLSimpleXUIParser::readSDValue(Parser& parser, void* val_ptr)
{
    LLSimpleXUIParser& self = static_cast<LLSimpleXUIParser&>(parser);
    *((LLSD*)val_ptr) = LLSD(self.mCurAttributeValueBegin);
    return true;
}<|MERGE_RESOLUTION|>--- conflicted
+++ resolved
@@ -337,49 +337,6 @@
 
 void LLXSDWriter::writeXSD(const std::string& type_name, LLXMLNodePtr node, const LLInitParam::BaseBlock& block, const std::string& xml_namespace)
 {
-<<<<<<< HEAD
-	Schema schema(xml_namespace);
-
-	schema.root_element.name = type_name;
-	Choice& choice = schema.root_element.complexType.choice;
-
-	choice.minOccurs = 0;
-	choice.maxOccurs = "unbounded";
-
-	mSchemaNode = node;
-	//node->setName("xs:schema");
-	//node->createChild("attributeFormDefault", true)->setStringValue("unqualified");
-	//node->createChild("elementFormDefault", true)->setStringValue("qualified");
-	//node->createChild("targetNamespace", true)->setStringValue(xml_namespace);
-	//node->createChild("xmlns:xs", true)->setStringValue("http://www.w3.org/2001/XMLSchema");
-	//node->createChild("xmlns", true)->setStringValue(xml_namespace);
-
-	//node = node->createChild("xs:complexType", false);
-	//node->createChild("name", true)->setStringValue(type_name);
-	//node->createChild("mixed", true)->setStringValue("true");
-
-	//mAttributeNode = node;
-	//mElementNode = node->createChild("xs:choice", false);
-	//mElementNode->createChild("minOccurs", true)->setStringValue("0");
-	//mElementNode->createChild("maxOccurs", true)->setStringValue("unbounded");
-	block.inspectBlock(*this);
-
-	// duplicate element choices
-	LLXMLNodeList children;
-	mElementNode->getChildren("xs:element", children, false);
-	for (LLXMLNodeList::iterator child_it = children.begin(); child_it != children.end(); ++child_it)
-	{
-		LLXMLNodePtr child_copy = child_it->second->deepCopy();
-		std::string child_name;
-		child_copy->getAttributeString("name", child_name);
-		child_copy->setAttributeString("name", type_name + "." + child_name);
-		mElementNode->addChild(child_copy);
-	}
-
-	LLXMLNodePtr element_declaration_node = mSchemaNode->createChild("xs:element", false);
-	element_declaration_node->createChild("name", true)->setStringValue(type_name);
-	element_declaration_node->createChild("type", true)->setStringValue(type_name);
-=======
     Schema schema(xml_namespace);
 
     schema.root_element.name = type_name;
@@ -408,7 +365,7 @@
 
     // duplicate element choices
     LLXMLNodeList children;
-    mElementNode->getChildren("xs:element", children, FALSE);
+    mElementNode->getChildren("xs:element", children, false);
     for (LLXMLNodeList::iterator child_it = children.begin(); child_it != children.end(); ++child_it)
     {
         LLXMLNodePtr child_copy = child_it->second->deepCopy();
@@ -421,7 +378,6 @@
     LLXMLNodePtr element_declaration_node = mSchemaNode->createChild("xs:element", false);
     element_declaration_node->createChild("name", true)->setStringValue(type_name);
     element_declaration_node->createChild("type", true)->setStringValue(type_name);
->>>>>>> c06fb4e0
 }
 
 void LLXSDWriter::writeAttribute(const std::string& type, const Parser::name_stack_t& stack, S32 min_count, S32 max_count, const std::vector<std::string>* possible_values)
@@ -974,19 +930,11 @@
 
 bool LLXUIParser::readBoolValue(Parser& parser, void* val_ptr)
 {
-<<<<<<< HEAD
-	bool value;
-	LLXUIParser& self = static_cast<LLXUIParser&>(parser);
-	bool success = self.mCurReadNode->getBoolValue(1, &value);
-	*((bool*)val_ptr) = value;
-	return success;
-=======
-    S32 value;
+    bool value;
     LLXUIParser& self = static_cast<LLXUIParser&>(parser);
     bool success = self.mCurReadNode->getBoolValue(1, &value);
-    *((bool*)val_ptr) = (value != FALSE);
+    *((bool*)val_ptr) = value;
     return success;
->>>>>>> c06fb4e0
 }
 
 bool LLXUIParser::writeBoolValue(Parser& parser, const void* val_ptr, name_stack_t& stack)
@@ -1436,61 +1384,6 @@
 
 bool LLSimpleXUIParser::readXUI(const std::string& filename, LLInitParam::BaseBlock& block, bool silent)
 {
-<<<<<<< HEAD
-	LL_RECORD_BLOCK_TIME(FTM_PARSE_XUI);
-
-	mParser = XML_ParserCreate(NULL);
-	XML_SetUserData(mParser, this);
-	XML_SetElementHandler(			mParser,	startElementHandler, endElementHandler);
-	XML_SetCharacterDataHandler(	mParser,	characterDataHandler);
-
-	mOutputStack.push_back(std::make_pair(&block, 0));
-	mNameStack.clear();
-	mCurFileName = filename;
-	mCurReadDepth = 0;
-	setParseSilently(silent);
-
-	ScopedFile file(filename, "rb");
-	if( !file.isOpen() )
-	{
-		LL_WARNS("ReadXUI") << "Unable to open file " << filename << LL_ENDL;
-		XML_ParserFree( mParser );
-		return false;
-	}
-
-	S32 bytes_read = 0;
-	
-	S32 buffer_size = file.getRemainingBytes();
-	void* buffer = XML_GetBuffer(mParser, buffer_size);
-	if( !buffer ) 
-	{
-		LL_WARNS("ReadXUI") << "Unable to allocate XML buffer while reading file " << filename << LL_ENDL;
-		XML_ParserFree( mParser );
-		return false;
-	}
-
-	bytes_read = (S32)fread(buffer, 1, buffer_size, file.mFile);
-	if( bytes_read <= 0 )
-	{
-		LL_WARNS("ReadXUI") << "Error while reading file  " << filename << LL_ENDL;
-		XML_ParserFree( mParser );
-		return false;
-	}
-	
-	mEmptyLeafNode.push_back(false);
-
-	if( !XML_ParseBuffer(mParser, bytes_read, true ) )
-	{
-		LL_WARNS("ReadXUI") << "Error while parsing file  " << filename << LL_ENDL;
-		XML_ParserFree( mParser );
-		return false;
-	}
-
-	mEmptyLeafNode.pop_back();
-
-	XML_ParserFree( mParser );
-	return true;
-=======
     LL_RECORD_BLOCK_TIME(FTM_PARSE_XUI);
 
     mParser = XML_ParserCreate(NULL);
@@ -1533,7 +1426,7 @@
 
     mEmptyLeafNode.push_back(false);
 
-    if( !XML_ParseBuffer(mParser, bytes_read, TRUE ) )
+    if( !XML_ParseBuffer(mParser, bytes_read, true ) )
     {
         LL_WARNS("ReadXUI") << "Error while parsing file  " << filename << LL_ENDL;
         XML_ParserFree( mParser );
@@ -1544,7 +1437,6 @@
 
     XML_ParserFree( mParser );
     return true;
->>>>>>> c06fb4e0
 }
 
 void LLSimpleXUIParser::startElementHandler(void *userData, const char *name, const char **atts)
