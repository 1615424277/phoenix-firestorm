/**
 * @file lltooltip.cpp
 * @brief LLToolTipMgr class implementation and related classes
 *
 * $LicenseInfo:firstyear=2001&license=viewerlgpl$
 * Second Life Viewer Source Code
 * Copyright (C) 2010, Linden Research, Inc.
 *
 * This library is free software; you can redistribute it and/or
 * modify it under the terms of the GNU Lesser General Public
 * License as published by the Free Software Foundation;
 * version 2.1 of the License only.
 *
 * This library is distributed in the hope that it will be useful,
 * but WITHOUT ANY WARRANTY; without even the implied warranty of
 * MERCHANTABILITY or FITNESS FOR A PARTICULAR PURPOSE.  See the GNU
 * Lesser General Public License for more details.
 *
 * You should have received a copy of the GNU Lesser General Public
 * License along with this library; if not, write to the Free Software
 * Foundation, Inc., 51 Franklin Street, Fifth Floor, Boston, MA  02110-1301  USA
 *
 * Linden Research, Inc., 945 Battery Street, San Francisco, CA  94111  USA
 * $/LicenseInfo$
 */

#include "linden_common.h"

// self include
#include "lltooltip.h"

// Library includes
#include "lltextbox.h"
#include "lliconctrl.h"
#include "llbutton.h"
#include "llmenugl.h"       // hideMenus()
#include "llui.h"           // positionViewNearMouse()
#include "llwindow.h"
#include "lltrans.h"
//
// Constants
//

//
// Local globals
//

LLToolTipView *gToolTipView = NULL;

//
// Member functions
//

static LLDefaultChildRegistry::Register<LLToolTipView> register_tooltip_view("tooltip_view");

LLToolTipView::Params::Params()
{
    changeDefault(mouse_opaque, false);
}

LLToolTipView::LLToolTipView(const LLToolTipView::Params& p)
:   LLView(p)
{
}

void LLToolTipView::draw()
{
    LLToolTipMgr::instance().updateToolTipVisibility();

    // do the usual thing
    LLView::draw();
}

bool LLToolTipView::handleHover(S32 x, S32 y, MASK mask)
{
    static S32 last_x = x;
    static S32 last_y = y;

    LLToolTipMgr& tooltip_mgr = LLToolTipMgr::instance();

    if (x != last_x && y != last_y && !tooltip_mgr.getMouseNearRect().pointInRect(x, y))
    {
        // allow new tooltips because mouse moved outside of mouse near rect
        tooltip_mgr.unblockToolTips();
    }

    last_x = x;
    last_y = y;
    return LLView::handleHover(x, y, mask);
}

bool LLToolTipView::handleMouseDown(S32 x, S32 y, MASK mask)
{
    LLToolTipMgr::instance().blockToolTips();

<<<<<<< HEAD
	if (LLView::handleMouseDown(x, y, mask))
	{
		// If we are handling the mouse event menu holder 
		// won't get a chance to close menus so do this here 
		LLMenuGL::sMenuContainer->hideMenus();
		return true;
	}

	return false;
=======
    if (LLView::handleMouseDown(x, y, mask))
    {
        // If we are handling the mouse event menu holder
        // won't get a chance to close menus so do this here
        LLMenuGL::sMenuContainer->hideMenus();
        return true;
    }

    return false;
>>>>>>> 1a8a5404
}

bool LLToolTipView::handleMiddleMouseDown(S32 x, S32 y, MASK mask)
{
    LLToolTipMgr::instance().blockToolTips();
    return LLView::handleMiddleMouseDown(x, y, mask);
}

bool LLToolTipView::handleRightMouseDown(S32 x, S32 y, MASK mask)
{
    LLToolTipMgr::instance().blockToolTips();
    return LLView::handleRightMouseDown(x, y, mask);
}


bool LLToolTipView::handleScrollWheel( S32 x, S32 y, S32 clicks )
{
<<<<<<< HEAD
	LLToolTipMgr::instance().blockToolTips();
	return false;
=======
    LLToolTipMgr::instance().blockToolTips();
    return false;
>>>>>>> 1a8a5404
}

void LLToolTipView::drawStickyRect()
{
    gl_rect_2d(LLToolTipMgr::instance().getMouseNearRect(), LLColor4::white, false);
}

// defaults for floater param block pulled from widgets/floater.xml
static LLWidgetNameRegistry::StaticRegistrar sRegisterInspectorParams(&typeid(LLInspector::Params), "inspector");

//
// LLToolTip
//


static LLDefaultChildRegistry::Register<LLToolTip> register_tooltip("tool_tip");


LLToolTip::Params::Params()
:   max_width("max_width", 200),
    padding("padding", 4),
    wrap("wrap", true),
    pos("pos"),
    message("message"),
    delay_time("delay_time", LLUI::getInstance()->mSettingGroups["config"]->getF32( "ToolTipDelay" )),
    visible_time_over("visible_time_over", LLUI::getInstance()->mSettingGroups["config"]->getF32( "ToolTipVisibleTimeOver" )),
    visible_time_near("visible_time_near", LLUI::getInstance()->mSettingGroups["config"]->getF32( "ToolTipVisibleTimeNear" )),
    visible_time_far("visible_time_far", LLUI::getInstance()->mSettingGroups["config"]->getF32( "ToolTipVisibleTimeFar" )),
    sticky_rect("sticky_rect"),
    image("image"),
    text_color("text_color"),
    time_based_media("time_based_media", false),
    web_based_media("web_based_media", false),
    media_playing("media_playing", false),
    allow_paste_tooltip("allow_paste_tooltip", false)
{
    changeDefault(chrome, true);
}

LLToolTip::LLToolTip(const LLToolTip::Params& p)
:   LLPanel(p),
    mHasClickCallback(p.click_callback.isProvided()),
    mPadding(p.padding),
    mMaxWidth(p.max_width),
    mTextBox(NULL),
    mInfoButton(NULL),
    mPlayMediaButton(NULL),
    mHomePageButton(NULL),
    mIsTooltipPastable(p.allow_paste_tooltip)
{
    LLTextBox::Params params;
    params.name = params.initial_value().asString();
    // bake textbox padding into initial rect
    params.rect = LLRect (mPadding, mPadding + 1, mPadding + 1, mPadding);
    params.h_pad = 0;
    params.v_pad = 0;
    params.mouse_opaque = false;
    params.text_color = p.text_color;
    params.bg_visible = false;
    params.font = p.font;
    params.use_ellipses = true;
    params.wrap = p.wrap;
    params.font_valign = LLFontGL::VCENTER;
    params.parse_urls = false; // disallow hyperlinks in tooltips, as they want to spawn their own explanatory tooltips
    mTextBox = LLUICtrlFactory::create<LLTextBox> (params);
    addChild(mTextBox);

    S32 TOOLTIP_ICON_SIZE = 0;
    S32 TOOLTIP_PLAYBUTTON_SIZE = 0;
    if (p.image.isProvided())
    {
        LLButton::Params icon_params;
        icon_params.name = "tooltip_info";
        LLRect icon_rect;
        LLUIImage* imagep = p.image;
        TOOLTIP_ICON_SIZE = (imagep ? imagep->getWidth() : 16);
        icon_rect.setOriginAndSize(mPadding, mPadding, TOOLTIP_ICON_SIZE, TOOLTIP_ICON_SIZE);
        icon_params.rect = icon_rect;
        icon_params.image_unselected(imagep);
        icon_params.image_selected(imagep);

        icon_params.scale_image(true);
        icon_params.flash_color.control = "ButtonUnselectedFgColor";
        mInfoButton  = LLUICtrlFactory::create<LLButton>(icon_params);
        if (p.click_callback.isProvided())
        {
            mInfoButton->setCommitCallback(boost::bind(p.click_callback()));
        }
        addChild(mInfoButton);

        // move text over to fit image in
        mTextBox->translate(TOOLTIP_ICON_SIZE + mPadding, 0);
    }

    if (p.time_based_media)
    {
        LLButton::Params p_button;
        p_button.name(std::string("play_media"));
        p_button.label(""); // provide label but set to empty so name does not overwrite it -angela
        TOOLTIP_PLAYBUTTON_SIZE = 16;
        LLRect button_rect;
        button_rect.setOriginAndSize((mPadding +TOOLTIP_ICON_SIZE+ mPadding ), mPadding, TOOLTIP_ICON_SIZE, TOOLTIP_ICON_SIZE);
        p_button.rect = button_rect;
        p_button.image_selected.name("button_anim_pause.tga");
        p_button.image_unselected.name("button_anim_play.tga");
        p_button.scale_image(true);

        mPlayMediaButton = LLUICtrlFactory::create<LLButton>(p_button);
        if(p.click_playmedia_callback.isProvided())
        {
            mPlayMediaButton->setCommitCallback(boost::bind(p.click_playmedia_callback()));
        }
        mPlayMediaButton->setToggleState(p.media_playing);
        addChild(mPlayMediaButton);

        // move text over to fit image in
        mTextBox->translate(TOOLTIP_PLAYBUTTON_SIZE + mPadding, 0);
    }

    if (p.web_based_media)
    {
        LLButton::Params p_w_button;
        p_w_button.name(std::string("home_page"));
        p_w_button.label(""); // provid label but set to empty so name does not overwrite it -angela
        TOOLTIP_PLAYBUTTON_SIZE = 16;
        LLRect button_rect;
        button_rect.setOriginAndSize((mPadding +TOOLTIP_ICON_SIZE+ mPadding ), mPadding, TOOLTIP_ICON_SIZE, TOOLTIP_ICON_SIZE);
        p_w_button.rect = button_rect;
        p_w_button.image_unselected.name("map_home.tga");
        p_w_button.scale_image(true);

        mHomePageButton = LLUICtrlFactory::create<LLButton>(p_w_button);
        if(p.click_homepage_callback.isProvided())
        {
            mHomePageButton->setCommitCallback(boost::bind(p.click_homepage_callback()));
        }
        addChild(mHomePageButton);

        // move text over to fit image in
        mTextBox->translate(TOOLTIP_PLAYBUTTON_SIZE + mPadding, 0);
    }

    if (p.click_callback.isProvided())
    {
        setMouseUpCallback(boost::bind(p.click_callback()));
    }
}

void LLToolTip::initFromParams(const LLToolTip::Params& p)
{
    LLPanel::initFromParams(p);

    // do this *after* we've had our size set in LLPanel::initFromParams();
    const S32 REALLY_LARGE_HEIGHT = 10000;
    mTextBox->reshape(mMaxWidth, REALLY_LARGE_HEIGHT);

    if (p.styled_message.isProvided())
    {
        for (LLInitParam::ParamIterator<LLToolTip::StyledText>::const_iterator text_it = p.styled_message.begin();
            text_it != p.styled_message.end();
            ++text_it)
        {
            mTextBox->appendText(text_it->text(), false, text_it->style);
        }
    }
    else
    {
        mTextBox->setText(p.message());
    }

    mIsTooltipPastable = p.allow_paste_tooltip;

    updateTextBox();
    snapToChildren();
}

void LLToolTip::updateTextBox()
{
    S32 text_width = llmin(mMaxWidth, mTextBox->getTextPixelWidth() + 1);
    S32 text_height = mTextBox->getTextPixelHeight();
    mTextBox->reshape(text_width, text_height);
}

void LLToolTip::snapToChildren()
{
<<<<<<< HEAD
	// reshape tooltip panel to fit text box
	LLRect tooltip_rect = calcBoundingRect();
	tooltip_rect.mTop += mPadding;
	tooltip_rect.mRight += mPadding;
	tooltip_rect.mBottom = 0;
	tooltip_rect.mLeft = 0;

	if (mInfoButton)
	{
		mTextBox->reshape(mTextBox->getRect().getWidth(), llmax(mTextBox->getRect().getHeight(), tooltip_rect.getHeight() - 2 * mPadding));

		LLRect text_rect = mTextBox->getRect();
		LLRect icon_rect = mInfoButton->getRect();
		mInfoButton->translate(0, text_rect.getCenterY() - icon_rect.getCenterY());
	}

	setShape(tooltip_rect);
=======
    // reshape tooltip panel to fit text box
    LLRect tooltip_rect = calcBoundingRect();
    tooltip_rect.mTop += mPadding;
    tooltip_rect.mRight += mPadding;
    tooltip_rect.mBottom = 0;
    tooltip_rect.mLeft = 0;

    if (mInfoButton)
    {
        mTextBox->reshape(mTextBox->getRect().getWidth(), llmax(mTextBox->getRect().getHeight(), tooltip_rect.getHeight() - 2 * mPadding));

        LLRect text_rect = mTextBox->getRect();
        LLRect icon_rect = mInfoButton->getRect();
        mInfoButton->translate(0, text_rect.getCenterY() - icon_rect.getCenterY());
    }

    setShape(tooltip_rect);
>>>>>>> 1a8a5404
}

void LLToolTip::setVisible(bool visible)
{
<<<<<<< HEAD
	// fade out tooltip over time
	if (visible)
	{
		mVisibleTimer.start();
		mFadeTimer.stop();
		LLPanel::setVisible(true);
	}
	else
	{
		mVisibleTimer.stop();
		// don't actually change mVisible state, start fade out transition instead
		if (!mFadeTimer.getStarted())
		{
			mFadeTimer.start();
		}
	}
=======
    // fade out tooltip over time
    if (visible)
    {
        mVisibleTimer.start();
        mFadeTimer.stop();
        LLPanel::setVisible(true);
    }
    else
    {
        mVisibleTimer.stop();
        // don't actually change mVisible state, start fade out transition instead
        if (!mFadeTimer.getStarted())
        {
            mFadeTimer.start();
        }
    }
>>>>>>> 1a8a5404
}

bool LLToolTip::handleHover(S32 x, S32 y, MASK mask)
{
<<<<<<< HEAD
	//mInfoButton->setFlashing(true);
	if(mInfoButton)
		mInfoButton->setHighlight(true);
	
	LLPanel::handleHover(x, y, mask);
	if (mHasClickCallback)
	{
		getWindow()->setCursor(UI_CURSOR_HAND);
	}
	return true;
=======
    //mInfoButton->setFlashing(true);
    if(mInfoButton)
        mInfoButton->setHighlight(true);

    LLPanel::handleHover(x, y, mask);
    if (mHasClickCallback)
    {
        getWindow()->setCursor(UI_CURSOR_HAND);
    }
    return true;
>>>>>>> 1a8a5404
}

void LLToolTip::onMouseLeave(S32 x, S32 y, MASK mask)
{
    //mInfoButton->setFlashing(true);
    if(mInfoButton)
        mInfoButton->setHighlight(false);
    LLUICtrl::onMouseLeave(x, y, mask);
}

void LLToolTip::draw()
{
    F32 alpha = 1.f;

    if (mFadeTimer.getStarted())
    {
        static LLCachedControl<F32> tool_tip_fade_time(*LLUI::getInstance()->mSettingGroups["config"], "ToolTipFadeTime", 0.2f);
        alpha = clamp_rescale(mFadeTimer.getElapsedTimeF32(), 0.f, tool_tip_fade_time(), 1.f, 0.f);
        if (alpha == 0.f)
        {
            // finished fading out, so hide ourselves
            mFadeTimer.stop();
            LLPanel::setVisible(false);
        }
    }

    // draw tooltip contents with appropriate alpha
    {
        LLViewDrawContext context(alpha);
        LLPanel::draw();
    }
}

bool LLToolTip::isFading()
{
    return mFadeTimer.getStarted();
}

F32 LLToolTip::getVisibleTime()
{
    return mVisibleTimer.getStarted() ? mVisibleTimer.getElapsedTimeF32() : 0.f;
}

bool LLToolTip::hasClickCallback()
{
    return mHasClickCallback;
}

void LLToolTip::getToolTipMessage(std::string & message)
{
    if (mTextBox)
    {
        message = mTextBox->getText();
    }
}



//
// LLToolTipMgr
//

LLToolTipMgr::LLToolTipMgr()
:       mToolTipsBlocked(false),
    mToolTip(NULL),
    mNeedsToolTip(false)
{}

void LLToolTipMgr::createToolTip(const LLToolTip::Params& params)
{
    // block all other tooltips until tooltips re-enabled (e.g. mouse moved)
    blockToolTips();

    delete mToolTip;

    LLToolTip::Params tooltip_params(params);
    // block mouse events if there is a click handler registered (specifically, hover)
    if (params.click_callback.isProvided() && !params.mouse_opaque.isProvided())
    {
        // set mouse_opaque to true if it wasn't already set to something else
        // this prevents mouse down from going "through" the tooltip and ultimately
        // causing the tooltip to disappear
        tooltip_params.mouse_opaque = true;
    }
    tooltip_params.rect = LLRect (0, 1, 1, 0);

    if (tooltip_params.create_callback.isProvided())
    {
        mToolTip = tooltip_params.create_callback()(tooltip_params);
        if (mToolTip == NULL)
        {
            return;
        }
    }
    else
        mToolTip = LLUICtrlFactory::create<LLToolTip> (tooltip_params);

    gToolTipView->addChild(mToolTip);

    if (params.pos.isProvided())
    {
        LLCoordGL pos = params.pos;
        // try to spawn at requested position
        LLUI::getInstance()->positionViewNearMouse(mToolTip, pos.mX, pos.mY);
    }
    else
    {
        // just spawn at mouse location
        LLUI::getInstance()->positionViewNearMouse(mToolTip);
    }

    //...update "sticky" rect and tooltip position
    if (params.sticky_rect.isProvided())
    {
        mMouseNearRect = params.sticky_rect;
    }
    else
    {
        S32 mouse_x;
        S32 mouse_y;
        LLUI::getInstance()->getMousePositionLocal(gToolTipView->getParent(), &mouse_x, &mouse_y);

        // allow mouse a little bit of slop before changing tooltips
        mMouseNearRect.setCenterAndSize(mouse_x, mouse_y, 3, 3);
    }

    // allow mouse to move all the way to the tooltip without changing tooltips
    // (tooltip can still time out)
    if (mToolTip->hasClickCallback())
    {
        // keep tooltip up when we mouse over it
        mMouseNearRect.unionWith(mToolTip->getRect());
    }
}


void LLToolTipMgr::show(const std::string& msg, bool allow_paste_tooltip)
{
    show(LLToolTip::Params().message(msg).allow_paste_tooltip(allow_paste_tooltip));
}

void LLToolTipMgr::show(const LLToolTip::Params& params)
{
<<<<<<< HEAD
	if (!params.styled_message.isProvided()
		&& (!params.message.isProvided() || params.message().empty())
		&& !params.image.isProvided() && !params.create_callback.isProvided()) return;
	// fill in default tooltip params from tool_tip.xml
	LLToolTip::Params params_with_defaults(params);
	params_with_defaults.fillFrom(LLUICtrlFactory::instance().getDefaultParams<LLToolTip>());
	if (!params_with_defaults.validateBlock()) 
	{
		LL_WARNS() << "Could not display tooltip!" << LL_ENDL;
		return;
	}
	
	// are we ready to show the tooltip?
	if (!mToolTipsBlocked									// we haven't hit a key, moved the mouse, etc.
		&& LLUI::getInstance()->getMouseIdleTime() > params_with_defaults.delay_time)	// the mouse has been still long enough
	{
		bool tooltip_changed = mLastToolTipParams.message() != params_with_defaults.message()
								|| mLastToolTipParams.pos() != params_with_defaults.pos()
								|| mLastToolTipParams.time_based_media() != params_with_defaults.time_based_media()
								|| mLastToolTipParams.web_based_media() != params_with_defaults.web_based_media();

		bool tooltip_shown = mToolTip 
							 && mToolTip->getVisible() 
							 && !mToolTip->isFading();

		mNeedsToolTip = tooltip_changed || !tooltip_shown;
		// store description of tooltip for later creation
		mNextToolTipParams = params_with_defaults;
	}
=======
    if (!params.styled_message.isProvided()
        && (!params.message.isProvided() || params.message().empty())
        && !params.image.isProvided() && !params.create_callback.isProvided()) return;
    // fill in default tooltip params from tool_tip.xml
    LLToolTip::Params params_with_defaults(params);
    params_with_defaults.fillFrom(LLUICtrlFactory::instance().getDefaultParams<LLToolTip>());
    if (!params_with_defaults.validateBlock())
    {
        LL_WARNS() << "Could not display tooltip!" << LL_ENDL;
        return;
    }

    // are we ready to show the tooltip?
    if (!mToolTipsBlocked                                   // we haven't hit a key, moved the mouse, etc.
        && LLUI::getInstance()->getMouseIdleTime() > params_with_defaults.delay_time)   // the mouse has been still long enough
    {
        bool tooltip_changed = mLastToolTipParams.message() != params_with_defaults.message()
                                || mLastToolTipParams.pos() != params_with_defaults.pos()
                                || mLastToolTipParams.time_based_media() != params_with_defaults.time_based_media()
                                || mLastToolTipParams.web_based_media() != params_with_defaults.web_based_media();

        bool tooltip_shown = mToolTip
                             && mToolTip->getVisible()
                             && !mToolTip->isFading();

        mNeedsToolTip = tooltip_changed || !tooltip_shown;
        // store description of tooltip for later creation
        mNextToolTipParams = params_with_defaults;
    }
>>>>>>> 1a8a5404
}

// allow new tooltips to be created, e.g. after mouse has moved
void LLToolTipMgr::unblockToolTips()
{
    mToolTipsBlocked = false;
}

// disallow new tooltips until unblockTooltips called
void LLToolTipMgr::blockToolTips()
{
    hideToolTips();
    mToolTipsBlocked = true;
}

<<<<<<< HEAD
void LLToolTipMgr::hideToolTips() 
{ 
	if (mToolTip)
	{
		mToolTip->setVisible(false);
	}
=======
void LLToolTipMgr::hideToolTips()
{
    if (mToolTip)
    {
        mToolTip->setVisible(false);
    }
>>>>>>> 1a8a5404
}

bool LLToolTipMgr::toolTipVisible()
{
    return mToolTip ? mToolTip->isInVisibleChain() : false;
}

LLRect LLToolTipMgr::getToolTipRect()
{
    if (mToolTip && mToolTip->getVisible())
    {
        return mToolTip->getRect();
    }
    return LLRect();
}


LLRect LLToolTipMgr::getMouseNearRect()
{
    return toolTipVisible() ? mMouseNearRect : LLRect();
}

// every frame, determine if current tooltip should be hidden
void LLToolTipMgr::updateToolTipVisibility()
{
    // create new tooltip if we have one ready to go
    if (mNeedsToolTip)
    {
        mNeedsToolTip = false;
        createToolTip(mNextToolTipParams);
        mLastToolTipParams = mNextToolTipParams;

        return;
    }

    // hide tooltips when mouse cursor is hidden
    if (LLUI::getInstance()->getWindow()->isCursorHidden())
    {
        blockToolTips();
        return;
    }

    // hide existing tooltips if they have timed out
    F32 tooltip_timeout = 0.f;
    if (toolTipVisible())
    {
        S32 mouse_x, mouse_y;
        LLUI::getInstance()->getMousePositionLocal(gToolTipView, &mouse_x, &mouse_y);

        // mouse far away from tooltip
        tooltip_timeout = mLastToolTipParams.visible_time_far;
        // mouse near rect will only include the tooltip if the
        // tooltip is clickable
        if (mMouseNearRect.pointInRect(mouse_x, mouse_y))
        {
            // mouse "close" to tooltip
            tooltip_timeout = mLastToolTipParams.visible_time_near;

            // if tooltip is clickable (has large mMouseNearRect)
            // than having cursor over tooltip keeps it up indefinitely
            if (mToolTip->parentPointInView(mouse_x, mouse_y))
            {
                // mouse over tooltip itself, don't time out
                tooltip_timeout = mLastToolTipParams.visible_time_over;
            }
        }

        if (mToolTip->getVisibleTime() > tooltip_timeout)
        {
            hideToolTips();
            unblockToolTips();
        }
    }
}


// Return the current tooltip text
void LLToolTipMgr::getToolTipMessage(std::string & message)
{
    if (toolTipVisible())
    {
        mToolTip->getToolTipMessage(message);
    }
}

bool LLToolTipMgr::isTooltipPastable()
{
    if (toolTipVisible())
    {
        return mToolTip->isTooltipPastable();
    }
    return false;
 }

// EOF<|MERGE_RESOLUTION|>--- conflicted
+++ resolved
@@ -93,17 +93,6 @@
 {
     LLToolTipMgr::instance().blockToolTips();
 
-<<<<<<< HEAD
-	if (LLView::handleMouseDown(x, y, mask))
-	{
-		// If we are handling the mouse event menu holder 
-		// won't get a chance to close menus so do this here 
-		LLMenuGL::sMenuContainer->hideMenus();
-		return true;
-	}
-
-	return false;
-=======
     if (LLView::handleMouseDown(x, y, mask))
     {
         // If we are handling the mouse event menu holder
@@ -113,7 +102,6 @@
     }
 
     return false;
->>>>>>> 1a8a5404
 }
 
 bool LLToolTipView::handleMiddleMouseDown(S32 x, S32 y, MASK mask)
@@ -131,13 +119,8 @@
 
 bool LLToolTipView::handleScrollWheel( S32 x, S32 y, S32 clicks )
 {
-<<<<<<< HEAD
-	LLToolTipMgr::instance().blockToolTips();
-	return false;
-=======
     LLToolTipMgr::instance().blockToolTips();
     return false;
->>>>>>> 1a8a5404
 }
 
 void LLToolTipView::drawStickyRect()
@@ -323,25 +306,6 @@
 
 void LLToolTip::snapToChildren()
 {
-<<<<<<< HEAD
-	// reshape tooltip panel to fit text box
-	LLRect tooltip_rect = calcBoundingRect();
-	tooltip_rect.mTop += mPadding;
-	tooltip_rect.mRight += mPadding;
-	tooltip_rect.mBottom = 0;
-	tooltip_rect.mLeft = 0;
-
-	if (mInfoButton)
-	{
-		mTextBox->reshape(mTextBox->getRect().getWidth(), llmax(mTextBox->getRect().getHeight(), tooltip_rect.getHeight() - 2 * mPadding));
-
-		LLRect text_rect = mTextBox->getRect();
-		LLRect icon_rect = mInfoButton->getRect();
-		mInfoButton->translate(0, text_rect.getCenterY() - icon_rect.getCenterY());
-	}
-
-	setShape(tooltip_rect);
-=======
     // reshape tooltip panel to fit text box
     LLRect tooltip_rect = calcBoundingRect();
     tooltip_rect.mTop += mPadding;
@@ -359,29 +323,10 @@
     }
 
     setShape(tooltip_rect);
->>>>>>> 1a8a5404
 }
 
 void LLToolTip::setVisible(bool visible)
 {
-<<<<<<< HEAD
-	// fade out tooltip over time
-	if (visible)
-	{
-		mVisibleTimer.start();
-		mFadeTimer.stop();
-		LLPanel::setVisible(true);
-	}
-	else
-	{
-		mVisibleTimer.stop();
-		// don't actually change mVisible state, start fade out transition instead
-		if (!mFadeTimer.getStarted())
-		{
-			mFadeTimer.start();
-		}
-	}
-=======
     // fade out tooltip over time
     if (visible)
     {
@@ -398,23 +343,10 @@
             mFadeTimer.start();
         }
     }
->>>>>>> 1a8a5404
 }
 
 bool LLToolTip::handleHover(S32 x, S32 y, MASK mask)
 {
-<<<<<<< HEAD
-	//mInfoButton->setFlashing(true);
-	if(mInfoButton)
-		mInfoButton->setHighlight(true);
-	
-	LLPanel::handleHover(x, y, mask);
-	if (mHasClickCallback)
-	{
-		getWindow()->setCursor(UI_CURSOR_HAND);
-	}
-	return true;
-=======
     //mInfoButton->setFlashing(true);
     if(mInfoButton)
         mInfoButton->setHighlight(true);
@@ -425,7 +357,6 @@
         getWindow()->setCursor(UI_CURSOR_HAND);
     }
     return true;
->>>>>>> 1a8a5404
 }
 
 void LLToolTip::onMouseLeave(S32 x, S32 y, MASK mask)
@@ -569,37 +500,6 @@
 
 void LLToolTipMgr::show(const LLToolTip::Params& params)
 {
-<<<<<<< HEAD
-	if (!params.styled_message.isProvided()
-		&& (!params.message.isProvided() || params.message().empty())
-		&& !params.image.isProvided() && !params.create_callback.isProvided()) return;
-	// fill in default tooltip params from tool_tip.xml
-	LLToolTip::Params params_with_defaults(params);
-	params_with_defaults.fillFrom(LLUICtrlFactory::instance().getDefaultParams<LLToolTip>());
-	if (!params_with_defaults.validateBlock()) 
-	{
-		LL_WARNS() << "Could not display tooltip!" << LL_ENDL;
-		return;
-	}
-	
-	// are we ready to show the tooltip?
-	if (!mToolTipsBlocked									// we haven't hit a key, moved the mouse, etc.
-		&& LLUI::getInstance()->getMouseIdleTime() > params_with_defaults.delay_time)	// the mouse has been still long enough
-	{
-		bool tooltip_changed = mLastToolTipParams.message() != params_with_defaults.message()
-								|| mLastToolTipParams.pos() != params_with_defaults.pos()
-								|| mLastToolTipParams.time_based_media() != params_with_defaults.time_based_media()
-								|| mLastToolTipParams.web_based_media() != params_with_defaults.web_based_media();
-
-		bool tooltip_shown = mToolTip 
-							 && mToolTip->getVisible() 
-							 && !mToolTip->isFading();
-
-		mNeedsToolTip = tooltip_changed || !tooltip_shown;
-		// store description of tooltip for later creation
-		mNextToolTipParams = params_with_defaults;
-	}
-=======
     if (!params.styled_message.isProvided()
         && (!params.message.isProvided() || params.message().empty())
         && !params.image.isProvided() && !params.create_callback.isProvided()) return;
@@ -629,7 +529,6 @@
         // store description of tooltip for later creation
         mNextToolTipParams = params_with_defaults;
     }
->>>>>>> 1a8a5404
 }
 
 // allow new tooltips to be created, e.g. after mouse has moved
@@ -645,21 +544,12 @@
     mToolTipsBlocked = true;
 }
 
-<<<<<<< HEAD
-void LLToolTipMgr::hideToolTips() 
-{ 
-	if (mToolTip)
-	{
-		mToolTip->setVisible(false);
-	}
-=======
 void LLToolTipMgr::hideToolTips()
 {
     if (mToolTip)
     {
         mToolTip->setVisible(false);
     }
->>>>>>> 1a8a5404
 }
 
 bool LLToolTipMgr::toolTipVisible()
