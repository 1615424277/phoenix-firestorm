/**
 * @file llspellcheck.cpp
 * @brief Spell checking functionality
 *
 * $LicenseInfo:firstyear=2001&license=viewerlgpl$
 * Second Life Viewer Source Code
 * Copyright (C) 2010, Linden Research, Inc.
 *
 * This library is free software; you can redistribute it and/or
 * modify it under the terms of the GNU Lesser General Public
 * License as published by the Free Software Foundation;
 * version 2.1 of the License only.
 *
 * This library is distributed in the hope that it will be useful,
 * but WITHOUT ANY WARRANTY; without even the implied warranty of
 * MERCHANTABILITY or FITNESS FOR A PARTICULAR PURPOSE.  See the GNU
 * Lesser General Public License for more details.
 *
 * You should have received a copy of the GNU Lesser General Public
 * License along with this library; if not, write to the Free Software
 * Foundation, Inc., 51 Franklin Street, Fifth Floor, Boston, MA  02110-1301  USA
 *
 * Linden Research, Inc., 945 Battery Street, San Francisco, CA  94111  USA
 * $/LicenseInfo$
 */

#include "linden_common.h"

#include "lldir.h"
#include "llsdserialize.h"

#include "llspellcheck.h"
#if LL_WINDOWS
    #include <hunspell/hunspelldll.h>
    #pragma comment(lib, "libhunspell.lib")
#else
    #include <hunspell/hunspell.hxx>
#endif

static const std::string DICT_DIR = "dictionaries";
static const std::string DICT_FILE_CUSTOM = "user_custom.dic";
static const std::string DICT_FILE_IGNORE = "user_ignore.dic";

static const std::string DICT_FILE_MAIN = "dictionaries.xml";
static const std::string DICT_FILE_USER = "user_dictionaries.xml";

LLSpellChecker::settings_change_signal_t LLSpellChecker::sSettingsChangeSignal;

LLSpellChecker::LLSpellChecker()
    : mHunspell(NULL)
{
}

LLSpellChecker::~LLSpellChecker()
{
    delete mHunspell;
}

void LLSpellChecker::initSingleton()
{
    // Load initial dictionary information
    refreshDictionaryMap();
}

bool LLSpellChecker::checkSpelling(const std::string& word) const
{
    if ( (!mHunspell) || (word.length() < 3) || (0 != mHunspell->spell(word.c_str())) )
    {
        return true;
    }
    if (mIgnoreList.size() > 0)
    {
        std::string word_lower(word);
        LLStringUtil::toLower(word_lower);
        return (mIgnoreList.end() != std::find(mIgnoreList.begin(), mIgnoreList.end(), word_lower));
    }
    return false;
}

S32 LLSpellChecker::getSuggestions(const std::string& word, std::vector<std::string>& suggestions) const
{
    suggestions.clear();
    if ( (!mHunspell) || (word.length() < 3) )
    {
        return 0;
    }

    char** suggestion_list; int suggestion_cnt = 0;
    if ( (suggestion_cnt = mHunspell->suggest(&suggestion_list, word.c_str())) != 0 )
    {
        for (int suggestion_index = 0; suggestion_index < suggestion_cnt; suggestion_index++)
        {
            suggestions.push_back(suggestion_list[suggestion_index]);
        }
        mHunspell->free_list(&suggestion_list, suggestion_cnt);
    }
    return suggestions.size();
}

const LLSD LLSpellChecker::getDictionaryData(const std::string& dict_language)
{
    for (LLSD::array_const_iterator it = mDictMap.beginArray(); it != mDictMap.endArray(); ++it)
    {
        const LLSD& dict_entry = *it;
        if (dict_language == dict_entry["language"].asString())
        {
            return dict_entry;
        }
    }
    return LLSD();
}

bool LLSpellChecker::hasDictionary(const std::string& dict_language, bool check_installed)
{
    const LLSD dict_info = getDictionaryData(dict_language);
    return dict_info.has("language") && ( (!check_installed) || (dict_info["installed"].asBoolean()) );
}

void LLSpellChecker::setDictionaryData(const LLSD& dict_info)
{
    const std::string dict_language = dict_info["language"].asString();
    if (dict_language.empty())
    {
        return;
    }

    for (LLSD::array_iterator it = mDictMap.beginArray(); it != mDictMap.endArray(); ++it)
    {
        LLSD& dict_entry = *it;
        if (dict_language == dict_entry["language"].asString())
        {
            dict_entry = dict_info;
            return;
        }
    }
    mDictMap.append(dict_info);
    return;
}

// static
void LLSpellChecker::refreshDictionaryMap()
{
    const std::string app_path = getDictionaryAppPath();
    const std::string user_path = getDictionaryUserPath();

    // Load dictionary information (file name, friendly name, ...)
    std::string user_filename(user_path + DICT_FILE_MAIN);
    llifstream user_file(user_filename.c_str(), std::ios::binary);
    if ( (!user_file.is_open())
        || (LLSDParser::PARSE_FAILURE == LLSDSerialize::fromXMLDocument(mDictMap, user_file))
        || (0 == mDictMap.size()) )
    {
        std::string app_filename(app_path + DICT_FILE_MAIN);
        llifstream app_file(app_filename.c_str(), std::ios::binary);
        if ( (!app_file.is_open())
            || (LLSDParser::PARSE_FAILURE == LLSDSerialize::fromXMLDocument(mDictMap, app_file))
            || (0 == mDictMap.size()) )
        {
            return;
        }
    }

    // Load user installed dictionary information
    user_filename = user_path + DICT_FILE_USER;
    llifstream custom_file(user_filename.c_str(), std::ios::binary);
    if (custom_file.is_open())
    {
        LLSD custom_dict_map;
        LLSDSerialize::fromXMLDocument(custom_dict_map, custom_file);
        for (LLSD::array_iterator it = custom_dict_map.beginArray(); it != custom_dict_map.endArray(); ++it)
        {
            LLSD& dict_info = *it;
            dict_info["user_installed"] = true;
            setDictionaryData(dict_info);
        }
        custom_file.close();
    }

    // Look for installed dictionaries
    std::string tmp_app_path, tmp_user_path;
    for (LLSD::array_iterator it = mDictMap.beginArray(); it != mDictMap.endArray(); ++it)
    {
        LLSD& sdDict = *it;
        tmp_app_path = (sdDict.has("name")) ? app_path + sdDict["name"].asString() : LLStringUtil::null;
        tmp_user_path = (sdDict.has("name")) ? user_path + sdDict["name"].asString() : LLStringUtil::null;
        sdDict["installed"] =
            (!tmp_app_path.empty()) && ((gDirUtilp->fileExists(tmp_user_path + ".dic")) || (gDirUtilp->fileExists(tmp_app_path + ".dic")));
    }

    sSettingsChangeSignal();
}

void LLSpellChecker::addToCustomDictionary(const std::string& word)
{
    if (mHunspell)
    {
        mHunspell->add(word.c_str());
    }
    addToDictFile(getDictionaryUserPath() + DICT_FILE_CUSTOM, word);
    sSettingsChangeSignal();
}

void LLSpellChecker::addToIgnoreList(const std::string& word)
{
    std::string word_lower(word);
    LLStringUtil::toLower(word_lower);
    if (mIgnoreList.end() == std::find(mIgnoreList.begin(), mIgnoreList.end(), word_lower))
    {
        mIgnoreList.push_back(word_lower);
        addToDictFile(getDictionaryUserPath() + DICT_FILE_IGNORE, word_lower);
        sSettingsChangeSignal();
    }
}

void LLSpellChecker::addToDictFile(const std::string& dict_path, const std::string& word)
{
    std::vector<std::string> word_list;

    if (gDirUtilp->fileExists(dict_path))
    {
        llifstream file_in(dict_path.c_str(), std::ios::in);
        if (file_in.is_open())
        {
            std::string word; int line_num = 0;
            while (getline(file_in, word))
            {
                // Skip over the first line since that's just a line count
                if (0 != line_num)
                {
                    word_list.push_back(word);
                }
                line_num++;
            }
        }
        else
        {
            // TODO: show error message?
            return;
        }
    }

    word_list.push_back(word);

    llofstream file_out(dict_path.c_str(), std::ios::out | std::ios::trunc);
    if (file_out.is_open())
    {
        file_out << word_list.size() << std::endl;
        for (std::vector<std::string>::const_iterator itWord = word_list.begin(); itWord != word_list.end(); ++itWord)
        {
            file_out << *itWord << std::endl;
        }
        file_out.close();
    }
}

bool LLSpellChecker::isActiveDictionary(const std::string& dict_language) const
{
    return
        (mDictLanguage == dict_language) ||
        (mDictSecondary.end() != std::find(mDictSecondary.begin(), mDictSecondary.end(), dict_language));
}

void LLSpellChecker::setSecondaryDictionaries(dict_list_t dict_list)
{
    if (!getUseSpellCheck())
    {
        return;
    }

    // Check if we're only adding secondary dictionaries, or removing them
    dict_list_t dict_add(llmax(dict_list.size(), mDictSecondary.size())), dict_rem(llmax(dict_list.size(), mDictSecondary.size()));
    dict_list.sort();
    mDictSecondary.sort();
    dict_list_t::iterator end_added = std::set_difference(dict_list.begin(), dict_list.end(), mDictSecondary.begin(), mDictSecondary.end(), dict_add.begin());
    dict_list_t::iterator end_removed = std::set_difference(mDictSecondary.begin(), mDictSecondary.end(), dict_list.begin(), dict_list.end(), dict_rem.begin());

    if (end_removed != dict_rem.begin())        // We can't remove secondary dictionaries so we need to recreate the Hunspell instance
    {
        mDictSecondary = dict_list;

        std::string dict_language = mDictLanguage;
        initHunspell(dict_language);
    }
    else if (end_added != dict_add.begin())     // Add the new secondary dictionaries one by one
    {
        const std::string app_path = getDictionaryAppPath();
        const std::string user_path = getDictionaryUserPath();
        for (dict_list_t::const_iterator it_added = dict_add.begin(); it_added != end_added; ++it_added)
        {
            const LLSD dict_entry = getDictionaryData(*it_added);
            if ( (!dict_entry.isDefined()) || (!dict_entry["installed"].asBoolean()) )
            {
                continue;
            }

            const std::string strFileDic = dict_entry["name"].asString() + ".dic";
            if (gDirUtilp->fileExists(user_path + strFileDic))
            {
                mHunspell->add_dic((user_path + strFileDic).c_str());
            }
            else if (gDirUtilp->fileExists(app_path + strFileDic))
            {
                mHunspell->add_dic((app_path + strFileDic).c_str());
            }
        }
        mDictSecondary = dict_list;
        sSettingsChangeSignal();
    }
}

void LLSpellChecker::initHunspell(const std::string& dict_language)
{
    if (mHunspell)
    {
        delete mHunspell;
        mHunspell = NULL;
        mDictLanguage.clear();
        mDictFile.clear();
        mIgnoreList.clear();
    }

    const LLSD dict_entry = (!dict_language.empty()) ? getDictionaryData(dict_language) : LLSD();
    if ( (!dict_entry.isDefined()) || (!dict_entry["installed"].asBoolean()) || (!dict_entry["is_primary"].asBoolean()))
    {
        sSettingsChangeSignal();
        return;
    }

    const std::string app_path = getDictionaryAppPath();
    const std::string user_path = getDictionaryUserPath();
    if (dict_entry.has("name"))
    {
        const std::string filename_aff = dict_entry["name"].asString() + ".aff";
        const std::string filename_dic = dict_entry["name"].asString() + ".dic";
        if ( (gDirUtilp->fileExists(user_path + filename_aff)) && (gDirUtilp->fileExists(user_path + filename_dic)) )
        {
            mHunspell = new Hunspell((user_path + filename_aff).c_str(), (user_path + filename_dic).c_str());
        }
        else if ( (gDirUtilp->fileExists(app_path + filename_aff)) && (gDirUtilp->fileExists(app_path + filename_dic)) )
        {
            mHunspell = new Hunspell((app_path + filename_aff).c_str(), (app_path + filename_dic).c_str());
        }
        if (!mHunspell)
        {
            return;
        }

        mDictLanguage = dict_language;
        mDictFile = dict_entry["name"].asString();

        if (gDirUtilp->fileExists(user_path + DICT_FILE_CUSTOM))
        {
            mHunspell->add_dic((user_path + DICT_FILE_CUSTOM).c_str());
        }

        if (gDirUtilp->fileExists(user_path + DICT_FILE_IGNORE))
        {
            llifstream file_in((user_path + DICT_FILE_IGNORE).c_str(), std::ios::in);
            if (file_in.is_open())
            {
                std::string word; int idxLine = 0;
                while (getline(file_in, word))
                {
                    // Skip over the first line since that's just a line count
                    if (0 != idxLine)
                    {
                        LLStringUtil::toLower(word);
                        mIgnoreList.push_back(word);
                    }
                    idxLine++;
                }
            }
        }

        for (dict_list_t::const_iterator it = mDictSecondary.begin(); it != mDictSecondary.end(); ++it)
        {
            const LLSD dict_entry = getDictionaryData(*it);
            if ( (!dict_entry.isDefined()) || (!dict_entry["installed"].asBoolean()) )
            {
                continue;
            }

            const std::string filename_dic = dict_entry["name"].asString() + ".dic";
            if (gDirUtilp->fileExists(user_path + filename_dic))
            {
                mHunspell->add_dic((user_path + filename_dic).c_str());
            }
            else if (gDirUtilp->fileExists(app_path + filename_dic))
            {
                mHunspell->add_dic((app_path + filename_dic).c_str());
            }
        }
    }

    sSettingsChangeSignal();
}

// static
const std::string LLSpellChecker::getDictionaryAppPath()
{
<<<<<<< HEAD
	// <FS:LO> Copy dictionaries to a place where the viewer can find them if ran from visual studio
	//std::string dict_path = gDirUtilp->getExpandedFilename(LL_PATH_APP_SETTINGS, DICT_DIR, "");
	std::string dict_path;
#if LL_WINDOWS
	// On the windows dev builds, unpackaged, the dictionary files will 
	// be located in indra/build-vc**/newview/<config>/app_settings.
	dict_path = gDirUtilp->getExpandedFilename(LL_PATH_APP_SETTINGS, DICT_DIR, "");

	if (!LLFile::isdir(dict_path.c_str())) 
	{
		dict_path = gDirUtilp->getExpandedFilename(LL_PATH_EXECUTABLE, "app_settings" + gDirUtilp->getDirDelimiter() + DICT_DIR, "");
	}
	else
	{
		dict_path = gDirUtilp->getExpandedFilename(LL_PATH_APP_SETTINGS, DICT_DIR, "");
	}
#else			
	dict_path = gDirUtilp->getExpandedFilename(LL_PATH_APP_SETTINGS, DICT_DIR, "");
#endif
	// </FS:LO>
	return dict_path;
=======
    std::string dict_path = gDirUtilp->getExpandedFilename(LL_PATH_APP_SETTINGS, DICT_DIR, "");
    return dict_path;
>>>>>>> 38c2a5bd
}

// static
const std::string LLSpellChecker::getDictionaryUserPath()
{
    std::string dict_path = gDirUtilp->getExpandedFilename(LL_PATH_USER_SETTINGS, DICT_DIR, "");
    LLFile::mkdir(dict_path);
    return dict_path;
}

// static
bool LLSpellChecker::getUseSpellCheck()
{
    return (LLSpellChecker::instanceExists()) && (LLSpellChecker::instance().mHunspell);
}

bool LLSpellChecker::canRemoveDictionary(const std::string& dict_language)
{
    // Only user-installed inactive dictionaries can be removed
    const LLSD dict_info = getDictionaryData(dict_language);
    return
        (dict_info["user_installed"].asBoolean()) &&
        ( (!getUseSpellCheck()) || (!LLSpellChecker::instance().isActiveDictionary(dict_language)) );
}

void LLSpellChecker::removeDictionary(const std::string& dict_language)
{
    if (!canRemoveDictionary(dict_language))
    {
        return;
    }

    LLSD dict_map = loadUserDictionaryMap();
    for (LLSD::array_const_iterator it = dict_map.beginArray(); it != dict_map.endArray(); ++it)
    {
        const LLSD& dict_info = *it;
        if (dict_info["language"].asString() == dict_language)
        {
            const std::string dict_dic = getDictionaryUserPath() + dict_info["name"].asString() + ".dic";
            if (gDirUtilp->fileExists(dict_dic))
            {
                LLFile::remove(dict_dic);
            }
            const std::string dict_aff = getDictionaryUserPath() + dict_info["name"].asString() + ".aff";
            if (gDirUtilp->fileExists(dict_aff))
            {
                LLFile::remove(dict_aff);
            }
            dict_map.erase(it - dict_map.beginArray());
            break;
        }
    }
    saveUserDictionaryMap(dict_map);

    refreshDictionaryMap();
}

// static
LLSD LLSpellChecker::loadUserDictionaryMap()
{
    LLSD dict_map;
    std::string dict_filename(getDictionaryUserPath() + DICT_FILE_USER);
    llifstream dict_file(dict_filename.c_str(), std::ios::binary);
    if (dict_file.is_open())
    {
        LLSDSerialize::fromXMLDocument(dict_map, dict_file);
        dict_file.close();
    }
    return dict_map;
}

// static
void LLSpellChecker::saveUserDictionaryMap(const LLSD& dict_map)
{
    llofstream dict_file((getDictionaryUserPath() + DICT_FILE_USER).c_str(), std::ios::trunc);
    if (dict_file.is_open())
    {
        LLSDSerialize::toPrettyXML(dict_map, dict_file);
        dict_file.close();
    }
}

// static
boost::signals2::connection LLSpellChecker::setSettingsChangeCallback(const settings_change_signal_t::slot_type& cb)
{
    return sSettingsChangeSignal.connect(cb);
}

// static
void LLSpellChecker::setUseSpellCheck(const std::string& dict_language)
{
    if ( (((dict_language.empty()) && (getUseSpellCheck())) || (!dict_language.empty())) &&
         (LLSpellChecker::instance().mDictLanguage != dict_language) )
    {
        LLSpellChecker::instance().initHunspell(dict_language);
    }
}<|MERGE_RESOLUTION|>--- conflicted
+++ resolved
@@ -398,32 +398,27 @@
 // static
 const std::string LLSpellChecker::getDictionaryAppPath()
 {
-<<<<<<< HEAD
-	// <FS:LO> Copy dictionaries to a place where the viewer can find them if ran from visual studio
-	//std::string dict_path = gDirUtilp->getExpandedFilename(LL_PATH_APP_SETTINGS, DICT_DIR, "");
-	std::string dict_path;
+    // <FS:LO> Copy dictionaries to a place where the viewer can find them if ran from visual studio
+    //std::string dict_path = gDirUtilp->getExpandedFilename(LL_PATH_APP_SETTINGS, DICT_DIR, "");
+    std::string dict_path;
 #if LL_WINDOWS
-	// On the windows dev builds, unpackaged, the dictionary files will 
-	// be located in indra/build-vc**/newview/<config>/app_settings.
-	dict_path = gDirUtilp->getExpandedFilename(LL_PATH_APP_SETTINGS, DICT_DIR, "");
-
-	if (!LLFile::isdir(dict_path.c_str())) 
-	{
-		dict_path = gDirUtilp->getExpandedFilename(LL_PATH_EXECUTABLE, "app_settings" + gDirUtilp->getDirDelimiter() + DICT_DIR, "");
-	}
-	else
-	{
-		dict_path = gDirUtilp->getExpandedFilename(LL_PATH_APP_SETTINGS, DICT_DIR, "");
-	}
-#else			
-	dict_path = gDirUtilp->getExpandedFilename(LL_PATH_APP_SETTINGS, DICT_DIR, "");
+    // On the windows dev builds, unpackaged, the dictionary files will
+    // be located in indra/build-vc**/newview/<config>/app_settings.
+    dict_path = gDirUtilp->getExpandedFilename(LL_PATH_APP_SETTINGS, DICT_DIR, "");
+
+    if (!LLFile::isdir(dict_path.c_str()))
+    {
+        dict_path = gDirUtilp->getExpandedFilename(LL_PATH_EXECUTABLE, "app_settings" + gDirUtilp->getDirDelimiter() + DICT_DIR, "");
+    }
+    else
+    {
+        dict_path = gDirUtilp->getExpandedFilename(LL_PATH_APP_SETTINGS, DICT_DIR, "");
+    }
+#else
+    dict_path = gDirUtilp->getExpandedFilename(LL_PATH_APP_SETTINGS, DICT_DIR, "");
 #endif
-	// </FS:LO>
-	return dict_path;
-=======
-    std::string dict_path = gDirUtilp->getExpandedFilename(LL_PATH_APP_SETTINGS, DICT_DIR, "");
+    // </FS:LO>
     return dict_path;
->>>>>>> 38c2a5bd
 }
 
 // static
