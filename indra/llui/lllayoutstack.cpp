/** 
 * @file lllayoutstack.cpp
 * @brief LLLayout class - dynamic stacking of UI elements
 *
 * $LicenseInfo:firstyear=2001&license=viewerlgpl$
 * Second Life Viewer Source Code
 * Copyright (C) 2010, Linden Research, Inc.
 * 
 * This library is free software; you can redistribute it and/or
 * modify it under the terms of the GNU Lesser General Public
 * License as published by the Free Software Foundation;
 * version 2.1 of the License only.
 * 
 * This library is distributed in the hope that it will be useful,
 * but WITHOUT ANY WARRANTY; without even the implied warranty of
 * MERCHANTABILITY or FITNESS FOR A PARTICULAR PURPOSE.  See the GNU
 * Lesser General Public License for more details.
 * 
 * You should have received a copy of the GNU Lesser General Public
 * License along with this library; if not, write to the Free Software
 * Foundation, Inc., 51 Franklin Street, Fifth Floor, Boston, MA  02110-1301  USA
 * 
 * Linden Research, Inc., 945 Battery Street, San Francisco, CA  94111  USA
 * $/LicenseInfo$
 */

// Opaque view with a background and a border.  Can contain LLUICtrls.

#include "linden_common.h"

#include "lllayoutstack.h"

#include "lllocalcliprect.h"
#include "llpanel.h"
#include "llresizebar.h"
#include "llcriticaldamp.h"

static LLDefaultChildRegistry::Register<LLLayoutStack> register_layout_stack("layout_stack");
static LLLayoutStack::LayoutStackRegistry::Register<LLLayoutPanel> register_layout_panel("layout_panel");

//
// LLLayoutPanel
//
LLLayoutPanel::LLLayoutPanel(const Params& p)	
:	LLPanel(p),
 	mMinDim(p.min_dim), 
 	mMaxDim(p.max_dim), 
 	mAutoResize(p.auto_resize),
 	mUserResize(p.user_resize),
 	mCollapsed(FALSE),
 	mCollapseAmt(0.f),
 	mVisibleAmt(1.f), // default to fully visible
 	mResizeBar(NULL) 
{
	// panels initialized as hidden should not start out partially visible
	if (!getVisible())
	{
		mVisibleAmt = 0.f;
	}
}

void LLLayoutPanel::initFromParams(const Params& p)
{
	LLPanel::initFromParams(p);
	setFollowsNone();
}


LLLayoutPanel::~LLLayoutPanel()
{
	// probably not necessary, but...
	delete mResizeBar;
	mResizeBar = NULL;
}
	
F32 LLLayoutPanel::getCollapseFactor(LLLayoutStack::ELayoutOrientation orientation)
{
	if (orientation == LLLayoutStack::HORIZONTAL)
	{
		F32 collapse_amt = 
			clamp_rescale(mCollapseAmt, 0.f, 1.f, 1.f, (F32)mMinDim / (F32)llmax(1, getRect().getWidth()));
		return mVisibleAmt * collapse_amt;
	}
	else
	{
		F32 collapse_amt = 
			clamp_rescale(mCollapseAmt, 0.f, 1.f, 1.f, llmin(1.f, (F32)mMinDim / (F32)llmax(1, getRect().getHeight())));
		return mVisibleAmt * collapse_amt;
	}
}

//
// LLLayoutStack
//

LLLayoutStack::Params::Params()
:	orientation("orientation"),
	animate("animate", true),
	clip("clip", true),
	border_size("border_size", LLCachedControl<S32>(*LLUI::sSettingGroups["config"], "UIResizeBarHeight", 0))
{
	name="stack";
}

LLLayoutStack::LLLayoutStack(const LLLayoutStack::Params& p) 
:	LLView(p),
	mMinWidth(0),
	mMinHeight(0),
	mPanelSpacing(p.border_size),
	mOrientation((p.orientation() == "vertical") ? VERTICAL : HORIZONTAL),
	mAnimate(p.animate),
	mAnimatedThisFrame(false),
	mClip(p.clip)
{}

LLLayoutStack::~LLLayoutStack()
{
	e_panel_list_t panels = mPanels; // copy list of panel pointers
	mPanels.clear(); // clear so that removeChild() calls don't cause trouble
	std::for_each(panels.begin(), panels.end(), DeletePointer());
}

void LLLayoutStack::draw()
{
	updateLayout();

	e_panel_list_t::iterator panel_it;
	for (panel_it = mPanels.begin(); panel_it != mPanels.end(); ++panel_it)
	{
		// clip to layout rectangle, not bounding rectangle
		LLRect clip_rect = (*panel_it)->getRect();
		// scale clipping rectangle by visible amount
		if (mOrientation == HORIZONTAL)
		{
			clip_rect.mRight = clip_rect.mLeft + llround((F32)clip_rect.getWidth() * (*panel_it)->getCollapseFactor(mOrientation));
		}
		else
		{
			clip_rect.mBottom = clip_rect.mTop - llround((F32)clip_rect.getHeight() * (*panel_it)->getCollapseFactor(mOrientation));
		}

		LLPanel* panelp = (*panel_it);

		LLLocalClipRect clip(clip_rect, mClip);
		// only force drawing invisible children if visible amount is non-zero
		drawChild(panelp, 0, 0, !clip_rect.isEmpty());
	}
	mAnimatedThisFrame = false;
}

void LLLayoutStack::removeChild(LLView* view)
{
	LLLayoutPanel* embedded_panelp = findEmbeddedPanel(dynamic_cast<LLPanel*>(view));

	if (embedded_panelp)
	{
		mPanels.erase(std::find(mPanels.begin(), mPanels.end(), embedded_panelp));
		delete embedded_panelp;
	}

	// need to update resizebars

	calcMinExtents();

	LLView::removeChild(view);
}

BOOL LLLayoutStack::postBuild()
{
	updateLayout();
	return TRUE;
}

bool LLLayoutStack::addChild(LLView* child, S32 tab_group)
{
	LLLayoutPanel* panelp = dynamic_cast<LLLayoutPanel*>(child);
	if (panelp)
	{
		mPanels.push_back(panelp);
	}
	return LLView::addChild(child, tab_group);
}


S32 LLLayoutStack::getDefaultHeight(S32 cur_height)
{
	// if we are spanning our children (crude upward propagation of size)
	// then don't enforce our size on our children
	if (mOrientation == HORIZONTAL)
	{
		cur_height = llmax(mMinHeight, getRect().getHeight());
	}

	return cur_height;
}

S32 LLLayoutStack::getDefaultWidth(S32 cur_width)
{
	// if we are spanning our children (crude upward propagation of size)
	// then don't enforce our size on our children
	if (mOrientation == VERTICAL)
	{
		cur_width = llmax(mMinWidth, getRect().getWidth());
	}

	return cur_width;
}

<<<<<<< HEAD
void LLLayoutStack::movePanel(LLPanel* panel_to_move, LLPanel* target_panel, bool move_to_front)
{
	LayoutPanel* embedded_panel_to_move = findEmbeddedPanel(panel_to_move);
	LayoutPanel* embedded_target_panel = move_to_front ? *mPanels.begin() : findEmbeddedPanel(target_panel);

	if (!embedded_panel_to_move || !embedded_target_panel || embedded_panel_to_move == embedded_target_panel)
	{
		llwarns << "One of the panels was not found in stack or NULL was passed instead of valid panel" << llendl;
		return;
	}
	e_panel_list_t::iterator it = std::find(mPanels.begin(), mPanels.end(), embedded_panel_to_move);
	mPanels.erase(it);
	it = move_to_front ? mPanels.begin() : std::find(mPanels.begin(), mPanels.end(), embedded_target_panel);
	mPanels.insert(it, embedded_panel_to_move);
}

void LLLayoutStack::addPanel(LLPanel* panel, S32 min_width, S32 min_height, S32 max_width, S32 max_height, BOOL auto_resize, BOOL user_resize, EAnimate animate, S32 index)
=======
void LLLayoutStack::addPanel(LLLayoutPanel* panel, EAnimate animate)
>>>>>>> 83c01b04
{
	addChild(panel);

	// panel starts off invisible (collapsed)
	if (animate == ANIMATE)
	{
		panel->mVisibleAmt = 0.f;
		panel->setVisible(TRUE);
	}
}

void LLLayoutStack::removePanel(LLPanel* panel)
{
	removeChild(panel);
}

void LLLayoutStack::collapsePanel(LLPanel* panel, BOOL collapsed)
{
	LLLayoutPanel* panel_container = findEmbeddedPanel(panel);
	if (!panel_container) return;

	panel_container->mCollapsed = collapsed;
}

void LLLayoutStack::updatePanelAutoResize(const std::string& panel_name, BOOL auto_resize)
{
	LLLayoutPanel* panel = findEmbeddedPanelByName(panel_name);

	if (panel)
	{
		panel->mAutoResize = auto_resize;
	}
}

void LLLayoutStack::setPanelUserResize(const std::string& panel_name, BOOL user_resize)
{
	LLLayoutPanel* panel = findEmbeddedPanelByName(panel_name);

	if (panel)
	{
		panel->mUserResize = user_resize;
	}
}

bool LLLayoutStack::getPanelMinSize(const std::string& panel_name, S32* min_dimp)
{
	LLLayoutPanel* panel = findEmbeddedPanelByName(panel_name);

	if (panel)
	{
		if (min_dimp) *min_dimp = panel->mMinDim;
	}

	return NULL != panel;
}

bool LLLayoutStack::getPanelMaxSize(const std::string& panel_name, S32* max_dimp)
{
	LLLayoutPanel* panel = findEmbeddedPanelByName(panel_name);

	if (panel)
	{
		if (max_dimp) *max_dimp = panel->mMaxDim;
	}

	return NULL != panel;
}

static LLFastTimer::DeclareTimer FTM_UPDATE_LAYOUT("Update LayoutStacks");
void LLLayoutStack::updateLayout(BOOL force_resize)
{
	LLFastTimer ft(FTM_UPDATE_LAYOUT);
	static LLUICachedControl<S32> resize_bar_overlap ("UIResizeBarOverlap", 0);
	calcMinExtents();
	createResizeBars();

	// calculate current extents
	S32 total_width = 0;
	S32 total_height = 0;

	const F32 ANIM_OPEN_TIME = 0.02f;
	const F32 ANIM_CLOSE_TIME = 0.03f;

	e_panel_list_t::iterator panel_it;
	for (panel_it = mPanels.begin(); panel_it != mPanels.end();	++panel_it)
	{
		LLPanel* panelp = (*panel_it);
		if (panelp->getVisible()) 
		{
			if (mAnimate)
			{
				if (!mAnimatedThisFrame)
				{
					(*panel_it)->mVisibleAmt = lerp((*panel_it)->mVisibleAmt, 1.f, LLCriticalDamp::getInterpolant(ANIM_OPEN_TIME));
					if ((*panel_it)->mVisibleAmt > 0.99f)
					{
						(*panel_it)->mVisibleAmt = 1.f;
					}
				}
			}
			else
			{
				(*panel_it)->mVisibleAmt = 1.f;
			}
		}
		else // not visible
		{
			if (mAnimate)
			{
				if (!mAnimatedThisFrame)
				{
					(*panel_it)->mVisibleAmt = lerp((*panel_it)->mVisibleAmt, 0.f, LLCriticalDamp::getInterpolant(ANIM_CLOSE_TIME));
					if ((*panel_it)->mVisibleAmt < 0.001f)
					{
						(*panel_it)->mVisibleAmt = 0.f;
					}
				}
			}
			else
			{
				(*panel_it)->mVisibleAmt = 0.f;
			}
		}

		if ((*panel_it)->mCollapsed)
		{
			(*panel_it)->mCollapseAmt = lerp((*panel_it)->mCollapseAmt, 1.f, LLCriticalDamp::getInterpolant(ANIM_CLOSE_TIME));
		}
		else
		{
			(*panel_it)->mCollapseAmt = lerp((*panel_it)->mCollapseAmt, 0.f, LLCriticalDamp::getInterpolant(ANIM_CLOSE_TIME));
		}

		if (mOrientation == HORIZONTAL)
		{
			// enforce minimize size constraint by default
			if (panelp->getRect().getWidth() < (*panel_it)->mMinDim)
			{
				panelp->reshape((*panel_it)->mMinDim, panelp->getRect().getHeight());
			}
        	total_width += llround(panelp->getRect().getWidth() * (*panel_it)->getCollapseFactor(mOrientation));
        	// want n-1 panel gaps for n panels
			if (panel_it != mPanels.begin())
			{
				total_width += mPanelSpacing;
			}
		}
		else //VERTICAL
		{
			// enforce minimize size constraint by default
			if (panelp->getRect().getHeight() < (*panel_it)->mMinDim)
			{
				panelp->reshape(panelp->getRect().getWidth(), (*panel_it)->mMinDim);
			}
			total_height += llround(panelp->getRect().getHeight() * (*panel_it)->getCollapseFactor(mOrientation));
			if (panel_it != mPanels.begin())
			{
				total_height += mPanelSpacing;
			}
		}
	}

	S32 num_resizable_panels = 0;
	S32 shrink_headroom_available = 0;
	S32 shrink_headroom_total = 0;
	for (panel_it = mPanels.begin(); panel_it != mPanels.end(); ++panel_it)
	{
		// panels that are not fully visible do not count towards shrink headroom
		if ((*panel_it)->getCollapseFactor(mOrientation) < 1.f) 
		{
			continue;
		}

		// if currently resizing a panel or the panel is flagged as not automatically resizing
		// only track total available headroom, but don't use it for automatic resize logic
		if ((*panel_it)->mResizeBar->hasMouseCapture() 
			|| (!(*panel_it)->mAutoResize 
				&& !force_resize))
		{
			if (mOrientation == HORIZONTAL)
			{
				shrink_headroom_total += (*panel_it)->getRect().getWidth() - (*panel_it)->mMinDim;
			}
			else //VERTICAL
			{
				shrink_headroom_total += (*panel_it)->getRect().getHeight() - (*panel_it)->mMinDim;
			}
		}
		else
		{
			num_resizable_panels++;
			if (mOrientation == HORIZONTAL)
			{
				shrink_headroom_available += (*panel_it)->getRect().getWidth() - (*panel_it)->mMinDim;
				shrink_headroom_total += (*panel_it)->getRect().getWidth() - (*panel_it)->mMinDim;
			}
			else //VERTICAL
			{
				shrink_headroom_available += (*panel_it)->getRect().getHeight() - (*panel_it)->mMinDim;
				shrink_headroom_total += (*panel_it)->getRect().getHeight() - (*panel_it)->mMinDim;
			}
		}
	}

	// calculate how many pixels need to be distributed among layout panels
	// positive means panels need to grow, negative means shrink
	S32 pixels_to_distribute;
	if (mOrientation == HORIZONTAL)
	{
		pixels_to_distribute = getRect().getWidth() - total_width;
	}
	else //VERTICAL
	{
		pixels_to_distribute = getRect().getHeight() - total_height;
	}

	// now we distribute the pixels...
	S32 cur_x = 0;
	S32 cur_y = getRect().getHeight();

	for (panel_it = mPanels.begin(); panel_it != mPanels.end(); ++panel_it)
	{
		LLPanel* panelp = (*panel_it);

		S32 cur_width = panelp->getRect().getWidth();
		S32 cur_height = panelp->getRect().getHeight();
		S32 new_width = cur_width;
		S32 new_height = cur_height; 

		if (mOrientation == HORIZONTAL)
		{
			new_width = llmax((*panel_it)->mMinDim, new_width);
		}
		else
		{
			new_height = llmax((*panel_it)->mMinDim, new_height);
		}
		S32 delta_size = 0;

		// if panel can automatically resize (not animating, and resize flag set)...
		if ((*panel_it)->getCollapseFactor(mOrientation) == 1.f 
			&& (force_resize || (*panel_it)->mAutoResize) 
			&& !(*panel_it)->mResizeBar->hasMouseCapture()) 
		{
			if (mOrientation == HORIZONTAL)
			{
				// if we're shrinking
				if (pixels_to_distribute < 0)
				{
					// shrink proportionally to amount over minimum
					// so we can do this in one pass
					delta_size = (shrink_headroom_available > 0) ? llround((F32)pixels_to_distribute * ((F32)(cur_width - (*panel_it)->mMinDim) / (F32)shrink_headroom_available)) : 0;
					shrink_headroom_available -= (cur_width - (*panel_it)->mMinDim);
				}
				else
				{
					// grow all elements equally
					delta_size = llround((F32)pixels_to_distribute / (F32)num_resizable_panels);
					num_resizable_panels--;
				}
				pixels_to_distribute -= delta_size;
				new_width = llmax((*panel_it)->mMinDim, cur_width + delta_size);
			}
			else
			{
				new_width = getDefaultWidth(new_width);
			}

			if (mOrientation == VERTICAL)
			{
				if (pixels_to_distribute < 0)
				{
					// shrink proportionally to amount over minimum
					// so we can do this in one pass
					delta_size = (shrink_headroom_available > 0) ? llround((F32)pixels_to_distribute * ((F32)(cur_height - (*panel_it)->mMinDim) / (F32)shrink_headroom_available)) : 0;
					shrink_headroom_available -= (cur_height - (*panel_it)->mMinDim);
				}
				else
				{
					delta_size = llround((F32)pixels_to_distribute / (F32)num_resizable_panels);
					num_resizable_panels--;
				}
				pixels_to_distribute -= delta_size;
				new_height = llmax((*panel_it)->mMinDim, cur_height + delta_size);
			}
			else
			{
				new_height = getDefaultHeight(new_height);
			}
		}
		else
		{
			if (mOrientation == HORIZONTAL)
			{
				new_height = getDefaultHeight(new_height);
			}
			else // VERTICAL
			{
				new_width = getDefaultWidth(new_width);
			}
		}

		// adjust running headroom count based on new sizes
		shrink_headroom_total += delta_size;

		LLRect panel_rect;
		panel_rect.setLeftTopAndSize(cur_x, cur_y, new_width, new_height);
		panelp->setShape(panel_rect);

		LLRect resize_bar_rect = panel_rect;
		if (mOrientation == HORIZONTAL)
		{
			resize_bar_rect.mLeft = panel_rect.mRight - resize_bar_overlap;
			resize_bar_rect.mRight = panel_rect.mRight + mPanelSpacing + resize_bar_overlap;
		}
		else
		{
			resize_bar_rect.mTop = panel_rect.mBottom + resize_bar_overlap;
			resize_bar_rect.mBottom = panel_rect.mBottom - mPanelSpacing - resize_bar_overlap;
		}
		(*panel_it)->mResizeBar->setRect(resize_bar_rect);

		if (mOrientation == HORIZONTAL)
		{
			cur_x += llround(new_width * (*panel_it)->getCollapseFactor(mOrientation)) + mPanelSpacing;
		}
		else //VERTICAL
		{
			cur_y -= llround(new_height * (*panel_it)->getCollapseFactor(mOrientation)) + mPanelSpacing;
		}
	}

	// update resize bars with new limits
	LLResizeBar* last_resize_bar = NULL;
	for (panel_it = mPanels.begin(); panel_it != mPanels.end(); ++panel_it)
	{
		LLPanel* panelp = (*panel_it);

		if (mOrientation == HORIZONTAL)
		{
			(*panel_it)->mResizeBar->setResizeLimits(
				(*panel_it)->mMinDim, 
				(*panel_it)->mMinDim + shrink_headroom_total);
		}
		else //VERTICAL
		{
			(*panel_it)->mResizeBar->setResizeLimits(
				(*panel_it)->mMinDim, 
				(*panel_it)->mMinDim + shrink_headroom_total);
		}

		// toggle resize bars based on panel visibility, resizability, etc
		BOOL resize_bar_enabled = panelp->getVisible() && (*panel_it)->mUserResize;
		(*panel_it)->mResizeBar->setVisible(resize_bar_enabled);

		if (resize_bar_enabled)
		{
			last_resize_bar = (*panel_it)->mResizeBar;
		}
	}

	// hide last resize bar as there is nothing past it
	// resize bars need to be in between two resizable panels
	if (last_resize_bar)
	{
		last_resize_bar->setVisible(FALSE);
	}

	// not enough room to fit existing contents
	if (force_resize == FALSE
		// layout did not complete by reaching target position
		&& ((mOrientation == VERTICAL && cur_y != -mPanelSpacing)
			|| (mOrientation == HORIZONTAL && cur_x != getRect().getWidth() + mPanelSpacing)))
	{
		// do another layout pass with all stacked elements contributing
		// even those that don't usually resize
		llassert_always(force_resize == FALSE);
		updateLayout(TRUE);
	}

	 mAnimatedThisFrame = true;
} // end LLLayoutStack::updateLayout


LLLayoutPanel* LLLayoutStack::findEmbeddedPanel(LLPanel* panelp) const
{
	if (!panelp) return NULL;

	e_panel_list_t::const_iterator panel_it;
	for (panel_it = mPanels.begin(); panel_it != mPanels.end(); ++panel_it)
	{
		if ((*panel_it) == panelp)
		{
			return *panel_it;
		}
	}
	return NULL;
}

LLLayoutPanel* LLLayoutStack::findEmbeddedPanelByName(const std::string& name) const
{
	LLLayoutPanel* result = NULL;

	for (e_panel_list_t::const_iterator panel_it = mPanels.begin(); panel_it != mPanels.end(); ++panel_it)
	{
		LLLayoutPanel* p = *panel_it;

		if (p->getName() == name)
		{
			result = p;
			break;
		}
	}

	return result;
}

// Compute sum of min_width or min_height of children
void LLLayoutStack::calcMinExtents()
{
	mMinWidth = 0;
	mMinHeight = 0;

	e_panel_list_t::iterator panel_it;
	for (panel_it = mPanels.begin(); panel_it != mPanels.end(); ++panel_it)
	{
		if (mOrientation == HORIZONTAL)
		{
            mMinWidth += (*panel_it)->mMinDim;
			if (panel_it != mPanels.begin())
			{
				mMinWidth += mPanelSpacing;
			}
		}
		else //VERTICAL
		{
			mMinHeight += (*panel_it)->mMinDim;
			if (panel_it != mPanels.begin())
			{
				mMinHeight += mPanelSpacing;
			}
		}
	}
}

void LLLayoutStack::createResizeBars()
{
	for (e_panel_list_t::iterator panel_it = mPanels.begin(); panel_it != mPanels.end(); ++panel_it)
	{
		LLLayoutPanel* lp = (*panel_it);
		if (lp->mResizeBar == NULL)
		{
			LLResizeBar::Side side = (mOrientation == HORIZONTAL) ? LLResizeBar::RIGHT : LLResizeBar::BOTTOM;
			LLRect resize_bar_rect = getRect();

			LLResizeBar::Params resize_params;
			resize_params.name("resize");
			resize_params.resizing_view(lp);
			resize_params.min_size(lp->mMinDim);
			resize_params.side(side);
			resize_params.snapping_enabled(false);
			LLResizeBar* resize_bar = LLUICtrlFactory::create<LLResizeBar>(resize_params);
			lp->mResizeBar = resize_bar;
			LLView::addChild(resize_bar, 0);

			// bring all resize bars to the front so that they are clickable even over the panels
			// with a bit of overlap
			for (e_panel_list_t::iterator panel_it = mPanels.begin(); panel_it != mPanels.end(); ++panel_it)
			{
				LLResizeBar* resize_barp = (*panel_it)->mResizeBar;
				sendChildToFront(resize_barp);
			}
		}
	}
}

// update layout stack animations, etc. once per frame
// NOTE: we use this to size world view based on animating UI, *before* we draw the UI
// we might still need to call updateLayout during UI draw phase, in case UI elements
// are resizing themselves dynamically
//static 
void LLLayoutStack::updateClass()
{
	LLInstanceTrackerScopedGuard guard;
	for (LLLayoutStack::instance_iter it = guard.beginInstances();
	     it != guard.endInstances();
	     ++it)
	{
		it->updateLayout();
	}
}<|MERGE_RESOLUTION|>--- conflicted
+++ resolved
@@ -47,47 +47,47 @@
  	mMaxDim(p.max_dim), 
  	mAutoResize(p.auto_resize),
  	mUserResize(p.user_resize),
- 	mCollapsed(FALSE),
- 	mCollapseAmt(0.f),
- 	mVisibleAmt(1.f), // default to fully visible
- 	mResizeBar(NULL) 
-{
+		mCollapsed(FALSE),
+		mCollapseAmt(0.f),
+		mVisibleAmt(1.f), // default to fully visible
+		mResizeBar(NULL) 
+	{
 	// panels initialized as hidden should not start out partially visible
 	if (!getVisible())
-	{
+		{
 		mVisibleAmt = 0.f;
-	}
-}
+		}
+		}
 
 void LLLayoutPanel::initFromParams(const Params& p)
-{
+		{
 	LLPanel::initFromParams(p);
 	setFollowsNone();
-}
+	}
 
 
 LLLayoutPanel::~LLLayoutPanel()
-{
-	// probably not necessary, but...
-	delete mResizeBar;
-	mResizeBar = NULL;
-}
+	{
+		// probably not necessary, but...
+		delete mResizeBar;
+		mResizeBar = NULL;
+	}
 	
 F32 LLLayoutPanel::getCollapseFactor(LLLayoutStack::ELayoutOrientation orientation)
-{
+	{
 	if (orientation == LLLayoutStack::HORIZONTAL)
-	{
-		F32 collapse_amt = 
+		{
+			F32 collapse_amt = 
 			clamp_rescale(mCollapseAmt, 0.f, 1.f, 1.f, (F32)mMinDim / (F32)llmax(1, getRect().getWidth()));
-		return mVisibleAmt * collapse_amt;
-	}
-	else
-	{
-		F32 collapse_amt = 
+			return mVisibleAmt * collapse_amt;
+		}
+		else
+	{
+			F32 collapse_amt = 
 			clamp_rescale(mCollapseAmt, 0.f, 1.f, 1.f, llmin(1.f, (F32)mMinDim / (F32)llmax(1, getRect().getHeight())));
-		return mVisibleAmt * collapse_amt;
-	}
-}
+			return mVisibleAmt * collapse_amt;
+		}
+	}
 
 //
 // LLLayoutStack
@@ -172,14 +172,14 @@
 }
 
 bool LLLayoutStack::addChild(LLView* child, S32 tab_group)
-{
+		{
 	LLLayoutPanel* panelp = dynamic_cast<LLLayoutPanel*>(child);
-	if (panelp)
-	{
+			if (panelp)
+			{
 		mPanels.push_back(panelp);
-	}
+			}
 	return LLView::addChild(child, tab_group);
-}
+		}
 
 
 S32 LLLayoutStack::getDefaultHeight(S32 cur_height)
@@ -206,7 +206,6 @@
 	return cur_width;
 }
 
-<<<<<<< HEAD
 void LLLayoutStack::movePanel(LLPanel* panel_to_move, LLPanel* target_panel, bool move_to_front)
 {
 	LayoutPanel* embedded_panel_to_move = findEmbeddedPanel(panel_to_move);
@@ -223,10 +222,7 @@
 	mPanels.insert(it, embedded_panel_to_move);
 }
 
-void LLLayoutStack::addPanel(LLPanel* panel, S32 min_width, S32 min_height, S32 max_width, S32 max_height, BOOL auto_resize, BOOL user_resize, EAnimate animate, S32 index)
-=======
 void LLLayoutStack::addPanel(LLLayoutPanel* panel, EAnimate animate)
->>>>>>> 83c01b04
 {
 	addChild(panel);
 
