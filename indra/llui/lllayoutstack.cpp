/** 
 * @file lllayoutstack.cpp
 * @brief LLLayout class - dynamic stacking of UI elements
 *
 * $LicenseInfo:firstyear=2001&license=viewerlgpl$
 * Second Life Viewer Source Code
 * Copyright (C) 2010, Linden Research, Inc.
 * 
 * This library is free software; you can redistribute it and/or
 * modify it under the terms of the GNU Lesser General Public
 * License as published by the Free Software Foundation;
 * version 2.1 of the License only.
 * 
 * This library is distributed in the hope that it will be useful,
 * but WITHOUT ANY WARRANTY; without even the implied warranty of
 * MERCHANTABILITY or FITNESS FOR A PARTICULAR PURPOSE.  See the GNU
 * Lesser General Public License for more details.
 * 
 * You should have received a copy of the GNU Lesser General Public
 * License along with this library; if not, write to the Free Software
 * Foundation, Inc., 51 Franklin Street, Fifth Floor, Boston, MA  02110-1301  USA
 * 
 * Linden Research, Inc., 945 Battery Street, San Francisco, CA  94111  USA
 * $/LicenseInfo$
 */

// Opaque view with a background and a border.  Can contain LLUICtrls.

#include "linden_common.h"

#include "lllayoutstack.h"

#include "lllocalcliprect.h"
#include "llpanel.h"
#include "llcriticaldamp.h"
#include "lliconctrl.h"
#include "boost/foreach.hpp"

static const F32 MIN_FRACTIONAL_SIZE = 0.00001f;
static const F32 MAX_FRACTIONAL_SIZE = 1.f;

static LLDefaultChildRegistry::Register<LLLayoutStack> register_layout_stack("layout_stack");
static LLLayoutStack::LayoutStackRegistry::Register<LLLayoutPanel> register_layout_panel("layout_panel");

//
// LLLayoutPanel
//
LLLayoutPanel::Params::Params()	
:	expanded_min_dim("expanded_min_dim", 0),
	min_dim("min_dim", -1),
	user_resize("user_resize", false),
	auto_resize("auto_resize", true)
{
	addSynonym(min_dim, "min_width");
	addSynonym(min_dim, "min_height");
}

LLLayoutPanel::LLLayoutPanel(const Params& p)	
:	LLPanel(p),
	mExpandedMinDim(p.expanded_min_dim.isProvided() ? p.expanded_min_dim : p.min_dim),
 	mMinDim(p.min_dim), 
 	mAutoResize(p.auto_resize),
 	mUserResize(p.user_resize),
	mCollapsed(FALSE),
	mCollapseAmt(0.f),
	mVisibleAmt(1.f), // default to fully visible
	mResizeBar(NULL),
	mFractionalSize(0.f),
	mTargetDim(0),
	mIgnoreReshape(false),
	mOrientation(LLLayoutStack::HORIZONTAL)
{
	// panels initialized as hidden should not start out partially visible
	if (!getVisible())
	{
		mVisibleAmt = 0.f;
	}
}

void LLLayoutPanel::initFromParams(const Params& p)
{
	LLPanel::initFromParams(p);
	setFollowsNone();
}


LLLayoutPanel::~LLLayoutPanel()
{
	// probably not necessary, but...
	delete mResizeBar;
	mResizeBar = NULL;

    gFocusMgr.removeKeyboardFocusWithoutCallback(this);
}

F32 LLLayoutPanel::getAutoResizeFactor() const
{
	return mVisibleAmt * (1.f - mCollapseAmt);
}
 
F32 LLLayoutPanel::getVisibleAmount() const
{
	return mVisibleAmt;
}

S32 LLLayoutPanel::getLayoutDim() const
{
	return ll_round((F32)((mOrientation == LLLayoutStack::HORIZONTAL)
					? getRect().getWidth()
					: getRect().getHeight()));
}

S32 LLLayoutPanel::getTargetDim() const
{
	return mTargetDim;
}

void LLLayoutPanel::setTargetDim(S32 value)
{
	LLRect new_rect(getRect());
	if (mOrientation == LLLayoutStack::HORIZONTAL)
	{
		new_rect.mRight = new_rect.mLeft + value;
	}
	else
	{
		new_rect.mTop = new_rect.mBottom + value;
	}
	setShape(new_rect, true);
}

S32 LLLayoutPanel::getVisibleDim() const
{
	F32 min_dim = getRelevantMinDim();
	return ll_round(mVisibleAmt
					* (min_dim
						+ (((F32)mTargetDim - min_dim) * (1.f - mCollapseAmt))));
}
 
void LLLayoutPanel::setOrientation( LLView::EOrientation orientation )
{
	mOrientation = orientation;
	S32 layout_dim = ll_round((F32)((mOrientation == LLLayoutStack::HORIZONTAL)
		? getRect().getWidth()
		: getRect().getHeight()));

	if (mAutoResize == FALSE 
		&& mUserResize == TRUE 
		&& mMinDim == -1 )
	{
		setMinDim(layout_dim);
	}
	mTargetDim = llmax(layout_dim, getMinDim());
}
 
void LLLayoutPanel::setVisible( BOOL visible )
{
	if (visible != getVisible())
	{
		LLLayoutStack* stackp = dynamic_cast<LLLayoutStack*>(getParent());
		if (stackp)
		{
			stackp->mNeedsLayout = true;
		}
	}
	LLPanel::setVisible(visible);
}

void LLLayoutPanel::reshape( S32 width, S32 height, BOOL called_from_parent /*= TRUE*/ )
{
	if (width == getRect().getWidth() && height == getRect().getHeight() && !LLView::sForceReshape) return;

	if (!mIgnoreReshape && mAutoResize == false)
	{
		mTargetDim = (mOrientation == LLLayoutStack::HORIZONTAL) ? width : height;
		LLLayoutStack* stackp = dynamic_cast<LLLayoutStack*>(getParent());
		if (stackp)
		{
			stackp->mNeedsLayout = true;
		}
	}
	LLPanel::reshape(width, height, called_from_parent);
}

void LLLayoutPanel::handleReshape(const LLRect& new_rect, bool by_user)
{
	LLLayoutStack* stackp = dynamic_cast<LLLayoutStack*>(getParent());
	if (stackp)
	{
		if (by_user)
		{	// tell layout stack to account for new shape
			
			// make sure that panels have already been auto resized
			stackp->updateLayout();
			// now apply requested size to panel
			stackp->updatePanelRect(this, new_rect);
		}
		stackp->mNeedsLayout = true;
	}
	LLPanel::handleReshape(new_rect, by_user);

	// <FS:Ansariel> Add callback for reshaping
	if (!mReshapePanelCallback.empty())
	{
		mReshapePanelCallback(this, new_rect);
	}
	// </FS:Ansariel>
}

//
// LLLayoutStack
//

LLLayoutStack::Params::Params()
:	orientation("orientation"),
	animate("animate", true),
	save_sizes("save_sizes", false),		// <FS:Zi> Save sizes to settings
	clip("clip", true),
	open_time_constant("open_time_constant", 0.02f),
	close_time_constant("close_time_constant", 0.03f),
	resize_bar_overlap("resize_bar_overlap", 1),
	border_size("border_size", LLCachedControl<S32>(*LLUI::getInstance()->mSettingGroups["config"], "UIResizeBarHeight", 0)),
	show_drag_handle("show_drag_handle", false),
	drag_handle_first_indent("drag_handle_first_indent", 0),
	drag_handle_second_indent("drag_handle_second_indent", 0),
	drag_handle_thickness("drag_handle_thickness", 5),
	drag_handle_shift("drag_handle_shift", 2),
    drag_handle_color("drag_handle_color", LLUIColorTable::instance().getColor("ResizebarBody"))
{
	addSynonym(border_size, "drag_handle_gap");
}

LLLayoutStack::LLLayoutStack(const LLLayoutStack::Params& p) 
:	LLView(p),
	mPanelSpacing(p.border_size),
	mOrientation(p.orientation),
	mAnimate(p.animate),
	mAnimatedThisFrame(false),
	mNeedsLayout(true),
 	mSaveSizes(p.save_sizes),		// <FS:Zi> Save sizes to settings
	mClip(p.clip),
	mOpenTimeConstant(p.open_time_constant),
	mCloseTimeConstant(p.close_time_constant),
	mResizeBarOverlap(p.resize_bar_overlap),
	mShowDragHandle(p.show_drag_handle),
	mDragHandleFirstIndent(p.drag_handle_first_indent),
	mDragHandleSecondIndent(p.drag_handle_second_indent),
	mDragHandleThickness(p.drag_handle_thickness),
	mDragHandleShift(p.drag_handle_shift),
    mDragHandleColor(p.drag_handle_color())
{
	// <FS:Zi> Set up settings control to save sizes if not already present
	if (mSaveSizes)
	{
		std::string res = std::string("layout_size_") + getName();
		LLStringUtil::replaceChar(res, ' ', '_');
		mSizeControlName = res;
		LLControlGroup* controlGroup = LLUI::getInstance()->mSettingGroups["account"];
		if (!controlGroup->controlExists(mSizeControlName))
		{
			LL_WARNS() << "declaring control " << mSizeControlName << LL_ENDL;
			controlGroup->declareLLSD(
				mSizeControlName,
				LLSD(),
				llformat("Fractional size for layout panel %s", getName().c_str())
				);
		}
		else
		{
			mSavedSizes = controlGroup->getLLSD(mSizeControlName);
		}
	}
	// </FS:Zi>
}

LLLayoutStack::~LLLayoutStack()
{
	// <FS:Zi> Save new sizes for this layout stack's panels
	if (mSaveSizes)
	{
		LLUI::getInstance()->mSettingGroups["account"]->setLLSD(mSizeControlName, mSavedSizes);
	}
	// </FS:Zi>

	e_panel_list_t panels = mPanels; // copy list of panel pointers
	mPanels.clear(); // clear so that removeChild() calls don't cause trouble
	std::for_each(panels.begin(), panels.end(), DeletePointer());
}

void LLLayoutStack::draw()
{
	updateLayout();

	// always clip to stack itself
	LLLocalClipRect clip(getLocalRect());
	for (LLLayoutPanel* panelp : mPanels)
	{
		if ((!panelp->getVisible() || panelp->mCollapsed)
			&& (panelp->mVisibleAmt < 0.001f || !mAnimate))
		{
			// essentially invisible
			continue;
		}
		// clip to layout rectangle, not bounding rectangle
		LLRect clip_rect = panelp->getRect();
		// scale clipping rectangle by visible amount
		if (mOrientation == HORIZONTAL)
		{
			clip_rect.mRight = clip_rect.mLeft + panelp->getVisibleDim();
		}
		else
		{
			clip_rect.mBottom = clip_rect.mTop - panelp->getVisibleDim();
		}

		{LLLocalClipRect clip(clip_rect, mClip);
			// only force drawing invisible children if visible amount is non-zero
			drawChild(panelp, 0, 0, !clip_rect.isEmpty());
		}
		if (panelp->getResizeBar()->getVisible())
		{
			drawChild(panelp->getResizeBar());
		}
	}
}

void LLLayoutStack::deleteAllChildren()
{
    mPanels.clear();
    LLView::deleteAllChildren();

    // Not really needed since nothing is left to
    // display, but for the sake of consistency
    updateFractionalSizes();
    mNeedsLayout = true;
}

void LLLayoutStack::removeChild(LLView* view)
{
	LLLayoutPanel* embedded_panelp = findEmbeddedPanel(dynamic_cast<LLPanel*>(view));

	if (embedded_panelp)
	{
		mPanels.erase(std::find(mPanels.begin(), mPanels.end(), embedded_panelp));
        LLView::removeChild(view);
		updateFractionalSizes();
		mNeedsLayout = true;
	}
    else
    {
        LLView::removeChild(view);
    }
}

BOOL LLLayoutStack::postBuild()
{
	updateLayout();
	return TRUE;
}

bool LLLayoutStack::addChild(LLView* child, S32 tab_group)
{
	LLLayoutPanel* panelp = dynamic_cast<LLLayoutPanel*>(child);
	if (panelp)
	{
		// <FS:Zi> Restore previously saved sizes
		if (mSaveSizes && mSavedSizes.size() != 0)
		{
			S32 width = panelp->getRect().getWidth();
			S32 height = panelp->getRect().getHeight();

			S32 dim = mSavedSizes[getChildCount()];

			if (mOrientation == LLLayoutStack::HORIZONTAL)
			{
				width = dim;
			}
			else
			{
				height = dim;
			}
			panelp->reshape(width, height, TRUE);
		}
		// </FS:Zi>

		panelp->setOrientation(mOrientation);
		mPanels.push_back(panelp);
		createResizeBar(panelp);
		mNeedsLayout = true;
	}
	BOOL result = LLView::addChild(child, tab_group);

	updateFractionalSizes();
	return result;
}

void LLLayoutStack::addPanel(LLLayoutPanel* panel, EAnimate animate)
{
	addChild(panel);

	// panel starts off invisible (collapsed)
	if (animate == ANIMATE)
	{
		panel->mVisibleAmt = 0.f;
		panel->setVisible(TRUE);
	}
}

void LLLayoutStack::collapsePanel(LLPanel* panel, BOOL collapsed)
{
	LLLayoutPanel* panel_container = findEmbeddedPanel(panel);
	if (!panel_container) return;

	panel_container->mCollapsed = collapsed;
	mNeedsLayout = true;
}

class LLImagePanel : public LLPanel
{
public:
	struct Params :	public LLInitParam::Block<Params, LLPanel::Params>
	{
		Optional<bool> horizontal;
		Params() : horizontal("horizontal", false) {}
	};
	LLImagePanel(const Params& p) : LLPanel(p), mHorizontal(p.horizontal) {}
	virtual ~LLImagePanel() {}

	void draw()
	{
		const LLRect& parent_rect = getParent()->getRect();
		const LLRect& rect = getRect();
		LLRect clip_rect( -rect.mLeft, parent_rect.getHeight() - rect.mBottom - 2
			, parent_rect.getWidth() - rect.mLeft - (mHorizontal ? 2 : 0), -rect.mBottom);
		LLLocalClipRect clip(clip_rect);
		LLPanel::draw();
	}

private:
	bool mHorizontal;
};

void LLLayoutStack::updateLayout()
{	
    LL_PROFILE_ZONE_SCOPED_CATEGORY_UI;

	if (!mNeedsLayout) return;

	bool continue_animating = animatePanels();
	F32 total_visible_fraction = 0.f;
	S32 space_to_distribute = (mOrientation == HORIZONTAL)
							? getRect().getWidth()
							: getRect().getHeight();

	// first, assign minimum dimensions
	for (LLLayoutPanel* panelp : mPanels)
	{
		if (panelp->mAutoResize)
		{
			panelp->mTargetDim = panelp->getRelevantMinDim();
		}
		space_to_distribute -= panelp->getVisibleDim() + ll_round((F32)mPanelSpacing * panelp->getVisibleAmount());
		total_visible_fraction += panelp->mFractionalSize * panelp->getAutoResizeFactor();
	}

	llassert(total_visible_fraction < 1.05f);

	// don't need spacing after last panel
	if (!mPanels.empty())
	{
		space_to_distribute += ll_round(F32(mPanelSpacing) * mPanels.back()->getVisibleAmount());
	}

	S32 remaining_space = space_to_distribute;
	if (space_to_distribute > 0 && total_visible_fraction > 0.f)
	{	// give space proportionally to visible auto resize panels
		for (LLLayoutPanel* panelp : mPanels)
		{
			if (panelp->mAutoResize)
			{
				F32 fraction_to_distribute = (panelp->mFractionalSize * panelp->getAutoResizeFactor()) / (total_visible_fraction);
				S32 delta = ll_round((F32)space_to_distribute * fraction_to_distribute);
				panelp->mTargetDim += delta;
				remaining_space -= delta;
			}
		}
	}

	// distribute any left over pixels to non-collapsed, visible panels
	for (LLLayoutPanel* panelp : mPanels)
	{
		if (remaining_space == 0) break;

		if (panelp->mAutoResize 
			&& !panelp->mCollapsed 
			&& panelp->getVisible())
		{
			S32 space_for_panel = remaining_space > 0 ? 1 : -1;
			panelp->mTargetDim += space_for_panel;
			remaining_space -= space_for_panel;
		}
	}

	F32 cur_pos = (mOrientation == HORIZONTAL) ? 0.f : (F32)getRect().getHeight();

	// <FS:Zi> Record new size for this panel
	mSavedSizes = LLSD();
	// </FS:Zi>
<<<<<<< HEAD
	BOOST_FOREACH(LLLayoutPanel* panelp, mPanels)
=======
	for (LLLayoutPanel* panelp : mPanels)
>>>>>>> 4c6d8f4b
	{
		F32 panel_dim = llmax(panelp->getExpandedMinDim(), panelp->mTargetDim);

		LLRect panel_rect;
		if (mOrientation == HORIZONTAL)
		{
			panel_rect.setLeftTopAndSize(ll_round(cur_pos),
										getRect().getHeight(),
										ll_round(panel_dim),
										getRect().getHeight());
		}
		else
		{
			panel_rect.setLeftTopAndSize(0,
										ll_round(cur_pos),
										getRect().getWidth(),
										ll_round(panel_dim));
		}

		LLRect resize_bar_rect(panel_rect);
		F32 panel_spacing = (F32)mPanelSpacing * panelp->getVisibleAmount();
		F32 panel_visible_dim = panelp->getVisibleDim();
		S32 panel_spacing_round = (S32)(ll_round(panel_spacing));

		if (mOrientation == HORIZONTAL)
		{
			cur_pos += panel_visible_dim + panel_spacing;

			if (mShowDragHandle && panel_spacing_round > mDragHandleThickness)
			{
				resize_bar_rect.mLeft = panel_rect.mRight + mDragHandleShift;
				resize_bar_rect.mRight = resize_bar_rect.mLeft + mDragHandleThickness;
			}
			else
			{
				resize_bar_rect.mLeft = panel_rect.mRight - mResizeBarOverlap;
				resize_bar_rect.mRight = panel_rect.mRight + panel_spacing_round + mResizeBarOverlap;
			}

			if (mShowDragHandle)
			{
				resize_bar_rect.mBottom += mDragHandleSecondIndent;
				resize_bar_rect.mTop -= mDragHandleFirstIndent;
			}

		}
		else //VERTICAL
		{
			cur_pos -= panel_visible_dim + panel_spacing;

			if (mShowDragHandle && panel_spacing_round > mDragHandleThickness)
			{
				resize_bar_rect.mTop = panel_rect.mBottom - mDragHandleShift;
				resize_bar_rect.mBottom = resize_bar_rect.mTop - mDragHandleThickness;
			}
			else
			{
				resize_bar_rect.mTop = panel_rect.mBottom + mResizeBarOverlap;
				resize_bar_rect.mBottom = panel_rect.mBottom - panel_spacing_round - mResizeBarOverlap;
			}

			if (mShowDragHandle)
			{
				resize_bar_rect.mLeft += mDragHandleFirstIndent;
				resize_bar_rect.mRight -= mDragHandleSecondIndent;
			}
		}

		panelp->setIgnoreReshape(true);
		panelp->setShape(panel_rect);
		panelp->setIgnoreReshape(false);
		panelp->mResizeBar->setShape(resize_bar_rect);

		// <FS:Zi> Record new size for this panel
		if (mSaveSizes)
		{
			mSavedSizes.append(panelp->mTargetDim);
		}
		// </FS:Zi>
	}

	updateResizeBarLimits();

	// clear animation flag at end, since panel resizes will set it
	// and leave it set if there is any animation in progress
	mNeedsLayout = continue_animating;
} // end LLLayoutStack::updateLayout

void LLLayoutStack::setPanelSpacing(S32 val)
{
    if (mPanelSpacing != val)
    {
        mPanelSpacing = val;
        mNeedsLayout = true;
    }
}

LLLayoutPanel* LLLayoutStack::findEmbeddedPanel(LLPanel* panelp) const
{
	if (!panelp) return NULL;

	for (LLLayoutPanel* p : mPanels)
	{
		if (p == panelp)
		{
			return p;
		}
	}
	return NULL;
}

LLLayoutPanel* LLLayoutStack::findEmbeddedPanelByName(const std::string& name) const
{
	LLLayoutPanel* result = NULL;

	for (LLLayoutPanel* p : mPanels)
	{
		if (p->getName() == name)
		{
			result = p;
			break;
		}
	}

	return result;
}

void LLLayoutStack::createResizeBar(LLLayoutPanel* panelp)
{
	for (LLLayoutPanel* lp : mPanels)
	{
		if (lp->mResizeBar == NULL)
		{
			LLResizeBar::Params resize_params;
			resize_params.name("resize");
			resize_params.resizing_view(lp);
			resize_params.min_size(lp->getRelevantMinDim());
			resize_params.side((mOrientation == HORIZONTAL) ? LLResizeBar::RIGHT : LLResizeBar::BOTTOM);
			resize_params.snapping_enabled(false);
			LLResizeBar* resize_bar = LLUICtrlFactory::create<LLResizeBar>(resize_params);
			lp->mResizeBar = resize_bar;

			if (mShowDragHandle)
			{
				LLPanel::Params resize_bar_bg_panel_p;
				resize_bar_bg_panel_p.name = "resize_handle_bg_panel";
				resize_bar_bg_panel_p.rect = lp->mResizeBar->getLocalRect();
				resize_bar_bg_panel_p.follows.flags = FOLLOWS_ALL;
				resize_bar_bg_panel_p.tab_stop = false;
				resize_bar_bg_panel_p.background_visible = true;
				resize_bar_bg_panel_p.bg_alpha_color = mDragHandleColor;
				resize_bar_bg_panel_p.has_border = true;
				resize_bar_bg_panel_p.border.border_thickness = 1;
				resize_bar_bg_panel_p.border.highlight_light_color = LLUIColorTable::instance().getColor("ResizebarBorderLight");
				resize_bar_bg_panel_p.border.shadow_dark_color = LLUIColorTable::instance().getColor("ResizebarBorderDark");

				LLPanel* resize_bar_bg_panel = LLUICtrlFactory::create<LLPanel>(resize_bar_bg_panel_p);

				LLIconCtrl::Params icon_p;
				icon_p.name = "resize_handle_image";
				icon_p.rect = lp->mResizeBar->getLocalRect();
				icon_p.follows.flags = FOLLOWS_ALL;
				icon_p.image = LLUI::getUIImage(mOrientation == HORIZONTAL ? "Vertical Drag Handle" : "Horizontal Drag Handle");
				resize_bar_bg_panel->addChild(LLUICtrlFactory::create<LLIconCtrl>(icon_p));

				lp->mResizeBar->addChild(resize_bar_bg_panel);
			}

			/*if (mShowDragHandle)
			{
				LLViewBorder::Params border_params;
				border_params.border_thickness = 1;
				border_params.highlight_light_color = LLUIColorTable::instance().getColor("ResizebarBorderLight");
				border_params.shadow_dark_color = LLUIColorTable::instance().getColor("ResizebarBorderDark");

				addBorder(border_params);
				setBorderVisible(TRUE);

				LLImagePanel::Params image_panel;
				mDragHandleImage = LLUI::getUIImage(LLResizeBar::RIGHT == mSide ? "Vertical Drag Handle" : "Horizontal Drag Handle");
				image_panel.bg_alpha_image = mDragHandleImage;
				image_panel.background_visible = true;
				image_panel.horizontal = (LLResizeBar::BOTTOM == mSide);
				mImagePanel = LLUICtrlFactory::create<LLImagePanel>(image_panel);
				setImagePanel(mImagePanel);
			}*/

			//if (mShowDragHandle)
			//{
			//	setBackgroundVisible(TRUE);
			//	setTransparentColor(LLUIColorTable::instance().getColor("ResizebarBody"));
			//}

			/*if (mShowDragHandle)
			{
			S32 image_width = mDragHandleImage->getTextureWidth();
			S32 image_height = mDragHandleImage->getTextureHeight();
			const LLRect& panel_rect = getRect();
			S32 image_left = (panel_rect.getWidth() - image_width) / 2 - 1;
			S32 image_bottom = (panel_rect.getHeight() - image_height) / 2;
			mImagePanel->setRect(LLRect(image_left, image_bottom + image_height, image_left + image_width, image_bottom));
			}*/
			LLView::addChild(resize_bar, 0);
		}
	}
	// bring all resize bars to the front so that they are clickable even over the panels
	// with a bit of overlap
	for (e_panel_list_t::iterator panel_it = mPanels.begin(); panel_it != mPanels.end(); ++panel_it)
	{
		LLResizeBar* resize_barp = (*panel_it)->mResizeBar;
		sendChildToFront(resize_barp);
	}
}

// update layout stack animations, etc. once per frame
// NOTE: we use this to size world view based on animating UI, *before* we draw the UI
// we might still need to call updateLayout during UI draw phase, in case UI elements
// are resizing themselves dynamically
//static 
void LLLayoutStack::updateClass()
{
	for (auto& layout : instance_snapshot())
	{
		layout.updateLayout();
		layout.mAnimatedThisFrame = false;
	}
}

void LLLayoutStack::updateFractionalSizes()
{
	F32 total_resizable_dim = 0.f;

	for (LLLayoutPanel* panelp : mPanels)
	{
		if (panelp->mAutoResize)
		{
			total_resizable_dim += llmax(MIN_FRACTIONAL_SIZE, (F32)(panelp->getLayoutDim() - panelp->getRelevantMinDim()));
		}
	}

	for (LLLayoutPanel* panelp : mPanels)
	{
		if (panelp->mAutoResize)
		{
			F32 panel_resizable_dim = llmax(MIN_FRACTIONAL_SIZE, (F32)(panelp->getLayoutDim() - panelp->getRelevantMinDim()));
			panelp->mFractionalSize = panel_resizable_dim > 0.f 
				? llclamp(panel_resizable_dim / total_resizable_dim, MIN_FRACTIONAL_SIZE, MAX_FRACTIONAL_SIZE)
				: MIN_FRACTIONAL_SIZE;
			llassert(!llisnan(panelp->mFractionalSize));
		}
	}

	normalizeFractionalSizes();
}


void LLLayoutStack::normalizeFractionalSizes()
{
	S32 num_auto_resize_panels = 0;
	F32 total_fractional_size = 0.f;
	
	for (LLLayoutPanel* panelp : mPanels)
	{
		if (panelp->mAutoResize)
		{
			total_fractional_size += panelp->mFractionalSize;
			num_auto_resize_panels++;
		}
	}

	if (total_fractional_size == 0.f)
	{ // equal distribution
		for (LLLayoutPanel* panelp : mPanels)
		{
			if (panelp->mAutoResize)
			{
				panelp->mFractionalSize = MAX_FRACTIONAL_SIZE / (F32)num_auto_resize_panels;
			}
		}
	}
	else
	{ // renormalize
		for (LLLayoutPanel* panelp : mPanels)
		{
			if (panelp->mAutoResize)
			{
				panelp->mFractionalSize /= total_fractional_size;
			}
		}
	}
}

bool LLLayoutStack::animatePanels()
{
	bool continue_animating = false;
	
	//
	// animate visibility
	//
	for (LLLayoutPanel* panelp : mPanels)
	{
		if (panelp->getVisible())
		{
			if (mAnimate && panelp->mVisibleAmt < 1.f)
			{
				if (!mAnimatedThisFrame)
				{
					panelp->mVisibleAmt = lerp(panelp->mVisibleAmt, 1.f, LLSmoothInterpolation::getInterpolant(mOpenTimeConstant));
					if (panelp->mVisibleAmt > 0.99f)
					{
						panelp->mVisibleAmt = 1.f;
					}
				}
				
				mAnimatedThisFrame = true;
				continue_animating = true;
			}
			else
			{
				if (panelp->mVisibleAmt != 1.f)
				{
					panelp->mVisibleAmt = 1.f;
					mAnimatedThisFrame = true;
				}
			}
		}
		else // not visible
		{
			if (mAnimate && panelp->mVisibleAmt > 0.f)
			{
				if (!mAnimatedThisFrame)
				{
					panelp->mVisibleAmt = lerp(panelp->mVisibleAmt, 0.f, LLSmoothInterpolation::getInterpolant(mCloseTimeConstant));
					if (panelp->mVisibleAmt < 0.001f)
					{
						panelp->mVisibleAmt = 0.f;
					}
				}

				continue_animating = true;
				mAnimatedThisFrame = true;
			}
			else
			{
				if (panelp->mVisibleAmt != 0.f)
				{
					panelp->mVisibleAmt = 0.f;
					mAnimatedThisFrame = true;
				}
			}
		}

		F32 collapse_state = panelp->mCollapsed ? 1.f : 0.f;
		if (panelp->mCollapseAmt != collapse_state)
		{
			if (mAnimate)
			{
				if (!mAnimatedThisFrame)
				{
					panelp->mCollapseAmt = lerp(panelp->mCollapseAmt, collapse_state, LLSmoothInterpolation::getInterpolant(mCloseTimeConstant));
				}
			
				if (llabs(panelp->mCollapseAmt - collapse_state) < 0.001f)
				{
					panelp->mCollapseAmt = collapse_state;
				}

				mAnimatedThisFrame = true;
				continue_animating = true;
			}
			else
			{
				panelp->mCollapseAmt = collapse_state;
				mAnimatedThisFrame = true;
			}
		}
	}

	if (mAnimatedThisFrame) mNeedsLayout = true;
	return continue_animating;
}

void LLLayoutStack::updatePanelRect( LLLayoutPanel* resized_panel, const LLRect& new_rect )
{
	S32 new_dim = (mOrientation == HORIZONTAL)
					? new_rect.getWidth()
					: new_rect.getHeight();
	S32 delta_panel_dim = new_dim - resized_panel->getVisibleDim();
	if (delta_panel_dim == 0) return;

	F32 total_visible_fraction = 0.f;
	F32 delta_auto_resize_headroom = 0.f;
	F32 old_auto_resize_headroom = 0.f;

	LLLayoutPanel* other_resize_panel = NULL;
	LLLayoutPanel* following_panel = NULL;

	BOOST_REVERSE_FOREACH(LLLayoutPanel* panelp, mPanels) // Should replace this when C++20 reverse view adaptor becomes available...
	{
		if (panelp->mAutoResize)
		{
			old_auto_resize_headroom += (F32)(panelp->mTargetDim - panelp->getRelevantMinDim());
			if (panelp->getVisible() && !panelp->mCollapsed)
			{
				total_visible_fraction += panelp->mFractionalSize;
			}
		}

		if (panelp == resized_panel)
		{
			other_resize_panel = following_panel;
		}

		if (panelp->getVisible() && !panelp->mCollapsed)
		{
			following_panel = panelp;
		}
	}

	if (resized_panel->mAutoResize)
	{
		if (!other_resize_panel || !other_resize_panel->mAutoResize)
		{
			delta_auto_resize_headroom += delta_panel_dim;	
		}
	}
	else 
	{
		if (!other_resize_panel || other_resize_panel->mAutoResize)
		{
			delta_auto_resize_headroom -= delta_panel_dim;
		}
	}

	F32 fraction_given_up = 0.f;
	F32 fraction_remaining = 1.f;
	F32 new_auto_resize_headroom = old_auto_resize_headroom + delta_auto_resize_headroom;

	enum
	{
		BEFORE_RESIZED_PANEL,
		RESIZED_PANEL,
		NEXT_PANEL,
		AFTER_RESIZED_PANEL
	} which_panel = BEFORE_RESIZED_PANEL;

	for (LLLayoutPanel* panelp : mPanels)
	{
		if (!panelp->getVisible() || panelp->mCollapsed) 
		{
			if (panelp->mAutoResize) 
			{
				fraction_remaining -= panelp->mFractionalSize;
			}
			continue;
		}

		if (panelp == resized_panel)
		{
			which_panel = RESIZED_PANEL;
		}

		switch(which_panel)
		{
		case BEFORE_RESIZED_PANEL:
			if (panelp->mAutoResize)
			{	// freeze current size as fraction of overall auto_resize space
				F32 fractional_adjustment_factor = new_auto_resize_headroom == 0.f
													? 1.f
													: old_auto_resize_headroom / new_auto_resize_headroom;
				F32 new_fractional_size = llclamp(panelp->mFractionalSize * fractional_adjustment_factor,
													MIN_FRACTIONAL_SIZE,
													MAX_FRACTIONAL_SIZE);
				fraction_given_up -= new_fractional_size - panelp->mFractionalSize;
				fraction_remaining -= panelp->mFractionalSize;
				panelp->mFractionalSize = new_fractional_size;
				llassert(!llisnan(panelp->mFractionalSize));
			}
			else
			{
				// leave non auto-resize panels alone
			}
			break;
		case RESIZED_PANEL:
			if (panelp->mAutoResize)
			{	// freeze new size as fraction
				F32 new_fractional_size = (new_auto_resize_headroom == 0.f)
					? MAX_FRACTIONAL_SIZE
					: llclamp(total_visible_fraction * (F32)(new_dim - panelp->getRelevantMinDim()) / new_auto_resize_headroom, MIN_FRACTIONAL_SIZE, MAX_FRACTIONAL_SIZE);
				fraction_given_up -= new_fractional_size - panelp->mFractionalSize;
				fraction_remaining -= panelp->mFractionalSize;
				panelp->mFractionalSize = new_fractional_size;
				llassert(!llisnan(panelp->mFractionalSize));
			}
			else
			{	// freeze new size as original size
				panelp->mTargetDim = new_dim;
			}
			which_panel = NEXT_PANEL;
			break;
		case NEXT_PANEL:
			if (panelp->mAutoResize)
			{
				fraction_remaining -= panelp->mFractionalSize;
				if (resized_panel->mAutoResize)
				{
					panelp->mFractionalSize = llclamp(panelp->mFractionalSize + fraction_given_up, MIN_FRACTIONAL_SIZE, MAX_FRACTIONAL_SIZE);
					fraction_given_up = 0.f;
				}
				else
				{
					if (new_auto_resize_headroom < 1.f)
					{
						new_auto_resize_headroom = 1.f;
					}

					F32 new_fractional_size = llclamp(total_visible_fraction * (F32)(panelp->mTargetDim - panelp->getRelevantMinDim() + delta_auto_resize_headroom) 
														/ new_auto_resize_headroom,
													MIN_FRACTIONAL_SIZE,
													MAX_FRACTIONAL_SIZE);
					fraction_given_up -= new_fractional_size - panelp->mFractionalSize;
					panelp->mFractionalSize = new_fractional_size;
				}
			}
			else
			{
				panelp->mTargetDim -= delta_panel_dim;
			}
			which_panel = AFTER_RESIZED_PANEL;
			break;
		case AFTER_RESIZED_PANEL:
			if (panelp->mAutoResize && fraction_given_up != 0.f)
			{
				panelp->mFractionalSize = llclamp(panelp->mFractionalSize + (panelp->mFractionalSize / fraction_remaining) * fraction_given_up,
												MIN_FRACTIONAL_SIZE,
												MAX_FRACTIONAL_SIZE);
			}
			break;
		default:
			break;
		}
	}
	updateLayout();
	//normalizeFractionalSizes();
}

void LLLayoutStack::reshape(S32 width, S32 height, BOOL called_from_parent)
{
	mNeedsLayout = true;
	LLView::reshape(width, height, called_from_parent);
}

void LLLayoutStack::updateResizeBarLimits()
{
	LLLayoutPanel* previous_visible_panelp{ nullptr };
	BOOST_REVERSE_FOREACH(LLLayoutPanel* visible_panelp, mPanels) // Should replace this when C++20 reverse view adaptor becomes available...
	{
		if (!visible_panelp->getVisible() || visible_panelp->mCollapsed)
		{
			visible_panelp->mResizeBar->setVisible(FALSE);
			continue;
		}

		// toggle resize bars based on panel visibility, resizability, etc
		if (previous_visible_panelp
			&& (visible_panelp->mUserResize || previous_visible_panelp->mUserResize)				// one of the pair is user resizable
			&& (visible_panelp->mAutoResize || visible_panelp->mUserResize)							// current panel is resizable
			&& (previous_visible_panelp->mAutoResize || previous_visible_panelp->mUserResize))		// previous panel is resizable
		{
			visible_panelp->mResizeBar->setVisible(TRUE);
			S32 previous_panel_headroom = previous_visible_panelp->getVisibleDim() - previous_visible_panelp->getRelevantMinDim();
			visible_panelp->mResizeBar->setResizeLimits(visible_panelp->getRelevantMinDim(), 
														visible_panelp->getVisibleDim() + previous_panel_headroom);
		}
		else
		{
			visible_panelp->mResizeBar->setVisible(FALSE);
		}

		previous_visible_panelp = visible_panelp;
	}
}

// <FS:Ansariel> Applier for dimensions
void LLLayoutStack::refreshFromSettings()
{
	if (!mSaveSizes)
	{
		return;
	}

	LLSD dimensions = LLUI::getInstance()->mSettingGroups["account"]->getLLSD(mSizeControlName);
	if (dimensions.size() < mPanels.size())
	{
		return;
	}

	for (size_t i = 0; i < mPanels.size(); ++i)
	{
		LLLayoutPanel* panelp = mPanels.at(i);

		S32 width = panelp->getRect().getWidth();
		S32 height = panelp->getRect().getHeight();

		S32 dim = dimensions[i].asInteger();

		if (mOrientation == LLLayoutStack::HORIZONTAL)
		{
			width = dim;
		}
		else
		{
			height = dim;
		}
		panelp->reshape(width, height, TRUE);
	}
	mNeedsLayout = true;
}
// </FS:Ansariel><|MERGE_RESOLUTION|>--- conflicted
+++ resolved
@@ -506,11 +506,7 @@
 	// <FS:Zi> Record new size for this panel
 	mSavedSizes = LLSD();
 	// </FS:Zi>
-<<<<<<< HEAD
-	BOOST_FOREACH(LLLayoutPanel* panelp, mPanels)
-=======
 	for (LLLayoutPanel* panelp : mPanels)
->>>>>>> 4c6d8f4b
 	{
 		F32 panel_dim = llmax(panelp->getExpandedMinDim(), panelp->mTargetDim);
 
