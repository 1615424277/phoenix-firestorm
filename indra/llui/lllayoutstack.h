/** 
 * @file lllayoutstack.h
 * @author Richard Nelson
 * @brief LLLayout class - dynamic stacking of UI elements
 *
 * $LicenseInfo:firstyear=2001&license=viewerlgpl$
 * Second Life Viewer Source Code
 * Copyright (C) 2010, Linden Reshasearch, Inc.
 * 
 * This library is free software; you can redistribute it and/or
 * modify it under the terms of the GNU Lesser General Public
 * License as published by the Free Software Foundation;
 * version 2.1 of the License only.
 * 
 * This library is distributed in the hope that it will be useful,
 * but WITHOUT ANY WARRANTY; without even the implied warranty of
 * MERCHANTABILITY or FITNESS FOR A PARTICULAR PURPOSE.  See the GNU
 * Lesser General Public License for more details.
 * 
 * You should have received a copy of the GNU Lesser General Public
 * License along with this library; if not, write to the Free Software
 * Foundation, Inc., 51 Franklin Street, Fifth Floor, Boston, MA  02110-1301  USA
 * 
 * Linden Research, Inc., 945 Battery Street, San Francisco, CA  94111  USA
 * $/LicenseInfo$
 */

#ifndef LL_LLLAYOUTSTACK_H
#define LL_LLLAYOUTSTACK_H

#include "llpanel.h"
#include "llresizebar.h"


class LLLayoutPanel;


class LLLayoutStack : public LLView, public LLInstanceTracker<LLLayoutStack>
{
public:
	typedef enum e_layout_orientation
	{
		HORIZONTAL,
		VERTICAL
	} ELayoutOrientation;

	struct OrientationNames
	:	public LLInitParam::TypeValuesHelper<ELayoutOrientation, OrientationNames>
	{
		static void declareValues();
	};

	struct LayoutStackRegistry : public LLChildRegistry<LayoutStackRegistry>
	{};

	struct Params : public LLInitParam::Block<Params, LLView::Params>
	{
		Mandatory<ELayoutOrientation, OrientationNames>	orientation;
		Optional<S32>			border_size;
		Optional<bool>			animate,
								clip;
		Optional<F32>			open_time_constant,
								close_time_constant;
		Optional<S32>			resize_bar_overlap;
		Optional<bool>			show_drag_handle;
		Optional<S32>			drag_handle_first_indent;
		Optional<S32>			drag_handle_second_indent;
		Optional<S32>			drag_handle_thickness;
		Optional<S32>			drag_handle_shift;

		// <FS:Zi> Add size save control. Caveat: contained panels and widgets need to use
		//         relative sizing, like right="-1" instead of width="XYZ" to get resized
		//         properly when a saved size is being restored. -Zi
		Optional<bool>			save_sizes;

		Params();
	};

	typedef LayoutStackRegistry child_registry_t;

	virtual ~LLLayoutStack();

	/*virtual*/ void draw();
	/*virtual*/ void removeChild(LLView*);
	/*virtual*/ BOOL postBuild();
	/*virtual*/ bool addChild(LLView* child, S32 tab_groupdatefractuiona = 0);
	/*virtual*/ void reshape(S32 width, S32 height, BOOL called_from_parent = TRUE);


	static LLView* fromXML(LLXMLNodePtr node, LLView *parent, LLXMLNodePtr output_node = NULL);

	typedef enum e_animate
	{
		NO_ANIMATE,
		ANIMATE
	} EAnimate;

	void addPanel(LLLayoutPanel* panel, EAnimate animate = NO_ANIMATE);
	void collapsePanel(LLPanel* panel, BOOL collapsed = TRUE);
	S32 getNumPanels() { return mPanels.size(); }

	void updateLayout();

	S32 getPanelSpacing() const { return mPanelSpacing; }
	
	static void updateClass();

protected:
	LLLayoutStack(const Params&);
	friend class LLUICtrlFactory;
	friend class LLLayoutPanel;

private:
	void updateResizeBarLimits();
	bool animatePanels();
	void createResizeBar(LLLayoutPanel* panel);

	const ELayoutOrientation mOrientation;

	typedef std::vector<LLLayoutPanel*> e_panel_list_t;
	e_panel_list_t mPanels;

	LLLayoutPanel* findEmbeddedPanel(LLPanel* panelp) const;
	LLLayoutPanel* findEmbeddedPanelByName(const std::string& name) const;
	void updateFractionalSizes();
	void normalizeFractionalSizes();
	void updatePanelRect( LLLayoutPanel* param1, const LLRect& new_rect );

	S32 mPanelSpacing;

	// true if we already applied animation this frame
	bool mAnimatedThisFrame;
	bool mAnimate;
	bool mClip;
	F32  mOpenTimeConstant;
	F32  mCloseTimeConstant;
	bool mNeedsLayout;
	S32  mResizeBarOverlap;
<<<<<<< HEAD

	// <FS:Zi> Save sizes of the layout stack panels
	const bool	mSaveSizes;
	std::string mSizeControlName;
	LLSD mSavedSizes;
	// </FS:Zi>
=======
	bool mShowDragHandle;
	S32  mDragHandleFirstIndent;
	S32  mDragHandleSecondIndent;
	S32  mDragHandleThickness;
	S32  mDragHandleShift;
>>>>>>> 6e113858
}; // end class LLLayoutStack


class LLLayoutPanel : public LLPanel
{
friend class LLLayoutStack;
friend class LLUICtrlFactory;
public:
	struct Params : public LLInitParam::Block<Params, LLPanel::Params>
	{
		Optional<S32>			expanded_min_dim,
								min_dim;
		Optional<bool>			user_resize,
								auto_resize;

		Params();
	};

	~LLLayoutPanel();

	void initFromParams(const Params& p);

	void handleReshape(const LLRect& new_rect, bool by_user);

	void reshape(S32 width, S32 height, BOOL called_from_parent = TRUE);
	

	void setVisible(BOOL visible);

	S32 getLayoutDim() const;
	S32 getTargetDim() const;
	void setTargetDim(S32 value);
	S32 getMinDim() const { return llmax(0, mMinDim); }
	void setMinDim(S32 value) { mMinDim = value; }

	S32 getExpandedMinDim() const { return mExpandedMinDim >= 0 ? mExpandedMinDim : getMinDim(); }
	void setExpandedMinDim(S32 value) { mExpandedMinDim = value; }
	
	S32 getRelevantMinDim() const
	{
		S32 min_dim = mMinDim;
		
		if (!mCollapsed)
		{
			min_dim = getExpandedMinDim();
		}
		
		return min_dim;
	}

	F32 getAutoResizeFactor() const;
	F32 getVisibleAmount() const;
	S32 getVisibleDim() const;
	LLResizeBar* getResizeBar() { return mResizeBar; }

	bool isCollapsed() const { return mCollapsed;}

	void setOrientation(LLLayoutStack::ELayoutOrientation orientation);
	void storeOriginalDim();

	void setIgnoreReshape(bool ignore) { mIgnoreReshape = ignore; }

protected:
	LLLayoutPanel(const Params& p);
	
	const bool	mAutoResize;
	const bool	mUserResize;

	S32		mExpandedMinDim;
	S32		mMinDim;
	bool	mCollapsed;
	F32		mVisibleAmt;
	F32		mCollapseAmt;
	F32		mFractionalSize;
	S32		mTargetDim;
	bool	mIgnoreReshape;
	LLLayoutStack::ELayoutOrientation mOrientation;
	class LLResizeBar* mResizeBar;
};


#endif<|MERGE_RESOLUTION|>--- conflicted
+++ resolved
@@ -136,20 +136,17 @@
 	F32  mCloseTimeConstant;
 	bool mNeedsLayout;
 	S32  mResizeBarOverlap;
-<<<<<<< HEAD
+	bool mShowDragHandle;
+	S32  mDragHandleFirstIndent;
+	S32  mDragHandleSecondIndent;
+	S32  mDragHandleThickness;
+	S32  mDragHandleShift;
 
 	// <FS:Zi> Save sizes of the layout stack panels
 	const bool	mSaveSizes;
 	std::string mSizeControlName;
 	LLSD mSavedSizes;
 	// </FS:Zi>
-=======
-	bool mShowDragHandle;
-	S32  mDragHandleFirstIndent;
-	S32  mDragHandleSecondIndent;
-	S32  mDragHandleThickness;
-	S32  mDragHandleShift;
->>>>>>> 6e113858
 }; // end class LLLayoutStack
 
 
