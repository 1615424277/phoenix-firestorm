--- conflicted
+++ resolved
@@ -1,236 +1,216 @@
-/**
- * @file lllayoutstack.h
- * @author Richard Nelson
- * @brief LLLayout class - dynamic stacking of UI elements
- *
- * $LicenseInfo:firstyear=2001&license=viewerlgpl$
- * Second Life Viewer Source Code
- * Copyright (C) 2010, Linden Reshasearch, Inc.
- *
- * This library is free software; you can redistribute it and/or
- * modify it under the terms of the GNU Lesser General Public
- * License as published by the Free Software Foundation;
- * version 2.1 of the License only.
- *
- * This library is distributed in the hope that it will be useful,
- * but WITHOUT ANY WARRANTY; without even the implied warranty of
- * MERCHANTABILITY or FITNESS FOR A PARTICULAR PURPOSE.  See the GNU
- * Lesser General Public License for more details.
- *
- * You should have received a copy of the GNU Lesser General Public
- * License along with this library; if not, write to the Free Software
- * Foundation, Inc., 51 Franklin Street, Fifth Floor, Boston, MA  02110-1301  USA
- *
- * Linden Research, Inc., 945 Battery Street, San Francisco, CA  94111  USA
- * $/LicenseInfo$
- */
-
-#ifndef LL_LLLAYOUTSTACK_H
-#define LL_LLLAYOUTSTACK_H
-
-#include "llpanel.h"
-#include "llresizebar.h"
-
-
-class LLLayoutPanel;
-
-
-class LLLayoutStack : public LLView, public LLInstanceTracker<LLLayoutStack>
-{
-public:
-
-    struct LayoutStackRegistry : public LLChildRegistry<LayoutStackRegistry>
-    {
-        LLSINGLETON_EMPTY_CTOR(LayoutStackRegistry);
-    };
-
-    struct Params : public LLInitParam::Block<Params, LLView::Params>
-    {
-        Mandatory<EOrientation> orientation;
-        Optional<S32>           border_size;
-        Optional<bool>          animate,
-                                clip;
-        Optional<F32>           open_time_constant,
-                                close_time_constant;
-        Optional<S32>           resize_bar_overlap;
-        Optional<bool>          show_drag_handle;
-        Optional<S32>           drag_handle_first_indent;
-        Optional<S32>           drag_handle_second_indent;
-        Optional<S32>           drag_handle_thickness;
-        Optional<S32>           drag_handle_shift;
-
-        Optional<LLUIColor>     drag_handle_color;
-
-        Params();
-    };
-
-    typedef LayoutStackRegistry child_registry_t;
-
-    virtual ~LLLayoutStack();
-
-    /*virtual*/ void draw();
-    /*virtual*/ void deleteAllChildren();
-<<<<<<< HEAD
-	/*virtual*/ void removeChild(LLView*);
-	/*virtual*/ bool postBuild();
-	/*virtual*/ bool addChild(LLView* child, S32 tab_group = 0);
-	/*virtual*/ void reshape(S32 width, S32 height, bool called_from_parent = true);
-=======
-    /*virtual*/ void removeChild(LLView*);
-    /*virtual*/ BOOL postBuild();
-    /*virtual*/ bool addChild(LLView* child, S32 tab_group = 0);
-    /*virtual*/ void reshape(S32 width, S32 height, BOOL called_from_parent = TRUE);
->>>>>>> e1623bb2
-
-
-    static LLView* fromXML(LLXMLNodePtr node, LLView *parent, LLXMLNodePtr output_node = NULL);
-
-    typedef enum e_animate
-    {
-        NO_ANIMATE,
-        ANIMATE
-    } EAnimate;
-
-<<<<<<< HEAD
-	void addPanel(LLLayoutPanel* panel, EAnimate animate = NO_ANIMATE);
-	void collapsePanel(LLPanel* panel, bool collapsed = true);
-	S32 getNumPanels() { return mPanels.size(); }
-=======
-    void addPanel(LLLayoutPanel* panel, EAnimate animate = NO_ANIMATE);
-    void collapsePanel(LLPanel* panel, BOOL collapsed = TRUE);
-    S32 getNumPanels() { return mPanels.size(); }
->>>>>>> e1623bb2
-
-    void updateLayout();
-
-    S32 getPanelSpacing() const { return mPanelSpacing; }
-    void setPanelSpacing(S32 val);
-
-    static void updateClass();
-
-protected:
-    LLLayoutStack(const Params&);
-    friend class LLUICtrlFactory;
-    friend class LLLayoutPanel;
-
-private:
-    void updateResizeBarLimits();
-    bool animatePanels();
-    void createResizeBar(LLLayoutPanel* panel);
-
-    const EOrientation mOrientation;
-
-    typedef std::vector<LLLayoutPanel*> e_panel_list_t;
-    e_panel_list_t mPanels;
-
-    LLLayoutPanel* findEmbeddedPanel(LLPanel* panelp) const;
-    LLLayoutPanel* findEmbeddedPanelByName(const std::string& name) const;
-    void updateFractionalSizes();
-    void normalizeFractionalSizes();
-    void updatePanelRect( LLLayoutPanel* param1, const LLRect& new_rect );
-
-    S32 mPanelSpacing;
-
-    // true if we already applied animation this frame
-    bool mAnimatedThisFrame;
-    bool mAnimate;
-    bool mClip;
-    F32  mOpenTimeConstant;
-    F32  mCloseTimeConstant;
-    bool mNeedsLayout;
-    S32  mResizeBarOverlap;
-    bool mShowDragHandle;
-    S32  mDragHandleFirstIndent;
-    S32  mDragHandleSecondIndent;
-    S32  mDragHandleThickness;
-    S32  mDragHandleShift;
-    LLUIColor mDragHandleColor;
-}; // end class LLLayoutStack
-
-
-class LLLayoutPanel : public LLPanel
-{
-friend class LLLayoutStack;
-friend class LLUICtrlFactory;
-public:
-    struct Params : public LLInitParam::Block<Params, LLPanel::Params>
-    {
-        Optional<S32>           expanded_min_dim,
-                                min_dim;
-        Optional<bool>          user_resize,
-                                auto_resize;
-
-        Params();
-    };
-
-    ~LLLayoutPanel();
-
-    void initFromParams(const Params& p);
-
-    void handleReshape(const LLRect& new_rect, bool by_user);
-
-    void reshape(S32 width, S32 height, BOOL called_from_parent = TRUE);
-
-
-    void setVisible(BOOL visible);
-
-    S32 getLayoutDim() const;
-    S32 getTargetDim() const;
-    void setTargetDim(S32 value);
-    S32 getMinDim() const { return llmax(0, mMinDim); }
-    void setMinDim(S32 value) { mMinDim = value; }
-
-<<<<<<< HEAD
-	void reshape(S32 width, S32 height, bool called_from_parent = true);
-	
-
-	void setVisible(bool visible);
-=======
-    S32 getExpandedMinDim() const { return mExpandedMinDim >= 0 ? mExpandedMinDim : getMinDim(); }
-    void setExpandedMinDim(S32 value) { mExpandedMinDim = value; }
-
-    S32 getRelevantMinDim() const
-    {
-        S32 min_dim = mMinDim;
->>>>>>> e1623bb2
-
-        if (!mCollapsed)
-        {
-            min_dim = getExpandedMinDim();
-        }
-
-        return min_dim;
-    }
-
-    F32 getAutoResizeFactor() const;
-    F32 getVisibleAmount() const;
-    S32 getVisibleDim() const;
-    LLResizeBar* getResizeBar() { return mResizeBar; }
-
-    bool isCollapsed() const { return mCollapsed;}
-
-    void setOrientation(LLView::EOrientation orientation);
-    void storeOriginalDim();
-
-    void setIgnoreReshape(bool ignore) { mIgnoreReshape = ignore; }
-
-protected:
-    LLLayoutPanel(const Params& p);
-
-    const bool  mAutoResize;
-    const bool  mUserResize;
-
-    S32     mExpandedMinDim;
-    S32     mMinDim;
-    bool    mCollapsed;
-    F32     mVisibleAmt;
-    F32     mCollapseAmt;
-    F32     mFractionalSize;
-    S32     mTargetDim;
-    bool    mIgnoreReshape;
-    LLView::EOrientation mOrientation;
-    class LLResizeBar* mResizeBar;
-};
-
-
-#endif+/**
+ * @file lllayoutstack.h
+ * @author Richard Nelson
+ * @brief LLLayout class - dynamic stacking of UI elements
+ *
+ * $LicenseInfo:firstyear=2001&license=viewerlgpl$
+ * Second Life Viewer Source Code
+ * Copyright (C) 2010, Linden Reshasearch, Inc.
+ *
+ * This library is free software; you can redistribute it and/or
+ * modify it under the terms of the GNU Lesser General Public
+ * License as published by the Free Software Foundation;
+ * version 2.1 of the License only.
+ *
+ * This library is distributed in the hope that it will be useful,
+ * but WITHOUT ANY WARRANTY; without even the implied warranty of
+ * MERCHANTABILITY or FITNESS FOR A PARTICULAR PURPOSE.  See the GNU
+ * Lesser General Public License for more details.
+ *
+ * You should have received a copy of the GNU Lesser General Public
+ * License along with this library; if not, write to the Free Software
+ * Foundation, Inc., 51 Franklin Street, Fifth Floor, Boston, MA  02110-1301  USA
+ *
+ * Linden Research, Inc., 945 Battery Street, San Francisco, CA  94111  USA
+ * $/LicenseInfo$
+ */
+
+#ifndef LL_LLLAYOUTSTACK_H
+#define LL_LLLAYOUTSTACK_H
+
+#include "llpanel.h"
+#include "llresizebar.h"
+
+
+class LLLayoutPanel;
+
+
+class LLLayoutStack : public LLView, public LLInstanceTracker<LLLayoutStack>
+{
+public:
+
+    struct LayoutStackRegistry : public LLChildRegistry<LayoutStackRegistry>
+    {
+        LLSINGLETON_EMPTY_CTOR(LayoutStackRegistry);
+    };
+
+    struct Params : public LLInitParam::Block<Params, LLView::Params>
+    {
+        Mandatory<EOrientation> orientation;
+        Optional<S32>           border_size;
+        Optional<bool>          animate,
+                                clip;
+        Optional<F32>           open_time_constant,
+                                close_time_constant;
+        Optional<S32>           resize_bar_overlap;
+        Optional<bool>          show_drag_handle;
+        Optional<S32>           drag_handle_first_indent;
+        Optional<S32>           drag_handle_second_indent;
+        Optional<S32>           drag_handle_thickness;
+        Optional<S32>           drag_handle_shift;
+
+        Optional<LLUIColor>     drag_handle_color;
+
+        Params();
+    };
+
+    typedef LayoutStackRegistry child_registry_t;
+
+    virtual ~LLLayoutStack();
+
+    /*virtual*/ void draw();
+    /*virtual*/ void deleteAllChildren();
+    /*virtual*/ void removeChild(LLView*);
+    /*virtual*/ bool postBuild();
+    /*virtual*/ bool addChild(LLView* child, S32 tab_group = 0);
+    /*virtual*/ void reshape(S32 width, S32 height, bool called_from_parent = true);
+
+
+    static LLView* fromXML(LLXMLNodePtr node, LLView *parent, LLXMLNodePtr output_node = NULL);
+
+    typedef enum e_animate
+    {
+        NO_ANIMATE,
+        ANIMATE
+    } EAnimate;
+
+    void addPanel(LLLayoutPanel* panel, EAnimate animate = NO_ANIMATE);
+    void collapsePanel(LLPanel* panel, bool collapsed = true);
+    S32 getNumPanels() { return mPanels.size(); }
+
+    void updateLayout();
+
+    S32 getPanelSpacing() const { return mPanelSpacing; }
+    void setPanelSpacing(S32 val);
+
+    static void updateClass();
+
+protected:
+    LLLayoutStack(const Params&);
+    friend class LLUICtrlFactory;
+    friend class LLLayoutPanel;
+
+private:
+    void updateResizeBarLimits();
+    bool animatePanels();
+    void createResizeBar(LLLayoutPanel* panel);
+
+    const EOrientation mOrientation;
+
+    typedef std::vector<LLLayoutPanel*> e_panel_list_t;
+    e_panel_list_t mPanels;
+
+    LLLayoutPanel* findEmbeddedPanel(LLPanel* panelp) const;
+    LLLayoutPanel* findEmbeddedPanelByName(const std::string& name) const;
+    void updateFractionalSizes();
+    void normalizeFractionalSizes();
+    void updatePanelRect( LLLayoutPanel* param1, const LLRect& new_rect );
+
+    S32 mPanelSpacing;
+
+    // true if we already applied animation this frame
+    bool mAnimatedThisFrame;
+    bool mAnimate;
+    bool mClip;
+    F32  mOpenTimeConstant;
+    F32  mCloseTimeConstant;
+    bool mNeedsLayout;
+    S32  mResizeBarOverlap;
+    bool mShowDragHandle;
+    S32  mDragHandleFirstIndent;
+    S32  mDragHandleSecondIndent;
+    S32  mDragHandleThickness;
+    S32  mDragHandleShift;
+    LLUIColor mDragHandleColor;
+}; // end class LLLayoutStack
+
+
+class LLLayoutPanel : public LLPanel
+{
+friend class LLLayoutStack;
+friend class LLUICtrlFactory;
+public:
+    struct Params : public LLInitParam::Block<Params, LLPanel::Params>
+    {
+        Optional<S32>           expanded_min_dim,
+                                min_dim;
+        Optional<bool>          user_resize,
+                                auto_resize;
+
+        Params();
+    };
+
+    ~LLLayoutPanel();
+
+    void initFromParams(const Params& p);
+
+    void handleReshape(const LLRect& new_rect, bool by_user);
+
+    void reshape(S32 width, S32 height, bool called_from_parent = true);
+
+
+    void setVisible(bool visible);
+
+    S32 getLayoutDim() const;
+    S32 getTargetDim() const;
+    void setTargetDim(S32 value);
+    S32 getMinDim() const { return llmax(0, mMinDim); }
+    void setMinDim(S32 value) { mMinDim = value; }
+
+    S32 getExpandedMinDim() const { return mExpandedMinDim >= 0 ? mExpandedMinDim : getMinDim(); }
+    void setExpandedMinDim(S32 value) { mExpandedMinDim = value; }
+
+    S32 getRelevantMinDim() const
+    {
+        S32 min_dim = mMinDim;
+
+        if (!mCollapsed)
+        {
+            min_dim = getExpandedMinDim();
+        }
+
+        return min_dim;
+    }
+
+    F32 getAutoResizeFactor() const;
+    F32 getVisibleAmount() const;
+    S32 getVisibleDim() const;
+    LLResizeBar* getResizeBar() { return mResizeBar; }
+
+    bool isCollapsed() const { return mCollapsed;}
+
+    void setOrientation(LLView::EOrientation orientation);
+    void storeOriginalDim();
+
+    void setIgnoreReshape(bool ignore) { mIgnoreReshape = ignore; }
+
+protected:
+    LLLayoutPanel(const Params& p);
+
+    const bool  mAutoResize;
+    const bool  mUserResize;
+
+    S32     mExpandedMinDim;
+    S32     mMinDim;
+    bool    mCollapsed;
+    F32     mVisibleAmt;
+    F32     mCollapseAmt;
+    F32     mFractionalSize;
+    S32     mTargetDim;
+    bool    mIgnoreReshape;
+    LLView::EOrientation mOrientation;
+    class LLResizeBar* mResizeBar;
+};
+
+
+#endif