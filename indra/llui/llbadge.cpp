--- conflicted
+++ resolved
@@ -233,153 +233,6 @@
 // virtual
 void LLBadge::draw()
 {
-<<<<<<< HEAD
-	if (!mLabel.empty())
-	{
-		LLView* owner_view = mOwner.get();
-
-		if (owner_view && owner_view->isInVisibleChain())
-		{
-			//
-			// Calculate badge size based on label text
-			//
-
-			LLWString badge_label_wstring = mLabel;
-
-			S32 badge_label_begin_offset = 0;
-			S32 badge_char_length = S32_MAX;
-			S32 badge_pixel_length = S32_MAX;
-			F32 *right_position_out = NULL;
-			bool do_not_use_ellipses = false;
-
-			F32 badge_width = (2.0f * mPaddingHoriz) +
-				mGLFont->getWidthF32(badge_label_wstring.c_str(), badge_label_begin_offset, badge_char_length);
-
-			F32 badge_height = (2.0f * mPaddingVert) + mGLFont->getLineHeight();
-
-			//
-			// Calculate badge position based on owner
-			//
-			
-			LLRect owner_rect;
-			owner_view->localRectToOtherView(owner_view->getLocalRect(), & owner_rect, this);
-
-			S32 location_offset_horiz = mLocationOffsetHCenter;
-			S32 location_offset_vert = mLocationOffsetVCenter;
-
-			// If we're in a scroll container, do some math to keep us in the same place on screen if applicable
-			if (mParentScroller != NULL)
-			{
-				LLRect visibleRect = mParentScroller->getVisibleContentRect();
-
-				if (mLocationOffsetHCenter != BADGE_OFFSET_NOT_SPECIFIED)
-				{
-					if (LLRelPos::IsRight(mLocation))
-					{
-						location_offset_horiz += visibleRect.mRight;
-					}
-					else if (LLRelPos::IsLeft(mLocation))
-					{
-						location_offset_horiz += visibleRect.mLeft;
-					}
-					else // center
-					{
-						location_offset_horiz += (visibleRect.mLeft + visibleRect.mRight) / 2;
-					}
-				}
-
-				if (mLocationOffsetVCenter != BADGE_OFFSET_NOT_SPECIFIED)
-				{
-					if (LLRelPos::IsTop(mLocation))
-					{
-						location_offset_vert += visibleRect.mTop;
-					}
-					else if (LLRelPos::IsBottom(mLocation))
-					{
-						location_offset_vert += visibleRect.mBottom;
-					}
-					else // center
-					{
-						location_offset_vert += (visibleRect.mBottom + visibleRect.mTop) / 2;
-					}
-				}
-			}
-			
-			F32 badge_center_x;
-			F32 badge_center_y;
-
-			// Compute x position
-			if (mLocationOffsetHCenter == BADGE_OFFSET_NOT_SPECIFIED)
-			{
-				badge_center_x = owner_rect.mLeft + owner_rect.getWidth() * mLocationPercentHCenter;
-			}
-			else
-			{
-				badge_center_x = location_offset_horiz;
-			}
-
-			// Compute y position
-			if (mLocationOffsetVCenter == BADGE_OFFSET_NOT_SPECIFIED)
-			{
-				if(mDrawAtParentTop)
-				{
-					badge_center_y = owner_rect.mTop - badge_height * 0.5f - 1;
-				}
-				else
-				{
-					badge_center_y = owner_rect.mBottom + owner_rect.getHeight() * mLocationPercentVCenter;
-				}
-			}
-			else
-			{
-				badge_center_y = location_offset_vert;
-			}
-
-			//
-			// Draw button image, if available.
-			// Otherwise draw basic rectangular button.
-			//
-
-			F32 alpha = getDrawContext().mAlpha;
-
-			if (!mImage.isNull())
-			{
-				F32 badge_x = badge_center_x - badge_width * 0.5f;
-				F32 badge_y = badge_center_y - badge_height * 0.5f;
-			
-				mImage->drawSolid((S32) badge_x, (S32) badge_y, (S32) badge_width, (S32) badge_height, mImageColor % alpha);
-
-				if (!mBorderImage.isNull())
-				{
-					mBorderImage->drawSolid((S32) badge_x, (S32) badge_y, (S32) badge_width, (S32) badge_height, mBorderColor % alpha);
-				}
-			}
-			else
-			{
-				LL_DEBUGS() << "No image for badge " << getName() << " on owner " << owner_view->getName() << LL_ENDL;
-				
-				renderBadgeBackground(badge_center_x, badge_center_y,
-									  badge_width, badge_height,
-									  mImageColor % alpha);
-			}
-
-			//
-			// Draw the label
-			//
-
-			mGLFont->render(badge_label_wstring,
-							badge_label_begin_offset,
-							badge_center_x + mLabelOffsetHoriz,
-							badge_center_y + mLabelOffsetVert,
-							mLabelColor % alpha,
-							LLFontGL::HCENTER, LLFontGL::VCENTER, // centered around the position
-							LLFontGL::NORMAL, // normal text (not bold, italics, etc.)
-							LLFontGL::DROP_SHADOW_SOFT,
-							badge_char_length, badge_pixel_length,
-							right_position_out, do_not_use_ellipses);
-		}
-	}
-=======
     if (!mLabel.empty())
     {
         LLView* owner_view = mOwner.get();
@@ -396,7 +249,7 @@
             S32 badge_char_length = S32_MAX;
             S32 badge_pixel_length = S32_MAX;
             F32 *right_position_out = NULL;
-            BOOL do_not_use_ellipses = false;
+            bool do_not_use_ellipses = false;
 
             F32 badge_width = (2.0f * mPaddingHoriz) +
                 mGLFont->getWidthF32(badge_label_wstring.c_str(), badge_label_begin_offset, badge_char_length);
@@ -525,7 +378,6 @@
                             right_position_out, do_not_use_ellipses);
         }
     }
->>>>>>> c06fb4e0
 }
 
 
