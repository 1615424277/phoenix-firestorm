/** 
 * @file llfolderview.h
 * @brief Definition of the folder view collection of classes.
 *
 * $LicenseInfo:firstyear=2001&license=viewerlgpl$
 * Second Life Viewer Source Code
 * Copyright (C) 2010, Linden Research, Inc.
 * 
 * This library is free software; you can redistribute it and/or
 * modify it under the terms of the GNU Lesser General Public
 * License as published by the Free Software Foundation;
 * version 2.1 of the License only.
 * 
 * This library is distributed in the hope that it will be useful,
 * but WITHOUT ANY WARRANTY; without even the implied warranty of
 * MERCHANTABILITY or FITNESS FOR A PARTICULAR PURPOSE.  See the GNU
 * Lesser General Public License for more details.
 * 
 * You should have received a copy of the GNU Lesser General Public
 * License along with this library; if not, write to the Free Software
 * Foundation, Inc., 51 Franklin Street, Fifth Floor, Boston, MA  02110-1301  USA
 * 
 * Linden Research, Inc., 945 Battery Street, San Francisco, CA  94111  USA
 * $/LicenseInfo$
 */

/**
 *
 * The folder view collection of classes provides an interface for
 * making a 'folder view' similar to the way the a single pane file
 * folder interface works.
 *
 */

#ifndef LL_LLFOLDERVIEW_H
#define LL_LLFOLDERVIEW_H

#include "llfolderviewitem.h"	// because LLFolderView is-a LLFolderViewFolder

#include "lluictrl.h"
#include "v4color.h"
#include "lldepthstack.h"
#include "lleditmenuhandler.h"
#include "llfontgl.h"
#include "llscrollcontainer.h"

class LLFolderViewModelInterface;
class LLFolderViewFolder;
class LLFolderViewItem;
class LLFolderViewFilter;
class LLPanel;
class LLLineEditor;
class LLMenuGL;
class LLUICtrl;
class LLTextBox;

/**
 * Class LLFolderViewScrollContainer
 *
 * A scroll container which provides the information about the height
 * of currently displayed folder view contents.
 * Used for updating vertical scroll bar visibility in inventory panel.
 * See LLScrollContainer::calcVisibleSize().
 */
class LLFolderViewScrollContainer : public LLScrollContainer
{
public:
	/*virtual*/ ~LLFolderViewScrollContainer() {};
	/*virtual*/ const LLRect getScrolledViewRect() const;

protected:
	LLFolderViewScrollContainer(const LLScrollContainer::Params& p);
	friend class LLUICtrlFactory;
};

//~~~~~~~~~~~~~~~~~~~~~~~~~~~~~~~~~~~~~~~~~~~~~~~~~~~~~~~~~~~~~~~~~~~~~~~~~~~~~
// Class LLFolderView
//
// The LLFolderView represents the root level folder view object. 
// It manages the screen region of the folder view.
//~~~~~~~~~~~~~~~~~~~~~~~~~~~~~~~~~~~~~~~~~~~~~~~~~~~~~~~~~~~~~~~~~~~~~~~~~~~~~

class LLFolderView : public LLFolderViewFolder, public LLEditMenuHandler
{
public:
	struct Params : public LLInitParam::Block<Params, LLFolderViewFolder::Params>
	{
		Mandatory<LLPanel*>	    parent_panel;
		Optional<std::string>   title;
		Optional<bool>			use_label_suffix,
								allow_multiselect,
								show_empty_message,
								use_ellipses,
								show_item_link_overlays;
		Mandatory<LLFolderViewModelInterface*>	view_model;
        Mandatory<std::string>   options_menu;


		Params();
	};

	friend class LLFolderViewScrollContainer;
    typedef std::deque<LLFolderViewItem*> selected_items_t;

	LLFolderView(const Params&);
	virtual ~LLFolderView( void );

	virtual BOOL canFocusChildren() const;

	virtual const LLFolderView*	getRoot() const { return this; }
	virtual LLFolderView*	getRoot() { return this; }

	LLFolderViewModelInterface* getFolderViewModel() { return mViewModel; }
	const LLFolderViewModelInterface* getFolderViewModel() const { return mViewModel; }

	typedef boost::signals2::signal<void (const std::deque<LLFolderViewItem*>& items, BOOL user_action)> signal_t;
	void setSelectCallback(const signal_t::slot_type& cb) { mSelectSignal.connect(cb); }
	void setReshapeCallback(const signal_t::slot_type& cb) { mReshapeSignal.connect(cb); }
	
	bool getAllowMultiSelect() { return mAllowMultiSelect; }

	// Close all folders in the view
	void closeAllFolders();
	void openTopLevelFolders();

	virtual void addFolder( LLFolderViewFolder* folder);

	// Find width and height of this object and its children. Also
	// makes sure that this view and its children are the right size.
	virtual S32 arrange( S32* width, S32* height );
	virtual S32 getItemHeight();

	void arrangeAll() { mArrangeGeneration++; }
	S32 getArrangeGeneration() { return mArrangeGeneration; }

	// applies filters to control visibility of items
	virtual void filter( LLFolderViewFilter& filter);

	// Get the last selected item
	virtual LLFolderViewItem* getCurSelectedItem( void );
    selected_items_t& getSelectedItems( void );

	// Record the selected item and pass it down the hierarchy.
	virtual BOOL setSelection(LLFolderViewItem* selection, BOOL openitem,
		BOOL take_keyboard_focus = TRUE);

	// This method is used to toggle the selection of an item. Walks
	// children, and keeps track of selected objects.
	virtual BOOL changeSelection(LLFolderViewItem* selection, BOOL selected);

	virtual std::set<LLFolderViewItem*> getSelectionList() const;

	// Make sure if ancestor is selected, descendants are not
	void sanitizeSelection();
	virtual void clearSelection();
	void addToSelectionList(LLFolderViewItem* item);
	void removeFromSelectionList(LLFolderViewItem* item);

// [SL:KB] - Patch: Inventory-DragDrop | Checked: 2014-02-04 (Catznip-3.6)
	void setDragStart(S32 screen_x, S32 screen_y);
	bool isOverDragThreshold(S32 screen_x, S32 screen_y);
// [/SL:KB]
	bool startDrag();
	void setDragAndDropThisFrame() { mDragAndDropThisFrame = TRUE; }
	void setDraggingOverItem(LLFolderViewItem* item) { mDraggingOverItem = item; }
	LLFolderViewItem* getDraggingOverItem() { return mDraggingOverItem; }

	// Deletion functionality
 	void removeSelectedItems();

	void autoOpenItem(LLFolderViewFolder* item);
	void closeAutoOpenedFolders();
	BOOL autoOpenTest(LLFolderViewFolder* item);
	BOOL isOpen() const { return TRUE; } // root folder always open

	// Copy & paste
	virtual BOOL	canCopy() const;
	virtual void	copy();

	virtual BOOL	canCut() const;
	virtual void	cut();

	virtual BOOL	canPaste() const;
	virtual void	paste();

	LLFolderViewItem* getNextUnselectedItem();

	// Public rename functionality - can only start the process
	void startRenamingSelectedItem( void );

	// LLView functionality
	///*virtual*/ BOOL handleKey( KEY key, MASK mask, BOOL called_from_parent );
	/*virtual*/ BOOL handleKeyHere( KEY key, MASK mask );
	/*virtual*/ BOOL handleUnicodeCharHere(llwchar uni_char);
	/*virtual*/ BOOL handleMouseDown( S32 x, S32 y, MASK mask );
	/*virtual*/ BOOL handleDoubleClick( S32 x, S32 y, MASK mask );
	/*virtual*/ BOOL handleRightMouseDown( S32 x, S32 y, MASK mask );
	/*virtual*/ BOOL handleHover( S32 x, S32 y, MASK mask );
	/*virtual*/ BOOL handleDragAndDrop(S32 x, S32 y, MASK mask, BOOL drop,
								   EDragAndDropType cargo_type,
								   void* cargo_data,
								   EAcceptance* accept,
								   std::string& tooltip_msg);
	/*virtual*/ void reshape(S32 width, S32 height, BOOL called_from_parent = TRUE);
	/*virtual*/ void onMouseLeave(S32 x, S32 y, MASK mask) { setShowSelectionContext(FALSE); }
	virtual void draw();
	virtual void deleteAllChildren();

	void scrollToShowSelection();
	void scrollToShowItem(LLFolderViewItem* item, const LLRect& constraint_rect);
	void setScrollContainer( LLScrollContainer* parent ) { mScrollContainer = parent; }
	LLRect getVisibleRect();

	BOOL search(LLFolderViewItem* first_item, const std::string &search_string, BOOL backward);
	void setShowSelectionContext(bool show) { mShowSelectionContext = show; }
	BOOL getShowSelectionContext();
	void setShowSingleSelection(bool show);
	BOOL getShowSingleSelection() { return mShowSingleSelection; }
	F32  getSelectionFadeElapsedTime() { return mMultiSelectionFadeTimer.getElapsedTimeF32(); }
	bool getUseEllipses() { return mUseEllipses; }
	S32 getSelectedCount() { return (S32)mSelectedItems.size(); }

	void	update();						// needs to be called periodically (e.g. once per frame)

	BOOL needsAutoSelect() { return mNeedsAutoSelect && !mAutoSelectOverride; }
	BOOL needsAutoRename() { return mNeedsAutoRename; }
	void setNeedsAutoRename(BOOL val) { mNeedsAutoRename = val; }
	void setPinningSelectedItem(BOOL val) { mPinningSelectedItem = val; }
	void setAutoSelectOverride(BOOL val) { mAutoSelectOverride = val; }

	bool showItemLinkOverlays() { return mShowItemLinkOverlays; }

	void setCallbackRegistrar(LLUICtrl::CommitCallbackRegistry::ScopedRegistrar* registrar) { mCallbackRegistrar = registrar; }

	LLPanel* getParentPanel() { return mParentPanel.get(); }
	// DEBUG only
	void dumpSelectionInformation();

	virtual S32	notify(const LLSD& info) ;
	
	bool useLabelSuffix() { return mUseLabelSuffix; }
	void updateMenu();

    // Note: We may eventually have to move that method up the hierarchy to LLFolderViewItem.
	LLHandle<LLFolderView>	getHandle() const { return getDerivedHandle<LLFolderView>(); }
    
private:
	void updateMenuOptions(LLMenuGL* menu);
	void updateRenamerPosition();

protected:
	LLScrollContainer* mScrollContainer;  // NULL if this is not a child of a scroll container.

	void commitRename( const LLSD& data );
	void onRenamerLost();

	void finishRenamingItem( void );
	void closeRenamer( void );

	bool selectFirstItem();
	bool selectLastItem();
	
	BOOL addNoOptions(LLMenuGL* menu) const;


protected:
	LLHandle<LLView>					mPopupMenuHandle;
	
	selected_items_t				mSelectedItems;
	bool							mKeyboardSelection,
									mAllowMultiSelect,
									mShowEmptyMessage,
									mShowFolderHierarchy,
									mNeedsScroll,
									mPinningSelectedItem,
									mNeedsAutoSelect,
									mAutoSelectOverride,
									mNeedsAutoRename,
									mUseLabelSuffix,
									mDragAndDropThisFrame,
									mShowItemLinkOverlays,
									mShowSelectionContext,
									mShowSingleSelection;

	// Renaming variables and methods
	LLFolderViewItem*				mRenameItem;  // The item currently being renamed
	LLLineEditor*					mRenamer;

	LLRect							mScrollConstraintRect;
	
	LLDepthStack<LLFolderViewFolder>	mAutoOpenItems;
	LLFolderViewFolder*				mAutoOpenCandidate;
	LLFrameTimer					mAutoOpenTimer;
	LLFrameTimer					mSearchTimer;
	std::string						mSearchString;
	LLFrameTimer					mMultiSelectionFadeTimer;
	S32								mArrangeGeneration;

	signal_t						mSelectSignal;
	signal_t						mReshapeSignal;
	S32								mSignalSelectCallback;
	S32								mMinWidth;
<<<<<<< HEAD
	BOOL							mDragAndDropThisFrame;
// [SL:KB] - Patch: Inventory-DragDrop | Checked: 2014-02-04 (Catznip-3.6)
	S32                             mDragStartX;
	S32                             mDragStartY;
// [/SL:KB]
=======
>>>>>>> d0ef02c2
	
	LLHandle<LLPanel>               mParentPanel;
	
	LLFolderViewModelInterface*		mViewModel;

	/**
	 * Is used to determine if we need to cut text In LLFolderViewItem to avoid horizontal scroll.
	 * NOTE: For now it's used only to cut LLFolderViewItem::mLabel text for Landmarks in Places Panel.
	 */
	bool							mUseEllipses; // See EXT-719

	/**
	 * Contains item under mouse pointer while dragging
	 */
	LLFolderViewItem*				mDraggingOverItem; // See EXT-719

	LLUICtrl::CommitCallbackRegistry::ScopedRegistrar* mCallbackRegistrar;
	
public:
	static F32 sAutoOpenTime;
	LLTextBox*						mStatusTextBox;

};


//~~~~~~~~~~~~~~~~~~~~~~~~~~~~~~~~~~~~~~~~~~~~~~~~~~~~~~~~~~~~~~~~~~~~~~~~~~~~~
// Class LLFolderViewFunctor
//
// Simple abstract base class for applying a functor to folders and
// items in a folder view hierarchy. This is suboptimal for algorithms
// that only work folders or only work on items, but I'll worry about
// that later when it's determined to be too slow.
//~~~~~~~~~~~~~~~~~~~~~~~~~~~~~~~~~~~~~~~~~~~~~~~~~~~~~~~~~~~~~~~~~~~~~~~~~~~~~
class LLFolderViewFunctor
{
public:
	virtual ~LLFolderViewFunctor() {}
	virtual void doFolder(LLFolderViewFolder* folder) = 0;
	virtual void doItem(LLFolderViewItem* item) = 0;
};

//~~~~~~~~~~~~~~~~~~~~~~~~~~~~~~~~~~~~~~~~~~~~~~~~~~~~~~~~~~~~~~~~~~~~~~~~~~~~~
// Class LLSelectFirstFilteredItem
//
// This will select the first *item* found in the hierarchy. If no item can be
// selected, the first matching folder will.
// Since doFolder() is done first but we prioritize item selection, we let the 
// first filtered folder set the selection and raise a folder flag.
// The selection might be overridden by the first filtered item in doItem()  
// which checks an item flag. Since doFolder() checks the item flag too, the first
// item will still be selected if items were to be done first and folders second.
//~~~~~~~~~~~~~~~~~~~~~~~~~~~~~~~~~~~~~~~~~~~~~~~~~~~~~~~~~~~~~~~~~~~~~~~~~~~~~
class LLSelectFirstFilteredItem : public LLFolderViewFunctor
{
public:
	LLSelectFirstFilteredItem() : mItemSelected(FALSE), mFolderSelected(FALSE) {}
	virtual ~LLSelectFirstFilteredItem() {}
	virtual void doFolder(LLFolderViewFolder* folder);
	virtual void doItem(LLFolderViewItem* item);
	BOOL wasItemSelected() { return mItemSelected || mFolderSelected; }
protected:
	BOOL mItemSelected;
	BOOL mFolderSelected;
};

class LLOpenFilteredFolders : public LLFolderViewFunctor
{
public:
	LLOpenFilteredFolders()  {}
	virtual ~LLOpenFilteredFolders() {}
	virtual void doFolder(LLFolderViewFolder* folder);
	virtual void doItem(LLFolderViewItem* item);
};

class LLSaveFolderState : public LLFolderViewFunctor
{
public:
	LLSaveFolderState() : mApply(FALSE) {}
	virtual ~LLSaveFolderState() {}
	virtual void doFolder(LLFolderViewFolder* folder);
	virtual void doItem(LLFolderViewItem* item) {}
	void setApply(BOOL apply);
	void clearOpenFolders() { mOpenFolders.clear(); }
protected:
	std::set<LLUUID> mOpenFolders;
	BOOL mApply;
};

class LLOpenFoldersWithSelection : public LLFolderViewFunctor
{
public:
	LLOpenFoldersWithSelection() {}
	virtual ~LLOpenFoldersWithSelection() {}
	virtual void doFolder(LLFolderViewFolder* folder);
	virtual void doItem(LLFolderViewItem* item);
};

// Flags for buildContextMenu()
const U32 SUPPRESS_OPEN_ITEM = 0x1;
const U32 FIRST_SELECTED_ITEM = 0x2;
const U32 ITEM_IN_MULTI_SELECTION = 0x4;

#endif // LL_LLFOLDERVIEW_H<|MERGE_RESOLUTION|>--- conflicted
+++ resolved
@@ -300,14 +300,10 @@
 	signal_t						mReshapeSignal;
 	S32								mSignalSelectCallback;
 	S32								mMinWidth;
-<<<<<<< HEAD
-	BOOL							mDragAndDropThisFrame;
 // [SL:KB] - Patch: Inventory-DragDrop | Checked: 2014-02-04 (Catznip-3.6)
 	S32                             mDragStartX;
 	S32                             mDragStartY;
 // [/SL:KB]
-=======
->>>>>>> d0ef02c2
 	
 	LLHandle<LLPanel>               mParentPanel;
 	
