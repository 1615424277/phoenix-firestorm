/**
 * @file lltexteditor.h
 * @brief LLTextEditor base class
 *
 * $LicenseInfo:firstyear=2001&license=viewerlgpl$
 * Second Life Viewer Source Code
 * Copyright (C) 2010, Linden Research, Inc.
 *
 * This library is free software; you can redistribute it and/or
 * modify it under the terms of the GNU Lesser General Public
 * License as published by the Free Software Foundation;
 * version 2.1 of the License only.
 *
 * This library is distributed in the hope that it will be useful,
 * but WITHOUT ANY WARRANTY; without even the implied warranty of
 * MERCHANTABILITY or FITNESS FOR A PARTICULAR PURPOSE.  See the GNU
 * Lesser General Public License for more details.
 *
 * You should have received a copy of the GNU Lesser General Public
 * License along with this library; if not, write to the Free Software
 * Foundation, Inc., 51 Franklin Street, Fifth Floor, Boston, MA  02110-1301  USA
 *
 * Linden Research, Inc., 945 Battery Street, San Francisco, CA  94111  USA
 * $/LicenseInfo$
 */

// Text editor widget to let users enter a a multi-line ASCII document//

#ifndef LL_LLTEXTEDITOR_H
#define LL_LLTEXTEDITOR_H

#include "llrect.h"
#include "llframetimer.h"
#include "llstyle.h"
#include "lleditmenuhandler.h"
#include "llviewborder.h" // for params
#include "lltextbase.h"
#include "lltextvalidate.h"

#include "llpreeditor.h"
#include "llcontrol.h"

class LLFontGL;
class LLScrollbar;
class TextCmd;
class LLUICtrlFactory;
class LLScrollContainer;

class LLTextEditor :
	public LLTextBase,
	protected LLPreeditor
{
public:
	struct Params : public LLInitParam::Block<Params, LLTextBase::Params>
	{
		Optional<std::string>	default_text;
		Optional<LLTextValidate::validate_func_t, LLTextValidate::ValidateTextNamedFuncs>	prevalidate_callback;

		Optional<bool>			embedded_items,
								ignore_tab,
								commit_on_focus_lost,
								show_context_menu,
								enable_tooltip_paste,
								auto_indent;

		//colors
		Optional<LLUIColor>		default_color;

		Params();
	};

	void initFromParams(const Params&);
protected:
	LLTextEditor(const Params&);
	friend class LLUICtrlFactory;
public:
	//
	// Constants
	//
	static const llwchar FIRST_EMBEDDED_CHAR = 0x100000;
	static const llwchar LAST_EMBEDDED_CHAR =  0x10ffff;
	static const S32 MAX_EMBEDDED_ITEMS = LAST_EMBEDDED_CHAR - FIRST_EMBEDDED_CHAR + 1;

	virtual ~LLTextEditor();

	typedef boost::signals2::signal<void (LLTextEditor* caller)> keystroke_signal_t;

	void	setKeystrokeCallback(const keystroke_signal_t::slot_type& callback);

	void	setParseHighlights(BOOL parsing) {mParseHighlights=parsing;}

	static S32		spacesPerTab();

	// mousehandler overrides
	virtual BOOL	handleMouseDown(S32 x, S32 y, MASK mask);
	virtual BOOL	handleMouseUp(S32 x, S32 y, MASK mask);
	virtual BOOL	handleRightMouseDown(S32 x, S32 y, MASK mask);
	virtual BOOL	handleHover(S32 x, S32 y, MASK mask);
	virtual BOOL	handleDoubleClick(S32 x, S32 y, MASK mask );
	virtual BOOL	handleMiddleMouseDown(S32 x,S32 y,MASK mask);

	virtual BOOL	handleKeyHere(KEY key, MASK mask );
	virtual BOOL	handleUnicodeCharHere(llwchar uni_char);

	virtual void	onMouseCaptureLost();

	// view overrides
	virtual void	draw();
	virtual void	onFocusReceived();
	virtual void	onFocusLost();
	virtual void	onCommit();
	virtual void	setEnabled(BOOL enabled);

	// uictrl overrides
	virtual void	clear();
	virtual void	setFocus( BOOL b );
	virtual BOOL	isDirty() const;

	// LLEditMenuHandler interface
	virtual void	undo();
	virtual BOOL	canUndo() const;
	virtual void	redo();
	virtual BOOL	canRedo() const;

	virtual void	cut();
	virtual BOOL	canCut() const;
	virtual void	copy();
	virtual BOOL	canCopy() const;
	virtual void	paste();
	virtual BOOL	canPaste() const;

	virtual void	updatePrimary();
	virtual void	copyPrimary();
	virtual void	pastePrimary();
	virtual BOOL	canPastePrimary() const;

	virtual void	doDelete();
	virtual BOOL	canDoDelete() const;
	virtual void	selectAll();
	virtual BOOL	canSelectAll()	const;

	void 			selectByCursorPosition(S32 prev_cursor_pos, S32 next_cursor_pos);

	virtual bool	canLoadOrSaveToFile();

//	void			selectNext(const std::string& search_text_in, BOOL case_insensitive, BOOL wrap = TRUE);
// [SL:KB] - Patch: UI-FloaterSearchReplace | Checked: 2010-10-29 (Catznip-2.3.0a) | Added: Catznip-2.3.0a
	std::string		getSelectionString() const;
	void			selectNext(const std::string& search_text_in, BOOL case_insensitive, BOOL wrap = TRUE, BOOL search_up = FALSE);
	BOOL			replaceText(const std::string& search_text, const std::string& replace_text, BOOL case_insensitive, BOOL wrap = TRUE, BOOL search_up = FALSE);
// [/SL:KB]
//	BOOL			replaceText(const std::string& search_text, const std::string& replace_text, BOOL case_insensitive, BOOL wrap = TRUE);

	void			replaceTextAll(const std::string& search_text, const std::string& replace_text, BOOL case_insensitive);

	// Undo/redo stack
	void			blockUndo();

	// Text editing
	virtual void	makePristine();
	BOOL			isPristine() const;
	BOOL			allowsEmbeddedItems() const { return mAllowEmbeddedItems; }

	// Autoreplace (formerly part of LLLineEditor)
	typedef boost::function<void(S32&, S32&, LLWString&, S32&, const LLWString&)> autoreplace_callback_t;
	autoreplace_callback_t mAutoreplaceCallback;
	void			setAutoreplaceCallback(autoreplace_callback_t cb) { mAutoreplaceCallback = cb; }

	// <FS:Ansariel> FIRE-11045: Spell checking changes not identified as such
	/*virtual*/ void onSpellCheckPerformed();

	//
	// Text manipulation
	//

	// inserts text at cursor
	void			insertText(const std::string &text);
	void			insertText(LLWString &text);

	void			appendWidget(const LLInlineViewSegment::Params& params, const std::string& text, bool allow_undo);
	// Non-undoable
	void			setText(const LLStringExplicit &utf8str, const LLStyle::Params& input_params = LLStyle::Params());


	// Removes text from the end of document
	// Does not change highlight or cursor position.
	void 			removeTextFromEnd(S32 num_chars);

	BOOL			tryToRevertToPristineState();

	void			setCursorAndScrollToEnd();

	void			getCurrentLineAndColumn( S32* line, S32* col, BOOL include_wordwrap );


	// Hacky methods to make it into a word-wrapping, potentially scrolling,
	// read-only text box.
	void			setCommitOnFocusLost(BOOL b)			{ mCommitOnFocusLost = b; }

	// Hack to handle Notecards
	virtual BOOL	importBuffer(const char* buffer, S32 length );
	virtual BOOL	exportBuffer(std::string& buffer );

	const LLUUID&	getSourceID() const						{ return mSourceID; }

	const LLTextSegmentPtr	getPreviousSegment() const;
	void			getSelectedSegments(segment_vec_t& segments) const;

	void			setShowContextMenu(bool show) { mShowContextMenu = show; }
	bool			getShowContextMenu() const { return mShowContextMenu; }

	void			setPassDelete(BOOL b) { mPassDelete = b; }

protected:
	void			showContextMenu(S32 x, S32 y);
	void			drawPreeditMarker();

	void 			assignEmbedded(const std::string &s);

	void			removeCharOrTab();

	void			indentSelectedLines( S32 spaces );
	S32				indentLine( S32 pos, S32 spaces );
	void			unindentLineBeforeCloseBrace();

	virtual	BOOL	handleSpecialKey(const KEY key, const MASK mask);
	BOOL			handleNavigationKey(const KEY key, const MASK mask);
	BOOL			handleSelectionKey(const KEY key, const MASK mask);
	BOOL			handleControlKey(const KEY key, const MASK mask);

	BOOL			selectionContainsLineBreaks();
	void			deleteSelection(BOOL transient_operation);

	S32				prevWordPos(S32 cursorPos) const;
	S32				nextWordPos(S32 cursorPos) const;

	void			autoIndent();

	void			findEmbeddedItemSegments(S32 start, S32 end);
	void			getSegmentsInRange(segment_vec_t& segments, S32 start, S32 end, bool include_partial) const;

	virtual llwchar	pasteEmbeddedItem(llwchar ext_char) { return ext_char; }


	// Here's the method that takes and applies text commands.
	S32 			execute(TextCmd* cmd);

	// Undoable operations
	void			addChar(llwchar c); // at mCursorPos
	S32				addChar(S32 pos, llwchar wc);
	void			addLineBreakChar(BOOL group_together = FALSE);
	S32				overwriteChar(S32 pos, llwchar wc);
	void			removeChar();
	S32 			removeChar(S32 pos);
	// <FS> Ctrl-Backspace remove word
	void			removeWord(bool prev);
	S32				insert(S32 pos, const LLWString &wstr, bool group_with_next_op, LLTextSegmentPtr segment);
	S32				remove(S32 pos, S32 length, bool group_with_next_op);

	void			focusLostHelper();
	void			updateAllowingLanguageInput();
	BOOL			hasPreeditString() const;

	// Overrides LLPreeditor
	virtual void	resetPreedit();
	virtual void	updatePreedit(const LLWString &preedit_string,
						const segment_lengths_t &preedit_segment_lengths, const standouts_t &preedit_standouts, S32 caret_position);
	virtual void	markAsPreedit(S32 position, S32 length);
	virtual void	getPreeditRange(S32 *position, S32 *length) const;
	virtual void	getSelectionRange(S32 *position, S32 *length) const;
	virtual BOOL	getPreeditLocation(S32 query_offset, LLCoordGL *coord, LLRect *bounds, LLRect *control) const;
	virtual S32		getPreeditFontSize() const;
	virtual LLWString getPreeditString() const { return getWText(); }
	//
	// Protected data
	//
	// Probably deserves serious thought to hiding as many of these
	// as possible behind protected accessor methods.
	//

	// Use these to determine if a click on an embedded item is a drag or not.
	S32				mMouseDownX;
	S32				mMouseDownY;

	LLWString			mPreeditWString;
	LLWString			mPreeditOverwrittenWString;
	std::vector<S32> 	mPreeditPositions;
	std::vector<BOOL> 	mPreeditStandouts;

protected:
	LLUIColor			mDefaultColor;

	bool				mAutoIndent;
	bool				mParseOnTheFly;

	void				updateLinkSegments();
	void				keepSelectionOnReturn(bool keep) { mKeepSelectionOnReturn = keep; }
	class LLViewBorder*	mBorder;

private:
	//
	// Methods
	//
	void	        pasteHelper(bool is_primary);
	void			cleanStringForPaste(LLWString & clean_string);
	void			pasteTextWithLinebreaks(LLWString & clean_string);

	void			onKeyStroke();

	// Concrete TextCmd sub-classes used by the LLTextEditor base class
	class TextCmdInsert;
	class TextCmdAddChar;
	class TextCmdOverwriteChar;
	class TextCmdRemove;

	BOOL			mBaseDocIsPristine;
	TextCmd*		mPristineCmd;

	TextCmd*		mLastCmd;

	typedef std::deque<TextCmd*> undo_stack_t;
	undo_stack_t	mUndoStack;

	BOOL			mTabsToNextField;		// if true, tab moves focus to next field, else inserts spaces
	BOOL			mCommitOnFocusLost;
	BOOL			mTakesFocus;

	BOOL			mAllowEmbeddedItems;
	bool			mShowContextMenu;
	bool			mEnableTooltipPaste;
	bool			mPassDelete;
	bool			mKeepSelectionOnReturn;	// disabling of removing selected text after pressing of Enter
<<<<<<< HEAD
	
=======

>>>>>>> 530fe90d
	LLUUID			mSourceID;

	LLCoordGL		mLastIMEPosition;		// Last position of the IME editor

	keystroke_signal_t mKeystrokeSignal;
	LLTextValidate::validate_func_t mPrevalidateFunc;

	LLContextMenu* mContextMenu;
}; // end class LLTextEditor

// Build time optimization, generate once in .cpp file
#ifndef LLTEXTEDITOR_CPP
extern template class LLTextEditor* LLView::getChild<class LLTextEditor>(
	const std::string& name, BOOL recurse) const;
#endif

#endif  // LL_TEXTEDITOR_H<|MERGE_RESOLUTION|>--- conflicted
+++ resolved
@@ -330,11 +330,7 @@
 	bool			mEnableTooltipPaste;
 	bool			mPassDelete;
 	bool			mKeepSelectionOnReturn;	// disabling of removing selected text after pressing of Enter
-<<<<<<< HEAD
-	
-=======
-
->>>>>>> 530fe90d
+
 	LLUUID			mSourceID;
 
 	LLCoordGL		mLastIMEPosition;		// Last position of the IME editor
