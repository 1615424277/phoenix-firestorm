/**
 * @file lltexteditor.h
 * @brief LLTextEditor base class
 *
 * $LicenseInfo:firstyear=2001&license=viewerlgpl$
 * Second Life Viewer Source Code
 * Copyright (C) 2010, Linden Research, Inc.
 *
 * This library is free software; you can redistribute it and/or
 * modify it under the terms of the GNU Lesser General Public
 * License as published by the Free Software Foundation;
 * version 2.1 of the License only.
 *
 * This library is distributed in the hope that it will be useful,
 * but WITHOUT ANY WARRANTY; without even the implied warranty of
 * MERCHANTABILITY or FITNESS FOR A PARTICULAR PURPOSE.  See the GNU
 * Lesser General Public License for more details.
 *
 * You should have received a copy of the GNU Lesser General Public
 * License along with this library; if not, write to the Free Software
 * Foundation, Inc., 51 Franklin Street, Fifth Floor, Boston, MA  02110-1301  USA
 *
 * Linden Research, Inc., 945 Battery Street, San Francisco, CA  94111  USA
 * $/LicenseInfo$
 */

// Text editor widget to let users enter a a multi-line ASCII document//

#ifndef LL_LLTEXTEDITOR_H
#define LL_LLTEXTEDITOR_H

#include "llrect.h"
#include "llframetimer.h"
#include "llstyle.h"
#include "lleditmenuhandler.h"
#include "llviewborder.h" // for params
#include "lltextbase.h"
#include "lltextvalidate.h"

#include "llpreeditor.h"
#include "llcontrol.h"

class LLFontGL;
class LLScrollbar;
class TextCmd;
class LLUICtrlFactory;
class LLScrollContainer;

class LLTextEditor :
    public LLTextBase,
    protected LLPreeditor
{
public:
<<<<<<< HEAD
	struct Params : public LLInitParam::Block<Params, LLTextBase::Params>
	{
		Optional<std::string>	default_text;
		Optional<LLTextValidate::Validator, LLTextValidate::Validators>	prevalidator;

		Optional<bool>			embedded_items,
								ignore_tab,
								commit_on_focus_lost,
								show_context_menu,
								show_emoji_helper,
								enable_tooltip_paste,
								enable_tab_remove,	// <FS:Ansariel> FIRE-15591: Optional tab remove
								auto_indent;

		//colors
		Optional<LLUIColor>		default_color;

		Params();
	};

	void initFromParams(const Params&);
=======
    struct Params : public LLInitParam::Block<Params, LLTextBase::Params>
    {
        Optional<std::string>   default_text;
        Optional<LLTextValidate::Validator, LLTextValidate::Validators> prevalidator;

        Optional<bool>          embedded_items,
                                ignore_tab,
                                commit_on_focus_lost,
                                show_context_menu,
                                show_emoji_helper,
                                enable_tooltip_paste,
                                auto_indent;

        //colors
        Optional<LLUIColor>     default_color;

        Params();
    };

    void initFromParams(const Params&);
>>>>>>> 38c2a5bd
protected:
    LLTextEditor(const Params&);
    friend class LLUICtrlFactory;
public:
    //
    // Constants
    //
    static const llwchar FIRST_EMBEDDED_CHAR = 0x100000;
    static const llwchar LAST_EMBEDDED_CHAR =  0x10ffff;
    static const S32 MAX_EMBEDDED_ITEMS = LAST_EMBEDDED_CHAR - FIRST_EMBEDDED_CHAR + 1;

    virtual ~LLTextEditor();

    typedef boost::signals2::signal<void (LLTextEditor* caller)> keystroke_signal_t;

    void    setKeystrokeCallback(const keystroke_signal_t::slot_type& callback);

    void    setParseHighlights(BOOL parsing) {mParseHighlights=parsing;}

    static S32      spacesPerTab();

    void    insertEmoji(llwchar emoji);
    void    handleEmojiCommit(llwchar emoji);

    // mousehandler overrides
    virtual BOOL    handleMouseDown(S32 x, S32 y, MASK mask);
    virtual BOOL    handleMouseUp(S32 x, S32 y, MASK mask);
    virtual BOOL    handleRightMouseDown(S32 x, S32 y, MASK mask);
    virtual BOOL    handleHover(S32 x, S32 y, MASK mask);
    virtual BOOL    handleDoubleClick(S32 x, S32 y, MASK mask );
    virtual BOOL    handleMiddleMouseDown(S32 x,S32 y,MASK mask);

    virtual BOOL    handleKeyHere(KEY key, MASK mask );
    virtual BOOL    handleUnicodeCharHere(llwchar uni_char);

    virtual void    onMouseCaptureLost();

    // view overrides
    virtual void    draw();
    virtual void    onFocusReceived();
    virtual void    onFocusLost();
    virtual void    onCommit();
    virtual void    setEnabled(BOOL enabled);

    // uictrl overrides
    virtual void    clear();
    virtual void    setFocus( BOOL b );
    virtual BOOL    isDirty() const;

    // LLEditMenuHandler interface
    virtual void    undo();
    virtual BOOL    canUndo() const;
    virtual void    redo();
    virtual BOOL    canRedo() const;

    virtual void    cut();
    virtual BOOL    canCut() const;
    virtual void    copy();
    virtual BOOL    canCopy() const;
    virtual void    paste();
    virtual BOOL    canPaste() const;

    virtual void    updatePrimary();
    virtual void    copyPrimary();
    virtual void    pastePrimary();
    virtual BOOL    canPastePrimary() const;

    virtual void    doDelete();
    virtual BOOL    canDoDelete() const;
    virtual void    selectAll();
    virtual BOOL    canSelectAll()  const;

    void            selectByCursorPosition(S32 prev_cursor_pos, S32 next_cursor_pos);

    virtual bool    canLoadOrSaveToFile();

<<<<<<< HEAD
//	void			selectNext(const std::string& search_text_in, BOOL case_insensitive, BOOL wrap = TRUE);
// [SL:KB] - Patch: UI-FloaterSearchReplace | Checked: 2010-10-29 (Catznip-2.3.0a) | Added: Catznip-2.3.0a
	std::string		getSelectionString() const;
	void			selectNext(const std::string& search_text_in, BOOL case_insensitive, BOOL wrap = TRUE, BOOL search_up = FALSE);
	BOOL			replaceText(const std::string& search_text, const std::string& replace_text, BOOL case_insensitive, BOOL wrap = TRUE, BOOL search_up = FALSE);
// [/SL:KB]
//	BOOL			replaceText(const std::string& search_text, const std::string& replace_text, BOOL case_insensitive, BOOL wrap = TRUE);

	void			replaceTextAll(const std::string& search_text, const std::string& replace_text, BOOL case_insensitive);
=======
    void            selectNext(const std::string& search_text_in, BOOL case_insensitive, BOOL wrap = TRUE);
    BOOL            replaceText(const std::string& search_text, const std::string& replace_text, BOOL case_insensitive, BOOL wrap = TRUE);
    void            replaceTextAll(const std::string& search_text, const std::string& replace_text, BOOL case_insensitive);
>>>>>>> 38c2a5bd

    // Undo/redo stack
    void            blockUndo();

    // Text editing
    virtual void    makePristine();
    BOOL            isPristine() const;
    BOOL            allowsEmbeddedItems() const { return mAllowEmbeddedItems; }

    // Autoreplace (formerly part of LLLineEditor)
    typedef boost::function<void(S32&, S32&, LLWString&, S32&, const LLWString&)> autoreplace_callback_t;
    autoreplace_callback_t mAutoreplaceCallback;
    void            setAutoreplaceCallback(autoreplace_callback_t cb) { mAutoreplaceCallback = cb; }

    /*virtual*/ void    onSpellCheckPerformed();

    //
    // Text manipulation
    //

<<<<<<< HEAD
	// inserts text at cursor
	void			insertText(const std::string &text);
	void			insertText(LLWString &text);
	// <FS:Ansariel> Allow inserting a linefeed
	void			insertLinefeed();
=======
    // inserts text at cursor
    void            insertText(const std::string &text);
    void            insertText(LLWString &text);
>>>>>>> 38c2a5bd

    void            appendWidget(const LLInlineViewSegment::Params& params, const std::string& text, bool allow_undo);
    // Non-undoable
    void            setText(const LLStringExplicit &utf8str, const LLStyle::Params& input_params = LLStyle::Params());


    // Removes text from the end of document
    // Does not change highlight or cursor position.
    void            removeTextFromEnd(S32 num_chars);

    BOOL            tryToRevertToPristineState();

    void            setCursorAndScrollToEnd();

    void            getCurrentLineAndColumn( S32* line, S32* col, BOOL include_wordwrap );

<<<<<<< HEAD

	// Hacky methods to make it into a word-wrapping, potentially scrolling,
	// read-only text box.
	void			setCommitOnFocusLost(BOOL b)			{ mCommitOnFocusLost = b; }
=======
    // Hacky methods to make it into a word-wrapping, potentially scrolling,
    // read-only text box.
    void            setCommitOnFocusLost(BOOL b)            { mCommitOnFocusLost = b; }
>>>>>>> 38c2a5bd

    // Hack to handle Notecards
    virtual BOOL    importBuffer(const char* buffer, S32 length );
    virtual BOOL    exportBuffer(std::string& buffer );

    const LLUUID&   getSourceID() const                     { return mSourceID; }

    const LLTextSegmentPtr  getPreviousSegment() const;
    const LLTextSegmentPtr  getLastSegment() const;
    void            getSelectedSegments(segment_vec_t& segments) const;

    void            setShowContextMenu(bool show) { mShowContextMenu = show; }
    bool            getShowContextMenu() const { return mShowContextMenu; }

    void            showEmojiHelper();
    void            setShowEmojiHelper(bool show);
    bool            getShowEmojiHelper() const { return mShowEmojiHelper; }

    void            setPassDelete(BOOL b) { mPassDelete = b; }

protected:
<<<<<<< HEAD
	// <FS:Ansariel> FIRE-19933: Open context menu on context menu key press
	//void			showContextMenu(S32 x, S32 y);
	void			showContextMenu(S32 x, S32 y, bool set_cursor_pos = true);
	// </FS:Ansariel>
	void			drawPreeditMarker();

	void 			assignEmbedded(const std::string &s);

	void			removeCharOrTab();

	void			indentSelectedLines( S32 spaces );
	S32				indentLine( S32 pos, S32 spaces );
	void			unindentLineBeforeCloseBrace();

	virtual	BOOL	handleSpecialKey(const KEY key, const MASK mask);
	BOOL			handleNavigationKey(const KEY key, const MASK mask);
	BOOL			handleSelectionKey(const KEY key, const MASK mask);
	BOOL			handleControlKey(const KEY key, const MASK mask);

	BOOL			selectionContainsLineBreaks();
	void			deleteSelection(BOOL transient_operation);

	S32				prevWordPos(S32 cursorPos) const;
	S32				nextWordPos(S32 cursorPos) const;

	void			autoIndent();

	void			findEmbeddedItemSegments(S32 start, S32 end);
	void			getSegmentsInRange(segment_vec_t& segments, S32 start, S32 end, bool include_partial) const;

	virtual llwchar	pasteEmbeddedItem(llwchar ext_char) { return ext_char; }


	// Here's the method that takes and applies text commands.
	S32 			execute(TextCmd* cmd);

	// Undoable operations
	void			addChar(llwchar c); // at mCursorPos
	S32				addChar(S32 pos, llwchar wc);
	void			addLineBreakChar(BOOL group_together = FALSE);
	S32				overwriteChar(S32 pos, llwchar wc);
	void			removeChar();
	S32 			removeChar(S32 pos);
	// <FS> Ctrl-Backspace remove word
	void			removeWord(bool prev);
	S32				insert(S32 pos, const LLWString &wstr, bool group_with_next_op, LLTextSegmentPtr segment);
	S32				remove(S32 pos, S32 length, bool group_with_next_op);

	void			tryToShowEmojiHelper();
	void			focusLostHelper();
	void			updateAllowingLanguageInput();
	BOOL			hasPreeditString() const;

	// Overrides LLPreeditor
	virtual void	resetPreedit();
	virtual void	updatePreedit(const LLWString &preedit_string,
						const segment_lengths_t &preedit_segment_lengths, const standouts_t &preedit_standouts, S32 caret_position);
	virtual void	markAsPreedit(S32 position, S32 length);
	virtual void	getPreeditRange(S32 *position, S32 *length) const;
	virtual void	getSelectionRange(S32 *position, S32 *length) const;
	virtual BOOL	getPreeditLocation(S32 query_offset, LLCoordGL *coord, LLRect *bounds, LLRect *control) const;
	virtual S32		getPreeditFontSize() const;
	virtual LLWString getPreeditString() const { return getWText(); }
	//
	// Protected data
	//
	// Probably deserves serious thought to hiding as many of these
	// as possible behind protected accessor methods.
	//

	// Use these to determine if a click on an embedded item is a drag or not.
	S32				mMouseDownX;
	S32				mMouseDownY;

	LLWString			mPreeditWString;
	LLWString			mPreeditOverwrittenWString;
	std::vector<S32> 	mPreeditPositions;
	std::vector<BOOL> 	mPreeditStandouts;
=======
    void            showContextMenu(S32 x, S32 y);
    void            drawPreeditMarker();

    void            assignEmbedded(const std::string &s);

    void            removeCharOrTab();

    void            indentSelectedLines( S32 spaces );
    S32             indentLine( S32 pos, S32 spaces );
    void            unindentLineBeforeCloseBrace();

    virtual BOOL    handleSpecialKey(const KEY key, const MASK mask);
    BOOL            handleNavigationKey(const KEY key, const MASK mask);
    BOOL            handleSelectionKey(const KEY key, const MASK mask);
    BOOL            handleControlKey(const KEY key, const MASK mask);

    BOOL            selectionContainsLineBreaks();
    void            deleteSelection(BOOL transient_operation);

    S32             prevWordPos(S32 cursorPos) const;
    S32             nextWordPos(S32 cursorPos) const;

    void            autoIndent();

    void            findEmbeddedItemSegments(S32 start, S32 end);
    void            getSegmentsInRange(segment_vec_t& segments, S32 start, S32 end, bool include_partial) const;

    virtual llwchar pasteEmbeddedItem(llwchar ext_char) { return ext_char; }


    // Here's the method that takes and applies text commands.
    S32             execute(TextCmd* cmd);

    // Undoable operations
    void            addChar(llwchar c); // at mCursorPos
    S32             addChar(S32 pos, llwchar wc);
    void            addLineBreakChar(BOOL group_together = FALSE);
    S32             overwriteChar(S32 pos, llwchar wc);
    void            removeChar();
    S32             removeChar(S32 pos);
    S32             insert(S32 pos, const LLWString &wstr, bool group_with_next_op, LLTextSegmentPtr segment);
    S32             remove(S32 pos, S32 length, bool group_with_next_op);

    void            tryToShowEmojiHelper();
    void            focusLostHelper();
    void            updateAllowingLanguageInput();
    BOOL            hasPreeditString() const;

    // Overrides LLPreeditor
    virtual void    resetPreedit();
    virtual void    updatePreedit(const LLWString &preedit_string,
                        const segment_lengths_t &preedit_segment_lengths, const standouts_t &preedit_standouts, S32 caret_position);
    virtual void    markAsPreedit(S32 position, S32 length);
    virtual void    getPreeditRange(S32 *position, S32 *length) const;
    virtual void    getSelectionRange(S32 *position, S32 *length) const;
    virtual BOOL    getPreeditLocation(S32 query_offset, LLCoordGL *coord, LLRect *bounds, LLRect *control) const;
    virtual S32     getPreeditFontSize() const;
    virtual LLWString getPreeditString() const { return getWText(); }
    //
    // Protected data
    //
    // Probably deserves serious thought to hiding as many of these
    // as possible behind protected accessor methods.
    //

    // Use these to determine if a click on an embedded item is a drag or not.
    S32             mMouseDownX;
    S32             mMouseDownY;

    LLWString           mPreeditWString;
    LLWString           mPreeditOverwrittenWString;
    std::vector<S32>    mPreeditPositions;
    std::vector<BOOL>   mPreeditStandouts;
>>>>>>> 38c2a5bd

protected:
    LLUIColor           mDefaultColor;

    bool                mAutoIndent;
    bool                mParseOnTheFly;

    void                updateLinkSegments();
    void                keepSelectionOnReturn(bool keep) { mKeepSelectionOnReturn = keep; }
    class LLViewBorder* mBorder;

private:
    //
    // Methods
    //
    void            pasteHelper(bool is_primary);
    void            cleanStringForPaste(LLWString & clean_string);
    void            pasteTextWithLinebreaks(LLWString & clean_string);

    void            onKeyStroke();

    // Concrete TextCmd sub-classes used by the LLTextEditor base class
    class TextCmdInsert;
    class TextCmdAddChar;
    class TextCmdOverwriteChar;
    class TextCmdRemove;

    BOOL            mBaseDocIsPristine;
    TextCmd*        mPristineCmd;

    TextCmd*        mLastCmd;

    typedef std::deque<TextCmd*> undo_stack_t;
    undo_stack_t    mUndoStack;

    BOOL            mTabsToNextField;       // if true, tab moves focus to next field, else inserts spaces
    BOOL            mCommitOnFocusLost;
    BOOL            mTakesFocus;

<<<<<<< HEAD
	BOOL			mAllowEmbeddedItems;
	bool			mShowContextMenu;
	bool			mShowEmojiHelper;
	bool			mEnableTooltipPaste;
	bool			mPassDelete;
	bool			mKeepSelectionOnReturn;	// disabling of removing selected text after pressing of Enter
	bool			mEnableTabRemove;		// <FS:Ansariel> FIRE-15591: Optional tab remove
=======
    BOOL            mAllowEmbeddedItems;
    bool            mShowContextMenu;
    bool            mShowEmojiHelper;
    bool            mEnableTooltipPaste;
    bool            mPassDelete;
    bool            mKeepSelectionOnReturn; // disabling of removing selected text after pressing of Enter
>>>>>>> 38c2a5bd

    LLUUID          mSourceID;

    LLCoordGL       mLastIMEPosition;       // Last position of the IME editor

    keystroke_signal_t mKeystrokeSignal;
    LLTextValidate::Validator mPrevalidator;

    LLHandle<LLContextMenu> mContextMenuHandle;
}; // end class LLTextEditor

// Build time optimization, generate once in .cpp file
#ifndef LLTEXTEDITOR_CPP
extern template class LLTextEditor* LLView::getChild<class LLTextEditor>(
    const std::string& name, BOOL recurse) const;
#endif

#endif  // LL_TEXTEDITOR_H<|MERGE_RESOLUTION|>--- conflicted
+++ resolved
@@ -51,29 +51,6 @@
     protected LLPreeditor
 {
 public:
-<<<<<<< HEAD
-	struct Params : public LLInitParam::Block<Params, LLTextBase::Params>
-	{
-		Optional<std::string>	default_text;
-		Optional<LLTextValidate::Validator, LLTextValidate::Validators>	prevalidator;
-
-		Optional<bool>			embedded_items,
-								ignore_tab,
-								commit_on_focus_lost,
-								show_context_menu,
-								show_emoji_helper,
-								enable_tooltip_paste,
-								enable_tab_remove,	// <FS:Ansariel> FIRE-15591: Optional tab remove
-								auto_indent;
-
-		//colors
-		Optional<LLUIColor>		default_color;
-
-		Params();
-	};
-
-	void initFromParams(const Params&);
-=======
     struct Params : public LLInitParam::Block<Params, LLTextBase::Params>
     {
         Optional<std::string>   default_text;
@@ -85,6 +62,7 @@
                                 show_context_menu,
                                 show_emoji_helper,
                                 enable_tooltip_paste,
+                                enable_tab_remove,  // <FS:Ansariel> FIRE-15591: Optional tab remove
                                 auto_indent;
 
         //colors
@@ -94,7 +72,6 @@
     };
 
     void initFromParams(const Params&);
->>>>>>> 38c2a5bd
 protected:
     LLTextEditor(const Params&);
     friend class LLUICtrlFactory;
@@ -171,21 +148,15 @@
 
     virtual bool    canLoadOrSaveToFile();
 
-<<<<<<< HEAD
-//	void			selectNext(const std::string& search_text_in, BOOL case_insensitive, BOOL wrap = TRUE);
+//  void            selectNext(const std::string& search_text_in, BOOL case_insensitive, BOOL wrap = TRUE);
 // [SL:KB] - Patch: UI-FloaterSearchReplace | Checked: 2010-10-29 (Catznip-2.3.0a) | Added: Catznip-2.3.0a
-	std::string		getSelectionString() const;
-	void			selectNext(const std::string& search_text_in, BOOL case_insensitive, BOOL wrap = TRUE, BOOL search_up = FALSE);
-	BOOL			replaceText(const std::string& search_text, const std::string& replace_text, BOOL case_insensitive, BOOL wrap = TRUE, BOOL search_up = FALSE);
+    std::string     getSelectionString() const;
+    void            selectNext(const std::string& search_text_in, BOOL case_insensitive, BOOL wrap = TRUE, BOOL search_up = FALSE);
+    BOOL            replaceText(const std::string& search_text, const std::string& replace_text, BOOL case_insensitive, BOOL wrap = TRUE, BOOL search_up = FALSE);
 // [/SL:KB]
-//	BOOL			replaceText(const std::string& search_text, const std::string& replace_text, BOOL case_insensitive, BOOL wrap = TRUE);
-
-	void			replaceTextAll(const std::string& search_text, const std::string& replace_text, BOOL case_insensitive);
-=======
-    void            selectNext(const std::string& search_text_in, BOOL case_insensitive, BOOL wrap = TRUE);
-    BOOL            replaceText(const std::string& search_text, const std::string& replace_text, BOOL case_insensitive, BOOL wrap = TRUE);
+//  BOOL            replaceText(const std::string& search_text, const std::string& replace_text, BOOL case_insensitive, BOOL wrap = TRUE);
+
     void            replaceTextAll(const std::string& search_text, const std::string& replace_text, BOOL case_insensitive);
->>>>>>> 38c2a5bd
 
     // Undo/redo stack
     void            blockUndo();
@@ -206,17 +177,11 @@
     // Text manipulation
     //
 
-<<<<<<< HEAD
-	// inserts text at cursor
-	void			insertText(const std::string &text);
-	void			insertText(LLWString &text);
-	// <FS:Ansariel> Allow inserting a linefeed
-	void			insertLinefeed();
-=======
     // inserts text at cursor
     void            insertText(const std::string &text);
     void            insertText(LLWString &text);
->>>>>>> 38c2a5bd
+    // <FS:Ansariel> Allow inserting a linefeed
+    void            insertLinefeed();
 
     void            appendWidget(const LLInlineViewSegment::Params& params, const std::string& text, bool allow_undo);
     // Non-undoable
@@ -233,16 +198,10 @@
 
     void            getCurrentLineAndColumn( S32* line, S32* col, BOOL include_wordwrap );
 
-<<<<<<< HEAD
-
-	// Hacky methods to make it into a word-wrapping, potentially scrolling,
-	// read-only text box.
-	void			setCommitOnFocusLost(BOOL b)			{ mCommitOnFocusLost = b; }
-=======
+
     // Hacky methods to make it into a word-wrapping, potentially scrolling,
     // read-only text box.
     void            setCommitOnFocusLost(BOOL b)            { mCommitOnFocusLost = b; }
->>>>>>> 38c2a5bd
 
     // Hack to handle Notecards
     virtual BOOL    importBuffer(const char* buffer, S32 length );
@@ -264,87 +223,10 @@
     void            setPassDelete(BOOL b) { mPassDelete = b; }
 
 protected:
-<<<<<<< HEAD
-	// <FS:Ansariel> FIRE-19933: Open context menu on context menu key press
-	//void			showContextMenu(S32 x, S32 y);
-	void			showContextMenu(S32 x, S32 y, bool set_cursor_pos = true);
-	// </FS:Ansariel>
-	void			drawPreeditMarker();
-
-	void 			assignEmbedded(const std::string &s);
-
-	void			removeCharOrTab();
-
-	void			indentSelectedLines( S32 spaces );
-	S32				indentLine( S32 pos, S32 spaces );
-	void			unindentLineBeforeCloseBrace();
-
-	virtual	BOOL	handleSpecialKey(const KEY key, const MASK mask);
-	BOOL			handleNavigationKey(const KEY key, const MASK mask);
-	BOOL			handleSelectionKey(const KEY key, const MASK mask);
-	BOOL			handleControlKey(const KEY key, const MASK mask);
-
-	BOOL			selectionContainsLineBreaks();
-	void			deleteSelection(BOOL transient_operation);
-
-	S32				prevWordPos(S32 cursorPos) const;
-	S32				nextWordPos(S32 cursorPos) const;
-
-	void			autoIndent();
-
-	void			findEmbeddedItemSegments(S32 start, S32 end);
-	void			getSegmentsInRange(segment_vec_t& segments, S32 start, S32 end, bool include_partial) const;
-
-	virtual llwchar	pasteEmbeddedItem(llwchar ext_char) { return ext_char; }
-
-
-	// Here's the method that takes and applies text commands.
-	S32 			execute(TextCmd* cmd);
-
-	// Undoable operations
-	void			addChar(llwchar c); // at mCursorPos
-	S32				addChar(S32 pos, llwchar wc);
-	void			addLineBreakChar(BOOL group_together = FALSE);
-	S32				overwriteChar(S32 pos, llwchar wc);
-	void			removeChar();
-	S32 			removeChar(S32 pos);
-	// <FS> Ctrl-Backspace remove word
-	void			removeWord(bool prev);
-	S32				insert(S32 pos, const LLWString &wstr, bool group_with_next_op, LLTextSegmentPtr segment);
-	S32				remove(S32 pos, S32 length, bool group_with_next_op);
-
-	void			tryToShowEmojiHelper();
-	void			focusLostHelper();
-	void			updateAllowingLanguageInput();
-	BOOL			hasPreeditString() const;
-
-	// Overrides LLPreeditor
-	virtual void	resetPreedit();
-	virtual void	updatePreedit(const LLWString &preedit_string,
-						const segment_lengths_t &preedit_segment_lengths, const standouts_t &preedit_standouts, S32 caret_position);
-	virtual void	markAsPreedit(S32 position, S32 length);
-	virtual void	getPreeditRange(S32 *position, S32 *length) const;
-	virtual void	getSelectionRange(S32 *position, S32 *length) const;
-	virtual BOOL	getPreeditLocation(S32 query_offset, LLCoordGL *coord, LLRect *bounds, LLRect *control) const;
-	virtual S32		getPreeditFontSize() const;
-	virtual LLWString getPreeditString() const { return getWText(); }
-	//
-	// Protected data
-	//
-	// Probably deserves serious thought to hiding as many of these
-	// as possible behind protected accessor methods.
-	//
-
-	// Use these to determine if a click on an embedded item is a drag or not.
-	S32				mMouseDownX;
-	S32				mMouseDownY;
-
-	LLWString			mPreeditWString;
-	LLWString			mPreeditOverwrittenWString;
-	std::vector<S32> 	mPreeditPositions;
-	std::vector<BOOL> 	mPreeditStandouts;
-=======
-    void            showContextMenu(S32 x, S32 y);
+    // <FS:Ansariel> FIRE-19933: Open context menu on context menu key press
+    //void          showContextMenu(S32 x, S32 y);
+    void            showContextMenu(S32 x, S32 y, bool set_cursor_pos = true);
+    // </FS:Ansariel>
     void            drawPreeditMarker();
 
     void            assignEmbedded(const std::string &s);
@@ -384,6 +266,8 @@
     S32             overwriteChar(S32 pos, llwchar wc);
     void            removeChar();
     S32             removeChar(S32 pos);
+    // <FS> Ctrl-Backspace remove word
+    void            removeWord(bool prev);
     S32             insert(S32 pos, const LLWString &wstr, bool group_with_next_op, LLTextSegmentPtr segment);
     S32             remove(S32 pos, S32 length, bool group_with_next_op);
 
@@ -417,7 +301,6 @@
     LLWString           mPreeditOverwrittenWString;
     std::vector<S32>    mPreeditPositions;
     std::vector<BOOL>   mPreeditStandouts;
->>>>>>> 38c2a5bd
 
 protected:
     LLUIColor           mDefaultColor;
@@ -457,22 +340,13 @@
     BOOL            mCommitOnFocusLost;
     BOOL            mTakesFocus;
 
-<<<<<<< HEAD
-	BOOL			mAllowEmbeddedItems;
-	bool			mShowContextMenu;
-	bool			mShowEmojiHelper;
-	bool			mEnableTooltipPaste;
-	bool			mPassDelete;
-	bool			mKeepSelectionOnReturn;	// disabling of removing selected text after pressing of Enter
-	bool			mEnableTabRemove;		// <FS:Ansariel> FIRE-15591: Optional tab remove
-=======
     BOOL            mAllowEmbeddedItems;
     bool            mShowContextMenu;
     bool            mShowEmojiHelper;
     bool            mEnableTooltipPaste;
     bool            mPassDelete;
     bool            mKeepSelectionOnReturn; // disabling of removing selected text after pressing of Enter
->>>>>>> 38c2a5bd
+    bool            mEnableTabRemove;       // <FS:Ansariel> FIRE-15591: Optional tab remove
 
     LLUUID          mSourceID;
 
