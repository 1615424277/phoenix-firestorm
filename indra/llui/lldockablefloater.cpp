--- conflicted
+++ resolved
@@ -1,335 +1,263 @@
-/**
- * @file lldockablefloater.cpp
- * @brief Creates a panel of a specific kind for a toast
- *
- * $LicenseInfo:firstyear=2000&license=viewerlgpl$
- * Second Life Viewer Source Code
- * Copyright (C) 2010, Linden Research, Inc.
- *
- * This library is free software; you can redistribute it and/or
- * modify it under the terms of the GNU Lesser General Public
- * License as published by the Free Software Foundation;
- * version 2.1 of the License only.
- *
- * This library is distributed in the hope that it will be useful,
- * but WITHOUT ANY WARRANTY; without even the implied warranty of
- * MERCHANTABILITY or FITNESS FOR A PARTICULAR PURPOSE.  See the GNU
- * Lesser General Public License for more details.
- *
- * You should have received a copy of the GNU Lesser General Public
- * License along with this library; if not, write to the Free Software
- * Foundation, Inc., 51 Franklin Street, Fifth Floor, Boston, MA  02110-1301  USA
- *
- * Linden Research, Inc., 945 Battery Street, San Francisco, CA  94111  USA
- * $/LicenseInfo$
- */
-
-#include "linden_common.h"
-
-#include "lldockablefloater.h"
-#include "llfloaterreg.h"
-
-//static
-LLHandle<LLFloater> LLDockableFloater::sInstanceHandle;
-
-//static
-void LLDockableFloater::init(LLDockableFloater* thiz)
-{
-    thiz->setDocked(thiz->mDockControl.get() != NULL
-            && thiz->mDockControl.get()->isDockVisible());
-    thiz->resetInstance();
-
-<<<<<<< HEAD
-	// all dockable floaters should have close, dock and minimize buttons
-	thiz->setCanClose(true);
-	thiz->setCanDock(true);
-	thiz->setCanMinimize(true);
-	thiz->setOverlapsScreenChannel(false);
-	thiz->mForceDocking = false;
-=======
-    // all dockable floaters should have close, dock and minimize buttons
-    thiz->setCanClose(TRUE);
-    thiz->setCanDock(true);
-    thiz->setCanMinimize(TRUE);
-    thiz->setOverlapsScreenChannel(false);
-    thiz->mForceDocking = false;
->>>>>>> e1623bb2
-}
-
-LLDockableFloater::LLDockableFloater(LLDockControl* dockControl,
-        const LLSD& key, const Params& params) :
-    LLFloater(key, params), mDockControl(dockControl), mUniqueDocking(true)
-{
-    init(this);
-    mUseTongue = true;
-}
-
-LLDockableFloater::LLDockableFloater(LLDockControl* dockControl, bool uniqueDocking,
-        const LLSD& key, const Params& params) :
-    LLFloater(key, params), mDockControl(dockControl), mUniqueDocking(uniqueDocking)
-{
-    init(this);
-    mUseTongue = true;
-}
-
-LLDockableFloater::LLDockableFloater(LLDockControl* dockControl, bool uniqueDocking,
-        bool useTongue, const LLSD& key, const Params& params) :
-    LLFloater(key, params), mDockControl(dockControl), mUseTongue(useTongue), mUniqueDocking(uniqueDocking)
-{
-    init(this);
-}
-
-LLDockableFloater::~LLDockableFloater()
-{
-}
-
-bool LLDockableFloater::postBuild()
-{
-    // Remember we should force docking when the floater is opened for the first time
-    if (mIsDockedStateForcedCallback != NULL && mIsDockedStateForcedCallback())
-    {
-        mForceDocking = true;
-    }
-
-    mDockTongue = LLUI::getUIImage("Flyout_Pointer");
-    LLFloater::setDocked(true);
-    return LLView::postBuild();
-}
-
-//static
-void LLDockableFloater::toggleInstance(const LLSD& sdname)
-{
-    LLSD key;
-    std::string name = sdname.asString();
-
-<<<<<<< HEAD
-	LLDockableFloater* instance =
-			dynamic_cast<LLDockableFloater*> (LLFloaterReg::findInstance(name));
-	// if floater closed or docked
-	if (instance == NULL || (instance && instance->isDocked()))
-	{
-		LLFloaterReg::toggleInstance(name, key);
-		// restore button toggle state
-		if (instance != NULL)
-		{
-			instance->storeVisibilityControl();
-		}
-	}
-	// if floater undocked
-	else if (instance != NULL)
-	{
-		instance->setMinimized(false);
-		if (instance->getVisible())
-		{
-			instance->setVisible(false);
-		}
-		else
-		{
-			instance->setVisible(true);
-			gFloaterView->bringToFront(instance);
-		}
-	}
-=======
-    LLDockableFloater* instance =
-            dynamic_cast<LLDockableFloater*> (LLFloaterReg::findInstance(name));
-    // if floater closed or docked
-    if (instance == NULL || (instance && instance->isDocked()))
-    {
-        LLFloaterReg::toggleInstance(name, key);
-        // restore button toggle state
-        if (instance != NULL)
-        {
-            instance->storeVisibilityControl();
-        }
-    }
-    // if floater undocked
-    else if (instance != NULL)
-    {
-        instance->setMinimized(FALSE);
-        if (instance->getVisible())
-        {
-            instance->setVisible(FALSE);
-        }
-        else
-        {
-            instance->setVisible(TRUE);
-            gFloaterView->bringToFront(instance);
-        }
-    }
->>>>>>> e1623bb2
-}
-
-void LLDockableFloater::resetInstance()
-{
-<<<<<<< HEAD
-	if (mUniqueDocking && sInstanceHandle.get() != this)
-	{
-		if (sInstanceHandle.get() != NULL && sInstanceHandle.get()->isDocked())
-		{
-			sInstanceHandle.get()->setVisible(false);
-		}
-		sInstanceHandle = getHandle();
-	}
-=======
-    if (mUniqueDocking && sInstanceHandle.get() != this)
-    {
-        if (sInstanceHandle.get() != NULL && sInstanceHandle.get()->isDocked())
-        {
-            sInstanceHandle.get()->setVisible(FALSE);
-        }
-        sInstanceHandle = getHandle();
-    }
->>>>>>> e1623bb2
-}
-
-void LLDockableFloater::setVisible(bool visible)
-{
-    // Force docking if requested
-    if (visible && mForceDocking)
-    {
-        setCanDock(true);
-        setDocked(true);
-        mForceDocking = false;
-    }
-
-    if(visible && isDocked())
-    {
-        resetInstance();
-    }
-
-    if (visible && mDockControl.get() != NULL)
-    {
-        mDockControl.get()->repositionDockable();
-    }
-
-    if (visible && !isMinimized())
-    {
-        LLFloater::setFrontmost(getAutoFocus());
-    }
-    LLFloater::setVisible(visible);
-}
-
-void LLDockableFloater::setMinimized(bool minimize)
-{
-<<<<<<< HEAD
-	if(minimize && isDocked())
-	{
-		// minimizing a docked floater just hides it
-		setVisible(false);
-	}
-	else
-	{
-		LLFloater::setMinimized(minimize);
-	}
-=======
-    if(minimize && isDocked())
-    {
-        // minimizing a docked floater just hides it
-        setVisible(FALSE);
-    }
-    else
-    {
-        LLFloater::setMinimized(minimize);
-    }
->>>>>>> e1623bb2
-}
-
-LLView * LLDockableFloater::getDockWidget()
-{
-    LLView * res = NULL;
-    if (getDockControl() != NULL) {
-        res = getDockControl()->getDock();
-    }
-
-    return res;
-}
-
-void LLDockableFloater::onDockHidden()
-{
-<<<<<<< HEAD
-	setCanDock(false);
-=======
-    setCanDock(FALSE);
->>>>>>> e1623bb2
-}
-
-void LLDockableFloater::onDockShown()
-{
-<<<<<<< HEAD
-	if (!isMinimized())
-	{
-		setCanDock(true);
-	}
-=======
-    if (!isMinimized())
-    {
-        setCanDock(TRUE);
-    }
->>>>>>> e1623bb2
-}
-
-void LLDockableFloater::setDocked(bool docked, bool pop_on_undock)
-{
-    if (mDockControl.get() != NULL && mDockControl.get()->isDockVisible())
-    {
-        if (docked)
-        {
-            resetInstance();
-            mDockControl.get()->on();
-        }
-        else
-        {
-            mDockControl.get()->off();
-        }
-
-        if (!docked && pop_on_undock)
-        {
-            // visually pop up a little bit to emphasize the undocking
-            translate(0, UNDOCK_LEAP_HEIGHT);
-        }
-    }
-
-    LLFloater::setDocked(docked, pop_on_undock);
-}
-
-void LLDockableFloater::draw()
-{
-    if (mDockControl.get() != NULL)
-    {
-        mDockControl.get()->repositionDockable();
-        if (isDocked())
-        {
-            mDockControl.get()->drawToungue();
-        }
-    }
-    LLFloater::draw();
-}
-
-void LLDockableFloater::setDockControl(LLDockControl* dockControl)
-{
-    mDockControl.reset(dockControl);
-    setDocked(isDocked());
-}
-
-const LLUIImagePtr& LLDockableFloater::getDockTongue(LLDockControl::DocAt dock_side)
-{
-    switch(dock_side)
-    {
-    case LLDockControl::LEFT:
-        mDockTongue = LLUI::getUIImage("Flyout_Left");
-        break;
-    case LLDockControl::RIGHT:
-        mDockTongue = LLUI::getUIImage("Flyout_Right");
-        break;
-    default:
-        mDockTongue = LLUI::getUIImage("Flyout_Pointer");
-        break;
-    }
-
-    return mDockTongue;
-}
-
-LLDockControl* LLDockableFloater::getDockControl()
-{
-    return mDockControl.get();
-}+/**
+ * @file lldockablefloater.cpp
+ * @brief Creates a panel of a specific kind for a toast
+ *
+ * $LicenseInfo:firstyear=2000&license=viewerlgpl$
+ * Second Life Viewer Source Code
+ * Copyright (C) 2010, Linden Research, Inc.
+ *
+ * This library is free software; you can redistribute it and/or
+ * modify it under the terms of the GNU Lesser General Public
+ * License as published by the Free Software Foundation;
+ * version 2.1 of the License only.
+ *
+ * This library is distributed in the hope that it will be useful,
+ * but WITHOUT ANY WARRANTY; without even the implied warranty of
+ * MERCHANTABILITY or FITNESS FOR A PARTICULAR PURPOSE.  See the GNU
+ * Lesser General Public License for more details.
+ *
+ * You should have received a copy of the GNU Lesser General Public
+ * License along with this library; if not, write to the Free Software
+ * Foundation, Inc., 51 Franklin Street, Fifth Floor, Boston, MA  02110-1301  USA
+ *
+ * Linden Research, Inc., 945 Battery Street, San Francisco, CA  94111  USA
+ * $/LicenseInfo$
+ */
+
+#include "linden_common.h"
+
+#include "lldockablefloater.h"
+#include "llfloaterreg.h"
+
+//static
+LLHandle<LLFloater> LLDockableFloater::sInstanceHandle;
+
+//static
+void LLDockableFloater::init(LLDockableFloater* thiz)
+{
+    thiz->setDocked(thiz->mDockControl.get() != NULL
+            && thiz->mDockControl.get()->isDockVisible());
+    thiz->resetInstance();
+
+    // all dockable floaters should have close, dock and minimize buttons
+    thiz->setCanClose(true);
+    thiz->setCanDock(true);
+    thiz->setCanMinimize(true);
+    thiz->setOverlapsScreenChannel(false);
+    thiz->mForceDocking = false;
+}
+
+LLDockableFloater::LLDockableFloater(LLDockControl* dockControl,
+        const LLSD& key, const Params& params) :
+    LLFloater(key, params), mDockControl(dockControl), mUniqueDocking(true)
+{
+    init(this);
+    mUseTongue = true;
+}
+
+LLDockableFloater::LLDockableFloater(LLDockControl* dockControl, bool uniqueDocking,
+        const LLSD& key, const Params& params) :
+    LLFloater(key, params), mDockControl(dockControl), mUniqueDocking(uniqueDocking)
+{
+    init(this);
+    mUseTongue = true;
+}
+
+LLDockableFloater::LLDockableFloater(LLDockControl* dockControl, bool uniqueDocking,
+        bool useTongue, const LLSD& key, const Params& params) :
+    LLFloater(key, params), mDockControl(dockControl), mUseTongue(useTongue), mUniqueDocking(uniqueDocking)
+{
+    init(this);
+}
+
+LLDockableFloater::~LLDockableFloater()
+{
+}
+
+bool LLDockableFloater::postBuild()
+{
+    // Remember we should force docking when the floater is opened for the first time
+    if (mIsDockedStateForcedCallback != NULL && mIsDockedStateForcedCallback())
+    {
+        mForceDocking = true;
+    }
+
+    mDockTongue = LLUI::getUIImage("Flyout_Pointer");
+    LLFloater::setDocked(true);
+    return LLView::postBuild();
+}
+
+//static
+void LLDockableFloater::toggleInstance(const LLSD& sdname)
+{
+    LLSD key;
+    std::string name = sdname.asString();
+
+    LLDockableFloater* instance =
+            dynamic_cast<LLDockableFloater*> (LLFloaterReg::findInstance(name));
+    // if floater closed or docked
+    if (instance == NULL || (instance && instance->isDocked()))
+    {
+        LLFloaterReg::toggleInstance(name, key);
+        // restore button toggle state
+        if (instance != NULL)
+        {
+            instance->storeVisibilityControl();
+        }
+    }
+    // if floater undocked
+    else if (instance != NULL)
+    {
+        instance->setMinimized(false);
+        if (instance->getVisible())
+        {
+            instance->setVisible(false);
+        }
+        else
+        {
+            instance->setVisible(true);
+            gFloaterView->bringToFront(instance);
+        }
+    }
+}
+
+void LLDockableFloater::resetInstance()
+{
+    if (mUniqueDocking && sInstanceHandle.get() != this)
+    {
+        if (sInstanceHandle.get() != NULL && sInstanceHandle.get()->isDocked())
+        {
+            sInstanceHandle.get()->setVisible(false);
+        }
+        sInstanceHandle = getHandle();
+    }
+}
+
+void LLDockableFloater::setVisible(bool visible)
+{
+    // Force docking if requested
+    if (visible && mForceDocking)
+    {
+        setCanDock(true);
+        setDocked(true);
+        mForceDocking = false;
+    }
+
+    if(visible && isDocked())
+    {
+        resetInstance();
+    }
+
+    if (visible && mDockControl.get() != NULL)
+    {
+        mDockControl.get()->repositionDockable();
+    }
+
+    if (visible && !isMinimized())
+    {
+        LLFloater::setFrontmost(getAutoFocus());
+    }
+    LLFloater::setVisible(visible);
+}
+
+void LLDockableFloater::setMinimized(bool minimize)
+{
+    if(minimize && isDocked())
+    {
+        // minimizing a docked floater just hides it
+        setVisible(false);
+    }
+    else
+    {
+        LLFloater::setMinimized(minimize);
+    }
+}
+
+LLView * LLDockableFloater::getDockWidget()
+{
+    LLView * res = NULL;
+    if (getDockControl() != NULL) {
+        res = getDockControl()->getDock();
+    }
+
+    return res;
+}
+
+void LLDockableFloater::onDockHidden()
+{
+    setCanDock(false);
+}
+
+void LLDockableFloater::onDockShown()
+{
+    if (!isMinimized())
+    {
+        setCanDock(true);
+    }
+}
+
+void LLDockableFloater::setDocked(bool docked, bool pop_on_undock)
+{
+    if (mDockControl.get() != NULL && mDockControl.get()->isDockVisible())
+    {
+        if (docked)
+        {
+            resetInstance();
+            mDockControl.get()->on();
+        }
+        else
+        {
+            mDockControl.get()->off();
+        }
+
+        if (!docked && pop_on_undock)
+        {
+            // visually pop up a little bit to emphasize the undocking
+            translate(0, UNDOCK_LEAP_HEIGHT);
+        }
+    }
+
+    LLFloater::setDocked(docked, pop_on_undock);
+}
+
+void LLDockableFloater::draw()
+{
+    if (mDockControl.get() != NULL)
+    {
+        mDockControl.get()->repositionDockable();
+        if (isDocked())
+        {
+            mDockControl.get()->drawToungue();
+        }
+    }
+    LLFloater::draw();
+}
+
+void LLDockableFloater::setDockControl(LLDockControl* dockControl)
+{
+    mDockControl.reset(dockControl);
+    setDocked(isDocked());
+}
+
+const LLUIImagePtr& LLDockableFloater::getDockTongue(LLDockControl::DocAt dock_side)
+{
+    switch(dock_side)
+    {
+    case LLDockControl::LEFT:
+        mDockTongue = LLUI::getUIImage("Flyout_Left");
+        break;
+    case LLDockControl::RIGHT:
+        mDockTongue = LLUI::getUIImage("Flyout_Right");
+        break;
+    default:
+        mDockTongue = LLUI::getUIImage("Flyout_Pointer");
+        break;
+    }
+
+    return mDockTongue;
+}
+
+LLDockControl* LLDockableFloater::getDockControl()
+{
+    return mDockControl.get();
+}