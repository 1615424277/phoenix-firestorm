/**
 * @file llui.cpp
 * @brief UI implementation
 *
 * $LicenseInfo:firstyear=2001&license=viewerlgpl$
 * Second Life Viewer Source Code
 * Copyright (C) 2010, Linden Research, Inc.
 *
 * This library is free software; you can redistribute it and/or
 * modify it under the terms of the GNU Lesser General Public
 * License as published by the Free Software Foundation;
 * version 2.1 of the License only.
 *
 * This library is distributed in the hope that it will be useful,
 * but WITHOUT ANY WARRANTY; without even the implied warranty of
 * MERCHANTABILITY or FITNESS FOR A PARTICULAR PURPOSE.  See the GNU
 * Lesser General Public License for more details.
 *
 * You should have received a copy of the GNU Lesser General Public
 * License along with this library; if not, write to the Free Software
 * Foundation, Inc., 51 Franklin Street, Fifth Floor, Boston, MA  02110-1301  USA
 *
 * Linden Research, Inc., 945 Battery Street, San Francisco, CA  94111  USA
 * $/LicenseInfo$
 */

// Utilities functions the user interface needs

#include "linden_common.h"

#include <string>
#include <map>

// Linden library includes
#include "v2math.h"
#include "m3math.h"
#include "v4color.h"
#include "llrender.h"
#include "llrect.h"
#include "lldir.h"
#include "llgl.h"
#include "llsd.h"

// Project includes
#include "llcommandmanager.h"
#include "llcontrol.h"
#include "llui.h"
#include "lluicolortable.h"
#include "llview.h"
#include "lllineeditor.h"
#include "llfloater.h"
#include "llfloaterreg.h"
#include "llmenugl.h"
#include "llmenubutton.h"
#include "llloadingindicator.h"
#include "llwindow.h"

// for registration
#include "llfiltereditor.h"
#include "llflyoutbutton.h"
#include "llsearcheditor.h"
#include "lltoolbar.h"
#include "llcleanup.h"

// for XUIParse
#include "llquaternion.h"
#include <boost/tokenizer.hpp>
#include <boost/algorithm/string/find_iterator.hpp>
#include <boost/algorithm/string/finder.hpp>

//
// Globals
//

// Language for UI construction
std::map<std::string, std::string> gTranslation;
std::list<std::string> gUntranslated;

// register filter editor here
static LLDefaultChildRegistry::Register<LLFilterEditor> register_filter_editor("filter_editor");
static LLDefaultChildRegistry::Register<LLFlyoutButton> register_flyout_button("flyout_button");
static LLDefaultChildRegistry::Register<LLSearchEditor> register_search_editor("search_editor");

// register other widgets which otherwise may not be linked in
static LLDefaultChildRegistry::Register<LLLoadingIndicator> register_loading_indicator("loading_indicator");
static LLDefaultChildRegistry::Register<LLToolBar> register_toolbar("toolbar");
static LLDefaultChildRegistry::Register<LLToolBarVertical> register_toolbar_vertical("toolbar_vertical"); // <FS:Ansariel> Separate vertical toolbar

//
// Functions
//

// <FS:PP> UI Sounds preview
//LLUUID find_ui_sound(const char * namep)
LLUUID find_ui_sound(const char * namep, bool force_sound)
// </FS:PP> UI Sounds preview
{
    std::string name = ll_safe_string(namep);
    LLUUID uuid = LLUUID(NULL);
    // <FS:Ansariel> Per-account sounds
    LLUI *ui_inst = LLUI::getInstance();
    //if (!ui_inst->mSettingGroups["config"]->controlExists(name))
    if (!ui_inst->mSettingGroups["config"]->controlExists(name) && !ui_inst->mSettingGroups["account"]->controlExists(name))
    // </FS:Ansariel>
    {
        LL_WARNS() << "tried to make UI sound for unknown sound name: " << name << LL_ENDL;
    }
    else
    {
        // <FS:Ansariel> Per-account sounds
        //uuid = LLUUID(ui_inst->mSettingGroups["config"]->getString(name));
        std::string group_name = ui_inst->mSettingGroups["config"]->controlExists(name) ? "config" : "account";
        uuid = LLUUID(ui_inst->mSettingGroups[group_name]->getString(name));
        // </FS:Ansariel>
        if (uuid.isNull())
        {
            // <FS:Ansariel> Per-account sounds
            //if (ui_inst->mSettingGroups["config"]->getString(name) == LLUUID::null.asString())
            if (ui_inst->mSettingGroups[group_name]->getString(name) == LLUUID::null.asString())
            // </FS:Ansariel>
            {
                if (ui_inst->mSettingGroups["config"]->getBOOL("UISndDebugSpamToggle"))
                {
                    LL_INFOS() << "UI sound name: " << name << " triggered but silent (null uuid)" << LL_ENDL;
                }
            }
            else
            {
                LL_WARNS() << "UI sound named: " << name << " does not translate to a valid uuid" << LL_ENDL;
            }
        }
        else if (ui_inst->mAudioCallback != NULL)
        {
            // <FS:PP> Silencer for FIRE-7556: Configurable User Interface sounds
            if (name != "UISndTrackerBeacon" && name != "UISndNewIncomingIMSession" && name != "UISndNewIncomingGroupIMSession" && name != "UISndNewIncomingConfIMSession") // There is no need to process these here, checks are already elsewhere
            {
                if (!force_sound && ( (name != "UISndSnapshot" && !ui_inst->mSettingGroups[group_name]->getBOOL("PlayMode" + name)) || (name == "UISndSnapshot" && ui_inst->mSettingGroups["config"]->getBOOL("PlayModeUISndSnapshot")) ) )
                    return LLUUID(NULL);
            }
            // </FS:PP>

            if (ui_inst->mSettingGroups["config"]->getBOOL("UISndDebugSpamToggle"))
            {
                LL_INFOS() << "UI sound name: " << name << LL_ENDL;
            }
        }
    }

    return uuid;
}

//void make_ui_sound(const char* namep)
void make_ui_sound(const char* namep, bool force_sound)
{
    LLUUID soundUUID = find_ui_sound(namep, force_sound);
    if(soundUUID.notNull())
    {
        LLUI::getInstance()->mAudioCallback(soundUUID);
    }
}

//void make_ui_sound_deferred(const char* namep)
void make_ui_sound_deferred(const char* namep, bool force_sound)
{
    LLUUID soundUUID = find_ui_sound(namep, force_sound);
    if(soundUUID.notNull())
    {
        LLUI::getInstance()->mDeferredAudioCallback(soundUUID);
    }
}

LLUI::LLUI(const settings_map_t& settings,
                 LLImageProviderInterface* image_provider,
                 LLUIAudioCallback audio_callback,
                 LLUIAudioCallback deferred_audio_callback)
: mSettingGroups(settings),
mAudioCallback(audio_callback),
mDeferredAudioCallback(deferred_audio_callback),
mWindow(NULL), // set later in startup
mRootView(NULL),
mHelpImpl(NULL)
{
    LLRender2D::initParamSingleton(image_provider);

    if ((get_ptr_in_map(mSettingGroups, std::string("config")) == NULL) ||
        (get_ptr_in_map(mSettingGroups, std::string("floater")) == NULL) ||
        (get_ptr_in_map(mSettingGroups, std::string("ignores")) == NULL))
    {
        LL_ERRS() << "Failure to initialize configuration groups" << LL_ENDL;
    }

    LLFontGL::sShadowColor = LLUIColorTable::instance().getColor("ColorDropShadow");

    LLUICtrl::CommitCallbackRegistry::Registrar& reg = LLUICtrl::CommitCallbackRegistry::defaultRegistrar();

    // Callbacks for associating controls with floater visibility:
    reg.add("Floater.Toggle", [](LLUICtrl* ctrl, const LLSD& param) -> void { LLFloaterReg::toggleInstance(param.asStringRef()); });
    reg.add("Floater.ToggleOrBringToFront", [](LLUICtrl* ctrl, const LLSD& param) -> void { LLFloaterReg::toggleInstanceOrBringToFront(param.asStringRef()); });
    reg.add("Floater.Show", [](LLUICtrl* ctrl, const LLSD& param) -> void { LLFloaterReg::showInstance(param.asStringRef(), LLSD(), false); });
    reg.add("Floater.ShowOrBringToFront", [](LLUICtrl* ctrl, const LLSD& param) -> void { LLFloaterReg::showInstanceOrBringToFront(param.asStringRef(), LLSD()); });
    reg.add("Floater.Hide", [](LLUICtrl* ctrl, const LLSD& param) -> void { LLFloaterReg::hideInstance(param.asStringRef()); });

    // Button initialization callback for toggle buttons
    reg.add("Button.SetFloaterToggle", boost::bind(&LLButton::setFloaterToggle, _1, _2));

    // Button initialization callback for toggle buttons on dockable floaters
    reg.add("Button.SetDockableFloaterToggle", boost::bind(&LLButton::setDockableFloaterToggle, _1, _2));

    // Display the help topic for the current context
    reg.add("Button.ShowHelp", boost::bind(&LLButton::showHelp, _1, _2));

    // Currently unused, but kept for reference:
    reg.add("Button.ToggleFloater", boost::bind(&LLButton::toggleFloaterAndSetToggleState, _1, _2));

    // Used by menus along with Floater.Toggle to display visibility as a check-mark
<<<<<<< HEAD
    LLUICtrl::EnableCallbackRegistry::defaultRegistrar().add("Floater.Visible", boost::bind(&LLFloaterReg::instanceVisible, _2, LLSD()));
    LLUICtrl::EnableCallbackRegistry::defaultRegistrar().add("Floater.IsOpen", boost::bind(&LLFloaterReg::instanceVisible, _2, LLSD()));
// [RLVa:KB] - Checked: 2012-02-07 (RLVa-1.4.5) | Added: RLVa-1.4.5
    LLUICtrl::EnableCallbackRegistry::defaultRegistrar().add("Floater.CanShow", boost::bind(&LLFloaterReg::canShowInstance, _2, LLSD()));
// [/RLVa:KB]
=======
    LLUICtrl::EnableCallbackRegistry::defaultRegistrar().add("Floater.Visible", [](LLUICtrl* ctrl, const LLSD& param) -> bool { return LLFloaterReg::instanceVisible(param.asStringRef(), LLSD()); });
    LLUICtrl::EnableCallbackRegistry::defaultRegistrar().add("Floater.IsOpen",  [](LLUICtrl* ctrl, const LLSD& param) -> bool { return LLFloaterReg::instanceVisible(param.asStringRef(), LLSD()); });
>>>>>>> b6306548

    // Parse the master list of commands
    LLCommandManager::load();
}

void LLUI::setPopupFuncs(const add_popup_t& add_popup, const remove_popup_t& remove_popup,  const clear_popups_t& clear_popups)
{
    mAddPopupFunc = add_popup;
    mRemovePopupFunc = remove_popup;
    mClearPopupsFunc = clear_popups;
}

void LLUI::setMousePositionScreen(S32 x, S32 y)
{
#if defined(LL_DARWIN)
    S32 screen_x = ll_round(((F32)x * getScaleFactor().mV[VX]) / LLView::getWindow()->getSystemUISize());
    S32 screen_y = ll_round(((F32)y * getScaleFactor().mV[VY]) / LLView::getWindow()->getSystemUISize());
#else
    S32 screen_x = ll_round((F32)x * getScaleFactor().mV[VX]);
    S32 screen_y = ll_round((F32)y * getScaleFactor().mV[VY]);
#endif

    LLView::getWindow()->setCursorPosition(LLCoordGL(screen_x, screen_y).convert());
}

void LLUI::getMousePositionScreen(S32 *x, S32 *y)
{
    LLCoordWindow cursor_pos_window;
    getWindow()->getCursorPosition(&cursor_pos_window);
    LLCoordGL cursor_pos_gl(cursor_pos_window.convert());
    *x = ll_round((F32)cursor_pos_gl.mX / getScaleFactor().mV[VX]);
    *y = ll_round((F32)cursor_pos_gl.mY / getScaleFactor().mV[VY]);
}

void LLUI::setMousePositionLocal(const LLView* viewp, S32 x, S32 y)
{
    S32 screen_x, screen_y;
    viewp->localPointToScreen(x, y, &screen_x, &screen_y);

    setMousePositionScreen(screen_x, screen_y);
}

void LLUI::getMousePositionLocal(const LLView* viewp, S32 *x, S32 *y)
{
    S32 screen_x, screen_y;
    getMousePositionScreen(&screen_x, &screen_y);
    viewp->screenPointToLocal(screen_x, screen_y, x, y);
}


// On Windows, the user typically sets the language when they install the
// app (by running it with a shortcut that sets InstallLanguage).  On Mac,
// or on Windows if the SecondLife.exe executable is run directly, the
// language follows the OS language.  In all cases the user can override
// the language manually in preferences. JC
// <FS:Ansariel> FIRE-16709: Bypass FSEnabledLanguages for llGetAgentLanguage
//std::string LLUI::getUILanguage()
std::string LLUI::getUILanguage(bool ignore_enabled_languages /*= false*/)
// </FS:Ansariel>
{
    std::string language = "en";
    if (mSettingGroups["config"])
    {
        language = mSettingGroups["config"]->getString("Language");
        if (language.empty() || language == "default")
        {
            language = mSettingGroups["config"]->getString("InstallLanguage");
        }
        if (language.empty() || language == "default")
        {
            language = mSettingGroups["config"]->getString("SystemLanguage");
        }
        if (language.empty() || language == "default")
        {
            language = "en";
        }

        // <FS:Ansariel> Limit available languages
        if (ignore_enabled_languages)
        {
            return language;
        }

        bool language_enabled = false;
        LLSD enabled_languages = mSettingGroups["config"]->getLLSD("FSEnabledLanguages");
        for (LLSD::array_const_iterator it = enabled_languages.beginArray(); it != enabled_languages.endArray(); ++it)
        {
            if ((*it).asString() == language)
            {
                language_enabled = true;
                break;
            }
        }

        if (!language_enabled)
        {
            language = "en";
            mSettingGroups["config"]->setString("Language", "default");
        }
        // </FS:Ansariel>
    }
    return language;
}

// static
std::string LLUI::getLanguage()
{
    // Note: lldateutil_test redefines this function
    return LLUI::getInstance()->getUILanguage();
}

struct SubDir : public LLInitParam::Block<SubDir>
{
    Mandatory<std::string> value;

    SubDir()
    :   value("value")
    {}
};

struct Directory : public LLInitParam::Block<Directory>
{
    Multiple<SubDir, AtLeast<1> > subdirs;

    Directory()
    :   subdirs("subdir")
    {}
};

struct Paths : public LLInitParam::Block<Paths>
{
    Multiple<Directory, AtLeast<1> > directories;

    Paths()
    :   directories("directory")
    {}
};


//static
std::string LLUI::locateSkin(const std::string& filename)
{
    std::string found_file = filename;
    if (gDirUtilp->fileExists(found_file))
    {
        return found_file;
    }

    found_file = gDirUtilp->getExpandedFilename(LL_PATH_USER_SETTINGS, filename); // Should be CUSTOM_SKINS?
    if (gDirUtilp->fileExists(found_file))
    {
        return found_file;
    }

    found_file = gDirUtilp->findSkinnedFilename(LLDir::XUI, filename);
    if (! found_file.empty())
    {
        return found_file;
    }

    found_file = gDirUtilp->getExpandedFilename(LL_PATH_APP_SETTINGS, filename);
    if (gDirUtilp->fileExists(found_file))
    {
        return found_file;
    }
    LL_WARNS("LLUI") << "Can't find '" << filename
                     << "' in user settings, any skin directory or app_settings" << LL_ENDL;
    return "";
}

LLVector2 LLUI::getWindowSize()
{
    LLCoordWindow window_rect;
    mWindow->getSize(&window_rect);

    return LLVector2(window_rect.mX / getScaleFactor().mV[VX], window_rect.mY / getScaleFactor().mV[VY]);
}

void LLUI::screenPointToGL(S32 screen_x, S32 screen_y, S32 *gl_x, S32 *gl_y)
{
    *gl_x = ll_round((F32)screen_x * getScaleFactor().mV[VX]);
    *gl_y = ll_round((F32)screen_y * getScaleFactor().mV[VY]);
}

void LLUI::glPointToScreen(S32 gl_x, S32 gl_y, S32 *screen_x, S32 *screen_y)
{
    *screen_x = ll_round((F32)gl_x / getScaleFactor().mV[VX]);
    *screen_y = ll_round((F32)gl_y / getScaleFactor().mV[VY]);
}

void LLUI::screenRectToGL(const LLRect& screen, LLRect *gl)
{
    screenPointToGL(screen.mLeft, screen.mTop, &gl->mLeft, &gl->mTop);
    screenPointToGL(screen.mRight, screen.mBottom, &gl->mRight, &gl->mBottom);
}

void LLUI::glRectToScreen(const LLRect& gl, LLRect *screen)
{
    glPointToScreen(gl.mLeft, gl.mTop, &screen->mLeft, &screen->mTop);
    glPointToScreen(gl.mRight, gl.mBottom, &screen->mRight, &screen->mBottom);
}


LLControlGroup& LLUI::getControlControlGroup (std::string_view controlname)
{
    for (settings_map_t::iterator itor = mSettingGroups.begin();
         itor != mSettingGroups.end(); ++itor)
    {
        LLControlGroup* control_group = itor->second;
        if(control_group != NULL)
        {
            if (control_group->controlExists(controlname))
                return *control_group;
        }
    }

    return *mSettingGroups["config"]; // default group
}

void LLUI::addPopup(LLView* viewp)
{
    if (mAddPopupFunc)
    {
        mAddPopupFunc(viewp);
    }
}

void LLUI::removePopup(LLView* viewp)
{
    if (mRemovePopupFunc)
    {
        mRemovePopupFunc(viewp);
    }
}

void LLUI::clearPopups()
{
    if (mClearPopupsFunc)
    {
        mClearPopupsFunc();
    }
}

void LLUI::reportBadKeystroke()
{
    make_ui_sound("UISndBadKeystroke");
}

// spawn_x and spawn_y are top left corner of view in screen GL coordinates
void LLUI::positionViewNearMouse(LLView* view, S32 spawn_x, S32 spawn_y)
{
    const S32 CURSOR_HEIGHT = 16;       // Approximate "normal" cursor size
    const S32 CURSOR_WIDTH = 8;

    LLView* parent = view->getParent();

    S32 mouse_x;
    S32 mouse_y;
    getMousePositionScreen(&mouse_x, &mouse_y);

    // If no spawn location provided, use mouse position
    if (spawn_x == S32_MAX || spawn_y == S32_MAX)
    {
        spawn_x = mouse_x + CURSOR_WIDTH;
        spawn_y = mouse_y - CURSOR_HEIGHT;
    }

    LLRect virtual_window_rect = parent->getLocalRect();

    // <FS:Ansariel> FIRE-5369: Make sure inspect floater and tooltips don't open partially underneath toolbars
    if (parent == gFloaterView)
    {
        S32 left_toolbar_width = gFloaterView->getToolbarRect(LLToolBarEnums::TOOLBAR_LEFT).getWidth();
        S32 right_toolbar_width = gFloaterView->getToolbarRect(LLToolBarEnums::TOOLBAR_RIGHT).getWidth();
        S32 bottom_toolbar_height = gFloaterView->getToolbarRect(LLToolBarEnums::TOOLBAR_BOTTOM).getHeight();
        virtual_window_rect.mLeft += (left_toolbar_width - 2 * FLOATER_MIN_VISIBLE_PIXELS);
        virtual_window_rect.mRight -= (right_toolbar_width - 2 * FLOATER_MIN_VISIBLE_PIXELS);
        virtual_window_rect.mBottom += (bottom_toolbar_height - 2 * FLOATER_MIN_VISIBLE_PIXELS);
        virtual_window_rect.mBottom += gFloaterView->getUtilityBarRect().getHeight();
    }
    // </FS:Ansariel>

    LLRect mouse_rect;
    const S32 MOUSE_CURSOR_PADDING = 1;
    mouse_rect.setLeftTopAndSize(mouse_x - MOUSE_CURSOR_PADDING,
                                mouse_y + MOUSE_CURSOR_PADDING,
                                CURSOR_WIDTH + MOUSE_CURSOR_PADDING * 2,
                                CURSOR_HEIGHT + MOUSE_CURSOR_PADDING * 2);

    S32 local_x, local_y;
    // convert screen coordinates to tooltip view-local coordinates
    parent->screenPointToLocal(spawn_x, spawn_y, &local_x, &local_y);

    // Start at spawn position (using left/top)
    view->setOrigin( local_x, local_y - view->getRect().getHeight());
    // Make sure we're on-screen and not overlapping the mouse
    view->translateIntoRectWithExclusion( virtual_window_rect, mouse_rect );
}

LLView* LLUI::resolvePath(LLView* context, const std::string& path)
{
    // Nothing about resolvePath() should require non-const LLView*. If caller
    // wants non-const, call the const flavor and then cast away const-ness.
    return const_cast<LLView*>(resolvePath(const_cast<const LLView*>(context), path));
}

const LLView* LLUI::resolvePath(const LLView* context, const std::string& path)
{
    // Create an iterator over slash-separated parts of 'path'. Dereferencing
    // this iterator returns an iterator_range over the substring. Unlike
    // LLStringUtil::getTokens(), this split_iterator doesn't combine adjacent
    // delimiters: leading/trailing slash produces an empty substring, double
    // slash produces an empty substring. That's what we need.
    boost::split_iterator<std::string::const_iterator> ti(path, boost::first_finder("/")), tend;

    if (ti == tend)
    {
        // 'path' is completely empty, no navigation
        return context;
    }

    // leading / means "start at root"
    if (ti->empty())
    {
        context = getRootView();
        ++ti;
    }

    bool recurse = false;
    for (; ti != tend && context; ++ti)
    {
        if (ti->empty())
        {
            recurse = true;
        }
        else
        {
            std::string part(ti->begin(), ti->end());
            context = context->findChildView(LLURI::unescape(part), recurse);
            recurse = false;
        }
    }

    return context;
}

//static
LLVector2& LLUI::getScaleFactor()
{
    return LLRender::sUIGLScaleFactor;
}

//static
void LLUI::setScaleFactor(const LLVector2& scale_factor)
{
    LLRender::sUIGLScaleFactor = scale_factor;
}


// LLLocalClipRect and LLScreenClipRect moved to lllocalcliprect.h/cpp

namespace LLInitParam
{
    ParamValue<LLUIColor>::ParamValue(const LLUIColor& color)
    :   super_t(color),
        red("red"),
        green("green"),
        blue("blue"),
        alpha("alpha"),
        control("")
    {
        updateBlockFromValue(false);
    }

    void ParamValue<LLUIColor>::updateValueFromBlock()
    {
        if (control.isProvided() && !control().empty())
        {
            updateValue(LLUIColorTable::instance().getColor(control()));
        }
        else
        {
            updateValue(LLColor4(red, green, blue, alpha));
        }
    }

    void ParamValue<LLUIColor>::updateBlockFromValue(bool make_block_authoritative)
    {
        LLColor4 color = getValue();
        red.set(color.mV[VRED], make_block_authoritative);
        green.set(color.mV[VGREEN], make_block_authoritative);
        blue.set(color.mV[VBLUE], make_block_authoritative);
        alpha.set(color.mV[VALPHA], make_block_authoritative);
        control.set("", make_block_authoritative);
    }

    bool ParamCompare<const LLFontGL*, false>::equals(const LLFontGL* a, const LLFontGL* b)
    {
        return !(a->getFontDesc() < b->getFontDesc())
            && !(b->getFontDesc() < a->getFontDesc());
    }

    ParamValue<const LLFontGL*>::ParamValue(const LLFontGL* fontp)
    :   super_t(fontp),
        name("name"),
        size("size"),
        style("style")
    {
        if (!fontp)
        {
            updateValue(LLFontGL::getFontDefault());
        }
        addSynonym(name, "");
        updateBlockFromValue(false);
    }

    void ParamValue<const LLFontGL*>::updateValueFromBlock()
    {
        const LLFontGL* res_fontp = LLFontGL::getFontByName(name);
        if (res_fontp)
        {
            updateValue(res_fontp);
            return;
        }

        U8 fontstyle = 0;
        fontstyle = LLFontGL::getStyleFromString(style());
        LLFontDescriptor desc(name(), size(), fontstyle);
        const LLFontGL* fontp = LLFontGL::getFont(desc);
        if (fontp)
        {
            updateValue(fontp);
        }
        else
        {
            updateValue(LLFontGL::getFontDefault());
        }
    }

    void ParamValue<const LLFontGL*>::updateBlockFromValue(bool make_block_authoritative)
    {
        if (getValue())
        {
            name.set(LLFontGL::nameFromFont(getValue()), make_block_authoritative);
            size.set(LLFontGL::sizeFromFont(getValue()), make_block_authoritative);
            style.set(LLFontGL::getStringFromStyle(getValue()->getFontDesc().getStyle()), make_block_authoritative);
        }
    }

    ParamValue<LLRect>::ParamValue(const LLRect& rect)
    :   super_t(rect),
        left("left"),
        top("top"),
        right("right"),
        bottom("bottom"),
        width("width"),
        height("height")
    {
        updateBlockFromValue(false);
    }

    void ParamValue<LLRect>::updateValueFromBlock()
    {
        LLRect rect;

        //calculate from params
        // prefer explicit left and right
        if (left.isProvided() && right.isProvided())
        {
            rect.mLeft = left;
            rect.mRight = right;
        }
        // otherwise use width along with specified side, if any
        else if (width.isProvided())
        {
            // only right + width provided
            if (right.isProvided())
            {
                rect.mRight = right;
                rect.mLeft = right - width;
            }
            else // left + width, or just width
            {
                rect.mLeft = left;
                rect.mRight = left + width;
            }
        }
        // just left, just right, or none
        else
        {
            rect.mLeft = left;
            rect.mRight = right;
        }

        // prefer explicit bottom and top
        if (bottom.isProvided() && top.isProvided())
        {
            rect.mBottom = bottom;
            rect.mTop = top;
        }
        // otherwise height along with specified side, if any
        else if (height.isProvided())
        {
            // top + height provided
            if (top.isProvided())
            {
                rect.mTop = top;
                rect.mBottom = top - height;
            }
            // bottom + height or just height
            else
            {
                rect.mBottom = bottom;
                rect.mTop = bottom + height;
            }
        }
        // just bottom, just top, or none
        else
        {
            rect.mBottom = bottom;
            rect.mTop = top;
        }
        updateValue(rect);
    }

    void ParamValue<LLRect>::updateBlockFromValue(bool make_block_authoritative)
    {
        // because of the ambiguity in specifying a rect by position and/or dimensions
        // we use the lowest priority pairing so that any valid pairing in xui
        // will override those calculated from the rect object
        // in this case, that is left+width and bottom+height
        LLRect& value = getValue();

        right.set(value.mRight, false);
        left.set(value.mLeft, make_block_authoritative);
        width.set(value.getWidth(), make_block_authoritative);

        top.set(value.mTop, false);
        bottom.set(value.mBottom, make_block_authoritative);
        height.set(value.getHeight(), make_block_authoritative);
    }

    ParamValue<LLCoordGL>::ParamValue(const LLCoordGL& coord)
    :   super_t(coord),
        x("x"),
        y("y")
    {
        updateBlockFromValue(false);
    }

    void ParamValue<LLCoordGL>::updateValueFromBlock()
    {
        updateValue(LLCoordGL(x, y));
    }

    void ParamValue<LLCoordGL>::updateBlockFromValue(bool make_block_authoritative)
    {
        x.set(getValue().mX, make_block_authoritative);
        y.set(getValue().mY, make_block_authoritative);
    }


    void TypeValues<LLFontGL::HAlign>::declareValues()
    {
        declare("left", LLFontGL::LEFT);
        declare("right", LLFontGL::RIGHT);
        declare("center", LLFontGL::HCENTER);
    }

    void TypeValues<LLFontGL::VAlign>::declareValues()
    {
        declare("top", LLFontGL::TOP);
        declare("center", LLFontGL::VCENTER);
        declare("baseline", LLFontGL::BASELINE);
        declare("bottom", LLFontGL::BOTTOM);
    }

    void TypeValues<LLFontGL::ShadowType>::declareValues()
    {
        declare("none", LLFontGL::NO_SHADOW);
        declare("hard", LLFontGL::DROP_SHADOW);
        declare("soft", LLFontGL::DROP_SHADOW_SOFT);
    }
}
<|MERGE_RESOLUTION|>--- conflicted
+++ resolved
@@ -213,16 +213,11 @@
     reg.add("Button.ToggleFloater", boost::bind(&LLButton::toggleFloaterAndSetToggleState, _1, _2));
 
     // Used by menus along with Floater.Toggle to display visibility as a check-mark
-<<<<<<< HEAD
-    LLUICtrl::EnableCallbackRegistry::defaultRegistrar().add("Floater.Visible", boost::bind(&LLFloaterReg::instanceVisible, _2, LLSD()));
-    LLUICtrl::EnableCallbackRegistry::defaultRegistrar().add("Floater.IsOpen", boost::bind(&LLFloaterReg::instanceVisible, _2, LLSD()));
-// [RLVa:KB] - Checked: 2012-02-07 (RLVa-1.4.5) | Added: RLVa-1.4.5
-    LLUICtrl::EnableCallbackRegistry::defaultRegistrar().add("Floater.CanShow", boost::bind(&LLFloaterReg::canShowInstance, _2, LLSD()));
-// [/RLVa:KB]
-=======
     LLUICtrl::EnableCallbackRegistry::defaultRegistrar().add("Floater.Visible", [](LLUICtrl* ctrl, const LLSD& param) -> bool { return LLFloaterReg::instanceVisible(param.asStringRef(), LLSD()); });
     LLUICtrl::EnableCallbackRegistry::defaultRegistrar().add("Floater.IsOpen",  [](LLUICtrl* ctrl, const LLSD& param) -> bool { return LLFloaterReg::instanceVisible(param.asStringRef(), LLSD()); });
->>>>>>> b6306548
+// [RLVa:KB] - Checked: 2012-02-07 (RLVa-1.4.5) | Added: RLVa-1.4.5
+    LLUICtrl::EnableCallbackRegistry::defaultRegistrar().add("Floater.CanShow", [](LLUICtrl* ctrl, const LLSD& param) -> bool { return LLFloaterReg::canShowInstance(param.asStringRef(), LLSD()); });
+    // [/RLVa:KB]
 
     // Parse the master list of commands
     LLCommandManager::load();
