/**
 * @file llkeywords.cpp
 * @brief Keyword list for LSL
 *
 * $LicenseInfo:firstyear=2000&license=viewerlgpl$
 * Second Life Viewer Source Code
 * Copyright (C) 2010, Linden Research, Inc.
 *
 * This library is free software; you can redistribute it and/or
 * modify it under the terms of the GNU Lesser General Public
 * License as published by the Free Software Foundation;
 * version 2.1 of the License only.
 *
 * This library is distributed in the hope that it will be useful,
 * but WITHOUT ANY WARRANTY; without even the implied warranty of
 * MERCHANTABILITY or FITNESS FOR A PARTICULAR PURPOSE.  See the GNU
 * Lesser General Public License for more details.
 *
 * You should have received a copy of the GNU Lesser General Public
 * License along with this library; if not, write to the Free Software
 * Foundation, Inc., 51 Franklin Street, Fifth Floor, Boston, MA  02110-1301  USA
 *
 * Linden Research, Inc., 945 Battery Street, San Francisco, CA  94111  USA
 * $/LicenseInfo$
 */

#include "linden_common.h"

#include <iostream>
#include <fstream>

#include "llkeywords.h"
#include "llsdserialize.h"
#include "lltexteditor.h"
#include "llstl.h"

inline bool LLKeywordToken::isHead(const llwchar* s) const
{
    // strncmp is much faster than string compare
    bool res = true;
    const llwchar* t = mToken.c_str();
    S32 len = mToken.size();
    for (S32 i=0; i<len; i++)
    {
        if (s[i] != t[i])
        {
            res = false;
            break;
        }
    }
    return res;
}

inline bool LLKeywordToken::isTail(const llwchar* s) const
{
    bool res = true;
    const llwchar* t = mDelimiter.c_str();
    S32 len = mDelimiter.size();
    for (S32 i=0; i<len; i++)
    {
        if (s[i] != t[i])
        {
            res = false;
            break;
        }
    }
    return res;
}

LLKeywords::LLKeywords()
:   mLoaded(false)
{
}

LLKeywords::~LLKeywords()
{
    std::for_each(mWordTokenMap.begin(), mWordTokenMap.end(), DeletePairedPointer());
    mWordTokenMap.clear();
    std::for_each(mLineTokenList.begin(), mLineTokenList.end(), DeletePointer());
    mLineTokenList.clear();
    std::for_each(mDelimiterTokenList.begin(), mDelimiterTokenList.end(), DeletePointer());
    mDelimiterTokenList.clear();
}

// Add the token as described
void LLKeywords::addToken(LLKeywordToken::ETokenType type,
                          const std::string& key_in,
                          const LLColor4& color,
                          const std::string& tool_tip_in,
                          const std::string& delimiter_in)
{
    std::string tip_text = tool_tip_in;
    LLStringUtil::replaceString(tip_text, "\\n", "\n" );
    LLStringUtil::replaceString(tip_text, "\t", " " );
    if (tip_text.empty())
    {
        tip_text = "[no info]";
    }
    LLWString tool_tip = utf8str_to_wstring(tip_text);

    LLWString key = utf8str_to_wstring(key_in);
    LLWString delimiter = utf8str_to_wstring(delimiter_in);
    switch(type)
    {
    case LLKeywordToken::TT_CONSTANT:
    case LLKeywordToken::TT_CONTROL:
    case LLKeywordToken::TT_EVENT:
    case LLKeywordToken::TT_FUNCTION:
    case LLKeywordToken::TT_LABEL:
    case LLKeywordToken::TT_SECTION:
    case LLKeywordToken::TT_TYPE:
    case LLKeywordToken::TT_WORD:
        mWordTokenMap[key] = new LLKeywordToken(type, color, key, tool_tip, LLWStringUtil::null);
        break;

    case LLKeywordToken::TT_LINE:
        mLineTokenList.push_front(new LLKeywordToken(type, color, key, tool_tip, LLWStringUtil::null));
        break;

    case LLKeywordToken::TT_TWO_SIDED_DELIMITER:
    case LLKeywordToken::TT_DOUBLE_QUOTATION_MARKS:
    case LLKeywordToken::TT_ONE_SIDED_DELIMITER:
        mDelimiterTokenList.push_front(new LLKeywordToken(type, color, key, tool_tip, delimiter));
        break;

    default:
        llassert(0);
    }
}

std::string LLKeywords::getArguments(LLSD& arguments)
{
    std::string argString = "";

    if (arguments.isArray())
    {
        U32 argsCount = arguments.size();
        LLSD::array_iterator arrayIt = arguments.beginArray();
        for ( ; arrayIt != arguments.endArray(); ++arrayIt)
        {
            LLSD& args = (*arrayIt);
            if (args.isMap())
            {
                LLSD::map_iterator argsIt = args.beginMap();
                for ( ; argsIt != args.endMap(); ++argsIt)
                {
                    argString += argsIt->second.get("type").asString() + " " + argsIt->first;
                    if (argsCount-- > 1)
                    {
                        argString += ", ";
                    }
                }
            }
            else
            {
                LL_WARNS("SyntaxLSL") << "Argument array contains a non-map element!" << LL_ENDL;
            }
        }
    }
    else if (!arguments.isUndefined())
    {
        LL_WARNS("SyntaxLSL") << "Not an array! Invalid arguments LLSD passed to function." << arguments << LL_ENDL;
    }
    return argString;
}

std::string LLKeywords::getAttribute(const std::string& key)
{
    attribute_iterator_t it = mAttributes.find(key);
    return (it != mAttributes.end()) ? it->second : "";
}

LLColor4 LLKeywords::getColorGroup(const std::string& key_in)
{
    std::string color_group = "ScriptText";
    if (key_in == "functions")
    {
        color_group = "SyntaxLslFunction";
    }
    else if (key_in == "controls")
    {
        color_group = "SyntaxLslControlFlow";
    }
    else if (key_in == "events")
    {
        color_group = "SyntaxLslEvent";
    }
    else if (key_in == "types")
    {
        color_group = "SyntaxLslDataType";
    }
    else if (key_in == "misc-flow-label")
    {
        color_group = "SyntaxLslControlFlow";
    }
    else if (key_in =="deprecated")
    {
        color_group = "SyntaxLslDeprecated";
    }
    else if (key_in =="god-mode")
    {
        color_group = "SyntaxLslGodMode";
    }
    // <FS:Ansariel> Split constant types up
    //else if (key_in == "constants"
    //       || key_in == "constants-integer"
    //       || key_in == "constants-float"
    //       || key_in == "constants-string"
    //       || key_in == "constants-key"
    //       || key_in == "constants-rotation"
    //       || key_in == "constants-vector")
    else if (key_in == "constants")
    // </FS:Ansariel>
    {
        color_group = "SyntaxLslConstant";
    }
    // <FS:Ansariel> Split constant types up
    else if (key_in == "constants-integer")
    {
        color_group = "SyntaxLslIntegerConstant";
    }
    else if (key_in == "constants-float")
    {
        color_group = "SyntaxLslFloatConstant";
    }
    else if (key_in == "constants-string"
             || key_in == "constants-key")
    {
        color_group = "SyntaxLslStringConstant";
    }
    else if (key_in == "constants-rotation"
             || key_in == "constants-vector")
    {
        color_group = "SyntaxLslCompoundConstant";
    }
    // </FS:Ansariel>
    else
    {
        LL_WARNS("SyntaxLSL") << "Color key '" << key_in << "' not recognized." << LL_ENDL;
    }

    return LLUIColorTable::instance().getColor(color_group);
}

void LLKeywords::initialize(LLSD SyntaxXML)
{
    mSyntax = SyntaxXML;
    mLoaded = true;
}

void LLKeywords::processTokens()
{
    if (!mLoaded)
    {
        return;
    }

    // Add 'standard' stuff: Quotes, Comments, Strings, Labels, etc. before processing the LLSD
    std::string delimiter;
    addToken(LLKeywordToken::TT_LABEL, "@", getColorGroup("misc-flow-label"), "Label\nTarget for jump statement", delimiter );
    addToken(LLKeywordToken::TT_ONE_SIDED_DELIMITER, "//", LLUIColorTable::instance().getColor("SyntaxLslComment"), "Comment (single-line)\nNon-functional commentary or disabled code", delimiter );
    addToken(LLKeywordToken::TT_TWO_SIDED_DELIMITER, "/*", LLUIColorTable::instance().getColor("SyntaxLslComment"), "Comment (multi-line)\nNon-functional commentary or disabled code", "*/" );
    addToken(LLKeywordToken::TT_DOUBLE_QUOTATION_MARKS, "\"", LLUIColorTable::instance().getColor("SyntaxLslStringLiteral"), "String literal", "\"" );

    LLSD::map_iterator itr = mSyntax.beginMap();
    for ( ; itr != mSyntax.endMap(); ++itr)
    {
        if (itr->first == "llsd-lsl-syntax-version")
        {
            // Skip over version key.
        }
        else
        {
            if (itr->second.isMap())
            {
                processTokensGroup(itr->second, itr->first);
            }
            else
            {
                LL_WARNS("LSL-Tokens-Processing") << "Map for " + itr->first + " entries is missing! Ignoring." << LL_ENDL;
            }
        }
    }
    LL_INFOS("SyntaxLSL") << "Finished processing tokens." << LL_ENDL;
}

void LLKeywords::processTokensGroup(const LLSD& tokens, const std::string& group)
{
    LLColor4 color;
    LLColor4 color_group;
    LLColor4 color_deprecated = getColorGroup("deprecated");
    LLColor4 color_god_mode = getColorGroup("god-mode");

    LLKeywordToken::ETokenType token_type = LLKeywordToken::TT_UNKNOWN;
    // If a new token type is added here, it must also be added to the 'addToken' method
    if (group == "constants")
    {
        token_type = LLKeywordToken::TT_CONSTANT;
    }
    else if (group == "controls")
    {
        token_type = LLKeywordToken::TT_CONTROL;
    }
    else if (group == "events")
    {
        token_type = LLKeywordToken::TT_EVENT;
    }
    else if (group == "functions")
    {
        token_type = LLKeywordToken::TT_FUNCTION;
    }
    else if (group == "label")
    {
        token_type = LLKeywordToken::TT_LABEL;
    }
    else if (group == "types")
    {
        token_type = LLKeywordToken::TT_TYPE;
    }

    color_group = getColorGroup(group);
    LL_DEBUGS("SyntaxLSL") << "Group: '" << group << "', using color: '" << color_group << "'" << LL_ENDL;

    if (tokens.isMap())
    {
        LLSD::map_const_iterator outer_itr = tokens.beginMap();
        for ( ; outer_itr != tokens.endMap(); ++outer_itr )
        {
            if (outer_itr->second.isMap())
            {
                mAttributes.clear();
                LLSD arguments = LLSD();
                LLSD::map_const_iterator inner_itr = outer_itr->second.beginMap();
                for ( ; inner_itr != outer_itr->second.endMap(); ++inner_itr )
                {
                    if (inner_itr->first == "arguments")
                    {
                        if (inner_itr->second.isArray())
                        {
                            arguments = inner_itr->second;
                        }
                    }
                    else if (!inner_itr->second.isMap() && !inner_itr->second.isArray())
                    {
                        mAttributes[inner_itr->first] = inner_itr->second.asString();
                    }
                    else
                    {
                        LL_WARNS("SyntaxLSL") << "Not a valid attribute: " << inner_itr->first << LL_ENDL;
                    }
                }

                std::string tooltip = "";
                switch (token_type)
                {
                    case LLKeywordToken::TT_CONSTANT:
                        if (getAttribute("type").length() > 0)
                        {
                            color_group = getColorGroup(group + "-" + getAttribute("type"));
                        }
                        else
                        {
                            color_group = getColorGroup(group);
                        }
                        tooltip = "Type: " + getAttribute("type") + ", Value: " + getAttribute("value");
                        break;
                    case LLKeywordToken::TT_EVENT:
                        tooltip = outer_itr->first + "(" + getArguments(arguments) + ")";
                        break;
                    case LLKeywordToken::TT_FUNCTION:
                        tooltip = getAttribute("return") + " " + outer_itr->first + "(" + getArguments(arguments) + ");";
                        tooltip.append("\nEnergy: ");
                        tooltip.append(getAttribute("energy").empty() ? "0.0" : getAttribute("energy"));
                        if (!getAttribute("sleep").empty())
                        {
                            tooltip += ", Sleep: " + getAttribute("sleep");
                        }
                    default:
                        break;
                }

                if (!getAttribute("tooltip").empty())
                {
                    if (!tooltip.empty())
                    {
                        tooltip.append("\n");
                    }
                    tooltip.append(getAttribute("tooltip"));
                }

                color = getAttribute("deprecated") == "true" ? color_deprecated : color_group;

                if (getAttribute("god-mode") == "true")
                {
                    color = color_god_mode;
                }

                addToken(token_type, outer_itr->first, color, tooltip);
            }
        }
    }
    else if (tokens.isArray())  // Currently nothing should need this, but it's here for completeness
    {
        LL_INFOS("SyntaxLSL") << "Curious, shouldn't be an array here; adding all using color " << color << LL_ENDL;
        for (S32 count = 0; count < tokens.size(); ++count)
        {
            addToken(token_type, tokens[count], color, "");
        }
    }
    else
    {
        LL_WARNS("SyntaxLSL") << "Invalid map/array passed: '" << tokens << "'" << LL_ENDL;
    }
}

LLKeywords::WStringMapIndex::WStringMapIndex(const WStringMapIndex& other)
{
    if(other.mOwner)
    {
        copyData(other.mData, other.mLength);
    }
    else
    {
        mOwner = false;
        mLength = other.mLength;
        mData = other.mData;
    }
}

LLKeywords::WStringMapIndex::WStringMapIndex(const LLWString& str)
{
    copyData(str.data(), str.size());
}

LLKeywords::WStringMapIndex::WStringMapIndex(const llwchar *start, size_t length)
:   mData(start)
,   mLength(length)
,   mOwner(false)
{
}

LLKeywords::WStringMapIndex::~WStringMapIndex()
{
    if (mOwner)
    {
        delete[] mData;
    }
}

void LLKeywords::WStringMapIndex::copyData(const llwchar *start, size_t length)
{
    llwchar *data = new llwchar[length];
    memcpy((void*)data, (const void*)start, length * sizeof(llwchar));

    mOwner = true;
    mLength = length;
    mData = data;
}

bool LLKeywords::WStringMapIndex::operator<(const LLKeywords::WStringMapIndex &other) const
{
    // NOTE: Since this is only used to organize a std::map, it doesn't matter if it uses correct collate order or not.
    // The comparison only needs to strictly order all possible strings, and be stable.

    bool result = false;
    const llwchar* self_iter = mData;
    const llwchar* self_end = mData + mLength;
    const llwchar* other_iter = other.mData;
    const llwchar* other_end = other.mData + other.mLength;

    while(true)
    {
        if(other_iter >= other_end)
        {
            // We've hit the end of other.
            // This covers two cases: other being shorter than self, or the strings being equal.
            // In either case, we want to return false.
            result = false;
            break;
        }
        else if(self_iter >= self_end)
        {
            // self is shorter than other.
            result = true;
            break;
        }
        else if(*self_iter != *other_iter)
        {
            // The current character differs.  The strings are not equal.
            result = *self_iter < *other_iter;
            break;
        }

        self_iter++;
        other_iter++;
    }

    return result;
}

LLTrace::BlockTimerStatHandle FTM_SYNTAX_COLORING("Syntax Coloring");

// Walk through a string, applying the rules specified by the keyword token list and
// create a list of color segments.
void LLKeywords::findSegments(std::vector<LLTextSegmentPtr>* seg_list, const LLWString& wtext, LLTextEditor& editor, LLStyleConstSP style)
{
<<<<<<< HEAD
	LL_RECORD_BLOCK_TIME(FTM_SYNTAX_COLORING);
	seg_list->clear();

	if( wtext.empty() )
	{
		return;
	}

	S32 text_len = wtext.size() + 1;

	// <FS:Ansariel> Script editor ignoring font selection
	//seg_list->push_back( new LLNormalTextSegment( style, 0, text_len, editor ) );
	LLStyleSP actual_style = getDefaultStyle(editor);
	actual_style->setColor(style->getColor());
	seg_list->push_back( new LLNormalTextSegment( actual_style, 0, text_len, editor ) );
	// </FS:Ansariel>

	const llwchar* base = wtext.c_str();
	const llwchar* cur = base;
	while( *cur )
	{
		if( *cur == '\n' || cur == base )
		{
			if( *cur == '\n' )
			{
				// <FS:Ansariel> Script editor ignoring font selection
				//LLTextSegmentPtr text_segment = new LLLineBreakTextSegment(style, cur-base);
				LLTextSegmentPtr text_segment = new LLLineBreakTextSegment(getDefaultStyle(editor), cur-base);
				// </FS:Ansariel>
				text_segment->setToken( 0 );
				insertSegment( *seg_list, text_segment, text_len, style, editor);
				cur++;
				if( !*cur || *cur == '\n' )
				{
					continue;
				}
			}

			// Skip white space
			while( *cur && iswspace(*cur) && (*cur != '\n')  )
			{
				cur++;
			}
			if( !*cur || *cur == '\n' )
			{
				continue;
			}

			// cur is now at the first non-whitespace character of a new line

			// Line start tokens
			{
				bool line_done = false;
				for (token_list_t::iterator iter = mLineTokenList.begin();
					 iter != mLineTokenList.end(); ++iter)
				{
					LLKeywordToken* cur_token = *iter;
					if( cur_token->isHead( cur ) )
					{
						S32 seg_start = cur - base;
						while( *cur && *cur != '\n' )
						{
							// skip the rest of the line
							cur++;
						}
						S32 seg_end = cur - base;

						//create segments from seg_start to seg_end
						insertSegments(wtext, *seg_list,cur_token, text_len, seg_start, seg_end, style, editor);
						line_done = true; // to break out of second loop.
						break;
					}
				}

				if( line_done )
				{
					continue;
				}
			}
		}

		// Skip white space
		while( *cur && iswspace(*cur) && (*cur != '\n')  )
		{
			cur++;
		}

		while( *cur && *cur != '\n' )
		{
			// Check against delimiters
			{
				S32 seg_start = 0;
				LLKeywordToken* cur_delimiter = NULL;
				for (token_list_t::iterator iter = mDelimiterTokenList.begin();
					 iter != mDelimiterTokenList.end(); ++iter)
				{
					LLKeywordToken* delimiter = *iter;
					if( delimiter->isHead( cur ) )
					{
						cur_delimiter = delimiter;
						break;
					}
				}

				if( cur_delimiter )
				{
					S32 between_delimiters = 0;
					S32 seg_end = 0;

					seg_start = cur - base;
					cur += cur_delimiter->getLengthHead();

					LLKeywordToken::ETokenType type = cur_delimiter->getType();
					if( type == LLKeywordToken::TT_TWO_SIDED_DELIMITER || type == LLKeywordToken::TT_DOUBLE_QUOTATION_MARKS )
					{
						while( *cur && !cur_delimiter->isTail(cur))
						{
							// Check for an escape sequence.
							if (type == LLKeywordToken::TT_DOUBLE_QUOTATION_MARKS && *cur == '\\')
							{
								// Count the number of backslashes.
								S32 num_backslashes = 0;
								while (*cur == '\\')
								{
									num_backslashes++;
									between_delimiters++;
									cur++;
								}
								// If the next character is the end delimiter?
								if (cur_delimiter->isTail(cur))
								{
									// If there was an odd number of backslashes, then this delimiter
									// does not end the sequence.
									if (num_backslashes % 2 == 1)
									{
										between_delimiters++;
										cur++;
									}
									else
									{
										// This is an end delimiter.
										break;
									}
								}
							}
							else
							{
								between_delimiters++;
								cur++;
							}
						}

						if( *cur )
						{
							cur += cur_delimiter->getLengthHead();
							seg_end = seg_start + between_delimiters + cur_delimiter->getLengthHead() + cur_delimiter->getLengthTail();
						}
						else
						{
							// eof
							seg_end = seg_start + between_delimiters + cur_delimiter->getLengthHead();
						}
					}
					else
					{
						llassert( cur_delimiter->getType() == LLKeywordToken::TT_ONE_SIDED_DELIMITER );
						// Left side is the delimiter.  Right side is eol or eof.
						while( *cur && ('\n' != *cur) )
						{
							between_delimiters++;
							cur++;
						}
						seg_end = seg_start + between_delimiters + cur_delimiter->getLengthHead();
					}

					insertSegments(wtext, *seg_list,cur_delimiter, text_len, seg_start, seg_end, style, editor);
					/*
					// <FS:Ansariel> Script editor ignoring font selection
					//LLTextSegmentPtr text_segment = new LLNormalTextSegment( cur_delimiter->getColor(), seg_start, seg_end, editor );
					LLStyleSP seg_style = getDefaultStyle(editor);
					seg_style->setColor(defaultColor);
					LLTextSegmentPtr text_segment = new LLNormalTextSegment( seg_style, seg_start, seg_end, editor );
					// </FS:Ansariel>

					text_segment->setToken( cur_delimiter );
					insertSegment( seg_list, text_segment, text_len, defaultColor, editor);
					*/
					// Note: we don't increment cur, since the end of one delimited seg may be immediately
					// followed by the start of another one.
					continue;
				}
			}

			// check against words
			llwchar prev = cur > base ? *(cur-1) : 0;
			// NaCl - LSL Preprocessor
			//if( !iswalnum( prev ) && (prev != '_') )
			if( !iswalnum( prev ) && (prev != '_') && (prev != '#'))
			{
				const llwchar* p = cur;
				//while( iswalnum( *p ) || (*p == '_') )
				while( *p && ( iswalnum( *p ) || (*p == '_') || (*p == '#') ) )
				// NaCl End
				{
					p++;
				}
				S32 seg_len = p - cur;
				if( seg_len > 0 )
				{
					WStringMapIndex word( cur, seg_len );
					word_token_map_t::iterator map_iter = mWordTokenMap.find(word);
					if( map_iter != mWordTokenMap.end() )
					{
						LLKeywordToken* cur_token = map_iter->second;
						S32 seg_start = cur - base;
						S32 seg_end = seg_start + seg_len;

						// LL_INFOS("SyntaxLSL") << "Seg: [" << word.c_str() << "]" << LL_ENDL;

						insertSegments(wtext, *seg_list,cur_token, text_len, seg_start, seg_end, style, editor);
					}
					cur += seg_len;
					continue;
				}
			}

			if( *cur && *cur != '\n' )
			{
				cur++;
			}
		}
	}
=======
    LL_RECORD_BLOCK_TIME(FTM_SYNTAX_COLORING);
    seg_list->clear();

    if( wtext.empty() )
    {
        return;
    }

    S32 text_len = wtext.size() + 1;

    // <FS:Ansariel> Script editor ignoring font selection
    //seg_list->push_back( new LLNormalTextSegment( style, 0, text_len, editor ) );
    LLStyleSP actual_style = getDefaultStyle(editor);
    actual_style->setColor(style->getColor());
    seg_list->push_back( new LLNormalTextSegment( actual_style, 0, text_len, editor ) );
    // </FS:Ansariel>

    const llwchar* base = wtext.c_str();
    const llwchar* cur = base;
    while( *cur )
    {
        if( *cur == '\n' || cur == base )
        {
            if( *cur == '\n' )
            {
                // <FS:Ansariel> Script editor ignoring font selection
                //LLTextSegmentPtr text_segment = new LLLineBreakTextSegment(style, cur-base);
                LLTextSegmentPtr text_segment = new LLLineBreakTextSegment(getDefaultStyle(editor), cur-base);
                // </FS:Ansariel>
                text_segment->setToken( 0 );
                insertSegment( *seg_list, text_segment, text_len, style, editor);
                cur++;
                if( !*cur || *cur == '\n' )
                {
                    continue;
                }
            }

            // Skip white space
            while( *cur && iswspace(*cur) && (*cur != '\n')  )
            {
                cur++;
            }
            if( !*cur || *cur == '\n' )
            {
                continue;
            }

            // cur is now at the first non-whitespace character of a new line

            // Line start tokens
            {
                BOOL line_done = FALSE;
                for (token_list_t::iterator iter = mLineTokenList.begin();
                     iter != mLineTokenList.end(); ++iter)
                {
                    LLKeywordToken* cur_token = *iter;
                    if( cur_token->isHead( cur ) )
                    {
                        S32 seg_start = cur - base;
                        while( *cur && *cur != '\n' )
                        {
                            // skip the rest of the line
                            cur++;
                        }
                        S32 seg_end = cur - base;

                        //create segments from seg_start to seg_end
                        insertSegments(wtext, *seg_list,cur_token, text_len, seg_start, seg_end, style, editor);
                        line_done = TRUE; // to break out of second loop.
                        break;
                    }
                }

                if( line_done )
                {
                    continue;
                }
            }
        }

        // Skip white space
        while( *cur && iswspace(*cur) && (*cur != '\n')  )
        {
            cur++;
        }

        while( *cur && *cur != '\n' )
        {
            // Check against delimiters
            {
                S32 seg_start = 0;
                LLKeywordToken* cur_delimiter = NULL;
                for (token_list_t::iterator iter = mDelimiterTokenList.begin();
                     iter != mDelimiterTokenList.end(); ++iter)
                {
                    LLKeywordToken* delimiter = *iter;
                    if( delimiter->isHead( cur ) )
                    {
                        cur_delimiter = delimiter;
                        break;
                    }
                }

                if( cur_delimiter )
                {
                    S32 between_delimiters = 0;
                    S32 seg_end = 0;

                    seg_start = cur - base;
                    cur += cur_delimiter->getLengthHead();

                    LLKeywordToken::ETokenType type = cur_delimiter->getType();
                    if( type == LLKeywordToken::TT_TWO_SIDED_DELIMITER || type == LLKeywordToken::TT_DOUBLE_QUOTATION_MARKS )
                    {
                        while( *cur && !cur_delimiter->isTail(cur))
                        {
                            // Check for an escape sequence.
                            if (type == LLKeywordToken::TT_DOUBLE_QUOTATION_MARKS && *cur == '\\')
                            {
                                // Count the number of backslashes.
                                S32 num_backslashes = 0;
                                while (*cur == '\\')
                                {
                                    num_backslashes++;
                                    between_delimiters++;
                                    cur++;
                                }
                                // If the next character is the end delimiter?
                                if (cur_delimiter->isTail(cur))
                                {
                                    // If there was an odd number of backslashes, then this delimiter
                                    // does not end the sequence.
                                    if (num_backslashes % 2 == 1)
                                    {
                                        between_delimiters++;
                                        cur++;
                                    }
                                    else
                                    {
                                        // This is an end delimiter.
                                        break;
                                    }
                                }
                            }
                            else
                            {
                                between_delimiters++;
                                cur++;
                            }
                        }

                        if( *cur )
                        {
                            cur += cur_delimiter->getLengthHead();
                            seg_end = seg_start + between_delimiters + cur_delimiter->getLengthHead() + cur_delimiter->getLengthTail();
                        }
                        else
                        {
                            // eof
                            seg_end = seg_start + between_delimiters + cur_delimiter->getLengthHead();
                        }
                    }
                    else
                    {
                        llassert( cur_delimiter->getType() == LLKeywordToken::TT_ONE_SIDED_DELIMITER );
                        // Left side is the delimiter.  Right side is eol or eof.
                        while( *cur && ('\n' != *cur) )
                        {
                            between_delimiters++;
                            cur++;
                        }
                        seg_end = seg_start + between_delimiters + cur_delimiter->getLengthHead();
                    }

                    insertSegments(wtext, *seg_list,cur_delimiter, text_len, seg_start, seg_end, style, editor);
                    /*
                    // <FS:Ansariel> Script editor ignoring font selection
                    //LLTextSegmentPtr text_segment = new LLNormalTextSegment( cur_delimiter->getColor(), seg_start, seg_end, editor );
                    LLStyleSP seg_style = getDefaultStyle(editor);
                    seg_style->setColor(defaultColor);
                    LLTextSegmentPtr text_segment = new LLNormalTextSegment( seg_style, seg_start, seg_end, editor );
                    // </FS:Ansariel>

                    text_segment->setToken( cur_delimiter );
                    insertSegment( seg_list, text_segment, text_len, defaultColor, editor);
                    */
                    // Note: we don't increment cur, since the end of one delimited seg may be immediately
                    // followed by the start of another one.
                    continue;
                }
            }

            // check against words
            llwchar prev = cur > base ? *(cur-1) : 0;
            // NaCl - LSL Preprocessor
            //if( !iswalnum( prev ) && (prev != '_') )
            if( !iswalnum( prev ) && (prev != '_') && (prev != '#'))
            {
                const llwchar* p = cur;
                //while( iswalnum( *p ) || (*p == '_') )
                while( *p && ( iswalnum( *p ) || (*p == '_') || (*p == '#') ) )
                // NaCl End
                {
                    p++;
                }
                S32 seg_len = p - cur;
                if( seg_len > 0 )
                {
                    WStringMapIndex word( cur, seg_len );
                    word_token_map_t::iterator map_iter = mWordTokenMap.find(word);
                    if( map_iter != mWordTokenMap.end() )
                    {
                        LLKeywordToken* cur_token = map_iter->second;
                        S32 seg_start = cur - base;
                        S32 seg_end = seg_start + seg_len;

                        // LL_INFOS("SyntaxLSL") << "Seg: [" << word.c_str() << "]" << LL_ENDL;

                        insertSegments(wtext, *seg_list,cur_token, text_len, seg_start, seg_end, style, editor);
                    }
                    cur += seg_len;
                    continue;
                }
            }

            if( *cur && *cur != '\n' )
            {
                cur++;
            }
        }
    }
>>>>>>> c06fb4e0
}

void LLKeywords::insertSegments(const LLWString& wtext, std::vector<LLTextSegmentPtr>& seg_list, LLKeywordToken* cur_token, S32 text_len, S32 seg_start, S32 seg_end, LLStyleConstSP style, LLTextEditor& editor )
{
    std::string::size_type pos = wtext.find('\n',seg_start);

    // <FS:Ansariel> Script editor ignoring font selection
    //LLStyleConstSP cur_token_style = new LLStyle(LLStyle::Params().font(style->getFont()).color(cur_token->getColor()));

    while (pos!=-1 && pos < (std::string::size_type)seg_end)
    {
        if (pos!=seg_start)
        {
            // <FS:Ansariel> Script editor ignoring font selection
            //LLTextSegmentPtr text_segment = new LLNormalTextSegment( cur_token->getColor(), seg_start, pos, editor );
            LLStyleSP style = getDefaultStyle(editor);
            style->setColor(cur_token->getColor());
            LLTextSegmentPtr text_segment = new LLNormalTextSegment( style, seg_start, pos, editor );
            // </FS:Ansariel>
            text_segment->setToken( cur_token );
            insertSegment( seg_list, text_segment, text_len, style, editor);
        }

        // <FS:Ansariel> Script editor ignoring font selection
        //LLTextSegmentPtr text_segment = new LLLineBreakTextSegment(style, pos);
        LLTextSegmentPtr text_segment = new LLLineBreakTextSegment(getDefaultStyle(editor), pos);
        // </FS:Ansariel>
        text_segment->setToken( cur_token );
        insertSegment( seg_list, text_segment, text_len, style, editor);

        seg_start = pos+1;
        pos = wtext.find('\n',seg_start);
    }

    // <FS:Ansariel> Script editor ignoring font selection
    //LLTextSegmentPtr text_segment = new LLNormalTextSegment(cur_token_style, seg_start, seg_end, editor);
    LLStyleSP actual_style = getDefaultStyle(editor);
    actual_style->setColor(cur_token->getColor());
    LLTextSegmentPtr text_segment = new LLNormalTextSegment(actual_style, seg_start, seg_end, editor);
    // </FS:Ansariel>
    text_segment->setToken( cur_token );
    insertSegment( seg_list, text_segment, text_len, style, editor);
}

void LLKeywords::insertSegment(std::vector<LLTextSegmentPtr>& seg_list, LLTextSegmentPtr new_segment, S32 text_len, const LLColor4 &defaultColor, LLTextEditor& editor )
{
    LLTextSegmentPtr last = seg_list.back();
    S32 new_seg_end = new_segment->getEnd();

    if( new_segment->getStart() == last->getStart() )
    {
        seg_list.pop_back();
    }
    else
    {
        last->setEnd( new_segment->getStart() );
    }
    seg_list.push_back( new_segment );

    if( new_seg_end < text_len )
    {
        // <FS:Ansariel> Script editor ignoring font selection
        //seg_list.push_back( new LLNormalTextSegment( defaultColor, new_seg_end, text_len, editor ) );
        LLStyleSP style = getDefaultStyle(editor);
        style->setColor(defaultColor);
        seg_list.push_back( new LLNormalTextSegment( style, new_seg_end, text_len, editor ) );
        // </FS:Ansariel>
    }
}

void LLKeywords::insertSegment(std::vector<LLTextSegmentPtr>& seg_list, LLTextSegmentPtr new_segment, S32 text_len, LLStyleConstSP style, LLTextEditor& editor )
{
    LLTextSegmentPtr last = seg_list.back();
    S32 new_seg_end = new_segment->getEnd();

    if( new_segment->getStart() == last->getStart() )
    {
        seg_list.pop_back();
    }
    else
    {
        last->setEnd( new_segment->getStart() );
    }
    seg_list.push_back( new_segment );

    if( new_seg_end < text_len )
    {
        // <FS:Ansariel> Script editor ignoring font selection
        //seg_list.push_back( new LLNormalTextSegment( style, new_seg_end, text_len, editor ) );
        LLStyleSP actual_style = getDefaultStyle(editor);
        actual_style->setColor(style->getColor());
        seg_list.push_back(new LLNormalTextSegment(actual_style, new_seg_end, text_len, editor));
        // </FS:Ansariel>
    }
}

// <FS:Ansariel> Re-add support for Cinder's legacy file format
bool LLKeywords::loadFromLegacyFile(const std::string& filename)
{
<<<<<<< HEAD
	mLoaded = false;

	///////////////////////////////////////////
	// Parse the script library xml
	
	LLXMLNodePtr xml_root;
	if ( (!LLUICtrlFactory::getLayeredXMLNode(filename, xml_root)) || (xml_root.isNull()) || (!xml_root->hasName("script_library")) )
	{
		LL_WARNS() << "Could not read the script library (" << filename << ")" << LL_ENDL;
		return false;
	}
	for (LLXMLNode* pNode = xml_root->getFirstChild(); pNode != NULL; pNode = pNode->getNextSibling())
	{
		if (pNode->hasName("keywords"))
		{
			std::string keyword;
			for (LLXMLNode* pStringNode = pNode->getFirstChild(); pStringNode != NULL; pStringNode = pStringNode->getNextSibling())
			{
				std::string tool_tip;
				LLColor4 cur_color(LLUIColorTable::instance().getColor("ScriptText"));
				LLKeywordToken::ETokenType cur_type = LLKeywordToken::TT_WORD;
				if (!pStringNode->getAttributeString("name", keyword))
					continue;
				if (pStringNode->hasName("integer_constant"))
				{
					cur_type = LLKeywordToken::TT_WORD;
					cur_color = LLUIColorTable::instance().getColor("SyntaxLslIntegerConstant");
				}
				else if (pStringNode->hasName("event"))
				{
					cur_type = LLKeywordToken::TT_WORD;
					cur_color = LLUIColorTable::instance().getColor("SyntaxLslEvent");
					
				}
				else if (pStringNode->hasName("section"))
				{
					cur_type = LLKeywordToken::TT_WORD;
					cur_color = LLUIColorTable::instance().getColor("SyntaxLslSection");
						
				}
				else if (pStringNode->hasName("data_type"))
				{
					cur_type = LLKeywordToken::TT_WORD;
					cur_color = LLUIColorTable::instance().getColor("SyntaxLslDataType");
						
				}
				else if (pStringNode->hasName("string_constant"))
				{
					cur_type = LLKeywordToken::TT_WORD;
					cur_color = LLUIColorTable::instance().getColor("SyntaxLslStringConstant");
				}
				else if (pStringNode->hasName("float_constant"))
				{
					cur_type = LLKeywordToken::TT_WORD;
					cur_color = LLUIColorTable::instance().getColor("SyntaxLslFloatConstant");
				}
				else if (pStringNode->hasName("compound_constant"))
				{
					cur_type = LLKeywordToken::TT_WORD;
					cur_color = LLUIColorTable::instance().getColor("SyntaxLslCompoundConstant");
				}
				else if (pStringNode->hasName("flow_control_keyword"))
				{
					cur_type = LLKeywordToken::TT_WORD;
					cur_color = LLUIColorTable::instance().getColor("SyntaxLslControlFlow");
				}
				else if (pStringNode->hasName("flow_control_label"))
				{
					cur_type = LLKeywordToken::TT_LINE;
					cur_color = LLUIColorTable::instance().getColor("SyntaxLslControlFlow");
				}
				else if (pStringNode->hasName("comment"))
				{
					cur_type = LLKeywordToken::TT_ONE_SIDED_DELIMITER;
					cur_color = LLUIColorTable::instance().getColor("SyntaxLslComment");
				}
				else if (pStringNode->hasName("block_comment"))
				{
					cur_type = LLKeywordToken::TT_TWO_SIDED_DELIMITER;
					cur_color = LLUIColorTable::instance().getColor("SyntaxLslComment");
				}
				else if (pStringNode->hasName("string_literal"))
				{
					cur_type = LLKeywordToken::TT_DOUBLE_QUOTATION_MARKS;
					cur_color = LLUIColorTable::instance().getColor("SyntaxLslStringLiteral");
				}
				else if (pStringNode->hasName("preprocessor"))
				{
					cur_type = LLKeywordToken::TT_ONE_SIDED_DELIMITER;
					cur_color = LLUIColorTable::instance().getColor("SyntaxLslPreprocessor");
				}
				if (!pStringNode->getAttributeString("desc", tool_tip))
				{
					tool_tip = "No Description available";
				}
				
				std::string delimiter;
				if (cur_type == LLKeywordToken::TT_DOUBLE_QUOTATION_MARKS)
				{
					// Closing delimiter is identical to the opening one.
					delimiter = keyword;
				}
				else if (cur_type == LLKeywordToken::TT_TWO_SIDED_DELIMITER)
				{
					std::string token_buffer(keyword);
					LLStringUtil::trim(token_buffer);
					
					typedef boost::tokenizer<boost::char_separator<char> > tokenizer;
					boost::char_separator<char> sep_word(" ");
					tokenizer word_tokens(token_buffer, sep_word);
					tokenizer::iterator token_word_iter = word_tokens.begin();
					
					if( !token_buffer.empty() && token_word_iter != word_tokens.end() )
					{
						// first word is the keyword or a left delimiter
						keyword = (*token_word_iter);
						LLStringUtil::trim(keyword);
						
						// second word may be a right delimiter
						while (delimiter.length() == 0 && ++token_word_iter != word_tokens.end())
						{
							delimiter = *token_word_iter;
							LLStringUtil::trim(delimiter);
						}
					}
				}
				
				if( !tool_tip.empty() )
				{
					// Replace ; with \n for multi-line tool tips.
					LLStringUtil::replaceChar( tool_tip, ';', '\n' );
					addToken(cur_type, keyword, cur_color, tool_tip, delimiter );
				}
				else
				{
					addToken(cur_type, keyword, cur_color, LLStringUtil::null, delimiter );
				}
			}
		}
	}

	mLoaded = true;
	return mLoaded;
=======
    mLoaded = false;

    ///////////////////////////////////////////
    // Parse the script library xml

    LLXMLNodePtr xml_root;
    if ( (!LLUICtrlFactory::getLayeredXMLNode(filename, xml_root)) || (xml_root.isNull()) || (!xml_root->hasName("script_library")) )
    {
        LL_WARNS() << "Could not read the script library (" << filename << ")" << LL_ENDL;
        return FALSE;
    }
    for (LLXMLNode* pNode = xml_root->getFirstChild(); pNode != NULL; pNode = pNode->getNextSibling())
    {
        if (pNode->hasName("keywords"))
        {
            std::string keyword;
            for (LLXMLNode* pStringNode = pNode->getFirstChild(); pStringNode != NULL; pStringNode = pStringNode->getNextSibling())
            {
                std::string tool_tip;
                LLColor4 cur_color(LLUIColorTable::instance().getColor("ScriptText"));
                LLKeywordToken::ETokenType cur_type = LLKeywordToken::TT_WORD;
                if (!pStringNode->getAttributeString("name", keyword))
                    continue;
                if (pStringNode->hasName("integer_constant"))
                {
                    cur_type = LLKeywordToken::TT_WORD;
                    cur_color = LLUIColorTable::instance().getColor("SyntaxLslIntegerConstant");
                }
                else if (pStringNode->hasName("event"))
                {
                    cur_type = LLKeywordToken::TT_WORD;
                    cur_color = LLUIColorTable::instance().getColor("SyntaxLslEvent");

                }
                else if (pStringNode->hasName("section"))
                {
                    cur_type = LLKeywordToken::TT_WORD;
                    cur_color = LLUIColorTable::instance().getColor("SyntaxLslSection");

                }
                else if (pStringNode->hasName("data_type"))
                {
                    cur_type = LLKeywordToken::TT_WORD;
                    cur_color = LLUIColorTable::instance().getColor("SyntaxLslDataType");

                }
                else if (pStringNode->hasName("string_constant"))
                {
                    cur_type = LLKeywordToken::TT_WORD;
                    cur_color = LLUIColorTable::instance().getColor("SyntaxLslStringConstant");
                }
                else if (pStringNode->hasName("float_constant"))
                {
                    cur_type = LLKeywordToken::TT_WORD;
                    cur_color = LLUIColorTable::instance().getColor("SyntaxLslFloatConstant");
                }
                else if (pStringNode->hasName("compound_constant"))
                {
                    cur_type = LLKeywordToken::TT_WORD;
                    cur_color = LLUIColorTable::instance().getColor("SyntaxLslCompoundConstant");
                }
                else if (pStringNode->hasName("flow_control_keyword"))
                {
                    cur_type = LLKeywordToken::TT_WORD;
                    cur_color = LLUIColorTable::instance().getColor("SyntaxLslControlFlow");
                }
                else if (pStringNode->hasName("flow_control_label"))
                {
                    cur_type = LLKeywordToken::TT_LINE;
                    cur_color = LLUIColorTable::instance().getColor("SyntaxLslControlFlow");
                }
                else if (pStringNode->hasName("comment"))
                {
                    cur_type = LLKeywordToken::TT_ONE_SIDED_DELIMITER;
                    cur_color = LLUIColorTable::instance().getColor("SyntaxLslComment");
                }
                else if (pStringNode->hasName("block_comment"))
                {
                    cur_type = LLKeywordToken::TT_TWO_SIDED_DELIMITER;
                    cur_color = LLUIColorTable::instance().getColor("SyntaxLslComment");
                }
                else if (pStringNode->hasName("string_literal"))
                {
                    cur_type = LLKeywordToken::TT_DOUBLE_QUOTATION_MARKS;
                    cur_color = LLUIColorTable::instance().getColor("SyntaxLslStringLiteral");
                }
                else if (pStringNode->hasName("preprocessor"))
                {
                    cur_type = LLKeywordToken::TT_ONE_SIDED_DELIMITER;
                    cur_color = LLUIColorTable::instance().getColor("SyntaxLslPreprocessor");
                }
                if (!pStringNode->getAttributeString("desc", tool_tip))
                {
                    tool_tip = "No Description available";
                }

                std::string delimiter;
                if (cur_type == LLKeywordToken::TT_DOUBLE_QUOTATION_MARKS)
                {
                    // Closing delimiter is identical to the opening one.
                    delimiter = keyword;
                }
                else if (cur_type == LLKeywordToken::TT_TWO_SIDED_DELIMITER)
                {
                    std::string token_buffer(keyword);
                    LLStringUtil::trim(token_buffer);

                    typedef boost::tokenizer<boost::char_separator<char> > tokenizer;
                    boost::char_separator<char> sep_word(" ");
                    tokenizer word_tokens(token_buffer, sep_word);
                    tokenizer::iterator token_word_iter = word_tokens.begin();

                    if( !token_buffer.empty() && token_word_iter != word_tokens.end() )
                    {
                        // first word is the keyword or a left delimiter
                        keyword = (*token_word_iter);
                        LLStringUtil::trim(keyword);

                        // second word may be a right delimiter
                        while (delimiter.length() == 0 && ++token_word_iter != word_tokens.end())
                        {
                            delimiter = *token_word_iter;
                            LLStringUtil::trim(delimiter);
                        }
                    }
                }

                if( !tool_tip.empty() )
                {
                    // Replace ; with \n for multi-line tool tips.
                    LLStringUtil::replaceChar( tool_tip, ';', '\n' );
                    addToken(cur_type, keyword, cur_color, tool_tip, delimiter );
                }
                else
                {
                    addToken(cur_type, keyword, cur_color, LLStringUtil::null, delimiter );
                }
            }
        }
    }

    mLoaded = true;
    return mLoaded;
>>>>>>> c06fb4e0
}
// </FS:Ansariel>

// <FS:Ansariel> Script editor ignoring font selection
LLStyleSP LLKeywords::getDefaultStyle(const LLTextEditor& editor)
{
    LLStyleSP style(new LLStyle(LLStyle::Params()));
    style->setFont(editor.getFont());
    return style;
}
// </FS:Ansariel>

#ifdef _DEBUG
void LLKeywords::dump()
{
    LL_INFOS() << "LLKeywords" << LL_ENDL;


    LL_INFOS() << "LLKeywords::sWordTokenMap" << LL_ENDL;
    word_token_map_t::iterator word_token_iter = mWordTokenMap.begin();
    while( word_token_iter != mWordTokenMap.end() )
    {
        LLKeywordToken* word_token = word_token_iter->second;
        word_token->dump();
        ++word_token_iter;
    }

    LL_INFOS() << "LLKeywords::sLineTokenList" << LL_ENDL;
    for (token_list_t::iterator iter = mLineTokenList.begin();
         iter != mLineTokenList.end(); ++iter)
    {
        LLKeywordToken* line_token = *iter;
        line_token->dump();
    }


    LL_INFOS() << "LLKeywords::sDelimiterTokenList" << LL_ENDL;
    for (token_list_t::iterator iter = mDelimiterTokenList.begin();
         iter != mDelimiterTokenList.end(); ++iter)
    {
        LLKeywordToken* delimiter_token = *iter;
        delimiter_token->dump();
    }
}

void LLKeywordToken::dump()
{
    LL_INFOS() << "[" <<
        mColor.mV[VX] << ", " <<
        mColor.mV[VY] << ", " <<
        mColor.mV[VZ] << "] [" <<
        wstring_to_utf8str(mToken) << "]" <<
        LL_ENDL;
}

#endif  // DEBUG<|MERGE_RESOLUTION|>--- conflicted
+++ resolved
@@ -504,240 +504,6 @@
 // create a list of color segments.
 void LLKeywords::findSegments(std::vector<LLTextSegmentPtr>* seg_list, const LLWString& wtext, LLTextEditor& editor, LLStyleConstSP style)
 {
-<<<<<<< HEAD
-	LL_RECORD_BLOCK_TIME(FTM_SYNTAX_COLORING);
-	seg_list->clear();
-
-	if( wtext.empty() )
-	{
-		return;
-	}
-
-	S32 text_len = wtext.size() + 1;
-
-	// <FS:Ansariel> Script editor ignoring font selection
-	//seg_list->push_back( new LLNormalTextSegment( style, 0, text_len, editor ) );
-	LLStyleSP actual_style = getDefaultStyle(editor);
-	actual_style->setColor(style->getColor());
-	seg_list->push_back( new LLNormalTextSegment( actual_style, 0, text_len, editor ) );
-	// </FS:Ansariel>
-
-	const llwchar* base = wtext.c_str();
-	const llwchar* cur = base;
-	while( *cur )
-	{
-		if( *cur == '\n' || cur == base )
-		{
-			if( *cur == '\n' )
-			{
-				// <FS:Ansariel> Script editor ignoring font selection
-				//LLTextSegmentPtr text_segment = new LLLineBreakTextSegment(style, cur-base);
-				LLTextSegmentPtr text_segment = new LLLineBreakTextSegment(getDefaultStyle(editor), cur-base);
-				// </FS:Ansariel>
-				text_segment->setToken( 0 );
-				insertSegment( *seg_list, text_segment, text_len, style, editor);
-				cur++;
-				if( !*cur || *cur == '\n' )
-				{
-					continue;
-				}
-			}
-
-			// Skip white space
-			while( *cur && iswspace(*cur) && (*cur != '\n')  )
-			{
-				cur++;
-			}
-			if( !*cur || *cur == '\n' )
-			{
-				continue;
-			}
-
-			// cur is now at the first non-whitespace character of a new line
-
-			// Line start tokens
-			{
-				bool line_done = false;
-				for (token_list_t::iterator iter = mLineTokenList.begin();
-					 iter != mLineTokenList.end(); ++iter)
-				{
-					LLKeywordToken* cur_token = *iter;
-					if( cur_token->isHead( cur ) )
-					{
-						S32 seg_start = cur - base;
-						while( *cur && *cur != '\n' )
-						{
-							// skip the rest of the line
-							cur++;
-						}
-						S32 seg_end = cur - base;
-
-						//create segments from seg_start to seg_end
-						insertSegments(wtext, *seg_list,cur_token, text_len, seg_start, seg_end, style, editor);
-						line_done = true; // to break out of second loop.
-						break;
-					}
-				}
-
-				if( line_done )
-				{
-					continue;
-				}
-			}
-		}
-
-		// Skip white space
-		while( *cur && iswspace(*cur) && (*cur != '\n')  )
-		{
-			cur++;
-		}
-
-		while( *cur && *cur != '\n' )
-		{
-			// Check against delimiters
-			{
-				S32 seg_start = 0;
-				LLKeywordToken* cur_delimiter = NULL;
-				for (token_list_t::iterator iter = mDelimiterTokenList.begin();
-					 iter != mDelimiterTokenList.end(); ++iter)
-				{
-					LLKeywordToken* delimiter = *iter;
-					if( delimiter->isHead( cur ) )
-					{
-						cur_delimiter = delimiter;
-						break;
-					}
-				}
-
-				if( cur_delimiter )
-				{
-					S32 between_delimiters = 0;
-					S32 seg_end = 0;
-
-					seg_start = cur - base;
-					cur += cur_delimiter->getLengthHead();
-
-					LLKeywordToken::ETokenType type = cur_delimiter->getType();
-					if( type == LLKeywordToken::TT_TWO_SIDED_DELIMITER || type == LLKeywordToken::TT_DOUBLE_QUOTATION_MARKS )
-					{
-						while( *cur && !cur_delimiter->isTail(cur))
-						{
-							// Check for an escape sequence.
-							if (type == LLKeywordToken::TT_DOUBLE_QUOTATION_MARKS && *cur == '\\')
-							{
-								// Count the number of backslashes.
-								S32 num_backslashes = 0;
-								while (*cur == '\\')
-								{
-									num_backslashes++;
-									between_delimiters++;
-									cur++;
-								}
-								// If the next character is the end delimiter?
-								if (cur_delimiter->isTail(cur))
-								{
-									// If there was an odd number of backslashes, then this delimiter
-									// does not end the sequence.
-									if (num_backslashes % 2 == 1)
-									{
-										between_delimiters++;
-										cur++;
-									}
-									else
-									{
-										// This is an end delimiter.
-										break;
-									}
-								}
-							}
-							else
-							{
-								between_delimiters++;
-								cur++;
-							}
-						}
-
-						if( *cur )
-						{
-							cur += cur_delimiter->getLengthHead();
-							seg_end = seg_start + between_delimiters + cur_delimiter->getLengthHead() + cur_delimiter->getLengthTail();
-						}
-						else
-						{
-							// eof
-							seg_end = seg_start + between_delimiters + cur_delimiter->getLengthHead();
-						}
-					}
-					else
-					{
-						llassert( cur_delimiter->getType() == LLKeywordToken::TT_ONE_SIDED_DELIMITER );
-						// Left side is the delimiter.  Right side is eol or eof.
-						while( *cur && ('\n' != *cur) )
-						{
-							between_delimiters++;
-							cur++;
-						}
-						seg_end = seg_start + between_delimiters + cur_delimiter->getLengthHead();
-					}
-
-					insertSegments(wtext, *seg_list,cur_delimiter, text_len, seg_start, seg_end, style, editor);
-					/*
-					// <FS:Ansariel> Script editor ignoring font selection
-					//LLTextSegmentPtr text_segment = new LLNormalTextSegment( cur_delimiter->getColor(), seg_start, seg_end, editor );
-					LLStyleSP seg_style = getDefaultStyle(editor);
-					seg_style->setColor(defaultColor);
-					LLTextSegmentPtr text_segment = new LLNormalTextSegment( seg_style, seg_start, seg_end, editor );
-					// </FS:Ansariel>
-
-					text_segment->setToken( cur_delimiter );
-					insertSegment( seg_list, text_segment, text_len, defaultColor, editor);
-					*/
-					// Note: we don't increment cur, since the end of one delimited seg may be immediately
-					// followed by the start of another one.
-					continue;
-				}
-			}
-
-			// check against words
-			llwchar prev = cur > base ? *(cur-1) : 0;
-			// NaCl - LSL Preprocessor
-			//if( !iswalnum( prev ) && (prev != '_') )
-			if( !iswalnum( prev ) && (prev != '_') && (prev != '#'))
-			{
-				const llwchar* p = cur;
-				//while( iswalnum( *p ) || (*p == '_') )
-				while( *p && ( iswalnum( *p ) || (*p == '_') || (*p == '#') ) )
-				// NaCl End
-				{
-					p++;
-				}
-				S32 seg_len = p - cur;
-				if( seg_len > 0 )
-				{
-					WStringMapIndex word( cur, seg_len );
-					word_token_map_t::iterator map_iter = mWordTokenMap.find(word);
-					if( map_iter != mWordTokenMap.end() )
-					{
-						LLKeywordToken* cur_token = map_iter->second;
-						S32 seg_start = cur - base;
-						S32 seg_end = seg_start + seg_len;
-
-						// LL_INFOS("SyntaxLSL") << "Seg: [" << word.c_str() << "]" << LL_ENDL;
-
-						insertSegments(wtext, *seg_list,cur_token, text_len, seg_start, seg_end, style, editor);
-					}
-					cur += seg_len;
-					continue;
-				}
-			}
-
-			if( *cur && *cur != '\n' )
-			{
-				cur++;
-			}
-		}
-	}
-=======
     LL_RECORD_BLOCK_TIME(FTM_SYNTAX_COLORING);
     seg_list->clear();
 
@@ -790,7 +556,7 @@
 
             // Line start tokens
             {
-                BOOL line_done = FALSE;
+                bool line_done = false;
                 for (token_list_t::iterator iter = mLineTokenList.begin();
                      iter != mLineTokenList.end(); ++iter)
                 {
@@ -807,7 +573,7 @@
 
                         //create segments from seg_start to seg_end
                         insertSegments(wtext, *seg_list,cur_token, text_len, seg_start, seg_end, style, editor);
-                        line_done = TRUE; // to break out of second loop.
+                        line_done = true; // to break out of second loop.
                         break;
                     }
                 }
@@ -970,7 +736,6 @@
             }
         }
     }
->>>>>>> c06fb4e0
 }
 
 void LLKeywords::insertSegments(const LLWString& wtext, std::vector<LLTextSegmentPtr>& seg_list, LLKeywordToken* cur_token, S32 text_len, S32 seg_start, S32 seg_end, LLStyleConstSP style, LLTextEditor& editor )
@@ -1070,151 +835,6 @@
 // <FS:Ansariel> Re-add support for Cinder's legacy file format
 bool LLKeywords::loadFromLegacyFile(const std::string& filename)
 {
-<<<<<<< HEAD
-	mLoaded = false;
-
-	///////////////////////////////////////////
-	// Parse the script library xml
-	
-	LLXMLNodePtr xml_root;
-	if ( (!LLUICtrlFactory::getLayeredXMLNode(filename, xml_root)) || (xml_root.isNull()) || (!xml_root->hasName("script_library")) )
-	{
-		LL_WARNS() << "Could not read the script library (" << filename << ")" << LL_ENDL;
-		return false;
-	}
-	for (LLXMLNode* pNode = xml_root->getFirstChild(); pNode != NULL; pNode = pNode->getNextSibling())
-	{
-		if (pNode->hasName("keywords"))
-		{
-			std::string keyword;
-			for (LLXMLNode* pStringNode = pNode->getFirstChild(); pStringNode != NULL; pStringNode = pStringNode->getNextSibling())
-			{
-				std::string tool_tip;
-				LLColor4 cur_color(LLUIColorTable::instance().getColor("ScriptText"));
-				LLKeywordToken::ETokenType cur_type = LLKeywordToken::TT_WORD;
-				if (!pStringNode->getAttributeString("name", keyword))
-					continue;
-				if (pStringNode->hasName("integer_constant"))
-				{
-					cur_type = LLKeywordToken::TT_WORD;
-					cur_color = LLUIColorTable::instance().getColor("SyntaxLslIntegerConstant");
-				}
-				else if (pStringNode->hasName("event"))
-				{
-					cur_type = LLKeywordToken::TT_WORD;
-					cur_color = LLUIColorTable::instance().getColor("SyntaxLslEvent");
-					
-				}
-				else if (pStringNode->hasName("section"))
-				{
-					cur_type = LLKeywordToken::TT_WORD;
-					cur_color = LLUIColorTable::instance().getColor("SyntaxLslSection");
-						
-				}
-				else if (pStringNode->hasName("data_type"))
-				{
-					cur_type = LLKeywordToken::TT_WORD;
-					cur_color = LLUIColorTable::instance().getColor("SyntaxLslDataType");
-						
-				}
-				else if (pStringNode->hasName("string_constant"))
-				{
-					cur_type = LLKeywordToken::TT_WORD;
-					cur_color = LLUIColorTable::instance().getColor("SyntaxLslStringConstant");
-				}
-				else if (pStringNode->hasName("float_constant"))
-				{
-					cur_type = LLKeywordToken::TT_WORD;
-					cur_color = LLUIColorTable::instance().getColor("SyntaxLslFloatConstant");
-				}
-				else if (pStringNode->hasName("compound_constant"))
-				{
-					cur_type = LLKeywordToken::TT_WORD;
-					cur_color = LLUIColorTable::instance().getColor("SyntaxLslCompoundConstant");
-				}
-				else if (pStringNode->hasName("flow_control_keyword"))
-				{
-					cur_type = LLKeywordToken::TT_WORD;
-					cur_color = LLUIColorTable::instance().getColor("SyntaxLslControlFlow");
-				}
-				else if (pStringNode->hasName("flow_control_label"))
-				{
-					cur_type = LLKeywordToken::TT_LINE;
-					cur_color = LLUIColorTable::instance().getColor("SyntaxLslControlFlow");
-				}
-				else if (pStringNode->hasName("comment"))
-				{
-					cur_type = LLKeywordToken::TT_ONE_SIDED_DELIMITER;
-					cur_color = LLUIColorTable::instance().getColor("SyntaxLslComment");
-				}
-				else if (pStringNode->hasName("block_comment"))
-				{
-					cur_type = LLKeywordToken::TT_TWO_SIDED_DELIMITER;
-					cur_color = LLUIColorTable::instance().getColor("SyntaxLslComment");
-				}
-				else if (pStringNode->hasName("string_literal"))
-				{
-					cur_type = LLKeywordToken::TT_DOUBLE_QUOTATION_MARKS;
-					cur_color = LLUIColorTable::instance().getColor("SyntaxLslStringLiteral");
-				}
-				else if (pStringNode->hasName("preprocessor"))
-				{
-					cur_type = LLKeywordToken::TT_ONE_SIDED_DELIMITER;
-					cur_color = LLUIColorTable::instance().getColor("SyntaxLslPreprocessor");
-				}
-				if (!pStringNode->getAttributeString("desc", tool_tip))
-				{
-					tool_tip = "No Description available";
-				}
-				
-				std::string delimiter;
-				if (cur_type == LLKeywordToken::TT_DOUBLE_QUOTATION_MARKS)
-				{
-					// Closing delimiter is identical to the opening one.
-					delimiter = keyword;
-				}
-				else if (cur_type == LLKeywordToken::TT_TWO_SIDED_DELIMITER)
-				{
-					std::string token_buffer(keyword);
-					LLStringUtil::trim(token_buffer);
-					
-					typedef boost::tokenizer<boost::char_separator<char> > tokenizer;
-					boost::char_separator<char> sep_word(" ");
-					tokenizer word_tokens(token_buffer, sep_word);
-					tokenizer::iterator token_word_iter = word_tokens.begin();
-					
-					if( !token_buffer.empty() && token_word_iter != word_tokens.end() )
-					{
-						// first word is the keyword or a left delimiter
-						keyword = (*token_word_iter);
-						LLStringUtil::trim(keyword);
-						
-						// second word may be a right delimiter
-						while (delimiter.length() == 0 && ++token_word_iter != word_tokens.end())
-						{
-							delimiter = *token_word_iter;
-							LLStringUtil::trim(delimiter);
-						}
-					}
-				}
-				
-				if( !tool_tip.empty() )
-				{
-					// Replace ; with \n for multi-line tool tips.
-					LLStringUtil::replaceChar( tool_tip, ';', '\n' );
-					addToken(cur_type, keyword, cur_color, tool_tip, delimiter );
-				}
-				else
-				{
-					addToken(cur_type, keyword, cur_color, LLStringUtil::null, delimiter );
-				}
-			}
-		}
-	}
-
-	mLoaded = true;
-	return mLoaded;
-=======
     mLoaded = false;
 
     ///////////////////////////////////////////
@@ -1224,7 +844,7 @@
     if ( (!LLUICtrlFactory::getLayeredXMLNode(filename, xml_root)) || (xml_root.isNull()) || (!xml_root->hasName("script_library")) )
     {
         LL_WARNS() << "Could not read the script library (" << filename << ")" << LL_ENDL;
-        return FALSE;
+        return false;
     }
     for (LLXMLNode* pNode = xml_root->getFirstChild(); pNode != NULL; pNode = pNode->getNextSibling())
     {
@@ -1358,7 +978,6 @@
 
     mLoaded = true;
     return mLoaded;
->>>>>>> c06fb4e0
 }
 // </FS:Ansariel>
 
