--- conflicted
+++ resolved
@@ -2422,14 +2422,7 @@
 	for ( child_list_const_iter_t child_it = getChildList()->begin(); child_it != getChildList()->end(); ++child_it)
 	{
 		LLView* viewp = *child_it;
-<<<<<<< HEAD
-		// <FS:Ansariel> Prefer dynamic_cast over c-style cast
-		//LLFloater* floaterp = (LLFloater*)viewp;
 		LLFloater* floaterp = dynamic_cast<LLFloater*>(viewp);
-		// </FS:Ansariel>
-=======
-		LLFloater* floaterp = dynamic_cast<LLFloater*>(viewp);
->>>>>>> 138fd9d7
 		if (floaterp->isDependent())
 		{
 			// dependents are moved with their "dependee"
@@ -2486,14 +2479,7 @@
 	// make sure all subwindows aren't minimized
 	for ( child_list_const_iter_t child_it = getChildList()->begin(); child_it != getChildList()->end(); ++child_it)
 	{
-<<<<<<< HEAD
-		// <FS:Ansariel> Possible fix for crash on disconnect
-		//LLFloater* floaterp = (LLFloater*)*child_it;
 		LLFloater* floaterp = dynamic_cast<LLFloater*>(*child_it);
-		// </FS:Ansariel>
-=======
-		LLFloater* floaterp = dynamic_cast<LLFloater*>(*child_it);
->>>>>>> 138fd9d7
 		if (floaterp)
 		{
 			floaterp->setMinimized(FALSE);
@@ -2838,14 +2824,7 @@
 				++child_it) //loop floaters
 			{
 				// Examine minimized children.
-<<<<<<< HEAD
-				// <FS:Ansariel> Prefer dynamic_cast over c-style cast
-				//LLFloater* floater = (LLFloater*)((LLView*)*child_it);
 				LLFloater* floater = dynamic_cast<LLFloater*>(*child_it);
-				// </FS:Ansariel>
-=======
-				LLFloater* floater = dynamic_cast<LLFloater*>(*child_it);
->>>>>>> 138fd9d7
 				if(floater->isMinimized()) 
 				{
 					LLRect r = floater->getRect();
@@ -2900,14 +2879,7 @@
 			continue;
 		}
 
-<<<<<<< HEAD
-		// <FS:Ansariel> FIRE-14349: Crash in LLPanelEditWearable::isDirty() due to memory corruption?
-		//LLFloater* floaterp = (LLFloater*)viewp;
 		LLFloater* floaterp = dynamic_cast<LLFloater*>(viewp);
-		// </FS:Ansariel>
-=======
-		LLFloater* floaterp = dynamic_cast<LLFloater*>(viewp);
->>>>>>> 138fd9d7
 
 		// Attempt to close floater.  This will cause the "do you want to save"
 		// dialogs to appear.
@@ -2973,15 +2945,7 @@
 	// by setting themselves invisible)
 	for (child_list_const_iter_t it = getChildList()->begin(); it != getChildList()->end(); ++it)
 	{
-<<<<<<< HEAD
-		// <FS:Ansariel> Prefer dynamic_cast over c-style cast
-		//LLView* viewp = *it;
-		//LLFloater* floaterp = (LLFloater*)viewp;
 		LLFloater* floaterp = dynamic_cast<LLFloater*>(*it);
-		// </FS:Ansariel>
-=======
-		LLFloater* floaterp = dynamic_cast<LLFloater*>(*it);
->>>>>>> 138fd9d7
 
 		if (floaterp->getVisible() && !floaterp->isDead() && floaterp->isCloseable())
 		{
@@ -3265,14 +3229,7 @@
 		// otherwise, make sure the focused floater is in the front of the child list
 		for ( child_list_const_reverse_iter_t child_it = getChildList()->rbegin(); child_it != getChildList()->rend(); ++child_it)
 		{
-<<<<<<< HEAD
-			// <FS:Ansariel> Prefer dynamic_cast over c-style cast
-			//LLFloater* floaterp = (LLFloater*)*child_it;
 			LLFloater* floaterp = dynamic_cast<LLFloater*>(*child_it);
-			// </FS:Ansariel>
-=======
-			LLFloater* floaterp = dynamic_cast<LLFloater*>(*child_it);
->>>>>>> 138fd9d7
 			if (gFocusMgr.childHasKeyboardFocus(floaterp))
 			{
 				bringToFront(floaterp, FALSE);
@@ -3294,14 +3251,7 @@
 
 	if (parentp == this)
 	{
-<<<<<<< HEAD
-		// <FS:Ansariel> FIRE-14349: Crash in LLPanelEditWearable::isDirty() due to memory corruption?
-		//return (LLFloater*)viewp;
 		return dynamic_cast<LLFloater*>(viewp);
-		// </FS:Ansariel>
-=======
-		return dynamic_cast<LLFloater*>(viewp);
->>>>>>> 138fd9d7
 	}
 
 	return NULL;
