--- conflicted
+++ resolved
@@ -337,12 +337,8 @@
 
 	// Help button: '?' 
 	//SL-14050 Disable all Help question marks
-<<<<<<< HEAD
 	// <FS:Ansariel> Nope!
-	mButtonsEnabled[BUTTON_HELP] = !mHelpTopic.empty();// FALSE;
-=======
-	mButtonsEnabled[BUTTON_HELP] = false;
->>>>>>> 0fb52bd3
+	mButtonsEnabled[BUTTON_HELP] = !mHelpTopic.empty();// false;
 	
 	// Minimize button only for top draggers
 	if ( !mDragOnLeft && mCanMinimize )
@@ -358,7 +354,7 @@
 	// <FS:Ansariel> FIRE-11724: Snooze group chat
 	if (mCanSnooze)
 	{
-		mButtonsEnabled[BUTTON_SNOOZE] = TRUE;
+		mButtonsEnabled[BUTTON_SNOOZE] = true;
 	}
 	// </FS:Ansariel>
 
@@ -609,7 +605,7 @@
 		// <FS:Zi> Make sure that hosted floaters always save "not visible", so they won't
 		//         pull up their host on restart
 		//getControlGroup()->setBOOL( mVisibilityControl, getVisible() );
-		BOOL visible = FALSE;
+		bool visible = false;
 		if (mTornOff)
 		{
 			visible = getVisible();
@@ -1683,7 +1679,7 @@
 		if(offerClickToButton(x, y, mask, BUTTON_TEAR_OFF)) return true;
 		if(offerClickToButton(x, y, mask, BUTTON_DOCK)) return true;
 		// <FS:Ansariel> FIRE-11724: Snooze group chat
-		if(offerClickToButton(x, y, mask, BUTTON_SNOOZE)) return TRUE;
+		if(offerClickToButton(x, y, mask, BUTTON_SNOOZE)) return true;
 
 		setFrontmost(true, false);
 		// Otherwise pass to drag handle for movement
@@ -1905,7 +1901,7 @@
 }
 
 // <FS:Ansariel> FIRE-11724: Snooze group chat
-void LLFloater::setCanSnooze(BOOL can_snooze)
+void LLFloater::setCanSnooze(bool can_snooze)
 {
 	mCanSnooze = can_snooze;
 	mButtonsEnabled[BUTTON_SNOOZE] = mCanSnooze;
@@ -2875,7 +2871,7 @@
 				col < snap_rect_local.getWidth() - minimized_width;
 				col += minimized_width)
 			{
-				bool foundGap = TRUE;
+				bool foundGap = true;
 				for(child_list_const_iter_t child_it = getChildList()->begin();
 					child_it != getChildList()->end();
 					++child_it) //loop floaters
@@ -2895,7 +2891,7 @@
 						{
 							// needs the check for off grid. can't drag,
 							// but window resize makes them off
-							foundGap = FALSE;
+							foundGap = false;
 							break;
 						}
 					}
@@ -3092,17 +3088,12 @@
 	static LLUICachedControl<bool> legacy_snap ("FSLegacyEdgeSnap", false);
 	if (!legacy_snap)
 	{
-<<<<<<< HEAD
 		LLRect snap_rect = getSnapRect();
 		if (snap_rect != mLastSnapRect)
 		{
-			reshape(getRect().getWidth(), getRect().getHeight(), TRUE);
+			reshape(getRect().getWidth(), getRect().getHeight(), true);
 		}
 	}// <FS:KC> Fix for bad edge snapping
-=======
-		reshape(getRect().getWidth(), getRect().getHeight(), true);
-	}
->>>>>>> 0fb52bd3
 
 	// Constrain children to be entirely on the screen
 	for ( child_list_const_iter_t child_it = getChildList()->begin(); child_it != getChildList()->end(); ++child_it)
