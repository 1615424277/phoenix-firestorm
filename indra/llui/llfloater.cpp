/** 
 * @file llfloater.cpp
 * @brief LLFloater base class
 *
 * $LicenseInfo:firstyear=2002&license=viewerlgpl$
 * Second Life Viewer Source Code
 * Copyright (C) 2010, Linden Research, Inc.
 * 
 * This library is free software; you can redistribute it and/or
 * modify it under the terms of the GNU Lesser General Public
 * License as published by the Free Software Foundation;
 * version 2.1 of the License only.
 * 
 * This library is distributed in the hope that it will be useful,
 * but WITHOUT ANY WARRANTY; without even the implied warranty of
 * MERCHANTABILITY or FITNESS FOR A PARTICULAR PURPOSE.  See the GNU
 * Lesser General Public License for more details.
 * 
 * You should have received a copy of the GNU Lesser General Public
 * License along with this library; if not, write to the Free Software
 * Foundation, Inc., 51 Franklin Street, Fifth Floor, Boston, MA  02110-1301  USA
 * 
 * Linden Research, Inc., 945 Battery Street, San Francisco, CA  94111  USA
 * $/LicenseInfo$
 */

// Floating "windows" within the GL display, like the inventory floater,
// mini-map floater, etc.

#include "linden_common.h"
#include "llviewereventrecorder.h"
#include "llfloater.h"

#include "llfocusmgr.h"

#include "lluictrlfactory.h"
#include "llbutton.h"
#include "llcheckboxctrl.h"
#include "llcriticaldamp.h" // LLSmoothInterpolation
#include "lldir.h"
#include "lldraghandle.h"
#include "llfloaterreg.h"
#include "llfocusmgr.h"
#include "llresizebar.h"
#include "llresizehandle.h"
#include "llkeyboard.h"
#include "llmenugl.h"	// MENU_BAR_HEIGHT
#include "llmodaldialog.h"
#include "lltextbox.h"
#include "llresmgr.h"
#include "llui.h"
#include "llwindow.h"
#include "llstl.h"
#include "llcontrol.h"
#include "lltabcontainer.h"
#include "v2math.h"
#include "lltrans.h"
#include "llhelp.h"
#include "llmultifloater.h"
#include "llsdutil.h"
#include "lluiusage.h"
#include <boost/foreach.hpp>


// use this to control "jumping" behavior when Ctrl-Tabbing
const S32 TABBED_FLOATER_OFFSET = 0;

const F32 LLFloater::CONTEXT_CONE_IN_ALPHA = 0.0f;
const F32 LLFloater::CONTEXT_CONE_OUT_ALPHA = 1.f;
const F32 LLFloater::CONTEXT_CONE_FADE_TIME = 0.08f;

namespace LLInitParam
{
	void TypeValues<LLFloaterEnums::EOpenPositioning>::declareValues()
	{
		declare("relative",   LLFloaterEnums::POSITIONING_RELATIVE);
		declare("cascading",  LLFloaterEnums::POSITIONING_CASCADING);
		declare("centered",   LLFloaterEnums::POSITIONING_CENTERED);
		declare("specified",  LLFloaterEnums::POSITIONING_SPECIFIED);
	}
}

std::string	LLFloater::sButtonNames[BUTTON_COUNT] = 
{
	"llfloater_close_btn",		//BUTTON_CLOSE
	// <FS:Ansariel> FIRE-11724: Snooze group chat
	"llfloater_snooze_btn",		//BUTTON_SNOOZE
	// </FS:Ansariel>
	"llfloater_restore_btn",	//BUTTON_RESTORE
	"llfloater_minimize_btn",	//BUTTON_MINIMIZE
	"llfloater_tear_off_btn",	//BUTTON_TEAR_OFF
	"llfloater_dock_btn",		//BUTTON_DOCK
	"llfloater_help_btn"		//BUTTON_HELP
};

std::string LLFloater::sButtonToolTips[BUTTON_COUNT];

std::string LLFloater::sButtonToolTipsIndex[BUTTON_COUNT]=
{
#ifdef LL_DARWIN
	"BUTTON_CLOSE_DARWIN",	//"Close (Cmd-W)",	//BUTTON_CLOSE
#else
	"BUTTON_CLOSE_WIN",		//"Close (Ctrl-W)",	//BUTTON_CLOSE
#endif
	// <FS:Ansariel> FIRE-11724: Snooze group chat
	"BUTTON_SNOOZE",		//"Snooze",		//BOTTON_SNOOZE
	// </FS:Ansariel>
	"BUTTON_RESTORE",		//"Restore",	//BUTTON_RESTORE
	"BUTTON_MINIMIZE",		//"Minimize",	//BUTTON_MINIMIZE
	"BUTTON_TEAR_OFF",		//"Tear Off",	//BUTTON_TEAR_OFF
	"BUTTON_DOCK",
	"BUTTON_HELP"
};

LLFloater::click_callback LLFloater::sButtonCallbacks[BUTTON_COUNT] =
{
	LLFloater::onClickClose,	//BUTTON_CLOSE
	// <FS:Ansariel> FIRE-11724: Snooze group chat
	LLFloater::onClickSnooze,	//BUTTON_SNOOZE
	// </FS:Ansariel>
	LLFloater::onClickMinimize, //BUTTON_RESTORE
	LLFloater::onClickMinimize, //BUTTON_MINIMIZE
	LLFloater::onClickTearOff,	//BUTTON_TEAR_OFF
	LLFloater::onClickDock,		//BUTTON_DOCK
	LLFloater::onClickHelp		//BUTTON_HELP
};

LLMultiFloater* LLFloater::sHostp = NULL;
BOOL			LLFloater::sQuitting = FALSE; // Flag to prevent storing visibility controls while quitting

LLFloaterView* gFloaterView = NULL;

/*==========================================================================*|
// DEV-38598: The fundamental problem with this operation is that it can only
// support a subset of LLSD values. While it's plausible to compare two arrays
// lexicographically, what strict ordering can you impose on maps?
// (LLFloaterTOS's current key is an LLSD map.)

// Of course something like this is necessary if you want to build a std::set
// or std::map with LLSD keys. Fortunately we're getting by with other
// container types for now.

//static
bool LLFloater::KeyCompare::compare(const LLSD& a, const LLSD& b)
{
	if (a.type() != b.type())
	{
		//LL_ERRS() << "Mismatched LLSD types: (" << a << ") mismatches (" << b << ")" << LL_ENDL;
		return false;
	}
	else if (a.isUndefined())
		return false;
	else if (a.isInteger())
		return a.asInteger() < b.asInteger();
	else if (a.isReal())
		return a.asReal() < b.asReal();
	else if (a.isString())
		return a.asString() < b.asString();
	else if (a.isUUID())
		return a.asUUID() < b.asUUID();
	else if (a.isDate())
		return a.asDate() < b.asDate();
	else if (a.isURI())
		return a.asString() < b.asString(); // compare URIs as strings
	else if (a.isBoolean())
		return a.asBoolean() < b.asBoolean();
	else
		return false; // no valid operation for Binary
}
|*==========================================================================*/

bool LLFloater::KeyCompare::equate(const LLSD& a, const LLSD& b)
{
	return llsd_equals(a, b);
}

//************************************

LLFloater::Params::Params()
:	title("title"),
	short_title("short_title"),
	single_instance("single_instance", false),
	reuse_instance("reuse_instance", false),
	can_resize("can_resize", false),
	can_minimize("can_minimize", true),
	can_close("can_close", true),
	can_snooze("can_snooze", false),		// <FS:Ansariel> FIRE-11724: Snooze group chat
	can_drag_on_left("can_drag_on_left", false),
	drop_shadow("drop_shadow",true),		// <FS:Zi> Optional Drop Shadows
	label_v_padding("label_v_padding", -1),	// <FS:Zi> Make vertical label padding a per-skin option
	can_tear_off("can_tear_off", true),
	save_dock_state("save_dock_state", false),
	save_rect("save_rect", false),
	save_visibility("save_visibility", false),
	can_dock("can_dock", false),
	show_title("show_title", true),
	auto_close("auto_close", false),
	positioning("positioning", LLFloaterEnums::POSITIONING_RELATIVE),
	header_height("header_height", 0),
	legacy_header_height("legacy_header_height", 0),
	close_image("close_image"),
	snooze_image("snooze_image"),		// <FS:Ansariel> FIRE-11724: Snooze group chat
	restore_image("restore_image"),
	minimize_image("minimize_image"),
	tear_off_image("tear_off_image"),
	dock_image("dock_image"),
	help_image("help_image"),
	close_pressed_image("close_pressed_image"),
	snooze_pressed_image("snooze_pressed_image"),		// <FS:Ansariel> FIRE-11724: Snooze group chat
	restore_pressed_image("restore_pressed_image"),
	minimize_pressed_image("minimize_pressed_image"),
	tear_off_pressed_image("tear_off_pressed_image"),
	dock_pressed_image("dock_pressed_image"),
	help_pressed_image("help_pressed_image"),
	open_callback("open_callback"),
	close_callback("close_callback"),
	follows("follows"),
	rel_x("rel_x", 0),
	rel_y("rel_y", 0),
	hosted_floater_show_titlebar("hosted_floater_show_titlebar", true) // <FS:Ansariel> MultiFloater without titlebar for hosted floater
{
	changeDefault(visible, false);
}


//static 
const LLFloater::Params& LLFloater::getDefaultParams()
{
	return LLUICtrlFactory::getDefaultParams<LLFloater>();
}

//static
void LLFloater::initClass()
{
	// translate tooltips for floater buttons
	for (S32 i = 0; i < BUTTON_COUNT; i++)
	{
		sButtonToolTips[i] = LLTrans::getString( sButtonToolTipsIndex[i] );
	}

    LLControlVariable* ctrl = LLUI::getInstance()->mSettingGroups["config"]->getControl("ActiveFloaterTransparency").get();
	if (ctrl)
	{
		ctrl->getSignal()->connect(boost::bind(&LLFloater::updateActiveFloaterTransparency));
		updateActiveFloaterTransparency();
	}

    ctrl = LLUI::getInstance()->mSettingGroups["config"]->getControl("InactiveFloaterTransparency").get();
	if (ctrl)
	{
		ctrl->getSignal()->connect(boost::bind(&LLFloater::updateInactiveFloaterTransparency));
		updateInactiveFloaterTransparency();
	}

}

// defaults for floater param block pulled from widgets/floater.xml
static LLWidgetNameRegistry::StaticRegistrar sRegisterFloaterParams(&typeid(LLFloater::Params), "floater");

LLFloater::LLFloater(const LLSD& key, const LLFloater::Params& p)
:	LLPanel(),	// intentionally do not pass params here, see initFromParams
 	mDragHandle(NULL),
	mLabelVPadding(p.label_v_padding),	// <FS:Zi> Make vertical label padding a per-skin optional
	mTitle(p.title),
	mShortTitle(p.short_title),
	mSingleInstance(p.single_instance),
	mReuseInstance(p.reuse_instance.isProvided() ? p.reuse_instance : p.single_instance), // reuse single-instance floaters by default
	mKey(key),
	mCanTearOff(p.can_tear_off),
	mCanMinimize(p.can_minimize),
	mCanClose(p.can_close),
	mCanSnooze(p.can_snooze),		// <FS:Ansariel> FIRE-11724: Snooze group chat
	mDragOnLeft(p.can_drag_on_left),
	mResizable(p.can_resize),
	mAutoClose(p.auto_close),
	mPositioning(p.positioning),
	mMinWidth(p.min_width),
	mMinHeight(p.min_height),
	mHeaderHeight(p.header_height),
	mLegacyHeaderHeight(p.legacy_header_height),
	mDefaultRectForGroup(true),
	mMinimized(FALSE),
	mForeground(FALSE),
	mFirstLook(TRUE),
	mButtonScale(1.0f),
	mAutoFocus(TRUE), // automatically take focus when opened
	mCanDock(false),
	mDocked(false),
	mTornOff(false),
	mHasBeenDraggedWhileMinimized(FALSE),
	mPreviousMinimizedBottom(0),
	mPreviousMinimizedLeft(0),
	mDefaultRelativeX(p.rel_x),
	mDefaultRelativeY(p.rel_y),
	mMinimizeSignal(NULL),
	mHostedFloaterShowtitlebar(p.hosted_floater_show_titlebar) // <FS:Ansariel> MultiFloater without titlebar for hosted floater
//	mNotificationContext(NULL)
{
	mPosition.setFloater(*this);
//	mNotificationContext = new LLFloaterNotificationContext(getHandle());

	// Clicks stop here.
	setMouseOpaque(TRUE);
	
	// Floaters always draw their background, unlike every other panel.
	setBackgroundVisible(TRUE);

	// Floaters start not minimized.  When minimized, they save their
	// prior rectangle to be used on restore.
	mExpandedRect.set(0,0,0,0);
	
	memset(mButtonsEnabled, 0, BUTTON_COUNT * sizeof(bool));
	memset(mButtons, 0, BUTTON_COUNT * sizeof(LLButton*));

	// <FS:Zi> Make vertical label padding a per-skin option
	// if no padding is set, use default from settings.xml
	if (mLabelVPadding == -1)
	{
		mLabelVPadding = LLUI::getInstance()->mSettingGroups["config"]->getS32("UIFloaterTitleVPad");
	}
	// </FS:Zi>

	addDragHandle();
	addResizeCtrls();
	
	initFromParams(p);
	
	initFloater(p);
}

// Note: Floaters constructed from XML call init() twice!
void LLFloater::initFloater(const Params& p)
{
	// Close button.
	if (mCanClose)
	{
		mButtonsEnabled[BUTTON_CLOSE] = TRUE;
	}

	// Help button: '?' 
	//SL-14050 Disable all Help question marks
	// <FS:Ansariel> Nope!
	mButtonsEnabled[BUTTON_HELP] = !mHelpTopic.empty();// FALSE;
	
	// Minimize button only for top draggers
	if ( !mDragOnLeft && mCanMinimize )
	{
		mButtonsEnabled[BUTTON_MINIMIZE] = TRUE;
	}

	if(mCanDock)
	{
		mButtonsEnabled[BUTTON_DOCK] = TRUE;
	}

	// <FS:Ansariel> FIRE-11724: Snooze group chat
	if (mCanSnooze)
	{
		mButtonsEnabled[BUTTON_SNOOZE] = TRUE;
	}
	// </FS:Ansariel>

	buildButtons(p);

	// Floaters are created in the invisible state	
	setVisible(FALSE);

	if (!getParent())
	{
		gFloaterView->addChild(this);
	}
}

void LLFloater::addDragHandle()
{
	if (!mDragHandle)
	{
		if (mDragOnLeft)
		{
			LLDragHandleLeft::Params p;
			p.name("drag");
			p.follows.flags(FOLLOWS_ALL);
			p.label(mTitle);
			mDragHandle = LLUICtrlFactory::create<LLDragHandleLeft>(p);
		}
		else // drag on top
		{
			LLDragHandleTop::Params p;
			p.name("Drag Handle");
			p.follows.flags(FOLLOWS_ALL);
			p.label(mTitle);
			p.label_v_padding = mLabelVPadding;		// <FS:Zi> Make vertical label padding a per-skin option
			mDragHandle = LLUICtrlFactory::create<LLDragHandleTop>(p);
		}
		addChild(mDragHandle);
	}
	layoutDragHandle();
	applyTitle();
}

void LLFloater::layoutDragHandle()
{
	static LLUICachedControl<S32> floater_close_box_size ("UIFloaterCloseBoxSize", 0);
	S32 close_box_size = mCanClose ? floater_close_box_size : 0;
	
	LLRect rect;
	if (mDragOnLeft)
	{
		rect.setLeftTopAndSize(0, 0, DRAG_HANDLE_WIDTH, getRect().getHeight() - LLPANEL_BORDER_WIDTH - close_box_size);
	}
	else // drag on top
	{
		rect = getLocalRect();
	}
	mDragHandle->setShape(rect);
	updateTitleButtons();
}

// static
void LLFloater::updateActiveFloaterTransparency()
{
    static LLCachedControl<F32> active_transparency(*LLUI::getInstance()->mSettingGroups["config"], "ActiveFloaterTransparency", 1.f);
    sActiveControlTransparency = active_transparency;
}

// static
void LLFloater::updateInactiveFloaterTransparency()
{
    static LLCachedControl<F32> inactive_transparency(*LLUI::getInstance()->mSettingGroups["config"], "InactiveFloaterTransparency", 0.95f);
    sInactiveControlTransparency = inactive_transparency;
}

void LLFloater::addResizeCtrls()
{	
	// Resize bars (sides)
	LLResizeBar::Params p;
	p.name("resizebar_left");
	p.resizing_view(this);
	p.min_size(mMinWidth);
	p.side(LLResizeBar::LEFT);
	mResizeBar[LLResizeBar::LEFT] = LLUICtrlFactory::create<LLResizeBar>(p);
	addChild( mResizeBar[LLResizeBar::LEFT] );

	p.name("resizebar_top");
	p.min_size(mMinHeight);
	p.side(LLResizeBar::TOP);

	mResizeBar[LLResizeBar::TOP] = LLUICtrlFactory::create<LLResizeBar>(p);
	addChild( mResizeBar[LLResizeBar::TOP] );

	p.name("resizebar_right");
	p.min_size(mMinWidth);
	p.side(LLResizeBar::RIGHT);	
	mResizeBar[LLResizeBar::RIGHT] = LLUICtrlFactory::create<LLResizeBar>(p);
	addChild( mResizeBar[LLResizeBar::RIGHT] );

	p.name("resizebar_bottom");
	p.min_size(mMinHeight);
	p.side(LLResizeBar::BOTTOM);
	mResizeBar[LLResizeBar::BOTTOM] = LLUICtrlFactory::create<LLResizeBar>(p);
	addChild( mResizeBar[LLResizeBar::BOTTOM] );

	// Resize handles (corners)
	LLResizeHandle::Params handle_p;
	// handles must not be mouse-opaque, otherwise they block hover events
	// to other buttons like the close box. JC
	handle_p.mouse_opaque(false);
	handle_p.min_width(mMinWidth);
	handle_p.min_height(mMinHeight);
	handle_p.corner(LLResizeHandle::RIGHT_BOTTOM);
	mResizeHandle[0] = LLUICtrlFactory::create<LLResizeHandle>(handle_p);
	addChild(mResizeHandle[0]);

	handle_p.corner(LLResizeHandle::RIGHT_TOP);
	mResizeHandle[1] = LLUICtrlFactory::create<LLResizeHandle>(handle_p);
	addChild(mResizeHandle[1]);
	
	handle_p.corner(LLResizeHandle::LEFT_BOTTOM);
	mResizeHandle[2] = LLUICtrlFactory::create<LLResizeHandle>(handle_p);
	addChild(mResizeHandle[2]);

	handle_p.corner(LLResizeHandle::LEFT_TOP);
	mResizeHandle[3] = LLUICtrlFactory::create<LLResizeHandle>(handle_p);
	addChild(mResizeHandle[3]);

	layoutResizeCtrls();
}

void LLFloater::layoutResizeCtrls()
{
	LLRect rect;

	// Resize bars (sides)
	const S32 RESIZE_BAR_THICKNESS = 3;
	rect = LLRect( 0, getRect().getHeight(), RESIZE_BAR_THICKNESS, 0);
	mResizeBar[LLResizeBar::LEFT]->setRect(rect);

	rect = LLRect( 0, getRect().getHeight(), getRect().getWidth(), getRect().getHeight() - RESIZE_BAR_THICKNESS);
	mResizeBar[LLResizeBar::TOP]->setRect(rect);

	rect = LLRect(getRect().getWidth() - RESIZE_BAR_THICKNESS, getRect().getHeight(), getRect().getWidth(), 0);
	mResizeBar[LLResizeBar::RIGHT]->setRect(rect);

	rect = LLRect(0, RESIZE_BAR_THICKNESS, getRect().getWidth(), 0);
	mResizeBar[LLResizeBar::BOTTOM]->setRect(rect);

	// Resize handles (corners)
	rect = LLRect( getRect().getWidth() - RESIZE_HANDLE_WIDTH, RESIZE_HANDLE_HEIGHT, getRect().getWidth(), 0);
	mResizeHandle[0]->setRect(rect);

	rect = LLRect( getRect().getWidth() - RESIZE_HANDLE_WIDTH, getRect().getHeight(), getRect().getWidth(), getRect().getHeight() - RESIZE_HANDLE_HEIGHT);
	mResizeHandle[1]->setRect(rect);
	
	rect = LLRect( 0, RESIZE_HANDLE_HEIGHT, RESIZE_HANDLE_WIDTH, 0 );
	mResizeHandle[2]->setRect(rect);

	rect = LLRect( 0, getRect().getHeight(), RESIZE_HANDLE_WIDTH, getRect().getHeight() - RESIZE_HANDLE_HEIGHT );
	mResizeHandle[3]->setRect(rect);
}

void LLFloater::enableResizeCtrls(bool enable, bool width, bool height)
{
	mResizeBar[LLResizeBar::LEFT]->setVisible(enable && width);
	mResizeBar[LLResizeBar::LEFT]->setEnabled(enable && width);

	mResizeBar[LLResizeBar::TOP]->setVisible(enable && height);
	mResizeBar[LLResizeBar::TOP]->setEnabled(enable && height);
	
	mResizeBar[LLResizeBar::RIGHT]->setVisible(enable && width);
	mResizeBar[LLResizeBar::RIGHT]->setEnabled(enable && width);
	
	mResizeBar[LLResizeBar::BOTTOM]->setVisible(enable && height);
	mResizeBar[LLResizeBar::BOTTOM]->setEnabled(enable && height);

	for (S32 i = 0; i < 4; ++i)
	{
		mResizeHandle[i]->setVisible(enable && width && height);
		mResizeHandle[i]->setEnabled(enable && width && height);
	}
}

void LLFloater::destroy()
{
	gFloaterView->onDestroyFloater(this);
	// LLFloaterReg should be synchronized with "dead" floater to avoid returning dead instance before
	// it was deleted via LLMortician::updateClass(). See EXT-8458.
	LLFloaterReg::removeInstance(mInstanceName, mKey);
	die();
}

// virtual
LLFloater::~LLFloater()
{
    if (!isDead())
    {
        // If it's dead, instance is supposed to be already removed, and
        // in case of single instance we can remove new one by accident
        LLFloaterReg::removeInstance(mInstanceName, mKey);
    }
	
	if( gFocusMgr.childHasKeyboardFocus(this))
	{
		// Just in case we might still have focus here, release it.
		releaseFocus();
	}

	// This is important so that floaters with persistent rects (i.e., those
	// created with rect control rather than an LLRect) are restored in their
	// correct, non-minimized positions.
	setMinimized( FALSE );

	delete mDragHandle;
	for (S32 i = 0; i < 4; i++) 
	{
		delete mResizeBar[i];
		delete mResizeHandle[i];
	}

	setVisible(false); // We're not visible if we're destroyed
	storeVisibilityControl();
	storeDockStateControl();
	delete mMinimizeSignal;
}

void LLFloater::storeRectControl()
{
	// <FS:Zi> Do not store rect when attached to another floater
	//if (!mRectControl.empty())
	if (mTornOff && !mRectControl.empty())
	// </FS:Zi>
	{
		getControlGroup()->setRect( mRectControl, getRect() );
	}
	if (!mPosXControl.empty() && mPositioning == LLFloaterEnums::POSITIONING_RELATIVE)
	{
		getControlGroup()->setF32( mPosXControl, mPosition.mX );
	}
	if (!mPosYControl.empty() && mPositioning == LLFloaterEnums::POSITIONING_RELATIVE)
	{
		getControlGroup()->setF32( mPosYControl, mPosition.mY );
	}
}

void LLFloater::storeVisibilityControl()
{
	if( !sQuitting && mVisibilityControl.size() > 1 )
	{
		// <FS:Zi> Make sure that hosted floaters always save "not visible", so they won't
		//         pull up their host on restart
		//getControlGroup()->setBOOL( mVisibilityControl, getVisible() );
		BOOL visible = FALSE;
		if (mTornOff)
		{
			visible = getVisible();
		}
		getControlGroup()->setBOOL( mVisibilityControl, visible );
		// </FS:Zi>
	}
}

void LLFloater::storeDockStateControl()
{
	if( !sQuitting && mDocStateControl.size() > 1 )
	{
		getControlGroup()->setBOOL( mDocStateControl, isDocked() );
	}
}

// static
std::string LLFloater::getControlName(const std::string& name, const LLSD& key)
{
	std::string ctrl_name = name;

	// Add the key to the control name if appropriate.
	if (key.isString() && !key.asString().empty())
	{
		ctrl_name += "_" + key.asString();
	}

	return ctrl_name;
}

// static
LLControlGroup*	LLFloater::getControlGroup()
{
	// Floater size, position, visibility, etc are saved in per-account settings.
	return LLUI::getInstance()->mSettingGroups["account"];
}

void LLFloater::setVisible( BOOL visible )
{
	LLPanel::setVisible(visible); // calls onVisibilityChange()
	if( visible && mFirstLook )
	{
		mFirstLook = FALSE;
	}

	if( !visible )
	{
		LLUI::getInstance()->removePopup(this);

		if( gFocusMgr.childHasMouseCapture( this ) )
		{
			gFocusMgr.setMouseCapture(NULL);
		}
	}

	for(handle_set_iter_t dependent_it = mDependents.begin();
		dependent_it != mDependents.end(); )
	{
		LLFloater* floaterp = dependent_it->get();

		if (floaterp)
		{
			floaterp->setVisible(visible);
		}
		++dependent_it;
	}

	storeVisibilityControl();
}


void LLFloater::setIsSingleInstance(BOOL is_single_instance)
{
	mSingleInstance = is_single_instance;
	if (!mIsReuseInitialized)
	{
		mReuseInstance = is_single_instance; // reuse single-instance floaters by default
	}
}


// virtual
void LLFloater::onVisibilityChange ( BOOL new_visibility )
{
	if (new_visibility)
	{
		if (getHost())
			getHost()->setFloaterFlashing(this, FALSE);
	}
	LLPanel::onVisibilityChange ( new_visibility );
}

void LLFloater::openFloater(const LLSD& key)
{
    LL_INFOS() << "Opening floater " << getName() << " full path: " << getPathname() << LL_ENDL;

	LLViewerEventRecorder::instance().logVisibilityChange( getPathname(), getName(), true,"floater"); // Last param is event subtype or empty string

	mKey = key; // in case we need to open ourselves again
	
	if (getSoundFlags() != SILENT 
	// don't play open sound for hosted (tabbed) windows
		&& !getHost() 
		&& !getFloaterHost()
		&& (!getVisible() || isMinimized()))
	{
		// <FS:PP> UI Sounds connection
		if (getName() == "script_floater")
		{
			make_ui_sound("UISndScriptFloaterOpen");
		}
		else
		{
			make_ui_sound("UISndWindowOpen");
		}
		// </FS:PP>
	}

	//RN: for now, we don't allow rehosting from one multifloater to another
	// just need to fix the bugs
	if (getFloaterHost() != NULL && getHost() == NULL)
	{
		// needs a host
		// only select tabs if window they are hosted in is visible
		getFloaterHost()->addFloater(this, getFloaterHost()->getVisible());
	}

	if (getHost() != NULL)
	{
		getHost()->setMinimized(FALSE);
		getHost()->setVisibleAndFrontmost(mAutoFocus && !getIsChrome());
		getHost()->showFloater(this);
		// <FS:Zi> Make sure the floater knows it's not torn off
		mTornOff = false;
	}
	else
	{
		// <FS:Zi> Make sure the floater knows it's torn off
		mTornOff = true;

		LLFloater* floater_to_stack = LLFloaterReg::getLastFloaterInGroup(mInstanceName);
		if (!floater_to_stack)
		{
			floater_to_stack = LLFloaterReg::getLastFloaterCascading();
		}
		applyControlsAndPosition(floater_to_stack);
		setMinimized(FALSE);
		setVisibleAndFrontmost(mAutoFocus && !getIsChrome());
	}

	mOpenSignal(this, key);
	onOpen(key);

	dirtyRect();
}

void LLFloater::closeFloater(bool app_quitting)
{
	// <FS:PP> FIRE-10373 / BUG-6437: UISndWindowClose played if an online or offline notification toast is still open for the same person
	// LL_INFOS() << "Closing floater " << getName() << LL_ENDL;
	// LLViewerEventRecorder::instance().logVisibilityChange( getPathname(), getName(), false,"floater"); // Last param is event subtype or empty string
	std::string floaterName = getName();
	LL_INFOS() << "Closing floater " << floaterName << LL_ENDL;
	LLViewerEventRecorder::instance().logVisibilityChange( getPathname(), floaterName, false,"floater"); // Last param is event subtype or empty string
	// </FS:PP>
	if (app_quitting)
	{
		LLFloater::sQuitting = true;
	}
	
	// Always unminimize before trying to close.
	// Most of the time the user will never see this state.
	setMinimized(FALSE);

	if (canClose())
	{
		if (getHost())
		{
			((LLMultiFloater*)getHost())->removeFloater(this);
			gFloaterView->addChild(this);
		}

		if (getSoundFlags() != SILENT
			&& getVisible()
			&& !getHost()
			&& !app_quitting
			&& floaterName != "toast") // <FS:PP> FIRE-10373 / BUG-6437
		{
			make_ui_sound("UISndWindowClose");
		}

		gFocusMgr.clearLastFocusForGroup(this);

			if (hasFocus())
			{
				// Do this early, so UI controls will commit before the
				// window is taken down.
				releaseFocus();

				// give focus to dependee floater if it exists, and we had focus first
				if (isDependent())
				{
					LLFloater* dependee = mDependeeHandle.get();
					if (dependee && !dependee->isDead())
					{
						dependee->setFocus(TRUE);
					}
				}
			}


		//If floater is a dependent, remove it from parent (dependee)
        LLFloater* dependee = mDependeeHandle.get();
        if (dependee)
        {
            dependee->removeDependentFloater(this);
        }

		// now close dependent floater
		while(mDependents.size() > 0)
		{
            handle_set_iter_t dependent_it = mDependents.begin();
			LLFloater* floaterp = dependent_it->get();
            // normally removeDependentFloater will do this, but in
            // case floaterp is somehow invalid or orphaned, erase now
            mDependents.erase(dependent_it);
            if (floaterp)
            {
                floaterp->mDependeeHandle = LLHandle<LLFloater>();
                floaterp->closeFloater(app_quitting);
            }
		}
		
		cleanupHandles();

		dirtyRect();

		// Close callbacks
		onClose(app_quitting);
		mCloseSignal(this, LLSD(app_quitting));
		
		// Hide or Destroy
		if (mSingleInstance)
		{
			// Hide the instance
			if (getHost())
			{
				getHost()->setVisible(FALSE);
			}
			else
			{
				setVisible(FALSE);
				if (!mReuseInstance)
				{
					destroy();
				}
			}
		}
		else
		{
			setVisible(FALSE); // hide before destroying (so onVisibilityChange() gets called)
			if (!mReuseInstance)
			{
				destroy();
			}
		}
	}
}

/*virtual*/
void LLFloater::closeHostedFloater()
{
	// When toggling *visibility*, close the host instead of the floater when hosted
	if (getHost())
	{
		getHost()->closeFloater();
	}
	else
	{
		closeFloater();
	}
}

/*virtual*/
void LLFloater::reshape(S32 width, S32 height, BOOL called_from_parent)
{
	LLPanel::reshape(width, height, called_from_parent);
}

// virtual
void LLFloater::translate(S32 x, S32 y)
{
    LLView::translate(x, y);

    if (!mTranslateWithDependents || mDependents.empty())
        return;

    for (const LLHandle<LLFloater>& handle : mDependents)
    {
        LLFloater* floater = handle.get();
        if (floater && floater->getSnapTarget() == getHandle())
        {
            floater->LLView::translate(x, y);
        }
    }
}

void LLFloater::releaseFocus()
{
	LLUI::getInstance()->removePopup(this);

	setFocus(FALSE);

	if( gFocusMgr.childHasMouseCapture( this ) )
	{
		gFocusMgr.setMouseCapture(NULL);
	}
}


void LLFloater::setResizeLimits( S32 min_width, S32 min_height )
{
	mMinWidth = min_width;
	mMinHeight = min_height;

	for( S32 i = 0; i < 4; i++ )
	{
		if( mResizeBar[i] )
		{
			if (i == LLResizeBar::LEFT || i == LLResizeBar::RIGHT)
			{
				mResizeBar[i]->setResizeLimits( min_width, S32_MAX );
			}
			else
			{
				mResizeBar[i]->setResizeLimits( min_height, S32_MAX );
			}
		}
		if( mResizeHandle[i] )
		{
			mResizeHandle[i]->setResizeLimits( min_width, min_height );
		}
	}
}


void LLFloater::center()
{
	if(getHost())
	{
		// hosted floaters can't move
		return;
	}
	centerWithin(gFloaterView->getRect());
}

LLMultiFloater* LLFloater::getHost()
{ 
	return (LLMultiFloater*)mHostHandle.get(); 
}

void LLFloater::applyControlsAndPosition(LLFloater* other)
{
	// <FS:Zi> Don't apply dock state and forget about the undocked values
	// AH: Apply the dock state before applying the rect control. applyDockState
	//     will call SetDocked with pop_on_undock = true and translate the floater
	//     by 12px on the y-axis, so we have to apply the rect control after that
	//     to have it in the right position.
	//	if (!applyDockState())
	applyDockState();
	// </FS:Zi>
	{
		if (!applyRectControl())
		{
			applyPositioning(other, true);
		}
	}
}

bool LLFloater::applyRectControl()
{
	bool saved_rect = false;

	LLRect screen_rect = calcScreenRect();
	mPosition = LLCoordGL(screen_rect.getCenterX(), screen_rect.getCenterY()).convert();
	
	LLFloater* last_in_group = LLFloaterReg::getLastFloaterInGroup(mInstanceName);
	if (last_in_group && last_in_group != this)
	{
		// <FS:Ansariel> Open other floaters in group in the stored size (this
		//               is basically taken from the else-branch below)
		if (!mRectControl.empty())
		{
			// If we have a saved rect, use it
			const LLRect& rect = getControlGroup()->getRect(mRectControl);
			if (rect.notEmpty() && mResizable)
			{
				reshape(llmax(mMinWidth, rect.getWidth()), llmax(mMinHeight, rect.getHeight()));
			}
		}
		// </FS:Ansariel>

		// other floaters in our group, position ourselves relative to them and don't save the rect
		if (mDefaultRectForGroup)
		{
			mRectControl.clear();
		}
		mPositioning = LLFloaterEnums::POSITIONING_CASCADE_GROUP;
	}
	else
	{
		bool rect_specified = false;
		if (!mRectControl.empty())
		{
			// If we have a saved rect, use it
			const LLRect& rect = getControlGroup()->getRect(mRectControl);
			if (rect.notEmpty()) saved_rect = true;
			if (saved_rect)
			{
				setOrigin(rect.mLeft, rect.mBottom);

				if (mResizable)
				{
					reshape(llmax(mMinWidth, rect.getWidth()), llmax(mMinHeight, rect.getHeight()));
				}
				mPositioning = LLFloaterEnums::POSITIONING_RELATIVE;
				LLRect screen_rect = calcScreenRect();
				mPosition = LLCoordGL(screen_rect.getCenterX(), screen_rect.getCenterY()).convert();
				rect_specified = true;
			}
		}

		LLControlVariablePtr x_control = getControlGroup()->getControl(mPosXControl);
		LLControlVariablePtr y_control = getControlGroup()->getControl(mPosYControl);
		if (x_control.notNull() 
			&& y_control.notNull()
			&& !x_control->isDefault()
			&& !y_control->isDefault())
		{
			mPosition.mX = x_control->getValue().asReal();
			mPosition.mY = y_control->getValue().asReal();
			mPositioning = LLFloaterEnums::POSITIONING_RELATIVE;
			applyRelativePosition();

			saved_rect = true;
		}
		else if ((mDefaultRelativeX != 0) && (mDefaultRelativeY != 0))
		{
			mPosition.mX = mDefaultRelativeX;
			mPosition.mY = mDefaultRelativeY;
			mPositioning = LLFloaterEnums::POSITIONING_RELATIVE;
			applyRelativePosition();

			saved_rect = true;
		}

		// remember updated position
		if (rect_specified)
		{
			storeRectControl();
		}
	}

	if (saved_rect)
	{
		// propagate any derived positioning data back to settings file
		storeRectControl();
	}


	return saved_rect;
}

bool LLFloater::applyDockState()
{
	bool docked = false;

	if (mDocStateControl.size() > 1)
	{
		docked = getControlGroup()->getBOOL(mDocStateControl);
		setDocked(docked);
	}

	return docked;
}

void LLFloater::applyPositioning(LLFloater* other, bool on_open)
{
	// Otherwise position according to the positioning code
	switch (mPositioning)
	{
	case LLFloaterEnums::POSITIONING_CENTERED:
		center();
		break;

	case LLFloaterEnums::POSITIONING_SPECIFIED:
		break;

	case LLFloaterEnums::POSITIONING_CASCADING:
		if (!on_open)
		{
			applyRelativePosition();
		}
		// fall through
	case LLFloaterEnums::POSITIONING_CASCADE_GROUP:
		if (on_open)
		{
			if (other != NULL && other != this)
			{
				stackWith(*other);
			}
			else
			{
				static const U32 CASCADING_FLOATER_HOFFSET = 0;
				static const U32 CASCADING_FLOATER_VOFFSET = 0;
			
				const LLRect& snap_rect = gFloaterView->getSnapRect();

				const S32 horizontal_offset = CASCADING_FLOATER_HOFFSET;
				const S32 vertical_offset = snap_rect.getHeight() - CASCADING_FLOATER_VOFFSET;

				S32 rect_height = getRect().getHeight();
				setOrigin(horizontal_offset, vertical_offset - rect_height);

				translate(snap_rect.mLeft, snap_rect.mBottom);
			}
			setFollows(FOLLOWS_TOP | FOLLOWS_LEFT);
		}
		break;

	case LLFloaterEnums::POSITIONING_RELATIVE:
		{
			applyRelativePosition();

			break;
		}
	default:
		// Do nothing
		break;
	}
}

void LLFloater::applyTitle()
{
	if (!mDragHandle)
	{
		return;
	}

	if (isMinimized() && !mShortTitle.empty())
	{
		mDragHandle->setTitle( mShortTitle );
	}
	else
	{
		mDragHandle->setTitle ( mTitle );
	}

	if (getHost())
	{
		getHost()->updateFloaterTitle(this);	
	}
}

std::string LLFloater::getCurrentTitle() const
{
	return mDragHandle ? mDragHandle->getTitle() : LLStringUtil::null;
}

void LLFloater::setTitle( const std::string& title )
{
	mTitle = title;
	applyTitle();
}

std::string LLFloater::getTitle() const
{
	if (mTitle.empty())
	{
		return mDragHandle ? mDragHandle->getTitle() : LLStringUtil::null;
	}
	else
	{
		return mTitle;
	}
}

void LLFloater::setShortTitle( const std::string& short_title )
{
	mShortTitle = short_title;
	applyTitle();
}

std::string LLFloater::getShortTitle() const
{
	if (mShortTitle.empty())
	{
		return mDragHandle ? mDragHandle->getTitle() : LLStringUtil::null;
	}
	else
	{
		return mShortTitle;
	}
}

BOOL LLFloater::canSnapTo(const LLView* other_view)
{
	if (NULL == other_view)
	{
		LL_WARNS() << "other_view is NULL" << LL_ENDL;
		return FALSE;
	}

	if (other_view != getParent())
	{
		const LLFloater* other_floaterp = dynamic_cast<const LLFloater*>(other_view);
		if (other_floaterp
			&& other_floaterp->getSnapTarget() == getHandle()
			&& mDependents.find(other_floaterp->getHandle()) != mDependents.end())
		{
			// this is a dependent that is already snapped to us, so don't snap back to it
			return FALSE;
		}
	}

	return LLPanel::canSnapTo(other_view);
}

void LLFloater::setSnappedTo(const LLView* snap_view)
{
	if (!snap_view || snap_view == getParent())
	{
		clearSnapTarget();
	}
	else
	{
		//RN: assume it's a floater as it must be a sibling to our parent floater
		const LLFloater* floaterp = dynamic_cast<const LLFloater*>(snap_view);
		if (floaterp)
		{
			setSnapTarget(floaterp->getHandle());
		}
	}
}

void LLFloater::handleReshape(const LLRect& new_rect, bool by_user)
{
	const LLRect old_rect = getRect();
	LLView::handleReshape(new_rect, by_user);

	if (by_user && !getHost())
	{
		LLFloaterView * floaterVp = dynamic_cast<LLFloaterView*>(getParent());
		if (floaterVp)
		{
			floaterVp->adjustToFitScreen(this, !isMinimized());
		}
	}

	// if not minimized, adjust all snapped dependents to new shape
	if (!isMinimized())
	{
		if (by_user)
		{
			if (isDocked())
			{
				setDocked( false, false);
			}
		mPositioning = LLFloaterEnums::POSITIONING_RELATIVE;
		LLRect screen_rect = calcScreenRect();
		mPosition = LLCoordGL(screen_rect.getCenterX(), screen_rect.getCenterY()).convert();
		}
		storeRectControl();

		// gather all snapped dependents
		for(handle_set_iter_t dependent_it = mDependents.begin();
			dependent_it != mDependents.end(); ++dependent_it)
		{
			LLFloater* floaterp = dependent_it->get();
			// is a dependent snapped to us?
			if (floaterp && floaterp->getSnapTarget() == getHandle())
			{
				S32 delta_x = 0;
				S32 delta_y = 0;
				// check to see if it snapped to right or top, and move if dependee floater is resizing
				LLRect dependent_rect = floaterp->getRect();
				if (dependent_rect.mLeft - getRect().mLeft >= old_rect.getWidth() || // dependent on my right?
					dependent_rect.mRight == getRect().mLeft + old_rect.getWidth()) // dependent aligned with my right
				{
					// was snapped directly onto right side or aligned with it
					delta_x += new_rect.getWidth() - old_rect.getWidth();
				}
				if (dependent_rect.mBottom - getRect().mBottom >= old_rect.getHeight() ||
					dependent_rect.mTop == getRect().mBottom + old_rect.getHeight())
				{
					// was snapped directly onto top side or aligned with it
					delta_y += new_rect.getHeight() - old_rect.getHeight();
				}

				// take translation of dependee floater into account as well
				delta_x += new_rect.mLeft - old_rect.mLeft;
				delta_y += new_rect.mBottom - old_rect.mBottom;

				dependent_rect.translate(delta_x, delta_y);
				floaterp->setShape(dependent_rect, by_user);
			}
		}
	}
	else
	{
		// If minimized, and origin has changed, set
		// mHasBeenDraggedWhileMinimized to TRUE
		if ((new_rect.mLeft != old_rect.mLeft) ||
			(new_rect.mBottom != old_rect.mBottom))
		{
			mHasBeenDraggedWhileMinimized = TRUE;
		}
	}
}

void LLFloater::setMinimized(BOOL minimize)
{
	const LLFloater::Params& default_params = LLFloater::getDefaultParams();
	S32 floater_header_size = default_params.header_height;
	static LLUICachedControl<S32> minimized_width ("UIMinimizedWidth", 0);

	if (minimize == mMinimized) return;

	if (mMinimizeSignal)
	{
		(*mMinimizeSignal)(this, LLSD(minimize));
	}

	if (minimize)
	{
		// minimized flag should be turned on before release focus
		mMinimized = TRUE;
		mExpandedRect = getRect();

		// If the floater has been dragged while minimized in the
		// past, then locate it at its previous minimized location.
		// Otherwise, ask the view for a minimize position.
		if (mHasBeenDraggedWhileMinimized)
		{
			setOrigin(mPreviousMinimizedLeft, mPreviousMinimizedBottom);
		}
		else
		{
			S32 left, bottom;
			gFloaterView->getMinimizePosition(&left, &bottom);
			setOrigin( left, bottom );
		}

		if (mButtonsEnabled[BUTTON_MINIMIZE])
		{
			mButtonsEnabled[BUTTON_MINIMIZE] = FALSE;
			mButtonsEnabled[BUTTON_RESTORE] = TRUE;
		}

		setBorderVisible(TRUE);

		for(handle_set_iter_t dependent_it = mDependents.begin();
			dependent_it != mDependents.end();
			++dependent_it)
		{
			LLFloater* floaterp = dependent_it->get();
			if (floaterp)
			{
				if (floaterp->isMinimizeable())
				{
					floaterp->setMinimized(TRUE);
				}
				else if (!floaterp->isMinimized())
				{
					floaterp->setVisible(FALSE);
				}
			}
		}

		// Lose keyboard focus when minimized
		releaseFocus();

		for (S32 i = 0; i < 4; i++)
		{
			if (mResizeBar[i] != NULL)
			{
				mResizeBar[i]->setEnabled(FALSE);
			}
			if (mResizeHandle[i] != NULL)
			{
				mResizeHandle[i]->setEnabled(FALSE);
			}
		}
		
		// Reshape *after* setting mMinimized
		reshape( minimized_width, floater_header_size, TRUE);
	}
	else
	{
		// If this window has been dragged while minimized (at any time),
		// remember its position for the next time it's minimized.
		if (mHasBeenDraggedWhileMinimized)
		{
			const LLRect& currentRect = getRect();
			mPreviousMinimizedLeft = currentRect.mLeft;
			mPreviousMinimizedBottom = currentRect.mBottom;
		}

		setOrigin( mExpandedRect.mLeft, mExpandedRect.mBottom );
		if (mButtonsEnabled[BUTTON_RESTORE])
		{
			mButtonsEnabled[BUTTON_MINIMIZE] = TRUE;
			mButtonsEnabled[BUTTON_RESTORE] = FALSE;
		}

		// show dependent floater
		for(handle_set_iter_t dependent_it = mDependents.begin();
			dependent_it != mDependents.end();
			++dependent_it)
		{
			LLFloater* floaterp = dependent_it->get();
			if (floaterp)
			{
				floaterp->setMinimized(FALSE);
				floaterp->setVisible(TRUE);
			}
		}

		for (S32 i = 0; i < 4; i++)
		{
			if (mResizeBar[i] != NULL)
			{
				mResizeBar[i]->setEnabled(isResizable());
			}
			if (mResizeHandle[i] != NULL)
			{
				mResizeHandle[i]->setEnabled(isResizable());
			}
		}
		
		mMinimized = FALSE;
		setFrontmost();
		// Reshape *after* setting mMinimized
		reshape( mExpandedRect.getWidth(), mExpandedRect.getHeight(), TRUE );
	}

	make_ui_sound("UISndWindowClose");
	updateTitleButtons();
	applyTitle ();
}

void LLFloater::setFocus( BOOL b )
{
	if (b && getIsChrome())
	{
		return;
	}
	LLView* last_focus = gFocusMgr.getLastFocusForGroup(this);
	// a descendent already has focus
	BOOL child_had_focus = hasFocus();

	// give focus to first valid descendent
	LLPanel::setFocus(b);

	if (b)
	{
		// only push focused floaters to front of stack if not in midst of ctrl-tab cycle
		LLFloaterView * parent = dynamic_cast<LLFloaterView *>(getParent());
		if (!getHost() && parent && !parent->getCycleMode())
		{
			if (!isFrontmost())
			{
				setFrontmost();
			}
		}

		// when getting focus, delegate to last descendent which had focus
		if (last_focus && !child_had_focus && 
			last_focus->isInEnabledChain() &&
			last_focus->isInVisibleChain())
		{
			// *FIX: should handle case where focus doesn't stick
			last_focus->setFocus(TRUE);
		}
	}
	updateTransparency(b ? TT_ACTIVE : TT_INACTIVE);
}

// virtual
void LLFloater::setRect(const LLRect &rect)
{
	LLPanel::setRect(rect);
	layoutDragHandle();
	layoutResizeCtrls();
}

// virtual
void LLFloater::setIsChrome(BOOL is_chrome)
{
	// chrome floaters don't take focus at all
	if (is_chrome)
	{
		// remove focus if we're changing to chrome
		setFocus(FALSE);
		// can't Ctrl-Tab to "chrome" floaters
		setFocusRoot(FALSE);
		mButtons[BUTTON_CLOSE]->setToolTip(LLStringExplicit(getButtonTooltip(Params(), BUTTON_CLOSE, is_chrome)));
	}
	
	LLPanel::setIsChrome(is_chrome);
}

// Change the draw style to account for the foreground state.
void LLFloater::setForeground(BOOL front)
{
	if (front != mForeground)
	{
		mForeground = front;
		if (mDragHandle)
			mDragHandle->setForeground( front );

		if (!front)
		{
			releaseFocus();
		}

		setBackgroundOpaque( front ); 
	}
}

void LLFloater::cleanupHandles()
{
	// remove handles to non-existent dependents
	for(handle_set_iter_t dependent_it = mDependents.begin();
		dependent_it != mDependents.end(); )
	{
		LLFloater* floaterp = dependent_it->get();
		if (!floaterp)
		{
            dependent_it = mDependents.erase(dependent_it);
		}
		else
		{
			++dependent_it;
		}
	}
}

void LLFloater::setHost(LLMultiFloater* host)
{
	if (mHostHandle.isDead() && host)
	{
		// make buttons smaller for hosted windows to differentiate from parent
		mButtonScale = 0.9f;

		// add tear off button
		if (mCanTearOff)
		{
			mButtonsEnabled[BUTTON_TEAR_OFF] = TRUE;
		}
	}
	else if (!mHostHandle.isDead() && !host)
	{
		mButtonScale = 1.f;
		//mButtonsEnabled[BUTTON_TEAR_OFF] = FALSE;
	}
	if (host)
	{
		mHostHandle = host->getHandle();
		mLastHostHandle = host->getHandle();
	}
	else
	{
		mHostHandle.markDead();
	}
    
	updateTitleButtons();
}

void LLFloater::moveResizeHandlesToFront()
{
	for( S32 i = 0; i < 4; i++ )
	{
		if( mResizeBar[i] )
		{
			sendChildToFront(mResizeBar[i]);
		}
	}

	for( S32 i = 0; i < 4; i++ )
	{
		if( mResizeHandle[i] )
		{
			sendChildToFront(mResizeHandle[i]);
		}
	}
}

/*virtual*/
BOOL LLFloater::isFrontmost()
{
	LLFloaterView* floater_view = getParentByType<LLFloaterView>();
	return getVisible()
			&& (floater_view 
				&& floater_view->getFrontmost() == this);
}

void LLFloater::addDependentFloater(LLFloater* floaterp, BOOL reposition, BOOL resize)
{
	mDependents.insert(floaterp->getHandle());
	floaterp->mDependeeHandle = getHandle();

	if (reposition)
	{
		LLRect rect = gFloaterView->findNeighboringPosition(this, floaterp);
		if (resize)
		{
			const LLRect& base = getRect();
			if (rect.mTop == base.mTop)
				rect.mBottom = base.mBottom;
			else if (rect.mLeft == base.mLeft)
				rect.mRight = base.mRight;
			floaterp->reshape(rect.getWidth(), rect.getHeight(), FALSE);
		}
		floaterp->setRect(rect);
		floaterp->setSnapTarget(getHandle());
	}
	gFloaterView->adjustToFitScreen(floaterp, FALSE, TRUE);
	if (floaterp->isFrontmost())
	{
		// make sure to bring self and sibling floaters to front
		gFloaterView->bringToFront(floaterp, floaterp->getAutoFocus() && !getIsChrome());
	}
}

void LLFloater::addDependentFloater(LLHandle<LLFloater> dependent, BOOL reposition, BOOL resize)
{
	LLFloater* dependent_floaterp = dependent.get();
	if(dependent_floaterp)
	{
		addDependentFloater(dependent_floaterp, reposition, resize);
	}
}

void LLFloater::removeDependentFloater(LLFloater* floaterp)
{
	mDependents.erase(floaterp->getHandle());
	floaterp->mDependeeHandle = LLHandle<LLFloater>();
}

// <FS:Ansariel> Fix floater relocation
//void LLFloater::fitWithDependentsOnScreen(const LLRect& left, const LLRect& bottom, const LLRect& right, const LLRect& constraint, S32 min_overlap_pixels)
void LLFloater::fitWithDependentsOnScreen(const LLRect& left, const LLRect& bottom, const LLRect& right, const LLRect& chatbar, const LLRect& utilitybar, const LLRect& constraint, S32 min_overlap_pixels)
// </FS:Ansariel>
{
    LLRect total_rect = getRect();

    for (const LLHandle<LLFloater>& handle : mDependents)
    {
        LLFloater* floater = handle.get();
        if (floater && floater->getSnapTarget() == getHandle())
        {
            total_rect.unionWith(floater->getRect());
        }
    }

	S32 delta_left = left.notEmpty() ? left.mRight - total_rect.mRight : 0;
	S32 delta_bottom = bottom.notEmpty() ? bottom.mTop - total_rect.mTop : 0;
	S32 delta_right = right.notEmpty() ? right.mLeft - total_rect.mLeft : 0;
	// <FS:Ansariel> Prevent floaters being dragged under main chat bar
	S32 delta_bottom_chatbar = chatbar.notEmpty() ? chatbar.mTop - total_rect.mTop : 0;
	S32 delta_utility_bar = utilitybar.notEmpty() ? utilitybar.mTop - total_rect.mTop : 0;

	// <FS:Ansariel> Fix floater relocation for vertical toolbars; Only header guarantees that floater can be dragged!
	S32 header_height = getHeaderHeight();

	// move floater with dependings fully onscreen
    mTranslateWithDependents = true;
    if (translateRectIntoRect(total_rect, constraint, min_overlap_pixels))
    {
        clearSnapTarget();
    }
	// <FS:Ansariel> Fix floater relocation for vertical toolbars; Only header guarantees that floater can be dragged!
	//else if (delta_left > 0 && total_rect.mTop < left.mTop && total_rect.mBottom > left.mBottom)
	else if (delta_left > 0 && total_rect.mTop < left.mTop && (total_rect.mTop - header_height) > left.mBottom)
	// </FS:Ansariel>
	{
        translate(delta_left, 0);
    }
	// <FS:Ansariel> Prevent floaters being dragged under main chat bar
	//else if (delta_bottom > 0 && total_rect.mLeft > bottom.mLeft && total_rect.mRight < bottom.mRight)
	else if (delta_bottom > 0 && ((total_rect.mLeft > bottom.mLeft && total_rect.mRight < bottom.mRight) // floater completely within toolbar rect
		|| (total_rect.mLeft > bottom.mLeft && total_rect.mLeft < bottom.mRight && bottom.mRight > constraint.mRight) // floater partially within toolbar rect, toolbar bound to right side
		|| (delta_bottom_chatbar > 0 && total_rect.mLeft < chatbar.mRight && total_rect.mRight > bottom.mLeft && bottom.mLeft <= chatbar.mRight)) // floater within chatbar and toolbar rect
		)
	// </FS:Ansariel>
	{
        translate(0, delta_bottom);
    }
	// <FS:Ansariel> Fix floater relocation for vertical toolbars; Only header guarantees that floater can be dragged!
	//else if (delta_right < 0 && total_rect.mTop < right.mTop    && total_rect.mBottom > right.mBottom)
	else if (delta_right < 0 && total_rect.mTop < right.mTop && (total_rect.mTop - header_height) > right.mBottom)
	// </FS:Ansariel>
	{
        translate(delta_right, 0);
    }
	// <FS:Ansariel> Prevent floaters being dragged under main chat bar
	else if (delta_bottom_chatbar > 0 && ((total_rect.mLeft > chatbar.mLeft && total_rect.mRight < chatbar.mRight) // floater completely within chatbar rect
		|| (total_rect.mRight > chatbar.mLeft && total_rect.mRight < chatbar.mRight && chatbar.mLeft < constraint.mLeft) // floater partially within chatbar rect, chatbar bound to left side
		|| (delta_bottom > 0 && total_rect.mRight > bottom.mLeft && total_rect.mLeft < chatbar.mRight && bottom.mLeft <= chatbar.mRight)) // floater within chatbar and toolbar rect
		)
	{
		translate(0, delta_bottom_chatbar);
	}
	else if (delta_utility_bar > 0 && (total_rect.mLeft > utilitybar.mLeft && total_rect.mRight < utilitybar.mRight))
	{
		// Utility bar on legacy skins
		translate(0, delta_utility_bar);
	}
	// </FS:Ansariel>
	mTranslateWithDependents = false;
}

BOOL LLFloater::offerClickToButton(S32 x, S32 y, MASK mask, EFloaterButton index)
{
	if( mButtonsEnabled[index] )
	{
		LLButton* my_butt = mButtons[index];
		S32 local_x = x - my_butt->getRect().mLeft;
		S32 local_y = y - my_butt->getRect().mBottom;

		if (
			my_butt->pointInView(local_x, local_y) &&
			my_butt->handleMouseDown(local_x, local_y, mask))
		{
			// the button handled it
			return TRUE;
		}
	}
	return FALSE;
}

BOOL LLFloater::handleScrollWheel(S32 x, S32 y, S32 clicks)
{
	LLPanel::handleScrollWheel(x,y,clicks);
	return TRUE;//always
}

// virtual
BOOL LLFloater::handleMouseUp(S32 x, S32 y, MASK mask)
{
	LL_DEBUGS() << "LLFloater::handleMouseUp calling LLPanel (really LLView)'s handleMouseUp (first initialized xui to: " << getPathname() << " )" << LL_ENDL;
	BOOL handled = LLPanel::handleMouseUp(x,y,mask); // Not implemented in LLPanel so this actually calls LLView
	if (handled) {
		LLViewerEventRecorder::instance().updateMouseEventInfo(x,y,-55,-55,getPathname());
	}
	return handled;
}

// virtual
BOOL LLFloater::handleMouseDown(S32 x, S32 y, MASK mask)
{
	if( mMinimized )
	{
		// Offer the click to titlebar buttons.
		// Note: this block and the offerClickToButton helper method can be removed
		// because the parent container will handle it for us but we'll keep it here
		// for safety until after reworking the panel code to manage hidden children.
		if(offerClickToButton(x, y, mask, BUTTON_CLOSE)) return TRUE;
		if(offerClickToButton(x, y, mask, BUTTON_RESTORE)) return TRUE;
		if(offerClickToButton(x, y, mask, BUTTON_TEAR_OFF)) return TRUE;
		if(offerClickToButton(x, y, mask, BUTTON_DOCK)) return TRUE;
		// <FS:Ansariel> FIRE-11724: Snooze group chat
		if(offerClickToButton(x, y, mask, BUTTON_SNOOZE)) return TRUE;

		setFrontmost(TRUE, FALSE);
		// Otherwise pass to drag handle for movement
		return mDragHandle->handleMouseDown(x, y, mask);
	}
	else
	{
		bringToFront( x, y );
		BOOL handled = LLPanel::handleMouseDown( x, y, mask ); 
		if (handled) {
			LLViewerEventRecorder::instance().updateMouseEventInfo(x,y,-55,-55,getPathname()); 
		}
		return handled;
	}
}

// virtual
BOOL LLFloater::handleRightMouseDown(S32 x, S32 y, MASK mask)
{
	BOOL was_minimized = mMinimized;
	bringToFront( x, y );
	return was_minimized || LLPanel::handleRightMouseDown( x, y, mask );
}

BOOL LLFloater::handleMiddleMouseDown(S32 x, S32 y, MASK mask)
{
	bringToFront( x, y );
	return LLPanel::handleMiddleMouseDown( x, y, mask );
}


// virtual
BOOL LLFloater::handleDoubleClick(S32 x, S32 y, MASK mask)
{
	BOOL was_minimized = mMinimized;
	setMinimized(FALSE);
	return was_minimized || LLPanel::handleDoubleClick(x, y, mask);
}

// virtual
void LLFloater::bringToFront( S32 x, S32 y )
{
	if (getVisible() && pointInView(x, y))
	{
		LLMultiFloater* hostp = getHost();
		if (hostp)
		{
			hostp->showFloater(this);
		}
		else
		{
			LLFloaterView* parent = dynamic_cast<LLFloaterView*>( getParent() );
			if (parent)
			{
				parent->bringToFront(this, !getIsChrome());
			}
		}
	}
}

// virtual
void LLFloater::goneFromFront()
{
    if (mAutoClose)
    {
        closeFloater();
    }
}

// virtual
void LLFloater::setVisibleAndFrontmost(BOOL take_focus,const LLSD& key)
{
	LLUIUsage::instance().logFloater(getInstanceName());
	LLMultiFloater* hostp = getHost();
	if (hostp)
	{
		hostp->setVisible(TRUE);
		hostp->setFrontmost(take_focus);
	}
	else
	{
		setVisible(TRUE);
		setFrontmost(take_focus);
	}
}

void LLFloater::setFrontmost(BOOL take_focus, BOOL restore)
{
	LLMultiFloater* hostp = getHost();
	if (hostp)
	{
		// this will bring the host floater to the front and select
		// the appropriate panel
		hostp->showFloater(this);
	}
	else
	{
		// there are more than one floater view
		// so we need to query our parent directly
		LLFloaterView * parent = dynamic_cast<LLFloaterView*>( getParent() );
		if (parent)
		{
			parent->bringToFront(this, take_focus, restore);
		}

		// Make sure to set the appropriate transparency type (STORM-732).
		updateTransparency(hasFocus() || getIsChrome() ? TT_ACTIVE : TT_INACTIVE);
	}
}

void LLFloater::setCanDock(bool b)
{
	if(b != mCanDock)
	{
		mCanDock = b;
		if(mCanDock)
		{
			mButtonsEnabled[BUTTON_DOCK] = !mDocked;
		}
		else
		{
			mButtonsEnabled[BUTTON_DOCK] = FALSE;
		}
	}
	updateTitleButtons();
}

void LLFloater::setDocked(bool docked, bool pop_on_undock)
{
	if(docked != mDocked && mCanDock)
	{
		mDocked = docked;
		mButtonsEnabled[BUTTON_DOCK] = !mDocked;

		if (mDocked)
		{
			setMinimized(FALSE);
			mPositioning = LLFloaterEnums::POSITIONING_RELATIVE;
		}

		updateTitleButtons();

		storeDockStateControl();
	}
	
}

// static
void LLFloater::onClickMinimize(LLFloater* self)
{
	if (!self)
		return;
	self->setMinimized( !self->isMinimized() );
}

void LLFloater::onClickTearOff(LLFloater* self)
{
	if (!self)
		return;
	S32 floater_header_size = self->mHeaderHeight;
	LLMultiFloater* host_floater = self->getHost();
	if (host_floater) //Tear off
	{
		LLRect new_rect;
		host_floater->removeFloater(self);
		// reparent to floater view
		gFloaterView->addChild(self);

		self->openFloater(self->getKey());
		if (self->mSaveRect && !self->mRectControl.empty())
		{
			self->applyRectControl();
		}
		else
		{   // only force position for floaters that don't have that data saved
			new_rect.setLeftTopAndSize(host_floater->getRect().mLeft + 5, host_floater->getRect().mTop - floater_header_size - 5, self->getRect().getWidth(), self->getRect().getHeight());
			self->setRect(new_rect);
		}
		gFloaterView->adjustToFitScreen(self, FALSE);
		// give focus to new window to keep continuity for the user
		self->setFocus(TRUE);
		self->setTornOff(true);
	}
	else  //Attach to parent.
	{
		LLMultiFloater* new_host = (LLMultiFloater*)self->mLastHostHandle.get();
		if (new_host)
		{
			if (self->mSaveRect)
			{
				self->storeRectControl();
			}
			self->setMinimized(FALSE); // to reenable minimize button if it was minimized
			new_host->showFloater(self);
			// make sure host is visible
			new_host->openFloater(new_host->getKey());
		}
		self->setTornOff(false);
	}
	self->updateTitleButtons();
    self->setOpenPositioning(LLFloaterEnums::POSITIONING_RELATIVE);
	// <FS:Ansariel> Explicitly call storeVisibilityControl() here so we don't produce
	//               stale visibility settings, especially if floaters get docked
	self->storeVisibilityControl();
}

// static
void LLFloater::onClickDock(LLFloater* self)
{
	if(self && self->mCanDock)
	{
		self->setDocked(!self->mDocked, true);
	}
}

// static
void LLFloater::onClickHelp( LLFloater* self )
{
	if (self && LLUI::getInstance()->mHelpImpl)
	{
		// find the current help context for this floater
		std::string help_topic;
		if (self->findHelpTopic(help_topic))
		{
			LLUI::getInstance()->mHelpImpl->showTopic(help_topic);
		}
	}
}

// <FS:Ansariel> FIRE-11724: Snooze group chat
void LLFloater::setCanSnooze(BOOL can_snooze)
{
	mCanSnooze = can_snooze;
	mButtonsEnabled[BUTTON_SNOOZE] = mCanSnooze;
	updateTitleButtons();
}

void LLFloater::onClickSnooze(LLFloater* self)
{
	if (self)
	{
		self->onSnooze();
	}
}
// </FS:Ansariel>

void LLFloater::initRectControl()
{
	// save_rect and save_visibility only apply to registered floaters
	if (mSaveRect)
	{
		std::string ctrl_name = getControlName(mInstanceName, mKey);
		mRectControl = LLFloaterReg::declareRectControl(ctrl_name);
		mPosXControl = LLFloaterReg::declarePosXControl(ctrl_name);
		mPosYControl = LLFloaterReg::declarePosYControl(ctrl_name);
	}
}

// static
void LLFloater::closeFrontmostFloater()
{
	LLFloater* floater_to_close = gFloaterView->getFrontmostClosableFloater();
	// <FS:Ansariel> CTRL-W doesn't work with multifloaters
	LLMultiFloater* multi_floater = dynamic_cast<LLMultiFloater*>(floater_to_close);
	if (multi_floater)
	{
		multi_floater->closeDockedFloater();
	}
	else
	// </FS:Ansariel>
	if(floater_to_close)
	{
		floater_to_close->closeFloater();
	}

	// if nothing took focus after closing focused floater
	// give it to next floater (to allow closing multiple windows via keyboard in rapid succession)
	if (gFocusMgr.getKeyboardFocus() == NULL)
	{
		// HACK: use gFloaterView directly in case we are using Ctrl-W to close snapshot window
		// which sits in gSnapshotFloaterView, and needs to pass focus on to normal floater view
		gFloaterView->focusFrontFloater();
	}
}


// static
void LLFloater::onClickClose( LLFloater* self )
{
	if (!self)
		return;
	self->onClickCloseBtn();
}

void LLFloater::onClickCloseBtn(bool app_quitting)
{
	// <FS:Ansariel> FIRE-24125: Add option to close all floaters of a group
	if (gKeyboard->currentMask(false) & MASK_SHIFT)
	{
		auto floaterlist = LLFloaterReg::getAllFloatersInGroup(this);
		for (auto floater : floaterlist)
		{
			if (floater != this)
			{
				floater->closeFloater();
			}
		}
	}
	// </FS:Ansariel>

	closeFloater(false);
}


// virtual
void LLFloater::draw()
{
	const F32 alpha = getCurrentTransparency();

	// draw background
	if( isBackgroundVisible() )
	{
		// <FS:Zi> Optional Drop Shadows
		if(mDropShadow)
			drawShadow(this);

		S32 left = LLPANEL_BORDER_WIDTH;
		S32 top = getRect().getHeight() - LLPANEL_BORDER_WIDTH;
		S32 right = getRect().getWidth() - LLPANEL_BORDER_WIDTH;
		S32 bottom = LLPANEL_BORDER_WIDTH;

		LLUIImage* image = NULL;
		LLColor4 color;
		LLColor4 overlay_color;
		if (isBackgroundOpaque())
		{
			// NOTE: image may not be set
			image = getBackgroundImage();
			color = getBackgroundColor();
			overlay_color = getBackgroundImageOverlay();
		}
		else
		{
			image = getTransparentImage();
			color = getTransparentColor();
			overlay_color = getTransparentImageOverlay();
		}

		if (image)
		{
			// We're using images for this floater's backgrounds
			image->draw(getLocalRect(), overlay_color % alpha);
		}
		else
		{
			// We're not using images, use old-school flat colors
			gl_rect_2d( left, top, right, bottom, color % alpha );

			// draw highlight on title bar to indicate focus.  RDW
			if(hasFocus() 
				&& !getIsChrome() 
				&& !getCurrentTitle().empty())
			{
				static LLUIColor titlebar_focus_color = LLUIColorTable::instance().getColor("TitleBarFocusColor");
				
				const LLFontGL* font = LLFontGL::getFontSansSerif();
				LLRect r = getRect();
				gl_rect_2d_offset_local(0, r.getHeight(), r.getWidth(), r.getHeight() - font->getLineHeight() - 1, 
					titlebar_focus_color % alpha, 0, TRUE);
			}
		}
	}

	LLPanel::updateDefaultBtn();

	if( getDefaultButton() )
	{
		if (hasFocus() && getDefaultButton()->getEnabled())
		{
			LLFocusableElement* focus_ctrl = gFocusMgr.getKeyboardFocus();
			// is this button a direct descendent and not a nested widget (e.g. checkbox)?
			BOOL focus_is_child_button = dynamic_cast<LLButton*>(focus_ctrl) != NULL && dynamic_cast<LLButton*>(focus_ctrl)->getParent() == this;
			// only enable default button when current focus is not a button
			getDefaultButton()->setBorderEnabled(!focus_is_child_button);
		}
		else
		{
			getDefaultButton()->setBorderEnabled(FALSE);
		}
	}
	if (isMinimized())
	{
		for (S32 i = 0; i < BUTTON_COUNT; i++)
		{
			drawChild(mButtons[i]);
		}
		drawChild(mDragHandle, 0, 0, TRUE);
	}
	else
	{
		// don't call LLPanel::draw() since we've implemented custom background rendering
		LLView::draw();
	}

	// update tearoff button for torn off floaters
	// when last host goes away
	if (mCanTearOff && !getHost())
	{
		LLFloater* old_host = mLastHostHandle.get();
		if (!old_host)
		{
			setCanTearOff(FALSE);
		}
	}
}

void	LLFloater::drawShadow(LLPanel* panel)
{
	S32 left = LLPANEL_BORDER_WIDTH;
	S32 top = panel->getRect().getHeight() - LLPANEL_BORDER_WIDTH;
	S32 right = panel->getRect().getWidth() - LLPANEL_BORDER_WIDTH;
	S32 bottom = LLPANEL_BORDER_WIDTH;

	static LLUICachedControl<S32> shadow_offset_S32 ("DropShadowFloater", 0);
	static LLUIColor shadow_color_cached = LLUIColorTable::instance().getColor("ColorDropShadow");
	LLColor4 shadow_color = shadow_color_cached;
	F32 shadow_offset = (F32)shadow_offset_S32;

	if (!panel->isBackgroundOpaque())
	{
		shadow_offset *= 0.2f;
		shadow_color.mV[VALPHA] *= 0.5f;
	}
	gl_drop_shadow(left, top, right, bottom, 
		shadow_color % getCurrentTransparency(),
		ll_round(shadow_offset));
}

void LLFloater::updateTransparency(LLView* view, ETypeTransparency transparency_type)
{
	if (view)
	{
		if (view->isCtrl())
		{
			static_cast<LLUICtrl*>(view)->setTransparencyType(transparency_type);
		}

		for (LLView* pChild : *view->getChildList())
		{
			if ( (pChild->getChildCount()) || (pChild->isCtrl()) )
				updateTransparency(pChild, transparency_type);
		}
	}
}

void LLFloater::updateTransparency(ETypeTransparency transparency_type)
{
	updateTransparency(this, transparency_type);
}

void	LLFloater::setCanMinimize(BOOL can_minimize)
{
	// if removing minimize/restore button programmatically,
	// go ahead and unminimize floater
	mCanMinimize = can_minimize;
	if (!can_minimize)
	{
		setMinimized(FALSE);
	}

	mButtonsEnabled[BUTTON_MINIMIZE] = can_minimize && !isMinimized();
	mButtonsEnabled[BUTTON_RESTORE]  = can_minimize &&  isMinimized();

	updateTitleButtons();
}

void	LLFloater::setCanClose(BOOL can_close)
{
	mCanClose = can_close;
	mButtonsEnabled[BUTTON_CLOSE] = can_close;

	updateTitleButtons();
}

void	LLFloater::setCanTearOff(BOOL can_tear_off)
{
	mCanTearOff = can_tear_off;
	mButtonsEnabled[BUTTON_TEAR_OFF] = mCanTearOff && !mHostHandle.isDead();

	updateTitleButtons();
}


void LLFloater::setCanResize(BOOL can_resize)
{
	mResizable = can_resize;
	enableResizeCtrls(can_resize);
}

void LLFloater::setCanDrag(BOOL can_drag)
{
	// if we delete drag handle, we no longer have access to the floater's title
	// so just enable/disable it
	if (!can_drag && mDragHandle->getEnabled())
	{
		mDragHandle->setEnabled(FALSE);
	}
	else if (can_drag && !mDragHandle->getEnabled())
	{
		mDragHandle->setEnabled(TRUE);
	}
}

bool LLFloater::getCanDrag()
{
	return mDragHandle->getEnabled();
}


void LLFloater::updateTitleButtons()
{
	static LLUICachedControl<S32> floater_close_box_size ("UIFloaterCloseBoxSize", 0);
	static LLUICachedControl<S32> close_box_from_top ("UICloseBoxFromTop", 0);
	LLRect buttons_rect;
	S32 button_count = 0;
	for (S32 i = 0; i < BUTTON_COUNT; i++)
	{
		if (!mButtons[i])
		{
			continue;
		}

		bool enabled = mButtonsEnabled[i];
		if (i == BUTTON_HELP)
		{
			// don't show the help button if the floater is minimized
			// or if it is a docked tear-off floater
			if (isMinimized() || (mButtonsEnabled[BUTTON_TEAR_OFF] && ! mTornOff))
			{
				enabled = false;
			}
		}
		
#if 0		//KC: don't do this, see below
		if (i == BUTTON_CLOSE && mButtonScale != 1.f)
		{
			//*HACK: always render close button for hosted floaters so
			//that users don't accidentally hit the button when
			//closing multiple windows in the chatterbox
			enabled = true;
		}
#endif

		mButtons[i]->setEnabled(enabled);

		if (enabled
		//KC: don't explictly force enable close button on
		//hosted floaters instead drawing a disabled one
		|| (i == BUTTON_CLOSE && mButtonScale != 1.f))
		{
			button_count++;

			LLRect btn_rect;
			if (mDragOnLeft)
			{
				btn_rect.setLeftTopAndSize(
					LLPANEL_BORDER_WIDTH,
					getRect().getHeight() - close_box_from_top - (floater_close_box_size + 1) * button_count,
					ll_round((F32)floater_close_box_size * mButtonScale),
					ll_round((F32)floater_close_box_size * mButtonScale));
			}
			else
			{
				btn_rect.setLeftTopAndSize(
					getRect().getWidth() - LLPANEL_BORDER_WIDTH - (floater_close_box_size + 1) * button_count,
					getRect().getHeight() - close_box_from_top,
					ll_round((F32)floater_close_box_size * mButtonScale),
					ll_round((F32)floater_close_box_size * mButtonScale));
			}

			// first time here, init 'buttons_rect'
			if(1 == button_count)
			{
				buttons_rect = btn_rect;
			}
			else
			{
				// if mDragOnLeft=true then buttons are on top-left side vertically aligned
				// title is not displayed in this case, calculating 'buttons_rect' for future use
				mDragOnLeft ? buttons_rect.mBottom -= btn_rect.mBottom : 
					buttons_rect.mLeft = btn_rect.mLeft;
			}
			mButtons[i]->setRect(btn_rect);
			mButtons[i]->setVisible(TRUE);
			// the restore button should have a tab stop so that it takes action when you Ctrl-Tab to a minimized floater
			mButtons[i]->setTabStop(i == BUTTON_RESTORE);
			sendChildToFront(mButtons[i]);
		}
		else
		{
			mButtons[i]->setVisible(FALSE);
		}
	}
	if (mDragHandle)
	{
		localRectToOtherView(buttons_rect, &buttons_rect, mDragHandle);
		mDragHandle->setButtonsRect(buttons_rect);
	}

	// <FS:Ansariel> FIRE-7782: Set correct tooltip for dock/tear-off button
	if (mButtons[BUTTON_TEAR_OFF])
	{
		if (isTornOff())
		{
			mButtons[BUTTON_TEAR_OFF]->setToolTip(sButtonToolTips[BUTTON_DOCK]);
		}
		else
		{
			mButtons[BUTTON_TEAR_OFF]->setToolTip(sButtonToolTips[BUTTON_TEAR_OFF]);
		}
	}
	// </FS:Ansariel>
}

void LLFloater::drawConeToOwner(F32 &context_cone_opacity,
                                F32 max_cone_opacity,
                                LLView *owner_view,
                                F32 fade_time,
                                F32 contex_cone_in_alpha,
                                F32 contex_cone_out_alpha)
{
    if (owner_view
        && owner_view->isInVisibleChain()
        && hasFocus()
        && context_cone_opacity > 0.001f
        && gFocusMgr.childHasKeyboardFocus(this))
    {
        // draw cone of context pointing back to owner (e.x. texture swatch)
        LLRect owner_rect;
        owner_view->localRectToOtherView(owner_view->getLocalRect(), &owner_rect, this);
        LLRect local_rect = getLocalRect();

        gGL.getTexUnit(0)->unbind(LLTexUnit::TT_TEXTURE);
        LLGLEnable(GL_CULL_FACE);
        // <FS:Ansariel> Remove QUADS rendering mode
        //gGL.begin(LLRender::QUADS);
        //{
        //    gGL.color4f(0.f, 0.f, 0.f, contex_cone_in_alpha * context_cone_opacity);
        //    gGL.vertex2i(owner_rect.mLeft, owner_rect.mTop);
        //    gGL.vertex2i(owner_rect.mRight, owner_rect.mTop);
        //    gGL.color4f(0.f, 0.f, 0.f, contex_cone_out_alpha * context_cone_opacity);
        //    gGL.vertex2i(local_rect.mRight, local_rect.mTop);
        //    gGL.vertex2i(local_rect.mLeft, local_rect.mTop);

        //    gGL.color4f(0.f, 0.f, 0.f, contex_cone_out_alpha * context_cone_opacity);
        //    gGL.vertex2i(local_rect.mLeft, local_rect.mTop);
        //    gGL.vertex2i(local_rect.mLeft, local_rect.mBottom);
        //    gGL.color4f(0.f, 0.f, 0.f, contex_cone_in_alpha * context_cone_opacity);
        //    gGL.vertex2i(owner_rect.mLeft, owner_rect.mBottom);
        //    gGL.vertex2i(owner_rect.mLeft, owner_rect.mTop);

        //    gGL.color4f(0.f, 0.f, 0.f, contex_cone_out_alpha * context_cone_opacity);
        //    gGL.vertex2i(local_rect.mRight, local_rect.mBottom);
        //    gGL.vertex2i(local_rect.mRight, local_rect.mTop);
        //    gGL.color4f(0.f, 0.f, 0.f, contex_cone_in_alpha * context_cone_opacity);
        //    gGL.vertex2i(owner_rect.mRight, owner_rect.mTop);
        //    gGL.vertex2i(owner_rect.mRight, owner_rect.mBottom);


        //    gGL.color4f(0.f, 0.f, 0.f, contex_cone_out_alpha * context_cone_opacity);
        //    gGL.vertex2i(local_rect.mLeft, local_rect.mBottom);
        //    gGL.vertex2i(local_rect.mRight, local_rect.mBottom);
        //    gGL.color4f(0.f, 0.f, 0.f, contex_cone_in_alpha * context_cone_opacity);
        //    gGL.vertex2i(owner_rect.mRight, owner_rect.mBottom);
        //    gGL.vertex2i(owner_rect.mLeft, owner_rect.mBottom);
        //}
        //gGL.end();
        gGL.begin(LLRender::TRIANGLE_STRIP);
        {
            gGL.color4f(0.f, 0.f, 0.f, contex_cone_in_alpha * context_cone_opacity);
            gGL.vertex2i(owner_rect.mLeft, owner_rect.mTop);
            gGL.color4f(0.f, 0.f, 0.f, contex_cone_out_alpha * context_cone_opacity);
            gGL.vertex2i(local_rect.mLeft, local_rect.mTop);
            gGL.color4f(0.f, 0.f, 0.f, contex_cone_in_alpha * context_cone_opacity);
            gGL.vertex2i(owner_rect.mRight, owner_rect.mTop);
            gGL.color4f(0.f, 0.f, 0.f, contex_cone_out_alpha * context_cone_opacity);
            gGL.vertex2i(local_rect.mRight, local_rect.mTop);
            gGL.color4f(0.f, 0.f, 0.f, contex_cone_in_alpha * context_cone_opacity);
            gGL.vertex2i(owner_rect.mRight, owner_rect.mBottom);
            gGL.color4f(0.f, 0.f, 0.f, contex_cone_out_alpha * context_cone_opacity);
            gGL.vertex2i(local_rect.mRight, local_rect.mBottom);
            gGL.color4f(0.f, 0.f, 0.f, contex_cone_in_alpha * context_cone_opacity);
            gGL.vertex2i(owner_rect.mLeft, owner_rect.mBottom);
            gGL.color4f(0.f, 0.f, 0.f, contex_cone_out_alpha * context_cone_opacity);
            gGL.vertex2i(local_rect.mLeft, local_rect.mBottom);
            gGL.color4f(0.f, 0.f, 0.f, contex_cone_in_alpha * context_cone_opacity);
            gGL.vertex2i(owner_rect.mLeft, owner_rect.mTop);
            gGL.color4f(0.f, 0.f, 0.f, contex_cone_out_alpha * context_cone_opacity);
            gGL.vertex2i(local_rect.mLeft, local_rect.mTop);
        }
        gGL.end();
        // </FS:Ansariel>
    }

    if (gFocusMgr.childHasMouseCapture(getDragHandle()))
    {
        context_cone_opacity = lerp(context_cone_opacity, max_cone_opacity, LLSmoothInterpolation::getInterpolant(fade_time));
    }
    else
    {
        context_cone_opacity = lerp(context_cone_opacity, 0.f, LLSmoothInterpolation::getInterpolant(fade_time));
    }
}

void LLFloater::buildButtons(const Params& floater_params)
{
	static LLUICachedControl<S32> floater_close_box_size ("UIFloaterCloseBoxSize", 0);
	static LLUICachedControl<S32> close_box_from_top ("UICloseBoxFromTop", 0);
	for (S32 i = 0; i < BUTTON_COUNT; i++)
	{
		if (mButtons[i])
		{
			removeChild(mButtons[i]);
			delete mButtons[i];
			mButtons[i] = NULL;
		}
		
		LLRect btn_rect;
		if (mDragOnLeft)
		{
			btn_rect.setLeftTopAndSize(
				LLPANEL_BORDER_WIDTH,
				getRect().getHeight() - close_box_from_top - (floater_close_box_size + 1) * (i + 1),
				ll_round(floater_close_box_size * mButtonScale),
				ll_round(floater_close_box_size * mButtonScale));
		}
		else
		{
			btn_rect.setLeftTopAndSize(
				getRect().getWidth() - LLPANEL_BORDER_WIDTH - (floater_close_box_size + 1) * (i + 1),
				getRect().getHeight() - close_box_from_top,
				ll_round(floater_close_box_size * mButtonScale),
				ll_round(floater_close_box_size * mButtonScale));
		}

		LLButton::Params p;
		p.name(sButtonNames[i]);
		p.rect(btn_rect);
		p.image_unselected = getButtonImage(floater_params, (EFloaterButton)i);
		// Selected, no matter if hovered or not, is "pressed"
		LLUIImage* pressed_image = getButtonPressedImage(floater_params, (EFloaterButton)i);
		p.image_selected = pressed_image;
		p.image_hover_selected = pressed_image;
		// Use a glow effect when the user hovers over the button
		// These icons are really small, need glow amount increased
		p.hover_glow_amount( 0.33f );
		p.click_callback.function(boost::bind(sButtonCallbacks[i], this));
		p.tab_stop(false);
		p.follows.flags(FOLLOWS_TOP|FOLLOWS_RIGHT);
		p.tool_tip = getButtonTooltip(floater_params, (EFloaterButton)i, getIsChrome());
		p.scale_image(true);
		p.chrome(true);

		LLButton* buttonp = LLUICtrlFactory::create<LLButton>(p);
		addChild(buttonp);
		mButtons[i] = buttonp;
	}

	updateTitleButtons();
}

// static
LLUIImage* LLFloater::getButtonImage(const Params& p, EFloaterButton e)
{
	switch(e)
	{
		default:
		case BUTTON_CLOSE:
			return p.close_image;
		case BUTTON_RESTORE:
			return p.restore_image;
		case BUTTON_MINIMIZE:
			return p.minimize_image;
		case BUTTON_TEAR_OFF:
			return p.tear_off_image;
		case BUTTON_DOCK:
			return p.dock_image;
		case BUTTON_HELP:
			return p.help_image;
		// <FS:Ansariel> FIRE-11724: Snooze group chat
		case BUTTON_SNOOZE:
			return p.snooze_image;
		// </FS:Ansariel>
	}
}

// static
LLUIImage* LLFloater::getButtonPressedImage(const Params& p, EFloaterButton e)
{
	switch(e)
	{
		default:
		case BUTTON_CLOSE:
			return p.close_pressed_image;
		case BUTTON_RESTORE:
			return p.restore_pressed_image;
		case BUTTON_MINIMIZE:
			return p.minimize_pressed_image;
		case BUTTON_TEAR_OFF:
			return p.tear_off_pressed_image;
		case BUTTON_DOCK:
			return p.dock_pressed_image;
		case BUTTON_HELP:
			return p.help_pressed_image;
		// <FS:Ansariel> FIRE-11724: Snooze group chat
		case BUTTON_SNOOZE:
			return p.snooze_pressed_image;
		// </FS:Ansariel>
	}
}

// static
std::string LLFloater::getButtonTooltip(const Params& p, EFloaterButton e, bool is_chrome)
{
	// EXT-4081 (Lag Meter: Ctrl+W does not close floater)
	// If floater is chrome set 'Close' text for close button's tooltip
	if(is_chrome && BUTTON_CLOSE == e)
	{
		static std::string close_tooltip_chrome = LLTrans::getString("BUTTON_CLOSE_CHROME");
		return close_tooltip_chrome;
	}
	// TODO: per-floater localizable tooltips set in XML
	return sButtonToolTips[e];
}

/////////////////////////////////////////////////////
// LLFloaterView

static LLDefaultChildRegistry::Register<LLFloaterView> r("floater_view");

LLFloaterView::LLFloaterView (const Params& p)
:	LLUICtrl (p),
	mFocusCycleMode(FALSE),
	mMinimizePositionVOffset(0),
	mSnapOffsetBottom(0),
	mSnapOffsetChatBar(0),
	mSnapOffsetLeft(0),
	mSnapOffsetRight(0)
{
	mSnapView = getHandle();
}

// By default, adjust vertical.
void LLFloaterView::reshape(S32 width, S32 height, BOOL called_from_parent)
{
	LLView::reshape(width, height, called_from_parent);

	mLastSnapRect = getSnapRect();

	for ( child_list_const_iter_t child_it = getChildList()->begin(); child_it != getChildList()->end(); ++child_it)
	{
		LLView* viewp = *child_it;
		LLFloater* floaterp = dynamic_cast<LLFloater*>(viewp);
		if (floaterp->isDependent())
		{
			// dependents are moved with their "dependee"
			continue;
		}

		if (!floaterp->isMinimized() && floaterp->getCanDrag())
		{
			LLRect old_rect = floaterp->getRect();
			floaterp->applyPositioning(NULL, false);
			LLRect new_rect = floaterp->getRect();

			//LLRect r = floaterp->getRect();

			//// Compute absolute distance from each edge of screen
			//S32 left_offset = llabs(r.mLeft - 0);
			//S32 right_offset = llabs(old_right - r.mRight);

			//S32 top_offset = llabs(old_top - r.mTop);
			//S32 bottom_offset = llabs(r.mBottom - 0);

			S32 translate_x = new_rect.mLeft - old_rect.mLeft;
			S32 translate_y = new_rect.mBottom - old_rect.mBottom;

			//if (left_offset > right_offset)
			//{
			//	translate_x = new_right - old_right;
			//}

			//if (top_offset < bottom_offset)
			//{
			//	translate_y = new_top - old_top;
			//}

			// don't reposition immovable floaters
			//if (floaterp->getCanDrag())
			//{
			//	floaterp->translate(translate_x, translate_y);
			//}
			BOOST_FOREACH(LLHandle<LLFloater> dependent_floater, floaterp->mDependents)
			{
				if (dependent_floater.get())
				{
					dependent_floater.get()->translate(translate_x, translate_y);
				}
			}
		}
	}
}


void LLFloaterView::restoreAll()
{
	// make sure all subwindows aren't minimized
	child_list_t child_list = *(getChildList());
	for (child_list_const_iter_t child_it = child_list.begin(); child_it != child_list.end(); ++child_it)
	{
		LLFloater* floaterp = dynamic_cast<LLFloater*>(*child_it);
		if (floaterp)
		{
			floaterp->setMinimized(FALSE);
		}
	}

	// *FIX: make sure dependents are restored

	// children then deleted by default view constructor
}


LLRect LLFloaterView::findNeighboringPosition( LLFloater* reference_floater, LLFloater* neighbor )
{
	LLRect base_rect = reference_floater->getRect();
	LLRect::tCoordType width = neighbor->getRect().getWidth();
	LLRect::tCoordType height = neighbor->getRect().getHeight();
	LLRect new_rect = neighbor->getRect();

	LLRect expanded_base_rect = base_rect;
	expanded_base_rect.stretch(10);
	for(LLFloater::handle_set_iter_t dependent_it = reference_floater->mDependents.begin();
		dependent_it != reference_floater->mDependents.end(); ++dependent_it)
	{
		LLFloater* sibling = dependent_it->get();
		// check for dependents within 10 pixels of base floater
		if (sibling && 
			sibling != neighbor && 
			sibling->getVisible() && 
			expanded_base_rect.overlaps(sibling->getRect()))
		{
			base_rect.unionWith(sibling->getRect());
		}
	}

	LLRect::tCoordType left_margin = llmax(0, base_rect.mLeft);
	LLRect::tCoordType right_margin = llmax(0, getRect().getWidth() - base_rect.mRight);
	LLRect::tCoordType top_margin = llmax(0, getRect().getHeight() - base_rect.mTop);
	LLRect::tCoordType bottom_margin = llmax(0, base_rect.mBottom);

	// find position for floater in following order
	// right->left->bottom->top
	for (S32 i = 0; i < 5; i++)
	{
		if (right_margin > width)
		{
			new_rect.translate(base_rect.mRight - neighbor->getRect().mLeft, base_rect.mTop - neighbor->getRect().mTop);
			return new_rect;
		}
		else if (left_margin > width)
		{
			new_rect.translate(base_rect.mLeft - neighbor->getRect().mRight, base_rect.mTop - neighbor->getRect().mTop);
			return new_rect;
		}
		else if (bottom_margin > height)
		{
			new_rect.translate(base_rect.mLeft - neighbor->getRect().mLeft, base_rect.mBottom - neighbor->getRect().mTop);
			return new_rect;
		}
		else if (top_margin > height)
		{
			new_rect.translate(base_rect.mLeft - neighbor->getRect().mLeft, base_rect.mTop - neighbor->getRect().mBottom);
			return new_rect;
		}

		// keep growing margins to find "best" fit
		left_margin += 20;
		right_margin += 20;
		top_margin += 20;
		bottom_margin += 20;
	}

	// didn't find anything, return initial rect
	return new_rect;
}


void LLFloaterView::bringToFront(LLFloater* child, BOOL give_focus, BOOL restore)
{
	if (!child)
		return;

	if (mFrontChildHandle.get() == child)
	{
		if (give_focus && child->canFocusStealFrontmost() && !gFocusMgr.childHasKeyboardFocus(child))
		{
			child->setFocus(TRUE);
		}
		return;
	}

<<<<<<< HEAD
	mFrontChildHandle = child->getHandle();
=======
	if (mFrontChild)
	{
		mFrontChild->goneFromFront();
	}

	mFrontChild = child;
>>>>>>> cc43f42e

	// *TODO: make this respect floater's mAutoFocus value, instead of
	// using parameter
	if (child->getHost())
 	{
		// this floater is hosted elsewhere and hence not one of our children, abort
		return;
	}
	std::vector<LLFloater*> floaters_to_move;
	// Look at all floaters...tab
	for (child_list_const_iter_t child_it = beginChild(); child_it != endChild(); ++child_it)
	{
		LLFloater* floater = dynamic_cast<LLFloater*>(*child_it);

		// ...but if I'm a dependent floater...
		if (floater && child->isDependent())
		{
			// ...look for floaters that have me as a dependent...
			LLFloater::handle_set_iter_t found_dependent = floater->mDependents.find(child->getHandle());

			if (found_dependent != floater->mDependents.end())
			{
				// ...and make sure all children of that floater (including me) are brought to front...
				for (LLFloater::handle_set_iter_t dependent_it = floater->mDependents.begin();
					dependent_it != floater->mDependents.end(); ++dependent_it)
				{
					LLFloater* sibling = dependent_it->get();
					if (sibling)
					{
						floaters_to_move.push_back(sibling);
					}
				}
				//...before bringing my parent to the front...
				floaters_to_move.push_back(floater);
			}
		}
	}

	std::vector<LLFloater*>::iterator floater_it;
	for(floater_it = floaters_to_move.begin(); floater_it != floaters_to_move.end(); ++floater_it)
	{
		LLFloater* floaterp = *floater_it;
		sendChildToFront(floaterp);

		// always unminimize dependee, but allow dependents to stay minimized
		if (!floaterp->isDependent())
		{
			floaterp->setMinimized(FALSE);
		}
	}
	floaters_to_move.clear();

	// ...then bringing my own dependents to the front...
	for (LLFloater::handle_set_iter_t dependent_it = child->mDependents.begin();
		dependent_it != child->mDependents.end(); ++dependent_it)
	{
		LLFloater* dependent = dependent_it->get();
		if (dependent)
		{
			sendChildToFront(dependent);
		}
	}

	// ...and finally bringing myself to front 
	// (do this last, so that I'm left in front at end of this call)
	if (*beginChild() != child)
	{
		sendChildToFront(child);
	}

	if(restore)
	{
		child->setMinimized(FALSE);
	}

	if (give_focus && !gFocusMgr.childHasKeyboardFocus(child))
	{
		child->setFocus(TRUE);
		// floater did not take focus, so relinquish focus to world
		if (!child->hasFocus())
		{
			gFocusMgr.setKeyboardFocus(NULL);
		}
	}
}

void LLFloaterView::highlightFocusedFloater()
{
	for ( child_list_const_iter_t child_it = getChildList()->begin(); child_it != getChildList()->end(); ++child_it)
	{
		LLFloater *floater = (LLFloater *)(*child_it);

		// skip dependent floaters, as we'll handle them in a batch along with their dependee(?)
		if (floater->isDependent())
		{
			continue;
		}

		BOOL floater_or_dependent_has_focus = gFocusMgr.childHasKeyboardFocus(floater);
		for(LLFloater::handle_set_iter_t dependent_it = floater->mDependents.begin();
			dependent_it != floater->mDependents.end(); 
			++dependent_it)
		{
			LLFloater* dependent_floaterp = dependent_it->get();
			if (dependent_floaterp && gFocusMgr.childHasKeyboardFocus(dependent_floaterp))
			{
				floater_or_dependent_has_focus = TRUE;
			}
		}

		// now set this floater and all its dependents
		floater->setForeground(floater_or_dependent_has_focus);

		for(LLFloater::handle_set_iter_t dependent_it = floater->mDependents.begin();
			dependent_it != floater->mDependents.end(); )
		{
			LLFloater* dependent_floaterp = dependent_it->get();
			if (dependent_floaterp)
			{
				dependent_floaterp->setForeground(floater_or_dependent_has_focus);
			}
			++dependent_it;
		}
			
		floater->cleanupHandles();
	}
}

LLFloater* LLFloaterView::getFrontmostClosableFloater()
{
	child_list_const_iter_t child_it;
	LLFloater* frontmost_floater = NULL;

	for ( child_it = getChildList()->begin(); child_it != getChildList()->end(); ++child_it)
	{
		frontmost_floater = (LLFloater *)(*child_it);

		if (frontmost_floater->isInVisibleChain() && frontmost_floater->isCloseable())
		{
			return frontmost_floater;
		}
	}

	return NULL;
}

void LLFloaterView::unhighlightFocusedFloater()
{
	for ( child_list_const_iter_t child_it = getChildList()->begin(); child_it != getChildList()->end(); ++child_it)
	{
		LLFloater *floater = (LLFloater *)(*child_it);

		floater->setForeground(FALSE);
	}
}

void LLFloaterView::focusFrontFloater()
{
	LLFloater* floaterp = getFrontmost();
	if (floaterp)
	{
		floaterp->setFocus(TRUE);
	}
}

void LLFloaterView::getMinimizePosition(S32 *left, S32 *bottom)
{
	const LLFloater::Params& default_params = LLFloater::getDefaultParams();
	S32 floater_header_size = default_params.header_height;
	static LLUICachedControl<S32> minimized_width ("UIMinimizedWidth", 0);
	LLRect snap_rect_local = getLocalSnapRect();
	snap_rect_local.mTop += mMinimizePositionVOffset;
	
	// <FS:KC> Minimize floaters to bottom left
	static LLUICachedControl<bool> legacy_minimize ("FSLegacyMinimize", false);
	if (legacy_minimize)
	{
		//reverse column row so floaters tile across
		S32 col = 0;
		for(S32 row = snap_rect_local.mBottom;
		row < snap_rect_local.getHeight() - floater_header_size;
		row += floater_header_size ) //loop rows
		{
			for(col = snap_rect_local.mLeft;
				col < snap_rect_local.getWidth() - minimized_width;
				col += minimized_width)
			{
				bool foundGap = TRUE;
				for(child_list_const_iter_t child_it = getChildList()->begin();
					child_it != getChildList()->end();
					++child_it) //loop floaters
				{
					// Examine minimized children.
					// <FS:Ansariel> Prefer dynamic_cast over c-style cast
					//LLFloater* floater = (LLFloater*)((LLView*)*child_it);
					LLFloater* floater = dynamic_cast<LLFloater*>(*child_it);
					// </FS:Ansariel>
					if(floater->isMinimized()) 
					{
						LLRect r = floater->getRect();
						if((r.mBottom < (row + floater_header_size))
						   && (r.mBottom > (row - floater_header_size))
						   && (r.mLeft < (col + minimized_width))
						   && (r.mLeft > (col - minimized_width)))
						{
							// needs the check for off grid. can't drag,
							// but window resize makes them off
							foundGap = FALSE;
							break;
						}
					}
				} //done floaters
				if(foundGap)
				{
					*left = col;
					*bottom = row;
					return; //done
				}
			} //done this col
		}
	}
	else
	{
	// </FS:KC> Minimize floaters to bottom left

	for(S32 col = snap_rect_local.mLeft;
		col < snap_rect_local.getWidth() - minimized_width;
		col += minimized_width)
	{	
		// <FS:AO> offset minimized windows to not obscure title bars. Yes, this is a quick and dirty hack.
		int offset = 0;
		//LLFavoritesBarCtrl* fb = getChild<LLFavoritesBarCtrl>("favorite");
		bool fbVisible = LLUI::getInstance()->mSettingGroups["config"]->getBOOL("ShowNavbarFavoritesPanel");
		bool nbVisible = LLUI::getInstance()->mSettingGroups["config"]->getBOOL("ShowNavbarNavigationPanel");
		// TODO: Make this introspect controls to get the dynamic size.
		if (fbVisible)
			offset += 20;
		if (nbVisible)
			offset += 30;
		// </FS:AO>
		
		for(S32 row = snap_rect_local.mTop - (floater_header_size + offset);
		row > floater_header_size;
		row -= floater_header_size ) //loop rows
		{

			bool foundGap = TRUE;
			for(child_list_const_iter_t child_it = getChildList()->begin();
				child_it != getChildList()->end();
				++child_it) //loop floaters
			{
				// Examine minimized children.
				LLFloater* floater = dynamic_cast<LLFloater*>(*child_it);
				if(floater->isMinimized()) 
				{
					LLRect r = floater->getRect();
					if((r.mBottom < (row + floater_header_size))
					   && (r.mBottom > (row - floater_header_size))
					   && (r.mLeft < (col + minimized_width))
					   && (r.mLeft > (col - minimized_width)))
					{
						// needs the check for off grid. can't drag,
						// but window resize makes them off
						foundGap = FALSE;
						break;
					}
				}
			} //done floaters
			if(foundGap)
			{
				*left = col;
				*bottom = row;
				return; //done
			}
		} //done this col
	}

	} // <FS:KC> Minimize floaters to bottom left

	// crude - stack'em all at 0,0 when screen is full of minimized
	// floaters.
	*left = snap_rect_local.mLeft;
	*bottom = snap_rect_local.mBottom;
}


void LLFloaterView::destroyAllChildren()
{
	LLView::deleteAllChildren();
}

void LLFloaterView::closeAllChildren(bool app_quitting)
{
	// iterate over a copy of the list, because closing windows will destroy
	// some windows on the list.
	child_list_t child_list = *(getChildList());

	for (child_list_const_iter_t it = child_list.begin(); it != child_list.end(); ++it)
	{
		LLView* viewp = *it;
		child_list_const_iter_t exists = std::find(getChildList()->begin(), getChildList()->end(), viewp);
		if (exists == getChildList()->end())
		{
			// this floater has already been removed
			continue;
		}

		LLFloater* floaterp = dynamic_cast<LLFloater*>(viewp);

		// Attempt to close floater.  This will cause the "do you want to save"
		// dialogs to appear.
		// Skip invisible floaters if we're not quitting (STORM-192).
		if (floaterp->canClose() && !floaterp->isDead() &&
			(app_quitting || floaterp->getVisible()))
		{
			floaterp->closeFloater(app_quitting);
		}
	}
}

void LLFloaterView::hiddenFloaterClosed(LLFloater* floater)
{
	for (hidden_floaters_t::iterator it = mHiddenFloaters.begin(), end_it = mHiddenFloaters.end();
		it != end_it;
		++it)
	{
		if (it->first.get() == floater)
		{
			it->second.disconnect();
			mHiddenFloaters.erase(it);
			break;
		}
	}
}

void LLFloaterView::hideAllFloaters()
{
	child_list_t child_list = *(getChildList());

	for (child_list_iter_t it = child_list.begin(); it != child_list.end(); ++it)
	{
		LLFloater* floaterp = dynamic_cast<LLFloater*>(*it);
		if (floaterp && floaterp->getVisible())
		{
			floaterp->setVisible(false);
			boost::signals2::connection connection = floaterp->mCloseSignal.connect(boost::bind(&LLFloaterView::hiddenFloaterClosed, this, floaterp));
			mHiddenFloaters.push_back(std::make_pair(floaterp->getHandle(), connection));
		}
	}
}

void LLFloaterView::showHiddenFloaters()
{
	for (hidden_floaters_t::iterator it = mHiddenFloaters.begin(), end_it = mHiddenFloaters.end();
		it != end_it;
		++it)
	{
		LLFloater* floaterp = it->first.get();
		if (floaterp)
		{
			floaterp->setVisible(true);
		}
		it->second.disconnect();
	}
	mHiddenFloaters.clear();
}

BOOL LLFloaterView::allChildrenClosed()
{
	// see if there are any visible floaters (some floaters "close"
	// by setting themselves invisible)
	for (child_list_const_iter_t it = getChildList()->begin(); it != getChildList()->end(); ++it)
	{
		LLFloater* floaterp = dynamic_cast<LLFloater*>(*it);

		if (floaterp->getVisible() && !floaterp->isDead() && floaterp->isCloseable())
		{
			return false;
		}
	}
	return true;
}

void LLFloaterView::shiftFloaters(S32 x_offset, S32 y_offset)
{
	for (child_list_const_iter_t it = getChildList()->begin(); it != getChildList()->end(); ++it)
	{
		LLFloater* floaterp = dynamic_cast<LLFloater*>(*it);

		if (floaterp && floaterp->isMinimized())
		{
			floaterp->translate(x_offset, y_offset);
		}
	}
}

void LLFloaterView::refresh()
{
	// <FS:KC> Fix for bad edge snapping
	// This will stop jumping floaters on chatbar show
	// But will stop floaters from bumping out of the way of toolbars
	static LLUICachedControl<bool> legacy_snap ("FSLegacyEdgeSnap", false);
	if (!legacy_snap)
	{
		LLRect snap_rect = getSnapRect();
		if (snap_rect != mLastSnapRect)
		{
			reshape(getRect().getWidth(), getRect().getHeight(), TRUE);
		}
	}// <FS:KC> Fix for bad edge snapping

	// Constrain children to be entirely on the screen
	for ( child_list_const_iter_t child_it = getChildList()->begin(); child_it != getChildList()->end(); ++child_it)
	{
		LLFloater* floaterp = dynamic_cast<LLFloater*>(*child_it);
		if (floaterp && floaterp->getVisible() )
		{
			// minimized floaters are kept fully onscreen
			adjustToFitScreen(floaterp, !floaterp->isMinimized());
		}
	}
}

void LLFloaterView::adjustToFitScreen(LLFloater* floater, BOOL allow_partial_outside, BOOL snap_in_toolbars/* = false*/)
{
	if (floater->getParent() != this)
	{
		// floater is hosted elsewhere, so ignore
		return;
	}

	if (floater->getDependee() &&
		floater->getDependee() == floater->getSnapTarget().get())
	{
		// floater depends on other and snaps to it, so ignore
		return;
	}

	LLRect::tCoordType screen_width = getSnapRect().getWidth();
	LLRect::tCoordType screen_height = getSnapRect().getHeight();

	// only automatically resize non-minimized, resizable floaters
	if( floater->isResizable() && !floater->isMinimized() )
	{
		LLRect view_rect = floater->getRect();
		S32 old_width = view_rect.getWidth();
		S32 old_height = view_rect.getHeight();
		S32 min_width;
		S32 min_height;
		floater->getResizeLimits( &min_width, &min_height );

		// Make sure floater isn't already smaller than its min height/width?
		S32 new_width = llmax( min_width, old_width );
		S32 new_height = llmax( min_height, old_height);

		if((new_width > screen_width) || (new_height > screen_height))
		{
			// We have to make this window able to fit on screen
			new_width = llmin(new_width, screen_width);
			new_height = llmin(new_height, screen_height);

			// ...while respecting minimum width/height
			new_width = llmax(new_width, min_width);
			new_height = llmax(new_height, min_height);

			LLRect new_rect;
			new_rect.setLeftTopAndSize(view_rect.mLeft,view_rect.mTop,new_width, new_height);

			floater->setShape(new_rect);

			if (floater->followsRight())
			{
				floater->translate(old_width - new_width, 0);
			}

			if (floater->followsTop())
			{
				floater->translate(0, old_height - new_height);
			}
		}
	}

    const LLRect& constraint = snap_in_toolbars ? getSnapRect() : gFloaterView->getRect();
    S32 min_overlap_pixels = allow_partial_outside ? FLOATER_MIN_VISIBLE_PIXELS : S32_MAX;

	// <FS:Ansariel> Fix floater relocation
	//floater->fitWithDependentsOnScreen(mToolbarLeftRect, mToolbarBottomRect, mToolbarRightRect, constraint, min_overlap_pixels);
	floater->fitWithDependentsOnScreen(mToolbarLeftRect, mToolbarBottomRect, mToolbarRightRect, mMainChatbarRect, mUtilityBarRect, constraint, min_overlap_pixels);
}

void LLFloaterView::draw()
{
	refresh();

	// hide focused floater if in cycle mode, so that it can be drawn on top
	LLFloater* focused_floater = getFocusedFloater();

	if (mFocusCycleMode && focused_floater)
	{
		child_list_const_iter_t child_it = getChildList()->begin();
		for (;child_it != getChildList()->end(); ++child_it)
		{
			if ((*child_it) != focused_floater)
			{
				drawChild(*child_it);
			}
		}

		drawChild(focused_floater, -TABBED_FLOATER_OFFSET, TABBED_FLOATER_OFFSET);
	}
	else
	{
		LLView::draw();
	}
}

LLRect LLFloaterView::getSnapRect() const
{
	LLRect snap_rect = getLocalRect();

	// <FS:KC> Fix for bad edge snapping
	static LLUICachedControl<bool> legacy_snap ("FSLegacyEdgeSnap", false);
	if (legacy_snap)
	{
		snap_rect.mBottom += (mSnapOffsetBottom + mSnapOffsetChatBar);
		snap_rect.mLeft += mSnapOffsetLeft;
		snap_rect.mRight -= mSnapOffsetRight;
	}
	else
	{
	// <\FS:KC> Fix for bad edge snapping
	LLView* snap_view = mSnapView.get();
	if (snap_view)
	{
		snap_view->localRectToOtherView(snap_view->getLocalRect(), &snap_rect, this);
	}
	}// <FS:KC> Fix for bad edge snapping

	return snap_rect;
}

LLFloater *LLFloaterView::getFocusedFloater() const
{
	for ( child_list_const_iter_t child_it = getChildList()->begin(); child_it != getChildList()->end(); ++child_it)
	{
		if ((*child_it)->isCtrl())
		{
			LLFloater* ctrlp = dynamic_cast<LLFloater*>(*child_it);
			if ( ctrlp && ctrlp->hasFocus() )
			{
				return ctrlp;
			}
		}
	}
	return NULL;
}

LLFloater *LLFloaterView::getFrontmost() const
{
	for ( child_list_const_iter_t child_it = getChildList()->begin(); child_it != getChildList()->end(); ++child_it)
	{
		LLView* viewp = *child_it;
		if ( viewp->getVisible() && !viewp->isDead())
		{
			return (LLFloater *)viewp;
		}
	}
	return NULL;
}

LLFloater *LLFloaterView::getBackmost() const
{
	LLFloater* back_most = NULL;
	for ( child_list_const_iter_t child_it = getChildList()->begin(); child_it != getChildList()->end(); ++child_it)
	{
		LLView* viewp = *child_it;
		if ( viewp->getVisible() )
		{
			back_most = (LLFloater *)viewp;
		}
	}
	return back_most;
}

void LLFloaterView::syncFloaterTabOrder()
{
	if (mFrontChild && !mFrontChild->isDead() && mFrontChild->getIsChrome())
		return;

	// look for a visible modal dialog, starting from first
	LLModalDialog* modal_dialog = NULL;
	for ( child_list_const_iter_t child_it = getChildList()->begin(); child_it != getChildList()->end(); ++child_it)
	{
		LLModalDialog* dialog = dynamic_cast<LLModalDialog*>(*child_it);
		if (dialog && dialog->isModal() && dialog->getVisible())
		{
			modal_dialog = dialog;
			break;
		}
	}

	if (modal_dialog)
	{
		// If we have a visible modal dialog, make sure that it has focus
		LLUI::getInstance()->addPopup(modal_dialog);
		
		if( !gFocusMgr.childHasKeyboardFocus( modal_dialog ) )
		{
			modal_dialog->setFocus(TRUE);
		}
				
		if( !gFocusMgr.childHasMouseCapture( modal_dialog ) )
		{
			gFocusMgr.setMouseCapture( modal_dialog );
		}
	}
	else
	{
		// otherwise, make sure the focused floater is in the front of the child list
		for ( child_list_const_reverse_iter_t child_it = getChildList()->rbegin(); child_it != getChildList()->rend(); ++child_it)
		{
			LLFloater* floaterp = dynamic_cast<LLFloater*>(*child_it);
			if (gFocusMgr.childHasKeyboardFocus(floaterp))
			{
                if (mFrontChildHandle.get() != floaterp)
                {
                    // Grab a list of the top floaters that want to stay on top of the focused floater
					std::list<LLFloater*> listTop;
					if (mFrontChildHandle.get() && !mFrontChildHandle.get()->canFocusStealFrontmost())
                    {
                        for (LLView* childp : *getChildList())
                        {
							LLFloater* child_floaterp = static_cast<LLFloater*>(childp);
                            if (child_floaterp->canFocusStealFrontmost())
                                break;
							listTop.push_back(child_floaterp);
                        }
                    }

                    bringToFront(floaterp, FALSE);

                    // Restore top floaters
					if (!listTop.empty())
					{
						for (LLView* childp : listTop)
						{
							sendChildToFront(childp);
						}
						mFrontChildHandle = listTop.back()->getHandle();
					}
                }

				break;
			}
		}
	}
}

LLFloater*	LLFloaterView::getParentFloater(LLView* viewp) const
{
	LLView* parentp = viewp->getParent();

	while(parentp && parentp != this)
	{
		viewp = parentp;
		parentp = parentp->getParent();
	}

	if (parentp == this)
	{
		return dynamic_cast<LLFloater*>(viewp);
	}

	return NULL;
}

S32 LLFloaterView::getZOrder(LLFloater* child)
{
	S32 rv = 0;
	for ( child_list_const_iter_t child_it = getChildList()->begin(); child_it != getChildList()->end(); ++child_it)
	{
		LLView* viewp = *child_it;
		if(viewp == child)
		{
			break;
		}
		++rv;
	}
	return rv;
}

void LLFloaterView::pushVisibleAll(BOOL visible, const skip_list_t& skip_list)
{
	for (child_list_const_iter_t child_iter = getChildList()->begin();
		 child_iter != getChildList()->end(); ++child_iter)
	{
		LLView *view = *child_iter;
		if (skip_list.find(view) == skip_list.end())
		{
			view->pushVisible(visible);
		}
	}

	LLFloaterReg::blockShowFloaters(true);
}

void LLFloaterView::popVisibleAll(const skip_list_t& skip_list)
{
	// make a copy of the list since some floaters change their
	// order in the childList when changing visibility.
	child_list_t child_list_copy = *getChildList();

	for (child_list_const_iter_t child_iter = child_list_copy.begin();
		 child_iter != child_list_copy.end(); ++child_iter)
	{
		LLView *view = *child_iter;
		if (skip_list.find(view) == skip_list.end())
		{
			view->popVisible();
		}
	}

	LLFloaterReg::blockShowFloaters(false);
}

void LLFloaterView::setToolbarRect(LLToolBarEnums::EToolBarLocation tb, const LLRect& toolbar_rect)
{
	switch (tb)
	{
	case LLToolBarEnums::TOOLBAR_LEFT:
		mToolbarLeftRect = toolbar_rect;
		break;
	case LLToolBarEnums::TOOLBAR_BOTTOM:
		mToolbarBottomRect = toolbar_rect;
		break;
	case LLToolBarEnums::TOOLBAR_RIGHT:
		mToolbarRightRect = toolbar_rect;
		break;
	default:
		LL_WARNS() << "setToolbarRect() passed odd toolbar number " << (S32) tb << LL_ENDL;
		break;
	}
}

<<<<<<< HEAD
// <FS:Ansariel> Prevent floaters being dragged under main chat bar
void LLFloaterView::setMainChatbarRect(LLLayoutPanel* panel, const LLRect& chatbar_rect)
{
	panel->localRectToScreen(chatbar_rect, &mMainChatbarRect);
	mMainChatbarRect.stretch(FLOATER_MIN_VISIBLE_PIXELS);
}

void LLFloaterView::setUtilityBarRect(LLLayoutPanel* panel, const LLRect& utility_bar_rect)
{
	panel->localRectToScreen(utility_bar_rect, &mUtilityBarRect);
	mUtilityBarRect.mLeft = mUtilityBarRect.mRight;
	// Just assume right end of utility bar is always the border of the window
	mUtilityBarRect.mRight = S32_MAX;
}

const LLRect& LLFloaterView::getToolbarRect(LLToolBarEnums::EToolBarLocation tb) const
{
	switch (tb)
	{
	case LLToolBarEnums::TOOLBAR_LEFT:
		return mToolbarLeftRect;
	case LLToolBarEnums::TOOLBAR_BOTTOM:
		return mToolbarBottomRect;
	case LLToolBarEnums::TOOLBAR_RIGHT:
		return mToolbarRightRect;
	default:
		LL_WARNS() << "getToolbarRect() passed odd toolbar number " << (S32) tb << LL_ENDL;
		return LLRect::null;
	}
}
// </FS:Ansariel>

=======
void LLFloaterView::onDestroyFloater(LLFloater* floater)
{
    if (mFrontChild == floater)
    {
        mFrontChild = nullptr;
    }
}

>>>>>>> cc43f42e
void LLFloater::setInstanceName(const std::string& name)
{
	if (name != mInstanceName)
	{
	llassert_always(mInstanceName.empty());
	mInstanceName = name;
	if (!mInstanceName.empty())
	{
		std::string ctrl_name = getControlName(mInstanceName, mKey);
			initRectControl();
		if (!mVisibilityControl.empty())
		{
			mVisibilityControl = LLFloaterReg::declareVisibilityControl(ctrl_name);
		}
		if(!mDocStateControl.empty())
		{
			mDocStateControl = LLFloaterReg::declareDockStateControl(ctrl_name);
		}
	}
}
}

void LLFloater::setKey(const LLSD& newkey)
{
	// Note: We don't have to do anything special with registration when we change keys
	mKey = newkey;
}

//static
void LLFloater::setupParamsForExport(Params& p, LLView* parent)
{
	// Do rectangle munging to topleft layout first
	LLPanel::setupParamsForExport(p, parent);

	// Copy the rectangle out to apply layout constraints
	LLRect rect = p.rect;

	// Null out other settings
	p.rect.left.setProvided(false);
	p.rect.top.setProvided(false);
	p.rect.right.setProvided(false);
	p.rect.bottom.setProvided(false);

	// Explicitly set width/height
	p.rect.width.set( rect.getWidth(), true );
	p.rect.height.set( rect.getHeight(), true );

	// If you can't resize this floater, don't export min_height
	// and min_width
	bool can_resize = p.can_resize;
	if (!can_resize)
	{
		p.min_height.setProvided(false);
		p.min_width.setProvided(false);
	}
}

void LLFloater::initFromParams(const LLFloater::Params& p)
{
	// *NOTE: We have too many classes derived from LLFloater to retrofit them 
	// all to pass in params via constructors.  So we use this method.

	 // control_name, tab_stop, focus_lost_callback, initial_value, rect, enabled, visible
	LLPanel::initFromParams(p);

	// override any follows flags
	if (mPositioning != LLFloaterEnums::POSITIONING_SPECIFIED)
	{
		setFollows(FOLLOWS_NONE);
	}

	mTitle = p.title;
	mShortTitle = p.short_title;
	applyTitle();

	setCanTearOff(p.can_tear_off);
	setCanMinimize(p.can_minimize);
	setCanClose(p.can_close);
	setCanDock(p.can_dock);
	setCanResize(p.can_resize);
	setResizeLimits(p.min_width, p.min_height);
	
	mDragOnLeft = p.can_drag_on_left;
	mHeaderHeight = p.header_height;
	mLegacyHeaderHeight = p.legacy_header_height;
	mSingleInstance = p.single_instance;
	mReuseInstance = p.reuse_instance.isProvided() ? p.reuse_instance : p.single_instance;

	mDefaultRelativeX = p.rel_x;
	mDefaultRelativeY = p.rel_y;

	mPositioning = p.positioning;
	mAutoClose = p.auto_close;

	mHostedFloaterShowtitlebar = p.hosted_floater_show_titlebar; // <FS:Ansariel> MultiFloater without titlebar for hosted floater

	// <FS:Zi> Optional Drop Shadows
	// we do this here because the values in the constructor get ignored, probably due to
	// the comment at the beginning of this method. -Zi
	mDropShadow = p.drop_shadow;

	mSaveRect = p.save_rect;
	if (p.save_visibility)
	{
		mVisibilityControl = "t"; // flag to build mVisibilityControl name once mInstanceName is set
	}
	if(p.save_dock_state)
	{
		mDocStateControl = "t"; // flag to build mDocStateControl name once mInstanceName is set
	}
	
	// open callback 
	if (p.open_callback.isProvided())
	{
		setOpenCallback(initCommitCallback(p.open_callback));
	}
	// close callback 
	if (p.close_callback.isProvided())
	{
		setCloseCallback(initCommitCallback(p.close_callback));
	}

	if (mDragHandle)
	{
		mDragHandle->setTitleVisible(p.show_title);
	}
}

boost::signals2::connection LLFloater::setMinimizeCallback( const commit_signal_t::slot_type& cb ) 
{ 
	if (!mMinimizeSignal) mMinimizeSignal = new commit_signal_t();
	return mMinimizeSignal->connect(cb); 
}

boost::signals2::connection LLFloater::setOpenCallback( const commit_signal_t::slot_type& cb )
{
	return mOpenSignal.connect(cb);
}

boost::signals2::connection LLFloater::setCloseCallback( const commit_signal_t::slot_type& cb )
{
	return mCloseSignal.connect(cb);
}

bool LLFloater::initFloaterXML(LLXMLNodePtr node, LLView *parent, const std::string& filename, LLXMLNodePtr output_node)
{
    LL_PROFILE_ZONE_SCOPED;
	Params default_params(LLUICtrlFactory::getDefaultParams<LLFloater>());
	Params params(default_params);

	LLXUIParser parser;
	parser.readXUI(node, params, filename); // *TODO: Error checking

	std::string xml_filename = params.filename;

	if (!xml_filename.empty())
	{
		LLXMLNodePtr referenced_xml;

		if (output_node)
		{
			//if we are exporting, we want to export the current xml
			//not the referenced xml
			Params output_params;
			parser.readXUI(node, output_params, LLUICtrlFactory::getInstance()->getCurFileName());
			setupParamsForExport(output_params, parent);
			output_node->setName(node->getName()->mString);
			parser.writeXUI(output_node, output_params, LLInitParam::default_parse_rules(), &default_params);
			return TRUE;
		}

		LLUICtrlFactory::instance().pushFileName(xml_filename);

		if (!LLUICtrlFactory::getLayeredXMLNode(xml_filename, referenced_xml))
		{
			LL_WARNS() << "Couldn't parse panel from: " << xml_filename << LL_ENDL;

			return FALSE;
		}

		Params referenced_params;
		parser.readXUI(referenced_xml, referenced_params, LLUICtrlFactory::getInstance()->getCurFileName());
		params.fillFrom(referenced_params);

		// add children using dimensions from referenced xml for consistent layout
		setShape(params.rect);
		LLUICtrlFactory::createChildren(this, referenced_xml, child_registry_t::instance());

		LLUICtrlFactory::instance().popFileName();
	}


	if (output_node)
	{
		Params output_params(params);
		setupParamsForExport(output_params, parent);
		output_node->setName(node->getName()->mString);
		parser.writeXUI(output_node, output_params, LLInitParam::default_parse_rules(), &default_params);
	}

	// Default floater position to top-left corner of screen
	// However, some legacy floaters have explicit top or bottom
	// coordinates set, so respect their wishes.
	if (!params.rect.top.isProvided() && !params.rect.bottom.isProvided())
	{
		params.rect.top.set(0);
	}
	if (!params.rect.left.isProvided() && !params.rect.right.isProvided())
	{
		params.rect.left.set(0);
	}
	params.from_xui = true;
	applyXUILayout(params, parent, parent == gFloaterView ? gFloaterView->getSnapRect() : parent->getLocalRect());
 	initFromParams(params);

	initFloater(params);
	
	LLMultiFloater* last_host = LLFloater::getFloaterHost();
	if (node->hasName("multi_floater"))
	{
		LLFloater::setFloaterHost((LLMultiFloater*) this);
	}

	LLUICtrlFactory::createChildren(this, node, child_registry_t::instance(), output_node);

	if (node->hasName("multi_floater"))
	{
		LLFloater::setFloaterHost(last_host);
	}
	
	// HACK: When we changed the header height to 25 pixels in Viewer 2, rather
	// than re-layout all the floaters we use this value in pixels to make the
	// whole floater bigger and change the top-left coordinate for widgets.
	// The goal is to eventually set mLegacyHeaderHeight to zero, which would
	// make the top-left corner for widget layout the same as the top-left
	// corner of the window's content area.  James
	S32 header_stretch = (mHeaderHeight - mLegacyHeaderHeight);
	if (header_stretch > 0)
	{
		// Stretch the floater vertically, don't move widgets
		LLRect rect = getRect();
		rect.mTop += header_stretch;

		// This will also update drag handle, title bar, close box, etc.
		setRect(rect);
	}

	BOOL result;
	result = postBuild();
	
	if (!result)
	{
		LL_ERRS() << "Failed to construct floater " << getName() << LL_ENDL;
	}

	applyRectControl(); // If we have a saved rect control, apply it
	gFloaterView->adjustToFitScreen(this, FALSE); // Floaters loaded from XML should all fit on screen	

	moveResizeHandlesToFront();

	applyDockState();

	return true; // *TODO: Error checking
}

bool LLFloater::isShown() const
{
    return ! isMinimized() && isInVisibleChain();
}

bool LLFloater::isDetachedAndNotMinimized()
{
	return !getHost() && !isMinimized();
}

/* static */
bool LLFloater::isShown(const LLFloater* floater)
{
    return floater && floater->isShown();
}

/* static */
bool LLFloater::isMinimized(const LLFloater* floater)
{
    return floater && floater->isMinimized();
}

/* static */
bool LLFloater::isVisible(const LLFloater* floater)
{
    return floater && floater->getVisible();
}

bool LLFloater::buildFromFile(const std::string& filename)
{
    LL_PROFILE_ZONE_SCOPED;
	LLXMLNodePtr root;

	if (!LLUICtrlFactory::getLayeredXMLNode(filename, root))
	{
		LL_WARNS() << "Couldn't find (or parse) floater from: " << filename << LL_ENDL;
		return false;
	}
	
	// root must be called floater
	if( !(root->hasName("floater") || root->hasName("multi_floater")) )
	{
		LL_WARNS() << "Root node should be named floater in: " << filename << LL_ENDL;
		return false;
	}
	
	bool res = true;
	
	LL_DEBUGS() << "Building floater " << filename << LL_ENDL;
	LLUICtrlFactory::instance().pushFileName(filename);
	{
		if (!getFactoryMap().empty())
		{
			LLPanel::sFactoryStack.push_front(&getFactoryMap());
		}

		 // for local registry callbacks; define in constructor, referenced in XUI or postBuild
		getCommitCallbackRegistrar().pushScope();
		getEnableCallbackRegistrar().pushScope();
		
		res = initFloaterXML(root, getParent(), filename, NULL);

		setXMLFilename(filename);
		
		getCommitCallbackRegistrar().popScope();
		getEnableCallbackRegistrar().popScope();
		
		if (!getFactoryMap().empty())
		{
			LLPanel::sFactoryStack.pop_front();
		}
	}
	LLUICtrlFactory::instance().popFileName();
	
	return res;
}

void LLFloater::stackWith(LLFloater& other)
{
	static LLUICachedControl<S32> floater_offset ("UIFloaterOffset", 16);

	LLRect next_rect;
	if (other.getHost())
	{
		next_rect = other.getHost()->getRect();
	}
	else
	{
		next_rect = other.getRect();
	}
	next_rect.translate(floater_offset, -floater_offset);

	const LLRect& rect = getControlGroup()->getRect(mRectControl);
	if (rect.notEmpty() && !mDefaultRectForGroup && mResizable)
	{
		next_rect.setLeftTopAndSize(next_rect.mLeft, next_rect.mTop, llmax(mMinWidth, rect.getWidth()), llmax(mMinHeight, rect.getHeight()));
	}
	else
	{
		next_rect.setLeftTopAndSize(next_rect.mLeft, next_rect.mTop, getRect().getWidth(), getRect().getHeight());
	}
	setShape(next_rect);

	if (!other.getHost())
	{
		other.mPositioning = LLFloaterEnums::POSITIONING_CASCADE_GROUP;
		other.setFollows(FOLLOWS_LEFT | FOLLOWS_TOP);
	}
}

void LLFloater::applyRelativePosition()
{
	LLRect snap_rect = gFloaterView->getSnapRect();
	LLRect floater_view_screen_rect = gFloaterView->calcScreenRect();
	snap_rect.translate(floater_view_screen_rect.mLeft, floater_view_screen_rect.mBottom);
	LLRect floater_screen_rect = calcScreenRect();

	LLCoordGL new_center = mPosition.convert();
	LLCoordGL cur_center(floater_screen_rect.getCenterX(), floater_screen_rect.getCenterY());
	translate(new_center.mX - cur_center.mX, new_center.mY - cur_center.mY);
}


LLCoordFloater::LLCoordFloater(F32 x, F32 y, LLFloater& floater)
:	coord_t((S32)x, (S32)y)
{
	mFloater = floater.getHandle();
}


LLCoordFloater::LLCoordFloater(const LLCoordCommon& other, LLFloater& floater)
{
	mFloater = floater.getHandle();
	convertFromCommon(other);
}

LLCoordFloater& LLCoordFloater::operator=(const LLCoordFloater& other)
{
	mFloater = other.mFloater;
	coord_t::operator =(other);
	return *this;
}

void LLCoordFloater::setFloater(LLFloater& floater)
{
	mFloater = floater.getHandle();
}

bool LLCoordFloater::operator==(const LLCoordFloater& other) const 
{ 
	return mX == other.mX && mY == other.mY && mFloater == other.mFloater; 
}

LLCoordCommon LL_COORD_FLOATER::convertToCommon() const
{
	const LLCoordFloater& self = static_cast<const LLCoordFloater&>(LLCoordFloater::getTypedCoords(*this));

	LLRect snap_rect = gFloaterView->getSnapRect();
	LLRect floater_view_screen_rect = gFloaterView->calcScreenRect();
	snap_rect.translate(floater_view_screen_rect.mLeft, floater_view_screen_rect.mBottom);

	LLFloater* floaterp = mFloater.get();
	S32 floater_width = floaterp ? floaterp->getRect().getWidth() : 0;
	S32 floater_height = floaterp ? floaterp->getRect().getHeight() : 0;
	LLCoordCommon out;
	if (self.mX < -0.5f)
	{
		out.mX = ll_round(rescale(self.mX, -1.f, -0.5f, snap_rect.mLeft - (floater_width - FLOATER_MIN_VISIBLE_PIXELS), snap_rect.mLeft));
	}
	else if (self.mX > 0.5f)
	{
		out.mX = ll_round(rescale(self.mX, 0.5f, 1.f, snap_rect.mRight - floater_width, snap_rect.mRight - FLOATER_MIN_VISIBLE_PIXELS));
	}
	else
	{
		out.mX = ll_round(rescale(self.mX, -0.5f, 0.5f, snap_rect.mLeft, snap_rect.mRight - floater_width));
	}

	if (self.mY < -0.5f)
	{
		out.mY = ll_round(rescale(self.mY, -1.f, -0.5f, snap_rect.mBottom - (floater_height - FLOATER_MIN_VISIBLE_PIXELS), snap_rect.mBottom));
	}
	else if (self.mY > 0.5f)
	{
		out.mY = ll_round(rescale(self.mY, 0.5f, 1.f, snap_rect.mTop - floater_height, snap_rect.mTop - FLOATER_MIN_VISIBLE_PIXELS));
	}
	else
	{
		out.mY = ll_round(rescale(self.mY, -0.5f, 0.5f, snap_rect.mBottom, snap_rect.mTop - floater_height));
	}

	// return center point instead of lower left
	out.mX += floater_width / 2;
	out.mY += floater_height / 2;

	return out;
}

void LL_COORD_FLOATER::convertFromCommon(const LLCoordCommon& from)
{
	LLCoordFloater& self = static_cast<LLCoordFloater&>(LLCoordFloater::getTypedCoords(*this));
	LLRect snap_rect = gFloaterView->getSnapRect();
	LLRect floater_view_screen_rect = gFloaterView->calcScreenRect();
	snap_rect.translate(floater_view_screen_rect.mLeft, floater_view_screen_rect.mBottom);


	LLFloater* floaterp = mFloater.get();
	S32 floater_width = floaterp ? floaterp->getRect().getWidth() : 0;
	S32 floater_height = floaterp ? floaterp->getRect().getHeight() : 0;

	S32 from_x = from.mX - floater_width / 2;
	S32 from_y = from.mY - floater_height / 2;

	if (from_x < snap_rect.mLeft)
	{
		self.mX = rescale(from_x, snap_rect.mLeft - (floater_width - FLOATER_MIN_VISIBLE_PIXELS), snap_rect.mLeft, -1.f, -0.5f);
	}
	else if (from_x + floater_width > snap_rect.mRight)
	{
		self.mX = rescale(from_x, snap_rect.mRight - floater_width, snap_rect.mRight - FLOATER_MIN_VISIBLE_PIXELS, 0.5f, 1.f);
	}
	else
	{
		self.mX = rescale(from_x, snap_rect.mLeft, snap_rect.mRight - floater_width, -0.5f, 0.5f);
	}

	if (from_y < snap_rect.mBottom)
	{
		self.mY = rescale(from_y, snap_rect.mBottom - (floater_height - FLOATER_MIN_VISIBLE_PIXELS), snap_rect.mBottom, -1.f, -0.5f);
	}
	else if (from_y + floater_height > snap_rect.mTop)
	{
		self.mY = rescale(from_y, snap_rect.mTop - floater_height, snap_rect.mTop - FLOATER_MIN_VISIBLE_PIXELS, 0.5f, 1.f);
	}
	else
	{
		self.mY = rescale(from_y, snap_rect.mBottom, snap_rect.mTop - floater_height, -0.5f, 0.5f);
	}
}<|MERGE_RESOLUTION|>--- conflicted
+++ resolved
@@ -2631,7 +2631,8 @@
 	mSnapOffsetBottom(0),
 	mSnapOffsetChatBar(0),
 	mSnapOffsetLeft(0),
-	mSnapOffsetRight(0)
+	mSnapOffsetRight(0),
+	mFrontChild(NULL)
 {
 	mSnapView = getHandle();
 }
@@ -2787,7 +2788,7 @@
 	if (!child)
 		return;
 
-	if (mFrontChildHandle.get() == child)
+	if (mFrontChild == child)
 	{
 		if (give_focus && child->canFocusStealFrontmost() && !gFocusMgr.childHasKeyboardFocus(child))
 		{
@@ -2796,16 +2797,12 @@
 		return;
 	}
 
-<<<<<<< HEAD
-	mFrontChildHandle = child->getHandle();
-=======
-	if (mFrontChild)
+	if (mFrontChild && !mFrontChild->isDead())
 	{
 		mFrontChild->goneFromFront();
 	}
 
 	mFrontChild = child;
->>>>>>> cc43f42e
 
 	// *TODO: make this respect floater's mAutoFocus value, instead of
 	// using parameter
@@ -3430,11 +3427,11 @@
 			LLFloater* floaterp = dynamic_cast<LLFloater*>(*child_it);
 			if (gFocusMgr.childHasKeyboardFocus(floaterp))
 			{
-                if (mFrontChildHandle.get() != floaterp)
+                if (mFrontChild != floaterp)
                 {
                     // Grab a list of the top floaters that want to stay on top of the focused floater
 					std::list<LLFloater*> listTop;
-					if (mFrontChildHandle.get() && !mFrontChildHandle.get()->canFocusStealFrontmost())
+					if (mFrontChild && !mFrontChild->canFocusStealFrontmost())
                     {
                         for (LLView* childp : *getChildList())
                         {
@@ -3454,7 +3451,7 @@
 						{
 							sendChildToFront(childp);
 						}
-						mFrontChildHandle = listTop.back()->getHandle();
+						mFrontChild = listTop.back();
 					}
                 }
 
@@ -3550,7 +3547,14 @@
 	}
 }
 
-<<<<<<< HEAD
+void LLFloaterView::onDestroyFloater(LLFloater* floater)
+{
+    if (mFrontChild == floater)
+    {
+        mFrontChild = nullptr;
+    }
+}
+
 // <FS:Ansariel> Prevent floaters being dragged under main chat bar
 void LLFloaterView::setMainChatbarRect(LLLayoutPanel* panel, const LLRect& chatbar_rect)
 {
@@ -3583,16 +3587,6 @@
 }
 // </FS:Ansariel>
 
-=======
-void LLFloaterView::onDestroyFloater(LLFloater* floater)
-{
-    if (mFrontChild == floater)
-    {
-        mFrontChild = nullptr;
-    }
-}
-
->>>>>>> cc43f42e
 void LLFloater::setInstanceName(const std::string& name)
 {
 	if (name != mInstanceName)
