--- conflicted
+++ resolved
@@ -272,16 +272,13 @@
 	mHasBeenDraggedWhileMinimized(FALSE),
 	mPreviousMinimizedBottom(0),
 	mPreviousMinimizedLeft(0),
-<<<<<<< HEAD
 	mHideOnMinimize(false),
-=======
-// [SL:KB] - Patch: UI-FloaterTearOffSignal | Checked: 2011-11-12 (Catznip-3.2.0a) | Added: Catznip-3.2.0a
 	mTearOffSignal(NULL),
 // [/SL:KB]
->>>>>>> 962a36db
 	mMinimizeSignal(NULL)
 //	mNotificationContext(NULL)
 {
+//	mHandle.bind(this);
 //	mNotificationContext = new LLFloaterNotificationContext(getHandle());
 
 	// Clicks stop here.
@@ -587,7 +584,6 @@
 	}
 }
 
-<<<<<<< HEAD
 void LLFloater::storeMinimizeStateControl()
 {
 	if( !sQuitting && mMinimizeStateControl.size() > 1 )
@@ -595,7 +591,7 @@
 		getControlGroup()->setBOOL( mMinimizeStateControl, mMinimized );
 	}	
 }
-=======
+
 // [SL:KB] - Patch: UI-FloaterTearOffState | Checked: 2011-09-30 (Catznip-3.2.0a) | Added: Catznip-3.0.0a
 void LLFloater::storeTearOffStateControl()
 {
@@ -605,7 +601,6 @@
 	}
 }
 // [/SL:KB]
->>>>>>> 962a36db
 
 LLRect LLFloater::getSavedRect() const
 {
@@ -929,9 +924,7 @@
 			applyPositioning(other);
 		}
 	}
-<<<<<<< HEAD
 	applyMinimizedState();
-=======
 
 // [SL:KB] - Patch: UI-FloaterTearOffState | Checked: 2011-09-30 (Catznip-3.2.0a) | Added: Catznip-3.0.0a
 	if (getHost())
@@ -939,7 +932,6 @@
 		applyTearOffState();
 	}
 // [/SL:KB]
->>>>>>> 962a36db
 }
 
 bool LLFloater::applyRectControl()
@@ -1687,7 +1679,7 @@
 		// the appropriate panel
 		hostp->showFloater(this);
 	}
-	else
+	else if( getParent() )
 	{
 		// there are more than one floater view
 		// so we need to query our parent directly
@@ -1764,49 +1756,34 @@
 
 		openFloater(getKey());
 		
-<<<<<<< HEAD
 		// get floater rect size from either the rect control or the saved rect -Zi
-		if (self->mRectControl.size() <= 1)
+		if (mRectControl.size() <= 1)
 			// restore old size and position -Zi
-			new_rect=self->getExpandedRect();
+			new_rect= getExpandedRect();
 		else
-			new_rect=self->getSavedRect();
+			new_rect= getSavedRect();
 
 		// only force position for floaters that have an empty rect -Zi
 		if(new_rect.isEmpty())
 		{
 			llwarns << "no rect saved yet, so reshape the floater" << llendl;
-			new_rect.setLeftTopAndSize(host_floater->getRect().mLeft + 5, host_floater->getRect().mTop - floater_header_size - 5, self->getRect().getWidth(), self->getRect().getHeight());
-		}
-		self->setShape(new_rect);
-		self->storeRectControl();
-
-		gFloaterView->adjustToFitScreen(self, FALSE);
-		// give focus to new window to keep continuity for the user
-		self->setFocus(TRUE);
-=======
-		// only force position for floaters that don't have that data saved
-		if (mRectControl.size() <= 1)
-		{
 			new_rect.setLeftTopAndSize(host_floater->getRect().mLeft + 5, host_floater->getRect().mTop - mHeaderHeight - 5, getRect().getWidth(), getRect().getHeight());
 			setRect(new_rect);
 		}
+		setShape(new_rect);
+		storeRectControl();
+
 		gFloaterView->adjustToFitScreen(this, FALSE);
 		// give focus to new window to keep continuity for the user
 		setFocus(TRUE);
 		mTornOff = true;;
->>>>>>> 962a36db
 	}
 	else if (!torn_off)						// Attach to parent.
 	{
-<<<<<<< HEAD
-		self->storeRectControl();
+		storeRectControl();
 		// save the current size and position -Zi
-		self->setExpandedRect(self->getRect());
-		LLMultiFloater* new_host = (LLMultiFloater*)self->mLastHostHandle.get();
-=======
+		setExpandedRect( getRect() );
 		LLMultiFloater* new_host = (LLMultiFloater*)mLastHostHandle.get();
->>>>>>> 962a36db
 		if (new_host)
 		{
 // [SL:KB] - Patch: UI-FloaterTearSignal | Checked: 2011-09-30 (Catznip-3.2.0a) | Added: Catznip-3.2.0a
@@ -1819,10 +1796,7 @@
 			// make sure host is visible
 			new_host->openFloater(new_host->getKey());
 		}
-<<<<<<< HEAD
-=======
 		mTornOff = false;
->>>>>>> 962a36db
 	}
 	updateTitleButtons();
 
@@ -3182,19 +3156,17 @@
 		{
 			mDocStateControl = LLFloaterReg::declareDockStateControl(ctrl_name);
 		}
-<<<<<<< HEAD
-		if(!mMinimizeStateControl.empty())
-		{
-			mMinimizeStateControl = LLFloaterReg::declareMinimizeStateControl(ctrl_name);
-		}
-=======
 // [SL:KB] - Patch: UI-FloaterTearOffState | Checked: 2011-09-30 (Catznip-3.2.0a) | Added: Catznip-3.0.0a
 		if(!mTearOffStateControl.empty())
 		{
 			mTearOffStateControl = LLFloaterReg::declareTearOffStateControl(ctrl_name);
 		}
 // [/SL:KB]
->>>>>>> 962a36db
+
+		if(!mMinimizeStateControl.empty())
+		{
+			mMinimizeStateControl = LLFloaterReg::declareMinimizeStateControl(ctrl_name);
+		}
 	}
 }
 
@@ -3282,20 +3254,16 @@
 	{
 		mDocStateControl = "t"; // flag to build mDocStateControl name once mInstanceName is set
 	}
-<<<<<<< HEAD
-	
+// [SL:KB] - Patch: UI-FloaterTearOffState | Checked: 2011-09-30 (Catznip-3.2.0a) | Added: Catznip-3.0.0a
+	if (p.save_tearoff_state)
+	{
+		mTearOffStateControl = "t"; // flag to build mTearOffStateControl name once mInstanceName is set
+	}
+// [/SL:KB]
+
 	mMinimizeStateControl = "t"; // AO: flag to save minimize state. TODO: make this param-optional.
 	
-=======
-
-// [SL:KB] - Patch: UI-FloaterTearOffState | Checked: 2011-09-30 (Catznip-3.2.0a) | Added: Catznip-3.0.0a
-	if (p.save_tearoff_state)
-	{
-		mTearOffStateControl = "t"; // flag to build mTearOffStateControl name once mInstanceName is set
-	}
-// [/SL:KB]
-
->>>>>>> 962a36db
+
 	// open callback 
 	if (p.open_callback.isProvided())
 	{
