/** 
 * @file llsliderctrl.h
 * @brief Decorated wrapper for a LLSlider.
 *
 * $LicenseInfo:firstyear=2002&license=viewerlgpl$
 * Second Life Viewer Source Code
 * Copyright (C) 2010, Linden Research, Inc.
 * 
 * This library is free software; you can redistribute it and/or
 * modify it under the terms of the GNU Lesser General Public
 * License as published by the Free Software Foundation;
 * version 2.1 of the License only.
 * 
 * This library is distributed in the hope that it will be useful,
 * but WITHOUT ANY WARRANTY; without even the implied warranty of
 * MERCHANTABILITY or FITNESS FOR A PARTICULAR PURPOSE.  See the GNU
 * Lesser General Public License for more details.
 * 
 * You should have received a copy of the GNU Lesser General Public
 * License along with this library; if not, write to the Free Software
 * Foundation, Inc., 51 Franklin Street, Fifth Floor, Boston, MA  02110-1301  USA
 * 
 * Linden Research, Inc., 945 Battery Street, San Francisco, CA  94111  USA
 * $/LicenseInfo$
 */

#ifndef LL_LLSLIDERCTRL_H
#define LL_LLSLIDERCTRL_H

#include "lluictrl.h"
#include "v4color.h"
#include "llslider.h"
#include "lltextbox.h"
#include "llrect.h"
#include "lllineeditor.h"


<<<<<<< HEAD
class LLSliderCtrl : public LLF32UICtrl
	, public nd::ui::SearchableControl
=======
class LLSliderCtrl: public LLF32UICtrl, public ll::ui::SearchableControl
>>>>>>> fdf39d3c
{
public:
	struct Params : public LLInitParam::Block<Params, LLF32UICtrl::Params>
	{
		Optional<std::string>   orientation;
		Optional<S32>			label_width;
		Optional<S32>			text_width;
		Optional<bool>			show_text;
		Optional<bool>			can_edit_text;
		Optional<bool>			is_volume_slider;
		Optional<S32>			decimal_digits;

		Optional<LLUIColor>		text_color,
								text_disabled_color;

		Optional<CommitCallbackParam>	mouse_down_callback,
										mouse_up_callback;

		Optional<LLSlider::Params>		slider_bar;
		Optional<LLLineEditor::Params>	value_editor;
		Optional<LLTextBox::Params>		value_text;
		Optional<LLTextBox::Params>		slider_label;

		Params()
		:	text_width("text_width"),
			label_width("label_width"),
			show_text("show_text"),
			can_edit_text("can_edit_text"),
			is_volume_slider("volume"),
			decimal_digits("decimal_digits", 3),
			text_color("text_color"),
			text_disabled_color("text_disabled_color"),
			slider_bar("slider_bar"),
			value_editor("value_editor"),
			value_text("value_text"),
			slider_label("slider_label"),
			mouse_down_callback("mouse_down_callback"),
			mouse_up_callback("mouse_up_callback"),
			orientation("orientation", std::string ("horizontal"))
		{}
	};
protected:
	LLSliderCtrl(const Params&);
	friend class LLUICtrlFactory;
public:
	virtual ~LLSliderCtrl();

	/*virtual*/ F32	getValueF32() const { return mSlider->getValueF32(); }
	void			setValue(F32 v, BOOL from_event = FALSE);

	/*virtual*/ void	setValue(const LLSD& value)	{ setValue((F32)value.asReal(), TRUE); }
	/*virtual*/ LLSD	getValue() const			{ return LLSD(getValueF32()); }
	/*virtual*/ BOOL	setLabelArg( const std::string& key, const LLStringExplicit& text );

	BOOL			isMouseHeldDown() const { return mSlider->hasMouseCapture(); }

	virtual void	setPrecision(S32 precision);

	/*virtual*/ void    setEnabled( BOOL b );
	/*virtual*/ void	clear();

	/*virtual*/ void	setMinValue(const LLSD& min_value)  { setMinValue((F32)min_value.asReal()); }
	/*virtual*/ void	setMaxValue(const LLSD& max_value)  { setMaxValue((F32)max_value.asReal()); }
	/*virtual*/ void	setMinValue(F32 min_value)  { mSlider->setMinValue(min_value); updateText(); }
	/*virtual*/ void	setMaxValue(F32 max_value)  { mSlider->setMaxValue(max_value); updateText(); }
	/*virtual*/ void	setIncrement(F32 increment) { mSlider->setIncrement(increment);}

	F32				getMinValue() const { return mSlider->getMinValue(); }
	F32				getMaxValue() const { return mSlider->getMaxValue(); }

	void			setLabel(const LLStringExplicit& label)		{ if (mLabelBox) mLabelBox->setText(label); }
	void			setLabelColor(const LLColor4& c)			{ mTextEnabledColor = c; }
	void			setDisabledLabelColor(const LLColor4& c)	{ mTextDisabledColor = c; }

	boost::signals2::connection setSliderMouseDownCallback(	const commit_signal_t::slot_type& cb );
	boost::signals2::connection setSliderMouseUpCallback( const commit_signal_t::slot_type& cb );
	boost::signals2::connection setSliderEditorCommitCallback( const commit_signal_t::slot_type& cb );

	/*virtual*/ void	onTabInto();

	/*virtual*/ void	setTentative(BOOL b);			// marks value as tentative
	/*virtual*/ void	onCommit();						// mark not tentative, then commit

	/*virtual*/ void	setControlName(const std::string& control_name, LLView* context)
	{
		LLUICtrl::setControlName(control_name, context);
		mSlider->setControlName(control_name, context);
	}

	static void		onSliderCommit(LLUICtrl* caller, const LLSD& userdata);
	
	static void		onEditorCommit(LLUICtrl* ctrl, const LLSD& userdata);
	static void		onEditorGainFocus(LLFocusableElement* caller, void *userdata);
	static void		onEditorChangeFocus(LLUICtrl* caller, S32 direction, void *userdata);

protected:
	virtual std::string _getSearchText() const
	{
		std::string strLabel;
		if( mLabelBox )
			strLabel = mLabelBox->getLabel();
		return strLabel + getToolTip();
	}
	virtual void onSetHighlight() const  // When highlight, really do highlight the label
	{
		if( mLabelBox )
			mLabelBox->ll::ui::SearchableControl::setHighlighted( ll::ui::SearchableControl::getHighlighted() );
	}
private:
	void			updateText();
	void			reportInvalidData();

	const LLFontGL*	mFont;
	const LLFontGL*	mLabelFont;
	BOOL			mShowText;
	BOOL			mCanEditText;
	
	S32				mPrecision;
	LLTextBox*		mLabelBox;
	S32				mLabelWidth;
	
	F32				mValue;
	LLSlider*		mSlider;
	class LLLineEditor*	mEditor;
	LLTextBox*		mTextBox;

	LLUIColor	mTextEnabledColor;
	LLUIColor	mTextDisabledColor;

	commit_signal_t*	mEditorCommitSignal;
	// <FS:ND> Searchable text for UI filter
protected:
	virtual std::string _getSearchText() const
	{
		std::string strLabel;
		if( mLabelBox )
			strLabel = mLabelBox->getLabel();
		return strLabel + getToolTip();
	}
	virtual void onSetHighlight( ) const  // When highlight, really do highlight the label
	{
		if( mLabelBox )
			mLabelBox-> nd::ui::SearchableControl::setHighlighted( nd::ui::SearchableControl::getHighlighted() );
	}
// </FS:ND>
};

#endif  // LL_LLSLIDERCTRL_H
<|MERGE_RESOLUTION|>--- conflicted
+++ resolved
@@ -35,12 +35,7 @@
 #include "lllineeditor.h"
 
 
-<<<<<<< HEAD
-class LLSliderCtrl : public LLF32UICtrl
-	, public nd::ui::SearchableControl
-=======
 class LLSliderCtrl: public LLF32UICtrl, public ll::ui::SearchableControl
->>>>>>> fdf39d3c
 {
 public:
 	struct Params : public LLInitParam::Block<Params, LLF32UICtrl::Params>
@@ -171,21 +166,6 @@
 	LLUIColor	mTextDisabledColor;
 
 	commit_signal_t*	mEditorCommitSignal;
-	// <FS:ND> Searchable text for UI filter
-protected:
-	virtual std::string _getSearchText() const
-	{
-		std::string strLabel;
-		if( mLabelBox )
-			strLabel = mLabelBox->getLabel();
-		return strLabel + getToolTip();
-	}
-	virtual void onSetHighlight( ) const  // When highlight, really do highlight the label
-	{
-		if( mLabelBox )
-			mLabelBox-> nd::ui::SearchableControl::setHighlighted( nd::ui::SearchableControl::getHighlighted() );
-	}
-// </FS:ND>
 };
 
 #endif  // LL_LLSLIDERCTRL_H
