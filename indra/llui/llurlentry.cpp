--- conflicted
+++ resolved
@@ -290,26 +290,19 @@
 LLUrlEntryHTTP::LLUrlEntryHTTP()
     : LLUrlEntryBase()
 {
-<<<<<<< HEAD
-	// <FS:Ansariel> FIRE-1715: Links using FTP protocol are not recognized
-	// <FS:ND> using \S causes FIRE-23012, the obvious strategy would be to update boost (viewer uses 1.57,
-	// current is 1.69 as of 2019-03-03). 
-	// Unfortunately updating boost is not possible due to the viewer still relying on the old coroutine implementation.
-	// The second best solution is to use [^\s] for now
-	//mPattern = boost::regex("https?://([^\\s/?\\.#]+\\.?)+\\.\\w+(:\\d+)?(/\\S*)?",
-  	//mPattern = boost::regex("(https?|ftp)://([^\\s/?\\.#]+\\.?)+\\.\\w+(:\\d+)?(/\\S*)?",
+    // <FS:Ansariel> FIRE-1715: Links using FTP protocol are not recognized
+    // <FS:ND> using \S causes FIRE-23012, the obvious strategy would be to update boost (viewer uses 1.57,
+    // current is 1.69 as of 2019-03-03).
+    // Unfortunately updating boost is not possible due to the viewer still relying on the old coroutine implementation.
+    // The second best solution is to use [^\s] for now
+    //mPattern = boost::regex("https?://([^\\s/?\\.#]+\\.?)+\\.\\w+(:\\d+)?(/\\S*)?",
+    //mPattern = boost::regex("(https?|ftp)://([^\\s/?\\.#]+\\.?)+\\.\\w+(:\\d+)?(/\\S*)?",
     mPattern = boost::regex("(https?|ftp)://([^\\s/?\\.#]+\\.?)+\\.\\w+(:\\d+)?(/[^\\s]*)?",
-	// </FS:ND>
-	// </FS:Ansariel>
-							boost::regex::perl|boost::regex::icase);
-	mMenuName = "menu_url_http.xml";
-	mTooltip = LLTrans::getString("TooltipHttpUrl");
-=======
-    mPattern = boost::regex("https?://([^\\s/?\\.#]+\\.?)+\\.\\w+(:\\d+)?(/\\S*)?",
+    // </FS:ND>
+    // </FS:Ansariel>
                             boost::regex::perl|boost::regex::icase);
     mMenuName = "menu_url_http.xml";
     mTooltip = LLTrans::getString("TooltipHttpUrl");
->>>>>>> 38c2a5bd
 }
 
 std::string LLUrlEntryHTTP::getLabel(const std::string &url, const LLUrlLabelCallback &cb)
@@ -333,14 +326,10 @@
 
 std::string LLUrlEntryHTTP::getTooltip(const std::string &url) const
 {
-<<<<<<< HEAD
-	// <FS:Ansariel> Unfail URI display
-	//return unescapeUrl(url);
-	return mTooltip;
-	// </FS:Ansariel>
-=======
-    return unescapeUrl(url);
->>>>>>> 38c2a5bd
+    // <FS:Ansariel> Unfail URI display
+    //return unescapeUrl(url);
+    return mTooltip;
+    // </FS:Ansariel>
 }
 
 //
@@ -349,20 +338,13 @@
 //
 LLUrlEntryHTTPLabel::LLUrlEntryHTTPLabel()
 {
-<<<<<<< HEAD
-	// <FS:Ansariel> FIRE-1715: Links using FTP protocol are not recognized
-	//mPattern = boost::regex("\\[https?://\\S+[ \t]+[^\\]]+\\]",
-	mPattern = boost::regex("\\[(https?|ftp)://\\S+[ \t]+[^\\]]+\\]",
-	// </FS:Ansariel>
-							boost::regex::perl|boost::regex::icase);
-	mMenuName = "menu_url_http.xml";
-	mTooltip = LLTrans::getString("TooltipHttpUrl");
-=======
-    mPattern = boost::regex("\\[https?://\\S+[ \t]+[^\\]]+\\]",
+    // <FS:Ansariel> FIRE-1715: Links using FTP protocol are not recognized
+    //mPattern = boost::regex("\\[https?://\\S+[ \t]+[^\\]]+\\]",
+    mPattern = boost::regex("\\[(https?|ftp)://\\S+[ \t]+[^\\]]+\\]",
+    // </FS:Ansariel>
                             boost::regex::perl|boost::regex::icase);
     mMenuName = "menu_url_http.xml";
     mTooltip = LLTrans::getString("TooltipHttpUrl");
->>>>>>> 38c2a5bd
 }
 
 std::string LLUrlEntryHTTPLabel::getLabel(const std::string &url, const LLUrlLabelCallback &cb)
@@ -386,54 +368,47 @@
 // LLUrlEntryHTTPNoProtocol Describes generic Urls like www.google.com
 //
 LLUrlEntryHTTPNoProtocol::LLUrlEntryHTTPNoProtocol()
-	: LLUrlEntryBase()
-{
-	mPattern = boost::regex("\\b(www|ftp)\\.\\S+\\.([^\\s<]*)?\\b", // i.e. www.FOO.BAR
-				boost::regex::perl|boost::regex::icase);
-	mMenuName = "menu_url_http.xml";
-	mTooltip = LLTrans::getString("TooltipHttpUrl");
+    : LLUrlEntryBase()
+{
+    mPattern = boost::regex("\\b(www|ftp)\\.\\S+\\.([^\\s<]*)?\\b", // i.e. www.FOO.BAR
+                boost::regex::perl|boost::regex::icase);
+    mMenuName = "menu_url_http.xml";
+    mTooltip = LLTrans::getString("TooltipHttpUrl");
 }
 
 std::string LLUrlEntryHTTPNoProtocol::getLabel(const std::string &url, const LLUrlLabelCallback &cb)
 {
-	return urlToLabelWithGreyQuery(url);
+    return urlToLabelWithGreyQuery(url);
 }
 
 std::string LLUrlEntryHTTPNoProtocol::getQuery(const std::string &url) const
 {
-	return urlToGreyQuery(url);
+    return urlToGreyQuery(url);
 }
 
 std::string LLUrlEntryHTTPNoProtocol::getUrl(const std::string &string) const
 {
-	if (string.find("://") == std::string::npos)
-	{
-		return "http://" + escapeUrl(string);
-	}
-	return escapeUrl(string);
+    if (string.find("://") == std::string::npos)
+    {
+        return "http://" + escapeUrl(string);
+    }
+    return escapeUrl(string);
 }
 
 std::string LLUrlEntryHTTPNoProtocol::getTooltip(const std::string &url) const
 {
-	return mTooltip;
+    return mTooltip;
 }
 // </FS:Ansariel>
 
 LLUrlEntryInvalidSLURL::LLUrlEntryInvalidSLURL()
     : LLUrlEntryBase()
 {
-<<<<<<< HEAD
-	// <FS:Beq> remove legacy Inworldz URI support. restore previous with addition of https
-	mPattern = boost::regex("(https?://(maps.secondlife.com|slurl.com)/secondlife/|secondlife://(/app/(worldmap|teleport)/)?)[^ /]+(/-?[0-9]+){1,3}(/?(\\?title|\\?img|\\?msg)=\\S*)?/?",
-									boost::regex::perl|boost::regex::icase);
-	mMenuName = "menu_url_http.xml";
-	mTooltip = LLTrans::getString("TooltipHttpUrl");
-=======
+    // <FS:Beq> remove legacy Inworldz URI support. restore previous with addition of https
     mPattern = boost::regex("(https?://(maps.secondlife.com|slurl.com)/secondlife/|secondlife://(/app/(worldmap|teleport)/)?)[^ /]+(/-?[0-9]+){1,3}(/?(\\?title|\\?img|\\?msg)=\\S*)?/?",
                                     boost::regex::perl|boost::regex::icase);
     mMenuName = "menu_url_http.xml";
     mTooltip = LLTrans::getString("TooltipHttpUrl");
->>>>>>> 38c2a5bd
 }
 
 std::string LLUrlEntryInvalidSLURL::getLabel(const std::string &url, const LLUrlLabelCallback &cb)
@@ -573,31 +548,21 @@
 
 std::string LLUrlEntrySLURL::getLocation(const std::string &url) const
 {
-<<<<<<< HEAD
-	// return the part of the Url after slurl.com/secondlife/
-	std::string search_string = "/secondlife"; // <AW: hop:// protocol>
-	size_t pos = url.find(search_string);
-	if (pos == std::string::npos)
-	{
- // <AW: hop:// protocol>
-		search_string = "/region";
-		pos = url.find(search_string);
-
-		if (pos == std::string::npos)
-		{
-				return std::string();
-		}
- // </AW: hop:// protocol>
-	}
-=======
     // return the part of the Url after slurl.com/secondlife/
-    const std::string search_string = "/secondlife";
+    std::string search_string = "/secondlife"; // <AW: hop:// protocol>
     size_t pos = url.find(search_string);
     if (pos == std::string::npos)
     {
-        return "";
-    }
->>>>>>> 38c2a5bd
+ // <AW: hop:// protocol>
+        search_string = "/region";
+        pos = url.find(search_string);
+
+        if (pos == std::string::npos)
+        {
+                return std::string();
+        }
+ // </AW: hop:// protocol>
+    }
 
     pos += search_string.size() + 1;
     return url.substr(pos, url.size() - pos);
@@ -647,33 +612,21 @@
 
 std::string LLUrlEntrySecondlifeURL::getTooltip(const std::string &url) const
 {
-<<<<<<< HEAD
-	// <FS:Ansariel> We show the full URL in the text - show normal tool tip
-	//return url;
-	return mTooltip;
-	// </FS:Ansariel>
-=======
-    return url;
->>>>>>> 38c2a5bd
+    // <FS:Ansariel> We show the full URL in the text - show normal tool tip
+    //return url;
+    return mTooltip;
+    // </FS:Ansariel>
 }
 
 //
 // LLUrlEntrySimpleSecondlifeURL Describes *secondlife.com *lindenlab.com *secondlifegrid.net and *tilia-inc.com urls to substitute icon 'hand.png' before link
 //
 LLUrlEntrySimpleSecondlifeURL::LLUrlEntrySimpleSecondlifeURL()
-<<<<<<< HEAD
-{
-	mPattern = boost::regex("https?://([-\\w\\.]*\\.)?(secondlife|lindenlab|tilia-inc)\\.com(?!\\S)"
-							"|"
-							"https?://([-\\w\\.]*\\.)?secondlifegrid\\.net(?!\\S)",
-							boost::regex::perl|boost::regex::icase);
-=======
-  {
+{
     mPattern = boost::regex("https?://([-\\w\\.]*\\.)?(secondlife|lindenlab|tilia-inc)\\.com(?!\\S)"
                             "|"
                             "https?://([-\\w\\.]*\\.)?secondlifegrid\\.net(?!\\S)",
                             boost::regex::perl|boost::regex::icase);
->>>>>>> 38c2a5bd
 
     mIcon = "Hand";
     mMenuName = "menu_url_http.xml";
@@ -715,41 +668,27 @@
 void LLUrlEntryAgent::onAvatarNameCache(const LLUUID& id,
                                         const LLAvatarName& av_name)
 {
-<<<<<<< HEAD
-	// <FS:Ansariel> FIRE-11330: Names in chat get stuck as "Loading..."
-	//avatar_name_cache_connection_map_t::iterator it = mAvatarNameCacheConnections.find(id);
-	//if (it != mAvatarNameCacheConnections.end())
-	//{
-	//	if (it->second.connected())
-	//	{
-	//		it->second.disconnect();
-	//	}
-	//	mAvatarNameCacheConnections.erase(it);
-	//}
-	std::pair<avatar_name_cache_connection_map_t::iterator, avatar_name_cache_connection_map_t::iterator> range;
-	range = mAvatarNameCacheConnections.equal_range(id);
-	for (avatar_name_cache_connection_map_t::iterator it = range.first; it != range.second; ++it)
-	{
-		if (it->second.connected())
-		{
-			it->second.disconnect();
-		}
-	}
-	mAvatarNameCacheConnections.erase(range.first, range.second);
-	// </FS:Ansariel>
-	
- 	std::string label = av_name.getCompleteName();
-=======
-    avatar_name_cache_connection_map_t::iterator it = mAvatarNameCacheConnections.find(id);
-    if (it != mAvatarNameCacheConnections.end())
+    // <FS:Ansariel> FIRE-11330: Names in chat get stuck as "Loading..."
+    //avatar_name_cache_connection_map_t::iterator it = mAvatarNameCacheConnections.find(id);
+    //if (it != mAvatarNameCacheConnections.end())
+    //{
+    //  if (it->second.connected())
+    //  {
+    //      it->second.disconnect();
+    //  }
+    //  mAvatarNameCacheConnections.erase(it);
+    //}
+    std::pair<avatar_name_cache_connection_map_t::iterator, avatar_name_cache_connection_map_t::iterator> range;
+    range = mAvatarNameCacheConnections.equal_range(id);
+    for (avatar_name_cache_connection_map_t::iterator it = range.first; it != range.second; ++it)
     {
         if (it->second.connected())
         {
             it->second.disconnect();
         }
-        mAvatarNameCacheConnections.erase(it);
-    }
->>>>>>> 38c2a5bd
+    }
+    mAvatarNameCacheConnections.erase(range.first, range.second);
+    // </FS:Ansariel>
 
     std::string label = av_name.getCompleteName();
 
@@ -806,59 +745,10 @@
 
 std::string LLUrlEntryAgent::getLabel(const std::string &url, const LLUrlLabelCallback &cb)
 {
-<<<<<<< HEAD
-	if (!gCacheName)
-	{
-		// probably at the login screen, use short string for layout
-		return LLTrans::getString("AvatarNameWaiting");
-	}
-
-	std::string agent_id_string = getIDStringFromUrl(url);
-	if (agent_id_string.empty())
-	{
-		// something went wrong, just give raw url
-		return unescapeUrl(url);
-	}
-
-	LLUUID agent_id(agent_id_string);
-	if (agent_id.isNull())
-	{
-		return LLTrans::getString("AvatarNameNobody");
-	}
-
-	LLAvatarName av_name;
-	if (LLAvatarNameCache::get(agent_id, &av_name))
-	{
-		std::string label = av_name.getCompleteName();
-
-		// handle suffixes like /mute or /offerteleport
-		label = localize_slapp_label(url, label);
-		return label;
-	}
-	else
-	{
-		// <FS:Ansariel> FIRE-11330: Names in chat get stuck as "Loading..."
-		//avatar_name_cache_connection_map_t::iterator it = mAvatarNameCacheConnections.find(agent_id);
-		//if (it != mAvatarNameCacheConnections.end())
-		//{
-		//	if (it->second.connected())
-		//	{
-		//		it->second.disconnect();
-		//	}
-		//	mAvatarNameCacheConnections.erase(it);
-		//}
-		//mAvatarNameCacheConnections[agent_id] = LLAvatarNameCache::get(agent_id, boost::bind(&LLUrlEntryAgent::onAvatarNameCache, this, _1, _2));
-		boost::signals2::connection connection = LLAvatarNameCache::get(agent_id, boost::bind(&LLUrlEntryAgent::onAvatarNameCache, this, _1, _2));
-		mAvatarNameCacheConnections.insert(std::make_pair(agent_id, connection));
-		// </FS:Ansariel>
-		addObserver(agent_id_string, url, cb);
-		return LLTrans::getString("AvatarNameWaiting");
-	}
-=======
     if (!gCacheName)
     {
         // probably at the login screen, use short string for layout
-        return LLTrans::getString("LoadingData");
+        return LLTrans::getString("AvatarNameWaiting");
     }
 
     std::string agent_id_string = getIDStringFromUrl(url);
@@ -885,21 +775,23 @@
     }
     else
     {
-        avatar_name_cache_connection_map_t::iterator it = mAvatarNameCacheConnections.find(agent_id);
-        if (it != mAvatarNameCacheConnections.end())
-        {
-            if (it->second.connected())
-            {
-                it->second.disconnect();
-            }
-            mAvatarNameCacheConnections.erase(it);
-        }
-        mAvatarNameCacheConnections[agent_id] = LLAvatarNameCache::get(agent_id, boost::bind(&LLUrlEntryAgent::onAvatarNameCache, this, _1, _2));
-
+        // <FS:Ansariel> FIRE-11330: Names in chat get stuck as "Loading..."
+        //avatar_name_cache_connection_map_t::iterator it = mAvatarNameCacheConnections.find(agent_id);
+        //if (it != mAvatarNameCacheConnections.end())
+        //{
+        //  if (it->second.connected())
+        //  {
+        //      it->second.disconnect();
+        //  }
+        //  mAvatarNameCacheConnections.erase(it);
+        //}
+        //mAvatarNameCacheConnections[agent_id] = LLAvatarNameCache::get(agent_id, boost::bind(&LLUrlEntryAgent::onAvatarNameCache, this, _1, _2));
+        boost::signals2::connection connection = LLAvatarNameCache::get(agent_id, boost::bind(&LLUrlEntryAgent::onAvatarNameCache, this, _1, _2));
+        mAvatarNameCacheConnections.insert(std::make_pair(agent_id, connection));
+        // </FS:Ansariel>
         addObserver(agent_id_string, url, cb);
-        return LLTrans::getString("LoadingData");
-    }
->>>>>>> 38c2a5bd
+        return LLTrans::getString("AvatarNameWaiting");
+    }
 }
 
 LLStyle::Params LLUrlEntryAgent::getStyle() const
@@ -963,39 +855,27 @@
 void LLUrlEntryAgentName::onAvatarNameCache(const LLUUID& id,
                                         const LLAvatarName& av_name)
 {
-<<<<<<< HEAD
-	// <FS:Ansariel> FIRE-11330: Names in chat get stuck as "Loading..."
-	//avatar_name_cache_connection_map_t::iterator it = mAvatarNameCacheConnections.find(id);
-	//if (it != mAvatarNameCacheConnections.end())
-	//{
-	//	if (it->second.connected())
-	//	{
-	//		it->second.disconnect();
-	//	}
-	//	mAvatarNameCacheConnections.erase(it);
-	//}
-	std::pair<avatar_name_cache_connection_map_t::iterator, avatar_name_cache_connection_map_t::iterator> range;
-	range = mAvatarNameCacheConnections.equal_range(id);
-	for (avatar_name_cache_connection_map_t::iterator it = range.first; it != range.second; ++it)
-	{
-		if (it->second.connected())
-		{
-			it->second.disconnect();
-		}
-	}
-	mAvatarNameCacheConnections.erase(range.first, range.second);
-	// </FS:Ansariel>
-=======
-    avatar_name_cache_connection_map_t::iterator it = mAvatarNameCacheConnections.find(id);
-    if (it != mAvatarNameCacheConnections.end())
+    // <FS:Ansariel> FIRE-11330: Names in chat get stuck as "Loading..."
+    //avatar_name_cache_connection_map_t::iterator it = mAvatarNameCacheConnections.find(id);
+    //if (it != mAvatarNameCacheConnections.end())
+    //{
+    //  if (it->second.connected())
+    //  {
+    //      it->second.disconnect();
+    //  }
+    //  mAvatarNameCacheConnections.erase(it);
+    //}
+    std::pair<avatar_name_cache_connection_map_t::iterator, avatar_name_cache_connection_map_t::iterator> range;
+    range = mAvatarNameCacheConnections.equal_range(id);
+    for (avatar_name_cache_connection_map_t::iterator it = range.first; it != range.second; ++it)
     {
         if (it->second.connected())
         {
             it->second.disconnect();
         }
-        mAvatarNameCacheConnections.erase(it);
-    }
->>>>>>> 38c2a5bd
+    }
+    mAvatarNameCacheConnections.erase(range.first, range.second);
+    // </FS:Ansariel>
 
     std::string label = getName(av_name);
     // received the agent name from the server - tell our observers
@@ -1004,55 +884,10 @@
 
 std::string LLUrlEntryAgentName::getLabel(const std::string &url, const LLUrlLabelCallback &cb)
 {
-<<<<<<< HEAD
-	if (!gCacheName)
-	{
-		// probably at the login screen, use short string for layout
-		return LLTrans::getString("AvatarNameWaiting");
-	}
-
-	std::string agent_id_string = getIDStringFromUrl(url);
-	if (agent_id_string.empty())
-	{
-		// something went wrong, just give raw url
-		return unescapeUrl(url);
-	}
-
-	LLUUID agent_id(agent_id_string);
-	if (agent_id.isNull())
-	{
-		return LLTrans::getString("AvatarNameNobody");
-	}
-
-	LLAvatarName av_name;
-	if (LLAvatarNameCache::get(agent_id, &av_name))
-	{
-		return getName(av_name);
-	}
-	else
-	{
-		// <FS:Ansariel> FIRE-11330: Names in chat get stuck as "Loading..."
-		//avatar_name_cache_connection_map_t::iterator it = mAvatarNameCacheConnections.find(agent_id);
-		//if (it != mAvatarNameCacheConnections.end())
-		//{
-		//	if (it->second.connected())
-		//	{
-		//		it->second.disconnect();
-		//	}
-		//	mAvatarNameCacheConnections.erase(it);
-		//}
-		//mAvatarNameCacheConnections[agent_id] = LLAvatarNameCache::get(agent_id, boost::bind(&LLUrlEntryAgentName::onAvatarNameCache, this, _1, _2));
-		boost::signals2::connection connection = LLAvatarNameCache::get(agent_id, boost::bind(&LLUrlEntryAgentName::onAvatarNameCache, this, _1, _2));
-		mAvatarNameCacheConnections.insert(std::make_pair(agent_id, connection));
-		// </FS:Ansariel>
-		addObserver(agent_id_string, url, cb);
-		return LLTrans::getString("AvatarNameWaiting");
-	}
-=======
     if (!gCacheName)
     {
         // probably at the login screen, use short string for layout
-        return LLTrans::getString("LoadingData");
+        return LLTrans::getString("AvatarNameWaiting");
     }
 
     std::string agent_id_string = getIDStringFromUrl(url);
@@ -1075,21 +910,23 @@
     }
     else
     {
-        avatar_name_cache_connection_map_t::iterator it = mAvatarNameCacheConnections.find(agent_id);
-        if (it != mAvatarNameCacheConnections.end())
-        {
-            if (it->second.connected())
-            {
-                it->second.disconnect();
-            }
-            mAvatarNameCacheConnections.erase(it);
-        }
-        mAvatarNameCacheConnections[agent_id] = LLAvatarNameCache::get(agent_id, boost::bind(&LLUrlEntryAgentName::onAvatarNameCache, this, _1, _2));
-
+        // <FS:Ansariel> FIRE-11330: Names in chat get stuck as "Loading..."
+        //avatar_name_cache_connection_map_t::iterator it = mAvatarNameCacheConnections.find(agent_id);
+        //if (it != mAvatarNameCacheConnections.end())
+        //{
+        //  if (it->second.connected())
+        //  {
+        //      it->second.disconnect();
+        //  }
+        //  mAvatarNameCacheConnections.erase(it);
+        //}
+        //mAvatarNameCacheConnections[agent_id] = LLAvatarNameCache::get(agent_id, boost::bind(&LLUrlEntryAgentName::onAvatarNameCache, this, _1, _2));
+        boost::signals2::connection connection = LLAvatarNameCache::get(agent_id, boost::bind(&LLUrlEntryAgentName::onAvatarNameCache, this, _1, _2));
+        mAvatarNameCacheConnections.insert(std::make_pair(agent_id, connection));
+        // </FS:Ansariel>
         addObserver(agent_id_string, url, cb);
-        return LLTrans::getString("LoadingData");
-    }
->>>>>>> 38c2a5bd
+        return LLTrans::getString("AvatarNameWaiting");
+    }
 }
 
 LLStyle::Params LLUrlEntryAgentName::getStyle() const
@@ -1143,13 +980,9 @@
 
 std::string LLUrlEntryAgentDisplayName::getName(const LLAvatarName& avatar_name)
 {
-<<<<<<< HEAD
-	// <FS:Ansariel> Don't force a display name if display names are disabled
-	//return avatar_name.getDisplayName(true);
-	return avatar_name.getDisplayName();
-=======
-    return avatar_name.getDisplayName(true);
->>>>>>> 38c2a5bd
+    // <FS:Ansariel> Don't force a display name if display names are disabled
+    //return avatar_name.getDisplayName(true);
+    return avatar_name.getDisplayName();
 }
 
 //
@@ -1180,12 +1013,12 @@
 //
 LLUrlEntryAgentRLVAnonymizedName::LLUrlEntryAgentRLVAnonymizedName()
 {
-	mPattern = boost::regex(APP_HEADER_REGEX "/agent/[\\da-f-]+/rlvanonym", boost::regex::perl|boost::regex::icase);
+    mPattern = boost::regex(APP_HEADER_REGEX "/agent/[\\da-f-]+/rlvanonym", boost::regex::perl|boost::regex::icase);
 }
 
 std::string LLUrlEntryAgentRLVAnonymizedName::getName(const LLAvatarName& avatar_name)
 {
-	return rlvGetAnonym(avatar_name);
+    return rlvGetAnonym(avatar_name);
 }
 // [/RLVa:KB]
 
@@ -1196,20 +1029,20 @@
 FSUrlEntryAgentSelf::FSUrlEntryAgentSelf() : LLUrlEntryAgent()
 // </FS:Ansariel>
 {
-	mPattern = boost::regex(APP_HEADER_REGEX "/agentself/[\\da-f-]+/\\w+",
-							boost::regex::perl|boost::regex::icase);
+    mPattern = boost::regex(APP_HEADER_REGEX "/agentself/[\\da-f-]+/\\w+",
+                            boost::regex::perl|boost::regex::icase);
 }
 
 std::string FSUrlEntryAgentSelf::getLabel(const std::string &url, const LLUrlLabelCallback &cb)
 {
-	if (LLUI::getInstance()->mSettingGroups["config"]->getBOOL("FSChatHistoryShowYou"))
-	{
-		return LLTrans::getString("AgentNameSubst");
-	}
-	else
-	{
-		return LLUrlEntryAgent::getLabel(url, cb);
-	}
+    if (LLUI::getInstance()->mSettingGroups["config"]->getBOOL("FSChatHistoryShowYou"))
+    {
+        return LLTrans::getString("AgentNameSubst");
+    }
+    else
+    {
+        return LLUrlEntryAgent::getLabel(url, cb);
+    }
 }
 // </FS:Ansariel>
 
@@ -1246,43 +1079,10 @@
 
 std::string LLUrlEntryGroup::getLabel(const std::string &url, const LLUrlLabelCallback &cb)
 {
-<<<<<<< HEAD
-	if (!gCacheName)
-	{
-		// probably at login screen, give something short for layout
-		return LLTrans::getString("AvatarNameWaiting");
-	}
-
-	std::string group_id_string = getIDStringFromUrl(url);
-	if (group_id_string.empty())
-	{
-		// something went wrong, give raw url
-		return unescapeUrl(url);
-	}
-
-	LLUUID group_id(group_id_string);
-	std::string group_name;
-	if (group_id.isNull())
-	{
-		return LLTrans::getString("GroupNameNone");
-	}
-	else if (gCacheName->getGroupName(group_id, group_name))
-	{
-		return group_name;
-	}
-	else
-	{
-		gCacheName->getGroup(group_id,
-			boost::bind(&LLUrlEntryGroup::onGroupNameReceived,
-				this, _1, _2, _3));
-		addObserver(group_id_string, url, cb);
-		return LLTrans::getString("AvatarNameWaiting");
-	}
-=======
     if (!gCacheName)
     {
         // probably at login screen, give something short for layout
-        return LLTrans::getString("LoadingData");
+        return LLTrans::getString("AvatarNameWaiting");
     }
 
     std::string group_id_string = getIDStringFromUrl(url);
@@ -1308,9 +1108,8 @@
             boost::bind(&LLUrlEntryGroup::onGroupNameReceived,
                 this, _1, _2, _3));
         addObserver(group_id_string, url, cb);
-        return LLTrans::getString("LoadingData");
-    }
->>>>>>> 38c2a5bd
+        return LLTrans::getString("AvatarNameWaiting");
+    }
 }
 
 LLStyle::Params LLUrlEntryGroup::getStyle() const
@@ -1349,18 +1148,12 @@
 //
 LLUrlEntryObjectIM::LLUrlEntryObjectIM()
 {
-<<<<<<< HEAD
-	// <FS:AW> hop:// protocol; Ansa: Stop at first space so we can use it in notifications!
-	//mPattern = boost::regex("secondlife:///app/objectim/[\\da-f-]+\?\\S*\\w",
-	mPattern = boost::regex("(hop|secondlife):///app/objectim/[\\da-f-]+\?[^ \t\r\n\v\f]*",
-	// </FS:AW>
-							boost::regex::perl|boost::regex::icase);
-	mMenuName = "menu_url_objectim.xml";
-=======
-    mPattern = boost::regex("secondlife:///app/objectim/[\\da-f-]+\?\\S*\\w",
+    // <FS:AW> hop:// protocol; Ansa: Stop at first space so we can use it in notifications!
+    //mPattern = boost::regex("secondlife:///app/objectim/[\\da-f-]+\?\\S*\\w",
+    mPattern = boost::regex("(hop|secondlife):///app/objectim/[\\da-f-]+\?[^ \t\r\n\v\f]*",
+    // </FS:AW>
                             boost::regex::perl|boost::regex::icase);
     mMenuName = "menu_url_objectim.xml";
->>>>>>> 38c2a5bd
 }
 
 std::string LLUrlEntryObjectIM::getLabel(const std::string &url, const LLUrlLabelCallback &cb)
@@ -1504,17 +1297,10 @@
 //
 LLUrlEntryPlace::LLUrlEntryPlace()
 {
-<<<<<<< HEAD
-	mPattern = boost::regex("((hop://[-\\w\\.\\:\\@]+/)|((x-grid-location-info://[-\\w\\.]+/region/)|(secondlife://)))\\S+/?(\\d+/\\d+/\\d+|\\d+/\\d+)/?", // <AW: hop:// protocol>
-							boost::regex::perl|boost::regex::icase);
-	mMenuName = "menu_url_slurl.xml";
-	mTooltip = LLTrans::getString("TooltipSLURL");
-=======
-    mPattern = boost::regex("((x-grid-location-info://[-\\w\\.]+/region/)|(secondlife://))\\S+/?(\\d+/\\d+/\\d+|\\d+/\\d+)/?",
+    mPattern = boost::regex("((hop://[-\\w\\.\\:\\@]+/)|((x-grid-location-info://[-\\w\\.]+/region/)|(secondlife://)))\\S+/?(\\d+/\\d+/\\d+|\\d+/\\d+)/?", // <AW: hop:// protocol>
                             boost::regex::perl|boost::regex::icase);
     mMenuName = "menu_url_slurl.xml";
     mTooltip = LLTrans::getString("TooltipSLURL");
->>>>>>> 38c2a5bd
 }
 
 std::string LLUrlEntryPlace::getLabel(const std::string &url, const LLUrlLabelCallback &cb)
@@ -1694,15 +1480,15 @@
 ///
 FSUrlEntryWear::FSUrlEntryWear()
 {
-	mPattern = boost::regex("(hop|secondlife):///app/wear_folder/\\S+",
-							boost::regex::perl|boost::regex::icase);
-	mMenuName = "menu_url_slapp.xml";
-	mTooltip = LLTrans::getString("TooltipFSUrlEntryWear");
+    mPattern = boost::regex("(hop|secondlife):///app/wear_folder/\\S+",
+                            boost::regex::perl|boost::regex::icase);
+    mMenuName = "menu_url_slapp.xml";
+    mTooltip = LLTrans::getString("TooltipFSUrlEntryWear");
 }
 
 std::string FSUrlEntryWear::getLabel(const std::string &url, const LLUrlLabelCallback &cb)
 {
-	return LLTrans::getString("FSUrlEntryWearLabel");
+    return LLTrans::getString("FSUrlEntryWearLabel");
 }
 // </FS:Ansariel>
 
@@ -1712,17 +1498,10 @@
 //
 LLUrlEntrySL::LLUrlEntrySL()
 {
-<<<<<<< HEAD
-	mPattern = boost::regex("(hop|secondlife)://(\\w+)?(:\\d+)?/\\S+", // <AW: hop:// protocol>
-							boost::regex::perl|boost::regex::icase);
-	mMenuName = "menu_url_slapp.xml";
-	mTooltip = LLTrans::getString("TooltipSLAPP");
-=======
-    mPattern = boost::regex("secondlife://(\\w+)?(:\\d+)?/\\S+",
+    mPattern = boost::regex("(hop|secondlife)://(\\w+)?(:\\d+)?/\\S+", // <AW: hop:// protocol>
                             boost::regex::perl|boost::regex::icase);
     mMenuName = "menu_url_slapp.xml";
     mTooltip = LLTrans::getString("TooltipSLAPP");
->>>>>>> 38c2a5bd
 }
 
 std::string LLUrlEntrySL::getLabel(const std::string &url, const LLUrlLabelCallback &cb)
@@ -1737,16 +1516,16 @@
 ///
 FSHelpDebugUrlEntrySL::FSHelpDebugUrlEntrySL()
 {
-	mPattern = boost::regex("(hop|secondlife):///app/fshelp/showdebug/\\S+",
-							boost::regex::perl|boost::regex::icase);
-	mMenuName = "menu_url_slapp.xml";
-	mTooltip = LLTrans::getString("TooltipFSHelpDebugSLUrl");
+    mPattern = boost::regex("(hop|secondlife):///app/fshelp/showdebug/\\S+",
+                            boost::regex::perl|boost::regex::icase);
+    mMenuName = "menu_url_slapp.xml";
+    mTooltip = LLTrans::getString("TooltipFSHelpDebugSLUrl");
 }
 
 std::string FSHelpDebugUrlEntrySL::getLabel(const std::string &url, const LLUrlLabelCallback &cb)
 {
-	std::string::size_type pos = url.find("showdebug/") + 10;
-	return url.substr(pos);
+    std::string::size_type pos = url.find("showdebug/") + 10;
+    return url.substr(pos);
 }
 // </FS:Ansariel>
 
@@ -1756,17 +1535,10 @@
 //
 LLUrlEntrySLLabel::LLUrlEntrySLLabel()
 {
-<<<<<<< HEAD
-	mPattern = boost::regex("\\[(hop|secondlife)://\\S+[ \t]+[^\\]]+\\]", // <AW: hop:// protocol>
-							boost::regex::perl|boost::regex::icase);
-	mMenuName = "menu_url_slapp.xml";
-	mTooltip = LLTrans::getString("TooltipSLAPP");
-=======
-    mPattern = boost::regex("\\[secondlife://\\S+[ \t]+[^\\]]+\\]",
+    mPattern = boost::regex("\\[(hop|secondlife)://\\S+[ \t]+[^\\]]+\\]", // <AW: hop:// protocol>
                             boost::regex::perl|boost::regex::icase);
     mMenuName = "menu_url_slapp.xml";
     mTooltip = LLTrans::getString("TooltipSLAPP");
->>>>>>> 38c2a5bd
 }
 
 std::string LLUrlEntrySLLabel::getLabel(const std::string &url, const LLUrlLabelCallback &cb)
@@ -1911,37 +1683,37 @@
 //
 LLUrlEntryJira::LLUrlEntryJira()
 {
-	// <FS:CR> Please make sure to sync these with the items in "static bool stringHasJira(const std::string &text)" if you make a change
-	mPattern = boost::regex("((?:ARVD|BUG|CHOP|CHUIBUG|CTS|DOC|DN|ECC|EXP|FIRE|FITMESH|LEAP|LLSD|MATBUG|MISC|OPEN|PATHBUG|PLAT|PYO|SCR|SH|SINV|SLS|SNOW|SOCIAL|STORM|SUN|SVC|SPOT|SUN|SUP|TPV|VWR|WEB)-\\d+)",
-				// <FS:Ansariel> FIRE-917: Match case to reduce number of false positives
-				//boost::regex::perl|boost::regex::icase);
-				boost::regex::perl);
-	mMenuName = "menu_url_http.xml";
-	mTooltip = LLTrans::getString("TooltipHttpUrl");
+    // <FS:CR> Please make sure to sync these with the items in "static bool stringHasJira(const std::string &text)" if you make a change
+    mPattern = boost::regex("((?:ARVD|BUG|CHOP|CHUIBUG|CTS|DOC|DN|ECC|EXP|FIRE|FITMESH|LEAP|LLSD|MATBUG|MISC|OPEN|PATHBUG|PLAT|PYO|SCR|SH|SINV|SLS|SNOW|SOCIAL|STORM|SUN|SVC|SPOT|SUN|SUP|TPV|VWR|WEB)-\\d+)",
+                // <FS:Ansariel> FIRE-917: Match case to reduce number of false positives
+                //boost::regex::perl|boost::regex::icase);
+                boost::regex::perl);
+    mMenuName = "menu_url_http.xml";
+    mTooltip = LLTrans::getString("TooltipHttpUrl");
 }
 
 std::string LLUrlEntryJira::getLabel(const std::string &url, const LLUrlLabelCallback &cb)
 {
-	return unescapeUrl(url);
+    return unescapeUrl(url);
 }
 
 std::string LLUrlEntryJira::getTooltip(const std::string &string) const
 {
-	return getUrl(string);
+    return getUrl(string);
 }
 
 std::string LLUrlEntryJira::getUrl(const std::string &string) const
 {
-	if (string.find("FIRE") != std::string::npos ||
-		string.find("SLS") != std::string::npos ||
-		string.find("SUP") != std::string::npos )
-	{
-		return llformat("https://jira.firestormviewer.org/browse/%s", string.c_str());
-	}
-	else
-	{
-		return llformat("https://jira.secondlife.com/browse/%s", string.c_str());
-	}
+    if (string.find("FIRE") != std::string::npos ||
+        string.find("SLS") != std::string::npos ||
+        string.find("SUP") != std::string::npos )
+    {
+        return llformat("https://jira.firestormviewer.org/browse/%s", string.c_str());
+    }
+    else
+    {
+        return llformat("https://jira.secondlife.com/browse/%s", string.c_str());
+    }
 }
 
 //
@@ -1958,14 +1730,10 @@
 
 std::string LLUrlEntryEmail::getLabel(const std::string &url, const LLUrlLabelCallback &cb)
 {
-<<<<<<< HEAD
-	// <FS:Ansariel> Fix type
-	//int pos = url.find("mailto:");
-	size_t pos = url.find("mailto:");
-	// </FS:Ansariel>
-=======
-    int pos = url.find("mailto:");
->>>>>>> 38c2a5bd
+    // <FS:Ansariel> Fix type
+    //int pos = url.find("mailto:");
+    size_t pos = url.find("mailto:");
+    // </FS:Ansariel>
 
     if (pos == std::string::npos)
     {
