--- conflicted
+++ resolved
@@ -232,11 +232,7 @@
         label = "http://" + label;
     }
 
-<<<<<<< HEAD
-	return !LLUrlRegistry::instance().hasUrl(label);
-=======
     return !LLUrlRegistry::instance().hasUrl(label);
->>>>>>> 1a8a5404
 }
 
 std::string LLUrlEntryBase::urlToLabelWithGreyQuery(const std::string &url) const
@@ -294,21 +290,6 @@
 LLUrlEntryHTTP::LLUrlEntryHTTP()
     : LLUrlEntryBase()
 {
-<<<<<<< HEAD
-	// <FS:Ansariel> FIRE-1715: Links using FTP protocol are not recognized
-	// <FS:ND> using \S causes FIRE-23012, the obvious strategy would be to update boost (viewer uses 1.57,
-	// current is 1.69 as of 2019-03-03). 
-	// Unfortunately updating boost is not possible due to the viewer still relying on the old coroutine implementation.
-	// The second best solution is to use [^\s] for now
-	//mPattern = boost::regex("https?://([^\\s/?\\.#]+\\.?)+\\.\\w+(:\\d+)?(/\\S*)?",
-  	//mPattern = boost::regex("(https?|ftp)://([^\\s/?\\.#]+\\.?)+\\.\\w+(:\\d+)?(/\\S*)?",
-    mPattern = boost::regex("(https?|ftp)://([^\\s/?\\.#]+\\.?)+\\.\\w+(:\\d+)?(/[^\\s]*)?",
-	// </FS:ND>
-	// </FS:Ansariel>
-							boost::regex::perl|boost::regex::icase);
-	mMenuName = "menu_url_http.xml";
-	mTooltip = LLTrans::getString("TooltipHttpUrl");
-=======
     // <FS:Ansariel> FIRE-1715: Links using FTP protocol are not recognized
     // <FS:ND> using \S causes FIRE-23012, the obvious strategy would be to update boost (viewer uses 1.57,
     // current is 1.69 as of 2019-03-03).
@@ -322,7 +303,6 @@
                             boost::regex::perl|boost::regex::icase);
     mMenuName = "menu_url_http.xml";
     mTooltip = LLTrans::getString("TooltipHttpUrl");
->>>>>>> 1a8a5404
 }
 
 std::string LLUrlEntryHTTP::getLabel(const std::string &url, const LLUrlLabelCallback &cb)
@@ -346,17 +326,10 @@
 
 std::string LLUrlEntryHTTP::getTooltip(const std::string &url) const
 {
-<<<<<<< HEAD
-	// <FS:Ansariel> Unfail URI display
-	//return unescapeUrl(url);
-	return mTooltip;
-	// </FS:Ansariel>
-=======
     // <FS:Ansariel> Unfail URI display
     //return unescapeUrl(url);
     return mTooltip;
     // </FS:Ansariel>
->>>>>>> 1a8a5404
 }
 
 //
@@ -365,15 +338,6 @@
 //
 LLUrlEntryHTTPLabel::LLUrlEntryHTTPLabel()
 {
-<<<<<<< HEAD
-	// <FS:Ansariel> FIRE-1715: Links using FTP protocol are not recognized
-	//mPattern = boost::regex("\\[https?://\\S+[ \t]+[^\\]]+\\]",
-	mPattern = boost::regex("\\[(https?|ftp)://\\S+[ \t]+[^\\]]+\\]",
-	// </FS:Ansariel>
-							boost::regex::perl|boost::regex::icase);
-	mMenuName = "menu_url_http.xml";
-	mTooltip = LLTrans::getString("TooltipHttpUrl");
-=======
     // <FS:Ansariel> FIRE-1715: Links using FTP protocol are not recognized
     //mPattern = boost::regex("\\[https?://\\S+[ \t]+[^\\]]+\\]",
     mPattern = boost::regex("\\[(https?|ftp)://\\S+[ \t]+[^\\]]+\\]",
@@ -381,7 +345,6 @@
                             boost::regex::perl|boost::regex::icase);
     mMenuName = "menu_url_http.xml";
     mTooltip = LLTrans::getString("TooltipHttpUrl");
->>>>>>> 1a8a5404
 }
 
 std::string LLUrlEntryHTTPLabel::getLabel(const std::string &url, const LLUrlLabelCallback &cb)
@@ -423,74 +386,29 @@
     return urlToGreyQuery(url);
 }
 
-<<<<<<< HEAD
-// <FS:Ansariel> Allow URLs with no protocol again
-//
-// LLUrlEntryHTTPNoProtocol Describes generic Urls like www.google.com
-//
-LLUrlEntryHTTPNoProtocol::LLUrlEntryHTTPNoProtocol()
-	: LLUrlEntryBase()
-{
-	mPattern = boost::regex("\\b(www|ftp)\\.\\S+\\.([^\\s<]*)?\\b", // i.e. www.FOO.BAR
-				boost::regex::perl|boost::regex::icase);
-	mMenuName = "menu_url_http.xml";
-	mTooltip = LLTrans::getString("TooltipHttpUrl");
-}
-
-std::string LLUrlEntryHTTPNoProtocol::getLabel(const std::string &url, const LLUrlLabelCallback &cb)
-{
-	return urlToLabelWithGreyQuery(url);
-}
-
-std::string LLUrlEntryHTTPNoProtocol::getQuery(const std::string &url) const
-{
-	return urlToGreyQuery(url);
-}
-
 std::string LLUrlEntryHTTPNoProtocol::getUrl(const std::string &string) const
 {
-	if (string.find("://") == std::string::npos)
-	{
-		return "http://" + escapeUrl(string);
-	}
-	return escapeUrl(string);
-=======
-std::string LLUrlEntryHTTPNoProtocol::getUrl(const std::string &string) const
-{
     if (string.find("://") == std::string::npos)
     {
         return "http://" + escapeUrl(string);
     }
     return escapeUrl(string);
->>>>>>> 1a8a5404
 }
 
 std::string LLUrlEntryHTTPNoProtocol::getTooltip(const std::string &url) const
 {
-<<<<<<< HEAD
-	return mTooltip;
-=======
     return mTooltip;
->>>>>>> 1a8a5404
 }
 // </FS:Ansariel>
 
 LLUrlEntryInvalidSLURL::LLUrlEntryInvalidSLURL()
     : LLUrlEntryBase()
 {
-<<<<<<< HEAD
-	// <FS:Beq> remove legacy Inworldz URI support. restore previous with addition of https
-	mPattern = boost::regex("(https?://(maps.secondlife.com|slurl.com)/secondlife/|secondlife://(/app/(worldmap|teleport)/)?)[^ /]+(/-?[0-9]+){1,3}(/?(\\?title|\\?img|\\?msg)=\\S*)?/?",
-									boost::regex::perl|boost::regex::icase);
-	mMenuName = "menu_url_http.xml";
-	mTooltip = LLTrans::getString("TooltipHttpUrl");
-=======
     // <FS:Beq> remove legacy Inworldz URI support. restore previous with addition of https
     mPattern = boost::regex("(https?://(maps.secondlife.com|slurl.com)/secondlife/|secondlife://(/app/(worldmap|teleport)/)?)[^ /]+(/-?[0-9]+){1,3}(/?(\\?title|\\?img|\\?msg)=\\S*)?/?",
                                     boost::regex::perl|boost::regex::icase);
     mMenuName = "menu_url_http.xml";
     mTooltip = LLTrans::getString("TooltipHttpUrl");
->>>>>>> 1a8a5404
 }
 
 std::string LLUrlEntryInvalidSLURL::getLabel(const std::string &url, const LLUrlLabelCallback &cb)
@@ -511,63 +429,6 @@
 
 bool LLUrlEntryInvalidSLURL::isSLURLvalid(const std::string &url) const
 {
-<<<<<<< HEAD
-	S32 actual_parts;
-
-	if(url.find(".com/secondlife/") != std::string::npos)
-	{
-	   actual_parts = 5;
-	}
-	else if(url.find("/app/") != std::string::npos)
-	{
-		actual_parts = 6;
-	}
-	else
-	{
-		actual_parts = 3;
-	}
-
-	LLURI uri(url);
-	LLSD path_array = uri.pathArray();
-	S32 path_parts = path_array.size();
-	S32 x,y,z;
-
-	if (path_parts == actual_parts)
-	{
-		// handle slurl with (X,Y,Z) coordinates
-		LLStringUtil::convertToS32(path_array[path_parts-3],x);
-		LLStringUtil::convertToS32(path_array[path_parts-2],y);
-		LLStringUtil::convertToS32(path_array[path_parts-1],z);
-
-		if((x>= 0 && x<= 256) && (y>= 0 && y<= 256) && (z>= 0))
-		{
-			return true;
-		}
-	}
-	else if (path_parts == (actual_parts-1))
-	{
-		// handle slurl with (X,Y) coordinates
-
-		LLStringUtil::convertToS32(path_array[path_parts-2],x);
-		LLStringUtil::convertToS32(path_array[path_parts-1],y);
-		;
-		if((x>= 0 && x<= 256) && (y>= 0 && y<= 256))
-		{
-				return true;
-		}
-	}
-	else if (path_parts == (actual_parts-2))
-	{
-		// handle slurl with (X) coordinate
-		LLStringUtil::convertToS32(path_array[path_parts-1],x);
-		if(x>= 0 && x<= 256)
-		{
-			return true;
-		}
-	}
-
-	return false;
-=======
     S32 actual_parts;
 
     if(url.find(".com/secondlife/") != std::string::npos)
@@ -623,7 +484,6 @@
     }
 
     return false;
->>>>>>> 1a8a5404
 }
 
 //
@@ -688,23 +548,6 @@
 
 std::string LLUrlEntrySLURL::getLocation(const std::string &url) const
 {
-<<<<<<< HEAD
-	// return the part of the Url after slurl.com/secondlife/
-	std::string search_string = "/secondlife"; // <AW: hop:// protocol>
-	size_t pos = url.find(search_string);
-	if (pos == std::string::npos)
-	{
- // <AW: hop:// protocol>
-		search_string = "/region";
-		pos = url.find(search_string);
-
-		if (pos == std::string::npos)
-		{
-				return std::string();
-		}
- // </AW: hop:// protocol>
-	}
-=======
     // return the part of the Url after slurl.com/secondlife/
     std::string search_string = "/secondlife"; // <AW: hop:// protocol>
     size_t pos = url.find(search_string);
@@ -720,7 +563,6 @@
         }
  // </AW: hop:// protocol>
     }
->>>>>>> 1a8a5404
 
     pos += search_string.size() + 1;
     return url.substr(pos, url.size() - pos);
@@ -770,17 +612,10 @@
 
 std::string LLUrlEntrySecondlifeURL::getTooltip(const std::string &url) const
 {
-<<<<<<< HEAD
-	// <FS:Ansariel> We show the full URL in the text - show normal tool tip
-	//return url;
-	return mTooltip;
-	// </FS:Ansariel>
-=======
     // <FS:Ansariel> We show the full URL in the text - show normal tool tip
     //return url;
     return mTooltip;
     // </FS:Ansariel>
->>>>>>> 1a8a5404
 }
 
 //
@@ -788,17 +623,10 @@
 //
 LLUrlEntrySimpleSecondlifeURL::LLUrlEntrySimpleSecondlifeURL()
 {
-<<<<<<< HEAD
-	mPattern = boost::regex("https?://([-\\w\\.]*\\.)?(secondlife|lindenlab|tilia-inc)\\.com(?!\\S)"
-							"|"
-							"https?://([-\\w\\.]*\\.)?secondlifegrid\\.net(?!\\S)",
-							boost::regex::perl|boost::regex::icase);
-=======
     mPattern = boost::regex("https?://([-\\w\\.]*\\.)?(secondlife|lindenlab|tilia-inc)\\.com(?!\\S)"
                             "|"
                             "https?://([-\\w\\.]*\\.)?secondlifegrid\\.net(?!\\S)",
                             boost::regex::perl|boost::regex::icase);
->>>>>>> 1a8a5404
 
     mIcon = "Hand";
     mMenuName = "menu_url_http.xml";
@@ -838,33 +666,6 @@
 }
 
 void LLUrlEntryAgent::onAvatarNameCache(const LLUUID& id,
-<<<<<<< HEAD
-										const LLAvatarName& av_name)
-{
-	// <FS:Ansariel> FIRE-11330: Names in chat get stuck as "Loading..."
-	//avatar_name_cache_connection_map_t::iterator it = mAvatarNameCacheConnections.find(id);
-	//if (it != mAvatarNameCacheConnections.end())
-	//{
-	//	if (it->second.connected())
-	//	{
-	//		it->second.disconnect();
-	//	}
-	//	mAvatarNameCacheConnections.erase(it);
-	//}
-	std::pair<avatar_name_cache_connection_map_t::iterator, avatar_name_cache_connection_map_t::iterator> range;
-	range = mAvatarNameCacheConnections.equal_range(id);
-	for (avatar_name_cache_connection_map_t::iterator it = range.first; it != range.second; ++it)
-	{
-		if (it->second.connected())
-		{
-			it->second.disconnect();
-		}
-	}
-	mAvatarNameCacheConnections.erase(range.first, range.second);
-	// </FS:Ansariel>
-	
- 	std::string label = av_name.getCompleteName();
-=======
                                         const LLAvatarName& av_name)
 {
     // <FS:Ansariel> FIRE-11330: Names in chat get stuck as "Loading..."
@@ -890,7 +691,6 @@
     // </FS:Ansariel>
 
     std::string label = av_name.getCompleteName();
->>>>>>> 1a8a5404
 
     // received the agent name from the server - tell our observers
     callObservers(id.asString(), label, mIcon);
@@ -945,55 +745,6 @@
 
 std::string LLUrlEntryAgent::getLabel(const std::string &url, const LLUrlLabelCallback &cb)
 {
-<<<<<<< HEAD
-	if (!gCacheName)
-	{
-		// probably at the login screen, use short string for layout
-		return LLTrans::getString("AvatarNameWaiting");
-	}
-
-	std::string agent_id_string = getIDStringFromUrl(url);
-	if (agent_id_string.empty())
-	{
-		// something went wrong, just give raw url
-		return unescapeUrl(url);
-	}
-
-	LLUUID agent_id(agent_id_string);
-	if (agent_id.isNull())
-	{
-		return LLTrans::getString("AvatarNameNobody");
-	}
-
-	LLAvatarName av_name;
-	if (LLAvatarNameCache::get(agent_id, &av_name))
-	{
-		std::string label = av_name.getCompleteName();
-
-		// handle suffixes like /mute or /offerteleport
-		label = localize_slapp_label(url, label);
-		return label;
-	}
-	else
-	{
-		// <FS:Ansariel> FIRE-11330: Names in chat get stuck as "Loading..."
-		//avatar_name_cache_connection_map_t::iterator it = mAvatarNameCacheConnections.find(agent_id);
-		//if (it != mAvatarNameCacheConnections.end())
-		//{
-		//	if (it->second.connected())
-		//	{
-		//		it->second.disconnect();
-		//	}
-		//	mAvatarNameCacheConnections.erase(it);
-		//}
-		//mAvatarNameCacheConnections[agent_id] = LLAvatarNameCache::get(agent_id, boost::bind(&LLUrlEntryAgent::onAvatarNameCache, this, _1, _2));
-		boost::signals2::connection connection = LLAvatarNameCache::get(agent_id, boost::bind(&LLUrlEntryAgent::onAvatarNameCache, this, _1, _2));
-		mAvatarNameCacheConnections.insert(std::make_pair(agent_id, connection));
-		// </FS:Ansariel>
-		addObserver(agent_id_string, url, cb);
-		return LLTrans::getString("AvatarNameWaiting");
-	}
-=======
     if (!gCacheName)
     {
         // probably at the login screen, use short string for layout
@@ -1041,7 +792,6 @@
         addObserver(agent_id_string, url, cb);
         return LLTrans::getString("AvatarNameWaiting");
     }
->>>>>>> 1a8a5404
 }
 
 LLStyle::Params LLUrlEntryAgent::getStyle() const
@@ -1103,31 +853,6 @@
 {}
 
 void LLUrlEntryAgentName::onAvatarNameCache(const LLUUID& id,
-<<<<<<< HEAD
-										const LLAvatarName& av_name)
-{
-	// <FS:Ansariel> FIRE-11330: Names in chat get stuck as "Loading..."
-	//avatar_name_cache_connection_map_t::iterator it = mAvatarNameCacheConnections.find(id);
-	//if (it != mAvatarNameCacheConnections.end())
-	//{
-	//	if (it->second.connected())
-	//	{
-	//		it->second.disconnect();
-	//	}
-	//	mAvatarNameCacheConnections.erase(it);
-	//}
-	std::pair<avatar_name_cache_connection_map_t::iterator, avatar_name_cache_connection_map_t::iterator> range;
-	range = mAvatarNameCacheConnections.equal_range(id);
-	for (avatar_name_cache_connection_map_t::iterator it = range.first; it != range.second; ++it)
-	{
-		if (it->second.connected())
-		{
-			it->second.disconnect();
-		}
-	}
-	mAvatarNameCacheConnections.erase(range.first, range.second);
-	// </FS:Ansariel>
-=======
                                         const LLAvatarName& av_name)
 {
     // <FS:Ansariel> FIRE-11330: Names in chat get stuck as "Loading..."
@@ -1151,7 +876,6 @@
     }
     mAvatarNameCacheConnections.erase(range.first, range.second);
     // </FS:Ansariel>
->>>>>>> 1a8a5404
 
     std::string label = getName(av_name);
     // received the agent name from the server - tell our observers
@@ -1160,51 +884,6 @@
 
 std::string LLUrlEntryAgentName::getLabel(const std::string &url, const LLUrlLabelCallback &cb)
 {
-<<<<<<< HEAD
-	if (!gCacheName)
-	{
-		// probably at the login screen, use short string for layout
-		return LLTrans::getString("AvatarNameWaiting");
-	}
-
-	std::string agent_id_string = getIDStringFromUrl(url);
-	if (agent_id_string.empty())
-	{
-		// something went wrong, just give raw url
-		return unescapeUrl(url);
-	}
-
-	LLUUID agent_id(agent_id_string);
-	if (agent_id.isNull())
-	{
-		return LLTrans::getString("AvatarNameNobody");
-	}
-
-	LLAvatarName av_name;
-	if (LLAvatarNameCache::get(agent_id, &av_name))
-	{
-		return getName(av_name);
-	}
-	else
-	{
-		// <FS:Ansariel> FIRE-11330: Names in chat get stuck as "Loading..."
-		//avatar_name_cache_connection_map_t::iterator it = mAvatarNameCacheConnections.find(agent_id);
-		//if (it != mAvatarNameCacheConnections.end())
-		//{
-		//	if (it->second.connected())
-		//	{
-		//		it->second.disconnect();
-		//	}
-		//	mAvatarNameCacheConnections.erase(it);
-		//}
-		//mAvatarNameCacheConnections[agent_id] = LLAvatarNameCache::get(agent_id, boost::bind(&LLUrlEntryAgentName::onAvatarNameCache, this, _1, _2));
-		boost::signals2::connection connection = LLAvatarNameCache::get(agent_id, boost::bind(&LLUrlEntryAgentName::onAvatarNameCache, this, _1, _2));
-		mAvatarNameCacheConnections.insert(std::make_pair(agent_id, connection));
-		// </FS:Ansariel>
-		addObserver(agent_id_string, url, cb);
-		return LLTrans::getString("AvatarNameWaiting");
-	}
-=======
     if (!gCacheName)
     {
         // probably at the login screen, use short string for layout
@@ -1248,7 +927,6 @@
         addObserver(agent_id_string, url, cb);
         return LLTrans::getString("AvatarNameWaiting");
     }
->>>>>>> 1a8a5404
 }
 
 LLStyle::Params LLUrlEntryAgentName::getStyle() const
@@ -1302,15 +980,9 @@
 
 std::string LLUrlEntryAgentDisplayName::getName(const LLAvatarName& avatar_name)
 {
-<<<<<<< HEAD
-	// <FS:Ansariel> Don't force a display name if display names are disabled
-	//return avatar_name.getDisplayName(true);
-	return avatar_name.getDisplayName();
-=======
     // <FS:Ansariel> Don't force a display name if display names are disabled
     //return avatar_name.getDisplayName(true);
     return avatar_name.getDisplayName();
->>>>>>> 1a8a5404
 }
 
 //
@@ -1374,51 +1046,6 @@
 }
 // </FS:Ansariel>
 
-// [RLVa:KB] - Checked: 2010-11-01 (RLVa-1.2.2a) | Added: RLVa-1.2.2a
-
-// Defined in rlvcommon.cpp - redirects to RlvStrings::getAnonym() since we can't really get to that class from here
-extern std::string rlvGetAnonym(const LLAvatarName& avName);
-
-//
-// LLUrlEntryAgentRLVAnonymizedName Describes an RLV anonymized agent name Url, e.g.,
-// secondlife:///app/agent/0e346d8b-4433-4d66-a6b0-fd37083abc4c/rlvanonym
-// x-grid-location-info://lincoln.lindenlab.com/app/agent/0e346d8b-4433-4d66-a6b0-fd37083abc4c/rlvanonym
-//
-LLUrlEntryAgentRLVAnonymizedName::LLUrlEntryAgentRLVAnonymizedName()
-{
-	mPattern = boost::regex(APP_HEADER_REGEX "/agent/[\\da-f-]+/rlvanonym", boost::regex::perl|boost::regex::icase);
-}
-
-std::string LLUrlEntryAgentRLVAnonymizedName::getName(const LLAvatarName& avatar_name)
-{
-	return rlvGetAnonym(avatar_name);
-}
-// [/RLVa:KB]
-
-// <FS:Ansariel> FIRE-30611: "You" in transcript is underlined
-///
-/// FSUrlEntryAgentSelf Describes the agent's Second Life agent Url, e.g.,
-/// secondlife:///app/agentself/0e346d8b-4433-4d66-a6b0-fd37083abc4c/about
-FSUrlEntryAgentSelf::FSUrlEntryAgentSelf() : LLUrlEntryAgent()
-// </FS:Ansariel>
-{
-	mPattern = boost::regex(APP_HEADER_REGEX "/agentself/[\\da-f-]+/\\w+",
-							boost::regex::perl|boost::regex::icase);
-}
-
-std::string FSUrlEntryAgentSelf::getLabel(const std::string &url, const LLUrlLabelCallback &cb)
-{
-	if (LLUI::getInstance()->mSettingGroups["config"]->getBOOL("FSChatHistoryShowYou"))
-	{
-		return LLTrans::getString("AgentNameSubst");
-	}
-	else
-	{
-		return LLUrlEntryAgent::getLabel(url, cb);
-	}
-}
-// </FS:Ansariel>
-
 //
 // LLUrlEntryGroup Describes a Second Life group Url, e.g.,
 // secondlife:///app/group/00005ff3-4044-c79f-9de8-fb28ae0df991/about
@@ -1452,39 +1079,6 @@
 
 std::string LLUrlEntryGroup::getLabel(const std::string &url, const LLUrlLabelCallback &cb)
 {
-<<<<<<< HEAD
-	if (!gCacheName)
-	{
-		// probably at login screen, give something short for layout
-		return LLTrans::getString("AvatarNameWaiting");
-	}
-
-	std::string group_id_string = getIDStringFromUrl(url);
-	if (group_id_string.empty())
-	{
-		// something went wrong, give raw url
-		return unescapeUrl(url);
-	}
-
-	LLUUID group_id(group_id_string);
-	std::string group_name;
-	if (group_id.isNull())
-	{
-		return LLTrans::getString("GroupNameNone");
-	}
-	else if (gCacheName->getGroupName(group_id, group_name))
-	{
-		return group_name;
-	}
-	else
-	{
-		gCacheName->getGroup(group_id,
-			boost::bind(&LLUrlEntryGroup::onGroupNameReceived,
-				this, _1, _2, _3));
-		addObserver(group_id_string, url, cb);
-		return LLTrans::getString("AvatarNameWaiting");
-	}
-=======
     if (!gCacheName)
     {
         // probably at login screen, give something short for layout
@@ -1516,7 +1110,6 @@
         addObserver(group_id_string, url, cb);
         return LLTrans::getString("AvatarNameWaiting");
     }
->>>>>>> 1a8a5404
 }
 
 LLStyle::Params LLUrlEntryGroup::getStyle() const
@@ -1555,21 +1148,12 @@
 //
 LLUrlEntryObjectIM::LLUrlEntryObjectIM()
 {
-<<<<<<< HEAD
-	// <FS:AW> hop:// protocol; Ansa: Stop at first space so we can use it in notifications!
-	//mPattern = boost::regex("secondlife:///app/objectim/[\\da-f-]+\?\\S*\\w",
-	mPattern = boost::regex("(hop|secondlife):///app/objectim/[\\da-f-]+\?[^ \t\r\n\v\f]*",
-	// </FS:AW>
-							boost::regex::perl|boost::regex::icase);
-	mMenuName = "menu_url_objectim.xml";
-=======
     // <FS:AW> hop:// protocol; Ansa: Stop at first space so we can use it in notifications!
     //mPattern = boost::regex("secondlife:///app/objectim/[\\da-f-]+\?\\S*\\w",
     mPattern = boost::regex("(hop|secondlife):///app/objectim/[\\da-f-]+\?[^ \t\r\n\v\f]*",
     // </FS:AW>
                             boost::regex::perl|boost::regex::icase);
     mMenuName = "menu_url_objectim.xml";
->>>>>>> 1a8a5404
 }
 
 std::string LLUrlEntryObjectIM::getLabel(const std::string &url, const LLUrlLabelCallback &cb)
@@ -1713,17 +1297,10 @@
 //
 LLUrlEntryPlace::LLUrlEntryPlace()
 {
-<<<<<<< HEAD
-	mPattern = boost::regex("((hop://[-\\w\\.\\:\\@]+/)|((x-grid-location-info://[-\\w\\.]+/region/)|(secondlife://)))\\S+/?(\\d+/\\d+/\\d+|\\d+/\\d+)/?", // <AW: hop:// protocol>
-							boost::regex::perl|boost::regex::icase);
-	mMenuName = "menu_url_slurl.xml";
-	mTooltip = LLTrans::getString("TooltipSLURL");
-=======
     mPattern = boost::regex("((hop://[-\\w\\.\\:\\@]+/)|((x-grid-location-info://[-\\w\\.]+/region/)|(secondlife://)))\\S+/?(\\d+/\\d+/\\d+|\\d+/\\d+)/?", // <AW: hop:// protocol>
                             boost::regex::perl|boost::regex::icase);
     mMenuName = "menu_url_slurl.xml";
     mTooltip = LLTrans::getString("TooltipSLURL");
->>>>>>> 1a8a5404
 }
 
 std::string LLUrlEntryPlace::getLabel(const std::string &url, const LLUrlLabelCallback &cb)
@@ -1909,28 +1486,9 @@
     mTooltip = LLTrans::getString("TooltipFSUrlEntryWear");
 }
 
-<<<<<<< HEAD
-// <FS:Ansariel> Wear folder SLUrl
-///
-/// FSUrlEntryWear Describes wear folder SLURL, e.g.
-/// secondlife:///app/wear_folder/?folder_id=bedd047e-a3d7-23e6-57bc-1ef367d848e7
-///
-FSUrlEntryWear::FSUrlEntryWear()
-{
-	mPattern = boost::regex("(hop|secondlife):///app/wear_folder/\\S+",
-							boost::regex::perl|boost::regex::icase);
-	mMenuName = "menu_url_slapp.xml";
-	mTooltip = LLTrans::getString("TooltipFSUrlEntryWear");
-}
-
 std::string FSUrlEntryWear::getLabel(const std::string &url, const LLUrlLabelCallback &cb)
 {
-	return LLTrans::getString("FSUrlEntryWearLabel");
-=======
-std::string FSUrlEntryWear::getLabel(const std::string &url, const LLUrlLabelCallback &cb)
-{
     return LLTrans::getString("FSUrlEntryWearLabel");
->>>>>>> 1a8a5404
 }
 // </FS:Ansariel>
 
@@ -1940,17 +1498,10 @@
 //
 LLUrlEntrySL::LLUrlEntrySL()
 {
-<<<<<<< HEAD
-	mPattern = boost::regex("(hop|secondlife)://(\\w+)?(:\\d+)?/\\S+", // <AW: hop:// protocol>
-							boost::regex::perl|boost::regex::icase);
-	mMenuName = "menu_url_slapp.xml";
-	mTooltip = LLTrans::getString("TooltipSLAPP");
-=======
     mPattern = boost::regex("(hop|secondlife)://(\\w+)?(:\\d+)?/\\S+", // <AW: hop:// protocol>
                             boost::regex::perl|boost::regex::icase);
     mMenuName = "menu_url_slapp.xml";
     mTooltip = LLTrans::getString("TooltipSLAPP");
->>>>>>> 1a8a5404
 }
 
 std::string LLUrlEntrySL::getLabel(const std::string &url, const LLUrlLabelCallback &cb)
@@ -1971,30 +1522,10 @@
     mTooltip = LLTrans::getString("TooltipFSHelpDebugSLUrl");
 }
 
-<<<<<<< HEAD
-// <FS:Ansariel> FS Help SLUrl
-///
-/// FSHelpDebugUrlEntrySL Describes a Firestorm Help SLURL, e.g.
-/// secondlife://app/fshelp/showdebug/DisplayIM
-///
-FSHelpDebugUrlEntrySL::FSHelpDebugUrlEntrySL()
-{
-	mPattern = boost::regex("(hop|secondlife):///app/fshelp/showdebug/\\S+",
-							boost::regex::perl|boost::regex::icase);
-	mMenuName = "menu_url_slapp.xml";
-	mTooltip = LLTrans::getString("TooltipFSHelpDebugSLUrl");
-}
-
-std::string FSHelpDebugUrlEntrySL::getLabel(const std::string &url, const LLUrlLabelCallback &cb)
-{
-	std::string::size_type pos = url.find("showdebug/") + 10;
-	return url.substr(pos);
-=======
 std::string FSHelpDebugUrlEntrySL::getLabel(const std::string &url, const LLUrlLabelCallback &cb)
 {
     std::string::size_type pos = url.find("showdebug/") + 10;
     return url.substr(pos);
->>>>>>> 1a8a5404
 }
 // </FS:Ansariel>
 
@@ -2004,17 +1535,10 @@
 //
 LLUrlEntrySLLabel::LLUrlEntrySLLabel()
 {
-<<<<<<< HEAD
-	mPattern = boost::regex("\\[(hop|secondlife)://\\S+[ \t]+[^\\]]+\\]", // <AW: hop:// protocol>
-							boost::regex::perl|boost::regex::icase);
-	mMenuName = "menu_url_slapp.xml";
-	mTooltip = LLTrans::getString("TooltipSLAPP");
-=======
     mPattern = boost::regex("\\[(hop|secondlife)://\\S+[ \t]+[^\\]]+\\]", // <AW: hop:// protocol>
                             boost::regex::perl|boost::regex::icase);
     mMenuName = "menu_url_slapp.xml";
     mTooltip = LLTrans::getString("TooltipSLAPP");
->>>>>>> 1a8a5404
 }
 
 std::string LLUrlEntrySLLabel::getLabel(const std::string &url, const LLUrlLabelCallback &cb)
@@ -2193,44 +1717,6 @@
 }
 
 //
-// LLUrlEntryJira Describes Jira issue names -KC
-//
-LLUrlEntryJira::LLUrlEntryJira()
-{
-	// <FS:CR> Please make sure to sync these with the items in "static bool stringHasJira(const std::string &text)" if you make a change
-	mPattern = boost::regex("((?:ARVD|BUG|CHOP|CHUIBUG|CTS|DOC|DN|ECC|EXP|FIRE|FITMESH|LEAP|LLSD|MATBUG|MISC|OPEN|PATHBUG|PLAT|PYO|SCR|SH|SINV|SLS|SNOW|SOCIAL|STORM|SUN|SVC|SPOT|SUN|SUP|TPV|VWR|WEB)-\\d+)",
-				// <FS:Ansariel> FIRE-917: Match case to reduce number of false positives
-				//boost::regex::perl|boost::regex::icase);
-				boost::regex::perl);
-	mMenuName = "menu_url_http.xml";
-	mTooltip = LLTrans::getString("TooltipHttpUrl");
-}
-
-std::string LLUrlEntryJira::getLabel(const std::string &url, const LLUrlLabelCallback &cb)
-{
-	return unescapeUrl(url);
-}
-
-std::string LLUrlEntryJira::getTooltip(const std::string &string) const
-{
-	return getUrl(string);
-}
-
-std::string LLUrlEntryJira::getUrl(const std::string &string) const
-{
-	if (string.find("FIRE") != std::string::npos ||
-		string.find("SLS") != std::string::npos ||
-		string.find("SUP") != std::string::npos )
-	{
-		return llformat("https://jira.firestormviewer.org/browse/%s", string.c_str());
-	}
-	else
-	{
-		return llformat("https://jira.secondlife.com/browse/%s", string.c_str());
-	}
-}
-
-//
 // LLUrlEntryEmail Describes a generic mailto: Urls
 //
 LLUrlEntryEmail::LLUrlEntryEmail()
@@ -2244,17 +1730,10 @@
 
 std::string LLUrlEntryEmail::getLabel(const std::string &url, const LLUrlLabelCallback &cb)
 {
-<<<<<<< HEAD
-	// <FS:Ansariel> Fix type
-	//int pos = url.find("mailto:");
-	size_t pos = url.find("mailto:");
-	// </FS:Ansariel>
-=======
     // <FS:Ansariel> Fix type
     //int pos = url.find("mailto:");
     size_t pos = url.find("mailto:");
     // </FS:Ansariel>
->>>>>>> 1a8a5404
 
     if (pos == std::string::npos)
     {
