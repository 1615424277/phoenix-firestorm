--- conflicted
+++ resolved
@@ -66,96 +66,6 @@
         static void declareValues();
     };
 
-<<<<<<< HEAD
-	struct Contents : public LLInitParam::Block<Contents>
-	{
-		Multiple<LLScrollListColumn::Params>	columns;
-		Multiple<LLScrollListItem::Params>		rows;
-
-		//Multiple<Contents>						groups;
-
-		Contents();
-	};
-
-	// *TODO: Add callbacks to Params
-	typedef boost::function<void (void)> callback_t;
-
-	template<typename T> struct maximum
-	{
-		typedef T result_type;
-
-		template<typename InputIterator>
-		T operator()(InputIterator first, InputIterator last) const
-		{
-			// If there are no slots to call, just return the
-			// default-constructed value
-			if(first == last ) return T();
-			T max_value = *first++;
-			while (first != last) {
-				if (max_value < *first)
-				max_value = *first;
-				++first;
-			}
-
-			return max_value;
-		}
-	};
-
-	
-	typedef boost::signals2::signal<S32 (S32,const LLScrollListItem*,const LLScrollListItem*),maximum<S32> > sort_signal_t;
-	typedef boost::signals2::signal<bool(const LLUUID& user_id)> is_friend_signal_t;
-	
-	struct Params : public LLInitParam::Block<Params, LLUICtrl::Params>
-	{
-		// behavioral flags
-		Optional<bool>	multi_select,
-						commit_on_keyboard_movement,
-						commit_on_selection_change,
-						mouse_wheel_opaque;
-
-		Optional<ESelectionType, SelectionTypeNames> selection_type;
-
-		// display flags
-		Optional<bool>	has_border,
-						draw_heading,
-						draw_stripes,
-						background_visible,
-						scroll_bar_bg_visible;
-
-		// layout
-		Optional<S32>	column_padding,
-						row_padding,
-						page_lines,
-						heading_height;
-
-		// sort and search behavior
-		Optional<S32>	search_column,
-						sort_column;
-		Optional<bool>	sort_ascending,
-						can_sort; // whether user is allowed to sort
-		Optional<bool>	sort_lazily;			// <FS:Beq> FIRE-30732 deferred sort as a UI property
-		Optional<bool>	persist_sort_order; 	// <FS:Ansariel> Persists sort order of scroll lists
-		Optional<bool>	primary_sort_only;		// <FS:Ansariel> Option to only sort by one column
-
-		// colors
-		Optional<LLUIColor>	fg_unselected_color,
-							fg_selected_color,
-							bg_selected_color,
-							fg_disable_color,
-							bg_writeable_color,
-							bg_readonly_color,
-							bg_stripe_color,
-							hovered_color,
-							highlighted_color,
-							scroll_bar_bg_color;
-
-		Optional<Contents> contents;
-
-		Optional<LLViewBorder::Params> border;
-		
-		Params();
-	};
-=======
     struct Contents : public LLInitParam::Block<Contents>
     {
         Multiple<LLScrollListColumn::Params>    columns;
@@ -244,7 +154,6 @@
 
         Params();
     };
->>>>>>> 1a8a5404
 
 protected:
     friend class LLUICtrlFactory;
@@ -252,127 +161,6 @@
     LLScrollListCtrl(const Params&);
 
 public:
-<<<<<<< HEAD
-	virtual ~LLScrollListCtrl();
-
-	S32				isEmpty() const;
-
-	void			deleteAllItems() { clearRows(); }
-	
-	// Sets an array of column descriptors
-	void 	   		setColumnHeadings(const LLSD& headings);
-	void   			sortByColumnIndex(U32 column, bool ascending);
-	
-	// LLCtrlListInterface functions
-	virtual S32  getItemCount() const;
-	// Adds a single column descriptor: ["name" : string, "label" : string, "width" : integer, "relwidth" : integer ]
-	virtual void addColumn(const LLScrollListColumn::Params& column, EAddPosition pos = ADD_BOTTOM);
-	virtual void addColumn(const LLSD& column, EAddPosition pos = ADD_BOTTOM);	
-	// <FS:Techwolf Lupindo> area search, allow deleting a column
-	virtual LLScrollListColumn::Params delColumn(std::string name);
-	// </FS:Techwolf Lupindo> area search
-	virtual void clearColumns();
-	virtual void setColumnLabel(const std::string& column, const std::string& label);
-	virtual bool 	preProcessChildNode(LLXMLNodePtr child);
-	virtual LLScrollListColumn* getColumn(S32 index);
-	virtual LLScrollListColumn* getColumn(const std::string& name);
-	virtual S32 getNumColumns() const { return mColumnsIndexed.size(); }
-
-	// Adds a single element, from an array of:
-	// "columns" => [ "column" => column name, "value" => value, "type" => type, "font" => font, "font-style" => style ], "id" => uuid
-	// Creates missing columns automatically.
-	virtual LLScrollListItem* addElement(const LLSD& element, EAddPosition pos = ADD_BOTTOM, void* userdata = NULL);
-	virtual LLScrollListItem* addRow(LLScrollListItem *new_item, const LLScrollListItem::Params& value, EAddPosition pos = ADD_BOTTOM);
-	virtual LLScrollListItem* addRow(const LLScrollListItem::Params& value, EAddPosition pos = ADD_BOTTOM);
-	// Simple add element. Takes a single array of:
-	// [ "value" => value, "font" => font, "font-style" => style ]
-	virtual void clearRows(); // clears all elements
-	virtual void sortByColumn(const std::string& name, bool ascending);
-
-	// These functions take and return an array of arrays of elements, as above
-	virtual void	setValue(const LLSD& value );
-	virtual LLSD	getValue() const;
-
-	LLCtrlSelectionInterface*	getSelectionInterface()	{ return (LLCtrlSelectionInterface*)this; }
-	LLCtrlListInterface*		getListInterface()		{ return (LLCtrlListInterface*)this; }
-	LLCtrlScrollInterface*		getScrollInterface()	{ return (LLCtrlScrollInterface*)this; }
-
-	// DEPRECATED: Use setSelectedByValue() below.
-	bool			setCurrentByID( const LLUUID& id )	{ return selectByID(id); }
-	virtual LLUUID	getCurrentID() const				{ return getStringUUIDSelectedItem(); }
-
-	bool			operateOnSelection(EOperation op);
-	bool			operateOnAll(EOperation op);
-
-	// returns false if unable to set the max count so low
-	bool 			setMaxItemCount(S32 max_count);
-
-	bool			selectByID( const LLUUID& id );		// false if item not found
-
-	// Match item by value.asString(), which should work for string, integer, uuid.
-	// Returns false if not found.
-	bool			setSelectedByValue(const LLSD& value, bool selected);
-
-	bool			isSorted() const { return mSorted; }
-
-	virtual bool	isSelected(const LLSD& value) const;
-
-	bool 			hasSelectedItem() const;
-
-	bool			handleClick(S32 x, S32 y, MASK mask);
-	bool			selectFirstItem();
-	bool			selectNthItem( S32 index );
-	bool			selectItemRange( S32 first, S32 last );
-	bool			selectItemAt(S32 x, S32 y, MASK mask);
-	
-	void			deleteSingleItem( S32 index );
-	void			deleteItems(const LLSD& sd);
-	void 			deleteSelectedItems();
-	void			deselectAllItems(bool no_commit_on_change = false);	// by default, go ahead and commit on selection change
-
-	void			clearHighlightedItems();
-	
-	virtual void	mouseOverHighlightNthItem( S32 index );
-
-	S32				getHighlightedItemInx() const { return mHighlightedItem; } 
-	
-	void			setDoubleClickCallback( callback_t cb ) { mOnDoubleClickCallback = cb; }
-	void			setMaximumSelectCallback( callback_t cb) { mOnMaximumSelectCallback = cb; }
-	void			setSortChangedCallback( callback_t cb) 	{ mOnSortChangedCallback = cb; }
-	// Convenience function; *TODO: replace with setter above + boost::bind() in calling code
-	void			setDoubleClickCallback( boost::function<void (void* userdata)> cb, void* userdata) { mOnDoubleClickCallback = boost::bind(cb, userdata); }
-
-	void			swapWithNext(S32 index);
-	void			swapWithPrevious(S32 index);
-
-	void			setCanSelect(bool can_select)		{ mCanSelect = can_select; }
-	virtual bool	getCanSelect() const				{ return mCanSelect; }
-
-	S32				getItemIndex( LLScrollListItem* item ) const;
-	S32				getItemIndex( const LLUUID& item_id ) const;
-
-	void			setCommentText( const std::string& comment_text);
-	// <FS:Ansariel> Allow appending of comment text
-	void addCommentText( const std::string& comment_text);
-	// </FS:Ansariel> Allow appending of comment text
-	LLScrollListItem* addSeparator(EAddPosition pos);
-
-	// "Simple" interface: use this when you're creating a list that contains only unique strings, only
-	// one of which can be selected at a time.
-	virtual LLScrollListItem* addSimpleElement(const std::string& value, EAddPosition pos = ADD_BOTTOM, const LLSD& id = LLSD());
-
-	bool			selectItemByLabel( const std::string& item, bool case_sensitive = true, S32 column = 0 );		// false if item not found
-	bool			selectItemByPrefix(const std::string& target, bool case_sensitive = true, S32 column = -1);
-	bool			selectItemByPrefix(const LLWString& target, bool case_sensitive = true, S32 column = -1);
-	// <FS:Ansariel> Allow selection by substring match
-	bool			selectItemBySubstring(const std::string& target, bool case_sensitive = true);
-	bool			selectItemBySubstring(const LLWString& target, bool case_sensitive = true);
-	bool			selectItemByStringMatch(const LLWString& target, bool prefix_match, bool case_sensitive = true, S32 column = -1);
-	// </FS:Ansariel>
-	LLScrollListItem*	getItemByLabel( const std::string& item, bool case_sensitive = true, S32 column = 0 );
-	const std::string	getSelectedItemLabel(S32 column = 0) const;
-	LLSD			getSelectedValue();
-=======
     virtual ~LLScrollListCtrl();
 
     S32             isEmpty() const;
@@ -492,174 +280,12 @@
     LLScrollListItem*   getItemByLabel( const std::string& item, bool case_sensitive = true, S32 column = 0 );
     const std::string   getSelectedItemLabel(S32 column = 0) const;
     LLSD            getSelectedValue();
->>>>>>> 1a8a5404
 
     // If multi select is on, select all element that include substring,
     // otherwise select first match only.
     // If focus is true will scroll to selection.
     // Returns number of results.
     // Note: at the moment search happens in one go and is expensive
-<<<<<<< HEAD
-    U32			searchItems(const std::string& substring, bool case_sensitive = false, bool focus = true);
-    U32			searchItems(const LLWString& substring, bool case_sensitive = false, bool focus = true);
-
-	// DEPRECATED: Use LLSD versions of setCommentText() and getSelectedValue().
-	// "StringUUID" interface: use this when you're creating a list that contains non-unique strings each of which
-	// has an associated, unique UUID, and only one of which can be selected at a time.
-	LLScrollListItem*	addStringUUIDItem(const std::string& item_text, const LLUUID& id, EAddPosition pos = ADD_BOTTOM, bool enabled = true);
-	LLUUID				getStringUUIDSelectedItem() const;
-
-	LLScrollListItem*	getFirstSelected() const;
-	virtual S32			getFirstSelectedIndex() const;
-	std::vector<LLScrollListItem*> getAllSelected() const;
-	S32                 getNumSelected() const;
-	LLScrollListItem*	getLastSelectedItem() const { return mLastSelected; }
-	void				setLastSelectedItem(const LLUUID& id); // <FS:Ansariel> Needed for keyboard selection in radar
-
-	// iterate over all items
-	LLScrollListItem*	getFirstData() const;
-	LLScrollListItem*	getLastData() const;
-	std::vector<LLScrollListItem*>	getAllData() const;
-
-	LLScrollListItem*	getItem(const LLSD& sd) const;
-	
-	void setAllowMultipleSelection(bool mult )	{ mAllowMultipleSelection = mult; }
-
-	void setBgWriteableColor(const LLColor4 &c)	{ mBgWriteableColor = c; }
-	void setReadOnlyBgColor(const LLColor4 &c)	{ mBgReadOnlyColor = c; }
-	void setBgSelectedColor(const LLColor4 &c)	{ mBgSelectedColor = c; }
-	void setBgStripeColor(const LLColor4& c)	{ mBgStripeColor = c; }
-	void setFgSelectedColor(const LLColor4 &c)	{ mFgSelectedColor = c; }
-	void setFgUnselectedColor(const LLColor4 &c){ mFgUnselectedColor = c; }
-	void setHoveredColor(const LLColor4 &c)		{ mHoveredColor = c; }
-	void setHighlightedColor(const LLColor4 &c) { mHighlightedColor = c; }
-	void setFgDisableColor(const LLColor4 &c)	{ mFgDisabledColor = c; }
-
-	void setBackgroundVisible(bool b)			{ mBackgroundVisible = b; }
-	void setDrawStripes(bool b)					{ mDrawStripes = b; }
-	void setColumnPadding(const S32 c)			{ mColumnPadding = c; }
-	S32  getColumnPadding() const				{ return mColumnPadding; }
-	void setRowPadding(const S32 c)				{ mColumnPadding = c; }
-	S32  getRowPadding() const					{ return mColumnPadding; }
-	void setCommitOnKeyboardMovement(bool b)	{ mCommitOnKeyboardMovement = b; }
-	void setCommitOnSelectionChange(bool b)		{ mCommitOnSelectionChange = b; }
-	void setAllowKeyboardMovement(bool b)		{ mAllowKeyboardMovement = b; }
-
-	void			setMaxSelectable(U32 max_selected) { mMaxSelectable = max_selected; }
-	S32				getMaxSelectable() { return mMaxSelectable; }
-
-	// <FS:Ansariel> Convenience method
-	LLScrollbar*	getScrollbar() const { return mScrollbar; }
-
-	virtual S32		getScrollPos() const;
-	virtual void	setScrollPos( S32 pos );
-	S32				getSearchColumn();
-	void			setSearchColumn(S32 column) { mSearchColumn = column; }
-	S32				getColumnIndexFromOffset(S32 x);
-	S32				getColumnOffsetFromIndex(S32 index);
-	S32				getRowOffsetFromIndex(S32 index);
-
-	void			clearSearchString() { mSearchString.clear(); }
-
-	// <FS:Ansariel> Fix for FS-specific people list (radar)
-	void			setFilterString(const std::string& str);
-	void			setFilterColumn(S32 col) { mFilterColumn = col; }
-	bool			isFiltered(const LLScrollListItem* item) const;
-	// </FS:Ansariel> Fix for FS-specific people list (radar)
-
-	// support right-click context menus for avatar/group lists
-	enum ContextMenuType { MENU_NONE, MENU_AVATAR, MENU_GROUP };
-	void setContextMenu(const ContextMenuType &menu) { mContextMenuType = menu; }
-    ContextMenuType getContextMenuType() { return mContextMenuType; }
-
-	// Overridden from LLView
-	/*virtual*/ void    draw();
-	/*virtual*/ bool	handleMouseDown(S32 x, S32 y, MASK mask);
-	/*virtual*/ bool	handleMouseUp(S32 x, S32 y, MASK mask);
-	/*virtual*/ bool	handleRightMouseDown(S32 x, S32 y, MASK mask);
-	/*virtual*/ bool	handleDoubleClick(S32 x, S32 y, MASK mask);
-	/*virtual*/ bool	handleHover(S32 x, S32 y, MASK mask);
-	/*virtual*/ bool	handleKeyHere(KEY key, MASK mask);
-	/*virtual*/ bool	handleUnicodeCharHere(llwchar uni_char);
-	/*virtual*/ bool	handleScrollWheel(S32 x, S32 y, S32 clicks);
-	/*virtual*/ bool	handleScrollHWheel(S32 x, S32 y, S32 clicks);
-	/*virtual*/ bool	handleToolTip(S32 x, S32 y, MASK mask);
-	/*virtual*/ void	setEnabled(bool enabled);
-	/*virtual*/ void	setFocus( bool b );
-	/*virtual*/ void	onFocusReceived();
-	/*virtual*/ void	onFocusLost();
-	/*virtual*/ void	onMouseLeave(S32 x, S32 y, MASK mask);
-	/*virtual*/ void	reshape(S32 width, S32 height, bool called_from_parent = true);
-
-	virtual bool	isDirty() const;
-	virtual void	resetDirty();		// Clear dirty state
-
-	virtual void	updateLayout();
-	virtual void	fitContents(S32 max_width, S32 max_height);
-
-	virtual LLRect	getRequiredRect();
-	static  bool    rowPreceeds(LLScrollListItem *new_row, LLScrollListItem *test_row);
-
-	LLRect			getItemListRect() { return mItemListRect; }
-
-	/// Returns rect, in local coords, of a given row/column
-	LLRect			getCellRect(S32 row_index, S32 column_index);
-
-	// Used "internally" by the scroll bar.
-	void			onScrollChange( S32 new_pos, LLScrollbar* src );
-
-	static void		onClickColumn(void *userdata);
-
-	virtual void	updateColumns(bool force_update = false);
-	S32				calcMaxContentWidth();
-	bool			updateColumnWidths();
-
-	void			setHeadingHeight(S32 heading_height);
-	/**
-	 * Sets  max visible  lines without scroolbar, if this value equals to 0,
-	 * then display all items.
-	 */
-	void setPageLines(S32 page_lines );
-	void setCollapseEmptyColumns(bool collapse);
-
-	LLScrollListItem*	hitItem(S32 x,S32 y);
-	virtual void		scrollToShowSelected();
-
-	// LLEditMenuHandler functions
-	virtual void	copy();
-	virtual bool	canCopy() const;
-	virtual void	cut();
-	virtual bool	canCut() const;
-	virtual void	selectAll();
-	virtual bool	canSelectAll() const;
-	virtual void	deselect();
-	virtual bool	canDeselect() const;
-
-	void			setNumDynamicColumns(S32 num) { mNumDynamicWidthColumns = num; }
-	void			updateStaticColumnWidth(LLScrollListColumn* col, S32 new_width);
-	S32				getTotalStaticColumnWidth() { return mTotalStaticColumnWidth; }
-
-	std::string     getSortColumnName();
-	bool			getSortAscending() { return mSortColumns.empty() ? true : mSortColumns.back().second; }
-	bool			hasSortOrder() const;
-	void			clearSortOrder();
-
-	void			setAlternateSort() { mAlternateSort = true; }
-
-	void			selectPrevItem(bool extend_selection = false);
-	void			selectNextItem(bool extend_selection = false);
-	S32				selectMultiple(uuid_vec_t ids);
-	// conceptually const, but mutates mItemList
-	void			updateSort() const;
-	// sorts a list without affecting the permanent sort order (so further list insertions can be unsorted, for example)
-	void			sortOnce(S32 column, bool ascending);
-
-	// manually call this whenever editing list items in place to flag need for resorting
-	// <FS:Beq/> FIRE-30667 et al. Avoid hangs on large list updates
-	// void			setNeedsSort(bool val = true) { mSorted = !val; }
-	void			setNeedsSort(bool val = true) { mSorted = !val; mLastUpdateFrame = LLFrameTimer::getFrameCount(); }
-	void			dirtyColumns(); // some operation has potentially affected column layout or ordering
-=======
     U32         searchItems(const std::string& substring, bool case_sensitive = false, bool focus = true);
     U32         searchItems(const LLWString& substring, bool case_sensitive = false, bool focus = true);
 
@@ -819,7 +445,6 @@
     // void         setNeedsSort(bool val = true) { mSorted = !val; }
     void            setNeedsSort(bool val = true) { mSorted = !val; mLastUpdateFrame = LLFrameTimer::getFrameCount(); }
     void            dirtyColumns(); // some operation has potentially affected column layout or ordering
->>>>>>> 1a8a5404
 
     bool highlightMatchingItems(const std::string& filter_str);
 
@@ -834,167 +459,6 @@
     // <FS:Ansariel> For manually setting line height; we might need it at some time
     void setLineHeight(S32 height) { mLineHeight = height; }
 
-<<<<<<< HEAD
-	// <FS:Ansariel> For manually setting line height; we might need it at some time
-	void setLineHeight(S32 height) { mLineHeight = height; }
-
-	// <FS:Ansariel> Get list of the column init params so we can re-add them
-	std::vector<LLScrollListColumn::Params> getColumnInitParams() const { return mColumnInitParams; }
-
-protected:
-	// "Full" interface: use this when you're creating a list that has one or more of the following:
-	// * contains icons
-	// * contains multiple columns
-	// * allows multiple selection
-	// * has items that are not guarenteed to have unique names
-	// * has additional per-item data (e.g. a UUID or void* userdata)
-	//
-	// To add items using this approach, create new LLScrollListItems and LLScrollListCells.  Add the
-	// cells (column entries) to each item, and add the item to the LLScrollListCtrl.
-	//
-	// The LLScrollListCtrl owns its items and is responsible for deleting them
-	// (except in the case that the addItem() call fails, in which case it is up
-	// to the caller to delete the item)
-	//
-	// returns false if item faile to be added to list, does NOT delete 'item'
-	bool			addItem( LLScrollListItem* item, EAddPosition pos = ADD_BOTTOM, bool requires_column = true );
-
-	typedef std::deque<LLScrollListItem *> item_list;
-	item_list&		getItemList() { return mItemList; }
-
-public:
-	void			updateLineHeight();
-	// <FS:Beq/> FIRE-30667 et al. Avoid hangs on large list updates
-    mutable U32		mLastUpdateFrame;
-
-private:
-	void			drawItems();
-	
-	void            updateLineHeightInsert(LLScrollListItem* item);
-	void			reportInvalidInput();
-	bool			isRepeatedChars(const LLWString& string) const;
-	void			selectItem(LLScrollListItem* itemp, S32 cell, bool single_select = true);
-	void			deselectItem(LLScrollListItem* itemp);
-	void			commitIfChanged();
-	bool			setSort(S32 column, bool ascending);
-	S32				getLinesPerPage();
-
-	// <FS:Ansariel> Persists sort order of scroll lists
-	void			loadPersistedSortOrder();
-
-	static void		showProfile(std::string id, bool is_group);
-	static void		sendIM(std::string id);
-	static void		addFriend(std::string id);
-	static void		removeFriend(std::string id);
-    static void		reportAbuse(std::string id, bool is_group);
-	static void		showNameDetails(std::string id, bool is_group);
-	static void		copyNameToClipboard(std::string id, bool is_group);
-	static void		copySLURLToClipboard(std::string id, bool is_group);
-
-
-	S32				mLineHeight;	// the max height of a single line
-	S32				mScrollLines;	// how many lines we've scrolled down
-	S32				mPageLines;		// max number of lines is it possible to see on the screen given mRect and mLineHeight
-	S32				mHeadingHeight;	// the height of the column header buttons, if visible
-	U32				mMaxSelectable; 
-	LLScrollbar*	mScrollbar;
-	bool 			mAllowMultipleSelection;
-	bool			mAllowKeyboardMovement;
-	bool			mCommitOnKeyboardMovement;
-	bool			mCommitOnSelectionChange;
-	bool			mSelectionChanged;
-	ESelectionType	mSelectionType;
-	bool			mNeedsScroll;
-	bool			mMouseWheelOpaque;
-	bool			mCanSelect;
-    bool			mCanSort;		// Whether user is allowed to sort
-	bool			mDisplayColumnHeaders;
-	bool			mColumnsDirty;
-	bool			mColumnWidthsDirty;
-
-	bool			mAlternateSort;
-
-	mutable item_list	mItemList;
-
-	LLScrollListItem *mLastSelected;
-
-	S32				mMaxItemCount; 
-
-	LLRect			mItemListRect;
-	S32             mColumnPadding;
-	S32             mRowPadding;
-
-	bool			mBackgroundVisible;
-	bool			mDrawStripes;
-
-	LLUIColor		mBgWriteableColor;
-	LLUIColor		mBgReadOnlyColor;
-	LLUIColor		mBgSelectedColor;
-	LLUIColor		mBgStripeColor;
-	LLUIColor		mFgSelectedColor;
-	LLUIColor		mFgUnselectedColor;
-	LLUIColor		mFgDisabledColor;
-	LLUIColor		mHoveredColor;
-	LLUIColor		mHighlightedColor;
-
-	S32				mBorderThickness;
-	callback_t		mOnDoubleClickCallback;
-	callback_t 		mOnMaximumSelectCallback;
-	callback_t 		mOnSortChangedCallback;
-
-	S32				mHighlightedItem;
-	class LLViewBorder*	mBorder;
-	LLHandle<LLContextMenu>	mPopupMenuHandle;
-	
-	LLView			*mCommentTextView;
-
-	LLWString		mSearchString;
-	LLFrameTimer	mSearchTimer;
-	
-	// <FS:Ansariel> Fix for FS-specific people list (radar)
-	std::string		mFilterString;
-	S32				mFilterColumn;
-	bool			mIsFiltered;
-
-	S32				mSearchColumn;
-	S32				mNumDynamicWidthColumns;
-	S32				mTotalStaticColumnWidth;
-	S32				mTotalColumnPadding;
-
-	// <FS:Ansariel> Get list of the column init params so we can re-add them
-	std::vector<LLScrollListColumn::Params> mColumnInitParams;
-	
-	// <FS:Ansariel> Persists sort order of scroll lists
-	bool			mPersistSortOrder;
-	bool			mPersistedSortOrderLoaded;
-	std::string		mPersistedSortOrderControl;
-	// </FS:Ansariel>
-
-	// <FS:Ansariel> Option to only sort by one column
-	bool			mPrimarySortOnly;
-	// <FS:Beq> deferred sort as a UI property
-	bool			mSortLazily;
-
-	mutable bool	mSorted;
-	
-	typedef std::map<std::string, LLScrollListColumn*> column_map_t;
-	column_map_t mColumns;
-
-	bool			mDirty;
-	S32				mOriginalSelection;
-
-	ContextMenuType mContextMenuType;
-
-	typedef std::vector<LLScrollListColumn*> ordered_columns_t;
-	ordered_columns_t	mColumnsIndexed;
-
-	typedef std::pair<S32, bool> sort_column_t;
-	std::vector<sort_column_t>	mSortColumns;
-
-	sort_signal_t*	mSortCallback;
-
-	is_friend_signal_t*	mIsFriendSignal;
-=======
     // <FS:Ansariel> Get list of the column init params so we can re-add them
     std::vector<LLScrollListColumn::Params> getColumnInitParams() const { return mColumnInitParams; }
 
@@ -1151,7 +615,6 @@
     sort_signal_t*  mSortCallback;
 
     is_friend_signal_t* mIsFriendSignal;
->>>>>>> 1a8a5404
 }; // end class LLScrollListCtrl
 
 #endif  // LL_SCROLLLISTCTRL_H