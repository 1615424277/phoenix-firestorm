--- conflicted
+++ resolved
@@ -242,7 +242,6 @@
 	setStat(p.stat);
 }
 
-<<<<<<< HEAD
 // <FS:Ansariel> Save display state
 LLStatBar::~LLStatBar()
 {
@@ -267,10 +266,7 @@
 }
 // </FS:Ansariel> Save display state
 
-BOOL LLStatBar::handleHover(S32 x, S32 y, MASK mask)
-=======
 bool LLStatBar::handleHover(S32 x, S32 y, MASK mask)
->>>>>>> 2817d6c6
 {
 	switch(mStatType)
 	{
