/**
 * @file llstatbar.cpp
 * @brief A little map of the world with network information
 *
 * $LicenseInfo:firstyear=2001&license=viewerlgpl$
 * Second Life Viewer Source Code
 * Copyright (C) 2010, Linden Research, Inc.
 *
 * This library is free software; you can redistribute it and/or
 * modify it under the terms of the GNU Lesser General Public
 * License as published by the Free Software Foundation;
 * version 2.1 of the License only.
 *
 * This library is distributed in the hope that it will be useful,
 * but WITHOUT ANY WARRANTY; without even the implied warranty of
 * MERCHANTABILITY or FITNESS FOR A PARTICULAR PURPOSE.  See the GNU
 * Lesser General Public License for more details.
 *
 * You should have received a copy of the GNU Lesser General Public
 * License along with this library; if not, write to the Free Software
 * Foundation, Inc., 51 Franklin Street, Fifth Floor, Boston, MA  02110-1301  USA
 *
 * Linden Research, Inc., 945 Battery Street, San Francisco, CA  94111  USA
 * $/LicenseInfo$
 */

//#include "llviewerprecompiledheaders.h"
#include "linden_common.h"

#include "llstatbar.h"

#include "llmath.h"
#include "llui.h"
#include "llgl.h"
#include "llfontgl.h"

#include "lluictrlfactory.h"
#include "lltracerecording.h"
#include "llcriticaldamp.h"
#include "lltooltip.h"
#include "lllocalcliprect.h"
#include <iostream>
#include "lltrans.h"

// rate at which to update display of value that is rapidly changing
const F32 MEAN_VALUE_UPDATE_TIME = 1.f / 4.f;
// time between value changes that qualifies as a "rapid change"
const F32Seconds    RAPID_CHANGE_THRESHOLD(0.2f);
// maximum number of rapid changes in RAPID_CHANGE_WINDOW before switching over to displaying the mean
// instead of latest value
const S32 MAX_RAPID_CHANGES_PER_SEC = 10;
// period of time over which to measure rapid changes
const F32Seconds RAPID_CHANGE_WINDOW(1.f);

F32 calc_tick_value(F32 min, F32 max)
{
    F32 range = max - min;
    const S32 DIVISORS[] = {6, 8, 10, 4, 5};
    // try storing
    S32 best_decimal_digit_count = S32_MAX;
    S32 best_divisor = 10;
    for (U32 divisor_idx = 0; divisor_idx < LL_ARRAY_SIZE(DIVISORS); divisor_idx++)
    {
        S32 divisor = DIVISORS[divisor_idx];
        F32 possible_tick_value = range / divisor;
        S32 num_whole_digits = llceil(logf(llabs(min + possible_tick_value)) * OO_LN10);
        for (S32 digit_count = -(num_whole_digits - 1); digit_count < 6; digit_count++)
        {
            F32 test_tick_value = min + (possible_tick_value * pow(10.0, digit_count));

            if (is_approx_equal((F32)(S32)test_tick_value, test_tick_value))
            {
                if (digit_count < best_decimal_digit_count)
                {
                    best_decimal_digit_count = digit_count;
                    best_divisor = divisor;
                }
                break;
            }
        }
    }

    return is_approx_equal(range, 0.f) ? 0.f : range / best_divisor;
}

void calc_auto_scale_range(F32& min, F32& max, F32& tick)
{
    min = llmin(0.f, min, max);
    max = llmax(0.f, min, max);

    const F32 RANGES[] = {0.f, 1.f,   1.5f, 2.f, 3.f, 5.f, 10.f};
    const F32 TICKS[]  = {0.f, 0.25f, 0.5f, 1.f, 1.f, 1.f, 2.f };

    const S32 num_digits_max = is_approx_equal(llabs(max), 0.f)
                            ? S32_MIN + 1
                            : llceil(logf(llabs(max)) * OO_LN10);
    const S32 num_digits_min = is_approx_equal(llabs(min), 0.f)
                            ? S32_MIN + 1
                            : llceil(logf(llabs(min)) * OO_LN10);

    const S32 num_digits = llmax(num_digits_max, num_digits_min);
    const F32 power_of_10 = pow(10.0, num_digits - 1);
    const F32 starting_max = power_of_10 * ((max < 0.f) ? -1 : 1);
    const F32 starting_min = power_of_10 * ((min < 0.f) ? -1 : 1);

    F32 cur_max = starting_max;
    F32 cur_min = starting_min;
    F32 out_max = max;
    F32 out_min = min;

    F32 cur_tick_min = 0.f;
    F32 cur_tick_max = 0.f;

    for (S32 range_idx = 0; range_idx < LL_ARRAY_SIZE(RANGES); range_idx++)
    {
        cur_max = starting_max * RANGES[range_idx];
        cur_min = starting_min * RANGES[range_idx];

        if (min > 0.f && cur_min <= min)
        {
            out_min = cur_min;
            cur_tick_min = TICKS[range_idx];
        }
        if (max < 0.f && cur_max >= max)
        {
            out_max = cur_max;
            cur_tick_max = TICKS[range_idx];
        }
    }

    cur_max = starting_max;
    cur_min = starting_min;
    for (S32 range_idx = LL_ARRAY_SIZE(RANGES) - 1; range_idx >= 0; range_idx--)
    {
        cur_max = starting_max * RANGES[range_idx];
        cur_min = starting_min * RANGES[range_idx];

        if (min < 0.f && cur_min <= min)
        {
            out_min = cur_min;
            cur_tick_min = TICKS[range_idx];
        }
        if (max > 0.f && cur_max >= max)
        {
            out_max = cur_max;
            cur_tick_max = TICKS[range_idx];
        }
    }

    tick = power_of_10 * llmax(cur_tick_min, cur_tick_max);
    min = out_min;
    max = out_max;
}

LLStatBar::Params::Params()
<<<<<<< HEAD
:	label("label"),
	unit_label("unit_label"),
	bar_min("bar_min", 0.f),
	bar_max("bar_max", 0.f),
	tick_spacing("tick_spacing", 0.f),
	decimal_digits("decimal_digits", 3),
	show_bar("show_bar", false),
	show_median("show_median", false),
	show_history("show_history", false),
	scale_range("scale_range", true),
	num_frames("num_frames", 200),
	num_frames_short("num_frames_short", 20),
	max_height("max_height", 67),
	stat("stat"),
	// <FS:Ansariel> Save display state
	setting("setting"),
	// </FS:Ansariel> Save display state
	orientation("orientation", VERTICAL)
=======
:   label("label"),
    unit_label("unit_label"),
    bar_min("bar_min", 0.f),
    bar_max("bar_max", 0.f),
    tick_spacing("tick_spacing", 0.f),
    decimal_digits("decimal_digits", 3),
    show_bar("show_bar", false),
    show_median("show_median", false),
    show_history("show_history", false),
    scale_range("scale_range", true),
    num_frames("num_frames", 200),
    num_frames_short("num_frames_short", 20),
    max_height("max_height", 100),
    stat("stat"),
    orientation("orientation", VERTICAL)
>>>>>>> 38c2a5bd
{
    changeDefault(follows.flags, FOLLOWS_TOP | FOLLOWS_LEFT);
}

///////////////////////////////////////////////////////////////////////////////////

LLStatBar::LLStatBar(const Params& p)
<<<<<<< HEAD
:	LLView(p),
	mLabel(p.label),
	mUnitLabel(p.unit_label),
	mTargetMinBar(llmin(p.bar_min, p.bar_max)),
	mTargetMaxBar(llmax(p.bar_max, p.bar_min)),
	mCurMaxBar(p.bar_max),
	mCurMinBar(0),
	mDecimalDigits(p.decimal_digits),
	mNumHistoryFrames(p.num_frames),
	mNumShortHistoryFrames(p.num_frames_short),
	mMaxHeight(p.max_height),
	mDisplayBar(p.show_bar),
	mShowMedian(p.show_median),
	mDisplayHistory(p.show_history),
	mOrientation(p.orientation),
	mAutoScaleMax(!p.bar_max.isProvided()),
	mAutoScaleMin(!p.bar_min.isProvided()),
	mTickSpacing(p.tick_spacing),
	mLastDisplayValue(0.f),
	// <FS:Ansariel> Save display state
	mSetting(p.setting),
	// </FS:Ansariel> Save display state
	mStatType(STAT_NONE)
=======
:   LLView(p),
    mLabel(p.label),
    mUnitLabel(p.unit_label),
    mTargetMinBar(llmin(p.bar_min, p.bar_max)),
    mTargetMaxBar(llmax(p.bar_max, p.bar_min)),
    mCurMaxBar(p.bar_max),
    mCurMinBar(0),
    mDecimalDigits(p.decimal_digits),
    mNumHistoryFrames(p.num_frames),
    mNumShortHistoryFrames(p.num_frames_short),
    mMaxHeight(p.max_height),
    mDisplayBar(p.show_bar),
    mShowMedian(p.show_median),
    mDisplayHistory(p.show_history),
    mOrientation(p.orientation),
    mAutoScaleMax(!p.bar_max.isProvided()),
    mAutoScaleMin(!p.bar_min.isProvided()),
    mTickSpacing(p.tick_spacing),
    mLastDisplayValue(0.f),
    mStatType(STAT_NONE)
>>>>>>> 38c2a5bd
{
    mFloatingTargetMinBar = mTargetMinBar;
    mFloatingTargetMaxBar = mTargetMaxBar;

    mStat.valid = NULL;
    // tick value will be automatically calculated later
    if (!p.tick_spacing.isProvided() && p.bar_min.isProvided() && p.bar_max.isProvided())
    {
        mTickSpacing = calc_tick_value(mTargetMinBar, mTargetMaxBar);
    }

<<<<<<< HEAD
	// <FS:Ansariel> Save display state
	if (!mSetting.empty())
	{
		S32 setting = LLUI::getInstance()->mSettingGroups["config"]->getS32(mSetting);
		switch (setting)
		{
			default:
			case -1:
				mDisplayBar = p.show_bar;
				mDisplayHistory = p.show_history;
				break;
			case 0:
				mDisplayBar = false;
				mDisplayHistory = false;
				break;
			case 1:
				mDisplayBar = true;
				mDisplayHistory = true;
				break;
			case 2:
				mDisplayBar = true;
				mDisplayHistory = false;
				break;
		}
	}
	// </FS:Ansariel> Save display state

	setStat(p.stat);
=======
    setStat(p.stat);
>>>>>>> 38c2a5bd
}

// <FS:Ansariel> Save display state
LLStatBar::~LLStatBar()
{
	if (!mSetting.empty())
	{
		if (mDisplayHistory)
		{
			LLUI::getInstance()->mSettingGroups["config"]->setS32(mSetting, 1);
		}
		else
		{
			if (mDisplayBar)
			{
				LLUI::getInstance()->mSettingGroups["config"]->setS32(mSetting, 2);
			}
			else
			{
				LLUI::getInstance()->mSettingGroups["config"]->setS32(mSetting, 0);
			}
		}
	}
}
// </FS:Ansariel> Save display state

BOOL LLStatBar::handleHover(S32 x, S32 y, MASK mask)
{
    switch(mStatType)
    {
    case STAT_COUNT:
        LLToolTipMgr::instance().show(LLToolTip::Params().message(mStat.countStatp->getDescription()).sticky_rect(calcScreenRect()));
        break;
    case STAT_EVENT:
        LLToolTipMgr::instance().show(LLToolTip::Params().message(mStat.eventStatp->getDescription()).sticky_rect(calcScreenRect()));
        break;
    case STAT_SAMPLE:
        LLToolTipMgr::instance().show(LLToolTip::Params().message(mStat.sampleStatp->getDescription()).sticky_rect(calcScreenRect()));
        break;
    default:
        break;
    }
    return TRUE;
}

BOOL LLStatBar::handleMouseDown(S32 x, S32 y, MASK mask)
{
    BOOL handled = LLView::handleMouseDown(x, y, mask);
    if (!handled)
    {
        if (mDisplayBar)
        {
            if (mDisplayHistory || mOrientation == HORIZONTAL)
            {
                mDisplayBar = FALSE;
                mDisplayHistory = FALSE;
            }
            else
            {
                mDisplayHistory = TRUE;
            }
        }
        else
        {
            mDisplayBar = TRUE;
            if (mOrientation == HORIZONTAL)
            {
                mDisplayHistory = TRUE;
            }
        }
        LLView* parent = getParent();
        parent->reshape(parent->getRect().getWidth(), parent->getRect().getHeight(), FALSE);
    }
    return TRUE;
}

template<typename T>
S32 calc_num_rapid_changes(LLTrace::PeriodicRecording& periodic_recording, const T& stat, const F32Seconds time_period)
{
    F32Seconds          elapsed_time,
                        time_since_value_changed;
    S32                 num_rapid_changes           = 0;
    const F32Seconds    RAPID_CHANGE_THRESHOLD      = F32Seconds(0.3f);
    F64                 last_value                  = periodic_recording.getPrevRecording(1).getLastValue(stat);

    for (S32 i = 2; i < periodic_recording.getNumRecordedPeriods(); i++)
    {
        LLTrace::Recording& recording = periodic_recording.getPrevRecording(i);
        F64 cur_value = recording.getLastValue(stat);

        if (last_value != cur_value)
        {
            if (time_since_value_changed < RAPID_CHANGE_THRESHOLD) num_rapid_changes++;
            time_since_value_changed = (F32Seconds)0;
        }
        last_value = cur_value;

        elapsed_time += recording.getDuration();
        if (elapsed_time > time_period) break;
    }

    return num_rapid_changes;
}

void LLStatBar::draw()
{
<<<<<<< HEAD
	LLLocalClipRect _(getLocalRect());

	LLTrace::PeriodicRecording& frame_recording = LLTrace::get_frame_recording();
	LLTrace::Recording& last_frame_recording = frame_recording.getLastRecording(); 

	std::string unit_label;
	F32			current			= 0, 
				min				= 0, 
				max				= 0,
				mean			= 0,
				display_value	= 0;
	S32			num_frames		= mDisplayHistory 
								? mNumHistoryFrames 
								: mNumShortHistoryFrames;
	S32			num_rapid_changes = 0;
	S32			decimal_digits = mDecimalDigits;

	switch(mStatType)
	{
	case STAT_COUNT:
		{
			const LLTrace::StatType<LLTrace::CountAccumulator>& count_stat = *mStat.countStatp;

			unit_label    = std::string(count_stat.getUnitLabel()) + "/s";
			current       = last_frame_recording.getPerSec(count_stat);
			min           = frame_recording.getPeriodMinPerSec(count_stat, num_frames);
			max           = frame_recording.getPeriodMaxPerSec(count_stat, num_frames);
			mean          = frame_recording.getPeriodMeanPerSec(count_stat, num_frames);
			if (mShowMedian)
			{
				display_value = frame_recording.getPeriodMedianPerSec(count_stat, num_frames);
			}
			else
			{
				display_value = mean;
			}
		}
		break;
	case STAT_EVENT:
		{
			const LLTrace::StatType<LLTrace::EventAccumulator>& event_stat = *mStat.eventStatp;

			unit_label        = mUnitLabel.empty() ? event_stat.getUnitLabel() : mUnitLabel;
			current           = last_frame_recording.getLastValue(event_stat);
			min               = frame_recording.getPeriodMin(event_stat, num_frames);
			max               = frame_recording.getPeriodMax(event_stat, num_frames);
			mean              = frame_recording.getPeriodMean(event_stat, num_frames);
			display_value     = mean;
		}
		break;
	case STAT_SAMPLE:
		{
			const LLTrace::StatType<LLTrace::SampleAccumulator>& sample_stat = *mStat.sampleStatp;

			unit_label        = mUnitLabel.empty() ? sample_stat.getUnitLabel() : mUnitLabel;
			current           = last_frame_recording.getLastValue(sample_stat);
			min               = frame_recording.getPeriodMin(sample_stat, num_frames);
			max               = frame_recording.getPeriodMax(sample_stat, num_frames);
			mean              = frame_recording.getPeriodMean(sample_stat, num_frames);
			num_rapid_changes = calc_num_rapid_changes(frame_recording, sample_stat, RAPID_CHANGE_WINDOW);

			if (mShowMedian)
			{
				display_value = frame_recording.getPeriodMedian(sample_stat, num_frames);
			}
			else if (num_rapid_changes / RAPID_CHANGE_WINDOW.value() > MAX_RAPID_CHANGES_PER_SEC)
			{
				display_value = mean;
			}
			else
			{
				display_value = current;
				// always display current value, don't rate limit
				mLastDisplayValue = current;
				if (is_approx_equal((F32)(S32)display_value, display_value))
				{
					decimal_digits = 0;
				}
			}
		}
		break;
	default:
		break;
	}

	LLRect bar_rect;
	if (mOrientation == HORIZONTAL)
	{
		bar_rect.mTop	 = llmax(5, getRect().getHeight() - 15); 
		bar_rect.mLeft   = 0;
		bar_rect.mRight  = getRect().getWidth() - 40;
		bar_rect.mBottom = llmin(bar_rect.mTop - 5, 0);
	}
	else // VERTICAL
	{
		bar_rect.mTop    = llmax(5, getRect().getHeight() - 15); 
		bar_rect.mLeft   = 0;
		bar_rect.mRight  = getRect().getWidth();
		bar_rect.mBottom = llmin(bar_rect.mTop - 5, 20);
	}

	mCurMaxBar = LLSmoothInterpolation::lerp(mCurMaxBar, mTargetMaxBar, 0.05f);
	mCurMinBar = LLSmoothInterpolation::lerp(mCurMinBar, mTargetMinBar, 0.05f);

	// rate limited updates
	if (mLastDisplayValueTimer.getElapsedTimeF32() < MEAN_VALUE_UPDATE_TIME)
	{
		display_value = mLastDisplayValue;
	}
	else
	{
		mLastDisplayValueTimer.reset();
	}
	drawLabelAndValue(display_value, unit_label, bar_rect, decimal_digits);
	mLastDisplayValue = display_value;

	if (mDisplayBar && mStat.valid)
	{
		// Draw the tick marks.
		LLGLSUIDefault gls_ui;
		gGL.getTexUnit(0)->unbind(LLTexUnit::TT_TEXTURE);

		F32 value_scale;
		if (mCurMaxBar == mCurMinBar)
		{
			value_scale = 0.f;
		}
		else
		{
			value_scale = (mOrientation == HORIZONTAL) 
				? (bar_rect.getHeight())/(mCurMaxBar - mCurMinBar)
				: (bar_rect.getWidth())/(mCurMaxBar - mCurMinBar);
		}

		drawTicks(min, max, value_scale, bar_rect);

		// draw background bar.
		gl_rect_2d(bar_rect.mLeft, bar_rect.mTop, bar_rect.mRight, bar_rect.mBottom, LLColor4(0.f, 0.f, 0.f, 0.25f));

		// draw values
		if (!llisnan(display_value) && frame_recording.getNumRecordedPeriods() != 0)
		{
			// draw min and max
			S32 begin = (S32) ((min - mCurMinBar) * value_scale);

			if (begin < 0)
			{
				begin = 0;
			}

			S32 end = (S32) ((max - mCurMinBar) * value_scale);
			if (mOrientation == HORIZONTAL)
			{
				gl_rect_2d(bar_rect.mLeft, end, bar_rect.mRight, begin, LLColor4(1.f, 0.f, 0.f, 0.25f));
			}
			else // VERTICAL
			{
				gl_rect_2d(begin, bar_rect.mTop, end, bar_rect.mBottom, LLColor4(1.f, 0.f, 0.f, 0.25f));
			}

			F32 span = (mOrientation == HORIZONTAL)
					? (bar_rect.getWidth())
					: (bar_rect.getHeight());

			if (mDisplayHistory && mStat.valid)
			{
				const S32 num_values = frame_recording.getNumRecordedPeriods() - 1;
				F32 min_value = 0.f,
					max_value = 0.f;

				gGL.color4f(1.f, 0.f, 0.f, 1.f);
				// <FS:Ansariel> Remove QUADS rendering mode
				//gGL.begin( LLRender::QUADS );
				gGL.begin( LLRender::TRIANGLES );
				// </FS:Ansariel>
				const S32 max_frame = llmin(num_frames, num_values);
				U32 num_samples = 0;
				for (S32 i = 1; i <= max_frame; i++)
				{
					F32 offset = ((F32)i / (F32)num_frames) * span;
					LLTrace::Recording& recording = frame_recording.getPrevRecording(i);

					switch(mStatType)
					{
						case STAT_COUNT:
							min_value       = recording.getPerSec(*mStat.countStatp);
							max_value		= min_value;
							num_samples		= recording.getSampleCount(*mStat.countStatp);
							break;
						case STAT_EVENT:
							min_value       = recording.getMin(*mStat.eventStatp);
							max_value		= recording.getMax(*mStat.eventStatp);
							num_samples		= recording.getSampleCount(*mStat.eventStatp);
							break;
						case STAT_SAMPLE:
							min_value       = recording.getMin(*mStat.sampleStatp);
							max_value		= recording.getMax(*mStat.sampleStatp);
							num_samples		= recording.getSampleCount(*mStat.sampleStatp);
							break;
						default:
							break;
					}

					if (!num_samples) continue;

					F32 min = (min_value  - mCurMinBar) * value_scale;
					F32 max = llmax(min + 1, (max_value - mCurMinBar) * value_scale);
					if (mOrientation == HORIZONTAL)
					{
						// <FS:Ansariel> Remove QUADS rendering mode
						//gGL.vertex2f((F32)bar_rect.mRight - offset, max);
						//gGL.vertex2f((F32)bar_rect.mRight - offset, min);
						//gGL.vertex2f((F32)bar_rect.mRight - offset - 1, min);
						//gGL.vertex2f((F32)bar_rect.mRight - offset - 1, max);
						gGL.vertex2f((F32)bar_rect.mRight - offset, max);
						gGL.vertex2f((F32)bar_rect.mRight - offset, min);
						gGL.vertex2f((F32)bar_rect.mRight - offset - 1, min);

						gGL.vertex2f((F32)bar_rect.mRight - offset, max);
						gGL.vertex2f((F32)bar_rect.mRight - offset - 1, min);
						gGL.vertex2f((F32)bar_rect.mRight - offset - 1, max);
						// </FS:Ansariel>
					}
					else
					{
						// <FS:Ansariel> Remove QUADS rendering mode
						//gGL.vertex2f(min, (F32)bar_rect.mBottom + offset + 1);
						//gGL.vertex2f(min, (F32)bar_rect.mBottom + offset);
						//gGL.vertex2f(max, (F32)bar_rect.mBottom + offset);
						//gGL.vertex2f(max, (F32)bar_rect.mBottom + offset + 1 );
						gGL.vertex2f(min, (F32)bar_rect.mBottom + offset + 1);
						gGL.vertex2f(min, (F32)bar_rect.mBottom + offset);
						gGL.vertex2f(max, (F32)bar_rect.mBottom + offset);

						gGL.vertex2f(min, (F32)bar_rect.mBottom + offset + 1);
						gGL.vertex2f(max, (F32)bar_rect.mBottom + offset);
						gGL.vertex2f(max, (F32)bar_rect.mBottom + offset + 1 );
						// </FS:Ansariel>
					}
				}
				gGL.end();
			}
			else
			{
				S32 begin = (S32) ((current - mCurMinBar) * value_scale) - 1;
				S32 end = (S32) ((current - mCurMinBar) * value_scale) + 1;
				// draw current
				if (mOrientation == HORIZONTAL)
				{
					gl_rect_2d(bar_rect.mLeft, end, bar_rect.mRight, begin, LLColor4(1.f, 0.f, 0.f, 1.f));
				}
				else
				{
					gl_rect_2d(begin, bar_rect.mTop, end, bar_rect.mBottom, LLColor4(1.f, 0.f, 0.f, 1.f));
				}
			}

			// draw mean bar
			{
				const S32 begin = (S32) ((mean - mCurMinBar) * value_scale) - 1;
				const S32 end = (S32) ((mean - mCurMinBar) * value_scale) + 1;
				if (mOrientation == HORIZONTAL)
				{
					gl_rect_2d(bar_rect.mLeft - 2, begin, bar_rect.mRight + 2, end, LLColor4(0.f, 1.f, 0.f, 1.f));
				}
				else
				{
					gl_rect_2d(begin, bar_rect.mTop + 2, end, bar_rect.mBottom - 2, LLColor4(0.f, 1.f, 0.f, 1.f));
				}
			}
		}
	}
	
	LLView::draw();
=======
    LLLocalClipRect _(getLocalRect());

    LLTrace::PeriodicRecording& frame_recording = LLTrace::get_frame_recording();
    LLTrace::Recording& last_frame_recording = frame_recording.getLastRecording();

    std::string unit_label;
    F32         current         = 0,
                min             = 0,
                max             = 0,
                mean            = 0,
                display_value   = 0;
    S32         num_frames      = mDisplayHistory
                                ? mNumHistoryFrames
                                : mNumShortHistoryFrames;
    S32         num_rapid_changes = 0;
    S32         decimal_digits = mDecimalDigits;

    switch(mStatType)
    {
    case STAT_COUNT:
        {
            const LLTrace::StatType<LLTrace::CountAccumulator>& count_stat = *mStat.countStatp;

            unit_label    = std::string(count_stat.getUnitLabel()) + "/s";
            current       = last_frame_recording.getPerSec(count_stat);
            min           = frame_recording.getPeriodMinPerSec(count_stat, num_frames);
            max           = frame_recording.getPeriodMaxPerSec(count_stat, num_frames);
            mean          = frame_recording.getPeriodMeanPerSec(count_stat, num_frames);
            if (mShowMedian)
            {
                display_value = frame_recording.getPeriodMedianPerSec(count_stat, num_frames);
            }
            else
            {
                display_value = mean;
            }
        }
        break;
    case STAT_EVENT:
        {
            const LLTrace::StatType<LLTrace::EventAccumulator>& event_stat = *mStat.eventStatp;

            unit_label        = mUnitLabel.empty() ? event_stat.getUnitLabel() : mUnitLabel;
            current           = last_frame_recording.getLastValue(event_stat);
            min               = frame_recording.getPeriodMin(event_stat, num_frames);
            max               = frame_recording.getPeriodMax(event_stat, num_frames);
            mean              = frame_recording.getPeriodMean(event_stat, num_frames);
            display_value     = mean;
        }
        break;
    case STAT_SAMPLE:
        {
            const LLTrace::StatType<LLTrace::SampleAccumulator>& sample_stat = *mStat.sampleStatp;

            unit_label        = mUnitLabel.empty() ? sample_stat.getUnitLabel() : mUnitLabel;
            current           = last_frame_recording.getLastValue(sample_stat);
            min               = frame_recording.getPeriodMin(sample_stat, num_frames);
            max               = frame_recording.getPeriodMax(sample_stat, num_frames);
            mean              = frame_recording.getPeriodMean(sample_stat, num_frames);
            num_rapid_changes = calc_num_rapid_changes(frame_recording, sample_stat, RAPID_CHANGE_WINDOW);

            if (mShowMedian)
            {
                display_value = frame_recording.getPeriodMedian(sample_stat, num_frames);
            }
            else if (num_rapid_changes / RAPID_CHANGE_WINDOW.value() > MAX_RAPID_CHANGES_PER_SEC)
            {
                display_value = mean;
            }
            else
            {
                display_value = current;
                // always display current value, don't rate limit
                mLastDisplayValue = current;
                if (is_approx_equal((F32)(S32)display_value, display_value))
                {
                    decimal_digits = 0;
                }
            }
        }
        break;
    default:
        break;
    }

    LLRect bar_rect;
    if (mOrientation == HORIZONTAL)
    {
        bar_rect.mTop    = llmax(5, getRect().getHeight() - 15);
        bar_rect.mLeft   = 0;
        bar_rect.mRight  = getRect().getWidth() - 40;
        bar_rect.mBottom = llmin(bar_rect.mTop - 5, 0);
    }
    else // VERTICAL
    {
        bar_rect.mTop    = llmax(5, getRect().getHeight() - 15);
        bar_rect.mLeft   = 0;
        bar_rect.mRight  = getRect().getWidth();
        bar_rect.mBottom = llmin(bar_rect.mTop - 5, 20);
    }

    mCurMaxBar = LLSmoothInterpolation::lerp(mCurMaxBar, mTargetMaxBar, 0.05f);
    mCurMinBar = LLSmoothInterpolation::lerp(mCurMinBar, mTargetMinBar, 0.05f);

    // rate limited updates
    if (mLastDisplayValueTimer.getElapsedTimeF32() < MEAN_VALUE_UPDATE_TIME)
    {
        display_value = mLastDisplayValue;
    }
    else
    {
        mLastDisplayValueTimer.reset();
    }
    drawLabelAndValue(display_value, unit_label, bar_rect, decimal_digits);
    mLastDisplayValue = display_value;

    if (mDisplayBar && mStat.valid)
    {
        // Draw the tick marks.
        LLGLSUIDefault gls_ui;
        gGL.getTexUnit(0)->unbind(LLTexUnit::TT_TEXTURE);

        F32 value_scale;
        if (mCurMaxBar == mCurMinBar)
        {
            value_scale = 0.f;
        }
        else
        {
            value_scale = (mOrientation == HORIZONTAL)
                ? (bar_rect.getHeight())/(mCurMaxBar - mCurMinBar)
                : (bar_rect.getWidth())/(mCurMaxBar - mCurMinBar);
        }

        drawTicks(min, max, value_scale, bar_rect);

        // draw background bar.
        gl_rect_2d(bar_rect.mLeft, bar_rect.mTop, bar_rect.mRight, bar_rect.mBottom, LLColor4(0.f, 0.f, 0.f, 0.25f));

        // draw values
        if (!llisnan(display_value) && frame_recording.getNumRecordedPeriods() != 0)
        {
            // draw min and max
            S32 begin = (S32) ((min - mCurMinBar) * value_scale);

            if (begin < 0)
            {
                begin = 0;
            }

            S32 end = (S32) ((max - mCurMinBar) * value_scale);
            if (mOrientation == HORIZONTAL)
            {
                gl_rect_2d(bar_rect.mLeft, end, bar_rect.mRight, begin, LLColor4(1.f, 0.f, 0.f, 0.25f));
            }
            else // VERTICAL
            {
                gl_rect_2d(begin, bar_rect.mTop, end, bar_rect.mBottom, LLColor4(1.f, 0.f, 0.f, 0.25f));
            }

            F32 span = (mOrientation == HORIZONTAL)
                    ? (bar_rect.getWidth())
                    : (bar_rect.getHeight());

            if (mDisplayHistory && mStat.valid)
            {
                const S32 num_values = frame_recording.getNumRecordedPeriods() - 1;
                F32 min_value = 0.f,
                    max_value = 0.f;

                gGL.color4f(1.f, 0.f, 0.f, 1.f);
                gGL.begin( LLRender::QUADS );
                const S32 max_frame = llmin(num_frames, num_values);
                U32 num_samples = 0;
                for (S32 i = 1; i <= max_frame; i++)
                {
                    F32 offset = ((F32)i / (F32)num_frames) * span;
                    LLTrace::Recording& recording = frame_recording.getPrevRecording(i);

                    switch(mStatType)
                    {
                        case STAT_COUNT:
                            min_value       = recording.getPerSec(*mStat.countStatp);
                            max_value       = min_value;
                            num_samples     = recording.getSampleCount(*mStat.countStatp);
                            break;
                        case STAT_EVENT:
                            min_value       = recording.getMin(*mStat.eventStatp);
                            max_value       = recording.getMax(*mStat.eventStatp);
                            num_samples     = recording.getSampleCount(*mStat.eventStatp);
                            break;
                        case STAT_SAMPLE:
                            min_value       = recording.getMin(*mStat.sampleStatp);
                            max_value       = recording.getMax(*mStat.sampleStatp);
                            num_samples     = recording.getSampleCount(*mStat.sampleStatp);
                            break;
                        default:
                            break;
                    }

                    if (!num_samples) continue;

                    F32 min = (min_value  - mCurMinBar) * value_scale;
                    F32 max = llmax(min + 1, (max_value - mCurMinBar) * value_scale);
                    if (mOrientation == HORIZONTAL)
                    {
                        gGL.vertex2f((F32)bar_rect.mRight - offset, max);
                        gGL.vertex2f((F32)bar_rect.mRight - offset, min);
                        gGL.vertex2f((F32)bar_rect.mRight - offset - 1, min);
                        gGL.vertex2f((F32)bar_rect.mRight - offset - 1, max);
                    }
                    else
                    {
                        gGL.vertex2f(min, (F32)bar_rect.mBottom + offset + 1);
                        gGL.vertex2f(min, (F32)bar_rect.mBottom + offset);
                        gGL.vertex2f(max, (F32)bar_rect.mBottom + offset);
                        gGL.vertex2f(max, (F32)bar_rect.mBottom + offset + 1 );
                    }
                }
                gGL.end();
            }
            else
            {
                S32 begin = (S32) ((current - mCurMinBar) * value_scale) - 1;
                S32 end = (S32) ((current - mCurMinBar) * value_scale) + 1;
                // draw current
                if (mOrientation == HORIZONTAL)
                {
                    gl_rect_2d(bar_rect.mLeft, end, bar_rect.mRight, begin, LLColor4(1.f, 0.f, 0.f, 1.f));
                }
                else
                {
                    gl_rect_2d(begin, bar_rect.mTop, end, bar_rect.mBottom, LLColor4(1.f, 0.f, 0.f, 1.f));
                }
            }

            // draw mean bar
            {
                const S32 begin = (S32) ((mean - mCurMinBar) * value_scale) - 1;
                const S32 end = (S32) ((mean - mCurMinBar) * value_scale) + 1;
                if (mOrientation == HORIZONTAL)
                {
                    gl_rect_2d(bar_rect.mLeft - 2, begin, bar_rect.mRight + 2, end, LLColor4(0.f, 1.f, 0.f, 1.f));
                }
                else
                {
                    gl_rect_2d(begin, bar_rect.mTop + 2, end, bar_rect.mBottom - 2, LLColor4(0.f, 1.f, 0.f, 1.f));
                }
            }
        }
    }

    LLView::draw();
>>>>>>> 38c2a5bd
}

void LLStatBar::setStat(const std::string& stat_name)
{
    using namespace LLTrace;

    if (auto count_stat = StatType<CountAccumulator>::getInstance(stat_name))
    {
        mStat.countStatp = count_stat.get();
        mStatType = STAT_COUNT;
    }
    else if (auto event_stat = StatType<EventAccumulator>::getInstance(stat_name))
    {
        mStat.eventStatp = event_stat.get();
        mStatType = STAT_EVENT;
    }
    else if (auto sample_stat = StatType<SampleAccumulator>::getInstance(stat_name))
    {
        mStat.sampleStatp = sample_stat.get();
        mStatType = STAT_SAMPLE;
    }
}

void LLStatBar::setRange(F32 bar_min, F32 bar_max)
{
    mTargetMinBar       = llmin(bar_min, bar_max);
    mTargetMaxBar       = llmax(bar_min, bar_max);
    mFloatingTargetMinBar = mTargetMinBar;
    mFloatingTargetMaxBar = mTargetMaxBar;
    mTickSpacing    = calc_tick_value(mTargetMinBar, mTargetMaxBar);
}

LLRect LLStatBar::getRequiredRect()
{
    LLRect rect;

    if (mDisplayBar)
    {
        if (mDisplayHistory)
        {
            rect.mTop = mMaxHeight;
        }
        else
        {
            rect.mTop = 40;
        }
    }
    else
    {
        rect.mTop = 14;
    }
    return rect;
}

void LLStatBar::drawLabelAndValue( F32 value, std::string &label, LLRect &bar_rect, S32 decimal_digits )
{
    LLFontGL::getFontMonospace()->renderUTF8(mLabel, 0, 0, getRect().getHeight(), LLColor4(1.f, 1.f, 1.f, 1.f),
        LLFontGL::LEFT, LLFontGL::TOP);

    std::string value_str   = !llisnan(value)
                            ? llformat("%10.*f %s", decimal_digits, value, label.c_str())
                            : LLTrans::getString("na");

    // Draw the current value.
    if (mOrientation == HORIZONTAL)
    {
        LLFontGL::getFontMonospace()->renderUTF8(value_str, 0, bar_rect.mRight, getRect().getHeight(),
            LLColor4(1.f, 1.f, 1.f, 1.f),
            LLFontGL::RIGHT, LLFontGL::TOP);
    }
    else
    {
        LLFontGL::getFontMonospace()->renderUTF8(value_str, 0, bar_rect.mRight, getRect().getHeight(),
            LLColor4(1.f, 1.f, 1.f, 1.f),
            LLFontGL::RIGHT, LLFontGL::TOP);
    }
}

void LLStatBar::drawTicks( F32 min, F32 max, F32 value_scale, LLRect &bar_rect )
{
<<<<<<< HEAD
	// <FS:Beq> FIRE-33481 - FS hangs on login, progress bar full
	LL_DEBUGS("STATBAR") << "name: " << this->getName() << "min: " << min << ", max: " << max << ", value_scale: " << value_scale << LL_ENDL;
	if ( value_scale == INFINITY )
	{
		return;
	}
	// </FS:Beq>
	if (!llisnan(min) && (mAutoScaleMax || mAutoScaleMin))
	{
		F32 u = LLSmoothInterpolation::getInterpolant(10.f);
		mFloatingTargetMinBar = llmin(min, lerp(mFloatingTargetMinBar, min, u));
		mFloatingTargetMaxBar = llmax(max, lerp(mFloatingTargetMaxBar, max, u));
		F32 range_min = mAutoScaleMin ? mFloatingTargetMinBar : mTargetMinBar;
		F32 range_max = mAutoScaleMax ? mFloatingTargetMaxBar : mTargetMaxBar;
		F32 tick_value = 0.f;
		calc_auto_scale_range(range_min, range_max, tick_value);
		if (mAutoScaleMin) { mTargetMinBar = range_min; }
		if (mAutoScaleMax) { mTargetMaxBar = range_max; }
		if (mAutoScaleMin && mAutoScaleMax)
		{
			mTickSpacing = tick_value;
		}
		else
		{
			mTickSpacing = calc_tick_value(mTargetMinBar, mTargetMaxBar);
		}
	}

	// start counting from actual min, not current, animating min, so that ticks don't float between numbers
	// ensure ticks always hit 0
	S32 last_tick = S32_MIN;
	S32 last_label = S32_MIN;
	if (mTickSpacing > 0.f && value_scale > 0.f)
	{
		const S32 MIN_TICK_SPACING  = mOrientation == HORIZONTAL ? 20 : 30;
		const S32 MIN_LABEL_SPACING = mOrientation == HORIZONTAL ? 30 : 60;
		const S32 TICK_LENGTH = 4;
		const S32 TICK_WIDTH = 1;

		F32 start = mCurMinBar < 0.f
			? llceil(-mCurMinBar / mTickSpacing) * -mTickSpacing
			: 0.f;
		for (F32 tick_value = start; ;tick_value += mTickSpacing)
		{
			// clamp to S32_MAX / 2 to avoid floating point to integer overflow resulting in S32_MIN
			const S32 tick_begin = llfloor(llmin((F32)(S32_MAX / 2), (tick_value - mCurMinBar)*value_scale));
			const S32 tick_end = tick_begin + TICK_WIDTH;
			if (tick_begin < last_tick + MIN_TICK_SPACING)
			{
				continue;
			}
			last_tick = tick_begin;

			S32 decimal_digits = mDecimalDigits;
			if (is_approx_equal((F32)(S32)tick_value, tick_value))
			{
				decimal_digits = 0;
			}
			std::string tick_label = llformat("%.*f", decimal_digits, tick_value);
			S32 tick_label_width = LLFontGL::getFontMonospace()->getWidth(tick_label);
			if (mOrientation == HORIZONTAL)
			{
				if (tick_begin > last_label + MIN_LABEL_SPACING)
				{
					gl_rect_2d(bar_rect.mLeft, tick_end, bar_rect.mRight - TICK_LENGTH, tick_begin, LLColor4(1.f, 1.f, 1.f, 0.25f));
					LLFontGL::getFontMonospace()->renderUTF8(tick_label, 0, bar_rect.mRight, tick_begin,
						LLColor4(1.f, 1.f, 1.f, 0.5f),
						LLFontGL::LEFT, LLFontGL::VCENTER);
					last_label = tick_begin;
				}
				else
				{
					gl_rect_2d(bar_rect.mLeft, tick_end, bar_rect.mRight - TICK_LENGTH/2, tick_begin, LLColor4(1.f, 1.f, 1.f, 0.1f));
				}
			}
			else
			{
				if (tick_begin > last_label + MIN_LABEL_SPACING)
				{
					gl_rect_2d(tick_begin, bar_rect.mTop, tick_end, bar_rect.mBottom - TICK_LENGTH, LLColor4(1.f, 1.f, 1.f, 0.25f));
					S32 label_pos = tick_begin - ll_round((F32)tick_label_width * ((F32)tick_begin / (F32)bar_rect.getWidth()));
					LLFontGL::getFontMonospace()->renderUTF8(tick_label, 0, label_pos, bar_rect.mBottom - TICK_LENGTH,
						LLColor4(1.f, 1.f, 1.f, 0.5f),
						LLFontGL::LEFT, LLFontGL::TOP);
					last_label = label_pos;
				}
				else
				{
					gl_rect_2d(tick_begin, bar_rect.mTop, tick_end, bar_rect.mBottom - TICK_LENGTH/2, LLColor4(1.f, 1.f, 1.f, 0.1f));
				}
			}
			// always draw one tick value past tick_end, so we can see part of the text, if possible
			if (tick_value > mCurMaxBar)
			{
				break;
			}
		}
	}
=======
    if (!llisnan(min) && (mAutoScaleMax || mAutoScaleMin))
    {
        F32 u = LLSmoothInterpolation::getInterpolant(10.f);
        mFloatingTargetMinBar = llmin(min, lerp(mFloatingTargetMinBar, min, u));
        mFloatingTargetMaxBar = llmax(max, lerp(mFloatingTargetMaxBar, max, u));
        F32 range_min = mAutoScaleMin ? mFloatingTargetMinBar : mTargetMinBar;
        F32 range_max = mAutoScaleMax ? mFloatingTargetMaxBar : mTargetMaxBar;
        F32 tick_value = 0.f;
        calc_auto_scale_range(range_min, range_max, tick_value);
        if (mAutoScaleMin) { mTargetMinBar = range_min; }
        if (mAutoScaleMax) { mTargetMaxBar = range_max; }
        if (mAutoScaleMin && mAutoScaleMax)
        {
            mTickSpacing = tick_value;
        }
        else
        {
            mTickSpacing = calc_tick_value(mTargetMinBar, mTargetMaxBar);
        }
    }

    // start counting from actual min, not current, animating min, so that ticks don't float between numbers
    // ensure ticks always hit 0
    S32 last_tick = S32_MIN;
    S32 last_label = S32_MIN;
    if (mTickSpacing > 0.f && value_scale > 0.f)
    {
        const S32 MIN_TICK_SPACING  = mOrientation == HORIZONTAL ? 20 : 30;
        const S32 MIN_LABEL_SPACING = mOrientation == HORIZONTAL ? 30 : 60;
        const S32 TICK_LENGTH = 4;
        const S32 TICK_WIDTH = 1;

        F32 start = mCurMinBar < 0.f
            ? llceil(-mCurMinBar / mTickSpacing) * -mTickSpacing
            : 0.f;
        for (F32 tick_value = start; ;tick_value += mTickSpacing)
        {
            // clamp to S32_MAX / 2 to avoid floating point to integer overflow resulting in S32_MIN
            const S32 tick_begin = llfloor(llmin((F32)(S32_MAX / 2), (tick_value - mCurMinBar)*value_scale));
            const S32 tick_end = tick_begin + TICK_WIDTH;
            if (tick_begin < last_tick + MIN_TICK_SPACING)
            {
                continue;
            }
            last_tick = tick_begin;

            S32 decimal_digits = mDecimalDigits;
            if (is_approx_equal((F32)(S32)tick_value, tick_value))
            {
                decimal_digits = 0;
            }
            std::string tick_label = llformat("%.*f", decimal_digits, tick_value);
            S32 tick_label_width = LLFontGL::getFontMonospace()->getWidth(tick_label);
            if (mOrientation == HORIZONTAL)
            {
                if (tick_begin > last_label + MIN_LABEL_SPACING)
                {
                    gl_rect_2d(bar_rect.mLeft, tick_end, bar_rect.mRight - TICK_LENGTH, tick_begin, LLColor4(1.f, 1.f, 1.f, 0.25f));
                    LLFontGL::getFontMonospace()->renderUTF8(tick_label, 0, bar_rect.mRight, tick_begin,
                        LLColor4(1.f, 1.f, 1.f, 0.5f),
                        LLFontGL::LEFT, LLFontGL::VCENTER);
                    last_label = tick_begin;
                }
                else
                {
                    gl_rect_2d(bar_rect.mLeft, tick_end, bar_rect.mRight - TICK_LENGTH/2, tick_begin, LLColor4(1.f, 1.f, 1.f, 0.1f));
                }
            }
            else
            {
                if (tick_begin > last_label + MIN_LABEL_SPACING)
                {
                    gl_rect_2d(tick_begin, bar_rect.mTop, tick_end, bar_rect.mBottom - TICK_LENGTH, LLColor4(1.f, 1.f, 1.f, 0.25f));
                    S32 label_pos = tick_begin - ll_round((F32)tick_label_width * ((F32)tick_begin / (F32)bar_rect.getWidth()));
                    LLFontGL::getFontMonospace()->renderUTF8(tick_label, 0, label_pos, bar_rect.mBottom - TICK_LENGTH,
                        LLColor4(1.f, 1.f, 1.f, 0.5f),
                        LLFontGL::LEFT, LLFontGL::TOP);
                    last_label = label_pos;
                }
                else
                {
                    gl_rect_2d(tick_begin, bar_rect.mTop, tick_end, bar_rect.mBottom - TICK_LENGTH/2, LLColor4(1.f, 1.f, 1.f, 0.1f));
                }
            }
            // always draw one tick value past tick_end, so we can see part of the text, if possible
            if (tick_value > mCurMaxBar)
            {
                break;
            }
        }
    }
>>>>>>> 38c2a5bd
}<|MERGE_RESOLUTION|>--- conflicted
+++ resolved
@@ -153,26 +153,6 @@
 }
 
 LLStatBar::Params::Params()
-<<<<<<< HEAD
-:	label("label"),
-	unit_label("unit_label"),
-	bar_min("bar_min", 0.f),
-	bar_max("bar_max", 0.f),
-	tick_spacing("tick_spacing", 0.f),
-	decimal_digits("decimal_digits", 3),
-	show_bar("show_bar", false),
-	show_median("show_median", false),
-	show_history("show_history", false),
-	scale_range("scale_range", true),
-	num_frames("num_frames", 200),
-	num_frames_short("num_frames_short", 20),
-	max_height("max_height", 67),
-	stat("stat"),
-	// <FS:Ansariel> Save display state
-	setting("setting"),
-	// </FS:Ansariel> Save display state
-	orientation("orientation", VERTICAL)
-=======
 :   label("label"),
     unit_label("unit_label"),
     bar_min("bar_min", 0.f),
@@ -185,10 +165,12 @@
     scale_range("scale_range", true),
     num_frames("num_frames", 200),
     num_frames_short("num_frames_short", 20),
-    max_height("max_height", 100),
+    max_height("max_height", 67),
     stat("stat"),
+    // <FS:Ansariel> Save display state
+    setting("setting"),
+    // </FS:Ansariel> Save display state
     orientation("orientation", VERTICAL)
->>>>>>> 38c2a5bd
 {
     changeDefault(follows.flags, FOLLOWS_TOP | FOLLOWS_LEFT);
 }
@@ -196,31 +178,6 @@
 ///////////////////////////////////////////////////////////////////////////////////
 
 LLStatBar::LLStatBar(const Params& p)
-<<<<<<< HEAD
-:	LLView(p),
-	mLabel(p.label),
-	mUnitLabel(p.unit_label),
-	mTargetMinBar(llmin(p.bar_min, p.bar_max)),
-	mTargetMaxBar(llmax(p.bar_max, p.bar_min)),
-	mCurMaxBar(p.bar_max),
-	mCurMinBar(0),
-	mDecimalDigits(p.decimal_digits),
-	mNumHistoryFrames(p.num_frames),
-	mNumShortHistoryFrames(p.num_frames_short),
-	mMaxHeight(p.max_height),
-	mDisplayBar(p.show_bar),
-	mShowMedian(p.show_median),
-	mDisplayHistory(p.show_history),
-	mOrientation(p.orientation),
-	mAutoScaleMax(!p.bar_max.isProvided()),
-	mAutoScaleMin(!p.bar_min.isProvided()),
-	mTickSpacing(p.tick_spacing),
-	mLastDisplayValue(0.f),
-	// <FS:Ansariel> Save display state
-	mSetting(p.setting),
-	// </FS:Ansariel> Save display state
-	mStatType(STAT_NONE)
-=======
 :   LLView(p),
     mLabel(p.label),
     mUnitLabel(p.unit_label),
@@ -240,8 +197,10 @@
     mAutoScaleMin(!p.bar_min.isProvided()),
     mTickSpacing(p.tick_spacing),
     mLastDisplayValue(0.f),
+    // <FS:Ansariel> Save display state
+    mSetting(p.setting),
+    // </FS:Ansariel> Save display state
     mStatType(STAT_NONE)
->>>>>>> 38c2a5bd
 {
     mFloatingTargetMinBar = mTargetMinBar;
     mFloatingTargetMaxBar = mTargetMaxBar;
@@ -253,61 +212,57 @@
         mTickSpacing = calc_tick_value(mTargetMinBar, mTargetMaxBar);
     }
 
-<<<<<<< HEAD
-	// <FS:Ansariel> Save display state
-	if (!mSetting.empty())
-	{
-		S32 setting = LLUI::getInstance()->mSettingGroups["config"]->getS32(mSetting);
-		switch (setting)
-		{
-			default:
-			case -1:
-				mDisplayBar = p.show_bar;
-				mDisplayHistory = p.show_history;
-				break;
-			case 0:
-				mDisplayBar = false;
-				mDisplayHistory = false;
-				break;
-			case 1:
-				mDisplayBar = true;
-				mDisplayHistory = true;
-				break;
-			case 2:
-				mDisplayBar = true;
-				mDisplayHistory = false;
-				break;
-		}
-	}
-	// </FS:Ansariel> Save display state
-
-	setStat(p.stat);
-=======
+    // <FS:Ansariel> Save display state
+    if (!mSetting.empty())
+    {
+        S32 setting = LLUI::getInstance()->mSettingGroups["config"]->getS32(mSetting);
+        switch (setting)
+        {
+            default:
+            case -1:
+                mDisplayBar = p.show_bar;
+                mDisplayHistory = p.show_history;
+                break;
+            case 0:
+                mDisplayBar = false;
+                mDisplayHistory = false;
+                break;
+            case 1:
+                mDisplayBar = true;
+                mDisplayHistory = true;
+                break;
+            case 2:
+                mDisplayBar = true;
+                mDisplayHistory = false;
+                break;
+        }
+    }
+    // </FS:Ansariel> Save display state
+
     setStat(p.stat);
->>>>>>> 38c2a5bd
 }
 
 // <FS:Ansariel> Save display state
 LLStatBar::~LLStatBar()
 {
-	if (!mSetting.empty())
-	{
-		if (mDisplayHistory)
-		{
-			LLUI::getInstance()->mSettingGroups["config"]->setS32(mSetting, 1);
-		}
-		else
-		{
-			if (mDisplayBar)
-			{
-				LLUI::getInstance()->mSettingGroups["config"]->setS32(mSetting, 2);
-			}
-			else
-			{
-				LLUI::getInstance()->mSettingGroups["config"]->setS32(mSetting, 0);
-			}
-		}
-	}
+    if (!mSetting.empty())
+    {
+        if (mDisplayHistory)
+        {
+            LLUI::getInstance()->mSettingGroups["config"]->setS32(mSetting, 1);
+        }
+        else
+        {
+            if (mDisplayBar)
+            {
+                LLUI::getInstance()->mSettingGroups["config"]->setS32(mSetting, 2);
+            }
+            else
+            {
+                LLUI::getInstance()->mSettingGroups["config"]->setS32(mSetting, 0);
+            }
+        }
+    }
 }
 // </FS:Ansariel> Save display state
 
@@ -391,282 +346,6 @@
 
 void LLStatBar::draw()
 {
-<<<<<<< HEAD
-	LLLocalClipRect _(getLocalRect());
-
-	LLTrace::PeriodicRecording& frame_recording = LLTrace::get_frame_recording();
-	LLTrace::Recording& last_frame_recording = frame_recording.getLastRecording(); 
-
-	std::string unit_label;
-	F32			current			= 0, 
-				min				= 0, 
-				max				= 0,
-				mean			= 0,
-				display_value	= 0;
-	S32			num_frames		= mDisplayHistory 
-								? mNumHistoryFrames 
-								: mNumShortHistoryFrames;
-	S32			num_rapid_changes = 0;
-	S32			decimal_digits = mDecimalDigits;
-
-	switch(mStatType)
-	{
-	case STAT_COUNT:
-		{
-			const LLTrace::StatType<LLTrace::CountAccumulator>& count_stat = *mStat.countStatp;
-
-			unit_label    = std::string(count_stat.getUnitLabel()) + "/s";
-			current       = last_frame_recording.getPerSec(count_stat);
-			min           = frame_recording.getPeriodMinPerSec(count_stat, num_frames);
-			max           = frame_recording.getPeriodMaxPerSec(count_stat, num_frames);
-			mean          = frame_recording.getPeriodMeanPerSec(count_stat, num_frames);
-			if (mShowMedian)
-			{
-				display_value = frame_recording.getPeriodMedianPerSec(count_stat, num_frames);
-			}
-			else
-			{
-				display_value = mean;
-			}
-		}
-		break;
-	case STAT_EVENT:
-		{
-			const LLTrace::StatType<LLTrace::EventAccumulator>& event_stat = *mStat.eventStatp;
-
-			unit_label        = mUnitLabel.empty() ? event_stat.getUnitLabel() : mUnitLabel;
-			current           = last_frame_recording.getLastValue(event_stat);
-			min               = frame_recording.getPeriodMin(event_stat, num_frames);
-			max               = frame_recording.getPeriodMax(event_stat, num_frames);
-			mean              = frame_recording.getPeriodMean(event_stat, num_frames);
-			display_value     = mean;
-		}
-		break;
-	case STAT_SAMPLE:
-		{
-			const LLTrace::StatType<LLTrace::SampleAccumulator>& sample_stat = *mStat.sampleStatp;
-
-			unit_label        = mUnitLabel.empty() ? sample_stat.getUnitLabel() : mUnitLabel;
-			current           = last_frame_recording.getLastValue(sample_stat);
-			min               = frame_recording.getPeriodMin(sample_stat, num_frames);
-			max               = frame_recording.getPeriodMax(sample_stat, num_frames);
-			mean              = frame_recording.getPeriodMean(sample_stat, num_frames);
-			num_rapid_changes = calc_num_rapid_changes(frame_recording, sample_stat, RAPID_CHANGE_WINDOW);
-
-			if (mShowMedian)
-			{
-				display_value = frame_recording.getPeriodMedian(sample_stat, num_frames);
-			}
-			else if (num_rapid_changes / RAPID_CHANGE_WINDOW.value() > MAX_RAPID_CHANGES_PER_SEC)
-			{
-				display_value = mean;
-			}
-			else
-			{
-				display_value = current;
-				// always display current value, don't rate limit
-				mLastDisplayValue = current;
-				if (is_approx_equal((F32)(S32)display_value, display_value))
-				{
-					decimal_digits = 0;
-				}
-			}
-		}
-		break;
-	default:
-		break;
-	}
-
-	LLRect bar_rect;
-	if (mOrientation == HORIZONTAL)
-	{
-		bar_rect.mTop	 = llmax(5, getRect().getHeight() - 15); 
-		bar_rect.mLeft   = 0;
-		bar_rect.mRight  = getRect().getWidth() - 40;
-		bar_rect.mBottom = llmin(bar_rect.mTop - 5, 0);
-	}
-	else // VERTICAL
-	{
-		bar_rect.mTop    = llmax(5, getRect().getHeight() - 15); 
-		bar_rect.mLeft   = 0;
-		bar_rect.mRight  = getRect().getWidth();
-		bar_rect.mBottom = llmin(bar_rect.mTop - 5, 20);
-	}
-
-	mCurMaxBar = LLSmoothInterpolation::lerp(mCurMaxBar, mTargetMaxBar, 0.05f);
-	mCurMinBar = LLSmoothInterpolation::lerp(mCurMinBar, mTargetMinBar, 0.05f);
-
-	// rate limited updates
-	if (mLastDisplayValueTimer.getElapsedTimeF32() < MEAN_VALUE_UPDATE_TIME)
-	{
-		display_value = mLastDisplayValue;
-	}
-	else
-	{
-		mLastDisplayValueTimer.reset();
-	}
-	drawLabelAndValue(display_value, unit_label, bar_rect, decimal_digits);
-	mLastDisplayValue = display_value;
-
-	if (mDisplayBar && mStat.valid)
-	{
-		// Draw the tick marks.
-		LLGLSUIDefault gls_ui;
-		gGL.getTexUnit(0)->unbind(LLTexUnit::TT_TEXTURE);
-
-		F32 value_scale;
-		if (mCurMaxBar == mCurMinBar)
-		{
-			value_scale = 0.f;
-		}
-		else
-		{
-			value_scale = (mOrientation == HORIZONTAL) 
-				? (bar_rect.getHeight())/(mCurMaxBar - mCurMinBar)
-				: (bar_rect.getWidth())/(mCurMaxBar - mCurMinBar);
-		}
-
-		drawTicks(min, max, value_scale, bar_rect);
-
-		// draw background bar.
-		gl_rect_2d(bar_rect.mLeft, bar_rect.mTop, bar_rect.mRight, bar_rect.mBottom, LLColor4(0.f, 0.f, 0.f, 0.25f));
-
-		// draw values
-		if (!llisnan(display_value) && frame_recording.getNumRecordedPeriods() != 0)
-		{
-			// draw min and max
-			S32 begin = (S32) ((min - mCurMinBar) * value_scale);
-
-			if (begin < 0)
-			{
-				begin = 0;
-			}
-
-			S32 end = (S32) ((max - mCurMinBar) * value_scale);
-			if (mOrientation == HORIZONTAL)
-			{
-				gl_rect_2d(bar_rect.mLeft, end, bar_rect.mRight, begin, LLColor4(1.f, 0.f, 0.f, 0.25f));
-			}
-			else // VERTICAL
-			{
-				gl_rect_2d(begin, bar_rect.mTop, end, bar_rect.mBottom, LLColor4(1.f, 0.f, 0.f, 0.25f));
-			}
-
-			F32 span = (mOrientation == HORIZONTAL)
-					? (bar_rect.getWidth())
-					: (bar_rect.getHeight());
-
-			if (mDisplayHistory && mStat.valid)
-			{
-				const S32 num_values = frame_recording.getNumRecordedPeriods() - 1;
-				F32 min_value = 0.f,
-					max_value = 0.f;
-
-				gGL.color4f(1.f, 0.f, 0.f, 1.f);
-				// <FS:Ansariel> Remove QUADS rendering mode
-				//gGL.begin( LLRender::QUADS );
-				gGL.begin( LLRender::TRIANGLES );
-				// </FS:Ansariel>
-				const S32 max_frame = llmin(num_frames, num_values);
-				U32 num_samples = 0;
-				for (S32 i = 1; i <= max_frame; i++)
-				{
-					F32 offset = ((F32)i / (F32)num_frames) * span;
-					LLTrace::Recording& recording = frame_recording.getPrevRecording(i);
-
-					switch(mStatType)
-					{
-						case STAT_COUNT:
-							min_value       = recording.getPerSec(*mStat.countStatp);
-							max_value		= min_value;
-							num_samples		= recording.getSampleCount(*mStat.countStatp);
-							break;
-						case STAT_EVENT:
-							min_value       = recording.getMin(*mStat.eventStatp);
-							max_value		= recording.getMax(*mStat.eventStatp);
-							num_samples		= recording.getSampleCount(*mStat.eventStatp);
-							break;
-						case STAT_SAMPLE:
-							min_value       = recording.getMin(*mStat.sampleStatp);
-							max_value		= recording.getMax(*mStat.sampleStatp);
-							num_samples		= recording.getSampleCount(*mStat.sampleStatp);
-							break;
-						default:
-							break;
-					}
-
-					if (!num_samples) continue;
-
-					F32 min = (min_value  - mCurMinBar) * value_scale;
-					F32 max = llmax(min + 1, (max_value - mCurMinBar) * value_scale);
-					if (mOrientation == HORIZONTAL)
-					{
-						// <FS:Ansariel> Remove QUADS rendering mode
-						//gGL.vertex2f((F32)bar_rect.mRight - offset, max);
-						//gGL.vertex2f((F32)bar_rect.mRight - offset, min);
-						//gGL.vertex2f((F32)bar_rect.mRight - offset - 1, min);
-						//gGL.vertex2f((F32)bar_rect.mRight - offset - 1, max);
-						gGL.vertex2f((F32)bar_rect.mRight - offset, max);
-						gGL.vertex2f((F32)bar_rect.mRight - offset, min);
-						gGL.vertex2f((F32)bar_rect.mRight - offset - 1, min);
-
-						gGL.vertex2f((F32)bar_rect.mRight - offset, max);
-						gGL.vertex2f((F32)bar_rect.mRight - offset - 1, min);
-						gGL.vertex2f((F32)bar_rect.mRight - offset - 1, max);
-						// </FS:Ansariel>
-					}
-					else
-					{
-						// <FS:Ansariel> Remove QUADS rendering mode
-						//gGL.vertex2f(min, (F32)bar_rect.mBottom + offset + 1);
-						//gGL.vertex2f(min, (F32)bar_rect.mBottom + offset);
-						//gGL.vertex2f(max, (F32)bar_rect.mBottom + offset);
-						//gGL.vertex2f(max, (F32)bar_rect.mBottom + offset + 1 );
-						gGL.vertex2f(min, (F32)bar_rect.mBottom + offset + 1);
-						gGL.vertex2f(min, (F32)bar_rect.mBottom + offset);
-						gGL.vertex2f(max, (F32)bar_rect.mBottom + offset);
-
-						gGL.vertex2f(min, (F32)bar_rect.mBottom + offset + 1);
-						gGL.vertex2f(max, (F32)bar_rect.mBottom + offset);
-						gGL.vertex2f(max, (F32)bar_rect.mBottom + offset + 1 );
-						// </FS:Ansariel>
-					}
-				}
-				gGL.end();
-			}
-			else
-			{
-				S32 begin = (S32) ((current - mCurMinBar) * value_scale) - 1;
-				S32 end = (S32) ((current - mCurMinBar) * value_scale) + 1;
-				// draw current
-				if (mOrientation == HORIZONTAL)
-				{
-					gl_rect_2d(bar_rect.mLeft, end, bar_rect.mRight, begin, LLColor4(1.f, 0.f, 0.f, 1.f));
-				}
-				else
-				{
-					gl_rect_2d(begin, bar_rect.mTop, end, bar_rect.mBottom, LLColor4(1.f, 0.f, 0.f, 1.f));
-				}
-			}
-
-			// draw mean bar
-			{
-				const S32 begin = (S32) ((mean - mCurMinBar) * value_scale) - 1;
-				const S32 end = (S32) ((mean - mCurMinBar) * value_scale) + 1;
-				if (mOrientation == HORIZONTAL)
-				{
-					gl_rect_2d(bar_rect.mLeft - 2, begin, bar_rect.mRight + 2, end, LLColor4(0.f, 1.f, 0.f, 1.f));
-				}
-				else
-				{
-					gl_rect_2d(begin, bar_rect.mTop + 2, end, bar_rect.mBottom - 2, LLColor4(0.f, 1.f, 0.f, 1.f));
-				}
-			}
-		}
-	}
-	
-	LLView::draw();
-=======
     LLLocalClipRect _(getLocalRect());
 
     LLTrace::PeriodicRecording& frame_recording = LLTrace::get_frame_recording();
@@ -838,7 +517,10 @@
                     max_value = 0.f;
 
                 gGL.color4f(1.f, 0.f, 0.f, 1.f);
-                gGL.begin( LLRender::QUADS );
+                // <FS:Ansariel> Remove QUADS rendering mode
+                //gGL.begin( LLRender::QUADS );
+                gGL.begin( LLRender::TRIANGLES );
+                // </FS:Ansariel>
                 const S32 max_frame = llmin(num_frames, num_values);
                 U32 num_samples = 0;
                 for (S32 i = 1; i <= max_frame; i++)
@@ -873,17 +555,35 @@
                     F32 max = llmax(min + 1, (max_value - mCurMinBar) * value_scale);
                     if (mOrientation == HORIZONTAL)
                     {
+                        // <FS:Ansariel> Remove QUADS rendering mode
+                        //gGL.vertex2f((F32)bar_rect.mRight - offset, max);
+                        //gGL.vertex2f((F32)bar_rect.mRight - offset, min);
+                        //gGL.vertex2f((F32)bar_rect.mRight - offset - 1, min);
+                        //gGL.vertex2f((F32)bar_rect.mRight - offset - 1, max);
                         gGL.vertex2f((F32)bar_rect.mRight - offset, max);
                         gGL.vertex2f((F32)bar_rect.mRight - offset, min);
                         gGL.vertex2f((F32)bar_rect.mRight - offset - 1, min);
+
+                        gGL.vertex2f((F32)bar_rect.mRight - offset, max);
+                        gGL.vertex2f((F32)bar_rect.mRight - offset - 1, min);
                         gGL.vertex2f((F32)bar_rect.mRight - offset - 1, max);
+                        // </FS:Ansariel>
                     }
                     else
                     {
+                        // <FS:Ansariel> Remove QUADS rendering mode
+                        //gGL.vertex2f(min, (F32)bar_rect.mBottom + offset + 1);
+                        //gGL.vertex2f(min, (F32)bar_rect.mBottom + offset);
+                        //gGL.vertex2f(max, (F32)bar_rect.mBottom + offset);
+                        //gGL.vertex2f(max, (F32)bar_rect.mBottom + offset + 1 );
                         gGL.vertex2f(min, (F32)bar_rect.mBottom + offset + 1);
                         gGL.vertex2f(min, (F32)bar_rect.mBottom + offset);
                         gGL.vertex2f(max, (F32)bar_rect.mBottom + offset);
+
+                        gGL.vertex2f(min, (F32)bar_rect.mBottom + offset + 1);
+                        gGL.vertex2f(max, (F32)bar_rect.mBottom + offset);
                         gGL.vertex2f(max, (F32)bar_rect.mBottom + offset + 1 );
+                        // </FS:Ansariel>
                     }
                 }
                 gGL.end();
@@ -920,7 +620,6 @@
     }
 
     LLView::draw();
->>>>>>> 38c2a5bd
 }
 
 void LLStatBar::setStat(const std::string& stat_name)
@@ -1001,106 +700,13 @@
 
 void LLStatBar::drawTicks( F32 min, F32 max, F32 value_scale, LLRect &bar_rect )
 {
-<<<<<<< HEAD
-	// <FS:Beq> FIRE-33481 - FS hangs on login, progress bar full
-	LL_DEBUGS("STATBAR") << "name: " << this->getName() << "min: " << min << ", max: " << max << ", value_scale: " << value_scale << LL_ENDL;
-	if ( value_scale == INFINITY )
-	{
-		return;
-	}
-	// </FS:Beq>
-	if (!llisnan(min) && (mAutoScaleMax || mAutoScaleMin))
-	{
-		F32 u = LLSmoothInterpolation::getInterpolant(10.f);
-		mFloatingTargetMinBar = llmin(min, lerp(mFloatingTargetMinBar, min, u));
-		mFloatingTargetMaxBar = llmax(max, lerp(mFloatingTargetMaxBar, max, u));
-		F32 range_min = mAutoScaleMin ? mFloatingTargetMinBar : mTargetMinBar;
-		F32 range_max = mAutoScaleMax ? mFloatingTargetMaxBar : mTargetMaxBar;
-		F32 tick_value = 0.f;
-		calc_auto_scale_range(range_min, range_max, tick_value);
-		if (mAutoScaleMin) { mTargetMinBar = range_min; }
-		if (mAutoScaleMax) { mTargetMaxBar = range_max; }
-		if (mAutoScaleMin && mAutoScaleMax)
-		{
-			mTickSpacing = tick_value;
-		}
-		else
-		{
-			mTickSpacing = calc_tick_value(mTargetMinBar, mTargetMaxBar);
-		}
-	}
-
-	// start counting from actual min, not current, animating min, so that ticks don't float between numbers
-	// ensure ticks always hit 0
-	S32 last_tick = S32_MIN;
-	S32 last_label = S32_MIN;
-	if (mTickSpacing > 0.f && value_scale > 0.f)
-	{
-		const S32 MIN_TICK_SPACING  = mOrientation == HORIZONTAL ? 20 : 30;
-		const S32 MIN_LABEL_SPACING = mOrientation == HORIZONTAL ? 30 : 60;
-		const S32 TICK_LENGTH = 4;
-		const S32 TICK_WIDTH = 1;
-
-		F32 start = mCurMinBar < 0.f
-			? llceil(-mCurMinBar / mTickSpacing) * -mTickSpacing
-			: 0.f;
-		for (F32 tick_value = start; ;tick_value += mTickSpacing)
-		{
-			// clamp to S32_MAX / 2 to avoid floating point to integer overflow resulting in S32_MIN
-			const S32 tick_begin = llfloor(llmin((F32)(S32_MAX / 2), (tick_value - mCurMinBar)*value_scale));
-			const S32 tick_end = tick_begin + TICK_WIDTH;
-			if (tick_begin < last_tick + MIN_TICK_SPACING)
-			{
-				continue;
-			}
-			last_tick = tick_begin;
-
-			S32 decimal_digits = mDecimalDigits;
-			if (is_approx_equal((F32)(S32)tick_value, tick_value))
-			{
-				decimal_digits = 0;
-			}
-			std::string tick_label = llformat("%.*f", decimal_digits, tick_value);
-			S32 tick_label_width = LLFontGL::getFontMonospace()->getWidth(tick_label);
-			if (mOrientation == HORIZONTAL)
-			{
-				if (tick_begin > last_label + MIN_LABEL_SPACING)
-				{
-					gl_rect_2d(bar_rect.mLeft, tick_end, bar_rect.mRight - TICK_LENGTH, tick_begin, LLColor4(1.f, 1.f, 1.f, 0.25f));
-					LLFontGL::getFontMonospace()->renderUTF8(tick_label, 0, bar_rect.mRight, tick_begin,
-						LLColor4(1.f, 1.f, 1.f, 0.5f),
-						LLFontGL::LEFT, LLFontGL::VCENTER);
-					last_label = tick_begin;
-				}
-				else
-				{
-					gl_rect_2d(bar_rect.mLeft, tick_end, bar_rect.mRight - TICK_LENGTH/2, tick_begin, LLColor4(1.f, 1.f, 1.f, 0.1f));
-				}
-			}
-			else
-			{
-				if (tick_begin > last_label + MIN_LABEL_SPACING)
-				{
-					gl_rect_2d(tick_begin, bar_rect.mTop, tick_end, bar_rect.mBottom - TICK_LENGTH, LLColor4(1.f, 1.f, 1.f, 0.25f));
-					S32 label_pos = tick_begin - ll_round((F32)tick_label_width * ((F32)tick_begin / (F32)bar_rect.getWidth()));
-					LLFontGL::getFontMonospace()->renderUTF8(tick_label, 0, label_pos, bar_rect.mBottom - TICK_LENGTH,
-						LLColor4(1.f, 1.f, 1.f, 0.5f),
-						LLFontGL::LEFT, LLFontGL::TOP);
-					last_label = label_pos;
-				}
-				else
-				{
-					gl_rect_2d(tick_begin, bar_rect.mTop, tick_end, bar_rect.mBottom - TICK_LENGTH/2, LLColor4(1.f, 1.f, 1.f, 0.1f));
-				}
-			}
-			// always draw one tick value past tick_end, so we can see part of the text, if possible
-			if (tick_value > mCurMaxBar)
-			{
-				break;
-			}
-		}
-	}
-=======
+    // <FS:Beq> FIRE-33481 - FS hangs on login, progress bar full
+    LL_DEBUGS("STATBAR") << "name: " << this->getName() << "min: " << min << ", max: " << max << ", value_scale: " << value_scale << LL_ENDL;
+    if ( value_scale == INFINITY )
+    {
+        return;
+    }
+    // </FS:Beq>
     if (!llisnan(min) && (mAutoScaleMax || mAutoScaleMin))
     {
         F32 u = LLSmoothInterpolation::getInterpolant(10.f);
@@ -1192,5 +798,4 @@
             }
         }
     }
->>>>>>> 38c2a5bd
 }