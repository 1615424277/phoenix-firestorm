/**
 * @file llstatbar.cpp
 * @brief A little map of the world with network information
 *
 * $LicenseInfo:firstyear=2001&license=viewerlgpl$
 * Second Life Viewer Source Code
 * Copyright (C) 2010, Linden Research, Inc.
 *
 * This library is free software; you can redistribute it and/or
 * modify it under the terms of the GNU Lesser General Public
 * License as published by the Free Software Foundation;
 * version 2.1 of the License only.
 *
 * This library is distributed in the hope that it will be useful,
 * but WITHOUT ANY WARRANTY; without even the implied warranty of
 * MERCHANTABILITY or FITNESS FOR A PARTICULAR PURPOSE.  See the GNU
 * Lesser General Public License for more details.
 *
 * You should have received a copy of the GNU Lesser General Public
 * License along with this library; if not, write to the Free Software
 * Foundation, Inc., 51 Franklin Street, Fifth Floor, Boston, MA  02110-1301  USA
 *
 * Linden Research, Inc., 945 Battery Street, San Francisco, CA  94111  USA
 * $/LicenseInfo$
 */

//#include "llviewerprecompiledheaders.h"
#include "linden_common.h"

#include "llstatbar.h"

#include "llmath.h"
#include "llui.h"
#include "llgl.h"
#include "llfontgl.h"

#include "lluictrlfactory.h"
#include "lltracerecording.h"
#include "llcriticaldamp.h"
#include "lltooltip.h"
#include "lllocalcliprect.h"
#include <iostream>
#include "lltrans.h"

// rate at which to update display of value that is rapidly changing
const F32 MEAN_VALUE_UPDATE_TIME = 1.f / 4.f;
// time between value changes that qualifies as a "rapid change"
const F32Seconds    RAPID_CHANGE_THRESHOLD(0.2f);
// maximum number of rapid changes in RAPID_CHANGE_WINDOW before switching over to displaying the mean
// instead of latest value
const S32 MAX_RAPID_CHANGES_PER_SEC = 10;
// period of time over which to measure rapid changes
const F32Seconds RAPID_CHANGE_WINDOW(1.f);

F32 calc_tick_value(F32 min, F32 max)
{
    F32 range = max - min;
    const S32 DIVISORS[] = {6, 8, 10, 4, 5};
    // try storing
    S32 best_decimal_digit_count = S32_MAX;
    S32 best_divisor = 10;
    for (U32 divisor_idx = 0; divisor_idx < LL_ARRAY_SIZE(DIVISORS); divisor_idx++)
    {
        S32 divisor = DIVISORS[divisor_idx];
        F32 possible_tick_value = range / divisor;
        S32 num_whole_digits = llceil(logf(llabs(min + possible_tick_value)) * OO_LN10);
        for (S32 digit_count = -(num_whole_digits - 1); digit_count < 6; digit_count++)
        {
            F32 test_tick_value = min + (possible_tick_value * pow(10.0, digit_count));

            if (is_approx_equal((F32)(S32)test_tick_value, test_tick_value))
            {
                if (digit_count < best_decimal_digit_count)
                {
                    best_decimal_digit_count = digit_count;
                    best_divisor = divisor;
                }
                break;
            }
        }
    }

    return is_approx_equal(range, 0.f) ? 0.f : range / best_divisor;
}

void calc_auto_scale_range(F32& min, F32& max, F32& tick)
{
    min = llmin(0.f, min, max);
    max = llmax(0.f, min, max);

    const F32 RANGES[] = {0.f, 1.f,   1.5f, 2.f, 3.f, 5.f, 10.f};
    const F32 TICKS[]  = {0.f, 0.25f, 0.5f, 1.f, 1.f, 1.f, 2.f };

    const S32 num_digits_max = is_approx_equal(llabs(max), 0.f)
                            ? S32_MIN + 1
                            : llceil(logf(llabs(max)) * OO_LN10);
    const S32 num_digits_min = is_approx_equal(llabs(min), 0.f)
                            ? S32_MIN + 1
                            : llceil(logf(llabs(min)) * OO_LN10);

    const S32 num_digits = llmax(num_digits_max, num_digits_min);
    const F32 power_of_10 = pow(10.0, num_digits - 1);
    const F32 starting_max = power_of_10 * ((max < 0.f) ? -1 : 1);
    const F32 starting_min = power_of_10 * ((min < 0.f) ? -1 : 1);

    F32 cur_max = starting_max;
    F32 cur_min = starting_min;
    F32 out_max = max;
    F32 out_min = min;

    F32 cur_tick_min = 0.f;
    F32 cur_tick_max = 0.f;

    for (S32 range_idx = 0; range_idx < LL_ARRAY_SIZE(RANGES); range_idx++)
    {
        cur_max = starting_max * RANGES[range_idx];
        cur_min = starting_min * RANGES[range_idx];

        if (min > 0.f && cur_min <= min)
        {
            out_min = cur_min;
            cur_tick_min = TICKS[range_idx];
        }
        if (max < 0.f && cur_max >= max)
        {
            out_max = cur_max;
            cur_tick_max = TICKS[range_idx];
        }
    }

    cur_max = starting_max;
    cur_min = starting_min;
    for (S32 range_idx = LL_ARRAY_SIZE(RANGES) - 1; range_idx >= 0; range_idx--)
    {
        cur_max = starting_max * RANGES[range_idx];
        cur_min = starting_min * RANGES[range_idx];

        if (min < 0.f && cur_min <= min)
        {
            out_min = cur_min;
            cur_tick_min = TICKS[range_idx];
        }
        if (max > 0.f && cur_max >= max)
        {
            out_max = cur_max;
            cur_tick_max = TICKS[range_idx];
        }
    }

    tick = power_of_10 * llmax(cur_tick_min, cur_tick_max);
    min = out_min;
    max = out_max;
}

LLStatBar::Params::Params()
:   label("label"),
    unit_label("unit_label"),
    bar_min("bar_min", 0.f),
    bar_max("bar_max", 0.f),
    tick_spacing("tick_spacing", 0.f),
    decimal_digits("decimal_digits", 3),
    show_bar("show_bar", false),
    show_median("show_median", false),
    show_history("show_history", false),
    scale_range("scale_range", true),
    num_frames("num_frames", 200),
    num_frames_short("num_frames_short", 20),
    max_height("max_height", 67),
    stat("stat"),
    // <FS:Ansariel> Save display state
    setting("setting"),
    // </FS:Ansariel> Save display state
    orientation("orientation", VERTICAL)
{
    changeDefault(follows.flags, FOLLOWS_TOP | FOLLOWS_LEFT);
}

///////////////////////////////////////////////////////////////////////////////////

LLStatBar::LLStatBar(const Params& p)
:   LLView(p),
    mLabel(p.label),
    mUnitLabel(p.unit_label),
    mTargetMinBar(llmin(p.bar_min, p.bar_max)),
    mTargetMaxBar(llmax(p.bar_max, p.bar_min)),
    mCurMaxBar(p.bar_max),
    mCurMinBar(0),
    mDecimalDigits(p.decimal_digits),
    mNumHistoryFrames(p.num_frames),
    mNumShortHistoryFrames(p.num_frames_short),
    mMaxHeight(p.max_height),
    mDisplayBar(p.show_bar),
    mShowMedian(p.show_median),
    mDisplayHistory(p.show_history),
    mOrientation(p.orientation),
    mAutoScaleMax(!p.bar_max.isProvided()),
    mAutoScaleMin(!p.bar_min.isProvided()),
    mTickSpacing(p.tick_spacing),
    mLastDisplayValue(0.f),
    // <FS:Ansariel> Save display state
    mSetting(p.setting),
    // </FS:Ansariel> Save display state
    mStatType(STAT_NONE)
{
    mFloatingTargetMinBar = mTargetMinBar;
    mFloatingTargetMaxBar = mTargetMaxBar;

    mStat.valid = NULL;
    // tick value will be automatically calculated later
    if (!p.tick_spacing.isProvided() && p.bar_min.isProvided() && p.bar_max.isProvided())
    {
        mTickSpacing = calc_tick_value(mTargetMinBar, mTargetMaxBar);
    }

    // <FS:Ansariel> Save display state
    if (!mSetting.empty())
    {
        S32 setting = LLUI::getInstance()->mSettingGroups["config"]->getS32(mSetting);
        switch (setting)
        {
            default:
            case -1:
                mDisplayBar = p.show_bar;
                mDisplayHistory = p.show_history;
                break;
            case 0:
                mDisplayBar = false;
                mDisplayHistory = false;
                break;
            case 1:
                mDisplayBar = true;
                mDisplayHistory = true;
                break;
            case 2:
                mDisplayBar = true;
                mDisplayHistory = false;
                break;
        }
    }
    // </FS:Ansariel> Save display state

    setStat(p.stat);
}

// <FS:Ansariel> Save display state
LLStatBar::~LLStatBar()
{
    if (!mSetting.empty())
    {
        if (mDisplayHistory)
        {
            LLUI::getInstance()->mSettingGroups["config"]->setS32(mSetting, 1);
        }
        else
        {
            if (mDisplayBar)
            {
                LLUI::getInstance()->mSettingGroups["config"]->setS32(mSetting, 2);
            }
            else
            {
                LLUI::getInstance()->mSettingGroups["config"]->setS32(mSetting, 0);
            }
        }
    }
}
// </FS:Ansariel> Save display state

<<<<<<< HEAD
BOOL LLStatBar::handleHover(S32 x, S32 y, MASK mask)
=======
bool LLStatBar::handleHover(S32 x, S32 y, MASK mask)
>>>>>>> 050d2fef
{
    switch(mStatType)
    {
    case STAT_COUNT:
        LLToolTipMgr::instance().show(LLToolTip::Params().message(mStat.countStatp->getDescription()).sticky_rect(calcScreenRect()));
        break;
    case STAT_EVENT:
        LLToolTipMgr::instance().show(LLToolTip::Params().message(mStat.eventStatp->getDescription()).sticky_rect(calcScreenRect()));
        break;
    case STAT_SAMPLE:
        LLToolTipMgr::instance().show(LLToolTip::Params().message(mStat.sampleStatp->getDescription()).sticky_rect(calcScreenRect()));
        break;
    default:
        break;
    }
    return true;
}

bool LLStatBar::handleMouseDown(S32 x, S32 y, MASK mask)
{
    bool handled = LLView::handleMouseDown(x, y, mask);
    if (!handled)
    {
        if (mDisplayBar)
        {
            if (mDisplayHistory || mOrientation == HORIZONTAL)
            {
                mDisplayBar = false;
                mDisplayHistory = false;
            }
            else
            {
                mDisplayHistory = true;
            }
        }
        else
        {
            mDisplayBar = true;
            if (mOrientation == HORIZONTAL)
            {
                mDisplayHistory = true;
            }
        }
        LLView* parent = getParent();
        parent->reshape(parent->getRect().getWidth(), parent->getRect().getHeight(), false);
    }
    return true;
}

template<typename T>
S32 calc_num_rapid_changes(LLTrace::PeriodicRecording& periodic_recording, const T& stat, const F32Seconds time_period)
{
    F32Seconds          elapsed_time,
                        time_since_value_changed;
    S32                 num_rapid_changes           = 0;
    const F32Seconds    RAPID_CHANGE_THRESHOLD      = F32Seconds(0.3f);
    F64                 last_value                  = periodic_recording.getPrevRecording(1).getLastValue(stat);

    for (S32 i = 2; i < periodic_recording.getNumRecordedPeriods(); i++)
    {
        LLTrace::Recording& recording = periodic_recording.getPrevRecording(i);
        F64 cur_value = recording.getLastValue(stat);

        if (last_value != cur_value)
        {
            if (time_since_value_changed < RAPID_CHANGE_THRESHOLD) num_rapid_changes++;
            time_since_value_changed = (F32Seconds)0;
        }
        last_value = cur_value;

        elapsed_time += recording.getDuration();
        if (elapsed_time > time_period) break;
    }

    return num_rapid_changes;
}

void LLStatBar::draw()
{
    LLLocalClipRect _(getLocalRect());

    LLTrace::PeriodicRecording& frame_recording = LLTrace::get_frame_recording();
    LLTrace::Recording& last_frame_recording = frame_recording.getLastRecording();

    std::string unit_label;
    F32         current         = 0,
                min             = 0,
                max             = 0,
                mean            = 0,
                display_value   = 0;
    S32         num_frames      = mDisplayHistory
                                ? mNumHistoryFrames
                                : mNumShortHistoryFrames;
    S32         num_rapid_changes = 0;
    S32         decimal_digits = mDecimalDigits;

    switch(mStatType)
    {
    case STAT_COUNT:
        {
            const LLTrace::StatType<LLTrace::CountAccumulator>& count_stat = *mStat.countStatp;

            unit_label    = std::string(count_stat.getUnitLabel()) + "/s";
            current       = last_frame_recording.getPerSec(count_stat);
            min           = frame_recording.getPeriodMinPerSec(count_stat, num_frames);
            max           = frame_recording.getPeriodMaxPerSec(count_stat, num_frames);
            mean          = frame_recording.getPeriodMeanPerSec(count_stat, num_frames);
            if (mShowMedian)
            {
                display_value = frame_recording.getPeriodMedianPerSec(count_stat, num_frames);
            }
            else
            {
                display_value = mean;
            }
        }
        break;
    case STAT_EVENT:
        {
            const LLTrace::StatType<LLTrace::EventAccumulator>& event_stat = *mStat.eventStatp;

            unit_label        = mUnitLabel.empty() ? event_stat.getUnitLabel() : mUnitLabel;
            current           = last_frame_recording.getLastValue(event_stat);
            min               = frame_recording.getPeriodMin(event_stat, num_frames);
            max               = frame_recording.getPeriodMax(event_stat, num_frames);
            mean              = frame_recording.getPeriodMean(event_stat, num_frames);
            display_value     = mean;
        }
        break;
    case STAT_SAMPLE:
        {
            const LLTrace::StatType<LLTrace::SampleAccumulator>& sample_stat = *mStat.sampleStatp;

            unit_label        = mUnitLabel.empty() ? sample_stat.getUnitLabel() : mUnitLabel;
            current           = last_frame_recording.getLastValue(sample_stat);
            min               = frame_recording.getPeriodMin(sample_stat, num_frames);
            max               = frame_recording.getPeriodMax(sample_stat, num_frames);
            mean              = frame_recording.getPeriodMean(sample_stat, num_frames);
            num_rapid_changes = calc_num_rapid_changes(frame_recording, sample_stat, RAPID_CHANGE_WINDOW);

            if (mShowMedian)
            {
                display_value = frame_recording.getPeriodMedian(sample_stat, num_frames);
            }
            else if (num_rapid_changes / RAPID_CHANGE_WINDOW.value() > MAX_RAPID_CHANGES_PER_SEC)
            {
                display_value = mean;
            }
            else
            {
                display_value = current;
                // always display current value, don't rate limit
                mLastDisplayValue = current;
                if (is_approx_equal((F32)(S32)display_value, display_value))
                {
                    decimal_digits = 0;
                }
            }
        }
        break;
    default:
        break;
    }

    LLRect bar_rect;
    if (mOrientation == HORIZONTAL)
    {
        bar_rect.mTop    = llmax(5, getRect().getHeight() - 15);
        bar_rect.mLeft   = 0;
        bar_rect.mRight  = getRect().getWidth() - 40;
        bar_rect.mBottom = llmin(bar_rect.mTop - 5, 0);
    }
    else // VERTICAL
    {
        bar_rect.mTop    = llmax(5, getRect().getHeight() - 15);
        bar_rect.mLeft   = 0;
        bar_rect.mRight  = getRect().getWidth();
        bar_rect.mBottom = llmin(bar_rect.mTop - 5, 20);
    }

    mCurMaxBar = LLSmoothInterpolation::lerp(mCurMaxBar, mTargetMaxBar, 0.05f);
    mCurMinBar = LLSmoothInterpolation::lerp(mCurMinBar, mTargetMinBar, 0.05f);

    // rate limited updates
    if (mLastDisplayValueTimer.getElapsedTimeF32() < MEAN_VALUE_UPDATE_TIME)
    {
        display_value = mLastDisplayValue;
    }
    else
    {
        mLastDisplayValueTimer.reset();
    }
    drawLabelAndValue(display_value, unit_label, bar_rect, decimal_digits);
    mLastDisplayValue = display_value;

    if (mDisplayBar && mStat.valid)
    {
        // Draw the tick marks.
        LLGLSUIDefault gls_ui;
        gGL.getTexUnit(0)->unbind(LLTexUnit::TT_TEXTURE);

        F32 value_scale;
        if (mCurMaxBar == mCurMinBar)
        {
            value_scale = 0.f;
        }
        else
        {
            value_scale = (mOrientation == HORIZONTAL)
                ? (bar_rect.getHeight())/(mCurMaxBar - mCurMinBar)
                : (bar_rect.getWidth())/(mCurMaxBar - mCurMinBar);
        }

        drawTicks(min, max, value_scale, bar_rect);

        // draw background bar.
        gl_rect_2d(bar_rect.mLeft, bar_rect.mTop, bar_rect.mRight, bar_rect.mBottom, LLColor4(0.f, 0.f, 0.f, 0.25f));

        // draw values
        if (!llisnan(display_value) && frame_recording.getNumRecordedPeriods() != 0)
        {
            // draw min and max
            S32 begin = (S32) ((min - mCurMinBar) * value_scale);

            if (begin < 0)
            {
                begin = 0;
            }

            S32 end = (S32) ((max - mCurMinBar) * value_scale);
            if (mOrientation == HORIZONTAL)
            {
                gl_rect_2d(bar_rect.mLeft, end, bar_rect.mRight, begin, LLColor4(1.f, 0.f, 0.f, 0.25f));
            }
            else // VERTICAL
            {
                gl_rect_2d(begin, bar_rect.mTop, end, bar_rect.mBottom, LLColor4(1.f, 0.f, 0.f, 0.25f));
            }

            F32 span = (mOrientation == HORIZONTAL)
                    ? (bar_rect.getWidth())
                    : (bar_rect.getHeight());

            if (mDisplayHistory && mStat.valid)
            {
                const S32 num_values = static_cast<S32>(frame_recording.getNumRecordedPeriods()) - 1;
                F32 min_value = 0.f,
                    max_value = 0.f;

                gGL.color4f(1.f, 0.f, 0.f, 1.f);
                // <FS:Ansariel> Remove QUADS rendering mode
                //gGL.begin( LLRender::QUADS );
                gGL.begin( LLRender::TRIANGLES );
                // </FS:Ansariel>
                const S32 max_frame = llmin(num_frames, num_values);
                U32 num_samples = 0;
                for (S32 i = 1; i <= max_frame; i++)
                {
                    F32 offset = ((F32)i / (F32)num_frames) * span;
                    LLTrace::Recording& recording = frame_recording.getPrevRecording(i);

                    switch(mStatType)
                    {
                        case STAT_COUNT:
                            min_value       = recording.getPerSec(*mStat.countStatp);
                            max_value       = min_value;
                            num_samples     = recording.getSampleCount(*mStat.countStatp);
                            break;
                        case STAT_EVENT:
                            min_value       = recording.getMin(*mStat.eventStatp);
                            max_value       = recording.getMax(*mStat.eventStatp);
                            num_samples     = recording.getSampleCount(*mStat.eventStatp);
                            break;
                        case STAT_SAMPLE:
                            min_value       = recording.getMin(*mStat.sampleStatp);
                            max_value       = recording.getMax(*mStat.sampleStatp);
                            num_samples     = recording.getSampleCount(*mStat.sampleStatp);
                            break;
                        default:
                            break;
                    }

                    if (!num_samples) continue;

                    F32 min = (min_value  - mCurMinBar) * value_scale;
                    F32 max = llmax(min + 1, (max_value - mCurMinBar) * value_scale);
                    if (mOrientation == HORIZONTAL)
                    {
                        // <FS:Ansariel> Remove QUADS rendering mode
                        //gGL.vertex2f((F32)bar_rect.mRight - offset, max);
                        //gGL.vertex2f((F32)bar_rect.mRight - offset, min);
                        //gGL.vertex2f((F32)bar_rect.mRight - offset - 1, min);
                        //gGL.vertex2f((F32)bar_rect.mRight - offset - 1, max);
                        gGL.vertex2f((F32)bar_rect.mRight - offset, max);
                        gGL.vertex2f((F32)bar_rect.mRight - offset, min);
                        gGL.vertex2f((F32)bar_rect.mRight - offset - 1, min);

                        gGL.vertex2f((F32)bar_rect.mRight - offset, max);
                        gGL.vertex2f((F32)bar_rect.mRight - offset - 1, min);
                        gGL.vertex2f((F32)bar_rect.mRight - offset - 1, max);
                        // </FS:Ansariel>
                    }
                    else
                    {
                        // <FS:Ansariel> Remove QUADS rendering mode
                        //gGL.vertex2f(min, (F32)bar_rect.mBottom + offset + 1);
                        //gGL.vertex2f(min, (F32)bar_rect.mBottom + offset);
                        //gGL.vertex2f(max, (F32)bar_rect.mBottom + offset);
                        //gGL.vertex2f(max, (F32)bar_rect.mBottom + offset + 1 );
                        gGL.vertex2f(min, (F32)bar_rect.mBottom + offset + 1);
                        gGL.vertex2f(min, (F32)bar_rect.mBottom + offset);
                        gGL.vertex2f(max, (F32)bar_rect.mBottom + offset);

                        gGL.vertex2f(min, (F32)bar_rect.mBottom + offset + 1);
                        gGL.vertex2f(max, (F32)bar_rect.mBottom + offset);
                        gGL.vertex2f(max, (F32)bar_rect.mBottom + offset + 1 );
                        // </FS:Ansariel>
                    }
                }
                gGL.end();
            }
            else
            {
                S32 begin = (S32) ((current - mCurMinBar) * value_scale) - 1;
                S32 end = (S32) ((current - mCurMinBar) * value_scale) + 1;
                // draw current
                if (mOrientation == HORIZONTAL)
                {
                    gl_rect_2d(bar_rect.mLeft, end, bar_rect.mRight, begin, LLColor4(1.f, 0.f, 0.f, 1.f));
                }
                else
                {
                    gl_rect_2d(begin, bar_rect.mTop, end, bar_rect.mBottom, LLColor4(1.f, 0.f, 0.f, 1.f));
                }
            }

            // draw mean bar
            {
                const S32 begin = (S32) ((mean - mCurMinBar) * value_scale) - 1;
                const S32 end = (S32) ((mean - mCurMinBar) * value_scale) + 1;
                if (mOrientation == HORIZONTAL)
                {
                    gl_rect_2d(bar_rect.mLeft - 2, begin, bar_rect.mRight + 2, end, LLColor4(0.f, 1.f, 0.f, 1.f));
                }
                else
                {
                    gl_rect_2d(begin, bar_rect.mTop + 2, end, bar_rect.mBottom - 2, LLColor4(0.f, 1.f, 0.f, 1.f));
                }
            }
        }
    }

    LLView::draw();
}

void LLStatBar::setStat(const std::string& stat_name)
{
    using namespace LLTrace;

    if (auto count_stat = StatType<CountAccumulator>::getInstance(stat_name))
    {
        mStat.countStatp = count_stat.get();
        mStatType = STAT_COUNT;
    }
    else if (auto event_stat = StatType<EventAccumulator>::getInstance(stat_name))
    {
        mStat.eventStatp = event_stat.get();
        mStatType = STAT_EVENT;
    }
    else if (auto sample_stat = StatType<SampleAccumulator>::getInstance(stat_name))
    {
        mStat.sampleStatp = sample_stat.get();
        mStatType = STAT_SAMPLE;
    }
}

void LLStatBar::setRange(F32 bar_min, F32 bar_max)
{
    mTargetMinBar       = llmin(bar_min, bar_max);
    mTargetMaxBar       = llmax(bar_min, bar_max);
    mFloatingTargetMinBar = mTargetMinBar;
    mFloatingTargetMaxBar = mTargetMaxBar;
    mTickSpacing    = calc_tick_value(mTargetMinBar, mTargetMaxBar);
}

LLRect LLStatBar::getRequiredRect()
{
    LLRect rect;

    if (mDisplayBar)
    {
        if (mDisplayHistory)
        {
            rect.mTop = mMaxHeight;
        }
        else
        {
            rect.mTop = 40;
        }
    }
    else
    {
        rect.mTop = 14;
    }
    return rect;
}

void LLStatBar::drawLabelAndValue( F32 value, std::string &label, LLRect &bar_rect, S32 decimal_digits )
{
    LLFontGL::getFontMonospace()->renderUTF8(mLabel, 0, 0, getRect().getHeight(), LLColor4(1.f, 1.f, 1.f, 1.f),
        LLFontGL::LEFT, LLFontGL::TOP);

    std::string value_str   = !llisnan(value)
                            ? llformat("%10.*f %s", decimal_digits, value, label.c_str())
                            : LLTrans::getString("na");

    // Draw the current value.
    if (mOrientation == HORIZONTAL)
    {
        LLFontGL::getFontMonospace()->renderUTF8(value_str, 0, bar_rect.mRight, getRect().getHeight(),
            LLColor4(1.f, 1.f, 1.f, 1.f),
            LLFontGL::RIGHT, LLFontGL::TOP);
    }
    else
    {
        LLFontGL::getFontMonospace()->renderUTF8(value_str, 0, bar_rect.mRight, getRect().getHeight(),
            LLColor4(1.f, 1.f, 1.f, 1.f),
            LLFontGL::RIGHT, LLFontGL::TOP);
    }
}

void LLStatBar::drawTicks( F32 min, F32 max, F32 value_scale, LLRect &bar_rect )
{
    // <FS:Beq> FIRE-33481 - FS hangs on login, progress bar full
    LL_DEBUGS("STATBAR") << "name: " << this->getName() << "min: " << min << ", max: " << max << ", value_scale: " << value_scale << LL_ENDL;
    if ( value_scale == INFINITY )
    {
        return;
    }
    // </FS:Beq>
    if (!llisnan(min) && (mAutoScaleMax || mAutoScaleMin))
    {
        F32 u = LLSmoothInterpolation::getInterpolant(10.f);
        mFloatingTargetMinBar = llmin(min, lerp(mFloatingTargetMinBar, min, u));
        mFloatingTargetMaxBar = llmax(max, lerp(mFloatingTargetMaxBar, max, u));
        F32 range_min = mAutoScaleMin ? mFloatingTargetMinBar : mTargetMinBar;
        F32 range_max = mAutoScaleMax ? mFloatingTargetMaxBar : mTargetMaxBar;
        F32 tick_value = 0.f;
        calc_auto_scale_range(range_min, range_max, tick_value);
        if (mAutoScaleMin) { mTargetMinBar = range_min; }
        if (mAutoScaleMax) { mTargetMaxBar = range_max; }
        if (mAutoScaleMin && mAutoScaleMax)
        {
            mTickSpacing = tick_value;
        }
        else
        {
            mTickSpacing = calc_tick_value(mTargetMinBar, mTargetMaxBar);
        }
    }

    // start counting from actual min, not current, animating min, so that ticks don't float between numbers
    // ensure ticks always hit 0
    S32 last_tick = S32_MIN;
    S32 last_label = S32_MIN;
    if (mTickSpacing > 0.f && value_scale > 0.f)
    {
        const S32 MIN_TICK_SPACING  = mOrientation == HORIZONTAL ? 20 : 30;
        const S32 MIN_LABEL_SPACING = mOrientation == HORIZONTAL ? 30 : 60;
        const S32 TICK_LENGTH = 4;
        const S32 TICK_WIDTH = 1;

        F32 start = mCurMinBar < 0.f
            ? llceil(-mCurMinBar / mTickSpacing) * -mTickSpacing
            : 0.f;
        for (F32 tick_value = start; ;tick_value += mTickSpacing)
        {
            // clamp to S32_MAX / 2 to avoid floating point to integer overflow resulting in S32_MIN
            const S32 tick_begin = llfloor(llmin((F32)(S32_MAX / 2), (tick_value - mCurMinBar)*value_scale));
            const S32 tick_end = tick_begin + TICK_WIDTH;
            if (tick_begin < last_tick + MIN_TICK_SPACING)
            {
                continue;
            }
            last_tick = tick_begin;

            S32 decimal_digits = mDecimalDigits;
            if (is_approx_equal((F32)(S32)tick_value, tick_value))
            {
                decimal_digits = 0;
            }
            std::string tick_label = llformat("%.*f", decimal_digits, tick_value);
            S32 tick_label_width = LLFontGL::getFontMonospace()->getWidth(tick_label);
            if (mOrientation == HORIZONTAL)
            {
                if (tick_begin > last_label + MIN_LABEL_SPACING)
                {
                    gl_rect_2d(bar_rect.mLeft, tick_end, bar_rect.mRight - TICK_LENGTH, tick_begin, LLColor4(1.f, 1.f, 1.f, 0.25f));
                    LLFontGL::getFontMonospace()->renderUTF8(tick_label, 0, bar_rect.mRight, tick_begin,
                        LLColor4(1.f, 1.f, 1.f, 0.5f),
                        LLFontGL::LEFT, LLFontGL::VCENTER);
                    last_label = tick_begin;
                }
                else
                {
                    gl_rect_2d(bar_rect.mLeft, tick_end, bar_rect.mRight - TICK_LENGTH/2, tick_begin, LLColor4(1.f, 1.f, 1.f, 0.1f));
                }
            }
            else
            {
                if (tick_begin > last_label + MIN_LABEL_SPACING)
                {
                    gl_rect_2d(tick_begin, bar_rect.mTop, tick_end, bar_rect.mBottom - TICK_LENGTH, LLColor4(1.f, 1.f, 1.f, 0.25f));
                    S32 label_pos = tick_begin - ll_round((F32)tick_label_width * ((F32)tick_begin / (F32)bar_rect.getWidth()));
                    LLFontGL::getFontMonospace()->renderUTF8(tick_label, 0, label_pos, bar_rect.mBottom - TICK_LENGTH,
                        LLColor4(1.f, 1.f, 1.f, 0.5f),
                        LLFontGL::LEFT, LLFontGL::TOP);
                    last_label = label_pos;
                }
                else
                {
                    gl_rect_2d(tick_begin, bar_rect.mTop, tick_end, bar_rect.mBottom - TICK_LENGTH/2, LLColor4(1.f, 1.f, 1.f, 0.1f));
                }
            }
            // always draw one tick value past tick_end, so we can see part of the text, if possible
            if (tick_value > mCurMaxBar)
            {
                break;
            }
        }
    }
}<|MERGE_RESOLUTION|>--- conflicted
+++ resolved
@@ -266,11 +266,7 @@
 }
 // </FS:Ansariel> Save display state
 
-<<<<<<< HEAD
-BOOL LLStatBar::handleHover(S32 x, S32 y, MASK mask)
-=======
 bool LLStatBar::handleHover(S32 x, S32 y, MASK mask)
->>>>>>> 050d2fef
 {
     switch(mStatType)
     {
