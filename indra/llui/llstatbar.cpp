--- conflicted
+++ resolved
@@ -1,764 +1,716 @@
-/**
- * @file llstatbar.cpp
- * @brief A little map of the world with network information
- *
- * $LicenseInfo:firstyear=2001&license=viewerlgpl$
- * Second Life Viewer Source Code
- * Copyright (C) 2010, Linden Research, Inc.
- *
- * This library is free software; you can redistribute it and/or
- * modify it under the terms of the GNU Lesser General Public
- * License as published by the Free Software Foundation;
- * version 2.1 of the License only.
- *
- * This library is distributed in the hope that it will be useful,
- * but WITHOUT ANY WARRANTY; without even the implied warranty of
- * MERCHANTABILITY or FITNESS FOR A PARTICULAR PURPOSE.  See the GNU
- * Lesser General Public License for more details.
- *
- * You should have received a copy of the GNU Lesser General Public
- * License along with this library; if not, write to the Free Software
- * Foundation, Inc., 51 Franklin Street, Fifth Floor, Boston, MA  02110-1301  USA
- *
- * Linden Research, Inc., 945 Battery Street, San Francisco, CA  94111  USA
- * $/LicenseInfo$
- */
-
-//#include "llviewerprecompiledheaders.h"
-#include "linden_common.h"
-
-#include "llstatbar.h"
-
-#include "llmath.h"
-#include "llui.h"
-#include "llgl.h"
-#include "llfontgl.h"
-
-#include "lluictrlfactory.h"
-#include "lltracerecording.h"
-#include "llcriticaldamp.h"
-#include "lltooltip.h"
-#include "lllocalcliprect.h"
-#include <iostream>
-#include "lltrans.h"
-
-// rate at which to update display of value that is rapidly changing
-const F32 MEAN_VALUE_UPDATE_TIME = 1.f / 4.f;
-// time between value changes that qualifies as a "rapid change"
-const F32Seconds    RAPID_CHANGE_THRESHOLD(0.2f);
-// maximum number of rapid changes in RAPID_CHANGE_WINDOW before switching over to displaying the mean
-// instead of latest value
-const S32 MAX_RAPID_CHANGES_PER_SEC = 10;
-// period of time over which to measure rapid changes
-const F32Seconds RAPID_CHANGE_WINDOW(1.f);
-
-F32 calc_tick_value(F32 min, F32 max)
-{
-    F32 range = max - min;
-    const S32 DIVISORS[] = {6, 8, 10, 4, 5};
-    // try storing
-    S32 best_decimal_digit_count = S32_MAX;
-    S32 best_divisor = 10;
-    for (U32 divisor_idx = 0; divisor_idx < LL_ARRAY_SIZE(DIVISORS); divisor_idx++)
-    {
-        S32 divisor = DIVISORS[divisor_idx];
-        F32 possible_tick_value = range / divisor;
-        S32 num_whole_digits = llceil(logf(llabs(min + possible_tick_value)) * OO_LN10);
-        for (S32 digit_count = -(num_whole_digits - 1); digit_count < 6; digit_count++)
-        {
-            F32 test_tick_value = min + (possible_tick_value * pow(10.0, digit_count));
-
-            if (is_approx_equal((F32)(S32)test_tick_value, test_tick_value))
-            {
-                if (digit_count < best_decimal_digit_count)
-                {
-                    best_decimal_digit_count = digit_count;
-                    best_divisor = divisor;
-                }
-                break;
-            }
-        }
-    }
-
-    return is_approx_equal(range, 0.f) ? 0.f : range / best_divisor;
-}
-
-void calc_auto_scale_range(F32& min, F32& max, F32& tick)
-{
-    min = llmin(0.f, min, max);
-    max = llmax(0.f, min, max);
-
-    const F32 RANGES[] = {0.f, 1.f,   1.5f, 2.f, 3.f, 5.f, 10.f};
-    const F32 TICKS[]  = {0.f, 0.25f, 0.5f, 1.f, 1.f, 1.f, 2.f };
-
-    const S32 num_digits_max = is_approx_equal(llabs(max), 0.f)
-                            ? S32_MIN + 1
-                            : llceil(logf(llabs(max)) * OO_LN10);
-    const S32 num_digits_min = is_approx_equal(llabs(min), 0.f)
-                            ? S32_MIN + 1
-                            : llceil(logf(llabs(min)) * OO_LN10);
-
-    const S32 num_digits = llmax(num_digits_max, num_digits_min);
-    const F32 power_of_10 = pow(10.0, num_digits - 1);
-    const F32 starting_max = power_of_10 * ((max < 0.f) ? -1 : 1);
-    const F32 starting_min = power_of_10 * ((min < 0.f) ? -1 : 1);
-
-    F32 cur_max = starting_max;
-    F32 cur_min = starting_min;
-    F32 out_max = max;
-    F32 out_min = min;
-
-    F32 cur_tick_min = 0.f;
-    F32 cur_tick_max = 0.f;
-
-    for (S32 range_idx = 0; range_idx < LL_ARRAY_SIZE(RANGES); range_idx++)
-    {
-        cur_max = starting_max * RANGES[range_idx];
-        cur_min = starting_min * RANGES[range_idx];
-
-        if (min > 0.f && cur_min <= min)
-        {
-            out_min = cur_min;
-            cur_tick_min = TICKS[range_idx];
-        }
-        if (max < 0.f && cur_max >= max)
-        {
-            out_max = cur_max;
-            cur_tick_max = TICKS[range_idx];
-        }
-    }
-
-    cur_max = starting_max;
-    cur_min = starting_min;
-    for (S32 range_idx = LL_ARRAY_SIZE(RANGES) - 1; range_idx >= 0; range_idx--)
-    {
-        cur_max = starting_max * RANGES[range_idx];
-        cur_min = starting_min * RANGES[range_idx];
-
-        if (min < 0.f && cur_min <= min)
-        {
-            out_min = cur_min;
-            cur_tick_min = TICKS[range_idx];
-        }
-        if (max > 0.f && cur_max >= max)
-        {
-            out_max = cur_max;
-            cur_tick_max = TICKS[range_idx];
-        }
-    }
-
-    tick = power_of_10 * llmax(cur_tick_min, cur_tick_max);
-    min = out_min;
-    max = out_max;
-}
-
-LLStatBar::Params::Params()
-:   label("label"),
-    unit_label("unit_label"),
-    bar_min("bar_min", 0.f),
-    bar_max("bar_max", 0.f),
-    tick_spacing("tick_spacing", 0.f),
-    decimal_digits("decimal_digits", 3),
-    show_bar("show_bar", false),
-    show_median("show_median", false),
-    show_history("show_history", false),
-    scale_range("scale_range", true),
-    num_frames("num_frames", 200),
-    num_frames_short("num_frames_short", 20),
-    max_height("max_height", 100),
-    stat("stat"),
-    orientation("orientation", VERTICAL)
-{
-    changeDefault(follows.flags, FOLLOWS_TOP | FOLLOWS_LEFT);
-}
-
-///////////////////////////////////////////////////////////////////////////////////
-
-LLStatBar::LLStatBar(const Params& p)
-:   LLView(p),
-    mLabel(p.label),
-    mUnitLabel(p.unit_label),
-    mTargetMinBar(llmin(p.bar_min, p.bar_max)),
-    mTargetMaxBar(llmax(p.bar_max, p.bar_min)),
-    mCurMaxBar(p.bar_max),
-    mCurMinBar(0),
-    mDecimalDigits(p.decimal_digits),
-    mNumHistoryFrames(p.num_frames),
-    mNumShortHistoryFrames(p.num_frames_short),
-    mMaxHeight(p.max_height),
-    mDisplayBar(p.show_bar),
-    mShowMedian(p.show_median),
-    mDisplayHistory(p.show_history),
-    mOrientation(p.orientation),
-    mAutoScaleMax(!p.bar_max.isProvided()),
-    mAutoScaleMin(!p.bar_min.isProvided()),
-    mTickSpacing(p.tick_spacing),
-    mLastDisplayValue(0.f),
-    mStatType(STAT_NONE)
-{
-    mFloatingTargetMinBar = mTargetMinBar;
-    mFloatingTargetMaxBar = mTargetMaxBar;
-
-    mStat.valid = NULL;
-    // tick value will be automatically calculated later
-    if (!p.tick_spacing.isProvided() && p.bar_min.isProvided() && p.bar_max.isProvided())
-    {
-        mTickSpacing = calc_tick_value(mTargetMinBar, mTargetMaxBar);
-    }
-
-    setStat(p.stat);
-}
-
-bool LLStatBar::handleHover(S32 x, S32 y, MASK mask)
-{
-<<<<<<< HEAD
-	switch(mStatType)
-	{
-	case STAT_COUNT:
-		LLToolTipMgr::instance().show(LLToolTip::Params().message(mStat.countStatp->getDescription()).sticky_rect(calcScreenRect()));
-		break;
-	case STAT_EVENT:
-		LLToolTipMgr::instance().show(LLToolTip::Params().message(mStat.eventStatp->getDescription()).sticky_rect(calcScreenRect()));
-		break;
-	case STAT_SAMPLE:
-		LLToolTipMgr::instance().show(LLToolTip::Params().message(mStat.sampleStatp->getDescription()).sticky_rect(calcScreenRect()));
-		break;
-	default:
-		break;
-	}
-	return true;
-=======
-    switch(mStatType)
-    {
-    case STAT_COUNT:
-        LLToolTipMgr::instance().show(LLToolTip::Params().message(mStat.countStatp->getDescription()).sticky_rect(calcScreenRect()));
-        break;
-    case STAT_EVENT:
-        LLToolTipMgr::instance().show(LLToolTip::Params().message(mStat.eventStatp->getDescription()).sticky_rect(calcScreenRect()));
-        break;
-    case STAT_SAMPLE:
-        LLToolTipMgr::instance().show(LLToolTip::Params().message(mStat.sampleStatp->getDescription()).sticky_rect(calcScreenRect()));
-        break;
-    default:
-        break;
-    }
-    return TRUE;
->>>>>>> e1623bb2
-}
-
-bool LLStatBar::handleMouseDown(S32 x, S32 y, MASK mask)
-{
-<<<<<<< HEAD
-	bool handled = LLView::handleMouseDown(x, y, mask);
-	if (!handled)
-	{
-		if (mDisplayBar)
-		{
-			if (mDisplayHistory || mOrientation == HORIZONTAL)
-			{
-				mDisplayBar = false;
-				mDisplayHistory = false;
-			}
-			else
-			{
-				mDisplayHistory = true;
-			}
-		}
-		else
-		{
-			mDisplayBar = true;
-			if (mOrientation == HORIZONTAL)
-			{
-				mDisplayHistory = true;
-			}
-		}
-		LLView* parent = getParent();
-		parent->reshape(parent->getRect().getWidth(), parent->getRect().getHeight(), false);
-	}
-	return true;
-=======
-    BOOL handled = LLView::handleMouseDown(x, y, mask);
-    if (!handled)
-    {
-        if (mDisplayBar)
-        {
-            if (mDisplayHistory || mOrientation == HORIZONTAL)
-            {
-                mDisplayBar = FALSE;
-                mDisplayHistory = FALSE;
-            }
-            else
-            {
-                mDisplayHistory = TRUE;
-            }
-        }
-        else
-        {
-            mDisplayBar = TRUE;
-            if (mOrientation == HORIZONTAL)
-            {
-                mDisplayHistory = TRUE;
-            }
-        }
-        LLView* parent = getParent();
-        parent->reshape(parent->getRect().getWidth(), parent->getRect().getHeight(), FALSE);
-    }
-    return TRUE;
->>>>>>> e1623bb2
-}
-
-template<typename T>
-S32 calc_num_rapid_changes(LLTrace::PeriodicRecording& periodic_recording, const T& stat, const F32Seconds time_period)
-{
-    F32Seconds          elapsed_time,
-                        time_since_value_changed;
-    S32                 num_rapid_changes           = 0;
-    const F32Seconds    RAPID_CHANGE_THRESHOLD      = F32Seconds(0.3f);
-    F64                 last_value                  = periodic_recording.getPrevRecording(1).getLastValue(stat);
-
-    for (S32 i = 2; i < periodic_recording.getNumRecordedPeriods(); i++)
-    {
-        LLTrace::Recording& recording = periodic_recording.getPrevRecording(i);
-        F64 cur_value = recording.getLastValue(stat);
-
-        if (last_value != cur_value)
-        {
-            if (time_since_value_changed < RAPID_CHANGE_THRESHOLD) num_rapid_changes++;
-            time_since_value_changed = (F32Seconds)0;
-        }
-        last_value = cur_value;
-
-        elapsed_time += recording.getDuration();
-        if (elapsed_time > time_period) break;
-    }
-
-    return num_rapid_changes;
-}
-
-void LLStatBar::draw()
-{
-    LLLocalClipRect _(getLocalRect());
-
-    LLTrace::PeriodicRecording& frame_recording = LLTrace::get_frame_recording();
-    LLTrace::Recording& last_frame_recording = frame_recording.getLastRecording();
-
-    std::string unit_label;
-    F32         current         = 0,
-                min             = 0,
-                max             = 0,
-                mean            = 0,
-                display_value   = 0;
-    S32         num_frames      = mDisplayHistory
-                                ? mNumHistoryFrames
-                                : mNumShortHistoryFrames;
-    S32         num_rapid_changes = 0;
-    S32         decimal_digits = mDecimalDigits;
-
-    switch(mStatType)
-    {
-    case STAT_COUNT:
-        {
-            const LLTrace::StatType<LLTrace::CountAccumulator>& count_stat = *mStat.countStatp;
-
-            unit_label    = std::string(count_stat.getUnitLabel()) + "/s";
-            current       = last_frame_recording.getPerSec(count_stat);
-            min           = frame_recording.getPeriodMinPerSec(count_stat, num_frames);
-            max           = frame_recording.getPeriodMaxPerSec(count_stat, num_frames);
-            mean          = frame_recording.getPeriodMeanPerSec(count_stat, num_frames);
-            if (mShowMedian)
-            {
-                display_value = frame_recording.getPeriodMedianPerSec(count_stat, num_frames);
-            }
-            else
-            {
-                display_value = mean;
-            }
-        }
-        break;
-    case STAT_EVENT:
-        {
-            const LLTrace::StatType<LLTrace::EventAccumulator>& event_stat = *mStat.eventStatp;
-
-            unit_label        = mUnitLabel.empty() ? event_stat.getUnitLabel() : mUnitLabel;
-            current           = last_frame_recording.getLastValue(event_stat);
-            min               = frame_recording.getPeriodMin(event_stat, num_frames);
-            max               = frame_recording.getPeriodMax(event_stat, num_frames);
-            mean              = frame_recording.getPeriodMean(event_stat, num_frames);
-            display_value     = mean;
-        }
-        break;
-    case STAT_SAMPLE:
-        {
-            const LLTrace::StatType<LLTrace::SampleAccumulator>& sample_stat = *mStat.sampleStatp;
-
-            unit_label        = mUnitLabel.empty() ? sample_stat.getUnitLabel() : mUnitLabel;
-            current           = last_frame_recording.getLastValue(sample_stat);
-            min               = frame_recording.getPeriodMin(sample_stat, num_frames);
-            max               = frame_recording.getPeriodMax(sample_stat, num_frames);
-            mean              = frame_recording.getPeriodMean(sample_stat, num_frames);
-            num_rapid_changes = calc_num_rapid_changes(frame_recording, sample_stat, RAPID_CHANGE_WINDOW);
-
-            if (mShowMedian)
-            {
-                display_value = frame_recording.getPeriodMedian(sample_stat, num_frames);
-            }
-            else if (num_rapid_changes / RAPID_CHANGE_WINDOW.value() > MAX_RAPID_CHANGES_PER_SEC)
-            {
-                display_value = mean;
-            }
-            else
-            {
-                display_value = current;
-                // always display current value, don't rate limit
-                mLastDisplayValue = current;
-                if (is_approx_equal((F32)(S32)display_value, display_value))
-                {
-                    decimal_digits = 0;
-                }
-            }
-        }
-        break;
-    default:
-        break;
-    }
-
-    LLRect bar_rect;
-    if (mOrientation == HORIZONTAL)
-    {
-        bar_rect.mTop    = llmax(5, getRect().getHeight() - 15);
-        bar_rect.mLeft   = 0;
-        bar_rect.mRight  = getRect().getWidth() - 40;
-        bar_rect.mBottom = llmin(bar_rect.mTop - 5, 0);
-    }
-    else // VERTICAL
-    {
-        bar_rect.mTop    = llmax(5, getRect().getHeight() - 15);
-        bar_rect.mLeft   = 0;
-        bar_rect.mRight  = getRect().getWidth();
-        bar_rect.mBottom = llmin(bar_rect.mTop - 5, 20);
-    }
-
-    mCurMaxBar = LLSmoothInterpolation::lerp(mCurMaxBar, mTargetMaxBar, 0.05f);
-    mCurMinBar = LLSmoothInterpolation::lerp(mCurMinBar, mTargetMinBar, 0.05f);
-
-    // rate limited updates
-    if (mLastDisplayValueTimer.getElapsedTimeF32() < MEAN_VALUE_UPDATE_TIME)
-    {
-        display_value = mLastDisplayValue;
-    }
-    else
-    {
-        mLastDisplayValueTimer.reset();
-    }
-    drawLabelAndValue(display_value, unit_label, bar_rect, decimal_digits);
-    mLastDisplayValue = display_value;
-
-    if (mDisplayBar && mStat.valid)
-    {
-        // Draw the tick marks.
-        LLGLSUIDefault gls_ui;
-        gGL.getTexUnit(0)->unbind(LLTexUnit::TT_TEXTURE);
-
-        F32 value_scale;
-        if (mCurMaxBar == mCurMinBar)
-        {
-            value_scale = 0.f;
-        }
-        else
-        {
-            value_scale = (mOrientation == HORIZONTAL)
-                ? (bar_rect.getHeight())/(mCurMaxBar - mCurMinBar)
-                : (bar_rect.getWidth())/(mCurMaxBar - mCurMinBar);
-        }
-
-        drawTicks(min, max, value_scale, bar_rect);
-
-        // draw background bar.
-        gl_rect_2d(bar_rect.mLeft, bar_rect.mTop, bar_rect.mRight, bar_rect.mBottom, LLColor4(0.f, 0.f, 0.f, 0.25f));
-
-        // draw values
-        if (!llisnan(display_value) && frame_recording.getNumRecordedPeriods() != 0)
-        {
-            // draw min and max
-            S32 begin = (S32) ((min - mCurMinBar) * value_scale);
-
-            if (begin < 0)
-            {
-                begin = 0;
-            }
-
-            S32 end = (S32) ((max - mCurMinBar) * value_scale);
-            if (mOrientation == HORIZONTAL)
-            {
-                gl_rect_2d(bar_rect.mLeft, end, bar_rect.mRight, begin, LLColor4(1.f, 0.f, 0.f, 0.25f));
-            }
-            else // VERTICAL
-            {
-                gl_rect_2d(begin, bar_rect.mTop, end, bar_rect.mBottom, LLColor4(1.f, 0.f, 0.f, 0.25f));
-            }
-
-            F32 span = (mOrientation == HORIZONTAL)
-                    ? (bar_rect.getWidth())
-                    : (bar_rect.getHeight());
-
-            if (mDisplayHistory && mStat.valid)
-            {
-                const S32 num_values = frame_recording.getNumRecordedPeriods() - 1;
-                F32 min_value = 0.f,
-                    max_value = 0.f;
-
-                gGL.color4f(1.f, 0.f, 0.f, 1.f);
-                gGL.begin( LLRender::QUADS );
-                const S32 max_frame = llmin(num_frames, num_values);
-                U32 num_samples = 0;
-                for (S32 i = 1; i <= max_frame; i++)
-                {
-                    F32 offset = ((F32)i / (F32)num_frames) * span;
-                    LLTrace::Recording& recording = frame_recording.getPrevRecording(i);
-
-                    switch(mStatType)
-                    {
-                        case STAT_COUNT:
-                            min_value       = recording.getPerSec(*mStat.countStatp);
-                            max_value       = min_value;
-                            num_samples     = recording.getSampleCount(*mStat.countStatp);
-                            break;
-                        case STAT_EVENT:
-                            min_value       = recording.getMin(*mStat.eventStatp);
-                            max_value       = recording.getMax(*mStat.eventStatp);
-                            num_samples     = recording.getSampleCount(*mStat.eventStatp);
-                            break;
-                        case STAT_SAMPLE:
-                            min_value       = recording.getMin(*mStat.sampleStatp);
-                            max_value       = recording.getMax(*mStat.sampleStatp);
-                            num_samples     = recording.getSampleCount(*mStat.sampleStatp);
-                            break;
-                        default:
-                            break;
-                    }
-
-                    if (!num_samples) continue;
-
-                    F32 min = (min_value  - mCurMinBar) * value_scale;
-                    F32 max = llmax(min + 1, (max_value - mCurMinBar) * value_scale);
-                    if (mOrientation == HORIZONTAL)
-                    {
-                        gGL.vertex2f((F32)bar_rect.mRight - offset, max);
-                        gGL.vertex2f((F32)bar_rect.mRight - offset, min);
-                        gGL.vertex2f((F32)bar_rect.mRight - offset - 1, min);
-                        gGL.vertex2f((F32)bar_rect.mRight - offset - 1, max);
-                    }
-                    else
-                    {
-                        gGL.vertex2f(min, (F32)bar_rect.mBottom + offset + 1);
-                        gGL.vertex2f(min, (F32)bar_rect.mBottom + offset);
-                        gGL.vertex2f(max, (F32)bar_rect.mBottom + offset);
-                        gGL.vertex2f(max, (F32)bar_rect.mBottom + offset + 1 );
-                    }
-                }
-                gGL.end();
-            }
-            else
-            {
-                S32 begin = (S32) ((current - mCurMinBar) * value_scale) - 1;
-                S32 end = (S32) ((current - mCurMinBar) * value_scale) + 1;
-                // draw current
-                if (mOrientation == HORIZONTAL)
-                {
-                    gl_rect_2d(bar_rect.mLeft, end, bar_rect.mRight, begin, LLColor4(1.f, 0.f, 0.f, 1.f));
-                }
-                else
-                {
-                    gl_rect_2d(begin, bar_rect.mTop, end, bar_rect.mBottom, LLColor4(1.f, 0.f, 0.f, 1.f));
-                }
-            }
-
-            // draw mean bar
-            {
-                const S32 begin = (S32) ((mean - mCurMinBar) * value_scale) - 1;
-                const S32 end = (S32) ((mean - mCurMinBar) * value_scale) + 1;
-                if (mOrientation == HORIZONTAL)
-                {
-                    gl_rect_2d(bar_rect.mLeft - 2, begin, bar_rect.mRight + 2, end, LLColor4(0.f, 1.f, 0.f, 1.f));
-                }
-                else
-                {
-                    gl_rect_2d(begin, bar_rect.mTop + 2, end, bar_rect.mBottom - 2, LLColor4(0.f, 1.f, 0.f, 1.f));
-                }
-            }
-        }
-    }
-
-    LLView::draw();
-}
-
-void LLStatBar::setStat(const std::string& stat_name)
-{
-    using namespace LLTrace;
-
-    if (auto count_stat = StatType<CountAccumulator>::getInstance(stat_name))
-    {
-        mStat.countStatp = count_stat.get();
-        mStatType = STAT_COUNT;
-    }
-    else if (auto event_stat = StatType<EventAccumulator>::getInstance(stat_name))
-    {
-        mStat.eventStatp = event_stat.get();
-        mStatType = STAT_EVENT;
-    }
-    else if (auto sample_stat = StatType<SampleAccumulator>::getInstance(stat_name))
-    {
-        mStat.sampleStatp = sample_stat.get();
-        mStatType = STAT_SAMPLE;
-    }
-}
-
-void LLStatBar::setRange(F32 bar_min, F32 bar_max)
-{
-    mTargetMinBar       = llmin(bar_min, bar_max);
-    mTargetMaxBar       = llmax(bar_min, bar_max);
-    mFloatingTargetMinBar = mTargetMinBar;
-    mFloatingTargetMaxBar = mTargetMaxBar;
-    mTickSpacing    = calc_tick_value(mTargetMinBar, mTargetMaxBar);
-}
-
-LLRect LLStatBar::getRequiredRect()
-{
-    LLRect rect;
-
-    if (mDisplayBar)
-    {
-        if (mDisplayHistory)
-        {
-            rect.mTop = mMaxHeight;
-        }
-        else
-        {
-            rect.mTop = 40;
-        }
-    }
-    else
-    {
-        rect.mTop = 14;
-    }
-    return rect;
-}
-
-void LLStatBar::drawLabelAndValue( F32 value, std::string &label, LLRect &bar_rect, S32 decimal_digits )
-{
-    LLFontGL::getFontMonospace()->renderUTF8(mLabel, 0, 0, getRect().getHeight(), LLColor4(1.f, 1.f, 1.f, 1.f),
-        LLFontGL::LEFT, LLFontGL::TOP);
-
-    std::string value_str   = !llisnan(value)
-                            ? llformat("%10.*f %s", decimal_digits, value, label.c_str())
-                            : LLTrans::getString("na");
-
-    // Draw the current value.
-    if (mOrientation == HORIZONTAL)
-    {
-        LLFontGL::getFontMonospace()->renderUTF8(value_str, 0, bar_rect.mRight, getRect().getHeight(),
-            LLColor4(1.f, 1.f, 1.f, 1.f),
-            LLFontGL::RIGHT, LLFontGL::TOP);
-    }
-    else
-    {
-        LLFontGL::getFontMonospace()->renderUTF8(value_str, 0, bar_rect.mRight, getRect().getHeight(),
-            LLColor4(1.f, 1.f, 1.f, 1.f),
-            LLFontGL::RIGHT, LLFontGL::TOP);
-    }
-}
-
-void LLStatBar::drawTicks( F32 min, F32 max, F32 value_scale, LLRect &bar_rect )
-{
-    if (!llisnan(min) && (mAutoScaleMax || mAutoScaleMin))
-    {
-        F32 u = LLSmoothInterpolation::getInterpolant(10.f);
-        mFloatingTargetMinBar = llmin(min, lerp(mFloatingTargetMinBar, min, u));
-        mFloatingTargetMaxBar = llmax(max, lerp(mFloatingTargetMaxBar, max, u));
-        F32 range_min = mAutoScaleMin ? mFloatingTargetMinBar : mTargetMinBar;
-        F32 range_max = mAutoScaleMax ? mFloatingTargetMaxBar : mTargetMaxBar;
-        F32 tick_value = 0.f;
-        calc_auto_scale_range(range_min, range_max, tick_value);
-        if (mAutoScaleMin) { mTargetMinBar = range_min; }
-        if (mAutoScaleMax) { mTargetMaxBar = range_max; }
-        if (mAutoScaleMin && mAutoScaleMax)
-        {
-            mTickSpacing = tick_value;
-        }
-        else
-        {
-            mTickSpacing = calc_tick_value(mTargetMinBar, mTargetMaxBar);
-        }
-    }
-
-    // start counting from actual min, not current, animating min, so that ticks don't float between numbers
-    // ensure ticks always hit 0
-    S32 last_tick = S32_MIN;
-    S32 last_label = S32_MIN;
-    if (mTickSpacing > 0.f && value_scale > 0.f)
-    {
-        const S32 MIN_TICK_SPACING  = mOrientation == HORIZONTAL ? 20 : 30;
-        const S32 MIN_LABEL_SPACING = mOrientation == HORIZONTAL ? 30 : 60;
-        const S32 TICK_LENGTH = 4;
-        const S32 TICK_WIDTH = 1;
-
-        F32 start = mCurMinBar < 0.f
-            ? llceil(-mCurMinBar / mTickSpacing) * -mTickSpacing
-            : 0.f;
-        for (F32 tick_value = start; ;tick_value += mTickSpacing)
-        {
-            // clamp to S32_MAX / 2 to avoid floating point to integer overflow resulting in S32_MIN
-            const S32 tick_begin = llfloor(llmin((F32)(S32_MAX / 2), (tick_value - mCurMinBar)*value_scale));
-            const S32 tick_end = tick_begin + TICK_WIDTH;
-            if (tick_begin < last_tick + MIN_TICK_SPACING)
-            {
-                continue;
-            }
-            last_tick = tick_begin;
-
-            S32 decimal_digits = mDecimalDigits;
-            if (is_approx_equal((F32)(S32)tick_value, tick_value))
-            {
-                decimal_digits = 0;
-            }
-            std::string tick_label = llformat("%.*f", decimal_digits, tick_value);
-            S32 tick_label_width = LLFontGL::getFontMonospace()->getWidth(tick_label);
-            if (mOrientation == HORIZONTAL)
-            {
-                if (tick_begin > last_label + MIN_LABEL_SPACING)
-                {
-                    gl_rect_2d(bar_rect.mLeft, tick_end, bar_rect.mRight - TICK_LENGTH, tick_begin, LLColor4(1.f, 1.f, 1.f, 0.25f));
-                    LLFontGL::getFontMonospace()->renderUTF8(tick_label, 0, bar_rect.mRight, tick_begin,
-                        LLColor4(1.f, 1.f, 1.f, 0.5f),
-                        LLFontGL::LEFT, LLFontGL::VCENTER);
-                    last_label = tick_begin;
-                }
-                else
-                {
-                    gl_rect_2d(bar_rect.mLeft, tick_end, bar_rect.mRight - TICK_LENGTH/2, tick_begin, LLColor4(1.f, 1.f, 1.f, 0.1f));
-                }
-            }
-            else
-            {
-                if (tick_begin > last_label + MIN_LABEL_SPACING)
-                {
-                    gl_rect_2d(tick_begin, bar_rect.mTop, tick_end, bar_rect.mBottom - TICK_LENGTH, LLColor4(1.f, 1.f, 1.f, 0.25f));
-                    S32 label_pos = tick_begin - ll_round((F32)tick_label_width * ((F32)tick_begin / (F32)bar_rect.getWidth()));
-                    LLFontGL::getFontMonospace()->renderUTF8(tick_label, 0, label_pos, bar_rect.mBottom - TICK_LENGTH,
-                        LLColor4(1.f, 1.f, 1.f, 0.5f),
-                        LLFontGL::LEFT, LLFontGL::TOP);
-                    last_label = label_pos;
-                }
-                else
-                {
-                    gl_rect_2d(tick_begin, bar_rect.mTop, tick_end, bar_rect.mBottom - TICK_LENGTH/2, LLColor4(1.f, 1.f, 1.f, 0.1f));
-                }
-            }
-            // always draw one tick value past tick_end, so we can see part of the text, if possible
-            if (tick_value > mCurMaxBar)
-            {
-                break;
-            }
-        }
-    }
-}+/**
+ * @file llstatbar.cpp
+ * @brief A little map of the world with network information
+ *
+ * $LicenseInfo:firstyear=2001&license=viewerlgpl$
+ * Second Life Viewer Source Code
+ * Copyright (C) 2010, Linden Research, Inc.
+ *
+ * This library is free software; you can redistribute it and/or
+ * modify it under the terms of the GNU Lesser General Public
+ * License as published by the Free Software Foundation;
+ * version 2.1 of the License only.
+ *
+ * This library is distributed in the hope that it will be useful,
+ * but WITHOUT ANY WARRANTY; without even the implied warranty of
+ * MERCHANTABILITY or FITNESS FOR A PARTICULAR PURPOSE.  See the GNU
+ * Lesser General Public License for more details.
+ *
+ * You should have received a copy of the GNU Lesser General Public
+ * License along with this library; if not, write to the Free Software
+ * Foundation, Inc., 51 Franklin Street, Fifth Floor, Boston, MA  02110-1301  USA
+ *
+ * Linden Research, Inc., 945 Battery Street, San Francisco, CA  94111  USA
+ * $/LicenseInfo$
+ */
+
+//#include "llviewerprecompiledheaders.h"
+#include "linden_common.h"
+
+#include "llstatbar.h"
+
+#include "llmath.h"
+#include "llui.h"
+#include "llgl.h"
+#include "llfontgl.h"
+
+#include "lluictrlfactory.h"
+#include "lltracerecording.h"
+#include "llcriticaldamp.h"
+#include "lltooltip.h"
+#include "lllocalcliprect.h"
+#include <iostream>
+#include "lltrans.h"
+
+// rate at which to update display of value that is rapidly changing
+const F32 MEAN_VALUE_UPDATE_TIME = 1.f / 4.f;
+// time between value changes that qualifies as a "rapid change"
+const F32Seconds    RAPID_CHANGE_THRESHOLD(0.2f);
+// maximum number of rapid changes in RAPID_CHANGE_WINDOW before switching over to displaying the mean
+// instead of latest value
+const S32 MAX_RAPID_CHANGES_PER_SEC = 10;
+// period of time over which to measure rapid changes
+const F32Seconds RAPID_CHANGE_WINDOW(1.f);
+
+F32 calc_tick_value(F32 min, F32 max)
+{
+    F32 range = max - min;
+    const S32 DIVISORS[] = {6, 8, 10, 4, 5};
+    // try storing
+    S32 best_decimal_digit_count = S32_MAX;
+    S32 best_divisor = 10;
+    for (U32 divisor_idx = 0; divisor_idx < LL_ARRAY_SIZE(DIVISORS); divisor_idx++)
+    {
+        S32 divisor = DIVISORS[divisor_idx];
+        F32 possible_tick_value = range / divisor;
+        S32 num_whole_digits = llceil(logf(llabs(min + possible_tick_value)) * OO_LN10);
+        for (S32 digit_count = -(num_whole_digits - 1); digit_count < 6; digit_count++)
+        {
+            F32 test_tick_value = min + (possible_tick_value * pow(10.0, digit_count));
+
+            if (is_approx_equal((F32)(S32)test_tick_value, test_tick_value))
+            {
+                if (digit_count < best_decimal_digit_count)
+                {
+                    best_decimal_digit_count = digit_count;
+                    best_divisor = divisor;
+                }
+                break;
+            }
+        }
+    }
+
+    return is_approx_equal(range, 0.f) ? 0.f : range / best_divisor;
+}
+
+void calc_auto_scale_range(F32& min, F32& max, F32& tick)
+{
+    min = llmin(0.f, min, max);
+    max = llmax(0.f, min, max);
+
+    const F32 RANGES[] = {0.f, 1.f,   1.5f, 2.f, 3.f, 5.f, 10.f};
+    const F32 TICKS[]  = {0.f, 0.25f, 0.5f, 1.f, 1.f, 1.f, 2.f };
+
+    const S32 num_digits_max = is_approx_equal(llabs(max), 0.f)
+                            ? S32_MIN + 1
+                            : llceil(logf(llabs(max)) * OO_LN10);
+    const S32 num_digits_min = is_approx_equal(llabs(min), 0.f)
+                            ? S32_MIN + 1
+                            : llceil(logf(llabs(min)) * OO_LN10);
+
+    const S32 num_digits = llmax(num_digits_max, num_digits_min);
+    const F32 power_of_10 = pow(10.0, num_digits - 1);
+    const F32 starting_max = power_of_10 * ((max < 0.f) ? -1 : 1);
+    const F32 starting_min = power_of_10 * ((min < 0.f) ? -1 : 1);
+
+    F32 cur_max = starting_max;
+    F32 cur_min = starting_min;
+    F32 out_max = max;
+    F32 out_min = min;
+
+    F32 cur_tick_min = 0.f;
+    F32 cur_tick_max = 0.f;
+
+    for (S32 range_idx = 0; range_idx < LL_ARRAY_SIZE(RANGES); range_idx++)
+    {
+        cur_max = starting_max * RANGES[range_idx];
+        cur_min = starting_min * RANGES[range_idx];
+
+        if (min > 0.f && cur_min <= min)
+        {
+            out_min = cur_min;
+            cur_tick_min = TICKS[range_idx];
+        }
+        if (max < 0.f && cur_max >= max)
+        {
+            out_max = cur_max;
+            cur_tick_max = TICKS[range_idx];
+        }
+    }
+
+    cur_max = starting_max;
+    cur_min = starting_min;
+    for (S32 range_idx = LL_ARRAY_SIZE(RANGES) - 1; range_idx >= 0; range_idx--)
+    {
+        cur_max = starting_max * RANGES[range_idx];
+        cur_min = starting_min * RANGES[range_idx];
+
+        if (min < 0.f && cur_min <= min)
+        {
+            out_min = cur_min;
+            cur_tick_min = TICKS[range_idx];
+        }
+        if (max > 0.f && cur_max >= max)
+        {
+            out_max = cur_max;
+            cur_tick_max = TICKS[range_idx];
+        }
+    }
+
+    tick = power_of_10 * llmax(cur_tick_min, cur_tick_max);
+    min = out_min;
+    max = out_max;
+}
+
+LLStatBar::Params::Params()
+:   label("label"),
+    unit_label("unit_label"),
+    bar_min("bar_min", 0.f),
+    bar_max("bar_max", 0.f),
+    tick_spacing("tick_spacing", 0.f),
+    decimal_digits("decimal_digits", 3),
+    show_bar("show_bar", false),
+    show_median("show_median", false),
+    show_history("show_history", false),
+    scale_range("scale_range", true),
+    num_frames("num_frames", 200),
+    num_frames_short("num_frames_short", 20),
+    max_height("max_height", 100),
+    stat("stat"),
+    orientation("orientation", VERTICAL)
+{
+    changeDefault(follows.flags, FOLLOWS_TOP | FOLLOWS_LEFT);
+}
+
+///////////////////////////////////////////////////////////////////////////////////
+
+LLStatBar::LLStatBar(const Params& p)
+:   LLView(p),
+    mLabel(p.label),
+    mUnitLabel(p.unit_label),
+    mTargetMinBar(llmin(p.bar_min, p.bar_max)),
+    mTargetMaxBar(llmax(p.bar_max, p.bar_min)),
+    mCurMaxBar(p.bar_max),
+    mCurMinBar(0),
+    mDecimalDigits(p.decimal_digits),
+    mNumHistoryFrames(p.num_frames),
+    mNumShortHistoryFrames(p.num_frames_short),
+    mMaxHeight(p.max_height),
+    mDisplayBar(p.show_bar),
+    mShowMedian(p.show_median),
+    mDisplayHistory(p.show_history),
+    mOrientation(p.orientation),
+    mAutoScaleMax(!p.bar_max.isProvided()),
+    mAutoScaleMin(!p.bar_min.isProvided()),
+    mTickSpacing(p.tick_spacing),
+    mLastDisplayValue(0.f),
+    mStatType(STAT_NONE)
+{
+    mFloatingTargetMinBar = mTargetMinBar;
+    mFloatingTargetMaxBar = mTargetMaxBar;
+
+    mStat.valid = NULL;
+    // tick value will be automatically calculated later
+    if (!p.tick_spacing.isProvided() && p.bar_min.isProvided() && p.bar_max.isProvided())
+    {
+        mTickSpacing = calc_tick_value(mTargetMinBar, mTargetMaxBar);
+    }
+
+    setStat(p.stat);
+}
+
+bool LLStatBar::handleHover(S32 x, S32 y, MASK mask)
+{
+    switch(mStatType)
+    {
+    case STAT_COUNT:
+        LLToolTipMgr::instance().show(LLToolTip::Params().message(mStat.countStatp->getDescription()).sticky_rect(calcScreenRect()));
+        break;
+    case STAT_EVENT:
+        LLToolTipMgr::instance().show(LLToolTip::Params().message(mStat.eventStatp->getDescription()).sticky_rect(calcScreenRect()));
+        break;
+    case STAT_SAMPLE:
+        LLToolTipMgr::instance().show(LLToolTip::Params().message(mStat.sampleStatp->getDescription()).sticky_rect(calcScreenRect()));
+        break;
+    default:
+        break;
+    }
+    return true;
+}
+
+bool LLStatBar::handleMouseDown(S32 x, S32 y, MASK mask)
+{
+    bool handled = LLView::handleMouseDown(x, y, mask);
+    if (!handled)
+    {
+        if (mDisplayBar)
+        {
+            if (mDisplayHistory || mOrientation == HORIZONTAL)
+            {
+                mDisplayBar = false;
+                mDisplayHistory = false;
+            }
+            else
+            {
+                mDisplayHistory = true;
+            }
+        }
+        else
+        {
+            mDisplayBar = true;
+            if (mOrientation == HORIZONTAL)
+            {
+                mDisplayHistory = true;
+            }
+        }
+        LLView* parent = getParent();
+        parent->reshape(parent->getRect().getWidth(), parent->getRect().getHeight(), false);
+    }
+    return true;
+}
+
+template<typename T>
+S32 calc_num_rapid_changes(LLTrace::PeriodicRecording& periodic_recording, const T& stat, const F32Seconds time_period)
+{
+    F32Seconds          elapsed_time,
+                        time_since_value_changed;
+    S32                 num_rapid_changes           = 0;
+    const F32Seconds    RAPID_CHANGE_THRESHOLD      = F32Seconds(0.3f);
+    F64                 last_value                  = periodic_recording.getPrevRecording(1).getLastValue(stat);
+
+    for (S32 i = 2; i < periodic_recording.getNumRecordedPeriods(); i++)
+    {
+        LLTrace::Recording& recording = periodic_recording.getPrevRecording(i);
+        F64 cur_value = recording.getLastValue(stat);
+
+        if (last_value != cur_value)
+        {
+            if (time_since_value_changed < RAPID_CHANGE_THRESHOLD) num_rapid_changes++;
+            time_since_value_changed = (F32Seconds)0;
+        }
+        last_value = cur_value;
+
+        elapsed_time += recording.getDuration();
+        if (elapsed_time > time_period) break;
+    }
+
+    return num_rapid_changes;
+}
+
+void LLStatBar::draw()
+{
+    LLLocalClipRect _(getLocalRect());
+
+    LLTrace::PeriodicRecording& frame_recording = LLTrace::get_frame_recording();
+    LLTrace::Recording& last_frame_recording = frame_recording.getLastRecording();
+
+    std::string unit_label;
+    F32         current         = 0,
+                min             = 0,
+                max             = 0,
+                mean            = 0,
+                display_value   = 0;
+    S32         num_frames      = mDisplayHistory
+                                ? mNumHistoryFrames
+                                : mNumShortHistoryFrames;
+    S32         num_rapid_changes = 0;
+    S32         decimal_digits = mDecimalDigits;
+
+    switch(mStatType)
+    {
+    case STAT_COUNT:
+        {
+            const LLTrace::StatType<LLTrace::CountAccumulator>& count_stat = *mStat.countStatp;
+
+            unit_label    = std::string(count_stat.getUnitLabel()) + "/s";
+            current       = last_frame_recording.getPerSec(count_stat);
+            min           = frame_recording.getPeriodMinPerSec(count_stat, num_frames);
+            max           = frame_recording.getPeriodMaxPerSec(count_stat, num_frames);
+            mean          = frame_recording.getPeriodMeanPerSec(count_stat, num_frames);
+            if (mShowMedian)
+            {
+                display_value = frame_recording.getPeriodMedianPerSec(count_stat, num_frames);
+            }
+            else
+            {
+                display_value = mean;
+            }
+        }
+        break;
+    case STAT_EVENT:
+        {
+            const LLTrace::StatType<LLTrace::EventAccumulator>& event_stat = *mStat.eventStatp;
+
+            unit_label        = mUnitLabel.empty() ? event_stat.getUnitLabel() : mUnitLabel;
+            current           = last_frame_recording.getLastValue(event_stat);
+            min               = frame_recording.getPeriodMin(event_stat, num_frames);
+            max               = frame_recording.getPeriodMax(event_stat, num_frames);
+            mean              = frame_recording.getPeriodMean(event_stat, num_frames);
+            display_value     = mean;
+        }
+        break;
+    case STAT_SAMPLE:
+        {
+            const LLTrace::StatType<LLTrace::SampleAccumulator>& sample_stat = *mStat.sampleStatp;
+
+            unit_label        = mUnitLabel.empty() ? sample_stat.getUnitLabel() : mUnitLabel;
+            current           = last_frame_recording.getLastValue(sample_stat);
+            min               = frame_recording.getPeriodMin(sample_stat, num_frames);
+            max               = frame_recording.getPeriodMax(sample_stat, num_frames);
+            mean              = frame_recording.getPeriodMean(sample_stat, num_frames);
+            num_rapid_changes = calc_num_rapid_changes(frame_recording, sample_stat, RAPID_CHANGE_WINDOW);
+
+            if (mShowMedian)
+            {
+                display_value = frame_recording.getPeriodMedian(sample_stat, num_frames);
+            }
+            else if (num_rapid_changes / RAPID_CHANGE_WINDOW.value() > MAX_RAPID_CHANGES_PER_SEC)
+            {
+                display_value = mean;
+            }
+            else
+            {
+                display_value = current;
+                // always display current value, don't rate limit
+                mLastDisplayValue = current;
+                if (is_approx_equal((F32)(S32)display_value, display_value))
+                {
+                    decimal_digits = 0;
+                }
+            }
+        }
+        break;
+    default:
+        break;
+    }
+
+    LLRect bar_rect;
+    if (mOrientation == HORIZONTAL)
+    {
+        bar_rect.mTop    = llmax(5, getRect().getHeight() - 15);
+        bar_rect.mLeft   = 0;
+        bar_rect.mRight  = getRect().getWidth() - 40;
+        bar_rect.mBottom = llmin(bar_rect.mTop - 5, 0);
+    }
+    else // VERTICAL
+    {
+        bar_rect.mTop    = llmax(5, getRect().getHeight() - 15);
+        bar_rect.mLeft   = 0;
+        bar_rect.mRight  = getRect().getWidth();
+        bar_rect.mBottom = llmin(bar_rect.mTop - 5, 20);
+    }
+
+    mCurMaxBar = LLSmoothInterpolation::lerp(mCurMaxBar, mTargetMaxBar, 0.05f);
+    mCurMinBar = LLSmoothInterpolation::lerp(mCurMinBar, mTargetMinBar, 0.05f);
+
+    // rate limited updates
+    if (mLastDisplayValueTimer.getElapsedTimeF32() < MEAN_VALUE_UPDATE_TIME)
+    {
+        display_value = mLastDisplayValue;
+    }
+    else
+    {
+        mLastDisplayValueTimer.reset();
+    }
+    drawLabelAndValue(display_value, unit_label, bar_rect, decimal_digits);
+    mLastDisplayValue = display_value;
+
+    if (mDisplayBar && mStat.valid)
+    {
+        // Draw the tick marks.
+        LLGLSUIDefault gls_ui;
+        gGL.getTexUnit(0)->unbind(LLTexUnit::TT_TEXTURE);
+
+        F32 value_scale;
+        if (mCurMaxBar == mCurMinBar)
+        {
+            value_scale = 0.f;
+        }
+        else
+        {
+            value_scale = (mOrientation == HORIZONTAL)
+                ? (bar_rect.getHeight())/(mCurMaxBar - mCurMinBar)
+                : (bar_rect.getWidth())/(mCurMaxBar - mCurMinBar);
+        }
+
+        drawTicks(min, max, value_scale, bar_rect);
+
+        // draw background bar.
+        gl_rect_2d(bar_rect.mLeft, bar_rect.mTop, bar_rect.mRight, bar_rect.mBottom, LLColor4(0.f, 0.f, 0.f, 0.25f));
+
+        // draw values
+        if (!llisnan(display_value) && frame_recording.getNumRecordedPeriods() != 0)
+        {
+            // draw min and max
+            S32 begin = (S32) ((min - mCurMinBar) * value_scale);
+
+            if (begin < 0)
+            {
+                begin = 0;
+            }
+
+            S32 end = (S32) ((max - mCurMinBar) * value_scale);
+            if (mOrientation == HORIZONTAL)
+            {
+                gl_rect_2d(bar_rect.mLeft, end, bar_rect.mRight, begin, LLColor4(1.f, 0.f, 0.f, 0.25f));
+            }
+            else // VERTICAL
+            {
+                gl_rect_2d(begin, bar_rect.mTop, end, bar_rect.mBottom, LLColor4(1.f, 0.f, 0.f, 0.25f));
+            }
+
+            F32 span = (mOrientation == HORIZONTAL)
+                    ? (bar_rect.getWidth())
+                    : (bar_rect.getHeight());
+
+            if (mDisplayHistory && mStat.valid)
+            {
+                const S32 num_values = frame_recording.getNumRecordedPeriods() - 1;
+                F32 min_value = 0.f,
+                    max_value = 0.f;
+
+                gGL.color4f(1.f, 0.f, 0.f, 1.f);
+                gGL.begin( LLRender::QUADS );
+                const S32 max_frame = llmin(num_frames, num_values);
+                U32 num_samples = 0;
+                for (S32 i = 1; i <= max_frame; i++)
+                {
+                    F32 offset = ((F32)i / (F32)num_frames) * span;
+                    LLTrace::Recording& recording = frame_recording.getPrevRecording(i);
+
+                    switch(mStatType)
+                    {
+                        case STAT_COUNT:
+                            min_value       = recording.getPerSec(*mStat.countStatp);
+                            max_value       = min_value;
+                            num_samples     = recording.getSampleCount(*mStat.countStatp);
+                            break;
+                        case STAT_EVENT:
+                            min_value       = recording.getMin(*mStat.eventStatp);
+                            max_value       = recording.getMax(*mStat.eventStatp);
+                            num_samples     = recording.getSampleCount(*mStat.eventStatp);
+                            break;
+                        case STAT_SAMPLE:
+                            min_value       = recording.getMin(*mStat.sampleStatp);
+                            max_value       = recording.getMax(*mStat.sampleStatp);
+                            num_samples     = recording.getSampleCount(*mStat.sampleStatp);
+                            break;
+                        default:
+                            break;
+                    }
+
+                    if (!num_samples) continue;
+
+                    F32 min = (min_value  - mCurMinBar) * value_scale;
+                    F32 max = llmax(min + 1, (max_value - mCurMinBar) * value_scale);
+                    if (mOrientation == HORIZONTAL)
+                    {
+                        gGL.vertex2f((F32)bar_rect.mRight - offset, max);
+                        gGL.vertex2f((F32)bar_rect.mRight - offset, min);
+                        gGL.vertex2f((F32)bar_rect.mRight - offset - 1, min);
+                        gGL.vertex2f((F32)bar_rect.mRight - offset - 1, max);
+                    }
+                    else
+                    {
+                        gGL.vertex2f(min, (F32)bar_rect.mBottom + offset + 1);
+                        gGL.vertex2f(min, (F32)bar_rect.mBottom + offset);
+                        gGL.vertex2f(max, (F32)bar_rect.mBottom + offset);
+                        gGL.vertex2f(max, (F32)bar_rect.mBottom + offset + 1 );
+                    }
+                }
+                gGL.end();
+            }
+            else
+            {
+                S32 begin = (S32) ((current - mCurMinBar) * value_scale) - 1;
+                S32 end = (S32) ((current - mCurMinBar) * value_scale) + 1;
+                // draw current
+                if (mOrientation == HORIZONTAL)
+                {
+                    gl_rect_2d(bar_rect.mLeft, end, bar_rect.mRight, begin, LLColor4(1.f, 0.f, 0.f, 1.f));
+                }
+                else
+                {
+                    gl_rect_2d(begin, bar_rect.mTop, end, bar_rect.mBottom, LLColor4(1.f, 0.f, 0.f, 1.f));
+                }
+            }
+
+            // draw mean bar
+            {
+                const S32 begin = (S32) ((mean - mCurMinBar) * value_scale) - 1;
+                const S32 end = (S32) ((mean - mCurMinBar) * value_scale) + 1;
+                if (mOrientation == HORIZONTAL)
+                {
+                    gl_rect_2d(bar_rect.mLeft - 2, begin, bar_rect.mRight + 2, end, LLColor4(0.f, 1.f, 0.f, 1.f));
+                }
+                else
+                {
+                    gl_rect_2d(begin, bar_rect.mTop + 2, end, bar_rect.mBottom - 2, LLColor4(0.f, 1.f, 0.f, 1.f));
+                }
+            }
+        }
+    }
+
+    LLView::draw();
+}
+
+void LLStatBar::setStat(const std::string& stat_name)
+{
+    using namespace LLTrace;
+
+    if (auto count_stat = StatType<CountAccumulator>::getInstance(stat_name))
+    {
+        mStat.countStatp = count_stat.get();
+        mStatType = STAT_COUNT;
+    }
+    else if (auto event_stat = StatType<EventAccumulator>::getInstance(stat_name))
+    {
+        mStat.eventStatp = event_stat.get();
+        mStatType = STAT_EVENT;
+    }
+    else if (auto sample_stat = StatType<SampleAccumulator>::getInstance(stat_name))
+    {
+        mStat.sampleStatp = sample_stat.get();
+        mStatType = STAT_SAMPLE;
+    }
+}
+
+void LLStatBar::setRange(F32 bar_min, F32 bar_max)
+{
+    mTargetMinBar       = llmin(bar_min, bar_max);
+    mTargetMaxBar       = llmax(bar_min, bar_max);
+    mFloatingTargetMinBar = mTargetMinBar;
+    mFloatingTargetMaxBar = mTargetMaxBar;
+    mTickSpacing    = calc_tick_value(mTargetMinBar, mTargetMaxBar);
+}
+
+LLRect LLStatBar::getRequiredRect()
+{
+    LLRect rect;
+
+    if (mDisplayBar)
+    {
+        if (mDisplayHistory)
+        {
+            rect.mTop = mMaxHeight;
+        }
+        else
+        {
+            rect.mTop = 40;
+        }
+    }
+    else
+    {
+        rect.mTop = 14;
+    }
+    return rect;
+}
+
+void LLStatBar::drawLabelAndValue( F32 value, std::string &label, LLRect &bar_rect, S32 decimal_digits )
+{
+    LLFontGL::getFontMonospace()->renderUTF8(mLabel, 0, 0, getRect().getHeight(), LLColor4(1.f, 1.f, 1.f, 1.f),
+        LLFontGL::LEFT, LLFontGL::TOP);
+
+    std::string value_str   = !llisnan(value)
+                            ? llformat("%10.*f %s", decimal_digits, value, label.c_str())
+                            : LLTrans::getString("na");
+
+    // Draw the current value.
+    if (mOrientation == HORIZONTAL)
+    {
+        LLFontGL::getFontMonospace()->renderUTF8(value_str, 0, bar_rect.mRight, getRect().getHeight(),
+            LLColor4(1.f, 1.f, 1.f, 1.f),
+            LLFontGL::RIGHT, LLFontGL::TOP);
+    }
+    else
+    {
+        LLFontGL::getFontMonospace()->renderUTF8(value_str, 0, bar_rect.mRight, getRect().getHeight(),
+            LLColor4(1.f, 1.f, 1.f, 1.f),
+            LLFontGL::RIGHT, LLFontGL::TOP);
+    }
+}
+
+void LLStatBar::drawTicks( F32 min, F32 max, F32 value_scale, LLRect &bar_rect )
+{
+    if (!llisnan(min) && (mAutoScaleMax || mAutoScaleMin))
+    {
+        F32 u = LLSmoothInterpolation::getInterpolant(10.f);
+        mFloatingTargetMinBar = llmin(min, lerp(mFloatingTargetMinBar, min, u));
+        mFloatingTargetMaxBar = llmax(max, lerp(mFloatingTargetMaxBar, max, u));
+        F32 range_min = mAutoScaleMin ? mFloatingTargetMinBar : mTargetMinBar;
+        F32 range_max = mAutoScaleMax ? mFloatingTargetMaxBar : mTargetMaxBar;
+        F32 tick_value = 0.f;
+        calc_auto_scale_range(range_min, range_max, tick_value);
+        if (mAutoScaleMin) { mTargetMinBar = range_min; }
+        if (mAutoScaleMax) { mTargetMaxBar = range_max; }
+        if (mAutoScaleMin && mAutoScaleMax)
+        {
+            mTickSpacing = tick_value;
+        }
+        else
+        {
+            mTickSpacing = calc_tick_value(mTargetMinBar, mTargetMaxBar);
+        }
+    }
+
+    // start counting from actual min, not current, animating min, so that ticks don't float between numbers
+    // ensure ticks always hit 0
+    S32 last_tick = S32_MIN;
+    S32 last_label = S32_MIN;
+    if (mTickSpacing > 0.f && value_scale > 0.f)
+    {
+        const S32 MIN_TICK_SPACING  = mOrientation == HORIZONTAL ? 20 : 30;
+        const S32 MIN_LABEL_SPACING = mOrientation == HORIZONTAL ? 30 : 60;
+        const S32 TICK_LENGTH = 4;
+        const S32 TICK_WIDTH = 1;
+
+        F32 start = mCurMinBar < 0.f
+            ? llceil(-mCurMinBar / mTickSpacing) * -mTickSpacing
+            : 0.f;
+        for (F32 tick_value = start; ;tick_value += mTickSpacing)
+        {
+            // clamp to S32_MAX / 2 to avoid floating point to integer overflow resulting in S32_MIN
+            const S32 tick_begin = llfloor(llmin((F32)(S32_MAX / 2), (tick_value - mCurMinBar)*value_scale));
+            const S32 tick_end = tick_begin + TICK_WIDTH;
+            if (tick_begin < last_tick + MIN_TICK_SPACING)
+            {
+                continue;
+            }
+            last_tick = tick_begin;
+
+            S32 decimal_digits = mDecimalDigits;
+            if (is_approx_equal((F32)(S32)tick_value, tick_value))
+            {
+                decimal_digits = 0;
+            }
+            std::string tick_label = llformat("%.*f", decimal_digits, tick_value);
+            S32 tick_label_width = LLFontGL::getFontMonospace()->getWidth(tick_label);
+            if (mOrientation == HORIZONTAL)
+            {
+                if (tick_begin > last_label + MIN_LABEL_SPACING)
+                {
+                    gl_rect_2d(bar_rect.mLeft, tick_end, bar_rect.mRight - TICK_LENGTH, tick_begin, LLColor4(1.f, 1.f, 1.f, 0.25f));
+                    LLFontGL::getFontMonospace()->renderUTF8(tick_label, 0, bar_rect.mRight, tick_begin,
+                        LLColor4(1.f, 1.f, 1.f, 0.5f),
+                        LLFontGL::LEFT, LLFontGL::VCENTER);
+                    last_label = tick_begin;
+                }
+                else
+                {
+                    gl_rect_2d(bar_rect.mLeft, tick_end, bar_rect.mRight - TICK_LENGTH/2, tick_begin, LLColor4(1.f, 1.f, 1.f, 0.1f));
+                }
+            }
+            else
+            {
+                if (tick_begin > last_label + MIN_LABEL_SPACING)
+                {
+                    gl_rect_2d(tick_begin, bar_rect.mTop, tick_end, bar_rect.mBottom - TICK_LENGTH, LLColor4(1.f, 1.f, 1.f, 0.25f));
+                    S32 label_pos = tick_begin - ll_round((F32)tick_label_width * ((F32)tick_begin / (F32)bar_rect.getWidth()));
+                    LLFontGL::getFontMonospace()->renderUTF8(tick_label, 0, label_pos, bar_rect.mBottom - TICK_LENGTH,
+                        LLColor4(1.f, 1.f, 1.f, 0.5f),
+                        LLFontGL::LEFT, LLFontGL::TOP);
+                    last_label = label_pos;
+                }
+                else
+                {
+                    gl_rect_2d(tick_begin, bar_rect.mTop, tick_end, bar_rect.mBottom - TICK_LENGTH/2, LLColor4(1.f, 1.f, 1.f, 0.1f));
+                }
+            }
+            // always draw one tick value past tick_end, so we can see part of the text, if possible
+            if (tick_value > mCurMaxBar)
+            {
+                break;
+            }
+        }
+    }
+}