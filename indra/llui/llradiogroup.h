/**
 * @file llradiogroup.h
 * @brief LLRadioGroup base class
 *
 * $LicenseInfo:firstyear=2001&license=viewerlgpl$
 * Second Life Viewer Source Code
 * Copyright (C) 2010, Linden Research, Inc.
 *
 * This library is free software; you can redistribute it and/or
 * modify it under the terms of the GNU Lesser General Public
 * License as published by the Free Software Foundation;
 * version 2.1 of the License only.
 *
 * This library is distributed in the hope that it will be useful,
 * but WITHOUT ANY WARRANTY; without even the implied warranty of
 * MERCHANTABILITY or FITNESS FOR A PARTICULAR PURPOSE.  See the GNU
 * Lesser General Public License for more details.
 *
 * You should have received a copy of the GNU Lesser General Public
 * License along with this library; if not, write to the Free Software
 * Foundation, Inc., 51 Franklin Street, Fifth Floor, Boston, MA  02110-1301  USA
 *
 * Linden Research, Inc., 945 Battery Street, San Francisco, CA  94111  USA
 * $/LicenseInfo$
 */

#ifndef LL_LLRADIOGROUP_H
#define LL_LLRADIOGROUP_H

#include "lluictrl.h"
#include "llcheckboxctrl.h"
#include "llctrlselectioninterface.h"

/*
 * An invisible view containing multiple mutually exclusive toggling
 * buttons (usually radio buttons).  Automatically handles the mutex
 * condition by highlighting only one button at a time.
 */
class LLRadioGroup
:   public LLUICtrl, public LLCtrlSelectionInterface
{
public:

    struct ItemParams : public LLInitParam::Block<ItemParams, LLCheckBoxCtrl::Params>
    {
        Optional<LLSD>  value;
        ItemParams();
    };

    struct Params : public LLInitParam::Block<Params, LLUICtrl::Params>
    {
        Optional<bool>                      allow_deselect;
        Multiple<ItemParams, AtLeast<1> >   items;
        Params();
    };

protected:
    LLRadioGroup(const Params&);
    friend class LLUICtrlFactory;

public:

    /*virtual*/ void initFromParams(const Params&);

    virtual ~LLRadioGroup();

    virtual bool postBuild();

    virtual bool handleKeyHere(KEY key, MASK mask);

    void setIndexEnabled(S32 index, bool enabled);
    // return the index value of the selected item
    S32 getSelectedIndex() const { return mSelectedIndex; }
    // set the index value programatically
    bool setSelectedIndex(S32 index, bool from_event = false);
    // foxus child by index if it can get focus
    void focusSelectedRadioBtn();

    // Accept and retrieve strings of the radio group control names
    virtual void    setValue(const LLSD& value );
    virtual LLSD    getValue() const;

    // Update the control as needed.  Userdata must be a pointer to the button.
    void onClickButton(LLUICtrl* clicked_radio);

    //========================================================================
    LLCtrlSelectionInterface* getSelectionInterface()   { return (LLCtrlSelectionInterface*)this; };

    // LLCtrlSelectionInterface functions
<<<<<<< HEAD
    /*virtual*/ S32     getItemCount() const                { return mRadioButtons.size(); }
=======
    /*virtual*/ S32     getItemCount() const                { return static_cast<S32>(mRadioButtons.size()); }
>>>>>>> d99fbffb
    /*virtual*/ bool    getCanSelect() const                { return true; }
    /*virtual*/ bool    selectFirstItem()                   { return setSelectedIndex(0); }
    /*virtual*/ bool    selectNthItem( S32 index )          { return setSelectedIndex(index); }
    /*virtual*/ bool    selectItemRange( S32 first, S32 last ) { return setSelectedIndex(first); }
    /*virtual*/ S32     getFirstSelectedIndex() const       { return getSelectedIndex(); }
    /*virtual*/ bool    setCurrentByID( const LLUUID& id );
    /*virtual*/ LLUUID  getCurrentID() const;               // LLUUID::null if no items in menu
    /*virtual*/ bool    setSelectedByValue(const LLSD& value, bool selected);
    /*virtual*/ LLSD    getSelectedValue();
    /*virtual*/ bool    isSelected(const LLSD& value) const;
    /*virtual*/ bool    operateOnSelection(EOperation op);
    /*virtual*/ bool    operateOnAll(EOperation op);

private:
    const LLFontGL*     mFont;
    S32                 mSelectedIndex;

    typedef std::vector<class LLRadioCtrl*> button_list_t;
    button_list_t       mRadioButtons;

    bool                mAllowDeselect; // user can click on an already selected option to deselect it
};

#endif<|MERGE_RESOLUTION|>--- conflicted
+++ resolved
@@ -87,11 +87,7 @@
     LLCtrlSelectionInterface* getSelectionInterface()   { return (LLCtrlSelectionInterface*)this; };
 
     // LLCtrlSelectionInterface functions
-<<<<<<< HEAD
-    /*virtual*/ S32     getItemCount() const                { return mRadioButtons.size(); }
-=======
     /*virtual*/ S32     getItemCount() const                { return static_cast<S32>(mRadioButtons.size()); }
->>>>>>> d99fbffb
     /*virtual*/ bool    getCanSelect() const                { return true; }
     /*virtual*/ bool    selectFirstItem()                   { return setSelectedIndex(0); }
     /*virtual*/ bool    selectNthItem( S32 index )          { return setSelectedIndex(index); }
