/** 
 * @file llscrollingpanellist.cpp
 * @brief 
 *
 * $LicenseInfo:firstyear=2006&license=viewerlgpl$
 * Second Life Viewer Source Code
 * Copyright (C) 2010, Linden Research, Inc.
 * 
 * This library is free software; you can redistribute it and/or
 * modify it under the terms of the GNU Lesser General Public
 * License as published by the Free Software Foundation;
 * version 2.1 of the License only.
 * 
 * This library is distributed in the hope that it will be useful,
 * but WITHOUT ANY WARRANTY; without even the implied warranty of
 * MERCHANTABILITY or FITNESS FOR A PARTICULAR PURPOSE.  See the GNU
 * Lesser General Public License for more details.
 * 
 * You should have received a copy of the GNU Lesser General Public
 * License along with this library; if not, write to the Free Software
 * Foundation, Inc., 51 Franklin Street, Fifth Floor, Boston, MA  02110-1301  USA
 * 
 * Linden Research, Inc., 945 Battery Street, San Francisco, CA  94111  USA
 * $/LicenseInfo$
 */

#include "linden_common.h"
#include "llstl.h"

#include "llscrollingpanellist.h"

static LLDefaultChildRegistry::Register<LLScrollingPanelList> r("scrolling_panel_list");


/////////////////////////////////////////////////////////////////////
// LLScrollingPanelList

// This could probably be integrated with LLScrollContainer -SJB

LLScrollingPanelList::Params::Params()
	: is_horizontal("is_horizontal")
	, padding("padding")
	, spacing("spacing")
{
}

LLScrollingPanelList::LLScrollingPanelList(const Params& p)
	: LLUICtrl(p)
	, mIsHorizontal(p.is_horizontal)
	, mPadding(p.padding.isProvided() ? p.padding : DEFAULT_PADDING)
	, mSpacing(p.spacing.isProvided() ? p.spacing : DEFAULT_SPACING)
{
}

void LLScrollingPanelList::clearPanels()
{
	deleteAllChildren();
	mPanelList.clear();
	rearrange();
}

S32 LLScrollingPanelList::addPanel(LLScrollingPanel* panel, bool back)
{
	if (back)
	{
		addChild(panel);
		mPanelList.push_back(panel);
	}
	else
	{
		addChildInBack(panel);
		mPanelList.push_front(panel);
	}

	rearrange();

	return mIsHorizontal ? getRect().getWidth() : getRect().getHeight();
}

void LLScrollingPanelList::removePanel(LLScrollingPanel* panel) 
{
	U32 index = 0;
	LLScrollingPanelList::panel_list_t::const_iterator iter;

	if (!mPanelList.empty()) 
	{
		for (iter = mPanelList.begin(); iter != mPanelList.end(); ++iter, ++index) 
		{
			if (*iter == panel) 
			{
				break;
			}
		}
		if (iter != mPanelList.end())
		{
			removePanel(index);
		}
	}
}

void LLScrollingPanelList::removePanel( U32 panel_index )
{
	if ( mPanelList.empty() || panel_index >= mPanelList.size() )
	{
		LL_WARNS() << "Panel index " << panel_index << " is out of range!" << LL_ENDL;
		return;
	}
	else
	{
		removeChild( mPanelList.at(panel_index) );
		mPanelList.erase( mPanelList.begin() + panel_index );
	}

	rearrange();
}

void LLScrollingPanelList::updatePanels(BOOL allow_modify)
{
    for (std::deque<LLScrollingPanel*>::iterator iter = mPanelList.begin();
		 iter != mPanelList.end(); ++iter)
    {
		LLScrollingPanel *childp = *iter;
		childp->updatePanel(allow_modify);
    }
}

void LLScrollingPanelList::rearrange()
{
	// Resize this view
	S32 new_width, new_height;
	if (!mPanelList.empty())
	{
		new_width = new_height = mPadding * 2;
		for (std::deque<LLScrollingPanel*>::iterator iter = mPanelList.begin();
			iter != mPanelList.end(); ++iter)
		{
			LLScrollingPanel* childp = *iter;
			const LLRect& rect = childp->getRect();
			if (mIsHorizontal)
			{
				new_width += rect.getWidth() + mSpacing;
				new_height = llmax(new_height, rect.getHeight());
			}
			else
			{
				new_height += rect.getHeight() + mSpacing;
				new_width = llmax(new_width, rect.getWidth());
			}
		}

		if (mIsHorizontal)
		{
			new_width -= mSpacing;
		}
		else
		{
			new_height -= mSpacing;
		}
	}
	else
	{
		new_width = new_height = 1;
	}

	LLRect rc = getRect();
	if (mIsHorizontal || !followsRight())
	{
		rc.mRight = rc.mLeft + new_width;
	}
	if (!mIsHorizontal || !followsBottom())
	{
		rc.mBottom = rc.mTop - new_height;
	}

	if (rc.mRight != getRect().mRight || rc.mBottom != getRect().mBottom)
	{
		setRect(rc);
		notifySizeChanged();
	}

	// Reposition each of the child views
	S32 pos = mIsHorizontal ? mPadding : rc.getHeight() - mPadding;
	for (std::deque<LLScrollingPanel*>::iterator iter = mPanelList.begin();
		iter != mPanelList.end(); ++iter)
	{
		LLScrollingPanel* childp = *iter;
		const LLRect& rect = childp->getRect();
		if (mIsHorizontal)
		{
			childp->translate(pos - rect.mLeft, rc.getHeight() - mPadding - rect.mTop);
			pos += rect.getWidth() + mSpacing;
		}
		else
		{
			childp->translate(mPadding - rect.mLeft, pos - rect.mTop);
			pos -= rect.getHeight() + mSpacing;
		}
	}
}

<<<<<<< HEAD
void LLScrollingPanelList::updatePanels(bool allow_modify)
{
    for (std::deque<LLScrollingPanel*>::iterator iter = mPanelList.begin();
		 iter != mPanelList.end(); ++iter)
    {
		LLScrollingPanel *childp = *iter;
		childp->updatePanel(allow_modify);
    }
}

=======
>>>>>>> afc943ac
void LLScrollingPanelList::updatePanelVisiblilty()
{
	// Determine visibility of children.

	LLRect parent_screen_rect;
	getParent()->localPointToScreen(
		mPadding, mPadding,
		&parent_screen_rect.mLeft, &parent_screen_rect.mBottom );
	getParent()->localPointToScreen(
		getParent()->getRect().getWidth() - mPadding,
		getParent()->getRect().getHeight() - mPadding,
		&parent_screen_rect.mRight, &parent_screen_rect.mTop );

	for (std::deque<LLScrollingPanel*>::iterator iter = mPanelList.begin();
		 iter != mPanelList.end(); ++iter)
	{
		LLScrollingPanel *childp = *iter;
		const LLRect& local_rect = childp->getRect();
		LLRect screen_rect;
		childp->localPointToScreen( 
			0, 0, 
			&screen_rect.mLeft, &screen_rect.mBottom );
		childp->localPointToScreen(
			local_rect.getWidth(), local_rect.getHeight(),
			&screen_rect.mRight, &screen_rect.mTop );

		bool intersects = 
			( (screen_rect.mRight > parent_screen_rect.mLeft) && (screen_rect.mLeft < parent_screen_rect.mRight) ) && 
			( (screen_rect.mTop > parent_screen_rect.mBottom) && (screen_rect.mBottom < parent_screen_rect.mTop) );

		childp->setVisible( intersects );
	}
}


void LLScrollingPanelList::draw()
{
	updatePanelVisiblilty();

	LLUICtrl::draw();
}

void LLScrollingPanelList::notifySizeChanged()
{
	LLSD info;
	info["action"] = "size_changes";
	info["height"] = getRect().getHeight();
	info["width"] = getRect().getWidth();
	notifyParent(info);
}

// EOF<|MERGE_RESOLUTION|>--- conflicted
+++ resolved
@@ -114,7 +114,7 @@
 	rearrange();
 }
 
-void LLScrollingPanelList::updatePanels(BOOL allow_modify)
+void LLScrollingPanelList::updatePanels(bool allow_modify)
 {
     for (std::deque<LLScrollingPanel*>::iterator iter = mPanelList.begin();
 		 iter != mPanelList.end(); ++iter)
@@ -198,19 +198,6 @@
 	}
 }
 
-<<<<<<< HEAD
-void LLScrollingPanelList::updatePanels(bool allow_modify)
-{
-    for (std::deque<LLScrollingPanel*>::iterator iter = mPanelList.begin();
-		 iter != mPanelList.end(); ++iter)
-    {
-		LLScrollingPanel *childp = *iter;
-		childp->updatePanel(allow_modify);
-    }
-}
-
-=======
->>>>>>> afc943ac
 void LLScrollingPanelList::updatePanelVisiblilty()
 {
 	// Determine visibility of children.
