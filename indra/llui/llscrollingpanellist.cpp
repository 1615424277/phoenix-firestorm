--- conflicted
+++ resolved
@@ -200,38 +200,6 @@
 
 void LLScrollingPanelList::updatePanelVisiblilty()
 {
-<<<<<<< HEAD
-	// Determine visibility of children.
-
-	LLRect parent_screen_rect;
-	getParent()->localPointToScreen(
-		mPadding, mPadding,
-		&parent_screen_rect.mLeft, &parent_screen_rect.mBottom );
-	getParent()->localPointToScreen(
-		getParent()->getRect().getWidth() - mPadding,
-		getParent()->getRect().getHeight() - mPadding,
-		&parent_screen_rect.mRight, &parent_screen_rect.mTop );
-
-	for (std::deque<LLScrollingPanel*>::iterator iter = mPanelList.begin();
-		 iter != mPanelList.end(); ++iter)
-	{
-		LLScrollingPanel *childp = *iter;
-		const LLRect& local_rect = childp->getRect();
-		LLRect screen_rect;
-		childp->localPointToScreen( 
-			0, 0, 
-			&screen_rect.mLeft, &screen_rect.mBottom );
-		childp->localPointToScreen(
-			local_rect.getWidth(), local_rect.getHeight(),
-			&screen_rect.mRight, &screen_rect.mTop );
-
-		bool intersects = 
-			( (screen_rect.mRight > parent_screen_rect.mLeft) && (screen_rect.mLeft < parent_screen_rect.mRight) ) && 
-			( (screen_rect.mTop > parent_screen_rect.mBottom) && (screen_rect.mBottom < parent_screen_rect.mTop) );
-
-		childp->setVisible( intersects );
-	}
-=======
     // Determine visibility of children.
 
     LLRect parent_screen_rect;
@@ -256,13 +224,12 @@
             local_rect.getWidth(), local_rect.getHeight(),
             &screen_rect.mRight, &screen_rect.mTop );
 
-        BOOL intersects =
+        bool intersects =
             ( (screen_rect.mRight > parent_screen_rect.mLeft) && (screen_rect.mLeft < parent_screen_rect.mRight) ) &&
             ( (screen_rect.mTop > parent_screen_rect.mBottom) && (screen_rect.mBottom < parent_screen_rect.mTop) );
 
         childp->setVisible( intersects );
     }
->>>>>>> c06fb4e0
 }
 
 
