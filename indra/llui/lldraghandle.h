--- conflicted
+++ resolved
@@ -39,55 +39,17 @@
 class LLDragHandle : public LLView
 {
 public:
-<<<<<<< HEAD
-	struct Params 
-	:	public LLInitParam::Block<Params, LLView::Params>
-	{
-		Optional<std::string> label;
-		Optional<LLUIColor> drag_highlight_color;
-		Optional<LLUIColor> drag_shadow_color;
-		Optional<S32> label_v_padding;		// <FS:Zi> Make vertical label padding a per-skin option
-		
-		Params() 
-		:	label("label"),	
-			label_v_padding("label_v_padding", -1),	// <FS:Zi> Make vertical label padding a per-skin option
-			drag_highlight_color("drag_highlight_color", LLUIColorTable::instance().getColor("DefaultHighlightLight")),
-			drag_shadow_color("drag_shadow_color", LLUIColorTable::instance().getColor("DefaultShadowDark"))
-		{
-			changeDefault(mouse_opaque, true);
-			changeDefault(follows.flags, FOLLOWS_ALL);
-		}
-	};
-	void initFromParams(const Params&);
-	
-	virtual ~LLDragHandle();
-
-	virtual void setValue(const LLSD& value);
-
-	void			setForeground(BOOL b)		{ mForeground = b; }
-	BOOL			getForeground() const		{ return mForeground; }
-	void			setMaxTitleWidth(S32 max_width) {mMaxTitleWidth = llmin(max_width, mMaxTitleWidth); }
-	S32				getMaxTitleWidth() const { return mMaxTitleWidth; }
-	void			setButtonsRect(const LLRect& rect){ mButtonsRect = rect; }
-	LLRect			getButtonsRect() { return mButtonsRect; }
-	void			setTitleVisible(BOOL visible);
-
-	virtual void	setTitle( const std::string& title ) = 0;
-	virtual std::string	getTitle() const = 0;
-
-	virtual BOOL	handleHover(S32 x, S32 y, MASK mask);
-	virtual BOOL	handleMouseDown(S32 x, S32 y, MASK mask);
-	virtual BOOL	handleMouseUp(S32 x, S32 y, MASK mask);
-=======
     struct Params
     :   public LLInitParam::Block<Params, LLView::Params>
     {
         Optional<std::string> label;
         Optional<LLUIColor> drag_highlight_color;
         Optional<LLUIColor> drag_shadow_color;
+        Optional<S32> label_v_padding;      // <FS:Zi> Make vertical label padding a per-skin option
 
         Params()
         :   label("label"),
+            label_v_padding("label_v_padding", -1), // <FS:Zi> Make vertical label padding a per-skin option
             drag_highlight_color("drag_highlight_color", LLUIColorTable::instance().getColor("DefaultHighlightLight")),
             drag_shadow_color("drag_shadow_color", LLUIColorTable::instance().getColor("DefaultShadowDark"))
         {
@@ -115,7 +77,6 @@
     virtual BOOL    handleHover(S32 x, S32 y, MASK mask);
     virtual BOOL    handleMouseDown(S32 x, S32 y, MASK mask);
     virtual BOOL    handleMouseUp(S32 x, S32 y, MASK mask);
->>>>>>> 38c2a5bd
 
 protected:
     LLDragHandle(const Params&);
@@ -125,24 +86,6 @@
     LLTextBox*      mTitleBox;
 
 private:
-<<<<<<< HEAD
-	LLRect			mButtonsRect;
-	S32				mDragLastScreenX;
-	S32				mDragLastScreenY;
-	S32				mLastMouseScreenX;
-	S32				mLastMouseScreenY;
-	LLCoordGL		mLastMouseDir;
-	LLUIColor		mDragHighlightColor;
-	LLUIColor		mDragShadowColor;
-	S32				mMaxTitleWidth;
-	BOOL			mForeground;
-
-	// Pixels near the edge to snap floaters.
-	static S32		sSnapMargin;
-
-protected:
-	S32				mLabelVPadding;	// <FS:Zi> Make vertical label padding a per-skin option
-=======
     LLRect          mButtonsRect;
     S32             mDragLastScreenX;
     S32             mDragLastScreenY;
@@ -156,7 +99,9 @@
 
     // Pixels near the edge to snap floaters.
     static S32      sSnapMargin;
->>>>>>> 38c2a5bd
+
+protected:
+    S32             mLabelVPadding; // <FS:Zi> Make vertical label padding a per-skin option
 };
 
 
