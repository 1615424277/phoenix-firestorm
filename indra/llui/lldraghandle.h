--- conflicted
+++ resolved
@@ -39,46 +39,6 @@
 class LLDragHandle : public LLView
 {
 public:
-<<<<<<< HEAD
-	struct Params 
-	:	public LLInitParam::Block<Params, LLView::Params>
-	{
-		Optional<std::string> label;
-		Optional<LLUIColor> drag_highlight_color;
-		Optional<LLUIColor> drag_shadow_color;
-		Optional<S32> label_v_padding;		// <FS:Zi> Make vertical label padding a per-skin option
-		
-		Params() 
-		:	label("label"),	
-			label_v_padding("label_v_padding", -1),	// <FS:Zi> Make vertical label padding a per-skin option
-			drag_highlight_color("drag_highlight_color", LLUIColorTable::instance().getColor("DefaultHighlightLight")),
-			drag_shadow_color("drag_shadow_color", LLUIColorTable::instance().getColor("DefaultShadowDark"))
-		{
-			changeDefault(mouse_opaque, true);
-			changeDefault(follows.flags, FOLLOWS_ALL);
-		}
-	};
-	void initFromParams(const Params&);
-	
-	virtual ~LLDragHandle();
-
-	virtual void setValue(const LLSD& value);
-
-	void			setForeground(bool b)		{ mForeground = b; }
-	bool			getForeground() const		{ return mForeground; }
-	void			setMaxTitleWidth(S32 max_width) {mMaxTitleWidth = llmin(max_width, mMaxTitleWidth); }
-	S32				getMaxTitleWidth() const { return mMaxTitleWidth; }
-	void			setButtonsRect(const LLRect& rect){ mButtonsRect = rect; }
-	LLRect			getButtonsRect() { return mButtonsRect; }
-	void			setTitleVisible(bool visible);
-
-	virtual void	setTitle( const std::string& title ) = 0;
-	virtual std::string	getTitle() const = 0;
-
-	virtual bool	handleHover(S32 x, S32 y, MASK mask);
-	virtual bool	handleMouseDown(S32 x, S32 y, MASK mask);
-	virtual bool	handleMouseUp(S32 x, S32 y, MASK mask);
-=======
     struct Params
     :   public LLInitParam::Block<Params, LLView::Params>
     {
@@ -117,7 +77,6 @@
     virtual bool    handleHover(S32 x, S32 y, MASK mask);
     virtual bool    handleMouseDown(S32 x, S32 y, MASK mask);
     virtual bool    handleMouseUp(S32 x, S32 y, MASK mask);
->>>>>>> 1a8a5404
 
 protected:
     LLDragHandle(const Params&);
@@ -127,24 +86,6 @@
     LLTextBox*      mTitleBox;
 
 private:
-<<<<<<< HEAD
-	LLRect			mButtonsRect;
-	S32				mDragLastScreenX;
-	S32				mDragLastScreenY;
-	S32				mLastMouseScreenX;
-	S32				mLastMouseScreenY;
-	LLCoordGL		mLastMouseDir;
-	LLUIColor		mDragHighlightColor;
-	LLUIColor		mDragShadowColor;
-	S32				mMaxTitleWidth;
-	bool			mForeground;
-
-	// Pixels near the edge to snap floaters.
-	static S32		sSnapMargin;
-
-protected:
-	S32				mLabelVPadding;	// <FS:Zi> Make vertical label padding a per-skin option
-=======
     LLRect          mButtonsRect;
     S32             mDragLastScreenX;
     S32             mDragLastScreenY;
@@ -161,7 +102,6 @@
 
 protected:
     S32             mLabelVPadding; // <FS:Zi> Make vertical label padding a per-skin option
->>>>>>> 1a8a5404
 };
 
 
@@ -173,17 +113,10 @@
     LLDragHandleTop(const Params& p) : LLDragHandle(p) {}
     friend class LLUICtrlFactory;
 public:
-<<<<<<< HEAD
-	virtual void	setTitle( const std::string& title );
-	virtual std::string getTitle() const;
-	virtual void	draw();
-	virtual void	reshape(S32 width, S32 height, bool called_from_parent = true);
-=======
     virtual void    setTitle( const std::string& title );
     virtual std::string getTitle() const;
     virtual void    draw();
     virtual void    reshape(S32 width, S32 height, bool called_from_parent = true);
->>>>>>> 1a8a5404
 
 private:
     void    reshapeTitleBox();
@@ -198,17 +131,10 @@
     LLDragHandleLeft(const Params& p) : LLDragHandle(p) {}
     friend class LLUICtrlFactory;
 public:
-<<<<<<< HEAD
-	virtual void	setTitle( const std::string& title );
-	virtual std::string getTitle() const;
-	virtual void	draw();
-	virtual void	reshape(S32 width, S32 height, bool called_from_parent = true);
-=======
     virtual void    setTitle( const std::string& title );
     virtual std::string getTitle() const;
     virtual void    draw();
     virtual void    reshape(S32 width, S32 height, bool called_from_parent = true);
->>>>>>> 1a8a5404
 
 };
 
