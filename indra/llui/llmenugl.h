--- conflicted
+++ resolved
@@ -563,11 +563,8 @@
 	// add a context menu branch
 	BOOL appendContextSubMenu(LLMenuGL *menu);
 
-<<<<<<< HEAD
     const LLFontGL *getFont() const { return mFont; }
 
-=======
->>>>>>> cb43d15c
 	// <FS:Ansariel> Items-accessor
 	typedef std::list< LLMenuItemGL* > item_list_t;
 	item_list_t* getItems() { return &mItems; }
