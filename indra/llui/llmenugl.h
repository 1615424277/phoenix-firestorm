--- conflicted
+++ resolved
@@ -58,34 +58,6 @@
 class LLMenuItemGL: public LLUICtrl, public ll::ui::SearchableControl
 {
 public:
-<<<<<<< HEAD
-	struct Params : public LLInitParam::Block<Params, LLUICtrl::Params>
-	{
-		Optional<std::string>	shortcut;
-		Optional<std::string>	shortcut_linux; // <FS> Remap shortcuts on Linux
-		Optional<KEY>			jump_key;
-		Optional<bool>			use_mac_ctrl,
-								allow_key_repeat;
-
-		Ignored					rect,
-								left,
-								top,
-								right,
-								bottom,
-								width,
-								height,
-								bottom_delta,
-								left_delta;
-
-		Optional<LLUIColor>		enabled_color,
-								disabled_color,
-								highlight_bg_color,
-								highlight_fg_color;
-
-
-		Params();
-	};
-=======
     struct Params : public LLInitParam::Block<Params, LLUICtrl::Params>
     {
         Optional<std::string>   shortcut;
@@ -112,105 +84,11 @@
 
         Params();
     };
->>>>>>> 1a8a5404
 
 protected:
     LLMenuItemGL(const Params&);
     friend class LLUICtrlFactory;
 public:
-<<<<<<< HEAD
-	// LLView overrides
-	/*virtual*/ void onVisibilityChange(bool new_visibility);
-	/*virtual*/ bool handleHover(S32 x, S32 y, MASK mask);
-	/*virtual*/ bool handleRightMouseDown(S32 x, S32 y, MASK mask);
-	/*virtual*/ bool handleRightMouseUp(S32 x, S32 y, MASK mask);
-
-	// LLUICtrl overrides
-	/*virtual*/ void setValue(const LLSD& value);
-	/*virtual*/ LLSD getValue() const;
-
-	virtual bool hasAccelerator(const KEY &key, const MASK &mask) const;
-	virtual bool handleAcceleratorKey(KEY key, MASK mask);
-
-	LLColor4 getHighlightBgColor() { return mHighlightBackground.get(); }
-
-	void setJumpKey(KEY key);
-	KEY getJumpKey() const { return mJumpKey; }
-	
-	// set the font used by this item.
-	void setFont(const LLFontGL* font) { mFont = font; }
-	const LLFontGL* getFont() const { return mFont; }
-
-	// returns the height in pixels for the current font.
-	virtual U32 getNominalHeight( void ) const;
-	
-	// Marks item as not needing space for check marks or accelerator keys
-	virtual void setBriefItem(bool brief);
-	virtual bool isBriefItem() const;
-
-	virtual bool addToAcceleratorList(std::list<LLMenuKeyboardBinding*> *listp);
-	void setAllowKeyRepeat(bool allow) { mAllowKeyRepeat = allow; }
-	bool getAllowKeyRepeat() const { return mAllowKeyRepeat; }
-
-	// change the label
-	void setLabel( const LLStringExplicit& label ) { mLabel = label; }	
-	std::string getLabel( void ) const { return mLabel.getString(); }
-	virtual bool setLabelArg( const std::string& key, const LLStringExplicit& text );
-
-	// Get the parent menu for this item
-	virtual class LLMenuGL*	getMenu() const;
-
-	// returns the normal width of this control in pixels - this is
-	// used for calculating the widest item, as well as for horizontal
-	// arrangement.
-	virtual U32 getNominalWidth( void ) const;
-
-	// buildDrawLabel() - constructs the string used during the draw()
-	// function. This reduces the overall string manipulation, but can
-	// lead to visual errors if the state of the object changes
-	// without the knowledge of the menu item. For example, if a
-	// boolean being watched is changed outside of the menu item's
-	// onCommit() function, the draw buffer will not be updated and will
-	// reflect the wrong value. If this ever becomes an issue, there
-	// are ways to fix this.
-	// Returns the enabled state of the item.
-	virtual void buildDrawLabel( void );
-
-	// for branching menu items, bring sub menus up to root level of menu hierarchy
-	virtual void updateBranchParent( LLView* parentp ){};
-	
-	virtual void onCommit( void );
-
-	virtual void setHighlight( bool highlight );
-	virtual bool getHighlight() const { return mHighlight; }
-
-	// determine if this represents an active sub-menu
-	virtual bool isActive( void ) const { return false; }
-
-	// determine if this represents an open sub-menu
-	virtual bool isOpen( void ) const { return false; }
-
-	virtual void setEnabledSubMenus(bool enable){};
-
-	// LLView Functionality
-	virtual bool handleKeyHere( KEY key, MASK mask );
-	virtual bool handleMouseDown( S32 x, S32 y, MASK mask );
-	virtual bool handleMouseUp( S32 x, S32 y, MASK mask );
-	virtual bool handleScrollWheel( S32 x, S32 y, S32 clicks );
-
-	virtual void	onMouseEnter(S32 x, S32 y, MASK mask);
-	virtual void	onMouseLeave(S32 x, S32 y, MASK mask);
-
-	virtual void draw( void );
-
-	bool getHover() const { return mGotHover; }
-
-	void setDrawTextDisabled(bool disabled) { mDrawTextDisabled = disabled; }
-	bool getDrawTextDisabled() const { return mDrawTextDisabled; }
-
-protected:
-	void setHover(bool hover) { mGotHover = hover; }
-=======
     // LLView overrides
     /*virtual*/ void onVisibilityChange(bool new_visibility);
     /*virtual*/ bool handleHover(S32 x, S32 y, MASK mask);
@@ -302,7 +180,6 @@
 
 protected:
     void setHover(bool hover) { mGotHover = hover; }
->>>>>>> 1a8a5404
 
     // This function appends the character string representation of
     // the current accelerator key and mask to the provided string.
@@ -314,38 +191,6 @@
     }
 
 protected:
-<<<<<<< HEAD
-	KEY mAcceleratorKey;
-	MASK mAcceleratorMask;
-	// mLabel contains the actual label specified by the user.
-	LLUIString mLabel;
-
-	// The draw labels contain some of the labels that we draw during
-	// the draw() routine. This optimizes away some of the string
-	// manipulation.
-	LLUIString mDrawBoolLabel;
-	LLUIString mDrawAccelLabel;
-	LLUIString mDrawBranchLabel;
-
-	LLUIColor mEnabledColor;
-	LLUIColor mDisabledColor;
-	LLUIColor mHighlightBackground;
-	LLUIColor mHighlightForeground;
-
-	bool mHighlight;
-private:
-	// Keyboard and mouse variables
-	bool mAllowKeyRepeat;
-	bool mGotHover;
-
-	// If true, suppress normal space for check marks on the left and accelerator
-	// keys on the right.
-	bool mBriefItem;
-
-	// Font for this item
-	const LLFontGL* mFont;
-	bool mDrawTextDisabled;
-=======
     KEY mAcceleratorKey;
     MASK mAcceleratorMask;
     // mLabel contains the actual label specified by the user.
@@ -376,7 +221,6 @@
     // Font for this item
     const LLFontGL* mFont;
     bool mDrawTextDisabled;
->>>>>>> 1a8a5404
 
     KEY mJumpKey;
 };
@@ -397,17 +241,10 @@
 
     LLMenuItemSeparatorGL(const LLMenuItemSeparatorGL::Params& p = LLMenuItemSeparatorGL::Params());
 
-<<<<<<< HEAD
-	/*virtual*/ void draw( void );
-	/*virtual*/ bool handleMouseDown(S32 x, S32 y, MASK mask);
-	/*virtual*/ bool handleMouseUp(S32 x, S32 y, MASK mask);
-	/*virtual*/ bool handleHover(S32 x, S32 y, MASK mask);
-=======
     /*virtual*/ void draw( void );
     /*virtual*/ bool handleMouseDown(S32 x, S32 y, MASK mask);
     /*virtual*/ bool handleMouseUp(S32 x, S32 y, MASK mask);
     /*virtual*/ bool handleHover(S32 x, S32 y, MASK mask);
->>>>>>> 1a8a5404
 
     virtual void buildDrawLabel();
 
@@ -445,30 +282,6 @@
     void updateVisible( void );
 
 public:
-<<<<<<< HEAD
-	void initFromParams(const Params& p);
-	
-	// called to rebuild the draw label
-	virtual void buildDrawLabel( void );
-
-	virtual void onCommit( void );
-
-	virtual bool handleAcceleratorKey(KEY key, MASK mask);
-	virtual bool handleKeyHere(KEY key, MASK mask);
-	
-	//virtual void draw();
-	
-	boost::signals2::connection setClickCallback( const commit_signal_t::slot_type& cb )
-	{
-		return setCommitCallback(cb);
-	}
-	
-	boost::signals2::connection setEnableCallback( const enable_signal_t::slot_type& cb )
-	{
-		return mEnableSignal.connect(cb);
-	}
-		
-=======
     void initFromParams(const Params& p);
 
     // called to rebuild the draw label
@@ -491,7 +304,6 @@
         return mEnableSignal.connect(cb);
     }
 
->>>>>>> 1a8a5404
 private:
     enable_signal_t mEnableSignal;
     enable_signal_t mVisibleSignal;
@@ -626,56 +438,6 @@
     // let branching menu items use my protected traversal methods
     friend class LLMenuItemBranchGL;
 public:
-<<<<<<< HEAD
-	virtual ~LLMenuGL( void );
-
-	void parseChildXML(LLXMLNodePtr child, LLView* parent);
-
-	// LLView Functionality
-	/*virtual*/ bool handleUnicodeCharHere( llwchar uni_char );
-	/*virtual*/ bool handleHover( S32 x, S32 y, MASK mask );
-	/*virtual*/ bool handleScrollWheel( S32 x, S32 y, S32 clicks );
-	/*virtual*/ void draw( void );
-	/*virtual*/ void drawBackground(LLMenuItemGL* itemp, F32 alpha);
-	/*virtual*/ void setVisible(bool visible);
-	/*virtual*/ bool addChild(LLView* view, S32 tab_group = 0);
-    /*virtual*/ void deleteAllChildren();
-	/*virtual*/ void removeChild( LLView* ctrl);
-	/*virtual*/ bool postBuild();
-	
-	virtual bool hasAccelerator(const KEY &key, const MASK &mask) const;
-	virtual bool handleAcceleratorKey(KEY key, MASK mask);
-
-	LLMenuGL* findChildMenuByName(const std::string& name, bool recurse) const;
-	
-	bool clearHoverItem();
-
-	// return the name label
-	const std::string& getLabel( void ) const { return mLabel.getString(); }
-	void setLabel(const LLStringExplicit& label) { mLabel = label; }
-
-	// background colors
-	void setBackgroundColor( const LLUIColor& color ) { mBackgroundColor = color; }
-	const LLUIColor& getBackgroundColor() const { return mBackgroundColor; }
-	void setBackgroundVisible( bool b )	{ mBgVisible = b; }
-	void setCanTearOff(bool tear_off);
-
-	// add a separator to this menu
-	virtual bool addSeparator();
-
-	// for branching menu items, bring sub menus up to root level of menu hierarchy
-	virtual void updateParent( LLView* parentp );
-
-	// setItemEnabled() - pass the name and the enable flag for a
-	// menu item. true will make sure it's enabled, false will disable
-	// it.
-	void setItemEnabled( const std::string& name, bool enable ); 
-	
-	// propagate message to submenus
-	void setEnabledSubMenus(bool enable);
-
-	void setItemVisible( const std::string& name, bool visible);
-=======
     virtual ~LLMenuGL( void );
 
     void parseChildXML(LLXMLNodePtr child, LLView* parent);
@@ -724,25 +486,9 @@
     void setEnabledSubMenus(bool enable);
 
     void setItemVisible( const std::string& name, bool visible);
->>>>>>> 1a8a5404
 
     void setItemLabel(const std::string &name, const std::string &label);
 
-<<<<<<< HEAD
-	virtual bool handleJumpKey(KEY key);
-
-	virtual bool jumpKeysActive();
-
-	virtual bool isOpen();
-
-	void needsArrange() { mNeedsArrange = true; }
-	// Shape this menu to fit the current state of the children, and
-	// adjust the child rects to fit. This is called automatically
-	// when you add items. *FIX: We may need to deal with visibility
-	// arrangement.
-	virtual void arrange( void );
-	void arrangeAndClear( void );
-=======
     // sets the left,bottom corner of menu, useful for popups
     void setLeftAndBottom(S32 left, S32 bottom);
 
@@ -759,7 +505,6 @@
     // arrangement.
     virtual void arrange( void );
     void arrangeAndClear( void );
->>>>>>> 1a8a5404
 
     // remove all items on the menu
     void empty( void );
@@ -776,13 +521,8 @@
     LLMenuItemGL*   getItem(std::string name);
     LLMenuItemGL*   getHighlightedItem();
 
-<<<<<<< HEAD
-	LLMenuItemGL*	highlightNextItem(LLMenuItemGL* cur_item, bool skip_disabled = true);
-	LLMenuItemGL*	highlightPrevItem(LLMenuItemGL* cur_item, bool skip_disabled = true);
-=======
     LLMenuItemGL*   highlightNextItem(LLMenuItemGL* cur_item, bool skip_disabled = true);
     LLMenuItemGL*   highlightPrevItem(LLMenuItemGL* cur_item, bool skip_disabled = true);
->>>>>>> 1a8a5404
 
     void buildDrawLabels();
     void createJumpKeys();
@@ -790,97 +530,30 @@
     // Show popup at a specific location, in the spawn_view's coordinate frame
     static void showPopup(LLView* spawning_view, LLMenuGL* menu, S32 x, S32 y, S32 mouse_x = 0, S32 mouse_y = 0);
 
-<<<<<<< HEAD
-	// Whether to drop shadow menu bar 
-	void setDropShadowed( const bool shadowed );
-=======
     // Whether to drop shadow menu bar
     void setDropShadowed( const bool shadowed );
->>>>>>> 1a8a5404
 
     void setParentMenuItem( LLMenuItemGL* parent_menu_item ) { mParentMenuItem = parent_menu_item->getHandle(); }
     LLMenuItemGL* getParentMenuItem() const { return dynamic_cast<LLMenuItemGL*>(mParentMenuItem.get()); }
 
-<<<<<<< HEAD
-	void setTornOff(bool torn_off);
-	bool getTornOff() { return mTornOff; }
-
-	bool getCanTearOff() { return mTearOffItem != NULL; }
-=======
     void setTornOff(bool torn_off);
     bool getTornOff() { return mTornOff; }
 
     bool getCanTearOff() { return mTearOffItem != NULL; }
->>>>>>> 1a8a5404
 
     KEY getJumpKey() const { return mJumpKey; }
     void setJumpKey(KEY key) { mJumpKey = key; }
 
-<<<<<<< HEAD
-	static void setKeyboardMode(bool mode) { sKeyboardMode = mode; }
-	static bool getKeyboardMode() { return sKeyboardMode; }
-=======
     static void setKeyboardMode(bool mode) { sKeyboardMode = mode; }
     static bool getKeyboardMode() { return sKeyboardMode; }
->>>>>>> 1a8a5404
 
     S32 getShortcutPad() { return mShortcutPad; }
 
-<<<<<<< HEAD
-	bool scrollItems(EScrollingDirection direction);
-	bool isScrollable() const { return mScrollable; }
-=======
     bool scrollItems(EScrollingDirection direction);
     bool isScrollable() const { return mScrollable; }
->>>>>>> 1a8a5404
 
     static class LLMenuHolderGL* sMenuContainer;
 
-<<<<<<< HEAD
-	void setAlwaysShowMenu(bool show) { mAlwaysShowMenu = show; }
-	bool getAlwaysShowMenu() { return mAlwaysShowMenu; }
-
-	// add a context menu branch
-	bool appendContextSubMenu(LLMenuGL *menu);
-
-    const LLFontGL *getFont() const { return mFont; }
-
-	// <FS:Ansariel> Items-accessor
-	typedef std::list< LLMenuItemGL* > item_list_t;
-	item_list_t* getItems() { return &mItems; }
-
-protected:
-	void createSpilloverBranch();
-	void cleanupSpilloverBranch();
-	// Add the menu item to this menu.
-	virtual bool append( LLMenuItemGL* item );
-
-	// add a menu - this will create a cascading menu
-	virtual bool appendMenu( LLMenuGL* menu );
-
-	// Used in LLContextMenu and in LLTogleableMenu
-	// to add an item of context menu branch
-	bool addContextChild(LLView* view, S32 tab_group);
-
-	// TODO: create accessor methods for these?
-	//typedef std::list< LLMenuItemGL* > item_list_t; // <FS:Ansariel> Items-accessor
-	item_list_t mItems;
-	LLMenuItemGL*mFirstVisibleItem;
-	LLMenuItemGL *mArrowUpItem, *mArrowDownItem;
-
-	typedef std::map<KEY, LLMenuItemGL*> navigation_key_map_t;
-	navigation_key_map_t mJumpKeys;
-	S32				mLastMouseX;
-	S32				mLastMouseY;
-	S32				mMouseVelX;
-	S32				mMouseVelY;
-	U32				mMaxScrollableItems;
-	U32				mPreferredWidth;
-	bool			mHorizontalLayout;
-	bool			mScrollable;
-	bool			mKeepFixedSize;
-	bool			mNeedsArrange;
-=======
     void resetScrollPositionOnShow(bool reset_scroll_pos) { mResetScrollPositionOnShow = reset_scroll_pos; }
     bool isScrollPositionOnShowReset() { return mResetScrollPositionOnShow; }
 
@@ -927,7 +600,6 @@
     bool            mScrollable;
     bool            mKeepFixedSize;
     bool            mNeedsArrange;
->>>>>>> 1a8a5404
 
     // Font for top menu items only
     const LLFontGL* mFont;
@@ -935,29 +607,6 @@
 private:
 
 
-<<<<<<< HEAD
-	static LLColor4 sDefaultBackgroundColor;
-	static bool		sKeyboardMode;
-
-	bool			mAlwaysShowMenu;
-
-	LLUIColor		mBackgroundColor;
-	bool			mBgVisible;
-	LLHandle<LLView> mParentMenuItem;
-	LLUIString		mLabel;
-	bool mDropShadowed; 	//  Whether to drop shadow 
-	bool			mHasSelection;
-	LLFrameTimer	mFadeTimer;
-	LLTimer			mScrollItemsTimer;
-	bool			mTornOff;
-	class LLMenuItemTearOffGL* mTearOffItem;
-	class LLMenuItemBranchGL* mSpilloverBranch;
-	LLMenuGL*		mSpilloverMenu;
-	KEY				mJumpKey;
-	bool			mCreateJumpKeys;
-	S32				mShortcutPad;
-	bool			mResetScrollPositionOnShow;
-=======
     static LLColor4 sDefaultBackgroundColor;
     static bool     sKeyboardMode;
 
@@ -979,7 +628,6 @@
     bool            mCreateJumpKeys;
     S32             mShortcutPad;
     bool            mResetScrollPositionOnShow;
->>>>>>> 1a8a5404
 }; // end class LLMenuGL
 
 
@@ -1003,17 +651,6 @@
     LLMenuItemBranchGL(const Params&);
     friend class LLUICtrlFactory;
 public:
-<<<<<<< HEAD
-	virtual ~LLMenuItemBranchGL();
-	
-	virtual bool handleMouseUp(S32 x, S32 y, MASK mask);
-
-	virtual bool hasAccelerator(const KEY &key, const MASK &mask) const;
-	virtual bool handleAcceleratorKey(KEY key, MASK mask);
-
-	// check if we've used these accelerators already
-	virtual bool addToAcceleratorList(std::list <LLMenuKeyboardBinding*> *listp);
-=======
     virtual ~LLMenuItemBranchGL();
 
     virtual bool handleMouseUp(S32 x, S32 y, MASK mask);
@@ -1023,27 +660,12 @@
 
     // check if we've used these accelerators already
     virtual bool addToAcceleratorList(std::list <LLMenuKeyboardBinding*> *listp);
->>>>>>> 1a8a5404
 
     // called to rebuild the draw label
     virtual void buildDrawLabel( void );
 
     virtual void onCommit( void );
 
-<<<<<<< HEAD
-	virtual bool handleKey(KEY key, MASK mask, bool called_from_parent);
-	virtual bool handleUnicodeChar(llwchar uni_char, bool called_from_parent);
-
-	// set the hover status (called by it's menu) and if the object is
-	// active. This is used for behavior transfer.
-	virtual void setHighlight( bool highlight );
-
-	virtual bool handleKeyHere(KEY key, MASK mask);
-
-	virtual bool isActive() const;
-
-	virtual bool isOpen() const;
-=======
     virtual bool handleKey(KEY key, MASK mask, bool called_from_parent);
     virtual bool handleUnicodeChar(llwchar uni_char, bool called_from_parent);
 
@@ -1056,37 +678,22 @@
     virtual bool isActive() const;
 
     virtual bool isOpen() const;
->>>>>>> 1a8a5404
 
     LLMenuGL* getBranch() const { return (LLMenuGL*)mBranchHandle.get(); }
 
     virtual void updateBranchParent( LLView* parentp );
 
-<<<<<<< HEAD
-	// LLView Functionality
-	virtual void onVisibilityChange( bool curVisibilityIn );
-=======
     // LLView Functionality
     virtual void onVisibilityChange( bool curVisibilityIn );
->>>>>>> 1a8a5404
 
     virtual void draw();
 
-<<<<<<< HEAD
-	virtual void setEnabledSubMenus(bool enabled) { if (getBranch()) getBranch()->setEnabledSubMenus(enabled); }
-=======
     virtual void setEnabledSubMenus(bool enabled) { if (getBranch()) getBranch()->setEnabledSubMenus(enabled); }
->>>>>>> 1a8a5404
 
     virtual void openMenu();
 
-<<<<<<< HEAD
-	virtual LLView* getChildView(const std::string& name, bool recurse = true) const;
-	virtual LLView* findChildView(const std::string& name, bool recurse = true) const;
-=======
     virtual LLView* getChildView(const std::string& name, bool recurse = true) const;
     virtual LLView* findChildView(const std::string& name, bool recurse = true) const;
->>>>>>> 1a8a5404
 
 private:
     LLHandle<LLView> mBranchHandle;
@@ -1117,46 +724,17 @@
 public:
     virtual ~LLContextMenu() {}
 
-<<<<<<< HEAD
-	// LLView Functionality
-	// can't set visibility directly, must call show or hide
-	virtual void	setVisible			(bool visible);
-	
-	virtual void	show				(S32 x, S32 y, LLView* spawning_view = NULL);
-	virtual void	hide				();
-
-	virtual bool	handleHover			( S32 x, S32 y, MASK mask );
-	virtual bool	handleRightMouseDown( S32 x, S32 y, MASK mask );
-	virtual bool	handleRightMouseUp	( S32 x, S32 y, MASK mask );
-=======
     // LLView Functionality
     // can't set visibility directly, must call show or hide
     virtual void    setVisible          (bool visible);
 
     virtual void    show                (S32 x, S32 y, LLView* spawning_view = NULL);
     virtual void    hide                ();
->>>>>>> 1a8a5404
 
     virtual bool    handleHover         ( S32 x, S32 y, MASK mask );
     virtual bool    handleRightMouseDown( S32 x, S32 y, MASK mask );
     virtual bool    handleRightMouseUp  ( S32 x, S32 y, MASK mask );
 
-<<<<<<< HEAD
-			LLHandle<LLContextMenu> getHandle() { return getDerivedHandle<LLContextMenu>(); }
-			
-			LLView*	getSpawningView() const		{ return mSpawningViewHandle.get(); }
-			void	setSpawningView(LLHandle<LLView> spawning_view) { mSpawningViewHandle = spawning_view; }
-
-protected:
-	bool						mHoveredAnyItem;
-	LLMenuItemGL*				mHoverItem;
-	LLRootHandle<LLContextMenu>	mHandle;
-	LLHandle<LLView>			mSpawningViewHandle;
-
-	// <FS:ND>FIRE-9257; Hold a handle for mHoverItem so we can check if the item it already deleted. 
-	LLHandle<LLView>			mHoverItemHandle;
-	// </FS:ND>
-=======
     virtual bool    addChild            (LLView* view, S32 tab_group = 0);
 
             LLHandle<LLContextMenu> getHandle() { return getDerivedHandle<LLContextMenu>(); }
@@ -1173,7 +751,6 @@
     // <FS:ND>FIRE-9257; Hold a handle for mHoverItem so we can check if the item it already deleted.
     LLHandle<LLView>            mHoverItemHandle;
     // </FS:ND>
->>>>>>> 1a8a5404
 };
 
 //-----------------------------------------------------------------------------
@@ -1198,13 +775,8 @@
     // onCommit() - do the primary funcationality of the menu item.
     virtual void    onCommit( void );
 
-<<<<<<< HEAD
-	LLContextMenu*	getBranch() { return mBranch.get(); }
-	void			setHighlight( bool highlight );
-=======
     LLContextMenu*  getBranch() { return mBranch.get(); }
     void            setHighlight( bool highlight );
->>>>>>> 1a8a5404
 
 protected:
     void    showSubMenu();
@@ -1227,22 +799,6 @@
     LLMenuBarGL( const Params& p );
     virtual ~LLMenuBarGL();
 
-<<<<<<< HEAD
-	/*virtual*/ bool handleAcceleratorKey(KEY key, MASK mask);
-	/*virtual*/ bool handleKeyHere(KEY key, MASK mask);
-	/*virtual*/ bool handleJumpKey(KEY key);
-	/*virtual*/ bool handleMouseDown(S32 x, S32 y, MASK mask);
-	/*virtual*/ bool handleDoubleClick(S32 x, S32 y, MASK mask);
-
-	/*virtual*/ void draw();
-	/*virtual*/ bool jumpKeysActive();
-
-	// add a vertical separator to this menu
-	virtual bool addSeparator();
-
-	// LLView Functionality
-	virtual bool handleHover( S32 x, S32 y, MASK mask );
-=======
     /*virtual*/ bool handleAcceleratorKey(KEY key, MASK mask);
     /*virtual*/ bool handleKeyHere(KEY key, MASK mask);
     /*virtual*/ bool handleJumpKey(KEY key);
@@ -1257,21 +813,10 @@
 
     // LLView Functionality
     virtual bool handleHover( S32 x, S32 y, MASK mask );
->>>>>>> 1a8a5404
 
     // Returns x position of rightmost child, usually Help menu
     S32 getRightmostMenuEdge();
 
-<<<<<<< HEAD
-	void resetMenuTrigger() { mAltKeyTrigger = false; }
-
-private:
-	// add a menu - this will create a drop down menu.
-	virtual bool appendMenu( LLMenuGL* menu );
-	// rearrange the child rects so they fit the shape of the menu
-	// bar.
-	virtual void arrange( void );
-=======
     void resetMenuTrigger() { mAltKeyTrigger = false; }
 
 private:
@@ -1280,17 +825,11 @@
     // rearrange the child rects so they fit the shape of the menu
     // bar.
     virtual void arrange( void );
->>>>>>> 1a8a5404
 
     void checkMenuTrigger();
 
-<<<<<<< HEAD
-	std::list <LLMenuKeyboardBinding*>	mAccelerators;
-	bool						mAltKeyTrigger;
-=======
     std::list <LLMenuKeyboardBinding*>  mAccelerators;
     bool                        mAltKeyTrigger;
->>>>>>> 1a8a5404
 };
 
 //~~~~~~~~~~~~~~~~~~~~~~~~~~~~~~~~~~~~~~~~~~~~~~~~~~~~~~~~~~~~~~~~~~~~~~~~~~~~~
@@ -1306,24 +845,6 @@
     LLMenuHolderGL(const Params& p);
     virtual ~LLMenuHolderGL() {}
 
-<<<<<<< HEAD
-	virtual bool hideMenus();
-	void reshape(S32 width, S32 height, bool called_from_parent = true);
-	void setCanHide(bool can_hide) { mCanHide = can_hide; }
-
-	// LLView functionality
-	virtual void draw();
-	virtual bool handleMouseDown( S32 x, S32 y, MASK mask );
-	virtual bool handleRightMouseDown( S32 x, S32 y, MASK mask );
-
-	// Close context menus on right mouse up not handled by menus.
-	/*virtual*/ bool handleRightMouseUp( S32 x, S32 y, MASK mask );
-
-	virtual bool handleKey(KEY key, MASK mask, bool called_from_parent);
-	virtual const LLRect getMenuRect() const { return getLocalRect(); }
-	LLView*const getVisibleMenu() const;
-	virtual bool hasVisibleMenu() const {return getVisibleMenu() != NULL;}
-=======
     virtual bool hideMenus();
     void reshape(S32 width, S32 height, bool called_from_parent = true);
     void setCanHide(bool can_hide) { mCanHide = can_hide; }
@@ -1340,7 +861,6 @@
     virtual const LLRect getMenuRect() const { return getLocalRect(); }
     LLView*const getVisibleMenu() const;
     virtual bool hasVisibleMenu() const {return getVisibleMenu() != NULL;}
->>>>>>> 1a8a5404
 
     static void setActivatedItem(LLMenuItemGL* item);
 
@@ -1352,11 +872,7 @@
     static LLHandle<LLView> sItemLastSelectedHandle;
     static LLFrameTimer sItemActivationTimer;
 
-<<<<<<< HEAD
-	bool mCanHide;
-=======
     bool mCanHide;
->>>>>>> 1a8a5404
 };
 
 //~~~~~~~~~~~~~~~~~~~~~~~~~~~~~~~~~~~~~~~~~~~~~~~~~~~~~~~~~~~~~~~~~~~~~~~~~~~~~
@@ -1371,21 +887,12 @@
     static LLTearOffMenu* create(LLMenuGL* menup);
     virtual ~LLTearOffMenu();
 
-<<<<<<< HEAD
-	virtual void draw(void);
-	virtual void onFocusReceived();
-	virtual void onFocusLost();
-	virtual bool handleUnicodeChar(llwchar uni_char, bool called_from_parent);
-	virtual bool handleKeyHere(KEY key, MASK mask);
-	virtual void translate(S32 x, S32 y);
-=======
     virtual void draw(void);
     virtual void onFocusReceived();
     virtual void onFocusLost();
     virtual bool handleUnicodeChar(llwchar uni_char, bool called_from_parent);
     virtual bool handleKeyHere(KEY key, MASK mask);
     virtual void translate(S32 x, S32 y);
->>>>>>> 1a8a5404
 
     void updateSize();
 
