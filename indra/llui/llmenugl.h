--- conflicted
+++ resolved
@@ -754,15 +754,7 @@
 
 	LLContextMenuBranch(const Params&);
 
-<<<<<<< HEAD
-	// <FS> Context menu memory leak fix by Rye Mutt
-	//virtual ~LLContextMenuBranch()
-	//{}
 	virtual ~LLContextMenuBranch();
-	// </FS>
-=======
-	virtual ~LLContextMenuBranch();
->>>>>>> f0cd5407
 
 	// called to rebuild the draw label
 	virtual void	buildDrawLabel( void );
