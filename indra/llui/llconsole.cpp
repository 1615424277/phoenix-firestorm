--- conflicted
+++ resolved
@@ -222,7 +222,7 @@
     //static LLCachedControl<F32> console_bg_opacity(*LLUI::getInstance()->mSettingGroups["config"], "ConsoleBackgroundOpacity", 0.7f);
     //F32 console_opacity = llclamp(console_bg_opacity(), 0.f, 1.f);
 
-    //static LLColor4 color = LLUIColorTable::instance().getColor("ConsoleBackground");
+    //static LLUIColor color = LLUIColorTable::instance().getColor("ConsoleBackground");
     //color.mV[VALPHA] *= console_opacity;
 
     //F32 line_height = (F32)mFont->getLineHeight();
@@ -278,17 +278,11 @@
     //  y_pos  += padding_vertical;
     //}
 
-<<<<<<< HEAD
     paragraph_t::reverse_iterator paragraph_it;
     static LLCachedControl<F32> consoleBackgroundOpacity(*LLUI::getInstance()->mSettingGroups["config"], "ConsoleBackgroundOpacity");
     static LLUIColor cbcolor = LLUIColorTable::instance().getColor("ConsoleBackground");
     LLColor4 color = cbcolor.get();
     color.mV[VALPHA] *= llclamp(consoleBackgroundOpacity(), 0.f, 1.f);
-=======
-    static LLUIColor console_color = LLUIColorTable::instance().getColor("ConsoleBackground");
-    LLColor4 color = console_color;
-    color.mV[VALPHA] *= console_opacity;
->>>>>>> db376f2a
 
     F32 line_height = (F32)mFont->getLineHeight();
     static LLCachedControl<bool> classic_draw_mode(*LLUI::getInstance()->mSettingGroups["config"], "FSConsoleClassicDrawMode");
