--- conflicted
+++ resolved
@@ -59,254 +59,13 @@
 {
 public:
 
-<<<<<<< HEAD
-	typedef boost::function<void (LLLineEditor* caller)> keystroke_callback_t;
-	
-	struct MaxLength : public LLInitParam::ChoiceBlock<MaxLength>
-	{
-		Alternative<S32> bytes, chars;
-		
-		MaxLength() : bytes("max_length_bytes", 4096), // FS:TM needs to be this big for fields like entering in full path location to files on the local computer
-					  chars("max_length_chars", 0) 
-		{}
-	};
-
-	struct Params : public LLInitParam::Block<Params, LLUICtrl::Params>
-	{
-		Optional<std::string>			default_text;
-		Optional<MaxLength>				max_length;
-		Optional<keystroke_callback_t>	keystroke_callback;
-
-		Optional<LLTextValidate::Validator, LLTextValidate::Validators>	prevalidator;
-		Optional<LLTextValidate::Validator, LLTextValidate::Validators>	input_prevalidator;
-		
-		Optional<LLViewBorder::Params>	border;
-
-		Optional<LLUIImage*>			background_image,
-										background_image_disabled,
-										background_image_focused;
-
-		Optional<bool>					select_on_focus,
-										revert_on_esc,
-										spellcheck,
-										commit_on_focus_lost,
-										ignore_tab,
-										bg_image_always_focused,
-										show_label_focused,
-										is_password,
-										allow_emoji,
-										use_bg_color;
-
-		// colors
-		Optional<LLUIColor>				cursor_color,
-										bg_color,
-										text_color,
-										text_readonly_color,
-										text_tentative_color,
-										highlight_color,
-										preedit_bg_color;
-		
-		Optional<S32>					text_pad_left,
-										text_pad_right;
-
-		Ignored							bg_visible;
-		
-		Params();
-	};
-
-	void initFromParams(const LLLineEditor::Params& params);
-
-protected:
-	LLLineEditor(const Params&);
-	friend class LLUICtrlFactory;
-	friend class LLFloaterEditUI;
-	// <FS:Ansariel> FIRE-19933: Open context menu on context menu key press
-	//void showContextMenu(S32 x, S32 y);
-	void showContextMenu(S32 x, S32 y, bool set_cursor_pos = true);
-	// </FS:Ansariel>
-
-public:
-	virtual ~LLLineEditor();
-
-	// mousehandler overrides
-	/*virtual*/ BOOL	handleMouseDown(S32 x, S32 y, MASK mask) override;
-	/*virtual*/ BOOL	handleMouseUp(S32 x, S32 y, MASK mask) override;
-	/*virtual*/ BOOL	handleHover(S32 x, S32 y, MASK mask) override;
-	/*virtual*/ BOOL	handleDoubleClick(S32 x,S32 y,MASK mask) override;
-	/*virtual*/ BOOL	handleMiddleMouseDown(S32 x,S32 y,MASK mask) override;
-	/*virtual*/ BOOL	handleRightMouseDown(S32 x, S32 y, MASK mask) override;
-	/*virtual*/ BOOL	handleKeyHere(KEY key, MASK mask) override;
-	/*virtual*/ BOOL	handleUnicodeCharHere(llwchar uni_char) override;
-	/*virtual*/ void	onMouseCaptureLost() override;
-
-	// LLEditMenuHandler overrides
-	/*virtual*/ void	cut() override;
-	/*virtual*/ BOOL	canCut() const override;
-	/*virtual*/ void	copy() override;
-	/*virtual*/ BOOL	canCopy() const override;
-	/*virtual*/ void	paste() override;
-	/*virtual*/ BOOL	canPaste() const override;
-
-	virtual void	updatePrimary();
-	virtual void	copyPrimary();
- 	virtual void	pastePrimary();
-	virtual BOOL	canPastePrimary() const;
-
-	/*virtual*/ void	doDelete() override;
-	/*virtual*/ BOOL	canDoDelete() const override;
-
-	/*virtual*/ void	selectAll() override;
-	/*virtual*/ BOOL	canSelectAll() const override;
-
-	/*virtual*/ void	deselect() override;
-	/*virtual*/ BOOL	canDeselect() const override;
-
-	// LLSpellCheckMenuHandler overrides
-	/*virtual*/ bool	getSpellCheck() const override;
-
-	/*virtual*/ const std::string& getSuggestion(U32 index) const override;
-	/*virtual*/ U32		getSuggestionCount() const override;
-	/*virtual*/ void	replaceWithSuggestion(U32 index) override;
-
-	/*virtual*/ void	addToDictionary() override;
-	/*virtual*/ bool	canAddToDictionary() const override;
-
-	/*virtual*/ void	addToIgnore() override;
-	/*virtual*/ bool	canAddToIgnore() const override;
-
-	// Spell checking helper functions
-	std::string			getMisspelledWord(U32 pos) const;
-	bool				isMisspelledWord(U32 pos) const;
-	void				onSpellCheckSettingsChange();
-
-	// view overrides
-	/*virtual*/ void	draw() override;
-	/*virtual*/ void	reshape(S32 width, S32 height, BOOL called_from_parent = TRUE) override;
-	/*virtual*/ void	onFocusReceived() override;
-	/*virtual*/ void	onFocusLost() override;
-	/*virtual*/ void	setEnabled(BOOL enabled) override;
-
-	// UI control overrides
-	/*virtual*/ void	clear() override;
-	/*virtual*/ void	onTabInto() override;
-	/*virtual*/ void	setFocus(BOOL b) override;
-	/*virtual*/ void 	setRect(const LLRect& rect) override;
-	/*virtual*/ BOOL	acceptsTextInput() const override;
-	/*virtual*/ void	onCommit() override;
-	/*virtual*/ BOOL	isDirty() const override;	// Returns TRUE if user changed value at all
-	/*virtual*/ void	resetDirty() override;		// Clear dirty state
-
-	// assumes UTF8 text
-	/*virtual*/ void	setValue(const LLSD& value) override;
-	/*virtual*/ LLSD	getValue() const override;
-	/*virtual*/ BOOL	setTextArg(const std::string& key, const LLStringExplicit& text) override;
-	/*virtual*/ BOOL	setLabelArg(const std::string& key, const LLStringExplicit& text) override;
-
-	//<FS:TS> FIRE-11373: Autoreplace doesn't work in nearby chat bar
-	typedef boost::function<void(S32&, S32&, LLWString&, S32&, const LLWString&)> autoreplace_callback_t;
-	autoreplace_callback_t mAutoreplaceCallback;
-	void			setAutoreplaceCallback (autoreplace_callback_t cb) { mAutoreplaceCallback = cb; }
-	//</FS:TS> FIRE-11373
-
-	void			setLabel(const LLStringExplicit &new_label) { mLabel = new_label; }
-	const std::string& 	getLabel()	{ return mLabel.getString(); }
-
-	void			setText(const LLStringExplicit &new_text);
-
-	const std::string& getText() const override { return mText.getString(); }
-	LLWString       getWText() const	{ return mText.getWString(); }
-	LLWString getConvertedText() const; // trimmed text with paragraphs converted to newlines
-
-	S32				getLength() const	{ return mText.length(); }
-
-	S32				getCursor()	const	{ return mCursorPos; }
-	void			setCursor( S32 pos );
-	void			setCursorToEnd();
-
-	// set scroll to earliest position it can reasonable set
-	void			resetScrollPosition();
-
-	// Selects characters 'start' to 'end'.
-	void			setSelection(S32 start, S32 end);
-	/*virtual*/ void	getSelectionRange(S32 *position, S32 *length) const override;
-	
-	void			setCommitOnFocusLost( BOOL b )	{ mCommitOnFocusLost = b; }
-	void			setRevertOnEsc( BOOL b )		{ mRevertOnEsc = b; }
-	void			setKeystrokeOnEsc(BOOL b)		{ mKeystrokeOnEsc = b; }
-
-	void setCursorColor(const LLColor4& c)			{ mCursorColor = c; }
-	const LLColor4& getCursorColor() const			{ return mCursorColor.get(); }
-
-	void setFgColor( const LLColor4& c )			{ mFgColor = c; }
-	void setReadOnlyFgColor( const LLColor4& c )	{ mReadOnlyFgColor = c; }
-	void setTentativeFgColor(const LLColor4& c)		{ mTentativeFgColor = c; }
-
-	const LLColor4& getFgColor() const			{ return mFgColor.get(); }
-	const LLColor4& getReadOnlyFgColor() const	{ return mReadOnlyFgColor.get(); }
-	const LLColor4& getTentativeFgColor() const { return mTentativeFgColor.get(); }
-
-	const LLFontGL* getFont() const override { return mGLFont; }
-	void setFont(const LLFontGL* font);
-
-	void			setIgnoreArrowKeys(BOOL b)		{ mIgnoreArrowKeys = b; }
-	void			setIgnoreTab(BOOL b)			{ mIgnoreTab = b; }
-	void			setPassDelete(BOOL b)			{ mPassDelete = b; }
-	void			setAllowEmoji(BOOL b)			{ mAllowEmoji = b; }
-	void			setDrawAsterixes(BOOL b);
-
-	// get the cursor position of the beginning/end of the prev/next word in the text
-	S32				prevWordPos(S32 cursorPos) const;
-	S32				nextWordPos(S32 cursorPos) const;
-
-	BOOL			hasSelection() const { return (mSelectionStart != mSelectionEnd); }
-	void			startSelection();
-	void			endSelection();
-	void			extendSelection(S32 new_cursor_pos);
-	void			deleteSelection();
-
-	void			setSelectAllonFocusReceived(BOOL b);
-	void			setSelectAllonCommit(BOOL b) { mSelectAllonCommit = b; }
-	
-	void			onKeystroke();
-	typedef boost::function<void (LLLineEditor* caller, void* user_data)> callback_t;
-	void			setKeystrokeCallback(callback_t callback, void* user_data);
-
-	void			setMaxTextLength(S32 max_text_length);
-	void			setMaxTextChars(S32 max_text_chars);
-	// Manipulate left and right padding for text
-	void getTextPadding(S32 *left, S32 *right);
-	void setTextPadding(S32 left, S32 right);
-
-	// Prevalidation controls which keystrokes can affect the editor
-	void			setPrevalidate(LLTextValidate::Validator validator);
-	// This method sets callback that prevents from:
-	// - deleting, selecting, typing, cutting, pasting characters that are not valid.
-	// Also callback that this method sets differs from setPrevalidate in a way that it validates just inputed
-	// symbols, before existing text is modified, but setPrevalidate validates line after it was modified.
-	void			setPrevalidateInput(LLTextValidate::Validator validator);
-	static BOOL		postvalidateFloat(const std::string &str);
-
-	bool			prevalidateInput(const LLWString& wstr);
-	BOOL			evaluateFloat();
-
-	// line history support:
-	void			setEnableLineHistory( BOOL enabled ) { mHaveHistory = enabled; } // switches line history on or off 
-	void			updateHistory(); // stores current line in history
-
-	void			setReplaceNewlinesWithSpaces(BOOL replace);
-
-	void			resetContextMenu() { setContextMenu(NULL); };
-
-	void			setBgImage(LLPointer<LLUIImage> image) { mBgImage = image; }
-	void			setBgImageFocused(LLPointer<LLUIImage> image) { mBgImageFocused = image; }
-=======
     typedef boost::function<void (LLLineEditor* caller)> keystroke_callback_t;
 
     struct MaxLength : public LLInitParam::ChoiceBlock<MaxLength>
     {
         Alternative<S32> bytes, chars;
 
-        MaxLength() : bytes("max_length_bytes", 254),
+        MaxLength() : bytes("max_length_bytes", 4096), // FS:TM needs to be this big for fields like entering in full path location to files on the local computer
                       chars("max_length_chars", 0)
         {}
     };
@@ -360,7 +119,10 @@
     LLLineEditor(const Params&);
     friend class LLUICtrlFactory;
     friend class LLFloaterEditUI;
-    void showContextMenu(S32 x, S32 y);
+    // <FS:Ansariel> FIRE-19933: Open context menu on context menu key press
+    //void showContextMenu(S32 x, S32 y);
+    void showContextMenu(S32 x, S32 y, bool set_cursor_pos = true);
+    // </FS:Ansariel>
 
 public:
     virtual ~LLLineEditor();
@@ -439,6 +201,12 @@
     /*virtual*/ BOOL    setTextArg(const std::string& key, const LLStringExplicit& text) override;
     /*virtual*/ BOOL    setLabelArg(const std::string& key, const LLStringExplicit& text) override;
 
+    //<FS:TS> FIRE-11373: Autoreplace doesn't work in nearby chat bar
+    typedef boost::function<void(S32&, S32&, LLWString&, S32&, const LLWString&)> autoreplace_callback_t;
+    autoreplace_callback_t mAutoreplaceCallback;
+    void            setAutoreplaceCallback (autoreplace_callback_t cb) { mAutoreplaceCallback = cb; }
+    //</FS:TS> FIRE-11373
+
     void            setLabel(const LLStringExplicit &new_label) { mLabel = new_label; }
     const std::string&  getLabel()  { return mLabel.getString(); }
 
@@ -530,64 +298,25 @@
 
     void            setBgImage(LLPointer<LLUIImage> image) { mBgImage = image; }
     void            setBgImageFocused(LLPointer<LLUIImage> image) { mBgImageFocused = image; }
->>>>>>> 38c2a5bd
 
     void setShowContextMenu(bool show) { mShowContextMenu = show; }
     bool getShowContextMenu() const { return mShowContextMenu; }
 
-	// <FS:Ansariel> Make these protected
-	void			removeChar();
-	void			removeWord(bool prev);
-	void			addChar(const llwchar c);
-	// </FS:Ansariel>
+    // <FS:Ansariel> Make these protected
+    void            removeChar();
+    void            removeWord(bool prev);
+    void            addChar(const llwchar c);
+    // </FS:Ansariel>
 
   private:
-<<<<<<< HEAD
-	// private helper methods
-
-	void                    pasteHelper(bool is_primary);
-
-	// <FS:Ansariel> Make these protected
-	//void			removeChar();
-	//void			addChar(const llwchar c);
-	// </FS:Ansariel>
-	void			setCursorAtLocalPos(S32 local_mouse_x);
-	S32				findPixelNearestPos(S32 cursor_offset = 0) const;
-	S32				calcCursorPos(S32 mouse_x);
-	BOOL			handleSpecialKey(KEY key, MASK mask);
-	BOOL			handleSelectionKey(KEY key, MASK mask);
-	BOOL			handleControlKey(KEY key, MASK mask);
-	S32				handleCommitKey(KEY key, MASK mask);
-	void			updateTextPadding();
-	
-	// Draw the background image depending on enabled/focused state.
-	void			drawBackground();
-	
-	//
-	// private data members
-	//
-	void			updateAllowingLanguageInput();
-	BOOL			hasPreeditString() const;
-	// Implementation (overrides) of LLPreeditor
-	/*virtual*/ void	resetPreedit() override;
-	/*virtual*/ void	updatePreedit(const LLWString &preedit_string,
-						const segment_lengths_t &preedit_segment_lengths, const standouts_t &preedit_standouts, S32 caret_position) override;
-	/*virtual*/ void	markAsPreedit(S32 position, S32 length) override;
-	/*virtual*/ void	getPreeditRange(S32 *position, S32 *length) const override;
-	/*virtual*/ BOOL	getPreeditLocation(S32 query_position, LLCoordGL *coord, LLRect *bounds, LLRect *control) const override;
-	/*virtual*/ S32		getPreeditFontSize() const override;
-	/*virtual*/ LLWString getPreeditString() const override { return getWText(); }
-
-    void			setText(const LLStringExplicit &new_text, bool use_size_limit);
-
-	void			setContextMenu(LLContextMenu* new_context_menu);
-=======
     // private helper methods
 
     void                    pasteHelper(bool is_primary);
 
-    void            removeChar();
-    void            addChar(const llwchar c);
+    // <FS:Ansariel> Make these protected
+    //void          removeChar();
+    //void          addChar(const llwchar c);
+    // </FS:Ansariel>
     void            setCursorAtLocalPos(S32 local_mouse_x);
     S32             findPixelNearestPos(S32 cursor_offset = 0) const;
     S32             calcCursorPos(S32 mouse_x);
@@ -618,7 +347,6 @@
     void            setText(const LLStringExplicit &new_text, bool use_size_limit);
 
     void            setContextMenu(LLContextMenu* new_context_menu);
->>>>>>> 38c2a5bd
 
 protected:
     LLUIString      mText;                  // The string being edited.
