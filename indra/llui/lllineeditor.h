/** 
 * @file lllineeditor.h
 * @brief Text editor widget to let users enter/edit a single line.
 *
 * Features: 
 *		Text entry of a single line (text, delete, left and right arrow, insert, return).
 *		Callbacks either on every keystroke or just on the return key.
 *		Focus (allow multiple text entry widgets)
 *		Clipboard (cut, copy, and paste)
 *		Horizontal scrolling to allow strings longer than widget size allows 
 *		Pre-validation (limit which keys can be used)
 *		Optional line history so previous entries can be recalled by CTRL UP/DOWN
 *
 * $LicenseInfo:firstyear=2001&license=viewerlgpl$
 * Second Life Viewer Source Code
 * Copyright (C) 2010, Linden Research, Inc.
 * 
 * This library is free software; you can redistribute it and/or
 * modify it under the terms of the GNU Lesser General Public
 * License as published by the Free Software Foundation;
 * version 2.1 of the License only.
 * 
 * This library is distributed in the hope that it will be useful,
 * but WITHOUT ANY WARRANTY; without even the implied warranty of
 * MERCHANTABILITY or FITNESS FOR A PARTICULAR PURPOSE.  See the GNU
 * Lesser General Public License for more details.
 * 
 * You should have received a copy of the GNU Lesser General Public
 * License along with this library; if not, write to the Free Software
 * Foundation, Inc., 51 Franklin Street, Fifth Floor, Boston, MA  02110-1301  USA
 * 
 * Linden Research, Inc., 945 Battery Street, San Francisco, CA  94111  USA
 * $/LicenseInfo$
 */

#ifndef LL_LLLINEEDITOR_H
#define LL_LLLINEEDITOR_H

#include "v4color.h"
#include "llframetimer.h"

#include "lleditmenuhandler.h"
#include "llspellcheckmenuhandler.h"
#include "lluictrl.h"
#include "lluiimage.h"
#include "lluistring.h"
#include "llviewborder.h"

#include "llpreeditor.h"
#include "lltextvalidate.h"

class LLFontGL;
class LLLineEditorRollback;
class LLButton;
class LLContextMenu;

class LLLineEditor
: public LLUICtrl, public LLEditMenuHandler, protected LLPreeditor, public LLSpellCheckMenuHandler
{
public:

	typedef boost::function<void (LLLineEditor* caller)> keystroke_callback_t;
	
	struct MaxLength : public LLInitParam::ChoiceBlock<MaxLength>
	{
		Alternative<S32> bytes, chars;
		
		MaxLength() : bytes("max_length_bytes", 4096), // FS:TM needs to be this big for fields like entering in full path location to files on the local computer
					  chars("max_length_chars", 0) 
		{}
	};

	struct Params : public LLInitParam::Block<Params, LLUICtrl::Params>
	{
		Optional<std::string>			default_text;
		Optional<MaxLength>				max_length;
		Optional<keystroke_callback_t>	keystroke_callback;

		Optional<LLTextValidate::validate_func_t, LLTextValidate::ValidateTextNamedFuncs>	prevalidate_callback;
		Optional<LLTextValidate::validate_func_t, LLTextValidate::ValidateTextNamedFuncs>	prevalidate_input_callback;
		
		Optional<LLViewBorder::Params>	border;

		Optional<LLUIImage*>			background_image,
										background_image_disabled,
										background_image_focused;

		Optional<bool>					select_on_focus,
										revert_on_esc,
										spellcheck,
										commit_on_focus_lost,
										ignore_tab,
										bg_image_always_focused,
										is_password,
										use_bg_color;

		// colors
		Optional<LLUIColor>				cursor_color,
										bg_color,
										text_color,
										text_readonly_color,
										text_tentative_color,
										highlight_color,
										preedit_bg_color;
		
		Optional<S32>					text_pad_left,
										text_pad_right;

		Ignored							bg_visible;
		
		Params();
	};

	void initFromParams(const LLLineEditor::Params& params);

protected:
	LLLineEditor(const Params&);
	friend class LLUICtrlFactory;
	friend class LLFloaterEditUI;
	// <FS:Ansariel> FIRE-19933: Open context menu on context menu key press
	//void showContextMenu(S32 x, S32 y);
	void showContextMenu(S32 x, S32 y, bool set_cursor_pos = true);
	// </FS:Ansariel>
public:
	virtual ~LLLineEditor();

	// mousehandler overrides
	/*virtual*/ BOOL	handleMouseDown(S32 x, S32 y, MASK mask);
	/*virtual*/ BOOL	handleMouseUp(S32 x, S32 y, MASK mask);
	/*virtual*/ BOOL	handleHover(S32 x, S32 y, MASK mask);
	/*virtual*/ BOOL	handleDoubleClick(S32 x,S32 y,MASK mask);
	/*virtual*/ BOOL	handleMiddleMouseDown(S32 x,S32 y,MASK mask);
	/*virtual*/ BOOL	handleRightMouseDown(S32 x, S32 y, MASK mask);
	/*virtual*/ BOOL	handleKeyHere(KEY key, MASK mask );
	/*virtual*/ BOOL	handleUnicodeCharHere(llwchar uni_char);
	/*virtual*/ void	onMouseCaptureLost();

	// LLEditMenuHandler overrides
	virtual void	cut();
	virtual BOOL	canCut() const;
	virtual void	copy();
	virtual BOOL	canCopy() const;
	virtual void	paste();
	virtual BOOL	canPaste() const;

	virtual void	updatePrimary();
	virtual void	copyPrimary();
 	virtual void	pastePrimary();
	virtual BOOL	canPastePrimary() const;

	virtual void	doDelete();
	virtual BOOL	canDoDelete() const;

	virtual void	selectAll();
	virtual BOOL	canSelectAll() const;

	virtual void	deselect();
	virtual BOOL	canDeselect() const;

	// LLSpellCheckMenuHandler overrides
	/*virtual*/ bool	getSpellCheck() const;

	/*virtual*/ const std::string& getSuggestion(U32 index) const;
	/*virtual*/ U32		getSuggestionCount() const;
	/*virtual*/ void	replaceWithSuggestion(U32 index);

	/*virtual*/ void	addToDictionary();
	/*virtual*/ bool	canAddToDictionary() const;

	/*virtual*/ void	addToIgnore();
	/*virtual*/ bool	canAddToIgnore() const;

	// Spell checking helper functions
	std::string			getMisspelledWord(U32 pos) const;
	bool				isMisspelledWord(U32 pos) const;
	void				onSpellCheckSettingsChange();

	// view overrides
	virtual void	draw();
	virtual void	reshape(S32 width,S32 height,BOOL called_from_parent=TRUE);
	virtual void	onFocusReceived();
	virtual void	onFocusLost();
	virtual void	setEnabled(BOOL enabled);

	// UI control overrides
	virtual void	clear();
	virtual void	onTabInto();
	virtual void	setFocus( BOOL b );
	virtual void 	setRect(const LLRect& rect);
	virtual BOOL	acceptsTextInput() const;
	virtual void	onCommit();
	virtual BOOL	isDirty() const;	// Returns TRUE if user changed value at all
	virtual void	resetDirty();		// Clear dirty state

	// assumes UTF8 text
	virtual void	setValue(const LLSD& value );
	virtual LLSD	getValue() const;
	virtual BOOL	setTextArg( const std::string& key, const LLStringExplicit& text );
	virtual BOOL	setLabelArg( const std::string& key, const LLStringExplicit& text );

	//<FS:TS> FIRE-11373: Autoreplace doesn't work in nearby chat bar
	typedef boost::function<void(S32&, S32&, LLWString&, S32&, const LLWString&)> autoreplace_callback_t;
	autoreplace_callback_t mAutoreplaceCallback;
	void			setAutoreplaceCallback (autoreplace_callback_t cb) { mAutoreplaceCallback = cb; }
	//</FS:TS> FIRE-11373

	void			setLabel(const LLStringExplicit &new_label) { mLabel = new_label; }
	const std::string& 	getLabel()	{ return mLabel.getString(); }

	void			setText(const LLStringExplicit &new_text);

	const std::string& getText() const		{ return mText.getString(); }
	LLWString       getWText() const	{ return mText.getWString(); }
	LLWString getConvertedText() const; // trimmed text with paragraphs converted to newlines

	S32				getLength() const	{ return mText.length(); }

	S32				getCursor()	const	{ return mCursorPos; }
	void			setCursor( S32 pos );
	void			setCursorToEnd();

	// set scroll to earliest position it can reasonable set
	void			resetScrollPosition();

	// Selects characters 'start' to 'end'.
	void			setSelection(S32 start, S32 end);
	virtual void	getSelectionRange(S32 *position, S32 *length) const;
	
	void			setCommitOnFocusLost( BOOL b )	{ mCommitOnFocusLost = b; }
	void			setRevertOnEsc( BOOL b )		{ mRevertOnEsc = b; }
	void			setKeystrokeOnEsc(BOOL b)		{ mKeystrokeOnEsc = b; }

	void setCursorColor(const LLColor4& c)			{ mCursorColor = c; }
	const LLColor4& getCursorColor() const			{ return mCursorColor.get(); }

	void setFgColor( const LLColor4& c )			{ mFgColor = c; }
	void setReadOnlyFgColor( const LLColor4& c )	{ mReadOnlyFgColor = c; }
	void setTentativeFgColor(const LLColor4& c)		{ mTentativeFgColor = c; }

	const LLColor4& getFgColor() const			{ return mFgColor.get(); }
	const LLColor4& getReadOnlyFgColor() const	{ return mReadOnlyFgColor.get(); }
	const LLColor4& getTentativeFgColor() const { return mTentativeFgColor.get(); }

	const LLFontGL* getFont() const { return mGLFont; }
	void setFont(const LLFontGL* font);

	void			setIgnoreArrowKeys(BOOL b)		{ mIgnoreArrowKeys = b; }
	void			setIgnoreTab(BOOL b)			{ mIgnoreTab = b; }
	void			setPassDelete(BOOL b)			{ mPassDelete = b; }
	void			setDrawAsterixes(BOOL b);

	// get the cursor position of the beginning/end of the prev/next word in the text
	S32				prevWordPos(S32 cursorPos) const;
	S32				nextWordPos(S32 cursorPos) const;

	BOOL			hasSelection() const { return (mSelectionStart != mSelectionEnd); }
	void			startSelection();
	void			endSelection();
	void			extendSelection(S32 new_cursor_pos);
	void			deleteSelection();

	void			setSelectAllonFocusReceived(BOOL b);
	void			setSelectAllonCommit(BOOL b) { mSelectAllonCommit = b; }
	
	void			onKeystroke();
	typedef boost::function<void (LLLineEditor* caller, void* user_data)> callback_t;
	void			setKeystrokeCallback(callback_t callback, void* user_data);

	void			setMaxTextLength(S32 max_text_length);
	void			setMaxTextChars(S32 max_text_chars);
	// Manipulate left and right padding for text
	void getTextPadding(S32 *left, S32 *right);
	void setTextPadding(S32 left, S32 right);

	// Prevalidation controls which keystrokes can affect the editor
	void			setPrevalidate( LLTextValidate::validate_func_t func );
	// This method sets callback that prevents from:
	// - deleting, selecting, typing, cutting, pasting characters that are not valid.
	// Also callback that this method sets differs from setPrevalidate in a way that it validates just inputed
	// symbols, before existing text is modified, but setPrevalidate validates line after it was modified.
	void			setPrevalidateInput(LLTextValidate::validate_func_t func);
	static BOOL		postvalidateFloat(const std::string &str);

	bool			prevalidateInput(const LLWString& wstr);
	BOOL			evaluateFloat();

	// line history support:
	void			setEnableLineHistory( BOOL enabled ) { mHaveHistory = enabled; } // switches line history on or off 
	void			updateHistory(); // stores current line in history

	void			setReplaceNewlinesWithSpaces(BOOL replace);

	void			resetContextMenu() { setContextMenu(NULL); };

	void			setBgImage(LLPointer<LLUIImage> image) { mBgImage = image; }
	void			setBgImageFocused(LLPointer<LLUIImage> image) { mBgImageFocused = image; }

<<<<<<< HEAD
	// <FS:Ansariel> Make these protected
	void			removeChar();
	void			removeWord(bool prev);
	void			addChar(const llwchar c);
	// </FS:Ansariel>

private:
=======
    void setShowContextMenu(bool show) { mShowContextMenu = show; }
    bool getShowContextMenu() const { return mShowContextMenu; }

  private:
>>>>>>> 4c848c82
	// private helper methods

	void                    pasteHelper(bool is_primary);

	// <FS:Ansariel> Make these protected
	//void			removeChar();
	//void			addChar(const llwchar c);
	// </FS:Ansariel>
	void			setCursorAtLocalPos(S32 local_mouse_x);
	S32				findPixelNearestPos(S32 cursor_offset = 0) const;
	S32				calcCursorPos(S32 mouse_x);
	BOOL			handleSpecialKey(KEY key, MASK mask);
	BOOL			handleSelectionKey(KEY key, MASK mask);
	BOOL			handleControlKey(KEY key, MASK mask);
	S32				handleCommitKey(KEY key, MASK mask);
	void			updateTextPadding();
	
	// Draw the background image depending on enabled/focused state.
	void			drawBackground();
	
	//
	// private data members
	//
	void			updateAllowingLanguageInput();
	BOOL			hasPreeditString() const;
	// Implementation (overrides) of LLPreeditor
	virtual void	resetPreedit();
	virtual void	updatePreedit(const LLWString &preedit_string,
						const segment_lengths_t &preedit_segment_lengths, const standouts_t &preedit_standouts, S32 caret_position);
	virtual void	markAsPreedit(S32 position, S32 length);
	virtual void	getPreeditRange(S32 *position, S32 *length) const;
	virtual BOOL	getPreeditLocation(S32 query_position, LLCoordGL *coord, LLRect *bounds, LLRect *control) const;
	virtual S32		getPreeditFontSize() const;
	virtual LLWString getPreeditString() const { return getWText(); }

    void			setText(const LLStringExplicit &new_text, bool use_size_limit);

	void			setContextMenu(LLContextMenu* new_context_menu);

protected:
	LLUIString		mText;					// The string being edited.
	std::string		mPrevText;				// Saved string for 'ESC' revert
	LLUIString		mLabel;					// text label that is visible when no user text provided

	// line history support:
	BOOL		mHaveHistory;				// flag for enabled line history
	typedef std::vector<std::string>	line_history_t;
	line_history_t	mLineHistory;			// line history storage
	line_history_t::iterator	mCurrentHistoryLine;	// currently browsed history line

	LLViewBorder* mBorder;
	const LLFontGL*	mGLFont;
	S32			mMaxLengthBytes;			// Max length of the UTF8 string in bytes
	S32			mMaxLengthChars;			// Maximum number of characters in the string
	S32			mCursorPos;					// I-beam is just after the mCursorPos-th character.
	S32			mScrollHPos;				// Horizontal offset from the start of mText.  Used for scrolling.
	LLFrameTimer mScrollTimer;
	S32			mTextPadLeft;				// Used to reserve space before the beginning of the text for children.
	S32			mTextPadRight;				// Used to reserve space after the end of the text for children.
	S32			mTextLeftEdge;				// Pixels, cached left edge of text based on left padding and width
	S32			mTextRightEdge;				// Pixels, cached right edge of text based on right padding and width

	BOOL		mCommitOnFocusLost;
	BOOL		mRevertOnEsc;
	BOOL		mKeystrokeOnEsc;

	keystroke_callback_t mKeystrokeCallback;

	BOOL		mIsSelecting;				// Selection for clipboard operations
	S32			mSelectionStart;
	S32			mSelectionEnd;
	S32			mLastSelectionX;
	S32			mLastSelectionY;
	S32			mLastSelectionStart;
	S32			mLastSelectionEnd;

	bool		mSpellCheck;
	S32			mSpellCheckStart;
	S32			mSpellCheckEnd;
	LLTimer		mSpellCheckTimer;
	std::list<std::pair<U32, U32> > mMisspellRanges;
	std::vector<std::string>		mSuggestionList;

	LLTextValidate::validate_func_t mPrevalidateFunc;
	LLTextValidate::validate_func_t mPrevalidateInputFunc;

	LLFrameTimer mKeystrokeTimer;
	LLTimer		mTripleClickTimer;

	LLUIColor	mCursorColor;
	LLUIColor	mBgColor;
	LLUIColor	mFgColor;
	LLUIColor	mReadOnlyFgColor;
	LLUIColor	mTentativeFgColor;
	LLUIColor	mHighlightColor;		// background for selected text
	LLUIColor	mPreeditBgColor;		// preedit marker background color

	S32			mBorderThickness;

	BOOL		mIgnoreArrowKeys;
	BOOL		mIgnoreTab;
	BOOL		mDrawAsterixes;

	BOOL		mSelectAllonFocusReceived;
	BOOL		mSelectAllonCommit;
	BOOL		mPassDelete;

	BOOL		mReadOnly;

	BOOL 		mShowImageFocused;

	bool		mUseBgColor;

	LLWString	mPreeditWString;
	LLWString	mPreeditOverwrittenWString;
	std::vector<S32> mPreeditPositions;
	LLPreeditor::standouts_t mPreeditStandouts;

	LLHandle<LLContextMenu> mContextMenuHandle;

    bool mShowContextMenu;

private:
	// Instances that by default point to the statics but can be overidden in XML.
	LLPointer<LLUIImage> mBgImage;
	LLPointer<LLUIImage> mBgImageDisabled;
	LLPointer<LLUIImage> mBgImageFocused;

	BOOL        mReplaceNewlinesWithSpaces; // if false, will replace pasted newlines with paragraph symbol.

	// private helper class
	class LLLineEditorRollback
	{
	public:
		LLLineEditorRollback( LLLineEditor* ed )
			:
			mCursorPos( ed->mCursorPos ),
			mScrollHPos( ed->mScrollHPos ),
			mIsSelecting( ed->mIsSelecting ),
			mSelectionStart( ed->mSelectionStart ),
			mSelectionEnd( ed->mSelectionEnd )
		{
			mText = ed->getText();
		}

		void doRollback( LLLineEditor* ed )
		{
			ed->mCursorPos = mCursorPos;
			ed->mScrollHPos = mScrollHPos;
			ed->mIsSelecting = mIsSelecting;
			ed->mSelectionStart = mSelectionStart;
			ed->mSelectionEnd = mSelectionEnd;
			ed->mText = mText;
			ed->mPrevText = mText;
		}

		std::string getText()   { return mText; }

	private:
		std::string mText;
		S32		mCursorPos;
		S32		mScrollHPos;
		BOOL	mIsSelecting;
		S32		mSelectionStart;
		S32		mSelectionEnd;
	}; // end class LLLineEditorRollback

}; // end class LLLineEditor

// Build time optimization, generate once in .cpp file
#ifndef LLLINEEDITOR_CPP
extern template class LLLineEditor* LLView::getChild<class LLLineEditor>(
	const std::string& name, BOOL recurse) const;
#endif

#endif  // LL_LINEEDITOR_<|MERGE_RESOLUTION|>--- conflicted
+++ resolved
@@ -295,20 +295,16 @@
 	void			setBgImage(LLPointer<LLUIImage> image) { mBgImage = image; }
 	void			setBgImageFocused(LLPointer<LLUIImage> image) { mBgImageFocused = image; }
 
-<<<<<<< HEAD
+    void setShowContextMenu(bool show) { mShowContextMenu = show; }
+    bool getShowContextMenu() const { return mShowContextMenu; }
+
 	// <FS:Ansariel> Make these protected
 	void			removeChar();
 	void			removeWord(bool prev);
 	void			addChar(const llwchar c);
 	// </FS:Ansariel>
 
-private:
-=======
-    void setShowContextMenu(bool show) { mShowContextMenu = show; }
-    bool getShowContextMenu() const { return mShowContextMenu; }
-
   private:
->>>>>>> 4c848c82
 	// private helper methods
 
 	void                    pasteHelper(bool is_primary);
