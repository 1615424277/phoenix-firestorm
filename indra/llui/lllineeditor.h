/**
 * @file lllineeditor.h
 * @brief Text editor widget to let users enter/edit a single line.
 *
 * Features:
 *      Text entry of a single line (text, delete, left and right arrow, insert, return).
 *      Callbacks either on every keystroke or just on the return key.
 *      Focus (allow multiple text entry widgets)
 *      Clipboard (cut, copy, and paste)
 *      Horizontal scrolling to allow strings longer than widget size allows
 *      Pre-validation (limit which keys can be used)
 *      Optional line history so previous entries can be recalled by CTRL UP/DOWN
 *
 * $LicenseInfo:firstyear=2001&license=viewerlgpl$
 * Second Life Viewer Source Code
 * Copyright (C) 2010, Linden Research, Inc.
 *
 * This library is free software; you can redistribute it and/or
 * modify it under the terms of the GNU Lesser General Public
 * License as published by the Free Software Foundation;
 * version 2.1 of the License only.
 *
 * This library is distributed in the hope that it will be useful,
 * but WITHOUT ANY WARRANTY; without even the implied warranty of
 * MERCHANTABILITY or FITNESS FOR A PARTICULAR PURPOSE.  See the GNU
 * Lesser General Public License for more details.
 *
 * You should have received a copy of the GNU Lesser General Public
 * License along with this library; if not, write to the Free Software
 * Foundation, Inc., 51 Franklin Street, Fifth Floor, Boston, MA  02110-1301  USA
 *
 * Linden Research, Inc., 945 Battery Street, San Francisco, CA  94111  USA
 * $/LicenseInfo$
 */

#ifndef LL_LLLINEEDITOR_H
#define LL_LLLINEEDITOR_H

#include "v4color.h"
#include "llframetimer.h"

#include "lleditmenuhandler.h"
#include "llspellcheckmenuhandler.h"
#include "lluictrl.h"
#include "lluiimage.h"
#include "lluistring.h"
#include "llviewborder.h"

#include "llpreeditor.h"
#include "lltextvalidate.h"

class LLFontGL;
class LLLineEditorRollback;
class LLButton;
class LLContextMenu;

class LLLineEditor
: public LLUICtrl, public LLEditMenuHandler, protected LLPreeditor, public LLSpellCheckMenuHandler
{
public:

<<<<<<< HEAD
	typedef boost::function<void (LLLineEditor* caller)> keystroke_callback_t;
	
	struct MaxLength : public LLInitParam::ChoiceBlock<MaxLength>
	{
		Alternative<S32> bytes, chars;
		
		MaxLength() : bytes("max_length_bytes", 254),
					  chars("max_length_chars", 0) 
		{}
	};

	struct Params : public LLInitParam::Block<Params, LLUICtrl::Params>
	{
		Optional<std::string>			default_text;
		Optional<MaxLength>				max_length;
		Optional<keystroke_callback_t>	keystroke_callback;

		Optional<LLTextValidate::Validator, LLTextValidate::Validators>	prevalidator;
		Optional<LLTextValidate::Validator, LLTextValidate::Validators>	input_prevalidator;
		
		Optional<LLViewBorder::Params>	border;

		Optional<LLUIImage*>			background_image,
										background_image_disabled,
										background_image_focused;

		Optional<bool>					select_on_focus,
										revert_on_esc,
										spellcheck,
										commit_on_focus_lost,
										ignore_tab,
										bg_image_always_focused,
										show_label_focused,
										is_password,
										allow_emoji,
										use_bg_color;

		// colors
		Optional<LLUIColor>				cursor_color,
										bg_color,
										text_color,
										text_readonly_color,
										text_tentative_color,
										highlight_color,
										preedit_bg_color;
		
		Optional<S32>					text_pad_left,
										text_pad_right;

		Ignored							bg_visible;
		
		Params();
	};

	void initFromParams(const LLLineEditor::Params& params);
=======
    typedef boost::function<void (LLLineEditor* caller)> keystroke_callback_t;

    struct MaxLength : public LLInitParam::ChoiceBlock<MaxLength>
    {
        Alternative<S32> bytes, chars;

        MaxLength() : bytes("max_length_bytes", 254),
                      chars("max_length_chars", 0)
        {}
    };

    struct Params : public LLInitParam::Block<Params, LLUICtrl::Params>
    {
        Optional<std::string>           default_text;
        Optional<MaxLength>             max_length;
        Optional<keystroke_callback_t>  keystroke_callback;

        Optional<LLTextValidate::validate_func_t, LLTextValidate::ValidateTextNamedFuncs>   prevalidate_callback;
        Optional<LLTextValidate::validate_func_t, LLTextValidate::ValidateTextNamedFuncs>   prevalidate_input_callback;

        Optional<LLViewBorder::Params>  border;

        Optional<LLUIImage*>            background_image,
                                        background_image_disabled,
                                        background_image_focused;

        Optional<bool>                  select_on_focus,
                                        revert_on_esc,
                                        spellcheck,
                                        commit_on_focus_lost,
                                        ignore_tab,
                                        bg_image_always_focused,
                                        show_label_focused,
                                        is_password,
                                        use_bg_color;

        // colors
        Optional<LLUIColor>             cursor_color,
                                        bg_color,
                                        text_color,
                                        text_readonly_color,
                                        text_tentative_color,
                                        highlight_color,
                                        preedit_bg_color;

        Optional<S32>                   text_pad_left,
                                        text_pad_right;

        Ignored                         bg_visible;

        Params();
    };

    void initFromParams(const LLLineEditor::Params& params);
>>>>>>> e7eced3c

protected:
    LLLineEditor(const Params&);
    friend class LLUICtrlFactory;
    friend class LLFloaterEditUI;
    void showContextMenu(S32 x, S32 y);

public:
<<<<<<< HEAD
	virtual ~LLLineEditor();

	// mousehandler overrides
	/*virtual*/ BOOL	handleMouseDown(S32 x, S32 y, MASK mask) override;
	/*virtual*/ BOOL	handleMouseUp(S32 x, S32 y, MASK mask) override;
	/*virtual*/ BOOL	handleHover(S32 x, S32 y, MASK mask) override;
	/*virtual*/ BOOL	handleDoubleClick(S32 x,S32 y,MASK mask) override;
	/*virtual*/ BOOL	handleMiddleMouseDown(S32 x,S32 y,MASK mask) override;
	/*virtual*/ BOOL	handleRightMouseDown(S32 x, S32 y, MASK mask) override;
	/*virtual*/ BOOL	handleKeyHere(KEY key, MASK mask) override;
	/*virtual*/ BOOL	handleUnicodeCharHere(llwchar uni_char) override;
	/*virtual*/ void	onMouseCaptureLost() override;

	// LLEditMenuHandler overrides
	/*virtual*/ void	cut() override;
	/*virtual*/ BOOL	canCut() const override;
	/*virtual*/ void	copy() override;
	/*virtual*/ BOOL	canCopy() const override;
	/*virtual*/ void	paste() override;
	/*virtual*/ BOOL	canPaste() const override;

	virtual void	updatePrimary();
	virtual void	copyPrimary();
 	virtual void	pastePrimary();
	virtual BOOL	canPastePrimary() const;

	/*virtual*/ void	doDelete() override;
	/*virtual*/ BOOL	canDoDelete() const override;

	/*virtual*/ void	selectAll() override;
	/*virtual*/ BOOL	canSelectAll() const override;

	/*virtual*/ void	deselect() override;
	/*virtual*/ BOOL	canDeselect() const override;

	// LLSpellCheckMenuHandler overrides
	/*virtual*/ bool	getSpellCheck() const override;

	/*virtual*/ const std::string& getSuggestion(U32 index) const override;
	/*virtual*/ U32		getSuggestionCount() const override;
	/*virtual*/ void	replaceWithSuggestion(U32 index) override;

	/*virtual*/ void	addToDictionary() override;
	/*virtual*/ bool	canAddToDictionary() const override;

	/*virtual*/ void	addToIgnore() override;
	/*virtual*/ bool	canAddToIgnore() const override;

	// Spell checking helper functions
	std::string			getMisspelledWord(U32 pos) const;
	bool				isMisspelledWord(U32 pos) const;
	void				onSpellCheckSettingsChange();

	// view overrides
	/*virtual*/ void	draw() override;
	/*virtual*/ void	reshape(S32 width, S32 height, BOOL called_from_parent = TRUE) override;
	/*virtual*/ void	onFocusReceived() override;
	/*virtual*/ void	onFocusLost() override;
	/*virtual*/ void	setEnabled(BOOL enabled) override;

	// UI control overrides
	/*virtual*/ void	clear() override;
	/*virtual*/ void	onTabInto() override;
	/*virtual*/ void	setFocus(BOOL b) override;
	/*virtual*/ void 	setRect(const LLRect& rect) override;
	/*virtual*/ BOOL	acceptsTextInput() const override;
	/*virtual*/ void	onCommit() override;
	/*virtual*/ BOOL	isDirty() const override;	// Returns TRUE if user changed value at all
	/*virtual*/ void	resetDirty() override;		// Clear dirty state

	// assumes UTF8 text
	/*virtual*/ void	setValue(const LLSD& value) override;
	/*virtual*/ LLSD	getValue() const override;
	/*virtual*/ BOOL	setTextArg(const std::string& key, const LLStringExplicit& text) override;
	/*virtual*/ BOOL	setLabelArg(const std::string& key, const LLStringExplicit& text) override;

	void			setLabel(const LLStringExplicit &new_label) { mLabel = new_label; }
	const std::string& 	getLabel()	{ return mLabel.getString(); }

	void			setText(const LLStringExplicit &new_text);

	const std::string& getText() const override { return mText.getString(); }
	LLWString       getWText() const	{ return mText.getWString(); }
	LLWString getConvertedText() const; // trimmed text with paragraphs converted to newlines

	S32				getLength() const	{ return mText.length(); }

	S32				getCursor()	const	{ return mCursorPos; }
	void			setCursor( S32 pos );
	void			setCursorToEnd();

	// set scroll to earliest position it can reasonable set
	void			resetScrollPosition();

	// Selects characters 'start' to 'end'.
	void			setSelection(S32 start, S32 end);
	/*virtual*/ void	getSelectionRange(S32 *position, S32 *length) const override;
	
	void			setCommitOnFocusLost( BOOL b )	{ mCommitOnFocusLost = b; }
	void			setRevertOnEsc( BOOL b )		{ mRevertOnEsc = b; }
	void			setKeystrokeOnEsc(BOOL b)		{ mKeystrokeOnEsc = b; }

	void setCursorColor(const LLColor4& c)			{ mCursorColor = c; }
	const LLColor4& getCursorColor() const			{ return mCursorColor.get(); }

	void setFgColor( const LLColor4& c )			{ mFgColor = c; }
	void setReadOnlyFgColor( const LLColor4& c )	{ mReadOnlyFgColor = c; }
	void setTentativeFgColor(const LLColor4& c)		{ mTentativeFgColor = c; }

	const LLColor4& getFgColor() const			{ return mFgColor.get(); }
	const LLColor4& getReadOnlyFgColor() const	{ return mReadOnlyFgColor.get(); }
	const LLColor4& getTentativeFgColor() const { return mTentativeFgColor.get(); }

	const LLFontGL* getFont() const override { return mGLFont; }
	void setFont(const LLFontGL* font);

	void			setIgnoreArrowKeys(BOOL b)		{ mIgnoreArrowKeys = b; }
	void			setIgnoreTab(BOOL b)			{ mIgnoreTab = b; }
	void			setPassDelete(BOOL b)			{ mPassDelete = b; }
	void			setAllowEmoji(BOOL b)			{ mAllowEmoji = b; }
	void			setDrawAsterixes(BOOL b);

	// get the cursor position of the beginning/end of the prev/next word in the text
	S32				prevWordPos(S32 cursorPos) const;
	S32				nextWordPos(S32 cursorPos) const;

	BOOL			hasSelection() const { return (mSelectionStart != mSelectionEnd); }
	void			startSelection();
	void			endSelection();
	void			extendSelection(S32 new_cursor_pos);
	void			deleteSelection();

	void			setSelectAllonFocusReceived(BOOL b);
	void			setSelectAllonCommit(BOOL b) { mSelectAllonCommit = b; }
	
	void			onKeystroke();
	typedef boost::function<void (LLLineEditor* caller, void* user_data)> callback_t;
	void			setKeystrokeCallback(callback_t callback, void* user_data);

	void			setMaxTextLength(S32 max_text_length);
	void			setMaxTextChars(S32 max_text_chars);
	// Manipulate left and right padding for text
	void getTextPadding(S32 *left, S32 *right);
	void setTextPadding(S32 left, S32 right);

	// Prevalidation controls which keystrokes can affect the editor
	void			setPrevalidate(LLTextValidate::Validator validator);
	// This method sets callback that prevents from:
	// - deleting, selecting, typing, cutting, pasting characters that are not valid.
	// Also callback that this method sets differs from setPrevalidate in a way that it validates just inputed
	// symbols, before existing text is modified, but setPrevalidate validates line after it was modified.
	void			setPrevalidateInput(LLTextValidate::Validator validator);
	static BOOL		postvalidateFloat(const std::string &str);

	bool			prevalidateInput(const LLWString& wstr);
	BOOL			evaluateFloat();

	// line history support:
	void			setEnableLineHistory( BOOL enabled ) { mHaveHistory = enabled; } // switches line history on or off 
	void			updateHistory(); // stores current line in history

	void			setReplaceNewlinesWithSpaces(BOOL replace);

	void			resetContextMenu() { setContextMenu(NULL); };

	void			setBgImage(LLPointer<LLUIImage> image) { mBgImage = image; }
	void			setBgImageFocused(LLPointer<LLUIImage> image) { mBgImageFocused = image; }
=======
    virtual ~LLLineEditor();

    // mousehandler overrides
    /*virtual*/ BOOL    handleMouseDown(S32 x, S32 y, MASK mask) override;
    /*virtual*/ BOOL    handleMouseUp(S32 x, S32 y, MASK mask) override;
    /*virtual*/ BOOL    handleHover(S32 x, S32 y, MASK mask) override;
    /*virtual*/ BOOL    handleDoubleClick(S32 x,S32 y,MASK mask) override;
    /*virtual*/ BOOL    handleMiddleMouseDown(S32 x,S32 y,MASK mask) override;
    /*virtual*/ BOOL    handleRightMouseDown(S32 x, S32 y, MASK mask) override;
    /*virtual*/ BOOL    handleKeyHere(KEY key, MASK mask) override;
    /*virtual*/ BOOL    handleUnicodeCharHere(llwchar uni_char) override;
    /*virtual*/ void    onMouseCaptureLost() override;

    // LLEditMenuHandler overrides
    /*virtual*/ void    cut() override;
    /*virtual*/ BOOL    canCut() const override;
    /*virtual*/ void    copy() override;
    /*virtual*/ BOOL    canCopy() const override;
    /*virtual*/ void    paste() override;
    /*virtual*/ BOOL    canPaste() const override;

    virtual void    updatePrimary();
    virtual void    copyPrimary();
    virtual void    pastePrimary();
    virtual BOOL    canPastePrimary() const;

    /*virtual*/ void    doDelete() override;
    /*virtual*/ BOOL    canDoDelete() const override;

    /*virtual*/ void    selectAll() override;
    /*virtual*/ BOOL    canSelectAll() const override;

    /*virtual*/ void    deselect() override;
    /*virtual*/ BOOL    canDeselect() const override;

    // LLSpellCheckMenuHandler overrides
    /*virtual*/ bool    getSpellCheck() const override;

    /*virtual*/ const std::string& getSuggestion(U32 index) const override;
    /*virtual*/ U32     getSuggestionCount() const override;
    /*virtual*/ void    replaceWithSuggestion(U32 index) override;

    /*virtual*/ void    addToDictionary() override;
    /*virtual*/ bool    canAddToDictionary() const override;

    /*virtual*/ void    addToIgnore() override;
    /*virtual*/ bool    canAddToIgnore() const override;

    // Spell checking helper functions
    std::string         getMisspelledWord(U32 pos) const;
    bool                isMisspelledWord(U32 pos) const;
    void                onSpellCheckSettingsChange();

    // view overrides
    /*virtual*/ const std::string getToolTip() const override;
    /*virtual*/ void    draw() override;
    /*virtual*/ void    reshape(S32 width, S32 height, BOOL called_from_parent = TRUE) override;
    /*virtual*/ void    onFocusReceived() override;
    /*virtual*/ void    onFocusLost() override;
    /*virtual*/ void    setEnabled(BOOL enabled) override;

    // UI control overrides
    /*virtual*/ void    clear() override;
    /*virtual*/ void    onTabInto() override;
    /*virtual*/ void    setFocus(BOOL b) override;
    /*virtual*/ void    setRect(const LLRect& rect) override;
    /*virtual*/ BOOL    acceptsTextInput() const override;
    /*virtual*/ void    onCommit() override;
    /*virtual*/ BOOL    isDirty() const override;   // Returns TRUE if user changed value at all
    /*virtual*/ void    resetDirty() override;      // Clear dirty state

    // assumes UTF8 text
    /*virtual*/ void    setValue(const LLSD& value) override;
    /*virtual*/ LLSD    getValue() const override;
    /*virtual*/ BOOL    setTextArg(const std::string& key, const LLStringExplicit& text) override;
    /*virtual*/ BOOL    setLabelArg(const std::string& key, const LLStringExplicit& text) override;

    void            setLabel(const LLStringExplicit &new_label) { mLabel = new_label; }
    const std::string&  getLabel()  { return mLabel.getString(); }

    void            setText(const LLStringExplicit &new_text);

    const std::string& getText() const      { return mText.getString(); }
    LLWString       getWText() const    { return mText.getWString(); }
    LLWString getConvertedText() const; // trimmed text with paragraphs converted to newlines

    S32             getLength() const   { return mText.length(); }

    S32             getCursor() const   { return mCursorPos; }
    void            setCursor( S32 pos );
    void            setCursorToEnd();

    // set scroll to earliest position it can reasonable set
    void            resetScrollPosition();

    // Selects characters 'start' to 'end'.
    void            setSelection(S32 start, S32 end);
    /*virtual*/ void    getSelectionRange(S32 *position, S32 *length) const override;

    void            setCommitOnFocusLost( BOOL b )  { mCommitOnFocusLost = b; }
    void            setRevertOnEsc( BOOL b )        { mRevertOnEsc = b; }
    void            setKeystrokeOnEsc(BOOL b)       { mKeystrokeOnEsc = b; }

    void setCursorColor(const LLColor4& c)          { mCursorColor = c; }
    const LLColor4& getCursorColor() const          { return mCursorColor.get(); }

    void setFgColor( const LLColor4& c )            { mFgColor = c; }
    void setReadOnlyFgColor( const LLColor4& c )    { mReadOnlyFgColor = c; }
    void setTentativeFgColor(const LLColor4& c)     { mTentativeFgColor = c; }

    const LLColor4& getFgColor() const          { return mFgColor.get(); }
    const LLColor4& getReadOnlyFgColor() const  { return mReadOnlyFgColor.get(); }
    const LLColor4& getTentativeFgColor() const { return mTentativeFgColor.get(); }

    const LLFontGL* getFont() const { return mGLFont; }
    void setFont(const LLFontGL* font);

    void            setIgnoreArrowKeys(BOOL b)      { mIgnoreArrowKeys = b; }
    void            setIgnoreTab(BOOL b)            { mIgnoreTab = b; }
    void            setPassDelete(BOOL b)           { mPassDelete = b; }
    void            setDrawAsterixes(BOOL b);

    // get the cursor position of the beginning/end of the prev/next word in the text
    S32             prevWordPos(S32 cursorPos) const;
    S32             nextWordPos(S32 cursorPos) const;

    BOOL            hasSelection() const { return (mSelectionStart != mSelectionEnd); }
    void            startSelection();
    void            endSelection();
    void            extendSelection(S32 new_cursor_pos);
    void            deleteSelection();

    void            setSelectAllonFocusReceived(BOOL b);
    void            setSelectAllonCommit(BOOL b) { mSelectAllonCommit = b; }

    void            onKeystroke();
    typedef boost::function<void (LLLineEditor* caller, void* user_data)> callback_t;
    void            setKeystrokeCallback(callback_t callback, void* user_data);

    void            setMaxTextLength(S32 max_text_length);
    void            setMaxTextChars(S32 max_text_chars);
    // Manipulate left and right padding for text
    void getTextPadding(S32 *left, S32 *right);
    void setTextPadding(S32 left, S32 right);

    // Prevalidation controls which keystrokes can affect the editor
    void            setPrevalidate( LLTextValidate::validate_func_t func );
    // This method sets callback that prevents from:
    // - deleting, selecting, typing, cutting, pasting characters that are not valid.
    // Also callback that this method sets differs from setPrevalidate in a way that it validates just inputed
    // symbols, before existing text is modified, but setPrevalidate validates line after it was modified.
    void            setPrevalidateInput(LLTextValidate::validate_func_t func);
    static BOOL     postvalidateFloat(const std::string &str);

    bool            prevalidateInput(const LLWString& wstr);
    BOOL            evaluateFloat();

    // line history support:
    void            setEnableLineHistory( BOOL enabled ) { mHaveHistory = enabled; } // switches line history on or off
    void            updateHistory(); // stores current line in history

    void            setReplaceNewlinesWithSpaces(BOOL replace);

    void            resetContextMenu() { setContextMenu(NULL); };

    void            setBgImage(LLPointer<LLUIImage> image) { mBgImage = image; }
    void            setBgImageFocused(LLPointer<LLUIImage> image) { mBgImageFocused = image; }
>>>>>>> e7eced3c

    void setShowContextMenu(bool show) { mShowContextMenu = show; }
    bool getShowContextMenu() const { return mShowContextMenu; }

  private:
    // private helper methods

    void                    pasteHelper(bool is_primary);

    void            removeChar();
    void            addChar(const llwchar c);
    void            setCursorAtLocalPos(S32 local_mouse_x);
    S32             findPixelNearestPos(S32 cursor_offset = 0) const;
    S32             calcCursorPos(S32 mouse_x);
    BOOL            handleSpecialKey(KEY key, MASK mask);
    BOOL            handleSelectionKey(KEY key, MASK mask);
    BOOL            handleControlKey(KEY key, MASK mask);
    S32             handleCommitKey(KEY key, MASK mask);
    void            updateTextPadding();

    // Draw the background image depending on enabled/focused state.
    void            drawBackground();

    //
    // private data members
    //
    void            updateAllowingLanguageInput();
    BOOL            hasPreeditString() const;
    // Implementation (overrides) of LLPreeditor
    /*virtual*/ void    resetPreedit() override;
    /*virtual*/ void    updatePreedit(const LLWString &preedit_string,
                        const segment_lengths_t &preedit_segment_lengths, const standouts_t &preedit_standouts, S32 caret_position) override;
    /*virtual*/ void    markAsPreedit(S32 position, S32 length) override;
    /*virtual*/ void    getPreeditRange(S32 *position, S32 *length) const override;
    /*virtual*/ BOOL    getPreeditLocation(S32 query_position, LLCoordGL *coord, LLRect *bounds, LLRect *control) const override;
    /*virtual*/ S32     getPreeditFontSize() const override;
    /*virtual*/ LLWString getPreeditString() const override { return getWText(); }

    void            setText(const LLStringExplicit &new_text, bool use_size_limit);

    void            setContextMenu(LLContextMenu* new_context_menu);

protected:
<<<<<<< HEAD
	LLUIString		mText;					// The string being edited.
	std::string		mPrevText;				// Saved string for 'ESC' revert
	LLUIString		mLabel;					// text label that is visible when no user text provided

	// line history support:
	BOOL		mHaveHistory;				// flag for enabled line history
	typedef std::vector<std::string>	line_history_t;
	line_history_t	mLineHistory;			// line history storage
	line_history_t::iterator	mCurrentHistoryLine;	// currently browsed history line

	LLViewBorder* mBorder;
	const LLFontGL*	mGLFont;
	S32			mMaxLengthBytes;			// Max length of the UTF8 string in bytes
	S32			mMaxLengthChars;			// Maximum number of characters in the string
	S32			mCursorPos;					// I-beam is just after the mCursorPos-th character.
	S32			mScrollHPos;				// Horizontal offset from the start of mText.  Used for scrolling.
	LLFrameTimer mScrollTimer;
	S32			mTextPadLeft;				// Used to reserve space before the beginning of the text for children.
	S32			mTextPadRight;				// Used to reserve space after the end of the text for children.
	S32			mTextLeftEdge;				// Pixels, cached left edge of text based on left padding and width
	S32			mTextRightEdge;				// Pixels, cached right edge of text based on right padding and width

	BOOL		mCommitOnFocusLost;
	BOOL		mRevertOnEsc;
	BOOL		mKeystrokeOnEsc;

	keystroke_callback_t mKeystrokeCallback;

	BOOL		mIsSelecting;				// Selection for clipboard operations
	S32			mSelectionStart;
	S32			mSelectionEnd;
	S32			mLastSelectionX;
	S32			mLastSelectionY;
	S32			mLastSelectionStart;
	S32			mLastSelectionEnd;

	bool		mSpellCheck;
	S32			mSpellCheckStart;
	S32			mSpellCheckEnd;
	LLTimer		mSpellCheckTimer;
	std::list<std::pair<U32, U32> > mMisspellRanges;
	std::vector<std::string>		mSuggestionList;

	LLTextValidate::Validator mPrevalidator;
	LLTextValidate::Validator mInputPrevalidator;

	LLFrameTimer mKeystrokeTimer;
	LLTimer		mTripleClickTimer;

	LLUIColor	mCursorColor;
	LLUIColor	mBgColor;
	LLUIColor	mFgColor;
	LLUIColor	mReadOnlyFgColor;
	LLUIColor	mTentativeFgColor;
	LLUIColor	mHighlightColor;		// background for selected text
	LLUIColor	mPreeditBgColor;		// preedit marker background color

	S32			mBorderThickness;

	BOOL		mIgnoreArrowKeys;
	BOOL		mIgnoreTab;
	BOOL		mDrawAsterixes;

	BOOL		mSelectAllonFocusReceived;
	BOOL		mSelectAllonCommit;
	BOOL		mPassDelete;

	BOOL		mReadOnly;

	BOOL 		mShowImageFocused;
	BOOL 		mShowLabelFocused;

	bool		mAllowEmoji;
	bool		mUseBgColor;

	LLWString	mPreeditWString;
	LLWString	mPreeditOverwrittenWString;
	std::vector<S32> mPreeditPositions;
	LLPreeditor::standouts_t mPreeditStandouts;

	LLHandle<LLContextMenu> mContextMenuHandle;
=======
    LLUIString      mText;                  // The string being edited.
    std::string     mPrevText;              // Saved string for 'ESC' revert
    LLUIString      mLabel;                 // text label that is visible when no user text provided

    // line history support:
    BOOL        mHaveHistory;               // flag for enabled line history
    typedef std::vector<std::string>    line_history_t;
    line_history_t  mLineHistory;           // line history storage
    line_history_t::iterator    mCurrentHistoryLine;    // currently browsed history line

    LLViewBorder* mBorder;
    const LLFontGL* mGLFont;
    S32         mMaxLengthBytes;            // Max length of the UTF8 string in bytes
    S32         mMaxLengthChars;            // Maximum number of characters in the string
    S32         mCursorPos;                 // I-beam is just after the mCursorPos-th character.
    S32         mScrollHPos;                // Horizontal offset from the start of mText.  Used for scrolling.
    LLFrameTimer mScrollTimer;
    S32         mTextPadLeft;               // Used to reserve space before the beginning of the text for children.
    S32         mTextPadRight;              // Used to reserve space after the end of the text for children.
    S32         mTextLeftEdge;              // Pixels, cached left edge of text based on left padding and width
    S32         mTextRightEdge;             // Pixels, cached right edge of text based on right padding and width

    BOOL        mCommitOnFocusLost;
    BOOL        mRevertOnEsc;
    BOOL        mKeystrokeOnEsc;

    keystroke_callback_t mKeystrokeCallback;

    BOOL        mIsSelecting;               // Selection for clipboard operations
    S32         mSelectionStart;
    S32         mSelectionEnd;
    S32         mLastSelectionX;
    S32         mLastSelectionY;
    S32         mLastSelectionStart;
    S32         mLastSelectionEnd;

    bool        mSpellCheck;
    S32         mSpellCheckStart;
    S32         mSpellCheckEnd;
    LLTimer     mSpellCheckTimer;
    std::list<std::pair<U32, U32> > mMisspellRanges;
    std::vector<std::string>        mSuggestionList;

    LLTextValidate::validate_func_t mPrevalidateFunc;
    LLTextValidate::validate_func_t mPrevalidateInputFunc;

    LLFrameTimer mKeystrokeTimer;
    LLTimer     mTripleClickTimer;

    LLUIColor   mCursorColor;
    LLUIColor   mBgColor;
    LLUIColor   mFgColor;
    LLUIColor   mReadOnlyFgColor;
    LLUIColor   mTentativeFgColor;
    LLUIColor   mHighlightColor;        // background for selected text
    LLUIColor   mPreeditBgColor;        // preedit marker background color

    S32         mBorderThickness;

    BOOL        mIgnoreArrowKeys;
    BOOL        mIgnoreTab;
    BOOL        mDrawAsterixes;

    BOOL        mSelectAllonFocusReceived;
    BOOL        mSelectAllonCommit;
    BOOL        mPassDelete;

    BOOL        mReadOnly;

    BOOL        mShowImageFocused;
    BOOL        mShowLabelFocused;

    bool        mUseBgColor;

    LLWString   mPreeditWString;
    LLWString   mPreeditOverwrittenWString;
    std::vector<S32> mPreeditPositions;
    LLPreeditor::standouts_t mPreeditStandouts;

    LLHandle<LLContextMenu> mContextMenuHandle;
>>>>>>> e7eced3c

    bool mShowContextMenu;

private:
    // Instances that by default point to the statics but can be overidden in XML.
    LLPointer<LLUIImage> mBgImage;
    LLPointer<LLUIImage> mBgImageDisabled;
    LLPointer<LLUIImage> mBgImageFocused;

    BOOL        mReplaceNewlinesWithSpaces; // if false, will replace pasted newlines with paragraph symbol.

    // private helper class
    class LLLineEditorRollback
    {
    public:
        LLLineEditorRollback( LLLineEditor* ed )
            :
            mCursorPos( ed->mCursorPos ),
            mScrollHPos( ed->mScrollHPos ),
            mIsSelecting( ed->mIsSelecting ),
            mSelectionStart( ed->mSelectionStart ),
            mSelectionEnd( ed->mSelectionEnd )
        {
            mText = ed->getText();
        }

        void doRollback( LLLineEditor* ed )
        {
            ed->mCursorPos = mCursorPos;
            ed->mScrollHPos = mScrollHPos;
            ed->mIsSelecting = mIsSelecting;
            ed->mSelectionStart = mSelectionStart;
            ed->mSelectionEnd = mSelectionEnd;
            ed->mText = mText;
            ed->mPrevText = mText;
        }

        std::string getText()   { return mText; }

    private:
        std::string mText;
        S32     mCursorPos;
        S32     mScrollHPos;
        BOOL    mIsSelecting;
        S32     mSelectionStart;
        S32     mSelectionEnd;
    }; // end class LLLineEditorRollback

}; // end class LLLineEditor

// Build time optimization, generate once in .cpp file
#ifndef LLLINEEDITOR_CPP
extern template class LLLineEditor* LLView::getChild<class LLLineEditor>(
    const std::string& name, BOOL recurse) const;
#endif

#endif  // LL_LINEEDITOR_<|MERGE_RESOLUTION|>--- conflicted
+++ resolved
@@ -59,63 +59,6 @@
 {
 public:
 
-<<<<<<< HEAD
-	typedef boost::function<void (LLLineEditor* caller)> keystroke_callback_t;
-	
-	struct MaxLength : public LLInitParam::ChoiceBlock<MaxLength>
-	{
-		Alternative<S32> bytes, chars;
-		
-		MaxLength() : bytes("max_length_bytes", 254),
-					  chars("max_length_chars", 0) 
-		{}
-	};
-
-	struct Params : public LLInitParam::Block<Params, LLUICtrl::Params>
-	{
-		Optional<std::string>			default_text;
-		Optional<MaxLength>				max_length;
-		Optional<keystroke_callback_t>	keystroke_callback;
-
-		Optional<LLTextValidate::Validator, LLTextValidate::Validators>	prevalidator;
-		Optional<LLTextValidate::Validator, LLTextValidate::Validators>	input_prevalidator;
-		
-		Optional<LLViewBorder::Params>	border;
-
-		Optional<LLUIImage*>			background_image,
-										background_image_disabled,
-										background_image_focused;
-
-		Optional<bool>					select_on_focus,
-										revert_on_esc,
-										spellcheck,
-										commit_on_focus_lost,
-										ignore_tab,
-										bg_image_always_focused,
-										show_label_focused,
-										is_password,
-										allow_emoji,
-										use_bg_color;
-
-		// colors
-		Optional<LLUIColor>				cursor_color,
-										bg_color,
-										text_color,
-										text_readonly_color,
-										text_tentative_color,
-										highlight_color,
-										preedit_bg_color;
-		
-		Optional<S32>					text_pad_left,
-										text_pad_right;
-
-		Ignored							bg_visible;
-		
-		Params();
-	};
-
-	void initFromParams(const LLLineEditor::Params& params);
-=======
     typedef boost::function<void (LLLineEditor* caller)> keystroke_callback_t;
 
     struct MaxLength : public LLInitParam::ChoiceBlock<MaxLength>
@@ -133,8 +76,8 @@
         Optional<MaxLength>             max_length;
         Optional<keystroke_callback_t>  keystroke_callback;
 
-        Optional<LLTextValidate::validate_func_t, LLTextValidate::ValidateTextNamedFuncs>   prevalidate_callback;
-        Optional<LLTextValidate::validate_func_t, LLTextValidate::ValidateTextNamedFuncs>   prevalidate_input_callback;
+        Optional<LLTextValidate::Validator, LLTextValidate::Validators> prevalidator;
+        Optional<LLTextValidate::Validator, LLTextValidate::Validators> input_prevalidator;
 
         Optional<LLViewBorder::Params>  border;
 
@@ -150,6 +93,7 @@
                                         bg_image_always_focused,
                                         show_label_focused,
                                         is_password,
+                                        allow_emoji,
                                         use_bg_color;
 
         // colors
@@ -170,7 +114,6 @@
     };
 
     void initFromParams(const LLLineEditor::Params& params);
->>>>>>> e7eced3c
 
 protected:
     LLLineEditor(const Params&);
@@ -179,175 +122,6 @@
     void showContextMenu(S32 x, S32 y);
 
 public:
-<<<<<<< HEAD
-	virtual ~LLLineEditor();
-
-	// mousehandler overrides
-	/*virtual*/ BOOL	handleMouseDown(S32 x, S32 y, MASK mask) override;
-	/*virtual*/ BOOL	handleMouseUp(S32 x, S32 y, MASK mask) override;
-	/*virtual*/ BOOL	handleHover(S32 x, S32 y, MASK mask) override;
-	/*virtual*/ BOOL	handleDoubleClick(S32 x,S32 y,MASK mask) override;
-	/*virtual*/ BOOL	handleMiddleMouseDown(S32 x,S32 y,MASK mask) override;
-	/*virtual*/ BOOL	handleRightMouseDown(S32 x, S32 y, MASK mask) override;
-	/*virtual*/ BOOL	handleKeyHere(KEY key, MASK mask) override;
-	/*virtual*/ BOOL	handleUnicodeCharHere(llwchar uni_char) override;
-	/*virtual*/ void	onMouseCaptureLost() override;
-
-	// LLEditMenuHandler overrides
-	/*virtual*/ void	cut() override;
-	/*virtual*/ BOOL	canCut() const override;
-	/*virtual*/ void	copy() override;
-	/*virtual*/ BOOL	canCopy() const override;
-	/*virtual*/ void	paste() override;
-	/*virtual*/ BOOL	canPaste() const override;
-
-	virtual void	updatePrimary();
-	virtual void	copyPrimary();
- 	virtual void	pastePrimary();
-	virtual BOOL	canPastePrimary() const;
-
-	/*virtual*/ void	doDelete() override;
-	/*virtual*/ BOOL	canDoDelete() const override;
-
-	/*virtual*/ void	selectAll() override;
-	/*virtual*/ BOOL	canSelectAll() const override;
-
-	/*virtual*/ void	deselect() override;
-	/*virtual*/ BOOL	canDeselect() const override;
-
-	// LLSpellCheckMenuHandler overrides
-	/*virtual*/ bool	getSpellCheck() const override;
-
-	/*virtual*/ const std::string& getSuggestion(U32 index) const override;
-	/*virtual*/ U32		getSuggestionCount() const override;
-	/*virtual*/ void	replaceWithSuggestion(U32 index) override;
-
-	/*virtual*/ void	addToDictionary() override;
-	/*virtual*/ bool	canAddToDictionary() const override;
-
-	/*virtual*/ void	addToIgnore() override;
-	/*virtual*/ bool	canAddToIgnore() const override;
-
-	// Spell checking helper functions
-	std::string			getMisspelledWord(U32 pos) const;
-	bool				isMisspelledWord(U32 pos) const;
-	void				onSpellCheckSettingsChange();
-
-	// view overrides
-	/*virtual*/ void	draw() override;
-	/*virtual*/ void	reshape(S32 width, S32 height, BOOL called_from_parent = TRUE) override;
-	/*virtual*/ void	onFocusReceived() override;
-	/*virtual*/ void	onFocusLost() override;
-	/*virtual*/ void	setEnabled(BOOL enabled) override;
-
-	// UI control overrides
-	/*virtual*/ void	clear() override;
-	/*virtual*/ void	onTabInto() override;
-	/*virtual*/ void	setFocus(BOOL b) override;
-	/*virtual*/ void 	setRect(const LLRect& rect) override;
-	/*virtual*/ BOOL	acceptsTextInput() const override;
-	/*virtual*/ void	onCommit() override;
-	/*virtual*/ BOOL	isDirty() const override;	// Returns TRUE if user changed value at all
-	/*virtual*/ void	resetDirty() override;		// Clear dirty state
-
-	// assumes UTF8 text
-	/*virtual*/ void	setValue(const LLSD& value) override;
-	/*virtual*/ LLSD	getValue() const override;
-	/*virtual*/ BOOL	setTextArg(const std::string& key, const LLStringExplicit& text) override;
-	/*virtual*/ BOOL	setLabelArg(const std::string& key, const LLStringExplicit& text) override;
-
-	void			setLabel(const LLStringExplicit &new_label) { mLabel = new_label; }
-	const std::string& 	getLabel()	{ return mLabel.getString(); }
-
-	void			setText(const LLStringExplicit &new_text);
-
-	const std::string& getText() const override { return mText.getString(); }
-	LLWString       getWText() const	{ return mText.getWString(); }
-	LLWString getConvertedText() const; // trimmed text with paragraphs converted to newlines
-
-	S32				getLength() const	{ return mText.length(); }
-
-	S32				getCursor()	const	{ return mCursorPos; }
-	void			setCursor( S32 pos );
-	void			setCursorToEnd();
-
-	// set scroll to earliest position it can reasonable set
-	void			resetScrollPosition();
-
-	// Selects characters 'start' to 'end'.
-	void			setSelection(S32 start, S32 end);
-	/*virtual*/ void	getSelectionRange(S32 *position, S32 *length) const override;
-	
-	void			setCommitOnFocusLost( BOOL b )	{ mCommitOnFocusLost = b; }
-	void			setRevertOnEsc( BOOL b )		{ mRevertOnEsc = b; }
-	void			setKeystrokeOnEsc(BOOL b)		{ mKeystrokeOnEsc = b; }
-
-	void setCursorColor(const LLColor4& c)			{ mCursorColor = c; }
-	const LLColor4& getCursorColor() const			{ return mCursorColor.get(); }
-
-	void setFgColor( const LLColor4& c )			{ mFgColor = c; }
-	void setReadOnlyFgColor( const LLColor4& c )	{ mReadOnlyFgColor = c; }
-	void setTentativeFgColor(const LLColor4& c)		{ mTentativeFgColor = c; }
-
-	const LLColor4& getFgColor() const			{ return mFgColor.get(); }
-	const LLColor4& getReadOnlyFgColor() const	{ return mReadOnlyFgColor.get(); }
-	const LLColor4& getTentativeFgColor() const { return mTentativeFgColor.get(); }
-
-	const LLFontGL* getFont() const override { return mGLFont; }
-	void setFont(const LLFontGL* font);
-
-	void			setIgnoreArrowKeys(BOOL b)		{ mIgnoreArrowKeys = b; }
-	void			setIgnoreTab(BOOL b)			{ mIgnoreTab = b; }
-	void			setPassDelete(BOOL b)			{ mPassDelete = b; }
-	void			setAllowEmoji(BOOL b)			{ mAllowEmoji = b; }
-	void			setDrawAsterixes(BOOL b);
-
-	// get the cursor position of the beginning/end of the prev/next word in the text
-	S32				prevWordPos(S32 cursorPos) const;
-	S32				nextWordPos(S32 cursorPos) const;
-
-	BOOL			hasSelection() const { return (mSelectionStart != mSelectionEnd); }
-	void			startSelection();
-	void			endSelection();
-	void			extendSelection(S32 new_cursor_pos);
-	void			deleteSelection();
-
-	void			setSelectAllonFocusReceived(BOOL b);
-	void			setSelectAllonCommit(BOOL b) { mSelectAllonCommit = b; }
-	
-	void			onKeystroke();
-	typedef boost::function<void (LLLineEditor* caller, void* user_data)> callback_t;
-	void			setKeystrokeCallback(callback_t callback, void* user_data);
-
-	void			setMaxTextLength(S32 max_text_length);
-	void			setMaxTextChars(S32 max_text_chars);
-	// Manipulate left and right padding for text
-	void getTextPadding(S32 *left, S32 *right);
-	void setTextPadding(S32 left, S32 right);
-
-	// Prevalidation controls which keystrokes can affect the editor
-	void			setPrevalidate(LLTextValidate::Validator validator);
-	// This method sets callback that prevents from:
-	// - deleting, selecting, typing, cutting, pasting characters that are not valid.
-	// Also callback that this method sets differs from setPrevalidate in a way that it validates just inputed
-	// symbols, before existing text is modified, but setPrevalidate validates line after it was modified.
-	void			setPrevalidateInput(LLTextValidate::Validator validator);
-	static BOOL		postvalidateFloat(const std::string &str);
-
-	bool			prevalidateInput(const LLWString& wstr);
-	BOOL			evaluateFloat();
-
-	// line history support:
-	void			setEnableLineHistory( BOOL enabled ) { mHaveHistory = enabled; } // switches line history on or off 
-	void			updateHistory(); // stores current line in history
-
-	void			setReplaceNewlinesWithSpaces(BOOL replace);
-
-	void			resetContextMenu() { setContextMenu(NULL); };
-
-	void			setBgImage(LLPointer<LLUIImage> image) { mBgImage = image; }
-	void			setBgImageFocused(LLPointer<LLUIImage> image) { mBgImageFocused = image; }
-=======
     virtual ~LLLineEditor();
 
     // mousehandler overrides
@@ -402,7 +176,6 @@
     void                onSpellCheckSettingsChange();
 
     // view overrides
-    /*virtual*/ const std::string getToolTip() const override;
     /*virtual*/ void    draw() override;
     /*virtual*/ void    reshape(S32 width, S32 height, BOOL called_from_parent = TRUE) override;
     /*virtual*/ void    onFocusReceived() override;
@@ -430,7 +203,7 @@
 
     void            setText(const LLStringExplicit &new_text);
 
-    const std::string& getText() const      { return mText.getString(); }
+    const std::string& getText() const override { return mText.getString(); }
     LLWString       getWText() const    { return mText.getWString(); }
     LLWString getConvertedText() const; // trimmed text with paragraphs converted to newlines
 
@@ -462,12 +235,13 @@
     const LLColor4& getReadOnlyFgColor() const  { return mReadOnlyFgColor.get(); }
     const LLColor4& getTentativeFgColor() const { return mTentativeFgColor.get(); }
 
-    const LLFontGL* getFont() const { return mGLFont; }
+    const LLFontGL* getFont() const override { return mGLFont; }
     void setFont(const LLFontGL* font);
 
     void            setIgnoreArrowKeys(BOOL b)      { mIgnoreArrowKeys = b; }
     void            setIgnoreTab(BOOL b)            { mIgnoreTab = b; }
     void            setPassDelete(BOOL b)           { mPassDelete = b; }
+    void            setAllowEmoji(BOOL b)           { mAllowEmoji = b; }
     void            setDrawAsterixes(BOOL b);
 
     // get the cursor position of the beginning/end of the prev/next word in the text
@@ -494,12 +268,12 @@
     void setTextPadding(S32 left, S32 right);
 
     // Prevalidation controls which keystrokes can affect the editor
-    void            setPrevalidate( LLTextValidate::validate_func_t func );
+    void            setPrevalidate(LLTextValidate::Validator validator);
     // This method sets callback that prevents from:
     // - deleting, selecting, typing, cutting, pasting characters that are not valid.
     // Also callback that this method sets differs from setPrevalidate in a way that it validates just inputed
     // symbols, before existing text is modified, but setPrevalidate validates line after it was modified.
-    void            setPrevalidateInput(LLTextValidate::validate_func_t func);
+    void            setPrevalidateInput(LLTextValidate::Validator validator);
     static BOOL     postvalidateFloat(const std::string &str);
 
     bool            prevalidateInput(const LLWString& wstr);
@@ -515,7 +289,6 @@
 
     void            setBgImage(LLPointer<LLUIImage> image) { mBgImage = image; }
     void            setBgImageFocused(LLPointer<LLUIImage> image) { mBgImageFocused = image; }
->>>>>>> e7eced3c
 
     void setShowContextMenu(bool show) { mShowContextMenu = show; }
     bool getShowContextMenu() const { return mShowContextMenu; }
@@ -559,89 +332,6 @@
     void            setContextMenu(LLContextMenu* new_context_menu);
 
 protected:
-<<<<<<< HEAD
-	LLUIString		mText;					// The string being edited.
-	std::string		mPrevText;				// Saved string for 'ESC' revert
-	LLUIString		mLabel;					// text label that is visible when no user text provided
-
-	// line history support:
-	BOOL		mHaveHistory;				// flag for enabled line history
-	typedef std::vector<std::string>	line_history_t;
-	line_history_t	mLineHistory;			// line history storage
-	line_history_t::iterator	mCurrentHistoryLine;	// currently browsed history line
-
-	LLViewBorder* mBorder;
-	const LLFontGL*	mGLFont;
-	S32			mMaxLengthBytes;			// Max length of the UTF8 string in bytes
-	S32			mMaxLengthChars;			// Maximum number of characters in the string
-	S32			mCursorPos;					// I-beam is just after the mCursorPos-th character.
-	S32			mScrollHPos;				// Horizontal offset from the start of mText.  Used for scrolling.
-	LLFrameTimer mScrollTimer;
-	S32			mTextPadLeft;				// Used to reserve space before the beginning of the text for children.
-	S32			mTextPadRight;				// Used to reserve space after the end of the text for children.
-	S32			mTextLeftEdge;				// Pixels, cached left edge of text based on left padding and width
-	S32			mTextRightEdge;				// Pixels, cached right edge of text based on right padding and width
-
-	BOOL		mCommitOnFocusLost;
-	BOOL		mRevertOnEsc;
-	BOOL		mKeystrokeOnEsc;
-
-	keystroke_callback_t mKeystrokeCallback;
-
-	BOOL		mIsSelecting;				// Selection for clipboard operations
-	S32			mSelectionStart;
-	S32			mSelectionEnd;
-	S32			mLastSelectionX;
-	S32			mLastSelectionY;
-	S32			mLastSelectionStart;
-	S32			mLastSelectionEnd;
-
-	bool		mSpellCheck;
-	S32			mSpellCheckStart;
-	S32			mSpellCheckEnd;
-	LLTimer		mSpellCheckTimer;
-	std::list<std::pair<U32, U32> > mMisspellRanges;
-	std::vector<std::string>		mSuggestionList;
-
-	LLTextValidate::Validator mPrevalidator;
-	LLTextValidate::Validator mInputPrevalidator;
-
-	LLFrameTimer mKeystrokeTimer;
-	LLTimer		mTripleClickTimer;
-
-	LLUIColor	mCursorColor;
-	LLUIColor	mBgColor;
-	LLUIColor	mFgColor;
-	LLUIColor	mReadOnlyFgColor;
-	LLUIColor	mTentativeFgColor;
-	LLUIColor	mHighlightColor;		// background for selected text
-	LLUIColor	mPreeditBgColor;		// preedit marker background color
-
-	S32			mBorderThickness;
-
-	BOOL		mIgnoreArrowKeys;
-	BOOL		mIgnoreTab;
-	BOOL		mDrawAsterixes;
-
-	BOOL		mSelectAllonFocusReceived;
-	BOOL		mSelectAllonCommit;
-	BOOL		mPassDelete;
-
-	BOOL		mReadOnly;
-
-	BOOL 		mShowImageFocused;
-	BOOL 		mShowLabelFocused;
-
-	bool		mAllowEmoji;
-	bool		mUseBgColor;
-
-	LLWString	mPreeditWString;
-	LLWString	mPreeditOverwrittenWString;
-	std::vector<S32> mPreeditPositions;
-	LLPreeditor::standouts_t mPreeditStandouts;
-
-	LLHandle<LLContextMenu> mContextMenuHandle;
-=======
     LLUIString      mText;                  // The string being edited.
     std::string     mPrevText;              // Saved string for 'ESC' revert
     LLUIString      mLabel;                 // text label that is visible when no user text provided
@@ -685,8 +375,8 @@
     std::list<std::pair<U32, U32> > mMisspellRanges;
     std::vector<std::string>        mSuggestionList;
 
-    LLTextValidate::validate_func_t mPrevalidateFunc;
-    LLTextValidate::validate_func_t mPrevalidateInputFunc;
+    LLTextValidate::Validator mPrevalidator;
+    LLTextValidate::Validator mInputPrevalidator;
 
     LLFrameTimer mKeystrokeTimer;
     LLTimer     mTripleClickTimer;
@@ -714,6 +404,7 @@
     BOOL        mShowImageFocused;
     BOOL        mShowLabelFocused;
 
+    bool        mAllowEmoji;
     bool        mUseBgColor;
 
     LLWString   mPreeditWString;
@@ -722,7 +413,6 @@
     LLPreeditor::standouts_t mPreeditStandouts;
 
     LLHandle<LLContextMenu> mContextMenuHandle;
->>>>>>> e7eced3c
 
     bool mShowContextMenu;
 
