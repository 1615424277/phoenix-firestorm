/**
 * @file LLAccordionCtrl.h
 * @brief Accordion Panel implementation
 *
 * $LicenseInfo:firstyear=2004&license=viewerlgpl$
 * Second Life Viewer Source Code
 * Copyright (C) 2010, Linden Research, Inc.
 *
 * This library is free software; you can redistribute it and/or
 * modify it under the terms of the GNU Lesser General Public
 * License as published by the Free Software Foundation;
 * version 2.1 of the License only.
 *
 * This library is distributed in the hope that it will be useful,
 * but WITHOUT ANY WARRANTY; without even the implied warranty of
 * MERCHANTABILITY or FITNESS FOR A PARTICULAR PURPOSE.  See the GNU
 * Lesser General Public License for more details.
 *
 * You should have received a copy of the GNU Lesser General Public
 * License along with this library; if not, write to the Free Software
 * Foundation, Inc., 51 Franklin Street, Fifth Floor, Boston, MA  02110-1301  USA
 *
 * Linden Research, Inc., 945 Battery Street, San Francisco, CA  94111  USA
 * $/LicenseInfo$
 */

#ifndef LL_ACCORDIONCTRL_H
#define LL_ACCORDIONCTRL_H

#include "llpanel.h"
#include "lltextbox.h"
#include "llscrollbar.h"

#include <vector>
#include <algorithm>
#include <string>

class LLAccordionCtrlTab;

class LLAccordionCtrl: public LLPanel
{
private:

    std::vector<LLAccordionCtrlTab*> mAccordionTabs;

    void ctrlSetLeftTopAndSize(LLView* panel, S32 left, S32 top, S32 width, S32 height);
    void ctrlShiftVertical(LLView* panel,S32 delta);

    void onCollapseCtrlCloseOpen(S16 panel_num);
    void shiftAccordionTabs(S16 panel_num, S32 delta);


public:
    /**
     * Abstract comparator for accordion tabs.
     */
    class LLTabComparator
    {
    public:
        LLTabComparator() {};
        virtual ~LLTabComparator() {};

        /** Returns true if tab1 < tab2, false otherwise */
        virtual bool compare(const LLAccordionCtrlTab* tab1, const LLAccordionCtrlTab* tab2) const = 0;
    };

    struct Params
        : public LLInitParam::Block<Params, LLPanel::Params>
    {
        Optional<bool>          single_expansion,
                                fit_parent; /* Accordion will fit its parent size, controls that are placed into
                                accordion tabs are responsible for scrolling their content.
                                *NOTE fit_parent works best when combined with single_expansion.
                                Accordion view should implement getRequiredRect() and provide valid height*/
        Optional<LLTextBox::Params> no_matched_tabs_text;
        Optional<LLTextBox::Params> no_visible_tabs_text;

        Params()
            : single_expansion("single_expansion",false)
            , fit_parent("fit_parent", false)
            , no_matched_tabs_text("no_matched_tabs_text")
            , no_visible_tabs_text("no_visible_tabs_text")
        {};
    };

    LLAccordionCtrl(const Params& params);

    LLAccordionCtrl();
    virtual ~LLAccordionCtrl();

<<<<<<< HEAD
	virtual bool postBuild();
	
	virtual bool handleRightMouseDown	( S32 x, S32 y, MASK mask);
	virtual bool handleScrollWheel		( S32 x, S32 y, S32 clicks );
	virtual bool handleKeyHere			(KEY key, MASK mask);
	virtual bool handleDragAndDrop		(S32 x, S32 y, MASK mask, bool drop,
										 EDragAndDropType cargo_type,
										 void* cargo_data,
										 EAcceptance* accept,
										 std::string& tooltip_msg);
	//

	// Call reshape after changing splitter's size
	virtual void reshape(S32 width, S32 height, bool called_from_parent = true);
=======
    virtual BOOL postBuild();

    virtual BOOL handleRightMouseDown   ( S32 x, S32 y, MASK mask);
    virtual BOOL handleScrollWheel      ( S32 x, S32 y, S32 clicks );
    virtual BOOL handleKeyHere          (KEY key, MASK mask);
    virtual BOOL handleDragAndDrop      (S32 x, S32 y, MASK mask, BOOL drop,
                                         EDragAndDropType cargo_type,
                                         void* cargo_data,
                                         EAcceptance* accept,
                                         std::string& tooltip_msg);
    //

    // Call reshape after changing splitter's size
    virtual void reshape(S32 width, S32 height, BOOL called_from_parent = TRUE);

    // <FS:ND> If adding a lot of controls rapidly, calling arrange will cost a lot of times, as it's running through n! controls.
    // In that case we can avvoid calling arrange over and over and just call it once when finished.
    // void addCollapsibleCtrl(LLView* view);
    void addCollapsibleCtrl(LLView* view, bool aArrange = true /*Standard is true as to not mess with old code all over the place*/ );
    // </FS:ND>

    void removeCollapsibleCtrl(LLView* view);
    void arrange();
>>>>>>> c06fb4e0


    void    draw();

    void    onScrollPosChangeCallback(S32, LLScrollbar*);
    virtual void onUpdateScrollToChild(const LLUICtrl * cntrl);

    void    onOpen      (const LLSD& key);
    S32     notifyParent(const LLSD& info);

    void    reset       ();
    void    expandDefaultTab();

    void    setComparator(const LLTabComparator* comp) { mTabComparator = comp; }
    void    sort();

    void collapseAllTabs();

    /**
     * Sets filter substring as a search_term for help text when there are no any visible tabs.
     */
    void    setFilterSubString(const std::string& filter_string);

    /**
     * This method returns the first expanded accordion tab.
     * It is expected to be called for accordion which doesn't allow multiple
     * tabs to be expanded. Use with care.
     */
    const LLAccordionCtrlTab* getExpandedTab() const;

    LLAccordionCtrlTab* getSelectedTab() const { return mSelectedTab; }

    bool getFitParent() const {return mFitParent;}

    void setSkipScrollToChild(bool skip) { mSkipScrollToChild = skip; }

private:
    void    initNoTabsWidget(const LLTextBox::Params& tb_params);
    void    updateNoTabsHelpTextVisibility();

    void    arrangeSingle();
    void    arrangeMultiple();

    // Calc Splitter's height that is necessary to display all child content
    S32     calcRecuiredHeight();
    S32     getRecuiredHeight() const { return mInnerRect.getHeight(); }
    S32     calcExpandedTabHeight(S32 tab_index = 0, S32 available_height = 0);

    void    updateLayout            (S32 width, S32 height);

    void    show_hide_scrollbar     (S32 width, S32 height);

    void    showScrollbar           (S32 width, S32 height);
    void    hideScrollbar           (S32 width, S32 height);

<<<<<<< HEAD
	bool	autoScroll				(S32 x, S32 y);
=======
    BOOL    autoScroll              (S32 x, S32 y);
>>>>>>> c06fb4e0

    /**
     * An adaptor for LLTabComparator
     */
    struct LLComparatorAdaptor
    {
        LLComparatorAdaptor(const LLTabComparator& comparator) : mComparator(comparator) {};

        bool operator()(const LLAccordionCtrlTab* tab1, const LLAccordionCtrlTab* tab2)
        {
            return mComparator.compare(tab1, tab2);
        }

        const LLTabComparator& mComparator;
    };

private:
    LLRect          mInnerRect;
    LLScrollbar*    mScrollbar;
    bool            mSingleExpansion;
    bool            mFitParent;
    bool            mAutoScrolling;
    F32             mAutoScrollRate;
    LLTextBox*      mNoVisibleTabsHelpText;

    bool            mSkipScrollToChild;

    std::string     mNoMatchedTabsOrigString;
    std::string     mNoVisibleTabsOrigString;

    LLAccordionCtrlTab*     mSelectedTab;
    const LLTabComparator*  mTabComparator;
};


#endif // LL_LLSPLITTER_H<|MERGE_RESOLUTION|>--- conflicted
+++ resolved
@@ -88,28 +88,12 @@
     LLAccordionCtrl();
     virtual ~LLAccordionCtrl();
 
-<<<<<<< HEAD
-	virtual bool postBuild();
-	
-	virtual bool handleRightMouseDown	( S32 x, S32 y, MASK mask);
-	virtual bool handleScrollWheel		( S32 x, S32 y, S32 clicks );
-	virtual bool handleKeyHere			(KEY key, MASK mask);
-	virtual bool handleDragAndDrop		(S32 x, S32 y, MASK mask, bool drop,
-										 EDragAndDropType cargo_type,
-										 void* cargo_data,
-										 EAcceptance* accept,
-										 std::string& tooltip_msg);
-	//
-
-	// Call reshape after changing splitter's size
-	virtual void reshape(S32 width, S32 height, bool called_from_parent = true);
-=======
-    virtual BOOL postBuild();
-
-    virtual BOOL handleRightMouseDown   ( S32 x, S32 y, MASK mask);
-    virtual BOOL handleScrollWheel      ( S32 x, S32 y, S32 clicks );
-    virtual BOOL handleKeyHere          (KEY key, MASK mask);
-    virtual BOOL handleDragAndDrop      (S32 x, S32 y, MASK mask, BOOL drop,
+    virtual bool postBuild();
+
+    virtual bool handleRightMouseDown   ( S32 x, S32 y, MASK mask);
+    virtual bool handleScrollWheel      ( S32 x, S32 y, S32 clicks );
+    virtual bool handleKeyHere          (KEY key, MASK mask);
+    virtual bool handleDragAndDrop      (S32 x, S32 y, MASK mask, bool drop,
                                          EDragAndDropType cargo_type,
                                          void* cargo_data,
                                          EAcceptance* accept,
@@ -117,7 +101,7 @@
     //
 
     // Call reshape after changing splitter's size
-    virtual void reshape(S32 width, S32 height, BOOL called_from_parent = TRUE);
+    virtual void reshape(S32 width, S32 height, bool called_from_parent = true);
 
     // <FS:ND> If adding a lot of controls rapidly, calling arrange will cost a lot of times, as it's running through n! controls.
     // In that case we can avvoid calling arrange over and over and just call it once when finished.
@@ -127,7 +111,6 @@
 
     void removeCollapsibleCtrl(LLView* view);
     void arrange();
->>>>>>> c06fb4e0
 
 
     void    draw();
@@ -183,11 +166,7 @@
     void    showScrollbar           (S32 width, S32 height);
     void    hideScrollbar           (S32 width, S32 height);
 
-<<<<<<< HEAD
-	bool	autoScroll				(S32 x, S32 y);
-=======
-    BOOL    autoScroll              (S32 x, S32 y);
->>>>>>> c06fb4e0
+    bool    autoScroll              (S32 x, S32 y);
 
     /**
      * An adaptor for LLTabComparator
