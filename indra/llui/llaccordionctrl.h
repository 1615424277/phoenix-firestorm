/**
 * @file LLAccordionCtrl.h
 * @brief Accordion Panel implementation
 *
 * $LicenseInfo:firstyear=2004&license=viewerlgpl$
 * Second Life Viewer Source Code
 * Copyright (C) 2010, Linden Research, Inc.
 *
 * This library is free software; you can redistribute it and/or
 * modify it under the terms of the GNU Lesser General Public
 * License as published by the Free Software Foundation;
 * version 2.1 of the License only.
 *
 * This library is distributed in the hope that it will be useful,
 * but WITHOUT ANY WARRANTY; without even the implied warranty of
 * MERCHANTABILITY or FITNESS FOR A PARTICULAR PURPOSE.  See the GNU
 * Lesser General Public License for more details.
 *
 * You should have received a copy of the GNU Lesser General Public
 * License along with this library; if not, write to the Free Software
 * Foundation, Inc., 51 Franklin Street, Fifth Floor, Boston, MA  02110-1301  USA
 *
 * Linden Research, Inc., 945 Battery Street, San Francisco, CA  94111  USA
 * $/LicenseInfo$
 */

#ifndef LL_ACCORDIONCTRL_H
#define LL_ACCORDIONCTRL_H

#include "llpanel.h"
#include "lltextbox.h"
#include "llscrollbar.h"

#include <vector>
#include <algorithm>
#include <string>

class LLAccordionCtrlTab;

class LLAccordionCtrl: public LLPanel
{
private:

    std::vector<LLAccordionCtrlTab*> mAccordionTabs;

    void ctrlSetLeftTopAndSize(LLView* panel, S32 left, S32 top, S32 width, S32 height);
    void ctrlShiftVertical(LLView* panel,S32 delta);

    void onCollapseCtrlCloseOpen(S16 panel_num);
    void shiftAccordionTabs(S16 panel_num, S32 delta);


public:
    /**
     * Abstract comparator for accordion tabs.
     */
    class LLTabComparator
    {
    public:
        LLTabComparator() = default;
        virtual ~LLTabComparator() = default;

        /** Returns true if tab1 < tab2, false otherwise */
        virtual bool compare(const LLAccordionCtrlTab* tab1, const LLAccordionCtrlTab* tab2) const = 0;
    };

    struct Params
        : public LLInitParam::Block<Params, LLPanel::Params>
    {
        Optional<bool>          single_expansion,
                                fit_parent; /* Accordion will fit its parent size, controls that are placed into
                                accordion tabs are responsible for scrolling their content.
                                *NOTE fit_parent works best when combined with single_expansion.
                                Accordion view should implement getRequiredRect() and provide valid height*/
        Optional<LLTextBox::Params> no_matched_tabs_text;
        Optional<LLTextBox::Params> no_visible_tabs_text;

        Params()
            : single_expansion("single_expansion",false)
            , fit_parent("fit_parent", false)
            , no_matched_tabs_text("no_matched_tabs_text")
            , no_visible_tabs_text("no_visible_tabs_text")
        {};
    };

    LLAccordionCtrl(const Params& params);

    LLAccordionCtrl();
    virtual ~LLAccordionCtrl();

    virtual bool postBuild();

    virtual bool handleRightMouseDown   ( S32 x, S32 y, MASK mask);
    virtual bool handleScrollWheel      ( S32 x, S32 y, S32 clicks );
    virtual bool handleKeyHere          (KEY key, MASK mask);
    virtual bool handleDragAndDrop      (S32 x, S32 y, MASK mask, bool drop,
                                         EDragAndDropType cargo_type,
                                         void* cargo_data,
                                         EAcceptance* accept,
                                         std::string& tooltip_msg);
    //

    // Call reshape after changing splitter's size
    virtual void reshape(S32 width, S32 height, bool called_from_parent = true);

<<<<<<< HEAD
    // <FS:ND> If adding a lot of controls rapidly, calling arrange will cost a lot of times, as it's running through n! controls.
    // In that case we can avvoid calling arrange over and over and just call it once when finished.
    // void addCollapsibleCtrl(LLView* view);
    void addCollapsibleCtrl(LLView* view, bool aArrange = true /*Standard is true as to not mess with old code all over the place*/ );
    // </FS:ND>

    void removeCollapsibleCtrl(LLView* view);
=======
    void addCollapsibleCtrl(LLAccordionCtrlTab* accordion_tab);
    void removeCollapsibleCtrl(LLAccordionCtrlTab* accordion_tab);
>>>>>>> 8f658804
    void arrange();


    void    draw();

    void    onScrollPosChangeCallback(S32, LLScrollbar*);
    virtual void onUpdateScrollToChild(const LLUICtrl * cntrl);

    void    onOpen      (const LLSD& key);
    S32     notifyParent(const LLSD& info);

    void    reset       ();
    void    expandDefaultTab();

    void    setComparator(const LLTabComparator* comp) { mTabComparator = comp; }
    void    sort();

    void collapseAllTabs();

    /**
     * Sets filter substring as a search_term for help text when there are no any visible tabs.
     */
    void    setFilterSubString(const std::string& filter_string);

    /**
     * This method returns the first expanded accordion tab.
     * It is expected to be called for accordion which doesn't allow multiple
     * tabs to be expanded. Use with care.
     */
    const LLAccordionCtrlTab* getExpandedTab() const;

    LLAccordionCtrlTab* getSelectedTab() const { return mSelectedTab; }

    bool getFitParent() const {return mFitParent;}

    void setSkipScrollToChild(bool skip) { mSkipScrollToChild = skip; }

private:
    void    initNoTabsWidget(const LLTextBox::Params& tb_params);
    void    updateNoTabsHelpTextVisibility();

    void    arrangeSingle();
    void    arrangeMultiple();

    // Calc Splitter's height that is necessary to display all child content
    S32     calcRecuiredHeight();
    S32     getRecuiredHeight() const { return mInnerRect.getHeight(); }
    S32     calcExpandedTabHeight(S32 tab_index = 0, S32 available_height = 0);

    void    updateLayout            (S32 width, S32 height);

    void    show_hide_scrollbar     (S32 width, S32 height);

    void    showScrollbar           (S32 width, S32 height);
    void    hideScrollbar           (S32 width, S32 height);

    bool    autoScroll              (S32 x, S32 y);

    /**
     * An adaptor for LLTabComparator
     */
    struct LLComparatorAdaptor
    {
        LLComparatorAdaptor(const LLTabComparator& comparator) : mComparator(comparator) {};

        bool operator()(const LLAccordionCtrlTab* tab1, const LLAccordionCtrlTab* tab2)
        {
            return mComparator.compare(tab1, tab2);
        }

        const LLTabComparator& mComparator;
    };

private:
    LLRect          mInnerRect;
    LLScrollbar*    mScrollbar = nullptr;
    bool            mSingleExpansion = false;
    bool            mFitParent = false;
    bool            mAutoScrolling = false;
    F32             mAutoScrollRate = 0.f;
    LLTextBox*      mNoVisibleTabsHelpText = nullptr;

    bool            mSkipScrollToChild = false;

    std::string     mNoMatchedTabsOrigString;
    std::string     mNoVisibleTabsOrigString;

    LLAccordionCtrlTab*     mSelectedTab = nullptr;
    const LLTabComparator*  mTabComparator = nullptr;
};


#endif // LL_LLSPLITTER_H<|MERGE_RESOLUTION|>--- conflicted
+++ resolved
@@ -103,18 +103,12 @@
     // Call reshape after changing splitter's size
     virtual void reshape(S32 width, S32 height, bool called_from_parent = true);
 
-<<<<<<< HEAD
     // <FS:ND> If adding a lot of controls rapidly, calling arrange will cost a lot of times, as it's running through n! controls.
     // In that case we can avvoid calling arrange over and over and just call it once when finished.
-    // void addCollapsibleCtrl(LLView* view);
-    void addCollapsibleCtrl(LLView* view, bool aArrange = true /*Standard is true as to not mess with old code all over the place*/ );
+    // void addCollapsibleCtrl(LLAccordionCtrlTab* accordion_tab);
+    void addCollapsibleCtrl(LLAccordionCtrlTab* accordion_tab, bool aArrange = true /*Standard is true as to not mess with old code all over the place*/ );
     // </FS:ND>
-
-    void removeCollapsibleCtrl(LLView* view);
-=======
-    void addCollapsibleCtrl(LLAccordionCtrlTab* accordion_tab);
     void removeCollapsibleCtrl(LLAccordionCtrlTab* accordion_tab);
->>>>>>> 8f658804
     void arrange();
 
 
