--- conflicted
+++ resolved
@@ -116,11 +116,7 @@
 	void	draw();
 	
 	void	onScrollPosChangeCallback(S32, LLScrollbar*);
-<<<<<<< HEAD
-	virtual void onChildGotFocus(const LLUICtrl * cntrl);
-=======
 	virtual void onUpdateScrollToChild(const LLUICtrl * cntrl);
->>>>>>> 3053f624
 
 	void	onOpen		(const LLSD& key);
 	S32		notifyParent(const LLSD& info);
