--- conflicted
+++ resolved
@@ -209,16 +209,6 @@
     }
     // </FS>
 
-    // <FS> Update torn off status and add title bar; Do this AFTER we stored the original rect!
-    if (!mHostedFloaterShowtitlebar)
-    {
-        floaterp->getDragHandle()->setTitleVisible(FALSE);
-        LLRect rect = floaterp->getRect();
-        rect.mTop -= floaterp->getHeaderHeight();
-        floaterp->setRect(rect);
-    }
-    // </FS>
-
     if (mAutoResize)
     {
         growToFit(floater_data.mWidth, floater_data.mHeight);
@@ -319,11 +309,7 @@
     // <FS> Update torn off status and add title bar
     if (!mHostedFloaterShowtitlebar)
     {
-<<<<<<< HEAD
-        floaterp->getDragHandle()->setTitleVisible(TRUE);
-=======
         floaterp->getDragHandle()->setTitleVisible(true);
->>>>>>> 050d2fef
         LLRect rect = floaterp->getRect();
         rect.mTop += floaterp->getHeaderHeight();
         floaterp->setRect(rect);
@@ -608,11 +594,7 @@
         // bring back focus on tab container if there are any tab left
         if(mTabContainer->getTabCount() > 0)
         {
-<<<<<<< HEAD
-            mTabContainer->setFocus(TRUE);
-=======
             mTabContainer->setFocus(true);
->>>>>>> 050d2fef
         }
         else
         {
