--- conflicted
+++ resolved
@@ -45,25 +45,14 @@
     if (!success)
     {
         const std::string error_string =
-<<<<<<< HEAD
-            "Firestorm viewer couldn't access some of the files it needs and will be closed."
-            "\n\nPlease reinstall viewer from https://firestormviewer.org/download and "
-            "contact https://www.firestormviewer.org/support if issue persists after reinstall.";
-        LLError::LLUserWarningMsg::show(error_string);
-		gDirUtilp->dumpCurrentDirectories(LLError::LEVEL_WARN);
-		LL_ERRS() << "Couldn't load string table " << xml_filename << ". Please reinstall viewer from https://www.firestormviewer.org/download and contact https://www.firestormviewer.org/support if issue persists after reinstall." << LL_ENDL;
-		return false;
-	}
-=======
             "Firestorm couldn't access some of the files it needs and will be closed."
             "\n\nPlease reinstall viewer from https://www.firestormviewer.org/download and "
             "contact https://www.firestormviewer.org/support if issue persists after reinstall.";
         LLError::LLUserWarningMsg::show(error_string);
         gDirUtilp->dumpCurrentDirectories(LLError::LEVEL_WARN);
-        LL_ERRS() << "Couldn't load string table " << xml_filename << " " << errno << LL_ENDL;
+        LL_ERRS() << "Couldn't load string table " << xml_filename << ". Please reinstall viewer from https://www.firestormviewer.org/download and contact https://www.firestormviewer.org/support if issue persists after reinstall." << LL_ENDL;
         return false;
     }
->>>>>>> 1a8a5404
 
     return LLTrans::parseStrings(root, default_args);
 }
@@ -71,19 +60,11 @@
 
 bool LLTransUtil::parseLanguageStrings(const std::string& xml_filename)
 {
-<<<<<<< HEAD
-	LLXMLNodePtr root;
-	bool success  = LLUICtrlFactory::getLayeredXMLNode(xml_filename, root);
-	
-	if (!success)
-	{
-=======
     LLXMLNodePtr root;
     bool success  = LLUICtrlFactory::getLayeredXMLNode(xml_filename, root);
 
     if (!success)
     {
->>>>>>> 1a8a5404
         LLError::LLUserWarningMsg::showMissingFiles();
         LL_ERRS() << "Couldn't load localization table " << xml_filename << LL_ENDL;
         return false;
