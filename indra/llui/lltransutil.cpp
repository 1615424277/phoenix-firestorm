/**
 * @file lltrans.cpp
 * @brief LLTrans implementation
 *
 * $LicenseInfo:firstyear=2000&license=viewerlgpl$
 * Second Life Viewer Source Code
 * Copyright (C) 2010, Linden Research, Inc.
 *
 * This library is free software; you can redistribute it and/or
 * modify it under the terms of the GNU Lesser General Public
 * License as published by the Free Software Foundation;
 * version 2.1 of the License only.
 *
 * This library is distributed in the hope that it will be useful,
 * but WITHOUT ANY WARRANTY; without even the implied warranty of
 * MERCHANTABILITY or FITNESS FOR A PARTICULAR PURPOSE.  See the GNU
 * Lesser General Public License for more details.
 *
 * You should have received a copy of the GNU Lesser General Public
 * License along with this library; if not, write to the Free Software
 * Foundation, Inc., 51 Franklin Street, Fifth Floor, Boston, MA  02110-1301  USA
 *
 * Linden Research, Inc., 945 Battery Street, San Francisco, CA  94111  USA
 * $/LicenseInfo$
 */

#include "linden_common.h"

#include "lltransutil.h"

#include "lltrans.h"
#include "lluictrlfactory.h"
#include "llxmlnode.h"
#include "lldir.h"

bool LLTransUtil::parseStrings(const std::string& xml_filename, const std::set<std::string>& default_args)
{
    LLXMLNodePtr root;
    // Pass LLDir::ALL_SKINS to load a composite of all the individual string
    // definitions in the default skin and the current skin. This means an
    // individual skin can provide an xml_filename that overrides only a
    // subset of the available string definitions; any string definition not
    // overridden by that skin will be sought in the default skin.
    bool success = LLUICtrlFactory::getLayeredXMLNode(xml_filename, root, LLDir::ALL_SKINS);
    if (!success)
    {
        const std::string error_string =
            "Second Life viewer couldn't access some of the files it needs and will be closed."
            "\n\nPlease reinstall viewer from  https://secondlife.com/support/downloads/ and "
            "contact https://support.secondlife.com if issue persists after reinstall.";
        LLError::LLUserWarningMsg::show(error_string);
        gDirUtilp->dumpCurrentDirectories(LLError::LEVEL_WARN);
        LL_ERRS() << "Couldn't load string table " << xml_filename << " " << errno << LL_ENDL;
        return false;
    }

    return LLTrans::parseStrings(root, default_args);
}


bool LLTransUtil::parseLanguageStrings(const std::string& xml_filename)
{
<<<<<<< HEAD
	LLXMLNodePtr root;
	bool success  = LLUICtrlFactory::getLayeredXMLNode(xml_filename, root);
	
	if (!success)
	{
=======
    LLXMLNodePtr root;
    BOOL success  = LLUICtrlFactory::getLayeredXMLNode(xml_filename, root);

    if (!success)
    {
>>>>>>> e1623bb2
        LLError::LLUserWarningMsg::showMissingFiles();
        LL_ERRS() << "Couldn't load localization table " << xml_filename << LL_ENDL;
        return false;
    }

    return LLTrans::parseLanguageStrings(root);
}<|MERGE_RESOLUTION|>--- conflicted
+++ resolved
@@ -1,82 +1,74 @@
-/**
- * @file lltrans.cpp
- * @brief LLTrans implementation
- *
- * $LicenseInfo:firstyear=2000&license=viewerlgpl$
- * Second Life Viewer Source Code
- * Copyright (C) 2010, Linden Research, Inc.
- *
- * This library is free software; you can redistribute it and/or
- * modify it under the terms of the GNU Lesser General Public
- * License as published by the Free Software Foundation;
- * version 2.1 of the License only.
- *
- * This library is distributed in the hope that it will be useful,
- * but WITHOUT ANY WARRANTY; without even the implied warranty of
- * MERCHANTABILITY or FITNESS FOR A PARTICULAR PURPOSE.  See the GNU
- * Lesser General Public License for more details.
- *
- * You should have received a copy of the GNU Lesser General Public
- * License along with this library; if not, write to the Free Software
- * Foundation, Inc., 51 Franklin Street, Fifth Floor, Boston, MA  02110-1301  USA
- *
- * Linden Research, Inc., 945 Battery Street, San Francisco, CA  94111  USA
- * $/LicenseInfo$
- */
-
-#include "linden_common.h"
-
-#include "lltransutil.h"
-
-#include "lltrans.h"
-#include "lluictrlfactory.h"
-#include "llxmlnode.h"
-#include "lldir.h"
-
-bool LLTransUtil::parseStrings(const std::string& xml_filename, const std::set<std::string>& default_args)
-{
-    LLXMLNodePtr root;
-    // Pass LLDir::ALL_SKINS to load a composite of all the individual string
-    // definitions in the default skin and the current skin. This means an
-    // individual skin can provide an xml_filename that overrides only a
-    // subset of the available string definitions; any string definition not
-    // overridden by that skin will be sought in the default skin.
-    bool success = LLUICtrlFactory::getLayeredXMLNode(xml_filename, root, LLDir::ALL_SKINS);
-    if (!success)
-    {
-        const std::string error_string =
-            "Second Life viewer couldn't access some of the files it needs and will be closed."
-            "\n\nPlease reinstall viewer from  https://secondlife.com/support/downloads/ and "
-            "contact https://support.secondlife.com if issue persists after reinstall.";
-        LLError::LLUserWarningMsg::show(error_string);
-        gDirUtilp->dumpCurrentDirectories(LLError::LEVEL_WARN);
-        LL_ERRS() << "Couldn't load string table " << xml_filename << " " << errno << LL_ENDL;
-        return false;
-    }
-
-    return LLTrans::parseStrings(root, default_args);
-}
-
-
-bool LLTransUtil::parseLanguageStrings(const std::string& xml_filename)
-{
-<<<<<<< HEAD
-	LLXMLNodePtr root;
-	bool success  = LLUICtrlFactory::getLayeredXMLNode(xml_filename, root);
-	
-	if (!success)
-	{
-=======
-    LLXMLNodePtr root;
-    BOOL success  = LLUICtrlFactory::getLayeredXMLNode(xml_filename, root);
-
-    if (!success)
-    {
->>>>>>> e1623bb2
-        LLError::LLUserWarningMsg::showMissingFiles();
-        LL_ERRS() << "Couldn't load localization table " << xml_filename << LL_ENDL;
-        return false;
-    }
-
-    return LLTrans::parseLanguageStrings(root);
-}+/**
+ * @file lltrans.cpp
+ * @brief LLTrans implementation
+ *
+ * $LicenseInfo:firstyear=2000&license=viewerlgpl$
+ * Second Life Viewer Source Code
+ * Copyright (C) 2010, Linden Research, Inc.
+ *
+ * This library is free software; you can redistribute it and/or
+ * modify it under the terms of the GNU Lesser General Public
+ * License as published by the Free Software Foundation;
+ * version 2.1 of the License only.
+ *
+ * This library is distributed in the hope that it will be useful,
+ * but WITHOUT ANY WARRANTY; without even the implied warranty of
+ * MERCHANTABILITY or FITNESS FOR A PARTICULAR PURPOSE.  See the GNU
+ * Lesser General Public License for more details.
+ *
+ * You should have received a copy of the GNU Lesser General Public
+ * License along with this library; if not, write to the Free Software
+ * Foundation, Inc., 51 Franklin Street, Fifth Floor, Boston, MA  02110-1301  USA
+ *
+ * Linden Research, Inc., 945 Battery Street, San Francisco, CA  94111  USA
+ * $/LicenseInfo$
+ */
+
+#include "linden_common.h"
+
+#include "lltransutil.h"
+
+#include "lltrans.h"
+#include "lluictrlfactory.h"
+#include "llxmlnode.h"
+#include "lldir.h"
+
+bool LLTransUtil::parseStrings(const std::string& xml_filename, const std::set<std::string>& default_args)
+{
+    LLXMLNodePtr root;
+    // Pass LLDir::ALL_SKINS to load a composite of all the individual string
+    // definitions in the default skin and the current skin. This means an
+    // individual skin can provide an xml_filename that overrides only a
+    // subset of the available string definitions; any string definition not
+    // overridden by that skin will be sought in the default skin.
+    bool success = LLUICtrlFactory::getLayeredXMLNode(xml_filename, root, LLDir::ALL_SKINS);
+    if (!success)
+    {
+        const std::string error_string =
+            "Second Life viewer couldn't access some of the files it needs and will be closed."
+            "\n\nPlease reinstall viewer from  https://secondlife.com/support/downloads/ and "
+            "contact https://support.secondlife.com if issue persists after reinstall.";
+        LLError::LLUserWarningMsg::show(error_string);
+        gDirUtilp->dumpCurrentDirectories(LLError::LEVEL_WARN);
+        LL_ERRS() << "Couldn't load string table " << xml_filename << " " << errno << LL_ENDL;
+        return false;
+    }
+
+    return LLTrans::parseStrings(root, default_args);
+}
+
+
+bool LLTransUtil::parseLanguageStrings(const std::string& xml_filename)
+{
+    LLXMLNodePtr root;
+    bool success  = LLUICtrlFactory::getLayeredXMLNode(xml_filename, root);
+
+    if (!success)
+    {
+        LLError::LLUserWarningMsg::showMissingFiles();
+        LL_ERRS() << "Couldn't load localization table " << xml_filename << LL_ENDL;
+        return false;
+    }
+
+    return LLTrans::parseLanguageStrings(root);
+}