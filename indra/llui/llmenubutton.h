/**
 * @file llbutton.h
 * @brief Header for buttons
 *
 * $LicenseInfo:firstyear=2001&license=viewerlgpl$
 * Second Life Viewer Source Code
 * Copyright (C) 2010, Linden Research, Inc.
 *
 * This library is free software; you can redistribute it and/or
 * modify it under the terms of the GNU Lesser General Public
 * License as published by the Free Software Foundation;
 * version 2.1 of the License only.
 *
 * This library is distributed in the hope that it will be useful,
 * but WITHOUT ANY WARRANTY; without even the implied warranty of
 * MERCHANTABILITY or FITNESS FOR A PARTICULAR PURPOSE.  See the GNU
 * Lesser General Public License for more details.
 *
 * You should have received a copy of the GNU Lesser General Public
 * License along with this library; if not, write to the Free Software
 * Foundation, Inc., 51 Franklin Street, Fifth Floor, Boston, MA  02110-1301  USA
 *
 * Linden Research, Inc., 945 Battery Street, San Francisco, CA  94111  USA
 * $/LicenseInfo$
 */

#ifndef LL_LLMENUBUTTON_H
#define LL_LLMENUBUTTON_H

#include "llbutton.h"

class LLToggleableMenu;

class LLMenuButton
: public LLButton
{
    LOG_CLASS(LLMenuButton);

public:
    typedef enum e_menu_position
    {
        MP_TOP_LEFT,
        MP_TOP_RIGHT,
        MP_BOTTOM_LEFT,
        MP_BOTTOM_RIGHT
    } EMenuPosition;

    struct MenuPositions
        :   public LLInitParam::TypeValuesHelper<EMenuPosition, MenuPositions>
    {
        static void declareValues();
    };

    struct Params
    :   public LLInitParam::Block<Params, LLButton::Params>
    {
        // filename for it's toggleable menu
        Optional<std::string>   menu_filename;
        Optional<EMenuPosition, MenuPositions>  position;

        Params();
    };



    boost::signals2::connection setMouseDownCallback( const mouse_signal_t::slot_type& cb );

<<<<<<< HEAD
	/*virtual*/ bool handleMouseDown(S32 x, S32 y, MASK mask);
	/*virtual*/ bool handleKeyHere(KEY key, MASK mask );
=======
    /*virtual*/ bool handleMouseDown(S32 x, S32 y, MASK mask);
    /*virtual*/ bool handleKeyHere(KEY key, MASK mask );
>>>>>>> 1a8a5404

    void hideMenu();

    LLToggleableMenu* getMenu();
    void setMenu(const std::string& menu_filename, EMenuPosition position = MP_TOP_LEFT);
    void setMenu(LLToggleableMenu* menu, EMenuPosition position = MP_TOP_LEFT, bool take_ownership = false);

    void setMenuPosition(EMenuPosition position) { mMenuPosition = position; }

protected:
    friend class LLUICtrlFactory;
    LLMenuButton(const Params&);
    ~LLMenuButton();

    void toggleMenu();
    void updateMenuOrigin();

    void onMenuVisibilityChange(const LLSD& param);

private:
    void cleanup();

    LLHandle<LLView>        mMenuHandle;
    bool                    mIsMenuShown;
    EMenuPosition           mMenuPosition;
    S32                     mX;
    S32                     mY;
    bool                    mOwnMenu; // true if we manage the menu lifetime
};


#endif  // LL_LLMENUBUTTON_H<|MERGE_RESOLUTION|>--- conflicted
+++ resolved
@@ -65,13 +65,8 @@
 
     boost::signals2::connection setMouseDownCallback( const mouse_signal_t::slot_type& cb );
 
-<<<<<<< HEAD
-	/*virtual*/ bool handleMouseDown(S32 x, S32 y, MASK mask);
-	/*virtual*/ bool handleKeyHere(KEY key, MASK mask );
-=======
     /*virtual*/ bool handleMouseDown(S32 x, S32 y, MASK mask);
     /*virtual*/ bool handleKeyHere(KEY key, MASK mask );
->>>>>>> 1a8a5404
 
     void hideMenu();
 
