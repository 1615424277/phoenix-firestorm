/**
* @file llnotifications.h
* @brief Non-UI manager and support for keeping a prioritized list of notifications
* @author Q (with assistance from Richard and Coco)
*
* $LicenseInfo:firstyear=2008&license=viewerlgpl$
* Second Life Viewer Source Code
* Copyright (C) 2010, Linden Research, Inc.
*
* This library is free software; you can redistribute it and/or
* modify it under the terms of the GNU Lesser General Public
* License as published by the Free Software Foundation;
* version 2.1 of the License only.
*
* This library is distributed in the hope that it will be useful,
* but WITHOUT ANY WARRANTY; without even the implied warranty of
* MERCHANTABILITY or FITNESS FOR A PARTICULAR PURPOSE.  See the GNU
* Lesser General Public License for more details.
*
* You should have received a copy of the GNU Lesser General Public
* License along with this library; if not, write to the Free Software
* Foundation, Inc., 51 Franklin Street, Fifth Floor, Boston, MA  02110-1301  USA
*
* Linden Research, Inc., 945 Battery Street, San Francisco, CA  94111  USA
* $/LicenseInfo$
*/

#ifndef LL_LLNOTIFICATIONS_H
#define LL_LLNOTIFICATIONS_H

/**
 * This system is intended to provide a singleton mechanism for adding
 * notifications to one of an arbitrary set of event channels.
 *
 * Controlling JIRA: DEV-9061
 *
 * Every notification has (see code for full list):
 *  - a textual name, which is used to look up its template in the XML files
 *  - a payload, which is a block of LLSD
 *  - a channel, which is normally extracted from the XML files but
 *    can be overridden.
 *  - a timestamp, used to order the notifications
 *  - expiration time -- if nonzero, specifies a time after which the
 *    notification will no longer be valid.
 *  - a callback name and a couple of status bits related to callbacks (see below)
 *
 * There is a management class called LLNotifications, which is an LLSingleton.
 * The class maintains a collection of all of the notifications received
 * or processed during this session, and also manages the persistence
 * of those notifications that must be persisted.
 *
 * We also have Channels. A channel is a view on a collection of notifications;
 * The collection is defined by a filter function that controls which
 * notifications are in the channel, and its ordering is controlled by
 * a comparator.
 *
 * There is a hierarchy of channels; notifications flow down from
 * the management class (LLNotifications, which itself inherits from
 * The channel base class) to the individual channels.
 * Any change to notifications (add, delete, modify) is
 * automatically propagated through the channel hierarchy.
 *
 * We provide methods for adding a new notification, for removing
 * one, and for managing channels. Channels are relatively cheap to construct
 * and maintain, so in general, human interfaces should use channels to
 * select and manage their lists of notifications.
 *
 * We also maintain a collection of templates that are loaded from the
 * XML file of template translations. The system supports substitution
 * of named variables from the payload into the XML file.
 *
 * By default, only the "unknown message" template is built into the system.
 * It is not an error to add a notification that's not found in the
 * template system, but it is logged.
 *
 */

#include <string>
#include <list>
#include <vector>
#include <map>
#include <set>
#include <iomanip>
#include <sstream>

#include <boost/utility.hpp>
#include <boost/type_traits.hpp>
#include <boost/signals2.hpp>
#include <boost/range.hpp>

#include "llevents.h"
#include "llfunctorregistry.h"
#include "llinitparam.h"
#include "llinstancetracker.h"
#include "llmortician.h"
#include "llnotificationptr.h"
#include "llpointer.h"
#include "llrefcount.h"
#include "llsdparam.h"

#include "llnotificationslistener.h"

class LLAvatarName;
typedef enum e_notification_priority
{
    NOTIFICATION_PRIORITY_UNSPECIFIED,
    NOTIFICATION_PRIORITY_LOW,
    NOTIFICATION_PRIORITY_NORMAL,
    NOTIFICATION_PRIORITY_HIGH,
    NOTIFICATION_PRIORITY_CRITICAL
} ENotificationPriority;

struct NotificationPriorityValues : public LLInitParam::TypeValuesHelper<ENotificationPriority, NotificationPriorityValues>
{
    static void declareValues();
};

class LLNotificationResponderInterface
{
public:
    LLNotificationResponderInterface(){};
    virtual ~LLNotificationResponderInterface(){};

    virtual void handleRespond(const LLSD& notification, const LLSD& response) = 0;

    virtual LLSD asLLSD() = 0;

    virtual void fromLLSD(const LLSD& params) = 0;
};

typedef boost::function<void (const LLSD&, const LLSD&)> LLNotificationResponder;

typedef std::shared_ptr<LLNotificationResponderInterface> LLNotificationResponderPtr;

typedef LLFunctorRegistry<LLNotificationResponder> LLNotificationFunctorRegistry;
typedef LLFunctorRegistration<LLNotificationResponder> LLNotificationFunctorRegistration;

// context data that can be looked up via a notification's payload by the display logic
// derive from this class to implement specific contexts
class LLNotificationContext : public LLInstanceTracker<LLNotificationContext, LLUUID>
{
public:

    LLNotificationContext() : LLInstanceTracker<LLNotificationContext, LLUUID>(LLUUID::generateNewID())
    {
    }

    virtual ~LLNotificationContext() {}

    LLSD asLLSD() const
    {
        return getKey();
    }

private:

};

// Contains notification form data, such as buttons and text fields along with
// manipulator functions
class LLNotificationForm
{
    LOG_CLASS(LLNotificationForm);

public:
    struct FormElementBase : public LLInitParam::Block<FormElementBase>
    {
        Optional<std::string>   name;
        Optional<bool>          enabled;

        FormElementBase();
    };

    struct FormIgnore : public LLInitParam::Block<FormIgnore, FormElementBase>
    {
        Optional<std::string>   text;
        Optional<bool>          save_option;
        Optional<std::string>   control;
        Optional<bool>          invert_control;
        Optional<bool>          session_only;
        Optional<bool>          checkbox_only;

        FormIgnore();
    };

    struct FormButton : public LLInitParam::Block<FormButton, FormElementBase>
    {
        Mandatory<S32>          index;
        Mandatory<std::string>  text;
        Optional<std::string>   ignore;
        Optional<bool>          is_default;
        Optional<S32>           width;

        Mandatory<std::string>  type;

        FormButton();
    };

    struct FormInput : public LLInitParam::Block<FormInput, FormElementBase>
    {
        Mandatory<std::string>  type;
        Optional<S32>           width;
        Optional<S32>           max_length_chars;
<<<<<<< HEAD
=======
        Optional<bool>          allow_emoji;
>>>>>>> 33ad8db7
        Optional<std::string>   text;

        Optional<std::string>   value;
        FormInput();
    };

    struct FormElement : public LLInitParam::ChoiceBlock<FormElement>
    {
        Alternative<FormButton> button;
        Alternative<FormInput>  input;

        FormElement();
    };

    struct FormElements : public LLInitParam::Block<FormElements>
    {
        Multiple<FormElement> elements;
        FormElements();
    };

    struct Params : public LLInitParam::Block<Params>
    {
        Optional<std::string>   name;
        Optional<FormIgnore>    ignore;
        Optional<FormElements>  form_elements;

        Params();
    };

    typedef enum e_ignore_type
    {
        IGNORE_CHECKBOX_ONLY = -1, // ignore won't be handled, will set value/checkbox only
        IGNORE_NO = 0,
        IGNORE_WITH_DEFAULT_RESPONSE,
        IGNORE_WITH_DEFAULT_RESPONSE_SESSION_ONLY,
        IGNORE_WITH_LAST_RESPONSE,
        IGNORE_SHOW_AGAIN
    } EIgnoreType;

    LLNotificationForm();
    LLNotificationForm(const LLNotificationForm&);
    LLNotificationForm(const LLSD& sd);
    LLNotificationForm(const std::string& name, const Params& p);

    void fromLLSD(const LLSD& sd);
    LLSD asLLSD() const;

    S32 getNumElements() { return mFormData.size(); }
    LLSD getElement(S32 index) { return mFormData.get(index); }
    LLSD getElement(const std::string& element_name);
    void getElements(LLSD& elements, S32 offset = 0);
    bool hasElement(const std::string& element_name) const;
    bool getElementEnabled(const std::string& element_name) const;
    void setElementEnabled(const std::string& element_name, bool enabled);
    void addElement(const std::string& type, const std::string& name, const LLSD& value = LLSD(), bool enabled = true);
    void formatElements(const LLSD& substitutions);
    // appends form elements from another form serialized as LLSD
    void append(const LLSD& sub_form);
    std::string getDefaultOption();
    LLPointer<class LLControlVariable> getIgnoreSetting();
    bool getIgnored();
    void setIgnored(bool ignored);

    EIgnoreType getIgnoreType() { return mIgnore; }
    std::string getIgnoreMessage() { return mIgnoreMsg; }

private:
    LLSD                                mFormData;
    EIgnoreType                         mIgnore;
    std::string                         mIgnoreMsg;
    LLPointer<class LLControlVariable>  mIgnoreSetting;
    bool                                mInvertSetting;
};

typedef std::shared_ptr<LLNotificationForm> LLNotificationFormPtr;


struct LLNotificationTemplate;

// we want to keep a map of these by name, and it's best to manage them
// with smart pointers
typedef std::shared_ptr<LLNotificationTemplate> LLNotificationTemplatePtr;


struct LLNotificationVisibilityRule;

typedef std::shared_ptr<LLNotificationVisibilityRule> LLNotificationVisibilityRulePtr;

/**
 * @class LLNotification
 * @brief The object that expresses the details of a notification
 *
 * We make this noncopyable because
 * we want to manage these through LLNotificationPtr, and only
 * ever create one instance of any given notification.
 *
 * The enable_shared_from_this flag ensures that if we construct
 * a smart pointer from a notification, we'll always get the same
 * shared pointer.
 */
class LLNotification  :
    boost::noncopyable,
    public std::enable_shared_from_this<LLNotification>
{
LOG_CLASS(LLNotification);
friend class LLNotifications;

public:

    // parameter object used to instantiate a new notification
    struct Params : public LLInitParam::Block<Params>
    {
        friend class LLNotification;

        Mandatory<std::string>                  name;
        Optional<LLUUID>                        id;
        Optional<LLSD>                          substitutions,
                                                form_elements,
                                                payload;
        Optional<ENotificationPriority, NotificationPriorityValues> priority;
        Optional<LLDate>                        time_stamp,
                                                expiry;
        Optional<LLNotificationContext*>        context;
        Optional<void*>                         responder;
        Optional<bool>                          offer_from_agent;
        Optional<bool>                          is_dnd;

        struct Functor : public LLInitParam::ChoiceBlock<Functor>
        {
            Alternative<std::string>                                        name;
            Alternative<LLNotificationFunctorRegistry::ResponseFunctor> function;
            Alternative<LLNotificationResponderPtr>                     responder;
            Alternative<LLSD>                                           responder_sd;

            Functor()
            :   name("responseFunctor"),
                function("functor"),
                responder("responder"),
                responder_sd("responder_sd")
            {}
        };
        Optional<Functor>                       functor;

        Params()
        :   name("name"),
            id("id"),
            priority("priority", NOTIFICATION_PRIORITY_UNSPECIFIED),
            time_stamp("time"),
            payload("payload"),
            form_elements("form"),
            substitutions("substitutions"),
            expiry("expiry"),
            offer_from_agent("offer_from_agent", false),
            is_dnd("is_dnd", false)
        {
            time_stamp = LLDate::now();
            responder = NULL;
        }

        Params(const std::string& _name)
        :   name("name"),
            priority("priority", NOTIFICATION_PRIORITY_UNSPECIFIED),
            time_stamp("time"),
            payload("payload"),
            form_elements("form"),
            substitutions("substitutions"),
            expiry("expiry"),
            offer_from_agent("offer_from_agent", false),
            is_dnd("is_dnd", false)
        {
            functor.name = _name;
            name = _name;
            time_stamp = LLDate::now();
            responder = NULL;
        }
    };

    LLNotificationResponderPtr getResponderPtr() { return mResponder; }

private:

    const LLUUID mId;
    LLSD mPayload;
    LLSD mSubstitutions;
    LLDate mTimestamp;
    LLDate mExpiresAt;
    bool mCancelled;
    bool mRespondedTo;  // once the notification has been responded to, this becomes true
    LLSD mResponse;
    bool mIgnored;
    ENotificationPriority mPriority;
    LLNotificationFormPtr mForm;
    void* mResponderObj; // TODO - refactor/remove this field
    LLNotificationResponderPtr mResponder;
    bool mOfferFromAgent;
    bool mIsDND;

    // a reference to the template
    LLNotificationTemplatePtr mTemplatep;

    /*
     We want to be able to store and reload notifications so that they can survive
     a shutdown/restart of the client. So we can't simply pass in callbacks;
     we have to specify a callback mechanism that can be used by name rather than
     by some arbitrary pointer -- and then people have to initialize callbacks
     in some useful location. So we use LLNotificationFunctorRegistry to manage them.
     */
     std::string mResponseFunctorName;

    /*
     In cases where we want to specify an explict, non-persisted callback,
     we store that in the callback registry under a dynamically generated
     key, and store the key in the notification, so we can still look it up
     using the same mechanism.
     */
    bool mTemporaryResponder;

    // keep track of other notifications combined with COMBINE_WITH_NEW
    std::vector<LLNotificationPtr> mCombinedNotifications;

    void init(const std::string& template_name, const LLSD& form_elements);

    void cancel();

public:
    LLNotification(const LLSDParamAdapter<Params>& p);

    void setResponseFunctor(std::string const &responseFunctorName);

    void setResponseFunctor(const LLNotificationFunctorRegistry::ResponseFunctor& cb);

    void setResponseFunctor(const LLNotificationResponderPtr& responder);

    typedef enum e_response_template_type
    {
        WITHOUT_DEFAULT_BUTTON,
        WITH_DEFAULT_BUTTON
    } EResponseTemplateType;

    // return response LLSD filled in with default form contents and (optionally) the default button selected
    LLSD getResponseTemplate(EResponseTemplateType type = WITHOUT_DEFAULT_BUTTON);

    // returns index of first button with value==TRUE
    // usually this the button the user clicked on
    // returns -1 if no button clicked (e.g. form has not been displayed)
    static S32 getSelectedOption(const LLSD& notification, const LLSD& response);
    // returns name of first button with value==TRUE
    static std::string getSelectedOptionName(const LLSD& notification);

    // after someone responds to a notification (usually by clicking a button,
    // but sometimes by filling out a little form and THEN clicking a button),
    // the result of the response (the name and value of the button clicked,
    // plus any other data) should be packaged up as LLSD, then passed as a
    // parameter to the notification's respond() method here. This will look up
    // and call the appropriate responder.
    //
    // response is notification serialized as LLSD:
    // ["name"] = notification name
    // ["form"] = LLSD tree that includes form description and any prefilled form data
    // ["response"] = form data filled in by user
    // (including, but not limited to which button they clicked on)
    // ["payload"] = transaction specific data, such as ["source_id"] (originator of notification),
    //              ["item_id"] (attached inventory item), etc.
    // ["substitutions"] = string substitutions used to generate notification message
    // from the template
    // ["time"] = time at which notification was generated;
    // ["expiry"] = time at which notification expires;
    // ["responseFunctor"] = name of registered functor that handles responses to notification;
    LLSD asLLSD(bool excludeTemplateElements = false);

    const LLNotificationFormPtr getForm();
    void updateForm(const LLNotificationFormPtr& form);

    void repost();

    void respond(const LLSD& sd);
    void respondWithDefault();

    void* getResponder() { return mResponderObj; }

    void setResponder(void* responder) { mResponderObj = responder; }

    void setIgnored(bool ignore);

    bool isCancelled() const
    {
        return mCancelled;
    }

    bool isRespondedTo() const
    {
        return mRespondedTo;
    }

    bool isActive() const
    {
        return !isRespondedTo()
            && !isCancelled()
            && !isExpired();
    }

    const LLSD& getResponse() { return mResponse; }

    bool isIgnored() const
    {
        return mIgnored;
    }

    const std::string& getName() const;

    const std::string& getIcon() const;

    bool isPersistent() const;

    const LLUUID& id() const
    {
        return mId;
    }

    const LLSD& getPayload() const
    {
        return mPayload;
    }

    const LLSD& getSubstitutions() const
    {
        return mSubstitutions;
    }

    const LLDate& getDate() const
    {
        return mTimestamp;
    }

    bool getOfferFromAgent() const
    {
        return mOfferFromAgent;
    }

    bool isDND() const
    {
        return mIsDND;
    }

    void setDND(const bool flag)
    {
        mIsDND = flag;
    }

    std::string getType() const;
    std::string getMessage() const;
    std::string getFooter() const;
    std::string getLabel() const;
    std::string getURL() const;
    S32 getURLOption() const;
    S32 getURLOpenExternally() const; //for url responce option
    bool getForceUrlsExternal() const;
    bool canLogToChat() const;
    bool canLogToIM() const;
    bool canShowToast() const;
    bool canFadeToast() const;
    bool hasFormElements() const;
    void playSound();

    typedef enum e_combine_behavior
    {
        REPLACE_WITH_NEW,
        COMBINE_WITH_NEW,
        KEEP_OLD,
        CANCEL_OLD

    } ECombineBehavior;

    ECombineBehavior getCombineBehavior() const;

    const LLDate getExpiration() const
    {
        return mExpiresAt;
    }

    ENotificationPriority getPriority() const
    {
        return mPriority;
    }

    const LLUUID getID() const
    {
        return mId;
    }

    // comparing two notifications normally means comparing them by UUID (so we can look them
    // up quickly this way)
    bool operator<(const LLNotification& rhs) const
    {
        return mId < rhs.mId;
    }

    bool operator==(const LLNotification& rhs) const
    {
        return mId == rhs.mId;
    }

    bool operator!=(const LLNotification& rhs) const
    {
        return !operator==(rhs);
    }

    bool isSameObjectAs(const LLNotification* rhs) const
    {
        return this == rhs;
    }

    // this object has been updated, so tell all our clients
    void update();

    void updateFrom(LLNotificationPtr other);

    // A fuzzy equals comparator.
    // true only if both notifications have the same template and
    //     1) flagged as unique (there can be only one of these) OR
    //     2) all required payload fields of each also exist in the other.
    bool isEquivalentTo(LLNotificationPtr that) const;

    // if the current time is greater than the expiration, the notification is expired
    bool isExpired() const
    {
        if (mExpiresAt.secondsSinceEpoch() == 0)
        {
            return false;
        }

        LLDate rightnow = LLDate::now();
        return rightnow > mExpiresAt;
    }

    std::string summarize() const;

    bool hasUniquenessConstraints() const;

    bool matchesTag(const std::string& tag);

    virtual ~LLNotification() {}
};

std::ostream& operator<<(std::ostream& s, const LLNotification& notification);

namespace LLNotificationFilters
{
    // a sample filter
    bool includeEverything(LLNotificationPtr p);

    typedef enum e_comparison
    {
        EQUAL,
        LESS,
        GREATER,
        LESS_EQUAL,
        GREATER_EQUAL
    } EComparison;

    // generic filter functor that takes method or member variable reference
    template<typename T>
    struct filterBy
    {
        typedef boost::function<T (LLNotificationPtr)>  field_t;
        typedef typename boost::remove_reference<T>::type       value_t;

        filterBy(field_t field, value_t value, EComparison comparison = EQUAL)
            :   mField(field),
                mFilterValue(value),
                mComparison(comparison)
        {
        }

        bool operator()(LLNotificationPtr p)
        {
            switch(mComparison)
            {
            case EQUAL:
                return mField(p) == mFilterValue;
            case LESS:
                return mField(p) < mFilterValue;
            case GREATER:
                return mField(p) > mFilterValue;
            case LESS_EQUAL:
                return mField(p) <= mFilterValue;
            case GREATER_EQUAL:
                return mField(p) >= mFilterValue;
            default:
                return false;
            }
        }

        field_t mField;
        value_t mFilterValue;
        EComparison mComparison;
    };
};

namespace LLNotificationComparators
{
    struct orderByUUID
    {
        bool operator()(LLNotificationPtr lhs, LLNotificationPtr rhs) const
        {
            return lhs->id() < rhs->id();
        }
    };
};

typedef boost::function<bool (LLNotificationPtr)> LLNotificationFilter;
typedef std::set<LLNotificationPtr, LLNotificationComparators::orderByUUID> LLNotificationSet;
typedef std::multimap<std::string, LLNotificationPtr> LLNotificationMap;

// ========================================================
// Abstract base class (interface) for a channel; also used for the master container.
// This lets us arrange channels into a call hierarchy.

// We maintain a hierarchy of notification channels; events are always started at the top
// and propagated through the hierarchy only if they pass a filter.
// Any channel can be created with a parent. A null parent (empty string) means it's
// tied to the root of the tree (the LLNotifications class itself).
// The default hierarchy looks like this:
//
// LLNotifications --+-- Expiration --+-- Mute --+-- Ignore --+-- Visible --+-- History
//                                                                          +-- Alerts
//                                                                          +-- Notifications
//
// In general, new channels that want to only see notifications that pass through
// all of the built-in tests should attach to the "Visible" channel
//
class LLNotificationChannelBase :
    public LLEventTrackable,
    public LLRefCount
{
    LOG_CLASS(LLNotificationChannelBase);
public:
    LLNotificationChannelBase(LLNotificationFilter filter)
    : mFilter(filter)
    , mItems()
    , mItemsMutex()
    {}

    virtual ~LLNotificationChannelBase()
    {
        // explicit cleanup for easier issue detection
        mChanged.disconnect_all_slots();
        mPassedFilter.disconnect_all_slots();
        mFailedFilter.disconnect_all_slots();
        LLMutexLock lock(&mItemsMutex);
        mItems.clear();
    }
    // you can also connect to a Channel, so you can be notified of
    // changes to this channel
    LLBoundListener connectChanged(const LLEventListener& slot)
    {
        // Call this->connectChangedImpl() to actually connect it.
        return connectChangedImpl(slot);
    }
    LLBoundListener connectAtFrontChanged(const LLEventListener& slot)
    {
        return connectAtFrontChangedImpl(slot);
    }
    LLBoundListener connectPassedFilter(const LLEventListener& slot)
    {
        // see comments in connectChanged()
        return connectPassedFilterImpl(slot);
    }
    LLBoundListener connectFailedFilter(const LLEventListener& slot)
    {
        // see comments in connectChanged()
        return connectFailedFilterImpl(slot);
    }

    // use this when items change or to add a new one
    bool updateItem(const LLSD& payload);
    const LLNotificationFilter& getFilter() { return mFilter; }

protected:
    LLBoundListener connectChangedImpl(const LLEventListener& slot);
    LLBoundListener connectAtFrontChangedImpl(const LLEventListener& slot);
    LLBoundListener connectPassedFilterImpl(const LLEventListener& slot);
    LLBoundListener connectFailedFilterImpl(const LLEventListener& slot);

    LLNotificationSet mItems;
    LLStandardSignal mChanged;
    LLStandardSignal mPassedFilter;
    LLStandardSignal mFailedFilter;
    LLMutex mItemsMutex;

    // these are action methods that subclasses can override to take action
    // on specific types of changes; the management of the mItems list is
    // still handled by the generic handler.
    virtual void onLoad(LLNotificationPtr p) {}
    virtual void onAdd(LLNotificationPtr p) {}
    virtual void onDelete(LLNotificationPtr p) {}
    virtual void onChange(LLNotificationPtr p) {}

    virtual void onFilterPass(LLNotificationPtr p) {}
    virtual void onFilterFail(LLNotificationPtr p) {}

    bool updateItem(const LLSD& payload, LLNotificationPtr pNotification);
    LLNotificationFilter mFilter;
};

// The type of the pointers that we're going to manage in the NotificationQueue system
// Because LLNotifications is a singleton, we don't actually expect to ever
// destroy it, but if it becomes necessary to do so, the shared_ptr model
// will ensure that we don't leak resources.
class LLNotificationChannel;
typedef boost::intrusive_ptr<LLNotificationChannel> LLNotificationChannelPtr;

// manages a list of notifications
// Note that if this is ever copied around, we might find ourselves with multiple copies
// of a queue with notifications being added to different nonequivalent copies. So we
// make it inherit from boost::noncopyable, and then create a map of LLPointer to manage it.
//
class LLNotificationChannel :
    boost::noncopyable,
    public LLNotificationChannelBase,
    public LLInstanceTracker<LLNotificationChannel, std::string>
{
    LOG_CLASS(LLNotificationChannel);

public:
    // Notification Channels have a filter, which determines which notifications
    // will be added to this channel.
    // Channel filters cannot change.
    struct Params : public LLInitParam::Block<Params>
    {
        Mandatory<std::string>              name;
        Optional<LLNotificationFilter>      filter;
        Multiple<std::string>               sources;
    };

    LLNotificationChannel(const Params& p = Params());
    LLNotificationChannel(const std::string& name, const std::string& parent, LLNotificationFilter filter);

    virtual ~LLNotificationChannel();
    typedef LLNotificationSet::iterator Iterator;

    std::string getName() const { return mName; }
    typedef std::vector<std::string>::const_iterator parents_iter;
    boost::iterator_range<parents_iter> getParents() const
    {
        return boost::iterator_range<parents_iter>(mParents);
    }

    bool isEmpty() const;
    S32 size() const;
    size_t size();

    typedef boost::function<void(LLNotificationPtr)> NotificationProcess;
    void forEachNotification(NotificationProcess process);

    std::string summarize();

protected:
    void connectToChannel(const std::string& channel_name);

private:
    std::string mName;
    std::vector<std::string> mParents;
    std::vector<LLBoundListener> mListeners;
};

// An interface class to provide a clean linker seam to the LLNotifications class.
// Extend this interface as needed for your use of LLNotifications.
class LLNotificationsInterface
{
public:
    virtual LLNotificationPtr add(const std::string& name,
                        const LLSD& substitutions,
                        const LLSD& payload,
                        LLNotificationFunctorRegistry::ResponseFunctor functor) = 0;
};

class LLNotifications :
    public LLNotificationsInterface,
    public LLSingleton<LLNotifications>,
    public LLNotificationChannelBase
{
    LLSINGLETON(LLNotifications);
    LOG_CLASS(LLNotifications);
    virtual ~LLNotifications() {}

public:

    // Needed to clear up RefCounted things prior to actual destruction
    // as the singleton nature of the class makes them do "bad things"
    // on at least Mac, if not all 3 platforms
    //
    void clear();

    // load all notification descriptions from file
    // calling more than once will overwrite existing templates
    // but never delete a template
    bool loadTemplates();

    // load visibility rules from file;
    // OK to call more than once because it will reload
    bool loadVisibilityRules();

    // Add a simple notification (from XUI)
    void addFromCallback(const LLSD& name);

    // *NOTE: To add simple notifications, #include "llnotificationsutil.h"
    // and use LLNotificationsUtil::add("MyNote") or add("MyNote", args)
    LLNotificationPtr add(const std::string& name,
                        const LLSD& substitutions,
                        const LLSD& payload);
    LLNotificationPtr add(const std::string& name,
                        const LLSD& substitutions,
                        const LLSD& payload,
                        const std::string& functor_name);
    /* virtual */ LLNotificationPtr add(const std::string& name,
                        const LLSD& substitutions,
                        const LLSD& payload,
                        LLNotificationFunctorRegistry::ResponseFunctor functor) override;
    LLNotificationPtr add(const LLNotification::Params& p);

    void add(const LLNotificationPtr pNotif);
    void load(const LLNotificationPtr pNotif);
    void cancel(LLNotificationPtr pNotif);
    void cancelByName(const std::string& name);
    void cancelByOwner(const LLUUID ownerId);
    void update(const LLNotificationPtr pNotif);

    LLNotificationPtr find(LLUUID uuid);

    // This is all stuff for managing the templates
    // take your template out
    LLNotificationTemplatePtr getTemplate(const std::string& name);

    // get the whole collection
    typedef std::vector<std::string> TemplateNames;
    TemplateNames getTemplateNames() const;  // returns a list of notification names

    typedef std::map<std::string, LLNotificationTemplatePtr> TemplateMap;

    TemplateMap::const_iterator templatesBegin() { return mTemplates.begin(); }
    TemplateMap::const_iterator templatesEnd() { return mTemplates.end(); }

    // test for existence
    bool templateExists(const std::string& name);

    typedef std::list<LLNotificationVisibilityRulePtr> VisibilityRuleList;

    void forceResponse(const LLNotification::Params& params, S32 option);

    void createDefaultChannels();

    LLNotificationChannelPtr getChannel(const std::string& channelName);

    std::string getGlobalString(const std::string& key) const;

    void setIgnoreAllNotifications(bool ignore);
    bool getIgnoreAllNotifications();

    void setIgnored(const std::string& name, bool ignored);
    bool getIgnored(const std::string& name);

    bool isVisibleByRules(LLNotificationPtr pNotification);

private:
    /*virtual*/ void initSingleton() override;
    /*virtual*/ void cleanupSingleton() override;

    void loadPersistentNotifications();

    bool expirationFilter(LLNotificationPtr pNotification);
    bool expirationHandler(const LLSD& payload);
    bool uniqueFilter(LLNotificationPtr pNotification);
    bool uniqueHandler(const LLSD& payload);
    bool failedUniquenessTest(const LLSD& payload);
    LLNotificationChannelPtr pHistoryChannel;
    LLNotificationChannelPtr pExpirationChannel;

    TemplateMap mTemplates;

    VisibilityRuleList mVisibilityRules;

    std::string mFileName;

    LLNotificationMap mUniqueNotifications;

    typedef std::map<std::string, std::string> GlobalStringMap;
    GlobalStringMap mGlobalStrings;

    bool mIgnoreAllNotifications;

    std::unique_ptr<LLNotificationsListener> mListener;

    std::vector<LLNotificationChannelPtr> mDefaultChannels;
};

/**
 * Abstract class for postponed notifications.
 * Provides possibility to add notification after specified by id avatar or group will be
 * received from cache name. The object of this type automatically well be deleted
 * by cleanup method after respond will be received from cache name.
 *
 * To add custom postponed notification to the notification system client should:
 *  1 create class derived from LLPostponedNotification;
 *  2 call LLPostponedNotification::add method;
 */
class LLPostponedNotification : public LLMortician
{
public:
    /**
     * Performs hooking cache name callback which will add notification to notifications system.
     * Type of added notification should be specified by template parameter T
     * and non-private derived from LLPostponedNotification class,
     * otherwise compilation error will occur.
     */
    template<class T>
    static void add(const LLNotification::Params& params,
            const LLUUID& id, bool is_group)
    {
        // upcast T to the base type to restrict T derivation from LLPostponedNotification
        LLPostponedNotification* thiz = new T();
        thiz->mParams = params;

        // Avoid header file dependency on llcachename.h
        thiz->lookupName(id, is_group);
    }

private:
    void lookupName(const LLUUID& id, bool is_group);
    // only used for groups
    void onGroupNameCache(const LLUUID& id, const std::string& full_name, bool is_group);
    // only used for avatars
    void fetchAvatarName(const LLUUID& id);
    void onAvatarNameCache(const LLUUID& agent_id, const LLAvatarName& av_name);
    // used for both group and avatar names
    void finalizeName(const std::string& name);

    void cleanup()
    {
        die();
    }

protected:
    LLPostponedNotification()
        : mParams(),
        mName(),
        mAvatarNameCacheConnection()
    {}

    virtual ~LLPostponedNotification()
    {
        if (mAvatarNameCacheConnection.connected())
        {
            mAvatarNameCacheConnection.disconnect();
        }
    }

    /**
     * Abstract method provides possibility to modify notification parameters and
     * will be called after cache name retrieve information about avatar or group
     * and before notification will be added to the notification system.
     */
    virtual void modifyNotificationParams() = 0;

    LLNotification::Params mParams;
    std::string mName;
    boost::signals2::connection mAvatarNameCacheConnection;
};

// Stores only persistent notifications.
// Class users can use connectChanged() to process persistent notifications
// (see LLPersistentNotificationStorage for example).
class LLPersistentNotificationChannel : public LLNotificationChannel
{
    LOG_CLASS(LLPersistentNotificationChannel);
public:
    LLPersistentNotificationChannel()
        :   LLNotificationChannel("Persistent", "Visible", &notificationFilter)
    {}

    virtual ~LLPersistentNotificationChannel()
    {
        mHistory.clear();
    }

    typedef std::vector<LLNotificationPtr> history_list_t;
    history_list_t::iterator beginHistory() { sortHistory(); return mHistory.begin(); }
    history_list_t::iterator endHistory() { return mHistory.end(); }

private:
    struct sortByTime
    {
        S32 operator ()(const LLNotificationPtr& a, const LLNotificationPtr& b)
        {
            return a->getDate() < b->getDate();
        }
    };

    void sortHistory()
    {
        std::sort(mHistory.begin(), mHistory.end(), sortByTime());
    }

    // The channel gets all persistent notifications except those that have been canceled
    static bool notificationFilter(LLNotificationPtr pNotification)
    {
        bool handle_notification = false;

        handle_notification = pNotification->isPersistent()
            && !pNotification->isCancelled();

        return handle_notification;
    }

    void onAdd(LLNotificationPtr p)
    {
        mHistory.push_back(p);
    }

    void onLoad(LLNotificationPtr p)
    {
        mHistory.push_back(p);
    }

    std::vector<LLNotificationPtr> mHistory;
};

#endif//LL_LLNOTIFICATIONS_H
<|MERGE_RESOLUTION|>--- conflicted
+++ resolved
@@ -201,10 +201,7 @@
         Mandatory<std::string>  type;
         Optional<S32>           width;
         Optional<S32>           max_length_chars;
-<<<<<<< HEAD
-=======
         Optional<bool>          allow_emoji;
->>>>>>> 33ad8db7
         Optional<std::string>   text;
 
         Optional<std::string>   value;
