--- conflicted
+++ resolved
@@ -524,7 +524,10 @@
 		return mTimestamp;
 	}
 
-<<<<<<< HEAD
+// [SL:KB] - Patch: UI-Notifications | Checked: 2011-04-11 (Catznip-2.5.0a) | Added: Catznip-2.5.0a
+	bool hasLabel() const;
+// [/SL:KB]
+
 	bool getOfferFromAgent() const
 	{
 		return mOfferFromAgent;
@@ -539,11 +542,6 @@
     {
         mIsDND = flag;
     }
-=======
-// [SL:KB] - Patch: UI-Notifications | Checked: 2011-04-11 (Catznip-2.5.0a) | Added: Catznip-2.5.0a
-	bool hasLabel() const;
-// [/SL:KB]
->>>>>>> 723f415a
 
 	std::string getType() const;
 	std::string getMessage() const;
