/**
 * @file lluictrl.h
 * @author James Cook, Richard Nelson, Tom Yedwab
 * @brief Abstract base class for UI controls
 *
 * $LicenseInfo:firstyear=2001&license=viewerlgpl$
 * Second Life Viewer Source Code
 * Copyright (C) 2010, Linden Research, Inc.
 *
 * This library is free software; you can redistribute it and/or
 * modify it under the terms of the GNU Lesser General Public
 * License as published by the Free Software Foundation;
 * version 2.1 of the License only.
 *
 * This library is distributed in the hope that it will be useful,
 * but WITHOUT ANY WARRANTY; without even the implied warranty of
 * MERCHANTABILITY or FITNESS FOR A PARTICULAR PURPOSE.  See the GNU
 * Lesser General Public License for more details.
 *
 * You should have received a copy of the GNU Lesser General Public
 * License along with this library; if not, write to the Free Software
 * Foundation, Inc., 51 Franklin Street, Fifth Floor, Boston, MA  02110-1301  USA
 *
 * Linden Research, Inc., 945 Battery Street, San Francisco, CA  94111  USA
 * $/LicenseInfo$
 */

#ifndef LL_LLUICTRL_H
#define LL_LLUICTRL_H

//#include "llboost.h"
#include "llrect.h"
#include "llsd.h"
#include <boost/function.hpp>
#include <boost/signals2.hpp>

#include "llinitparam.h"
#include "llview.h"
#include "llviewmodel.h"        // *TODO move dependency to .cpp file
#include "llsearchablecontrol.h"

const BOOL TAKE_FOCUS_YES = TRUE;
const BOOL TAKE_FOCUS_NO  = FALSE;
const S32 DROP_SHADOW_FLOATER = 5;

class LLUICtrl
    : public LLView, public boost::signals2::trackable
{
public:
<<<<<<< HEAD
	typedef boost::function<void (LLUICtrl* ctrl, const LLSD& param)> commit_callback_t;
	typedef boost::signals2::signal<void (LLUICtrl* ctrl, const LLSD& param)> commit_signal_t;
	// *TODO: add xml support for this type of signal in the future
	typedef boost::signals2::signal<void (LLUICtrl* ctrl, S32 x, S32 y, MASK mask)> mouse_signal_t;
	
	typedef boost::function<bool (LLUICtrl* ctrl, const LLSD& param)> enable_callback_t;
	typedef boost::signals2::signal<bool (LLUICtrl* ctrl, const LLSD& param), boost_boolean_combiner> enable_signal_t;
	
	struct CallbackParam : public LLInitParam::Block<CallbackParam>
	{
		Ignored					name;

		Optional<std::string>	function_name;
		Optional<LLSD>			parameter;

		Optional<std::string>	control_name;
		
		CallbackParam();
	};

	struct CommitCallbackParam : public LLInitParam::Block<CommitCallbackParam, CallbackParam >
	{
		Optional<commit_callback_t> function;
	};

	// also used for visible callbacks
	struct EnableCallbackParam : public LLInitParam::Block<EnableCallbackParam, CallbackParam >
	{
		Optional<enable_callback_t> function;
	};
		
	struct EnableControls : public LLInitParam::ChoiceBlock<EnableControls>
	{
		Alternative<std::string> enabled;
		Alternative<std::string> disabled;
		
		EnableControls();
	};	
	// <FS:Zi> Decide if a control should be visible, according to ControlVisibility
	// struct ControlVisibility : public LLInitParam::ChoiceBlock<ControlVisibility>
	// </FS:Zi>
	struct ControlVisibility : public LLInitParam::Block<ControlVisibility>
	{
		// <FS:Zi> Decide if a control should be visible, according to ControlVisibility
		// Alternative<std::string> visible;
		// Alternative<std::string> invisible;
		Optional<std::string> visible;
		Optional<std::string> invisible;
		// </FS:Zi>

		ControlVisibility();
	};	
	struct Params : public LLInitParam::Block<Params, LLView::Params>
	{
		Optional<std::string>			label;
		Optional<bool>					tab_stop,
										chrome,
										requests_front;
		Optional<LLSD>					initial_value;

		Optional<CommitCallbackParam>	init_callback,
										commit_callback;
		Optional<EnableCallbackParam>	validate_callback;
		
		Optional<CommitCallbackParam>	mouseenter_callback,
										mouseleave_callback;
		
		Optional<std::string>			control_name;
		Optional<EnableControls>		enabled_controls;
		Optional<ControlVisibility>		controls_visibility;
		
		// font params
		Optional<const LLFontGL*>		font;
		Optional<LLFontGL::HAlign>		font_halign;
		Optional<LLFontGL::VAlign>		font_valign;

		// cruft from LLXMLNode implementation
		Ignored							type,
										length;

		Params();
	};

	enum ETypeTransparency
	{
		TT_DEFAULT,
		TT_ACTIVE,		// focused floater
		TT_INACTIVE,	// other floaters
		TT_FADING,		// fading toast
		TT_FORCE_OPAQUE, // forced opaqueness (alpha = 1) for FIRE-5583, FIRE-5220 (option to show Camera Controls always opaque)
	};
	/*virtual*/ ~LLUICtrl();

	void initFromParams(const Params& p);
=======
    typedef boost::function<void (LLUICtrl* ctrl, const LLSD& param)> commit_callback_t;
    typedef boost::signals2::signal<void (LLUICtrl* ctrl, const LLSD& param)> commit_signal_t;
    // *TODO: add xml support for this type of signal in the future
    typedef boost::signals2::signal<void (LLUICtrl* ctrl, S32 x, S32 y, MASK mask)> mouse_signal_t;

    typedef boost::function<bool (LLUICtrl* ctrl, const LLSD& param)> enable_callback_t;
    typedef boost::signals2::signal<bool (LLUICtrl* ctrl, const LLSD& param), boost_boolean_combiner> enable_signal_t;

    struct CallbackParam : public LLInitParam::Block<CallbackParam>
    {
        Ignored                 name;

        Optional<std::string>   function_name;
        Optional<LLSD>          parameter;

        Optional<std::string>   control_name;

        CallbackParam();
    };

    struct CommitCallbackParam : public LLInitParam::Block<CommitCallbackParam, CallbackParam >
    {
        Optional<commit_callback_t> function;
    };

    // also used for visible callbacks
    struct EnableCallbackParam : public LLInitParam::Block<EnableCallbackParam, CallbackParam >
    {
        Optional<enable_callback_t> function;
    };

    struct EnableControls : public LLInitParam::ChoiceBlock<EnableControls>
    {
        Alternative<std::string> enabled;
        Alternative<std::string> disabled;

        EnableControls();
    };
    struct ControlVisibility : public LLInitParam::ChoiceBlock<ControlVisibility>
    {
        Alternative<std::string> visible;
        Alternative<std::string> invisible;

        ControlVisibility();
    };
    struct Params : public LLInitParam::Block<Params, LLView::Params>
    {
        Optional<std::string>           label;
        Optional<bool>                  tab_stop,
                                        chrome,
                                        requests_front;
        Optional<LLSD>                  initial_value;

        Optional<CommitCallbackParam>   init_callback,
                                        commit_callback;
        Optional<EnableCallbackParam>   validate_callback;

        Optional<CommitCallbackParam>   mouseenter_callback,
                                        mouseleave_callback;

        Optional<std::string>           control_name;
        Optional<EnableControls>        enabled_controls;
        Optional<ControlVisibility>     controls_visibility;

        // font params
        Optional<const LLFontGL*>       font;
        Optional<LLFontGL::HAlign>      font_halign;
        Optional<LLFontGL::VAlign>      font_valign;

        // cruft from LLXMLNode implementation
        Ignored                         type,
                                        length;

        Params();
    };

    enum ETypeTransparency
    {
        TT_DEFAULT,
        TT_ACTIVE,      // focused floater
        TT_INACTIVE,    // other floaters
        TT_FADING,      // fading toast
    };
    /*virtual*/ ~LLUICtrl();

    void initFromParams(const Params& p);
>>>>>>> 38c2a5bd
protected:
    friend class LLUICtrlFactory;
    static const Params& getDefaultParams();
    LLUICtrl(const Params& p = getDefaultParams(),
             const LLViewModelPtr& viewmodel=LLViewModelPtr(new LLViewModel));

    commit_signal_t::slot_type initCommitCallback(const CommitCallbackParam& cb);
    enable_signal_t::slot_type initEnableCallback(const EnableCallbackParam& cb);

    // We need this virtual so we can override it with derived versions
    virtual LLViewModel* getViewModel() const;
    // We shouldn't ever need to set this directly
    //virtual void    setViewModel(const LLViewModelPtr&);

    virtual BOOL    postBuild();

public:
    // LLView interface
    /*virtual*/ BOOL    setLabelArg( const std::string& key, const LLStringExplicit& text );
    /*virtual*/ BOOL    isCtrl() const;
    /*virtual*/ void    onMouseEnter(S32 x, S32 y, MASK mask);
    /*virtual*/ void    onMouseLeave(S32 x, S32 y, MASK mask);
    /*virtual*/ BOOL    canFocusChildren() const;
    /*virtual*/ BOOL    handleMouseDown(S32 x, S32 y, MASK mask);
    /*virtual*/ BOOL    handleMouseUp(S32 x, S32 y, MASK mask);
    /*virtual*/ BOOL    handleRightMouseDown(S32 x, S32 y, MASK mask);
    /*virtual*/ BOOL    handleRightMouseUp(S32 x, S32 y, MASK mask);
    /*virtual*/ BOOL    handleDoubleClick(S32 x, S32 y, MASK mask);

    // From LLFocusableElement
    /*virtual*/ void    setFocus( BOOL b );
    /*virtual*/ BOOL    hasFocus() const;

    // New virtuals

    // Return NULL by default (overrride if the class has the appropriate interface)
    virtual class LLCtrlSelectionInterface* getSelectionInterface();
    virtual class LLCtrlListInterface* getListInterface();
    virtual class LLCtrlScrollInterface* getScrollInterface();

    bool setControlValue(const LLSD& value);
    void setControlVariable(LLControlVariable* control);
    virtual void setControlName(const std::string& control, LLView *context = NULL);
    void removeControlVariable();
<<<<<<< HEAD
	
	LLControlVariable* getControlVariable() { return mControlVariable; } 
	// <FS:Ansariel> Accessors for other ControlVariables
	LLControlVariable* getEnabledControlVariable() { return mEnabledControlVariable; }
	LLControlVariable* getDisabledControlVariable() { return mDisabledControlVariable; }
	LLControlVariable* getMakeVisibleControlVariable() { return mMakeVisibleControlVariable; }
	LLControlVariable* getMakeInvisibleControlVariable() { return mMakeInvisibleControlVariable; }
	// </FS:Ansariel>
	
	void setEnabledControlVariable(LLControlVariable* control);
	void setDisabledControlVariable(LLControlVariable* control);
	void setMakeVisibleControlVariable(LLControlVariable* control);
	void setMakeInvisibleControlVariable(LLControlVariable* control);

	void setFunctionName(const std::string& function_name);
	
	virtual void	setTentative(BOOL b);
	virtual BOOL	getTentative() const;
	virtual void	setValue(const LLSD& value);
	virtual LLSD	getValue() const;
=======

    LLControlVariable* getControlVariable() { return mControlVariable; }

    void setEnabledControlVariable(LLControlVariable* control);
    void setDisabledControlVariable(LLControlVariable* control);
    void setMakeVisibleControlVariable(LLControlVariable* control);
    void setMakeInvisibleControlVariable(LLControlVariable* control);

    void setFunctionName(const std::string& function_name);

    virtual void    setTentative(BOOL b);
    virtual BOOL    getTentative() const;
    virtual void    setValue(const LLSD& value);
    virtual LLSD    getValue() const;
>>>>>>> 38c2a5bd
    /// When two widgets are displaying the same data (e.g. during a skin
    /// change), share their ViewModel.
    virtual void    shareViewModelFrom(const LLUICtrl& other);

<<<<<<< HEAD
	virtual BOOL	setTextArg(  const std::string& key, const LLStringExplicit& text );
	virtual void	setIsChrome(BOOL is_chrome);

	virtual BOOL	acceptsTextInput() const; // Defaults to false

	// A control is dirty if the user has modified its value.
	// Editable controls should override this.
	virtual BOOL	isDirty() const; // Defauls to false
	virtual void	resetDirty(); //Defaults to no-op
	
	// Call appropriate callback
	virtual void	onCommit();
	
	// Default to no-op:
	virtual void	onTabInto();

	// Clear any user-provided input (text in a text editor, checked checkbox,
	// selected radio button, etc.).  Defaults to no-op.
	virtual void	clear();

	virtual void	setColor(const LLColor4& color);

	// Ansariel: Changed to virtual. We might want to change the transparency ourself!
	virtual F32	getCurrentTransparency();

	void				setTransparencyType(ETypeTransparency type);
	ETypeTransparency	getTransparencyType() const {return mTransparencyType;}

	BOOL	focusNextItem(BOOL text_entry_only);
	BOOL	focusPrevItem(BOOL text_entry_only);

	// ## Zi: Made this virtual to be able to override it, so we can fix the IM focus issue
	virtual BOOL 	focusFirstItem(BOOL prefer_text_fields = FALSE, BOOL focus_flash = TRUE );

	// Non Virtuals
	LLHandle<LLUICtrl> getHandle() const { return getDerivedHandle<LLUICtrl>(); }
	BOOL			getIsChrome() const;
	
	void			setTabStop( BOOL b );
	BOOL			hasTabStop() const;

	LLUICtrl*		getParentUICtrl() const;

	// return true if help topic found by crawling through parents -
	// topic then put in help_topic_out
	bool                    findHelpTopic(std::string& help_topic_out);

	boost::signals2::connection setCommitCallback(const CommitCallbackParam& cb);
	boost::signals2::connection setValidateCallback(const EnableCallbackParam& cb);

	boost::signals2::connection setCommitCallback( const commit_signal_t::slot_type& cb );
	boost::signals2::connection setValidateCallback( const enable_signal_t::slot_type& cb );

	boost::signals2::connection setMouseEnterCallback( const commit_signal_t::slot_type& cb );
	boost::signals2::connection setMouseLeaveCallback( const commit_signal_t::slot_type& cb );
	
	boost::signals2::connection setMouseDownCallback( const mouse_signal_t::slot_type& cb );
	boost::signals2::connection setMouseUpCallback( const mouse_signal_t::slot_type& cb );
	boost::signals2::connection setRightMouseDownCallback( const mouse_signal_t::slot_type& cb );
	boost::signals2::connection setRightMouseUpCallback( const mouse_signal_t::slot_type& cb );
	
	boost::signals2::connection setDoubleClickCallback( const mouse_signal_t::slot_type& cb );

	// *TODO: Deprecate; for backwards compatability only:
	boost::signals2::connection setCommitCallback( boost::function<void (LLUICtrl*,void*)> cb, void* data);	
	boost::signals2::connection setValidateBeforeCommit( boost::function<bool (const LLSD& data)> cb );

	LLUICtrl* findRootMostFocusRoot();

	class LLTextInputFilter : public LLQueryFilter, public LLSingleton<LLTextInputFilter>
	{
		LLSINGLETON_EMPTY_CTOR(LLTextInputFilter);
		/*virtual*/ filterResult_t operator() (const LLView* const view, const viewList_t & children) const override
		{
			return filterResult_t(view->isCtrl() && static_cast<const LLUICtrl *>(view)->acceptsTextInput(), TRUE);
		}
	};

	template <typename F, typename DERIVED> class CallbackRegistry : public LLRegistrySingleton<std::string, F, DERIVED >
	{};	

	class CommitCallbackRegistry : public CallbackRegistry<commit_callback_t, CommitCallbackRegistry>
	{
		LLSINGLETON_EMPTY_CTOR(CommitCallbackRegistry);
	};
	// the enable callback registry is also used for visiblity callbacks
	class EnableCallbackRegistry : public CallbackRegistry<enable_callback_t, EnableCallbackRegistry>
	{
		LLSINGLETON_EMPTY_CTOR(EnableCallbackRegistry);
	};
		
=======
    virtual BOOL    setTextArg(  const std::string& key, const LLStringExplicit& text );
    virtual void    setIsChrome(BOOL is_chrome);

    virtual BOOL    acceptsTextInput() const; // Defaults to false

    // A control is dirty if the user has modified its value.
    // Editable controls should override this.
    virtual BOOL    isDirty() const; // Defauls to false
    virtual void    resetDirty(); //Defaults to no-op

    // Call appropriate callback
    virtual void    onCommit();

    // Default to no-op:
    virtual void    onTabInto();

    // Clear any user-provided input (text in a text editor, checked checkbox,
    // selected radio button, etc.).  Defaults to no-op.
    virtual void    clear();

    virtual void    setColor(const LLColor4& color);

    // Ansariel: Changed to virtual. We might want to change the transparency ourself!
    virtual F32 getCurrentTransparency();

    void                setTransparencyType(ETypeTransparency type);
    ETypeTransparency   getTransparencyType() const {return mTransparencyType;}

    BOOL    focusNextItem(BOOL text_entry_only);
    BOOL    focusPrevItem(BOOL text_entry_only);
    BOOL    focusFirstItem(BOOL prefer_text_fields = FALSE, BOOL focus_flash = TRUE );

    // Non Virtuals
    LLHandle<LLUICtrl> getHandle() const { return getDerivedHandle<LLUICtrl>(); }
    BOOL            getIsChrome() const;

    void            setTabStop( BOOL b );
    BOOL            hasTabStop() const;

    LLUICtrl*       getParentUICtrl() const;

    // return true if help topic found by crawling through parents -
    // topic then put in help_topic_out
    bool                    findHelpTopic(std::string& help_topic_out);

    boost::signals2::connection setCommitCallback(const CommitCallbackParam& cb);
    boost::signals2::connection setValidateCallback(const EnableCallbackParam& cb);

    boost::signals2::connection setCommitCallback( const commit_signal_t::slot_type& cb );
    boost::signals2::connection setValidateCallback( const enable_signal_t::slot_type& cb );

    boost::signals2::connection setMouseEnterCallback( const commit_signal_t::slot_type& cb );
    boost::signals2::connection setMouseLeaveCallback( const commit_signal_t::slot_type& cb );

    boost::signals2::connection setMouseDownCallback( const mouse_signal_t::slot_type& cb );
    boost::signals2::connection setMouseUpCallback( const mouse_signal_t::slot_type& cb );
    boost::signals2::connection setRightMouseDownCallback( const mouse_signal_t::slot_type& cb );
    boost::signals2::connection setRightMouseUpCallback( const mouse_signal_t::slot_type& cb );

    boost::signals2::connection setDoubleClickCallback( const mouse_signal_t::slot_type& cb );

    // *TODO: Deprecate; for backwards compatability only:
    boost::signals2::connection setCommitCallback( boost::function<void (LLUICtrl*,void*)> cb, void* data);
    boost::signals2::connection setValidateBeforeCommit( boost::function<bool (const LLSD& data)> cb );

    LLUICtrl* findRootMostFocusRoot();

    class LLTextInputFilter : public LLQueryFilter, public LLSingleton<LLTextInputFilter>
    {
        LLSINGLETON_EMPTY_CTOR(LLTextInputFilter);
        /*virtual*/ filterResult_t operator() (const LLView* const view, const viewList_t & children) const override
        {
            return filterResult_t(view->isCtrl() && static_cast<const LLUICtrl *>(view)->acceptsTextInput(), TRUE);
        }
    };

    template <typename F, typename DERIVED> class CallbackRegistry : public LLRegistrySingleton<std::string, F, DERIVED >
    {};

    class CommitCallbackRegistry : public CallbackRegistry<commit_callback_t, CommitCallbackRegistry>
    {
        LLSINGLETON_EMPTY_CTOR(CommitCallbackRegistry);
    };
    // the enable callback registry is also used for visiblity callbacks
    class EnableCallbackRegistry : public CallbackRegistry<enable_callback_t, EnableCallbackRegistry>
    {
        LLSINGLETON_EMPTY_CTOR(EnableCallbackRegistry);
    };

>>>>>>> 38c2a5bd
protected:

    static bool controlListener(const LLSD& newvalue, LLHandle<LLUICtrl> handle, std::string type);

    commit_signal_t*        mCommitSignal;
    enable_signal_t*        mValidateSignal;

    commit_signal_t*        mMouseEnterSignal;
    commit_signal_t*        mMouseLeaveSignal;

    mouse_signal_t*     mMouseDownSignal;
    mouse_signal_t*     mMouseUpSignal;
    mouse_signal_t*     mRightMouseDownSignal;
    mouse_signal_t*     mRightMouseUpSignal;

    mouse_signal_t*     mDoubleClickSignal;

    LLViewModelPtr  mViewModel;

    LLControlVariable* mControlVariable;
    boost::signals2::connection mControlConnection;
    LLControlVariable* mEnabledControlVariable;
    boost::signals2::connection mEnabledControlConnection;
    LLControlVariable* mDisabledControlVariable;
    boost::signals2::connection mDisabledControlConnection;
    LLControlVariable* mMakeVisibleControlVariable;
    boost::signals2::connection mMakeVisibleControlConnection;
    LLControlVariable* mMakeInvisibleControlVariable;
    boost::signals2::connection mMakeInvisibleControlConnection;

    std::string mFunctionName;

    static F32 sActiveControlTransparency;
    static F32 sInactiveControlTransparency;

    virtual void addInfo(LLSD & info);

private:

    BOOL            mIsChrome;
    BOOL            mRequestsFront;
    BOOL            mTabStop;
    BOOL            mTentative;

<<<<<<< HEAD
	ETypeTransparency mTransparencyType;

	// <FS:Zi> Decides if this UI control should be visible according to ControlVisibility
	void decideVisibility();
=======
    ETypeTransparency mTransparencyType;
>>>>>>> 38c2a5bd
};

// Build time optimization, generate once in .cpp file
#ifndef LLUICTRL_CPP
extern template class LLUICtrl* LLView::getChild<class LLUICtrl>(
    const std::string& name, BOOL recurse) const;
#endif

#endif  // LL_LLUICTRL_H<|MERGE_RESOLUTION|>--- conflicted
+++ resolved
@@ -47,102 +47,6 @@
     : public LLView, public boost::signals2::trackable
 {
 public:
-<<<<<<< HEAD
-	typedef boost::function<void (LLUICtrl* ctrl, const LLSD& param)> commit_callback_t;
-	typedef boost::signals2::signal<void (LLUICtrl* ctrl, const LLSD& param)> commit_signal_t;
-	// *TODO: add xml support for this type of signal in the future
-	typedef boost::signals2::signal<void (LLUICtrl* ctrl, S32 x, S32 y, MASK mask)> mouse_signal_t;
-	
-	typedef boost::function<bool (LLUICtrl* ctrl, const LLSD& param)> enable_callback_t;
-	typedef boost::signals2::signal<bool (LLUICtrl* ctrl, const LLSD& param), boost_boolean_combiner> enable_signal_t;
-	
-	struct CallbackParam : public LLInitParam::Block<CallbackParam>
-	{
-		Ignored					name;
-
-		Optional<std::string>	function_name;
-		Optional<LLSD>			parameter;
-
-		Optional<std::string>	control_name;
-		
-		CallbackParam();
-	};
-
-	struct CommitCallbackParam : public LLInitParam::Block<CommitCallbackParam, CallbackParam >
-	{
-		Optional<commit_callback_t> function;
-	};
-
-	// also used for visible callbacks
-	struct EnableCallbackParam : public LLInitParam::Block<EnableCallbackParam, CallbackParam >
-	{
-		Optional<enable_callback_t> function;
-	};
-		
-	struct EnableControls : public LLInitParam::ChoiceBlock<EnableControls>
-	{
-		Alternative<std::string> enabled;
-		Alternative<std::string> disabled;
-		
-		EnableControls();
-	};	
-	// <FS:Zi> Decide if a control should be visible, according to ControlVisibility
-	// struct ControlVisibility : public LLInitParam::ChoiceBlock<ControlVisibility>
-	// </FS:Zi>
-	struct ControlVisibility : public LLInitParam::Block<ControlVisibility>
-	{
-		// <FS:Zi> Decide if a control should be visible, according to ControlVisibility
-		// Alternative<std::string> visible;
-		// Alternative<std::string> invisible;
-		Optional<std::string> visible;
-		Optional<std::string> invisible;
-		// </FS:Zi>
-
-		ControlVisibility();
-	};	
-	struct Params : public LLInitParam::Block<Params, LLView::Params>
-	{
-		Optional<std::string>			label;
-		Optional<bool>					tab_stop,
-										chrome,
-										requests_front;
-		Optional<LLSD>					initial_value;
-
-		Optional<CommitCallbackParam>	init_callback,
-										commit_callback;
-		Optional<EnableCallbackParam>	validate_callback;
-		
-		Optional<CommitCallbackParam>	mouseenter_callback,
-										mouseleave_callback;
-		
-		Optional<std::string>			control_name;
-		Optional<EnableControls>		enabled_controls;
-		Optional<ControlVisibility>		controls_visibility;
-		
-		// font params
-		Optional<const LLFontGL*>		font;
-		Optional<LLFontGL::HAlign>		font_halign;
-		Optional<LLFontGL::VAlign>		font_valign;
-
-		// cruft from LLXMLNode implementation
-		Ignored							type,
-										length;
-
-		Params();
-	};
-
-	enum ETypeTransparency
-	{
-		TT_DEFAULT,
-		TT_ACTIVE,		// focused floater
-		TT_INACTIVE,	// other floaters
-		TT_FADING,		// fading toast
-		TT_FORCE_OPAQUE, // forced opaqueness (alpha = 1) for FIRE-5583, FIRE-5220 (option to show Camera Controls always opaque)
-	};
-	/*virtual*/ ~LLUICtrl();
-
-	void initFromParams(const Params& p);
-=======
     typedef boost::function<void (LLUICtrl* ctrl, const LLSD& param)> commit_callback_t;
     typedef boost::signals2::signal<void (LLUICtrl* ctrl, const LLSD& param)> commit_signal_t;
     // *TODO: add xml support for this type of signal in the future
@@ -181,10 +85,17 @@
 
         EnableControls();
     };
-    struct ControlVisibility : public LLInitParam::ChoiceBlock<ControlVisibility>
-    {
-        Alternative<std::string> visible;
-        Alternative<std::string> invisible;
+    // <FS:Zi> Decide if a control should be visible, according to ControlVisibility
+    // struct ControlVisibility : public LLInitParam::ChoiceBlock<ControlVisibility>
+    // </FS:Zi>
+    struct ControlVisibility : public LLInitParam::Block<ControlVisibility>
+    {
+        // <FS:Zi> Decide if a control should be visible, according to ControlVisibility
+        // Alternative<std::string> visible;
+        // Alternative<std::string> invisible;
+        Optional<std::string> visible;
+        Optional<std::string> invisible;
+        // </FS:Zi>
 
         ControlVisibility();
     };
@@ -225,11 +136,11 @@
         TT_ACTIVE,      // focused floater
         TT_INACTIVE,    // other floaters
         TT_FADING,      // fading toast
+        TT_FORCE_OPAQUE, // forced opaqueness (alpha = 1) for FIRE-5583, FIRE-5220 (option to show Camera Controls always opaque)
     };
     /*virtual*/ ~LLUICtrl();
 
     void initFromParams(const Params& p);
->>>>>>> 38c2a5bd
 protected:
     friend class LLUICtrlFactory;
     static const Params& getDefaultParams();
@@ -274,30 +185,14 @@
     void setControlVariable(LLControlVariable* control);
     virtual void setControlName(const std::string& control, LLView *context = NULL);
     void removeControlVariable();
-<<<<<<< HEAD
-	
-	LLControlVariable* getControlVariable() { return mControlVariable; } 
-	// <FS:Ansariel> Accessors for other ControlVariables
-	LLControlVariable* getEnabledControlVariable() { return mEnabledControlVariable; }
-	LLControlVariable* getDisabledControlVariable() { return mDisabledControlVariable; }
-	LLControlVariable* getMakeVisibleControlVariable() { return mMakeVisibleControlVariable; }
-	LLControlVariable* getMakeInvisibleControlVariable() { return mMakeInvisibleControlVariable; }
-	// </FS:Ansariel>
-	
-	void setEnabledControlVariable(LLControlVariable* control);
-	void setDisabledControlVariable(LLControlVariable* control);
-	void setMakeVisibleControlVariable(LLControlVariable* control);
-	void setMakeInvisibleControlVariable(LLControlVariable* control);
-
-	void setFunctionName(const std::string& function_name);
-	
-	virtual void	setTentative(BOOL b);
-	virtual BOOL	getTentative() const;
-	virtual void	setValue(const LLSD& value);
-	virtual LLSD	getValue() const;
-=======
 
     LLControlVariable* getControlVariable() { return mControlVariable; }
+    // <FS:Ansariel> Accessors for other ControlVariables
+    LLControlVariable* getEnabledControlVariable() { return mEnabledControlVariable; }
+    LLControlVariable* getDisabledControlVariable() { return mDisabledControlVariable; }
+    LLControlVariable* getMakeVisibleControlVariable() { return mMakeVisibleControlVariable; }
+    LLControlVariable* getMakeInvisibleControlVariable() { return mMakeInvisibleControlVariable; }
+    // </FS:Ansariel>
 
     void setEnabledControlVariable(LLControlVariable* control);
     void setDisabledControlVariable(LLControlVariable* control);
@@ -310,104 +205,10 @@
     virtual BOOL    getTentative() const;
     virtual void    setValue(const LLSD& value);
     virtual LLSD    getValue() const;
->>>>>>> 38c2a5bd
     /// When two widgets are displaying the same data (e.g. during a skin
     /// change), share their ViewModel.
     virtual void    shareViewModelFrom(const LLUICtrl& other);
 
-<<<<<<< HEAD
-	virtual BOOL	setTextArg(  const std::string& key, const LLStringExplicit& text );
-	virtual void	setIsChrome(BOOL is_chrome);
-
-	virtual BOOL	acceptsTextInput() const; // Defaults to false
-
-	// A control is dirty if the user has modified its value.
-	// Editable controls should override this.
-	virtual BOOL	isDirty() const; // Defauls to false
-	virtual void	resetDirty(); //Defaults to no-op
-	
-	// Call appropriate callback
-	virtual void	onCommit();
-	
-	// Default to no-op:
-	virtual void	onTabInto();
-
-	// Clear any user-provided input (text in a text editor, checked checkbox,
-	// selected radio button, etc.).  Defaults to no-op.
-	virtual void	clear();
-
-	virtual void	setColor(const LLColor4& color);
-
-	// Ansariel: Changed to virtual. We might want to change the transparency ourself!
-	virtual F32	getCurrentTransparency();
-
-	void				setTransparencyType(ETypeTransparency type);
-	ETypeTransparency	getTransparencyType() const {return mTransparencyType;}
-
-	BOOL	focusNextItem(BOOL text_entry_only);
-	BOOL	focusPrevItem(BOOL text_entry_only);
-
-	// ## Zi: Made this virtual to be able to override it, so we can fix the IM focus issue
-	virtual BOOL 	focusFirstItem(BOOL prefer_text_fields = FALSE, BOOL focus_flash = TRUE );
-
-	// Non Virtuals
-	LLHandle<LLUICtrl> getHandle() const { return getDerivedHandle<LLUICtrl>(); }
-	BOOL			getIsChrome() const;
-	
-	void			setTabStop( BOOL b );
-	BOOL			hasTabStop() const;
-
-	LLUICtrl*		getParentUICtrl() const;
-
-	// return true if help topic found by crawling through parents -
-	// topic then put in help_topic_out
-	bool                    findHelpTopic(std::string& help_topic_out);
-
-	boost::signals2::connection setCommitCallback(const CommitCallbackParam& cb);
-	boost::signals2::connection setValidateCallback(const EnableCallbackParam& cb);
-
-	boost::signals2::connection setCommitCallback( const commit_signal_t::slot_type& cb );
-	boost::signals2::connection setValidateCallback( const enable_signal_t::slot_type& cb );
-
-	boost::signals2::connection setMouseEnterCallback( const commit_signal_t::slot_type& cb );
-	boost::signals2::connection setMouseLeaveCallback( const commit_signal_t::slot_type& cb );
-	
-	boost::signals2::connection setMouseDownCallback( const mouse_signal_t::slot_type& cb );
-	boost::signals2::connection setMouseUpCallback( const mouse_signal_t::slot_type& cb );
-	boost::signals2::connection setRightMouseDownCallback( const mouse_signal_t::slot_type& cb );
-	boost::signals2::connection setRightMouseUpCallback( const mouse_signal_t::slot_type& cb );
-	
-	boost::signals2::connection setDoubleClickCallback( const mouse_signal_t::slot_type& cb );
-
-	// *TODO: Deprecate; for backwards compatability only:
-	boost::signals2::connection setCommitCallback( boost::function<void (LLUICtrl*,void*)> cb, void* data);	
-	boost::signals2::connection setValidateBeforeCommit( boost::function<bool (const LLSD& data)> cb );
-
-	LLUICtrl* findRootMostFocusRoot();
-
-	class LLTextInputFilter : public LLQueryFilter, public LLSingleton<LLTextInputFilter>
-	{
-		LLSINGLETON_EMPTY_CTOR(LLTextInputFilter);
-		/*virtual*/ filterResult_t operator() (const LLView* const view, const viewList_t & children) const override
-		{
-			return filterResult_t(view->isCtrl() && static_cast<const LLUICtrl *>(view)->acceptsTextInput(), TRUE);
-		}
-	};
-
-	template <typename F, typename DERIVED> class CallbackRegistry : public LLRegistrySingleton<std::string, F, DERIVED >
-	{};	
-
-	class CommitCallbackRegistry : public CallbackRegistry<commit_callback_t, CommitCallbackRegistry>
-	{
-		LLSINGLETON_EMPTY_CTOR(CommitCallbackRegistry);
-	};
-	// the enable callback registry is also used for visiblity callbacks
-	class EnableCallbackRegistry : public CallbackRegistry<enable_callback_t, EnableCallbackRegistry>
-	{
-		LLSINGLETON_EMPTY_CTOR(EnableCallbackRegistry);
-	};
-		
-=======
     virtual BOOL    setTextArg(  const std::string& key, const LLStringExplicit& text );
     virtual void    setIsChrome(BOOL is_chrome);
 
@@ -438,7 +239,9 @@
 
     BOOL    focusNextItem(BOOL text_entry_only);
     BOOL    focusPrevItem(BOOL text_entry_only);
-    BOOL    focusFirstItem(BOOL prefer_text_fields = FALSE, BOOL focus_flash = TRUE );
+
+    // ## Zi: Made this virtual to be able to override it, so we can fix the IM focus issue
+    virtual BOOL    focusFirstItem(BOOL prefer_text_fields = FALSE, BOOL focus_flash = TRUE );
 
     // Non Virtuals
     LLHandle<LLUICtrl> getHandle() const { return getDerivedHandle<LLUICtrl>(); }
@@ -497,7 +300,6 @@
         LLSINGLETON_EMPTY_CTOR(EnableCallbackRegistry);
     };
 
->>>>>>> 38c2a5bd
 protected:
 
     static bool controlListener(const LLSD& newvalue, LLHandle<LLUICtrl> handle, std::string type);
@@ -542,14 +344,10 @@
     BOOL            mTabStop;
     BOOL            mTentative;
 
-<<<<<<< HEAD
-	ETypeTransparency mTransparencyType;
-
-	// <FS:Zi> Decides if this UI control should be visible according to ControlVisibility
-	void decideVisibility();
-=======
     ETypeTransparency mTransparencyType;
->>>>>>> 38c2a5bd
+
+    // <FS:Zi> Decides if this UI control should be visible according to ControlVisibility
+    void decideVisibility();
 };
 
 // Build time optimization, generate once in .cpp file
