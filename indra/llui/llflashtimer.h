/**
 * @file llflashtimer.h
 * @brief LLFlashTimer class implementation
 *
 * $LicenseInfo:firstyear=2002&license=viewerlgpl$
 * Second Life Viewer Source Code
 * Copyright (C) 2012, Linden Research, Inc.
 *
 * This library is free software; you can redistribute it and/or
 * modify it under the terms of the GNU Lesser General Public
 * License as published by the Free Software Foundation;
 * version 2.1 of the License only.
 *
 * This library is distributed in the hope that it will be useful,
 * but WITHOUT ANY WARRANTY; without even the implied warranty of
 * MERCHANTABILITY or FITNESS FOR A PARTICULAR PURPOSE.  See the GNU
 * Lesser General Public License for more details.
 *
 * You should have received a copy of the GNU Lesser General Public
 * License along with this library; if not, write to the Free Software
 * Foundation, Inc., 51 Franklin Street, Fifth Floor, Boston, MA  02110-1301  USA
 *
 * Linden Research, Inc., 945 Battery Street, San Francisco, CA  94111  USA
 * $/LicenseInfo$
 */

#ifndef LL_FLASHTIMER_H
#define LL_FLASHTIMER_H

#include "lleventtimer.h"
#include "boost/function.hpp"

class LLFlashTimer : public LLEventTimer
{
public:

    typedef boost::function<void (bool)> callback_t;

    /**
     * Constructor.
     *
     * @param count - how many times callback should be called (twice to not change original state)
     * @param period - how frequently callback should be called
     * @param cb - callback to be called each tick
     */
    LLFlashTimer(callback_t cb = NULL, S32 count = 0, F32 period = 0.0);
    ~LLFlashTimer() {};

    /*virtual*/ BOOL tick();

    void startFlashing();
    void stopFlashing();

    bool isFlashingInProgress();
    bool isCurrentlyHighlighted();
    /*
     * Use this instead of deleting this object.
     * The next call to tick() will return true and that will destroy this object.
     */
    void unset();

private:
<<<<<<< HEAD
	// <FS:Ansariel> Configurable at runtime
	void onUpdateFlashSettings();

	callback_t		mCallback;
	/**
	 * How many times parent will blink.
	 */
	S32 mFlashCount;
	S32 mCurrentTickCount;
	bool mIsCurrentlyHighlighted;
	bool mIsFlashingInProgress;
	bool mUnset;
=======
    callback_t      mCallback;
    /**
     * How many times parent will blink.
     */
    S32 mFlashCount;
    S32 mCurrentTickCount;
    bool mIsCurrentlyHighlighted;
    bool mIsFlashingInProgress;
    bool mUnset;
>>>>>>> 38c2a5bd
};

#endif /* LL_FLASHTIMER_H */<|MERGE_RESOLUTION|>--- conflicted
+++ resolved
@@ -60,20 +60,9 @@
     void unset();
 
 private:
-<<<<<<< HEAD
-	// <FS:Ansariel> Configurable at runtime
-	void onUpdateFlashSettings();
+    // <FS:Ansariel> Configurable at runtime
+    void onUpdateFlashSettings();
 
-	callback_t		mCallback;
-	/**
-	 * How many times parent will blink.
-	 */
-	S32 mFlashCount;
-	S32 mCurrentTickCount;
-	bool mIsCurrentlyHighlighted;
-	bool mIsFlashingInProgress;
-	bool mUnset;
-=======
     callback_t      mCallback;
     /**
      * How many times parent will blink.
@@ -83,7 +72,6 @@
     bool mIsCurrentlyHighlighted;
     bool mIsFlashingInProgress;
     bool mUnset;
->>>>>>> 38c2a5bd
 };
 
 #endif /* LL_FLASHTIMER_H */