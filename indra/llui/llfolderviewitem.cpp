--- conflicted
+++ resolved
@@ -605,56 +605,13 @@
 
 BOOL LLFolderViewItem::handleHover( S32 x, S32 y, MASK mask )
 {
-<<<<<<< HEAD
-	mIsMouseOverTitle = (y > (getRect().getHeight() - mItemHeight));
-
-	if( hasMouseCapture() && isMovable() )
-	{
-			LLFolderView* root = getRoot();
-
-		if( (x - mDragStartX) * (x - mDragStartX) + (y - mDragStartY) * (y - mDragStartY) > DRAG_N_DROP_DISTANCE_THRESHOLD * DRAG_N_DROP_DISTANCE_THRESHOLD
-			&& root->getAllowDrag()
-			&& root->getCurSelectedItem()
-			&& root->startDrag())
-		{
-					// RN: when starting drag and drop, clear out last auto-open
-					root->autoOpenTest(NULL);
-					root->setShowSelectionContext(TRUE);
-
-					// Release keyboard focus, so that if stuff is dropped into the
-					// world, pressing the delete key won't blow away the inventory
-					// item.
-					gFocusMgr.setKeyboardFocus(NULL);
-
-			getWindow()->setCursor(UI_CURSOR_ARROW);
-		}
-		else if (x != mDragStartX || y != mDragStartY)
-		{
-			getWindow()->setCursor(UI_CURSOR_NOLOCKED);
-		}
-
-		root->clearHoveredItem();
-		return TRUE;
-	}
-	else
-	{
-		LLFolderView* pRoot = getRoot();
-		pRoot->setHoveredItem(this);
-		pRoot->setShowSelectionContext(FALSE);
-		getWindow()->setCursor(UI_CURSOR_ARROW);
-		// let parent handle this then...
-		return FALSE;
-	}
-=======
-    static LLCachedControl<S32> drag_and_drop_threshold(*LLUI::getInstance()->mSettingGroups["config"],"DragAndDropDistanceThreshold", 3);
-
     mIsMouseOverTitle = (y > (getRect().getHeight() - mItemHeight));
 
     if( hasMouseCapture() && isMovable() )
     {
             LLFolderView* root = getRoot();
 
-        if( (x - mDragStartX) * (x - mDragStartX) + (y - mDragStartY) * (y - mDragStartY) > drag_and_drop_threshold() * drag_and_drop_threshold()
+        if( (x - mDragStartX) * (x - mDragStartX) + (y - mDragStartY) * (y - mDragStartY) > DRAG_N_DROP_DISTANCE_THRESHOLD * DRAG_N_DROP_DISTANCE_THRESHOLD
             && root->getAllowDrag()
             && root->getCurSelectedItem()
             && root->startDrag())
@@ -687,7 +644,6 @@
         // let parent handle this then...
         return FALSE;
     }
->>>>>>> e7eced3c
 }
 
 
