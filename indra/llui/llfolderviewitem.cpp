/** 
* @file llfolderviewitem.cpp
* @brief Items and folders that can appear in a hierarchical folder view
*
* $LicenseInfo:firstyear=2001&license=viewerlgpl$
* Second Life Viewer Source Code
* Copyright (C) 2010, Linden Research, Inc.
* 
* This library is free software; you can redistribute it and/or
* modify it under the terms of the GNU Lesser General Public
* License as published by the Free Software Foundation;
* version 2.1 of the License only.
* 
* This library is distributed in the hope that it will be useful,
* but WITHOUT ANY WARRANTY; without even the implied warranty of
* MERCHANTABILITY or FITNESS FOR A PARTICULAR PURPOSE.  See the GNU
* Lesser General Public License for more details.
* 
* You should have received a copy of the GNU Lesser General Public
* License along with this library; if not, write to the Free Software
* Foundation, Inc., 51 Franklin Street, Fifth Floor, Boston, MA  02110-1301  USA
* 
* Linden Research, Inc., 945 Battery Street, San Francisco, CA  94111  USA
* $/LicenseInfo$
*/

// <FS:Ansariel> Remove ugly dependency
//#include "../newview/llviewerprecompiledheaders.h"

#include "llflashtimer.h"

#include "linden_common.h"
#include "llfolderviewitem.h"
#include "llfolderview.h"
#include "llfolderviewmodel.h"
#include "llpanel.h"
#include "llcallbacklist.h"
#include "llcriticaldamp.h"
#include "llclipboard.h"
#include "llfocusmgr.h"		// gFocusMgr
#include "lltrans.h"
#include "llwindow.h"

///----------------------------------------------------------------------------
/// Class LLFolderViewItem
///----------------------------------------------------------------------------

static LLDefaultChildRegistry::Register<LLFolderViewItem> r("folder_view_item");

// statics 
std::map<U8, LLFontGL*> LLFolderViewItem::sFonts; // map of styles to fonts

bool LLFolderViewItem::sColorSetInitialized = false;
LLUIColor LLFolderViewItem::sFgColor;
LLUIColor LLFolderViewItem::sHighlightBgColor;
LLUIColor LLFolderViewItem::sFlashBgColor;
LLUIColor LLFolderViewItem::sFocusOutlineColor;
LLUIColor LLFolderViewItem::sMouseOverColor;
LLUIColor LLFolderViewItem::sFilterBGColor;
LLUIColor LLFolderViewItem::sFilterTextColor;
LLUIColor LLFolderViewItem::sSuffixColor;
LLUIColor LLFolderViewItem::sSearchStatusColor;
// <FS:Ansariel> Special for protected items
LLUIColor LLFolderViewItem::sProtectedColor;

// only integers can be initialized in header
const F32 LLFolderViewItem::FOLDER_CLOSE_TIME_CONSTANT = 0.02f;
const F32 LLFolderViewItem::FOLDER_OPEN_TIME_CONSTANT = 0.03f;

const LLColor4U DEFAULT_WHITE(255, 255, 255);


//static
LLFontGL* LLFolderViewItem::getLabelFontForStyle(U8 style)
{
	LLFontGL* rtn = sFonts[style];
	if (!rtn) // grab label font with this style, lazily
	{
		LLFontDescriptor labelfontdesc("SansSerif", "Small", style);
		rtn = LLFontGL::getFont(labelfontdesc);
		if (!rtn)
		{
			rtn = LLFontGL::getFontDefault();
		}
		sFonts[style] = rtn;
	}
	return rtn;
}

//static
void LLFolderViewItem::initClass()
{
}

//static
void LLFolderViewItem::cleanupClass()
{
	sFonts.clear();
}


// NOTE: Optimize this, we call it a *lot* when opening a large inventory
LLFolderViewItem::Params::Params()
:	root(),
	listener(),
	folder_arrow_image("folder_arrow_image"),
	folder_indentation("folder_indentation"),
	selection_image("selection_image"),
	item_height("item_height"),
	item_top_pad("item_top_pad"),
	creation_date(),
    allow_wear("allow_wear", true),
    allow_drop("allow_drop", true),
	font_color("font_color"),
	font_highlight_color("font_highlight_color"),
    left_pad("left_pad", 0),
    icon_pad("icon_pad", 0),
    icon_width("icon_width", 0),
    text_pad("text_pad", 0),
    text_pad_right("text_pad_right", 0),
    single_folder_mode("single_folder_mode", false),
    double_click_override("double_click_override", false),
    arrow_size("arrow_size", 0),
    max_folder_item_overlap("max_folder_item_overlap", 0),
	// <FS:Ansariel> Inventory specials
	for_inventory("for_inventory", false)
{
}

// Default constructor
LLFolderViewItem::LLFolderViewItem(const LLFolderViewItem::Params& p)
:	LLView(p),
	mLabelWidth(0),
	mLabelWidthDirty(false),
    mSuffixNeedsRefresh(false),
    mLabelPaddingRight(DEFAULT_LABEL_PADDING_RIGHT),
	mParentFolder( NULL ),
	mIsSelected( false ),
	mIsCurSelection( false ),
	mSelectPending(false),
	mIsItemCut(false),
	mCutGeneration(0),
	mLabelStyle( LLFontGL::NORMAL ),
	mHasVisibleChildren(false),
    mLocalIndentation(p.folder_indentation),
	mIndentation(0),
	mItemHeight(p.item_height),
	mControlLabelRotation(0.f),
	mDragAndDropTarget(false),
	mLabel(p.name),
	mRoot(p.root),
	mViewModelItem(p.listener),
	mIsMouseOverTitle(false),
	mAllowWear(p.allow_wear),
    mAllowDrop(p.allow_drop),
	mFontColor(p.font_color),
	mFontHighlightColor(p.font_highlight_color),
    mLeftPad(p.left_pad),
    mIconPad(p.icon_pad),
    mIconWidth(p.icon_width),
    mTextPad(p.text_pad),
    mTextPadRight(p.text_pad_right),
    mArrowSize(p.arrow_size),
    mSingleFolderMode(p.single_folder_mode),
    mMaxFolderItemOverlap(p.max_folder_item_overlap),
    mDoubleClickOverride(p.double_click_override),
    // <FS:Ansariel> Inventory specials
    mForInventory(p.for_inventory),
    mItemTopPad(p.item_top_pad)
{
	if (!sColorSetInitialized)
	{
		// <FS:Ansariel> Make inventory selection color independent from menu color
		//sFgColor = LLUIColorTable::instance().getColor("MenuItemEnabledColor", DEFAULT_WHITE);
		//sHighlightBgColor = LLUIColorTable::instance().getColor("MenuItemHighlightBgColor", DEFAULT_WHITE);
		sFgColor = LLUIColorTable::instance().getColor("InventoryItemEnabledColor", DEFAULT_WHITE);
		sHighlightBgColor = LLUIColorTable::instance().getColor("InventoryItemHighlightBgColor", DEFAULT_WHITE);
		// </FS:Ansariel> Make inventory selection color independent from menu color
		sFlashBgColor = LLUIColorTable::instance().getColor("MenuItemFlashBgColor", DEFAULT_WHITE);
		sFocusOutlineColor = LLUIColorTable::instance().getColor("InventoryFocusOutlineColor", DEFAULT_WHITE);
		sMouseOverColor = LLUIColorTable::instance().getColor("InventoryMouseOverColor", DEFAULT_WHITE);
		sFilterBGColor = LLUIColorTable::instance().getColor("FilterBackgroundColor", DEFAULT_WHITE);
		sFilterTextColor = LLUIColorTable::instance().getColor("FilterTextColor", DEFAULT_WHITE);
		// <FS:Ansariel> Fix misleading color name
		//sSuffixColor = LLUIColorTable::instance().getColor("InventoryItemLinkColor", DEFAULT_WHITE);
		sSuffixColor = LLUIColorTable::instance().getColor("InventoryItemSuffixColor", DEFAULT_WHITE);
		// </FS:Ansariel>
		sSearchStatusColor = LLUIColorTable::instance().getColor("InventorySearchStatusColor", DEFAULT_WHITE);
		// <FS:Ansariel> Special for protected items
		sProtectedColor = LLUIColorTable::instance().getColor("InventoryProtectedColor", DEFAULT_WHITE);
		sColorSetInitialized = true;
	}

	if (mViewModelItem)
	{
		mViewModelItem->setFolderViewItem(this);
	}
}

// Destroys the object
LLFolderViewItem::~LLFolderViewItem()
{
	mViewModelItem = NULL;
    gFocusMgr.removeKeyboardFocusWithoutCallback(this);
}

bool LLFolderViewItem::postBuild()
{
    LLFolderViewModelItem& vmi = *getViewModelItem();
    // getDisplayName() is expensive (due to internal getLabelSuffix() and name building)
    // it also sets search strings so it requires a filter reset
    mLabel = vmi.getDisplayName();
    setToolTip(vmi.getName());

    // Dirty the filter flag of the model from the view (CHUI-849)
    vmi.dirtyFilter();

    // Don't do full refresh on constructor if it is possible to avoid
    // it significantly slows down bulk view creation.
    // Todo: Ideally we need to move getDisplayName() out of constructor as well.
    // Like: make a logic that will let filter update search string,
    // while LLFolderViewItem::arrange() updates visual part
    mSuffixNeedsRefresh = true;
    mLabelWidthDirty = true;
	return true;
}

LLFolderView* LLFolderViewItem::getRoot()
{
	return mRoot;
}

const LLFolderView* LLFolderViewItem::getRoot() const
{
	return mRoot;
}
// Returns true if this object is a child (or grandchild, etc.) of potential_ancestor.
bool LLFolderViewItem::isDescendantOf( const LLFolderViewFolder* potential_ancestor )
{
	LLFolderViewItem* root = this;
	while( root->mParentFolder )
	{
		if( root->mParentFolder == potential_ancestor )
		{
			return true;
		}
		root = root->mParentFolder;
	}
	return false;
}

LLFolderViewItem* LLFolderViewItem::getNextOpenNode(bool include_children)
{
	if (!mParentFolder)
	{
		return NULL;
	}

	LLFolderViewItem* itemp = mParentFolder->getNextFromChild( this, include_children );
	while(itemp && !itemp->getVisible())
	{
		LLFolderViewItem* next_itemp = itemp->mParentFolder->getNextFromChild( itemp, include_children );
		if (itemp == next_itemp) 
		{
			// hit last item
			return itemp->getVisible() ? itemp : this;
		}
		itemp = next_itemp;
	}

	return itemp;
}

LLFolderViewItem* LLFolderViewItem::getPreviousOpenNode(bool include_children)
{
	if (!mParentFolder)
	{
		return NULL;
	}

	LLFolderViewItem* itemp = mParentFolder->getPreviousFromChild( this, include_children );

	// Skip over items that are invisible or are hidden from the UI.
	while(itemp && !itemp->getVisible())
	{
		LLFolderViewItem* next_itemp = itemp->mParentFolder->getPreviousFromChild( itemp, include_children );
		if (itemp == next_itemp) 
		{
			// hit first item
			return itemp->getVisible() ? itemp : this;
		}
		itemp = next_itemp;
	}

	return itemp;
}

bool LLFolderViewItem::passedFilter(S32 filter_generation) 
{
	return getViewModelItem()->passedFilter(filter_generation);
}

bool LLFolderViewItem::isPotentiallyVisible(S32 filter_generation)
{
	if (filter_generation < 0)
	{
		filter_generation = getFolderViewModel()->getFilter().getFirstSuccessGeneration();
	}
	LLFolderViewModelItem* model = getViewModelItem();
	bool visible = model->passedFilter(filter_generation);
	if (model->getMarkedDirtyGeneration() >= filter_generation)
	{
		// unsure visibility state
		// retaining previous visibility until item is updated or filter generation changes
		visible |= getVisible();
	}
	return visible;
}

void LLFolderViewItem::refresh()
{
    LLFolderViewModelItem& vmi = *getViewModelItem();

    mLabel = vmi.getDisplayName();
    setToolTip(vmi.getName());
    // icons are slightly expensive to get, can be optimized
    // see LLInventoryIcon::getIcon()
    mIcon = vmi.getIcon();
    mIconOpen = vmi.getIconOpen();
    mIconOverlay = vmi.getIconOverlay();

    if (mRoot->useLabelSuffix())
    {
        // Very Expensive!
        // Can do a number of expensive checks, like checking active motions, wearables or friend list
        mLabelStyle = vmi.getLabelStyle();
        mLabelSuffix = vmi.getLabelSuffix();
    }

    // Dirty the filter flag of the model from the view (CHUI-849)
    vmi.dirtyFilter();

    mLabelWidthDirty = true;
    mSuffixNeedsRefresh = false;
}

void LLFolderViewItem::refreshSuffix()
{
	LLFolderViewModelItem const* vmi = getViewModelItem();

    // icons are slightly expensive to get, can be optimized
    // see LLInventoryIcon::getIcon()
	mIcon = vmi->getIcon();
    mIconOpen = vmi->getIconOpen();
    mIconOverlay = vmi->getIconOverlay();

	if (mRoot->useLabelSuffix())
	{
        // Very Expensive!
        // Can do a number of expensive checks, like checking active motions, wearables or friend list
        mLabelStyle = vmi->getLabelStyle();
        mLabelSuffix = vmi->getLabelSuffix();
	}

    mLabelWidthDirty = true;
    mSuffixNeedsRefresh = false;
}

// Utility function for LLFolderView
void LLFolderViewItem::arrangeAndSet(bool set_selection,
									 bool take_keyboard_focus)
{
	LLFolderView* root = getRoot();
	if (getParentFolder())
	{
	getParentFolder()->requestArrange();
	}
	if(set_selection)
	{
		getRoot()->setSelection(this, true, take_keyboard_focus);
		if(root)
		{
			root->scrollToShowSelection();
		}
	}		
}


std::set<LLFolderViewItem*> LLFolderViewItem::getSelectionList() const
{
	std::set<LLFolderViewItem*> selection;
	return selection;
}

// addToFolder() returns true if it succeeds. false otherwise
void LLFolderViewItem::addToFolder(LLFolderViewFolder* folder)
{
	folder->addItem(this); 

	// Compute indentation since parent folder changed
	mIndentation = (getParentFolder())
		? getParentFolder()->getIndentation() + mLocalIndentation
		: 0; 
}


// Finds width and height of this object and its children.  Also
// makes sure that this view and its children are the right size.
S32 LLFolderViewItem::arrange( S32* width, S32* height )
{
	// Only indent deeper items in hierarchy
	
	// <FS:Ansariel> Inventory specials
	//mIndentation = (getParentFolder())
	//	? getParentFolder()->getIndentation() + mLocalIndentation
	//	: 0;

	if (mForInventory)
	{
		mIndentation = (getParentFolder()
						&& getParentFolder()->getParentFolder() )
			? getParentFolder()->getIndentation() + mLocalIndentation
			: 0;
	}
	else
	{
		mIndentation = (getParentFolder())
			? getParentFolder()->getIndentation() + mLocalIndentation
			: 0;
	}
	// </FS:Ansariel>

	if (mLabelWidthDirty)
	{
        if (mSuffixNeedsRefresh)
        {
            // Expensive. But despite refreshing label,
            // it is purely visual, so it is fine to do at our laisure
            refreshSuffix();
        }
		mLabelWidth = getLabelXPos() + getLabelFontForStyle(mLabelStyle)->getWidth(mLabel) + getLabelFontForStyle(LLFontGL::NORMAL)->getWidth(mLabelSuffix) + mLabelPaddingRight;
		mLabelWidthDirty = false;
	}

	*width = llmax(*width, mLabelWidth); 

	// determine if we need to use ellipses to avoid horizontal scroll. EXT-719
	bool use_ellipses = getRoot()->getUseEllipses();
	if (use_ellipses)
	{
		// limit to set rect to avoid horizontal scrollbar
		*width = llmin(*width, getRoot()->getRect().getWidth());
	}
	*height = getItemHeight();
	return *height;
}

S32 LLFolderViewItem::getItemHeight() const
{
	return mItemHeight;
}

S32 LLFolderViewItem::getLabelXPos()
{
    return getIndentation() + mArrowSize + mTextPad + mIconWidth + mIconPad;
}

S32 LLFolderViewItem::getIconPad()
{
    return mIconPad;
}

S32 LLFolderViewItem::getTextPad()
{
    return mTextPad;
}

// *TODO: This can be optimized a lot by simply recording that it is
// selected in the appropriate places, and assuming that set selection
// means 'deselect' for a leaf item. Do this optimization after
// multiple selection is implemented to make sure it all plays nice
// together.
bool LLFolderViewItem::setSelection(LLFolderViewItem* selection, bool openitem, bool take_keyboard_focus)
{
	if (selection == this && !mIsSelected)
	{
		selectItem();
	}
	else if (mIsSelected)	// Deselect everything else.
	{
		deselectItem();
	}
	return mIsSelected;
}

bool LLFolderViewItem::changeSelection(LLFolderViewItem* selection, bool selected)
{
	if (selection == this)
	{
		if (mIsSelected)
		{
			deselectItem();
		}
		else
		{
			selectItem();
		}
		return true;
	}
	return false;
}

void LLFolderViewItem::deselectItem(void)
{
	mIsSelected = false;
}

void LLFolderViewItem::selectItem(void)
{
	if (mIsSelected == false)
	{
		mIsSelected = true;
		getViewModelItem()->selectItem();
	}
}

bool LLFolderViewItem::isMovable()
{
	return getViewModelItem()->isItemMovable();
}

bool LLFolderViewItem::isRemovable()
{
	return getViewModelItem()->isItemRemovable();
}

void LLFolderViewItem::destroyView()
{
	getRoot()->removeFromSelectionList(this);

	if (mParentFolder)
	{
		// removeView deletes me
		mParentFolder->extractItem(this);
	}
	delete this;
}

// Call through to the viewed object and return true if it can be
// removed.
//bool LLFolderViewItem::removeRecursively(bool single_item)
bool LLFolderViewItem::remove()
{
	if(!isRemovable())
	{
		return false;
	}
	return getViewModelItem()->removeItem();
}

// Build an appropriate context menu for the item.
void LLFolderViewItem::buildContextMenu(LLMenuGL& menu, U32 flags)
{
	getViewModelItem()->buildContextMenu(menu, flags);
}

void LLFolderViewItem::openItem( void )
{
	if (mAllowWear || !getViewModelItem()->isItemWearable())
	{
		getViewModelItem()->openItem();
	}
}

void LLFolderViewItem::rename(const std::string& new_name)
{
	if( !new_name.empty() )
	{
		getViewModelItem()->renameItem(new_name);
	}
}

const std::string& LLFolderViewItem::getName( void ) const
{
	static const std::string noName("");
	return getViewModelItem() ? getViewModelItem()->getName() : noName;
}

// LLView functionality
bool LLFolderViewItem::handleRightMouseDown( S32 x, S32 y, MASK mask )
{
	if(!mIsSelected)
	{
		getRoot()->setSelection(this, false);
	}
	make_ui_sound("UISndClick");
	return true;
}

bool LLFolderViewItem::handleMouseDown( S32 x, S32 y, MASK mask )
{
	if (LLView::childrenHandleMouseDown(x, y, mask))
	{
		return true;
	}
	
	// No handler needed for focus lost since this class has no
	// state that depends on it.
	gFocusMgr.setMouseCapture( this );

	if (!mIsSelected)
	{
		if(mask & MASK_CONTROL)
		{
			getRoot()->changeSelection(this, !mIsSelected);
		}
		else if (mask & MASK_SHIFT)
		{
			getParentFolder()->extendSelectionTo(this);
		}
		else
		{
			getRoot()->setSelection(this, false);
		}
		make_ui_sound("UISndClick");
	}
	else
	{
		// If selected, we reserve the decision of deselecting/reselecting to the mouse up moment.
		// This is necessary so we maintain selection consistent when starting a drag.
		mSelectPending = true;
	}

// [SL:KB] - Patch: Inventory-DragDrop | Checked: 2014-02-04 (Catznip-3.6)
	S32 screen_x, screen_y;
	localPointToScreen(x, y, &screen_x, &screen_y);
	getRoot()->setDragStart( screen_x, screen_y );
// [/SL:KB]
//	mDragStartX = x;
//	mDragStartY = y;
<<<<<<< HEAD
	return true;
=======
	return TRUE;
>>>>>>> cfdca912
}

bool LLFolderViewItem::handleHover( S32 x, S32 y, MASK mask )
{
	static LLCachedControl<S32> drag_and_drop_threshold(*LLUI::getInstance()->mSettingGroups["config"],"DragAndDropDistanceThreshold", 3);

	mIsMouseOverTitle = (y > (getRect().getHeight() - mItemHeight));

	if( hasMouseCapture() && isMovable() )
	{
			LLFolderView* root = getRoot();

//		if( (x - mDragStartX) * (x - mDragStartX) + (y - mDragStartY) * (y - mDragStartY) > drag_and_drop_threshold() * drag_and_drop_threshold() 
//			&& root->getAllowDrag()
//			&& root->getCurSelectedItem()
//			&& root->startDrag())
//		{
//					// RN: when starting drag and drop, clear out last auto-open
//					root->autoOpenTest(NULL);
<<<<<<< HEAD
//					root->setShowSelectionContext(true);
=======
//					root->setShowSelectionContext(TRUE);
>>>>>>> cfdca912
//
//					// Release keyboard focus, so that if stuff is dropped into the
//					// world, pressing the delete key won't blow away the inventory
//					// item.
//					gFocusMgr.setKeyboardFocus(NULL);
//
//			getWindow()->setCursor(UI_CURSOR_ARROW);
//		}
//		else if (x != mDragStartX || y != mDragStartY)
//		{
//			getWindow()->setCursor(UI_CURSOR_NOLOCKED);
//		}
// [SL:KB] - Patch: Inventory-DragDrop | Checked: 2014-02-04 (Catznip-3.6)
		S32 screen_x, screen_y;
		localPointToScreen(x, y, &screen_x, &screen_y);

		bool can_drag = true;
		if (root->isOverDragThreshold(screen_x, screen_y) && root->getAllowDrag() && root->getCurSelectedItem())
		{
			if ((can_drag = root->startDrag()))
			{
					// RN: when starting drag and drop, clear out last auto-open
					root->autoOpenTest(NULL);
					root->setShowSelectionContext(true);

					// Release keyboard focus, so that if stuff is dropped into the
					// world, pressing the delete key won't blow away the inventory
					// item.
					gFocusMgr.setKeyboardFocus(NULL);
			}
		}

		if (can_drag)
			getWindow()->setCursor(UI_CURSOR_ARROW);
		else
			getWindow()->setCursor(UI_CURSOR_NOLOCKED);
// [/SL:KB]

		root->clearHoveredItem();
		return true;
	}
	else
	{
		LLFolderView* pRoot = getRoot();
		pRoot->setHoveredItem(this);
		pRoot->setShowSelectionContext(false);
		getWindow()->setCursor(UI_CURSOR_ARROW);
		// let parent handle this then...
		return false;
	}
}


bool LLFolderViewItem::handleDoubleClick( S32 x, S32 y, MASK mask )
{
	openItem();
	return true;
}

bool LLFolderViewItem::handleMouseUp( S32 x, S32 y, MASK mask )
{
	if (LLView::childrenHandleMouseUp(x, y, mask))
	{
		return true;
	}
	
	// if mouse hasn't moved since mouse down...
	if ( pointInView(x, y) && mSelectPending )
	{
		//...then select
		if(mask & MASK_CONTROL)
		{
			getRoot()->changeSelection(this, !mIsSelected);
		}
		else if (mask & MASK_SHIFT)
		{
			getParentFolder()->extendSelectionTo(this);
		}
		else
		{
			getRoot()->setSelection(this, false);
		}
	}

	mSelectPending = false;

	if( hasMouseCapture() )
	{
		if (getRoot())
		{
		getRoot()->setShowSelectionContext(false);
		}
		gFocusMgr.setMouseCapture( NULL );
	}
	return true;
}

void LLFolderViewItem::onMouseLeave(S32 x, S32 y, MASK mask)
{
	mIsMouseOverTitle = false;

	// NOTE: LLViewerWindow::updateUI() calls "enter" before "leave"; if the mouse moved to another item, we can't just outright clear it
	LLFolderView* pRoot = getRoot();
	if (this == pRoot->getHoveredItem())
	{
		pRoot->clearHoveredItem();
	}
}

bool LLFolderViewItem::handleDragAndDrop(S32 x, S32 y, MASK mask, bool drop,
										 EDragAndDropType cargo_type,
										 void* cargo_data,
										 EAcceptance* accept,
										 std::string& tooltip_msg)
{
	bool handled = false;
	bool accepted = getViewModelItem()->dragOrDrop(mask,drop,cargo_type,cargo_data, tooltip_msg);
		handled = accepted;
		if (accepted)
		{
			mDragAndDropTarget = true;
			*accept = ACCEPT_YES_MULTI;
		}
		else
		{
			*accept = ACCEPT_NO;
		}
	if(mParentFolder && !handled)
	{
		// store this item to get it in LLFolderBridge::dragItemIntoFolder on drop event.
		mRoot->setDraggingOverItem(this);
		handled = mParentFolder->handleDragAndDropFromChild(mask,drop,cargo_type,cargo_data,accept,tooltip_msg);
		mRoot->setDraggingOverItem(NULL);
	}
	if (handled)
	{
		LL_DEBUGS("UserInput") << "dragAndDrop handled by LLFolderViewItem" << LL_ENDL;
	}

	return handled;
}

void LLFolderViewItem::drawOpenFolderArrow(const Params& default_params, const LLUIColor& fg_color)
{
	//--------------------------------------------------------------------------------//
	// Draw open folder arrow
	//
	// <FS:Ansariel> Inventory specials
	//const S32 TOP_PAD = default_params.item_top_pad;
	const S32 TOP_PAD = mItemTopPad;

	if (hasVisibleChildren() || !isFolderComplete())
	{
		LLUIImage* arrow_image = default_params.folder_arrow_image;
		gl_draw_scaled_rotated_image(
			mIndentation, getRect().getHeight() - mArrowSize - mTextPad - TOP_PAD,
			mArrowSize, mArrowSize, mControlLabelRotation, arrow_image->getImage(), fg_color);
	}
}

/*virtual*/ bool LLFolderViewItem::isHighlightAllowed()
{
	return mIsSelected;
}

/*virtual*/ bool LLFolderViewItem::isHighlightActive()
{
	return mIsCurSelection;
}

/*virtual*/ bool LLFolderViewItem::isFadeItem()
{
    LLClipboard& clipboard = LLClipboard::instance();
    if (mCutGeneration != clipboard.getGeneration())
    {
        mCutGeneration = clipboard.getGeneration();
        mIsItemCut = clipboard.isCutMode()
                     && ((getParentFolder() && getParentFolder()->isFadeItem())
                        || getViewModelItem()->isCutToClipboard());
    }
    return mIsItemCut;
}

void LLFolderViewItem::drawHighlight(const bool showContent, const bool hasKeyboardFocus, const LLUIColor &selectColor, const LLUIColor &flashColor,  
                                                        const LLUIColor &focusOutlineColor, const LLUIColor &mouseOverColor)
{
    const S32 focus_top = getRect().getHeight();
    const S32 focus_bottom = getRect().getHeight() - mItemHeight;
    const bool folder_open = (getRect().getHeight() > mItemHeight + 4);
    const S32 FOCUS_LEFT = 1;
	
	// Determine which background color to use for highlighting
	LLUIColor bgColor = (isFlashing() ? flashColor : selectColor);

    //--------------------------------------------------------------------------------//
    // Draw highlight for selected items
	// Note: Always render "current" item or flashing item, only render other selected 
	// items if mShowSingleSelection is false.
    //
    if (isHighlightAllowed())	
    							
    {
        gGL.getTexUnit(0)->unbind(LLTexUnit::TT_TEXTURE);
		
		// Highlight for selected but not current items
        if (!isHighlightActive() && !isFlashing())
        {
			LLColor4 bg_color = bgColor;
            // do time-based fade of extra objects
            F32 fade_time = (getRoot() ? getRoot()->getSelectionFadeElapsedTime() : 0.0f);
            if (getRoot() && getRoot()->getShowSingleSelection())
            {
                // fading out
                bg_color.mV[VALPHA] = clamp_rescale(fade_time, 0.f, 0.4f, bg_color.mV[VALPHA], 0.f);
            }
            else
            {
                // fading in
                bg_color.mV[VALPHA] = clamp_rescale(fade_time, 0.f, 0.4f, 0.f, bg_color.mV[VALPHA]);
            }
        	gl_rect_2d(FOCUS_LEFT,
					   focus_top, 
					   getRect().getWidth() - 2,
					   focus_bottom,
					   bg_color, hasKeyboardFocus);
        }

		// Highlight for currently selected or flashing item
        if (isHighlightActive())
        {
			// Background
        	gl_rect_2d(FOCUS_LEFT,
                focus_top,
                getRect().getWidth() - 2,
                focus_bottom,
                bgColor, hasKeyboardFocus);
			// Outline
            gl_rect_2d(FOCUS_LEFT, 
                focus_top, 
                getRect().getWidth() - 2,
                focus_bottom,
                focusOutlineColor, false);
        }

        if (folder_open)
        {
            gl_rect_2d(FOCUS_LEFT,
                focus_bottom + 1, // overlap with bottom edge of above rect
                getRect().getWidth() - 2,
                0,
                focusOutlineColor, false);
            if (showContent && !isFlashing())
            {
                gl_rect_2d(FOCUS_LEFT,
                    focus_bottom + 1,
                    getRect().getWidth() - 2,
                    0,
                    bgColor, true);
            }
        }
    }
    else if (mIsMouseOverTitle)
    {
        gl_rect_2d(FOCUS_LEFT,
            focus_top, 
            getRect().getWidth() - 2,
            focus_bottom,
            mouseOverColor, false);
    }

    //--------------------------------------------------------------------------------//
    // Draw DragNDrop highlight
    //
    if (mDragAndDropTarget)
    {
        gGL.getTexUnit(0)->unbind(LLTexUnit::TT_TEXTURE);
        gl_rect_2d(FOCUS_LEFT, 
            focus_top, 
            getRect().getWidth() - 2,
            focus_bottom,
            bgColor, false);
        if (folder_open)
        {
            gl_rect_2d(FOCUS_LEFT,
                focus_bottom + 1, // overlap with bottom edge of above rect
                getRect().getWidth() - 2,
                0,
                bgColor, false);
        }
        mDragAndDropTarget = false;
    }
}

void LLFolderViewItem::drawLabel(const LLFontGL * font, const F32 x, const F32 y, const LLColor4& color, F32 &right_x)
{
    //--------------------------------------------------------------------------------//
    // Draw the actual label text
    //
    font->renderUTF8(mLabel, 0, x, y, color,
        LLFontGL::LEFT, LLFontGL::BOTTOM, LLFontGL::NORMAL, LLFontGL::NO_SHADOW,
<<<<<<< HEAD
        S32_MAX, getRect().getWidth() - (S32) x - mLabelPaddingRight, &right_x, true);
=======
        S32_MAX, getRect().getWidth() - (S32) x - mLabelPaddingRight, &right_x, /*use_ellipses*/TRUE);
>>>>>>> cfdca912
}

void LLFolderViewItem::draw()
{
    const bool show_context = (getRoot() ? getRoot()->getShowSelectionContext() : false);
    const bool filled = show_context || (getRoot() ? getRoot()->getParentPanel()->hasFocus() : false); // If we have keyboard focus, draw selection filled

	const Params& default_params = LLUICtrlFactory::getDefaultParams<LLFolderViewItem>();
	// <FS:Ansariel> Inventory specials
	//const S32 TOP_PAD = default_params.item_top_pad;
	const S32 TOP_PAD = mItemTopPad;
	
	const LLFontGL* font = getLabelFontForStyle(mLabelStyle);

    getViewModelItem()->update();

    if(!mSingleFolderMode)
    {
        drawOpenFolderArrow(default_params, sFgColor);
    }

    drawHighlight(show_context, filled, sHighlightBgColor, sFlashBgColor, sFocusOutlineColor, sMouseOverColor);

	//--------------------------------------------------------------------------------//
	// Draw open icon
	//
	const S32 icon_x = mIndentation + mArrowSize + mTextPad;
	if (!mIconOpen.isNull() && (llabs(mControlLabelRotation) > 80)) // For open folders
 	{
		mIconOpen->draw(icon_x, getRect().getHeight() - mIconOpen->getHeight() - TOP_PAD + 1);
	}
	else if (mIcon)
	{
 		mIcon->draw(icon_x, getRect().getHeight() - mIcon->getHeight() - TOP_PAD + 1);
 	}

	if (mIconOverlay && getRoot()->showItemLinkOverlays())
	{
		mIconOverlay->draw(icon_x, getRect().getHeight() - mIcon->getHeight() - TOP_PAD + 1);
	}

	//--------------------------------------------------------------------------------//
	// Exit if no label to draw
	//
	if (mLabel.empty())
	{
		return;
	}

	std::string::size_type filter_string_length = mViewModelItem->hasFilterStringMatch() ? mViewModelItem->getFilterStringSize() : 0;
	F32 right_x  = 0;
	F32 y = (F32)getRect().getHeight() - font->getLineHeight() - (F32)mTextPad - (F32)TOP_PAD;
	F32 text_left = (F32)getLabelXPos();
	std::string combined_string = mLabel + mLabelSuffix;

    const LLFontGL* suffix_font = getLabelFontForStyle(LLFontGL::NORMAL);
    S32 filter_offset = mViewModelItem->getFilterStringOffset();
	if (filter_string_length > 0)
	{
        S32 bottom = llfloor(getRect().getHeight() - font->getLineHeight() - 3 - TOP_PAD);
        S32 top = getRect().getHeight() - TOP_PAD;
        if(mLabelSuffix.empty() || (font == suffix_font))
        {
        S32 left = ll_round(text_left) + font->getWidth(combined_string, 0, mViewModelItem->getFilterStringOffset()) - 2;
		S32 right = left + font->getWidth(combined_string, mViewModelItem->getFilterStringOffset(), filter_string_length) + 2;

		LLUIImage* box_image = default_params.selection_image;
		LLRect box_rect(left, top, right, bottom);
		box_image->draw(box_rect, sFilterBGColor);
        }
        else
        {
            S32 label_filter_length = llmin((S32)mLabel.size() - filter_offset, (S32)filter_string_length);
            if(label_filter_length > 0)
            {
                S32 left = ll_round(text_left) + font->getWidthF32(mLabel, 0, llmin(filter_offset, (S32)mLabel.size())) - 2;
                S32 right = left + font->getWidthF32(mLabel, filter_offset, label_filter_length) + 2;
                LLUIImage* box_image = default_params.selection_image;
                LLRect box_rect(left, top, right, bottom);
                box_image->draw(box_rect, sFilterBGColor);
            }
            S32 suffix_filter_length = label_filter_length > 0 ? filter_string_length - label_filter_length : filter_string_length;
            if(suffix_filter_length > 0)
            {
                S32 suffix_offset = llmax(0, filter_offset - (S32)mLabel.size());
                S32 left = ll_round(text_left) + font->getWidthF32(mLabel, 0, mLabel.size()) + suffix_font->getWidthF32(mLabelSuffix, 0, suffix_offset) - 2;
                S32 right = left + suffix_font->getWidthF32(mLabelSuffix, suffix_offset, suffix_filter_length) + 2;
                LLUIImage* box_image = default_params.selection_image;
                LLRect box_rect(left, top, right, bottom);
                box_image->draw(box_rect, sFilterBGColor);
            }
        }
    }

    LLColor4 color = (mIsSelected && filled) ? mFontHighlightColor : mFontColor;

    if (isFadeItem())
    {
         // Fade out item color to indicate it's being cut
         color.mV[VALPHA] *= 0.5f;
    }
    drawLabel(font, text_left, y, color, right_x);

	// <FS:Ansariel> Special for locked items
	if (mViewModelItem->isLocked())
	{
		static const std::string locked_string = " (" + LLTrans::getString("LockedFolder") + ") ";
		font->renderUTF8(locked_string, 0, right_x, y, sProtectedColor,
						 LLFontGL::LEFT, LLFontGL::BOTTOM, LLFontGL::NORMAL, LLFontGL::NO_SHADOW, 
<<<<<<< HEAD
						 S32_MAX, S32_MAX, &right_x, false);
=======
						 S32_MAX, S32_MAX, &right_x, FALSE, FALSE);
>>>>>>> cfdca912
	}
	// </FS:Ansariel>

	// <FS:Ansariel> FIRE-29342: Protect folder option
	if (mViewModelItem->isProtected())
	{
		static const std::string protected_string = " (" + LLTrans::getString("ProtectedFolder") + ") ";
		font->renderUTF8(protected_string, 0, right_x, y, sProtectedColor,
						 LLFontGL::LEFT, LLFontGL::BOTTOM, LLFontGL::NORMAL, LLFontGL::NO_SHADOW, 
<<<<<<< HEAD
						 S32_MAX, S32_MAX, &right_x, false);
=======
						 S32_MAX, S32_MAX, &right_x, FALSE, FALSE);
>>>>>>> cfdca912
	}
	// </FS:Ansariel>

	//--------------------------------------------------------------------------------//
	// Draw label suffix
	//
	if (!mLabelSuffix.empty())
	{
        suffix_font->renderUTF8( mLabelSuffix, 0, right_x, y, isFadeItem() ? color : (LLColor4)sSuffixColor,
						  LLFontGL::LEFT, LLFontGL::BOTTOM, LLFontGL::NORMAL, LLFontGL::NO_SHADOW,
<<<<<<< HEAD
						  S32_MAX, S32_MAX, &right_x, false );
=======
						  S32_MAX, S32_MAX, &right_x);
>>>>>>> cfdca912
	}

	//--------------------------------------------------------------------------------//
	// Highlight string match
	//
    if (filter_string_length > 0)
    {
        if(mLabelSuffix.empty() || (font == suffix_font))
        {
            F32 match_string_left = text_left + font->getWidthF32(combined_string, 0, filter_offset + filter_string_length) - font->getWidthF32(combined_string, filter_offset, filter_string_length);
            F32 yy = (F32)getRect().getHeight() - font->getLineHeight() - (F32)mTextPad - (F32)TOP_PAD;
<<<<<<< HEAD
            font->renderUTF8( combined_string, filter_offset, match_string_left, yy,
            sFilterTextColor, LLFontGL::LEFT, LLFontGL::BOTTOM, LLFontGL::NORMAL, LLFontGL::NO_SHADOW,
            filter_string_length, S32_MAX, &right_x, false );
=======
            font->renderUTF8(combined_string, filter_offset, match_string_left, yy,
                sFilterTextColor, LLFontGL::LEFT, LLFontGL::BOTTOM, LLFontGL::NORMAL, LLFontGL::NO_SHADOW,
                filter_string_length, S32_MAX, &right_x);
>>>>>>> cfdca912
        }
        else
        {
            S32 label_filter_length = llmin((S32)mLabel.size() - filter_offset, (S32)filter_string_length);
            if(label_filter_length > 0)
            {
                F32 match_string_left = text_left + font->getWidthF32(mLabel, 0, filter_offset + label_filter_length) - font->getWidthF32(mLabel, filter_offset, label_filter_length);
                F32 yy = (F32)getRect().getHeight() - font->getLineHeight() - (F32)mTextPad - (F32)TOP_PAD;
<<<<<<< HEAD
                font->renderUTF8( mLabel, filter_offset, match_string_left, yy,
 sFilterTextColor, LLFontGL::LEFT, LLFontGL::BOTTOM, LLFontGL::NORMAL, LLFontGL::NO_SHADOW, label_filter_length, S32_MAX, &right_x, false );
=======
                font->renderUTF8(mLabel, filter_offset, match_string_left, yy,
                    sFilterTextColor, LLFontGL::LEFT, LLFontGL::BOTTOM, LLFontGL::NORMAL, LLFontGL::NO_SHADOW,
                    label_filter_length, S32_MAX, &right_x);
>>>>>>> cfdca912
            }
            
            S32 suffix_filter_length = label_filter_length > 0 ? filter_string_length - label_filter_length : filter_string_length;
            if(suffix_filter_length > 0)
            {
                S32 suffix_offset = llmax(0, filter_offset - (S32)mLabel.size());
                F32 match_string_left = text_left + font->getWidthF32(mLabel, 0, mLabel.size()) + suffix_font->getWidthF32(mLabelSuffix, 0, suffix_offset + suffix_filter_length) - suffix_font->getWidthF32(mLabelSuffix, suffix_offset, suffix_filter_length);
                F32 yy = (F32)getRect().getHeight() - suffix_font->getLineHeight() - (F32)mTextPad - (F32)TOP_PAD;
<<<<<<< HEAD
                suffix_font->renderUTF8( mLabelSuffix, suffix_offset, match_string_left, yy, sFilterTextColor, LLFontGL::LEFT, LLFontGL::BOTTOM, LLFontGL::NORMAL, LLFontGL::NO_SHADOW, suffix_filter_length, S32_MAX, &right_x, false );
=======
                suffix_font->renderUTF8(mLabelSuffix, suffix_offset, match_string_left, yy, sFilterTextColor,
                    LLFontGL::LEFT, LLFontGL::BOTTOM, LLFontGL::NORMAL, LLFontGL::NO_SHADOW,
                    suffix_filter_length, S32_MAX, &right_x);
>>>>>>> cfdca912
            }
        }

    }

    //Gilbert Linden 9-20-2012: Although this should be legal, removing it because it causes the mLabelSuffix rendering to
    //be distorted...oddly. I initially added this in but didn't need it after all. So removing to prevent unnecessary bug.
    //LLView::draw();
}

const LLFolderViewModelInterface* LLFolderViewItem::getFolderViewModel( void ) const
{
	return getRoot()->getFolderViewModel();
}
		
LLFolderViewModelInterface* LLFolderViewItem::getFolderViewModel( void )
{
	return getRoot()->getFolderViewModel();
}

bool LLFolderViewItem::isInSelection() const
{
	return mIsSelected || (mParentFolder && mParentFolder->isInSelection());
}

// <FS:ND> Don't bother with unneeded tooltips in inventory
<<<<<<< HEAD
bool LLFolderViewItem::handleToolTip(S32 x, S32 y, MASK mask)
{
	if (childrenHandleToolTip(x, y, mask))
		return false;

	S32 nStart = mArrowSize + mTextPad + mIconWidth + mIconPad + mIndentation;
	S32 nWidth = getLabelFontForStyle(mLabelStyle)->getWidth(mLabel) + nStart;

  	if (getRoot()->getParentPanel()->getRect().getWidth() < nWidth) // Label is truncated, display tooltip
	{
		setToolTip(mLabel);
		return LLView::handleToolTip(x, y, mask);
	}
	else
		setToolTip(LLStringExplicit(""));

	// In case of root we always want to return true, otherwise tooltip handling gets propagated one level up and we end with a tooltip like 'All Items'.
	if (this == getRoot())
		return true;

	return false;
=======
BOOL LLFolderViewItem::handleToolTip(S32 x, S32 y, MASK mask)
{
	if( childrenHandleToolTip( x, y, mask ) )
		return TRUE;

	int nStart = mArrowSize + mTextPad + mIconWidth + mIconPad + mIndentation;
	int nWidth = getLabelFontForStyle(mLabelStyle)->getWidth(mLabel) + nStart;

  	if( getRoot()->getParentPanel()->getRect().getWidth() < nWidth ) // Label is truncated, display tooltip
	{
		setToolTip( mLabel );
		return LLView::handleToolTip( x, y, mask );
	}
	else
		setToolTip( LLStringExplicit("") );

	// In case of root we always want to return TRUE, otherwise tooltip handling gets propagated one level up and we end with a tooltip like 'All Items'.
	if( this == getRoot() )
		return TRUE;

	return FALSE;
>>>>>>> cfdca912
}
// </FS:ND>


///----------------------------------------------------------------------------
/// Class LLFolderViewFolder
///----------------------------------------------------------------------------

LLFolderViewFolder::LLFolderViewFolder( const LLFolderViewItem::Params& p ): 
	LLFolderViewItem( p ),
	mIsOpen(false),
	mExpanderHighlighted(false),
	mCurHeight(0.f),
	mTargetHeight(0.f),
	mAutoOpenCountdown(0.f),
	mIsFolderComplete(false), // folder might have children that are not loaded yet.
	mAreChildrenInited(false), // folder might have children that are not built yet.
	mLastArrangeGeneration( -1 ),
	mLastCalculatedWidth(0)
{
}

void LLFolderViewFolder::updateLabelRotation()
{
	if (mAutoOpenCountdown != 0.f)
	{
		mControlLabelRotation = mAutoOpenCountdown * -90.f;
	}
	else if (isOpen())
	{
		mControlLabelRotation = lerp(mControlLabelRotation, -90.f, LLSmoothInterpolation::getInterpolant(0.04f));
	}
	else
	{
		mControlLabelRotation = lerp(mControlLabelRotation, 0.f, LLSmoothInterpolation::getInterpolant(0.025f));
	}
}

// Destroys the object
LLFolderViewFolder::~LLFolderViewFolder( void )
{
	// The LLView base class takes care of object destruction. make sure that we
	// don't have mouse or keyboard focus
	gFocusMgr.releaseFocusIfNeeded( this ); // calls onCommit()
}

// addToFolder() returns true if it succeeds. false otherwise
void LLFolderViewFolder::addToFolder(LLFolderViewFolder* folder)
{
	folder->addFolder(this);

	// Compute indentation since parent folder changed
	mIndentation = (getParentFolder())
		? getParentFolder()->getIndentation() + mLocalIndentation
		: 0; 

	if(isOpen() && folder->isOpen())
	{
		requestArrange();
	}
}

static LLTrace::BlockTimerStatHandle FTM_ARRANGE("Arrange");

// Make everything right and in the right place ready for drawing (CHUI-849)
// * Sort everything correctly if necessary
// * Turn widgets visible/invisible according to their model filtering state
// * Takes animation state into account for opening/closing of folders (this makes widgets visible/invisible)
// * Reposition visible widgets so that they line up correctly with no gap
// * Compute the width and height of the current folder and its children
// * Makes sure that this view and its children are the right size
S32 LLFolderViewFolder::arrange( S32* width, S32* height )
{
	// Sort before laying out contents
    // Note that we sort from the root (CHUI-849)
    if (mAreChildrenInited)
    {
        getRoot()->getFolderViewModel()->sort(this);
    }

	LL_RECORD_BLOCK_TIME(FTM_ARRANGE);
	
	// evaluate mHasVisibleChildren
	mHasVisibleChildren = false;
	if (mAreChildrenInited && getViewModelItem()->descendantsPassedFilter())
	{
		// We have to verify that there's at least one child that's not filtered out
		bool found = false;
		// Try the items first
		for (items_t::iterator iit = mItems.begin(); iit != mItems.end(); ++iit)
		{
			LLFolderViewItem* itemp = (*iit);
			found = itemp->isPotentiallyVisible();
			if (found)
				break;
		}
		if (!found)
		{
			// If no item found, try the folders
			for (folders_t::iterator fit = mFolders.begin(); fit != mFolders.end(); ++fit)
			{
				LLFolderViewFolder* folderp = (*fit);
				found = folderp->isPotentiallyVisible();
				if (found)
					break;
			}
		}

		mHasVisibleChildren = found;
	}
	if (!mIsFolderComplete && mAreChildrenInited)
	{
		mIsFolderComplete = getFolderViewModel()->isFolderComplete(this);
	}



	// calculate height as a single item (without any children), and reshapes rectangle to match
	LLFolderViewItem::arrange( width, height );

	// clamp existing animated height so as to never get smaller than a single item
	mCurHeight = llmax((F32)*height, mCurHeight);

	// initialize running height value as height of single item in case we have no children
	F32 running_height = (F32)*height;
	F32 target_height = (F32)*height;

	// are my children visible?
	if (needsArrange())
	{
		// set last arrange generation first, in case children are animating
		// and need to be arranged again
		mLastArrangeGeneration = getRoot()->getArrangeGeneration();
		if (isOpen())
		{
			// Add sizes of children
			S32 parent_item_height = getRect().getHeight();

			for(folders_t::iterator fit = mFolders.begin(); fit != mFolders.end(); ++fit)
			{
				LLFolderViewFolder* folderp = (*fit);
				folderp->setVisible(folderp->isPotentiallyVisible());

				if (folderp->getVisible())
				{
					S32 child_width = *width;
					S32 child_height = 0;
					S32 child_top = parent_item_height - ll_round(running_height);

					target_height += folderp->arrange( &child_width, &child_height );

					running_height += (F32)child_height;
					*width = llmax(*width, child_width);
					folderp->setOrigin( 0, child_top - folderp->getRect().getHeight() );
				}
			}
			for(items_t::iterator iit = mItems.begin();
				iit != mItems.end(); ++iit)
			{
				LLFolderViewItem* itemp = (*iit);
				itemp->setVisible(itemp->isPotentiallyVisible());

				if (itemp->getVisible())
				{
					S32 child_width = *width;
					S32 child_height = 0;
					S32 child_top = parent_item_height - ll_round(running_height);

					target_height += itemp->arrange( &child_width, &child_height );
					// don't change width, as this item is as wide as its parent folder by construction
					itemp->reshape( itemp->getRect().getWidth(), child_height);

					running_height += (F32)child_height;
					*width = llmax(*width, child_width);
					itemp->setOrigin( 0, child_top - itemp->getRect().getHeight() );
				}
			}
		}

		mTargetHeight = target_height;
		// cache this width so next time we can just return it
		mLastCalculatedWidth = *width;
	}
	else
	{
		// just use existing width
		*width = mLastCalculatedWidth;
	}

	// animate current height towards target height
	if (llabs(mCurHeight - mTargetHeight) > 1.f)
	{
		mCurHeight = lerp(mCurHeight, mTargetHeight, LLSmoothInterpolation::getInterpolant(isOpen() ? FOLDER_OPEN_TIME_CONSTANT : FOLDER_CLOSE_TIME_CONSTANT));

		requestArrange();

		// hide child elements that fall out of current animated height
		for (folders_t::iterator iter = mFolders.begin();
			iter != mFolders.end();)
		{
			folders_t::iterator fit = iter++;
			// number of pixels that bottom of folder label is from top of parent folder
			if (getRect().getHeight() - (*fit)->getRect().mTop + (*fit)->getItemHeight() 
				> ll_round(mCurHeight) + mMaxFolderItemOverlap)
			{
				// hide if beyond current folder height
				(*fit)->setVisible(false);
			}
		}

		for (items_t::iterator iter = mItems.begin();
			iter != mItems.end();)
		{
			items_t::iterator iit = iter++;
			// number of pixels that bottom of item label is from top of parent folder
			if (getRect().getHeight() - (*iit)->getRect().mBottom
				> ll_round(mCurHeight) + mMaxFolderItemOverlap)
			{
				(*iit)->setVisible(false);
			}
		}
	}
	else
	{
		mCurHeight = mTargetHeight;
	}

	// don't change width as this item is already as wide as its parent folder
	reshape(getRect().getWidth(),ll_round(mCurHeight));

	// pass current height value back to parent
	*height = ll_round(mCurHeight);

	return ll_round(mTargetHeight);
}

bool LLFolderViewFolder::needsArrange()
{
	return mLastArrangeGeneration < getRoot()->getArrangeGeneration();
}

bool LLFolderViewFolder::descendantsPassedFilter(S32 filter_generation)
{
	return getViewModelItem()->descendantsPassedFilter(filter_generation);
}

// Passes selection information on to children and record selection
// information if necessary.
bool LLFolderViewFolder::setSelection(LLFolderViewItem* selection, bool openitem,
                                      bool take_keyboard_focus)
{
	bool rv = false;
	if (selection == this)
	{
		if (!isSelected())
		{
			selectItem();
		}
		rv = true;
	}
	else
	{
		if (isSelected())
		{
			deselectItem();
		}
		rv = false;
	}
	bool child_selected = false;

	for (folders_t::iterator iter = mFolders.begin();
		iter != mFolders.end();)
	{
		folders_t::iterator fit = iter++;
		if((*fit)->setSelection(selection, openitem, take_keyboard_focus))
		{
			rv = true;
			child_selected = true;
		}
	}
	for (items_t::iterator iter = mItems.begin();
		iter != mItems.end();)
	{
		items_t::iterator iit = iter++;
		if((*iit)->setSelection(selection, openitem, take_keyboard_focus))
		{
			rv = true;
			child_selected = true;
		}
	}
	if(openitem && child_selected && !mSingleFolderMode)
	{
		setOpenArrangeRecursively(true);
	}
	return rv;
}

// This method is used to change the selection of an item.
// Recursively traverse all children; if 'selection' is 'this' then change
// the select status if necessary.
// Returns true if the selection state of this folder, or of a child, was changed.
bool LLFolderViewFolder::changeSelection(LLFolderViewItem* selection, bool selected)
{
	bool rv = false;
	if(selection == this)
	{
		if (isSelected() != selected)
		{
			rv = true;
			if (selected)
			{
				selectItem();
			}
			else
			{
				deselectItem();
			}
		}
	}

	for (folders_t::iterator iter = mFolders.begin();
		iter != mFolders.end();)
	{
		folders_t::iterator fit = iter++;
		if((*fit)->changeSelection(selection, selected))
		{
			rv = true;
		}
	}
	for (items_t::iterator iter = mItems.begin();
		iter != mItems.end();)
	{
		items_t::iterator iit = iter++;
		if((*iit)->changeSelection(selection, selected))
		{
			rv = true;
		}
	}
	return rv;
}

LLFolderViewFolder* LLFolderViewFolder::getCommonAncestor(LLFolderViewItem* item_a, LLFolderViewItem* item_b, bool& reverse)
{
	if (!item_a->getParentFolder() || !item_b->getParentFolder()) return NULL;

	std::deque<LLFolderViewFolder*> item_a_ancestors;

	LLFolderViewFolder* parent = item_a->getParentFolder();
	while(parent)
	{
		item_a_ancestors.push_back(parent);
		parent = parent->getParentFolder();
	}

	std::deque<LLFolderViewFolder*> item_b_ancestors;
	
	parent = item_b->getParentFolder();
	while(parent)
	{
		item_b_ancestors.push_back(parent);
		parent = parent->getParentFolder();
	}

	LLFolderViewFolder* common_ancestor = item_a->getRoot();

	while(item_a_ancestors.size() > item_b_ancestors.size())
	{
		item_a = item_a_ancestors.front();
		item_a_ancestors.pop_front();
	}

	while(item_b_ancestors.size() > item_a_ancestors.size())
	{
		item_b = item_b_ancestors.front();
		item_b_ancestors.pop_front();
	}

	while(item_a_ancestors.size())
	{
		common_ancestor = item_a_ancestors.front();

		if (item_a_ancestors.front() == item_b_ancestors.front())
		{
			// which came first, sibling a or sibling b?
			for (folders_t::iterator it = common_ancestor->mFolders.begin(), end_it = common_ancestor->mFolders.end();
				it != end_it;
				++it)
			{
				LLFolderViewItem* item = *it;

				if (item == item_a)
				{
					reverse = false;
					return common_ancestor;
				}
				if (item == item_b)
				{
					reverse = true;
					return common_ancestor;
				}
			}

			for (items_t::iterator it = common_ancestor->mItems.begin(), end_it = common_ancestor->mItems.end();
				it != end_it;
				++it)
			{
				LLFolderViewItem* item = *it;

				if (item == item_a)
				{
					reverse = false;
					return common_ancestor;
				}
				if (item == item_b)
				{
					reverse = true;
					return common_ancestor;
				}
			}
			break;
		}

		item_a = item_a_ancestors.front();
		item_a_ancestors.pop_front();
		item_b = item_b_ancestors.front();
		item_b_ancestors.pop_front();
	}

	return NULL;
}

void LLFolderViewFolder::gatherChildRangeExclusive(LLFolderViewItem* start, LLFolderViewItem* end, bool reverse, std::vector<LLFolderViewItem*>& items)
{
	bool selecting = start == NULL;
	if (reverse)
	{
		for (items_t::reverse_iterator it = mItems.rbegin(), end_it = mItems.rend();
			it != end_it;
			++it)
		{
			if (*it == end)
			{
				return;
			}
			if (selecting && (*it)->getVisible())
			{
				items.push_back(*it);
			}

			if (*it == start)
			{
				selecting = true;
			}
		}
		for (folders_t::reverse_iterator it = mFolders.rbegin(), end_it = mFolders.rend();
			it != end_it;
			++it)
		{
			if (*it == end)
			{
				return;
			}

			if (selecting && (*it)->getVisible())
			{
				items.push_back(*it);
			}

			if (*it == start)
			{
				selecting = true;
			}
		}
	}
	else
	{
		for (folders_t::iterator it = mFolders.begin(), end_it = mFolders.end();
			it != end_it;
			++it)
		{
			if (*it == end)
			{
				return;
			}

			if (selecting && (*it)->getVisible())
			{
				items.push_back(*it);
			}

			if (*it == start)
			{
				selecting = true;
			}
		}
		for (items_t::iterator it = mItems.begin(), end_it = mItems.end();
			it != end_it;
			++it)
		{
			if (*it == end)
			{
				return;
			}

			if (selecting && (*it)->getVisible())
			{
				items.push_back(*it);
			}

			if (*it == start)
			{
				selecting = true;
			}
		}
	}
}

void LLFolderViewFolder::extendSelectionTo(LLFolderViewItem* new_selection)
{
	if (getRoot()->getAllowMultiSelect() == false) return;

	LLFolderViewItem* cur_selected_item = getRoot()->getCurSelectedItem();
	if (cur_selected_item == NULL)
	{
		cur_selected_item = new_selection;
	}


	bool reverse = false;
	LLFolderViewFolder* common_ancestor = getCommonAncestor(cur_selected_item, new_selection, reverse);
	if (!common_ancestor) return;

	LLFolderViewItem* last_selected_item_from_cur = cur_selected_item;
	LLFolderViewFolder* cur_folder = cur_selected_item->getParentFolder();

	std::vector<LLFolderViewItem*> items_to_select_forward;

	while(cur_folder != common_ancestor)
	{
		cur_folder->gatherChildRangeExclusive(last_selected_item_from_cur, NULL, reverse, items_to_select_forward);
			
		last_selected_item_from_cur = cur_folder;
		cur_folder = cur_folder->getParentFolder();
	}

	std::vector<LLFolderViewItem*> items_to_select_reverse;

	LLFolderViewItem* last_selected_item_from_new = new_selection;
	cur_folder = new_selection->getParentFolder();
	while(cur_folder != common_ancestor)
	{
		cur_folder->gatherChildRangeExclusive(last_selected_item_from_new, NULL, !reverse, items_to_select_reverse);

		last_selected_item_from_new = cur_folder;
		cur_folder = cur_folder->getParentFolder();
	}

	common_ancestor->gatherChildRangeExclusive(last_selected_item_from_cur, last_selected_item_from_new, reverse, items_to_select_forward);

	for (std::vector<LLFolderViewItem*>::reverse_iterator it = items_to_select_reverse.rbegin(), end_it = items_to_select_reverse.rend();
		it != end_it;
		++it)
	{
		items_to_select_forward.push_back(*it);
	}

	LLFolderView* root = getRoot();

	bool selection_reverse = new_selection->isSelected(); //indication that some elements are being deselected

	// array always go from 'will be selected' to ' will be unselected', iterate
	// in opposite direction to simplify identification of 'point of origin' in
	// case it is in the list we are working with
	for (std::vector<LLFolderViewItem*>::reverse_iterator it = items_to_select_forward.rbegin(), end_it = items_to_select_forward.rend();
		it != end_it;
		++it)
	{
		LLFolderViewItem* item = *it;
		bool selected = item->isSelected();
		if (!selection_reverse && selected)
		{
			// it is our 'point of origin' where we shift/expand from
			// don't deselect it
			selection_reverse = true;
		}
		else
		{
			root->changeSelection(item, !selected);
		}
	}

	if (selection_reverse)
	{
		// at some point we reversed selection, first element should be deselected
		root->changeSelection(last_selected_item_from_cur, false);
	}

	// element we expand to should always be selected
	root->changeSelection(new_selection, true);
}


void LLFolderViewFolder::destroyView()
{
    while (!mItems.empty())
    {
    	LLFolderViewItem *itemp = mItems.back();
        mItems.pop_back();
    	itemp->destroyView(); // LLFolderViewItem::destroyView() removes entry from mItems
    }

	while (!mFolders.empty())
	{
		LLFolderViewFolder *folderp = mFolders.back();
        mFolders.pop_back();
		folderp->destroyView(); // LLFolderVievFolder::destroyView() removes entry from mFolders
	}

	LLFolderViewItem::destroyView();
}

// extractItem() removes the specified item from the folder, but
// doesn't delete it.
void LLFolderViewFolder::extractItem( LLFolderViewItem* item, bool deparent_model )
{
	if (item->isSelected())
		getRoot()->clearSelection();
	items_t::iterator it = std::find(mItems.begin(), mItems.end(), item);
	if(it == mItems.end())
	{
		// This is an evil downcast. However, it's only doing
		// pointer comparison to find if (which it should be ) the
		// item is in the container, so it's pretty safe.
		LLFolderViewFolder* f = static_cast<LLFolderViewFolder*>(item);
		folders_t::iterator ft;
		ft = std::find(mFolders.begin(), mFolders.end(), f);
		if (ft != mFolders.end())
		{
			mFolders.erase(ft);
		}
	}
	else
	{
		mItems.erase(it);
	}
	//item has been removed, need to update filter
    if (deparent_model)
    {
        // in some cases model does not belong to parent view, is shared between views
        getViewModelItem()->removeChild(item->getViewModelItem());
    }
	//because an item is going away regardless of filter status, force rearrange
	requestArrange();
	removeChild(item);
}

bool LLFolderViewFolder::isMovable()
{
	if( !(getViewModelItem()->isItemMovable()) )
	{
			return false;
		}

		for (items_t::iterator iter = mItems.begin();
			iter != mItems.end();)
		{
			items_t::iterator iit = iter++;
			if(!(*iit)->isMovable())
			{
				return false;
			}
		}

		for (folders_t::iterator iter = mFolders.begin();
			iter != mFolders.end();)
		{
			folders_t::iterator fit = iter++;
			if(!(*fit)->isMovable())
			{
				return false;
			}
		}
	return true;
}


bool LLFolderViewFolder::isRemovable()
{
	if( !(getViewModelItem()->isItemRemovable()) )
	{
			return false;
		}

		for (items_t::iterator iter = mItems.begin();
			iter != mItems.end();)
		{
			items_t::iterator iit = iter++;
			if(!(*iit)->isRemovable())
			{
				return false;
			}
		}

		for (folders_t::iterator iter = mFolders.begin();
			iter != mFolders.end();)
		{
			folders_t::iterator fit = iter++;
			if(!(*fit)->isRemovable())
			{
				return false;
			}
		}
	return true;
}

void LLFolderViewFolder::destroyRoot()
{
    delete this;
}

// this is an internal method used for adding items to folders. 
void LLFolderViewFolder::addItem(LLFolderViewItem* item)
{
	if (item->getParentFolder())
	{
		item->getParentFolder()->extractItem(item);
	}
	item->setParentFolder(this);

	mItems.push_back(item);
	
	item->setRect(LLRect(0, 0, getRect().getWidth(), 0));
	item->setVisible(false);
	
	addChild(item);
	
	// When the model is already hooked into a hierarchy (i.e. has a parent), do not reparent it
	// Note: this happens when models are created before views or shared between views
	if (!item->getViewModelItem()->hasParent())
	{
		getViewModelItem()->addChild(item->getViewModelItem());
	}
}

// this is an internal method used for adding items to folders. 
void LLFolderViewFolder::addFolder(LLFolderViewFolder* folder)
{
	if (folder->mParentFolder)
	{
		folder->mParentFolder->extractItem(folder);
	}
	folder->mParentFolder = this;
	mFolders.push_back(folder);
	folder->setOrigin(0, 0);
	folder->reshape(getRect().getWidth(), 0);
	folder->setVisible(false);
	// rearrange all descendants too, as our indentation level might have changed
	//folder->requestArrange();
	//requestSort();

	addChild(folder);

	// When the model is already hooked into a hierarchy (i.e. has a parent), do not reparent it
	// Note: this happens when models are created before views or shared between views
	if (!folder->getViewModelItem()->hasParent())
	{
		getViewModelItem()->addChild(folder->getViewModelItem());
	}
}

void LLFolderViewFolder::requestArrange()
{
    mLastArrangeGeneration = -1;
    // flag all items up to root
    if (mParentFolder)
    {
        mParentFolder->requestArrange();
    }
}

void LLFolderViewFolder::toggleOpen()
{
	setOpen(!isOpen());
}

// Force a folder open or closed
void LLFolderViewFolder::setOpen(bool openitem)
{
    if(mSingleFolderMode)
    {
        // navigateToFolder can destroy this view
        // delay it in case setOpen was called from click or key processing
        doOnIdleOneTime([this]()
                        {
                            getViewModelItem()->navigateToFolder();
                        });
    }
    else
    {
        setOpenArrangeRecursively(openitem);
    }
}

void LLFolderViewFolder::setOpenArrangeRecursively(bool openitem, ERecurseType recurse)
{
	bool was_open = isOpen();
	mIsOpen = openitem;
		if(!was_open && openitem)
		{
			getViewModelItem()->openItem();
			// openItem() will request content, it won't be incomplete
			mIsFolderComplete = true;
		}
		else if(was_open && !openitem)
		{
		getViewModelItem()->closeItem();
	}

	if (recurse == RECURSE_DOWN || recurse == RECURSE_UP_DOWN)
	{
		for (folders_t::iterator iter = mFolders.begin();
			iter != mFolders.end();)
		{
			folders_t::iterator fit = iter++;
			(*fit)->setOpenArrangeRecursively(openitem, RECURSE_DOWN);		/* Flawfinder: ignore */
		}
	}
	if (mParentFolder
		&&	(recurse == RECURSE_UP
			|| recurse == RECURSE_UP_DOWN))
	{
		mParentFolder->setOpenArrangeRecursively(openitem, RECURSE_UP);
	}

	if (was_open != isOpen())
	{
		requestArrange();
	}
}

bool LLFolderViewFolder::handleDragAndDropFromChild(MASK mask,
													bool drop,
													EDragAndDropType c_type,
													void* cargo_data,
													EAcceptance* accept,
													std::string& tooltip_msg)
{
	bool accepted = mViewModelItem->dragOrDrop(mask,drop,c_type,cargo_data, tooltip_msg);
	if (accepted) 
	{
		mDragAndDropTarget = true;
		*accept = ACCEPT_YES_MULTI;
	}
	else 
	{
		*accept = ACCEPT_NO;
	}

	// drag and drop to child item, so clear pending auto-opens
	getRoot()->autoOpenTest(NULL);

	return true;
}

void LLFolderViewFolder::openItem( void )
{
	toggleOpen();
}

void LLFolderViewFolder::applyFunctorToChildren(LLFolderViewFunctor& functor)
{
	for (folders_t::iterator iter = mFolders.begin();
		iter != mFolders.end();)
	{
		folders_t::iterator fit = iter++;
		functor.doItem((*fit));
	}
	for (items_t::iterator iter = mItems.begin();
		iter != mItems.end();)
	{
		items_t::iterator iit = iter++;
		functor.doItem((*iit));
	}
}

void LLFolderViewFolder::applyFunctorRecursively(LLFolderViewFunctor& functor)
{
	functor.doFolder(this);

	for (folders_t::iterator iter = mFolders.begin();
		iter != mFolders.end();)
	{
		folders_t::iterator fit = iter++;
		(*fit)->applyFunctorRecursively(functor);
	}
	for (items_t::iterator iter = mItems.begin();
		iter != mItems.end();)
	{
		items_t::iterator iit = iter++;
		functor.doItem((*iit));
	}
}

// LLView functionality
bool LLFolderViewFolder::handleDragAndDrop(S32 x, S32 y, MASK mask,
										   bool drop,
										   EDragAndDropType cargo_type,
										   void* cargo_data,
										   EAcceptance* accept,
										   std::string& tooltip_msg)
{
	bool handled = false;

	if (isOpen())
	{
		handled = (childrenHandleDragAndDrop(x, y, mask, drop, cargo_type, cargo_data, accept, tooltip_msg) != NULL);
	}

	if (!handled)
	{
		handleDragAndDropToThisFolder(mask, drop, cargo_type, cargo_data, accept, tooltip_msg);

		LL_DEBUGS("UserInput") << "dragAndDrop handled by LLFolderViewFolder" << LL_ENDL;
	}

	return true;
}

bool LLFolderViewFolder::handleDragAndDropToThisFolder(MASK mask,
													   bool drop,
													   EDragAndDropType cargo_type,
													   void* cargo_data,
													   EAcceptance* accept,
													   std::string& tooltip_msg)
{
    if (!mAllowDrop)
    {
		*accept = ACCEPT_NO;
        tooltip_msg = LLTrans::getString("TooltipOutboxCannotDropOnRoot");
        return true;
    }
    
	bool accepted = getViewModelItem()->dragOrDrop(mask,drop,cargo_type,cargo_data, tooltip_msg);

	if (accepted)
	{
		mDragAndDropTarget = true;
		*accept = ACCEPT_YES_MULTI;
	}
	else 
	{
		*accept = ACCEPT_NO;
	}
	
	if (!drop && accepted)
	{
		getRoot()->autoOpenTest(this);
	}
	
	return true;
}


bool LLFolderViewFolder::handleRightMouseDown( S32 x, S32 y, MASK mask )
{
	bool handled = false;

	if( isOpen() )
	{
		handled = childrenHandleRightMouseDown( x, y, mask ) != NULL;
	}
	if (!handled)
	{
		handled = LLFolderViewItem::handleRightMouseDown( x, y, mask );
	}
	return handled;
}


bool LLFolderViewFolder::handleHover(S32 x, S32 y, MASK mask)
{
	mIsMouseOverTitle = (y > (getRect().getHeight() - mItemHeight));

	bool handled = LLView::handleHover(x, y, mask);

	if (!handled)
	{
		// this doesn't do child processing
		handled = LLFolderViewItem::handleHover(x, y, mask);
	}

	return handled;
}

bool LLFolderViewFolder::handleMouseDown( S32 x, S32 y, MASK mask )
{
	bool handled = false;
	if( isOpen() )
	{
		handled = childrenHandleMouseDown(x,y,mask) != NULL;
	}
	if( !handled )
	{
		if((mIndentation < x && x < mIndentation + (isCollapsed() ? 0 : mArrowSize) + mTextPad)
           && !mSingleFolderMode)
		{
			toggleOpen();
			handled = true;
		}
		else
		{
			// do normal selection logic
			handled = LLFolderViewItem::handleMouseDown(x, y, mask);
		}
	}

	return handled;
}

bool LLFolderViewFolder::handleDoubleClick( S32 x, S32 y, MASK mask )
{
	bool handled = false;
    if(mSingleFolderMode)
    {
        static LLUICachedControl<bool> double_click_new_window("SingleModeDoubleClickOpenWindow", false);
        if (double_click_new_window)
        {
            getViewModelItem()->navigateToFolder(true);
        }
        else
        {
            // navigating is going to destroy views and change children
            // delay it untill handleDoubleClick processing is complete
            doOnIdleOneTime([this]()
                            {
                                getViewModelItem()->navigateToFolder(false);
                            });
        }
        return true;
    }

	if( isOpen() )
	{
		handled = childrenHandleDoubleClick( x, y, mask ) != NULL;
	}
	if( !handled )
	{
        if(mDoubleClickOverride)
        {
            static LLUICachedControl<U32> double_click_action("MultiModeDoubleClickFolder", false);
            if (double_click_action == 1)
            {
                getViewModelItem()->navigateToFolder(true);
                return true;
            }
            if (double_click_action == 2)
            {
                getViewModelItem()->navigateToFolder(false, true);
                return true;
            }
        }
		if(mIndentation < x && x < mIndentation + (isCollapsed() ? 0 : mArrowSize) + mTextPad)
		{
			// don't select when user double-clicks plus sign
			// so as not to contradict single-click behavior
			toggleOpen();
		}
		else
		{
			getRoot()->setSelection(this, false);
			toggleOpen();
		}
		handled = true;
	}
	return handled;
}

void LLFolderViewFolder::draw()
{
	updateLabelRotation();

	LLFolderViewItem::draw();

	// draw children if root folder, or any other folder that is open or animating to closed state
	if( getRoot() == this || (isOpen() || mCurHeight != mTargetHeight ))
	{
		LLView::draw();
	}

	mExpanderHighlighted = false;
}

// this does prefix traversal, as folders are listed above their contents
LLFolderViewItem* LLFolderViewFolder::getNextFromChild( LLFolderViewItem* item, bool include_children )
{
	bool found_item = false;

	LLFolderViewItem* result = NULL;
	// when not starting from a given item, start at beginning
	if(item == NULL)
	{
		found_item = true;
	}

	// find current item among children
	folders_t::iterator fit = mFolders.begin();
	folders_t::iterator fend = mFolders.end();

	items_t::iterator iit = mItems.begin();
	items_t::iterator iend = mItems.end();

	// if not trivially starting at the beginning, we have to find the current item
	if (!found_item)
	{
		// first, look among folders, since they are always above items
		for(; fit != fend; ++fit)
		{
			if(item == (*fit))
			{
				found_item = true;
				// if we are on downwards traversal
				if (include_children && (*fit)->isOpen())
				{
					// look for first descendant
					return (*fit)->getNextFromChild(NULL, true);
				}
				// otherwise advance to next folder
				++fit;
				include_children = true;
				break;
			}
		}

		// didn't find in folders?  Check items...
		if (!found_item)
		{
			for(; iit != iend; ++iit)
			{
				if(item == (*iit))
				{
					found_item = true;
					// point to next item
					++iit;
					break;
				}
			}
		}
	}

	if (!found_item)
	{
		// you should never call this method with an item that isn't a child
		// so we should always find something
		llassert(false);
		return NULL;
	}

	// at this point, either iit or fit point to a candidate "next" item
	// if both are out of range, we need to punt up to our parent

	// now, starting from found folder, continue through folders
	// searching for next visible folder
	while(fit != fend && !(*fit)->getVisible())
	{
		// turn on downwards traversal for next folder
		++fit;
	} 

	if (fit != fend)
	{
		result = (*fit);
	}
	else
	{
		// otherwise, scan for next visible item
		while(iit != iend && !(*iit)->getVisible())
		{
			++iit;
		} 

		// check to see if we have a valid item
		if (iit != iend)
		{
			result = (*iit);
		}
	}

	if( !result && mParentFolder )
	{
		// If there are no siblings or children to go to, recurse up one level in the tree
		// and skip children for this folder, as we've already discounted them
		result = mParentFolder->getNextFromChild(this, false);
	}

	return result;
}

// this does postfix traversal, as folders are listed above their contents
LLFolderViewItem* LLFolderViewFolder::getPreviousFromChild( LLFolderViewItem* item, bool include_children )
{
	bool found_item = false;

	LLFolderViewItem* result = NULL;
	// when not starting from a given item, start at end
	if(item == NULL)
	{
		found_item = true;
	}

	// find current item among children
	folders_t::reverse_iterator fit = mFolders.rbegin();
	folders_t::reverse_iterator fend = mFolders.rend();

	items_t::reverse_iterator iit = mItems.rbegin();
	items_t::reverse_iterator iend = mItems.rend();

	// if not trivially starting at the end, we have to find the current item
	if (!found_item)
	{
		// first, look among items, since they are always below the folders
		for(; iit != iend; ++iit)
		{
			if(item == (*iit))
			{
				found_item = true;
				// point to next item
				++iit;
				break;
			}
		}

		// didn't find in items?  Check folders...
		if (!found_item)
		{
			for(; fit != fend; ++fit)
			{
				if(item == (*fit))
				{
					found_item = true;
					// point to next folder
					++fit;
					break;
				}
			}
		}
	}

	if (!found_item)
	{
		// you should never call this method with an item that isn't a child
		// so we should always find something
		llassert(false);
		return NULL;
	}

	// at this point, either iit or fit point to a candidate "next" item
	// if both are out of range, we need to punt up to our parent

	// now, starting from found item, continue through items
	// searching for next visible item
	while(iit != iend && !(*iit)->getVisible())
	{
		++iit;
	} 

	if (iit != iend)
	{
		// we found an appropriate item
		result = (*iit);
	}
	else
	{
		// otherwise, scan for next visible folder
		while(fit != fend && !(*fit)->getVisible())
		{
			++fit;
		} 

		// check to see if we have a valid folder
		if (fit != fend)
		{
			// try selecting child element of this folder
			if ((*fit)->isOpen() && include_children)
			{
				result = (*fit)->getPreviousFromChild(NULL);
			}
			else
			{
				result = (*fit);
			}
		}
	}

	if( !result )
	{
		// If there are no siblings or children to go to, recurse up one level in the tree
		// which gets back to this folder, which will only be visited if it is a valid, visible item
		result = this;
	}

	return result;
}
<|MERGE_RESOLUTION|>--- conflicted
+++ resolved
@@ -638,11 +638,7 @@
 // [/SL:KB]
 //	mDragStartX = x;
 //	mDragStartY = y;
-<<<<<<< HEAD
 	return true;
-=======
-	return TRUE;
->>>>>>> cfdca912
 }
 
 bool LLFolderViewItem::handleHover( S32 x, S32 y, MASK mask )
@@ -662,11 +658,7 @@
 //		{
 //					// RN: when starting drag and drop, clear out last auto-open
 //					root->autoOpenTest(NULL);
-<<<<<<< HEAD
 //					root->setShowSelectionContext(true);
-=======
-//					root->setShowSelectionContext(TRUE);
->>>>>>> cfdca912
 //
 //					// Release keyboard focus, so that if stuff is dropped into the
 //					// world, pressing the delete key won't blow away the inventory
@@ -967,11 +959,7 @@
     //
     font->renderUTF8(mLabel, 0, x, y, color,
         LLFontGL::LEFT, LLFontGL::BOTTOM, LLFontGL::NORMAL, LLFontGL::NO_SHADOW,
-<<<<<<< HEAD
-        S32_MAX, getRect().getWidth() - (S32) x - mLabelPaddingRight, &right_x, true);
-=======
-        S32_MAX, getRect().getWidth() - (S32) x - mLabelPaddingRight, &right_x, /*use_ellipses*/TRUE);
->>>>>>> cfdca912
+        S32_MAX, getRect().getWidth() - (S32) x - mLabelPaddingRight, &right_x, /*use_ellipses*/true);
 }
 
 void LLFolderViewItem::draw()
@@ -1081,11 +1069,7 @@
 		static const std::string locked_string = " (" + LLTrans::getString("LockedFolder") + ") ";
 		font->renderUTF8(locked_string, 0, right_x, y, sProtectedColor,
 						 LLFontGL::LEFT, LLFontGL::BOTTOM, LLFontGL::NORMAL, LLFontGL::NO_SHADOW, 
-<<<<<<< HEAD
-						 S32_MAX, S32_MAX, &right_x, false);
-=======
-						 S32_MAX, S32_MAX, &right_x, FALSE, FALSE);
->>>>>>> cfdca912
+						 S32_MAX, S32_MAX, &right_x, false, false);
 	}
 	// </FS:Ansariel>
 
@@ -1095,11 +1079,7 @@
 		static const std::string protected_string = " (" + LLTrans::getString("ProtectedFolder") + ") ";
 		font->renderUTF8(protected_string, 0, right_x, y, sProtectedColor,
 						 LLFontGL::LEFT, LLFontGL::BOTTOM, LLFontGL::NORMAL, LLFontGL::NO_SHADOW, 
-<<<<<<< HEAD
-						 S32_MAX, S32_MAX, &right_x, false);
-=======
-						 S32_MAX, S32_MAX, &right_x, FALSE, FALSE);
->>>>>>> cfdca912
+						 S32_MAX, S32_MAX, &right_x, false, false);
 	}
 	// </FS:Ansariel>
 
@@ -1110,11 +1090,7 @@
 	{
         suffix_font->renderUTF8( mLabelSuffix, 0, right_x, y, isFadeItem() ? color : (LLColor4)sSuffixColor,
 						  LLFontGL::LEFT, LLFontGL::BOTTOM, LLFontGL::NORMAL, LLFontGL::NO_SHADOW,
-<<<<<<< HEAD
-						  S32_MAX, S32_MAX, &right_x, false );
-=======
 						  S32_MAX, S32_MAX, &right_x);
->>>>>>> cfdca912
 	}
 
 	//--------------------------------------------------------------------------------//
@@ -1126,15 +1102,9 @@
         {
             F32 match_string_left = text_left + font->getWidthF32(combined_string, 0, filter_offset + filter_string_length) - font->getWidthF32(combined_string, filter_offset, filter_string_length);
             F32 yy = (F32)getRect().getHeight() - font->getLineHeight() - (F32)mTextPad - (F32)TOP_PAD;
-<<<<<<< HEAD
-            font->renderUTF8( combined_string, filter_offset, match_string_left, yy,
-            sFilterTextColor, LLFontGL::LEFT, LLFontGL::BOTTOM, LLFontGL::NORMAL, LLFontGL::NO_SHADOW,
-            filter_string_length, S32_MAX, &right_x, false );
-=======
             font->renderUTF8(combined_string, filter_offset, match_string_left, yy,
                 sFilterTextColor, LLFontGL::LEFT, LLFontGL::BOTTOM, LLFontGL::NORMAL, LLFontGL::NO_SHADOW,
                 filter_string_length, S32_MAX, &right_x);
->>>>>>> cfdca912
         }
         else
         {
@@ -1143,14 +1113,9 @@
             {
                 F32 match_string_left = text_left + font->getWidthF32(mLabel, 0, filter_offset + label_filter_length) - font->getWidthF32(mLabel, filter_offset, label_filter_length);
                 F32 yy = (F32)getRect().getHeight() - font->getLineHeight() - (F32)mTextPad - (F32)TOP_PAD;
-<<<<<<< HEAD
-                font->renderUTF8( mLabel, filter_offset, match_string_left, yy,
- sFilterTextColor, LLFontGL::LEFT, LLFontGL::BOTTOM, LLFontGL::NORMAL, LLFontGL::NO_SHADOW, label_filter_length, S32_MAX, &right_x, false );
-=======
                 font->renderUTF8(mLabel, filter_offset, match_string_left, yy,
                     sFilterTextColor, LLFontGL::LEFT, LLFontGL::BOTTOM, LLFontGL::NORMAL, LLFontGL::NO_SHADOW,
                     label_filter_length, S32_MAX, &right_x);
->>>>>>> cfdca912
             }
             
             S32 suffix_filter_length = label_filter_length > 0 ? filter_string_length - label_filter_length : filter_string_length;
@@ -1159,13 +1124,9 @@
                 S32 suffix_offset = llmax(0, filter_offset - (S32)mLabel.size());
                 F32 match_string_left = text_left + font->getWidthF32(mLabel, 0, mLabel.size()) + suffix_font->getWidthF32(mLabelSuffix, 0, suffix_offset + suffix_filter_length) - suffix_font->getWidthF32(mLabelSuffix, suffix_offset, suffix_filter_length);
                 F32 yy = (F32)getRect().getHeight() - suffix_font->getLineHeight() - (F32)mTextPad - (F32)TOP_PAD;
-<<<<<<< HEAD
-                suffix_font->renderUTF8( mLabelSuffix, suffix_offset, match_string_left, yy, sFilterTextColor, LLFontGL::LEFT, LLFontGL::BOTTOM, LLFontGL::NORMAL, LLFontGL::NO_SHADOW, suffix_filter_length, S32_MAX, &right_x, false );
-=======
                 suffix_font->renderUTF8(mLabelSuffix, suffix_offset, match_string_left, yy, sFilterTextColor,
                     LLFontGL::LEFT, LLFontGL::BOTTOM, LLFontGL::NORMAL, LLFontGL::NO_SHADOW,
                     suffix_filter_length, S32_MAX, &right_x);
->>>>>>> cfdca912
             }
         }
 
@@ -1192,7 +1153,6 @@
 }
 
 // <FS:ND> Don't bother with unneeded tooltips in inventory
-<<<<<<< HEAD
 bool LLFolderViewItem::handleToolTip(S32 x, S32 y, MASK mask)
 {
 	if (childrenHandleToolTip(x, y, mask))
@@ -1214,29 +1174,6 @@
 		return true;
 
 	return false;
-=======
-BOOL LLFolderViewItem::handleToolTip(S32 x, S32 y, MASK mask)
-{
-	if( childrenHandleToolTip( x, y, mask ) )
-		return TRUE;
-
-	int nStart = mArrowSize + mTextPad + mIconWidth + mIconPad + mIndentation;
-	int nWidth = getLabelFontForStyle(mLabelStyle)->getWidth(mLabel) + nStart;
-
-  	if( getRoot()->getParentPanel()->getRect().getWidth() < nWidth ) // Label is truncated, display tooltip
-	{
-		setToolTip( mLabel );
-		return LLView::handleToolTip( x, y, mask );
-	}
-	else
-		setToolTip( LLStringExplicit("") );
-
-	// In case of root we always want to return TRUE, otherwise tooltip handling gets propagated one level up and we end with a tooltip like 'All Items'.
-	if( this == getRoot() )
-		return TRUE;
-
-	return FALSE;
->>>>>>> cfdca912
 }
 // </FS:ND>
 
