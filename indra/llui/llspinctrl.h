/**
 * @file llspinctrl.h
 * @brief Typical spinner with "up" and "down" arrow buttons.
 *
 * $LicenseInfo:firstyear=2002&license=viewerlgpl$
 * Second Life Viewer Source Code
 * Copyright (C) 2010, Linden Research, Inc.
 *
 * This library is free software; you can redistribute it and/or
 * modify it under the terms of the GNU Lesser General Public
 * License as published by the Free Software Foundation;
 * version 2.1 of the License only.
 *
 * This library is distributed in the hope that it will be useful,
 * but WITHOUT ANY WARRANTY; without even the implied warranty of
 * MERCHANTABILITY or FITNESS FOR A PARTICULAR PURPOSE.  See the GNU
 * Lesser General Public License for more details.
 *
 * You should have received a copy of the GNU Lesser General Public
 * License along with this library; if not, write to the Free Software
 * Foundation, Inc., 51 Franklin Street, Fifth Floor, Boston, MA  02110-1301  USA
 *
 * Linden Research, Inc., 945 Battery Street, San Francisco, CA  94111  USA
 * $/LicenseInfo$
 */

#ifndef LL_LLSPINCTRL_H
#define LL_LLSPINCTRL_H


#include "stdtypes.h"
#include "llbutton.h"
#include "llf32uictrl.h"
#include "v4color.h"
#include "llrect.h"


class LLSpinCtrl
: public LLF32UICtrl
{
public:
    struct Params : public LLInitParam::Block<Params, LLF32UICtrl::Params>
    {
        Optional<S32> label_width;
        Optional<U32> decimal_digits;
        Optional<bool> allow_text_entry;
        Optional<bool> allow_digits_only;
        Optional<bool> label_wrap;

        Optional<LLUIColor> text_enabled_color;
        Optional<LLUIColor> text_disabled_color;

        Optional<LLButton::Params> up_button;
        Optional<LLButton::Params> down_button;

        // <FS:Ansariel> Option to calculate dynamic button height
        Optional<bool> dynamic_button_height;

        Params();
    };
protected:
    LLSpinCtrl(const Params&);
    friend class LLUICtrlFactory;
public:
    virtual ~LLSpinCtrl() {} // Children all cleaned up by default view destructor.

    virtual void    forceSetValue(const LLSD& value ) ;
    virtual void    setValue(const LLSD& value );
            F32     get() const { return getValueF32(); }
            void    set(F32 value) { setValue(value); mInitialValue = value; }

    bool            isMouseHeldDown() const;

    virtual void    setEnabled( bool b );
    virtual void    setFocus( bool b );
    virtual void    clear();
    virtual bool    isDirty() const { return( getValueF32() != mInitialValue ); }
    virtual void    resetDirty() { mInitialValue = getValueF32(); }

    virtual void    setPrecision(S32 precision);

    void            setLabel(const LLStringExplicit& label);
    void            setLabelColor(const LLColor4& c)            { mTextEnabledColor = c; updateLabelColor(); }
    void            setDisabledLabelColor(const LLColor4& c)    { mTextDisabledColor = c; updateLabelColor();}
<<<<<<< HEAD
    void            setAllowEdit(BOOL allow_edit);
    // <FS:Ansariel> Allow setting an argument on the label
    virtual BOOL    setLabelArg(const std::string& key, const LLStringExplicit& text);
=======
    void            setAllowEdit(bool allow_edit);
    // <FS:Ansariel> Allow setting an argument on the label
    virtual bool    setLabelArg(const std::string& key, const LLStringExplicit& text);
>>>>>>> 050d2fef

    virtual void    onTabInto();

    virtual void    setTentative(bool b);           // marks value as tentative
    virtual void    onCommit();                     // mark not tentative, then commit

    void            forceEditorCommit();            // for commit on external button

    virtual bool    handleScrollWheel(S32 x,S32 y,S32 clicks);
    virtual bool    handleKeyHere(KEY key, MASK mask);

    void            onEditorCommit(const LLSD& data);
    static void     onEditorGainFocus(LLFocusableElement* caller, void *userdata);
    static void     onEditorLostFocus(LLFocusableElement* caller, void *userdata);
    static void     onEditorChangeFocus(LLUICtrl* caller, S32 direction, void *userdata);

    void            onUpBtn(const LLSD& data);
    void            onDownBtn(const LLSD& data);

    const LLColor4& getEnabledTextColor() const { return mTextEnabledColor.get(); }
    const LLColor4& getDisabledTextColor() const { return mTextDisabledColor.get(); }

private:
    void            updateLabelColor();
    void            updateEditor();
    void            reportInvalidData();

    S32             mPrecision;
    class LLTextBox*    mLabelBox;

    class LLLineEditor* mEditor;
    LLUIColor   mTextEnabledColor;
    LLUIColor   mTextDisabledColor;

    class LLButton*     mUpBtn;
    class LLButton*     mDownBtn;

    bool            mbHasBeenSet;
    bool            mAllowEdit;
};

#endif  // LL_LLSPINCTRL_H<|MERGE_RESOLUTION|>--- conflicted
+++ resolved
@@ -82,15 +82,9 @@
     void            setLabel(const LLStringExplicit& label);
     void            setLabelColor(const LLColor4& c)            { mTextEnabledColor = c; updateLabelColor(); }
     void            setDisabledLabelColor(const LLColor4& c)    { mTextDisabledColor = c; updateLabelColor();}
-<<<<<<< HEAD
-    void            setAllowEdit(BOOL allow_edit);
-    // <FS:Ansariel> Allow setting an argument on the label
-    virtual BOOL    setLabelArg(const std::string& key, const LLStringExplicit& text);
-=======
     void            setAllowEdit(bool allow_edit);
     // <FS:Ansariel> Allow setting an argument on the label
     virtual bool    setLabelArg(const std::string& key, const LLStringExplicit& text);
->>>>>>> 050d2fef
 
     virtual void    onTabInto();
 
