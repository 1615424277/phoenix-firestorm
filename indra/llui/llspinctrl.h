--- conflicted
+++ resolved
@@ -39,27 +39,6 @@
 : public LLF32UICtrl
 {
 public:
-<<<<<<< HEAD
-	struct Params : public LLInitParam::Block<Params, LLF32UICtrl::Params>
-	{
-		Optional<S32> label_width;
-		Optional<U32> decimal_digits;
-		Optional<bool> allow_text_entry;
-		Optional<bool> allow_digits_only;
-		Optional<bool> label_wrap;
-
-		Optional<LLUIColor> text_enabled_color;
-		Optional<LLUIColor> text_disabled_color;
-
-		Optional<LLButton::Params> up_button;
-		Optional<LLButton::Params> down_button;
-
-		// <FS:Ansariel> Option to calculate dynamic button height
-		Optional<bool> dynamic_button_height;
-
-		Params();
-	};
-=======
     struct Params : public LLInitParam::Block<Params, LLF32UICtrl::Params>
     {
         Optional<S32> label_width;
@@ -79,7 +58,6 @@
 
         Params();
     };
->>>>>>> 1a8a5404
 protected:
     LLSpinCtrl(const Params&);
     friend class LLUICtrlFactory;
@@ -93,15 +71,6 @@
 
     bool            isMouseHeldDown() const;
 
-<<<<<<< HEAD
-	bool			isMouseHeldDown() const;
-
-	virtual void    setEnabled( bool b );
-	virtual void	setFocus( bool b );
-	virtual void	clear();
-	virtual bool	isDirty() const { return( getValueF32() != mInitialValue ); }
-	virtual void    resetDirty() { mInitialValue = getValueF32(); }
-=======
     virtual void    setEnabled( bool b );
     virtual void    setFocus( bool b );
     virtual void    clear();
@@ -109,7 +78,6 @@
     virtual void    resetDirty() { mInitialValue = getValueF32(); }
 
     virtual void    setPrecision(S32 precision);
->>>>>>> 1a8a5404
 
     void            setLabel(const LLStringExplicit& label);
     void            setLabelColor(const LLColor4& c)            { mTextEnabledColor = c; updateLabelColor(); }
@@ -118,39 +86,20 @@
     // <FS:Ansariel> Allow setting an argument on the label
     virtual bool    setLabelArg(const std::string& key, const LLStringExplicit& text);
 
-<<<<<<< HEAD
-	void			setLabel(const LLStringExplicit& label);
-	void			setLabelColor(const LLColor4& c)			{ mTextEnabledColor = c; updateLabelColor(); }
-	void			setDisabledLabelColor(const LLColor4& c)	{ mTextDisabledColor = c; updateLabelColor();}
-	void			setAllowEdit(bool allow_edit);
-	// <FS:Ansariel> Allow setting an argument on the label
-	virtual bool	setLabelArg(const std::string& key, const LLStringExplicit& text);
-=======
     virtual void    onTabInto();
->>>>>>> 1a8a5404
 
     virtual void    setTentative(bool b);           // marks value as tentative
     virtual void    onCommit();                     // mark not tentative, then commit
 
-<<<<<<< HEAD
-	virtual void	setTentative(bool b);			// marks value as tentative
-	virtual void	onCommit();						// mark not tentative, then commit
-=======
     void            forceEditorCommit();            // for commit on external button
->>>>>>> 1a8a5404
 
     virtual bool    handleScrollWheel(S32 x,S32 y,S32 clicks);
     virtual bool    handleKeyHere(KEY key, MASK mask);
 
-<<<<<<< HEAD
-	virtual bool	handleScrollWheel(S32 x,S32 y,S32 clicks);
-	virtual bool	handleKeyHere(KEY key, MASK mask);
-=======
     void            onEditorCommit(const LLSD& data);
     static void     onEditorGainFocus(LLFocusableElement* caller, void *userdata);
     static void     onEditorLostFocus(LLFocusableElement* caller, void *userdata);
     static void     onEditorChangeFocus(LLUICtrl* caller, S32 direction, void *userdata);
->>>>>>> 1a8a5404
 
     void            onUpBtn(const LLSD& data);
     void            onDownBtn(const LLSD& data);
@@ -173,13 +122,8 @@
     class LLButton*     mUpBtn;
     class LLButton*     mDownBtn;
 
-<<<<<<< HEAD
-	bool			mbHasBeenSet;
-	bool			mAllowEdit;
-=======
     bool            mbHasBeenSet;
     bool            mAllowEdit;
->>>>>>> 1a8a5404
 };
 
 #endif  // LL_LLSPINCTRL_H