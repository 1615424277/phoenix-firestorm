--- conflicted
+++ resolved
@@ -34,35 +34,11 @@
 
 namespace LLTextValidate
 {
-<<<<<<< HEAD
-	typedef boost::function<bool (const LLWString &wstr)> validate_func_t;
-
-	struct ValidateTextNamedFuncs
-	:	public LLInitParam::TypeValuesHelper<validate_func_t, ValidateTextNamedFuncs>
-	{
-		static void declareValues();
-	};
-
-	bool	validateFloat(const LLWString &str );
-	bool	validateInt(const LLWString &str );
-	bool	validatePositiveS32(const LLWString &str);
-	bool	validateNonNegativeS32(const LLWString &str);
-	bool 	validateNonNegativeS32NoSpace(const LLWString &str);
-	bool	validateAlphaNum(const LLWString &str );
-	bool	validateAlphaNumSpace(const LLWString &str );
-	bool	validateASCIIPrintableNoPipe(const LLWString &str); 
-	bool	validateASCIIPrintableNoSpace(const LLWString &str);
-	bool	validateASCII(const LLWString &str);
-	bool	validateASCIINoLeadingSpace(const LLWString &str);
-	bool	validateASCIIWithNewLine(const LLWString &str);
-}
-=======
     class ValidatorImpl
     {
     public:
         ValidatorImpl() {}
         virtual ~ValidatorImpl() {}
->>>>>>> 1a8a5404
 
         virtual bool validate(const std::string& str) = 0;
         virtual bool validate(const LLWString& str) = 0;
