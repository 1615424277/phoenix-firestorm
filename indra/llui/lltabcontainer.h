/**
 * @file lltabcontainer.h
 * @brief LLTabContainer class
 *
 * $LicenseInfo:firstyear=2001&license=viewerlgpl$
 * Second Life Viewer Source Code
 * Copyright (C) 2010, Linden Research, Inc.
 *
 * This library is free software; you can redistribute it and/or
 * modify it under the terms of the GNU Lesser General Public
 * License as published by the Free Software Foundation;
 * version 2.1 of the License only.
 *
 * This library is distributed in the hope that it will be useful,
 * but WITHOUT ANY WARRANTY; without even the implied warranty of
 * MERCHANTABILITY or FITNESS FOR A PARTICULAR PURPOSE.  See the GNU
 * Lesser General Public License for more details.
 *
 * You should have received a copy of the GNU Lesser General Public
 * License along with this library; if not, write to the Free Software
 * Foundation, Inc., 51 Franklin Street, Fifth Floor, Boston, MA  02110-1301  USA
 *
 * Linden Research, Inc., 945 Battery Street, San Francisco, CA  94111  USA
 * $/LicenseInfo$
 */

#ifndef LL_TABCONTAINER_H
#define LL_TABCONTAINER_H

#include "llpanel.h"
#include "lltextbox.h"
#include "llframetimer.h"
#include "lliconctrl.h"
#include "llbutton.h"

class LLTabTuple;

class LLTabContainer : public LLPanel
{
public:
<<<<<<< HEAD
	enum TabPosition
	{
		TOP,
		BOTTOM,
		LEFT
	};
	typedef enum e_insertion_point
	{
		START,
		END,
		LEFT_OF_CURRENT,
		RIGHT_OF_CURRENT
	} eInsertionPoint;

	struct TabPositions : public LLInitParam::TypeValuesHelper<LLTabContainer::TabPosition, TabPositions>
	{
		static void declareValues();
	};

	struct TabParams : public LLInitParam::Block<TabParams>
	{
		Optional<LLUIImage*>				tab_top_image_unselected,
											tab_top_image_selected,
											tab_top_image_flash,
											tab_bottom_image_unselected,
											tab_bottom_image_selected,
											tab_bottom_image_flash,
											tab_left_image_unselected,
											tab_left_image_selected,
											tab_left_image_flash;		
		TabParams();
	};

	struct Params
	:	public LLInitParam::Block<Params, LLPanel::Params>
	{
		Optional<TabPosition, TabPositions>	tab_position;
		Optional<S32>						tab_width,
											tab_min_width,
											tab_max_width,
											tab_height,
											label_pad_bottom,
											label_pad_left;

		Optional<bool>						hide_tabs;
		Optional<bool>						hide_scroll_arrows;
		Optional<S32>						tab_padding_right;

		Optional<TabParams>					first_tab,
											middle_tab,
											last_tab;

		/**
		 * Tab label horizontal alignment
		 */
		Optional<LLFontGL::HAlign>			font_halign;

		/**
		 * Tab label ellipses
		 */
		Optional<bool>						use_ellipses;

		/**
		 * Use LLCustomButtonIconCtrl or LLButton in LLTabTuple
		 */
		Optional<bool>						use_custom_icon_ctrl;

		/**
		 * Open tabs on hover in drag and drop situations
		 */
		Optional<bool>						open_tabs_on_drag_and_drop;

		/**
		 * Enable tab flashing
		 */
		Optional<bool>						enable_tabs_flashing;
		Optional<LLUIColor>					tabs_flashing_color;
		
		/**
		 *  Paddings for LLIconCtrl in case of LLCustomButtonIconCtrl usage(use_custom_icon_ctrl = true)
		 */
		Optional<S32>						tab_icon_ctrl_pad;

        Optional<bool> use_tab_offset;

		Params();
	};
=======
    enum TabPosition
    {
        TOP,
        BOTTOM,
        LEFT
    };
    typedef enum e_insertion_point
    {
        START,
        END,
        LEFT_OF_CURRENT,
        RIGHT_OF_CURRENT
    } eInsertionPoint;

    struct TabPositions : public LLInitParam::TypeValuesHelper<LLTabContainer::TabPosition, TabPositions>
    {
        static void declareValues();
    };

    struct TabParams : public LLInitParam::Block<TabParams>
    {
        Optional<LLUIImage*>                tab_top_image_unselected,
                                            tab_top_image_selected,
                                            tab_top_image_flash,
                                            tab_bottom_image_unselected,
                                            tab_bottom_image_selected,
                                            tab_bottom_image_flash,
                                            tab_left_image_unselected,
                                            tab_left_image_selected,
                                            tab_left_image_flash;
        TabParams();
    };

    struct Params
    :   public LLInitParam::Block<Params, LLPanel::Params>
    {
        Optional<TabPosition, TabPositions> tab_position;
        Optional<S32>                       tab_width,
                                            tab_min_width,
                                            tab_max_width,
                                            tab_height,
                                            label_pad_bottom,
                                            label_pad_left;

        Optional<bool>                      hide_tabs;
        Optional<bool>                      hide_scroll_arrows;
        Optional<S32>                       tab_padding_right;

        Optional<TabParams>                 first_tab,
                                            middle_tab,
                                            last_tab;

        /**
         * Tab label horizontal alignment
         */
        Optional<LLFontGL::HAlign>          font_halign;

        /**
         * Tab label ellipses
         */
        Optional<bool>                      use_ellipses;

        /**
         * Use LLCustomButtonIconCtrl or LLButton in LLTabTuple
         */
        Optional<bool>                      use_custom_icon_ctrl;

        /**
         * Open tabs on hover in drag and drop situations
         */
        Optional<bool>                      open_tabs_on_drag_and_drop;

        /**
         * Enable tab flashing
         */
        Optional<bool>                      enable_tabs_flashing;
        Optional<LLUIColor>                 tabs_flashing_color;

        /**
         *  Paddings for LLIconCtrl in case of LLCustomButtonIconCtrl usage(use_custom_icon_ctrl = true)
         */
        Optional<S32>                       tab_icon_ctrl_pad;

        Params();
    };
>>>>>>> e7eced3c

protected:
    LLTabContainer(const Params&);
    friend class LLUICtrlFactory;

public:
    //LLTabContainer( const std::string& name, const LLRect& rect, TabPosition pos,
    //              BOOL bordered, BOOL is_vertical);

    /*virtual*/ ~LLTabContainer();

    // from LLView
    /*virtual*/ void setValue(const LLSD& value);

    /*virtual*/ void reshape(S32 width, S32 height, BOOL called_from_parent = TRUE);
    /*virtual*/ void draw();
    /*virtual*/ BOOL handleMouseDown( S32 x, S32 y, MASK mask );
    /*virtual*/ BOOL handleHover( S32 x, S32 y, MASK mask );
    /*virtual*/ BOOL handleMouseUp( S32 x, S32 y, MASK mask );
    /*virtual*/ BOOL handleToolTip(S32 x, S32 y, MASK mask);
    /*virtual*/ BOOL handleKeyHere(KEY key, MASK mask);
    /*virtual*/ BOOL handleDragAndDrop(S32 x, S32 y, MASK mask, BOOL drop,
                                       EDragAndDropType type, void* cargo_data,
                                       EAcceptance* accept, std::string& tooltip);
    /*virtual*/ LLView* getChildView(const std::string& name, BOOL recurse = TRUE) const;
    /*virtual*/ LLView* findChildView(const std::string& name, BOOL recurse = TRUE) const;
    /*virtual*/ void initFromParams(const LLPanel::Params& p);
    /*virtual*/ bool addChild(LLView* view, S32 tab_group = 0);
    /*virtual*/ BOOL postBuild();

    struct TabPanelParams : public LLInitParam::Block<TabPanelParams>
    {
        Mandatory<LLPanel*>         panel;

        Optional<std::string>       label;
        Optional<bool>              select_tab,
                                    is_placeholder;
        Optional<S32>               indent;
        Optional<eInsertionPoint>   insert_at;
        Optional<void*>             user_data;

        TabPanelParams()
        :   panel("panel", NULL),
            label("label"),
            select_tab("select_tab"),
            is_placeholder("is_placeholder"),
            indent("indent"),
            insert_at("insert_at", END)
        {}
    };

    void        addTabPanel(LLPanel* panel);
    void        addTabPanel(const TabPanelParams& panel);
    void        addPlaceholder(LLPanel* child, const std::string& label);
    void        removeTabPanel( LLPanel* child );
    void        lockTabs(S32 num_tabs = 0);
    void        unlockTabs();
    S32         getNumLockedTabs() { return mLockedTabCount; }
    void        enableTabButton(S32 which, BOOL enable);
    void        deleteAllTabs();
    LLPanel*    getCurrentPanel();
    S32         getCurrentPanelIndex();
    S32         getTabCount();
    LLPanel*    getPanelByIndex(S32 index);
    S32         getIndexForPanel(LLPanel* panel);
    S32         getPanelIndexByTitle(const std::string& title);
    LLPanel*    getPanelByName(const std::string& name);
    S32         getTotalTabWidth() const;
    void        setCurrentTabName(const std::string& name);

    void        selectFirstTab();
    void        selectLastTab();
    void        selectNextTab();
    void        selectPrevTab();
    BOOL        selectTabPanel( LLPanel* child );
    BOOL        selectTab(S32 which);
    BOOL        selectTabByName(const std::string& title);
    void        setCurrentPanelIndex(S32 index) { mCurrentTabIdx = index; }

    BOOL        getTabPanelFlashing(LLPanel* child);
    void        setTabPanelFlashing(LLPanel* child, BOOL state);
    void        setTabImage(LLPanel* child, std::string img_name, const LLColor4& color = LLColor4::white);
    void        setTabImage(LLPanel* child, const LLUUID& img_id, const LLColor4& color = LLColor4::white);
    void        setTabImage(LLPanel* child, LLIconCtrl* icon);
    void        setTitle( const std::string& title );
    const std::string getPanelTitle(S32 index);

    void        setTopBorderHeight(S32 height);
    S32         getTopBorderHeight() const;

    void        setRightTabBtnOffset( S32 offset );
    void        setPanelTitle(S32 index, const std::string& title);

    TabPosition getTabPosition() const { return mTabPosition; }
    void        setMinTabWidth(S32 width) { mMinTabWidth = width; }
    void        setMaxTabWidth(S32 width) { mMaxTabWidth = width; }
    S32         getMinTabWidth() const { return mMinTabWidth; }
    S32         getMaxTabWidth() const { return mMaxTabWidth; }

    void setTabVisibility( LLPanel const *aPanel, bool );

    void        startDragAndDropDelayTimer() { mDragAndDropDelayTimer.start(); }

    void onTabBtn( const LLSD& data, LLPanel* panel );
    void onNextBtn(const LLSD& data);
    void onNextBtnHeld(const LLSD& data);
    void onPrevBtn(const LLSD& data);
    void onPrevBtnHeld(const LLSD& data);
    void onJumpFirstBtn( const LLSD& data );
    void onJumpLastBtn( const LLSD& data );

private:

<<<<<<< HEAD
	void initButtons();
	
	BOOL		setTab(S32 which);

	LLTabTuple* getTab(S32 index) 		{ return mTabList[index]; }
	LLTabTuple* getTabByPanel(LLPanel* child);
	void insertTuple(LLTabTuple * tuple, eInsertionPoint insertion_point);

	S32 getScrollPos() const			{ return mScrollPos; }
	void setScrollPos(S32 pos)			{ mScrollPos = pos; }
	S32 getMaxScrollPos() const			{ return mMaxScrollPos; }
	void setMaxScrollPos(S32 pos)		{ mMaxScrollPos = pos; }
	S32 getScrollPosPixels() const		{ return mScrollPosPixels; }
	void setScrollPosPixels(S32 pixels)	{ mScrollPosPixels = pixels; }

	void setTabsHidden(BOOL hidden)		{ mTabsHidden = hidden; }
	BOOL getTabsHidden() const			{ return mTabsHidden; }

	void scrollPrev() { mScrollPos = llmax(0, mScrollPos-1); } // No wrap
	void scrollNext() { mScrollPos = llmin(mScrollPos+1, mMaxScrollPos); } // No wrap

	void updateMaxScrollPos();
	void commitHoveredButton(S32 x, S32 y);

	// updates tab button images given the tuple, tab position and the corresponding params
	void update_images(LLTabTuple* tuple, TabParams params, LLTabContainer::TabPosition pos);
	void reshapeTuple(LLTabTuple* tuple);

	// Variables
	
	typedef std::vector<LLTabTuple*> tuple_list_t;
	tuple_list_t					mTabList;
	
	S32								mCurrentTabIdx;
	BOOL							mTabsHidden;
	BOOL							mHideScrollArrows;

	BOOL							mScrolled;
	LLFrameTimer					mScrollTimer;
	S32								mScrollPos;
	S32								mScrollPosPixels;
	S32								mMaxScrollPos;

	LLTextBox*						mTitleBox;

	S32								mTopBorderHeight;
	TabPosition 					mTabPosition;
	S32								mLockedTabCount;
	S32								mMinTabWidth;
	LLButton*						mPrevArrowBtn;
	LLButton*						mNextArrowBtn;

	BOOL							mIsVertical;

	// Horizontal specific
	LLButton*						mJumpPrevArrowBtn;
	LLButton*						mJumpNextArrowBtn;

	S32								mRightTabBtnOffset; // Extra room to the right of the tab buttons.

	S32								mMaxTabWidth;
	S32								mTotalTabWidth;
    S32								mTabHeight;

	// Padding under the text labels of tab buttons
	S32								mLabelPadBottom;
	// Padding to the left of text labels of tab buttons
	S32								mLabelPadLeft;

	LLFrameTimer					mDragAndDropDelayTimer;
	
	LLFontGL::HAlign                mFontHalign;
	const LLFontGL*					mFont;

	TabParams						mFirstTabParams;
	TabParams						mMiddleTabParams;
	TabParams						mLastTabParams;

	bool							mCustomIconCtrlUsed;
	bool							mOpenTabsOnDragAndDrop;
	bool							mEnableTabsFlashing;
	LLUIColor						mTabsFlashingColor;
	S32								mTabIconCtrlPad;
	bool							mUseTabEllipses;
    LLFrameTimer					mMouseDownTimer;

    bool mUseTabOffset;
=======
    void initButtons();

    BOOL        setTab(S32 which);

    LLTabTuple* getTab(S32 index)       { return mTabList[index]; }
    LLTabTuple* getTabByPanel(LLPanel* child);
    void insertTuple(LLTabTuple * tuple, eInsertionPoint insertion_point);

    S32 getScrollPos() const            { return mScrollPos; }
    void setScrollPos(S32 pos)          { mScrollPos = pos; }
    S32 getMaxScrollPos() const         { return mMaxScrollPos; }
    void setMaxScrollPos(S32 pos)       { mMaxScrollPos = pos; }
    S32 getScrollPosPixels() const      { return mScrollPosPixels; }
    void setScrollPosPixels(S32 pixels) { mScrollPosPixels = pixels; }

    void setTabsHidden(BOOL hidden)     { mTabsHidden = hidden; }
    BOOL getTabsHidden() const          { return mTabsHidden; }

    void scrollPrev() { mScrollPos = llmax(0, mScrollPos-1); } // No wrap
    void scrollNext() { mScrollPos = llmin(mScrollPos+1, mMaxScrollPos); } // No wrap

    void updateMaxScrollPos();
    void commitHoveredButton(S32 x, S32 y);

    // updates tab button images given the tuple, tab position and the corresponding params
    void update_images(LLTabTuple* tuple, TabParams params, LLTabContainer::TabPosition pos);
    void reshapeTuple(LLTabTuple* tuple);

    // Variables

    typedef std::vector<LLTabTuple*> tuple_list_t;
    tuple_list_t                    mTabList;

    S32                             mCurrentTabIdx;
    BOOL                            mTabsHidden;
    BOOL                            mHideScrollArrows;

    BOOL                            mScrolled;
    LLFrameTimer                    mScrollTimer;
    S32                             mScrollPos;
    S32                             mScrollPosPixels;
    S32                             mMaxScrollPos;

    LLTextBox*                      mTitleBox;

    S32                             mTopBorderHeight;
    TabPosition                     mTabPosition;
    S32                             mLockedTabCount;
    S32                             mMinTabWidth;
    LLButton*                       mPrevArrowBtn;
    LLButton*                       mNextArrowBtn;

    BOOL                            mIsVertical;

    // Horizontal specific
    LLButton*                       mJumpPrevArrowBtn;
    LLButton*                       mJumpNextArrowBtn;

    S32                             mRightTabBtnOffset; // Extra room to the right of the tab buttons.

    S32                             mMaxTabWidth;
    S32                             mTotalTabWidth;
    S32                             mTabHeight;

    // Padding under the text labels of tab buttons
    S32                             mLabelPadBottom;
    // Padding to the left of text labels of tab buttons
    S32                             mLabelPadLeft;

    LLFrameTimer                    mDragAndDropDelayTimer;

    LLFontGL::HAlign                mFontHalign;
    const LLFontGL*                 mFont;

    TabParams                       mFirstTabParams;
    TabParams                       mMiddleTabParams;
    TabParams                       mLastTabParams;

    bool                            mCustomIconCtrlUsed;
    bool                            mOpenTabsOnDragAndDrop;
    bool                            mEnableTabsFlashing;
    LLUIColor                       mTabsFlashingColor;
    S32                             mTabIconCtrlPad;
    bool                            mUseTabEllipses;
    LLFrameTimer                    mMouseDownTimer;
>>>>>>> e7eced3c
};

#endif  // LL_TABCONTAINER_H<|MERGE_RESOLUTION|>--- conflicted
+++ resolved
@@ -38,95 +38,6 @@
 class LLTabContainer : public LLPanel
 {
 public:
-<<<<<<< HEAD
-	enum TabPosition
-	{
-		TOP,
-		BOTTOM,
-		LEFT
-	};
-	typedef enum e_insertion_point
-	{
-		START,
-		END,
-		LEFT_OF_CURRENT,
-		RIGHT_OF_CURRENT
-	} eInsertionPoint;
-
-	struct TabPositions : public LLInitParam::TypeValuesHelper<LLTabContainer::TabPosition, TabPositions>
-	{
-		static void declareValues();
-	};
-
-	struct TabParams : public LLInitParam::Block<TabParams>
-	{
-		Optional<LLUIImage*>				tab_top_image_unselected,
-											tab_top_image_selected,
-											tab_top_image_flash,
-											tab_bottom_image_unselected,
-											tab_bottom_image_selected,
-											tab_bottom_image_flash,
-											tab_left_image_unselected,
-											tab_left_image_selected,
-											tab_left_image_flash;		
-		TabParams();
-	};
-
-	struct Params
-	:	public LLInitParam::Block<Params, LLPanel::Params>
-	{
-		Optional<TabPosition, TabPositions>	tab_position;
-		Optional<S32>						tab_width,
-											tab_min_width,
-											tab_max_width,
-											tab_height,
-											label_pad_bottom,
-											label_pad_left;
-
-		Optional<bool>						hide_tabs;
-		Optional<bool>						hide_scroll_arrows;
-		Optional<S32>						tab_padding_right;
-
-		Optional<TabParams>					first_tab,
-											middle_tab,
-											last_tab;
-
-		/**
-		 * Tab label horizontal alignment
-		 */
-		Optional<LLFontGL::HAlign>			font_halign;
-
-		/**
-		 * Tab label ellipses
-		 */
-		Optional<bool>						use_ellipses;
-
-		/**
-		 * Use LLCustomButtonIconCtrl or LLButton in LLTabTuple
-		 */
-		Optional<bool>						use_custom_icon_ctrl;
-
-		/**
-		 * Open tabs on hover in drag and drop situations
-		 */
-		Optional<bool>						open_tabs_on_drag_and_drop;
-
-		/**
-		 * Enable tab flashing
-		 */
-		Optional<bool>						enable_tabs_flashing;
-		Optional<LLUIColor>					tabs_flashing_color;
-		
-		/**
-		 *  Paddings for LLIconCtrl in case of LLCustomButtonIconCtrl usage(use_custom_icon_ctrl = true)
-		 */
-		Optional<S32>						tab_icon_ctrl_pad;
-
-        Optional<bool> use_tab_offset;
-
-		Params();
-	};
-=======
     enum TabPosition
     {
         TOP,
@@ -210,9 +121,10 @@
          */
         Optional<S32>                       tab_icon_ctrl_pad;
 
+        Optional<bool> use_tab_offset;
+
         Params();
     };
->>>>>>> e7eced3c
 
 protected:
     LLTabContainer(const Params&);
@@ -326,95 +238,6 @@
 
 private:
 
-<<<<<<< HEAD
-	void initButtons();
-	
-	BOOL		setTab(S32 which);
-
-	LLTabTuple* getTab(S32 index) 		{ return mTabList[index]; }
-	LLTabTuple* getTabByPanel(LLPanel* child);
-	void insertTuple(LLTabTuple * tuple, eInsertionPoint insertion_point);
-
-	S32 getScrollPos() const			{ return mScrollPos; }
-	void setScrollPos(S32 pos)			{ mScrollPos = pos; }
-	S32 getMaxScrollPos() const			{ return mMaxScrollPos; }
-	void setMaxScrollPos(S32 pos)		{ mMaxScrollPos = pos; }
-	S32 getScrollPosPixels() const		{ return mScrollPosPixels; }
-	void setScrollPosPixels(S32 pixels)	{ mScrollPosPixels = pixels; }
-
-	void setTabsHidden(BOOL hidden)		{ mTabsHidden = hidden; }
-	BOOL getTabsHidden() const			{ return mTabsHidden; }
-
-	void scrollPrev() { mScrollPos = llmax(0, mScrollPos-1); } // No wrap
-	void scrollNext() { mScrollPos = llmin(mScrollPos+1, mMaxScrollPos); } // No wrap
-
-	void updateMaxScrollPos();
-	void commitHoveredButton(S32 x, S32 y);
-
-	// updates tab button images given the tuple, tab position and the corresponding params
-	void update_images(LLTabTuple* tuple, TabParams params, LLTabContainer::TabPosition pos);
-	void reshapeTuple(LLTabTuple* tuple);
-
-	// Variables
-	
-	typedef std::vector<LLTabTuple*> tuple_list_t;
-	tuple_list_t					mTabList;
-	
-	S32								mCurrentTabIdx;
-	BOOL							mTabsHidden;
-	BOOL							mHideScrollArrows;
-
-	BOOL							mScrolled;
-	LLFrameTimer					mScrollTimer;
-	S32								mScrollPos;
-	S32								mScrollPosPixels;
-	S32								mMaxScrollPos;
-
-	LLTextBox*						mTitleBox;
-
-	S32								mTopBorderHeight;
-	TabPosition 					mTabPosition;
-	S32								mLockedTabCount;
-	S32								mMinTabWidth;
-	LLButton*						mPrevArrowBtn;
-	LLButton*						mNextArrowBtn;
-
-	BOOL							mIsVertical;
-
-	// Horizontal specific
-	LLButton*						mJumpPrevArrowBtn;
-	LLButton*						mJumpNextArrowBtn;
-
-	S32								mRightTabBtnOffset; // Extra room to the right of the tab buttons.
-
-	S32								mMaxTabWidth;
-	S32								mTotalTabWidth;
-    S32								mTabHeight;
-
-	// Padding under the text labels of tab buttons
-	S32								mLabelPadBottom;
-	// Padding to the left of text labels of tab buttons
-	S32								mLabelPadLeft;
-
-	LLFrameTimer					mDragAndDropDelayTimer;
-	
-	LLFontGL::HAlign                mFontHalign;
-	const LLFontGL*					mFont;
-
-	TabParams						mFirstTabParams;
-	TabParams						mMiddleTabParams;
-	TabParams						mLastTabParams;
-
-	bool							mCustomIconCtrlUsed;
-	bool							mOpenTabsOnDragAndDrop;
-	bool							mEnableTabsFlashing;
-	LLUIColor						mTabsFlashingColor;
-	S32								mTabIconCtrlPad;
-	bool							mUseTabEllipses;
-    LLFrameTimer					mMouseDownTimer;
-
-    bool mUseTabOffset;
-=======
     void initButtons();
 
     BOOL        setTab(S32 which);
@@ -500,7 +323,8 @@
     S32                             mTabIconCtrlPad;
     bool                            mUseTabEllipses;
     LLFrameTimer                    mMouseDownTimer;
->>>>>>> e7eced3c
+
+    bool mUseTabOffset;
 };
 
 #endif  // LL_TABCONTAINER_H