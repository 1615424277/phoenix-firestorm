--- conflicted
+++ resolved
@@ -225,12 +225,8 @@
     tabs_flashing_color("tabs_flashing_color"),
     tab_icon_ctrl_pad("tab_icon_ctrl_pad", 0),
     use_ellipses("use_ellipses"),
-<<<<<<< HEAD
-    font_halign("halign")
-=======
     font_halign("halign"),
     use_tab_offset("use_tab_offset", false)
->>>>>>> bb3c36f5
 {}
 
 LLTabContainer::LLTabContainer(const LLTabContainer::Params& p)
@@ -269,12 +265,8 @@
     mTabIconCtrlPad(p.tab_icon_ctrl_pad),
     mEnableTabsFlashing(p.enable_tabs_flashing),
     mTabsFlashingColor(p.tabs_flashing_color),
-<<<<<<< HEAD
-    mUseTabEllipses(p.use_ellipses)
-=======
     mUseTabEllipses(p.use_ellipses),
     mUseTabOffset(p.use_tab_offset)
->>>>>>> bb3c36f5
 {
     static LLUICachedControl<S32> tabcntr_vert_tab_min_width ("UITabCntrVertTabMinWidth", 0);
 
@@ -1033,16 +1025,9 @@
     }
     else
     {
-<<<<<<< HEAD
-        tab_panel_rect = LLRect(LLPANEL_BORDER_WIDTH * 3,
-                                tab_panel_top,
-                                getRect().getWidth() - LLPANEL_BORDER_WIDTH * 2,
-                                tab_panel_bottom );
-=======
         S32 left_offset = mUseTabOffset ? LLPANEL_BORDER_WIDTH * 3 : LLPANEL_BORDER_WIDTH;
         S32 right_offset = mUseTabOffset ? LLPANEL_BORDER_WIDTH * 2 : LLPANEL_BORDER_WIDTH;
         tab_panel_rect = LLRect(left_offset, tab_panel_top, getRect().getWidth() - right_offset, tab_panel_bottom);
->>>>>>> bb3c36f5
     }
     child->setFollowsAll();
     child->translate( tab_panel_rect.mLeft - child->getRect().mLeft, tab_panel_rect.mBottom - child->getRect().mBottom);
