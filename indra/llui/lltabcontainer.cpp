/**
 * @file lltabcontainer.cpp
 * @brief LLTabContainer class
 *
 * $LicenseInfo:firstyear=2001&license=viewerlgpl$
 * Second Life Viewer Source Code
 * Copyright (C) 2010, Linden Research, Inc.
 *
 * This library is free software; you can redistribute it and/or
 * modify it under the terms of the GNU Lesser General Public
 * License as published by the Free Software Foundation;
 * version 2.1 of the License only.
 *
 * This library is distributed in the hope that it will be useful,
 * but WITHOUT ANY WARRANTY; without even the implied warranty of
 * MERCHANTABILITY or FITNESS FOR A PARTICULAR PURPOSE.  See the GNU
 * Lesser General Public License for more details.
 *
 * You should have received a copy of the GNU Lesser General Public
 * License along with this library; if not, write to the Free Software
 * Foundation, Inc., 51 Franklin Street, Fifth Floor, Boston, MA  02110-1301  USA
 *
 * Linden Research, Inc., 945 Battery Street, San Francisco, CA  94111  USA
 * $/LicenseInfo$
 */

#include "linden_common.h"

#include "lltabcontainer.h"
#include "llviewereventrecorder.h"
#include "llfocusmgr.h"
#include "lllocalcliprect.h"
#include "llrect.h"
#include "llresizehandle.h"
#include "lltextbox.h"
#include "llcriticaldamp.h"
#include "lluictrlfactory.h"
#include "llrender.h"
#include "llfloater.h"
#include "lltrans.h"
#include "lluiusage.h"

//----------------------------------------------------------------------------

// Implementation Notes:
//  - Each tab points to a LLPanel (see LLTabTuple below)
//  - When a tab is selected, the validation callback
//    (LLUICtrl::mValidateSignal) is called
//  -  If the validation callback returns true (or none is provided),
//     the tab is changed and the commit callback
//     (LLUICtrl::mCommitSignal) is called
//  - Callbacks pass the LLTabContainer as the control,
//    and the NAME of the selected PANEL as the LLSD data

//----------------------------------------------------------------------------

const F32 SCROLL_STEP_TIME = 0.4f;
const F32 SCROLL_DELAY_TIME = 0.5f;

void LLTabContainer::TabPositions::declareValues()
{
    declare("top", LLTabContainer::TOP);
    declare("bottom", LLTabContainer::BOTTOM);
    declare("left", LLTabContainer::LEFT);
}

//----------------------------------------------------------------------------

// Structure used to map tab buttons to and from tab panels
class LLTabTuple
{
public:
    LLTabTuple( LLTabContainer* c, LLPanel* p, LLButton* b, LLTextBox* placeholder = NULL)
        :
        mTabContainer(c),
        mTabPanel(p),
        mButton(b),
        mOldState(FALSE),
        mPlaceholderText(placeholder),
        mPadding(0),
        mVisible(true)
    {}

    LLTabContainer*  mTabContainer;
    LLPanel*         mTabPanel;
    LLButton*        mButton;
    BOOL             mOldState;
    LLTextBox*       mPlaceholderText;
    S32              mPadding;

    mutable bool mVisible;
};

//----------------------------------------------------------------------------

//============================================================================
/*
 * @file lltabcontainer.cpp
 * @brief class implements LLButton with LLIconCtrl on it
 */
class LLCustomButtonIconCtrl : public LLButton
{
public:
    struct Params
    :   public LLInitParam::Block<Params, LLButton::Params>
    {
        // LEFT, RIGHT, TOP, BOTTOM paddings of LLIconCtrl in this class has same value
        Optional<S32>                   icon_ctrl_pad;

        Params()
        :   icon_ctrl_pad("icon_ctrl_pad", 1)
        {}
    };

protected:
    friend class LLUICtrlFactory;

    LLCustomButtonIconCtrl(const Params& p)
    :   LLButton(p),
        mIcon(NULL),
        mIconAlignment(LLFontGL::HCENTER),
        mIconCtrlPad(p.icon_ctrl_pad)
    {}

public:

    void updateLayout()
    {
        LLRect button_rect = getRect();
        LLRect icon_rect = mIcon->getRect();

        S32 icon_size = button_rect.getHeight() - 2*mIconCtrlPad;

        switch(mIconAlignment)
        {
        case LLFontGL::LEFT:
            icon_rect.setLeftTopAndSize(button_rect.mLeft + mIconCtrlPad, button_rect.mTop - mIconCtrlPad,
                icon_size, icon_size);
            setLeftHPad(icon_size + mIconCtrlPad * 2);
            break;
        case LLFontGL::HCENTER:
            icon_rect.setLeftTopAndSize(button_rect.mRight - (button_rect.getWidth() + mIconCtrlPad - icon_size)/2, button_rect.mTop - mIconCtrlPad,
                icon_size, icon_size);
            setRightHPad(icon_size + mIconCtrlPad * 2);
            break;
        case LLFontGL::RIGHT:
            icon_rect.setLeftTopAndSize(button_rect.mRight - mIconCtrlPad - icon_size, button_rect.mTop - mIconCtrlPad,
                icon_size, icon_size);
            setRightHPad(icon_size + mIconCtrlPad * 2);
            break;
        default:
            break;
        }
        mIcon->setRect(icon_rect);
    }

    void setIcon(LLIconCtrl* icon, LLFontGL::HAlign alignment = LLFontGL::LEFT)
    {
        if(icon)
        {
            if(mIcon)
            {
                removeChild(mIcon);
                mIcon->die();
            }
            mIcon = icon;
            mIconAlignment = alignment;

            addChild(mIcon);
            updateLayout();
        }
    }

    LLIconCtrl* getIconCtrl() const
    {
        return mIcon;
    }

private:
    LLIconCtrl* mIcon;
    LLFontGL::HAlign mIconAlignment;
    S32 mIconCtrlPad;
};
//============================================================================

struct LLPlaceHolderPanel : public LLPanel
{
    // create dummy param block to register with "placeholder" nane
    struct Params : public LLPanel::Params{};
    LLPlaceHolderPanel(const Params& p) : LLPanel(p)
    {}
};
static LLDefaultChildRegistry::Register<LLPlaceHolderPanel> r1("placeholder");
static LLDefaultChildRegistry::Register<LLTabContainer> r2("tab_container");

LLTabContainer::TabParams::TabParams()
:   tab_top_image_unselected("tab_top_image_unselected"),
    tab_top_image_selected("tab_top_image_selected"),
    tab_top_image_flash("tab_top_image_flash"),
    tab_bottom_image_unselected("tab_bottom_image_unselected"),
    tab_bottom_image_selected("tab_bottom_image_selected"),
    tab_bottom_image_flash("tab_bottom_image_flash"),
    tab_left_image_unselected("tab_left_image_unselected"),
    tab_left_image_selected("tab_left_image_selected"),
    tab_left_image_flash("tab_left_image_flash")
{}

LLTabContainer::Params::Params()
<<<<<<< HEAD
:	tab_width("tab_width"),
	tab_min_width("tab_min_width"),
	tab_max_width("tab_max_width"),
	tab_height("tab_height"),
	label_pad_bottom("label_pad_bottom"),
	label_pad_left("label_pad_left"),
	tab_position("tab_position"),
	hide_tabs("hide_tabs", false),
	hide_scroll_arrows("hide_scroll_arrows", false),
// [SL:KB] - Patch: UI-TabRearrange | Checked: 2010-06-05 (Catznip-3.3)
	tab_allow_rearrange("tab_allow_rearrange", false),
// [/SL:KB]
	tab_padding_right("tab_padding_right"),
	first_tab("first_tab"),
	middle_tab("middle_tab"),
	last_tab("last_tab"),
	use_custom_icon_ctrl("use_custom_icon_ctrl", false),
	open_tabs_on_drag_and_drop("open_tabs_on_drag_and_drop", false),
	enable_tabs_flashing("enable_tabs_flashing", false),
	tabs_flashing_color("tabs_flashing_color"),
	tab_icon_ctrl_pad("tab_icon_ctrl_pad", 0),
	use_ellipses("use_ellipses"),
	label_shadow("label_shadow",false),		// no drop shadowed labels by default -Zi
	font_halign("halign"),
=======
:   tab_width("tab_width"),
    tab_min_width("tab_min_width"),
    tab_max_width("tab_max_width"),
    tab_height("tab_height"),
    label_pad_bottom("label_pad_bottom"),
    label_pad_left("label_pad_left"),
    tab_position("tab_position"),
    hide_tabs("hide_tabs", false),
    hide_scroll_arrows("hide_scroll_arrows", false),
    tab_padding_right("tab_padding_right"),
    first_tab("first_tab"),
    middle_tab("middle_tab"),
    last_tab("last_tab"),
    use_custom_icon_ctrl("use_custom_icon_ctrl", false),
    open_tabs_on_drag_and_drop("open_tabs_on_drag_and_drop", false),
    enable_tabs_flashing("enable_tabs_flashing", false),
    tabs_flashing_color("tabs_flashing_color"),
    tab_icon_ctrl_pad("tab_icon_ctrl_pad", 0),
    use_ellipses("use_ellipses"),
    font_halign("halign"),
>>>>>>> 38c2a5bd
    use_tab_offset("use_tab_offset", false)
{}

LLTabContainer::LLTabContainer(const LLTabContainer::Params& p)
<<<<<<< HEAD
:	LLPanel(p),
	mCurrentTabIdx(-1),
	mTabsHidden(p.hide_tabs),
// [SL:KB] - Patch: UI-TabRearrange | Checked: 2012-05-05 (Catznip-3.3)
	mAllowRearrange(p.tab_allow_rearrange),
	mRearrangeSignal(NULL),
// [/SL:KB]
	mScrolled(FALSE),
	mScrollPos(0),
	mScrollPosPixels(0),
	mMaxScrollPos(0),
	mTitleBox(NULL),
	mTopBorderHeight(LLPANEL_BORDER_WIDTH),
	mLockedTabCount(0),
	mMinTabWidth(0),
	mMaxTabWidth(p.tab_max_width),
	mTabHeight(p.tab_height),
	mLabelPadBottom(p.label_pad_bottom),
	mLabelPadLeft(p.label_pad_left),
	mPrevArrowBtn(NULL),
	mNextArrowBtn(NULL),
	mIsVertical( p.tab_position == LEFT ),
	mHideScrollArrows(p.hide_scroll_arrows),
	// Horizontal Specific
	mJumpPrevArrowBtn(NULL),
	mJumpNextArrowBtn(NULL),
	mRightTabBtnOffset(p.tab_padding_right),
	mTotalTabWidth(0),
	mTabPosition(p.tab_position),
	mFontHalign(p.font_halign),
	mFont(p.font),
	mFirstTabParams(p.first_tab),
	mMiddleTabParams(p.middle_tab),
	mLastTabParams(p.last_tab),
	mCustomIconCtrlUsed(p.use_custom_icon_ctrl),
	mOpenTabsOnDragAndDrop(p.open_tabs_on_drag_and_drop),
	mTabIconCtrlPad(p.tab_icon_ctrl_pad),
	mEnableTabsFlashing(p.enable_tabs_flashing),
	mTabsFlashingColor(p.tabs_flashing_color),
	mUseTabEllipses(p.use_ellipses),
	mUseTabOffset(p.use_tab_offset),
	mDropShadowedText(p.label_shadow)			// <FS:Zi> support for drop shadowed tab labels
{
	// AO: Treat the IM tab container specially 
	if (getName() == "im_box_tab_container")
	{
		if (LLControlGroup::getInstance("Global")->getS32("ChatTabDirection") == 1)
		{
			mIsVertical = TRUE;
			mTabPosition = LLTabContainer::LEFT;
			
		}
		else
		{
			mIsVertical = FALSE;
			mTabPosition = LLTabContainer::BOTTOM;
		}
	}
	
	static LLUICachedControl<S32> tabcntr_vert_tab_min_width ("UITabCntrVertTabMinWidth", 0);

	mDragAndDropDelayTimer.stop();

	if (p.tab_width.isProvided())
	{
		mMinTabWidth = p.tab_width;
	}
	else if (!mIsVertical)
	{
		mMinTabWidth = p.tab_min_width;
	}
	else
	{
		// *HACK: support default min width for legacy vertical
		// tab containers
		mMinTabWidth = tabcntr_vert_tab_min_width;
	}
=======
:   LLPanel(p),
    mCurrentTabIdx(-1),
    mTabsHidden(p.hide_tabs),
    mScrolled(FALSE),
    mScrollPos(0),
    mScrollPosPixels(0),
    mMaxScrollPos(0),
    mTitleBox(NULL),
    mTopBorderHeight(LLPANEL_BORDER_WIDTH),
    mLockedTabCount(0),
    mMinTabWidth(0),
    mMaxTabWidth(p.tab_max_width),
    mTabHeight(p.tab_height),
    mLabelPadBottom(p.label_pad_bottom),
    mLabelPadLeft(p.label_pad_left),
    mPrevArrowBtn(NULL),
    mNextArrowBtn(NULL),
    mIsVertical( p.tab_position == LEFT ),
    mHideScrollArrows(p.hide_scroll_arrows),
    // Horizontal Specific
    mJumpPrevArrowBtn(NULL),
    mJumpNextArrowBtn(NULL),
    mRightTabBtnOffset(p.tab_padding_right),
    mTotalTabWidth(0),
    mTabPosition(p.tab_position),
    mFontHalign(p.font_halign),
    mFont(p.font),
    mFirstTabParams(p.first_tab),
    mMiddleTabParams(p.middle_tab),
    mLastTabParams(p.last_tab),
    mCustomIconCtrlUsed(p.use_custom_icon_ctrl),
    mOpenTabsOnDragAndDrop(p.open_tabs_on_drag_and_drop),
    mTabIconCtrlPad(p.tab_icon_ctrl_pad),
    mEnableTabsFlashing(p.enable_tabs_flashing),
    mTabsFlashingColor(p.tabs_flashing_color),
    mUseTabEllipses(p.use_ellipses),
    mUseTabOffset(p.use_tab_offset)
{
    static LLUICachedControl<S32> tabcntr_vert_tab_min_width ("UITabCntrVertTabMinWidth", 0);

    mDragAndDropDelayTimer.stop();

    if (p.tab_width.isProvided())
    {
        mMinTabWidth = p.tab_width;
    }
    else if (!mIsVertical)
    {
        mMinTabWidth = p.tab_min_width;
    }
    else
    {
        // *HACK: support default min width for legacy vertical
        // tab containers
        mMinTabWidth = tabcntr_vert_tab_min_width;
    }
>>>>>>> 38c2a5bd

    if (p.tabs_flashing_color.isProvided())
    {
        mEnableTabsFlashing = true;
    }

    initButtons( );
}

LLTabContainer::~LLTabContainer()
{
<<<<<<< HEAD
	std::for_each(mTabList.begin(), mTabList.end(), DeletePointer());
	mTabList.clear();

// [SL:KB] - Patch: UI-TabRearrange | Checked: 2012-05-05 (Catznip-3.3)
	delete mRearrangeSignal;
// [/SL:KB]
=======
    std::for_each(mTabList.begin(), mTabList.end(), DeletePointer());
    mTabList.clear();
>>>>>>> 38c2a5bd
}

//virtual
void LLTabContainer::setValue(const LLSD& value)
{
    selectTab((S32) value.asInteger());
}

//virtual
void LLTabContainer::reshape(S32 width, S32 height, BOOL called_from_parent)
{
    LLPanel::reshape( width, height, called_from_parent );
    updateMaxScrollPos();
}

//virtual
LLView* LLTabContainer::getChildView(const std::string& name, BOOL recurse) const
{
    tuple_list_t::const_iterator itor;
    for (itor = mTabList.begin(); itor != mTabList.end(); ++itor)
    {
        LLPanel *panel = (*itor)->mTabPanel;
        if (panel->getName() == name)
        {
            return panel;
        }
    }

    if (recurse)
    {
        for (itor = mTabList.begin(); itor != mTabList.end(); ++itor)
        {
            LLPanel *panel = (*itor)->mTabPanel;
            LLView *child = panel->getChildView(name, recurse);
            if (child)
            {
                return child;
            }
        }
    }
    return LLView::getChildView(name, recurse);
}

//virtual
LLView* LLTabContainer::findChildView(const std::string& name, BOOL recurse) const
{
    tuple_list_t::const_iterator itor;
    for (itor = mTabList.begin(); itor != mTabList.end(); ++itor)
    {
        LLPanel *panel = (*itor)->mTabPanel;
        if (panel->getName() == name)
        {
            return panel;
        }
    }

    if (recurse)
    {
        for (itor = mTabList.begin(); itor != mTabList.end(); ++itor)
        {
            LLPanel *panel = (*itor)->mTabPanel;
            LLView *child = panel->findChildView(name, recurse);
            if (child)
            {
                return child;
            }
        }
    }
    return LLView::findChildView(name, recurse);
}

bool LLTabContainer::addChild(LLView* view, S32 tab_group)
{
    LLPanel* panelp = dynamic_cast<LLPanel*>(view);

    if (panelp)
    {
        addTabPanel(TabPanelParams().panel(panelp).label(panelp->getLabel()).is_placeholder(dynamic_cast<LLPlaceHolderPanel*>(view) != NULL));
        return true;
    }
    else
    {
        return LLUICtrl::addChild(view, tab_group);
    }
}

BOOL LLTabContainer::postBuild()
{
    selectFirstTab();

    return TRUE;
}

// virtual
void LLTabContainer::draw()
{
<<<<<<< HEAD
	static LLUICachedControl<S32> tabcntrv_pad ("UITabCntrvPad", 0);
	static LLUICachedControl<S32> tabcntrv_arrow_btn_size ("UITabCntrvArrowBtnSize", 0);
	static LLUICachedControl<S32> tabcntr_tab_h_pad ("UITabCntrTabHPad", 0);
	static LLUICachedControl<S32> tabcntr_arrow_btn_size ("UITabCntrArrowBtnSize", 0);
	static LLUICachedControl<S32> tabcntr_tab_partial_width ("UITabCntrTabPartialWidth", 0);
	S32 target_pixel_scroll = 0;
	S32 cur_scroll_pos = getScrollPos();
	if (cur_scroll_pos > 0)
	{
		if (mIsVertical)
		{
			target_pixel_scroll = cur_scroll_pos * (BTN_HEIGHT + tabcntrv_pad);
		}
		else
		{
			S32 available_width_with_arrows = getRect().getWidth() - mRightTabBtnOffset - 2 * (LLPANEL_BORDER_WIDTH + tabcntr_arrow_btn_size  + tabcntr_arrow_btn_size + 1);
			for(tuple_list_t::iterator iter = mTabList.begin(); iter != mTabList.end(); ++iter)
			{
				if (cur_scroll_pos == 0)
				{
					break;
				}

				if( (*iter)->mVisible )
					target_pixel_scroll += (*iter)->mButton->getRect().getWidth();

				cur_scroll_pos--;
			}

			// Show part of the tab to the left of what is fully visible
			target_pixel_scroll -= tabcntr_tab_partial_width;
			// clamp so that rightmost tab never leaves right side of screen
			target_pixel_scroll = llmin(mTotalTabWidth - available_width_with_arrows, target_pixel_scroll);
		}
	}

// [SL:KB] - Patch: Control-TabContainer | Checked: 2014-03-17 (Catznip-3.6)
	setScrollPosPixels( (!mIsVertical) ? (S32)lerp((F32)getScrollPosPixels(), (F32)target_pixel_scroll, LLSmoothInterpolation::getInterpolant(0.08f)) : target_pixel_scroll);
// [/SL:KB]
//	setScrollPosPixels((S32)lerp((F32)getScrollPosPixels(), (F32)target_pixel_scroll, LLSmoothInterpolation::getInterpolant(0.08f)));

	BOOL has_scroll_arrows = !mHideScrollArrows && !getTabsHidden() && ((mMaxScrollPos > 0) || (mScrollPosPixels > 0));
	if (!mIsVertical)
	{
		mJumpPrevArrowBtn->setVisible( has_scroll_arrows );
		mJumpNextArrowBtn->setVisible( has_scroll_arrows );
	}
	mPrevArrowBtn->setVisible( has_scroll_arrows );
	mNextArrowBtn->setVisible( has_scroll_arrows );

	S32 left = 0, top = 0;
	if (mIsVertical)
	{
		top = getRect().getHeight() - getTopBorderHeight() - LLPANEL_BORDER_WIDTH - 1 - (has_scroll_arrows ? tabcntrv_arrow_btn_size : 0);
		top += getScrollPosPixels();
	}
	else
	{
		// Set the leftmost position of the tab buttons.
		left = LLPANEL_BORDER_WIDTH + (has_scroll_arrows ? (tabcntr_arrow_btn_size * 2) : tabcntr_tab_h_pad);
		left -= getScrollPosPixels();
	}
	
	// Hide all the buttons
	if (getTabsHidden())
	{
		for(tuple_list_t::iterator iter = mTabList.begin(); iter != mTabList.end(); ++iter)
		{
			LLTabTuple* tuple = *iter;
			tuple->mButton->setVisible( FALSE );
		}
	}

	{
		LLRect clip_rect = getLocalRect();
		clip_rect.mLeft+=(LLPANEL_BORDER_WIDTH + 2);
		clip_rect.mRight-=(LLPANEL_BORDER_WIDTH + 2);
		LLLocalClipRect clip(clip_rect);
		LLPanel::draw();
	}

	// if tabs are hidden, don't draw them and leave them in the invisible state
	if (!getTabsHidden())
	{
		// Show all the buttons
		for(tuple_list_t::iterator iter = mTabList.begin(); iter != mTabList.end(); ++iter)
		{
			LLTabTuple* tuple = *iter;
			tuple->mButton->setVisible( TRUE );
		}

		S32 max_scroll_visible = getTabCount() - getMaxScrollPos() + getScrollPos();
		S32 idx = 0;
		for(tuple_list_t::iterator iter = mTabList.begin(); iter != mTabList.end(); ++iter)
		{
			LLTabTuple* tuple = *iter;

			if( !tuple->mVisible )
			{
				tuple->mButton->setVisible( false );
				continue;
			}

			tuple->mButton->translate( left ? left - tuple->mButton->getRect().mLeft : 0,
									   top ? top - tuple->mButton->getRect().mTop : 0 );
			if (top) top -= BTN_HEIGHT + tabcntrv_pad;
			if (left) left += tuple->mButton->getRect().getWidth();

			if (!mIsVertical)
			{
				if( idx < getScrollPos() )
				{
					if( tuple->mButton->getFlashing() )
					{
						mPrevArrowBtn->setFlashing( TRUE );
					}
				}
				else if( max_scroll_visible < idx )
				{
					if( tuple->mButton->getFlashing() )
					{
						mNextArrowBtn->setFlashing( TRUE );
					}
				}
			}
// [SL:KB] - Patch: Control-TabContainer | Checked: 2014-03-17 (Catznip-3.6)
			else
			{
				//  Hide buttons that aren't (fully) visible
				if ( (idx < getScrollPos()) || (max_scroll_visible <= idx) )
					tuple->mButton->setVisible(false);
			}
// [/SL:KB]

			idx++;
		}

		// <FS:Zi> Fix vertical tab scrolling
		// if( mIsVertical && has_scroll_arrows )
		// {
		// 	// Redraw the arrows so that they appears on top.
		// 	gGL.pushUIMatrix();
		// 	gGL.translateUI((F32)mPrevArrowBtn->getRect().mLeft, (F32)mPrevArrowBtn->getRect().mBottom, 0.f);
		// 	mPrevArrowBtn->draw();
		// 	gGL.popUIMatrix();
		//
		// 	gGL.pushUIMatrix();
		// 	gGL.translateUI((F32)mNextArrowBtn->getRect().mLeft, (F32)mNextArrowBtn->getRect().mBottom, 0.f);
		// 	mNextArrowBtn->draw();
		// 	gGL.popUIMatrix();
		// }
		// </FS:Zi>
	}

	mPrevArrowBtn->setFlashing(false);
	mNextArrowBtn->setFlashing(false);
=======
    static LLUICachedControl<S32> tabcntrv_pad ("UITabCntrvPad", 0);
    static LLUICachedControl<S32> tabcntrv_arrow_btn_size ("UITabCntrvArrowBtnSize", 0);
    static LLUICachedControl<S32> tabcntr_tab_h_pad ("UITabCntrTabHPad", 0);
    static LLUICachedControl<S32> tabcntr_arrow_btn_size ("UITabCntrArrowBtnSize", 0);
    static LLUICachedControl<S32> tabcntr_tab_partial_width ("UITabCntrTabPartialWidth", 0);
    S32 target_pixel_scroll = 0;
    S32 cur_scroll_pos = getScrollPos();
    if (cur_scroll_pos > 0)
    {
        if (mIsVertical)
        {
            target_pixel_scroll = cur_scroll_pos * (BTN_HEIGHT + tabcntrv_pad);
        }
        else
        {
            S32 available_width_with_arrows = getRect().getWidth() - mRightTabBtnOffset - 2 * (LLPANEL_BORDER_WIDTH + tabcntr_arrow_btn_size  + tabcntr_arrow_btn_size + 1);
            for(tuple_list_t::iterator iter = mTabList.begin(); iter != mTabList.end(); ++iter)
            {
                if (cur_scroll_pos == 0)
                {
                    break;
                }

                if( (*iter)->mVisible )
                    target_pixel_scroll += (*iter)->mButton->getRect().getWidth();

                cur_scroll_pos--;
            }

            // Show part of the tab to the left of what is fully visible
            target_pixel_scroll -= tabcntr_tab_partial_width;
            // clamp so that rightmost tab never leaves right side of screen
            target_pixel_scroll = llmin(mTotalTabWidth - available_width_with_arrows, target_pixel_scroll);
        }
    }

    setScrollPosPixels((S32)lerp((F32)getScrollPosPixels(), (F32)target_pixel_scroll, LLSmoothInterpolation::getInterpolant(0.08f)));

    BOOL has_scroll_arrows = !mHideScrollArrows && !getTabsHidden() && ((mMaxScrollPos > 0) || (mScrollPosPixels > 0));
    if (!mIsVertical)
    {
        mJumpPrevArrowBtn->setVisible( has_scroll_arrows );
        mJumpNextArrowBtn->setVisible( has_scroll_arrows );
    }
    mPrevArrowBtn->setVisible( has_scroll_arrows );
    mNextArrowBtn->setVisible( has_scroll_arrows );

    S32 left = 0, top = 0;
    if (mIsVertical)
    {
        top = getRect().getHeight() - getTopBorderHeight() - LLPANEL_BORDER_WIDTH - 1 - (has_scroll_arrows ? tabcntrv_arrow_btn_size : 0);
        top += getScrollPosPixels();
    }
    else
    {
        // Set the leftmost position of the tab buttons.
        left = LLPANEL_BORDER_WIDTH + (has_scroll_arrows ? (tabcntr_arrow_btn_size * 2) : tabcntr_tab_h_pad);
        left -= getScrollPosPixels();
    }

    // Hide all the buttons
    if (getTabsHidden())
    {
        for(tuple_list_t::iterator iter = mTabList.begin(); iter != mTabList.end(); ++iter)
        {
            LLTabTuple* tuple = *iter;
            tuple->mButton->setVisible( FALSE );
        }
    }

    {
        LLRect clip_rect = getLocalRect();
        clip_rect.mLeft+=(LLPANEL_BORDER_WIDTH + 2);
        clip_rect.mRight-=(LLPANEL_BORDER_WIDTH + 2);
        LLLocalClipRect clip(clip_rect);
        LLPanel::draw();
    }

    // if tabs are hidden, don't draw them and leave them in the invisible state
    if (!getTabsHidden())
    {
        // Show all the buttons
        for(tuple_list_t::iterator iter = mTabList.begin(); iter != mTabList.end(); ++iter)
        {
            LLTabTuple* tuple = *iter;
            tuple->mButton->setVisible( TRUE );
        }

        S32 max_scroll_visible = getTabCount() - getMaxScrollPos() + getScrollPos();
        S32 idx = 0;
        for(tuple_list_t::iterator iter = mTabList.begin(); iter != mTabList.end(); ++iter)
        {
            LLTabTuple* tuple = *iter;

            if( !tuple->mVisible )
            {
                tuple->mButton->setVisible( false );
                continue;
            }

            tuple->mButton->translate( left ? left - tuple->mButton->getRect().mLeft : 0,
                                       top ? top - tuple->mButton->getRect().mTop : 0 );
            if (top) top -= BTN_HEIGHT + tabcntrv_pad;
            if (left) left += tuple->mButton->getRect().getWidth();

            if (!mIsVertical)
            {
                if( idx < getScrollPos() )
                {
                    if( tuple->mButton->getFlashing() )
                    {
                        mPrevArrowBtn->setFlashing( TRUE );
                    }
                }
                else if( max_scroll_visible < idx )
                {
                    if( tuple->mButton->getFlashing() )
                    {
                        mNextArrowBtn->setFlashing( TRUE );
                    }
                }
            }

            idx++;
        }


        if( mIsVertical && has_scroll_arrows )
        {
            // Redraw the arrows so that they appears on top.
            gGL.pushUIMatrix();
            gGL.translateUI((F32)mPrevArrowBtn->getRect().mLeft, (F32)mPrevArrowBtn->getRect().mBottom, 0.f);
            mPrevArrowBtn->draw();
            gGL.popUIMatrix();

            gGL.pushUIMatrix();
            gGL.translateUI((F32)mNextArrowBtn->getRect().mLeft, (F32)mNextArrowBtn->getRect().mBottom, 0.f);
            mNextArrowBtn->draw();
            gGL.popUIMatrix();
        }
    }

    mPrevArrowBtn->setFlashing(false);
    mNextArrowBtn->setFlashing(false);
>>>>>>> 38c2a5bd
}


// virtual
BOOL LLTabContainer::handleMouseDown( S32 x, S32 y, MASK mask )
{
<<<<<<< HEAD
	static LLUICachedControl<S32> tabcntrv_pad ("UITabCntrvPad", 0);
	BOOL handled = FALSE;
	BOOL has_scroll_arrows = !mHideScrollArrows && (getMaxScrollPos() > 0) && !getTabsHidden();

	if (has_scroll_arrows)
	{
		if (mJumpPrevArrowBtn&& mJumpPrevArrowBtn->getRect().pointInRect(x, y))
		{
			S32 local_x = x - mJumpPrevArrowBtn->getRect().mLeft;
			S32 local_y = y - mJumpPrevArrowBtn->getRect().mBottom;
			handled = mJumpPrevArrowBtn->handleMouseDown(local_x, local_y, mask);
		}
		else if (mJumpNextArrowBtn && mJumpNextArrowBtn->getRect().pointInRect(x, y))
		{
			S32 local_x = x - mJumpNextArrowBtn->getRect().mLeft;
			S32 local_y = y - mJumpNextArrowBtn->getRect().mBottom;
			handled = mJumpNextArrowBtn->handleMouseDown(local_x, local_y, mask);
		}
		else if (mPrevArrowBtn && mPrevArrowBtn->getRect().pointInRect(x, y))
		{
			S32 local_x = x - mPrevArrowBtn->getRect().mLeft;
			S32 local_y = y - mPrevArrowBtn->getRect().mBottom;
			handled = mPrevArrowBtn->handleMouseDown(local_x, local_y, mask);
		}
		else if (mNextArrowBtn && mNextArrowBtn->getRect().pointInRect(x, y))
		{
			S32 local_x = x - mNextArrowBtn->getRect().mLeft;
			S32 local_y = y - mNextArrowBtn->getRect().mBottom;
			handled = mNextArrowBtn->handleMouseDown(local_x, local_y, mask);
		}
	}
	if (!handled)
	{
		handled = LLPanel::handleMouseDown( x, y, mask );
	}

	S32 tab_count = getTabCount();
	if (tab_count > 0 && !getTabsHidden())
	{
		LLTabTuple* firsttuple = getTab(0);
		LLRect tab_rect;
		if (mIsVertical)
		{
			tab_rect = LLRect(firsttuple->mButton->getRect().mLeft,
								has_scroll_arrows ? mPrevArrowBtn->getRect().mBottom - tabcntrv_pad : mPrevArrowBtn->getRect().mTop,
								firsttuple->mButton->getRect().mRight,
								has_scroll_arrows ? mNextArrowBtn->getRect().mTop + tabcntrv_pad : mNextArrowBtn->getRect().mBottom );
		}
		else
		{
			tab_rect = LLRect(has_scroll_arrows ? mPrevArrowBtn->getRect().mRight : mJumpPrevArrowBtn->getRect().mLeft,
								firsttuple->mButton->getRect().mTop,
								has_scroll_arrows ? mNextArrowBtn->getRect().mLeft : mJumpNextArrowBtn->getRect().mRight,
								firsttuple->mButton->getRect().mBottom );
		}
		if( tab_rect.pointInRect( x, y ) )
		{
//			S32 index = getCurrentPanelIndex();
//			index = llclamp(index, 0, tab_count-1);
//			LLButton* tab_button = getTab(index)->mButton;
			gFocusMgr.setMouseCapture(this);
//			tab_button->setFocus(TRUE);
// [SL:KB] - Patch: UI-TabRearrange | Checked: 2010-06-05 (Catznip-2.0)
			// Only set keyboard focus to the tab button of the active panel (if we have one) if the user actually clicked on it
			if (mCurrentTabIdx >= 0)
			{
				LLButton* pActiveTabBtn = mTabList[mCurrentTabIdx]->mButton;
				if (pActiveTabBtn->pointInView(x - pActiveTabBtn->getRect().mLeft, y - pActiveTabBtn->getRect().mBottom))
					pActiveTabBtn->setFocus(TRUE);
			}
// [/SL:KB]
=======
    static LLUICachedControl<S32> tabcntrv_pad ("UITabCntrvPad", 0);
    BOOL handled = FALSE;
    BOOL has_scroll_arrows = !mHideScrollArrows && (getMaxScrollPos() > 0) && !getTabsHidden();

    if (has_scroll_arrows)
    {
        if (mJumpPrevArrowBtn&& mJumpPrevArrowBtn->getRect().pointInRect(x, y))
        {
            S32 local_x = x - mJumpPrevArrowBtn->getRect().mLeft;
            S32 local_y = y - mJumpPrevArrowBtn->getRect().mBottom;
            handled = mJumpPrevArrowBtn->handleMouseDown(local_x, local_y, mask);
        }
        else if (mJumpNextArrowBtn && mJumpNextArrowBtn->getRect().pointInRect(x, y))
        {
            S32 local_x = x - mJumpNextArrowBtn->getRect().mLeft;
            S32 local_y = y - mJumpNextArrowBtn->getRect().mBottom;
            handled = mJumpNextArrowBtn->handleMouseDown(local_x, local_y, mask);
        }
        else if (mPrevArrowBtn && mPrevArrowBtn->getRect().pointInRect(x, y))
        {
            S32 local_x = x - mPrevArrowBtn->getRect().mLeft;
            S32 local_y = y - mPrevArrowBtn->getRect().mBottom;
            handled = mPrevArrowBtn->handleMouseDown(local_x, local_y, mask);
        }
        else if (mNextArrowBtn && mNextArrowBtn->getRect().pointInRect(x, y))
        {
            S32 local_x = x - mNextArrowBtn->getRect().mLeft;
            S32 local_y = y - mNextArrowBtn->getRect().mBottom;
            handled = mNextArrowBtn->handleMouseDown(local_x, local_y, mask);
        }
    }
    if (!handled)
    {
        handled = LLPanel::handleMouseDown( x, y, mask );
    }

    S32 tab_count = getTabCount();
    if (tab_count > 0 && !getTabsHidden())
    {
        LLTabTuple* firsttuple = getTab(0);
        LLRect tab_rect;
        if (mIsVertical)
        {
            tab_rect = LLRect(firsttuple->mButton->getRect().mLeft,
                                has_scroll_arrows ? mPrevArrowBtn->getRect().mBottom - tabcntrv_pad : mPrevArrowBtn->getRect().mTop,
                                firsttuple->mButton->getRect().mRight,
                                has_scroll_arrows ? mNextArrowBtn->getRect().mTop + tabcntrv_pad : mNextArrowBtn->getRect().mBottom );
        }
        else
        {
            tab_rect = LLRect(has_scroll_arrows ? mPrevArrowBtn->getRect().mRight : mJumpPrevArrowBtn->getRect().mLeft,
                                firsttuple->mButton->getRect().mTop,
                                has_scroll_arrows ? mNextArrowBtn->getRect().mLeft : mJumpNextArrowBtn->getRect().mRight,
                                firsttuple->mButton->getRect().mBottom );
        }
        if( tab_rect.pointInRect( x, y ) )
        {
            S32 index = getCurrentPanelIndex();
            index = llclamp(index, 0, tab_count-1);
            LLButton* tab_button = getTab(index)->mButton;
            gFocusMgr.setMouseCapture(this);
            tab_button->setFocus(TRUE);
>>>>>>> 38c2a5bd
            mMouseDownTimer.start();
        }
    }
    if (handled) {
        // Note: May need to also capture local coords right here ?
        LLViewerEventRecorder::instance().update_xui(getPathname( ));
    }

    return handled;
}

// virtual
BOOL LLTabContainer::handleHover( S32 x, S32 y, MASK mask )
{
    BOOL handled = FALSE;
    BOOL has_scroll_arrows = !mHideScrollArrows && (getMaxScrollPos() > 0) && !getTabsHidden();

    if (has_scroll_arrows)
    {
        if (mJumpPrevArrowBtn && mJumpPrevArrowBtn->getRect().pointInRect(x, y))
        {
            S32 local_x = x - mJumpPrevArrowBtn->getRect().mLeft;
            S32 local_y = y - mJumpPrevArrowBtn->getRect().mBottom;
            handled = mJumpPrevArrowBtn->handleHover(local_x, local_y, mask);
        }
        else if (mJumpNextArrowBtn && mJumpNextArrowBtn->getRect().pointInRect(x, y))
        {
            S32 local_x = x - mJumpNextArrowBtn->getRect().mLeft;
            S32 local_y = y - mJumpNextArrowBtn->getRect().mBottom;
            handled = mJumpNextArrowBtn->handleHover(local_x, local_y, mask);
        }
        else if (mPrevArrowBtn && mPrevArrowBtn->getRect().pointInRect(x, y))
        {
            S32 local_x = x - mPrevArrowBtn->getRect().mLeft;
            S32 local_y = y - mPrevArrowBtn->getRect().mBottom;
            handled = mPrevArrowBtn->handleHover(local_x, local_y, mask);
        }
        else if (mNextArrowBtn && mNextArrowBtn->getRect().pointInRect(x, y))
        {
            S32 local_x = x - mNextArrowBtn->getRect().mLeft;
            S32 local_y = y - mNextArrowBtn->getRect().mBottom;
            handled = mNextArrowBtn->handleHover(local_x, local_y, mask);
        }
    }
    if (!handled)
    {
        handled = LLPanel::handleHover(x, y, mask);
    }

    F32 drag_delay = 0.25f; // filter out clicks from dragging
    if (mMouseDownTimer.getElapsedTimeF32() > drag_delay)
    {
        commitHoveredButton(x, y);
    }
    return handled;
}

// virtual
BOOL LLTabContainer::handleMouseUp( S32 x, S32 y, MASK mask )
{
    BOOL handled = FALSE;
    BOOL has_scroll_arrows = !mHideScrollArrows && (getMaxScrollPos() > 0)  && !getTabsHidden();

    S32 local_x = x - getRect().mLeft;
    S32 local_y = y - getRect().mBottom;

    if (has_scroll_arrows)
    {
        if (mJumpPrevArrowBtn && mJumpPrevArrowBtn->getRect().pointInRect(x, y))
        {
            local_x = x - mJumpPrevArrowBtn->getRect().mLeft;
            local_y = y - mJumpPrevArrowBtn->getRect().mBottom;
            handled = mJumpPrevArrowBtn->handleMouseUp(local_x, local_y, mask);
        }
        else if (mJumpNextArrowBtn && mJumpNextArrowBtn->getRect().pointInRect(x,   y))
        {
            local_x = x - mJumpNextArrowBtn->getRect().mLeft;
            local_y = y - mJumpNextArrowBtn->getRect().mBottom;
            handled = mJumpNextArrowBtn->handleMouseUp(local_x, local_y, mask);
        }
        else if (mPrevArrowBtn && mPrevArrowBtn->getRect().pointInRect(x, y))
        {
            local_x = x - mPrevArrowBtn->getRect().mLeft;
            local_y = y - mPrevArrowBtn->getRect().mBottom;
            handled = mPrevArrowBtn->handleMouseUp(local_x, local_y, mask);
        }
        else if (mNextArrowBtn && mNextArrowBtn->getRect().pointInRect(x, y))
        {
            local_x = x - mNextArrowBtn->getRect().mLeft;
            local_y = y - mNextArrowBtn->getRect().mBottom;
            handled = mNextArrowBtn->handleMouseUp(local_x, local_y, mask);
        }
    }
    if (!handled)
    {
        handled = LLPanel::handleMouseUp( x, y, mask );
    }

    commitHoveredButton(x, y);
    mMouseDownTimer.stop();
    LLPanel* cur_panel = getCurrentPanel();
    if (hasMouseCapture())
    {
        if (cur_panel)
        {
            if (!cur_panel->focusFirstItem(FALSE))
            {
                // if nothing in the panel gets focus, make sure the new tab does
                // otherwise the last tab might keep focus
                getTab(getCurrentPanelIndex())->mButton->setFocus(TRUE);
            }
        }
        gFocusMgr.setMouseCapture(NULL);
    }
    if (handled) {
        // Note: may need to capture local coords here
        LLViewerEventRecorder::instance().update_xui(getPathname( ));
    }
    return handled;
}

// [SL:KB] - Patch: Control-TabContainer | Checked: 2014-04-06 (Catznip-3.6)
BOOL LLTabContainer::handleScrollWheel(S32 x, S32 y, S32 clicks)
{
	// NOTE-Catznip: should match the code in LLTabContainer::handleMouseDown()
	static LLUICachedControl<S32> tabcntrv_pad ("UITabCntrvPad", 0);
	BOOL handled = FALSE;

	S32 tab_count = getTabCount();
	if ( (tab_count > 0) && (!getTabsHidden()) )
	{
		LLTabTuple* firsttuple = getTab(0);
		LLRect tab_rect;
		if (mIsVertical)
			tab_rect = LLRect(firsttuple->mButton->getRect().mLeft, mPrevArrowBtn->getRect().mTop, firsttuple->mButton->getRect().mRight, mNextArrowBtn->getRect().mBottom );
		else
			tab_rect = LLRect(mJumpPrevArrowBtn->getRect().mLeft, firsttuple->mButton->getRect().mTop, mJumpNextArrowBtn->getRect().mRight, firsttuple->mButton->getRect().mBottom);

		if (tab_rect.pointInRect(x, y))
		{
			mScrollPos = llclamp(mScrollPos + clicks, 0, mMaxScrollPos);
			handled = TRUE;
		}
	}

	if (!handled)
		handled = LLUICtrl::handleScrollWheel(x, y, clicks);
	return handled;
}
// [/SL:KB]

// virtual
BOOL LLTabContainer::handleToolTip( S32 x, S32 y, MASK mask)
{
    static LLUICachedControl<S32> tabcntrv_pad ("UITabCntrvPad", 0);
    BOOL handled = LLPanel::handleToolTip( x, y, mask);
    if (!handled && getTabCount() > 0 && !getTabsHidden())
    {
        LLTabTuple* firsttuple = getTab(0);

        BOOL has_scroll_arrows = !mHideScrollArrows && (getMaxScrollPos() > 0);
        LLRect clip;
        if (mIsVertical)
        {
            clip = LLRect(firsttuple->mButton->getRect().mLeft,
                          has_scroll_arrows ? mPrevArrowBtn->getRect().mBottom - tabcntrv_pad : mPrevArrowBtn->getRect().mTop,
                          firsttuple->mButton->getRect().mRight,
                          has_scroll_arrows ? mNextArrowBtn->getRect().mTop + tabcntrv_pad : mNextArrowBtn->getRect().mBottom );
        }
        else
        {
            clip = LLRect(has_scroll_arrows ? mPrevArrowBtn->getRect().mRight : mJumpPrevArrowBtn->getRect().mLeft,
                          firsttuple->mButton->getRect().mTop,
                          has_scroll_arrows ? mNextArrowBtn->getRect().mLeft : mJumpNextArrowBtn->getRect().mRight,
                          firsttuple->mButton->getRect().mBottom );
        }

        if( clip.pointInRect( x, y ) )
        {
            for(tuple_list_t::iterator iter = mTabList.begin(); iter != mTabList.end(); ++iter)
            {
                LLButton* tab_button = (*iter)->mButton;
                if (!tab_button->getVisible()) continue;
                S32 local_x = x - tab_button->getRect().mLeft;
                S32 local_y = y - tab_button->getRect().mBottom;
                handled = tab_button->handleToolTip(local_x, local_y, mask);
                if( handled )
                {
                    break;
                }
            }
        }
    }
    return handled;
}

// virtual
BOOL LLTabContainer::handleKeyHere(KEY key, MASK mask)
{
<<<<<<< HEAD
// [SL:KB] - Patch: UI-TabRearrange | Checked: 2010-06-05 (Catznip-2.0)
	if ( (mAllowRearrange) && (hasMouseCapture()) )
	{
		return FALSE;	// Don't process movement keys while the user might be rearranging tabs
	}
// [/SL:KB]
	BOOL handled = FALSE;
	// <FS:Ansariel> Use SHIFT-ALT mask to control parent container
	if ((mask == (MASK_ALT | MASK_SHIFT)) && (key == KEY_LEFT || key == KEY_RIGHT))
	{
		LLTabContainer* parent_tab_container = getParentByType<LLTabContainer>();
		if (parent_tab_container)
		{
			if (key == KEY_LEFT)
			{
				parent_tab_container->selectPrevTab();
			}
			else
			{
				parent_tab_container->selectNextTab();
			}

			if (parent_tab_container->getCurrentPanel())
			{
				parent_tab_container->getCurrentPanel()->setFocus(TRUE);
			}

			return TRUE;
		}
	}
	if (key == KEY_LEFT && (mask == MASK_ALT || mask == (MASK_ALT | MASK_SHIFT)))
	//if (key == KEY_LEFT && mask == MASK_ALT)
	// </FS:Ansariel>
	{
		selectPrevTab();
		handled = TRUE;
	}
	// <FS:Ansariel> Use SHIFT-ALT mask to control parent container
	//else if (key == KEY_RIGHT && mask == MASK_ALT)
	else if (key == KEY_RIGHT && (mask == MASK_ALT || mask == (MASK_ALT | MASK_SHIFT)))
	// </FS:Ansariel>
	{
		selectNextTab();
		handled = TRUE;
	}

	if (handled)
	{
		if (getCurrentPanel())
		{
			getCurrentPanel()->setFocus(TRUE);
		}
	}

	if (!gFocusMgr.childHasKeyboardFocus(getCurrentPanel()))
	{
		// if child has focus, but not the current panel, focus is on a button
		if (mIsVertical)
		{
			switch(key)
			{
			  case KEY_UP:
				selectPrevTab();
				handled = TRUE;
				break;
			  case KEY_DOWN:
				selectNextTab();
				handled = TRUE;
				break;
			  case KEY_LEFT:
				handled = TRUE;
				break;
			  case KEY_RIGHT:
				if (getTabPosition() == LEFT && getCurrentPanel())
				{
					getCurrentPanel()->setFocus(TRUE);
				}
				handled = TRUE;
				break;
			  default:
				break;
			}
		}
		else
		{
			switch(key)
			{
			  case KEY_UP:
				if (getTabPosition() == BOTTOM && getCurrentPanel())
				{
					getCurrentPanel()->setFocus(TRUE);
				}
				handled = TRUE;
				break;
			  case KEY_DOWN:
				if (getTabPosition() == TOP && getCurrentPanel())
				{
					getCurrentPanel()->setFocus(TRUE);
				}
				handled = TRUE;
				break;
			  case KEY_LEFT:
				selectPrevTab();
				handled = TRUE;
				break;
			  case KEY_RIGHT:
				selectNextTab();
				handled = TRUE;
				break;
			  default:
				break;
			}
		}
	}
	return handled;
}

// virtual
BOOL LLTabContainer::handleDragAndDrop(S32 x, S32 y, MASK mask,	BOOL drop,	EDragAndDropType type, void* cargo_data, EAcceptance *accept, std::string	&tooltip)
{
	BOOL has_scroll_arrows = !mHideScrollArrows && (getMaxScrollPos() > 0);

	if(mOpenTabsOnDragAndDrop && !getTabsHidden())
	{
		// In that case, we'll open the hovered tab while dragging and dropping items.
		// This allows for drilling through tabs.
		if (mDragAndDropDelayTimer.getStarted())
		{
			if (mDragAndDropDelayTimer.getElapsedTimeF32() > SCROLL_DELAY_TIME)
			{
				if (has_scroll_arrows)
				{
					if (mJumpPrevArrowBtn && mJumpPrevArrowBtn->getRect().pointInRect(x, y))
					{
// [SL:KB] - Patch: Control-TabContainer | Checked: 2014-03-17 (Catznip-3.6)
						mJumpPrevArrowBtn->onCommit();
						mDragAndDropDelayTimer.reset();
// [/SL:KB]
//						S32	local_x	= x	- mJumpPrevArrowBtn->getRect().mLeft;
//						S32	local_y	= y	- mJumpPrevArrowBtn->getRect().mBottom;
//						mJumpPrevArrowBtn->handleHover(local_x,	local_y, mask);
					}
					if (mJumpNextArrowBtn && mJumpNextArrowBtn->getRect().pointInRect(x, y))
					{
// [SL:KB] - Patch: Control-TabContainer | Checked: 2014-03-17 (Catznip-3.6)
						mJumpNextArrowBtn->onCommit();
						mDragAndDropDelayTimer.reset();
// [/SL:KB]
//						S32	local_x	= x	- mJumpNextArrowBtn->getRect().mLeft;
//						S32	local_y	= y	- mJumpNextArrowBtn->getRect().mBottom;
//						mJumpNextArrowBtn->handleHover(local_x,	local_y, mask);
					}
					if (mPrevArrowBtn->getRect().pointInRect(x,	y))
					{
// [SL:KB] - Patch: Control-TabContainer | Checked: 2014-03-17 (Catznip-3.6)
						mPrevArrowBtn->onCommit();
						mDragAndDropDelayTimer.reset();
// [/SL:KB]
//						S32	local_x	= x	- mPrevArrowBtn->getRect().mLeft;
//						S32	local_y	= y	- mPrevArrowBtn->getRect().mBottom;
//						mPrevArrowBtn->handleHover(local_x,	local_y, mask);
					}
					else if	(mNextArrowBtn->getRect().pointInRect(x, y))
					{
// [SL:KB] - Patch: Control-TabContainer | Checked: 2014-03-17 (Catznip-3.6)
						mNextArrowBtn->onCommit();
						mDragAndDropDelayTimer.reset();
// [/SL:KB]
//						S32	local_x	= x	- mNextArrowBtn->getRect().mLeft;
//						S32	local_y	= y	- mNextArrowBtn->getRect().mBottom;
//						mNextArrowBtn->handleHover(local_x, local_y, mask);
					}
				}

				for(tuple_list_t::iterator iter	= mTabList.begin();	iter !=	 mTabList.end(); ++iter)
				{
					LLTabTuple*	tuple =	*iter;
					tuple->mButton->setVisible(	TRUE );
					S32	local_x	= x	- tuple->mButton->getRect().mLeft;
					S32	local_y	= y	- tuple->mButton->getRect().mBottom;
					if (tuple->mButton->pointInView(local_x, local_y) &&  tuple->mButton->getEnabled() && !tuple->mTabPanel->getVisible())
					{
						tuple->mButton->onCommit();
					}
				}
				// Stop the timer whether successful or not. Don't let it run forever.
				mDragAndDropDelayTimer.stop();
			}
		}
		else 
		{
			// Start a timer so we don't open tabs as soon as we hover on them
			mDragAndDropDelayTimer.start();
		}
	}

	return LLView::handleDragAndDrop(x,	y, mask, drop, type, cargo_data,  accept, tooltip);
=======
    BOOL handled = FALSE;
    if (key == KEY_LEFT && mask == MASK_ALT)
    {
        selectPrevTab();
        handled = TRUE;
    }
    else if (key == KEY_RIGHT && mask == MASK_ALT)
    {
        selectNextTab();
        handled = TRUE;
    }

    if (handled)
    {
        if (getCurrentPanel())
        {
            getCurrentPanel()->setFocus(TRUE);
        }
    }

    if (!gFocusMgr.childHasKeyboardFocus(getCurrentPanel()))
    {
        // if child has focus, but not the current panel, focus is on a button
        if (mIsVertical)
        {
            switch(key)
            {
              case KEY_UP:
                selectPrevTab();
                handled = TRUE;
                break;
              case KEY_DOWN:
                selectNextTab();
                handled = TRUE;
                break;
              case KEY_LEFT:
                handled = TRUE;
                break;
              case KEY_RIGHT:
                if (getTabPosition() == LEFT && getCurrentPanel())
                {
                    getCurrentPanel()->setFocus(TRUE);
                }
                handled = TRUE;
                break;
              default:
                break;
            }
        }
        else
        {
            switch(key)
            {
              case KEY_UP:
                if (getTabPosition() == BOTTOM && getCurrentPanel())
                {
                    getCurrentPanel()->setFocus(TRUE);
                }
                handled = TRUE;
                break;
              case KEY_DOWN:
                if (getTabPosition() == TOP && getCurrentPanel())
                {
                    getCurrentPanel()->setFocus(TRUE);
                }
                handled = TRUE;
                break;
              case KEY_LEFT:
                selectPrevTab();
                handled = TRUE;
                break;
              case KEY_RIGHT:
                selectNextTab();
                handled = TRUE;
                break;
              default:
                break;
            }
        }
    }
    return handled;
}

// virtual
BOOL LLTabContainer::handleDragAndDrop(S32 x, S32 y, MASK mask, BOOL drop,  EDragAndDropType type, void* cargo_data, EAcceptance *accept, std::string   &tooltip)
{
    BOOL has_scroll_arrows = !mHideScrollArrows && (getMaxScrollPos() > 0);

    if(mOpenTabsOnDragAndDrop && !getTabsHidden())
    {
        // In that case, we'll open the hovered tab while dragging and dropping items.
        // This allows for drilling through tabs.
        if (mDragAndDropDelayTimer.getStarted())
        {
            if (mDragAndDropDelayTimer.getElapsedTimeF32() > SCROLL_DELAY_TIME)
            {
                if (has_scroll_arrows)
                {
                    if (mJumpPrevArrowBtn && mJumpPrevArrowBtn->getRect().pointInRect(x, y))
                    {
                        S32 local_x = x - mJumpPrevArrowBtn->getRect().mLeft;
                        S32 local_y = y - mJumpPrevArrowBtn->getRect().mBottom;
                        mJumpPrevArrowBtn->handleHover(local_x, local_y, mask);
                    }
                    if (mJumpNextArrowBtn && mJumpNextArrowBtn->getRect().pointInRect(x, y))
                    {
                        S32 local_x = x - mJumpNextArrowBtn->getRect().mLeft;
                        S32 local_y = y - mJumpNextArrowBtn->getRect().mBottom;
                        mJumpNextArrowBtn->handleHover(local_x, local_y, mask);
                    }
                    if (mPrevArrowBtn->getRect().pointInRect(x, y))
                    {
                        S32 local_x = x - mPrevArrowBtn->getRect().mLeft;
                        S32 local_y = y - mPrevArrowBtn->getRect().mBottom;
                        mPrevArrowBtn->handleHover(local_x, local_y, mask);
                    }
                    else if (mNextArrowBtn->getRect().pointInRect(x, y))
                    {
                        S32 local_x = x - mNextArrowBtn->getRect().mLeft;
                        S32 local_y = y - mNextArrowBtn->getRect().mBottom;
                        mNextArrowBtn->handleHover(local_x, local_y, mask);
                    }
                }

                for(tuple_list_t::iterator iter = mTabList.begin(); iter !=  mTabList.end(); ++iter)
                {
                    LLTabTuple* tuple = *iter;
                    tuple->mButton->setVisible( TRUE );
                    S32 local_x = x - tuple->mButton->getRect().mLeft;
                    S32 local_y = y - tuple->mButton->getRect().mBottom;
                    if (tuple->mButton->pointInView(local_x, local_y) &&  tuple->mButton->getEnabled() && !tuple->mTabPanel->getVisible())
                    {
                        tuple->mButton->onCommit();
                    }
                }
                // Stop the timer whether successful or not. Don't let it run forever.
                mDragAndDropDelayTimer.stop();
            }
        }
        else
        {
            // Start a timer so we don't open tabs as soon as we hover on them
            mDragAndDropDelayTimer.start();
        }
    }

    return LLView::handleDragAndDrop(x, y, mask, drop, type, cargo_data,  accept, tooltip);
>>>>>>> 38c2a5bd
}

void LLTabContainer::addTabPanel(LLPanel* panelp)
{
    addTabPanel(TabPanelParams().panel(panelp));
}

// function to update images
void LLTabContainer::update_images(LLTabTuple* tuple, TabParams params, LLTabContainer::TabPosition pos)
{
    if (tuple && tuple->mButton)
    {
        if (pos == LLTabContainer::TOP)
        {
            tuple->mButton->setImageUnselected(static_cast<LLUIImage*>(params.tab_top_image_unselected));
            tuple->mButton->setImageSelected(static_cast<LLUIImage*>(params.tab_top_image_selected));
            tuple->mButton->setImageFlash(static_cast<LLUIImage*>(params.tab_top_image_flash));
        }
        else if (pos == LLTabContainer::BOTTOM)
        {
            tuple->mButton->setImageUnselected(static_cast<LLUIImage*>(params.tab_bottom_image_unselected));
            tuple->mButton->setImageSelected(static_cast<LLUIImage*>(params.tab_bottom_image_selected));
            tuple->mButton->setImageFlash(static_cast<LLUIImage*>(params.tab_bottom_image_flash));
        }
        else if (pos == LLTabContainer::LEFT)
        {
            tuple->mButton->setImageUnselected(static_cast<LLUIImage*>(params.tab_left_image_unselected));
            tuple->mButton->setImageSelected(static_cast<LLUIImage*>(params.tab_left_image_selected));
            tuple->mButton->setImageFlash(static_cast<LLUIImage*>(params.tab_left_image_flash));
        }
    }
}

void LLTabContainer::addTabPanel(const TabPanelParams& panel)
{
    LLPanel* child = panel.panel();

    llassert(child);
    if (!child) return;

    const std::string& label = panel.label.isProvided()
            ? panel.label()
            : panel.panel()->getLabel();
    BOOL select = panel.select_tab();
    S32 indent = panel.indent();
    BOOL placeholder = panel.is_placeholder;
    eInsertionPoint insertion_point = panel.insert_at();

    static LLUICachedControl<S32> tabcntrv_pad ("UITabCntrvPad", 0);
    static LLUICachedControl<S32> tabcntr_button_panel_overlap ("UITabCntrButtonPanelOverlap", 0);
    static LLUICachedControl<S32> tab_padding ("UITabPadding", 0);
    if (child->getParent() == this)
    {
        // already a child of mine
        return;
    }

    // Store the original label for possible xml export.
    child->setLabel(label);
    std::string trimmed_label = label;
    LLStringUtil::trim(trimmed_label);

    S32 button_width = mMinTabWidth;
    if (!mIsVertical)
    {
        button_width = llclamp(mFont->getWidth(trimmed_label) + tab_padding, mMinTabWidth, mMaxTabWidth);
    }

    // Tab panel
    S32 tab_panel_top;
    S32 tab_panel_bottom;
    if (!getTabsHidden())
    {
        if( getTabPosition() == LLTabContainer::TOP )
        {
            S32 tab_height = mIsVertical ? BTN_HEIGHT : mTabHeight;
            tab_panel_top = getRect().getHeight() - getTopBorderHeight() - (tab_height - tabcntr_button_panel_overlap);
            tab_panel_bottom = LLPANEL_BORDER_WIDTH;
        }
        else
        {
            tab_panel_top = getRect().getHeight() - getTopBorderHeight();
            tab_panel_bottom = (mTabHeight - tabcntr_button_panel_overlap);  // Run to the edge, covering up the border
        }
    }
    else
    {
        // Skip tab button space if tabs are invisible (EXT-576)
        tab_panel_top = getRect().getHeight();
        tab_panel_bottom = LLPANEL_BORDER_WIDTH;
    }

    LLRect tab_panel_rect;
    if (!getTabsHidden() && mIsVertical)
    {
        tab_panel_rect = LLRect(mMinTabWidth + mRightTabBtnOffset + (LLPANEL_BORDER_WIDTH * 2) + tabcntrv_pad,
                                getRect().getHeight() - LLPANEL_BORDER_WIDTH,
                                getRect().getWidth() - LLPANEL_BORDER_WIDTH,
                                LLPANEL_BORDER_WIDTH);
    }
    else
    {
        S32 left_offset = mUseTabOffset ? LLPANEL_BORDER_WIDTH * 3 : LLPANEL_BORDER_WIDTH;
        S32 right_offset = mUseTabOffset ? LLPANEL_BORDER_WIDTH * 2 : LLPANEL_BORDER_WIDTH;
        tab_panel_rect = LLRect(left_offset, tab_panel_top, getRect().getWidth() - right_offset, tab_panel_bottom);
    }
<<<<<<< HEAD
	child->setFollowsAll();
	child->translate( tab_panel_rect.mLeft - child->getRect().mLeft, tab_panel_rect.mBottom - child->getRect().mBottom);
	child->reshape( tab_panel_rect.getWidth(), tab_panel_rect.getHeight(), TRUE );
	// add this child later

	child->setVisible( FALSE );  // Will be made visible when selected

	mTotalTabWidth += button_width;

	// Tab button
	LLRect btn_rect;  // Note: btn_rect.mLeft is just a dummy.  Will be updated in draw().
	LLUIImage* tab_img = NULL;
	LLUIImage* tab_selected_img = NULL;
	S32 tab_fudge = 1;		//  To make new tab art look better, nudge buttons up 1 pel

	if (mIsVertical)
	{
		btn_rect.setLeftTopAndSize(tabcntrv_pad + LLPANEL_BORDER_WIDTH + 2,	// JC - Fudge factor
								   (getRect().getHeight() - getTopBorderHeight() - LLPANEL_BORDER_WIDTH - 1) - ((BTN_HEIGHT + tabcntrv_pad) * getTabCount()),
								   mMinTabWidth,
								   BTN_HEIGHT);
	}
	else if( getTabPosition() == LLTabContainer::TOP )
	{
		btn_rect.setLeftTopAndSize( 0, getRect().getHeight() - getTopBorderHeight() + tab_fudge, button_width, mTabHeight);
		tab_img = mMiddleTabParams.tab_top_image_unselected;
		tab_selected_img = mMiddleTabParams.tab_top_image_selected; 
	}
	else
	{
		btn_rect.setOriginAndSize( 0, 0 + tab_fudge, button_width, mTabHeight);
		tab_img = mMiddleTabParams.tab_bottom_image_unselected;
		tab_selected_img = mMiddleTabParams.tab_bottom_image_selected;
	}

	LLTextBox* textbox = NULL;
	LLButton* btn = NULL;
	LLCustomButtonIconCtrl::Params custom_btn_params;
	{
		custom_btn_params.icon_ctrl_pad(mTabIconCtrlPad);
	}
	LLButton::Params normal_btn_params;
	
	if (placeholder)
	{
		btn_rect.translate(0, -6); // *TODO: make configurable
		LLTextBox::Params params;
		params.name(trimmed_label);
		params.rect(btn_rect);
		params.initial_value(trimmed_label);
		params.font(mFont);
		textbox = LLUICtrlFactory::create<LLTextBox> (params);
		
		LLButton::Params p;
		p.name("placeholder");
		btn = LLUICtrlFactory::create<LLButton>(p);
	}
	else
	{
		LLButton::Params& p = (mCustomIconCtrlUsed ? custom_btn_params : normal_btn_params);
		
		p.rect(btn_rect);
		p.font(mFont);
		p.font_halign = mFontHalign;
		p.label_shadow(mDropShadowedText);
		p.label(trimmed_label);
		p.click_callback.function(boost::bind(&LLTabContainer::onTabBtn, this, _2, child));
		if (indent)
		{
			p.pad_left(indent);
		}
		else
		{
			p.pad_left(mLabelPadLeft);
		}

		p.pad_bottom( mLabelPadBottom );
		p.scale_image(true);
		p.tab_stop(false);
		p.follows.flags = FOLLOWS_LEFT;
		
		if (mIsVertical)
		{
		  p.name("vtab_"+std::string(child->getName()));
		  p.image_unselected(mMiddleTabParams.tab_left_image_unselected);
		  p.image_selected(mMiddleTabParams.tab_left_image_selected);
		  p.follows.flags = p.follows.flags() | FOLLOWS_TOP;
		}
		else
		{ 
		    p.name("htab_"+std::string(child->getName()));
		    p.visible(false);
		    p.image_unselected(tab_img);
		    p.image_selected(tab_selected_img);
		    p.follows.flags = p.follows.flags() | (getTabPosition() == TOP ? FOLLOWS_TOP : FOLLOWS_BOTTOM);
		    // Try to squeeze in a bit more text
		    p.pad_left( mLabelPadLeft );
		    p.pad_right(2);
		}

		// inits flash timer
		p.button_flash_enable = mEnableTabsFlashing;
		p.flash_color = mTabsFlashingColor;

		// <FS:Ansariel> Enable tab flashing
		p.button_flash_enable(LLUI::getInstance()->mSettingGroups["config"]->getBOOL("EnableButtonFlashing"));
		p.button_flash_count(LLUI::getInstance()->mSettingGroups["config"]->getS32("FlashCount"));
		p.button_flash_rate(LLUI::getInstance()->mSettingGroups["config"]->getF32("FlashPeriod"));
		// </FS:Ansariel>
		
		// *TODO : It seems wrong not to use p in both cases considering the way p is initialized
		if (mCustomIconCtrlUsed)
		{
			btn = LLUICtrlFactory::create<LLCustomButtonIconCtrl>(custom_btn_params);
		}
		else
		{
			btn = LLUICtrlFactory::create<LLButton>(p);
		}
	}
	
	LLTabTuple* tuple = new LLTabTuple( this, child, btn, textbox );
	insertTuple( tuple, insertion_point );

	// if new tab was added as a first or last tab, update button image 
	// and update button image of any tab it may have affected
	if (tuple == mTabList.front())
	{  
		update_images(tuple, mFirstTabParams, getTabPosition());

		if (mTabList.size() == 2) 
		{		
			update_images(mTabList[1], mLastTabParams, getTabPosition());
		}
		else if (mTabList.size() > 2) 
		{
			update_images(mTabList[1], mMiddleTabParams, getTabPosition());
		}
	}
	else if (tuple == mTabList.back())
	{
		update_images(tuple, mLastTabParams, getTabPosition());

		if (mTabList.size() > 2)
		{
			update_images(mTabList[mTabList.size()-2], mMiddleTabParams, getTabPosition());
		}
	}

	//Don't add button and textbox if tab buttons are invisible(EXT - 576)
	if (!getTabsHidden())
	{
		if (textbox)
		{
			addChild( textbox, 0 );
		}
		if (btn)
		{
			addChild( btn, 0 );
		}
	}
	else
	{
		if (textbox)
		{
			LLUICtrl::addChild(textbox, 0);
		}
		if (btn)
		{
			LLUICtrl::addChild(btn, 0);
		}
	}

	if (child)
	{
		LLUICtrl::addChild(child, 1);
	}

	sendChildToFront(mPrevArrowBtn);
	sendChildToFront(mNextArrowBtn);
	sendChildToFront(mJumpPrevArrowBtn);
	sendChildToFront(mJumpNextArrowBtn);

	updateMaxScrollPos();

	if( select )
	{
		selectLastTab();
		mScrollPos = mMaxScrollPos;
	}
=======
    child->setFollowsAll();
    child->translate( tab_panel_rect.mLeft - child->getRect().mLeft, tab_panel_rect.mBottom - child->getRect().mBottom);
    child->reshape( tab_panel_rect.getWidth(), tab_panel_rect.getHeight(), TRUE );
    // add this child later

    child->setVisible( FALSE );  // Will be made visible when selected

    mTotalTabWidth += button_width;

    // Tab button
    LLRect btn_rect;  // Note: btn_rect.mLeft is just a dummy.  Will be updated in draw().
    LLUIImage* tab_img = NULL;
    LLUIImage* tab_selected_img = NULL;
    S32 tab_fudge = 1;      //  To make new tab art look better, nudge buttons up 1 pel

    if (mIsVertical)
    {
        btn_rect.setLeftTopAndSize(tabcntrv_pad + LLPANEL_BORDER_WIDTH + 2, // JC - Fudge factor
                                   (getRect().getHeight() - getTopBorderHeight() - LLPANEL_BORDER_WIDTH - 1) - ((BTN_HEIGHT + tabcntrv_pad) * getTabCount()),
                                   mMinTabWidth,
                                   BTN_HEIGHT);
    }
    else if( getTabPosition() == LLTabContainer::TOP )
    {
        btn_rect.setLeftTopAndSize( 0, getRect().getHeight() - getTopBorderHeight() + tab_fudge, button_width, mTabHeight);
        tab_img = mMiddleTabParams.tab_top_image_unselected;
        tab_selected_img = mMiddleTabParams.tab_top_image_selected;
    }
    else
    {
        btn_rect.setOriginAndSize( 0, 0 + tab_fudge, button_width, mTabHeight);
        tab_img = mMiddleTabParams.tab_bottom_image_unselected;
        tab_selected_img = mMiddleTabParams.tab_bottom_image_selected;
    }

    LLTextBox* textbox = NULL;
    LLButton* btn = NULL;
    LLCustomButtonIconCtrl::Params custom_btn_params;
    {
        custom_btn_params.icon_ctrl_pad(mTabIconCtrlPad);
    }
    LLButton::Params normal_btn_params;

    if (placeholder)
    {
        btn_rect.translate(0, -6); // *TODO: make configurable
        LLTextBox::Params params;
        params.name(trimmed_label);
        params.rect(btn_rect);
        params.initial_value(trimmed_label);
        params.font(mFont);
        textbox = LLUICtrlFactory::create<LLTextBox> (params);

        LLButton::Params p;
        p.name("placeholder");
        btn = LLUICtrlFactory::create<LLButton>(p);
    }
    else
    {
        LLButton::Params& p = (mCustomIconCtrlUsed ? custom_btn_params : normal_btn_params);

        p.rect(btn_rect);
        p.font(mFont);
        p.font_halign = mFontHalign;
        p.label(trimmed_label);
        p.click_callback.function(boost::bind(&LLTabContainer::onTabBtn, this, _2, child));
        if (indent)
        {
            p.pad_left(indent);
        }
        p.pad_bottom( mLabelPadBottom );
        p.scale_image(true);
        p.tab_stop(false);
        p.label_shadow(false);
        p.follows.flags = FOLLOWS_LEFT;

        if (mIsVertical)
        {
          p.name("vtab_"+std::string(child->getName()));
          p.image_unselected(mMiddleTabParams.tab_left_image_unselected);
          p.image_selected(mMiddleTabParams.tab_left_image_selected);
          p.follows.flags = p.follows.flags() | FOLLOWS_TOP;
        }
        else
        {
            p.name("htab_"+std::string(child->getName()));
            p.visible(false);
            p.image_unselected(tab_img);
            p.image_selected(tab_selected_img);
            p.follows.flags = p.follows.flags() | (getTabPosition() == TOP ? FOLLOWS_TOP : FOLLOWS_BOTTOM);
            // Try to squeeze in a bit more text
            p.pad_left( mLabelPadLeft );
            p.pad_right(2);
        }

        // inits flash timer
        p.button_flash_enable = mEnableTabsFlashing;
        p.flash_color = mTabsFlashingColor;

        // *TODO : It seems wrong not to use p in both cases considering the way p is initialized
        if (mCustomIconCtrlUsed)
        {
            btn = LLUICtrlFactory::create<LLCustomButtonIconCtrl>(custom_btn_params);
        }
        else
        {
            btn = LLUICtrlFactory::create<LLButton>(p);
        }
    }

    LLTabTuple* tuple = new LLTabTuple( this, child, btn, textbox );
    insertTuple( tuple, insertion_point );

    // if new tab was added as a first or last tab, update button image
    // and update button image of any tab it may have affected
    if (tuple == mTabList.front())
    {
        update_images(tuple, mFirstTabParams, getTabPosition());

        if (mTabList.size() == 2)
        {
            update_images(mTabList[1], mLastTabParams, getTabPosition());
        }
        else if (mTabList.size() > 2)
        {
            update_images(mTabList[1], mMiddleTabParams, getTabPosition());
        }
    }
    else if (tuple == mTabList.back())
    {
        update_images(tuple, mLastTabParams, getTabPosition());

        if (mTabList.size() > 2)
        {
            update_images(mTabList[mTabList.size()-2], mMiddleTabParams, getTabPosition());
        }
    }

    //Don't add button and textbox if tab buttons are invisible(EXT - 576)
    if (!getTabsHidden())
    {
        if (textbox)
        {
            addChild( textbox, 0 );
        }
        if (btn)
        {
            addChild( btn, 0 );
        }
    }
    else
    {
        if (textbox)
        {
            LLUICtrl::addChild(textbox, 0);
        }
        if (btn)
        {
            LLUICtrl::addChild(btn, 0);
        }
    }

    if (child)
    {
        LLUICtrl::addChild(child, 1);
    }

    sendChildToFront(mPrevArrowBtn);
    sendChildToFront(mNextArrowBtn);
    sendChildToFront(mJumpPrevArrowBtn);
    sendChildToFront(mJumpNextArrowBtn);

    updateMaxScrollPos();

    if( select )
    {
        selectLastTab();
        mScrollPos = mMaxScrollPos;
    }
>>>>>>> 38c2a5bd

}

void LLTabContainer::addPlaceholder(LLPanel* child, const std::string& label)
{
    addTabPanel(TabPanelParams().panel(child).label(label).is_placeholder(true));
}

void LLTabContainer::removeTabPanel(LLPanel* child)
{
    static LLUICachedControl<S32> tabcntrv_pad ("UITabCntrvPad", 0);
    if (mIsVertical)
    {
        // Fix-up button sizes
        S32 tab_count = 0;
        for(tuple_list_t::iterator iter = mTabList.begin(); iter != mTabList.end(); ++iter)
        {
            LLTabTuple* tuple = *iter;
            LLRect rect;
            rect.setLeftTopAndSize(tabcntrv_pad + LLPANEL_BORDER_WIDTH + 2, // JC - Fudge factor
                                   (getRect().getHeight() - LLPANEL_BORDER_WIDTH - 1) - ((BTN_HEIGHT + tabcntrv_pad) * (tab_count)),
                                   mMinTabWidth,
                                   BTN_HEIGHT);
            if (tuple->mPlaceholderText)
            {
                tuple->mPlaceholderText->setRect(rect);
            }
            else
            {
                tuple->mButton->setRect(rect);
            }
            tab_count++;
        }
    }
    else
    {
        // Adjust the total tab width.
        for(tuple_list_t::iterator iter = mTabList.begin(); iter != mTabList.end(); ++iter)
        {
            LLTabTuple* tuple = *iter;
            if( tuple->mTabPanel == child )
            {
                mTotalTabWidth -= tuple->mButton->getRect().getWidth();
                break;
            }
        }
    }

    BOOL has_focus = gFocusMgr.childHasKeyboardFocus(this);

    // If the tab being deleted is the selected one, select a different tab.
    for(std::vector<LLTabTuple*>::iterator iter = mTabList.begin(); iter != mTabList.end(); ++iter)
    {
        LLTabTuple* tuple = *iter;
        if( tuple->mTabPanel == child )
        {
            // update tab button images if removing the first or last tab
            if ((tuple == mTabList.front()) && (mTabList.size() > 1))
            {
                update_images(mTabList[1], mFirstTabParams, getTabPosition());
            }
            else if ((tuple == mTabList.back()) && (mTabList.size() > 2))
            {
                update_images(mTabList[mTabList.size()-2], mLastTabParams, getTabPosition());
            }

            if (!getTabsHidden())
            {
                // We need to remove tab buttons only if the tabs are not hidden.
                removeChild( tuple->mButton );
            }
            delete tuple->mButton;
            tuple->mButton = NULL;

            removeChild( tuple->mTabPanel );
//          delete tuple->mTabPanel;
            tuple->mTabPanel = NULL;

            mTabList.erase( iter );
            delete tuple;

            break;
        }
    }

    // make sure we don't have more locked tabs than we have tabs
    mLockedTabCount = llmin(getTabCount(), mLockedTabCount);

    if (mCurrentTabIdx >= (S32)mTabList.size())
    {
        mCurrentTabIdx = mTabList.size()-1;
    }
    selectTab(mCurrentTabIdx);
    if (has_focus)
    {
        LLPanel* panelp = getPanelByIndex(mCurrentTabIdx);
        if (panelp)
        {
            panelp->setFocus(TRUE);
        }
    }

    updateMaxScrollPos();
}

void LLTabContainer::lockTabs(S32 num_tabs)
{
    // count current tabs or use supplied value and ensure no new tabs get
    // inserted between them
    mLockedTabCount = num_tabs > 0 ? llmin(getTabCount(), num_tabs) : getTabCount();
}

void LLTabContainer::unlockTabs()
{
    mLockedTabCount = 0;
}

void LLTabContainer::enableTabButton(S32 which, BOOL enable)
{
    if (which >= 0 && which < (S32)mTabList.size())
    {
        mTabList[which]->mButton->setEnabled(enable);
    }
    // Stop the DaD timer as it might run forever
    // enableTabButton() is typically called on refresh and draw when anything changed
    // in the tab container so it's a good time to reset that.
    mDragAndDropDelayTimer.stop();
}

void LLTabContainer::deleteAllTabs()
{
    // Remove all the tab buttons and delete them.  Also, unlink all the child panels.
    for(std::vector<LLTabTuple*>::iterator iter = mTabList.begin(); iter != mTabList.end(); ++iter)
    {
        LLTabTuple* tuple = *iter;

        removeChild( tuple->mButton );
        delete tuple->mButton;
        tuple->mButton = NULL;

        removeChild( tuple->mTabPanel );
//      delete tuple->mTabPanel;
        tuple->mTabPanel = NULL;
    }

    // Actually delete the tuples themselves
    std::for_each(mTabList.begin(), mTabList.end(), DeletePointer());
    mTabList.clear();

    // And there isn't a current tab any more
    mCurrentTabIdx = -1;
}

LLPanel* LLTabContainer::getCurrentPanel()
{
    if (mCurrentTabIdx >= 0 && mCurrentTabIdx < (S32) mTabList.size())
    {
        return mTabList[mCurrentTabIdx]->mTabPanel;
    }
    return NULL;
}

S32 LLTabContainer::getCurrentPanelIndex()
{
    return mCurrentTabIdx;
}

S32 LLTabContainer::getTabCount()
{
    return mTabList.size();
}

LLPanel* LLTabContainer::getPanelByIndex(S32 index)
{
    if (index >= 0 && index < (S32)mTabList.size())
    {
        return mTabList[index]->mTabPanel;
    }
    return NULL;
}

S32 LLTabContainer::getIndexForPanel(LLPanel* panel)
{
    for (S32 index = 0; index < (S32)mTabList.size(); index++)
    {
        if (mTabList[index]->mTabPanel == panel)
        {
            return index;
        }
    }
    return -1;
}

S32 LLTabContainer::getPanelIndexByTitle(const std::string& title)
{
    for (S32 index = 0 ; index < (S32)mTabList.size(); index++)
    {
        if (title == mTabList[index]->mButton->getLabelSelected())
        {
            return index;
        }
    }
    return -1;
}

LLPanel* LLTabContainer::getPanelByName(const std::string& name)
{
    for (S32 index = 0 ; index < (S32)mTabList.size(); index++)
    {
        LLPanel *panel = mTabList[index]->mTabPanel;
        if (name == panel->getName())
        {
            return panel;
        }
    }
    return NULL;
}

// Change the name of the button for the current tab.
void LLTabContainer::setCurrentTabName(const std::string& name)
{
    // Might not have a tab selected
    if (mCurrentTabIdx < 0) return;

    mTabList[mCurrentTabIdx]->mButton->setLabelSelected(name);
    mTabList[mCurrentTabIdx]->mButton->setLabelUnselected(name);
}

void LLTabContainer::selectFirstTab()
{
    selectTab( 0 );
}


void LLTabContainer::selectLastTab()
{
    selectTab( mTabList.size()-1 );
}

void LLTabContainer::selectNextTab()
{
    if (mTabList.size() == 0)
    {
        return;
    }

    BOOL tab_has_focus = FALSE;
    if (mCurrentTabIdx >= 0 && mTabList[mCurrentTabIdx]->mButton->hasFocus())
    {
        tab_has_focus = TRUE;
    }
    S32 idx = mCurrentTabIdx+1;
    if (idx >= (S32)mTabList.size())
        idx = 0;
    while (!selectTab(idx) && idx != mCurrentTabIdx)
    {
        idx = (idx + 1 ) % (S32)mTabList.size();
    }

    if (tab_has_focus)
    {
        mTabList[idx]->mButton->setFocus(TRUE);
    }
}

void LLTabContainer::selectPrevTab()
{
    BOOL tab_has_focus = FALSE;
    if (mCurrentTabIdx >= 0 && mTabList[mCurrentTabIdx]->mButton->hasFocus())
    {
        tab_has_focus = TRUE;
    }
    S32 idx = mCurrentTabIdx-1;
    if (idx < 0)
        idx = mTabList.size()-1;
    while (!selectTab(idx) && idx != mCurrentTabIdx)
    {
        idx = idx - 1;
        if (idx < 0)
            idx = mTabList.size()-1;
    }
    if (tab_has_focus)
    {
        mTabList[idx]->mButton->setFocus(TRUE);
    }
}

BOOL LLTabContainer::selectTabPanel(LLPanel* child)
{
    S32 idx = 0;
    for(tuple_list_t::iterator iter = mTabList.begin(); iter != mTabList.end(); ++iter)
    {
        LLTabTuple* tuple = *iter;
        if( tuple->mTabPanel == child )
        {
            return selectTab( idx );
        }
        idx++;
    }
    return FALSE;
}

BOOL LLTabContainer::selectTab(S32 which)
{
    if (which >= getTabCount() || which < 0)
        return FALSE;

    LLTabTuple* selected_tuple = getTab(which);
    if (!selected_tuple)
        return FALSE;

    LLSD cbdata;
    if (selected_tuple->mTabPanel)
        cbdata = selected_tuple->mTabPanel->getName();

    BOOL result = FALSE;
    if (!mValidateSignal || (*mValidateSignal)(this, cbdata))
    {
        result = setTab(which);
        if (result && mCommitSignal)
        {
            (*mCommitSignal)(this, cbdata);
        }
    }

    return result;
}

// private
BOOL LLTabContainer::setTab(S32 which)
{
    static LLUICachedControl<S32> tabcntr_arrow_btn_size ("UITabCntrArrowBtnSize", 0);
    LLTabTuple* selected_tuple = getTab(which);
    if (!selected_tuple)
    {
        return FALSE;
    }

    BOOL is_visible = FALSE;
    if( selected_tuple->mButton->getEnabled() && selected_tuple->mVisible )
    {
        setCurrentPanelIndex(which);

        S32 i = 0;
        for(tuple_list_t::iterator iter = mTabList.begin(); iter != mTabList.end(); ++iter)
        {
            LLTabTuple* tuple = *iter;
            BOOL is_selected = ( tuple == selected_tuple );
            // Although the selected tab must be complete, we may have hollow LLTabTuple tucked in the list
            if (tuple && tuple->mButton)
            {
                tuple->mButton->setUseEllipses(mUseTabEllipses);
                tuple->mButton->setHAlign(mFontHalign);
                tuple->mButton->setToggleState( is_selected );
                // RN: this limits tab-stops to active button only, which would require arrow keys to switch tabs
                tuple->mButton->setTabStop( is_selected );
            }
            if (tuple && tuple->mTabPanel)
            {
                tuple->mTabPanel->setVisible( is_selected );
                //tuple->mTabPanel->setFocus(is_selected); // not clear that we want to do this here.
            }
<<<<<<< HEAD
			
			if (is_selected)
			{
				LLUIUsage::instance().logPanel(tuple->mTabPanel->getName());

				// Make sure selected tab is within scroll region
				if (mIsVertical)
				{
					S32 num_visible = getTabCount() - getMaxScrollPos();
// [SL:KB] - Patch: Control-TabContainer | Checked: 2014-03-17 (Catznip-3.6)
					if ( (i < getScrollPos()) || (i >= getScrollPos() + num_visible) )
						setScrollPos(llmin(i, getMaxScrollPos()));
					is_visible = TRUE;
// [/SL:KB]
//					if( i >= getScrollPos() && i <= getScrollPos() + num_visible)
//					{
//						setCurrentPanelIndex(which);
//						is_visible = TRUE;
//					}
//					else
//					{
//						is_visible = FALSE;
//					}
				}
				else if (!mHideScrollArrows && getMaxScrollPos() > 0)
				{
					if( i < getScrollPos() )
					{
						setScrollPos(i);
					}
					else
					{
						S32 available_width_with_arrows = getRect().getWidth() - mRightTabBtnOffset - 2 * (LLPANEL_BORDER_WIDTH + tabcntr_arrow_btn_size  + tabcntr_arrow_btn_size + 1);
						S32 running_tab_width = (tuple && tuple->mButton ? tuple->mButton->getRect().getWidth() : 0);
						S32 j = i - 1;
						S32 min_scroll_pos = i;
						if (running_tab_width < available_width_with_arrows)
						{
							while (j >= 0)
							{
								LLTabTuple* other_tuple = getTab(j);
								running_tab_width += (other_tuple && other_tuple->mButton ? other_tuple->mButton->getRect().getWidth() : 0);
								if (running_tab_width > available_width_with_arrows)
								{
									break;
								}
								j--;
							}
							min_scroll_pos = j + 1;
						}
						setScrollPos(llclamp(getScrollPos(), min_scroll_pos, i));
						setScrollPos(llmin(getScrollPos(), getMaxScrollPos()));
					}
					is_visible = TRUE;
				}
				else
				{
					is_visible = TRUE;
				}
			}
			i++;
		}
	}
	if (mIsVertical && getCurrentPanelIndex() >= 0)
	{
		LLTabTuple* tuple = getTab(getCurrentPanelIndex());
		tuple->mTabPanel->setVisible( TRUE );
		tuple->mButton->setToggleState( TRUE );
	}
	return is_visible;
=======

            if (is_selected)
            {
                LLUIUsage::instance().logPanel(tuple->mTabPanel->getName());

                // Make sure selected tab is within scroll region
                if (mIsVertical)
                {
                    S32 num_visible = getTabCount() - getMaxScrollPos();
                    if( i >= getScrollPos() && i <= getScrollPos() + num_visible)
                    {
                        setCurrentPanelIndex(which);
                        is_visible = TRUE;
                    }
                    else
                    {
                        is_visible = FALSE;
                    }
                }
                else if (!mHideScrollArrows && getMaxScrollPos() > 0)
                {
                    if( i < getScrollPos() )
                    {
                        setScrollPos(i);
                    }
                    else
                    {
                        S32 available_width_with_arrows = getRect().getWidth() - mRightTabBtnOffset - 2 * (LLPANEL_BORDER_WIDTH + tabcntr_arrow_btn_size  + tabcntr_arrow_btn_size + 1);
                        S32 running_tab_width = (tuple && tuple->mButton ? tuple->mButton->getRect().getWidth() : 0);
                        S32 j = i - 1;
                        S32 min_scroll_pos = i;
                        if (running_tab_width < available_width_with_arrows)
                        {
                            while (j >= 0)
                            {
                                LLTabTuple* other_tuple = getTab(j);
                                running_tab_width += (other_tuple && other_tuple->mButton ? other_tuple->mButton->getRect().getWidth() : 0);
                                if (running_tab_width > available_width_with_arrows)
                                {
                                    break;
                                }
                                j--;
                            }
                            min_scroll_pos = j + 1;
                        }
                        setScrollPos(llclamp(getScrollPos(), min_scroll_pos, i));
                        setScrollPos(llmin(getScrollPos(), getMaxScrollPos()));
                    }
                    is_visible = TRUE;
                }
                else
                {
                    is_visible = TRUE;
                }
            }
            i++;
        }
    }
    if (mIsVertical && getCurrentPanelIndex() >= 0)
    {
        LLTabTuple* tuple = getTab(getCurrentPanelIndex());
        tuple->mTabPanel->setVisible( TRUE );
        tuple->mButton->setToggleState( TRUE );
    }
    return is_visible;
>>>>>>> 38c2a5bd
}

BOOL LLTabContainer::selectTabByName(const std::string& name)
{
    LLPanel* panel = getPanelByName(name);
    if (!panel)
    {
        LL_WARNS() << "LLTabContainer::selectTabByName(" << name << ") failed" << LL_ENDL;
        return FALSE;
    }

    BOOL result = selectTabPanel(panel);
    return result;
}

BOOL LLTabContainer::getTabPanelFlashing(LLPanel *child)
{
    LLTabTuple* tuple = getTabByPanel(child);
    if( tuple )
    {
        return tuple->mButton->getFlashing();
    }
    return FALSE;
}

void LLTabContainer::setTabPanelFlashing(LLPanel* child, BOOL state )
{
    LLTabTuple* tuple = getTabByPanel(child);
    if( tuple )
    {
        tuple->mButton->setFlashing( state );
    }
}

void LLTabContainer::setTabImage(LLPanel* child, std::string image_name, const LLColor4& color)
{
    LLTabTuple* tuple = getTabByPanel(child);
    if( tuple )
    {
        tuple->mButton->setImageOverlay(image_name, LLFontGL::LEFT, color);
        reshapeTuple(tuple);
    }
}

// <FS:Ansariel> Custom tab image overlay button alignment
void LLTabContainer::setTabImage(LLPanel* child, std::string img_name, LLFontGL::HAlign alignment, const LLColor4& color, const LLColor4& selected_color)
{
	LLTabTuple* tuple = getTabByPanel(child);
	if( tuple )
	{
		tuple->mButton->setImageOverlay(img_name, alignment, color);
		tuple->mButton->setImageOverlaySelectedColor(selected_color);
		reshapeTuple(tuple);
	}
}
// </FS:Ansariel>

void LLTabContainer::setTabImage(LLPanel* child, const LLUUID& image_id, const LLColor4& color)
{
    LLTabTuple* tuple = getTabByPanel(child);
    if( tuple )
    {
        tuple->mButton->setImageOverlay(image_id, LLFontGL::LEFT, color);
        reshapeTuple(tuple);
    }
}

void LLTabContainer::setTabImage(LLPanel* child, LLIconCtrl* icon)
{
    LLTabTuple* tuple = getTabByPanel(child);
    LLCustomButtonIconCtrl* button;
    bool hasButton = false;

    if(tuple)
    {
        button = dynamic_cast<LLCustomButtonIconCtrl*>(tuple->mButton);
        if(button)
        {
            hasButton = true;
            button->setIcon(icon);
            reshapeTuple(tuple);
        }
    }

    if (!hasButton && (icon != NULL))
    {
        // It was assumed that the tab's button would take ownership of the icon pointer.
        // But since the tab did not have a button, kill the icon to prevent the memory
        // leak.
        icon->die();
    }
}

void LLTabContainer::reshapeTuple(LLTabTuple* tuple)
{
    static LLUICachedControl<S32> tab_padding ("UITabPadding", 0);

    if (!mIsVertical)
    {
        S32 image_overlay_width = 0;

        if(mCustomIconCtrlUsed)
        {
            LLCustomButtonIconCtrl* button = dynamic_cast<LLCustomButtonIconCtrl*>(tuple->mButton);
            LLIconCtrl* icon_ctrl = button ? button->getIconCtrl() : NULL;
            image_overlay_width = icon_ctrl ? icon_ctrl->getRect().getWidth() : 0;
        }
        else
        {
            image_overlay_width = tuple->mButton->getImageOverlay().notNull() ?
                    tuple->mButton->getImageOverlay()->getImage()->getWidth(0) : 0;
        }
        // remove current width from total tab strip width
        mTotalTabWidth -= tuple->mButton->getRect().getWidth();

        tuple->mPadding = image_overlay_width;

        tuple->mButton->reshape(llclamp(mFont->getWidth(tuple->mButton->getLabelSelected()) + tab_padding + tuple->mPadding, mMinTabWidth, mMaxTabWidth),
                                tuple->mButton->getRect().getHeight());
        // add back in button width to total tab strip width
        mTotalTabWidth += tuple->mButton->getRect().getWidth();

        // tabs have changed size, might need to scroll to see current tab
        updateMaxScrollPos();
    }
}

void LLTabContainer::setTitle(const std::string& title)
{
    if (mTitleBox)
    {
        mTitleBox->setText( title );
    }
}

const std::string LLTabContainer::getPanelTitle(S32 index)
{
    if (index >= 0 && index < (S32)mTabList.size())
    {
        LLButton* tab_button = mTabList[index]->mButton;
        return tab_button->getLabelSelected();
    }
    return LLStringUtil::null;
}

void LLTabContainer::setTopBorderHeight(S32 height)
{
    mTopBorderHeight = height;
}

S32 LLTabContainer::getTopBorderHeight() const
{
    return mTopBorderHeight;
}

void LLTabContainer::setRightTabBtnOffset(S32 offset)
{
    mNextArrowBtn->translate( -offset - mRightTabBtnOffset, 0 );
    mRightTabBtnOffset = offset;
    updateMaxScrollPos();
}

void LLTabContainer::setPanelTitle(S32 index, const std::string& title)
{
    static LLUICachedControl<S32> tab_padding ("UITabPadding", 0);

    if (index >= 0 && index < getTabCount())
    {
        LLTabTuple* tuple = getTab(index);
        LLButton* tab_button = tuple->mButton;
        const LLFontGL* fontp = LLFontGL::getFontSansSerifSmall();
        mTotalTabWidth -= tab_button->getRect().getWidth();
        tab_button->reshape(llclamp(fontp->getWidth(title) + tab_padding + tuple->mPadding, mMinTabWidth, mMaxTabWidth), tab_button->getRect().getHeight());
        mTotalTabWidth += tab_button->getRect().getWidth();
        tab_button->setLabelSelected(title);
        tab_button->setLabelUnselected(title);
    }
    updateMaxScrollPos();
}


void LLTabContainer::onTabBtn( const LLSD& data, LLPanel* panel )
{
    LLTabTuple* tuple = getTabByPanel(panel);
    selectTabPanel( panel );

    if (tuple)
    {
        tuple->mTabPanel->setFocus(TRUE);
    }
}

void LLTabContainer::onNextBtn( const LLSD& data )
{
    if (!mScrolled)
    {
        scrollNext();
    }
    mScrolled = FALSE;

    if(mCurrentTabIdx < mTabList.size()-1)
    {
        selectNextTab();
    }
}

void LLTabContainer::onNextBtnHeld( const LLSD& data )
{
    if (mScrollTimer.getElapsedTimeF32() > SCROLL_STEP_TIME)
    {
        mScrollTimer.reset();
        scrollNext();

        if(mCurrentTabIdx < mTabList.size()-1)
        {
            selectNextTab();
        }
        mScrolled = TRUE;
    }
}

void LLTabContainer::onPrevBtn( const LLSD& data )
{
    if (!mScrolled)
    {
        scrollPrev();
    }
    mScrolled = FALSE;

    if(mCurrentTabIdx > 0)
    {
        selectPrevTab();
    }
}

void LLTabContainer::onJumpFirstBtn( const LLSD& data )
{
    mScrollPos = 0;
}

void LLTabContainer::onJumpLastBtn( const LLSD& data )
{
    mScrollPos = mMaxScrollPos;
}

void LLTabContainer::onPrevBtnHeld( const LLSD& data )
{
    if (mScrollTimer.getElapsedTimeF32() > SCROLL_STEP_TIME)
    {
        mScrollTimer.reset();
        scrollPrev();

        if(mCurrentTabIdx > 0)
        {
            selectPrevTab();
        }
        mScrolled = TRUE;
    }
}

// private

void LLTabContainer::initButtons()
{
<<<<<<< HEAD
	// Hack:
	if (getRect().getHeight() == 0 || mPrevArrowBtn)
	{
		return; // Don't have a rect yet or already got called
	}
	
	if (mIsVertical)
	{
		// <FS:Ansariel> Nicer scrollbuttons
		static LLUICachedControl<S32> tabcntrv_pad ("UITabCntrvPad", 0);
		static LLUICachedControl<S32> tabcntrv_arrow_btn_size ("UITabCntrvArrowBtnSize", 0);
		// Left and right scroll arrows (for when there are too many tabs to show all at once).
		S32 btn_top = getRect().getHeight();
		// <FS:Zi> Fix vertical tab scrolling
		// S32 btn_top_lower = getRect().mBottom+tabcntrv_arrow_btn_size;
		S32 btn_top_lower=tabcntrv_arrow_btn_size;
		// </FS:Zi>

		LLRect up_arrow_btn_rect;
		// <FS:Ansariel> Nicer scrollbuttons
		//up_arrow_btn_rect.setLeftTopAndSize( mMinTabWidth/2 , btn_top, tabcntrv_arrow_btn_size, tabcntrv_arrow_btn_size );
		up_arrow_btn_rect.setLeftTopAndSize( tabcntrv_pad + LLPANEL_BORDER_WIDTH + 2 , btn_top, mMinTabWidth, tabcntrv_arrow_btn_size );
		// </FS:Ansariel>

		LLRect down_arrow_btn_rect;
		// <FS:Ansariel> Nicer scrollbuttons
		//down_arrow_btn_rect.setLeftTopAndSize( mMinTabWidth/2 , btn_top_lower, tabcntrv_arrow_btn_size, tabcntrv_arrow_btn_size );
		down_arrow_btn_rect.setLeftTopAndSize( tabcntrv_pad + LLPANEL_BORDER_WIDTH + 2 , btn_top_lower, mMinTabWidth, tabcntrv_arrow_btn_size );
		// </FS:Ansariel>

		LLButton::Params prev_btn_params;
		prev_btn_params.name(std::string("Up Arrow"));
		prev_btn_params.rect(up_arrow_btn_rect);
		prev_btn_params.follows.flags(FOLLOWS_TOP | FOLLOWS_LEFT);
		// <FS:Ansariel> Nicer scrollbuttons
		//prev_btn_params.image_unselected.name("scrollbutton_up_out_blue.tga");
		//prev_btn_params.image_selected.name("scrollbutton_up_in_blue.tga");
		prev_btn_params.image_overlay(LLUI::getUIImage("up_arrow.tga"));
		// </FS:Ansariel>
		prev_btn_params.click_callback.function(boost::bind(&LLTabContainer::onPrevBtn, this, _2));
		// <FS:Zi> Fix vertical tab scrolling
		prev_btn_params.mouse_held_callback.function(boost::bind(&LLTabContainer::onPrevBtnHeld, this, _2));
		// </FS:Zi>


		// <FS:Ansariel> Enable tab flashing
		prev_btn_params.button_flash_enable(LLUI::getInstance()->mSettingGroups["config"]->getBOOL("EnableButtonFlashing"));
		prev_btn_params.button_flash_count(LLUI::getInstance()->mSettingGroups["config"]->getS32("FlashCount"));
		prev_btn_params.button_flash_rate(LLUI::getInstance()->mSettingGroups["config"]->getF32("FlashPeriod"));
		// </FS:Ansariel>

		mPrevArrowBtn = LLUICtrlFactory::create<LLButton>(prev_btn_params);

		LLButton::Params next_btn_params;
		next_btn_params.name(std::string("Down Arrow"));
		next_btn_params.rect(down_arrow_btn_rect);
		next_btn_params.follows.flags(FOLLOWS_BOTTOM | FOLLOWS_LEFT);
		// <FS:Ansariel> Nicer scrollbuttons
		//next_btn_params.image_unselected.name("scrollbutton_down_out_blue.tga");
		//next_btn_params.image_selected.name("scrollbutton_down_in_blue.tga");
		next_btn_params.image_overlay(LLUI::getUIImage("down_arrow.tga"));
		// </FS:Ansariel>
		next_btn_params.click_callback.function(boost::bind(&LLTabContainer::onNextBtn, this, _2));
		// <FS:Zi> Fix vertical tab scrolling
		next_btn_params.mouse_held_callback.function(boost::bind(&LLTabContainer::onNextBtnHeld, this, _2));
		// </FS:Zi>

		// <FS:Ansariel> Enable tab flashing
		next_btn_params.button_flash_enable(LLUI::getInstance()->mSettingGroups["config"]->getBOOL("EnableButtonFlashing"));
		next_btn_params.button_flash_count(LLUI::getInstance()->mSettingGroups["config"]->getS32("FlashCount"));
		next_btn_params.button_flash_rate(LLUI::getInstance()->mSettingGroups["config"]->getF32("FlashPeriod"));
		// </FS:Ansariel>

		mNextArrowBtn = LLUICtrlFactory::create<LLButton>(next_btn_params);
	}
	else // Horizontal
	{
		static LLUICachedControl<S32> tabcntr_arrow_btn_size ("UITabCntrArrowBtnSize", 0);
		S32 arrow_fudge = 1;		//  match new art better 

		// Left and right scroll arrows (for when there are too many tabs to show all at once).
		S32 btn_top = (getTabPosition() == TOP ) ? getRect().getHeight() - getTopBorderHeight() : tabcntr_arrow_btn_size + 1;

		LLRect left_arrow_btn_rect;
		left_arrow_btn_rect.setLeftTopAndSize( LLPANEL_BORDER_WIDTH+1+tabcntr_arrow_btn_size, btn_top + arrow_fudge, tabcntr_arrow_btn_size, mTabHeight );

		LLRect jump_left_arrow_btn_rect;
		jump_left_arrow_btn_rect.setLeftTopAndSize( LLPANEL_BORDER_WIDTH+1, btn_top + arrow_fudge, tabcntr_arrow_btn_size, mTabHeight );

		S32 right_pad = tabcntr_arrow_btn_size + LLPANEL_BORDER_WIDTH + 1;

		LLRect right_arrow_btn_rect;
		right_arrow_btn_rect.setLeftTopAndSize( getRect().getWidth() - mRightTabBtnOffset - right_pad - tabcntr_arrow_btn_size,
												btn_top + arrow_fudge,
												tabcntr_arrow_btn_size, mTabHeight );


		LLRect jump_right_arrow_btn_rect;
		jump_right_arrow_btn_rect.setLeftTopAndSize( getRect().getWidth() - mRightTabBtnOffset - right_pad,
													 btn_top + arrow_fudge,
													 tabcntr_arrow_btn_size, mTabHeight );

		LLButton::Params p;
		p.name(std::string("Jump Left Arrow"));
		p.image_unselected.name("jump_left_out.tga");
		p.image_selected.name("jump_left_in.tga");
		p.click_callback.function(boost::bind(&LLTabContainer::onJumpFirstBtn, this, _2));
		p.rect(jump_left_arrow_btn_rect);
		p.follows.flags(FOLLOWS_LEFT);

		// <FS:Ansariel> Enable tab flashing
		p.button_flash_enable(LLUI::getInstance()->mSettingGroups["config"]->getBOOL("EnableButtonFlashing"));
		p.button_flash_count(LLUI::getInstance()->mSettingGroups["config"]->getS32("FlashCount"));
		p.button_flash_rate(LLUI::getInstance()->mSettingGroups["config"]->getF32("FlashPeriod"));
		// </FS:Ansariel>

		mJumpPrevArrowBtn = LLUICtrlFactory::create<LLButton>(p);

		p = LLButton::Params();
		p.name(std::string("Left Arrow"));
		p.rect(left_arrow_btn_rect);
		p.follows.flags(FOLLOWS_LEFT);
		p.image_unselected.name("scrollbutton_left_out_blue.tga");
		p.image_selected.name("scrollbutton_left_in_blue.tga");
		p.click_callback.function(boost::bind(&LLTabContainer::onPrevBtn, this, _2));
		p.mouse_held_callback.function(boost::bind(&LLTabContainer::onPrevBtnHeld, this, _2));

		// <FS:Ansariel> Enable tab flashing
		p.button_flash_enable(LLUI::getInstance()->mSettingGroups["config"]->getBOOL("EnableButtonFlashing"));
		p.button_flash_count(LLUI::getInstance()->mSettingGroups["config"]->getS32("FlashCount"));
		p.button_flash_rate(LLUI::getInstance()->mSettingGroups["config"]->getF32("FlashPeriod"));
		// </FS:Ansariel>
		
		mPrevArrowBtn = LLUICtrlFactory::create<LLButton>(p);

		p = LLButton::Params();
		p.name(std::string("Jump Right Arrow"));
		p.rect(jump_right_arrow_btn_rect);
		p.follows.flags(FOLLOWS_RIGHT);
		p.image_unselected.name("jump_right_out.tga");
		p.image_selected.name("jump_right_in.tga");
		p.click_callback.function(boost::bind(&LLTabContainer::onJumpLastBtn, this, _2));

		// <FS:Ansariel> Enable tab flashing
		p.button_flash_enable(LLUI::getInstance()->mSettingGroups["config"]->getBOOL("EnableButtonFlashing"));
		p.button_flash_count(LLUI::getInstance()->mSettingGroups["config"]->getS32("FlashCount"));
		p.button_flash_rate(LLUI::getInstance()->mSettingGroups["config"]->getF32("FlashPeriod"));
		// </FS:Ansariel>

		mJumpNextArrowBtn = LLUICtrlFactory::create<LLButton>(p);

		p = LLButton::Params();
		p.name(std::string("Right Arrow"));
		p.rect(right_arrow_btn_rect);
		p.follows.flags(FOLLOWS_RIGHT);
		p.image_unselected.name("scrollbutton_right_out_blue.tga");
		p.image_selected.name("scrollbutton_right_in_blue.tga");
		p.click_callback.function(boost::bind(&LLTabContainer::onNextBtn, this, _2));
		p.mouse_held_callback.function(boost::bind(&LLTabContainer::onNextBtnHeld, this, _2));

		// <FS:Ansariel> Enable tab flashing
		p.button_flash_enable(LLUI::getInstance()->mSettingGroups["config"]->getBOOL("EnableButtonFlashing"));
		p.button_flash_count(LLUI::getInstance()->mSettingGroups["config"]->getS32("FlashCount"));
		p.button_flash_rate(LLUI::getInstance()->mSettingGroups["config"]->getF32("FlashPeriod"));
		// </FS:Ansariel>

		mNextArrowBtn = LLUICtrlFactory::create<LLButton>(p);

		if( getTabPosition() == TOP )
		{
			mNextArrowBtn->setFollowsTop();
			mPrevArrowBtn->setFollowsTop();
			mJumpPrevArrowBtn->setFollowsTop();
			mJumpNextArrowBtn->setFollowsTop();
		}
		else
		{
			mNextArrowBtn->setFollowsBottom();
			mPrevArrowBtn->setFollowsBottom();
			mJumpPrevArrowBtn->setFollowsBottom();
			mJumpNextArrowBtn->setFollowsBottom();
		}
	}

	mPrevArrowBtn->setTabStop(FALSE);
	addChild(mPrevArrowBtn);

	mNextArrowBtn->setTabStop(FALSE);
	addChild(mNextArrowBtn);

	if (mJumpPrevArrowBtn)
	{
		mJumpPrevArrowBtn->setTabStop(FALSE);
		addChild(mJumpPrevArrowBtn);
	}

	if (mJumpNextArrowBtn)
	{
		mJumpNextArrowBtn->setTabStop(FALSE);
		addChild(mJumpNextArrowBtn);
	}
	
	// set default tab group to be panel contents
	setDefaultTabGroup(1);
=======
    // Hack:
    if (getRect().getHeight() == 0 || mPrevArrowBtn)
    {
        return; // Don't have a rect yet or already got called
    }

    if (mIsVertical)
    {
        static LLUICachedControl<S32> tabcntrv_arrow_btn_size ("UITabCntrvArrowBtnSize", 0);
        // Left and right scroll arrows (for when there are too many tabs to show all at once).
        S32 btn_top = getRect().getHeight();
        S32 btn_top_lower = getRect().mBottom+tabcntrv_arrow_btn_size;

        LLRect up_arrow_btn_rect;
        up_arrow_btn_rect.setLeftTopAndSize( mMinTabWidth/2 , btn_top, tabcntrv_arrow_btn_size, tabcntrv_arrow_btn_size );

        LLRect down_arrow_btn_rect;
        down_arrow_btn_rect.setLeftTopAndSize( mMinTabWidth/2 , btn_top_lower, tabcntrv_arrow_btn_size, tabcntrv_arrow_btn_size );

        LLButton::Params prev_btn_params;
        prev_btn_params.name(std::string("Up Arrow"));
        prev_btn_params.rect(up_arrow_btn_rect);
        prev_btn_params.follows.flags(FOLLOWS_TOP | FOLLOWS_LEFT);
        prev_btn_params.image_unselected.name("scrollbutton_up_out_blue.tga");
        prev_btn_params.image_selected.name("scrollbutton_up_in_blue.tga");
        prev_btn_params.click_callback.function(boost::bind(&LLTabContainer::onPrevBtn, this, _2));
        mPrevArrowBtn = LLUICtrlFactory::create<LLButton>(prev_btn_params);

        LLButton::Params next_btn_params;
        next_btn_params.name(std::string("Down Arrow"));
        next_btn_params.rect(down_arrow_btn_rect);
        next_btn_params.follows.flags(FOLLOWS_BOTTOM | FOLLOWS_LEFT);
        next_btn_params.image_unselected.name("scrollbutton_down_out_blue.tga");
        next_btn_params.image_selected.name("scrollbutton_down_in_blue.tga");
        next_btn_params.click_callback.function(boost::bind(&LLTabContainer::onNextBtn, this, _2));
        mNextArrowBtn = LLUICtrlFactory::create<LLButton>(next_btn_params);
    }
    else // Horizontal
    {
        static LLUICachedControl<S32> tabcntr_arrow_btn_size ("UITabCntrArrowBtnSize", 0);
        S32 arrow_fudge = 1;        //  match new art better

        // Left and right scroll arrows (for when there are too many tabs to show all at once).
        S32 btn_top = (getTabPosition() == TOP ) ? getRect().getHeight() - getTopBorderHeight() : tabcntr_arrow_btn_size + 1;

        LLRect left_arrow_btn_rect;
        left_arrow_btn_rect.setLeftTopAndSize( LLPANEL_BORDER_WIDTH+1+tabcntr_arrow_btn_size, btn_top + arrow_fudge, tabcntr_arrow_btn_size, mTabHeight );

        LLRect jump_left_arrow_btn_rect;
        jump_left_arrow_btn_rect.setLeftTopAndSize( LLPANEL_BORDER_WIDTH+1, btn_top + arrow_fudge, tabcntr_arrow_btn_size, mTabHeight );

        S32 right_pad = tabcntr_arrow_btn_size + LLPANEL_BORDER_WIDTH + 1;

        LLRect right_arrow_btn_rect;
        right_arrow_btn_rect.setLeftTopAndSize( getRect().getWidth() - mRightTabBtnOffset - right_pad - tabcntr_arrow_btn_size,
                                                btn_top + arrow_fudge,
                                                tabcntr_arrow_btn_size, mTabHeight );


        LLRect jump_right_arrow_btn_rect;
        jump_right_arrow_btn_rect.setLeftTopAndSize( getRect().getWidth() - mRightTabBtnOffset - right_pad,
                                                     btn_top + arrow_fudge,
                                                     tabcntr_arrow_btn_size, mTabHeight );

        LLButton::Params p;
        p.name(std::string("Jump Left Arrow"));
        p.image_unselected.name("jump_left_out.tga");
        p.image_selected.name("jump_left_in.tga");
        p.click_callback.function(boost::bind(&LLTabContainer::onJumpFirstBtn, this, _2));
        p.rect(jump_left_arrow_btn_rect);
        p.follows.flags(FOLLOWS_LEFT);

        mJumpPrevArrowBtn = LLUICtrlFactory::create<LLButton>(p);

        p = LLButton::Params();
        p.name(std::string("Left Arrow"));
        p.rect(left_arrow_btn_rect);
        p.follows.flags(FOLLOWS_LEFT);
        p.image_unselected.name("scrollbutton_left_out_blue.tga");
        p.image_selected.name("scrollbutton_left_in_blue.tga");
        p.click_callback.function(boost::bind(&LLTabContainer::onPrevBtn, this, _2));
        p.mouse_held_callback.function(boost::bind(&LLTabContainer::onPrevBtnHeld, this, _2));

        mPrevArrowBtn = LLUICtrlFactory::create<LLButton>(p);

        p = LLButton::Params();
        p.name(std::string("Jump Right Arrow"));
        p.rect(jump_right_arrow_btn_rect);
        p.follows.flags(FOLLOWS_RIGHT);
        p.image_unselected.name("jump_right_out.tga");
        p.image_selected.name("jump_right_in.tga");
        p.click_callback.function(boost::bind(&LLTabContainer::onJumpLastBtn, this, _2));

        mJumpNextArrowBtn = LLUICtrlFactory::create<LLButton>(p);

        p = LLButton::Params();
        p.name(std::string("Right Arrow"));
        p.rect(right_arrow_btn_rect);
        p.follows.flags(FOLLOWS_RIGHT);
        p.image_unselected.name("scrollbutton_right_out_blue.tga");
        p.image_selected.name("scrollbutton_right_in_blue.tga");
        p.click_callback.function(boost::bind(&LLTabContainer::onNextBtn, this, _2));
        p.mouse_held_callback.function(boost::bind(&LLTabContainer::onNextBtnHeld, this, _2));

        mNextArrowBtn = LLUICtrlFactory::create<LLButton>(p);

        if( getTabPosition() == TOP )
        {
            mNextArrowBtn->setFollowsTop();
            mPrevArrowBtn->setFollowsTop();
            mJumpPrevArrowBtn->setFollowsTop();
            mJumpNextArrowBtn->setFollowsTop();
        }
        else
        {
            mNextArrowBtn->setFollowsBottom();
            mPrevArrowBtn->setFollowsBottom();
            mJumpPrevArrowBtn->setFollowsBottom();
            mJumpNextArrowBtn->setFollowsBottom();
        }
    }

    mPrevArrowBtn->setTabStop(FALSE);
    addChild(mPrevArrowBtn);

    mNextArrowBtn->setTabStop(FALSE);
    addChild(mNextArrowBtn);

    if (mJumpPrevArrowBtn)
    {
        mJumpPrevArrowBtn->setTabStop(FALSE);
        addChild(mJumpPrevArrowBtn);
    }

    if (mJumpNextArrowBtn)
    {
        mJumpNextArrowBtn->setTabStop(FALSE);
        addChild(mJumpNextArrowBtn);
    }

    // set default tab group to be panel contents
    setDefaultTabGroup(1);
>>>>>>> 38c2a5bd
}

//this is a work around for the current LLPanel::initFromParams hack
//so that it doesn't overwrite the default tab group.
//will be removed when LLPanel is fixed soon.
void LLTabContainer::initFromParams(const LLPanel::Params& p)
{
    LLPanel::initFromParams(p);

    setDefaultTabGroup(1);
}

LLTabTuple* LLTabContainer::getTabByPanel(LLPanel* child)
{
    for(tuple_list_t::iterator iter = mTabList.begin(); iter != mTabList.end(); ++iter)
    {
        LLTabTuple* tuple = *iter;
        if( tuple->mTabPanel == child )
        {
            return tuple;
        }
    }
    return NULL;
}

void LLTabContainer::insertTuple(LLTabTuple * tuple, eInsertionPoint insertion_point)
{
<<<<<<< HEAD
	switch(insertion_point)
	{
	case START:
		// insert the new tab in the front of the list
		mTabList.insert(mTabList.begin() + mLockedTabCount, tuple);
		break;
	case LEFT_OF_CURRENT:
		// insert the new tab before the current tab (but not before mLockedTabCount)
		{
		tuple_list_t::iterator current_iter = mTabList.begin() + llmax(mLockedTabCount, mCurrentTabIdx);
		mTabList.insert(current_iter, tuple);
		}
		break;

	case RIGHT_OF_CURRENT:
		// insert the new tab after the current tab (but not before mLockedTabCount)
		{
		tuple_list_t::iterator current_iter = mTabList.begin() + llmax(mLockedTabCount, mCurrentTabIdx + 1);
		mTabList.insert(current_iter, tuple);
		}
		break;
// [SL:KB] - Patch: UI-TabRearrange | Checked: 2012-06-22 (Catznip-3.3)
	case END:
		mTabList.push_back( tuple );
		break;
	// All of the pre-defined insertion points are negative so if we encounter a positive number, assume it's an index
	default:
		S32 idxInsertion = (S32)insertion_point;
		if ( (idxInsertion >= 0) && (idxInsertion < mTabList.size()) )
			mTabList.insert(mTabList.begin() + llmax(mLockedTabCount, idxInsertion), tuple);
		else
			mTabList.push_back(tuple);
// [/SL:KB]
//	case END:
//	default:
//		mTabList.push_back( tuple );
	}
=======
    switch(insertion_point)
    {
    case START:
        // insert the new tab in the front of the list
        mTabList.insert(mTabList.begin() + mLockedTabCount, tuple);
        break;
    case LEFT_OF_CURRENT:
        // insert the new tab before the current tab (but not before mLockedTabCount)
        {
        tuple_list_t::iterator current_iter = mTabList.begin() + llmax(mLockedTabCount, mCurrentTabIdx);
        mTabList.insert(current_iter, tuple);
        }
        break;

    case RIGHT_OF_CURRENT:
        // insert the new tab after the current tab (but not before mLockedTabCount)
        {
        tuple_list_t::iterator current_iter = mTabList.begin() + llmax(mLockedTabCount, mCurrentTabIdx + 1);
        mTabList.insert(current_iter, tuple);
        }
        break;
    case END:
    default:
        mTabList.push_back( tuple );
    }
>>>>>>> 38c2a5bd
}



void LLTabContainer::updateMaxScrollPos()
{
<<<<<<< HEAD
	static LLUICachedControl<S32> tabcntrv_pad ("UITabCntrvPad", 0);
	BOOL no_scroll = TRUE;
	if (mIsVertical)
	{
		S32 tab_total_height = (BTN_HEIGHT + tabcntrv_pad) * getTabCount();
		S32 available_height = getRect().getHeight() - getTopBorderHeight();
		if( tab_total_height > available_height )
		{
			static LLUICachedControl<S32> tabcntrv_arrow_btn_size ("UITabCntrvArrowBtnSize", 0);
			S32 available_height_with_arrows = getRect().getHeight() - 2*(tabcntrv_arrow_btn_size + 3*tabcntrv_pad) - mNextArrowBtn->getRect().mBottom;
			S32 additional_needed = tab_total_height - available_height_with_arrows;
			setMaxScrollPos((S32) ceil(additional_needed / float(BTN_HEIGHT + tabcntrv_pad) ) );
			no_scroll = FALSE;
		}
	}
	else
	{
		static LLUICachedControl<S32> tabcntr_tab_h_pad ("UITabCntrTabHPad", 0);
		static LLUICachedControl<S32> tabcntr_arrow_btn_size ("UITabCntrArrowBtnSize", 0);
		static LLUICachedControl<S32> tabcntr_tab_partial_width ("UITabCntrTabPartialWidth", 0);
		S32 tab_space = 0;
		S32 available_space = 0;
		tab_space = mTotalTabWidth;
		available_space = getRect().getWidth() - mRightTabBtnOffset - 2 * (LLPANEL_BORDER_WIDTH + tabcntr_tab_h_pad);

		if( tab_space > available_space )
		{
			S32 available_width_with_arrows = getRect().getWidth() - mRightTabBtnOffset - 2 * (LLPANEL_BORDER_WIDTH + tabcntr_arrow_btn_size  + tabcntr_arrow_btn_size + 1);
			// subtract off reserved portion on left
			available_width_with_arrows -= tabcntr_tab_partial_width;

			S32 running_tab_width = 0;
			setMaxScrollPos(getTabCount());
			for(tuple_list_t::reverse_iterator tab_it = mTabList.rbegin(); tab_it != mTabList.rend(); ++tab_it)
			{
				// <FS:Ansariel> Only show button if tab is visible
				//running_tab_width += (*tab_it)->mButton->getRect().getWidth();
				running_tab_width += (*tab_it)->mVisible ? (*tab_it)->mButton->getRect().getWidth() : 0;
				// </FS:Ansariel>
				if (running_tab_width > available_width_with_arrows)
				{
					break;
				}
				setMaxScrollPos(getMaxScrollPos()-1);
			}
			// in case last tab doesn't actually fit on screen, make it the last scrolling position
			setMaxScrollPos(llmin(getMaxScrollPos(), getTabCount() - 1));
			// <FS:Ansariel> Only show button if tab is visible
			//no_scroll = FALSE;
			no_scroll = (running_tab_width <= available_width_with_arrows);
		}
	}
	if (no_scroll)
	{
		setMaxScrollPos(0);
		setScrollPos(0);
	}
	if (getScrollPos() > getMaxScrollPos())
	{
		setScrollPos(getMaxScrollPos()); // maybe just enforce this via limits in setScrollPos instead?
	}
=======
    static LLUICachedControl<S32> tabcntrv_pad ("UITabCntrvPad", 0);
    BOOL no_scroll = TRUE;
    if (mIsVertical)
    {
        S32 tab_total_height = (BTN_HEIGHT + tabcntrv_pad) * getTabCount();
        S32 available_height = getRect().getHeight() - getTopBorderHeight();
        if( tab_total_height > available_height )
        {
            static LLUICachedControl<S32> tabcntrv_arrow_btn_size ("UITabCntrvArrowBtnSize", 0);
            S32 available_height_with_arrows = getRect().getHeight() - 2*(tabcntrv_arrow_btn_size + 3*tabcntrv_pad) - mNextArrowBtn->getRect().mBottom;
            S32 additional_needed = tab_total_height - available_height_with_arrows;
            setMaxScrollPos((S32) ceil(additional_needed / float(BTN_HEIGHT + tabcntrv_pad) ) );
            no_scroll = FALSE;
        }
    }
    else
    {
        static LLUICachedControl<S32> tabcntr_tab_h_pad ("UITabCntrTabHPad", 0);
        static LLUICachedControl<S32> tabcntr_arrow_btn_size ("UITabCntrArrowBtnSize", 0);
        static LLUICachedControl<S32> tabcntr_tab_partial_width ("UITabCntrTabPartialWidth", 0);
        S32 tab_space = 0;
        S32 available_space = 0;
        tab_space = mTotalTabWidth;
        available_space = getRect().getWidth() - mRightTabBtnOffset - 2 * (LLPANEL_BORDER_WIDTH + tabcntr_tab_h_pad);

        if( tab_space > available_space )
        {
            S32 available_width_with_arrows = getRect().getWidth() - mRightTabBtnOffset - 2 * (LLPANEL_BORDER_WIDTH + tabcntr_arrow_btn_size  + tabcntr_arrow_btn_size + 1);
            // subtract off reserved portion on left
            available_width_with_arrows -= tabcntr_tab_partial_width;

            S32 running_tab_width = 0;
            setMaxScrollPos(getTabCount());
            for(tuple_list_t::reverse_iterator tab_it = mTabList.rbegin(); tab_it != mTabList.rend(); ++tab_it)
            {
                running_tab_width += (*tab_it)->mButton->getRect().getWidth();
                if (running_tab_width > available_width_with_arrows)
                {
                    break;
                }
                setMaxScrollPos(getMaxScrollPos()-1);
            }
            // in case last tab doesn't actually fit on screen, make it the last scrolling position
            setMaxScrollPos(llmin(getMaxScrollPos(), getTabCount() - 1));
            no_scroll = FALSE;
        }
    }
    if (no_scroll)
    {
        setMaxScrollPos(0);
        setScrollPos(0);
    }
    if (getScrollPos() > getMaxScrollPos())
    {
        setScrollPos(getMaxScrollPos()); // maybe just enforce this via limits in setScrollPos instead?
    }
>>>>>>> 38c2a5bd
}

void LLTabContainer::commitHoveredButton(S32 x, S32 y)
{
<<<<<<< HEAD
	if (!getTabsHidden() && hasMouseCapture())
	{
		for (tuple_list_t::iterator iter = mTabList.begin(); iter != mTabList.end(); ++iter)
		{
			LLButton* button = (*iter)->mButton;
			LLPanel* panel = (*iter)->mTabPanel;
			if (button->getEnabled() && button->getVisible() && !panel->getVisible())
			{
				S32 local_x = x - button->getRect().mLeft;
				S32 local_y = y - button->getRect().mBottom;
				if (button->pointInView(local_x, local_y))
				{
//					button->onCommit();
// [SL:KB] - Patch: UI-TabRearrange | Checked: 2010-06-05 (Catznip-2.5)
					if ((mAllowRearrange) && (mCurrentTabIdx >= 0) && (mTabList[mCurrentTabIdx]->mButton->hasFocus()))
					{
						S32 idxHover = iter - mTabList.begin();
						if ((mCurrentTabIdx >= mLockedTabCount) && (idxHover >= mLockedTabCount) && (mCurrentTabIdx != idxHover))
						{
							LLRect rctCurTab = mTabList[mCurrentTabIdx]->mButton->getRect();
							LLRect rctHoverTab = mTabList[idxHover]->mButton->getRect();

							// Only rearrange the tabs if the mouse pointer has cleared the overlap area
							bool fClearedOverlap =
								(mIsVertical)
								? ((idxHover < mCurrentTabIdx) && (y > rctHoverTab.mTop - rctCurTab.getHeight())) ||
								((idxHover > mCurrentTabIdx) && (y < rctCurTab.mTop - rctHoverTab.getHeight()))
								: ((idxHover < mCurrentTabIdx) && (x < rctHoverTab.mLeft + rctCurTab.getWidth())) ||
								((idxHover > mCurrentTabIdx) && (x > rctCurTab.mLeft + rctHoverTab.getWidth()));
							if (fClearedOverlap)
							{
								auto tuple = mTabList[mCurrentTabIdx];

								mTabList.erase(mTabList.begin() + mCurrentTabIdx);
								mTabList.insert(mTabList.begin() + idxHover, tuple);

								if (mRearrangeSignal)
									(*mRearrangeSignal)(idxHover, tuple->mTabPanel);

								tuple->mButton->onCommit();
								tuple->mButton->setFocus(TRUE);
							}
						}
					}
					else
					{
						button->onCommit();
						button->setFocus(TRUE);
// [SL:KB] - Patch: Control-TabContainer | Checked: 2012-08-10 (Catznip-3.3)
						return;
// [/SL:KB]
					}
					break;
// [/SL:KB]
				}
			}
		}
	}
=======
    if (!getTabsHidden() && hasMouseCapture())
    {
        for (tuple_list_t::iterator iter = mTabList.begin(); iter != mTabList.end(); ++iter)
        {
            LLButton* button = (*iter)->mButton;
            LLPanel* panel = (*iter)->mTabPanel;
            if (button->getEnabled() && button->getVisible() && !panel->getVisible())
            {
                S32 local_x = x - button->getRect().mLeft;
                S32 local_y = y - button->getRect().mBottom;
                if (button->pointInView(local_x, local_y))
                {
                    button->onCommit();
                    break;
                }
            }
        }
    }
>>>>>>> 38c2a5bd
}

S32 LLTabContainer::getTotalTabWidth() const
{
    return mTotalTabWidth;
}

void LLTabContainer::setTabVisibility( LLPanel const *aPanel, bool aVisible )
{
<<<<<<< HEAD
	for( tuple_list_t::const_iterator itr = mTabList.begin(); itr != mTabList.end(); ++itr )
	{
		LLTabTuple const *pTT = *itr;
		if( pTT->mTabPanel == aPanel )
		{
			pTT->mVisible = aVisible;
			break;
		}
	}

	bool foundTab( false );
	for( tuple_list_t::const_iterator itr = mTabList.begin(); itr != mTabList.end(); ++itr )
	{
		LLTabTuple const *pTT = *itr;
		if( pTT->mVisible )
		{
			this->selectTab( itr - mTabList.begin() );
			foundTab = true;
			break;
		}
	}

	if( foundTab )
		this->setVisible( TRUE );
	else
		this->setVisible( FALSE );

	updateMaxScrollPos();
}

// [SL:KB] - Patch: UI-TabRearrange | Checked: 2012-05-05 (Catznip-3.3)
boost::signals2::connection LLTabContainer::setRearrangeCallback(const tab_rearrange_signal_t::slot_type& cb)
{
	if (!mRearrangeSignal)
		mRearrangeSignal = new tab_rearrange_signal_t();
	return mRearrangeSignal->connect(cb);
}
// [/SL:KB]
=======
    for( tuple_list_t::const_iterator itr = mTabList.begin(); itr != mTabList.end(); ++itr )
    {
        LLTabTuple const *pTT = *itr;
        if( pTT->mTabPanel == aPanel )
        {
            pTT->mVisible = aVisible;
            break;
        }
    }

    bool foundTab( false );
    for( tuple_list_t::const_iterator itr = mTabList.begin(); itr != mTabList.end(); ++itr )
    {
        LLTabTuple const *pTT = *itr;
        if( pTT->mVisible )
        {
            this->selectTab( itr - mTabList.begin() );
            foundTab = true;
            break;
        }
    }

    if( foundTab )
        this->setVisible( TRUE );
    else
        this->setVisible( FALSE );

    updateMaxScrollPos();
}
>>>>>>> 38c2a5bd
<|MERGE_RESOLUTION|>--- conflicted
+++ resolved
@@ -206,32 +206,6 @@
 {}
 
 LLTabContainer::Params::Params()
-<<<<<<< HEAD
-:	tab_width("tab_width"),
-	tab_min_width("tab_min_width"),
-	tab_max_width("tab_max_width"),
-	tab_height("tab_height"),
-	label_pad_bottom("label_pad_bottom"),
-	label_pad_left("label_pad_left"),
-	tab_position("tab_position"),
-	hide_tabs("hide_tabs", false),
-	hide_scroll_arrows("hide_scroll_arrows", false),
-// [SL:KB] - Patch: UI-TabRearrange | Checked: 2010-06-05 (Catznip-3.3)
-	tab_allow_rearrange("tab_allow_rearrange", false),
-// [/SL:KB]
-	tab_padding_right("tab_padding_right"),
-	first_tab("first_tab"),
-	middle_tab("middle_tab"),
-	last_tab("last_tab"),
-	use_custom_icon_ctrl("use_custom_icon_ctrl", false),
-	open_tabs_on_drag_and_drop("open_tabs_on_drag_and_drop", false),
-	enable_tabs_flashing("enable_tabs_flashing", false),
-	tabs_flashing_color("tabs_flashing_color"),
-	tab_icon_ctrl_pad("tab_icon_ctrl_pad", 0),
-	use_ellipses("use_ellipses"),
-	label_shadow("label_shadow",false),		// no drop shadowed labels by default -Zi
-	font_halign("halign"),
-=======
 :   tab_width("tab_width"),
     tab_min_width("tab_min_width"),
     tab_max_width("tab_max_width"),
@@ -241,6 +215,9 @@
     tab_position("tab_position"),
     hide_tabs("hide_tabs", false),
     hide_scroll_arrows("hide_scroll_arrows", false),
+// [SL:KB] - Patch: UI-TabRearrange | Checked: 2010-06-05 (Catznip-3.3)
+    tab_allow_rearrange("tab_allow_rearrange", false),
+// [/SL:KB]
     tab_padding_right("tab_padding_right"),
     first_tab("first_tab"),
     middle_tab("middle_tab"),
@@ -251,94 +228,19 @@
     tabs_flashing_color("tabs_flashing_color"),
     tab_icon_ctrl_pad("tab_icon_ctrl_pad", 0),
     use_ellipses("use_ellipses"),
+    label_shadow("label_shadow",false),     // no drop shadowed labels by default -Zi
     font_halign("halign"),
->>>>>>> 38c2a5bd
     use_tab_offset("use_tab_offset", false)
 {}
 
 LLTabContainer::LLTabContainer(const LLTabContainer::Params& p)
-<<<<<<< HEAD
-:	LLPanel(p),
-	mCurrentTabIdx(-1),
-	mTabsHidden(p.hide_tabs),
-// [SL:KB] - Patch: UI-TabRearrange | Checked: 2012-05-05 (Catznip-3.3)
-	mAllowRearrange(p.tab_allow_rearrange),
-	mRearrangeSignal(NULL),
-// [/SL:KB]
-	mScrolled(FALSE),
-	mScrollPos(0),
-	mScrollPosPixels(0),
-	mMaxScrollPos(0),
-	mTitleBox(NULL),
-	mTopBorderHeight(LLPANEL_BORDER_WIDTH),
-	mLockedTabCount(0),
-	mMinTabWidth(0),
-	mMaxTabWidth(p.tab_max_width),
-	mTabHeight(p.tab_height),
-	mLabelPadBottom(p.label_pad_bottom),
-	mLabelPadLeft(p.label_pad_left),
-	mPrevArrowBtn(NULL),
-	mNextArrowBtn(NULL),
-	mIsVertical( p.tab_position == LEFT ),
-	mHideScrollArrows(p.hide_scroll_arrows),
-	// Horizontal Specific
-	mJumpPrevArrowBtn(NULL),
-	mJumpNextArrowBtn(NULL),
-	mRightTabBtnOffset(p.tab_padding_right),
-	mTotalTabWidth(0),
-	mTabPosition(p.tab_position),
-	mFontHalign(p.font_halign),
-	mFont(p.font),
-	mFirstTabParams(p.first_tab),
-	mMiddleTabParams(p.middle_tab),
-	mLastTabParams(p.last_tab),
-	mCustomIconCtrlUsed(p.use_custom_icon_ctrl),
-	mOpenTabsOnDragAndDrop(p.open_tabs_on_drag_and_drop),
-	mTabIconCtrlPad(p.tab_icon_ctrl_pad),
-	mEnableTabsFlashing(p.enable_tabs_flashing),
-	mTabsFlashingColor(p.tabs_flashing_color),
-	mUseTabEllipses(p.use_ellipses),
-	mUseTabOffset(p.use_tab_offset),
-	mDropShadowedText(p.label_shadow)			// <FS:Zi> support for drop shadowed tab labels
-{
-	// AO: Treat the IM tab container specially 
-	if (getName() == "im_box_tab_container")
-	{
-		if (LLControlGroup::getInstance("Global")->getS32("ChatTabDirection") == 1)
-		{
-			mIsVertical = TRUE;
-			mTabPosition = LLTabContainer::LEFT;
-			
-		}
-		else
-		{
-			mIsVertical = FALSE;
-			mTabPosition = LLTabContainer::BOTTOM;
-		}
-	}
-	
-	static LLUICachedControl<S32> tabcntr_vert_tab_min_width ("UITabCntrVertTabMinWidth", 0);
-
-	mDragAndDropDelayTimer.stop();
-
-	if (p.tab_width.isProvided())
-	{
-		mMinTabWidth = p.tab_width;
-	}
-	else if (!mIsVertical)
-	{
-		mMinTabWidth = p.tab_min_width;
-	}
-	else
-	{
-		// *HACK: support default min width for legacy vertical
-		// tab containers
-		mMinTabWidth = tabcntr_vert_tab_min_width;
-	}
-=======
 :   LLPanel(p),
     mCurrentTabIdx(-1),
     mTabsHidden(p.hide_tabs),
+// [SL:KB] - Patch: UI-TabRearrange | Checked: 2012-05-05 (Catznip-3.3)
+    mAllowRearrange(p.tab_allow_rearrange),
+    mRearrangeSignal(NULL),
+// [/SL:KB]
     mScrolled(FALSE),
     mScrollPos(0),
     mScrollPosPixels(0),
@@ -372,8 +274,25 @@
     mEnableTabsFlashing(p.enable_tabs_flashing),
     mTabsFlashingColor(p.tabs_flashing_color),
     mUseTabEllipses(p.use_ellipses),
-    mUseTabOffset(p.use_tab_offset)
-{
+    mUseTabOffset(p.use_tab_offset),
+    mDropShadowedText(p.label_shadow)           // <FS:Zi> support for drop shadowed tab labels
+{
+    // AO: Treat the IM tab container specially
+    if (getName() == "im_box_tab_container")
+    {
+        if (LLControlGroup::getInstance("Global")->getS32("ChatTabDirection") == 1)
+        {
+            mIsVertical = TRUE;
+            mTabPosition = LLTabContainer::LEFT;
+
+        }
+        else
+        {
+            mIsVertical = FALSE;
+            mTabPosition = LLTabContainer::BOTTOM;
+        }
+    }
+
     static LLUICachedControl<S32> tabcntr_vert_tab_min_width ("UITabCntrVertTabMinWidth", 0);
 
     mDragAndDropDelayTimer.stop();
@@ -392,7 +311,6 @@
         // tab containers
         mMinTabWidth = tabcntr_vert_tab_min_width;
     }
->>>>>>> 38c2a5bd
 
     if (p.tabs_flashing_color.isProvided())
     {
@@ -404,17 +322,12 @@
 
 LLTabContainer::~LLTabContainer()
 {
-<<<<<<< HEAD
-	std::for_each(mTabList.begin(), mTabList.end(), DeletePointer());
-	mTabList.clear();
-
-// [SL:KB] - Patch: UI-TabRearrange | Checked: 2012-05-05 (Catznip-3.3)
-	delete mRearrangeSignal;
-// [/SL:KB]
-=======
     std::for_each(mTabList.begin(), mTabList.end(), DeletePointer());
     mTabList.clear();
->>>>>>> 38c2a5bd
+
+// [SL:KB] - Patch: UI-TabRearrange | Checked: 2012-05-05 (Catznip-3.3)
+    delete mRearrangeSignal;
+// [/SL:KB]
 }
 
 //virtual
@@ -511,164 +424,6 @@
 // virtual
 void LLTabContainer::draw()
 {
-<<<<<<< HEAD
-	static LLUICachedControl<S32> tabcntrv_pad ("UITabCntrvPad", 0);
-	static LLUICachedControl<S32> tabcntrv_arrow_btn_size ("UITabCntrvArrowBtnSize", 0);
-	static LLUICachedControl<S32> tabcntr_tab_h_pad ("UITabCntrTabHPad", 0);
-	static LLUICachedControl<S32> tabcntr_arrow_btn_size ("UITabCntrArrowBtnSize", 0);
-	static LLUICachedControl<S32> tabcntr_tab_partial_width ("UITabCntrTabPartialWidth", 0);
-	S32 target_pixel_scroll = 0;
-	S32 cur_scroll_pos = getScrollPos();
-	if (cur_scroll_pos > 0)
-	{
-		if (mIsVertical)
-		{
-			target_pixel_scroll = cur_scroll_pos * (BTN_HEIGHT + tabcntrv_pad);
-		}
-		else
-		{
-			S32 available_width_with_arrows = getRect().getWidth() - mRightTabBtnOffset - 2 * (LLPANEL_BORDER_WIDTH + tabcntr_arrow_btn_size  + tabcntr_arrow_btn_size + 1);
-			for(tuple_list_t::iterator iter = mTabList.begin(); iter != mTabList.end(); ++iter)
-			{
-				if (cur_scroll_pos == 0)
-				{
-					break;
-				}
-
-				if( (*iter)->mVisible )
-					target_pixel_scroll += (*iter)->mButton->getRect().getWidth();
-
-				cur_scroll_pos--;
-			}
-
-			// Show part of the tab to the left of what is fully visible
-			target_pixel_scroll -= tabcntr_tab_partial_width;
-			// clamp so that rightmost tab never leaves right side of screen
-			target_pixel_scroll = llmin(mTotalTabWidth - available_width_with_arrows, target_pixel_scroll);
-		}
-	}
-
-// [SL:KB] - Patch: Control-TabContainer | Checked: 2014-03-17 (Catznip-3.6)
-	setScrollPosPixels( (!mIsVertical) ? (S32)lerp((F32)getScrollPosPixels(), (F32)target_pixel_scroll, LLSmoothInterpolation::getInterpolant(0.08f)) : target_pixel_scroll);
-// [/SL:KB]
-//	setScrollPosPixels((S32)lerp((F32)getScrollPosPixels(), (F32)target_pixel_scroll, LLSmoothInterpolation::getInterpolant(0.08f)));
-
-	BOOL has_scroll_arrows = !mHideScrollArrows && !getTabsHidden() && ((mMaxScrollPos > 0) || (mScrollPosPixels > 0));
-	if (!mIsVertical)
-	{
-		mJumpPrevArrowBtn->setVisible( has_scroll_arrows );
-		mJumpNextArrowBtn->setVisible( has_scroll_arrows );
-	}
-	mPrevArrowBtn->setVisible( has_scroll_arrows );
-	mNextArrowBtn->setVisible( has_scroll_arrows );
-
-	S32 left = 0, top = 0;
-	if (mIsVertical)
-	{
-		top = getRect().getHeight() - getTopBorderHeight() - LLPANEL_BORDER_WIDTH - 1 - (has_scroll_arrows ? tabcntrv_arrow_btn_size : 0);
-		top += getScrollPosPixels();
-	}
-	else
-	{
-		// Set the leftmost position of the tab buttons.
-		left = LLPANEL_BORDER_WIDTH + (has_scroll_arrows ? (tabcntr_arrow_btn_size * 2) : tabcntr_tab_h_pad);
-		left -= getScrollPosPixels();
-	}
-	
-	// Hide all the buttons
-	if (getTabsHidden())
-	{
-		for(tuple_list_t::iterator iter = mTabList.begin(); iter != mTabList.end(); ++iter)
-		{
-			LLTabTuple* tuple = *iter;
-			tuple->mButton->setVisible( FALSE );
-		}
-	}
-
-	{
-		LLRect clip_rect = getLocalRect();
-		clip_rect.mLeft+=(LLPANEL_BORDER_WIDTH + 2);
-		clip_rect.mRight-=(LLPANEL_BORDER_WIDTH + 2);
-		LLLocalClipRect clip(clip_rect);
-		LLPanel::draw();
-	}
-
-	// if tabs are hidden, don't draw them and leave them in the invisible state
-	if (!getTabsHidden())
-	{
-		// Show all the buttons
-		for(tuple_list_t::iterator iter = mTabList.begin(); iter != mTabList.end(); ++iter)
-		{
-			LLTabTuple* tuple = *iter;
-			tuple->mButton->setVisible( TRUE );
-		}
-
-		S32 max_scroll_visible = getTabCount() - getMaxScrollPos() + getScrollPos();
-		S32 idx = 0;
-		for(tuple_list_t::iterator iter = mTabList.begin(); iter != mTabList.end(); ++iter)
-		{
-			LLTabTuple* tuple = *iter;
-
-			if( !tuple->mVisible )
-			{
-				tuple->mButton->setVisible( false );
-				continue;
-			}
-
-			tuple->mButton->translate( left ? left - tuple->mButton->getRect().mLeft : 0,
-									   top ? top - tuple->mButton->getRect().mTop : 0 );
-			if (top) top -= BTN_HEIGHT + tabcntrv_pad;
-			if (left) left += tuple->mButton->getRect().getWidth();
-
-			if (!mIsVertical)
-			{
-				if( idx < getScrollPos() )
-				{
-					if( tuple->mButton->getFlashing() )
-					{
-						mPrevArrowBtn->setFlashing( TRUE );
-					}
-				}
-				else if( max_scroll_visible < idx )
-				{
-					if( tuple->mButton->getFlashing() )
-					{
-						mNextArrowBtn->setFlashing( TRUE );
-					}
-				}
-			}
-// [SL:KB] - Patch: Control-TabContainer | Checked: 2014-03-17 (Catznip-3.6)
-			else
-			{
-				//  Hide buttons that aren't (fully) visible
-				if ( (idx < getScrollPos()) || (max_scroll_visible <= idx) )
-					tuple->mButton->setVisible(false);
-			}
-// [/SL:KB]
-
-			idx++;
-		}
-
-		// <FS:Zi> Fix vertical tab scrolling
-		// if( mIsVertical && has_scroll_arrows )
-		// {
-		// 	// Redraw the arrows so that they appears on top.
-		// 	gGL.pushUIMatrix();
-		// 	gGL.translateUI((F32)mPrevArrowBtn->getRect().mLeft, (F32)mPrevArrowBtn->getRect().mBottom, 0.f);
-		// 	mPrevArrowBtn->draw();
-		// 	gGL.popUIMatrix();
-		//
-		// 	gGL.pushUIMatrix();
-		// 	gGL.translateUI((F32)mNextArrowBtn->getRect().mLeft, (F32)mNextArrowBtn->getRect().mBottom, 0.f);
-		// 	mNextArrowBtn->draw();
-		// 	gGL.popUIMatrix();
-		// }
-		// </FS:Zi>
-	}
-
-	mPrevArrowBtn->setFlashing(false);
-	mNextArrowBtn->setFlashing(false);
-=======
     static LLUICachedControl<S32> tabcntrv_pad ("UITabCntrvPad", 0);
     static LLUICachedControl<S32> tabcntrv_arrow_btn_size ("UITabCntrvArrowBtnSize", 0);
     static LLUICachedControl<S32> tabcntr_tab_h_pad ("UITabCntrTabHPad", 0);
@@ -705,7 +460,10 @@
         }
     }
 
-    setScrollPosPixels((S32)lerp((F32)getScrollPosPixels(), (F32)target_pixel_scroll, LLSmoothInterpolation::getInterpolant(0.08f)));
+// [SL:KB] - Patch: Control-TabContainer | Checked: 2014-03-17 (Catznip-3.6)
+    setScrollPosPixels( (!mIsVertical) ? (S32)lerp((F32)getScrollPosPixels(), (F32)target_pixel_scroll, LLSmoothInterpolation::getInterpolant(0.08f)) : target_pixel_scroll);
+// [/SL:KB]
+//  setScrollPosPixels((S32)lerp((F32)getScrollPosPixels(), (F32)target_pixel_scroll, LLSmoothInterpolation::getInterpolant(0.08f)));
 
     BOOL has_scroll_arrows = !mHideScrollArrows && !getTabsHidden() && ((mMaxScrollPos > 0) || (mScrollPosPixels > 0));
     if (!mIsVertical)
@@ -791,108 +549,43 @@
                     }
                 }
             }
+// [SL:KB] - Patch: Control-TabContainer | Checked: 2014-03-17 (Catznip-3.6)
+            else
+            {
+                //  Hide buttons that aren't (fully) visible
+                if ( (idx < getScrollPos()) || (max_scroll_visible <= idx) )
+                    tuple->mButton->setVisible(false);
+            }
+// [/SL:KB]
 
             idx++;
         }
 
-
-        if( mIsVertical && has_scroll_arrows )
-        {
-            // Redraw the arrows so that they appears on top.
-            gGL.pushUIMatrix();
-            gGL.translateUI((F32)mPrevArrowBtn->getRect().mLeft, (F32)mPrevArrowBtn->getRect().mBottom, 0.f);
-            mPrevArrowBtn->draw();
-            gGL.popUIMatrix();
-
-            gGL.pushUIMatrix();
-            gGL.translateUI((F32)mNextArrowBtn->getRect().mLeft, (F32)mNextArrowBtn->getRect().mBottom, 0.f);
-            mNextArrowBtn->draw();
-            gGL.popUIMatrix();
-        }
+        // <FS:Zi> Fix vertical tab scrolling
+        // if( mIsVertical && has_scroll_arrows )
+        // {
+        //  // Redraw the arrows so that they appears on top.
+        //  gGL.pushUIMatrix();
+        //  gGL.translateUI((F32)mPrevArrowBtn->getRect().mLeft, (F32)mPrevArrowBtn->getRect().mBottom, 0.f);
+        //  mPrevArrowBtn->draw();
+        //  gGL.popUIMatrix();
+        //
+        //  gGL.pushUIMatrix();
+        //  gGL.translateUI((F32)mNextArrowBtn->getRect().mLeft, (F32)mNextArrowBtn->getRect().mBottom, 0.f);
+        //  mNextArrowBtn->draw();
+        //  gGL.popUIMatrix();
+        // }
+        // </FS:Zi>
     }
 
     mPrevArrowBtn->setFlashing(false);
     mNextArrowBtn->setFlashing(false);
->>>>>>> 38c2a5bd
 }
 
 
 // virtual
 BOOL LLTabContainer::handleMouseDown( S32 x, S32 y, MASK mask )
 {
-<<<<<<< HEAD
-	static LLUICachedControl<S32> tabcntrv_pad ("UITabCntrvPad", 0);
-	BOOL handled = FALSE;
-	BOOL has_scroll_arrows = !mHideScrollArrows && (getMaxScrollPos() > 0) && !getTabsHidden();
-
-	if (has_scroll_arrows)
-	{
-		if (mJumpPrevArrowBtn&& mJumpPrevArrowBtn->getRect().pointInRect(x, y))
-		{
-			S32 local_x = x - mJumpPrevArrowBtn->getRect().mLeft;
-			S32 local_y = y - mJumpPrevArrowBtn->getRect().mBottom;
-			handled = mJumpPrevArrowBtn->handleMouseDown(local_x, local_y, mask);
-		}
-		else if (mJumpNextArrowBtn && mJumpNextArrowBtn->getRect().pointInRect(x, y))
-		{
-			S32 local_x = x - mJumpNextArrowBtn->getRect().mLeft;
-			S32 local_y = y - mJumpNextArrowBtn->getRect().mBottom;
-			handled = mJumpNextArrowBtn->handleMouseDown(local_x, local_y, mask);
-		}
-		else if (mPrevArrowBtn && mPrevArrowBtn->getRect().pointInRect(x, y))
-		{
-			S32 local_x = x - mPrevArrowBtn->getRect().mLeft;
-			S32 local_y = y - mPrevArrowBtn->getRect().mBottom;
-			handled = mPrevArrowBtn->handleMouseDown(local_x, local_y, mask);
-		}
-		else if (mNextArrowBtn && mNextArrowBtn->getRect().pointInRect(x, y))
-		{
-			S32 local_x = x - mNextArrowBtn->getRect().mLeft;
-			S32 local_y = y - mNextArrowBtn->getRect().mBottom;
-			handled = mNextArrowBtn->handleMouseDown(local_x, local_y, mask);
-		}
-	}
-	if (!handled)
-	{
-		handled = LLPanel::handleMouseDown( x, y, mask );
-	}
-
-	S32 tab_count = getTabCount();
-	if (tab_count > 0 && !getTabsHidden())
-	{
-		LLTabTuple* firsttuple = getTab(0);
-		LLRect tab_rect;
-		if (mIsVertical)
-		{
-			tab_rect = LLRect(firsttuple->mButton->getRect().mLeft,
-								has_scroll_arrows ? mPrevArrowBtn->getRect().mBottom - tabcntrv_pad : mPrevArrowBtn->getRect().mTop,
-								firsttuple->mButton->getRect().mRight,
-								has_scroll_arrows ? mNextArrowBtn->getRect().mTop + tabcntrv_pad : mNextArrowBtn->getRect().mBottom );
-		}
-		else
-		{
-			tab_rect = LLRect(has_scroll_arrows ? mPrevArrowBtn->getRect().mRight : mJumpPrevArrowBtn->getRect().mLeft,
-								firsttuple->mButton->getRect().mTop,
-								has_scroll_arrows ? mNextArrowBtn->getRect().mLeft : mJumpNextArrowBtn->getRect().mRight,
-								firsttuple->mButton->getRect().mBottom );
-		}
-		if( tab_rect.pointInRect( x, y ) )
-		{
-//			S32 index = getCurrentPanelIndex();
-//			index = llclamp(index, 0, tab_count-1);
-//			LLButton* tab_button = getTab(index)->mButton;
-			gFocusMgr.setMouseCapture(this);
-//			tab_button->setFocus(TRUE);
-// [SL:KB] - Patch: UI-TabRearrange | Checked: 2010-06-05 (Catznip-2.0)
-			// Only set keyboard focus to the tab button of the active panel (if we have one) if the user actually clicked on it
-			if (mCurrentTabIdx >= 0)
-			{
-				LLButton* pActiveTabBtn = mTabList[mCurrentTabIdx]->mButton;
-				if (pActiveTabBtn->pointInView(x - pActiveTabBtn->getRect().mLeft, y - pActiveTabBtn->getRect().mBottom))
-					pActiveTabBtn->setFocus(TRUE);
-			}
-// [/SL:KB]
-=======
     static LLUICachedControl<S32> tabcntrv_pad ("UITabCntrvPad", 0);
     BOOL handled = FALSE;
     BOOL has_scroll_arrows = !mHideScrollArrows && (getMaxScrollPos() > 0) && !getTabsHidden();
@@ -950,12 +643,20 @@
         }
         if( tab_rect.pointInRect( x, y ) )
         {
-            S32 index = getCurrentPanelIndex();
-            index = llclamp(index, 0, tab_count-1);
-            LLButton* tab_button = getTab(index)->mButton;
+//          S32 index = getCurrentPanelIndex();
+//          index = llclamp(index, 0, tab_count-1);
+//          LLButton* tab_button = getTab(index)->mButton;
             gFocusMgr.setMouseCapture(this);
-            tab_button->setFocus(TRUE);
->>>>>>> 38c2a5bd
+//          tab_button->setFocus(TRUE);
+// [SL:KB] - Patch: UI-TabRearrange | Checked: 2010-06-05 (Catznip-2.0)
+            // Only set keyboard focus to the tab button of the active panel (if we have one) if the user actually clicked on it
+            if (mCurrentTabIdx >= 0)
+            {
+                LLButton* pActiveTabBtn = mTabList[mCurrentTabIdx]->mButton;
+                if (pActiveTabBtn->pointInView(x - pActiveTabBtn->getRect().mLeft, y - pActiveTabBtn->getRect().mBottom))
+                    pActiveTabBtn->setFocus(TRUE);
+            }
+// [/SL:KB]
             mMouseDownTimer.start();
         }
     }
@@ -1080,30 +781,30 @@
 // [SL:KB] - Patch: Control-TabContainer | Checked: 2014-04-06 (Catznip-3.6)
 BOOL LLTabContainer::handleScrollWheel(S32 x, S32 y, S32 clicks)
 {
-	// NOTE-Catznip: should match the code in LLTabContainer::handleMouseDown()
-	static LLUICachedControl<S32> tabcntrv_pad ("UITabCntrvPad", 0);
-	BOOL handled = FALSE;
-
-	S32 tab_count = getTabCount();
-	if ( (tab_count > 0) && (!getTabsHidden()) )
-	{
-		LLTabTuple* firsttuple = getTab(0);
-		LLRect tab_rect;
-		if (mIsVertical)
-			tab_rect = LLRect(firsttuple->mButton->getRect().mLeft, mPrevArrowBtn->getRect().mTop, firsttuple->mButton->getRect().mRight, mNextArrowBtn->getRect().mBottom );
-		else
-			tab_rect = LLRect(mJumpPrevArrowBtn->getRect().mLeft, firsttuple->mButton->getRect().mTop, mJumpNextArrowBtn->getRect().mRight, firsttuple->mButton->getRect().mBottom);
-
-		if (tab_rect.pointInRect(x, y))
-		{
-			mScrollPos = llclamp(mScrollPos + clicks, 0, mMaxScrollPos);
-			handled = TRUE;
-		}
-	}
-
-	if (!handled)
-		handled = LLUICtrl::handleScrollWheel(x, y, clicks);
-	return handled;
+    // NOTE-Catznip: should match the code in LLTabContainer::handleMouseDown()
+    static LLUICachedControl<S32> tabcntrv_pad ("UITabCntrvPad", 0);
+    BOOL handled = FALSE;
+
+    S32 tab_count = getTabCount();
+    if ( (tab_count > 0) && (!getTabsHidden()) )
+    {
+        LLTabTuple* firsttuple = getTab(0);
+        LLRect tab_rect;
+        if (mIsVertical)
+            tab_rect = LLRect(firsttuple->mButton->getRect().mLeft, mPrevArrowBtn->getRect().mTop, firsttuple->mButton->getRect().mRight, mNextArrowBtn->getRect().mBottom );
+        else
+            tab_rect = LLRect(mJumpPrevArrowBtn->getRect().mLeft, firsttuple->mButton->getRect().mTop, mJumpNextArrowBtn->getRect().mRight, firsttuple->mButton->getRect().mBottom);
+
+        if (tab_rect.pointInRect(x, y))
+        {
+            mScrollPos = llclamp(mScrollPos + clicks, 0, mMaxScrollPos);
+            handled = TRUE;
+        }
+    }
+
+    if (!handled)
+        handled = LLUICtrl::handleScrollWheel(x, y, clicks);
+    return handled;
 }
 // [/SL:KB]
 
@@ -1155,212 +856,47 @@
 // virtual
 BOOL LLTabContainer::handleKeyHere(KEY key, MASK mask)
 {
-<<<<<<< HEAD
 // [SL:KB] - Patch: UI-TabRearrange | Checked: 2010-06-05 (Catznip-2.0)
-	if ( (mAllowRearrange) && (hasMouseCapture()) )
-	{
-		return FALSE;	// Don't process movement keys while the user might be rearranging tabs
-	}
+    if ( (mAllowRearrange) && (hasMouseCapture()) )
+    {
+        return FALSE;   // Don't process movement keys while the user might be rearranging tabs
+    }
 // [/SL:KB]
-	BOOL handled = FALSE;
-	// <FS:Ansariel> Use SHIFT-ALT mask to control parent container
-	if ((mask == (MASK_ALT | MASK_SHIFT)) && (key == KEY_LEFT || key == KEY_RIGHT))
-	{
-		LLTabContainer* parent_tab_container = getParentByType<LLTabContainer>();
-		if (parent_tab_container)
-		{
-			if (key == KEY_LEFT)
-			{
-				parent_tab_container->selectPrevTab();
-			}
-			else
-			{
-				parent_tab_container->selectNextTab();
-			}
-
-			if (parent_tab_container->getCurrentPanel())
-			{
-				parent_tab_container->getCurrentPanel()->setFocus(TRUE);
-			}
-
-			return TRUE;
-		}
-	}
-	if (key == KEY_LEFT && (mask == MASK_ALT || mask == (MASK_ALT | MASK_SHIFT)))
-	//if (key == KEY_LEFT && mask == MASK_ALT)
-	// </FS:Ansariel>
-	{
-		selectPrevTab();
-		handled = TRUE;
-	}
-	// <FS:Ansariel> Use SHIFT-ALT mask to control parent container
-	//else if (key == KEY_RIGHT && mask == MASK_ALT)
-	else if (key == KEY_RIGHT && (mask == MASK_ALT || mask == (MASK_ALT | MASK_SHIFT)))
-	// </FS:Ansariel>
-	{
-		selectNextTab();
-		handled = TRUE;
-	}
-
-	if (handled)
-	{
-		if (getCurrentPanel())
-		{
-			getCurrentPanel()->setFocus(TRUE);
-		}
-	}
-
-	if (!gFocusMgr.childHasKeyboardFocus(getCurrentPanel()))
-	{
-		// if child has focus, but not the current panel, focus is on a button
-		if (mIsVertical)
-		{
-			switch(key)
-			{
-			  case KEY_UP:
-				selectPrevTab();
-				handled = TRUE;
-				break;
-			  case KEY_DOWN:
-				selectNextTab();
-				handled = TRUE;
-				break;
-			  case KEY_LEFT:
-				handled = TRUE;
-				break;
-			  case KEY_RIGHT:
-				if (getTabPosition() == LEFT && getCurrentPanel())
-				{
-					getCurrentPanel()->setFocus(TRUE);
-				}
-				handled = TRUE;
-				break;
-			  default:
-				break;
-			}
-		}
-		else
-		{
-			switch(key)
-			{
-			  case KEY_UP:
-				if (getTabPosition() == BOTTOM && getCurrentPanel())
-				{
-					getCurrentPanel()->setFocus(TRUE);
-				}
-				handled = TRUE;
-				break;
-			  case KEY_DOWN:
-				if (getTabPosition() == TOP && getCurrentPanel())
-				{
-					getCurrentPanel()->setFocus(TRUE);
-				}
-				handled = TRUE;
-				break;
-			  case KEY_LEFT:
-				selectPrevTab();
-				handled = TRUE;
-				break;
-			  case KEY_RIGHT:
-				selectNextTab();
-				handled = TRUE;
-				break;
-			  default:
-				break;
-			}
-		}
-	}
-	return handled;
-}
-
-// virtual
-BOOL LLTabContainer::handleDragAndDrop(S32 x, S32 y, MASK mask,	BOOL drop,	EDragAndDropType type, void* cargo_data, EAcceptance *accept, std::string	&tooltip)
-{
-	BOOL has_scroll_arrows = !mHideScrollArrows && (getMaxScrollPos() > 0);
-
-	if(mOpenTabsOnDragAndDrop && !getTabsHidden())
-	{
-		// In that case, we'll open the hovered tab while dragging and dropping items.
-		// This allows for drilling through tabs.
-		if (mDragAndDropDelayTimer.getStarted())
-		{
-			if (mDragAndDropDelayTimer.getElapsedTimeF32() > SCROLL_DELAY_TIME)
-			{
-				if (has_scroll_arrows)
-				{
-					if (mJumpPrevArrowBtn && mJumpPrevArrowBtn->getRect().pointInRect(x, y))
-					{
-// [SL:KB] - Patch: Control-TabContainer | Checked: 2014-03-17 (Catznip-3.6)
-						mJumpPrevArrowBtn->onCommit();
-						mDragAndDropDelayTimer.reset();
-// [/SL:KB]
-//						S32	local_x	= x	- mJumpPrevArrowBtn->getRect().mLeft;
-//						S32	local_y	= y	- mJumpPrevArrowBtn->getRect().mBottom;
-//						mJumpPrevArrowBtn->handleHover(local_x,	local_y, mask);
-					}
-					if (mJumpNextArrowBtn && mJumpNextArrowBtn->getRect().pointInRect(x, y))
-					{
-// [SL:KB] - Patch: Control-TabContainer | Checked: 2014-03-17 (Catznip-3.6)
-						mJumpNextArrowBtn->onCommit();
-						mDragAndDropDelayTimer.reset();
-// [/SL:KB]
-//						S32	local_x	= x	- mJumpNextArrowBtn->getRect().mLeft;
-//						S32	local_y	= y	- mJumpNextArrowBtn->getRect().mBottom;
-//						mJumpNextArrowBtn->handleHover(local_x,	local_y, mask);
-					}
-					if (mPrevArrowBtn->getRect().pointInRect(x,	y))
-					{
-// [SL:KB] - Patch: Control-TabContainer | Checked: 2014-03-17 (Catznip-3.6)
-						mPrevArrowBtn->onCommit();
-						mDragAndDropDelayTimer.reset();
-// [/SL:KB]
-//						S32	local_x	= x	- mPrevArrowBtn->getRect().mLeft;
-//						S32	local_y	= y	- mPrevArrowBtn->getRect().mBottom;
-//						mPrevArrowBtn->handleHover(local_x,	local_y, mask);
-					}
-					else if	(mNextArrowBtn->getRect().pointInRect(x, y))
-					{
-// [SL:KB] - Patch: Control-TabContainer | Checked: 2014-03-17 (Catznip-3.6)
-						mNextArrowBtn->onCommit();
-						mDragAndDropDelayTimer.reset();
-// [/SL:KB]
-//						S32	local_x	= x	- mNextArrowBtn->getRect().mLeft;
-//						S32	local_y	= y	- mNextArrowBtn->getRect().mBottom;
-//						mNextArrowBtn->handleHover(local_x, local_y, mask);
-					}
-				}
-
-				for(tuple_list_t::iterator iter	= mTabList.begin();	iter !=	 mTabList.end(); ++iter)
-				{
-					LLTabTuple*	tuple =	*iter;
-					tuple->mButton->setVisible(	TRUE );
-					S32	local_x	= x	- tuple->mButton->getRect().mLeft;
-					S32	local_y	= y	- tuple->mButton->getRect().mBottom;
-					if (tuple->mButton->pointInView(local_x, local_y) &&  tuple->mButton->getEnabled() && !tuple->mTabPanel->getVisible())
-					{
-						tuple->mButton->onCommit();
-					}
-				}
-				// Stop the timer whether successful or not. Don't let it run forever.
-				mDragAndDropDelayTimer.stop();
-			}
-		}
-		else 
-		{
-			// Start a timer so we don't open tabs as soon as we hover on them
-			mDragAndDropDelayTimer.start();
-		}
-	}
-
-	return LLView::handleDragAndDrop(x,	y, mask, drop, type, cargo_data,  accept, tooltip);
-=======
     BOOL handled = FALSE;
-    if (key == KEY_LEFT && mask == MASK_ALT)
+    // <FS:Ansariel> Use SHIFT-ALT mask to control parent container
+    if ((mask == (MASK_ALT | MASK_SHIFT)) && (key == KEY_LEFT || key == KEY_RIGHT))
+    {
+        LLTabContainer* parent_tab_container = getParentByType<LLTabContainer>();
+        if (parent_tab_container)
+        {
+            if (key == KEY_LEFT)
+            {
+                parent_tab_container->selectPrevTab();
+            }
+            else
+            {
+                parent_tab_container->selectNextTab();
+            }
+
+            if (parent_tab_container->getCurrentPanel())
+            {
+                parent_tab_container->getCurrentPanel()->setFocus(TRUE);
+            }
+
+            return TRUE;
+        }
+    }
+    if (key == KEY_LEFT && (mask == MASK_ALT || mask == (MASK_ALT | MASK_SHIFT)))
+    //if (key == KEY_LEFT && mask == MASK_ALT)
+    // </FS:Ansariel>
     {
         selectPrevTab();
         handled = TRUE;
     }
-    else if (key == KEY_RIGHT && mask == MASK_ALT)
+    // <FS:Ansariel> Use SHIFT-ALT mask to control parent container
+    //else if (key == KEY_RIGHT && mask == MASK_ALT)
+    else if (key == KEY_RIGHT && (mask == MASK_ALT || mask == (MASK_ALT | MASK_SHIFT)))
+    // </FS:Ansariel>
     {
         selectNextTab();
         handled = TRUE;
@@ -1454,27 +990,43 @@
                 {
                     if (mJumpPrevArrowBtn && mJumpPrevArrowBtn->getRect().pointInRect(x, y))
                     {
-                        S32 local_x = x - mJumpPrevArrowBtn->getRect().mLeft;
-                        S32 local_y = y - mJumpPrevArrowBtn->getRect().mBottom;
-                        mJumpPrevArrowBtn->handleHover(local_x, local_y, mask);
+// [SL:KB] - Patch: Control-TabContainer | Checked: 2014-03-17 (Catznip-3.6)
+                        mJumpPrevArrowBtn->onCommit();
+                        mDragAndDropDelayTimer.reset();
+// [/SL:KB]
+//                      S32 local_x = x - mJumpPrevArrowBtn->getRect().mLeft;
+//                      S32 local_y = y - mJumpPrevArrowBtn->getRect().mBottom;
+//                      mJumpPrevArrowBtn->handleHover(local_x, local_y, mask);
                     }
                     if (mJumpNextArrowBtn && mJumpNextArrowBtn->getRect().pointInRect(x, y))
                     {
-                        S32 local_x = x - mJumpNextArrowBtn->getRect().mLeft;
-                        S32 local_y = y - mJumpNextArrowBtn->getRect().mBottom;
-                        mJumpNextArrowBtn->handleHover(local_x, local_y, mask);
+// [SL:KB] - Patch: Control-TabContainer | Checked: 2014-03-17 (Catznip-3.6)
+                        mJumpNextArrowBtn->onCommit();
+                        mDragAndDropDelayTimer.reset();
+// [/SL:KB]
+//                      S32 local_x = x - mJumpNextArrowBtn->getRect().mLeft;
+//                      S32 local_y = y - mJumpNextArrowBtn->getRect().mBottom;
+//                      mJumpNextArrowBtn->handleHover(local_x, local_y, mask);
                     }
                     if (mPrevArrowBtn->getRect().pointInRect(x, y))
                     {
-                        S32 local_x = x - mPrevArrowBtn->getRect().mLeft;
-                        S32 local_y = y - mPrevArrowBtn->getRect().mBottom;
-                        mPrevArrowBtn->handleHover(local_x, local_y, mask);
+// [SL:KB] - Patch: Control-TabContainer | Checked: 2014-03-17 (Catznip-3.6)
+                        mPrevArrowBtn->onCommit();
+                        mDragAndDropDelayTimer.reset();
+// [/SL:KB]
+//                      S32 local_x = x - mPrevArrowBtn->getRect().mLeft;
+//                      S32 local_y = y - mPrevArrowBtn->getRect().mBottom;
+//                      mPrevArrowBtn->handleHover(local_x, local_y, mask);
                     }
                     else if (mNextArrowBtn->getRect().pointInRect(x, y))
                     {
-                        S32 local_x = x - mNextArrowBtn->getRect().mLeft;
-                        S32 local_y = y - mNextArrowBtn->getRect().mBottom;
-                        mNextArrowBtn->handleHover(local_x, local_y, mask);
+// [SL:KB] - Patch: Control-TabContainer | Checked: 2014-03-17 (Catznip-3.6)
+                        mNextArrowBtn->onCommit();
+                        mDragAndDropDelayTimer.reset();
+// [/SL:KB]
+//                      S32 local_x = x - mNextArrowBtn->getRect().mLeft;
+//                      S32 local_y = y - mNextArrowBtn->getRect().mBottom;
+//                      mNextArrowBtn->handleHover(local_x, local_y, mask);
                     }
                 }
 
@@ -1501,7 +1053,6 @@
     }
 
     return LLView::handleDragAndDrop(x, y, mask, drop, type, cargo_data,  accept, tooltip);
->>>>>>> 38c2a5bd
 }
 
 void LLTabContainer::addTabPanel(LLPanel* panelp)
@@ -1608,198 +1159,6 @@
         S32 right_offset = mUseTabOffset ? LLPANEL_BORDER_WIDTH * 2 : LLPANEL_BORDER_WIDTH;
         tab_panel_rect = LLRect(left_offset, tab_panel_top, getRect().getWidth() - right_offset, tab_panel_bottom);
     }
-<<<<<<< HEAD
-	child->setFollowsAll();
-	child->translate( tab_panel_rect.mLeft - child->getRect().mLeft, tab_panel_rect.mBottom - child->getRect().mBottom);
-	child->reshape( tab_panel_rect.getWidth(), tab_panel_rect.getHeight(), TRUE );
-	// add this child later
-
-	child->setVisible( FALSE );  // Will be made visible when selected
-
-	mTotalTabWidth += button_width;
-
-	// Tab button
-	LLRect btn_rect;  // Note: btn_rect.mLeft is just a dummy.  Will be updated in draw().
-	LLUIImage* tab_img = NULL;
-	LLUIImage* tab_selected_img = NULL;
-	S32 tab_fudge = 1;		//  To make new tab art look better, nudge buttons up 1 pel
-
-	if (mIsVertical)
-	{
-		btn_rect.setLeftTopAndSize(tabcntrv_pad + LLPANEL_BORDER_WIDTH + 2,	// JC - Fudge factor
-								   (getRect().getHeight() - getTopBorderHeight() - LLPANEL_BORDER_WIDTH - 1) - ((BTN_HEIGHT + tabcntrv_pad) * getTabCount()),
-								   mMinTabWidth,
-								   BTN_HEIGHT);
-	}
-	else if( getTabPosition() == LLTabContainer::TOP )
-	{
-		btn_rect.setLeftTopAndSize( 0, getRect().getHeight() - getTopBorderHeight() + tab_fudge, button_width, mTabHeight);
-		tab_img = mMiddleTabParams.tab_top_image_unselected;
-		tab_selected_img = mMiddleTabParams.tab_top_image_selected; 
-	}
-	else
-	{
-		btn_rect.setOriginAndSize( 0, 0 + tab_fudge, button_width, mTabHeight);
-		tab_img = mMiddleTabParams.tab_bottom_image_unselected;
-		tab_selected_img = mMiddleTabParams.tab_bottom_image_selected;
-	}
-
-	LLTextBox* textbox = NULL;
-	LLButton* btn = NULL;
-	LLCustomButtonIconCtrl::Params custom_btn_params;
-	{
-		custom_btn_params.icon_ctrl_pad(mTabIconCtrlPad);
-	}
-	LLButton::Params normal_btn_params;
-	
-	if (placeholder)
-	{
-		btn_rect.translate(0, -6); // *TODO: make configurable
-		LLTextBox::Params params;
-		params.name(trimmed_label);
-		params.rect(btn_rect);
-		params.initial_value(trimmed_label);
-		params.font(mFont);
-		textbox = LLUICtrlFactory::create<LLTextBox> (params);
-		
-		LLButton::Params p;
-		p.name("placeholder");
-		btn = LLUICtrlFactory::create<LLButton>(p);
-	}
-	else
-	{
-		LLButton::Params& p = (mCustomIconCtrlUsed ? custom_btn_params : normal_btn_params);
-		
-		p.rect(btn_rect);
-		p.font(mFont);
-		p.font_halign = mFontHalign;
-		p.label_shadow(mDropShadowedText);
-		p.label(trimmed_label);
-		p.click_callback.function(boost::bind(&LLTabContainer::onTabBtn, this, _2, child));
-		if (indent)
-		{
-			p.pad_left(indent);
-		}
-		else
-		{
-			p.pad_left(mLabelPadLeft);
-		}
-
-		p.pad_bottom( mLabelPadBottom );
-		p.scale_image(true);
-		p.tab_stop(false);
-		p.follows.flags = FOLLOWS_LEFT;
-		
-		if (mIsVertical)
-		{
-		  p.name("vtab_"+std::string(child->getName()));
-		  p.image_unselected(mMiddleTabParams.tab_left_image_unselected);
-		  p.image_selected(mMiddleTabParams.tab_left_image_selected);
-		  p.follows.flags = p.follows.flags() | FOLLOWS_TOP;
-		}
-		else
-		{ 
-		    p.name("htab_"+std::string(child->getName()));
-		    p.visible(false);
-		    p.image_unselected(tab_img);
-		    p.image_selected(tab_selected_img);
-		    p.follows.flags = p.follows.flags() | (getTabPosition() == TOP ? FOLLOWS_TOP : FOLLOWS_BOTTOM);
-		    // Try to squeeze in a bit more text
-		    p.pad_left( mLabelPadLeft );
-		    p.pad_right(2);
-		}
-
-		// inits flash timer
-		p.button_flash_enable = mEnableTabsFlashing;
-		p.flash_color = mTabsFlashingColor;
-
-		// <FS:Ansariel> Enable tab flashing
-		p.button_flash_enable(LLUI::getInstance()->mSettingGroups["config"]->getBOOL("EnableButtonFlashing"));
-		p.button_flash_count(LLUI::getInstance()->mSettingGroups["config"]->getS32("FlashCount"));
-		p.button_flash_rate(LLUI::getInstance()->mSettingGroups["config"]->getF32("FlashPeriod"));
-		// </FS:Ansariel>
-		
-		// *TODO : It seems wrong not to use p in both cases considering the way p is initialized
-		if (mCustomIconCtrlUsed)
-		{
-			btn = LLUICtrlFactory::create<LLCustomButtonIconCtrl>(custom_btn_params);
-		}
-		else
-		{
-			btn = LLUICtrlFactory::create<LLButton>(p);
-		}
-	}
-	
-	LLTabTuple* tuple = new LLTabTuple( this, child, btn, textbox );
-	insertTuple( tuple, insertion_point );
-
-	// if new tab was added as a first or last tab, update button image 
-	// and update button image of any tab it may have affected
-	if (tuple == mTabList.front())
-	{  
-		update_images(tuple, mFirstTabParams, getTabPosition());
-
-		if (mTabList.size() == 2) 
-		{		
-			update_images(mTabList[1], mLastTabParams, getTabPosition());
-		}
-		else if (mTabList.size() > 2) 
-		{
-			update_images(mTabList[1], mMiddleTabParams, getTabPosition());
-		}
-	}
-	else if (tuple == mTabList.back())
-	{
-		update_images(tuple, mLastTabParams, getTabPosition());
-
-		if (mTabList.size() > 2)
-		{
-			update_images(mTabList[mTabList.size()-2], mMiddleTabParams, getTabPosition());
-		}
-	}
-
-	//Don't add button and textbox if tab buttons are invisible(EXT - 576)
-	if (!getTabsHidden())
-	{
-		if (textbox)
-		{
-			addChild( textbox, 0 );
-		}
-		if (btn)
-		{
-			addChild( btn, 0 );
-		}
-	}
-	else
-	{
-		if (textbox)
-		{
-			LLUICtrl::addChild(textbox, 0);
-		}
-		if (btn)
-		{
-			LLUICtrl::addChild(btn, 0);
-		}
-	}
-
-	if (child)
-	{
-		LLUICtrl::addChild(child, 1);
-	}
-
-	sendChildToFront(mPrevArrowBtn);
-	sendChildToFront(mNextArrowBtn);
-	sendChildToFront(mJumpPrevArrowBtn);
-	sendChildToFront(mJumpNextArrowBtn);
-
-	updateMaxScrollPos();
-
-	if( select )
-	{
-		selectLastTab();
-		mScrollPos = mMaxScrollPos;
-	}
-=======
     child->setFollowsAll();
     child->translate( tab_panel_rect.mLeft - child->getRect().mLeft, tab_panel_rect.mBottom - child->getRect().mBottom);
     child->reshape( tab_panel_rect.getWidth(), tab_panel_rect.getHeight(), TRUE );
@@ -1864,16 +1223,21 @@
         p.rect(btn_rect);
         p.font(mFont);
         p.font_halign = mFontHalign;
+        p.label_shadow(mDropShadowedText);
         p.label(trimmed_label);
         p.click_callback.function(boost::bind(&LLTabContainer::onTabBtn, this, _2, child));
         if (indent)
         {
             p.pad_left(indent);
         }
+        else
+        {
+            p.pad_left(mLabelPadLeft);
+        }
+
         p.pad_bottom( mLabelPadBottom );
         p.scale_image(true);
         p.tab_stop(false);
-        p.label_shadow(false);
         p.follows.flags = FOLLOWS_LEFT;
 
         if (mIsVertical)
@@ -1899,6 +1263,12 @@
         p.button_flash_enable = mEnableTabsFlashing;
         p.flash_color = mTabsFlashingColor;
 
+        // <FS:Ansariel> Enable tab flashing
+        p.button_flash_enable(LLUI::getInstance()->mSettingGroups["config"]->getBOOL("EnableButtonFlashing"));
+        p.button_flash_count(LLUI::getInstance()->mSettingGroups["config"]->getS32("FlashCount"));
+        p.button_flash_rate(LLUI::getInstance()->mSettingGroups["config"]->getF32("FlashPeriod"));
+        // </FS:Ansariel>
+
         // *TODO : It seems wrong not to use p in both cases considering the way p is initialized
         if (mCustomIconCtrlUsed)
         {
@@ -1979,7 +1349,6 @@
         selectLastTab();
         mScrollPos = mMaxScrollPos;
     }
->>>>>>> 38c2a5bd
 
 }
 
@@ -2342,78 +1711,6 @@
                 tuple->mTabPanel->setVisible( is_selected );
                 //tuple->mTabPanel->setFocus(is_selected); // not clear that we want to do this here.
             }
-<<<<<<< HEAD
-			
-			if (is_selected)
-			{
-				LLUIUsage::instance().logPanel(tuple->mTabPanel->getName());
-
-				// Make sure selected tab is within scroll region
-				if (mIsVertical)
-				{
-					S32 num_visible = getTabCount() - getMaxScrollPos();
-// [SL:KB] - Patch: Control-TabContainer | Checked: 2014-03-17 (Catznip-3.6)
-					if ( (i < getScrollPos()) || (i >= getScrollPos() + num_visible) )
-						setScrollPos(llmin(i, getMaxScrollPos()));
-					is_visible = TRUE;
-// [/SL:KB]
-//					if( i >= getScrollPos() && i <= getScrollPos() + num_visible)
-//					{
-//						setCurrentPanelIndex(which);
-//						is_visible = TRUE;
-//					}
-//					else
-//					{
-//						is_visible = FALSE;
-//					}
-				}
-				else if (!mHideScrollArrows && getMaxScrollPos() > 0)
-				{
-					if( i < getScrollPos() )
-					{
-						setScrollPos(i);
-					}
-					else
-					{
-						S32 available_width_with_arrows = getRect().getWidth() - mRightTabBtnOffset - 2 * (LLPANEL_BORDER_WIDTH + tabcntr_arrow_btn_size  + tabcntr_arrow_btn_size + 1);
-						S32 running_tab_width = (tuple && tuple->mButton ? tuple->mButton->getRect().getWidth() : 0);
-						S32 j = i - 1;
-						S32 min_scroll_pos = i;
-						if (running_tab_width < available_width_with_arrows)
-						{
-							while (j >= 0)
-							{
-								LLTabTuple* other_tuple = getTab(j);
-								running_tab_width += (other_tuple && other_tuple->mButton ? other_tuple->mButton->getRect().getWidth() : 0);
-								if (running_tab_width > available_width_with_arrows)
-								{
-									break;
-								}
-								j--;
-							}
-							min_scroll_pos = j + 1;
-						}
-						setScrollPos(llclamp(getScrollPos(), min_scroll_pos, i));
-						setScrollPos(llmin(getScrollPos(), getMaxScrollPos()));
-					}
-					is_visible = TRUE;
-				}
-				else
-				{
-					is_visible = TRUE;
-				}
-			}
-			i++;
-		}
-	}
-	if (mIsVertical && getCurrentPanelIndex() >= 0)
-	{
-		LLTabTuple* tuple = getTab(getCurrentPanelIndex());
-		tuple->mTabPanel->setVisible( TRUE );
-		tuple->mButton->setToggleState( TRUE );
-	}
-	return is_visible;
-=======
 
             if (is_selected)
             {
@@ -2423,15 +1720,20 @@
                 if (mIsVertical)
                 {
                     S32 num_visible = getTabCount() - getMaxScrollPos();
-                    if( i >= getScrollPos() && i <= getScrollPos() + num_visible)
-                    {
-                        setCurrentPanelIndex(which);
-                        is_visible = TRUE;
-                    }
-                    else
-                    {
-                        is_visible = FALSE;
-                    }
+// [SL:KB] - Patch: Control-TabContainer | Checked: 2014-03-17 (Catznip-3.6)
+                    if ( (i < getScrollPos()) || (i >= getScrollPos() + num_visible) )
+                        setScrollPos(llmin(i, getMaxScrollPos()));
+                    is_visible = TRUE;
+// [/SL:KB]
+//                  if( i >= getScrollPos() && i <= getScrollPos() + num_visible)
+//                  {
+//                      setCurrentPanelIndex(which);
+//                      is_visible = TRUE;
+//                  }
+//                  else
+//                  {
+//                      is_visible = FALSE;
+//                  }
                 }
                 else if (!mHideScrollArrows && getMaxScrollPos() > 0)
                 {
@@ -2479,7 +1781,6 @@
         tuple->mButton->setToggleState( TRUE );
     }
     return is_visible;
->>>>>>> 38c2a5bd
 }
 
 BOOL LLTabContainer::selectTabByName(const std::string& name)
@@ -2527,13 +1828,13 @@
 // <FS:Ansariel> Custom tab image overlay button alignment
 void LLTabContainer::setTabImage(LLPanel* child, std::string img_name, LLFontGL::HAlign alignment, const LLColor4& color, const LLColor4& selected_color)
 {
-	LLTabTuple* tuple = getTabByPanel(child);
-	if( tuple )
-	{
-		tuple->mButton->setImageOverlay(img_name, alignment, color);
-		tuple->mButton->setImageOverlaySelectedColor(selected_color);
-		reshapeTuple(tuple);
-	}
+    LLTabTuple* tuple = getTabByPanel(child);
+    if( tuple )
+    {
+        tuple->mButton->setImageOverlay(img_name, alignment, color);
+        tuple->mButton->setImageOverlaySelectedColor(selected_color);
+        reshapeTuple(tuple);
+    }
 }
 // </FS:Ansariel>
 
@@ -2744,212 +2045,6 @@
 
 void LLTabContainer::initButtons()
 {
-<<<<<<< HEAD
-	// Hack:
-	if (getRect().getHeight() == 0 || mPrevArrowBtn)
-	{
-		return; // Don't have a rect yet or already got called
-	}
-	
-	if (mIsVertical)
-	{
-		// <FS:Ansariel> Nicer scrollbuttons
-		static LLUICachedControl<S32> tabcntrv_pad ("UITabCntrvPad", 0);
-		static LLUICachedControl<S32> tabcntrv_arrow_btn_size ("UITabCntrvArrowBtnSize", 0);
-		// Left and right scroll arrows (for when there are too many tabs to show all at once).
-		S32 btn_top = getRect().getHeight();
-		// <FS:Zi> Fix vertical tab scrolling
-		// S32 btn_top_lower = getRect().mBottom+tabcntrv_arrow_btn_size;
-		S32 btn_top_lower=tabcntrv_arrow_btn_size;
-		// </FS:Zi>
-
-		LLRect up_arrow_btn_rect;
-		// <FS:Ansariel> Nicer scrollbuttons
-		//up_arrow_btn_rect.setLeftTopAndSize( mMinTabWidth/2 , btn_top, tabcntrv_arrow_btn_size, tabcntrv_arrow_btn_size );
-		up_arrow_btn_rect.setLeftTopAndSize( tabcntrv_pad + LLPANEL_BORDER_WIDTH + 2 , btn_top, mMinTabWidth, tabcntrv_arrow_btn_size );
-		// </FS:Ansariel>
-
-		LLRect down_arrow_btn_rect;
-		// <FS:Ansariel> Nicer scrollbuttons
-		//down_arrow_btn_rect.setLeftTopAndSize( mMinTabWidth/2 , btn_top_lower, tabcntrv_arrow_btn_size, tabcntrv_arrow_btn_size );
-		down_arrow_btn_rect.setLeftTopAndSize( tabcntrv_pad + LLPANEL_BORDER_WIDTH + 2 , btn_top_lower, mMinTabWidth, tabcntrv_arrow_btn_size );
-		// </FS:Ansariel>
-
-		LLButton::Params prev_btn_params;
-		prev_btn_params.name(std::string("Up Arrow"));
-		prev_btn_params.rect(up_arrow_btn_rect);
-		prev_btn_params.follows.flags(FOLLOWS_TOP | FOLLOWS_LEFT);
-		// <FS:Ansariel> Nicer scrollbuttons
-		//prev_btn_params.image_unselected.name("scrollbutton_up_out_blue.tga");
-		//prev_btn_params.image_selected.name("scrollbutton_up_in_blue.tga");
-		prev_btn_params.image_overlay(LLUI::getUIImage("up_arrow.tga"));
-		// </FS:Ansariel>
-		prev_btn_params.click_callback.function(boost::bind(&LLTabContainer::onPrevBtn, this, _2));
-		// <FS:Zi> Fix vertical tab scrolling
-		prev_btn_params.mouse_held_callback.function(boost::bind(&LLTabContainer::onPrevBtnHeld, this, _2));
-		// </FS:Zi>
-
-
-		// <FS:Ansariel> Enable tab flashing
-		prev_btn_params.button_flash_enable(LLUI::getInstance()->mSettingGroups["config"]->getBOOL("EnableButtonFlashing"));
-		prev_btn_params.button_flash_count(LLUI::getInstance()->mSettingGroups["config"]->getS32("FlashCount"));
-		prev_btn_params.button_flash_rate(LLUI::getInstance()->mSettingGroups["config"]->getF32("FlashPeriod"));
-		// </FS:Ansariel>
-
-		mPrevArrowBtn = LLUICtrlFactory::create<LLButton>(prev_btn_params);
-
-		LLButton::Params next_btn_params;
-		next_btn_params.name(std::string("Down Arrow"));
-		next_btn_params.rect(down_arrow_btn_rect);
-		next_btn_params.follows.flags(FOLLOWS_BOTTOM | FOLLOWS_LEFT);
-		// <FS:Ansariel> Nicer scrollbuttons
-		//next_btn_params.image_unselected.name("scrollbutton_down_out_blue.tga");
-		//next_btn_params.image_selected.name("scrollbutton_down_in_blue.tga");
-		next_btn_params.image_overlay(LLUI::getUIImage("down_arrow.tga"));
-		// </FS:Ansariel>
-		next_btn_params.click_callback.function(boost::bind(&LLTabContainer::onNextBtn, this, _2));
-		// <FS:Zi> Fix vertical tab scrolling
-		next_btn_params.mouse_held_callback.function(boost::bind(&LLTabContainer::onNextBtnHeld, this, _2));
-		// </FS:Zi>
-
-		// <FS:Ansariel> Enable tab flashing
-		next_btn_params.button_flash_enable(LLUI::getInstance()->mSettingGroups["config"]->getBOOL("EnableButtonFlashing"));
-		next_btn_params.button_flash_count(LLUI::getInstance()->mSettingGroups["config"]->getS32("FlashCount"));
-		next_btn_params.button_flash_rate(LLUI::getInstance()->mSettingGroups["config"]->getF32("FlashPeriod"));
-		// </FS:Ansariel>
-
-		mNextArrowBtn = LLUICtrlFactory::create<LLButton>(next_btn_params);
-	}
-	else // Horizontal
-	{
-		static LLUICachedControl<S32> tabcntr_arrow_btn_size ("UITabCntrArrowBtnSize", 0);
-		S32 arrow_fudge = 1;		//  match new art better 
-
-		// Left and right scroll arrows (for when there are too many tabs to show all at once).
-		S32 btn_top = (getTabPosition() == TOP ) ? getRect().getHeight() - getTopBorderHeight() : tabcntr_arrow_btn_size + 1;
-
-		LLRect left_arrow_btn_rect;
-		left_arrow_btn_rect.setLeftTopAndSize( LLPANEL_BORDER_WIDTH+1+tabcntr_arrow_btn_size, btn_top + arrow_fudge, tabcntr_arrow_btn_size, mTabHeight );
-
-		LLRect jump_left_arrow_btn_rect;
-		jump_left_arrow_btn_rect.setLeftTopAndSize( LLPANEL_BORDER_WIDTH+1, btn_top + arrow_fudge, tabcntr_arrow_btn_size, mTabHeight );
-
-		S32 right_pad = tabcntr_arrow_btn_size + LLPANEL_BORDER_WIDTH + 1;
-
-		LLRect right_arrow_btn_rect;
-		right_arrow_btn_rect.setLeftTopAndSize( getRect().getWidth() - mRightTabBtnOffset - right_pad - tabcntr_arrow_btn_size,
-												btn_top + arrow_fudge,
-												tabcntr_arrow_btn_size, mTabHeight );
-
-
-		LLRect jump_right_arrow_btn_rect;
-		jump_right_arrow_btn_rect.setLeftTopAndSize( getRect().getWidth() - mRightTabBtnOffset - right_pad,
-													 btn_top + arrow_fudge,
-													 tabcntr_arrow_btn_size, mTabHeight );
-
-		LLButton::Params p;
-		p.name(std::string("Jump Left Arrow"));
-		p.image_unselected.name("jump_left_out.tga");
-		p.image_selected.name("jump_left_in.tga");
-		p.click_callback.function(boost::bind(&LLTabContainer::onJumpFirstBtn, this, _2));
-		p.rect(jump_left_arrow_btn_rect);
-		p.follows.flags(FOLLOWS_LEFT);
-
-		// <FS:Ansariel> Enable tab flashing
-		p.button_flash_enable(LLUI::getInstance()->mSettingGroups["config"]->getBOOL("EnableButtonFlashing"));
-		p.button_flash_count(LLUI::getInstance()->mSettingGroups["config"]->getS32("FlashCount"));
-		p.button_flash_rate(LLUI::getInstance()->mSettingGroups["config"]->getF32("FlashPeriod"));
-		// </FS:Ansariel>
-
-		mJumpPrevArrowBtn = LLUICtrlFactory::create<LLButton>(p);
-
-		p = LLButton::Params();
-		p.name(std::string("Left Arrow"));
-		p.rect(left_arrow_btn_rect);
-		p.follows.flags(FOLLOWS_LEFT);
-		p.image_unselected.name("scrollbutton_left_out_blue.tga");
-		p.image_selected.name("scrollbutton_left_in_blue.tga");
-		p.click_callback.function(boost::bind(&LLTabContainer::onPrevBtn, this, _2));
-		p.mouse_held_callback.function(boost::bind(&LLTabContainer::onPrevBtnHeld, this, _2));
-
-		// <FS:Ansariel> Enable tab flashing
-		p.button_flash_enable(LLUI::getInstance()->mSettingGroups["config"]->getBOOL("EnableButtonFlashing"));
-		p.button_flash_count(LLUI::getInstance()->mSettingGroups["config"]->getS32("FlashCount"));
-		p.button_flash_rate(LLUI::getInstance()->mSettingGroups["config"]->getF32("FlashPeriod"));
-		// </FS:Ansariel>
-		
-		mPrevArrowBtn = LLUICtrlFactory::create<LLButton>(p);
-
-		p = LLButton::Params();
-		p.name(std::string("Jump Right Arrow"));
-		p.rect(jump_right_arrow_btn_rect);
-		p.follows.flags(FOLLOWS_RIGHT);
-		p.image_unselected.name("jump_right_out.tga");
-		p.image_selected.name("jump_right_in.tga");
-		p.click_callback.function(boost::bind(&LLTabContainer::onJumpLastBtn, this, _2));
-
-		// <FS:Ansariel> Enable tab flashing
-		p.button_flash_enable(LLUI::getInstance()->mSettingGroups["config"]->getBOOL("EnableButtonFlashing"));
-		p.button_flash_count(LLUI::getInstance()->mSettingGroups["config"]->getS32("FlashCount"));
-		p.button_flash_rate(LLUI::getInstance()->mSettingGroups["config"]->getF32("FlashPeriod"));
-		// </FS:Ansariel>
-
-		mJumpNextArrowBtn = LLUICtrlFactory::create<LLButton>(p);
-
-		p = LLButton::Params();
-		p.name(std::string("Right Arrow"));
-		p.rect(right_arrow_btn_rect);
-		p.follows.flags(FOLLOWS_RIGHT);
-		p.image_unselected.name("scrollbutton_right_out_blue.tga");
-		p.image_selected.name("scrollbutton_right_in_blue.tga");
-		p.click_callback.function(boost::bind(&LLTabContainer::onNextBtn, this, _2));
-		p.mouse_held_callback.function(boost::bind(&LLTabContainer::onNextBtnHeld, this, _2));
-
-		// <FS:Ansariel> Enable tab flashing
-		p.button_flash_enable(LLUI::getInstance()->mSettingGroups["config"]->getBOOL("EnableButtonFlashing"));
-		p.button_flash_count(LLUI::getInstance()->mSettingGroups["config"]->getS32("FlashCount"));
-		p.button_flash_rate(LLUI::getInstance()->mSettingGroups["config"]->getF32("FlashPeriod"));
-		// </FS:Ansariel>
-
-		mNextArrowBtn = LLUICtrlFactory::create<LLButton>(p);
-
-		if( getTabPosition() == TOP )
-		{
-			mNextArrowBtn->setFollowsTop();
-			mPrevArrowBtn->setFollowsTop();
-			mJumpPrevArrowBtn->setFollowsTop();
-			mJumpNextArrowBtn->setFollowsTop();
-		}
-		else
-		{
-			mNextArrowBtn->setFollowsBottom();
-			mPrevArrowBtn->setFollowsBottom();
-			mJumpPrevArrowBtn->setFollowsBottom();
-			mJumpNextArrowBtn->setFollowsBottom();
-		}
-	}
-
-	mPrevArrowBtn->setTabStop(FALSE);
-	addChild(mPrevArrowBtn);
-
-	mNextArrowBtn->setTabStop(FALSE);
-	addChild(mNextArrowBtn);
-
-	if (mJumpPrevArrowBtn)
-	{
-		mJumpPrevArrowBtn->setTabStop(FALSE);
-		addChild(mJumpPrevArrowBtn);
-	}
-
-	if (mJumpNextArrowBtn)
-	{
-		mJumpNextArrowBtn->setTabStop(FALSE);
-		addChild(mJumpNextArrowBtn);
-	}
-	
-	// set default tab group to be panel contents
-	setDefaultTabGroup(1);
-=======
     // Hack:
     if (getRect().getHeight() == 0 || mPrevArrowBtn)
     {
@@ -2958,33 +2053,71 @@
 
     if (mIsVertical)
     {
+        // <FS:Ansariel> Nicer scrollbuttons
+        static LLUICachedControl<S32> tabcntrv_pad ("UITabCntrvPad", 0);
         static LLUICachedControl<S32> tabcntrv_arrow_btn_size ("UITabCntrvArrowBtnSize", 0);
         // Left and right scroll arrows (for when there are too many tabs to show all at once).
         S32 btn_top = getRect().getHeight();
-        S32 btn_top_lower = getRect().mBottom+tabcntrv_arrow_btn_size;
+        // <FS:Zi> Fix vertical tab scrolling
+        // S32 btn_top_lower = getRect().mBottom+tabcntrv_arrow_btn_size;
+        S32 btn_top_lower=tabcntrv_arrow_btn_size;
+        // </FS:Zi>
 
         LLRect up_arrow_btn_rect;
-        up_arrow_btn_rect.setLeftTopAndSize( mMinTabWidth/2 , btn_top, tabcntrv_arrow_btn_size, tabcntrv_arrow_btn_size );
+        // <FS:Ansariel> Nicer scrollbuttons
+        //up_arrow_btn_rect.setLeftTopAndSize( mMinTabWidth/2 , btn_top, tabcntrv_arrow_btn_size, tabcntrv_arrow_btn_size );
+        up_arrow_btn_rect.setLeftTopAndSize( tabcntrv_pad + LLPANEL_BORDER_WIDTH + 2 , btn_top, mMinTabWidth, tabcntrv_arrow_btn_size );
+        // </FS:Ansariel>
 
         LLRect down_arrow_btn_rect;
-        down_arrow_btn_rect.setLeftTopAndSize( mMinTabWidth/2 , btn_top_lower, tabcntrv_arrow_btn_size, tabcntrv_arrow_btn_size );
+        // <FS:Ansariel> Nicer scrollbuttons
+        //down_arrow_btn_rect.setLeftTopAndSize( mMinTabWidth/2 , btn_top_lower, tabcntrv_arrow_btn_size, tabcntrv_arrow_btn_size );
+        down_arrow_btn_rect.setLeftTopAndSize( tabcntrv_pad + LLPANEL_BORDER_WIDTH + 2 , btn_top_lower, mMinTabWidth, tabcntrv_arrow_btn_size );
+        // </FS:Ansariel>
 
         LLButton::Params prev_btn_params;
         prev_btn_params.name(std::string("Up Arrow"));
         prev_btn_params.rect(up_arrow_btn_rect);
         prev_btn_params.follows.flags(FOLLOWS_TOP | FOLLOWS_LEFT);
-        prev_btn_params.image_unselected.name("scrollbutton_up_out_blue.tga");
-        prev_btn_params.image_selected.name("scrollbutton_up_in_blue.tga");
+        // <FS:Ansariel> Nicer scrollbuttons
+        //prev_btn_params.image_unselected.name("scrollbutton_up_out_blue.tga");
+        //prev_btn_params.image_selected.name("scrollbutton_up_in_blue.tga");
+        prev_btn_params.image_overlay(LLUI::getUIImage("up_arrow.tga"));
+        // </FS:Ansariel>
         prev_btn_params.click_callback.function(boost::bind(&LLTabContainer::onPrevBtn, this, _2));
+        // <FS:Zi> Fix vertical tab scrolling
+        prev_btn_params.mouse_held_callback.function(boost::bind(&LLTabContainer::onPrevBtnHeld, this, _2));
+        // </FS:Zi>
+
+
+        // <FS:Ansariel> Enable tab flashing
+        prev_btn_params.button_flash_enable(LLUI::getInstance()->mSettingGroups["config"]->getBOOL("EnableButtonFlashing"));
+        prev_btn_params.button_flash_count(LLUI::getInstance()->mSettingGroups["config"]->getS32("FlashCount"));
+        prev_btn_params.button_flash_rate(LLUI::getInstance()->mSettingGroups["config"]->getF32("FlashPeriod"));
+        // </FS:Ansariel>
+
         mPrevArrowBtn = LLUICtrlFactory::create<LLButton>(prev_btn_params);
 
         LLButton::Params next_btn_params;
         next_btn_params.name(std::string("Down Arrow"));
         next_btn_params.rect(down_arrow_btn_rect);
         next_btn_params.follows.flags(FOLLOWS_BOTTOM | FOLLOWS_LEFT);
-        next_btn_params.image_unselected.name("scrollbutton_down_out_blue.tga");
-        next_btn_params.image_selected.name("scrollbutton_down_in_blue.tga");
+        // <FS:Ansariel> Nicer scrollbuttons
+        //next_btn_params.image_unselected.name("scrollbutton_down_out_blue.tga");
+        //next_btn_params.image_selected.name("scrollbutton_down_in_blue.tga");
+        next_btn_params.image_overlay(LLUI::getUIImage("down_arrow.tga"));
+        // </FS:Ansariel>
         next_btn_params.click_callback.function(boost::bind(&LLTabContainer::onNextBtn, this, _2));
+        // <FS:Zi> Fix vertical tab scrolling
+        next_btn_params.mouse_held_callback.function(boost::bind(&LLTabContainer::onNextBtnHeld, this, _2));
+        // </FS:Zi>
+
+        // <FS:Ansariel> Enable tab flashing
+        next_btn_params.button_flash_enable(LLUI::getInstance()->mSettingGroups["config"]->getBOOL("EnableButtonFlashing"));
+        next_btn_params.button_flash_count(LLUI::getInstance()->mSettingGroups["config"]->getS32("FlashCount"));
+        next_btn_params.button_flash_rate(LLUI::getInstance()->mSettingGroups["config"]->getF32("FlashPeriod"));
+        // </FS:Ansariel>
+
         mNextArrowBtn = LLUICtrlFactory::create<LLButton>(next_btn_params);
     }
     else // Horizontal
@@ -3021,6 +2154,12 @@
         p.click_callback.function(boost::bind(&LLTabContainer::onJumpFirstBtn, this, _2));
         p.rect(jump_left_arrow_btn_rect);
         p.follows.flags(FOLLOWS_LEFT);
+
+        // <FS:Ansariel> Enable tab flashing
+        p.button_flash_enable(LLUI::getInstance()->mSettingGroups["config"]->getBOOL("EnableButtonFlashing"));
+        p.button_flash_count(LLUI::getInstance()->mSettingGroups["config"]->getS32("FlashCount"));
+        p.button_flash_rate(LLUI::getInstance()->mSettingGroups["config"]->getF32("FlashPeriod"));
+        // </FS:Ansariel>
 
         mJumpPrevArrowBtn = LLUICtrlFactory::create<LLButton>(p);
 
@@ -3033,6 +2172,12 @@
         p.click_callback.function(boost::bind(&LLTabContainer::onPrevBtn, this, _2));
         p.mouse_held_callback.function(boost::bind(&LLTabContainer::onPrevBtnHeld, this, _2));
 
+        // <FS:Ansariel> Enable tab flashing
+        p.button_flash_enable(LLUI::getInstance()->mSettingGroups["config"]->getBOOL("EnableButtonFlashing"));
+        p.button_flash_count(LLUI::getInstance()->mSettingGroups["config"]->getS32("FlashCount"));
+        p.button_flash_rate(LLUI::getInstance()->mSettingGroups["config"]->getF32("FlashPeriod"));
+        // </FS:Ansariel>
+
         mPrevArrowBtn = LLUICtrlFactory::create<LLButton>(p);
 
         p = LLButton::Params();
@@ -3042,6 +2187,12 @@
         p.image_unselected.name("jump_right_out.tga");
         p.image_selected.name("jump_right_in.tga");
         p.click_callback.function(boost::bind(&LLTabContainer::onJumpLastBtn, this, _2));
+
+        // <FS:Ansariel> Enable tab flashing
+        p.button_flash_enable(LLUI::getInstance()->mSettingGroups["config"]->getBOOL("EnableButtonFlashing"));
+        p.button_flash_count(LLUI::getInstance()->mSettingGroups["config"]->getS32("FlashCount"));
+        p.button_flash_rate(LLUI::getInstance()->mSettingGroups["config"]->getF32("FlashPeriod"));
+        // </FS:Ansariel>
 
         mJumpNextArrowBtn = LLUICtrlFactory::create<LLButton>(p);
 
@@ -3054,6 +2205,12 @@
         p.click_callback.function(boost::bind(&LLTabContainer::onNextBtn, this, _2));
         p.mouse_held_callback.function(boost::bind(&LLTabContainer::onNextBtnHeld, this, _2));
 
+        // <FS:Ansariel> Enable tab flashing
+        p.button_flash_enable(LLUI::getInstance()->mSettingGroups["config"]->getBOOL("EnableButtonFlashing"));
+        p.button_flash_count(LLUI::getInstance()->mSettingGroups["config"]->getS32("FlashCount"));
+        p.button_flash_rate(LLUI::getInstance()->mSettingGroups["config"]->getF32("FlashPeriod"));
+        // </FS:Ansariel>
+
         mNextArrowBtn = LLUICtrlFactory::create<LLButton>(p);
 
         if( getTabPosition() == TOP )
@@ -3092,7 +2249,6 @@
 
     // set default tab group to be panel contents
     setDefaultTabGroup(1);
->>>>>>> 38c2a5bd
 }
 
 //this is a work around for the current LLPanel::initFromParams hack
@@ -3120,45 +2276,6 @@
 
 void LLTabContainer::insertTuple(LLTabTuple * tuple, eInsertionPoint insertion_point)
 {
-<<<<<<< HEAD
-	switch(insertion_point)
-	{
-	case START:
-		// insert the new tab in the front of the list
-		mTabList.insert(mTabList.begin() + mLockedTabCount, tuple);
-		break;
-	case LEFT_OF_CURRENT:
-		// insert the new tab before the current tab (but not before mLockedTabCount)
-		{
-		tuple_list_t::iterator current_iter = mTabList.begin() + llmax(mLockedTabCount, mCurrentTabIdx);
-		mTabList.insert(current_iter, tuple);
-		}
-		break;
-
-	case RIGHT_OF_CURRENT:
-		// insert the new tab after the current tab (but not before mLockedTabCount)
-		{
-		tuple_list_t::iterator current_iter = mTabList.begin() + llmax(mLockedTabCount, mCurrentTabIdx + 1);
-		mTabList.insert(current_iter, tuple);
-		}
-		break;
-// [SL:KB] - Patch: UI-TabRearrange | Checked: 2012-06-22 (Catznip-3.3)
-	case END:
-		mTabList.push_back( tuple );
-		break;
-	// All of the pre-defined insertion points are negative so if we encounter a positive number, assume it's an index
-	default:
-		S32 idxInsertion = (S32)insertion_point;
-		if ( (idxInsertion >= 0) && (idxInsertion < mTabList.size()) )
-			mTabList.insert(mTabList.begin() + llmax(mLockedTabCount, idxInsertion), tuple);
-		else
-			mTabList.push_back(tuple);
-// [/SL:KB]
-//	case END:
-//	default:
-//		mTabList.push_back( tuple );
-	}
-=======
     switch(insertion_point)
     {
     case START:
@@ -3180,80 +2297,28 @@
         mTabList.insert(current_iter, tuple);
         }
         break;
+// [SL:KB] - Patch: UI-TabRearrange | Checked: 2012-06-22 (Catznip-3.3)
     case END:
+        mTabList.push_back( tuple );
+        break;
+    // All of the pre-defined insertion points are negative so if we encounter a positive number, assume it's an index
     default:
-        mTabList.push_back( tuple );
-    }
->>>>>>> 38c2a5bd
+        S32 idxInsertion = (S32)insertion_point;
+        if ( (idxInsertion >= 0) && (idxInsertion < mTabList.size()) )
+            mTabList.insert(mTabList.begin() + llmax(mLockedTabCount, idxInsertion), tuple);
+        else
+            mTabList.push_back(tuple);
+// [/SL:KB]
+//  case END:
+//  default:
+//      mTabList.push_back( tuple );
+    }
 }
 
 
 
 void LLTabContainer::updateMaxScrollPos()
 {
-<<<<<<< HEAD
-	static LLUICachedControl<S32> tabcntrv_pad ("UITabCntrvPad", 0);
-	BOOL no_scroll = TRUE;
-	if (mIsVertical)
-	{
-		S32 tab_total_height = (BTN_HEIGHT + tabcntrv_pad) * getTabCount();
-		S32 available_height = getRect().getHeight() - getTopBorderHeight();
-		if( tab_total_height > available_height )
-		{
-			static LLUICachedControl<S32> tabcntrv_arrow_btn_size ("UITabCntrvArrowBtnSize", 0);
-			S32 available_height_with_arrows = getRect().getHeight() - 2*(tabcntrv_arrow_btn_size + 3*tabcntrv_pad) - mNextArrowBtn->getRect().mBottom;
-			S32 additional_needed = tab_total_height - available_height_with_arrows;
-			setMaxScrollPos((S32) ceil(additional_needed / float(BTN_HEIGHT + tabcntrv_pad) ) );
-			no_scroll = FALSE;
-		}
-	}
-	else
-	{
-		static LLUICachedControl<S32> tabcntr_tab_h_pad ("UITabCntrTabHPad", 0);
-		static LLUICachedControl<S32> tabcntr_arrow_btn_size ("UITabCntrArrowBtnSize", 0);
-		static LLUICachedControl<S32> tabcntr_tab_partial_width ("UITabCntrTabPartialWidth", 0);
-		S32 tab_space = 0;
-		S32 available_space = 0;
-		tab_space = mTotalTabWidth;
-		available_space = getRect().getWidth() - mRightTabBtnOffset - 2 * (LLPANEL_BORDER_WIDTH + tabcntr_tab_h_pad);
-
-		if( tab_space > available_space )
-		{
-			S32 available_width_with_arrows = getRect().getWidth() - mRightTabBtnOffset - 2 * (LLPANEL_BORDER_WIDTH + tabcntr_arrow_btn_size  + tabcntr_arrow_btn_size + 1);
-			// subtract off reserved portion on left
-			available_width_with_arrows -= tabcntr_tab_partial_width;
-
-			S32 running_tab_width = 0;
-			setMaxScrollPos(getTabCount());
-			for(tuple_list_t::reverse_iterator tab_it = mTabList.rbegin(); tab_it != mTabList.rend(); ++tab_it)
-			{
-				// <FS:Ansariel> Only show button if tab is visible
-				//running_tab_width += (*tab_it)->mButton->getRect().getWidth();
-				running_tab_width += (*tab_it)->mVisible ? (*tab_it)->mButton->getRect().getWidth() : 0;
-				// </FS:Ansariel>
-				if (running_tab_width > available_width_with_arrows)
-				{
-					break;
-				}
-				setMaxScrollPos(getMaxScrollPos()-1);
-			}
-			// in case last tab doesn't actually fit on screen, make it the last scrolling position
-			setMaxScrollPos(llmin(getMaxScrollPos(), getTabCount() - 1));
-			// <FS:Ansariel> Only show button if tab is visible
-			//no_scroll = FALSE;
-			no_scroll = (running_tab_width <= available_width_with_arrows);
-		}
-	}
-	if (no_scroll)
-	{
-		setMaxScrollPos(0);
-		setScrollPos(0);
-	}
-	if (getScrollPos() > getMaxScrollPos())
-	{
-		setScrollPos(getMaxScrollPos()); // maybe just enforce this via limits in setScrollPos instead?
-	}
-=======
     static LLUICachedControl<S32> tabcntrv_pad ("UITabCntrvPad", 0);
     BOOL no_scroll = TRUE;
     if (mIsVertical)
@@ -3289,7 +2354,10 @@
             setMaxScrollPos(getTabCount());
             for(tuple_list_t::reverse_iterator tab_it = mTabList.rbegin(); tab_it != mTabList.rend(); ++tab_it)
             {
-                running_tab_width += (*tab_it)->mButton->getRect().getWidth();
+                // <FS:Ansariel> Only show button if tab is visible
+                //running_tab_width += (*tab_it)->mButton->getRect().getWidth();
+                running_tab_width += (*tab_it)->mVisible ? (*tab_it)->mButton->getRect().getWidth() : 0;
+                // </FS:Ansariel>
                 if (running_tab_width > available_width_with_arrows)
                 {
                     break;
@@ -3298,7 +2366,9 @@
             }
             // in case last tab doesn't actually fit on screen, make it the last scrolling position
             setMaxScrollPos(llmin(getMaxScrollPos(), getTabCount() - 1));
-            no_scroll = FALSE;
+            // <FS:Ansariel> Only show button if tab is visible
+            //no_scroll = FALSE;
+            no_scroll = (running_tab_width <= available_width_with_arrows);
         }
     }
     if (no_scroll)
@@ -3310,71 +2380,10 @@
     {
         setScrollPos(getMaxScrollPos()); // maybe just enforce this via limits in setScrollPos instead?
     }
->>>>>>> 38c2a5bd
 }
 
 void LLTabContainer::commitHoveredButton(S32 x, S32 y)
 {
-<<<<<<< HEAD
-	if (!getTabsHidden() && hasMouseCapture())
-	{
-		for (tuple_list_t::iterator iter = mTabList.begin(); iter != mTabList.end(); ++iter)
-		{
-			LLButton* button = (*iter)->mButton;
-			LLPanel* panel = (*iter)->mTabPanel;
-			if (button->getEnabled() && button->getVisible() && !panel->getVisible())
-			{
-				S32 local_x = x - button->getRect().mLeft;
-				S32 local_y = y - button->getRect().mBottom;
-				if (button->pointInView(local_x, local_y))
-				{
-//					button->onCommit();
-// [SL:KB] - Patch: UI-TabRearrange | Checked: 2010-06-05 (Catznip-2.5)
-					if ((mAllowRearrange) && (mCurrentTabIdx >= 0) && (mTabList[mCurrentTabIdx]->mButton->hasFocus()))
-					{
-						S32 idxHover = iter - mTabList.begin();
-						if ((mCurrentTabIdx >= mLockedTabCount) && (idxHover >= mLockedTabCount) && (mCurrentTabIdx != idxHover))
-						{
-							LLRect rctCurTab = mTabList[mCurrentTabIdx]->mButton->getRect();
-							LLRect rctHoverTab = mTabList[idxHover]->mButton->getRect();
-
-							// Only rearrange the tabs if the mouse pointer has cleared the overlap area
-							bool fClearedOverlap =
-								(mIsVertical)
-								? ((idxHover < mCurrentTabIdx) && (y > rctHoverTab.mTop - rctCurTab.getHeight())) ||
-								((idxHover > mCurrentTabIdx) && (y < rctCurTab.mTop - rctHoverTab.getHeight()))
-								: ((idxHover < mCurrentTabIdx) && (x < rctHoverTab.mLeft + rctCurTab.getWidth())) ||
-								((idxHover > mCurrentTabIdx) && (x > rctCurTab.mLeft + rctHoverTab.getWidth()));
-							if (fClearedOverlap)
-							{
-								auto tuple = mTabList[mCurrentTabIdx];
-
-								mTabList.erase(mTabList.begin() + mCurrentTabIdx);
-								mTabList.insert(mTabList.begin() + idxHover, tuple);
-
-								if (mRearrangeSignal)
-									(*mRearrangeSignal)(idxHover, tuple->mTabPanel);
-
-								tuple->mButton->onCommit();
-								tuple->mButton->setFocus(TRUE);
-							}
-						}
-					}
-					else
-					{
-						button->onCommit();
-						button->setFocus(TRUE);
-// [SL:KB] - Patch: Control-TabContainer | Checked: 2012-08-10 (Catznip-3.3)
-						return;
-// [/SL:KB]
-					}
-					break;
-// [/SL:KB]
-				}
-			}
-		}
-	}
-=======
     if (!getTabsHidden() && hasMouseCapture())
     {
         for (tuple_list_t::iterator iter = mTabList.begin(); iter != mTabList.end(); ++iter)
@@ -3387,13 +2396,52 @@
                 S32 local_y = y - button->getRect().mBottom;
                 if (button->pointInView(local_x, local_y))
                 {
-                    button->onCommit();
+//                  button->onCommit();
+// [SL:KB] - Patch: UI-TabRearrange | Checked: 2010-06-05 (Catznip-2.5)
+                    if ((mAllowRearrange) && (mCurrentTabIdx >= 0) && (mTabList[mCurrentTabIdx]->mButton->hasFocus()))
+                    {
+                        S32 idxHover = iter - mTabList.begin();
+                        if ((mCurrentTabIdx >= mLockedTabCount) && (idxHover >= mLockedTabCount) && (mCurrentTabIdx != idxHover))
+                        {
+                            LLRect rctCurTab = mTabList[mCurrentTabIdx]->mButton->getRect();
+                            LLRect rctHoverTab = mTabList[idxHover]->mButton->getRect();
+
+                            // Only rearrange the tabs if the mouse pointer has cleared the overlap area
+                            bool fClearedOverlap =
+                                (mIsVertical)
+                                ? ((idxHover < mCurrentTabIdx) && (y > rctHoverTab.mTop - rctCurTab.getHeight())) ||
+                                ((idxHover > mCurrentTabIdx) && (y < rctCurTab.mTop - rctHoverTab.getHeight()))
+                                : ((idxHover < mCurrentTabIdx) && (x < rctHoverTab.mLeft + rctCurTab.getWidth())) ||
+                                ((idxHover > mCurrentTabIdx) && (x > rctCurTab.mLeft + rctHoverTab.getWidth()));
+                            if (fClearedOverlap)
+                            {
+                                auto tuple = mTabList[mCurrentTabIdx];
+
+                                mTabList.erase(mTabList.begin() + mCurrentTabIdx);
+                                mTabList.insert(mTabList.begin() + idxHover, tuple);
+
+                                if (mRearrangeSignal)
+                                    (*mRearrangeSignal)(idxHover, tuple->mTabPanel);
+
+                                tuple->mButton->onCommit();
+                                tuple->mButton->setFocus(TRUE);
+                            }
+                        }
+                    }
+                    else
+                    {
+                        button->onCommit();
+                        button->setFocus(TRUE);
+// [SL:KB] - Patch: Control-TabContainer | Checked: 2012-08-10 (Catznip-3.3)
+                        return;
+// [/SL:KB]
+                    }
                     break;
+// [/SL:KB]
                 }
             }
         }
     }
->>>>>>> 38c2a5bd
 }
 
 S32 LLTabContainer::getTotalTabWidth() const
@@ -3403,46 +2451,6 @@
 
 void LLTabContainer::setTabVisibility( LLPanel const *aPanel, bool aVisible )
 {
-<<<<<<< HEAD
-	for( tuple_list_t::const_iterator itr = mTabList.begin(); itr != mTabList.end(); ++itr )
-	{
-		LLTabTuple const *pTT = *itr;
-		if( pTT->mTabPanel == aPanel )
-		{
-			pTT->mVisible = aVisible;
-			break;
-		}
-	}
-
-	bool foundTab( false );
-	for( tuple_list_t::const_iterator itr = mTabList.begin(); itr != mTabList.end(); ++itr )
-	{
-		LLTabTuple const *pTT = *itr;
-		if( pTT->mVisible )
-		{
-			this->selectTab( itr - mTabList.begin() );
-			foundTab = true;
-			break;
-		}
-	}
-
-	if( foundTab )
-		this->setVisible( TRUE );
-	else
-		this->setVisible( FALSE );
-
-	updateMaxScrollPos();
-}
-
-// [SL:KB] - Patch: UI-TabRearrange | Checked: 2012-05-05 (Catznip-3.3)
-boost::signals2::connection LLTabContainer::setRearrangeCallback(const tab_rearrange_signal_t::slot_type& cb)
-{
-	if (!mRearrangeSignal)
-		mRearrangeSignal = new tab_rearrange_signal_t();
-	return mRearrangeSignal->connect(cb);
-}
-// [/SL:KB]
-=======
     for( tuple_list_t::const_iterator itr = mTabList.begin(); itr != mTabList.end(); ++itr )
     {
         LLTabTuple const *pTT = *itr;
@@ -3472,4 +2480,12 @@
 
     updateMaxScrollPos();
 }
->>>>>>> 38c2a5bd
+
+// [SL:KB] - Patch: UI-TabRearrange | Checked: 2012-05-05 (Catznip-3.3)
+boost::signals2::connection LLTabContainer::setRearrangeCallback(const tab_rearrange_signal_t::slot_type& cb)
+{
+    if (!mRearrangeSignal)
+        mRearrangeSignal = new tab_rearrange_signal_t();
+    return mRearrangeSignal->connect(cb);
+}
+// [/SL:KB]