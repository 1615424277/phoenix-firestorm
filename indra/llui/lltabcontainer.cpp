/** 
 * @file lltabcontainer.cpp
 * @brief LLTabContainer class
 *
 * $LicenseInfo:firstyear=2001&license=viewerlgpl$
 * Second Life Viewer Source Code
 * Copyright (C) 2010, Linden Research, Inc.
 * 
 * This library is free software; you can redistribute it and/or
 * modify it under the terms of the GNU Lesser General Public
 * License as published by the Free Software Foundation;
 * version 2.1 of the License only.
 * 
 * This library is distributed in the hope that it will be useful,
 * but WITHOUT ANY WARRANTY; without even the implied warranty of
 * MERCHANTABILITY or FITNESS FOR A PARTICULAR PURPOSE.  See the GNU
 * Lesser General Public License for more details.
 * 
 * You should have received a copy of the GNU Lesser General Public
 * License along with this library; if not, write to the Free Software
 * Foundation, Inc., 51 Franklin Street, Fifth Floor, Boston, MA  02110-1301  USA
 * 
 * Linden Research, Inc., 945 Battery Street, San Francisco, CA  94111  USA
 * $/LicenseInfo$
 */

#include "linden_common.h"

#include "lltabcontainer.h"
#include "llviewereventrecorder.h"
#include "llfocusmgr.h"
#include "lllocalcliprect.h"
#include "llrect.h"
#include "llresizehandle.h"
#include "lltextbox.h"
#include "llcriticaldamp.h"
#include "lluictrlfactory.h"
#include "llrender.h"
#include "llfloater.h"
#include "lltrans.h"
#include "lluiusage.h"

//----------------------------------------------------------------------------

// Implementation Notes:
//  - Each tab points to a LLPanel (see LLTabTuple below)
//  - When a tab is selected, the validation callback
//    (LLUICtrl::mValidateSignal) is called
//  -  If the validation callback returns true (or none is provided),
//     the tab is changed and the commit callback
//     (LLUICtrl::mCommitSignal) is called
//  - Callbacks pass the LLTabContainer as the control,
//    and the NAME of the selected PANEL as the LLSD data

//----------------------------------------------------------------------------

const F32 SCROLL_STEP_TIME = 0.4f;
const F32 SCROLL_DELAY_TIME = 0.5f;

void LLTabContainer::TabPositions::declareValues()
{
	declare("top", LLTabContainer::TOP);
	declare("bottom", LLTabContainer::BOTTOM);
	declare("left", LLTabContainer::LEFT);
}

//----------------------------------------------------------------------------

// Structure used to map tab buttons to and from tab panels
class LLTabTuple
{
public:
	LLTabTuple( LLTabContainer* c, LLPanel* p, LLButton* b, LLTextBox* placeholder = NULL)
		:
		mTabContainer(c),
		mTabPanel(p),
		mButton(b),
		mOldState(false),
		mPlaceholderText(placeholder),
		mPadding(0),
		mVisible(true)
	{}

	LLTabContainer*  mTabContainer;
	LLPanel*		 mTabPanel;
	LLButton*		 mButton;
	bool			 mOldState;
	LLTextBox*		 mPlaceholderText;
	S32				 mPadding;

	mutable bool mVisible;
};

//----------------------------------------------------------------------------

//============================================================================
/*
 * @file lltabcontainer.cpp
 * @brief class implements LLButton with LLIconCtrl on it
 */
class LLCustomButtonIconCtrl : public LLButton
{
public:
	struct Params
	:	public LLInitParam::Block<Params, LLButton::Params>
	{
		// LEFT, RIGHT, TOP, BOTTOM paddings of LLIconCtrl in this class has same value
		Optional<S32>					icon_ctrl_pad;

		Params()
		:	icon_ctrl_pad("icon_ctrl_pad", 1)
		{}
	};

protected:
	friend class LLUICtrlFactory;

	LLCustomButtonIconCtrl(const Params& p)
	:	LLButton(p),
		mIcon(NULL),
		mIconAlignment(LLFontGL::HCENTER),
		mIconCtrlPad(p.icon_ctrl_pad)
	{}

public:

	void updateLayout()
	{
		LLRect button_rect = getRect();
		LLRect icon_rect = mIcon->getRect();

		S32 icon_size = button_rect.getHeight() - 2*mIconCtrlPad;

		switch(mIconAlignment)
		{
		case LLFontGL::LEFT:
			icon_rect.setLeftTopAndSize(button_rect.mLeft + mIconCtrlPad, button_rect.mTop - mIconCtrlPad, 
				icon_size, icon_size);
			setLeftHPad(icon_size + mIconCtrlPad * 2);
			break;
		case LLFontGL::HCENTER:
			icon_rect.setLeftTopAndSize(button_rect.mRight - (button_rect.getWidth() + mIconCtrlPad - icon_size)/2, button_rect.mTop - mIconCtrlPad, 
				icon_size, icon_size);
			setRightHPad(icon_size + mIconCtrlPad * 2);
			break;
		case LLFontGL::RIGHT:
			icon_rect.setLeftTopAndSize(button_rect.mRight - mIconCtrlPad - icon_size, button_rect.mTop - mIconCtrlPad, 
				icon_size, icon_size);
			setRightHPad(icon_size + mIconCtrlPad * 2);
			break;
		default:
			break;
		}
		mIcon->setRect(icon_rect);
	}

	void setIcon(LLIconCtrl* icon, LLFontGL::HAlign alignment = LLFontGL::LEFT)
	{
		if(icon)
		{
			if(mIcon)
			{
				removeChild(mIcon);
				mIcon->die();
			}
			mIcon = icon;
			mIconAlignment = alignment;

			addChild(mIcon);
			updateLayout();
		}
	}

	LLIconCtrl* getIconCtrl() const
	{
		return mIcon;
	}

private:
	LLIconCtrl* mIcon;
	LLFontGL::HAlign mIconAlignment;
	S32 mIconCtrlPad;
};
//============================================================================

struct LLPlaceHolderPanel : public LLPanel
{
	// create dummy param block to register with "placeholder" nane
	struct Params : public LLPanel::Params{};
	LLPlaceHolderPanel(const Params& p) : LLPanel(p)
	{}
};
static LLDefaultChildRegistry::Register<LLPlaceHolderPanel> r1("placeholder");
static LLDefaultChildRegistry::Register<LLTabContainer> r2("tab_container");

LLTabContainer::TabParams::TabParams()
:	tab_top_image_unselected("tab_top_image_unselected"),
	tab_top_image_selected("tab_top_image_selected"),
	tab_top_image_flash("tab_top_image_flash"),
	tab_bottom_image_unselected("tab_bottom_image_unselected"),
	tab_bottom_image_selected("tab_bottom_image_selected"),
	tab_bottom_image_flash("tab_bottom_image_flash"),
	tab_left_image_unselected("tab_left_image_unselected"),
	tab_left_image_selected("tab_left_image_selected"),
	tab_left_image_flash("tab_left_image_flash")
{}

LLTabContainer::Params::Params()
:	tab_width("tab_width"),
	tab_min_width("tab_min_width"),
	tab_max_width("tab_max_width"),
	tab_height("tab_height"),
	label_pad_bottom("label_pad_bottom"),
	label_pad_left("label_pad_left"),
	tab_position("tab_position"),
	hide_tabs("hide_tabs", false),
	hide_scroll_arrows("hide_scroll_arrows", false),
// [SL:KB] - Patch: UI-TabRearrange | Checked: 2010-06-05 (Catznip-3.3)
	tab_allow_rearrange("tab_allow_rearrange", false),
// [/SL:KB]
	tab_padding_right("tab_padding_right"),
	first_tab("first_tab"),
	middle_tab("middle_tab"),
	last_tab("last_tab"),
	use_custom_icon_ctrl("use_custom_icon_ctrl", false),
	open_tabs_on_drag_and_drop("open_tabs_on_drag_and_drop", false),
	enable_tabs_flashing("enable_tabs_flashing", false),
	tabs_flashing_color("tabs_flashing_color"),
	tab_icon_ctrl_pad("tab_icon_ctrl_pad", 0),
	use_ellipses("use_ellipses"),
	label_shadow("label_shadow",false),		// no drop shadowed labels by default -Zi
	font_halign("halign")
{}

LLTabContainer::LLTabContainer(const LLTabContainer::Params& p)
:	LLPanel(p),
	mCurrentTabIdx(-1),
	mTabsHidden(p.hide_tabs),
// [SL:KB] - Patch: UI-TabRearrange | Checked: 2012-05-05 (Catznip-3.3)
	mAllowRearrange(p.tab_allow_rearrange),
	mRearrangeSignal(NULL),
// [/SL:KB]
	mScrolled(false),
	mScrollPos(0),
	mScrollPosPixels(0),
	mMaxScrollPos(0),
	mTitleBox(NULL),
	mTopBorderHeight(LLPANEL_BORDER_WIDTH),
	mLockedTabCount(0),
	mMinTabWidth(0),
	mMaxTabWidth(p.tab_max_width),
	mTabHeight(p.tab_height),
	mLabelPadBottom(p.label_pad_bottom),
	mLabelPadLeft(p.label_pad_left),
	mPrevArrowBtn(NULL),
	mNextArrowBtn(NULL),
	mIsVertical( p.tab_position == LEFT ),
	mHideScrollArrows(p.hide_scroll_arrows),
	// Horizontal Specific
	mJumpPrevArrowBtn(NULL),
	mJumpNextArrowBtn(NULL),
	mRightTabBtnOffset(p.tab_padding_right),
	mTotalTabWidth(0),
	mTabPosition(p.tab_position),
	mFontHalign(p.font_halign),
	mFont(p.font),
	mFirstTabParams(p.first_tab),
	mMiddleTabParams(p.middle_tab),
	mLastTabParams(p.last_tab),
	mCustomIconCtrlUsed(p.use_custom_icon_ctrl),
	mOpenTabsOnDragAndDrop(p.open_tabs_on_drag_and_drop),
	mTabIconCtrlPad(p.tab_icon_ctrl_pad),
	mEnableTabsFlashing(p.enable_tabs_flashing),
	mTabsFlashingColor(p.tabs_flashing_color),
	mUseTabEllipses(p.use_ellipses),
	mDropShadowedText(p.label_shadow)			// <FS:Zi> support for drop shadowed tab labels
{
	// AO: Treat the IM tab container specially 
	if (getName() == "im_box_tab_container")
	{
		if (LLControlGroup::getInstance("Global")->getS32("ChatTabDirection") == 1)
		{
			mIsVertical = true;
			mTabPosition = LLTabContainer::LEFT;
			
		}
		else
		{
			mIsVertical = false;
			mTabPosition = LLTabContainer::BOTTOM;
		}
	}
	
	static LLUICachedControl<S32> tabcntr_vert_tab_min_width ("UITabCntrVertTabMinWidth", 0);

	mDragAndDropDelayTimer.stop();

	if (p.tab_width.isProvided())
	{
		mMinTabWidth = p.tab_width;
	}
	else if (!mIsVertical)
	{
		mMinTabWidth = p.tab_min_width;
	}
	else
	{
		// *HACK: support default min width for legacy vertical
		// tab containers
		mMinTabWidth = tabcntr_vert_tab_min_width;
	}

    if (p.tabs_flashing_color.isProvided())
    {
        mEnableTabsFlashing = true;
    }

	initButtons( );
}

LLTabContainer::~LLTabContainer()
{
	std::for_each(mTabList.begin(), mTabList.end(), DeletePointer());
	mTabList.clear();

// [SL:KB] - Patch: UI-TabRearrange | Checked: 2012-05-05 (Catznip-3.3)
	delete mRearrangeSignal;
// [/SL:KB]
}

//virtual
void LLTabContainer::setValue(const LLSD& value)
{
	selectTab((S32) value.asInteger());
}

//virtual
void LLTabContainer::reshape(S32 width, S32 height, bool called_from_parent)
{
	LLPanel::reshape( width, height, called_from_parent );
	updateMaxScrollPos();
}

//virtual
LLView* LLTabContainer::getChildView(const std::string& name, bool recurse) const
{
	tuple_list_t::const_iterator itor;
	for (itor = mTabList.begin(); itor != mTabList.end(); ++itor)
	{
		LLPanel *panel = (*itor)->mTabPanel;
		if (panel->getName() == name)
		{
			return panel;
		}
	}

	if (recurse)
	{
		for (itor = mTabList.begin(); itor != mTabList.end(); ++itor)
		{
			LLPanel *panel = (*itor)->mTabPanel;
			LLView *child = panel->getChildView(name, recurse);
			if (child)
			{
				return child;
			}
		}
	}
	return LLView::getChildView(name, recurse);
}

//virtual
LLView* LLTabContainer::findChildView(const std::string& name, bool recurse) const
{
	tuple_list_t::const_iterator itor;
	for (itor = mTabList.begin(); itor != mTabList.end(); ++itor)
	{
		LLPanel *panel = (*itor)->mTabPanel;
		if (panel->getName() == name)
		{
			return panel;
		}
	}

	if (recurse)
	{
		for (itor = mTabList.begin(); itor != mTabList.end(); ++itor)
		{
			LLPanel *panel = (*itor)->mTabPanel;
			LLView *child = panel->findChildView(name, recurse);
			if (child)
			{
				return child;
			}
		}
	}
	return LLView::findChildView(name, recurse);
}

bool LLTabContainer::addChild(LLView* view, S32 tab_group)
{
	LLPanel* panelp = dynamic_cast<LLPanel*>(view);

	if (panelp)
	{
		addTabPanel(TabPanelParams().panel(panelp).label(panelp->getLabel()).is_placeholder(dynamic_cast<LLPlaceHolderPanel*>(view) != NULL));
		return true;
	}
	else
	{
		return LLUICtrl::addChild(view, tab_group);
	}
}

bool LLTabContainer::postBuild()
{
	selectFirstTab();

	return true;
}

// virtual
void LLTabContainer::draw()
{
	static LLUICachedControl<S32> tabcntrv_pad ("UITabCntrvPad", 0);
	static LLUICachedControl<S32> tabcntrv_arrow_btn_size ("UITabCntrvArrowBtnSize", 0);
	static LLUICachedControl<S32> tabcntr_tab_h_pad ("UITabCntrTabHPad", 0);
	static LLUICachedControl<S32> tabcntr_arrow_btn_size ("UITabCntrArrowBtnSize", 0);
	static LLUICachedControl<S32> tabcntr_tab_partial_width ("UITabCntrTabPartialWidth", 0);
	S32 target_pixel_scroll = 0;
	S32 cur_scroll_pos = getScrollPos();
	if (cur_scroll_pos > 0)
	{
		if (mIsVertical)
		{
			target_pixel_scroll = cur_scroll_pos * (BTN_HEIGHT + tabcntrv_pad);
		}
		else
		{
			S32 available_width_with_arrows = getRect().getWidth() - mRightTabBtnOffset - 2 * (LLPANEL_BORDER_WIDTH + tabcntr_arrow_btn_size  + tabcntr_arrow_btn_size + 1);
			for(tuple_list_t::iterator iter = mTabList.begin(); iter != mTabList.end(); ++iter)
			{
				if (cur_scroll_pos == 0)
				{
					break;
				}

				if( (*iter)->mVisible )
					target_pixel_scroll += (*iter)->mButton->getRect().getWidth();

				cur_scroll_pos--;
			}

			// Show part of the tab to the left of what is fully visible
			target_pixel_scroll -= tabcntr_tab_partial_width;
			// clamp so that rightmost tab never leaves right side of screen
			target_pixel_scroll = llmin(mTotalTabWidth - available_width_with_arrows, target_pixel_scroll);
		}
	}

// [SL:KB] - Patch: Control-TabContainer | Checked: 2014-03-17 (Catznip-3.6)
	setScrollPosPixels( (!mIsVertical) ? (S32)lerp((F32)getScrollPosPixels(), (F32)target_pixel_scroll, LLSmoothInterpolation::getInterpolant(0.08f)) : target_pixel_scroll);
// [/SL:KB]
//	setScrollPosPixels((S32)lerp((F32)getScrollPosPixels(), (F32)target_pixel_scroll, LLSmoothInterpolation::getInterpolant(0.08f)));

	bool has_scroll_arrows = !mHideScrollArrows && !getTabsHidden() && ((mMaxScrollPos > 0) || (mScrollPosPixels > 0));
	if (!mIsVertical)
	{
		mJumpPrevArrowBtn->setVisible( has_scroll_arrows );
		mJumpNextArrowBtn->setVisible( has_scroll_arrows );
	}
	mPrevArrowBtn->setVisible( has_scroll_arrows );
	mNextArrowBtn->setVisible( has_scroll_arrows );

	S32 left = 0, top = 0;
	if (mIsVertical)
	{
		top = getRect().getHeight() - getTopBorderHeight() - LLPANEL_BORDER_WIDTH - 1 - (has_scroll_arrows ? tabcntrv_arrow_btn_size : 0);
		top += getScrollPosPixels();
	}
	else
	{
		// Set the leftmost position of the tab buttons.
		left = LLPANEL_BORDER_WIDTH + (has_scroll_arrows ? (tabcntr_arrow_btn_size * 2) : tabcntr_tab_h_pad);
		left -= getScrollPosPixels();
	}
	
	// Hide all the buttons
	if (getTabsHidden())
	{
		for(tuple_list_t::iterator iter = mTabList.begin(); iter != mTabList.end(); ++iter)
		{
			LLTabTuple* tuple = *iter;
			tuple->mButton->setVisible( false );
		}
	}

	{
		LLRect clip_rect = getLocalRect();
		clip_rect.mLeft+=(LLPANEL_BORDER_WIDTH + 2);
		clip_rect.mRight-=(LLPANEL_BORDER_WIDTH + 2);
		LLLocalClipRect clip(clip_rect);
		LLPanel::draw();
	}

	// if tabs are hidden, don't draw them and leave them in the invisible state
	if (!getTabsHidden())
	{
		// Show all the buttons
		for(tuple_list_t::iterator iter = mTabList.begin(); iter != mTabList.end(); ++iter)
		{
			LLTabTuple* tuple = *iter;
			tuple->mButton->setVisible( true );
		}

		S32 max_scroll_visible = getTabCount() - getMaxScrollPos() + getScrollPos();
		S32 idx = 0;
		for(tuple_list_t::iterator iter = mTabList.begin(); iter != mTabList.end(); ++iter)
		{
			LLTabTuple* tuple = *iter;

			if( !tuple->mVisible )
			{
				tuple->mButton->setVisible( false );
				continue;
			}

			tuple->mButton->translate( left ? left - tuple->mButton->getRect().mLeft : 0,
									   top ? top - tuple->mButton->getRect().mTop : 0 );
			if (top) top -= BTN_HEIGHT + tabcntrv_pad;
			if (left) left += tuple->mButton->getRect().getWidth();

			if (!mIsVertical)
			{
				if( idx < getScrollPos() )
				{
					if( tuple->mButton->getFlashing() )
					{
						mPrevArrowBtn->setFlashing( true );
					}
				}
				else if( max_scroll_visible < idx )
				{
					if( tuple->mButton->getFlashing() )
					{
						mNextArrowBtn->setFlashing( true );
					}
				}
			}
// [SL:KB] - Patch: Control-TabContainer | Checked: 2014-03-17 (Catznip-3.6)
			else
			{
				//  Hide buttons that aren't (fully) visible
				if ( (idx < getScrollPos()) || (max_scroll_visible <= idx) )
					tuple->mButton->setVisible(false);
			}
// [/SL:KB]

			idx++;
		}

		// <FS:Zi> Fix vertical tab scrolling
		// if( mIsVertical && has_scroll_arrows )
		// {
		// 	// Redraw the arrows so that they appears on top.
		// 	gGL.pushUIMatrix();
		// 	gGL.translateUI((F32)mPrevArrowBtn->getRect().mLeft, (F32)mPrevArrowBtn->getRect().mBottom, 0.f);
		// 	mPrevArrowBtn->draw();
		// 	gGL.popUIMatrix();
		//
		// 	gGL.pushUIMatrix();
		// 	gGL.translateUI((F32)mNextArrowBtn->getRect().mLeft, (F32)mNextArrowBtn->getRect().mBottom, 0.f);
		// 	mNextArrowBtn->draw();
		// 	gGL.popUIMatrix();
		// }
		// </FS:Zi>
	}

	mPrevArrowBtn->setFlashing(false);
	mNextArrowBtn->setFlashing(false);
}


// virtual
bool LLTabContainer::handleMouseDown( S32 x, S32 y, MASK mask )
{
	static LLUICachedControl<S32> tabcntrv_pad ("UITabCntrvPad", 0);
	bool handled = false;
	bool has_scroll_arrows = !mHideScrollArrows && (getMaxScrollPos() > 0) && !getTabsHidden();

	if (has_scroll_arrows)
	{
		if (mJumpPrevArrowBtn&& mJumpPrevArrowBtn->getRect().pointInRect(x, y))
		{
			S32 local_x = x - mJumpPrevArrowBtn->getRect().mLeft;
			S32 local_y = y - mJumpPrevArrowBtn->getRect().mBottom;
			handled = mJumpPrevArrowBtn->handleMouseDown(local_x, local_y, mask);
		}
		else if (mJumpNextArrowBtn && mJumpNextArrowBtn->getRect().pointInRect(x, y))
		{
			S32 local_x = x - mJumpNextArrowBtn->getRect().mLeft;
			S32 local_y = y - mJumpNextArrowBtn->getRect().mBottom;
			handled = mJumpNextArrowBtn->handleMouseDown(local_x, local_y, mask);
		}
		else if (mPrevArrowBtn && mPrevArrowBtn->getRect().pointInRect(x, y))
		{
			S32 local_x = x - mPrevArrowBtn->getRect().mLeft;
			S32 local_y = y - mPrevArrowBtn->getRect().mBottom;
			handled = mPrevArrowBtn->handleMouseDown(local_x, local_y, mask);
		}
		else if (mNextArrowBtn && mNextArrowBtn->getRect().pointInRect(x, y))
		{
			S32 local_x = x - mNextArrowBtn->getRect().mLeft;
			S32 local_y = y - mNextArrowBtn->getRect().mBottom;
			handled = mNextArrowBtn->handleMouseDown(local_x, local_y, mask);
		}
	}
	if (!handled)
	{
		handled = LLPanel::handleMouseDown( x, y, mask );
	}

	S32 tab_count = getTabCount();
	if (tab_count > 0 && !getTabsHidden())
	{
		LLTabTuple* firsttuple = getTab(0);
		LLRect tab_rect;
		if (mIsVertical)
		{
			tab_rect = LLRect(firsttuple->mButton->getRect().mLeft,
								has_scroll_arrows ? mPrevArrowBtn->getRect().mBottom - tabcntrv_pad : mPrevArrowBtn->getRect().mTop,
								firsttuple->mButton->getRect().mRight,
								has_scroll_arrows ? mNextArrowBtn->getRect().mTop + tabcntrv_pad : mNextArrowBtn->getRect().mBottom );
		}
		else
		{
			tab_rect = LLRect(has_scroll_arrows ? mPrevArrowBtn->getRect().mRight : mJumpPrevArrowBtn->getRect().mLeft,
								firsttuple->mButton->getRect().mTop,
								has_scroll_arrows ? mNextArrowBtn->getRect().mLeft : mJumpNextArrowBtn->getRect().mRight,
								firsttuple->mButton->getRect().mBottom );
		}
		if( tab_rect.pointInRect( x, y ) )
		{
//			S32 index = getCurrentPanelIndex();
//			index = llclamp(index, 0, tab_count-1);
//			LLButton* tab_button = getTab(index)->mButton;
			gFocusMgr.setMouseCapture(this);
//			tab_button->setFocus(true);
// [SL:KB] - Patch: UI-TabRearrange | Checked: 2010-06-05 (Catznip-2.0)
			// Only set keyboard focus to the tab button of the active panel (if we have one) if the user actually clicked on it
			if (mCurrentTabIdx >= 0)
			{
				LLButton* pActiveTabBtn = mTabList[mCurrentTabIdx]->mButton;
				if (pActiveTabBtn->pointInView(x - pActiveTabBtn->getRect().mLeft, y - pActiveTabBtn->getRect().mBottom))
					pActiveTabBtn->setFocus(true);
			}
// [/SL:KB]
            mMouseDownTimer.start();
		}
	}
	if (handled) {
		// Note: May need to also capture local coords right here ?
		LLViewerEventRecorder::instance().update_xui(getPathname( ));
	}

	return handled;
}

// virtual
bool LLTabContainer::handleHover( S32 x, S32 y, MASK mask )
{
	bool handled = false;
	bool has_scroll_arrows = !mHideScrollArrows && (getMaxScrollPos() > 0) && !getTabsHidden();

	if (has_scroll_arrows)
	{
		if (mJumpPrevArrowBtn && mJumpPrevArrowBtn->getRect().pointInRect(x, y))
		{
			S32 local_x = x - mJumpPrevArrowBtn->getRect().mLeft;
			S32 local_y = y - mJumpPrevArrowBtn->getRect().mBottom;
			handled = mJumpPrevArrowBtn->handleHover(local_x, local_y, mask);
		}
		else if (mJumpNextArrowBtn && mJumpNextArrowBtn->getRect().pointInRect(x, y))
		{
			S32 local_x = x - mJumpNextArrowBtn->getRect().mLeft;
			S32 local_y = y - mJumpNextArrowBtn->getRect().mBottom;
			handled = mJumpNextArrowBtn->handleHover(local_x, local_y, mask);
		}
		else if (mPrevArrowBtn && mPrevArrowBtn->getRect().pointInRect(x, y))
		{
			S32 local_x = x - mPrevArrowBtn->getRect().mLeft;
			S32 local_y = y - mPrevArrowBtn->getRect().mBottom;
			handled = mPrevArrowBtn->handleHover(local_x, local_y, mask);
		}
		else if (mNextArrowBtn && mNextArrowBtn->getRect().pointInRect(x, y))
		{
			S32 local_x = x - mNextArrowBtn->getRect().mLeft;
			S32 local_y = y - mNextArrowBtn->getRect().mBottom;
			handled = mNextArrowBtn->handleHover(local_x, local_y, mask);
		}
	}
	if (!handled)
	{
		handled = LLPanel::handleHover(x, y, mask);
	}

    F32 drag_delay = 0.25f; // filter out clicks from dragging
    if (mMouseDownTimer.getElapsedTimeF32() > drag_delay)
    {
        commitHoveredButton(x, y);
    }
	return handled;
}

// virtual
bool LLTabContainer::handleMouseUp( S32 x, S32 y, MASK mask )
{
	bool handled = false;
	bool has_scroll_arrows = !mHideScrollArrows && (getMaxScrollPos() > 0)  && !getTabsHidden();

	S32 local_x = x - getRect().mLeft;
	S32 local_y = y - getRect().mBottom;

	if (has_scroll_arrows)
	{
		if (mJumpPrevArrowBtn && mJumpPrevArrowBtn->getRect().pointInRect(x, y))
		{
			local_x = x - mJumpPrevArrowBtn->getRect().mLeft;
			local_y = y - mJumpPrevArrowBtn->getRect().mBottom;
			handled = mJumpPrevArrowBtn->handleMouseUp(local_x, local_y, mask);
		}
		else if (mJumpNextArrowBtn && mJumpNextArrowBtn->getRect().pointInRect(x,	y))
		{
			local_x	= x	- mJumpNextArrowBtn->getRect().mLeft;
			local_y	= y	- mJumpNextArrowBtn->getRect().mBottom;
			handled = mJumpNextArrowBtn->handleMouseUp(local_x,	local_y, mask);
		}
		else if (mPrevArrowBtn && mPrevArrowBtn->getRect().pointInRect(x, y))
		{
			local_x = x - mPrevArrowBtn->getRect().mLeft;
			local_y = y - mPrevArrowBtn->getRect().mBottom;
			handled = mPrevArrowBtn->handleMouseUp(local_x, local_y, mask);
		}
		else if (mNextArrowBtn && mNextArrowBtn->getRect().pointInRect(x, y))
		{
			local_x = x - mNextArrowBtn->getRect().mLeft;
			local_y = y - mNextArrowBtn->getRect().mBottom;
			handled = mNextArrowBtn->handleMouseUp(local_x, local_y, mask);
		}
	}
	if (!handled)
	{
		handled = LLPanel::handleMouseUp( x, y, mask );
	}

	commitHoveredButton(x, y);
    mMouseDownTimer.stop();
	LLPanel* cur_panel = getCurrentPanel();
	if (hasMouseCapture())
	{
		if (cur_panel)
		{
			if (!cur_panel->focusFirstItem(false))
			{
				// if nothing in the panel gets focus, make sure the new tab does
				// otherwise the last tab might keep focus
				getTab(getCurrentPanelIndex())->mButton->setFocus(true);
			}
		}
		gFocusMgr.setMouseCapture(NULL);
	}
	if (handled) {
		// Note: may need to capture local coords here
		LLViewerEventRecorder::instance().update_xui(getPathname( ));
	}
	return handled;
}

// [SL:KB] - Patch: Control-TabContainer | Checked: 2014-04-06 (Catznip-3.6)
bool LLTabContainer::handleScrollWheel(S32 x, S32 y, S32 clicks)
{
	// NOTE-Catznip: should match the code in LLTabContainer::handleMouseDown()
	static LLUICachedControl<S32> tabcntrv_pad ("UITabCntrvPad", 0);
	bool handled = false;

	S32 tab_count = getTabCount();
	if ( (tab_count > 0) && (!getTabsHidden()) )
	{
		LLTabTuple* firsttuple = getTab(0);
		LLRect tab_rect;
		if (mIsVertical)
			tab_rect = LLRect(firsttuple->mButton->getRect().mLeft, mPrevArrowBtn->getRect().mTop, firsttuple->mButton->getRect().mRight, mNextArrowBtn->getRect().mBottom );
		else
			tab_rect = LLRect(mJumpPrevArrowBtn->getRect().mLeft, firsttuple->mButton->getRect().mTop, mJumpNextArrowBtn->getRect().mRight, firsttuple->mButton->getRect().mBottom);

		if (tab_rect.pointInRect(x, y))
		{
			mScrollPos = llclamp(mScrollPos + clicks, 0, mMaxScrollPos);
			handled = true;
		}
	}

	if (!handled)
		handled = LLUICtrl::handleScrollWheel(x, y, clicks);
	return handled;
}
// [/SL:KB]

// virtual
bool LLTabContainer::handleToolTip( S32 x, S32 y, MASK mask)
{
	static LLUICachedControl<S32> tabcntrv_pad ("UITabCntrvPad", 0);
	bool handled = LLPanel::handleToolTip( x, y, mask);
	if (!handled && getTabCount() > 0 && !getTabsHidden()) 
	{
		LLTabTuple* firsttuple = getTab(0);

		bool has_scroll_arrows = !mHideScrollArrows && (getMaxScrollPos() > 0);
		LLRect clip;
		if (mIsVertical)
		{
			clip = LLRect(firsttuple->mButton->getRect().mLeft,
						  has_scroll_arrows ? mPrevArrowBtn->getRect().mBottom - tabcntrv_pad : mPrevArrowBtn->getRect().mTop,
						  firsttuple->mButton->getRect().mRight,
						  has_scroll_arrows ? mNextArrowBtn->getRect().mTop + tabcntrv_pad : mNextArrowBtn->getRect().mBottom );
		}
		else
		{
			clip = LLRect(has_scroll_arrows ? mPrevArrowBtn->getRect().mRight : mJumpPrevArrowBtn->getRect().mLeft,
						  firsttuple->mButton->getRect().mTop,
						  has_scroll_arrows ? mNextArrowBtn->getRect().mLeft : mJumpNextArrowBtn->getRect().mRight,
						  firsttuple->mButton->getRect().mBottom );
		}

		if( clip.pointInRect( x, y ) )
		{
			for(tuple_list_t::iterator iter = mTabList.begin(); iter != mTabList.end(); ++iter)
			{
				LLButton* tab_button = (*iter)->mButton;
				if (!tab_button->getVisible()) continue;
				S32 local_x = x - tab_button->getRect().mLeft;
				S32 local_y = y - tab_button->getRect().mBottom;
				handled = tab_button->handleToolTip(local_x, local_y, mask);
				if( handled )
				{
					break;
				}
			}
		}
	}
	return handled;
}

// virtual
bool LLTabContainer::handleKeyHere(KEY key, MASK mask)
{
// [SL:KB] - Patch: UI-TabRearrange | Checked: 2010-06-05 (Catznip-2.0)
	if ( (mAllowRearrange) && (hasMouseCapture()) )
	{
		return false;	// Don't process movement keys while the user might be rearranging tabs
	}
// [/SL:KB]
	bool handled = false;
	// <FS:Ansariel> Use SHIFT-ALT mask to control parent container
	if ((mask == (MASK_ALT | MASK_SHIFT)) && (key == KEY_LEFT || key == KEY_RIGHT))
	{
		LLTabContainer* parent_tab_container = getParentByType<LLTabContainer>();
		if (parent_tab_container)
		{
			if (key == KEY_LEFT)
			{
				parent_tab_container->selectPrevTab();
			}
			else
			{
				parent_tab_container->selectNextTab();
			}

			if (parent_tab_container->getCurrentPanel())
			{
				parent_tab_container->getCurrentPanel()->setFocus(true);
			}

			return true;
		}
	}
	if (key == KEY_LEFT && (mask == MASK_ALT || mask == (MASK_ALT | MASK_SHIFT)))
	//if (key == KEY_LEFT && mask == MASK_ALT)
	// </FS:Ansariel>
	{
		selectPrevTab();
		handled = true;
	}
	// <FS:Ansariel> Use SHIFT-ALT mask to control parent container
	//else if (key == KEY_RIGHT && mask == MASK_ALT)
	else if (key == KEY_RIGHT && (mask == MASK_ALT || mask == (MASK_ALT | MASK_SHIFT)))
	// </FS:Ansariel>
	{
		selectNextTab();
		handled = true;
	}

	if (handled)
	{
		if (getCurrentPanel())
		{
			getCurrentPanel()->setFocus(true);
		}
	}

	if (!gFocusMgr.childHasKeyboardFocus(getCurrentPanel()))
	{
		// if child has focus, but not the current panel, focus is on a button
		if (mIsVertical)
		{
			switch(key)
			{
			  case KEY_UP:
				selectPrevTab();
				handled = true;
				break;
			  case KEY_DOWN:
				selectNextTab();
				handled = true;
				break;
			  case KEY_LEFT:
				handled = true;
				break;
			  case KEY_RIGHT:
				if (getTabPosition() == LEFT && getCurrentPanel())
				{
					getCurrentPanel()->setFocus(true);
				}
				handled = true;
				break;
			  default:
				break;
			}
		}
		else
		{
			switch(key)
			{
			  case KEY_UP:
				if (getTabPosition() == BOTTOM && getCurrentPanel())
				{
					getCurrentPanel()->setFocus(true);
				}
				handled = true;
				break;
			  case KEY_DOWN:
				if (getTabPosition() == TOP && getCurrentPanel())
				{
					getCurrentPanel()->setFocus(true);
				}
				handled = true;
				break;
			  case KEY_LEFT:
				selectPrevTab();
				handled = true;
				break;
			  case KEY_RIGHT:
				selectNextTab();
				handled = true;
				break;
			  default:
				break;
			}
		}
	}
	return handled;
}

// virtual
bool LLTabContainer::handleDragAndDrop(S32 x, S32 y, MASK mask,	bool drop,	EDragAndDropType type, void* cargo_data, EAcceptance *accept, std::string	&tooltip)
{
	bool has_scroll_arrows = !mHideScrollArrows && (getMaxScrollPos() > 0);

	if(mOpenTabsOnDragAndDrop && !getTabsHidden())
	{
		// In that case, we'll open the hovered tab while dragging and dropping items.
		// This allows for drilling through tabs.
		if (mDragAndDropDelayTimer.getStarted())
		{
			if (mDragAndDropDelayTimer.getElapsedTimeF32() > SCROLL_DELAY_TIME)
			{
				if (has_scroll_arrows)
				{
					if (mJumpPrevArrowBtn && mJumpPrevArrowBtn->getRect().pointInRect(x, y))
					{
// [SL:KB] - Patch: Control-TabContainer | Checked: 2014-03-17 (Catznip-3.6)
						mJumpPrevArrowBtn->onCommit();
						mDragAndDropDelayTimer.reset();
// [/SL:KB]
//						S32	local_x	= x	- mJumpPrevArrowBtn->getRect().mLeft;
//						S32	local_y	= y	- mJumpPrevArrowBtn->getRect().mBottom;
//						mJumpPrevArrowBtn->handleHover(local_x,	local_y, mask);
					}
					if (mJumpNextArrowBtn && mJumpNextArrowBtn->getRect().pointInRect(x, y))
					{
// [SL:KB] - Patch: Control-TabContainer | Checked: 2014-03-17 (Catznip-3.6)
						mJumpNextArrowBtn->onCommit();
						mDragAndDropDelayTimer.reset();
// [/SL:KB]
//						S32	local_x	= x	- mJumpNextArrowBtn->getRect().mLeft;
//						S32	local_y	= y	- mJumpNextArrowBtn->getRect().mBottom;
//						mJumpNextArrowBtn->handleHover(local_x,	local_y, mask);
					}
					if (mPrevArrowBtn->getRect().pointInRect(x,	y))
					{
// [SL:KB] - Patch: Control-TabContainer | Checked: 2014-03-17 (Catznip-3.6)
						mPrevArrowBtn->onCommit();
						mDragAndDropDelayTimer.reset();
// [/SL:KB]
//						S32	local_x	= x	- mPrevArrowBtn->getRect().mLeft;
//						S32	local_y	= y	- mPrevArrowBtn->getRect().mBottom;
//						mPrevArrowBtn->handleHover(local_x,	local_y, mask);
					}
					else if	(mNextArrowBtn->getRect().pointInRect(x, y))
					{
// [SL:KB] - Patch: Control-TabContainer | Checked: 2014-03-17 (Catznip-3.6)
						mNextArrowBtn->onCommit();
						mDragAndDropDelayTimer.reset();
// [/SL:KB]
//						S32	local_x	= x	- mNextArrowBtn->getRect().mLeft;
//						S32	local_y	= y	- mNextArrowBtn->getRect().mBottom;
//						mNextArrowBtn->handleHover(local_x, local_y, mask);
					}
				}

				for(tuple_list_t::iterator iter	= mTabList.begin();	iter !=	 mTabList.end(); ++iter)
				{
					LLTabTuple*	tuple =	*iter;
					tuple->mButton->setVisible(	true );
					S32	local_x	= x	- tuple->mButton->getRect().mLeft;
					S32	local_y	= y	- tuple->mButton->getRect().mBottom;
					if (tuple->mButton->pointInView(local_x, local_y) &&  tuple->mButton->getEnabled() && !tuple->mTabPanel->getVisible())
					{
						tuple->mButton->onCommit();
					}
				}
				// Stop the timer whether successful or not. Don't let it run forever.
				mDragAndDropDelayTimer.stop();
			}
		}
		else 
		{
			// Start a timer so we don't open tabs as soon as we hover on them
			mDragAndDropDelayTimer.start();
		}
	}

	return LLView::handleDragAndDrop(x,	y, mask, drop, type, cargo_data,  accept, tooltip);
}

void LLTabContainer::addTabPanel(LLPanel* panelp)
{
	addTabPanel(TabPanelParams().panel(panelp));
}

// function to update images
void LLTabContainer::update_images(LLTabTuple* tuple, TabParams params, LLTabContainer::TabPosition pos)
{
	if (tuple && tuple->mButton)
	{
		if (pos == LLTabContainer::TOP)
		{
			tuple->mButton->setImageUnselected(static_cast<LLUIImage*>(params.tab_top_image_unselected));
			tuple->mButton->setImageSelected(static_cast<LLUIImage*>(params.tab_top_image_selected));
			tuple->mButton->setImageFlash(static_cast<LLUIImage*>(params.tab_top_image_flash));
		}
		else if (pos == LLTabContainer::BOTTOM)
		{
			tuple->mButton->setImageUnselected(static_cast<LLUIImage*>(params.tab_bottom_image_unselected));
			tuple->mButton->setImageSelected(static_cast<LLUIImage*>(params.tab_bottom_image_selected));
			tuple->mButton->setImageFlash(static_cast<LLUIImage*>(params.tab_bottom_image_flash));
		}
		else if (pos == LLTabContainer::LEFT)
		{
			tuple->mButton->setImageUnselected(static_cast<LLUIImage*>(params.tab_left_image_unselected));
			tuple->mButton->setImageSelected(static_cast<LLUIImage*>(params.tab_left_image_selected));
			tuple->mButton->setImageFlash(static_cast<LLUIImage*>(params.tab_left_image_flash));
		}
	}
}

void LLTabContainer::addTabPanel(const TabPanelParams& panel)
{
	LLPanel* child = panel.panel();

	llassert(child);
	if (!child) return;

	const std::string& label = panel.label.isProvided() 
			? panel.label() 
			: panel.panel()->getLabel();
	bool select = panel.select_tab(); 
	S32 indent = panel.indent();
	bool placeholder = panel.is_placeholder;
	eInsertionPoint insertion_point = panel.insert_at();

	static LLUICachedControl<S32> tabcntrv_pad ("UITabCntrvPad", 0);
	static LLUICachedControl<S32> tabcntr_button_panel_overlap ("UITabCntrButtonPanelOverlap", 0);
	static LLUICachedControl<S32> tab_padding ("UITabPadding", 0);
	if (child->getParent() == this)
	{
		// already a child of mine
		return;
	}

	// Store the original label for possible xml export.
	child->setLabel(label);
	std::string trimmed_label = label;
	LLStringUtil::trim(trimmed_label);

	S32 button_width = mMinTabWidth;
	if (!mIsVertical)
	{
		button_width = llclamp(mFont->getWidth(trimmed_label) + tab_padding, mMinTabWidth, mMaxTabWidth);
	}
	
	// Tab panel
	S32 tab_panel_top;
	S32 tab_panel_bottom;
	if (!getTabsHidden()) 
	{
		if( getTabPosition() == LLTabContainer::TOP )
		{
			S32 tab_height = mIsVertical ? BTN_HEIGHT : mTabHeight;
			tab_panel_top = getRect().getHeight() - getTopBorderHeight() - (tab_height - tabcntr_button_panel_overlap);	
			tab_panel_bottom = LLPANEL_BORDER_WIDTH;
		}
		else
		{
			tab_panel_top = getRect().getHeight() - getTopBorderHeight();
			tab_panel_bottom = (mTabHeight - tabcntr_button_panel_overlap);  // Run to the edge, covering up the border
		}
	}
	else
	{
		// Skip tab button space if tabs are invisible (EXT-576)
		tab_panel_top = getRect().getHeight();
		tab_panel_bottom = LLPANEL_BORDER_WIDTH;
	}

	LLRect tab_panel_rect;
	if (!getTabsHidden() && mIsVertical)
	{
		tab_panel_rect = LLRect(mMinTabWidth + mRightTabBtnOffset + (LLPANEL_BORDER_WIDTH * 2) + tabcntrv_pad,
								getRect().getHeight() - LLPANEL_BORDER_WIDTH,
								getRect().getWidth() - LLPANEL_BORDER_WIDTH,
								LLPANEL_BORDER_WIDTH);
	}
	else
	{
		tab_panel_rect = LLRect(LLPANEL_BORDER_WIDTH * 3,
								tab_panel_top,
								getRect().getWidth() - LLPANEL_BORDER_WIDTH * 2,
								tab_panel_bottom );
	}
	child->setFollowsAll();
	child->translate( tab_panel_rect.mLeft - child->getRect().mLeft, tab_panel_rect.mBottom - child->getRect().mBottom);
	child->reshape( tab_panel_rect.getWidth(), tab_panel_rect.getHeight(), true );
	// add this child later

	child->setVisible( false );  // Will be made visible when selected

	mTotalTabWidth += button_width;

	// Tab button
	LLRect btn_rect;  // Note: btn_rect.mLeft is just a dummy.  Will be updated in draw().
	LLUIImage* tab_img = NULL;
	LLUIImage* tab_selected_img = NULL;
	S32 tab_fudge = 1;		//  To make new tab art look better, nudge buttons up 1 pel

	if (mIsVertical)
	{
		btn_rect.setLeftTopAndSize(tabcntrv_pad + LLPANEL_BORDER_WIDTH + 2,	// JC - Fudge factor
								   (getRect().getHeight() - getTopBorderHeight() - LLPANEL_BORDER_WIDTH - 1) - ((BTN_HEIGHT + tabcntrv_pad) * getTabCount()),
								   mMinTabWidth,
								   BTN_HEIGHT);
	}
	else if( getTabPosition() == LLTabContainer::TOP )
	{
		btn_rect.setLeftTopAndSize( 0, getRect().getHeight() - getTopBorderHeight() + tab_fudge, button_width, mTabHeight);
		tab_img = mMiddleTabParams.tab_top_image_unselected;
		tab_selected_img = mMiddleTabParams.tab_top_image_selected; 
	}
	else
	{
		btn_rect.setOriginAndSize( 0, 0 + tab_fudge, button_width, mTabHeight);
		tab_img = mMiddleTabParams.tab_bottom_image_unselected;
		tab_selected_img = mMiddleTabParams.tab_bottom_image_selected;
	}

	LLTextBox* textbox = NULL;
	LLButton* btn = NULL;
	LLCustomButtonIconCtrl::Params custom_btn_params;
	{
		custom_btn_params.icon_ctrl_pad(mTabIconCtrlPad);
	}
	LLButton::Params normal_btn_params;
	
	if (placeholder)
	{
		btn_rect.translate(0, -6); // *TODO: make configurable
		LLTextBox::Params params;
		params.name(trimmed_label);
		params.rect(btn_rect);
		params.initial_value(trimmed_label);
		params.font(mFont);
		textbox = LLUICtrlFactory::create<LLTextBox> (params);
		
		LLButton::Params p;
		p.name("placeholder");
		btn = LLUICtrlFactory::create<LLButton>(p);
	}
	else
	{
		LLButton::Params& p = (mCustomIconCtrlUsed ? custom_btn_params : normal_btn_params);
		
		p.rect(btn_rect);
		p.font(mFont);
		p.font_halign = mFontHalign;
		p.label_shadow(mDropShadowedText);
		p.label(trimmed_label);
		p.click_callback.function(boost::bind(&LLTabContainer::onTabBtn, this, _2, child));
		if (indent)
		{
			p.pad_left(indent);
		}
		else
		{
			p.pad_left(mLabelPadLeft);
		}

		p.pad_bottom( mLabelPadBottom );
		p.scale_image(true);
		p.tab_stop(false);
		p.follows.flags = FOLLOWS_LEFT;
		
		if (mIsVertical)
		{
		  p.name("vtab_"+std::string(child->getName()));
		  p.image_unselected(mMiddleTabParams.tab_left_image_unselected);
		  p.image_selected(mMiddleTabParams.tab_left_image_selected);
		  p.follows.flags = p.follows.flags() | FOLLOWS_TOP;
		}
		else
		{ 
		    p.name("htab_"+std::string(child->getName()));
		    p.visible(false);
		    p.image_unselected(tab_img);
		    p.image_selected(tab_selected_img);
		    p.follows.flags = p.follows.flags() | (getTabPosition() == TOP ? FOLLOWS_TOP : FOLLOWS_BOTTOM);
		    // Try to squeeze in a bit more text
		    p.pad_left( mLabelPadLeft );
		    p.pad_right(2);
		}

		// inits flash timer
		p.button_flash_enable = mEnableTabsFlashing;
		p.flash_color = mTabsFlashingColor;

		// <FS:Ansariel> Enable tab flashing
		p.button_flash_enable(LLUI::getInstance()->mSettingGroups["config"]->getBOOL("EnableButtonFlashing"));
		p.button_flash_count(LLUI::getInstance()->mSettingGroups["config"]->getS32("FlashCount"));
		p.button_flash_rate(LLUI::getInstance()->mSettingGroups["config"]->getF32("FlashPeriod"));
		// </FS:Ansariel>
		
		// *TODO : It seems wrong not to use p in both cases considering the way p is initialized
		if (mCustomIconCtrlUsed)
		{
			btn = LLUICtrlFactory::create<LLCustomButtonIconCtrl>(custom_btn_params);
		}
		else
		{
			btn = LLUICtrlFactory::create<LLButton>(p);
		}
	}
	
	LLTabTuple* tuple = new LLTabTuple( this, child, btn, textbox );
	insertTuple( tuple, insertion_point );

	// if new tab was added as a first or last tab, update button image 
	// and update button image of any tab it may have affected
	if (tuple == mTabList.front())
	{  
		update_images(tuple, mFirstTabParams, getTabPosition());

		if (mTabList.size() == 2) 
		{		
			update_images(mTabList[1], mLastTabParams, getTabPosition());
		}
		else if (mTabList.size() > 2) 
		{
			update_images(mTabList[1], mMiddleTabParams, getTabPosition());
		}
	}
	else if (tuple == mTabList.back())
	{
		update_images(tuple, mLastTabParams, getTabPosition());

		if (mTabList.size() > 2)
		{
			update_images(mTabList[mTabList.size()-2], mMiddleTabParams, getTabPosition());
		}
	}

	//Don't add button and textbox if tab buttons are invisible(EXT - 576)
	if (!getTabsHidden())
	{
		if (textbox)
		{
			addChild( textbox, 0 );
		}
		if (btn)
		{
			addChild( btn, 0 );
		}
	}
	else
	{
		if (textbox)
		{
			LLUICtrl::addChild(textbox, 0);
		}
		if (btn)
		{
			LLUICtrl::addChild(btn, 0);
		}
	}

	if (child)
	{
		LLUICtrl::addChild(child, 1);
	}

	sendChildToFront(mPrevArrowBtn);
	sendChildToFront(mNextArrowBtn);
	sendChildToFront(mJumpPrevArrowBtn);
	sendChildToFront(mJumpNextArrowBtn);

	updateMaxScrollPos();

	if( select )
	{
		selectLastTab();
		mScrollPos = mMaxScrollPos;
	}

}

void LLTabContainer::addPlaceholder(LLPanel* child, const std::string& label)
{
	addTabPanel(TabPanelParams().panel(child).label(label).is_placeholder(true));
}

void LLTabContainer::removeTabPanel(LLPanel* child)
{
	static LLUICachedControl<S32> tabcntrv_pad ("UITabCntrvPad", 0);
	if (mIsVertical)
	{
		// Fix-up button sizes
		S32 tab_count = 0;
		for(tuple_list_t::iterator iter = mTabList.begin(); iter != mTabList.end(); ++iter)
		{
			LLTabTuple* tuple = *iter;
			LLRect rect;
			rect.setLeftTopAndSize(tabcntrv_pad + LLPANEL_BORDER_WIDTH + 2,	// JC - Fudge factor
								   (getRect().getHeight() - LLPANEL_BORDER_WIDTH - 1) - ((BTN_HEIGHT + tabcntrv_pad) * (tab_count)),
								   mMinTabWidth,
								   BTN_HEIGHT);
			if (tuple->mPlaceholderText)
			{
				tuple->mPlaceholderText->setRect(rect);
			}
			else
			{
				tuple->mButton->setRect(rect);
			}
			tab_count++;
		}
	}
	else
	{
		// Adjust the total tab width.
		for(tuple_list_t::iterator iter = mTabList.begin(); iter != mTabList.end(); ++iter)
		{
			LLTabTuple* tuple = *iter;
			if( tuple->mTabPanel == child )
			{
				mTotalTabWidth -= tuple->mButton->getRect().getWidth();
				break;
			}
		}
	}
	
	bool has_focus = gFocusMgr.childHasKeyboardFocus(this);

	// If the tab being deleted is the selected one, select a different tab.
	for(std::vector<LLTabTuple*>::iterator iter = mTabList.begin(); iter != mTabList.end(); ++iter)
	{
		LLTabTuple* tuple = *iter;
		if( tuple->mTabPanel == child )
		{
			// update tab button images if removing the first or last tab
			if ((tuple == mTabList.front()) && (mTabList.size() > 1))
			{
				update_images(mTabList[1], mFirstTabParams, getTabPosition());
			}
			else if ((tuple == mTabList.back()) && (mTabList.size() > 2))
			{
				update_images(mTabList[mTabList.size()-2], mLastTabParams, getTabPosition());
			}

			if (!getTabsHidden())
			{
				// We need to remove tab buttons only if the tabs are not hidden.
				removeChild( tuple->mButton );
			}
 			delete tuple->mButton;
            tuple->mButton = NULL;

 			removeChild( tuple->mTabPanel );
// 			delete tuple->mTabPanel;
            tuple->mTabPanel = NULL;
			
			mTabList.erase( iter );
			delete tuple;

			break;
		}
	}

	// make sure we don't have more locked tabs than we have tabs
	mLockedTabCount = llmin(getTabCount(), mLockedTabCount);

	if (mCurrentTabIdx >= (S32)mTabList.size())
	{
		mCurrentTabIdx = mTabList.size()-1;
	}
	selectTab(mCurrentTabIdx);
	if (has_focus)
	{
		LLPanel* panelp = getPanelByIndex(mCurrentTabIdx);
		if (panelp)
		{
			panelp->setFocus(true);
		}
	}

	updateMaxScrollPos();
}

void LLTabContainer::lockTabs(S32 num_tabs)
{
	// count current tabs or use supplied value and ensure no new tabs get
	// inserted between them
	mLockedTabCount = num_tabs > 0 ? llmin(getTabCount(), num_tabs) : getTabCount();
}

void LLTabContainer::unlockTabs()
{
	mLockedTabCount = 0;
}

void LLTabContainer::enableTabButton(S32 which, bool enable)
{
	if (which >= 0 && which < (S32)mTabList.size())
	{
		mTabList[which]->mButton->setEnabled(enable);
	}
	// Stop the DaD timer as it might run forever
	// enableTabButton() is typically called on refresh and draw when anything changed
	// in the tab container so it's a good time to reset that.
	mDragAndDropDelayTimer.stop();
}

void LLTabContainer::deleteAllTabs()
{
	// Remove all the tab buttons and delete them.  Also, unlink all the child panels.
	for(std::vector<LLTabTuple*>::iterator iter = mTabList.begin(); iter != mTabList.end(); ++iter)
	{
		LLTabTuple* tuple = *iter;

		removeChild( tuple->mButton );
		delete tuple->mButton;
        tuple->mButton = NULL;

 		removeChild( tuple->mTabPanel );
// 		delete tuple->mTabPanel;
        tuple->mTabPanel = NULL;
	}

	// Actually delete the tuples themselves
	std::for_each(mTabList.begin(), mTabList.end(), DeletePointer());
	mTabList.clear();
	
	// And there isn't a current tab any more
	mCurrentTabIdx = -1;
}

LLPanel* LLTabContainer::getCurrentPanel()
{
	if (mCurrentTabIdx >= 0 && mCurrentTabIdx < (S32) mTabList.size())
	{
		return mTabList[mCurrentTabIdx]->mTabPanel;
	}
	return NULL;
}

S32 LLTabContainer::getCurrentPanelIndex()
{
	return mCurrentTabIdx;
}

S32 LLTabContainer::getTabCount()
{
	return mTabList.size();
}

LLPanel* LLTabContainer::getPanelByIndex(S32 index)
{
	if (index >= 0 && index < (S32)mTabList.size())
	{
		return mTabList[index]->mTabPanel;
	}
	return NULL;
}

S32 LLTabContainer::getIndexForPanel(LLPanel* panel)
{
	for (S32 index = 0; index < (S32)mTabList.size(); index++)
	{
		if (mTabList[index]->mTabPanel == panel)
		{
			return index;
		}
	}
	return -1;
}

S32 LLTabContainer::getPanelIndexByTitle(const std::string& title)
{
	for (S32 index = 0 ; index < (S32)mTabList.size(); index++)
	{
		if (title == mTabList[index]->mButton->getLabelSelected())
		{
			return index;
		}
	}
	return -1;
}

LLPanel* LLTabContainer::getPanelByName(const std::string& name)
{
	for (S32 index = 0 ; index < (S32)mTabList.size(); index++)
	{
		LLPanel *panel = mTabList[index]->mTabPanel;
		if (name == panel->getName())
		{
			return panel;
		}
	}
	return NULL;
}

// Change the name of the button for the current tab.
void LLTabContainer::setCurrentTabName(const std::string& name)
{
	// Might not have a tab selected
	if (mCurrentTabIdx < 0) return;

	mTabList[mCurrentTabIdx]->mButton->setLabelSelected(name);
	mTabList[mCurrentTabIdx]->mButton->setLabelUnselected(name);
}

void LLTabContainer::selectFirstTab()
{
	selectTab( 0 );
}


void LLTabContainer::selectLastTab()
{
	selectTab( mTabList.size()-1 );
}

void LLTabContainer::selectNextTab()
{
    if (mTabList.size() == 0)
    {
        return;
    }

	bool tab_has_focus = false;
	if (mCurrentTabIdx >= 0 && mTabList[mCurrentTabIdx]->mButton->hasFocus())
	{
		tab_has_focus = true;
	}
	S32 idx = mCurrentTabIdx+1;
	if (idx >= (S32)mTabList.size())
		idx = 0;
	while (!selectTab(idx) && idx != mCurrentTabIdx)
	{
		idx = (idx + 1 ) % (S32)mTabList.size();
	}

	if (tab_has_focus)
	{
		mTabList[idx]->mButton->setFocus(true);
	}
}

void LLTabContainer::selectPrevTab()
{
	bool tab_has_focus = false;
	if (mCurrentTabIdx >= 0 && mTabList[mCurrentTabIdx]->mButton->hasFocus())
	{
		tab_has_focus = true;
	}
	S32 idx = mCurrentTabIdx-1;
	if (idx < 0)
		idx = mTabList.size()-1;
	while (!selectTab(idx) && idx != mCurrentTabIdx)
	{
		idx = idx - 1;
		if (idx < 0)
			idx = mTabList.size()-1;
	}
	if (tab_has_focus)
	{
		mTabList[idx]->mButton->setFocus(true);
	}
}	

bool LLTabContainer::selectTabPanel(LLPanel* child)
{
	S32 idx = 0;
	for(tuple_list_t::iterator iter = mTabList.begin(); iter != mTabList.end(); ++iter)
	{
		LLTabTuple* tuple = *iter;
		if( tuple->mTabPanel == child )
		{
			return selectTab( idx );
		}
		idx++;
	}
	return false;
}

bool LLTabContainer::selectTab(S32 which)
{
	if (which >= getTabCount() || which < 0)
		return false;

	LLTabTuple* selected_tuple = getTab(which);
	if (!selected_tuple)
<<<<<<< HEAD
	{
		return false;
	}
	
=======
		return FALSE;

>>>>>>> f871c770
	LLSD cbdata;
	if (selected_tuple->mTabPanel)
		cbdata = selected_tuple->mTabPanel->getName();

<<<<<<< HEAD
	bool res = false;
	if( !mValidateSignal || (*mValidateSignal)( this, cbdata ) )
=======
	BOOL result = FALSE;
	if (!mValidateSignal || (*mValidateSignal)(this, cbdata))
>>>>>>> f871c770
	{
		result = setTab(which);
		if (result && mCommitSignal)
		{
			(*mCommitSignal)(this, cbdata);
		}
	}

	return result;
}

// private
bool LLTabContainer::setTab(S32 which)
{
	static LLUICachedControl<S32> tabcntr_arrow_btn_size ("UITabCntrArrowBtnSize", 0);
	LLTabTuple* selected_tuple = getTab(which);
	if (!selected_tuple)
	{
		return false;
	}

	bool is_visible = false;
	if( selected_tuple->mButton->getEnabled() && selected_tuple->mVisible )
	{
		setCurrentPanelIndex(which);

		S32 i = 0;
		for(tuple_list_t::iterator iter = mTabList.begin(); iter != mTabList.end(); ++iter)
		{
			LLTabTuple* tuple = *iter;
			bool is_selected = ( tuple == selected_tuple );
            // Although the selected tab must be complete, we may have hollow LLTabTuple tucked in the list
            if (tuple && tuple->mButton)
            {
                tuple->mButton->setUseEllipses(mUseTabEllipses);
                tuple->mButton->setHAlign(mFontHalign);
                tuple->mButton->setToggleState( is_selected );
                // RN: this limits tab-stops to active button only, which would require arrow keys to switch tabs
                tuple->mButton->setTabStop( is_selected );
            }
            if (tuple && tuple->mTabPanel)
            {
                tuple->mTabPanel->setVisible( is_selected );
                //tuple->mTabPanel->setFocus(is_selected); // not clear that we want to do this here.
            }
			
			if (is_selected)
			{
				LLUIUsage::instance().logPanel(tuple->mTabPanel->getName());

				// Make sure selected tab is within scroll region
				if (mIsVertical)
				{
					S32 num_visible = getTabCount() - getMaxScrollPos();
// [SL:KB] - Patch: Control-TabContainer | Checked: 2014-03-17 (Catznip-3.6)
					if ( (i < getScrollPos()) || (i >= getScrollPos() + num_visible) )
						setScrollPos(llmin(i, getMaxScrollPos()));
					is_visible = true;
// [/SL:KB]
//					if( i >= getScrollPos() && i <= getScrollPos() + num_visible)
//					{
//						setCurrentPanelIndex(which);
//						is_visible = true;
//					}
//					else
//					{
//						is_visible = false;
//					}
				}
				else if (!mHideScrollArrows && getMaxScrollPos() > 0)
				{
					if( i < getScrollPos() )
					{
						setScrollPos(i);
					}
					else
					{
						S32 available_width_with_arrows = getRect().getWidth() - mRightTabBtnOffset - 2 * (LLPANEL_BORDER_WIDTH + tabcntr_arrow_btn_size  + tabcntr_arrow_btn_size + 1);
						S32 running_tab_width = (tuple && tuple->mButton ? tuple->mButton->getRect().getWidth() : 0);
						S32 j = i - 1;
						S32 min_scroll_pos = i;
						if (running_tab_width < available_width_with_arrows)
						{
							while (j >= 0)
							{
								LLTabTuple* other_tuple = getTab(j);
								running_tab_width += (other_tuple && other_tuple->mButton ? other_tuple->mButton->getRect().getWidth() : 0);
								if (running_tab_width > available_width_with_arrows)
								{
									break;
								}
								j--;
							}
							min_scroll_pos = j + 1;
						}
						setScrollPos(llclamp(getScrollPos(), min_scroll_pos, i));
						setScrollPos(llmin(getScrollPos(), getMaxScrollPos()));
					}
					is_visible = true;
				}
				else
				{
					is_visible = true;
				}
			}
			i++;
		}
	}
	if (mIsVertical && getCurrentPanelIndex() >= 0)
	{
		LLTabTuple* tuple = getTab(getCurrentPanelIndex());
		tuple->mTabPanel->setVisible( true );
		tuple->mButton->setToggleState( true );
	}
	return is_visible;
}

bool LLTabContainer::selectTabByName(const std::string& name)
{
	LLPanel* panel = getPanelByName(name);
	if (!panel)
	{
		LL_WARNS() << "LLTabContainer::selectTabByName(" << name << ") failed" << LL_ENDL;
		return false;
	}

	bool result = selectTabPanel(panel);
	return result;
}

bool LLTabContainer::getTabPanelFlashing(LLPanel *child)
{
	LLTabTuple* tuple = getTabByPanel(child);
	if( tuple )
	{
		return tuple->mButton->getFlashing();
	}
	return false;
}

void LLTabContainer::setTabPanelFlashing(LLPanel* child, bool state )
{
	LLTabTuple* tuple = getTabByPanel(child);
	if( tuple )
	{
		tuple->mButton->setFlashing( state );
	}
}

void LLTabContainer::setTabImage(LLPanel* child, std::string image_name, const LLColor4& color)
{
	LLTabTuple* tuple = getTabByPanel(child);
	if( tuple )
	{
		tuple->mButton->setImageOverlay(image_name, LLFontGL::LEFT, color);
		reshapeTuple(tuple);
	}
}

// <FS:Ansariel> Custom tab image overlay button alignment
void LLTabContainer::setTabImage(LLPanel* child, std::string img_name, LLFontGL::HAlign alignment, const LLColor4& color, const LLColor4& selected_color)
{
	LLTabTuple* tuple = getTabByPanel(child);
	if( tuple )
	{
		tuple->mButton->setImageOverlay(img_name, alignment, color);
		tuple->mButton->setImageOverlaySelectedColor(selected_color);
		reshapeTuple(tuple);
	}
}
// </FS:Ansariel>

void LLTabContainer::setTabImage(LLPanel* child, const LLUUID& image_id, const LLColor4& color)
{
	LLTabTuple* tuple = getTabByPanel(child);
	if( tuple )
	{
		tuple->mButton->setImageOverlay(image_id, LLFontGL::LEFT, color);
		reshapeTuple(tuple);
	}
}

void LLTabContainer::setTabImage(LLPanel* child, LLIconCtrl* icon)
{
	LLTabTuple* tuple = getTabByPanel(child);
	LLCustomButtonIconCtrl* button;
	bool hasButton = false;

	if(tuple)
	{
		button = dynamic_cast<LLCustomButtonIconCtrl*>(tuple->mButton);
		if(button)
		{
			hasButton = true;
			button->setIcon(icon);
			reshapeTuple(tuple);
		}
	}

	if (!hasButton && (icon != NULL))
	{
		// It was assumed that the tab's button would take ownership of the icon pointer.
		// But since the tab did not have a button, kill the icon to prevent the memory
		// leak.
		icon->die();
	}
}

void LLTabContainer::reshapeTuple(LLTabTuple* tuple)
{
	static LLUICachedControl<S32> tab_padding ("UITabPadding", 0);

	if (!mIsVertical)
	{
		S32 image_overlay_width = 0;

		if(mCustomIconCtrlUsed)
		{
			LLCustomButtonIconCtrl* button = dynamic_cast<LLCustomButtonIconCtrl*>(tuple->mButton);
			LLIconCtrl* icon_ctrl = button ? button->getIconCtrl() : NULL;
			image_overlay_width = icon_ctrl ? icon_ctrl->getRect().getWidth() : 0;
		}
		else
		{
			image_overlay_width = tuple->mButton->getImageOverlay().notNull() ?
					tuple->mButton->getImageOverlay()->getImage()->getWidth(0) : 0;
		}
		// remove current width from total tab strip width
		mTotalTabWidth -= tuple->mButton->getRect().getWidth();

		tuple->mPadding = image_overlay_width;

		tuple->mButton->reshape(llclamp(mFont->getWidth(tuple->mButton->getLabelSelected()) + tab_padding + tuple->mPadding, mMinTabWidth, mMaxTabWidth),
								tuple->mButton->getRect().getHeight());
		// add back in button width to total tab strip width
		mTotalTabWidth += tuple->mButton->getRect().getWidth();

		// tabs have changed size, might need to scroll to see current tab
		updateMaxScrollPos();
	}
}

void LLTabContainer::setTitle(const std::string& title)
{	
	if (mTitleBox)
	{
		mTitleBox->setText( title );
	}
}

const std::string LLTabContainer::getPanelTitle(S32 index)
{
	if (index >= 0 && index < (S32)mTabList.size())
	{
		LLButton* tab_button = mTabList[index]->mButton;
		return tab_button->getLabelSelected();
	}
	return LLStringUtil::null;
}

void LLTabContainer::setTopBorderHeight(S32 height)
{
	mTopBorderHeight = height;
}

S32 LLTabContainer::getTopBorderHeight() const
{
	return mTopBorderHeight;
}

void LLTabContainer::setRightTabBtnOffset(S32 offset)
{
	mNextArrowBtn->translate( -offset - mRightTabBtnOffset, 0 );
	mRightTabBtnOffset = offset;
	updateMaxScrollPos();
}

void LLTabContainer::setPanelTitle(S32 index, const std::string& title)
{
	static LLUICachedControl<S32> tab_padding ("UITabPadding", 0);

	if (index >= 0 && index < getTabCount())
	{
		LLTabTuple* tuple = getTab(index);
		LLButton* tab_button = tuple->mButton;
		const LLFontGL* fontp = LLFontGL::getFontSansSerifSmall();
		mTotalTabWidth -= tab_button->getRect().getWidth();
		tab_button->reshape(llclamp(fontp->getWidth(title) + tab_padding + tuple->mPadding, mMinTabWidth, mMaxTabWidth), tab_button->getRect().getHeight());
		mTotalTabWidth += tab_button->getRect().getWidth();
		tab_button->setLabelSelected(title);
		tab_button->setLabelUnselected(title);
	}
	updateMaxScrollPos();
}


void LLTabContainer::onTabBtn( const LLSD& data, LLPanel* panel )
{
	LLTabTuple* tuple = getTabByPanel(panel);
	selectTabPanel( panel );

	if (tuple)
	{
		tuple->mTabPanel->setFocus(true);
	}
}

void LLTabContainer::onNextBtn( const LLSD& data )
{
	if (!mScrolled)
	{
		scrollNext();
	}
	mScrolled = false;

	if(mCurrentTabIdx < mTabList.size()-1)
	{
		selectNextTab();
	}
}

void LLTabContainer::onNextBtnHeld( const LLSD& data )
{
	if (mScrollTimer.getElapsedTimeF32() > SCROLL_STEP_TIME)
	{
		mScrollTimer.reset();
		scrollNext();

		if(mCurrentTabIdx < mTabList.size()-1)
		{
			selectNextTab();
		}
		mScrolled = true;
	}
}

void LLTabContainer::onPrevBtn( const LLSD& data )
{
	if (!mScrolled)
	{
		scrollPrev();
	}
	mScrolled = false;

	if(mCurrentTabIdx > 0)
	{
		selectPrevTab();
	}
}

void LLTabContainer::onJumpFirstBtn( const LLSD& data )
{
	mScrollPos = 0;
}

void LLTabContainer::onJumpLastBtn( const LLSD& data )
{
	mScrollPos = mMaxScrollPos;
}

void LLTabContainer::onPrevBtnHeld( const LLSD& data )
{
	if (mScrollTimer.getElapsedTimeF32() > SCROLL_STEP_TIME)
	{
		mScrollTimer.reset();
		scrollPrev();

		if(mCurrentTabIdx > 0)
		{
			selectPrevTab();
		}
		mScrolled = true;
	}
}

// private

void LLTabContainer::initButtons()
{
	// Hack:
	if (getRect().getHeight() == 0 || mPrevArrowBtn)
	{
		return; // Don't have a rect yet or already got called
	}
	
	if (mIsVertical)
	{
		// <FS:Ansariel> Nicer scrollbuttons
		static LLUICachedControl<S32> tabcntrv_pad ("UITabCntrvPad", 0);
		static LLUICachedControl<S32> tabcntrv_arrow_btn_size ("UITabCntrvArrowBtnSize", 0);
		// Left and right scroll arrows (for when there are too many tabs to show all at once).
		S32 btn_top = getRect().getHeight();
		// <FS:Zi> Fix vertical tab scrolling
		// S32 btn_top_lower = getRect().mBottom+tabcntrv_arrow_btn_size;
		S32 btn_top_lower=tabcntrv_arrow_btn_size;
		// </FS:Zi>

		LLRect up_arrow_btn_rect;
		// <FS:Ansariel> Nicer scrollbuttons
		//up_arrow_btn_rect.setLeftTopAndSize( mMinTabWidth/2 , btn_top, tabcntrv_arrow_btn_size, tabcntrv_arrow_btn_size );
		up_arrow_btn_rect.setLeftTopAndSize( tabcntrv_pad + LLPANEL_BORDER_WIDTH + 2 , btn_top, mMinTabWidth, tabcntrv_arrow_btn_size );
		// </FS:Ansariel>

		LLRect down_arrow_btn_rect;
		// <FS:Ansariel> Nicer scrollbuttons
		//down_arrow_btn_rect.setLeftTopAndSize( mMinTabWidth/2 , btn_top_lower, tabcntrv_arrow_btn_size, tabcntrv_arrow_btn_size );
		down_arrow_btn_rect.setLeftTopAndSize( tabcntrv_pad + LLPANEL_BORDER_WIDTH + 2 , btn_top_lower, mMinTabWidth, tabcntrv_arrow_btn_size );
		// </FS:Ansariel>

		LLButton::Params prev_btn_params;
		prev_btn_params.name(std::string("Up Arrow"));
		prev_btn_params.rect(up_arrow_btn_rect);
		prev_btn_params.follows.flags(FOLLOWS_TOP | FOLLOWS_LEFT);
		// <FS:Ansariel> Nicer scrollbuttons
		//prev_btn_params.image_unselected.name("scrollbutton_up_out_blue.tga");
		//prev_btn_params.image_selected.name("scrollbutton_up_in_blue.tga");
		prev_btn_params.image_overlay(LLUI::getUIImage("up_arrow.tga"));
		// </FS:Ansariel>
		prev_btn_params.click_callback.function(boost::bind(&LLTabContainer::onPrevBtn, this, _2));
		// <FS:Zi> Fix vertical tab scrolling
		prev_btn_params.mouse_held_callback.function(boost::bind(&LLTabContainer::onPrevBtnHeld, this, _2));
		// </FS:Zi>


		// <FS:Ansariel> Enable tab flashing
		prev_btn_params.button_flash_enable(LLUI::getInstance()->mSettingGroups["config"]->getBOOL("EnableButtonFlashing"));
		prev_btn_params.button_flash_count(LLUI::getInstance()->mSettingGroups["config"]->getS32("FlashCount"));
		prev_btn_params.button_flash_rate(LLUI::getInstance()->mSettingGroups["config"]->getF32("FlashPeriod"));
		// </FS:Ansariel>

		mPrevArrowBtn = LLUICtrlFactory::create<LLButton>(prev_btn_params);

		LLButton::Params next_btn_params;
		next_btn_params.name(std::string("Down Arrow"));
		next_btn_params.rect(down_arrow_btn_rect);
		next_btn_params.follows.flags(FOLLOWS_BOTTOM | FOLLOWS_LEFT);
		// <FS:Ansariel> Nicer scrollbuttons
		//next_btn_params.image_unselected.name("scrollbutton_down_out_blue.tga");
		//next_btn_params.image_selected.name("scrollbutton_down_in_blue.tga");
		next_btn_params.image_overlay(LLUI::getUIImage("down_arrow.tga"));
		// </FS:Ansariel>
		next_btn_params.click_callback.function(boost::bind(&LLTabContainer::onNextBtn, this, _2));
		// <FS:Zi> Fix vertical tab scrolling
		next_btn_params.mouse_held_callback.function(boost::bind(&LLTabContainer::onNextBtnHeld, this, _2));
		// </FS:Zi>

		// <FS:Ansariel> Enable tab flashing
		next_btn_params.button_flash_enable(LLUI::getInstance()->mSettingGroups["config"]->getBOOL("EnableButtonFlashing"));
		next_btn_params.button_flash_count(LLUI::getInstance()->mSettingGroups["config"]->getS32("FlashCount"));
		next_btn_params.button_flash_rate(LLUI::getInstance()->mSettingGroups["config"]->getF32("FlashPeriod"));
		// </FS:Ansariel>

		mNextArrowBtn = LLUICtrlFactory::create<LLButton>(next_btn_params);
	}
	else // Horizontal
	{
		static LLUICachedControl<S32> tabcntr_arrow_btn_size ("UITabCntrArrowBtnSize", 0);
		S32 arrow_fudge = 1;		//  match new art better 

		// Left and right scroll arrows (for when there are too many tabs to show all at once).
		S32 btn_top = (getTabPosition() == TOP ) ? getRect().getHeight() - getTopBorderHeight() : tabcntr_arrow_btn_size + 1;

		LLRect left_arrow_btn_rect;
		left_arrow_btn_rect.setLeftTopAndSize( LLPANEL_BORDER_WIDTH+1+tabcntr_arrow_btn_size, btn_top + arrow_fudge, tabcntr_arrow_btn_size, mTabHeight );

		LLRect jump_left_arrow_btn_rect;
		jump_left_arrow_btn_rect.setLeftTopAndSize( LLPANEL_BORDER_WIDTH+1, btn_top + arrow_fudge, tabcntr_arrow_btn_size, mTabHeight );

		S32 right_pad = tabcntr_arrow_btn_size + LLPANEL_BORDER_WIDTH + 1;

		LLRect right_arrow_btn_rect;
		right_arrow_btn_rect.setLeftTopAndSize( getRect().getWidth() - mRightTabBtnOffset - right_pad - tabcntr_arrow_btn_size,
												btn_top + arrow_fudge,
												tabcntr_arrow_btn_size, mTabHeight );


		LLRect jump_right_arrow_btn_rect;
		jump_right_arrow_btn_rect.setLeftTopAndSize( getRect().getWidth() - mRightTabBtnOffset - right_pad,
													 btn_top + arrow_fudge,
													 tabcntr_arrow_btn_size, mTabHeight );

		LLButton::Params p;
		p.name(std::string("Jump Left Arrow"));
		p.image_unselected.name("jump_left_out.tga");
		p.image_selected.name("jump_left_in.tga");
		p.click_callback.function(boost::bind(&LLTabContainer::onJumpFirstBtn, this, _2));
		p.rect(jump_left_arrow_btn_rect);
		p.follows.flags(FOLLOWS_LEFT);

		// <FS:Ansariel> Enable tab flashing
		p.button_flash_enable(LLUI::getInstance()->mSettingGroups["config"]->getBOOL("EnableButtonFlashing"));
		p.button_flash_count(LLUI::getInstance()->mSettingGroups["config"]->getS32("FlashCount"));
		p.button_flash_rate(LLUI::getInstance()->mSettingGroups["config"]->getF32("FlashPeriod"));
		// </FS:Ansariel>

		mJumpPrevArrowBtn = LLUICtrlFactory::create<LLButton>(p);

		p = LLButton::Params();
		p.name(std::string("Left Arrow"));
		p.rect(left_arrow_btn_rect);
		p.follows.flags(FOLLOWS_LEFT);
		p.image_unselected.name("scrollbutton_left_out_blue.tga");
		p.image_selected.name("scrollbutton_left_in_blue.tga");
		p.click_callback.function(boost::bind(&LLTabContainer::onPrevBtn, this, _2));
		p.mouse_held_callback.function(boost::bind(&LLTabContainer::onPrevBtnHeld, this, _2));

		// <FS:Ansariel> Enable tab flashing
		p.button_flash_enable(LLUI::getInstance()->mSettingGroups["config"]->getBOOL("EnableButtonFlashing"));
		p.button_flash_count(LLUI::getInstance()->mSettingGroups["config"]->getS32("FlashCount"));
		p.button_flash_rate(LLUI::getInstance()->mSettingGroups["config"]->getF32("FlashPeriod"));
		// </FS:Ansariel>
		
		mPrevArrowBtn = LLUICtrlFactory::create<LLButton>(p);

		p = LLButton::Params();
		p.name(std::string("Jump Right Arrow"));
		p.rect(jump_right_arrow_btn_rect);
		p.follows.flags(FOLLOWS_RIGHT);
		p.image_unselected.name("jump_right_out.tga");
		p.image_selected.name("jump_right_in.tga");
		p.click_callback.function(boost::bind(&LLTabContainer::onJumpLastBtn, this, _2));

		// <FS:Ansariel> Enable tab flashing
		p.button_flash_enable(LLUI::getInstance()->mSettingGroups["config"]->getBOOL("EnableButtonFlashing"));
		p.button_flash_count(LLUI::getInstance()->mSettingGroups["config"]->getS32("FlashCount"));
		p.button_flash_rate(LLUI::getInstance()->mSettingGroups["config"]->getF32("FlashPeriod"));
		// </FS:Ansariel>

		mJumpNextArrowBtn = LLUICtrlFactory::create<LLButton>(p);

		p = LLButton::Params();
		p.name(std::string("Right Arrow"));
		p.rect(right_arrow_btn_rect);
		p.follows.flags(FOLLOWS_RIGHT);
		p.image_unselected.name("scrollbutton_right_out_blue.tga");
		p.image_selected.name("scrollbutton_right_in_blue.tga");
		p.click_callback.function(boost::bind(&LLTabContainer::onNextBtn, this, _2));
		p.mouse_held_callback.function(boost::bind(&LLTabContainer::onNextBtnHeld, this, _2));

		// <FS:Ansariel> Enable tab flashing
		p.button_flash_enable(LLUI::getInstance()->mSettingGroups["config"]->getBOOL("EnableButtonFlashing"));
		p.button_flash_count(LLUI::getInstance()->mSettingGroups["config"]->getS32("FlashCount"));
		p.button_flash_rate(LLUI::getInstance()->mSettingGroups["config"]->getF32("FlashPeriod"));
		// </FS:Ansariel>

		mNextArrowBtn = LLUICtrlFactory::create<LLButton>(p);

		if( getTabPosition() == TOP )
		{
			mNextArrowBtn->setFollowsTop();
			mPrevArrowBtn->setFollowsTop();
			mJumpPrevArrowBtn->setFollowsTop();
			mJumpNextArrowBtn->setFollowsTop();
		}
		else
		{
			mNextArrowBtn->setFollowsBottom();
			mPrevArrowBtn->setFollowsBottom();
			mJumpPrevArrowBtn->setFollowsBottom();
			mJumpNextArrowBtn->setFollowsBottom();
		}
	}

	mPrevArrowBtn->setTabStop(false);
	addChild(mPrevArrowBtn);

	mNextArrowBtn->setTabStop(false);
	addChild(mNextArrowBtn);

	if (mJumpPrevArrowBtn)
	{
		mJumpPrevArrowBtn->setTabStop(false);
		addChild(mJumpPrevArrowBtn);
	}

	if (mJumpNextArrowBtn)
	{
		mJumpNextArrowBtn->setTabStop(false);
		addChild(mJumpNextArrowBtn);
	}
	
	// set default tab group to be panel contents
	setDefaultTabGroup(1);
}

//this is a work around for the current LLPanel::initFromParams hack
//so that it doesn't overwrite the default tab group.
//will be removed when LLPanel is fixed soon.
void LLTabContainer::initFromParams(const LLPanel::Params& p)
{
	LLPanel::initFromParams(p);

	setDefaultTabGroup(1);
}

LLTabTuple* LLTabContainer::getTabByPanel(LLPanel* child)
{
	for(tuple_list_t::iterator iter = mTabList.begin(); iter != mTabList.end(); ++iter)
	{
		LLTabTuple* tuple = *iter;
		if( tuple->mTabPanel == child )
		{
			return tuple;
		}
	}
	return NULL;
}

void LLTabContainer::insertTuple(LLTabTuple * tuple, eInsertionPoint insertion_point)
{
	switch(insertion_point)
	{
	case START:
		// insert the new tab in the front of the list
		mTabList.insert(mTabList.begin() + mLockedTabCount, tuple);
		break;
	case LEFT_OF_CURRENT:
		// insert the new tab before the current tab (but not before mLockedTabCount)
		{
		tuple_list_t::iterator current_iter = mTabList.begin() + llmax(mLockedTabCount, mCurrentTabIdx);
		mTabList.insert(current_iter, tuple);
		}
		break;

	case RIGHT_OF_CURRENT:
		// insert the new tab after the current tab (but not before mLockedTabCount)
		{
		tuple_list_t::iterator current_iter = mTabList.begin() + llmax(mLockedTabCount, mCurrentTabIdx + 1);
		mTabList.insert(current_iter, tuple);
		}
		break;
// [SL:KB] - Patch: UI-TabRearrange | Checked: 2012-06-22 (Catznip-3.3)
	case END:
		mTabList.push_back( tuple );
		break;
	// All of the pre-defined insertion points are negative so if we encounter a positive number, assume it's an index
	default:
		S32 idxInsertion = (S32)insertion_point;
		if ( (idxInsertion >= 0) && (idxInsertion < mTabList.size()) )
			mTabList.insert(mTabList.begin() + llmax(mLockedTabCount, idxInsertion), tuple);
		else
			mTabList.push_back(tuple);
// [/SL:KB]
//	case END:
//	default:
//		mTabList.push_back( tuple );
	}
}



void LLTabContainer::updateMaxScrollPos()
{
	static LLUICachedControl<S32> tabcntrv_pad ("UITabCntrvPad", 0);
	bool no_scroll = true;
	if (mIsVertical)
	{
		S32 tab_total_height = (BTN_HEIGHT + tabcntrv_pad) * getTabCount();
		S32 available_height = getRect().getHeight() - getTopBorderHeight();
		if( tab_total_height > available_height )
		{
			static LLUICachedControl<S32> tabcntrv_arrow_btn_size ("UITabCntrvArrowBtnSize", 0);
			S32 available_height_with_arrows = getRect().getHeight() - 2*(tabcntrv_arrow_btn_size + 3*tabcntrv_pad) - mNextArrowBtn->getRect().mBottom;
			S32 additional_needed = tab_total_height - available_height_with_arrows;
			setMaxScrollPos((S32) ceil(additional_needed / float(BTN_HEIGHT + tabcntrv_pad) ) );
			no_scroll = false;
		}
	}
	else
	{
		static LLUICachedControl<S32> tabcntr_tab_h_pad ("UITabCntrTabHPad", 0);
		static LLUICachedControl<S32> tabcntr_arrow_btn_size ("UITabCntrArrowBtnSize", 0);
		static LLUICachedControl<S32> tabcntr_tab_partial_width ("UITabCntrTabPartialWidth", 0);
		S32 tab_space = 0;
		S32 available_space = 0;
		tab_space = mTotalTabWidth;
		available_space = getRect().getWidth() - mRightTabBtnOffset - 2 * (LLPANEL_BORDER_WIDTH + tabcntr_tab_h_pad);

		if( tab_space > available_space )
		{
			S32 available_width_with_arrows = getRect().getWidth() - mRightTabBtnOffset - 2 * (LLPANEL_BORDER_WIDTH + tabcntr_arrow_btn_size  + tabcntr_arrow_btn_size + 1);
			// subtract off reserved portion on left
			available_width_with_arrows -= tabcntr_tab_partial_width;

			S32 running_tab_width = 0;
			setMaxScrollPos(getTabCount());
			for(tuple_list_t::reverse_iterator tab_it = mTabList.rbegin(); tab_it != mTabList.rend(); ++tab_it)
			{
				// <FS:Ansariel> Only show button if tab is visible
				//running_tab_width += (*tab_it)->mButton->getRect().getWidth();
				running_tab_width += (*tab_it)->mVisible ? (*tab_it)->mButton->getRect().getWidth() : 0;
				// </FS:Ansariel>
				if (running_tab_width > available_width_with_arrows)
				{
					break;
				}
				setMaxScrollPos(getMaxScrollPos()-1);
			}
			// in case last tab doesn't actually fit on screen, make it the last scrolling position
			setMaxScrollPos(llmin(getMaxScrollPos(), getTabCount() - 1));
			// <FS:Ansariel> Only show button if tab is visible
			//no_scroll = false;
			no_scroll = (running_tab_width <= available_width_with_arrows);
		}
	}
	if (no_scroll)
	{
		setMaxScrollPos(0);
		setScrollPos(0);
	}
	if (getScrollPos() > getMaxScrollPos())
	{
		setScrollPos(getMaxScrollPos()); // maybe just enforce this via limits in setScrollPos instead?
	}
}

void LLTabContainer::commitHoveredButton(S32 x, S32 y)
{
	if (!getTabsHidden() && hasMouseCapture())
	{
		for (tuple_list_t::iterator iter = mTabList.begin(); iter != mTabList.end(); ++iter)
		{
			LLButton* button = (*iter)->mButton;
			LLPanel* panel = (*iter)->mTabPanel;
			if (button->getEnabled() && button->getVisible() && !panel->getVisible())
			{
				S32 local_x = x - button->getRect().mLeft;
				S32 local_y = y - button->getRect().mBottom;
				if (button->pointInView(local_x, local_y))
				{
//					button->onCommit();
// [SL:KB] - Patch: UI-TabRearrange | Checked: 2010-06-05 (Catznip-2.5)
					if ((mAllowRearrange) && (mCurrentTabIdx >= 0) && (mTabList[mCurrentTabIdx]->mButton->hasFocus()))
					{
						S32 idxHover = iter - mTabList.begin();
						if ((mCurrentTabIdx >= mLockedTabCount) && (idxHover >= mLockedTabCount) && (mCurrentTabIdx != idxHover))
						{
							LLRect rctCurTab = mTabList[mCurrentTabIdx]->mButton->getRect();
							LLRect rctHoverTab = mTabList[idxHover]->mButton->getRect();

							// Only rearrange the tabs if the mouse pointer has cleared the overlap area
							bool fClearedOverlap =
								(mIsVertical)
								? ((idxHover < mCurrentTabIdx) && (y > rctHoverTab.mTop - rctCurTab.getHeight())) ||
								((idxHover > mCurrentTabIdx) && (y < rctCurTab.mTop - rctHoverTab.getHeight()))
								: ((idxHover < mCurrentTabIdx) && (x < rctHoverTab.mLeft + rctCurTab.getWidth())) ||
								((idxHover > mCurrentTabIdx) && (x > rctCurTab.mLeft + rctHoverTab.getWidth()));
							if (fClearedOverlap)
							{
								auto tuple = mTabList[mCurrentTabIdx];

								mTabList.erase(mTabList.begin() + mCurrentTabIdx);
								mTabList.insert(mTabList.begin() + idxHover, tuple);

								if (mRearrangeSignal)
									(*mRearrangeSignal)(idxHover, tuple->mTabPanel);

								tuple->mButton->onCommit();
								tuple->mButton->setFocus(true);
							}
						}
					}
					else
					{
						button->onCommit();
						button->setFocus(true);
// [SL:KB] - Patch: Control-TabContainer | Checked: 2012-08-10 (Catznip-3.3)
						return;
// [/SL:KB]
					}
					break;
// [/SL:KB]
				}
			}
		}
	}
}

S32 LLTabContainer::getTotalTabWidth() const
{
    return mTotalTabWidth;
}

void LLTabContainer::setTabVisibility( LLPanel const *aPanel, bool aVisible )
{
	for( tuple_list_t::const_iterator itr = mTabList.begin(); itr != mTabList.end(); ++itr )
	{
		LLTabTuple const *pTT = *itr;
		if( pTT->mTabPanel == aPanel )
		{
			pTT->mVisible = aVisible;
			break;
		}
	}

	bool foundTab( false );
	for( tuple_list_t::const_iterator itr = mTabList.begin(); itr != mTabList.end(); ++itr )
	{
		LLTabTuple const *pTT = *itr;
		if( pTT->mVisible )
		{
			this->selectTab( itr - mTabList.begin() );
			foundTab = true;
			break;
		}
	}

	if( foundTab )
		this->setVisible( true );
	else
		this->setVisible( false );

	updateMaxScrollPos();
}

// [SL:KB] - Patch: UI-TabRearrange | Checked: 2012-05-05 (Catznip-3.3)
boost::signals2::connection LLTabContainer::setRearrangeCallback(const tab_rearrange_signal_t::slot_type& cb)
{
	if (!mRearrangeSignal)
		mRearrangeSignal = new tab_rearrange_signal_t();
	return mRearrangeSignal->connect(cb);
}
// [/SL:KB]<|MERGE_RESOLUTION|>--- conflicted
+++ resolved
@@ -1657,26 +1657,14 @@
 
 	LLTabTuple* selected_tuple = getTab(which);
 	if (!selected_tuple)
-<<<<<<< HEAD
-	{
 		return false;
-	}
-	
-=======
-		return FALSE;
-
->>>>>>> f871c770
+
 	LLSD cbdata;
 	if (selected_tuple->mTabPanel)
 		cbdata = selected_tuple->mTabPanel->getName();
 
-<<<<<<< HEAD
-	bool res = false;
-	if( !mValidateSignal || (*mValidateSignal)( this, cbdata ) )
-=======
-	BOOL result = FALSE;
+	bool result = false;
 	if (!mValidateSignal || (*mValidateSignal)(this, cbdata))
->>>>>>> f871c770
 	{
 		result = setTab(which);
 		if (result && mCommitSignal)
