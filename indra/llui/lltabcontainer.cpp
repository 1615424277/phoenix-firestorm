--- conflicted
+++ resolved
@@ -1,3612 +1,2204 @@
-/**
- * @file lltabcontainer.cpp
- * @brief LLTabContainer class
- *
- * $LicenseInfo:firstyear=2001&license=viewerlgpl$
- * Second Life Viewer Source Code
- * Copyright (C) 2010, Linden Research, Inc.
- *
- * This library is free software; you can redistribute it and/or
- * modify it under the terms of the GNU Lesser General Public
- * License as published by the Free Software Foundation;
- * version 2.1 of the License only.
- *
- * This library is distributed in the hope that it will be useful,
- * but WITHOUT ANY WARRANTY; without even the implied warranty of
- * MERCHANTABILITY or FITNESS FOR A PARTICULAR PURPOSE.  See the GNU
- * Lesser General Public License for more details.
- *
- * You should have received a copy of the GNU Lesser General Public
- * License along with this library; if not, write to the Free Software
- * Foundation, Inc., 51 Franklin Street, Fifth Floor, Boston, MA  02110-1301  USA
- *
- * Linden Research, Inc., 945 Battery Street, San Francisco, CA  94111  USA
- * $/LicenseInfo$
- */
-
-#include "linden_common.h"
-
-#include "lltabcontainer.h"
-#include "llviewereventrecorder.h"
-#include "llfocusmgr.h"
-#include "lllocalcliprect.h"
-#include "llrect.h"
-#include "llresizehandle.h"
-#include "lltextbox.h"
-#include "llcriticaldamp.h"
-#include "lluictrlfactory.h"
-#include "llrender.h"
-#include "llfloater.h"
-#include "lltrans.h"
-#include "lluiusage.h"
-
-//----------------------------------------------------------------------------
-
-// Implementation Notes:
-//  - Each tab points to a LLPanel (see LLTabTuple below)
-//  - When a tab is selected, the validation callback
-//    (LLUICtrl::mValidateSignal) is called
-//  -  If the validation callback returns true (or none is provided),
-//     the tab is changed and the commit callback
-//     (LLUICtrl::mCommitSignal) is called
-//  - Callbacks pass the LLTabContainer as the control,
-//    and the NAME of the selected PANEL as the LLSD data
-
-//----------------------------------------------------------------------------
-
-const F32 SCROLL_STEP_TIME = 0.4f;
-const F32 SCROLL_DELAY_TIME = 0.5f;
-
-void LLTabContainer::TabPositions::declareValues()
-{
-    declare("top", LLTabContainer::TOP);
-    declare("bottom", LLTabContainer::BOTTOM);
-    declare("left", LLTabContainer::LEFT);
-}
-
-//----------------------------------------------------------------------------
-
-// Structure used to map tab buttons to and from tab panels
-class LLTabTuple
-{
-public:
-<<<<<<< HEAD
-	LLTabTuple( LLTabContainer* c, LLPanel* p, LLButton* b, LLTextBox* placeholder = NULL)
-		:
-		mTabContainer(c),
-		mTabPanel(p),
-		mButton(b),
-		mOldState(false),
-		mPlaceholderText(placeholder),
-		mPadding(0),
-		mVisible(true)
-	{}
-
-	LLTabContainer*  mTabContainer;
-	LLPanel*		 mTabPanel;
-	LLButton*		 mButton;
-	bool			 mOldState;
-	LLTextBox*		 mPlaceholderText;
-	S32				 mPadding;
-
-	mutable bool mVisible;
-=======
-    LLTabTuple( LLTabContainer* c, LLPanel* p, LLButton* b, LLTextBox* placeholder = NULL)
-        :
-        mTabContainer(c),
-        mTabPanel(p),
-        mButton(b),
-        mOldState(FALSE),
-        mPlaceholderText(placeholder),
-        mPadding(0),
-        mVisible(true)
-    {}
-
-    LLTabContainer*  mTabContainer;
-    LLPanel*         mTabPanel;
-    LLButton*        mButton;
-    BOOL             mOldState;
-    LLTextBox*       mPlaceholderText;
-    S32              mPadding;
-
-    mutable bool mVisible;
->>>>>>> e1623bb2
-};
-
-//----------------------------------------------------------------------------
-
-//============================================================================
-/*
- * @file lltabcontainer.cpp
- * @brief class implements LLButton with LLIconCtrl on it
- */
-class LLCustomButtonIconCtrl : public LLButton
-{
-public:
-    struct Params
-    :   public LLInitParam::Block<Params, LLButton::Params>
-    {
-        // LEFT, RIGHT, TOP, BOTTOM paddings of LLIconCtrl in this class has same value
-        Optional<S32>                   icon_ctrl_pad;
-
-        Params()
-        :   icon_ctrl_pad("icon_ctrl_pad", 1)
-        {}
-    };
-
-protected:
-    friend class LLUICtrlFactory;
-
-    LLCustomButtonIconCtrl(const Params& p)
-    :   LLButton(p),
-        mIcon(NULL),
-        mIconAlignment(LLFontGL::HCENTER),
-        mIconCtrlPad(p.icon_ctrl_pad)
-    {}
-
-public:
-
-    void updateLayout()
-    {
-        LLRect button_rect = getRect();
-        LLRect icon_rect = mIcon->getRect();
-
-        S32 icon_size = button_rect.getHeight() - 2*mIconCtrlPad;
-
-        switch(mIconAlignment)
-        {
-        case LLFontGL::LEFT:
-            icon_rect.setLeftTopAndSize(button_rect.mLeft + mIconCtrlPad, button_rect.mTop - mIconCtrlPad,
-                icon_size, icon_size);
-            setLeftHPad(icon_size + mIconCtrlPad * 2);
-            break;
-        case LLFontGL::HCENTER:
-            icon_rect.setLeftTopAndSize(button_rect.mRight - (button_rect.getWidth() + mIconCtrlPad - icon_size)/2, button_rect.mTop - mIconCtrlPad,
-                icon_size, icon_size);
-            setRightHPad(icon_size + mIconCtrlPad * 2);
-            break;
-        case LLFontGL::RIGHT:
-            icon_rect.setLeftTopAndSize(button_rect.mRight - mIconCtrlPad - icon_size, button_rect.mTop - mIconCtrlPad,
-                icon_size, icon_size);
-            setRightHPad(icon_size + mIconCtrlPad * 2);
-            break;
-        default:
-            break;
-        }
-        mIcon->setRect(icon_rect);
-    }
-
-    void setIcon(LLIconCtrl* icon, LLFontGL::HAlign alignment = LLFontGL::LEFT)
-    {
-        if(icon)
-        {
-            if(mIcon)
-            {
-                removeChild(mIcon);
-                mIcon->die();
-            }
-            mIcon = icon;
-            mIconAlignment = alignment;
-
-            addChild(mIcon);
-            updateLayout();
-        }
-    }
-
-    LLIconCtrl* getIconCtrl() const
-    {
-        return mIcon;
-    }
-
-private:
-    LLIconCtrl* mIcon;
-    LLFontGL::HAlign mIconAlignment;
-    S32 mIconCtrlPad;
-};
-//============================================================================
-
-struct LLPlaceHolderPanel : public LLPanel
-{
-    // create dummy param block to register with "placeholder" nane
-    struct Params : public LLPanel::Params{};
-    LLPlaceHolderPanel(const Params& p) : LLPanel(p)
-    {}
-};
-static LLDefaultChildRegistry::Register<LLPlaceHolderPanel> r1("placeholder");
-static LLDefaultChildRegistry::Register<LLTabContainer> r2("tab_container");
-
-LLTabContainer::TabParams::TabParams()
-:   tab_top_image_unselected("tab_top_image_unselected"),
-    tab_top_image_selected("tab_top_image_selected"),
-    tab_top_image_flash("tab_top_image_flash"),
-    tab_bottom_image_unselected("tab_bottom_image_unselected"),
-    tab_bottom_image_selected("tab_bottom_image_selected"),
-    tab_bottom_image_flash("tab_bottom_image_flash"),
-    tab_left_image_unselected("tab_left_image_unselected"),
-    tab_left_image_selected("tab_left_image_selected"),
-    tab_left_image_flash("tab_left_image_flash")
-{}
-
-LLTabContainer::Params::Params()
-:   tab_width("tab_width"),
-    tab_min_width("tab_min_width"),
-    tab_max_width("tab_max_width"),
-    tab_height("tab_height"),
-    label_pad_bottom("label_pad_bottom"),
-    label_pad_left("label_pad_left"),
-    tab_position("tab_position"),
-    hide_tabs("hide_tabs", false),
-    hide_scroll_arrows("hide_scroll_arrows", false),
-    tab_padding_right("tab_padding_right"),
-    first_tab("first_tab"),
-    middle_tab("middle_tab"),
-    last_tab("last_tab"),
-    use_custom_icon_ctrl("use_custom_icon_ctrl", false),
-    open_tabs_on_drag_and_drop("open_tabs_on_drag_and_drop", false),
-    enable_tabs_flashing("enable_tabs_flashing", false),
-    tabs_flashing_color("tabs_flashing_color"),
-    tab_icon_ctrl_pad("tab_icon_ctrl_pad", 0),
-    use_ellipses("use_ellipses"),
-    font_halign("halign"),
-    use_tab_offset("use_tab_offset", false)
-{}
-
-LLTabContainer::LLTabContainer(const LLTabContainer::Params& p)
-<<<<<<< HEAD
-:	LLPanel(p),
-	mCurrentTabIdx(-1),
-	mTabsHidden(p.hide_tabs),
-	mScrolled(false),
-	mScrollPos(0),
-	mScrollPosPixels(0),
-	mMaxScrollPos(0),
-	mTitleBox(NULL),
-	mTopBorderHeight(LLPANEL_BORDER_WIDTH),
-	mLockedTabCount(0),
-	mMinTabWidth(0),
-	mMaxTabWidth(p.tab_max_width),
-	mTabHeight(p.tab_height),
-	mLabelPadBottom(p.label_pad_bottom),
-	mLabelPadLeft(p.label_pad_left),
-	mPrevArrowBtn(NULL),
-	mNextArrowBtn(NULL),
-	mIsVertical( p.tab_position == LEFT ),
-	mHideScrollArrows(p.hide_scroll_arrows),
-	// Horizontal Specific
-	mJumpPrevArrowBtn(NULL),
-	mJumpNextArrowBtn(NULL),
-	mRightTabBtnOffset(p.tab_padding_right),
-	mTotalTabWidth(0),
-	mTabPosition(p.tab_position),
-	mFontHalign(p.font_halign),
-	mFont(p.font),
-	mFirstTabParams(p.first_tab),
-	mMiddleTabParams(p.middle_tab),
-	mLastTabParams(p.last_tab),
-	mCustomIconCtrlUsed(p.use_custom_icon_ctrl),
-	mOpenTabsOnDragAndDrop(p.open_tabs_on_drag_and_drop),
-	mTabIconCtrlPad(p.tab_icon_ctrl_pad),
-	mEnableTabsFlashing(p.enable_tabs_flashing),
-	mTabsFlashingColor(p.tabs_flashing_color),
-	mUseTabEllipses(p.use_ellipses)
-{
-	static LLUICachedControl<S32> tabcntr_vert_tab_min_width ("UITabCntrVertTabMinWidth", 0);
-
-	mDragAndDropDelayTimer.stop();
-
-	if (p.tab_width.isProvided())
-	{
-		mMinTabWidth = p.tab_width;
-	}
-	else if (!mIsVertical)
-	{
-		mMinTabWidth = p.tab_min_width;
-	}
-	else
-	{
-		// *HACK: support default min width for legacy vertical
-		// tab containers
-		mMinTabWidth = tabcntr_vert_tab_min_width;
-	}
-=======
-:   LLPanel(p),
-    mCurrentTabIdx(-1),
-    mTabsHidden(p.hide_tabs),
-    mScrolled(FALSE),
-    mScrollPos(0),
-    mScrollPosPixels(0),
-    mMaxScrollPos(0),
-    mTitleBox(NULL),
-    mTopBorderHeight(LLPANEL_BORDER_WIDTH),
-    mLockedTabCount(0),
-    mMinTabWidth(0),
-    mMaxTabWidth(p.tab_max_width),
-    mTabHeight(p.tab_height),
-    mLabelPadBottom(p.label_pad_bottom),
-    mLabelPadLeft(p.label_pad_left),
-    mPrevArrowBtn(NULL),
-    mNextArrowBtn(NULL),
-    mIsVertical( p.tab_position == LEFT ),
-    mHideScrollArrows(p.hide_scroll_arrows),
-    // Horizontal Specific
-    mJumpPrevArrowBtn(NULL),
-    mJumpNextArrowBtn(NULL),
-    mRightTabBtnOffset(p.tab_padding_right),
-    mTotalTabWidth(0),
-    mTabPosition(p.tab_position),
-    mFontHalign(p.font_halign),
-    mFont(p.font),
-    mFirstTabParams(p.first_tab),
-    mMiddleTabParams(p.middle_tab),
-    mLastTabParams(p.last_tab),
-    mCustomIconCtrlUsed(p.use_custom_icon_ctrl),
-    mOpenTabsOnDragAndDrop(p.open_tabs_on_drag_and_drop),
-    mTabIconCtrlPad(p.tab_icon_ctrl_pad),
-    mEnableTabsFlashing(p.enable_tabs_flashing),
-    mTabsFlashingColor(p.tabs_flashing_color),
-    mUseTabEllipses(p.use_ellipses),
-    mUseTabOffset(p.use_tab_offset)
-{
-    static LLUICachedControl<S32> tabcntr_vert_tab_min_width ("UITabCntrVertTabMinWidth", 0);
-
-    mDragAndDropDelayTimer.stop();
-
-    if (p.tab_width.isProvided())
-    {
-        mMinTabWidth = p.tab_width;
-    }
-    else if (!mIsVertical)
-    {
-        mMinTabWidth = p.tab_min_width;
-    }
-    else
-    {
-        // *HACK: support default min width for legacy vertical
-        // tab containers
-        mMinTabWidth = tabcntr_vert_tab_min_width;
-    }
->>>>>>> e1623bb2
-
-    if (p.tabs_flashing_color.isProvided())
-    {
-        mEnableTabsFlashing = true;
-    }
-
-    initButtons( );
-}
-
-LLTabContainer::~LLTabContainer()
-{
-    std::for_each(mTabList.begin(), mTabList.end(), DeletePointer());
-    mTabList.clear();
-}
-
-//virtual
-void LLTabContainer::setValue(const LLSD& value)
-{
-    selectTab((S32) value.asInteger());
-}
-
-//virtual
-void LLTabContainer::reshape(S32 width, S32 height, bool called_from_parent)
-{
-    LLPanel::reshape( width, height, called_from_parent );
-    updateMaxScrollPos();
-}
-
-//virtual
-LLView* LLTabContainer::getChildView(const std::string& name, bool recurse) const
-{
-    tuple_list_t::const_iterator itor;
-    for (itor = mTabList.begin(); itor != mTabList.end(); ++itor)
-    {
-        LLPanel *panel = (*itor)->mTabPanel;
-        if (panel->getName() == name)
-        {
-            return panel;
-        }
-    }
-
-    if (recurse)
-    {
-        for (itor = mTabList.begin(); itor != mTabList.end(); ++itor)
-        {
-            LLPanel *panel = (*itor)->mTabPanel;
-            LLView *child = panel->getChildView(name, recurse);
-            if (child)
-            {
-                return child;
-            }
-        }
-    }
-    return LLView::getChildView(name, recurse);
-}
-
-//virtual
-LLView* LLTabContainer::findChildView(const std::string& name, bool recurse) const
-{
-    tuple_list_t::const_iterator itor;
-    for (itor = mTabList.begin(); itor != mTabList.end(); ++itor)
-    {
-        LLPanel *panel = (*itor)->mTabPanel;
-        if (panel->getName() == name)
-        {
-            return panel;
-        }
-    }
-
-    if (recurse)
-    {
-        for (itor = mTabList.begin(); itor != mTabList.end(); ++itor)
-        {
-            LLPanel *panel = (*itor)->mTabPanel;
-            LLView *child = panel->findChildView(name, recurse);
-            if (child)
-            {
-                return child;
-            }
-        }
-    }
-    return LLView::findChildView(name, recurse);
-}
-
-bool LLTabContainer::addChild(LLView* view, S32 tab_group)
-{
-    LLPanel* panelp = dynamic_cast<LLPanel*>(view);
-
-    if (panelp)
-    {
-        addTabPanel(TabPanelParams().panel(panelp).label(panelp->getLabel()).is_placeholder(dynamic_cast<LLPlaceHolderPanel*>(view) != NULL));
-        return true;
-    }
-    else
-    {
-        return LLUICtrl::addChild(view, tab_group);
-    }
-}
-
-bool LLTabContainer::postBuild()
-{
-    selectFirstTab();
-
-<<<<<<< HEAD
-	return true;
-=======
-    return TRUE;
->>>>>>> e1623bb2
-}
-
-// virtual
-void LLTabContainer::draw()
-{
-<<<<<<< HEAD
-	static LLUICachedControl<S32> tabcntrv_pad ("UITabCntrvPad", 0);
-	static LLUICachedControl<S32> tabcntrv_arrow_btn_size ("UITabCntrvArrowBtnSize", 0);
-	static LLUICachedControl<S32> tabcntr_tab_h_pad ("UITabCntrTabHPad", 0);
-	static LLUICachedControl<S32> tabcntr_arrow_btn_size ("UITabCntrArrowBtnSize", 0);
-	static LLUICachedControl<S32> tabcntr_tab_partial_width ("UITabCntrTabPartialWidth", 0);
-	S32 target_pixel_scroll = 0;
-	S32 cur_scroll_pos = getScrollPos();
-	if (cur_scroll_pos > 0)
-	{
-		if (mIsVertical)
-		{
-			target_pixel_scroll = cur_scroll_pos * (BTN_HEIGHT + tabcntrv_pad);
-		}
-		else
-		{
-			S32 available_width_with_arrows = getRect().getWidth() - mRightTabBtnOffset - 2 * (LLPANEL_BORDER_WIDTH + tabcntr_arrow_btn_size  + tabcntr_arrow_btn_size + 1);
-			for(tuple_list_t::iterator iter = mTabList.begin(); iter != mTabList.end(); ++iter)
-			{
-				if (cur_scroll_pos == 0)
-				{
-					break;
-				}
-
-				if( (*iter)->mVisible )
-					target_pixel_scroll += (*iter)->mButton->getRect().getWidth();
-
-				cur_scroll_pos--;
-			}
-
-			// Show part of the tab to the left of what is fully visible
-			target_pixel_scroll -= tabcntr_tab_partial_width;
-			// clamp so that rightmost tab never leaves right side of screen
-			target_pixel_scroll = llmin(mTotalTabWidth - available_width_with_arrows, target_pixel_scroll);
-		}
-	}
-
-	setScrollPosPixels((S32)lerp((F32)getScrollPosPixels(), (F32)target_pixel_scroll, LLSmoothInterpolation::getInterpolant(0.08f)));
-
-	bool has_scroll_arrows = !mHideScrollArrows && !getTabsHidden() && ((mMaxScrollPos > 0) || (mScrollPosPixels > 0));
-	if (!mIsVertical)
-	{
-		mJumpPrevArrowBtn->setVisible( has_scroll_arrows );
-		mJumpNextArrowBtn->setVisible( has_scroll_arrows );
-	}
-	mPrevArrowBtn->setVisible( has_scroll_arrows );
-	mNextArrowBtn->setVisible( has_scroll_arrows );
-
-	S32 left = 0, top = 0;
-	if (mIsVertical)
-	{
-		top = getRect().getHeight() - getTopBorderHeight() - LLPANEL_BORDER_WIDTH - 1 - (has_scroll_arrows ? tabcntrv_arrow_btn_size : 0);
-		top += getScrollPosPixels();
-	}
-	else
-	{
-		// Set the leftmost position of the tab buttons.
-		left = LLPANEL_BORDER_WIDTH + (has_scroll_arrows ? (tabcntr_arrow_btn_size * 2) : tabcntr_tab_h_pad);
-		left -= getScrollPosPixels();
-	}
-	
-	// Hide all the buttons
-	if (getTabsHidden())
-	{
-		for(tuple_list_t::iterator iter = mTabList.begin(); iter != mTabList.end(); ++iter)
-		{
-			LLTabTuple* tuple = *iter;
-			tuple->mButton->setVisible( false );
-		}
-	}
-
-	{
-		LLRect clip_rect = getLocalRect();
-		clip_rect.mLeft+=(LLPANEL_BORDER_WIDTH + 2);
-		clip_rect.mRight-=(LLPANEL_BORDER_WIDTH + 2);
-		LLLocalClipRect clip(clip_rect);
-		LLPanel::draw();
-	}
-
-	// if tabs are hidden, don't draw them and leave them in the invisible state
-	if (!getTabsHidden())
-	{
-		// Show all the buttons
-		for(tuple_list_t::iterator iter = mTabList.begin(); iter != mTabList.end(); ++iter)
-		{
-			LLTabTuple* tuple = *iter;
-			tuple->mButton->setVisible( true );
-		}
-
-		S32 max_scroll_visible = getTabCount() - getMaxScrollPos() + getScrollPos();
-		S32 idx = 0;
-		for(tuple_list_t::iterator iter = mTabList.begin(); iter != mTabList.end(); ++iter)
-		{
-			LLTabTuple* tuple = *iter;
-
-			if( !tuple->mVisible )
-			{
-				tuple->mButton->setVisible( false );
-				continue;
-			}
-
-			tuple->mButton->translate( left ? left - tuple->mButton->getRect().mLeft : 0,
-									   top ? top - tuple->mButton->getRect().mTop : 0 );
-			if (top) top -= BTN_HEIGHT + tabcntrv_pad;
-			if (left) left += tuple->mButton->getRect().getWidth();
-
-			if (!mIsVertical)
-			{
-				if( idx < getScrollPos() )
-				{
-					if( tuple->mButton->getFlashing() )
-					{
-						mPrevArrowBtn->setFlashing( true );
-					}
-				}
-				else if( max_scroll_visible < idx )
-				{
-					if( tuple->mButton->getFlashing() )
-					{
-						mNextArrowBtn->setFlashing( true );
-					}
-				}
-			}
-
-			idx++;
-		}
-
-
-		if( mIsVertical && has_scroll_arrows )
-		{
-			// Redraw the arrows so that they appears on top.
-			gGL.pushUIMatrix();
-			gGL.translateUI((F32)mPrevArrowBtn->getRect().mLeft, (F32)mPrevArrowBtn->getRect().mBottom, 0.f);
-			mPrevArrowBtn->draw();
-			gGL.popUIMatrix();
-
-			gGL.pushUIMatrix();
-			gGL.translateUI((F32)mNextArrowBtn->getRect().mLeft, (F32)mNextArrowBtn->getRect().mBottom, 0.f);
-			mNextArrowBtn->draw();
-			gGL.popUIMatrix();
-		}
-	}
-
-	mPrevArrowBtn->setFlashing(false);
-	mNextArrowBtn->setFlashing(false);
-=======
-    static LLUICachedControl<S32> tabcntrv_pad ("UITabCntrvPad", 0);
-    static LLUICachedControl<S32> tabcntrv_arrow_btn_size ("UITabCntrvArrowBtnSize", 0);
-    static LLUICachedControl<S32> tabcntr_tab_h_pad ("UITabCntrTabHPad", 0);
-    static LLUICachedControl<S32> tabcntr_arrow_btn_size ("UITabCntrArrowBtnSize", 0);
-    static LLUICachedControl<S32> tabcntr_tab_partial_width ("UITabCntrTabPartialWidth", 0);
-    S32 target_pixel_scroll = 0;
-    S32 cur_scroll_pos = getScrollPos();
-    if (cur_scroll_pos > 0)
-    {
-        if (mIsVertical)
-        {
-            target_pixel_scroll = cur_scroll_pos * (BTN_HEIGHT + tabcntrv_pad);
-        }
-        else
-        {
-            S32 available_width_with_arrows = getRect().getWidth() - mRightTabBtnOffset - 2 * (LLPANEL_BORDER_WIDTH + tabcntr_arrow_btn_size  + tabcntr_arrow_btn_size + 1);
-            for(tuple_list_t::iterator iter = mTabList.begin(); iter != mTabList.end(); ++iter)
-            {
-                if (cur_scroll_pos == 0)
-                {
-                    break;
-                }
-
-                if( (*iter)->mVisible )
-                    target_pixel_scroll += (*iter)->mButton->getRect().getWidth();
-
-                cur_scroll_pos--;
-            }
-
-            // Show part of the tab to the left of what is fully visible
-            target_pixel_scroll -= tabcntr_tab_partial_width;
-            // clamp so that rightmost tab never leaves right side of screen
-            target_pixel_scroll = llmin(mTotalTabWidth - available_width_with_arrows, target_pixel_scroll);
-        }
-    }
-
-    setScrollPosPixels((S32)lerp((F32)getScrollPosPixels(), (F32)target_pixel_scroll, LLSmoothInterpolation::getInterpolant(0.08f)));
-
-    BOOL has_scroll_arrows = !mHideScrollArrows && !getTabsHidden() && ((mMaxScrollPos > 0) || (mScrollPosPixels > 0));
-    if (!mIsVertical)
-    {
-        mJumpPrevArrowBtn->setVisible( has_scroll_arrows );
-        mJumpNextArrowBtn->setVisible( has_scroll_arrows );
-    }
-    mPrevArrowBtn->setVisible( has_scroll_arrows );
-    mNextArrowBtn->setVisible( has_scroll_arrows );
-
-    S32 left = 0, top = 0;
-    if (mIsVertical)
-    {
-        top = getRect().getHeight() - getTopBorderHeight() - LLPANEL_BORDER_WIDTH - 1 - (has_scroll_arrows ? tabcntrv_arrow_btn_size : 0);
-        top += getScrollPosPixels();
-    }
-    else
-    {
-        // Set the leftmost position of the tab buttons.
-        left = LLPANEL_BORDER_WIDTH + (has_scroll_arrows ? (tabcntr_arrow_btn_size * 2) : tabcntr_tab_h_pad);
-        left -= getScrollPosPixels();
-    }
-
-    // Hide all the buttons
-    if (getTabsHidden())
-    {
-        for(tuple_list_t::iterator iter = mTabList.begin(); iter != mTabList.end(); ++iter)
-        {
-            LLTabTuple* tuple = *iter;
-            tuple->mButton->setVisible( FALSE );
-        }
-    }
-
-    {
-        LLRect clip_rect = getLocalRect();
-        clip_rect.mLeft+=(LLPANEL_BORDER_WIDTH + 2);
-        clip_rect.mRight-=(LLPANEL_BORDER_WIDTH + 2);
-        LLLocalClipRect clip(clip_rect);
-        LLPanel::draw();
-    }
-
-    // if tabs are hidden, don't draw them and leave them in the invisible state
-    if (!getTabsHidden())
-    {
-        // Show all the buttons
-        for(tuple_list_t::iterator iter = mTabList.begin(); iter != mTabList.end(); ++iter)
-        {
-            LLTabTuple* tuple = *iter;
-            tuple->mButton->setVisible( TRUE );
-        }
-
-        S32 max_scroll_visible = getTabCount() - getMaxScrollPos() + getScrollPos();
-        S32 idx = 0;
-        for(tuple_list_t::iterator iter = mTabList.begin(); iter != mTabList.end(); ++iter)
-        {
-            LLTabTuple* tuple = *iter;
-
-            if( !tuple->mVisible )
-            {
-                tuple->mButton->setVisible( false );
-                continue;
-            }
-
-            tuple->mButton->translate( left ? left - tuple->mButton->getRect().mLeft : 0,
-                                       top ? top - tuple->mButton->getRect().mTop : 0 );
-            if (top) top -= BTN_HEIGHT + tabcntrv_pad;
-            if (left) left += tuple->mButton->getRect().getWidth();
-
-            if (!mIsVertical)
-            {
-                if( idx < getScrollPos() )
-                {
-                    if( tuple->mButton->getFlashing() )
-                    {
-                        mPrevArrowBtn->setFlashing( TRUE );
-                    }
-                }
-                else if( max_scroll_visible < idx )
-                {
-                    if( tuple->mButton->getFlashing() )
-                    {
-                        mNextArrowBtn->setFlashing( TRUE );
-                    }
-                }
-            }
-
-            idx++;
-        }
-
-
-        if( mIsVertical && has_scroll_arrows )
-        {
-            // Redraw the arrows so that they appears on top.
-            gGL.pushUIMatrix();
-            gGL.translateUI((F32)mPrevArrowBtn->getRect().mLeft, (F32)mPrevArrowBtn->getRect().mBottom, 0.f);
-            mPrevArrowBtn->draw();
-            gGL.popUIMatrix();
-
-            gGL.pushUIMatrix();
-            gGL.translateUI((F32)mNextArrowBtn->getRect().mLeft, (F32)mNextArrowBtn->getRect().mBottom, 0.f);
-            mNextArrowBtn->draw();
-            gGL.popUIMatrix();
-        }
-    }
-
-    mPrevArrowBtn->setFlashing(false);
-    mNextArrowBtn->setFlashing(false);
->>>>>>> e1623bb2
-}
-
-
-// virtual
-bool LLTabContainer::handleMouseDown( S32 x, S32 y, MASK mask )
-{
-<<<<<<< HEAD
-	static LLUICachedControl<S32> tabcntrv_pad ("UITabCntrvPad", 0);
-	bool handled = false;
-	bool has_scroll_arrows = !mHideScrollArrows && (getMaxScrollPos() > 0) && !getTabsHidden();
-
-	if (has_scroll_arrows)
-	{
-		if (mJumpPrevArrowBtn&& mJumpPrevArrowBtn->getRect().pointInRect(x, y))
-		{
-			S32 local_x = x - mJumpPrevArrowBtn->getRect().mLeft;
-			S32 local_y = y - mJumpPrevArrowBtn->getRect().mBottom;
-			handled = mJumpPrevArrowBtn->handleMouseDown(local_x, local_y, mask);
-		}
-		else if (mJumpNextArrowBtn && mJumpNextArrowBtn->getRect().pointInRect(x, y))
-		{
-			S32 local_x = x - mJumpNextArrowBtn->getRect().mLeft;
-			S32 local_y = y - mJumpNextArrowBtn->getRect().mBottom;
-			handled = mJumpNextArrowBtn->handleMouseDown(local_x, local_y, mask);
-		}
-		else if (mPrevArrowBtn && mPrevArrowBtn->getRect().pointInRect(x, y))
-		{
-			S32 local_x = x - mPrevArrowBtn->getRect().mLeft;
-			S32 local_y = y - mPrevArrowBtn->getRect().mBottom;
-			handled = mPrevArrowBtn->handleMouseDown(local_x, local_y, mask);
-		}
-		else if (mNextArrowBtn && mNextArrowBtn->getRect().pointInRect(x, y))
-		{
-			S32 local_x = x - mNextArrowBtn->getRect().mLeft;
-			S32 local_y = y - mNextArrowBtn->getRect().mBottom;
-			handled = mNextArrowBtn->handleMouseDown(local_x, local_y, mask);
-		}
-	}
-	if (!handled)
-	{
-		handled = LLPanel::handleMouseDown( x, y, mask );
-	}
-
-	S32 tab_count = getTabCount();
-	if (tab_count > 0 && !getTabsHidden())
-	{
-		LLTabTuple* firsttuple = getTab(0);
-		LLRect tab_rect;
-		if (mIsVertical)
-		{
-			tab_rect = LLRect(firsttuple->mButton->getRect().mLeft,
-								has_scroll_arrows ? mPrevArrowBtn->getRect().mBottom - tabcntrv_pad : mPrevArrowBtn->getRect().mTop,
-								firsttuple->mButton->getRect().mRight,
-								has_scroll_arrows ? mNextArrowBtn->getRect().mTop + tabcntrv_pad : mNextArrowBtn->getRect().mBottom );
-		}
-		else
-		{
-			tab_rect = LLRect(has_scroll_arrows ? mPrevArrowBtn->getRect().mRight : mJumpPrevArrowBtn->getRect().mLeft,
-								firsttuple->mButton->getRect().mTop,
-								has_scroll_arrows ? mNextArrowBtn->getRect().mLeft : mJumpNextArrowBtn->getRect().mRight,
-								firsttuple->mButton->getRect().mBottom );
-		}
-		if( tab_rect.pointInRect( x, y ) )
-		{
-			S32 index = getCurrentPanelIndex();
-			index = llclamp(index, 0, tab_count-1);
-			LLButton* tab_button = getTab(index)->mButton;
-			gFocusMgr.setMouseCapture(this);
-			tab_button->setFocus(true);
-=======
-    static LLUICachedControl<S32> tabcntrv_pad ("UITabCntrvPad", 0);
-    BOOL handled = FALSE;
-    BOOL has_scroll_arrows = !mHideScrollArrows && (getMaxScrollPos() > 0) && !getTabsHidden();
-
-    if (has_scroll_arrows)
-    {
-        if (mJumpPrevArrowBtn&& mJumpPrevArrowBtn->getRect().pointInRect(x, y))
-        {
-            S32 local_x = x - mJumpPrevArrowBtn->getRect().mLeft;
-            S32 local_y = y - mJumpPrevArrowBtn->getRect().mBottom;
-            handled = mJumpPrevArrowBtn->handleMouseDown(local_x, local_y, mask);
-        }
-        else if (mJumpNextArrowBtn && mJumpNextArrowBtn->getRect().pointInRect(x, y))
-        {
-            S32 local_x = x - mJumpNextArrowBtn->getRect().mLeft;
-            S32 local_y = y - mJumpNextArrowBtn->getRect().mBottom;
-            handled = mJumpNextArrowBtn->handleMouseDown(local_x, local_y, mask);
-        }
-        else if (mPrevArrowBtn && mPrevArrowBtn->getRect().pointInRect(x, y))
-        {
-            S32 local_x = x - mPrevArrowBtn->getRect().mLeft;
-            S32 local_y = y - mPrevArrowBtn->getRect().mBottom;
-            handled = mPrevArrowBtn->handleMouseDown(local_x, local_y, mask);
-        }
-        else if (mNextArrowBtn && mNextArrowBtn->getRect().pointInRect(x, y))
-        {
-            S32 local_x = x - mNextArrowBtn->getRect().mLeft;
-            S32 local_y = y - mNextArrowBtn->getRect().mBottom;
-            handled = mNextArrowBtn->handleMouseDown(local_x, local_y, mask);
-        }
-    }
-    if (!handled)
-    {
-        handled = LLPanel::handleMouseDown( x, y, mask );
-    }
-
-    S32 tab_count = getTabCount();
-    if (tab_count > 0 && !getTabsHidden())
-    {
-        LLTabTuple* firsttuple = getTab(0);
-        LLRect tab_rect;
-        if (mIsVertical)
-        {
-            tab_rect = LLRect(firsttuple->mButton->getRect().mLeft,
-                                has_scroll_arrows ? mPrevArrowBtn->getRect().mBottom - tabcntrv_pad : mPrevArrowBtn->getRect().mTop,
-                                firsttuple->mButton->getRect().mRight,
-                                has_scroll_arrows ? mNextArrowBtn->getRect().mTop + tabcntrv_pad : mNextArrowBtn->getRect().mBottom );
-        }
-        else
-        {
-            tab_rect = LLRect(has_scroll_arrows ? mPrevArrowBtn->getRect().mRight : mJumpPrevArrowBtn->getRect().mLeft,
-                                firsttuple->mButton->getRect().mTop,
-                                has_scroll_arrows ? mNextArrowBtn->getRect().mLeft : mJumpNextArrowBtn->getRect().mRight,
-                                firsttuple->mButton->getRect().mBottom );
-        }
-        if( tab_rect.pointInRect( x, y ) )
-        {
-            S32 index = getCurrentPanelIndex();
-            index = llclamp(index, 0, tab_count-1);
-            LLButton* tab_button = getTab(index)->mButton;
-            gFocusMgr.setMouseCapture(this);
-            tab_button->setFocus(TRUE);
->>>>>>> e1623bb2
-            mMouseDownTimer.start();
-        }
-    }
-    if (handled) {
-        // Note: May need to also capture local coords right here ?
-        LLViewerEventRecorder::instance().update_xui(getPathname( ));
-    }
-
-    return handled;
-}
-
-// virtual
-bool LLTabContainer::handleHover( S32 x, S32 y, MASK mask )
-{
-<<<<<<< HEAD
-	bool handled = false;
-	bool has_scroll_arrows = !mHideScrollArrows && (getMaxScrollPos() > 0) && !getTabsHidden();
-
-	if (has_scroll_arrows)
-	{
-		if (mJumpPrevArrowBtn && mJumpPrevArrowBtn->getRect().pointInRect(x, y))
-		{
-			S32 local_x = x - mJumpPrevArrowBtn->getRect().mLeft;
-			S32 local_y = y - mJumpPrevArrowBtn->getRect().mBottom;
-			handled = mJumpPrevArrowBtn->handleHover(local_x, local_y, mask);
-		}
-		else if (mJumpNextArrowBtn && mJumpNextArrowBtn->getRect().pointInRect(x, y))
-		{
-			S32 local_x = x - mJumpNextArrowBtn->getRect().mLeft;
-			S32 local_y = y - mJumpNextArrowBtn->getRect().mBottom;
-			handled = mJumpNextArrowBtn->handleHover(local_x, local_y, mask);
-		}
-		else if (mPrevArrowBtn && mPrevArrowBtn->getRect().pointInRect(x, y))
-		{
-			S32 local_x = x - mPrevArrowBtn->getRect().mLeft;
-			S32 local_y = y - mPrevArrowBtn->getRect().mBottom;
-			handled = mPrevArrowBtn->handleHover(local_x, local_y, mask);
-		}
-		else if (mNextArrowBtn && mNextArrowBtn->getRect().pointInRect(x, y))
-		{
-			S32 local_x = x - mNextArrowBtn->getRect().mLeft;
-			S32 local_y = y - mNextArrowBtn->getRect().mBottom;
-			handled = mNextArrowBtn->handleHover(local_x, local_y, mask);
-		}
-	}
-	if (!handled)
-	{
-		handled = LLPanel::handleHover(x, y, mask);
-	}
-=======
-    BOOL handled = FALSE;
-    BOOL has_scroll_arrows = !mHideScrollArrows && (getMaxScrollPos() > 0) && !getTabsHidden();
-
-    if (has_scroll_arrows)
-    {
-        if (mJumpPrevArrowBtn && mJumpPrevArrowBtn->getRect().pointInRect(x, y))
-        {
-            S32 local_x = x - mJumpPrevArrowBtn->getRect().mLeft;
-            S32 local_y = y - mJumpPrevArrowBtn->getRect().mBottom;
-            handled = mJumpPrevArrowBtn->handleHover(local_x, local_y, mask);
-        }
-        else if (mJumpNextArrowBtn && mJumpNextArrowBtn->getRect().pointInRect(x, y))
-        {
-            S32 local_x = x - mJumpNextArrowBtn->getRect().mLeft;
-            S32 local_y = y - mJumpNextArrowBtn->getRect().mBottom;
-            handled = mJumpNextArrowBtn->handleHover(local_x, local_y, mask);
-        }
-        else if (mPrevArrowBtn && mPrevArrowBtn->getRect().pointInRect(x, y))
-        {
-            S32 local_x = x - mPrevArrowBtn->getRect().mLeft;
-            S32 local_y = y - mPrevArrowBtn->getRect().mBottom;
-            handled = mPrevArrowBtn->handleHover(local_x, local_y, mask);
-        }
-        else if (mNextArrowBtn && mNextArrowBtn->getRect().pointInRect(x, y))
-        {
-            S32 local_x = x - mNextArrowBtn->getRect().mLeft;
-            S32 local_y = y - mNextArrowBtn->getRect().mBottom;
-            handled = mNextArrowBtn->handleHover(local_x, local_y, mask);
-        }
-    }
-    if (!handled)
-    {
-        handled = LLPanel::handleHover(x, y, mask);
-    }
->>>>>>> e1623bb2
-
-    F32 drag_delay = 0.25f; // filter out clicks from dragging
-    if (mMouseDownTimer.getElapsedTimeF32() > drag_delay)
-    {
-        commitHoveredButton(x, y);
-    }
-    return handled;
-}
-
-// virtual
-bool LLTabContainer::handleMouseUp( S32 x, S32 y, MASK mask )
-{
-<<<<<<< HEAD
-	bool handled = false;
-	bool has_scroll_arrows = !mHideScrollArrows && (getMaxScrollPos() > 0)  && !getTabsHidden();
-
-	S32 local_x = x - getRect().mLeft;
-	S32 local_y = y - getRect().mBottom;
-
-	if (has_scroll_arrows)
-	{
-		if (mJumpPrevArrowBtn && mJumpPrevArrowBtn->getRect().pointInRect(x, y))
-		{
-			local_x = x - mJumpPrevArrowBtn->getRect().mLeft;
-			local_y = y - mJumpPrevArrowBtn->getRect().mBottom;
-			handled = mJumpPrevArrowBtn->handleMouseUp(local_x, local_y, mask);
-		}
-		else if (mJumpNextArrowBtn && mJumpNextArrowBtn->getRect().pointInRect(x,	y))
-		{
-			local_x	= x	- mJumpNextArrowBtn->getRect().mLeft;
-			local_y	= y	- mJumpNextArrowBtn->getRect().mBottom;
-			handled = mJumpNextArrowBtn->handleMouseUp(local_x,	local_y, mask);
-		}
-		else if (mPrevArrowBtn && mPrevArrowBtn->getRect().pointInRect(x, y))
-		{
-			local_x = x - mPrevArrowBtn->getRect().mLeft;
-			local_y = y - mPrevArrowBtn->getRect().mBottom;
-			handled = mPrevArrowBtn->handleMouseUp(local_x, local_y, mask);
-		}
-		else if (mNextArrowBtn && mNextArrowBtn->getRect().pointInRect(x, y))
-		{
-			local_x = x - mNextArrowBtn->getRect().mLeft;
-			local_y = y - mNextArrowBtn->getRect().mBottom;
-			handled = mNextArrowBtn->handleMouseUp(local_x, local_y, mask);
-		}
-	}
-	if (!handled)
-	{
-		handled = LLPanel::handleMouseUp( x, y, mask );
-	}
-
-	commitHoveredButton(x, y);
-    mMouseDownTimer.stop();
-	LLPanel* cur_panel = getCurrentPanel();
-	if (hasMouseCapture())
-	{
-		if (cur_panel)
-		{
-			if (!cur_panel->focusFirstItem(false))
-			{
-				// if nothing in the panel gets focus, make sure the new tab does
-				// otherwise the last tab might keep focus
-				getTab(getCurrentPanelIndex())->mButton->setFocus(true);
-			}
-		}
-		gFocusMgr.setMouseCapture(NULL);
-	}
-	if (handled) {
-		// Note: may need to capture local coords here
-		LLViewerEventRecorder::instance().update_xui(getPathname( ));
-	}
-	return handled;
-=======
-    BOOL handled = FALSE;
-    BOOL has_scroll_arrows = !mHideScrollArrows && (getMaxScrollPos() > 0)  && !getTabsHidden();
-
-    S32 local_x = x - getRect().mLeft;
-    S32 local_y = y - getRect().mBottom;
-
-    if (has_scroll_arrows)
-    {
-        if (mJumpPrevArrowBtn && mJumpPrevArrowBtn->getRect().pointInRect(x, y))
-        {
-            local_x = x - mJumpPrevArrowBtn->getRect().mLeft;
-            local_y = y - mJumpPrevArrowBtn->getRect().mBottom;
-            handled = mJumpPrevArrowBtn->handleMouseUp(local_x, local_y, mask);
-        }
-        else if (mJumpNextArrowBtn && mJumpNextArrowBtn->getRect().pointInRect(x,   y))
-        {
-            local_x = x - mJumpNextArrowBtn->getRect().mLeft;
-            local_y = y - mJumpNextArrowBtn->getRect().mBottom;
-            handled = mJumpNextArrowBtn->handleMouseUp(local_x, local_y, mask);
-        }
-        else if (mPrevArrowBtn && mPrevArrowBtn->getRect().pointInRect(x, y))
-        {
-            local_x = x - mPrevArrowBtn->getRect().mLeft;
-            local_y = y - mPrevArrowBtn->getRect().mBottom;
-            handled = mPrevArrowBtn->handleMouseUp(local_x, local_y, mask);
-        }
-        else if (mNextArrowBtn && mNextArrowBtn->getRect().pointInRect(x, y))
-        {
-            local_x = x - mNextArrowBtn->getRect().mLeft;
-            local_y = y - mNextArrowBtn->getRect().mBottom;
-            handled = mNextArrowBtn->handleMouseUp(local_x, local_y, mask);
-        }
-    }
-    if (!handled)
-    {
-        handled = LLPanel::handleMouseUp( x, y, mask );
-    }
-
-    commitHoveredButton(x, y);
-    mMouseDownTimer.stop();
-    LLPanel* cur_panel = getCurrentPanel();
-    if (hasMouseCapture())
-    {
-        if (cur_panel)
-        {
-            if (!cur_panel->focusFirstItem(FALSE))
-            {
-                // if nothing in the panel gets focus, make sure the new tab does
-                // otherwise the last tab might keep focus
-                getTab(getCurrentPanelIndex())->mButton->setFocus(TRUE);
-            }
-        }
-        gFocusMgr.setMouseCapture(NULL);
-    }
-    if (handled) {
-        // Note: may need to capture local coords here
-        LLViewerEventRecorder::instance().update_xui(getPathname( ));
-    }
-    return handled;
->>>>>>> e1623bb2
-}
-
-// virtual
-bool LLTabContainer::handleToolTip( S32 x, S32 y, MASK mask)
-{
-<<<<<<< HEAD
-	static LLUICachedControl<S32> tabcntrv_pad ("UITabCntrvPad", 0);
-	bool handled = LLPanel::handleToolTip( x, y, mask);
-	if (!handled && getTabCount() > 0 && !getTabsHidden()) 
-	{
-		LLTabTuple* firsttuple = getTab(0);
-
-		bool has_scroll_arrows = !mHideScrollArrows && (getMaxScrollPos() > 0);
-		LLRect clip;
-		if (mIsVertical)
-		{
-			clip = LLRect(firsttuple->mButton->getRect().mLeft,
-						  has_scroll_arrows ? mPrevArrowBtn->getRect().mBottom - tabcntrv_pad : mPrevArrowBtn->getRect().mTop,
-						  firsttuple->mButton->getRect().mRight,
-						  has_scroll_arrows ? mNextArrowBtn->getRect().mTop + tabcntrv_pad : mNextArrowBtn->getRect().mBottom );
-		}
-		else
-		{
-			clip = LLRect(has_scroll_arrows ? mPrevArrowBtn->getRect().mRight : mJumpPrevArrowBtn->getRect().mLeft,
-						  firsttuple->mButton->getRect().mTop,
-						  has_scroll_arrows ? mNextArrowBtn->getRect().mLeft : mJumpNextArrowBtn->getRect().mRight,
-						  firsttuple->mButton->getRect().mBottom );
-		}
-
-		if( clip.pointInRect( x, y ) )
-		{
-			for(tuple_list_t::iterator iter = mTabList.begin(); iter != mTabList.end(); ++iter)
-			{
-				LLButton* tab_button = (*iter)->mButton;
-				if (!tab_button->getVisible()) continue;
-				S32 local_x = x - tab_button->getRect().mLeft;
-				S32 local_y = y - tab_button->getRect().mBottom;
-				handled = tab_button->handleToolTip(local_x, local_y, mask);
-				if( handled )
-				{
-					break;
-				}
-			}
-		}
-	}
-	return handled;
-=======
-    static LLUICachedControl<S32> tabcntrv_pad ("UITabCntrvPad", 0);
-    BOOL handled = LLPanel::handleToolTip( x, y, mask);
-    if (!handled && getTabCount() > 0 && !getTabsHidden())
-    {
-        LLTabTuple* firsttuple = getTab(0);
-
-        BOOL has_scroll_arrows = !mHideScrollArrows && (getMaxScrollPos() > 0);
-        LLRect clip;
-        if (mIsVertical)
-        {
-            clip = LLRect(firsttuple->mButton->getRect().mLeft,
-                          has_scroll_arrows ? mPrevArrowBtn->getRect().mBottom - tabcntrv_pad : mPrevArrowBtn->getRect().mTop,
-                          firsttuple->mButton->getRect().mRight,
-                          has_scroll_arrows ? mNextArrowBtn->getRect().mTop + tabcntrv_pad : mNextArrowBtn->getRect().mBottom );
-        }
-        else
-        {
-            clip = LLRect(has_scroll_arrows ? mPrevArrowBtn->getRect().mRight : mJumpPrevArrowBtn->getRect().mLeft,
-                          firsttuple->mButton->getRect().mTop,
-                          has_scroll_arrows ? mNextArrowBtn->getRect().mLeft : mJumpNextArrowBtn->getRect().mRight,
-                          firsttuple->mButton->getRect().mBottom );
-        }
-
-        if( clip.pointInRect( x, y ) )
-        {
-            for(tuple_list_t::iterator iter = mTabList.begin(); iter != mTabList.end(); ++iter)
-            {
-                LLButton* tab_button = (*iter)->mButton;
-                if (!tab_button->getVisible()) continue;
-                S32 local_x = x - tab_button->getRect().mLeft;
-                S32 local_y = y - tab_button->getRect().mBottom;
-                handled = tab_button->handleToolTip(local_x, local_y, mask);
-                if( handled )
-                {
-                    break;
-                }
-            }
-        }
-    }
-    return handled;
->>>>>>> e1623bb2
-}
-
-// virtual
-bool LLTabContainer::handleKeyHere(KEY key, MASK mask)
-{
-<<<<<<< HEAD
-	bool handled = false;
-	if (key == KEY_LEFT && mask == MASK_ALT)
-	{
-		selectPrevTab();
-		handled = true;
-	}
-	else if (key == KEY_RIGHT && mask == MASK_ALT)
-	{
-		selectNextTab();
-		handled = true;
-	}
-
-	if (handled)
-	{
-		if (getCurrentPanel())
-		{
-			getCurrentPanel()->setFocus(true);
-		}
-	}
-
-	if (!gFocusMgr.childHasKeyboardFocus(getCurrentPanel()))
-	{
-		// if child has focus, but not the current panel, focus is on a button
-		if (mIsVertical)
-		{
-			switch(key)
-			{
-			  case KEY_UP:
-				selectPrevTab();
-				handled = true;
-				break;
-			  case KEY_DOWN:
-				selectNextTab();
-				handled = true;
-				break;
-			  case KEY_LEFT:
-				handled = true;
-				break;
-			  case KEY_RIGHT:
-				if (getTabPosition() == LEFT && getCurrentPanel())
-				{
-					getCurrentPanel()->setFocus(true);
-				}
-				handled = true;
-				break;
-			  default:
-				break;
-			}
-		}
-		else
-		{
-			switch(key)
-			{
-			  case KEY_UP:
-				if (getTabPosition() == BOTTOM && getCurrentPanel())
-				{
-					getCurrentPanel()->setFocus(true);
-				}
-				handled = true;
-				break;
-			  case KEY_DOWN:
-				if (getTabPosition() == TOP && getCurrentPanel())
-				{
-					getCurrentPanel()->setFocus(true);
-				}
-				handled = true;
-				break;
-			  case KEY_LEFT:
-				selectPrevTab();
-				handled = true;
-				break;
-			  case KEY_RIGHT:
-				selectNextTab();
-				handled = true;
-				break;
-			  default:
-				break;
-			}
-		}
-	}
-	return handled;
-}
-
-// virtual
-bool LLTabContainer::handleDragAndDrop(S32 x, S32 y, MASK mask,	bool drop,	EDragAndDropType type, void* cargo_data, EAcceptance *accept, std::string	&tooltip)
-{
-	bool has_scroll_arrows = !mHideScrollArrows && (getMaxScrollPos() > 0);
-
-	if(mOpenTabsOnDragAndDrop && !getTabsHidden())
-	{
-		// In that case, we'll open the hovered tab while dragging and dropping items.
-		// This allows for drilling through tabs.
-		if (mDragAndDropDelayTimer.getStarted())
-		{
-			if (mDragAndDropDelayTimer.getElapsedTimeF32() > SCROLL_DELAY_TIME)
-			{
-				if (has_scroll_arrows)
-				{
-					if (mJumpPrevArrowBtn && mJumpPrevArrowBtn->getRect().pointInRect(x, y))
-					{
-						S32	local_x	= x	- mJumpPrevArrowBtn->getRect().mLeft;
-						S32	local_y	= y	- mJumpPrevArrowBtn->getRect().mBottom;
-						mJumpPrevArrowBtn->handleHover(local_x,	local_y, mask);
-					}
-					if (mJumpNextArrowBtn && mJumpNextArrowBtn->getRect().pointInRect(x, y))
-					{
-						S32	local_x	= x	- mJumpNextArrowBtn->getRect().mLeft;
-						S32	local_y	= y	- mJumpNextArrowBtn->getRect().mBottom;
-						mJumpNextArrowBtn->handleHover(local_x,	local_y, mask);
-					}
-					if (mPrevArrowBtn->getRect().pointInRect(x,	y))
-					{
-						S32	local_x	= x	- mPrevArrowBtn->getRect().mLeft;
-						S32	local_y	= y	- mPrevArrowBtn->getRect().mBottom;
-						mPrevArrowBtn->handleHover(local_x,	local_y, mask);
-					}
-					else if	(mNextArrowBtn->getRect().pointInRect(x, y))
-					{
-						S32	local_x	= x	- mNextArrowBtn->getRect().mLeft;
-						S32	local_y	= y	- mNextArrowBtn->getRect().mBottom;
-						mNextArrowBtn->handleHover(local_x, local_y, mask);
-					}
-				}
-
-				for(tuple_list_t::iterator iter	= mTabList.begin();	iter !=	 mTabList.end(); ++iter)
-				{
-					LLTabTuple*	tuple =	*iter;
-					tuple->mButton->setVisible(	true );
-					S32	local_x	= x	- tuple->mButton->getRect().mLeft;
-					S32	local_y	= y	- tuple->mButton->getRect().mBottom;
-					if (tuple->mButton->pointInView(local_x, local_y) &&  tuple->mButton->getEnabled() && !tuple->mTabPanel->getVisible())
-					{
-						tuple->mButton->onCommit();
-					}
-				}
-				// Stop the timer whether successful or not. Don't let it run forever.
-				mDragAndDropDelayTimer.stop();
-			}
-		}
-		else 
-		{
-			// Start a timer so we don't open tabs as soon as we hover on them
-			mDragAndDropDelayTimer.start();
-		}
-	}
-
-	return LLView::handleDragAndDrop(x,	y, mask, drop, type, cargo_data,  accept, tooltip);
-=======
-    BOOL handled = FALSE;
-    if (key == KEY_LEFT && mask == MASK_ALT)
-    {
-        selectPrevTab();
-        handled = TRUE;
-    }
-    else if (key == KEY_RIGHT && mask == MASK_ALT)
-    {
-        selectNextTab();
-        handled = TRUE;
-    }
-
-    if (handled)
-    {
-        if (getCurrentPanel())
-        {
-            getCurrentPanel()->setFocus(TRUE);
-        }
-    }
-
-    if (!gFocusMgr.childHasKeyboardFocus(getCurrentPanel()))
-    {
-        // if child has focus, but not the current panel, focus is on a button
-        if (mIsVertical)
-        {
-            switch(key)
-            {
-              case KEY_UP:
-                selectPrevTab();
-                handled = TRUE;
-                break;
-              case KEY_DOWN:
-                selectNextTab();
-                handled = TRUE;
-                break;
-              case KEY_LEFT:
-                handled = TRUE;
-                break;
-              case KEY_RIGHT:
-                if (getTabPosition() == LEFT && getCurrentPanel())
-                {
-                    getCurrentPanel()->setFocus(TRUE);
-                }
-                handled = TRUE;
-                break;
-              default:
-                break;
-            }
-        }
-        else
-        {
-            switch(key)
-            {
-              case KEY_UP:
-                if (getTabPosition() == BOTTOM && getCurrentPanel())
-                {
-                    getCurrentPanel()->setFocus(TRUE);
-                }
-                handled = TRUE;
-                break;
-              case KEY_DOWN:
-                if (getTabPosition() == TOP && getCurrentPanel())
-                {
-                    getCurrentPanel()->setFocus(TRUE);
-                }
-                handled = TRUE;
-                break;
-              case KEY_LEFT:
-                selectPrevTab();
-                handled = TRUE;
-                break;
-              case KEY_RIGHT:
-                selectNextTab();
-                handled = TRUE;
-                break;
-              default:
-                break;
-            }
-        }
-    }
-    return handled;
-}
-
-// virtual
-BOOL LLTabContainer::handleDragAndDrop(S32 x, S32 y, MASK mask, BOOL drop,  EDragAndDropType type, void* cargo_data, EAcceptance *accept, std::string   &tooltip)
-{
-    BOOL has_scroll_arrows = !mHideScrollArrows && (getMaxScrollPos() > 0);
-
-    if(mOpenTabsOnDragAndDrop && !getTabsHidden())
-    {
-        // In that case, we'll open the hovered tab while dragging and dropping items.
-        // This allows for drilling through tabs.
-        if (mDragAndDropDelayTimer.getStarted())
-        {
-            if (mDragAndDropDelayTimer.getElapsedTimeF32() > SCROLL_DELAY_TIME)
-            {
-                if (has_scroll_arrows)
-                {
-                    if (mJumpPrevArrowBtn && mJumpPrevArrowBtn->getRect().pointInRect(x, y))
-                    {
-                        S32 local_x = x - mJumpPrevArrowBtn->getRect().mLeft;
-                        S32 local_y = y - mJumpPrevArrowBtn->getRect().mBottom;
-                        mJumpPrevArrowBtn->handleHover(local_x, local_y, mask);
-                    }
-                    if (mJumpNextArrowBtn && mJumpNextArrowBtn->getRect().pointInRect(x, y))
-                    {
-                        S32 local_x = x - mJumpNextArrowBtn->getRect().mLeft;
-                        S32 local_y = y - mJumpNextArrowBtn->getRect().mBottom;
-                        mJumpNextArrowBtn->handleHover(local_x, local_y, mask);
-                    }
-                    if (mPrevArrowBtn->getRect().pointInRect(x, y))
-                    {
-                        S32 local_x = x - mPrevArrowBtn->getRect().mLeft;
-                        S32 local_y = y - mPrevArrowBtn->getRect().mBottom;
-                        mPrevArrowBtn->handleHover(local_x, local_y, mask);
-                    }
-                    else if (mNextArrowBtn->getRect().pointInRect(x, y))
-                    {
-                        S32 local_x = x - mNextArrowBtn->getRect().mLeft;
-                        S32 local_y = y - mNextArrowBtn->getRect().mBottom;
-                        mNextArrowBtn->handleHover(local_x, local_y, mask);
-                    }
-                }
-
-                for(tuple_list_t::iterator iter = mTabList.begin(); iter !=  mTabList.end(); ++iter)
-                {
-                    LLTabTuple* tuple = *iter;
-                    tuple->mButton->setVisible( TRUE );
-                    S32 local_x = x - tuple->mButton->getRect().mLeft;
-                    S32 local_y = y - tuple->mButton->getRect().mBottom;
-                    if (tuple->mButton->pointInView(local_x, local_y) &&  tuple->mButton->getEnabled() && !tuple->mTabPanel->getVisible())
-                    {
-                        tuple->mButton->onCommit();
-                    }
-                }
-                // Stop the timer whether successful or not. Don't let it run forever.
-                mDragAndDropDelayTimer.stop();
-            }
-        }
-        else
-        {
-            // Start a timer so we don't open tabs as soon as we hover on them
-            mDragAndDropDelayTimer.start();
-        }
-    }
-
-    return LLView::handleDragAndDrop(x, y, mask, drop, type, cargo_data,  accept, tooltip);
->>>>>>> e1623bb2
-}
-
-void LLTabContainer::addTabPanel(LLPanel* panelp)
-{
-    addTabPanel(TabPanelParams().panel(panelp));
-}
-
-// function to update images
-void LLTabContainer::update_images(LLTabTuple* tuple, TabParams params, LLTabContainer::TabPosition pos)
-{
-    if (tuple && tuple->mButton)
-    {
-        if (pos == LLTabContainer::TOP)
-        {
-            tuple->mButton->setImageUnselected(static_cast<LLUIImage*>(params.tab_top_image_unselected));
-            tuple->mButton->setImageSelected(static_cast<LLUIImage*>(params.tab_top_image_selected));
-            tuple->mButton->setImageFlash(static_cast<LLUIImage*>(params.tab_top_image_flash));
-        }
-        else if (pos == LLTabContainer::BOTTOM)
-        {
-            tuple->mButton->setImageUnselected(static_cast<LLUIImage*>(params.tab_bottom_image_unselected));
-            tuple->mButton->setImageSelected(static_cast<LLUIImage*>(params.tab_bottom_image_selected));
-            tuple->mButton->setImageFlash(static_cast<LLUIImage*>(params.tab_bottom_image_flash));
-        }
-        else if (pos == LLTabContainer::LEFT)
-        {
-            tuple->mButton->setImageUnselected(static_cast<LLUIImage*>(params.tab_left_image_unselected));
-            tuple->mButton->setImageSelected(static_cast<LLUIImage*>(params.tab_left_image_selected));
-            tuple->mButton->setImageFlash(static_cast<LLUIImage*>(params.tab_left_image_flash));
-        }
-    }
-}
-
-void LLTabContainer::addTabPanel(const TabPanelParams& panel)
-{
-<<<<<<< HEAD
-	LLPanel* child = panel.panel();
-
-	llassert(child);
-	if (!child) return;
-
-	const std::string& label = panel.label.isProvided() 
-			? panel.label() 
-			: panel.panel()->getLabel();
-	bool select = panel.select_tab(); 
-	S32 indent = panel.indent();
-	bool placeholder = panel.is_placeholder;
-	eInsertionPoint insertion_point = panel.insert_at();
-
-	static LLUICachedControl<S32> tabcntrv_pad ("UITabCntrvPad", 0);
-	static LLUICachedControl<S32> tabcntr_button_panel_overlap ("UITabCntrButtonPanelOverlap", 0);
-	static LLUICachedControl<S32> tab_padding ("UITabPadding", 0);
-	if (child->getParent() == this)
-	{
-		// already a child of mine
-		return;
-	}
-
-	// Store the original label for possible xml export.
-	child->setLabel(label);
-	std::string trimmed_label = label;
-	LLStringUtil::trim(trimmed_label);
-
-	S32 button_width = mMinTabWidth;
-	if (!mIsVertical)
-	{
-		button_width = llclamp(mFont->getWidth(trimmed_label) + tab_padding, mMinTabWidth, mMaxTabWidth);
-	}
-	
-	// Tab panel
-	S32 tab_panel_top;
-	S32 tab_panel_bottom;
-	if (!getTabsHidden()) 
-	{
-		if( getTabPosition() == LLTabContainer::TOP )
-		{
-			S32 tab_height = mIsVertical ? BTN_HEIGHT : mTabHeight;
-			tab_panel_top = getRect().getHeight() - getTopBorderHeight() - (tab_height - tabcntr_button_panel_overlap);	
-			tab_panel_bottom = LLPANEL_BORDER_WIDTH;
-		}
-		else
-		{
-			tab_panel_top = getRect().getHeight() - getTopBorderHeight();
-			tab_panel_bottom = (mTabHeight - tabcntr_button_panel_overlap);  // Run to the edge, covering up the border
-		}
-	}
-	else
-	{
-		// Skip tab button space if tabs are invisible (EXT-576)
-		tab_panel_top = getRect().getHeight();
-		tab_panel_bottom = LLPANEL_BORDER_WIDTH;
-	}
-
-	LLRect tab_panel_rect;
-	if (!getTabsHidden() && mIsVertical)
-	{
-		tab_panel_rect = LLRect(mMinTabWidth + mRightTabBtnOffset + (LLPANEL_BORDER_WIDTH * 2) + tabcntrv_pad,
-								getRect().getHeight() - LLPANEL_BORDER_WIDTH,
-								getRect().getWidth() - LLPANEL_BORDER_WIDTH,
-								LLPANEL_BORDER_WIDTH);
-	}
-	else
-	{
-		tab_panel_rect = LLRect(LLPANEL_BORDER_WIDTH * 3,
-								tab_panel_top,
-								getRect().getWidth() - LLPANEL_BORDER_WIDTH * 2,
-								tab_panel_bottom );
-	}
-	child->setFollowsAll();
-	child->translate( tab_panel_rect.mLeft - child->getRect().mLeft, tab_panel_rect.mBottom - child->getRect().mBottom);
-	child->reshape( tab_panel_rect.getWidth(), tab_panel_rect.getHeight(), true );
-	// add this child later
-
-	child->setVisible( false );  // Will be made visible when selected
-
-	mTotalTabWidth += button_width;
-
-	// Tab button
-	LLRect btn_rect;  // Note: btn_rect.mLeft is just a dummy.  Will be updated in draw().
-	LLUIImage* tab_img = NULL;
-	LLUIImage* tab_selected_img = NULL;
-	S32 tab_fudge = 1;		//  To make new tab art look better, nudge buttons up 1 pel
-
-	if (mIsVertical)
-	{
-		btn_rect.setLeftTopAndSize(tabcntrv_pad + LLPANEL_BORDER_WIDTH + 2,	// JC - Fudge factor
-								   (getRect().getHeight() - getTopBorderHeight() - LLPANEL_BORDER_WIDTH - 1) - ((BTN_HEIGHT + tabcntrv_pad) * getTabCount()),
-								   mMinTabWidth,
-								   BTN_HEIGHT);
-	}
-	else if( getTabPosition() == LLTabContainer::TOP )
-	{
-		btn_rect.setLeftTopAndSize( 0, getRect().getHeight() - getTopBorderHeight() + tab_fudge, button_width, mTabHeight);
-		tab_img = mMiddleTabParams.tab_top_image_unselected;
-		tab_selected_img = mMiddleTabParams.tab_top_image_selected; 
-	}
-	else
-	{
-		btn_rect.setOriginAndSize( 0, 0 + tab_fudge, button_width, mTabHeight);
-		tab_img = mMiddleTabParams.tab_bottom_image_unselected;
-		tab_selected_img = mMiddleTabParams.tab_bottom_image_selected;
-	}
-
-	LLTextBox* textbox = NULL;
-	LLButton* btn = NULL;
-	LLCustomButtonIconCtrl::Params custom_btn_params;
-	{
-		custom_btn_params.icon_ctrl_pad(mTabIconCtrlPad);
-	}
-	LLButton::Params normal_btn_params;
-	
-	if (placeholder)
-	{
-		btn_rect.translate(0, -6); // *TODO: make configurable
-		LLTextBox::Params params;
-		params.name(trimmed_label);
-		params.rect(btn_rect);
-		params.initial_value(trimmed_label);
-		params.font(mFont);
-		textbox = LLUICtrlFactory::create<LLTextBox> (params);
-		
-		LLButton::Params p;
-		p.name("placeholder");
-		btn = LLUICtrlFactory::create<LLButton>(p);
-	}
-	else
-	{
-		LLButton::Params& p = (mCustomIconCtrlUsed ? custom_btn_params : normal_btn_params);
-		
-		p.rect(btn_rect);
-		p.font(mFont);
-		p.font_halign = mFontHalign;
-		p.label(trimmed_label);
-		p.click_callback.function(boost::bind(&LLTabContainer::onTabBtn, this, _2, child));
-		if (indent)
-		{
-			p.pad_left(indent);
-		}
-		p.pad_bottom( mLabelPadBottom );
-		p.scale_image(true);
-		p.tab_stop(false);
-		p.label_shadow(false);
-		p.follows.flags = FOLLOWS_LEFT;
-		
-		if (mIsVertical)
-		{
-		  p.name("vtab_"+std::string(child->getName()));
-		  p.image_unselected(mMiddleTabParams.tab_left_image_unselected);
-		  p.image_selected(mMiddleTabParams.tab_left_image_selected);
-		  p.follows.flags = p.follows.flags() | FOLLOWS_TOP;
-		}
-		else
-		{ 
-		    p.name("htab_"+std::string(child->getName()));
-		    p.visible(false);
-		    p.image_unselected(tab_img);
-		    p.image_selected(tab_selected_img);
-		    p.follows.flags = p.follows.flags() | (getTabPosition() == TOP ? FOLLOWS_TOP : FOLLOWS_BOTTOM);
-		    // Try to squeeze in a bit more text
-		    p.pad_left( mLabelPadLeft );
-		    p.pad_right(2);
-		}
-
-		// inits flash timer
-		p.button_flash_enable = mEnableTabsFlashing;
-		p.flash_color = mTabsFlashingColor;
-		
-		// *TODO : It seems wrong not to use p in both cases considering the way p is initialized
-		if (mCustomIconCtrlUsed)
-		{
-			btn = LLUICtrlFactory::create<LLCustomButtonIconCtrl>(custom_btn_params);
-		}
-		else
-		{
-			btn = LLUICtrlFactory::create<LLButton>(p);
-		}
-	}
-	
-	LLTabTuple* tuple = new LLTabTuple( this, child, btn, textbox );
-	insertTuple( tuple, insertion_point );
-
-	// if new tab was added as a first or last tab, update button image 
-	// and update button image of any tab it may have affected
-	if (tuple == mTabList.front())
-	{  
-		update_images(tuple, mFirstTabParams, getTabPosition());
-
-		if (mTabList.size() == 2) 
-		{		
-			update_images(mTabList[1], mLastTabParams, getTabPosition());
-		}
-		else if (mTabList.size() > 2) 
-		{
-			update_images(mTabList[1], mMiddleTabParams, getTabPosition());
-		}
-	}
-	else if (tuple == mTabList.back())
-	{
-		update_images(tuple, mLastTabParams, getTabPosition());
-
-		if (mTabList.size() > 2)
-		{
-			update_images(mTabList[mTabList.size()-2], mMiddleTabParams, getTabPosition());
-		}
-	}
-
-	//Don't add button and textbox if tab buttons are invisible(EXT - 576)
-	if (!getTabsHidden())
-	{
-		if (textbox)
-		{
-			addChild( textbox, 0 );
-		}
-		if (btn)
-		{
-			addChild( btn, 0 );
-		}
-	}
-	else
-	{
-		if (textbox)
-		{
-			LLUICtrl::addChild(textbox, 0);
-		}
-		if (btn)
-		{
-			LLUICtrl::addChild(btn, 0);
-		}
-	}
-
-	if (child)
-	{
-		LLUICtrl::addChild(child, 1);
-	}
-
-	sendChildToFront(mPrevArrowBtn);
-	sendChildToFront(mNextArrowBtn);
-	sendChildToFront(mJumpPrevArrowBtn);
-	sendChildToFront(mJumpNextArrowBtn);
-
-	updateMaxScrollPos();
-
-	if( select )
-	{
-		selectLastTab();
-		mScrollPos = mMaxScrollPos;
-	}
-=======
-    LLPanel* child = panel.panel();
-
-    llassert(child);
-    if (!child) return;
-
-    const std::string& label = panel.label.isProvided()
-            ? panel.label()
-            : panel.panel()->getLabel();
-    BOOL select = panel.select_tab();
-    S32 indent = panel.indent();
-    BOOL placeholder = panel.is_placeholder;
-    eInsertionPoint insertion_point = panel.insert_at();
-
-    static LLUICachedControl<S32> tabcntrv_pad ("UITabCntrvPad", 0);
-    static LLUICachedControl<S32> tabcntr_button_panel_overlap ("UITabCntrButtonPanelOverlap", 0);
-    static LLUICachedControl<S32> tab_padding ("UITabPadding", 0);
-    if (child->getParent() == this)
-    {
-        // already a child of mine
-        return;
-    }
-
-    // Store the original label for possible xml export.
-    child->setLabel(label);
-    std::string trimmed_label = label;
-    LLStringUtil::trim(trimmed_label);
-
-    S32 button_width = mMinTabWidth;
-    if (!mIsVertical)
-    {
-        button_width = llclamp(mFont->getWidth(trimmed_label) + tab_padding, mMinTabWidth, mMaxTabWidth);
-    }
-
-    // Tab panel
-    S32 tab_panel_top;
-    S32 tab_panel_bottom;
-    if (!getTabsHidden())
-    {
-        if( getTabPosition() == LLTabContainer::TOP )
-        {
-            S32 tab_height = mIsVertical ? BTN_HEIGHT : mTabHeight;
-            tab_panel_top = getRect().getHeight() - getTopBorderHeight() - (tab_height - tabcntr_button_panel_overlap);
-            tab_panel_bottom = LLPANEL_BORDER_WIDTH;
-        }
-        else
-        {
-            tab_panel_top = getRect().getHeight() - getTopBorderHeight();
-            tab_panel_bottom = (mTabHeight - tabcntr_button_panel_overlap);  // Run to the edge, covering up the border
-        }
-    }
-    else
-    {
-        // Skip tab button space if tabs are invisible (EXT-576)
-        tab_panel_top = getRect().getHeight();
-        tab_panel_bottom = LLPANEL_BORDER_WIDTH;
-    }
-
-    LLRect tab_panel_rect;
-    if (!getTabsHidden() && mIsVertical)
-    {
-        tab_panel_rect = LLRect(mMinTabWidth + mRightTabBtnOffset + (LLPANEL_BORDER_WIDTH * 2) + tabcntrv_pad,
-                                getRect().getHeight() - LLPANEL_BORDER_WIDTH,
-                                getRect().getWidth() - LLPANEL_BORDER_WIDTH,
-                                LLPANEL_BORDER_WIDTH);
-    }
-    else
-    {
-        S32 left_offset = mUseTabOffset ? LLPANEL_BORDER_WIDTH * 3 : LLPANEL_BORDER_WIDTH;
-        S32 right_offset = mUseTabOffset ? LLPANEL_BORDER_WIDTH * 2 : LLPANEL_BORDER_WIDTH;
-        tab_panel_rect = LLRect(left_offset, tab_panel_top, getRect().getWidth() - right_offset, tab_panel_bottom);
-    }
-    child->setFollowsAll();
-    child->translate( tab_panel_rect.mLeft - child->getRect().mLeft, tab_panel_rect.mBottom - child->getRect().mBottom);
-    child->reshape( tab_panel_rect.getWidth(), tab_panel_rect.getHeight(), TRUE );
-    // add this child later
-
-    child->setVisible( FALSE );  // Will be made visible when selected
-
-    mTotalTabWidth += button_width;
-
-    // Tab button
-    LLRect btn_rect;  // Note: btn_rect.mLeft is just a dummy.  Will be updated in draw().
-    LLUIImage* tab_img = NULL;
-    LLUIImage* tab_selected_img = NULL;
-    S32 tab_fudge = 1;      //  To make new tab art look better, nudge buttons up 1 pel
-
-    if (mIsVertical)
-    {
-        btn_rect.setLeftTopAndSize(tabcntrv_pad + LLPANEL_BORDER_WIDTH + 2, // JC - Fudge factor
-                                   (getRect().getHeight() - getTopBorderHeight() - LLPANEL_BORDER_WIDTH - 1) - ((BTN_HEIGHT + tabcntrv_pad) * getTabCount()),
-                                   mMinTabWidth,
-                                   BTN_HEIGHT);
-    }
-    else if( getTabPosition() == LLTabContainer::TOP )
-    {
-        btn_rect.setLeftTopAndSize( 0, getRect().getHeight() - getTopBorderHeight() + tab_fudge, button_width, mTabHeight);
-        tab_img = mMiddleTabParams.tab_top_image_unselected;
-        tab_selected_img = mMiddleTabParams.tab_top_image_selected;
-    }
-    else
-    {
-        btn_rect.setOriginAndSize( 0, 0 + tab_fudge, button_width, mTabHeight);
-        tab_img = mMiddleTabParams.tab_bottom_image_unselected;
-        tab_selected_img = mMiddleTabParams.tab_bottom_image_selected;
-    }
-
-    LLTextBox* textbox = NULL;
-    LLButton* btn = NULL;
-    LLCustomButtonIconCtrl::Params custom_btn_params;
-    {
-        custom_btn_params.icon_ctrl_pad(mTabIconCtrlPad);
-    }
-    LLButton::Params normal_btn_params;
-
-    if (placeholder)
-    {
-        btn_rect.translate(0, -6); // *TODO: make configurable
-        LLTextBox::Params params;
-        params.name(trimmed_label);
-        params.rect(btn_rect);
-        params.initial_value(trimmed_label);
-        params.font(mFont);
-        textbox = LLUICtrlFactory::create<LLTextBox> (params);
-
-        LLButton::Params p;
-        p.name("placeholder");
-        btn = LLUICtrlFactory::create<LLButton>(p);
-    }
-    else
-    {
-        LLButton::Params& p = (mCustomIconCtrlUsed ? custom_btn_params : normal_btn_params);
-
-        p.rect(btn_rect);
-        p.font(mFont);
-        p.font_halign = mFontHalign;
-        p.label(trimmed_label);
-        p.click_callback.function(boost::bind(&LLTabContainer::onTabBtn, this, _2, child));
-        if (indent)
-        {
-            p.pad_left(indent);
-        }
-        p.pad_bottom( mLabelPadBottom );
-        p.scale_image(true);
-        p.tab_stop(false);
-        p.label_shadow(false);
-        p.follows.flags = FOLLOWS_LEFT;
-
-        if (mIsVertical)
-        {
-          p.name("vtab_"+std::string(child->getName()));
-          p.image_unselected(mMiddleTabParams.tab_left_image_unselected);
-          p.image_selected(mMiddleTabParams.tab_left_image_selected);
-          p.follows.flags = p.follows.flags() | FOLLOWS_TOP;
-        }
-        else
-        {
-            p.name("htab_"+std::string(child->getName()));
-            p.visible(false);
-            p.image_unselected(tab_img);
-            p.image_selected(tab_selected_img);
-            p.follows.flags = p.follows.flags() | (getTabPosition() == TOP ? FOLLOWS_TOP : FOLLOWS_BOTTOM);
-            // Try to squeeze in a bit more text
-            p.pad_left( mLabelPadLeft );
-            p.pad_right(2);
-        }
-
-        // inits flash timer
-        p.button_flash_enable = mEnableTabsFlashing;
-        p.flash_color = mTabsFlashingColor;
-
-        // *TODO : It seems wrong not to use p in both cases considering the way p is initialized
-        if (mCustomIconCtrlUsed)
-        {
-            btn = LLUICtrlFactory::create<LLCustomButtonIconCtrl>(custom_btn_params);
-        }
-        else
-        {
-            btn = LLUICtrlFactory::create<LLButton>(p);
-        }
-    }
-
-    LLTabTuple* tuple = new LLTabTuple( this, child, btn, textbox );
-    insertTuple( tuple, insertion_point );
-
-    // if new tab was added as a first or last tab, update button image
-    // and update button image of any tab it may have affected
-    if (tuple == mTabList.front())
-    {
-        update_images(tuple, mFirstTabParams, getTabPosition());
-
-        if (mTabList.size() == 2)
-        {
-            update_images(mTabList[1], mLastTabParams, getTabPosition());
-        }
-        else if (mTabList.size() > 2)
-        {
-            update_images(mTabList[1], mMiddleTabParams, getTabPosition());
-        }
-    }
-    else if (tuple == mTabList.back())
-    {
-        update_images(tuple, mLastTabParams, getTabPosition());
-
-        if (mTabList.size() > 2)
-        {
-            update_images(mTabList[mTabList.size()-2], mMiddleTabParams, getTabPosition());
-        }
-    }
-
-    //Don't add button and textbox if tab buttons are invisible(EXT - 576)
-    if (!getTabsHidden())
-    {
-        if (textbox)
-        {
-            addChild( textbox, 0 );
-        }
-        if (btn)
-        {
-            addChild( btn, 0 );
-        }
-    }
-    else
-    {
-        if (textbox)
-        {
-            LLUICtrl::addChild(textbox, 0);
-        }
-        if (btn)
-        {
-            LLUICtrl::addChild(btn, 0);
-        }
-    }
-
-    if (child)
-    {
-        LLUICtrl::addChild(child, 1);
-    }
-
-    sendChildToFront(mPrevArrowBtn);
-    sendChildToFront(mNextArrowBtn);
-    sendChildToFront(mJumpPrevArrowBtn);
-    sendChildToFront(mJumpNextArrowBtn);
-
-    updateMaxScrollPos();
-
-    if( select )
-    {
-        selectLastTab();
-        mScrollPos = mMaxScrollPos;
-    }
->>>>>>> e1623bb2
-
-}
-
-void LLTabContainer::addPlaceholder(LLPanel* child, const std::string& label)
-{
-    addTabPanel(TabPanelParams().panel(child).label(label).is_placeholder(true));
-}
-
-void LLTabContainer::removeTabPanel(LLPanel* child)
-{
-<<<<<<< HEAD
-	static LLUICachedControl<S32> tabcntrv_pad ("UITabCntrvPad", 0);
-	if (mIsVertical)
-	{
-		// Fix-up button sizes
-		S32 tab_count = 0;
-		for(tuple_list_t::iterator iter = mTabList.begin(); iter != mTabList.end(); ++iter)
-		{
-			LLTabTuple* tuple = *iter;
-			LLRect rect;
-			rect.setLeftTopAndSize(tabcntrv_pad + LLPANEL_BORDER_WIDTH + 2,	// JC - Fudge factor
-								   (getRect().getHeight() - LLPANEL_BORDER_WIDTH - 1) - ((BTN_HEIGHT + tabcntrv_pad) * (tab_count)),
-								   mMinTabWidth,
-								   BTN_HEIGHT);
-			if (tuple->mPlaceholderText)
-			{
-				tuple->mPlaceholderText->setRect(rect);
-			}
-			else
-			{
-				tuple->mButton->setRect(rect);
-			}
-			tab_count++;
-		}
-	}
-	else
-	{
-		// Adjust the total tab width.
-		for(tuple_list_t::iterator iter = mTabList.begin(); iter != mTabList.end(); ++iter)
-		{
-			LLTabTuple* tuple = *iter;
-			if( tuple->mTabPanel == child )
-			{
-				mTotalTabWidth -= tuple->mButton->getRect().getWidth();
-				break;
-			}
-		}
-	}
-	
-	bool has_focus = gFocusMgr.childHasKeyboardFocus(this);
-
-	// If the tab being deleted is the selected one, select a different tab.
-	for(std::vector<LLTabTuple*>::iterator iter = mTabList.begin(); iter != mTabList.end(); ++iter)
-	{
-		LLTabTuple* tuple = *iter;
-		if( tuple->mTabPanel == child )
-		{
-			// update tab button images if removing the first or last tab
-			if ((tuple == mTabList.front()) && (mTabList.size() > 1))
-			{
-				update_images(mTabList[1], mFirstTabParams, getTabPosition());
-			}
-			else if ((tuple == mTabList.back()) && (mTabList.size() > 2))
-			{
-				update_images(mTabList[mTabList.size()-2], mLastTabParams, getTabPosition());
-			}
-
-			if (!getTabsHidden())
-			{
-				// We need to remove tab buttons only if the tabs are not hidden.
-				removeChild( tuple->mButton );
-			}
- 			delete tuple->mButton;
-=======
-    static LLUICachedControl<S32> tabcntrv_pad ("UITabCntrvPad", 0);
-    if (mIsVertical)
-    {
-        // Fix-up button sizes
-        S32 tab_count = 0;
-        for(tuple_list_t::iterator iter = mTabList.begin(); iter != mTabList.end(); ++iter)
-        {
-            LLTabTuple* tuple = *iter;
-            LLRect rect;
-            rect.setLeftTopAndSize(tabcntrv_pad + LLPANEL_BORDER_WIDTH + 2, // JC - Fudge factor
-                                   (getRect().getHeight() - LLPANEL_BORDER_WIDTH - 1) - ((BTN_HEIGHT + tabcntrv_pad) * (tab_count)),
-                                   mMinTabWidth,
-                                   BTN_HEIGHT);
-            if (tuple->mPlaceholderText)
-            {
-                tuple->mPlaceholderText->setRect(rect);
-            }
-            else
-            {
-                tuple->mButton->setRect(rect);
-            }
-            tab_count++;
-        }
-    }
-    else
-    {
-        // Adjust the total tab width.
-        for(tuple_list_t::iterator iter = mTabList.begin(); iter != mTabList.end(); ++iter)
-        {
-            LLTabTuple* tuple = *iter;
-            if( tuple->mTabPanel == child )
-            {
-                mTotalTabWidth -= tuple->mButton->getRect().getWidth();
-                break;
-            }
-        }
-    }
-
-    BOOL has_focus = gFocusMgr.childHasKeyboardFocus(this);
-
-    // If the tab being deleted is the selected one, select a different tab.
-    for(std::vector<LLTabTuple*>::iterator iter = mTabList.begin(); iter != mTabList.end(); ++iter)
-    {
-        LLTabTuple* tuple = *iter;
-        if( tuple->mTabPanel == child )
-        {
-            // update tab button images if removing the first or last tab
-            if ((tuple == mTabList.front()) && (mTabList.size() > 1))
-            {
-                update_images(mTabList[1], mFirstTabParams, getTabPosition());
-            }
-            else if ((tuple == mTabList.back()) && (mTabList.size() > 2))
-            {
-                update_images(mTabList[mTabList.size()-2], mLastTabParams, getTabPosition());
-            }
-
-            if (!getTabsHidden())
-            {
-                // We need to remove tab buttons only if the tabs are not hidden.
-                removeChild( tuple->mButton );
-            }
-            delete tuple->mButton;
->>>>>>> e1623bb2
-            tuple->mButton = NULL;
-
-            removeChild( tuple->mTabPanel );
-//          delete tuple->mTabPanel;
-            tuple->mTabPanel = NULL;
-<<<<<<< HEAD
-			
-			mTabList.erase( iter );
-			delete tuple;
-
-			break;
-		}
-	}
-
-	// make sure we don't have more locked tabs than we have tabs
-	mLockedTabCount = llmin(getTabCount(), mLockedTabCount);
-
-	if (mCurrentTabIdx >= (S32)mTabList.size())
-	{
-		mCurrentTabIdx = mTabList.size()-1;
-	}
-	selectTab(mCurrentTabIdx);
-	if (has_focus)
-	{
-		LLPanel* panelp = getPanelByIndex(mCurrentTabIdx);
-		if (panelp)
-		{
-			panelp->setFocus(true);
-		}
-	}
-
-	updateMaxScrollPos();
-=======
-
-            mTabList.erase( iter );
-            delete tuple;
-
-            break;
-        }
-    }
-
-    // make sure we don't have more locked tabs than we have tabs
-    mLockedTabCount = llmin(getTabCount(), mLockedTabCount);
-
-    if (mCurrentTabIdx >= (S32)mTabList.size())
-    {
-        mCurrentTabIdx = mTabList.size()-1;
-    }
-    selectTab(mCurrentTabIdx);
-    if (has_focus)
-    {
-        LLPanel* panelp = getPanelByIndex(mCurrentTabIdx);
-        if (panelp)
-        {
-            panelp->setFocus(TRUE);
-        }
-    }
-
-    updateMaxScrollPos();
->>>>>>> e1623bb2
-}
-
-void LLTabContainer::lockTabs(S32 num_tabs)
-{
-    // count current tabs or use supplied value and ensure no new tabs get
-    // inserted between them
-    mLockedTabCount = num_tabs > 0 ? llmin(getTabCount(), num_tabs) : getTabCount();
-}
-
-void LLTabContainer::unlockTabs()
-{
-    mLockedTabCount = 0;
-}
-
-void LLTabContainer::enableTabButton(S32 which, bool enable)
-{
-    if (which >= 0 && which < (S32)mTabList.size())
-    {
-        mTabList[which]->mButton->setEnabled(enable);
-    }
-    // Stop the DaD timer as it might run forever
-    // enableTabButton() is typically called on refresh and draw when anything changed
-    // in the tab container so it's a good time to reset that.
-    mDragAndDropDelayTimer.stop();
-}
-
-void LLTabContainer::deleteAllTabs()
-{
-    // Remove all the tab buttons and delete them.  Also, unlink all the child panels.
-    for(std::vector<LLTabTuple*>::iterator iter = mTabList.begin(); iter != mTabList.end(); ++iter)
-    {
-        LLTabTuple* tuple = *iter;
-
-        removeChild( tuple->mButton );
-        delete tuple->mButton;
-        tuple->mButton = NULL;
-
-        removeChild( tuple->mTabPanel );
-//      delete tuple->mTabPanel;
-        tuple->mTabPanel = NULL;
-    }
-
-    // Actually delete the tuples themselves
-    std::for_each(mTabList.begin(), mTabList.end(), DeletePointer());
-    mTabList.clear();
-
-    // And there isn't a current tab any more
-    mCurrentTabIdx = -1;
-}
-
-LLPanel* LLTabContainer::getCurrentPanel()
-{
-    if (mCurrentTabIdx >= 0 && mCurrentTabIdx < (S32) mTabList.size())
-    {
-        return mTabList[mCurrentTabIdx]->mTabPanel;
-    }
-    return NULL;
-}
-
-S32 LLTabContainer::getCurrentPanelIndex()
-{
-    return mCurrentTabIdx;
-}
-
-S32 LLTabContainer::getTabCount()
-{
-    return mTabList.size();
-}
-
-LLPanel* LLTabContainer::getPanelByIndex(S32 index)
-{
-    if (index >= 0 && index < (S32)mTabList.size())
-    {
-        return mTabList[index]->mTabPanel;
-    }
-    return NULL;
-}
-
-S32 LLTabContainer::getIndexForPanel(LLPanel* panel)
-{
-    for (S32 index = 0; index < (S32)mTabList.size(); index++)
-    {
-        if (mTabList[index]->mTabPanel == panel)
-        {
-            return index;
-        }
-    }
-    return -1;
-}
-
-S32 LLTabContainer::getPanelIndexByTitle(const std::string& title)
-{
-    for (S32 index = 0 ; index < (S32)mTabList.size(); index++)
-    {
-        if (title == mTabList[index]->mButton->getLabelSelected())
-        {
-            return index;
-        }
-    }
-    return -1;
-}
-
-LLPanel* LLTabContainer::getPanelByName(const std::string& name)
-{
-    for (S32 index = 0 ; index < (S32)mTabList.size(); index++)
-    {
-        LLPanel *panel = mTabList[index]->mTabPanel;
-        if (name == panel->getName())
-        {
-            return panel;
-        }
-    }
-    return NULL;
-}
-
-// Change the name of the button for the current tab.
-void LLTabContainer::setCurrentTabName(const std::string& name)
-{
-    // Might not have a tab selected
-    if (mCurrentTabIdx < 0) return;
-
-    mTabList[mCurrentTabIdx]->mButton->setLabelSelected(name);
-    mTabList[mCurrentTabIdx]->mButton->setLabelUnselected(name);
-}
-
-void LLTabContainer::selectFirstTab()
-{
-    selectTab( 0 );
-}
-
-
-void LLTabContainer::selectLastTab()
-{
-    selectTab( mTabList.size()-1 );
-}
-
-void LLTabContainer::selectNextTab()
-{
-    if (mTabList.size() == 0)
-    {
-        return;
-    }
-
-<<<<<<< HEAD
-	bool tab_has_focus = false;
-	if (mCurrentTabIdx >= 0 && mTabList[mCurrentTabIdx]->mButton->hasFocus())
-	{
-		tab_has_focus = true;
-	}
-	S32 idx = mCurrentTabIdx+1;
-	if (idx >= (S32)mTabList.size())
-		idx = 0;
-	while (!selectTab(idx) && idx != mCurrentTabIdx)
-	{
-		idx = (idx + 1 ) % (S32)mTabList.size();
-	}
-
-	if (tab_has_focus)
-	{
-		mTabList[idx]->mButton->setFocus(true);
-	}
-=======
-    BOOL tab_has_focus = FALSE;
-    if (mCurrentTabIdx >= 0 && mTabList[mCurrentTabIdx]->mButton->hasFocus())
-    {
-        tab_has_focus = TRUE;
-    }
-    S32 idx = mCurrentTabIdx+1;
-    if (idx >= (S32)mTabList.size())
-        idx = 0;
-    while (!selectTab(idx) && idx != mCurrentTabIdx)
-    {
-        idx = (idx + 1 ) % (S32)mTabList.size();
-    }
-
-    if (tab_has_focus)
-    {
-        mTabList[idx]->mButton->setFocus(TRUE);
-    }
->>>>>>> e1623bb2
-}
-
-void LLTabContainer::selectPrevTab()
-{
-<<<<<<< HEAD
-	bool tab_has_focus = false;
-	if (mCurrentTabIdx >= 0 && mTabList[mCurrentTabIdx]->mButton->hasFocus())
-	{
-		tab_has_focus = true;
-	}
-	S32 idx = mCurrentTabIdx-1;
-	if (idx < 0)
-		idx = mTabList.size()-1;
-	while (!selectTab(idx) && idx != mCurrentTabIdx)
-	{
-		idx = idx - 1;
-		if (idx < 0)
-			idx = mTabList.size()-1;
-	}
-	if (tab_has_focus)
-	{
-		mTabList[idx]->mButton->setFocus(true);
-	}
-}	
-=======
-    BOOL tab_has_focus = FALSE;
-    if (mCurrentTabIdx >= 0 && mTabList[mCurrentTabIdx]->mButton->hasFocus())
-    {
-        tab_has_focus = TRUE;
-    }
-    S32 idx = mCurrentTabIdx-1;
-    if (idx < 0)
-        idx = mTabList.size()-1;
-    while (!selectTab(idx) && idx != mCurrentTabIdx)
-    {
-        idx = idx - 1;
-        if (idx < 0)
-            idx = mTabList.size()-1;
-    }
-    if (tab_has_focus)
-    {
-        mTabList[idx]->mButton->setFocus(TRUE);
-    }
-}
->>>>>>> e1623bb2
-
-bool LLTabContainer::selectTabPanel(LLPanel* child)
-{
-<<<<<<< HEAD
-	S32 idx = 0;
-	for(tuple_list_t::iterator iter = mTabList.begin(); iter != mTabList.end(); ++iter)
-	{
-		LLTabTuple* tuple = *iter;
-		if( tuple->mTabPanel == child )
-		{
-			return selectTab( idx );
-		}
-		idx++;
-	}
-	return false;
-=======
-    S32 idx = 0;
-    for(tuple_list_t::iterator iter = mTabList.begin(); iter != mTabList.end(); ++iter)
-    {
-        LLTabTuple* tuple = *iter;
-        if( tuple->mTabPanel == child )
-        {
-            return selectTab( idx );
-        }
-        idx++;
-    }
-    return FALSE;
->>>>>>> e1623bb2
-}
-
-bool LLTabContainer::selectTab(S32 which)
-{
-<<<<<<< HEAD
-	if (which >= getTabCount() || which < 0)
-		return false;
-
-	LLTabTuple* selected_tuple = getTab(which);
-	if (!selected_tuple)
-		return false;
-=======
-    if (which >= getTabCount() || which < 0)
-        return FALSE;
-
-    LLTabTuple* selected_tuple = getTab(which);
-    if (!selected_tuple)
-        return FALSE;
->>>>>>> e1623bb2
-
-    LLSD cbdata;
-    if (selected_tuple->mTabPanel)
-        cbdata = selected_tuple->mTabPanel->getName();
-
-<<<<<<< HEAD
-	bool result = false;
-	if (!mValidateSignal || (*mValidateSignal)(this, cbdata))
-	{
-		result = setTab(which);
-		if (result && mCommitSignal)
-		{
-			(*mCommitSignal)(this, cbdata);
-		}
-	}
-=======
-    BOOL result = FALSE;
-    if (!mValidateSignal || (*mValidateSignal)(this, cbdata))
-    {
-        result = setTab(which);
-        if (result && mCommitSignal)
-        {
-            (*mCommitSignal)(this, cbdata);
-        }
-    }
->>>>>>> e1623bb2
-
-    return result;
-}
-
-// private
-bool LLTabContainer::setTab(S32 which)
-{
-<<<<<<< HEAD
-	static LLUICachedControl<S32> tabcntr_arrow_btn_size ("UITabCntrArrowBtnSize", 0);
-	LLTabTuple* selected_tuple = getTab(which);
-	if (!selected_tuple)
-	{
-		return false;
-	}
-
-	bool is_visible = false;
-	if( selected_tuple->mButton->getEnabled() && selected_tuple->mVisible )
-	{
-		setCurrentPanelIndex(which);
-
-		S32 i = 0;
-		for(tuple_list_t::iterator iter = mTabList.begin(); iter != mTabList.end(); ++iter)
-		{
-			LLTabTuple* tuple = *iter;
-			bool is_selected = ( tuple == selected_tuple );
-=======
-    static LLUICachedControl<S32> tabcntr_arrow_btn_size ("UITabCntrArrowBtnSize", 0);
-    LLTabTuple* selected_tuple = getTab(which);
-    if (!selected_tuple)
-    {
-        return FALSE;
-    }
-
-    BOOL is_visible = FALSE;
-    if( selected_tuple->mButton->getEnabled() && selected_tuple->mVisible )
-    {
-        setCurrentPanelIndex(which);
-
-        S32 i = 0;
-        for(tuple_list_t::iterator iter = mTabList.begin(); iter != mTabList.end(); ++iter)
-        {
-            LLTabTuple* tuple = *iter;
-            BOOL is_selected = ( tuple == selected_tuple );
->>>>>>> e1623bb2
-            // Although the selected tab must be complete, we may have hollow LLTabTuple tucked in the list
-            if (tuple && tuple->mButton)
-            {
-                tuple->mButton->setUseEllipses(mUseTabEllipses);
-                tuple->mButton->setHAlign(mFontHalign);
-                tuple->mButton->setToggleState( is_selected );
-                // RN: this limits tab-stops to active button only, which would require arrow keys to switch tabs
-                tuple->mButton->setTabStop( is_selected );
-            }
-            if (tuple && tuple->mTabPanel)
-            {
-                tuple->mTabPanel->setVisible( is_selected );
-                //tuple->mTabPanel->setFocus(is_selected); // not clear that we want to do this here.
-            }
-<<<<<<< HEAD
-			
-			if (is_selected)
-			{
-				LLUIUsage::instance().logPanel(tuple->mTabPanel->getName());
-
-				// Make sure selected tab is within scroll region
-				if (mIsVertical)
-				{
-					S32 num_visible = getTabCount() - getMaxScrollPos();
-					if( i >= getScrollPos() && i <= getScrollPos() + num_visible)
-					{
-						setCurrentPanelIndex(which);
-						is_visible = true;
-					}
-					else
-					{
-						is_visible = false;
-					}
-				}
-				else if (!mHideScrollArrows && getMaxScrollPos() > 0)
-				{
-					if( i < getScrollPos() )
-					{
-						setScrollPos(i);
-					}
-					else
-					{
-						S32 available_width_with_arrows = getRect().getWidth() - mRightTabBtnOffset - 2 * (LLPANEL_BORDER_WIDTH + tabcntr_arrow_btn_size  + tabcntr_arrow_btn_size + 1);
-						S32 running_tab_width = (tuple && tuple->mButton ? tuple->mButton->getRect().getWidth() : 0);
-						S32 j = i - 1;
-						S32 min_scroll_pos = i;
-						if (running_tab_width < available_width_with_arrows)
-						{
-							while (j >= 0)
-							{
-								LLTabTuple* other_tuple = getTab(j);
-								running_tab_width += (other_tuple && other_tuple->mButton ? other_tuple->mButton->getRect().getWidth() : 0);
-								if (running_tab_width > available_width_with_arrows)
-								{
-									break;
-								}
-								j--;
-							}
-							min_scroll_pos = j + 1;
-						}
-						setScrollPos(llclamp(getScrollPos(), min_scroll_pos, i));
-						setScrollPos(llmin(getScrollPos(), getMaxScrollPos()));
-					}
-					is_visible = true;
-				}
-				else
-				{
-					is_visible = true;
-				}
-			}
-			i++;
-		}
-	}
-	if (mIsVertical && getCurrentPanelIndex() >= 0)
-	{
-		LLTabTuple* tuple = getTab(getCurrentPanelIndex());
-		tuple->mTabPanel->setVisible( true );
-		tuple->mButton->setToggleState( true );
-	}
-	return is_visible;
-=======
-
-            if (is_selected)
-            {
-                LLUIUsage::instance().logPanel(tuple->mTabPanel->getName());
-
-                // Make sure selected tab is within scroll region
-                if (mIsVertical)
-                {
-                    S32 num_visible = getTabCount() - getMaxScrollPos();
-                    if( i >= getScrollPos() && i <= getScrollPos() + num_visible)
-                    {
-                        setCurrentPanelIndex(which);
-                        is_visible = TRUE;
-                    }
-                    else
-                    {
-                        is_visible = FALSE;
-                    }
-                }
-                else if (!mHideScrollArrows && getMaxScrollPos() > 0)
-                {
-                    if( i < getScrollPos() )
-                    {
-                        setScrollPos(i);
-                    }
-                    else
-                    {
-                        S32 available_width_with_arrows = getRect().getWidth() - mRightTabBtnOffset - 2 * (LLPANEL_BORDER_WIDTH + tabcntr_arrow_btn_size  + tabcntr_arrow_btn_size + 1);
-                        S32 running_tab_width = (tuple && tuple->mButton ? tuple->mButton->getRect().getWidth() : 0);
-                        S32 j = i - 1;
-                        S32 min_scroll_pos = i;
-                        if (running_tab_width < available_width_with_arrows)
-                        {
-                            while (j >= 0)
-                            {
-                                LLTabTuple* other_tuple = getTab(j);
-                                running_tab_width += (other_tuple && other_tuple->mButton ? other_tuple->mButton->getRect().getWidth() : 0);
-                                if (running_tab_width > available_width_with_arrows)
-                                {
-                                    break;
-                                }
-                                j--;
-                            }
-                            min_scroll_pos = j + 1;
-                        }
-                        setScrollPos(llclamp(getScrollPos(), min_scroll_pos, i));
-                        setScrollPos(llmin(getScrollPos(), getMaxScrollPos()));
-                    }
-                    is_visible = TRUE;
-                }
-                else
-                {
-                    is_visible = TRUE;
-                }
-            }
-            i++;
-        }
-    }
-    if (mIsVertical && getCurrentPanelIndex() >= 0)
-    {
-        LLTabTuple* tuple = getTab(getCurrentPanelIndex());
-        tuple->mTabPanel->setVisible( TRUE );
-        tuple->mButton->setToggleState( TRUE );
-    }
-    return is_visible;
->>>>>>> e1623bb2
-}
-
-bool LLTabContainer::selectTabByName(const std::string& name)
-{
-<<<<<<< HEAD
-	LLPanel* panel = getPanelByName(name);
-	if (!panel)
-	{
-		LL_WARNS() << "LLTabContainer::selectTabByName(" << name << ") failed" << LL_ENDL;
-		return false;
-	}
-
-	bool result = selectTabPanel(panel);
-	return result;
-=======
-    LLPanel* panel = getPanelByName(name);
-    if (!panel)
-    {
-        LL_WARNS() << "LLTabContainer::selectTabByName(" << name << ") failed" << LL_ENDL;
-        return FALSE;
-    }
-
-    BOOL result = selectTabPanel(panel);
-    return result;
->>>>>>> e1623bb2
-}
-
-bool LLTabContainer::getTabPanelFlashing(LLPanel *child)
-{
-<<<<<<< HEAD
-	LLTabTuple* tuple = getTabByPanel(child);
-	if( tuple )
-	{
-		return tuple->mButton->getFlashing();
-	}
-	return false;
-=======
-    LLTabTuple* tuple = getTabByPanel(child);
-    if( tuple )
-    {
-        return tuple->mButton->getFlashing();
-    }
-    return FALSE;
->>>>>>> e1623bb2
-}
-
-void LLTabContainer::setTabPanelFlashing(LLPanel* child, bool state )
-{
-    LLTabTuple* tuple = getTabByPanel(child);
-    if( tuple )
-    {
-        tuple->mButton->setFlashing( state );
-    }
-}
-
-void LLTabContainer::setTabImage(LLPanel* child, std::string image_name, const LLColor4& color)
-{
-    LLTabTuple* tuple = getTabByPanel(child);
-    if( tuple )
-    {
-        tuple->mButton->setImageOverlay(image_name, LLFontGL::LEFT, color);
-        reshapeTuple(tuple);
-    }
-}
-
-void LLTabContainer::setTabImage(LLPanel* child, const LLUUID& image_id, const LLColor4& color)
-{
-    LLTabTuple* tuple = getTabByPanel(child);
-    if( tuple )
-    {
-        tuple->mButton->setImageOverlay(image_id, LLFontGL::LEFT, color);
-        reshapeTuple(tuple);
-    }
-}
-
-void LLTabContainer::setTabImage(LLPanel* child, LLIconCtrl* icon)
-{
-    LLTabTuple* tuple = getTabByPanel(child);
-    LLCustomButtonIconCtrl* button;
-    bool hasButton = false;
-
-    if(tuple)
-    {
-        button = dynamic_cast<LLCustomButtonIconCtrl*>(tuple->mButton);
-        if(button)
-        {
-            hasButton = true;
-            button->setIcon(icon);
-            reshapeTuple(tuple);
-        }
-    }
-
-    if (!hasButton && (icon != NULL))
-    {
-        // It was assumed that the tab's button would take ownership of the icon pointer.
-        // But since the tab did not have a button, kill the icon to prevent the memory
-        // leak.
-        icon->die();
-    }
-}
-
-void LLTabContainer::reshapeTuple(LLTabTuple* tuple)
-{
-    static LLUICachedControl<S32> tab_padding ("UITabPadding", 0);
-
-    if (!mIsVertical)
-    {
-        S32 image_overlay_width = 0;
-
-        if(mCustomIconCtrlUsed)
-        {
-            LLCustomButtonIconCtrl* button = dynamic_cast<LLCustomButtonIconCtrl*>(tuple->mButton);
-            LLIconCtrl* icon_ctrl = button ? button->getIconCtrl() : NULL;
-            image_overlay_width = icon_ctrl ? icon_ctrl->getRect().getWidth() : 0;
-        }
-        else
-        {
-            image_overlay_width = tuple->mButton->getImageOverlay().notNull() ?
-                    tuple->mButton->getImageOverlay()->getImage()->getWidth(0) : 0;
-        }
-        // remove current width from total tab strip width
-        mTotalTabWidth -= tuple->mButton->getRect().getWidth();
-
-        tuple->mPadding = image_overlay_width;
-
-        tuple->mButton->reshape(llclamp(mFont->getWidth(tuple->mButton->getLabelSelected()) + tab_padding + tuple->mPadding, mMinTabWidth, mMaxTabWidth),
-                                tuple->mButton->getRect().getHeight());
-        // add back in button width to total tab strip width
-        mTotalTabWidth += tuple->mButton->getRect().getWidth();
-
-        // tabs have changed size, might need to scroll to see current tab
-        updateMaxScrollPos();
-    }
-}
-
-void LLTabContainer::setTitle(const std::string& title)
-{
-    if (mTitleBox)
-    {
-        mTitleBox->setText( title );
-    }
-}
-
-const std::string LLTabContainer::getPanelTitle(S32 index)
-{
-    if (index >= 0 && index < (S32)mTabList.size())
-    {
-        LLButton* tab_button = mTabList[index]->mButton;
-        return tab_button->getLabelSelected();
-    }
-    return LLStringUtil::null;
-}
-
-void LLTabContainer::setTopBorderHeight(S32 height)
-{
-    mTopBorderHeight = height;
-}
-
-S32 LLTabContainer::getTopBorderHeight() const
-{
-    return mTopBorderHeight;
-}
-
-void LLTabContainer::setRightTabBtnOffset(S32 offset)
-{
-    mNextArrowBtn->translate( -offset - mRightTabBtnOffset, 0 );
-    mRightTabBtnOffset = offset;
-    updateMaxScrollPos();
-}
-
-void LLTabContainer::setPanelTitle(S32 index, const std::string& title)
-{
-    static LLUICachedControl<S32> tab_padding ("UITabPadding", 0);
-
-    if (index >= 0 && index < getTabCount())
-    {
-        LLTabTuple* tuple = getTab(index);
-        LLButton* tab_button = tuple->mButton;
-        const LLFontGL* fontp = LLFontGL::getFontSansSerifSmall();
-        mTotalTabWidth -= tab_button->getRect().getWidth();
-        tab_button->reshape(llclamp(fontp->getWidth(title) + tab_padding + tuple->mPadding, mMinTabWidth, mMaxTabWidth), tab_button->getRect().getHeight());
-        mTotalTabWidth += tab_button->getRect().getWidth();
-        tab_button->setLabelSelected(title);
-        tab_button->setLabelUnselected(title);
-    }
-    updateMaxScrollPos();
-}
-
-
-void LLTabContainer::onTabBtn( const LLSD& data, LLPanel* panel )
-{
-    LLTabTuple* tuple = getTabByPanel(panel);
-    selectTabPanel( panel );
-
-<<<<<<< HEAD
-	if (tuple)
-	{
-		tuple->mTabPanel->setFocus(true);
-	}
-=======
-    if (tuple)
-    {
-        tuple->mTabPanel->setFocus(TRUE);
-    }
->>>>>>> e1623bb2
-}
-
-void LLTabContainer::onNextBtn( const LLSD& data )
-{
-<<<<<<< HEAD
-	if (!mScrolled)
-	{
-		scrollNext();
-	}
-	mScrolled = false;
-=======
-    if (!mScrolled)
-    {
-        scrollNext();
-    }
-    mScrolled = FALSE;
->>>>>>> e1623bb2
-
-    if(mCurrentTabIdx < mTabList.size()-1)
-    {
-        selectNextTab();
-    }
-}
-
-void LLTabContainer::onNextBtnHeld( const LLSD& data )
-{
-<<<<<<< HEAD
-	if (mScrollTimer.getElapsedTimeF32() > SCROLL_STEP_TIME)
-	{
-		mScrollTimer.reset();
-		scrollNext();
-
-		if(mCurrentTabIdx < mTabList.size()-1)
-		{
-			selectNextTab();
-		}
-		mScrolled = true;
-	}
-=======
-    if (mScrollTimer.getElapsedTimeF32() > SCROLL_STEP_TIME)
-    {
-        mScrollTimer.reset();
-        scrollNext();
-
-        if(mCurrentTabIdx < mTabList.size()-1)
-        {
-            selectNextTab();
-        }
-        mScrolled = TRUE;
-    }
->>>>>>> e1623bb2
-}
-
-void LLTabContainer::onPrevBtn( const LLSD& data )
-{
-<<<<<<< HEAD
-	if (!mScrolled)
-	{
-		scrollPrev();
-	}
-	mScrolled = false;
-=======
-    if (!mScrolled)
-    {
-        scrollPrev();
-    }
-    mScrolled = FALSE;
->>>>>>> e1623bb2
-
-    if(mCurrentTabIdx > 0)
-    {
-        selectPrevTab();
-    }
-}
-
-void LLTabContainer::onJumpFirstBtn( const LLSD& data )
-{
-    mScrollPos = 0;
-}
-
-void LLTabContainer::onJumpLastBtn( const LLSD& data )
-{
-    mScrollPos = mMaxScrollPos;
-}
-
-void LLTabContainer::onPrevBtnHeld( const LLSD& data )
-{
-<<<<<<< HEAD
-	if (mScrollTimer.getElapsedTimeF32() > SCROLL_STEP_TIME)
-	{
-		mScrollTimer.reset();
-		scrollPrev();
-
-		if(mCurrentTabIdx > 0)
-		{
-			selectPrevTab();
-		}
-		mScrolled = true;
-	}
-=======
-    if (mScrollTimer.getElapsedTimeF32() > SCROLL_STEP_TIME)
-    {
-        mScrollTimer.reset();
-        scrollPrev();
-
-        if(mCurrentTabIdx > 0)
-        {
-            selectPrevTab();
-        }
-        mScrolled = TRUE;
-    }
->>>>>>> e1623bb2
-}
-
-// private
-
-void LLTabContainer::initButtons()
-{
-<<<<<<< HEAD
-	// Hack:
-	if (getRect().getHeight() == 0 || mPrevArrowBtn)
-	{
-		return; // Don't have a rect yet or already got called
-	}
-	
-	if (mIsVertical)
-	{
-		static LLUICachedControl<S32> tabcntrv_arrow_btn_size ("UITabCntrvArrowBtnSize", 0);
-		// Left and right scroll arrows (for when there are too many tabs to show all at once).
-		S32 btn_top = getRect().getHeight();
-		S32 btn_top_lower = getRect().mBottom+tabcntrv_arrow_btn_size;
-
-		LLRect up_arrow_btn_rect;
-		up_arrow_btn_rect.setLeftTopAndSize( mMinTabWidth/2 , btn_top, tabcntrv_arrow_btn_size, tabcntrv_arrow_btn_size );
-
-		LLRect down_arrow_btn_rect;
-		down_arrow_btn_rect.setLeftTopAndSize( mMinTabWidth/2 , btn_top_lower, tabcntrv_arrow_btn_size, tabcntrv_arrow_btn_size );
-
-		LLButton::Params prev_btn_params;
-		prev_btn_params.name(std::string("Up Arrow"));
-		prev_btn_params.rect(up_arrow_btn_rect);
-		prev_btn_params.follows.flags(FOLLOWS_TOP | FOLLOWS_LEFT);
-		prev_btn_params.image_unselected.name("scrollbutton_up_out_blue.tga");
-		prev_btn_params.image_selected.name("scrollbutton_up_in_blue.tga");
-		prev_btn_params.click_callback.function(boost::bind(&LLTabContainer::onPrevBtn, this, _2));
-		mPrevArrowBtn = LLUICtrlFactory::create<LLButton>(prev_btn_params);
-
-		LLButton::Params next_btn_params;
-		next_btn_params.name(std::string("Down Arrow"));
-		next_btn_params.rect(down_arrow_btn_rect);
-		next_btn_params.follows.flags(FOLLOWS_BOTTOM | FOLLOWS_LEFT);
-		next_btn_params.image_unselected.name("scrollbutton_down_out_blue.tga");
-		next_btn_params.image_selected.name("scrollbutton_down_in_blue.tga");
-		next_btn_params.click_callback.function(boost::bind(&LLTabContainer::onNextBtn, this, _2));
-		mNextArrowBtn = LLUICtrlFactory::create<LLButton>(next_btn_params);
-	}
-	else // Horizontal
-	{
-		static LLUICachedControl<S32> tabcntr_arrow_btn_size ("UITabCntrArrowBtnSize", 0);
-		S32 arrow_fudge = 1;		//  match new art better 
-
-		// Left and right scroll arrows (for when there are too many tabs to show all at once).
-		S32 btn_top = (getTabPosition() == TOP ) ? getRect().getHeight() - getTopBorderHeight() : tabcntr_arrow_btn_size + 1;
-
-		LLRect left_arrow_btn_rect;
-		left_arrow_btn_rect.setLeftTopAndSize( LLPANEL_BORDER_WIDTH+1+tabcntr_arrow_btn_size, btn_top + arrow_fudge, tabcntr_arrow_btn_size, mTabHeight );
-
-		LLRect jump_left_arrow_btn_rect;
-		jump_left_arrow_btn_rect.setLeftTopAndSize( LLPANEL_BORDER_WIDTH+1, btn_top + arrow_fudge, tabcntr_arrow_btn_size, mTabHeight );
-
-		S32 right_pad = tabcntr_arrow_btn_size + LLPANEL_BORDER_WIDTH + 1;
-
-		LLRect right_arrow_btn_rect;
-		right_arrow_btn_rect.setLeftTopAndSize( getRect().getWidth() - mRightTabBtnOffset - right_pad - tabcntr_arrow_btn_size,
-												btn_top + arrow_fudge,
-												tabcntr_arrow_btn_size, mTabHeight );
-
-
-		LLRect jump_right_arrow_btn_rect;
-		jump_right_arrow_btn_rect.setLeftTopAndSize( getRect().getWidth() - mRightTabBtnOffset - right_pad,
-													 btn_top + arrow_fudge,
-													 tabcntr_arrow_btn_size, mTabHeight );
-
-		LLButton::Params p;
-		p.name(std::string("Jump Left Arrow"));
-		p.image_unselected.name("jump_left_out.tga");
-		p.image_selected.name("jump_left_in.tga");
-		p.click_callback.function(boost::bind(&LLTabContainer::onJumpFirstBtn, this, _2));
-		p.rect(jump_left_arrow_btn_rect);
-		p.follows.flags(FOLLOWS_LEFT);
-		
-		mJumpPrevArrowBtn = LLUICtrlFactory::create<LLButton>(p);
-
-		p = LLButton::Params();
-		p.name(std::string("Left Arrow"));
-		p.rect(left_arrow_btn_rect);
-		p.follows.flags(FOLLOWS_LEFT);
-		p.image_unselected.name("scrollbutton_left_out_blue.tga");
-		p.image_selected.name("scrollbutton_left_in_blue.tga");
-		p.click_callback.function(boost::bind(&LLTabContainer::onPrevBtn, this, _2));
-		p.mouse_held_callback.function(boost::bind(&LLTabContainer::onPrevBtnHeld, this, _2));
-		
-		mPrevArrowBtn = LLUICtrlFactory::create<LLButton>(p);
-
-		p = LLButton::Params();
-		p.name(std::string("Jump Right Arrow"));
-		p.rect(jump_right_arrow_btn_rect);
-		p.follows.flags(FOLLOWS_RIGHT);
-		p.image_unselected.name("jump_right_out.tga");
-		p.image_selected.name("jump_right_in.tga");
-		p.click_callback.function(boost::bind(&LLTabContainer::onJumpLastBtn, this, _2));
-
-		mJumpNextArrowBtn = LLUICtrlFactory::create<LLButton>(p);
-
-		p = LLButton::Params();
-		p.name(std::string("Right Arrow"));
-		p.rect(right_arrow_btn_rect);
-		p.follows.flags(FOLLOWS_RIGHT);
-		p.image_unselected.name("scrollbutton_right_out_blue.tga");
-		p.image_selected.name("scrollbutton_right_in_blue.tga");
-		p.click_callback.function(boost::bind(&LLTabContainer::onNextBtn, this, _2));
-		p.mouse_held_callback.function(boost::bind(&LLTabContainer::onNextBtnHeld, this, _2));
-
-		mNextArrowBtn = LLUICtrlFactory::create<LLButton>(p);
-
-		if( getTabPosition() == TOP )
-		{
-			mNextArrowBtn->setFollowsTop();
-			mPrevArrowBtn->setFollowsTop();
-			mJumpPrevArrowBtn->setFollowsTop();
-			mJumpNextArrowBtn->setFollowsTop();
-		}
-		else
-		{
-			mNextArrowBtn->setFollowsBottom();
-			mPrevArrowBtn->setFollowsBottom();
-			mJumpPrevArrowBtn->setFollowsBottom();
-			mJumpNextArrowBtn->setFollowsBottom();
-		}
-	}
-
-	mPrevArrowBtn->setTabStop(false);
-	addChild(mPrevArrowBtn);
-
-	mNextArrowBtn->setTabStop(false);
-	addChild(mNextArrowBtn);
-
-	if (mJumpPrevArrowBtn)
-	{
-		mJumpPrevArrowBtn->setTabStop(false);
-		addChild(mJumpPrevArrowBtn);
-	}
-
-	if (mJumpNextArrowBtn)
-	{
-		mJumpNextArrowBtn->setTabStop(false);
-		addChild(mJumpNextArrowBtn);
-	}
-	
-	// set default tab group to be panel contents
-	setDefaultTabGroup(1);
-=======
-    // Hack:
-    if (getRect().getHeight() == 0 || mPrevArrowBtn)
-    {
-        return; // Don't have a rect yet or already got called
-    }
-
-    if (mIsVertical)
-    {
-        static LLUICachedControl<S32> tabcntrv_arrow_btn_size ("UITabCntrvArrowBtnSize", 0);
-        // Left and right scroll arrows (for when there are too many tabs to show all at once).
-        S32 btn_top = getRect().getHeight();
-        S32 btn_top_lower = getRect().mBottom+tabcntrv_arrow_btn_size;
-
-        LLRect up_arrow_btn_rect;
-        up_arrow_btn_rect.setLeftTopAndSize( mMinTabWidth/2 , btn_top, tabcntrv_arrow_btn_size, tabcntrv_arrow_btn_size );
-
-        LLRect down_arrow_btn_rect;
-        down_arrow_btn_rect.setLeftTopAndSize( mMinTabWidth/2 , btn_top_lower, tabcntrv_arrow_btn_size, tabcntrv_arrow_btn_size );
-
-        LLButton::Params prev_btn_params;
-        prev_btn_params.name(std::string("Up Arrow"));
-        prev_btn_params.rect(up_arrow_btn_rect);
-        prev_btn_params.follows.flags(FOLLOWS_TOP | FOLLOWS_LEFT);
-        prev_btn_params.image_unselected.name("scrollbutton_up_out_blue.tga");
-        prev_btn_params.image_selected.name("scrollbutton_up_in_blue.tga");
-        prev_btn_params.click_callback.function(boost::bind(&LLTabContainer::onPrevBtn, this, _2));
-        mPrevArrowBtn = LLUICtrlFactory::create<LLButton>(prev_btn_params);
-
-        LLButton::Params next_btn_params;
-        next_btn_params.name(std::string("Down Arrow"));
-        next_btn_params.rect(down_arrow_btn_rect);
-        next_btn_params.follows.flags(FOLLOWS_BOTTOM | FOLLOWS_LEFT);
-        next_btn_params.image_unselected.name("scrollbutton_down_out_blue.tga");
-        next_btn_params.image_selected.name("scrollbutton_down_in_blue.tga");
-        next_btn_params.click_callback.function(boost::bind(&LLTabContainer::onNextBtn, this, _2));
-        mNextArrowBtn = LLUICtrlFactory::create<LLButton>(next_btn_params);
-    }
-    else // Horizontal
-    {
-        static LLUICachedControl<S32> tabcntr_arrow_btn_size ("UITabCntrArrowBtnSize", 0);
-        S32 arrow_fudge = 1;        //  match new art better
-
-        // Left and right scroll arrows (for when there are too many tabs to show all at once).
-        S32 btn_top = (getTabPosition() == TOP ) ? getRect().getHeight() - getTopBorderHeight() : tabcntr_arrow_btn_size + 1;
-
-        LLRect left_arrow_btn_rect;
-        left_arrow_btn_rect.setLeftTopAndSize( LLPANEL_BORDER_WIDTH+1+tabcntr_arrow_btn_size, btn_top + arrow_fudge, tabcntr_arrow_btn_size, mTabHeight );
-
-        LLRect jump_left_arrow_btn_rect;
-        jump_left_arrow_btn_rect.setLeftTopAndSize( LLPANEL_BORDER_WIDTH+1, btn_top + arrow_fudge, tabcntr_arrow_btn_size, mTabHeight );
-
-        S32 right_pad = tabcntr_arrow_btn_size + LLPANEL_BORDER_WIDTH + 1;
-
-        LLRect right_arrow_btn_rect;
-        right_arrow_btn_rect.setLeftTopAndSize( getRect().getWidth() - mRightTabBtnOffset - right_pad - tabcntr_arrow_btn_size,
-                                                btn_top + arrow_fudge,
-                                                tabcntr_arrow_btn_size, mTabHeight );
-
-
-        LLRect jump_right_arrow_btn_rect;
-        jump_right_arrow_btn_rect.setLeftTopAndSize( getRect().getWidth() - mRightTabBtnOffset - right_pad,
-                                                     btn_top + arrow_fudge,
-                                                     tabcntr_arrow_btn_size, mTabHeight );
-
-        LLButton::Params p;
-        p.name(std::string("Jump Left Arrow"));
-        p.image_unselected.name("jump_left_out.tga");
-        p.image_selected.name("jump_left_in.tga");
-        p.click_callback.function(boost::bind(&LLTabContainer::onJumpFirstBtn, this, _2));
-        p.rect(jump_left_arrow_btn_rect);
-        p.follows.flags(FOLLOWS_LEFT);
-
-        mJumpPrevArrowBtn = LLUICtrlFactory::create<LLButton>(p);
-
-        p = LLButton::Params();
-        p.name(std::string("Left Arrow"));
-        p.rect(left_arrow_btn_rect);
-        p.follows.flags(FOLLOWS_LEFT);
-        p.image_unselected.name("scrollbutton_left_out_blue.tga");
-        p.image_selected.name("scrollbutton_left_in_blue.tga");
-        p.click_callback.function(boost::bind(&LLTabContainer::onPrevBtn, this, _2));
-        p.mouse_held_callback.function(boost::bind(&LLTabContainer::onPrevBtnHeld, this, _2));
-
-        mPrevArrowBtn = LLUICtrlFactory::create<LLButton>(p);
-
-        p = LLButton::Params();
-        p.name(std::string("Jump Right Arrow"));
-        p.rect(jump_right_arrow_btn_rect);
-        p.follows.flags(FOLLOWS_RIGHT);
-        p.image_unselected.name("jump_right_out.tga");
-        p.image_selected.name("jump_right_in.tga");
-        p.click_callback.function(boost::bind(&LLTabContainer::onJumpLastBtn, this, _2));
-
-        mJumpNextArrowBtn = LLUICtrlFactory::create<LLButton>(p);
-
-        p = LLButton::Params();
-        p.name(std::string("Right Arrow"));
-        p.rect(right_arrow_btn_rect);
-        p.follows.flags(FOLLOWS_RIGHT);
-        p.image_unselected.name("scrollbutton_right_out_blue.tga");
-        p.image_selected.name("scrollbutton_right_in_blue.tga");
-        p.click_callback.function(boost::bind(&LLTabContainer::onNextBtn, this, _2));
-        p.mouse_held_callback.function(boost::bind(&LLTabContainer::onNextBtnHeld, this, _2));
-
-        mNextArrowBtn = LLUICtrlFactory::create<LLButton>(p);
-
-        if( getTabPosition() == TOP )
-        {
-            mNextArrowBtn->setFollowsTop();
-            mPrevArrowBtn->setFollowsTop();
-            mJumpPrevArrowBtn->setFollowsTop();
-            mJumpNextArrowBtn->setFollowsTop();
-        }
-        else
-        {
-            mNextArrowBtn->setFollowsBottom();
-            mPrevArrowBtn->setFollowsBottom();
-            mJumpPrevArrowBtn->setFollowsBottom();
-            mJumpNextArrowBtn->setFollowsBottom();
-        }
-    }
-
-    mPrevArrowBtn->setTabStop(FALSE);
-    addChild(mPrevArrowBtn);
-
-    mNextArrowBtn->setTabStop(FALSE);
-    addChild(mNextArrowBtn);
-
-    if (mJumpPrevArrowBtn)
-    {
-        mJumpPrevArrowBtn->setTabStop(FALSE);
-        addChild(mJumpPrevArrowBtn);
-    }
-
-    if (mJumpNextArrowBtn)
-    {
-        mJumpNextArrowBtn->setTabStop(FALSE);
-        addChild(mJumpNextArrowBtn);
-    }
-
-    // set default tab group to be panel contents
-    setDefaultTabGroup(1);
->>>>>>> e1623bb2
-}
-
-//this is a work around for the current LLPanel::initFromParams hack
-//so that it doesn't overwrite the default tab group.
-//will be removed when LLPanel is fixed soon.
-void LLTabContainer::initFromParams(const LLPanel::Params& p)
-{
-    LLPanel::initFromParams(p);
-
-    setDefaultTabGroup(1);
-}
-
-LLTabTuple* LLTabContainer::getTabByPanel(LLPanel* child)
-{
-    for(tuple_list_t::iterator iter = mTabList.begin(); iter != mTabList.end(); ++iter)
-    {
-        LLTabTuple* tuple = *iter;
-        if( tuple->mTabPanel == child )
-        {
-            return tuple;
-        }
-    }
-    return NULL;
-}
-
-void LLTabContainer::insertTuple(LLTabTuple * tuple, eInsertionPoint insertion_point)
-{
-    switch(insertion_point)
-    {
-    case START:
-        // insert the new tab in the front of the list
-        mTabList.insert(mTabList.begin() + mLockedTabCount, tuple);
-        break;
-    case LEFT_OF_CURRENT:
-        // insert the new tab before the current tab (but not before mLockedTabCount)
-        {
-        tuple_list_t::iterator current_iter = mTabList.begin() + llmax(mLockedTabCount, mCurrentTabIdx);
-        mTabList.insert(current_iter, tuple);
-        }
-        break;
-
-    case RIGHT_OF_CURRENT:
-        // insert the new tab after the current tab (but not before mLockedTabCount)
-        {
-        tuple_list_t::iterator current_iter = mTabList.begin() + llmax(mLockedTabCount, mCurrentTabIdx + 1);
-        mTabList.insert(current_iter, tuple);
-        }
-        break;
-    case END:
-    default:
-        mTabList.push_back( tuple );
-    }
-}
-
-
-
-void LLTabContainer::updateMaxScrollPos()
-{
-<<<<<<< HEAD
-	static LLUICachedControl<S32> tabcntrv_pad ("UITabCntrvPad", 0);
-	bool no_scroll = true;
-	if (mIsVertical)
-	{
-		S32 tab_total_height = (BTN_HEIGHT + tabcntrv_pad) * getTabCount();
-		S32 available_height = getRect().getHeight() - getTopBorderHeight();
-		if( tab_total_height > available_height )
-		{
-			static LLUICachedControl<S32> tabcntrv_arrow_btn_size ("UITabCntrvArrowBtnSize", 0);
-			S32 available_height_with_arrows = getRect().getHeight() - 2*(tabcntrv_arrow_btn_size + 3*tabcntrv_pad) - mNextArrowBtn->getRect().mBottom;
-			S32 additional_needed = tab_total_height - available_height_with_arrows;
-			setMaxScrollPos((S32) ceil(additional_needed / float(BTN_HEIGHT + tabcntrv_pad) ) );
-			no_scroll = false;
-		}
-	}
-	else
-	{
-		static LLUICachedControl<S32> tabcntr_tab_h_pad ("UITabCntrTabHPad", 0);
-		static LLUICachedControl<S32> tabcntr_arrow_btn_size ("UITabCntrArrowBtnSize", 0);
-		static LLUICachedControl<S32> tabcntr_tab_partial_width ("UITabCntrTabPartialWidth", 0);
-		S32 tab_space = 0;
-		S32 available_space = 0;
-		tab_space = mTotalTabWidth;
-		available_space = getRect().getWidth() - mRightTabBtnOffset - 2 * (LLPANEL_BORDER_WIDTH + tabcntr_tab_h_pad);
-
-		if( tab_space > available_space )
-		{
-			S32 available_width_with_arrows = getRect().getWidth() - mRightTabBtnOffset - 2 * (LLPANEL_BORDER_WIDTH + tabcntr_arrow_btn_size  + tabcntr_arrow_btn_size + 1);
-			// subtract off reserved portion on left
-			available_width_with_arrows -= tabcntr_tab_partial_width;
-
-			S32 running_tab_width = 0;
-			setMaxScrollPos(getTabCount());
-			for(tuple_list_t::reverse_iterator tab_it = mTabList.rbegin(); tab_it != mTabList.rend(); ++tab_it)
-			{
-				running_tab_width += (*tab_it)->mButton->getRect().getWidth();
-				if (running_tab_width > available_width_with_arrows)
-				{
-					break;
-				}
-				setMaxScrollPos(getMaxScrollPos()-1);
-			}
-			// in case last tab doesn't actually fit on screen, make it the last scrolling position
-			setMaxScrollPos(llmin(getMaxScrollPos(), getTabCount() - 1));
-			no_scroll = false;
-		}
-	}
-	if (no_scroll)
-	{
-		setMaxScrollPos(0);
-		setScrollPos(0);
-	}
-	if (getScrollPos() > getMaxScrollPos())
-	{
-		setScrollPos(getMaxScrollPos()); // maybe just enforce this via limits in setScrollPos instead?
-	}
-=======
-    static LLUICachedControl<S32> tabcntrv_pad ("UITabCntrvPad", 0);
-    BOOL no_scroll = TRUE;
-    if (mIsVertical)
-    {
-        S32 tab_total_height = (BTN_HEIGHT + tabcntrv_pad) * getTabCount();
-        S32 available_height = getRect().getHeight() - getTopBorderHeight();
-        if( tab_total_height > available_height )
-        {
-            static LLUICachedControl<S32> tabcntrv_arrow_btn_size ("UITabCntrvArrowBtnSize", 0);
-            S32 available_height_with_arrows = getRect().getHeight() - 2*(tabcntrv_arrow_btn_size + 3*tabcntrv_pad) - mNextArrowBtn->getRect().mBottom;
-            S32 additional_needed = tab_total_height - available_height_with_arrows;
-            setMaxScrollPos((S32) ceil(additional_needed / float(BTN_HEIGHT + tabcntrv_pad) ) );
-            no_scroll = FALSE;
-        }
-    }
-    else
-    {
-        static LLUICachedControl<S32> tabcntr_tab_h_pad ("UITabCntrTabHPad", 0);
-        static LLUICachedControl<S32> tabcntr_arrow_btn_size ("UITabCntrArrowBtnSize", 0);
-        static LLUICachedControl<S32> tabcntr_tab_partial_width ("UITabCntrTabPartialWidth", 0);
-        S32 tab_space = 0;
-        S32 available_space = 0;
-        tab_space = mTotalTabWidth;
-        available_space = getRect().getWidth() - mRightTabBtnOffset - 2 * (LLPANEL_BORDER_WIDTH + tabcntr_tab_h_pad);
-
-        if( tab_space > available_space )
-        {
-            S32 available_width_with_arrows = getRect().getWidth() - mRightTabBtnOffset - 2 * (LLPANEL_BORDER_WIDTH + tabcntr_arrow_btn_size  + tabcntr_arrow_btn_size + 1);
-            // subtract off reserved portion on left
-            available_width_with_arrows -= tabcntr_tab_partial_width;
-
-            S32 running_tab_width = 0;
-            setMaxScrollPos(getTabCount());
-            for(tuple_list_t::reverse_iterator tab_it = mTabList.rbegin(); tab_it != mTabList.rend(); ++tab_it)
-            {
-                running_tab_width += (*tab_it)->mButton->getRect().getWidth();
-                if (running_tab_width > available_width_with_arrows)
-                {
-                    break;
-                }
-                setMaxScrollPos(getMaxScrollPos()-1);
-            }
-            // in case last tab doesn't actually fit on screen, make it the last scrolling position
-            setMaxScrollPos(llmin(getMaxScrollPos(), getTabCount() - 1));
-            no_scroll = FALSE;
-        }
-    }
-    if (no_scroll)
-    {
-        setMaxScrollPos(0);
-        setScrollPos(0);
-    }
-    if (getScrollPos() > getMaxScrollPos())
-    {
-        setScrollPos(getMaxScrollPos()); // maybe just enforce this via limits in setScrollPos instead?
-    }
->>>>>>> e1623bb2
-}
-
-void LLTabContainer::commitHoveredButton(S32 x, S32 y)
-{
-    if (!getTabsHidden() && hasMouseCapture())
-    {
-        for (tuple_list_t::iterator iter = mTabList.begin(); iter != mTabList.end(); ++iter)
-        {
-            LLButton* button = (*iter)->mButton;
-            LLPanel* panel = (*iter)->mTabPanel;
-            if (button->getEnabled() && button->getVisible() && !panel->getVisible())
-            {
-                S32 local_x = x - button->getRect().mLeft;
-                S32 local_y = y - button->getRect().mBottom;
-                if (button->pointInView(local_x, local_y))
-                {
-                    button->onCommit();
-                    break;
-                }
-            }
-        }
-    }
-}
-
-S32 LLTabContainer::getTotalTabWidth() const
-{
-    return mTotalTabWidth;
-}
-
-void LLTabContainer::setTabVisibility( LLPanel const *aPanel, bool aVisible )
-{
-<<<<<<< HEAD
-	for( tuple_list_t::const_iterator itr = mTabList.begin(); itr != mTabList.end(); ++itr )
-	{
-		LLTabTuple const *pTT = *itr;
-		if( pTT->mTabPanel == aPanel )
-		{
-			pTT->mVisible = aVisible;
-			break;
-		}
-	}
-
-	bool foundTab( false );
-	for( tuple_list_t::const_iterator itr = mTabList.begin(); itr != mTabList.end(); ++itr )
-	{
-		LLTabTuple const *pTT = *itr;
-		if( pTT->mVisible )
-		{
-			this->selectTab( itr - mTabList.begin() );
-			foundTab = true;
-			break;
-		}
-	}
-
-	if( foundTab )
-		this->setVisible( true );
-	else
-		this->setVisible( false );
-
-	updateMaxScrollPos();
-=======
-    for( tuple_list_t::const_iterator itr = mTabList.begin(); itr != mTabList.end(); ++itr )
-    {
-        LLTabTuple const *pTT = *itr;
-        if( pTT->mTabPanel == aPanel )
-        {
-            pTT->mVisible = aVisible;
-            break;
-        }
-    }
-
-    bool foundTab( false );
-    for( tuple_list_t::const_iterator itr = mTabList.begin(); itr != mTabList.end(); ++itr )
-    {
-        LLTabTuple const *pTT = *itr;
-        if( pTT->mVisible )
-        {
-            this->selectTab( itr - mTabList.begin() );
-            foundTab = true;
-            break;
-        }
-    }
-
-    if( foundTab )
-        this->setVisible( TRUE );
-    else
-        this->setVisible( FALSE );
-
-    updateMaxScrollPos();
->>>>>>> e1623bb2
-}+/**
+ * @file lltabcontainer.cpp
+ * @brief LLTabContainer class
+ *
+ * $LicenseInfo:firstyear=2001&license=viewerlgpl$
+ * Second Life Viewer Source Code
+ * Copyright (C) 2010, Linden Research, Inc.
+ *
+ * This library is free software; you can redistribute it and/or
+ * modify it under the terms of the GNU Lesser General Public
+ * License as published by the Free Software Foundation;
+ * version 2.1 of the License only.
+ *
+ * This library is distributed in the hope that it will be useful,
+ * but WITHOUT ANY WARRANTY; without even the implied warranty of
+ * MERCHANTABILITY or FITNESS FOR A PARTICULAR PURPOSE.  See the GNU
+ * Lesser General Public License for more details.
+ *
+ * You should have received a copy of the GNU Lesser General Public
+ * License along with this library; if not, write to the Free Software
+ * Foundation, Inc., 51 Franklin Street, Fifth Floor, Boston, MA  02110-1301  USA
+ *
+ * Linden Research, Inc., 945 Battery Street, San Francisco, CA  94111  USA
+ * $/LicenseInfo$
+ */
+
+#include "linden_common.h"
+
+#include "lltabcontainer.h"
+#include "llviewereventrecorder.h"
+#include "llfocusmgr.h"
+#include "lllocalcliprect.h"
+#include "llrect.h"
+#include "llresizehandle.h"
+#include "lltextbox.h"
+#include "llcriticaldamp.h"
+#include "lluictrlfactory.h"
+#include "llrender.h"
+#include "llfloater.h"
+#include "lltrans.h"
+#include "lluiusage.h"
+
+//----------------------------------------------------------------------------
+
+// Implementation Notes:
+//  - Each tab points to a LLPanel (see LLTabTuple below)
+//  - When a tab is selected, the validation callback
+//    (LLUICtrl::mValidateSignal) is called
+//  -  If the validation callback returns true (or none is provided),
+//     the tab is changed and the commit callback
+//     (LLUICtrl::mCommitSignal) is called
+//  - Callbacks pass the LLTabContainer as the control,
+//    and the NAME of the selected PANEL as the LLSD data
+
+//----------------------------------------------------------------------------
+
+const F32 SCROLL_STEP_TIME = 0.4f;
+const F32 SCROLL_DELAY_TIME = 0.5f;
+
+void LLTabContainer::TabPositions::declareValues()
+{
+    declare("top", LLTabContainer::TOP);
+    declare("bottom", LLTabContainer::BOTTOM);
+    declare("left", LLTabContainer::LEFT);
+}
+
+//----------------------------------------------------------------------------
+
+// Structure used to map tab buttons to and from tab panels
+class LLTabTuple
+{
+public:
+    LLTabTuple( LLTabContainer* c, LLPanel* p, LLButton* b, LLTextBox* placeholder = NULL)
+        :
+        mTabContainer(c),
+        mTabPanel(p),
+        mButton(b),
+        mOldState(false),
+        mPlaceholderText(placeholder),
+        mPadding(0),
+        mVisible(true)
+    {}
+
+    LLTabContainer*  mTabContainer;
+    LLPanel*         mTabPanel;
+    LLButton*        mButton;
+    bool             mOldState;
+    LLTextBox*       mPlaceholderText;
+    S32              mPadding;
+
+    mutable bool mVisible;
+};
+
+//----------------------------------------------------------------------------
+
+//============================================================================
+/*
+ * @file lltabcontainer.cpp
+ * @brief class implements LLButton with LLIconCtrl on it
+ */
+class LLCustomButtonIconCtrl : public LLButton
+{
+public:
+    struct Params
+    :   public LLInitParam::Block<Params, LLButton::Params>
+    {
+        // LEFT, RIGHT, TOP, BOTTOM paddings of LLIconCtrl in this class has same value
+        Optional<S32>                   icon_ctrl_pad;
+
+        Params()
+        :   icon_ctrl_pad("icon_ctrl_pad", 1)
+        {}
+    };
+
+protected:
+    friend class LLUICtrlFactory;
+
+    LLCustomButtonIconCtrl(const Params& p)
+    :   LLButton(p),
+        mIcon(NULL),
+        mIconAlignment(LLFontGL::HCENTER),
+        mIconCtrlPad(p.icon_ctrl_pad)
+    {}
+
+public:
+
+    void updateLayout()
+    {
+        LLRect button_rect = getRect();
+        LLRect icon_rect = mIcon->getRect();
+
+        S32 icon_size = button_rect.getHeight() - 2*mIconCtrlPad;
+
+        switch(mIconAlignment)
+        {
+        case LLFontGL::LEFT:
+            icon_rect.setLeftTopAndSize(button_rect.mLeft + mIconCtrlPad, button_rect.mTop - mIconCtrlPad,
+                icon_size, icon_size);
+            setLeftHPad(icon_size + mIconCtrlPad * 2);
+            break;
+        case LLFontGL::HCENTER:
+            icon_rect.setLeftTopAndSize(button_rect.mRight - (button_rect.getWidth() + mIconCtrlPad - icon_size)/2, button_rect.mTop - mIconCtrlPad,
+                icon_size, icon_size);
+            setRightHPad(icon_size + mIconCtrlPad * 2);
+            break;
+        case LLFontGL::RIGHT:
+            icon_rect.setLeftTopAndSize(button_rect.mRight - mIconCtrlPad - icon_size, button_rect.mTop - mIconCtrlPad,
+                icon_size, icon_size);
+            setRightHPad(icon_size + mIconCtrlPad * 2);
+            break;
+        default:
+            break;
+        }
+        mIcon->setRect(icon_rect);
+    }
+
+    void setIcon(LLIconCtrl* icon, LLFontGL::HAlign alignment = LLFontGL::LEFT)
+    {
+        if(icon)
+        {
+            if(mIcon)
+            {
+                removeChild(mIcon);
+                mIcon->die();
+            }
+            mIcon = icon;
+            mIconAlignment = alignment;
+
+            addChild(mIcon);
+            updateLayout();
+        }
+    }
+
+    LLIconCtrl* getIconCtrl() const
+    {
+        return mIcon;
+    }
+
+private:
+    LLIconCtrl* mIcon;
+    LLFontGL::HAlign mIconAlignment;
+    S32 mIconCtrlPad;
+};
+//============================================================================
+
+struct LLPlaceHolderPanel : public LLPanel
+{
+    // create dummy param block to register with "placeholder" nane
+    struct Params : public LLPanel::Params{};
+    LLPlaceHolderPanel(const Params& p) : LLPanel(p)
+    {}
+};
+static LLDefaultChildRegistry::Register<LLPlaceHolderPanel> r1("placeholder");
+static LLDefaultChildRegistry::Register<LLTabContainer> r2("tab_container");
+
+LLTabContainer::TabParams::TabParams()
+:   tab_top_image_unselected("tab_top_image_unselected"),
+    tab_top_image_selected("tab_top_image_selected"),
+    tab_top_image_flash("tab_top_image_flash"),
+    tab_bottom_image_unselected("tab_bottom_image_unselected"),
+    tab_bottom_image_selected("tab_bottom_image_selected"),
+    tab_bottom_image_flash("tab_bottom_image_flash"),
+    tab_left_image_unselected("tab_left_image_unselected"),
+    tab_left_image_selected("tab_left_image_selected"),
+    tab_left_image_flash("tab_left_image_flash")
+{}
+
+LLTabContainer::Params::Params()
+:   tab_width("tab_width"),
+    tab_min_width("tab_min_width"),
+    tab_max_width("tab_max_width"),
+    tab_height("tab_height"),
+    label_pad_bottom("label_pad_bottom"),
+    label_pad_left("label_pad_left"),
+    tab_position("tab_position"),
+    hide_tabs("hide_tabs", false),
+    hide_scroll_arrows("hide_scroll_arrows", false),
+    tab_padding_right("tab_padding_right"),
+    first_tab("first_tab"),
+    middle_tab("middle_tab"),
+    last_tab("last_tab"),
+    use_custom_icon_ctrl("use_custom_icon_ctrl", false),
+    open_tabs_on_drag_and_drop("open_tabs_on_drag_and_drop", false),
+    enable_tabs_flashing("enable_tabs_flashing", false),
+    tabs_flashing_color("tabs_flashing_color"),
+    tab_icon_ctrl_pad("tab_icon_ctrl_pad", 0),
+    use_ellipses("use_ellipses"),
+    font_halign("halign"),
+    use_tab_offset("use_tab_offset", false)
+{}
+
+LLTabContainer::LLTabContainer(const LLTabContainer::Params& p)
+:   LLPanel(p),
+    mCurrentTabIdx(-1),
+    mTabsHidden(p.hide_tabs),
+    mScrolled(false),
+    mScrollPos(0),
+    mScrollPosPixels(0),
+    mMaxScrollPos(0),
+    mTitleBox(NULL),
+    mTopBorderHeight(LLPANEL_BORDER_WIDTH),
+    mLockedTabCount(0),
+    mMinTabWidth(0),
+    mMaxTabWidth(p.tab_max_width),
+    mTabHeight(p.tab_height),
+    mLabelPadBottom(p.label_pad_bottom),
+    mLabelPadLeft(p.label_pad_left),
+    mPrevArrowBtn(NULL),
+    mNextArrowBtn(NULL),
+    mIsVertical( p.tab_position == LEFT ),
+    mHideScrollArrows(p.hide_scroll_arrows),
+    // Horizontal Specific
+    mJumpPrevArrowBtn(NULL),
+    mJumpNextArrowBtn(NULL),
+    mRightTabBtnOffset(p.tab_padding_right),
+    mTotalTabWidth(0),
+    mTabPosition(p.tab_position),
+    mFontHalign(p.font_halign),
+    mFont(p.font),
+    mFirstTabParams(p.first_tab),
+    mMiddleTabParams(p.middle_tab),
+    mLastTabParams(p.last_tab),
+    mCustomIconCtrlUsed(p.use_custom_icon_ctrl),
+    mOpenTabsOnDragAndDrop(p.open_tabs_on_drag_and_drop),
+    mTabIconCtrlPad(p.tab_icon_ctrl_pad),
+    mEnableTabsFlashing(p.enable_tabs_flashing),
+    mTabsFlashingColor(p.tabs_flashing_color),
+    mUseTabEllipses(p.use_ellipses),
+    mUseTabOffset(p.use_tab_offset)
+{
+    static LLUICachedControl<S32> tabcntr_vert_tab_min_width ("UITabCntrVertTabMinWidth", 0);
+
+    mDragAndDropDelayTimer.stop();
+
+    if (p.tab_width.isProvided())
+    {
+        mMinTabWidth = p.tab_width;
+    }
+    else if (!mIsVertical)
+    {
+        mMinTabWidth = p.tab_min_width;
+    }
+    else
+    {
+        // *HACK: support default min width for legacy vertical
+        // tab containers
+        mMinTabWidth = tabcntr_vert_tab_min_width;
+    }
+
+    if (p.tabs_flashing_color.isProvided())
+    {
+        mEnableTabsFlashing = true;
+    }
+
+    initButtons( );
+}
+
+LLTabContainer::~LLTabContainer()
+{
+    std::for_each(mTabList.begin(), mTabList.end(), DeletePointer());
+    mTabList.clear();
+}
+
+//virtual
+void LLTabContainer::setValue(const LLSD& value)
+{
+    selectTab((S32) value.asInteger());
+}
+
+//virtual
+void LLTabContainer::reshape(S32 width, S32 height, bool called_from_parent)
+{
+    LLPanel::reshape( width, height, called_from_parent );
+    updateMaxScrollPos();
+}
+
+//virtual
+LLView* LLTabContainer::getChildView(const std::string& name, bool recurse) const
+{
+    tuple_list_t::const_iterator itor;
+    for (itor = mTabList.begin(); itor != mTabList.end(); ++itor)
+    {
+        LLPanel *panel = (*itor)->mTabPanel;
+        if (panel->getName() == name)
+        {
+            return panel;
+        }
+    }
+
+    if (recurse)
+    {
+        for (itor = mTabList.begin(); itor != mTabList.end(); ++itor)
+        {
+            LLPanel *panel = (*itor)->mTabPanel;
+            LLView *child = panel->getChildView(name, recurse);
+            if (child)
+            {
+                return child;
+            }
+        }
+    }
+    return LLView::getChildView(name, recurse);
+}
+
+//virtual
+LLView* LLTabContainer::findChildView(const std::string& name, bool recurse) const
+{
+    tuple_list_t::const_iterator itor;
+    for (itor = mTabList.begin(); itor != mTabList.end(); ++itor)
+    {
+        LLPanel *panel = (*itor)->mTabPanel;
+        if (panel->getName() == name)
+        {
+            return panel;
+        }
+    }
+
+    if (recurse)
+    {
+        for (itor = mTabList.begin(); itor != mTabList.end(); ++itor)
+        {
+            LLPanel *panel = (*itor)->mTabPanel;
+            LLView *child = panel->findChildView(name, recurse);
+            if (child)
+            {
+                return child;
+            }
+        }
+    }
+    return LLView::findChildView(name, recurse);
+}
+
+bool LLTabContainer::addChild(LLView* view, S32 tab_group)
+{
+    LLPanel* panelp = dynamic_cast<LLPanel*>(view);
+
+    if (panelp)
+    {
+        addTabPanel(TabPanelParams().panel(panelp).label(panelp->getLabel()).is_placeholder(dynamic_cast<LLPlaceHolderPanel*>(view) != NULL));
+        return true;
+    }
+    else
+    {
+        return LLUICtrl::addChild(view, tab_group);
+    }
+}
+
+bool LLTabContainer::postBuild()
+{
+    selectFirstTab();
+
+    return true;
+}
+
+// virtual
+void LLTabContainer::draw()
+{
+    static LLUICachedControl<S32> tabcntrv_pad ("UITabCntrvPad", 0);
+    static LLUICachedControl<S32> tabcntrv_arrow_btn_size ("UITabCntrvArrowBtnSize", 0);
+    static LLUICachedControl<S32> tabcntr_tab_h_pad ("UITabCntrTabHPad", 0);
+    static LLUICachedControl<S32> tabcntr_arrow_btn_size ("UITabCntrArrowBtnSize", 0);
+    static LLUICachedControl<S32> tabcntr_tab_partial_width ("UITabCntrTabPartialWidth", 0);
+    S32 target_pixel_scroll = 0;
+    S32 cur_scroll_pos = getScrollPos();
+    if (cur_scroll_pos > 0)
+    {
+        if (mIsVertical)
+        {
+            target_pixel_scroll = cur_scroll_pos * (BTN_HEIGHT + tabcntrv_pad);
+        }
+        else
+        {
+            S32 available_width_with_arrows = getRect().getWidth() - mRightTabBtnOffset - 2 * (LLPANEL_BORDER_WIDTH + tabcntr_arrow_btn_size  + tabcntr_arrow_btn_size + 1);
+            for(tuple_list_t::iterator iter = mTabList.begin(); iter != mTabList.end(); ++iter)
+            {
+                if (cur_scroll_pos == 0)
+                {
+                    break;
+                }
+
+                if( (*iter)->mVisible )
+                    target_pixel_scroll += (*iter)->mButton->getRect().getWidth();
+
+                cur_scroll_pos--;
+            }
+
+            // Show part of the tab to the left of what is fully visible
+            target_pixel_scroll -= tabcntr_tab_partial_width;
+            // clamp so that rightmost tab never leaves right side of screen
+            target_pixel_scroll = llmin(mTotalTabWidth - available_width_with_arrows, target_pixel_scroll);
+        }
+    }
+
+    setScrollPosPixels((S32)lerp((F32)getScrollPosPixels(), (F32)target_pixel_scroll, LLSmoothInterpolation::getInterpolant(0.08f)));
+
+    bool has_scroll_arrows = !mHideScrollArrows && !getTabsHidden() && ((mMaxScrollPos > 0) || (mScrollPosPixels > 0));
+    if (!mIsVertical)
+    {
+        mJumpPrevArrowBtn->setVisible( has_scroll_arrows );
+        mJumpNextArrowBtn->setVisible( has_scroll_arrows );
+    }
+    mPrevArrowBtn->setVisible( has_scroll_arrows );
+    mNextArrowBtn->setVisible( has_scroll_arrows );
+
+    S32 left = 0, top = 0;
+    if (mIsVertical)
+    {
+        top = getRect().getHeight() - getTopBorderHeight() - LLPANEL_BORDER_WIDTH - 1 - (has_scroll_arrows ? tabcntrv_arrow_btn_size : 0);
+        top += getScrollPosPixels();
+    }
+    else
+    {
+        // Set the leftmost position of the tab buttons.
+        left = LLPANEL_BORDER_WIDTH + (has_scroll_arrows ? (tabcntr_arrow_btn_size * 2) : tabcntr_tab_h_pad);
+        left -= getScrollPosPixels();
+    }
+
+    // Hide all the buttons
+    if (getTabsHidden())
+    {
+        for(tuple_list_t::iterator iter = mTabList.begin(); iter != mTabList.end(); ++iter)
+        {
+            LLTabTuple* tuple = *iter;
+            tuple->mButton->setVisible( false );
+        }
+    }
+
+    {
+        LLRect clip_rect = getLocalRect();
+        clip_rect.mLeft+=(LLPANEL_BORDER_WIDTH + 2);
+        clip_rect.mRight-=(LLPANEL_BORDER_WIDTH + 2);
+        LLLocalClipRect clip(clip_rect);
+        LLPanel::draw();
+    }
+
+    // if tabs are hidden, don't draw them and leave them in the invisible state
+    if (!getTabsHidden())
+    {
+        // Show all the buttons
+        for(tuple_list_t::iterator iter = mTabList.begin(); iter != mTabList.end(); ++iter)
+        {
+            LLTabTuple* tuple = *iter;
+            tuple->mButton->setVisible( true );
+        }
+
+        S32 max_scroll_visible = getTabCount() - getMaxScrollPos() + getScrollPos();
+        S32 idx = 0;
+        for(tuple_list_t::iterator iter = mTabList.begin(); iter != mTabList.end(); ++iter)
+        {
+            LLTabTuple* tuple = *iter;
+
+            if( !tuple->mVisible )
+            {
+                tuple->mButton->setVisible( false );
+                continue;
+            }
+
+            tuple->mButton->translate( left ? left - tuple->mButton->getRect().mLeft : 0,
+                                       top ? top - tuple->mButton->getRect().mTop : 0 );
+            if (top) top -= BTN_HEIGHT + tabcntrv_pad;
+            if (left) left += tuple->mButton->getRect().getWidth();
+
+            if (!mIsVertical)
+            {
+                if( idx < getScrollPos() )
+                {
+                    if( tuple->mButton->getFlashing() )
+                    {
+                        mPrevArrowBtn->setFlashing( true );
+                    }
+                }
+                else if( max_scroll_visible < idx )
+                {
+                    if( tuple->mButton->getFlashing() )
+                    {
+                        mNextArrowBtn->setFlashing( true );
+                    }
+                }
+            }
+
+            idx++;
+        }
+
+
+        if( mIsVertical && has_scroll_arrows )
+        {
+            // Redraw the arrows so that they appears on top.
+            gGL.pushUIMatrix();
+            gGL.translateUI((F32)mPrevArrowBtn->getRect().mLeft, (F32)mPrevArrowBtn->getRect().mBottom, 0.f);
+            mPrevArrowBtn->draw();
+            gGL.popUIMatrix();
+
+            gGL.pushUIMatrix();
+            gGL.translateUI((F32)mNextArrowBtn->getRect().mLeft, (F32)mNextArrowBtn->getRect().mBottom, 0.f);
+            mNextArrowBtn->draw();
+            gGL.popUIMatrix();
+        }
+    }
+
+    mPrevArrowBtn->setFlashing(false);
+    mNextArrowBtn->setFlashing(false);
+}
+
+
+// virtual
+bool LLTabContainer::handleMouseDown( S32 x, S32 y, MASK mask )
+{
+    static LLUICachedControl<S32> tabcntrv_pad ("UITabCntrvPad", 0);
+    bool handled = false;
+    bool has_scroll_arrows = !mHideScrollArrows && (getMaxScrollPos() > 0) && !getTabsHidden();
+
+    if (has_scroll_arrows)
+    {
+        if (mJumpPrevArrowBtn&& mJumpPrevArrowBtn->getRect().pointInRect(x, y))
+        {
+            S32 local_x = x - mJumpPrevArrowBtn->getRect().mLeft;
+            S32 local_y = y - mJumpPrevArrowBtn->getRect().mBottom;
+            handled = mJumpPrevArrowBtn->handleMouseDown(local_x, local_y, mask);
+        }
+        else if (mJumpNextArrowBtn && mJumpNextArrowBtn->getRect().pointInRect(x, y))
+        {
+            S32 local_x = x - mJumpNextArrowBtn->getRect().mLeft;
+            S32 local_y = y - mJumpNextArrowBtn->getRect().mBottom;
+            handled = mJumpNextArrowBtn->handleMouseDown(local_x, local_y, mask);
+        }
+        else if (mPrevArrowBtn && mPrevArrowBtn->getRect().pointInRect(x, y))
+        {
+            S32 local_x = x - mPrevArrowBtn->getRect().mLeft;
+            S32 local_y = y - mPrevArrowBtn->getRect().mBottom;
+            handled = mPrevArrowBtn->handleMouseDown(local_x, local_y, mask);
+        }
+        else if (mNextArrowBtn && mNextArrowBtn->getRect().pointInRect(x, y))
+        {
+            S32 local_x = x - mNextArrowBtn->getRect().mLeft;
+            S32 local_y = y - mNextArrowBtn->getRect().mBottom;
+            handled = mNextArrowBtn->handleMouseDown(local_x, local_y, mask);
+        }
+    }
+    if (!handled)
+    {
+        handled = LLPanel::handleMouseDown( x, y, mask );
+    }
+
+    S32 tab_count = getTabCount();
+    if (tab_count > 0 && !getTabsHidden())
+    {
+        LLTabTuple* firsttuple = getTab(0);
+        LLRect tab_rect;
+        if (mIsVertical)
+        {
+            tab_rect = LLRect(firsttuple->mButton->getRect().mLeft,
+                                has_scroll_arrows ? mPrevArrowBtn->getRect().mBottom - tabcntrv_pad : mPrevArrowBtn->getRect().mTop,
+                                firsttuple->mButton->getRect().mRight,
+                                has_scroll_arrows ? mNextArrowBtn->getRect().mTop + tabcntrv_pad : mNextArrowBtn->getRect().mBottom );
+        }
+        else
+        {
+            tab_rect = LLRect(has_scroll_arrows ? mPrevArrowBtn->getRect().mRight : mJumpPrevArrowBtn->getRect().mLeft,
+                                firsttuple->mButton->getRect().mTop,
+                                has_scroll_arrows ? mNextArrowBtn->getRect().mLeft : mJumpNextArrowBtn->getRect().mRight,
+                                firsttuple->mButton->getRect().mBottom );
+        }
+        if( tab_rect.pointInRect( x, y ) )
+        {
+            S32 index = getCurrentPanelIndex();
+            index = llclamp(index, 0, tab_count-1);
+            LLButton* tab_button = getTab(index)->mButton;
+            gFocusMgr.setMouseCapture(this);
+            tab_button->setFocus(true);
+            mMouseDownTimer.start();
+        }
+    }
+    if (handled) {
+        // Note: May need to also capture local coords right here ?
+        LLViewerEventRecorder::instance().update_xui(getPathname( ));
+    }
+
+    return handled;
+}
+
+// virtual
+bool LLTabContainer::handleHover( S32 x, S32 y, MASK mask )
+{
+    bool handled = false;
+    bool has_scroll_arrows = !mHideScrollArrows && (getMaxScrollPos() > 0) && !getTabsHidden();
+
+    if (has_scroll_arrows)
+    {
+        if (mJumpPrevArrowBtn && mJumpPrevArrowBtn->getRect().pointInRect(x, y))
+        {
+            S32 local_x = x - mJumpPrevArrowBtn->getRect().mLeft;
+            S32 local_y = y - mJumpPrevArrowBtn->getRect().mBottom;
+            handled = mJumpPrevArrowBtn->handleHover(local_x, local_y, mask);
+        }
+        else if (mJumpNextArrowBtn && mJumpNextArrowBtn->getRect().pointInRect(x, y))
+        {
+            S32 local_x = x - mJumpNextArrowBtn->getRect().mLeft;
+            S32 local_y = y - mJumpNextArrowBtn->getRect().mBottom;
+            handled = mJumpNextArrowBtn->handleHover(local_x, local_y, mask);
+        }
+        else if (mPrevArrowBtn && mPrevArrowBtn->getRect().pointInRect(x, y))
+        {
+            S32 local_x = x - mPrevArrowBtn->getRect().mLeft;
+            S32 local_y = y - mPrevArrowBtn->getRect().mBottom;
+            handled = mPrevArrowBtn->handleHover(local_x, local_y, mask);
+        }
+        else if (mNextArrowBtn && mNextArrowBtn->getRect().pointInRect(x, y))
+        {
+            S32 local_x = x - mNextArrowBtn->getRect().mLeft;
+            S32 local_y = y - mNextArrowBtn->getRect().mBottom;
+            handled = mNextArrowBtn->handleHover(local_x, local_y, mask);
+        }
+    }
+    if (!handled)
+    {
+        handled = LLPanel::handleHover(x, y, mask);
+    }
+
+    F32 drag_delay = 0.25f; // filter out clicks from dragging
+    if (mMouseDownTimer.getElapsedTimeF32() > drag_delay)
+    {
+        commitHoveredButton(x, y);
+    }
+    return handled;
+}
+
+// virtual
+bool LLTabContainer::handleMouseUp( S32 x, S32 y, MASK mask )
+{
+    bool handled = false;
+    bool has_scroll_arrows = !mHideScrollArrows && (getMaxScrollPos() > 0)  && !getTabsHidden();
+
+    S32 local_x = x - getRect().mLeft;
+    S32 local_y = y - getRect().mBottom;
+
+    if (has_scroll_arrows)
+    {
+        if (mJumpPrevArrowBtn && mJumpPrevArrowBtn->getRect().pointInRect(x, y))
+        {
+            local_x = x - mJumpPrevArrowBtn->getRect().mLeft;
+            local_y = y - mJumpPrevArrowBtn->getRect().mBottom;
+            handled = mJumpPrevArrowBtn->handleMouseUp(local_x, local_y, mask);
+        }
+        else if (mJumpNextArrowBtn && mJumpNextArrowBtn->getRect().pointInRect(x,   y))
+        {
+            local_x = x - mJumpNextArrowBtn->getRect().mLeft;
+            local_y = y - mJumpNextArrowBtn->getRect().mBottom;
+            handled = mJumpNextArrowBtn->handleMouseUp(local_x, local_y, mask);
+        }
+        else if (mPrevArrowBtn && mPrevArrowBtn->getRect().pointInRect(x, y))
+        {
+            local_x = x - mPrevArrowBtn->getRect().mLeft;
+            local_y = y - mPrevArrowBtn->getRect().mBottom;
+            handled = mPrevArrowBtn->handleMouseUp(local_x, local_y, mask);
+        }
+        else if (mNextArrowBtn && mNextArrowBtn->getRect().pointInRect(x, y))
+        {
+            local_x = x - mNextArrowBtn->getRect().mLeft;
+            local_y = y - mNextArrowBtn->getRect().mBottom;
+            handled = mNextArrowBtn->handleMouseUp(local_x, local_y, mask);
+        }
+    }
+    if (!handled)
+    {
+        handled = LLPanel::handleMouseUp( x, y, mask );
+    }
+
+    commitHoveredButton(x, y);
+    mMouseDownTimer.stop();
+    LLPanel* cur_panel = getCurrentPanel();
+    if (hasMouseCapture())
+    {
+        if (cur_panel)
+        {
+            if (!cur_panel->focusFirstItem(false))
+            {
+                // if nothing in the panel gets focus, make sure the new tab does
+                // otherwise the last tab might keep focus
+                getTab(getCurrentPanelIndex())->mButton->setFocus(true);
+            }
+        }
+        gFocusMgr.setMouseCapture(NULL);
+    }
+    if (handled) {
+        // Note: may need to capture local coords here
+        LLViewerEventRecorder::instance().update_xui(getPathname( ));
+    }
+    return handled;
+}
+
+// virtual
+bool LLTabContainer::handleToolTip( S32 x, S32 y, MASK mask)
+{
+    static LLUICachedControl<S32> tabcntrv_pad ("UITabCntrvPad", 0);
+    bool handled = LLPanel::handleToolTip( x, y, mask);
+    if (!handled && getTabCount() > 0 && !getTabsHidden())
+    {
+        LLTabTuple* firsttuple = getTab(0);
+
+        bool has_scroll_arrows = !mHideScrollArrows && (getMaxScrollPos() > 0);
+        LLRect clip;
+        if (mIsVertical)
+        {
+            clip = LLRect(firsttuple->mButton->getRect().mLeft,
+                          has_scroll_arrows ? mPrevArrowBtn->getRect().mBottom - tabcntrv_pad : mPrevArrowBtn->getRect().mTop,
+                          firsttuple->mButton->getRect().mRight,
+                          has_scroll_arrows ? mNextArrowBtn->getRect().mTop + tabcntrv_pad : mNextArrowBtn->getRect().mBottom );
+        }
+        else
+        {
+            clip = LLRect(has_scroll_arrows ? mPrevArrowBtn->getRect().mRight : mJumpPrevArrowBtn->getRect().mLeft,
+                          firsttuple->mButton->getRect().mTop,
+                          has_scroll_arrows ? mNextArrowBtn->getRect().mLeft : mJumpNextArrowBtn->getRect().mRight,
+                          firsttuple->mButton->getRect().mBottom );
+        }
+
+        if( clip.pointInRect( x, y ) )
+        {
+            for(tuple_list_t::iterator iter = mTabList.begin(); iter != mTabList.end(); ++iter)
+            {
+                LLButton* tab_button = (*iter)->mButton;
+                if (!tab_button->getVisible()) continue;
+                S32 local_x = x - tab_button->getRect().mLeft;
+                S32 local_y = y - tab_button->getRect().mBottom;
+                handled = tab_button->handleToolTip(local_x, local_y, mask);
+                if( handled )
+                {
+                    break;
+                }
+            }
+        }
+    }
+    return handled;
+}
+
+// virtual
+bool LLTabContainer::handleKeyHere(KEY key, MASK mask)
+{
+    bool handled = false;
+    if (key == KEY_LEFT && mask == MASK_ALT)
+    {
+        selectPrevTab();
+        handled = true;
+    }
+    else if (key == KEY_RIGHT && mask == MASK_ALT)
+    {
+        selectNextTab();
+        handled = true;
+    }
+
+    if (handled)
+    {
+        if (getCurrentPanel())
+        {
+            getCurrentPanel()->setFocus(true);
+        }
+    }
+
+    if (!gFocusMgr.childHasKeyboardFocus(getCurrentPanel()))
+    {
+        // if child has focus, but not the current panel, focus is on a button
+        if (mIsVertical)
+        {
+            switch(key)
+            {
+              case KEY_UP:
+                selectPrevTab();
+                handled = true;
+                break;
+              case KEY_DOWN:
+                selectNextTab();
+                handled = true;
+                break;
+              case KEY_LEFT:
+                handled = true;
+                break;
+              case KEY_RIGHT:
+                if (getTabPosition() == LEFT && getCurrentPanel())
+                {
+                    getCurrentPanel()->setFocus(true);
+                }
+                handled = true;
+                break;
+              default:
+                break;
+            }
+        }
+        else
+        {
+            switch(key)
+            {
+              case KEY_UP:
+                if (getTabPosition() == BOTTOM && getCurrentPanel())
+                {
+                    getCurrentPanel()->setFocus(true);
+                }
+                handled = true;
+                break;
+              case KEY_DOWN:
+                if (getTabPosition() == TOP && getCurrentPanel())
+                {
+                    getCurrentPanel()->setFocus(true);
+                }
+                handled = true;
+                break;
+              case KEY_LEFT:
+                selectPrevTab();
+                handled = true;
+                break;
+              case KEY_RIGHT:
+                selectNextTab();
+                handled = true;
+                break;
+              default:
+                break;
+            }
+        }
+    }
+    return handled;
+}
+
+// virtual
+bool LLTabContainer::handleDragAndDrop(S32 x, S32 y, MASK mask, bool drop,  EDragAndDropType type, void* cargo_data, EAcceptance *accept, std::string   &tooltip)
+{
+    bool has_scroll_arrows = !mHideScrollArrows && (getMaxScrollPos() > 0);
+
+    if(mOpenTabsOnDragAndDrop && !getTabsHidden())
+    {
+        // In that case, we'll open the hovered tab while dragging and dropping items.
+        // This allows for drilling through tabs.
+        if (mDragAndDropDelayTimer.getStarted())
+        {
+            if (mDragAndDropDelayTimer.getElapsedTimeF32() > SCROLL_DELAY_TIME)
+            {
+                if (has_scroll_arrows)
+                {
+                    if (mJumpPrevArrowBtn && mJumpPrevArrowBtn->getRect().pointInRect(x, y))
+                    {
+                        S32 local_x = x - mJumpPrevArrowBtn->getRect().mLeft;
+                        S32 local_y = y - mJumpPrevArrowBtn->getRect().mBottom;
+                        mJumpPrevArrowBtn->handleHover(local_x, local_y, mask);
+                    }
+                    if (mJumpNextArrowBtn && mJumpNextArrowBtn->getRect().pointInRect(x, y))
+                    {
+                        S32 local_x = x - mJumpNextArrowBtn->getRect().mLeft;
+                        S32 local_y = y - mJumpNextArrowBtn->getRect().mBottom;
+                        mJumpNextArrowBtn->handleHover(local_x, local_y, mask);
+                    }
+                    if (mPrevArrowBtn->getRect().pointInRect(x, y))
+                    {
+                        S32 local_x = x - mPrevArrowBtn->getRect().mLeft;
+                        S32 local_y = y - mPrevArrowBtn->getRect().mBottom;
+                        mPrevArrowBtn->handleHover(local_x, local_y, mask);
+                    }
+                    else if (mNextArrowBtn->getRect().pointInRect(x, y))
+                    {
+                        S32 local_x = x - mNextArrowBtn->getRect().mLeft;
+                        S32 local_y = y - mNextArrowBtn->getRect().mBottom;
+                        mNextArrowBtn->handleHover(local_x, local_y, mask);
+                    }
+                }
+
+                for(tuple_list_t::iterator iter = mTabList.begin(); iter !=  mTabList.end(); ++iter)
+                {
+                    LLTabTuple* tuple = *iter;
+                    tuple->mButton->setVisible( true );
+                    S32 local_x = x - tuple->mButton->getRect().mLeft;
+                    S32 local_y = y - tuple->mButton->getRect().mBottom;
+                    if (tuple->mButton->pointInView(local_x, local_y) &&  tuple->mButton->getEnabled() && !tuple->mTabPanel->getVisible())
+                    {
+                        tuple->mButton->onCommit();
+                    }
+                }
+                // Stop the timer whether successful or not. Don't let it run forever.
+                mDragAndDropDelayTimer.stop();
+            }
+        }
+        else
+        {
+            // Start a timer so we don't open tabs as soon as we hover on them
+            mDragAndDropDelayTimer.start();
+        }
+    }
+
+    return LLView::handleDragAndDrop(x, y, mask, drop, type, cargo_data,  accept, tooltip);
+}
+
+void LLTabContainer::addTabPanel(LLPanel* panelp)
+{
+    addTabPanel(TabPanelParams().panel(panelp));
+}
+
+// function to update images
+void LLTabContainer::update_images(LLTabTuple* tuple, TabParams params, LLTabContainer::TabPosition pos)
+{
+    if (tuple && tuple->mButton)
+    {
+        if (pos == LLTabContainer::TOP)
+        {
+            tuple->mButton->setImageUnselected(static_cast<LLUIImage*>(params.tab_top_image_unselected));
+            tuple->mButton->setImageSelected(static_cast<LLUIImage*>(params.tab_top_image_selected));
+            tuple->mButton->setImageFlash(static_cast<LLUIImage*>(params.tab_top_image_flash));
+        }
+        else if (pos == LLTabContainer::BOTTOM)
+        {
+            tuple->mButton->setImageUnselected(static_cast<LLUIImage*>(params.tab_bottom_image_unselected));
+            tuple->mButton->setImageSelected(static_cast<LLUIImage*>(params.tab_bottom_image_selected));
+            tuple->mButton->setImageFlash(static_cast<LLUIImage*>(params.tab_bottom_image_flash));
+        }
+        else if (pos == LLTabContainer::LEFT)
+        {
+            tuple->mButton->setImageUnselected(static_cast<LLUIImage*>(params.tab_left_image_unselected));
+            tuple->mButton->setImageSelected(static_cast<LLUIImage*>(params.tab_left_image_selected));
+            tuple->mButton->setImageFlash(static_cast<LLUIImage*>(params.tab_left_image_flash));
+        }
+    }
+}
+
+void LLTabContainer::addTabPanel(const TabPanelParams& panel)
+{
+    LLPanel* child = panel.panel();
+
+    llassert(child);
+    if (!child) return;
+
+    const std::string& label = panel.label.isProvided()
+            ? panel.label()
+            : panel.panel()->getLabel();
+    bool select = panel.select_tab();
+    S32 indent = panel.indent();
+    bool placeholder = panel.is_placeholder;
+    eInsertionPoint insertion_point = panel.insert_at();
+
+    static LLUICachedControl<S32> tabcntrv_pad ("UITabCntrvPad", 0);
+    static LLUICachedControl<S32> tabcntr_button_panel_overlap ("UITabCntrButtonPanelOverlap", 0);
+    static LLUICachedControl<S32> tab_padding ("UITabPadding", 0);
+    if (child->getParent() == this)
+    {
+        // already a child of mine
+        return;
+    }
+
+    // Store the original label for possible xml export.
+    child->setLabel(label);
+    std::string trimmed_label = label;
+    LLStringUtil::trim(trimmed_label);
+
+    S32 button_width = mMinTabWidth;
+    if (!mIsVertical)
+    {
+        button_width = llclamp(mFont->getWidth(trimmed_label) + tab_padding, mMinTabWidth, mMaxTabWidth);
+    }
+
+    // Tab panel
+    S32 tab_panel_top;
+    S32 tab_panel_bottom;
+    if (!getTabsHidden())
+    {
+        if( getTabPosition() == LLTabContainer::TOP )
+        {
+            S32 tab_height = mIsVertical ? BTN_HEIGHT : mTabHeight;
+            tab_panel_top = getRect().getHeight() - getTopBorderHeight() - (tab_height - tabcntr_button_panel_overlap);
+            tab_panel_bottom = LLPANEL_BORDER_WIDTH;
+        }
+        else
+        {
+            tab_panel_top = getRect().getHeight() - getTopBorderHeight();
+            tab_panel_bottom = (mTabHeight - tabcntr_button_panel_overlap);  // Run to the edge, covering up the border
+        }
+    }
+    else
+    {
+        // Skip tab button space if tabs are invisible (EXT-576)
+        tab_panel_top = getRect().getHeight();
+        tab_panel_bottom = LLPANEL_BORDER_WIDTH;
+    }
+
+    LLRect tab_panel_rect;
+    if (!getTabsHidden() && mIsVertical)
+    {
+        tab_panel_rect = LLRect(mMinTabWidth + mRightTabBtnOffset + (LLPANEL_BORDER_WIDTH * 2) + tabcntrv_pad,
+                                getRect().getHeight() - LLPANEL_BORDER_WIDTH,
+                                getRect().getWidth() - LLPANEL_BORDER_WIDTH,
+                                LLPANEL_BORDER_WIDTH);
+    }
+    else
+    {
+        S32 left_offset = mUseTabOffset ? LLPANEL_BORDER_WIDTH * 3 : LLPANEL_BORDER_WIDTH;
+        S32 right_offset = mUseTabOffset ? LLPANEL_BORDER_WIDTH * 2 : LLPANEL_BORDER_WIDTH;
+        tab_panel_rect = LLRect(left_offset, tab_panel_top, getRect().getWidth() - right_offset, tab_panel_bottom);
+    }
+    child->setFollowsAll();
+    child->translate( tab_panel_rect.mLeft - child->getRect().mLeft, tab_panel_rect.mBottom - child->getRect().mBottom);
+    child->reshape( tab_panel_rect.getWidth(), tab_panel_rect.getHeight(), true );
+    // add this child later
+
+    child->setVisible( false );  // Will be made visible when selected
+
+    mTotalTabWidth += button_width;
+
+    // Tab button
+    LLRect btn_rect;  // Note: btn_rect.mLeft is just a dummy.  Will be updated in draw().
+    LLUIImage* tab_img = NULL;
+    LLUIImage* tab_selected_img = NULL;
+    S32 tab_fudge = 1;      //  To make new tab art look better, nudge buttons up 1 pel
+
+    if (mIsVertical)
+    {
+        btn_rect.setLeftTopAndSize(tabcntrv_pad + LLPANEL_BORDER_WIDTH + 2, // JC - Fudge factor
+                                   (getRect().getHeight() - getTopBorderHeight() - LLPANEL_BORDER_WIDTH - 1) - ((BTN_HEIGHT + tabcntrv_pad) * getTabCount()),
+                                   mMinTabWidth,
+                                   BTN_HEIGHT);
+    }
+    else if( getTabPosition() == LLTabContainer::TOP )
+    {
+        btn_rect.setLeftTopAndSize( 0, getRect().getHeight() - getTopBorderHeight() + tab_fudge, button_width, mTabHeight);
+        tab_img = mMiddleTabParams.tab_top_image_unselected;
+        tab_selected_img = mMiddleTabParams.tab_top_image_selected;
+    }
+    else
+    {
+        btn_rect.setOriginAndSize( 0, 0 + tab_fudge, button_width, mTabHeight);
+        tab_img = mMiddleTabParams.tab_bottom_image_unselected;
+        tab_selected_img = mMiddleTabParams.tab_bottom_image_selected;
+    }
+
+    LLTextBox* textbox = NULL;
+    LLButton* btn = NULL;
+    LLCustomButtonIconCtrl::Params custom_btn_params;
+    {
+        custom_btn_params.icon_ctrl_pad(mTabIconCtrlPad);
+    }
+    LLButton::Params normal_btn_params;
+
+    if (placeholder)
+    {
+        btn_rect.translate(0, -6); // *TODO: make configurable
+        LLTextBox::Params params;
+        params.name(trimmed_label);
+        params.rect(btn_rect);
+        params.initial_value(trimmed_label);
+        params.font(mFont);
+        textbox = LLUICtrlFactory::create<LLTextBox> (params);
+
+        LLButton::Params p;
+        p.name("placeholder");
+        btn = LLUICtrlFactory::create<LLButton>(p);
+    }
+    else
+    {
+        LLButton::Params& p = (mCustomIconCtrlUsed ? custom_btn_params : normal_btn_params);
+
+        p.rect(btn_rect);
+        p.font(mFont);
+        p.font_halign = mFontHalign;
+        p.label(trimmed_label);
+        p.click_callback.function(boost::bind(&LLTabContainer::onTabBtn, this, _2, child));
+        if (indent)
+        {
+            p.pad_left(indent);
+        }
+        p.pad_bottom( mLabelPadBottom );
+        p.scale_image(true);
+        p.tab_stop(false);
+        p.label_shadow(false);
+        p.follows.flags = FOLLOWS_LEFT;
+
+        if (mIsVertical)
+        {
+          p.name("vtab_"+std::string(child->getName()));
+          p.image_unselected(mMiddleTabParams.tab_left_image_unselected);
+          p.image_selected(mMiddleTabParams.tab_left_image_selected);
+          p.follows.flags = p.follows.flags() | FOLLOWS_TOP;
+        }
+        else
+        {
+            p.name("htab_"+std::string(child->getName()));
+            p.visible(false);
+            p.image_unselected(tab_img);
+            p.image_selected(tab_selected_img);
+            p.follows.flags = p.follows.flags() | (getTabPosition() == TOP ? FOLLOWS_TOP : FOLLOWS_BOTTOM);
+            // Try to squeeze in a bit more text
+            p.pad_left( mLabelPadLeft );
+            p.pad_right(2);
+        }
+
+        // inits flash timer
+        p.button_flash_enable = mEnableTabsFlashing;
+        p.flash_color = mTabsFlashingColor;
+
+        // *TODO : It seems wrong not to use p in both cases considering the way p is initialized
+        if (mCustomIconCtrlUsed)
+        {
+            btn = LLUICtrlFactory::create<LLCustomButtonIconCtrl>(custom_btn_params);
+        }
+        else
+        {
+            btn = LLUICtrlFactory::create<LLButton>(p);
+        }
+    }
+
+    LLTabTuple* tuple = new LLTabTuple( this, child, btn, textbox );
+    insertTuple( tuple, insertion_point );
+
+    // if new tab was added as a first or last tab, update button image
+    // and update button image of any tab it may have affected
+    if (tuple == mTabList.front())
+    {
+        update_images(tuple, mFirstTabParams, getTabPosition());
+
+        if (mTabList.size() == 2)
+        {
+            update_images(mTabList[1], mLastTabParams, getTabPosition());
+        }
+        else if (mTabList.size() > 2)
+        {
+            update_images(mTabList[1], mMiddleTabParams, getTabPosition());
+        }
+    }
+    else if (tuple == mTabList.back())
+    {
+        update_images(tuple, mLastTabParams, getTabPosition());
+
+        if (mTabList.size() > 2)
+        {
+            update_images(mTabList[mTabList.size()-2], mMiddleTabParams, getTabPosition());
+        }
+    }
+
+    //Don't add button and textbox if tab buttons are invisible(EXT - 576)
+    if (!getTabsHidden())
+    {
+        if (textbox)
+        {
+            addChild( textbox, 0 );
+        }
+        if (btn)
+        {
+            addChild( btn, 0 );
+        }
+    }
+    else
+    {
+        if (textbox)
+        {
+            LLUICtrl::addChild(textbox, 0);
+        }
+        if (btn)
+        {
+            LLUICtrl::addChild(btn, 0);
+        }
+    }
+
+    if (child)
+    {
+        LLUICtrl::addChild(child, 1);
+    }
+
+    sendChildToFront(mPrevArrowBtn);
+    sendChildToFront(mNextArrowBtn);
+    sendChildToFront(mJumpPrevArrowBtn);
+    sendChildToFront(mJumpNextArrowBtn);
+
+    updateMaxScrollPos();
+
+    if( select )
+    {
+        selectLastTab();
+        mScrollPos = mMaxScrollPos;
+    }
+
+}
+
+void LLTabContainer::addPlaceholder(LLPanel* child, const std::string& label)
+{
+    addTabPanel(TabPanelParams().panel(child).label(label).is_placeholder(true));
+}
+
+void LLTabContainer::removeTabPanel(LLPanel* child)
+{
+    static LLUICachedControl<S32> tabcntrv_pad ("UITabCntrvPad", 0);
+    if (mIsVertical)
+    {
+        // Fix-up button sizes
+        S32 tab_count = 0;
+        for(tuple_list_t::iterator iter = mTabList.begin(); iter != mTabList.end(); ++iter)
+        {
+            LLTabTuple* tuple = *iter;
+            LLRect rect;
+            rect.setLeftTopAndSize(tabcntrv_pad + LLPANEL_BORDER_WIDTH + 2, // JC - Fudge factor
+                                   (getRect().getHeight() - LLPANEL_BORDER_WIDTH - 1) - ((BTN_HEIGHT + tabcntrv_pad) * (tab_count)),
+                                   mMinTabWidth,
+                                   BTN_HEIGHT);
+            if (tuple->mPlaceholderText)
+            {
+                tuple->mPlaceholderText->setRect(rect);
+            }
+            else
+            {
+                tuple->mButton->setRect(rect);
+            }
+            tab_count++;
+        }
+    }
+    else
+    {
+        // Adjust the total tab width.
+        for(tuple_list_t::iterator iter = mTabList.begin(); iter != mTabList.end(); ++iter)
+        {
+            LLTabTuple* tuple = *iter;
+            if( tuple->mTabPanel == child )
+            {
+                mTotalTabWidth -= tuple->mButton->getRect().getWidth();
+                break;
+            }
+        }
+    }
+
+    bool has_focus = gFocusMgr.childHasKeyboardFocus(this);
+
+    // If the tab being deleted is the selected one, select a different tab.
+    for(std::vector<LLTabTuple*>::iterator iter = mTabList.begin(); iter != mTabList.end(); ++iter)
+    {
+        LLTabTuple* tuple = *iter;
+        if( tuple->mTabPanel == child )
+        {
+            // update tab button images if removing the first or last tab
+            if ((tuple == mTabList.front()) && (mTabList.size() > 1))
+            {
+                update_images(mTabList[1], mFirstTabParams, getTabPosition());
+            }
+            else if ((tuple == mTabList.back()) && (mTabList.size() > 2))
+            {
+                update_images(mTabList[mTabList.size()-2], mLastTabParams, getTabPosition());
+            }
+
+            if (!getTabsHidden())
+            {
+                // We need to remove tab buttons only if the tabs are not hidden.
+                removeChild( tuple->mButton );
+            }
+            delete tuple->mButton;
+            tuple->mButton = NULL;
+
+            removeChild( tuple->mTabPanel );
+//          delete tuple->mTabPanel;
+            tuple->mTabPanel = NULL;
+
+            mTabList.erase( iter );
+            delete tuple;
+
+            break;
+        }
+    }
+
+    // make sure we don't have more locked tabs than we have tabs
+    mLockedTabCount = llmin(getTabCount(), mLockedTabCount);
+
+    if (mCurrentTabIdx >= (S32)mTabList.size())
+    {
+        mCurrentTabIdx = mTabList.size()-1;
+    }
+    selectTab(mCurrentTabIdx);
+    if (has_focus)
+    {
+        LLPanel* panelp = getPanelByIndex(mCurrentTabIdx);
+        if (panelp)
+        {
+            panelp->setFocus(true);
+        }
+    }
+
+    updateMaxScrollPos();
+}
+
+void LLTabContainer::lockTabs(S32 num_tabs)
+{
+    // count current tabs or use supplied value and ensure no new tabs get
+    // inserted between them
+    mLockedTabCount = num_tabs > 0 ? llmin(getTabCount(), num_tabs) : getTabCount();
+}
+
+void LLTabContainer::unlockTabs()
+{
+    mLockedTabCount = 0;
+}
+
+void LLTabContainer::enableTabButton(S32 which, bool enable)
+{
+    if (which >= 0 && which < (S32)mTabList.size())
+    {
+        mTabList[which]->mButton->setEnabled(enable);
+    }
+    // Stop the DaD timer as it might run forever
+    // enableTabButton() is typically called on refresh and draw when anything changed
+    // in the tab container so it's a good time to reset that.
+    mDragAndDropDelayTimer.stop();
+}
+
+void LLTabContainer::deleteAllTabs()
+{
+    // Remove all the tab buttons and delete them.  Also, unlink all the child panels.
+    for(std::vector<LLTabTuple*>::iterator iter = mTabList.begin(); iter != mTabList.end(); ++iter)
+    {
+        LLTabTuple* tuple = *iter;
+
+        removeChild( tuple->mButton );
+        delete tuple->mButton;
+        tuple->mButton = NULL;
+
+        removeChild( tuple->mTabPanel );
+//      delete tuple->mTabPanel;
+        tuple->mTabPanel = NULL;
+    }
+
+    // Actually delete the tuples themselves
+    std::for_each(mTabList.begin(), mTabList.end(), DeletePointer());
+    mTabList.clear();
+
+    // And there isn't a current tab any more
+    mCurrentTabIdx = -1;
+}
+
+LLPanel* LLTabContainer::getCurrentPanel()
+{
+    if (mCurrentTabIdx >= 0 && mCurrentTabIdx < (S32) mTabList.size())
+    {
+        return mTabList[mCurrentTabIdx]->mTabPanel;
+    }
+    return NULL;
+}
+
+S32 LLTabContainer::getCurrentPanelIndex()
+{
+    return mCurrentTabIdx;
+}
+
+S32 LLTabContainer::getTabCount()
+{
+    return mTabList.size();
+}
+
+LLPanel* LLTabContainer::getPanelByIndex(S32 index)
+{
+    if (index >= 0 && index < (S32)mTabList.size())
+    {
+        return mTabList[index]->mTabPanel;
+    }
+    return NULL;
+}
+
+S32 LLTabContainer::getIndexForPanel(LLPanel* panel)
+{
+    for (S32 index = 0; index < (S32)mTabList.size(); index++)
+    {
+        if (mTabList[index]->mTabPanel == panel)
+        {
+            return index;
+        }
+    }
+    return -1;
+}
+
+S32 LLTabContainer::getPanelIndexByTitle(const std::string& title)
+{
+    for (S32 index = 0 ; index < (S32)mTabList.size(); index++)
+    {
+        if (title == mTabList[index]->mButton->getLabelSelected())
+        {
+            return index;
+        }
+    }
+    return -1;
+}
+
+LLPanel* LLTabContainer::getPanelByName(const std::string& name)
+{
+    for (S32 index = 0 ; index < (S32)mTabList.size(); index++)
+    {
+        LLPanel *panel = mTabList[index]->mTabPanel;
+        if (name == panel->getName())
+        {
+            return panel;
+        }
+    }
+    return NULL;
+}
+
+// Change the name of the button for the current tab.
+void LLTabContainer::setCurrentTabName(const std::string& name)
+{
+    // Might not have a tab selected
+    if (mCurrentTabIdx < 0) return;
+
+    mTabList[mCurrentTabIdx]->mButton->setLabelSelected(name);
+    mTabList[mCurrentTabIdx]->mButton->setLabelUnselected(name);
+}
+
+void LLTabContainer::selectFirstTab()
+{
+    selectTab( 0 );
+}
+
+
+void LLTabContainer::selectLastTab()
+{
+    selectTab( mTabList.size()-1 );
+}
+
+void LLTabContainer::selectNextTab()
+{
+    if (mTabList.size() == 0)
+    {
+        return;
+    }
+
+    bool tab_has_focus = false;
+    if (mCurrentTabIdx >= 0 && mTabList[mCurrentTabIdx]->mButton->hasFocus())
+    {
+        tab_has_focus = true;
+    }
+    S32 idx = mCurrentTabIdx+1;
+    if (idx >= (S32)mTabList.size())
+        idx = 0;
+    while (!selectTab(idx) && idx != mCurrentTabIdx)
+    {
+        idx = (idx + 1 ) % (S32)mTabList.size();
+    }
+
+    if (tab_has_focus)
+    {
+        mTabList[idx]->mButton->setFocus(true);
+    }
+}
+
+void LLTabContainer::selectPrevTab()
+{
+    bool tab_has_focus = false;
+    if (mCurrentTabIdx >= 0 && mTabList[mCurrentTabIdx]->mButton->hasFocus())
+    {
+        tab_has_focus = true;
+    }
+    S32 idx = mCurrentTabIdx-1;
+    if (idx < 0)
+        idx = mTabList.size()-1;
+    while (!selectTab(idx) && idx != mCurrentTabIdx)
+    {
+        idx = idx - 1;
+        if (idx < 0)
+            idx = mTabList.size()-1;
+    }
+    if (tab_has_focus)
+    {
+        mTabList[idx]->mButton->setFocus(true);
+    }
+}
+
+bool LLTabContainer::selectTabPanel(LLPanel* child)
+{
+    S32 idx = 0;
+    for(tuple_list_t::iterator iter = mTabList.begin(); iter != mTabList.end(); ++iter)
+    {
+        LLTabTuple* tuple = *iter;
+        if( tuple->mTabPanel == child )
+        {
+            return selectTab( idx );
+        }
+        idx++;
+    }
+    return false;
+}
+
+bool LLTabContainer::selectTab(S32 which)
+{
+    if (which >= getTabCount() || which < 0)
+        return false;
+
+    LLTabTuple* selected_tuple = getTab(which);
+    if (!selected_tuple)
+        return false;
+
+    LLSD cbdata;
+    if (selected_tuple->mTabPanel)
+        cbdata = selected_tuple->mTabPanel->getName();
+
+    bool result = false;
+    if (!mValidateSignal || (*mValidateSignal)(this, cbdata))
+    {
+        result = setTab(which);
+        if (result && mCommitSignal)
+        {
+            (*mCommitSignal)(this, cbdata);
+        }
+    }
+
+    return result;
+}
+
+// private
+bool LLTabContainer::setTab(S32 which)
+{
+    static LLUICachedControl<S32> tabcntr_arrow_btn_size ("UITabCntrArrowBtnSize", 0);
+    LLTabTuple* selected_tuple = getTab(which);
+    if (!selected_tuple)
+    {
+        return false;
+    }
+
+    bool is_visible = false;
+    if( selected_tuple->mButton->getEnabled() && selected_tuple->mVisible )
+    {
+        setCurrentPanelIndex(which);
+
+        S32 i = 0;
+        for(tuple_list_t::iterator iter = mTabList.begin(); iter != mTabList.end(); ++iter)
+        {
+            LLTabTuple* tuple = *iter;
+            bool is_selected = ( tuple == selected_tuple );
+            // Although the selected tab must be complete, we may have hollow LLTabTuple tucked in the list
+            if (tuple && tuple->mButton)
+            {
+                tuple->mButton->setUseEllipses(mUseTabEllipses);
+                tuple->mButton->setHAlign(mFontHalign);
+                tuple->mButton->setToggleState( is_selected );
+                // RN: this limits tab-stops to active button only, which would require arrow keys to switch tabs
+                tuple->mButton->setTabStop( is_selected );
+            }
+            if (tuple && tuple->mTabPanel)
+            {
+                tuple->mTabPanel->setVisible( is_selected );
+                //tuple->mTabPanel->setFocus(is_selected); // not clear that we want to do this here.
+            }
+
+            if (is_selected)
+            {
+                LLUIUsage::instance().logPanel(tuple->mTabPanel->getName());
+
+                // Make sure selected tab is within scroll region
+                if (mIsVertical)
+                {
+                    S32 num_visible = getTabCount() - getMaxScrollPos();
+                    if( i >= getScrollPos() && i <= getScrollPos() + num_visible)
+                    {
+                        setCurrentPanelIndex(which);
+                        is_visible = true;
+                    }
+                    else
+                    {
+                        is_visible = false;
+                    }
+                }
+                else if (!mHideScrollArrows && getMaxScrollPos() > 0)
+                {
+                    if( i < getScrollPos() )
+                    {
+                        setScrollPos(i);
+                    }
+                    else
+                    {
+                        S32 available_width_with_arrows = getRect().getWidth() - mRightTabBtnOffset - 2 * (LLPANEL_BORDER_WIDTH + tabcntr_arrow_btn_size  + tabcntr_arrow_btn_size + 1);
+                        S32 running_tab_width = (tuple && tuple->mButton ? tuple->mButton->getRect().getWidth() : 0);
+                        S32 j = i - 1;
+                        S32 min_scroll_pos = i;
+                        if (running_tab_width < available_width_with_arrows)
+                        {
+                            while (j >= 0)
+                            {
+                                LLTabTuple* other_tuple = getTab(j);
+                                running_tab_width += (other_tuple && other_tuple->mButton ? other_tuple->mButton->getRect().getWidth() : 0);
+                                if (running_tab_width > available_width_with_arrows)
+                                {
+                                    break;
+                                }
+                                j--;
+                            }
+                            min_scroll_pos = j + 1;
+                        }
+                        setScrollPos(llclamp(getScrollPos(), min_scroll_pos, i));
+                        setScrollPos(llmin(getScrollPos(), getMaxScrollPos()));
+                    }
+                    is_visible = true;
+                }
+                else
+                {
+                    is_visible = true;
+                }
+            }
+            i++;
+        }
+    }
+    if (mIsVertical && getCurrentPanelIndex() >= 0)
+    {
+        LLTabTuple* tuple = getTab(getCurrentPanelIndex());
+        tuple->mTabPanel->setVisible( true );
+        tuple->mButton->setToggleState( true );
+    }
+    return is_visible;
+}
+
+bool LLTabContainer::selectTabByName(const std::string& name)
+{
+    LLPanel* panel = getPanelByName(name);
+    if (!panel)
+    {
+        LL_WARNS() << "LLTabContainer::selectTabByName(" << name << ") failed" << LL_ENDL;
+        return false;
+    }
+
+    bool result = selectTabPanel(panel);
+    return result;
+}
+
+bool LLTabContainer::getTabPanelFlashing(LLPanel *child)
+{
+    LLTabTuple* tuple = getTabByPanel(child);
+    if( tuple )
+    {
+        return tuple->mButton->getFlashing();
+    }
+    return false;
+}
+
+void LLTabContainer::setTabPanelFlashing(LLPanel* child, bool state )
+{
+    LLTabTuple* tuple = getTabByPanel(child);
+    if( tuple )
+    {
+        tuple->mButton->setFlashing( state );
+    }
+}
+
+void LLTabContainer::setTabImage(LLPanel* child, std::string image_name, const LLColor4& color)
+{
+    LLTabTuple* tuple = getTabByPanel(child);
+    if( tuple )
+    {
+        tuple->mButton->setImageOverlay(image_name, LLFontGL::LEFT, color);
+        reshapeTuple(tuple);
+    }
+}
+
+void LLTabContainer::setTabImage(LLPanel* child, const LLUUID& image_id, const LLColor4& color)
+{
+    LLTabTuple* tuple = getTabByPanel(child);
+    if( tuple )
+    {
+        tuple->mButton->setImageOverlay(image_id, LLFontGL::LEFT, color);
+        reshapeTuple(tuple);
+    }
+}
+
+void LLTabContainer::setTabImage(LLPanel* child, LLIconCtrl* icon)
+{
+    LLTabTuple* tuple = getTabByPanel(child);
+    LLCustomButtonIconCtrl* button;
+    bool hasButton = false;
+
+    if(tuple)
+    {
+        button = dynamic_cast<LLCustomButtonIconCtrl*>(tuple->mButton);
+        if(button)
+        {
+            hasButton = true;
+            button->setIcon(icon);
+            reshapeTuple(tuple);
+        }
+    }
+
+    if (!hasButton && (icon != NULL))
+    {
+        // It was assumed that the tab's button would take ownership of the icon pointer.
+        // But since the tab did not have a button, kill the icon to prevent the memory
+        // leak.
+        icon->die();
+    }
+}
+
+void LLTabContainer::reshapeTuple(LLTabTuple* tuple)
+{
+    static LLUICachedControl<S32> tab_padding ("UITabPadding", 0);
+
+    if (!mIsVertical)
+    {
+        S32 image_overlay_width = 0;
+
+        if(mCustomIconCtrlUsed)
+        {
+            LLCustomButtonIconCtrl* button = dynamic_cast<LLCustomButtonIconCtrl*>(tuple->mButton);
+            LLIconCtrl* icon_ctrl = button ? button->getIconCtrl() : NULL;
+            image_overlay_width = icon_ctrl ? icon_ctrl->getRect().getWidth() : 0;
+        }
+        else
+        {
+            image_overlay_width = tuple->mButton->getImageOverlay().notNull() ?
+                    tuple->mButton->getImageOverlay()->getImage()->getWidth(0) : 0;
+        }
+        // remove current width from total tab strip width
+        mTotalTabWidth -= tuple->mButton->getRect().getWidth();
+
+        tuple->mPadding = image_overlay_width;
+
+        tuple->mButton->reshape(llclamp(mFont->getWidth(tuple->mButton->getLabelSelected()) + tab_padding + tuple->mPadding, mMinTabWidth, mMaxTabWidth),
+                                tuple->mButton->getRect().getHeight());
+        // add back in button width to total tab strip width
+        mTotalTabWidth += tuple->mButton->getRect().getWidth();
+
+        // tabs have changed size, might need to scroll to see current tab
+        updateMaxScrollPos();
+    }
+}
+
+void LLTabContainer::setTitle(const std::string& title)
+{
+    if (mTitleBox)
+    {
+        mTitleBox->setText( title );
+    }
+}
+
+const std::string LLTabContainer::getPanelTitle(S32 index)
+{
+    if (index >= 0 && index < (S32)mTabList.size())
+    {
+        LLButton* tab_button = mTabList[index]->mButton;
+        return tab_button->getLabelSelected();
+    }
+    return LLStringUtil::null;
+}
+
+void LLTabContainer::setTopBorderHeight(S32 height)
+{
+    mTopBorderHeight = height;
+}
+
+S32 LLTabContainer::getTopBorderHeight() const
+{
+    return mTopBorderHeight;
+}
+
+void LLTabContainer::setRightTabBtnOffset(S32 offset)
+{
+    mNextArrowBtn->translate( -offset - mRightTabBtnOffset, 0 );
+    mRightTabBtnOffset = offset;
+    updateMaxScrollPos();
+}
+
+void LLTabContainer::setPanelTitle(S32 index, const std::string& title)
+{
+    static LLUICachedControl<S32> tab_padding ("UITabPadding", 0);
+
+    if (index >= 0 && index < getTabCount())
+    {
+        LLTabTuple* tuple = getTab(index);
+        LLButton* tab_button = tuple->mButton;
+        const LLFontGL* fontp = LLFontGL::getFontSansSerifSmall();
+        mTotalTabWidth -= tab_button->getRect().getWidth();
+        tab_button->reshape(llclamp(fontp->getWidth(title) + tab_padding + tuple->mPadding, mMinTabWidth, mMaxTabWidth), tab_button->getRect().getHeight());
+        mTotalTabWidth += tab_button->getRect().getWidth();
+        tab_button->setLabelSelected(title);
+        tab_button->setLabelUnselected(title);
+    }
+    updateMaxScrollPos();
+}
+
+
+void LLTabContainer::onTabBtn( const LLSD& data, LLPanel* panel )
+{
+    LLTabTuple* tuple = getTabByPanel(panel);
+    selectTabPanel( panel );
+
+    if (tuple)
+    {
+        tuple->mTabPanel->setFocus(true);
+    }
+}
+
+void LLTabContainer::onNextBtn( const LLSD& data )
+{
+    if (!mScrolled)
+    {
+        scrollNext();
+    }
+    mScrolled = false;
+
+    if(mCurrentTabIdx < mTabList.size()-1)
+    {
+        selectNextTab();
+    }
+}
+
+void LLTabContainer::onNextBtnHeld( const LLSD& data )
+{
+    if (mScrollTimer.getElapsedTimeF32() > SCROLL_STEP_TIME)
+    {
+        mScrollTimer.reset();
+        scrollNext();
+
+        if(mCurrentTabIdx < mTabList.size()-1)
+        {
+            selectNextTab();
+        }
+        mScrolled = true;
+    }
+}
+
+void LLTabContainer::onPrevBtn( const LLSD& data )
+{
+    if (!mScrolled)
+    {
+        scrollPrev();
+    }
+    mScrolled = false;
+
+    if(mCurrentTabIdx > 0)
+    {
+        selectPrevTab();
+    }
+}
+
+void LLTabContainer::onJumpFirstBtn( const LLSD& data )
+{
+    mScrollPos = 0;
+}
+
+void LLTabContainer::onJumpLastBtn( const LLSD& data )
+{
+    mScrollPos = mMaxScrollPos;
+}
+
+void LLTabContainer::onPrevBtnHeld( const LLSD& data )
+{
+    if (mScrollTimer.getElapsedTimeF32() > SCROLL_STEP_TIME)
+    {
+        mScrollTimer.reset();
+        scrollPrev();
+
+        if(mCurrentTabIdx > 0)
+        {
+            selectPrevTab();
+        }
+        mScrolled = true;
+    }
+}
+
+// private
+
+void LLTabContainer::initButtons()
+{
+    // Hack:
+    if (getRect().getHeight() == 0 || mPrevArrowBtn)
+    {
+        return; // Don't have a rect yet or already got called
+    }
+
+    if (mIsVertical)
+    {
+        static LLUICachedControl<S32> tabcntrv_arrow_btn_size ("UITabCntrvArrowBtnSize", 0);
+        // Left and right scroll arrows (for when there are too many tabs to show all at once).
+        S32 btn_top = getRect().getHeight();
+        S32 btn_top_lower = getRect().mBottom+tabcntrv_arrow_btn_size;
+
+        LLRect up_arrow_btn_rect;
+        up_arrow_btn_rect.setLeftTopAndSize( mMinTabWidth/2 , btn_top, tabcntrv_arrow_btn_size, tabcntrv_arrow_btn_size );
+
+        LLRect down_arrow_btn_rect;
+        down_arrow_btn_rect.setLeftTopAndSize( mMinTabWidth/2 , btn_top_lower, tabcntrv_arrow_btn_size, tabcntrv_arrow_btn_size );
+
+        LLButton::Params prev_btn_params;
+        prev_btn_params.name(std::string("Up Arrow"));
+        prev_btn_params.rect(up_arrow_btn_rect);
+        prev_btn_params.follows.flags(FOLLOWS_TOP | FOLLOWS_LEFT);
+        prev_btn_params.image_unselected.name("scrollbutton_up_out_blue.tga");
+        prev_btn_params.image_selected.name("scrollbutton_up_in_blue.tga");
+        prev_btn_params.click_callback.function(boost::bind(&LLTabContainer::onPrevBtn, this, _2));
+        mPrevArrowBtn = LLUICtrlFactory::create<LLButton>(prev_btn_params);
+
+        LLButton::Params next_btn_params;
+        next_btn_params.name(std::string("Down Arrow"));
+        next_btn_params.rect(down_arrow_btn_rect);
+        next_btn_params.follows.flags(FOLLOWS_BOTTOM | FOLLOWS_LEFT);
+        next_btn_params.image_unselected.name("scrollbutton_down_out_blue.tga");
+        next_btn_params.image_selected.name("scrollbutton_down_in_blue.tga");
+        next_btn_params.click_callback.function(boost::bind(&LLTabContainer::onNextBtn, this, _2));
+        mNextArrowBtn = LLUICtrlFactory::create<LLButton>(next_btn_params);
+    }
+    else // Horizontal
+    {
+        static LLUICachedControl<S32> tabcntr_arrow_btn_size ("UITabCntrArrowBtnSize", 0);
+        S32 arrow_fudge = 1;        //  match new art better
+
+        // Left and right scroll arrows (for when there are too many tabs to show all at once).
+        S32 btn_top = (getTabPosition() == TOP ) ? getRect().getHeight() - getTopBorderHeight() : tabcntr_arrow_btn_size + 1;
+
+        LLRect left_arrow_btn_rect;
+        left_arrow_btn_rect.setLeftTopAndSize( LLPANEL_BORDER_WIDTH+1+tabcntr_arrow_btn_size, btn_top + arrow_fudge, tabcntr_arrow_btn_size, mTabHeight );
+
+        LLRect jump_left_arrow_btn_rect;
+        jump_left_arrow_btn_rect.setLeftTopAndSize( LLPANEL_BORDER_WIDTH+1, btn_top + arrow_fudge, tabcntr_arrow_btn_size, mTabHeight );
+
+        S32 right_pad = tabcntr_arrow_btn_size + LLPANEL_BORDER_WIDTH + 1;
+
+        LLRect right_arrow_btn_rect;
+        right_arrow_btn_rect.setLeftTopAndSize( getRect().getWidth() - mRightTabBtnOffset - right_pad - tabcntr_arrow_btn_size,
+                                                btn_top + arrow_fudge,
+                                                tabcntr_arrow_btn_size, mTabHeight );
+
+
+        LLRect jump_right_arrow_btn_rect;
+        jump_right_arrow_btn_rect.setLeftTopAndSize( getRect().getWidth() - mRightTabBtnOffset - right_pad,
+                                                     btn_top + arrow_fudge,
+                                                     tabcntr_arrow_btn_size, mTabHeight );
+
+        LLButton::Params p;
+        p.name(std::string("Jump Left Arrow"));
+        p.image_unselected.name("jump_left_out.tga");
+        p.image_selected.name("jump_left_in.tga");
+        p.click_callback.function(boost::bind(&LLTabContainer::onJumpFirstBtn, this, _2));
+        p.rect(jump_left_arrow_btn_rect);
+        p.follows.flags(FOLLOWS_LEFT);
+
+        mJumpPrevArrowBtn = LLUICtrlFactory::create<LLButton>(p);
+
+        p = LLButton::Params();
+        p.name(std::string("Left Arrow"));
+        p.rect(left_arrow_btn_rect);
+        p.follows.flags(FOLLOWS_LEFT);
+        p.image_unselected.name("scrollbutton_left_out_blue.tga");
+        p.image_selected.name("scrollbutton_left_in_blue.tga");
+        p.click_callback.function(boost::bind(&LLTabContainer::onPrevBtn, this, _2));
+        p.mouse_held_callback.function(boost::bind(&LLTabContainer::onPrevBtnHeld, this, _2));
+
+        mPrevArrowBtn = LLUICtrlFactory::create<LLButton>(p);
+
+        p = LLButton::Params();
+        p.name(std::string("Jump Right Arrow"));
+        p.rect(jump_right_arrow_btn_rect);
+        p.follows.flags(FOLLOWS_RIGHT);
+        p.image_unselected.name("jump_right_out.tga");
+        p.image_selected.name("jump_right_in.tga");
+        p.click_callback.function(boost::bind(&LLTabContainer::onJumpLastBtn, this, _2));
+
+        mJumpNextArrowBtn = LLUICtrlFactory::create<LLButton>(p);
+
+        p = LLButton::Params();
+        p.name(std::string("Right Arrow"));
+        p.rect(right_arrow_btn_rect);
+        p.follows.flags(FOLLOWS_RIGHT);
+        p.image_unselected.name("scrollbutton_right_out_blue.tga");
+        p.image_selected.name("scrollbutton_right_in_blue.tga");
+        p.click_callback.function(boost::bind(&LLTabContainer::onNextBtn, this, _2));
+        p.mouse_held_callback.function(boost::bind(&LLTabContainer::onNextBtnHeld, this, _2));
+
+        mNextArrowBtn = LLUICtrlFactory::create<LLButton>(p);
+
+        if( getTabPosition() == TOP )
+        {
+            mNextArrowBtn->setFollowsTop();
+            mPrevArrowBtn->setFollowsTop();
+            mJumpPrevArrowBtn->setFollowsTop();
+            mJumpNextArrowBtn->setFollowsTop();
+        }
+        else
+        {
+            mNextArrowBtn->setFollowsBottom();
+            mPrevArrowBtn->setFollowsBottom();
+            mJumpPrevArrowBtn->setFollowsBottom();
+            mJumpNextArrowBtn->setFollowsBottom();
+        }
+    }
+
+    mPrevArrowBtn->setTabStop(false);
+    addChild(mPrevArrowBtn);
+
+    mNextArrowBtn->setTabStop(false);
+    addChild(mNextArrowBtn);
+
+    if (mJumpPrevArrowBtn)
+    {
+        mJumpPrevArrowBtn->setTabStop(false);
+        addChild(mJumpPrevArrowBtn);
+    }
+
+    if (mJumpNextArrowBtn)
+    {
+        mJumpNextArrowBtn->setTabStop(false);
+        addChild(mJumpNextArrowBtn);
+    }
+
+    // set default tab group to be panel contents
+    setDefaultTabGroup(1);
+}
+
+//this is a work around for the current LLPanel::initFromParams hack
+//so that it doesn't overwrite the default tab group.
+//will be removed when LLPanel is fixed soon.
+void LLTabContainer::initFromParams(const LLPanel::Params& p)
+{
+    LLPanel::initFromParams(p);
+
+    setDefaultTabGroup(1);
+}
+
+LLTabTuple* LLTabContainer::getTabByPanel(LLPanel* child)
+{
+    for(tuple_list_t::iterator iter = mTabList.begin(); iter != mTabList.end(); ++iter)
+    {
+        LLTabTuple* tuple = *iter;
+        if( tuple->mTabPanel == child )
+        {
+            return tuple;
+        }
+    }
+    return NULL;
+}
+
+void LLTabContainer::insertTuple(LLTabTuple * tuple, eInsertionPoint insertion_point)
+{
+    switch(insertion_point)
+    {
+    case START:
+        // insert the new tab in the front of the list
+        mTabList.insert(mTabList.begin() + mLockedTabCount, tuple);
+        break;
+    case LEFT_OF_CURRENT:
+        // insert the new tab before the current tab (but not before mLockedTabCount)
+        {
+        tuple_list_t::iterator current_iter = mTabList.begin() + llmax(mLockedTabCount, mCurrentTabIdx);
+        mTabList.insert(current_iter, tuple);
+        }
+        break;
+
+    case RIGHT_OF_CURRENT:
+        // insert the new tab after the current tab (but not before mLockedTabCount)
+        {
+        tuple_list_t::iterator current_iter = mTabList.begin() + llmax(mLockedTabCount, mCurrentTabIdx + 1);
+        mTabList.insert(current_iter, tuple);
+        }
+        break;
+    case END:
+    default:
+        mTabList.push_back( tuple );
+    }
+}
+
+
+
+void LLTabContainer::updateMaxScrollPos()
+{
+    static LLUICachedControl<S32> tabcntrv_pad ("UITabCntrvPad", 0);
+    bool no_scroll = true;
+    if (mIsVertical)
+    {
+        S32 tab_total_height = (BTN_HEIGHT + tabcntrv_pad) * getTabCount();
+        S32 available_height = getRect().getHeight() - getTopBorderHeight();
+        if( tab_total_height > available_height )
+        {
+            static LLUICachedControl<S32> tabcntrv_arrow_btn_size ("UITabCntrvArrowBtnSize", 0);
+            S32 available_height_with_arrows = getRect().getHeight() - 2*(tabcntrv_arrow_btn_size + 3*tabcntrv_pad) - mNextArrowBtn->getRect().mBottom;
+            S32 additional_needed = tab_total_height - available_height_with_arrows;
+            setMaxScrollPos((S32) ceil(additional_needed / float(BTN_HEIGHT + tabcntrv_pad) ) );
+            no_scroll = false;
+        }
+    }
+    else
+    {
+        static LLUICachedControl<S32> tabcntr_tab_h_pad ("UITabCntrTabHPad", 0);
+        static LLUICachedControl<S32> tabcntr_arrow_btn_size ("UITabCntrArrowBtnSize", 0);
+        static LLUICachedControl<S32> tabcntr_tab_partial_width ("UITabCntrTabPartialWidth", 0);
+        S32 tab_space = 0;
+        S32 available_space = 0;
+        tab_space = mTotalTabWidth;
+        available_space = getRect().getWidth() - mRightTabBtnOffset - 2 * (LLPANEL_BORDER_WIDTH + tabcntr_tab_h_pad);
+
+        if( tab_space > available_space )
+        {
+            S32 available_width_with_arrows = getRect().getWidth() - mRightTabBtnOffset - 2 * (LLPANEL_BORDER_WIDTH + tabcntr_arrow_btn_size  + tabcntr_arrow_btn_size + 1);
+            // subtract off reserved portion on left
+            available_width_with_arrows -= tabcntr_tab_partial_width;
+
+            S32 running_tab_width = 0;
+            setMaxScrollPos(getTabCount());
+            for(tuple_list_t::reverse_iterator tab_it = mTabList.rbegin(); tab_it != mTabList.rend(); ++tab_it)
+            {
+                running_tab_width += (*tab_it)->mButton->getRect().getWidth();
+                if (running_tab_width > available_width_with_arrows)
+                {
+                    break;
+                }
+                setMaxScrollPos(getMaxScrollPos()-1);
+            }
+            // in case last tab doesn't actually fit on screen, make it the last scrolling position
+            setMaxScrollPos(llmin(getMaxScrollPos(), getTabCount() - 1));
+            no_scroll = false;
+        }
+    }
+    if (no_scroll)
+    {
+        setMaxScrollPos(0);
+        setScrollPos(0);
+    }
+    if (getScrollPos() > getMaxScrollPos())
+    {
+        setScrollPos(getMaxScrollPos()); // maybe just enforce this via limits in setScrollPos instead?
+    }
+}
+
+void LLTabContainer::commitHoveredButton(S32 x, S32 y)
+{
+    if (!getTabsHidden() && hasMouseCapture())
+    {
+        for (tuple_list_t::iterator iter = mTabList.begin(); iter != mTabList.end(); ++iter)
+        {
+            LLButton* button = (*iter)->mButton;
+            LLPanel* panel = (*iter)->mTabPanel;
+            if (button->getEnabled() && button->getVisible() && !panel->getVisible())
+            {
+                S32 local_x = x - button->getRect().mLeft;
+                S32 local_y = y - button->getRect().mBottom;
+                if (button->pointInView(local_x, local_y))
+                {
+                    button->onCommit();
+                    break;
+                }
+            }
+        }
+    }
+}
+
+S32 LLTabContainer::getTotalTabWidth() const
+{
+    return mTotalTabWidth;
+}
+
+void LLTabContainer::setTabVisibility( LLPanel const *aPanel, bool aVisible )
+{
+    for( tuple_list_t::const_iterator itr = mTabList.begin(); itr != mTabList.end(); ++itr )
+    {
+        LLTabTuple const *pTT = *itr;
+        if( pTT->mTabPanel == aPanel )
+        {
+            pTT->mVisible = aVisible;
+            break;
+        }
+    }
+
+    bool foundTab( false );
+    for( tuple_list_t::const_iterator itr = mTabList.begin(); itr != mTabList.end(); ++itr )
+    {
+        LLTabTuple const *pTT = *itr;
+        if( pTT->mVisible )
+        {
+            this->selectTab( itr - mTabList.begin() );
+            foundTab = true;
+            break;
+        }
+    }
+
+    if( foundTab )
+        this->setVisible( true );
+    else
+        this->setVisible( false );
+
+    updateMaxScrollPos();
+}