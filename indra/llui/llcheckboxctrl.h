--- conflicted
+++ resolved
@@ -1,195 +1,157 @@
-/**
- * @file llcheckboxctrl.h
- * @brief LLCheckBoxCtrl base class
- *
- * $LicenseInfo:firstyear=2001&license=viewerlgpl$
- * Second Life Viewer Source Code
- * Copyright (C) 2010, Linden Research, Inc.
- *
- * This library is free software; you can redistribute it and/or
- * modify it under the terms of the GNU Lesser General Public
- * License as published by the Free Software Foundation;
- * version 2.1 of the License only.
- *
- * This library is distributed in the hope that it will be useful,
- * but WITHOUT ANY WARRANTY; without even the implied warranty of
- * MERCHANTABILITY or FITNESS FOR A PARTICULAR PURPOSE.  See the GNU
- * Lesser General Public License for more details.
- *
- * You should have received a copy of the GNU Lesser General Public
- * License along with this library; if not, write to the Free Software
- * Foundation, Inc., 51 Franklin Street, Fifth Floor, Boston, MA  02110-1301  USA
- *
- * Linden Research, Inc., 945 Battery Street, San Francisco, CA  94111  USA
- * $/LicenseInfo$
- */
-
-#ifndef LL_LLCHECKBOXCTRL_H
-#define LL_LLCHECKBOXCTRL_H
-
-#include "lluictrl.h"
-#include "llbutton.h"
-#include "lltextbox.h"
-#include "v4color.h"
-
-//
-// Constants
-//
-
-<<<<<<< HEAD
-const bool	RADIO_STYLE = true;
-const bool	CHECK_STYLE = false;
-=======
-const BOOL  RADIO_STYLE = TRUE;
-const BOOL  CHECK_STYLE = FALSE;
->>>>>>> e1623bb2
-
-//
-// Classes
-//
-class LLFontGL;
-class LLViewBorder;
-
-class LLCheckBoxCtrl
-: public LLUICtrl
-, public ll::ui::SearchableControl
-{
-public:
-
-    enum EWordWrap
-    {
-        WRAP_NONE,
-        WRAP_UP,
-        WRAP_DOWN
-    };
-
-    struct WordWrap : public LLInitParam::TypeValuesHelper<EWordWrap, WordWrap>
-    {
-        static void declareValues();
-    };
-
-    struct Params
-    :   public LLInitParam::Block<Params, LLUICtrl::Params>
-    {
-        Optional<bool>          initial_value;  // override LLUICtrl initial_value
-
-        Optional<LLTextBox::Params> label_text;
-        Optional<LLButton::Params> check_button;
-
-        Optional<EWordWrap, WordWrap>   word_wrap;
-
-        Ignored                 radio_style;
-
-        Params();
-    };
-
-    virtual ~LLCheckBoxCtrl();
-
-protected:
-    LLCheckBoxCtrl(const Params&);
-    friend class LLUICtrlFactory;
-
-public:
-    // LLView interface
-
-    virtual void        setEnabled( BOOL b );
-
-<<<<<<< HEAD
-	virtual void		setEnabled( bool b );
-
-	virtual void		reshape(S32 width, S32 height, bool called_from_parent = true);
-
-	// LLUICtrl interface
-	virtual void		setValue(const LLSD& value );
-	virtual LLSD		getValue() const;
-			bool		get() { return (bool)getValue().asBoolean(); }
-			void		set(bool value) { setValue(value); }
-
-	virtual void		setTentative(bool b);
-	virtual bool		getTentative() const;
-
-	virtual bool		setLabelArg( const std::string& key, const LLStringExplicit& text );
-=======
-    virtual void        reshape(S32 width, S32 height, BOOL called_from_parent = TRUE);
-
-    // LLUICtrl interface
-    virtual void        setValue(const LLSD& value );
-    virtual LLSD        getValue() const;
-            BOOL        get() { return (BOOL)getValue().asBoolean(); }
-            void        set(BOOL value) { setValue(value); }
-
-    virtual void        setTentative(BOOL b);
-    virtual BOOL        getTentative() const;
-
-    virtual BOOL        setLabelArg( const std::string& key, const LLStringExplicit& text );
-
-    virtual void        clear();
-    virtual void        onCommit();
->>>>>>> e1623bb2
-
-    // LLCheckBoxCtrl interface
-    virtual BOOL        toggle()                { return mButton->toggleState(); }      // returns new state
-
-<<<<<<< HEAD
-	// LLCheckBoxCtrl interface
-	virtual bool		toggle()				{ return mButton->toggleState(); }		// returns new state
-
-	void				setBtnFocus() { mButton->setFocus(true); }
-=======
-    void                setBtnFocus() { mButton->setFocus(TRUE); }
-
-    void                setEnabledColor( const LLColor4 &color ) { mTextEnabledColor = color; }
-    void                setDisabledColor( const LLColor4 &color ) { mTextDisabledColor = color; }
->>>>>>> e1623bb2
-
-    void                setLabel( const LLStringExplicit& label );
-    std::string         getLabel() const;
-
-    void                setFont( const LLFontGL* font ) { mFont = font; }
-    const LLFontGL*     getFont() const { return mFont; }
-
-    virtual void        setControlName(const std::string& control_name, LLView* context);
-
-<<<<<<< HEAD
-	virtual bool		isDirty()	const;		// Returns true if the user has modified this control.
-	virtual void		resetDirty();			// Clear dirty state
-=======
-    virtual BOOL        isDirty()   const;      // Returns TRUE if the user has modified this control.
-    virtual void        resetDirty();           // Clear dirty state
->>>>>>> e1623bb2
-
-protected:
-    virtual std::string _getSearchText() const
-    {
-        return getLabel() + getToolTip();
-    }
-
-    virtual void onSetHighlight() const // When highlight, really do highlight the label
-    {
-        if( mLabel )
-            mLabel->ll::ui::SearchableControl::setHighlighted( ll::ui::SearchableControl::getHighlighted() );
-    }
-
-protected:
-    // note: value is stored in toggle state of button
-    LLButton*       mButton;
-    LLTextBox*      mLabel;
-    const LLFontGL* mFont;
-
-    LLUIColor       mTextEnabledColor;
-    LLUIColor       mTextDisabledColor;
-
-    EWordWrap       mWordWrap; // off, shifts text up, shifts text down
-};
-
-// Build time optimization, generate once in .cpp file
-#ifndef LLCHECKBOXCTRL_CPP
-extern template class LLCheckBoxCtrl* LLView::getChild<class LLCheckBoxCtrl>(
-<<<<<<< HEAD
-	const std::string& name, bool recurse) const;
-=======
-    const std::string& name, BOOL recurse) const;
->>>>>>> e1623bb2
-#endif
-
-#endif  // LL_LLCHECKBOXCTRL_H+/**
+ * @file llcheckboxctrl.h
+ * @brief LLCheckBoxCtrl base class
+ *
+ * $LicenseInfo:firstyear=2001&license=viewerlgpl$
+ * Second Life Viewer Source Code
+ * Copyright (C) 2010, Linden Research, Inc.
+ *
+ * This library is free software; you can redistribute it and/or
+ * modify it under the terms of the GNU Lesser General Public
+ * License as published by the Free Software Foundation;
+ * version 2.1 of the License only.
+ *
+ * This library is distributed in the hope that it will be useful,
+ * but WITHOUT ANY WARRANTY; without even the implied warranty of
+ * MERCHANTABILITY or FITNESS FOR A PARTICULAR PURPOSE.  See the GNU
+ * Lesser General Public License for more details.
+ *
+ * You should have received a copy of the GNU Lesser General Public
+ * License along with this library; if not, write to the Free Software
+ * Foundation, Inc., 51 Franklin Street, Fifth Floor, Boston, MA  02110-1301  USA
+ *
+ * Linden Research, Inc., 945 Battery Street, San Francisco, CA  94111  USA
+ * $/LicenseInfo$
+ */
+
+#ifndef LL_LLCHECKBOXCTRL_H
+#define LL_LLCHECKBOXCTRL_H
+
+#include "lluictrl.h"
+#include "llbutton.h"
+#include "lltextbox.h"
+#include "v4color.h"
+
+//
+// Constants
+//
+
+const bool  RADIO_STYLE = true;
+const bool  CHECK_STYLE = false;
+
+//
+// Classes
+//
+class LLFontGL;
+class LLViewBorder;
+
+class LLCheckBoxCtrl
+: public LLUICtrl
+, public ll::ui::SearchableControl
+{
+public:
+
+    enum EWordWrap
+    {
+        WRAP_NONE,
+        WRAP_UP,
+        WRAP_DOWN
+    };
+
+    struct WordWrap : public LLInitParam::TypeValuesHelper<EWordWrap, WordWrap>
+    {
+        static void declareValues();
+    };
+
+    struct Params
+    :   public LLInitParam::Block<Params, LLUICtrl::Params>
+    {
+        Optional<bool>          initial_value;  // override LLUICtrl initial_value
+
+        Optional<LLTextBox::Params> label_text;
+        Optional<LLButton::Params> check_button;
+
+        Optional<EWordWrap, WordWrap>   word_wrap;
+
+        Ignored                 radio_style;
+
+        Params();
+    };
+
+    virtual ~LLCheckBoxCtrl();
+
+protected:
+    LLCheckBoxCtrl(const Params&);
+    friend class LLUICtrlFactory;
+
+public:
+    // LLView interface
+
+    virtual void        setEnabled( bool b );
+
+    virtual void        reshape(S32 width, S32 height, bool called_from_parent = true);
+
+    // LLUICtrl interface
+    virtual void        setValue(const LLSD& value );
+    virtual LLSD        getValue() const;
+            bool        get() { return (bool)getValue().asBoolean(); }
+            void        set(bool value) { setValue(value); }
+
+    virtual void        setTentative(bool b);
+    virtual bool        getTentative() const;
+
+    virtual bool        setLabelArg( const std::string& key, const LLStringExplicit& text );
+
+    virtual void        clear();
+    virtual void        onCommit();
+
+    // LLCheckBoxCtrl interface
+    virtual bool        toggle()                { return mButton->toggleState(); }      // returns new state
+
+    void                setBtnFocus() { mButton->setFocus(true); }
+
+    void                setEnabledColor( const LLColor4 &color ) { mTextEnabledColor = color; }
+    void                setDisabledColor( const LLColor4 &color ) { mTextDisabledColor = color; }
+
+    void                setLabel( const LLStringExplicit& label );
+    std::string         getLabel() const;
+
+    void                setFont( const LLFontGL* font ) { mFont = font; }
+    const LLFontGL*     getFont() const { return mFont; }
+
+    virtual void        setControlName(const std::string& control_name, LLView* context);
+
+    virtual bool        isDirty()   const;      // Returns true if the user has modified this control.
+    virtual void        resetDirty();           // Clear dirty state
+
+protected:
+    virtual std::string _getSearchText() const
+    {
+        return getLabel() + getToolTip();
+    }
+
+    virtual void onSetHighlight() const // When highlight, really do highlight the label
+    {
+        if( mLabel )
+            mLabel->ll::ui::SearchableControl::setHighlighted( ll::ui::SearchableControl::getHighlighted() );
+    }
+
+protected:
+    // note: value is stored in toggle state of button
+    LLButton*       mButton;
+    LLTextBox*      mLabel;
+    const LLFontGL* mFont;
+
+    LLUIColor       mTextEnabledColor;
+    LLUIColor       mTextDisabledColor;
+
+    EWordWrap       mWordWrap; // off, shifts text up, shifts text down
+};
+
+// Build time optimization, generate once in .cpp file
+#ifndef LLCHECKBOXCTRL_CPP
+extern template class LLCheckBoxCtrl* LLView::getChild<class LLCheckBoxCtrl>(
+    const std::string& name, bool recurse) const;
+#endif
+
+#endif  // LL_LLCHECKBOXCTRL_H