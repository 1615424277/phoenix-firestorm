/** 
 * @file llfolderviewmodel.h
 *
 * $LicenseInfo:firstyear=2001&license=viewerlgpl$
 * Second Life Viewer Source Code
 * Copyright (C) 2010, Linden Research, Inc.
 * 
 * This library is free software; you can redistribute it and/or
 * modify it under the terms of the GNU Lesser General Public
 * License as published by the Free Software Foundation;
 * version 2.1 of the License only.
 * 
 * This library is distributed in the hope that it will be useful,
 * but WITHOUT ANY WARRANTY; without even the implied warranty of
 * MERCHANTABILITY or FITNESS FOR A PARTICULAR PURPOSE.  See the GNU
 * Lesser General Public License for more details.
 * 
 * You should have received a copy of the GNU Lesser General Public
 * License along with this library; if not, write to the Free Software
 * Foundation, Inc., 51 Franklin Street, Fifth Floor, Boston, MA  02110-1301  USA
 * 
 * Linden Research, Inc., 945 Battery Street, San Francisco, CA  94111  USA
 * $/LicenseInfo$
 */
#ifndef LLFOLDERVIEWMODEL_H
#define LLFOLDERVIEWMODEL_H

#include "llfontgl.h"	// just for StyleFlags enum
#include "llfolderview.h"

// These are grouping of inventory types.
// Order matters when sorting system folders to the top.
enum EInventorySortGroup
{
	SG_SYSTEM_FOLDER,
	SG_TRASH_FOLDER,
	SG_NORMAL_FOLDER,
	SG_ITEM
};

class LLFontGL;
class LLInventoryModel;
class LLMenuGL;
class LLUIImage;
class LLUUID;
class LLFolderViewItem;
class LLFolderViewFolder;

class LLFolderViewFilter
{
public:
	enum EFilterModified
	{
		FILTER_NONE,				// nothing to do, already filtered
		FILTER_RESTART,				// restart filtering from scratch
		FILTER_LESS_RESTRICTIVE,	// existing filtered items will certainly pass this filter
		FILTER_MORE_RESTRICTIVE		// if you didn't pass the previous filter, you definitely won't pass this one
	};

public:

	LLFolderViewFilter() {}
	virtual ~LLFolderViewFilter() {}

	// +-------------------------------------------------------------------+
	// + Execution And Results
	// +-------------------------------------------------------------------+
	virtual bool 				check(const LLFolderViewModelItem* item) = 0;
	virtual bool				checkFolder(const LLFolderViewModelItem* folder) const = 0;

	virtual void 				setEmptyLookupMessage(const std::string& message) = 0;
	virtual std::string			getEmptyLookupMessage() const = 0;

	virtual bool				showAllResults() const = 0;

	virtual std::string::size_type getStringMatchOffset(LLFolderViewModelItem* item) const = 0;
	virtual std::string::size_type getFilterStringSize() const = 0;
	// +-------------------------------------------------------------------+
	// + Status
	// +-------------------------------------------------------------------+
	virtual bool 				isActive() const = 0;
	virtual bool 				isModified() const = 0;
	virtual void 				clearModified() = 0;
	virtual const std::string& 	getName() const = 0;
	virtual const std::string& 	getFilterText() = 0;
	//RN: this is public to allow system to externally force a global refilter
	virtual void 				setModified(EFilterModified behavior = FILTER_RESTART) = 0;

	// +-------------------------------------------------------------------+
	// + Time
	// +-------------------------------------------------------------------+
	virtual void 				resetTime(S32 timeout) = 0;
    virtual bool                isTimedOut() = 0;
    
	// +-------------------------------------------------------------------+
	// + Default
	// +-------------------------------------------------------------------+
	virtual bool 				isDefault() const = 0;
	virtual bool 				isNotDefault() const = 0;
	virtual void 				markDefault() = 0;
	virtual void 				resetDefault() = 0;

	// +-------------------------------------------------------------------+
	// + Generation
	// +-------------------------------------------------------------------+
	virtual S32 				getCurrentGeneration() const = 0;
	virtual S32 				getFirstSuccessGeneration() const = 0;
	virtual S32 				getFirstRequiredGeneration() const = 0;
};

class LLFolderViewModelInterface : public LLTrace::MemTrackable<LLFolderViewModelInterface>
{
public:
	LLFolderViewModelInterface() 
	:	LLTrace::MemTrackable<LLFolderViewModelInterface>("LLFolderViewModelInterface") 
	{}

	virtual ~LLFolderViewModelInterface() {}
	virtual void requestSortAll() = 0;

	virtual void sort(class LLFolderViewFolder*) = 0;
	virtual void filter() = 0;

	virtual bool contentsReady() = 0;
	virtual bool isFolderComplete(class LLFolderViewFolder*) = 0;
	virtual void setFolderView(LLFolderView* folder_view) = 0;
	virtual LLFolderViewFilter& getFilter() = 0;
	virtual const LLFolderViewFilter& getFilter() const = 0;
	virtual std::string getStatusText() = 0;

	virtual bool startDrag(std::vector<LLFolderViewModelItem*>& items) = 0;
};

// This is an abstract base class that users of the folderview classes
// would use to bridge the folder view with the underlying data
class LLFolderViewModelItem : public LLRefCount, public LLTrace::MemTrackable<LLFolderViewModelItem>
{
public:
	LLFolderViewModelItem() 
	:	LLTrace::MemTrackable<LLFolderViewModelItem>("LLFolderViewModelItem") 
	{}

	virtual ~LLFolderViewModelItem() { }

	virtual void update() {}	//called when drawing
	virtual const std::string& getName() const = 0;
	virtual const std::string& getDisplayName() const = 0;
	virtual const std::string& getSearchableName() const = 0;

	virtual std::string getSearchableDescription() const = 0;
	virtual std::string getSearchableCreatorName()const = 0;
	virtual std::string getSearchableUUIDString() const = 0;
	virtual std::string getSearchableAll() const = 0; // <FS:Ansariel> Zi's extended inventory search

	virtual LLPointer<LLUIImage> getIcon() const = 0;
	virtual LLPointer<LLUIImage> getIconOpen() const { return getIcon(); }
	virtual LLPointer<LLUIImage> getIconOverlay() const { return NULL; }

	virtual LLFontGL::StyleFlags getLabelStyle() const = 0;
	virtual std::string getLabelSuffix() const = 0;

	virtual void openItem( void ) = 0;
	virtual void closeItem( void ) = 0;
	virtual void selectItem(void) = 0;
    
    virtual BOOL isItemWearable() const { return FALSE; }

	virtual BOOL isItemRenameable() const = 0;
	virtual BOOL renameItem(const std::string& new_name) = 0;

	virtual BOOL isItemMovable( void ) const = 0;		// Can be moved to another folder
	virtual void move( LLFolderViewModelItem* parent_listener ) = 0;

	virtual BOOL isItemRemovable( void ) const = 0;		// Can be destroyed
	virtual BOOL removeItem() = 0;
	virtual void removeBatch(std::vector<LLFolderViewModelItem*>& batch) = 0;

	virtual BOOL isItemCopyable() const = 0;
	virtual BOOL copyToClipboard() const = 0;
	virtual BOOL cutToClipboard() = 0;
	virtual bool isCutToClipboard() { return false; };

	virtual BOOL isClipboardPasteable() const = 0;
	virtual void pasteFromClipboard() = 0;
	virtual void pasteLinkFromClipboard() = 0;

	virtual void buildContextMenu(LLMenuGL& menu, U32 flags) = 0;
	
	virtual bool potentiallyVisible() = 0; // is the item definitely visible or we haven't made up our minds yet?

	virtual bool filter( LLFolderViewFilter& filter) = 0;
	virtual bool passedFilter(S32 filter_generation = -1) = 0;
	virtual bool descendantsPassedFilter(S32 filter_generation = -1) = 0;
	virtual void setPassedFilter(bool passed, S32 filter_generation, std::string::size_type string_offset = std::string::npos, std::string::size_type string_size = 0) = 0;
	virtual void setPassedFolderFilter(bool passed, S32 filter_generation) = 0;
	virtual void dirtyFilter() = 0;
	virtual void dirtyDescendantsFilter() = 0;
	virtual bool hasFilterStringMatch() = 0;
	virtual std::string::size_type getFilterStringOffset() = 0;
	virtual std::string::size_type getFilterStringSize() = 0;

	virtual S32	getLastFilterGeneration() const = 0;
	virtual S32 getMarkedDirtyGeneration() const = 0;

	virtual bool hasChildren() const = 0;
	virtual void addChild(LLFolderViewModelItem* child) = 0;
	virtual void removeChild(LLFolderViewModelItem* child) = 0;

	// This method will be called to determine if a drop can be
	// performed, and will set drop to TRUE if a drop is
	// requested. Returns TRUE if a drop is possible/happened,
	// otherwise FALSE.
	virtual BOOL dragOrDrop(MASK mask, BOOL drop,
							EDragAndDropType cargo_type,
							void* cargo_data,
							std::string& tooltip_msg) = 0;

	virtual void requestSort() = 0;
	virtual S32 getSortVersion() = 0;
	virtual void setSortVersion(S32 version) = 0;
	virtual void setParent(LLFolderViewModelItem* parent) = 0;
	virtual bool hasParent() = 0;

	// <FS:ND/>
	virtual LLFolderViewModelItem* getParent() const = 0;

	// <FS:Ansariel> Special for locked items
	virtual bool isLocked() const { return false; }

	// <FS:Ansariel> FIRE-29342: Protect folder option
	virtual bool isProtected() const { return false; }

protected:

	friend class LLFolderViewItem;
	virtual void setFolderViewItem(LLFolderViewItem* folder_view_item) = 0;

};


class LLFolderViewModelItemCommon : public LLFolderViewModelItem
{
public:
	LLFolderViewModelItemCommon(LLFolderViewModelInterface& root_view_model)
	:	mSortVersion(-1),
		mPassedFilter(true),
		mPassedFolderFilter(true),
		mStringMatchOffsetFilter(std::string::npos),
		mStringFilterSize(0),
		mFolderViewItem(NULL),
		mLastFilterGeneration(-1),
		mLastFolderFilterGeneration(-1),
		mMarkedDirtyGeneration(-1),
		mMostFilteredDescendantGeneration(-1),
		mParent(NULL),
		mRootViewModel(root_view_model)
	{
		mChildren.clear();
	}

	void requestSort() { mSortVersion = -1; }
	S32 getSortVersion() { return mSortVersion; }
	void setSortVersion(S32 version) { mSortVersion = version;}

	S32	getLastFilterGeneration() const { return mLastFilterGeneration; }
	S32	getLastFolderFilterGeneration() const { return mLastFolderFilterGeneration; }
	S32	getMarkedDirtyGeneration() const { return mMarkedDirtyGeneration; }
	void dirtyFilter()
	{
		if(mMarkedDirtyGeneration < 0)
		{
			mMarkedDirtyGeneration = mLastFilterGeneration;
		}
		mLastFilterGeneration = -1;
		mLastFolderFilterGeneration = -1;

		// bubble up dirty flag all the way to root
		if (mParent)
		{
			mParent->dirtyFilter();
		}	
	}
	void dirtyDescendantsFilter()
	{
		mMostFilteredDescendantGeneration = -1;
		if (mParent)
		{
			mParent->dirtyDescendantsFilter();
		}
	}
	bool hasFilterStringMatch();
	std::string::size_type getFilterStringOffset();
	std::string::size_type getFilterStringSize();
	
	typedef std::list<LLFolderViewModelItem*> child_list_t;

	virtual void addChild(LLFolderViewModelItem* child) 
<<<<<<< HEAD
	{ 
		// Avoid duplicates: bail out if that child is already present in the list
		// Note: this happens when models are created before views

		// <FS:ND> Ugh, linear search! Replace this by simply looking if the parent matches

		// child_list_t::const_iterator iter;
		// for (iter = mChildren.begin(); iter != mChildren.end(); iter++)
		// {
		// 	if (child == *iter)
		// 	{
		// 		return;
		// 	}
		// }

		if( child->getParent() == this )
			return;
		
		// </FS:ND>
		
=======
	{
>>>>>>> 8576eaa3
		mChildren.push_back(child);
		child->setParent(this); 
		dirtyFilter();
		requestSort();
	}
	virtual void removeChild(LLFolderViewModelItem* child) 
	{ 
		mChildren.remove(child); 
		child->setParent(NULL);
		dirtyDescendantsFilter();
		dirtyFilter();
	}
	
	virtual void clearChildren()
	{
		// As this is cleaning the whole list of children wholesale, we do need to delete the pointed objects
		// This is different and not equivalent to calling removeChild() on each child
		std::for_each(mChildren.begin(), mChildren.end(), DeletePointer());
		mChildren.clear();
		dirtyDescendantsFilter();
		dirtyFilter();
	}
	
	child_list_t::const_iterator getChildrenBegin() const { return mChildren.begin(); }
	child_list_t::const_iterator getChildrenEnd() const { return mChildren.end(); }
	child_list_t::size_type getChildrenCount() const { return mChildren.size(); }
	
	void setPassedFilter(bool passed, S32 filter_generation, std::string::size_type string_offset = std::string::npos, std::string::size_type string_size = 0)
	{
		mPassedFilter = passed;
		mLastFilterGeneration = filter_generation;
		mStringMatchOffsetFilter = string_offset;
		mStringFilterSize = string_size;
		mMarkedDirtyGeneration = -1;
	}

	void setPassedFolderFilter(bool passed, S32 filter_generation)
	{
		mPassedFolderFilter = passed;
		mLastFolderFilterGeneration = filter_generation;
	}

	virtual bool potentiallyVisible()
	{
		return passedFilter() // we've passed the filter
			|| (getLastFilterGeneration() < mRootViewModel.getFilter().getFirstSuccessGeneration()) // or we don't know yet
			|| descendantsPassedFilter();
	}

	virtual bool passedFilter(S32 filter_generation = -1) 
	{ 
		if (filter_generation < 0)
        {
			filter_generation = mRootViewModel.getFilter().getFirstSuccessGeneration();
        }
		bool passed_folder_filter = mPassedFolderFilter && (mLastFolderFilterGeneration >= filter_generation);
		bool passed_filter = mPassedFilter && (mLastFilterGeneration >= filter_generation);
		return passed_folder_filter && (passed_filter || descendantsPassedFilter(filter_generation));
	}

	virtual bool descendantsPassedFilter(S32 filter_generation = -1)
	{ 
		if (filter_generation < 0)
        {
            filter_generation = mRootViewModel.getFilter().getFirstSuccessGeneration();
        }
		return mMostFilteredDescendantGeneration >= filter_generation;
	}


protected:
	virtual void setParent(LLFolderViewModelItem* parent) { mParent = parent; }
	virtual bool hasParent() { return mParent != NULL; }

	// <FS:ND/>
	virtual LLFolderViewModelItem* getParent() const { return mParent; }

	S32							mSortVersion;
	bool						mPassedFilter;
	bool						mPassedFolderFilter;
	std::string::size_type		mStringMatchOffsetFilter;
	std::string::size_type		mStringFilterSize;

	S32							mLastFilterGeneration,
								mLastFolderFilterGeneration,
								mMostFilteredDescendantGeneration,
								mMarkedDirtyGeneration;

	child_list_t				mChildren;
	LLFolderViewModelItem*		mParent;
	LLFolderViewModelInterface& mRootViewModel;

	void setFolderViewItem(LLFolderViewItem* folder_view_item) { mFolderViewItem = folder_view_item;}
	LLFolderViewItem*		mFolderViewItem;
};



class LLFolderViewModelCommon : public LLFolderViewModelInterface
{
public:
	LLFolderViewModelCommon()
	:	mTargetSortVersion(0),
		mFolderView(NULL)
	{}

	virtual void requestSortAll()
	{
		// sort everything
		mTargetSortVersion++;
	}
	virtual std::string getStatusText();
	virtual void filter();

	void setFolderView(LLFolderView* folder_view) { mFolderView = folder_view;}

protected:
	bool needsSort(class LLFolderViewModelItem* item);

	S32 mTargetSortVersion;
	LLFolderView* mFolderView;

};

template <typename SORT_TYPE, typename ITEM_TYPE, typename FOLDER_TYPE, typename FILTER_TYPE>
class LLFolderViewModel : public LLFolderViewModelCommon
{
public:
	typedef SORT_TYPE		SortType;
	typedef ITEM_TYPE		ItemType;
	typedef FOLDER_TYPE		FolderType;
	typedef FILTER_TYPE		FilterType;

	LLFolderViewModel(SortType* sorter, FilterType* filter) 
	:	mSorter(sorter),
		mFilter(filter)
	{}

	virtual ~LLFolderViewModel() 
	{
		delete mSorter;
		mSorter = NULL;
		delete mFilter;
		mFilter = NULL;
	}

	virtual SortType& getSorter()					 { return *mSorter; }
	virtual const SortType& getSorter() const 		 { return *mSorter; }
	virtual void setSorter(const SortType& sorter) 	 { mSorter = new SortType(sorter); requestSortAll(); }

	virtual FilterType& getFilter() 				 { return *mFilter; }
	virtual const FilterType& getFilter() const		 { return *mFilter; }
	virtual void setFilter(const FilterType& filter) { mFilter = new FilterType(filter); }

	// By default, we assume the content is available. If a network fetch mechanism is implemented for the model,
	// this method needs to be overloaded and return the relevant fetch status.
	virtual bool contentsReady()					{ return true; }
	virtual bool isFolderComplete(LLFolderViewFolder* folder)					{ return true; }

	struct ViewModelCompare
	{
		ViewModelCompare(const SortType& sorter)
		:	mSorter(sorter)
		{}

		bool operator () (const LLFolderViewItem* a, const LLFolderViewItem* b) const
		{
			return mSorter(static_cast<const ItemType*>(a->getViewModelItem()), static_cast<const ItemType*>(b->getViewModelItem()));
		}

		bool operator () (const LLFolderViewFolder* a, const LLFolderViewFolder* b) const
		{
			return mSorter(static_cast<const ItemType*>(a->getViewModelItem()), static_cast<const ItemType*>(b->getViewModelItem()));
		}

		const SortType& mSorter;
	};

	void sort(LLFolderViewFolder* folder)
	{
		if (needsSort(folder->getViewModelItem()))
		{
			folder->sortFolders(ViewModelCompare(getSorter()));
			folder->sortItems(ViewModelCompare(getSorter()));
			folder->getViewModelItem()->setSortVersion(mTargetSortVersion);
			folder->requestArrange();
		}
	}

protected:
	SortType*		mSorter;
	FilterType*		mFilter;
};

#endif // LLFOLDERVIEWMODEL_H<|MERGE_RESOLUTION|>--- conflicted
+++ resolved
@@ -295,30 +295,7 @@
 	typedef std::list<LLFolderViewModelItem*> child_list_t;
 
 	virtual void addChild(LLFolderViewModelItem* child) 
-<<<<<<< HEAD
-	{ 
-		// Avoid duplicates: bail out if that child is already present in the list
-		// Note: this happens when models are created before views
-
-		// <FS:ND> Ugh, linear search! Replace this by simply looking if the parent matches
-
-		// child_list_t::const_iterator iter;
-		// for (iter = mChildren.begin(); iter != mChildren.end(); iter++)
-		// {
-		// 	if (child == *iter)
-		// 	{
-		// 		return;
-		// 	}
-		// }
-
-		if( child->getParent() == this )
-			return;
-		
-		// </FS:ND>
-		
-=======
-	{
->>>>>>> 8576eaa3
+	{
 		mChildren.push_back(child);
 		child->setParent(this); 
 		dirtyFilter();
