--- conflicted
+++ resolved
@@ -150,11 +150,7 @@
 
 // This is an abstract base class that users of the folderview classes
 // would use to bridge the folder view with the underlying data
-<<<<<<< HEAD
-class LLFolderViewModelItem : public LLRefCount, public FSFolderViewModelItem
-=======
 class LLFolderViewModelItem : public LLRefCount, public LLTrace::MemTrackable<LLFolderViewModelItem>
->>>>>>> d0ef02c2
 {
 public:
 	LLFolderViewModelItem() 
