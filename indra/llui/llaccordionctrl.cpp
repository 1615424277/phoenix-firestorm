/**
 * @file llaccordionctrl.cpp
 * @brief Accordion panel  implementation
 *
 * $LicenseInfo:firstyear=2009&license=viewerlgpl$
 * Second Life Viewer Source Code
 * Copyright (C) 2010, Linden Research, Inc.
 *
 * This library is free software; you can redistribute it and/or
 * modify it under the terms of the GNU Lesser General Public
 * License as published by the Free Software Foundation;
 * version 2.1 of the License only.
 *
 * This library is distributed in the hope that it will be useful,
 * but WITHOUT ANY WARRANTY; without even the implied warranty of
 * MERCHANTABILITY or FITNESS FOR A PARTICULAR PURPOSE.  See the GNU
 * Lesser General Public License for more details.
 *
 * You should have received a copy of the GNU Lesser General Public
 * License along with this library; if not, write to the Free Software
 * Foundation, Inc., 51 Franklin Street, Fifth Floor, Boston, MA  02110-1301  USA
 *
 * Linden Research, Inc., 945 Battery Street, San Francisco, CA  94111  USA
 * $/LicenseInfo$
 */
#include "linden_common.h"

#include "llaccordionctrl.h"
#include "llaccordionctrltab.h"

#include "lluictrlfactory.h" // builds floaters from XML

#include "llwindow.h"
#include "llfocusmgr.h"
#include "lllocalcliprect.h"

#include "boost/bind.hpp"

static constexpr S32 BORDER_MARGIN = 2;
static constexpr S32 PARENT_BORDER_MARGIN = 5;
static constexpr S32 VERTICAL_MULTIPLE = 16;
static constexpr F32 MIN_AUTO_SCROLL_RATE = 120.f;
static constexpr F32 MAX_AUTO_SCROLL_RATE = 500.f;
static constexpr F32 AUTO_SCROLL_RATE_ACCEL = 120.f;

// LLAccordionCtrl =================================================================|

static LLDefaultChildRegistry::Register<LLAccordionCtrl>    t2("accordion");

LLAccordionCtrl::LLAccordionCtrl(const Params& params):LLPanel(params)
 , mFitParent(params.fit_parent)
 , mNoVisibleTabsOrigString(params.no_visible_tabs_text.initial_value().asString())
{
    initNoTabsWidget(params.no_matched_tabs_text);

    mSingleExpansion = params.single_expansion;
    if (mFitParent && !mSingleExpansion)
    {
        LL_INFOS() << "fit_parent works best when combined with single_expansion" << LL_ENDL;
    }
}

LLAccordionCtrl::LLAccordionCtrl() : LLPanel()
{
    initNoTabsWidget(LLTextBox::Params());

    mSingleExpansion = false;
    mFitParent = false;
    buildFromFile( "accordion_parent.xml");
}

//---------------------------------------------------------------------------------
void LLAccordionCtrl::draw()
{
    if (mAutoScrolling)
    {
        // add acceleration to autoscroll
        mAutoScrollRate = llmin(mAutoScrollRate + (LLFrameTimer::getFrameDeltaTimeF32() * AUTO_SCROLL_RATE_ACCEL), MAX_AUTO_SCROLL_RATE);
    }
    else
    {
        // reset to minimum for next time
        mAutoScrollRate = MIN_AUTO_SCROLL_RATE;
    }
    // clear this flag to be set on next call to autoScroll
    mAutoScrolling = false;

    LLRect local_rect(0, getRect().getHeight(), getRect().getWidth(), 0);

    LLLocalClipRect clip(local_rect);

    LLPanel::draw();
}

//---------------------------------------------------------------------------------
bool LLAccordionCtrl::postBuild()
{
    static LLUICachedControl<S32> scrollbar_size("UIScrollbarSize", 0);

    LLRect scroll_rect;
    scroll_rect.setOriginAndSize(
        getRect().getWidth() - scrollbar_size,
        1,
        scrollbar_size,
        getRect().getHeight() - 1);

    LLScrollbar::Params sbparams;
    sbparams.name("scrollable vertical");
    sbparams.rect(scroll_rect);
    sbparams.orientation(LLScrollbar::VERTICAL);
    sbparams.doc_size(mInnerRect.getHeight());
    sbparams.doc_pos(0);
    sbparams.page_size(mInnerRect.getHeight());
    sbparams.step_size(VERTICAL_MULTIPLE);
    sbparams.follows.flags(FOLLOWS_RIGHT | FOLLOWS_TOP | FOLLOWS_BOTTOM);
    sbparams.change_callback(boost::bind(&LLAccordionCtrl::onScrollPosChangeCallback, this, _1, _2));

    mScrollbar = LLUICtrlFactory::create<LLScrollbar>(sbparams);
    LLView::addChild(mScrollbar);
    mScrollbar->setVisible(false);
    mScrollbar->setFollowsRight();
    mScrollbar->setFollowsTop();
    mScrollbar->setFollowsBottom();

    //if it was created from xml...
    std::vector<LLAccordionCtrlTab*> accordion_tabs;
    for(LLView* viewp : *getChildList())
    {
        LLAccordionCtrlTab* accordion_tab = dynamic_cast<LLAccordionCtrlTab*>(viewp);
        if (accordion_tab == NULL)
            continue;
        if (std::find(mAccordionTabs.begin(), mAccordionTabs.end(), accordion_tab) == mAccordionTabs.end())
        {
            accordion_tabs.push_back(accordion_tab);
        }
    }

    for (auto it = accordion_tabs.rbegin();
        it < accordion_tabs.rend(); ++it)
    {
        addCollapsibleCtrl(*it);
    }

    arrange();

    if (mSingleExpansion)
    {
        if (!mAccordionTabs[0]->getDisplayChildren())
            mAccordionTabs[0]->setDisplayChildren(true);
        for (size_t i = 1; i < mAccordionTabs.size(); ++i)
        {
            if (mAccordionTabs[i]->getDisplayChildren())
                mAccordionTabs[i]->setDisplayChildren(false);
        }
    }

    updateNoTabsHelpTextVisibility();

    return true;
}


//---------------------------------------------------------------------------------
LLAccordionCtrl::~LLAccordionCtrl()
{
  mAccordionTabs.clear();
}

//---------------------------------------------------------------------------------

void LLAccordionCtrl::reshape(S32 width, S32 height, bool called_from_parent)
{
    // adjust our rectangle
    LLRect rcLocal = getRect();
    rcLocal.mRight = rcLocal.mLeft + width;
    rcLocal.mTop = rcLocal.mBottom + height;

    // get textbox a chance to reshape its content
    mNoVisibleTabsHelpText->reshape(width, height, called_from_parent);

    setRect(rcLocal);

    // assume that help text is always fit accordion.
    // necessary text paddings can be set via h_pad and v_pad
    mNoVisibleTabsHelpText->setRect(getLocalRect());

    arrange();
}

//---------------------------------------------------------------------------------
bool LLAccordionCtrl::handleRightMouseDown(S32 x, S32 y, MASK mask)
{
    return LLPanel::handleRightMouseDown(x, y, mask);
}

//---------------------------------------------------------------------------------
void LLAccordionCtrl::shiftAccordionTabs(S16 panel_num, S32 delta)
{
    for (size_t i = panel_num; i < mAccordionTabs.size(); ++i)
    {
        ctrlShiftVertical(mAccordionTabs[i],delta);
    }
}

//---------------------------------------------------------------------------------
void LLAccordionCtrl::onCollapseCtrlCloseOpen(S16 panel_num)
{
    if (mSingleExpansion)
    {
        for (size_t i = 0; i < mAccordionTabs.size(); ++i)
        {
            if (i == panel_num)
                continue;
            if (mAccordionTabs[i]->getDisplayChildren())
                mAccordionTabs[i]->setDisplayChildren(false);
        }

    }
    arrange();
}

void LLAccordionCtrl::show_hide_scrollbar(S32 width, S32 height)
{
    calcRecuiredHeight();
    if (getRecuiredHeight() > height)
        showScrollbar(width, height);
    else
        hideScrollbar(width, height);
}

void LLAccordionCtrl::showScrollbar(S32 width, S32 height)
{
    bool was_visible = mScrollbar->getVisible();

    mScrollbar->setVisible(true);

    static LLUICachedControl<S32> scrollbar_size ("UIScrollbarSize", 0);

    ctrlSetLeftTopAndSize(mScrollbar
        , width - scrollbar_size - PARENT_BORDER_MARGIN / 2
        , height - PARENT_BORDER_MARGIN
        , scrollbar_size
        , height - PARENT_BORDER_MARGIN * 2);

    mScrollbar->setPageSize(height);
    mScrollbar->setDocParams(mInnerRect.getHeight(), mScrollbar->getDocPos());

    if (was_visible)
    {
        S32 scroll_pos = llmin(mScrollbar->getDocPos(), getRecuiredHeight() - height - 1);
        mScrollbar->setDocPos(scroll_pos);
    }
}

void LLAccordionCtrl::hideScrollbar(S32 width, S32 height)
{
    if (!mScrollbar->getVisible())
        return;
    mScrollbar->setVisible(false);

    static LLUICachedControl<S32> scrollbar_size ("UIScrollbarSize", 0);

    S32 panel_width = width - 2*BORDER_MARGIN;

    // Reshape all accordions and shift all draggers
    for (size_t i = 0; i < mAccordionTabs.size(); ++i)
    {
        LLRect panel_rect = mAccordionTabs[i]->getRect();
        ctrlSetLeftTopAndSize(mAccordionTabs[i], panel_rect.mLeft, panel_rect.mTop, panel_width, panel_rect.getHeight());
    }

    mScrollbar->setDocPos(0);

    if (!mAccordionTabs.empty())
    {
        S32 panel_top = height - BORDER_MARGIN; // Top coordinate of the first panel
        S32 diff = panel_top - mAccordionTabs[0]->getRect().mTop;
        shiftAccordionTabs(0, diff);
    }
}

//---------------------------------------------------------------------------------
S32 LLAccordionCtrl::calcRecuiredHeight()
{
    S32 rec_height = 0;
    for(LLAccordionCtrlTab* accordion_tab : mAccordionTabs)
    {
        if(accordion_tab && accordion_tab->getVisible())
        {
            rec_height += accordion_tab->getRect().getHeight();
        }
    }

    mInnerRect.setLeftTopAndSize(0, rec_height + BORDER_MARGIN * 2, getRect().getWidth(), rec_height + BORDER_MARGIN);

    return mInnerRect.getHeight();
}

//---------------------------------------------------------------------------------
void LLAccordionCtrl::ctrlSetLeftTopAndSize(LLView* panel, S32 left, S32 top, S32 width, S32 height)
{
    if (!panel)
        return;
    LLRect panel_rect = panel->getRect();
    panel_rect.setLeftTopAndSize( left, top, width, height);
    panel->reshape( width, height, 1);
    panel->setRect(panel_rect);
}

void LLAccordionCtrl::ctrlShiftVertical(LLView* panel, S32 delta)
{
    if (!panel)
        return;
    panel->translate(0,delta);
}

//---------------------------------------------------------------------------------

<<<<<<< HEAD
// <FS:ND> If adding a lot of controls rapidly, calling arrange will cost a lot of times, as it's running through n! controls.
// In that case we can avvoid calling arrange over and over and just call it once when finished.
//void LLAccordionCtrl::addCollapsibleCtrl(LLView* view)
void LLAccordionCtrl::addCollapsibleCtrl(LLView* view, bool aArrange)
// </FS:ND>
=======
void LLAccordionCtrl::addCollapsibleCtrl(LLAccordionCtrlTab* accordion_tab)
>>>>>>> 8f658804
{
    if (!accordion_tab)
        return;
    if (std::find(beginChild(), endChild(), accordion_tab) == endChild())
        addChild(accordion_tab);
    mAccordionTabs.push_back(accordion_tab);

    accordion_tab->setDropDownStateChangedCallback( boost::bind(&LLAccordionCtrl::onCollapseCtrlCloseOpen, this, (S16)(mAccordionTabs.size() - 1)) );

    // <FS:ND> If adding a lot of controls rapidly, calling arrange will cost a lot of times, as it's running through n! controls.
    // In that case we can avvoid calling arrange over and over and just call it once when finished.

    // arrange();
    if( aArrange )
        arrange();
    // </FS:ND>
}

void LLAccordionCtrl::removeCollapsibleCtrl(LLAccordionCtrlTab* accordion_tab)
{
    if(!accordion_tab)
        return;

    if(std::find(beginChild(), endChild(), accordion_tab) != endChild())
        removeChild(accordion_tab);

    for (std::vector<LLAccordionCtrlTab*>::iterator iter = mAccordionTabs.begin();
            iter != mAccordionTabs.end(); ++iter)
    {
        if (accordion_tab == (*iter))
        {
            mAccordionTabs.erase(iter);
            break;
        }
    }

    // if removed is selected - reset selection
    if (mSelectedTab == accordion_tab)
    {
        mSelectedTab = NULL;
    }
}

void LLAccordionCtrl::initNoTabsWidget(const LLTextBox::Params& tb_params)
{
    LLTextBox::Params tp = tb_params;
    tp.rect(getLocalRect());
    mNoMatchedTabsOrigString = tp.initial_value().asString();
    mNoVisibleTabsHelpText = LLUICtrlFactory::create<LLTextBox>(tp, this);
}

void LLAccordionCtrl::updateNoTabsHelpTextVisibility()
{
    bool visible_exists{ false };
    for (auto accordion_tab : mAccordionTabs)
    {
        if (accordion_tab->getVisible())
        {
            visible_exists = true;
            break;
        }
    }

    mNoVisibleTabsHelpText->setVisible(!visible_exists);
}

void LLAccordionCtrl::arrangeSingle()
{
    S32 panel_left = BORDER_MARGIN; // Margin from left side of Splitter
    S32 panel_top = getRect().getHeight() - BORDER_MARGIN; // Top coordinate of the first panel
    S32 panel_width = getRect().getWidth() - 4;
    S32 panel_height;

    S32 collapsed_height = 0;

    for (LLAccordionCtrlTab* accordion_tab : mAccordionTabs)
    {
        if (!accordion_tab->getVisible()) // Skip hidden accordion tabs
            continue;
        if (!accordion_tab->isExpanded() )
        {
            collapsed_height += accordion_tab->getRect().getHeight();
        }
    }

    S32 expanded_height = getRect().getHeight() - BORDER_MARGIN - collapsed_height;

    for (LLAccordionCtrlTab* accordion_tab : mAccordionTabs)
    {
        if (!accordion_tab->getVisible()) // Skip hidden accordion tabs
            continue;
        if (!accordion_tab->isExpanded() )
        {
            panel_height = accordion_tab->getRect().getHeight();
        }
        else
        {
            if (mFitParent)
            {
                panel_height = expanded_height;
            }
            else
            {
                if (accordion_tab->getAccordionView())
                {
                    panel_height = accordion_tab->getAccordionView()->getRect().getHeight() +
                        accordion_tab->getHeaderHeight() + BORDER_MARGIN * 2;
                }
                else
                {
                    panel_height = accordion_tab->getRect().getHeight();
                }
            }
        }

        // make sure at least header is shown
        panel_height = llmax(panel_height, accordion_tab->getHeaderHeight());

        ctrlSetLeftTopAndSize(accordion_tab, panel_left, panel_top, panel_width, panel_height);
        panel_top -= accordion_tab->getRect().getHeight();
    }

    show_hide_scrollbar(getRect().getWidth(), getRect().getHeight());
    updateLayout(getRect().getWidth(), getRect().getHeight());
}

void LLAccordionCtrl::arrangeMultiple()
{
    S32 panel_left = BORDER_MARGIN; // Margin from left side of Splitter
    S32 panel_top = getRect().getHeight() - BORDER_MARGIN; // Top coordinate of the first panel
    S32 panel_width = getRect().getWidth() - 4;

    //Calculate params
    for (size_t i = 0, end = mAccordionTabs.size(); i < end; i++)
    {
        LLAccordionCtrlTab* accordion_tab = static_cast<LLAccordionCtrlTab*>(mAccordionTabs[i]);
        if (!accordion_tab->getVisible()) // Skip hidden accordion tabs
            continue;

        if (!accordion_tab->isExpanded() )
        {
            ctrlSetLeftTopAndSize(accordion_tab, panel_left, panel_top, panel_width, accordion_tab->getRect().getHeight());
            panel_top -= accordion_tab->getRect().getHeight();
        }
        else
        {
            S32 panel_height = accordion_tab->getRect().getHeight();

            if (mFitParent)
            {
                // All expanded tabs will have equal height
                panel_height = calcExpandedTabHeight(static_cast<S32>(i), panel_top);
                ctrlSetLeftTopAndSize(accordion_tab, panel_left, panel_top, panel_width, panel_height);

                // Try to make accordion tab fit accordion view height.
                // Accordion View should implement getRequiredRect() and provide valid height
                S32 optimal_height = accordion_tab->getAccordionView()->getRequiredRect().getHeight();
                optimal_height += accordion_tab->getHeaderHeight() + 2 * BORDER_MARGIN;
                if (optimal_height < panel_height)
                {
                    panel_height = optimal_height;
                }

                // minimum tab height is equal to header height
                if (accordion_tab->getHeaderHeight() > panel_height)
                {
                    panel_height = accordion_tab->getHeaderHeight();
                }
            }

            ctrlSetLeftTopAndSize(accordion_tab, panel_left, panel_top, panel_width, panel_height);
            panel_top -= panel_height;

        }
    }

    show_hide_scrollbar(getRect().getWidth(), getRect().getHeight());

    updateLayout(getRect().getWidth(), getRect().getHeight());
}


void LLAccordionCtrl::arrange()
{
    updateNoTabsHelpTextVisibility();

    if (mAccordionTabs.empty())
    {
        // Nothing to arrange
        return;
    }

    if (mAccordionTabs.size() == 1)
    {
        S32 panel_top = getRect().getHeight() - BORDER_MARGIN; // Top coordinate of the first panel
        S32 panel_width = getRect().getWidth() - 4;

        LLAccordionCtrlTab* accordion_tab = mAccordionTabs[0];

        LLRect panel_rect = accordion_tab->getRect();

        S32 panel_height = getRect().getHeight() - BORDER_MARGIN * 2;
        if (accordion_tab->getFitParent())
            panel_height = accordion_tab->getRect().getHeight();

        ctrlSetLeftTopAndSize(accordion_tab, panel_rect.mLeft, panel_top, panel_width, panel_height);

        show_hide_scrollbar(getRect().getWidth(), getRect().getHeight());
        return;
    }

    if (mSingleExpansion)
        arrangeSingle();
    else
        arrangeMultiple();
}

//---------------------------------------------------------------------------------

bool LLAccordionCtrl::handleScrollWheel(S32 x, S32 y, S32 clicks)
{
    if (LLPanel::handleScrollWheel(x, y, clicks))
        return true;
    if (mScrollbar->getVisible() && mScrollbar->handleScrollWheel(0, 0, clicks))
        return true;
    return false;
}

bool LLAccordionCtrl::handleKeyHere(KEY key, MASK mask)
{
    if (mScrollbar->getVisible() && mScrollbar->handleKeyHere(key, mask))
        return true;
    return LLPanel::handleKeyHere(key, mask);
}

bool LLAccordionCtrl::handleDragAndDrop(S32 x, S32 y, MASK mask,
                                        bool drop,
                                        EDragAndDropType cargo_type,
                                        void* cargo_data,
                                        EAcceptance* accept,
                                        std::string& tooltip_msg)
{
    // Scroll folder view if needed.  Never accepts a drag or drop.
    *accept = ACCEPT_NO;
    bool handled = autoScroll(x, y);

    if (!handled)
    {
        handled = childrenHandleDragAndDrop(x, y, mask, drop, cargo_type,
                                            cargo_data, accept, tooltip_msg) != NULL;
    }
    return true;
}

bool LLAccordionCtrl::autoScroll(S32 x, S32 y)
{
    static LLUICachedControl<S32> scrollbar_size ("UIScrollbarSize", 0);

    bool scrolling = false;
    if (mScrollbar->getVisible())
    {
        LLRect rect_local(0, getRect().getHeight(), getRect().getWidth() - scrollbar_size, 0);
        LLRect screen_local_extents;

        // clip rect against root view
        screenRectToLocal(getRootView()->getLocalRect(), &screen_local_extents);
        rect_local.intersectWith(screen_local_extents);

        // autoscroll region should take up no more than one third of visible scroller area
        S32 auto_scroll_region_height = llmin(rect_local.getHeight() / 3, 10);
        S32 auto_scroll_speed = ll_round(mAutoScrollRate * LLFrameTimer::getFrameDeltaTimeF32());

        LLRect bottom_scroll_rect = screen_local_extents;
        bottom_scroll_rect.mTop = rect_local.mBottom + auto_scroll_region_height;
        if (bottom_scroll_rect.pointInRect( x, y ) && (mScrollbar->getDocPos() < mScrollbar->getDocPosMax()))
        {
            mScrollbar->setDocPos(mScrollbar->getDocPos() + auto_scroll_speed);
            mAutoScrolling = true;
            scrolling = true;
        }

        LLRect top_scroll_rect = screen_local_extents;
        top_scroll_rect.mBottom = rect_local.mTop - auto_scroll_region_height;
        if (top_scroll_rect.pointInRect(x, y) && (mScrollbar->getDocPos() > 0))
        {
            mScrollbar->setDocPos(mScrollbar->getDocPos() - auto_scroll_speed);
            mAutoScrolling = true;
            scrolling = true;
        }
    }

    return scrolling;
}

void LLAccordionCtrl::updateLayout(S32 width, S32 height)
{
    S32 panel_top = height - BORDER_MARGIN ;
    if (mScrollbar->getVisible())
        panel_top += mScrollbar->getDocPos();

    S32 panel_width = width - BORDER_MARGIN * 2;

    static LLUICachedControl<S32> scrollbar_size ("UIScrollbarSize", 0);
    if (mScrollbar->getVisible())
        panel_width -= scrollbar_size;

    // set sizes for first panels and dragbars
    for (LLAccordionCtrlTab* accordion_tab : mAccordionTabs)
    {
        if (!accordion_tab->getVisible())
            continue;
        LLRect panel_rect = accordion_tab->getRect();
        ctrlSetLeftTopAndSize(accordion_tab, panel_rect.mLeft, panel_top, panel_width, panel_rect.getHeight());
        panel_top -= panel_rect.getHeight();
    }
}

void LLAccordionCtrl::onScrollPosChangeCallback(S32, LLScrollbar*)
{
    updateLayout(getRect().getWidth(), getRect().getHeight());
}

// virtual
void LLAccordionCtrl::onUpdateScrollToChild(const LLUICtrl *cntrl)
{
    if (mScrollbar && mScrollbar->getVisible() && !mSkipScrollToChild)
    {
        // same as scrollToShowRect
        LLRect rect;
        cntrl->localRectToOtherView(cntrl->getLocalRect(), &rect, this);

        // Translate to parent coordinatess to check if we are in visible rectangle
        rect.translate(getRect().mLeft, getRect().mBottom);

        if (!getRect().contains(rect))
        {
            // for accordition's scroll, height is in pixels
            // Back to local coords and calculate position for scroller
            S32 bottom = mScrollbar->getDocPos() - rect.mBottom + getRect().mBottom;
            S32 top = mScrollbar->getDocPos() - rect.mTop + getRect().mTop;

            S32 scroll_pos = llclamp(mScrollbar->getDocPos(),
                bottom, // min vertical scroll
                top); // max vertical scroll

            mScrollbar->setDocPos(scroll_pos);
        }
    }

    LLUICtrl::onUpdateScrollToChild(cntrl);
}

void LLAccordionCtrl::onOpen(const LLSD& key)
{
    for (LLAccordionCtrlTab* accordion_tab : mAccordionTabs)
    {
        LLPanel* panel = dynamic_cast<LLPanel*>(accordion_tab->getAccordionView());
        if (panel != NULL)
        {
            panel->onOpen(key);
        }
    }
}

S32 LLAccordionCtrl::notifyParent(const LLSD& info)
{
    if (info.has("action"))
    {
        std::string str_action = info["action"];
        if (str_action == "size_changes")
        {
            //
            arrange();
            return 1;
        }
        if (str_action == "select_next")
        {
            for (size_t i = 0; i < mAccordionTabs.size(); ++i)
            {
                LLAccordionCtrlTab* accordion_tab = static_cast<LLAccordionCtrlTab*>(mAccordionTabs[i]);
                if (accordion_tab->hasFocus())
                {
                    while (++i < mAccordionTabs.size())
                    {
                        if (mAccordionTabs[i]->getVisible())
                            break;
                    }
                    if (i < mAccordionTabs.size())
                    {
                        accordion_tab = static_cast<LLAccordionCtrlTab*>(mAccordionTabs[i]);
                        accordion_tab->notify(LLSD().with("action","select_first"));
                        return 1;
                    }
                    break;
                }
            }
            return 0;
        }
        if (str_action == "select_prev")
        {
            for (size_t i = 0; i < mAccordionTabs.size(); ++i)
            {
                LLAccordionCtrlTab* accordion_tab = static_cast<LLAccordionCtrlTab*>(mAccordionTabs[i]);
                if (accordion_tab->hasFocus() && i > 0)
                {
                    bool prev_visible_tab_found = false;
                    while (i > 0)
                    {
                        if (mAccordionTabs[--i]->getVisible())
                        {
                            prev_visible_tab_found = true;
                            break;
                        }
                    }

                    if (prev_visible_tab_found)
                    {
                        accordion_tab = static_cast<LLAccordionCtrlTab*>(mAccordionTabs[i]);
                        accordion_tab->notify(LLSD().with("action","select_last"));
                        return 1;
                    }
                    break;
                }
            }
            return 0;
        }
        if (str_action == "select_current")
        {
            for (size_t i = 0; i < mAccordionTabs.size(); ++i)
            {
                // Set selection to the currently focused tab.
                if (mAccordionTabs[i]->hasFocus())
                {
                    if (mAccordionTabs[i] != mSelectedTab)
                    {
                        if (mSelectedTab)
                        {
                            mSelectedTab->setSelected(false);
                        }
                        mSelectedTab = mAccordionTabs[i];
                        mSelectedTab->setSelected(true);
                    }

                    return 1;
                }
            }
            return 0;
        }
        if (str_action == "deselect_current")
        {
            // Reset selection to the currently selected tab.
            if (mSelectedTab)
            {
                mSelectedTab->setSelected(false);
                mSelectedTab = NULL;
                return 1;
            }
            return 0;
        }
    }
    else if (info.has("scrollToShowRect"))
    {
        LLRect screen_rc, local_rc;
        screen_rc.setValue(info["scrollToShowRect"]);
        screenRectToLocal(screen_rc, &local_rc);

        // Translate to parent coordinatess to check if we are in visible rectangle
        local_rc.translate(getRect().mLeft, getRect().mBottom);

        if (!getRect().contains (local_rc))
        {
            // Back to local coords and calculate position for scroller
            S32 bottom = mScrollbar->getDocPos() - local_rc.mBottom + getRect().mBottom;
            S32 top = mScrollbar->getDocPos() - local_rc.mTop + getRect().mTop;

            S32 scroll_pos = llclamp(mScrollbar->getDocPos(),
                                     bottom, // min vertical scroll
                                     top); // max vertical scroll

            mScrollbar->setDocPos(scroll_pos);
        }
        return 1;
    }
    else if (info.has("child_visibility_change"))
    {
        bool new_visibility = info["child_visibility_change"];
        if (new_visibility)
        {
            // there is at least one visible tab
            mNoVisibleTabsHelpText->setVisible(false);
        }
        else
        {
            // it could be the latest visible tab, check all of them
            updateNoTabsHelpTextVisibility();
        }
    }
    return LLPanel::notifyParent(info);
}

void LLAccordionCtrl::reset()
{
    if (mScrollbar)
        mScrollbar->setDocPos(0);
}

void LLAccordionCtrl::expandDefaultTab()
{
    if (!mAccordionTabs.empty())
    {
        LLAccordionCtrlTab* tab = mAccordionTabs.front();

        if (!tab->getDisplayChildren())
        {
            tab->setDisplayChildren(true);
        }

        for (size_t i = 1; i < mAccordionTabs.size(); ++i)
        {
            tab = mAccordionTabs[i];

            if (tab->getDisplayChildren())
            {
                tab->setDisplayChildren(false);
            }
        }

        arrange();
    }
}

void LLAccordionCtrl::sort()
{
    if (!mTabComparator)
    {
        LL_WARNS() << "No comparator specified for sorting accordion tabs." << LL_ENDL;
        return;
    }

    std::sort(mAccordionTabs.begin(), mAccordionTabs.end(), LLComparatorAdaptor(*mTabComparator));
    arrange();
}

void LLAccordionCtrl::setFilterSubString(const std::string& filter_string)
{
    LLStringUtil::format_map_t args;
    args["[SEARCH_TERM]"] = LLURI::escape(filter_string);
    std::string text = filter_string.empty() ? mNoVisibleTabsOrigString : mNoMatchedTabsOrigString;
    LLStringUtil::format(text, args);

    mNoVisibleTabsHelpText->setValue(text);
}

const LLAccordionCtrlTab* LLAccordionCtrl::getExpandedTab() const
{
    const LLAccordionCtrlTab* result = nullptr;
    for (LLAccordionCtrlTab* accordion_tab : mAccordionTabs)
    {
        if (accordion_tab->isExpanded())
        {
            result = accordion_tab;
            break;
        }
    }

    return result;
}

S32 LLAccordionCtrl::calcExpandedTabHeight(S32 tab_index /* = 0 */, S32 available_height /* = 0 */)
{
    if (tab_index < 0)
    {
        return available_height;
    }

    S32 collapsed_tabs_height = 0;
    S32 num_expanded = 0;

    for (LLAccordionCtrlTab* tab : mAccordionTabs)
    {
        if (!tab->isExpanded())
        {
            collapsed_tabs_height += tab->getHeaderHeight();
        }
        else
        {
            ++num_expanded;
        }
    }

    if (0 == num_expanded)
    {
        return available_height;
    }

    S32 expanded_tab_height = available_height - collapsed_tabs_height - BORDER_MARGIN; // top BORDER_MARGIN is added in arrange(), here we add bottom BORDER_MARGIN
    expanded_tab_height /= num_expanded;
    return expanded_tab_height;
}

void LLAccordionCtrl::collapseAllTabs()
{
    if (mAccordionTabs.size() > 0)
    {
        for (LLAccordionCtrlTab* tab : mAccordionTabs)
        {
            if (tab->getDisplayChildren())
            {
                tab->setDisplayChildren(false);
            }
        }
        arrange();
    }
}<|MERGE_RESOLUTION|>--- conflicted
+++ resolved
@@ -316,15 +316,11 @@
 
 //---------------------------------------------------------------------------------
 
-<<<<<<< HEAD
 // <FS:ND> If adding a lot of controls rapidly, calling arrange will cost a lot of times, as it's running through n! controls.
 // In that case we can avvoid calling arrange over and over and just call it once when finished.
-//void LLAccordionCtrl::addCollapsibleCtrl(LLView* view)
-void LLAccordionCtrl::addCollapsibleCtrl(LLView* view, bool aArrange)
+//void LLAccordionCtrl::addCollapsibleCtrl(LLAccordionCtrlTab* accordion_tab)
+void LLAccordionCtrl::addCollapsibleCtrl(LLAccordionCtrlTab* accordion_tab, bool aArrange)
 // </FS:ND>
-=======
-void LLAccordionCtrl::addCollapsibleCtrl(LLAccordionCtrlTab* accordion_tab)
->>>>>>> 8f658804
 {
     if (!accordion_tab)
         return;
