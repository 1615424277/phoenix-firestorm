/** 
 * @file llaccordionctrl.cpp
 * @brief Accordion panel  implementation
 *
 * $LicenseInfo:firstyear=2009&license=viewerlgpl$
 * Second Life Viewer Source Code
 * Copyright (C) 2010, Linden Research, Inc.
 * 
 * This library is free software; you can redistribute it and/or
 * modify it under the terms of the GNU Lesser General Public
 * License as published by the Free Software Foundation;
 * version 2.1 of the License only.
 * 
 * This library is distributed in the hope that it will be useful,
 * but WITHOUT ANY WARRANTY; without even the implied warranty of
 * MERCHANTABILITY or FITNESS FOR A PARTICULAR PURPOSE.  See the GNU
 * Lesser General Public License for more details.
 * 
 * You should have received a copy of the GNU Lesser General Public
 * License along with this library; if not, write to the Free Software
 * Foundation, Inc., 51 Franklin Street, Fifth Floor, Boston, MA  02110-1301  USA
 * 
 * Linden Research, Inc., 945 Battery Street, San Francisco, CA  94111  USA
 * $/LicenseInfo$
 */
#include "linden_common.h"

#include "llaccordionctrl.h"
#include "llaccordionctrltab.h"

#include "lluictrlfactory.h" // builds floaters from XML

#include "llwindow.h"
#include "llfocusmgr.h"
#include "lllocalcliprect.h"

#include "boost/bind.hpp"

static const S32 BORDER_MARGIN = 2;
static const S32 PARENT_BORDER_MARGIN = 5;
static const S32 VERTICAL_MULTIPLE = 16;
static const F32 MIN_AUTO_SCROLL_RATE = 120.f;
static const F32 MAX_AUTO_SCROLL_RATE = 500.f;
static const F32 AUTO_SCROLL_RATE_ACCEL = 120.f;

// LLAccordionCtrl =================================================================|

static LLDefaultChildRegistry::Register<LLAccordionCtrl>	t2("accordion");

LLAccordionCtrl::LLAccordionCtrl(const Params& params):LLPanel(params)
 , mFitParent(params.fit_parent)
 , mAutoScrolling( false )
 , mAutoScrollRate( 0.f )
 , mSelectedTab( NULL )
 , mTabComparator( NULL )
 , mNoVisibleTabsHelpText(NULL)
 , mNoVisibleTabsOrigString(params.no_visible_tabs_text.initial_value().asString())
{
	initNoTabsWidget(params.no_matched_tabs_text);

	mSingleExpansion = params.single_expansion;
	if(mFitParent && !mSingleExpansion)
	{
		LL_INFOS() << "fit_parent works best when combined with single_expansion" << LL_ENDL;
	}
}

LLAccordionCtrl::LLAccordionCtrl() : LLPanel()
 , mAutoScrolling( false )
 , mAutoScrollRate( 0.f )
 , mSelectedTab( NULL )
 , mNoVisibleTabsHelpText(NULL)
{
	initNoTabsWidget(LLTextBox::Params());

	mSingleExpansion = false;
	mFitParent = false;
	buildFromFile( "accordion_parent.xml");	
}

//---------------------------------------------------------------------------------
void LLAccordionCtrl::draw()
{
	if (mAutoScrolling)
	{
		// add acceleration to autoscroll
		mAutoScrollRate = llmin(mAutoScrollRate + (LLFrameTimer::getFrameDeltaTimeF32() * AUTO_SCROLL_RATE_ACCEL), MAX_AUTO_SCROLL_RATE);
	}
	else
	{
		// reset to minimum for next time
		mAutoScrollRate = MIN_AUTO_SCROLL_RATE;
	}
	// clear this flag to be set on next call to autoScroll
	mAutoScrolling = false;

	LLRect local_rect(0, getRect().getHeight(), getRect().getWidth(), 0);
	
	LLLocalClipRect clip(local_rect);
	
	LLPanel::draw();
}


//---------------------------------------------------------------------------------
BOOL LLAccordionCtrl::postBuild()
{
	static LLUICachedControl<S32> scrollbar_size ("UIScrollbarSize", 0);

	LLRect scroll_rect;
	scroll_rect.setOriginAndSize( 
		getRect().getWidth() - scrollbar_size,
		1,
		scrollbar_size,
		getRect().getHeight() - 1);
	
	LLScrollbar::Params sbparams;
	sbparams.name("scrollable vertical");
	sbparams.rect(scroll_rect);
	sbparams.orientation(LLScrollbar::VERTICAL);
	sbparams.doc_size(mInnerRect.getHeight());
	sbparams.doc_pos(0);
	sbparams.page_size(mInnerRect.getHeight());
	sbparams.step_size(VERTICAL_MULTIPLE);
	sbparams.follows.flags(FOLLOWS_RIGHT | FOLLOWS_TOP | FOLLOWS_BOTTOM);
	sbparams.change_callback(boost::bind(&LLAccordionCtrl::onScrollPosChangeCallback, this, _1, _2));
	
	mScrollbar = LLUICtrlFactory::create<LLScrollbar> (sbparams);
	LLView::addChild( mScrollbar );
	mScrollbar->setVisible( false );
	mScrollbar->setFollowsRight();
	mScrollbar->setFollowsTop();
	mScrollbar->setFollowsBottom();

	//if it was created from xml...
	std::vector<LLUICtrl*> accordion_tabs;
	for(child_list_const_iter_t it = getChildList()->begin(); 
		getChildList()->end() != it; ++it)
	{
		LLAccordionCtrlTab* accordion_tab = dynamic_cast<LLAccordionCtrlTab*>(*it);
		if(accordion_tab == NULL)
			continue;
		if(std::find(mAccordionTabs.begin(),mAccordionTabs.end(),accordion_tab) == mAccordionTabs.end())
		{
			accordion_tabs.push_back(accordion_tab);
		}
	}

	for(std::vector<LLUICtrl*>::reverse_iterator it = accordion_tabs.rbegin();it!=accordion_tabs.rend();++it)
		addCollapsibleCtrl(*it);

	arrange	();

	if(mSingleExpansion)
	{
		if(!mAccordionTabs[0]->getDisplayChildren())
			mAccordionTabs[0]->setDisplayChildren(true);
		for(size_t i=1;i<mAccordionTabs.size();++i)
		{
			if(mAccordionTabs[i]->getDisplayChildren())
				mAccordionTabs[i]->setDisplayChildren(false);
		}
	}

	updateNoTabsHelpTextVisibility();

	return TRUE;
}


//---------------------------------------------------------------------------------
LLAccordionCtrl::~LLAccordionCtrl()
{
  mAccordionTabs.clear();
}

//---------------------------------------------------------------------------------

void LLAccordionCtrl::reshape(S32 width, S32 height, BOOL called_from_parent)
{
	// adjust our rectangle
	LLRect rcLocal = getRect();
	rcLocal.mRight = rcLocal.mLeft + width;
	rcLocal.mTop = rcLocal.mBottom + height;

	// get textbox a chance to reshape its content
	mNoVisibleTabsHelpText->reshape(width, height, called_from_parent);

	setRect(rcLocal);

	// assume that help text is always fit accordion.
	// necessary text paddings can be set via h_pad and v_pad
	mNoVisibleTabsHelpText->setRect(getLocalRect());

	arrange();
}

//---------------------------------------------------------------------------------
BOOL LLAccordionCtrl::handleRightMouseDown(S32 x, S32 y, MASK mask)
{
	return LLPanel::handleRightMouseDown(x, y, mask);
}

//---------------------------------------------------------------------------------
void LLAccordionCtrl::shiftAccordionTabs(S16 panel_num, S32 delta)
{
	for(size_t i = panel_num; i < mAccordionTabs.size(); i++ )
	{
		ctrlShiftVertical(mAccordionTabs[i],delta);
	}	
}


//---------------------------------------------------------------------------------
void LLAccordionCtrl::onCollapseCtrlCloseOpen(S16 panel_num) 
{
	if(mSingleExpansion)
	{
		for(size_t i=0;i<mAccordionTabs.size();++i)
		{
			if(i==panel_num)
				continue;
			if(mAccordionTabs[i]->getDisplayChildren())
				mAccordionTabs[i]->setDisplayChildren(false);
		}

	}
	arrange();
}

void LLAccordionCtrl::show_hide_scrollbar(S32 width, S32 height)
{
	calcRecuiredHeight();
	if(getRecuiredHeight() > height )
		showScrollbar(width,height);
	else
		hideScrollbar(width,height);
}

void	LLAccordionCtrl::showScrollbar(S32 width, S32 height)
{
	bool was_visible = mScrollbar->getVisible();

	mScrollbar->setVisible(true);
	
	static LLUICachedControl<S32> scrollbar_size ("UIScrollbarSize", 0);

	ctrlSetLeftTopAndSize(mScrollbar
		,width-scrollbar_size - PARENT_BORDER_MARGIN/2
		,height-PARENT_BORDER_MARGIN
		,scrollbar_size
		,height-2*PARENT_BORDER_MARGIN);
	
	mScrollbar->setPageSize(height);
	mScrollbar->setDocParams(mInnerRect.getHeight(),mScrollbar->getDocPos());

	if(was_visible)
	{
		S32 scroll_pos = llmin(mScrollbar->getDocPos(), getRecuiredHeight() - height - 1);
		mScrollbar->setDocPos(scroll_pos);
	}
}

void	LLAccordionCtrl::hideScrollbar( S32 width, S32 height )
{
	if(mScrollbar->getVisible() == false)
		return;
	mScrollbar->setVisible(false);

	static LLUICachedControl<S32> scrollbar_size ("UIScrollbarSize", 0);

	S32 panel_width = width - 2*BORDER_MARGIN;

	//reshape all accordeons and shift all draggers
	for(size_t i=0;i<mAccordionTabs.size();++i)
	{
		LLRect panel_rect = mAccordionTabs[i]->getRect();
		ctrlSetLeftTopAndSize(mAccordionTabs[i],panel_rect.mLeft,panel_rect.mTop,panel_width,panel_rect.getHeight());
	}

	mScrollbar->setDocPos(0);

	if(mAccordionTabs.size()>0)
	{
		S32 panel_top = height - BORDER_MARGIN;		  // Top coordinate of the first panel
		S32 diff = panel_top - mAccordionTabs[0]->getRect().mTop;
		shiftAccordionTabs(0,diff);
	}
}


//---------------------------------------------------------------------------------
S32 LLAccordionCtrl::calcRecuiredHeight()
{
	S32 rec_height = 0;
	
	std::vector<LLAccordionCtrlTab*>::iterator panel;
	for(panel=mAccordionTabs.begin(); panel!=mAccordionTabs.end(); ++panel)
	{
		LLAccordionCtrlTab* accordion_tab = dynamic_cast<LLAccordionCtrlTab*>(*panel);
		if(accordion_tab && accordion_tab->getVisible())
		{
			rec_height += accordion_tab->getRect().getHeight();
		}
	}

	mInnerRect.setLeftTopAndSize(0,rec_height + BORDER_MARGIN*2,getRect().getWidth(),rec_height + BORDER_MARGIN);

	return mInnerRect.getHeight();
}

//---------------------------------------------------------------------------------
void LLAccordionCtrl::ctrlSetLeftTopAndSize(LLView* panel, S32 left, S32 top, S32 width, S32 height)
{
	if(!panel)
		return;
	LLRect panel_rect = panel->getRect();
	panel_rect.setLeftTopAndSize( left, top, width, height);
	panel->reshape( width, height, 1);
	panel->setRect(panel_rect);
}

void LLAccordionCtrl::ctrlShiftVertical(LLView* panel,S32 delta)
{
	if(!panel)
		return;
	panel->translate(0,delta);
}

//---------------------------------------------------------------------------------

// <FS:ND> If adding a lot of controls rapidly, calling arrange will cost a lot of times, as it's running through n! controls.
// In that case we can avvoid calling arrange over and over and just call it once when finished.
//void LLAccordionCtrl::addCollapsibleCtrl(LLView* view)
void LLAccordionCtrl::addCollapsibleCtrl(LLView* view, bool aArrange)
// </FS:ND>
{
	LLAccordionCtrlTab* accordion_tab = dynamic_cast<LLAccordionCtrlTab*>(view);
	if(!accordion_tab)
		return;
	if(std::find(beginChild(), endChild(), accordion_tab) == endChild())
		addChild(accordion_tab);
	mAccordionTabs.push_back(accordion_tab);

	accordion_tab->setDropDownStateChangedCallback( boost::bind(&LLAccordionCtrl::onCollapseCtrlCloseOpen, this, mAccordionTabs.size() - 1) );

	// <FS:ND> If adding a lot of controls rapidly, calling arrange will cost a lot of times, as it's running through n! controls.
	// In that case we can avvoid calling arrange over and over and just call it once when finished.

	// arrange();	
	if( aArrange )
		arrange();
	// </FS:ND>
}

void LLAccordionCtrl::removeCollapsibleCtrl(LLView* view)
{
	LLAccordionCtrlTab* accordion_tab = dynamic_cast<LLAccordionCtrlTab*>(view);
	if(!accordion_tab)
		return;

	if(std::find(beginChild(), endChild(), accordion_tab) != endChild())
		removeChild(accordion_tab);

	for (std::vector<LLAccordionCtrlTab*>::iterator iter = mAccordionTabs.begin();
			iter != mAccordionTabs.end(); ++iter)
	{
		if (accordion_tab == (*iter))
		{
			mAccordionTabs.erase(iter);
			break;
		}
	}

	// if removed is selected - reset selection
	if (mSelectedTab == view)
	{
		mSelectedTab = NULL;
	}
}

void	LLAccordionCtrl::initNoTabsWidget(const LLTextBox::Params& tb_params)
{
	LLTextBox::Params tp = tb_params;
	tp.rect(getLocalRect());
	mNoMatchedTabsOrigString = tp.initial_value().asString();
	mNoVisibleTabsHelpText = LLUICtrlFactory::create<LLTextBox>(tp, this);
}

void	LLAccordionCtrl::updateNoTabsHelpTextVisibility()
{
	bool visible_exists = false;
	std::vector<LLAccordionCtrlTab*>::const_iterator it = mAccordionTabs.begin();
	const std::vector<LLAccordionCtrlTab*>::const_iterator it_end = mAccordionTabs.end();
	for (; it != it_end; ++it)
	{
		if ((*it)->getVisible())
		{
			visible_exists = true;
			break;
		}
	}

	mNoVisibleTabsHelpText->setVisible(!visible_exists);
}

void	LLAccordionCtrl::arrangeSinge()
{
	S32 panel_left = BORDER_MARGIN;	  // Margin from left side of Splitter
	S32 panel_top = getRect().getHeight() - BORDER_MARGIN;		  // Top coordinate of the first panel
	S32 panel_width = getRect().getWidth() - 4;		  // Top coordinate of the first panel
	S32 panel_height;

	S32 collapsed_height = 0;

	for(size_t i=0;i<mAccordionTabs.size();++i)
	{
		LLAccordionCtrlTab* accordion_tab = dynamic_cast<LLAccordionCtrlTab*>(mAccordionTabs[i]);
		
		if(accordion_tab->getVisible() == false) //skip hidden accordion tabs
			continue;
		if(!accordion_tab->isExpanded() )
		{
			collapsed_height+=mAccordionTabs[i]->getRect().getHeight();
		}
	}

	S32 expanded_height = getRect().getHeight() - BORDER_MARGIN - collapsed_height;
	
	for(size_t i=0;i<mAccordionTabs.size();++i)
	{
		LLAccordionCtrlTab* accordion_tab = dynamic_cast<LLAccordionCtrlTab*>(mAccordionTabs[i]);
		
		if(accordion_tab->getVisible() == false) //skip hidden accordion tabs
			continue;
		if(!accordion_tab->isExpanded() )
		{
			panel_height = accordion_tab->getRect().getHeight();
		}
		else
		{
			if(mFitParent)
			{
				panel_height = expanded_height;
			}
			else
			{
				if(accordion_tab->getAccordionView())
				{
					panel_height = accordion_tab->getAccordionView()->getRect().getHeight() + 
						accordion_tab->getHeaderHeight() + 2*BORDER_MARGIN;
				}
				else
				{
					panel_height = accordion_tab->getRect().getHeight();
				}
			}
		}

		// make sure at least header is shown
		panel_height = llmax(panel_height, accordion_tab->getHeaderHeight());

		ctrlSetLeftTopAndSize(mAccordionTabs[i], panel_left, panel_top, panel_width, panel_height);
		panel_top-=mAccordionTabs[i]->getRect().getHeight();
	}

	show_hide_scrollbar(getRect().getWidth(), getRect().getHeight());
	updateLayout(getRect().getWidth(), getRect().getHeight());
}

void	LLAccordionCtrl::arrangeMultiple()
{
	S32 panel_left = BORDER_MARGIN;	  // Margin from left side of Splitter
	S32 panel_top = getRect().getHeight() - BORDER_MARGIN;		  // Top coordinate of the first panel
	S32 panel_width = getRect().getWidth() - 4;		  // Top coordinate of the first panel

	//Calculate params	
	for(size_t i = 0; i < mAccordionTabs.size(); i++ )
	{
		LLAccordionCtrlTab* accordion_tab = dynamic_cast<LLAccordionCtrlTab*>(mAccordionTabs[i]);
		
		if(accordion_tab->getVisible() == false) //skip hidden accordion tabs
			continue;
		
		if(!accordion_tab->isExpanded() )
		{
			ctrlSetLeftTopAndSize(mAccordionTabs[i], panel_left, panel_top, panel_width, accordion_tab->getRect().getHeight());
			panel_top-=mAccordionTabs[i]->getRect().getHeight();
		}
		else
		{
			S32 panel_height = accordion_tab->getRect().getHeight();
			
			if(mFitParent)
			{
				// all expanded tabs will have equal height
				panel_height = calcExpandedTabHeight(i, panel_top);
				ctrlSetLeftTopAndSize(accordion_tab, panel_left, panel_top, panel_width, panel_height);

				// try to make accordion tab fit accordion view height.
				// Accordion View should implement getRequiredRect() and provide valid height
				S32 optimal_height = accordion_tab->getAccordionView()->getRequiredRect().getHeight();
				optimal_height += accordion_tab->getHeaderHeight() + 2 * BORDER_MARGIN;
				if(optimal_height < panel_height)
				{
					panel_height = optimal_height;
				}

				// minimum tab height is equal to header height
				if(mAccordionTabs[i]->getHeaderHeight() > panel_height)
				{
					panel_height = mAccordionTabs[i]->getHeaderHeight();
				}
			}
			
			ctrlSetLeftTopAndSize(mAccordionTabs[i], panel_left, panel_top, panel_width, panel_height);
			panel_top-=panel_height;
			
		}
	}	

	show_hide_scrollbar(getRect().getWidth(),getRect().getHeight());

	updateLayout(getRect().getWidth(),getRect().getHeight());
}


void LLAccordionCtrl::arrange()
{
	updateNoTabsHelpTextVisibility();

	if( mAccordionTabs.size() == 0)
	{
		//We do not arrange if we do not have what should be arranged
		return;
	}


	if(mAccordionTabs.size() == 1)
	{
		S32 panel_top = getRect().getHeight() - BORDER_MARGIN;		  // Top coordinate of the first panel
		S32 panel_width = getRect().getWidth() - 4;		  // Top coordinate of the first panel
		
		LLAccordionCtrlTab* accordion_tab = dynamic_cast<LLAccordionCtrlTab*>(mAccordionTabs[0]);
		
		LLRect panel_rect = accordion_tab->getRect();
		
		S32 panel_height = getRect().getHeight() - 2*BORDER_MARGIN;

		if (accordion_tab->getFitParent())
			panel_height = accordion_tab->getRect().getHeight();
		ctrlSetLeftTopAndSize(accordion_tab,panel_rect.mLeft,panel_top,panel_width,panel_height);
		
		show_hide_scrollbar(getRect().getWidth(),getRect().getHeight());
		return;

	}

	if(mSingleExpansion)
		arrangeSinge ();
	else
		arrangeMultiple ();
}

//---------------------------------------------------------------------------------

BOOL LLAccordionCtrl::handleScrollWheel		( S32 x, S32 y, S32 clicks )
{
	if(LLPanel::handleScrollWheel(x,y,clicks))
		return TRUE;
	if( mScrollbar->getVisible() && mScrollbar->handleScrollWheel( 0, 0, clicks ) )
		return TRUE;
	return false;

}

BOOL LLAccordionCtrl::handleKeyHere			(KEY key, MASK mask)
{
	if( mScrollbar->getVisible() && mScrollbar->handleKeyHere( key,mask ) )
		return TRUE;
	return LLPanel::handleKeyHere(key,mask);
}

BOOL LLAccordionCtrl::handleDragAndDrop		(S32 x, S32 y, MASK mask,
											 BOOL drop,
											 EDragAndDropType cargo_type,
											 void* cargo_data,
											 EAcceptance* accept,
											 std::string& tooltip_msg)
{
	// Scroll folder view if needed.  Never accepts a drag or drop.
	*accept = ACCEPT_NO;
	BOOL handled = autoScroll(x, y);

	if( !handled )
	{
		handled = childrenHandleDragAndDrop(x, y, mask, drop, cargo_type,
											cargo_data, accept, tooltip_msg) != NULL;
	}
	return TRUE;
}

BOOL LLAccordionCtrl::autoScroll		(S32 x, S32 y)
{
	static LLUICachedControl<S32> scrollbar_size ("UIScrollbarSize", 0);

	bool scrolling = false;
	if( mScrollbar->getVisible() )
	{
		LLRect rect_local( 0, getRect().getHeight(), getRect().getWidth() - scrollbar_size, 0 );
		LLRect screen_local_extents;

		// clip rect against root view
		screenRectToLocal(getRootView()->getLocalRect(), &screen_local_extents);
		rect_local.intersectWith(screen_local_extents);

		// autoscroll region should take up no more than one third of visible scroller area
		S32 auto_scroll_region_height = llmin(rect_local.getHeight() / 3, 10);
		S32 auto_scroll_speed = ll_round(mAutoScrollRate * LLFrameTimer::getFrameDeltaTimeF32());

		LLRect bottom_scroll_rect = screen_local_extents;
		bottom_scroll_rect.mTop = rect_local.mBottom + auto_scroll_region_height;
		if( bottom_scroll_rect.pointInRect( x, y ) && (mScrollbar->getDocPos() < mScrollbar->getDocPosMax()) )
		{
			mScrollbar->setDocPos( mScrollbar->getDocPos() + auto_scroll_speed );
			mAutoScrolling = true;
			scrolling = true;
		}

		LLRect top_scroll_rect = screen_local_extents;
		top_scroll_rect.mBottom = rect_local.mTop - auto_scroll_region_height;
		if( top_scroll_rect.pointInRect( x, y ) && (mScrollbar->getDocPos() > 0) )
		{
			mScrollbar->setDocPos( mScrollbar->getDocPos() - auto_scroll_speed );
			mAutoScrolling = true;
			scrolling = true;
		}
	}
	return scrolling;
}

void	LLAccordionCtrl::updateLayout	(S32 width, S32 height)
{
	S32 panel_top = height - BORDER_MARGIN ;
	if(mScrollbar->getVisible())
		panel_top+=mScrollbar->getDocPos();

	S32 panel_width = width - 2*BORDER_MARGIN;

	static LLUICachedControl<S32> scrollbar_size ("UIScrollbarSize", 0);
	if(mScrollbar->getVisible())
		panel_width-=scrollbar_size;

	//set sizes for first panels and dragbars
	for(size_t i=0;i<mAccordionTabs.size();++i)
	{
		if(!mAccordionTabs[i]->getVisible())
			continue;
		LLRect panel_rect = mAccordionTabs[i]->getRect();
		ctrlSetLeftTopAndSize(mAccordionTabs[i],panel_rect.mLeft,panel_top,panel_width,panel_rect.getHeight());
		panel_top-=panel_rect.getHeight();
	}
}

void	LLAccordionCtrl::onScrollPosChangeCallback(S32, LLScrollbar*)
{
	updateLayout(getRect().getWidth(),getRect().getHeight());
}

// virtual
<<<<<<< HEAD
void LLAccordionCtrl::onChildGotFocus(const LLUICtrl *cntrl)
=======
void LLAccordionCtrl::onUpdateScrollToChild(const LLUICtrl *cntrl)
>>>>>>> 3053f624
{
    if (mScrollbar && mScrollbar->getVisible())
    {
        // same as scrollToShowRect
        LLRect rect;
        cntrl->localRectToOtherView(cntrl->getLocalRect(), &rect, this);

        // Translate to parent coordinatess to check if we are in visible rectangle
        rect.translate(getRect().mLeft, getRect().mBottom);

        if (!getRect().contains(rect))
        {
            // for accordition's scroll, height is in pixels
            // Back to local coords and calculate position for scroller
            S32 bottom = mScrollbar->getDocPos() - rect.mBottom + getRect().mBottom;
            S32 top = mScrollbar->getDocPos() - rect.mTop + getRect().mTop;

            S32 scroll_pos = llclamp(mScrollbar->getDocPos(),
                bottom, // min vertical scroll
                top); // max vertical scroll 

            mScrollbar->setDocPos(scroll_pos);
        }
    }

<<<<<<< HEAD
    LLUICtrl::onChildGotFocus(cntrl);
=======
    LLUICtrl::onUpdateScrollToChild(cntrl);
>>>>>>> 3053f624
}

void	LLAccordionCtrl::onOpen		(const LLSD& key)
{
	for(size_t i=0;i<mAccordionTabs.size();++i)
	{
		LLAccordionCtrlTab* accordion_tab = dynamic_cast<LLAccordionCtrlTab*>(mAccordionTabs[i]);
		LLPanel* panel = dynamic_cast<LLPanel*>(accordion_tab->getAccordionView());
		if(panel!=NULL)
		{
			panel->onOpen(key);
		}
	}
}
S32	LLAccordionCtrl::notifyParent(const LLSD& info)
{
	if(info.has("action"))
	{
		std::string str_action = info["action"];
		if(str_action == "size_changes")
		{
			//
			arrange();
			return 1;
		}
		else if(str_action == "select_next")
		{
			for(size_t i=0;i<mAccordionTabs.size();++i)
			{
				LLAccordionCtrlTab* accordion_tab = dynamic_cast<LLAccordionCtrlTab*>(mAccordionTabs[i]);
				if(accordion_tab->hasFocus())
				{
					while(++i<mAccordionTabs.size())
					{
						if(mAccordionTabs[i]->getVisible())
							break;
					}
					if(i<mAccordionTabs.size())
					{
						accordion_tab = dynamic_cast<LLAccordionCtrlTab*>(mAccordionTabs[i]);
						accordion_tab->notify(LLSD().with("action","select_first"));
						return 1;
					}
					break;
				}
			}
			return 0;
		}
		else if(str_action == "select_prev")
		{
			for(size_t i=0;i<mAccordionTabs.size();++i)
			{
				LLAccordionCtrlTab* accordion_tab = dynamic_cast<LLAccordionCtrlTab*>(mAccordionTabs[i]);
				if(accordion_tab->hasFocus() && i>0)
				{
					bool prev_visible_tab_found = false;
					while(i>0)
					{
						if(mAccordionTabs[--i]->getVisible())
						{
							prev_visible_tab_found = true;
							break;
						}
					}

					if (prev_visible_tab_found)
					{
						accordion_tab = dynamic_cast<LLAccordionCtrlTab*>(mAccordionTabs[i]);
						accordion_tab->notify(LLSD().with("action","select_last"));
						return 1;
					}
					break;
				}
			}
			return 0;
		}
		else if(str_action == "select_current")
		{
			for(size_t i=0;i<mAccordionTabs.size();++i)
			{
				// Set selection to the currently focused tab.
				if(mAccordionTabs[i]->hasFocus())
				{
					if (mAccordionTabs[i] != mSelectedTab)
					{
						if (mSelectedTab)
						{
							mSelectedTab->setSelected(false);
						}
						mSelectedTab = mAccordionTabs[i];
						mSelectedTab->setSelected(true);
					}

					return 1;
				}
			}
			return 0;
		}
		else if(str_action == "deselect_current")
		{
			// Reset selection to the currently selected tab.
			if (mSelectedTab)
			{
				mSelectedTab->setSelected(false);
				mSelectedTab = NULL;
				return 1;
			}
			return 0;
		}
	}
	else if (info.has("scrollToShowRect"))
	{
		LLRect screen_rc, local_rc;
		screen_rc.setValue(info["scrollToShowRect"]);
		screenRectToLocal(screen_rc, &local_rc);

		// Translate to parent coordinatess to check if we are in visible rectangle
		local_rc.translate( getRect().mLeft, getRect().mBottom );

		if ( !getRect().contains (local_rc) )
		{
			// Back to local coords and calculate position for scroller
			S32 bottom = mScrollbar->getDocPos() - local_rc.mBottom + getRect().mBottom;
			S32 top = mScrollbar->getDocPos() - local_rc.mTop + getRect().mTop;

			S32 scroll_pos = llclamp(mScrollbar->getDocPos(),
									 bottom, // min vertical scroll
									 top); // max vertical scroll 

			mScrollbar->setDocPos( scroll_pos );
		}
		return 1;
	}
	else if (info.has("child_visibility_change"))
	{
		BOOL new_visibility = info["child_visibility_change"];
		if (new_visibility)
		{
			// there is at least one visible tab
			mNoVisibleTabsHelpText->setVisible(FALSE);
		}
		else
		{
			// it could be the latest visible tab, check all of them
			updateNoTabsHelpTextVisibility();
		}
	}
	return LLPanel::notifyParent(info);
}
void	LLAccordionCtrl::reset		()
{
	if(mScrollbar)
		mScrollbar->setDocPos(0);
}

void LLAccordionCtrl::expandDefaultTab()
{
	if (mAccordionTabs.size() > 0)
	{
		LLAccordionCtrlTab* tab = mAccordionTabs.front();

		if (!tab->getDisplayChildren())
		{
			tab->setDisplayChildren(true);
		}

		for (size_t i = 1; i < mAccordionTabs.size(); ++i)
		{
			tab = mAccordionTabs[i];

			if (tab->getDisplayChildren())
			{
				tab->setDisplayChildren(false);
			}
		}

		arrange();
	}
}

void LLAccordionCtrl::sort()
{
	if (!mTabComparator)
	{
		LL_WARNS() << "No comparator specified for sorting accordion tabs." << LL_ENDL;
		return;
	}

	std::sort(mAccordionTabs.begin(), mAccordionTabs.end(), LLComparatorAdaptor(*mTabComparator));
	arrange();
}

void	LLAccordionCtrl::setFilterSubString(const std::string& filter_string)
{
	LLStringUtil::format_map_t args;
	args["[SEARCH_TERM]"] = LLURI::escape(filter_string);
	std::string text = filter_string.empty() ? mNoVisibleTabsOrigString : mNoMatchedTabsOrigString;
	LLStringUtil::format(text, args);

	mNoVisibleTabsHelpText->setValue(text);
}

const LLAccordionCtrlTab* LLAccordionCtrl::getExpandedTab() const
{
	typedef std::vector<LLAccordionCtrlTab*>::const_iterator tabs_const_iterator;

	const LLAccordionCtrlTab* result = 0;

	for (tabs_const_iterator i = mAccordionTabs.begin(); i != mAccordionTabs.end(); ++i)
	{
		if ((*i)->isExpanded())
		{
			result = *i;
			break;
		}
	}

	return result;
}

S32 LLAccordionCtrl::calcExpandedTabHeight(S32 tab_index /* = 0 */, S32 available_height /* = 0 */)
{
	if(tab_index < 0)
	{
		return available_height;
	}

	S32 collapsed_tabs_height = 0;
	S32 num_expanded = 0;

	for(size_t n = tab_index; n < mAccordionTabs.size(); ++n)
	{
		if(!mAccordionTabs[n]->isExpanded())
		{
			collapsed_tabs_height += mAccordionTabs[n]->getHeaderHeight();
		}
		else
		{
			++num_expanded;
		}
	}

	if(0 == num_expanded)
	{
		return available_height;
	}

	S32 expanded_tab_height = available_height - collapsed_tabs_height - BORDER_MARGIN; // top BORDER_MARGIN is added in arrange(), here we add bottom BORDER_MARGIN
	expanded_tab_height /= num_expanded;
	return expanded_tab_height;
}<|MERGE_RESOLUTION|>--- conflicted
+++ resolved
@@ -668,11 +668,7 @@
 }
 
 // virtual
-<<<<<<< HEAD
-void LLAccordionCtrl::onChildGotFocus(const LLUICtrl *cntrl)
-=======
 void LLAccordionCtrl::onUpdateScrollToChild(const LLUICtrl *cntrl)
->>>>>>> 3053f624
 {
     if (mScrollbar && mScrollbar->getVisible())
     {
@@ -698,11 +694,7 @@
         }
     }
 
-<<<<<<< HEAD
-    LLUICtrl::onChildGotFocus(cntrl);
-=======
     LLUICtrl::onUpdateScrollToChild(cntrl);
->>>>>>> 3053f624
 }
 
 void	LLAccordionCtrl::onOpen		(const LLSD& key)
