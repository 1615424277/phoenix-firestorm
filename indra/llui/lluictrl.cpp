--- conflicted
+++ resolved
@@ -69,26 +69,6 @@
 }
 
 LLUICtrl::Params::Params()
-<<<<<<< HEAD
-:	tab_stop("tab_stop", true),
-	chrome("chrome", false),
-	requests_front("requests_front", false),
-	label("label"),
-	initial_value("value"),
-	init_callback("init_callback"),
-	commit_callback("commit_callback"),
-	validate_callback("validate_callback"),
-	mouseenter_callback("mouseenter_callback"),
-	mouseleave_callback("mouseleave_callback"),
-	control_name("control_name"),
-	font("font", LLFontGL::getFontEmojiMedium()),
-	font_halign("halign"),
-	font_valign("valign"),
-	length("length"), 	// ignore LLXMLNode cruft
-	type("type")   		// ignore LLXMLNode cruft
-{
-	addSynonym(initial_value, "initial_value");
-=======
 :   tab_stop("tab_stop", true),
     chrome("chrome", false),
     requests_front("requests_front", false),
@@ -100,14 +80,13 @@
     mouseenter_callback("mouseenter_callback"),
     mouseleave_callback("mouseleave_callback"),
     control_name("control_name"),
-    font("font", LLFontGL::getFontSansSerif()),
+    font("font", LLFontGL::getFontEmojiMedium()),
     font_halign("halign"),
     font_valign("valign"),
     length("length"),   // ignore LLXMLNode cruft
     type("type")        // ignore LLXMLNode cruft
 {
     addSynonym(initial_value, "initial_value");
->>>>>>> e7eced3c
 }
 
 // NOTE: the LLFocusableElement implementation has been moved from here to llfocusmgr.cpp.
