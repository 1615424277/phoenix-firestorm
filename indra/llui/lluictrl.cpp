--- conflicted
+++ resolved
@@ -1,1322 +1,1137 @@
-/**
- * @file lluictrl.cpp
- * @author James Cook, Richard Nelson, Tom Yedwab
- * @brief Abstract base class for UI controls
- *
- * $LicenseInfo:firstyear=2001&license=viewerlgpl$
- * Second Life Viewer Source Code
- * Copyright (C) 2010, Linden Research, Inc.
- *
- * This library is free software; you can redistribute it and/or
- * modify it under the terms of the GNU Lesser General Public
- * License as published by the Free Software Foundation;
- * version 2.1 of the License only.
- *
- * This library is distributed in the hope that it will be useful,
- * but WITHOUT ANY WARRANTY; without even the implied warranty of
- * MERCHANTABILITY or FITNESS FOR A PARTICULAR PURPOSE.  See the GNU
- * Lesser General Public License for more details.
- *
- * You should have received a copy of the GNU Lesser General Public
- * License along with this library; if not, write to the Free Software
- * Foundation, Inc., 51 Franklin Street, Fifth Floor, Boston, MA  02110-1301  USA
- *
- * Linden Research, Inc., 945 Battery Street, San Francisco, CA  94111  USA
- * $/LicenseInfo$
- */
-
-#include "linden_common.h"
-
-#define LLUICTRL_CPP
-#include "lluictrl.h"
-#include "llviewereventrecorder.h"
-#include "llfocusmgr.h"
-#include "llpanel.h"
-#include "lluictrlfactory.h"
-#include "lltabcontainer.h"
-#include "llaccordionctrltab.h"
-#include "lluiusage.h"
-
-static LLDefaultChildRegistry::Register<LLUICtrl> r("ui_ctrl");
-
-F32 LLUICtrl::sActiveControlTransparency = 1.0f;
-F32 LLUICtrl::sInactiveControlTransparency = 1.0f;
-
-// Compiler optimization, generate extern template
-template class LLUICtrl* LLView::getChild<class LLUICtrl>(
-<<<<<<< HEAD
-	const std::string& name, bool recurse) const;
-=======
-    const std::string& name, BOOL recurse) const;
->>>>>>> e1623bb2
-
-LLUICtrl::CallbackParam::CallbackParam()
-:   name("name"),
-    function_name("function"),
-    parameter("parameter"),
-    control_name("control") // Shortcut to control -> "control_name" for backwards compatability
-{
-    addSynonym(parameter, "userdata");
-}
-
-LLUICtrl::EnableControls::EnableControls()
-:   enabled("enabled_control"),
-    disabled("disabled_control")
-{}
-
-LLUICtrl::ControlVisibility::ControlVisibility()
-:   visible("visibility_control"),
-    invisible("invisibility_control")
-{
-    addSynonym(visible, "visiblity_control");
-    addSynonym(invisible, "invisiblity_control");
-}
-
-LLUICtrl::Params::Params()
-:   tab_stop("tab_stop", true),
-    chrome("chrome", false),
-    requests_front("requests_front", false),
-    label("label"),
-    initial_value("value"),
-    init_callback("init_callback"),
-    commit_callback("commit_callback"),
-    validate_callback("validate_callback"),
-    mouseenter_callback("mouseenter_callback"),
-    mouseleave_callback("mouseleave_callback"),
-    control_name("control_name"),
-    font("font", LLFontGL::getFontEmojiMedium()),
-    font_halign("halign"),
-    font_valign("valign"),
-    length("length"),   // ignore LLXMLNode cruft
-    type("type")        // ignore LLXMLNode cruft
-{
-    addSynonym(initial_value, "initial_value");
-}
-
-// NOTE: the LLFocusableElement implementation has been moved from here to llfocusmgr.cpp.
-
-//static
-const LLUICtrl::Params& LLUICtrl::getDefaultParams()
-{
-    return LLUICtrlFactory::getDefaultParams<LLUICtrl>();
-}
-
-
-<<<<<<< HEAD
-LLUICtrl::LLUICtrl(const LLUICtrl::Params& p, const LLViewModelPtr& viewmodel) 
-:	LLView(p),
-	mIsChrome(false),
-	mRequestsFront(p.requests_front),
-	mTabStop(false),
-	mTentative(false),
-=======
-LLUICtrl::LLUICtrl(const LLUICtrl::Params& p, const LLViewModelPtr& viewmodel)
-:   LLView(p),
-    mIsChrome(FALSE),
-    mRequestsFront(p.requests_front),
-    mTabStop(FALSE),
-    mTentative(FALSE),
->>>>>>> e1623bb2
-    mViewModel(viewmodel),
-    mControlVariable(NULL),
-    mEnabledControlVariable(NULL),
-    mDisabledControlVariable(NULL),
-    mMakeVisibleControlVariable(NULL),
-    mMakeInvisibleControlVariable(NULL),
-    mCommitSignal(NULL),
-    mValidateSignal(NULL),
-    mMouseEnterSignal(NULL),
-    mMouseLeaveSignal(NULL),
-    mMouseDownSignal(NULL),
-    mMouseUpSignal(NULL),
-    mRightMouseDownSignal(NULL),
-    mRightMouseUpSignal(NULL),
-    mDoubleClickSignal(NULL),
-    mTransparencyType(TT_DEFAULT)
-{
-}
-
-void LLUICtrl::initFromParams(const Params& p)
-{
-    LLView::initFromParams(p);
-
-    mRequestsFront = p.requests_front;
-
-    setIsChrome(p.chrome);
-    setControlName(p.control_name);
-    if(p.enabled_controls.isProvided())
-    {
-        if (p.enabled_controls.enabled.isChosen())
-        {
-            LLControlVariable* control = findControl(p.enabled_controls.enabled);
-            if (control)
-            {
-                setEnabledControlVariable(control);
-            }
-            else
-            {
-                LL_WARNS() << "Failed to assign 'enabled' control variable to " << getName()
-                            << ": control " << p.enabled_controls.enabled()
-                            << " does not exist." << LL_ENDL;
-            }
-        }
-        else if(p.enabled_controls.disabled.isChosen())
-        {
-            LLControlVariable* control = findControl(p.enabled_controls.disabled);
-            if (control)
-            {
-                setDisabledControlVariable(control);
-            }
-            else
-            {
-                LL_WARNS() << "Failed to assign 'disabled' control variable to " << getName()
-                            << ": control " << p.enabled_controls.disabled()
-                            << " does not exist." << LL_ENDL;
-            }
-        }
-    }
-    if(p.controls_visibility.isProvided())
-    {
-        if (p.controls_visibility.visible.isChosen())
-        {
-            LLControlVariable* control = findControl(p.controls_visibility.visible);
-            if (control)
-            {
-                setMakeVisibleControlVariable(control);
-            }
-            else
-            {
-                LL_WARNS() << "Failed to assign visibility control variable to " << getName()
-                            << ": control " << p.controls_visibility.visible()
-                            << " does not exist." << LL_ENDL;
-            }
-        }
-        else if (p.controls_visibility.invisible.isChosen())
-        {
-            LLControlVariable* control = findControl(p.controls_visibility.invisible);
-            if (control)
-            {
-                setMakeInvisibleControlVariable(control);
-            }
-            else
-            {
-                LL_WARNS() << "Failed to assign invisibility control variable to " << getName()
-                            << ": control " << p.controls_visibility.invisible()
-                            << " does not exist." << LL_ENDL;
-            }
-        }
-    }
-
-    setTabStop(p.tab_stop);
-
-    if (p.initial_value.isProvided()
-        && !p.control_name.isProvided())
-    {
-        setValue(p.initial_value);
-    }
-
-    if (p.commit_callback.isProvided())
-    {
-        setCommitCallback(initCommitCallback(p.commit_callback));
-    }
-
-    if (p.validate_callback.isProvided())
-    {
-        setValidateCallback(initEnableCallback(p.validate_callback));
-    }
-
-    if (p.init_callback.isProvided())
-    {
-        if (p.init_callback.function.isProvided())
-        {
-            p.init_callback.function()(this, p.init_callback.parameter);
-        }
-        else
-        {
-            commit_callback_t* initfunc = (CommitCallbackRegistry::getValue(p.init_callback.function_name));
-            if (initfunc)
-            {
-                (*initfunc)(this, p.init_callback.parameter);
-            }
-        }
-    }
-
-    if(p.mouseenter_callback.isProvided())
-    {
-        setMouseEnterCallback(initCommitCallback(p.mouseenter_callback));
-    }
-
-    if(p.mouseleave_callback.isProvided())
-    {
-        setMouseLeaveCallback(initCommitCallback(p.mouseleave_callback));
-    }
-}
-
-
-LLUICtrl::~LLUICtrl()
-{
-    gFocusMgr.releaseFocusIfNeeded( this ); // calls onCommit()
-
-    if( gFocusMgr.getTopCtrl() == this )
-    {
-        LL_WARNS() << "UI Control holding top ctrl deleted: " << getName() << ".  Top view removed." << LL_ENDL;
-        gFocusMgr.removeTopCtrlWithoutCallback( this );
-    }
-
-    delete mCommitSignal;
-    delete mValidateSignal;
-    delete mMouseEnterSignal;
-    delete mMouseLeaveSignal;
-    delete mMouseDownSignal;
-    delete mMouseUpSignal;
-    delete mRightMouseDownSignal;
-    delete mRightMouseUpSignal;
-    delete mDoubleClickSignal;
-}
-
-void default_commit_handler(LLUICtrl* ctrl, const LLSD& param)
-{}
-
-bool default_enable_handler(LLUICtrl* ctrl, const LLSD& param)
-{
-    return true;
-}
-
-
-LLUICtrl::commit_signal_t::slot_type LLUICtrl::initCommitCallback(const CommitCallbackParam& cb)
-{
-    if (cb.function.isProvided())
-    {
-        if (cb.parameter.isProvided())
-            return boost::bind(cb.function(), _1, cb.parameter);
-        else
-            return cb.function();
-    }
-    else
-    {
-        std::string function_name = cb.function_name;
-        setFunctionName(function_name);
-        commit_callback_t* func = (CommitCallbackRegistry::getValue(function_name));
-        if (func)
-        {
-            if (cb.parameter.isProvided())
-                return boost::bind((*func), _1, cb.parameter);
-            else
-                return commit_signal_t::slot_type(*func);
-        }
-        else if (!function_name.empty())
-        {
-            LL_WARNS() << "No callback found for: '" << function_name << "' in control: " << getName() << LL_ENDL;
-        }
-    }
-    return default_commit_handler;
-}
-
-LLUICtrl::enable_signal_t::slot_type LLUICtrl::initEnableCallback(const EnableCallbackParam& cb)
-{
-    // Set the callback function
-    if (cb.function.isProvided())
-    {
-        if (cb.parameter.isProvided())
-            return boost::bind(cb.function(), this, cb.parameter);
-        else
-            return cb.function();
-    }
-    else
-    {
-        enable_callback_t* func = (EnableCallbackRegistry::getValue(cb.function_name));
-        if (func)
-        {
-            if (cb.parameter.isProvided())
-                return boost::bind((*func), this, cb.parameter);
-            else
-                return enable_signal_t::slot_type(*func);
-        }
-    }
-    return default_enable_handler;
-}
-
-// virtual
-void LLUICtrl::onMouseEnter(S32 x, S32 y, MASK mask)
-{
-    if (mMouseEnterSignal)
-    {
-        (*mMouseEnterSignal)(this, getValue());
-    }
-}
-
-// virtual
-void LLUICtrl::onMouseLeave(S32 x, S32 y, MASK mask)
-{
-    if(mMouseLeaveSignal)
-    {
-        (*mMouseLeaveSignal)(this, getValue());
-    }
-}
-
-<<<<<<< HEAD
-//virtual 
-bool LLUICtrl::handleMouseDown(S32 x, S32 y, MASK mask)
-{
-
-	LL_DEBUGS() << "LLUICtrl::handleMouseDown calling	LLView)'s handleMouseUp (first initialized xui to: " << getPathname() << " )" << LL_ENDL;
-  
-	bool handled  = LLView::handleMouseDown(x,y,mask);
-	
-	if (mMouseDownSignal)
-	{
-		(*mMouseDownSignal)(this,x,y,mask);
-	}
-	LL_DEBUGS() << "LLUICtrl::handleMousedown - handled is returning as: " << handled << "	  " << LL_ENDL;
-	
-	if (handled) {
-		LLViewerEventRecorder::instance().updateMouseEventInfo(x,y,-56,-56,getPathname());
-	}
-	return handled;
-=======
-//virtual
-BOOL LLUICtrl::handleMouseDown(S32 x, S32 y, MASK mask)
-{
-
-    LL_DEBUGS() << "LLUICtrl::handleMouseDown calling   LLView)'s handleMouseUp (first initialized xui to: " << getPathname() << " )" << LL_ENDL;
-
-    BOOL handled  = LLView::handleMouseDown(x,y,mask);
-
-    if (mMouseDownSignal)
-    {
-        (*mMouseDownSignal)(this,x,y,mask);
-    }
-    LL_DEBUGS() << "LLUICtrl::handleMousedown - handled is returning as: " << handled << "    " << LL_ENDL;
-
-    if (handled) {
-        LLViewerEventRecorder::instance().updateMouseEventInfo(x,y,-56,-56,getPathname());
-    }
-    return handled;
->>>>>>> e1623bb2
-}
-
-//virtual
-bool LLUICtrl::handleMouseUp(S32 x, S32 y, MASK mask)
-{
-
-    LL_DEBUGS() << "LLUICtrl::handleMouseUp calling LLView)'s handleMouseUp (first initialized xui to: " << getPathname() << " )" << LL_ENDL;
-
-<<<<<<< HEAD
-	bool handled  = LLView::handleMouseUp(x,y,mask);
-	if (handled) {
-		LLViewerEventRecorder::instance().updateMouseEventInfo(x,y,-56,-56,getPathname()); 
-	}
-	if (mMouseUpSignal)
-	{
-		(*mMouseUpSignal)(this,x,y,mask);
-	}
-=======
-    BOOL handled  = LLView::handleMouseUp(x,y,mask);
-    if (handled) {
-        LLViewerEventRecorder::instance().updateMouseEventInfo(x,y,-56,-56,getPathname());
-    }
-    if (mMouseUpSignal)
-    {
-        (*mMouseUpSignal)(this,x,y,mask);
-    }
->>>>>>> e1623bb2
-
-    LL_DEBUGS() << "LLUICtrl::handleMouseUp - handled for xui " << getPathname() << "  -  is returning as: " << handled << "   " << LL_ENDL;
-
-    return handled;
-}
-
-//virtual
-bool LLUICtrl::handleRightMouseDown(S32 x, S32 y, MASK mask)
-{
-<<<<<<< HEAD
-	bool handled  = LLView::handleRightMouseDown(x,y,mask);
-	if (mRightMouseDownSignal)
-	{
-		(*mRightMouseDownSignal)(this,x,y,mask);
-	}
-	return handled;
-=======
-    BOOL handled  = LLView::handleRightMouseDown(x,y,mask);
-    if (mRightMouseDownSignal)
-    {
-        (*mRightMouseDownSignal)(this,x,y,mask);
-    }
-    return handled;
->>>>>>> e1623bb2
-}
-
-//virtual
-bool LLUICtrl::handleRightMouseUp(S32 x, S32 y, MASK mask)
-{
-<<<<<<< HEAD
-	bool handled  = LLView::handleRightMouseUp(x,y,mask);
-	if(mRightMouseUpSignal)
-	{
-		(*mRightMouseUpSignal)(this,x,y,mask);
-	}
-	return handled;
-=======
-    BOOL handled  = LLView::handleRightMouseUp(x,y,mask);
-    if(mRightMouseUpSignal)
-    {
-        (*mRightMouseUpSignal)(this,x,y,mask);
-    }
-    return handled;
->>>>>>> e1623bb2
-}
-
-bool LLUICtrl::handleDoubleClick(S32 x, S32 y, MASK mask)
-{
-<<<<<<< HEAD
-	bool handled = LLView::handleDoubleClick(x, y, mask);
-	if (mDoubleClickSignal)
-	{
-		(*mDoubleClickSignal)(this, x, y, mask);
-	}
-	return handled;
-=======
-    BOOL handled = LLView::handleDoubleClick(x, y, mask);
-    if (mDoubleClickSignal)
-    {
-        (*mDoubleClickSignal)(this, x, y, mask);
-    }
-    return handled;
->>>>>>> e1623bb2
-}
-
-// can't tab to children of a non-tab-stop widget
-bool LLUICtrl::canFocusChildren() const
-{
-    return hasTabStop();
-}
-
-
-void LLUICtrl::onCommit()
-{
-    if (mCommitSignal)
-    {
-        if (!mFunctionName.empty())
-        {
-            LL_DEBUGS("UIUsage") << "calling commit function " << mFunctionName << LL_ENDL;
-            LLUIUsage::instance().logCommand(mFunctionName);
-            LLUIUsage::instance().logControl(getPathname());
-        }
-        else
-        {
-            //LL_DEBUGS("UIUsage") << "calling commit function " << "UNKNOWN" << LL_ENDL;
-        }
-        (*mCommitSignal)(this, getValue());
-    }
-}
-
-//virtual
-bool LLUICtrl::isCtrl() const
-{
-<<<<<<< HEAD
-	return true;
-=======
-    return TRUE;
->>>>>>> e1623bb2
-}
-
-//virtual
-void LLUICtrl::setValue(const LLSD& value)
-{
-    mViewModel->setValue(value);
-}
-
-//virtual
-LLSD LLUICtrl::getValue() const
-{
-    return mViewModel->getValue();
-}
-
-/// When two widgets are displaying the same data (e.g. during a skin
-/// change), share their ViewModel.
-void    LLUICtrl::shareViewModelFrom(const LLUICtrl& other)
-{
-    // Because mViewModel is an LLViewModelPtr, this assignment will quietly
-    // dispose of the previous LLViewModel -- unless it's already shared by
-    // somebody else.
-    mViewModel = other.mViewModel;
-}
-
-//virtual
-LLViewModel* LLUICtrl::getViewModel() const
-{
-    return mViewModel;
-}
-
-//virtual
-bool LLUICtrl::postBuild()
-{
-    LL_PROFILE_ZONE_SCOPED_CATEGORY_UI;
-    //
-    // Find all of the children that want to be in front and move them to the front
-    //
-
-    if (getChildCount() > 0)
-    {
-        std::vector<LLUICtrl*> childrenToMoveToFront;
-
-        for (LLView::child_list_const_iter_t child_it = beginChild(); child_it != endChild(); ++child_it)
-        {
-            LLUICtrl* uictrl = dynamic_cast<LLUICtrl*>(*child_it);
-
-            if (uictrl && uictrl->mRequestsFront)
-            {
-                childrenToMoveToFront.push_back(uictrl);
-            }
-        }
-
-        for (std::vector<LLUICtrl*>::iterator it = childrenToMoveToFront.begin(); it != childrenToMoveToFront.end(); ++it)
-        {
-            sendChildToFront(*it);
-        }
-    }
-
-    return LLView::postBuild();
-}
-
-bool LLUICtrl::setControlValue(const LLSD& value)
-{
-    if (mControlVariable)
-    {
-        mControlVariable->set(value);
-        return true;
-    }
-    return false;
-}
-
-void LLUICtrl::setControlVariable(LLControlVariable* control)
-{
-    if (mControlVariable)
-    {
-        //RN: this will happen in practice, should we try to avoid it?
-        //LL_WARNS() << "setControlName called twice on same control!" << LL_ENDL;
-        mControlConnection.disconnect(); // disconnect current signal
-        mControlVariable = NULL;
-    }
-
-    if (control)
-    {
-        mControlVariable = control;
-        mControlConnection = mControlVariable->getSignal()->connect(boost::bind(&controlListener, _2, getHandle(), std::string("value")));
-        setValue(mControlVariable->getValue());
-    }
-}
-
-void LLUICtrl::removeControlVariable()
-{
-    if (mControlVariable)
-    {
-        mControlConnection.disconnect();
-        mControlVariable = NULL;
-    }
-}
-
-//virtual
-void LLUICtrl::setControlName(const std::string& control_name, LLView *context)
-{
-    if (context == NULL)
-    {
-        context = this;
-    }
-
-    // Register new listener
-    if (!control_name.empty())
-    {
-        LLControlVariable* control = context->findControl(control_name);
-        if (!control)
-        {
-            LL_WARNS() << "Failed to assign control variable to " << getName()
-                        << ": control "<< control_name << " does not exist." << LL_ENDL;
-        }
-        setControlVariable(control);
-    }
-}
-
-void LLUICtrl::setEnabledControlVariable(LLControlVariable* control)
-{
-    if (mEnabledControlVariable)
-    {
-        mEnabledControlConnection.disconnect(); // disconnect current signal
-        mEnabledControlVariable = NULL;
-    }
-    if (control)
-    {
-        mEnabledControlVariable = control;
-        mEnabledControlConnection = mEnabledControlVariable->getSignal()->connect(boost::bind(&controlListener, _2, getHandle(), std::string("enabled")));
-        setEnabled(mEnabledControlVariable->getValue().asBoolean());
-    }
-}
-
-void LLUICtrl::setDisabledControlVariable(LLControlVariable* control)
-{
-    if (mDisabledControlVariable)
-    {
-        mDisabledControlConnection.disconnect(); // disconnect current signal
-        mDisabledControlVariable = NULL;
-    }
-    if (control)
-    {
-        mDisabledControlVariable = control;
-        mDisabledControlConnection = mDisabledControlVariable->getSignal()->connect(boost::bind(&controlListener, _2, getHandle(), std::string("disabled")));
-        setEnabled(!(mDisabledControlVariable->getValue().asBoolean()));
-    }
-}
-
-void LLUICtrl::setMakeVisibleControlVariable(LLControlVariable* control)
-{
-    if (mMakeVisibleControlVariable)
-    {
-        mMakeVisibleControlConnection.disconnect(); // disconnect current signal
-        mMakeVisibleControlVariable = NULL;
-    }
-    if (control)
-    {
-        mMakeVisibleControlVariable = control;
-        mMakeVisibleControlConnection = mMakeVisibleControlVariable->getSignal()->connect(boost::bind(&controlListener, _2, getHandle(), std::string("visible")));
-        setVisible(mMakeVisibleControlVariable->getValue().asBoolean());
-    }
-}
-
-void LLUICtrl::setMakeInvisibleControlVariable(LLControlVariable* control)
-{
-    if (mMakeInvisibleControlVariable)
-    {
-        mMakeInvisibleControlConnection.disconnect(); // disconnect current signal
-        mMakeInvisibleControlVariable = NULL;
-    }
-    if (control)
-    {
-        mMakeInvisibleControlVariable = control;
-        mMakeInvisibleControlConnection = mMakeInvisibleControlVariable->getSignal()->connect(boost::bind(&controlListener, _2, getHandle(), std::string("invisible")));
-        setVisible(!(mMakeInvisibleControlVariable->getValue().asBoolean()));
-    }
-}
-
-void LLUICtrl::setFunctionName(const std::string& function_name)
-{
-    mFunctionName = function_name;
-}
-
-// static
-bool LLUICtrl::controlListener(const LLSD& newvalue, LLHandle<LLUICtrl> handle, std::string type)
-{
-    LLUICtrl* ctrl = handle.get();
-    if (ctrl)
-    {
-        if (type == "value")
-        {
-            ctrl->setValue(newvalue);
-            return true;
-        }
-        else if (type == "enabled")
-        {
-            ctrl->setEnabled(newvalue.asBoolean());
-            return true;
-        }
-        else if(type =="disabled")
-        {
-            ctrl->setEnabled(!newvalue.asBoolean());
-            return true;
-        }
-        else if (type == "visible")
-        {
-            ctrl->setVisible(newvalue.asBoolean());
-            return true;
-        }
-        else if (type == "invisible")
-        {
-            ctrl->setVisible(!newvalue.asBoolean());
-            return true;
-        }
-    }
-    return false;
-}
-
-// virtual
-<<<<<<< HEAD
-bool LLUICtrl::setTextArg( const std::string& key, const LLStringExplicit& text ) 
-{ 
-	return false; 
-}
-
-// virtual
-bool LLUICtrl::setLabelArg( const std::string& key, const LLStringExplicit& text ) 
-{ 
-	return false; 
-=======
-BOOL LLUICtrl::setTextArg( const std::string& key, const LLStringExplicit& text )
-{
-    return FALSE;
-}
-
-// virtual
-BOOL LLUICtrl::setLabelArg( const std::string& key, const LLStringExplicit& text )
-{
-    return FALSE;
->>>>>>> e1623bb2
-}
-
-// virtual
-LLCtrlSelectionInterface* LLUICtrl::getSelectionInterface()
-{
-    return NULL;
-}
-
-// virtual
-LLCtrlListInterface* LLUICtrl::getListInterface()
-{
-    return NULL;
-}
-
-// virtual
-LLCtrlScrollInterface* LLUICtrl::getScrollInterface()
-{
-    return NULL;
-}
-
-bool LLUICtrl::hasFocus() const
-{
-    return (gFocusMgr.childHasKeyboardFocus(this));
-}
-
-void LLUICtrl::setFocus(bool b)
-{
-    // focus NEVER goes to ui ctrls that are disabled!
-    if (!getEnabled())
-    {
-        return;
-    }
-    if( b )
-    {
-        if (!hasFocus())
-        {
-            gFocusMgr.setKeyboardFocus( this );
-        }
-    }
-    else
-    {
-        if( gFocusMgr.childHasKeyboardFocus(this))
-        {
-            gFocusMgr.setKeyboardFocus( NULL );
-        }
-    }
-}
-
-// virtual
-<<<<<<< HEAD
-void LLUICtrl::setTabStop( bool b )	
-{ 
-	mTabStop = b;
-}
-
-// virtual
-bool LLUICtrl::hasTabStop() const		
-{ 
-	return mTabStop;
-}
-
-// virtual
-bool LLUICtrl::acceptsTextInput() const
-{ 
-	return false; 
-=======
-void LLUICtrl::setTabStop( BOOL b )
-{
-    mTabStop = b;
-}
-
-// virtual
-BOOL LLUICtrl::hasTabStop() const
-{
-    return mTabStop;
-}
-
-// virtual
-BOOL LLUICtrl::acceptsTextInput() const
-{
-    return FALSE;
->>>>>>> e1623bb2
-}
-
-//virtual
-bool LLUICtrl::isDirty() const
-{
-    return mViewModel->isDirty();
-};
-
-//virtual
-void LLUICtrl::resetDirty()
-{
-    mViewModel->resetDirty();
-}
-
-// virtual
-void LLUICtrl::onTabInto()
-{
-    onUpdateScrollToChild(this);
-}
-
-// virtual
-void LLUICtrl::clear()
-{
-}
-
-// virtual
-void LLUICtrl::setIsChrome(bool is_chrome)
-{
-    mIsChrome = is_chrome;
-}
-
-// virtual
-bool LLUICtrl::getIsChrome() const
-{
-<<<<<<< HEAD
-	if (mIsChrome)
-		return true;
-=======
-    if (mIsChrome)
-        return TRUE;
->>>>>>> e1623bb2
-
-    LLView* parent_ctrl = getParent();
-    while (parent_ctrl)
-    {
-        if (parent_ctrl->isCtrl())
-            return ((LLUICtrl*)parent_ctrl)->getIsChrome();
-
-        parent_ctrl = parent_ctrl->getParent();
-    }
-
-<<<<<<< HEAD
-	return false; 
-=======
-    return FALSE;
->>>>>>> e1623bb2
-}
-
-
-bool LLUICtrl::focusFirstItem(bool prefer_text_fields, bool focus_flash)
-{
-    LL_PROFILE_ZONE_SCOPED_CATEGORY_UI;
-<<<<<<< HEAD
-	// try to select default tab group child
-	LLViewQuery query = getTabOrderQuery();
-	child_list_t result = query(this);
-	if(result.size() > 0)
-	{
-		LLUICtrl * ctrl = static_cast<LLUICtrl*>(result.back());
-		if(!ctrl->hasFocus())
-		{
-			ctrl->setFocus(true);
-			ctrl->onTabInto();  
-			if(focus_flash)
-			{
-				gFocusMgr.triggerFocusFlash();
-			}
-		}
-		return true;
-	}	
-	// search for text field first
-	if(prefer_text_fields)
-	{
-		LLViewQuery query = getTabOrderQuery();
-		query.addPreFilter(LLUICtrl::LLTextInputFilter::getInstance());
-		child_list_t result = query(this);
-		if(result.size() > 0)
-		{
-			LLUICtrl * ctrl = static_cast<LLUICtrl*>(result.back());
-			if(!ctrl->hasFocus())
-			{
-				ctrl->setFocus(true);
-				ctrl->onTabInto();  
-				if(focus_flash)
-				{
-					gFocusMgr.triggerFocusFlash();
-				}
-			}
-			return true;
-		}
-	}
-	// no text field found, or we don't care about text fields
-	result = getTabOrderQuery().run(this);
-	if(result.size() > 0)
-	{
-		LLUICtrl * ctrl = static_cast<LLUICtrl*>(result.back());
-		if(!ctrl->hasFocus())
-		{
-			ctrl->setFocus(true);
-			ctrl->onTabInto();  
-			if(focus_flash)
-			{
-				gFocusMgr.triggerFocusFlash();
-			}
-		}
-		return true;
-	}	
-	return false;
-=======
-    // try to select default tab group child
-    LLViewQuery query = getTabOrderQuery();
-    child_list_t result = query(this);
-    if(result.size() > 0)
-    {
-        LLUICtrl * ctrl = static_cast<LLUICtrl*>(result.back());
-        if(!ctrl->hasFocus())
-        {
-            ctrl->setFocus(TRUE);
-            ctrl->onTabInto();
-            if(focus_flash)
-            {
-                gFocusMgr.triggerFocusFlash();
-            }
-        }
-        return TRUE;
-    }
-    // search for text field first
-    if(prefer_text_fields)
-    {
-        LLViewQuery query = getTabOrderQuery();
-        query.addPreFilter(LLUICtrl::LLTextInputFilter::getInstance());
-        child_list_t result = query(this);
-        if(result.size() > 0)
-        {
-            LLUICtrl * ctrl = static_cast<LLUICtrl*>(result.back());
-            if(!ctrl->hasFocus())
-            {
-                ctrl->setFocus(TRUE);
-                ctrl->onTabInto();
-                if(focus_flash)
-                {
-                    gFocusMgr.triggerFocusFlash();
-                }
-            }
-            return TRUE;
-        }
-    }
-    // no text field found, or we don't care about text fields
-    result = getTabOrderQuery().run(this);
-    if(result.size() > 0)
-    {
-        LLUICtrl * ctrl = static_cast<LLUICtrl*>(result.back());
-        if(!ctrl->hasFocus())
-        {
-            ctrl->setFocus(TRUE);
-            ctrl->onTabInto();
-            if(focus_flash)
-            {
-                gFocusMgr.triggerFocusFlash();
-            }
-        }
-        return TRUE;
-    }
-    return FALSE;
->>>>>>> e1623bb2
-}
-
-
-bool LLUICtrl::focusNextItem(bool text_fields_only)
-{
-    // this assumes that this method is called on the focus root.
-    LLViewQuery query = getTabOrderQuery();
-    static LLUICachedControl<bool> tab_to_text_fields_only ("TabToTextFieldsOnly", false);
-    if(text_fields_only || tab_to_text_fields_only)
-    {
-        query.addPreFilter(LLUICtrl::LLTextInputFilter::getInstance());
-    }
-    child_list_t result = query(this);
-    return focusNext(result);
-}
-
-bool LLUICtrl::focusPrevItem(bool text_fields_only)
-{
-    // this assumes that this method is called on the focus root.
-    LLViewQuery query = getTabOrderQuery();
-    static LLUICachedControl<bool> tab_to_text_fields_only ("TabToTextFieldsOnly", false);
-    if(text_fields_only || tab_to_text_fields_only)
-    {
-        query.addPreFilter(LLUICtrl::LLTextInputFilter::getInstance());
-    }
-    child_list_t result = query(this);
-    return focusPrev(result);
-}
-
-LLUICtrl* LLUICtrl::findRootMostFocusRoot()
-{
-    LLUICtrl* focus_root = NULL;
-    LLUICtrl* next_view = this;
-    while(next_view && next_view->hasTabStop())
-    {
-        if (next_view->isFocusRoot())
-        {
-            focus_root = next_view;
-        }
-        next_view = next_view->getParentUICtrl();
-    }
-
-    return focus_root;
-}
-
-// Skip over any parents that are not LLUICtrl's
-//  Used in focus logic since only LLUICtrl elements can have focus
-LLUICtrl* LLUICtrl::getParentUICtrl() const
-{
-    LLView* parent = getParent();
-    while (parent)
-    {
-        if (parent->isCtrl())
-        {
-            return (LLUICtrl*)(parent);
-        }
-        else
-        {
-            parent =  parent->getParent();
-        }
-    }
-    return NULL;
-}
-
-bool LLUICtrl::findHelpTopic(std::string& help_topic_out)
-{
-    LLUICtrl* ctrl = this;
-
-    // search back through the control's parents for a panel
-    // or tab with a help_topic string defined
-    while (ctrl)
-    {
-        LLPanel *panel = dynamic_cast<LLPanel *>(ctrl);
-
-        if (panel)
-        {
-
-            LLView *child;
-            LLPanel *subpanel = NULL;
-
-            // does the panel have a sub-panel with a help topic?
-            bfs_tree_iterator_t it = beginTreeBFS();
-            // skip ourselves
-            ++it;
-            for (; it != endTreeBFS(); ++it)
-            {
-                child = *it;
-                // do we have a panel with a help topic?
-                LLPanel *panel = dynamic_cast<LLPanel *>(child);
-                if (panel && panel->isInVisibleChain() && !panel->getHelpTopic().empty())
-                {
-                    subpanel = panel;
-                    break;
-                }
-            }
-
-            if (subpanel)
-            {
-                help_topic_out = subpanel->getHelpTopic();
-                return true; // success (subpanel)
-            }
-
-            // does the panel have an active tab with a help topic?
-            LLPanel *tab_panel = NULL;
-
-            it = beginTreeBFS();
-            // skip ourselves
-            ++it;
-            for (; it != endTreeBFS(); ++it)
-            {
-                child = *it;
-                LLPanel *curTabPanel = NULL;
-
-                // do we have a tab container?
-                LLTabContainer *tab = dynamic_cast<LLTabContainer *>(child);
-                if (tab && tab->getVisible())
-                {
-                    curTabPanel = tab->getCurrentPanel();
-                }
-
-                // do we have an accordion tab?
-                LLAccordionCtrlTab* accordion = dynamic_cast<LLAccordionCtrlTab *>(child);
-                if (accordion && accordion->getDisplayChildren())
-                {
-                    curTabPanel = dynamic_cast<LLPanel *>(accordion->getAccordionView());
-                }
-
-                // if we found a valid tab, does it have a help topic?
-                if (curTabPanel && !curTabPanel->getHelpTopic().empty())
-                {
-                    tab_panel = curTabPanel;
-                    break;
-                }
-            }
-
-            if (tab_panel)
-            {
-                help_topic_out = tab_panel->getHelpTopic();
-                return true; // success (tab)
-            }
-
-            // otherwise, does the panel have a help topic itself?
-            if (!panel->getHelpTopic().empty())
-            {
-                help_topic_out = panel->getHelpTopic();
-                return true; // success (panel)
-            }
-        }
-
-        ctrl = ctrl->getParentUICtrl();
-    }
-
-    return false; // no help topic found
-}
-
-// *TODO: Deprecate; for backwards compatability only:
-boost::signals2::connection LLUICtrl::setCommitCallback( boost::function<void (LLUICtrl*,void*)> cb, void* data)
-{
-    return setCommitCallback( boost::bind(cb, _1, data));
-}
-boost::signals2::connection LLUICtrl::setValidateBeforeCommit( boost::function<bool (const LLSD& data)> cb )
-{
-    if (!mValidateSignal) mValidateSignal = new enable_signal_t();
-
-    return mValidateSignal->connect(boost::bind(cb, _2));
-}
-
-// virtual
-<<<<<<< HEAD
-void LLUICtrl::setTentative(bool b)									
-{ 
-	mTentative = b; 
-}
-
-// virtual
-bool LLUICtrl::getTentative() const									
-{ 
-	return mTentative; 
-=======
-void LLUICtrl::setTentative(BOOL b)
-{
-    mTentative = b;
-}
-
-// virtual
-BOOL LLUICtrl::getTentative() const
-{
-    return mTentative;
->>>>>>> e1623bb2
-}
-
-// virtual
-void LLUICtrl::setColor(const LLColor4& color)
-{ }
-
-F32 LLUICtrl::getCurrentTransparency()
-{
-    F32 alpha = 0;
-
-    switch(mTransparencyType)
-    {
-    case TT_DEFAULT:
-        alpha = getDrawContext().mAlpha;
-        break;
-
-    case TT_ACTIVE:
-        alpha = sActiveControlTransparency;
-        break;
-
-    case TT_INACTIVE:
-        alpha = sInactiveControlTransparency;
-        break;
-
-    case TT_FADING:
-        alpha = sInactiveControlTransparency / 2;
-        break;
-    }
-
-    return alpha;
-}
-
-void LLUICtrl::setTransparencyType(ETypeTransparency type)
-{
-    mTransparencyType = type;
-}
-
-boost::signals2::connection LLUICtrl::setCommitCallback(const CommitCallbackParam& cb)
-{
-    return setCommitCallback(initCommitCallback(cb));
-}
-
-boost::signals2::connection LLUICtrl::setValidateCallback(const EnableCallbackParam& cb)
-{
-    return setValidateCallback(initEnableCallback(cb));
-}
-
-boost::signals2::connection LLUICtrl::setCommitCallback( const commit_signal_t::slot_type& cb )
-{
-    if (!mCommitSignal) mCommitSignal = new commit_signal_t();
-
-    return mCommitSignal->connect(cb);
-}
-
-boost::signals2::connection LLUICtrl::setValidateCallback( const enable_signal_t::slot_type& cb )
-{
-    if (!mValidateSignal) mValidateSignal = new enable_signal_t();
-
-    return mValidateSignal->connect(cb);
-}
-
-boost::signals2::connection LLUICtrl::setMouseEnterCallback( const commit_signal_t::slot_type& cb )
-{
-    if (!mMouseEnterSignal) mMouseEnterSignal = new commit_signal_t();
-
-    return mMouseEnterSignal->connect(cb);
-}
-
-boost::signals2::connection LLUICtrl::setMouseLeaveCallback( const commit_signal_t::slot_type& cb )
-{
-    if (!mMouseLeaveSignal) mMouseLeaveSignal = new commit_signal_t();
-
-    return mMouseLeaveSignal->connect(cb);
-}
-
-boost::signals2::connection LLUICtrl::setMouseDownCallback( const mouse_signal_t::slot_type& cb )
-{
-    if (!mMouseDownSignal) mMouseDownSignal = new mouse_signal_t();
-
-    return mMouseDownSignal->connect(cb);
-}
-
-boost::signals2::connection LLUICtrl::setMouseUpCallback( const mouse_signal_t::slot_type& cb )
-{
-    if (!mMouseUpSignal) mMouseUpSignal = new mouse_signal_t();
-
-    return mMouseUpSignal->connect(cb);
-}
-
-boost::signals2::connection LLUICtrl::setRightMouseDownCallback( const mouse_signal_t::slot_type& cb )
-{
-    if (!mRightMouseDownSignal) mRightMouseDownSignal = new mouse_signal_t();
-
-    return mRightMouseDownSignal->connect(cb);
-}
-
-boost::signals2::connection LLUICtrl::setRightMouseUpCallback( const mouse_signal_t::slot_type& cb )
-{
-    if (!mRightMouseUpSignal) mRightMouseUpSignal = new mouse_signal_t();
-
-    return mRightMouseUpSignal->connect(cb);
-}
-
-boost::signals2::connection LLUICtrl::setDoubleClickCallback( const mouse_signal_t::slot_type& cb )
-{
-    if (!mDoubleClickSignal) mDoubleClickSignal = new mouse_signal_t();
-
-    return mDoubleClickSignal->connect(cb);
-}
-
-void LLUICtrl::addInfo(LLSD & info)
-{
-    LLView::addInfo(info);
-    info["value"] = getValue();
-}+/**
+ * @file lluictrl.cpp
+ * @author James Cook, Richard Nelson, Tom Yedwab
+ * @brief Abstract base class for UI controls
+ *
+ * $LicenseInfo:firstyear=2001&license=viewerlgpl$
+ * Second Life Viewer Source Code
+ * Copyright (C) 2010, Linden Research, Inc.
+ *
+ * This library is free software; you can redistribute it and/or
+ * modify it under the terms of the GNU Lesser General Public
+ * License as published by the Free Software Foundation;
+ * version 2.1 of the License only.
+ *
+ * This library is distributed in the hope that it will be useful,
+ * but WITHOUT ANY WARRANTY; without even the implied warranty of
+ * MERCHANTABILITY or FITNESS FOR A PARTICULAR PURPOSE.  See the GNU
+ * Lesser General Public License for more details.
+ *
+ * You should have received a copy of the GNU Lesser General Public
+ * License along with this library; if not, write to the Free Software
+ * Foundation, Inc., 51 Franklin Street, Fifth Floor, Boston, MA  02110-1301  USA
+ *
+ * Linden Research, Inc., 945 Battery Street, San Francisco, CA  94111  USA
+ * $/LicenseInfo$
+ */
+
+#include "linden_common.h"
+
+#define LLUICTRL_CPP
+#include "lluictrl.h"
+#include "llviewereventrecorder.h"
+#include "llfocusmgr.h"
+#include "llpanel.h"
+#include "lluictrlfactory.h"
+#include "lltabcontainer.h"
+#include "llaccordionctrltab.h"
+#include "lluiusage.h"
+
+static LLDefaultChildRegistry::Register<LLUICtrl> r("ui_ctrl");
+
+F32 LLUICtrl::sActiveControlTransparency = 1.0f;
+F32 LLUICtrl::sInactiveControlTransparency = 1.0f;
+
+// Compiler optimization, generate extern template
+template class LLUICtrl* LLView::getChild<class LLUICtrl>(
+    const std::string& name, bool recurse) const;
+
+LLUICtrl::CallbackParam::CallbackParam()
+:   name("name"),
+    function_name("function"),
+    parameter("parameter"),
+    control_name("control") // Shortcut to control -> "control_name" for backwards compatability
+{
+    addSynonym(parameter, "userdata");
+}
+
+LLUICtrl::EnableControls::EnableControls()
+:   enabled("enabled_control"),
+    disabled("disabled_control")
+{}
+
+LLUICtrl::ControlVisibility::ControlVisibility()
+:   visible("visibility_control"),
+    invisible("invisibility_control")
+{
+    addSynonym(visible, "visiblity_control");
+    addSynonym(invisible, "invisiblity_control");
+}
+
+LLUICtrl::Params::Params()
+:   tab_stop("tab_stop", true),
+    chrome("chrome", false),
+    requests_front("requests_front", false),
+    label("label"),
+    initial_value("value"),
+    init_callback("init_callback"),
+    commit_callback("commit_callback"),
+    validate_callback("validate_callback"),
+    mouseenter_callback("mouseenter_callback"),
+    mouseleave_callback("mouseleave_callback"),
+    control_name("control_name"),
+    font("font", LLFontGL::getFontEmojiMedium()),
+    font_halign("halign"),
+    font_valign("valign"),
+    length("length"),   // ignore LLXMLNode cruft
+    type("type")        // ignore LLXMLNode cruft
+{
+    addSynonym(initial_value, "initial_value");
+}
+
+// NOTE: the LLFocusableElement implementation has been moved from here to llfocusmgr.cpp.
+
+//static
+const LLUICtrl::Params& LLUICtrl::getDefaultParams()
+{
+    return LLUICtrlFactory::getDefaultParams<LLUICtrl>();
+}
+
+
+LLUICtrl::LLUICtrl(const LLUICtrl::Params& p, const LLViewModelPtr& viewmodel)
+:   LLView(p),
+    mIsChrome(false),
+    mRequestsFront(p.requests_front),
+    mTabStop(false),
+    mTentative(false),
+    mViewModel(viewmodel),
+    mControlVariable(NULL),
+    mEnabledControlVariable(NULL),
+    mDisabledControlVariable(NULL),
+    mMakeVisibleControlVariable(NULL),
+    mMakeInvisibleControlVariable(NULL),
+    mCommitSignal(NULL),
+    mValidateSignal(NULL),
+    mMouseEnterSignal(NULL),
+    mMouseLeaveSignal(NULL),
+    mMouseDownSignal(NULL),
+    mMouseUpSignal(NULL),
+    mRightMouseDownSignal(NULL),
+    mRightMouseUpSignal(NULL),
+    mDoubleClickSignal(NULL),
+    mTransparencyType(TT_DEFAULT)
+{
+}
+
+void LLUICtrl::initFromParams(const Params& p)
+{
+    LLView::initFromParams(p);
+
+    mRequestsFront = p.requests_front;
+
+    setIsChrome(p.chrome);
+    setControlName(p.control_name);
+    if(p.enabled_controls.isProvided())
+    {
+        if (p.enabled_controls.enabled.isChosen())
+        {
+            LLControlVariable* control = findControl(p.enabled_controls.enabled);
+            if (control)
+            {
+                setEnabledControlVariable(control);
+            }
+            else
+            {
+                LL_WARNS() << "Failed to assign 'enabled' control variable to " << getName()
+                            << ": control " << p.enabled_controls.enabled()
+                            << " does not exist." << LL_ENDL;
+            }
+        }
+        else if(p.enabled_controls.disabled.isChosen())
+        {
+            LLControlVariable* control = findControl(p.enabled_controls.disabled);
+            if (control)
+            {
+                setDisabledControlVariable(control);
+            }
+            else
+            {
+                LL_WARNS() << "Failed to assign 'disabled' control variable to " << getName()
+                            << ": control " << p.enabled_controls.disabled()
+                            << " does not exist." << LL_ENDL;
+            }
+        }
+    }
+    if(p.controls_visibility.isProvided())
+    {
+        if (p.controls_visibility.visible.isChosen())
+        {
+            LLControlVariable* control = findControl(p.controls_visibility.visible);
+            if (control)
+            {
+                setMakeVisibleControlVariable(control);
+            }
+            else
+            {
+                LL_WARNS() << "Failed to assign visibility control variable to " << getName()
+                            << ": control " << p.controls_visibility.visible()
+                            << " does not exist." << LL_ENDL;
+            }
+        }
+        else if (p.controls_visibility.invisible.isChosen())
+        {
+            LLControlVariable* control = findControl(p.controls_visibility.invisible);
+            if (control)
+            {
+                setMakeInvisibleControlVariable(control);
+            }
+            else
+            {
+                LL_WARNS() << "Failed to assign invisibility control variable to " << getName()
+                            << ": control " << p.controls_visibility.invisible()
+                            << " does not exist." << LL_ENDL;
+            }
+        }
+    }
+
+    setTabStop(p.tab_stop);
+
+    if (p.initial_value.isProvided()
+        && !p.control_name.isProvided())
+    {
+        setValue(p.initial_value);
+    }
+
+    if (p.commit_callback.isProvided())
+    {
+        setCommitCallback(initCommitCallback(p.commit_callback));
+    }
+
+    if (p.validate_callback.isProvided())
+    {
+        setValidateCallback(initEnableCallback(p.validate_callback));
+    }
+
+    if (p.init_callback.isProvided())
+    {
+        if (p.init_callback.function.isProvided())
+        {
+            p.init_callback.function()(this, p.init_callback.parameter);
+        }
+        else
+        {
+            commit_callback_t* initfunc = (CommitCallbackRegistry::getValue(p.init_callback.function_name));
+            if (initfunc)
+            {
+                (*initfunc)(this, p.init_callback.parameter);
+            }
+        }
+    }
+
+    if(p.mouseenter_callback.isProvided())
+    {
+        setMouseEnterCallback(initCommitCallback(p.mouseenter_callback));
+    }
+
+    if(p.mouseleave_callback.isProvided())
+    {
+        setMouseLeaveCallback(initCommitCallback(p.mouseleave_callback));
+    }
+}
+
+
+LLUICtrl::~LLUICtrl()
+{
+    gFocusMgr.releaseFocusIfNeeded( this ); // calls onCommit()
+
+    if( gFocusMgr.getTopCtrl() == this )
+    {
+        LL_WARNS() << "UI Control holding top ctrl deleted: " << getName() << ".  Top view removed." << LL_ENDL;
+        gFocusMgr.removeTopCtrlWithoutCallback( this );
+    }
+
+    delete mCommitSignal;
+    delete mValidateSignal;
+    delete mMouseEnterSignal;
+    delete mMouseLeaveSignal;
+    delete mMouseDownSignal;
+    delete mMouseUpSignal;
+    delete mRightMouseDownSignal;
+    delete mRightMouseUpSignal;
+    delete mDoubleClickSignal;
+}
+
+void default_commit_handler(LLUICtrl* ctrl, const LLSD& param)
+{}
+
+bool default_enable_handler(LLUICtrl* ctrl, const LLSD& param)
+{
+    return true;
+}
+
+
+LLUICtrl::commit_signal_t::slot_type LLUICtrl::initCommitCallback(const CommitCallbackParam& cb)
+{
+    if (cb.function.isProvided())
+    {
+        if (cb.parameter.isProvided())
+            return boost::bind(cb.function(), _1, cb.parameter);
+        else
+            return cb.function();
+    }
+    else
+    {
+        std::string function_name = cb.function_name;
+        setFunctionName(function_name);
+        commit_callback_t* func = (CommitCallbackRegistry::getValue(function_name));
+        if (func)
+        {
+            if (cb.parameter.isProvided())
+                return boost::bind((*func), _1, cb.parameter);
+            else
+                return commit_signal_t::slot_type(*func);
+        }
+        else if (!function_name.empty())
+        {
+            LL_WARNS() << "No callback found for: '" << function_name << "' in control: " << getName() << LL_ENDL;
+        }
+    }
+    return default_commit_handler;
+}
+
+LLUICtrl::enable_signal_t::slot_type LLUICtrl::initEnableCallback(const EnableCallbackParam& cb)
+{
+    // Set the callback function
+    if (cb.function.isProvided())
+    {
+        if (cb.parameter.isProvided())
+            return boost::bind(cb.function(), this, cb.parameter);
+        else
+            return cb.function();
+    }
+    else
+    {
+        enable_callback_t* func = (EnableCallbackRegistry::getValue(cb.function_name));
+        if (func)
+        {
+            if (cb.parameter.isProvided())
+                return boost::bind((*func), this, cb.parameter);
+            else
+                return enable_signal_t::slot_type(*func);
+        }
+    }
+    return default_enable_handler;
+}
+
+// virtual
+void LLUICtrl::onMouseEnter(S32 x, S32 y, MASK mask)
+{
+    if (mMouseEnterSignal)
+    {
+        (*mMouseEnterSignal)(this, getValue());
+    }
+}
+
+// virtual
+void LLUICtrl::onMouseLeave(S32 x, S32 y, MASK mask)
+{
+    if(mMouseLeaveSignal)
+    {
+        (*mMouseLeaveSignal)(this, getValue());
+    }
+}
+
+//virtual
+bool LLUICtrl::handleMouseDown(S32 x, S32 y, MASK mask)
+{
+
+    LL_DEBUGS() << "LLUICtrl::handleMouseDown calling   LLView)'s handleMouseUp (first initialized xui to: " << getPathname() << " )" << LL_ENDL;
+
+    bool handled  = LLView::handleMouseDown(x,y,mask);
+
+    if (mMouseDownSignal)
+    {
+        (*mMouseDownSignal)(this,x,y,mask);
+    }
+    LL_DEBUGS() << "LLUICtrl::handleMousedown - handled is returning as: " << handled << "    " << LL_ENDL;
+
+    if (handled) {
+        LLViewerEventRecorder::instance().updateMouseEventInfo(x,y,-56,-56,getPathname());
+    }
+    return handled;
+}
+
+//virtual
+bool LLUICtrl::handleMouseUp(S32 x, S32 y, MASK mask)
+{
+
+    LL_DEBUGS() << "LLUICtrl::handleMouseUp calling LLView)'s handleMouseUp (first initialized xui to: " << getPathname() << " )" << LL_ENDL;
+
+    bool handled  = LLView::handleMouseUp(x,y,mask);
+    if (handled) {
+        LLViewerEventRecorder::instance().updateMouseEventInfo(x,y,-56,-56,getPathname());
+    }
+    if (mMouseUpSignal)
+    {
+        (*mMouseUpSignal)(this,x,y,mask);
+    }
+
+    LL_DEBUGS() << "LLUICtrl::handleMouseUp - handled for xui " << getPathname() << "  -  is returning as: " << handled << "   " << LL_ENDL;
+
+    return handled;
+}
+
+//virtual
+bool LLUICtrl::handleRightMouseDown(S32 x, S32 y, MASK mask)
+{
+    bool handled  = LLView::handleRightMouseDown(x,y,mask);
+    if (mRightMouseDownSignal)
+    {
+        (*mRightMouseDownSignal)(this,x,y,mask);
+    }
+    return handled;
+}
+
+//virtual
+bool LLUICtrl::handleRightMouseUp(S32 x, S32 y, MASK mask)
+{
+    bool handled  = LLView::handleRightMouseUp(x,y,mask);
+    if(mRightMouseUpSignal)
+    {
+        (*mRightMouseUpSignal)(this,x,y,mask);
+    }
+    return handled;
+}
+
+bool LLUICtrl::handleDoubleClick(S32 x, S32 y, MASK mask)
+{
+    bool handled = LLView::handleDoubleClick(x, y, mask);
+    if (mDoubleClickSignal)
+    {
+        (*mDoubleClickSignal)(this, x, y, mask);
+    }
+    return handled;
+}
+
+// can't tab to children of a non-tab-stop widget
+bool LLUICtrl::canFocusChildren() const
+{
+    return hasTabStop();
+}
+
+
+void LLUICtrl::onCommit()
+{
+    if (mCommitSignal)
+    {
+        if (!mFunctionName.empty())
+        {
+            LL_DEBUGS("UIUsage") << "calling commit function " << mFunctionName << LL_ENDL;
+            LLUIUsage::instance().logCommand(mFunctionName);
+            LLUIUsage::instance().logControl(getPathname());
+        }
+        else
+        {
+            //LL_DEBUGS("UIUsage") << "calling commit function " << "UNKNOWN" << LL_ENDL;
+        }
+        (*mCommitSignal)(this, getValue());
+    }
+}
+
+//virtual
+bool LLUICtrl::isCtrl() const
+{
+    return true;
+}
+
+//virtual
+void LLUICtrl::setValue(const LLSD& value)
+{
+    mViewModel->setValue(value);
+}
+
+//virtual
+LLSD LLUICtrl::getValue() const
+{
+    return mViewModel->getValue();
+}
+
+/// When two widgets are displaying the same data (e.g. during a skin
+/// change), share their ViewModel.
+void    LLUICtrl::shareViewModelFrom(const LLUICtrl& other)
+{
+    // Because mViewModel is an LLViewModelPtr, this assignment will quietly
+    // dispose of the previous LLViewModel -- unless it's already shared by
+    // somebody else.
+    mViewModel = other.mViewModel;
+}
+
+//virtual
+LLViewModel* LLUICtrl::getViewModel() const
+{
+    return mViewModel;
+}
+
+//virtual
+bool LLUICtrl::postBuild()
+{
+    LL_PROFILE_ZONE_SCOPED_CATEGORY_UI;
+    //
+    // Find all of the children that want to be in front and move them to the front
+    //
+
+    if (getChildCount() > 0)
+    {
+        std::vector<LLUICtrl*> childrenToMoveToFront;
+
+        for (LLView::child_list_const_iter_t child_it = beginChild(); child_it != endChild(); ++child_it)
+        {
+            LLUICtrl* uictrl = dynamic_cast<LLUICtrl*>(*child_it);
+
+            if (uictrl && uictrl->mRequestsFront)
+            {
+                childrenToMoveToFront.push_back(uictrl);
+            }
+        }
+
+        for (std::vector<LLUICtrl*>::iterator it = childrenToMoveToFront.begin(); it != childrenToMoveToFront.end(); ++it)
+        {
+            sendChildToFront(*it);
+        }
+    }
+
+    return LLView::postBuild();
+}
+
+bool LLUICtrl::setControlValue(const LLSD& value)
+{
+    if (mControlVariable)
+    {
+        mControlVariable->set(value);
+        return true;
+    }
+    return false;
+}
+
+void LLUICtrl::setControlVariable(LLControlVariable* control)
+{
+    if (mControlVariable)
+    {
+        //RN: this will happen in practice, should we try to avoid it?
+        //LL_WARNS() << "setControlName called twice on same control!" << LL_ENDL;
+        mControlConnection.disconnect(); // disconnect current signal
+        mControlVariable = NULL;
+    }
+
+    if (control)
+    {
+        mControlVariable = control;
+        mControlConnection = mControlVariable->getSignal()->connect(boost::bind(&controlListener, _2, getHandle(), std::string("value")));
+        setValue(mControlVariable->getValue());
+    }
+}
+
+void LLUICtrl::removeControlVariable()
+{
+    if (mControlVariable)
+    {
+        mControlConnection.disconnect();
+        mControlVariable = NULL;
+    }
+}
+
+//virtual
+void LLUICtrl::setControlName(const std::string& control_name, LLView *context)
+{
+    if (context == NULL)
+    {
+        context = this;
+    }
+
+    // Register new listener
+    if (!control_name.empty())
+    {
+        LLControlVariable* control = context->findControl(control_name);
+        if (!control)
+        {
+            LL_WARNS() << "Failed to assign control variable to " << getName()
+                        << ": control "<< control_name << " does not exist." << LL_ENDL;
+        }
+        setControlVariable(control);
+    }
+}
+
+void LLUICtrl::setEnabledControlVariable(LLControlVariable* control)
+{
+    if (mEnabledControlVariable)
+    {
+        mEnabledControlConnection.disconnect(); // disconnect current signal
+        mEnabledControlVariable = NULL;
+    }
+    if (control)
+    {
+        mEnabledControlVariable = control;
+        mEnabledControlConnection = mEnabledControlVariable->getSignal()->connect(boost::bind(&controlListener, _2, getHandle(), std::string("enabled")));
+        setEnabled(mEnabledControlVariable->getValue().asBoolean());
+    }
+}
+
+void LLUICtrl::setDisabledControlVariable(LLControlVariable* control)
+{
+    if (mDisabledControlVariable)
+    {
+        mDisabledControlConnection.disconnect(); // disconnect current signal
+        mDisabledControlVariable = NULL;
+    }
+    if (control)
+    {
+        mDisabledControlVariable = control;
+        mDisabledControlConnection = mDisabledControlVariable->getSignal()->connect(boost::bind(&controlListener, _2, getHandle(), std::string("disabled")));
+        setEnabled(!(mDisabledControlVariable->getValue().asBoolean()));
+    }
+}
+
+void LLUICtrl::setMakeVisibleControlVariable(LLControlVariable* control)
+{
+    if (mMakeVisibleControlVariable)
+    {
+        mMakeVisibleControlConnection.disconnect(); // disconnect current signal
+        mMakeVisibleControlVariable = NULL;
+    }
+    if (control)
+    {
+        mMakeVisibleControlVariable = control;
+        mMakeVisibleControlConnection = mMakeVisibleControlVariable->getSignal()->connect(boost::bind(&controlListener, _2, getHandle(), std::string("visible")));
+        setVisible(mMakeVisibleControlVariable->getValue().asBoolean());
+    }
+}
+
+void LLUICtrl::setMakeInvisibleControlVariable(LLControlVariable* control)
+{
+    if (mMakeInvisibleControlVariable)
+    {
+        mMakeInvisibleControlConnection.disconnect(); // disconnect current signal
+        mMakeInvisibleControlVariable = NULL;
+    }
+    if (control)
+    {
+        mMakeInvisibleControlVariable = control;
+        mMakeInvisibleControlConnection = mMakeInvisibleControlVariable->getSignal()->connect(boost::bind(&controlListener, _2, getHandle(), std::string("invisible")));
+        setVisible(!(mMakeInvisibleControlVariable->getValue().asBoolean()));
+    }
+}
+
+void LLUICtrl::setFunctionName(const std::string& function_name)
+{
+    mFunctionName = function_name;
+}
+
+// static
+bool LLUICtrl::controlListener(const LLSD& newvalue, LLHandle<LLUICtrl> handle, std::string type)
+{
+    LLUICtrl* ctrl = handle.get();
+    if (ctrl)
+    {
+        if (type == "value")
+        {
+            ctrl->setValue(newvalue);
+            return true;
+        }
+        else if (type == "enabled")
+        {
+            ctrl->setEnabled(newvalue.asBoolean());
+            return true;
+        }
+        else if(type =="disabled")
+        {
+            ctrl->setEnabled(!newvalue.asBoolean());
+            return true;
+        }
+        else if (type == "visible")
+        {
+            ctrl->setVisible(newvalue.asBoolean());
+            return true;
+        }
+        else if (type == "invisible")
+        {
+            ctrl->setVisible(!newvalue.asBoolean());
+            return true;
+        }
+    }
+    return false;
+}
+
+// virtual
+bool LLUICtrl::setTextArg( const std::string& key, const LLStringExplicit& text )
+{
+    return false;
+}
+
+// virtual
+bool LLUICtrl::setLabelArg( const std::string& key, const LLStringExplicit& text )
+{
+    return false;
+}
+
+// virtual
+LLCtrlSelectionInterface* LLUICtrl::getSelectionInterface()
+{
+    return NULL;
+}
+
+// virtual
+LLCtrlListInterface* LLUICtrl::getListInterface()
+{
+    return NULL;
+}
+
+// virtual
+LLCtrlScrollInterface* LLUICtrl::getScrollInterface()
+{
+    return NULL;
+}
+
+bool LLUICtrl::hasFocus() const
+{
+    return (gFocusMgr.childHasKeyboardFocus(this));
+}
+
+void LLUICtrl::setFocus(bool b)
+{
+    // focus NEVER goes to ui ctrls that are disabled!
+    if (!getEnabled())
+    {
+        return;
+    }
+    if( b )
+    {
+        if (!hasFocus())
+        {
+            gFocusMgr.setKeyboardFocus( this );
+        }
+    }
+    else
+    {
+        if( gFocusMgr.childHasKeyboardFocus(this))
+        {
+            gFocusMgr.setKeyboardFocus( NULL );
+        }
+    }
+}
+
+// virtual
+void LLUICtrl::setTabStop( bool b )
+{
+    mTabStop = b;
+}
+
+// virtual
+bool LLUICtrl::hasTabStop() const
+{
+    return mTabStop;
+}
+
+// virtual
+bool LLUICtrl::acceptsTextInput() const
+{
+    return false;
+}
+
+//virtual
+bool LLUICtrl::isDirty() const
+{
+    return mViewModel->isDirty();
+};
+
+//virtual
+void LLUICtrl::resetDirty()
+{
+    mViewModel->resetDirty();
+}
+
+// virtual
+void LLUICtrl::onTabInto()
+{
+    onUpdateScrollToChild(this);
+}
+
+// virtual
+void LLUICtrl::clear()
+{
+}
+
+// virtual
+void LLUICtrl::setIsChrome(bool is_chrome)
+{
+    mIsChrome = is_chrome;
+}
+
+// virtual
+bool LLUICtrl::getIsChrome() const
+{
+    if (mIsChrome)
+        return true;
+
+    LLView* parent_ctrl = getParent();
+    while (parent_ctrl)
+    {
+        if (parent_ctrl->isCtrl())
+            return ((LLUICtrl*)parent_ctrl)->getIsChrome();
+
+        parent_ctrl = parent_ctrl->getParent();
+    }
+
+    return false;
+}
+
+
+bool LLUICtrl::focusFirstItem(bool prefer_text_fields, bool focus_flash)
+{
+    LL_PROFILE_ZONE_SCOPED_CATEGORY_UI;
+    // try to select default tab group child
+    LLViewQuery query = getTabOrderQuery();
+    child_list_t result = query(this);
+    if(result.size() > 0)
+    {
+        LLUICtrl * ctrl = static_cast<LLUICtrl*>(result.back());
+        if(!ctrl->hasFocus())
+        {
+            ctrl->setFocus(true);
+            ctrl->onTabInto();
+            if(focus_flash)
+            {
+                gFocusMgr.triggerFocusFlash();
+            }
+        }
+        return true;
+    }
+    // search for text field first
+    if(prefer_text_fields)
+    {
+        LLViewQuery query = getTabOrderQuery();
+        query.addPreFilter(LLUICtrl::LLTextInputFilter::getInstance());
+        child_list_t result = query(this);
+        if(result.size() > 0)
+        {
+            LLUICtrl * ctrl = static_cast<LLUICtrl*>(result.back());
+            if(!ctrl->hasFocus())
+            {
+                ctrl->setFocus(true);
+                ctrl->onTabInto();
+                if(focus_flash)
+                {
+                    gFocusMgr.triggerFocusFlash();
+                }
+            }
+            return true;
+        }
+    }
+    // no text field found, or we don't care about text fields
+    result = getTabOrderQuery().run(this);
+    if(result.size() > 0)
+    {
+        LLUICtrl * ctrl = static_cast<LLUICtrl*>(result.back());
+        if(!ctrl->hasFocus())
+        {
+            ctrl->setFocus(true);
+            ctrl->onTabInto();
+            if(focus_flash)
+            {
+                gFocusMgr.triggerFocusFlash();
+            }
+        }
+        return true;
+    }
+    return false;
+}
+
+
+bool LLUICtrl::focusNextItem(bool text_fields_only)
+{
+    // this assumes that this method is called on the focus root.
+    LLViewQuery query = getTabOrderQuery();
+    static LLUICachedControl<bool> tab_to_text_fields_only ("TabToTextFieldsOnly", false);
+    if(text_fields_only || tab_to_text_fields_only)
+    {
+        query.addPreFilter(LLUICtrl::LLTextInputFilter::getInstance());
+    }
+    child_list_t result = query(this);
+    return focusNext(result);
+}
+
+bool LLUICtrl::focusPrevItem(bool text_fields_only)
+{
+    // this assumes that this method is called on the focus root.
+    LLViewQuery query = getTabOrderQuery();
+    static LLUICachedControl<bool> tab_to_text_fields_only ("TabToTextFieldsOnly", false);
+    if(text_fields_only || tab_to_text_fields_only)
+    {
+        query.addPreFilter(LLUICtrl::LLTextInputFilter::getInstance());
+    }
+    child_list_t result = query(this);
+    return focusPrev(result);
+}
+
+LLUICtrl* LLUICtrl::findRootMostFocusRoot()
+{
+    LLUICtrl* focus_root = NULL;
+    LLUICtrl* next_view = this;
+    while(next_view && next_view->hasTabStop())
+    {
+        if (next_view->isFocusRoot())
+        {
+            focus_root = next_view;
+        }
+        next_view = next_view->getParentUICtrl();
+    }
+
+    return focus_root;
+}
+
+// Skip over any parents that are not LLUICtrl's
+//  Used in focus logic since only LLUICtrl elements can have focus
+LLUICtrl* LLUICtrl::getParentUICtrl() const
+{
+    LLView* parent = getParent();
+    while (parent)
+    {
+        if (parent->isCtrl())
+        {
+            return (LLUICtrl*)(parent);
+        }
+        else
+        {
+            parent =  parent->getParent();
+        }
+    }
+    return NULL;
+}
+
+bool LLUICtrl::findHelpTopic(std::string& help_topic_out)
+{
+    LLUICtrl* ctrl = this;
+
+    // search back through the control's parents for a panel
+    // or tab with a help_topic string defined
+    while (ctrl)
+    {
+        LLPanel *panel = dynamic_cast<LLPanel *>(ctrl);
+
+        if (panel)
+        {
+
+            LLView *child;
+            LLPanel *subpanel = NULL;
+
+            // does the panel have a sub-panel with a help topic?
+            bfs_tree_iterator_t it = beginTreeBFS();
+            // skip ourselves
+            ++it;
+            for (; it != endTreeBFS(); ++it)
+            {
+                child = *it;
+                // do we have a panel with a help topic?
+                LLPanel *panel = dynamic_cast<LLPanel *>(child);
+                if (panel && panel->isInVisibleChain() && !panel->getHelpTopic().empty())
+                {
+                    subpanel = panel;
+                    break;
+                }
+            }
+
+            if (subpanel)
+            {
+                help_topic_out = subpanel->getHelpTopic();
+                return true; // success (subpanel)
+            }
+
+            // does the panel have an active tab with a help topic?
+            LLPanel *tab_panel = NULL;
+
+            it = beginTreeBFS();
+            // skip ourselves
+            ++it;
+            for (; it != endTreeBFS(); ++it)
+            {
+                child = *it;
+                LLPanel *curTabPanel = NULL;
+
+                // do we have a tab container?
+                LLTabContainer *tab = dynamic_cast<LLTabContainer *>(child);
+                if (tab && tab->getVisible())
+                {
+                    curTabPanel = tab->getCurrentPanel();
+                }
+
+                // do we have an accordion tab?
+                LLAccordionCtrlTab* accordion = dynamic_cast<LLAccordionCtrlTab *>(child);
+                if (accordion && accordion->getDisplayChildren())
+                {
+                    curTabPanel = dynamic_cast<LLPanel *>(accordion->getAccordionView());
+                }
+
+                // if we found a valid tab, does it have a help topic?
+                if (curTabPanel && !curTabPanel->getHelpTopic().empty())
+                {
+                    tab_panel = curTabPanel;
+                    break;
+                }
+            }
+
+            if (tab_panel)
+            {
+                help_topic_out = tab_panel->getHelpTopic();
+                return true; // success (tab)
+            }
+
+            // otherwise, does the panel have a help topic itself?
+            if (!panel->getHelpTopic().empty())
+            {
+                help_topic_out = panel->getHelpTopic();
+                return true; // success (panel)
+            }
+        }
+
+        ctrl = ctrl->getParentUICtrl();
+    }
+
+    return false; // no help topic found
+}
+
+// *TODO: Deprecate; for backwards compatability only:
+boost::signals2::connection LLUICtrl::setCommitCallback( boost::function<void (LLUICtrl*,void*)> cb, void* data)
+{
+    return setCommitCallback( boost::bind(cb, _1, data));
+}
+boost::signals2::connection LLUICtrl::setValidateBeforeCommit( boost::function<bool (const LLSD& data)> cb )
+{
+    if (!mValidateSignal) mValidateSignal = new enable_signal_t();
+
+    return mValidateSignal->connect(boost::bind(cb, _2));
+}
+
+// virtual
+void LLUICtrl::setTentative(bool b)
+{
+    mTentative = b;
+}
+
+// virtual
+bool LLUICtrl::getTentative() const
+{
+    return mTentative;
+}
+
+// virtual
+void LLUICtrl::setColor(const LLColor4& color)
+{ }
+
+F32 LLUICtrl::getCurrentTransparency()
+{
+    F32 alpha = 0;
+
+    switch(mTransparencyType)
+    {
+    case TT_DEFAULT:
+        alpha = getDrawContext().mAlpha;
+        break;
+
+    case TT_ACTIVE:
+        alpha = sActiveControlTransparency;
+        break;
+
+    case TT_INACTIVE:
+        alpha = sInactiveControlTransparency;
+        break;
+
+    case TT_FADING:
+        alpha = sInactiveControlTransparency / 2;
+        break;
+    }
+
+    return alpha;
+}
+
+void LLUICtrl::setTransparencyType(ETypeTransparency type)
+{
+    mTransparencyType = type;
+}
+
+boost::signals2::connection LLUICtrl::setCommitCallback(const CommitCallbackParam& cb)
+{
+    return setCommitCallback(initCommitCallback(cb));
+}
+
+boost::signals2::connection LLUICtrl::setValidateCallback(const EnableCallbackParam& cb)
+{
+    return setValidateCallback(initEnableCallback(cb));
+}
+
+boost::signals2::connection LLUICtrl::setCommitCallback( const commit_signal_t::slot_type& cb )
+{
+    if (!mCommitSignal) mCommitSignal = new commit_signal_t();
+
+    return mCommitSignal->connect(cb);
+}
+
+boost::signals2::connection LLUICtrl::setValidateCallback( const enable_signal_t::slot_type& cb )
+{
+    if (!mValidateSignal) mValidateSignal = new enable_signal_t();
+
+    return mValidateSignal->connect(cb);
+}
+
+boost::signals2::connection LLUICtrl::setMouseEnterCallback( const commit_signal_t::slot_type& cb )
+{
+    if (!mMouseEnterSignal) mMouseEnterSignal = new commit_signal_t();
+
+    return mMouseEnterSignal->connect(cb);
+}
+
+boost::signals2::connection LLUICtrl::setMouseLeaveCallback( const commit_signal_t::slot_type& cb )
+{
+    if (!mMouseLeaveSignal) mMouseLeaveSignal = new commit_signal_t();
+
+    return mMouseLeaveSignal->connect(cb);
+}
+
+boost::signals2::connection LLUICtrl::setMouseDownCallback( const mouse_signal_t::slot_type& cb )
+{
+    if (!mMouseDownSignal) mMouseDownSignal = new mouse_signal_t();
+
+    return mMouseDownSignal->connect(cb);
+}
+
+boost::signals2::connection LLUICtrl::setMouseUpCallback( const mouse_signal_t::slot_type& cb )
+{
+    if (!mMouseUpSignal) mMouseUpSignal = new mouse_signal_t();
+
+    return mMouseUpSignal->connect(cb);
+}
+
+boost::signals2::connection LLUICtrl::setRightMouseDownCallback( const mouse_signal_t::slot_type& cb )
+{
+    if (!mRightMouseDownSignal) mRightMouseDownSignal = new mouse_signal_t();
+
+    return mRightMouseDownSignal->connect(cb);
+}
+
+boost::signals2::connection LLUICtrl::setRightMouseUpCallback( const mouse_signal_t::slot_type& cb )
+{
+    if (!mRightMouseUpSignal) mRightMouseUpSignal = new mouse_signal_t();
+
+    return mRightMouseUpSignal->connect(cb);
+}
+
+boost::signals2::connection LLUICtrl::setDoubleClickCallback( const mouse_signal_t::slot_type& cb )
+{
+    if (!mDoubleClickSignal) mDoubleClickSignal = new mouse_signal_t();
+
+    return mDoubleClickSignal->connect(cb);
+}
+
+void LLUICtrl::addInfo(LLSD & info)
+{
+    LLView::addInfo(info);
+    info["value"] = getValue();
+}