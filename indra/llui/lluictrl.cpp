/**
 * @file lluictrl.cpp
 * @author James Cook, Richard Nelson, Tom Yedwab
 * @brief Abstract base class for UI controls
 *
 * $LicenseInfo:firstyear=2001&license=viewerlgpl$
 * Second Life Viewer Source Code
 * Copyright (C) 2010, Linden Research, Inc.
 *
 * This library is free software; you can redistribute it and/or
 * modify it under the terms of the GNU Lesser General Public
 * License as published by the Free Software Foundation;
 * version 2.1 of the License only.
 *
 * This library is distributed in the hope that it will be useful,
 * but WITHOUT ANY WARRANTY; without even the implied warranty of
 * MERCHANTABILITY or FITNESS FOR A PARTICULAR PURPOSE.  See the GNU
 * Lesser General Public License for more details.
 *
 * You should have received a copy of the GNU Lesser General Public
 * License along with this library; if not, write to the Free Software
 * Foundation, Inc., 51 Franklin Street, Fifth Floor, Boston, MA  02110-1301  USA
 *
 * Linden Research, Inc., 945 Battery Street, San Francisco, CA  94111  USA
 * $/LicenseInfo$
 */

#include "linden_common.h"

#define LLUICTRL_CPP
#include "lluictrl.h"
#include "llviewereventrecorder.h"
#include "llfocusmgr.h"
#include "llpanel.h"
#include "lluictrlfactory.h"
#include "lltabcontainer.h"
#include "llaccordionctrltab.h"
#include "lluiusage.h"

static LLDefaultChildRegistry::Register<LLUICtrl> r("ui_ctrl");

F32 LLUICtrl::sActiveControlTransparency = 1.0f;
F32 LLUICtrl::sInactiveControlTransparency = 1.0f;

// Compiler optimization, generate extern template
template class LLUICtrl* LLView::getChild<class LLUICtrl>(
<<<<<<< HEAD
	const std::string& name, bool recurse) const;
=======
    const std::string& name, bool recurse) const;
>>>>>>> 1a8a5404

LLUICtrl::CallbackParam::CallbackParam()
:   name("name"),
    function_name("function"),
    parameter("parameter"),
    control_name("control") // Shortcut to control -> "control_name" for backwards compatability
{
    addSynonym(parameter, "userdata");
}

LLUICtrl::EnableControls::EnableControls()
:   enabled("enabled_control"),
    disabled("disabled_control")
{}

LLUICtrl::ControlVisibility::ControlVisibility()
:   visible("visibility_control"),
    invisible("invisibility_control")
{
    addSynonym(visible, "visiblity_control");
    addSynonym(invisible, "invisiblity_control");
}

LLUICtrl::Params::Params()
:   tab_stop("tab_stop", true),
    chrome("chrome", false),
    requests_front("requests_front", false),
    label("label"),
    initial_value("value"),
    init_callback("init_callback"),
    commit_callback("commit_callback"),
    validate_callback("validate_callback"),
    mouseenter_callback("mouseenter_callback"),
    mouseleave_callback("mouseleave_callback"),
    control_name("control_name"),
    font("font", LLFontGL::getFontEmojiMedium()),
    font_halign("halign"),
    font_valign("valign"),
    length("length"),   // ignore LLXMLNode cruft
    type("type")        // ignore LLXMLNode cruft
{
    addSynonym(initial_value, "initial_value");
}

// NOTE: the LLFocusableElement implementation has been moved from here to llfocusmgr.cpp.

//static
const LLUICtrl::Params& LLUICtrl::getDefaultParams()
{
    return LLUICtrlFactory::getDefaultParams<LLUICtrl>();
}


<<<<<<< HEAD
LLUICtrl::LLUICtrl(const LLUICtrl::Params& p, const LLViewModelPtr& viewmodel) 
:	LLView(p),
	mIsChrome(false),
	mRequestsFront(p.requests_front),
	mTabStop(false),
	mTentative(false),
=======
LLUICtrl::LLUICtrl(const LLUICtrl::Params& p, const LLViewModelPtr& viewmodel)
:   LLView(p),
    mIsChrome(false),
    mRequestsFront(p.requests_front),
    mTabStop(false),
    mTentative(false),
>>>>>>> 1a8a5404
    mViewModel(viewmodel),
    mControlVariable(NULL),
    mEnabledControlVariable(NULL),
    mDisabledControlVariable(NULL),
    mMakeVisibleControlVariable(NULL),
    mMakeInvisibleControlVariable(NULL),
    mCommitSignal(NULL),
    mValidateSignal(NULL),
    mMouseEnterSignal(NULL),
    mMouseLeaveSignal(NULL),
    mMouseDownSignal(NULL),
    mMouseUpSignal(NULL),
    mRightMouseDownSignal(NULL),
    mRightMouseUpSignal(NULL),
    mDoubleClickSignal(NULL),
    mTransparencyType(TT_DEFAULT)
{
}

void LLUICtrl::initFromParams(const Params& p)
{
<<<<<<< HEAD
	LLView::initFromParams(p);

	mRequestsFront = p.requests_front;

	setIsChrome(p.chrome);
	setControlName(p.control_name);
	if(p.enabled_controls.isProvided())
	{
		if (p.enabled_controls.enabled.isChosen())
		{
			LLControlVariable* control = findControl(p.enabled_controls.enabled);
			if (control)
			{
				setEnabledControlVariable(control);
			}
			else
			{
				LL_WARNS() << "Failed to assign 'enabled' control variable to " << getName()
							<< ": control " << p.enabled_controls.enabled()
							<< " does not exist." << LL_ENDL;
			}
		}
		else if(p.enabled_controls.disabled.isChosen())
		{
			LLControlVariable* control = findControl(p.enabled_controls.disabled);
			if (control)
			{
				setDisabledControlVariable(control);
			}
			else
			{
				LL_WARNS() << "Failed to assign 'disabled' control variable to " << getName() 
							<< ": control " << p.enabled_controls.disabled()
							<< " does not exist." << LL_ENDL;
			}
		}
	}
	// <FS:Zi> Decide if a control should be visible, according to ControlVisibility
	// if(p.controls_visibility.isProvided())
	// {
		// if (p.controls_visibility.visible.isChosen())
		if (p.controls_visibility.visible.isProvided())
		// </FS:Zi>
		{
			LLControlVariable* control = findControl(p.controls_visibility.visible);
			if (control)
			{
				setMakeVisibleControlVariable(control);
			}
			else
			{
				LL_WARNS() << "Failed to assign visibility control variable to " << getName()
							<< ": control " << p.controls_visibility.visible()
							<< " does not exist." << LL_ENDL;
			}
		}
		// <FS:Zi> Decide if a control should be visible, according to ControlVisibility
		// else if (p.controls_visibility.invisible.isChosen())
		if (p.controls_visibility.invisible.isProvided())
		// </FS:Zi>
		{
			LLControlVariable* control = findControl(p.controls_visibility.invisible);
			if (control)
			{
				setMakeInvisibleControlVariable(control);
			}
			else
			{
				LL_WARNS() << "Failed to assign invisibility control variable to " << getName()
							<< ": control " << p.controls_visibility.invisible()
							<< " does not exist." << LL_ENDL;
			}
		}
	// <FS:Zi> Decide if a control should be visible, according to ControlVisibility
	// }
	// </FS:Zi>

	setTabStop(p.tab_stop);

	if (p.initial_value.isProvided() 
		&& !p.control_name.isProvided())
	{
=======
    LLView::initFromParams(p);

    mRequestsFront = p.requests_front;

    setIsChrome(p.chrome);
    setControlName(p.control_name);
    if(p.enabled_controls.isProvided())
    {
        if (p.enabled_controls.enabled.isChosen())
        {
            LLControlVariable* control = findControl(p.enabled_controls.enabled);
            if (control)
            {
                setEnabledControlVariable(control);
            }
            else
            {
                LL_WARNS() << "Failed to assign 'enabled' control variable to " << getName()
                            << ": control " << p.enabled_controls.enabled()
                            << " does not exist." << LL_ENDL;
            }
        }
        else if(p.enabled_controls.disabled.isChosen())
        {
            LLControlVariable* control = findControl(p.enabled_controls.disabled);
            if (control)
            {
                setDisabledControlVariable(control);
            }
            else
            {
                LL_WARNS() << "Failed to assign 'disabled' control variable to " << getName()
                            << ": control " << p.enabled_controls.disabled()
                            << " does not exist." << LL_ENDL;
            }
        }
    }
    // <FS:Zi> Decide if a control should be visible, according to ControlVisibility
    // if(p.controls_visibility.isProvided())
    // {
        // if (p.controls_visibility.visible.isChosen())
        if (p.controls_visibility.visible.isProvided())
        // </FS:Zi>
        {
            LLControlVariable* control = findControl(p.controls_visibility.visible);
            if (control)
            {
                setMakeVisibleControlVariable(control);
            }
            else
            {
                LL_WARNS() << "Failed to assign visibility control variable to " << getName()
                            << ": control " << p.controls_visibility.visible()
                            << " does not exist." << LL_ENDL;
            }
        }
        // <FS:Zi> Decide if a control should be visible, according to ControlVisibility
        // else if (p.controls_visibility.invisible.isChosen())
        if (p.controls_visibility.invisible.isProvided())
        // </FS:Zi>
        {
            LLControlVariable* control = findControl(p.controls_visibility.invisible);
            if (control)
            {
                setMakeInvisibleControlVariable(control);
            }
            else
            {
                LL_WARNS() << "Failed to assign invisibility control variable to " << getName()
                            << ": control " << p.controls_visibility.invisible()
                            << " does not exist." << LL_ENDL;
            }
        }
    // <FS:Zi> Decide if a control should be visible, according to ControlVisibility
    // }
    // </FS:Zi>

    setTabStop(p.tab_stop);

    if (p.initial_value.isProvided()
        && !p.control_name.isProvided())
    {
>>>>>>> 1a8a5404
        setValue(p.initial_value);
    }

    if (p.commit_callback.isProvided())
    {
        setCommitCallback(initCommitCallback(p.commit_callback));
    }

    if (p.validate_callback.isProvided())
    {
        setValidateCallback(initEnableCallback(p.validate_callback));
    }

    if (p.init_callback.isProvided())
    {
        if (p.init_callback.function.isProvided())
        {
            p.init_callback.function()(this, p.init_callback.parameter);
        }
        else
        {
            commit_callback_t* initfunc = (CommitCallbackRegistry::getValue(p.init_callback.function_name));
            if (initfunc)
            {
                (*initfunc)(this, p.init_callback.parameter);
            }
        }
    }

    if(p.mouseenter_callback.isProvided())
    {
        setMouseEnterCallback(initCommitCallback(p.mouseenter_callback));
    }

    if(p.mouseleave_callback.isProvided())
    {
        setMouseLeaveCallback(initCommitCallback(p.mouseleave_callback));
    }
}


LLUICtrl::~LLUICtrl()
{
    gFocusMgr.releaseFocusIfNeeded( this ); // calls onCommit()

    if( gFocusMgr.getTopCtrl() == this )
    {
        LL_WARNS() << "UI Control holding top ctrl deleted: " << getName() << ".  Top view removed." << LL_ENDL;
        gFocusMgr.removeTopCtrlWithoutCallback( this );
    }

    delete mCommitSignal;
    delete mValidateSignal;
    delete mMouseEnterSignal;
    delete mMouseLeaveSignal;
    delete mMouseDownSignal;
    delete mMouseUpSignal;
    delete mRightMouseDownSignal;
    delete mRightMouseUpSignal;
    delete mDoubleClickSignal;
}

void default_commit_handler(LLUICtrl* ctrl, const LLSD& param)
{}

bool default_enable_handler(LLUICtrl* ctrl, const LLSD& param)
{
    return true;
}


LLUICtrl::commit_signal_t::slot_type LLUICtrl::initCommitCallback(const CommitCallbackParam& cb)
{
    if (cb.function.isProvided())
    {
        if (cb.parameter.isProvided())
            return boost::bind(cb.function(), _1, cb.parameter);
        else
            return cb.function();
    }
    else
    {
        std::string function_name = cb.function_name;
        setFunctionName(function_name);
        commit_callback_t* func = (CommitCallbackRegistry::getValue(function_name));
        if (func)
        {
            if (cb.parameter.isProvided())
                return boost::bind((*func), _1, cb.parameter);
            else
                return commit_signal_t::slot_type(*func);
        }
        else if (!function_name.empty())
        {
            LL_WARNS() << "No callback found for: '" << function_name << "' in control: " << getName() << LL_ENDL;
        }
    }
    return default_commit_handler;
}

LLUICtrl::enable_signal_t::slot_type LLUICtrl::initEnableCallback(const EnableCallbackParam& cb)
{
    // Set the callback function
    if (cb.function.isProvided())
    {
        if (cb.parameter.isProvided())
            return boost::bind(cb.function(), this, cb.parameter);
        else
            return cb.function();
    }
    else
    {
        enable_callback_t* func = (EnableCallbackRegistry::getValue(cb.function_name));
        if (func)
        {
            if (cb.parameter.isProvided())
                return boost::bind((*func), this, cb.parameter);
            else
                return enable_signal_t::slot_type(*func);
        }
    }
    return default_enable_handler;
}

// virtual
void LLUICtrl::onMouseEnter(S32 x, S32 y, MASK mask)
{
    if (mMouseEnterSignal)
    {
        (*mMouseEnterSignal)(this, getValue());
    }
}

// virtual
void LLUICtrl::onMouseLeave(S32 x, S32 y, MASK mask)
{
    if(mMouseLeaveSignal)
    {
        (*mMouseLeaveSignal)(this, getValue());
    }
}

<<<<<<< HEAD
//virtual 
bool LLUICtrl::handleMouseDown(S32 x, S32 y, MASK mask)
{

	LL_DEBUGS() << "LLUICtrl::handleMouseDown calling	LLView)'s handleMouseUp (first initialized xui to: " << getPathname() << " )" << LL_ENDL;
  
	bool handled  = LLView::handleMouseDown(x,y,mask);
	
	if (mMouseDownSignal)
	{
		(*mMouseDownSignal)(this,x,y,mask);
	}
	LL_DEBUGS() << "LLUICtrl::handleMousedown - handled is returning as: " << handled << "	  " << LL_ENDL;
	
	if (handled) {
		LLViewerEventRecorder::instance().updateMouseEventInfo(x,y,-56,-56,getPathname());
	}
	return handled;
=======
//virtual
bool LLUICtrl::handleMouseDown(S32 x, S32 y, MASK mask)
{

    LL_DEBUGS() << "LLUICtrl::handleMouseDown calling   LLView)'s handleMouseUp (first initialized xui to: " << getPathname() << " )" << LL_ENDL;

    bool handled  = LLView::handleMouseDown(x,y,mask);

    if (mMouseDownSignal)
    {
        (*mMouseDownSignal)(this,x,y,mask);
    }
    LL_DEBUGS() << "LLUICtrl::handleMousedown - handled is returning as: " << handled << "    " << LL_ENDL;

    if (handled) {
        LLViewerEventRecorder::instance().updateMouseEventInfo(x,y,-56,-56,getPathname());
    }
    return handled;
>>>>>>> 1a8a5404
}

//virtual
bool LLUICtrl::handleMouseUp(S32 x, S32 y, MASK mask)
{

    LL_DEBUGS() << "LLUICtrl::handleMouseUp calling LLView)'s handleMouseUp (first initialized xui to: " << getPathname() << " )" << LL_ENDL;

<<<<<<< HEAD
	bool handled  = LLView::handleMouseUp(x,y,mask);
	if (handled) {
		LLViewerEventRecorder::instance().updateMouseEventInfo(x,y,-56,-56,getPathname()); 
	}
	if (mMouseUpSignal)
	{
		(*mMouseUpSignal)(this,x,y,mask);
	}
=======
    bool handled  = LLView::handleMouseUp(x,y,mask);
    if (handled) {
        LLViewerEventRecorder::instance().updateMouseEventInfo(x,y,-56,-56,getPathname());
    }
    if (mMouseUpSignal)
    {
        (*mMouseUpSignal)(this,x,y,mask);
    }
>>>>>>> 1a8a5404

    LL_DEBUGS() << "LLUICtrl::handleMouseUp - handled for xui " << getPathname() << "  -  is returning as: " << handled << "   " << LL_ENDL;

    return handled;
}

//virtual
bool LLUICtrl::handleRightMouseDown(S32 x, S32 y, MASK mask)
{
<<<<<<< HEAD
	bool handled  = LLView::handleRightMouseDown(x,y,mask);
	if (mRightMouseDownSignal)
	{
		(*mRightMouseDownSignal)(this,x,y,mask);
	}
	return handled;
=======
    bool handled  = LLView::handleRightMouseDown(x,y,mask);
    if (mRightMouseDownSignal)
    {
        (*mRightMouseDownSignal)(this,x,y,mask);
    }
    return handled;
>>>>>>> 1a8a5404
}

//virtual
bool LLUICtrl::handleRightMouseUp(S32 x, S32 y, MASK mask)
{
<<<<<<< HEAD
	bool handled  = LLView::handleRightMouseUp(x,y,mask);
	if(mRightMouseUpSignal)
	{
		(*mRightMouseUpSignal)(this,x,y,mask);
	}
	return handled;
=======
    bool handled  = LLView::handleRightMouseUp(x,y,mask);
    if(mRightMouseUpSignal)
    {
        (*mRightMouseUpSignal)(this,x,y,mask);
    }
    return handled;
>>>>>>> 1a8a5404
}

bool LLUICtrl::handleDoubleClick(S32 x, S32 y, MASK mask)
{
<<<<<<< HEAD
	bool handled = LLView::handleDoubleClick(x, y, mask);
	if (mDoubleClickSignal)
	{
		(*mDoubleClickSignal)(this, x, y, mask);
	}
	return handled;
=======
    bool handled = LLView::handleDoubleClick(x, y, mask);
    if (mDoubleClickSignal)
    {
        (*mDoubleClickSignal)(this, x, y, mask);
    }
    return handled;
>>>>>>> 1a8a5404
}

// can't tab to children of a non-tab-stop widget
bool LLUICtrl::canFocusChildren() const
{
    return hasTabStop();
}


void LLUICtrl::onCommit()
{
    if (mCommitSignal)
    {
        if (!mFunctionName.empty())
        {
            LL_DEBUGS("UIUsage") << "calling commit function " << mFunctionName << LL_ENDL;
            LLUIUsage::instance().logCommand(mFunctionName);
            LLUIUsage::instance().logControl(getPathname());
        }
        else
        {
            //LL_DEBUGS("UIUsage") << "calling commit function " << "UNKNOWN" << LL_ENDL;
        }
        (*mCommitSignal)(this, getValue());
    }
}

//virtual
bool LLUICtrl::isCtrl() const
{
<<<<<<< HEAD
	return true;
=======
    return true;
>>>>>>> 1a8a5404
}

//virtual
void LLUICtrl::setValue(const LLSD& value)
{
    mViewModel->setValue(value);
}

//virtual
LLSD LLUICtrl::getValue() const
{
    return mViewModel->getValue();
}

/// When two widgets are displaying the same data (e.g. during a skin
/// change), share their ViewModel.
void    LLUICtrl::shareViewModelFrom(const LLUICtrl& other)
{
    // Because mViewModel is an LLViewModelPtr, this assignment will quietly
    // dispose of the previous LLViewModel -- unless it's already shared by
    // somebody else.
    mViewModel = other.mViewModel;
}

//virtual
LLViewModel* LLUICtrl::getViewModel() const
{
    return mViewModel;
}

//virtual
bool LLUICtrl::postBuild()
{
    LL_PROFILE_ZONE_SCOPED_CATEGORY_UI;
    //
    // Find all of the children that want to be in front and move them to the front
    //

    if (getChildCount() > 0)
    {
        std::vector<LLUICtrl*> childrenToMoveToFront;

        for (LLView::child_list_const_iter_t child_it = beginChild(); child_it != endChild(); ++child_it)
        {
            LLUICtrl* uictrl = dynamic_cast<LLUICtrl*>(*child_it);

            if (uictrl && uictrl->mRequestsFront)
            {
                childrenToMoveToFront.push_back(uictrl);
            }
        }

        for (std::vector<LLUICtrl*>::iterator it = childrenToMoveToFront.begin(); it != childrenToMoveToFront.end(); ++it)
        {
            sendChildToFront(*it);
        }
    }

    return LLView::postBuild();
}

bool LLUICtrl::setControlValue(const LLSD& value)
{
    if (mControlVariable)
    {
        mControlVariable->set(value);
        return true;
    }
    return false;
}

void LLUICtrl::setControlVariable(LLControlVariable* control)
{
    if (mControlVariable)
    {
        //RN: this will happen in practice, should we try to avoid it?
        //LL_WARNS() << "setControlName called twice on same control!" << LL_ENDL;
        mControlConnection.disconnect(); // disconnect current signal
        mControlVariable = NULL;
    }

    if (control)
    {
        mControlVariable = control;
        mControlConnection = mControlVariable->getSignal()->connect(boost::bind(&controlListener, _2, getHandle(), std::string("value")));
        setValue(mControlVariable->getValue());
    }
}

void LLUICtrl::removeControlVariable()
{
    if (mControlVariable)
    {
        mControlConnection.disconnect();
        mControlVariable = NULL;
    }
}

//virtual
void LLUICtrl::setControlName(const std::string& control_name, LLView *context)
{
    if (context == NULL)
    {
        context = this;
    }

    // Register new listener
    if (!control_name.empty())
    {
        LLControlVariable* control = context->findControl(control_name);
        if (!control)
        {
            LL_WARNS() << "Failed to assign control variable to " << getName()
                        << ": control "<< control_name << " does not exist." << LL_ENDL;
        }
        setControlVariable(control);
    }
}

void LLUICtrl::setEnabledControlVariable(LLControlVariable* control)
{
<<<<<<< HEAD
	if (mEnabledControlVariable)
	{
		mEnabledControlConnection.disconnect(); // disconnect current signal
		mEnabledControlVariable = NULL;
	}
	if (control)
	{
		mEnabledControlVariable = control;
		mEnabledControlConnection = mEnabledControlVariable->getSignal()->connect(boost::bind(&controlListener, _2, getHandle(), std::string("enabled")));
		// <FS:Ansariel> enabled_control / disabled_control don't work properly with LLRadioGroup
		//setEnabled(mEnabledControlVariable->getValue().asBoolean());
		setEnabled(mEnabledControlVariable->getValue().asString() == "0" ? false : mEnabledControlVariable->getValue().asBoolean());
	}
=======
    if (mEnabledControlVariable)
    {
        mEnabledControlConnection.disconnect(); // disconnect current signal
        mEnabledControlVariable = NULL;
    }
    if (control)
    {
        mEnabledControlVariable = control;
        mEnabledControlConnection = mEnabledControlVariable->getSignal()->connect(boost::bind(&controlListener, _2, getHandle(), std::string("enabled")));
        // <FS:Ansariel> enabled_control / disabled_control don't work properly with LLRadioGroup
        //setEnabled(mEnabledControlVariable->getValue().asBoolean());
        setEnabled(mEnabledControlVariable->getValue().asString() == "0" ? false : mEnabledControlVariable->getValue().asBoolean());
    }
>>>>>>> 1a8a5404
}

void LLUICtrl::setDisabledControlVariable(LLControlVariable* control)
{
<<<<<<< HEAD
	if (mDisabledControlVariable)
	{
		mDisabledControlConnection.disconnect(); // disconnect current signal
		mDisabledControlVariable = NULL;
	}
	if (control)
	{
		mDisabledControlVariable = control;
		mDisabledControlConnection = mDisabledControlVariable->getSignal()->connect(boost::bind(&controlListener, _2, getHandle(), std::string("disabled")));
		// <FS:Ansariel> enabled_control / disabled_control don't work properly with LLRadioGroup
		//setEnabled(!(mDisabledControlVariable->getValue().asBoolean()));
		setEnabled(!(mDisabledControlVariable->getValue().asString() == "0" ? false : mDisabledControlVariable->getValue().asBoolean()));
	}
=======
    if (mDisabledControlVariable)
    {
        mDisabledControlConnection.disconnect(); // disconnect current signal
        mDisabledControlVariable = NULL;
    }
    if (control)
    {
        mDisabledControlVariable = control;
        mDisabledControlConnection = mDisabledControlVariable->getSignal()->connect(boost::bind(&controlListener, _2, getHandle(), std::string("disabled")));
        // <FS:Ansariel> enabled_control / disabled_control don't work properly with LLRadioGroup
        //setEnabled(!(mDisabledControlVariable->getValue().asBoolean()));
        setEnabled(!(mDisabledControlVariable->getValue().asString() == "0" ? false : mDisabledControlVariable->getValue().asBoolean()));
    }
>>>>>>> 1a8a5404
}

void LLUICtrl::setMakeVisibleControlVariable(LLControlVariable* control)
{
<<<<<<< HEAD
	if (mMakeVisibleControlVariable)
	{
		mMakeVisibleControlConnection.disconnect(); // disconnect current signal
		mMakeVisibleControlVariable = NULL;
	}
	if (control)
	{
		mMakeVisibleControlVariable = control;
		mMakeVisibleControlConnection = mMakeVisibleControlVariable->getSignal()->connect(boost::bind(&controlListener, _2, getHandle(), std::string("visible")));
		// <FS:Zi> Decide if a control should be visible, according to ControlVisibility
		// setVisible(mMakeVisibleControlVariable->getValue().asBoolean());
		decideVisibility();
		// </FS:Zi>
	}
=======
    if (mMakeVisibleControlVariable)
    {
        mMakeVisibleControlConnection.disconnect(); // disconnect current signal
        mMakeVisibleControlVariable = NULL;
    }
    if (control)
    {
        mMakeVisibleControlVariable = control;
        mMakeVisibleControlConnection = mMakeVisibleControlVariable->getSignal()->connect(boost::bind(&controlListener, _2, getHandle(), std::string("visible")));
        // <FS:Zi> Decide if a control should be visible, according to ControlVisibility
        // setVisible(mMakeVisibleControlVariable->getValue().asBoolean());
        decideVisibility();
        // </FS:Zi>
    }
>>>>>>> 1a8a5404
}

void LLUICtrl::setMakeInvisibleControlVariable(LLControlVariable* control)
{
<<<<<<< HEAD
	if (mMakeInvisibleControlVariable)
	{
		mMakeInvisibleControlConnection.disconnect(); // disconnect current signal
		mMakeInvisibleControlVariable = NULL;
	}
	if (control)
	{
		mMakeInvisibleControlVariable = control;
		mMakeInvisibleControlConnection = mMakeInvisibleControlVariable->getSignal()->connect(boost::bind(&controlListener, _2, getHandle(), std::string("invisible")));
		// <FS:Zi> Decide if a control should be visible, according to ControlVisibility
		// setVisible(!(mMakeInvisibleControlVariable->getValue().asBoolean()));
		decideVisibility();
		// </FS:Zi>
	}
=======
    if (mMakeInvisibleControlVariable)
    {
        mMakeInvisibleControlConnection.disconnect(); // disconnect current signal
        mMakeInvisibleControlVariable = NULL;
    }
    if (control)
    {
        mMakeInvisibleControlVariable = control;
        mMakeInvisibleControlConnection = mMakeInvisibleControlVariable->getSignal()->connect(boost::bind(&controlListener, _2, getHandle(), std::string("invisible")));
        // <FS:Zi> Decide if a control should be visible, according to ControlVisibility
        // setVisible(!(mMakeInvisibleControlVariable->getValue().asBoolean()));
        decideVisibility();
        // </FS:Zi>
    }
>>>>>>> 1a8a5404
}

void LLUICtrl::setFunctionName(const std::string& function_name)
{
    mFunctionName = function_name;
}

// static
bool LLUICtrl::controlListener(const LLSD& newvalue, LLHandle<LLUICtrl> handle, std::string type)
{
<<<<<<< HEAD
	LLUICtrl* ctrl = handle.get();
	if (ctrl)
	{
		if (type == "value")
		{
			ctrl->setValue(newvalue);
			return true;
		}
		else if (type == "enabled")
		{
			// <FS:Ansariel> enabled_control / disabled_control don't work properly with LLRadioGroup
			//ctrl->setEnabled(newvalue.asBoolean());
			ctrl->setEnabled(newvalue.asString() == "0" ? false : newvalue.asBoolean());
			// </FS:Ansariel>
			return true;
		}
		else if(type =="disabled")
		{
			// <FS:Ansariel> enabled_control / disabled_control don't work properly with LLRadioGroup
			//ctrl->setEnabled(!newvalue.asBoolean());
			ctrl->setEnabled(!(newvalue.asString() == "0" ? false : newvalue.asBoolean()));
			// </FS:Ansariel>
			return true;
		}
		else if (type == "visible")
		{
			// <FS:Zi> Decide if a control should be visible, according to ControlVisibility
			// ctrl->setVisible(newvalue.asBoolean());
			ctrl->decideVisibility();
			// </FS:Zi>
			return true;
		}
		else if (type == "invisible")
		{
			// <FS:Zi> Decide if a control should be visible, according to ControlVisibility
			// ctrl->setVisible(!newvalue.asBoolean());
			ctrl->decideVisibility();
			// </FS:Zi>
			return true;
		}
	}
	return false;
}

// virtual
bool LLUICtrl::setTextArg( const std::string& key, const LLStringExplicit& text ) 
{ 
	return false; 
}

// virtual
bool LLUICtrl::setLabelArg( const std::string& key, const LLStringExplicit& text ) 
{ 
	return false; 
=======
    LLUICtrl* ctrl = handle.get();
    if (ctrl)
    {
        if (type == "value")
        {
            ctrl->setValue(newvalue);
            return true;
        }
        else if (type == "enabled")
        {
            // <FS:Ansariel> enabled_control / disabled_control don't work properly with LLRadioGroup
            //ctrl->setEnabled(newvalue.asBoolean());
            ctrl->setEnabled(newvalue.asString() == "0" ? false : newvalue.asBoolean());
            // </FS:Ansariel>
            return true;
        }
        else if(type =="disabled")
        {
            // <FS:Ansariel> enabled_control / disabled_control don't work properly with LLRadioGroup
            //ctrl->setEnabled(!newvalue.asBoolean());
            ctrl->setEnabled(!(newvalue.asString() == "0" ? false : newvalue.asBoolean()));
            // </FS:Ansariel>
            return true;
        }
        else if (type == "visible")
        {
            // <FS:Zi> Decide if a control should be visible, according to ControlVisibility
            // ctrl->setVisible(newvalue.asBoolean());
            ctrl->decideVisibility();
            // </FS:Zi>
            return true;
        }
        else if (type == "invisible")
        {
            // <FS:Zi> Decide if a control should be visible, according to ControlVisibility
            // ctrl->setVisible(!newvalue.asBoolean());
            ctrl->decideVisibility();
            // </FS:Zi>
            return true;
        }
    }
    return false;
}

// virtual
bool LLUICtrl::setTextArg( const std::string& key, const LLStringExplicit& text )
{
    return false;
}

// virtual
bool LLUICtrl::setLabelArg( const std::string& key, const LLStringExplicit& text )
{
    return false;
>>>>>>> 1a8a5404
}

// virtual
LLCtrlSelectionInterface* LLUICtrl::getSelectionInterface()
{
    return NULL;
}

// virtual
LLCtrlListInterface* LLUICtrl::getListInterface()
{
    return NULL;
}

// virtual
LLCtrlScrollInterface* LLUICtrl::getScrollInterface()
{
    return NULL;
}

bool LLUICtrl::hasFocus() const
{
    return (gFocusMgr.childHasKeyboardFocus(this));
}

void LLUICtrl::setFocus(bool b)
{
    // focus NEVER goes to ui ctrls that are disabled!
    if (!getEnabled())
    {
        return;
    }
    if( b )
    {
        if (!hasFocus())
        {
            gFocusMgr.setKeyboardFocus( this );
        }
    }
    else
    {
        if( gFocusMgr.childHasKeyboardFocus(this))
        {
            gFocusMgr.setKeyboardFocus( NULL );
        }
    }
}

// virtual
<<<<<<< HEAD
void LLUICtrl::setTabStop( bool b )	
{ 
	mTabStop = b;
}

// virtual
bool LLUICtrl::hasTabStop() const		
{ 
	return mTabStop;
=======
void LLUICtrl::setTabStop( bool b )
{
    mTabStop = b;
}

// virtual
bool LLUICtrl::hasTabStop() const
{
    return mTabStop;
>>>>>>> 1a8a5404
}

// virtual
bool LLUICtrl::acceptsTextInput() const
<<<<<<< HEAD
{ 
	return false; 
=======
{
    return false;
>>>>>>> 1a8a5404
}

//virtual
bool LLUICtrl::isDirty() const
{
    return mViewModel->isDirty();
};

//virtual
void LLUICtrl::resetDirty()
{
    mViewModel->resetDirty();
}

// virtual
void LLUICtrl::onTabInto()
{
    onUpdateScrollToChild(this);
}

// virtual
void LLUICtrl::clear()
{
}

// virtual
void LLUICtrl::setIsChrome(bool is_chrome)
{
    mIsChrome = is_chrome;
}

// virtual
bool LLUICtrl::getIsChrome() const
{
<<<<<<< HEAD
	if (mIsChrome)
		return true;
=======
    if (mIsChrome)
        return true;
>>>>>>> 1a8a5404

    LLView* parent_ctrl = getParent();
    while (parent_ctrl)
    {
        if (parent_ctrl->isCtrl())
            return ((LLUICtrl*)parent_ctrl)->getIsChrome();

        parent_ctrl = parent_ctrl->getParent();
    }

<<<<<<< HEAD
	return false; 
=======
    return false;
>>>>>>> 1a8a5404
}


bool LLUICtrl::focusFirstItem(bool prefer_text_fields, bool focus_flash)
{
    LL_PROFILE_ZONE_SCOPED_CATEGORY_UI;
<<<<<<< HEAD
	// try to select default tab group child
	LLViewQuery query = getTabOrderQuery();
	child_list_t result = query(this);
	if(result.size() > 0)
	{
		LLUICtrl * ctrl = static_cast<LLUICtrl*>(result.back());
		if(!ctrl->hasFocus())
		{
			ctrl->setFocus(true);
			ctrl->onTabInto();  
			if(focus_flash)
			{
				gFocusMgr.triggerFocusFlash();
			}
		}
		return true;
	}	
	// search for text field first
	if(prefer_text_fields)
	{
		LLViewQuery query = getTabOrderQuery();
		query.addPreFilter(LLUICtrl::LLTextInputFilter::getInstance());
		child_list_t result = query(this);
		if(result.size() > 0)
		{
			LLUICtrl * ctrl = static_cast<LLUICtrl*>(result.back());
			if(!ctrl->hasFocus())
			{
				ctrl->setFocus(true);
				ctrl->onTabInto();  
				if(focus_flash)
				{
					gFocusMgr.triggerFocusFlash();
				}
			}
			return true;
		}
	}
	// no text field found, or we don't care about text fields
	result = getTabOrderQuery().run(this);
	if(result.size() > 0)
	{
		LLUICtrl * ctrl = static_cast<LLUICtrl*>(result.back());
		if(!ctrl->hasFocus())
		{
			ctrl->setFocus(true);
			ctrl->onTabInto();  
			if(focus_flash)
			{
				gFocusMgr.triggerFocusFlash();
			}
		}
		return true;
	}	
	return false;
=======
    // try to select default tab group child
    LLViewQuery query = getTabOrderQuery();
    child_list_t result = query(this);
    if(result.size() > 0)
    {
        LLUICtrl * ctrl = static_cast<LLUICtrl*>(result.back());
        if(!ctrl->hasFocus())
        {
            ctrl->setFocus(true);
            ctrl->onTabInto();
            if(focus_flash)
            {
                gFocusMgr.triggerFocusFlash();
            }
        }
        return true;
    }
    // search for text field first
    if(prefer_text_fields)
    {
        LLViewQuery query = getTabOrderQuery();
        query.addPreFilter(LLUICtrl::LLTextInputFilter::getInstance());
        child_list_t result = query(this);
        if(result.size() > 0)
        {
            LLUICtrl * ctrl = static_cast<LLUICtrl*>(result.back());
            if(!ctrl->hasFocus())
            {
                ctrl->setFocus(true);
                ctrl->onTabInto();
                if(focus_flash)
                {
                    gFocusMgr.triggerFocusFlash();
                }
            }
            return true;
        }
    }
    // no text field found, or we don't care about text fields
    result = getTabOrderQuery().run(this);
    if(result.size() > 0)
    {
        LLUICtrl * ctrl = static_cast<LLUICtrl*>(result.back());
        if(!ctrl->hasFocus())
        {
            ctrl->setFocus(true);
            ctrl->onTabInto();
            if(focus_flash)
            {
                gFocusMgr.triggerFocusFlash();
            }
        }
        return true;
    }
    return false;
>>>>>>> 1a8a5404
}


bool LLUICtrl::focusNextItem(bool text_fields_only)
{
<<<<<<< HEAD
	// this assumes that this method is called on the focus root.
	LLViewQuery query = getTabOrderQuery();
	static LLUICachedControl<bool> tab_to_text_fields_only ("TabToTextFieldsOnly", false);
	if(text_fields_only || tab_to_text_fields_only)
	{
		query.addPreFilter(LLUICtrl::LLTextInputFilter::getInstance());
	}
	child_list_t result = query(this);
	return focusNext(result);
=======
    // this assumes that this method is called on the focus root.
    LLViewQuery query = getTabOrderQuery();
    static LLUICachedControl<bool> tab_to_text_fields_only ("TabToTextFieldsOnly", false);
    if(text_fields_only || tab_to_text_fields_only)
    {
        query.addPreFilter(LLUICtrl::LLTextInputFilter::getInstance());
    }
    child_list_t result = query(this);
    return focusNext(result);
>>>>>>> 1a8a5404
}

bool LLUICtrl::focusPrevItem(bool text_fields_only)
{
<<<<<<< HEAD
	// this assumes that this method is called on the focus root.
	LLViewQuery query = getTabOrderQuery();
	static LLUICachedControl<bool> tab_to_text_fields_only ("TabToTextFieldsOnly", false);
	if(text_fields_only || tab_to_text_fields_only)
	{
		query.addPreFilter(LLUICtrl::LLTextInputFilter::getInstance());
	}
	child_list_t result = query(this);
	return focusPrev(result);
=======
    // this assumes that this method is called on the focus root.
    LLViewQuery query = getTabOrderQuery();
    static LLUICachedControl<bool> tab_to_text_fields_only ("TabToTextFieldsOnly", false);
    if(text_fields_only || tab_to_text_fields_only)
    {
        query.addPreFilter(LLUICtrl::LLTextInputFilter::getInstance());
    }
    child_list_t result = query(this);
    return focusPrev(result);
>>>>>>> 1a8a5404
}

LLUICtrl* LLUICtrl::findRootMostFocusRoot()
{
    LLUICtrl* focus_root = NULL;
    LLUICtrl* next_view = this;
    while(next_view && next_view->hasTabStop())
    {
        if (next_view->isFocusRoot())
        {
            focus_root = next_view;
        }
        next_view = next_view->getParentUICtrl();
    }

    return focus_root;
}

// Skip over any parents that are not LLUICtrl's
//  Used in focus logic since only LLUICtrl elements can have focus
LLUICtrl* LLUICtrl::getParentUICtrl() const
{
    LLView* parent = getParent();
    while (parent)
    {
        if (parent->isCtrl())
        {
            return (LLUICtrl*)(parent);
        }
        else
        {
            parent =  parent->getParent();
        }
    }
    return NULL;
}

bool LLUICtrl::findHelpTopic(std::string& help_topic_out)
{
    LLUICtrl* ctrl = this;

    // search back through the control's parents for a panel
    // or tab with a help_topic string defined
    while (ctrl)
    {
        LLPanel *panel = dynamic_cast<LLPanel *>(ctrl);

        if (panel)
        {

            LLView *child;
            LLPanel *subpanel = NULL;

            // does the panel have a sub-panel with a help topic?
            bfs_tree_iterator_t it = beginTreeBFS();
            // skip ourselves
            ++it;
            for (; it != endTreeBFS(); ++it)
            {
                child = *it;
                // do we have a panel with a help topic?
                LLPanel *panel = dynamic_cast<LLPanel *>(child);
                if (panel && panel->isInVisibleChain() && !panel->getHelpTopic().empty())
                {
                    subpanel = panel;
                    break;
                }
            }

            if (subpanel)
            {
                help_topic_out = subpanel->getHelpTopic();
                return true; // success (subpanel)
            }

            // does the panel have an active tab with a help topic?
            LLPanel *tab_panel = NULL;

            it = beginTreeBFS();
            // skip ourselves
            ++it;
            for (; it != endTreeBFS(); ++it)
            {
                child = *it;
                LLPanel *curTabPanel = NULL;

                // do we have a tab container?
                LLTabContainer *tab = dynamic_cast<LLTabContainer *>(child);
                if (tab && tab->getVisible())
                {
                    curTabPanel = tab->getCurrentPanel();
                }

                // do we have an accordion tab?
                LLAccordionCtrlTab* accordion = dynamic_cast<LLAccordionCtrlTab *>(child);
                if (accordion && accordion->getDisplayChildren())
                {
                    curTabPanel = dynamic_cast<LLPanel *>(accordion->getAccordionView());
                }

                // if we found a valid tab, does it have a help topic?
                if (curTabPanel && !curTabPanel->getHelpTopic().empty())
                {
                    tab_panel = curTabPanel;
                    break;
                }
            }

            if (tab_panel)
            {
                help_topic_out = tab_panel->getHelpTopic();
                return true; // success (tab)
            }

            // otherwise, does the panel have a help topic itself?
            if (!panel->getHelpTopic().empty())
            {
                help_topic_out = panel->getHelpTopic();
                return true; // success (panel)
            }
        }

        ctrl = ctrl->getParentUICtrl();
    }

    return false; // no help topic found
}

// *TODO: Deprecate; for backwards compatability only:
boost::signals2::connection LLUICtrl::setCommitCallback( boost::function<void (LLUICtrl*,void*)> cb, void* data)
{
    return setCommitCallback( boost::bind(cb, _1, data));
}
boost::signals2::connection LLUICtrl::setValidateBeforeCommit( boost::function<bool (const LLSD& data)> cb )
{
    if (!mValidateSignal) mValidateSignal = new enable_signal_t();

    return mValidateSignal->connect(boost::bind(cb, _2));
}

// virtual
<<<<<<< HEAD
void LLUICtrl::setTentative(bool b)									
{ 
	mTentative = b; 
}

// virtual
bool LLUICtrl::getTentative() const									
{ 
	return mTentative; 
=======
void LLUICtrl::setTentative(bool b)
{
    mTentative = b;
}

// virtual
bool LLUICtrl::getTentative() const
{
    return mTentative;
>>>>>>> 1a8a5404
}

// virtual
void LLUICtrl::setColor(const LLColor4& color)
{ }

F32 LLUICtrl::getCurrentTransparency()
{
<<<<<<< HEAD
	F32 alpha = 0.f;
=======
    F32 alpha = 0.f;

    switch(mTransparencyType)
    {
    case TT_DEFAULT:
        alpha = getDrawContext().mAlpha;
        break;

    case TT_ACTIVE:
        alpha = sActiveControlTransparency;
        break;
>>>>>>> 1a8a5404

    case TT_INACTIVE:
        alpha = sInactiveControlTransparency;
        break;

    case TT_FADING:
        alpha = sInactiveControlTransparency / 2.f;
        break;

    // <FS:PP> FIRE-5583, FIRE-5220: Option to show Camera Controls always opaque
    case TT_FORCE_OPAQUE:
        alpha = 1.f;
        break;
    // </FS:PP>

<<<<<<< HEAD
	case TT_FADING:
		alpha = sInactiveControlTransparency / 2.f;
		break;

	// <FS:PP> FIRE-5583, FIRE-5220: Option to show Camera Controls always opaque
	case TT_FORCE_OPAQUE:
		alpha = 1.f;
		break;
	// </FS:PP>

	}
=======
    }
>>>>>>> 1a8a5404

    return alpha;
}

void LLUICtrl::setTransparencyType(ETypeTransparency type)
{
    mTransparencyType = type;
}

boost::signals2::connection LLUICtrl::setCommitCallback(const CommitCallbackParam& cb)
{
    return setCommitCallback(initCommitCallback(cb));
}

boost::signals2::connection LLUICtrl::setValidateCallback(const EnableCallbackParam& cb)
{
    return setValidateCallback(initEnableCallback(cb));
}

boost::signals2::connection LLUICtrl::setCommitCallback( const commit_signal_t::slot_type& cb )
{
    if (!mCommitSignal) mCommitSignal = new commit_signal_t();

    return mCommitSignal->connect(cb);
}

boost::signals2::connection LLUICtrl::setValidateCallback( const enable_signal_t::slot_type& cb )
{
    if (!mValidateSignal) mValidateSignal = new enable_signal_t();

    return mValidateSignal->connect(cb);
}

boost::signals2::connection LLUICtrl::setMouseEnterCallback( const commit_signal_t::slot_type& cb )
{
    if (!mMouseEnterSignal) mMouseEnterSignal = new commit_signal_t();

    return mMouseEnterSignal->connect(cb);
}

boost::signals2::connection LLUICtrl::setMouseLeaveCallback( const commit_signal_t::slot_type& cb )
{
    if (!mMouseLeaveSignal) mMouseLeaveSignal = new commit_signal_t();

    return mMouseLeaveSignal->connect(cb);
}

boost::signals2::connection LLUICtrl::setMouseDownCallback( const mouse_signal_t::slot_type& cb )
{
    if (!mMouseDownSignal) mMouseDownSignal = new mouse_signal_t();

    return mMouseDownSignal->connect(cb);
}

boost::signals2::connection LLUICtrl::setMouseUpCallback( const mouse_signal_t::slot_type& cb )
{
    if (!mMouseUpSignal) mMouseUpSignal = new mouse_signal_t();

    return mMouseUpSignal->connect(cb);
}

boost::signals2::connection LLUICtrl::setRightMouseDownCallback( const mouse_signal_t::slot_type& cb )
{
    if (!mRightMouseDownSignal) mRightMouseDownSignal = new mouse_signal_t();

    return mRightMouseDownSignal->connect(cb);
}

boost::signals2::connection LLUICtrl::setRightMouseUpCallback( const mouse_signal_t::slot_type& cb )
{
    if (!mRightMouseUpSignal) mRightMouseUpSignal = new mouse_signal_t();

    return mRightMouseUpSignal->connect(cb);
}

boost::signals2::connection LLUICtrl::setDoubleClickCallback( const mouse_signal_t::slot_type& cb )
{
    if (!mDoubleClickSignal) mDoubleClickSignal = new mouse_signal_t();

    return mDoubleClickSignal->connect(cb);
}

void LLUICtrl::addInfo(LLSD & info)
{
<<<<<<< HEAD
	LLView::addInfo(info);
	info["value"] = getValue();
=======
    LLView::addInfo(info);
    info["value"] = getValue();
>>>>>>> 1a8a5404
}

// <FS:Zi> Decide if a control should be visible, according to ControlVisibility
void LLUICtrl::decideVisibility()
{
<<<<<<< HEAD
	bool visible = true;

	if(mMakeVisibleControlVariable &&
	   !mMakeVisibleControlVariable->getValue().asBoolean())
	{
		visible = false;
	}
	else if(mMakeInvisibleControlVariable &&
	        mMakeInvisibleControlVariable->getValue().asBoolean())
	{
		visible = false;
	}

	setVisible(visible);
=======
    bool visible = true;

    if(mMakeVisibleControlVariable &&
       !mMakeVisibleControlVariable->getValue().asBoolean())
    {
        visible = false;
    }
    else if(mMakeInvisibleControlVariable &&
            mMakeInvisibleControlVariable->getValue().asBoolean())
    {
        visible = false;
    }

    setVisible(visible);
>>>>>>> 1a8a5404
}
// </FS:Zi><|MERGE_RESOLUTION|>--- conflicted
+++ resolved
@@ -44,11 +44,7 @@
 
 // Compiler optimization, generate extern template
 template class LLUICtrl* LLView::getChild<class LLUICtrl>(
-<<<<<<< HEAD
-	const std::string& name, bool recurse) const;
-=======
     const std::string& name, bool recurse) const;
->>>>>>> 1a8a5404
 
 LLUICtrl::CallbackParam::CallbackParam()
 :   name("name"),
@@ -102,21 +98,12 @@
 }
 
 
-<<<<<<< HEAD
-LLUICtrl::LLUICtrl(const LLUICtrl::Params& p, const LLViewModelPtr& viewmodel) 
-:	LLView(p),
-	mIsChrome(false),
-	mRequestsFront(p.requests_front),
-	mTabStop(false),
-	mTentative(false),
-=======
 LLUICtrl::LLUICtrl(const LLUICtrl::Params& p, const LLViewModelPtr& viewmodel)
 :   LLView(p),
     mIsChrome(false),
     mRequestsFront(p.requests_front),
     mTabStop(false),
     mTentative(false),
->>>>>>> 1a8a5404
     mViewModel(viewmodel),
     mControlVariable(NULL),
     mEnabledControlVariable(NULL),
@@ -138,90 +125,6 @@
 
 void LLUICtrl::initFromParams(const Params& p)
 {
-<<<<<<< HEAD
-	LLView::initFromParams(p);
-
-	mRequestsFront = p.requests_front;
-
-	setIsChrome(p.chrome);
-	setControlName(p.control_name);
-	if(p.enabled_controls.isProvided())
-	{
-		if (p.enabled_controls.enabled.isChosen())
-		{
-			LLControlVariable* control = findControl(p.enabled_controls.enabled);
-			if (control)
-			{
-				setEnabledControlVariable(control);
-			}
-			else
-			{
-				LL_WARNS() << "Failed to assign 'enabled' control variable to " << getName()
-							<< ": control " << p.enabled_controls.enabled()
-							<< " does not exist." << LL_ENDL;
-			}
-		}
-		else if(p.enabled_controls.disabled.isChosen())
-		{
-			LLControlVariable* control = findControl(p.enabled_controls.disabled);
-			if (control)
-			{
-				setDisabledControlVariable(control);
-			}
-			else
-			{
-				LL_WARNS() << "Failed to assign 'disabled' control variable to " << getName() 
-							<< ": control " << p.enabled_controls.disabled()
-							<< " does not exist." << LL_ENDL;
-			}
-		}
-	}
-	// <FS:Zi> Decide if a control should be visible, according to ControlVisibility
-	// if(p.controls_visibility.isProvided())
-	// {
-		// if (p.controls_visibility.visible.isChosen())
-		if (p.controls_visibility.visible.isProvided())
-		// </FS:Zi>
-		{
-			LLControlVariable* control = findControl(p.controls_visibility.visible);
-			if (control)
-			{
-				setMakeVisibleControlVariable(control);
-			}
-			else
-			{
-				LL_WARNS() << "Failed to assign visibility control variable to " << getName()
-							<< ": control " << p.controls_visibility.visible()
-							<< " does not exist." << LL_ENDL;
-			}
-		}
-		// <FS:Zi> Decide if a control should be visible, according to ControlVisibility
-		// else if (p.controls_visibility.invisible.isChosen())
-		if (p.controls_visibility.invisible.isProvided())
-		// </FS:Zi>
-		{
-			LLControlVariable* control = findControl(p.controls_visibility.invisible);
-			if (control)
-			{
-				setMakeInvisibleControlVariable(control);
-			}
-			else
-			{
-				LL_WARNS() << "Failed to assign invisibility control variable to " << getName()
-							<< ": control " << p.controls_visibility.invisible()
-							<< " does not exist." << LL_ENDL;
-			}
-		}
-	// <FS:Zi> Decide if a control should be visible, according to ControlVisibility
-	// }
-	// </FS:Zi>
-
-	setTabStop(p.tab_stop);
-
-	if (p.initial_value.isProvided() 
-		&& !p.control_name.isProvided())
-	{
-=======
     LLView::initFromParams(p);
 
     mRequestsFront = p.requests_front;
@@ -304,7 +207,6 @@
     if (p.initial_value.isProvided()
         && !p.control_name.isProvided())
     {
->>>>>>> 1a8a5404
         setValue(p.initial_value);
     }
 
@@ -447,26 +349,6 @@
     }
 }
 
-<<<<<<< HEAD
-//virtual 
-bool LLUICtrl::handleMouseDown(S32 x, S32 y, MASK mask)
-{
-
-	LL_DEBUGS() << "LLUICtrl::handleMouseDown calling	LLView)'s handleMouseUp (first initialized xui to: " << getPathname() << " )" << LL_ENDL;
-  
-	bool handled  = LLView::handleMouseDown(x,y,mask);
-	
-	if (mMouseDownSignal)
-	{
-		(*mMouseDownSignal)(this,x,y,mask);
-	}
-	LL_DEBUGS() << "LLUICtrl::handleMousedown - handled is returning as: " << handled << "	  " << LL_ENDL;
-	
-	if (handled) {
-		LLViewerEventRecorder::instance().updateMouseEventInfo(x,y,-56,-56,getPathname());
-	}
-	return handled;
-=======
 //virtual
 bool LLUICtrl::handleMouseDown(S32 x, S32 y, MASK mask)
 {
@@ -485,7 +367,6 @@
         LLViewerEventRecorder::instance().updateMouseEventInfo(x,y,-56,-56,getPathname());
     }
     return handled;
->>>>>>> 1a8a5404
 }
 
 //virtual
@@ -494,16 +375,6 @@
 
     LL_DEBUGS() << "LLUICtrl::handleMouseUp calling LLView)'s handleMouseUp (first initialized xui to: " << getPathname() << " )" << LL_ENDL;
 
-<<<<<<< HEAD
-	bool handled  = LLView::handleMouseUp(x,y,mask);
-	if (handled) {
-		LLViewerEventRecorder::instance().updateMouseEventInfo(x,y,-56,-56,getPathname()); 
-	}
-	if (mMouseUpSignal)
-	{
-		(*mMouseUpSignal)(this,x,y,mask);
-	}
-=======
     bool handled  = LLView::handleMouseUp(x,y,mask);
     if (handled) {
         LLViewerEventRecorder::instance().updateMouseEventInfo(x,y,-56,-56,getPathname());
@@ -512,7 +383,6 @@
     {
         (*mMouseUpSignal)(this,x,y,mask);
     }
->>>>>>> 1a8a5404
 
     LL_DEBUGS() << "LLUICtrl::handleMouseUp - handled for xui " << getPathname() << "  -  is returning as: " << handled << "   " << LL_ENDL;
 
@@ -522,60 +392,33 @@
 //virtual
 bool LLUICtrl::handleRightMouseDown(S32 x, S32 y, MASK mask)
 {
-<<<<<<< HEAD
-	bool handled  = LLView::handleRightMouseDown(x,y,mask);
-	if (mRightMouseDownSignal)
-	{
-		(*mRightMouseDownSignal)(this,x,y,mask);
-	}
-	return handled;
-=======
     bool handled  = LLView::handleRightMouseDown(x,y,mask);
     if (mRightMouseDownSignal)
     {
         (*mRightMouseDownSignal)(this,x,y,mask);
     }
     return handled;
->>>>>>> 1a8a5404
 }
 
 //virtual
 bool LLUICtrl::handleRightMouseUp(S32 x, S32 y, MASK mask)
 {
-<<<<<<< HEAD
-	bool handled  = LLView::handleRightMouseUp(x,y,mask);
-	if(mRightMouseUpSignal)
-	{
-		(*mRightMouseUpSignal)(this,x,y,mask);
-	}
-	return handled;
-=======
     bool handled  = LLView::handleRightMouseUp(x,y,mask);
     if(mRightMouseUpSignal)
     {
         (*mRightMouseUpSignal)(this,x,y,mask);
     }
     return handled;
->>>>>>> 1a8a5404
 }
 
 bool LLUICtrl::handleDoubleClick(S32 x, S32 y, MASK mask)
 {
-<<<<<<< HEAD
-	bool handled = LLView::handleDoubleClick(x, y, mask);
-	if (mDoubleClickSignal)
-	{
-		(*mDoubleClickSignal)(this, x, y, mask);
-	}
-	return handled;
-=======
     bool handled = LLView::handleDoubleClick(x, y, mask);
     if (mDoubleClickSignal)
     {
         (*mDoubleClickSignal)(this, x, y, mask);
     }
     return handled;
->>>>>>> 1a8a5404
 }
 
 // can't tab to children of a non-tab-stop widget
@@ -606,11 +449,7 @@
 //virtual
 bool LLUICtrl::isCtrl() const
 {
-<<<<<<< HEAD
-	return true;
-=======
     return true;
->>>>>>> 1a8a5404
 }
 
 //virtual
@@ -732,21 +571,6 @@
 
 void LLUICtrl::setEnabledControlVariable(LLControlVariable* control)
 {
-<<<<<<< HEAD
-	if (mEnabledControlVariable)
-	{
-		mEnabledControlConnection.disconnect(); // disconnect current signal
-		mEnabledControlVariable = NULL;
-	}
-	if (control)
-	{
-		mEnabledControlVariable = control;
-		mEnabledControlConnection = mEnabledControlVariable->getSignal()->connect(boost::bind(&controlListener, _2, getHandle(), std::string("enabled")));
-		// <FS:Ansariel> enabled_control / disabled_control don't work properly with LLRadioGroup
-		//setEnabled(mEnabledControlVariable->getValue().asBoolean());
-		setEnabled(mEnabledControlVariable->getValue().asString() == "0" ? false : mEnabledControlVariable->getValue().asBoolean());
-	}
-=======
     if (mEnabledControlVariable)
     {
         mEnabledControlConnection.disconnect(); // disconnect current signal
@@ -760,26 +584,10 @@
         //setEnabled(mEnabledControlVariable->getValue().asBoolean());
         setEnabled(mEnabledControlVariable->getValue().asString() == "0" ? false : mEnabledControlVariable->getValue().asBoolean());
     }
->>>>>>> 1a8a5404
 }
 
 void LLUICtrl::setDisabledControlVariable(LLControlVariable* control)
 {
-<<<<<<< HEAD
-	if (mDisabledControlVariable)
-	{
-		mDisabledControlConnection.disconnect(); // disconnect current signal
-		mDisabledControlVariable = NULL;
-	}
-	if (control)
-	{
-		mDisabledControlVariable = control;
-		mDisabledControlConnection = mDisabledControlVariable->getSignal()->connect(boost::bind(&controlListener, _2, getHandle(), std::string("disabled")));
-		// <FS:Ansariel> enabled_control / disabled_control don't work properly with LLRadioGroup
-		//setEnabled(!(mDisabledControlVariable->getValue().asBoolean()));
-		setEnabled(!(mDisabledControlVariable->getValue().asString() == "0" ? false : mDisabledControlVariable->getValue().asBoolean()));
-	}
-=======
     if (mDisabledControlVariable)
     {
         mDisabledControlConnection.disconnect(); // disconnect current signal
@@ -793,27 +601,10 @@
         //setEnabled(!(mDisabledControlVariable->getValue().asBoolean()));
         setEnabled(!(mDisabledControlVariable->getValue().asString() == "0" ? false : mDisabledControlVariable->getValue().asBoolean()));
     }
->>>>>>> 1a8a5404
 }
 
 void LLUICtrl::setMakeVisibleControlVariable(LLControlVariable* control)
 {
-<<<<<<< HEAD
-	if (mMakeVisibleControlVariable)
-	{
-		mMakeVisibleControlConnection.disconnect(); // disconnect current signal
-		mMakeVisibleControlVariable = NULL;
-	}
-	if (control)
-	{
-		mMakeVisibleControlVariable = control;
-		mMakeVisibleControlConnection = mMakeVisibleControlVariable->getSignal()->connect(boost::bind(&controlListener, _2, getHandle(), std::string("visible")));
-		// <FS:Zi> Decide if a control should be visible, according to ControlVisibility
-		// setVisible(mMakeVisibleControlVariable->getValue().asBoolean());
-		decideVisibility();
-		// </FS:Zi>
-	}
-=======
     if (mMakeVisibleControlVariable)
     {
         mMakeVisibleControlConnection.disconnect(); // disconnect current signal
@@ -828,27 +619,10 @@
         decideVisibility();
         // </FS:Zi>
     }
->>>>>>> 1a8a5404
 }
 
 void LLUICtrl::setMakeInvisibleControlVariable(LLControlVariable* control)
 {
-<<<<<<< HEAD
-	if (mMakeInvisibleControlVariable)
-	{
-		mMakeInvisibleControlConnection.disconnect(); // disconnect current signal
-		mMakeInvisibleControlVariable = NULL;
-	}
-	if (control)
-	{
-		mMakeInvisibleControlVariable = control;
-		mMakeInvisibleControlConnection = mMakeInvisibleControlVariable->getSignal()->connect(boost::bind(&controlListener, _2, getHandle(), std::string("invisible")));
-		// <FS:Zi> Decide if a control should be visible, according to ControlVisibility
-		// setVisible(!(mMakeInvisibleControlVariable->getValue().asBoolean()));
-		decideVisibility();
-		// </FS:Zi>
-	}
-=======
     if (mMakeInvisibleControlVariable)
     {
         mMakeInvisibleControlConnection.disconnect(); // disconnect current signal
@@ -863,7 +637,6 @@
         decideVisibility();
         // </FS:Zi>
     }
->>>>>>> 1a8a5404
 }
 
 void LLUICtrl::setFunctionName(const std::string& function_name)
@@ -874,62 +647,6 @@
 // static
 bool LLUICtrl::controlListener(const LLSD& newvalue, LLHandle<LLUICtrl> handle, std::string type)
 {
-<<<<<<< HEAD
-	LLUICtrl* ctrl = handle.get();
-	if (ctrl)
-	{
-		if (type == "value")
-		{
-			ctrl->setValue(newvalue);
-			return true;
-		}
-		else if (type == "enabled")
-		{
-			// <FS:Ansariel> enabled_control / disabled_control don't work properly with LLRadioGroup
-			//ctrl->setEnabled(newvalue.asBoolean());
-			ctrl->setEnabled(newvalue.asString() == "0" ? false : newvalue.asBoolean());
-			// </FS:Ansariel>
-			return true;
-		}
-		else if(type =="disabled")
-		{
-			// <FS:Ansariel> enabled_control / disabled_control don't work properly with LLRadioGroup
-			//ctrl->setEnabled(!newvalue.asBoolean());
-			ctrl->setEnabled(!(newvalue.asString() == "0" ? false : newvalue.asBoolean()));
-			// </FS:Ansariel>
-			return true;
-		}
-		else if (type == "visible")
-		{
-			// <FS:Zi> Decide if a control should be visible, according to ControlVisibility
-			// ctrl->setVisible(newvalue.asBoolean());
-			ctrl->decideVisibility();
-			// </FS:Zi>
-			return true;
-		}
-		else if (type == "invisible")
-		{
-			// <FS:Zi> Decide if a control should be visible, according to ControlVisibility
-			// ctrl->setVisible(!newvalue.asBoolean());
-			ctrl->decideVisibility();
-			// </FS:Zi>
-			return true;
-		}
-	}
-	return false;
-}
-
-// virtual
-bool LLUICtrl::setTextArg( const std::string& key, const LLStringExplicit& text ) 
-{ 
-	return false; 
-}
-
-// virtual
-bool LLUICtrl::setLabelArg( const std::string& key, const LLStringExplicit& text ) 
-{ 
-	return false; 
-=======
     LLUICtrl* ctrl = handle.get();
     if (ctrl)
     {
@@ -984,7 +701,6 @@
 bool LLUICtrl::setLabelArg( const std::string& key, const LLStringExplicit& text )
 {
     return false;
->>>>>>> 1a8a5404
 }
 
 // virtual
@@ -1034,17 +750,6 @@
 }
 
 // virtual
-<<<<<<< HEAD
-void LLUICtrl::setTabStop( bool b )	
-{ 
-	mTabStop = b;
-}
-
-// virtual
-bool LLUICtrl::hasTabStop() const		
-{ 
-	return mTabStop;
-=======
 void LLUICtrl::setTabStop( bool b )
 {
     mTabStop = b;
@@ -1054,18 +759,12 @@
 bool LLUICtrl::hasTabStop() const
 {
     return mTabStop;
->>>>>>> 1a8a5404
 }
 
 // virtual
 bool LLUICtrl::acceptsTextInput() const
-<<<<<<< HEAD
-{ 
-	return false; 
-=======
 {
     return false;
->>>>>>> 1a8a5404
 }
 
 //virtual
@@ -1100,13 +799,8 @@
 // virtual
 bool LLUICtrl::getIsChrome() const
 {
-<<<<<<< HEAD
-	if (mIsChrome)
-		return true;
-=======
     if (mIsChrome)
         return true;
->>>>>>> 1a8a5404
 
     LLView* parent_ctrl = getParent();
     while (parent_ctrl)
@@ -1117,74 +811,13 @@
         parent_ctrl = parent_ctrl->getParent();
     }
 
-<<<<<<< HEAD
-	return false; 
-=======
     return false;
->>>>>>> 1a8a5404
 }
 
 
 bool LLUICtrl::focusFirstItem(bool prefer_text_fields, bool focus_flash)
 {
     LL_PROFILE_ZONE_SCOPED_CATEGORY_UI;
-<<<<<<< HEAD
-	// try to select default tab group child
-	LLViewQuery query = getTabOrderQuery();
-	child_list_t result = query(this);
-	if(result.size() > 0)
-	{
-		LLUICtrl * ctrl = static_cast<LLUICtrl*>(result.back());
-		if(!ctrl->hasFocus())
-		{
-			ctrl->setFocus(true);
-			ctrl->onTabInto();  
-			if(focus_flash)
-			{
-				gFocusMgr.triggerFocusFlash();
-			}
-		}
-		return true;
-	}	
-	// search for text field first
-	if(prefer_text_fields)
-	{
-		LLViewQuery query = getTabOrderQuery();
-		query.addPreFilter(LLUICtrl::LLTextInputFilter::getInstance());
-		child_list_t result = query(this);
-		if(result.size() > 0)
-		{
-			LLUICtrl * ctrl = static_cast<LLUICtrl*>(result.back());
-			if(!ctrl->hasFocus())
-			{
-				ctrl->setFocus(true);
-				ctrl->onTabInto();  
-				if(focus_flash)
-				{
-					gFocusMgr.triggerFocusFlash();
-				}
-			}
-			return true;
-		}
-	}
-	// no text field found, or we don't care about text fields
-	result = getTabOrderQuery().run(this);
-	if(result.size() > 0)
-	{
-		LLUICtrl * ctrl = static_cast<LLUICtrl*>(result.back());
-		if(!ctrl->hasFocus())
-		{
-			ctrl->setFocus(true);
-			ctrl->onTabInto();  
-			if(focus_flash)
-			{
-				gFocusMgr.triggerFocusFlash();
-			}
-		}
-		return true;
-	}	
-	return false;
-=======
     // try to select default tab group child
     LLViewQuery query = getTabOrderQuery();
     child_list_t result = query(this);
@@ -1240,23 +873,11 @@
         return true;
     }
     return false;
->>>>>>> 1a8a5404
 }
 
 
 bool LLUICtrl::focusNextItem(bool text_fields_only)
 {
-<<<<<<< HEAD
-	// this assumes that this method is called on the focus root.
-	LLViewQuery query = getTabOrderQuery();
-	static LLUICachedControl<bool> tab_to_text_fields_only ("TabToTextFieldsOnly", false);
-	if(text_fields_only || tab_to_text_fields_only)
-	{
-		query.addPreFilter(LLUICtrl::LLTextInputFilter::getInstance());
-	}
-	child_list_t result = query(this);
-	return focusNext(result);
-=======
     // this assumes that this method is called on the focus root.
     LLViewQuery query = getTabOrderQuery();
     static LLUICachedControl<bool> tab_to_text_fields_only ("TabToTextFieldsOnly", false);
@@ -1266,22 +887,10 @@
     }
     child_list_t result = query(this);
     return focusNext(result);
->>>>>>> 1a8a5404
 }
 
 bool LLUICtrl::focusPrevItem(bool text_fields_only)
 {
-<<<<<<< HEAD
-	// this assumes that this method is called on the focus root.
-	LLViewQuery query = getTabOrderQuery();
-	static LLUICachedControl<bool> tab_to_text_fields_only ("TabToTextFieldsOnly", false);
-	if(text_fields_only || tab_to_text_fields_only)
-	{
-		query.addPreFilter(LLUICtrl::LLTextInputFilter::getInstance());
-	}
-	child_list_t result = query(this);
-	return focusPrev(result);
-=======
     // this assumes that this method is called on the focus root.
     LLViewQuery query = getTabOrderQuery();
     static LLUICachedControl<bool> tab_to_text_fields_only ("TabToTextFieldsOnly", false);
@@ -1291,7 +900,6 @@
     }
     child_list_t result = query(this);
     return focusPrev(result);
->>>>>>> 1a8a5404
 }
 
 LLUICtrl* LLUICtrl::findRootMostFocusRoot()
@@ -1433,17 +1041,6 @@
 }
 
 // virtual
-<<<<<<< HEAD
-void LLUICtrl::setTentative(bool b)									
-{ 
-	mTentative = b; 
-}
-
-// virtual
-bool LLUICtrl::getTentative() const									
-{ 
-	return mTentative; 
-=======
 void LLUICtrl::setTentative(bool b)
 {
     mTentative = b;
@@ -1453,7 +1050,6 @@
 bool LLUICtrl::getTentative() const
 {
     return mTentative;
->>>>>>> 1a8a5404
 }
 
 // virtual
@@ -1462,9 +1058,6 @@
 
 F32 LLUICtrl::getCurrentTransparency()
 {
-<<<<<<< HEAD
-	F32 alpha = 0.f;
-=======
     F32 alpha = 0.f;
 
     switch(mTransparencyType)
@@ -1476,7 +1069,6 @@
     case TT_ACTIVE:
         alpha = sActiveControlTransparency;
         break;
->>>>>>> 1a8a5404
 
     case TT_INACTIVE:
         alpha = sInactiveControlTransparency;
@@ -1492,21 +1084,7 @@
         break;
     // </FS:PP>
 
-<<<<<<< HEAD
-	case TT_FADING:
-		alpha = sInactiveControlTransparency / 2.f;
-		break;
-
-	// <FS:PP> FIRE-5583, FIRE-5220: Option to show Camera Controls always opaque
-	case TT_FORCE_OPAQUE:
-		alpha = 1.f;
-		break;
-	// </FS:PP>
-
-	}
-=======
-    }
->>>>>>> 1a8a5404
+    }
 
     return alpha;
 }
@@ -1591,34 +1169,13 @@
 
 void LLUICtrl::addInfo(LLSD & info)
 {
-<<<<<<< HEAD
-	LLView::addInfo(info);
-	info["value"] = getValue();
-=======
     LLView::addInfo(info);
     info["value"] = getValue();
->>>>>>> 1a8a5404
 }
 
 // <FS:Zi> Decide if a control should be visible, according to ControlVisibility
 void LLUICtrl::decideVisibility()
 {
-<<<<<<< HEAD
-	bool visible = true;
-
-	if(mMakeVisibleControlVariable &&
-	   !mMakeVisibleControlVariable->getValue().asBoolean())
-	{
-		visible = false;
-	}
-	else if(mMakeInvisibleControlVariable &&
-	        mMakeInvisibleControlVariable->getValue().asBoolean())
-	{
-		visible = false;
-	}
-
-	setVisible(visible);
-=======
     bool visible = true;
 
     if(mMakeVisibleControlVariable &&
@@ -1633,6 +1190,5 @@
     }
 
     setVisible(visible);
->>>>>>> 1a8a5404
 }
 // </FS:Zi>