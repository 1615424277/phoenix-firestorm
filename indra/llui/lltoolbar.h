/**
 * @file lltoolbar.h
 * @author Richard Nelson
 * @brief User customizable toolbar class
 *
 * $LicenseInfo:firstyear=2011&license=viewerlgpl$
 * Second Life Viewer Source Code
 * Copyright (C) 2011, Linden Research, Inc.
 *
 * This library is free software; you can redistribute it and/or
 * modify it under the terms of the GNU Lesser General Public
 * License as published by the Free Software Foundation;
 * version 2.1 of the License only.
 *
 * This library is distributed in the hope that it will be useful,
 * but WITHOUT ANY WARRANTY; without even the implied warranty of
 * MERCHANTABILITY or FITNESS FOR A PARTICULAR PURPOSE.  See the GNU
 * Lesser General Public License for more details.
 *
 * You should have received a copy of the GNU Lesser General Public
 * License along with this library; if not, write to the Free Software
 * Foundation, Inc., 51 Franklin Street, Fifth Floor, Boston, MA  02110-1301  USA
 *
 * Linden Research, Inc., 945 Battery Street, San Francisco, CA  94111  USA
 * $/LicenseInfo$
 */

#ifndef LL_LLTOOLBAR_H
#define LL_LLTOOLBAR_H

#include "llbutton.h"
#include "llcommandmanager.h"
#include "lllayoutstack.h"
#include "lluictrl.h"
#include "llcommandmanager.h"
#include "llassettype.h"

class LLToolBar;
class LLToolBarButton;
class LLIconCtrl;

typedef boost::function<void (S32 x, S32 y, LLToolBarButton* button)> tool_startdrag_callback_t;
typedef boost::function<bool (S32 x, S32 y, const LLUUID& uuid, LLAssetType::EType type)> tool_handledrag_callback_t;
typedef boost::function<bool (void* data, S32 x, S32 y, LLToolBar* toolbar)> tool_handledrop_callback_t;

class LLToolBarButton : public LLButton
{
    friend class LLToolBar;
public:
    struct Params : public LLInitParam::Block<Params, LLButton::Params>
    {
        Optional<LLUI::RangeS32::Params>    button_width;
        Optional<S32>                       desired_height;

        Params()
        :   button_width("button_width"),
            desired_height("desired_height", 20)
        {}

    };

    LLToolBarButton(const Params& p);
    ~LLToolBarButton();

<<<<<<< HEAD
	bool handleMouseDown(S32 x, S32 y, MASK mask);
	bool handleHover(S32 x, S32 y, MASK mask);

	void reshape(S32 width, S32 height, bool called_from_parent = true);
	void setEnabled(bool enabled);
	void setCommandId(const LLCommandId& id) { mId = id; }
	LLCommandId getCommandId() { return mId; }
=======
    BOOL handleMouseDown(S32 x, S32 y, MASK mask);
    BOOL handleHover(S32 x, S32 y, MASK mask);

    void reshape(S32 width, S32 height, BOOL called_from_parent = true);
    void setEnabled(BOOL enabled);
    void setCommandId(const LLCommandId& id) { mId = id; }
    LLCommandId getCommandId() { return mId; }
>>>>>>> c06fb4e0

    void setStartDragCallback(tool_startdrag_callback_t cb)   { mStartDragItemCallback  = cb; }
    void setHandleDragCallback(tool_handledrag_callback_t cb) { mHandleDragItemCallback = cb; }

    void onMouseEnter(S32 x, S32 y, MASK mask);
    void onMouseLeave(S32 x, S32 y, MASK mask);
    void onMouseCaptureLost();

    void onCommit();

    virtual const std::string getToolTip() const;

private:
    void callIfEnabled(LLUICtrl::commit_callback_t commit, LLUICtrl* ctrl, const LLSD& param );

    LLCommandId     mId;
    S32             mMouseDownX;
    S32             mMouseDownY;
    LLUI::RangeS32  mWidthRange;
    S32             mDesiredHeight;
    bool                            mIsDragged;
    tool_startdrag_callback_t       mStartDragItemCallback;
    tool_handledrag_callback_t      mHandleDragItemCallback;

    enable_signal_t*    mIsEnabledSignal;
    enable_signal_t*    mIsRunningSignal;
    enable_signal_t*    mIsStartingSignal;
    LLPointer<LLUIImage>    mOriginalImageSelected,
                            mOriginalImageUnselected,
                            mOriginalImagePressed,
                            mOriginalImagePressedSelected;
    LLUIColor               mOriginalLabelColor,
                            mOriginalLabelColorSelected,
                            mOriginalImageOverlayColor,
                            mOriginalImageOverlaySelectedColor;

// <FS:Zi> Helper function and member variable to make equalize layout work
public:
    S32 getInitialWidth() const;

private:
    S32             mInitialWidth;
// </FS:Zi>
};


namespace LLToolBarEnums
{
    enum ButtonType
    {
        BTNTYPE_ICONS_WITH_TEXT = 0,
        BTNTYPE_ICONS_ONLY,
        BTNTYPE_TEXT_ONLY,  // <FS:Zi> Add text only button

        BTNTYPE_COUNT
    };

    enum SideType
    {
        SIDE_BOTTOM,
        SIDE_LEFT,
        SIDE_RIGHT,
        SIDE_TOP,
    };

    enum EToolBarLocation
    {
        TOOLBAR_NONE = 0,
        TOOLBAR_LEFT,
        TOOLBAR_RIGHT,
        TOOLBAR_BOTTOM,

        TOOLBAR_COUNT,

        TOOLBAR_FIRST = TOOLBAR_LEFT,
        TOOLBAR_LAST = TOOLBAR_BOTTOM,
    };

    LLView::EOrientation getOrientation(SideType sideType);

    // <FS:Zi> Add alignment settings
    enum Alignment
    {
        ALIGN_START,    // left (horizontal), top (vertical)
        ALIGN_END,      // right (horizontal), bottom (vertical)
        ALIGN_CENTER
    };
    // </FS:Zi>

    // <FS:Zi> Add equalize and fill layout styles
    enum LayoutStyle
    {
        LAYOUT_STYLE_NONE,
        LAYOUT_STYLE_EQUALIZE,
        LAYOUT_STYLE_FILL
    };
    // </FS:Zi>

}

// NOTE: This needs to occur before Param block declaration for proper compilation.
namespace LLInitParam
{
    template<>
    struct TypeValues<LLToolBarEnums::ButtonType> : public TypeValuesHelper<LLToolBarEnums::ButtonType>
    {
        static void declareValues();
    };

    template<>
    struct TypeValues<LLToolBarEnums::SideType> : public TypeValuesHelper<LLToolBarEnums::SideType>
    {
        static void declareValues();
    };

    // <FS:Zi> Template declaration to make mapping from alignment enum to string work for load/save XML settings
    template<>
    struct TypeValues<LLToolBarEnums::Alignment> : public TypeValuesHelper<LLToolBarEnums::Alignment>
    {
        static void declareValues();
    };
    // </FS:Zi>

    // <FS:Zi> Template declaration to make mapping from layout enum to string work for load/save XML settings
    template<>
    struct TypeValues<LLToolBarEnums::LayoutStyle> : public TypeValuesHelper<LLToolBarEnums::LayoutStyle>
    {
        static void declareValues();
    };
    // </FS:Zi>
}


class LLToolBar
:   public LLUICtrl
{
    friend class LLToolBarButton;
public:

<<<<<<< HEAD
	class LLCenterLayoutPanel : public LLLayoutPanel
	{
	public:
		typedef boost::function<void(LLToolBarEnums::EToolBarLocation tb, const LLRect& rect)> reshape_callback_t;

		virtual ~LLCenterLayoutPanel() {}
		/*virtual*/ void handleReshape(const LLRect& rect, bool by_user);

		void setLocationId(LLToolBarEnums::EToolBarLocation id) { mLocationId = id; }
		void setReshapeCallback(reshape_callback_t cb) { mReshapeCallback = cb; }
		void setButtonPanel(LLPanel * panel) { mButtonPanel = panel; }

	protected:
		friend class LLUICtrlFactory;
		LLCenterLayoutPanel(const Params& params) : LLLayoutPanel(params), mButtonPanel(NULL) {}

	private:
		reshape_callback_t					mReshapeCallback;
		LLToolBarEnums::EToolBarLocation	mLocationId;
		LLPanel *							mButtonPanel;
	};

	struct Params : public LLInitParam::Block<Params, LLUICtrl::Params>
	{
		Mandatory<LLToolBarEnums::ButtonType>	button_display_mode;
		Mandatory<LLToolBarEnums::SideType>		side;

		Optional<LLToolBarButton::Params>		button_icon,
												// <FS:Zi> Add text only button
												// button_icon_and_text,
												button_icon_and_text,
												button;
												// </FS:Zi>

		Optional<bool>							read_only,
												wrap;

		Optional<S32>							pad_left,
												pad_top,
												pad_right,
												pad_bottom,
												pad_between,
												min_girth;

		// default command set
		Multiple<LLCommandId::Params>			commands;

		Optional<LLPanel::Params>				button_panel;

		Optional<LLToolBarEnums::LayoutStyle>	layout_style;	// <FS:Zi> Add layout style parameter to XUI
		Optional<LLToolBarEnums::Alignment>		alignment;		// <FS:Zi> Add alignment parameter to XUI

		Optional<S32>							max_rows;		// <FS:Ansariel> FIRE-5137: Fix fixed size button layout

		Params();
	};

	// virtuals
	void draw();
	void reshape(S32 width, S32 height, bool called_from_parent = true);
	bool handleRightMouseDown(S32 x, S32 y, MASK mask);
	virtual bool handleDragAndDrop(S32 x, S32 y, MASK mask, bool drop,
								   EDragAndDropType cargo_type,
								   void* cargo_data,
								   EAcceptance* accept,
								   std::string& tooltip_msg);
	
	static const int RANK_NONE = -1;
	bool addCommand(const LLCommandId& commandId, int rank = RANK_NONE);
	int  removeCommand(const LLCommandId& commandId);		// Returns the rank the removed command was at, RANK_NONE if not found
	bool hasCommand(const LLCommandId& commandId) const;	// is this command bound to a button in this toolbar
	bool enableCommand(const LLCommandId& commandId, bool enabled);	// enable/disable button bound to the specified command, if it exists in this toolbar
	bool stopCommandInProgress(const LLCommandId& commandId);	// stop command if it is currently active
	bool flashCommand(const LLCommandId& commandId, bool flash, bool force_flashing = false); // flash button associated with given command, if in this toolbar

	void setStartDragCallback(tool_startdrag_callback_t cb)   { mStartDragItemCallback  = cb; } // connects drag and drop behavior to external logic
	void setHandleDragCallback(tool_handledrag_callback_t cb) { mHandleDragItemCallback = cb; }
	void setHandleDropCallback(tool_handledrop_callback_t cb) { mHandleDropCallback     = cb; }
	bool isReadOnly() const { return mReadOnly; }
	LLCenterLayoutPanel * getCenterLayoutPanel() const { return mCenterPanel; } 

	LLToolBarButton* createButton(const LLCommandId& id);

	typedef boost::signals2::signal<void (LLView* button)> button_signal_t;
	boost::signals2::connection setButtonAddCallback(const button_signal_t::slot_type& cb);
	boost::signals2::connection setButtonEnterCallback(const button_signal_t::slot_type& cb);
	boost::signals2::connection setButtonLeaveCallback(const button_signal_t::slot_type& cb);
	boost::signals2::connection setButtonRemoveCallback(const button_signal_t::slot_type& cb);

	// append the specified string to end of tooltip
	void setTooltipButtonSuffix(const std::string& suffix) { mButtonTooltipSuffix = suffix; } 

	LLToolBarEnums::SideType getSideType() const { return mSideType; }
	bool hasButtons() const { return !mButtons.empty(); }
	bool isModified() const { return mModified; }

	int  getRankFromPosition(S32 x, S32 y);	
	int  getRankFromPosition(const LLCommandId& id);	

	// Methods used in loading and saving toolbar settings
	void setButtonType(LLToolBarEnums::ButtonType button_type);
	LLToolBarEnums::ButtonType getButtonType() { return mButtonType; }
	command_id_list_t& getCommandsList() { return mButtonCommands; }
	void clearCommandsList();
=======
    class LLCenterLayoutPanel : public LLLayoutPanel
    {
    public:
        typedef boost::function<void(LLToolBarEnums::EToolBarLocation tb, const LLRect& rect)> reshape_callback_t;

        virtual ~LLCenterLayoutPanel() {}
        /*virtual*/ void handleReshape(const LLRect& rect, bool by_user);

        void setLocationId(LLToolBarEnums::EToolBarLocation id) { mLocationId = id; }
        void setReshapeCallback(reshape_callback_t cb) { mReshapeCallback = cb; }
        void setButtonPanel(LLPanel * panel) { mButtonPanel = panel; }

    protected:
        friend class LLUICtrlFactory;
        LLCenterLayoutPanel(const Params& params) : LLLayoutPanel(params), mButtonPanel(NULL) {}

    private:
        reshape_callback_t                  mReshapeCallback;
        LLToolBarEnums::EToolBarLocation    mLocationId;
        LLPanel *                           mButtonPanel;
    };

    struct Params : public LLInitParam::Block<Params, LLUICtrl::Params>
    {
        Mandatory<LLToolBarEnums::ButtonType>   button_display_mode;
        Mandatory<LLToolBarEnums::SideType>     side;

        Optional<LLToolBarButton::Params>       button_icon,
                                                // <FS:Zi> Add text only button
                                                // button_icon_and_text,
                                                button_icon_and_text,
                                                button;
                                                // </FS:Zi>

        Optional<bool>                          read_only,
                                                wrap;

        Optional<S32>                           pad_left,
                                                pad_top,
                                                pad_right,
                                                pad_bottom,
                                                pad_between,
                                                min_girth;

        // default command set
        Multiple<LLCommandId::Params>           commands;

        Optional<LLPanel::Params>               button_panel;

        Optional<LLToolBarEnums::LayoutStyle>   layout_style;   // <FS:Zi> Add layout style parameter to XUI
        Optional<LLToolBarEnums::Alignment>     alignment;      // <FS:Zi> Add alignment parameter to XUI

        Optional<S32>                           max_rows;       // <FS:Ansariel> FIRE-5137: Fix fixed size button layout

        Params();
    };

    // virtuals
    void draw();
    void reshape(S32 width, S32 height, BOOL called_from_parent = TRUE);
    BOOL handleRightMouseDown(S32 x, S32 y, MASK mask);
    virtual BOOL handleDragAndDrop(S32 x, S32 y, MASK mask, BOOL drop,
                                   EDragAndDropType cargo_type,
                                   void* cargo_data,
                                   EAcceptance* accept,
                                   std::string& tooltip_msg);

    static const int RANK_NONE = -1;
    bool addCommand(const LLCommandId& commandId, int rank = RANK_NONE);
    int  removeCommand(const LLCommandId& commandId);       // Returns the rank the removed command was at, RANK_NONE if not found
    bool hasCommand(const LLCommandId& commandId) const;    // is this command bound to a button in this toolbar
    bool enableCommand(const LLCommandId& commandId, bool enabled); // enable/disable button bound to the specified command, if it exists in this toolbar
    bool stopCommandInProgress(const LLCommandId& commandId);   // stop command if it is currently active
    bool flashCommand(const LLCommandId& commandId, bool flash, bool force_flashing = false); // flash button associated with given command, if in this toolbar

    void setStartDragCallback(tool_startdrag_callback_t cb)   { mStartDragItemCallback  = cb; } // connects drag and drop behavior to external logic
    void setHandleDragCallback(tool_handledrag_callback_t cb) { mHandleDragItemCallback = cb; }
    void setHandleDropCallback(tool_handledrop_callback_t cb) { mHandleDropCallback     = cb; }
    bool isReadOnly() const { return mReadOnly; }
    LLCenterLayoutPanel * getCenterLayoutPanel() const { return mCenterPanel; }

    LLToolBarButton* createButton(const LLCommandId& id);

    typedef boost::signals2::signal<void (LLView* button)> button_signal_t;
    boost::signals2::connection setButtonAddCallback(const button_signal_t::slot_type& cb);
    boost::signals2::connection setButtonEnterCallback(const button_signal_t::slot_type& cb);
    boost::signals2::connection setButtonLeaveCallback(const button_signal_t::slot_type& cb);
    boost::signals2::connection setButtonRemoveCallback(const button_signal_t::slot_type& cb);

    // append the specified string to end of tooltip
    void setTooltipButtonSuffix(const std::string& suffix) { mButtonTooltipSuffix = suffix; }

    LLToolBarEnums::SideType getSideType() const { return mSideType; }
    bool hasButtons() const { return !mButtons.empty(); }
    bool isModified() const { return mModified; }

    int  getRankFromPosition(S32 x, S32 y);
    int  getRankFromPosition(const LLCommandId& id);

    // Methods used in loading and saving toolbar settings
    void setButtonType(LLToolBarEnums::ButtonType button_type);
    LLToolBarEnums::ButtonType getButtonType() { return mButtonType; }
    command_id_list_t& getCommandsList() { return mButtonCommands; }
    void clearCommandsList();
>>>>>>> c06fb4e0

// <FS:Ansariel> Changed for separate vertical toolbar
//private:
//  friend class LLUICtrlFactory;
//  LLToolBar(const Params&);
//  ~LLToolBar();

protected:
    friend class LLUICtrlFactory;
    LLToolBar(const Params&);
    virtual ~LLToolBar();

private:
// <FS:Ansariel> Changed for separate vertical toolbar

<<<<<<< HEAD
	void initFromParams(const Params&);
	void createContextMenu();
	void updateLayoutAsNeeded();
	void createButtons();
	void resizeButtonsInRow(std::vector<LLToolBarButton*>& buttons_in_row, S32 max_row_girth);
	bool isSettingChecked(const LLSD& userdata);
	void onSettingEnable(const LLSD& userdata);
	void onRemoveSelectedCommand();
=======
    void initFromParams(const Params&);
    void createContextMenu();
    void updateLayoutAsNeeded();
    void createButtons();
    void resizeButtonsInRow(std::vector<LLToolBarButton*>& buttons_in_row, S32 max_row_girth);
    BOOL isSettingChecked(const LLSD& userdata);
    void onSettingEnable(const LLSD& userdata);
    void onRemoveSelectedCommand();
>>>>>>> c06fb4e0

private:
    // static layout state
    const bool                      mReadOnly;
    const LLToolBarEnums::SideType  mSideType;
    const bool                      mWrap;
    const S32                       mPadLeft,
                                    mPadRight,
                                    mPadTop,
                                    mPadBottom,
                                    mPadBetween,
                                    mMinGirth;
    // <FS:Ansariel> FIRE-5137: Fix fixed size button layout
    const S32                       mMaxRows;

    // drag and drop state
    tool_startdrag_callback_t       mStartDragItemCallback;
    tool_handledrag_callback_t      mHandleDragItemCallback;
    tool_handledrop_callback_t      mHandleDropCallback;
    bool                            mDragAndDropTarget;
    int                             mDragRank;
    S32                             mDragx,
                                    mDragy,
                                    mDragGirth;

    typedef std::list<LLToolBarButton*> toolbar_button_list;
    typedef std::map<LLUUID, LLToolBarButton*> command_id_map;
    toolbar_button_list             mButtons;
    command_id_list_t               mButtonCommands;
    command_id_map                  mButtonMap;

    LLToolBarEnums::ButtonType      mButtonType;
    LLToolBarButton::Params         mButtonParams[LLToolBarEnums::BTNTYPE_COUNT];

    // related widgets
    LLLayoutStack*                  mCenteringStack;
    LLCenterLayoutPanel*            mCenterPanel;
    LLPanel*                        mButtonPanel;
    LLHandle<class LLContextMenu>   mPopupMenuHandle;
    LLHandle<class LLView>          mRemoveButtonHandle;

    LLToolBarButton*                mRightMouseTargetButton;

    bool                            mNeedsLayout;
    bool                            mModified;

    button_signal_t*                mButtonAddSignal;
    button_signal_t*                mButtonEnterSignal;
    button_signal_t*                mButtonLeaveSignal;
    button_signal_t*                mButtonRemoveSignal;

    std::string                     mButtonTooltipSuffix;

    LLIconCtrl*                     mCaretIcon;

// <FS:Zi> Layout and alignment helper functions and member variables

<<<<<<< HEAD
	// context menu callbacks
	bool							isAlignment(const LLSD& userdata);
	void							onAlignmentChanged(const LLSD& userdata);

	// context menu callbacks
	bool							isLayoutStyle(const LLSD& userdata);
	void							onLayoutStyleChanged(const LLSD& userdata);
=======
    // context menu callbacks
    BOOL                            isAlignment(const LLSD& userdata);
    void                            onAlignmentChanged(const LLSD& userdata);

    // context menu callbacks
    BOOL                            isLayoutStyle(const LLSD& userdata);
    void                            onLayoutStyleChanged(const LLSD& userdata);
>>>>>>> c06fb4e0

public:
    // accessors
    void                            setLayoutStyle(LLToolBarEnums::LayoutStyle layout_style);
    LLToolBarEnums::LayoutStyle     getLayoutStyle() const;

    void                            setAlignment(LLToolBarEnums::Alignment alignment);
    LLToolBarEnums::Alignment       getAlignment() const;

    LLToolBarEnums::LayoutStyle     mLayoutStyle;
    LLToolBarEnums::Alignment       mAlignment;

    // layout panel pointers to control alignment
    LLPanel*                        mStartCenteringPanel;
    LLPanel*                        mEndCenteringPanel;
// </FS:Zi>
};

// <FS:Ansariel> Separate vertical toolbar; By sub-classing LLToolBar,
//               we can add a different widget tag, thus allowing us
//               to have a different widget XML definition with a
//               different layout than LLToolBar.
class LLToolBarVertical : public LLToolBar
{
public:
    struct Params : LLToolBar::Params{};

protected:
    friend class LLUICtrlFactory;
    LLToolBarVertical(const Params& p) : LLToolBar(p)
    {
    }
    virtual ~LLToolBarVertical()
    {
    }
};
// </FS:Ansariel> Separate vertical toolbar

#endif  // LL_LLTOOLBAR_H<|MERGE_RESOLUTION|>--- conflicted
+++ resolved
@@ -62,23 +62,13 @@
     LLToolBarButton(const Params& p);
     ~LLToolBarButton();
 
-<<<<<<< HEAD
-	bool handleMouseDown(S32 x, S32 y, MASK mask);
-	bool handleHover(S32 x, S32 y, MASK mask);
-
-	void reshape(S32 width, S32 height, bool called_from_parent = true);
-	void setEnabled(bool enabled);
-	void setCommandId(const LLCommandId& id) { mId = id; }
-	LLCommandId getCommandId() { return mId; }
-=======
-    BOOL handleMouseDown(S32 x, S32 y, MASK mask);
-    BOOL handleHover(S32 x, S32 y, MASK mask);
-
-    void reshape(S32 width, S32 height, BOOL called_from_parent = true);
-    void setEnabled(BOOL enabled);
+    bool handleMouseDown(S32 x, S32 y, MASK mask);
+    bool handleHover(S32 x, S32 y, MASK mask);
+
+    void reshape(S32 width, S32 height, bool called_from_parent = true);
+    void setEnabled(bool enabled);
     void setCommandId(const LLCommandId& id) { mId = id; }
     LLCommandId getCommandId() { return mId; }
->>>>>>> c06fb4e0
 
     void setStartDragCallback(tool_startdrag_callback_t cb)   { mStartDragItemCallback  = cb; }
     void setHandleDragCallback(tool_handledrag_callback_t cb) { mHandleDragItemCallback = cb; }
@@ -218,112 +208,6 @@
     friend class LLToolBarButton;
 public:
 
-<<<<<<< HEAD
-	class LLCenterLayoutPanel : public LLLayoutPanel
-	{
-	public:
-		typedef boost::function<void(LLToolBarEnums::EToolBarLocation tb, const LLRect& rect)> reshape_callback_t;
-
-		virtual ~LLCenterLayoutPanel() {}
-		/*virtual*/ void handleReshape(const LLRect& rect, bool by_user);
-
-		void setLocationId(LLToolBarEnums::EToolBarLocation id) { mLocationId = id; }
-		void setReshapeCallback(reshape_callback_t cb) { mReshapeCallback = cb; }
-		void setButtonPanel(LLPanel * panel) { mButtonPanel = panel; }
-
-	protected:
-		friend class LLUICtrlFactory;
-		LLCenterLayoutPanel(const Params& params) : LLLayoutPanel(params), mButtonPanel(NULL) {}
-
-	private:
-		reshape_callback_t					mReshapeCallback;
-		LLToolBarEnums::EToolBarLocation	mLocationId;
-		LLPanel *							mButtonPanel;
-	};
-
-	struct Params : public LLInitParam::Block<Params, LLUICtrl::Params>
-	{
-		Mandatory<LLToolBarEnums::ButtonType>	button_display_mode;
-		Mandatory<LLToolBarEnums::SideType>		side;
-
-		Optional<LLToolBarButton::Params>		button_icon,
-												// <FS:Zi> Add text only button
-												// button_icon_and_text,
-												button_icon_and_text,
-												button;
-												// </FS:Zi>
-
-		Optional<bool>							read_only,
-												wrap;
-
-		Optional<S32>							pad_left,
-												pad_top,
-												pad_right,
-												pad_bottom,
-												pad_between,
-												min_girth;
-
-		// default command set
-		Multiple<LLCommandId::Params>			commands;
-
-		Optional<LLPanel::Params>				button_panel;
-
-		Optional<LLToolBarEnums::LayoutStyle>	layout_style;	// <FS:Zi> Add layout style parameter to XUI
-		Optional<LLToolBarEnums::Alignment>		alignment;		// <FS:Zi> Add alignment parameter to XUI
-
-		Optional<S32>							max_rows;		// <FS:Ansariel> FIRE-5137: Fix fixed size button layout
-
-		Params();
-	};
-
-	// virtuals
-	void draw();
-	void reshape(S32 width, S32 height, bool called_from_parent = true);
-	bool handleRightMouseDown(S32 x, S32 y, MASK mask);
-	virtual bool handleDragAndDrop(S32 x, S32 y, MASK mask, bool drop,
-								   EDragAndDropType cargo_type,
-								   void* cargo_data,
-								   EAcceptance* accept,
-								   std::string& tooltip_msg);
-	
-	static const int RANK_NONE = -1;
-	bool addCommand(const LLCommandId& commandId, int rank = RANK_NONE);
-	int  removeCommand(const LLCommandId& commandId);		// Returns the rank the removed command was at, RANK_NONE if not found
-	bool hasCommand(const LLCommandId& commandId) const;	// is this command bound to a button in this toolbar
-	bool enableCommand(const LLCommandId& commandId, bool enabled);	// enable/disable button bound to the specified command, if it exists in this toolbar
-	bool stopCommandInProgress(const LLCommandId& commandId);	// stop command if it is currently active
-	bool flashCommand(const LLCommandId& commandId, bool flash, bool force_flashing = false); // flash button associated with given command, if in this toolbar
-
-	void setStartDragCallback(tool_startdrag_callback_t cb)   { mStartDragItemCallback  = cb; } // connects drag and drop behavior to external logic
-	void setHandleDragCallback(tool_handledrag_callback_t cb) { mHandleDragItemCallback = cb; }
-	void setHandleDropCallback(tool_handledrop_callback_t cb) { mHandleDropCallback     = cb; }
-	bool isReadOnly() const { return mReadOnly; }
-	LLCenterLayoutPanel * getCenterLayoutPanel() const { return mCenterPanel; } 
-
-	LLToolBarButton* createButton(const LLCommandId& id);
-
-	typedef boost::signals2::signal<void (LLView* button)> button_signal_t;
-	boost::signals2::connection setButtonAddCallback(const button_signal_t::slot_type& cb);
-	boost::signals2::connection setButtonEnterCallback(const button_signal_t::slot_type& cb);
-	boost::signals2::connection setButtonLeaveCallback(const button_signal_t::slot_type& cb);
-	boost::signals2::connection setButtonRemoveCallback(const button_signal_t::slot_type& cb);
-
-	// append the specified string to end of tooltip
-	void setTooltipButtonSuffix(const std::string& suffix) { mButtonTooltipSuffix = suffix; } 
-
-	LLToolBarEnums::SideType getSideType() const { return mSideType; }
-	bool hasButtons() const { return !mButtons.empty(); }
-	bool isModified() const { return mModified; }
-
-	int  getRankFromPosition(S32 x, S32 y);	
-	int  getRankFromPosition(const LLCommandId& id);	
-
-	// Methods used in loading and saving toolbar settings
-	void setButtonType(LLToolBarEnums::ButtonType button_type);
-	LLToolBarEnums::ButtonType getButtonType() { return mButtonType; }
-	command_id_list_t& getCommandsList() { return mButtonCommands; }
-	void clearCommandsList();
-=======
     class LLCenterLayoutPanel : public LLLayoutPanel
     {
     public:
@@ -383,9 +267,9 @@
 
     // virtuals
     void draw();
-    void reshape(S32 width, S32 height, BOOL called_from_parent = TRUE);
-    BOOL handleRightMouseDown(S32 x, S32 y, MASK mask);
-    virtual BOOL handleDragAndDrop(S32 x, S32 y, MASK mask, BOOL drop,
+    void reshape(S32 width, S32 height, bool called_from_parent = true);
+    bool handleRightMouseDown(S32 x, S32 y, MASK mask);
+    virtual bool handleDragAndDrop(S32 x, S32 y, MASK mask, bool drop,
                                    EDragAndDropType cargo_type,
                                    void* cargo_data,
                                    EAcceptance* accept,
@@ -428,7 +312,6 @@
     LLToolBarEnums::ButtonType getButtonType() { return mButtonType; }
     command_id_list_t& getCommandsList() { return mButtonCommands; }
     void clearCommandsList();
->>>>>>> c06fb4e0
 
 // <FS:Ansariel> Changed for separate vertical toolbar
 //private:
@@ -444,25 +327,14 @@
 private:
 // <FS:Ansariel> Changed for separate vertical toolbar
 
-<<<<<<< HEAD
-	void initFromParams(const Params&);
-	void createContextMenu();
-	void updateLayoutAsNeeded();
-	void createButtons();
-	void resizeButtonsInRow(std::vector<LLToolBarButton*>& buttons_in_row, S32 max_row_girth);
-	bool isSettingChecked(const LLSD& userdata);
-	void onSettingEnable(const LLSD& userdata);
-	void onRemoveSelectedCommand();
-=======
     void initFromParams(const Params&);
     void createContextMenu();
     void updateLayoutAsNeeded();
     void createButtons();
     void resizeButtonsInRow(std::vector<LLToolBarButton*>& buttons_in_row, S32 max_row_girth);
-    BOOL isSettingChecked(const LLSD& userdata);
+    bool isSettingChecked(const LLSD& userdata);
     void onSettingEnable(const LLSD& userdata);
     void onRemoveSelectedCommand();
->>>>>>> c06fb4e0
 
 private:
     // static layout state
@@ -520,23 +392,13 @@
 
 // <FS:Zi> Layout and alignment helper functions and member variables
 
-<<<<<<< HEAD
-	// context menu callbacks
-	bool							isAlignment(const LLSD& userdata);
-	void							onAlignmentChanged(const LLSD& userdata);
-
-	// context menu callbacks
-	bool							isLayoutStyle(const LLSD& userdata);
-	void							onLayoutStyleChanged(const LLSD& userdata);
-=======
     // context menu callbacks
-    BOOL                            isAlignment(const LLSD& userdata);
+    bool                            isAlignment(const LLSD& userdata);
     void                            onAlignmentChanged(const LLSD& userdata);
 
     // context menu callbacks
-    BOOL                            isLayoutStyle(const LLSD& userdata);
+    bool                            isLayoutStyle(const LLSD& userdata);
     void                            onLayoutStyleChanged(const LLSD& userdata);
->>>>>>> c06fb4e0
 
 public:
     // accessors
