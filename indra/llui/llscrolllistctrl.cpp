--- conflicted
+++ resolved
@@ -1436,18 +1436,14 @@
 
 // Selects first enabled item that has a name where the name's first part matched the target string.
 // Returns false if item not found.
-<<<<<<< HEAD
-BOOL LLScrollListCtrl::selectItemByPrefix(const LLWString& target, BOOL case_sensitive)
+BOOL LLScrollListCtrl::selectItemByPrefix(const LLWString& target, BOOL case_sensitive, S32 column)
 // <FS:Ansariel> Allow selection by substring match
 {
 	return selectItemByStringMatch(target, true, case_sensitive);
 }
 
-BOOL LLScrollListCtrl::selectItemByStringMatch(const LLWString& target, bool prefix_match, BOOL case_sensitive)
+BOOL LLScrollListCtrl::selectItemByStringMatch(const LLWString& target, bool prefix_match, BOOL case_sensitive, S32 column)
 // </FS:Ansariel>
-=======
-BOOL LLScrollListCtrl::selectItemByPrefix(const LLWString& target, BOOL case_sensitive, S32 column)
->>>>>>> d4d5d401
 {
 	BOOL found = FALSE;
 
