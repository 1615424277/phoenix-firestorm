--- conflicted
+++ resolved
@@ -1,4615 +1,3448 @@
- /**
- * @file llscrolllistctrl.cpp
- * @brief Scroll lists are composed of rows (items), each of which
- * contains columns (cells).
- *
- * $LicenseInfo:firstyear=2001&license=viewerlgpl$
- * Second Life Viewer Source Code
- * Copyright (C) 2010, Linden Research, Inc.
- *
- * This library is free software; you can redistribute it and/or
- * modify it under the terms of the GNU Lesser General Public
- * License as published by the Free Software Foundation;
- * version 2.1 of the License only.
- *
- * This library is distributed in the hope that it will be useful,
- * but WITHOUT ANY WARRANTY; without even the implied warranty of
- * MERCHANTABILITY or FITNESS FOR A PARTICULAR PURPOSE.  See the GNU
- * Lesser General Public License for more details.
- *
- * You should have received a copy of the GNU Lesser General Public
- * License along with this library; if not, write to the Free Software
- * Foundation, Inc., 51 Franklin Street, Fifth Floor, Boston, MA  02110-1301  USA
- *
- * Linden Research, Inc., 945 Battery Street, San Francisco, CA  94111  USA
- * $/LicenseInfo$
- */
-
-#include "linden_common.h"
-
-#include "llscrolllistctrl.h"
-
-#include <algorithm>
-
-#include "llstl.h"
-#include "llboost.h"
-//#include "indra_constants.h"
-
-#include "llavatarnamecache.h"
-#include "llcheckboxctrl.h"
-#include "llclipboard.h"
-#include "llfocusmgr.h"
-#include "llgl.h"               // LLGLSUIDefault()
-#include "lllocalcliprect.h"
-//#include "llrender.h"
-#include "llresmgr.h"
-#include "llscrollbar.h"
-#include "llscrolllistcell.h"
-#include "llstring.h"
-#include "llui.h"
-#include "lluictrlfactory.h"
-#include "llwindow.h"
-#include "llcontrol.h"
-#include "llkeyboard.h"
-#include "llviewborder.h"
-#include "lltextbox.h"
-#include "llsdparam.h"
-#include "llcachename.h"
-#include "llmenugl.h"
-#include "llurlaction.h"
-#include "lltooltip.h"
-
-#include <boost/bind.hpp>
-
-static LLDefaultChildRegistry::Register<LLScrollListCtrl> r("scroll_list");
-
-// local structures & classes.
-struct SortScrollListItem
-{
-<<<<<<< HEAD
-	SortScrollListItem(const std::vector<std::pair<S32, bool> >& sort_orders,const LLScrollListCtrl::sort_signal_t*	sort_signal, bool alternate_sort)
-	:	mSortOrders(sort_orders)
-	,   mSortSignal(sort_signal)
-	,	mAltSort(alternate_sort)
-	{}
-
-	bool operator()(const LLScrollListItem* i1, const LLScrollListItem* i2)
-	{
-		// sort over all columns in order specified by mSortOrders
-		S32 sort_result = 0;
-		for (sort_order_t::const_reverse_iterator it = mSortOrders.rbegin();
-			 it != mSortOrders.rend(); ++it)
-		{
-			S32 col_idx = it->first;
-			bool sort_ascending = it->second;
-
-			S32 order = sort_ascending ? 1 : -1; // ascending or descending sort for this column?
-
-			const LLScrollListCell *cell1 = i1->getColumn(col_idx);
-			const LLScrollListCell *cell2 = i2->getColumn(col_idx);
-			if (cell1 && cell2)
-			{
-				if(mSortSignal)
-				{
-					sort_result = order * (*mSortSignal)(col_idx,i1, i2);
-				}
-				else
-				{
-					if (mAltSort && !cell1->getAltValue().asString().empty() && !cell2->getAltValue().asString().empty())
-					{
-						sort_result = order * LLStringUtil::compareDict(cell1->getAltValue().asString(), cell2->getAltValue().asString());
-					}
-					else
-					{
-						sort_result = order * LLStringUtil::compareDict(cell1->getValue().asString(), cell2->getValue().asString());
-					}
-				}
-				if (sort_result != 0)
-				{
-					break; // we have a sort order!
-				}
-			}
-		}
-
-		return sort_result < 0;
-	}
-	
-
-	typedef std::vector<std::pair<S32, bool> > sort_order_t;
-	const LLScrollListCtrl::sort_signal_t* mSortSignal;
-	const sort_order_t& mSortOrders;
-	const bool mAltSort;
-=======
-    SortScrollListItem(const std::vector<std::pair<S32, BOOL> >& sort_orders,const LLScrollListCtrl::sort_signal_t* sort_signal, bool alternate_sort)
-    :   mSortOrders(sort_orders)
-    ,   mSortSignal(sort_signal)
-    ,   mAltSort(alternate_sort)
-    {}
-
-    bool operator()(const LLScrollListItem* i1, const LLScrollListItem* i2)
-    {
-        // sort over all columns in order specified by mSortOrders
-        S32 sort_result = 0;
-        for (sort_order_t::const_reverse_iterator it = mSortOrders.rbegin();
-             it != mSortOrders.rend(); ++it)
-        {
-            S32 col_idx = it->first;
-            BOOL sort_ascending = it->second;
-
-            S32 order = sort_ascending ? 1 : -1; // ascending or descending sort for this column?
-
-            const LLScrollListCell *cell1 = i1->getColumn(col_idx);
-            const LLScrollListCell *cell2 = i2->getColumn(col_idx);
-            if (cell1 && cell2)
-            {
-                if(mSortSignal)
-                {
-                    sort_result = order * (*mSortSignal)(col_idx,i1, i2);
-                }
-                else
-                {
-                    if (mAltSort && !cell1->getAltValue().asString().empty() && !cell2->getAltValue().asString().empty())
-                    {
-                        sort_result = order * LLStringUtil::compareDict(cell1->getAltValue().asString(), cell2->getAltValue().asString());
-                    }
-                    else
-                    {
-                        sort_result = order * LLStringUtil::compareDict(cell1->getValue().asString(), cell2->getValue().asString());
-                    }
-                }
-                if (sort_result != 0)
-                {
-                    break; // we have a sort order!
-                }
-            }
-        }
-
-        return sort_result < 0;
-    }
-
-
-    typedef std::vector<std::pair<S32, BOOL> > sort_order_t;
-    const LLScrollListCtrl::sort_signal_t* mSortSignal;
-    const sort_order_t& mSortOrders;
-    const bool mAltSort;
->>>>>>> e1623bb2
-};
-
-//---------------------------------------------------------------------------
-// LLScrollListCtrl
-//---------------------------------------------------------------------------
-
-void LLScrollListCtrl::SelectionTypeNames::declareValues()
-{
-    declare("row", LLScrollListCtrl::ROW);
-    declare("cell", LLScrollListCtrl::CELL);
-    declare("header", LLScrollListCtrl::HEADER);
-}
-
-LLScrollListCtrl::Contents::Contents()
-:   columns("column"),
-    rows("row")
-{
-    addSynonym(columns, "columns");
-    addSynonym(rows, "rows");
-}
-
-LLScrollListCtrl::Params::Params()
-:   multi_select("multi_select", false),
-    has_border("draw_border"),
-    draw_heading("draw_heading"),
-    search_column("search_column", 0),
-    selection_type("selection_type", ROW),
-    sort_column("sort_column", -1),
-    sort_ascending("sort_ascending", true),
-    can_sort("can_sort", true),
-    mouse_wheel_opaque("mouse_wheel_opaque", false),
-    commit_on_keyboard_movement("commit_on_keyboard_movement", true),
-    commit_on_selection_change("commit_on_selection_change", false),
-    heading_height("heading_height"),
-    page_lines("page_lines", 0),
-    background_visible("background_visible"),
-    draw_stripes("draw_stripes"),
-    column_padding("column_padding"),
-    row_padding("row_padding", 2),
-    fg_unselected_color("fg_unselected_color"),
-    fg_selected_color("fg_selected_color"),
-    bg_selected_color("bg_selected_color"),
-    fg_disable_color("fg_disable_color"),
-    bg_writeable_color("bg_writeable_color"),
-    bg_readonly_color("bg_readonly_color"),
-    bg_stripe_color("bg_stripe_color"),
-    hovered_color("hovered_color"),
-    highlighted_color("highlighted_color"),
-    contents(""),
-    scroll_bar_bg_visible("scroll_bar_bg_visible"),
-    scroll_bar_bg_color("scroll_bar_bg_color"),
-    border("border")
-{}
-
-LLScrollListCtrl::LLScrollListCtrl(const LLScrollListCtrl::Params& p)
-:   LLUICtrl(p),
-    mLineHeight(0),
-    mScrollLines(0),
-    mMouseWheelOpaque(p.mouse_wheel_opaque),
-    mPageLines(p.page_lines),
-    mMaxSelectable(0),
-    mAllowKeyboardMovement(true),
-    mCommitOnKeyboardMovement(p.commit_on_keyboard_movement),
-    mCommitOnSelectionChange(p.commit_on_selection_change),
-    mSelectionChanged(false),
-    mSelectionType(p.selection_type),
-    mNeedsScroll(false),
-    mCanSelect(true),
-    mCanSort(p.can_sort),
-    mColumnsDirty(false),
-    mMaxItemCount(INT_MAX),
-    mBorderThickness( 2 ),
-    mOnDoubleClickCallback( NULL ),
-    mOnMaximumSelectCallback( NULL ),
-    mOnSortChangedCallback( NULL ),
-    mHighlightedItem(-1),
-    mBorder(NULL),
-    mSortCallback(NULL),
-    mCommentTextView(NULL),
-    mNumDynamicWidthColumns(0),
-    mTotalStaticColumnWidth(0),
-    mTotalColumnPadding(0),
-    mSorted(false),
-    mDirty(false),
-    mOriginalSelection(-1),
-    mLastSelected(NULL),
-    mHeadingHeight(p.heading_height),
-    mAllowMultipleSelection(p.multi_select),
-    mDisplayColumnHeaders(p.draw_heading),
-    mBackgroundVisible(p.background_visible),
-    mDrawStripes(p.draw_stripes),
-    mBgWriteableColor(p.bg_writeable_color()),
-    mBgReadOnlyColor(p.bg_readonly_color()),
-    mBgSelectedColor(p.bg_selected_color()),
-    mBgStripeColor(p.bg_stripe_color()),
-    mFgSelectedColor(p.fg_selected_color()),
-    mFgUnselectedColor(p.fg_unselected_color()),
-    mFgDisabledColor(p.fg_disable_color()),
-    mHighlightedColor(p.highlighted_color()),
-    mHoveredColor(p.hovered_color()),
-    mSearchColumn(p.search_column),
-    mColumnPadding(p.column_padding),
-    mRowPadding(p.row_padding),
-    mAlternateSort(false),
-    mContextMenuType(MENU_NONE),
-    mIsFriendSignal(NULL)
-{
-    mItemListRect.setOriginAndSize(
-        mBorderThickness,
-        mBorderThickness,
-        getRect().getWidth() - 2 * mBorderThickness,
-        getRect().getHeight() - 2 * mBorderThickness );
-
-    updateLineHeight();
-
-    // Init the scrollbar
-    static LLUICachedControl<S32> scrollbar_size ("UIScrollbarSize", 0);
-
-    LLRect scroll_rect;
-    scroll_rect.setOriginAndSize(
-        getRect().getWidth() - mBorderThickness - scrollbar_size,
-        mItemListRect.mBottom,
-        scrollbar_size,
-        mItemListRect.getHeight());
-
-    LLScrollbar::Params sbparams;
-    sbparams.name("Scrollbar");
-    sbparams.rect(scroll_rect);
-    sbparams.orientation(LLScrollbar::VERTICAL);
-    sbparams.doc_size(getItemCount());
-    sbparams.doc_pos(mScrollLines);
-    sbparams.page_size( getLinesPerPage() );
-    sbparams.change_callback(boost::bind(&LLScrollListCtrl::onScrollChange, this, _1, _2));
-    sbparams.follows.flags(FOLLOWS_RIGHT | FOLLOWS_TOP | FOLLOWS_BOTTOM);
-    sbparams.visible(false);
-    sbparams.bg_visible(p.scroll_bar_bg_visible);
-    sbparams.bg_color(p.scroll_bar_bg_color);
-    mScrollbar = LLUICtrlFactory::create<LLScrollbar> (sbparams);
-    addChild(mScrollbar);
-
-    // Border
-    if (p.has_border)
-    {
-        LLRect border_rect = getLocalRect();
-        LLViewBorder::Params params = p.border;
-        params.rect(border_rect);
-        mBorder = LLUICtrlFactory::create<LLViewBorder> (params);
-        addChild(mBorder);
-    }
-
-    // set border *after* rect is fully initialized
-    if (mBorder)
-    {
-        mBorder->setRect(getLocalRect());
-        mBorder->reshape(getRect().getWidth(), getRect().getHeight());
-    }
-
-    if (p.sort_column >= 0)
-    {
-        sortByColumnIndex(p.sort_column, p.sort_ascending);
-    }
-
-
-    for (LLInitParam::ParamIterator<LLScrollListColumn::Params>::const_iterator row_it = p.contents.columns.begin();
-        row_it != p.contents.columns.end();
-        ++row_it)
-    {
-        addColumn(*row_it);
-    }
-
-    for (LLInitParam::ParamIterator<LLScrollListItem::Params>::const_iterator row_it = p.contents.rows.begin();
-        row_it != p.contents.rows.end();
-        ++row_it)
-    {
-        addRow(*row_it);
-    }
-
-    LLTextBox::Params text_p;
-    text_p.name("comment_text");
-    text_p.border_visible(false);
-    text_p.rect(mItemListRect);
-    text_p.follows.flags(FOLLOWS_ALL);
-    // word wrap was added accroding to the EXT-6841
-    text_p.wrap(true);
-    addChild(LLUICtrlFactory::create<LLTextBox>(text_p));
-}
-
-S32 LLScrollListCtrl::getSearchColumn()
-{
-    // search for proper search column
-    if (mSearchColumn < 0)
-    {
-        LLScrollListItem* itemp = getFirstData();
-        if (itemp)
-        {
-            for(S32 column = 0; column < getNumColumns(); column++)
-            {
-                LLScrollListCell* cell = itemp->getColumn(column);
-                if (cell && cell->isText())
-                {
-                    mSearchColumn = column;
-                    break;
-                }
-            }
-        }
-    }
-    return llclamp(mSearchColumn, 0, getNumColumns());
-}
-/*virtual*/
-bool LLScrollListCtrl::preProcessChildNode(LLXMLNodePtr child)
-{
-    if (child->hasName("column") || child->hasName("row"))
-    {
-        return true; // skip
-    }
-    else
-    {
-        return false;
-    }
-}
-
-LLScrollListCtrl::~LLScrollListCtrl()
-{
-    delete mSortCallback;
-
-    std::for_each(mItemList.begin(), mItemList.end(), DeletePointer());
-    mItemList.clear();
-    clearColumns(); //clears columns and deletes headers
-    delete mIsFriendSignal;
-
-    auto menu = mPopupMenuHandle.get();
-    if (menu)
-    {
-        menu->die();
-        mPopupMenuHandle.markDead();
-    }
-}
-
-
-bool LLScrollListCtrl::setMaxItemCount(S32 max_count)
-{
-    if (max_count >= getItemCount())
-    {
-        mMaxItemCount = max_count;
-    }
-    return (max_count == mMaxItemCount);
-}
-
-S32 LLScrollListCtrl::isEmpty() const
-{
-    return mItemList.empty();
-}
-
-S32 LLScrollListCtrl::getItemCount() const
-{
-    return mItemList.size();
-}
-
-bool LLScrollListCtrl::hasSelectedItem() const
-{
-<<<<<<< HEAD
-	item_list::iterator iter;
-	for (iter = mItemList.begin(); iter < mItemList.end(); )
-	{
-		LLScrollListItem* itemp = *iter;
-		if (itemp && itemp->getSelected())
-		{
-			return true;
-		}
-		iter++;
-	}
-	return false;
-=======
-    item_list::iterator iter;
-    for (iter = mItemList.begin(); iter < mItemList.end(); )
-    {
-        LLScrollListItem* itemp = *iter;
-        if (itemp && itemp->getSelected())
-        {
-            return TRUE;
-        }
-        iter++;
-    }
-    return FALSE;
->>>>>>> e1623bb2
-}
-
-// virtual LLScrolListInterface function (was deleteAllItems)
-void LLScrollListCtrl::clearRows()
-{
-    std::for_each(mItemList.begin(), mItemList.end(), DeletePointer());
-    mItemList.clear();
-    //mItemCount = 0;
-
-    // Scroll the bar back up to the top.
-    mScrollbar->setDocParams(0, 0);
-
-    mScrollLines = 0;
-    mLastSelected = NULL;
-    updateLayout();
-    mDirty = false;
-}
-
-
-LLScrollListItem* LLScrollListCtrl::getFirstSelected() const
-{
-    item_list::const_iterator iter;
-    for (iter = mItemList.begin(); iter != mItemList.end(); iter++)
-    {
-        LLScrollListItem* item  = *iter;
-        if (item->getSelected())
-        {
-            return item;
-        }
-    }
-    return NULL;
-}
-
-std::vector<LLScrollListItem*> LLScrollListCtrl::getAllSelected() const
-{
-    std::vector<LLScrollListItem*> ret;
-    item_list::const_iterator iter;
-    for(iter = mItemList.begin(); iter != mItemList.end(); iter++)
-    {
-        LLScrollListItem* item  = *iter;
-        if (item->getSelected())
-        {
-            ret.push_back(item);
-        }
-    }
-    return ret;
-}
-
-S32 LLScrollListCtrl::getNumSelected() const
-{
-    S32 numSelected = 0;
-
-    for(item_list::const_iterator iter = mItemList.begin(); iter != mItemList.end(); ++iter)
-    {
-        LLScrollListItem* item  = *iter;
-        if (item->getSelected())
-        {
-            ++numSelected;
-        }
-    }
-
-    return numSelected;
-}
-
-S32 LLScrollListCtrl::getFirstSelectedIndex() const
-{
-    S32 CurSelectedIndex = 0;
-
-    // make sure sort is up to date before returning an index
-    updateSort();
-
-    item_list::const_iterator iter;
-    for (iter = mItemList.begin(); iter != mItemList.end(); iter++)
-    {
-        LLScrollListItem* item  = *iter;
-        if (item->getSelected())
-        {
-            return CurSelectedIndex;
-        }
-        CurSelectedIndex++;
-    }
-
-    return -1;
-}
-
-LLScrollListItem* LLScrollListCtrl::getFirstData() const
-{
-    if (mItemList.size() == 0)
-    {
-        return NULL;
-    }
-    return mItemList[0];
-}
-
-LLScrollListItem* LLScrollListCtrl::getLastData() const
-{
-    if (mItemList.size() == 0)
-    {
-        return NULL;
-    }
-    return mItemList[mItemList.size() - 1];
-}
-
-std::vector<LLScrollListItem*> LLScrollListCtrl::getAllData() const
-{
-    std::vector<LLScrollListItem*> ret;
-    item_list::const_iterator iter;
-    for(iter = mItemList.begin(); iter != mItemList.end(); iter++)
-    {
-        LLScrollListItem* item  = *iter;
-        ret.push_back(item);
-    }
-    return ret;
-}
-
-// returns first matching item
-LLScrollListItem* LLScrollListCtrl::getItem(const LLSD& sd) const
-{
-    std::string string_val = sd.asString();
-
-    item_list::const_iterator iter;
-    for(iter = mItemList.begin(); iter != mItemList.end(); iter++)
-    {
-        LLScrollListItem* item  = *iter;
-        // assumes string representation is good enough for comparison
-        if (item->getValue().asString() == string_val)
-        {
-            return item;
-        }
-    }
-    return NULL;
-}
-
-
-void LLScrollListCtrl::reshape( S32 width, S32 height, bool called_from_parent )
-{
-    LLUICtrl::reshape( width, height, called_from_parent );
-
-    updateLayout();
-}
-
-void LLScrollListCtrl::updateLayout()
-{
-    static LLUICachedControl<S32> scrollbar_size ("UIScrollbarSize", 0);
-    // reserve room for column headers, if needed
-    S32 heading_size = (mDisplayColumnHeaders ? mHeadingHeight : 0);
-    mItemListRect.setOriginAndSize(
-        mBorderThickness,
-        mBorderThickness,
-        getRect().getWidth() - 2 * mBorderThickness,
-        getRect().getHeight() - (2 * mBorderThickness ) - heading_size );
-
-    if (mCommentTextView == NULL)
-    {
-        mCommentTextView = getChildView("comment_text");
-    }
-
-    mCommentTextView->setShape(mItemListRect);
-
-    // how many lines of content in a single "page"
-    S32 page_lines =  getLinesPerPage();
-
-<<<<<<< HEAD
-	bool scrollbar_visible = mLineHeight * getItemCount() > mItemListRect.getHeight();
-	if (scrollbar_visible)
-	{
-		// provide space on the right for scrollbar
-		mItemListRect.mRight = getRect().getWidth() - mBorderThickness - scrollbar_size;
-	}
-=======
-    BOOL scrollbar_visible = mLineHeight * getItemCount() > mItemListRect.getHeight();
-    if (scrollbar_visible)
-    {
-        // provide space on the right for scrollbar
-        mItemListRect.mRight = getRect().getWidth() - mBorderThickness - scrollbar_size;
-    }
->>>>>>> e1623bb2
-
-    mScrollbar->setOrigin(getRect().getWidth() - mBorderThickness - scrollbar_size, mItemListRect.mBottom);
-    mScrollbar->reshape(scrollbar_size, mItemListRect.getHeight() + (mDisplayColumnHeaders ? mHeadingHeight : 0));
-    mScrollbar->setPageSize(page_lines);
-    mScrollbar->setDocSize( getItemCount() );
-    mScrollbar->setVisible(scrollbar_visible);
-
-    dirtyColumns();
-}
-
-// Attempt to size the control to show all items.
-// Do not make larger than width or height.
-void LLScrollListCtrl::fitContents(S32 max_width, S32 max_height)
-{
-    S32 height = llmin( getRequiredRect().getHeight(), max_height );
-    if(mPageLines)
-        height = llmin( mPageLines * mLineHeight + 2*mBorderThickness + (mDisplayColumnHeaders ? mHeadingHeight : 0), height );
-
-    S32 width = getRect().getWidth();
-
-    reshape( width, height );
-}
-
-
-LLRect LLScrollListCtrl::getRequiredRect()
-{
-    S32 heading_size = (mDisplayColumnHeaders ? mHeadingHeight : 0);
-    S32 height = (mLineHeight * getItemCount())
-                + (2 * mBorderThickness )
-                + heading_size;
-    S32 width = getRect().getWidth();
-
-    return LLRect(0, height, width, 0);
-}
-
-
-bool LLScrollListCtrl::addItem( LLScrollListItem* item, EAddPosition pos, bool requires_column )
-{
-<<<<<<< HEAD
-	bool not_too_big = getItemCount() < mMaxItemCount;
-	if (not_too_big)
-	{
-		switch( pos )
-		{
-		case ADD_TOP:
-			mItemList.push_front(item);
-			setNeedsSort();
-			break;
-	
-		case ADD_DEFAULT:
-		case ADD_BOTTOM:
-			mItemList.push_back(item);
-			setNeedsSort();
-			break;
-	
-		default:
-			llassert(0);
-			mItemList.push_back(item);
-			setNeedsSort();
-			break;
-		}
-	
-		// create new column on demand
-		if (mColumns.empty() && requires_column)
-		{
-			LLScrollListColumn::Params col_params;
-			col_params.name =  "default_column";
-			col_params.header.label = "";
-			col_params.width.dynamic_width = true;
-			addColumn(col_params);
-		}
-
-		S32 num_cols = item->getNumColumns();
-		S32 i = 0;
-		for (LLScrollListCell* cell = item->getColumn(i); i < num_cols; cell = item->getColumn(++i))
-		{
-			if (i >= (S32)mColumnsIndexed.size()) break;
-
-			cell->setWidth(mColumnsIndexed[i]->getWidth());
-		}
-
-		updateLineHeightInsert(item);
-
-		updateLayout();
-	}
-
-	return not_too_big;
-=======
-    BOOL not_too_big = getItemCount() < mMaxItemCount;
-    if (not_too_big)
-    {
-        switch( pos )
-        {
-        case ADD_TOP:
-            mItemList.push_front(item);
-            setNeedsSort();
-            break;
-
-        case ADD_DEFAULT:
-        case ADD_BOTTOM:
-            mItemList.push_back(item);
-            setNeedsSort();
-            break;
-
-        default:
-            llassert(0);
-            mItemList.push_back(item);
-            setNeedsSort();
-            break;
-        }
-
-        // create new column on demand
-        if (mColumns.empty() && requires_column)
-        {
-            LLScrollListColumn::Params col_params;
-            col_params.name =  "default_column";
-            col_params.header.label = "";
-            col_params.width.dynamic_width = true;
-            addColumn(col_params);
-        }
-
-        S32 num_cols = item->getNumColumns();
-        S32 i = 0;
-        for (LLScrollListCell* cell = item->getColumn(i); i < num_cols; cell = item->getColumn(++i))
-        {
-            if (i >= (S32)mColumnsIndexed.size()) break;
-
-            cell->setWidth(mColumnsIndexed[i]->getWidth());
-        }
-
-        updateLineHeightInsert(item);
-
-        updateLayout();
-    }
-
-    return not_too_big;
->>>>>>> e1623bb2
-}
-
-// NOTE: This is *very* expensive for large lists, especially when we are dirtying the list every frame
-//  while receiving a long list of names.
-// *TODO: Use bookkeeping to make this an incramental cost with item additions
-S32 LLScrollListCtrl::calcMaxContentWidth()
-{
-    const S32 HEADING_TEXT_PADDING = 25;
-    const S32 COLUMN_TEXT_PADDING = 10;
-
-    S32 max_item_width = 0;
-
-    ordered_columns_t::iterator column_itor;
-    for (column_itor = mColumnsIndexed.begin(); column_itor != mColumnsIndexed.end(); ++column_itor)
-    {
-        LLScrollListColumn* column = *column_itor;
-        if (!column) continue;
-
-        if (mColumnWidthsDirty)
-        {
-            // update max content width for this column, by looking at all items
-            column->mMaxContentWidth = column->mHeader ? LLFontGL::getFontSansSerifSmall()->getWidth(column->mLabel) + mColumnPadding + HEADING_TEXT_PADDING : 0;
-            item_list::iterator iter;
-            for (iter = mItemList.begin(); iter != mItemList.end(); iter++)
-            {
-                LLScrollListCell* cellp = (*iter)->getColumn(column->mIndex);
-                if (!cellp) continue;
-
-                column->mMaxContentWidth = llmax(LLFontGL::getFontSansSerifSmall()->getWidth(cellp->getValue().asString()) + mColumnPadding + COLUMN_TEXT_PADDING, column->mMaxContentWidth);
-            }
-        }
-        max_item_width += column->mMaxContentWidth;
-    }
-    mColumnWidthsDirty = false;
-
-    return max_item_width;
-}
-
-bool LLScrollListCtrl::updateColumnWidths()
-{
-    bool width_changed = false;
-    ordered_columns_t::iterator column_itor;
-    for (column_itor = mColumnsIndexed.begin(); column_itor != mColumnsIndexed.end(); ++column_itor)
-    {
-        LLScrollListColumn* column = *column_itor;
-        if (!column) continue;
-
-        // update column width
-        S32 new_width = 0;
-        if (column->mRelWidth >= 0)
-        {
-            new_width = (S32)ll_round(column->mRelWidth*mItemListRect.getWidth());
-        }
-        else if (column->mDynamicWidth)
-        {
-            new_width = (mItemListRect.getWidth() - mTotalStaticColumnWidth - mTotalColumnPadding) / mNumDynamicWidthColumns;
-        }
-        else
-        {
-            new_width = column->getWidth();
-        }
-
-        if (column->getWidth() != new_width)
-        {
-            column->setWidth(new_width);
-            width_changed = true;
-        }
-    }
-    return width_changed;
-}
-
-// Line height is the max height of all the cells in all the items.
-void LLScrollListCtrl::updateLineHeight()
-{
-    mLineHeight = 0;
-    item_list::iterator iter;
-    for (iter = mItemList.begin(); iter != mItemList.end(); iter++)
-    {
-        LLScrollListItem *itemp = *iter;
-        S32 num_cols = itemp->getNumColumns();
-        S32 i = 0;
-        for (const LLScrollListCell* cell = itemp->getColumn(i); i < num_cols; cell = itemp->getColumn(++i))
-        {
-            mLineHeight = llmax( mLineHeight, cell->getHeight() + mRowPadding );
-        }
-    }
-}
-
-// when the only change to line height is from an insert, we needn't scan the entire list
-void LLScrollListCtrl::updateLineHeightInsert(LLScrollListItem* itemp)
-{
-    S32 num_cols = itemp->getNumColumns();
-    S32 i = 0;
-    for (const LLScrollListCell* cell = itemp->getColumn(i); i < num_cols; cell = itemp->getColumn(++i))
-    {
-        mLineHeight = llmax( mLineHeight, cell->getHeight() + mRowPadding );
-    }
-}
-
-
-void LLScrollListCtrl::updateColumns(bool force_update)
-{
-    if (!mColumnsDirty && !force_update)
-        return;
-
-    mColumnsDirty = false;
-
-    bool columns_changed_width = updateColumnWidths();
-
-    // update column headers
-    std::vector<LLScrollListColumn*>::iterator column_ordered_it;
-    S32 left = mItemListRect.mLeft;
-    LLScrollColumnHeader* last_header = NULL;
-    for (column_ordered_it = mColumnsIndexed.begin(); column_ordered_it != mColumnsIndexed.end(); ++column_ordered_it)
-    {
-        LLScrollListColumn* column = *column_ordered_it;
-        if (!column || column->getWidth() < 0)
-        {
-            // skip hidden columns
-            continue;
-        }
-
-        if (column->mHeader)
-        {
-            column->mHeader->updateResizeBars();
-
-            last_header = column->mHeader;
-            S32 top = mItemListRect.mTop;
-            S32 right = left + column->getWidth();
-
-            if (column->mIndex != (S32)mColumnsIndexed.size()-1)
-            {
-                right += mColumnPadding;
-            }
-            right = llmax(left, llmin(mItemListRect.getWidth(), right));
-            S32 header_width = right - left;
-
-            last_header->reshape(header_width, mHeadingHeight);
-            last_header->translate(
-                left - last_header->getRect().mLeft,
-                top - last_header->getRect().mBottom);
-            last_header->setVisible(mDisplayColumnHeaders && header_width > 0);
-            left = right;
-        }
-    }
-
-    bool header_changed_width = false;
-    // expand last column header we encountered to full list width
-    if (last_header)
-    {
-        S32 old_width = last_header->getColumn()->getWidth();
-        S32 new_width = llmax(0, mItemListRect.mRight - last_header->getRect().mLeft);
-        last_header->reshape(new_width, last_header->getRect().getHeight());
-        last_header->setVisible(mDisplayColumnHeaders && new_width > 0);
-        if (old_width != new_width)
-        {
-            last_header->getColumn()->setWidth(new_width);
-            header_changed_width = true;
-        }
-    }
-
-    // propagate column widths to individual cells
-    if (columns_changed_width || force_update)
-    {
-        item_list::iterator iter;
-        for (iter = mItemList.begin(); iter != mItemList.end(); iter++)
-        {
-            LLScrollListItem *itemp = *iter;
-            S32 num_cols = itemp->getNumColumns();
-            S32 i = 0;
-            for (LLScrollListCell* cell = itemp->getColumn(i); i < num_cols; cell = itemp->getColumn(++i))
-            {
-                if (i >= (S32)mColumnsIndexed.size()) break;
-
-                cell->setWidth(mColumnsIndexed[i]->getWidth());
-            }
-        }
-    }
-    else if (header_changed_width)
-    {
-        item_list::iterator iter;
-        S32 index = last_header->getColumn()->mIndex; // Not always identical to last column!
-        for (iter = mItemList.begin(); iter != mItemList.end(); iter++)
-        {
-            LLScrollListItem *itemp = *iter;
-            LLScrollListCell* cell = itemp->getColumn(index);
-            if (cell)
-            {
-                cell->setWidth(last_header->getColumn()->getWidth());
-            }
-        }
-    }
-}
-
-void LLScrollListCtrl::setHeadingHeight(S32 heading_height)
-{
-    mHeadingHeight = heading_height;
-
-    updateLayout();
-
-}
-void LLScrollListCtrl::setPageLines(S32 new_page_lines)
-{
-    mPageLines  = new_page_lines;
-
-    updateLayout();
-}
-
-bool LLScrollListCtrl::selectFirstItem()
-{
-<<<<<<< HEAD
-	bool success = false;
-
-	// our $%&@#$()^%#$()*^ iterators don't let us check against the first item inside out iteration
-	bool first_item = true;
-=======
-    BOOL success = FALSE;
-
-    // our $%&@#$()^%#$()*^ iterators don't let us check against the first item inside out iteration
-    BOOL first_item = TRUE;
->>>>>>> e1623bb2
-
-    item_list::iterator iter;
-    for (iter = mItemList.begin(); iter != mItemList.end(); iter++)
-    {
-        LLScrollListItem *itemp = *iter;
-        if( first_item && itemp->getEnabled() )
-        {
-            if (!itemp->getSelected())
-            {
-                switch (mSelectionType)
-                {
-                case CELL:
-                    selectItem(itemp, 0);
-                    break;
-                case HEADER:
-                case ROW:
-                    selectItem(itemp, -1);
-                }
-<<<<<<< HEAD
-			}
-			success = true;
-			mOriginalSelection = 0;
-		}
-		else
-		{
-			deselectItem(itemp);
-		}
-		first_item = false;
-	}
-	if (mCommitOnSelectionChange)
-	{
-		commitIfChanged();
-	}
-	return success;
-=======
-            }
-            success = TRUE;
-            mOriginalSelection = 0;
-        }
-        else
-        {
-            deselectItem(itemp);
-        }
-        first_item = false;
-    }
-    if (mCommitOnSelectionChange)
-    {
-        commitIfChanged();
-    }
-    return success;
->>>>>>> e1623bb2
-}
-
-// Deselects all other items
-// virtual
-bool LLScrollListCtrl::selectNthItem( S32 target_index )
-{
-    return selectItemRange(target_index, target_index);
-}
-
-// virtual
-bool LLScrollListCtrl::selectItemRange( S32 first_index, S32 last_index )
-{
-<<<<<<< HEAD
-	if (mItemList.empty())
-	{
-		return false;
-	}
-
-	// make sure sort is up to date
-	updateSort();
-
-	S32 listlen = (S32)mItemList.size();
-	first_index = llclamp(first_index, 0, listlen-1);
-	
-	if (last_index < 0)
-		last_index = listlen-1;
-	else
-		last_index = llclamp(last_index, first_index, listlen-1);
-
-	bool success = false;
-	S32 index = 0;
-	for (item_list::iterator iter = mItemList.begin(); iter != mItemList.end(); )
-	{
-		LLScrollListItem *itemp = *iter;
-		if(!itemp)
-		{
-			iter = mItemList.erase(iter);
-			continue ;
-		}
-		
-		if( index >= first_index && index <= last_index )
-		{
-			if( itemp->getEnabled() )
-			{
-				// TODO: support range selection for cells
-				selectItem(itemp, -1, false);
-				success = true;				
-			}
-		}
-		else
-		{
-			deselectItem(itemp);
-		}
-		index++;
-		iter++ ;
-	}
-
-	if (mCommitOnSelectionChange)
-	{
-		commitIfChanged();
-	}
-
-	mSearchString.clear();
-
-	return success;
-=======
-    if (mItemList.empty())
-    {
-        return FALSE;
-    }
-
-    // make sure sort is up to date
-    updateSort();
-
-    S32 listlen = (S32)mItemList.size();
-    first_index = llclamp(first_index, 0, listlen-1);
-
-    if (last_index < 0)
-        last_index = listlen-1;
-    else
-        last_index = llclamp(last_index, first_index, listlen-1);
-
-    BOOL success = FALSE;
-    S32 index = 0;
-    for (item_list::iterator iter = mItemList.begin(); iter != mItemList.end(); )
-    {
-        LLScrollListItem *itemp = *iter;
-        if(!itemp)
-        {
-            iter = mItemList.erase(iter);
-            continue ;
-        }
-
-        if( index >= first_index && index <= last_index )
-        {
-            if( itemp->getEnabled() )
-            {
-                // TODO: support range selection for cells
-                selectItem(itemp, -1, FALSE);
-                success = TRUE;
-            }
-        }
-        else
-        {
-            deselectItem(itemp);
-        }
-        index++;
-        iter++ ;
-    }
-
-    if (mCommitOnSelectionChange)
-    {
-        commitIfChanged();
-    }
-
-    mSearchString.clear();
-
-    return success;
->>>>>>> e1623bb2
-}
-
-
-void LLScrollListCtrl::swapWithNext(S32 index)
-{
-    if (index >= ((S32)mItemList.size() - 1))
-    {
-        // At end of list, doesn't do anything
-        return;
-    }
-    updateSort();
-    LLScrollListItem *cur_itemp = mItemList[index];
-    mItemList[index] = mItemList[index + 1];
-    mItemList[index + 1] = cur_itemp;
-}
-
-
-void LLScrollListCtrl::swapWithPrevious(S32 index)
-{
-    if (index <= 0)
-    {
-        // At beginning of list, don't do anything
-    }
-
-    updateSort();
-    LLScrollListItem *cur_itemp = mItemList[index];
-    mItemList[index] = mItemList[index - 1];
-    mItemList[index - 1] = cur_itemp;
-}
-
-
-void LLScrollListCtrl::deleteSingleItem(S32 target_index)
-{
-    if (target_index < 0 || target_index >= (S32)mItemList.size())
-    {
-        return;
-    }
-
-    updateSort();
-
-    LLScrollListItem *itemp;
-    itemp = mItemList[target_index];
-    if (itemp == mLastSelected)
-    {
-        mLastSelected = NULL;
-    }
-    delete itemp;
-    mItemList.erase(mItemList.begin() + target_index);
-    dirtyColumns();
-}
-
-//FIXME: refactor item deletion
-void LLScrollListCtrl::deleteItems(const LLSD& sd)
-{
-    item_list::iterator iter;
-    for (iter = mItemList.begin(); iter < mItemList.end(); )
-    {
-        LLScrollListItem* itemp = *iter;
-        if (itemp->getValue().asString() == sd.asString())
-        {
-            if (itemp == mLastSelected)
-            {
-                mLastSelected = NULL;
-            }
-            delete itemp;
-            iter = mItemList.erase(iter);
-        }
-        else
-        {
-            iter++;
-        }
-    }
-
-    dirtyColumns();
-}
-
-void LLScrollListCtrl::deleteSelectedItems()
-{
-    item_list::iterator iter;
-    for (iter = mItemList.begin(); iter < mItemList.end(); )
-    {
-        LLScrollListItem* itemp = *iter;
-        if (itemp->getSelected())
-        {
-            delete itemp;
-            iter = mItemList.erase(iter);
-        }
-        else
-        {
-            iter++;
-        }
-    }
-    mLastSelected = NULL;
-    dirtyColumns();
-}
-
-void LLScrollListCtrl::clearHighlightedItems()
-{
-    for (item_list::iterator iter = mItemList.begin(); iter != mItemList.end(); ++iter)
-    {
-        (*iter)->setHighlighted(false);
-    }
-}
-
-void LLScrollListCtrl::mouseOverHighlightNthItem(S32 target_index)
-{
-    if (mHighlightedItem != target_index)
-    {
-        if (mHighlightedItem >= 0 && mHighlightedItem < mItemList.size())
-        {
-            mItemList[mHighlightedItem]->setHoverCell(-1);
-        }
-        mHighlightedItem = target_index;
-    }
-}
-
-S32 LLScrollListCtrl::selectMultiple( uuid_vec_t ids )
-{
-<<<<<<< HEAD
-	item_list::iterator iter;
-	S32 count = 0;
-	for (iter = mItemList.begin(); iter != mItemList.end(); iter++)
-	{
-		LLScrollListItem* item = *iter;
-		uuid_vec_t::iterator iditr;
-		for(iditr = ids.begin(); iditr != ids.end(); ++iditr)
-		{
-			if (item->getEnabled() && (item->getUUID() == (*iditr)))
-			{
-				// TODO: support multiple selection for cells
-				selectItem(item, -1, false);
-				++count;
-				break;
-			}
-		}
-		if(ids.end() != iditr) ids.erase(iditr);
-	}
-=======
-    item_list::iterator iter;
-    S32 count = 0;
-    for (iter = mItemList.begin(); iter != mItemList.end(); iter++)
-    {
-        LLScrollListItem* item = *iter;
-        uuid_vec_t::iterator iditr;
-        for(iditr = ids.begin(); iditr != ids.end(); ++iditr)
-        {
-            if (item->getEnabled() && (item->getUUID() == (*iditr)))
-            {
-                // TODO: support multiple selection for cells
-                selectItem(item, -1, FALSE);
-                ++count;
-                break;
-            }
-        }
-        if(ids.end() != iditr) ids.erase(iditr);
-    }
->>>>>>> e1623bb2
-
-    if (mCommitOnSelectionChange)
-    {
-        commitIfChanged();
-    }
-    return count;
-}
-
-S32 LLScrollListCtrl::getItemIndex( LLScrollListItem* target_item ) const
-{
-    updateSort();
-
-    S32 index = 0;
-    item_list::const_iterator iter;
-    for (iter = mItemList.begin(); iter != mItemList.end(); iter++)
-    {
-        LLScrollListItem *itemp = *iter;
-        if (target_item == itemp)
-        {
-            return index;
-        }
-        index++;
-    }
-    return -1;
-}
-
-S32 LLScrollListCtrl::getItemIndex( const LLUUID& target_id ) const
-{
-    updateSort();
-
-    S32 index = 0;
-    item_list::const_iterator iter;
-    for (iter = mItemList.begin(); iter != mItemList.end(); iter++)
-    {
-        LLScrollListItem *itemp = *iter;
-        if (target_id == itemp->getUUID())
-        {
-            return index;
-        }
-        index++;
-    }
-    return -1;
-}
-
-void LLScrollListCtrl::selectPrevItem( bool extend_selection)
-{
-    LLScrollListItem* prev_item = NULL;
-
-    if (!getFirstSelected())
-    {
-        // select last item
-        selectNthItem(getItemCount() - 1);
-    }
-    else
-    {
-        updateSort();
-
-        item_list::iterator iter;
-        for (iter = mItemList.begin(); iter != mItemList.end(); iter++)
-        {
-            LLScrollListItem* cur_item = *iter;
-
-            if (cur_item->getSelected())
-            {
-                if (prev_item)
-                {
-                    selectItem(prev_item, cur_item->getSelectedCell(), !extend_selection);
-                }
-                else
-                {
-                    reportInvalidInput();
-                }
-                break;
-            }
-
-            // don't allow navigation to disabled elements
-            prev_item = cur_item->getEnabled() ? cur_item : prev_item;
-        }
-    }
-
-    if ((mCommitOnSelectionChange || mCommitOnKeyboardMovement))
-    {
-        commitIfChanged();
-    }
-
-    mSearchString.clear();
-}
-
-
-void LLScrollListCtrl::selectNextItem( bool extend_selection)
-{
-    LLScrollListItem* next_item = NULL;
-
-    if (!getFirstSelected())
-    {
-        selectFirstItem();
-    }
-    else
-    {
-        updateSort();
-
-        item_list::reverse_iterator iter;
-        for (iter = mItemList.rbegin(); iter != mItemList.rend(); iter++)
-        {
-            LLScrollListItem* cur_item = *iter;
-
-            if (cur_item->getSelected())
-            {
-                if (next_item)
-                {
-                    selectItem(next_item, cur_item->getSelectedCell(), !extend_selection);
-                }
-                else
-                {
-                    reportInvalidInput();
-                }
-                break;
-            }
-
-            // don't allow navigation to disabled items
-            next_item = cur_item->getEnabled() ? cur_item : next_item;
-        }
-    }
-
-    if (mCommitOnKeyboardMovement)
-    {
-        onCommit();
-    }
-
-    mSearchString.clear();
-}
-
-
-
-void LLScrollListCtrl::deselectAllItems(bool no_commit_on_change)
-{
-    item_list::iterator iter;
-    for (iter = mItemList.begin(); iter != mItemList.end(); iter++)
-    {
-        LLScrollListItem* item = *iter;
-        deselectItem(item);
-    }
-
-    if (mCommitOnSelectionChange && !no_commit_on_change)
-    {
-        commitIfChanged();
-    }
-}
-
-///////////////////////////////////////////////////////////////////////////////////////////////////
-// Use this to add comment text such as "Searching", which ignores column settings of list
-
-void LLScrollListCtrl::setCommentText(const std::string& comment_text)
-{
-    getChild<LLTextBox>("comment_text")->setValue(comment_text);
-}
-
-LLScrollListItem* LLScrollListCtrl::addSeparator(EAddPosition pos)
-{
-    LLScrollListItem::Params separator_params;
-    separator_params.enabled(false);
-    LLScrollListCell::Params column_params;
-    column_params.type = "icon";
-    column_params.value = "menu_separator";
-    column_params.color = LLColor4(0.f, 0.f, 0.f, 0.7f);
-    column_params.font_halign = LLFontGL::HCENTER;
-    separator_params.columns.add(column_params);
-    return addRow( separator_params, pos );
-}
-
-// Selects first enabled item of the given name.
-// Returns false if item not found.
-// Calls getItemByLabel in order to combine functionality
-bool LLScrollListCtrl::selectItemByLabel(const std::string& label, bool case_sensitive, S32 column/* = 0*/)
-{
-<<<<<<< HEAD
-	deselectAllItems(true); 	// ensure that no stale items are selected, even if we don't find a match
-	LLScrollListItem* item = getItemByLabel(label, case_sensitive, column);
-=======
-    deselectAllItems(TRUE);     // ensure that no stale items are selected, even if we don't find a match
-    LLScrollListItem* item = getItemByLabel(label, case_sensitive, column);
->>>>>>> e1623bb2
-
-    bool found = NULL != item;
-    if (found)
-    {
-        selectItem(item, -1);
-    }
-
-    if (mCommitOnSelectionChange)
-    {
-        commitIfChanged();
-    }
-
-    return found;
-}
-
-LLScrollListItem* LLScrollListCtrl::getItemByLabel(const std::string& label, bool case_sensitive, S32 column)
-{
-    if (label.empty())  //RN: assume no empty items
-    {
-        return NULL;
-    }
-
-    std::string target_text = label;
-    if (!case_sensitive)
-    {
-        LLStringUtil::toLower(target_text);
-    }
-
-    item_list::iterator iter;
-    for (iter = mItemList.begin(); iter != mItemList.end(); iter++)
-    {
-        LLScrollListItem* item = *iter;
-        std::string item_text = item->getColumn(column)->getValue().asString(); // Only select enabled items with matching names
-        if (!case_sensitive)
-        {
-            LLStringUtil::toLower(item_text);
-        }
-        if(item_text == target_text)
-        {
-            return item;
-        }
-    }
-    return NULL;
-}
-
-
-bool LLScrollListCtrl::selectItemByPrefix(const std::string& target, bool case_sensitive, S32 column)
-{
-    return selectItemByPrefix(utf8str_to_wstring(target), case_sensitive, column);
-}
-
-// Selects first enabled item that has a name where the name's first part matched the target string.
-// Returns false if item not found.
-bool LLScrollListCtrl::selectItemByPrefix(const LLWString& target, bool case_sensitive, S32 column)
-{
-<<<<<<< HEAD
-	bool found = false;
-
-	LLWString target_trimmed( target );
-	S32 target_len = target_trimmed.size();
-	
-	if( 0 == target_len )
-	{
-		// Is "" a valid choice?
-		item_list::iterator iter;
-		for (iter = mItemList.begin(); iter != mItemList.end(); iter++)
-		{
-			LLScrollListItem* item = *iter;
-			// Only select enabled items with matching names
-			LLScrollListCell* cellp = item->getColumn(column == -1 ? getSearchColumn() : column);
-			bool select = cellp ? item->getEnabled() && ('\0' == cellp->getValue().asString()[0]) : false;
-			if (select)
-			{
-				selectItem(item, -1);
-				found = true;
-				break;
-			}
-		}
-	}
-	else
-	{
-		if (!case_sensitive)
-		{
-			// do comparisons in lower case
-			LLWStringUtil::toLower(target_trimmed);
-		}
-
-		for (item_list::iterator iter = mItemList.begin(); iter != mItemList.end(); iter++)
-		{
-			LLScrollListItem* item = *iter;
-
-			// Only select enabled items with matching names
-			LLScrollListCell* cellp = item->getColumn(column == -1 ? getSearchColumn() : column);
-			if (!cellp)
-			{
-				continue;
-			}
-			LLWString item_label = utf8str_to_wstring(cellp->getValue().asString());
-			if (!case_sensitive)
-			{
-				LLWStringUtil::toLower(item_label);
-			}
-			// remove extraneous whitespace from searchable label
-			LLWString trimmed_label = item_label;
-			LLWStringUtil::trim(trimmed_label);
-			
-			bool select = item->getEnabled() && trimmed_label.compare(0, target_trimmed.size(), target_trimmed) == 0;
-
-			if (select)
-			{
-				// find offset of matching text (might have leading whitespace)
-				S32 offset = item_label.find(target_trimmed);
-				cellp->highlightText(offset, target_trimmed.size());
-				selectItem(item, -1);
-				found = true;
-				break;
-			}
-		}
-	}
-
-	if (mCommitOnSelectionChange)
-	{
-		commitIfChanged();
-	}
-
-	return found;
-=======
-    BOOL found = FALSE;
-
-    LLWString target_trimmed( target );
-    S32 target_len = target_trimmed.size();
-
-    if( 0 == target_len )
-    {
-        // Is "" a valid choice?
-        item_list::iterator iter;
-        for (iter = mItemList.begin(); iter != mItemList.end(); iter++)
-        {
-            LLScrollListItem* item = *iter;
-            // Only select enabled items with matching names
-            LLScrollListCell* cellp = item->getColumn(column == -1 ? getSearchColumn() : column);
-            BOOL select = cellp ? item->getEnabled() && ('\0' == cellp->getValue().asString()[0]) : FALSE;
-            if (select)
-            {
-                selectItem(item, -1);
-                found = TRUE;
-                break;
-            }
-        }
-    }
-    else
-    {
-        if (!case_sensitive)
-        {
-            // do comparisons in lower case
-            LLWStringUtil::toLower(target_trimmed);
-        }
-
-        for (item_list::iterator iter = mItemList.begin(); iter != mItemList.end(); iter++)
-        {
-            LLScrollListItem* item = *iter;
-
-            // Only select enabled items with matching names
-            LLScrollListCell* cellp = item->getColumn(column == -1 ? getSearchColumn() : column);
-            if (!cellp)
-            {
-                continue;
-            }
-            LLWString item_label = utf8str_to_wstring(cellp->getValue().asString());
-            if (!case_sensitive)
-            {
-                LLWStringUtil::toLower(item_label);
-            }
-            // remove extraneous whitespace from searchable label
-            LLWString trimmed_label = item_label;
-            LLWStringUtil::trim(trimmed_label);
-
-            BOOL select = item->getEnabled() && trimmed_label.compare(0, target_trimmed.size(), target_trimmed) == 0;
-
-            if (select)
-            {
-                // find offset of matching text (might have leading whitespace)
-                S32 offset = item_label.find(target_trimmed);
-                cellp->highlightText(offset, target_trimmed.size());
-                selectItem(item, -1);
-                found = TRUE;
-                break;
-            }
-        }
-    }
-
-    if (mCommitOnSelectionChange)
-    {
-        commitIfChanged();
-    }
-
-    return found;
->>>>>>> e1623bb2
-}
-
-U32 LLScrollListCtrl::searchItems(const std::string& substring, bool case_sensitive, bool focus)
-{
-    return searchItems(utf8str_to_wstring(substring), case_sensitive, focus);
-}
-
-U32 LLScrollListCtrl::searchItems(const LLWString& substring, bool case_sensitive, bool focus)
-{
-    U32 found = 0;
-
-    LLWString substring_trimmed(substring);
-    S32 len = substring_trimmed.size();
-
-    if (0 == len)
-    {
-        // at the moment search for empty element is not supported
-        return 0;
-    }
-    else
-    {
-        deselectAllItems(true);
-        if (!case_sensitive)
-        {
-            // do comparisons in lower case
-            LLWStringUtil::toLower(substring_trimmed);
-        }
-
-        for (item_list::iterator iter = mItemList.begin(); iter != mItemList.end(); iter++)
-        {
-            LLScrollListItem* item = *iter;
-            // Only select enabled items with matching names
-            if (!item->getEnabled())
-            {
-                continue;
-            }
-            LLScrollListCell* cellp = item->getColumn(getSearchColumn());
-            if (!cellp)
-            {
-                continue;
-            }
-            LLWString item_label = utf8str_to_wstring(cellp->getValue().asString());
-            if (!case_sensitive)
-            {
-                LLWStringUtil::toLower(item_label);
-            }
-            // remove extraneous whitespace from searchable label
-            LLWStringUtil::trim(item_label);
-
-            size_t found_iter = item_label.find(substring_trimmed);
-
-            if (found_iter != std::string::npos)
-            {
-                // find offset of matching text
-                cellp->highlightText(found_iter, substring_trimmed.size());
-                selectItem(item, -1, false);
-
-                found++;
-
-                if (!mAllowMultipleSelection)
-                {
-                    break;
-                }
-            }
-        }
-    }
-
-    if (focus && found != 0)
-    {
-        mNeedsScroll = true;
-    }
-
-    if (mCommitOnSelectionChange)
-    {
-        commitIfChanged();
-    }
-
-    return found;
-}
-
-const std::string LLScrollListCtrl::getSelectedItemLabel(S32 column) const
-{
-    LLScrollListItem* item;
-
-    item = getFirstSelected();
-    if (item)
-    {
-        return item->getColumn(column)->getValue().asString();
-    }
-
-    return LLStringUtil::null;
-}
-
-///////////////////////////////////////////////////////////////////////////////////////////////////
-// "StringUUID" interface: use this when you're creating a list that contains non-unique strings each of which
-// has an associated, unique UUID, and only one of which can be selected at a time.
-
-LLScrollListItem* LLScrollListCtrl::addStringUUIDItem(const std::string& item_text, const LLUUID& id, EAddPosition pos, bool enabled)
-{
-    if (getItemCount() < mMaxItemCount)
-    {
-        LLScrollListItem::Params item_p;
-        item_p.enabled(enabled);
-        item_p.value(id);
-        item_p.columns.add().value(item_text).type("text");
-
-        return addRow( item_p, pos );
-    }
-    return NULL;
-}
-
-// Select the line or lines that match this UUID
-bool LLScrollListCtrl::selectByID( const LLUUID& id )
-{
-    return selectByValue( LLSD(id) );
-}
-
-bool LLScrollListCtrl::setSelectedByValue(const LLSD& value, bool selected)
-{
-<<<<<<< HEAD
-	bool found = false;
-
-	if (selected && !mAllowMultipleSelection) deselectAllItems(true);
-=======
-    BOOL found = FALSE;
-
-    if (selected && !mAllowMultipleSelection) deselectAllItems(TRUE);
->>>>>>> e1623bb2
-
-    item_list::iterator iter;
-    for (iter = mItemList.begin(); iter != mItemList.end(); iter++)
-    {
-        LLScrollListItem* item = *iter;
-        if (item->getEnabled())
-        {
-            if (value.isBinary())
-            {
-                if (item->getValue().isBinary())
-                {
-                    LLSD::Binary data1 = value.asBinary();
-                    LLSD::Binary data2 = item->getValue().asBinary();
-                    found = std::equal(data1.begin(), data1.end(), data2.begin());
-                }
-            }
-            else
-            {
-                found = item->getValue().asString() == value.asString();
-            }
-
-            if (found)
-            {
-                if (selected)
-                {
-                    selectItem(item, -1);
-                }
-                else
-                {
-                    deselectItem(item);
-                }
-                break;
-            }
-        }
-    }
-
-    if (mCommitOnSelectionChange)
-    {
-        commitIfChanged();
-    }
-
-    return found;
-}
-
-<<<<<<< HEAD
-bool LLScrollListCtrl::isSelected(const LLSD& value) const 
-{
-	item_list::const_iterator iter;
-	for (iter = mItemList.begin(); iter != mItemList.end(); iter++)
-	{
-		LLScrollListItem* item = *iter;
-		if (item->getValue().asString() == value.asString())
-		{
-			return item->getSelected();
-		}
-	}
-	return false;
-=======
-BOOL LLScrollListCtrl::isSelected(const LLSD& value) const
-{
-    item_list::const_iterator iter;
-    for (iter = mItemList.begin(); iter != mItemList.end(); iter++)
-    {
-        LLScrollListItem* item = *iter;
-        if (item->getValue().asString() == value.asString())
-        {
-            return item->getSelected();
-        }
-    }
-    return FALSE;
->>>>>>> e1623bb2
-}
-
-LLUUID LLScrollListCtrl::getStringUUIDSelectedItem() const
-{
-    LLScrollListItem* item = getFirstSelected();
-
-    if (item)
-    {
-        return item->getUUID();
-    }
-
-    return LLUUID::null;
-}
-
-LLSD LLScrollListCtrl::getSelectedValue()
-{
-    LLScrollListItem* item = getFirstSelected();
-
-    if (item)
-    {
-        return item->getValue();
-    }
-    else
-    {
-        return LLSD();
-    }
-}
-
-void LLScrollListCtrl::drawItems()
-{
-    S32 x = mItemListRect.mLeft;
-    S32 y = mItemListRect.mTop - mLineHeight;
-
-    // allow for partial line at bottom
-    S32 num_page_lines = getLinesPerPage();
-
-    LLRect item_rect;
-
-    LLGLSUIDefault gls_ui;
-
-    F32 alpha = getDrawContext().mAlpha;
-
-    {
-        LLLocalClipRect clip(mItemListRect);
-
-        S32 cur_y = y;
-
-        S32 max_columns = 0;
-
-        LLColor4 highlight_color = LLColor4::white; // ex: text inside cells
-        static LLUICachedControl<F32> type_ahead_timeout ("TypeAheadTimeout", 0);
-        highlight_color.mV[VALPHA] = clamp_rescale(mSearchTimer.getElapsedTimeF32(), type_ahead_timeout * 0.7f, type_ahead_timeout(), 0.4f, 0.f);
-
-        S32 first_line = mScrollLines;
-        S32 last_line = llmin((S32)mItemList.size() - 1, mScrollLines + getLinesPerPage());
-
-        if (first_line >= mItemList.size())
-        {
-            return;
-        }
-        item_list::iterator iter;
-        for (S32 line = first_line; line <= last_line; line++)
-        {
-            LLScrollListItem* item = mItemList[line];
-
-            item_rect.setOriginAndSize(
-                x,
-                cur_y,
-                mItemListRect.getWidth(),
-                mLineHeight );
-            item->setRect(item_rect);
-
-            max_columns = llmax(max_columns, item->getNumColumns());
-
-            LLColor4 fg_color;
-            LLColor4 hover_color(LLColor4::transparent);
-            LLColor4 select_color(LLColor4::transparent);
-
-            if( mScrollLines <= line && line < mScrollLines + num_page_lines )
-            {
-                fg_color = (item->getEnabled() ? mFgUnselectedColor.get() : mFgDisabledColor.get());
-                if( item->getSelected() && mCanSelect)
-                {
-                    if(item->getHighlighted())  // if it's highlighted, average the colors
-                    {
-                        select_color = lerp(mBgSelectedColor.get(), mHighlightedColor.get(), 0.5f);
-                    }
-                    else                        // otherwise just select-highlight it
-                    {
-                        select_color = mBgSelectedColor.get();
-                    }
-
-                    fg_color = (item->getEnabled() ? mFgSelectedColor.get() : mFgDisabledColor.get());
-                }
-                if (mHighlightedItem == line && mCanSelect)
-                {
-                    if(item->getHighlighted())  // if it's highlighted, average the colors
-                    {
-                        hover_color = lerp(mHoveredColor.get(), mHighlightedColor.get(), 0.5f);
-                    }
-                    else                        // otherwise just hover-highlight it
-                    {
-                        hover_color = mHoveredColor.get();
-                    }
-                }
-                else if (item->getHighlighted())
-                {
-                    hover_color = mHighlightedColor.get();
-                }
-                else
-                {
-                    if (mDrawStripes && (line % 2 == 0) && (max_columns > 1))
-                    {
-                        hover_color = mBgStripeColor.get();
-                    }
-                }
-
-                if (!item->getEnabled())
-                {
-                    hover_color = mBgReadOnlyColor.get();
-                }
-
-                item->draw(item_rect, fg_color % alpha, hover_color% alpha, select_color% alpha, highlight_color % alpha, mColumnPadding);
-
-                cur_y -= mLineHeight;
-            }
-        }
-    }
-}
-
-
-void LLScrollListCtrl::draw()
-{
-    LLLocalClipRect clip(getLocalRect());
-
-    // if user specifies sort, make sure it is maintained
-    updateSort();
-
-    if (mNeedsScroll)
-    {
-        scrollToShowSelected();
-        mNeedsScroll = false;
-    }
-    LLRect background(0, getRect().getHeight(), getRect().getWidth(), 0);
-    // Draw background
-    if (mBackgroundVisible)
-    {
-        F32 alpha = getCurrentTransparency();
-        gGL.getTexUnit(0)->unbind(LLTexUnit::TT_TEXTURE);
-        gl_rect_2d(background, getEnabled() ? mBgWriteableColor.get() % alpha : mBgReadOnlyColor.get() % alpha );
-    }
-
-    updateColumns();
-
-    getChildView("comment_text")->setVisible(mItemList.empty());
-
-    drawItems();
-
-    if (mBorder)
-    {
-        mBorder->setKeyboardFocusHighlight(hasFocus());
-    }
-
-    LLUICtrl::draw();
-}
-
-void LLScrollListCtrl::setEnabled(bool enabled)
-{
-    mCanSelect = enabled;
-    setTabStop(enabled);
-    mScrollbar->setTabStop(!enabled && mScrollbar->getPageSize() < mScrollbar->getDocSize());
-}
-
-bool LLScrollListCtrl::handleScrollWheel(S32 x, S32 y, S32 clicks)
-{
-<<<<<<< HEAD
-	bool handled = false;
-	// Pretend the mouse is over the scrollbar
-	handled = mScrollbar->handleScrollWheel( 0, 0, clicks );
-
-	if (mMouseWheelOpaque)
-	{
-		return true;
-	}
-=======
-    BOOL handled = FALSE;
-    // Pretend the mouse is over the scrollbar
-    handled = mScrollbar->handleScrollWheel( 0, 0, clicks );
-
-    if (mMouseWheelOpaque)
-    {
-        return TRUE;
-    }
->>>>>>> e1623bb2
-
-    return handled;
-}
-
-bool LLScrollListCtrl::handleScrollHWheel(S32 x, S32 y, S32 clicks)
-{
-<<<<<<< HEAD
-	bool handled = false;
-	// Pretend the mouse is over the scrollbar
-	handled = mScrollbar->handleScrollHWheel( 0, 0, clicks );
-
-	if (mMouseWheelOpaque)
-	{
-		return true;
-	}
-=======
-    BOOL handled = FALSE;
-    // Pretend the mouse is over the scrollbar
-    handled = mScrollbar->handleScrollHWheel( 0, 0, clicks );
-
-    if (mMouseWheelOpaque)
-    {
-        return TRUE;
-    }
->>>>>>> e1623bb2
-
-    return handled;
-}
-
-// *NOTE: Requires a valid row_index and column_index
-LLRect LLScrollListCtrl::getCellRect(S32 row_index, S32 column_index)
-{
-    LLRect cell_rect;
-    S32 rect_left = getColumnOffsetFromIndex(column_index) + mItemListRect.mLeft;
-    S32 rect_bottom = getRowOffsetFromIndex(row_index);
-    LLScrollListColumn* columnp = getColumn(column_index);
-    cell_rect.setOriginAndSize(rect_left, rect_bottom,
-        /*rect_left + */columnp->getWidth(), mLineHeight);
-    return cell_rect;
-}
-
-bool LLScrollListCtrl::handleToolTip(S32 x, S32 y, MASK mask)
-{
-<<<<<<< HEAD
-	S32 column_index = getColumnIndexFromOffset(x);
-	LLScrollListColumn* columnp = getColumn(column_index);
-
-	if (columnp == NULL) return false;
-
-	bool handled = false;
-	// show tooltip for full name of hovered item if it has been truncated
-	LLScrollListItem* hit_item = hitItem(x, y);
-	if (hit_item)
-	{
-		LLScrollListCell* hit_cell = hit_item->getColumn(column_index);
-		if (!hit_cell) return false;
-		if (hit_cell 
-			&& hit_cell->isText()
-			&& hit_cell->needsToolTip())
-		{
-			S32 row_index = getItemIndex(hit_item);
-			LLRect cell_rect = getCellRect(row_index, column_index);
-			// Convert rect local to screen coordinates
-			LLRect sticky_rect;
-			localRectToScreen(cell_rect, &sticky_rect);
-
-			// display tooltip exactly over original cell, in same font
-			LLToolTipMgr::instance().show(LLToolTip::Params()
-										.message(hit_cell->getToolTip())
-										.font(LLFontGL::getFontSansSerifSmall())
-										.pos(LLCoordGL(sticky_rect.mLeft - 5, sticky_rect.mTop + 6))
-										.delay_time(0.2f)
-										.sticky_rect(sticky_rect));		
-		}
-		handled = true;
-	}
-
-	// otherwise, look for a tooltip associated with this column
-	LLScrollColumnHeader* headerp = columnp->mHeader;
-	if (headerp && !handled)
-	{
-		handled = headerp->handleToolTip(x, y, mask);
-	}
-
-	return handled;
-=======
-    S32 column_index = getColumnIndexFromOffset(x);
-    LLScrollListColumn* columnp = getColumn(column_index);
-
-    if (columnp == NULL) return FALSE;
-
-    BOOL handled = FALSE;
-    // show tooltip for full name of hovered item if it has been truncated
-    LLScrollListItem* hit_item = hitItem(x, y);
-    if (hit_item)
-    {
-        LLScrollListCell* hit_cell = hit_item->getColumn(column_index);
-        if (!hit_cell) return FALSE;
-        if (hit_cell
-            && hit_cell->isText()
-            && hit_cell->needsToolTip())
-        {
-            S32 row_index = getItemIndex(hit_item);
-            LLRect cell_rect = getCellRect(row_index, column_index);
-            // Convert rect local to screen coordinates
-            LLRect sticky_rect;
-            localRectToScreen(cell_rect, &sticky_rect);
-
-            // display tooltip exactly over original cell, in same font
-            LLToolTipMgr::instance().show(LLToolTip::Params()
-                                        .message(hit_cell->getToolTip())
-                                        .font(LLFontGL::getFontEmojiSmall())
-                                        .pos(LLCoordGL(sticky_rect.mLeft - 5, sticky_rect.mTop + 6))
-                                        .delay_time(0.2f)
-                                        .sticky_rect(sticky_rect));
-        }
-        handled = TRUE;
-    }
-
-    // otherwise, look for a tooltip associated with this column
-    LLScrollColumnHeader* headerp = columnp->mHeader;
-    if (headerp && !handled)
-    {
-        handled = headerp->handleToolTip(x, y, mask);
-    }
-
-    return handled;
->>>>>>> e1623bb2
-}
-
-bool LLScrollListCtrl::selectItemAt(S32 x, S32 y, MASK mask)
-{
-<<<<<<< HEAD
-	if (!mCanSelect) return false;
-
-	bool selection_changed = false;
-
-	LLScrollListItem* hit_item = hitItem(x, y);
-
-	if( hit_item )
-	{
-		if( mAllowMultipleSelection )
-		{
-			if (mask & MASK_SHIFT)
-			{
-				if (mLastSelected == NULL)
-				{
-					selectItem(hit_item, getColumnIndexFromOffset(x));
-				}
-				else
-				{
-					// Select everthing between mLastSelected and hit_item
-					bool selecting = false;
-					item_list::iterator itor;
-					// If we multiselect backwards, we'll stomp on mLastSelected,
-					// meaning that we never stop selecting until hitting max or
-					// the end of the list.
-					LLScrollListItem* lastSelected = mLastSelected;
-					for (itor = mItemList.begin(); itor != mItemList.end(); ++itor)
-					{
-						if(mMaxSelectable > 0 && getAllSelected().size() >= mMaxSelectable)
-						{
-							if(mOnMaximumSelectCallback)
-							{
-								mOnMaximumSelectCallback();
-							}
-							break;
-						}
-						LLScrollListItem *item = *itor;
-                        if (item == hit_item || item == lastSelected)
-						{
-							selectItem(item, getColumnIndexFromOffset(x), false);
-							selecting = !selecting;
-							if (hit_item == lastSelected)
-							{
-								// stop selecting now, since we just clicked on our last selected item
-								selecting = false;
-							}
-						}
-						if (selecting)
-						{
-							selectItem(item, getColumnIndexFromOffset(x), false);
-						}
-					}
-				}
-			}
-			else if (mask & MASK_CONTROL)
-			{
-				if (hit_item->getSelected())
-				{
-					deselectItem(hit_item);
-				}
-				else
-				{
-					if(!(mMaxSelectable > 0 && getAllSelected().size() >= mMaxSelectable))
-					{
-						selectItem(hit_item, getColumnIndexFromOffset(x), false);
-					}
-					else
-					{
-						if(mOnMaximumSelectCallback)
-						{
-							mOnMaximumSelectCallback();
-						}
-					}
-				}
-			}
-			else
-			{
-				deselectAllItems(true);
-				selectItem(hit_item, getColumnIndexFromOffset(x));
-			}
-		}
-		else
-		{
-			selectItem(hit_item, getColumnIndexFromOffset(x));
-		}
-
-		selection_changed = mSelectionChanged;
-		if (mCommitOnSelectionChange)
-		{
-			commitIfChanged();
-		}
-
-		// clear search string on mouse operations
-		mSearchString.clear();
-	}
-	else
-	{
-		//mLastSelected = NULL;
-		//deselectAllItems(true);
-	}
-
-	return selection_changed;
-=======
-    if (!mCanSelect) return FALSE;
-
-    BOOL selection_changed = FALSE;
-
-    LLScrollListItem* hit_item = hitItem(x, y);
-
-    if( hit_item )
-    {
-        if( mAllowMultipleSelection )
-        {
-            if (mask & MASK_SHIFT)
-            {
-                if (mLastSelected == NULL)
-                {
-                    selectItem(hit_item, getColumnIndexFromOffset(x));
-                }
-                else
-                {
-                    // Select everthing between mLastSelected and hit_item
-                    bool selecting = false;
-                    item_list::iterator itor;
-                    // If we multiselect backwards, we'll stomp on mLastSelected,
-                    // meaning that we never stop selecting until hitting max or
-                    // the end of the list.
-                    LLScrollListItem* lastSelected = mLastSelected;
-                    for (itor = mItemList.begin(); itor != mItemList.end(); ++itor)
-                    {
-                        if(mMaxSelectable > 0 && getAllSelected().size() >= mMaxSelectable)
-                        {
-                            if(mOnMaximumSelectCallback)
-                            {
-                                mOnMaximumSelectCallback();
-                            }
-                            break;
-                        }
-                        LLScrollListItem *item = *itor;
-                        if (item == hit_item || item == lastSelected)
-                        {
-                            selectItem(item, getColumnIndexFromOffset(x), FALSE);
-                            selecting = !selecting;
-                            if (hit_item == lastSelected)
-                            {
-                                // stop selecting now, since we just clicked on our last selected item
-                                selecting = FALSE;
-                            }
-                        }
-                        if (selecting)
-                        {
-                            selectItem(item, getColumnIndexFromOffset(x), FALSE);
-                        }
-                    }
-                }
-            }
-            else if (mask & MASK_CONTROL)
-            {
-                if (hit_item->getSelected())
-                {
-                    deselectItem(hit_item);
-                }
-                else
-                {
-                    if(!(mMaxSelectable > 0 && getAllSelected().size() >= mMaxSelectable))
-                    {
-                        selectItem(hit_item, getColumnIndexFromOffset(x), FALSE);
-                    }
-                    else
-                    {
-                        if(mOnMaximumSelectCallback)
-                        {
-                            mOnMaximumSelectCallback();
-                        }
-                    }
-                }
-            }
-            else
-            {
-                deselectAllItems(TRUE);
-                selectItem(hit_item, getColumnIndexFromOffset(x));
-            }
-        }
-        else
-        {
-            selectItem(hit_item, getColumnIndexFromOffset(x));
-        }
-
-        selection_changed = mSelectionChanged;
-        if (mCommitOnSelectionChange)
-        {
-            commitIfChanged();
-        }
-
-        // clear search string on mouse operations
-        mSearchString.clear();
-    }
-    else
-    {
-        //mLastSelected = NULL;
-        //deselectAllItems(TRUE);
-    }
-
-    return selection_changed;
->>>>>>> e1623bb2
-}
-
-
-bool LLScrollListCtrl::handleMouseDown(S32 x, S32 y, MASK mask)
-{
-<<<<<<< HEAD
-	bool handled = childrenHandleMouseDown(x, y, mask) != NULL;
-
-	if( !handled )
-	{
-		// set keyboard focus first, in case click action wants to move focus elsewhere
-		setFocus(true);
-=======
-    BOOL handled = childrenHandleMouseDown(x, y, mask) != NULL;
-
-    if( !handled )
-    {
-        // set keyboard focus first, in case click action wants to move focus elsewhere
-        setFocus(TRUE);
->>>>>>> e1623bb2
-
-        // clear selection changed flag because user is starting a selection operation
-        mSelectionChanged = false;
-
-        handleClick(x, y, mask);
-    }
-
-<<<<<<< HEAD
-	return true;
-}
-
-bool LLScrollListCtrl::handleMouseUp(S32 x, S32 y, MASK mask)
-{	
-	if (hasMouseCapture())
-	{
-		// release mouse capture immediately so 
-		// scroll to show selected logic will work
-		gFocusMgr.setMouseCapture(NULL);
-		if(mask == MASK_NONE)
-		{
-			selectItemAt(x, y, mask);
-			mNeedsScroll = true;
-		}
-	}
-
-	// always commit when mouse operation is completed inside list
-	if (mItemListRect.pointInRect(x,y))
-	{
-		mDirty = mDirty || mSelectionChanged;
-		mSelectionChanged = false;
-		onCommit();
-	}
-
-	return LLUICtrl::handleMouseUp(x, y, mask);
-=======
-    return TRUE;
-}
-
-BOOL LLScrollListCtrl::handleMouseUp(S32 x, S32 y, MASK mask)
-{
-    if (hasMouseCapture())
-    {
-        // release mouse capture immediately so
-        // scroll to show selected logic will work
-        gFocusMgr.setMouseCapture(NULL);
-        if(mask == MASK_NONE)
-        {
-            selectItemAt(x, y, mask);
-            mNeedsScroll = true;
-        }
-    }
-
-    // always commit when mouse operation is completed inside list
-    if (mItemListRect.pointInRect(x,y))
-    {
-        mDirty = mDirty || mSelectionChanged;
-        mSelectionChanged = false;
-        onCommit();
-    }
-
-    return LLUICtrl::handleMouseUp(x, y, mask);
->>>>>>> e1623bb2
-}
-
-// virtual
-bool LLScrollListCtrl::handleRightMouseDown(S32 x, S32 y, MASK mask)
-{
-    LLScrollListItem *item = hitItem(x, y);
-    if (item)
-    {
-        // check to see if we have a UUID for this row
-        std::string id = item->getValue().asString();
-        LLUUID uuid(id);
-        if (! uuid.isNull() && mContextMenuType != MENU_NONE)
-        {
-            // set up the callbacks for all of the avatar/group menu items
-            // (N.B. callbacks don't take const refs as id is local scope)
-            bool is_group = (mContextMenuType == MENU_GROUP);
-            LLUICtrl::CommitCallbackRegistry::ScopedRegistrar registrar;
-            registrar.add("Url.ShowProfile", boost::bind(&LLScrollListCtrl::showProfile, id, is_group));
-            registrar.add("Url.SendIM", boost::bind(&LLScrollListCtrl::sendIM, id));
-            registrar.add("Url.AddFriend", boost::bind(&LLScrollListCtrl::addFriend, id));
-            registrar.add("Url.RemoveFriend", boost::bind(&LLScrollListCtrl::removeFriend, id));
-            registrar.add("Url.ReportAbuse", boost::bind(&LLScrollListCtrl::reportAbuse, id, is_group));
-<<<<<<< HEAD
-			registrar.add("Url.Execute", boost::bind(&LLScrollListCtrl::showNameDetails, id, is_group));
-			registrar.add("Url.CopyLabel", boost::bind(&LLScrollListCtrl::copyNameToClipboard, id, is_group));
-			registrar.add("Url.CopyUrl", boost::bind(&LLScrollListCtrl::copySLURLToClipboard, id, is_group));
-
-			// create the context menu from the XUI file and display it
-			std::string menu_name = is_group ? "menu_url_group.xml" : "menu_url_agent.xml";
-			auto menu = mPopupMenuHandle.get();
-			if (menu)
-			{
-				menu->die();
-				mPopupMenuHandle.markDead();
-			}
-			llassert(LLMenuGL::sMenuContainer != NULL);
-			menu = LLUICtrlFactory::getInstance()->createFromFile<LLContextMenu>(
-				menu_name, LLMenuGL::sMenuContainer, LLMenuHolderGL::child_registry_t::instance());
-			if (menu)
-			{
-				mPopupMenuHandle = menu->getHandle();
-				if (mIsFriendSignal)
-				{
-					bool isFriend = *(*mIsFriendSignal)(uuid);
-					LLView* addFriendButton = menu->getChild<LLView>("add_friend");
-					LLView* removeFriendButton = menu->getChild<LLView>("remove_friend");
-
-					if (addFriendButton && removeFriendButton)
-					{
-						addFriendButton->setEnabled(!isFriend);
-						removeFriendButton->setEnabled(isFriend);
-					}
-				}
-
-				menu->show(x, y);
-				LLMenuGL::showPopup(this, menu, x, y);
-				return true;
-			}
-		}
-		return LLUICtrl::handleRightMouseDown(x, y, mask);
-	}
-	return false;
-=======
-            registrar.add("Url.Execute", boost::bind(&LLScrollListCtrl::showNameDetails, id, is_group));
-            registrar.add("Url.CopyLabel", boost::bind(&LLScrollListCtrl::copyNameToClipboard, id, is_group));
-            registrar.add("Url.CopyUrl", boost::bind(&LLScrollListCtrl::copySLURLToClipboard, id, is_group));
-
-            // create the context menu from the XUI file and display it
-            std::string menu_name = is_group ? "menu_url_group.xml" : "menu_url_agent.xml";
-            auto menu = mPopupMenuHandle.get();
-            if (menu)
-            {
-                menu->die();
-                mPopupMenuHandle.markDead();
-            }
-            llassert(LLMenuGL::sMenuContainer != NULL);
-            menu = LLUICtrlFactory::getInstance()->createFromFile<LLContextMenu>(
-                menu_name, LLMenuGL::sMenuContainer, LLMenuHolderGL::child_registry_t::instance());
-            if (menu)
-            {
-                mPopupMenuHandle = menu->getHandle();
-                if (mIsFriendSignal)
-                {
-                    bool isFriend = *(*mIsFriendSignal)(uuid);
-                    LLView* addFriendButton = menu->getChild<LLView>("add_friend");
-                    LLView* removeFriendButton = menu->getChild<LLView>("remove_friend");
-
-                    if (addFriendButton && removeFriendButton)
-                    {
-                        addFriendButton->setEnabled(!isFriend);
-                        removeFriendButton->setEnabled(isFriend);
-                    }
-                }
-
-                menu->show(x, y);
-                LLMenuGL::showPopup(this, menu, x, y);
-                return TRUE;
-            }
-        }
-        return LLUICtrl::handleRightMouseDown(x, y, mask);
-    }
-    return FALSE;
->>>>>>> e1623bb2
-}
-
-void LLScrollListCtrl::showProfile(std::string id, bool is_group)
-{
-    // show the resident's profile or the group profile
-    std::string sltype = is_group ? "group" : "agent";
-    std::string slurl = "secondlife:///app/" + sltype + "/" + id + "/about";
-    LLUrlAction::showProfile(slurl);
-}
-
-void LLScrollListCtrl::sendIM(std::string id)
-{
-    // send im to the resident
-    std::string slurl = "secondlife:///app/agent/" + id + "/about";
-    LLUrlAction::sendIM(slurl);
-}
-
-void LLScrollListCtrl::addFriend(std::string id)
-{
-    // add resident to friends list
-    std::string slurl = "secondlife:///app/agent/" + id + "/about";
-    LLUrlAction::addFriend(slurl);
-}
-
-void LLScrollListCtrl::removeFriend(std::string id)
-{
-    std::string slurl = "secondlife:///app/agent/" + id + "/about";
-    LLUrlAction::removeFriend(slurl);
-}
-
-void LLScrollListCtrl::reportAbuse(std::string id, bool is_group)
-{
-    if (!is_group)
-    {
-        std::string slurl = "secondlife:///app/agent/" + id + "/about";
-        LLUrlAction::reportAbuse(slurl);
-    }
-}
-
-void LLScrollListCtrl::showNameDetails(std::string id, bool is_group)
-{
-    // open the resident's details or the group details
-    std::string sltype = is_group ? "group" : "agent";
-    std::string slurl = "secondlife:///app/" + sltype + "/" + id + "/about";
-    LLUrlAction::clickAction(slurl, true);
-}
-
-void LLScrollListCtrl::copyNameToClipboard(std::string id, bool is_group)
-{
-    // copy the name of the avatar or group to the clipboard
-    std::string name;
-    if (is_group)
-    {
-        gCacheName->getGroupName(LLUUID(id), name);
-    }
-    else
-    {
-        LLAvatarName av_name;
-        LLAvatarNameCache::get(LLUUID(id), &av_name);
-        name = av_name.getAccountName();
-    }
-    LLUrlAction::copyURLToClipboard(name);
-}
-
-void LLScrollListCtrl::copySLURLToClipboard(std::string id, bool is_group)
-{
-    // copy a SLURL for the avatar or group to the clipboard
-    std::string sltype = is_group ? "group" : "agent";
-    std::string slurl = "secondlife:///app/" + sltype + "/" + id + "/about";
-    LLUrlAction::copyURLToClipboard(slurl);
-}
-
-bool LLScrollListCtrl::handleDoubleClick(S32 x, S32 y, MASK mask)
-{
-<<<<<<< HEAD
-	//bool handled = false;
-	bool handled = handleClick(x, y, mask);
-=======
-    //BOOL handled = FALSE;
-    BOOL handled = handleClick(x, y, mask);
->>>>>>> e1623bb2
-
-    if (!handled)
-    {
-        // Offer the click to the children, even if we aren't enabled
-        // so the scroll bars will work.
-        if (NULL == LLView::childrenHandleDoubleClick(x, y, mask))
-        {
-            // Run the callback only if an item is being double-clicked.
-            if( mCanSelect && hitItem(x, y) && mOnDoubleClickCallback )
-            {
-                mOnDoubleClickCallback();
-            }
-        }
-    }
-
-<<<<<<< HEAD
-	return true;
-=======
-    return TRUE;
->>>>>>> e1623bb2
-}
-
-bool LLScrollListCtrl::handleClick(S32 x, S32 y, MASK mask)
-{
-<<<<<<< HEAD
-	// which row was clicked on?
-	LLScrollListItem* hit_item = hitItem(x, y);
-	if (!hit_item) return false;
-
-	// get appropriate cell from that row
-	S32 column_index = getColumnIndexFromOffset(x);
-	LLScrollListCell* hit_cell = hit_item->getColumn(column_index);
-	if (!hit_cell) return false;
-
-	// if cell handled click directly (i.e. clicked on an embedded checkbox)
-	if (hit_cell->handleClick())
-	{
-		// if item not currently selected, select it
-		if (!hit_item->getSelected())
-		{
-			selectItemAt(x, y, mask);
-			gFocusMgr.setMouseCapture(this);
-			mNeedsScroll = true;
-		}
-		
-		// propagate state of cell to rest of selected column
-		{
-			// propagate value of this cell to other selected items
-			// and commit the respective widgets
-			LLSD item_value = hit_cell->getValue();
-			for (item_list::iterator iter = mItemList.begin(); iter != mItemList.end(); iter++)
-			{
-				LLScrollListItem* item = *iter;
-				if (item->getSelected())
-				{
-					LLScrollListCell* cellp = item->getColumn(column_index);
-					cellp->setValue(item_value);
-					cellp->onCommit();
-					if (mLastSelected == NULL)
-					{
-						break;
-					}
-				}
-			}
-			//FIXME: find a better way to signal cell changes
-			onCommit();
-		}
-		// eat click (e.g. do not trigger double click callback)
-		return true;
-	}
-	else
-	{
-		// treat this as a normal single item selection
-		selectItemAt(x, y, mask);
-		gFocusMgr.setMouseCapture(this);
-		mNeedsScroll = true;
-		// do not eat click (allow double click callback)
-		return false;
-	}
-=======
-    // which row was clicked on?
-    LLScrollListItem* hit_item = hitItem(x, y);
-    if (!hit_item) return FALSE;
-
-    // get appropriate cell from that row
-    S32 column_index = getColumnIndexFromOffset(x);
-    LLScrollListCell* hit_cell = hit_item->getColumn(column_index);
-    if (!hit_cell) return FALSE;
-
-    // if cell handled click directly (i.e. clicked on an embedded checkbox)
-    if (hit_cell->handleClick())
-    {
-        // if item not currently selected, select it
-        if (!hit_item->getSelected())
-        {
-            selectItemAt(x, y, mask);
-            gFocusMgr.setMouseCapture(this);
-            mNeedsScroll = true;
-        }
-
-        // propagate state of cell to rest of selected column
-        {
-            // propagate value of this cell to other selected items
-            // and commit the respective widgets
-            LLSD item_value = hit_cell->getValue();
-            for (item_list::iterator iter = mItemList.begin(); iter != mItemList.end(); iter++)
-            {
-                LLScrollListItem* item = *iter;
-                if (item->getSelected())
-                {
-                    LLScrollListCell* cellp = item->getColumn(column_index);
-                    cellp->setValue(item_value);
-                    cellp->onCommit();
-                    if (mLastSelected == NULL)
-                    {
-                        break;
-                    }
-                }
-            }
-            //FIXME: find a better way to signal cell changes
-            onCommit();
-        }
-        // eat click (e.g. do not trigger double click callback)
-        return TRUE;
-    }
-    else
-    {
-        // treat this as a normal single item selection
-        selectItemAt(x, y, mask);
-        gFocusMgr.setMouseCapture(this);
-        mNeedsScroll = true;
-        // do not eat click (allow double click callback)
-        return FALSE;
-    }
->>>>>>> e1623bb2
-}
-
-LLScrollListItem* LLScrollListCtrl::hitItem( S32 x, S32 y )
-{
-    // Excludes disabled items.
-    LLScrollListItem* hit_item = NULL;
-
-    updateSort();
-
-    LLRect item_rect;
-    item_rect.setLeftTopAndSize(
-        mItemListRect.mLeft,
-        mItemListRect.mTop,
-        mItemListRect.getWidth(),
-        mLineHeight );
-
-    // allow for partial line at bottom
-    S32 num_page_lines = getLinesPerPage();
-
-    S32 line = 0;
-    item_list::iterator iter;
-    for(iter = mItemList.begin(); iter != mItemList.end(); iter++)
-    {
-        LLScrollListItem* item  = *iter;
-        if( mScrollLines <= line && line < mScrollLines + num_page_lines )
-        {
-            if( item->getEnabled() && item_rect.pointInRect( x, y ) )
-            {
-                hit_item = item;
-                break;
-            }
-
-            item_rect.translate(0, -mLineHeight);
-        }
-        line++;
-    }
-
-    return hit_item;
-}
-
-S32 LLScrollListCtrl::getColumnIndexFromOffset(S32 x)
-{
-    // which column did we hit?
-    S32 left = 0;
-    S32 right = 0;
-    S32 width = 0;
-    S32 column_index = 0;
-
-    ordered_columns_t::const_iterator iter = mColumnsIndexed.begin();
-    ordered_columns_t::const_iterator end = mColumnsIndexed.end();
-    for ( ; iter != end; ++iter)
-    {
-        width = (*iter)->getWidth() + mColumnPadding;
-        right += width;
-        if (left <= x && x < right )
-        {
-            break;
-        }
-
-        // set left for next column as right of current column
-        left = right;
-        column_index++;
-    }
-
-    return llclamp(column_index, 0, getNumColumns() - 1);
-}
-
-
-S32 LLScrollListCtrl::getColumnOffsetFromIndex(S32 index)
-{
-    S32 column_offset = 0;
-    ordered_columns_t::const_iterator iter = mColumnsIndexed.begin();
-    ordered_columns_t::const_iterator end = mColumnsIndexed.end();
-    for ( ; iter != end; ++iter)
-    {
-        if (index-- <= 0)
-        {
-            return column_offset;
-        }
-        column_offset += (*iter)->getWidth() + mColumnPadding;
-    }
-
-    // when running off the end, return the rightmost pixel
-    return mItemListRect.mRight;
-}
-
-S32 LLScrollListCtrl::getRowOffsetFromIndex(S32 index)
-{
-    S32 row_bottom = (mItemListRect.mTop - ((index - mScrollLines + 1) * mLineHeight) );
-    return row_bottom;
-}
-
-
-bool LLScrollListCtrl::handleHover(S32 x,S32 y,MASK mask)
-{
-<<<<<<< HEAD
-	bool	handled = false;
-
-	if (hasMouseCapture())
-	{
-		if(mask == MASK_NONE)
-		{
-			selectItemAt(x, y, mask);
-			mNeedsScroll = true;
-		}
-	}
-	else 
-	if (mCanSelect)
-	{
-		LLScrollListItem* item = hitItem(x, y);
-		if (item)
-=======
-    BOOL    handled = FALSE;
-
-    if (hasMouseCapture())
-    {
-        if(mask == MASK_NONE)
-        {
-            selectItemAt(x, y, mask);
-            mNeedsScroll = true;
-        }
-    }
-    else
-    if (mCanSelect)
-    {
-        LLScrollListItem* item = hitItem(x, y);
-        if (item)
->>>>>>> e1623bb2
-        {
-            mouseOverHighlightNthItem(getItemIndex(item));
-            switch (mSelectionType)
-            {
-            case CELL:
-                item->setHoverCell(getColumnIndexFromOffset(x));
-                break;
-            case HEADER:
-                {
-                    S32 cell = getColumnIndexFromOffset(x);
-                    if (cell > 0)
-                    {
-                        item->setHoverCell(cell);
-                    }
-                    else
-                    {
-                        item->setHoverCell(-1);
-                    }
-                    break;
-                }
-            case ROW:
-                break;
-            }
-        }
-        else
-        {
-            mouseOverHighlightNthItem(-1);
-        }
-    }
-
-    handled = LLUICtrl::handleHover( x, y, mask );
-
-    return handled;
-}
-
-void LLScrollListCtrl::onMouseLeave(S32 x, S32 y, MASK mask)
-{
-    // clear mouse highlight
-    mouseOverHighlightNthItem(-1);
-}
-
-bool LLScrollListCtrl::handleKeyHere(KEY key,MASK mask )
-{
-<<<<<<< HEAD
-	bool handled = false;
-
-	// not called from parent means we have keyboard focus or a child does
-	if (mCanSelect) 
-	{
-		if (mask == MASK_NONE)
-		{
-			switch(key)
-			{
-			case KEY_UP:
-				if (mAllowKeyboardMovement || hasFocus())
-				{
-					// commit implicit in call
-					selectPrevItem(false);
-					mNeedsScroll = true;
-					handled = true;
-				}
-				break;
-			case KEY_DOWN:
-				if (mAllowKeyboardMovement || hasFocus())
-				{
-					// commit implicit in call
-					selectNextItem(false);
-					mNeedsScroll = true;
-					handled = true;
-				}
-				break;
-=======
-    BOOL handled = FALSE;
-
-    // not called from parent means we have keyboard focus or a child does
-    if (mCanSelect)
-    {
-        if (mask == MASK_NONE)
-        {
-            switch(key)
-            {
-            case KEY_UP:
-                if (mAllowKeyboardMovement || hasFocus())
-                {
-                    // commit implicit in call
-                    selectPrevItem(FALSE);
-                    mNeedsScroll = true;
-                    handled = TRUE;
-                }
-                break;
-            case KEY_DOWN:
-                if (mAllowKeyboardMovement || hasFocus())
-                {
-                    // commit implicit in call
-                    selectNextItem(FALSE);
-                    mNeedsScroll = true;
-                    handled = TRUE;
-                }
-                break;
->>>>>>> e1623bb2
-            case KEY_LEFT:
-                if (mAllowKeyboardMovement || hasFocus())
-                {
-                    // TODO: support multi-select
-                    LLScrollListItem *item = getFirstSelected();
-                    if (item)
-                    {
-                        S32 cell = item->getSelectedCell();
-                        switch (mSelectionType)
-                        {
-                        case CELL:
-                            if (cell < mColumns.size()) cell++;
-                            break;
-                        case HEADER:
-                            if (cell == -1) cell = 1;
-                            else if (cell > 1 && cell < mColumns.size()) cell++; // skip header
-                            break;
-                        case ROW:
-                            cell = -1;
-                            break;
-                        }
-                        item->setSelectedCell(cell);
-                        handled = true;
-                    }
-                }
-                break;
-            case KEY_RIGHT:
-                if (mAllowKeyboardMovement || hasFocus())
-                {
-                    // TODO: support multi-select
-                    LLScrollListItem *item = getFirstSelected();
-                    if (item)
-                    {
-                        S32 cell = item->getSelectedCell();
-                        switch (mSelectionType)
-                        {
-                        case CELL:
-                            if (cell >= 0) cell--;
-                            break;
-                        case HEADER:
-                            if (cell > 1) cell--;
-                            else if (cell == 1) cell = -1; // skip header
-                            break;
-                        case ROW:
-                            cell = -1;
-                            break;
-                        }
-                        item->setSelectedCell(cell);
-                        handled = TRUE;
-                    }
-                }
-                break;
-            case KEY_PAGE_UP:
-                if (mAllowKeyboardMovement || hasFocus())
-                {
-                    selectNthItem(getFirstSelectedIndex() - (mScrollbar->getPageSize() - 1));
-                    mNeedsScroll = true;
-                    if (mCommitOnKeyboardMovement
-                        && !mCommitOnSelectionChange)
-                    {
-                        onCommit();
-                    }
-                    handled = TRUE;
-                }
-                break;
-            case KEY_PAGE_DOWN:
-                if (mAllowKeyboardMovement || hasFocus())
-                {
-                    selectNthItem(getFirstSelectedIndex() + (mScrollbar->getPageSize() - 1));
-                    mNeedsScroll = true;
-                    if (mCommitOnKeyboardMovement
-                        && !mCommitOnSelectionChange)
-                    {
-                        onCommit();
-                    }
-                    handled = TRUE;
-                }
-                break;
-            case KEY_HOME:
-                if (mAllowKeyboardMovement || hasFocus())
-                {
-                    selectFirstItem();
-                    mNeedsScroll = true;
-                    if (mCommitOnKeyboardMovement
-                        && !mCommitOnSelectionChange)
-                    {
-                        onCommit();
-                    }
-                    handled = TRUE;
-                }
-                break;
-            case KEY_END:
-                if (mAllowKeyboardMovement || hasFocus())
-                {
-                    selectNthItem(getItemCount() - 1);
-                    mNeedsScroll = true;
-                    if (mCommitOnKeyboardMovement
-                        && !mCommitOnSelectionChange)
-                    {
-                        onCommit();
-                    }
-                    handled = TRUE;
-                }
-                break;
-            case KEY_RETURN:
-                // JC - Special case: Only claim to have handled it
-                // if we're the special non-commit-on-move
-                // type. AND we are visible
-                if (!mCommitOnKeyboardMovement && mask == MASK_NONE)
-                {
-                    onCommit();
-                    mSearchString.clear();
-                    handled = TRUE;
-                }
-                break;
-            case KEY_BACKSPACE:
-                mSearchTimer.reset();
-                if (mSearchString.size())
-                {
-                    mSearchString.erase(mSearchString.size() - 1, 1);
-                }
-                if (mSearchString.empty())
-                {
-                    if (getFirstSelected())
-                    {
-                        LLScrollListCell* cellp = getFirstSelected()->getColumn(getSearchColumn());
-                        if (cellp)
-                        {
-                            cellp->highlightText(0, 0);
-                        }
-<<<<<<< HEAD
-                        item->setSelectedCell(cell);
-                        handled = true;
-                    }
-                }
-                break;
-			case KEY_PAGE_UP:
-				if (mAllowKeyboardMovement || hasFocus())
-				{
-					selectNthItem(getFirstSelectedIndex() - (mScrollbar->getPageSize() - 1));
-					mNeedsScroll = true;
-					if (mCommitOnKeyboardMovement
-						&& !mCommitOnSelectionChange) 
-					{
-						onCommit();
-					}
-					handled = true;
-				}
-				break;
-			case KEY_PAGE_DOWN:
-				if (mAllowKeyboardMovement || hasFocus())
-				{
-					selectNthItem(getFirstSelectedIndex() + (mScrollbar->getPageSize() - 1));
-					mNeedsScroll = true;
-					if (mCommitOnKeyboardMovement
-						&& !mCommitOnSelectionChange) 
-					{
-						onCommit();
-					}
-					handled = true;
-				}
-				break;
-			case KEY_HOME:
-				if (mAllowKeyboardMovement || hasFocus())
-				{
-					selectFirstItem();
-					mNeedsScroll = true;
-					if (mCommitOnKeyboardMovement
-						&& !mCommitOnSelectionChange) 
-					{
-						onCommit();
-					}
-					handled = true;
-				}
-				break;
-			case KEY_END:
-				if (mAllowKeyboardMovement || hasFocus())
-				{
-					selectNthItem(getItemCount() - 1);
-					mNeedsScroll = true;
-					if (mCommitOnKeyboardMovement
-						&& !mCommitOnSelectionChange) 
-					{
-						onCommit();
-					}
-					handled = true;
-				}
-				break;
-			case KEY_RETURN:
-				// JC - Special case: Only claim to have handled it
-				// if we're the special non-commit-on-move
-				// type. AND we are visible
-			  	if (!mCommitOnKeyboardMovement && mask == MASK_NONE)
-				{
-					onCommit();
-					mSearchString.clear();
-					handled = true;
-				}
-				break;
-			case KEY_BACKSPACE:
-				mSearchTimer.reset();
-				if (mSearchString.size())
-				{
-					mSearchString.erase(mSearchString.size() - 1, 1);
-				}
-				if (mSearchString.empty())
-				{
-					if (getFirstSelected())
-					{
-						LLScrollListCell* cellp = getFirstSelected()->getColumn(getSearchColumn());
-						if (cellp)
-						{
-							cellp->highlightText(0, 0);
-						}
-					}
-				}
-				else if (selectItemByPrefix(wstring_to_utf8str(mSearchString), false))
-				{
-					mNeedsScroll = true;
-					// update search string only on successful match
-					mSearchTimer.reset();
-
-					if (mCommitOnKeyboardMovement
-						&& !mCommitOnSelectionChange) 
-					{
-						onCommit();
-					}
-				}
-				break;
-			default:
-				break;
-			}
-		}
-		// TODO: multiple: shift-up, shift-down, shift-home, shift-end, select all
-	}
-
-	return handled;
-=======
-                    }
-                }
-                else if (selectItemByPrefix(wstring_to_utf8str(mSearchString), FALSE))
-                {
-                    mNeedsScroll = true;
-                    // update search string only on successful match
-                    mSearchTimer.reset();
-
-                    if (mCommitOnKeyboardMovement
-                        && !mCommitOnSelectionChange)
-                    {
-                        onCommit();
-                    }
-                }
-                break;
-            default:
-                break;
-            }
-        }
-        // TODO: multiple: shift-up, shift-down, shift-home, shift-end, select all
-    }
-
-    return handled;
->>>>>>> e1623bb2
-}
-
-bool LLScrollListCtrl::handleUnicodeCharHere(llwchar uni_char)
-{
-<<<<<<< HEAD
-	if ((uni_char < 0x20) || (uni_char == 0x7F)) // Control character or DEL
-	{
-		return false;
-	}
-
-	// perform incremental search based on keyboard input
-	static LLUICachedControl<F32> type_ahead_timeout ("TypeAheadTimeout", 0);
-	if (mSearchTimer.getElapsedTimeF32() > type_ahead_timeout)
-	{
-		mSearchString.clear();
-	}
-
-	// type ahead search is case insensitive
-	uni_char = LLStringOps::toLower((llwchar)uni_char);
-
-	if (selectItemByPrefix(wstring_to_utf8str(mSearchString + (llwchar)uni_char), false))
-	{
-		// update search string only on successful match
-		mNeedsScroll = true;
-		mSearchString += uni_char;
-		mSearchTimer.reset();
-
-		if (mCommitOnKeyboardMovement
-			&& !mCommitOnSelectionChange) 
-		{
-			onCommit();
-		}
-	}
-	// handle iterating over same starting character
-	else if (isRepeatedChars(mSearchString + (llwchar)uni_char) && !mItemList.empty())
-	{
-		// start from last selected item, in case we previously had a successful match against
-		// duplicated characters ('AA' matches 'Aaron')
-		item_list::iterator start_iter = mItemList.begin();
-		S32 first_selected = getFirstSelectedIndex();
-
-		// if we have a selection (> -1) then point iterator at the selected item
-		if (first_selected > 0)
-		{
-			// point iterator to first selected item
-			start_iter += first_selected;
-		}
-
-		// start search at first item after current selection
-		item_list::iterator iter = start_iter;
-		++iter;
-		if (iter == mItemList.end())
-		{
-			iter = mItemList.begin();
-		}
-
-		// loop around once, back to previous selection
-		while(iter != start_iter)
-		{
-			LLScrollListItem* item = *iter;
-
-			LLScrollListCell* cellp = item->getColumn(getSearchColumn());
-			if (cellp)
-			{
-				// Only select enabled items with matching first characters
-				LLWString item_label = utf8str_to_wstring(cellp->getValue().asString());
-				if (item->getEnabled() && LLStringOps::toLower(item_label[0]) == uni_char)
-				{
-					selectItem(item, -1);
-					mNeedsScroll = true;
-					cellp->highlightText(0, 1);
-					mSearchTimer.reset();
-
-					if (mCommitOnKeyboardMovement
-						&& !mCommitOnSelectionChange) 
-					{
-						onCommit();
-					}
-
-					break;
-				}
-			}
-
-			++iter;
-			if (iter == mItemList.end())
-			{
-				iter = mItemList.begin();
-			}
-		}
-	}
-
-	return true;
-=======
-    if ((uni_char < 0x20) || (uni_char == 0x7F)) // Control character or DEL
-    {
-        return FALSE;
-    }
-
-    // perform incremental search based on keyboard input
-    static LLUICachedControl<F32> type_ahead_timeout ("TypeAheadTimeout", 0);
-    if (mSearchTimer.getElapsedTimeF32() > type_ahead_timeout)
-    {
-        mSearchString.clear();
-    }
-
-    // type ahead search is case insensitive
-    uni_char = LLStringOps::toLower((llwchar)uni_char);
-
-    if (selectItemByPrefix(wstring_to_utf8str(mSearchString + (llwchar)uni_char), FALSE))
-    {
-        // update search string only on successful match
-        mNeedsScroll = true;
-        mSearchString += uni_char;
-        mSearchTimer.reset();
-
-        if (mCommitOnKeyboardMovement
-            && !mCommitOnSelectionChange)
-        {
-            onCommit();
-        }
-    }
-    // handle iterating over same starting character
-    else if (isRepeatedChars(mSearchString + (llwchar)uni_char) && !mItemList.empty())
-    {
-        // start from last selected item, in case we previously had a successful match against
-        // duplicated characters ('AA' matches 'Aaron')
-        item_list::iterator start_iter = mItemList.begin();
-        S32 first_selected = getFirstSelectedIndex();
-
-        // if we have a selection (> -1) then point iterator at the selected item
-        if (first_selected > 0)
-        {
-            // point iterator to first selected item
-            start_iter += first_selected;
-        }
-
-        // start search at first item after current selection
-        item_list::iterator iter = start_iter;
-        ++iter;
-        if (iter == mItemList.end())
-        {
-            iter = mItemList.begin();
-        }
-
-        // loop around once, back to previous selection
-        while(iter != start_iter)
-        {
-            LLScrollListItem* item = *iter;
-
-            LLScrollListCell* cellp = item->getColumn(getSearchColumn());
-            if (cellp)
-            {
-                // Only select enabled items with matching first characters
-                LLWString item_label = utf8str_to_wstring(cellp->getValue().asString());
-                if (item->getEnabled() && LLStringOps::toLower(item_label[0]) == uni_char)
-                {
-                    selectItem(item, -1);
-                    mNeedsScroll = true;
-                    cellp->highlightText(0, 1);
-                    mSearchTimer.reset();
-
-                    if (mCommitOnKeyboardMovement
-                        && !mCommitOnSelectionChange)
-                    {
-                        onCommit();
-                    }
-
-                    break;
-                }
-            }
-
-            ++iter;
-            if (iter == mItemList.end())
-            {
-                iter = mItemList.begin();
-            }
-        }
-    }
-
-    return TRUE;
->>>>>>> e1623bb2
-}
-
-
-void LLScrollListCtrl::reportInvalidInput()
-{
-    make_ui_sound("UISndBadKeystroke");
-}
-
-bool LLScrollListCtrl::isRepeatedChars(const LLWString& string) const
-{
-<<<<<<< HEAD
-	if (string.empty())
-	{
-		return false;
-	}
-=======
-    if (string.empty())
-    {
-        return FALSE;
-    }
->>>>>>> e1623bb2
-
-    llwchar first_char = string[0];
-
-<<<<<<< HEAD
-	for (U32 i = 0; i < string.size(); i++)
-	{
-		if (string[i] != first_char)
-		{
-			return false;
-		}
-	}
-
-	return true;
-=======
-    for (U32 i = 0; i < string.size(); i++)
-    {
-        if (string[i] != first_char)
-        {
-            return FALSE;
-        }
-    }
-
-    return TRUE;
->>>>>>> e1623bb2
-}
-
-void LLScrollListCtrl::selectItem(LLScrollListItem* itemp, S32 cell, bool select_single_item)
-{
-<<<<<<< HEAD
-	if (!itemp) return;
-
-	if (!itemp->getSelected())
-	{
-		if (mLastSelected)
-		{
-			LLScrollListCell* cellp = mLastSelected->getColumn(getSearchColumn());
-			if (cellp)
-			{
-				cellp->highlightText(0, 0);
-			}
-		}
-		if (select_single_item)
-		{
-			deselectAllItems(true);
-		}
-		itemp->setSelected(true);
-=======
-    if (!itemp) return;
-
-    if (!itemp->getSelected())
-    {
-        if (mLastSelected)
-        {
-            LLScrollListCell* cellp = mLastSelected->getColumn(getSearchColumn());
-            if (cellp)
-            {
-                cellp->highlightText(0, 0);
-            }
-        }
-        if (select_single_item)
-        {
-            deselectAllItems(TRUE);
-        }
-        itemp->setSelected(TRUE);
->>>>>>> e1623bb2
-        switch (mSelectionType)
-        {
-        case CELL:
-            itemp->setSelectedCell(cell);
-            break;
-        case HEADER:
-            itemp->setSelectedCell(cell <= 0 ? -1 : cell);
-            break;
-        case ROW:
-            itemp->setSelectedCell(-1);
-            break;
-        }
-        mLastSelected = itemp;
-        mSelectionChanged = true;
-    }
-}
-
-void LLScrollListCtrl::deselectItem(LLScrollListItem* itemp)
-{
-    if (!itemp) return;
-
-    if (itemp->getSelected())
-    {
-        if (mLastSelected == itemp)
-        {
-            mLastSelected = NULL;
-        }
-
-<<<<<<< HEAD
-		itemp->setSelected(false);
-		LLScrollListCell* cellp = itemp->getColumn(getSearchColumn());
-		if (cellp)
-		{
-			cellp->highlightText(0, 0);	
-		}
-		mSelectionChanged = true;
-	}
-=======
-        itemp->setSelected(FALSE);
-        LLScrollListCell* cellp = itemp->getColumn(getSearchColumn());
-        if (cellp)
-        {
-            cellp->highlightText(0, 0);
-        }
-        mSelectionChanged = true;
-    }
->>>>>>> e1623bb2
-}
-
-void LLScrollListCtrl::commitIfChanged()
-{
-<<<<<<< HEAD
-	if (mSelectionChanged)
-	{
-		mDirty = true;
-		mSelectionChanged = false;
-		onCommit();
-	}
-=======
-    if (mSelectionChanged)
-    {
-        mDirty = true;
-        mSelectionChanged = FALSE;
-        onCommit();
-    }
->>>>>>> e1623bb2
-}
-
-struct SameSortColumn
-{
-    SameSortColumn(S32 column) : mColumn(column) {}
-    S32 mColumn;
-
-<<<<<<< HEAD
-	bool operator()(std::pair<S32, bool> sort_column) { return sort_column.first == mColumn; }
-=======
-    bool operator()(std::pair<S32, BOOL> sort_column) { return sort_column.first == mColumn; }
->>>>>>> e1623bb2
-};
-
-bool LLScrollListCtrl::setSort(S32 column_idx, bool ascending)
-{
-<<<<<<< HEAD
-	LLScrollListColumn* sort_column = getColumn(column_idx);
-	if (!sort_column) return false;
-=======
-    LLScrollListColumn* sort_column = getColumn(column_idx);
-    if (!sort_column) return FALSE;
-
-    sort_column->mSortDirection = ascending ? LLScrollListColumn::ASCENDING : LLScrollListColumn::DESCENDING;
->>>>>>> e1623bb2
-
-    sort_column_t new_sort_column(column_idx, ascending);
-
-    setNeedsSort();
-
-<<<<<<< HEAD
-	if (mSortColumns.empty())
-	{
-		mSortColumns.push_back(new_sort_column);
-		return true;
-	}
-	else
-	{	
-		// grab current sort column
-		sort_column_t cur_sort_column = mSortColumns.back();
-		
-		// remove any existing sort criterion referencing this column
-		// and add the new one
-		mSortColumns.erase(remove_if(mSortColumns.begin(), mSortColumns.end(), SameSortColumn(column_idx)), mSortColumns.end()); 
-		mSortColumns.push_back(new_sort_column);
-=======
-    if (mSortColumns.empty())
-    {
-        mSortColumns.push_back(new_sort_column);
-        return TRUE;
-    }
-    else
-    {
-        // grab current sort column
-        sort_column_t cur_sort_column = mSortColumns.back();
->>>>>>> e1623bb2
-
-        // remove any existing sort criterion referencing this column
-        // and add the new one
-        mSortColumns.erase(remove_if(mSortColumns.begin(), mSortColumns.end(), SameSortColumn(column_idx)), mSortColumns.end());
-        mSortColumns.push_back(new_sort_column);
-
-        // did the sort criteria change?
-        return (cur_sort_column != new_sort_column);
-    }
-}
-
-S32 LLScrollListCtrl::getLinesPerPage()
-{
-    //if mPageLines is NOT provided display all item
-    if (mPageLines)
-    {
-        return mPageLines;
-    }
-    else
-    {
-        return mLineHeight ? mItemListRect.getHeight() / mLineHeight : getItemCount();
-    }
-}
-
-
-// Called by scrollbar
-void LLScrollListCtrl::onScrollChange( S32 new_pos, LLScrollbar* scrollbar )
-{
-    mScrollLines = new_pos;
-}
-
-
-void LLScrollListCtrl::sortByColumn(const std::string& name, bool ascending)
-{
-    column_map_t::iterator itor = mColumns.find(name);
-    if (itor != mColumns.end())
-    {
-        sortByColumnIndex((*itor).second->mIndex, ascending);
-    }
-}
-
-// First column is column 0
-void  LLScrollListCtrl::sortByColumnIndex(U32 column, bool ascending)
-{
-    setSort(column, ascending);
-    updateSort();
-}
-
-void LLScrollListCtrl::updateSort() const
-{
-    if (hasSortOrder() && !isSorted())
-    {
-        // do stable sort to preserve any previous sorts
-        std::stable_sort(
-            mItemList.begin(),
-            mItemList.end(),
-            SortScrollListItem(mSortColumns,mSortCallback, mAlternateSort));
-
-        mSorted = true;
-    }
-}
-
-// for one-shot sorts, does not save sort column/order
-void LLScrollListCtrl::sortOnce(S32 column, bool ascending)
-{
-<<<<<<< HEAD
-	std::vector<std::pair<S32, bool> > sort_column;
-	sort_column.push_back(std::make_pair(column, ascending));
-=======
-    std::vector<std::pair<S32, BOOL> > sort_column;
-    sort_column.push_back(std::make_pair(column, ascending));
->>>>>>> e1623bb2
-
-    // do stable sort to preserve any previous sorts
-    std::stable_sort(
-        mItemList.begin(),
-        mItemList.end(),
-        SortScrollListItem(sort_column,mSortCallback,mAlternateSort));
-}
-
-void LLScrollListCtrl::dirtyColumns()
-{
-    mColumnsDirty = true;
-    mColumnWidthsDirty = true;
-
-    // need to keep mColumnsIndexed up to date
-    // just in case someone indexes into it immediately
-    mColumnsIndexed.resize(mColumns.size());
-
-    column_map_t::iterator column_itor;
-    for (column_itor = mColumns.begin(); column_itor != mColumns.end(); ++column_itor)
-    {
-        LLScrollListColumn *column = column_itor->second;
-        mColumnsIndexed[column_itor->second->mIndex] = column;
-    }
-}
-
-
-S32 LLScrollListCtrl::getScrollPos() const
-{
-    return mScrollbar->getDocPos();
-}
-
-
-void LLScrollListCtrl::setScrollPos( S32 pos )
-{
-    mScrollbar->setDocPos( pos );
-
-    onScrollChange(mScrollbar->getDocPos(), mScrollbar);
-}
-
-
-void LLScrollListCtrl::scrollToShowSelected()
-{
-    // don't scroll automatically when capturing mouse input
-    // as that will change what is currently under the mouse cursor
-    if (hasMouseCapture())
-    {
-        return;
-    }
-
-    updateSort();
-
-    S32 index = getFirstSelectedIndex();
-    if (index < 0)
-    {
-        return;
-    }
-
-    LLScrollListItem* item = mItemList[index];
-    if (!item)
-    {
-        // I don't THINK this should ever happen.
-        return;
-    }
-
-    S32 lowest = mScrollLines;
-    S32 page_lines = getLinesPerPage();
-    S32 highest = mScrollLines + page_lines;
-
-    if (index < lowest)
-    {
-        // need to scroll to show item
-        setScrollPos(index);
-    }
-    else if (highest <= index)
-    {
-        setScrollPos(index - page_lines + 1);
-    }
-}
-
-void LLScrollListCtrl::updateStaticColumnWidth(LLScrollListColumn* col, S32 new_width)
-{
-    mTotalStaticColumnWidth += llmax(0, new_width) - llmax(0, col->getWidth());
-}
-
-// LLEditMenuHandler functions
-
-// virtual
-void    LLScrollListCtrl::copy()
-{
-    std::string buffer;
-
-    std::vector<LLScrollListItem*> items = getAllSelected();
-    std::vector<LLScrollListItem*>::iterator itor;
-    for (itor = items.begin(); itor != items.end(); ++itor)
-    {
-        buffer += (*itor)->getContentsCSV() + "\n";
-    }
-    LLClipboard::instance().copyToClipboard(utf8str_to_wstring(buffer), 0, buffer.length());
-}
-
-// virtual
-<<<<<<< HEAD
-bool	LLScrollListCtrl::canCopy() const
-=======
-BOOL    LLScrollListCtrl::canCopy() const
->>>>>>> e1623bb2
-{
-    return (getFirstSelected() != NULL);
-}
-
-// virtual
-void    LLScrollListCtrl::cut()
-{
-    copy();
-    doDelete();
-}
-
-// virtual
-<<<<<<< HEAD
-bool	LLScrollListCtrl::canCut() const
-=======
-BOOL    LLScrollListCtrl::canCut() const
->>>>>>> e1623bb2
-{
-    return canCopy() && canDoDelete();
-}
-
-// virtual
-void    LLScrollListCtrl::selectAll()
-{
-<<<<<<< HEAD
-	// Deselects all other items
-	item_list::iterator iter;
-	for (iter = mItemList.begin(); iter != mItemList.end(); iter++)
-	{
-		LLScrollListItem *itemp = *iter;
-		if( itemp->getEnabled() )
-		{
-			selectItem(itemp, -1, false);
-		}
-	}
-=======
-    // Deselects all other items
-    item_list::iterator iter;
-    for (iter = mItemList.begin(); iter != mItemList.end(); iter++)
-    {
-        LLScrollListItem *itemp = *iter;
-        if( itemp->getEnabled() )
-        {
-            selectItem(itemp, -1, FALSE);
-        }
-    }
->>>>>>> e1623bb2
-
-    if (mCommitOnSelectionChange)
-    {
-        commitIfChanged();
-    }
-}
-
-// virtual
-<<<<<<< HEAD
-bool	LLScrollListCtrl::canSelectAll() const
-=======
-BOOL    LLScrollListCtrl::canSelectAll() const
->>>>>>> e1623bb2
-{
-    return getCanSelect() && mAllowMultipleSelection && !(mMaxSelectable > 0 && mItemList.size() > mMaxSelectable);
-}
-
-// virtual
-void    LLScrollListCtrl::deselect()
-{
-    deselectAllItems();
-}
-
-// virtual
-<<<<<<< HEAD
-bool	LLScrollListCtrl::canDeselect() const
-=======
-BOOL    LLScrollListCtrl::canDeselect() const
->>>>>>> e1623bb2
-{
-    return getCanSelect();
-}
-
-void LLScrollListCtrl::addColumn(const LLSD& column, EAddPosition pos)
-{
-    LLScrollListColumn::Params p;
-    LLParamSDParser parser;
-    parser.readSD(column, p);
-    addColumn(p, pos);
-}
-
-void LLScrollListCtrl::addColumn(const LLScrollListColumn::Params& column_params, EAddPosition pos)
-{
-    if (!column_params.validateBlock()) return;
-
-    std::string name = column_params.name;
-    // if no column name provided, just use ordinal as name
-    if (name.empty())
-    {
-        name = llformat("%d", mColumnsIndexed.size());
-    }
-
-    if (mColumns.find(name) == mColumns.end())
-    {
-        // Add column
-        mColumns[name] = new LLScrollListColumn(column_params, this);
-        LLScrollListColumn* new_column = mColumns[name];
-        new_column->mIndex = mColumns.size()-1;
-
-        // Add button
-        if (new_column->getWidth() > 0 || new_column->mRelWidth > 0 || new_column->mDynamicWidth)
-        {
-            if (getNumColumns() > 0)
-            {
-                mTotalColumnPadding += mColumnPadding;
-            }
-            if (new_column->mRelWidth >= 0)
-            {
-                new_column->setWidth((S32)ll_round(new_column->mRelWidth*mItemListRect.getWidth()));
-            }
-            else if(new_column->mDynamicWidth)
-            {
-                mNumDynamicWidthColumns++;
-                new_column->setWidth((mItemListRect.getWidth() - mTotalStaticColumnWidth - mTotalColumnPadding) / mNumDynamicWidthColumns);
-            }
-            S32 top = mItemListRect.mTop;
-
-            S32 left = mItemListRect.mLeft;
-            for (column_map_t::iterator itor = mColumns.begin();
-                itor != mColumns.end();
-                ++itor)
-            {
-                if (itor->second->mIndex < new_column->mIndex &&
-                    itor->second->getWidth() > 0)
-                {
-                    left += itor->second->getWidth() + mColumnPadding;
-                }
-            }
-
-            S32 right = left+new_column->getWidth();
-            if (new_column->mIndex != (S32)mColumns.size()-1)
-            {
-                right += mColumnPadding;
-            }
-
-            LLRect temp_rect = LLRect(left,top+mHeadingHeight,right,top);
-
-            LLScrollColumnHeader::Params params(LLUICtrlFactory::getDefaultParams<LLScrollColumnHeader>());
-            params.name = "btn_" + name;
-            params.rect = temp_rect;
-            params.column = new_column;
-            params.tool_tip = column_params.tool_tip;
-            params.tab_stop = false;
-            params.visible = mDisplayColumnHeaders;
-
-            if(column_params.header.image.isProvided())
-            {
-                params.image_selected = column_params.header.image;
-                params.image_unselected = column_params.header.image;
-            }
-            else
-            {
-                params.label = column_params.header.label;
-            }
-
-            new_column->mHeader = LLUICtrlFactory::create<LLScrollColumnHeader>(params);
-            addChild(new_column->mHeader);
-
-            sendChildToFront(mScrollbar);
-        }
-    }
-
-    dirtyColumns();
-}
-
-// static
-void LLScrollListCtrl::onClickColumn(void *userdata)
-{
-    LLScrollListColumn *info = (LLScrollListColumn*)userdata;
-    if (!info) return;
-
-    LLScrollListCtrl *parent = info->mParentCtrl;
-    if (!parent) return;
-
-    if (!parent->mCanSort) return;
-
-    S32 column_index = info->mIndex;
-
-    LLScrollListColumn* column = parent->mColumnsIndexed[info->mIndex];
-    bool ascending = column->mSortDirection == LLScrollListColumn::ASCENDING;
-    if (column->mSortingColumn != column->mName
-        && parent->mColumns.find(column->mSortingColumn) != parent->mColumns.end())
-    {
-        LLScrollListColumn* info_redir = parent->mColumns[column->mSortingColumn];
-        column_index = info_redir->mIndex;
-    }
-
-    // if this column is the primary sort key, reverse the direction
-    if (!parent->mSortColumns.empty() && parent->mSortColumns.back().first == column_index)
-    {
-        ascending = !parent->mSortColumns.back().second;
-    }
-
-    parent->sortByColumnIndex(column_index, ascending);
-
-    if (parent->mOnSortChangedCallback)
-    {
-        parent->mOnSortChangedCallback();
-    }
-}
-
-std::string LLScrollListCtrl::getSortColumnName()
-{
-    LLScrollListColumn* column = mSortColumns.empty() ? NULL : mColumnsIndexed[mSortColumns.back().first];
-
-    if (column) return column->mName;
-    else return "";
-}
-
-bool LLScrollListCtrl::hasSortOrder() const
-{
-    return !mSortColumns.empty();
-}
-
-void LLScrollListCtrl::clearSortOrder()
-{
-    mSortColumns.clear();
-}
-
-void LLScrollListCtrl::clearColumns()
-{
-    column_map_t::iterator itor;
-    for (itor = mColumns.begin(); itor != mColumns.end(); ++itor)
-    {
-        LLScrollColumnHeader *header = itor->second->mHeader;
-        if (header)
-        {
-            removeChild(header);
-            delete header;
-        }
-    }
-    std::for_each(mColumns.begin(), mColumns.end(), DeletePairedPointer());
-    mColumns.clear();
-    mSortColumns.clear();
-    mTotalStaticColumnWidth = 0;
-    mTotalColumnPadding = 0;
-
-    dirtyColumns(); // Clears mColumnsIndexed
-}
-
-void LLScrollListCtrl::setColumnLabel(const std::string& column, const std::string& label)
-{
-    LLScrollListColumn* columnp = getColumn(column);
-    if (columnp)
-    {
-        columnp->mLabel = label;
-        if (columnp->mHeader)
-        {
-            columnp->mHeader->setLabel(label);
-        }
-    }
-}
-
-LLScrollListColumn* LLScrollListCtrl::getColumn(S32 index)
-{
-    if (index < 0 || index >= (S32)mColumnsIndexed.size())
-    {
-        return NULL;
-    }
-    return mColumnsIndexed[index];
-}
-
-LLScrollListColumn* LLScrollListCtrl::getColumn(const std::string& name)
-{
-    column_map_t::iterator column_itor = mColumns.find(name);
-    if (column_itor != mColumns.end())
-    {
-        return column_itor->second;
-    }
-    return NULL;
-}
-
-LLScrollListItem* LLScrollListCtrl::addElement(const LLSD& element, EAddPosition pos, void* userdata)
-{
-    LL_PROFILE_ZONE_SCOPED_CATEGORY_UI;
-    LLScrollListItem::Params item_params;
-    LLParamSDParser parser;
-    parser.readSD(element, item_params);
-    item_params.userdata = userdata;
-    return addRow(item_params, pos);
-}
-
-LLScrollListItem* LLScrollListCtrl::addRow(const LLScrollListItem::Params& item_p, EAddPosition pos)
-{
-    LL_PROFILE_ZONE_SCOPED_CATEGORY_UI;
-    LLScrollListItem *new_item = new LLScrollListItem(item_p);
-    return addRow(new_item, item_p, pos);
-}
-
-LLScrollListItem* LLScrollListCtrl::addRow(LLScrollListItem *new_item, const LLScrollListItem::Params& item_p, EAddPosition pos)
-{
-    LL_PROFILE_ZONE_SCOPED_CATEGORY_UI;
-<<<<<<< HEAD
-	if (!item_p.validateBlock() || !new_item) return NULL;
-	new_item->setNumColumns(mColumns.size());
-
-	// Add any columns we don't already have
-	S32 col_index = 0;
-
-	for(LLInitParam::ParamIterator<LLScrollListCell::Params>::const_iterator itor = item_p.columns.begin();
-		itor != item_p.columns.end();
-		++itor)
-	{
-		LLScrollListCell::Params cell_p = *itor;
-		std::string column = cell_p.column;
-
-		// empty columns strings index by ordinal
-		if (column.empty())
-		{
-			column = llformat("%d", col_index);
-		}
-
-		LLScrollListColumn* columnp = getColumn(column);
-
-		// create new column on demand
-		if (!columnp)
-		{
-			LLScrollListColumn::Params new_column;
-			new_column.name = column;
-			new_column.header.label = column;
-
-			// if width supplied for column, use it, otherwise 
-			// use adaptive width
-			if (cell_p.width.isProvided())
-			{
-				new_column.width.pixel_width = cell_p.width;
-			}
-			addColumn(new_column);
-			columnp = mColumns[column];
-			new_item->setNumColumns(mColumns.size());
-		}
-
-		S32 index = columnp->mIndex;
-		if (!cell_p.width.isProvided())
-		{
-			cell_p.width = columnp->getWidth();
-		}
-
-		LLScrollListCell* cell = LLScrollListCell::create(cell_p);
-
-		if (cell)
-		{
-			new_item->setColumn(index, cell);
-			if (columnp->mHeader 
-				&& cell->isText() 
-				&& !cell->getValue().asString().empty())
-			{
-				columnp->mHeader->setHasResizableElement(true);
-			}
-		}
-
-		col_index++;
-	}
-
-	if (item_p.columns.empty())
-	{
-		if (mColumns.empty())
-		{
-			LLScrollListColumn::Params new_column;
-			new_column.name = "0";
-
-			addColumn(new_column);
-			new_item->setNumColumns(mColumns.size());
-		}
-
-		LLScrollListCell* cell = LLScrollListCell::create(LLScrollListCell::Params().value(item_p.value));
-		if (cell)
-		{
-			LLScrollListColumn* columnp = mColumns.begin()->second;
-
-			new_item->setColumn(0, cell);
-			if (columnp->mHeader 
-				&& cell->isText() 
-				&& !cell->getValue().asString().empty())
-			{
-				columnp->mHeader->setHasResizableElement(true);
-			}
-		}
-	}
-
-	// add dummy cells for missing columns
-	for (column_map_t::iterator column_it = mColumns.begin(); column_it != mColumns.end(); ++column_it)
-	{
-		S32 column_idx = column_it->second->mIndex;
-		if (new_item->getColumn(column_idx) == NULL)
-		{
-			LLScrollListColumn* column_ptr = column_it->second;
-			LLScrollListCell::Params cell_p;
-			cell_p.width = column_ptr->getWidth();
-			
-			new_item->setColumn(column_idx, new LLScrollListSpacer(cell_p));
-		}
-	}
-
-	addItem(new_item, pos);
-	return new_item;
-=======
-    if (!item_p.validateBlock() || !new_item) return NULL;
-    new_item->setNumColumns(mColumns.size());
-
-    // Add any columns we don't already have
-    S32 col_index = 0;
-
-    for(LLInitParam::ParamIterator<LLScrollListCell::Params>::const_iterator itor = item_p.columns.begin();
-        itor != item_p.columns.end();
-        ++itor)
-    {
-        LLScrollListCell::Params cell_p = *itor;
-        std::string column = cell_p.column;
-
-        // empty columns strings index by ordinal
-        if (column.empty())
-        {
-            column = llformat("%d", col_index);
-        }
-
-        LLScrollListColumn* columnp = getColumn(column);
-
-        // create new column on demand
-        if (!columnp)
-        {
-            LLScrollListColumn::Params new_column;
-            new_column.name = column;
-            new_column.header.label = column;
-
-            // if width supplied for column, use it, otherwise
-            // use adaptive width
-            if (cell_p.width.isProvided())
-            {
-                new_column.width.pixel_width = cell_p.width;
-            }
-            addColumn(new_column);
-            columnp = mColumns[column];
-            new_item->setNumColumns(mColumns.size());
-        }
-
-        S32 index = columnp->mIndex;
-        if (!cell_p.width.isProvided())
-        {
-            cell_p.width = columnp->getWidth();
-        }
-
-        LLScrollListCell* cell = LLScrollListCell::create(cell_p);
-
-        if (cell)
-        {
-            new_item->setColumn(index, cell);
-            if (columnp->mHeader
-                && cell->isText()
-                && !cell->getValue().asString().empty())
-            {
-                columnp->mHeader->setHasResizableElement(TRUE);
-            }
-        }
-
-        col_index++;
-    }
-
-    if (item_p.columns.empty())
-    {
-        if (mColumns.empty())
-        {
-            LLScrollListColumn::Params new_column;
-            new_column.name = "0";
-
-            addColumn(new_column);
-            new_item->setNumColumns(mColumns.size());
-        }
-
-        LLScrollListCell* cell = LLScrollListCell::create(LLScrollListCell::Params().value(item_p.value));
-        if (cell)
-        {
-            LLScrollListColumn* columnp = mColumns.begin()->second;
-
-            new_item->setColumn(0, cell);
-            if (columnp->mHeader
-                && cell->isText()
-                && !cell->getValue().asString().empty())
-            {
-                columnp->mHeader->setHasResizableElement(TRUE);
-            }
-        }
-    }
-
-    // add dummy cells for missing columns
-    for (column_map_t::iterator column_it = mColumns.begin(); column_it != mColumns.end(); ++column_it)
-    {
-        S32 column_idx = column_it->second->mIndex;
-        if (new_item->getColumn(column_idx) == NULL)
-        {
-            LLScrollListColumn* column_ptr = column_it->second;
-            LLScrollListCell::Params cell_p;
-            cell_p.width = column_ptr->getWidth();
-
-            new_item->setColumn(column_idx, new LLScrollListSpacer(cell_p));
-        }
-    }
-
-    addItem(new_item, pos);
-    return new_item;
->>>>>>> e1623bb2
-}
-
-LLScrollListItem* LLScrollListCtrl::addSimpleElement(const std::string& value, EAddPosition pos, const LLSD& id)
-{
-    LLSD entry_id = id;
-
-    if (id.isUndefined())
-    {
-        entry_id = value;
-    }
-
-    LLScrollListItem::Params item_params;
-    item_params.value(entry_id);
-    item_params.columns.add()
-        .value(value)
-        .font(LLFontGL::getFontEmojiSmall());
-
-    return addRow(item_params, pos);
-}
-
-void LLScrollListCtrl::setValue(const LLSD& value )
-{
-    LLSD::array_const_iterator itor;
-    for (itor = value.beginArray(); itor != value.endArray(); ++itor)
-    {
-        addElement(*itor);
-    }
-}
-
-LLSD LLScrollListCtrl::getValue() const
-{
-    LLScrollListItem *item = getFirstSelected();
-    if (!item) return LLSD();
-    return item->getValue();
-}
-
-bool LLScrollListCtrl::operateOnSelection(EOperation op)
-{
-<<<<<<< HEAD
-	if (op == OP_DELETE)
-	{
-		deleteSelectedItems();
-		return true;
-	}
-	else if (op == OP_DESELECT)
-	{
-		deselectAllItems();
-	}
-	return false;
-=======
-    if (op == OP_DELETE)
-    {
-        deleteSelectedItems();
-        return TRUE;
-    }
-    else if (op == OP_DESELECT)
-    {
-        deselectAllItems();
-    }
-    return FALSE;
->>>>>>> e1623bb2
-}
-
-bool LLScrollListCtrl::operateOnAll(EOperation op)
-{
-<<<<<<< HEAD
-	if (op == OP_DELETE)
-	{
-		clearRows();
-		return true;
-	}
-	else if (op == OP_DESELECT)
-	{
-		deselectAllItems();
-	}
-	else if (op == OP_SELECT)
-	{
-		selectAll();
-	}
-	return false;
-}
-//virtual 
-void LLScrollListCtrl::setFocus(bool b)
-=======
-    if (op == OP_DELETE)
-    {
-        clearRows();
-        return TRUE;
-    }
-    else if (op == OP_DESELECT)
-    {
-        deselectAllItems();
-    }
-    else if (op == OP_SELECT)
-    {
-        selectAll();
-    }
-    return FALSE;
-}
-//virtual
-void LLScrollListCtrl::setFocus(BOOL b)
->>>>>>> e1623bb2
-{
-    // for tabbing into pristine scroll lists (Finder)
-    if (!getFirstSelected())
-    {
-        selectFirstItem();
-        //onCommit(); // SJB: selectFirstItem() will call onCommit() if appropriate
-    }
-    LLUICtrl::setFocus(b);
-}
-
-
-<<<<<<< HEAD
-// virtual 
-bool	LLScrollListCtrl::isDirty() const		
-{
-	bool grubby = mDirty;
-	if ( !mAllowMultipleSelection )
-	{
-		grubby = (mOriginalSelection != getFirstSelectedIndex());
-	}
-	return grubby;
-=======
-// virtual
-BOOL    LLScrollListCtrl::isDirty() const
-{
-    BOOL grubby = mDirty;
-    if ( !mAllowMultipleSelection )
-    {
-        grubby = (mOriginalSelection != getFirstSelectedIndex());
-    }
-    return grubby;
->>>>>>> e1623bb2
-}
-
-// Clear dirty state
-void LLScrollListCtrl::resetDirty()
-{
-<<<<<<< HEAD
-	mDirty = false;
-	mOriginalSelection = getFirstSelectedIndex();
-=======
-    mDirty = FALSE;
-    mOriginalSelection = getFirstSelectedIndex();
->>>>>>> e1623bb2
-}
-
-
-//virtual
-void LLScrollListCtrl::onFocusReceived()
-{
-    // forget latent selection changes when getting focus
-    mSelectionChanged = false;
-    LLUICtrl::onFocusReceived();
-}
-
-//virtual
-void LLScrollListCtrl::onFocusLost()
-{
-    if (hasMouseCapture())
-    {
-        gFocusMgr.setMouseCapture(NULL);
-    }
-
-    mSearchString.clear();
-
-    LLUICtrl::onFocusLost();
-}
-
-boost::signals2::connection LLScrollListCtrl::setIsFriendCallback(const is_friend_signal_t::slot_type& cb)
-{
-    if (!mIsFriendSignal)
-    {
-        mIsFriendSignal = new is_friend_signal_t();
-    }
-    return mIsFriendSignal->connect(cb);
-}
-
-bool LLScrollListCtrl::highlightMatchingItems(const std::string& filter_str)
-{
-    if (filter_str == "" || filter_str == " ")
-    {
-        clearHighlightedItems();
-        return false;
-    }
-
-    bool res = false;
-
-    setHighlightedColor(LLUIColorTable::instance().getColor("SearchableControlHighlightColor", LLColor4::red));
-
-    std::string filter_str_lc(filter_str);
-    LLStringUtil::toLower(filter_str_lc);
-
-    std::vector<LLScrollListItem*> data = getAllData();
-    std::vector<LLScrollListItem*>::iterator iter = data.begin();
-    while (iter != data.end())
-    {
-        LLScrollListCell* cell = (*iter)->getColumn(0);
-        if (cell)
-        {
-            std::string value = cell->getValue().asString();
-            LLStringUtil::toLower(value);
-            if (value.find(filter_str_lc) == std::string::npos)
-            {
-                (*iter)->setHighlighted(false);
-            }
-            else
-            {
-                (*iter)->setHighlighted(true);
-                res = true;
-            }
-        }
-        iter++;
-    }
-    return res;
-}+ /**
+ * @file llscrolllistctrl.cpp
+ * @brief Scroll lists are composed of rows (items), each of which
+ * contains columns (cells).
+ *
+ * $LicenseInfo:firstyear=2001&license=viewerlgpl$
+ * Second Life Viewer Source Code
+ * Copyright (C) 2010, Linden Research, Inc.
+ *
+ * This library is free software; you can redistribute it and/or
+ * modify it under the terms of the GNU Lesser General Public
+ * License as published by the Free Software Foundation;
+ * version 2.1 of the License only.
+ *
+ * This library is distributed in the hope that it will be useful,
+ * but WITHOUT ANY WARRANTY; without even the implied warranty of
+ * MERCHANTABILITY or FITNESS FOR A PARTICULAR PURPOSE.  See the GNU
+ * Lesser General Public License for more details.
+ *
+ * You should have received a copy of the GNU Lesser General Public
+ * License along with this library; if not, write to the Free Software
+ * Foundation, Inc., 51 Franklin Street, Fifth Floor, Boston, MA  02110-1301  USA
+ *
+ * Linden Research, Inc., 945 Battery Street, San Francisco, CA  94111  USA
+ * $/LicenseInfo$
+ */
+
+#include "linden_common.h"
+
+#include "llscrolllistctrl.h"
+
+#include <algorithm>
+
+#include "llstl.h"
+#include "llboost.h"
+//#include "indra_constants.h"
+
+#include "llavatarnamecache.h"
+#include "llcheckboxctrl.h"
+#include "llclipboard.h"
+#include "llfocusmgr.h"
+#include "llgl.h"               // LLGLSUIDefault()
+#include "lllocalcliprect.h"
+//#include "llrender.h"
+#include "llresmgr.h"
+#include "llscrollbar.h"
+#include "llscrolllistcell.h"
+#include "llstring.h"
+#include "llui.h"
+#include "lluictrlfactory.h"
+#include "llwindow.h"
+#include "llcontrol.h"
+#include "llkeyboard.h"
+#include "llviewborder.h"
+#include "lltextbox.h"
+#include "llsdparam.h"
+#include "llcachename.h"
+#include "llmenugl.h"
+#include "llurlaction.h"
+#include "lltooltip.h"
+
+#include <boost/bind.hpp>
+
+static LLDefaultChildRegistry::Register<LLScrollListCtrl> r("scroll_list");
+
+// local structures & classes.
+struct SortScrollListItem
+{
+    SortScrollListItem(const std::vector<std::pair<S32, bool> >& sort_orders,const LLScrollListCtrl::sort_signal_t* sort_signal, bool alternate_sort)
+    :   mSortOrders(sort_orders)
+    ,   mSortSignal(sort_signal)
+    ,   mAltSort(alternate_sort)
+    {}
+
+    bool operator()(const LLScrollListItem* i1, const LLScrollListItem* i2)
+    {
+        // sort over all columns in order specified by mSortOrders
+        S32 sort_result = 0;
+        for (sort_order_t::const_reverse_iterator it = mSortOrders.rbegin();
+             it != mSortOrders.rend(); ++it)
+        {
+            S32 col_idx = it->first;
+            bool sort_ascending = it->second;
+
+            S32 order = sort_ascending ? 1 : -1; // ascending or descending sort for this column?
+
+            const LLScrollListCell *cell1 = i1->getColumn(col_idx);
+            const LLScrollListCell *cell2 = i2->getColumn(col_idx);
+            if (cell1 && cell2)
+            {
+                if(mSortSignal)
+                {
+                    sort_result = order * (*mSortSignal)(col_idx,i1, i2);
+                }
+                else
+                {
+                    if (mAltSort && !cell1->getAltValue().asString().empty() && !cell2->getAltValue().asString().empty())
+                    {
+                        sort_result = order * LLStringUtil::compareDict(cell1->getAltValue().asString(), cell2->getAltValue().asString());
+                    }
+                    else
+                    {
+                        sort_result = order * LLStringUtil::compareDict(cell1->getValue().asString(), cell2->getValue().asString());
+                    }
+                }
+                if (sort_result != 0)
+                {
+                    break; // we have a sort order!
+                }
+            }
+        }
+
+        return sort_result < 0;
+    }
+
+
+    typedef std::vector<std::pair<S32, bool> > sort_order_t;
+    const LLScrollListCtrl::sort_signal_t* mSortSignal;
+    const sort_order_t& mSortOrders;
+    const bool mAltSort;
+};
+
+//---------------------------------------------------------------------------
+// LLScrollListCtrl
+//---------------------------------------------------------------------------
+
+void LLScrollListCtrl::SelectionTypeNames::declareValues()
+{
+    declare("row", LLScrollListCtrl::ROW);
+    declare("cell", LLScrollListCtrl::CELL);
+    declare("header", LLScrollListCtrl::HEADER);
+}
+
+LLScrollListCtrl::Contents::Contents()
+:   columns("column"),
+    rows("row")
+{
+    addSynonym(columns, "columns");
+    addSynonym(rows, "rows");
+}
+
+LLScrollListCtrl::Params::Params()
+:   multi_select("multi_select", false),
+    has_border("draw_border"),
+    draw_heading("draw_heading"),
+    search_column("search_column", 0),
+    selection_type("selection_type", ROW),
+    sort_column("sort_column", -1),
+    sort_ascending("sort_ascending", true),
+    can_sort("can_sort", true),
+    mouse_wheel_opaque("mouse_wheel_opaque", false),
+    commit_on_keyboard_movement("commit_on_keyboard_movement", true),
+    commit_on_selection_change("commit_on_selection_change", false),
+    heading_height("heading_height"),
+    page_lines("page_lines", 0),
+    background_visible("background_visible"),
+    draw_stripes("draw_stripes"),
+    column_padding("column_padding"),
+    row_padding("row_padding", 2),
+    fg_unselected_color("fg_unselected_color"),
+    fg_selected_color("fg_selected_color"),
+    bg_selected_color("bg_selected_color"),
+    fg_disable_color("fg_disable_color"),
+    bg_writeable_color("bg_writeable_color"),
+    bg_readonly_color("bg_readonly_color"),
+    bg_stripe_color("bg_stripe_color"),
+    hovered_color("hovered_color"),
+    highlighted_color("highlighted_color"),
+    contents(""),
+    scroll_bar_bg_visible("scroll_bar_bg_visible"),
+    scroll_bar_bg_color("scroll_bar_bg_color"),
+    border("border")
+{}
+
+LLScrollListCtrl::LLScrollListCtrl(const LLScrollListCtrl::Params& p)
+:   LLUICtrl(p),
+    mLineHeight(0),
+    mScrollLines(0),
+    mMouseWheelOpaque(p.mouse_wheel_opaque),
+    mPageLines(p.page_lines),
+    mMaxSelectable(0),
+    mAllowKeyboardMovement(true),
+    mCommitOnKeyboardMovement(p.commit_on_keyboard_movement),
+    mCommitOnSelectionChange(p.commit_on_selection_change),
+    mSelectionChanged(false),
+    mSelectionType(p.selection_type),
+    mNeedsScroll(false),
+    mCanSelect(true),
+    mCanSort(p.can_sort),
+    mColumnsDirty(false),
+    mMaxItemCount(INT_MAX),
+    mBorderThickness( 2 ),
+    mOnDoubleClickCallback( NULL ),
+    mOnMaximumSelectCallback( NULL ),
+    mOnSortChangedCallback( NULL ),
+    mHighlightedItem(-1),
+    mBorder(NULL),
+    mSortCallback(NULL),
+    mCommentTextView(NULL),
+    mNumDynamicWidthColumns(0),
+    mTotalStaticColumnWidth(0),
+    mTotalColumnPadding(0),
+    mSorted(false),
+    mDirty(false),
+    mOriginalSelection(-1),
+    mLastSelected(NULL),
+    mHeadingHeight(p.heading_height),
+    mAllowMultipleSelection(p.multi_select),
+    mDisplayColumnHeaders(p.draw_heading),
+    mBackgroundVisible(p.background_visible),
+    mDrawStripes(p.draw_stripes),
+    mBgWriteableColor(p.bg_writeable_color()),
+    mBgReadOnlyColor(p.bg_readonly_color()),
+    mBgSelectedColor(p.bg_selected_color()),
+    mBgStripeColor(p.bg_stripe_color()),
+    mFgSelectedColor(p.fg_selected_color()),
+    mFgUnselectedColor(p.fg_unselected_color()),
+    mFgDisabledColor(p.fg_disable_color()),
+    mHighlightedColor(p.highlighted_color()),
+    mHoveredColor(p.hovered_color()),
+    mSearchColumn(p.search_column),
+    mColumnPadding(p.column_padding),
+    mRowPadding(p.row_padding),
+    mAlternateSort(false),
+    mContextMenuType(MENU_NONE),
+    mIsFriendSignal(NULL)
+{
+    mItemListRect.setOriginAndSize(
+        mBorderThickness,
+        mBorderThickness,
+        getRect().getWidth() - 2 * mBorderThickness,
+        getRect().getHeight() - 2 * mBorderThickness );
+
+    updateLineHeight();
+
+    // Init the scrollbar
+    static LLUICachedControl<S32> scrollbar_size ("UIScrollbarSize", 0);
+
+    LLRect scroll_rect;
+    scroll_rect.setOriginAndSize(
+        getRect().getWidth() - mBorderThickness - scrollbar_size,
+        mItemListRect.mBottom,
+        scrollbar_size,
+        mItemListRect.getHeight());
+
+    LLScrollbar::Params sbparams;
+    sbparams.name("Scrollbar");
+    sbparams.rect(scroll_rect);
+    sbparams.orientation(LLScrollbar::VERTICAL);
+    sbparams.doc_size(getItemCount());
+    sbparams.doc_pos(mScrollLines);
+    sbparams.page_size( getLinesPerPage() );
+    sbparams.change_callback(boost::bind(&LLScrollListCtrl::onScrollChange, this, _1, _2));
+    sbparams.follows.flags(FOLLOWS_RIGHT | FOLLOWS_TOP | FOLLOWS_BOTTOM);
+    sbparams.visible(false);
+    sbparams.bg_visible(p.scroll_bar_bg_visible);
+    sbparams.bg_color(p.scroll_bar_bg_color);
+    mScrollbar = LLUICtrlFactory::create<LLScrollbar> (sbparams);
+    addChild(mScrollbar);
+
+    // Border
+    if (p.has_border)
+    {
+        LLRect border_rect = getLocalRect();
+        LLViewBorder::Params params = p.border;
+        params.rect(border_rect);
+        mBorder = LLUICtrlFactory::create<LLViewBorder> (params);
+        addChild(mBorder);
+    }
+
+    // set border *after* rect is fully initialized
+    if (mBorder)
+    {
+        mBorder->setRect(getLocalRect());
+        mBorder->reshape(getRect().getWidth(), getRect().getHeight());
+    }
+
+    if (p.sort_column >= 0)
+    {
+        sortByColumnIndex(p.sort_column, p.sort_ascending);
+    }
+
+
+    for (LLInitParam::ParamIterator<LLScrollListColumn::Params>::const_iterator row_it = p.contents.columns.begin();
+        row_it != p.contents.columns.end();
+        ++row_it)
+    {
+        addColumn(*row_it);
+    }
+
+    for (LLInitParam::ParamIterator<LLScrollListItem::Params>::const_iterator row_it = p.contents.rows.begin();
+        row_it != p.contents.rows.end();
+        ++row_it)
+    {
+        addRow(*row_it);
+    }
+
+    LLTextBox::Params text_p;
+    text_p.name("comment_text");
+    text_p.border_visible(false);
+    text_p.rect(mItemListRect);
+    text_p.follows.flags(FOLLOWS_ALL);
+    // word wrap was added accroding to the EXT-6841
+    text_p.wrap(true);
+    addChild(LLUICtrlFactory::create<LLTextBox>(text_p));
+}
+
+S32 LLScrollListCtrl::getSearchColumn()
+{
+    // search for proper search column
+    if (mSearchColumn < 0)
+    {
+        LLScrollListItem* itemp = getFirstData();
+        if (itemp)
+        {
+            for(S32 column = 0; column < getNumColumns(); column++)
+            {
+                LLScrollListCell* cell = itemp->getColumn(column);
+                if (cell && cell->isText())
+                {
+                    mSearchColumn = column;
+                    break;
+                }
+            }
+        }
+    }
+    return llclamp(mSearchColumn, 0, getNumColumns());
+}
+/*virtual*/
+bool LLScrollListCtrl::preProcessChildNode(LLXMLNodePtr child)
+{
+    if (child->hasName("column") || child->hasName("row"))
+    {
+        return true; // skip
+    }
+    else
+    {
+        return false;
+    }
+}
+
+LLScrollListCtrl::~LLScrollListCtrl()
+{
+    delete mSortCallback;
+
+    std::for_each(mItemList.begin(), mItemList.end(), DeletePointer());
+    mItemList.clear();
+    clearColumns(); //clears columns and deletes headers
+    delete mIsFriendSignal;
+
+    auto menu = mPopupMenuHandle.get();
+    if (menu)
+    {
+        menu->die();
+        mPopupMenuHandle.markDead();
+    }
+}
+
+
+bool LLScrollListCtrl::setMaxItemCount(S32 max_count)
+{
+    if (max_count >= getItemCount())
+    {
+        mMaxItemCount = max_count;
+    }
+    return (max_count == mMaxItemCount);
+}
+
+S32 LLScrollListCtrl::isEmpty() const
+{
+    return mItemList.empty();
+}
+
+S32 LLScrollListCtrl::getItemCount() const
+{
+    return mItemList.size();
+}
+
+bool LLScrollListCtrl::hasSelectedItem() const
+{
+    item_list::iterator iter;
+    for (iter = mItemList.begin(); iter < mItemList.end(); )
+    {
+        LLScrollListItem* itemp = *iter;
+        if (itemp && itemp->getSelected())
+        {
+            return true;
+        }
+        iter++;
+    }
+    return false;
+}
+
+// virtual LLScrolListInterface function (was deleteAllItems)
+void LLScrollListCtrl::clearRows()
+{
+    std::for_each(mItemList.begin(), mItemList.end(), DeletePointer());
+    mItemList.clear();
+    //mItemCount = 0;
+
+    // Scroll the bar back up to the top.
+    mScrollbar->setDocParams(0, 0);
+
+    mScrollLines = 0;
+    mLastSelected = NULL;
+    updateLayout();
+    mDirty = false;
+}
+
+
+LLScrollListItem* LLScrollListCtrl::getFirstSelected() const
+{
+    item_list::const_iterator iter;
+    for (iter = mItemList.begin(); iter != mItemList.end(); iter++)
+    {
+        LLScrollListItem* item  = *iter;
+        if (item->getSelected())
+        {
+            return item;
+        }
+    }
+    return NULL;
+}
+
+std::vector<LLScrollListItem*> LLScrollListCtrl::getAllSelected() const
+{
+    std::vector<LLScrollListItem*> ret;
+    item_list::const_iterator iter;
+    for(iter = mItemList.begin(); iter != mItemList.end(); iter++)
+    {
+        LLScrollListItem* item  = *iter;
+        if (item->getSelected())
+        {
+            ret.push_back(item);
+        }
+    }
+    return ret;
+}
+
+S32 LLScrollListCtrl::getNumSelected() const
+{
+    S32 numSelected = 0;
+
+    for(item_list::const_iterator iter = mItemList.begin(); iter != mItemList.end(); ++iter)
+    {
+        LLScrollListItem* item  = *iter;
+        if (item->getSelected())
+        {
+            ++numSelected;
+        }
+    }
+
+    return numSelected;
+}
+
+S32 LLScrollListCtrl::getFirstSelectedIndex() const
+{
+    S32 CurSelectedIndex = 0;
+
+    // make sure sort is up to date before returning an index
+    updateSort();
+
+    item_list::const_iterator iter;
+    for (iter = mItemList.begin(); iter != mItemList.end(); iter++)
+    {
+        LLScrollListItem* item  = *iter;
+        if (item->getSelected())
+        {
+            return CurSelectedIndex;
+        }
+        CurSelectedIndex++;
+    }
+
+    return -1;
+}
+
+LLScrollListItem* LLScrollListCtrl::getFirstData() const
+{
+    if (mItemList.size() == 0)
+    {
+        return NULL;
+    }
+    return mItemList[0];
+}
+
+LLScrollListItem* LLScrollListCtrl::getLastData() const
+{
+    if (mItemList.size() == 0)
+    {
+        return NULL;
+    }
+    return mItemList[mItemList.size() - 1];
+}
+
+std::vector<LLScrollListItem*> LLScrollListCtrl::getAllData() const
+{
+    std::vector<LLScrollListItem*> ret;
+    item_list::const_iterator iter;
+    for(iter = mItemList.begin(); iter != mItemList.end(); iter++)
+    {
+        LLScrollListItem* item  = *iter;
+        ret.push_back(item);
+    }
+    return ret;
+}
+
+// returns first matching item
+LLScrollListItem* LLScrollListCtrl::getItem(const LLSD& sd) const
+{
+    std::string string_val = sd.asString();
+
+    item_list::const_iterator iter;
+    for(iter = mItemList.begin(); iter != mItemList.end(); iter++)
+    {
+        LLScrollListItem* item  = *iter;
+        // assumes string representation is good enough for comparison
+        if (item->getValue().asString() == string_val)
+        {
+            return item;
+        }
+    }
+    return NULL;
+}
+
+
+void LLScrollListCtrl::reshape( S32 width, S32 height, bool called_from_parent )
+{
+    LLUICtrl::reshape( width, height, called_from_parent );
+
+    updateLayout();
+}
+
+void LLScrollListCtrl::updateLayout()
+{
+    static LLUICachedControl<S32> scrollbar_size ("UIScrollbarSize", 0);
+    // reserve room for column headers, if needed
+    S32 heading_size = (mDisplayColumnHeaders ? mHeadingHeight : 0);
+    mItemListRect.setOriginAndSize(
+        mBorderThickness,
+        mBorderThickness,
+        getRect().getWidth() - 2 * mBorderThickness,
+        getRect().getHeight() - (2 * mBorderThickness ) - heading_size );
+
+    if (mCommentTextView == NULL)
+    {
+        mCommentTextView = getChildView("comment_text");
+    }
+
+    mCommentTextView->setShape(mItemListRect);
+
+    // how many lines of content in a single "page"
+    S32 page_lines =  getLinesPerPage();
+
+    bool scrollbar_visible = mLineHeight * getItemCount() > mItemListRect.getHeight();
+    if (scrollbar_visible)
+    {
+        // provide space on the right for scrollbar
+        mItemListRect.mRight = getRect().getWidth() - mBorderThickness - scrollbar_size;
+    }
+
+    mScrollbar->setOrigin(getRect().getWidth() - mBorderThickness - scrollbar_size, mItemListRect.mBottom);
+    mScrollbar->reshape(scrollbar_size, mItemListRect.getHeight() + (mDisplayColumnHeaders ? mHeadingHeight : 0));
+    mScrollbar->setPageSize(page_lines);
+    mScrollbar->setDocSize( getItemCount() );
+    mScrollbar->setVisible(scrollbar_visible);
+
+    dirtyColumns();
+}
+
+// Attempt to size the control to show all items.
+// Do not make larger than width or height.
+void LLScrollListCtrl::fitContents(S32 max_width, S32 max_height)
+{
+    S32 height = llmin( getRequiredRect().getHeight(), max_height );
+    if(mPageLines)
+        height = llmin( mPageLines * mLineHeight + 2*mBorderThickness + (mDisplayColumnHeaders ? mHeadingHeight : 0), height );
+
+    S32 width = getRect().getWidth();
+
+    reshape( width, height );
+}
+
+
+LLRect LLScrollListCtrl::getRequiredRect()
+{
+    S32 heading_size = (mDisplayColumnHeaders ? mHeadingHeight : 0);
+    S32 height = (mLineHeight * getItemCount())
+                + (2 * mBorderThickness )
+                + heading_size;
+    S32 width = getRect().getWidth();
+
+    return LLRect(0, height, width, 0);
+}
+
+
+bool LLScrollListCtrl::addItem( LLScrollListItem* item, EAddPosition pos, bool requires_column )
+{
+    bool not_too_big = getItemCount() < mMaxItemCount;
+    if (not_too_big)
+    {
+        switch( pos )
+        {
+        case ADD_TOP:
+            mItemList.push_front(item);
+            setNeedsSort();
+            break;
+
+        case ADD_DEFAULT:
+        case ADD_BOTTOM:
+            mItemList.push_back(item);
+            setNeedsSort();
+            break;
+
+        default:
+            llassert(0);
+            mItemList.push_back(item);
+            setNeedsSort();
+            break;
+        }
+
+        // create new column on demand
+        if (mColumns.empty() && requires_column)
+        {
+            LLScrollListColumn::Params col_params;
+            col_params.name =  "default_column";
+            col_params.header.label = "";
+            col_params.width.dynamic_width = true;
+            addColumn(col_params);
+        }
+
+        S32 num_cols = item->getNumColumns();
+        S32 i = 0;
+        for (LLScrollListCell* cell = item->getColumn(i); i < num_cols; cell = item->getColumn(++i))
+        {
+            if (i >= (S32)mColumnsIndexed.size()) break;
+
+            cell->setWidth(mColumnsIndexed[i]->getWidth());
+        }
+
+        updateLineHeightInsert(item);
+
+        updateLayout();
+    }
+
+    return not_too_big;
+}
+
+// NOTE: This is *very* expensive for large lists, especially when we are dirtying the list every frame
+//  while receiving a long list of names.
+// *TODO: Use bookkeeping to make this an incramental cost with item additions
+S32 LLScrollListCtrl::calcMaxContentWidth()
+{
+    const S32 HEADING_TEXT_PADDING = 25;
+    const S32 COLUMN_TEXT_PADDING = 10;
+
+    S32 max_item_width = 0;
+
+    ordered_columns_t::iterator column_itor;
+    for (column_itor = mColumnsIndexed.begin(); column_itor != mColumnsIndexed.end(); ++column_itor)
+    {
+        LLScrollListColumn* column = *column_itor;
+        if (!column) continue;
+
+        if (mColumnWidthsDirty)
+        {
+            // update max content width for this column, by looking at all items
+            column->mMaxContentWidth = column->mHeader ? LLFontGL::getFontSansSerifSmall()->getWidth(column->mLabel) + mColumnPadding + HEADING_TEXT_PADDING : 0;
+            item_list::iterator iter;
+            for (iter = mItemList.begin(); iter != mItemList.end(); iter++)
+            {
+                LLScrollListCell* cellp = (*iter)->getColumn(column->mIndex);
+                if (!cellp) continue;
+
+                column->mMaxContentWidth = llmax(LLFontGL::getFontSansSerifSmall()->getWidth(cellp->getValue().asString()) + mColumnPadding + COLUMN_TEXT_PADDING, column->mMaxContentWidth);
+            }
+        }
+        max_item_width += column->mMaxContentWidth;
+    }
+    mColumnWidthsDirty = false;
+
+    return max_item_width;
+}
+
+bool LLScrollListCtrl::updateColumnWidths()
+{
+    bool width_changed = false;
+    ordered_columns_t::iterator column_itor;
+    for (column_itor = mColumnsIndexed.begin(); column_itor != mColumnsIndexed.end(); ++column_itor)
+    {
+        LLScrollListColumn* column = *column_itor;
+        if (!column) continue;
+
+        // update column width
+        S32 new_width = 0;
+        if (column->mRelWidth >= 0)
+        {
+            new_width = (S32)ll_round(column->mRelWidth*mItemListRect.getWidth());
+        }
+        else if (column->mDynamicWidth)
+        {
+            new_width = (mItemListRect.getWidth() - mTotalStaticColumnWidth - mTotalColumnPadding) / mNumDynamicWidthColumns;
+        }
+        else
+        {
+            new_width = column->getWidth();
+        }
+
+        if (column->getWidth() != new_width)
+        {
+            column->setWidth(new_width);
+            width_changed = true;
+        }
+    }
+    return width_changed;
+}
+
+// Line height is the max height of all the cells in all the items.
+void LLScrollListCtrl::updateLineHeight()
+{
+    mLineHeight = 0;
+    item_list::iterator iter;
+    for (iter = mItemList.begin(); iter != mItemList.end(); iter++)
+    {
+        LLScrollListItem *itemp = *iter;
+        S32 num_cols = itemp->getNumColumns();
+        S32 i = 0;
+        for (const LLScrollListCell* cell = itemp->getColumn(i); i < num_cols; cell = itemp->getColumn(++i))
+        {
+            mLineHeight = llmax( mLineHeight, cell->getHeight() + mRowPadding );
+        }
+    }
+}
+
+// when the only change to line height is from an insert, we needn't scan the entire list
+void LLScrollListCtrl::updateLineHeightInsert(LLScrollListItem* itemp)
+{
+    S32 num_cols = itemp->getNumColumns();
+    S32 i = 0;
+    for (const LLScrollListCell* cell = itemp->getColumn(i); i < num_cols; cell = itemp->getColumn(++i))
+    {
+        mLineHeight = llmax( mLineHeight, cell->getHeight() + mRowPadding );
+    }
+}
+
+
+void LLScrollListCtrl::updateColumns(bool force_update)
+{
+    if (!mColumnsDirty && !force_update)
+        return;
+
+    mColumnsDirty = false;
+
+    bool columns_changed_width = updateColumnWidths();
+
+    // update column headers
+    std::vector<LLScrollListColumn*>::iterator column_ordered_it;
+    S32 left = mItemListRect.mLeft;
+    LLScrollColumnHeader* last_header = NULL;
+    for (column_ordered_it = mColumnsIndexed.begin(); column_ordered_it != mColumnsIndexed.end(); ++column_ordered_it)
+    {
+        LLScrollListColumn* column = *column_ordered_it;
+        if (!column || column->getWidth() < 0)
+        {
+            // skip hidden columns
+            continue;
+        }
+
+        if (column->mHeader)
+        {
+            column->mHeader->updateResizeBars();
+
+            last_header = column->mHeader;
+            S32 top = mItemListRect.mTop;
+            S32 right = left + column->getWidth();
+
+            if (column->mIndex != (S32)mColumnsIndexed.size()-1)
+            {
+                right += mColumnPadding;
+            }
+            right = llmax(left, llmin(mItemListRect.getWidth(), right));
+            S32 header_width = right - left;
+
+            last_header->reshape(header_width, mHeadingHeight);
+            last_header->translate(
+                left - last_header->getRect().mLeft,
+                top - last_header->getRect().mBottom);
+            last_header->setVisible(mDisplayColumnHeaders && header_width > 0);
+            left = right;
+        }
+    }
+
+    bool header_changed_width = false;
+    // expand last column header we encountered to full list width
+    if (last_header)
+    {
+        S32 old_width = last_header->getColumn()->getWidth();
+        S32 new_width = llmax(0, mItemListRect.mRight - last_header->getRect().mLeft);
+        last_header->reshape(new_width, last_header->getRect().getHeight());
+        last_header->setVisible(mDisplayColumnHeaders && new_width > 0);
+        if (old_width != new_width)
+        {
+            last_header->getColumn()->setWidth(new_width);
+            header_changed_width = true;
+        }
+    }
+
+    // propagate column widths to individual cells
+    if (columns_changed_width || force_update)
+    {
+        item_list::iterator iter;
+        for (iter = mItemList.begin(); iter != mItemList.end(); iter++)
+        {
+            LLScrollListItem *itemp = *iter;
+            S32 num_cols = itemp->getNumColumns();
+            S32 i = 0;
+            for (LLScrollListCell* cell = itemp->getColumn(i); i < num_cols; cell = itemp->getColumn(++i))
+            {
+                if (i >= (S32)mColumnsIndexed.size()) break;
+
+                cell->setWidth(mColumnsIndexed[i]->getWidth());
+            }
+        }
+    }
+    else if (header_changed_width)
+    {
+        item_list::iterator iter;
+        S32 index = last_header->getColumn()->mIndex; // Not always identical to last column!
+        for (iter = mItemList.begin(); iter != mItemList.end(); iter++)
+        {
+            LLScrollListItem *itemp = *iter;
+            LLScrollListCell* cell = itemp->getColumn(index);
+            if (cell)
+            {
+                cell->setWidth(last_header->getColumn()->getWidth());
+            }
+        }
+    }
+}
+
+void LLScrollListCtrl::setHeadingHeight(S32 heading_height)
+{
+    mHeadingHeight = heading_height;
+
+    updateLayout();
+
+}
+void LLScrollListCtrl::setPageLines(S32 new_page_lines)
+{
+    mPageLines  = new_page_lines;
+
+    updateLayout();
+}
+
+bool LLScrollListCtrl::selectFirstItem()
+{
+    bool success = false;
+
+    // our $%&@#$()^%#$()*^ iterators don't let us check against the first item inside out iteration
+    bool first_item = true;
+
+    item_list::iterator iter;
+    for (iter = mItemList.begin(); iter != mItemList.end(); iter++)
+    {
+        LLScrollListItem *itemp = *iter;
+        if( first_item && itemp->getEnabled() )
+        {
+            if (!itemp->getSelected())
+            {
+                switch (mSelectionType)
+                {
+                case CELL:
+                    selectItem(itemp, 0);
+                    break;
+                case HEADER:
+                case ROW:
+                    selectItem(itemp, -1);
+                }
+            }
+            success = true;
+            mOriginalSelection = 0;
+        }
+        else
+        {
+            deselectItem(itemp);
+        }
+        first_item = false;
+    }
+    if (mCommitOnSelectionChange)
+    {
+        commitIfChanged();
+    }
+    return success;
+}
+
+// Deselects all other items
+// virtual
+bool LLScrollListCtrl::selectNthItem( S32 target_index )
+{
+    return selectItemRange(target_index, target_index);
+}
+
+// virtual
+bool LLScrollListCtrl::selectItemRange( S32 first_index, S32 last_index )
+{
+    if (mItemList.empty())
+    {
+        return false;
+    }
+
+    // make sure sort is up to date
+    updateSort();
+
+    S32 listlen = (S32)mItemList.size();
+    first_index = llclamp(first_index, 0, listlen-1);
+
+    if (last_index < 0)
+        last_index = listlen-1;
+    else
+        last_index = llclamp(last_index, first_index, listlen-1);
+
+    bool success = false;
+    S32 index = 0;
+    for (item_list::iterator iter = mItemList.begin(); iter != mItemList.end(); )
+    {
+        LLScrollListItem *itemp = *iter;
+        if(!itemp)
+        {
+            iter = mItemList.erase(iter);
+            continue ;
+        }
+
+        if( index >= first_index && index <= last_index )
+        {
+            if( itemp->getEnabled() )
+            {
+                // TODO: support range selection for cells
+                selectItem(itemp, -1, false);
+                success = true;
+            }
+        }
+        else
+        {
+            deselectItem(itemp);
+        }
+        index++;
+        iter++ ;
+    }
+
+    if (mCommitOnSelectionChange)
+    {
+        commitIfChanged();
+    }
+
+    mSearchString.clear();
+
+    return success;
+}
+
+
+void LLScrollListCtrl::swapWithNext(S32 index)
+{
+    if (index >= ((S32)mItemList.size() - 1))
+    {
+        // At end of list, doesn't do anything
+        return;
+    }
+    updateSort();
+    LLScrollListItem *cur_itemp = mItemList[index];
+    mItemList[index] = mItemList[index + 1];
+    mItemList[index + 1] = cur_itemp;
+}
+
+
+void LLScrollListCtrl::swapWithPrevious(S32 index)
+{
+    if (index <= 0)
+    {
+        // At beginning of list, don't do anything
+    }
+
+    updateSort();
+    LLScrollListItem *cur_itemp = mItemList[index];
+    mItemList[index] = mItemList[index - 1];
+    mItemList[index - 1] = cur_itemp;
+}
+
+
+void LLScrollListCtrl::deleteSingleItem(S32 target_index)
+{
+    if (target_index < 0 || target_index >= (S32)mItemList.size())
+    {
+        return;
+    }
+
+    updateSort();
+
+    LLScrollListItem *itemp;
+    itemp = mItemList[target_index];
+    if (itemp == mLastSelected)
+    {
+        mLastSelected = NULL;
+    }
+    delete itemp;
+    mItemList.erase(mItemList.begin() + target_index);
+    dirtyColumns();
+}
+
+//FIXME: refactor item deletion
+void LLScrollListCtrl::deleteItems(const LLSD& sd)
+{
+    item_list::iterator iter;
+    for (iter = mItemList.begin(); iter < mItemList.end(); )
+    {
+        LLScrollListItem* itemp = *iter;
+        if (itemp->getValue().asString() == sd.asString())
+        {
+            if (itemp == mLastSelected)
+            {
+                mLastSelected = NULL;
+            }
+            delete itemp;
+            iter = mItemList.erase(iter);
+        }
+        else
+        {
+            iter++;
+        }
+    }
+
+    dirtyColumns();
+}
+
+void LLScrollListCtrl::deleteSelectedItems()
+{
+    item_list::iterator iter;
+    for (iter = mItemList.begin(); iter < mItemList.end(); )
+    {
+        LLScrollListItem* itemp = *iter;
+        if (itemp->getSelected())
+        {
+            delete itemp;
+            iter = mItemList.erase(iter);
+        }
+        else
+        {
+            iter++;
+        }
+    }
+    mLastSelected = NULL;
+    dirtyColumns();
+}
+
+void LLScrollListCtrl::clearHighlightedItems()
+{
+    for (item_list::iterator iter = mItemList.begin(); iter != mItemList.end(); ++iter)
+    {
+        (*iter)->setHighlighted(false);
+    }
+}
+
+void LLScrollListCtrl::mouseOverHighlightNthItem(S32 target_index)
+{
+    if (mHighlightedItem != target_index)
+    {
+        if (mHighlightedItem >= 0 && mHighlightedItem < mItemList.size())
+        {
+            mItemList[mHighlightedItem]->setHoverCell(-1);
+        }
+        mHighlightedItem = target_index;
+    }
+}
+
+S32 LLScrollListCtrl::selectMultiple( uuid_vec_t ids )
+{
+    item_list::iterator iter;
+    S32 count = 0;
+    for (iter = mItemList.begin(); iter != mItemList.end(); iter++)
+    {
+        LLScrollListItem* item = *iter;
+        uuid_vec_t::iterator iditr;
+        for(iditr = ids.begin(); iditr != ids.end(); ++iditr)
+        {
+            if (item->getEnabled() && (item->getUUID() == (*iditr)))
+            {
+                // TODO: support multiple selection for cells
+                selectItem(item, -1, false);
+                ++count;
+                break;
+            }
+        }
+        if(ids.end() != iditr) ids.erase(iditr);
+    }
+
+    if (mCommitOnSelectionChange)
+    {
+        commitIfChanged();
+    }
+    return count;
+}
+
+S32 LLScrollListCtrl::getItemIndex( LLScrollListItem* target_item ) const
+{
+    updateSort();
+
+    S32 index = 0;
+    item_list::const_iterator iter;
+    for (iter = mItemList.begin(); iter != mItemList.end(); iter++)
+    {
+        LLScrollListItem *itemp = *iter;
+        if (target_item == itemp)
+        {
+            return index;
+        }
+        index++;
+    }
+    return -1;
+}
+
+S32 LLScrollListCtrl::getItemIndex( const LLUUID& target_id ) const
+{
+    updateSort();
+
+    S32 index = 0;
+    item_list::const_iterator iter;
+    for (iter = mItemList.begin(); iter != mItemList.end(); iter++)
+    {
+        LLScrollListItem *itemp = *iter;
+        if (target_id == itemp->getUUID())
+        {
+            return index;
+        }
+        index++;
+    }
+    return -1;
+}
+
+void LLScrollListCtrl::selectPrevItem( bool extend_selection)
+{
+    LLScrollListItem* prev_item = NULL;
+
+    if (!getFirstSelected())
+    {
+        // select last item
+        selectNthItem(getItemCount() - 1);
+    }
+    else
+    {
+        updateSort();
+
+        item_list::iterator iter;
+        for (iter = mItemList.begin(); iter != mItemList.end(); iter++)
+        {
+            LLScrollListItem* cur_item = *iter;
+
+            if (cur_item->getSelected())
+            {
+                if (prev_item)
+                {
+                    selectItem(prev_item, cur_item->getSelectedCell(), !extend_selection);
+                }
+                else
+                {
+                    reportInvalidInput();
+                }
+                break;
+            }
+
+            // don't allow navigation to disabled elements
+            prev_item = cur_item->getEnabled() ? cur_item : prev_item;
+        }
+    }
+
+    if ((mCommitOnSelectionChange || mCommitOnKeyboardMovement))
+    {
+        commitIfChanged();
+    }
+
+    mSearchString.clear();
+}
+
+
+void LLScrollListCtrl::selectNextItem( bool extend_selection)
+{
+    LLScrollListItem* next_item = NULL;
+
+    if (!getFirstSelected())
+    {
+        selectFirstItem();
+    }
+    else
+    {
+        updateSort();
+
+        item_list::reverse_iterator iter;
+        for (iter = mItemList.rbegin(); iter != mItemList.rend(); iter++)
+        {
+            LLScrollListItem* cur_item = *iter;
+
+            if (cur_item->getSelected())
+            {
+                if (next_item)
+                {
+                    selectItem(next_item, cur_item->getSelectedCell(), !extend_selection);
+                }
+                else
+                {
+                    reportInvalidInput();
+                }
+                break;
+            }
+
+            // don't allow navigation to disabled items
+            next_item = cur_item->getEnabled() ? cur_item : next_item;
+        }
+    }
+
+    if (mCommitOnKeyboardMovement)
+    {
+        onCommit();
+    }
+
+    mSearchString.clear();
+}
+
+
+
+void LLScrollListCtrl::deselectAllItems(bool no_commit_on_change)
+{
+    item_list::iterator iter;
+    for (iter = mItemList.begin(); iter != mItemList.end(); iter++)
+    {
+        LLScrollListItem* item = *iter;
+        deselectItem(item);
+    }
+
+    if (mCommitOnSelectionChange && !no_commit_on_change)
+    {
+        commitIfChanged();
+    }
+}
+
+///////////////////////////////////////////////////////////////////////////////////////////////////
+// Use this to add comment text such as "Searching", which ignores column settings of list
+
+void LLScrollListCtrl::setCommentText(const std::string& comment_text)
+{
+    getChild<LLTextBox>("comment_text")->setValue(comment_text);
+}
+
+LLScrollListItem* LLScrollListCtrl::addSeparator(EAddPosition pos)
+{
+    LLScrollListItem::Params separator_params;
+    separator_params.enabled(false);
+    LLScrollListCell::Params column_params;
+    column_params.type = "icon";
+    column_params.value = "menu_separator";
+    column_params.color = LLColor4(0.f, 0.f, 0.f, 0.7f);
+    column_params.font_halign = LLFontGL::HCENTER;
+    separator_params.columns.add(column_params);
+    return addRow( separator_params, pos );
+}
+
+// Selects first enabled item of the given name.
+// Returns false if item not found.
+// Calls getItemByLabel in order to combine functionality
+bool LLScrollListCtrl::selectItemByLabel(const std::string& label, bool case_sensitive, S32 column/* = 0*/)
+{
+    deselectAllItems(true);     // ensure that no stale items are selected, even if we don't find a match
+    LLScrollListItem* item = getItemByLabel(label, case_sensitive, column);
+
+    bool found = NULL != item;
+    if (found)
+    {
+        selectItem(item, -1);
+    }
+
+    if (mCommitOnSelectionChange)
+    {
+        commitIfChanged();
+    }
+
+    return found;
+}
+
+LLScrollListItem* LLScrollListCtrl::getItemByLabel(const std::string& label, bool case_sensitive, S32 column)
+{
+    if (label.empty())  //RN: assume no empty items
+    {
+        return NULL;
+    }
+
+    std::string target_text = label;
+    if (!case_sensitive)
+    {
+        LLStringUtil::toLower(target_text);
+    }
+
+    item_list::iterator iter;
+    for (iter = mItemList.begin(); iter != mItemList.end(); iter++)
+    {
+        LLScrollListItem* item = *iter;
+        std::string item_text = item->getColumn(column)->getValue().asString(); // Only select enabled items with matching names
+        if (!case_sensitive)
+        {
+            LLStringUtil::toLower(item_text);
+        }
+        if(item_text == target_text)
+        {
+            return item;
+        }
+    }
+    return NULL;
+}
+
+
+bool LLScrollListCtrl::selectItemByPrefix(const std::string& target, bool case_sensitive, S32 column)
+{
+    return selectItemByPrefix(utf8str_to_wstring(target), case_sensitive, column);
+}
+
+// Selects first enabled item that has a name where the name's first part matched the target string.
+// Returns false if item not found.
+bool LLScrollListCtrl::selectItemByPrefix(const LLWString& target, bool case_sensitive, S32 column)
+{
+    bool found = false;
+
+    LLWString target_trimmed( target );
+    S32 target_len = target_trimmed.size();
+
+    if( 0 == target_len )
+    {
+        // Is "" a valid choice?
+        item_list::iterator iter;
+        for (iter = mItemList.begin(); iter != mItemList.end(); iter++)
+        {
+            LLScrollListItem* item = *iter;
+            // Only select enabled items with matching names
+            LLScrollListCell* cellp = item->getColumn(column == -1 ? getSearchColumn() : column);
+            bool select = cellp ? item->getEnabled() && ('\0' == cellp->getValue().asString()[0]) : false;
+            if (select)
+            {
+                selectItem(item, -1);
+                found = true;
+                break;
+            }
+        }
+    }
+    else
+    {
+        if (!case_sensitive)
+        {
+            // do comparisons in lower case
+            LLWStringUtil::toLower(target_trimmed);
+        }
+
+        for (item_list::iterator iter = mItemList.begin(); iter != mItemList.end(); iter++)
+        {
+            LLScrollListItem* item = *iter;
+
+            // Only select enabled items with matching names
+            LLScrollListCell* cellp = item->getColumn(column == -1 ? getSearchColumn() : column);
+            if (!cellp)
+            {
+                continue;
+            }
+            LLWString item_label = utf8str_to_wstring(cellp->getValue().asString());
+            if (!case_sensitive)
+            {
+                LLWStringUtil::toLower(item_label);
+            }
+            // remove extraneous whitespace from searchable label
+            LLWString trimmed_label = item_label;
+            LLWStringUtil::trim(trimmed_label);
+
+            bool select = item->getEnabled() && trimmed_label.compare(0, target_trimmed.size(), target_trimmed) == 0;
+
+            if (select)
+            {
+                // find offset of matching text (might have leading whitespace)
+                S32 offset = item_label.find(target_trimmed);
+                cellp->highlightText(offset, target_trimmed.size());
+                selectItem(item, -1);
+                found = true;
+                break;
+            }
+        }
+    }
+
+    if (mCommitOnSelectionChange)
+    {
+        commitIfChanged();
+    }
+
+    return found;
+}
+
+U32 LLScrollListCtrl::searchItems(const std::string& substring, bool case_sensitive, bool focus)
+{
+    return searchItems(utf8str_to_wstring(substring), case_sensitive, focus);
+}
+
+U32 LLScrollListCtrl::searchItems(const LLWString& substring, bool case_sensitive, bool focus)
+{
+    U32 found = 0;
+
+    LLWString substring_trimmed(substring);
+    S32 len = substring_trimmed.size();
+
+    if (0 == len)
+    {
+        // at the moment search for empty element is not supported
+        return 0;
+    }
+    else
+    {
+        deselectAllItems(true);
+        if (!case_sensitive)
+        {
+            // do comparisons in lower case
+            LLWStringUtil::toLower(substring_trimmed);
+        }
+
+        for (item_list::iterator iter = mItemList.begin(); iter != mItemList.end(); iter++)
+        {
+            LLScrollListItem* item = *iter;
+            // Only select enabled items with matching names
+            if (!item->getEnabled())
+            {
+                continue;
+            }
+            LLScrollListCell* cellp = item->getColumn(getSearchColumn());
+            if (!cellp)
+            {
+                continue;
+            }
+            LLWString item_label = utf8str_to_wstring(cellp->getValue().asString());
+            if (!case_sensitive)
+            {
+                LLWStringUtil::toLower(item_label);
+            }
+            // remove extraneous whitespace from searchable label
+            LLWStringUtil::trim(item_label);
+
+            size_t found_iter = item_label.find(substring_trimmed);
+
+            if (found_iter != std::string::npos)
+            {
+                // find offset of matching text
+                cellp->highlightText(found_iter, substring_trimmed.size());
+                selectItem(item, -1, false);
+
+                found++;
+
+                if (!mAllowMultipleSelection)
+                {
+                    break;
+                }
+            }
+        }
+    }
+
+    if (focus && found != 0)
+    {
+        mNeedsScroll = true;
+    }
+
+    if (mCommitOnSelectionChange)
+    {
+        commitIfChanged();
+    }
+
+    return found;
+}
+
+const std::string LLScrollListCtrl::getSelectedItemLabel(S32 column) const
+{
+    LLScrollListItem* item;
+
+    item = getFirstSelected();
+    if (item)
+    {
+        return item->getColumn(column)->getValue().asString();
+    }
+
+    return LLStringUtil::null;
+}
+
+///////////////////////////////////////////////////////////////////////////////////////////////////
+// "StringUUID" interface: use this when you're creating a list that contains non-unique strings each of which
+// has an associated, unique UUID, and only one of which can be selected at a time.
+
+LLScrollListItem* LLScrollListCtrl::addStringUUIDItem(const std::string& item_text, const LLUUID& id, EAddPosition pos, bool enabled)
+{
+    if (getItemCount() < mMaxItemCount)
+    {
+        LLScrollListItem::Params item_p;
+        item_p.enabled(enabled);
+        item_p.value(id);
+        item_p.columns.add().value(item_text).type("text");
+
+        return addRow( item_p, pos );
+    }
+    return NULL;
+}
+
+// Select the line or lines that match this UUID
+bool LLScrollListCtrl::selectByID( const LLUUID& id )
+{
+    return selectByValue( LLSD(id) );
+}
+
+bool LLScrollListCtrl::setSelectedByValue(const LLSD& value, bool selected)
+{
+    bool found = false;
+
+    if (selected && !mAllowMultipleSelection) deselectAllItems(true);
+
+    item_list::iterator iter;
+    for (iter = mItemList.begin(); iter != mItemList.end(); iter++)
+    {
+        LLScrollListItem* item = *iter;
+        if (item->getEnabled())
+        {
+            if (value.isBinary())
+            {
+                if (item->getValue().isBinary())
+                {
+                    LLSD::Binary data1 = value.asBinary();
+                    LLSD::Binary data2 = item->getValue().asBinary();
+                    found = std::equal(data1.begin(), data1.end(), data2.begin());
+                }
+            }
+            else
+            {
+                found = item->getValue().asString() == value.asString();
+            }
+
+            if (found)
+            {
+                if (selected)
+                {
+                    selectItem(item, -1);
+                }
+                else
+                {
+                    deselectItem(item);
+                }
+                break;
+            }
+        }
+    }
+
+    if (mCommitOnSelectionChange)
+    {
+        commitIfChanged();
+    }
+
+    return found;
+}
+
+bool LLScrollListCtrl::isSelected(const LLSD& value) const
+{
+    item_list::const_iterator iter;
+    for (iter = mItemList.begin(); iter != mItemList.end(); iter++)
+    {
+        LLScrollListItem* item = *iter;
+        if (item->getValue().asString() == value.asString())
+        {
+            return item->getSelected();
+        }
+    }
+    return false;
+}
+
+LLUUID LLScrollListCtrl::getStringUUIDSelectedItem() const
+{
+    LLScrollListItem* item = getFirstSelected();
+
+    if (item)
+    {
+        return item->getUUID();
+    }
+
+    return LLUUID::null;
+}
+
+LLSD LLScrollListCtrl::getSelectedValue()
+{
+    LLScrollListItem* item = getFirstSelected();
+
+    if (item)
+    {
+        return item->getValue();
+    }
+    else
+    {
+        return LLSD();
+    }
+}
+
+void LLScrollListCtrl::drawItems()
+{
+    S32 x = mItemListRect.mLeft;
+    S32 y = mItemListRect.mTop - mLineHeight;
+
+    // allow for partial line at bottom
+    S32 num_page_lines = getLinesPerPage();
+
+    LLRect item_rect;
+
+    LLGLSUIDefault gls_ui;
+
+    F32 alpha = getDrawContext().mAlpha;
+
+    {
+        LLLocalClipRect clip(mItemListRect);
+
+        S32 cur_y = y;
+
+        S32 max_columns = 0;
+
+        LLColor4 highlight_color = LLColor4::white; // ex: text inside cells
+        static LLUICachedControl<F32> type_ahead_timeout ("TypeAheadTimeout", 0);
+        highlight_color.mV[VALPHA] = clamp_rescale(mSearchTimer.getElapsedTimeF32(), type_ahead_timeout * 0.7f, type_ahead_timeout(), 0.4f, 0.f);
+
+        S32 first_line = mScrollLines;
+        S32 last_line = llmin((S32)mItemList.size() - 1, mScrollLines + getLinesPerPage());
+
+        if (first_line >= mItemList.size())
+        {
+            return;
+        }
+        item_list::iterator iter;
+        for (S32 line = first_line; line <= last_line; line++)
+        {
+            LLScrollListItem* item = mItemList[line];
+
+            item_rect.setOriginAndSize(
+                x,
+                cur_y,
+                mItemListRect.getWidth(),
+                mLineHeight );
+            item->setRect(item_rect);
+
+            max_columns = llmax(max_columns, item->getNumColumns());
+
+            LLColor4 fg_color;
+            LLColor4 hover_color(LLColor4::transparent);
+            LLColor4 select_color(LLColor4::transparent);
+
+            if( mScrollLines <= line && line < mScrollLines + num_page_lines )
+            {
+                fg_color = (item->getEnabled() ? mFgUnselectedColor.get() : mFgDisabledColor.get());
+                if( item->getSelected() && mCanSelect)
+                {
+                    if(item->getHighlighted())  // if it's highlighted, average the colors
+                    {
+                        select_color = lerp(mBgSelectedColor.get(), mHighlightedColor.get(), 0.5f);
+                    }
+                    else                        // otherwise just select-highlight it
+                    {
+                        select_color = mBgSelectedColor.get();
+                    }
+
+                    fg_color = (item->getEnabled() ? mFgSelectedColor.get() : mFgDisabledColor.get());
+                }
+                if (mHighlightedItem == line && mCanSelect)
+                {
+                    if(item->getHighlighted())  // if it's highlighted, average the colors
+                    {
+                        hover_color = lerp(mHoveredColor.get(), mHighlightedColor.get(), 0.5f);
+                    }
+                    else                        // otherwise just hover-highlight it
+                    {
+                        hover_color = mHoveredColor.get();
+                    }
+                }
+                else if (item->getHighlighted())
+                {
+                    hover_color = mHighlightedColor.get();
+                }
+                else
+                {
+                    if (mDrawStripes && (line % 2 == 0) && (max_columns > 1))
+                    {
+                        hover_color = mBgStripeColor.get();
+                    }
+                }
+
+                if (!item->getEnabled())
+                {
+                    hover_color = mBgReadOnlyColor.get();
+                }
+
+                item->draw(item_rect, fg_color % alpha, hover_color% alpha, select_color% alpha, highlight_color % alpha, mColumnPadding);
+
+                cur_y -= mLineHeight;
+            }
+        }
+    }
+}
+
+
+void LLScrollListCtrl::draw()
+{
+    LLLocalClipRect clip(getLocalRect());
+
+    // if user specifies sort, make sure it is maintained
+    updateSort();
+
+    if (mNeedsScroll)
+    {
+        scrollToShowSelected();
+        mNeedsScroll = false;
+    }
+    LLRect background(0, getRect().getHeight(), getRect().getWidth(), 0);
+    // Draw background
+    if (mBackgroundVisible)
+    {
+        F32 alpha = getCurrentTransparency();
+        gGL.getTexUnit(0)->unbind(LLTexUnit::TT_TEXTURE);
+        gl_rect_2d(background, getEnabled() ? mBgWriteableColor.get() % alpha : mBgReadOnlyColor.get() % alpha );
+    }
+
+    updateColumns();
+
+    getChildView("comment_text")->setVisible(mItemList.empty());
+
+    drawItems();
+
+    if (mBorder)
+    {
+        mBorder->setKeyboardFocusHighlight(hasFocus());
+    }
+
+    LLUICtrl::draw();
+}
+
+void LLScrollListCtrl::setEnabled(bool enabled)
+{
+    mCanSelect = enabled;
+    setTabStop(enabled);
+    mScrollbar->setTabStop(!enabled && mScrollbar->getPageSize() < mScrollbar->getDocSize());
+}
+
+bool LLScrollListCtrl::handleScrollWheel(S32 x, S32 y, S32 clicks)
+{
+    bool handled = false;
+    // Pretend the mouse is over the scrollbar
+    handled = mScrollbar->handleScrollWheel( 0, 0, clicks );
+
+    if (mMouseWheelOpaque)
+    {
+        return true;
+    }
+
+    return handled;
+}
+
+bool LLScrollListCtrl::handleScrollHWheel(S32 x, S32 y, S32 clicks)
+{
+    bool handled = false;
+    // Pretend the mouse is over the scrollbar
+    handled = mScrollbar->handleScrollHWheel( 0, 0, clicks );
+
+    if (mMouseWheelOpaque)
+    {
+        return true;
+    }
+
+    return handled;
+}
+
+// *NOTE: Requires a valid row_index and column_index
+LLRect LLScrollListCtrl::getCellRect(S32 row_index, S32 column_index)
+{
+    LLRect cell_rect;
+    S32 rect_left = getColumnOffsetFromIndex(column_index) + mItemListRect.mLeft;
+    S32 rect_bottom = getRowOffsetFromIndex(row_index);
+    LLScrollListColumn* columnp = getColumn(column_index);
+    cell_rect.setOriginAndSize(rect_left, rect_bottom,
+        /*rect_left + */columnp->getWidth(), mLineHeight);
+    return cell_rect;
+}
+
+bool LLScrollListCtrl::handleToolTip(S32 x, S32 y, MASK mask)
+{
+    S32 column_index = getColumnIndexFromOffset(x);
+    LLScrollListColumn* columnp = getColumn(column_index);
+
+    if (columnp == NULL) return false;
+
+    bool handled = false;
+    // show tooltip for full name of hovered item if it has been truncated
+    LLScrollListItem* hit_item = hitItem(x, y);
+    if (hit_item)
+    {
+        LLScrollListCell* hit_cell = hit_item->getColumn(column_index);
+        if (!hit_cell) return false;
+        if (hit_cell
+            && hit_cell->isText()
+            && hit_cell->needsToolTip())
+        {
+            S32 row_index = getItemIndex(hit_item);
+            LLRect cell_rect = getCellRect(row_index, column_index);
+            // Convert rect local to screen coordinates
+            LLRect sticky_rect;
+            localRectToScreen(cell_rect, &sticky_rect);
+
+            // display tooltip exactly over original cell, in same font
+            LLToolTipMgr::instance().show(LLToolTip::Params()
+                                        .message(hit_cell->getToolTip())
+                                        .font(LLFontGL::getFontEmojiSmall())
+                                        .pos(LLCoordGL(sticky_rect.mLeft - 5, sticky_rect.mTop + 6))
+                                        .delay_time(0.2f)
+                                        .sticky_rect(sticky_rect));
+        }
+        handled = true;
+    }
+
+    // otherwise, look for a tooltip associated with this column
+    LLScrollColumnHeader* headerp = columnp->mHeader;
+    if (headerp && !handled)
+    {
+        handled = headerp->handleToolTip(x, y, mask);
+    }
+
+    return handled;
+}
+
+bool LLScrollListCtrl::selectItemAt(S32 x, S32 y, MASK mask)
+{
+    if (!mCanSelect) return false;
+
+    bool selection_changed = false;
+
+    LLScrollListItem* hit_item = hitItem(x, y);
+
+    if( hit_item )
+    {
+        if( mAllowMultipleSelection )
+        {
+            if (mask & MASK_SHIFT)
+            {
+                if (mLastSelected == NULL)
+                {
+                    selectItem(hit_item, getColumnIndexFromOffset(x));
+                }
+                else
+                {
+                    // Select everthing between mLastSelected and hit_item
+                    bool selecting = false;
+                    item_list::iterator itor;
+                    // If we multiselect backwards, we'll stomp on mLastSelected,
+                    // meaning that we never stop selecting until hitting max or
+                    // the end of the list.
+                    LLScrollListItem* lastSelected = mLastSelected;
+                    for (itor = mItemList.begin(); itor != mItemList.end(); ++itor)
+                    {
+                        if(mMaxSelectable > 0 && getAllSelected().size() >= mMaxSelectable)
+                        {
+                            if(mOnMaximumSelectCallback)
+                            {
+                                mOnMaximumSelectCallback();
+                            }
+                            break;
+                        }
+                        LLScrollListItem *item = *itor;
+                        if (item == hit_item || item == lastSelected)
+                        {
+                            selectItem(item, getColumnIndexFromOffset(x), false);
+                            selecting = !selecting;
+                            if (hit_item == lastSelected)
+                            {
+                                // stop selecting now, since we just clicked on our last selected item
+                                selecting = false;
+                            }
+                        }
+                        if (selecting)
+                        {
+                            selectItem(item, getColumnIndexFromOffset(x), false);
+                        }
+                    }
+                }
+            }
+            else if (mask & MASK_CONTROL)
+            {
+                if (hit_item->getSelected())
+                {
+                    deselectItem(hit_item);
+                }
+                else
+                {
+                    if(!(mMaxSelectable > 0 && getAllSelected().size() >= mMaxSelectable))
+                    {
+                        selectItem(hit_item, getColumnIndexFromOffset(x), false);
+                    }
+                    else
+                    {
+                        if(mOnMaximumSelectCallback)
+                        {
+                            mOnMaximumSelectCallback();
+                        }
+                    }
+                }
+            }
+            else
+            {
+                deselectAllItems(true);
+                selectItem(hit_item, getColumnIndexFromOffset(x));
+            }
+        }
+        else
+        {
+            selectItem(hit_item, getColumnIndexFromOffset(x));
+        }
+
+        selection_changed = mSelectionChanged;
+        if (mCommitOnSelectionChange)
+        {
+            commitIfChanged();
+        }
+
+        // clear search string on mouse operations
+        mSearchString.clear();
+    }
+    else
+    {
+        //mLastSelected = NULL;
+        //deselectAllItems(true);
+    }
+
+    return selection_changed;
+}
+
+
+bool LLScrollListCtrl::handleMouseDown(S32 x, S32 y, MASK mask)
+{
+    bool handled = childrenHandleMouseDown(x, y, mask) != NULL;
+
+    if( !handled )
+    {
+        // set keyboard focus first, in case click action wants to move focus elsewhere
+        setFocus(true);
+
+        // clear selection changed flag because user is starting a selection operation
+        mSelectionChanged = false;
+
+        handleClick(x, y, mask);
+    }
+
+    return true;
+}
+
+bool LLScrollListCtrl::handleMouseUp(S32 x, S32 y, MASK mask)
+{
+    if (hasMouseCapture())
+    {
+        // release mouse capture immediately so
+        // scroll to show selected logic will work
+        gFocusMgr.setMouseCapture(NULL);
+        if(mask == MASK_NONE)
+        {
+            selectItemAt(x, y, mask);
+            mNeedsScroll = true;
+        }
+    }
+
+    // always commit when mouse operation is completed inside list
+    if (mItemListRect.pointInRect(x,y))
+    {
+        mDirty = mDirty || mSelectionChanged;
+        mSelectionChanged = false;
+        onCommit();
+    }
+
+    return LLUICtrl::handleMouseUp(x, y, mask);
+}
+
+// virtual
+bool LLScrollListCtrl::handleRightMouseDown(S32 x, S32 y, MASK mask)
+{
+    LLScrollListItem *item = hitItem(x, y);
+    if (item)
+    {
+        // check to see if we have a UUID for this row
+        std::string id = item->getValue().asString();
+        LLUUID uuid(id);
+        if (! uuid.isNull() && mContextMenuType != MENU_NONE)
+        {
+            // set up the callbacks for all of the avatar/group menu items
+            // (N.B. callbacks don't take const refs as id is local scope)
+            bool is_group = (mContextMenuType == MENU_GROUP);
+            LLUICtrl::CommitCallbackRegistry::ScopedRegistrar registrar;
+            registrar.add("Url.ShowProfile", boost::bind(&LLScrollListCtrl::showProfile, id, is_group));
+            registrar.add("Url.SendIM", boost::bind(&LLScrollListCtrl::sendIM, id));
+            registrar.add("Url.AddFriend", boost::bind(&LLScrollListCtrl::addFriend, id));
+            registrar.add("Url.RemoveFriend", boost::bind(&LLScrollListCtrl::removeFriend, id));
+            registrar.add("Url.ReportAbuse", boost::bind(&LLScrollListCtrl::reportAbuse, id, is_group));
+            registrar.add("Url.Execute", boost::bind(&LLScrollListCtrl::showNameDetails, id, is_group));
+            registrar.add("Url.CopyLabel", boost::bind(&LLScrollListCtrl::copyNameToClipboard, id, is_group));
+            registrar.add("Url.CopyUrl", boost::bind(&LLScrollListCtrl::copySLURLToClipboard, id, is_group));
+
+            // create the context menu from the XUI file and display it
+            std::string menu_name = is_group ? "menu_url_group.xml" : "menu_url_agent.xml";
+            auto menu = mPopupMenuHandle.get();
+            if (menu)
+            {
+                menu->die();
+                mPopupMenuHandle.markDead();
+            }
+            llassert(LLMenuGL::sMenuContainer != NULL);
+            menu = LLUICtrlFactory::getInstance()->createFromFile<LLContextMenu>(
+                menu_name, LLMenuGL::sMenuContainer, LLMenuHolderGL::child_registry_t::instance());
+            if (menu)
+            {
+                mPopupMenuHandle = menu->getHandle();
+                if (mIsFriendSignal)
+                {
+                    bool isFriend = *(*mIsFriendSignal)(uuid);
+                    LLView* addFriendButton = menu->getChild<LLView>("add_friend");
+                    LLView* removeFriendButton = menu->getChild<LLView>("remove_friend");
+
+                    if (addFriendButton && removeFriendButton)
+                    {
+                        addFriendButton->setEnabled(!isFriend);
+                        removeFriendButton->setEnabled(isFriend);
+                    }
+                }
+
+                menu->show(x, y);
+                LLMenuGL::showPopup(this, menu, x, y);
+                return true;
+            }
+        }
+        return LLUICtrl::handleRightMouseDown(x, y, mask);
+    }
+    return false;
+}
+
+void LLScrollListCtrl::showProfile(std::string id, bool is_group)
+{
+    // show the resident's profile or the group profile
+    std::string sltype = is_group ? "group" : "agent";
+    std::string slurl = "secondlife:///app/" + sltype + "/" + id + "/about";
+    LLUrlAction::showProfile(slurl);
+}
+
+void LLScrollListCtrl::sendIM(std::string id)
+{
+    // send im to the resident
+    std::string slurl = "secondlife:///app/agent/" + id + "/about";
+    LLUrlAction::sendIM(slurl);
+}
+
+void LLScrollListCtrl::addFriend(std::string id)
+{
+    // add resident to friends list
+    std::string slurl = "secondlife:///app/agent/" + id + "/about";
+    LLUrlAction::addFriend(slurl);
+}
+
+void LLScrollListCtrl::removeFriend(std::string id)
+{
+    std::string slurl = "secondlife:///app/agent/" + id + "/about";
+    LLUrlAction::removeFriend(slurl);
+}
+
+void LLScrollListCtrl::reportAbuse(std::string id, bool is_group)
+{
+    if (!is_group)
+    {
+        std::string slurl = "secondlife:///app/agent/" + id + "/about";
+        LLUrlAction::reportAbuse(slurl);
+    }
+}
+
+void LLScrollListCtrl::showNameDetails(std::string id, bool is_group)
+{
+    // open the resident's details or the group details
+    std::string sltype = is_group ? "group" : "agent";
+    std::string slurl = "secondlife:///app/" + sltype + "/" + id + "/about";
+    LLUrlAction::clickAction(slurl, true);
+}
+
+void LLScrollListCtrl::copyNameToClipboard(std::string id, bool is_group)
+{
+    // copy the name of the avatar or group to the clipboard
+    std::string name;
+    if (is_group)
+    {
+        gCacheName->getGroupName(LLUUID(id), name);
+    }
+    else
+    {
+        LLAvatarName av_name;
+        LLAvatarNameCache::get(LLUUID(id), &av_name);
+        name = av_name.getAccountName();
+    }
+    LLUrlAction::copyURLToClipboard(name);
+}
+
+void LLScrollListCtrl::copySLURLToClipboard(std::string id, bool is_group)
+{
+    // copy a SLURL for the avatar or group to the clipboard
+    std::string sltype = is_group ? "group" : "agent";
+    std::string slurl = "secondlife:///app/" + sltype + "/" + id + "/about";
+    LLUrlAction::copyURLToClipboard(slurl);
+}
+
+bool LLScrollListCtrl::handleDoubleClick(S32 x, S32 y, MASK mask)
+{
+    //bool handled = false;
+    bool handled = handleClick(x, y, mask);
+
+    if (!handled)
+    {
+        // Offer the click to the children, even if we aren't enabled
+        // so the scroll bars will work.
+        if (NULL == LLView::childrenHandleDoubleClick(x, y, mask))
+        {
+            // Run the callback only if an item is being double-clicked.
+            if( mCanSelect && hitItem(x, y) && mOnDoubleClickCallback )
+            {
+                mOnDoubleClickCallback();
+            }
+        }
+    }
+
+    return true;
+}
+
+bool LLScrollListCtrl::handleClick(S32 x, S32 y, MASK mask)
+{
+    // which row was clicked on?
+    LLScrollListItem* hit_item = hitItem(x, y);
+    if (!hit_item) return false;
+
+    // get appropriate cell from that row
+    S32 column_index = getColumnIndexFromOffset(x);
+    LLScrollListCell* hit_cell = hit_item->getColumn(column_index);
+    if (!hit_cell) return false;
+
+    // if cell handled click directly (i.e. clicked on an embedded checkbox)
+    if (hit_cell->handleClick())
+    {
+        // if item not currently selected, select it
+        if (!hit_item->getSelected())
+        {
+            selectItemAt(x, y, mask);
+            gFocusMgr.setMouseCapture(this);
+            mNeedsScroll = true;
+        }
+
+        // propagate state of cell to rest of selected column
+        {
+            // propagate value of this cell to other selected items
+            // and commit the respective widgets
+            LLSD item_value = hit_cell->getValue();
+            for (item_list::iterator iter = mItemList.begin(); iter != mItemList.end(); iter++)
+            {
+                LLScrollListItem* item = *iter;
+                if (item->getSelected())
+                {
+                    LLScrollListCell* cellp = item->getColumn(column_index);
+                    cellp->setValue(item_value);
+                    cellp->onCommit();
+                    if (mLastSelected == NULL)
+                    {
+                        break;
+                    }
+                }
+            }
+            //FIXME: find a better way to signal cell changes
+            onCommit();
+        }
+        // eat click (e.g. do not trigger double click callback)
+        return true;
+    }
+    else
+    {
+        // treat this as a normal single item selection
+        selectItemAt(x, y, mask);
+        gFocusMgr.setMouseCapture(this);
+        mNeedsScroll = true;
+        // do not eat click (allow double click callback)
+        return false;
+    }
+}
+
+LLScrollListItem* LLScrollListCtrl::hitItem( S32 x, S32 y )
+{
+    // Excludes disabled items.
+    LLScrollListItem* hit_item = NULL;
+
+    updateSort();
+
+    LLRect item_rect;
+    item_rect.setLeftTopAndSize(
+        mItemListRect.mLeft,
+        mItemListRect.mTop,
+        mItemListRect.getWidth(),
+        mLineHeight );
+
+    // allow for partial line at bottom
+    S32 num_page_lines = getLinesPerPage();
+
+    S32 line = 0;
+    item_list::iterator iter;
+    for(iter = mItemList.begin(); iter != mItemList.end(); iter++)
+    {
+        LLScrollListItem* item  = *iter;
+        if( mScrollLines <= line && line < mScrollLines + num_page_lines )
+        {
+            if( item->getEnabled() && item_rect.pointInRect( x, y ) )
+            {
+                hit_item = item;
+                break;
+            }
+
+            item_rect.translate(0, -mLineHeight);
+        }
+        line++;
+    }
+
+    return hit_item;
+}
+
+S32 LLScrollListCtrl::getColumnIndexFromOffset(S32 x)
+{
+    // which column did we hit?
+    S32 left = 0;
+    S32 right = 0;
+    S32 width = 0;
+    S32 column_index = 0;
+
+    ordered_columns_t::const_iterator iter = mColumnsIndexed.begin();
+    ordered_columns_t::const_iterator end = mColumnsIndexed.end();
+    for ( ; iter != end; ++iter)
+    {
+        width = (*iter)->getWidth() + mColumnPadding;
+        right += width;
+        if (left <= x && x < right )
+        {
+            break;
+        }
+
+        // set left for next column as right of current column
+        left = right;
+        column_index++;
+    }
+
+    return llclamp(column_index, 0, getNumColumns() - 1);
+}
+
+
+S32 LLScrollListCtrl::getColumnOffsetFromIndex(S32 index)
+{
+    S32 column_offset = 0;
+    ordered_columns_t::const_iterator iter = mColumnsIndexed.begin();
+    ordered_columns_t::const_iterator end = mColumnsIndexed.end();
+    for ( ; iter != end; ++iter)
+    {
+        if (index-- <= 0)
+        {
+            return column_offset;
+        }
+        column_offset += (*iter)->getWidth() + mColumnPadding;
+    }
+
+    // when running off the end, return the rightmost pixel
+    return mItemListRect.mRight;
+}
+
+S32 LLScrollListCtrl::getRowOffsetFromIndex(S32 index)
+{
+    S32 row_bottom = (mItemListRect.mTop - ((index - mScrollLines + 1) * mLineHeight) );
+    return row_bottom;
+}
+
+
+bool LLScrollListCtrl::handleHover(S32 x,S32 y,MASK mask)
+{
+    bool    handled = false;
+
+    if (hasMouseCapture())
+    {
+        if(mask == MASK_NONE)
+        {
+            selectItemAt(x, y, mask);
+            mNeedsScroll = true;
+        }
+    }
+    else
+    if (mCanSelect)
+    {
+        LLScrollListItem* item = hitItem(x, y);
+        if (item)
+        {
+            mouseOverHighlightNthItem(getItemIndex(item));
+            switch (mSelectionType)
+            {
+            case CELL:
+                item->setHoverCell(getColumnIndexFromOffset(x));
+                break;
+            case HEADER:
+                {
+                    S32 cell = getColumnIndexFromOffset(x);
+                    if (cell > 0)
+                    {
+                        item->setHoverCell(cell);
+                    }
+                    else
+                    {
+                        item->setHoverCell(-1);
+                    }
+                    break;
+                }
+            case ROW:
+                break;
+            }
+        }
+        else
+        {
+            mouseOverHighlightNthItem(-1);
+        }
+    }
+
+    handled = LLUICtrl::handleHover( x, y, mask );
+
+    return handled;
+}
+
+void LLScrollListCtrl::onMouseLeave(S32 x, S32 y, MASK mask)
+{
+    // clear mouse highlight
+    mouseOverHighlightNthItem(-1);
+}
+
+bool LLScrollListCtrl::handleKeyHere(KEY key,MASK mask )
+{
+    bool handled = false;
+
+    // not called from parent means we have keyboard focus or a child does
+    if (mCanSelect)
+    {
+        if (mask == MASK_NONE)
+        {
+            switch(key)
+            {
+            case KEY_UP:
+                if (mAllowKeyboardMovement || hasFocus())
+                {
+                    // commit implicit in call
+                    selectPrevItem(false);
+                    mNeedsScroll = true;
+                    handled = true;
+                }
+                break;
+            case KEY_DOWN:
+                if (mAllowKeyboardMovement || hasFocus())
+                {
+                    // commit implicit in call
+                    selectNextItem(false);
+                    mNeedsScroll = true;
+                    handled = true;
+                }
+                break;
+            case KEY_LEFT:
+                if (mAllowKeyboardMovement || hasFocus())
+                {
+                    // TODO: support multi-select
+                    LLScrollListItem *item = getFirstSelected();
+                    if (item)
+                    {
+                        S32 cell = item->getSelectedCell();
+                        switch (mSelectionType)
+                        {
+                        case CELL:
+                            if (cell < mColumns.size()) cell++;
+                            break;
+                        case HEADER:
+                            if (cell == -1) cell = 1;
+                            else if (cell > 1 && cell < mColumns.size()) cell++; // skip header
+                            break;
+                        case ROW:
+                            cell = -1;
+                            break;
+                        }
+                        item->setSelectedCell(cell);
+                        handled = true;
+                    }
+                }
+                break;
+            case KEY_RIGHT:
+                if (mAllowKeyboardMovement || hasFocus())
+                {
+                    // TODO: support multi-select
+                    LLScrollListItem *item = getFirstSelected();
+                    if (item)
+                    {
+                        S32 cell = item->getSelectedCell();
+                        switch (mSelectionType)
+                        {
+                        case CELL:
+                            if (cell >= 0) cell--;
+                            break;
+                        case HEADER:
+                            if (cell > 1) cell--;
+                            else if (cell == 1) cell = -1; // skip header
+                            break;
+                        case ROW:
+                            cell = -1;
+                            break;
+                        }
+                        item->setSelectedCell(cell);
+                        handled = true;
+                    }
+                }
+                break;
+            case KEY_PAGE_UP:
+                if (mAllowKeyboardMovement || hasFocus())
+                {
+                    selectNthItem(getFirstSelectedIndex() - (mScrollbar->getPageSize() - 1));
+                    mNeedsScroll = true;
+                    if (mCommitOnKeyboardMovement
+                        && !mCommitOnSelectionChange)
+                    {
+                        onCommit();
+                    }
+                    handled = true;
+                }
+                break;
+            case KEY_PAGE_DOWN:
+                if (mAllowKeyboardMovement || hasFocus())
+                {
+                    selectNthItem(getFirstSelectedIndex() + (mScrollbar->getPageSize() - 1));
+                    mNeedsScroll = true;
+                    if (mCommitOnKeyboardMovement
+                        && !mCommitOnSelectionChange)
+                    {
+                        onCommit();
+                    }
+                    handled = true;
+                }
+                break;
+            case KEY_HOME:
+                if (mAllowKeyboardMovement || hasFocus())
+                {
+                    selectFirstItem();
+                    mNeedsScroll = true;
+                    if (mCommitOnKeyboardMovement
+                        && !mCommitOnSelectionChange)
+                    {
+                        onCommit();
+                    }
+                    handled = true;
+                }
+                break;
+            case KEY_END:
+                if (mAllowKeyboardMovement || hasFocus())
+                {
+                    selectNthItem(getItemCount() - 1);
+                    mNeedsScroll = true;
+                    if (mCommitOnKeyboardMovement
+                        && !mCommitOnSelectionChange)
+                    {
+                        onCommit();
+                    }
+                    handled = true;
+                }
+                break;
+            case KEY_RETURN:
+                // JC - Special case: Only claim to have handled it
+                // if we're the special non-commit-on-move
+                // type. AND we are visible
+                if (!mCommitOnKeyboardMovement && mask == MASK_NONE)
+                {
+                    onCommit();
+                    mSearchString.clear();
+                    handled = true;
+                }
+                break;
+            case KEY_BACKSPACE:
+                mSearchTimer.reset();
+                if (mSearchString.size())
+                {
+                    mSearchString.erase(mSearchString.size() - 1, 1);
+                }
+                if (mSearchString.empty())
+                {
+                    if (getFirstSelected())
+                    {
+                        LLScrollListCell* cellp = getFirstSelected()->getColumn(getSearchColumn());
+                        if (cellp)
+                        {
+                            cellp->highlightText(0, 0);
+                        }
+                    }
+                }
+                else if (selectItemByPrefix(wstring_to_utf8str(mSearchString), false))
+                {
+                    mNeedsScroll = true;
+                    // update search string only on successful match
+                    mSearchTimer.reset();
+
+                    if (mCommitOnKeyboardMovement
+                        && !mCommitOnSelectionChange)
+                    {
+                        onCommit();
+                    }
+                }
+                break;
+            default:
+                break;
+            }
+        }
+        // TODO: multiple: shift-up, shift-down, shift-home, shift-end, select all
+    }
+
+    return handled;
+}
+
+bool LLScrollListCtrl::handleUnicodeCharHere(llwchar uni_char)
+{
+    if ((uni_char < 0x20) || (uni_char == 0x7F)) // Control character or DEL
+    {
+        return false;
+    }
+
+    // perform incremental search based on keyboard input
+    static LLUICachedControl<F32> type_ahead_timeout ("TypeAheadTimeout", 0);
+    if (mSearchTimer.getElapsedTimeF32() > type_ahead_timeout)
+    {
+        mSearchString.clear();
+    }
+
+    // type ahead search is case insensitive
+    uni_char = LLStringOps::toLower((llwchar)uni_char);
+
+    if (selectItemByPrefix(wstring_to_utf8str(mSearchString + (llwchar)uni_char), false))
+    {
+        // update search string only on successful match
+        mNeedsScroll = true;
+        mSearchString += uni_char;
+        mSearchTimer.reset();
+
+        if (mCommitOnKeyboardMovement
+            && !mCommitOnSelectionChange)
+        {
+            onCommit();
+        }
+    }
+    // handle iterating over same starting character
+    else if (isRepeatedChars(mSearchString + (llwchar)uni_char) && !mItemList.empty())
+    {
+        // start from last selected item, in case we previously had a successful match against
+        // duplicated characters ('AA' matches 'Aaron')
+        item_list::iterator start_iter = mItemList.begin();
+        S32 first_selected = getFirstSelectedIndex();
+
+        // if we have a selection (> -1) then point iterator at the selected item
+        if (first_selected > 0)
+        {
+            // point iterator to first selected item
+            start_iter += first_selected;
+        }
+
+        // start search at first item after current selection
+        item_list::iterator iter = start_iter;
+        ++iter;
+        if (iter == mItemList.end())
+        {
+            iter = mItemList.begin();
+        }
+
+        // loop around once, back to previous selection
+        while(iter != start_iter)
+        {
+            LLScrollListItem* item = *iter;
+
+            LLScrollListCell* cellp = item->getColumn(getSearchColumn());
+            if (cellp)
+            {
+                // Only select enabled items with matching first characters
+                LLWString item_label = utf8str_to_wstring(cellp->getValue().asString());
+                if (item->getEnabled() && LLStringOps::toLower(item_label[0]) == uni_char)
+                {
+                    selectItem(item, -1);
+                    mNeedsScroll = true;
+                    cellp->highlightText(0, 1);
+                    mSearchTimer.reset();
+
+                    if (mCommitOnKeyboardMovement
+                        && !mCommitOnSelectionChange)
+                    {
+                        onCommit();
+                    }
+
+                    break;
+                }
+            }
+
+            ++iter;
+            if (iter == mItemList.end())
+            {
+                iter = mItemList.begin();
+            }
+        }
+    }
+
+    return true;
+}
+
+
+void LLScrollListCtrl::reportInvalidInput()
+{
+    make_ui_sound("UISndBadKeystroke");
+}
+
+bool LLScrollListCtrl::isRepeatedChars(const LLWString& string) const
+{
+    if (string.empty())
+    {
+        return false;
+    }
+
+    llwchar first_char = string[0];
+
+    for (U32 i = 0; i < string.size(); i++)
+    {
+        if (string[i] != first_char)
+        {
+            return false;
+        }
+    }
+
+    return true;
+}
+
+void LLScrollListCtrl::selectItem(LLScrollListItem* itemp, S32 cell, bool select_single_item)
+{
+    if (!itemp) return;
+
+    if (!itemp->getSelected())
+    {
+        if (mLastSelected)
+        {
+            LLScrollListCell* cellp = mLastSelected->getColumn(getSearchColumn());
+            if (cellp)
+            {
+                cellp->highlightText(0, 0);
+            }
+        }
+        if (select_single_item)
+        {
+            deselectAllItems(true);
+        }
+        itemp->setSelected(true);
+        switch (mSelectionType)
+        {
+        case CELL:
+            itemp->setSelectedCell(cell);
+            break;
+        case HEADER:
+            itemp->setSelectedCell(cell <= 0 ? -1 : cell);
+            break;
+        case ROW:
+            itemp->setSelectedCell(-1);
+            break;
+        }
+        mLastSelected = itemp;
+        mSelectionChanged = true;
+    }
+}
+
+void LLScrollListCtrl::deselectItem(LLScrollListItem* itemp)
+{
+    if (!itemp) return;
+
+    if (itemp->getSelected())
+    {
+        if (mLastSelected == itemp)
+        {
+            mLastSelected = NULL;
+        }
+
+        itemp->setSelected(false);
+        LLScrollListCell* cellp = itemp->getColumn(getSearchColumn());
+        if (cellp)
+        {
+            cellp->highlightText(0, 0);
+        }
+        mSelectionChanged = true;
+    }
+}
+
+void LLScrollListCtrl::commitIfChanged()
+{
+    if (mSelectionChanged)
+    {
+        mDirty = true;
+        mSelectionChanged = false;
+        onCommit();
+    }
+}
+
+struct SameSortColumn
+{
+    SameSortColumn(S32 column) : mColumn(column) {}
+    S32 mColumn;
+
+    bool operator()(std::pair<S32, bool> sort_column) { return sort_column.first == mColumn; }
+};
+
+bool LLScrollListCtrl::setSort(S32 column_idx, bool ascending)
+{
+    LLScrollListColumn* sort_column = getColumn(column_idx);
+    if (!sort_column) return false;
+
+    sort_column->mSortDirection = ascending ? LLScrollListColumn::ASCENDING : LLScrollListColumn::DESCENDING;
+
+    sort_column_t new_sort_column(column_idx, ascending);
+
+    setNeedsSort();
+
+    if (mSortColumns.empty())
+    {
+        mSortColumns.push_back(new_sort_column);
+        return true;
+    }
+    else
+    {
+        // grab current sort column
+        sort_column_t cur_sort_column = mSortColumns.back();
+
+        // remove any existing sort criterion referencing this column
+        // and add the new one
+        mSortColumns.erase(remove_if(mSortColumns.begin(), mSortColumns.end(), SameSortColumn(column_idx)), mSortColumns.end());
+        mSortColumns.push_back(new_sort_column);
+
+        // did the sort criteria change?
+        return (cur_sort_column != new_sort_column);
+    }
+}
+
+S32 LLScrollListCtrl::getLinesPerPage()
+{
+    //if mPageLines is NOT provided display all item
+    if (mPageLines)
+    {
+        return mPageLines;
+    }
+    else
+    {
+        return mLineHeight ? mItemListRect.getHeight() / mLineHeight : getItemCount();
+    }
+}
+
+
+// Called by scrollbar
+void LLScrollListCtrl::onScrollChange( S32 new_pos, LLScrollbar* scrollbar )
+{
+    mScrollLines = new_pos;
+}
+
+
+void LLScrollListCtrl::sortByColumn(const std::string& name, bool ascending)
+{
+    column_map_t::iterator itor = mColumns.find(name);
+    if (itor != mColumns.end())
+    {
+        sortByColumnIndex((*itor).second->mIndex, ascending);
+    }
+}
+
+// First column is column 0
+void  LLScrollListCtrl::sortByColumnIndex(U32 column, bool ascending)
+{
+    setSort(column, ascending);
+    updateSort();
+}
+
+void LLScrollListCtrl::updateSort() const
+{
+    if (hasSortOrder() && !isSorted())
+    {
+        // do stable sort to preserve any previous sorts
+        std::stable_sort(
+            mItemList.begin(),
+            mItemList.end(),
+            SortScrollListItem(mSortColumns,mSortCallback, mAlternateSort));
+
+        mSorted = true;
+    }
+}
+
+// for one-shot sorts, does not save sort column/order
+void LLScrollListCtrl::sortOnce(S32 column, bool ascending)
+{
+    std::vector<std::pair<S32, bool> > sort_column;
+    sort_column.push_back(std::make_pair(column, ascending));
+
+    // do stable sort to preserve any previous sorts
+    std::stable_sort(
+        mItemList.begin(),
+        mItemList.end(),
+        SortScrollListItem(sort_column,mSortCallback,mAlternateSort));
+}
+
+void LLScrollListCtrl::dirtyColumns()
+{
+    mColumnsDirty = true;
+    mColumnWidthsDirty = true;
+
+    // need to keep mColumnsIndexed up to date
+    // just in case someone indexes into it immediately
+    mColumnsIndexed.resize(mColumns.size());
+
+    column_map_t::iterator column_itor;
+    for (column_itor = mColumns.begin(); column_itor != mColumns.end(); ++column_itor)
+    {
+        LLScrollListColumn *column = column_itor->second;
+        mColumnsIndexed[column_itor->second->mIndex] = column;
+    }
+}
+
+
+S32 LLScrollListCtrl::getScrollPos() const
+{
+    return mScrollbar->getDocPos();
+}
+
+
+void LLScrollListCtrl::setScrollPos( S32 pos )
+{
+    mScrollbar->setDocPos( pos );
+
+    onScrollChange(mScrollbar->getDocPos(), mScrollbar);
+}
+
+
+void LLScrollListCtrl::scrollToShowSelected()
+{
+    // don't scroll automatically when capturing mouse input
+    // as that will change what is currently under the mouse cursor
+    if (hasMouseCapture())
+    {
+        return;
+    }
+
+    updateSort();
+
+    S32 index = getFirstSelectedIndex();
+    if (index < 0)
+    {
+        return;
+    }
+
+    LLScrollListItem* item = mItemList[index];
+    if (!item)
+    {
+        // I don't THINK this should ever happen.
+        return;
+    }
+
+    S32 lowest = mScrollLines;
+    S32 page_lines = getLinesPerPage();
+    S32 highest = mScrollLines + page_lines;
+
+    if (index < lowest)
+    {
+        // need to scroll to show item
+        setScrollPos(index);
+    }
+    else if (highest <= index)
+    {
+        setScrollPos(index - page_lines + 1);
+    }
+}
+
+void LLScrollListCtrl::updateStaticColumnWidth(LLScrollListColumn* col, S32 new_width)
+{
+    mTotalStaticColumnWidth += llmax(0, new_width) - llmax(0, col->getWidth());
+}
+
+// LLEditMenuHandler functions
+
+// virtual
+void    LLScrollListCtrl::copy()
+{
+    std::string buffer;
+
+    std::vector<LLScrollListItem*> items = getAllSelected();
+    std::vector<LLScrollListItem*>::iterator itor;
+    for (itor = items.begin(); itor != items.end(); ++itor)
+    {
+        buffer += (*itor)->getContentsCSV() + "\n";
+    }
+    LLClipboard::instance().copyToClipboard(utf8str_to_wstring(buffer), 0, buffer.length());
+}
+
+// virtual
+bool    LLScrollListCtrl::canCopy() const
+{
+    return (getFirstSelected() != NULL);
+}
+
+// virtual
+void    LLScrollListCtrl::cut()
+{
+    copy();
+    doDelete();
+}
+
+// virtual
+bool    LLScrollListCtrl::canCut() const
+{
+    return canCopy() && canDoDelete();
+}
+
+// virtual
+void    LLScrollListCtrl::selectAll()
+{
+    // Deselects all other items
+    item_list::iterator iter;
+    for (iter = mItemList.begin(); iter != mItemList.end(); iter++)
+    {
+        LLScrollListItem *itemp = *iter;
+        if( itemp->getEnabled() )
+        {
+            selectItem(itemp, -1, false);
+        }
+    }
+
+    if (mCommitOnSelectionChange)
+    {
+        commitIfChanged();
+    }
+}
+
+// virtual
+bool    LLScrollListCtrl::canSelectAll() const
+{
+    return getCanSelect() && mAllowMultipleSelection && !(mMaxSelectable > 0 && mItemList.size() > mMaxSelectable);
+}
+
+// virtual
+void    LLScrollListCtrl::deselect()
+{
+    deselectAllItems();
+}
+
+// virtual
+bool    LLScrollListCtrl::canDeselect() const
+{
+    return getCanSelect();
+}
+
+void LLScrollListCtrl::addColumn(const LLSD& column, EAddPosition pos)
+{
+    LLScrollListColumn::Params p;
+    LLParamSDParser parser;
+    parser.readSD(column, p);
+    addColumn(p, pos);
+}
+
+void LLScrollListCtrl::addColumn(const LLScrollListColumn::Params& column_params, EAddPosition pos)
+{
+    if (!column_params.validateBlock()) return;
+
+    std::string name = column_params.name;
+    // if no column name provided, just use ordinal as name
+    if (name.empty())
+    {
+        name = llformat("%d", mColumnsIndexed.size());
+    }
+
+    if (mColumns.find(name) == mColumns.end())
+    {
+        // Add column
+        mColumns[name] = new LLScrollListColumn(column_params, this);
+        LLScrollListColumn* new_column = mColumns[name];
+        new_column->mIndex = mColumns.size()-1;
+
+        // Add button
+        if (new_column->getWidth() > 0 || new_column->mRelWidth > 0 || new_column->mDynamicWidth)
+        {
+            if (getNumColumns() > 0)
+            {
+                mTotalColumnPadding += mColumnPadding;
+            }
+            if (new_column->mRelWidth >= 0)
+            {
+                new_column->setWidth((S32)ll_round(new_column->mRelWidth*mItemListRect.getWidth()));
+            }
+            else if(new_column->mDynamicWidth)
+            {
+                mNumDynamicWidthColumns++;
+                new_column->setWidth((mItemListRect.getWidth() - mTotalStaticColumnWidth - mTotalColumnPadding) / mNumDynamicWidthColumns);
+            }
+            S32 top = mItemListRect.mTop;
+
+            S32 left = mItemListRect.mLeft;
+            for (column_map_t::iterator itor = mColumns.begin();
+                itor != mColumns.end();
+                ++itor)
+            {
+                if (itor->second->mIndex < new_column->mIndex &&
+                    itor->second->getWidth() > 0)
+                {
+                    left += itor->second->getWidth() + mColumnPadding;
+                }
+            }
+
+            S32 right = left+new_column->getWidth();
+            if (new_column->mIndex != (S32)mColumns.size()-1)
+            {
+                right += mColumnPadding;
+            }
+
+            LLRect temp_rect = LLRect(left,top+mHeadingHeight,right,top);
+
+            LLScrollColumnHeader::Params params(LLUICtrlFactory::getDefaultParams<LLScrollColumnHeader>());
+            params.name = "btn_" + name;
+            params.rect = temp_rect;
+            params.column = new_column;
+            params.tool_tip = column_params.tool_tip;
+            params.tab_stop = false;
+            params.visible = mDisplayColumnHeaders;
+
+            if(column_params.header.image.isProvided())
+            {
+                params.image_selected = column_params.header.image;
+                params.image_unselected = column_params.header.image;
+            }
+            else
+            {
+                params.label = column_params.header.label;
+            }
+
+            new_column->mHeader = LLUICtrlFactory::create<LLScrollColumnHeader>(params);
+            addChild(new_column->mHeader);
+
+            sendChildToFront(mScrollbar);
+        }
+    }
+
+    dirtyColumns();
+}
+
+// static
+void LLScrollListCtrl::onClickColumn(void *userdata)
+{
+    LLScrollListColumn *info = (LLScrollListColumn*)userdata;
+    if (!info) return;
+
+    LLScrollListCtrl *parent = info->mParentCtrl;
+    if (!parent) return;
+
+    if (!parent->mCanSort) return;
+
+    S32 column_index = info->mIndex;
+
+    LLScrollListColumn* column = parent->mColumnsIndexed[info->mIndex];
+    bool ascending = column->mSortDirection == LLScrollListColumn::ASCENDING;
+    if (column->mSortingColumn != column->mName
+        && parent->mColumns.find(column->mSortingColumn) != parent->mColumns.end())
+    {
+        LLScrollListColumn* info_redir = parent->mColumns[column->mSortingColumn];
+        column_index = info_redir->mIndex;
+    }
+
+    // if this column is the primary sort key, reverse the direction
+    if (!parent->mSortColumns.empty() && parent->mSortColumns.back().first == column_index)
+    {
+        ascending = !parent->mSortColumns.back().second;
+    }
+
+    parent->sortByColumnIndex(column_index, ascending);
+
+    if (parent->mOnSortChangedCallback)
+    {
+        parent->mOnSortChangedCallback();
+    }
+}
+
+std::string LLScrollListCtrl::getSortColumnName()
+{
+    LLScrollListColumn* column = mSortColumns.empty() ? NULL : mColumnsIndexed[mSortColumns.back().first];
+
+    if (column) return column->mName;
+    else return "";
+}
+
+bool LLScrollListCtrl::hasSortOrder() const
+{
+    return !mSortColumns.empty();
+}
+
+void LLScrollListCtrl::clearSortOrder()
+{
+    mSortColumns.clear();
+}
+
+void LLScrollListCtrl::clearColumns()
+{
+    column_map_t::iterator itor;
+    for (itor = mColumns.begin(); itor != mColumns.end(); ++itor)
+    {
+        LLScrollColumnHeader *header = itor->second->mHeader;
+        if (header)
+        {
+            removeChild(header);
+            delete header;
+        }
+    }
+    std::for_each(mColumns.begin(), mColumns.end(), DeletePairedPointer());
+    mColumns.clear();
+    mSortColumns.clear();
+    mTotalStaticColumnWidth = 0;
+    mTotalColumnPadding = 0;
+
+    dirtyColumns(); // Clears mColumnsIndexed
+}
+
+void LLScrollListCtrl::setColumnLabel(const std::string& column, const std::string& label)
+{
+    LLScrollListColumn* columnp = getColumn(column);
+    if (columnp)
+    {
+        columnp->mLabel = label;
+        if (columnp->mHeader)
+        {
+            columnp->mHeader->setLabel(label);
+        }
+    }
+}
+
+LLScrollListColumn* LLScrollListCtrl::getColumn(S32 index)
+{
+    if (index < 0 || index >= (S32)mColumnsIndexed.size())
+    {
+        return NULL;
+    }
+    return mColumnsIndexed[index];
+}
+
+LLScrollListColumn* LLScrollListCtrl::getColumn(const std::string& name)
+{
+    column_map_t::iterator column_itor = mColumns.find(name);
+    if (column_itor != mColumns.end())
+    {
+        return column_itor->second;
+    }
+    return NULL;
+}
+
+LLScrollListItem* LLScrollListCtrl::addElement(const LLSD& element, EAddPosition pos, void* userdata)
+{
+    LL_PROFILE_ZONE_SCOPED_CATEGORY_UI;
+    LLScrollListItem::Params item_params;
+    LLParamSDParser parser;
+    parser.readSD(element, item_params);
+    item_params.userdata = userdata;
+    return addRow(item_params, pos);
+}
+
+LLScrollListItem* LLScrollListCtrl::addRow(const LLScrollListItem::Params& item_p, EAddPosition pos)
+{
+    LL_PROFILE_ZONE_SCOPED_CATEGORY_UI;
+    LLScrollListItem *new_item = new LLScrollListItem(item_p);
+    return addRow(new_item, item_p, pos);
+}
+
+LLScrollListItem* LLScrollListCtrl::addRow(LLScrollListItem *new_item, const LLScrollListItem::Params& item_p, EAddPosition pos)
+{
+    LL_PROFILE_ZONE_SCOPED_CATEGORY_UI;
+    if (!item_p.validateBlock() || !new_item) return NULL;
+    new_item->setNumColumns(mColumns.size());
+
+    // Add any columns we don't already have
+    S32 col_index = 0;
+
+    for(LLInitParam::ParamIterator<LLScrollListCell::Params>::const_iterator itor = item_p.columns.begin();
+        itor != item_p.columns.end();
+        ++itor)
+    {
+        LLScrollListCell::Params cell_p = *itor;
+        std::string column = cell_p.column;
+
+        // empty columns strings index by ordinal
+        if (column.empty())
+        {
+            column = llformat("%d", col_index);
+        }
+
+        LLScrollListColumn* columnp = getColumn(column);
+
+        // create new column on demand
+        if (!columnp)
+        {
+            LLScrollListColumn::Params new_column;
+            new_column.name = column;
+            new_column.header.label = column;
+
+            // if width supplied for column, use it, otherwise
+            // use adaptive width
+            if (cell_p.width.isProvided())
+            {
+                new_column.width.pixel_width = cell_p.width;
+            }
+            addColumn(new_column);
+            columnp = mColumns[column];
+            new_item->setNumColumns(mColumns.size());
+        }
+
+        S32 index = columnp->mIndex;
+        if (!cell_p.width.isProvided())
+        {
+            cell_p.width = columnp->getWidth();
+        }
+
+        LLScrollListCell* cell = LLScrollListCell::create(cell_p);
+
+        if (cell)
+        {
+            new_item->setColumn(index, cell);
+            if (columnp->mHeader
+                && cell->isText()
+                && !cell->getValue().asString().empty())
+            {
+                columnp->mHeader->setHasResizableElement(true);
+            }
+        }
+
+        col_index++;
+    }
+
+    if (item_p.columns.empty())
+    {
+        if (mColumns.empty())
+        {
+            LLScrollListColumn::Params new_column;
+            new_column.name = "0";
+
+            addColumn(new_column);
+            new_item->setNumColumns(mColumns.size());
+        }
+
+        LLScrollListCell* cell = LLScrollListCell::create(LLScrollListCell::Params().value(item_p.value));
+        if (cell)
+        {
+            LLScrollListColumn* columnp = mColumns.begin()->second;
+
+            new_item->setColumn(0, cell);
+            if (columnp->mHeader
+                && cell->isText()
+                && !cell->getValue().asString().empty())
+            {
+                columnp->mHeader->setHasResizableElement(true);
+            }
+        }
+    }
+
+    // add dummy cells for missing columns
+    for (column_map_t::iterator column_it = mColumns.begin(); column_it != mColumns.end(); ++column_it)
+    {
+        S32 column_idx = column_it->second->mIndex;
+        if (new_item->getColumn(column_idx) == NULL)
+        {
+            LLScrollListColumn* column_ptr = column_it->second;
+            LLScrollListCell::Params cell_p;
+            cell_p.width = column_ptr->getWidth();
+
+            new_item->setColumn(column_idx, new LLScrollListSpacer(cell_p));
+        }
+    }
+
+    addItem(new_item, pos);
+    return new_item;
+}
+
+LLScrollListItem* LLScrollListCtrl::addSimpleElement(const std::string& value, EAddPosition pos, const LLSD& id)
+{
+    LLSD entry_id = id;
+
+    if (id.isUndefined())
+    {
+        entry_id = value;
+    }
+
+    LLScrollListItem::Params item_params;
+    item_params.value(entry_id);
+    item_params.columns.add()
+        .value(value)
+        .font(LLFontGL::getFontEmojiSmall());
+
+    return addRow(item_params, pos);
+}
+
+void LLScrollListCtrl::setValue(const LLSD& value )
+{
+    LLSD::array_const_iterator itor;
+    for (itor = value.beginArray(); itor != value.endArray(); ++itor)
+    {
+        addElement(*itor);
+    }
+}
+
+LLSD LLScrollListCtrl::getValue() const
+{
+    LLScrollListItem *item = getFirstSelected();
+    if (!item) return LLSD();
+    return item->getValue();
+}
+
+bool LLScrollListCtrl::operateOnSelection(EOperation op)
+{
+    if (op == OP_DELETE)
+    {
+        deleteSelectedItems();
+        return true;
+    }
+    else if (op == OP_DESELECT)
+    {
+        deselectAllItems();
+    }
+    return false;
+}
+
+bool LLScrollListCtrl::operateOnAll(EOperation op)
+{
+    if (op == OP_DELETE)
+    {
+        clearRows();
+        return true;
+    }
+    else if (op == OP_DESELECT)
+    {
+        deselectAllItems();
+    }
+    else if (op == OP_SELECT)
+    {
+        selectAll();
+    }
+    return false;
+}
+//virtual
+void LLScrollListCtrl::setFocus(bool b)
+{
+    // for tabbing into pristine scroll lists (Finder)
+    if (!getFirstSelected())
+    {
+        selectFirstItem();
+        //onCommit(); // SJB: selectFirstItem() will call onCommit() if appropriate
+    }
+    LLUICtrl::setFocus(b);
+}
+
+
+// virtual
+bool    LLScrollListCtrl::isDirty() const
+{
+    bool grubby = mDirty;
+    if ( !mAllowMultipleSelection )
+    {
+        grubby = (mOriginalSelection != getFirstSelectedIndex());
+    }
+    return grubby;
+}
+
+// Clear dirty state
+void LLScrollListCtrl::resetDirty()
+{
+    mDirty = false;
+    mOriginalSelection = getFirstSelectedIndex();
+}
+
+
+//virtual
+void LLScrollListCtrl::onFocusReceived()
+{
+    // forget latent selection changes when getting focus
+    mSelectionChanged = false;
+    LLUICtrl::onFocusReceived();
+}
+
+//virtual
+void LLScrollListCtrl::onFocusLost()
+{
+    if (hasMouseCapture())
+    {
+        gFocusMgr.setMouseCapture(NULL);
+    }
+
+    mSearchString.clear();
+
+    LLUICtrl::onFocusLost();
+}
+
+boost::signals2::connection LLScrollListCtrl::setIsFriendCallback(const is_friend_signal_t::slot_type& cb)
+{
+    if (!mIsFriendSignal)
+    {
+        mIsFriendSignal = new is_friend_signal_t();
+    }
+    return mIsFriendSignal->connect(cb);
+}
+
+bool LLScrollListCtrl::highlightMatchingItems(const std::string& filter_str)
+{
+    if (filter_str == "" || filter_str == " ")
+    {
+        clearHighlightedItems();
+        return false;
+    }
+
+    bool res = false;
+
+    setHighlightedColor(LLUIColorTable::instance().getColor("SearchableControlHighlightColor", LLColor4::red));
+
+    std::string filter_str_lc(filter_str);
+    LLStringUtil::toLower(filter_str_lc);
+
+    std::vector<LLScrollListItem*> data = getAllData();
+    std::vector<LLScrollListItem*>::iterator iter = data.begin();
+    while (iter != data.end())
+    {
+        LLScrollListCell* cell = (*iter)->getColumn(0);
+        if (cell)
+        {
+            std::string value = cell->getValue().asString();
+            LLStringUtil::toLower(value);
+            if (value.find(filter_str_lc) == std::string::npos)
+            {
+                (*iter)->setHighlighted(false);
+            }
+            else
+            {
+                (*iter)->setHighlighted(true);
+                res = true;
+            }
+        }
+        iter++;
+    }
+    return res;
+}