 /** 
 * @file llscrolllistctrl.cpp
 * @brief Scroll lists are composed of rows (items), each of which 
 * contains columns (cells).
 *
 * $LicenseInfo:firstyear=2001&license=viewerlgpl$
 * Second Life Viewer Source Code
 * Copyright (C) 2010, Linden Research, Inc.
 * 
 * This library is free software; you can redistribute it and/or
 * modify it under the terms of the GNU Lesser General Public
 * License as published by the Free Software Foundation;
 * version 2.1 of the License only.
 * 
 * This library is distributed in the hope that it will be useful,
 * but WITHOUT ANY WARRANTY; without even the implied warranty of
 * MERCHANTABILITY or FITNESS FOR A PARTICULAR PURPOSE.  See the GNU
 * Lesser General Public License for more details.
 * 
 * You should have received a copy of the GNU Lesser General Public
 * License along with this library; if not, write to the Free Software
 * Foundation, Inc., 51 Franklin Street, Fifth Floor, Boston, MA  02110-1301  USA
 * 
 * Linden Research, Inc., 945 Battery Street, San Francisco, CA  94111  USA
 * $/LicenseInfo$
 */

#include "linden_common.h"

#include "llscrolllistctrl.h"

#include <algorithm>

#include "llstl.h"
#include "llboost.h"
//#include "indra_constants.h"

#include "llavatarnamecache.h"
#include "llcheckboxctrl.h"
#include "llclipboard.h"
#include "llfocusmgr.h"
#include "llgl.h"				// LLGLSUIDefault()
#include "lllocalcliprect.h"
//#include "llrender.h"
#include "llresmgr.h"
#include "llscrollbar.h"
#include "llscrolllistcell.h"
#include "llstring.h"
#include "llui.h"
#include "lluictrlfactory.h"
#include "llwindow.h"
#include "llcontrol.h"
#include "llkeyboard.h"
#include "llviewborder.h"
#include "lltextbox.h"
#include "llsdparam.h"
#include "llcachename.h"
#include "llmenugl.h"
#include "llurlaction.h"
#include "lltooltip.h"

#include <boost/bind.hpp>

static LLDefaultChildRegistry::Register<LLScrollListCtrl> r("scroll_list");

// local structures & classes.
struct SortScrollListItem
{
	SortScrollListItem(const std::vector<std::pair<S32, BOOL> >& sort_orders,const LLScrollListCtrl::sort_signal_t*	sort_signal)
	:	mSortOrders(sort_orders)
	,   mSortSignal(sort_signal)
	{}

	bool operator()(const LLScrollListItem* i1, const LLScrollListItem* i2)
	{
		// sort over all columns in order specified by mSortOrders
		S32 sort_result = 0;
		for (sort_order_t::const_reverse_iterator it = mSortOrders.rbegin();
			 it != mSortOrders.rend(); ++it)
		{
			S32 col_idx = it->first;
			BOOL sort_ascending = it->second;

			S32 order = sort_ascending ? 1 : -1; // ascending or descending sort for this column?

			const LLScrollListCell *cell1 = i1->getColumn(col_idx);
			const LLScrollListCell *cell2 = i2->getColumn(col_idx);
			if (cell1 && cell2)
			{
				if(mSortSignal)
				{
					sort_result = order * (*mSortSignal)(col_idx,i1, i2);
				}
				else
				{
					sort_result = order * LLStringUtil::compareDict(cell1->getValue().asString(), cell2->getValue().asString());
				}
				if (sort_result != 0)
				{
					break; // we have a sort order!
				}
			}
		}

		return sort_result < 0;
	}
	

	typedef std::vector<std::pair<S32, BOOL> > sort_order_t;
	const LLScrollListCtrl::sort_signal_t* mSortSignal;
	const sort_order_t& mSortOrders;
};

//---------------------------------------------------------------------------
// LLScrollListCtrl
//---------------------------------------------------------------------------

LLScrollListCtrl::Contents::Contents()
:	columns("column"),
	rows("row")
{
	addSynonym(columns, "columns");
	addSynonym(rows, "rows");
}

LLScrollListCtrl::Params::Params()
:	multi_select("multi_select", false),
	has_border("draw_border"),
	draw_heading("draw_heading"),
	search_column("search_column", 0),
	sort_column("sort_column", -1),
	sort_ascending("sort_ascending", true),
	mouse_wheel_opaque("mouse_wheel_opaque", false),
	commit_on_keyboard_movement("commit_on_keyboard_movement", true),
	heading_height("heading_height"),
	page_lines("page_lines", 0),
	background_visible("background_visible"),
	draw_stripes("draw_stripes"),
	column_padding("column_padding"),
	fg_unselected_color("fg_unselected_color"),
	fg_selected_color("fg_selected_color"),
	bg_selected_color("bg_selected_color"),
	fg_disable_color("fg_disable_color"),
	bg_writeable_color("bg_writeable_color"),
	bg_readonly_color("bg_readonly_color"),
	bg_stripe_color("bg_stripe_color"),
	hovered_color("hovered_color"),
	highlighted_color("highlighted_color"),
	contents(""),
	scroll_bar_bg_visible("scroll_bar_bg_visible"),
	scroll_bar_bg_color("scroll_bar_bg_color"), 
	border("border")
{}

LLScrollListCtrl::LLScrollListCtrl(const LLScrollListCtrl::Params& p)
:	LLUICtrl(p),
	mLineHeight(0),
	mScrollLines(0),
	mMouseWheelOpaque(p.mouse_wheel_opaque),
	mPageLines(p.page_lines),
	mMaxSelectable(0),
	mAllowKeyboardMovement(true),
	mCommitOnKeyboardMovement(p.commit_on_keyboard_movement),
	mCommitOnSelectionChange(false),
	mSelectionChanged(false),
	mNeedsScroll(false),
	mCanSelect(true),
	mColumnsDirty(false),
	mMaxItemCount(INT_MAX), 
	mBorderThickness( 2 ),
	mOnDoubleClickCallback( NULL ),
	mOnMaximumSelectCallback( NULL ),
	mOnSortChangedCallback( NULL ),
	mHighlightedItem(-1),
	mBorder(NULL),
	mSortCallback(NULL),
	mPopupMenu(NULL),
	mCommentTextView(NULL),
	mNumDynamicWidthColumns(0),
	mTotalStaticColumnWidth(0),
	mTotalColumnPadding(0),
	mSorted(false),
	mDirty(false),
	mOriginalSelection(-1),
	mLastSelected(NULL),
	mHeadingHeight(p.heading_height),
	mAllowMultipleSelection(p.multi_select),
	mDisplayColumnHeaders(p.draw_heading),
	mBackgroundVisible(p.background_visible),
	mDrawStripes(p.draw_stripes),
	mBgWriteableColor(p.bg_writeable_color()),
	mBgReadOnlyColor(p.bg_readonly_color()),
	mBgSelectedColor(p.bg_selected_color()),
	mBgStripeColor(p.bg_stripe_color()),
	mFgSelectedColor(p.fg_selected_color()),
	mFgUnselectedColor(p.fg_unselected_color()),
	mFgDisabledColor(p.fg_disable_color()),
	mHighlightedColor(p.highlighted_color()),
	mHoveredColor(p.hovered_color()),
	mSearchColumn(p.search_column),
	mColumnPadding(p.column_padding),
	mContextMenuType(MENU_NONE)
{
	mItemListRect.setOriginAndSize(
		mBorderThickness,
		mBorderThickness,
		getRect().getWidth() - 2 * mBorderThickness,
		getRect().getHeight() - 2 * mBorderThickness );

	updateLineHeight();

	// Init the scrollbar
	static LLUICachedControl<S32> scrollbar_size ("UIScrollbarSize", 0);

	LLRect scroll_rect;
	scroll_rect.setOriginAndSize( 
		getRect().getWidth() - mBorderThickness - scrollbar_size,
		mItemListRect.mBottom,
		scrollbar_size,
		mItemListRect.getHeight());

	LLScrollbar::Params sbparams;
	sbparams.name("Scrollbar");
	sbparams.rect(scroll_rect);
	sbparams.orientation(LLScrollbar::VERTICAL);
	sbparams.doc_size(getItemCount());
	sbparams.doc_pos(mScrollLines);
	sbparams.page_size( getLinesPerPage() );
	sbparams.change_callback(boost::bind(&LLScrollListCtrl::onScrollChange, this, _1, _2));
	sbparams.follows.flags(FOLLOWS_RIGHT | FOLLOWS_TOP | FOLLOWS_BOTTOM);
	sbparams.visible(false);
	sbparams.bg_visible(p.scroll_bar_bg_visible);
	sbparams.bg_color(p.scroll_bar_bg_color);
	mScrollbar = LLUICtrlFactory::create<LLScrollbar> (sbparams);
	addChild(mScrollbar);

	// Border
	if (p.has_border)
	{
		LLRect border_rect = getLocalRect();
		LLViewBorder::Params params = p.border;
		params.rect(border_rect);
		mBorder = LLUICtrlFactory::create<LLViewBorder> (params);
		addChild(mBorder);
	}

	// set border *after* rect is fully initialized
	if (mBorder)
	{
		mBorder->setRect(getLocalRect());
		mBorder->reshape(getRect().getWidth(), getRect().getHeight());
	}

	if (p.sort_column >= 0)
	{
		sortByColumnIndex(p.sort_column, p.sort_ascending);
	}

	
	for (LLInitParam::ParamIterator<LLScrollListColumn::Params>::const_iterator row_it = p.contents.columns.begin();
		row_it != p.contents.columns.end();
		++row_it)
	{
		addColumn(*row_it);
	}

	for (LLInitParam::ParamIterator<LLScrollListItem::Params>::const_iterator row_it = p.contents.rows.begin();
		row_it != p.contents.rows.end();
		++row_it)
	{
		addRow(*row_it);
	}

	LLTextBox::Params text_p;
	text_p.name("comment_text");
	text_p.border_visible(false);
	text_p.rect(mItemListRect);
	text_p.follows.flags(FOLLOWS_ALL);
	// word wrap was added accroding to the EXT-6841
	text_p.wrap(true);
	addChild(LLUICtrlFactory::create<LLTextBox>(text_p));
}

S32 LLScrollListCtrl::getSearchColumn()
{
	// search for proper search column
	if (mSearchColumn < 0)
	{
		LLScrollListItem* itemp = getFirstData();
		if (itemp)
		{
			for(S32 column = 0; column < getNumColumns(); column++)
			{
				LLScrollListCell* cell = itemp->getColumn(column);
				if (cell && cell->isText())
				{
					mSearchColumn = column;
					break;
				}
			}
		}
	}
	return llclamp(mSearchColumn, 0, getNumColumns());
}
/*virtual*/
bool LLScrollListCtrl::preProcessChildNode(LLXMLNodePtr child)
{
	if (child->hasName("column") || child->hasName("row"))
	{
		return true; // skip
	}
	else
	{
		return false;
	}
}

LLScrollListCtrl::~LLScrollListCtrl()
{
	delete mSortCallback;

	std::for_each(mItemList.begin(), mItemList.end(), DeletePointer());
	std::for_each(mColumns.begin(), mColumns.end(), DeletePairedPointer());
}


BOOL LLScrollListCtrl::setMaxItemCount(S32 max_count)
{
	if (max_count >= getItemCount())
	{
		mMaxItemCount = max_count;
	}
	return (max_count == mMaxItemCount);
}

S32 LLScrollListCtrl::isEmpty() const
{
	return mItemList.empty();
}

S32 LLScrollListCtrl::getItemCount() const
{
	return mItemList.size();
}

// virtual LLScrolListInterface function (was deleteAllItems)
void LLScrollListCtrl::clearRows()
{
	std::for_each(mItemList.begin(), mItemList.end(), DeletePointer());
	mItemList.clear();
	//mItemCount = 0;

	// Scroll the bar back up to the top.
	mScrollbar->setDocParams(0, 0);

	mScrollLines = 0;
	mLastSelected = NULL;
	updateLayout();
	mDirty = false; 
}


LLScrollListItem* LLScrollListCtrl::getFirstSelected() const
{
	item_list::const_iterator iter;
	for(iter = mItemList.begin(); iter != mItemList.end(); iter++)
	{
		LLScrollListItem* item  = *iter;
		if (item->getSelected())
		{
			return item;
		}
	}
	return NULL;
}

std::vector<LLScrollListItem*> LLScrollListCtrl::getAllSelected() const
{
	std::vector<LLScrollListItem*> ret;
	item_list::const_iterator iter;
	for(iter = mItemList.begin(); iter != mItemList.end(); iter++)
	{
		LLScrollListItem* item  = *iter;
		if (item->getSelected())
		{
			ret.push_back(item);
		}
	}
	return ret;
}

S32 LLScrollListCtrl::getNumSelected() const
{
	S32 numSelected = 0;

	for(item_list::const_iterator iter = mItemList.begin(); iter != mItemList.end(); ++iter)
	{
		LLScrollListItem* item  = *iter;
		if (item->getSelected())
		{
			++numSelected;
		}
	}

	return numSelected;
}

S32 LLScrollListCtrl::getFirstSelectedIndex() const
{
	S32 CurSelectedIndex = 0;

	// make sure sort is up to date before returning an index
	updateSort();

	item_list::const_iterator iter;
	for (iter = mItemList.begin(); iter != mItemList.end(); iter++)
	{
		LLScrollListItem* item  = *iter;
		if (item->getSelected())
		{
			return CurSelectedIndex;
		}
		CurSelectedIndex++;
	}

	return -1;
}

LLScrollListItem* LLScrollListCtrl::getFirstData() const
{
	if (mItemList.size() == 0)
	{
		return NULL;
	}
	return mItemList[0];
}

LLScrollListItem* LLScrollListCtrl::getLastData() const
{
	if (mItemList.size() == 0)
	{
		return NULL;
	}
	return mItemList[mItemList.size() - 1];
}

std::vector<LLScrollListItem*> LLScrollListCtrl::getAllData() const
{
	std::vector<LLScrollListItem*> ret;
	item_list::const_iterator iter;
	for(iter = mItemList.begin(); iter != mItemList.end(); iter++)
	{
		LLScrollListItem* item  = *iter;
		ret.push_back(item);
	}
	return ret;
}

// returns first matching item
LLScrollListItem* LLScrollListCtrl::getItem(const LLSD& sd) const
{
	std::string string_val = sd.asString();

	item_list::const_iterator iter;
	for(iter = mItemList.begin(); iter != mItemList.end(); iter++)
	{
		LLScrollListItem* item  = *iter;
		// assumes string representation is good enough for comparison
		if (item->getValue().asString() == string_val)
		{
			return item;
		}
	}
	return NULL;
}


void LLScrollListCtrl::reshape( S32 width, S32 height, BOOL called_from_parent )
{
	LLUICtrl::reshape( width, height, called_from_parent );

	updateLayout();
}

void LLScrollListCtrl::updateLayout()
{
	static LLUICachedControl<S32> scrollbar_size ("UIScrollbarSize", 0);
	// reserve room for column headers, if needed
	S32 heading_size = (mDisplayColumnHeaders ? mHeadingHeight : 0);
	mItemListRect.setOriginAndSize(
		mBorderThickness,
		mBorderThickness,
		getRect().getWidth() - 2 * mBorderThickness,
		getRect().getHeight() - (2 * mBorderThickness ) - heading_size );

	if (mCommentTextView == NULL)
	{
		mCommentTextView = getChildView("comment_text");
	}

	mCommentTextView->setShape(mItemListRect);

	// how many lines of content in a single "page"
	S32 page_lines =  getLinesPerPage();

	BOOL scrollbar_visible = mLineHeight * getItemCount() > mItemListRect.getHeight();
	if (scrollbar_visible)
	{
		// provide space on the right for scrollbar
		mItemListRect.mRight = getRect().getWidth() - mBorderThickness - scrollbar_size;
	}

	mScrollbar->setOrigin(getRect().getWidth() - mBorderThickness - scrollbar_size, mItemListRect.mBottom);
	mScrollbar->reshape(scrollbar_size, mItemListRect.getHeight() + (mDisplayColumnHeaders ? mHeadingHeight : 0));
	mScrollbar->setPageSize(page_lines);
	mScrollbar->setDocSize( getItemCount() );
	mScrollbar->setVisible(scrollbar_visible);

	dirtyColumns();
}

// Attempt to size the control to show all items.
// Do not make larger than width or height.
void LLScrollListCtrl::fitContents(S32 max_width, S32 max_height)
{
	S32 height = llmin( getRequiredRect().getHeight(), max_height );
	if(mPageLines)
		height = llmin( mPageLines * mLineHeight + 2*mBorderThickness + (mDisplayColumnHeaders ? mHeadingHeight : 0), height );

	S32 width = getRect().getWidth();

	reshape( width, height );
}


LLRect LLScrollListCtrl::getRequiredRect()
{
	S32 heading_size = (mDisplayColumnHeaders ? mHeadingHeight : 0);
	S32 height = (mLineHeight * getItemCount()) 
				+ (2 * mBorderThickness ) 
				+ heading_size;
	S32 width = getRect().getWidth();

	return LLRect(0, height, width, 0);
}


BOOL LLScrollListCtrl::addItem( LLScrollListItem* item, EAddPosition pos, BOOL requires_column )
{
	BOOL not_too_big = getItemCount() < mMaxItemCount;
	if (not_too_big)
	{
		switch( pos )
		{
		case ADD_TOP:
			mItemList.push_front(item);
			setNeedsSort();
			break;
	
		case ADD_DEFAULT:
		case ADD_BOTTOM:
			mItemList.push_back(item);
			setNeedsSort();
			break;
	
		default:
			llassert(0);
			mItemList.push_back(item);
			setNeedsSort();
			break;
		}
	
		// create new column on demand
		if (mColumns.empty() && requires_column)
		{
			LLScrollListColumn::Params col_params;
			col_params.name =  "default_column";
			col_params.header.label = "";
			col_params.width.dynamic_width = true;
			addColumn(col_params);
		}

		S32 num_cols = item->getNumColumns();
		S32 i = 0;
		for (LLScrollListCell* cell = item->getColumn(i); i < num_cols; cell = item->getColumn(++i))
		{
			if (i >= (S32)mColumnsIndexed.size()) break;

			cell->setWidth(mColumnsIndexed[i]->getWidth());
		}

		updateLineHeightInsert(item);

		updateLayout();
	}

	return not_too_big;
}

// NOTE: This is *very* expensive for large lists, especially when we are dirtying the list every frame
//  while receiving a long list of names.
// *TODO: Use bookkeeping to make this an incramental cost with item additions
S32 LLScrollListCtrl::calcMaxContentWidth()
{
	const S32 HEADING_TEXT_PADDING = 25;
	const S32 COLUMN_TEXT_PADDING = 10;

	S32 max_item_width = 0;

	ordered_columns_t::iterator column_itor;
	for (column_itor = mColumnsIndexed.begin(); column_itor != mColumnsIndexed.end(); ++column_itor)
	{
		LLScrollListColumn* column = *column_itor;
		if (!column) continue;

		if (mColumnWidthsDirty)
		{
			mColumnWidthsDirty = false;
			// update max content width for this column, by looking at all items
			column->mMaxContentWidth = column->mHeader ? LLFontGL::getFontSansSerifSmall()->getWidth(column->mLabel) + mColumnPadding + HEADING_TEXT_PADDING : 0;
			item_list::iterator iter;
			for (iter = mItemList.begin(); iter != mItemList.end(); iter++)
			{
				LLScrollListCell* cellp = (*iter)->getColumn(column->mIndex);
				if (!cellp) continue;

				column->mMaxContentWidth = llmax(LLFontGL::getFontSansSerifSmall()->getWidth(cellp->getValue().asString()) + mColumnPadding + COLUMN_TEXT_PADDING, column->mMaxContentWidth);
			}
		}
		max_item_width += column->mMaxContentWidth;
	}

	return max_item_width;
}

bool LLScrollListCtrl::updateColumnWidths()
{
	bool width_changed = false;
	ordered_columns_t::iterator column_itor;
	for (column_itor = mColumnsIndexed.begin(); column_itor != mColumnsIndexed.end(); ++column_itor)
	{
		LLScrollListColumn* column = *column_itor;
		if (!column) continue;

		// update column width
		S32 new_width = column->getWidth();
		if (column->mRelWidth >= 0)
		{
			new_width = (S32)llround(column->mRelWidth*mItemListRect.getWidth());
		}
		else if (column->mDynamicWidth)
		{
			new_width = (mItemListRect.getWidth() - mTotalStaticColumnWidth - mTotalColumnPadding) / mNumDynamicWidthColumns;
		}

		if (column->getWidth() != new_width)
		{
			column->setWidth(new_width);
			width_changed = true;
		}
	}
	return width_changed;
}

const S32 SCROLL_LIST_ROW_PAD = 2;

// Line height is the max height of all the cells in all the items.
void LLScrollListCtrl::updateLineHeight()
{
	mLineHeight = 0;
	item_list::iterator iter;
	for (iter = mItemList.begin(); iter != mItemList.end(); iter++)
	{
		LLScrollListItem *itemp = *iter;
		S32 num_cols = itemp->getNumColumns();
		S32 i = 0;
		for (const LLScrollListCell* cell = itemp->getColumn(i); i < num_cols; cell = itemp->getColumn(++i))
		{
			mLineHeight = llmax( mLineHeight, cell->getHeight() + SCROLL_LIST_ROW_PAD );
		}
	}
}

// when the only change to line height is from an insert, we needn't scan the entire list
void LLScrollListCtrl::updateLineHeightInsert(LLScrollListItem* itemp)
{
	S32 num_cols = itemp->getNumColumns();
	S32 i = 0;
	for (const LLScrollListCell* cell = itemp->getColumn(i); i < num_cols; cell = itemp->getColumn(++i))
	{
		mLineHeight = llmax( mLineHeight, cell->getHeight() + SCROLL_LIST_ROW_PAD );
	}
}


void LLScrollListCtrl::updateColumns()
{
	if (!mColumnsDirty)
		return;

	mColumnsDirty = false;

	bool columns_changed_width = updateColumnWidths();

	// update column headers
	std::vector<LLScrollListColumn*>::iterator column_ordered_it;
	S32 left = mItemListRect.mLeft;
	LLScrollColumnHeader* last_header = NULL;
	for (column_ordered_it = mColumnsIndexed.begin(); column_ordered_it != mColumnsIndexed.end(); ++column_ordered_it)
	{
		if ((*column_ordered_it)->getWidth() < 0)
		{
			// skip hidden columns
			continue;
		}
		LLScrollListColumn* column = *column_ordered_it;
		
		if (column->mHeader)
		{
			column->mHeader->updateResizeBars();

			last_header = column->mHeader;
			S32 top = mItemListRect.mTop;
			S32 right = left + column->getWidth();

			if (column->mIndex != (S32)mColumnsIndexed.size()-1)
			{
				right += mColumnPadding;
			}
			right = llmax(left, llmin(mItemListRect.getWidth(), right));
			S32 header_width = right - left;

			last_header->reshape(header_width, mHeadingHeight);
			last_header->translate(
				left - last_header->getRect().mLeft,
				top - last_header->getRect().mBottom);
			last_header->setVisible(mDisplayColumnHeaders && header_width > 0);
			left = right;
		}
	}

	// expand last column header we encountered to full list width
	if (last_header)
	{
		S32 new_width = llmax(0, mItemListRect.mRight - last_header->getRect().mLeft);
		last_header->reshape(new_width, last_header->getRect().getHeight());
		last_header->setVisible(mDisplayColumnHeaders && new_width > 0);
		last_header->getColumn()->setWidth(new_width);
	}

	// propagate column widths to individual cells
	if (columns_changed_width)
	{
		item_list::iterator iter;
		for (iter = mItemList.begin(); iter != mItemList.end(); iter++)
		{
			LLScrollListItem *itemp = *iter;
			S32 num_cols = itemp->getNumColumns();
			S32 i = 0;
			for (LLScrollListCell* cell = itemp->getColumn(i); i < num_cols; cell = itemp->getColumn(++i))
			{
				if (i >= (S32)mColumnsIndexed.size()) break;

				cell->setWidth(mColumnsIndexed[i]->getWidth());
			}
		}
	}
}

void LLScrollListCtrl::setHeadingHeight(S32 heading_height)
{
	mHeadingHeight = heading_height;

	updateLayout();

}
void LLScrollListCtrl::setPageLines(S32 new_page_lines)
{
	mPageLines  = new_page_lines;
	
	updateLayout();
}

BOOL LLScrollListCtrl::selectFirstItem()
{
	BOOL success = FALSE;

	// our $%&@#$()^%#$()*^ iterators don't let us check against the first item inside out iteration
	BOOL first_item = TRUE;

	item_list::iterator iter;
	for (iter = mItemList.begin(); iter != mItemList.end(); iter++)
	{
		LLScrollListItem *itemp = *iter;
		if( first_item && itemp->getEnabled() )
		{
			if (!itemp->getSelected())
			{
				selectItem(itemp);
			}
			success = TRUE;
			mOriginalSelection = 0;
		}
		else
		{
			deselectItem(itemp);
		}
		first_item = false;
	}
	if (mCommitOnSelectionChange)
	{
		commitIfChanged();
	}
	return success;
}

// Deselects all other items
// virtual
BOOL LLScrollListCtrl::selectNthItem( S32 target_index )
{
	return selectItemRange(target_index, target_index);
}

// virtual
BOOL LLScrollListCtrl::selectItemRange( S32 first_index, S32 last_index )
{
	if (mItemList.empty())
	{
		return FALSE;
	}

	// make sure sort is up to date
	updateSort();

	S32 listlen = (S32)mItemList.size();
	first_index = llclamp(first_index, 0, listlen-1);
	
	if (last_index < 0)
		last_index = listlen-1;
	else
		last_index = llclamp(last_index, first_index, listlen-1);

	BOOL success = FALSE;
	S32 index = 0;
	for (item_list::iterator iter = mItemList.begin(); iter != mItemList.end(); )
	{
		LLScrollListItem *itemp = *iter;
		if(!itemp)
		{
			iter = mItemList.erase(iter);
			continue ;
		}
		
		if( index >= first_index && index <= last_index )
		{
			if( itemp->getEnabled() )
			{
				selectItem(itemp, FALSE);
				success = TRUE;				
			}
		}
		else
		{
			deselectItem(itemp);
		}
		index++;
		iter++ ;
	}

	if (mCommitOnSelectionChange)
	{
		commitIfChanged();
	}

	mSearchString.clear();

	return success;
}


void LLScrollListCtrl::swapWithNext(S32 index)
{
	if (index >= ((S32)mItemList.size() - 1))
	{
		// At end of list, doesn't do anything
		return;
	}
	updateSort();
	LLScrollListItem *cur_itemp = mItemList[index];
	mItemList[index] = mItemList[index + 1];
	mItemList[index + 1] = cur_itemp;
}


void LLScrollListCtrl::swapWithPrevious(S32 index)
{
	if (index <= 0)
	{
		// At beginning of list, don't do anything
	}

	updateSort();
	LLScrollListItem *cur_itemp = mItemList[index];
	mItemList[index] = mItemList[index - 1];
	mItemList[index - 1] = cur_itemp;
}


void LLScrollListCtrl::deleteSingleItem(S32 target_index)
{
	if (target_index < 0 || target_index >= (S32)mItemList.size())
	{
		return;
	}

	updateSort();

	LLScrollListItem *itemp;
	itemp = mItemList[target_index];
	if (itemp == mLastSelected)
	{
		mLastSelected = NULL;
	}
	delete itemp;
	mItemList.erase(mItemList.begin() + target_index);
	dirtyColumns();
}

//FIXME: refactor item deletion
void LLScrollListCtrl::deleteItems(const LLSD& sd)
{
	item_list::iterator iter;
	for (iter = mItemList.begin(); iter < mItemList.end(); )
	{
		LLScrollListItem* itemp = *iter;
		if (itemp->getValue().asString() == sd.asString())
		{
			if (itemp == mLastSelected)
			{
				mLastSelected = NULL;
			}
			delete itemp;
			iter = mItemList.erase(iter);
		}
		else
		{
			iter++;
		}
	}

	dirtyColumns();
}

void LLScrollListCtrl::deleteSelectedItems()
{
	item_list::iterator iter;
	for (iter = mItemList.begin(); iter < mItemList.end(); )
	{
		LLScrollListItem* itemp = *iter;
		if (itemp->getSelected())
		{
			delete itemp;
			iter = mItemList.erase(iter);
		}
		else
		{
			iter++;
		}
	}
	mLastSelected = NULL;
	dirtyColumns();
}

void LLScrollListCtrl::clearHighlightedItems()
{	
	for (item_list::iterator iter = mItemList.begin(); iter != mItemList.end(); ++iter)
	{
		(*iter)->setHighlighted(false);
	}
}

void LLScrollListCtrl::mouseOverHighlightNthItem(S32 target_index)
{
	if (mHighlightedItem != target_index)
	{
		mHighlightedItem = target_index;
	}
}

S32	LLScrollListCtrl::selectMultiple( uuid_vec_t ids )
{
	item_list::iterator iter;
	S32 count = 0;
	for (iter = mItemList.begin(); iter != mItemList.end(); iter++)
	{
		LLScrollListItem* item = *iter;
		uuid_vec_t::iterator iditr;
		for(iditr = ids.begin(); iditr != ids.end(); ++iditr)
		{
			if (item->getEnabled() && (item->getUUID() == (*iditr)))
			{
				selectItem(item,FALSE);
				++count;
				break;
			}
		}
		if(ids.end() != iditr) ids.erase(iditr);
	}

	if (mCommitOnSelectionChange)
	{
		commitIfChanged();
	}
	return count;
}

S32 LLScrollListCtrl::getItemIndex( LLScrollListItem* target_item ) const
{
	updateSort();

	S32 index = 0;
	item_list::const_iterator iter;
	for (iter = mItemList.begin(); iter != mItemList.end(); iter++)
	{
		LLScrollListItem *itemp = *iter;
		if (target_item == itemp)
		{
			return index;
		}
		index++;
	}
	return -1;
}

S32 LLScrollListCtrl::getItemIndex( const LLUUID& target_id ) const
{
	updateSort();

	S32 index = 0;
	item_list::const_iterator iter;
	for (iter = mItemList.begin(); iter != mItemList.end(); iter++)
	{
		LLScrollListItem *itemp = *iter;
		if (target_id == itemp->getUUID())
		{
			return index;
		}
		index++;
	}
	return -1;
}

void LLScrollListCtrl::selectPrevItem( BOOL extend_selection)
{
	LLScrollListItem* prev_item = NULL;

	if (!getFirstSelected())
	{
		// select last item
		selectNthItem(getItemCount() - 1);
	}
	else
	{
		updateSort();

		item_list::iterator iter;
		for (iter = mItemList.begin(); iter != mItemList.end(); iter++)
		{
			LLScrollListItem* cur_item = *iter;

			if (cur_item->getSelected())
			{
				if (prev_item)
				{
					selectItem(prev_item, !extend_selection);
				}
				else
				{
					reportInvalidInput();
				}
				break;
			}

			// don't allow navigation to disabled elements
			prev_item = cur_item->getEnabled() ? cur_item : prev_item;
		}
	}

	if ((mCommitOnSelectionChange || mCommitOnKeyboardMovement))
	{
		commitIfChanged();
	}

	mSearchString.clear();
}


void LLScrollListCtrl::selectNextItem( BOOL extend_selection)
{
	LLScrollListItem* next_item = NULL;

	if (!getFirstSelected())
	{
		selectFirstItem();
	}
	else
	{
		updateSort();

		item_list::reverse_iterator iter;
		for (iter = mItemList.rbegin(); iter != mItemList.rend(); iter++)
		{
			LLScrollListItem* cur_item = *iter;

			if (cur_item->getSelected())
			{
				if (next_item)
				{
					selectItem(next_item, !extend_selection);
				}
				else
				{
					reportInvalidInput();
				}
				break;
			}

			// don't allow navigation to disabled items
			next_item = cur_item->getEnabled() ? cur_item : next_item;
		}
	}

	if (mCommitOnKeyboardMovement)
	{
		onCommit();
	}

	mSearchString.clear();
}



void LLScrollListCtrl::deselectAllItems(BOOL no_commit_on_change)
{
	item_list::iterator iter;
	for (iter = mItemList.begin(); iter != mItemList.end(); iter++)
	{
		LLScrollListItem* item = *iter;
		deselectItem(item);
	}

	if (mCommitOnSelectionChange && !no_commit_on_change)
	{
		commitIfChanged();
	}
}

///////////////////////////////////////////////////////////////////////////////////////////////////
// Use this to add comment text such as "Searching", which ignores column settings of list

void LLScrollListCtrl::setCommentText(const std::string& comment_text)
{
	getChild<LLTextBox>("comment_text")->setValue(comment_text);
}

LLScrollListItem* LLScrollListCtrl::addSeparator(EAddPosition pos)
{
	LLScrollListItem::Params separator_params;
	separator_params.enabled(false);
	LLScrollListCell::Params column_params;
	column_params.type = "icon";
	column_params.value = "menu_separator";
	column_params.color = LLColor4(0.f, 0.f, 0.f, 0.7f);
	column_params.font_halign = LLFontGL::HCENTER;
	separator_params.columns.add(column_params);
	return addRow( separator_params, pos );
}

// Selects first enabled item of the given name.
// Returns false if item not found.
// Calls getItemByLabel in order to combine functionality
BOOL LLScrollListCtrl::selectItemByLabel(const std::string& label, BOOL case_sensitive)
{
	deselectAllItems(TRUE); 	// ensure that no stale items are selected, even if we don't find a match
	LLScrollListItem* item = getItemByLabel(label, case_sensitive);

	bool found = NULL != item;
	if(found)
	{
		selectItem(item);
	}

	if (mCommitOnSelectionChange)
	{
		commitIfChanged();
	}

	return found;
}

LLScrollListItem* LLScrollListCtrl::getItemByLabel(const std::string& label, BOOL case_sensitive, S32 column)
{
	if (label.empty()) 	//RN: assume no empty items
	{
		return NULL;
	}

	std::string target_text = label;
	if (!case_sensitive)
	{
		LLStringUtil::toLower(target_text);
	}

	item_list::iterator iter;
	for (iter = mItemList.begin(); iter != mItemList.end(); iter++)
	{
		LLScrollListItem* item = *iter;
		std::string item_text = item->getColumn(column)->getValue().asString();	// Only select enabled items with matching names
		if (!case_sensitive)
		{
			LLStringUtil::toLower(item_text);
		}
		if(item_text == target_text)
		{
			return item;
		}
	}
	return NULL;
}


BOOL LLScrollListCtrl::selectItemByPrefix(const std::string& target, BOOL case_sensitive)
{
	return selectItemByPrefix(utf8str_to_wstring(target), case_sensitive);
}

// Selects first enabled item that has a name where the name's first part matched the target string.
// Returns false if item not found.
BOOL LLScrollListCtrl::selectItemByPrefix(const LLWString& target, BOOL case_sensitive)
{
	BOOL found = FALSE;

	LLWString target_trimmed( target );
	S32 target_len = target_trimmed.size();
	
	if( 0 == target_len )
	{
		// Is "" a valid choice?
		item_list::iterator iter;
		for (iter = mItemList.begin(); iter != mItemList.end(); iter++)
		{
			LLScrollListItem* item = *iter;
			// Only select enabled items with matching names
			LLScrollListCell* cellp = item->getColumn(getSearchColumn());
			BOOL select = cellp ? item->getEnabled() && ('\0' == cellp->getValue().asString()[0]) : FALSE;
			if (select)
			{
				selectItem(item);
				found = TRUE;
				break;
			}
		}
	}
	else
	{
		if (!case_sensitive)
		{
			// do comparisons in lower case
			LLWStringUtil::toLower(target_trimmed);
		}

		for (item_list::iterator iter = mItemList.begin(); iter != mItemList.end(); iter++)
		{
			LLScrollListItem* item = *iter;

			// Only select enabled items with matching names
			LLScrollListCell* cellp = item->getColumn(getSearchColumn());
			if (!cellp)
			{
				continue;
			}
			LLWString item_label = utf8str_to_wstring(cellp->getValue().asString());
			if (!case_sensitive)
			{
				LLWStringUtil::toLower(item_label);
			}
			// remove extraneous whitespace from searchable label
			LLWString trimmed_label = item_label;
			LLWStringUtil::trim(trimmed_label);
			
			BOOL select = item->getEnabled() && trimmed_label.compare(0, target_trimmed.size(), target_trimmed) == 0;

			if (select)
			{
				// find offset of matching text (might have leading whitespace)
				S32 offset = item_label.find(target_trimmed);
				cellp->highlightText(offset, target_trimmed.size());
				selectItem(item);
				found = TRUE;
				break;
			}
		}
	}

	if (mCommitOnSelectionChange)
	{
		commitIfChanged();
	}

	return found;
}

const std::string LLScrollListCtrl::getSelectedItemLabel(S32 column) const
{
	LLScrollListItem* item;

	item = getFirstSelected();
	if (item)
	{
		return item->getColumn(column)->getValue().asString();
	}

	return LLStringUtil::null;
}

///////////////////////////////////////////////////////////////////////////////////////////////////
// "StringUUID" interface: use this when you're creating a list that contains non-unique strings each of which
// has an associated, unique UUID, and only one of which can be selected at a time.

LLScrollListItem* LLScrollListCtrl::addStringUUIDItem(const std::string& item_text, const LLUUID& id, EAddPosition pos, BOOL enabled)
{
	if (getItemCount() < mMaxItemCount)
	{
		LLScrollListItem::Params item_p;
		item_p.enabled(enabled);
		item_p.value(id);
		item_p.columns.add().value(item_text).type("text");

		return addRow( item_p, pos );
	}
	return NULL;
}

// Select the line or lines that match this UUID
BOOL LLScrollListCtrl::selectByID( const LLUUID& id )
{
	return selectByValue( LLSD(id) );
}

BOOL LLScrollListCtrl::setSelectedByValue(const LLSD& value, BOOL selected)
{
	BOOL found = FALSE;

	if (selected && !mAllowMultipleSelection) deselectAllItems(TRUE);

	item_list::iterator iter;
	for (iter = mItemList.begin(); iter != mItemList.end(); iter++)
	{
		LLScrollListItem* item = *iter;
		if (item->getEnabled() && (item->getValue().asString() == value.asString()))
		{
			if (selected)
			{
				selectItem(item);
			}
			else
			{
				deselectItem(item);
			}
			found = TRUE;
			break;
		}
	}

	if (mCommitOnSelectionChange)
	{
		commitIfChanged();
	}

	return found;
}

BOOL LLScrollListCtrl::isSelected(const LLSD& value) const 
{
	item_list::const_iterator iter;
	for (iter = mItemList.begin(); iter != mItemList.end(); iter++)
	{
		LLScrollListItem* item = *iter;
		if (item->getValue().asString() == value.asString())
		{
			return item->getSelected();
		}
	}
	return FALSE;
}

LLUUID LLScrollListCtrl::getStringUUIDSelectedItem() const
{
	LLScrollListItem* item = getFirstSelected();

	if (item)
	{
		return item->getUUID();
	}

	return LLUUID::null;
}

LLSD LLScrollListCtrl::getSelectedValue()
{
	LLScrollListItem* item = getFirstSelected();

	if (item)
	{
		return item->getValue();
	}
	else
	{
		return LLSD();
	}
}

void LLScrollListCtrl::drawItems()
{
	S32 x = mItemListRect.mLeft;
	S32 y = mItemListRect.mTop - mLineHeight;

	// allow for partial line at bottom
	S32 num_page_lines = getLinesPerPage();

	LLRect item_rect;

	LLGLSUIDefault gls_ui;
	
	F32 alpha = getDrawContext().mAlpha;

	{
		LLLocalClipRect clip(mItemListRect);

		S32 cur_y = y;
		
		S32 max_columns = 0;

		LLColor4 highlight_color = LLColor4::white;
		static LLUICachedControl<F32> type_ahead_timeout ("TypeAheadTimeout", 0);
		highlight_color.mV[VALPHA] = clamp_rescale(mSearchTimer.getElapsedTimeF32(), type_ahead_timeout * 0.7f, type_ahead_timeout, 0.4f, 0.f);

		S32 first_line = mScrollLines;
		S32 last_line = llmin((S32)mItemList.size() - 1, mScrollLines + getLinesPerPage());

		if (first_line >= mItemList.size())
		{
			return;
		}
		item_list::iterator iter;
		for (S32 line = first_line; line <= last_line; line++)
		{
			LLScrollListItem* item = mItemList[line];
			
			item_rect.setOriginAndSize( 
				x, 
				cur_y, 
				mItemListRect.getWidth(),
				mLineHeight );
			item->setRect(item_rect);

			//llinfos << item_rect.getWidth() << llendl;

			max_columns = llmax(max_columns, item->getNumColumns());

			LLColor4 fg_color;
			LLColor4 bg_color(LLColor4::transparent);

			if( mScrollLines <= line && line < mScrollLines + num_page_lines )
			{
				fg_color = (item->getEnabled() ? mFgUnselectedColor.get() : mFgDisabledColor.get());
				if( item->getSelected() && mCanSelect)
				{
					if(item->getHighlighted())	// if it's highlighted, average the colors
					{
						bg_color = lerp(mBgSelectedColor.get(), mHighlightedColor.get(), 0.5f);
					}
					else						// otherwise just select-highlight it
					{
						bg_color = mBgSelectedColor.get();
					}

					fg_color = (item->getEnabled() ? mFgSelectedColor.get() : mFgDisabledColor.get());
				}
				else if (mHighlightedItem == line && mCanSelect)
				{
					if(item->getHighlighted())	// if it's highlighted, average the colors
					{
						bg_color = lerp(mHoveredColor.get(), mHighlightedColor.get(), 0.5f);
					}
					else						// otherwise just hover-highlight it
					{
						bg_color = mHoveredColor.get();
					}
				}
				else if (item->getHighlighted())
				{
					bg_color = mHighlightedColor.get();
				}
				else 
				{
					if (mDrawStripes && (line % 2 == 0) && (max_columns > 1))
					{
						bg_color = mBgStripeColor.get();
					}
				}

				if (!item->getEnabled())
				{
					bg_color = mBgReadOnlyColor.get();
				}

				item->draw(item_rect, fg_color % alpha, bg_color% alpha, highlight_color % alpha, mColumnPadding);

				cur_y -= mLineHeight;
			}
		}
	}
}


void LLScrollListCtrl::draw()
{
	LLLocalClipRect clip(getLocalRect());

	// if user specifies sort, make sure it is maintained
	updateSort();

	if (mNeedsScroll)
	{
		scrollToShowSelected();
		mNeedsScroll = false;
	}
	LLRect background(0, getRect().getHeight(), getRect().getWidth(), 0);
	// Draw background
	if (mBackgroundVisible)
	{
		F32 alpha = getCurrentTransparency();
		gGL.getTexUnit(0)->unbind(LLTexUnit::TT_TEXTURE);
		gl_rect_2d(background, getEnabled() ? mBgWriteableColor.get() % alpha : mBgReadOnlyColor.get() % alpha );
	}

	updateColumns();

	getChildView("comment_text")->setVisible(mItemList.empty());

	drawItems();

	if (mBorder)
	{
		mBorder->setKeyboardFocusHighlight(hasFocus());
	}

	LLUICtrl::draw();
}

void LLScrollListCtrl::setEnabled(BOOL enabled)
{
	mCanSelect = enabled;
	setTabStop(enabled);
	mScrollbar->setTabStop(!enabled && mScrollbar->getPageSize() < mScrollbar->getDocSize());
}

BOOL LLScrollListCtrl::handleScrollWheel(S32 x, S32 y, S32 clicks)
{
	BOOL handled = FALSE;
	// Pretend the mouse is over the scrollbar
	handled = mScrollbar->handleScrollWheel( 0, 0, clicks );

	if (mMouseWheelOpaque)
	{
		return TRUE;
	}

	return handled;
}

// *NOTE: Requires a valid row_index and column_index
LLRect LLScrollListCtrl::getCellRect(S32 row_index, S32 column_index)
{
	LLRect cell_rect;
	S32 rect_left = getColumnOffsetFromIndex(column_index) + mItemListRect.mLeft;
	S32 rect_bottom = getRowOffsetFromIndex(row_index);
	LLScrollListColumn* columnp = getColumn(column_index);
	cell_rect.setOriginAndSize(rect_left, rect_bottom,
		/*rect_left + */columnp->getWidth(), mLineHeight);
	return cell_rect;
}

BOOL LLScrollListCtrl::handleToolTip(S32 x, S32 y, MASK mask)
{
	S32 column_index = getColumnIndexFromOffset(x);
	LLScrollListColumn* columnp = getColumn(column_index);

	if (columnp == NULL) return FALSE;

	BOOL handled = FALSE;
	// show tooltip for full name of hovered item if it has been truncated
	LLScrollListItem* hit_item = hitItem(x, y);
	if (hit_item)
	{
		LLScrollListCell* hit_cell = hit_item->getColumn(column_index);
		if (!hit_cell) return FALSE;
		if (hit_cell 
			&& hit_cell->isText()
			&& hit_cell->needsToolTip())
		{
			S32 row_index = getItemIndex(hit_item);
			LLRect cell_rect = getCellRect(row_index, column_index);
			// Convert rect local to screen coordinates
			LLRect sticky_rect;
			localRectToScreen(cell_rect, &sticky_rect);

			// display tooltip exactly over original cell, in same font
			LLToolTipMgr::instance().show(LLToolTip::Params()
										.message(hit_cell->getToolTip())
										.font(LLFontGL::getFontSansSerifSmall())
										.pos(LLCoordGL(sticky_rect.mLeft - 5, sticky_rect.mTop + 6))
										.delay_time(0.2f)
										.sticky_rect(sticky_rect));		
		}
		handled = TRUE;
	}

	// otherwise, look for a tooltip associated with this column
	LLScrollColumnHeader* headerp = columnp->mHeader;
	if (headerp && !handled)
	{
		handled = headerp->handleToolTip(x, y, mask);
	}

	return handled;
}

BOOL LLScrollListCtrl::selectItemAt(S32 x, S32 y, MASK mask)
{
	if (!mCanSelect) return FALSE;

	BOOL selection_changed = FALSE;

	LLScrollListItem* hit_item = hitItem(x, y);

	if( hit_item )
	{
		if( mAllowMultipleSelection )
		{
			if (mask & MASK_SHIFT)
			{
				if (mLastSelected == NULL)
				{
					selectItem(hit_item);
				}
				else
				{
					// Select everthing between mLastSelected and hit_item
					bool selecting = false;
					item_list::iterator itor;
					// If we multiselect backwards, we'll stomp on mLastSelected,
					// meaning that we never stop selecting until hitting max or
					// the end of the list.
					LLScrollListItem* lastSelected = mLastSelected;
					for (itor = mItemList.begin(); itor != mItemList.end(); ++itor)
					{
						if(mMaxSelectable > 0 && getAllSelected().size() >= mMaxSelectable)
						{
							if(mOnMaximumSelectCallback)
							{
								mOnMaximumSelectCallback();
							}
							break;
						}
						LLScrollListItem *item = *itor;
                        if (item == hit_item || item == lastSelected)
						{
							selectItem(item, FALSE);
							selecting = !selecting;
							if (hit_item == lastSelected)
							{
								// stop selecting now, since we just clicked on our last selected item
								selecting = FALSE;
							}
						}
						if (selecting)
						{
							selectItem(item, FALSE);
						}
					}
				}
			}
			else if (mask & MASK_CONTROL)
			{
				if (hit_item->getSelected())
				{
					deselectItem(hit_item);
				}
				else
				{
					if(!(mMaxSelectable > 0 && getAllSelected().size() >= mMaxSelectable))
					{
						selectItem(hit_item, FALSE);
					}
					else
					{
						if(mOnMaximumSelectCallback)
						{
							mOnMaximumSelectCallback();
						}
					}
				}
			}
			else
			{
				deselectAllItems(TRUE);
				selectItem(hit_item);
			}
		}
		else
		{
			selectItem(hit_item);
		}

		selection_changed = mSelectionChanged;
		if (mCommitOnSelectionChange)
		{
			commitIfChanged();
		}

		// clear search string on mouse operations
		mSearchString.clear();
	}
	else
	{
		//mLastSelected = NULL;
		//deselectAllItems(TRUE);
	}

	return selection_changed;
}


BOOL LLScrollListCtrl::handleMouseDown(S32 x, S32 y, MASK mask)
{
	BOOL handled = childrenHandleMouseDown(x, y, mask) != NULL;

	if( !handled )
	{
		// set keyboard focus first, in case click action wants to move focus elsewhere
		setFocus(TRUE);

		// clear selection changed flag because user is starting a selection operation
		mSelectionChanged = false;

		handleClick(x, y, mask);
	}

	return TRUE;
}

BOOL LLScrollListCtrl::handleMouseUp(S32 x, S32 y, MASK mask)
{	
	if (hasMouseCapture())
	{
		// release mouse capture immediately so 
		// scroll to show selected logic will work
		gFocusMgr.setMouseCapture(NULL);
		if(mask == MASK_NONE)
		{
			selectItemAt(x, y, mask);
			mNeedsScroll = true;
		}
	}

	// always commit when mouse operation is completed inside list
	if (mItemListRect.pointInRect(x,y))
	{
		mDirty = mDirty || mSelectionChanged;
		mSelectionChanged = false;
		onCommit();
	}

	return LLUICtrl::handleMouseUp(x, y, mask);
}

// virtual
BOOL LLScrollListCtrl::handleRightMouseDown(S32 x, S32 y, MASK mask)
{
	LLScrollListItem *item = hitItem(x, y);
	if (item)
	{
		// check to see if we have a UUID for this row
		std::string id = item->getValue().asString();
		LLUUID uuid(id);
		if (! uuid.isNull() && mContextMenuType != MENU_NONE)
		{
			// set up the callbacks for all of the avatar/group menu items
			// (N.B. callbacks don't take const refs as id is local scope)
			bool is_group = (mContextMenuType == MENU_GROUP);
			LLUICtrl::CommitCallbackRegistry::ScopedRegistrar registrar;
			registrar.add("Url.Execute", boost::bind(&LLScrollListCtrl::showNameDetails, id, is_group));
			registrar.add("Url.CopyLabel", boost::bind(&LLScrollListCtrl::copyNameToClipboard, id, is_group));
			registrar.add("Url.CopyUrl", boost::bind(&LLScrollListCtrl::copySLURLToClipboard, id, is_group));

			// create the context menu from the XUI file and display it
			std::string menu_name = is_group ? "menu_url_group.xml" : "menu_url_agent.xml";
			delete mPopupMenu;
			mPopupMenu = LLUICtrlFactory::getInstance()->createFromFile<LLContextMenu>(
				menu_name, LLMenuGL::sMenuContainer, LLMenuHolderGL::child_registry_t::instance());
			if (mPopupMenu)
			{
				mPopupMenu->show(x, y);
				LLMenuGL::showPopup(this, mPopupMenu, x, y);
				return TRUE;
			}
		}
	}
	return FALSE;
}

void LLScrollListCtrl::showNameDetails(std::string id, bool is_group)
{
	// show the resident's profile or the group profile
	std::string sltype = is_group ? "group" : "agent";
	std::string slurl = "secondlife:///app/" + sltype + "/" + id + "/about";
	LLUrlAction::clickAction(slurl);
}

void LLScrollListCtrl::copyNameToClipboard(std::string id, bool is_group)
{
	// copy the name of the avatar or group to the clipboard
	std::string name;
	if (is_group)
	{
		gCacheName->getGroupName(LLUUID(id), name);
	}
	else
	{
		LLAvatarName av_name;
		LLAvatarNameCache::get(LLUUID(id), &av_name);
<<<<<<< HEAD
		// Note: Will return an empty string if the avatar name was not cached for that id. Fine in that case.
		name = av_name.getUserName();
=======
		name = av_name.getAccountName();
>>>>>>> f8b51f40
	}
	LLUrlAction::copyURLToClipboard(name);
}

void LLScrollListCtrl::copySLURLToClipboard(std::string id, bool is_group)
{
	// copy a SLURL for the avatar or group to the clipboard
	std::string sltype = is_group ? "group" : "agent";
	std::string slurl = "secondlife:///app/" + sltype + "/" + id + "/about";
	LLUrlAction::copyURLToClipboard(slurl);
}

BOOL LLScrollListCtrl::handleDoubleClick(S32 x, S32 y, MASK mask)
{
	//BOOL handled = FALSE;
	BOOL handled = handleClick(x, y, mask);

	if (!handled)
	{
		// Offer the click to the children, even if we aren't enabled
		// so the scroll bars will work.
		if (NULL == LLView::childrenHandleDoubleClick(x, y, mask))
		{
			// Run the callback only if an item is being double-clicked.
			if( mCanSelect && hitItem(x, y) && mOnDoubleClickCallback )
			{
				mOnDoubleClickCallback();
			}
		}
	}

	return TRUE;
}

BOOL LLScrollListCtrl::handleClick(S32 x, S32 y, MASK mask)
{
	// which row was clicked on?
	LLScrollListItem* hit_item = hitItem(x, y);
	if (!hit_item) return FALSE;

	// get appropriate cell from that row
	S32 column_index = getColumnIndexFromOffset(x);
	LLScrollListCell* hit_cell = hit_item->getColumn(column_index);
	if (!hit_cell) return FALSE;

	// if cell handled click directly (i.e. clicked on an embedded checkbox)
	if (hit_cell->handleClick())
	{
		// if item not currently selected, select it
		if (!hit_item->getSelected())
		{
			selectItemAt(x, y, mask);
			gFocusMgr.setMouseCapture(this);
			mNeedsScroll = true;
		}
		
		// propagate state of cell to rest of selected column
		{
			// propagate value of this cell to other selected items
			// and commit the respective widgets
			LLSD item_value = hit_cell->getValue();
			for (item_list::iterator iter = mItemList.begin(); iter != mItemList.end(); iter++)
			{
				LLScrollListItem* item = *iter;
				if (item->getSelected())
				{
					LLScrollListCell* cellp = item->getColumn(column_index);
					cellp->setValue(item_value);
					cellp->onCommit();
				}
			}
			//FIXME: find a better way to signal cell changes
			onCommit();
		}
		// eat click (e.g. do not trigger double click callback)
		return TRUE;
	}
	else
	{
		// treat this as a normal single item selection
		selectItemAt(x, y, mask);
		gFocusMgr.setMouseCapture(this);
		mNeedsScroll = true;
		// do not eat click (allow double click callback)
		return FALSE;
	}
}

LLScrollListItem* LLScrollListCtrl::hitItem( S32 x, S32 y )
{
	// Excludes disabled items.
	LLScrollListItem* hit_item = NULL;

	updateSort();

	LLRect item_rect;
	item_rect.setLeftTopAndSize( 
		mItemListRect.mLeft,
		mItemListRect.mTop,
		mItemListRect.getWidth(),
		mLineHeight );

	// allow for partial line at bottom
	S32 num_page_lines = getLinesPerPage();

	S32 line = 0;
	item_list::iterator iter;
	for(iter = mItemList.begin(); iter != mItemList.end(); iter++)
	{
		LLScrollListItem* item  = *iter;
		if( mScrollLines <= line && line < mScrollLines + num_page_lines )
		{
			if( item->getEnabled() && item_rect.pointInRect( x, y ) )
			{
				hit_item = item;
				break;
			}

			item_rect.translate(0, -mLineHeight);
		}
		line++;
	}

	return hit_item;
}

S32 LLScrollListCtrl::getColumnIndexFromOffset(S32 x)
{
	// which column did we hit?
	S32 left = 0;
	S32 right = 0;
	S32 width = 0;
	S32 column_index = 0;

	ordered_columns_t::const_iterator iter = mColumnsIndexed.begin();
	ordered_columns_t::const_iterator end = mColumnsIndexed.end();
	for ( ; iter != end; ++iter)
	{
		width = (*iter)->getWidth() + mColumnPadding;
		right += width;
		if (left <= x && x < right )
		{
			break;
		}
		
		// set left for next column as right of current column
		left = right;
		column_index++;
	}

	return llclamp(column_index, 0, getNumColumns() - 1);
}


S32 LLScrollListCtrl::getColumnOffsetFromIndex(S32 index)
{
	S32 column_offset = 0;
	ordered_columns_t::const_iterator iter = mColumnsIndexed.begin();
	ordered_columns_t::const_iterator end = mColumnsIndexed.end();
	for ( ; iter != end; ++iter)
	{
		if (index-- <= 0)
		{
			return column_offset;
		}
		column_offset += (*iter)->getWidth() + mColumnPadding;
	}

	// when running off the end, return the rightmost pixel
	return mItemListRect.mRight;
}

S32 LLScrollListCtrl::getRowOffsetFromIndex(S32 index)
{
	S32 row_bottom = (mItemListRect.mTop - ((index - mScrollLines + 1) * mLineHeight) );
	return row_bottom;
}


BOOL LLScrollListCtrl::handleHover(S32 x,S32 y,MASK mask)
{
	BOOL	handled = FALSE;

	if (hasMouseCapture())
	{
		if(mask == MASK_NONE)
		{
			selectItemAt(x, y, mask);
			mNeedsScroll = true;
		}
	}
	else 
	if (mCanSelect)
	{
		LLScrollListItem* item = hitItem(x, y);
		if (item)
		{
			mouseOverHighlightNthItem(getItemIndex(item));
		}
		else
		{
			mouseOverHighlightNthItem(-1);
		}
	}

	handled = LLUICtrl::handleHover( x, y, mask );

	return handled;
}

void LLScrollListCtrl::onMouseLeave(S32 x, S32 y, MASK mask)
{
	// clear mouse highlight
	mouseOverHighlightNthItem(-1);
}

BOOL LLScrollListCtrl::handleKeyHere(KEY key,MASK mask )
{
	BOOL handled = FALSE;

	// not called from parent means we have keyboard focus or a child does
	if (mCanSelect) 
	{
		// Ignore capslock
		mask = mask;

		if (mask == MASK_NONE)
		{
			switch(key)
			{
			case KEY_UP:
				if (mAllowKeyboardMovement || hasFocus())
				{
					// commit implicit in call
					selectPrevItem(FALSE);
					mNeedsScroll = true;
					handled = TRUE;
				}
				break;
			case KEY_DOWN:
				if (mAllowKeyboardMovement || hasFocus())
				{
					// commit implicit in call
					selectNextItem(FALSE);
					mNeedsScroll = true;
					handled = TRUE;
				}
				break;
			case KEY_PAGE_UP:
				if (mAllowKeyboardMovement || hasFocus())
				{
					selectNthItem(getFirstSelectedIndex() - (mScrollbar->getPageSize() - 1));
					mNeedsScroll = true;
					if (mCommitOnKeyboardMovement
						&& !mCommitOnSelectionChange) 
					{
						onCommit();
					}
					handled = TRUE;
				}
				break;
			case KEY_PAGE_DOWN:
				if (mAllowKeyboardMovement || hasFocus())
				{
					selectNthItem(getFirstSelectedIndex() + (mScrollbar->getPageSize() - 1));
					mNeedsScroll = true;
					if (mCommitOnKeyboardMovement
						&& !mCommitOnSelectionChange) 
					{
						onCommit();
					}
					handled = TRUE;
				}
				break;
			case KEY_HOME:
				if (mAllowKeyboardMovement || hasFocus())
				{
					selectFirstItem();
					mNeedsScroll = true;
					if (mCommitOnKeyboardMovement
						&& !mCommitOnSelectionChange) 
					{
						onCommit();
					}
					handled = TRUE;
				}
				break;
			case KEY_END:
				if (mAllowKeyboardMovement || hasFocus())
				{
					selectNthItem(getItemCount() - 1);
					mNeedsScroll = true;
					if (mCommitOnKeyboardMovement
						&& !mCommitOnSelectionChange) 
					{
						onCommit();
					}
					handled = TRUE;
				}
				break;
			case KEY_RETURN:
				// JC - Special case: Only claim to have handled it
				// if we're the special non-commit-on-move
				// type. AND we are visible
			  	if (!mCommitOnKeyboardMovement && mask == MASK_NONE)
				{
					onCommit();
					mSearchString.clear();
					handled = TRUE;
				}
				break;
			case KEY_BACKSPACE:
				mSearchTimer.reset();
				if (mSearchString.size())
				{
					mSearchString.erase(mSearchString.size() - 1, 1);
				}
				if (mSearchString.empty())
				{
					if (getFirstSelected())
					{
						LLScrollListCell* cellp = getFirstSelected()->getColumn(getSearchColumn());
						if (cellp)
						{
							cellp->highlightText(0, 0);
						}
					}
				}
				else if (selectItemByPrefix(wstring_to_utf8str(mSearchString), FALSE))
				{
					mNeedsScroll = true;
					// update search string only on successful match
					mSearchTimer.reset();

					if (mCommitOnKeyboardMovement
						&& !mCommitOnSelectionChange) 
					{
						onCommit();
					}
				}
				break;
			default:
				break;
			}
		}
		// TODO: multiple: shift-up, shift-down, shift-home, shift-end, select all
	}

	return handled;
}

BOOL LLScrollListCtrl::handleUnicodeCharHere(llwchar uni_char)
{
	if ((uni_char < 0x20) || (uni_char == 0x7F)) // Control character or DEL
	{
		return FALSE;
	}

	// perform incremental search based on keyboard input
	static LLUICachedControl<F32> type_ahead_timeout ("TypeAheadTimeout", 0);
	if (mSearchTimer.getElapsedTimeF32() > type_ahead_timeout)
	{
		mSearchString.clear();
	}

	// type ahead search is case insensitive
	uni_char = LLStringOps::toLower((llwchar)uni_char);

	if (selectItemByPrefix(wstring_to_utf8str(mSearchString + (llwchar)uni_char), FALSE))
	{
		// update search string only on successful match
		mNeedsScroll = true;
		mSearchString += uni_char;
		mSearchTimer.reset();

		if (mCommitOnKeyboardMovement
			&& !mCommitOnSelectionChange) 
		{
			onCommit();
		}
	}
	// handle iterating over same starting character
	else if (isRepeatedChars(mSearchString + (llwchar)uni_char) && !mItemList.empty())
	{
		// start from last selected item, in case we previously had a successful match against
		// duplicated characters ('AA' matches 'Aaron')
		item_list::iterator start_iter = mItemList.begin();
		S32 first_selected = getFirstSelectedIndex();

		// if we have a selection (> -1) then point iterator at the selected item
		if (first_selected > 0)
		{
			// point iterator to first selected item
			start_iter += first_selected;
		}

		// start search at first item after current selection
		item_list::iterator iter = start_iter;
		++iter;
		if (iter == mItemList.end())
		{
			iter = mItemList.begin();
		}

		// loop around once, back to previous selection
		while(iter != start_iter)
		{
			LLScrollListItem* item = *iter;

			LLScrollListCell* cellp = item->getColumn(getSearchColumn());
			if (cellp)
			{
				// Only select enabled items with matching first characters
				LLWString item_label = utf8str_to_wstring(cellp->getValue().asString());
				if (item->getEnabled() && LLStringOps::toLower(item_label[0]) == uni_char)
				{
					selectItem(item);
					mNeedsScroll = true;
					cellp->highlightText(0, 1);
					mSearchTimer.reset();

					if (mCommitOnKeyboardMovement
						&& !mCommitOnSelectionChange) 
					{
						onCommit();
					}

					break;
				}
			}

			++iter;
			if (iter == mItemList.end())
			{
				iter = mItemList.begin();
			}
		}
	}

	return TRUE;
}


void LLScrollListCtrl::reportInvalidInput()
{
	make_ui_sound("UISndBadKeystroke");
}

BOOL LLScrollListCtrl::isRepeatedChars(const LLWString& string) const
{
	if (string.empty())
	{
		return FALSE;
	}

	llwchar first_char = string[0];

	for (U32 i = 0; i < string.size(); i++)
	{
		if (string[i] != first_char)
		{
			return FALSE;
		}
	}

	return TRUE;
}

void LLScrollListCtrl::selectItem(LLScrollListItem* itemp, BOOL select_single_item)
{
	if (!itemp) return;

	if (!itemp->getSelected())
	{
		if (mLastSelected)
		{
			LLScrollListCell* cellp = mLastSelected->getColumn(getSearchColumn());
			if (cellp)
			{
				cellp->highlightText(0, 0);
			}
		}
		if (select_single_item)
		{
			deselectAllItems(TRUE);
		}
		itemp->setSelected(TRUE);
		mLastSelected = itemp;
		mSelectionChanged = true;
	}
}

void LLScrollListCtrl::deselectItem(LLScrollListItem* itemp)
{
	if (!itemp) return;

	if (itemp->getSelected())
	{
		if (mLastSelected == itemp)
		{
			mLastSelected = NULL;
		}

		itemp->setSelected(FALSE);
		LLScrollListCell* cellp = itemp->getColumn(getSearchColumn());
		if (cellp)
		{
			cellp->highlightText(0, 0);	
		}
		mSelectionChanged = true;
	}
}

void LLScrollListCtrl::commitIfChanged()
{
	if (mSelectionChanged)
	{
		mDirty = true;
		mSelectionChanged = FALSE;
		onCommit();
	}
}

struct SameSortColumn
{
	SameSortColumn(S32 column) : mColumn(column) {}
	S32 mColumn;

	bool operator()(std::pair<S32, BOOL> sort_column) { return sort_column.first == mColumn; }
};

BOOL LLScrollListCtrl::setSort(S32 column_idx, BOOL ascending)
{
	LLScrollListColumn* sort_column = getColumn(column_idx);
	if (!sort_column) return FALSE;

	sort_column->mSortDirection = ascending ? LLScrollListColumn::ASCENDING : LLScrollListColumn::DESCENDING;

	sort_column_t new_sort_column(column_idx, ascending);
	
	setNeedsSort();

	if (mSortColumns.empty())
	{
		mSortColumns.push_back(new_sort_column);
		return TRUE;
	}
	else
	{	
		// grab current sort column
		sort_column_t cur_sort_column = mSortColumns.back();
		
		// remove any existing sort criterion referencing this column
		// and add the new one
		mSortColumns.erase(remove_if(mSortColumns.begin(), mSortColumns.end(), SameSortColumn(column_idx)), mSortColumns.end()); 
		mSortColumns.push_back(new_sort_column);

		// did the sort criteria change?
		return (cur_sort_column != new_sort_column);
	}
}

S32	LLScrollListCtrl::getLinesPerPage()
{
	//if mPageLines is NOT provided display all item
	if(mPageLines)
	{
		return mPageLines;
	}
	else
	{
		return mLineHeight ? mItemListRect.getHeight() / mLineHeight : getItemCount();
	}
}


// Called by scrollbar
void LLScrollListCtrl::onScrollChange( S32 new_pos, LLScrollbar* scrollbar )
{
	mScrollLines = new_pos;
}


void LLScrollListCtrl::sortByColumn(const std::string& name, BOOL ascending)
{
	column_map_t::iterator itor = mColumns.find(name);
	if (itor != mColumns.end())
	{
		sortByColumnIndex((*itor).second->mIndex, ascending);
	}
}

// First column is column 0
void  LLScrollListCtrl::sortByColumnIndex(U32 column, BOOL ascending)
{
	setSort(column, ascending);
	updateSort();
}

void LLScrollListCtrl::updateSort() const
{
	if (hasSortOrder() && !isSorted())
	{
		// do stable sort to preserve any previous sorts
		std::stable_sort(
			mItemList.begin(), 
			mItemList.end(), 
			SortScrollListItem(mSortColumns,mSortCallback));

		mSorted = true;
	}
}

// for one-shot sorts, does not save sort column/order
void LLScrollListCtrl::sortOnce(S32 column, BOOL ascending)
{
	std::vector<std::pair<S32, BOOL> > sort_column;
	sort_column.push_back(std::make_pair(column, ascending));

	// do stable sort to preserve any previous sorts
	std::stable_sort(
		mItemList.begin(), 
		mItemList.end(), 
		SortScrollListItem(sort_column,mSortCallback));
}

void LLScrollListCtrl::dirtyColumns() 
{ 
	mColumnsDirty = true; 
	mColumnWidthsDirty = true;

	// need to keep mColumnsIndexed up to date
	// just in case someone indexes into it immediately
	mColumnsIndexed.resize(mColumns.size());

	column_map_t::iterator column_itor;
	for (column_itor = mColumns.begin(); column_itor != mColumns.end(); ++column_itor)
	{
		LLScrollListColumn *column = column_itor->second;
		mColumnsIndexed[column_itor->second->mIndex] = column;
	}
}


S32 LLScrollListCtrl::getScrollPos() const
{
	return mScrollbar->getDocPos();
}


void LLScrollListCtrl::setScrollPos( S32 pos )
{
	mScrollbar->setDocPos( pos );

	onScrollChange(mScrollbar->getDocPos(), mScrollbar);
}


void LLScrollListCtrl::scrollToShowSelected()
{
	// don't scroll automatically when capturing mouse input
	// as that will change what is currently under the mouse cursor
	if (hasMouseCapture())
	{
		return;
	}

	updateSort();
	
	S32 index = getFirstSelectedIndex();
	if (index < 0)
	{
		return;
	}

	LLScrollListItem* item = mItemList[index];
	if (!item)
	{
		// I don't THINK this should ever happen.
		return;
	}

	S32 lowest = mScrollLines;
	S32 page_lines = getLinesPerPage();
	S32 highest = mScrollLines + page_lines;

	if (index < lowest)
	{
		// need to scroll to show item
		setScrollPos(index);
	}
	else if (highest <= index)
	{
		setScrollPos(index - page_lines + 1);
	}
}

void LLScrollListCtrl::updateStaticColumnWidth(LLScrollListColumn* col, S32 new_width)
{
	mTotalStaticColumnWidth += llmax(0, new_width) - llmax(0, col->getWidth());
}

// LLEditMenuHandler functions

// virtual
void	LLScrollListCtrl::copy()
{
	std::string buffer;

	std::vector<LLScrollListItem*> items = getAllSelected();
	std::vector<LLScrollListItem*>::iterator itor;
	for (itor = items.begin(); itor != items.end(); ++itor)
	{
		buffer += (*itor)->getContentsCSV() + "\n";
	}
	LLClipboard::instance().copyToClipboard(utf8str_to_wstring(buffer), 0, buffer.length());
}

// virtual
BOOL	LLScrollListCtrl::canCopy() const
{
	return (getFirstSelected() != NULL);
}

// virtual
void	LLScrollListCtrl::cut()
{
	copy();
	doDelete();
}

// virtual
BOOL	LLScrollListCtrl::canCut() const
{
	return canCopy() && canDoDelete();
}

// virtual
void	LLScrollListCtrl::selectAll()
{
	// Deselects all other items
	item_list::iterator iter;
	for (iter = mItemList.begin(); iter != mItemList.end(); iter++)
	{
		LLScrollListItem *itemp = *iter;
		if( itemp->getEnabled() )
		{
			selectItem(itemp, FALSE);
		}
	}

	if (mCommitOnSelectionChange)
	{
		commitIfChanged();
	}
}

// virtual
BOOL	LLScrollListCtrl::canSelectAll() const
{
	return getCanSelect() && mAllowMultipleSelection && !(mMaxSelectable > 0 && mItemList.size() > mMaxSelectable);
}

// virtual
void	LLScrollListCtrl::deselect()
{
	deselectAllItems();
}

// virtual
BOOL	LLScrollListCtrl::canDeselect() const
{
	return getCanSelect();
}

void LLScrollListCtrl::addColumn(const LLSD& column, EAddPosition pos)
{
	LLScrollListColumn::Params p;
	LLParamSDParser parser;
	parser.readSD(column, p);
	addColumn(p, pos);
}

void LLScrollListCtrl::addColumn(const LLScrollListColumn::Params& column_params, EAddPosition pos)
{
	if (!column_params.validateBlock()) return;

	std::string name = column_params.name;
	// if no column name provided, just use ordinal as name
	if (name.empty())
	{
		name = llformat("%d", mColumnsIndexed.size());
	}

	if (mColumns.find(name) == mColumns.end())
	{
		// Add column
		mColumns[name] = new LLScrollListColumn(column_params, this);
		LLScrollListColumn* new_column = mColumns[name];
		new_column->mIndex = mColumns.size()-1;

		// Add button
		if (new_column->getWidth() > 0 || new_column->mRelWidth > 0 || new_column->mDynamicWidth)
		{
			if (getNumColumns() > 0)
			{
				mTotalColumnPadding += mColumnPadding;
			}
			if (new_column->mRelWidth >= 0)
			{
				new_column->setWidth((S32)llround(new_column->mRelWidth*mItemListRect.getWidth()));
			}
			else if(new_column->mDynamicWidth)
			{
				mNumDynamicWidthColumns++;
				new_column->setWidth((mItemListRect.getWidth() - mTotalStaticColumnWidth - mTotalColumnPadding) / mNumDynamicWidthColumns);
			}
			S32 top = mItemListRect.mTop;

			S32 left = mItemListRect.mLeft;
			for (column_map_t::iterator itor = mColumns.begin(); 
				itor != mColumns.end(); 
				++itor)
			{
				if (itor->second->mIndex < new_column->mIndex &&
					itor->second->getWidth() > 0)
				{
					left += itor->second->getWidth() + mColumnPadding;
				}
			}

			S32 right = left+new_column->getWidth();
			if (new_column->mIndex != (S32)mColumns.size()-1)
			{
				right += mColumnPadding;
			}

			LLRect temp_rect = LLRect(left,top+mHeadingHeight,right,top);

			LLScrollColumnHeader::Params params(LLUICtrlFactory::getDefaultParams<LLScrollColumnHeader>());
			params.name = "btn_" + name;
			params.rect = temp_rect;
			params.column = new_column;
			params.tool_tip = column_params.tool_tip;
			params.tab_stop = false;
			params.visible = mDisplayColumnHeaders;

			if(column_params.header.image.isProvided())
			{
				params.image_selected = column_params.header.image;
				params.image_unselected = column_params.header.image;
			}
			else
			{
				params.label = column_params.header.label;
			}

			new_column->mHeader = LLUICtrlFactory::create<LLScrollColumnHeader>(params); 
			addChild(new_column->mHeader);

			sendChildToFront(mScrollbar);
		}
	}

	dirtyColumns();
}

// static
void LLScrollListCtrl::onClickColumn(void *userdata)
{
	LLScrollListColumn *info = (LLScrollListColumn*)userdata;
	if (!info) return;

	LLScrollListCtrl *parent = info->mParentCtrl;
	if (!parent) return;

	S32 column_index = info->mIndex;

	LLScrollListColumn* column = parent->mColumnsIndexed[info->mIndex];
	bool ascending = column->mSortDirection == LLScrollListColumn::ASCENDING;
	if (column->mSortingColumn != column->mName
		&& parent->mColumns.find(column->mSortingColumn) != parent->mColumns.end())
	{
		LLScrollListColumn* info_redir = parent->mColumns[column->mSortingColumn];
		column_index = info_redir->mIndex;
	}

	// if this column is the primary sort key, reverse the direction
	sort_column_t cur_sort_column;
	if (!parent->mSortColumns.empty() && parent->mSortColumns.back().first == column_index)
	{
		ascending = !parent->mSortColumns.back().second;
	}

	parent->sortByColumnIndex(column_index, ascending);

	if (parent->mOnSortChangedCallback)
	{
		parent->mOnSortChangedCallback();
	}
}

std::string LLScrollListCtrl::getSortColumnName()
{
	LLScrollListColumn* column = mSortColumns.empty() ? NULL : mColumnsIndexed[mSortColumns.back().first];

	if (column) return column->mName;
	else return "";
}

BOOL LLScrollListCtrl::hasSortOrder() const
{
	return !mSortColumns.empty();
}

void LLScrollListCtrl::clearSortOrder()
{
	mSortColumns.clear();
}

void LLScrollListCtrl::clearColumns()
{
	column_map_t::iterator itor;
	for (itor = mColumns.begin(); itor != mColumns.end(); ++itor)
	{
		LLScrollColumnHeader *header = itor->second->mHeader;
		if (header)
		{
			removeChild(header);
			delete header;
		}
	}
	std::for_each(mColumns.begin(), mColumns.end(), DeletePairedPointer());
	mColumns.clear();
	mSortColumns.clear();
	mTotalStaticColumnWidth = 0;
	mTotalColumnPadding = 0;
}

void LLScrollListCtrl::setColumnLabel(const std::string& column, const std::string& label)
{
	LLScrollListColumn* columnp = getColumn(column);
	if (columnp)
	{
		columnp->mLabel = label;
		if (columnp->mHeader)
		{
			columnp->mHeader->setLabel(label);
		}
	}
}

LLScrollListColumn* LLScrollListCtrl::getColumn(S32 index)
{
	if (index < 0 || index >= (S32)mColumnsIndexed.size())
	{
		return NULL;
	}
	return mColumnsIndexed[index];
}

LLScrollListColumn* LLScrollListCtrl::getColumn(const std::string& name)
{
	column_map_t::iterator column_itor = mColumns.find(name);
	if (column_itor != mColumns.end()) 
	{
		return column_itor->second;
	}
	return NULL;
}

LLFastTimer::DeclareTimer FTM_ADD_SCROLLLIST_ELEMENT("Add Scroll List Item");
LLScrollListItem* LLScrollListCtrl::addElement(const LLSD& element, EAddPosition pos, void* userdata)
{
	LLFastTimer _(FTM_ADD_SCROLLLIST_ELEMENT);
	LLScrollListItem::Params item_params;
	LLParamSDParser parser;
	parser.readSD(element, item_params);
	item_params.userdata = userdata;
	return addRow(item_params, pos);
}

LLScrollListItem* LLScrollListCtrl::addRow(const LLScrollListItem::Params& item_p, EAddPosition pos)
{
	LLFastTimer _(FTM_ADD_SCROLLLIST_ELEMENT);
	LLScrollListItem *new_item = new LLScrollListItem(item_p);
	return addRow(new_item, item_p, pos);
}

LLScrollListItem* LLScrollListCtrl::addRow(LLScrollListItem *new_item, const LLScrollListItem::Params& item_p, EAddPosition pos)
{
	LLFastTimer _(FTM_ADD_SCROLLLIST_ELEMENT);
	if (!item_p.validateBlock() || !new_item) return NULL;
	new_item->setNumColumns(mColumns.size());

	// Add any columns we don't already have
	S32 col_index = 0;

	for(LLInitParam::ParamIterator<LLScrollListCell::Params>::const_iterator itor = item_p.columns.begin();
		itor != item_p.columns.end();
		++itor)
	{
		LLScrollListCell::Params cell_p = *itor;
		std::string column = cell_p.column;

		// empty columns strings index by ordinal
		if (column.empty())
		{
			column = llformat("%d", col_index);
		}

		LLScrollListColumn* columnp = getColumn(column);

		// create new column on demand
		if (!columnp)
		{
			LLScrollListColumn::Params new_column;
			new_column.name = column;
			new_column.header.label = column;

			// if width supplied for column, use it, otherwise 
			// use adaptive width
			if (cell_p.width.isProvided())
			{
				new_column.width.pixel_width = cell_p.width;
			}
			addColumn(new_column);
			columnp = mColumns[column];
			new_item->setNumColumns(mColumns.size());
		}

		S32 index = columnp->mIndex;
		if (!cell_p.width.isProvided())
		{
			cell_p.width = columnp->getWidth();
		}

		LLScrollListCell* cell = LLScrollListCell::create(cell_p);

		if (cell)
		{
			new_item->setColumn(index, cell);
			if (columnp->mHeader 
				&& cell->isText() 
				&& !cell->getValue().asString().empty())
			{
				columnp->mHeader->setHasResizableElement(TRUE);
			}
		}

		col_index++;
	}

	if (item_p.columns.empty())
	{
		if (mColumns.empty())
		{
			LLScrollListColumn::Params new_column;
			new_column.name = "0";

			addColumn(new_column);
			new_item->setNumColumns(mColumns.size());
		}

		LLScrollListCell* cell = LLScrollListCell::create(LLScrollListCell::Params().value(item_p.value));
		if (cell)
		{
			LLScrollListColumn* columnp = mColumns.begin()->second;

			new_item->setColumn(0, cell);
			if (columnp->mHeader 
				&& cell->isText() 
				&& !cell->getValue().asString().empty())
			{
				columnp->mHeader->setHasResizableElement(TRUE);
			}
		}
	}

	// add dummy cells for missing columns
	for (column_map_t::iterator column_it = mColumns.begin(); column_it != mColumns.end(); ++column_it)
	{
		S32 column_idx = column_it->second->mIndex;
		if (new_item->getColumn(column_idx) == NULL)
		{
			LLScrollListColumn* column_ptr = column_it->second;
			LLScrollListCell::Params cell_p;
			cell_p.width = column_ptr->getWidth();
			
			new_item->setColumn(column_idx, new LLScrollListSpacer(cell_p));
		}
	}

	addItem(new_item, pos);
	return new_item;
}

LLScrollListItem* LLScrollListCtrl::addSimpleElement(const std::string& value, EAddPosition pos, const LLSD& id)
{
	LLSD entry_id = id;

	if (id.isUndefined())
	{
		entry_id = value;
	}

	LLScrollListItem::Params item_params;
	item_params.value(entry_id);
	item_params.columns.add()
		.value(value)
		.font(LLFontGL::getFontSansSerifSmall());
	
	return addRow(item_params, pos);
}

void LLScrollListCtrl::setValue(const LLSD& value )
{
	LLSD::array_const_iterator itor;
	for (itor = value.beginArray(); itor != value.endArray(); ++itor)
	{
		addElement(*itor);
	}
}

LLSD LLScrollListCtrl::getValue() const
{
	LLScrollListItem *item = getFirstSelected();
	if (!item) return LLSD();
	return item->getValue();
}

BOOL LLScrollListCtrl::operateOnSelection(EOperation op)
{
	if (op == OP_DELETE)
	{
		deleteSelectedItems();
		return TRUE;
	}
	else if (op == OP_DESELECT)
	{
		deselectAllItems();
	}
	return FALSE;
}

BOOL LLScrollListCtrl::operateOnAll(EOperation op)
{
	if (op == OP_DELETE)
	{
		clearRows();
		return TRUE;
	}
	else if (op == OP_DESELECT)
	{
		deselectAllItems();
	}
	else if (op == OP_SELECT)
	{
		selectAll();
	}
	return FALSE;
}
//virtual 
void LLScrollListCtrl::setFocus(BOOL b)
{
	// for tabbing into pristine scroll lists (Finder)
	if (!getFirstSelected())
	{
		selectFirstItem();
		//onCommit(); // SJB: selectFirstItem() will call onCommit() if appropriate
	}
	LLUICtrl::setFocus(b);
}


// virtual 
BOOL	LLScrollListCtrl::isDirty() const		
{
	BOOL grubby = mDirty;
	if ( !mAllowMultipleSelection )
	{
		grubby = (mOriginalSelection != getFirstSelectedIndex());
	}
	return grubby;
}

// Clear dirty state
void LLScrollListCtrl::resetDirty()
{
	mDirty = FALSE;
	mOriginalSelection = getFirstSelectedIndex();
}


//virtual
void LLScrollListCtrl::onFocusReceived()
{
	// forget latent selection changes when getting focus
	mSelectionChanged = false;
	LLUICtrl::onFocusReceived();
}

//virtual 
void LLScrollListCtrl::onFocusLost()
{
	if (hasMouseCapture())
	{
		gFocusMgr.setMouseCapture(NULL);
	}

	mSearchString.clear();

	LLUICtrl::onFocusLost();
}
<|MERGE_RESOLUTION|>--- conflicted
+++ resolved
@@ -1841,12 +1841,7 @@
 	{
 		LLAvatarName av_name;
 		LLAvatarNameCache::get(LLUUID(id), &av_name);
-<<<<<<< HEAD
-		// Note: Will return an empty string if the avatar name was not cached for that id. Fine in that case.
-		name = av_name.getUserName();
-=======
 		name = av_name.getAccountName();
->>>>>>> f8b51f40
 	}
 	LLUrlAction::copyURLToClipboard(name);
 }
