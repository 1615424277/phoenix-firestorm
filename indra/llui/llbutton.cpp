--- conflicted
+++ resolved
@@ -90,10 +90,6 @@
 	mouse_down_callback("mouse_down_callback"),
 	mouse_up_callback("mouse_up_callback"),
 	mouse_held_callback("mouse_held_callback"),
-<<<<<<< HEAD
-	mouse_held_once_callback("mouse_held_once_callback"),
-=======
->>>>>>> fcaa1ad4
 	is_toggle("is_toggle", false),
 	scale_image("scale_image", true),
 	help_url("help_url"),
@@ -150,11 +146,7 @@
 	mFadeWhenDisabled(FALSE)
 {
 	static LLUICachedControl<S32> llbutton_orig_h_pad ("UIButtonOrigHPad", 0);
-<<<<<<< HEAD
-	static LLButton::Params default_params(LLUICtrlFactory::getDefaultParams<LLButton::Params>());
-=======
 	static Params default_params(LLUICtrlFactory::getDefaultParams<Params>());
->>>>>>> fcaa1ad4
 
 	//if we aren't a picture_style button set label as name if not provided
 	if (!p.picture_style.isProvided() || !p.picture_style)
@@ -204,14 +196,11 @@
 			mImageDisabledSelected = p.image_selected;
 			mFadeWhenDisabled = TRUE;
 		}
-<<<<<<< HEAD
-=======
 	}
 	
 	if (mImageUnselected.isNull())
 	{
 		llwarns << "Button: " << getName() << " with no image!" << llendl;
->>>>>>> fcaa1ad4
 	}
 	
 	if (p.click_callback.isProvided())
@@ -253,8 +242,6 @@
 
 	// do this last, as it can result in destroying this button
 	LLUICtrl::onCommit();
-<<<<<<< HEAD
-=======
 }
 
 boost::signals2::connection LLButton::setClickedCallback( const commit_signal_t::slot_type& cb )
@@ -277,25 +264,8 @@
 boost::signals2::connection LLButton::setRightClickedCallback( const commit_signal_t::slot_type& cb )
 {
 	return mRightClickSignal.connect(cb);
->>>>>>> fcaa1ad4
-}
-
-boost::signals2::connection LLButton::setClickedCallback( const commit_signal_t::slot_type& cb )
-{
-	return mCommitSignal.connect(cb);
-}
-boost::signals2::connection LLButton::setMouseDownCallback( const commit_signal_t::slot_type& cb )
-{
-	return mMouseDownSignal.connect(cb);
-}
-boost::signals2::connection LLButton::setMouseUpCallback( const commit_signal_t::slot_type& cb )
-{
-	return mMouseUpSignal.connect(cb);
-}
-boost::signals2::connection LLButton::setHeldDownCallback( const commit_signal_t::slot_type& cb )
-{
-	return mHeldDownSignal.connect(cb);
-}
+}
+
 
 // *TODO: Deprecate (for backwards compatability only)
 boost::signals2::connection LLButton::setClickedCallback( button_callback_t cb, void* data )
@@ -420,47 +390,38 @@
 	// Route future Mouse messages here preemptively.  (Release on mouse up.)
 	gFocusMgr.setMouseCapture( this );
 
-<<<<<<< HEAD
+	if (hasTabStop() && !getIsChrome())
+	{
+		setFocus(TRUE);
+	}
+
+
+	return TRUE;
+}
+
+BOOL	LLButton::handleRightMouseUp(S32 x, S32 y, MASK mask)
+{
+	// We only handle the click if the click both started and ended within us
+	if( hasMouseCapture() )
+	{
+		// Always release the mouse
+		gFocusMgr.setMouseCapture( NULL );
+
+		if (pointInView(x, y))
+		{
+			mRightClickSignal(this, getValue());
+		}
+	}
+	return TRUE;
+}
+
+
 void LLButton::onMouseEnter(S32 x, S32 y, MASK mask)
 {
 	if (getEnabled())
 		mNeedsHighlight = TRUE;
 }
 
-=======
-	if (hasTabStop() && !getIsChrome())
-	{
-		setFocus(TRUE);
-	}
-
-
-	return TRUE;
-}
-
-BOOL	LLButton::handleRightMouseUp(S32 x, S32 y, MASK mask)
-{
-	// We only handle the click if the click both started and ended within us
-	if( hasMouseCapture() )
-	{
-		// Always release the mouse
-		gFocusMgr.setMouseCapture( NULL );
-
-		if (pointInView(x, y))
-		{
-			mRightClickSignal(this, getValue());
-		}
-	}
-	return TRUE;
-}
-
-
-void LLButton::onMouseEnter(S32 x, S32 y, MASK mask)
-{
-	if (getEnabled())
-		mNeedsHighlight = TRUE;
-}
-
->>>>>>> fcaa1ad4
 void LLButton::onMouseLeave(S32 x, S32 y, MASK mask)
 {
 	mNeedsHighlight = FALSE;
@@ -937,11 +898,7 @@
 	{ 
 		if (btn_width - (mRightHPad + mLeftHPad) < label_width)
 		{
-<<<<<<< HEAD
-			setRect(LLRect( getRect().mLeft, getRect().mTop, getRect().mRight+ label_width + mLeftHPad + mRightHPad , getRect().mBottom));
-=======
 			setRect(LLRect( getRect().mLeft, getRect().mTop, getRect().mLeft + label_width + mLeftHPad + mRightHPad , getRect().mBottom));
->>>>>>> fcaa1ad4
 		}
 	} 
 }
