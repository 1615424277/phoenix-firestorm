
/**
 * @file llbutton.cpp
 * @brief LLButton base class
 *
 * $LicenseInfo:firstyear=2001&license=viewerlgpl$
 * Second Life Viewer Source Code
 * Copyright (C) 2010, Linden Research, Inc.
 *
 * This library is free software; you can redistribute it and/or
 * modify it under the terms of the GNU Lesser General Public
 * License as published by the Free Software Foundation;
 * version 2.1 of the License only.
 *
 * This library is distributed in the hope that it will be useful,
 * but WITHOUT ANY WARRANTY; without even the implied warranty of
 * MERCHANTABILITY or FITNESS FOR A PARTICULAR PURPOSE.  See the GNU
 * Lesser General Public License for more details.
 *
 * You should have received a copy of the GNU Lesser General Public
 * License along with this library; if not, write to the Free Software
 * Foundation, Inc., 51 Franklin Street, Fifth Floor, Boston, MA  02110-1301  USA
 *
 * Linden Research, Inc., 945 Battery Street, San Francisco, CA  94111  USA
 * $/LicenseInfo$
 */

#include "linden_common.h"

#define LLBUTTON_CPP
#include "llbutton.h"

// Linden library includes
#include "v4color.h"
#include "llstring.h"

// Project includes
#include "llkeyboard.h"
#include "llui.h"
#include "lluiconstants.h"
#include "llresmgr.h"
#include "llcriticaldamp.h"
#include "llfloater.h"
#include "llfloaterreg.h"
#include "llfocusmgr.h"
#include "llwindow.h"
#include "llnotificationsutil.h"
#include "llrender.h"
#include "lluictrlfactory.h"
#include "lluiusage.h"
#include "llhelp.h"
#include "lldockablefloater.h"
#include "llviewereventrecorder.h"

static LLDefaultChildRegistry::Register<LLButton> r("button");

// Compiler optimization, generate extern template
template class LLButton* LLView::getChild<class LLButton>(
    const std::string& name, BOOL recurse) const;

<<<<<<< HEAD
// globals loaded from settings.xml
S32 LLBUTTON_H_PAD  = 0;
S32 BTN_HEIGHT_SMALL= 0;
S32 BTN_HEIGHT      = 0;
=======
// globals
S32 LLBUTTON_H_PAD  = 4;
S32 BTN_HEIGHT_SMALL= 23;
S32 BTN_HEIGHT      = 23;
S32 BTN_DROP_SHADOW = 2;
>>>>>>> bb3c36f5

LLButton::Params::Params()
:   label_selected("label_selected"),               // requires is_toggle true
    label_shadow("label_shadow", true),
    auto_resize("auto_resize", false),
    use_ellipses("use_ellipses", false),
    use_font_color("use_font_color", true),
    image_unselected("image_unselected"),
    image_selected("image_selected"),
    image_hover_selected("image_hover_selected"),
    image_hover_unselected("image_hover_unselected"),
    image_disabled_selected("image_disabled_selected"),
    image_disabled("image_disabled"),
    image_pressed("image_pressed"),
    image_pressed_selected("image_pressed_selected"),
    image_overlay("image_overlay"),
    image_overlay_alignment("image_overlay_alignment", std::string("center")),
    image_top_pad("image_top_pad"),
    image_bottom_pad("image_bottom_pad"),
    imgoverlay_label_space("imgoverlay_label_space", 1),
    label_color("label_color"),
    label_color_selected("label_color_selected"),   // requires is_toggle true
    label_color_disabled("label_color_disabled"),
    label_color_disabled_selected("label_color_disabled_selected"),
    image_color("image_color"),
    image_color_disabled("image_color_disabled"),
    image_overlay_color("image_overlay_color", LLColor4::white % 0.75f),
    image_overlay_disabled_color("image_overlay_disabled_color", LLColor4::white % 0.3f),
    image_overlay_selected_color("image_overlay_selected_color", LLColor4::white),
    flash_color("flash_color"),
<<<<<<< HEAD
    pad_right("pad_right", LLUI::getInstance()->mSettingGroups["config"]->getS32("ButtonHPad")),
    pad_left("pad_left", LLUI::getInstance()->mSettingGroups["config"]->getS32("ButtonHPad")),
=======
    pad_right("pad_right", LLBUTTON_H_PAD),
    pad_left("pad_left", LLBUTTON_H_PAD),
>>>>>>> bb3c36f5
    pad_bottom("pad_bottom"),
    click_callback("click_callback"),
    mouse_down_callback("mouse_down_callback"),
    mouse_up_callback("mouse_up_callback"),
    mouse_held_callback("mouse_held_callback"),
    is_toggle("is_toggle", false),
    scale_image("scale_image", true),
    hover_glow_amount("hover_glow_amount"),
    commit_on_return("commit_on_return", true),
    commit_on_capture_lost("commit_on_capture_lost", false),
    display_pressed_state("display_pressed_state", true),
    use_draw_context_alpha("use_draw_context_alpha", true),
    badge("badge"),
    handle_right_mouse("handle_right_mouse"),
    held_down_delay("held_down_delay"),
    button_flash_enable("button_flash_enable", false),
    button_flash_count("button_flash_count"),
    button_flash_rate("button_flash_rate")
{
    addSynonym(is_toggle, "toggle");
    changeDefault(initial_value, LLSD(false));
}


LLButton::LLButton(const LLButton::Params& p)
:   LLUICtrl(p),
    LLBadgeOwner(getHandle()),
    mMouseDownFrame(0),
    mMouseHeldDownCount(0),
    mBorderEnabled( FALSE ),
    mFlashing( FALSE ),
    mCurGlowStrength(0.f),
    mNeedsHighlight(FALSE),
    mUnselectedLabel(p.label()),
    mSelectedLabel(p.label_selected()),
    mGLFont(p.font),
    mHeldDownDelay(p.held_down_delay.seconds),          // seconds until held-down callback is called
    mHeldDownFrameDelay(p.held_down_delay.frames),
    mImageUnselected(p.image_unselected),
    mImageSelected(p.image_selected),
    mImageDisabled(p.image_disabled),
    mImageDisabledSelected(p.image_disabled_selected),
    mImageFlash(p.image_flash),
    mImagePressed(p.image_pressed),
    mImagePressedSelected(p.image_pressed_selected),
    mImageHoverSelected(p.image_hover_selected),
    mImageHoverUnselected(p.image_hover_unselected),
    mUnselectedLabelColor(p.label_color()),
    mSelectedLabelColor(p.label_color_selected()),
    mDisabledLabelColor(p.label_color_disabled()),
    mDisabledSelectedLabelColor(p.label_color_disabled_selected()),
    mImageColor(p.image_color()),
    mFlashBgColor(p.flash_color()),
    mDisabledImageColor(p.image_color_disabled()),
    mImageOverlay(p.image_overlay()),
    mImageOverlayColor(p.image_overlay_color()),
    mImageOverlayDisabledColor(p.image_overlay_disabled_color()),
    mImageOverlaySelectedColor(p.image_overlay_selected_color()),
    mImageOverlayAlignment(LLFontGL::hAlignFromName(p.image_overlay_alignment)),
    mImageOverlayTopPad(p.image_top_pad),
    mImageOverlayBottomPad(p.image_bottom_pad),
    mImgOverlayLabelSpace(p.imgoverlay_label_space),
    mIsToggle(p.is_toggle),
    mScaleImage(p.scale_image),
    mDropShadowedText(p.label_shadow),
    mAutoResize(p.auto_resize),
    mUseEllipses( p.use_ellipses ),
    mUseFontColor( p.use_font_color),
    mHAlign(p.font_halign),
    mLeftHPad(p.pad_left),
    mRightHPad(p.pad_right),
    mBottomVPad(p.pad_bottom),
    mHoverGlowStrength(p.hover_glow_amount),
    mCommitOnReturn(p.commit_on_return),
    mCommitOnCaptureLost(p.commit_on_capture_lost),
    mFadeWhenDisabled(FALSE),
    mForcePressedState(false),
    mDisplayPressedState(p.display_pressed_state),
    mLastDrawCharsCount(0),
    mMouseDownSignal(NULL),
    mMouseUpSignal(NULL),
    mHeldDownSignal(NULL),
    mUseDrawContextAlpha(p.use_draw_context_alpha),
    mHandleRightMouse(p.handle_right_mouse),
    mFlashingTimer(NULL)
{
    if (p.button_flash_enable)
    {
        // If optional parameter "p.button_flash_count" is not provided, LLFlashTimer will be
        // used instead it a "default" value from gSavedSettings.getS32("FlashCount")).
        // Likewise, missing "p.button_flash_rate" is replaced by gSavedSettings.getF32("FlashPeriod").
        // Note: flashing should be allowed in settings.xml (boolean key "EnableButtonFlashing").
        S32 flash_count = p.button_flash_count.isProvided()? p.button_flash_count : 0;
        F32 flash_rate = p.button_flash_rate.isProvided()? p.button_flash_rate : 0.0;
        mFlashingTimer = new LLFlashTimer ((LLFlashTimer::callback_t)NULL, flash_count, flash_rate);
    }
    else
    {
        mButtonFlashCount = p.button_flash_count;
        mButtonFlashRate = p.button_flash_rate;
    }

    static LLUICachedControl<S32> llbutton_orig_h_pad ("UIButtonOrigHPad", 0);
    static Params default_params(LLUICtrlFactory::getDefaultParams<LLButton>());

    if (!p.label_selected.isProvided())
    {
        mSelectedLabel = mUnselectedLabel;
    }

    // Hack to make sure there is space for at least one character
    if (getRect().mRight >= 0 && getRect().getWidth() > 0 &&
        getRect().getWidth() - (mRightHPad + mLeftHPad) < mGLFont->getWidth(std::string(" ")))
    {
        // Use old defaults
        mLeftHPad = llbutton_orig_h_pad;
        mRightHPad = llbutton_orig_h_pad;
    }

    mMouseDownTimer.stop();

    // if custom unselected button image provided...
    if (p.image_unselected != default_params.image_unselected)
    {
        //...fade it out for disabled image by default...
        if (p.image_disabled() == default_params.image_disabled() )
        {
            mImageDisabled = p.image_unselected;
            mFadeWhenDisabled = TRUE;
        }

        if (p.image_pressed_selected == default_params.image_pressed_selected)
        {
            mImagePressedSelected = mImageUnselected;
        }
    }

    // if custom selected button image provided...
    if (p.image_selected != default_params.image_selected)
    {
        //...fade it out for disabled image by default...
        if (p.image_disabled_selected() == default_params.image_disabled_selected())
        {
            mImageDisabledSelected = p.image_selected;
            mFadeWhenDisabled = TRUE;
        }

        if (p.image_pressed == default_params.image_pressed)
        {
            mImagePressed = mImageSelected;
        }
    }

    if (!p.image_pressed.isProvided())
    {
        mImagePressed = mImageSelected;
    }

    if (!p.image_pressed_selected.isProvided())
    {
        mImagePressedSelected = mImageUnselected;
    }

    if (mImageUnselected.isNull())
    {
        LL_WARNS() << "Button: " << getName() << " with no image!" << LL_ENDL;
    }

    if (p.click_callback.isProvided())
    {
        setCommitCallback(initCommitCallback(p.click_callback)); // alias -> commit_callback
    }
    if (p.mouse_down_callback.isProvided())
    {
        setMouseDownCallback(initCommitCallback(p.mouse_down_callback));
    }
    if (p.mouse_up_callback.isProvided())
    {
        setMouseUpCallback(initCommitCallback(p.mouse_up_callback));
    }
    if (p.mouse_held_callback.isProvided())
    {
        setHeldDownCallback(initCommitCallback(p.mouse_held_callback));
    }

    if (p.badge.isProvided())
    {
        LLBadgeOwner::initBadgeParams(p.badge());
    }
}

LLButton::~LLButton()
{
    delete mMouseDownSignal;
    delete mMouseUpSignal;
    delete mHeldDownSignal;

    if (mFlashingTimer)
    {
        mFlashingTimer->unset();
    }
}

// HACK: Committing a button is the same as instantly clicking it.
// virtual
void LLButton::onCommit()
{
    // WARNING: Sometimes clicking a button destroys the floater or
    // panel containing it.  Therefore we need to call  LLUICtrl::onCommit()
    // LAST, otherwise this becomes deleted memory.

    if (mMouseDownSignal) (*mMouseDownSignal)(this, LLSD());

    if (mMouseUpSignal) (*mMouseUpSignal)(this, LLSD());

    if (getSoundFlags() & MOUSE_DOWN)
    {
        make_ui_sound("UISndClick");
    }

    if (getSoundFlags() & MOUSE_UP)
    {
        make_ui_sound("UISndClickRelease");
    }

    if (mIsToggle)
    {
        toggleState();
    }

    // do this last, as it can result in destroying this button
    LLUICtrl::onCommit();
}

boost::signals2::connection LLButton::setClickedCallback(const CommitCallbackParam& cb)
{
    return setClickedCallback(initCommitCallback(cb));
}
boost::signals2::connection LLButton::setMouseDownCallback(const CommitCallbackParam& cb)
{
    return setMouseDownCallback(initCommitCallback(cb));
}
boost::signals2::connection LLButton::setMouseUpCallback(const CommitCallbackParam& cb)
{
    return setMouseUpCallback(initCommitCallback(cb));
}
boost::signals2::connection LLButton::setHeldDownCallback(const CommitCallbackParam& cb)
{
    return setHeldDownCallback(initCommitCallback(cb));
}


boost::signals2::connection LLButton::setClickedCallback( const commit_signal_t::slot_type& cb )
{
    if (!mCommitSignal) mCommitSignal = new commit_signal_t();
    return mCommitSignal->connect(cb);
}
boost::signals2::connection LLButton::setMouseDownCallback( const commit_signal_t::slot_type& cb )
{
    if (!mMouseDownSignal) mMouseDownSignal = new commit_signal_t();
    return mMouseDownSignal->connect(cb);
}
boost::signals2::connection LLButton::setMouseUpCallback( const commit_signal_t::slot_type& cb )
{
    if (!mMouseUpSignal) mMouseUpSignal = new commit_signal_t();
    return mMouseUpSignal->connect(cb);
}
boost::signals2::connection LLButton::setHeldDownCallback( const commit_signal_t::slot_type& cb )
{
    if (!mHeldDownSignal) mHeldDownSignal = new commit_signal_t();
    return mHeldDownSignal->connect(cb);
}


// *TODO: Deprecate (for backwards compatibility only)
boost::signals2::connection LLButton::setClickedCallback( button_callback_t cb, void* data )
{
    return setClickedCallback(boost::bind(cb, data));
}
boost::signals2::connection LLButton::setMouseDownCallback( button_callback_t cb, void* data )
{
    return setMouseDownCallback(boost::bind(cb, data));
}
boost::signals2::connection LLButton::setMouseUpCallback( button_callback_t cb, void* data )
{
    return setMouseUpCallback(boost::bind(cb, data));
}
boost::signals2::connection LLButton::setHeldDownCallback( button_callback_t cb, void* data )
{
    return setHeldDownCallback(boost::bind(cb, data));
}

BOOL LLButton::postBuild()
{
    autoResize();

    addBadgeToParentHolder();

    return LLUICtrl::postBuild();
}

BOOL LLButton::handleUnicodeCharHere(llwchar uni_char)
{
    BOOL handled = FALSE;
    if(' ' == uni_char
        && !gKeyboard->getKeyRepeated(' '))
    {
        if (mIsToggle)
        {
            toggleState();
        }

        LLUICtrl::onCommit();

        handled = TRUE;
    }
    return handled;
}

BOOL LLButton::handleKeyHere(KEY key, MASK mask )
{
    BOOL handled = FALSE;
    if( mCommitOnReturn && KEY_RETURN == key && mask == MASK_NONE && !gKeyboard->getKeyRepeated(key))
    {
        if (mIsToggle)
        {
            toggleState();
        }

        handled = TRUE;

        LLUICtrl::onCommit();
    }
    return handled;
}


BOOL LLButton::handleMouseDown(S32 x, S32 y, MASK mask)
{
    if (!childrenHandleMouseDown(x, y, mask))
    {
        // Route future Mouse messages here preemptively.  (Release on mouse up.)
        gFocusMgr.setMouseCapture( this );

        if (hasTabStop() && !getIsChrome())
        {
            setFocus(TRUE);
        }

        if (!mFunctionName.empty())
        {
            LL_DEBUGS("UIUsage") << "calling mouse down function " << mFunctionName << LL_ENDL;
            LLUIUsage::instance().logCommand(mFunctionName);
            LLUIUsage::instance().logControl(getPathname());
        }

        /*
         * ATTENTION! This call fires another mouse down callback.
         * If you wish to remove this call emit that signal directly
         * by calling LLUICtrl::mMouseDownSignal(x, y, mask);
         */
        LLUICtrl::handleMouseDown(x, y, mask);

        LLViewerEventRecorder::instance().updateMouseEventInfo(x,y,-55,-55,getPathname());

        if(mMouseDownSignal) (*mMouseDownSignal)(this, LLSD());

        mMouseDownTimer.start();
        mMouseDownFrame = (S32) LLFrameTimer::getFrameCount();
        mMouseHeldDownCount = 0;


        if (getSoundFlags() & MOUSE_DOWN)
        {
            make_ui_sound("UISndClick");
        }
    }
    return TRUE;
}


BOOL LLButton::handleMouseUp(S32 x, S32 y, MASK mask)
{
    // We only handle the click if the click both started and ended within us
    if( hasMouseCapture() )
    {
        // reset timers before focus change, to not cause
        // additional commits if mCommitOnCaptureLost.
        resetMouseDownTimer();

        // Always release the mouse
        gFocusMgr.setMouseCapture( NULL );

        /*
         * ATTENTION! This call fires another mouse up callback.
         * If you wish to remove this call emit that signal directly
         * by calling LLUICtrl::mMouseUpSignal(x, y, mask);
         */
        LLUICtrl::handleMouseUp(x, y, mask);
        LLViewerEventRecorder::instance().updateMouseEventInfo(x,y,-55,-55,getPathname());

        // Regardless of where mouseup occurs, handle callback
        if(mMouseUpSignal) (*mMouseUpSignal)(this, LLSD());

        // DO THIS AT THE VERY END to allow the button to be destroyed as a result of being clicked.
        // If mouseup in the widget, it's been clicked
        if (pointInView(x, y))
        {
            if (getSoundFlags() & MOUSE_UP)
            {
                make_ui_sound("UISndClickRelease");
            }

            if (mIsToggle)
            {
                toggleState();
            }

            LLUICtrl::onCommit();
        }
    }
    else
    {
        childrenHandleMouseUp(x, y, mask);
    }

    return TRUE;
}

BOOL    LLButton::handleRightMouseDown(S32 x, S32 y, MASK mask)
{
    if (mHandleRightMouse && !childrenHandleRightMouseDown(x, y, mask))
    {
        // Route future Mouse messages here preemptively.  (Release on mouse up.)
        gFocusMgr.setMouseCapture( this );

        if (hasTabStop() && !getIsChrome())
        {
            setFocus(TRUE);
        }

//      if (pointInView(x, y))
//      {
//      }
        // send the mouse down signal
        LLUICtrl::handleRightMouseDown(x,y,mask);
        // *TODO: Return result of LLUICtrl call above?  Should defer to base class
        // but this might change the mouse handling of existing buttons in a bad way
        // if they are not mouse opaque.
    }

    return TRUE;
}

BOOL    LLButton::handleRightMouseUp(S32 x, S32 y, MASK mask)
{
    if (mHandleRightMouse)
    {
        // We only handle the click if the click both started and ended within us
        if( hasMouseCapture() )
        {
            // Always release the mouse
            gFocusMgr.setMouseCapture( NULL );

    //      if (pointInView(x, y))
    //      {
    //          mRightMouseUpSignal(this, x,y,mask);
    //      }
        }
        else
        {
            childrenHandleRightMouseUp(x, y, mask);
        }

        // send the mouse up signal
        LLUICtrl::handleRightMouseUp(x,y,mask);
        // *TODO: Return result of LLUICtrl call above?  Should defer to base class
        // but this might change the mouse handling of existing buttons in a bad way.
        // if they are not mouse opaque.
    }
    return TRUE;
}

void LLButton::onMouseLeave(S32 x, S32 y, MASK mask)
{
    LLUICtrl::onMouseLeave(x, y, mask);

    mNeedsHighlight = FALSE;
}

void LLButton::setHighlight(bool b)
{
    mNeedsHighlight = b;
}

BOOL LLButton::handleHover(S32 x, S32 y, MASK mask)
{
    if (isInEnabledChain()
        && (!gFocusMgr.getMouseCapture() || gFocusMgr.getMouseCapture() == this))
        mNeedsHighlight = TRUE;

    if (!childrenHandleHover(x, y, mask))
    {
        if (mMouseDownTimer.getStarted())
        {
            F32 elapsed = getHeldDownTime();
            if( mHeldDownDelay <= elapsed && mHeldDownFrameDelay <= (S32)LLFrameTimer::getFrameCount() - mMouseDownFrame)
            {
                LLSD param;
                param["count"] = mMouseHeldDownCount++;
                if (mHeldDownSignal) (*mHeldDownSignal)(this, param);
            }
        }

        // We only handle the click if the click both started and ended within us
        getWindow()->setCursor(UI_CURSOR_ARROW);
        LL_DEBUGS("UserInput") << "hover handled by " << getName() << LL_ENDL;
    }
    return TRUE;
}

void LLButton::getOverlayImageSize(S32& overlay_width, S32& overlay_height)
{
    overlay_width = mImageOverlay->getWidth();
    overlay_height = mImageOverlay->getHeight();

    F32 scale_factor = llmin((F32)getRect().getWidth() / (F32)overlay_width, (F32)getRect().getHeight() / (F32)overlay_height, 1.f);
    overlay_width = ll_round((F32)overlay_width * scale_factor);
    overlay_height = ll_round((F32)overlay_height * scale_factor);
}


// virtual
void LLButton::draw()
{
    static LLCachedControl<bool> sEnableButtonFlashing(*LLUI::getInstance()->mSettingGroups["config"], "EnableButtonFlashing", true);
    F32 alpha = mUseDrawContextAlpha ? getDrawContext().mAlpha : getCurrentTransparency();

    bool pressed_by_keyboard = FALSE;
    if (hasFocus())
    {
        pressed_by_keyboard = gKeyboard->getKeyDown(' ') || (mCommitOnReturn && gKeyboard->getKeyDown(KEY_RETURN));
    }

    bool mouse_pressed_and_over = false;
    if (hasMouseCapture())
    {
        S32 local_mouse_x ;
        S32 local_mouse_y;
        LLUI::getInstance()->getMousePositionLocal(this, &local_mouse_x, &local_mouse_y);
        mouse_pressed_and_over = pointInView(local_mouse_x, local_mouse_y);
    }

    bool enabled = isInEnabledChain();

    bool pressed = pressed_by_keyboard
                    || mouse_pressed_and_over
                    || mForcePressedState;
    bool selected = getToggleState();

    bool use_glow_effect = FALSE;
    LLColor4 highlighting_color = LLColor4::white;
    LLColor4 glow_color = LLColor4::white;
    LLRender::eBlendType glow_type = LLRender::BT_ADD_WITH_ALPHA;
    LLUIImage* imagep = NULL;
    LLUIImage* image_glow = NULL;

    //  Cancel sticking of color, if the button is pressed,
    //  or when a flashing of the previously selected button is ended
    if (mFlashingTimer
        && ((selected && !mFlashingTimer->isFlashingInProgress() && !mForceFlashing) || pressed))
    {
        mFlashing = false;
    }

    bool flash = mFlashing && sEnableButtonFlashing;

    if (pressed && mDisplayPressedState)
    {
        imagep = selected ? mImagePressedSelected : mImagePressed;
    }
    else if ( mNeedsHighlight )
    {
        if (selected)
        {
            if (mImageHoverSelected)
            {
                imagep = mImageHoverSelected;
            }
            else
            {
                imagep = mImageSelected;
                use_glow_effect = TRUE;
            }
        }
        else
        {
            if (mImageHoverUnselected)
            {
                imagep = mImageHoverUnselected;
            }
            else
            {
                imagep = mImageUnselected;
                use_glow_effect = TRUE;
            }
        }
    }
    else
    {
        imagep = selected ? mImageSelected : mImageUnselected;
    }

    // Override if more data is available
    // HACK: Use gray checked state to mean either:
    //   enabled and tentative
    // or
    //   disabled but checked
    if (!mImageDisabledSelected.isNull()
        &&
            ( (enabled && getTentative())
            || (!enabled && selected ) ) )
    {
        imagep = mImageDisabledSelected;
    }
    else if (!mImageDisabled.isNull()
        && !enabled
        && !selected)
    {
        imagep = mImageDisabled;
    }

    image_glow = imagep;

    if (mFlashing)
    {
        if (flash && mImageFlash)
        {
            // if button should flash and we have icon for flashing, use it as image for button
            image_glow = mImageFlash;
        }

        // provide fade-in and fade-out via flash_color
        if (mFlashingTimer)
        {
            LLColor4 flash_color = mFlashBgColor.get();
            use_glow_effect = TRUE;
            glow_type = LLRender::BT_ALPHA; // blend the glow

            if (mFlashingTimer->isCurrentlyHighlighted() || !mFlashingTimer->isFlashingInProgress())
            {
                glow_color = flash_color;
            }
            else if (mNeedsHighlight)
            {
                glow_color = highlighting_color;
            }
            else
            {
                // will fade from highlight color
                glow_color = flash_color;
            }
        }
    }

    if (mNeedsHighlight && !imagep)
    {
        use_glow_effect = TRUE;
    }

    // Figure out appropriate color for the text
    LLColor4 label_color;

    // label changes when button state changes, not when pressed
    if ( enabled )
    {
        if ( getToggleState() )
        {
            label_color = mSelectedLabelColor.get();
        }
        else
        {
            label_color = mUnselectedLabelColor.get();
        }
    }
    else
    {
        if ( getToggleState() )
        {
            label_color = mDisabledSelectedLabelColor.get();
        }
        else
        {
            label_color = mDisabledLabelColor.get();
        }
    }

    // Highlight if needed
    if( ll::ui::SearchableControl::getHighlighted() )
        label_color = ll::ui::SearchableControl::getHighlightColor();

    // Unselected label assignments
    LLWString label = getCurrentLabel();

    // overlay with keyboard focus border
    if (hasFocus())
    {
        F32 lerp_amt = gFocusMgr.getFocusFlashAmt();
        drawBorder(imagep, gFocusMgr.getFocusColor() % alpha, ll_round(lerp(1.f, 3.f, lerp_amt)));
    }

    if (use_glow_effect)
    {
        mCurGlowStrength = lerp(mCurGlowStrength,
                    mFlashing ? (mFlashingTimer->isCurrentlyHighlighted() || !mFlashingTimer->isFlashingInProgress() || mNeedsHighlight? 1.f : 0.f) : mHoverGlowStrength,
                    LLSmoothInterpolation::getInterpolant(0.05f));
    }
    else
    {
        mCurGlowStrength = lerp(mCurGlowStrength, 0.f, LLSmoothInterpolation::getInterpolant(0.05f));
    }

    // Draw button image, if available.
    // Otherwise draw basic rectangular button.
    if (imagep != NULL)
    {
        // apply automatic 50% alpha fade to disabled image
        LLColor4 disabled_color = mFadeWhenDisabled ? mDisabledImageColor.get() % 0.5f : mDisabledImageColor.get();
        if ( mScaleImage)
        {
            imagep->draw(getLocalRect(), (enabled ? mImageColor.get() : disabled_color) % alpha  );
            if (mCurGlowStrength > 0.01f)
            {
                gGL.setSceneBlendType(glow_type);
                image_glow->drawSolid(0, 0, getRect().getWidth(), getRect().getHeight(), glow_color % (mCurGlowStrength * alpha));
                gGL.setSceneBlendType(LLRender::BT_ALPHA);
            }
        }
        else
        {
            S32 y = getLocalRect().getHeight() - imagep->getHeight();
            imagep->draw(0, y, (enabled ? mImageColor.get() : disabled_color) % alpha);
            if (mCurGlowStrength > 0.01f)
            {
                gGL.setSceneBlendType(glow_type);
                image_glow->drawSolid(0, y, glow_color % (mCurGlowStrength * alpha));
                gGL.setSceneBlendType(LLRender::BT_ALPHA);
            }
        }
    }
    else
    {
        // no image
        LL_DEBUGS() << "No image for button " << getName() << LL_ENDL;
        // draw it in pink so we can find it
        gl_rect_2d(0, getRect().getHeight(), getRect().getWidth(), 0, LLColor4::pink1 % alpha, FALSE);
    }

    // let overlay image and text play well together
    S32 text_left = mLeftHPad;
    S32 text_right = getRect().getWidth() - mRightHPad;
    S32 text_width = getRect().getWidth() - mLeftHPad - mRightHPad;

    // draw overlay image
    if (mImageOverlay.notNull())
    {
        // get max width and height (discard level 0)
        S32 overlay_width;
        S32 overlay_height;

        getOverlayImageSize(overlay_width, overlay_height);

        S32 center_x = getLocalRect().getCenterX();
        S32 center_y = getLocalRect().getCenterY();

        //FUGLY HACK FOR "DEPRESSED" BUTTONS
        if (pressed && mDisplayPressedState)
        {
            center_y--;
            center_x++;
        }

        center_y += (mImageOverlayBottomPad - mImageOverlayTopPad);
        // fade out overlay images on disabled buttons
        LLColor4 overlay_color = mImageOverlayColor.get();
        if (!enabled)
        {
            overlay_color = mImageOverlayDisabledColor.get();
        }
        else if (getToggleState())
        {
            overlay_color = mImageOverlaySelectedColor.get();
        }
        overlay_color.mV[VALPHA] *= alpha;

        switch(mImageOverlayAlignment)
        {
        case LLFontGL::LEFT:
            text_left += overlay_width + mImgOverlayLabelSpace;
            text_width -= overlay_width + mImgOverlayLabelSpace;
            mImageOverlay->draw(
                mLeftHPad,
                center_y - (overlay_height / 2),
                overlay_width,
                overlay_height,
                overlay_color);
            break;
        case LLFontGL::HCENTER:
            mImageOverlay->draw(
                center_x - (overlay_width / 2),
                center_y - (overlay_height / 2),
                overlay_width,
                overlay_height,
                overlay_color);
            break;
        case LLFontGL::RIGHT:
            text_right -= overlay_width + mImgOverlayLabelSpace;
            text_width -= overlay_width + mImgOverlayLabelSpace;
            mImageOverlay->draw(
                getRect().getWidth() - mRightHPad - overlay_width,
                center_y - (overlay_height / 2),
                overlay_width,
                overlay_height,
                overlay_color);
            break;
        default:
            // draw nothing
            break;
        }
    }

    // Draw label
    if( !label.empty() )
    {
        LLWStringUtil::trim(label);

        S32 x;
        switch( mHAlign )
        {
        case LLFontGL::RIGHT:
            x = text_right;
            break;
        case LLFontGL::HCENTER:
            x = text_left + (text_width / 2);
            break;
        case LLFontGL::LEFT:
        default:
            x = text_left;
            break;
        }

        if (pressed && mDisplayPressedState)
        {
            x++;
        }

        // *NOTE: mantipov: before mUseEllipses is implemented in EXT-279 U32_MAX has been passed as
        // max_chars.
        // LLFontGL::render expects S32 max_chars variable but process in a separate way -1 value.
        // Due to U32_MAX is equal to S32 -1 value I have rest this value for non-ellipses mode.
        // Not sure if it is really needed. Probably S32_MAX should be always passed as max_chars.
        mLastDrawCharsCount = mGLFont->render(label, 0,
            (F32)x,
            (F32)(getRect().getHeight() / 2 + mBottomVPad),
            label_color % alpha,
            mHAlign, LLFontGL::VCENTER,
            LLFontGL::NORMAL,
            mDropShadowedText ? LLFontGL::DROP_SHADOW_SOFT : LLFontGL::NO_SHADOW,
            S32_MAX, text_width,
            NULL, mUseEllipses, mUseFontColor);
    }

    LLUICtrl::draw();
}

void LLButton::drawBorder(LLUIImage* imagep, const LLColor4& color, S32 size)
{
    if (imagep == NULL) return;
    if (mScaleImage)
    {
        imagep->drawBorder(getLocalRect(), color, size);
    }
    else
    {
        S32 y = getLocalRect().getHeight() - imagep->getHeight();
        imagep->drawBorder(0, y, color, size);
    }
}

BOOL LLButton::getToggleState() const
{
    return getValue().asBoolean();
}

void LLButton::setToggleState(BOOL b)
{
    if( b != getToggleState() )
    {
        setControlValue(b); // will fire LLControlVariable callbacks (if any)
        setValue(b);        // may or may not be redundant
        setFlashing(false); // stop flash state whenever the selected/unselected state if reset
        // Unselected label assignments
        autoResize();
    }
}

void LLButton::setFlashing(bool b, bool force_flashing/* = false */)
{
    mForceFlashing = force_flashing;
    if (mFlashingTimer)
    {
        mFlashing = b;
        (b ? mFlashingTimer->startFlashing() : mFlashingTimer->stopFlashing());
    }
    else if (b != mFlashing)
    {
        mFlashing = b;
        mFrameTimer.reset();
    }
}

BOOL LLButton::toggleState()
{
    bool flipped = ! getToggleState();
    setToggleState(flipped);

    return flipped;
}

void LLButton::setLabel( const std::string& label )
{
    mUnselectedLabel = mSelectedLabel = label;
}

void LLButton::setLabel( const LLUIString& label )
{
    mUnselectedLabel = mSelectedLabel = label;
}

void LLButton::setLabel( const LLStringExplicit& label )
{
    setLabelUnselected(label);
    setLabelSelected(label);
}

//virtual
BOOL LLButton::setLabelArg( const std::string& key, const LLStringExplicit& text )
{
    mUnselectedLabel.setArg(key, text);
    mSelectedLabel.setArg(key, text);
    return TRUE;
}

void LLButton::setLabelUnselected( const LLStringExplicit& label )
{
    mUnselectedLabel = label;
}

void LLButton::setLabelSelected( const LLStringExplicit& label )
{
    mSelectedLabel = label;
}

bool LLButton::labelIsTruncated() const
{
    return getCurrentLabel().getString().size() > mLastDrawCharsCount;
}

const LLUIString& LLButton::getCurrentLabel() const
{
    return getToggleState() ? mSelectedLabel : mUnselectedLabel;
}

void LLButton::setImageUnselected(LLPointer<LLUIImage> image)
{
    mImageUnselected = image;
    if (mImageUnselected.isNull())
    {
        LL_WARNS() << "Setting default button image for: " << getName() << " to NULL" << LL_ENDL;
    }
}

void LLButton::autoResize()
{
    resize(getCurrentLabel());
}

void LLButton::resize(LLUIString label)
{
    // get label length
    S32 label_width = mGLFont->getWidth(label.getString());
    // get current btn length
    S32 btn_width =getRect().getWidth();
    // check if it need resize
    if (mAutoResize)
    {
        S32 min_width = label_width + mLeftHPad + mRightHPad;
        if (mImageOverlay)
        {
            S32 overlay_width = mImageOverlay->getWidth();
            F32 scale_factor = (getRect().getHeight() - (mImageOverlayBottomPad + mImageOverlayTopPad)) / (F32)mImageOverlay->getHeight();
            overlay_width = ll_round((F32)overlay_width * scale_factor);

            switch(mImageOverlayAlignment)
            {
            case LLFontGL::LEFT:
            case LLFontGL::RIGHT:
                min_width += overlay_width + mImgOverlayLabelSpace;
                break;
            case LLFontGL::HCENTER:
                min_width = llmax(min_width, overlay_width + mLeftHPad + mRightHPad);
                break;
            default:
                // draw nothing
                break;
            }
        }
        if (btn_width < min_width)
        {
            reshape(min_width, getRect().getHeight());
        }
    }
}
void LLButton::setImages( const std::string &image_name, const std::string &selected_name )
{
    setImageUnselected(LLUI::getUIImage(image_name));
    setImageSelected(LLUI::getUIImage(selected_name));
}

void LLButton::setImageSelected(LLPointer<LLUIImage> image)
{
    mImageSelected = image;
}

void LLButton::setImageColor(const LLColor4& c)
{
    mImageColor = c;
}

void LLButton::setColor(const LLColor4& color)
{
    setImageColor(color);
}

void LLButton::setImageDisabled(LLPointer<LLUIImage> image)
{
    mImageDisabled = image;
    mDisabledImageColor = mImageColor;
    mFadeWhenDisabled = TRUE;
}

void LLButton::setImageDisabledSelected(LLPointer<LLUIImage> image)
{
    mImageDisabledSelected = image;
    mDisabledImageColor = mImageColor;
    mFadeWhenDisabled = TRUE;
}

void LLButton::setImagePressed(LLPointer<LLUIImage> image)
{
    mImagePressed = image;
}

void LLButton::setImageHoverSelected(LLPointer<LLUIImage> image)
{
    mImageHoverSelected = image;
}

void LLButton::setImageHoverUnselected(LLPointer<LLUIImage> image)
{
    mImageHoverUnselected = image;
}

void LLButton::setImageFlash(LLPointer<LLUIImage> image)
{
    mImageFlash = image;
}

void LLButton::setImageOverlay(const std::string& image_name, LLFontGL::HAlign alignment, const LLColor4& color)
{
    if (image_name.empty())
    {
        mImageOverlay = NULL;
    }
    else
    {
        mImageOverlay = LLUI::getUIImage(image_name);
        mImageOverlayAlignment = alignment;
        mImageOverlayColor = color;
    }
}

void LLButton::setImageOverlay(const LLUUID& image_id, LLFontGL::HAlign alignment, const LLColor4& color)
{
    if (image_id.isNull())
    {
        mImageOverlay = NULL;
    }
    else
    {
        mImageOverlay = LLUI::getUIImageByID(image_id);
        mImageOverlayAlignment = alignment;
        mImageOverlayColor = color;
    }
}

void LLButton::onMouseCaptureLost()
{
    if (mCommitOnCaptureLost
        && mMouseDownTimer.getStarted())
    {
        if (mMouseUpSignal) (*mMouseUpSignal)(this, LLSD());

        if (mIsToggle)
        {
            toggleState();
        }

        LLUICtrl::onCommit();
    }
    resetMouseDownTimer();
}

//-------------------------------------------------------------------------
// Utilities
//-------------------------------------------------------------------------
S32 round_up(S32 grid, S32 value)
{
    S32 mod = value % grid;

    if (mod > 0)
    {
        // not even multiple
        return value + (grid - mod);
    }
    else
    {
        return value;
    }
}

void LLButton::addImageAttributeToXML(LLXMLNodePtr node,
                                      const std::string& image_name,
                                      const LLUUID& image_id,
                                      const std::string& xml_tag_name) const
{
    if( !image_name.empty() )
    {
        node->createChild(xml_tag_name.c_str(), TRUE)->setStringValue(image_name);
    }
    else if( image_id != LLUUID::null )
    {
        node->createChild((xml_tag_name + "_id").c_str(), TRUE)->setUUIDValue(image_id);
    }
}


// static
void LLButton::toggleFloaterAndSetToggleState(LLUICtrl* ctrl, const LLSD& sdname)
{
    bool floater_vis = LLFloaterReg::toggleInstance(sdname.asString());
    LLButton* button = dynamic_cast<LLButton*>(ctrl);
    if (button)
        button->setToggleState(floater_vis);
}

// static
// Gets called once
void LLButton::setFloaterToggle(LLUICtrl* ctrl, const LLSD& sdname)
{
    LLButton* button = dynamic_cast<LLButton*>(ctrl);
    if (!button)
        return;
    // Get the visibility control name for the floater
    std::string vis_control_name = LLFloaterReg::declareVisibilityControl(sdname.asString());
    // Set the button control value (toggle state) to the floater visibility control (Sets the value as well)
    button->setControlVariable(LLFloater::getControlGroup()->getControl(vis_control_name));
    // Set the clicked callback to toggle the floater
    button->setClickedCallback(boost::bind(&LLFloaterReg::toggleInstance, sdname, LLSD()));
}

// static
void LLButton::setDockableFloaterToggle(LLUICtrl* ctrl, const LLSD& sdname)
{
    LLButton* button = dynamic_cast<LLButton*>(ctrl);
    if (!button)
        return;
    // Get the visibility control name for the floater
    std::string vis_control_name = LLFloaterReg::declareVisibilityControl(sdname.asString());
    // Set the button control value (toggle state) to the floater visibility control (Sets the value as well)
    button->setControlVariable(LLFloater::getControlGroup()->getControl(vis_control_name));
    // Set the clicked callback to toggle the floater
    button->setClickedCallback(boost::bind(&LLDockableFloater::toggleInstance, sdname));
}

// static
void LLButton::showHelp(LLUICtrl* ctrl, const LLSD& sdname)
{
    // search back through the button's parents for a panel
    // with a help_topic string defined
    std::string help_topic;
    if (LLUI::getInstance()->mHelpImpl &&
        ctrl->findHelpTopic(help_topic))
    {
        LLUI::getInstance()->mHelpImpl->showTopic(help_topic);
        return; // success
    }

    // display an error if we can't find a help_topic string.
    // fix this by adding a help_topic attribute to the xui file
    LLNotificationsUtil::add("UnableToFindHelpTopic");
}

void LLButton::resetMouseDownTimer()
{
    mMouseDownTimer.stop();
    mMouseDownTimer.reset();
}

BOOL LLButton::handleDoubleClick(S32 x, S32 y, MASK mask)
{
    // just treat a double click as a second click
    return handleMouseDown(x, y, mask);
}<|MERGE_RESOLUTION|>--- conflicted
+++ resolved
@@ -58,18 +58,11 @@
 template class LLButton* LLView::getChild<class LLButton>(
     const std::string& name, BOOL recurse) const;
 
-<<<<<<< HEAD
-// globals loaded from settings.xml
-S32 LLBUTTON_H_PAD  = 0;
-S32 BTN_HEIGHT_SMALL= 0;
-S32 BTN_HEIGHT      = 0;
-=======
 // globals
 S32 LLBUTTON_H_PAD  = 4;
 S32 BTN_HEIGHT_SMALL= 23;
 S32 BTN_HEIGHT      = 23;
 S32 BTN_DROP_SHADOW = 2;
->>>>>>> bb3c36f5
 
 LLButton::Params::Params()
 :   label_selected("label_selected"),               // requires is_toggle true
@@ -100,13 +93,8 @@
     image_overlay_disabled_color("image_overlay_disabled_color", LLColor4::white % 0.3f),
     image_overlay_selected_color("image_overlay_selected_color", LLColor4::white),
     flash_color("flash_color"),
-<<<<<<< HEAD
-    pad_right("pad_right", LLUI::getInstance()->mSettingGroups["config"]->getS32("ButtonHPad")),
-    pad_left("pad_left", LLUI::getInstance()->mSettingGroups["config"]->getS32("ButtonHPad")),
-=======
     pad_right("pad_right", LLBUTTON_H_PAD),
     pad_left("pad_left", LLBUTTON_H_PAD),
->>>>>>> bb3c36f5
     pad_bottom("pad_bottom"),
     click_callback("click_callback"),
     mouse_down_callback("mouse_down_callback"),
