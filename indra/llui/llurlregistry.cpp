/** 
 * @file llurlregistry.cpp
 * @author Martin Reddy
 * @brief Contains a set of Url types that can be matched in a string
 *
 * $LicenseInfo:firstyear=2009&license=viewerlgpl$
 * Second Life Viewer Source Code
 * Copyright (C) 2010, Linden Research, Inc.
 * 
 * This library is free software; you can redistribute it and/or
 * modify it under the terms of the GNU Lesser General Public
 * License as published by the Free Software Foundation;
 * version 2.1 of the License only.
 * 
 * This library is distributed in the hope that it will be useful,
 * but WITHOUT ANY WARRANTY; without even the implied warranty of
 * MERCHANTABILITY or FITNESS FOR A PARTICULAR PURPOSE.  See the GNU
 * Lesser General Public License for more details.
 * 
 * You should have received a copy of the GNU Lesser General Public
 * License along with this library; if not, write to the Free Software
 * Foundation, Inc., 51 Franklin Street, Fifth Floor, Boston, MA  02110-1301  USA
 * 
 * Linden Research, Inc., 945 Battery Street, San Francisco, CA  94111  USA
 * $/LicenseInfo$
 */

#include "linden_common.h"
#include "llregex.h"
#include "llurlregistry.h"
#include "lluriparser.h"

#include <boost/algorithm/string/find.hpp> //for boost::ifind_first -KC

// default dummy callback that ignores any label updates from the server
void LLUrlRegistryNullCallback(const std::string &url, const std::string &label, const std::string& icon)
{
}

LLUrlRegistry::LLUrlRegistry()
{
//	mUrlEntry.reserve(20);
// [RLVa:KB] - Checked: 2010-11-01 (RLVa-1.2.2a) | Added: RLVa-1.2.2a
	mUrlEntry.reserve(30);
// [/RLVa:KB]

	// Urls are matched in the order that they were registered
	mUrlEntryNoLink = new LLUrlEntryNoLink();
	registerUrl(mUrlEntryNoLink);
	mUrlEntryIcon = new LLUrlEntryIcon();
	registerUrl(mUrlEntryIcon);
	mLLUrlEntryInvalidSLURL = new LLUrlEntryInvalidSLURL();
	registerUrl(mLLUrlEntryInvalidSLURL);
	registerUrl(new LLUrlEntrySLURL());

	// decorated links for host names like: secondlife.com and lindenlab.com
	// <FS:Ansariel> Normalize only trusted URL
	//registerUrl(new LLUrlEntrySeconlifeURL());
	mUrlEntryTrustedUrl = new LLUrlEntrySecondlifeURL();
	registerUrl(mUrlEntryTrustedUrl);
	// </FS:Ansariel>
	registerUrl(new LLUrlEntrySimpleSecondlifeURL());

	registerUrl(new LLUrlEntryHTTP());
	mUrlEntryHTTPLabel = new LLUrlEntryHTTPLabel();
	registerUrl(mUrlEntryHTTPLabel);
	registerUrl(new LLUrlEntryAgentCompleteName());
	registerUrl(new LLUrlEntryAgentLegacyName());
	registerUrl(new LLUrlEntryAgentDisplayName());
	registerUrl(new LLUrlEntryAgentUserName());
// [RLVa:KB] - Checked: 2010-11-01 (RLVa-1.2.2a) | Added: RLVa-1.2.2a
	registerUrl(new LLUrlEntryAgentRLVAnonymizedName());
// [/RLVa:KB]
	registerUrl(new FSUrlEntryAgentSelf());// <FS:Ansariel> FIRE-30611: "You" in transcript is underlined
	// LLUrlEntryAgent*Name must appear before LLUrlEntryAgent since 
	// LLUrlEntryAgent is a less specific (catchall for agent urls)
	registerUrl(new LLUrlEntryAgent());
    registerUrl(new LLUrlEntryChat());
	registerUrl(new LLUrlEntryGroup());
	registerUrl(new LLUrlEntryParcel());
	registerUrl(new LLUrlEntryTeleport());
	registerUrl(new LLUrlEntryRegion());
	registerUrl(new LLUrlEntryWorldMap());
	registerUrl(new LLUrlEntryObjectIM());
	registerUrl(new LLUrlEntryPlace());
	registerUrl(new LLUrlEntryInventory());
    registerUrl(new LLUrlEntryExperienceProfile());
    mUrlEntryKeybinding = new LLUrlEntryKeybinding();
    registerUrl(mUrlEntryKeybinding);
	registerUrl(new FSHelpDebugUrlEntrySL()); // <FS:Ansariel> FS Help SLUrl
	// <FS:Ansariel> Wear folder SLUrl
	mUrlEntryWear = new FSUrlEntryWear();
	registerUrl(mUrlEntryWear);
	//LLUrlEntrySL and LLUrlEntrySLLabel have more common pattern, 
	//so it should be registered in the end of list
	registerUrl(new LLUrlEntrySL());
	mUrlEntrySLLabel = new LLUrlEntrySLLabel();
	registerUrl(mUrlEntrySLLabel);
	// <FS:Ansariel> Allow URLs with no protocol again
	registerUrl(new LLUrlEntryHTTPNoProtocol());
	registerUrl(new LLUrlEntryEmail());
	registerUrl(new LLUrlEntryIPv6());
	// parse jira issue names to links -KC
	registerUrl(new LLUrlEntryJira());
}

LLUrlRegistry::~LLUrlRegistry()
{
	// free all of the LLUrlEntryBase objects we are holding
	std::vector<LLUrlEntryBase *>::iterator it;
	for (it = mUrlEntry.begin(); it != mUrlEntry.end(); ++it)
	{
		delete *it;
	}
}

void LLUrlRegistry::registerUrl(LLUrlEntryBase *url, bool force_front)
{
	if (url)
	{
		if (force_front)  // IDEVO
			mUrlEntry.insert(mUrlEntry.begin(), url);
		else
		mUrlEntry.push_back(url);
	}
}

static bool matchRegex(const char *text, boost::regex regex, U32 &start, U32 &end)
{
	boost::cmatch result;
	bool found;

	found = ll_regex_search(text, result, regex);

	if (! found)
	{
		return false;
	}

	// return the first/last character offset for the matched substring
	start = static_cast<U32>(result[0].first - text);
	end = static_cast<U32>(result[0].second - text) - 1;

	// we allow certain punctuation to terminate a Url but not match it,
	// e.g., "http://foo.com/." should just match "http://foo.com/"
	if (text[end] == '.' || text[end] == ',')
	{
		end--;
	}
	// ignore a terminating ')' when Url contains no matching '('
	// see DEV-19842 for details
	else if (text[end] == ')' && std::string(text+start, end-start).find('(') == std::string::npos)
	{
		end--;
	}

	else if (text[end] == ']' && std::string(text+start, end-start).find('[') == std::string::npos)
	{
			end--;
	}

	return true;
}

static bool stringHasUrl(const std::string &text)
{
	// fast heuristic test for a URL in a string. This is used
	// to avoid lots of costly regex calls, BUT it needs to be
	// kept in sync with the LLUrlEntry regexes we support.
	return (text.find("://") != std::string::npos ||
			// text.find("www.") != std::string::npos ||
			// text.find(".com") != std::string::npos ||
			// allow ALLCAPS urls -KC
			boost::ifind_first(text, "www.") ||
			boost::ifind_first(text, ".com") ||
			boost::ifind_first(text, ".net") ||
			boost::ifind_first(text, ".edu") ||
			boost::ifind_first(text, ".org") ||
			text.find("<nolink>") != std::string::npos ||
			text.find("<icon") != std::string::npos ||
			text.find("@") != std::string::npos);
}

static bool stringHasJira(const std::string &text)
{
	// same as above, but for jiras
	// <FS:CR> Please make sure to sync these with the items in LLUrlEntryJira::LLUrlEntryJira() if you make a change
	return (text.find("ARVD") != std::string::npos ||
			text.find("BUG") != std::string::npos ||
			text.find("CHOP") != std::string::npos ||
			text.find("CHUIBUG") != std::string::npos ||
			text.find("CTS") != std::string::npos ||
			text.find("DOC") != std::string::npos ||
			text.find("DN") != std::string::npos ||
			text.find("ECC") != std::string::npos ||
			text.find("EXP") != std::string::npos ||
			text.find("FIRE") != std::string::npos ||
			text.find("FITMESH") != std::string::npos ||
			text.find("LEAP") != std::string::npos ||
			text.find("LLSD") != std::string::npos ||
			text.find("MATBUG") != std::string::npos ||
			text.find("MISC") != std::string::npos ||
			text.find("OPEN") != std::string::npos ||
			text.find("PATHBUG") != std::string::npos ||
			text.find("PLAT") != std::string::npos ||
			text.find("PYO") != std::string::npos ||
			text.find("SCR") != std::string::npos ||
			text.find("SH") != std::string::npos ||
			text.find("SINV") != std::string::npos ||
			text.find("SLS") != std::string::npos ||
			text.find("SNOW") != std::string::npos ||
			text.find("SOCIAL") != std::string::npos ||
			text.find("STORM") != std::string::npos ||
			text.find("SUN") != std::string::npos ||
			text.find("SUP") != std::string::npos ||
			text.find("SVC") != std::string::npos ||
			text.find("TPV") != std::string::npos ||
			text.find("VWR") != std::string::npos ||
			text.find("WEB") != std::string::npos);
}

bool LLUrlRegistry::findUrl(const std::string &text, LLUrlMatch &match, const LLUrlLabelCallback &cb, bool is_content_trusted)
{
	// avoid costly regexes if there is clearly no URL in the text
	if (! (stringHasUrl(text) || stringHasJira(text)))
	{
		return false;
	}

	// find the first matching regex from all url entries in the registry
	U32 match_start = 0, match_end = 0;
	LLUrlEntryBase *match_entry = NULL;

	std::vector<LLUrlEntryBase *>::iterator it;
	for (it = mUrlEntry.begin(); it != mUrlEntry.end(); ++it)
	{
		//Skip for url entry icon if content is not trusted
		if((mUrlEntryIcon == *it) && ((text.find("Hand") != std::string::npos) || !is_content_trusted))
		{
			continue;
		}

		LLUrlEntryBase *url_entry = *it;

		U32 start = 0, end = 0;
		if (matchRegex(text.c_str(), url_entry->getPattern(), start, end))
		{
			// does this match occur in the string before any other match
			if (start < match_start || match_entry == NULL)
			{

				if (mLLUrlEntryInvalidSLURL == *it)
				{
					if(url_entry && url_entry->isSLURLvalid(text.substr(start, end - start + 1)))
					{
						continue;
					}
				}

				if((mUrlEntryHTTPLabel == *it) || (mUrlEntrySLLabel == *it))
				{
					if(url_entry && !url_entry->isWikiLinkCorrect(text.substr(start, end - start + 1)))
					{
						continue;
					}
				}

				match_start = start;
				match_end = end;
				match_entry = url_entry;

				// <FS:Ansariel> Wear folder SLUrl
				if (mUrlEntryWear == *it)
				{
					break;
				}
				// </FS:Ansariel>
			}
		}
	}

	// did we find a match? if so, return its details in the match object
	if (match_entry)
	{
		// Skip if link is an email with an empty username (starting with @). See MAINT-5371.
		if (match_start > 0 && text.substr(match_start - 1, 1) == "@")
			return false;

		// fill in the LLUrlMatch object and return it
		std::string url = text.substr(match_start, match_end - match_start + 1);

		// <FS:Ansariel> Fix the "nolink>" fail; Fix from Alchemy viewer, courtesy of Drake Arconis
		//if (match_entry == mUrlEntryTrusted)
		//{
		//	LLUriParser up(url);
		//	up.normalize();
		//	url = up.normalizedUri();
		//}
		if (match_entry != mUrlEntryNoLink && match_entry == mUrlEntryTrustedUrl)
		{
			LLUriParser up(url);
<<<<<<< HEAD
			if (!up.normalize())
			{
				url = up.normalizedUri();
			}
=======
			if (up.normalize() == 0)
            {
                url = up.normalizedUri();
            }
>>>>>>> fe3be589
		}
		// </FS:Ansariel>

		match.setValues(match_start, match_end,
						match_entry->getUrl(url),
						match_entry->getLabel(url, cb),
						match_entry->getQuery(url),
						match_entry->getTooltip(url),
						match_entry->getIcon(url),
						match_entry->getStyle(),
						match_entry->getMenuName(),
						match_entry->getLocation(url),
						// <FS:Ansariel> Store matched text
						text.substr(match_start, match_end - match_start + 1),
						match_entry->getID(url),
						match_entry->underlineOnHoverOnly(url),
						match_entry->isTrusted());
		return true;
	}

	return false;
}

bool LLUrlRegistry::findUrl(const LLWString &text, LLUrlMatch &match, const LLUrlLabelCallback &cb)
{
	// boost::regex_search() only works on char or wchar_t
	// types, but wchar_t is only 2-bytes on Win32 (not 4).
	// So we use UTF-8 to make this work the same everywhere.
	std::string utf8_text = wstring_to_utf8str(text);
	if (findUrl(utf8_text, match, cb))
	{
		// we cannot blindly return the start/end offsets from
		// the UTF-8 string because it is a variable-length
		// character encoding, so we need to update the start
		// and end values to be correct for the wide string.
		// <FS:Ansariel> Fix for LLUrlEntryHTTPLabel and
		// LLUrlEntrySLLabel: Cannot simply replace the URL,
		//need to replace the matched text!
		//LLWString wurl = utf8str_to_wstring(match.getUrl());
		LLWString wurl = utf8str_to_wstring(match.getMatchedText());
		// </FS:Ansariel>
		size_t start = text.find(wurl);
		if (start == std::string::npos)
		{
			return false;
		}
		S32 end = start + wurl.size() - 1;

		match.setValues(start, end, match.getUrl(), 
						match.getLabel(),
						match.getQuery(),
						match.getTooltip(),
						match.getIcon(),
						match.getStyle(),
						match.getMenuName(),
						match.getLocation(),
						// <FS:Ansariel> Store matched text
						match.getMatchedText(),
						match.getID(),
						match.underlineOnHoverOnly());
		return true;
	}
	return false;
}

bool LLUrlRegistry::hasUrl(const std::string &text)
{
	LLUrlMatch match;
	return findUrl(text, match);
}

bool LLUrlRegistry::hasUrl(const LLWString &text)
{
	LLUrlMatch match;
	return findUrl(text, match);
}

bool LLUrlRegistry::isUrl(const std::string &text)
{
	LLUrlMatch match;
	if (findUrl(text, match))
	{
		return (match.getStart() == 0 && match.getEnd() >= text.size()-1);
	}
	return false;
}

bool LLUrlRegistry::isUrl(const LLWString &text)
{
	LLUrlMatch match;
	if (findUrl(text, match))
	{
		return (match.getStart() == 0 && match.getEnd() >= text.size()-1);
	}
	return false;
}

void LLUrlRegistry::setKeybindingHandler(LLKeyBindingToStringHandler* handler)
{
    LLUrlEntryKeybinding *entry = (LLUrlEntryKeybinding*)mUrlEntryKeybinding;
    entry->setHandler(handler);
}<|MERGE_RESOLUTION|>--- conflicted
+++ resolved
@@ -293,23 +293,18 @@
 		//if (match_entry == mUrlEntryTrusted)
 		//{
 		//	LLUriParser up(url);
-		//	up.normalize();
-		//	url = up.normalizedUri();
+		//	if (up.normalize() == 0)
+        //    {
+        //        url = up.normalizedUri();
+        //    }
 		//}
 		if (match_entry != mUrlEntryNoLink && match_entry == mUrlEntryTrustedUrl)
 		{
 			LLUriParser up(url);
-<<<<<<< HEAD
-			if (!up.normalize())
-			{
-				url = up.normalizedUri();
-			}
-=======
 			if (up.normalize() == 0)
             {
                 url = up.normalizedUri();
             }
->>>>>>> fe3be589
 		}
 		// </FS:Ansariel>
 
