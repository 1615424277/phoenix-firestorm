/**
 * @file llfloaterreg.h
 * @brief LLFloaterReg Floater Registration Class
 *
 * $LicenseInfo:firstyear=2002&license=viewerlgpl$
 * Second Life Viewer Source Code
 * Copyright (C) 2010, Linden Research, Inc.
 *
 * This library is free software; you can redistribute it and/or
 * modify it under the terms of the GNU Lesser General Public
 * License as published by the Free Software Foundation;
 * version 2.1 of the License only.
 *
 * This library is distributed in the hope that it will be useful,
 * but WITHOUT ANY WARRANTY; without even the implied warranty of
 * MERCHANTABILITY or FITNESS FOR A PARTICULAR PURPOSE.  See the GNU
 * Lesser General Public License for more details.
 *
 * You should have received a copy of the GNU Lesser General Public
 * License along with this library; if not, write to the Free Software
 * Foundation, Inc., 51 Franklin Street, Fifth Floor, Boston, MA  02110-1301  USA
 *
 * Linden Research, Inc., 945 Battery Street, San Francisco, CA  94111  USA
 * $/LicenseInfo$
 */
#ifndef LLFLOATERREG_H
#define LLFLOATERREG_H

/// llcommon
#include "llrect.h"
#include "llsd.h"

#include <list>
#include <boost/function.hpp>
// [RLVa:KB] - Checked: 2011-05-25 (RLVa-1.4.0a)
#include <boost/signals2.hpp>
#include "llboost.h"
// [/RLVa:KB]

//*******************************************************
//
// Floater Class Registry
//

class LLFloater;
class LLUICtrl;

typedef boost::function<LLFloater* (const LLSD& key)> LLFloaterBuildFunc;
// [SL:KB] - Patch: UI-Base | Checked: 2010-12-01 (Catznip-3.0.0a) | Added: Catznip-2.4.0g
typedef boost::function<const std::string& (void)> LLFloaterFileFunc;
// [/SL:KB]

class LLFloaterReg
{
public:
<<<<<<< HEAD
	// We use a list of LLFloater's instead of a set for two reasons:
	// 1) With a list we have a predictable ordering, useful for finding the last opened floater of a given type.
	// 2) We can change the key of a floater without altering the list.
	typedef std::list<LLFloater*> instance_list_t;
	typedef const instance_list_t const_instance_list_t;
	typedef std::map<std::string, instance_list_t> instance_map_t;

	struct BuildData
	{
		LLFloaterBuildFunc mFunc;
// [SL:KB] - Patch: UI-Base | Checked: 2010-12-01 (Catznip-3.0.0a) | Added: Catznip-2.4.0g
		LLFloaterFileFunc mFileFunc;
// [/SL:KB]
		std::string mFile;
	};
	typedef std::map<std::string, BuildData> build_map_t;
	
private:
	friend class LLFloaterRegListener;
	static instance_list_t sNullInstanceList;
	static instance_map_t sInstanceMap;
	static build_map_t sBuildMap;
	static std::map<std::string,std::string> sGroupMap;
	static bool sBlockShowFloaters;
	/**
	 * Defines list of floater names that can be shown despite state of sBlockShowFloaters.
	 */
	static std::set<std::string> sAlwaysShowableList;
	
// [RLVa:KB] - Checked: 2010-02-28 (RLVa-1.4.0a) | Modified: RLVa-1.2.0a
	// Used to determine whether a floater can be shown
public:
	typedef boost::signals2::signal<bool(const std::string&, const LLSD&), boost_boolean_combiner> validate_signal_t;
	static boost::signals2::connection setValidateCallback(const validate_signal_t::slot_type& cb) { return mValidateSignal.connect(cb); }
private:
	static validate_signal_t mValidateSignal;
// [/RLVa:KB]

public:
	// Registration
	
	// usage: LLFloaterClassRegistry::add("foo", (LLFloaterBuildFunc)&LLFloaterClassRegistry::build<LLFloaterFoo>);
	template <class T>
	static LLFloater* build(const LLSD& key)
	{
		T* floater = new T(key);
		return floater;
	}
	
	static void add(const std::string& name, const std::string& file, const LLFloaterBuildFunc& func,
					const std::string& groupname = LLStringUtil::null);
	static bool isRegistered(const std::string& name);

// [SL:KB] - Patch: UI-Base | Checked: 2010-12-01 (Catznip-3.0.0a) | Added: Catznip-2.4.0g
	static void addWithFileCallback(const std::string& name, const LLFloaterFileFunc& fileFunc, const LLFloaterBuildFunc& func,
					const std::string& groupname = LLStringUtil::null);
// [/SL:KB]

	// Helpers
	static LLFloater* getLastFloaterInGroup(const std::string& name);
	static LLFloater* getLastFloaterCascading();
	static instance_list_t getAllFloatersInGroup(LLFloater* floater); // <FS:Ansariel> FIRE-24125: Add option to close all floaters of a group
	
	// Find / get (create) / remove / destroy
	static LLFloater* findInstance(const std::string& name, const LLSD& key = LLSD());
	static LLFloater* getInstance(const std::string& name, const LLSD& key = LLSD());
	static LLFloater* removeInstance(const std::string& name, const LLSD& key = LLSD());
	static bool destroyInstance(const std::string& name, const LLSD& key = LLSD());
	
	// Iterators
	static const_instance_list_t& getFloaterList(const std::string& name);

	// Visibility Management
// [RLVa:KB] - Checked: 2012-02-07 (RLVa-1.4.5) | Added: RLVa-1.4.5
	// return false if floater can not be shown (=doesn't pass the validation filter)
	static bool canShowInstance(const std::string& name, const LLSD& key = LLSD());
// [/RLVa:KB]
	// return NULL if instance not found or can't create instance (no builder)
	static LLFloater* showInstance(const std::string& name, const LLSD& key = LLSD(), BOOL focus = FALSE);
	// Close a floater (may destroy or set invisible)
	// return false if can't find instance
	static bool hideInstance(const std::string& name, const LLSD& key = LLSD());
	// return true if instance is visible:
	static bool toggleInstance(const std::string& name, const LLSD& key = LLSD());
	static bool instanceVisible(const std::string& name, const LLSD& key = LLSD());

	static void showInitialVisibleInstances();
	static void hideVisibleInstances(const std::set<std::string>& exceptions = std::set<std::string>());
	static void restoreVisibleInstances();

	// Control Variables
	static std::string getRectControlName(const std::string& name);
	static std::string declareRectControl(const std::string& name);
	static std::string declarePosXControl(const std::string& name);
	static std::string declarePosYControl(const std::string& name);
	static std::string getVisibilityControlName(const std::string& name);
	static std::string declareVisibilityControl(const std::string& name);
	static std::string getBaseControlName(const std::string& name);
	static std::string declareDockStateControl(const std::string& name);
	static std::string getDockStateControlName(const std::string& name);

	static void registerControlVariables();

	// Callback wrappers
	static void toggleInstanceOrBringToFront(const LLSD& sdname, const LLSD& key = LLSD());
	static void showInstanceOrBringToFront(const LLSD& sdname, const LLSD& key = LLSD());
	
	// Typed find / get / show
	template <class T>
	static T* findTypedInstance(const std::string& name, const LLSD& key = LLSD())
	{
		return dynamic_cast<T*>(findInstance(name, key));
	}

	template <class T>
	static T* getTypedInstance(const std::string& name, const LLSD& key = LLSD())
	{
		return dynamic_cast<T*>(getInstance(name, key));
	}

	template <class T>
	static T* showTypedInstance(const std::string& name, const LLSD& key = LLSD(), BOOL focus = FALSE)
	{
		return dynamic_cast<T*>(showInstance(name, key, focus));
	}

	static void blockShowFloaters(bool value) { sBlockShowFloaters = value;}
	
	static U32 getVisibleFloaterInstanceCount();
=======
    // We use a list of LLFloater's instead of a set for two reasons:
    // 1) With a list we have a predictable ordering, useful for finding the last opened floater of a given type.
    // 2) We can change the key of a floater without altering the list.
    typedef std::list<LLFloater*> instance_list_t;
    typedef const instance_list_t const_instance_list_t;
    typedef std::map<std::string, instance_list_t> instance_map_t;

    struct BuildData
    {
        LLFloaterBuildFunc mFunc;
        std::string mFile;
    };
    typedef std::map<std::string, BuildData> build_map_t;

private:
    friend class LLFloaterRegListener;
    static instance_list_t sNullInstanceList;
    static instance_map_t sInstanceMap;
    static build_map_t sBuildMap;
    static std::map<std::string,std::string> sGroupMap;
    static bool sBlockShowFloaters;
    /**
     * Defines list of floater names that can be shown despite state of sBlockShowFloaters.
     */
    static std::set<std::string> sAlwaysShowableList;

public:
    // Registration

    // usage: LLFloaterClassRegistry::add("foo", (LLFloaterBuildFunc)&LLFloaterClassRegistry::build<LLFloaterFoo>);
    template <class T>
    static LLFloater* build(const LLSD& key)
    {
        T* floater = new T(key);
        return floater;
    }

    static void add(const std::string& name, const std::string& file, const LLFloaterBuildFunc& func,
                    const std::string& groupname = LLStringUtil::null);
    static bool isRegistered(const std::string& name);

    // Helpers
    static LLFloater* getLastFloaterInGroup(const std::string& name);
    static LLFloater* getLastFloaterCascading();

    // Find / get (create) / remove / destroy
    static LLFloater* findInstance(const std::string& name, const LLSD& key = LLSD());
    static LLFloater* getInstance(const std::string& name, const LLSD& key = LLSD());
    static LLFloater* removeInstance(const std::string& name, const LLSD& key = LLSD());
    static bool destroyInstance(const std::string& name, const LLSD& key = LLSD());

    // Iterators
    static const_instance_list_t& getFloaterList(const std::string& name);

    // Visibility Management
    // return NULL if instance not found or can't create instance (no builder)
    static LLFloater* showInstance(const std::string& name, const LLSD& key = LLSD(), BOOL focus = FALSE);
    // Close a floater (may destroy or set invisible)
    // return false if can't find instance
    static bool hideInstance(const std::string& name, const LLSD& key = LLSD());
    // return true if instance is visible:
    static bool toggleInstance(const std::string& name, const LLSD& key = LLSD());
    static bool instanceVisible(const std::string& name, const LLSD& key = LLSD());

    static void showInitialVisibleInstances();
    static void hideVisibleInstances(const std::set<std::string>& exceptions = std::set<std::string>());
    static void restoreVisibleInstances();

    // Control Variables
    static std::string getRectControlName(const std::string& name);
    static std::string declareRectControl(const std::string& name);
    static std::string declarePosXControl(const std::string& name);
    static std::string declarePosYControl(const std::string& name);
    static std::string getVisibilityControlName(const std::string& name);
    static std::string declareVisibilityControl(const std::string& name);
    static std::string getBaseControlName(const std::string& name);
    static std::string declareDockStateControl(const std::string& name);
    static std::string getDockStateControlName(const std::string& name);

    static void registerControlVariables();

    // Callback wrappers
    static void toggleInstanceOrBringToFront(const LLSD& sdname, const LLSD& key = LLSD());
    static void showInstanceOrBringToFront(const LLSD& sdname, const LLSD& key = LLSD());

    // Typed find / get / show
    template <class T>
    static T* findTypedInstance(const std::string& name, const LLSD& key = LLSD())
    {
        return dynamic_cast<T*>(findInstance(name, key));
    }

    template <class T>
    static T* getTypedInstance(const std::string& name, const LLSD& key = LLSD())
    {
        return dynamic_cast<T*>(getInstance(name, key));
    }

    template <class T>
    static T* showTypedInstance(const std::string& name, const LLSD& key = LLSD(), BOOL focus = FALSE)
    {
        return dynamic_cast<T*>(showInstance(name, key, focus));
    }

    static void blockShowFloaters(bool value) { sBlockShowFloaters = value;}

    static U32 getVisibleFloaterInstanceCount();
>>>>>>> 38c2a5bd
};

#endif<|MERGE_RESOLUTION|>--- conflicted
+++ resolved
@@ -53,137 +53,6 @@
 class LLFloaterReg
 {
 public:
-<<<<<<< HEAD
-	// We use a list of LLFloater's instead of a set for two reasons:
-	// 1) With a list we have a predictable ordering, useful for finding the last opened floater of a given type.
-	// 2) We can change the key of a floater without altering the list.
-	typedef std::list<LLFloater*> instance_list_t;
-	typedef const instance_list_t const_instance_list_t;
-	typedef std::map<std::string, instance_list_t> instance_map_t;
-
-	struct BuildData
-	{
-		LLFloaterBuildFunc mFunc;
-// [SL:KB] - Patch: UI-Base | Checked: 2010-12-01 (Catznip-3.0.0a) | Added: Catznip-2.4.0g
-		LLFloaterFileFunc mFileFunc;
-// [/SL:KB]
-		std::string mFile;
-	};
-	typedef std::map<std::string, BuildData> build_map_t;
-	
-private:
-	friend class LLFloaterRegListener;
-	static instance_list_t sNullInstanceList;
-	static instance_map_t sInstanceMap;
-	static build_map_t sBuildMap;
-	static std::map<std::string,std::string> sGroupMap;
-	static bool sBlockShowFloaters;
-	/**
-	 * Defines list of floater names that can be shown despite state of sBlockShowFloaters.
-	 */
-	static std::set<std::string> sAlwaysShowableList;
-	
-// [RLVa:KB] - Checked: 2010-02-28 (RLVa-1.4.0a) | Modified: RLVa-1.2.0a
-	// Used to determine whether a floater can be shown
-public:
-	typedef boost::signals2::signal<bool(const std::string&, const LLSD&), boost_boolean_combiner> validate_signal_t;
-	static boost::signals2::connection setValidateCallback(const validate_signal_t::slot_type& cb) { return mValidateSignal.connect(cb); }
-private:
-	static validate_signal_t mValidateSignal;
-// [/RLVa:KB]
-
-public:
-	// Registration
-	
-	// usage: LLFloaterClassRegistry::add("foo", (LLFloaterBuildFunc)&LLFloaterClassRegistry::build<LLFloaterFoo>);
-	template <class T>
-	static LLFloater* build(const LLSD& key)
-	{
-		T* floater = new T(key);
-		return floater;
-	}
-	
-	static void add(const std::string& name, const std::string& file, const LLFloaterBuildFunc& func,
-					const std::string& groupname = LLStringUtil::null);
-	static bool isRegistered(const std::string& name);
-
-// [SL:KB] - Patch: UI-Base | Checked: 2010-12-01 (Catznip-3.0.0a) | Added: Catznip-2.4.0g
-	static void addWithFileCallback(const std::string& name, const LLFloaterFileFunc& fileFunc, const LLFloaterBuildFunc& func,
-					const std::string& groupname = LLStringUtil::null);
-// [/SL:KB]
-
-	// Helpers
-	static LLFloater* getLastFloaterInGroup(const std::string& name);
-	static LLFloater* getLastFloaterCascading();
-	static instance_list_t getAllFloatersInGroup(LLFloater* floater); // <FS:Ansariel> FIRE-24125: Add option to close all floaters of a group
-	
-	// Find / get (create) / remove / destroy
-	static LLFloater* findInstance(const std::string& name, const LLSD& key = LLSD());
-	static LLFloater* getInstance(const std::string& name, const LLSD& key = LLSD());
-	static LLFloater* removeInstance(const std::string& name, const LLSD& key = LLSD());
-	static bool destroyInstance(const std::string& name, const LLSD& key = LLSD());
-	
-	// Iterators
-	static const_instance_list_t& getFloaterList(const std::string& name);
-
-	// Visibility Management
-// [RLVa:KB] - Checked: 2012-02-07 (RLVa-1.4.5) | Added: RLVa-1.4.5
-	// return false if floater can not be shown (=doesn't pass the validation filter)
-	static bool canShowInstance(const std::string& name, const LLSD& key = LLSD());
-// [/RLVa:KB]
-	// return NULL if instance not found or can't create instance (no builder)
-	static LLFloater* showInstance(const std::string& name, const LLSD& key = LLSD(), BOOL focus = FALSE);
-	// Close a floater (may destroy or set invisible)
-	// return false if can't find instance
-	static bool hideInstance(const std::string& name, const LLSD& key = LLSD());
-	// return true if instance is visible:
-	static bool toggleInstance(const std::string& name, const LLSD& key = LLSD());
-	static bool instanceVisible(const std::string& name, const LLSD& key = LLSD());
-
-	static void showInitialVisibleInstances();
-	static void hideVisibleInstances(const std::set<std::string>& exceptions = std::set<std::string>());
-	static void restoreVisibleInstances();
-
-	// Control Variables
-	static std::string getRectControlName(const std::string& name);
-	static std::string declareRectControl(const std::string& name);
-	static std::string declarePosXControl(const std::string& name);
-	static std::string declarePosYControl(const std::string& name);
-	static std::string getVisibilityControlName(const std::string& name);
-	static std::string declareVisibilityControl(const std::string& name);
-	static std::string getBaseControlName(const std::string& name);
-	static std::string declareDockStateControl(const std::string& name);
-	static std::string getDockStateControlName(const std::string& name);
-
-	static void registerControlVariables();
-
-	// Callback wrappers
-	static void toggleInstanceOrBringToFront(const LLSD& sdname, const LLSD& key = LLSD());
-	static void showInstanceOrBringToFront(const LLSD& sdname, const LLSD& key = LLSD());
-	
-	// Typed find / get / show
-	template <class T>
-	static T* findTypedInstance(const std::string& name, const LLSD& key = LLSD())
-	{
-		return dynamic_cast<T*>(findInstance(name, key));
-	}
-
-	template <class T>
-	static T* getTypedInstance(const std::string& name, const LLSD& key = LLSD())
-	{
-		return dynamic_cast<T*>(getInstance(name, key));
-	}
-
-	template <class T>
-	static T* showTypedInstance(const std::string& name, const LLSD& key = LLSD(), BOOL focus = FALSE)
-	{
-		return dynamic_cast<T*>(showInstance(name, key, focus));
-	}
-
-	static void blockShowFloaters(bool value) { sBlockShowFloaters = value;}
-	
-	static U32 getVisibleFloaterInstanceCount();
-=======
     // We use a list of LLFloater's instead of a set for two reasons:
     // 1) With a list we have a predictable ordering, useful for finding the last opened floater of a given type.
     // 2) We can change the key of a floater without altering the list.
@@ -194,6 +63,9 @@
     struct BuildData
     {
         LLFloaterBuildFunc mFunc;
+// [SL:KB] - Patch: UI-Base | Checked: 2010-12-01 (Catznip-3.0.0a) | Added: Catznip-2.4.0g
+        LLFloaterFileFunc mFileFunc;
+// [/SL:KB]
         std::string mFile;
     };
     typedef std::map<std::string, BuildData> build_map_t;
@@ -210,6 +82,15 @@
      */
     static std::set<std::string> sAlwaysShowableList;
 
+// [RLVa:KB] - Checked: 2010-02-28 (RLVa-1.4.0a) | Modified: RLVa-1.2.0a
+    // Used to determine whether a floater can be shown
+public:
+    typedef boost::signals2::signal<bool(const std::string&, const LLSD&), boost_boolean_combiner> validate_signal_t;
+    static boost::signals2::connection setValidateCallback(const validate_signal_t::slot_type& cb) { return mValidateSignal.connect(cb); }
+private:
+    static validate_signal_t mValidateSignal;
+// [/RLVa:KB]
+
 public:
     // Registration
 
@@ -225,9 +106,15 @@
                     const std::string& groupname = LLStringUtil::null);
     static bool isRegistered(const std::string& name);
 
+// [SL:KB] - Patch: UI-Base | Checked: 2010-12-01 (Catznip-3.0.0a) | Added: Catznip-2.4.0g
+    static void addWithFileCallback(const std::string& name, const LLFloaterFileFunc& fileFunc, const LLFloaterBuildFunc& func,
+                    const std::string& groupname = LLStringUtil::null);
+// [/SL:KB]
+
     // Helpers
     static LLFloater* getLastFloaterInGroup(const std::string& name);
     static LLFloater* getLastFloaterCascading();
+    static instance_list_t getAllFloatersInGroup(LLFloater* floater); // <FS:Ansariel> FIRE-24125: Add option to close all floaters of a group
 
     // Find / get (create) / remove / destroy
     static LLFloater* findInstance(const std::string& name, const LLSD& key = LLSD());
@@ -239,6 +126,10 @@
     static const_instance_list_t& getFloaterList(const std::string& name);
 
     // Visibility Management
+// [RLVa:KB] - Checked: 2012-02-07 (RLVa-1.4.5) | Added: RLVa-1.4.5
+    // return false if floater can not be shown (=doesn't pass the validation filter)
+    static bool canShowInstance(const std::string& name, const LLSD& key = LLSD());
+// [/RLVa:KB]
     // return NULL if instance not found or can't create instance (no builder)
     static LLFloater* showInstance(const std::string& name, const LLSD& key = LLSD(), BOOL focus = FALSE);
     // Close a floater (may destroy or set invisible)
@@ -291,7 +182,6 @@
     static void blockShowFloaters(bool value) { sBlockShowFloaters = value;}
 
     static U32 getVisibleFloaterInstanceCount();
->>>>>>> 38c2a5bd
 };
 
 #endif