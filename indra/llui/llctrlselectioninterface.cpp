/**
 * @file llctrlselectioninterface.cpp
 * @brief Programmatic selection of items in a list.
 *
 * $LicenseInfo:firstyear=2006&license=viewerlgpl$
 * Second Life Viewer Source Code
 * Copyright (C) 2010, Linden Research, Inc.
 *
 * This library is free software; you can redistribute it and/or
 * modify it under the terms of the GNU Lesser General Public
 * License as published by the Free Software Foundation;
 * version 2.1 of the License only.
 *
 * This library is distributed in the hope that it will be useful,
 * but WITHOUT ANY WARRANTY; without even the implied warranty of
 * MERCHANTABILITY or FITNESS FOR A PARTICULAR PURPOSE.  See the GNU
 * Lesser General Public License for more details.
 *
 * You should have received a copy of the GNU Lesser General Public
 * License along with this library; if not, write to the Free Software
 * Foundation, Inc., 51 Franklin Street, Fifth Floor, Boston, MA  02110-1301  USA
 *
 * Linden Research, Inc., 945 Battery Street, San Francisco, CA  94111  USA
 * $/LicenseInfo$
 */
#include "linden_common.h"

#include "llctrlselectioninterface.h"

#include "llsd.h"

// virtual
LLCtrlSelectionInterface::~LLCtrlSelectionInterface()
{ }

bool LLCtrlSelectionInterface::selectByValue(LLSD value)
{
<<<<<<< HEAD
	return setSelectedByValue(value, true);
}

bool LLCtrlSelectionInterface::deselectByValue(LLSD value)
{ 
	return setSelectedByValue(value, false); 
=======
    return setSelectedByValue(value, true);
}

bool LLCtrlSelectionInterface::deselectByValue(LLSD value)
{
    return setSelectedByValue(value, false);
>>>>>>> 1a8a5404
}


// virtual
LLCtrlListInterface::~LLCtrlListInterface()
{ }

LLScrollListItem* LLCtrlListInterface::addSimpleElement(const std::string& value)
{
    return addSimpleElement(value, ADD_BOTTOM, LLSD());
}

LLScrollListItem* LLCtrlListInterface::addSimpleElement(const std::string& value, EAddPosition pos)
{
    return addSimpleElement(value, pos, LLSD());
}

// virtual
LLCtrlScrollInterface::~LLCtrlScrollInterface()
{ }<|MERGE_RESOLUTION|>--- conflicted
+++ resolved
@@ -35,21 +35,12 @@
 
 bool LLCtrlSelectionInterface::selectByValue(LLSD value)
 {
-<<<<<<< HEAD
-	return setSelectedByValue(value, true);
-}
-
-bool LLCtrlSelectionInterface::deselectByValue(LLSD value)
-{ 
-	return setSelectedByValue(value, false); 
-=======
     return setSelectedByValue(value, true);
 }
 
 bool LLCtrlSelectionInterface::deselectByValue(LLSD value)
 {
     return setSelectedByValue(value, false);
->>>>>>> 1a8a5404
 }
 
 
