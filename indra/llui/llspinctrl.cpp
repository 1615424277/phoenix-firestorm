--- conflicted
+++ resolved
@@ -124,8 +124,8 @@
 	params.max_length.bytes(MAX_STRING_LENGTH);
 	params.commit_callback.function((boost::bind(&LLSpinCtrl::onEditorCommit, this, _2)));
 	
-<<<<<<< HEAD
-	//allow entering of any chars for LLCalc, proper input will be evaluated on commit
+
+	//*NOTE: allow entering of any chars for LLCalc, proper input will be evaluated on commit
 	//if( mPrecision>0 )//should accept float numbers
 	//{
 	//	params.prevalidate_callback(&LLTextValidate::validateFloat);
@@ -134,10 +134,7 @@
 	//{
 	//	params.prevalidate_callback(&LLTextValidate::validateInt);
 	//}
-=======
-	//*NOTE: allow entering of any chars for LLCalc, proper input will be evaluated on commit
->>>>>>> 812ad1b6
-	
+
 	params.follows.flags(FOLLOWS_LEFT | FOLLOWS_BOTTOM);
 	mEditor = LLUICtrlFactory::create<LLLineEditor> (params);
 	mEditor->setFocusReceivedCallback( boost::bind(&LLSpinCtrl::onEditorGainFocus, _1, this ));
