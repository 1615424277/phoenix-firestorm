--- conflicted
+++ resolved
@@ -291,17 +291,11 @@
 								parse_urls,
 								parse_highlights,
 								clip,
-<<<<<<< HEAD
-								clip_partial,
-								trusted_content;
-								
-=======
 								clip_partial;
 								// MAINT-535 reversion test
 								// clip_partial,
 								// trusted_content;
 
->>>>>>> 6b4a3572
 		Optional<S32>			v_pad,
 								h_pad;
 
@@ -370,12 +364,8 @@
 	bool					getWordWrap() { return mWordWrap; }
 	bool					getUseEllipses() { return mUseEllipses; }
 	bool					truncate(); // returns true of truncation occurred
-<<<<<<< HEAD
-	bool					isContentTrusted() {return mTrustedContent;}
-=======
 	// MAINT-535 reversion test
 	//bool					isContentTrusted() {return mTrustedContent;}
->>>>>>> 6b4a3572
 
 	// TODO: move into LLTextSegment?
 	void					createUrlContextMenu(S32 x, S32 y, const std::string &url); // create a popup context menu for the given Url
@@ -649,12 +639,8 @@
 	bool						mBGVisible;			// render background?
 	bool						mClip;				// clip text to widget rect
 	bool						mClipPartial;		// false if we show lines that are partially inside bounding rect
-<<<<<<< HEAD
-	bool						mTrustedContent;	// if false, does not allow to execute SURL links from this editor
-=======
 	// MAINT-535 reversion test
 	//bool						mTrustedContent;	// if false, does not allow to execute SURL links from this editor
->>>>>>> 6b4a3572
 	bool						mPlainText;			// didn't use Image or Icon segments
 	bool						mAutoIndent;
 	S32							mMaxTextByteLength;	// Maximum length mText is allowed to be in bytes
