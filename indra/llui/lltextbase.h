/** 
 * @file lltextbase.h
 * @author Martin Reddy
 * @brief The base class of text box/editor, providing Url handling support
 *
 * $LicenseInfo:firstyear=2009&license=viewerlgpl$
 * Second Life Viewer Source Code
 * Copyright (C) 2010, Linden Research, Inc.
 * 
 * This library is free software; you can redistribute it and/or
 * modify it under the terms of the GNU Lesser General Public
 * License as published by the Free Software Foundation;
 * version 2.1 of the License only.
 * 
 * This library is distributed in the hope that it will be useful,
 * but WITHOUT ANY WARRANTY; without even the implied warranty of
 * MERCHANTABILITY or FITNESS FOR A PARTICULAR PURPOSE.  See the GNU
 * Lesser General Public License for more details.
 * 
 * You should have received a copy of the GNU Lesser General Public
 * License along with this library; if not, write to the Free Software
 * Foundation, Inc., 51 Franklin Street, Fifth Floor, Boston, MA  02110-1301  USA
 * 
 * Linden Research, Inc., 945 Battery Street, San Francisco, CA  94111  USA
 * $/LicenseInfo$
 */

#ifndef LL_LLTEXTBASE_H
#define LL_LLTEXTBASE_H

#include "v4color.h"
#include "lleditmenuhandler.h"
#include "llspellcheckmenuhandler.h"
#include "llstyle.h"
#include "llkeywords.h"
#include "llpanel.h"

#include <string>
#include <vector>
#include <set>

#include <boost/signals2.hpp>

class LLScrollContainer;
class LLContextMenu;
class LLUrlMatch;

///
/// A text segment is used to specify a subsection of a text string
/// that should be formatted differently, such as a hyperlink. It
/// includes a start/end offset from the start of the string, a
/// style to render with, an optional tooltip, etc.
///
class LLTextSegment 
:	public LLRefCount, 
	public LLMouseHandler
{
public:
	LLTextSegment(S32 start, S32 end) 
	:	mStart(start), 
		mEnd(end)
	{}
	virtual ~LLTextSegment();
	bool						getDimensions(S32 first_char, S32 num_chars, S32& width, S32& height) const;

	virtual bool				getDimensionsF32(S32 first_char, S32 num_chars, F32& width, S32& height) const;
	virtual S32					getOffset(S32 segment_local_x_coord, S32 start_offset, S32 num_chars, bool round) const;

	/**
	* Get number of chars that fit into free part of current line.
	*
	* @param num_pixels - maximum width of rect
	* @param segment_offset - symbol in segment we start processing line from
	* @param line_offset - symbol in line after which segment starts
	* @param max_chars - limit of symbols that will fit in current line
	* @param line_ind - index of not word-wrapped string inside segment for multi-line segments.
	* Two string separated by word-wrap will have same index.
	* @return number of chars that will fit into current line
	*/
	virtual S32					getNumChars(S32 num_pixels, S32 segment_offset, S32 line_offset, S32 max_chars, S32 line_ind) const;
	virtual void				updateLayout(const class LLTextBase& editor);
	virtual F32					draw(S32 start, S32 end, S32 selection_start, S32 selection_end, const LLRectf& draw_rect);
	virtual bool				canEdit() const;
	virtual void				unlinkFromDocument(class LLTextBase* editor);
	virtual void				linkToDocument(class LLTextBase* editor);

	virtual const LLColor4&		getColor() const;
	//virtual void 				setColor(const LLColor4 &color);
	virtual LLStyleConstSP		getStyle() const;
	virtual void 				setStyle(LLStyleConstSP style);
	virtual void				setToken( LLKeywordToken* token );
	virtual LLKeywordToken*		getToken() const;
	virtual void				setToolTip(const std::string& tooltip);
	virtual void				dump() const;

	// LLMouseHandler interface
	/*virtual*/ BOOL			handleMouseDown(S32 x, S32 y, MASK mask);
	/*virtual*/ BOOL			handleMouseUp(S32 x, S32 y, MASK mask);
	/*virtual*/ BOOL			handleMiddleMouseDown(S32 x, S32 y, MASK mask);
	/*virtual*/ BOOL			handleMiddleMouseUp(S32 x, S32 y, MASK mask);
	/*virtual*/ BOOL			handleRightMouseDown(S32 x, S32 y, MASK mask);
	/*virtual*/ BOOL			handleRightMouseUp(S32 x, S32 y, MASK mask);
	/*virtual*/ BOOL			handleDoubleClick(S32 x, S32 y, MASK mask);
	/*virtual*/ BOOL			handleHover(S32 x, S32 y, MASK mask);
	/*virtual*/ BOOL			handleScrollWheel(S32 x, S32 y, S32 clicks);
	/*virtual*/ BOOL			handleScrollHWheel(S32 x, S32 y, S32 clicks);
	/*virtual*/ BOOL			handleToolTip(S32 x, S32 y, MASK mask);
	/*virtual*/ const std::string&	getName() const;
	/*virtual*/ void			onMouseCaptureLost();
	/*virtual*/ void			screenPointToLocal(S32 screen_x, S32 screen_y, S32* local_x, S32* local_y) const;
	/*virtual*/ void			localPointToScreen(S32 local_x, S32 local_y, S32* screen_x, S32* screen_y) const;
	/*virtual*/ BOOL			hasMouseCapture();

	S32						getStart() const 					{ return mStart; }
	void					setStart(S32 start)					{ mStart = start; }
	S32						getEnd() const						{ return mEnd; }
	void					setEnd( S32 end )					{ mEnd = end; }

protected:
	S32				mStart;
	S32				mEnd;
};

class LLNormalTextSegment : public LLTextSegment
{
public:
	LLNormalTextSegment( LLStyleConstSP style, S32 start, S32 end, LLTextBase& editor );
	LLNormalTextSegment( const LLColor4& color, S32 start, S32 end, LLTextBase& editor, BOOL is_visible = TRUE);
	virtual ~LLNormalTextSegment();

	/*virtual*/ bool				getDimensionsF32(S32 first_char, S32 num_chars, F32& width, S32& height) const;
	/*virtual*/ S32					getOffset(S32 segment_local_x_coord, S32 start_offset, S32 num_chars, bool round) const;
	/*virtual*/ S32					getNumChars(S32 num_pixels, S32 segment_offset, S32 line_offset, S32 max_chars, S32 line_ind) const;
	/*virtual*/ F32					draw(S32 start, S32 end, S32 selection_start, S32 selection_end, const LLRectf& draw_rect);
	/*virtual*/ bool				canEdit() const { return true; }
	/*virtual*/ const LLColor4&		getColor() const					{ return mStyle->getColor(); }
	/*virtual*/ LLStyleConstSP		getStyle() const					{ return mStyle; }
	/*virtual*/ void 				setStyle(LLStyleConstSP style)	{ mStyle = style; }
	/*virtual*/ void				setToken( LLKeywordToken* token )	{ mToken = token; }
	/*virtual*/ LLKeywordToken*		getToken() const					{ return mToken; }
	/*virtual*/ BOOL				getToolTip( std::string& msg ) const;
	/*virtual*/ void				setToolTip(const std::string& tooltip);
	/*virtual*/ void				dump() const;

	/*virtual*/ BOOL				handleHover(S32 x, S32 y, MASK mask);
	/*virtual*/ BOOL				handleRightMouseDown(S32 x, S32 y, MASK mask);
	/*virtual*/ BOOL				handleMouseDown(S32 x, S32 y, MASK mask);
	/*virtual*/ BOOL				handleMouseUp(S32 x, S32 y, MASK mask);
	/*virtual*/ BOOL				handleToolTip(S32 x, S32 y, MASK mask);

protected:
	F32					drawClippedSegment(S32 seg_start, S32 seg_end, S32 selection_start, S32 selection_end, LLRectf rect);

	virtual		const LLWString&	getWText()	const;
	virtual		const S32			getLength()	const;

protected:
	class LLTextBase&	mEditor;
	LLStyleConstSP		mStyle;
	S32					mFontHeight;
	LLKeywordToken* 	mToken;
	std::string     	mTooltip;
	boost::signals2::connection mImageLoadedConnection;
};

// This text segment is the same as LLNormalTextSegment, the only difference
// is that LLNormalTextSegment draws value of LLTextBase (LLTextBase::getWText()),
// but LLLabelTextSegment draws label of the LLTextBase (LLTextBase::mLabel)
class LLLabelTextSegment : public LLNormalTextSegment
{
public:
	LLLabelTextSegment( LLStyleConstSP style, S32 start, S32 end, LLTextBase& editor );
	LLLabelTextSegment( const LLColor4& color, S32 start, S32 end, LLTextBase& editor, BOOL is_visible = TRUE);

protected:

	/*virtual*/	const LLWString&	getWText()	const;
	/*virtual*/	const S32			getLength()	const;
};

// Text segment that represents a single emoji character that has a different style (=font size) than the rest of
// the document it belongs to
class LLEmojiTextSegment : public LLNormalTextSegment
{
public:
	LLEmojiTextSegment(LLStyleConstSP style, S32 start, S32 end, LLTextBase& editor);
	LLEmojiTextSegment(const LLColor4& color, S32 start, S32 end, LLTextBase& editor, BOOL is_visible = TRUE);

	bool canEdit() const override { return false; }
	BOOL handleToolTip(S32 x, S32 y, MASK mask) override;
};

// Text segment that changes it's style depending of mouse pointer position ( is it inside or outside segment)
class LLOnHoverChangeableTextSegment : public LLNormalTextSegment
{
public:
	LLOnHoverChangeableTextSegment( LLStyleConstSP style, LLStyleConstSP normal_style, S32 start, S32 end, LLTextBase& editor );
	/*virtual*/ F32 draw(S32 start, S32 end, S32 selection_start, S32 selection_end, const LLRectf& draw_rect);
	/*virtual*/ BOOL handleHover(S32 x, S32 y, MASK mask);
protected:
	// Style used for text when mouse pointer is over segment
	LLStyleConstSP		mHoveredStyle;
	// Style used for text when mouse pointer is outside segment
	LLStyleConstSP		mNormalStyle;

};

class LLIndexSegment : public LLTextSegment
{
public:
	LLIndexSegment() : LLTextSegment(0, 0) {}
};

class LLInlineViewSegment : public LLTextSegment
{
public:
	struct Params : public LLInitParam::Block<Params>
	{
		Mandatory<LLView*>		view;
		Optional<bool>			force_newline;
		Optional<S32>			left_pad,
								right_pad,
								bottom_pad,
								top_pad;
	};

	LLInlineViewSegment(const Params& p, S32 start, S32 end);
	~LLInlineViewSegment();
	/*virtual*/ bool		getDimensionsF32(S32 first_char, S32 num_chars, F32& width, S32& height) const;
	/*virtual*/ S32			getNumChars(S32 num_pixels, S32 segment_offset, S32 line_offset, S32 max_chars, S32 line_ind) const;
	/*virtual*/ void		updateLayout(const class LLTextBase& editor);
	/*virtual*/ F32			draw(S32 start, S32 end, S32 selection_start, S32 selection_end, const LLRectf& draw_rect);
	/*virtual*/ bool		canEdit() const { return false; }
	/*virtual*/ void		unlinkFromDocument(class LLTextBase* editor);
	/*virtual*/ void		linkToDocument(class LLTextBase* editor);

private:
	S32 mLeftPad;
	S32 mRightPad;
	S32 mTopPad;
	S32 mBottomPad;
	LLView* mView;
	bool	mForceNewLine;
};

class LLLineBreakTextSegment : public LLTextSegment
{
public:

	LLLineBreakTextSegment(LLStyleConstSP style,S32 pos);
	LLLineBreakTextSegment(S32 pos);
	~LLLineBreakTextSegment();
	/*virtual*/ bool		getDimensionsF32(S32 first_char, S32 num_chars, F32& width, S32& height) const;
	S32			getNumChars(S32 num_pixels, S32 segment_offset, S32 line_offset, S32 max_chars, S32 line_ind) const;
	F32			draw(S32 start, S32 end, S32 selection_start, S32 selection_end, const LLRectf& draw_rect);

private:
	S32			mFontHeight;
};

class LLImageTextSegment : public LLTextSegment
{
public:
	LLImageTextSegment(LLStyleConstSP style,S32 pos,class LLTextBase& editor);
	~LLImageTextSegment();
	/*virtual*/ bool		getDimensionsF32(S32 first_char, S32 num_chars, F32& width, S32& height) const;
	S32			getNumChars(S32 num_pixels, S32 segment_offset, S32 char_offset, S32 max_chars, S32 line_ind) const;
	F32			draw(S32 start, S32 end, S32 selection_start, S32 selection_end, const LLRectf& draw_rect);

	/*virtual*/ BOOL	handleToolTip(S32 x, S32 y, MASK mask);
	/*virtual*/ void	setToolTip(const std::string& tooltip);

private:
	class LLTextBase&	mEditor;
	LLStyleConstSP	mStyle;

protected:
	std::string		mTooltip;
};

typedef LLPointer<LLTextSegment> LLTextSegmentPtr;

// <FS:Ansariel> Optional icon position
namespace LLTextBaseEnums
{
	enum EIconPositioning
	{
		LEFT,
		RIGHT,
		NONE
	};
}

namespace LLInitParam
{
	template<>
	struct TypeValues<LLTextBaseEnums::EIconPositioning> : public TypeValuesHelper<LLTextBaseEnums::EIconPositioning>
	{
		static void declareValues();
	};
}
// </FS:Ansariel> Optional icon position

///
/// The LLTextBase class provides a base class for all text fields, such
/// as LLTextEditor and LLTextBox. It implements shared functionality
/// such as Url highlighting and opening.
///
class LLTextBase
:	public LLUICtrl,
	protected LLEditMenuHandler,
	public LLSpellCheckMenuHandler,
	public ll::ui::SearchableControl
{
public:
	friend class LLTextSegment;
	friend class LLNormalTextSegment;
	friend class LLUICtrlFactory;

	typedef boost::signals2::signal<bool (const LLUUID& user_id)> is_friend_signal_t;
	typedef boost::signals2::signal<bool (const LLUUID& blocked_id, const std::string from)> is_blocked_signal_t;

	struct LineSpacingParams : public LLInitParam::ChoiceBlock<LineSpacingParams>
	{
		Alternative<F32>	multiple;
		Alternative<S32>	pixels;
		LineSpacingParams();
	};

	struct Params : public LLInitParam::Block<Params, LLUICtrl::Params>
	{
		Optional<LLUIColor>		cursor_color,
								text_color,
								text_readonly_color,
								text_tentative_color,
								bg_readonly_color,
								bg_writeable_color,
								bg_focus_color,
// [SL:KB] - Patch: Control-TextHighlight | Checked: 2013-12-30 (Catznip-3.6)
								bg_highlighted_color,
// [/SL:KB]
								text_selected_color,
								bg_selected_color;

		Optional<bool>			bg_visible,
								border_visible,
								track_end,
								read_only,
								skip_link_underline,
								spellcheck,
								allow_scroll,
								plain_text,
								wrap,
								use_ellipses,
								use_color,
								parse_urls,
								force_urls_external,
								parse_highlights,
								clip,
								clip_partial,
								trusted_content,
								always_show_icons;
								
		Optional<S32>			v_pad,
								h_pad;


		Optional<LineSpacingParams>
								line_spacing;

		Optional<S32>			max_text_length;

		Optional<LLFontGL::ShadowType>	font_shadow;

<<<<<<< HEAD
=======
		Optional<LLFontGL::VAlign> text_valign;

>>>>>>> bb984bee
		// <FS:Ansariel> Optional icon position
		Optional<LLTextBaseEnums::EIconPositioning>	icon_positioning;

		Params();
	};

	// LLMouseHandler interface
	/*virtual*/ BOOL		handleMouseDown(S32 x, S32 y, MASK mask) override;
	/*virtual*/ BOOL		handleMouseUp(S32 x, S32 y, MASK mask) override;
	/*virtual*/ BOOL		handleMiddleMouseDown(S32 x, S32 y, MASK mask) override;
	/*virtual*/ BOOL		handleMiddleMouseUp(S32 x, S32 y, MASK mask) override;
	/*virtual*/ BOOL		handleRightMouseDown(S32 x, S32 y, MASK mask) override;
	/*virtual*/ BOOL		handleRightMouseUp(S32 x, S32 y, MASK mask) override;
	/*virtual*/ BOOL		handleDoubleClick(S32 x, S32 y, MASK mask) override;
	/*virtual*/ BOOL		handleHover(S32 x, S32 y, MASK mask) override;
	/*virtual*/ BOOL		handleScrollWheel(S32 x, S32 y, S32 clicks) override;
	/*virtual*/ BOOL		handleToolTip(S32 x, S32 y, MASK mask) override;

	// LLView interface
	/*virtual*/ const std::string getToolTip() const override;
	/*virtual*/ void		reshape(S32 width, S32 height, BOOL called_from_parent = TRUE) override;
	/*virtual*/ void		draw() override;

	// LLUICtrl interface
	/*virtual*/ BOOL		acceptsTextInput() const override { return !mReadOnly; }
	/*virtual*/ void		setColor(const LLColor4& c) override;
	virtual     void 		setReadOnlyColor(const LLColor4 &c);
	/*virtual*/ void		onVisibilityChange(BOOL new_visibility) override;

	/*virtual*/ void		setValue(const LLSD& value) override;
	/*virtual*/ LLTextViewModel* getViewModel() const override;

	// LLEditMenuHandler interface
<<<<<<< HEAD
	/*virtual*/ BOOL		canDeselect() const;
	/*virtual*/ void		deselect();
	
	virtual void	onFocusReceived();
	virtual void	onFocusLost();
=======
	/*virtual*/ BOOL		canDeselect() const override;
	/*virtual*/ void		deselect() override;
	
	virtual void	onFocusReceived() override;
	virtual void	onFocusLost() override;
>>>>>>> bb984bee

    void        setParseHTML(bool parse_html) { mParseHTML = parse_html; }

	// LLSpellCheckMenuHandler overrides
	/*virtual*/ bool		getSpellCheck() const override;

	/*virtual*/ const std::string& getSuggestion(U32 index) const override;
	/*virtual*/ U32			getSuggestionCount() const override;
	/*virtual*/ void		replaceWithSuggestion(U32 index) override;

	/*virtual*/ void		addToDictionary() override;
	/*virtual*/ bool		canAddToDictionary() const override;

	/*virtual*/ void		addToIgnore() override;
	/*virtual*/ bool		canAddToIgnore() const override;

	// Spell checking helper functions
	std::string				getMisspelledWord(U32 pos) const;
	bool					isMisspelledWord(U32 pos) const;
	void					onSpellCheckSettingsChange();
	virtual void			onSpellCheckPerformed(){}

	// used by LLTextSegment layout code
	bool					getWordWrap() { return mWordWrap; }
	bool					getUseEllipses() { return mUseEllipses; }
	bool					getUseColor() { return mUseColor; }
	bool					truncate(); // returns true of truncation occurred

	bool					isContentTrusted() {return mTrustedContent;}
	void					setContentTrusted(bool trusted_content) { mTrustedContent = trusted_content; }

	// TODO: move into LLTextSegment?
	void					createUrlContextMenu(S32 x, S32 y, const std::string &url); // create a popup context menu for the given Url

	// Text accessors
	// TODO: add optional style parameter
	virtual void			setText(const LLStringExplicit &utf8str , const LLStyle::Params& input_params = LLStyle::Params()); // uses default style
	virtual std::string		getText() const;
	void					setMaxTextLength(S32 length) { mMaxTextByteLength = length; }
	S32						getMaxTextLength() { return mMaxTextByteLength; }

	// wide-char versions
	void					setWText(const LLWString& text);
	const LLWString&       	getWText() const;

	void					appendText(const std::string &new_text, bool prepend_newline, const LLStyle::Params& input_params = LLStyle::Params());

	void					setLabel(const LLStringExplicit& label);
	/*virtual*/ BOOL		setLabelArg(const std::string& key, const LLStringExplicit& text) override;

	const	std::string& 	getLabel()	{ return mLabel.getString(); }
	const	LLWString&		getWlabel() { return mLabel.getWString();}

	void					setLastSegmentToolTip(const std::string &tooltip);

	/**
	 * If label is set, draws text label (which is LLLabelTextSegment)
	 * that is visible when no user text provided
	 */
	void					resetLabel();

	void					setFont(const LLFontGL* font);

	// force reflow of text
	void					needsReflow(S32 index = 0);

	S32						getLength() const { return getWText().length(); }
	S32						getLineCount() const { return mLineInfoList.size(); }
	S32						removeFirstLine(); // returns removed length

	void					addDocumentChild(LLView* view);
	void					removeDocumentChild(LLView* view);
	const LLView*			getDocumentView() const { return mDocumentView; }
	LLRect					getVisibleTextRect() const { return mVisibleTextRect; }
	LLRect					getTextBoundingRect();
	LLRect					getVisibleDocumentRect() const;

	S32						getVPad() { return mVPad; }
	S32						getHPad() { return mHPad; }
	F32						getLineSpacingMult() { return mLineSpacingMult; }
	S32						getLineSpacingPixels() { return mLineSpacingPixels; } // only for multiline

	S32						getDocIndexFromLocalCoord( S32 local_x, S32 local_y, BOOL round, bool hit_past_end_of_line = true) const;
	LLRect					getLocalRectFromDocIndex(S32 pos) const;
	LLRect					getDocRectFromDocIndex(S32 pos) const;

	void					setReadOnly(bool read_only) { mReadOnly = read_only; }
	bool					getReadOnly() { return mReadOnly; }

	void					setSkipLinkUnderline(bool skip_link_underline) { mSkipLinkUnderline = skip_link_underline; }
	bool					getSkipLinkUnderline() { return mSkipLinkUnderline;  }

    void					setParseURLs(bool parse_urls) { mParseHTML = parse_urls; }

	void					setPlainText(bool value) { mPlainText = value;}
	bool					getPlainText() const { return mPlainText; }

	// cursor manipulation
	bool					setCursor(S32 row, S32 column);
// [SL:KB] - Patch: UI-Notecards | Checked: 2010-09-12 (Catznip-2.1.2d) | Added: Catznip-2.1.2d
	S32						getCursorPos() { return mCursorPos; }
// [/SL:KB
	bool					setCursorPos(S32 cursor_pos, bool keep_cursor_offset = false);
	virtual void			startOfLine(); // <FS> Added virtual modifier
	void					endOfLine();
	void					startOfDoc();
	void					endOfDoc();
	void					changePage( S32 delta );
	void					changeLine( S32 delta );

	bool					scrolledToStart();
	bool					scrolledToEnd();

// [SL:KB] - Patch: Control-TextHighlight | Checked: 2013-12-30 (Catznip-3.6)
	// highlighting
	void					clearHighlights();
	void					refreshHighlights();
	void					setHighlightWord(const std::string& strHighlight, bool fCaseInsensitive);
// [/SL:KB]

	const LLFontGL*			getFont() const					{ return mFont; }

	virtual void			appendLineBreakSegment(const LLStyle::Params& style_params);
	virtual void			appendImageSegment(const LLStyle::Params& style_params);
	virtual void			appendWidget(const LLInlineViewSegment::Params& params, const std::string& text, bool allow_undo);
	boost::signals2::connection setURLClickedCallback(const commit_signal_t::slot_type& cb);
	boost::signals2::connection setIsFriendCallback(const is_friend_signal_t::slot_type& cb);
	boost::signals2::connection setIsObjectBlockedCallback(const is_blocked_signal_t::slot_type& cb);

	void					setWordWrap(bool wrap);
	LLScrollContainer*		getScrollContainer() const { return mScroller; }

	// <FS:Ansariel> Getter for line spacing (pixels)
	S32						getLineSpacingPixels() const { return mLineSpacingPixels; }

protected:
	// protected member variables
	// List of offsets and segment index of the start of each line.  Always has at least one node (0).
	struct line_info
	{
		line_info(S32 index_start, S32 index_end, LLRect rect, S32 line_num);
		S32 mDocIndexStart;
		S32 mDocIndexEnd;
		LLRect mRect;
		S32 mLineNum; // actual line count (ignoring soft newlines due to word wrap)
	};
	typedef std::vector<line_info> line_list_t;
	
	// helper structs
	struct compare_bottom
	{
		bool operator()(const S32& a, const line_info& b) const;
		bool operator()(const line_info& a, const S32& b) const;
		bool operator()(const line_info& a, const line_info& b) const;
	};
	struct compare_top
	{
		bool operator()(const S32& a, const line_info& b) const;
		bool operator()(const line_info& a, const S32& b) const;
		bool operator()(const line_info& a, const line_info& b) const;
	};
	struct line_end_compare;
	typedef std::vector<LLTextSegmentPtr> segment_vec_t;
// [SL:KB] - Patch: Control-TextHighlight | Checked: 2013-12-30 (Catznip-3.6)
	typedef std::pair<S32, S32> range_pair_t;
	typedef std::list<range_pair_t> highlight_list_t;
// [/SL:KB]

	// Abstract inner base class representing an undoable editor command.
	// Concrete sub-classes can be defined for operations such as insert, remove, etc.
	// Used as arguments to the execute() method below.
	class TextCmd
	{
	public:
		TextCmd( S32 pos, BOOL group_with_next, LLTextSegmentPtr segment = LLTextSegmentPtr() ) 
		:	mPos(pos), 
			mGroupWithNext(group_with_next)
		{
			if (segment.notNull())
			{
				mSegments.push_back(segment);
			}
		}
		virtual			~TextCmd() {}
		virtual BOOL	execute(LLTextBase* editor, S32* delta) = 0;
		virtual S32		undo(LLTextBase* editor) = 0;
		virtual S32		redo(LLTextBase* editor) = 0;
		virtual BOOL	canExtend(S32 pos) const { return FALSE; }
		virtual void	blockExtensions() {}
		virtual BOOL	extendAndExecute( LLTextBase* editor, S32 pos, llwchar c, S32* delta ) { llassert(0); return 0; }
		virtual BOOL	hasExtCharValue( llwchar value ) const { return FALSE; }

		// Defined here so they can access protected LLTextEditor editing methods
		S32				insert(LLTextBase* editor, S32 pos, const LLWString &wstr) { return editor->insertStringNoUndo( pos, wstr, &mSegments ); }
		S32 			remove(LLTextBase* editor, S32 pos, S32 length) { return editor->removeStringNoUndo( pos, length ); }
		S32				overwrite(LLTextBase* editor, S32 pos, llwchar wc) { return editor->overwriteCharNoUndo(pos, wc); }
		
		S32				getPosition() const { return mPos; }
		BOOL			groupWithNext() const { return mGroupWithNext; }
		
	protected:
		const S32			mPos;
		BOOL				mGroupWithNext;
		segment_vec_t		mSegments;
	};

	struct compare_segment_end
	{
		bool operator()(const LLTextSegmentPtr& a, const LLTextSegmentPtr& b) const;
	};
	typedef std::multiset<LLTextSegmentPtr, compare_segment_end> segment_set_t;

	// member functions
	LLTextBase(const Params &p);
	virtual ~LLTextBase();
	void							initFromParams(const Params& p);
    virtual void					beforeValueChange();
	virtual void					onValueChange(S32 start, S32 end);
    virtual bool                    useLabel() const;

	// draw methods
	virtual void					drawSelectionBackground(); // draws the black box behind the selected text
// [SL:KB] - Patch: Control-TextHighlight | Checked: 2013-12-30 (Catznip-3.6)
	void							drawHighlightsBackground(const highlight_list_t& highlights, const LLColor4& color);
// [/SL:KB]
	void							drawCursor();
	void							drawText();

	// modify contents
	S32								insertStringNoUndo(S32 pos, const LLWString &wstr, segment_vec_t* segments = NULL); // returns num of chars actually inserted
	S32 							removeStringNoUndo(S32 pos, S32 length);
	S32								overwriteCharNoUndo(S32 pos, llwchar wc);
	void							appendAndHighlightText(const std::string &new_text, S32 highlight_part, const LLStyle::Params& stylep, bool underline_on_hover_only = false);


	// manage segments 
	void                			getSegmentAndOffset( S32 startpos, segment_set_t::const_iterator* seg_iter, S32* offsetp ) const;
	void                			getSegmentAndOffset( S32 startpos, segment_set_t::iterator* seg_iter, S32* offsetp );
	LLTextSegmentPtr    			getSegmentAtLocalPos( S32 x, S32 y, bool hit_past_end_of_line = true);
	segment_set_t::iterator			getEditableSegIterContaining(S32 index);
	segment_set_t::const_iterator	getEditableSegIterContaining(S32 index) const;
	segment_set_t::iterator			getSegIterContaining(S32 index);
	segment_set_t::const_iterator	getSegIterContaining(S32 index) const;
	void                			clearSegments();
	void							createDefaultSegment();
	virtual void					updateSegments();
	void							insertSegment(LLTextSegmentPtr segment_to_insert);
	const LLStyle::Params&			getStyleParams();

	//  manage lines
	S32								getLineStart( S32 line ) const;
	S32								getLineEnd( S32 line ) const;
	S32								getLineNumFromDocIndex( S32 doc_index, bool include_wordwrap = true) const;
	S32								getLineOffsetFromDocIndex( S32 doc_index, bool include_wordwrap = true) const;
	S32								getFirstVisibleLine() const;
	std::pair<S32, S32>				getVisibleLines(bool fully_visible = false);
	S32								getLeftOffset(S32 width);
	void							reflow();

	// cursor
	void							updateCursorXPos();
	void							setCursorAtLocalPos( S32 local_x, S32 local_y, bool round, bool keep_cursor_offset=false );
	S32								getEditableIndex(S32 index, bool increasing_direction); // constraint cursor to editable segments of document
	void							resetCursorBlink() { mCursorBlinkTimer.reset(); }
	void							updateScrollFromCursor();

	// text selection
	bool							hasSelection() const { return (mSelectionStart !=mSelectionEnd); }
	void 							startSelection();
	void 							endSelection();

	// misc
	void							updateRects();
	void							needsScroll() { mScrollNeeded = TRUE; }
	
	struct URLLabelCallback;
	// Replace a URL with a new icon and label, for example, when
	// avatar names are looked up.
	void replaceUrl(const std::string &url, const std::string &label, const std::string& icon);
	
	void							appendTextImpl(const std::string &new_text, const LLStyle::Params& input_params = LLStyle::Params());
	void							appendAndHighlightTextImpl(const std::string &new_text, S32 highlight_part, const LLStyle::Params& style_params, bool underline_on_hover_only = false);
	S32 normalizeUri(std::string& uri);
	
protected:
	// virtual
	std::string _getSearchText() const override
	{
		return mLabel.getString() + getToolTip();
	}

    std::vector<LLRect> getSelectionRects();

protected:
	// text segmentation and flow
	segment_set_t       		mSegments;
	line_list_t					mLineInfoList;
	LLRect						mVisibleTextRect;			// The rect in which text is drawn.  Excludes borders.
	LLRect						mTextBoundingRect;

	// default text style
	LLStyle::Params				mStyle;
	bool						mStyleDirty;
	const LLFontGL*				mFont;
	const LLFontGL::ShadowType	mFontShadow;

	// colors
	LLUIColor					mCursorColor;
	LLUIColor					mFgColor;
	LLUIColor					mReadOnlyFgColor;
	LLUIColor					mTentativeFgColor;
	LLUIColor					mWriteableBgColor;
	LLUIColor					mReadOnlyBgColor;
	LLUIColor					mFocusBgColor;
	LLUIColor					mTextSelectedColor;
	LLUIColor					mSelectedBGColor;
// [SL:KB] - Patch: Control-TextHighlight | Checked: 2013-12-30 (Catznip-3.6)
	LLUIColor					mHighlightedBGColor;
// [/SL:KB]

	// cursor
	S32							mCursorPos;			// I-beam is just after the mCursorPos-th character.
	S32							mDesiredXPixel;		// X pixel position where the user wants the cursor to be
	LLFrameTimer				mCursorBlinkTimer;  // timer that controls cursor blinking

	// selection
	S32							mSelectionStart;
	S32							mSelectionEnd;
	LLTimer		                mTripleClickTimer;
	
	BOOL						mIsSelecting;		// Are we in the middle of a drag-select? 

	// spell checking
	bool						mSpellCheck;
	S32							mSpellCheckStart;
	S32							mSpellCheckEnd;
	LLTimer						mSpellCheckTimer;
	std::list<std::pair<U32, U32> > mMisspellRanges;
	std::vector<std::string>		mSuggestionList;

// [SL:KB] - Patch: Control-TextHighlight | Checked: 2013-12-30 (Catznip-3.6)
	// highlighting
	LLWString					mHighlightWord;
	bool						mHighlightCaseInsensitive;
	highlight_list_t			mHighlights;
	bool						mHighlightsDirty;
// [/SL:KB]

	// configuration
	S32							mHPad;				// padding on left of text
	S32							mVPad;				// padding above text
	LLFontGL::HAlign			mHAlign;			// horizontal alignment of the document in its entirety
	LLFontGL::VAlign			mVAlign;			// vertical alignment of the document in its entirety
	LLFontGL::VAlign			mTextVAlign;		// vertical alignment of a text segment within a single line of text
	F32							mLineSpacingMult;	// multiple of line height used as space for a single line of text (e.g. 1.5 to get 50% padding)
	S32							mLineSpacingPixels;	// padding between lines
	bool						mBorderVisible;
	bool                		mParseHTML;			// make URLs interactive
	bool						mForceUrlsExternal; // URLs from this textbox will be opened in external browser
	bool						mParseHighlights;	// highlight user-defined keywords
	bool                		mWordWrap;
	bool						mUseEllipses;
	bool						mUseColor;
	bool						mTrackEnd;			// if true, keeps scroll position at end of document during resize
	bool						mReadOnly;
	bool						mBGVisible;			// render background?
	bool						mClip;				// clip text to widget rect
	bool						mClipPartial;		// false if we show lines that are partially inside bounding rect
	bool						mTrustedContent;	// if false, does not allow to execute SURL links from this editor
	bool						mPlainText;			// didn't use Image or Icon segments
	bool						mAutoIndent;
	S32							mMaxTextByteLength;	// Maximum length mText is allowed to be in bytes
	bool						mSkipTripleClick;
	bool						mAlwaysShowIcons;

	bool						mSkipLinkUnderline;

	// support widgets
	LLHandle<LLContextMenu>		mPopupMenuHandle;
	LLView*						mDocumentView;
	LLScrollContainer*			mScroller;

	// transient state
	S32							mReflowIndex;		// index at which to start reflow.  S32_MAX indicates no reflow needed.
	bool						mScrollNeeded;		// need to change scroll region because of change to cursor position
	S32							mScrollIndex;		// index of first character to keep visible in scroll region

	// Fired when a URL link is clicked
	commit_signal_t*			mURLClickSignal;

	// Used to check if user with given ID is avatar's friend
	is_friend_signal_t*         mIsFriendSignal;
	is_blocked_signal_t*        mIsObjectBlockedSignal;

	LLUIString					mLabel;	// text label that is visible when no user text provided
	// <FS:Ansariel> Optional icon position
	LLTextBaseEnums::EIconPositioning	mIconPositioning;
};

#endif<|MERGE_RESOLUTION|>--- conflicted
+++ resolved
@@ -372,11 +372,8 @@
 
 		Optional<LLFontGL::ShadowType>	font_shadow;
 
-<<<<<<< HEAD
-=======
 		Optional<LLFontGL::VAlign> text_valign;
 
->>>>>>> bb984bee
 		// <FS:Ansariel> Optional icon position
 		Optional<LLTextBaseEnums::EIconPositioning>	icon_positioning;
 
@@ -410,19 +407,11 @@
 	/*virtual*/ LLTextViewModel* getViewModel() const override;
 
 	// LLEditMenuHandler interface
-<<<<<<< HEAD
-	/*virtual*/ BOOL		canDeselect() const;
-	/*virtual*/ void		deselect();
-	
-	virtual void	onFocusReceived();
-	virtual void	onFocusLost();
-=======
 	/*virtual*/ BOOL		canDeselect() const override;
 	/*virtual*/ void		deselect() override;
 	
 	virtual void	onFocusReceived() override;
 	virtual void	onFocusLost() override;
->>>>>>> bb984bee
 
     void        setParseHTML(bool parse_html) { mParseHTML = parse_html; }
 
