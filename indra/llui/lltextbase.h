--- conflicted
+++ resolved
@@ -433,12 +433,7 @@
 	virtual void			setText(const LLStringExplicit &utf8str , const LLStyle::Params& input_params = LLStyle::Params()); // uses default style
 	virtual std::string		getText() const;
 	void					setMaxTextLength(S32 length) { mMaxTextByteLength = length; }
-<<<<<<< HEAD
-	// <FS:Ansariel> Getter for mMaxTextByteLength
-	S32						getMaxTextLength() const { return mMaxTextByteLength; }
-=======
 	S32						getMaxTextLength() { return mMaxTextByteLength; }
->>>>>>> 93f0023e
 
 	// wide-char versions
 	void					setWText(const LLWString& text);
