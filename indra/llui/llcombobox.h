/** 
 * @file llcombobox.h
 * @brief LLComboBox base class
 *
 * $LicenseInfo:firstyear=2001&license=viewergpl$
 * 
 * Copyright (c) 2001-2009, Linden Research, Inc.
 * 
 * Second Life Viewer Source Code
 * The source code in this file ("Source Code") is provided by Linden Lab
 * to you under the terms of the GNU General Public License, version 2.0
 * ("GPL"), unless you have obtained a separate licensing agreement
 * ("Other License"), formally executed by you and Linden Lab.  Terms of
 * the GPL can be found in doc/GPL-license.txt in this distribution, or
 * online at http://secondlifegrid.net/programs/open_source/licensing/gplv2
 * 
 * There are special exceptions to the terms and conditions of the GPL as
 * it is applied to this Source Code. View the full text of the exception
 * in the file doc/FLOSS-exception.txt in this software distribution, or
 * online at
 * http://secondlifegrid.net/programs/open_source/licensing/flossexception
 * 
 * By copying, modifying or distributing this software, you acknowledge
 * that you have read and understood your obligations described above,
 * and agree to abide by those obligations.
 * 
 * ALL LINDEN LAB SOURCE CODE IS PROVIDED "AS IS." LINDEN LAB MAKES NO
 * WARRANTIES, EXPRESS, IMPLIED OR OTHERWISE, REGARDING ITS ACCURACY,
 * COMPLETENESS OR PERFORMANCE.
 * $/LicenseInfo$
 */

// A control that displays the name of the chosen item, which when clicked
// shows a scrolling box of choices.

#ifndef LL_LLCOMBOBOX_H
#define LL_LLCOMBOBOX_H

#include "llbutton.h"
#include "lluictrl.h"
#include "llctrlselectioninterface.h"
#include "llrect.h"
#include "llscrolllistctrl.h"
#include "lllineeditor.h"
#include <boost/function.hpp>

// Classes

class LLFontGL;
class LLViewBorder;

extern S32 LLCOMBOBOX_HEIGHT;
extern S32 LLCOMBOBOX_WIDTH;

class LLComboBox
:	public LLUICtrl, public LLCtrlListInterface
{
public:	
	typedef enum e_preferred_position
	{
		ABOVE,
		BELOW
	} EPreferredPosition;

	struct PreferredPositionValues : public LLInitParam::TypeValuesHelper<EPreferredPosition, PreferredPositionValues>
	{
		static void declareValues();
	};


	struct ItemParams : public LLInitParam::Block<ItemParams, LLScrollListItem::Params>
	{
		Optional<std::string>	label;
		ItemParams();
	};

	struct Params 
	:	public LLInitParam::Block<Params, LLUICtrl::Params>
	{
		Optional<bool>						allow_text_entry,
											show_text_as_tentative,
											allow_new_values;
		Optional<S32>						max_chars;
		Optional<commit_callback_t> 		prearrange_callback,
											text_entry_callback;

		Optional<EPreferredPosition, PreferredPositionValues>	list_position;
		
		// components
		Optional<LLButton::Params>			combo_button;
		Optional<LLScrollListCtrl::Params>	combo_list;
		Optional<LLLineEditor::Params>		combo_editor;

		Optional<LLButton::Params>          drop_down_button;

		Multiple<ItemParams>				items;
		
		Params();
	};


	virtual ~LLComboBox(); 
	/*virtual*/ BOOL postBuild();
	
protected:
	friend class LLUICtrlFactory;
	LLComboBox(const Params&);
	void	initFromParams(const Params&);
	void	prearrangeList(std::string filter = "");

public:
	// LLView interface
	virtual void	onFocusLost();

	virtual BOOL	handleToolTip(S32 x, S32 y, MASK mask);
	virtual BOOL	handleKeyHere(KEY key, MASK mask);
	virtual BOOL	handleUnicodeCharHere(llwchar uni_char);

	// LLUICtrl interface
	virtual void	clear();					// select nothing
	virtual void	onCommit();
	virtual BOOL	acceptsTextInput() const		{ return mAllowTextEntry; }
	virtual BOOL	isDirty() const;			// Returns TRUE if the user has modified this control.
	virtual void	resetDirty();				// Clear dirty state

	virtual void	setFocus(BOOL b);

	// Selects item by underlying LLSD value, using LLSD::asString() matching.  
	// For simple items, this is just the name of the label.
	virtual void	setValue(const LLSD& value );

	// Gets underlying LLSD value for currently selected items.  For simple
	// items, this is just the label.
	virtual LLSD	getValue() const;

	void			setTextEntry(const LLStringExplicit& text);

	LLScrollListItem*	add(const std::string& name, EAddPosition pos = ADD_BOTTOM, BOOL enabled = TRUE);	// add item "name" to menu
	LLScrollListItem*	add(const std::string& name, const LLUUID& id, EAddPosition pos = ADD_BOTTOM, BOOL enabled = TRUE);
	LLScrollListItem*	add(const std::string& name, void* userdata, EAddPosition pos = ADD_BOTTOM, BOOL enabled = TRUE);
	LLScrollListItem*	add(const std::string& name, LLSD value, EAddPosition pos = ADD_BOTTOM, BOOL enabled = TRUE);
	LLScrollListItem*	addSeparator(EAddPosition pos = ADD_BOTTOM);
	BOOL			remove( S32 index );	// remove item by index, return TRUE if found and removed
	void			removeall() { clearRows(); }

	void			sortByName(BOOL ascending = TRUE); // Sort the entries in the combobox by name

	// Select current item by name using selectItemByLabel.  Returns FALSE if not found.
	BOOL			setSimple(const LLStringExplicit& name);
	// Get name of current item. Returns an empty string if not found.
	const std::string	getSimple() const;
	// Get contents of column x of selected row
	const std::string getSelectedItemLabel(S32 column = 0) const;

	// Sets the label, which doesn't have to exist in the label.
	// This is probably a UI abuse.
	void			setLabel(const LLStringExplicit& name);

	BOOL			remove(const std::string& name);	// remove item "name", return TRUE if found and removed
	
	BOOL			setCurrentByIndex( S32 index );
	S32				getCurrentIndex() const;

	void			createLineEditor(const Params&);

	//========================================================================
	LLCtrlSelectionInterface* getSelectionInterface()	{ return (LLCtrlSelectionInterface*)this; };
	LLCtrlListInterface* getListInterface()				{ return (LLCtrlListInterface*)this; };

	// LLCtrlListInterface functions
	// See llscrolllistctrl.h
	virtual S32		getItemCount() const;
	// Overwrites the default column (See LLScrollListCtrl for format)
	virtual void 	addColumn(const LLSD& column, EAddPosition pos = ADD_BOTTOM);
	virtual void 	clearColumns();
	virtual void	setColumnLabel(const std::string& column, const std::string& label);
	virtual LLScrollListItem* addElement(const LLSD& value, EAddPosition pos = ADD_BOTTOM, void* userdata = NULL);
	virtual LLScrollListItem* addSimpleElement(const std::string& value, EAddPosition pos = ADD_BOTTOM, const LLSD& id = LLSD());
	virtual void 	clearRows();
	virtual void 	sortByColumn(const std::string& name, BOOL ascending);

	// LLCtrlSelectionInterface functions
	virtual BOOL	getCanSelect() const				{ return TRUE; }
	virtual BOOL	selectFirstItem()					{ return setCurrentByIndex(0); }
	virtual BOOL	selectNthItem( S32 index )			{ return setCurrentByIndex(index); }
	virtual BOOL	selectItemRange( S32 first, S32 last );
	virtual S32		getFirstSelectedIndex() const		{ return getCurrentIndex(); }
	virtual BOOL	setCurrentByID( const LLUUID& id );
	virtual LLUUID	getCurrentID() const;				// LLUUID::null if no items in menu
	virtual BOOL	setSelectedByValue(const LLSD& value, BOOL selected);
	virtual LLSD	getSelectedValue();
	virtual BOOL	isSelected(const LLSD& value) const;
	virtual BOOL	operateOnSelection(EOperation op);
	virtual BOOL	operateOnAll(EOperation op);

	//========================================================================
	
	void*			getCurrentUserdata();

	void			setPrearrangeCallback( commit_callback_t cb ) { mPrearrangeCallback = cb; }
	void			setTextEntryCallback( commit_callback_t cb ) { mTextEntryCallback = cb; }

	void			setButtonVisible(BOOL visible);

	void			onButtonMouseDown();
	void			onListMouseUp();
	void			onItemSelected(const LLSD& data);
	void			onTextCommit(const LLSD& data);

	void			updateSelection();
	virtual void	showList();
	virtual void	hideList();
	
	virtual void	onTextEntry(LLLineEditor* line_editor);
	
protected:
	LLButton*			mButton;
	LLLineEditor*		mTextEntry;
	LLScrollListCtrl*	mList;
	EPreferredPosition	mListPosition;
	LLPointer<LLUIImage>	mArrowImage;
	LLUIString			mLabel;
	BOOL				mHasAutocompletedText;
	S32                 mLastSelectedIndex;

private:
	BOOL				mAllowTextEntry;
	BOOL				mAllowNewValues;
	S32					mMaxChars;
	BOOL				mTextEntryTentative;
	commit_callback_t	mPrearrangeCallback;
	commit_callback_t	mTextEntryCallback;
	commit_callback_t	mSelectionCallback;
<<<<<<< HEAD
=======
	S32                 mLastSelectedIndex;
	boost::signals2::connection mTopLostSignalConnection;
>>>>>>> 485711e1
};

// A combo box with icons for the list of items.
class LLIconsComboBox
:	public LLComboBox
{
public:
	struct Params
	:	public LLInitParam::Block<Params, LLComboBox::Params>
	{
		Optional<S32>		icon_column,
							label_column;
		Params();
	};

	/*virtual*/ void setValue(const LLSD& value);

private:
	enum EColumnIndex
	{
		ICON_COLUMN = 0,
		LABEL_COLUMN
	};

	friend class LLUICtrlFactory;
	LLIconsComboBox(const Params&);
	virtual ~LLIconsComboBox() {};

	S32			mIconColumnIndex;
	S32			mLabelColumnIndex;
};

#endif<|MERGE_RESOLUTION|>--- conflicted
+++ resolved
@@ -231,11 +231,7 @@
 	commit_callback_t	mPrearrangeCallback;
 	commit_callback_t	mTextEntryCallback;
 	commit_callback_t	mSelectionCallback;
-<<<<<<< HEAD
-=======
-	S32                 mLastSelectedIndex;
-	boost::signals2::connection mTopLostSignalConnection;
->>>>>>> 485711e1
+        boost::signals2::connection mTopLostSignalConnection;
 };
 
 // A combo box with icons for the list of items.
