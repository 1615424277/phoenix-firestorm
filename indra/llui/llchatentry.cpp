--- conflicted
+++ resolved
@@ -163,8 +163,6 @@
     return !getLength() && !mLabel.empty();
 }
 
-<<<<<<< HEAD
-=======
 void LLChatEntry::onFocusReceived()
 {
 	LLUICtrl::onFocusReceived();
@@ -177,7 +175,6 @@
 	LLUICtrl::onFocusLost();
 }
 
->>>>>>> 6e113858
 BOOL LLChatEntry::handleSpecialKey(const KEY key, const MASK mask)
 {
 	BOOL handled = FALSE;
