/** 
 * @file llurlregistry.h
 * @author Martin Reddy
 * @brief Contains a set of Url types that can be matched in a string
 *
 * $LicenseInfo:firstyear=2009&license=viewerlgpl$
 * Second Life Viewer Source Code
 * Copyright (C) 2010, Linden Research, Inc.
 * 
 * This library is free software; you can redistribute it and/or
 * modify it under the terms of the GNU Lesser General Public
 * License as published by the Free Software Foundation;
 * version 2.1 of the License only.
 * 
 * This library is distributed in the hope that it will be useful,
 * but WITHOUT ANY WARRANTY; without even the implied warranty of
 * MERCHANTABILITY or FITNESS FOR A PARTICULAR PURPOSE.  See the GNU
 * Lesser General Public License for more details.
 * 
 * You should have received a copy of the GNU Lesser General Public
 * License along with this library; if not, write to the Free Software
 * Foundation, Inc., 51 Franklin Street, Fifth Floor, Boston, MA  02110-1301  USA
 * 
 * Linden Research, Inc., 945 Battery Street, San Francisco, CA  94111  USA
 * $/LicenseInfo$
 */

#ifndef LL_LLURLREGISTRY_H
#define LL_LLURLREGISTRY_H

#include "llurlentry.h"
#include "llurlmatch.h"
#include "llsingleton.h"
#include "llstring.h"

#include <string>
#include <vector>

class LLKeyBindingToStringHandler;

/// This default callback for findUrl() simply ignores any label updates
void LLUrlRegistryNullCallback(const std::string &url,
							   const std::string &label,
							   const std::string &icon);

///
/// LLUrlRegistry is a singleton that contains a set of Url types that
/// can be matched in string. E.g., http:// or secondlife:// Urls.
///
/// Clients call the findUrl() method on a string to locate the first
/// occurence of a supported Urls in that string. If findUrl() returns
/// true, the LLUrlMatch object will be updated to describe the Url
/// that was matched, including a label that can be used to hyperlink
/// the Url, an icon to display next to the Url, and a XUI menu that
/// can be used as a popup context menu for that Url.
///
/// New Url types can be added to the registry with the registerUrl
/// method. E.g., to add support for a new secondlife:///app/ Url.
///
/// Computing the label for a Url could involve a roundtrip request
/// to the server (e.g., to find the actual agent or group name).
/// As such, you can provide a callback method that will get invoked
/// when a new label is available for one of your matched Urls.
///
class LLUrlRegistry : public LLSingleton<LLUrlRegistry>
{
	LLSINGLETON(LLUrlRegistry);
	~LLUrlRegistry();
public:
	/// add a new Url handler to the registry (will be freed on destruction)
	/// optionally force it to the front of the list, making it take
	/// priority over other regular expression matches for URLs
	void registerUrl(LLUrlEntryBase *url, bool force_front = false);

	/// get the next Url in an input string, starting at a given character offset
	/// your callback is invoked if the matched Url's label changes in the future
	bool findUrl(const std::string &text, LLUrlMatch &match,
				 const LLUrlLabelCallback &cb = &LLUrlRegistryNullCallback,
				 bool is_content_trusted = false);

	/// a slightly less efficient version of findUrl for wide strings
	bool findUrl(const LLWString &text, LLUrlMatch &match,
				 const LLUrlLabelCallback &cb = &LLUrlRegistryNullCallback);

	// return true if the given string contains a URL that findUrl would match
	bool hasUrl(const std::string &text);
	bool hasUrl(const LLWString &text);

	// return true if the given string is a URL that findUrl would match
	bool isUrl(const std::string &text);
	bool isUrl(const LLWString &text);

    // Set handler for url registry to be capable of parsing and populating keybindings
    void setKeybindingHandler(LLKeyBindingToStringHandler* handler);

private:
	std::vector<LLUrlEntryBase *> mUrlEntry;
	LLUrlEntryBase*	mUrlEntryTrusted;
	LLUrlEntryBase*	mUrlEntryIcon;
	LLUrlEntryBase* mLLUrlEntryInvalidSLURL;
	LLUrlEntryBase* mUrlEntryHTTPLabel;
	LLUrlEntryBase* mUrlEntrySLLabel;
	LLUrlEntryBase* mUrlEntryNoLink;
<<<<<<< HEAD
	// <FS:Ansariel> Normalize only trusted URL
	LLUrlEntryBase* mUrlEntryTrustedUrl;
	// <FS:Ansariel> Wear folder SLUrl
	LLUrlEntryBase* mUrlEntryWear;
=======
    LLUrlEntryBase* mUrlEntryKeybinding;
>>>>>>> 4c848c82
};

#endif<|MERGE_RESOLUTION|>--- conflicted
+++ resolved
@@ -101,14 +101,11 @@
 	LLUrlEntryBase* mUrlEntryHTTPLabel;
 	LLUrlEntryBase* mUrlEntrySLLabel;
 	LLUrlEntryBase* mUrlEntryNoLink;
-<<<<<<< HEAD
+    LLUrlEntryBase* mUrlEntryKeybinding;
 	// <FS:Ansariel> Normalize only trusted URL
 	LLUrlEntryBase* mUrlEntryTrustedUrl;
 	// <FS:Ansariel> Wear folder SLUrl
 	LLUrlEntryBase* mUrlEntryWear;
-=======
-    LLUrlEntryBase* mUrlEntryKeybinding;
->>>>>>> 4c848c82
 };
 
 #endif