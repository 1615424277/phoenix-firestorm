/**
 * @file llctrlselectioninterface.h
 * @brief Programmatic selection of items in a list.
 *
 * $LicenseInfo:firstyear=2006&license=viewerlgpl$
 * Second Life Viewer Source Code
 * Copyright (C) 2010, Linden Research, Inc.
 *
 * This library is free software; you can redistribute it and/or
 * modify it under the terms of the GNU Lesser General Public
 * License as published by the Free Software Foundation;
 * version 2.1 of the License only.
 *
 * This library is distributed in the hope that it will be useful,
 * but WITHOUT ANY WARRANTY; without even the implied warranty of
 * MERCHANTABILITY or FITNESS FOR A PARTICULAR PURPOSE.  See the GNU
 * Lesser General Public License for more details.
 *
 * You should have received a copy of the GNU Lesser General Public
 * License along with this library; if not, write to the Free Software
 * Foundation, Inc., 51 Franklin Street, Fifth Floor, Boston, MA  02110-1301  USA
 *
 * Linden Research, Inc., 945 Battery Street, San Francisco, CA  94111  USA
 * $/LicenseInfo$
 */

#ifndef LLCTRLSELECTIONINTERFACE_H
#define LLCTRLSELECTIONINTERFACE_H

#include "stdtypes.h"
#include "llstring.h"
#include "llui.h"

class LLSD;
class LLUUID;
class LLScrollListItem;

class LLCtrlSelectionInterface
{
public:
    virtual ~LLCtrlSelectionInterface();

    enum EOperation
    {
        OP_DELETE = 1,
        OP_SELECT,
        OP_DESELECT,
    };

<<<<<<< HEAD
	virtual bool	getCanSelect() const = 0;
=======
    virtual bool    getCanSelect() const = 0;
>>>>>>> 1a8a5404

    virtual S32     getItemCount() const = 0;

<<<<<<< HEAD
	virtual bool	selectFirstItem() = 0;
	virtual bool	selectNthItem( S32 index ) = 0;
	virtual bool	selectItemRange( S32 first, S32 last ) = 0;
=======
    virtual bool    selectFirstItem() = 0;
    virtual bool    selectNthItem( S32 index ) = 0;
    virtual bool    selectItemRange( S32 first, S32 last ) = 0;
>>>>>>> 1a8a5404

    virtual S32     getFirstSelectedIndex() const = 0;

<<<<<<< HEAD
	// TomY TODO: Simply cast the UUIDs to LLSDs, using the selectByValue function
	virtual bool	setCurrentByID( const LLUUID& id ) = 0;
	virtual LLUUID	getCurrentID() const = 0;

			bool	selectByValue(const LLSD value);
			bool	deselectByValue(const LLSD value);
	virtual bool	setSelectedByValue(const LLSD& value, bool selected) = 0;
	virtual LLSD	getSelectedValue() = 0;

	virtual bool	isSelected(const LLSD& value) const = 0;

	virtual bool	operateOnSelection(EOperation op) = 0;
	virtual bool	operateOnAll(EOperation op) = 0;
=======
    // TomY TODO: Simply cast the UUIDs to LLSDs, using the selectByValue function
    virtual bool    setCurrentByID( const LLUUID& id ) = 0;
    virtual LLUUID  getCurrentID() const = 0;

            bool    selectByValue(const LLSD value);
            bool    deselectByValue(const LLSD value);
    virtual bool    setSelectedByValue(const LLSD& value, bool selected) = 0;
    virtual LLSD    getSelectedValue() = 0;

    virtual bool    isSelected(const LLSD& value) const = 0;

    virtual bool    operateOnSelection(EOperation op) = 0;
    virtual bool    operateOnAll(EOperation op) = 0;
>>>>>>> 1a8a5404
};

class LLCtrlListInterface : public LLCtrlSelectionInterface
{
public:
<<<<<<< HEAD
	virtual ~LLCtrlListInterface();
	
	virtual void addColumn(const LLSD& column, EAddPosition pos = ADD_BOTTOM) = 0;
	virtual void clearColumns() = 0;
	virtual void setColumnLabel(const std::string& column, const std::string& label) = 0;
	// TomY TODO: Document this
	virtual LLScrollListItem* addElement(const LLSD& value, EAddPosition pos = ADD_BOTTOM, void* userdata = NULL) = 0;

	LLScrollListItem* addSimpleElement(const std::string& value); // defaults to bottom
	LLScrollListItem* addSimpleElement(const std::string& value, EAddPosition pos); // defaults to no LLSD() id
	virtual LLScrollListItem* addSimpleElement(const std::string& value, EAddPosition pos, const LLSD& id) = 0;

	virtual void clearRows() = 0;
	virtual void sortByColumn(const std::string& name, bool ascending) = 0;
=======
    virtual ~LLCtrlListInterface();

    virtual void addColumn(const LLSD& column, EAddPosition pos = ADD_BOTTOM) = 0;
    virtual void clearColumns() = 0;
    virtual void setColumnLabel(const std::string& column, const std::string& label) = 0;
    // TomY TODO: Document this
    virtual LLScrollListItem* addElement(const LLSD& value, EAddPosition pos = ADD_BOTTOM, void* userdata = NULL) = 0;

    LLScrollListItem* addSimpleElement(const std::string& value); // defaults to bottom
    LLScrollListItem* addSimpleElement(const std::string& value, EAddPosition pos); // defaults to no LLSD() id
    virtual LLScrollListItem* addSimpleElement(const std::string& value, EAddPosition pos, const LLSD& id) = 0;

    virtual void clearRows() = 0;
    virtual void sortByColumn(const std::string& name, bool ascending) = 0;
>>>>>>> 1a8a5404
};

class LLCtrlScrollInterface
{
public:
    virtual ~LLCtrlScrollInterface();

    virtual S32 getScrollPos() const = 0;
    virtual void setScrollPos( S32 pos ) = 0;
    virtual void scrollToShowSelected() = 0;
};

#endif<|MERGE_RESOLUTION|>--- conflicted
+++ resolved
@@ -47,41 +47,16 @@
         OP_DESELECT,
     };
 
-<<<<<<< HEAD
-	virtual bool	getCanSelect() const = 0;
-=======
     virtual bool    getCanSelect() const = 0;
->>>>>>> 1a8a5404
 
     virtual S32     getItemCount() const = 0;
 
-<<<<<<< HEAD
-	virtual bool	selectFirstItem() = 0;
-	virtual bool	selectNthItem( S32 index ) = 0;
-	virtual bool	selectItemRange( S32 first, S32 last ) = 0;
-=======
     virtual bool    selectFirstItem() = 0;
     virtual bool    selectNthItem( S32 index ) = 0;
     virtual bool    selectItemRange( S32 first, S32 last ) = 0;
->>>>>>> 1a8a5404
 
     virtual S32     getFirstSelectedIndex() const = 0;
 
-<<<<<<< HEAD
-	// TomY TODO: Simply cast the UUIDs to LLSDs, using the selectByValue function
-	virtual bool	setCurrentByID( const LLUUID& id ) = 0;
-	virtual LLUUID	getCurrentID() const = 0;
-
-			bool	selectByValue(const LLSD value);
-			bool	deselectByValue(const LLSD value);
-	virtual bool	setSelectedByValue(const LLSD& value, bool selected) = 0;
-	virtual LLSD	getSelectedValue() = 0;
-
-	virtual bool	isSelected(const LLSD& value) const = 0;
-
-	virtual bool	operateOnSelection(EOperation op) = 0;
-	virtual bool	operateOnAll(EOperation op) = 0;
-=======
     // TomY TODO: Simply cast the UUIDs to LLSDs, using the selectByValue function
     virtual bool    setCurrentByID( const LLUUID& id ) = 0;
     virtual LLUUID  getCurrentID() const = 0;
@@ -95,28 +70,11 @@
 
     virtual bool    operateOnSelection(EOperation op) = 0;
     virtual bool    operateOnAll(EOperation op) = 0;
->>>>>>> 1a8a5404
 };
 
 class LLCtrlListInterface : public LLCtrlSelectionInterface
 {
 public:
-<<<<<<< HEAD
-	virtual ~LLCtrlListInterface();
-	
-	virtual void addColumn(const LLSD& column, EAddPosition pos = ADD_BOTTOM) = 0;
-	virtual void clearColumns() = 0;
-	virtual void setColumnLabel(const std::string& column, const std::string& label) = 0;
-	// TomY TODO: Document this
-	virtual LLScrollListItem* addElement(const LLSD& value, EAddPosition pos = ADD_BOTTOM, void* userdata = NULL) = 0;
-
-	LLScrollListItem* addSimpleElement(const std::string& value); // defaults to bottom
-	LLScrollListItem* addSimpleElement(const std::string& value, EAddPosition pos); // defaults to no LLSD() id
-	virtual LLScrollListItem* addSimpleElement(const std::string& value, EAddPosition pos, const LLSD& id) = 0;
-
-	virtual void clearRows() = 0;
-	virtual void sortByColumn(const std::string& name, bool ascending) = 0;
-=======
     virtual ~LLCtrlListInterface();
 
     virtual void addColumn(const LLSD& column, EAddPosition pos = ADD_BOTTOM) = 0;
@@ -131,7 +89,6 @@
 
     virtual void clearRows() = 0;
     virtual void sortByColumn(const std::string& name, bool ascending) = 0;
->>>>>>> 1a8a5404
 };
 
 class LLCtrlScrollInterface
