/**
 * @file llbadgeowner.h
 * @brief Header for badge owners
 *
 * $LicenseInfo:firstyear=2001&license=viewerlgpl$
 * Second Life Viewer Source Code
 * Copyright (C) 2010, Linden Research, Inc.
 *
 * This library is free software; you can redistribute it and/or
 * modify it under the terms of the GNU Lesser General Public
 * License as published by the Free Software Foundation;
 * version 2.1 of the License only.
 *
 * This library is distributed in the hope that it will be useful,
 * but WITHOUT ANY WARRANTY; without even the implied warranty of
 * MERCHANTABILITY or FITNESS FOR A PARTICULAR PURPOSE.  See the GNU
 * Lesser General Public License for more details.
 *
 * You should have received a copy of the GNU Lesser General Public
 * License along with this library; if not, write to the Free Software
 * Foundation, Inc., 51 Franklin Street, Fifth Floor, Boston, MA  02110-1301  USA
 *
 * Linden Research, Inc., 945 Battery Street, San Francisco, CA  94111  USA
 * $/LicenseInfo$
 */

#ifndef LL_LLBADGEOWNER_H
#define LL_LLBADGEOWNER_H

#include "llbadge.h"
#include "llview.h"

//
// Classes
//

class LLBadgeOwner
{
public:

    LLBadgeOwner(LLHandle< LLView > viewHandle);

    void initBadgeParams(const LLBadge::Params& p);
    void addBadgeToParentHolder();

<<<<<<< HEAD
	void initBadgeParams(const LLBadge::Params& p);
	void addBadgeToParentHolder();
	
	bool hasBadgeHolderParent() const { return mHasBadgeHolderParent; };
	// <FS:Ansariel> Re-add setBadgeLabel
	void setBadgeLabel(const LLStringExplicit& label);
	// </FS:Ansariel>
	void setBadgeVisibility(bool visible);
	void setDrawBadgeAtTop(bool draw_at_top);
	void reshapeBadge(const LLRect& new_rect);
=======
    bool hasBadgeHolderParent() const { return mHasBadgeHolderParent; };
    // <FS:Ansariel> Re-add setBadgeLabel
    void setBadgeLabel(const LLStringExplicit& label);
    // </FS:Ansariel>
    void setBadgeVisibility(bool visible);
    void setDrawBadgeAtTop(bool draw_at_top);
    void reshapeBadge(const LLRect& new_rect);
>>>>>>> 1a8a5404

private:

    LLBadge* createBadge(const LLBadge::Params& p);

private:
    bool                mHasBadgeHolderParent;
    LLBadge*            mBadge;
    LLHandle< LLView >  mBadgeOwnerView;
};

#endif  // LL_LLBADGEOWNER_H<|MERGE_RESOLUTION|>--- conflicted
+++ resolved
@@ -43,18 +43,6 @@
     void initBadgeParams(const LLBadge::Params& p);
     void addBadgeToParentHolder();
 
-<<<<<<< HEAD
-	void initBadgeParams(const LLBadge::Params& p);
-	void addBadgeToParentHolder();
-	
-	bool hasBadgeHolderParent() const { return mHasBadgeHolderParent; };
-	// <FS:Ansariel> Re-add setBadgeLabel
-	void setBadgeLabel(const LLStringExplicit& label);
-	// </FS:Ansariel>
-	void setBadgeVisibility(bool visible);
-	void setDrawBadgeAtTop(bool draw_at_top);
-	void reshapeBadge(const LLRect& new_rect);
-=======
     bool hasBadgeHolderParent() const { return mHasBadgeHolderParent; };
     // <FS:Ansariel> Re-add setBadgeLabel
     void setBadgeLabel(const LLStringExplicit& label);
@@ -62,7 +50,6 @@
     void setBadgeVisibility(bool visible);
     void setDrawBadgeAtTop(bool draw_at_top);
     void reshapeBadge(const LLRect& new_rect);
->>>>>>> 1a8a5404
 
 private:
 
