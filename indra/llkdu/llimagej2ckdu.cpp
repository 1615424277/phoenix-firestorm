 /** 
 * @file llimagej2ckdu.cpp
 * @brief This is an implementation of JPEG2000 encode/decode using Kakadu
 *
 * $LicenseInfo:firstyear=2010&license=viewerlgpl$
 * Second Life Viewer Source Code
 * Copyright (C) 2010, Linden Research, Inc.
 * 
 * This library is free software; you can redistribute it and/or
 * modify it under the terms of the GNU Lesser General Public
 * License as published by the Free Software Foundation;
 * version 2.1 of the License only.
 * 
 * This library is distributed in the hope that it will be useful,
 * but WITHOUT ANY WARRANTY; without even the implied warranty of
 * MERCHANTABILITY or FITNESS FOR A PARTICULAR PURPOSE.  See the GNU
 * Lesser General Public License for more details.
 * 
 * You should have received a copy of the GNU Lesser General Public
 * License along with this library; if not, write to the Free Software
 * Foundation, Inc., 51 Franklin Street, Fifth Floor, Boston, MA  02110-1301  USA
 * 
 * Linden Research, Inc., 945 Battery Street, San Francisco, CA  94111  USA
 * $/LicenseInfo$
 */

#include "linden_common.h"
#include "llimagej2ckdu.h"

#include "lltimer.h"
#include "llpointer.h"
#include "llmath.h"
#include "llkdumem.h"

#include "kdu_block_coding.h"

class kdc_flow_control {
	
public:
	kdc_flow_control(kdu_image_in_base *img_in, kdu_codestream codestream);
	~kdc_flow_control();
	bool advance_components();
	void process_components();
	
private:
	
	struct kdc_component_flow_control {
	public:
		kdu_image_in_base *reader;
		int vert_subsampling;
		int ratio_counter;  /*  Initialized to 0, decremented by `count_delta';
                                when < 0, a new line must be processed, after
                                which it is incremented by `vert_subsampling'.  */
		int initial_lines;
		int remaining_lines;
		kdu_line_buf *line;
	};
	
	kdu_codestream codestream;
	kdu_dims valid_tile_indices;
	kdu_coords tile_idx;
	kdu_tile tile;
	int num_components;
	kdc_component_flow_control *components;
	int count_delta; // Holds the minimum of the `vert_subsampling' fields
	kdu_multi_analysis engine;
	kdu_long max_buffer_memory;
};

//
// Kakadu specific implementation
//
void set_default_colour_weights(kdu_params *siz);
// <FS:CR> Various missing prototypes
LLImageJ2CImpl* fallbackCreateLLImageJ2CImpl();
void fallbackDestroyLLImageJ2CImpl(LLImageJ2CImpl* impl);
const char* fallbackEngineInfoLLImageJ2CImpl();
void ll_kdu_error(void);
// </FS:CR>

const char* engineInfoLLImageJ2CKDU()
{
	static std::string version = llformat("KDU %s", KDU_CORE_VERSION);
	return version.c_str();
}

LLImageJ2CKDU* createLLImageJ2CKDU()
{
	return new LLImageJ2CKDU();
}

void destroyLLImageJ2CKDU(LLImageJ2CKDU* kdu)
{
	delete kdu;
	kdu = NULL;
}

LLImageJ2CImpl* fallbackCreateLLImageJ2CImpl()
{
	return new LLImageJ2CKDU();
}

void fallbackDestroyLLImageJ2CImpl(LLImageJ2CImpl* impl)
{
	delete impl;
	impl = NULL;
}

const char* fallbackEngineInfoLLImageJ2CImpl()
{
	return engineInfoLLImageJ2CKDU();
}

class LLKDUDecodeState
{
public:
	// <FS:ND> KDU 7.3.2 upgrade
	// LLKDUDecodeState(kdu_tile tile, kdu_byte *buf, S32 row_gap);
	LLKDUDecodeState(kdu_tile tile, kdu_byte *buf, S32 row_gap, kdu_codestream &aStream );
	// </FS:ND>

	~LLKDUDecodeState();
	BOOL processTileDecode(F32 decode_time, BOOL limit_time = TRUE);

private:
	S32 mNumComponents;
	BOOL mUseYCC;
	kdu_dims mDims;
	kdu_sample_allocator mAllocator;
	kdu_tile_comp mComps[4];
	kdu_line_buf mLines[4];
	kdu_pull_ifc mEngines[4];
	bool mReversible[4]; // Some components may be reversible and others not
	int mBitDepths[4];   // Original bit-depth may be quite different from 8
	
	kdu_tile mTile;
	kdu_byte *mBuf;
	S32 mRowGap;
};

void ll_kdu_error( void )
{
	// *FIX: This exception is bad, bad, bad. It gets thrown from a
	// destructor which can lead to immediate program termination!
	throw "ll_kdu_error() throwing an exception";
}

// Stuff for new kdu error handling
class LLKDUMessageWarning : public kdu_message
{
public:
	/*virtual*/ void put_text(const char *s);
	/*virtual*/ void put_text(const kdu_uint16 *s);

	static LLKDUMessageWarning sDefaultMessage;
};

class LLKDUMessageError : public kdu_message
{
public:
	/*virtual*/ void put_text(const char *s);
	/*virtual*/ void put_text(const kdu_uint16 *s);
	/*virtual*/ void flush(bool end_of_message = false);
	static LLKDUMessageError sDefaultMessage;
};

void LLKDUMessageWarning::put_text(const char *s)
{
	LL_INFOS() << "KDU Warning: " << s << LL_ENDL;
}

void LLKDUMessageWarning::put_text(const kdu_uint16 *s)
{
	LL_INFOS() << "KDU Warning: " << s << LL_ENDL;
}

void LLKDUMessageError::put_text(const char *s)
{
	// <FS_AO: decrease performance-killing spam>
	LL_INFOS_ONCE("LLImageJ2CKDU") << "KDU Error: " << s << LL_ENDL;
}

void LLKDUMessageError::put_text(const kdu_uint16 *s)
{
	LL_INFOS() << "KDU Error: " << s << LL_ENDL;
}

void LLKDUMessageError::flush(bool end_of_message)
{
	if (end_of_message) 
	{
		throw "KDU throwing an exception";
	}
}

LLKDUMessageWarning LLKDUMessageWarning::sDefaultMessage;
LLKDUMessageError	LLKDUMessageError::sDefaultMessage;
static bool kdu_message_initialized = false;

LLImageJ2CKDU::LLImageJ2CKDU() : LLImageJ2CImpl(),
mInputp(NULL),
mCodeStreamp(NULL),
mTPosp(NULL),
mTileIndicesp(NULL),
mRawImagep(NULL),
mDecodeState(NULL),
mBlocksSize(-1),
mPrecinctsSize(-1),
mLevels(0)
{
}

LLImageJ2CKDU::~LLImageJ2CKDU()
{
	cleanupCodeStream(); // in case destroyed before decode completed
}

// Stuff for new simple decode
void transfer_bytes(kdu_byte *dest, kdu_line_buf &src, int gap, int precision);

void LLImageJ2CKDU::setupCodeStream(LLImageJ2C &base, BOOL keep_codestream, ECodeStreamMode mode)
{
	S32 data_size = base.getDataSize();
	S32 max_bytes = (base.getMaxBytes() ? base.getMaxBytes() : data_size);

	//
	//  Initialization
	//
	if (!kdu_message_initialized)
	{
		kdu_message_initialized = true;
		kdu_customize_errors(&LLKDUMessageError::sDefaultMessage);
		kdu_customize_warnings(&LLKDUMessageWarning::sDefaultMessage);
	}

	if (mCodeStreamp)
	{
		mCodeStreamp->destroy();
		delete mCodeStreamp;
		mCodeStreamp = NULL;
	}

	if (!mInputp && base.getData())
	{
		// The compressed data has been loaded
		// Setup the source for the codestream
		mInputp = new LLKDUMemSource(base.getData(), data_size);
	}

	if (mInputp)
	{
		mInputp->reset();
	}
	mCodeStreamp = new kdu_codestream;

	mCodeStreamp->create(mInputp);

	// Set the maximum number of bytes to use from the codestream
	// *TODO: This seems to be wrong. The base class should have no idea of how j2c compression works so no
	// good way of computing what's the byte range to be used.
	mCodeStreamp->set_max_bytes(max_bytes,true);

	//	If you want to flip or rotate the image for some reason, change
	// the resolution, or identify a restricted region of interest, this is
	// the place to do it.  You may use "kdu_codestream::change_appearance"
	// and "kdu_codestream::apply_input_restrictions" for this purpose.
	//	If you wish to truncate the code-stream prior to decompression, you
	// may use "kdu_codestream::set_max_bytes".
	//	If you wish to retain all compressed data so that the material
	// can be decompressed multiple times, possibly with different appearance
	// parameters, you should call "kdu_codestream::set_persistent" here.
	//	There are a variety of other features which must be enabled at
	// this point if you want to take advantage of them.  See the
	// descriptions appearing with the "kdu_codestream" interface functions
	// in "kdu_compressed.h" for an itemized account of these capabilities.

	switch (mode)
	{
	case MODE_FAST:
		mCodeStreamp->set_fast();
		break;
	case MODE_RESILIENT:
		mCodeStreamp->set_resilient();
		break;
	case MODE_FUSSY:
		mCodeStreamp->set_fussy();
		break;
	default:
		llassert(0);
		mCodeStreamp->set_fast();
	}

	kdu_dims dims;
	mCodeStreamp->get_dims(0,dims);

	S32 components = mCodeStreamp->get_num_components();

	if (components >= 3)
	{ // Check that components have consistent dimensions (for PPM file)
		kdu_dims dims1; mCodeStreamp->get_dims(1,dims1);
		kdu_dims dims2; mCodeStreamp->get_dims(2,dims2);
		if ((dims1 != dims) || (dims2 != dims))
		{
			LL_ERRS() << "Components don't have matching dimensions!" << LL_ENDL;
		}
	}

	// Get the number of resolution levels in that image
	mLevels = mCodeStreamp->get_min_dwt_levels();
	
	// Set the base dimensions
	base.setSize(dims.size.x, dims.size.y, components);
	base.setLevels(mLevels);
	
	if (!keep_codestream)
	{
		mCodeStreamp->destroy();
		delete mCodeStreamp;
		mCodeStreamp = NULL;
		delete mInputp;
		mInputp = NULL;
	}
}

void LLImageJ2CKDU::cleanupCodeStream()
{
	delete mInputp;
	mInputp = NULL;

	delete mDecodeState;
	mDecodeState = NULL;

	if (mCodeStreamp)
	{
		mCodeStreamp->destroy();
		delete mCodeStreamp;
		mCodeStreamp = NULL;
	}

	delete mTPosp;
	mTPosp = NULL;

	delete mTileIndicesp;
	mTileIndicesp = NULL;
}

BOOL LLImageJ2CKDU::initDecode(LLImageJ2C &base, LLImageRaw &raw_image, int discard_level, int* region)
{
	return initDecode(base,raw_image,0.0f,MODE_FAST,0,4,discard_level,region);
}

BOOL LLImageJ2CKDU::initEncode(LLImageJ2C &base, LLImageRaw &raw_image, int blocks_size, int precincts_size, int levels)
{
	mPrecinctsSize = precincts_size;
	if (mPrecinctsSize != -1)
	{
		mPrecinctsSize = get_lower_power_two(mPrecinctsSize,MAX_PRECINCT_SIZE);
		mPrecinctsSize = llmax(mPrecinctsSize,MIN_PRECINCT_SIZE);
	}
	mBlocksSize = blocks_size;
	if (mBlocksSize != -1)
	{
		mBlocksSize = get_lower_power_two(mBlocksSize,MAX_BLOCK_SIZE);
		mBlocksSize = llmax(mBlocksSize,MIN_BLOCK_SIZE);
		if (mPrecinctsSize != -1)
		{
			mBlocksSize = llmin(mBlocksSize,mPrecinctsSize);	// blocks *must* be smaller than precincts
		}
	}
	mLevels = levels;
	if (mLevels != 0)
	{
		mLevels = llclamp(mLevels,MIN_DECOMPOSITION_LEVELS,MAX_DECOMPOSITION_LEVELS);
		base.setLevels(mLevels);
	}
	return TRUE;
}

BOOL LLImageJ2CKDU::initDecode(LLImageJ2C &base, LLImageRaw &raw_image, F32 decode_time, ECodeStreamMode mode, S32 first_channel, S32 max_channel_count, int discard_level, int* region)
{
	base.resetLastError();

	// *FIX: kdu calls our callback function if there's an error, and then bombs.
	// To regain control, we throw an exception, and catch it here.
	try
	{
		// Merov : Test!! DO NOT COMMIT!!
		//findDiscardLevelsBoundaries(base);

		base.updateRawDiscardLevel();
		setupCodeStream(base, TRUE, mode);

		mRawImagep = &raw_image;
		mCodeStreamp->change_appearance(false, true, false);

		// Apply loading discard level and cropping if required
		kdu_dims* region_kdu = NULL;
		if (region != NULL)
		{
			region_kdu = new kdu_dims;
			region_kdu->pos.x  = region[0];
			region_kdu->pos.y  = region[1];
			region_kdu->size.x = region[2] - region[0];
			region_kdu->size.y = region[3] - region[1];
		}
		int discard = (discard_level != -1 ? discard_level : base.getRawDiscardLevel());
		//LL_INFOS() << "Merov debug : initDecode, discard used = " << discard << ", asked = " << discard_level << LL_ENDL;
		// Apply loading restrictions
		mCodeStreamp->apply_input_restrictions( first_channel, max_channel_count, discard, 0, region_kdu);
		
		// Clean-up
		if (region_kdu)
		{
			delete region_kdu;
			region_kdu = NULL;
		}

		// Resize raw_image according to the image to be decoded
		kdu_dims dims; mCodeStreamp->get_dims(0,dims);
		S32 channels = base.getComponents() - first_channel;
		channels = llmin(channels,max_channel_count);
		raw_image.resize(dims.size.x, dims.size.y, channels);

		if (!mTileIndicesp)
		{
			mTileIndicesp = new kdu_dims;
		}
		mCodeStreamp->get_valid_tiles(*mTileIndicesp);
		if (!mTPosp)
		{
			mTPosp = new kdu_coords;
			mTPosp->y = 0;
			mTPosp->x = 0;
		}
	}
	catch (const char* msg)
	{
		base.setLastError(ll_safe_string(msg));
		return FALSE;
	}
	catch (...)
	{
		base.setLastError("Unknown J2C error");
		return FALSE;
	}

	return TRUE;
}


// Returns TRUE to mean done, whether successful or not.
BOOL LLImageJ2CKDU::decodeImpl(LLImageJ2C &base, LLImageRaw &raw_image, F32 decode_time, S32 first_channel, S32 max_channel_count)
{
	ECodeStreamMode mode = MODE_FAST;

	LLTimer decode_timer;

	if (!mCodeStreamp)
	{
		if (!initDecode(base, raw_image, decode_time, mode, first_channel, max_channel_count))
		{
			// Initializing the J2C decode failed, bail out.
			cleanupCodeStream();
			return TRUE; // done
		}
	}

	// <FS:Techwolf Lupindo> texture comment metadata reader
	// <FS:LO> get_text() will return a NULL pointer if no comment exists, but will return a proper null terminated string even if the comment is ""
	if(mCodeStreamp->get_comment().get_text())
	{
		raw_image.mComment.assign(mCodeStreamp->get_comment().get_text());
	}
	// </FS:LO>
	// </FS:Techwolf Lupindo>

	// These can probably be grabbed from what's saved in the class.
	kdu_dims dims;
	mCodeStreamp->get_dims(0,dims);

	// Now we are ready to walk through the tiles processing them one-by-one.
	kdu_byte *buffer = raw_image.getData();

	while (mTPosp->y < mTileIndicesp->size.y)
	{
		while (mTPosp->x < mTileIndicesp->size.x)
		{
			try
			{
				if (!mDecodeState)
				{
					kdu_tile tile = mCodeStreamp->open_tile(*(mTPosp)+mTileIndicesp->pos);

					// Find the region of the buffer occupied by this
					// tile.  Note that we have no control over
					// sub-sampling factors which might have been used
					// during compression and so it can happen that tiles
					// (at the image component level) actually have
					// different dimensions.  For this reason, we cannot
					// figure out the buffer region occupied by a tile
					// directly from the tile indices.  Instead, we query
					// the highest resolution of the first tile-component
					// concerning its location and size on the canvas --
					// the `dims' object already holds the location and
					// size of the entire image component on the same
					// canvas coordinate system.  Comparing the two tells
					// us where the current tile is in the buffer.
					S32 channels = base.getComponents() - first_channel;
					if (channels > max_channel_count)
					{
						channels = max_channel_count;
					}
					kdu_resolution res = tile.access_component(0).access_resolution();
					kdu_dims tile_dims; res.get_dims(tile_dims);
					kdu_coords offset = tile_dims.pos - dims.pos;
					int row_gap = channels*dims.size.x; // inter-row separation
					kdu_byte *buf = buffer + offset.y*row_gap + offset.x*channels;
					
					// <FS:ND> KDU 7.3.2 upgrade
					// mDecodeState = new LLKDUDecodeState(tile, buf, row_gap);
					mDecodeState = new LLKDUDecodeState(tile, buf, row_gap, *mCodeStreamp);
					// </FS:ND>

				}
				// Do the actual processing
				F32 remaining_time = decode_time - decode_timer.getElapsedTimeF32();
				// This is where we do the actual decode.  If we run out of time, return false.
				if (mDecodeState->processTileDecode(remaining_time, (decode_time > 0.0f)))
				{
					delete mDecodeState;
					mDecodeState = NULL;
				}
				else
				{
					// Not finished decoding yet.
					//					setLastError("Ran out of time while decoding");
					return FALSE;
				}
			}
			catch (const char* msg)
			{
				base.setLastError(ll_safe_string(msg));
				base.decodeFailed();
				cleanupCodeStream();
				return TRUE; // done
			}
			catch (...)
			{
				base.setLastError( "Unknown J2C error" );
				base.decodeFailed();
				cleanupCodeStream();
				return TRUE; // done
			}


			mTPosp->x++;
		}
		mTPosp->y++;
		mTPosp->x = 0;
	}

	cleanupCodeStream();

	return TRUE;
}


BOOL LLImageJ2CKDU::encodeImpl(LLImageJ2C &base, const LLImageRaw &raw_image, const char* comment_text, F32 encode_time, BOOL reversible)
{
	// Declare and set simple arguments
	bool transpose = false;
	bool vflip = true;
	bool hflip = false;

	try
	{
		// Set up input image files
		siz_params siz;
		
		// Should set rate someplace here
		LLKDUMemIn mem_in(raw_image.getData(),
			raw_image.getDataSize(),
			raw_image.getWidth(),
			raw_image.getHeight(),
			raw_image.getComponents(),
			&siz);

		base.setSize(raw_image.getWidth(), raw_image.getHeight(), raw_image.getComponents());

		int num_components = raw_image.getComponents();

		siz.set(Scomponents,0,0,num_components);
		siz.set(Sdims,0,0,base.getHeight());  // Height of first image component
		siz.set(Sdims,0,1,base.getWidth());   // Width of first image component
		siz.set(Sprecision,0,0,8);  // Image samples have original bit-depth of 8
		siz.set(Ssigned,0,0,false); // Image samples are originally unsigned

		kdu_params *siz_ref = &siz; 
		siz_ref->finalize();
		siz_params transformed_siz; // Use this one to construct code-stream
		transformed_siz.copy_from(&siz,-1,-1,-1,0,transpose,false,false);

		// Construct the `kdu_codestream' object and parse all remaining arguments
		U32 max_output_size = base.getWidth()*base.getHeight()*base.getComponents();
		max_output_size = (max_output_size < 1000 ? 1000 : max_output_size);
		U8 *output_buffer = new U8[max_output_size];
		U32 output_size = 0; // Address updated by LLKDUMemTarget to give the final compressed buffer size
		LLKDUMemTarget output(output_buffer, output_size, max_output_size);

		kdu_codestream codestream;
		codestream.create(&transformed_siz,&output);

		if (comment_text)
		{
			// Set the comments for the codestream
			kdu_codestream_comment comment = codestream.add_comment();
			comment.put_text(comment_text);
		}

		if (num_components >= 3)
		{
			// Note that we always use YCC and not YUV
			// *TODO: Verify this doesn't screws up reversible textures (like sculpties) as YCC is not reversible but YUV is...
			set_default_colour_weights(codestream.access_siz());
		}

		// Set codestream options
		int nb_layers = 0;
		kdu_long layer_bytes[MAX_NB_LAYERS];
		U32 max_bytes = (U32)(base.getWidth() * base.getHeight() * base.getComponents());

		// Rate is the argument passed into the LLImageJ2C which specifies the target compression rate. The default is 8:1.
		// *TODO: mRate is actually always 8:1 in the viewer. Test different values.
		llassert (base.mRate > 0.f);
		max_bytes = (U32)((F32)(max_bytes) * base.mRate);
		
		// This code is where we specify the target number of bytes for each quality layer.
		// We're using a logarithmic spacing rule that fits with our way of fetching texture data.
		// Note: For more info on this layers business, read kdu_codestream::flush() doc in kdu_compressed.h
		layer_bytes[nb_layers++] = FIRST_PACKET_SIZE;
		U32 i = MIN_LAYER_SIZE;
		while ((i < max_bytes) && (nb_layers < (MAX_NB_LAYERS-1)))
		{
			layer_bytes[nb_layers++] = i;
			i *= 4;
		}
		// Note: for small images, we can have (max_bytes < FIRST_PACKET_SIZE), hence the test
		if (layer_bytes[nb_layers-1] < max_bytes)
		{
			// Set the last quality layer so to fit the preset compression ratio
			layer_bytes[nb_layers++] = max_bytes;
		}

		if (reversible)
		{
			// Use 0 for a last quality layer for reversible images so all remaining code blocks will be flushed
			// Hack: KDU encoding for reversible images has a bug for small images that leads to j2c images that 
			// cannot be open or are very blurry. Avoiding that last layer prevents the problem to happen.
			if ((base.getWidth() >= 32) || (base.getHeight() >= 32))
			{
				if( nb_layers >= MAX_NB_LAYERS ) nb_layers = MAX_NB_LAYERS-1; // <FS:ND/> Adjust layer index in case we reached the arrays end.
				layer_bytes[nb_layers++] = 0;
			}
			codestream.access_siz()->parse_string("Creversible=yes");
			// *TODO: we should use yuv in reversible mode
			// Don't turn this on now though as it creates problems on decoding for the moment
			//codestream.access_siz()->parse_string("Cycc=no");
		}
		
		std::string layer_string = llformat("Clayers=%d",nb_layers);
		codestream.access_siz()->parse_string(layer_string.c_str());
		
		// Set up data ordering, markers, etc... if precincts or blocks specified
		if ((mBlocksSize != -1) || (mPrecinctsSize != -1))
		{
			if (mPrecinctsSize != -1)
			{
				std::string precincts_string = llformat("Cprecincts={%d,%d}",mPrecinctsSize,mPrecinctsSize);
				codestream.access_siz()->parse_string(precincts_string.c_str());
			}
			if (mBlocksSize != -1)
			{
				std::string blocks_string = llformat("Cblk={%d,%d}",mBlocksSize,mBlocksSize);
				codestream.access_siz()->parse_string(blocks_string.c_str());
			}
			std::string ordering_string = llformat("Corder=LRCP");
			codestream.access_siz()->parse_string(ordering_string.c_str());
			std::string PLT_string = llformat("ORGgen_plt=yes");
			codestream.access_siz()->parse_string(PLT_string.c_str());
			std::string Parts_string = llformat("ORGtparts=R");
			codestream.access_siz()->parse_string(Parts_string.c_str());
		}
		
		// Set the number of wavelets subresolutions (aka levels) 
		if (mLevels != 0)
		{
			std::string levels_string = llformat("Clevels=%d",mLevels);
			codestream.access_siz()->parse_string(levels_string.c_str());
		}
		
		// Complete the encode settings
		codestream.access_siz()->finalize_all();
		codestream.change_appearance(transpose,vflip,hflip);

		// Now we are ready for sample data processing
		kdc_flow_control *tile = new kdc_flow_control(&mem_in,codestream);
		bool done = false;
		while (!done)
		{ 
			// Process line by line
			if (tile->advance_components())
			{
				tile->process_components();
			}
			else
			{
				done = true;
			}
		}

		// Produce the compressed output
		codestream.flush(layer_bytes,nb_layers);

		// Cleanup
		delete tile;
		codestream.destroy();

		// Now that we're done encoding, create the new data buffer for the compressed
		// image and stick it there.
		base.copyData(output_buffer, output_size);
		base.updateData(); // set width, height
		delete[] output_buffer;
	}
	catch(const char* msg)
	{
		base.setLastError(ll_safe_string(msg));
		return FALSE;
	}
	catch( ... )
	{
		base.setLastError( "Unknown J2C error" );
		return FALSE;
	}

	return TRUE;
}

BOOL LLImageJ2CKDU::getMetadata(LLImageJ2C &base)
{
	// *FIX: kdu calls our callback function if there's an error, and
	// then bombs. To regain control, we throw an exception, and
	// catch it here.
	try
	{
		setupCodeStream(base, FALSE, MODE_FAST);
		return TRUE;
	}
	catch (const char* msg)
	{
		base.setLastError(ll_safe_string(msg));
		return FALSE;
	}
	catch (...)
	{
		base.setLastError( "Unknown J2C error" );
		return FALSE;
	}
}

/*****************************************************************************/
/* STATIC                        copy_block                                  */
/*****************************************************************************/

static void copy_block(kdu_block *in, kdu_block *out)
{
	if (in->K_max_prime != out->K_max_prime)
    { 
		std::cout << "Cannot copy blocks belonging to subbands with different quantization parameters." << std::endl; 
		return;
	}
	if ((in->size.x != out->size.x) || (in->size.y != out->size.y))  
    { 
		std::cout << "Cannot copy code-blocks with different dimensions." << std::endl; 
		return;
	}
	out->missing_msbs = in->missing_msbs;
	if (out->max_passes < (in->num_passes+2))        // Gives us enough to round up
		out->set_max_passes(in->num_passes+2,false); // to the next whole bit-plane
	out->num_passes = in->num_passes;
	int num_bytes = 0;
	for (int z=0; z < in->num_passes; z++)
    {
		num_bytes += (out->pass_lengths[z] = in->pass_lengths[z]);
		out->pass_slopes[z] = in->pass_slopes[z];
    }
	
    // Just copy compressed code-bytes. Block transcoding not supported.
	if (out->max_bytes < num_bytes)
		out->set_max_bytes(num_bytes,false);
	memcpy(out->byte_buffer,in->byte_buffer,(size_t) num_bytes);
}

/*****************************************************************************/
/* STATIC                        copy_tile                                   */
/*****************************************************************************/

static void
copy_tile(kdu_tile tile_in, kdu_tile tile_out, int tnum_in, int tnum_out,
		  kdu_params *siz_in, kdu_params *siz_out, int skip_components,
		  int &num_blocks)
{
	int num_components = tile_out.get_num_components();
	int new_tpart=0, next_tpart = 1;
	
	for (int c=0; c < num_components; c++)
    {
		kdu_tile_comp comp_in, comp_out;
		comp_in = tile_in.access_component(c);
		comp_out = tile_out.access_component(c);
		int num_resolutions = comp_out.get_num_resolutions();
		//std::cout << "    Copying tile : num_resolutions = " << num_resolutions << std::endl;
		for (int r=0; r < num_resolutions; r++)
        {
			kdu_resolution res_in;  res_in = comp_in.access_resolution(r);
			kdu_resolution res_out; res_out = comp_out.access_resolution(r);
			int b, min_band;
			int num_bands = res_in.get_valid_band_indices(min_band);
			std::cout << "        Copying tile : num_bands = " << num_bands << std::endl;
			for (b=min_band; num_bands > 0; num_bands--, b++)
            {
				kdu_subband band_in;  band_in = res_in.access_subband(b);
				kdu_subband band_out; band_out = res_out.access_subband(b);
				kdu_dims blocks_in;  band_in.get_valid_blocks(blocks_in);
				kdu_dims blocks_out; band_out.get_valid_blocks(blocks_out);
				if ((blocks_in.size.x != blocks_out.size.x) ||
					(blocks_in.size.y != blocks_out.size.y))
                { 
					std::cout << "Transcoding operation cannot proceed: Code-block partitions for the input and output code-streams do not agree." << std::endl;
					return;
				}
				kdu_coords idx;
				//std::cout << "            Copying tile : block indices, x = " << blocks_out.size.x << " and y = " << blocks_out.size.y << std::endl;
				for (idx.y=0; idx.y < blocks_out.size.y; idx.y++)
				{
					for (idx.x=0; idx.x < blocks_out.size.x; idx.x++)
					{
						kdu_block *in =
						band_in.open_block(idx+blocks_in.pos,&new_tpart);
						for (; next_tpart <= new_tpart; next_tpart++)
							siz_out->copy_from(siz_in,tnum_in,tnum_out,next_tpart,
											   skip_components);
						kdu_block *out = band_out.open_block(idx+blocks_out.pos);
						copy_block(in,out);
						band_in.close_block(in);
						band_out.close_block(out);
						num_blocks++;
					}
				}
            }
        }
    }
}

// Find the block boundary for each discard level in the input image.
// We parse the input blocks and copy them in a temporary output stream.
// For the moment, we do nothing more that parsing the raw list of blocks and outputing result.
void LLImageJ2CKDU::findDiscardLevelsBoundaries(LLImageJ2C &base)
{
	// We need the number of levels in that image before starting.
	getMetadata(base);
	
	for (int discard_level = 0; discard_level < mLevels; discard_level++)
	{
		//std::cout << "Parsing discard level = " << discard_level << std::endl;
		// Create the input codestream object.
		setupCodeStream(base, TRUE, MODE_FAST);
		mCodeStreamp->apply_input_restrictions(0, 4, discard_level, 0, NULL);
		mCodeStreamp->set_max_bytes(KDU_LONG_MAX,true);
		siz_params *siz_in = mCodeStreamp->access_siz();
	
		// Create the output codestream object.
		siz_params siz;
		siz.copy_from(siz_in,-1,-1,-1,0,discard_level,false,false,false);
		siz.set(Scomponents,0,0,mCodeStreamp->get_num_components());
	
		U32 max_output_size = base.getWidth()*base.getHeight()*base.getComponents();
		max_output_size = (max_output_size < 1000 ? 1000 : max_output_size);
		U8 *output_buffer = new U8[max_output_size];
		U32 output_size = 0; // Address updated by LLKDUMemTarget to give the final compressed buffer size
		LLKDUMemTarget output(output_buffer, output_size, max_output_size);
		kdu_codestream codestream_out; 
		codestream_out.create(&siz,&output);
		//codestream_out.share_buffering(*mCodeStreamp);
		siz_params *siz_out = codestream_out.access_siz();
		siz_out->copy_from(siz_in,-1,-1,-1,0,discard_level,false,false,false);
		codestream_out.access_siz()->finalize_all(-1);
	
		// Set up rate control variables
		kdu_long max_bytes = KDU_LONG_MAX;
		kdu_params *cod = siz_out->access_cluster(COD_params);
		int total_layers;  cod->get(Clayers,0,0,total_layers);
		kdu_long *layer_bytes = new kdu_long[total_layers];
		int nel, non_empty_layers = 0;
	
		// Now ready to perform the transfer of compressed data between streams
		int flush_counter = INT_MAX;
		kdu_dims tile_indices_in;  
		mCodeStreamp->get_valid_tiles(tile_indices_in);
		kdu_dims tile_indices_out; 
		codestream_out.get_valid_tiles(tile_indices_out);
		assert((tile_indices_in.size.x == tile_indices_out.size.x) &&
			   (tile_indices_in.size.y == tile_indices_out.size.y));
		int num_blocks=0;
	
		kdu_coords idx;
		//std::cout << "Parsing tiles : x = " << tile_indices_out.size.x << " to y = " << tile_indices_out.size.y << std::endl;
		for (idx.y=0; idx.y < tile_indices_out.size.y; idx.y++)
		{
			for (idx.x=0; idx.x < tile_indices_out.size.x; idx.x++)
			{
				kdu_tile tile_in = mCodeStreamp->open_tile(idx+tile_indices_in.pos);
				int tnum_in = tile_in.get_tnum();
				int tnum_out = idx.x + idx.y*tile_indices_out.size.x;
				siz_out->copy_from(siz_in,tnum_in,tnum_out,0,0,discard_level,false,false,false);
				siz_out->finalize_all(tnum_out);
				// Note: do not open the output tile without first copying any tile-specific code-stream parameters
				kdu_tile tile_out = codestream_out.open_tile(idx+tile_indices_out.pos);
				assert(tnum_out == tile_out.get_tnum());
				copy_tile(tile_in,tile_out,tnum_in,tnum_out,siz_in,siz_out,0,num_blocks);
				tile_in.close();
				tile_out.close();
				flush_counter--;
				if ((flush_counter <= 0) && codestream_out.ready_for_flush())
				{
					flush_counter = INT_MAX;
					nel = codestream_out.trans_out(max_bytes,layer_bytes,total_layers);
					non_empty_layers = (nel > non_empty_layers)?nel:non_empty_layers;
				}
			}
		}
	
		// Generate the output code-stream
		if (codestream_out.ready_for_flush())
		{
			nel = codestream_out.trans_out(max_bytes,layer_bytes,total_layers);
			non_empty_layers = (nel > non_empty_layers)?nel:non_empty_layers;
		}
		if (non_empty_layers > total_layers)
			non_empty_layers = total_layers; // Can happen if a tile has more layers
	
		// Print out stats
		std::cout << "Code stream parsing for discard level = " << discard_level << std::endl;
		std::cout << "    Total compressed memory in  = " << mCodeStreamp->get_compressed_data_memory() << " bytes" << std::endl;
		std::cout << "    Total compressed memory out = " << codestream_out.get_compressed_data_memory() << " bytes" << std::endl;
		//std::cout << "    Output contains " << total_layers << " quality layers" << std::endl;		
		std::cout << "    Transferred " << num_blocks << " code-blocks from in to out" << std::endl;
		//std::cout << "    Read " << mCodeStreamp->get_num_tparts() << " tile-part(s) from a total of " << (int) tile_indices_in.area() << " tile(s)" << std::endl;
		std::cout << "    Total bytes read = " << mCodeStreamp->get_total_bytes() << std::endl;
		//std::cout << "    Wrote " << codestream_out.get_num_tparts() << " tile-part(s) in a total of " << (int) tile_indices_out.area() << " tile(s)" << std::endl;
		std::cout << "    Total bytes written = " << codestream_out.get_total_bytes() << std::endl;
		std::cout << "-------------" << std::endl;
	
		// Clean-up
		cleanupCodeStream();
		codestream_out.destroy();
		delete[] output_buffer;
		delete[] layer_bytes; // <FS:ND/> Don't leak those
	}
	return;
}

void set_default_colour_weights(kdu_params *siz)
{
	kdu_params *cod = siz->access_cluster(COD_params);
	assert(cod != NULL);

	bool can_use_ycc = true;
	bool rev0 = false;
	int depth0 = 0, sub_x0 = 1, sub_y0 = 1;
	for (int c = 0; c < 3; c++)
	{
		int depth = 0; siz->get(Sprecision,c,0,depth);
		int sub_y = 1; siz->get(Ssampling,c,0,sub_y);
		int sub_x = 1; siz->get(Ssampling,c,1,sub_x);
		kdu_params *coc = cod->access_relation(-1,c);
		bool rev = false; coc->get(Creversible,0,0,rev);
		if (c == 0)
		{
			rev0 = rev; depth0 = depth; sub_x0 = sub_x; sub_y0 = sub_y;
		}
		else if ((rev != rev0) || (depth != depth0) || 
				 (sub_x != sub_x0) || (sub_y != sub_y0))
		{
			can_use_ycc = false;
		}
	}
	if (!can_use_ycc)
	{
		return;
	}

	bool use_ycc;
	if (!cod->get(Cycc,0,0,use_ycc))
	{
		cod->set(Cycc,0,0,use_ycc=true);
	}
	if (!use_ycc)
	{
		return;
	}
	float weight;
	if (cod->get(Clev_weights,0,0,weight) || cod->get(Cband_weights,0,0,weight))
	{
		// Weights already specified explicitly -> nothing to do
		return; 
	}

	// These example weights are adapted from numbers generated by Marcus Nadenau
	// at EPFL, for a viewing distance of 15 cm and a display resolution of
	// 300 DPI.

	cod->parse_string("Cband_weights:C0="
		"{0.0901},{0.2758},{0.2758},"
		"{0.7018},{0.8378},{0.8378},{1}");
	cod->parse_string("Cband_weights:C1="
		"{0.0263},{0.0863},{0.0863},"
		"{0.1362},{0.2564},{0.2564},"
		"{0.3346},{0.4691},{0.4691},"
		"{0.5444},{0.6523},{0.6523},"
		"{0.7078},{0.7797},{0.7797},{1}");
	cod->parse_string("Cband_weights:C2="
		"{0.0773},{0.1835},{0.1835},"
		"{0.2598},{0.4130},{0.4130},"
		"{0.5040},{0.6464},{0.6464},"
		"{0.7220},{0.8254},{0.8254},"
		"{0.8769},{0.9424},{0.9424},{1}");
}

/******************************************************************************/
/*                              transfer_bytes                                */
/******************************************************************************/

void transfer_bytes(kdu_byte *dest, kdu_line_buf &src, int gap, int precision)
/* Transfers source samples from the supplied line buffer into the output
byte buffer, spacing successive output samples apart by `gap' bytes
(to allow for interleaving of colour components).  The function performs
all necessary level shifting, type conversion, rounding and truncation. */
{
	int width = src.get_width();
	if (src.get_buf32() != NULL)
	{ // Decompressed samples have a 32-bit representation (integer or float)
		assert(precision >= 8); // Else would have used 16 bit representation
		kdu_sample32 *sp = src.get_buf32();
		if (!src.is_absolute())
		{ // Transferring normalized floating point data.
			float scale16 = (float)(1<<16);
			kdu_int32 val;

			for (; width > 0; width--, sp++, dest+=gap)
			{
				val = (kdu_int32)(sp->fval*scale16);
				val = (val+128)>>8; // May be faster than true rounding
				val += 128;
				if (val & ((0xffffffffU)<<8))
				{
					val = (val < 0 ? 0 : 255);
				}
				*dest = (kdu_byte) val;
			}
		}
		else
		{ // Transferring 32-bit absolute integers.
			kdu_int32 val;
			kdu_int32 downshift = precision-8;
			kdu_int32 offset = (1<<downshift)>>1;

			for (; width > 0; width--, sp++, dest+=gap)
			{
				val = sp->ival;
				val = (val+offset)>>downshift;
				val += 128;
				if (val & ((0xffffffffU)<<8))
				{
					val = (val < 0 ? 0 : 255);
				}
				*dest = (kdu_byte) val;
			}
		}
	}
	else
	{ // Source data is 16 bits.
		kdu_sample16 *sp = src.get_buf16();
		if (!src.is_absolute())
		{ // Transferring 16-bit fixed point quantities
			kdu_int16 val;

			if (precision >= 8)
			{ // Can essentially ignore the bit-depth.
				for (; width > 0; width--, sp++, dest+=gap)
				{
					val = sp->ival;
					val += (1<<(KDU_FIX_POINT-8))>>1;
					val >>= (KDU_FIX_POINT-8);
					val += 128;
					if (val & ((0xffffffffU)<<8))
					{
						val = (val < 0 ? 0 : 255);
					}
					*dest = (kdu_byte) val;
				}
			}
			else
			{ // Need to force zeros into one or more least significant bits.
				kdu_int16 downshift = KDU_FIX_POINT-precision;
				kdu_int16 upshift = 8-precision;
				kdu_int16 offset = 1<<(downshift-1);

				for (; width > 0; width--, sp++, dest+=gap)
				{
					val = sp->ival;
					val = (val+offset)>>downshift;
					val <<= upshift;
					val += 128;
					if (val & ((0xffffffffU)<<8))
					{
						val = (val < 0 ? 0 : 256 - (1<<upshift));
					}
					*dest = (kdu_byte) val;
				}
			}
		}
		else
		{ // Transferring 16-bit absolute integers.
			kdu_int16 val;

			if (precision >= 8)
			{
				kdu_int16 downshift = precision-8;
				kdu_int16 offset = (1<<downshift)>>1;

				for (; width > 0; width--, sp++, dest+=gap)
				{
					val = sp->ival;
					val = (val+offset)>>downshift;
					val += 128;
					if (val & ((0xffffffffU)<<8))
					{
						val = (val < 0 ? 0 : 255);
					}
					*dest = (kdu_byte) val;
				}
			}
			else
			{
				kdu_int16 upshift = 8-precision;

				for (; width > 0; width--, sp++, dest+=gap)
				{
					val = sp->ival;
					val <<= upshift;
					val += 128;
<<<<<<< HEAD
					if (val & ((0xffffffffu)<<8))
=======
					if (val & ((0xffffffffU)<<8))
>>>>>>> 092a0907
					{
						val = (val < 0 ? 0 : 256 - (1<<upshift));
					}
					*dest = (kdu_byte) val;
				}
			}
		}
	}
}

// <FS:ND> KDU 7.3.2 upgrade
// LLKDUDecodeState::LLKDUDecodeState(kdu_tile tile, kdu_byte *buf, S32 row_gap)
LLKDUDecodeState::LLKDUDecodeState(kdu_tile tile, kdu_byte *buf, S32 row_gap, kdu_codestream &aStream )
// </FS:ND>
{
	S32 c;

	mTile = tile;
	mBuf = buf;
	mRowGap = row_gap;

	mNumComponents = tile.get_num_components();

	llassert(mNumComponents <= 4);
	mUseYCC = tile.get_ycc();

	for (c = 0; c < 4; ++c)
	{
		mReversible[c] = false;
		mBitDepths[c] = 0;
	}

	// Open tile-components and create processing engines and resources
	for (c = 0; c < mNumComponents; c++)
	{
		mComps[c] = mTile.access_component(c);
		mReversible[c] = mComps[c].get_reversible();
		mBitDepths[c] = mComps[c].get_bit_depth();
		kdu_resolution res = mComps[c].access_resolution(); // Get top resolution
		kdu_dims comp_dims; res.get_dims(comp_dims);
		if (c == 0)
		{
			mDims = comp_dims;
		}
		else
		{
			llassert(mDims == comp_dims); // Safety check; the caller has ensured this
		}
		bool use_shorts = (mComps[c].get_bit_depth(true) <= 16);
		mLines[c].pre_create(&mAllocator,mDims.size.x,mReversible[c],use_shorts,0,0);
		if (res.which() == 0) // No DWT levels used
		{
			mEngines[c] = kdu_decoder(res.access_subband(LL_BAND),&mAllocator,use_shorts);
		}
		else
		{
			mEngines[c] = kdu_synthesis(res,&mAllocator,use_shorts);
		}
	}

	// <FS:ND> KDU 7.3.2 upgrade
	// mAllocator.finalize(); // Actually creates buffering resources
	mAllocator.finalize( aStream ); // Actually creates buffering resources
	// </FS:ND>

	for (c = 0; c < mNumComponents; c++)
	{
		mLines[c].create(); // Grabs resources from the allocator.
	}
}

LLKDUDecodeState::~LLKDUDecodeState()
{
	// Cleanup
	for (S32 c = 0; c < mNumComponents; c++)
	{
		mEngines[c].destroy(); // engines are interfaces; no default destructors
	}
	mTile.close();
}

BOOL LLKDUDecodeState::processTileDecode(F32 decode_time, BOOL limit_time)
/* Decompresses a tile, writing the data into the supplied byte buffer.
The buffer contains interleaved image components, if there are any.
Although you may think of the buffer as belonging entirely to this tile,
the `buf' pointer may actually point into a larger buffer representing
multiple tiles.  For this reason, `row_gap' is needed to identify the
separation between consecutive rows in the real buffer. */
{
	S32 c;
	// Now walk through the lines of the buffer, recovering them from the
	// relevant tile-component processing engines.

	LLTimer decode_timer;
	while (mDims.size.y--)
	{
		for (c = 0; c < mNumComponents; c++)
		{
			mEngines[c].pull(mLines[c]);
		}
		if ((mNumComponents >= 3) && mUseYCC)
		{
			kdu_convert_ycc_to_rgb(mLines[0],mLines[1],mLines[2]);
		}
		for (c = 0; c < mNumComponents; c++)
		{
			transfer_bytes(mBuf+c,mLines[c],mNumComponents,mBitDepths[c]);
		}
		mBuf += mRowGap;
		if (mDims.size.y % 10)
		{
			if (limit_time && decode_timer.getElapsedTimeF32() > decode_time)
			{
				return FALSE;
			}
		}
	}
	return TRUE;
}

// kdc_flow_control 

kdc_flow_control::kdc_flow_control (kdu_image_in_base *img_in, kdu_codestream codestream)
{
	int n;
	
	this->codestream = codestream;
	codestream.get_valid_tiles(valid_tile_indices);
	tile_idx = valid_tile_indices.pos;
	tile = codestream.open_tile(tile_idx,NULL);
	
	// Set up the individual components
	num_components = codestream.get_num_components(true);
	components = new kdc_component_flow_control[num_components];
	count_delta = 0;
	kdc_component_flow_control *comp = components;
	for (n = 0; n < num_components; n++, comp++)
	{
		comp->line = NULL;
		comp->reader = img_in;
		kdu_coords subsampling;  
		codestream.get_subsampling(n,subsampling,true);
		kdu_dims dims;  
		codestream.get_tile_dims(tile_idx,n,dims,true);
		comp->vert_subsampling = subsampling.y;
		if ((n == 0) || (comp->vert_subsampling < count_delta))
		{
			count_delta = comp->vert_subsampling;
		}
		comp->ratio_counter = 0;
		comp->remaining_lines = comp->initial_lines = dims.size.y;
	}
	assert(num_components >= 0);
	
	tile.set_components_of_interest(num_components);
	max_buffer_memory = engine.create(codestream,tile,false,NULL,false,1,NULL,NULL,false);
}

kdc_flow_control::~kdc_flow_control()
{
	if (components != NULL)
	{
		delete[] components;
	}
	if (engine.exists())
	{
		engine.destroy();
	}
}

bool kdc_flow_control::advance_components()
{
	bool found_line = false;
	while (!found_line)
	{
		bool all_done = true;
		kdc_component_flow_control *comp = components;
		for (int n = 0; n < num_components; n++, comp++)
		{
			assert(comp->ratio_counter >= 0);
			if (comp->remaining_lines > 0)
			{
				all_done = false;
				comp->ratio_counter -= count_delta;
				if (comp->ratio_counter < 0)
				{
					found_line = true;
					comp->line = engine.exchange_line(n,NULL,NULL);
					assert(comp->line != NULL);
					if (comp->line->get_width())
					{
						comp->reader->get(n,*(comp->line),0);
					}
				}
			}
		}
		if (all_done)
		{
			return false;
		}
	}
	return true;
}

void kdc_flow_control::process_components()
{
	kdc_component_flow_control *comp = components;
	for (int n = 0; n < num_components; n++, comp++)
	{
		if (comp->ratio_counter < 0)
		{
			comp->ratio_counter += comp->vert_subsampling;
			assert(comp->ratio_counter >= 0);
			assert(comp->remaining_lines > 0);
			comp->remaining_lines--;
			assert(comp->line != NULL);
			engine.exchange_line(n,comp->line,NULL);
			comp->line = NULL;
		}
	}
}<|MERGE_RESOLUTION|>--- conflicted
+++ resolved
@@ -1159,11 +1159,7 @@
 					val = sp->ival;
 					val <<= upshift;
 					val += 128;
-<<<<<<< HEAD
-					if (val & ((0xffffffffu)<<8))
-=======
 					if (val & ((0xffffffffU)<<8))
->>>>>>> 092a0907
 					{
 						val = (val < 0 ? 0 : 256 - (1<<upshift));
 					}
