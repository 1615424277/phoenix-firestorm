/** 
 * @file llimagej2ckdu.cpp
 * @brief This is an implementation of JPEG2000 encode/decode using Kakadu
 *
 * $LicenseInfo:firstyear=2010&license=viewerlgpl$
 * Second Life Viewer Source Code
 * Copyright (C) 2010, Linden Research, Inc.
 * 
 * This library is free software; you can redistribute it and/or
 * modify it under the terms of the GNU Lesser General Public
 * License as published by the Free Software Foundation;
 * version 2.1 of the License only.
 * 
 * This library is distributed in the hope that it will be useful,
 * but WITHOUT ANY WARRANTY; without even the implied warranty of
 * MERCHANTABILITY or FITNESS FOR A PARTICULAR PURPOSE.  See the GNU
 * Lesser General Public License for more details.
 * 
 * You should have received a copy of the GNU Lesser General Public
 * License along with this library; if not, write to the Free Software
 * Foundation, Inc., 51 Franklin Street, Fifth Floor, Boston, MA  02110-1301  USA
 * 
 * Linden Research, Inc., 945 Battery Street, San Francisco, CA  94111  USA
 * $/LicenseInfo$
 */

#include "linden_common.h"

#include "llimagej2ckdu.h"

#include "lltimer.h"
#include "llpointer.h"
#include "llmath.h"
#include "llkdumem.h"
// #include "fstelemetry.h"	// <FS:Beq> instrument image decodes
#define kdu_xxxx "kdu_block_coding.h"
#include "include_kdu_xxxx.h"

// Avoid ubiquitous necessity of kdu_core:: qualification
using namespace kdu_core;

#include "llexception.h"
#include <boost/exception/diagnostic_information.hpp>
#include <sstream>
#include <iomanip>

// Turns out this must NOT be in the anonymous namespace!
namespace kdu_core
{
// stream kdu_dims to std::ostream
inline
std::ostream& operator<<(std::ostream& out, const kdu_dims& dims)
{
	return out << "(" << dims.pos.x << "," << dims.pos.y << "),"
				  "[" << dims.size.x << "x" << dims.size.y << "]";
}
} // namespace kdu_core

// operator<<(std::ostream&, const kdu_dims&) must precede #include "stringize.h"
#include "stringize.h"

namespace {
// Failure to load an image shouldn't crash the whole viewer.
struct KDUError: public LLContinueError
{
    KDUError(const std::string& msg): LLContinueError(msg) {}
};

// KDU defines int error codes as hex values, so we should log them in hex
// so we can grep KDU headers for the hex. However those hex values
// generally "happen" to encode big-endian multibyte character sequences,
// e.g. KDU_ERROR_EXCEPTION is 0x6b647545: 'kduE'
// But beware because KDU_NULL_EXCEPTION is simply 0 -- which doesn't
// preclude somebody from throwing it.
std::string report_kdu_exception(kdu_exception mb)
{
    std::ostringstream out;
    // always report mb in hex
    out << "kdu_exception " << std::hex << mb;

    // Also display as many chars as are encoded in the kdu_exception
    // value. Make a char array; reserve 1 extra byte for nul terminator.
    char bytes[sizeof(kdu_exception) + 1];
    // Back up through 'bytes'
    char *bptr = bytes + sizeof(bytes);
    *(--bptr) = '\0';
    while (mb)
    {
        // store low-order byte of mb in next-left char
        *(--bptr) = char(mb & 0xFF);
        // then shift mb right by one byte
        mb >>= 8;
    }
    // did that produce any characters?
    if (*bptr)
    {
        out << " (" << bptr << ')';
    }

    return out.str();
}
} // anonymous namespace


class kdc_flow_control {
	
public:
	kdc_flow_control(kdu_supp::kdu_image_in_base *img_in, kdu_codestream codestream);
	~kdc_flow_control();
	bool advance_components();
	void process_components();
	
private:
	
	struct kdc_component_flow_control {
	public:
		kdu_supp::kdu_image_in_base *reader;
		int vert_subsampling;
		int ratio_counter;  /*  Initialized to 0, decremented by `count_delta';
                                when < 0, a new line must be processed, after
                                which it is incremented by `vert_subsampling'.  */
		int initial_lines;
		int remaining_lines;
		kdu_line_buf *line;
	};
	
	kdu_codestream codestream;
	kdu_dims valid_tile_indices;
	kdu_coords tile_idx;
	kdu_tile tile;
	int num_components;
	kdc_component_flow_control *components;
	int count_delta; // Holds the minimum of the `vert_subsampling' fields
	kdu_multi_analysis engine;
	kdu_long max_buffer_memory;
};

//
// Kakadu specific implementation
//
void set_default_colour_weights(kdu_params *siz);
// <FS:CR> Various missing prototypes
LLImageJ2CImpl* fallbackCreateLLImageJ2CImpl();
// </FS:CR>

// Factory function: see declaration in llimagej2c.cpp
LLImageJ2CImpl* fallbackCreateLLImageJ2CImpl()
{
	return new LLImageJ2CKDU();
}

std::string LLImageJ2CKDU::getEngineInfo() const
{
	return llformat("KDU %s", KDU_CORE_VERSION);
}

class LLKDUDecodeState
{
public:
	LLKDUDecodeState(kdu_tile tile, kdu_byte *buf, S32 row_gap,
					 kdu_codestream* codestreamp);
	~LLKDUDecodeState();
	bool processTileDecode(F32 decode_time, bool limit_time = true);

private:
	S32 mNumComponents;
	bool mUseYCC;
	kdu_dims mDims;
	kdu_sample_allocator mAllocator;

	// <FS:ND> KDU 8.0.1 compatibiliy
#if KDU_MAJOR_VERSION >= 8
	kdu_push_pull_params mPushPullParams;
#endif
	// </FS:ND>
	
	kdu_tile_comp mComps[4];
	kdu_line_buf mLines[4];
	kdu_pull_ifc mEngines[4];
	bool mReversible[4]; // Some components may be reversible and others not
	int mBitDepths[4];   // Original bit-depth may be quite different from 8
	
	kdu_tile mTile;
	kdu_byte *mBuf;
	S32 mRowGap;
};

// Stuff for new kdu error handling
class LLKDUMessage: public kdu_message
{
public:
	LLKDUMessage(const std::string& type):
		mType(type)
	{}

	virtual void put_text(const char *s)
	{
		LL_INFOS() << "KDU " << mType << ": " << s << LL_ENDL;
	}

	virtual void put_text(const kdu_uint16 *s)
	{
		// The previous implementation simply streamed 's' to the log. So
		// either this put_text() override was never called -- or it produced
		// some baffling log messages -- because I assert that streaming a
		// const kdu_uint16* to a std::ostream will display only the hex value
		// of the pointer.
		LL_INFOS() << "KDU " << mType << ": "
				   << utf16str_to_utf8str(llutf16string(s)) << LL_ENDL;
	}

private:
	std::string mType;
};

struct LLKDUMessageWarning : public LLKDUMessage
{
	LLKDUMessageWarning():
		LLKDUMessage("Warning")
	{
		kdu_customize_warnings(this);
	}
};
// Instantiating LLKDUMessageWarning calls kdu_customize_warnings() with the
// new instance. Make it static so this only happens once.
static LLKDUMessageWarning sWarningHandler;

struct LLKDUMessageError : public LLKDUMessage
{
	LLKDUMessageError():
		LLKDUMessage("Error")
	{
		kdu_customize_errors(this);
	}

	virtual void flush(bool end_of_message = false)
	{
		// According to the documentation nat found:
		// http://pirlwww.lpl.arizona.edu/resources/guide/software/Kakadu/html_pages/globals__kdu$mize_errors.html
		// "If a kdu_error object is destroyed, handler→flush will be called with
		// an end_of_message argument equal to true and the process will
		// subsequently be terminated through exit. The termination may be
		// avoided, however, by throwing an exception from within the message
		// terminating handler→flush call."
		// So throwing an exception here isn't arbitrary: we MUST throw an
		// exception if we want to recover from a KDU error.
		// Because this confused me: the above quote specifically refers to
		// the kdu_error class, which is constructed internally within KDU at
		// the point where a fatal error is discovered and reported. It is NOT
		// talking about the kdu_message subclass passed to
		// kdu_customize_errors(). Destroying this static object at program
		// shutdown will NOT engage the behavior described above.
		if (end_of_message) 
		{
			LLTHROW(KDUError("LLKDUMessageError::flush()"));
		}
	}
};
// Instantiating LLKDUMessageError calls kdu_customize_errors() with the new
// instance. Make it static so this only happens once.
static LLKDUMessageError sErrorHandler;

LLImageJ2CKDU::LLImageJ2CKDU() : LLImageJ2CImpl(),
	mInputp(),
	mCodeStreamp(),
	mTPosp(),
	mTileIndicesp(),
	mRawImagep(NULL),
	mDecodeState(),
	mBlocksSize(-1),
	mPrecinctsSize(-1),
	mLevels(0)
{
}

LLImageJ2CKDU::~LLImageJ2CKDU()
{
	cleanupCodeStream(); // in case destroyed before decode completed
}

// Stuff for new simple decode
void transfer_bytes(kdu_byte *dest, kdu_line_buf &src, int gap, int precision);

// This is called by the real (private) initDecode() (keep_codestream true)
// and getMetadata() methods (keep_codestream false). As far as nat can tell,
// mode is always MODE_FAST. It was called by findDiscardLevelsBoundaries()
// as well, when that still existed, with keep_codestream true and MODE_FAST.
void LLImageJ2CKDU::setupCodeStream(LLImageJ2C &base, bool keep_codestream, ECodeStreamMode mode)
{
	LL_PROFILE_ZONE_SCOPED_CATEGORY_TEXTURE;	// <FS:Beq> instrument image decodes
	S32 data_size = base.getDataSize();
	S32 max_bytes = (base.getMaxBytes() ? base.getMaxBytes() : data_size);

	//
	//  Initialization
	//
	mCodeStreamp.reset();

	// It's not clear to nat under what circumstances we would reuse a
	// pre-existing LLKDUMemSource instance. As of 2016-08-05, it consists of
	// two U32s and a pointer, so it's not as if it would be a huge overhead
	// to allocate a new one every time.
	// Also -- why is base.getData() tested specifically here? If that returns
	// NULL, shouldn't we bail out of the whole method?
	if (!mInputp && base.getData())
	{
		// The compressed data has been loaded
		// Setup the source for the codestream
		mInputp.reset(new LLKDUMemSource(base.getData(), data_size));
	}

	if (mInputp)
	{
		// This is LLKDUMemSource::reset(), not boost::scoped_ptr::reset().
		mInputp->reset();
	}

	mCodeStreamp->create(mInputp.get());

	// Set the maximum number of bytes to use from the codestream
	// *TODO: This seems to be wrong. The base class should have no idea of
	// how j2c compression works so no good way of computing what's the byte
	// range to be used.
#if (KDU_MAJOR_VERSION*10000 + KDU_MINOR_VERSION*100 + KDU_PATCH_VERSION) >= 80200
	mCodeStreamp->set_max_bytes(max_bytes, false);
#else
	mCodeStreamp->set_max_bytes(max_bytes,true);
#endif


	//	If you want to flip or rotate the image for some reason, change
	// the resolution, or identify a restricted region of interest, this is
	// the place to do it.  You may use "kdu_codestream::change_appearance"
	// and "kdu_codestream::apply_input_restrictions" for this purpose.
	//	If you wish to truncate the code-stream prior to decompression, you
	// may use "kdu_codestream::set_max_bytes".
	//	If you wish to retain all compressed data so that the material
	// can be decompressed multiple times, possibly with different appearance
	// parameters, you should call "kdu_codestream::set_persistent" here.
	//	There are a variety of other features which must be enabled at
	// this point if you want to take advantage of them.  See the
	// descriptions appearing with the "kdu_codestream" interface functions
	// in "kdu_compressed.h" for an itemized account of these capabilities.

	switch (mode)
	{
	case MODE_FAST:
		mCodeStreamp->set_fast();
		break;
	case MODE_RESILIENT:
		mCodeStreamp->set_resilient();
		break;
	case MODE_FUSSY:
		mCodeStreamp->set_fussy();
		break;
	default:
		llassert(0);
		mCodeStreamp->set_fast();
	}

	kdu_dims dims;
	mCodeStreamp->get_dims(0,dims);

	S32 components = mCodeStreamp->get_num_components();

	// Check that components have consistent dimensions (for PPM file)
	for (int idx = 1; idx < components; ++idx)
	{
		kdu_dims other_dims;
		mCodeStreamp->get_dims(idx, other_dims);
		if (other_dims != dims)
		{
			// This method is only called from methods that catch KDUError.
			// We want to fail the image load, not crash the viewer.
			LLTHROW(KDUError(STRINGIZE("Component " << idx << " dimensions "
									   << stringize(other_dims)
									   << " do not match component 0 dimensions "
									   << stringize(dims) << "!")));
		}
	}

	// Get the number of resolution levels in that image
	mLevels = mCodeStreamp->get_min_dwt_levels();
	
	// Set the base dimensions
	base.setSize(dims.size.x, dims.size.y, components);
	base.setLevels(mLevels);
	
	if (!keep_codestream)
	{
		mCodeStreamp.reset();
		mInputp.reset();
	}
}

void LLImageJ2CKDU::cleanupCodeStream()
{
    LL_PROFILE_ZONE_SCOPED_CATEGORY_TEXTURE;
	mInputp.reset();
	mDecodeState.reset();
	mCodeStreamp.reset();
	mTPosp.reset();
	mTileIndicesp.reset();
}

// This is the protected virtual method called by LLImageJ2C::initDecode().
// However, as far as nat can tell, LLImageJ2C::initDecode() is called only by
// llimage_libtest.cpp's load_image() function. No detectable production use.
bool LLImageJ2CKDU::initDecode(LLImageJ2C &base, LLImageRaw &raw_image, int discard_level, int* region)
{
	return initDecode(base,raw_image,0.0f,MODE_FAST,0,4,discard_level,region);
}

bool LLImageJ2CKDU::initEncode(LLImageJ2C &base, LLImageRaw &raw_image, int blocks_size, int precincts_size, int levels)
{
	mPrecinctsSize = precincts_size;
	if (mPrecinctsSize != -1)
	{
		mPrecinctsSize = get_lower_power_two(mPrecinctsSize,MAX_PRECINCT_SIZE);
		mPrecinctsSize = llmax(mPrecinctsSize,MIN_PRECINCT_SIZE);
	}
	mBlocksSize = blocks_size;
	if (mBlocksSize != -1)
	{
		mBlocksSize = get_lower_power_two(mBlocksSize,MAX_BLOCK_SIZE);
		mBlocksSize = llmax(mBlocksSize,MIN_BLOCK_SIZE);
		if (mPrecinctsSize != -1)
		{
			mBlocksSize = llmin(mBlocksSize,mPrecinctsSize);	// blocks *must* be smaller than precincts
		}
	}
	mLevels = levels;
	if (mLevels != 0)
	{
		mLevels = llclamp(mLevels,MIN_DECOMPOSITION_LEVELS,MAX_DECOMPOSITION_LEVELS);
		base.setLevels(mLevels);
	}
	return true;
}

// This is the real (private) initDecode() called both by the protected
// initDecode() method and by decodeImpl(). As far as nat can tell, only the
// decodeImpl() usage matters for production.
bool LLImageJ2CKDU::initDecode(LLImageJ2C &base, LLImageRaw &raw_image, F32 decode_time, ECodeStreamMode mode, S32 first_channel, S32 max_channel_count, int discard_level, int* region)
{
<<<<<<< HEAD
	LL_PROFILE_ZONE_SCOPED_CATEGORY_TEXTURE;	// <FS:Beq> instrument image decodes
=======
    LL_PROFILE_ZONE_SCOPED_CATEGORY_TEXTURE;
>>>>>>> f4473528
	base.resetLastError();

	// *FIX: kdu calls our callback function if there's an error, and then bombs.
	// To regain control, we throw an exception, and catch it here.
	try
	{
		// Merov : Test!! DO NOT COMMIT!!
		//findDiscardLevelsBoundaries(base);

		base.updateRawDiscardLevel();
		setupCodeStream(base, true, mode);

		mRawImagep = &raw_image;
		mCodeStreamp->change_appearance(false, true, false);

		// Apply loading discard level and cropping if required
		kdu_dims* region_kdu = NULL;
		if (region != NULL)
		{
			region_kdu = new kdu_dims;
			region_kdu->pos.x  = region[0];
			region_kdu->pos.y  = region[1];
			region_kdu->size.x = region[2] - region[0];
			region_kdu->size.y = region[3] - region[1];
		}
		int discard = (discard_level != -1 ? discard_level : base.getRawDiscardLevel());
		//LL_INFOS() << "Merov debug : initDecode, discard used = " << discard << ", asked = " << discard_level << LL_ENDL;
		// Apply loading restrictions
		mCodeStreamp->apply_input_restrictions( first_channel, max_channel_count, discard, 0, region_kdu);
		
		// Clean-up
		if (region_kdu)
		{
			delete region_kdu;
			region_kdu = NULL;
		}

		// Resize raw_image according to the image to be decoded
		kdu_dims dims; mCodeStreamp->get_dims(0,dims);
		S32 channels = base.getComponents() - first_channel;
		channels = llmin(channels,max_channel_count);
		raw_image.resize(dims.size.x, dims.size.y, channels);

		if (!mTileIndicesp)
		{
			mTileIndicesp.reset(new kdu_dims);
		}
		mCodeStreamp->get_valid_tiles(*mTileIndicesp);
		if (!mTPosp)
		{
			mTPosp.reset(new kdu_coords);
			mTPosp->y = 0;
			mTPosp->x = 0;
		}
	}
	catch (const KDUError& msg)
	{
		base.setLastError(msg.what());
		return false;
	}
	catch (kdu_exception kdu_value)
	{
		// KDU internally throws kdu_exception. It's possible that such an
		// exception might leak out into our code. Catch kdu_exception
		// specially because boost::current_exception_diagnostic_information()
		// could do nothing with it.
		base.setLastError(report_kdu_exception(kdu_value));
		return false;
	}
	catch (...)
	{
		base.setLastError("Unknown J2C error: " +
						  boost::current_exception_diagnostic_information());
		return false;
	}

	return true;
}


// Returns true to mean done, whether successful or not.
bool LLImageJ2CKDU::decodeImpl(LLImageJ2C &base, LLImageRaw &raw_image, F32 decode_time, S32 first_channel, S32 max_channel_count)
{
<<<<<<< HEAD
	LL_PROFILE_ZONE_SCOPED_CATEGORY_TEXTURE;	// <FS:Beq> instrument image decodes
=======
    LL_PROFILE_ZONE_SCOPED_CATEGORY_TEXTURE;
>>>>>>> f4473528
	ECodeStreamMode mode = MODE_FAST;

	LLTimer decode_timer;

	if (!mCodeStreamp->exists())
	{
		if (!initDecode(base, raw_image, decode_time, mode, first_channel, max_channel_count))
		{
			// Initializing the J2C decode failed, bail out.
			cleanupCodeStream();
			return true; // done
		}
	}

	// <FS:Techwolf Lupindo> texture comment metadata reader
	// <FS:LO> get_text() will return a NULL pointer if no comment exists, but will return a proper null terminated string even if the comment is ""
	if(mCodeStreamp->get_comment().get_text())
	{
		raw_image.mComment.assign(mCodeStreamp->get_comment().get_text());
	}
	// </FS:LO>
	// </FS:Techwolf Lupindo>

	// These can probably be grabbed from what's saved in the class.
	kdu_dims dims;
	mCodeStreamp->get_dims(0,dims);

	// Now we are ready to walk through the tiles processing them one-by-one.
	kdu_byte *buffer = raw_image.getData();
	if (!buffer)
	{
		base.setLastError("Memory error");
		base.decodeFailed();
		cleanupCodeStream();
		return true; // done
	}

	while (mTPosp->y < mTileIndicesp->size.y)
	{
		while (mTPosp->x < mTileIndicesp->size.x)
		{
			try
			{
				if (!mDecodeState)
				{
					kdu_tile tile = mCodeStreamp->open_tile(*(mTPosp)+mTileIndicesp->pos);

					// Find the region of the buffer occupied by this
					// tile.  Note that we have no control over
					// sub-sampling factors which might have been used
					// during compression and so it can happen that tiles
					// (at the image component level) actually have
					// different dimensions.  For this reason, we cannot
					// figure out the buffer region occupied by a tile
					// directly from the tile indices.  Instead, we query
					// the highest resolution of the first tile-component
					// concerning its location and size on the canvas --
					// the `dims' object already holds the location and
					// size of the entire image component on the same
					// canvas coordinate system.  Comparing the two tells
					// us where the current tile is in the buffer.
					S32 channels = base.getComponents() - first_channel;
					if (channels > max_channel_count)
					{
						channels = max_channel_count;
					}
					kdu_resolution res = tile.access_component(0).access_resolution();
					kdu_dims tile_dims; res.get_dims(tile_dims);
					kdu_coords offset = tile_dims.pos - dims.pos;
					int row_gap = channels*dims.size.x; // inter-row separation
					kdu_byte *buf = buffer + offset.y*row_gap + offset.x*channels;
					mDecodeState.reset(new LLKDUDecodeState(tile, buf, row_gap,
															mCodeStreamp.get()));
				}
				// Do the actual processing
				F32 remaining_time = decode_time - decode_timer.getElapsedTimeF32();
				// This is where we do the actual decode.  If we run out of time, return false.
				if (mDecodeState->processTileDecode(remaining_time, (decode_time > 0.0f)))
				{
					mDecodeState.reset();
				}
				else
				{
					// Not finished decoding yet.
					//					setLastError("Ran out of time while decoding");
					return false;
				}
			}
			catch (const KDUError& msg)
			{
				base.setLastError(msg.what());
				base.decodeFailed();
				cleanupCodeStream();
				return true; // done
			}
			catch (kdu_exception kdu_value)
			{
				// KDU internally throws kdu_exception. It's possible that such an
				// exception might leak out into our code. Catch kdu_exception
				// specially because boost::current_exception_diagnostic_information()
				// could do nothing with it.
				base.setLastError(report_kdu_exception(kdu_value));
				base.decodeFailed();
				cleanupCodeStream();
				return true; // done
			}
			catch (...)
			{
				base.setLastError("Unknown J2C error: " +
								  boost::current_exception_diagnostic_information());
				base.decodeFailed();
				cleanupCodeStream();
				return true; // done
			}


			mTPosp->x++;
		}
		mTPosp->y++;
		mTPosp->x = 0;
	}

	cleanupCodeStream();

	return true;
}


bool LLImageJ2CKDU::encodeImpl(LLImageJ2C &base, const LLImageRaw &raw_image, const char* comment_text, F32 encode_time, bool reversible)
{
	// Declare and set simple arguments
	bool transpose = false;
	bool vflip = true;
	bool hflip = false;

	try
	{
		// Set up input image files
		siz_params siz;
		
		// Should set rate someplace here
		LLKDUMemIn mem_in(raw_image.getData(),
			raw_image.getDataSize(),
			raw_image.getWidth(),
			raw_image.getHeight(),
			raw_image.getComponents(),
			&siz);

		base.setSize(raw_image.getWidth(), raw_image.getHeight(), raw_image.getComponents());

		int num_components = raw_image.getComponents();

		siz.set(Scomponents,0,0,num_components);
		siz.set(Sdims,0,0,base.getHeight());  // Height of first image component
		siz.set(Sdims,0,1,base.getWidth());   // Width of first image component
		siz.set(Sprecision,0,0,8);  // Image samples have original bit-depth of 8
		siz.set(Ssigned,0,0,false); // Image samples are originally unsigned

		kdu_params *siz_ref = &siz; 
		siz_ref->finalize();
		siz_params transformed_siz; // Use this one to construct code-stream
		transformed_siz.copy_from(&siz,-1,-1,-1,0,transpose,false,false);

		// Construct the `kdu_codestream' object and parse all remaining arguments
		U32 max_output_size = base.getWidth()*base.getHeight()*base.getComponents();
		max_output_size = (max_output_size < 1000 ? 1000 : max_output_size);
		U8 *output_buffer = new U8[max_output_size];
		U32 output_size = 0; // Address updated by LLKDUMemTarget to give the final compressed buffer size
		LLKDUMemTarget output(output_buffer, output_size, max_output_size);

		kdu_codestream codestream;
		codestream.create(&transformed_siz,&output);

		if (comment_text)
		{
			// Set the comments for the codestream
			kdu_codestream_comment comment = codestream.add_comment();
			comment.put_text(comment_text);
		}

		if (num_components >= 3)
		{
			// Note that we always use YCC and not YUV
			// *TODO: Verify this doesn't screws up reversible textures (like sculpties) as YCC is not reversible but YUV is...
			set_default_colour_weights(codestream.access_siz());
		}

		// Set codestream options
		int nb_layers = 0;
		kdu_long layer_bytes[MAX_NB_LAYERS];
		U32 max_bytes = (U32)(base.getWidth() * base.getHeight() * base.getComponents());

		// Rate is the argument passed into the LLImageJ2C which specifies the target compression rate. The default is 8:1.
		// *TODO: mRate is actually always 8:1 in the viewer. Test different values.
		llassert (base.mRate > 0.f);
		max_bytes = (U32)((F32)(max_bytes) * base.mRate);
		
		// This code is where we specify the target number of bytes for each quality layer.
		// We're using a logarithmic spacing rule that fits with our way of fetching texture data.
		// Note: For more info on this layers business, read kdu_codestream::flush() doc in kdu_compressed.h
		layer_bytes[nb_layers++] = FIRST_PACKET_SIZE;
		U32 i = MIN_LAYER_SIZE;
		while ((i < max_bytes) && (nb_layers < (MAX_NB_LAYERS-1)))
		{
			layer_bytes[nb_layers++] = i;
			i *= 4;
		}
		// Note: for small images, we can have (max_bytes < FIRST_PACKET_SIZE), hence the test
		if (layer_bytes[nb_layers-1] < max_bytes)
		{
			// Set the last quality layer so to fit the preset compression ratio
			layer_bytes[nb_layers++] = max_bytes;
		}

		if (reversible)
		{
			// Use 0 for a last quality layer for reversible images so all remaining code blocks will be flushed
			// Hack: KDU encoding for reversible images has a bug for small images that leads to j2c images that 
			// cannot be open or are very blurry. Avoiding that last layer prevents the problem to happen.
			if ((base.getWidth() >= 32) || (base.getHeight() >= 32))
			{
				if( nb_layers >= MAX_NB_LAYERS ) nb_layers = MAX_NB_LAYERS-1; // <FS:ND/> Adjust layer index in case we reached the arrays end.
				layer_bytes[nb_layers++] = 0;
			}
			codestream.access_siz()->parse_string("Creversible=yes");
			// *TODO: we should use yuv in reversible mode
			// Don't turn this on now though as it creates problems on decoding for the moment
			//codestream.access_siz()->parse_string("Cycc=no");
		}
		
		std::string layer_string = llformat("Clayers=%d",nb_layers);
		codestream.access_siz()->parse_string(layer_string.c_str());
		
		// Set up data ordering, markers, etc... if precincts or blocks specified
		if ((mBlocksSize != -1) || (mPrecinctsSize != -1))
		{
			if (mPrecinctsSize != -1)
			{
				std::string precincts_string = llformat("Cprecincts={%d,%d}",mPrecinctsSize,mPrecinctsSize);
				codestream.access_siz()->parse_string(precincts_string.c_str());
			}
			if (mBlocksSize != -1)
			{
				std::string blocks_string = llformat("Cblk={%d,%d}",mBlocksSize,mBlocksSize);
				codestream.access_siz()->parse_string(blocks_string.c_str());
			}
			std::string ordering_string = llformat("Corder=LRCP");
			codestream.access_siz()->parse_string(ordering_string.c_str());
			std::string PLT_string = llformat("ORGgen_plt=yes");
			codestream.access_siz()->parse_string(PLT_string.c_str());
			std::string Parts_string = llformat("ORGtparts=R");
			codestream.access_siz()->parse_string(Parts_string.c_str());
		}
		
		// Set the number of wavelets subresolutions (aka levels) 
		if (mLevels != 0)
		{
			std::string levels_string = llformat("Clevels=%d",mLevels);
			codestream.access_siz()->parse_string(levels_string.c_str());
		}
		
		// Complete the encode settings
		codestream.access_siz()->finalize_all();
		codestream.change_appearance(transpose,vflip,hflip);

		// Now we are ready for sample data processing
		kdc_flow_control *tile = new kdc_flow_control(&mem_in,codestream);
		bool done = false;
		while (!done)
		{ 
			// Process line by line
			if (tile->advance_components())
			{
				tile->process_components();
			}
			else
			{
				done = true;
			}
		}

		// Produce the compressed output
		codestream.flush(layer_bytes,nb_layers);

		// Cleanup
		delete tile;
		codestream.destroy();

		// Now that we're done encoding, create the new data buffer for the compressed
		// image and stick it there.
		base.copyData(output_buffer, output_size);
		base.updateData(); // set width, height
		delete[] output_buffer;
	}
	catch(const KDUError& msg)
	{
		base.setLastError(msg.what());
		return false;
	}
	catch (kdu_exception kdu_value)
	{
		// KDU internally throws kdu_exception. It's possible that such an
		// exception might leak out into our code. Catch kdu_exception
		// specially because boost::current_exception_diagnostic_information()
		// could do nothing with it.
		base.setLastError(report_kdu_exception(kdu_value));
		return false;
	}
	catch( ... )
	{
		base.setLastError("Unknown J2C error: " +
						  boost::current_exception_diagnostic_information());
		return false;
	}

	return true;
}

bool LLImageJ2CKDU::getMetadata(LLImageJ2C &base)
{
	// *FIX: kdu calls our callback function if there's an error, and
	// then bombs. To regain control, we throw an exception, and
	// catch it here.
	try
	{
		setupCodeStream(base, false, MODE_FAST);
		return true;
	}
	catch (const KDUError& msg)
	{
		base.setLastError(msg.what());
		return false;
	}
	catch (kdu_exception kdu_value)
	{
		// KDU internally throws kdu_exception. It's possible that such an
		// exception might leak out into our code. Catch kdu_exception
		// specially because boost::current_exception_diagnostic_information()
		// could do nothing with it.
		base.setLastError(report_kdu_exception(kdu_value));
		return false;
	}
	catch (...)
	{
		base.setLastError("Unknown J2C error: " +
						  boost::current_exception_diagnostic_information());
		return false;
	}
}

/*****************************************************************************/
/* STATIC                        copy_block                                  */
/*****************************************************************************/

/*==========================================================================*|
// Only called by copy_tile(), which is itself commented out
static void copy_block(kdu_block *in, kdu_block *out)
{
	if (in->K_max_prime != out->K_max_prime)
    { 
		std::cout << "Cannot copy blocks belonging to subbands with different quantization parameters." << std::endl; 
		return;
	}
	if ((in->size.x != out->size.x) || (in->size.y != out->size.y))  
    { 
		std::cout << "Cannot copy code-blocks with different dimensions." << std::endl; 
		return;
	}
	out->missing_msbs = in->missing_msbs;
	if (out->max_passes < (in->num_passes+2))        // Gives us enough to round up
		out->set_max_passes(in->num_passes+2,false); // to the next whole bit-plane
	out->num_passes = in->num_passes;
	int num_bytes = 0;
	for (int z=0; z < in->num_passes; z++)
    {
		num_bytes += (out->pass_lengths[z] = in->pass_lengths[z]);
		out->pass_slopes[z] = in->pass_slopes[z];
    }
	
    // Just copy compressed code-bytes. Block transcoding not supported.
	if (out->max_bytes < num_bytes)
		out->set_max_bytes(num_bytes,false);
	memcpy(out->byte_buffer,in->byte_buffer,(size_t) num_bytes);
}
|*==========================================================================*/

/*****************************************************************************/
/* STATIC                        copy_tile                                   */
/*****************************************************************************/

/*==========================================================================*|
// Only called by findDiscardLevelsBoundaries(), which is itself commented out
static void
copy_tile(kdu_tile tile_in, kdu_tile tile_out, int tnum_in, int tnum_out,
		  kdu_params *siz_in, kdu_params *siz_out, int skip_components,
		  int &num_blocks)
{
	int num_components = tile_out.get_num_components();
	int new_tpart=0, next_tpart = 1;
	
	for (int c=0; c < num_components; c++)
    {
		kdu_tile_comp comp_in, comp_out;
		comp_in = tile_in.access_component(c);
		comp_out = tile_out.access_component(c);
		int num_resolutions = comp_out.get_num_resolutions();
		//std::cout << "    Copying tile : num_resolutions = " << num_resolutions << std::endl;
		for (int r=0; r < num_resolutions; r++)
        {
			kdu_resolution res_in;  res_in = comp_in.access_resolution(r);
			kdu_resolution res_out; res_out = comp_out.access_resolution(r);
			int b, min_band;
			int num_bands = res_in.get_valid_band_indices(min_band);
			std::cout << "        Copying tile : num_bands = " << num_bands << std::endl;
			for (b=min_band; num_bands > 0; num_bands--, b++)
            {
				kdu_subband band_in;  band_in = res_in.access_subband(b);
				kdu_subband band_out; band_out = res_out.access_subband(b);
				kdu_dims blocks_in;  band_in.get_valid_blocks(blocks_in);
				kdu_dims blocks_out; band_out.get_valid_blocks(blocks_out);
				if ((blocks_in.size.x != blocks_out.size.x) ||
					(blocks_in.size.y != blocks_out.size.y))
                { 
					std::cout << "Transcoding operation cannot proceed: Code-block partitions for the input and output code-streams do not agree." << std::endl;
					return;
				}
				kdu_coords idx;
				//std::cout << "            Copying tile : block indices, x = " << blocks_out.size.x << " and y = " << blocks_out.size.y << std::endl;
				for (idx.y=0; idx.y < blocks_out.size.y; idx.y++)
				{
					for (idx.x=0; idx.x < blocks_out.size.x; idx.x++)
					{
						kdu_block *in =
						band_in.open_block(idx+blocks_in.pos,&new_tpart);
						for (; next_tpart <= new_tpart; next_tpart++)
							siz_out->copy_from(siz_in,tnum_in,tnum_out,next_tpart,
											   skip_components);
						kdu_block *out = band_out.open_block(idx+blocks_out.pos);
						copy_block(in,out);
						band_in.close_block(in);
						band_out.close_block(out);
						num_blocks++;
					}
				}
            }
        }
    }
}
|*==========================================================================*/

// Find the block boundary for each discard level in the input image.
// We parse the input blocks and copy them in a temporary output stream.
// For the moment, we do nothing more that parsing the raw list of blocks and outputing result.
/*==========================================================================*|
// See comments in header file for why this is commented out.
void LLImageJ2CKDU::findDiscardLevelsBoundaries(LLImageJ2C &base)
{
	// We need the number of levels in that image before starting.
	getMetadata(base);
	
	for (int discard_level = 0; discard_level < mLevels; discard_level++)
	{
		//std::cout << "Parsing discard level = " << discard_level << std::endl;
		// Create the input codestream object.
		setupCodeStream(base, true, MODE_FAST);
		mCodeStreamp->apply_input_restrictions(0, 4, discard_level, 0, NULL);
		mCodeStreamp->set_max_bytes(KDU_LONG_MAX,true);
		siz_params *siz_in = mCodeStreamp->access_siz();
	
		// Create the output codestream object.
		siz_params siz;
		siz.copy_from(siz_in,-1,-1,-1,0,discard_level,false,false,false);
		siz.set(Scomponents,0,0,mCodeStreamp->get_num_components());
	
		U32 max_output_size = base.getWidth()*base.getHeight()*base.getComponents();
		max_output_size = (max_output_size < 1000 ? 1000 : max_output_size);
		U8 *output_buffer = new U8[max_output_size];
		U32 output_size = 0; // Address updated by LLKDUMemTarget to give the final compressed buffer size
		LLKDUMemTarget output(output_buffer, output_size, max_output_size);
		kdu_codestream codestream_out; 
		codestream_out.create(&siz,&output);
		//codestream_out.share_buffering(*mCodeStreamp);
		siz_params *siz_out = codestream_out.access_siz();
		siz_out->copy_from(siz_in,-1,-1,-1,0,discard_level,false,false,false);
		codestream_out.access_siz()->finalize_all(-1);
	
		// Set up rate control variables
		kdu_long max_bytes = KDU_LONG_MAX;
		kdu_params *cod = siz_out->access_cluster(COD_params);
		int total_layers;  cod->get(Clayers,0,0,total_layers);
		kdu_long *layer_bytes = new kdu_long[total_layers];
		int nel, non_empty_layers = 0;
	
		// Now ready to perform the transfer of compressed data between streams
		int flush_counter = INT_MAX;
		kdu_dims tile_indices_in;  
		mCodeStreamp->get_valid_tiles(tile_indices_in);
		kdu_dims tile_indices_out; 
		codestream_out.get_valid_tiles(tile_indices_out);
		assert((tile_indices_in.size.x == tile_indices_out.size.x) &&
			   (tile_indices_in.size.y == tile_indices_out.size.y));
		int num_blocks=0;
	
		kdu_coords idx;
		//std::cout << "Parsing tiles : x = " << tile_indices_out.size.x << " to y = " << tile_indices_out.size.y << std::endl;
		for (idx.y=0; idx.y < tile_indices_out.size.y; idx.y++)
		{
			for (idx.x=0; idx.x < tile_indices_out.size.x; idx.x++)
			{
				kdu_tile tile_in = mCodeStreamp->open_tile(idx+tile_indices_in.pos);
				int tnum_in = tile_in.get_tnum();
				int tnum_out = idx.x + idx.y*tile_indices_out.size.x;
				siz_out->copy_from(siz_in,tnum_in,tnum_out,0,0,discard_level,false,false,false);
				siz_out->finalize_all(tnum_out);
				// Note: do not open the output tile without first copying any tile-specific code-stream parameters
				kdu_tile tile_out = codestream_out.open_tile(idx+tile_indices_out.pos);
				assert(tnum_out == tile_out.get_tnum());
				copy_tile(tile_in,tile_out,tnum_in,tnum_out,siz_in,siz_out,0,num_blocks);
				tile_in.close();
				tile_out.close();
				flush_counter--;
				if ((flush_counter <= 0) && codestream_out.ready_for_flush())
				{
					flush_counter = INT_MAX;
					nel = codestream_out.trans_out(max_bytes,layer_bytes,total_layers);
					non_empty_layers = (nel > non_empty_layers)?nel:non_empty_layers;
				}
			}
		}
	
		// Generate the output code-stream
		if (codestream_out.ready_for_flush())
		{
			nel = codestream_out.trans_out(max_bytes,layer_bytes,total_layers);
			non_empty_layers = (nel > non_empty_layers)?nel:non_empty_layers;
		}
		if (non_empty_layers > total_layers)
			non_empty_layers = total_layers; // Can happen if a tile has more layers
	
		// Print out stats
		std::cout << "Code stream parsing for discard level = " << discard_level << std::endl;
		std::cout << "    Total compressed memory in  = " << mCodeStreamp->get_compressed_data_memory() << " bytes" << std::endl;
		std::cout << "    Total compressed memory out = " << codestream_out.get_compressed_data_memory() << " bytes" << std::endl;
		//std::cout << "    Output contains " << total_layers << " quality layers" << std::endl;		
		std::cout << "    Transferred " << num_blocks << " code-blocks from in to out" << std::endl;
		//std::cout << "    Read " << mCodeStreamp->get_num_tparts() << " tile-part(s) from a total of " << (int) tile_indices_in.area() << " tile(s)" << std::endl;
		std::cout << "    Total bytes read = " << mCodeStreamp->get_total_bytes() << std::endl;
		//std::cout << "    Wrote " << codestream_out.get_num_tparts() << " tile-part(s) in a total of " << (int) tile_indices_out.area() << " tile(s)" << std::endl;
		std::cout << "    Total bytes written = " << codestream_out.get_total_bytes() << std::endl;
		std::cout << "-------------" << std::endl;
	
		// Clean-up
		cleanupCodeStream();
		codestream_out.destroy();
		delete[] output_buffer;
		delete[] layer_bytes; // <FS:ND/> Don't leak those
	}
	return;
}
|*==========================================================================*/

void set_default_colour_weights(kdu_params *siz)
{
	kdu_params *cod = siz->access_cluster(COD_params);
	assert(cod != NULL);

	bool can_use_ycc = true;
	bool rev0 = false;
	int depth0 = 0, sub_x0 = 1, sub_y0 = 1;
	for (int c = 0; c < 3; c++)
	{
		int depth = 0; siz->get(Sprecision,c,0,depth);
		int sub_y = 1; siz->get(Ssampling,c,0,sub_y);
		int sub_x = 1; siz->get(Ssampling,c,1,sub_x);
		kdu_params *coc = cod->access_relation(-1,c);
		bool rev = false; coc->get(Creversible,0,0,rev);
		if (c == 0)
		{
			rev0 = rev; depth0 = depth; sub_x0 = sub_x; sub_y0 = sub_y;
		}
		else if ((rev != rev0) || (depth != depth0) || 
				 (sub_x != sub_x0) || (sub_y != sub_y0))
		{
			can_use_ycc = false;
		}
	}
	if (!can_use_ycc)
	{
		return;
	}

	bool use_ycc;
	if (!cod->get(Cycc,0,0,use_ycc))
	{
		cod->set(Cycc,0,0,use_ycc=true);
	}
	if (!use_ycc)
	{
		return;
	}

// <FS:Ansariel> Fix image encoding for KDU >= 8.0.4
#if (KDU_MAJOR_VERSION*10000 + KDU_MINOR_VERSION*100 + KDU_PATCH_VERSION) >= 80004
	cod = siz->access_cluster(ENC_params);
	assert(cod != NULL);
#endif
// </FS:Ansariel>

	float weight;
	if (cod->get(Clev_weights,0,0,weight) || cod->get(Cband_weights,0,0,weight))
	{
		// Weights already specified explicitly -> nothing to do
		return; 
	}

	// These example weights are adapted from numbers generated by Marcus Nadenau
	// at EPFL, for a viewing distance of 15 cm and a display resolution of
	// 300 DPI.

	cod->parse_string("Cband_weights:C0="
		"{0.0901},{0.2758},{0.2758},"
		"{0.7018},{0.8378},{0.8378},{1}");
	cod->parse_string("Cband_weights:C1="
		"{0.0263},{0.0863},{0.0863},"
		"{0.1362},{0.2564},{0.2564},"
		"{0.3346},{0.4691},{0.4691},"
		"{0.5444},{0.6523},{0.6523},"
		"{0.7078},{0.7797},{0.7797},{1}");
	cod->parse_string("Cband_weights:C2="
		"{0.0773},{0.1835},{0.1835},"
		"{0.2598},{0.4130},{0.4130},"
		"{0.5040},{0.6464},{0.6464},"
		"{0.7220},{0.8254},{0.8254},"
		"{0.8769},{0.9424},{0.9424},{1}");
}

/******************************************************************************/
/*                              transfer_bytes                                */
/******************************************************************************/

void transfer_bytes(kdu_byte *dest, kdu_line_buf &src, int gap, int precision)
/* Transfers source samples from the supplied line buffer into the output
byte buffer, spacing successive output samples apart by `gap' bytes
(to allow for interleaving of colour components).  The function performs
all necessary level shifting, type conversion, rounding and truncation. */
{
	int width = src.get_width();
	if (src.get_buf32() != NULL)
	{ // Decompressed samples have a 32-bit representation (integer or float)
		assert(precision >= 8); // Else would have used 16 bit representation
		kdu_sample32 *sp = src.get_buf32();
		if (!src.is_absolute())
		{ // Transferring normalized floating point data.
			float scale16 = (float)(1<<16);
			kdu_int32 val;

			for (; width > 0; width--, sp++, dest+=gap)
			{
				val = (kdu_int32)(sp->fval*scale16);
				val = (val+128)>>8; // May be faster than true rounding
				val += 128;
				if (val & ((0xffffffffU)<<8))
				{
					val = (val < 0 ? 0 : 255);
				}
				*dest = (kdu_byte) val;
			}
		}
		else
		{ // Transferring 32-bit absolute integers.
			kdu_int32 val;
			kdu_int32 downshift = precision-8;
			kdu_int32 offset = (1<<downshift)>>1;

			for (; width > 0; width--, sp++, dest+=gap)
			{
				val = sp->ival;
				val = (val+offset)>>downshift;
				val += 128;
				if (val & ((0xffffffffU)<<8))
				{
					val = (val < 0 ? 0 : 255);
				}
				*dest = (kdu_byte) val;
			}
		}
	}
	else
	{ // Source data is 16 bits.
		kdu_sample16 *sp = src.get_buf16();
		if (!src.is_absolute())
		{ // Transferring 16-bit fixed point quantities
			kdu_int16 val;

			if (precision >= 8)
			{ // Can essentially ignore the bit-depth.
				for (; width > 0; width--, sp++, dest+=gap)
				{
					val = sp->ival;
					val += (1<<(KDU_FIX_POINT-8))>>1;
					val >>= (KDU_FIX_POINT-8);
					val += 128;
					if (val & ((0xffffffffU)<<8))
					{
						val = (val < 0 ? 0 : 255);
					}
					*dest = (kdu_byte) val;
				}
			}
			else
			{ // Need to force zeros into one or more least significant bits.
				kdu_int16 downshift = KDU_FIX_POINT-precision;
				kdu_int16 upshift = 8-precision;
				kdu_int16 offset = 1<<(downshift-1);

				for (; width > 0; width--, sp++, dest+=gap)
				{
					val = sp->ival;
					val = (val+offset)>>downshift;
					val <<= upshift;
					val += 128;
					if (val & ((0xffffffffU)<<8))
					{
						val = (val < 0 ? 0 : 256 - (1<<upshift));
					}
					*dest = (kdu_byte) val;
				}
			}
		}
		else
		{ // Transferring 16-bit absolute integers.
			kdu_int16 val;

			if (precision >= 8)
			{
				kdu_int16 downshift = precision-8;
				kdu_int16 offset = (1<<downshift)>>1;

				for (; width > 0; width--, sp++, dest+=gap)
				{
					val = sp->ival;
					val = (val+offset)>>downshift;
					val += 128;
					if (val & ((0xffffffffU)<<8))
					{
						val = (val < 0 ? 0 : 255);
					}
					*dest = (kdu_byte) val;
				}
			}
			else
			{
				kdu_int16 upshift = 8-precision;

				for (; width > 0; width--, sp++, dest+=gap)
				{
					val = sp->ival;
					val <<= upshift;
					val += 128;
					if (val & ((0xffffffffU)<<8))
					{
						val = (val < 0 ? 0 : 256 - (1<<upshift));
					}
					*dest = (kdu_byte) val;
				}
			}
		}
	}
}

LLKDUDecodeState::LLKDUDecodeState(kdu_tile tile, kdu_byte *buf, S32 row_gap,
								   kdu_codestream* codestreamp)
{
	S32 c;

	mTile = tile;
	mBuf = buf;
	mRowGap = row_gap;

	mNumComponents = tile.get_num_components();

	llassert(mNumComponents <= 4);
	mUseYCC = tile.get_ycc();

	for (c = 0; c < 4; ++c)
	{
		mReversible[c] = false;
		mBitDepths[c] = 0;
	}

	// Open tile-components and create processing engines and resources
	for (c = 0; c < mNumComponents; c++)
	{
		mComps[c] = mTile.access_component(c);
		mReversible[c] = mComps[c].get_reversible();
		mBitDepths[c] = mComps[c].get_bit_depth();
		kdu_resolution res = mComps[c].access_resolution(); // Get top resolution
		kdu_dims comp_dims; res.get_dims(comp_dims);
		if (c == 0)
		{
			mDims = comp_dims;
		}
		else
		{
			llassert(mDims == comp_dims); // Safety check; the caller has ensured this
		}
		bool use_shorts = (mComps[c].get_bit_depth(true) <= 16);
		mLines[c].pre_create(&mAllocator,mDims.size.x,mReversible[c],use_shorts,0,0);

		// <FS:ND> KDU 8.0.1 compatibiliy
#if KDU_MAJOR_VERSION >= 8
		if (res.which() == 0) // No DWT levels used
		{
			mEngines[c] = kdu_decoder(res.access_subband(LL_BAND),&mAllocator,mPushPullParams,use_shorts);
		}
		else
		{
			mEngines[c] = kdu_synthesis(res,&mAllocator,mPushPullParams,use_shorts);
		}
#else
		// </FS:ND>
		if (res.which() == 0) // No DWT levels used
		{
			mEngines[c] = kdu_decoder(res.access_subband(LL_BAND),&mAllocator,use_shorts);
		}
		else
		{
			mEngines[c] = kdu_synthesis(res,&mAllocator,use_shorts);
		}
#endif // <FS:ND/> KDU 8.0.1 compatibiliy
				
	}
	mAllocator.finalize(*codestreamp); // Actually creates buffering resources
	for (c = 0; c < mNumComponents; c++)
	{
		mLines[c].create(); // Grabs resources from the allocator.
	}
}

LLKDUDecodeState::~LLKDUDecodeState()
{
	// Cleanup
	for (S32 c = 0; c < mNumComponents; c++)
	{
		mEngines[c].destroy(); // engines are interfaces; no default destructors
	}
	mTile.close();
}

bool LLKDUDecodeState::processTileDecode(F32 decode_time, bool limit_time)
/* Decompresses a tile, writing the data into the supplied byte buffer.
The buffer contains interleaved image components, if there are any.
Although you may think of the buffer as belonging entirely to this tile,
the `buf' pointer may actually point into a larger buffer representing
multiple tiles.  For this reason, `row_gap' is needed to identify the
separation between consecutive rows in the real buffer. */
{
    LL_PROFILE_ZONE_SCOPED_CATEGORY_TEXTURE;
	S32 c;
	// Now walk through the lines of the buffer, recovering them from the
	// relevant tile-component processing engines.

	LLTimer decode_timer;
	while (mDims.size.y--)
	{
        {
            LL_PROFILE_ZONE_NAMED_CATEGORY_TEXTURE("kduptc - pull");
            for (c = 0; c < mNumComponents; c++)
            {
                mEngines[c].pull(mLines[c]);
            }
        }

		if ((mNumComponents >= 3) && mUseYCC)
		{
            LL_PROFILE_ZONE_NAMED_CATEGORY_TEXTURE("kduptc - convert");
			kdu_convert_ycc_to_rgb(mLines[0],mLines[1],mLines[2]);
		}

        {
            LL_PROFILE_ZONE_NAMED_CATEGORY_TEXTURE("kduptc - transfer");
            for (c = 0; c < mNumComponents; c++)
            {
                transfer_bytes(mBuf + c, mLines[c], mNumComponents, mBitDepths[c]);
            }
        }
		mBuf += mRowGap;
		if (mDims.size.y % 10)
		{
			if (limit_time && decode_timer.getElapsedTimeF32() > decode_time)
			{
				return false;
			}
		}
	}
	return true;
}

// kdc_flow_control 

kdc_flow_control::kdc_flow_control (kdu_supp::kdu_image_in_base *img_in, kdu_codestream codestream)
{
	int n;
	
	this->codestream = codestream;
	codestream.get_valid_tiles(valid_tile_indices);
	tile_idx = valid_tile_indices.pos;
	tile = codestream.open_tile(tile_idx,NULL);
	
	// Set up the individual components
	num_components = codestream.get_num_components(true);
	components = new kdc_component_flow_control[num_components];
	count_delta = 0;
	kdc_component_flow_control *comp = components;
	for (n = 0; n < num_components; n++, comp++)
	{
		comp->line = NULL;
		comp->reader = img_in;
		kdu_coords subsampling;  
		codestream.get_subsampling(n,subsampling,true);
		kdu_dims dims;  
		codestream.get_tile_dims(tile_idx,n,dims,true);
		comp->vert_subsampling = subsampling.y;
		if ((n == 0) || (comp->vert_subsampling < count_delta))
		{
			count_delta = comp->vert_subsampling;
		}
		comp->ratio_counter = 0;
		comp->remaining_lines = comp->initial_lines = dims.size.y;
	}
	assert(num_components >= 0);
	
	tile.set_components_of_interest(num_components);
	max_buffer_memory = engine.create(codestream,tile,false,NULL,false,1,NULL,NULL,false);
}

kdc_flow_control::~kdc_flow_control()
{
	if (components != NULL)
	{
		delete[] components;
	}
	if (engine.exists())
	{
		engine.destroy();
	}
}

bool kdc_flow_control::advance_components()
{
	bool found_line = false;
	while (!found_line)
	{
		bool all_done = true;
		kdc_component_flow_control *comp = components;
		for (int n = 0; n < num_components; n++, comp++)
		{
			assert(comp->ratio_counter >= 0);
			if (comp->remaining_lines > 0)
			{
				all_done = false;
				comp->ratio_counter -= count_delta;
				if (comp->ratio_counter < 0)
				{
					found_line = true;
					comp->line = engine.exchange_line(n,NULL,NULL);
					assert(comp->line != NULL);
					if (comp->line->get_width())
					{
						comp->reader->get(n,*(comp->line),0);
					}
				}
			}
		}
		if (all_done)
		{
			return false;
		}
	}
	return true;
}

void kdc_flow_control::process_components()
{
	kdc_component_flow_control *comp = components;
	for (int n = 0; n < num_components; n++, comp++)
	{
		if (comp->ratio_counter < 0)
		{
			comp->ratio_counter += comp->vert_subsampling;
			assert(comp->ratio_counter >= 0);
			assert(comp->remaining_lines > 0);
			comp->remaining_lines--;
			assert(comp->line != NULL);
			engine.exchange_line(n,comp->line,NULL);
			comp->line = NULL;
		}
	}
}<|MERGE_RESOLUTION|>--- conflicted
+++ resolved
@@ -443,11 +443,7 @@
 // decodeImpl() usage matters for production.
 bool LLImageJ2CKDU::initDecode(LLImageJ2C &base, LLImageRaw &raw_image, F32 decode_time, ECodeStreamMode mode, S32 first_channel, S32 max_channel_count, int discard_level, int* region)
 {
-<<<<<<< HEAD
-	LL_PROFILE_ZONE_SCOPED_CATEGORY_TEXTURE;	// <FS:Beq> instrument image decodes
-=======
     LL_PROFILE_ZONE_SCOPED_CATEGORY_TEXTURE;
->>>>>>> f4473528
 	base.resetLastError();
 
 	// *FIX: kdu calls our callback function if there's an error, and then bombs.
@@ -531,11 +527,7 @@
 // Returns true to mean done, whether successful or not.
 bool LLImageJ2CKDU::decodeImpl(LLImageJ2C &base, LLImageRaw &raw_image, F32 decode_time, S32 first_channel, S32 max_channel_count)
 {
-<<<<<<< HEAD
-	LL_PROFILE_ZONE_SCOPED_CATEGORY_TEXTURE;	// <FS:Beq> instrument image decodes
-=======
     LL_PROFILE_ZONE_SCOPED_CATEGORY_TEXTURE;
->>>>>>> f4473528
 	ECodeStreamMode mode = MODE_FAST;
 
 	LLTimer decode_timer;
