/** 
 * @file lllogin.cpp
 *
 * $LicenseInfo:firstyear=2009&license=viewerlgpl$
 * Second Life Viewer Source Code
 * Copyright (C) 2010, Linden Research, Inc.
 * 
 * This library is free software; you can redistribute it and/or
 * modify it under the terms of the GNU Lesser General Public
 * License as published by the Free Software Foundation;
 * version 2.1 of the License only.
 * 
 * This library is distributed in the hope that it will be useful,
 * but WITHOUT ANY WARRANTY; without even the implied warranty of
 * MERCHANTABILITY or FITNESS FOR A PARTICULAR PURPOSE.  See the GNU
 * Lesser General Public License for more details.
 * 
 * You should have received a copy of the GNU Lesser General Public
 * License along with this library; if not, write to the Free Software
 * Foundation, Inc., 51 Franklin Street, Fifth Floor, Boston, MA  02110-1301  USA
 * 
 * Linden Research, Inc., 945 Battery Street, San Francisco, CA  94111  USA
 * $/LicenseInfo$
 */

#include "llwin32headers.h"
#include "linden_common.h"
#include "llsd.h"
#include "llsdutil.h"

/*==========================================================================*|
#ifdef LL_WINDOWS
	// non-virtual destructor warning, boost::statechart does this intentionally.
	#pragma warning (disable : 4265) 
#endif
|*==========================================================================*/

#include "lllogin.h"

#include <boost/bind.hpp>

#include "llcoros.h"
#include "llevents.h"
#include "lleventfilter.h"
#include "lleventcoro.h"
#include "llexception.h"
#include "stringize.h"

//*********************
// LLLogin
// *NOTE:Mani - Is this Impl needed now that the state machine runs the show?
class LLLogin::Impl
{
public:
    Impl():
		mPump("login", true) // Create the module's event pump with a tweaked (unique) name.
    {
        mValidAuthResponse["status"]        = LLSD();
        mValidAuthResponse["errorcode"]     = LLSD();
        mValidAuthResponse["error"]         = LLSD();
        mValidAuthResponse["transfer_rate"] = LLSD();
    }

    void connect(const std::string& uri, const LLSD& credentials);
    void disconnect();
	LLEventPump& getEventPump() { return mPump; }

private:
	LLSD getProgressEventLLSD(const std::string& state, const std::string& change,
						   const LLSD& data = LLSD())
	{
		LLSD status_data;
		status_data["state"] = state;
		status_data["change"] = change;
		status_data["progress"] = 0.0f;

		if(mAuthResponse.has("transfer_rate"))
		{
			status_data["transfer_rate"] = mAuthResponse["transfer_rate"];
		}

		if(data.isDefined())
		{
			status_data["data"] = data;
		}
		return status_data;
	}

	void sendProgressEvent(const std::string& state, const std::string& change,
						   const LLSD& data = LLSD())
	{
		LLSD status_data = getProgressEventLLSD(state, change, data);
		mPump.post(status_data);
	}

    LLSD validateResponse(const std::string& pumpName, const LLSD& response)
    {
        // Validate the response. If we don't recognize it, things
        // could get ugly.
        std::string mismatch(llsd_matches(mValidAuthResponse, response));
        if (! mismatch.empty())
        {
            LL_ERRS("LLLogin") << "Received unrecognized event (" << mismatch << ") on "
                               << pumpName << "pump: " << response
                               << LL_ENDL;
            return LLSD();
        }

        return response;
    }

    // In a coroutine's top-level function args, do NOT NOT NOT accept
    // references (const or otherwise) to anything! Pass by value only!
    void loginCoro(std::string uri, LLSD credentials);

    LLEventStream mPump;
	LLSD mAuthResponse, mValidAuthResponse;
};

void LLLogin::Impl::connect(const std::string& uri, const LLSD& login_params)
{
    LL_DEBUGS("LLLogin") << " connect with  uri '" << uri << "', login_params " << login_params << LL_ENDL;
	
    // Launch a coroutine with our login_() method. Run the coroutine until
    // its first wait; at that point, return here.
    std::string coroname = 
        LLCoros::instance().launch("LLLogin::Impl::login_",
                                   boost::bind(&Impl::loginCoro, this, uri, login_params));
    LL_DEBUGS("LLLogin") << " connected with  uri '" << uri << "', login_params " << login_params << LL_ENDL;	
}

namespace {
// Instantiate this rendezvous point at namespace scope so it's already
// present no matter how early the updater might post to it.
// Use an LLEventMailDrop, which has future-like semantics: regardless of the
// relative order in which post() or listen() are called, it delivers each
// post() event to its listener(s) until one of them consumes that event.
static LLEventMailDrop sSyncPoint("LoginSync");
}

void LLLogin::Impl::loginCoro(std::string uri, LLSD login_params)
{
    LLSD printable_params = login_params;
    if (printable_params.has("params") 
        && printable_params["params"].has("passwd")) 
    {
        printable_params["params"]["passwd"] = "*******";
    }
    try
    {
        LL_DEBUGS("LLLogin") << "Entering coroutine " << LLCoros::getName()
                             << " with uri '" << uri << "', parameters " << printable_params << LL_ENDL;

        LLEventPump& xmlrpcPump(LLEventPumps::instance().obtain("LLXMLRPCTransaction"));
        // EXT-4193: use a DIFFERENT reply pump than for the SRV request. We used
        // to share them -- but the EXT-3934 fix made it possible for an abandoned
        // SRV response to arrive just as we were expecting the XMLRPC response.
        LLEventStream loginReplyPump("loginreply", true);

        LLSD::Integer attempts = 0;

        LLSD request(login_params);
        request["reply"] = loginReplyPump.getName();
        request["uri"] = uri;
        std::string status;

        // Loop back to here if login attempt redirects to a different
        // request["uri"]
        for (;;)
        {
            ++attempts;
            LLSD progress_data;
            progress_data["attempt"] = attempts;
            progress_data["request"] = request;
            if (progress_data["request"].has("params")
                && progress_data["request"]["params"].has("passwd"))
            {
                progress_data["request"]["params"]["passwd"] = "*******";
            }
            sendProgressEvent("offline", "authenticating", progress_data);

            // We expect zero or more "Downloading" status events, followed by
            // exactly one event with some other status. Use postAndSuspend() the
            // first time, because -- at least in unit-test land -- it's
            // possible for the reply to arrive before the post() call
            // returns. Subsequent responses, of course, must be awaited
            // without posting again.
            for (mAuthResponse = validateResponse(loginReplyPump.getName(),
                                                  llcoro::postAndSuspend(request, xmlrpcPump, loginReplyPump, "reply"));
                 mAuthResponse["status"].asString() == "Downloading";
                 mAuthResponse = validateResponse(loginReplyPump.getName(),
                                                  llcoro::suspendUntilEventOn(loginReplyPump)))
            {
                // Still Downloading -- send progress update.
                sendProgressEvent("offline", "downloading");
            }

            LL_DEBUGS("LLLogin") << "Auth Response: " << mAuthResponse << LL_ENDL;
            status = mAuthResponse["status"].asString();

            // Okay, we've received our final status event for this
            // request. Unless we got a redirect response, break the retry
            // loop for the current rewrittenURIs entry.
            if (!(status == "Complete" &&
                  mAuthResponse["responses"]["login"].asString() == "indeterminate"))
            {
                break;
            }

            sendProgressEvent("offline", "indeterminate", mAuthResponse["responses"]);

            // Here the login service at the current URI is redirecting us
            // to some other URI ("indeterminate" -- why not "redirect"?).
            // The response should contain another uri to try, with its
            // own auth method.
            request["uri"] = mAuthResponse["responses"]["next_url"].asString();
            request["method"] = mAuthResponse["responses"]["next_method"].asString();
        } // loop back to try the redirected URI

        // Here we're done with redirects.
        if (status == "Complete")
        {
            // StatusComplete does not imply auth success. Check the
            // actual outcome of the request. We've already handled the
            // "indeterminate" case in the loop above.
            if (mAuthResponse["responses"]["login"].asString() == "true")
            {
                sendProgressEvent("online", "connect", mAuthResponse["responses"]);
            }
            else
            {
                // Synchronize here with the updater. We synchronize here rather
                // than in the fail.login handler, which actually examines the
                // response from login.cgi, because here we are definitely in a
                // coroutine and can definitely use suspendUntilBlah(). Whoever's
                // listening for fail.login might not be.

                // If the reason for login failure is that we must install a
                // required update, we definitely want to pass control to the
                // updater to manage that for us. We'll handle any other login
                // failure ourselves, as usual. We figure that no matter where you
                // are in the world, or what kind of network you're on, we can
                // reasonably expect the Viewer Version Manager to respond more or
                // less as quickly as login.cgi. This synchronization is only
                // intended to smooth out minor races between the two services.
                // But what if the updater crashes? Use a timeout so that
                // eventually we'll tire of waiting for it and carry on as usual.
                // Given the above, it can be a fairly short timeout, at least
                // from a human point of view.

                // Since sSyncPoint is an LLEventMailDrop, we DEFINITELY want to
                // consume the posted event.
<<<<<<< HEAD
                // <FS:ND> Disable updater (n.b. this might not beed needed anymore)
                // LLCoros::OverrideConsuming oc(true);
                // // Timeout should produce the isUndefined() object passed here.
                // LL_DEBUGS("LLLogin") << "Login failure, waiting for sync from updater" << LL_ENDL;
                // LLSD updater = llcoro::suspendUntilEventOnWithTimeout(sSyncPoint, 10, LLSD());
                // if (updater.isUndefined())
                // {
                //    LL_WARNS("LLLogin") << "Failed to hear from updater, proceeding with fail.login"
                //                        << LL_ENDL;
                // }
                // else
                // {
                //    LL_DEBUGS("LLLogin") << "Got responses from updater and login.cgi" << LL_ENDL;
                // }
                // // Let the fail.login handler deal with empty updater response.
                // LLSD responses(mAuthResponse["responses"]);
                // responses["updater"] = updater;
                // sendProgressEvent("offline", "fail.login", responses);
                sendProgressEvent("offline", "fail.login", mAuthResponse["responses"]);
                // </FS:ND>
=======
                LLCoros::OverrideConsuming oc(true);
                LLSD responses(mAuthResponse["responses"]);
                LLSD updater;

                if (printable_params["wait_for_updater"].asBoolean())
                {
                    std::string reason_response = responses["data"]["reason"].asString();
                    if (reason_response == "update") // No point waiting if not an update
                    {
                        // Timeout should produce the isUndefined() object passed here.
                        LL_INFOS("LLLogin") << "Login failure, waiting for sync from updater" << LL_ENDL;
                        updater = llcoro::suspendUntilEventOnWithTimeout(sSyncPoint, 10, LLSD());

                        if (updater.isUndefined())
                        {
                            LL_WARNS("LLLogin") << "Failed to hear from updater, proceeding with fail.login"
                                << LL_ENDL;
                        }
                        else
                        {
                            LL_DEBUGS("LLLogin") << "Got responses from updater and login.cgi" << LL_ENDL;
                        }
                    }
                }

                // Let the fail.login handler deal with empty updater response.
                responses["updater"] = updater;
                sendProgressEvent("offline", "fail.login", responses);
>>>>>>> efb9df04
            }
            return;             // Done!
        }

/*==========================================================================*|
        // Sometimes we end with "Started" here. Slightly slow server? Seems
        // to be ok to just skip it. Otherwise we'd error out and crash in the
        // if below.
        if( status == "Started")
        {
            LL_DEBUGS("LLLogin") << mAuthResponse << LL_ENDL;
            continue;
        }
|*==========================================================================*/

        // If we don't recognize status at all, trouble
        if (! (status == "CURLError"
               || status == "BadType"
               || status == "XMLRPCError"
               || status == "OtherError"))
        {
            LL_ERRS("LLLogin") << "Unexpected status " << status
                               << " from " << xmlrpcPump.getName()
                               << " pump: " << mAuthResponse << LL_ENDL;
            return;
        }

        if (status == "BadType")
        {
            // Invalid xmlrpc type
            // Dump this response into logs
            LL_WARNS("LLLogin") << "Failed to parse response"
                << " from " << xmlrpcPump.getName()
                << " pump: " << mAuthResponse << LL_ENDL;
        }

        // Here status IS one of the errors tested above.
        // Tell caller this didn't work out so well.

        // *NOTE: The response from LLXMLRPCListener's Poller::poll method returns an
        // llsd with no "responses" node. To make the output from an incomplete login symmetrical 
        // to success, add a data/message and data/reason fields.
        LLSD error_response(LLSDMap
                            ("reason",    mAuthResponse["status"])
                            ("errorcode", mAuthResponse["errorcode"])
                            ("message",   mAuthResponse["error"]));
        if(mAuthResponse.has("certificate"))
        {
            error_response["certificate"] = mAuthResponse["certificate"];
        }
        sendProgressEvent("offline", "fail.login", error_response);
    }
    catch (...) {
        LOG_UNHANDLED_EXCEPTION(STRINGIZE("coroutine " << LLCoros::getName()
                                          << "('" << uri << "', " << printable_params << ")"));
        throw;
    }
}

void LLLogin::Impl::disconnect()
{
    sendProgressEvent("offline", "disconnect");
}

//*********************
// LLLogin
LLLogin::LLLogin() :
	mImpl(new LLLogin::Impl())
{
}

LLLogin::~LLLogin()
{
}

void LLLogin::connect(const std::string& uri, const LLSD& credentials)
{
	mImpl->connect(uri, credentials);
}


void LLLogin::disconnect()
{
	mImpl->disconnect();
}

LLEventPump& LLLogin::getEventPump()
{
	return mImpl->getEventPump();
}

// The following is the list of important functions that happen in the 
// current login process that we want to move to this login module.

// The list associates to event with the original idle_startup() 'STATE'.

// Setup login
// State_LOGIN_AUTH_INIT

// Authenticate 
// STATE_LOGIN_AUTHENTICATE
// Connect to the login server, presumably login.cgi, requesting the login 
// and a slew of related initial connection information.
// This is an asynch action. The final response, whether success or error
// is handled by STATE_LOGIN_PROCESS_REPONSE.
// There is no immediate error or output from this call.
// 
// Input: 
//  URI
//  Credentials (first, last, password)
//  Start location
//  Bool Flags:
//    skip optional update
//    accept terms of service
//    accept critical message
//  Last exec event. (crash state of previous session)
//  requested optional data (inventory skel, initial outfit, etc.)
//  local mac address
//  viewer serial no. (md5 checksum?)

//sAuthUriNum = llclamp(sAuthUriNum, 0, (S32)sAuthUris.size()-1);
//LLUserAuth::getInstance()->authenticate(
//	sAuthUris[sAuthUriNum],
//	auth_method,
//	firstname,
//	lastname,			
//	password, // web_login_key,
//	start.str(),
//	gSkipOptionalUpdate,
//	gAcceptTOS,
//	gAcceptCriticalMessage,
//	gLastExecEvent,
//	requested_options,
//	hashed_mac_string,
//	LLAppViewer::instance()->getSerialNumber());

//
// Download the Response
// STATE_LOGIN_NO_REPONSE_YET and STATE_LOGIN_DOWNLOADING
// I had assumed that this was default behavior of the message system. However...
// During login, the message system is checked only by these two states in idle_startup().
// I guess this avoids the overhead of checking network messages for those login states
// that don't need to do so, but geez!
// There are two states to do this one function just to update the login
// status text from 'Logging In...' to 'Downloading...'
// 

//
// Handle Login Response
// STATE_LOGIN_PROCESS_RESPONSE
// 
// This state handle the result of the request to login. There is a metric ton of
// code in this case. This state will transition to:
// STATE_WORLD_INIT, on success.
// STATE_AUTHENTICATE, on failure.
// STATE_UPDATE_CHECK, to handle user during login interaction like TOS display.
//
// Much of the code in this case belongs on the viewer side of the fence and not in login. 
// Login should probably return with a couple of events, success and failure.
// Failure conditions can be specified in the events data pacet to allow the viewer 
// to re-engauge login as is appropriate. (Or should there be multiple failure messages?)
// Success is returned with the data requested from the login. According to OGP specs 
// there may be intermediate steps before reaching this result in future login 
// implementations.<|MERGE_RESOLUTION|>--- conflicted
+++ resolved
@@ -250,28 +250,6 @@
 
                 // Since sSyncPoint is an LLEventMailDrop, we DEFINITELY want to
                 // consume the posted event.
-<<<<<<< HEAD
-                // <FS:ND> Disable updater (n.b. this might not beed needed anymore)
-                // LLCoros::OverrideConsuming oc(true);
-                // // Timeout should produce the isUndefined() object passed here.
-                // LL_DEBUGS("LLLogin") << "Login failure, waiting for sync from updater" << LL_ENDL;
-                // LLSD updater = llcoro::suspendUntilEventOnWithTimeout(sSyncPoint, 10, LLSD());
-                // if (updater.isUndefined())
-                // {
-                //    LL_WARNS("LLLogin") << "Failed to hear from updater, proceeding with fail.login"
-                //                        << LL_ENDL;
-                // }
-                // else
-                // {
-                //    LL_DEBUGS("LLLogin") << "Got responses from updater and login.cgi" << LL_ENDL;
-                // }
-                // // Let the fail.login handler deal with empty updater response.
-                // LLSD responses(mAuthResponse["responses"]);
-                // responses["updater"] = updater;
-                // sendProgressEvent("offline", "fail.login", responses);
-                sendProgressEvent("offline", "fail.login", mAuthResponse["responses"]);
-                // </FS:ND>
-=======
                 LLCoros::OverrideConsuming oc(true);
                 LLSD responses(mAuthResponse["responses"]);
                 LLSD updater;
@@ -300,7 +278,6 @@
                 // Let the fail.login handler deal with empty updater response.
                 responses["updater"] = updater;
                 sendProgressEvent("offline", "fail.login", responses);
->>>>>>> efb9df04
             }
             return;             // Done!
         }
