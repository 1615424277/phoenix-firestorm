# -*- cmake -*-

project(updater_service)

include(00-Common)
if(LL_TESTS)
  include(LLAddBuildTest)
endif(LL_TESTS)
include(CMakeCopyIfDifferent)
include(CURL)
include(LLCommon)
include(LLMessage)
include(LLPlugin)
include(LLVFS)

include_directories(
    ${LLCOMMON_INCLUDE_DIRS}
    ${LLMESSAGE_INCLUDE_DIRS}
    ${LLPLUGIN_INCLUDE_DIRS}
	${LLVFS_INCLUDE_DIRS}
	${CURL_INCLUDE_DIRS}
    )

set(updater_service_SOURCE_FILES
    llupdaterservice.cpp
    llupdatechecker.cpp
    llupdatedownloader.cpp
    llupdateinstaller.cpp
    )

set(updater_service_HEADER_FILES
    llupdaterservice.h
    llupdatechecker.h
    llupdatedownloader.h
    llupdateinstaller.h
    )

set_source_files_properties(${updater_service_HEADER_FILES}
                            PROPERTIES HEADER_FILE_ONLY TRUE)

list(APPEND 
    updater_service_SOURCE_FILES 
    ${updater_service_HEADER_FILES} 
    )

add_library(llupdaterservice
            ${updater_service_SOURCE_FILES}
            )

target_link_libraries(llupdaterservice
    ${LLCOMMON_LIBRARIES}
    ${LLMESSAGE_LIBRARIES}
    ${LLPLUGIN_LIBRARIES}
	${LLVFS_LIBRARIES}
    )

if(LL_TESTS)
  SET(llupdater_service_TEST_SOURCE_FILES
      llupdaterservice.cpp
      )

<<<<<<< HEAD
# *NOTE:Mani - I was trying to use the preprocessor seam to mock out
#              llifstream (and other) llcommon classes. I didn't work
#              because of the windows declspec(dllimport)attribute.
#set_source_files_properties(
#    llupdaterservice.cpp
#    PROPERTIES
#      LL_TEST_ADDITIONAL_CFLAGS "-Dllifstream=llus_mock_llifstream"
#    )

=======
>>>>>>> 9d33a548
  LL_ADD_PROJECT_UNIT_TESTS(llupdaterservice "${llupdater_service_TEST_SOURCE_FILES}")
endif(LL_TESTS)

set(UPDATER_INCLUDE_DIRS 
  ${LIBS_OPEN_DIR}/viewer_components/updater 
  CACHE INTERNAL ""
)

set(UPDATER_LIBRARIES 
  llupdaterservice
  CACHE INTERNAL ""
)

# Copy install script.
if(DARWIN)
	copy_if_different(
		"${CMAKE_CURRENT_SOURCE_DIR}/scripts/darwin"
		"${CMAKE_CURRENT_BINARY_DIR}"
		update_installer_targets
		"update_install"
		)
endif()
add_custom_target(copy_update_install ALL DEPENDS ${update_installer_targets})
add_dependencies(llupdaterservice copy_update_install)


 <|MERGE_RESOLUTION|>--- conflicted
+++ resolved
@@ -59,7 +59,6 @@
       llupdaterservice.cpp
       )
 
-<<<<<<< HEAD
 # *NOTE:Mani - I was trying to use the preprocessor seam to mock out
 #              llifstream (and other) llcommon classes. I didn't work
 #              because of the windows declspec(dllimport)attribute.
@@ -69,8 +68,6 @@
 #      LL_TEST_ADDITIONAL_CFLAGS "-Dllifstream=llus_mock_llifstream"
 #    )
 
-=======
->>>>>>> 9d33a548
   LL_ADD_PROJECT_UNIT_TESTS(llupdaterservice "${llupdater_service_TEST_SOURCE_FILES}")
 endif(LL_TESTS)
 
