--- conflicted
+++ resolved
@@ -1,16 +1,3 @@
-<<<<<<< HEAD
-@REM Run bison under Windows.  This script is needed so that bison can
-@REM find m4, even if neither program is present in PATH.
-
-@set bison=%1
-set M4PATH=%2
-set M4=
-@set output=%3
-@set input=%4
-
-set PATH=%M4PATH%;%PATH%
-%bison% -d -o %output% %input%
-=======
 @REM Run bison under Windows.  This script is needed so that bison can
 @REM find m4, even if neither program is present in PATH.
 
@@ -22,5 +9,4 @@
 
 set PATH=%M4PATH%;%PATH%
 @REM %* does not work with shift...
-%bison% %1 %2 %3 %4 %5 %6 %7 %8 %9
->>>>>>> 8eef31e4
+%bison% %1 %2 %3 %4 %5 %6 %7 %8 %9