
N			[0-9]
L			[a-zA-Z_]
H			[a-fA-F0-9]
E			[Ee][+-]?{N}+
FS			(f|F)
%e 10000
%n 4000
%p 5000

%top {
	#include "linden_common.h"
}

%{
// Deal with the fact that lex/yacc generates unreachable code
#ifdef LL_WINDOWS
#pragma warning (disable : 4018) // warning C4018: signed/unsigned mismatch
#pragma warning (disable : 4702) // warning C4702: unreachable code
#endif	//	LL_WINDOWS
#include "llmath.h"
#include "lscript_tree.h"
#include "lscript_typecheck.h"
#include "lscript_resource.h"
#include "indra.y.hpp"
#include "lltimer.h"
#include "indra_constants.h"
#include "llagentconstants.h"
#include "lllslconstants.h"
#include "lluuid.h"
#include "llassetstorage.h"
#include "llpartdata.h"
#include "llvehicleparams.h"
#include "llpermissionsflags.h"
#include "llfollowcamparams.h"
#include "llparcelflags.h"
#include "llregionflags.h"
#include "lscript_http.h"
#include "llclickaction.h"
#include "llmediaentry.h"

void count();
void line_comment();
void block_comment();
void parse_string();

#define YYLMAX 16384
#define YY_NEVER_INTERACTIVE 1 /* stops flex from calling isatty() */
#ifdef LL_WINDOWS
#define isatty(x) 0 /* hack for bug in cygwin flex 2.5.35 */
#endif

#ifdef ECHO
#undef ECHO
#endif

#define ECHO do { } while (0)

#define yyparse indra_parse
#define yyerror indra_error
#define yylval indra_lval
#define yy_create_buffer indra__create_buffer
#define yy_delete_buffer indra__delete_buffer
#define yy_flex_debug indra__flex_debug
#define yy_init_buffer indra__init_buffer
#define yy_flush_buffer indra__flush_buffer
#define yy_load_buffer_state indra__load_buffer_state
#define yy_switch_to_buffer indra__switch_to_buffer
#define yyin indra_in
#define yyleng indra_leng
#define yylex indra_lex
#define yylineno indra_lineno
#define yyout indra_out
#define yyrestart indra_restart
#define yytext indra_text
#define yywrap indra_wrap
#define yyalloc indra_alloc
#define yyrealloc indra_realloc
#define yyfree indra_free


int yylex( void );
int yyparse( void );
int yyerror(const char *fmt, ...);

%}

%%
"//"					{ gInternalLine++; gInternalColumn = 0; line_comment(); }
"/*"					{ block_comment(); }

"integer"			{ count(); return(INTEGER); }
"float"				{ count(); return(FLOAT_TYPE); }
"string"			{ count(); return(STRING); }
"key"				{ count(); return(LLKEY); }
"vector"			{ count(); return(VECTOR); }
"quaternion"		{ count(); return(QUATERNION); }
"rotation"			{ count(); return(QUATERNION); }
"list"				{ count(); return(LIST); }

"default"			{ count(); yylval.sval = new char[strlen(yytext) + 1]; strcpy(yylval.sval, yytext); return(STATE_DEFAULT); }
"state"				{ count(); return(STATE); }
"event"				{ count(); return(EVENT); }
"jump"				{ count(); return(JUMP); }
"return"			{ count(); return(RETURN); }
"if"				{ count(); return(IF); }
"else"				{ count(); return(ELSE); }
"for"				{ count(); return(FOR); }
"do"				{ count(); return(DO); }
"while"				{ count(); return(WHILE); }

"state_entry"			{ count(); return(STATE_ENTRY); }
"state_exit"			{ count(); return(STATE_EXIT); }
"touch_start"			{ count(); return(TOUCH_START); }
"touch"					{ count(); return(TOUCH); }
"touch_end"				{ count(); return(TOUCH_END); }
"collision_start"		{ count(); return(COLLISION_START); }
"collision"				{ count(); return(COLLISION); }
"collision_end"			{ count(); return(COLLISION_END); }
"land_collision_start"	{ count(); return(LAND_COLLISION_START); }
"land_collision"		{ count(); return(LAND_COLLISION); }
"land_collision_end"	{ count(); return(LAND_COLLISION_END); }
"timer"					{ count(); return(TIMER); }
"listen"				{ count(); return(CHAT); }
"sensor"				{ count(); return(SENSOR); }
"no_sensor"				{ count(); return(NO_SENSOR); }
"control"				{ count(); return(CONTROL); }
"print"					{ count(); return(PRINT); }
"at_target"				{ count(); return(AT_TARGET); }
"not_at_target"			{ count(); return(NOT_AT_TARGET); }
"at_rot_target"			{ count(); return(AT_ROT_TARGET); }
"not_at_rot_target"		{ count(); return(NOT_AT_ROT_TARGET); }
"money"					{ count(); return(MONEY); }
"email"					{ count(); return(EMAIL); }
"run_time_permissions"	{ count(); return(RUN_TIME_PERMISSIONS); }
"changed"				{ count(); return(INVENTORY); }
"attach"				{ count(); return(ATTACH); }
"dataserver"			{ count(); return(DATASERVER); }
"moving_start"			{ count(); return(MOVING_START); }
"moving_end"			{ count(); return(MOVING_END); }
"link_message"			{ count(); return(LINK_MESSAGE); }
"on_rez"				{ count(); return(REZ); }
"object_rez"			{ count(); return(OBJECT_REZ); }
"remote_data"			{ count(); return(REMOTE_DATA); }
"http_response"			{ count(); return(HTTP_RESPONSE); }
"http_request"			{ count(); return(HTTP_REQUEST); }
"."						{ count(); return(PERIOD); }


0[xX]{H}+			{ count(); yylval.ival = strtoul(yytext, NULL, 0);  return(INTEGER_CONSTANT); }
{N}+				{ count(); yylval.ival = strtoul(yytext, NULL, 10); return(INTEGER_CONSTANT); }
"TRUE"				{ count(); yylval.ival = 1; return(INTEGER_TRUE); }
"FALSE"				{ count(); yylval.ival = 0; return(INTEGER_FALSE); }
"STATUS_PHYSICS"		{ count(); yylval.ival = 0x1; return(INTEGER_CONSTANT); }
"STATUS_ROTATE_X"		{ count(); yylval.ival = 0x2; return(INTEGER_CONSTANT); }
"STATUS_ROTATE_Y"		{ count(); yylval.ival = 0x4; return(INTEGER_CONSTANT); }
"STATUS_ROTATE_Z"		{ count(); yylval.ival = 0x8; return(INTEGER_CONSTANT); }
"STATUS_PHANTOM"		{ count(); yylval.ival = 0x10; return(INTEGER_CONSTANT); }
"STATUS_SANDBOX"		{ count(); yylval.ival = 0x20; return(INTEGER_CONSTANT); }
"STATUS_BLOCK_GRAB"		{ count(); yylval.ival = 0x40; return(INTEGER_CONSTANT); }
"STATUS_DIE_AT_EDGE"	{ count(); yylval.ival = 0x80; return(INTEGER_CONSTANT); }
"STATUS_RETURN_AT_EDGE"	{ count(); yylval.ival = 0x100; return(INTEGER_CONSTANT); }
"STATUS_CAST_SHADOWS"	{ count(); yylval.ival = 0x200; return(INTEGER_CONSTANT); }

"AGENT_FLYING"			{ count(); yylval.ival = AGENT_FLYING; return(INTEGER_CONSTANT); }
"AGENT_ATTACHMENTS"		{ count(); yylval.ival = AGENT_ATTACHMENTS; return(INTEGER_CONSTANT); }
"AGENT_SCRIPTED"		{ count(); yylval.ival = AGENT_SCRIPTED; return(INTEGER_CONSTANT); }
"AGENT_MOUSELOOK"		{ count(); yylval.ival = AGENT_MOUSELOOK; return(INTEGER_CONSTANT); }
"AGENT_SITTING"			{ count(); yylval.ival = AGENT_SITTING; return(INTEGER_CONSTANT); }
"AGENT_ON_OBJECT"		{ count(); yylval.ival = AGENT_ON_OBJECT; return(INTEGER_CONSTANT); }
"AGENT_AWAY"			{ count(); yylval.ival = AGENT_AWAY; return(INTEGER_CONSTANT); }
"AGENT_WALKING"			{ count(); yylval.ival = AGENT_WALKING; return(INTEGER_CONSTANT); }
"AGENT_IN_AIR"			{ count(); yylval.ival = AGENT_IN_AIR; return(INTEGER_CONSTANT); }
"AGENT_TYPING"			{ count(); yylval.ival = AGENT_TYPING; return(INTEGER_CONSTANT); }
"AGENT_CROUCHING"		{ count(); yylval.ival = AGENT_CROUCHING; return(INTEGER_CONSTANT); }
"AGENT_BUSY"			{ count(); yylval.ival = AGENT_BUSY; return(INTEGER_CONSTANT); }
"AGENT_ALWAYS_RUN"		{ count(); yylval.ival = AGENT_ALWAYS_RUN; return(INTEGER_CONSTANT); }
"AGENT_AUTOPILOT"		{ count(); yylval.ival = AGENT_AUTOPILOT; return(INTEGER_CONSTANT); }

"CAMERA_PITCH"				{ count(); yylval.ival = FOLLOWCAM_PITCH; return(INTEGER_CONSTANT); }
"CAMERA_FOCUS_OFFSET"		{ count(); yylval.ival = FOLLOWCAM_FOCUS_OFFSET; return (INTEGER_CONSTANT); }
"CAMERA_POSITION_LAG"		{ count(); yylval.ival = FOLLOWCAM_POSITION_LAG; return (INTEGER_CONSTANT); }
"CAMERA_FOCUS_LAG"			{ count(); yylval.ival = FOLLOWCAM_FOCUS_LAG; return (INTEGER_CONSTANT); }
"CAMERA_DISTANCE"			{ count(); yylval.ival = FOLLOWCAM_DISTANCE; return (INTEGER_CONSTANT); }
"CAMERA_BEHINDNESS_ANGLE"	{ count(); yylval.ival = FOLLOWCAM_BEHINDNESS_ANGLE; return (INTEGER_CONSTANT); }
"CAMERA_BEHINDNESS_LAG"		{ count(); yylval.ival = FOLLOWCAM_BEHINDNESS_LAG; return (INTEGER_CONSTANT); }
"CAMERA_POSITION_THRESHOLD"	{ count(); yylval.ival = FOLLOWCAM_POSITION_THRESHOLD; return (INTEGER_CONSTANT); }
"CAMERA_FOCUS_THRESHOLD"	{ count(); yylval.ival = FOLLOWCAM_FOCUS_THRESHOLD; return (INTEGER_CONSTANT); }
"CAMERA_ACTIVE"				{ count(); yylval.ival = FOLLOWCAM_ACTIVE; return (INTEGER_CONSTANT); }
"CAMERA_POSITION"			{ count(); yylval.ival = FOLLOWCAM_POSITION; return (INTEGER_CONSTANT); }
"CAMERA_FOCUS"				{ count(); yylval.ival = FOLLOWCAM_FOCUS; return (INTEGER_CONSTANT); }
"CAMERA_POSITION_LOCKED"	{ count(); yylval.ival = FOLLOWCAM_POSITION_LOCKED; return (INTEGER_CONSTANT); }
"CAMERA_FOCUS_LOCKED"		{ count(); yylval.ival = FOLLOWCAM_FOCUS_LOCKED; return (INTEGER_CONSTANT); }

"ANIM_ON"				{ count(); yylval.ival = 0x1; return(INTEGER_CONSTANT); }
"LOOP"					{ count(); yylval.ival = 0x2; return(INTEGER_CONSTANT); }
"REVERSE"				{ count(); yylval.ival = 0x4; return(INTEGER_CONSTANT); }
"PING_PONG"				{ count(); yylval.ival = 0x8; return(INTEGER_CONSTANT); }
"SMOOTH"				{ count(); yylval.ival = 0x10; return(INTEGER_CONSTANT); }
"ROTATE"				{ count(); yylval.ival = 0x20; return(INTEGER_CONSTANT); }
"SCALE"					{ count(); yylval.ival = 0x40; return(INTEGER_CONSTANT); }

"ALL_SIDES"				{ count(); yylval.ival = LSL_ALL_SIDES; return(INTEGER_CONSTANT); }
"LINK_ROOT"				{ count(); yylval.ival = LSL_LINK_ROOT; return(INTEGER_CONSTANT); }
"LINK_SET"				{ count(); yylval.ival = LSL_LINK_SET; return(INTEGER_CONSTANT); }
"LINK_ALL_OTHERS"		{ count(); yylval.ival = LSL_LINK_ALL_OTHERS; return(INTEGER_CONSTANT); }
"LINK_ALL_CHILDREN"		{ count(); yylval.ival = LSL_LINK_ALL_CHILDREN; return(INTEGER_CONSTANT); }
"LINK_THIS"				{ count(); yylval.ival = LSL_LINK_THIS; return(INTEGER_CONSTANT); }

"AGENT"					{ count(); yylval.ival = 0x1; return(INTEGER_CONSTANT); }
"ACTIVE"				{ count(); yylval.ival = 0x2; return(INTEGER_CONSTANT); }
"PASSIVE"				{ count(); yylval.ival = 0x4; return(INTEGER_CONSTANT); }
"SCRIPTED"				{ count(); yylval.ival = 0x8; return(INTEGER_CONSTANT); }

"CONTROL_FWD"			{ count(); yylval.ival = AGENT_CONTROL_AT_POS; return(INTEGER_CONSTANT); }
"CONTROL_BACK"			{ count(); yylval.ival = AGENT_CONTROL_AT_NEG; return(INTEGER_CONSTANT); }
"CONTROL_LEFT"			{ count(); yylval.ival = AGENT_CONTROL_LEFT_POS; return(INTEGER_CONSTANT); }
"CONTROL_RIGHT"			{ count(); yylval.ival = AGENT_CONTROL_LEFT_NEG; return(INTEGER_CONSTANT); }
"CONTROL_ROT_LEFT"		{ count(); yylval.ival = AGENT_CONTROL_YAW_POS; return(INTEGER_CONSTANT); }
"CONTROL_ROT_RIGHT"		{ count(); yylval.ival = AGENT_CONTROL_YAW_NEG; return(INTEGER_CONSTANT); }
"CONTROL_UP"			{ count(); yylval.ival = AGENT_CONTROL_UP_POS; return(INTEGER_CONSTANT); }
"CONTROL_DOWN"			{ count(); yylval.ival = AGENT_CONTROL_UP_NEG; return(INTEGER_CONSTANT); }
"CONTROL_LBUTTON"		{ count(); yylval.ival = AGENT_CONTROL_LBUTTON_DOWN; return(INTEGER_CONSTANT); }
"CONTROL_ML_LBUTTON"	{ count(); yylval.ival = AGENT_CONTROL_ML_LBUTTON_DOWN; return(INTEGER_CONSTANT); }

"PERMISSION_DEBIT"				{ count(); yylval.ival = LSCRIPTRunTimePermissionBits[SCRIPT_PERMISSION_DEBIT]; return(INTEGER_CONSTANT); }
"PERMISSION_TAKE_CONTROLS"		{ count(); yylval.ival = LSCRIPTRunTimePermissionBits[SCRIPT_PERMISSION_TAKE_CONTROLS]; return(INTEGER_CONSTANT); }
"PERMISSION_REMAP_CONTROLS"		{ count(); yylval.ival = LSCRIPTRunTimePermissionBits[SCRIPT_PERMISSION_REMAP_CONTROLS]; return(INTEGER_CONSTANT); }
"PERMISSION_TRIGGER_ANIMATION"	{ count(); yylval.ival = LSCRIPTRunTimePermissionBits[SCRIPT_PERMISSION_TRIGGER_ANIMATION]; return(INTEGER_CONSTANT); }
"PERMISSION_ATTACH"				{ count(); yylval.ival = LSCRIPTRunTimePermissionBits[SCRIPT_PERMISSION_ATTACH]; return(INTEGER_CONSTANT); }
"PERMISSION_RELEASE_OWNERSHIP"	{ count(); yylval.ival = LSCRIPTRunTimePermissionBits[SCRIPT_PERMISSION_RELEASE_OWNERSHIP]; return(INTEGER_CONSTANT); }
"PERMISSION_CHANGE_LINKS"		{ count(); yylval.ival = LSCRIPTRunTimePermissionBits[SCRIPT_PERMISSION_CHANGE_LINKS]; return(INTEGER_CONSTANT); }
"PERMISSION_CHANGE_JOINTS"		{ count(); yylval.ival = LSCRIPTRunTimePermissionBits[SCRIPT_PERMISSION_CHANGE_JOINTS]; return(INTEGER_CONSTANT); }
"PERMISSION_CHANGE_PERMISSIONS"	{ count(); yylval.ival = LSCRIPTRunTimePermissionBits[SCRIPT_PERMISSION_CHANGE_PERMISSIONS]; return(INTEGER_CONSTANT); }
"PERMISSION_TRACK_CAMERA"		{ count(); yylval.ival = LSCRIPTRunTimePermissionBits[SCRIPT_PERMISSION_TRACK_CAMERA]; return(INTEGER_CONSTANT); }
"PERMISSION_CONTROL_CAMERA"		{ count(); yylval.ival = LSCRIPTRunTimePermissionBits[SCRIPT_PERMISSION_CONTROL_CAMERA]; return(INTEGER_CONSTANT); }
"PERMISSION_TELEPORT"			{ count(); yylval.ival = LSCRIPTRunTimePermissionBits[SCRIPT_PERMISSION_TELEPORT]; return(INTEGER_CONSTANT); }

"INVENTORY_TEXTURE"					{ count(); yylval.ival = LLAssetType::AT_TEXTURE; return(INTEGER_CONSTANT); }
"INVENTORY_SOUND"					{ count(); yylval.ival = LLAssetType::AT_SOUND; return(INTEGER_CONSTANT); }
"INVENTORY_OBJECT"					{ count(); yylval.ival = LLAssetType::AT_OBJECT; return(INTEGER_CONSTANT); }
"INVENTORY_SCRIPT"					{ count(); yylval.ival = LLAssetType::AT_LSL_TEXT; return(INTEGER_CONSTANT); }
"INVENTORY_LANDMARK"				{ count(); yylval.ival = LLAssetType::AT_LANDMARK; return(INTEGER_CONSTANT); }
"INVENTORY_CLOTHING"				{ count(); yylval.ival = LLAssetType::AT_CLOTHING; return(INTEGER_CONSTANT); }
"INVENTORY_NOTECARD"				{ count(); yylval.ival = LLAssetType::AT_NOTECARD; return(INTEGER_CONSTANT); }
"INVENTORY_BODYPART"				{ count(); yylval.ival = LLAssetType::AT_BODYPART; return(INTEGER_CONSTANT); }
"INVENTORY_ANIMATION"				{ count(); yylval.ival = LLAssetType::AT_ANIMATION; return(INTEGER_CONSTANT); }
"INVENTORY_GESTURE"					{ count(); yylval.ival = LLAssetType::AT_GESTURE; return(INTEGER_CONSTANT); }
"INVENTORY_ALL"						{ count(); yylval.ival = LLAssetType::AT_NONE; return(INTEGER_CONSTANT); }
"INVENTORY_NONE"					{ count(); yylval.ival = LLAssetType::AT_NONE; return(INTEGER_CONSTANT); }

"CHANGED_INVENTORY"		{ count(); yylval.ival = CHANGED_INVENTORY; return(INTEGER_CONSTANT); }	
"CHANGED_COLOR"			{ count(); yylval.ival = CHANGED_COLOR; return(INTEGER_CONSTANT); }	
"CHANGED_SHAPE"			{ count(); yylval.ival = CHANGED_SHAPE; return(INTEGER_CONSTANT); }	
"CHANGED_SCALE"			{ count(); yylval.ival = CHANGED_SCALE; return(INTEGER_CONSTANT); }	
"CHANGED_TEXTURE"		{ count(); yylval.ival = CHANGED_TEXTURE; return(INTEGER_CONSTANT); }	
"CHANGED_LINK"			{ count(); yylval.ival = CHANGED_LINK; return(INTEGER_CONSTANT); }	
"CHANGED_ALLOWED_DROP"	{ count(); yylval.ival = CHANGED_ALLOWED_DROP; return(INTEGER_CONSTANT); }	
"CHANGED_OWNER"			{ count(); yylval.ival = CHANGED_OWNER; return(INTEGER_CONSTANT); }	
"CHANGED_REGION"		{ count(); yylval.ival = CHANGED_REGION; return(INTEGER_CONSTANT); }	
"CHANGED_TELEPORT"		{ count(); yylval.ival = CHANGED_TELEPORT; return(INTEGER_CONSTANT); }	
"CHANGED_REGION_START"	{ count(); yylval.ival = CHANGED_REGION_START; return(INTEGER_CONSTANT); }	
"CHANGED_MEDIA"		    { count(); yylval.ival = CHANGED_MEDIA; return(INTEGER_CONSTANT); }	

"OBJECT_UNKNOWN_DETAIL"	{ count(); yylval.ival = OBJECT_UNKNOWN_DETAIL; return(INTEGER_CONSTANT); }
"OBJECT_NAME"			{ count(); yylval.ival = OBJECT_NAME; return(INTEGER_CONSTANT); }
"OBJECT_DESC"			{ count(); yylval.ival = OBJECT_DESC; return(INTEGER_CONSTANT); }
"OBJECT_POS"			{ count(); yylval.ival = OBJECT_POS; return(INTEGER_CONSTANT); }
"OBJECT_ROT"			{ count(); yylval.ival = OBJECT_ROT; return(INTEGER_CONSTANT); }
"OBJECT_VELOCITY"		{ count(); yylval.ival = OBJECT_VELOCITY; return(INTEGER_CONSTANT); }
"OBJECT_OWNER"			{ count(); yylval.ival = OBJECT_OWNER; return(INTEGER_CONSTANT); }
"OBJECT_GROUP"			{ count(); yylval.ival = OBJECT_GROUP; return(INTEGER_CONSTANT); }
"OBJECT_CREATOR"		{ count(); yylval.ival = OBJECT_CREATOR; return(INTEGER_CONSTANT); }

"TYPE_INTEGER"			{ count(); yylval.ival = LST_INTEGER; return(INTEGER_CONSTANT); }	
"TYPE_FLOAT"			{ count(); yylval.ival = LST_FLOATINGPOINT; return(INTEGER_CONSTANT); }	
"TYPE_STRING"			{ count(); yylval.ival = LST_STRING; return(INTEGER_CONSTANT); }	
"TYPE_KEY"				{ count(); yylval.ival = LST_KEY; return(INTEGER_CONSTANT); }	
"TYPE_VECTOR"			{ count(); yylval.ival = LST_VECTOR; return(INTEGER_CONSTANT); }	
"TYPE_ROTATION"			{ count(); yylval.ival = LST_QUATERNION; return(INTEGER_CONSTANT); }	
"TYPE_INVALID"			{ count(); yylval.ival = LST_NULL; return(INTEGER_CONSTANT); }	

"NULL_KEY"				{ yylval.sval = new char[UUID_STR_LENGTH]; strcpy(yylval.sval, "00000000-0000-0000-0000-000000000000"); return(STRING_CONSTANT); }
"EOF"					{ yylval.sval = new char[UUID_STR_LENGTH]; strcpy(yylval.sval, "\n\n\n"); return(STRING_CONSTANT); }
"URL_REQUEST_GRANTED"	{ yylval.sval = new char[UUID_STR_LENGTH]; strcpy(yylval.sval, URL_REQUEST_GRANTED); return(STRING_CONSTANT); }
"URL_REQUEST_DENIED"	{ yylval.sval = new char[UUID_STR_LENGTH]; strcpy(yylval.sval, URL_REQUEST_DENIED); return(STRING_CONSTANT); }

"PI"					{ count(); yylval.fval = F_PI; return(FP_CONSTANT); }
"TWO_PI"				{ count(); yylval.fval = F_TWO_PI; return(FP_CONSTANT); }
"PI_BY_TWO"				{ count(); yylval.fval = F_PI_BY_TWO; return(FP_CONSTANT); }
"DEG_TO_RAD"			{ count(); yylval.fval = DEG_TO_RAD; return(FP_CONSTANT); }
"RAD_TO_DEG"			{ count(); yylval.fval = RAD_TO_DEG; return(FP_CONSTANT); }
"SQRT2"					{ count(); yylval.fval = F_SQRT2; return(FP_CONSTANT); }

"DEBUG_CHANNEL"			{ count(); yylval.ival = CHAT_CHANNEL_DEBUG; return(INTEGER_CONSTANT); }	
"PUBLIC_CHANNEL"			{ count(); yylval.ival = 0; return(INTEGER_CONSTANT); }	

"ZERO_VECTOR"			{ count(); return(ZERO_VECTOR); }
"ZERO_ROTATION"			{ count(); return(ZERO_ROTATION); }

"ATTACH_CHEST"		{ count(); yylval.ival = 1; return(INTEGER_CONSTANT); }
"ATTACH_HEAD"		{ count(); yylval.ival = 2; return(INTEGER_CONSTANT); }
"ATTACH_LSHOULDER"	{ count(); yylval.ival = 3; return(INTEGER_CONSTANT); }
"ATTACH_RSHOULDER"	{ count(); yylval.ival = 4; return(INTEGER_CONSTANT); }
"ATTACH_LHAND"		{ count(); yylval.ival = 5; return(INTEGER_CONSTANT); }
"ATTACH_RHAND"		{ count(); yylval.ival = 6; return(INTEGER_CONSTANT); }
"ATTACH_LFOOT"		{ count(); yylval.ival = 7; return(INTEGER_CONSTANT); }
"ATTACH_RFOOT"		{ count(); yylval.ival = 8; return(INTEGER_CONSTANT); }
"ATTACH_BACK"		{ count(); yylval.ival = 9; return(INTEGER_CONSTANT); }
"ATTACH_PELVIS"		{ count(); yylval.ival = 10; return(INTEGER_CONSTANT); }
"ATTACH_MOUTH"		{ count(); yylval.ival = 11; return(INTEGER_CONSTANT); }
"ATTACH_CHIN"		{ count(); yylval.ival = 12; return(INTEGER_CONSTANT); }
"ATTACH_LEAR"		{ count(); yylval.ival = 13; return(INTEGER_CONSTANT); }
"ATTACH_REAR"		{ count(); yylval.ival = 14; return(INTEGER_CONSTANT); }
"ATTACH_LEYE"		{ count(); yylval.ival = 15; return(INTEGER_CONSTANT); }
"ATTACH_REYE"		{ count(); yylval.ival = 16; return(INTEGER_CONSTANT); }
"ATTACH_NOSE"		{ count(); yylval.ival = 17; return(INTEGER_CONSTANT); }
"ATTACH_RUARM"		{ count(); yylval.ival = 18; return(INTEGER_CONSTANT); }
"ATTACH_RLARM"		{ count(); yylval.ival = 19; return(INTEGER_CONSTANT); }
"ATTACH_LUARM"		{ count(); yylval.ival = 20; return(INTEGER_CONSTANT); }
"ATTACH_LLARM"		{ count(); yylval.ival = 21; return(INTEGER_CONSTANT); }
"ATTACH_RHIP"		{ count(); yylval.ival = 22; return(INTEGER_CONSTANT); }
"ATTACH_RULEG"		{ count(); yylval.ival = 23; return(INTEGER_CONSTANT); }
"ATTACH_RLLEG"		{ count(); yylval.ival = 24; return(INTEGER_CONSTANT); }
"ATTACH_LHIP"		{ count(); yylval.ival = 25; return(INTEGER_CONSTANT); }
"ATTACH_LULEG"		{ count(); yylval.ival = 26; return(INTEGER_CONSTANT); }
"ATTACH_LLLEG"		{ count(); yylval.ival = 27; return(INTEGER_CONSTANT); }
"ATTACH_BELLY"		{ count(); yylval.ival = 28; return(INTEGER_CONSTANT); }
"ATTACH_RPEC"		{ count(); yylval.ival = 29; return(INTEGER_CONSTANT); }
"ATTACH_LPEC"		{ count(); yylval.ival = 30; return(INTEGER_CONSTANT); }
"ATTACH_HUD_CENTER_2"	{ count(); yylval.ival = 31; return(INTEGER_CONSTANT); }
"ATTACH_HUD_TOP_RIGHT"	{ count(); yylval.ival = 32; return(INTEGER_CONSTANT); }
"ATTACH_HUD_TOP_CENTER"	{ count(); yylval.ival = 33; return(INTEGER_CONSTANT); }
"ATTACH_HUD_TOP_LEFT"	{ count(); yylval.ival = 34; return(INTEGER_CONSTANT); }
"ATTACH_HUD_CENTER_1"	{ count(); yylval.ival = 35; return(INTEGER_CONSTANT); }
"ATTACH_HUD_BOTTOM_LEFT" { count(); yylval.ival = 36; return(INTEGER_CONSTANT); }
"ATTACH_HUD_BOTTOM"		{ count(); yylval.ival = 37; return(INTEGER_CONSTANT); }
"ATTACH_HUD_BOTTOM_RIGHT"	{ count(); yylval.ival = 38; return(INTEGER_CONSTANT); }
<<<<<<< HEAD
"ATTACH_BRIDGE"		{ count(); yylval.ival = 127; return(INTEGER_CONSTANT); }
=======
"ATTACH_NECK"   { count(); yylval.ival = 39; return(INTEGER_CONSTANT); }
"ATTACH_AVATAR_CENTER"   { count(); yylval.ival = 40; return(INTEGER_CONSTANT); }
>>>>>>> 17108920

"LAND_LEVEL"		{ count(); yylval.ival = E_LANDBRUSH_LEVEL; return(INTEGER_CONSTANT); }
"LAND_RAISE"		{ count(); yylval.ival = E_LANDBRUSH_RAISE; return(INTEGER_CONSTANT); }
"LAND_LOWER"		{ count(); yylval.ival = E_LANDBRUSH_LOWER; return(INTEGER_CONSTANT); }
"LAND_SMOOTH"		{ count(); yylval.ival = E_LANDBRUSH_SMOOTH; return(INTEGER_CONSTANT); }
"LAND_NOISE"		{ count(); yylval.ival = E_LANDBRUSH_NOISE; return(INTEGER_CONSTANT); }
"LAND_REVERT"		{ count(); yylval.ival = E_LANDBRUSH_REVERT; return(INTEGER_CONSTANT); }
	
"LAND_SMALL_BRUSH"	{ count(); yylval.ival = 1; return(INTEGER_CONSTANT); }
"LAND_MEDIUM_BRUSH"	{ count(); yylval.ival = 2; return(INTEGER_CONSTANT); }
"LAND_LARGE_BRUSH"	{ count(); yylval.ival = 3; return(INTEGER_CONSTANT); }
	
"DATA_ONLINE"		{ count(); yylval.ival = 1; return(INTEGER_CONSTANT); }
"DATA_NAME"			{ count(); yylval.ival = 2; return(INTEGER_CONSTANT); }
"DATA_BORN"			{ count(); yylval.ival = 3; return(INTEGER_CONSTANT); }
"DATA_RATING"		{ count(); yylval.ival = 4; return(INTEGER_CONSTANT); }
"DATA_SIM_POS"		{ count(); yylval.ival = 5; return(INTEGER_CONSTANT); }
"DATA_SIM_STATUS"	{ count(); yylval.ival = 6; return(INTEGER_CONSTANT); }
"DATA_SIM_RATING"	{ count(); yylval.ival = 7; return(INTEGER_CONSTANT); }
"DATA_PAYINFO"		{ count(); yylval.ival = 8; return(INTEGER_CONSTANT); }

"PAYMENT_INFO_ON_FILE" { count(); yylval.ival = 1; return(INTEGER_CONSTANT); }
"PAYMENT_INFO_USED"  { count(); yylval.ival = 2; return(INTEGER_CONSTANT); }

"REMOTE_DATA_CHANNEL"	{ count(); yylval.ival = LSL_REMOTE_DATA_CHANNEL; return(INTEGER_CONSTANT); }
"REMOTE_DATA_REQUEST"	{ count(); yylval.ival = LSL_REMOTE_DATA_REQUEST; return(INTEGER_CONSTANT); }
"REMOTE_DATA_REPLY"		{ count(); yylval.ival = LSL_REMOTE_DATA_REPLY; return(INTEGER_CONSTANT); }


"PSYS_PART_FLAGS"		{ count(); yylval.ival = LLPS_PART_FLAGS; return(INTEGER_CONSTANT); }
"PSYS_PART_START_COLOR"	{ count(); yylval.ival = LLPS_PART_START_COLOR; return (INTEGER_CONSTANT); }
"PSYS_PART_START_ALPHA"	{ count(); yylval.ival = LLPS_PART_START_ALPHA; return (INTEGER_CONSTANT); }
"PSYS_PART_START_SCALE"	{ count(); yylval.ival = LLPS_PART_START_SCALE; return (INTEGER_CONSTANT); }
"PSYS_PART_END_COLOR"	{ count(); yylval.ival = LLPS_PART_END_COLOR; return (INTEGER_CONSTANT); }
"PSYS_PART_END_ALPHA"	{ count(); yylval.ival = LLPS_PART_END_ALPHA; return (INTEGER_CONSTANT); }
"PSYS_PART_END_SCALE"	{ count(); yylval.ival = LLPS_PART_END_SCALE; return (INTEGER_CONSTANT); }
"PSYS_PART_MAX_AGE"		{ count(); yylval.ival = LLPS_PART_MAX_AGE; return (INTEGER_CONSTANT); }


"PSYS_PART_WIND_MASK"				{ count(); yylval.ival = LLPartData::LL_PART_WIND_MASK; return(INTEGER_CONSTANT); }
"PSYS_PART_INTERP_COLOR_MASK"		{ count(); yylval.ival = LLPartData::LL_PART_INTERP_COLOR_MASK; return(INTEGER_CONSTANT); }
"PSYS_PART_INTERP_SCALE_MASK"		{ count(); yylval.ival = LLPartData::LL_PART_INTERP_SCALE_MASK; return(INTEGER_CONSTANT); }
"PSYS_PART_BOUNCE_MASK"				{ count(); yylval.ival = LLPartData::LL_PART_BOUNCE_MASK; return(INTEGER_CONSTANT); }
"PSYS_PART_FOLLOW_SRC_MASK"			{ count(); yylval.ival = LLPartData::LL_PART_FOLLOW_SRC_MASK; return(INTEGER_CONSTANT); }
"PSYS_PART_FOLLOW_VELOCITY_MASK"	{ count(); yylval.ival = LLPartData::LL_PART_FOLLOW_VELOCITY_MASK; return(INTEGER_CONSTANT); }
"PSYS_PART_TARGET_POS_MASK"			{ count(); yylval.ival = LLPartData::LL_PART_TARGET_POS_MASK; return(INTEGER_CONSTANT); }
"PSYS_PART_EMISSIVE_MASK"			{ count(); yylval.ival = LLPartData::LL_PART_EMISSIVE_MASK; return(INTEGER_CONSTANT); }
"PSYS_PART_TARGET_LINEAR_MASK"		{ count(); yylval.ival = LLPartData::LL_PART_TARGET_LINEAR_MASK; return(INTEGER_CONSTANT); }


"PSYS_SRC_MAX_AGE"					{ count(); yylval.ival = LLPS_SRC_MAX_AGE; return(INTEGER_CONSTANT); }
"PSYS_SRC_PATTERN"					{ count(); yylval.ival = LLPS_SRC_PATTERN; return(INTEGER_CONSTANT); }
"PSYS_SRC_INNERANGLE"				{ count(); yylval.ival = LLPS_SRC_INNERANGLE; return(INTEGER_CONSTANT); }
"PSYS_SRC_OUTERANGLE"				{ count(); yylval.ival = LLPS_SRC_OUTERANGLE; return(INTEGER_CONSTANT); }
"PSYS_SRC_ANGLE_BEGIN"				{ count(); yylval.ival = LLPS_SRC_ANGLE_BEGIN; return(INTEGER_CONSTANT); }
"PSYS_SRC_ANGLE_END"				{ count(); yylval.ival = LLPS_SRC_ANGLE_END; return(INTEGER_CONSTANT); }
"PSYS_SRC_BURST_RATE"				{ count(); yylval.ival = LLPS_SRC_BURST_RATE; return(INTEGER_CONSTANT); }
"PSYS_SRC_BURST_PART_COUNT"			{ count(); yylval.ival = LLPS_SRC_BURST_PART_COUNT; return(INTEGER_CONSTANT); }
"PSYS_SRC_BURST_RADIUS"				{ count(); yylval.ival = LLPS_SRC_BURST_RADIUS; return(INTEGER_CONSTANT); }
"PSYS_SRC_BURST_SPEED_MIN"			{ count(); yylval.ival = LLPS_SRC_BURST_SPEED_MIN; return(INTEGER_CONSTANT); }
"PSYS_SRC_BURST_SPEED_MAX"			{ count(); yylval.ival = LLPS_SRC_BURST_SPEED_MAX; return(INTEGER_CONSTANT); }
"PSYS_SRC_ACCEL"					{ count(); yylval.ival = LLPS_SRC_ACCEL; return(INTEGER_CONSTANT); }
"PSYS_SRC_TEXTURE"					{ count(); yylval.ival = LLPS_SRC_TEXTURE; return(INTEGER_CONSTANT); }
"PSYS_SRC_TARGET_KEY"				{ count(); yylval.ival = LLPS_SRC_TARGET_UUID; return(INTEGER_CONSTANT); }
"PSYS_SRC_OMEGA"					{ count(); yylval.ival = LLPS_SRC_OMEGA; return(INTEGER_CONSTANT); }

"PSYS_SRC_OBJ_REL_MASK"				{ count(); yylval.ival = LLPartSysData::LL_PART_SRC_OBJ_REL_MASK; return(INTEGER_CONSTANT); }

"PSYS_SRC_PATTERN_DROP"				{ count(); yylval.ival = LLPartSysData::LL_PART_SRC_PATTERN_DROP; return(INTEGER_CONSTANT); }
"PSYS_SRC_PATTERN_EXPLODE"			{ count(); yylval.ival = LLPartSysData::LL_PART_SRC_PATTERN_EXPLODE; return(INTEGER_CONSTANT); }
"PSYS_SRC_PATTERN_ANGLE"			{ count(); yylval.ival = LLPartSysData::LL_PART_SRC_PATTERN_ANGLE; return(INTEGER_CONSTANT); }
"PSYS_SRC_PATTERN_ANGLE_CONE"		{ count(); yylval.ival = LLPartSysData::LL_PART_SRC_PATTERN_ANGLE_CONE; return(INTEGER_CONSTANT); }
"PSYS_SRC_PATTERN_ANGLE_CONE_EMPTY"	{ count(); yylval.ival = LLPartSysData::LL_PART_SRC_PATTERN_ANGLE_CONE_EMPTY; return(INTEGER_CONSTANT); }


"VEHICLE_TYPE_NONE"		{ count(); yylval.ival = VEHICLE_TYPE_NONE; return(INTEGER_CONSTANT); }
"VEHICLE_TYPE_SLED"		{ count(); yylval.ival = VEHICLE_TYPE_SLED; return(INTEGER_CONSTANT); }
"VEHICLE_TYPE_CAR"		{ count(); yylval.ival = VEHICLE_TYPE_CAR; return(INTEGER_CONSTANT); }
"VEHICLE_TYPE_BOAT"		{ count(); yylval.ival = VEHICLE_TYPE_BOAT; return(INTEGER_CONSTANT); }
"VEHICLE_TYPE_AIRPLANE"	{ count(); yylval.ival = VEHICLE_TYPE_AIRPLANE; return(INTEGER_CONSTANT); }
"VEHICLE_TYPE_BALLOON"	{ count(); yylval.ival = VEHICLE_TYPE_BALLOON; return(INTEGER_CONSTANT); }

"VEHICLE_REFERENCE_FRAME"			{ count(); yylval.ival = VEHICLE_REFERENCE_FRAME; return(INTEGER_CONSTANT); }
"VEHICLE_LINEAR_FRICTION_TIMESCALE"	{ count(); yylval.ival = VEHICLE_LINEAR_FRICTION_TIMESCALE; return(INTEGER_CONSTANT); }
"VEHICLE_ANGULAR_FRICTION_TIMESCALE" { count(); yylval.ival = VEHICLE_ANGULAR_FRICTION_TIMESCALE; return(INTEGER_CONSTANT); }
"VEHICLE_LINEAR_MOTOR_DIRECTION"	{ count(); yylval.ival = VEHICLE_LINEAR_MOTOR_DIRECTION; return(INTEGER_CONSTANT); }
"VEHICLE_ANGULAR_MOTOR_DIRECTION"	{ count(); yylval.ival = VEHICLE_ANGULAR_MOTOR_DIRECTION; return(INTEGER_CONSTANT); }
"VEHICLE_LINEAR_MOTOR_OFFSET"	    { count(); yylval.ival = VEHICLE_LINEAR_MOTOR_OFFSET; return(INTEGER_CONSTANT); }



"VEHICLE_HOVER_HEIGHT"		{ count(); yylval.ival = VEHICLE_HOVER_HEIGHT; return(INTEGER_CONSTANT); }
"VEHICLE_HOVER_EFFICIENCY"	{ count(); yylval.ival = VEHICLE_HOVER_EFFICIENCY; return(INTEGER_CONSTANT); }
"VEHICLE_HOVER_TIMESCALE"	{ count(); yylval.ival = VEHICLE_HOVER_TIMESCALE; return(INTEGER_CONSTANT); }
"VEHICLE_BUOYANCY"			{ count(); yylval.ival = VEHICLE_BUOYANCY; return(INTEGER_CONSTANT); }

"VEHICLE_LINEAR_DEFLECTION_EFFICIENCY"	{ count(); yylval.ival = VEHICLE_LINEAR_DEFLECTION_EFFICIENCY; return(INTEGER_CONSTANT); }
"VEHICLE_LINEAR_DEFLECTION_TIMESCALE"	{ count(); yylval.ival = VEHICLE_LINEAR_DEFLECTION_TIMESCALE; return(INTEGER_CONSTANT); }
"VEHICLE_LINEAR_MOTOR_TIMESCALE"		{ count(); yylval.ival = VEHICLE_LINEAR_MOTOR_TIMESCALE; return(INTEGER_CONSTANT); }
"VEHICLE_LINEAR_MOTOR_DECAY_TIMESCALE"	{ count(); yylval.ival = VEHICLE_LINEAR_MOTOR_DECAY_TIMESCALE; return(INTEGER_CONSTANT); }

"VEHICLE_ANGULAR_DEFLECTION_EFFICIENCY" { count(); yylval.ival = VEHICLE_ANGULAR_DEFLECTION_EFFICIENCY; return(INTEGER_CONSTANT); }
"VEHICLE_ANGULAR_DEFLECTION_TIMESCALE"	{ count(); yylval.ival = VEHICLE_ANGULAR_DEFLECTION_TIMESCALE; return(INTEGER_CONSTANT); }
"VEHICLE_ANGULAR_MOTOR_TIMESCALE"		{ count(); yylval.ival = VEHICLE_ANGULAR_MOTOR_TIMESCALE; return(INTEGER_CONSTANT); }
"VEHICLE_ANGULAR_MOTOR_DECAY_TIMESCALE"	{ count(); yylval.ival = VEHICLE_ANGULAR_MOTOR_DECAY_TIMESCALE; return(INTEGER_CONSTANT); }

"VEHICLE_VERTICAL_ATTRACTION_EFFICIENCY"	{ count(); yylval.ival = VEHICLE_VERTICAL_ATTRACTION_EFFICIENCY; return(INTEGER_CONSTANT); }
"VEHICLE_VERTICAL_ATTRACTION_TIMESCALE"		{ count(); yylval.ival = VEHICLE_VERTICAL_ATTRACTION_TIMESCALE; return(INTEGER_CONSTANT); }

"VEHICLE_BANKING_EFFICIENCY"	{ count(); yylval.ival = VEHICLE_BANKING_EFFICIENCY; return(INTEGER_CONSTANT); }
"VEHICLE_BANKING_MIX"			{ count(); yylval.ival = VEHICLE_BANKING_MIX; return(INTEGER_CONSTANT); }
"VEHICLE_BANKING_TIMESCALE"		{ count(); yylval.ival = VEHICLE_BANKING_TIMESCALE; return(INTEGER_CONSTANT); }

"VEHICLE_FLAG_NO_FLY_UP"			{ count(); yylval.ival = VEHICLE_FLAG_NO_DEFLECTION_UP; return(INTEGER_CONSTANT); }
"VEHICLE_FLAG_NO_DEFLECTION_UP"			{ count(); yylval.ival = VEHICLE_FLAG_NO_DEFLECTION_UP; return(INTEGER_CONSTANT); }
"VEHICLE_FLAG_LIMIT_ROLL_ONLY"		{ count(); yylval.ival = VEHICLE_FLAG_LIMIT_ROLL_ONLY; return(INTEGER_CONSTANT); }
"VEHICLE_FLAG_HOVER_WATER_ONLY"		{ count(); yylval.ival = VEHICLE_FLAG_HOVER_WATER_ONLY; return(INTEGER_CONSTANT); }
"VEHICLE_FLAG_HOVER_TERRAIN_ONLY"	{ count(); yylval.ival = VEHICLE_FLAG_HOVER_TERRAIN_ONLY; return(INTEGER_CONSTANT); }
"VEHICLE_FLAG_HOVER_GLOBAL_HEIGHT"	{ count(); yylval.ival = VEHICLE_FLAG_HOVER_GLOBAL_HEIGHT; return(INTEGER_CONSTANT); }
"VEHICLE_FLAG_HOVER_UP_ONLY"		{ count(); yylval.ival = VEHICLE_FLAG_HOVER_UP_ONLY; return(INTEGER_CONSTANT); }
"VEHICLE_FLAG_LIMIT_MOTOR_UP"		{ count(); yylval.ival = VEHICLE_FLAG_LIMIT_MOTOR_UP; return(INTEGER_CONSTANT); }
"VEHICLE_FLAG_MOUSELOOK_STEER"		{ count(); yylval.ival = VEHICLE_FLAG_MOUSELOOK_STEER; return(INTEGER_CONSTANT); }
"VEHICLE_FLAG_MOUSELOOK_BANK"		{ count(); yylval.ival = VEHICLE_FLAG_MOUSELOOK_BANK; return(INTEGER_CONSTANT); }
"VEHICLE_FLAG_CAMERA_DECOUPLED"		{ count(); yylval.ival = VEHICLE_FLAG_CAMERA_DECOUPLED; return(INTEGER_CONSTANT); }



"PRIM_TYPE"				{ count(); yylval.ival = LSL_PRIM_TYPE; return(INTEGER_CONSTANT); }
"PRIM_MATERIAL"			{ count(); yylval.ival = LSL_PRIM_MATERIAL; return(INTEGER_CONSTANT); }
"PRIM_PHYSICS"			{ count(); yylval.ival = LSL_PRIM_PHYSICS; return(INTEGER_CONSTANT); }
"PRIM_FLEXIBLE"			{ count(); yylval.ival = LSL_PRIM_FLEXIBLE; return(INTEGER_CONSTANT); }
"PRIM_POINT_LIGHT"		{ count(); yylval.ival = LSL_PRIM_POINT_LIGHT; return(INTEGER_CONSTANT); }
"PRIM_TEMP_ON_REZ"		{ count(); yylval.ival = LSL_PRIM_TEMP_ON_REZ; return(INTEGER_CONSTANT); }
"PRIM_PHANTOM"			{ count(); yylval.ival = LSL_PRIM_PHANTOM; return(INTEGER_CONSTANT); }
"PRIM_CAST_SHADOWS"		{ count(); yylval.ival = LSL_PRIM_CAST_SHADOWS; return(INTEGER_CONSTANT); }
"PRIM_POSITION"			{ count(); yylval.ival = LSL_PRIM_POSITION; return(INTEGER_CONSTANT); }
"PRIM_SIZE"				{ count(); yylval.ival = LSL_PRIM_SIZE; return(INTEGER_CONSTANT); }
"PRIM_ROTATION"			{ count(); yylval.ival = LSL_PRIM_ROTATION; return(INTEGER_CONSTANT); }
"PRIM_TEXTURE"			{ count(); yylval.ival = LSL_PRIM_TEXTURE; return(INTEGER_CONSTANT); }
"PRIM_COLOR"			{ count(); yylval.ival = LSL_PRIM_COLOR; return(INTEGER_CONSTANT); }
"PRIM_BUMP_SHINY"		{ count(); yylval.ival = LSL_PRIM_BUMP_SHINY; return(INTEGER_CONSTANT); }
"PRIM_FULLBRIGHT"		{ count(); yylval.ival = LSL_PRIM_FULLBRIGHT; return(INTEGER_CONSTANT); }
"PRIM_TEXGEN"			{ count(); yylval.ival = LSL_PRIM_TEXGEN; return(INTEGER_CONSTANT); }
"PRIM_GLOW"	     		{ count(); yylval.ival = LSL_PRIM_GLOW; return(INTEGER_CONSTANT); }

"PRIM_TYPE_BOX"			{ count(); yylval.ival = LSL_PRIM_TYPE_BOX; return(INTEGER_CONSTANT); }
"PRIM_TYPE_CYLINDER"	{ count(); yylval.ival = LSL_PRIM_TYPE_CYLINDER; return(INTEGER_CONSTANT); }
"PRIM_TYPE_PRISM"		{ count(); yylval.ival = LSL_PRIM_TYPE_PRISM; return(INTEGER_CONSTANT); }
"PRIM_TYPE_SPHERE"		{ count(); yylval.ival = LSL_PRIM_TYPE_SPHERE; return(INTEGER_CONSTANT); }
"PRIM_TYPE_TORUS"		{ count(); yylval.ival = LSL_PRIM_TYPE_TORUS; return(INTEGER_CONSTANT); }
"PRIM_TYPE_TUBE"		{ count(); yylval.ival = LSL_PRIM_TYPE_TUBE; return(INTEGER_CONSTANT); }
"PRIM_TYPE_RING"		{ count(); yylval.ival = LSL_PRIM_TYPE_RING; return(INTEGER_CONSTANT); }
"PRIM_TYPE_SCULPT"		{ count(); yylval.ival = LSL_PRIM_TYPE_SCULPT; return(INTEGER_CONSTANT); }

"PRIM_HOLE_DEFAULT"		{ count(); yylval.ival = LSL_PRIM_HOLE_DEFAULT; return(INTEGER_CONSTANT); }
"PRIM_HOLE_CIRCLE"		{ count(); yylval.ival = LSL_PRIM_HOLE_CIRCLE; return(INTEGER_CONSTANT); }
"PRIM_HOLE_SQUARE"		{ count(); yylval.ival = LSL_PRIM_HOLE_SQUARE; return(INTEGER_CONSTANT); }
"PRIM_HOLE_TRIANGLE"	{ count(); yylval.ival = LSL_PRIM_HOLE_TRIANGLE; return(INTEGER_CONSTANT); }

"PRIM_MATERIAL_STONE"	{ count(); yylval.ival = LSL_PRIM_MATERIAL_STONE; return(INTEGER_CONSTANT); }
"PRIM_MATERIAL_METAL"	{ count(); yylval.ival = LSL_PRIM_MATERIAL_METAL; return(INTEGER_CONSTANT); }
"PRIM_MATERIAL_GLASS"	{ count(); yylval.ival = LSL_PRIM_MATERIAL_GLASS; return(INTEGER_CONSTANT); }
"PRIM_MATERIAL_WOOD"	{ count(); yylval.ival = LSL_PRIM_MATERIAL_WOOD; return(INTEGER_CONSTANT); }
"PRIM_MATERIAL_FLESH"	{ count(); yylval.ival = LSL_PRIM_MATERIAL_FLESH; return(INTEGER_CONSTANT); }
"PRIM_MATERIAL_PLASTIC"	{ count(); yylval.ival = LSL_PRIM_MATERIAL_PLASTIC; return(INTEGER_CONSTANT); }
"PRIM_MATERIAL_RUBBER"	{ count(); yylval.ival = LSL_PRIM_MATERIAL_RUBBER; return(INTEGER_CONSTANT); }
"PRIM_MATERIAL_LIGHT"	{ count(); yylval.ival = LSL_PRIM_MATERIAL_LIGHT; return(INTEGER_CONSTANT); }

"PRIM_SHINY_NONE"		{ count(); yylval.ival = LSL_PRIM_SHINY_NONE; return(INTEGER_CONSTANT); }
"PRIM_SHINY_LOW"		{ count(); yylval.ival = LSL_PRIM_SHINY_LOW; return(INTEGER_CONSTANT); }
"PRIM_SHINY_MEDIUM"		{ count(); yylval.ival = LSL_PRIM_SHINY_MEDIUM; return(INTEGER_CONSTANT); }
"PRIM_SHINY_HIGH"		{ count(); yylval.ival = LSL_PRIM_SHINY_HIGH; return(INTEGER_CONSTANT); }

"PRIM_BUMP_NONE"		{ count(); yylval.ival = LSL_PRIM_BUMP_NONE; return(INTEGER_CONSTANT); }
"PRIM_BUMP_BRIGHT"		{ count(); yylval.ival = LSL_PRIM_BUMP_BRIGHT; return(INTEGER_CONSTANT); }
"PRIM_BUMP_DARK"		{ count(); yylval.ival = LSL_PRIM_BUMP_DARK; return(INTEGER_CONSTANT); }
"PRIM_BUMP_WOOD"		{ count(); yylval.ival = LSL_PRIM_BUMP_WOOD; return(INTEGER_CONSTANT); }
"PRIM_BUMP_BARK"		{ count(); yylval.ival = LSL_PRIM_BUMP_BARK; return(INTEGER_CONSTANT); }
"PRIM_BUMP_BRICKS"		{ count(); yylval.ival = LSL_PRIM_BUMP_BRICKS; return(INTEGER_CONSTANT); }
"PRIM_BUMP_CHECKER"		{ count(); yylval.ival = LSL_PRIM_BUMP_CHECKER; return(INTEGER_CONSTANT); }
"PRIM_BUMP_CONCRETE"	{ count(); yylval.ival = LSL_PRIM_BUMP_CONCRETE; return(INTEGER_CONSTANT); }
"PRIM_BUMP_TILE"		{ count(); yylval.ival = LSL_PRIM_BUMP_TILE; return(INTEGER_CONSTANT); }
"PRIM_BUMP_STONE"		{ count(); yylval.ival = LSL_PRIM_BUMP_STONE; return(INTEGER_CONSTANT); }
"PRIM_BUMP_DISKS"		{ count(); yylval.ival = LSL_PRIM_BUMP_DISKS; return(INTEGER_CONSTANT); }
"PRIM_BUMP_GRAVEL"		{ count(); yylval.ival = LSL_PRIM_BUMP_GRAVEL; return(INTEGER_CONSTANT); }
"PRIM_BUMP_BLOBS"		{ count(); yylval.ival = LSL_PRIM_BUMP_BLOBS; return(INTEGER_CONSTANT); }
"PRIM_BUMP_SIDING"		{ count(); yylval.ival = LSL_PRIM_BUMP_SIDING; return(INTEGER_CONSTANT); }
"PRIM_BUMP_LARGETILE"	{ count(); yylval.ival = LSL_PRIM_BUMP_LARGETILE; return(INTEGER_CONSTANT); }
"PRIM_BUMP_STUCCO"		{ count(); yylval.ival = LSL_PRIM_BUMP_STUCCO; return(INTEGER_CONSTANT); }
"PRIM_BUMP_SUCTION"		{ count(); yylval.ival = LSL_PRIM_BUMP_SUCTION; return(INTEGER_CONSTANT); }
"PRIM_BUMP_WEAVE"		{ count(); yylval.ival = LSL_PRIM_BUMP_WEAVE; return(INTEGER_CONSTANT); }

"PRIM_TEXGEN_DEFAULT"	{ count(); yylval.ival = LSL_PRIM_TEXGEN_DEFAULT; return(INTEGER_CONSTANT); }
"PRIM_TEXGEN_PLANAR"	{ count(); yylval.ival = LSL_PRIM_TEXGEN_PLANAR; return(INTEGER_CONSTANT); }

"PRIM_SCULPT_TYPE_SPHERE"	{ count(); yylval.ival = LSL_PRIM_SCULPT_TYPE_SPHERE; return(INTEGER_CONSTANT); }
"PRIM_SCULPT_TYPE_TORUS"	{ count(); yylval.ival = LSL_PRIM_SCULPT_TYPE_TORUS; return(INTEGER_CONSTANT); }
"PRIM_SCULPT_TYPE_PLANE"	{ count(); yylval.ival = LSL_PRIM_SCULPT_TYPE_PLANE; return(INTEGER_CONSTANT); }
"PRIM_SCULPT_TYPE_CYLINDER"	{ count(); yylval.ival = LSL_PRIM_SCULPT_TYPE_CYLINDER; return(INTEGER_CONSTANT); }
"PRIM_SCULPT_TYPE_MASK" 	{ count(); yylval.ival = LSL_PRIM_SCULPT_TYPE_MASK; return(INTEGER_CONSTANT); }
"PRIM_SCULPT_FLAG_MIRROR" 	{ count(); yylval.ival = LSL_PRIM_SCULPT_FLAG_MIRROR; return(INTEGER_CONSTANT); }
"PRIM_SCULPT_FLAG_INVERT" 	{ count(); yylval.ival = LSL_PRIM_SCULPT_FLAG_INVERT; return(INTEGER_CONSTANT); }

"MASK_BASE"				{ count(); yylval.ival = 0; return(INTEGER_CONSTANT); }
"MASK_OWNER"			{ count(); yylval.ival = 1; return(INTEGER_CONSTANT); }
"MASK_GROUP"			{ count(); yylval.ival = 2; return(INTEGER_CONSTANT); }
"MASK_EVERYONE"			{ count(); yylval.ival = 3; return(INTEGER_CONSTANT); }
"MASK_NEXT"				{ count(); yylval.ival = 4; return(INTEGER_CONSTANT); }

"PERM_TRANSFER"			{ count(); yylval.ival = PERM_TRANSFER; return(INTEGER_CONSTANT); }
"PERM_MODIFY"			{ count(); yylval.ival = PERM_MODIFY; return(INTEGER_CONSTANT); }
"PERM_COPY"				{ count(); yylval.ival = PERM_COPY; return(INTEGER_CONSTANT); }
"PERM_MOVE"				{ count(); yylval.ival = PERM_MOVE; return(INTEGER_CONSTANT); }
"PERM_ALL"				{ count(); yylval.ival = PERM_ALL; return(INTEGER_CONSTANT); }

"PARCEL_MEDIA_COMMAND_STOP"		{ count(); yylval.ival = PARCEL_MEDIA_COMMAND_STOP; return(INTEGER_CONSTANT); }
"PARCEL_MEDIA_COMMAND_PAUSE"	{ count(); yylval.ival = PARCEL_MEDIA_COMMAND_PAUSE; return(INTEGER_CONSTANT); }
"PARCEL_MEDIA_COMMAND_PLAY"		{ count(); yylval.ival = PARCEL_MEDIA_COMMAND_PLAY; return(INTEGER_CONSTANT); }
"PARCEL_MEDIA_COMMAND_LOOP"		{ count(); yylval.ival = PARCEL_MEDIA_COMMAND_LOOP; return(INTEGER_CONSTANT); }
"PARCEL_MEDIA_COMMAND_TEXTURE"	{ count(); yylval.ival = PARCEL_MEDIA_COMMAND_TEXTURE; return(INTEGER_CONSTANT); }
"PARCEL_MEDIA_COMMAND_URL"		{ count(); yylval.ival = PARCEL_MEDIA_COMMAND_URL; return(INTEGER_CONSTANT); }
"PARCEL_MEDIA_COMMAND_TIME"		{ count(); yylval.ival = PARCEL_MEDIA_COMMAND_TIME; return(INTEGER_CONSTANT); }
"PARCEL_MEDIA_COMMAND_AGENT"	{ count(); yylval.ival = PARCEL_MEDIA_COMMAND_AGENT; return(INTEGER_CONSTANT); }
"PARCEL_MEDIA_COMMAND_UNLOAD"	{ count(); yylval.ival = PARCEL_MEDIA_COMMAND_UNLOAD; return(INTEGER_CONSTANT); }
"PARCEL_MEDIA_COMMAND_AUTO_ALIGN"	{ count(); yylval.ival = PARCEL_MEDIA_COMMAND_AUTO_ALIGN; return(INTEGER_CONSTANT); }
"PARCEL_MEDIA_COMMAND_TYPE"     { count(); yylval.ival = PARCEL_MEDIA_COMMAND_TYPE; return(INTEGER_CONSTANT); }
"PARCEL_MEDIA_COMMAND_SIZE"     { count(); yylval.ival = PARCEL_MEDIA_COMMAND_SIZE; return(INTEGER_CONSTANT); }
"PARCEL_MEDIA_COMMAND_DESC"     { count(); yylval.ival = PARCEL_MEDIA_COMMAND_DESC; return(INTEGER_CONSTANT); }
"PARCEL_MEDIA_COMMAND_LOOP_SET" { count(); yylval.ival = PARCEL_MEDIA_COMMAND_LOOP_SET; return(INTEGER_CONSTANT); }

"LIST_STAT_MAX"			{ count(); yylval.ival = LIST_STAT_MAX; return(INTEGER_CONSTANT); }
"LIST_STAT_MIN"			{ count(); yylval.ival = LIST_STAT_MIN; return(INTEGER_CONSTANT); }
"LIST_STAT_MEAN"		{ count(); yylval.ival = LIST_STAT_MEAN; return(INTEGER_CONSTANT); }
"LIST_STAT_MEDIAN"		{ count(); yylval.ival = LIST_STAT_MEDIAN; return(INTEGER_CONSTANT); }
"LIST_STAT_STD_DEV"		{ count(); yylval.ival = LIST_STAT_STD_DEV; return(INTEGER_CONSTANT); }
"LIST_STAT_SUM"		{ count(); yylval.ival = LIST_STAT_SUM; return(INTEGER_CONSTANT); }
"LIST_STAT_SUM_SQUARES"		{ count(); yylval.ival = LIST_STAT_SUM_SQUARES; return(INTEGER_CONSTANT); }
"LIST_STAT_NUM_COUNT"		{ count(); yylval.ival = LIST_STAT_NUM_COUNT; return(INTEGER_CONSTANT); }
"LIST_STAT_GEOMETRIC_MEAN"		{ count(); yylval.ival = LIST_STAT_GEO_MEAN; return(INTEGER_CONSTANT); }
"LIST_STAT_RANGE"		{ count(); yylval.ival = LIST_STAT_RANGE; return(INTEGER_CONSTANT); }

"PAY_HIDE"		{ count(); yylval.ival = PAY_PRICE_HIDE; return(INTEGER_CONSTANT); }
"PAY_DEFAULT"	{ count(); yylval.ival = PAY_PRICE_DEFAULT; return(INTEGER_CONSTANT); }

"PARCEL_FLAG_ALLOW_FLY"		{ count(); yylval.ival = PF_ALLOW_FLY; return(INTEGER_CONSTANT); }
"PARCEL_FLAG_ALLOW_GROUP_SCRIPTS"		{ count(); yylval.ival = PF_ALLOW_GROUP_SCRIPTS; return(INTEGER_CONSTANT); }
"PARCEL_FLAG_ALLOW_SCRIPTS"		{ count(); yylval.ival = PF_ALLOW_OTHER_SCRIPTS; return(INTEGER_CONSTANT); }
"PARCEL_FLAG_ALLOW_LANDMARK"		{ count(); yylval.ival = PF_ALLOW_LANDMARK; return(INTEGER_CONSTANT); }
"PARCEL_FLAG_ALLOW_TERRAFORM"		{ count(); yylval.ival = PF_ALLOW_TERRAFORM; return(INTEGER_CONSTANT); }
"PARCEL_FLAG_ALLOW_DAMAGE"		{ count(); yylval.ival = PF_ALLOW_DAMAGE; return(INTEGER_CONSTANT); }
"PARCEL_FLAG_ALLOW_CREATE_OBJECTS"		{ count(); yylval.ival = PF_CREATE_OBJECTS; return(INTEGER_CONSTANT); }
"PARCEL_FLAG_ALLOW_CREATE_GROUP_OBJECTS"		{ count(); yylval.ival = PF_CREATE_GROUP_OBJECTS; return(INTEGER_CONSTANT); }
"PARCEL_FLAG_USE_ACCESS_GROUP"		{ count(); yylval.ival = PF_USE_ACCESS_GROUP; return(INTEGER_CONSTANT); }
"PARCEL_FLAG_USE_ACCESS_LIST"		{ count(); yylval.ival = PF_USE_ACCESS_LIST; return(INTEGER_CONSTANT); }
"PARCEL_FLAG_USE_BAN_LIST"		{ count(); yylval.ival = PF_USE_BAN_LIST; return(INTEGER_CONSTANT); }
"PARCEL_FLAG_USE_LAND_PASS_LIST"		{ count(); yylval.ival = PF_USE_PASS_LIST; return(INTEGER_CONSTANT); }
"PARCEL_FLAG_LOCAL_SOUND_ONLY"		{ count(); yylval.ival = PF_SOUND_LOCAL; return(INTEGER_CONSTANT); }
"PARCEL_FLAG_RESTRICT_PUSHOBJECT"		{ count(); yylval.ival = PF_RESTRICT_PUSHOBJECT; return(INTEGER_CONSTANT); }
"PARCEL_FLAG_ALLOW_GROUP_OBJECT_ENTRY"		{ count(); yylval.ival = PF_ALLOW_GROUP_OBJECT_ENTRY; return(INTEGER_CONSTANT); }
"PARCEL_FLAG_ALLOW_ALL_OBJECT_ENTRY"		{ count(); yylval.ival = PF_ALLOW_ALL_OBJECT_ENTRY; return(INTEGER_CONSTANT); }

"REGION_FLAG_ALLOW_DAMAGE"		{ count(); yylval.ival = REGION_FLAGS_ALLOW_DAMAGE; return(INTEGER_CONSTANT); }
"REGION_FLAG_FIXED_SUN"		{ count(); yylval.ival = REGION_FLAGS_SUN_FIXED; return(INTEGER_CONSTANT); }
"REGION_FLAG_BLOCK_TERRAFORM"		{ count(); yylval.ival = REGION_FLAGS_BLOCK_TERRAFORM; return(INTEGER_CONSTANT); }
"REGION_FLAG_SANDBOX"		{ count(); yylval.ival = REGION_FLAGS_SANDBOX; return(INTEGER_CONSTANT); }
"REGION_FLAG_DISABLE_COLLISIONS"		{ count(); yylval.ival = REGION_FLAGS_SKIP_COLLISIONS; return(INTEGER_CONSTANT); }
"REGION_FLAG_DISABLE_PHYSICS"		{ count(); yylval.ival = REGION_FLAGS_SKIP_PHYSICS; return(INTEGER_CONSTANT); }
"REGION_FLAG_BLOCK_FLY"		{ count(); yylval.ival = REGION_FLAGS_BLOCK_FLY; return(INTEGER_CONSTANT); }
"REGION_FLAG_ALLOW_DIRECT_TELEPORT"		{ count(); yylval.ival = REGION_FLAGS_ALLOW_DIRECT_TELEPORT; return(INTEGER_CONSTANT); }
"REGION_FLAG_RESTRICT_PUSHOBJECT"		{ count(); yylval.ival = REGION_FLAGS_RESTRICT_PUSHOBJECT; return(INTEGER_CONSTANT); }

"HTTP_METHOD" { count(); yylval.ival = HTTP_METHOD; return(INTEGER_CONSTANT); }
"HTTP_MIMETYPE" { count(); yylval.ival = HTTP_MIMETYPE; return(INTEGER_CONSTANT); }
"HTTP_BODY_MAXLENGTH" { count(); yylval.ival = HTTP_BODY_MAXLENGTH; return(INTEGER_CONSTANT); }
"HTTP_BODY_TRUNCATED" { count(); yylval.ival = HTTP_BODY_TRUNCATED; return(INTEGER_CONSTANT); }
"HTTP_VERIFY_CERT" { count(); yylval.ival = HTTP_VERIFY_CERT; return(INTEGER_CONSTANT); }

"PARCEL_COUNT_TOTAL"		{ count(); yylval.ival = OC_TOTAL; return(INTEGER_CONSTANT); }
"PARCEL_COUNT_OWNER"		{ count(); yylval.ival = OC_OWNER; return(INTEGER_CONSTANT); }
"PARCEL_COUNT_GROUP"		{ count(); yylval.ival = OC_GROUP; return(INTEGER_CONSTANT); }
"PARCEL_COUNT_OTHER"		{ count(); yylval.ival = OC_OTHER; return(INTEGER_CONSTANT); }
"PARCEL_COUNT_SELECTED"	{ count(); yylval.ival = OC_SELECTED; return(INTEGER_CONSTANT); }
"PARCEL_COUNT_TEMP"		{ count(); yylval.ival = OC_TEMP; return(INTEGER_CONSTANT); }

"PARCEL_DETAILS_NAME"	{ count(); yylval.ival = PARCEL_DETAILS_NAME; return(INTEGER_CONSTANT); }
"PARCEL_DETAILS_DESC"	{ count(); yylval.ival = PARCEL_DETAILS_DESC; return(INTEGER_CONSTANT); }
"PARCEL_DETAILS_OWNER"	{ count(); yylval.ival = PARCEL_DETAILS_OWNER; return(INTEGER_CONSTANT); }
"PARCEL_DETAILS_GROUP"	{ count(); yylval.ival = PARCEL_DETAILS_GROUP; return(INTEGER_CONSTANT); }
"PARCEL_DETAILS_AREA"	{ count(); yylval.ival = PARCEL_DETAILS_AREA; return(INTEGER_CONSTANT); }
"PARCEL_DETAILS_ID"		{ count(); yylval.ival = PARCEL_DETAILS_ID; return(INTEGER_CONSTANT); }
"PARCEL_DETAILS_SEE_AVATARS"	{ count(); yylval.ival = PARCEL_DETAILS_SEE_AVATARS; return(INTEGER_CONSTANT); }

"STRING_TRIM_HEAD"	{ count(); yylval.ival = STRING_TRIM_HEAD; return(INTEGER_CONSTANT); }
"STRING_TRIM_TAIL"	{ count(); yylval.ival = STRING_TRIM_TAIL; return(INTEGER_CONSTANT); }
"STRING_TRIM"	{ count(); yylval.ival = STRING_TRIM; return(INTEGER_CONSTANT); }

"CLICK_ACTION_NONE"       { count(); yylval.ival = CLICK_ACTION_NONE; return(INTEGER_CONSTANT); }
"CLICK_ACTION_TOUCH"      { count(); yylval.ival = CLICK_ACTION_TOUCH; return(INTEGER_CONSTANT); }
"CLICK_ACTION_SIT"        { count(); yylval.ival = CLICK_ACTION_SIT; return(INTEGER_CONSTANT); }
"CLICK_ACTION_BUY"        { count(); yylval.ival = CLICK_ACTION_BUY; return(INTEGER_CONSTANT); }
"CLICK_ACTION_PAY"        { count(); yylval.ival = CLICK_ACTION_PAY; return(INTEGER_CONSTANT); }
"CLICK_ACTION_OPEN"       { count(); yylval.ival = CLICK_ACTION_OPEN; return(INTEGER_CONSTANT); }
"CLICK_ACTION_PLAY"       { count(); yylval.ival = CLICK_ACTION_PLAY; return(INTEGER_CONSTANT); }
"CLICK_ACTION_OPEN_MEDIA" { count(); yylval.ival = CLICK_ACTION_OPEN_MEDIA; return(INTEGER_CONSTANT); }
"CLICK_ACTION_ZOOM"       { count(); yylval.ival = CLICK_ACTION_ZOOM; return(INTEGER_CONSTANT); }

"TEXTURE_BLANK"           { yylval.sval = new char[UUID_STR_LENGTH]; strcpy(yylval.sval, "5748decc-f629-461c-9a36-a35a221fe21f"); return(STRING_CONSTANT); }
"TEXTURE_DEFAULT"         { yylval.sval = new char[UUID_STR_LENGTH]; strcpy(yylval.sval, "89556747-24cb-43ed-920b-47caed15465f"); return(STRING_CONSTANT); }
"TEXTURE_MEDIA"           { yylval.sval = new char[UUID_STR_LENGTH]; strcpy(yylval.sval, "8b5fec65-8d8d-9dc5-cda8-8fdf2716e361"); return(STRING_CONSTANT); }
"TEXTURE_PLYWOOD"         { yylval.sval = new char[UUID_STR_LENGTH]; strcpy(yylval.sval, "89556747-24cb-43ed-920b-47caed15465f"); return(STRING_CONSTANT); }
"TEXTURE_TRANSPARENT"     { yylval.sval = new char[UUID_STR_LENGTH]; strcpy(yylval.sval, "8dcd4a48-2d37-4909-9f78-f7a9eb4ef903"); return(STRING_CONSTANT); }

"TOUCH_INVALID_FACE"	  { count(); yylval.ival = -1; return(INTEGER_CONSTANT); }
"TOUCH_INVALID_VECTOR"	  { count(); return(TOUCH_INVALID_VECTOR); }
"TOUCH_INVALID_TEXCOORD"  { count(); return(TOUCH_INVALID_TEXCOORD); }

"PRIM_MEDIA_ALT_IMAGE_ENABLE"        { count(); yylval.ival = LLMediaEntry::ALT_IMAGE_ENABLE_ID; return(INTEGER_CONSTANT); }
"PRIM_MEDIA_CONTROLS"                { count(); yylval.ival = LLMediaEntry::CONTROLS_ID; return(INTEGER_CONSTANT); }
"PRIM_MEDIA_CURRENT_URL"             { count(); yylval.ival = LLMediaEntry::CURRENT_URL_ID; return(INTEGER_CONSTANT); }
"PRIM_MEDIA_HOME_URL"                { count(); yylval.ival = LLMediaEntry::HOME_URL_ID; return(INTEGER_CONSTANT); }
"PRIM_MEDIA_AUTO_LOOP"               { count(); yylval.ival = LLMediaEntry::AUTO_LOOP_ID; return(INTEGER_CONSTANT); }
"PRIM_MEDIA_AUTO_PLAY"               { count(); yylval.ival = LLMediaEntry::AUTO_PLAY_ID; return(INTEGER_CONSTANT); }
"PRIM_MEDIA_AUTO_SCALE"              { count(); yylval.ival = LLMediaEntry::AUTO_SCALE_ID; return(INTEGER_CONSTANT); }
"PRIM_MEDIA_AUTO_ZOOM"               { count(); yylval.ival = LLMediaEntry::AUTO_ZOOM_ID; return(INTEGER_CONSTANT); }
"PRIM_MEDIA_FIRST_CLICK_INTERACT"    { count(); yylval.ival = LLMediaEntry::FIRST_CLICK_INTERACT_ID; return(INTEGER_CONSTANT); }
"PRIM_MEDIA_WIDTH_PIXELS"            { count(); yylval.ival = LLMediaEntry::WIDTH_PIXELS_ID; return(INTEGER_CONSTANT); }
"PRIM_MEDIA_HEIGHT_PIXELS"           { count(); yylval.ival = LLMediaEntry::HEIGHT_PIXELS_ID; return(INTEGER_CONSTANT); }
"PRIM_MEDIA_WHITELIST_ENABLE"        { count(); yylval.ival = LLMediaEntry::WHITELIST_ENABLE_ID; return(INTEGER_CONSTANT); }
"PRIM_MEDIA_WHITELIST"               { count(); yylval.ival = LLMediaEntry::WHITELIST_ID; return(INTEGER_CONSTANT); }
"PRIM_MEDIA_PERMS_INTERACT"          { count(); yylval.ival = LLMediaEntry::PERMS_INTERACT_ID; return(INTEGER_CONSTANT); }
"PRIM_MEDIA_PERMS_CONTROL"           { count(); yylval.ival = LLMediaEntry::PERMS_CONTROL_ID; return(INTEGER_CONSTANT); }
"PRIM_MEDIA_PARAM_MAX"               { count(); yylval.ival = LLMediaEntry::PARAM_MAX_ID; return(INTEGER_CONSTANT); }

"PRIM_MEDIA_CONTROLS_STANDARD"       { count(); yylval.ival = LLMediaEntry::STANDARD; return(INTEGER_CONSTANT); }
"PRIM_MEDIA_CONTROLS_MINI"           { count(); yylval.ival = LLMediaEntry::MINI; return(INTEGER_CONSTANT); }

"PRIM_MEDIA_PERM_NONE"               { count(); yylval.ival = LLMediaEntry::PERM_NONE; return(INTEGER_CONSTANT); }
"PRIM_MEDIA_PERM_OWNER"              { count(); yylval.ival = LLMediaEntry::PERM_OWNER; return(INTEGER_CONSTANT); }
"PRIM_MEDIA_PERM_GROUP"              { count(); yylval.ival = LLMediaEntry::PERM_GROUP; return(INTEGER_CONSTANT); }
"PRIM_MEDIA_PERM_ANYONE"             { count(); yylval.ival = LLMediaEntry::PERM_ANYONE; return(INTEGER_CONSTANT); }

"PRIM_MEDIA_MAX_URL_LENGTH"          { count(); yylval.ival = LLMediaEntry::MAX_URL_LENGTH; return(INTEGER_CONSTANT); }
"PRIM_MEDIA_MAX_WHITELIST_SIZE"      { count(); yylval.ival = LLMediaEntry::MAX_WHITELIST_SIZE; return(INTEGER_CONSTANT); }
"PRIM_MEDIA_MAX_WHITELIST_COUNT"     { count(); yylval.ival = LLMediaEntry::MAX_WHITELIST_COUNT; return(INTEGER_CONSTANT); }
"PRIM_MEDIA_MAX_WIDTH_PIXELS"        { count(); yylval.ival = LLMediaEntry::MAX_WIDTH_PIXELS; return(INTEGER_CONSTANT); }
"PRIM_MEDIA_MAX_HEIGHT_PIXELS"       { count(); yylval.ival = LLMediaEntry::MAX_HEIGHT_PIXELS; return(INTEGER_CONSTANT); }

"STATUS_OK"                          { count(); yylval.ival = LSL_STATUS_OK; return(INTEGER_CONSTANT); }
"STATUS_MALFORMED_PARAMS"            { count(); yylval.ival = LSL_STATUS_MALFORMED_PARAMS; return(INTEGER_CONSTANT); }
"STATUS_TYPE_MISMATCH"               { count(); yylval.ival = LSL_STATUS_TYPE_MISMATCH; return(INTEGER_CONSTANT); }
"STATUS_BOUNDS_ERROR"                { count(); yylval.ival = LSL_STATUS_BOUNDS_ERROR; return(INTEGER_CONSTANT); }
"STATUS_NOT_FOUND"                   { count(); yylval.ival = LSL_STATUS_NOT_FOUND; return(INTEGER_CONSTANT); }
"STATUS_NOT_SUPPORTED"               { count(); yylval.ival = LSL_STATUS_NOT_SUPPORTED; return(INTEGER_CONSTANT); }
"STATUS_INTERNAL_ERROR"              { count(); yylval.ival = LSL_STATUS_INTERNAL_ERROR; return(INTEGER_CONSTANT); }
"STATUS_WHITELIST_FAILED"            { count(); yylval.ival = LSL_STATUS_WHITELIST_FAILED; return(INTEGER_CONSTANT); }

{L}({L}|{N})*		{ count(); yylval.sval = new char[strlen(yytext) + 1]; strcpy(yylval.sval, yytext); return(IDENTIFIER); }

{N}+{E}					{ count(); yylval.fval = (F32)atof(yytext); return(FP_CONSTANT); }
{N}*"."{N}+({E})?{FS}?	{ count(); yylval.fval = (F32)atof(yytext); return(FP_CONSTANT); }
{N}+"."{N}*({E})?{FS}?	{ count(); yylval.fval = (F32)atof(yytext); return(FP_CONSTANT); }

L?\"(\\.|[^\\"])*\"	{ parse_string(); count(); return(STRING_CONSTANT); }

"++"				{ count(); return(INC_OP); }
"--"				{ count(); return(DEC_OP); }
"+="				{ count(); return(ADD_ASSIGN); }
"-="				{ count(); return(SUB_ASSIGN); }
"*="				{ count(); return(MUL_ASSIGN); }
"/="				{ count(); return(DIV_ASSIGN); }
"%="				{ count(); return(MOD_ASSIGN); }
";"					{ count(); return(';'); }
"{"					{ count(); return('{'); }
"}"					{ count(); return('}'); }
","					{ count(); return(','); }
"="					{ count(); return('='); }
"("					{ count(); return('('); }
")"					{ count(); return(')'); }
"-"					{ count(); return('-'); }
"+"					{ count(); return('+'); }
"*"					{ count(); return('*'); }
"/"					{ count(); return('/'); }
"%"					{ count(); return('%'); }
"@"					{ count(); return('@'); }
":"					{ count(); return(':'); }
">"					{ count(); return('>'); }
"<"					{ count(); return('<'); }
"]"					{ count(); return(']'); }
"["					{ count(); return('['); }
"=="				{ count(); return(EQ);  }
"!="				{ count(); return(NEQ);  }
">="				{ count(); return(GEQ);  }
"<="				{ count(); return(LEQ);  }
"&"					{ count(); return('&');  }
"|"					{ count(); return('|');  }
"^"					{ count(); return('^');  }
"~"					{ count(); return('~');  }
"!"					{ count(); return('!');  }
"&&"				{ count(); return(BOOLEAN_AND);	}
"||"				{ count(); return(BOOLEAN_OR);	}
"<<"				{ count(); return(SHIFT_LEFT);  }
">>"				{ count(); return(SHIFT_RIGHT); }

[ \t\v\n\f]			{ count(); }
.					{ /* ignore bad characters */ }

%%

LLScriptAllocationManager	*gAllocationManager;
LLScriptScript				*gScriptp;

// Prototype for the yacc parser entry point
int yyparse(void);

int yyerror(const char *fmt, ...)
{
	gErrorToText.writeError(yyout, gLine, gColumn, LSERROR_SYNTAX_ERROR);
	return 0;
}

//#define EMERGENCY_DEBUG_PRINTOUTS
//#define EMIT_CIL_ASSEMBLER

BOOL lscript_compile(const char* src_filename, const char* dst_filename,
					 const char* err_filename, BOOL compile_to_mono, const char* class_name, BOOL is_god_like)
{
	BOOL			b_parse_ok = FALSE;
	BOOL			b_dummy = FALSE;
	U64				b_dummy_count = FALSE;
	LSCRIPTType		type = LST_NULL;

	gInternalColumn = 0;
	gInternalLine = 0;
	gScriptp = NULL;

	gErrorToText.init();
	init_supported_expressions();
	init_temp_jumps();
	gAllocationManager = new LLScriptAllocationManager();

	yyin = LLFile::fopen(std::string(src_filename), "r");
	if (yyin)
	{
		yyout = LLFile::fopen(std::string(err_filename), "w");

		// Reset the lexer's internal buffering.

	    yyrestart(yyin);

		b_parse_ok = !yyparse();

		if (b_parse_ok)
		{
#ifdef EMERGENCY_DEBUG_PRINTOUTS
			char compiled[256];
			sprintf(compiled, "%s.o", src_filename);
			LLFILE* compfile;
			compfile = LLFile::fopen(compiled, "w");
#endif

			if(dst_filename)
			{
				gScriptp->setBytecodeDest(dst_filename);
			}

			gScriptp->mGodLike = is_god_like;
			
			gScriptp->setClassName(class_name);

			gScopeStringTable = new LLStringTable(16384);
#ifdef EMERGENCY_DEBUG_PRINTOUTS
			gScriptp->recurse(compfile, 0, 4, LSCP_PRETTY_PRINT, LSPRUNE_INVALID, b_dummy, NULL, type, type, b_dummy_count, NULL, NULL, 0, NULL, 0, NULL);
#endif
			gScriptp->recurse(yyout, 0, 0, LSCP_PRUNE,		 LSPRUNE_INVALID, b_dummy, NULL, type, type, b_dummy_count, NULL, NULL, 0, NULL, 0, NULL);
			gScriptp->recurse(yyout, 0, 0, LSCP_SCOPE_PASS1, LSPRUNE_INVALID, b_dummy, NULL, type, type, b_dummy_count, NULL, NULL, 0, NULL, 0, NULL);
			gScriptp->recurse(yyout, 0, 0, LSCP_SCOPE_PASS2, LSPRUNE_INVALID, b_dummy, NULL, type, type, b_dummy_count, NULL, NULL, 0, NULL, 0, NULL);
			gScriptp->recurse(yyout, 0, 0, LSCP_TYPE,		 LSPRUNE_INVALID, b_dummy, NULL, type, type, b_dummy_count, NULL, NULL, 0, NULL, 0, NULL);
			if (!gErrorToText.getErrors())
			{
				gScriptp->recurse(yyout, 0, 0, LSCP_RESOURCE, LSPRUNE_INVALID,		 b_dummy, NULL, type, type, b_dummy_count, NULL, NULL, 0, NULL, 0, NULL);
#ifdef EMERGENCY_DEBUG_PRINTOUTS
				gScriptp->recurse(yyout, 0, 0, LSCP_EMIT_ASSEMBLY, LSPRUNE_INVALID,  b_dummy, NULL, type, type, b_dummy_count, NULL, NULL, 0, NULL, 0, NULL);
#endif
				if(TRUE == compile_to_mono)
				{
					gScriptp->recurse(yyout, 0, 0, LSCP_EMIT_CIL_ASSEMBLY, LSPRUNE_INVALID,  b_dummy, NULL, type, type, b_dummy_count, NULL, NULL, 0, NULL, 0, NULL);
				}
				else
				{
					gScriptp->recurse(yyout, 0, 0, LSCP_EMIT_BYTE_CODE, LSPRUNE_INVALID, b_dummy, NULL, type, type, b_dummy_count, NULL, NULL, 0, NULL, 0, NULL);
				}
			}
			delete gScopeStringTable;
			gScopeStringTable = NULL;
#ifdef EMERGENCY_DEBUG_PRINTOUTS
			fclose(compfile);
#endif
		}
		fclose(yyout);
		fclose(yyin);
	}

	delete gAllocationManager;
	delete gScopeStringTable;
	
	return b_parse_ok && !gErrorToText.getErrors();
}


BOOL lscript_compile(char *filename, BOOL compile_to_mono, BOOL is_god_like = FALSE)
{
	char src_filename[MAX_STRING];
	sprintf(src_filename, "%s.lsl", filename);
	char err_filename[MAX_STRING];
	sprintf(err_filename, "%s.out", filename);
	char class_name[MAX_STRING];
	sprintf(class_name, "%s", filename);
	return lscript_compile(src_filename, NULL, err_filename, compile_to_mono, class_name, is_god_like);
}


S32 yywrap()
{
#if defined(FLEX_SCANNER) && !defined(LL_WINDOWS)
	// get gcc to stop complaining about lack of use of yyunput
	(void) yyunput;
#endif
	return(1);
}

void line_comment()
{
	char c;

	while ((c = yyinput()) != '\n' && c != 0 && c != EOF)
		;
}

void block_comment()
{
	char c1 = 0;
	char c2 = yyinput();
	while (c2 != 0 && c2 != EOF && !(c1 == '*' && c2 == '/')) {
		if (c2 == '\n')
		{
			gInternalLine++;
			gInternalColumn = 0;
		}
		else if (c2 == '\t')
			gInternalColumn += 4 - (gInternalColumn % 8);
		else
			gInternalColumn++;
		c1 = c2;
		c2 = yyinput();
	}
}

void count()
{
	S32 i;

	gColumn = gInternalColumn;
	gLine = gInternalLine;

	for (i = 0; yytext[i] != '\0'; i++)
		if (yytext[i] == '\n')
		{
			gInternalLine++;
			gInternalColumn = 0;
		}
		else if (yytext[i] == '\t')
			gInternalColumn += 4 - (gInternalColumn % 8);
		else
			gInternalColumn++;
}

void parse_string()
{
	S32 length = (S32)strlen(yytext);
	length = length - 2; 
	char *temp = yytext + 1;

	S32 i;
	S32 escapes = 0;
	S32 tabs = 0;
	for (i = 0; i < length; i++)
	{
		if (temp[i] == '\\')
		{
			escapes++;
			i++;
			if (temp[i] == 't')
				tabs++;
		}
	}

	S32 newlength = length - escapes + tabs*3;
	yylval.sval = new char[newlength + 1];

	char *dest = yylval.sval;

	for (i = 0; i < length; i++)
	{
		if (temp[i] == '\\')
		{
			i++;
			// linefeed
			if (temp[i] == 'n')
			{
				*dest++ = 10;
			}
			else if (temp[i] == 't')
			{
				*dest++ = ' ';
				*dest++ = ' ';
				*dest++ = ' ';
				*dest++ = ' ';
			}
			else
			{
				*dest++ = temp[i];
			}
		}
		else
		{
			*dest++ = temp[i];
		}
	}
	yylval.sval[newlength] = 0;
}<|MERGE_RESOLUTION|>--- conflicted
+++ resolved
@@ -336,12 +336,9 @@
 "ATTACH_HUD_BOTTOM_LEFT" { count(); yylval.ival = 36; return(INTEGER_CONSTANT); }
 "ATTACH_HUD_BOTTOM"		{ count(); yylval.ival = 37; return(INTEGER_CONSTANT); }
 "ATTACH_HUD_BOTTOM_RIGHT"	{ count(); yylval.ival = 38; return(INTEGER_CONSTANT); }
-<<<<<<< HEAD
-"ATTACH_BRIDGE"		{ count(); yylval.ival = 127; return(INTEGER_CONSTANT); }
-=======
 "ATTACH_NECK"   { count(); yylval.ival = 39; return(INTEGER_CONSTANT); }
 "ATTACH_AVATAR_CENTER"   { count(); yylval.ival = 40; return(INTEGER_CONSTANT); }
->>>>>>> 17108920
+"ATTACH_BRIDGE"		{ count(); yylval.ival = 127; return(INTEGER_CONSTANT); }
 
 "LAND_LEVEL"		{ count(); yylval.ival = E_LANDBRUSH_LEVEL; return(INTEGER_CONSTANT); }
 "LAND_RAISE"		{ count(); yylval.ival = E_LANDBRUSH_RAISE; return(INTEGER_CONSTANT); }
