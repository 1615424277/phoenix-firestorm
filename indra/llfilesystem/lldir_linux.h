--- conflicted
+++ resolved
@@ -47,12 +47,7 @@
 
     virtual std::string getCurPath();
     virtual U32 countFilesInDir(const std::string &dirname, const std::string &mask);
-<<<<<<< HEAD
-    virtual BOOL getNextFileInDir(const std::string &dirname, const std::string &mask, std::string &fname);
-    ///*virtual*/ BOOL fileExists(const std::string &filename) const;
-=======
     virtual bool getNextFileInDir(const std::string &dirname, const std::string &mask, std::string &fname);
->>>>>>> 050d2fef
     /*virtual*/ bool fileExists(const std::string &filename) const;
 
     /*virtual*/ std::string getLLPluginLauncher();
