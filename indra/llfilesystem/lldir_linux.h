--- conflicted
+++ resolved
@@ -45,17 +45,10 @@
     /*virtual*/ void initAppDirs(const std::string &app_name,
         const std::string& app_read_only_data_dir);
 
-<<<<<<< HEAD
-	virtual std::string getCurPath();
-	virtual U32 countFilesInDir(const std::string &dirname, const std::string &mask);
-	virtual bool getNextFileInDir(const std::string &dirname, const std::string &mask, std::string &fname);
-	/*virtual*/ bool fileExists(const std::string &filename) const;
-=======
     virtual std::string getCurPath();
     virtual U32 countFilesInDir(const std::string &dirname, const std::string &mask);
     virtual bool getNextFileInDir(const std::string &dirname, const std::string &mask, std::string &fname);
     /*virtual*/ bool fileExists(const std::string &filename) const;
->>>>>>> 1a8a5404
 
     /*virtual*/ std::string getLLPluginLauncher();
     /*virtual*/ std::string getLLPluginFilename(std::string base_name);
