/**
 * @file lldir_win32.cpp
 * @brief Implementation of directory utilities for windows
 *
 * $LicenseInfo:firstyear=2002&license=viewerlgpl$
 * Second Life Viewer Source Code
 * Copyright (C) 2010, Linden Research, Inc.
 *
 * This library is free software; you can redistribute it and/or
 * modify it under the terms of the GNU Lesser General Public
 * License as published by the Free Software Foundation;
 * version 2.1 of the License only.
 *
 * This library is distributed in the hope that it will be useful,
 * but WITHOUT ANY WARRANTY; without even the implied warranty of
 * MERCHANTABILITY or FITNESS FOR A PARTICULAR PURPOSE.  See the GNU
 * Lesser General Public License for more details.
 *
 * You should have received a copy of the GNU Lesser General Public
 * License along with this library; if not, write to the Free Software
 * Foundation, Inc., 51 Franklin Street, Fifth Floor, Boston, MA  02110-1301  USA
 *
 * Linden Research, Inc., 945 Battery Street, San Francisco, CA  94111  USA
 * $/LicenseInfo$
 */

#if LL_WINDOWS

#include "linden_common.h"

#include "lldir_win32.h"
#include "llerror.h"
#include "llstring.h"
#include "stringize.h"
#include "llfile.h"
#include <shlobj.h>
#include <fstream>

#include <direct.h>
#include <errno.h>
#include <sys/types.h>
#include <sys/stat.h>

// Utility stuff to get versions of the sh
#define PACKVERSION(major,minor) MAKELONG(minor,major)
DWORD GetDllVersion(LPCTSTR lpszDllName);

namespace
{ // anonymous
    enum class prst { INIT, OPEN, SKIP } state = prst::INIT;
    // This is called so early that we can't count on static objects being
    // properly constructed yet, so declare a pointer instead of an instance.
    std::ofstream* prelogf = nullptr;

    void prelog(const std::string& message)
    {
        boost::optional<std::string> prelog_name;

        switch (state)
        {
        case prst::INIT:
            // assume we failed, until we succeed
            state = prst::SKIP;

            prelog_name = LLStringUtil::getoptenv("PRELOG");
            if (! prelog_name)
                // no PRELOG variable set, carry on
                return;
            prelogf = new llofstream(*prelog_name, std::ios_base::app);
            if (! (prelogf && prelogf->is_open()))
                // can't complain to anybody; how?
                return;
            // got the log file open, cool!
            state = prst::OPEN;
            (*prelogf) << "========================================================================"
                       << std::endl;
            // fall through, don't break

        case prst::OPEN:
            (*prelogf) << message << std::endl;
            break;

        case prst::SKIP:
            // either PRELOG isn't set, or we failed to open that pathname
            break;
        }
    }
} // anonymous namespace

#define PRELOG(expression) prelog(STRINGIZE(expression))

LLDir_Win32::LLDir_Win32()
{
    // set this first: used by append() and add() methods
    mDirDelimiter = "\\";

    WCHAR w_str[MAX_PATH];
    // Application Data is where user settings go. We rely on $APPDATA being
    // correct.
    auto APPDATA = LLStringUtil::getoptenv("APPDATA");
    if (APPDATA)
    {
        mOSUserDir = *APPDATA;
    }
    PRELOG("APPDATA='" << mOSUserDir << "'");
    // On Windows, we could have received a plain-ASCII pathname in which
    // non-ASCII characters have been munged to '?', or the pathname could
    // have been badly encoded and decoded such that we now have garbage
    // instead of a valid path. Check that mOSUserDir actually exists.
    if (mOSUserDir.empty() || ! fileExists(mOSUserDir))
    {
        PRELOG("APPDATA does not exist");
        //HRESULT okay = SHGetFolderPath(NULL, CSIDL_APPDATA, NULL, 0, w_str);
        wchar_t *pwstr = NULL;
        HRESULT okay = SHGetKnownFolderPath(FOLDERID_RoamingAppData, 0, NULL, &pwstr);
        PRELOG("SHGetKnownFolderPath(FOLDERID_RoamingAppData) returned " << okay);
        if (SUCCEEDED(okay) && pwstr)
        {
            // But of course, only update mOSUserDir if SHGetKnownFolderPath() works.
            mOSUserDir = ll_convert_wide_to_string(pwstr);
            // Not only that: update our environment so that child processes
            // will see a reasonable value as well.
            _wputenv_s(L"APPDATA", pwstr);
            // SHGetKnownFolderPath() contract requires us to free pwstr
            CoTaskMemFree(pwstr);
            PRELOG("mOSUserDir='" << mOSUserDir << "'");
        }
    }

    // We want cache files to go on the local disk, even if the
    // user is on a network with a "roaming profile".
    //
    // On Vista this is:
    //   C:\Users\James\AppData\Local
    //
    // We used to store the cache in AppData\Roaming, and the installer
    // cleans up that version on upgrade.  JC
    auto LOCALAPPDATA = LLStringUtil::getoptenv("LOCALAPPDATA");
    if (LOCALAPPDATA)
    {
        mOSCacheDir = *LOCALAPPDATA;
    }
    PRELOG("LOCALAPPDATA='" << mOSCacheDir << "'");
    // Windows really does not deal well with pathnames containing non-ASCII
    // characters. See above remarks about APPDATA.
    if (mOSCacheDir.empty() || ! fileExists(mOSCacheDir))
    {
        PRELOG("LOCALAPPDATA does not exist");
        //HRESULT okay = SHGetFolderPath(NULL, CSIDL_LOCAL_APPDATA, NULL, 0, w_str);
        wchar_t *pwstr = NULL;
        HRESULT okay = SHGetKnownFolderPath(FOLDERID_LocalAppData, 0, NULL, &pwstr);
        PRELOG("SHGetKnownFolderPath(FOLDERID_LocalAppData) returned " << okay);
        if (SUCCEEDED(okay) && pwstr)
        {
            // But of course, only update mOSCacheDir if SHGetKnownFolderPath() works.
            mOSCacheDir = ll_convert_wide_to_string(pwstr);
            // Update our environment so that child processes will see a
            // reasonable value as well.
            _wputenv_s(L"LOCALAPPDATA", pwstr);
            // SHGetKnownFolderPath() contract requires us to free pwstr
            CoTaskMemFree(pwstr);
            PRELOG("mOSCacheDir='" << mOSCacheDir << "'");
        }
    }

    if (GetTempPath(MAX_PATH, w_str))
    {
        if (wcslen(w_str))  /* Flawfinder: ignore */
        {
            w_str[wcslen(w_str)-1] = '\0'; /* Flawfinder: ignore */ // remove trailing slash
        }
        mTempDir = utf16str_to_utf8str(llutf16string(w_str));

        if (mOSUserDir.empty())
        {
            mOSUserDir = mTempDir;
        }

        if (mOSCacheDir.empty())
        {
            mOSCacheDir = mTempDir;
        }
    }
    else
    {
        mTempDir = mOSUserDir;
    }

/*==========================================================================*|
    // Now that we've got mOSUserDir, one way or another, let's see how we did
    // with our environment variables.
    {
        auto report = [this](std::ostream& out){
            out << "mOSUserDir  = '" << mOSUserDir  << "'\n"
                << "mOSCacheDir = '" << mOSCacheDir << "'\n"
                << "mTempDir    = '" << mTempDir    << "'" << std::endl;
        };
        int res = LLFile::mkdir(mOSUserDir);
        if (res == -1)
        {
            // If we couldn't even create the directory, just blurt to stderr
            report(std::cerr);
        }
        else
        {
            // successfully created logdir, plunk a log file there
            std::string logfilename(add(mOSUserDir, "lldir.log"));
            std::ofstream logfile(logfilename.c_str());
            if (! logfile.is_open())
            {
                report(std::cerr);
            }
            else
            {
                report(logfile);
            }
        }
    }
|*==========================================================================*/

<<<<<<< HEAD
//	fprintf(stderr, "mTempDir = <%s>",mTempDir);

#if 1
	// Don't use the real app path for now, as we'll have to add parsing to detect if
	// we're in a developer tree, which has a different structure from the installed product.

	S32 size = GetModuleFileName(NULL, w_str, MAX_PATH);
	if (size)
	{
		w_str[size] = '\0';
		mExecutablePathAndName = utf16str_to_utf8str(llutf16string(w_str));
		S32 path_end = mExecutablePathAndName.find_last_of('\\');
		if (path_end != std::string::npos)
		{
			mExecutableDir = mExecutablePathAndName.substr(0, path_end);
			mExecutableFilename = mExecutablePathAndName.substr(path_end+1, std::string::npos);
		}
		else
		{
			mExecutableFilename = mExecutablePathAndName;
		}
		GetCurrentDirectory(MAX_PATH, w_str);
		mWorkingDir = utf16str_to_utf8str(llutf16string(w_str));

	}
	else
	{
		LL_WARNS("AppInit") << "Couldn't get APP path, assuming current directory!\n" << LL_ENDL;
		GetCurrentDirectory(MAX_PATH, w_str);
		mExecutableDir = utf16str_to_utf8str(llutf16string(w_str));
		// Assume it's the current directory
	}
#else
	GetCurrentDirectory(MAX_PATH, w_str);
	mExecutableDir = utf16str_to_utf8str(llutf16string(w_str));
#endif

	
	mAppRODataDir = mWorkingDir;	


//	if (mExecutableDir.find("indra") == std::string::npos)
	
	// *NOTE:Mani - It is a mistake to put viewer specific code in
	// the LLDir implementation. The references to 'skins' and 
	// 'llplugin' need to go somewhere else.
	// alas... this also gets called during static initialization 
	// time due to the construction of gDirUtil in lldir.cpp.
	if(! LLFile::isdir(add(mAppRODataDir, "skins")) || ! LLFile::isdir(add(mAppRODataDir, "app_settings")))
	{
		// What? No skins or app_settings in the working dir?
		// Try the executable's directory.
		mAppRODataDir = mExecutableDir;
	}

//	LL_INFOS() << "mAppRODataDir = " << mAppRODataDir << LL_ENDL;

	mSkinBaseDir = add(mAppRODataDir, "skins");

	// Build the default cache directory
	mDefaultCacheDir = buildSLOSCacheDir();
	
	// Make sure it exists
	int res = LLFile::mkdir(mDefaultCacheDir);
	if (res == -1)
	{
		LL_WARNS() << "Couldn't create LL_PATH_CACHE dir " << mDefaultCacheDir << LL_ENDL;
	}

	mLLPluginDir = add(mExecutableDir, "llplugin");
=======
//  fprintf(stderr, "mTempDir = <%s>",mTempDir);

    // Set working directory, for LLDir::getWorkingDir()
    GetCurrentDirectory(MAX_PATH, w_str);
    mWorkingDir = utf16str_to_utf8str(llutf16string(w_str));

    // Set the executable directory
    S32 size = GetModuleFileName(NULL, w_str, MAX_PATH);
    if (size)
    {
        w_str[size] = '\0';
        mExecutablePathAndName = utf16str_to_utf8str(llutf16string(w_str));
        S32 path_end = mExecutablePathAndName.find_last_of('\\');
        if (path_end != std::string::npos)
        {
            mExecutableDir = mExecutablePathAndName.substr(0, path_end);
            mExecutableFilename = mExecutablePathAndName.substr(path_end+1, std::string::npos);
        }
        else
        {
            mExecutableFilename = mExecutablePathAndName;
        }

    }
    else
    {
        fprintf(stderr, "Couldn't get APP path, assuming current directory!");
        mExecutableDir = mWorkingDir;
        // Assume it's the current directory
    }

    // mAppRODataDir = ".";

    // Determine the location of the App-Read-Only-Data
    // Try the working directory then the exe's dir.
    mAppRODataDir = mWorkingDir;


//  if (mExecutableDir.find("indra") == std::string::npos)

    // *NOTE:Mani - It is a mistake to put viewer specific code in
    // the LLDir implementation. The references to 'skins' and
    // 'llplugin' need to go somewhere else.
    // alas... this also gets called during static initialization
    // time due to the construction of gDirUtil in lldir.cpp.
    if(! LLFile::isdir(add(mAppRODataDir, "skins")))
    {
        // What? No skins in the working dir?
        // Try the executable's directory.
        mAppRODataDir = mExecutableDir;
    }

//  LL_INFOS() << "mAppRODataDir = " << mAppRODataDir << LL_ENDL;

    mSkinBaseDir = add(mAppRODataDir, "skins");

    // Build the default cache directory
    mDefaultCacheDir = buildSLOSCacheDir();

    // Make sure it exists
    int res = LLFile::mkdir(mDefaultCacheDir);
    if (res == -1)
    {
        LL_WARNS() << "Couldn't create LL_PATH_CACHE dir " << mDefaultCacheDir << LL_ENDL;
    }

    mLLPluginDir = add(mExecutableDir, "llplugin");
>>>>>>> 38c2a5bd
}

LLDir_Win32::~LLDir_Win32()
{
}

// Implementation

void LLDir_Win32::initAppDirs(const std::string &app_name,
                              const std::string& app_read_only_data_dir)
{
    // Allow override so test apps can read newview directory
    if (!app_read_only_data_dir.empty())
    {
        mAppRODataDir = app_read_only_data_dir;
        mSkinBaseDir = add(mAppRODataDir, "skins");
    }
    mAppName = app_name;
    mOSUserAppDir = add(mOSUserDir, app_name);

    int res = LLFile::mkdir(mOSUserAppDir);
    if (res == -1)
    {
        LL_WARNS() << "Couldn't create app user dir " << mOSUserAppDir << LL_ENDL;
        LL_WARNS() << "Default to base dir" << mOSUserDir << LL_ENDL;
        mOSUserAppDir = mOSUserDir;
    }
    //dumpCurrentDirectories();

    res = LLFile::mkdir(getExpandedFilename(LL_PATH_LOGS,""));
    if (res == -1)
    {
        LL_WARNS() << "Couldn't create LL_PATH_LOGS dir " << getExpandedFilename(LL_PATH_LOGS,"") << LL_ENDL;
    }

    res = LLFile::mkdir(getExpandedFilename(LL_PATH_USER_SETTINGS,""));
    if (res == -1)
    {
        LL_WARNS() << "Couldn't create LL_PATH_USER_SETTINGS dir " << getExpandedFilename(LL_PATH_USER_SETTINGS,"") << LL_ENDL;
    }

    res = LLFile::mkdir(getExpandedFilename(LL_PATH_CACHE,""));
    if (res == -1)
    {
        LL_WARNS() << "Couldn't create LL_PATH_CACHE dir " << getExpandedFilename(LL_PATH_CACHE,"") << LL_ENDL;
    }

    mCAFile = getExpandedFilename( LL_PATH_EXECUTABLE, "ca-bundle.crt" );
}

U32 LLDir_Win32::countFilesInDir(const std::string &dirname, const std::string &mask)
{
    HANDLE count_search_h;
    U32 file_count;

    file_count = 0;

    WIN32_FIND_DATA FileData;

    llutf16string pathname = utf8str_to_utf16str(dirname);
    pathname += utf8str_to_utf16str(mask);

    if ((count_search_h = FindFirstFile(pathname.c_str(), &FileData)) != INVALID_HANDLE_VALUE)
    {
        file_count++;

        while (FindNextFile(count_search_h, &FileData))
        {
            file_count++;
        }

        FindClose(count_search_h);
    }

    return (file_count);
}


// get the next file in the directory
// AO: Used by LGG selection beams
BOOL LLDir_Win32::getNextFileInDir(const std::string &dirname, const std::string &mask, std::string &fname)
{
    BOOL fileFound = FALSE;
	fname = "";

	WIN32_FIND_DATAW FileData;
    llutf16string pathname = utf8str_to_utf16str(dirname) + utf8str_to_utf16str(mask);

	if (pathname != mCurrentDir)
	{
		// different dir specified, close old search
		if (mCurrentDir[0])
		{
			FindClose(mDirSearch_h);
		}
		mCurrentDir = pathname;

		// and open new one
		// Check error opening Directory structure
		if ((mDirSearch_h = FindFirstFile(pathname.c_str(), &FileData)) != INVALID_HANDLE_VALUE)   
		{
           fileFound = TRUE;
		}
	}

    // Loop to skip over the current (.) and parent (..) directory entries
    // (apparently returned in Win7 but not XP)
    do
    {
       if (   fileFound
           && (  (lstrcmp(FileData.cFileName, (LPCTSTR)TEXT(".")) == 0)
               ||(lstrcmp(FileData.cFileName, (LPCTSTR)TEXT("..")) == 0)
               )
           )
       {
          fileFound = FALSE;
       }
    } while (   mDirSearch_h != INVALID_HANDLE_VALUE
             && !fileFound
             && (fileFound = FindNextFile(mDirSearch_h, &FileData)
                 )
             );

    if (!fileFound && GetLastError() == ERROR_NO_MORE_FILES)
    {
       // No more files, so reset to beginning of directory
       FindClose(mDirSearch_h);
       mCurrentDir[0] = '\000';
    }

    if (fileFound)
    {
        // convert from TCHAR to char
        fname = utf16str_to_utf8str(FileData.cFileName);
	}
    
	return fileFound;
}

std::string LLDir_Win32::getCurPath()
{
    WCHAR w_str[MAX_PATH];
    GetCurrentDirectory(MAX_PATH, w_str);

    return utf16str_to_utf8str(llutf16string(w_str));
}


bool LLDir_Win32::fileExists(const std::string &filename) const
{
    llstat stat_data;
    // Check the age of the file
    // Now, we see if the files we've gathered are recent...
    int res = LLFile::stat(filename, &stat_data);
    if (!res)
    {
        return TRUE;
    }
    else
    {
        return FALSE;
    }
}


/*virtual*/ std::string LLDir_Win32::getLLPluginLauncher()
{
    return gDirUtilp->getExecutableDir() + gDirUtilp->getDirDelimiter() +
        "SLPlugin.exe";
}

/*virtual*/ std::string LLDir_Win32::getLLPluginFilename(std::string base_name)
{
    return gDirUtilp->getLLPluginDir() + gDirUtilp->getDirDelimiter() +
        base_name + ".dll";
}


#if 0
// Utility function to get version number of a DLL

#define PACKVERSION(major,minor) MAKELONG(minor,major)

DWORD GetDllVersion(LPCTSTR lpszDllName)
{

    HINSTANCE hinstDll;
    DWORD dwVersion = 0;

    hinstDll = LoadLibrary(lpszDllName);    /* Flawfinder: ignore */

    if(hinstDll)
    {
        DLLGETVERSIONPROC pDllGetVersion;

        pDllGetVersion = (DLLGETVERSIONPROC) GetProcAddress(hinstDll, "DllGetVersion");

/*Because some DLLs might not implement this function, you
  must test for it explicitly. Depending on the particular
  DLL, the lack of a DllGetVersion function can be a useful
  indicator of the version.
*/
        if(pDllGetVersion)
        {
            DLLVERSIONINFO dvi;
            HRESULT hr;

            ZeroMemory(&dvi, sizeof(dvi));
            dvi.cbSize = sizeof(dvi);

            hr = (*pDllGetVersion)(&dvi);

            if(SUCCEEDED(hr))
            {
                dwVersion = PACKVERSION(dvi.dwMajorVersion, dvi.dwMinorVersion);
            }
        }

        FreeLibrary(hinstDll);
    }
    return dwVersion;
}
#endif

#endif

<|MERGE_RESOLUTION|>--- conflicted
+++ resolved
@@ -218,85 +218,12 @@
     }
 |*==========================================================================*/
 
-<<<<<<< HEAD
-//	fprintf(stderr, "mTempDir = <%s>",mTempDir);
+//  fprintf(stderr, "mTempDir = <%s>",mTempDir);
 
 #if 1
-	// Don't use the real app path for now, as we'll have to add parsing to detect if
-	// we're in a developer tree, which has a different structure from the installed product.
-
-	S32 size = GetModuleFileName(NULL, w_str, MAX_PATH);
-	if (size)
-	{
-		w_str[size] = '\0';
-		mExecutablePathAndName = utf16str_to_utf8str(llutf16string(w_str));
-		S32 path_end = mExecutablePathAndName.find_last_of('\\');
-		if (path_end != std::string::npos)
-		{
-			mExecutableDir = mExecutablePathAndName.substr(0, path_end);
-			mExecutableFilename = mExecutablePathAndName.substr(path_end+1, std::string::npos);
-		}
-		else
-		{
-			mExecutableFilename = mExecutablePathAndName;
-		}
-		GetCurrentDirectory(MAX_PATH, w_str);
-		mWorkingDir = utf16str_to_utf8str(llutf16string(w_str));
-
-	}
-	else
-	{
-		LL_WARNS("AppInit") << "Couldn't get APP path, assuming current directory!\n" << LL_ENDL;
-		GetCurrentDirectory(MAX_PATH, w_str);
-		mExecutableDir = utf16str_to_utf8str(llutf16string(w_str));
-		// Assume it's the current directory
-	}
-#else
-	GetCurrentDirectory(MAX_PATH, w_str);
-	mExecutableDir = utf16str_to_utf8str(llutf16string(w_str));
-#endif
-
-	
-	mAppRODataDir = mWorkingDir;	
-
-
-//	if (mExecutableDir.find("indra") == std::string::npos)
-	
-	// *NOTE:Mani - It is a mistake to put viewer specific code in
-	// the LLDir implementation. The references to 'skins' and 
-	// 'llplugin' need to go somewhere else.
-	// alas... this also gets called during static initialization 
-	// time due to the construction of gDirUtil in lldir.cpp.
-	if(! LLFile::isdir(add(mAppRODataDir, "skins")) || ! LLFile::isdir(add(mAppRODataDir, "app_settings")))
-	{
-		// What? No skins or app_settings in the working dir?
-		// Try the executable's directory.
-		mAppRODataDir = mExecutableDir;
-	}
-
-//	LL_INFOS() << "mAppRODataDir = " << mAppRODataDir << LL_ENDL;
-
-	mSkinBaseDir = add(mAppRODataDir, "skins");
-
-	// Build the default cache directory
-	mDefaultCacheDir = buildSLOSCacheDir();
-	
-	// Make sure it exists
-	int res = LLFile::mkdir(mDefaultCacheDir);
-	if (res == -1)
-	{
-		LL_WARNS() << "Couldn't create LL_PATH_CACHE dir " << mDefaultCacheDir << LL_ENDL;
-	}
-
-	mLLPluginDir = add(mExecutableDir, "llplugin");
-=======
-//  fprintf(stderr, "mTempDir = <%s>",mTempDir);
-
-    // Set working directory, for LLDir::getWorkingDir()
-    GetCurrentDirectory(MAX_PATH, w_str);
-    mWorkingDir = utf16str_to_utf8str(llutf16string(w_str));
-
-    // Set the executable directory
+    // Don't use the real app path for now, as we'll have to add parsing to detect if
+    // we're in a developer tree, which has a different structure from the installed product.
+
     S32 size = GetModuleFileName(NULL, w_str, MAX_PATH);
     if (size)
     {
@@ -312,19 +239,23 @@
         {
             mExecutableFilename = mExecutablePathAndName;
         }
+        GetCurrentDirectory(MAX_PATH, w_str);
+        mWorkingDir = utf16str_to_utf8str(llutf16string(w_str));
 
     }
     else
     {
-        fprintf(stderr, "Couldn't get APP path, assuming current directory!");
-        mExecutableDir = mWorkingDir;
+        LL_WARNS("AppInit") << "Couldn't get APP path, assuming current directory!\n" << LL_ENDL;
+        GetCurrentDirectory(MAX_PATH, w_str);
+        mExecutableDir = utf16str_to_utf8str(llutf16string(w_str));
         // Assume it's the current directory
     }
-
-    // mAppRODataDir = ".";
-
-    // Determine the location of the App-Read-Only-Data
-    // Try the working directory then the exe's dir.
+#else
+    GetCurrentDirectory(MAX_PATH, w_str);
+    mExecutableDir = utf16str_to_utf8str(llutf16string(w_str));
+#endif
+
+
     mAppRODataDir = mWorkingDir;
 
 
@@ -335,9 +266,9 @@
     // 'llplugin' need to go somewhere else.
     // alas... this also gets called during static initialization
     // time due to the construction of gDirUtil in lldir.cpp.
-    if(! LLFile::isdir(add(mAppRODataDir, "skins")))
-    {
-        // What? No skins in the working dir?
+    if(! LLFile::isdir(add(mAppRODataDir, "skins")) || ! LLFile::isdir(add(mAppRODataDir, "app_settings")))
+    {
+        // What? No skins or app_settings in the working dir?
         // Try the executable's directory.
         mAppRODataDir = mExecutableDir;
     }
@@ -357,7 +288,6 @@
     }
 
     mLLPluginDir = add(mExecutableDir, "llplugin");
->>>>>>> 38c2a5bd
 }
 
 LLDir_Win32::~LLDir_Win32()
@@ -441,27 +371,27 @@
 BOOL LLDir_Win32::getNextFileInDir(const std::string &dirname, const std::string &mask, std::string &fname)
 {
     BOOL fileFound = FALSE;
-	fname = "";
-
-	WIN32_FIND_DATAW FileData;
+    fname = "";
+
+    WIN32_FIND_DATAW FileData;
     llutf16string pathname = utf8str_to_utf16str(dirname) + utf8str_to_utf16str(mask);
 
-	if (pathname != mCurrentDir)
-	{
-		// different dir specified, close old search
-		if (mCurrentDir[0])
-		{
-			FindClose(mDirSearch_h);
-		}
-		mCurrentDir = pathname;
-
-		// and open new one
-		// Check error opening Directory structure
-		if ((mDirSearch_h = FindFirstFile(pathname.c_str(), &FileData)) != INVALID_HANDLE_VALUE)   
-		{
+    if (pathname != mCurrentDir)
+    {
+        // different dir specified, close old search
+        if (mCurrentDir[0])
+        {
+            FindClose(mDirSearch_h);
+        }
+        mCurrentDir = pathname;
+
+        // and open new one
+        // Check error opening Directory structure
+        if ((mDirSearch_h = FindFirstFile(pathname.c_str(), &FileData)) != INVALID_HANDLE_VALUE)
+        {
            fileFound = TRUE;
-		}
-	}
+        }
+    }
 
     // Loop to skip over the current (.) and parent (..) directory entries
     // (apparently returned in Win7 but not XP)
@@ -492,9 +422,9 @@
     {
         // convert from TCHAR to char
         fname = utf16str_to_utf8str(FileData.cFileName);
-	}
-    
-	return fileFound;
+    }
+
+    return fileFound;
 }
 
 std::string LLDir_Win32::getCurPath()
