--- conflicted
+++ resolved
@@ -258,41 +258,6 @@
     mExecutableDir = utf16str_to_utf8str(llutf16string(w_str));
 #endif
 
-<<<<<<< HEAD
-	
-	mAppRODataDir = mWorkingDir;
-
-
-//	if (mExecutableDir.find("indra") == std::string::npos)
-	
-	// *NOTE:Mani - It is a mistake to put viewer specific code in
-	// the LLDir implementation. The references to 'skins' and 
-	// 'llplugin' need to go somewhere else.
-	// alas... this also gets called during static initialization 
-	// time due to the construction of gDirUtil in lldir.cpp.
-	if(! LLFile::isdir(add(mAppRODataDir, "skins")) || ! LLFile::isdir(add(mAppRODataDir, "app_settings")))
-	{
-		// What? No skins or app_settings in the working dir?
-		// Try the executable's directory.
-		mAppRODataDir = mExecutableDir;
-	}
-
-//	LL_INFOS() << "mAppRODataDir = " << mAppRODataDir << LL_ENDL;
-
-	mSkinBaseDir = add(mAppRODataDir, "skins");
-
-	// Build the default cache directory
-	mDefaultCacheDir = buildSLOSCacheDir();
-	
-	// Make sure it exists
-	int res = LLFile::mkdir(mDefaultCacheDir);
-	if (res == -1)
-	{
-		LL_WARNS() << "Couldn't create LL_PATH_CACHE dir " << mDefaultCacheDir << LL_ENDL;
-	}
-
-	mLLPluginDir = add(mExecutableDir, "llplugin");
-=======
 
     mAppRODataDir = mWorkingDir;
 
@@ -326,7 +291,6 @@
     }
 
     mLLPluginDir = add(mExecutableDir, "llplugin");
->>>>>>> c06fb4e0
 }
 
 LLDir_Win32::~LLDir_Win32()
@@ -409,35 +373,12 @@
 // AO: Used by LGG selection beams
 bool LLDir_Win32::getNextFileInDir(const std::string &dirname, const std::string &mask, std::string &fname)
 {
-<<<<<<< HEAD
     bool fileFound = false;
-	fname = "";
-=======
-    BOOL fileFound = FALSE;
     fname = "";
->>>>>>> c06fb4e0
 
     WIN32_FIND_DATAW FileData;
     llutf16string pathname = utf8str_to_utf16str(dirname) + utf8str_to_utf16str(mask);
 
-<<<<<<< HEAD
-	if (pathname != mCurrentDir)
-	{
-		// different dir specified, close old search
-		if (mCurrentDir[0])
-		{
-			FindClose(mDirSearch_h);
-		}
-		mCurrentDir = pathname;
-
-		// and open new one
-		// Check error opening Directory structure
-		if ((mDirSearch_h = FindFirstFile(pathname.c_str(), &FileData)) != INVALID_HANDLE_VALUE)   
-		{
-           fileFound = true;
-		}
-	}
-=======
     if (pathname != mCurrentDir)
     {
         // different dir specified, close old search
@@ -451,10 +392,9 @@
         // Check error opening Directory structure
         if ((mDirSearch_h = FindFirstFile(pathname.c_str(), &FileData)) != INVALID_HANDLE_VALUE)
         {
-           fileFound = TRUE;
-        }
-    }
->>>>>>> c06fb4e0
+           fileFound = true;
+        }
+    }
 
     // Loop to skip over the current (.) and parent (..) directory entries
     // (apparently returned in Win7 but not XP)
@@ -501,33 +441,18 @@
 
 bool LLDir_Win32::fileExists(const std::string &filename) const
 {
-<<<<<<< HEAD
-	llstat stat_data;
-	// Check the age of the file
-	// Now, we see if the files we've gathered are recent...
-	int res = LLFile::stat(filename, &stat_data);
-	if (!res)
-	{
-		return true;
-	}
-	else
-	{
-		return false;
-	}
-=======
     llstat stat_data;
     // Check the age of the file
     // Now, we see if the files we've gathered are recent...
     int res = LLFile::stat(filename, &stat_data);
     if (!res)
     {
-        return TRUE;
+        return true;
     }
     else
     {
-        return FALSE;
-    }
->>>>>>> c06fb4e0
+        return false;
+    }
 }
 
 
