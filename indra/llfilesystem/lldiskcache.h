/**
 * @file lldiskcache.h
 * @brief The disk cache implementation declarations.
 *
 * @Description:
 * This code implements a disk cache using the following ideas:
 * 1/ The metadata for a file can be encapsulated in the filename.
      The filenames will be composed of the following fields:
        Prefix:     Used to identify the file as a part of the cache.
                    An additional reason for using a prefix is that it
                    might be possible, either accidentally or maliciously
                    to end up with the cache dir set to a non-cache
                    location such as your OS system dir or a work folder.
                    Purging files from that would obviously be a disaster
                    so this is an extra step to help avoid that scenario.
        ID:         Typically the asset ID (UUID) of the asset being
                    saved but can be anything valid for a filename
        Extra Info: A field for use in the future that can be used
                    to store extra identifiers - e.g. the discard
                    level of a JPEG2000 file
        Asset Type: A text string created from the LLAssetType enum
                    that identifies the type of asset being stored.
        .asset      A file extension of .asset is used to help
                    identify this as a Viewer asset file
 * 2/ The time of last access for a file can be updated instantly
 *    for file reads and automatically as part of the file writes.
 * 3/ The purge algorithm collects a list of all files in the
 *    directory, sorts them by date of last access (write) and then
 *    deletes any files based on age until the total size of all
 *    the files is less than the maximum size specified.
 * 4/ An LLSingleton idiom is used since there will only ever be
 *    a single cache and we want to access it from numerous places.
 * 5/ Performance on my modest system seems very acceptable. For
 *    example, in testing, I was able to purge a directory of
 *    10,000 files, deleting about half of them in ~ 1700ms. For
 *    the same sized directory of files, writing the last updated
 *    time to each took less than 600ms indicating that this
 *    important part of the mechanism has almost no overhead.
 *
 * $LicenseInfo:firstyear=2009&license=viewerlgpl$
 * Second Life Viewer Source Code
 * Copyright (C) 2020, Linden Research, Inc.
 *
 * This library is free software; you can redistribute it and/or
 * modify it under the terms of the GNU Lesser General Public
 * License as published by the Free Software Foundation;
 * version 2.1 of the License only.
 *
 * This library is distributed in the hope that it will be useful,
 * but WITHOUT ANY WARRANTY; without even the implied warranty of
 * MERCHANTABILITY or FITNESS FOR A PARTICULAR PURPOSE.  See the GNU
 * Lesser General Public License for more details.
 *
 * You should have received a copy of the GNU Lesser General Public
 * License along with this library; if not, write to the Free Software
 * Foundation, Inc., 51 Franklin Street, Fifth Floor, Boston, MA  02110-1301  USA
 *
 * Linden Research, Inc., 945 Battery Street, San Francisco, CA  94111  USA
 * $/LicenseInfo$
 */

#ifndef _LLDISKCACHE
#define _LLDISKCACHE

#include "llsingleton.h"

class LLDiskCache :
    public LLParamSingleton<LLDiskCache>
{
    public:
        /**
         * Since this is using the LLSingleton pattern but we
         * want to allow the constructor to be called first
         * with various parameters, we also invoke the
         * LLParamSingleton idiom and use it to initialize
         * the class via a call in LLAppViewer.
         */
        LLSINGLETON(LLDiskCache,
                    /**
                     * The full name of the cache folder - typically a
                     * a child of the main Viewer cache directory. Defined
                     * by the setting at 'DiskCacheDirName'
                     */
                    const std::string cache_dir,
                    /**
                     * The maximum size of the cache in bytes - Based on the
                     * setting at 'CacheSize' and 'DiskCachePercentOfTotal'
                     */
<<<<<<< HEAD
                    // <FS:Ansariel> Fix integer overflow
                    //const int max_size_bytes,
=======
>>>>>>> c241c5d4
                    const uintmax_t max_size_bytes,
                    /**
                     * A flag that enables extra cache debugging so that
                     * if there are bugs, we can ask uses to enable this
                     * setting and send us their logs
                     */
                    const bool enable_cache_debug_info);

        virtual ~LLDiskCache() = default;

    public:
        /**
         * Construct a filename and path to it based on the file meta data
         * (id, asset type, additional 'extra' info like discard level perhaps)
         * Worth pointing out that this function used to be in LLFileSystem but
         * so many things had to be pushed back there to accomodate it, that I
         * decided to move it here.  Still not sure that's completely right.
         */
        // <FS:Ansariel> Optimize asset simple disk cache
         //const std::string metaDataToFilepath(const std::string id,
         //                                     LLAssetType::EType at,
         //                                     const std::string extra_info);
        const std::string metaDataToFilepath(const std::string& id,
                                             LLAssetType::EType at,
                                             const std::string& extra_info);
        // </FS:Ansariel>

        /**
         * Update the "last write time" of a file to "now". This must be called whenever a
         * file in the cache is read (not written) so that the last time the file was
         * accessed is up to date (This is used in the mechanism for purging the cache)
         */
        // <FS:Ansariel> Optimize asset simple disk cache
        //void updateFileAccessTime(const std::string file_path);
        void updateFileAccessTime(const std::string& file_path);
        // </FS:Ansariel>

        /**
         * Purge the oldest items in the cache so that the combined size of all files
         * is no bigger than mMaxSizeBytes.
         */
        void purge();

        /**
         * Clear the cache by removing all the files in the specified cache
         * directory individually. Only the files that contain a prefix defined
         * by mCacheFilenamePrefix will be removed.
         */
        void clearCache();

        /**
         * Return some information about the cache for use in About Box etc.
         */
        const std::string getCacheInfo();

        // <FS:Ansariel> Better asset cache size control
        void setMaxSizeBytes(uintmax_t size) { mMaxSizeBytes = size; }

    private:
        /**
         * Utility function to gather the total size the files in a given
         * directory. Primarily used here to determine the directory size
         * before and after the cache purge
         */
        uintmax_t dirFileSize(const std::string dir);

        /**
         * Utility function to convert an LLAssetType enum into a
         * string that we use as part of the cache file filename
         */
        const std::string assetTypeToString(LLAssetType::EType at);

    private:
        /**
         * The maximum size of the cache in bytes. After purge is called, the
         * total size of the cache files in the cache directory will be
         * less than this value
         */
        uintmax_t mMaxSizeBytes;

        /**
         * The folder that holds the cached files. The consumer of this
         * class must avoid letting the user set this location as a malicious
         * setting could potentially point it at a non-cache directory (for example,
         * the Windows System dir) with disastrous results.
         */
        std::string mCacheDir;

        /**
         * The prefix inserted at the start of a cache file filename to
         * help identify it as a cache file. It's probably not required
         * (just the presence in the cache folder is enough) but I am
         * paranoid about the cache folder being set to something bad
         * like the users' OS system dir by mistake or maliciously and
         * this will help to offset any damage if that happens.
         */
        std::string mCacheFilenamePrefix;

        /**
         * When enabled, displays additional debugging information in
         * various parts of the code
         */
        bool mEnableCacheDebugInfo;
};

// <FS:Ansariel> Regular disk cache cleanup
class FSPurgeDiskCacheThread : public LLThread
{
public:
    FSPurgeDiskCacheThread::FSPurgeDiskCacheThread();

protected:
    void run() override;

private:
    LLTimer mTimer;
};
// </FS:Ansariel>
#endif // _LLDISKCACHE<|MERGE_RESOLUTION|>--- conflicted
+++ resolved
@@ -86,11 +86,6 @@
                      * The maximum size of the cache in bytes - Based on the
                      * setting at 'CacheSize' and 'DiskCachePercentOfTotal'
                      */
-<<<<<<< HEAD
-                    // <FS:Ansariel> Fix integer overflow
-                    //const int max_size_bytes,
-=======
->>>>>>> c241c5d4
                     const uintmax_t max_size_bytes,
                     /**
                      * A flag that enables extra cache debugging so that
