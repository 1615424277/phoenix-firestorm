--- conflicted
+++ resolved
@@ -114,25 +114,7 @@
 
     //------------------------------------------------------------------------
 public:
-<<<<<<< HEAD
-	LLLFSThread(bool threaded = true);
-	~LLLFSThread();
-
-	// Return a Request handle
-	handle_t read(const std::string& filename,	/* Flawfinder: ignore */ 
-				  U8* buffer, S32 offset, S32 numbytes,
-				  Responder* responder);
-	handle_t write(const std::string& filename,
-				   U8* buffer, S32 offset, S32 numbytes,
-				   Responder* responder);
-	
-	// static initializers
-	static void initClass(bool local_is_threaded = true); // Setup sLocal
-	static S32 updateClass(U32 ms_elapsed);
-	static void cleanupClass();		// Delete sLocal
-	
-=======
-    LLLFSThread(bool threaded = TRUE);
+    LLLFSThread(bool threaded = true);
     ~LLLFSThread();
 
     // Return a Request handle
@@ -144,11 +126,10 @@
                    Responder* responder);
 
     // static initializers
-    static void initClass(bool local_is_threaded = TRUE); // Setup sLocal
+    static void initClass(bool local_is_threaded = true); // Setup sLocal
     static S32 updateClass(U32 ms_elapsed);
     static void cleanupClass();     // Delete sLocal
 
->>>>>>> c06fb4e0
 public:
     static LLLFSThread* sLocal;     // Default local file thread
 };
