/** 
 * @file lloctree.h
 * @brief Octree declaration. 
 *
 * $LicenseInfo:firstyear=2005&license=viewerlgpl$
 * Second Life Viewer Source Code
 * Copyright (C) 2010, Linden Research, Inc.
 * 
 * This library is free software; you can redistribute it and/or
 * modify it under the terms of the GNU Lesser General Public
 * License as published by the Free Software Foundation;
 * version 2.1 of the License only.
 * 
 * This library is distributed in the hope that it will be useful,
 * but WITHOUT ANY WARRANTY; without even the implied warranty of
 * MERCHANTABILITY or FITNESS FOR A PARTICULAR PURPOSE.  See the GNU
 * Lesser General Public License for more details.
 * 
 * You should have received a copy of the GNU Lesser General Public
 * License along with this library; if not, write to the Free Software
 * Foundation, Inc., 51 Franklin Street, Fifth Floor, Boston, MA  02110-1301  USA
 * 
 * Linden Research, Inc., 945 Battery Street, San Francisco, CA  94111  USA
 * $/LicenseInfo$
 */

#ifndef LL_LLOCTREE_H
#define LL_LLOCTREE_H

#include "lltreenode.h"
#include "v3math.h"
#include "llvector4a.h"
#include <vector>
#include <set>

#define OCT_ERRS LL_WARNS("OctreeErrors")


extern U32 gOctreeMaxCapacity;
/*#define LL_OCTREE_PARANOIA_CHECK 0
#if LL_DARWIN
#define LL_OCTREE_MAX_CAPACITY 32
#else
#define LL_OCTREE_MAX_CAPACITY 128
#endif*/

template <class T> class LLOctreeNode;

template <class T>
class LLOctreeListener: public LLTreeListener<T>
{
public:
	typedef LLTreeListener<T> BaseType;
	typedef LLOctreeNode<T> oct_node;

	virtual void handleChildAddition(const oct_node* parent, oct_node* child) = 0;
	virtual void handleChildRemoval(const oct_node* parent, const oct_node* child) = 0;
};

template <class T>
class LLOctreeTraveler
{
public:
	virtual void traverse(const LLOctreeNode<T>* node);
	virtual void visit(const LLOctreeNode<T>* branch) = 0;
};

template <class T>
class LLOctreeTravelerDepthFirst : public LLOctreeTraveler<T>
{
public:
	virtual void traverse(const LLOctreeNode<T>* node);
};

template <class T>
class LLOctreeNode : public LLTreeNode<T>
{
public:

	typedef LLOctreeTraveler<T>									oct_traveler;
	typedef LLTreeTraveler<T>									tree_traveler;
	typedef typename std::set<LLPointer<T> >					element_list;
	typedef typename std::set<LLPointer<T> >::iterator			element_iter;
	typedef typename std::set<LLPointer<T> >::const_iterator	const_element_iter;
	typedef typename std::vector<LLTreeListener<T>*>::iterator	tree_listener_iter;
	typedef typename std::vector<LLOctreeNode<T>* >				child_list;
	typedef LLTreeNode<T>		BaseType;
	typedef LLOctreeNode<T>		oct_node;
	typedef LLOctreeListener<T>	oct_listener;

	/*void* operator new(size_t size)
	{
		return ll_aligned_malloc_16(size);
	}

	void operator delete(void* ptr)
	{
		ll_aligned_free_16(ptr);
	}*/

	LLOctreeNode(	const LLVector4a& center, 
					const LLVector4a& size, 
					BaseType* parent, 
					U8 octant = 255)
	:	mParent((oct_node*)parent), 
		mOctant(octant) 
	{ 
		mCenter = center;
		mSize = size;

		updateMinMax();
		if ((mOctant == 255) && mParent)
		{
			mOctant = ((oct_node*) mParent)->getOctant(mCenter);
		}

		clearChildren();
	}

	virtual ~LLOctreeNode()								
	{ 
		BaseType::destroyListeners(); 
		
		for (U32 i = 0; i < getChildCount(); i++)
		{
			delete getChild(i);
		} 
	}

	inline const BaseType* getParent()	const			{ return mParent; }
	inline void setParent(BaseType* parent)				{ mParent = (oct_node*) parent; }
	inline const LLVector4a& getCenter() const			{ return mCenter; }
	inline const LLVector4a& getSize() const			{ return mSize; }
	inline void setCenter(const LLVector4a& center)		{ mCenter = center; }
	inline void setSize(const LLVector4a& size)			{ mSize = size; }
    inline oct_node* getNodeAt(T* data)					{ return getNodeAt(data->getPositionGroup(), data->getBinRadius()); }
	inline U8 getOctant() const							{ return mOctant; }
	inline const oct_node*	getOctParent() const		{ return (const oct_node*) getParent(); }
	inline oct_node* getOctParent() 					{ return (oct_node*) getParent(); }
	
	U8 getOctant(const LLVector4a& pos) const			//get the octant pos is in
	{
		return (U8) (pos.greaterThan(mCenter).getGatheredBits() & 0x7);
	}
	
	inline bool isInside(const LLVector4a& pos, const F32& rad) const
	{
		return rad <= mSize[0]*2.f && isInside(pos); 
	}

	inline bool isInside(T* data) const			
	{ 
		return isInside(data->getPositionGroup(), data->getBinRadius());
	}

	bool isInside(const LLVector4a& pos) const
	{
		S32 gt = pos.greaterThan(mMax).getGatheredBits() & 0x7;
		if (gt)
		{
			return false;
		}

		S32 lt = pos.lessEqual(mMin).getGatheredBits() & 0x7;
		if (lt)
		{
			return false;
		}
				
		return true;
	}
	
	void updateMinMax()
	{
		mMax.setAdd(mCenter, mSize);
		mMin.setSub(mCenter, mSize);
	}

	inline oct_listener* getOctListener(U32 index) 
	{ 
		return (oct_listener*) BaseType::getListener(index); 
	}

	inline bool contains(T* xform)
	{
		return contains(xform->getBinRadius());
	}

	bool contains(F32 radius)
	{
		if (mParent == NULL)
		{	//root node contains nothing
			return false;
		}

		F32 size = mSize[0];
		F32 p_size = size * 2.f;

		return (radius <= 0.001f && size <= 0.001f) ||
				(radius <= p_size && radius > size);
	}

	static void pushCenter(LLVector4a &center, const LLVector4a &size, const T* data)
	{
		const LLVector4a& pos = data->getPositionGroup();

		LLVector4Logical gt = pos.greaterThan(center);

		LLVector4a up;
		up = _mm_and_ps(size, gt);

		LLVector4a down;
		down = _mm_andnot_ps(gt, size);

		center.add(up);
		center.sub(down);
	}

	void accept(oct_traveler* visitor)				{ visitor->visit(this); }
	virtual bool isLeaf() const						{ return mChild.empty(); }
	
	U32 getElementCount() const						{ return mData.size(); }
	element_list& getData()							{ return mData; }
	const element_list& getData() const				{ return mData; }
	
	U32 getChildCount()	const						{ return mChild.size(); }
	oct_node* getChild(U32 index)					{ return mChild[index]; }
	const oct_node* getChild(U32 index) const		{ return mChild[index]; }
	child_list& getChildren()						{ return mChild; }
	const child_list& getChildren() const			{ return mChild; }
	
	void accept(tree_traveler* visitor) const		{ visitor->visit(this); }
	void accept(oct_traveler* visitor) const		{ visitor->visit(this); }
	
	void validateChildMap()
	{
		for (U32 i = 0; i < 8; i++)
		{
			U8 idx = mChildMap[i];
			if (idx != 255)
			{
				LLOctreeNode<T>* child = mChild[idx];

				if (child->getOctant() != i)
				{
					llerrs << "Invalid child map, bad octant data." << llendl;
				}

				if (getOctant(child->getCenter()) != child->getOctant())
				{
					llerrs << "Invalid child octant compared to position data." << llendl;
				}
			}
		}
	}


	oct_node* getNodeAt(const LLVector4a& pos, const F32& rad)
	{ 
		LLOctreeNode<T>* node = this;

		if (node->isInside(pos, rad))
		{		
			//do a quick search by octant
			U8 octant = node->getOctant(pos);
			
			//traverse the tree until we find a node that has no node
			//at the appropriate octant or is smaller than the object.  
			//by definition, that node is the smallest node that contains 
			// the data
			U8 next_node = node->mChildMap[octant];
			
			while (next_node != 255 && node->getSize()[0] >= rad)
			{	
				node = node->getChild(next_node);
				octant = node->getOctant(pos);
				next_node = node->mChildMap[octant];
			}
		}
		else if (!node->contains(rad) && node->getParent())
		{ //if we got here, data does not exist in this node
			return ((LLOctreeNode<T>*) node->getParent())->getNodeAt(pos, rad);
		}

		return node;
	}
	
	virtual bool insert(T* data)
	{
		if (data == NULL)
		{
			OCT_ERRS << "!!! INVALID ELEMENT ADDED TO OCTREE BRANCH !!!" << llendl;
			return false;
		}
		LLOctreeNode<T>* parent = getOctParent();

		//is it here?
		if (isInside(data->getPositionGroup()))
		{
<<<<<<< HEAD
			if (((getElementCount() < LL_OCTREE_MAX_CAPACITY && contains(data->getBinRadius())) ||
				(data->getBinRadius() > getSize()[0] &&	parent && parent->getElementCount() >= LL_OCTREE_MAX_CAPACITY))) 
=======
			if ((getElementCount() < gOctreeMaxCapacity && contains(data->getBinRadius()) ||
				(data->getBinRadius() > getSize()[0] &&	parent && parent->getElementCount() >= gOctreeMaxCapacity))) 
>>>>>>> f79a058f
			{ //it belongs here
#if LL_OCTREE_PARANOIA_CHECK
				//if this is a redundant insertion, error out (should never happen)
				if (mData.find(data) != mData.end())
				{
					llwarns << "Redundant octree insertion detected. " << data << llendl;
					return false;
				}
#endif

				mData.insert(data);
				BaseType::insert(data);
				return true;
			}
			else
			{ 	
				//find a child to give it to
				oct_node* child = NULL;
				for (U32 i = 0; i < getChildCount(); i++)
				{
					child = getChild(i);
					if (child->isInside(data->getPositionGroup()))
					{
						child->insert(data);
						return false;
					}
				}
				
				//it's here, but no kids are in the right place, make a new kid
				LLVector4a center = getCenter();
				LLVector4a size = getSize();
				size.mul(0.5f);
		        		
				//push center in direction of data
				LLOctreeNode<T>::pushCenter(center, size, data);

				// handle case where floating point number gets too small
				LLVector4a val;
				val.setSub(center, getCenter());
				val.setAbs(val);
								
				S32 lt = val.lessThan(LLVector4a::getEpsilon()).getGatheredBits() & 0x7;

				if( lt == 0x7 )
				{
					mData.insert(data);
					BaseType::insert(data);
					return true;
				}

#if LL_OCTREE_PARANOIA_CHECK
				if (getChildCount() == 8)
				{
					//this really isn't possible, something bad has happened
					OCT_ERRS << "Octree detected floating point error and gave up." << llendl;
					return false;
				}
				
				//make sure no existing node matches this position
				for (U32 i = 0; i < getChildCount(); i++)
				{
					if (mChild[i]->getCenter().equals3(center))
					{
						OCT_ERRS << "Octree detected duplicate child center and gave up." << llendl;
						return false;
					}
				}
#endif

				//make the new kid
				child = new LLOctreeNode<T>(center, size, this);
				addChild(child);
								
				child->insert(data);
			}
		}
		else 
		{
			//it's not in here, give it to the root
			OCT_ERRS << "Octree insertion failed, starting over from root!" << llendl;

			oct_node* node = this;

			while (parent)
			{
				node = parent;
				parent = node->getOctParent();
			}

			node->insert(data);
		}

		return false;
	}

	bool remove(T* data)
	{
		if (mData.find(data) != mData.end())
		{	//we have data
			mData.erase(data);
			notifyRemoval(data);
			checkAlive();
			return true;
		}
		else if (isInside(data))
		{
			oct_node* dest = getNodeAt(data);

			if (dest != this)
			{
				return dest->remove(data);
			}
		}

		//SHE'S GONE MISSING...
		//none of the children have it, let's just brute force this bastard out
		//starting with the root node (UGLY CODE COMETH!)
		oct_node* parent = getOctParent();
		oct_node* node = this;

		while (parent != NULL)
		{
			node = parent;
			parent = node->getOctParent();
		}

		//node is now root
		llwarns << "!!! OCTREE REMOVING FACE BY ADDRESS, SEVERE PERFORMANCE PENALTY |||" << llendl;
		node->removeByAddress(data);
		return true;
	}

	void removeByAddress(T* data)
	{
        if (mData.find(data) != mData.end())
		{
			mData.erase(data);
			notifyRemoval(data);
			llwarns << "FOUND!" << llendl;
			checkAlive();
			return;
		}
		
		for (U32 i = 0; i < getChildCount(); i++)
		{	//we don't contain data, so pass this guy down
			LLOctreeNode<T>* child = (LLOctreeNode<T>*) getChild(i);
			child->removeByAddress(data);
		}
	}

	void clearChildren()
	{
		mChild.clear();

		U32* foo = (U32*) mChildMap;
		foo[0] = foo[1] = 0xFFFFFFFF;
	}

	void validate()
	{
#if LL_OCTREE_PARANOIA_CHECK
		for (U32 i = 0; i < getChildCount(); i++)
		{
			mChild[i]->validate();
			if (mChild[i]->getParent() != this)
			{
				llerrs << "Octree child has invalid parent." << llendl;
			}
		}
#endif
	}

	virtual bool balance()
	{	
		return false;
	}

	void destroy()
	{
		for (U32 i = 0; i < getChildCount(); i++) 
		{	
			mChild[i]->destroy();
			delete mChild[i];
		}
	}

	void addChild(oct_node* child, BOOL silent = FALSE) 
	{
#if LL_OCTREE_PARANOIA_CHECK

		if (child->getSize().equals3(getSize()))
		{
			OCT_ERRS << "Child size is same as parent size!" << llendl;
		}

		for (U32 i = 0; i < getChildCount(); i++)
		{
			if(!mChild[i]->getSize().equals3(child->getSize())) 
			{
				OCT_ERRS <<"Invalid octree child size." << llendl;
			}
			if (mChild[i]->getCenter().equals3(child->getCenter()))
			{
				OCT_ERRS <<"Duplicate octree child position." << llendl;
			}
		}

		if (mChild.size() >= 8)
		{
			OCT_ERRS <<"Octree node has too many children... why?" << llendl;
		}
#endif

		mChildMap[child->getOctant()] = (U8) mChild.size();

		mChild.push_back(child);
		child->setParent(this);

		if (!silent)
		{
			for (U32 i = 0; i < this->getListenerCount(); i++)
			{
				oct_listener* listener = getOctListener(i);
				listener->handleChildAddition(this, child);
			}
		}
	}

	void removeChild(S32 index, BOOL destroy = FALSE)
	{
		for (U32 i = 0; i < this->getListenerCount(); i++)
		{
			oct_listener* listener = getOctListener(i);
			listener->handleChildRemoval(this, getChild(index));
		}

		

		if (destroy)
		{
			mChild[index]->destroy();
			delete mChild[index];
		}
		mChild.erase(mChild.begin() + index);

		//rebuild child map
		U32* foo = (U32*) mChildMap;
		foo[0] = foo[1] = 0xFFFFFFFF;

		for (U32 i = 0; i < mChild.size(); ++i)
		{
			mChildMap[mChild[i]->getOctant()] = i;
		}

		checkAlive();
	}

	void checkAlive()
	{
		if (getChildCount() == 0 && getElementCount() == 0)
		{
			oct_node* parent = getOctParent();
			if (parent)
			{
				parent->deleteChild(this);
			}
		}
	}

	void deleteChild(oct_node* node)
	{
		for (U32 i = 0; i < getChildCount(); i++)
		{
			if (getChild(i) == node)
			{
				removeChild(i, TRUE);
				return;
			}
		}

		OCT_ERRS << "Octree failed to delete requested child." << llendl;
	}

protected:	
	typedef enum
	{
		CENTER = 0,
		SIZE = 1,
		MAX = 2,
		MIN = 3
	} eDName;

	LLVector4a mCenter;
	LLVector4a mSize;
	LLVector4a mMax;
	LLVector4a mMin;
	
	oct_node* mParent;
	U8 mOctant;

	child_list mChild;
	U8 mChildMap[8];

	element_list mData;
		
}; 

//just like a regular node, except it might expand on insert and compress on balance
template <class T>
class LLOctreeRoot : public LLOctreeNode<T>
{
public:
	typedef LLOctreeNode<T>	BaseType;
	typedef LLOctreeNode<T>		oct_node;

	LLOctreeRoot(const LLVector4a& center, 
				 const LLVector4a& size, 
				 BaseType* parent)
	:	BaseType(center, size, parent)
	{
	}
	
	bool balance()
	{	
		if (this->getChildCount() == 1 && 
			!(this->mChild[0]->isLeaf()) &&
			this->mChild[0]->getElementCount() == 0) 
		{ //if we have only one child and that child is an empty branch, make that child the root
			oct_node* child = this->mChild[0];
					
			//make the root node look like the child
			this->setCenter(this->mChild[0]->getCenter());
			this->setSize(this->mChild[0]->getSize());
			this->updateMinMax();

			//reset root node child list
			this->clearChildren();

			//copy the child's children into the root node silently 
			//(don't notify listeners of addition)
			for (U32 i = 0; i < child->getChildCount(); i++)
			{
				addChild(child->getChild(i), TRUE);
			}

			//destroy child
			child->clearChildren();
			delete child;

			return false;
		}
		
		return true;
	}

	// LLOctreeRoot::insert
	bool insert(T* data)
	{
		if (data == NULL) 
		{
			OCT_ERRS << "!!! INVALID ELEMENT ADDED TO OCTREE ROOT !!!" << llendl;
			return false;
		}
		
		if (data->getBinRadius() > 4096.0)
		{
			OCT_ERRS << "!!! ELEMENT EXCEEDS MAXIMUM SIZE IN OCTREE ROOT !!!" << llendl;
			return false;
		}
		
		LLVector4a MAX_MAG;
		MAX_MAG.splat(1024.f*1024.f);

		const LLVector4a& v = data->getPositionGroup();

		LLVector4a val;
		val.setSub(v, BaseType::mCenter);
		val.setAbs(val);
		S32 lt = val.lessThan(MAX_MAG).getGatheredBits() & 0x7;

		if (lt != 0x7)
		{
			OCT_ERRS << "!!! ELEMENT EXCEEDS RANGE OF SPATIAL PARTITION !!!" << llendl;
			return false;
		}

		if (this->getSize()[0] > data->getBinRadius() && isInside(data->getPositionGroup()))
		{
			//we got it, just act like a branch
			oct_node* node = getNodeAt(data);
			if (node == this)
			{
				LLOctreeNode<T>::insert(data);
			}
			else
			{
				node->insert(data);
			}
		}
		else if (this->getChildCount() == 0)
		{
			//first object being added, just wrap it up
			while (!(this->getSize()[0] > data->getBinRadius() && isInside(data->getPositionGroup())))
			{
				LLVector4a center, size;
				center = this->getCenter();
				size = this->getSize();
				LLOctreeNode<T>::pushCenter(center, size, data);
				this->setCenter(center);
				size.mul(2.f);
				this->setSize(size);
				this->updateMinMax();
			}
			LLOctreeNode<T>::insert(data);
		}
		else
		{
			while (!(this->getSize()[0] > data->getBinRadius() && isInside(data->getPositionGroup())))
			{
				//the data is outside the root node, we need to grow
				LLVector4a center(this->getCenter());
				LLVector4a size(this->getSize());

				//expand this node
				LLVector4a newcenter(center);
				LLOctreeNode<T>::pushCenter(newcenter, size, data);
				this->setCenter(newcenter);
				LLVector4a size2 = size;
				size2.mul(2.f);
				this->setSize(size2);
				this->updateMinMax();

				//copy our children to a new branch
				LLOctreeNode<T>* newnode = new LLOctreeNode<T>(center, size, this);
				
				for (U32 i = 0; i < this->getChildCount(); i++)
				{
					LLOctreeNode<T>* child = this->getChild(i);
					newnode->addChild(child);
				}

				//clear our children and add the root copy
				this->clearChildren();
				addChild(newnode);
			}

			//insert the data
			insert(data);
		}

		return false;
	}
};

//========================
//		LLOctreeTraveler
//========================
template <class T>
void LLOctreeTraveler<T>::traverse(const LLOctreeNode<T>* node)
{
	node->accept(this);
	for (U32 i = 0; i < node->getChildCount(); i++)
	{
		traverse(node->getChild(i));
	}
}

template <class T>
void LLOctreeTravelerDepthFirst<T>::traverse(const LLOctreeNode<T>* node)
{
	for (U32 i = 0; i < node->getChildCount(); i++)
	{
		traverse(node->getChild(i));
	}
	node->accept(this);
}

#endif<|MERGE_RESOLUTION|>--- conflicted
+++ resolved
@@ -297,13 +297,8 @@
 		//is it here?
 		if (isInside(data->getPositionGroup()))
 		{
-<<<<<<< HEAD
-			if (((getElementCount() < LL_OCTREE_MAX_CAPACITY && contains(data->getBinRadius())) ||
-				(data->getBinRadius() > getSize()[0] &&	parent && parent->getElementCount() >= LL_OCTREE_MAX_CAPACITY))) 
-=======
 			if ((getElementCount() < gOctreeMaxCapacity && contains(data->getBinRadius()) ||
 				(data->getBinRadius() > getSize()[0] &&	parent && parent->getElementCount() >= gOctreeMaxCapacity))) 
->>>>>>> f79a058f
 			{ //it belongs here
 #if LL_OCTREE_PARANOIA_CHECK
 				//if this is a redundant insertion, error out (should never happen)
