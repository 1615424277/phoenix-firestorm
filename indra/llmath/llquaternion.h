/**
 * @file llquaternion.h
 * @brief LLQuaternion class header file.
 *
 * $LicenseInfo:firstyear=2000&license=viewerlgpl$
 * Second Life Viewer Source Code
 * Copyright (C) 2010, Linden Research, Inc.
 * 
 * This library is free software; you can redistribute it and/or
 * modify it under the terms of the GNU Lesser General Public
 * License as published by the Free Software Foundation;
 * version 2.1 of the License only.
 * 
 * This library is distributed in the hope that it will be useful,
 * but WITHOUT ANY WARRANTY; without even the implied warranty of
 * MERCHANTABILITY or FITNESS FOR A PARTICULAR PURPOSE.  See the GNU
 * Lesser General Public License for more details.
 * 
 * You should have received a copy of the GNU Lesser General Public
 * License along with this library; if not, write to the Free Software
 * Foundation, Inc., 51 Franklin Street, Fifth Floor, Boston, MA  02110-1301  USA
 * 
 * Linden Research, Inc., 945 Battery Street, San Francisco, CA  94111  USA
 * $/LicenseInfo$
 */

#ifndef LLQUATERNION_H
#define LLQUATERNION_H

#include <iostream>
#include "llsd.h"

#ifndef LLMATH_H //enforce specific include order to avoid tangling inline dependencies
#error "Please include llmath.h first."
#endif

class LLVector4;
class LLVector3;
class LLVector3d;
class LLMatrix4;
class LLMatrix3;

//	NOTA BENE: Quaternion code is written assuming Unit Quaternions!!!!
//			   Moreover, it is written assuming that all vectors and matricies
//			   passed as arguments are normalized and unitary respectively.
//			   VERY VERY VERY VERY BAD THINGS will happen if these assumptions fail.

static const U32 LENGTHOFQUAT = 4;

class LLQuaternion
{
public:
	F32 mQ[LENGTHOFQUAT];

	static const LLQuaternion DEFAULT;

	LLQuaternion();									// Initializes Quaternion to (0,0,0,1)
	explicit LLQuaternion(const LLMatrix4 &mat);				// Initializes Quaternion from Matrix4
	explicit LLQuaternion(const LLMatrix3 &mat);				// Initializes Quaternion from Matrix3
	LLQuaternion(F32 x, F32 y, F32 z, F32 w);		// Initializes Quaternion to normalize(x, y, z, w)
	LLQuaternion(F32 angle, const LLVector4 &vec);	// Initializes Quaternion to axis_angle2quat(angle, vec)
	LLQuaternion(F32 angle, const LLVector3 &vec);	// Initializes Quaternion to axis_angle2quat(angle, vec)
	LLQuaternion(const F32 *q);						// Initializes Quaternion to normalize(x, y, z, w)
	LLQuaternion(const LLVector3 &x_axis,
				 const LLVector3 &y_axis,
				 const LLVector3 &z_axis);			// Initializes Quaternion from Matrix3 = [x_axis ; y_axis ; z_axis]
    explicit LLQuaternion(const LLSD &sd);          // Initializes Quaternion from LLSD array.

    LLSD getValue() const;
    void setValue(const LLSD& sd);

	BOOL isIdentity() const;
	BOOL isNotIdentity() const;
	BOOL isFinite() const;									// checks to see if all values of LLQuaternion are finite
	void quantize16(F32 lower, F32 upper);					// changes the vector to reflect quatization
	void quantize8(F32 lower, F32 upper);							// changes the vector to reflect quatization
	void loadIdentity();											// Loads the quaternion that represents the identity rotation

	bool isEqualEps(const LLQuaternion &quat, F32 epsilon) const;
	bool isNotEqualEps(const LLQuaternion &quat, F32 epsilon) const;

	const LLQuaternion&	set(F32 x, F32 y, F32 z, F32 w);		// Sets Quaternion to normalize(x, y, z, w)
	const LLQuaternion&	set(const LLQuaternion &quat);			// Copies Quaternion
	const LLQuaternion&	set(const F32 *q);						// Sets Quaternion to normalize(quat[VX], quat[VY], quat[VZ], quat[VW])
	const LLQuaternion&	set(const LLMatrix3 &mat);				// Sets Quaternion to mat2quat(mat)
	const LLQuaternion&	set(const LLMatrix4 &mat);				// Sets Quaternion to mat2quat(mat)
    const LLQuaternion& setFromAzimuthAndAltitude(F32 azimuth, F32 altitude);
    
	const LLQuaternion&	setAngleAxis(F32 angle, F32 x, F32 y, F32 z);	// Sets Quaternion to axis_angle2quat(angle, x, y, z)
	const LLQuaternion&	setAngleAxis(F32 angle, const LLVector3 &vec);	// Sets Quaternion to axis_angle2quat(angle, vec)
	const LLQuaternion&	setAngleAxis(F32 angle, const LLVector4 &vec);	// Sets Quaternion to axis_angle2quat(angle, vec)
	const LLQuaternion&	setEulerAngles(F32 roll, F32 pitch, F32 yaw);	// Sets Quaternion to euler2quat(pitch, yaw, roll)

	const LLQuaternion&	setQuatInit(F32 x, F32 y, F32 z, F32 w);	// deprecated
	const LLQuaternion&	setQuat(const LLQuaternion &quat);			// deprecated
	const LLQuaternion&	setQuat(const F32 *q);						// deprecated
	const LLQuaternion&	setQuat(const LLMatrix3 &mat);				// deprecated
	const LLQuaternion&	setQuat(const LLMatrix4 &mat);				// deprecated
	const LLQuaternion&	setQuat(F32 angle, F32 x, F32 y, F32 z);	// deprecated
	const LLQuaternion&	setQuat(F32 angle, const LLVector3 &vec);	// deprecated
	const LLQuaternion&	setQuat(F32 angle, const LLVector4 &vec);	// deprecated
	const LLQuaternion&	setQuat(F32 roll, F32 pitch, F32 yaw);		// deprecated

	LLMatrix4	getMatrix4(void) const;							// Returns the Matrix4 equivalent of Quaternion
	LLMatrix3	getMatrix3(void) const;							// Returns the Matrix3 equivalent of Quaternion
	void		getAngleAxis(F32* angle, F32* x, F32* y, F32* z) const;	// returns rotation in radians about axis x,y,z
	void		getAngleAxis(F32* angle, LLVector3 &vec) const;
	void		getEulerAngles(F32 *roll, F32* pitch, F32 *yaw) const;
    void        getAzimuthAndAltitude(F32 &azimuth, F32 &altitude);

	F32	normalize();	// Normalizes Quaternion and returns magnitude
	F32	normQuat();		// deprecated

	const LLQuaternion&	conjugate(void);	// Conjugates Quaternion and returns result
	const LLQuaternion&	conjQuat(void);		// deprecated

	// Other useful methods
	const LLQuaternion&	transpose();		// transpose (same as conjugate)
	const LLQuaternion&	transQuat();		// deprecated

	void			shortestArc(const LLVector3 &a, const LLVector3 &b);	// shortest rotation from a to b
	const LLQuaternion& constrain(F32 radians);						// constrains rotation to a cone angle specified in radians

	// Standard operators
	friend std::ostream& operator<<(std::ostream &s, const LLQuaternion &a);					// Prints a
	friend LLQuaternion operator+(const LLQuaternion &a, const LLQuaternion &b);	// Addition
	friend LLQuaternion operator-(const LLQuaternion &a, const LLQuaternion &b);	// Subtraction
	friend LLQuaternion operator-(const LLQuaternion &a);							// Negation
	friend LLQuaternion operator*(F32 a, const LLQuaternion &q);					// Scale
	friend LLQuaternion operator*(const LLQuaternion &q, F32 b);					// Scale
	friend LLQuaternion operator*(const LLQuaternion &a, const LLQuaternion &b);	// Returns a * b
	friend LLQuaternion operator~(const LLQuaternion &a);							// Returns a* (Conjugate of a)
	bool operator==(const LLQuaternion &b) const;			// Returns a == b
	bool operator!=(const LLQuaternion &b) const;			// Returns a != b

	friend const LLQuaternion& operator*=(LLQuaternion &a, const LLQuaternion &b);	// Returns a * b

	friend LLVector4 operator*(const LLVector4 &a, const LLQuaternion &rot);		// Rotates a by rot
	friend LLVector3 operator*(const LLVector3 &a, const LLQuaternion &rot);		// Rotates a by rot
	friend LLVector3d operator*(const LLVector3d &a, const LLQuaternion &rot);		// Rotates a by rot

	// Non-standard operators
	friend F32 dot(const LLQuaternion &a, const LLQuaternion &b);
	friend LLQuaternion lerp(F32 t, const LLQuaternion &p, const LLQuaternion &q);		// linear interpolation (t = 0 to 1) from p to q
	friend LLQuaternion lerp(F32 t, const LLQuaternion &q);								// linear interpolation (t = 0 to 1) from identity to q
	friend LLQuaternion slerp(F32 t, const LLQuaternion &p, const LLQuaternion &q); 	// spherical linear interpolation from p to q
	friend LLQuaternion slerp(F32 t, const LLQuaternion &q);							// spherical linear interpolation from identity to q
	friend LLQuaternion nlerp(F32 t, const LLQuaternion &p, const LLQuaternion &q); 	// normalized linear interpolation from p to q
	friend LLQuaternion nlerp(F32 t, const LLQuaternion &q); 							// normalized linear interpolation from p to q

	LLVector3	packToVector3() const;						// Saves space by using the fact that our quaternions are normalized
	void		unpackFromVector3(const LLVector3& vec);	// Saves space by using the fact that our quaternions are normalized

	enum Order {
		XYZ = 0,
		YZX = 1,
		ZXY = 2,
		XZY = 3,
		YXZ = 4,
		ZYX = 5
	};
	// Creates a quaternions from maya's rotation representation,
	// which is 3 rotations (in DEGREES) in the specified order
	friend LLQuaternion mayaQ(F32 x, F32 y, F32 z, Order order);

	// Conversions between Order and strings like "xyz" or "ZYX"
	friend const char *OrderToString( const Order order );
	friend Order StringToOrder( const char *str );

	static BOOL parseQuat(const std::string& buf, LLQuaternion* value);

	// For debugging, only
	//static U32 mMultCount;
};

inline LLSD LLQuaternion::getValue() const
{
    LLSD ret;
    ret[0] = mQ[0];
    ret[1] = mQ[1];
    ret[2] = mQ[2];
    ret[3] = mQ[3];
    return ret;
}

inline void LLQuaternion::setValue(const LLSD& sd)
{
    mQ[0] = sd[0].asReal();
    mQ[1] = sd[1].asReal();
    mQ[2] = sd[2].asReal();
    mQ[3] = sd[3].asReal();
}

<<<<<<< HEAD

=======
>>>>>>> fa6e4137
// checker
inline BOOL	LLQuaternion::isFinite() const
{
	return (llfinite(mQ[VX]) && llfinite(mQ[VY]) && llfinite(mQ[VZ]) && llfinite(mQ[VS]));
}

inline BOOL LLQuaternion::isIdentity() const
{
	return 
		( mQ[VX] == 0.f ) &&
		( mQ[VY] == 0.f ) &&
		( mQ[VZ] == 0.f ) &&
		( mQ[VS] == 1.f );
}

inline BOOL LLQuaternion::isNotIdentity() const
{
	return 
		( mQ[VX] != 0.f ) ||
		( mQ[VY] != 0.f ) ||
		( mQ[VZ] != 0.f ) ||
		( mQ[VS] != 1.f );
}



inline LLQuaternion::LLQuaternion(void)
{
	mQ[VX] = 0.f;
	mQ[VY] = 0.f;
	mQ[VZ] = 0.f;
	mQ[VS] = 1.f;
}

inline LLQuaternion::LLQuaternion(F32 x, F32 y, F32 z, F32 w)
{
	mQ[VX] = x;
	mQ[VY] = y;
	mQ[VZ] = z;
	mQ[VS] = w;

	//RN: don't normalize this case as its used mainly for temporaries during calculations
	//normalize();
	/*
	F32 mag = sqrtf(mQ[VX]*mQ[VX] + mQ[VY]*mQ[VY] + mQ[VZ]*mQ[VZ] + mQ[VS]*mQ[VS]);
	mag -= 1.f;
	mag = fabs(mag);
	llassert(mag < 10.f*FP_MAG_THRESHOLD);
	*/
}

inline LLQuaternion::LLQuaternion(const F32 *q)
{
	mQ[VX] = q[VX];
	mQ[VY] = q[VY];
	mQ[VZ] = q[VZ];
	mQ[VS] = q[VW];

	normalize();
	/*
	F32 mag = sqrtf(mQ[VX]*mQ[VX] + mQ[VY]*mQ[VY] + mQ[VZ]*mQ[VZ] + mQ[VS]*mQ[VS]);
	mag -= 1.f;
	mag = fabs(mag);
	llassert(mag < FP_MAG_THRESHOLD);
	*/
}


inline void LLQuaternion::loadIdentity()
{
	mQ[VX] = 0.0f;
	mQ[VY] = 0.0f;
	mQ[VZ] = 0.0f;
	mQ[VW] = 1.0f;
}

inline bool LLQuaternion::isEqualEps(const LLQuaternion &quat, F32 epsilon) const
{
	return ( fabs(mQ[VX] - quat.mQ[VX]) < epsilon
		&&	 fabs(mQ[VY] - quat.mQ[VY]) < epsilon
		&&	 fabs(mQ[VZ] - quat.mQ[VZ]) < epsilon
		&&	 fabs(mQ[VS] - quat.mQ[VS]) < epsilon );
}

inline bool LLQuaternion::isNotEqualEps(const LLQuaternion &quat, F32 epsilon) const
{
	return (  fabs(mQ[VX] - quat.mQ[VX]) > epsilon
		||    fabs(mQ[VY] - quat.mQ[VY]) > epsilon
		||	  fabs(mQ[VZ] - quat.mQ[VZ]) > epsilon
		||    fabs(mQ[VS] - quat.mQ[VS]) > epsilon );
}

inline const LLQuaternion&	LLQuaternion::set(F32 x, F32 y, F32 z, F32 w)
{
	mQ[VX] = x;
	mQ[VY] = y;
	mQ[VZ] = z;
	mQ[VS] = w;
	normalize();
	return (*this);
}

inline const LLQuaternion&	LLQuaternion::set(const LLQuaternion &quat)
{
	mQ[VX] = quat.mQ[VX];
	mQ[VY] = quat.mQ[VY];
	mQ[VZ] = quat.mQ[VZ];
	mQ[VW] = quat.mQ[VW];
	normalize();
	return (*this);
}

inline const LLQuaternion&	LLQuaternion::set(const F32 *q)
{
	mQ[VX] = q[VX];
	mQ[VY] = q[VY];
	mQ[VZ] = q[VZ];
	mQ[VS] = q[VW];
	normalize();
	return (*this);
}


// deprecated
inline const LLQuaternion&	LLQuaternion::setQuatInit(F32 x, F32 y, F32 z, F32 w)
{
	mQ[VX] = x;
	mQ[VY] = y;
	mQ[VZ] = z;
	mQ[VS] = w;
	normalize();
	return (*this);
}

// deprecated
inline const LLQuaternion&	LLQuaternion::setQuat(const LLQuaternion &quat)
{
	mQ[VX] = quat.mQ[VX];
	mQ[VY] = quat.mQ[VY];
	mQ[VZ] = quat.mQ[VZ];
	mQ[VW] = quat.mQ[VW];
	normalize();
	return (*this);
}

// deprecated
inline const LLQuaternion&	LLQuaternion::setQuat(const F32 *q)
{
	mQ[VX] = q[VX];
	mQ[VY] = q[VY];
	mQ[VZ] = q[VZ];
	mQ[VS] = q[VW];
	normalize();
	return (*this);
}

inline void LLQuaternion::getAngleAxis(F32* angle, F32* x, F32* y, F32* z) const
{
	F32 v = sqrtf(mQ[VX] * mQ[VX] + mQ[VY] * mQ[VY] + mQ[VZ] * mQ[VZ]); // length of the vector-component
	if (v > FP_MAG_THRESHOLD)
	{
		F32 oomag = 1.0f / v;
		F32 w = mQ[VW];
		if (w < 0.0f)
		{
			w = -w; // make VW positive
			oomag = -oomag; // invert the axis
		}
		*x = mQ[VX] * oomag; // normalize the axis
		*y = mQ[VY] * oomag;
		*z = mQ[VZ] * oomag;
		*angle = 2.0f * atan2f(v, w); // get the angle
	}
	else
	{
		*angle = 0.0f; // no rotation
		*x = 0.0f; // around some dummy axis
		*y = 0.0f;
		*z = 1.0f;
	}
}

inline const LLQuaternion& LLQuaternion::conjugate()
{
	mQ[VX] *= -1.f;
	mQ[VY] *= -1.f;
	mQ[VZ] *= -1.f;
	return (*this);
}

inline const LLQuaternion& LLQuaternion::conjQuat()
{
	mQ[VX] *= -1.f;
	mQ[VY] *= -1.f;
	mQ[VZ] *= -1.f;
	return (*this);
}

// Transpose
inline const LLQuaternion& LLQuaternion::transpose()
{
	mQ[VX] *= -1.f;
	mQ[VY] *= -1.f;
	mQ[VZ] *= -1.f;
	return (*this);
}

// deprecated
inline const LLQuaternion& LLQuaternion::transQuat()
{
	mQ[VX] *= -1.f;
	mQ[VY] *= -1.f;
	mQ[VZ] *= -1.f;
	return (*this);
}


inline LLQuaternion 	operator+(const LLQuaternion &a, const LLQuaternion &b)
{
	return LLQuaternion( 
		a.mQ[VX] + b.mQ[VX],
		a.mQ[VY] + b.mQ[VY],
		a.mQ[VZ] + b.mQ[VZ],
		a.mQ[VW] + b.mQ[VW] );
}


inline LLQuaternion 	operator-(const LLQuaternion &a, const LLQuaternion &b)
{
	return LLQuaternion( 
		a.mQ[VX] - b.mQ[VX],
		a.mQ[VY] - b.mQ[VY],
		a.mQ[VZ] - b.mQ[VZ],
		a.mQ[VW] - b.mQ[VW] );
}


inline LLQuaternion 	operator-(const LLQuaternion &a)
{
	return LLQuaternion(
		-a.mQ[VX],
		-a.mQ[VY],
		-a.mQ[VZ],
		-a.mQ[VW] );
}


inline LLQuaternion 	operator*(F32 a, const LLQuaternion &q)
{
	return LLQuaternion(
		a * q.mQ[VX],
		a * q.mQ[VY],
		a * q.mQ[VZ],
		a * q.mQ[VW] );
}


inline LLQuaternion 	operator*(const LLQuaternion &q, F32 a)
{
	return LLQuaternion(
		a * q.mQ[VX],
		a * q.mQ[VY],
		a * q.mQ[VZ],
		a * q.mQ[VW] );
}

inline LLQuaternion	operator~(const LLQuaternion &a)
{
	LLQuaternion q(a);
	q.conjQuat();
	return q;
}

inline bool	LLQuaternion::operator==(const LLQuaternion &b) const
{
	return (  (mQ[VX] == b.mQ[VX])
			&&(mQ[VY] == b.mQ[VY])
			&&(mQ[VZ] == b.mQ[VZ])
			&&(mQ[VS] == b.mQ[VS]));
}

inline bool	LLQuaternion::operator!=(const LLQuaternion &b) const
{
	return (  (mQ[VX] != b.mQ[VX])
			||(mQ[VY] != b.mQ[VY])
			||(mQ[VZ] != b.mQ[VZ])
			||(mQ[VS] != b.mQ[VS]));
}

inline const LLQuaternion&	operator*=(LLQuaternion &a, const LLQuaternion &b)
{
#if 1
	LLQuaternion q(
		b.mQ[3] * a.mQ[0] + b.mQ[0] * a.mQ[3] + b.mQ[1] * a.mQ[2] - b.mQ[2] * a.mQ[1],
		b.mQ[3] * a.mQ[1] + b.mQ[1] * a.mQ[3] + b.mQ[2] * a.mQ[0] - b.mQ[0] * a.mQ[2],
		b.mQ[3] * a.mQ[2] + b.mQ[2] * a.mQ[3] + b.mQ[0] * a.mQ[1] - b.mQ[1] * a.mQ[0],
		b.mQ[3] * a.mQ[3] - b.mQ[0] * a.mQ[0] - b.mQ[1] * a.mQ[1] - b.mQ[2] * a.mQ[2]
	);
	a = q;
#else
	a = a * b;
#endif
	return a;
}

const F32 ONE_PART_IN_A_MILLION = 0.000001f;

inline F32	LLQuaternion::normalize()
{
	F32 mag = sqrtf(mQ[VX]*mQ[VX] + mQ[VY]*mQ[VY] + mQ[VZ]*mQ[VZ] + mQ[VS]*mQ[VS]);

	if (mag > FP_MAG_THRESHOLD)
	{
		// Floating point error can prevent some quaternions from achieving
		// exact unity length.  When trying to renormalize such quaternions we
		// can oscillate between multiple quantized states.  To prevent such
		// drifts we only renomalize if the length is far enough from unity.
		if (fabs(1.f - mag) > ONE_PART_IN_A_MILLION)
		{
			F32 oomag = 1.f/mag;
			mQ[VX] *= oomag;
			mQ[VY] *= oomag;
			mQ[VZ] *= oomag;
			mQ[VS] *= oomag;
		}
	}
	else
	{
		// we were given a very bad quaternion so we set it to identity
		mQ[VX] = 0.f;
		mQ[VY] = 0.f;
		mQ[VZ] = 0.f;
		mQ[VS] = 1.f;
	}

	return mag;
}

// deprecated
inline F32	LLQuaternion::normQuat()
{
	F32 mag = sqrtf(mQ[VX]*mQ[VX] + mQ[VY]*mQ[VY] + mQ[VZ]*mQ[VZ] + mQ[VS]*mQ[VS]);

	if (mag > FP_MAG_THRESHOLD)
	{
		if (fabs(1.f - mag) > ONE_PART_IN_A_MILLION)
		{
			// only renormalize if length not close enough to 1.0 already
			F32 oomag = 1.f/mag;
			mQ[VX] *= oomag;
			mQ[VY] *= oomag;
			mQ[VZ] *= oomag;
			mQ[VS] *= oomag;
		}
	}
	else
	{
		mQ[VX] = 0.f;
		mQ[VY] = 0.f;
		mQ[VZ] = 0.f;
		mQ[VS] = 1.f;
	}

	return mag;
}

LLQuaternion::Order StringToOrder( const char *str );

// Some notes about Quaternions

// What is a Quaternion?
// ---------------------
// A quaternion is a point in 4-dimensional complex space.
// Q = { Qx, Qy, Qz, Qw }
// 
//
// Why Quaternions?
// ----------------
// The set of quaternions that make up the the 4-D unit sphere 
// can be mapped to the set of all rotations in 3-D space.  Sometimes
// it is easier to describe/manipulate rotations in quaternion space
// than rotation-matrix space.
//
//
// How Quaternions?
// ----------------
// In order to take advantage of quaternions we need to know how to
// go from rotation-matricies to quaternions and back.  We also have
// to agree what variety of rotations we're generating.
// 
// Consider the equation...   v' = v * R 
//
// There are two ways to think about rotations of vectors.
// 1) v' is the same vector in a different reference frame
// 2) v' is a new vector in the same reference frame
//
// bookmark -- which way are we using?
// 
// 
// Quaternion from Angle-Axis:
// ---------------------------
// Suppose we wanted to represent a rotation of some angle (theta) 
// about some axis ({Ax, Ay, Az})...
//
// axis of rotation = {Ax, Ay, Az} 
// angle_of_rotation = theta
//
// s = sin(0.5 * theta)
// c = cos(0.5 * theta)
// Q = { s * Ax, s * Ay, s * Az, c }
//
//
// 3x3 Matrix from Quaternion
// --------------------------
//
//     |                                                                    |
//     | 1 - 2 * (y^2 + z^2)   2 * (x * y + z * w)     2 * (y * w - x * z)  |
//     |                                                                    |
// M = | 2 * (x * y - z * w)   1 - 2 * (x^2 + z^2)     2 * (y * z + x * w)  |
//     |                                                                    |
//     | 2 * (x * z + y * w)   2 * (y * z - x * w)     1 - 2 * (x^2 + y^2)  |
//     |                                                                    |

#endif<|MERGE_RESOLUTION|>--- conflicted
+++ resolved
@@ -191,10 +191,6 @@
     mQ[3] = sd[3].asReal();
 }
 
-<<<<<<< HEAD
-
-=======
->>>>>>> fa6e4137
 // checker
 inline BOOL	LLQuaternion::isFinite() const
 {
