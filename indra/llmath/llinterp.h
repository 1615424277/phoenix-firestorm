--- conflicted
+++ resolved
@@ -40,12 +40,7 @@
 class LLInterpVal
 {
 public:
-<<<<<<< HEAD
-	virtual ~LLInterpVal() {}
-=======
     virtual ~LLInterpVal() {}
-    virtual void interp(LLInterpVal &target, const F32 frac); // Linear interpolation for each type
->>>>>>> c06fb4e0
 };
 
 template <typename Type>
@@ -56,17 +51,11 @@
     virtual ~LLInterp() {}
 
     virtual void start();
-    void update(const F32 time);
+    virtual void update(const F32 time) = 0;
     const Type &getCurVal() const;
 
-<<<<<<< HEAD
-	virtual void start();
-	virtual void update(const F32 time) = 0;
-	const Type &getCurVal() const;
-=======
     void setStartVal(const Type &start_val);
     const Type &getStartVal() const;
->>>>>>> c06fb4e0
 
     void setEndVal(const Type &target_val);
     const Type &getEndVal() const;
@@ -77,27 +66,15 @@
     void setEndTime(const F32 time);
     F32 getEndTime() const;
 
-    BOOL isActive() const;
-    BOOL isDone() const;
-
-<<<<<<< HEAD
-	bool isActive() const;
-	bool isDone() const;
-	
-protected:
-	F32 mStartTime;
-	F32 mEndTime;
-	F32 mDuration;
-	bool mActive;
-	bool mDone;
-=======
+    bool isActive() const;
+    bool isDone() const;
+
 protected:
     F32 mStartTime;
     F32 mEndTime;
     F32 mDuration;
-    BOOL mActive;
-    BOOL mDone;
->>>>>>> c06fb4e0
+    bool mActive;
+    bool mDone;
 
     Type mStartVal;
     Type mEndVal;
@@ -110,15 +87,9 @@
 class LLInterpLinear : public LLInterp<Type>
 {
 public:
-<<<<<<< HEAD
-	void start() override;
-	void update(const F32 time) override;
-	F32 getCurFrac() const;
-=======
-    /*virtual*/ void start();
-    void update(const F32 time);
+    void start() override;
+    void update(const F32 time) override;
     F32 getCurFrac() const;
->>>>>>> c06fb4e0
 protected:
     F32 mCurFrac;
 };
@@ -135,19 +106,11 @@
 class LLInterpAttractor : public LLInterp<Type>
 {
 public:
-<<<<<<< HEAD
-	LLInterpAttractor();
-	void start() override;
-	void setStartVel(const Type &vel);
-	void setForce(const F32 force);
-	void update(const F32 time) override;
-=======
     LLInterpAttractor();
-    /*virtual*/ void start();
+    void start() override;
     void setStartVel(const Type &vel);
     void setForce(const F32 force);
-    void update(const F32 time);
->>>>>>> c06fb4e0
+    void update(const F32 time) override;
 protected:
     F32 mForce;
     Type mStartVel;
@@ -158,13 +121,8 @@
 class LLInterpFunc : public LLInterp<Type>
 {
 public:
-<<<<<<< HEAD
-	LLInterpFunc();
-	void update(const F32 time) override;
-=======
     LLInterpFunc();
-    void update(const F32 time);
->>>>>>> c06fb4e0
+    void update(const F32 time) override;
 
     void setFunc(Type (*)(const F32, void *data), void *data);
 protected:
@@ -188,21 +146,12 @@
 LLInterp<Type>::LLInterp()
 : mStartVal(Type()), mEndVal(Type()), mCurVal(Type())
 {
-<<<<<<< HEAD
-	mStartTime = 0.f;
-	mEndTime = 1.f;
-	mDuration = 1.f;
-	mCurTime = 0.f;
-	mDone = false;
-	mActive = false;
-=======
     mStartTime = 0.f;
     mEndTime = 1.f;
     mDuration = 1.f;
     mCurTime = 0.f;
-    mDone = FALSE;
-    mActive = FALSE;
->>>>>>> c06fb4e0
+    mDone = false;
+    mActive = false;
 }
 
 template <class Type>
@@ -214,17 +163,10 @@
 template <class Type>
 void LLInterp<Type>::start()
 {
-<<<<<<< HEAD
-	mCurVal = mStartVal;
-	mCurTime = mStartTime;
-	mDone = false;
-	mActive = false;
-=======
     mCurVal = mStartVal;
     mCurTime = mStartTime;
-    mDone = FALSE;
-    mActive = FALSE;
->>>>>>> c06fb4e0
+    mDone = false;
+    mActive = false;
 }
 
 template <class Type>
@@ -307,47 +249,11 @@
 template <typename Type>
 void LLInterpLinear<Type>::update(const F32 time)
 {
-<<<<<<< HEAD
-	F32 target_frac = (time - this->mStartTime) / this->mDuration;
-	F32 dfrac = target_frac - this->mCurFrac;
-	if (target_frac >= 0.f)
-	{
-		this->mActive = true;
-	}
-	
-	if (target_frac > 1.f)
-	{
-		this->mCurVal = this->mEndVal;
-		this->mCurFrac = 1.f;
-		this->mCurTime = time;
-		this->mDone = true;
-		return;
-	}
-
-	target_frac = llmin(1.f, target_frac);
-	target_frac = llmax(0.f, target_frac);
-
-	if (dfrac >= 0.f)
-	{
-		F32 total_frac = 1.f - this->mCurFrac;
-		F32 inc_frac = dfrac / total_frac;
-		this->mCurVal = inc_frac * this->mEndVal + (1.f - inc_frac) * this->mCurVal;
-		this->mCurTime = time;
-	}
-	else
-	{
-		F32 total_frac = this->mCurFrac - 1.f;
-		F32 inc_frac = dfrac / total_frac;
-		this->mCurVal = inc_frac * this->mStartVal + (1.f - inc_frac) * this->mCurVal;
-		this->mCurTime = time;
-	}
-	mCurFrac = target_frac;
-=======
     F32 target_frac = (time - this->mStartTime) / this->mDuration;
     F32 dfrac = target_frac - this->mCurFrac;
     if (target_frac >= 0.f)
     {
-        this->mActive = TRUE;
+        this->mActive = true;
     }
 
     if (target_frac > 1.f)
@@ -355,7 +261,7 @@
         this->mCurVal = this->mEndVal;
         this->mCurFrac = 1.f;
         this->mCurTime = time;
-        this->mDone = TRUE;
+        this->mDone = true;
         return;
     }
 
@@ -377,7 +283,6 @@
         this->mCurTime = time;
     }
     mCurFrac = target_frac;
->>>>>>> c06fb4e0
 }
 
 template <class Type>
@@ -424,31 +329,9 @@
 template <class Type>
 void LLInterpAttractor<Type>::update(const F32 time)
 {
-<<<<<<< HEAD
-	if (time > this->mStartTime)
-	{
-		this->mActive = true;
-	}
-	else
-	{
-		return;
-	}
-	if (time > this->mEndTime)
-	{
-		this->mDone = true;
-		return;
-	}
-
-	F32 dt = time - this->mCurTime;
-	Type dist_val = this->mEndVal - this->mCurVal;
-	Type dv = 0.5*dt*dt*this->mForce*dist_val;
-	this->mVelocity += dv;
-	this->mCurVal += this->mVelocity * dt;
-	this->mCurTime = time;
-=======
     if (time > this->mStartTime)
     {
-        this->mActive = TRUE;
+        this->mActive = true;
     }
     else
     {
@@ -456,7 +339,7 @@
     }
     if (time > this->mEndTime)
     {
-        this->mDone = TRUE;
+        this->mDone = true;
         return;
     }
 
@@ -466,7 +349,6 @@
     this->mVelocity += dv;
     this->mCurVal += this->mVelocity * dt;
     this->mCurTime = time;
->>>>>>> c06fb4e0
 }
 
 
@@ -479,13 +361,8 @@
 template <class Type>
 LLInterpFunc<Type>::LLInterpFunc() : LLInterp<Type>()
 {
-<<<<<<< HEAD
-	mFunc = nullptr;
-	mData = nullptr;
-=======
-    mFunc = NULL;
-    mData = NULL;
->>>>>>> c06fb4e0
+    mFunc = nullptr;
+    mData = nullptr;
 }
 
 template <class Type>
@@ -498,27 +375,9 @@
 template <class Type>
 void LLInterpFunc<Type>::update(const F32 time)
 {
-<<<<<<< HEAD
-	if (time > this->mStartTime)
-	{
-		this->mActive = true;
-	}
-	else
-	{
-		return;
-	}
-	if (time > this->mEndTime)
-	{
-		this->mDone = true;
-		return;
-	}
-
-	this->mCurVal = (*mFunc)(time - this->mStartTime, mData);
-	this->mCurTime = time;
-=======
     if (time > this->mStartTime)
     {
-        this->mActive = TRUE;
+        this->mActive = true;
     }
     else
     {
@@ -526,13 +385,12 @@
     }
     if (time > this->mEndTime)
     {
-        this->mDone = TRUE;
+        this->mDone = true;
         return;
     }
 
     this->mCurVal = (*mFunc)(time - this->mStartTime, mData);
     this->mCurTime = time;
->>>>>>> c06fb4e0
 }
 
 //////////////////////////////
@@ -543,30 +401,10 @@
 template <class Type>
 void LLInterpExp<Type>::update(const F32 time)
 {
-<<<<<<< HEAD
-	F32 target_frac = (time - this->mStartTime) / this->mDuration;
-	if (target_frac >= 0.f)
-	{
-		this->mActive = true;
-	}
-	
-	if (target_frac > 1.f)
-	{
-		this->mCurVal = this->mEndVal;
-		this->mCurFrac = 1.f;
-		this->mCurTime = time;
-		this->mDone = true;
-		return;
-	}
-
-	this->mCurFrac = 1.f - (F32)(exp(-2.f*target_frac));
-	this->mCurVal = this->mStartVal + this->mCurFrac * (this->mEndVal - this->mStartVal);
-	this->mCurTime = time;
-=======
     F32 target_frac = (time - this->mStartTime) / this->mDuration;
     if (target_frac >= 0.f)
     {
-        this->mActive = TRUE;
+        this->mActive = true;
     }
 
     if (target_frac > 1.f)
@@ -574,14 +412,13 @@
         this->mCurVal = this->mEndVal;
         this->mCurFrac = 1.f;
         this->mCurTime = time;
-        this->mDone = TRUE;
+        this->mDone = true;
         return;
     }
 
     this->mCurFrac = 1.f - (F32)(exp(-2.f*target_frac));
     this->mCurVal = this->mStartVal + this->mCurFrac * (this->mEndVal - this->mStartVal);
     this->mCurTime = time;
->>>>>>> c06fb4e0
 }
 
 #endif // LL_LLINTERP_H
