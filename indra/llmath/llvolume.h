/** 
 * @file llvolume.h
 * @brief LLVolume base class.
 *
 * $LicenseInfo:firstyear=2002&license=viewerlgpl$
 * Second Life Viewer Source Code
 * Copyright (C) 2010, Linden Research, Inc.
 * 
 * This library is free software; you can redistribute it and/or
 * modify it under the terms of the GNU Lesser General Public
 * License as published by the Free Software Foundation;
 * version 2.1 of the License only.
 * 
 * This library is distributed in the hope that it will be useful,
 * but WITHOUT ANY WARRANTY; without even the implied warranty of
 * MERCHANTABILITY or FITNESS FOR A PARTICULAR PURPOSE.  See the GNU
 * Lesser General Public License for more details.
 * 
 * You should have received a copy of the GNU Lesser General Public
 * License along with this library; if not, write to the Free Software
 * Foundation, Inc., 51 Franklin Street, Fifth Floor, Boston, MA  02110-1301  USA
 * 
 * Linden Research, Inc., 945 Battery Street, San Francisco, CA  94111  USA
 * $/LicenseInfo$
 */

#ifndef LL_LLVOLUME_H
#define LL_LLVOLUME_H

#include <iostream>

class LLProfileParams;
class LLPathParams;
class LLVolumeParams;
class LLProfile;
class LLPath;

template<class T> class LLPointer;
template <class T, typename T_PTR> class LLOctreeNode;

class LLVolumeFace;
class LLVolume;
class LLVolumeTriangle;
class LLVolumeOctree;

#include "lluuid.h"
#include "v4color.h"
//#include "vmath.h"
#include "v2math.h"
#include "v3math.h"
#include "v3dmath.h"
#include "v4math.h"
#include "llvector4a.h"
#include "llmatrix4a.h"
#include "llquaternion.h"
#include "llstrider.h"
#include "v4coloru.h"
#include "llrefcount.h"
#include "llpointer.h"
#include "llfile.h"
#include "llalignedarray.h"
#include "llrigginginfo.h"

//============================================================================

constexpr S32 MIN_DETAIL_FACES = 6;
constexpr S32 MIN_LOD = 0;
constexpr S32 MAX_LOD = 3;

// These are defined here but are not enforced at this level,
// rather they are here for the convenience of code that uses
// the LLVolume class.
constexpr F32 MIN_VOLUME_PROFILE_WIDTH 	= 0.05f;
constexpr F32 MIN_VOLUME_PATH_WIDTH 	= 0.05f;

constexpr F32 CUT_QUANTA    = 0.00002f;
constexpr F32 SCALE_QUANTA  = 0.01f;
constexpr F32 SHEAR_QUANTA  = 0.01f;
constexpr F32 TAPER_QUANTA  = 0.01f;
constexpr F32 REV_QUANTA    = 0.015f;
constexpr F32 HOLLOW_QUANTA = 0.00002f;

constexpr S32 MAX_VOLUME_TRIANGLE_INDICES = 10000;

//============================================================================

// useful masks
constexpr LLPCode LL_PCODE_HOLLOW_MASK 	= 0x80;		// has a thickness
constexpr LLPCode LL_PCODE_SEGMENT_MASK = 0x40;		// segments (1 angle)
constexpr LLPCode LL_PCODE_PATCH_MASK 	= 0x20;		// segmented segments (2 angles)
constexpr LLPCode LL_PCODE_HEMI_MASK 	= 0x10;		// half-primitives get their own type per PR's dictum
constexpr LLPCode LL_PCODE_BASE_MASK 	= 0x0F;

	// primitive shapes
constexpr LLPCode	LL_PCODE_CUBE 			= 1;
constexpr LLPCode	LL_PCODE_PRISM 			= 2;
constexpr LLPCode	LL_PCODE_TETRAHEDRON 	= 3;
constexpr LLPCode	LL_PCODE_PYRAMID 		= 4;
constexpr LLPCode	LL_PCODE_CYLINDER 		= 5;
constexpr LLPCode	LL_PCODE_CONE 			= 6;
constexpr LLPCode	LL_PCODE_SPHERE 		= 7;
constexpr LLPCode	LL_PCODE_TORUS 			= 8;
constexpr LLPCode	LL_PCODE_VOLUME			= 9;

	// surfaces
//constexpr LLPCode	LL_PCODE_SURFACE_TRIANGLE 	= 10;
//constexpr LLPCode	LL_PCODE_SURFACE_SQUARE 	= 11;
//constexpr LLPCode	LL_PCODE_SURFACE_DISC 		= 12;

constexpr LLPCode	LL_PCODE_APP				= 14; // App specific pcode (for viewer/sim side only objects)
constexpr LLPCode	LL_PCODE_LEGACY				= 15;

// Pcodes for legacy objects
//constexpr LLPCode	LL_PCODE_LEGACY_ATOR =				0x10 | LL_PCODE_LEGACY; // ATOR
constexpr LLPCode	LL_PCODE_LEGACY_AVATAR =			0x20 | LL_PCODE_LEGACY; // PLAYER
//constexpr LLPCode	LL_PCODE_LEGACY_BIRD =				0x30 | LL_PCODE_LEGACY; // BIRD
//constexpr LLPCode	LL_PCODE_LEGACY_DEMON =				0x40 | LL_PCODE_LEGACY; // DEMON
constexpr LLPCode	LL_PCODE_LEGACY_GRASS =				0x50 | LL_PCODE_LEGACY; // GRASS
constexpr LLPCode	LL_PCODE_TREE_NEW =					0x60 | LL_PCODE_LEGACY; // new trees
//constexpr LLPCode	LL_PCODE_LEGACY_ORACLE =			0x70 | LL_PCODE_LEGACY; // ORACLE
constexpr LLPCode	LL_PCODE_LEGACY_PART_SYS =			0x80 | LL_PCODE_LEGACY; // PART_SYS
constexpr LLPCode	LL_PCODE_LEGACY_ROCK =				0x90 | LL_PCODE_LEGACY; // ROCK
//constexpr LLPCode	LL_PCODE_LEGACY_SHOT =				0xA0 | LL_PCODE_LEGACY; // BASIC_SHOT
//constexpr LLPCode	LL_PCODE_LEGACY_SHOT_BIG =			0xB0 | LL_PCODE_LEGACY;
//constexpr LLPCode	LL_PCODE_LEGACY_SMOKE =				0xC0 | LL_PCODE_LEGACY; // SMOKE
//constexpr LLPCode	LL_PCODE_LEGACY_SPARK =				0xD0 | LL_PCODE_LEGACY;// SPARK
constexpr LLPCode	LL_PCODE_LEGACY_TEXT_BUBBLE =		0xE0 | LL_PCODE_LEGACY; // TEXTBUBBLE
constexpr LLPCode	LL_PCODE_LEGACY_TREE =				0xF0 | LL_PCODE_LEGACY; // TREE

	// hemis
constexpr LLPCode	LL_PCODE_CYLINDER_HEMI =		LL_PCODE_CYLINDER	| LL_PCODE_HEMI_MASK;
constexpr LLPCode	LL_PCODE_CONE_HEMI =			LL_PCODE_CONE		| LL_PCODE_HEMI_MASK;
constexpr LLPCode	LL_PCODE_SPHERE_HEMI =			LL_PCODE_SPHERE		| LL_PCODE_HEMI_MASK;
constexpr LLPCode	LL_PCODE_TORUS_HEMI =			LL_PCODE_TORUS		| LL_PCODE_HEMI_MASK;


// Volumes consist of a profile at the base that is swept around
// a path to make a volume.
// The profile code
constexpr U8	LL_PCODE_PROFILE_MASK		= 0x0f;
constexpr U8	LL_PCODE_PROFILE_MIN		= 0x00;
constexpr U8    LL_PCODE_PROFILE_CIRCLE		= 0x00;
constexpr U8    LL_PCODE_PROFILE_SQUARE		= 0x01;
constexpr U8	LL_PCODE_PROFILE_ISOTRI		= 0x02;
constexpr U8    LL_PCODE_PROFILE_EQUALTRI	= 0x03;
constexpr U8    LL_PCODE_PROFILE_RIGHTTRI	= 0x04;
constexpr U8	LL_PCODE_PROFILE_CIRCLE_HALF = 0x05;
constexpr U8	LL_PCODE_PROFILE_MAX		= 0x05;

// Stored in the profile byte
constexpr U8	LL_PCODE_HOLE_MASK		= 0xf0;
constexpr U8	LL_PCODE_HOLE_MIN		= 0x00;
constexpr U8	LL_PCODE_HOLE_SAME		= 0x00;		// same as outside profile
constexpr U8	LL_PCODE_HOLE_CIRCLE	= 0x10;
constexpr U8	LL_PCODE_HOLE_SQUARE	= 0x20;
constexpr U8	LL_PCODE_HOLE_TRIANGLE	= 0x30;
constexpr U8	LL_PCODE_HOLE_MAX		= 0x03;		// min/max needs to be >> 4 of real min/max

constexpr U8    LL_PCODE_PATH_IGNORE    = 0x00;
constexpr U8	LL_PCODE_PATH_MIN		= 0x01;		// min/max needs to be >> 4 of real min/max
constexpr U8    LL_PCODE_PATH_LINE      = 0x10;
constexpr U8    LL_PCODE_PATH_CIRCLE    = 0x20;
//<-- Working33 by Gregory Maurer
constexpr U8    LL_PCODE_PATH_CIRCLE_33 = 0x21;
//Working33 -->
constexpr U8    LL_PCODE_PATH_CIRCLE2   = 0x30;
constexpr U8    LL_PCODE_PATH_TEST      = 0x40;
constexpr U8    LL_PCODE_PATH_FLEXIBLE  = 0x80;
constexpr U8	LL_PCODE_PATH_MAX		= 0x08;

//============================================================================

// face identifiers
typedef U16 LLFaceID;

constexpr LLFaceID	LL_FACE_PATH_BEGIN		= 0x1 << 0;
constexpr LLFaceID	LL_FACE_PATH_END		= 0x1 << 1;
constexpr LLFaceID	LL_FACE_INNER_SIDE		= 0x1 << 2;
constexpr LLFaceID	LL_FACE_PROFILE_BEGIN	= 0x1 << 3;
constexpr LLFaceID	LL_FACE_PROFILE_END		= 0x1 << 4;
constexpr LLFaceID	LL_FACE_OUTER_SIDE_0	= 0x1 << 5;
constexpr LLFaceID	LL_FACE_OUTER_SIDE_1	= 0x1 << 6;
constexpr LLFaceID	LL_FACE_OUTER_SIDE_2	= 0x1 << 7;
constexpr LLFaceID	LL_FACE_OUTER_SIDE_3	= 0x1 << 8;

//============================================================================

// sculpt types + flags

constexpr U8 LL_SCULPT_TYPE_NONE      = 0;
constexpr U8 LL_SCULPT_TYPE_SPHERE    = 1;
constexpr U8 LL_SCULPT_TYPE_TORUS     = 2;
constexpr U8 LL_SCULPT_TYPE_PLANE     = 3;
constexpr U8 LL_SCULPT_TYPE_CYLINDER  = 4;
constexpr U8 LL_SCULPT_TYPE_MESH      = 5;
constexpr U8 LL_SCULPT_TYPE_MASK      = LL_SCULPT_TYPE_SPHERE | LL_SCULPT_TYPE_TORUS | LL_SCULPT_TYPE_PLANE |
	LL_SCULPT_TYPE_CYLINDER | LL_SCULPT_TYPE_MESH;

// for value checks, assign new value after adding new types
constexpr U8 LL_SCULPT_TYPE_MAX = LL_SCULPT_TYPE_MESH;

constexpr U8 LL_SCULPT_FLAG_INVERT    = 64;
constexpr U8 LL_SCULPT_FLAG_MIRROR    = 128;
constexpr U8 LL_SCULPT_FLAG_MASK = LL_SCULPT_FLAG_INVERT | LL_SCULPT_FLAG_MIRROR;

constexpr S32 LL_SCULPT_MESH_MAX_FACES = 8;

extern bool gDebugGL;

class LLProfileParams
{
public:
	LLProfileParams()
		: mCurveType(LL_PCODE_PROFILE_SQUARE),
		  mBegin(0.f),
		  mEnd(1.f),
		  mHollow(0.f),
		  mCRC(0)
	{
	}

	LLProfileParams(U8 curve, F32 begin, F32 end, F32 hollow)
		: mCurveType(curve),
		  mBegin(begin),
		  mEnd(end),
		  mHollow(hollow),
		  mCRC(0)
	{
	}

	LLProfileParams(U8 curve, U16 begin, U16 end, U16 hollow)
	{
		mCurveType = curve;
		F32 temp_f32 = begin * CUT_QUANTA;
		if (temp_f32 > 1.f)
		{
			temp_f32 = 1.f;
		}
		mBegin = temp_f32;
		temp_f32 = end * CUT_QUANTA;
		if (temp_f32 > 1.f)
		{
			temp_f32 = 1.f;
		}
		mEnd = 1.f - temp_f32;
		temp_f32 = hollow * HOLLOW_QUANTA;
		if (temp_f32 > 1.f)
		{
			temp_f32 = 1.f;
		}
		mHollow = temp_f32;
		mCRC = 0;
	}

	bool operator==(const LLProfileParams &params) const;
	bool operator!=(const LLProfileParams &params) const;
	bool operator<(const LLProfileParams &params) const;
	
	void copyParams(const LLProfileParams &params);

	bool importFile(LLFILE *fp);
	bool exportFile(LLFILE *fp) const;

	bool importLegacyStream(std::istream& input_stream);
	bool exportLegacyStream(std::ostream& output_stream) const;

	LLSD asLLSD() const;
	operator LLSD() const { return asLLSD(); }
	bool fromLLSD(LLSD& sd);

	const F32&  getBegin () const				{ return mBegin; }
	const F32&  getEnd   () const				{ return mEnd;   }
	const F32&  getHollow() const				{ return mHollow; }
	const U8&   getCurveType () const			{ return mCurveType; }

	void setCurveType(const U32 type)			{ mCurveType = type;}
	void setBegin(const F32 begin)				{ mBegin = (begin >= 1.0f) ? 0.0f : ((int) (begin * 100000))/100000.0f;}
	void setEnd(const F32 end)					{ mEnd   = (end   <= 0.0f) ? 1.0f : ((int) (end * 100000))/100000.0f;}
	void setHollow(const F32 hollow)			{ mHollow = ((int) (hollow * 100000))/100000.0f;}

	friend std::ostream& operator<<(std::ostream &s, const LLProfileParams &profile_params);

protected:
	// Profile params
	U8			  mCurveType;
	F32           mBegin;
	F32           mEnd;
	F32			  mHollow;

	U32           mCRC;
};

inline bool LLProfileParams::operator==(const LLProfileParams &params) const
{
	return 
		(getCurveType() == params.getCurveType()) &&
		(getBegin() == params.getBegin()) &&
		(getEnd() == params.getEnd()) &&
		(getHollow() == params.getHollow());
}

inline bool LLProfileParams::operator!=(const LLProfileParams &params) const
{
	return 
		(getCurveType() != params.getCurveType()) ||
		(getBegin() != params.getBegin()) ||
		(getEnd() != params.getEnd()) ||
		(getHollow() != params.getHollow());
}


inline bool LLProfileParams::operator<(const LLProfileParams &params) const
{
	if (getCurveType() != params.getCurveType())
	{
		return getCurveType() < params.getCurveType();
	}
	else
	if (getBegin() != params.getBegin())
	{
		return getBegin() < params.getBegin();
	}
	else
	if (getEnd() != params.getEnd())
	{
		return getEnd() < params.getEnd();
	}
	else
	{
		return getHollow() < params.getHollow();
	}
}

#define U8_TO_F32(x) (F32)(*((S8 *)&x))

class LLPathParams
{
public:
	LLPathParams()
		:
		mCurveType(LL_PCODE_PATH_LINE),
		mBegin(0.f),
		mEnd(1.f),
		mScale(1.f,1.f),
		mShear(0.f,0.f),
		mTwistBegin(0.f),
		mTwistEnd(0.f),
		mRadiusOffset(0.f),
		mTaper(0.f,0.f),
		mRevolutions(1.f),
		mSkew(0.f),
		mCRC(0)
	{
	}

	LLPathParams(U8 curve, F32 begin, F32 end, F32 scx, F32 scy, F32 shx, F32 shy, F32 twistend, F32 twistbegin, F32 radiusoffset, F32 tx, F32 ty, F32 revolutions, F32 skew)
		: mCurveType(curve),
		  mBegin(begin),
		  mEnd(end),
		  mScale(scx,scy),
		  mShear(shx,shy),
		  mTwistBegin(twistbegin),
		  mTwistEnd(twistend), 
		  mRadiusOffset(radiusoffset),
		  mTaper(tx,ty),
		  mRevolutions(revolutions),
		  mSkew(skew),
		  mCRC(0)
	{
	}

	LLPathParams(U8 curve, U16 begin, U16 end, U8 scx, U8 scy, U8 shx, U8 shy, U8 twistend, U8 twistbegin, U8 radiusoffset, U8 tx, U8 ty, U8 revolutions, U8 skew)
	{
		mCurveType = curve;
		mBegin = (F32)(begin * CUT_QUANTA);
		mEnd = (F32)(100.f - end) * CUT_QUANTA;
		if (mEnd > 1.f)
			mEnd = 1.f;
		mScale.setVec((F32) (200 - scx) * SCALE_QUANTA,(F32) (200 - scy) * SCALE_QUANTA);
		mShear.setVec(U8_TO_F32(shx) * SHEAR_QUANTA,U8_TO_F32(shy) * SHEAR_QUANTA);
		mTwistBegin = U8_TO_F32(twistbegin) * SCALE_QUANTA;
		mTwistEnd = U8_TO_F32(twistend) * SCALE_QUANTA;
		mRadiusOffset = U8_TO_F32(radiusoffset) * SCALE_QUANTA;
		mTaper.setVec(U8_TO_F32(tx) * TAPER_QUANTA,U8_TO_F32(ty) * TAPER_QUANTA);
		mRevolutions = ((F32)revolutions) * REV_QUANTA + 1.0f;
		mSkew = U8_TO_F32(skew) * SCALE_QUANTA;

		mCRC = 0;
	}

	bool operator==(const LLPathParams &params) const;
	bool operator!=(const LLPathParams &params) const;
	bool operator<(const LLPathParams &params) const;

	void copyParams(const LLPathParams &params);

	bool importFile(LLFILE *fp);
	bool exportFile(LLFILE *fp) const;

	bool importLegacyStream(std::istream& input_stream);
	bool exportLegacyStream(std::ostream& output_stream) const;

	LLSD asLLSD() const;
	operator LLSD() const { return asLLSD(); }
	bool fromLLSD(LLSD& sd);

	const F32& getBegin() const			{ return mBegin; }
	const F32& getEnd() const			{ return mEnd; }
	const LLVector2 &getScale() const	{ return mScale; }
	const F32& getScaleX() const		{ return mScale.mV[0]; }
	const F32& getScaleY() const		{ return mScale.mV[1]; }
	const LLVector2 getBeginScale() const;
	const LLVector2 getEndScale() const;
	const LLVector2 &getShear() const	{ return mShear; }
	const F32& getShearX() const		{ return mShear.mV[0]; }
	const F32& getShearY() const		{ return mShear.mV[1]; }
	const U8& getCurveType () const		{ return mCurveType; }

	const F32& getTwistBegin() const	{ return mTwistBegin;	}
	const F32& getTwistEnd() const		{ return mTwistEnd;	}
	const F32& getTwist() const			{ return mTwistEnd; }	// deprecated
	const F32& getRadiusOffset() const	{ return mRadiusOffset; }
	const LLVector2 &getTaper() const	{ return mTaper;		}
	const F32& getTaperX() const		{ return mTaper.mV[0];	}
	const F32& getTaperY() const		{ return mTaper.mV[1];	}
	const F32& getRevolutions() const	{ return mRevolutions;	}
	const F32& getSkew() const			{ return mSkew;			}

	void setCurveType(const U8 type)	{ mCurveType = type;	}
	void setBegin(const F32 begin)		{ mBegin     = begin;	}
	void setEnd(const F32 end)			{ mEnd       = end;	}

	void setScale(const F32 x, const F32 y)		{ mScale.setVec(x,y); }
	void setScaleX(const F32 v)					{ mScale.mV[VX] = v; }
	void setScaleY(const F32 v)					{ mScale.mV[VY] = v; }
	void setShear(const F32 x, const F32 y)		{ mShear.setVec(x,y); }
	void setShearX(const F32 v)					{ mShear.mV[VX] = v; }
	void setShearY(const F32 v)					{ mShear.mV[VY] = v; }

	void setTwistBegin(const F32 twist_begin)	{ mTwistBegin	= twist_begin;	}
	void setTwistEnd(const F32 twist_end)		{ mTwistEnd		= twist_end;	}
	void setTwist(const F32 twist)				{ setTwistEnd(twist); }	// deprecated
	void setRadiusOffset(const F32 radius_offset){ mRadiusOffset	= radius_offset; }
	void setTaper(const F32 x, const F32 y)		{ mTaper.setVec(x,y);			}
	void setTaperX(const F32 v)					{ mTaper.mV[VX]	= v;			}
	void setTaperY(const F32 v)					{ mTaper.mV[VY]	= v;			}
	void setRevolutions(const F32 revolutions)	{ mRevolutions	= revolutions;	}
	void setSkew(const F32 skew)				{ mSkew			= skew;			}

	friend std::ostream& operator<<(std::ostream &s, const LLPathParams &path_params);

protected:
	// Path params
	U8			  mCurveType;
	F32           mBegin;
	F32           mEnd;
	LLVector2	  mScale;
	LLVector2     mShear;

	F32			  mTwistBegin;
	F32			  mTwistEnd;
	F32			  mRadiusOffset;
	LLVector2	  mTaper;
	F32			  mRevolutions;
	F32			  mSkew;

	U32           mCRC;
};

inline bool LLPathParams::operator==(const LLPathParams &params) const
{
	return
		(getCurveType() == params.getCurveType()) && 
		(getScale() == params.getScale()) &&
		(getBegin() == params.getBegin()) && 
		(getEnd() == params.getEnd()) && 
		(getShear() == params.getShear()) &&
		(getTwist() == params.getTwist()) &&
		(getTwistBegin() == params.getTwistBegin()) &&
		(getRadiusOffset() == params.getRadiusOffset()) &&
		(getTaper() == params.getTaper()) &&
		(getRevolutions() == params.getRevolutions()) &&
		(getSkew() == params.getSkew());
}

inline bool LLPathParams::operator!=(const LLPathParams &params) const
{
	return
		(getCurveType() != params.getCurveType()) ||
		(getScale() != params.getScale()) ||
		(getBegin() != params.getBegin()) || 
		(getEnd() != params.getEnd()) || 
		(getShear() != params.getShear()) ||
		(getTwist() != params.getTwist()) ||
		(getTwistBegin() !=params.getTwistBegin()) ||
		(getRadiusOffset() != params.getRadiusOffset()) ||
		(getTaper() != params.getTaper()) ||
		(getRevolutions() != params.getRevolutions()) ||
		(getSkew() != params.getSkew());
}


inline bool LLPathParams::operator<(const LLPathParams &params) const
{
	if( getCurveType() != params.getCurveType()) 
	{
		return getCurveType() < params.getCurveType();
	}
	else
	if( getScale() != params.getScale()) 
	{
		return getScale() < params.getScale();
	}
	else
	if( getBegin() != params.getBegin()) 
	{
		return getBegin() < params.getBegin();
	}
	else
	if( getEnd() != params.getEnd()) 
	{
		return getEnd() < params.getEnd();
	}
	else
	if( getShear() != params.getShear()) 
	{
		return getShear() < params.getShear();
	}
	else
	if( getTwist() != params.getTwist())
	{
		return getTwist() < params.getTwist();
	}
	else
	if( getTwistBegin() != params.getTwistBegin())
	{
		return getTwistBegin() < params.getTwistBegin();
	}
	else
	if( getRadiusOffset() != params.getRadiusOffset())
	{
		return getRadiusOffset() < params.getRadiusOffset();
	}
	else
	if( getTaper() != params.getTaper())
	{
		return getTaper() < params.getTaper();
	}
	else
	if( getRevolutions() != params.getRevolutions())
	{
		return getRevolutions() < params.getRevolutions();
	}
	else
	{
		return getSkew() < params.getSkew();
	}
}

typedef LLVolumeParams* LLVolumeParamsPtr;
typedef const LLVolumeParams* const_LLVolumeParamsPtr;

class LLVolumeParams
{
public:
	LLVolumeParams()
		: mSculptType(LL_SCULPT_TYPE_NONE)
	{
	}

	LLVolumeParams(LLProfileParams &profile, LLPathParams &path,
				   LLUUID sculpt_id = LLUUID::null, U8 sculpt_type = LL_SCULPT_TYPE_NONE)
		: mProfileParams(profile), mPathParams(path), mSculptID(sculpt_id), mSculptType(sculpt_type)
	{
	}

	bool operator==(const LLVolumeParams &params) const;
	bool operator!=(const LLVolumeParams &params) const;
	bool operator<(const LLVolumeParams &params) const;


	void copyParams(const LLVolumeParams &params);
	
	const LLProfileParams &getProfileParams() const {return mProfileParams;}
	LLProfileParams &getProfileParams() {return mProfileParams;}
	const LLPathParams &getPathParams() const {return mPathParams;}
	LLPathParams &getPathParams() {return mPathParams;}

	bool importFile(LLFILE *fp);
	bool exportFile(LLFILE *fp) const;

	bool importLegacyStream(std::istream& input_stream);
	bool exportLegacyStream(std::ostream& output_stream) const;

	LLSD sculptAsLLSD() const;
	bool sculptFromLLSD(LLSD& sd);
	
	LLSD asLLSD() const;
	operator LLSD() const { return asLLSD(); }
	bool fromLLSD(LLSD& sd);

	bool setType(U8 profile, U8 path);

	//void setBeginS(const F32 beginS)			{ mProfileParams.setBegin(beginS); }	// range 0 to 1
	//void setBeginT(const F32 beginT)			{ mPathParams.setBegin(beginT); }		// range 0 to 1
	//void setEndS(const F32 endS)				{ mProfileParams.setEnd(endS); }		// range 0 to 1, must be greater than begin
	//void setEndT(const F32 endT)				{ mPathParams.setEnd(endT); }			// range 0 to 1, must be greater than begin

	bool setBeginAndEndS(const F32 begin, const F32 end);			// both range from 0 to 1, begin must be less than end
	bool setBeginAndEndT(const F32 begin, const F32 end);			// both range from 0 to 1, begin must be less than end

	bool setHollow(const F32 hollow);	// range 0 to 1
	bool setRatio(const F32 x)					{ return setRatio(x,x); }			// 0 = point, 1 = same as base
	bool setShear(const F32 x)					{ return setShear(x,x); }			// 0 = no movement, 
	bool setRatio(const F32 x, const F32 y);			// 0 = point, 1 = same as base
	bool setShear(const F32 x, const F32 y);			// 0 = no movement

	bool setTwistBegin(const F32 twist_begin);	// range -1 to 1
	bool setTwistEnd(const F32 twist_end);		// range -1 to 1
	bool setTwist(const F32 twist)				{ return setTwistEnd(twist); }		// deprecated
	bool setTaper(const F32 x, const F32 y)		{ bool pass_x = setTaperX(x); bool pass_y = setTaperY(y); return pass_x && pass_y; }
	bool setTaperX(const F32 v);				// -1 to 1
	bool setTaperY(const F32 v);				// -1 to 1
	bool setRevolutions(const F32 revolutions);	// 1 to 4
	bool setRadiusOffset(const F32 radius_offset);
	bool setSkew(const F32 skew);
	bool setSculptID(const LLUUID& sculpt_id, U8 sculpt_type);

	static bool validate(U8 prof_curve, F32 prof_begin, F32 prof_end, F32 hollow,
		U8 path_curve, F32 path_begin, F32 path_end,
		F32 scx, F32 scy, F32 shx, F32 shy,
		F32 twistend, F32 twistbegin, F32 radiusoffset,
		F32 tx, F32 ty, F32 revolutions, F32 skew);
	
	const F32&  getBeginS() 	const	{ return mProfileParams.getBegin(); }
 	const F32&  getBeginT() 	const	{ return mPathParams.getBegin(); }
 	const F32&  getEndS() 		const	{ return mProfileParams.getEnd(); }
 	const F32&  getEndT() 		const	{ return mPathParams.getEnd(); }
 
 	const F32&  getHollow() 	const   { return mProfileParams.getHollow(); }
 	const F32&  getTwist() 	const   	{ return mPathParams.getTwist(); }
 	const F32&  getRatio() 	const		{ return mPathParams.getScaleX(); }
 	const F32&  getRatioX() 	const   { return mPathParams.getScaleX(); }
 	const F32&  getRatioY() 	const   { return mPathParams.getScaleY(); }
 	const F32&  getShearX() 	const   { return mPathParams.getShearX(); }
 	const F32&  getShearY() 	const   { return mPathParams.getShearY(); }

	const F32&	getTwistBegin()const	{ return mPathParams.getTwistBegin();	}
	const F32&  getRadiusOffset() const	{ return mPathParams.getRadiusOffset();	}
	const F32&  getTaper() const		{ return mPathParams.getTaperX();		}
	const F32&	getTaperX() const		{ return mPathParams.getTaperX();		}
	const F32&  getTaperY() const		{ return mPathParams.getTaperY();		}
	const F32&  getRevolutions() const	{ return mPathParams.getRevolutions();	}
	const F32&  getSkew() const			{ return mPathParams.getSkew();			}
	const LLUUID& getSculptID() const	{ return mSculptID;						}
	const U8& getSculptType() const     { return mSculptType;                   }
	bool isSculpt() const;
	bool isMeshSculpt() const;
	bool isConvex() const;

	// 'begin' and 'end' should be in range [0, 1] (they will be clamped)
	// (begin, end) = (0, 1) will not change the volume
	// (begin, end) = (0, 0.5) will reduce the volume to the first half of its profile/path (S/T)
	void reduceS(F32 begin, F32 end);
	void reduceT(F32 begin, F32 end);

	struct compare
	{
		bool operator()( const const_LLVolumeParamsPtr& first, const const_LLVolumeParamsPtr& second) const
		{
			return (*first < *second);
		}
	};
	
	friend std::ostream& operator<<(std::ostream &s, const LLVolumeParams &volume_params);

	// debug helper functions
	void setCube();

protected:
	LLProfileParams mProfileParams;
	LLPathParams	mPathParams;
	LLUUID mSculptID;
	U8 mSculptType;
};


class LLProfile
{
	friend class LLVolume;

public:
	LLProfile()
		: mOpen(false),
		  mConcave(false),
		  mDirty(true),
		  mTotalOut(0),
		  mTotal(2)
	{
	}

	S32	 getTotal() const								{ return mTotal; }
	S32	 getTotalOut() const							{ return mTotalOut; }	// Total number of outside points
	bool isFlat(S32 face) const							{ return (mFaces[face].mCount == 2); }
	bool isOpen() const									{ return mOpen; }
	void setDirty()										{ mDirty = true; }

	static S32 getNumPoints(const LLProfileParams& params, bool path_open, F32 detail = 1.0f, S32 split = 0,
				  bool is_sculpted = false, S32 sculpt_size = 0);
	bool generate(const LLProfileParams& params, bool path_open, F32 detail = 1.0f, S32 split = 0,
				  bool is_sculpted = false, S32 sculpt_size = 0);
	bool isConcave() const								{ return mConcave; }
public:
	struct Face
	{
		S32       mIndex;
		S32       mCount;
		F32       mScaleU;
		bool      mCap;
		bool      mFlat;
		LLFaceID  mFaceID;
	};
	
	LLAlignedArray<LLVector4a, 64> mProfile;	
	//LLAlignedArray<LLVector4a, 64> mNormals;
	std::vector<Face>      mFaces;

	//LLAlignedArray<LLVector4a, 64> mEdgeNormals;
	//LLAlignedArray<LLVector4a, 64> mEdgeCenters;

	friend std::ostream& operator<<(std::ostream &s, const LLProfile &profile);

protected:
	~LLProfile();

	static S32 getNumNGonPoints(const LLProfileParams& params, S32 sides, F32 offset=0.0f, F32 bevel = 0.0f, F32 ang_scale = 1.f, S32 split = 0);
	void genNGon(const LLProfileParams& params, S32 sides, F32 offset=0.0f, F32 bevel = 0.0f, F32 ang_scale = 1.f, S32 split = 0);

	Face* addHole(const LLProfileParams& params, bool flat, F32 sides, F32 offset, F32 box_hollow, F32 ang_scale, S32 split = 0);
	Face* addCap (S16 faceID);
	Face* addFace(S32 index, S32 count, F32 scaleU, S16 faceID, bool flat);

protected:
	bool		  mOpen;
	bool		  mConcave;
	bool          mDirty;

	S32			  mTotalOut;
	S32			  mTotal;
};

//-------------------------------------------------------------------
// SWEEP/EXTRUDE PATHS
//-------------------------------------------------------------------

class LLPath
{
public:
	class PathPt
	{
	public:
		LLMatrix4a   mRot;
		LLVector4a	 mPos;
		
		LLVector4a   mScale;
		F32			 mTexT;
		F32 pad[3]; //for alignment
		PathPt() 
		{ 
			mPos.clear(); 
			mTexT = 0; 
			mScale.clear(); 
			mRot.setRows(LLVector4a(1,0,0,0),
						LLVector4a(0,1,0,0),
						LLVector4a(0,0,1,0));

			//distinguished data in the pad for debugging
			pad[0] = 3.14159f;
			pad[1] = -3.14159f;
			pad[2] = 0.585f;
		}
	};

public:
	LLPath()
		: mOpen(false),
		  mTotal(0),
		  mDirty(true),
		  mStep(1)
	{
	}

	virtual ~LLPath();

	static S32 getNumPoints(const LLPathParams& params, F32 detail);
	static S32 getNumNGonPoints(const LLPathParams& params, S32 sides, F32 offset=0.0f, F32 end_scale = 1.f, F32 twist_scale = 1.f);

	void genNGon(const LLPathParams& params, S32 sides, F32 offset=0.0f, F32 end_scale = 1.f, F32 twist_scale = 1.f);
	virtual bool generate(const LLPathParams& params, F32 detail=1.0f, S32 split = 0,
						  bool is_sculpted = false, S32 sculpt_size = 0);

	bool isOpen() const						{ return mOpen; }
	F32 getStep() const						{ return mStep; }
	void setDirty()							{ mDirty = true; }

	S32 getPathLength() const				{ return (S32)mPath.size(); }

	void resizePath(S32 length) { mPath.resize(length); }

	friend std::ostream& operator<<(std::ostream &s, const LLPath &path);

public:
	LLAlignedArray<PathPt, 64> mPath;

protected:
	bool		  mOpen;
	S32			  mTotal;
	bool          mDirty;
	F32           mStep;
};

class LLDynamicPath : public LLPath
{
public:
	LLDynamicPath() : LLPath() { }
	/*virtual*/ bool generate(const LLPathParams& params, F32 detail=1.0f, S32 split = 0,
							  bool is_sculpted = false, S32 sculpt_size = 0);
};

// Yet another "face" class - caches volume-specific, but not instance-specific data for faces)
class LLVolumeFace
{
public:
	class VertexData
	{
		enum 
		{
			POSITION = 0,
			NORMAL = 1
		};

	private:
		void init();
	public:
		VertexData();
		VertexData(const VertexData& rhs);
		const VertexData& operator=(const VertexData& rhs);

		~VertexData();
		LLVector4a& getPosition();
		LLVector4a& getNormal();
		const LLVector4a& getPosition() const;
		const LLVector4a& getNormal() const;
		void setPosition(const LLVector4a& pos);
		void setNormal(const LLVector4a& norm);
		

		LLVector2 mTexCoord;

		bool operator<(const VertexData& rhs) const;
		bool operator==(const VertexData& rhs) const;
		bool compareNormal(const VertexData& rhs, F32 angle_cutoff) const;

	private:
		LLVector4a* mData;
	};

	LLVolumeFace();
	LLVolumeFace(const LLVolumeFace& src);
	LLVolumeFace& operator=(const LLVolumeFace& rhs);

	~LLVolumeFace();
private:
	void freeData();
public:

	bool create(LLVolume* volume, bool partial_build = false);
	void createTangents();
	
	void resizeVertices(S32 num_verts);
	void allocateTangents(S32 num_verts);
	void allocateWeights(S32 num_verts);
    void allocateJointIndices(S32 num_verts);
	void resizeIndices(S32 num_indices);
	void fillFromLegacyData(std::vector<LLVolumeFace::VertexData>& v, std::vector<U16>& idx);

	void pushVertex(const VertexData& cv);
	void pushVertex(const LLVector4a& pos, const LLVector4a& norm, const LLVector2& tc);
	void pushIndex(const U16& idx);

	void swapData(LLVolumeFace& rhs);

	void getVertexData(U16 indx, LLVolumeFace::VertexData& cv);

	class VertexMapData : public LLVolumeFace::VertexData
	{
	public:
		U16 mIndex;

		bool operator==(const LLVolumeFace::VertexData& rhs) const;

		struct ComparePosition
		{
			bool operator()(const LLVector3& a, const LLVector3& b) const;
		};

		typedef std::map<LLVector3, std::vector<VertexMapData>, VertexMapData::ComparePosition > PointMap;
	};

    // Eliminates non unique triangles, takes positions,
    // normals and texture coordinates into account.
    void remap();

	void optimize(F32 angle_cutoff = 2.f);
	bool cacheOptimize(bool gen_tangents = false);

	void createOctree(F32 scaler = 0.25f, const LLVector4a& center = LLVector4a(0,0,0), const LLVector4a& size = LLVector4a(0.5f,0.5f,0.5f));
    void destroyOctree();
    // Get a reference to the octree, which may be null
    const LLVolumeOctree* getOctree() const;

	enum
	{
		SINGLE_MASK =	0x0001,
		CAP_MASK =		0x0002,
		END_MASK =		0x0004,
		SIDE_MASK =		0x0008,
		INNER_MASK =	0x0010,
		OUTER_MASK =	0x0020,
		HOLLOW_MASK =	0x0040,
		OPEN_MASK =		0x0080,
		FLAT_MASK =		0x0100,
		TOP_MASK =		0x0200,
		BOTTOM_MASK =	0x0400
	};
	
public:
	S32 mID;
	U32 mTypeMask;
	
	// Only used for INNER/OUTER faces
	S32 mBeginS;
	S32 mBeginT;
	S32 mNumS;
	S32 mNumT;

	LLVector4a* mExtents; //minimum and maximum point of face
	LLVector4a* mCenter;
	LLVector2   mTexCoordExtents[2]; //minimum and maximum of texture coordinates of the face.

	S32 mNumVertices; // num vertices == num normals == num texcoords
	S32 mNumAllocatedVertices;
	S32 mNumIndices;

	LLVector4a* mPositions; // Contains vertices, nortmals and texcoords
	LLVector4a* mNormals; // pointer into mPositions
	LLVector4a* mTangents;
	LLVector2*  mTexCoords; // pointer into mPositions

	// mIndices contains mNumIndices amount of elements.
	// It contains triangles, each 3 indices describe one triangle.
    // If mIndices contains {0, 2, 3, 1, 2, 4}, it means there
    // are two triangles {0, 2, 3} and {1, 2, 4} with values being
    // indexes for mPositions/mNormals/mTexCoords
	U16* mIndices;

	std::vector<S32>	mEdge;

	//list of skin weights for rigged volumes
	// format is mWeights[vertex_index].mV[influence] = <joint_index>.<weight>
	// mWeights.size() should be empty or match mVertices.size()  
	LLVector4a* mWeights;

#if USE_SEPARATE_JOINT_INDICES_AND_WEIGHTS
    LLVector4a* mJustWeights;
    U8* mJointIndices;
#endif

    mutable bool mWeightsScrubbed;

    // Which joints are rigged to, and the bounding box of any rigged
    // vertices per joint.
    LLJointRiggingInfoTab mJointRiggingInfoTab;

	//whether or not face has been cache optimized
	bool mOptimized;

    // if this is a mesh asset, scale and translation that were applied
    // when encoding the source mesh into a unit cube
    // used for regenerating tangents
    LLVector3 mNormalizedScale = LLVector3(1,1,1);

private:
    LLVolumeOctree* mOctree;
    LLVolumeTriangle* mOctreeTriangles;

	bool createUnCutCubeCap(LLVolume* volume, bool partial_build = false);
	bool createCap(LLVolume* volume, bool partial_build = false);
	bool createSide(LLVolume* volume, bool partial_build = false);
};

class LLVolume : public LLRefCount
{
	friend class LLVolumeLODGroup;

protected:
	virtual ~LLVolume(); // use unref

public:
	typedef std::vector<LLVolumeFace> face_list_t;
		
	struct FaceParams
	{
		LLFaceID mFaceID;
		S32 mBeginS;
		S32 mCountS;
		S32 mBeginT;
		S32 mCountT;
	};

	LLVolume(const LLVolumeParams &params, const F32 detail, const bool generate_single_face = false, const bool is_unique = false);
	
	U8 getProfileType()	const								{ return mParams.getProfileParams().getCurveType(); }
	U8 getPathType() const									{ return mParams.getPathParams().getCurveType(); }
	S32	getNumFaces() const;
	S32 getNumVolumeFaces() const							{ return mVolumeFaces.size(); }
	F32 getDetail() const									{ return mDetail; }
	F32 getSurfaceArea() const								{ return mSurfaceArea; }
	const LLVolumeParams& getParams() const					{ return mParams; }
	LLVolumeParams getCopyOfParams() const					{ return mParams; }
	const LLProfile& getProfile() const						{ return *mProfilep; }
	LLPath& getPath() const									{ return *mPathp; }
	void resizePath(S32 length);
	const LLAlignedArray<LLVector4a,64>&	getMesh() const				{ return mMesh; }
	const LLVector4a& getMeshPt(const U32 i) const			{ return mMesh[i]; }
	

	void setDirty() { mPathp->setDirty(); mProfilep->setDirty(); }

	void regen();
    void genTangents(S32 face);

	bool isConvex() const;
	bool isCap(S32 face);
	bool isFlat(S32 face);
	bool isUnique() const									{ return mUnique; }

	S32 getSculptLevel() const                              { return mSculptLevel; }
	void setSculptLevel(S32 level)							{ mSculptLevel = level; }

	

	// <FS:ND> Cache LOD Triangle counts, it is expensive to calculate them each time.
	//	static void getLoDTriangleCounts(const LLVolumeParams& params, S32* counts);
	static void getLoDTriangleCounts(const LLVolumeParams& params, S32* counts, LLVolume*);
	// </FS:ND>

	S32 getNumTriangles(S32* vcount = nullptr) const;

	void generateSilhouetteVertices(std::vector<LLVector3> &vertices, 
									std::vector<LLVector3> &normals, 
									const LLVector3& view_vec,
									const LLMatrix4& mat,
									const LLMatrix3& norm_mat,
									S32 face_index);

	//get the face index of the face that intersects with the given line segment at the point 
	//closest to start.  Moves end to the point of intersection.  Returns -1 if no intersection.
	//Line segment must be in volume space.
	S32 lineSegmentIntersect(const LLVector4a& start, const LLVector4a& end,
							 S32 face = -1,                          // which face to check, -1 = ALL_SIDES
							 LLVector4a* intersection = nullptr,     // return the intersection point
							 LLVector2* tex_coord = nullptr,         // return the texture coordinates of the intersection point
							 LLVector4a* normal = nullptr,           // return the surface normal at the intersection point
							 LLVector4a* tangent = nullptr           // return the surface tangent at the intersection point
		);

	LLFaceID generateFaceMask();

	bool isFaceMaskValid(LLFaceID face_mask);
	static S32 sNumMeshPoints;

	friend std::ostream& operator<<(std::ostream &s, const LLVolume &volume);
	friend std::ostream& operator<<(std::ostream &s, const LLVolume *volumep);		// HACK to bypass Windoze confusion over 
																				// conversion if *(LLVolume*) to LLVolume&
	const LLVolumeFace &getVolumeFace(const S32 f) const {return mVolumeFaces[f];} // DO NOT DELETE VOLUME WHILE USING THIS REFERENCE, OR HOLD A POINTER TO THIS VOLUMEFACE
	
	LLVolumeFace &getVolumeFace(const S32 f) {return mVolumeFaces[f];} // DO NOT DELETE VOLUME WHILE USING THIS REFERENCE, OR HOLD A POINTER TO THIS VOLUMEFACE

	face_list_t& getVolumeFaces() { return mVolumeFaces; }

	U32					mFaceMask;			// bit array of which faces exist in this volume
	LLVector3			mLODScaleBias;		// vector for biasing LOD based on scale
	
	void sculpt(U16 sculpt_width, U16 sculpt_height, S8 sculpt_components, const U8* sculpt_data, S32 sculpt_level, bool visible_placeholder);

	// NaCl - Graphics crasher protection
	void calcSurfaceArea(); // ZK LBG
	// NaCl End

	void copyVolumeFaces(const LLVolume* volume);
	void copyFacesTo(std::vector<LLVolumeFace> &faces) const;
	void copyFacesFrom(const std::vector<LLVolumeFace> &faces);

    // use meshoptimizer to optimize index buffer for vertex shader cache
    //  gen_tangents - if true, generate MikkTSpace tangents if needed before optimizing index buffer
	bool cacheOptimize(bool gen_tangents = false);

private:
	void sculptGenerateMapVertices(U16 sculpt_width, U16 sculpt_height, S8 sculpt_components, const U8* sculpt_data, U8 sculpt_type);
	F32 sculptGetSurfaceArea();
	void sculptGenerateEmptyPlaceholder();
	void sculptGenerateSpherePlaceholder();

protected:
	bool generate();
	void createVolumeFaces();
public:
	bool unpackVolumeFaces(std::istream& is, S32 size);
	bool unpackVolumeFaces(U8* in_data, S32 size);
private:
	bool unpackVolumeFacesInternal(const LLSD& mdl);

public:
	virtual void setMeshAssetLoaded(bool loaded);
	virtual bool isMeshAssetLoaded();
    virtual void setMeshAssetUnavaliable(bool unavaliable);
    virtual bool isMeshAssetUnavaliable();

 protected:
	bool mUnique;
	F32 mDetail;
	S32 mSculptLevel;
	F32 mSurfaceArea; //unscaled surface area
	bool mIsMeshAssetLoaded;
    bool mIsMeshAssetUnavaliable;
	
	const LLVolumeParams mParams;
	LLPath *mPathp;
	LLProfile *mProfilep;
	LLAlignedArray<LLVector4a,64> mMesh;
	
	
	bool mGenerateSingleFace;
	face_list_t mVolumeFaces;

public:
	LLVector4a* mHullPoints;
	U16* mHullIndices;
	S32 mNumHullPoints;
	S32 mNumHullIndices;

private:
	struct TrianglesPerLODCache *mTrianglesCache;
};

std::ostream& operator<<(std::ostream &s, const LLVolumeParams &volume_params);

<<<<<<< HEAD
void LLCalculateTangentArray(U32 vertexCount, const LLVector4a *vertex, const LLVector4a *normal, const LLVector2 *texcoord, U32 triangleCount, const U16* index_array, LLVector4a *tangent);

BOOL LLLineSegmentBoxIntersect(const F32* start, const F32* end, const F32* center, const F32* size);
BOOL LLLineSegmentBoxIntersect(const LLVector3& start, const LLVector3& end, const LLVector3& center, const LLVector3& size);
BOOL LLLineSegmentBoxIntersect(const LLVector4a& start, const LLVector4a& end, const LLVector4a& center, const LLVector4a& size);

//BOOL LLTriangleRayIntersect(const LLVector3& vert0, const LLVector3& vert1, const LLVector3& vert2, const LLVector3& orig, const LLVector3& dir,
//							F32& intersection_a, F32& intersection_b, F32& intersection_t, BOOL two_sided);
=======
bool LLLineSegmentBoxIntersect(const F32* start, const F32* end, const F32* center, const F32* size);
bool LLLineSegmentBoxIntersect(const LLVector3& start, const LLVector3& end, const LLVector3& center, const LLVector3& size);
bool LLLineSegmentBoxIntersect(const LLVector4a& start, const LLVector4a& end, const LLVector4a& center, const LLVector4a& size);
>>>>>>> 269d9046

bool LLTriangleRayIntersect(const LLVector4a& vert0, const LLVector4a& vert1, const LLVector4a& vert2, const LLVector4a& orig, const LLVector4a& dir,
							F32& intersection_a, F32& intersection_b, F32& intersection_t);
bool LLTriangleRayIntersectTwoSided(const LLVector4a& vert0, const LLVector4a& vert1, const LLVector4a& vert2, const LLVector4a& orig, const LLVector4a& dir,
							F32& intersection_a, F32& intersection_b, F32& intersection_t);

#endif<|MERGE_RESOLUTION|>--- conflicted
+++ resolved
@@ -1156,20 +1156,11 @@
 
 std::ostream& operator<<(std::ostream &s, const LLVolumeParams &volume_params);
 
-<<<<<<< HEAD
 void LLCalculateTangentArray(U32 vertexCount, const LLVector4a *vertex, const LLVector4a *normal, const LLVector2 *texcoord, U32 triangleCount, const U16* index_array, LLVector4a *tangent);
 
-BOOL LLLineSegmentBoxIntersect(const F32* start, const F32* end, const F32* center, const F32* size);
-BOOL LLLineSegmentBoxIntersect(const LLVector3& start, const LLVector3& end, const LLVector3& center, const LLVector3& size);
-BOOL LLLineSegmentBoxIntersect(const LLVector4a& start, const LLVector4a& end, const LLVector4a& center, const LLVector4a& size);
-
-//BOOL LLTriangleRayIntersect(const LLVector3& vert0, const LLVector3& vert1, const LLVector3& vert2, const LLVector3& orig, const LLVector3& dir,
-//							F32& intersection_a, F32& intersection_b, F32& intersection_t, BOOL two_sided);
-=======
 bool LLLineSegmentBoxIntersect(const F32* start, const F32* end, const F32* center, const F32* size);
 bool LLLineSegmentBoxIntersect(const LLVector3& start, const LLVector3& end, const LLVector3& center, const LLVector3& size);
 bool LLLineSegmentBoxIntersect(const LLVector4a& start, const LLVector4a& end, const LLVector4a& center, const LLVector4a& size);
->>>>>>> 269d9046
 
 bool LLTriangleRayIntersect(const LLVector4a& vert0, const LLVector4a& vert1, const LLVector4a& vert2, const LLVector4a& orig, const LLVector4a& dir,
 							F32& intersection_a, F32& intersection_b, F32& intersection_t);
