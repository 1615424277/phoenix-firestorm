--- conflicted
+++ resolved
@@ -70,13 +70,8 @@
 // These are defined here but are not enforced at this level,
 // rather they are here for the convenience of code that uses
 // the LLVolume class.
-<<<<<<< HEAD
-constexpr F32 MIN_VOLUME_PROFILE_WIDTH 	= 0.05f;
-constexpr F32 MIN_VOLUME_PATH_WIDTH 	= 0.05f;
-=======
 constexpr F32 MIN_VOLUME_PROFILE_WIDTH  = 0.05f;
 constexpr F32 MIN_VOLUME_PATH_WIDTH     = 0.05f;
->>>>>>> 1a8a5404
 
 constexpr F32 CUT_QUANTA    = 0.00002f;
 constexpr F32 SCALE_QUANTA  = 0.01f;
@@ -90,55 +85,6 @@
 //============================================================================
 
 // useful masks
-<<<<<<< HEAD
-constexpr LLPCode LL_PCODE_HOLLOW_MASK 	= 0x80;		// has a thickness
-constexpr LLPCode LL_PCODE_SEGMENT_MASK = 0x40;		// segments (1 angle)
-constexpr LLPCode LL_PCODE_PATCH_MASK 	= 0x20;		// segmented segments (2 angles)
-constexpr LLPCode LL_PCODE_HEMI_MASK 	= 0x10;		// half-primitives get their own type per PR's dictum
-constexpr LLPCode LL_PCODE_BASE_MASK 	= 0x0F;
-
-	// primitive shapes
-constexpr LLPCode	LL_PCODE_CUBE 			= 1;
-constexpr LLPCode	LL_PCODE_PRISM 			= 2;
-constexpr LLPCode	LL_PCODE_TETRAHEDRON 	= 3;
-constexpr LLPCode	LL_PCODE_PYRAMID 		= 4;
-constexpr LLPCode	LL_PCODE_CYLINDER 		= 5;
-constexpr LLPCode	LL_PCODE_CONE 			= 6;
-constexpr LLPCode	LL_PCODE_SPHERE 		= 7;
-constexpr LLPCode	LL_PCODE_TORUS 			= 8;
-constexpr LLPCode	LL_PCODE_VOLUME			= 9;
-
-	// surfaces
-//constexpr LLPCode	LL_PCODE_SURFACE_TRIANGLE 	= 10;
-//constexpr LLPCode	LL_PCODE_SURFACE_SQUARE 	= 11;
-//constexpr LLPCode	LL_PCODE_SURFACE_DISC 		= 12;
-
-constexpr LLPCode	LL_PCODE_APP				= 14; // App specific pcode (for viewer/sim side only objects)
-constexpr LLPCode	LL_PCODE_LEGACY				= 15;
-
-// Pcodes for legacy objects
-//constexpr LLPCode	LL_PCODE_LEGACY_ATOR =				0x10 | LL_PCODE_LEGACY; // ATOR
-constexpr LLPCode	LL_PCODE_LEGACY_AVATAR =			0x20 | LL_PCODE_LEGACY; // PLAYER
-//constexpr LLPCode	LL_PCODE_LEGACY_BIRD =				0x30 | LL_PCODE_LEGACY; // BIRD
-//constexpr LLPCode	LL_PCODE_LEGACY_DEMON =				0x40 | LL_PCODE_LEGACY; // DEMON
-constexpr LLPCode	LL_PCODE_LEGACY_GRASS =				0x50 | LL_PCODE_LEGACY; // GRASS
-constexpr LLPCode	LL_PCODE_TREE_NEW =					0x60 | LL_PCODE_LEGACY; // new trees
-//constexpr LLPCode	LL_PCODE_LEGACY_ORACLE =			0x70 | LL_PCODE_LEGACY; // ORACLE
-constexpr LLPCode	LL_PCODE_LEGACY_PART_SYS =			0x80 | LL_PCODE_LEGACY; // PART_SYS
-constexpr LLPCode	LL_PCODE_LEGACY_ROCK =				0x90 | LL_PCODE_LEGACY; // ROCK
-//constexpr LLPCode	LL_PCODE_LEGACY_SHOT =				0xA0 | LL_PCODE_LEGACY; // BASIC_SHOT
-//constexpr LLPCode	LL_PCODE_LEGACY_SHOT_BIG =			0xB0 | LL_PCODE_LEGACY;
-//constexpr LLPCode	LL_PCODE_LEGACY_SMOKE =				0xC0 | LL_PCODE_LEGACY; // SMOKE
-//constexpr LLPCode	LL_PCODE_LEGACY_SPARK =				0xD0 | LL_PCODE_LEGACY;// SPARK
-constexpr LLPCode	LL_PCODE_LEGACY_TEXT_BUBBLE =		0xE0 | LL_PCODE_LEGACY; // TEXTBUBBLE
-constexpr LLPCode	LL_PCODE_LEGACY_TREE =				0xF0 | LL_PCODE_LEGACY; // TREE
-
-	// hemis
-constexpr LLPCode	LL_PCODE_CYLINDER_HEMI =		LL_PCODE_CYLINDER	| LL_PCODE_HEMI_MASK;
-constexpr LLPCode	LL_PCODE_CONE_HEMI =			LL_PCODE_CONE		| LL_PCODE_HEMI_MASK;
-constexpr LLPCode	LL_PCODE_SPHERE_HEMI =			LL_PCODE_SPHERE		| LL_PCODE_HEMI_MASK;
-constexpr LLPCode	LL_PCODE_TORUS_HEMI =			LL_PCODE_TORUS		| LL_PCODE_HEMI_MASK;
-=======
 constexpr LLPCode LL_PCODE_HOLLOW_MASK  = 0x80;     // has a thickness
 constexpr LLPCode LL_PCODE_SEGMENT_MASK = 0x40;     // segments (1 angle)
 constexpr LLPCode LL_PCODE_PATCH_MASK   = 0x20;     // segmented segments (2 angles)
@@ -186,35 +132,11 @@
 constexpr LLPCode   LL_PCODE_CONE_HEMI =            LL_PCODE_CONE       | LL_PCODE_HEMI_MASK;
 constexpr LLPCode   LL_PCODE_SPHERE_HEMI =          LL_PCODE_SPHERE     | LL_PCODE_HEMI_MASK;
 constexpr LLPCode   LL_PCODE_TORUS_HEMI =           LL_PCODE_TORUS      | LL_PCODE_HEMI_MASK;
->>>>>>> 1a8a5404
 
 
 // Volumes consist of a profile at the base that is swept around
 // a path to make a volume.
 // The profile code
-<<<<<<< HEAD
-constexpr U8	LL_PCODE_PROFILE_MASK		= 0x0f;
-constexpr U8	LL_PCODE_PROFILE_MIN		= 0x00;
-constexpr U8    LL_PCODE_PROFILE_CIRCLE		= 0x00;
-constexpr U8    LL_PCODE_PROFILE_SQUARE		= 0x01;
-constexpr U8	LL_PCODE_PROFILE_ISOTRI		= 0x02;
-constexpr U8    LL_PCODE_PROFILE_EQUALTRI	= 0x03;
-constexpr U8    LL_PCODE_PROFILE_RIGHTTRI	= 0x04;
-constexpr U8	LL_PCODE_PROFILE_CIRCLE_HALF = 0x05;
-constexpr U8	LL_PCODE_PROFILE_MAX		= 0x05;
-
-// Stored in the profile byte
-constexpr U8	LL_PCODE_HOLE_MASK		= 0xf0;
-constexpr U8	LL_PCODE_HOLE_MIN		= 0x00;
-constexpr U8	LL_PCODE_HOLE_SAME		= 0x00;		// same as outside profile
-constexpr U8	LL_PCODE_HOLE_CIRCLE	= 0x10;
-constexpr U8	LL_PCODE_HOLE_SQUARE	= 0x20;
-constexpr U8	LL_PCODE_HOLE_TRIANGLE	= 0x30;
-constexpr U8	LL_PCODE_HOLE_MAX		= 0x03;		// min/max needs to be >> 4 of real min/max
-
-constexpr U8    LL_PCODE_PATH_IGNORE    = 0x00;
-constexpr U8	LL_PCODE_PATH_MIN		= 0x01;		// min/max needs to be >> 4 of real min/max
-=======
 constexpr U8    LL_PCODE_PROFILE_MASK       = 0x0f;
 constexpr U8    LL_PCODE_PROFILE_MIN        = 0x00;
 constexpr U8    LL_PCODE_PROFILE_CIRCLE     = 0x00;
@@ -236,7 +158,6 @@
 
 constexpr U8    LL_PCODE_PATH_IGNORE    = 0x00;
 constexpr U8    LL_PCODE_PATH_MIN       = 0x01;     // min/max needs to be >> 4 of real min/max
->>>>>>> 1a8a5404
 constexpr U8    LL_PCODE_PATH_LINE      = 0x10;
 constexpr U8    LL_PCODE_PATH_CIRCLE    = 0x20;
 //<-- Working33 by Gregory Maurer
@@ -245,28 +166,13 @@
 constexpr U8    LL_PCODE_PATH_CIRCLE2   = 0x30;
 constexpr U8    LL_PCODE_PATH_TEST      = 0x40;
 constexpr U8    LL_PCODE_PATH_FLEXIBLE  = 0x80;
-<<<<<<< HEAD
-constexpr U8	LL_PCODE_PATH_MAX		= 0x08;
-=======
 constexpr U8    LL_PCODE_PATH_MAX       = 0x08;
->>>>>>> 1a8a5404
 
 //============================================================================
 
 // face identifiers
 typedef U16 LLFaceID;
 
-<<<<<<< HEAD
-constexpr LLFaceID	LL_FACE_PATH_BEGIN		= 0x1 << 0;
-constexpr LLFaceID	LL_FACE_PATH_END		= 0x1 << 1;
-constexpr LLFaceID	LL_FACE_INNER_SIDE		= 0x1 << 2;
-constexpr LLFaceID	LL_FACE_PROFILE_BEGIN	= 0x1 << 3;
-constexpr LLFaceID	LL_FACE_PROFILE_END		= 0x1 << 4;
-constexpr LLFaceID	LL_FACE_OUTER_SIDE_0	= 0x1 << 5;
-constexpr LLFaceID	LL_FACE_OUTER_SIDE_1	= 0x1 << 6;
-constexpr LLFaceID	LL_FACE_OUTER_SIDE_2	= 0x1 << 7;
-constexpr LLFaceID	LL_FACE_OUTER_SIDE_3	= 0x1 << 8;
-=======
 constexpr LLFaceID  LL_FACE_PATH_BEGIN      = 0x1 << 0;
 constexpr LLFaceID  LL_FACE_PATH_END        = 0x1 << 1;
 constexpr LLFaceID  LL_FACE_INNER_SIDE      = 0x1 << 2;
@@ -276,7 +182,6 @@
 constexpr LLFaceID  LL_FACE_OUTER_SIDE_1    = 0x1 << 6;
 constexpr LLFaceID  LL_FACE_OUTER_SIDE_2    = 0x1 << 7;
 constexpr LLFaceID  LL_FACE_OUTER_SIDE_3    = 0x1 << 8;
->>>>>>> 1a8a5404
 
 //============================================================================
 
@@ -288,21 +193,13 @@
 constexpr U8 LL_SCULPT_TYPE_PLANE     = 3;
 constexpr U8 LL_SCULPT_TYPE_CYLINDER  = 4;
 constexpr U8 LL_SCULPT_TYPE_MESH      = 5;
-<<<<<<< HEAD
 constexpr U8 LL_SCULPT_TYPE_GLTF      = 6;
 constexpr U8 LL_SCULPT_TYPE_MAX       = LL_SCULPT_TYPE_GLTF;
 
 constexpr U8 LL_SCULPT_TYPE_MASK      = LL_SCULPT_TYPE_SPHERE | LL_SCULPT_TYPE_TORUS | LL_SCULPT_TYPE_PLANE |
-	LL_SCULPT_TYPE_CYLINDER | LL_SCULPT_TYPE_MESH | LL_SCULPT_TYPE_GLTF;
+    LL_SCULPT_TYPE_CYLINDER | LL_SCULPT_TYPE_MESH | LL_SCULPT_TYPE_GLTF;
 
 // for value checks, assign new value after adding new types
-=======
-constexpr U8 LL_SCULPT_TYPE_MASK      = LL_SCULPT_TYPE_SPHERE | LL_SCULPT_TYPE_TORUS | LL_SCULPT_TYPE_PLANE |
-    LL_SCULPT_TYPE_CYLINDER | LL_SCULPT_TYPE_MESH;
-
-// for value checks, assign new value after adding new types
-constexpr U8 LL_SCULPT_TYPE_MAX = LL_SCULPT_TYPE_MESH;
->>>>>>> 1a8a5404
 
 constexpr U8 LL_SCULPT_FLAG_INVERT    = 64;
 constexpr U8 LL_SCULPT_FLAG_MIRROR    = 128;
@@ -315,77 +212,6 @@
 class LLProfileParams
 {
 public:
-<<<<<<< HEAD
-	LLProfileParams()
-		: mCurveType(LL_PCODE_PROFILE_SQUARE),
-		  mBegin(0.f),
-		  mEnd(1.f),
-		  mHollow(0.f),
-		  mCRC(0)
-	{
-	}
-
-	LLProfileParams(U8 curve, F32 begin, F32 end, F32 hollow)
-		: mCurveType(curve),
-		  mBegin(begin),
-		  mEnd(end),
-		  mHollow(hollow),
-		  mCRC(0)
-	{
-	}
-
-	LLProfileParams(U8 curve, U16 begin, U16 end, U16 hollow)
-	{
-		mCurveType = curve;
-		F32 temp_f32 = begin * CUT_QUANTA;
-		if (temp_f32 > 1.f)
-		{
-			temp_f32 = 1.f;
-		}
-		mBegin = temp_f32;
-		temp_f32 = end * CUT_QUANTA;
-		if (temp_f32 > 1.f)
-		{
-			temp_f32 = 1.f;
-		}
-		mEnd = 1.f - temp_f32;
-		temp_f32 = hollow * HOLLOW_QUANTA;
-		if (temp_f32 > 1.f)
-		{
-			temp_f32 = 1.f;
-		}
-		mHollow = temp_f32;
-		mCRC = 0;
-	}
-
-	bool operator==(const LLProfileParams &params) const;
-	bool operator!=(const LLProfileParams &params) const;
-	bool operator<(const LLProfileParams &params) const;
-	
-	void copyParams(const LLProfileParams &params);
-
-	bool importFile(LLFILE *fp);
-	bool exportFile(LLFILE *fp) const;
-
-	bool importLegacyStream(std::istream& input_stream);
-	bool exportLegacyStream(std::ostream& output_stream) const;
-
-	LLSD asLLSD() const;
-	operator LLSD() const { return asLLSD(); }
-	bool fromLLSD(LLSD& sd);
-
-	const F32&  getBegin () const				{ return mBegin; }
-	const F32&  getEnd   () const				{ return mEnd;   }
-	const F32&  getHollow() const				{ return mHollow; }
-	const U8&   getCurveType () const			{ return mCurveType; }
-
-	void setCurveType(const U32 type)			{ mCurveType = type;}
-	void setBegin(const F32 begin)				{ mBegin = (begin >= 1.0f) ? 0.0f : ((int) (begin * 100000))/100000.0f;}
-	void setEnd(const F32 end)					{ mEnd   = (end   <= 0.0f) ? 1.0f : ((int) (end * 100000))/100000.0f;}
-	void setHollow(const F32 hollow)			{ mHollow = ((int) (hollow * 100000))/100000.0f;}
-
-	friend std::ostream& operator<<(std::ostream &s, const LLProfileParams &profile_params);
-=======
     LLProfileParams()
         : mCurveType(LL_PCODE_PROFILE_SQUARE),
           mBegin(0.f),
@@ -455,7 +281,6 @@
     void setHollow(const F32 hollow)            { mHollow = ((int) (hollow * 100000))/100000.0f;}
 
     friend std::ostream& operator<<(std::ostream &s, const LLProfileParams &profile_params);
->>>>>>> 1a8a5404
 
 protected:
     // Profile params
@@ -513,120 +338,6 @@
 class LLPathParams
 {
 public:
-<<<<<<< HEAD
-	LLPathParams()
-		:
-		mCurveType(LL_PCODE_PATH_LINE),
-		mBegin(0.f),
-		mEnd(1.f),
-		mScale(1.f,1.f),
-		mShear(0.f,0.f),
-		mTwistBegin(0.f),
-		mTwistEnd(0.f),
-		mRadiusOffset(0.f),
-		mTaper(0.f,0.f),
-		mRevolutions(1.f),
-		mSkew(0.f),
-		mCRC(0)
-	{
-	}
-
-	LLPathParams(U8 curve, F32 begin, F32 end, F32 scx, F32 scy, F32 shx, F32 shy, F32 twistend, F32 twistbegin, F32 radiusoffset, F32 tx, F32 ty, F32 revolutions, F32 skew)
-		: mCurveType(curve),
-		  mBegin(begin),
-		  mEnd(end),
-		  mScale(scx,scy),
-		  mShear(shx,shy),
-		  mTwistBegin(twistbegin),
-		  mTwistEnd(twistend), 
-		  mRadiusOffset(radiusoffset),
-		  mTaper(tx,ty),
-		  mRevolutions(revolutions),
-		  mSkew(skew),
-		  mCRC(0)
-	{
-	}
-
-	LLPathParams(U8 curve, U16 begin, U16 end, U8 scx, U8 scy, U8 shx, U8 shy, U8 twistend, U8 twistbegin, U8 radiusoffset, U8 tx, U8 ty, U8 revolutions, U8 skew)
-	{
-		mCurveType = curve;
-		mBegin = (F32)(begin * CUT_QUANTA);
-		mEnd = (F32)(100.f - end) * CUT_QUANTA;
-		if (mEnd > 1.f)
-			mEnd = 1.f;
-		mScale.setVec((F32) (200 - scx) * SCALE_QUANTA,(F32) (200 - scy) * SCALE_QUANTA);
-		mShear.setVec(U8_TO_F32(shx) * SHEAR_QUANTA,U8_TO_F32(shy) * SHEAR_QUANTA);
-		mTwistBegin = U8_TO_F32(twistbegin) * SCALE_QUANTA;
-		mTwistEnd = U8_TO_F32(twistend) * SCALE_QUANTA;
-		mRadiusOffset = U8_TO_F32(radiusoffset) * SCALE_QUANTA;
-		mTaper.setVec(U8_TO_F32(tx) * TAPER_QUANTA,U8_TO_F32(ty) * TAPER_QUANTA);
-		mRevolutions = ((F32)revolutions) * REV_QUANTA + 1.0f;
-		mSkew = U8_TO_F32(skew) * SCALE_QUANTA;
-
-		mCRC = 0;
-	}
-
-	bool operator==(const LLPathParams &params) const;
-	bool operator!=(const LLPathParams &params) const;
-	bool operator<(const LLPathParams &params) const;
-
-	void copyParams(const LLPathParams &params);
-
-	bool importFile(LLFILE *fp);
-	bool exportFile(LLFILE *fp) const;
-
-	bool importLegacyStream(std::istream& input_stream);
-	bool exportLegacyStream(std::ostream& output_stream) const;
-
-	LLSD asLLSD() const;
-	operator LLSD() const { return asLLSD(); }
-	bool fromLLSD(LLSD& sd);
-
-	const F32& getBegin() const			{ return mBegin; }
-	const F32& getEnd() const			{ return mEnd; }
-	const LLVector2 &getScale() const	{ return mScale; }
-	const F32& getScaleX() const		{ return mScale.mV[0]; }
-	const F32& getScaleY() const		{ return mScale.mV[1]; }
-	const LLVector2 getBeginScale() const;
-	const LLVector2 getEndScale() const;
-	const LLVector2 &getShear() const	{ return mShear; }
-	const F32& getShearX() const		{ return mShear.mV[0]; }
-	const F32& getShearY() const		{ return mShear.mV[1]; }
-	const U8& getCurveType () const		{ return mCurveType; }
-
-	const F32& getTwistBegin() const	{ return mTwistBegin;	}
-	const F32& getTwistEnd() const		{ return mTwistEnd;	}
-	const F32& getTwist() const			{ return mTwistEnd; }	// deprecated
-	const F32& getRadiusOffset() const	{ return mRadiusOffset; }
-	const LLVector2 &getTaper() const	{ return mTaper;		}
-	const F32& getTaperX() const		{ return mTaper.mV[0];	}
-	const F32& getTaperY() const		{ return mTaper.mV[1];	}
-	const F32& getRevolutions() const	{ return mRevolutions;	}
-	const F32& getSkew() const			{ return mSkew;			}
-
-	void setCurveType(const U8 type)	{ mCurveType = type;	}
-	void setBegin(const F32 begin)		{ mBegin     = begin;	}
-	void setEnd(const F32 end)			{ mEnd       = end;	}
-
-	void setScale(const F32 x, const F32 y)		{ mScale.setVec(x,y); }
-	void setScaleX(const F32 v)					{ mScale.mV[VX] = v; }
-	void setScaleY(const F32 v)					{ mScale.mV[VY] = v; }
-	void setShear(const F32 x, const F32 y)		{ mShear.setVec(x,y); }
-	void setShearX(const F32 v)					{ mShear.mV[VX] = v; }
-	void setShearY(const F32 v)					{ mShear.mV[VY] = v; }
-
-	void setTwistBegin(const F32 twist_begin)	{ mTwistBegin	= twist_begin;	}
-	void setTwistEnd(const F32 twist_end)		{ mTwistEnd		= twist_end;	}
-	void setTwist(const F32 twist)				{ setTwistEnd(twist); }	// deprecated
-	void setRadiusOffset(const F32 radius_offset){ mRadiusOffset	= radius_offset; }
-	void setTaper(const F32 x, const F32 y)		{ mTaper.setVec(x,y);			}
-	void setTaperX(const F32 v)					{ mTaper.mV[VX]	= v;			}
-	void setTaperY(const F32 v)					{ mTaper.mV[VY]	= v;			}
-	void setRevolutions(const F32 revolutions)	{ mRevolutions	= revolutions;	}
-	void setSkew(const F32 skew)				{ mSkew			= skew;			}
-
-	friend std::ostream& operator<<(std::ostream &s, const LLPathParams &path_params);
-=======
     LLPathParams()
         :
         mCurveType(LL_PCODE_PATH_LINE),
@@ -739,7 +450,6 @@
     void setSkew(const F32 skew)                { mSkew         = skew;         }
 
     friend std::ostream& operator<<(std::ostream &s, const LLPathParams &path_params);
->>>>>>> 1a8a5404
 
 protected:
     // Path params
@@ -855,121 +565,6 @@
 class LLVolumeParams
 {
 public:
-<<<<<<< HEAD
-	LLVolumeParams()
-		: mSculptType(LL_SCULPT_TYPE_NONE)
-	{
-	}
-
-	LLVolumeParams(LLProfileParams &profile, LLPathParams &path,
-				   LLUUID sculpt_id = LLUUID::null, U8 sculpt_type = LL_SCULPT_TYPE_NONE)
-		: mProfileParams(profile), mPathParams(path), mSculptID(sculpt_id), mSculptType(sculpt_type)
-	{
-	}
-
-	bool operator==(const LLVolumeParams &params) const;
-	bool operator!=(const LLVolumeParams &params) const;
-	bool operator<(const LLVolumeParams &params) const;
-
-
-	void copyParams(const LLVolumeParams &params);
-	
-	const LLProfileParams &getProfileParams() const {return mProfileParams;}
-	LLProfileParams &getProfileParams() {return mProfileParams;}
-	const LLPathParams &getPathParams() const {return mPathParams;}
-	LLPathParams &getPathParams() {return mPathParams;}
-
-	bool importFile(LLFILE *fp);
-	bool exportFile(LLFILE *fp) const;
-
-	bool importLegacyStream(std::istream& input_stream);
-	bool exportLegacyStream(std::ostream& output_stream) const;
-
-	LLSD sculptAsLLSD() const;
-	bool sculptFromLLSD(LLSD& sd);
-	
-	LLSD asLLSD() const;
-	operator LLSD() const { return asLLSD(); }
-	bool fromLLSD(LLSD& sd);
-
-	bool setType(U8 profile, U8 path);
-
-	//void setBeginS(const F32 beginS)			{ mProfileParams.setBegin(beginS); }	// range 0 to 1
-	//void setBeginT(const F32 beginT)			{ mPathParams.setBegin(beginT); }		// range 0 to 1
-	//void setEndS(const F32 endS)				{ mProfileParams.setEnd(endS); }		// range 0 to 1, must be greater than begin
-	//void setEndT(const F32 endT)				{ mPathParams.setEnd(endT); }			// range 0 to 1, must be greater than begin
-
-	bool setBeginAndEndS(const F32 begin, const F32 end);			// both range from 0 to 1, begin must be less than end
-	bool setBeginAndEndT(const F32 begin, const F32 end);			// both range from 0 to 1, begin must be less than end
-
-	bool setHollow(const F32 hollow);	// range 0 to 1
-	bool setRatio(const F32 x)					{ return setRatio(x,x); }			// 0 = point, 1 = same as base
-	bool setShear(const F32 x)					{ return setShear(x,x); }			// 0 = no movement, 
-	bool setRatio(const F32 x, const F32 y);			// 0 = point, 1 = same as base
-	bool setShear(const F32 x, const F32 y);			// 0 = no movement
-
-	bool setTwistBegin(const F32 twist_begin);	// range -1 to 1
-	bool setTwistEnd(const F32 twist_end);		// range -1 to 1
-	bool setTwist(const F32 twist)				{ return setTwistEnd(twist); }		// deprecated
-	bool setTaper(const F32 x, const F32 y)		{ bool pass_x = setTaperX(x); bool pass_y = setTaperY(y); return pass_x && pass_y; }
-	bool setTaperX(const F32 v);				// -1 to 1
-	bool setTaperY(const F32 v);				// -1 to 1
-	bool setRevolutions(const F32 revolutions);	// 1 to 4
-	bool setRadiusOffset(const F32 radius_offset);
-	bool setSkew(const F32 skew);
-	bool setSculptID(const LLUUID& sculpt_id, U8 sculpt_type);
-
-	static bool validate(U8 prof_curve, F32 prof_begin, F32 prof_end, F32 hollow,
-		U8 path_curve, F32 path_begin, F32 path_end,
-		F32 scx, F32 scy, F32 shx, F32 shy,
-		F32 twistend, F32 twistbegin, F32 radiusoffset,
-		F32 tx, F32 ty, F32 revolutions, F32 skew);
-	
-	const F32&  getBeginS() 	const	{ return mProfileParams.getBegin(); }
- 	const F32&  getBeginT() 	const	{ return mPathParams.getBegin(); }
- 	const F32&  getEndS() 		const	{ return mProfileParams.getEnd(); }
- 	const F32&  getEndT() 		const	{ return mPathParams.getEnd(); }
- 
- 	const F32&  getHollow() 	const   { return mProfileParams.getHollow(); }
- 	const F32&  getTwist() 	const   	{ return mPathParams.getTwist(); }
- 	const F32&  getRatio() 	const		{ return mPathParams.getScaleX(); }
- 	const F32&  getRatioX() 	const   { return mPathParams.getScaleX(); }
- 	const F32&  getRatioY() 	const   { return mPathParams.getScaleY(); }
- 	const F32&  getShearX() 	const   { return mPathParams.getShearX(); }
- 	const F32&  getShearY() 	const   { return mPathParams.getShearY(); }
-
-	const F32&	getTwistBegin()const	{ return mPathParams.getTwistBegin();	}
-	const F32&  getRadiusOffset() const	{ return mPathParams.getRadiusOffset();	}
-	const F32&  getTaper() const		{ return mPathParams.getTaperX();		}
-	const F32&	getTaperX() const		{ return mPathParams.getTaperX();		}
-	const F32&  getTaperY() const		{ return mPathParams.getTaperY();		}
-	const F32&  getRevolutions() const	{ return mPathParams.getRevolutions();	}
-	const F32&  getSkew() const			{ return mPathParams.getSkew();			}
-	const LLUUID& getSculptID() const	{ return mSculptID;						}
-	const U8& getSculptType() const     { return mSculptType;                   }
-	bool isSculpt() const;
-	bool isMeshSculpt() const;
-	bool isConvex() const;
-
-	// 'begin' and 'end' should be in range [0, 1] (they will be clamped)
-	// (begin, end) = (0, 1) will not change the volume
-	// (begin, end) = (0, 0.5) will reduce the volume to the first half of its profile/path (S/T)
-	void reduceS(F32 begin, F32 end);
-	void reduceT(F32 begin, F32 end);
-
-	struct compare
-	{
-		bool operator()( const const_LLVolumeParamsPtr& first, const const_LLVolumeParamsPtr& second) const
-		{
-			return (*first < *second);
-		}
-	};
-	
-	friend std::ostream& operator<<(std::ostream &s, const LLVolumeParams &volume_params);
-
-	// debug helper functions
-	void setCube();
-=======
     LLVolumeParams()
         : mSculptType(LL_SCULPT_TYPE_NONE)
     {
@@ -1083,7 +678,6 @@
 
     // debug helper functions
     void setCube();
->>>>>>> 1a8a5404
 
 protected:
     LLProfileParams mProfileParams;
@@ -1098,47 +692,6 @@
     friend class LLVolume;
 
 public:
-<<<<<<< HEAD
-	LLProfile()
-		: mOpen(false),
-		  mConcave(false),
-		  mDirty(true),
-		  mTotalOut(0),
-		  mTotal(2)
-	{
-	}
-
-	S32	 getTotal() const								{ return mTotal; }
-	S32	 getTotalOut() const							{ return mTotalOut; }	// Total number of outside points
-	bool isFlat(S32 face) const							{ return (mFaces[face].mCount == 2); }
-	bool isOpen() const									{ return mOpen; }
-	void setDirty()										{ mDirty = true; }
-
-	static S32 getNumPoints(const LLProfileParams& params, bool path_open, F32 detail = 1.0f, S32 split = 0,
-				  bool is_sculpted = false, S32 sculpt_size = 0);
-	bool generate(const LLProfileParams& params, bool path_open, F32 detail = 1.0f, S32 split = 0,
-				  bool is_sculpted = false, S32 sculpt_size = 0);
-	bool isConcave() const								{ return mConcave; }
-public:
-	struct Face
-	{
-		S32       mIndex;
-		S32       mCount;
-		F32       mScaleU;
-		bool      mCap;
-		bool      mFlat;
-		LLFaceID  mFaceID;
-	};
-	
-	LLAlignedArray<LLVector4a, 64> mProfile;	
-	//LLAlignedArray<LLVector4a, 64> mNormals;
-	std::vector<Face>      mFaces;
-
-	//LLAlignedArray<LLVector4a, 64> mEdgeNormals;
-	//LLAlignedArray<LLVector4a, 64> mEdgeCenters;
-
-	friend std::ostream& operator<<(std::ostream &s, const LLProfile &profile);
-=======
     LLProfile()
         : mOpen(false),
           mConcave(false),
@@ -1178,7 +731,6 @@
     //LLAlignedArray<LLVector4a, 64> mEdgeCenters;
 
     friend std::ostream& operator<<(std::ostream &s, const LLProfile &profile);
->>>>>>> 1a8a5404
 
 protected:
     ~LLProfile();
@@ -1186,16 +738,6 @@
     static S32 getNumNGonPoints(const LLProfileParams& params, S32 sides, F32 offset=0.0f, F32 bevel = 0.0f, F32 ang_scale = 1.f, S32 split = 0);
     void genNGon(const LLProfileParams& params, S32 sides, F32 offset=0.0f, F32 bevel = 0.0f, F32 ang_scale = 1.f, S32 split = 0);
 
-<<<<<<< HEAD
-	Face* addHole(const LLProfileParams& params, bool flat, F32 sides, F32 offset, F32 box_hollow, F32 ang_scale, S32 split = 0);
-	Face* addCap (S16 faceID);
-	Face* addFace(S32 index, S32 count, F32 scaleU, S16 faceID, bool flat);
-
-protected:
-	bool		  mOpen;
-	bool		  mConcave;
-	bool          mDirty;
-=======
     Face* addHole(const LLProfileParams& params, bool flat, F32 sides, F32 offset, F32 box_hollow, F32 ang_scale, S32 split = 0);
     Face* addCap (S16 faceID);
     Face* addFace(S32 index, S32 count, F32 scaleU, S16 faceID, bool flat);
@@ -1204,7 +746,6 @@
     bool          mOpen;
     bool          mConcave;
     bool          mDirty;
->>>>>>> 1a8a5404
 
     S32           mTotalOut;
     S32           mTotal;
@@ -1243,15 +784,6 @@
     };
 
 public:
-<<<<<<< HEAD
-	LLPath()
-		: mOpen(false),
-		  mTotal(0),
-		  mDirty(true),
-		  mStep(1)
-	{
-	}
-=======
     LLPath()
         : mOpen(false),
           mTotal(0),
@@ -1259,22 +791,12 @@
           mStep(1)
     {
     }
->>>>>>> 1a8a5404
 
     virtual ~LLPath();
 
     static S32 getNumPoints(const LLPathParams& params, F32 detail);
     static S32 getNumNGonPoints(const LLPathParams& params, S32 sides, F32 offset=0.0f, F32 end_scale = 1.f, F32 twist_scale = 1.f);
 
-<<<<<<< HEAD
-	void genNGon(const LLPathParams& params, S32 sides, F32 offset=0.0f, F32 end_scale = 1.f, F32 twist_scale = 1.f);
-	virtual bool generate(const LLPathParams& params, F32 detail=1.0f, S32 split = 0,
-						  bool is_sculpted = false, S32 sculpt_size = 0);
-
-	bool isOpen() const						{ return mOpen; }
-	F32 getStep() const						{ return mStep; }
-	void setDirty()							{ mDirty = true; }
-=======
     void genNGon(const LLPathParams& params, S32 sides, F32 offset=0.0f, F32 end_scale = 1.f, F32 twist_scale = 1.f);
     virtual bool generate(const LLPathParams& params, F32 detail=1.0f, S32 split = 0,
                           bool is_sculpted = false, S32 sculpt_size = 0);
@@ -1282,7 +804,6 @@
     bool isOpen() const                     { return mOpen; }
     F32 getStep() const                     { return mStep; }
     void setDirty()                         { mDirty = true; }
->>>>>>> 1a8a5404
 
     S32 getPathLength() const               { return (S32)mPath.size(); }
 
@@ -1294,31 +815,18 @@
     LLAlignedArray<PathPt, 64> mPath;
 
 protected:
-<<<<<<< HEAD
-	bool		  mOpen;
-	S32			  mTotal;
-	bool          mDirty;
-	F32           mStep;
-=======
     bool          mOpen;
     S32           mTotal;
     bool          mDirty;
     F32           mStep;
->>>>>>> 1a8a5404
 };
 
 class LLDynamicPath : public LLPath
 {
 public:
-<<<<<<< HEAD
-	LLDynamicPath() : LLPath() { }
-	/*virtual*/ bool generate(const LLPathParams& params, F32 detail=1.0f, S32 split = 0,
-							  bool is_sculpted = false, S32 sculpt_size = 0);
-=======
     LLDynamicPath() : LLPath() { }
     /*virtual*/ bool generate(const LLPathParams& params, F32 detail=1.0f, S32 split = 0,
                               bool is_sculpted = false, S32 sculpt_size = 0);
->>>>>>> 1a8a5404
 };
 
 // Yet another "face" class - caches volume-specific, but not instance-specific data for faces)
@@ -1368,21 +876,12 @@
     void freeData();
 public:
 
-<<<<<<< HEAD
-	bool create(LLVolume* volume, bool partial_build = false);
-	void createTangents();
-	
-	void resizeVertices(S32 num_verts);
-	void allocateTangents(S32 num_verts);
-	void allocateWeights(S32 num_verts);
-=======
     bool create(LLVolume* volume, bool partial_build = false);
     void createTangents();
 
     void resizeVertices(S32 num_verts);
     void allocateTangents(S32 num_verts);
     void allocateWeights(S32 num_verts);
->>>>>>> 1a8a5404
     void allocateJointIndices(S32 num_verts);
     void resizeIndices(S32 num_indices);
     void fillFromLegacyData(std::vector<LLVolumeFace::VertexData>& v, std::vector<U16>& idx);
@@ -1485,13 +984,8 @@
     // vertices per joint.
     LLJointRiggingInfoTab mJointRiggingInfoTab;
 
-<<<<<<< HEAD
-	//whether or not face has been cache optimized
-	bool mOptimized;
-=======
     //whether or not face has been cache optimized
     bool mOptimized;
->>>>>>> 1a8a5404
 
     // if this is a mesh asset, scale and translation that were applied
     // when encoding the source mesh into a unit cube
@@ -1502,15 +996,9 @@
     LLVolumeOctree* mOctree;
     LLVolumeTriangle* mOctreeTriangles;
 
-<<<<<<< HEAD
-	bool createUnCutCubeCap(LLVolume* volume, bool partial_build = false);
-	bool createCap(LLVolume* volume, bool partial_build = false);
-	bool createSide(LLVolume* volume, bool partial_build = false);
-=======
     bool createUnCutCubeCap(LLVolume* volume, bool partial_build = false);
     bool createCap(LLVolume* volume, bool partial_build = false);
     bool createSide(LLVolume* volume, bool partial_build = false);
->>>>>>> 1a8a5404
 };
 
 class LLVolume : public LLRefCount
@@ -1521,102 +1009,6 @@
     virtual ~LLVolume(); // use unref
 
 public:
-<<<<<<< HEAD
-	typedef std::vector<LLVolumeFace> face_list_t;
-		
-	struct FaceParams
-	{
-		LLFaceID mFaceID;
-		S32 mBeginS;
-		S32 mCountS;
-		S32 mBeginT;
-		S32 mCountT;
-	};
-
-	LLVolume(const LLVolumeParams &params, const F32 detail, const bool generate_single_face = false, const bool is_unique = false);
-	
-	U8 getProfileType()	const								{ return mParams.getProfileParams().getCurveType(); }
-	U8 getPathType() const									{ return mParams.getPathParams().getCurveType(); }
-	S32	getNumFaces() const;
-	S32 getNumVolumeFaces() const							{ return mVolumeFaces.size(); }
-	F32 getDetail() const									{ return mDetail; }
-	F32 getSurfaceArea() const								{ return mSurfaceArea; }
-	const LLVolumeParams& getParams() const					{ return mParams; }
-	LLVolumeParams getCopyOfParams() const					{ return mParams; }
-	const LLProfile& getProfile() const						{ return *mProfilep; }
-	LLPath& getPath() const									{ return *mPathp; }
-	void resizePath(S32 length);
-	const LLAlignedArray<LLVector4a,64>&	getMesh() const				{ return mMesh; }
-	const LLVector4a& getMeshPt(const U32 i) const			{ return mMesh[i]; }
-	
-
-	void setDirty() { mPathp->setDirty(); mProfilep->setDirty(); }
-
-	void regen();
-    void genTangents(S32 face);
-
-	bool isConvex() const;
-	bool isCap(S32 face);
-	bool isFlat(S32 face);
-	bool isUnique() const									{ return mUnique; }
-
-	S32 getSculptLevel() const                              { return mSculptLevel; }
-	void setSculptLevel(S32 level)							{ mSculptLevel = level; }
-
-	
-
-	// <FS:ND> Cache LOD Triangle counts, it is expensive to calculate them each time.
-	//	static void getLoDTriangleCounts(const LLVolumeParams& params, S32* counts);
-	static void getLoDTriangleCounts(const LLVolumeParams& params, S32* counts, LLVolume*);
-	// </FS:ND>
-
-	S32 getNumTriangles(S32* vcount = nullptr) const;
-
-	void generateSilhouetteVertices(std::vector<LLVector3> &vertices, 
-									std::vector<LLVector3> &normals, 
-									const LLVector3& view_vec,
-									const LLMatrix4& mat,
-									const LLMatrix3& norm_mat,
-									S32 face_index);
-
-	//get the face index of the face that intersects with the given line segment at the point 
-	//closest to start.  Moves end to the point of intersection.  Returns -1 if no intersection.
-	//Line segment must be in volume space.
-	S32 lineSegmentIntersect(const LLVector4a& start, const LLVector4a& end,
-							 S32 face = -1,                          // which face to check, -1 = ALL_SIDES
-							 LLVector4a* intersection = nullptr,     // return the intersection point
-							 LLVector2* tex_coord = nullptr,         // return the texture coordinates of the intersection point
-							 LLVector4a* normal = nullptr,           // return the surface normal at the intersection point
-							 LLVector4a* tangent = nullptr           // return the surface tangent at the intersection point
-		);
-
-	LLFaceID generateFaceMask();
-
-	bool isFaceMaskValid(LLFaceID face_mask);
-	static S32 sNumMeshPoints;
-
-	friend std::ostream& operator<<(std::ostream &s, const LLVolume &volume);
-	friend std::ostream& operator<<(std::ostream &s, const LLVolume *volumep);		// HACK to bypass Windoze confusion over 
-																				// conversion if *(LLVolume*) to LLVolume&
-	const LLVolumeFace &getVolumeFace(const S32 f) const {return mVolumeFaces[f];} // DO NOT DELETE VOLUME WHILE USING THIS REFERENCE, OR HOLD A POINTER TO THIS VOLUMEFACE
-	
-	LLVolumeFace &getVolumeFace(const S32 f) {return mVolumeFaces[f];} // DO NOT DELETE VOLUME WHILE USING THIS REFERENCE, OR HOLD A POINTER TO THIS VOLUMEFACE
-
-	face_list_t& getVolumeFaces() { return mVolumeFaces; }
-
-	U32					mFaceMask;			// bit array of which faces exist in this volume
-	LLVector3			mLODScaleBias;		// vector for biasing LOD based on scale
-	
-	void sculpt(U16 sculpt_width, U16 sculpt_height, S8 sculpt_components, const U8* sculpt_data, S32 sculpt_level, bool visible_placeholder);
-
-	// NaCl - Graphics crasher protection
-	void calcSurfaceArea(); // ZK LBG
-	// NaCl End
-
-	void copyVolumeFaces(const LLVolume* volume);
-	void copyFacesTo(std::vector<LLVolumeFace> &faces) const;
-	void copyFacesFrom(const std::vector<LLVolumeFace> &faces);
-=======
     typedef std::vector<LLVolumeFace> face_list_t;
 
     struct FaceParams
@@ -1711,23 +1103,12 @@
     void copyVolumeFaces(const LLVolume* volume);
     void copyFacesTo(std::vector<LLVolumeFace> &faces) const;
     void copyFacesFrom(const std::vector<LLVolumeFace> &faces);
->>>>>>> 1a8a5404
 
     // use meshoptimizer to optimize index buffer for vertex shader cache
     //  gen_tangents - if true, generate MikkTSpace tangents if needed before optimizing index buffer
     bool cacheOptimize(bool gen_tangents = false);
 
 private:
-<<<<<<< HEAD
-	void sculptGenerateMapVertices(U16 sculpt_width, U16 sculpt_height, S8 sculpt_components, const U8* sculpt_data, U8 sculpt_type);
-	F32 sculptGetSurfaceArea();
-	void sculptGenerateEmptyPlaceholder();
-	void sculptGenerateSpherePlaceholder();
-
-protected:
-	bool generate();
-	void createVolumeFaces();
-=======
     void sculptGenerateMapVertices(U16 sculpt_width, U16 sculpt_height, S8 sculpt_components, const U8* sculpt_data, U8 sculpt_type);
     F32 sculptGetSurfaceArea();
     void sculptGenerateEmptyPlaceholder();
@@ -1736,7 +1117,6 @@
 protected:
     bool generate();
     void createVolumeFaces();
->>>>>>> 1a8a5404
 public:
     bool unpackVolumeFaces(std::istream& is, S32 size);
     bool unpackVolumeFaces(U8* in_data, S32 size);
@@ -1750,32 +1130,6 @@
     virtual bool isMeshAssetUnavaliable();
 
  protected:
-<<<<<<< HEAD
-	bool mUnique;
-	F32 mDetail;
-	S32 mSculptLevel;
-	F32 mSurfaceArea; //unscaled surface area
-	bool mIsMeshAssetLoaded;
-    bool mIsMeshAssetUnavaliable;
-	
-	const LLVolumeParams mParams;
-	LLPath *mPathp;
-	LLProfile *mProfilep;
-	LLAlignedArray<LLVector4a,64> mMesh;
-	
-	
-	bool mGenerateSingleFace;
-	face_list_t mVolumeFaces;
-
-public:
-	LLVector4a* mHullPoints;
-	U16* mHullIndices;
-	S32 mNumHullPoints;
-	S32 mNumHullIndices;
-
-private:
-	struct TrianglesPerLODCache *mTrianglesCache;
-=======
     bool mUnique;
     F32 mDetail;
     S32 mSculptLevel;
@@ -1800,29 +1154,19 @@
 
 private:
     struct TrianglesPerLODCache *mTrianglesCache;
->>>>>>> 1a8a5404
 };
 
 std::ostream& operator<<(std::ostream &s, const LLVolumeParams &volume_params);
 
-<<<<<<< HEAD
 void LLCalculateTangentArray(U32 vertexCount, const LLVector4a *vertex, const LLVector4a *normal, const LLVector2 *texcoord, U32 triangleCount, const U16* index_array, LLVector4a *tangent);
 
-=======
->>>>>>> 1a8a5404
 bool LLLineSegmentBoxIntersect(const F32* start, const F32* end, const F32* center, const F32* size);
 bool LLLineSegmentBoxIntersect(const LLVector3& start, const LLVector3& end, const LLVector3& center, const LLVector3& size);
 bool LLLineSegmentBoxIntersect(const LLVector4a& start, const LLVector4a& end, const LLVector4a& center, const LLVector4a& size);
 
 bool LLTriangleRayIntersect(const LLVector4a& vert0, const LLVector4a& vert1, const LLVector4a& vert2, const LLVector4a& orig, const LLVector4a& dir,
-<<<<<<< HEAD
-							F32& intersection_a, F32& intersection_b, F32& intersection_t);
-bool LLTriangleRayIntersectTwoSided(const LLVector4a& vert0, const LLVector4a& vert1, const LLVector4a& vert2, const LLVector4a& orig, const LLVector4a& dir,
-							F32& intersection_a, F32& intersection_b, F32& intersection_t);
-=======
                             F32& intersection_a, F32& intersection_b, F32& intersection_t);
 bool LLTriangleRayIntersectTwoSided(const LLVector4a& vert0, const LLVector4a& vert1, const LLVector4a& vert2, const LLVector4a& orig, const LLVector4a& dir,
                             F32& intersection_a, F32& intersection_b, F32& intersection_t);
->>>>>>> 1a8a5404
 
 #endif