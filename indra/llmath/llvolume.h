/**
 * @file llvolume.h
 * @brief LLVolume base class.
 *
 * $LicenseInfo:firstyear=2002&license=viewerlgpl$
 * Second Life Viewer Source Code
 * Copyright (C) 2010, Linden Research, Inc.
 *
 * This library is free software; you can redistribute it and/or
 * modify it under the terms of the GNU Lesser General Public
 * License as published by the Free Software Foundation;
 * version 2.1 of the License only.
 *
 * This library is distributed in the hope that it will be useful,
 * but WITHOUT ANY WARRANTY; without even the implied warranty of
 * MERCHANTABILITY or FITNESS FOR A PARTICULAR PURPOSE.  See the GNU
 * Lesser General Public License for more details.
 *
 * You should have received a copy of the GNU Lesser General Public
 * License along with this library; if not, write to the Free Software
 * Foundation, Inc., 51 Franklin Street, Fifth Floor, Boston, MA  02110-1301  USA
 *
 * Linden Research, Inc., 945 Battery Street, San Francisco, CA  94111  USA
 * $/LicenseInfo$
 */

#ifndef LL_LLVOLUME_H
#define LL_LLVOLUME_H

#include <iostream>

class LLProfileParams;
class LLPathParams;
class LLVolumeParams;
class LLProfile;
class LLPath;

template<class T> class LLPointer;
template <class T, typename T_PTR> class LLOctreeNode;

class LLVolumeFace;
class LLVolume;
class LLVolumeTriangle;
class LLVolumeOctree;

#include "lluuid.h"
#include "v4color.h"
//#include "vmath.h"
#include "v2math.h"
#include "v3math.h"
#include "v3dmath.h"
#include "v4math.h"
#include "llvector4a.h"
#include "llmatrix4a.h"
#include "llquaternion.h"
#include "llstrider.h"
#include "v4coloru.h"
#include "llrefcount.h"
#include "llpointer.h"
#include "llfile.h"
#include "llalignedarray.h"
#include "llrigginginfo.h"

//============================================================================

constexpr S32 MIN_DETAIL_FACES = 6;
constexpr S32 MIN_LOD = 0;
constexpr S32 MAX_LOD = 3;

// These are defined here but are not enforced at this level,
// rather they are here for the convenience of code that uses
// the LLVolume class.
constexpr F32 MIN_VOLUME_PROFILE_WIDTH  = 0.05f;
constexpr F32 MIN_VOLUME_PATH_WIDTH     = 0.05f;

constexpr F32 CUT_QUANTA    = 0.00002f;
constexpr F32 SCALE_QUANTA  = 0.01f;
constexpr F32 SHEAR_QUANTA  = 0.01f;
constexpr F32 TAPER_QUANTA  = 0.01f;
constexpr F32 REV_QUANTA    = 0.015f;
constexpr F32 HOLLOW_QUANTA = 0.00002f;

constexpr S32 MAX_VOLUME_TRIANGLE_INDICES = 10000;

//============================================================================

// useful masks
constexpr LLPCode LL_PCODE_HOLLOW_MASK  = 0x80;     // has a thickness
constexpr LLPCode LL_PCODE_SEGMENT_MASK = 0x40;     // segments (1 angle)
constexpr LLPCode LL_PCODE_PATCH_MASK   = 0x20;     // segmented segments (2 angles)
constexpr LLPCode LL_PCODE_HEMI_MASK    = 0x10;     // half-primitives get their own type per PR's dictum
constexpr LLPCode LL_PCODE_BASE_MASK    = 0x0F;

    // primitive shapes
constexpr LLPCode   LL_PCODE_CUBE           = 1;
constexpr LLPCode   LL_PCODE_PRISM          = 2;
constexpr LLPCode   LL_PCODE_TETRAHEDRON    = 3;
constexpr LLPCode   LL_PCODE_PYRAMID        = 4;
constexpr LLPCode   LL_PCODE_CYLINDER       = 5;
constexpr LLPCode   LL_PCODE_CONE           = 6;
constexpr LLPCode   LL_PCODE_SPHERE         = 7;
constexpr LLPCode   LL_PCODE_TORUS          = 8;
constexpr LLPCode   LL_PCODE_VOLUME         = 9;

    // surfaces
//constexpr LLPCode LL_PCODE_SURFACE_TRIANGLE   = 10;
//constexpr LLPCode LL_PCODE_SURFACE_SQUARE     = 11;
//constexpr LLPCode LL_PCODE_SURFACE_DISC       = 12;

constexpr LLPCode   LL_PCODE_APP                = 14; // App specific pcode (for viewer/sim side only objects)
constexpr LLPCode   LL_PCODE_LEGACY             = 15;

// Pcodes for legacy objects
//constexpr LLPCode LL_PCODE_LEGACY_ATOR =              0x10 | LL_PCODE_LEGACY; // ATOR
constexpr LLPCode   LL_PCODE_LEGACY_AVATAR =            0x20 | LL_PCODE_LEGACY; // PLAYER
//constexpr LLPCode LL_PCODE_LEGACY_BIRD =              0x30 | LL_PCODE_LEGACY; // BIRD
//constexpr LLPCode LL_PCODE_LEGACY_DEMON =             0x40 | LL_PCODE_LEGACY; // DEMON
constexpr LLPCode   LL_PCODE_LEGACY_GRASS =             0x50 | LL_PCODE_LEGACY; // GRASS
constexpr LLPCode   LL_PCODE_TREE_NEW =                 0x60 | LL_PCODE_LEGACY; // new trees
//constexpr LLPCode LL_PCODE_LEGACY_ORACLE =            0x70 | LL_PCODE_LEGACY; // ORACLE
constexpr LLPCode   LL_PCODE_LEGACY_PART_SYS =          0x80 | LL_PCODE_LEGACY; // PART_SYS
constexpr LLPCode   LL_PCODE_LEGACY_ROCK =              0x90 | LL_PCODE_LEGACY; // ROCK
//constexpr LLPCode LL_PCODE_LEGACY_SHOT =              0xA0 | LL_PCODE_LEGACY; // BASIC_SHOT
//constexpr LLPCode LL_PCODE_LEGACY_SHOT_BIG =          0xB0 | LL_PCODE_LEGACY;
//constexpr LLPCode LL_PCODE_LEGACY_SMOKE =             0xC0 | LL_PCODE_LEGACY; // SMOKE
//constexpr LLPCode LL_PCODE_LEGACY_SPARK =             0xD0 | LL_PCODE_LEGACY;// SPARK
constexpr LLPCode   LL_PCODE_LEGACY_TEXT_BUBBLE =       0xE0 | LL_PCODE_LEGACY; // TEXTBUBBLE
constexpr LLPCode   LL_PCODE_LEGACY_TREE =              0xF0 | LL_PCODE_LEGACY; // TREE

    // hemis
constexpr LLPCode   LL_PCODE_CYLINDER_HEMI =        LL_PCODE_CYLINDER   | LL_PCODE_HEMI_MASK;
constexpr LLPCode   LL_PCODE_CONE_HEMI =            LL_PCODE_CONE       | LL_PCODE_HEMI_MASK;
constexpr LLPCode   LL_PCODE_SPHERE_HEMI =          LL_PCODE_SPHERE     | LL_PCODE_HEMI_MASK;
constexpr LLPCode   LL_PCODE_TORUS_HEMI =           LL_PCODE_TORUS      | LL_PCODE_HEMI_MASK;


// Volumes consist of a profile at the base that is swept around
// a path to make a volume.
// The profile code
constexpr U8    LL_PCODE_PROFILE_MASK       = 0x0f;
constexpr U8    LL_PCODE_PROFILE_MIN        = 0x00;
constexpr U8    LL_PCODE_PROFILE_CIRCLE     = 0x00;
constexpr U8    LL_PCODE_PROFILE_SQUARE     = 0x01;
constexpr U8    LL_PCODE_PROFILE_ISOTRI     = 0x02;
constexpr U8    LL_PCODE_PROFILE_EQUALTRI   = 0x03;
constexpr U8    LL_PCODE_PROFILE_RIGHTTRI   = 0x04;
constexpr U8    LL_PCODE_PROFILE_CIRCLE_HALF = 0x05;
constexpr U8    LL_PCODE_PROFILE_MAX        = 0x05;

// Stored in the profile byte
<<<<<<< HEAD
const U8    LL_PCODE_HOLE_MASK      = 0xf0;
const U8    LL_PCODE_HOLE_MIN       = 0x00;
const U8    LL_PCODE_HOLE_SAME      = 0x00;     // same as outside profile
const U8    LL_PCODE_HOLE_CIRCLE    = 0x10;
const U8    LL_PCODE_HOLE_SQUARE    = 0x20;
const U8    LL_PCODE_HOLE_TRIANGLE  = 0x30;
const U8    LL_PCODE_HOLE_MAX       = 0x03;     // min/max needs to be >> 4 of real min/max

const U8    LL_PCODE_PATH_IGNORE    = 0x00;
const U8    LL_PCODE_PATH_MIN       = 0x01;     // min/max needs to be >> 4 of real min/max
const U8    LL_PCODE_PATH_LINE      = 0x10;
const U8    LL_PCODE_PATH_CIRCLE    = 0x20;
//<-- Working33 by Gregory Maurer
const U8    LL_PCODE_PATH_CIRCLE_33 = 0x21;
//Working33 -->
const U8    LL_PCODE_PATH_CIRCLE2   = 0x30;
const U8    LL_PCODE_PATH_TEST      = 0x40;
const U8    LL_PCODE_PATH_FLEXIBLE  = 0x80;
const U8    LL_PCODE_PATH_MAX       = 0x08;
=======
constexpr U8    LL_PCODE_HOLE_MASK      = 0xf0;
constexpr U8    LL_PCODE_HOLE_MIN       = 0x00;
constexpr U8    LL_PCODE_HOLE_SAME      = 0x00;     // same as outside profile
constexpr U8    LL_PCODE_HOLE_CIRCLE    = 0x10;
constexpr U8    LL_PCODE_HOLE_SQUARE    = 0x20;
constexpr U8    LL_PCODE_HOLE_TRIANGLE  = 0x30;
constexpr U8    LL_PCODE_HOLE_MAX       = 0x03;     // min/max needs to be >> 4 of real min/max

constexpr U8    LL_PCODE_PATH_IGNORE    = 0x00;
constexpr U8    LL_PCODE_PATH_MIN       = 0x01;     // min/max needs to be >> 4 of real min/max
constexpr U8    LL_PCODE_PATH_LINE      = 0x10;
constexpr U8    LL_PCODE_PATH_CIRCLE    = 0x20;
//<-- Working33 by Gregory Maurer
constexpr U8    LL_PCODE_PATH_CIRCLE_33 = 0x21;
//Working33 -->
constexpr U8    LL_PCODE_PATH_CIRCLE2   = 0x30;
constexpr U8    LL_PCODE_PATH_TEST      = 0x40;
constexpr U8    LL_PCODE_PATH_FLEXIBLE  = 0x80;
constexpr U8    LL_PCODE_PATH_MAX       = 0x08;
>>>>>>> 050d2fef

//============================================================================

// face identifiers
typedef U16 LLFaceID;

constexpr LLFaceID  LL_FACE_PATH_BEGIN      = 0x1 << 0;
constexpr LLFaceID  LL_FACE_PATH_END        = 0x1 << 1;
constexpr LLFaceID  LL_FACE_INNER_SIDE      = 0x1 << 2;
constexpr LLFaceID  LL_FACE_PROFILE_BEGIN   = 0x1 << 3;
constexpr LLFaceID  LL_FACE_PROFILE_END     = 0x1 << 4;
constexpr LLFaceID  LL_FACE_OUTER_SIDE_0    = 0x1 << 5;
constexpr LLFaceID  LL_FACE_OUTER_SIDE_1    = 0x1 << 6;
constexpr LLFaceID  LL_FACE_OUTER_SIDE_2    = 0x1 << 7;
constexpr LLFaceID  LL_FACE_OUTER_SIDE_3    = 0x1 << 8;

//============================================================================

// sculpt types + flags

constexpr U8 LL_SCULPT_TYPE_NONE      = 0;
constexpr U8 LL_SCULPT_TYPE_SPHERE    = 1;
constexpr U8 LL_SCULPT_TYPE_TORUS     = 2;
constexpr U8 LL_SCULPT_TYPE_PLANE     = 3;
constexpr U8 LL_SCULPT_TYPE_CYLINDER  = 4;
constexpr U8 LL_SCULPT_TYPE_MESH      = 5;
constexpr U8 LL_SCULPT_TYPE_GLTF      = 6;
constexpr U8 LL_SCULPT_TYPE_MAX       = LL_SCULPT_TYPE_GLTF;

constexpr U8 LL_SCULPT_TYPE_MASK      = LL_SCULPT_TYPE_SPHERE | LL_SCULPT_TYPE_TORUS | LL_SCULPT_TYPE_PLANE |
    LL_SCULPT_TYPE_CYLINDER | LL_SCULPT_TYPE_MESH | LL_SCULPT_TYPE_GLTF;

// for value checks, assign new value after adding new types

constexpr U8 LL_SCULPT_FLAG_INVERT    = 64;
constexpr U8 LL_SCULPT_FLAG_MIRROR    = 128;
constexpr U8 LL_SCULPT_FLAG_MASK = LL_SCULPT_FLAG_INVERT | LL_SCULPT_FLAG_MIRROR;

constexpr S32 LL_SCULPT_MESH_MAX_FACES = 8;

extern bool gDebugGL;

class LLProfileParams
{
public:
    LLProfileParams()
        : mCurveType(LL_PCODE_PROFILE_SQUARE),
          mBegin(0.f),
          mEnd(1.f),
          mHollow(0.f),
          mCRC(0)
    {
    }

    LLProfileParams(U8 curve, F32 begin, F32 end, F32 hollow)
        : mCurveType(curve),
          mBegin(begin),
          mEnd(end),
          mHollow(hollow),
          mCRC(0)
    {
    }

    LLProfileParams(U8 curve, U16 begin, U16 end, U16 hollow)
    {
        mCurveType = curve;
        F32 temp_f32 = begin * CUT_QUANTA;
        if (temp_f32 > 1.f)
        {
            temp_f32 = 1.f;
        }
        mBegin = temp_f32;
        temp_f32 = end * CUT_QUANTA;
        if (temp_f32 > 1.f)
        {
            temp_f32 = 1.f;
        }
        mEnd = 1.f - temp_f32;
        temp_f32 = hollow * HOLLOW_QUANTA;
        if (temp_f32 > 1.f)
        {
            temp_f32 = 1.f;
        }
        mHollow = temp_f32;
        mCRC = 0;
    }

    bool operator==(const LLProfileParams &params) const;
    bool operator!=(const LLProfileParams &params) const;
    bool operator<(const LLProfileParams &params) const;

    void copyParams(const LLProfileParams &params);

    bool importFile(LLFILE *fp);
    bool exportFile(LLFILE *fp) const;

    bool importLegacyStream(std::istream& input_stream);
    bool exportLegacyStream(std::ostream& output_stream) const;

    LLSD asLLSD() const;
    operator LLSD() const { return asLLSD(); }
    bool fromLLSD(LLSD& sd);

    const F32&  getBegin () const               { return mBegin; }
    const F32&  getEnd   () const               { return mEnd;   }
    const F32&  getHollow() const               { return mHollow; }
    const U8&   getCurveType () const           { return mCurveType; }

    void setCurveType(const U32 type)           { mCurveType = type;}
    void setBegin(const F32 begin)              { mBegin = (begin >= 1.0f) ? 0.0f : ((int) (begin * 100000))/100000.0f;}
    void setEnd(const F32 end)                  { mEnd   = (end   <= 0.0f) ? 1.0f : ((int) (end * 100000))/100000.0f;}
    void setHollow(const F32 hollow)            { mHollow = ((int) (hollow * 100000))/100000.0f;}

    friend std::ostream& operator<<(std::ostream &s, const LLProfileParams &profile_params);

protected:
    // Profile params
    U8            mCurveType;
    F32           mBegin;
    F32           mEnd;
    F32           mHollow;

    U32           mCRC;
};

inline bool LLProfileParams::operator==(const LLProfileParams &params) const
{
    return
        (getCurveType() == params.getCurveType()) &&
        (getBegin() == params.getBegin()) &&
        (getEnd() == params.getEnd()) &&
        (getHollow() == params.getHollow());
}

inline bool LLProfileParams::operator!=(const LLProfileParams &params) const
{
    return
        (getCurveType() != params.getCurveType()) ||
        (getBegin() != params.getBegin()) ||
        (getEnd() != params.getEnd()) ||
        (getHollow() != params.getHollow());
}


inline bool LLProfileParams::operator<(const LLProfileParams &params) const
{
    if (getCurveType() != params.getCurveType())
    {
        return getCurveType() < params.getCurveType();
    }
    else
    if (getBegin() != params.getBegin())
    {
        return getBegin() < params.getBegin();
    }
    else
    if (getEnd() != params.getEnd())
    {
        return getEnd() < params.getEnd();
    }
    else
    {
        return getHollow() < params.getHollow();
    }
}

#define U8_TO_F32(x) (F32)(*((S8 *)&x))

class LLPathParams
{
public:
    LLPathParams()
        :
        mCurveType(LL_PCODE_PATH_LINE),
        mBegin(0.f),
        mEnd(1.f),
        mScale(1.f,1.f),
        mShear(0.f,0.f),
        mTwistBegin(0.f),
        mTwistEnd(0.f),
        mRadiusOffset(0.f),
        mTaper(0.f,0.f),
        mRevolutions(1.f),
        mSkew(0.f),
        mCRC(0)
    {
    }

    LLPathParams(U8 curve, F32 begin, F32 end, F32 scx, F32 scy, F32 shx, F32 shy, F32 twistend, F32 twistbegin, F32 radiusoffset, F32 tx, F32 ty, F32 revolutions, F32 skew)
        : mCurveType(curve),
          mBegin(begin),
          mEnd(end),
          mScale(scx,scy),
          mShear(shx,shy),
          mTwistBegin(twistbegin),
          mTwistEnd(twistend),
          mRadiusOffset(radiusoffset),
          mTaper(tx,ty),
          mRevolutions(revolutions),
          mSkew(skew),
          mCRC(0)
    {
    }

    LLPathParams(U8 curve, U16 begin, U16 end, U8 scx, U8 scy, U8 shx, U8 shy, U8 twistend, U8 twistbegin, U8 radiusoffset, U8 tx, U8 ty, U8 revolutions, U8 skew)
    {
        mCurveType = curve;
        mBegin = (F32)(begin * CUT_QUANTA);
        mEnd = (F32)(100.f - end) * CUT_QUANTA;
        if (mEnd > 1.f)
            mEnd = 1.f;
        mScale.setVec((F32) (200 - scx) * SCALE_QUANTA,(F32) (200 - scy) * SCALE_QUANTA);
        mShear.setVec(U8_TO_F32(shx) * SHEAR_QUANTA,U8_TO_F32(shy) * SHEAR_QUANTA);
        mTwistBegin = U8_TO_F32(twistbegin) * SCALE_QUANTA;
        mTwistEnd = U8_TO_F32(twistend) * SCALE_QUANTA;
        mRadiusOffset = U8_TO_F32(radiusoffset) * SCALE_QUANTA;
        mTaper.setVec(U8_TO_F32(tx) * TAPER_QUANTA,U8_TO_F32(ty) * TAPER_QUANTA);
        mRevolutions = ((F32)revolutions) * REV_QUANTA + 1.0f;
        mSkew = U8_TO_F32(skew) * SCALE_QUANTA;

        mCRC = 0;
    }

    bool operator==(const LLPathParams &params) const;
    bool operator!=(const LLPathParams &params) const;
    bool operator<(const LLPathParams &params) const;

    void copyParams(const LLPathParams &params);

    bool importFile(LLFILE *fp);
    bool exportFile(LLFILE *fp) const;

    bool importLegacyStream(std::istream& input_stream);
    bool exportLegacyStream(std::ostream& output_stream) const;

    LLSD asLLSD() const;
    operator LLSD() const { return asLLSD(); }
    bool fromLLSD(LLSD& sd);

    const F32& getBegin() const         { return mBegin; }
    const F32& getEnd() const           { return mEnd; }
    const LLVector2 &getScale() const   { return mScale; }
    const F32& getScaleX() const        { return mScale.mV[0]; }
    const F32& getScaleY() const        { return mScale.mV[1]; }
    const LLVector2 getBeginScale() const;
    const LLVector2 getEndScale() const;
    const LLVector2 &getShear() const   { return mShear; }
    const F32& getShearX() const        { return mShear.mV[0]; }
    const F32& getShearY() const        { return mShear.mV[1]; }
    const U8& getCurveType () const     { return mCurveType; }

    const F32& getTwistBegin() const    { return mTwistBegin;   }
    const F32& getTwistEnd() const      { return mTwistEnd; }
    const F32& getTwist() const         { return mTwistEnd; }   // deprecated
    const F32& getRadiusOffset() const  { return mRadiusOffset; }
    const LLVector2 &getTaper() const   { return mTaper;        }
    const F32& getTaperX() const        { return mTaper.mV[0];  }
    const F32& getTaperY() const        { return mTaper.mV[1];  }
    const F32& getRevolutions() const   { return mRevolutions;  }
    const F32& getSkew() const          { return mSkew;         }

    void setCurveType(const U8 type)    { mCurveType = type;    }
    void setBegin(const F32 begin)      { mBegin     = begin;   }
    void setEnd(const F32 end)          { mEnd       = end; }

    void setScale(const F32 x, const F32 y)     { mScale.setVec(x,y); }
    void setScaleX(const F32 v)                 { mScale.mV[VX] = v; }
    void setScaleY(const F32 v)                 { mScale.mV[VY] = v; }
    void setShear(const F32 x, const F32 y)     { mShear.setVec(x,y); }
    void setShearX(const F32 v)                 { mShear.mV[VX] = v; }
    void setShearY(const F32 v)                 { mShear.mV[VY] = v; }

    void setTwistBegin(const F32 twist_begin)   { mTwistBegin   = twist_begin;  }
    void setTwistEnd(const F32 twist_end)       { mTwistEnd     = twist_end;    }
    void setTwist(const F32 twist)              { setTwistEnd(twist); } // deprecated
    void setRadiusOffset(const F32 radius_offset){ mRadiusOffset    = radius_offset; }
    void setTaper(const F32 x, const F32 y)     { mTaper.setVec(x,y);           }
    void setTaperX(const F32 v)                 { mTaper.mV[VX] = v;            }
    void setTaperY(const F32 v)                 { mTaper.mV[VY] = v;            }
    void setRevolutions(const F32 revolutions)  { mRevolutions  = revolutions;  }
    void setSkew(const F32 skew)                { mSkew         = skew;         }

    friend std::ostream& operator<<(std::ostream &s, const LLPathParams &path_params);

protected:
    // Path params
    U8            mCurveType;
    F32           mBegin;
    F32           mEnd;
    LLVector2     mScale;
    LLVector2     mShear;

    F32           mTwistBegin;
    F32           mTwistEnd;
    F32           mRadiusOffset;
    LLVector2     mTaper;
    F32           mRevolutions;
    F32           mSkew;

    U32           mCRC;
};

inline bool LLPathParams::operator==(const LLPathParams &params) const
{
    return
        (getCurveType() == params.getCurveType()) &&
        (getScale() == params.getScale()) &&
        (getBegin() == params.getBegin()) &&
        (getEnd() == params.getEnd()) &&
        (getShear() == params.getShear()) &&
        (getTwist() == params.getTwist()) &&
        (getTwistBegin() == params.getTwistBegin()) &&
        (getRadiusOffset() == params.getRadiusOffset()) &&
        (getTaper() == params.getTaper()) &&
        (getRevolutions() == params.getRevolutions()) &&
        (getSkew() == params.getSkew());
}

inline bool LLPathParams::operator!=(const LLPathParams &params) const
{
    return
        (getCurveType() != params.getCurveType()) ||
        (getScale() != params.getScale()) ||
        (getBegin() != params.getBegin()) ||
        (getEnd() != params.getEnd()) ||
        (getShear() != params.getShear()) ||
        (getTwist() != params.getTwist()) ||
        (getTwistBegin() !=params.getTwistBegin()) ||
        (getRadiusOffset() != params.getRadiusOffset()) ||
        (getTaper() != params.getTaper()) ||
        (getRevolutions() != params.getRevolutions()) ||
        (getSkew() != params.getSkew());
}


inline bool LLPathParams::operator<(const LLPathParams &params) const
{
    if( getCurveType() != params.getCurveType())
    {
        return getCurveType() < params.getCurveType();
    }
    else
    if( getScale() != params.getScale())
    {
        return getScale() < params.getScale();
    }
    else
    if( getBegin() != params.getBegin())
    {
        return getBegin() < params.getBegin();
    }
    else
    if( getEnd() != params.getEnd())
    {
        return getEnd() < params.getEnd();
    }
    else
    if( getShear() != params.getShear())
    {
        return getShear() < params.getShear();
    }
    else
    if( getTwist() != params.getTwist())
    {
        return getTwist() < params.getTwist();
    }
    else
    if( getTwistBegin() != params.getTwistBegin())
    {
        return getTwistBegin() < params.getTwistBegin();
    }
    else
    if( getRadiusOffset() != params.getRadiusOffset())
    {
        return getRadiusOffset() < params.getRadiusOffset();
    }
    else
    if( getTaper() != params.getTaper())
    {
        return getTaper() < params.getTaper();
    }
    else
    if( getRevolutions() != params.getRevolutions())
    {
        return getRevolutions() < params.getRevolutions();
    }
    else
    {
        return getSkew() < params.getSkew();
    }
}

typedef LLVolumeParams* LLVolumeParamsPtr;
typedef const LLVolumeParams* const_LLVolumeParamsPtr;

class LLVolumeParams
{
public:
    LLVolumeParams()
        : mSculptType(LL_SCULPT_TYPE_NONE)
    {
    }

    LLVolumeParams(LLProfileParams &profile, LLPathParams &path,
                   LLUUID sculpt_id = LLUUID::null, U8 sculpt_type = LL_SCULPT_TYPE_NONE)
        : mProfileParams(profile), mPathParams(path), mSculptID(sculpt_id), mSculptType(sculpt_type)
    {
    }

    bool operator==(const LLVolumeParams &params) const;
    bool operator!=(const LLVolumeParams &params) const;
    bool operator<(const LLVolumeParams &params) const;


    void copyParams(const LLVolumeParams &params);

    const LLProfileParams &getProfileParams() const {return mProfileParams;}
    LLProfileParams &getProfileParams() {return mProfileParams;}
    const LLPathParams &getPathParams() const {return mPathParams;}
    LLPathParams &getPathParams() {return mPathParams;}

    bool importFile(LLFILE *fp);
    bool exportFile(LLFILE *fp) const;

    bool importLegacyStream(std::istream& input_stream);
    bool exportLegacyStream(std::ostream& output_stream) const;

    LLSD sculptAsLLSD() const;
    bool sculptFromLLSD(LLSD& sd);

    LLSD asLLSD() const;
    operator LLSD() const { return asLLSD(); }
    bool fromLLSD(LLSD& sd);

    bool setType(U8 profile, U8 path);

    //void setBeginS(const F32 beginS)          { mProfileParams.setBegin(beginS); }    // range 0 to 1
    //void setBeginT(const F32 beginT)          { mPathParams.setBegin(beginT); }       // range 0 to 1
    //void setEndS(const F32 endS)              { mProfileParams.setEnd(endS); }        // range 0 to 1, must be greater than begin
    //void setEndT(const F32 endT)              { mPathParams.setEnd(endT); }           // range 0 to 1, must be greater than begin

    bool setBeginAndEndS(const F32 begin, const F32 end);           // both range from 0 to 1, begin must be less than end
    bool setBeginAndEndT(const F32 begin, const F32 end);           // both range from 0 to 1, begin must be less than end

    bool setHollow(const F32 hollow);   // range 0 to 1
    bool setRatio(const F32 x)                  { return setRatio(x,x); }           // 0 = point, 1 = same as base
    bool setShear(const F32 x)                  { return setShear(x,x); }           // 0 = no movement,
    bool setRatio(const F32 x, const F32 y);            // 0 = point, 1 = same as base
    bool setShear(const F32 x, const F32 y);            // 0 = no movement

    bool setTwistBegin(const F32 twist_begin);  // range -1 to 1
    bool setTwistEnd(const F32 twist_end);      // range -1 to 1
    bool setTwist(const F32 twist)              { return setTwistEnd(twist); }      // deprecated
    bool setTaper(const F32 x, const F32 y)     { bool pass_x = setTaperX(x); bool pass_y = setTaperY(y); return pass_x && pass_y; }
    bool setTaperX(const F32 v);                // -1 to 1
    bool setTaperY(const F32 v);                // -1 to 1
    bool setRevolutions(const F32 revolutions); // 1 to 4
    bool setRadiusOffset(const F32 radius_offset);
    bool setSkew(const F32 skew);
    bool setSculptID(const LLUUID& sculpt_id, U8 sculpt_type);

    static bool validate(U8 prof_curve, F32 prof_begin, F32 prof_end, F32 hollow,
        U8 path_curve, F32 path_begin, F32 path_end,
        F32 scx, F32 scy, F32 shx, F32 shy,
        F32 twistend, F32 twistbegin, F32 radiusoffset,
        F32 tx, F32 ty, F32 revolutions, F32 skew);

    const F32&  getBeginS()     const   { return mProfileParams.getBegin(); }
    const F32&  getBeginT()     const   { return mPathParams.getBegin(); }
    const F32&  getEndS()       const   { return mProfileParams.getEnd(); }
    const F32&  getEndT()       const   { return mPathParams.getEnd(); }

    const F32&  getHollow()     const   { return mProfileParams.getHollow(); }
    const F32&  getTwist()  const       { return mPathParams.getTwist(); }
    const F32&  getRatio()  const       { return mPathParams.getScaleX(); }
    const F32&  getRatioX()     const   { return mPathParams.getScaleX(); }
    const F32&  getRatioY()     const   { return mPathParams.getScaleY(); }
    const F32&  getShearX()     const   { return mPathParams.getShearX(); }
    const F32&  getShearY()     const   { return mPathParams.getShearY(); }

    const F32&  getTwistBegin()const    { return mPathParams.getTwistBegin();   }
    const F32&  getRadiusOffset() const { return mPathParams.getRadiusOffset(); }
    const F32&  getTaper() const        { return mPathParams.getTaperX();       }
    const F32&  getTaperX() const       { return mPathParams.getTaperX();       }
    const F32&  getTaperY() const       { return mPathParams.getTaperY();       }
    const F32&  getRevolutions() const  { return mPathParams.getRevolutions();  }
    const F32&  getSkew() const         { return mPathParams.getSkew();         }
    const LLUUID& getSculptID() const   { return mSculptID;                     }
    const U8& getSculptType() const     { return mSculptType;                   }
    bool isSculpt() const;
    bool isMeshSculpt() const;
    bool isConvex() const;

    // 'begin' and 'end' should be in range [0, 1] (they will be clamped)
    // (begin, end) = (0, 1) will not change the volume
    // (begin, end) = (0, 0.5) will reduce the volume to the first half of its profile/path (S/T)
    void reduceS(F32 begin, F32 end);
    void reduceT(F32 begin, F32 end);

    struct compare
    {
        bool operator()( const const_LLVolumeParamsPtr& first, const const_LLVolumeParamsPtr& second) const
        {
            return (*first < *second);
        }
    };

    friend std::ostream& operator<<(std::ostream &s, const LLVolumeParams &volume_params);

    // debug helper functions
    void setCube();

protected:
    LLProfileParams mProfileParams;
    LLPathParams    mPathParams;
    LLUUID mSculptID;
    U8 mSculptType;
};


class LLProfile
{
    friend class LLVolume;

public:
    LLProfile()
        : mOpen(false),
          mConcave(false),
          mDirty(true),
          mTotalOut(0),
          mTotal(2)
    {
    }

    S32  getTotal() const                               { return mTotal; }
    S32  getTotalOut() const                            { return mTotalOut; }   // Total number of outside points
    bool isFlat(S32 face) const                         { return (mFaces[face].mCount == 2); }
    bool isOpen() const                                 { return mOpen; }
    void setDirty()                                     { mDirty = true; }

    static S32 getNumPoints(const LLProfileParams& params, bool path_open, F32 detail = 1.0f, S32 split = 0,
                  bool is_sculpted = false, S32 sculpt_size = 0);
    bool generate(const LLProfileParams& params, bool path_open, F32 detail = 1.0f, S32 split = 0,
                  bool is_sculpted = false, S32 sculpt_size = 0);
    bool isConcave() const                              { return mConcave; }
public:
    struct Face
    {
        S32       mIndex;
        S32       mCount;
        F32       mScaleU;
        bool      mCap;
        bool      mFlat;
        LLFaceID  mFaceID;
    };

    LLAlignedArray<LLVector4a, 64> mProfile;
    //LLAlignedArray<LLVector4a, 64> mNormals;
    std::vector<Face>      mFaces;

    //LLAlignedArray<LLVector4a, 64> mEdgeNormals;
    //LLAlignedArray<LLVector4a, 64> mEdgeCenters;

    friend std::ostream& operator<<(std::ostream &s, const LLProfile &profile);

protected:
    ~LLProfile();

    static S32 getNumNGonPoints(const LLProfileParams& params, S32 sides, F32 offset=0.0f, F32 bevel = 0.0f, F32 ang_scale = 1.f, S32 split = 0);
    void genNGon(const LLProfileParams& params, S32 sides, F32 offset=0.0f, F32 bevel = 0.0f, F32 ang_scale = 1.f, S32 split = 0);

    Face* addHole(const LLProfileParams& params, bool flat, F32 sides, F32 offset, F32 box_hollow, F32 ang_scale, S32 split = 0);
    Face* addCap (S16 faceID);
    Face* addFace(S32 index, S32 count, F32 scaleU, S16 faceID, bool flat);

protected:
    bool          mOpen;
    bool          mConcave;
    bool          mDirty;

    S32           mTotalOut;
    S32           mTotal;
};

//-------------------------------------------------------------------
// SWEEP/EXTRUDE PATHS
//-------------------------------------------------------------------

class LLPath
{
public:
    class PathPt
    {
    public:
        LLMatrix4a   mRot;
        LLVector4a   mPos;

        LLVector4a   mScale;
        F32          mTexT;
        F32 pad[3]; //for alignment
        PathPt()
        {
            mPos.clear();
            mTexT = 0;
            mScale.clear();
            mRot.setRows(LLVector4a(1,0,0,0),
                        LLVector4a(0,1,0,0),
                        LLVector4a(0,0,1,0));

            //distinguished data in the pad for debugging
            pad[0] = 3.14159f;
            pad[1] = -3.14159f;
            pad[2] = 0.585f;
        }
    };

public:
    LLPath()
        : mOpen(false),
          mTotal(0),
          mDirty(true),
          mStep(1)
    {
    }

    virtual ~LLPath();

    static S32 getNumPoints(const LLPathParams& params, F32 detail);
    static S32 getNumNGonPoints(const LLPathParams& params, S32 sides, F32 offset=0.0f, F32 end_scale = 1.f, F32 twist_scale = 1.f);

    void genNGon(const LLPathParams& params, S32 sides, F32 offset=0.0f, F32 end_scale = 1.f, F32 twist_scale = 1.f);
    virtual bool generate(const LLPathParams& params, F32 detail=1.0f, S32 split = 0,
                          bool is_sculpted = false, S32 sculpt_size = 0);

    bool isOpen() const                     { return mOpen; }
    F32 getStep() const                     { return mStep; }
    void setDirty()                         { mDirty = true; }

    S32 getPathLength() const               { return (S32)mPath.size(); }

    void resizePath(S32 length) { mPath.resize(length); }

    friend std::ostream& operator<<(std::ostream &s, const LLPath &path);

public:
    LLAlignedArray<PathPt, 64> mPath;

protected:
    bool          mOpen;
    S32           mTotal;
    bool          mDirty;
    F32           mStep;
};

class LLDynamicPath : public LLPath
{
public:
    LLDynamicPath() : LLPath() { }
    /*virtual*/ bool generate(const LLPathParams& params, F32 detail=1.0f, S32 split = 0,
                              bool is_sculpted = false, S32 sculpt_size = 0);
};

// Yet another "face" class - caches volume-specific, but not instance-specific data for faces)
class LLVolumeFace
{
public:
    class VertexData
    {
        enum
        {
            POSITION = 0,
            NORMAL = 1
        };

    private:
        void init();
    public:
        VertexData();
        VertexData(const VertexData& rhs);
        const VertexData& operator=(const VertexData& rhs);

        ~VertexData();
        LLVector4a& getPosition();
        LLVector4a& getNormal();
        const LLVector4a& getPosition() const;
        const LLVector4a& getNormal() const;
        void setPosition(const LLVector4a& pos);
        void setNormal(const LLVector4a& norm);


        LLVector2 mTexCoord;

        bool operator<(const VertexData& rhs) const;
        bool operator==(const VertexData& rhs) const;
        bool compareNormal(const VertexData& rhs, F32 angle_cutoff) const;

    private:
        LLVector4a* mData;
    };

    LLVolumeFace();
    LLVolumeFace(const LLVolumeFace& src);
    LLVolumeFace& operator=(const LLVolumeFace& rhs);

    ~LLVolumeFace();
private:
    void freeData();
public:

    bool create(LLVolume* volume, bool partial_build = false);
    void createTangents();

    void resizeVertices(S32 num_verts);
    void allocateTangents(S32 num_verts);
    void allocateWeights(S32 num_verts);
    void allocateJointIndices(S32 num_verts);
    void resizeIndices(S32 num_indices);
    void fillFromLegacyData(std::vector<LLVolumeFace::VertexData>& v, std::vector<U16>& idx);

    void pushVertex(const VertexData& cv);
    void pushVertex(const LLVector4a& pos, const LLVector4a& norm, const LLVector2& tc);
    void pushIndex(const U16& idx);

    void swapData(LLVolumeFace& rhs);

    void getVertexData(U16 indx, LLVolumeFace::VertexData& cv);

    class VertexMapData : public LLVolumeFace::VertexData
    {
    public:
        U16 mIndex;

        bool operator==(const LLVolumeFace::VertexData& rhs) const;

        struct ComparePosition
        {
            bool operator()(const LLVector3& a, const LLVector3& b) const;
        };

        typedef std::map<LLVector3, std::vector<VertexMapData>, VertexMapData::ComparePosition > PointMap;
    };

    // Eliminates non unique triangles, takes positions,
    // normals and texture coordinates into account.
    void remap();

    void optimize(F32 angle_cutoff = 2.f);
    bool cacheOptimize(bool gen_tangents = false);

    void createOctree(F32 scaler = 0.25f, const LLVector4a& center = LLVector4a(0,0,0), const LLVector4a& size = LLVector4a(0.5f,0.5f,0.5f));
    void destroyOctree();
    // Get a reference to the octree, which may be null
    const LLVolumeOctree* getOctree() const;

    enum
    {
        SINGLE_MASK =   0x0001,
        CAP_MASK =      0x0002,
        END_MASK =      0x0004,
        SIDE_MASK =     0x0008,
        INNER_MASK =    0x0010,
        OUTER_MASK =    0x0020,
        HOLLOW_MASK =   0x0040,
        OPEN_MASK =     0x0080,
        FLAT_MASK =     0x0100,
        TOP_MASK =      0x0200,
        BOTTOM_MASK =   0x0400
    };

public:
    S32 mID;
    U32 mTypeMask;

    // Only used for INNER/OUTER faces
    S32 mBeginS;
    S32 mBeginT;
    S32 mNumS;
    S32 mNumT;

    LLVector4a* mExtents; //minimum and maximum point of face
    LLVector4a* mCenter;
    LLVector2   mTexCoordExtents[2]; //minimum and maximum of texture coordinates of the face.

    S32 mNumVertices; // num vertices == num normals == num texcoords
    S32 mNumAllocatedVertices;
    S32 mNumIndices;

    LLVector4a* mPositions; // Contains vertices, nortmals and texcoords
    LLVector4a* mNormals; // pointer into mPositions
    LLVector4a* mTangents;
    LLVector2*  mTexCoords; // pointer into mPositions

    // mIndices contains mNumIndices amount of elements.
    // It contains triangles, each 3 indices describe one triangle.
    // If mIndices contains {0, 2, 3, 1, 2, 4}, it means there
    // are two triangles {0, 2, 3} and {1, 2, 4} with values being
    // indexes for mPositions/mNormals/mTexCoords
    U16* mIndices;

    std::vector<S32>    mEdge;

    //list of skin weights for rigged volumes
    // format is mWeights[vertex_index].mV[influence] = <joint_index>.<weight>
    // mWeights.size() should be empty or match mVertices.size()
    LLVector4a* mWeights;

#if USE_SEPARATE_JOINT_INDICES_AND_WEIGHTS
    LLVector4a* mJustWeights;
    U8* mJointIndices;
#endif

    mutable bool mWeightsScrubbed;

    // Which joints are rigged to, and the bounding box of any rigged
    // vertices per joint.
    LLJointRiggingInfoTab mJointRiggingInfoTab;

    //whether or not face has been cache optimized
    bool mOptimized;

    // if this is a mesh asset, scale and translation that were applied
    // when encoding the source mesh into a unit cube
    // used for regenerating tangents
    LLVector3 mNormalizedScale = LLVector3(1,1,1);

private:
    LLVolumeOctree* mOctree;
    LLVolumeTriangle* mOctreeTriangles;

    bool createUnCutCubeCap(LLVolume* volume, bool partial_build = false);
    bool createCap(LLVolume* volume, bool partial_build = false);
    bool createSide(LLVolume* volume, bool partial_build = false);
};

class LLVolume : public LLRefCount
{
    friend class LLVolumeLODGroup;

protected:
    virtual ~LLVolume(); // use unref

public:
    typedef std::vector<LLVolumeFace> face_list_t;

    struct FaceParams
    {
        LLFaceID mFaceID;
        S32 mBeginS;
        S32 mCountS;
        S32 mBeginT;
        S32 mCountT;
    };

    LLVolume(const LLVolumeParams &params, const F32 detail, const bool generate_single_face = false, const bool is_unique = false);

    U8 getProfileType() const                               { return mParams.getProfileParams().getCurveType(); }
    U8 getPathType() const                                  { return mParams.getPathParams().getCurveType(); }
    S32 getNumFaces() const;
    S32 getNumVolumeFaces() const                           { return static_cast<S32>(mVolumeFaces.size()); }
    F32 getDetail() const                                   { return mDetail; }
    F32 getSurfaceArea() const                              { return mSurfaceArea; }
    const LLVolumeParams& getParams() const                 { return mParams; }
    LLVolumeParams getCopyOfParams() const                  { return mParams; }
    const LLProfile& getProfile() const                     { return *mProfilep; }
    LLPath& getPath() const                                 { return *mPathp; }
    void resizePath(S32 length);
    const LLAlignedArray<LLVector4a,64>&    getMesh() const             { return mMesh; }
    const LLVector4a& getMeshPt(const U32 i) const          { return mMesh[i]; }


    void setDirty() { mPathp->setDirty(); mProfilep->setDirty(); }

    void regen();
    void genTangents(S32 face);

    bool isConvex() const;
    bool isCap(S32 face);
    bool isFlat(S32 face);
    bool isUnique() const                                   { return mUnique; }

    S32 getSculptLevel() const                              { return mSculptLevel; }
    void setSculptLevel(S32 level)                          { mSculptLevel = level; }


<<<<<<< HEAD

    // <FS:ND> Cache LOD Triangle counts, it is expensive to calculate them each time.
    //  static void getLoDTriangleCounts(const LLVolumeParams& params, S32* counts);
    static void getLoDTriangleCounts(const LLVolumeParams& params, S32* counts, LLVolume*);
    // </FS:ND>
=======
>>>>>>> 050d2fef

    // <FS:ND> Cache LOD Triangle counts, it is expensive to calculate them each time.
    //  static void getLoDTriangleCounts(const LLVolumeParams& params, S32* counts);
    static void getLoDTriangleCounts(const LLVolumeParams& params, S32* counts, LLVolume*);
    // </FS:ND>

    S32 getNumTriangles(S32* vcount = nullptr) const;

    void generateSilhouetteVertices(std::vector<LLVector3> &vertices,
                                    std::vector<LLVector3> &normals,
                                    const LLVector3& view_vec,
                                    const LLMatrix4& mat,
                                    const LLMatrix3& norm_mat,
                                    S32 face_index);

    //get the face index of the face that intersects with the given line segment at the point
    //closest to start.  Moves end to the point of intersection.  Returns -1 if no intersection.
    //Line segment must be in volume space.
    S32 lineSegmentIntersect(const LLVector4a& start, const LLVector4a& end,
                             S32 face = -1,                          // which face to check, -1 = ALL_SIDES
                             LLVector4a* intersection = nullptr,     // return the intersection point
                             LLVector2* tex_coord = nullptr,         // return the texture coordinates of the intersection point
                             LLVector4a* normal = nullptr,           // return the surface normal at the intersection point
                             LLVector4a* tangent = nullptr           // return the surface tangent at the intersection point
        );

    LLFaceID generateFaceMask();

    bool isFaceMaskValid(LLFaceID face_mask);
    static S32 sNumMeshPoints;

    friend std::ostream& operator<<(std::ostream &s, const LLVolume &volume);
    friend std::ostream& operator<<(std::ostream &s, const LLVolume *volumep);      // HACK to bypass Windoze confusion over
                                                                                // conversion if *(LLVolume*) to LLVolume&
    const LLVolumeFace &getVolumeFace(const S32 f) const {return mVolumeFaces[f];} // DO NOT DELETE VOLUME WHILE USING THIS REFERENCE, OR HOLD A POINTER TO THIS VOLUMEFACE

    LLVolumeFace &getVolumeFace(const S32 f) {return mVolumeFaces[f];} // DO NOT DELETE VOLUME WHILE USING THIS REFERENCE, OR HOLD A POINTER TO THIS VOLUMEFACE

    face_list_t& getVolumeFaces() { return mVolumeFaces; }

    U32                 mFaceMask;          // bit array of which faces exist in this volume
    LLVector3           mLODScaleBias;      // vector for biasing LOD based on scale

    void sculpt(U16 sculpt_width, U16 sculpt_height, S8 sculpt_components, const U8* sculpt_data, S32 sculpt_level, bool visible_placeholder);

    // NaCl - Graphics crasher protection
    void calcSurfaceArea(); // ZK LBG
    // NaCl End

    void copyVolumeFaces(const LLVolume* volume);
    void copyFacesTo(std::vector<LLVolumeFace> &faces) const;
    void copyFacesFrom(const std::vector<LLVolumeFace> &faces);

    // use meshoptimizer to optimize index buffer for vertex shader cache
    //  gen_tangents - if true, generate MikkTSpace tangents if needed before optimizing index buffer
    bool cacheOptimize(bool gen_tangents = false);

private:
    void sculptGenerateMapVertices(U16 sculpt_width, U16 sculpt_height, S8 sculpt_components, const U8* sculpt_data, U8 sculpt_type);
    F32 sculptGetSurfaceArea();
    void sculptGenerateEmptyPlaceholder();
    void sculptGenerateSpherePlaceholder();

protected:
    bool generate();
    void createVolumeFaces();
public:
    bool unpackVolumeFaces(std::istream& is, S32 size);
    bool unpackVolumeFaces(U8* in_data, S32 size);
private:
    bool unpackVolumeFacesInternal(const LLSD& mdl);

public:
    virtual void setMeshAssetLoaded(bool loaded);
    virtual bool isMeshAssetLoaded();
    virtual void setMeshAssetUnavaliable(bool unavaliable);
    virtual bool isMeshAssetUnavaliable();

 protected:
    bool mUnique;
    F32 mDetail;
    S32 mSculptLevel;
    F32 mSurfaceArea; //unscaled surface area
    bool mIsMeshAssetLoaded;
    bool mIsMeshAssetUnavaliable;

    const LLVolumeParams mParams;
    LLPath *mPathp;
    LLProfile *mProfilep;
    LLAlignedArray<LLVector4a,64> mMesh;


    bool mGenerateSingleFace;
    face_list_t mVolumeFaces;

public:
    LLVector4a* mHullPoints;
    U16* mHullIndices;
    S32 mNumHullPoints;
    S32 mNumHullIndices;

private:
    struct TrianglesPerLODCache *mTrianglesCache;
};

std::ostream& operator<<(std::ostream &s, const LLVolumeParams &volume_params);

void LLCalculateTangentArray(U32 vertexCount, const LLVector4a *vertex, const LLVector4a *normal, const LLVector2 *texcoord, U32 triangleCount, const U16* index_array, LLVector4a *tangent);

bool LLLineSegmentBoxIntersect(const F32* start, const F32* end, const F32* center, const F32* size);
bool LLLineSegmentBoxIntersect(const LLVector3& start, const LLVector3& end, const LLVector3& center, const LLVector3& size);
bool LLLineSegmentBoxIntersect(const LLVector4a& start, const LLVector4a& end, const LLVector4a& center, const LLVector4a& size);

bool LLTriangleRayIntersect(const LLVector4a& vert0, const LLVector4a& vert1, const LLVector4a& vert2, const LLVector4a& orig, const LLVector4a& dir,
                            F32& intersection_a, F32& intersection_b, F32& intersection_t);
bool LLTriangleRayIntersectTwoSided(const LLVector4a& vert0, const LLVector4a& vert1, const LLVector4a& vert2, const LLVector4a& orig, const LLVector4a& dir,
                            F32& intersection_a, F32& intersection_b, F32& intersection_t);

#endif<|MERGE_RESOLUTION|>--- conflicted
+++ resolved
@@ -148,27 +148,6 @@
 constexpr U8    LL_PCODE_PROFILE_MAX        = 0x05;
 
 // Stored in the profile byte
-<<<<<<< HEAD
-const U8    LL_PCODE_HOLE_MASK      = 0xf0;
-const U8    LL_PCODE_HOLE_MIN       = 0x00;
-const U8    LL_PCODE_HOLE_SAME      = 0x00;     // same as outside profile
-const U8    LL_PCODE_HOLE_CIRCLE    = 0x10;
-const U8    LL_PCODE_HOLE_SQUARE    = 0x20;
-const U8    LL_PCODE_HOLE_TRIANGLE  = 0x30;
-const U8    LL_PCODE_HOLE_MAX       = 0x03;     // min/max needs to be >> 4 of real min/max
-
-const U8    LL_PCODE_PATH_IGNORE    = 0x00;
-const U8    LL_PCODE_PATH_MIN       = 0x01;     // min/max needs to be >> 4 of real min/max
-const U8    LL_PCODE_PATH_LINE      = 0x10;
-const U8    LL_PCODE_PATH_CIRCLE    = 0x20;
-//<-- Working33 by Gregory Maurer
-const U8    LL_PCODE_PATH_CIRCLE_33 = 0x21;
-//Working33 -->
-const U8    LL_PCODE_PATH_CIRCLE2   = 0x30;
-const U8    LL_PCODE_PATH_TEST      = 0x40;
-const U8    LL_PCODE_PATH_FLEXIBLE  = 0x80;
-const U8    LL_PCODE_PATH_MAX       = 0x08;
-=======
 constexpr U8    LL_PCODE_HOLE_MASK      = 0xf0;
 constexpr U8    LL_PCODE_HOLE_MIN       = 0x00;
 constexpr U8    LL_PCODE_HOLE_SAME      = 0x00;     // same as outside profile
@@ -188,7 +167,6 @@
 constexpr U8    LL_PCODE_PATH_TEST      = 0x40;
 constexpr U8    LL_PCODE_PATH_FLEXIBLE  = 0x80;
 constexpr U8    LL_PCODE_PATH_MAX       = 0x08;
->>>>>>> 050d2fef
 
 //============================================================================
 
@@ -1073,14 +1051,6 @@
     void setSculptLevel(S32 level)                          { mSculptLevel = level; }
 
 
-<<<<<<< HEAD
-
-    // <FS:ND> Cache LOD Triangle counts, it is expensive to calculate them each time.
-    //  static void getLoDTriangleCounts(const LLVolumeParams& params, S32* counts);
-    static void getLoDTriangleCounts(const LLVolumeParams& params, S32* counts, LLVolume*);
-    // </FS:ND>
-=======
->>>>>>> 050d2fef
 
     // <FS:ND> Cache LOD Triangle counts, it is expensive to calculate them each time.
     //  static void getLoDTriangleCounts(const LLVolumeParams& params, S32* counts);
