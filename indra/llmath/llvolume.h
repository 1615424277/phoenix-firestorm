/**
 * @file llvolume.h
 * @brief LLVolume base class.
 *
 * $LicenseInfo:firstyear=2002&license=viewerlgpl$
 * Second Life Viewer Source Code
 * Copyright (C) 2010, Linden Research, Inc.
 *
 * This library is free software; you can redistribute it and/or
 * modify it under the terms of the GNU Lesser General Public
 * License as published by the Free Software Foundation;
 * version 2.1 of the License only.
 *
 * This library is distributed in the hope that it will be useful,
 * but WITHOUT ANY WARRANTY; without even the implied warranty of
 * MERCHANTABILITY or FITNESS FOR A PARTICULAR PURPOSE.  See the GNU
 * Lesser General Public License for more details.
 *
 * You should have received a copy of the GNU Lesser General Public
 * License along with this library; if not, write to the Free Software
 * Foundation, Inc., 51 Franklin Street, Fifth Floor, Boston, MA  02110-1301  USA
 *
 * Linden Research, Inc., 945 Battery Street, San Francisco, CA  94111  USA
 * $/LicenseInfo$
 */

#ifndef LL_LLVOLUME_H
#define LL_LLVOLUME_H

#include <iostream>

class LLProfileParams;
class LLPathParams;
class LLVolumeParams;
class LLProfile;
class LLPath;

template<class T> class LLPointer;
template <class T, typename T_PTR> class LLOctreeNode;

class LLVolumeFace;
class LLVolume;
class LLVolumeTriangle;
class LLVolumeOctree;

#include "lluuid.h"
#include "v4color.h"
//#include "vmath.h"
#include "v2math.h"
#include "v3math.h"
#include "v3dmath.h"
#include "v4math.h"
#include "llvector4a.h"
#include "llmatrix4a.h"
#include "llquaternion.h"
#include "llstrider.h"
#include "v4coloru.h"
#include "llrefcount.h"
#include "llpointer.h"
#include "llfile.h"
#include "llalignedarray.h"
#include "llrigginginfo.h"

//============================================================================

constexpr S32 MIN_DETAIL_FACES = 6;
constexpr S32 MIN_LOD = 0;
constexpr S32 MAX_LOD = 3;

// These are defined here but are not enforced at this level,
// rather they are here for the convenience of code that uses
// the LLVolume class.
constexpr F32 MIN_VOLUME_PROFILE_WIDTH  = 0.05f;
constexpr F32 MIN_VOLUME_PATH_WIDTH     = 0.05f;

constexpr F32 CUT_QUANTA    = 0.00002f;
constexpr F32 SCALE_QUANTA  = 0.01f;
constexpr F32 SHEAR_QUANTA  = 0.01f;
constexpr F32 TAPER_QUANTA  = 0.01f;
constexpr F32 REV_QUANTA    = 0.015f;
constexpr F32 HOLLOW_QUANTA = 0.00002f;

constexpr S32 MAX_VOLUME_TRIANGLE_INDICES = 10000;

//============================================================================

// useful masks
constexpr LLPCode LL_PCODE_HOLLOW_MASK  = 0x80;     // has a thickness
constexpr LLPCode LL_PCODE_SEGMENT_MASK = 0x40;     // segments (1 angle)
constexpr LLPCode LL_PCODE_PATCH_MASK   = 0x20;     // segmented segments (2 angles)
constexpr LLPCode LL_PCODE_HEMI_MASK    = 0x10;     // half-primitives get their own type per PR's dictum
constexpr LLPCode LL_PCODE_BASE_MASK    = 0x0F;

    // primitive shapes
constexpr LLPCode   LL_PCODE_CUBE           = 1;
constexpr LLPCode   LL_PCODE_PRISM          = 2;
constexpr LLPCode   LL_PCODE_TETRAHEDRON    = 3;
constexpr LLPCode   LL_PCODE_PYRAMID        = 4;
constexpr LLPCode   LL_PCODE_CYLINDER       = 5;
constexpr LLPCode   LL_PCODE_CONE           = 6;
constexpr LLPCode   LL_PCODE_SPHERE         = 7;
constexpr LLPCode   LL_PCODE_TORUS          = 8;
constexpr LLPCode   LL_PCODE_VOLUME         = 9;

    // surfaces
//constexpr LLPCode LL_PCODE_SURFACE_TRIANGLE   = 10;
//constexpr LLPCode LL_PCODE_SURFACE_SQUARE     = 11;
//constexpr LLPCode LL_PCODE_SURFACE_DISC       = 12;

constexpr LLPCode   LL_PCODE_APP                = 14; // App specific pcode (for viewer/sim side only objects)
constexpr LLPCode   LL_PCODE_LEGACY             = 15;

// Pcodes for legacy objects
//constexpr LLPCode LL_PCODE_LEGACY_ATOR =              0x10 | LL_PCODE_LEGACY; // ATOR
constexpr LLPCode   LL_PCODE_LEGACY_AVATAR =            0x20 | LL_PCODE_LEGACY; // PLAYER
//constexpr LLPCode LL_PCODE_LEGACY_BIRD =              0x30 | LL_PCODE_LEGACY; // BIRD
//constexpr LLPCode LL_PCODE_LEGACY_DEMON =             0x40 | LL_PCODE_LEGACY; // DEMON
constexpr LLPCode   LL_PCODE_LEGACY_GRASS =             0x50 | LL_PCODE_LEGACY; // GRASS
constexpr LLPCode   LL_PCODE_TREE_NEW =                 0x60 | LL_PCODE_LEGACY; // new trees
//constexpr LLPCode LL_PCODE_LEGACY_ORACLE =            0x70 | LL_PCODE_LEGACY; // ORACLE
constexpr LLPCode   LL_PCODE_LEGACY_PART_SYS =          0x80 | LL_PCODE_LEGACY; // PART_SYS
constexpr LLPCode   LL_PCODE_LEGACY_ROCK =              0x90 | LL_PCODE_LEGACY; // ROCK
//constexpr LLPCode LL_PCODE_LEGACY_SHOT =              0xA0 | LL_PCODE_LEGACY; // BASIC_SHOT
//constexpr LLPCode LL_PCODE_LEGACY_SHOT_BIG =          0xB0 | LL_PCODE_LEGACY;
//constexpr LLPCode LL_PCODE_LEGACY_SMOKE =             0xC0 | LL_PCODE_LEGACY; // SMOKE
//constexpr LLPCode LL_PCODE_LEGACY_SPARK =             0xD0 | LL_PCODE_LEGACY;// SPARK
constexpr LLPCode   LL_PCODE_LEGACY_TEXT_BUBBLE =       0xE0 | LL_PCODE_LEGACY; // TEXTBUBBLE
constexpr LLPCode   LL_PCODE_LEGACY_TREE =              0xF0 | LL_PCODE_LEGACY; // TREE

    // hemis
constexpr LLPCode   LL_PCODE_CYLINDER_HEMI =        LL_PCODE_CYLINDER   | LL_PCODE_HEMI_MASK;
constexpr LLPCode   LL_PCODE_CONE_HEMI =            LL_PCODE_CONE       | LL_PCODE_HEMI_MASK;
constexpr LLPCode   LL_PCODE_SPHERE_HEMI =          LL_PCODE_SPHERE     | LL_PCODE_HEMI_MASK;
constexpr LLPCode   LL_PCODE_TORUS_HEMI =           LL_PCODE_TORUS      | LL_PCODE_HEMI_MASK;


// Volumes consist of a profile at the base that is swept around
// a path to make a volume.
// The profile code
constexpr U8    LL_PCODE_PROFILE_MASK       = 0x0f;
constexpr U8    LL_PCODE_PROFILE_MIN        = 0x00;
constexpr U8    LL_PCODE_PROFILE_CIRCLE     = 0x00;
constexpr U8    LL_PCODE_PROFILE_SQUARE     = 0x01;
constexpr U8    LL_PCODE_PROFILE_ISOTRI     = 0x02;
constexpr U8    LL_PCODE_PROFILE_EQUALTRI   = 0x03;
constexpr U8    LL_PCODE_PROFILE_RIGHTTRI   = 0x04;
constexpr U8    LL_PCODE_PROFILE_CIRCLE_HALF = 0x05;
constexpr U8    LL_PCODE_PROFILE_MAX        = 0x05;

// Stored in the profile byte
constexpr U8    LL_PCODE_HOLE_MASK      = 0xf0;
constexpr U8    LL_PCODE_HOLE_MIN       = 0x00;
constexpr U8    LL_PCODE_HOLE_SAME      = 0x00;     // same as outside profile
constexpr U8    LL_PCODE_HOLE_CIRCLE    = 0x10;
constexpr U8    LL_PCODE_HOLE_SQUARE    = 0x20;
constexpr U8    LL_PCODE_HOLE_TRIANGLE  = 0x30;
constexpr U8    LL_PCODE_HOLE_MAX       = 0x03;     // min/max needs to be >> 4 of real min/max

constexpr U8    LL_PCODE_PATH_IGNORE    = 0x00;
constexpr U8    LL_PCODE_PATH_MIN       = 0x01;     // min/max needs to be >> 4 of real min/max
constexpr U8    LL_PCODE_PATH_LINE      = 0x10;
constexpr U8    LL_PCODE_PATH_CIRCLE    = 0x20;
//<-- Working33 by Gregory Maurer
constexpr U8    LL_PCODE_PATH_CIRCLE_33 = 0x21;
//Working33 -->
constexpr U8    LL_PCODE_PATH_CIRCLE2   = 0x30;
constexpr U8    LL_PCODE_PATH_TEST      = 0x40;
constexpr U8    LL_PCODE_PATH_FLEXIBLE  = 0x80;
constexpr U8    LL_PCODE_PATH_MAX       = 0x08;

//============================================================================

// face identifiers
typedef U16 LLFaceID;

constexpr LLFaceID  LL_FACE_PATH_BEGIN      = 0x1 << 0;
constexpr LLFaceID  LL_FACE_PATH_END        = 0x1 << 1;
constexpr LLFaceID  LL_FACE_INNER_SIDE      = 0x1 << 2;
constexpr LLFaceID  LL_FACE_PROFILE_BEGIN   = 0x1 << 3;
constexpr LLFaceID  LL_FACE_PROFILE_END     = 0x1 << 4;
constexpr LLFaceID  LL_FACE_OUTER_SIDE_0    = 0x1 << 5;
constexpr LLFaceID  LL_FACE_OUTER_SIDE_1    = 0x1 << 6;
constexpr LLFaceID  LL_FACE_OUTER_SIDE_2    = 0x1 << 7;
constexpr LLFaceID  LL_FACE_OUTER_SIDE_3    = 0x1 << 8;

//============================================================================

// sculpt types + flags

constexpr U8 LL_SCULPT_TYPE_NONE      = 0;
constexpr U8 LL_SCULPT_TYPE_SPHERE    = 1;
constexpr U8 LL_SCULPT_TYPE_TORUS     = 2;
constexpr U8 LL_SCULPT_TYPE_PLANE     = 3;
constexpr U8 LL_SCULPT_TYPE_CYLINDER  = 4;
constexpr U8 LL_SCULPT_TYPE_MESH      = 5;
<<<<<<< HEAD
constexpr U8 LL_SCULPT_TYPE_GLTF      = 6;
constexpr U8 LL_SCULPT_TYPE_MAX       = LL_SCULPT_TYPE_GLTF;

constexpr U8 LL_SCULPT_TYPE_MASK      = LL_SCULPT_TYPE_SPHERE | LL_SCULPT_TYPE_TORUS | LL_SCULPT_TYPE_PLANE |
    LL_SCULPT_TYPE_CYLINDER | LL_SCULPT_TYPE_MESH | LL_SCULPT_TYPE_GLTF;

// for value checks, assign new value after adding new types
=======
constexpr U8 LL_SCULPT_TYPE_MASK      = LL_SCULPT_TYPE_SPHERE | LL_SCULPT_TYPE_TORUS | LL_SCULPT_TYPE_PLANE |
    LL_SCULPT_TYPE_CYLINDER | LL_SCULPT_TYPE_MESH;

// for value checks, assign new value after adding new types
constexpr U8 LL_SCULPT_TYPE_MAX = LL_SCULPT_TYPE_MESH;
>>>>>>> d99fbffb

constexpr U8 LL_SCULPT_FLAG_INVERT    = 64;
constexpr U8 LL_SCULPT_FLAG_MIRROR    = 128;
constexpr U8 LL_SCULPT_FLAG_MASK = LL_SCULPT_FLAG_INVERT | LL_SCULPT_FLAG_MIRROR;

constexpr S32 LL_SCULPT_MESH_MAX_FACES = 8;

extern bool gDebugGL;

class LLProfileParams
{
public:
    LLProfileParams()
        : mCurveType(LL_PCODE_PROFILE_SQUARE),
          mBegin(0.f),
          mEnd(1.f),
          mHollow(0.f),
          mCRC(0)
    {
    }

    LLProfileParams(U8 curve, F32 begin, F32 end, F32 hollow)
        : mCurveType(curve),
          mBegin(begin),
          mEnd(end),
          mHollow(hollow),
          mCRC(0)
    {
    }

    LLProfileParams(U8 curve, U16 begin, U16 end, U16 hollow)
    {
        mCurveType = curve;
        F32 temp_f32 = begin * CUT_QUANTA;
        if (temp_f32 > 1.f)
        {
            temp_f32 = 1.f;
        }
        mBegin = temp_f32;
        temp_f32 = end * CUT_QUANTA;
        if (temp_f32 > 1.f)
        {
            temp_f32 = 1.f;
        }
        mEnd = 1.f - temp_f32;
        temp_f32 = hollow * HOLLOW_QUANTA;
        if (temp_f32 > 1.f)
        {
            temp_f32 = 1.f;
        }
        mHollow = temp_f32;
        mCRC = 0;
    }

    bool operator==(const LLProfileParams &params) const;
    bool operator!=(const LLProfileParams &params) const;
    bool operator<(const LLProfileParams &params) const;

    void copyParams(const LLProfileParams &params);

    bool importFile(LLFILE *fp);
    bool exportFile(LLFILE *fp) const;

    bool importLegacyStream(std::istream& input_stream);
    bool exportLegacyStream(std::ostream& output_stream) const;

    LLSD asLLSD() const;
    operator LLSD() const { return asLLSD(); }
    bool fromLLSD(LLSD& sd);

    const F32&  getBegin () const               { return mBegin; }
    const F32&  getEnd   () const               { return mEnd;   }
    const F32&  getHollow() const               { return mHollow; }
    const U8&   getCurveType () const           { return mCurveType; }

    void setCurveType(const U32 type)           { mCurveType = type;}
    void setBegin(const F32 begin)              { mBegin = (begin >= 1.0f) ? 0.0f : ((int) (begin * 100000))/100000.0f;}
    void setEnd(const F32 end)                  { mEnd   = (end   <= 0.0f) ? 1.0f : ((int) (end * 100000))/100000.0f;}
    void setHollow(const F32 hollow)            { mHollow = ((int) (hollow * 100000))/100000.0f;}

    friend std::ostream& operator<<(std::ostream &s, const LLProfileParams &profile_params);

protected:
    // Profile params
    U8            mCurveType;
    F32           mBegin;
    F32           mEnd;
    F32           mHollow;

    U32           mCRC;
};

inline bool LLProfileParams::operator==(const LLProfileParams &params) const
{
    return
        (getCurveType() == params.getCurveType()) &&
        (getBegin() == params.getBegin()) &&
        (getEnd() == params.getEnd()) &&
        (getHollow() == params.getHollow());
}

inline bool LLProfileParams::operator!=(const LLProfileParams &params) const
{
    return
        (getCurveType() != params.getCurveType()) ||
        (getBegin() != params.getBegin()) ||
        (getEnd() != params.getEnd()) ||
        (getHollow() != params.getHollow());
}


inline bool LLProfileParams::operator<(const LLProfileParams &params) const
{
    if (getCurveType() != params.getCurveType())
    {
        return getCurveType() < params.getCurveType();
    }
    else
    if (getBegin() != params.getBegin())
    {
        return getBegin() < params.getBegin();
    }
    else
    if (getEnd() != params.getEnd())
    {
        return getEnd() < params.getEnd();
    }
    else
    {
        return getHollow() < params.getHollow();
    }
}

#define U8_TO_F32(x) (F32)(*((S8 *)&x))

class LLPathParams
{
public:
    LLPathParams()
        :
        mCurveType(LL_PCODE_PATH_LINE),
        mBegin(0.f),
        mEnd(1.f),
        mScale(1.f,1.f),
        mShear(0.f,0.f),
        mTwistBegin(0.f),
        mTwistEnd(0.f),
        mRadiusOffset(0.f),
        mTaper(0.f,0.f),
        mRevolutions(1.f),
        mSkew(0.f),
        mCRC(0)
    {
    }

    LLPathParams(U8 curve, F32 begin, F32 end, F32 scx, F32 scy, F32 shx, F32 shy, F32 twistend, F32 twistbegin, F32 radiusoffset, F32 tx, F32 ty, F32 revolutions, F32 skew)
        : mCurveType(curve),
          mBegin(begin),
          mEnd(end),
          mScale(scx,scy),
          mShear(shx,shy),
          mTwistBegin(twistbegin),
          mTwistEnd(twistend),
          mRadiusOffset(radiusoffset),
          mTaper(tx,ty),
          mRevolutions(revolutions),
          mSkew(skew),
          mCRC(0)
    {
    }

    LLPathParams(U8 curve, U16 begin, U16 end, U8 scx, U8 scy, U8 shx, U8 shy, U8 twistend, U8 twistbegin, U8 radiusoffset, U8 tx, U8 ty, U8 revolutions, U8 skew)
    {
        mCurveType = curve;
        mBegin = (F32)(begin * CUT_QUANTA);
        mEnd = (F32)(100.f - end) * CUT_QUANTA;
        if (mEnd > 1.f)
            mEnd = 1.f;
        mScale.setVec((F32) (200 - scx) * SCALE_QUANTA,(F32) (200 - scy) * SCALE_QUANTA);
        mShear.setVec(U8_TO_F32(shx) * SHEAR_QUANTA,U8_TO_F32(shy) * SHEAR_QUANTA);
        mTwistBegin = U8_TO_F32(twistbegin) * SCALE_QUANTA;
        mTwistEnd = U8_TO_F32(twistend) * SCALE_QUANTA;
        mRadiusOffset = U8_TO_F32(radiusoffset) * SCALE_QUANTA;
        mTaper.setVec(U8_TO_F32(tx) * TAPER_QUANTA,U8_TO_F32(ty) * TAPER_QUANTA);
        mRevolutions = ((F32)revolutions) * REV_QUANTA + 1.0f;
        mSkew = U8_TO_F32(skew) * SCALE_QUANTA;

        mCRC = 0;
    }

    bool operator==(const LLPathParams &params) const;
    bool operator!=(const LLPathParams &params) const;
    bool operator<(const LLPathParams &params) const;

    void copyParams(const LLPathParams &params);

    bool importFile(LLFILE *fp);
    bool exportFile(LLFILE *fp) const;

    bool importLegacyStream(std::istream& input_stream);
    bool exportLegacyStream(std::ostream& output_stream) const;

    LLSD asLLSD() const;
    operator LLSD() const { return asLLSD(); }
    bool fromLLSD(LLSD& sd);

    const F32& getBegin() const         { return mBegin; }
    const F32& getEnd() const           { return mEnd; }
    const LLVector2 &getScale() const   { return mScale; }
    const F32& getScaleX() const        { return mScale.mV[0]; }
    const F32& getScaleY() const        { return mScale.mV[1]; }
    const LLVector2 getBeginScale() const;
    const LLVector2 getEndScale() const;
    const LLVector2 &getShear() const   { return mShear; }
    const F32& getShearX() const        { return mShear.mV[0]; }
    const F32& getShearY() const        { return mShear.mV[1]; }
    const U8& getCurveType () const     { return mCurveType; }

    const F32& getTwistBegin() const    { return mTwistBegin;   }
    const F32& getTwistEnd() const      { return mTwistEnd; }
    const F32& getTwist() const         { return mTwistEnd; }   // deprecated
    const F32& getRadiusOffset() const  { return mRadiusOffset; }
    const LLVector2 &getTaper() const   { return mTaper;        }
    const F32& getTaperX() const        { return mTaper.mV[0];  }
    const F32& getTaperY() const        { return mTaper.mV[1];  }
    const F32& getRevolutions() const   { return mRevolutions;  }
    const F32& getSkew() const          { return mSkew;         }

    void setCurveType(const U8 type)    { mCurveType = type;    }
    void setBegin(const F32 begin)      { mBegin     = begin;   }
    void setEnd(const F32 end)          { mEnd       = end; }

    void setScale(const F32 x, const F32 y)     { mScale.setVec(x,y); }
    void setScaleX(const F32 v)                 { mScale.mV[VX] = v; }
    void setScaleY(const F32 v)                 { mScale.mV[VY] = v; }
    void setShear(const F32 x, const F32 y)     { mShear.setVec(x,y); }
    void setShearX(const F32 v)                 { mShear.mV[VX] = v; }
    void setShearY(const F32 v)                 { mShear.mV[VY] = v; }

    void setTwistBegin(const F32 twist_begin)   { mTwistBegin   = twist_begin;  }
    void setTwistEnd(const F32 twist_end)       { mTwistEnd     = twist_end;    }
    void setTwist(const F32 twist)              { setTwistEnd(twist); } // deprecated
    void setRadiusOffset(const F32 radius_offset){ mRadiusOffset    = radius_offset; }
    void setTaper(const F32 x, const F32 y)     { mTaper.setVec(x,y);           }
    void setTaperX(const F32 v)                 { mTaper.mV[VX] = v;            }
    void setTaperY(const F32 v)                 { mTaper.mV[VY] = v;            }
    void setRevolutions(const F32 revolutions)  { mRevolutions  = revolutions;  }
    void setSkew(const F32 skew)                { mSkew         = skew;         }

    friend std::ostream& operator<<(std::ostream &s, const LLPathParams &path_params);

protected:
    // Path params
    U8            mCurveType;
    F32           mBegin;
    F32           mEnd;
    LLVector2     mScale;
    LLVector2     mShear;

    F32           mTwistBegin;
    F32           mTwistEnd;
    F32           mRadiusOffset;
    LLVector2     mTaper;
    F32           mRevolutions;
    F32           mSkew;

    U32           mCRC;
};

inline bool LLPathParams::operator==(const LLPathParams &params) const
{
    return
        (getCurveType() == params.getCurveType()) &&
        (getScale() == params.getScale()) &&
        (getBegin() == params.getBegin()) &&
        (getEnd() == params.getEnd()) &&
        (getShear() == params.getShear()) &&
        (getTwist() == params.getTwist()) &&
        (getTwistBegin() == params.getTwistBegin()) &&
        (getRadiusOffset() == params.getRadiusOffset()) &&
        (getTaper() == params.getTaper()) &&
        (getRevolutions() == params.getRevolutions()) &&
        (getSkew() == params.getSkew());
}

inline bool LLPathParams::operator!=(const LLPathParams &params) const
{
    return
        (getCurveType() != params.getCurveType()) ||
        (getScale() != params.getScale()) ||
        (getBegin() != params.getBegin()) ||
        (getEnd() != params.getEnd()) ||
        (getShear() != params.getShear()) ||
        (getTwist() != params.getTwist()) ||
        (getTwistBegin() !=params.getTwistBegin()) ||
        (getRadiusOffset() != params.getRadiusOffset()) ||
        (getTaper() != params.getTaper()) ||
        (getRevolutions() != params.getRevolutions()) ||
        (getSkew() != params.getSkew());
}


inline bool LLPathParams::operator<(const LLPathParams &params) const
{
    if( getCurveType() != params.getCurveType())
    {
        return getCurveType() < params.getCurveType();
    }
    else
    if( getScale() != params.getScale())
    {
        return getScale() < params.getScale();
    }
    else
    if( getBegin() != params.getBegin())
    {
        return getBegin() < params.getBegin();
    }
    else
    if( getEnd() != params.getEnd())
    {
        return getEnd() < params.getEnd();
    }
    else
    if( getShear() != params.getShear())
    {
        return getShear() < params.getShear();
    }
    else
    if( getTwist() != params.getTwist())
    {
        return getTwist() < params.getTwist();
    }
    else
    if( getTwistBegin() != params.getTwistBegin())
    {
        return getTwistBegin() < params.getTwistBegin();
    }
    else
    if( getRadiusOffset() != params.getRadiusOffset())
    {
        return getRadiusOffset() < params.getRadiusOffset();
    }
    else
    if( getTaper() != params.getTaper())
    {
        return getTaper() < params.getTaper();
    }
    else
    if( getRevolutions() != params.getRevolutions())
    {
        return getRevolutions() < params.getRevolutions();
    }
    else
    {
        return getSkew() < params.getSkew();
    }
}

typedef LLVolumeParams* LLVolumeParamsPtr;
typedef const LLVolumeParams* const_LLVolumeParamsPtr;

class LLVolumeParams
{
public:
    LLVolumeParams()
        : mSculptType(LL_SCULPT_TYPE_NONE)
    {
    }

    LLVolumeParams(LLProfileParams &profile, LLPathParams &path,
                   LLUUID sculpt_id = LLUUID::null, U8 sculpt_type = LL_SCULPT_TYPE_NONE)
        : mProfileParams(profile), mPathParams(path), mSculptID(sculpt_id), mSculptType(sculpt_type)
    {
    }

    bool operator==(const LLVolumeParams &params) const;
    bool operator!=(const LLVolumeParams &params) const;
    bool operator<(const LLVolumeParams &params) const;


    void copyParams(const LLVolumeParams &params);

    const LLProfileParams &getProfileParams() const {return mProfileParams;}
    LLProfileParams &getProfileParams() {return mProfileParams;}
    const LLPathParams &getPathParams() const {return mPathParams;}
    LLPathParams &getPathParams() {return mPathParams;}

    bool importFile(LLFILE *fp);
    bool exportFile(LLFILE *fp) const;

    bool importLegacyStream(std::istream& input_stream);
    bool exportLegacyStream(std::ostream& output_stream) const;

    LLSD sculptAsLLSD() const;
    bool sculptFromLLSD(LLSD& sd);

    LLSD asLLSD() const;
    operator LLSD() const { return asLLSD(); }
    bool fromLLSD(LLSD& sd);

    bool setType(U8 profile, U8 path);

    //void setBeginS(const F32 beginS)          { mProfileParams.setBegin(beginS); }    // range 0 to 1
    //void setBeginT(const F32 beginT)          { mPathParams.setBegin(beginT); }       // range 0 to 1
    //void setEndS(const F32 endS)              { mProfileParams.setEnd(endS); }        // range 0 to 1, must be greater than begin
    //void setEndT(const F32 endT)              { mPathParams.setEnd(endT); }           // range 0 to 1, must be greater than begin

    bool setBeginAndEndS(const F32 begin, const F32 end);           // both range from 0 to 1, begin must be less than end
    bool setBeginAndEndT(const F32 begin, const F32 end);           // both range from 0 to 1, begin must be less than end

    bool setHollow(const F32 hollow);   // range 0 to 1
    bool setRatio(const F32 x)                  { return setRatio(x,x); }           // 0 = point, 1 = same as base
    bool setShear(const F32 x)                  { return setShear(x,x); }           // 0 = no movement,
    bool setRatio(const F32 x, const F32 y);            // 0 = point, 1 = same as base
    bool setShear(const F32 x, const F32 y);            // 0 = no movement

    bool setTwistBegin(const F32 twist_begin);  // range -1 to 1
    bool setTwistEnd(const F32 twist_end);      // range -1 to 1
    bool setTwist(const F32 twist)              { return setTwistEnd(twist); }      // deprecated
    bool setTaper(const F32 x, const F32 y)     { bool pass_x = setTaperX(x); bool pass_y = setTaperY(y); return pass_x && pass_y; }
    bool setTaperX(const F32 v);                // -1 to 1
    bool setTaperY(const F32 v);                // -1 to 1
    bool setRevolutions(const F32 revolutions); // 1 to 4
    bool setRadiusOffset(const F32 radius_offset);
    bool setSkew(const F32 skew);
    bool setSculptID(const LLUUID& sculpt_id, U8 sculpt_type);

    static bool validate(U8 prof_curve, F32 prof_begin, F32 prof_end, F32 hollow,
        U8 path_curve, F32 path_begin, F32 path_end,
        F32 scx, F32 scy, F32 shx, F32 shy,
        F32 twistend, F32 twistbegin, F32 radiusoffset,
        F32 tx, F32 ty, F32 revolutions, F32 skew);

    const F32&  getBeginS()     const   { return mProfileParams.getBegin(); }
    const F32&  getBeginT()     const   { return mPathParams.getBegin(); }
    const F32&  getEndS()       const   { return mProfileParams.getEnd(); }
    const F32&  getEndT()       const   { return mPathParams.getEnd(); }

    const F32&  getHollow()     const   { return mProfileParams.getHollow(); }
    const F32&  getTwist()  const       { return mPathParams.getTwist(); }
    const F32&  getRatio()  const       { return mPathParams.getScaleX(); }
    const F32&  getRatioX()     const   { return mPathParams.getScaleX(); }
    const F32&  getRatioY()     const   { return mPathParams.getScaleY(); }
    const F32&  getShearX()     const   { return mPathParams.getShearX(); }
    const F32&  getShearY()     const   { return mPathParams.getShearY(); }

    const F32&  getTwistBegin()const    { return mPathParams.getTwistBegin();   }
    const F32&  getRadiusOffset() const { return mPathParams.getRadiusOffset(); }
    const F32&  getTaper() const        { return mPathParams.getTaperX();       }
    const F32&  getTaperX() const       { return mPathParams.getTaperX();       }
    const F32&  getTaperY() const       { return mPathParams.getTaperY();       }
    const F32&  getRevolutions() const  { return mPathParams.getRevolutions();  }
    const F32&  getSkew() const         { return mPathParams.getSkew();         }
    const LLUUID& getSculptID() const   { return mSculptID;                     }
    const U8& getSculptType() const     { return mSculptType;                   }
    bool isSculpt() const;
    bool isMeshSculpt() const;
    bool isConvex() const;

    // 'begin' and 'end' should be in range [0, 1] (they will be clamped)
    // (begin, end) = (0, 1) will not change the volume
    // (begin, end) = (0, 0.5) will reduce the volume to the first half of its profile/path (S/T)
    void reduceS(F32 begin, F32 end);
    void reduceT(F32 begin, F32 end);

    struct compare
    {
        bool operator()( const const_LLVolumeParamsPtr& first, const const_LLVolumeParamsPtr& second) const
        {
            return (*first < *second);
        }
    };

    friend std::ostream& operator<<(std::ostream &s, const LLVolumeParams &volume_params);

    // debug helper functions
    void setCube();

protected:
    LLProfileParams mProfileParams;
    LLPathParams    mPathParams;
    LLUUID mSculptID;
    U8 mSculptType;
};


class LLProfile
{
    friend class LLVolume;

public:
    LLProfile()
        : mOpen(false),
          mConcave(false),
          mDirty(true),
          mTotalOut(0),
          mTotal(2)
    {
    }

    S32  getTotal() const                               { return mTotal; }
    S32  getTotalOut() const                            { return mTotalOut; }   // Total number of outside points
    bool isFlat(S32 face) const                         { return (mFaces[face].mCount == 2); }
    bool isOpen() const                                 { return mOpen; }
    void setDirty()                                     { mDirty = true; }

    static S32 getNumPoints(const LLProfileParams& params, bool path_open, F32 detail = 1.0f, S32 split = 0,
                  bool is_sculpted = false, S32 sculpt_size = 0);
    bool generate(const LLProfileParams& params, bool path_open, F32 detail = 1.0f, S32 split = 0,
                  bool is_sculpted = false, S32 sculpt_size = 0);
    bool isConcave() const                              { return mConcave; }
public:
    struct Face
    {
        S32       mIndex;
        S32       mCount;
        F32       mScaleU;
        bool      mCap;
        bool      mFlat;
        LLFaceID  mFaceID;
    };

    LLAlignedArray<LLVector4a, 64> mProfile;
    //LLAlignedArray<LLVector4a, 64> mNormals;
    std::vector<Face>      mFaces;

    //LLAlignedArray<LLVector4a, 64> mEdgeNormals;
    //LLAlignedArray<LLVector4a, 64> mEdgeCenters;

    friend std::ostream& operator<<(std::ostream &s, const LLProfile &profile);

protected:
    ~LLProfile();

    static S32 getNumNGonPoints(const LLProfileParams& params, S32 sides, F32 offset=0.0f, F32 bevel = 0.0f, F32 ang_scale = 1.f, S32 split = 0);
    void genNGon(const LLProfileParams& params, S32 sides, F32 offset=0.0f, F32 bevel = 0.0f, F32 ang_scale = 1.f, S32 split = 0);

    Face* addHole(const LLProfileParams& params, bool flat, F32 sides, F32 offset, F32 box_hollow, F32 ang_scale, S32 split = 0);
    Face* addCap (S16 faceID);
    Face* addFace(S32 index, S32 count, F32 scaleU, S16 faceID, bool flat);

protected:
    bool          mOpen;
    bool          mConcave;
    bool          mDirty;

    S32           mTotalOut;
    S32           mTotal;
};

//-------------------------------------------------------------------
// SWEEP/EXTRUDE PATHS
//-------------------------------------------------------------------

class LLPath
{
public:
    class PathPt
    {
    public:
        LLMatrix4a   mRot;
        LLVector4a   mPos;

        LLVector4a   mScale;
        F32          mTexT;
        F32 pad[3]; //for alignment
        PathPt()
        {
            mPos.clear();
            mTexT = 0;
            mScale.clear();
            mRot.setRows(LLVector4a(1,0,0,0),
                        LLVector4a(0,1,0,0),
                        LLVector4a(0,0,1,0));

            //distinguished data in the pad for debugging
            pad[0] = 3.14159f;
            pad[1] = -3.14159f;
            pad[2] = 0.585f;
        }
    };

public:
    LLPath()
        : mOpen(false),
          mTotal(0),
          mDirty(true),
          mStep(1)
    {
    }

    virtual ~LLPath();

    static S32 getNumPoints(const LLPathParams& params, F32 detail);
    static S32 getNumNGonPoints(const LLPathParams& params, S32 sides, F32 offset=0.0f, F32 end_scale = 1.f, F32 twist_scale = 1.f);

    void genNGon(const LLPathParams& params, S32 sides, F32 offset=0.0f, F32 end_scale = 1.f, F32 twist_scale = 1.f);
    virtual bool generate(const LLPathParams& params, F32 detail=1.0f, S32 split = 0,
                          bool is_sculpted = false, S32 sculpt_size = 0);

    bool isOpen() const                     { return mOpen; }
    F32 getStep() const                     { return mStep; }
    void setDirty()                         { mDirty = true; }

    S32 getPathLength() const               { return (S32)mPath.size(); }

    void resizePath(S32 length) { mPath.resize(length); }

    friend std::ostream& operator<<(std::ostream &s, const LLPath &path);

public:
    LLAlignedArray<PathPt, 64> mPath;

protected:
    bool          mOpen;
    S32           mTotal;
    bool          mDirty;
    F32           mStep;
};

class LLDynamicPath : public LLPath
{
public:
    LLDynamicPath() : LLPath() { }
    /*virtual*/ bool generate(const LLPathParams& params, F32 detail=1.0f, S32 split = 0,
                              bool is_sculpted = false, S32 sculpt_size = 0);
};

// Yet another "face" class - caches volume-specific, but not instance-specific data for faces)
class LLVolumeFace
{
public:
    class VertexData
    {
        enum
        {
            POSITION = 0,
            NORMAL = 1
        };

    private:
        void init();
    public:
        VertexData();
        VertexData(const VertexData& rhs);
        const VertexData& operator=(const VertexData& rhs);

        ~VertexData();
        LLVector4a& getPosition();
        LLVector4a& getNormal();
        const LLVector4a& getPosition() const;
        const LLVector4a& getNormal() const;
        void setPosition(const LLVector4a& pos);
        void setNormal(const LLVector4a& norm);


        LLVector2 mTexCoord;

        bool operator<(const VertexData& rhs) const;
        bool operator==(const VertexData& rhs) const;
        bool compareNormal(const VertexData& rhs, F32 angle_cutoff) const;

    private:
        LLVector4a* mData;
    };

    LLVolumeFace();
    LLVolumeFace(const LLVolumeFace& src);
    LLVolumeFace& operator=(const LLVolumeFace& rhs);

    ~LLVolumeFace();
private:
    void freeData();
public:

    bool create(LLVolume* volume, bool partial_build = false);
    void createTangents();

    void resizeVertices(S32 num_verts);
    void allocateTangents(S32 num_verts);
    void allocateWeights(S32 num_verts);
    void allocateJointIndices(S32 num_verts);
    void resizeIndices(S32 num_indices);
    void fillFromLegacyData(std::vector<LLVolumeFace::VertexData>& v, std::vector<U16>& idx);

    void pushVertex(const VertexData& cv);
    void pushVertex(const LLVector4a& pos, const LLVector4a& norm, const LLVector2& tc);
    void pushIndex(const U16& idx);

    void swapData(LLVolumeFace& rhs);

    void getVertexData(U16 indx, LLVolumeFace::VertexData& cv);

    class VertexMapData : public LLVolumeFace::VertexData
    {
    public:
        U16 mIndex;

        bool operator==(const LLVolumeFace::VertexData& rhs) const;

        struct ComparePosition
        {
            bool operator()(const LLVector3& a, const LLVector3& b) const;
        };

        typedef std::map<LLVector3, std::vector<VertexMapData>, VertexMapData::ComparePosition > PointMap;
    };

    // Eliminates non unique triangles, takes positions,
    // normals and texture coordinates into account.
    void remap();

    void optimize(F32 angle_cutoff = 2.f);
    bool cacheOptimize(bool gen_tangents = false);

    void createOctree(F32 scaler = 0.25f, const LLVector4a& center = LLVector4a(0,0,0), const LLVector4a& size = LLVector4a(0.5f,0.5f,0.5f));
    void destroyOctree();
    // Get a reference to the octree, which may be null
    const LLVolumeOctree* getOctree() const;

    enum
    {
        SINGLE_MASK =   0x0001,
        CAP_MASK =      0x0002,
        END_MASK =      0x0004,
        SIDE_MASK =     0x0008,
        INNER_MASK =    0x0010,
        OUTER_MASK =    0x0020,
        HOLLOW_MASK =   0x0040,
        OPEN_MASK =     0x0080,
        FLAT_MASK =     0x0100,
        TOP_MASK =      0x0200,
        BOTTOM_MASK =   0x0400
    };

public:
    S32 mID;
    U32 mTypeMask;

    // Only used for INNER/OUTER faces
    S32 mBeginS;
    S32 mBeginT;
    S32 mNumS;
    S32 mNumT;

    LLVector4a* mExtents; //minimum and maximum point of face
    LLVector4a* mCenter;
    LLVector2   mTexCoordExtents[2]; //minimum and maximum of texture coordinates of the face.

    S32 mNumVertices; // num vertices == num normals == num texcoords
    S32 mNumAllocatedVertices;
    S32 mNumIndices;

    LLVector4a* mPositions; // Contains vertices, nortmals and texcoords
    LLVector4a* mNormals; // pointer into mPositions
    LLVector4a* mTangents;
    LLVector2*  mTexCoords; // pointer into mPositions

    // mIndices contains mNumIndices amount of elements.
    // It contains triangles, each 3 indices describe one triangle.
    // If mIndices contains {0, 2, 3, 1, 2, 4}, it means there
    // are two triangles {0, 2, 3} and {1, 2, 4} with values being
    // indexes for mPositions/mNormals/mTexCoords
    U16* mIndices;

    std::vector<S32>    mEdge;

    //list of skin weights for rigged volumes
    // format is mWeights[vertex_index].mV[influence] = <joint_index>.<weight>
    // mWeights.size() should be empty or match mVertices.size()
    LLVector4a* mWeights;

#if USE_SEPARATE_JOINT_INDICES_AND_WEIGHTS
    LLVector4a* mJustWeights;
    U8* mJointIndices;
#endif

    mutable bool mWeightsScrubbed;

    // Which joints are rigged to, and the bounding box of any rigged
    // vertices per joint.
    LLJointRiggingInfoTab mJointRiggingInfoTab;

    //whether or not face has been cache optimized
    bool mOptimized;

    // if this is a mesh asset, scale and translation that were applied
    // when encoding the source mesh into a unit cube
    // used for regenerating tangents
    LLVector3 mNormalizedScale = LLVector3(1,1,1);

private:
    LLVolumeOctree* mOctree;
    LLVolumeTriangle* mOctreeTriangles;

    bool createUnCutCubeCap(LLVolume* volume, bool partial_build = false);
    bool createCap(LLVolume* volume, bool partial_build = false);
    bool createSide(LLVolume* volume, bool partial_build = false);
};

class LLVolume : public LLRefCount
{
    friend class LLVolumeLODGroup;

protected:
    virtual ~LLVolume(); // use unref

public:
    typedef std::vector<LLVolumeFace> face_list_t;

    struct FaceParams
    {
        LLFaceID mFaceID;
        S32 mBeginS;
        S32 mCountS;
        S32 mBeginT;
        S32 mCountT;
    };

    LLVolume(const LLVolumeParams &params, const F32 detail, const bool generate_single_face = false, const bool is_unique = false);

    U8 getProfileType() const                               { return mParams.getProfileParams().getCurveType(); }
    U8 getPathType() const                                  { return mParams.getPathParams().getCurveType(); }
    S32 getNumFaces() const;
    S32 getNumVolumeFaces() const                           { return static_cast<S32>(mVolumeFaces.size()); }
    F32 getDetail() const                                   { return mDetail; }
    F32 getSurfaceArea() const                              { return mSurfaceArea; }
    const LLVolumeParams& getParams() const                 { return mParams; }
    LLVolumeParams getCopyOfParams() const                  { return mParams; }
    const LLProfile& getProfile() const                     { return *mProfilep; }
    LLPath& getPath() const                                 { return *mPathp; }
    void resizePath(S32 length);
    const LLAlignedArray<LLVector4a,64>&    getMesh() const             { return mMesh; }
    const LLVector4a& getMeshPt(const U32 i) const          { return mMesh[i]; }


    void setDirty() { mPathp->setDirty(); mProfilep->setDirty(); }

    void regen();
    void genTangents(S32 face);

    bool isConvex() const;
    bool isCap(S32 face);
    bool isFlat(S32 face);
    bool isUnique() const                                   { return mUnique; }

    S32 getSculptLevel() const                              { return mSculptLevel; }
    void setSculptLevel(S32 level)                          { mSculptLevel = level; }



    // <FS:ND> Cache LOD Triangle counts, it is expensive to calculate them each time.
    //  static void getLoDTriangleCounts(const LLVolumeParams& params, S32* counts);
    static void getLoDTriangleCounts(const LLVolumeParams& params, S32* counts, LLVolume*);
    // </FS:ND>

    S32 getNumTriangles(S32* vcount = nullptr) const;

    void generateSilhouetteVertices(std::vector<LLVector3> &vertices,
                                    std::vector<LLVector3> &normals,
                                    const LLVector3& view_vec,
                                    const LLMatrix4& mat,
                                    const LLMatrix3& norm_mat,
                                    S32 face_index);

    //get the face index of the face that intersects with the given line segment at the point
    //closest to start.  Moves end to the point of intersection.  Returns -1 if no intersection.
    //Line segment must be in volume space.
    S32 lineSegmentIntersect(const LLVector4a& start, const LLVector4a& end,
                             S32 face = -1,                          // which face to check, -1 = ALL_SIDES
                             LLVector4a* intersection = nullptr,     // return the intersection point
                             LLVector2* tex_coord = nullptr,         // return the texture coordinates of the intersection point
                             LLVector4a* normal = nullptr,           // return the surface normal at the intersection point
                             LLVector4a* tangent = nullptr           // return the surface tangent at the intersection point
        );

    LLFaceID generateFaceMask();

    bool isFaceMaskValid(LLFaceID face_mask);
    static S32 sNumMeshPoints;

    friend std::ostream& operator<<(std::ostream &s, const LLVolume &volume);
    friend std::ostream& operator<<(std::ostream &s, const LLVolume *volumep);      // HACK to bypass Windoze confusion over
                                                                                // conversion if *(LLVolume*) to LLVolume&
    const LLVolumeFace &getVolumeFace(const S32 f) const {return mVolumeFaces[f];} // DO NOT DELETE VOLUME WHILE USING THIS REFERENCE, OR HOLD A POINTER TO THIS VOLUMEFACE

    LLVolumeFace &getVolumeFace(const S32 f) {return mVolumeFaces[f];} // DO NOT DELETE VOLUME WHILE USING THIS REFERENCE, OR HOLD A POINTER TO THIS VOLUMEFACE

    face_list_t& getVolumeFaces() { return mVolumeFaces; }

    U32                 mFaceMask;          // bit array of which faces exist in this volume
    LLVector3           mLODScaleBias;      // vector for biasing LOD based on scale

    void sculpt(U16 sculpt_width, U16 sculpt_height, S8 sculpt_components, const U8* sculpt_data, S32 sculpt_level, bool visible_placeholder);

    // NaCl - Graphics crasher protection
    void calcSurfaceArea(); // ZK LBG
    // NaCl End

    void copyVolumeFaces(const LLVolume* volume);
    void copyFacesTo(std::vector<LLVolumeFace> &faces) const;
    void copyFacesFrom(const std::vector<LLVolumeFace> &faces);

    // use meshoptimizer to optimize index buffer for vertex shader cache
    //  gen_tangents - if true, generate MikkTSpace tangents if needed before optimizing index buffer
    bool cacheOptimize(bool gen_tangents = false);

private:
    void sculptGenerateMapVertices(U16 sculpt_width, U16 sculpt_height, S8 sculpt_components, const U8* sculpt_data, U8 sculpt_type);
    F32 sculptGetSurfaceArea();
    void sculptGenerateEmptyPlaceholder();
    void sculptGenerateSpherePlaceholder();

protected:
    bool generate();
    void createVolumeFaces();
public:
    bool unpackVolumeFaces(std::istream& is, S32 size);
    bool unpackVolumeFaces(U8* in_data, S32 size);
private:
    bool unpackVolumeFacesInternal(const LLSD& mdl);

public:
    virtual void setMeshAssetLoaded(bool loaded);
    virtual bool isMeshAssetLoaded();
    virtual void setMeshAssetUnavaliable(bool unavaliable);
    virtual bool isMeshAssetUnavaliable();

 protected:
    bool mUnique;
    F32 mDetail;
    S32 mSculptLevel;
    F32 mSurfaceArea; //unscaled surface area
    bool mIsMeshAssetLoaded;
    bool mIsMeshAssetUnavaliable;

    const LLVolumeParams mParams;
    LLPath *mPathp;
    LLProfile *mProfilep;
    LLAlignedArray<LLVector4a,64> mMesh;


    bool mGenerateSingleFace;
    face_list_t mVolumeFaces;

public:
    LLVector4a* mHullPoints;
    U16* mHullIndices;
    S32 mNumHullPoints;
    S32 mNumHullIndices;

private:
    struct TrianglesPerLODCache *mTrianglesCache;
};

std::ostream& operator<<(std::ostream &s, const LLVolumeParams &volume_params);

void LLCalculateTangentArray(U32 vertexCount, const LLVector4a *vertex, const LLVector4a *normal, const LLVector2 *texcoord, U32 triangleCount, const U16* index_array, LLVector4a *tangent);

bool LLLineSegmentBoxIntersect(const F32* start, const F32* end, const F32* center, const F32* size);
bool LLLineSegmentBoxIntersect(const LLVector3& start, const LLVector3& end, const LLVector3& center, const LLVector3& size);
bool LLLineSegmentBoxIntersect(const LLVector4a& start, const LLVector4a& end, const LLVector4a& center, const LLVector4a& size);

bool LLTriangleRayIntersect(const LLVector4a& vert0, const LLVector4a& vert1, const LLVector4a& vert2, const LLVector4a& orig, const LLVector4a& dir,
                            F32& intersection_a, F32& intersection_b, F32& intersection_t);
bool LLTriangleRayIntersectTwoSided(const LLVector4a& vert0, const LLVector4a& vert1, const LLVector4a& vert2, const LLVector4a& orig, const LLVector4a& dir,
                            F32& intersection_a, F32& intersection_b, F32& intersection_t);

#endif<|MERGE_RESOLUTION|>--- conflicted
+++ resolved
@@ -193,7 +193,6 @@
 constexpr U8 LL_SCULPT_TYPE_PLANE     = 3;
 constexpr U8 LL_SCULPT_TYPE_CYLINDER  = 4;
 constexpr U8 LL_SCULPT_TYPE_MESH      = 5;
-<<<<<<< HEAD
 constexpr U8 LL_SCULPT_TYPE_GLTF      = 6;
 constexpr U8 LL_SCULPT_TYPE_MAX       = LL_SCULPT_TYPE_GLTF;
 
@@ -201,13 +200,6 @@
     LL_SCULPT_TYPE_CYLINDER | LL_SCULPT_TYPE_MESH | LL_SCULPT_TYPE_GLTF;
 
 // for value checks, assign new value after adding new types
-=======
-constexpr U8 LL_SCULPT_TYPE_MASK      = LL_SCULPT_TYPE_SPHERE | LL_SCULPT_TYPE_TORUS | LL_SCULPT_TYPE_PLANE |
-    LL_SCULPT_TYPE_CYLINDER | LL_SCULPT_TYPE_MESH;
-
-// for value checks, assign new value after adding new types
-constexpr U8 LL_SCULPT_TYPE_MAX = LL_SCULPT_TYPE_MESH;
->>>>>>> d99fbffb
 
 constexpr U8 LL_SCULPT_FLAG_INVERT    = 64;
 constexpr U8 LL_SCULPT_FLAG_MIRROR    = 128;
