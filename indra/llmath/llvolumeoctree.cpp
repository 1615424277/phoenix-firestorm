/**

 * @file llvolumeoctree.cpp
 *
 * $LicenseInfo:firstyear=2002&license=viewerlgpl$
 * Second Life Viewer Source Code
 * Copyright (C) 2010, Linden Research, Inc.
 *
 * This library is free software; you can redistribute it and/or
 * modify it under the terms of the GNU Lesser General Public
 * License as published by the Free Software Foundation;
 * version 2.1 of the License only.
 *
 * This library is distributed in the hope that it will be useful,
 * but WITHOUT ANY WARRANTY; without even the implied warranty of
 * MERCHANTABILITY or FITNESS FOR A PARTICULAR PURPOSE.  See the GNU
 * Lesser General Public License for more details.
 *
 * You should have received a copy of the GNU Lesser General Public
 * License along with this library; if not, write to the Free Software
 * Foundation, Inc., 51 Franklin Street, Fifth Floor, Boston, MA  02110-1301  USA
 *
 * Linden Research, Inc., 945 Battery Street, San Francisco, CA  94111  USA
 * $/LicenseInfo$
 */

#include "llvolumeoctree.h"
#include "llvector4a.h"

bool LLLineSegmentBoxIntersect(const LLVector4a& start, const LLVector4a& end, const LLVector4a& center, const LLVector4a& size)
{
    LLVector4a fAWdU;
    LLVector4a dir;
    LLVector4a diff;

    dir.setSub(end, start);
    dir.mul(0.5f);

    diff.setAdd(end,start);
    diff.mul(0.5f);
    diff.sub(center);
    fAWdU.setAbs(dir);

    LLVector4a rhs;
    rhs.setAdd(size, fAWdU);

    LLVector4a lhs;
    lhs.setAbs(diff);

    U32 grt = lhs.greaterThan(rhs).getGatheredBits();

    if (grt & 0x7)
    {
        return false;
    }

    LLVector4a f;
    f.setCross3(dir, diff);
    f.setAbs(f);

    LLVector4a v0, v1;

    v0 = _mm_shuffle_ps(size, size,_MM_SHUFFLE(3,0,0,1));
    v1 = _mm_shuffle_ps(fAWdU, fAWdU, _MM_SHUFFLE(3,1,2,2));
    lhs.setMul(v0, v1);

<<<<<<< HEAD
	return (grt & 0x7) == 0;
=======
    v0 = _mm_shuffle_ps(size, size, _MM_SHUFFLE(3,1,2,2));
    v1 = _mm_shuffle_ps(fAWdU, fAWdU, _MM_SHUFFLE(3,0,0,1));
    rhs.setMul(v0, v1);
    rhs.add(lhs);

    grt = f.greaterThan(rhs).getGatheredBits();

    return (grt & 0x7) ? false : true;
>>>>>>> c06fb4e0
}

LLVolumeOctreeListener::LLVolumeOctreeListener(LLOctreeNode<LLVolumeTriangle, LLVolumeTriangle*>* node)
{
    node->addListener(this);
}

LLVolumeOctreeListener::~LLVolumeOctreeListener()
{

}

<<<<<<< HEAD
void LLVolumeOctreeListener::handleChildAddition(const LLOctreeNode<LLVolumeTriangle, LLVolumeTriangle*>* parent, 
=======
void LLVolumeOctreeListener::handleChildAddition(const LLOctreeNode<LLVolumeTriangle, LLVolumeTriangle*>* parent,
>>>>>>> c06fb4e0
    LLOctreeNode<LLVolumeTriangle, LLVolumeTriangle*>* child)
{
    new LLVolumeOctreeListener(child);
}

LLOctreeTriangleRayIntersect::LLOctreeTriangleRayIntersect(const LLVector4a& start, const LLVector4a& dir,
                               const LLVolumeFace* face, F32* closest_t,
                               LLVector4a* intersection,LLVector2* tex_coord, LLVector4a* normal, LLVector4a* tangent)
   : mFace(face),
     mStart(start),
     mDir(dir),
     mIntersection(intersection),
     mTexCoord(tex_coord),
     mNormal(normal),
     mTangent(tangent),
     mClosestT(closest_t),
     mHitFace(false)
{
    mEnd.setAdd(mStart, mDir);
}

void LLOctreeTriangleRayIntersect::traverse(const LLOctreeNode<LLVolumeTriangle, LLVolumeTriangle*>* node)
{
    LLVolumeOctreeListener* vl = (LLVolumeOctreeListener*) node->getListener(0);

    if (LLLineSegmentBoxIntersect(mStart, mEnd, vl->mBounds[0], vl->mBounds[1]))
    {
        node->accept(this);
        for (S32 i = 0; i < node->getChildCount(); ++i)
        {
            traverse(node->getChild(i));
        }
    }
}

void LLOctreeTriangleRayIntersect::visit(const LLOctreeNode<LLVolumeTriangle, LLVolumeTriangle*>* node)
{
    for (typename LLOctreeNode<LLVolumeTriangle, LLVolumeTriangle*>::const_element_iter iter =
            node->getDataBegin(); iter != node->getDataEnd(); ++iter)
    {
        const LLVolumeTriangle* tri = *iter;

        F32 a, b, t;

        if (LLTriangleRayIntersect(*tri->mV[0], *tri->mV[1], *tri->mV[2],
                mStart, mDir, a, b, t))
        {
            if ((t >= 0.f) &&      // if hit is after start
                (t <= 1.f) &&      // and before end
                (t < *mClosestT))   // and this hit is closer
            {
                *mClosestT = t;
                mHitFace = true;

                if (mIntersection != NULL)
                {
                    LLVector4a intersect = mDir;
                    intersect.mul(*mClosestT);
                    intersect.add(mStart);
                    *mIntersection = intersect;
                }

                U32 idx0 = tri->mIndex[0];
                U32 idx1 = tri->mIndex[1];
                U32 idx2 = tri->mIndex[2];

                if (mTexCoord != NULL)
                {
                    LLVector2* tc = (LLVector2*) mFace->mTexCoords;
                    *mTexCoord = ((1.f - a - b)  * tc[idx0] +
                        a              * tc[idx1] +
                        b              * tc[idx2]);

                }

                if (mNormal != NULL)
                {
                    LLVector4a* norm = mFace->mNormals;

                    LLVector4a n1,n2,n3;
                    n1 = norm[idx0];
                    n1.mul(1.f-a-b);

                    n2 = norm[idx1];
                    n2.mul(a);

                    n3 = norm[idx2];
                    n3.mul(b);

                    n1.add(n2);
                    n1.add(n3);

                    *mNormal        = n1;
                }

                if (mTangent != NULL)
                {
                    LLVector4a* tangents = mFace->mTangents;

                    LLVector4a t1,t2,t3;
                    t1 = tangents[idx0];
                    t1.mul(1.f-a-b);

                    t2 = tangents[idx1];
                    t2.mul(a);

                    t3 = tangents[idx2];
                    t3.mul(b);

                    t1.add(t2);
                    t1.add(t3);

                    *mTangent = t1;
                }
            }
        }
    }
}

const LLVector4a& LLVolumeTriangle::getPositionGroup() const
{
    return mPositionGroup;
}

const F32& LLVolumeTriangle::getBinRadius() const
{
    return mRadius;
}


//TEST CODE

void LLVolumeOctreeValidate::visit(const LLOctreeNode<LLVolumeTriangle, LLVolumeTriangle*>* branch)
{
    LLVolumeOctreeListener* node = (LLVolumeOctreeListener*) branch->getListener(0);

    //make sure bounds matches extents
    LLVector4a& min = node->mExtents[0];
    LLVector4a& max = node->mExtents[1];

    LLVector4a& center = node->mBounds[0];
    LLVector4a& size = node->mBounds[1];

    LLVector4a test_min, test_max;
    test_min.setSub(center, size);
    test_max.setAdd(center, size);

    if (!test_min.equals3(min, 0.001f) ||
        !test_max.equals3(max, 0.001f))
    {
        LL_ERRS() << "Bad bounding box data found." << LL_ENDL;
    }

    test_min.sub(LLVector4a(0.001f));
    test_max.add(LLVector4a(0.001f));

    for (U32 i = 0; i < branch->getChildCount(); ++i)
    {
        LLVolumeOctreeListener* child = (LLVolumeOctreeListener*) branch->getChild(i)->getListener(0);

        //make sure all children fit inside this node
        if (child->mExtents[0].lessThan(test_min).areAnySet(LLVector4Logical::MASK_XYZ) ||
            child->mExtents[1].greaterThan(test_max).areAnySet(LLVector4Logical::MASK_XYZ))
        {
            LL_ERRS() << "Child protrudes from bounding box." << LL_ENDL;
        }
    }

    //children fit, check data
    for (typename LLOctreeNode<LLVolumeTriangle, LLVolumeTriangle*>::const_element_iter iter = branch->getDataBegin();
            iter != branch->getDataEnd(); ++iter)
    {
        const LLVolumeTriangle* tri = *iter;

        //validate triangle
        for (U32 i = 0; i < 3; i++)
        {
            if (tri->mV[i]->greaterThan(test_max).areAnySet(LLVector4Logical::MASK_XYZ) ||
                tri->mV[i]->lessThan(test_min).areAnySet(LLVector4Logical::MASK_XYZ))
            {
                LL_ERRS() << "Triangle protrudes from node." << LL_ENDL;
            }
        }
    }
}
<|MERGE_RESOLUTION|>--- conflicted
+++ resolved
@@ -64,9 +64,6 @@
     v1 = _mm_shuffle_ps(fAWdU, fAWdU, _MM_SHUFFLE(3,1,2,2));
     lhs.setMul(v0, v1);
 
-<<<<<<< HEAD
-	return (grt & 0x7) == 0;
-=======
     v0 = _mm_shuffle_ps(size, size, _MM_SHUFFLE(3,1,2,2));
     v1 = _mm_shuffle_ps(fAWdU, fAWdU, _MM_SHUFFLE(3,0,0,1));
     rhs.setMul(v0, v1);
@@ -74,8 +71,7 @@
 
     grt = f.greaterThan(rhs).getGatheredBits();
 
-    return (grt & 0x7) ? false : true;
->>>>>>> c06fb4e0
+    return (grt & 0x7) == 0;
 }
 
 LLVolumeOctreeListener::LLVolumeOctreeListener(LLOctreeNode<LLVolumeTriangle, LLVolumeTriangle*>* node)
@@ -88,11 +84,7 @@
 
 }
 
-<<<<<<< HEAD
-void LLVolumeOctreeListener::handleChildAddition(const LLOctreeNode<LLVolumeTriangle, LLVolumeTriangle*>* parent, 
-=======
 void LLVolumeOctreeListener::handleChildAddition(const LLOctreeNode<LLVolumeTriangle, LLVolumeTriangle*>* parent,
->>>>>>> c06fb4e0
     LLOctreeNode<LLVolumeTriangle, LLVolumeTriangle*>* child)
 {
     new LLVolumeOctreeListener(child);
