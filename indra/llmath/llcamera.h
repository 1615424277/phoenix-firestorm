/**
 * @file llcamera.h
 * @brief Header file for the LLCamera class.
 *
 * $LicenseInfo:firstyear=2000&license=viewerlgpl$
 * Second Life Viewer Source Code
 * Copyright (C) 2010, Linden Research, Inc.
 *
 * This library is free software; you can redistribute it and/or
 * modify it under the terms of the GNU Lesser General Public
 * License as published by the Free Software Foundation;
 * version 2.1 of the License only.
 *
 * This library is distributed in the hope that it will be useful,
 * but WITHOUT ANY WARRANTY; without even the implied warranty of
 * MERCHANTABILITY or FITNESS FOR A PARTICULAR PURPOSE.  See the GNU
 * Lesser General Public License for more details.
 *
 * You should have received a copy of the GNU Lesser General Public
 * License along with this library; if not, write to the Free Software
 * Foundation, Inc., 51 Franklin Street, Fifth Floor, Boston, MA  02110-1301  USA
 *
 * Linden Research, Inc., 945 Battery Street, San Francisco, CA  94111  USA
 * $/LicenseInfo$
 */

#ifndef LL_CAMERA_H
#define LL_CAMERA_H


#include "llmath.h"
#include "llcoordframe.h"
#include "llplane.h"
#include "llvector4a.h"

const F32 DEFAULT_FIELD_OF_VIEW     = 60.f * DEG_TO_RAD;
const F32 DEFAULT_ASPECT_RATIO      = 640.f / 480.f;
const F32 DEFAULT_NEAR_PLANE        = 0.25f;
const F32 DEFAULT_FAR_PLANE         = 64.f; // far reaches across two horizontal, not diagonal, regions

const F32 MAX_ASPECT_RATIO  = 50.0f;
const F32 MAX_NEAR_PLANE    = 1023.9f; // Clamp the near plane just before the skybox ends
const F32 MAX_FAR_PLANE     = 100000.0f; //1000000.0f; // Max allowed. Not good Z precision though.
const F32 MAX_FAR_CLIP      = 512.0f;

const F32 MIN_ASPECT_RATIO  = 0.02f;
const F32 MIN_NEAR_PLANE    = 0.1f;
const F32 MIN_FAR_PLANE     = 0.2f;

// Min/Max FOV values for square views. Call getMin/MaxView to get extremes based on current aspect ratio.
static const F32 MIN_FIELD_OF_VIEW = 5.0f * DEG_TO_RAD;
static const F32 MAX_FIELD_OF_VIEW = 175.f * DEG_TO_RAD;

// An LLCamera is an LLCoorFrame with a view frustum.
// This means that it has several methods for moving it around
// that are inherited from the LLCoordFrame() class :
//
// setOrigin(), setAxes()
// translate(), rotate()
// roll(), pitch(), yaw()
// etc...

LL_ALIGN_PREFIX(16)
class LLCamera
:   public LLCoordFrame
{
public:
<<<<<<< HEAD
	LLCamera(const LLCamera& rhs)
	{
		*this = rhs;
	}
	
	enum {
		PLANE_LEFT = 0,
		PLANE_RIGHT = 1,
		PLANE_BOTTOM = 2,
		PLANE_TOP = 3,
		PLANE_NUM = 4,
		PLANE_MASK_NONE = 0xff		// Disable this plane
	};
	enum {
		PLANE_LEFT_MASK = (1<<PLANE_LEFT),
		PLANE_RIGHT_MASK = (1<<PLANE_RIGHT),
		PLANE_BOTTOM_MASK = (1<<PLANE_BOTTOM),
		PLANE_TOP_MASK = (1<<PLANE_TOP),
		PLANE_ALL_MASK = 0xf,
	};

	enum
	{	// Indexes to mAgentPlanes[] and mPlaneMask[]
		AGENT_PLANE_LEFT = 0,
		AGENT_PLANE_RIGHT = 1,
		AGENT_PLANE_NEAR = 2,
		AGENT_PLANE_BOTTOM = 3,
		AGENT_PLANE_TOP = 4,
		AGENT_PLANE_FAR = 5,
		AGENT_PLANE_USER_CLIP = 6
	};
	enum
	{	// Sizes for mAgentPlanes[].  7th entry is special case for user clip
		AGENT_PLANE_NO_USER_CLIP_NUM = 6,
		AGENT_PLANE_USER_CLIP_NUM = 7,
		PLANE_MASK_NUM = 8			// 7 actually used, 8 is for alignment
	};

	enum
	{
		AGENT_FRUSTRUM_NUM = 8
	};
	
	enum {
		HORIZ_PLANE_LEFT = 0,
		HORIZ_PLANE_RIGHT = 1,
		HORIZ_PLANE_NUM = 2
	};
	enum {
		HORIZ_PLANE_LEFT_MASK = (1<<HORIZ_PLANE_LEFT),
		HORIZ_PLANE_RIGHT_MASK = (1<<HORIZ_PLANE_RIGHT),
		HORIZ_PLANE_ALL_MASK = 0x3
	};
=======

    LLCamera(const LLCamera& rhs)
    {
        *this = rhs;
    }

    enum {
        PLANE_LEFT = 0,
        PLANE_RIGHT = 1,
        PLANE_BOTTOM = 2,
        PLANE_TOP = 3,
        PLANE_NUM = 4,
        PLANE_MASK_NONE = 0xff      // Disable this plane
    };
    enum {
        PLANE_LEFT_MASK = (1<<PLANE_LEFT),
        PLANE_RIGHT_MASK = (1<<PLANE_RIGHT),
        PLANE_BOTTOM_MASK = (1<<PLANE_BOTTOM),
        PLANE_TOP_MASK = (1<<PLANE_TOP),
        PLANE_ALL_MASK = 0xf,
    };

    enum
    {   // Indexes to mAgentPlanes[] and mPlaneMask[]
        AGENT_PLANE_LEFT = 0,
        AGENT_PLANE_RIGHT = 1,
        AGENT_PLANE_NEAR = 2,
        AGENT_PLANE_BOTTOM = 3,
        AGENT_PLANE_TOP = 4,
        AGENT_PLANE_FAR = 5,
        AGENT_PLANE_USER_CLIP = 6
    };
    enum
    {   // Sizes for mAgentPlanes[].  7th entry is special case for user clip
        AGENT_PLANE_NO_USER_CLIP_NUM = 6,
        AGENT_PLANE_USER_CLIP_NUM = 7,
        PLANE_MASK_NUM = 8          // 7 actually used, 8 is for alignment
    };

    enum
    {
        AGENT_FRUSTRUM_NUM = 8
    };

    enum {
        HORIZ_PLANE_LEFT = 0,
        HORIZ_PLANE_RIGHT = 1,
        HORIZ_PLANE_NUM = 2
    };
    enum {
        HORIZ_PLANE_LEFT_MASK = (1<<HORIZ_PLANE_LEFT),
        HORIZ_PLANE_RIGHT_MASK = (1<<HORIZ_PLANE_RIGHT),
        HORIZ_PLANE_ALL_MASK = 0x3
    };
>>>>>>> 1a8a5404

private:
    LL_ALIGN_16(LLPlane mAgentPlanes[AGENT_PLANE_USER_CLIP_NUM]);  //frustum planes in agent space a la gluUnproject (I'm a bastard, I know) - DaveP
    LL_ALIGN_16(LLPlane mRegionPlanes[AGENT_PLANE_USER_CLIP_NUM]);  //frustum planes in a local region space, derived from mAgentPlanes
    LL_ALIGN_16(LLPlane mLastAgentPlanes[AGENT_PLANE_USER_CLIP_NUM]);
    U8 mPlaneMask[PLANE_MASK_NUM];         // 8 for alignment

    F32 mView;                  // angle between top and bottom frustum planes in radians.
    F32 mAspect;                // width/height
    S32 mViewHeightInPixels;    // for ViewHeightInPixels() only
    F32 mNearPlane;
    F32 mFarPlane;
    F32 mFixedDistance;         // Always return this distance, unless < 0
    LLVector3 mFrustCenter;     // center of frustum and radius squared for ultra-quick exclusion test
    F32 mFrustRadiusSquared;

    U32 mPlaneCount;  //defaults to 6, if setUserClipPlane is called, uses user supplied clip plane in

    LLVector3 mWorldPlanePos;       // Position of World Planes (may be offset from camera)
public:
    LLVector3 mAgentFrustum[AGENT_FRUSTRUM_NUM];  //8 corners of 6-plane frustum
    F32 mFrustumCornerDist;     //distance to corner of frustum against far clip plane
    LLPlane& getAgentPlane(U32 idx) { return mAgentPlanes[idx]; }

public:
    LLCamera();
    LLCamera(F32 vertical_fov_rads, F32 aspect_ratio, S32 view_height_in_pixels, F32 near_plane, F32 far_plane);
    virtual ~LLCamera();

    bool isChanged(); //check if mAgentPlanes changed since last frame.

    LLPlane getUserClipPlane();
    void setUserClipPlane(LLPlane& plane);
    void disableUserClipPlane();
    virtual void setView(F32 vertical_fov_rads);
    void setViewHeightInPixels(S32 height);
    void setAspect(F32 new_aspect);
    void setNear(F32 new_near);
    void setFar(F32 new_far);

    F32 getView() const                         { return mView; }               // vertical FOV in radians
    S32 getViewHeightInPixels() const           { return mViewHeightInPixels; }
    F32 getAspect() const                       { return mAspect; }             // width / height
    F32 getNear() const                         { return mNearPlane; }          // meters
    F32 getFar() const                          { return mFarPlane; }           // meters

    // The values returned by the min/max view getters depend upon the aspect ratio
    // at the time they are called and therefore should not be cached.
    F32 getMinView() const;
    F32 getMaxView() const;

    F32 getYaw() const
    {
        return atan2f(mXAxis[VY], mXAxis[VX]);
    }
    F32 getPitch() const
    {
        F32 xylen = sqrtf(mXAxis[VX]*mXAxis[VX] + mXAxis[VY]*mXAxis[VY]);
        return atan2f(mXAxis[VZ], xylen);
    }

    const LLVector3& getWorldPlanePos() const       { return mWorldPlanePos; }

    // Copy mView, mAspect, mNearPlane, and mFarPlane to buffer.
    // Return number of bytes copied.
    size_t writeFrustumToBuffer(char *buffer) const;

    // Copy mView, mAspect, mNearPlane, and mFarPlane from buffer.
    // Return number of bytes copied.
    size_t readFrustumFromBuffer(const char *buffer);
    void calcAgentFrustumPlanes(LLVector3* frust);
    void calcRegionFrustumPlanes(const LLVector3& shift, F32 far_clip_distance); //calculate regional planes from mAgentPlanes.
    void ignoreAgentFrustumPlane(S32 idx);

    // Returns 1 if partly in, 2 if fully in.
    // NOTE: 'center' is in absolute frame.
    S32 sphereInFrustum(const LLVector3 &center, const F32 radius) const;
    S32 pointInFrustum(const LLVector3 &point) const { return sphereInFrustum(point, 0.0f); }
    S32 sphereInFrustumFull(const LLVector3 &center, const F32 radius) const { return sphereInFrustum(center, radius); }
    S32 AABBInFrustum(const LLVector4a& center, const LLVector4a& radius, const LLPlane* planes = NULL);
    S32 AABBInRegionFrustum(const LLVector4a& center, const LLVector4a& radius);
    S32 AABBInFrustumNoFarClip(const LLVector4a& center, const LLVector4a& radius, const LLPlane* planes = NULL);
    S32 AABBInRegionFrustumNoFarClip(const LLVector4a& center, const LLVector4a& radius);

    //does a quick 'n dirty sphere-sphere check
    S32 sphereInFrustumQuick(const LLVector3 &sphere_center, const F32 radius);

    // Returns height of object in pixels (must be height because field of view
    // is based on window height).
    F32 heightInPixels(const LLVector3 &center, F32 radius ) const;

    // return the distance from pos to camera if visible (-distance if not visible)
    void setFixedDistance(F32 distance) { mFixedDistance = distance; }

    friend std::ostream& operator<<(std::ostream &s, const LLCamera &C);

protected:
    void calculateFrustumPlanes();
    void calculateFrustumPlanes(F32 left, F32 right, F32 top, F32 bottom);
    void calculateFrustumPlanesFromWindow(F32 x1, F32 y1, F32 x2, F32 y2);
} LL_ALIGN_POSTFIX(16);


#endif


<|MERGE_RESOLUTION|>--- conflicted
+++ resolved
@@ -65,62 +65,6 @@
 :   public LLCoordFrame
 {
 public:
-<<<<<<< HEAD
-	LLCamera(const LLCamera& rhs)
-	{
-		*this = rhs;
-	}
-	
-	enum {
-		PLANE_LEFT = 0,
-		PLANE_RIGHT = 1,
-		PLANE_BOTTOM = 2,
-		PLANE_TOP = 3,
-		PLANE_NUM = 4,
-		PLANE_MASK_NONE = 0xff		// Disable this plane
-	};
-	enum {
-		PLANE_LEFT_MASK = (1<<PLANE_LEFT),
-		PLANE_RIGHT_MASK = (1<<PLANE_RIGHT),
-		PLANE_BOTTOM_MASK = (1<<PLANE_BOTTOM),
-		PLANE_TOP_MASK = (1<<PLANE_TOP),
-		PLANE_ALL_MASK = 0xf,
-	};
-
-	enum
-	{	// Indexes to mAgentPlanes[] and mPlaneMask[]
-		AGENT_PLANE_LEFT = 0,
-		AGENT_PLANE_RIGHT = 1,
-		AGENT_PLANE_NEAR = 2,
-		AGENT_PLANE_BOTTOM = 3,
-		AGENT_PLANE_TOP = 4,
-		AGENT_PLANE_FAR = 5,
-		AGENT_PLANE_USER_CLIP = 6
-	};
-	enum
-	{	// Sizes for mAgentPlanes[].  7th entry is special case for user clip
-		AGENT_PLANE_NO_USER_CLIP_NUM = 6,
-		AGENT_PLANE_USER_CLIP_NUM = 7,
-		PLANE_MASK_NUM = 8			// 7 actually used, 8 is for alignment
-	};
-
-	enum
-	{
-		AGENT_FRUSTRUM_NUM = 8
-	};
-	
-	enum {
-		HORIZ_PLANE_LEFT = 0,
-		HORIZ_PLANE_RIGHT = 1,
-		HORIZ_PLANE_NUM = 2
-	};
-	enum {
-		HORIZ_PLANE_LEFT_MASK = (1<<HORIZ_PLANE_LEFT),
-		HORIZ_PLANE_RIGHT_MASK = (1<<HORIZ_PLANE_RIGHT),
-		HORIZ_PLANE_ALL_MASK = 0x3
-	};
-=======
-
     LLCamera(const LLCamera& rhs)
     {
         *this = rhs;
@@ -174,7 +118,6 @@
         HORIZ_PLANE_RIGHT_MASK = (1<<HORIZ_PLANE_RIGHT),
         HORIZ_PLANE_ALL_MASK = 0x3
     };
->>>>>>> 1a8a5404
 
 private:
     LL_ALIGN_16(LLPlane mAgentPlanes[AGENT_PLANE_USER_CLIP_NUM]);  //frustum planes in agent space a la gluUnproject (I'm a bastard, I know) - DaveP
