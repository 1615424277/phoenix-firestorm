/**
 * @file llrect.h
 * @brief A rectangle in GL coordinates, with bottom,left = 0,0
 *
 * $LicenseInfo:firstyear=2001&license=viewerlgpl$
 * Second Life Viewer Source Code
 * Copyright (C) 2010, Linden Research, Inc.
 *
 * This library is free software; you can redistribute it and/or
 * modify it under the terms of the GNU Lesser General Public
 * License as published by the Free Software Foundation;
 * version 2.1 of the License only.
 *
 * This library is distributed in the hope that it will be useful,
 * but WITHOUT ANY WARRANTY; without even the implied warranty of
 * MERCHANTABILITY or FITNESS FOR A PARTICULAR PURPOSE.  See the GNU
 * Lesser General Public License for more details.
 *
 * You should have received a copy of the GNU Lesser General Public
 * License along with this library; if not, write to the Free Software
 * Foundation, Inc., 51 Franklin Street, Fifth Floor, Boston, MA  02110-1301  USA
 *
 * Linden Research, Inc., 945 Battery Street, San Francisco, CA  94111  USA
 * $/LicenseInfo$
 */


#ifndef LL_LLRECT_H
#define LL_LLRECT_H

#include <iostream>
#include "llmath.h"
#include "llsd.h"

// Top > Bottom due to GL coords
template <class Type> class LLRectBase
{
public:
<<<<<<< HEAD
	typedef	Type tCoordType;
	Type		mLeft;
	Type		mTop;
	Type		mRight;
	Type		mBottom;

	// Note: follows GL_QUAD conventions: the top and right edges are not considered part of the rect
	Type		getWidth()	const { return mRight - mLeft; }
	Type		getHeight()	const { return mTop - mBottom; }
	Type		getCenterX() const { return (mLeft + mRight) / 2; }
	Type		getCenterY() const { return (mTop + mBottom) / 2; }

	LLRectBase():	mLeft(0), mTop(0), mRight(0), mBottom(0)
	{}

	LLRectBase(const LLRectBase &r):
	mLeft(r.mLeft), mTop(r.mTop), mRight(r.mRight), mBottom(r.mBottom)
	{}

	LLRectBase(Type left, Type top, Type right, Type bottom):
	mLeft(left), mTop(top), mRight(right), mBottom(bottom)
	{}

	explicit LLRectBase(const LLSD& sd)
	{
		setValue(sd);
	}

	void setValue(const LLSD& sd)
	{
		mLeft = (Type)sd[0].asInteger(); 
		mTop = (Type)sd[1].asInteger();
		mRight = (Type)sd[2].asInteger();
		mBottom = (Type)sd[3].asInteger();
	}

	LLSD getValue() const
	{
		LLSD ret;
		ret[0] = mLeft;
		ret[1] = mTop;
		ret[2] = mRight;
		ret[3] = mBottom;
		return ret;
	}

	// Note: follows GL_QUAD conventions: the top and right edges are not considered part of the rect
	bool		pointInRect(const Type x, const Type y) const
	{
		return  mLeft <= x && x < mRight &&
				mBottom <= y && y < mTop;
	}

	//// Note: follows GL_QUAD conventions: the top and right edges are not considered part of the rect
	bool		localPointInRect(const Type x, const Type y) const
	{
		return  0 <= x && x < getWidth() &&
				0 <= y && y < getHeight();
	}

	void		clampPointToRect(Type& x, Type& y)
	{
		x = llclamp(x, mLeft, mRight);
		y = llclamp(y, mBottom, mTop);
	}

	void		clipPointToRect(const Type start_x, const Type start_y, Type& end_x, Type& end_y)
	{
		if (!pointInRect(start_x, start_y))
		{
			return;
		}
		Type clip_x = 0;
		Type clip_y = 0;
		Type delta_x = end_x - start_x;
		Type delta_y = end_y - start_y;
		if (end_x > mRight) clip_x = end_x - mRight;
		if (end_x < mLeft) clip_x = end_x - mLeft;
		if (end_y > mTop) clip_y = end_y - mTop;
		if (end_y < mBottom) clip_y = end_y - mBottom;
		// clip_? and delta_? should have same sign, since starting point is in rect
		// so ratios will be positive
=======
    typedef Type tCoordType;
    Type        mLeft;
    Type        mTop;
    Type        mRight;
    Type        mBottom;

    // Note: follows GL_QUAD conventions: the top and right edges are not considered part of the rect
    Type        getWidth()  const { return mRight - mLeft; }
    Type        getHeight() const { return mTop - mBottom; }
    Type        getCenterX() const { return (mLeft + mRight) / 2; }
    Type        getCenterY() const { return (mTop + mBottom) / 2; }

    LLRectBase():   mLeft(0), mTop(0), mRight(0), mBottom(0)
    {}

    LLRectBase(const LLRectBase &r):
    mLeft(r.mLeft), mTop(r.mTop), mRight(r.mRight), mBottom(r.mBottom)
    {}

    LLRectBase(Type left, Type top, Type right, Type bottom):
    mLeft(left), mTop(top), mRight(right), mBottom(bottom)
    {}

    explicit LLRectBase(const LLSD& sd)
    {
        setValue(sd);
    }

    void setValue(const LLSD& sd)
    {
        mLeft = (Type)sd[0].asInteger();
        mTop = (Type)sd[1].asInteger();
        mRight = (Type)sd[2].asInteger();
        mBottom = (Type)sd[3].asInteger();
    }

    LLSD getValue() const
    {
        LLSD ret;
        ret[0] = mLeft;
        ret[1] = mTop;
        ret[2] = mRight;
        ret[3] = mBottom;
        return ret;
    }

    // Note: follows GL_QUAD conventions: the top and right edges are not considered part of the rect
    BOOL        pointInRect(const Type x, const Type y) const
    {
        return  mLeft <= x && x < mRight &&
                mBottom <= y && y < mTop;
    }

    //// Note: follows GL_QUAD conventions: the top and right edges are not considered part of the rect
    BOOL        localPointInRect(const Type x, const Type y) const
    {
        return  0 <= x && x < getWidth() &&
                0 <= y && y < getHeight();
    }

    void        clampPointToRect(Type& x, Type& y)
    {
        x = llclamp(x, mLeft, mRight);
        y = llclamp(y, mBottom, mTop);
    }

    void        clipPointToRect(const Type start_x, const Type start_y, Type& end_x, Type& end_y)
    {
        if (!pointInRect(start_x, start_y))
        {
            return;
        }
        Type clip_x = 0;
        Type clip_y = 0;
        Type delta_x = end_x - start_x;
        Type delta_y = end_y - start_y;
        if (end_x > mRight) clip_x = end_x - mRight;
        if (end_x < mLeft) clip_x = end_x - mLeft;
        if (end_y > mTop) clip_y = end_y - mTop;
        if (end_y < mBottom) clip_y = end_y - mBottom;
        // clip_? and delta_? should have same sign, since starting point is in rect
        // so ratios will be positive
>>>>>>> e1623bb2
        F32 ratio_x = 0;
        F32 ratio_y = 0;
        if (delta_x != 0) ratio_x = ((F32)clip_x / (F32)delta_x);
        if (delta_y != 0) ratio_y = ((F32)clip_y / (F32)delta_y);
<<<<<<< HEAD
		if (ratio_x > ratio_y)
		{
			// clip along x direction
			end_x -= (Type)(clip_x);
			end_y -= (Type)(delta_y * ratio_x);
		}
		else
		{
			// clip along y direction
			end_x -= (Type)(delta_x * ratio_y);
			end_y -= (Type)clip_y;
		}
	}

	// Note: Does NOT follow GL_QUAD conventions: the top and right edges ARE considered part of the rect
	// returns true if any part of rect is is inside this LLRect
	bool		overlaps(const LLRectBase& rect) const
	{
		return !(mLeft > rect.mRight 
			|| mRight < rect.mLeft
			|| mBottom > rect.mTop 
			|| mTop < rect.mBottom);
	}

	bool		contains(const LLRectBase& rect) const
	{
		return mLeft <= rect.mLeft
			&& mRight >= rect.mRight
			&& mBottom <= rect.mBottom
			&& mTop >= rect.mTop;
	}

	LLRectBase& set(Type left, Type top, Type right, Type bottom)
	{
		mLeft = left;
		mTop = top;
		mRight = right;
		mBottom = bottom;
		return *this;
	}

	// Note: follows GL_QUAD conventions: the top and right edges are not considered part of the rect
	LLRectBase& setOriginAndSize( Type left, Type bottom, Type width, Type height)
	{
		mLeft = left;
		mTop = bottom + height;
		mRight = left + width;
		mBottom = bottom;
		return *this;
	}

	// Note: follows GL_QUAD conventions: the top and right edges are not considered part of the rect
	LLRectBase& setLeftTopAndSize( Type left, Type top, Type width, Type height)
	{
		mLeft = left;
		mTop = top;
		mRight = left + width;
		mBottom = top - height;
		return *this;
	}

	LLRectBase& setCenterAndSize(Type x, Type y, Type width, Type height)
	{
		// width and height could be odd, so favor top, right with extra pixel
		mLeft = x - width/2;
		mBottom = y - height/2;
		mTop = mBottom + height;
		mRight = mLeft + width;
		return *this;
	}


	LLRectBase& translate(Type horiz, Type vertical)
	{
		mLeft += horiz;
		mRight += horiz;
		mTop += vertical;
		mBottom += vertical;
		return *this;
	}

	LLRectBase& stretch( Type dx, Type dy)
	{
		mLeft -= dx;
		mRight += dx;
		mTop += dy;
		mBottom -= dy;
		return makeValid();
	}
	
	LLRectBase& stretch( Type delta )
	{
		stretch(delta, delta);
		return *this;
	}
	
	LLRectBase& makeValid()
	{
		mLeft = llmin(mLeft, mRight);
		mBottom = llmin(mBottom, mTop);
		return *this;
	}

	bool isValid() const
	{
		return mLeft <= mRight && mBottom <= mTop;
	}

	bool isEmpty() const
	{
		return mLeft == mRight || mBottom == mTop;
	}

	bool notEmpty() const
	{
		return !isEmpty();
	}

	void unionWith(const LLRectBase &other)
	{
		mLeft = llmin(mLeft, other.mLeft);
		mRight = llmax(mRight, other.mRight);
		mBottom = llmin(mBottom, other.mBottom);
		mTop = llmax(mTop, other.mTop);
	}

	void intersectWith(const LLRectBase &other)
	{
		mLeft = llmax(mLeft, other.mLeft);
		mRight = llmin(mRight, other.mRight);
		mBottom = llmax(mBottom, other.mBottom);
		mTop = llmin(mTop, other.mTop);
		if (mLeft > mRight)
		{
			mLeft = mRight;
		}
		if (mBottom > mTop)
		{
			mBottom = mTop;
		}
	}

	friend std::ostream &operator<<(std::ostream &s, const LLRectBase &rect)
	{
		s << "{ L " << rect.mLeft << " B " << rect.mBottom
			<< " W " << rect.getWidth() << " H " << rect.getHeight() << " }";
		return s;
	}
	
	bool operator==(const LLRectBase &b) const
	{
		return ((mLeft == b.mLeft) &&
				(mTop == b.mTop) &&
				(mRight == b.mRight) &&
				(mBottom == b.mBottom));
	}

	bool operator!=(const LLRectBase &b) const
	{
		return ((mLeft != b.mLeft) ||
				(mTop != b.mTop) ||
				(mRight != b.mRight) ||
				(mBottom != b.mBottom));
	}

	static LLRectBase<Type> null;
=======
        if (ratio_x > ratio_y)
        {
            // clip along x direction
            end_x -= (Type)(clip_x);
            end_y -= (Type)(delta_y * ratio_x);
        }
        else
        {
            // clip along y direction
            end_x -= (Type)(delta_x * ratio_y);
            end_y -= (Type)clip_y;
        }
    }

    // Note: Does NOT follow GL_QUAD conventions: the top and right edges ARE considered part of the rect
    // returns TRUE if any part of rect is is inside this LLRect
    BOOL        overlaps(const LLRectBase& rect) const
    {
        return !(mLeft > rect.mRight
            || mRight < rect.mLeft
            || mBottom > rect.mTop
            || mTop < rect.mBottom);
    }

    BOOL        contains(const LLRectBase& rect) const
    {
        return mLeft <= rect.mLeft
            && mRight >= rect.mRight
            && mBottom <= rect.mBottom
            && mTop >= rect.mTop;
    }

    LLRectBase& set(Type left, Type top, Type right, Type bottom)
    {
        mLeft = left;
        mTop = top;
        mRight = right;
        mBottom = bottom;
        return *this;
    }

    // Note: follows GL_QUAD conventions: the top and right edges are not considered part of the rect
    LLRectBase& setOriginAndSize( Type left, Type bottom, Type width, Type height)
    {
        mLeft = left;
        mTop = bottom + height;
        mRight = left + width;
        mBottom = bottom;
        return *this;
    }

    // Note: follows GL_QUAD conventions: the top and right edges are not considered part of the rect
    LLRectBase& setLeftTopAndSize( Type left, Type top, Type width, Type height)
    {
        mLeft = left;
        mTop = top;
        mRight = left + width;
        mBottom = top - height;
        return *this;
    }

    LLRectBase& setCenterAndSize(Type x, Type y, Type width, Type height)
    {
        // width and height could be odd, so favor top, right with extra pixel
        mLeft = x - width/2;
        mBottom = y - height/2;
        mTop = mBottom + height;
        mRight = mLeft + width;
        return *this;
    }


    LLRectBase& translate(Type horiz, Type vertical)
    {
        mLeft += horiz;
        mRight += horiz;
        mTop += vertical;
        mBottom += vertical;
        return *this;
    }

    LLRectBase& stretch( Type dx, Type dy)
    {
        mLeft -= dx;
        mRight += dx;
        mTop += dy;
        mBottom -= dy;
        return makeValid();
    }

    LLRectBase& stretch( Type delta )
    {
        stretch(delta, delta);
        return *this;
    }

    LLRectBase& makeValid()
    {
        mLeft = llmin(mLeft, mRight);
        mBottom = llmin(mBottom, mTop);
        return *this;
    }

    bool isValid() const
    {
        return mLeft <= mRight && mBottom <= mTop;
    }

    bool isEmpty() const
    {
        return mLeft == mRight || mBottom == mTop;
    }

    bool notEmpty() const
    {
        return !isEmpty();
    }

    void unionWith(const LLRectBase &other)
    {
        mLeft = llmin(mLeft, other.mLeft);
        mRight = llmax(mRight, other.mRight);
        mBottom = llmin(mBottom, other.mBottom);
        mTop = llmax(mTop, other.mTop);
    }

    void intersectWith(const LLRectBase &other)
    {
        mLeft = llmax(mLeft, other.mLeft);
        mRight = llmin(mRight, other.mRight);
        mBottom = llmax(mBottom, other.mBottom);
        mTop = llmin(mTop, other.mTop);
        if (mLeft > mRight)
        {
            mLeft = mRight;
        }
        if (mBottom > mTop)
        {
            mBottom = mTop;
        }
    }

    friend std::ostream &operator<<(std::ostream &s, const LLRectBase &rect)
    {
        s << "{ L " << rect.mLeft << " B " << rect.mBottom
            << " W " << rect.getWidth() << " H " << rect.getHeight() << " }";
        return s;
    }

    bool operator==(const LLRectBase &b) const
    {
        return ((mLeft == b.mLeft) &&
                (mTop == b.mTop) &&
                (mRight == b.mRight) &&
                (mBottom == b.mBottom));
    }

    bool operator!=(const LLRectBase &b) const
    {
        return ((mLeft != b.mLeft) ||
                (mTop != b.mTop) ||
                (mRight != b.mRight) ||
                (mBottom != b.mBottom));
    }

    static LLRectBase<Type> null;
>>>>>>> e1623bb2
};

template <class Type> LLRectBase<Type> LLRectBase<Type>::null(0,0,0,0);

typedef LLRectBase<S32> LLRect;
typedef LLRectBase<F32> LLRectf;

#endif<|MERGE_RESOLUTION|>--- conflicted
+++ resolved
@@ -1,552 +1,298 @@
-/**
- * @file llrect.h
- * @brief A rectangle in GL coordinates, with bottom,left = 0,0
- *
- * $LicenseInfo:firstyear=2001&license=viewerlgpl$
- * Second Life Viewer Source Code
- * Copyright (C) 2010, Linden Research, Inc.
- *
- * This library is free software; you can redistribute it and/or
- * modify it under the terms of the GNU Lesser General Public
- * License as published by the Free Software Foundation;
- * version 2.1 of the License only.
- *
- * This library is distributed in the hope that it will be useful,
- * but WITHOUT ANY WARRANTY; without even the implied warranty of
- * MERCHANTABILITY or FITNESS FOR A PARTICULAR PURPOSE.  See the GNU
- * Lesser General Public License for more details.
- *
- * You should have received a copy of the GNU Lesser General Public
- * License along with this library; if not, write to the Free Software
- * Foundation, Inc., 51 Franklin Street, Fifth Floor, Boston, MA  02110-1301  USA
- *
- * Linden Research, Inc., 945 Battery Street, San Francisco, CA  94111  USA
- * $/LicenseInfo$
- */
-
-
-#ifndef LL_LLRECT_H
-#define LL_LLRECT_H
-
-#include <iostream>
-#include "llmath.h"
-#include "llsd.h"
-
-// Top > Bottom due to GL coords
-template <class Type> class LLRectBase
-{
-public:
-<<<<<<< HEAD
-	typedef	Type tCoordType;
-	Type		mLeft;
-	Type		mTop;
-	Type		mRight;
-	Type		mBottom;
-
-	// Note: follows GL_QUAD conventions: the top and right edges are not considered part of the rect
-	Type		getWidth()	const { return mRight - mLeft; }
-	Type		getHeight()	const { return mTop - mBottom; }
-	Type		getCenterX() const { return (mLeft + mRight) / 2; }
-	Type		getCenterY() const { return (mTop + mBottom) / 2; }
-
-	LLRectBase():	mLeft(0), mTop(0), mRight(0), mBottom(0)
-	{}
-
-	LLRectBase(const LLRectBase &r):
-	mLeft(r.mLeft), mTop(r.mTop), mRight(r.mRight), mBottom(r.mBottom)
-	{}
-
-	LLRectBase(Type left, Type top, Type right, Type bottom):
-	mLeft(left), mTop(top), mRight(right), mBottom(bottom)
-	{}
-
-	explicit LLRectBase(const LLSD& sd)
-	{
-		setValue(sd);
-	}
-
-	void setValue(const LLSD& sd)
-	{
-		mLeft = (Type)sd[0].asInteger(); 
-		mTop = (Type)sd[1].asInteger();
-		mRight = (Type)sd[2].asInteger();
-		mBottom = (Type)sd[3].asInteger();
-	}
-
-	LLSD getValue() const
-	{
-		LLSD ret;
-		ret[0] = mLeft;
-		ret[1] = mTop;
-		ret[2] = mRight;
-		ret[3] = mBottom;
-		return ret;
-	}
-
-	// Note: follows GL_QUAD conventions: the top and right edges are not considered part of the rect
-	bool		pointInRect(const Type x, const Type y) const
-	{
-		return  mLeft <= x && x < mRight &&
-				mBottom <= y && y < mTop;
-	}
-
-	//// Note: follows GL_QUAD conventions: the top and right edges are not considered part of the rect
-	bool		localPointInRect(const Type x, const Type y) const
-	{
-		return  0 <= x && x < getWidth() &&
-				0 <= y && y < getHeight();
-	}
-
-	void		clampPointToRect(Type& x, Type& y)
-	{
-		x = llclamp(x, mLeft, mRight);
-		y = llclamp(y, mBottom, mTop);
-	}
-
-	void		clipPointToRect(const Type start_x, const Type start_y, Type& end_x, Type& end_y)
-	{
-		if (!pointInRect(start_x, start_y))
-		{
-			return;
-		}
-		Type clip_x = 0;
-		Type clip_y = 0;
-		Type delta_x = end_x - start_x;
-		Type delta_y = end_y - start_y;
-		if (end_x > mRight) clip_x = end_x - mRight;
-		if (end_x < mLeft) clip_x = end_x - mLeft;
-		if (end_y > mTop) clip_y = end_y - mTop;
-		if (end_y < mBottom) clip_y = end_y - mBottom;
-		// clip_? and delta_? should have same sign, since starting point is in rect
-		// so ratios will be positive
-=======
-    typedef Type tCoordType;
-    Type        mLeft;
-    Type        mTop;
-    Type        mRight;
-    Type        mBottom;
-
-    // Note: follows GL_QUAD conventions: the top and right edges are not considered part of the rect
-    Type        getWidth()  const { return mRight - mLeft; }
-    Type        getHeight() const { return mTop - mBottom; }
-    Type        getCenterX() const { return (mLeft + mRight) / 2; }
-    Type        getCenterY() const { return (mTop + mBottom) / 2; }
-
-    LLRectBase():   mLeft(0), mTop(0), mRight(0), mBottom(0)
-    {}
-
-    LLRectBase(const LLRectBase &r):
-    mLeft(r.mLeft), mTop(r.mTop), mRight(r.mRight), mBottom(r.mBottom)
-    {}
-
-    LLRectBase(Type left, Type top, Type right, Type bottom):
-    mLeft(left), mTop(top), mRight(right), mBottom(bottom)
-    {}
-
-    explicit LLRectBase(const LLSD& sd)
-    {
-        setValue(sd);
-    }
-
-    void setValue(const LLSD& sd)
-    {
-        mLeft = (Type)sd[0].asInteger();
-        mTop = (Type)sd[1].asInteger();
-        mRight = (Type)sd[2].asInteger();
-        mBottom = (Type)sd[3].asInteger();
-    }
-
-    LLSD getValue() const
-    {
-        LLSD ret;
-        ret[0] = mLeft;
-        ret[1] = mTop;
-        ret[2] = mRight;
-        ret[3] = mBottom;
-        return ret;
-    }
-
-    // Note: follows GL_QUAD conventions: the top and right edges are not considered part of the rect
-    BOOL        pointInRect(const Type x, const Type y) const
-    {
-        return  mLeft <= x && x < mRight &&
-                mBottom <= y && y < mTop;
-    }
-
-    //// Note: follows GL_QUAD conventions: the top and right edges are not considered part of the rect
-    BOOL        localPointInRect(const Type x, const Type y) const
-    {
-        return  0 <= x && x < getWidth() &&
-                0 <= y && y < getHeight();
-    }
-
-    void        clampPointToRect(Type& x, Type& y)
-    {
-        x = llclamp(x, mLeft, mRight);
-        y = llclamp(y, mBottom, mTop);
-    }
-
-    void        clipPointToRect(const Type start_x, const Type start_y, Type& end_x, Type& end_y)
-    {
-        if (!pointInRect(start_x, start_y))
-        {
-            return;
-        }
-        Type clip_x = 0;
-        Type clip_y = 0;
-        Type delta_x = end_x - start_x;
-        Type delta_y = end_y - start_y;
-        if (end_x > mRight) clip_x = end_x - mRight;
-        if (end_x < mLeft) clip_x = end_x - mLeft;
-        if (end_y > mTop) clip_y = end_y - mTop;
-        if (end_y < mBottom) clip_y = end_y - mBottom;
-        // clip_? and delta_? should have same sign, since starting point is in rect
-        // so ratios will be positive
->>>>>>> e1623bb2
-        F32 ratio_x = 0;
-        F32 ratio_y = 0;
-        if (delta_x != 0) ratio_x = ((F32)clip_x / (F32)delta_x);
-        if (delta_y != 0) ratio_y = ((F32)clip_y / (F32)delta_y);
-<<<<<<< HEAD
-		if (ratio_x > ratio_y)
-		{
-			// clip along x direction
-			end_x -= (Type)(clip_x);
-			end_y -= (Type)(delta_y * ratio_x);
-		}
-		else
-		{
-			// clip along y direction
-			end_x -= (Type)(delta_x * ratio_y);
-			end_y -= (Type)clip_y;
-		}
-	}
-
-	// Note: Does NOT follow GL_QUAD conventions: the top and right edges ARE considered part of the rect
-	// returns true if any part of rect is is inside this LLRect
-	bool		overlaps(const LLRectBase& rect) const
-	{
-		return !(mLeft > rect.mRight 
-			|| mRight < rect.mLeft
-			|| mBottom > rect.mTop 
-			|| mTop < rect.mBottom);
-	}
-
-	bool		contains(const LLRectBase& rect) const
-	{
-		return mLeft <= rect.mLeft
-			&& mRight >= rect.mRight
-			&& mBottom <= rect.mBottom
-			&& mTop >= rect.mTop;
-	}
-
-	LLRectBase& set(Type left, Type top, Type right, Type bottom)
-	{
-		mLeft = left;
-		mTop = top;
-		mRight = right;
-		mBottom = bottom;
-		return *this;
-	}
-
-	// Note: follows GL_QUAD conventions: the top and right edges are not considered part of the rect
-	LLRectBase& setOriginAndSize( Type left, Type bottom, Type width, Type height)
-	{
-		mLeft = left;
-		mTop = bottom + height;
-		mRight = left + width;
-		mBottom = bottom;
-		return *this;
-	}
-
-	// Note: follows GL_QUAD conventions: the top and right edges are not considered part of the rect
-	LLRectBase& setLeftTopAndSize( Type left, Type top, Type width, Type height)
-	{
-		mLeft = left;
-		mTop = top;
-		mRight = left + width;
-		mBottom = top - height;
-		return *this;
-	}
-
-	LLRectBase& setCenterAndSize(Type x, Type y, Type width, Type height)
-	{
-		// width and height could be odd, so favor top, right with extra pixel
-		mLeft = x - width/2;
-		mBottom = y - height/2;
-		mTop = mBottom + height;
-		mRight = mLeft + width;
-		return *this;
-	}
-
-
-	LLRectBase& translate(Type horiz, Type vertical)
-	{
-		mLeft += horiz;
-		mRight += horiz;
-		mTop += vertical;
-		mBottom += vertical;
-		return *this;
-	}
-
-	LLRectBase& stretch( Type dx, Type dy)
-	{
-		mLeft -= dx;
-		mRight += dx;
-		mTop += dy;
-		mBottom -= dy;
-		return makeValid();
-	}
-	
-	LLRectBase& stretch( Type delta )
-	{
-		stretch(delta, delta);
-		return *this;
-	}
-	
-	LLRectBase& makeValid()
-	{
-		mLeft = llmin(mLeft, mRight);
-		mBottom = llmin(mBottom, mTop);
-		return *this;
-	}
-
-	bool isValid() const
-	{
-		return mLeft <= mRight && mBottom <= mTop;
-	}
-
-	bool isEmpty() const
-	{
-		return mLeft == mRight || mBottom == mTop;
-	}
-
-	bool notEmpty() const
-	{
-		return !isEmpty();
-	}
-
-	void unionWith(const LLRectBase &other)
-	{
-		mLeft = llmin(mLeft, other.mLeft);
-		mRight = llmax(mRight, other.mRight);
-		mBottom = llmin(mBottom, other.mBottom);
-		mTop = llmax(mTop, other.mTop);
-	}
-
-	void intersectWith(const LLRectBase &other)
-	{
-		mLeft = llmax(mLeft, other.mLeft);
-		mRight = llmin(mRight, other.mRight);
-		mBottom = llmax(mBottom, other.mBottom);
-		mTop = llmin(mTop, other.mTop);
-		if (mLeft > mRight)
-		{
-			mLeft = mRight;
-		}
-		if (mBottom > mTop)
-		{
-			mBottom = mTop;
-		}
-	}
-
-	friend std::ostream &operator<<(std::ostream &s, const LLRectBase &rect)
-	{
-		s << "{ L " << rect.mLeft << " B " << rect.mBottom
-			<< " W " << rect.getWidth() << " H " << rect.getHeight() << " }";
-		return s;
-	}
-	
-	bool operator==(const LLRectBase &b) const
-	{
-		return ((mLeft == b.mLeft) &&
-				(mTop == b.mTop) &&
-				(mRight == b.mRight) &&
-				(mBottom == b.mBottom));
-	}
-
-	bool operator!=(const LLRectBase &b) const
-	{
-		return ((mLeft != b.mLeft) ||
-				(mTop != b.mTop) ||
-				(mRight != b.mRight) ||
-				(mBottom != b.mBottom));
-	}
-
-	static LLRectBase<Type> null;
-=======
-        if (ratio_x > ratio_y)
-        {
-            // clip along x direction
-            end_x -= (Type)(clip_x);
-            end_y -= (Type)(delta_y * ratio_x);
-        }
-        else
-        {
-            // clip along y direction
-            end_x -= (Type)(delta_x * ratio_y);
-            end_y -= (Type)clip_y;
-        }
-    }
-
-    // Note: Does NOT follow GL_QUAD conventions: the top and right edges ARE considered part of the rect
-    // returns TRUE if any part of rect is is inside this LLRect
-    BOOL        overlaps(const LLRectBase& rect) const
-    {
-        return !(mLeft > rect.mRight
-            || mRight < rect.mLeft
-            || mBottom > rect.mTop
-            || mTop < rect.mBottom);
-    }
-
-    BOOL        contains(const LLRectBase& rect) const
-    {
-        return mLeft <= rect.mLeft
-            && mRight >= rect.mRight
-            && mBottom <= rect.mBottom
-            && mTop >= rect.mTop;
-    }
-
-    LLRectBase& set(Type left, Type top, Type right, Type bottom)
-    {
-        mLeft = left;
-        mTop = top;
-        mRight = right;
-        mBottom = bottom;
-        return *this;
-    }
-
-    // Note: follows GL_QUAD conventions: the top and right edges are not considered part of the rect
-    LLRectBase& setOriginAndSize( Type left, Type bottom, Type width, Type height)
-    {
-        mLeft = left;
-        mTop = bottom + height;
-        mRight = left + width;
-        mBottom = bottom;
-        return *this;
-    }
-
-    // Note: follows GL_QUAD conventions: the top and right edges are not considered part of the rect
-    LLRectBase& setLeftTopAndSize( Type left, Type top, Type width, Type height)
-    {
-        mLeft = left;
-        mTop = top;
-        mRight = left + width;
-        mBottom = top - height;
-        return *this;
-    }
-
-    LLRectBase& setCenterAndSize(Type x, Type y, Type width, Type height)
-    {
-        // width and height could be odd, so favor top, right with extra pixel
-        mLeft = x - width/2;
-        mBottom = y - height/2;
-        mTop = mBottom + height;
-        mRight = mLeft + width;
-        return *this;
-    }
-
-
-    LLRectBase& translate(Type horiz, Type vertical)
-    {
-        mLeft += horiz;
-        mRight += horiz;
-        mTop += vertical;
-        mBottom += vertical;
-        return *this;
-    }
-
-    LLRectBase& stretch( Type dx, Type dy)
-    {
-        mLeft -= dx;
-        mRight += dx;
-        mTop += dy;
-        mBottom -= dy;
-        return makeValid();
-    }
-
-    LLRectBase& stretch( Type delta )
-    {
-        stretch(delta, delta);
-        return *this;
-    }
-
-    LLRectBase& makeValid()
-    {
-        mLeft = llmin(mLeft, mRight);
-        mBottom = llmin(mBottom, mTop);
-        return *this;
-    }
-
-    bool isValid() const
-    {
-        return mLeft <= mRight && mBottom <= mTop;
-    }
-
-    bool isEmpty() const
-    {
-        return mLeft == mRight || mBottom == mTop;
-    }
-
-    bool notEmpty() const
-    {
-        return !isEmpty();
-    }
-
-    void unionWith(const LLRectBase &other)
-    {
-        mLeft = llmin(mLeft, other.mLeft);
-        mRight = llmax(mRight, other.mRight);
-        mBottom = llmin(mBottom, other.mBottom);
-        mTop = llmax(mTop, other.mTop);
-    }
-
-    void intersectWith(const LLRectBase &other)
-    {
-        mLeft = llmax(mLeft, other.mLeft);
-        mRight = llmin(mRight, other.mRight);
-        mBottom = llmax(mBottom, other.mBottom);
-        mTop = llmin(mTop, other.mTop);
-        if (mLeft > mRight)
-        {
-            mLeft = mRight;
-        }
-        if (mBottom > mTop)
-        {
-            mBottom = mTop;
-        }
-    }
-
-    friend std::ostream &operator<<(std::ostream &s, const LLRectBase &rect)
-    {
-        s << "{ L " << rect.mLeft << " B " << rect.mBottom
-            << " W " << rect.getWidth() << " H " << rect.getHeight() << " }";
-        return s;
-    }
-
-    bool operator==(const LLRectBase &b) const
-    {
-        return ((mLeft == b.mLeft) &&
-                (mTop == b.mTop) &&
-                (mRight == b.mRight) &&
-                (mBottom == b.mBottom));
-    }
-
-    bool operator!=(const LLRectBase &b) const
-    {
-        return ((mLeft != b.mLeft) ||
-                (mTop != b.mTop) ||
-                (mRight != b.mRight) ||
-                (mBottom != b.mBottom));
-    }
-
-    static LLRectBase<Type> null;
->>>>>>> e1623bb2
-};
-
-template <class Type> LLRectBase<Type> LLRectBase<Type>::null(0,0,0,0);
-
-typedef LLRectBase<S32> LLRect;
-typedef LLRectBase<F32> LLRectf;
-
-#endif+/**
+ * @file llrect.h
+ * @brief A rectangle in GL coordinates, with bottom,left = 0,0
+ *
+ * $LicenseInfo:firstyear=2001&license=viewerlgpl$
+ * Second Life Viewer Source Code
+ * Copyright (C) 2010, Linden Research, Inc.
+ *
+ * This library is free software; you can redistribute it and/or
+ * modify it under the terms of the GNU Lesser General Public
+ * License as published by the Free Software Foundation;
+ * version 2.1 of the License only.
+ *
+ * This library is distributed in the hope that it will be useful,
+ * but WITHOUT ANY WARRANTY; without even the implied warranty of
+ * MERCHANTABILITY or FITNESS FOR A PARTICULAR PURPOSE.  See the GNU
+ * Lesser General Public License for more details.
+ *
+ * You should have received a copy of the GNU Lesser General Public
+ * License along with this library; if not, write to the Free Software
+ * Foundation, Inc., 51 Franklin Street, Fifth Floor, Boston, MA  02110-1301  USA
+ *
+ * Linden Research, Inc., 945 Battery Street, San Francisco, CA  94111  USA
+ * $/LicenseInfo$
+ */
+
+
+#ifndef LL_LLRECT_H
+#define LL_LLRECT_H
+
+#include <iostream>
+#include "llmath.h"
+#include "llsd.h"
+
+// Top > Bottom due to GL coords
+template <class Type> class LLRectBase
+{
+public:
+    typedef Type tCoordType;
+    Type        mLeft;
+    Type        mTop;
+    Type        mRight;
+    Type        mBottom;
+
+    // Note: follows GL_QUAD conventions: the top and right edges are not considered part of the rect
+    Type        getWidth()  const { return mRight - mLeft; }
+    Type        getHeight() const { return mTop - mBottom; }
+    Type        getCenterX() const { return (mLeft + mRight) / 2; }
+    Type        getCenterY() const { return (mTop + mBottom) / 2; }
+
+    LLRectBase():   mLeft(0), mTop(0), mRight(0), mBottom(0)
+    {}
+
+    LLRectBase(const LLRectBase &r):
+    mLeft(r.mLeft), mTop(r.mTop), mRight(r.mRight), mBottom(r.mBottom)
+    {}
+
+    LLRectBase(Type left, Type top, Type right, Type bottom):
+    mLeft(left), mTop(top), mRight(right), mBottom(bottom)
+    {}
+
+    explicit LLRectBase(const LLSD& sd)
+    {
+        setValue(sd);
+    }
+
+    void setValue(const LLSD& sd)
+    {
+        mLeft = (Type)sd[0].asInteger();
+        mTop = (Type)sd[1].asInteger();
+        mRight = (Type)sd[2].asInteger();
+        mBottom = (Type)sd[3].asInteger();
+    }
+
+    LLSD getValue() const
+    {
+        LLSD ret;
+        ret[0] = mLeft;
+        ret[1] = mTop;
+        ret[2] = mRight;
+        ret[3] = mBottom;
+        return ret;
+    }
+
+    // Note: follows GL_QUAD conventions: the top and right edges are not considered part of the rect
+    bool        pointInRect(const Type x, const Type y) const
+    {
+        return  mLeft <= x && x < mRight &&
+                mBottom <= y && y < mTop;
+    }
+
+    //// Note: follows GL_QUAD conventions: the top and right edges are not considered part of the rect
+    bool        localPointInRect(const Type x, const Type y) const
+    {
+        return  0 <= x && x < getWidth() &&
+                0 <= y && y < getHeight();
+    }
+
+    void        clampPointToRect(Type& x, Type& y)
+    {
+        x = llclamp(x, mLeft, mRight);
+        y = llclamp(y, mBottom, mTop);
+    }
+
+    void        clipPointToRect(const Type start_x, const Type start_y, Type& end_x, Type& end_y)
+    {
+        if (!pointInRect(start_x, start_y))
+        {
+            return;
+        }
+        Type clip_x = 0;
+        Type clip_y = 0;
+        Type delta_x = end_x - start_x;
+        Type delta_y = end_y - start_y;
+        if (end_x > mRight) clip_x = end_x - mRight;
+        if (end_x < mLeft) clip_x = end_x - mLeft;
+        if (end_y > mTop) clip_y = end_y - mTop;
+        if (end_y < mBottom) clip_y = end_y - mBottom;
+        // clip_? and delta_? should have same sign, since starting point is in rect
+        // so ratios will be positive
+        F32 ratio_x = 0;
+        F32 ratio_y = 0;
+        if (delta_x != 0) ratio_x = ((F32)clip_x / (F32)delta_x);
+        if (delta_y != 0) ratio_y = ((F32)clip_y / (F32)delta_y);
+        if (ratio_x > ratio_y)
+        {
+            // clip along x direction
+            end_x -= (Type)(clip_x);
+            end_y -= (Type)(delta_y * ratio_x);
+        }
+        else
+        {
+            // clip along y direction
+            end_x -= (Type)(delta_x * ratio_y);
+            end_y -= (Type)clip_y;
+        }
+    }
+
+    // Note: Does NOT follow GL_QUAD conventions: the top and right edges ARE considered part of the rect
+    // returns true if any part of rect is is inside this LLRect
+    bool        overlaps(const LLRectBase& rect) const
+    {
+        return !(mLeft > rect.mRight
+            || mRight < rect.mLeft
+            || mBottom > rect.mTop
+            || mTop < rect.mBottom);
+    }
+
+    bool        contains(const LLRectBase& rect) const
+    {
+        return mLeft <= rect.mLeft
+            && mRight >= rect.mRight
+            && mBottom <= rect.mBottom
+            && mTop >= rect.mTop;
+    }
+
+    LLRectBase& set(Type left, Type top, Type right, Type bottom)
+    {
+        mLeft = left;
+        mTop = top;
+        mRight = right;
+        mBottom = bottom;
+        return *this;
+    }
+
+    // Note: follows GL_QUAD conventions: the top and right edges are not considered part of the rect
+    LLRectBase& setOriginAndSize( Type left, Type bottom, Type width, Type height)
+    {
+        mLeft = left;
+        mTop = bottom + height;
+        mRight = left + width;
+        mBottom = bottom;
+        return *this;
+    }
+
+    // Note: follows GL_QUAD conventions: the top and right edges are not considered part of the rect
+    LLRectBase& setLeftTopAndSize( Type left, Type top, Type width, Type height)
+    {
+        mLeft = left;
+        mTop = top;
+        mRight = left + width;
+        mBottom = top - height;
+        return *this;
+    }
+
+    LLRectBase& setCenterAndSize(Type x, Type y, Type width, Type height)
+    {
+        // width and height could be odd, so favor top, right with extra pixel
+        mLeft = x - width/2;
+        mBottom = y - height/2;
+        mTop = mBottom + height;
+        mRight = mLeft + width;
+        return *this;
+    }
+
+
+    LLRectBase& translate(Type horiz, Type vertical)
+    {
+        mLeft += horiz;
+        mRight += horiz;
+        mTop += vertical;
+        mBottom += vertical;
+        return *this;
+    }
+
+    LLRectBase& stretch( Type dx, Type dy)
+    {
+        mLeft -= dx;
+        mRight += dx;
+        mTop += dy;
+        mBottom -= dy;
+        return makeValid();
+    }
+
+    LLRectBase& stretch( Type delta )
+    {
+        stretch(delta, delta);
+        return *this;
+    }
+
+    LLRectBase& makeValid()
+    {
+        mLeft = llmin(mLeft, mRight);
+        mBottom = llmin(mBottom, mTop);
+        return *this;
+    }
+
+    bool isValid() const
+    {
+        return mLeft <= mRight && mBottom <= mTop;
+    }
+
+    bool isEmpty() const
+    {
+        return mLeft == mRight || mBottom == mTop;
+    }
+
+    bool notEmpty() const
+    {
+        return !isEmpty();
+    }
+
+    void unionWith(const LLRectBase &other)
+    {
+        mLeft = llmin(mLeft, other.mLeft);
+        mRight = llmax(mRight, other.mRight);
+        mBottom = llmin(mBottom, other.mBottom);
+        mTop = llmax(mTop, other.mTop);
+    }
+
+    void intersectWith(const LLRectBase &other)
+    {
+        mLeft = llmax(mLeft, other.mLeft);
+        mRight = llmin(mRight, other.mRight);
+        mBottom = llmax(mBottom, other.mBottom);
+        mTop = llmin(mTop, other.mTop);
+        if (mLeft > mRight)
+        {
+            mLeft = mRight;
+        }
+        if (mBottom > mTop)
+        {
+            mBottom = mTop;
+        }
+    }
+
+    friend std::ostream &operator<<(std::ostream &s, const LLRectBase &rect)
+    {
+        s << "{ L " << rect.mLeft << " B " << rect.mBottom
+            << " W " << rect.getWidth() << " H " << rect.getHeight() << " }";
+        return s;
+    }
+
+    bool operator==(const LLRectBase &b) const
+    {
+        return ((mLeft == b.mLeft) &&
+                (mTop == b.mTop) &&
+                (mRight == b.mRight) &&
+                (mBottom == b.mBottom));
+    }
+
+    bool operator!=(const LLRectBase &b) const
+    {
+        return ((mLeft != b.mLeft) ||
+                (mTop != b.mTop) ||
+                (mRight != b.mRight) ||
+                (mBottom != b.mBottom));
+    }
+
+    static LLRectBase<Type> null;
+};
+
+template <class Type> LLRectBase<Type> LLRectBase<Type>::null(0,0,0,0);
+
+typedef LLRectBase<S32> LLRect;
+typedef LLRectBase<F32> LLRectf;
+
+#endif