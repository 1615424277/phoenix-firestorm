--- conflicted
+++ resolved
@@ -1,150 +1,120 @@
-/**
- * @file v4coloru.cpp
- * @brief LLColor4U class implementation.
- *
- * $LicenseInfo:firstyear=2001&license=viewerlgpl$
- * Second Life Viewer Source Code
- * Copyright (C) 2010, Linden Research, Inc.
- *
- * This library is free software; you can redistribute it and/or
- * modify it under the terms of the GNU Lesser General Public
- * License as published by the Free Software Foundation;
- * version 2.1 of the License only.
- *
- * This library is distributed in the hope that it will be useful,
- * but WITHOUT ANY WARRANTY; without even the implied warranty of
- * MERCHANTABILITY or FITNESS FOR A PARTICULAR PURPOSE.  See the GNU
- * Lesser General Public License for more details.
- *
- * You should have received a copy of the GNU Lesser General Public
- * License along with this library; if not, write to the Free Software
- * Foundation, Inc., 51 Franklin Street, Fifth Floor, Boston, MA  02110-1301  USA
- *
- * Linden Research, Inc., 945 Battery Street, San Francisco, CA  94111  USA
- * $/LicenseInfo$
- */
-
-#include "linden_common.h"
-
-//#include "v3coloru.h"
-#include "v4coloru.h"
-#include "v4color.h"
-//#include "vmath.h"
-#include "llmath.h"
-
-// LLColor4U
-LLColor4U LLColor4U::white(255, 255, 255, 255);
-LLColor4U LLColor4U::black(  0,   0,   0, 255);
-LLColor4U LLColor4U::red  (255,   0,   0, 255);
-LLColor4U LLColor4U::green(  0, 255,   0, 255);
-LLColor4U LLColor4U::blue (  0,   0, 255, 255);
-
-// conversion
-/* inlined to fix gcc compile link error
-LLColor4U::operator LLColor4()
-{
-    return(LLColor4((F32)mV[VRED]/255.f,(F32)mV[VGREEN]/255.f,(F32)mV[VBLUE]/255.f,(F32)mV[VALPHA]/255.f));
-}
-*/
-
-// Constructors
-
-
-/*
-LLColor4U::LLColor4U(const LLColor3 &vec)
-{
-    mV[VX] = vec.mV[VX];
-    mV[VY] = vec.mV[VY];
-    mV[VZ] = vec.mV[VZ];
-    mV[VW] = 255;
-}
-*/
-
-
-// Clear and Assignment Functions
-
-
-
-// LLColor4U Operators
-
-/*
-LLColor4U LLColor4U::operator=(const LLColor3 &a)
-{
-    mV[VX] = a.mV[VX];
-    mV[VY] = a.mV[VY];
-    mV[VZ] = a.mV[VZ];
-
-// converting from an rgb sets a=1 (opaque)
-    mV[VW] = 255;
-    return (*this);
-}
-*/
-
-
-std::ostream& operator<<(std::ostream& s, const LLColor4U &a)
-{
-    s << "{ " << (S32)a.mV[VX] << ", " << (S32)a.mV[VY] << ", " << (S32)a.mV[VZ] << ", " << (S32)a.mV[VW] << " }";
-    return s;
-}
-
-// static
-bool LLColor4U::parseColor4U(const std::string& buf, LLColor4U* value)
-{
-<<<<<<< HEAD
-	if( buf.empty() || value == nullptr)
-	{
-		return false;
-	}
-
-	U32 v[4];
-	S32 count = sscanf( buf.c_str(), "%u, %u, %u, %u", v + 0, v + 1, v + 2, v + 3 );
-	if (1 == count )
-	{
-		// try this format
-		count = sscanf( buf.c_str(), "%u %u %u %u", v + 0, v + 1, v + 2, v + 3 );
-	}
-	if( 4 != count )
-	{
-		return false;
-	}
-
-	for( S32 i = 0; i < 4; i++ )
-	{
-		if( v[i] > U8_MAX )
-		{
-			return false;
-		}
-	}
-
-	value->set( U8(v[0]), U8(v[1]), U8(v[2]), U8(v[3]) );
-	return true;
-=======
-    if( buf.empty() || value == NULL)
-    {
-        return FALSE;
-    }
-
-    U32 v[4];
-    S32 count = sscanf( buf.c_str(), "%u, %u, %u, %u", v + 0, v + 1, v + 2, v + 3 );
-    if (1 == count )
-    {
-        // try this format
-        count = sscanf( buf.c_str(), "%u %u %u %u", v + 0, v + 1, v + 2, v + 3 );
-    }
-    if( 4 != count )
-    {
-        return FALSE;
-    }
-
-    for( S32 i = 0; i < 4; i++ )
-    {
-        if( v[i] > U8_MAX )
-        {
-            return FALSE;
-        }
-    }
-
-    value->set( U8(v[0]), U8(v[1]), U8(v[2]), U8(v[3]) );
-    return TRUE;
->>>>>>> e1623bb2
-}+/**
+ * @file v4coloru.cpp
+ * @brief LLColor4U class implementation.
+ *
+ * $LicenseInfo:firstyear=2001&license=viewerlgpl$
+ * Second Life Viewer Source Code
+ * Copyright (C) 2010, Linden Research, Inc.
+ *
+ * This library is free software; you can redistribute it and/or
+ * modify it under the terms of the GNU Lesser General Public
+ * License as published by the Free Software Foundation;
+ * version 2.1 of the License only.
+ *
+ * This library is distributed in the hope that it will be useful,
+ * but WITHOUT ANY WARRANTY; without even the implied warranty of
+ * MERCHANTABILITY or FITNESS FOR A PARTICULAR PURPOSE.  See the GNU
+ * Lesser General Public License for more details.
+ *
+ * You should have received a copy of the GNU Lesser General Public
+ * License along with this library; if not, write to the Free Software
+ * Foundation, Inc., 51 Franklin Street, Fifth Floor, Boston, MA  02110-1301  USA
+ *
+ * Linden Research, Inc., 945 Battery Street, San Francisco, CA  94111  USA
+ * $/LicenseInfo$
+ */
+
+#include "linden_common.h"
+
+//#include "v3coloru.h"
+#include "v4coloru.h"
+#include "v4color.h"
+//#include "vmath.h"
+#include "llmath.h"
+
+// LLColor4U
+LLColor4U LLColor4U::white(255, 255, 255, 255);
+LLColor4U LLColor4U::black(  0,   0,   0, 255);
+LLColor4U LLColor4U::red  (255,   0,   0, 255);
+LLColor4U LLColor4U::green(  0, 255,   0, 255);
+LLColor4U LLColor4U::blue (  0,   0, 255, 255);
+
+// conversion
+/* inlined to fix gcc compile link error
+LLColor4U::operator LLColor4()
+{
+    return(LLColor4((F32)mV[VRED]/255.f,(F32)mV[VGREEN]/255.f,(F32)mV[VBLUE]/255.f,(F32)mV[VALPHA]/255.f));
+}
+*/
+
+// Constructors
+
+
+/*
+LLColor4U::LLColor4U(const LLColor3 &vec)
+{
+    mV[VX] = vec.mV[VX];
+    mV[VY] = vec.mV[VY];
+    mV[VZ] = vec.mV[VZ];
+    mV[VW] = 255;
+}
+*/
+
+
+// Clear and Assignment Functions
+
+
+
+// LLColor4U Operators
+
+/*
+LLColor4U LLColor4U::operator=(const LLColor3 &a)
+{
+    mV[VX] = a.mV[VX];
+    mV[VY] = a.mV[VY];
+    mV[VZ] = a.mV[VZ];
+
+// converting from an rgb sets a=1 (opaque)
+    mV[VW] = 255;
+    return (*this);
+}
+*/
+
+
+std::ostream& operator<<(std::ostream& s, const LLColor4U &a)
+{
+    s << "{ " << (S32)a.mV[VX] << ", " << (S32)a.mV[VY] << ", " << (S32)a.mV[VZ] << ", " << (S32)a.mV[VW] << " }";
+    return s;
+}
+
+// static
+bool LLColor4U::parseColor4U(const std::string& buf, LLColor4U* value)
+{
+    if( buf.empty() || value == nullptr)
+    {
+        return false;
+    }
+
+    U32 v[4];
+    S32 count = sscanf( buf.c_str(), "%u, %u, %u, %u", v + 0, v + 1, v + 2, v + 3 );
+    if (1 == count )
+    {
+        // try this format
+        count = sscanf( buf.c_str(), "%u %u %u %u", v + 0, v + 1, v + 2, v + 3 );
+    }
+    if( 4 != count )
+    {
+        return false;
+    }
+
+    for( S32 i = 0; i < 4; i++ )
+    {
+        if( v[i] > U8_MAX )
+        {
+            return false;
+        }
+    }
+
+    value->set( U8(v[0]), U8(v[1]), U8(v[2]), U8(v[3]) );
+    return true;
+}