--- conflicted
+++ resolved
@@ -90,38 +90,9 @@
 // static
 bool LLColor4U::parseColor4U(const std::string& buf, LLColor4U* value)
 {
-<<<<<<< HEAD
-	if( buf.empty() || value == nullptr)
-	{
-		return false;
-	}
-
-	U32 v[4];
-	S32 count = sscanf( buf.c_str(), "%u, %u, %u, %u", v + 0, v + 1, v + 2, v + 3 );
-	if (1 == count )
-	{
-		// try this format
-		count = sscanf( buf.c_str(), "%u %u %u %u", v + 0, v + 1, v + 2, v + 3 );
-	}
-	if( 4 != count )
-	{
-		return false;
-	}
-
-	for( S32 i = 0; i < 4; i++ )
-	{
-		if( v[i] > U8_MAX )
-		{
-			return false;
-		}
-	}
-
-	value->set( U8(v[0]), U8(v[1]), U8(v[2]), U8(v[3]) );
-	return true;
-=======
-    if( buf.empty() || value == NULL)
+    if( buf.empty() || value == nullptr)
     {
-        return FALSE;
+        return false;
     }
 
     U32 v[4];
@@ -133,18 +104,17 @@
     }
     if( 4 != count )
     {
-        return FALSE;
+        return false;
     }
 
     for( S32 i = 0; i < 4; i++ )
     {
         if( v[i] > U8_MAX )
         {
-            return FALSE;
+            return false;
         }
     }
 
     value->set( U8(v[0]), U8(v[1]), U8(v[2]), U8(v[3]) );
-    return TRUE;
->>>>>>> c06fb4e0
+    return true;
 }