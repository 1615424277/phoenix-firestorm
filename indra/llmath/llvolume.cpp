--- conflicted
+++ resolved
@@ -2505,15 +2505,9 @@
 			}
 
 			{
-<<<<<<< HEAD
 				if (!norm.empty())
 				{
 					U16* n = (U16*) &(norm[0]);
-=======
-				U16* n = (U16*) &(norm[0]);
-				if(n)
-				{
->>>>>>> 44c7c6fe
 					for (U32 j = 0; j < num_verts; ++j)
 					{
 						norm_out->set((F32) n[0], (F32) n[1], (F32) n[2]);
@@ -2523,7 +2517,6 @@
 						norm_out++;
 						n += 3;
 					}
-<<<<<<< HEAD
 				}
 				else
 				{
@@ -2535,15 +2528,6 @@
 				if (!tc.empty())
 				{
 					U16* t = (U16*) &(tc[0]);
-=======
-				}
-			}
-
-			{
-				U16* t = (U16*) &(tc[0]);
-				if(t)
-				{
->>>>>>> 44c7c6fe
 					for (U32 j = 0; j < num_verts; j+=2)
 					{
 						if (j < num_verts-1)
@@ -2563,13 +2547,10 @@
 
 						tc_out++;
 					}
-<<<<<<< HEAD
 				}
 				else
 				{
 					memset(tc_out, 0, sizeof(LLVector2)*num_verts);
-=======
->>>>>>> 44c7c6fe
 				}
 			}
 
