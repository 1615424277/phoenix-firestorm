/** 
 * @file llvolume.cpp
 *
 * $LicenseInfo:firstyear=2002&license=viewerlgpl$
 * Second Life Viewer Source Code
 * Copyright (C) 2010, Linden Research, Inc.
 * 
 * This library is free software; you can redistribute it and/or
 * modify it under the terms of the GNU Lesser General Public
 * License as published by the Free Software Foundation;
 * version 2.1 of the License only.
 * 
 * This library is distributed in the hope that it will be useful,
 * but WITHOUT ANY WARRANTY; without even the implied warranty of
 * MERCHANTABILITY or FITNESS FOR A PARTICULAR PURPOSE.  See the GNU
 * Lesser General Public License for more details.
 * 
 * You should have received a copy of the GNU Lesser General Public
 * License along with this library; if not, write to the Free Software
 * Foundation, Inc., 51 Franklin Street, Fifth Floor, Boston, MA  02110-1301  USA
 * 
 * Linden Research, Inc., 945 Battery Street, San Francisco, CA  94111  USA
 * $/LicenseInfo$
 */

#include "linden_common.h"
#include "llmemory.h"
#include "llmath.h"

#include <set>
#if !LL_WINDOWS
#include <stdint.h>
#endif
#include <cmath>
#include <unordered_map>

#include "llerror.h"

#include "llvolumemgr.h"
#include "v2math.h"
#include "v3math.h"
#include "v4math.h"
#include "m4math.h"
#include "m3math.h"
#include "llmatrix3a.h"
#include "lloctree.h"
#include "llvolume.h"
#include "llvolumeoctree.h"
#include "llstl.h"
#include "llsdserialize.h"
#include "llvector4a.h"
#include "llmatrix4a.h"
#include "llmeshoptimizer.h"
#include "lltimer.h"

#include "mikktspace/mikktspace.h"
#include "mikktspace/mikktspace.c" // insert mikktspace implementation into llvolume object file

#include "meshoptimizer/meshoptimizer.h"

#define DEBUG_SILHOUETTE_BINORMALS 0
#define DEBUG_SILHOUETTE_NORMALS 0 // TomY: Use this to display normals using the silhouette
#define DEBUG_SILHOUETTE_EDGE_MAP 0 // DaveP: Use this to display edge map using the silhouette

constexpr F32 MIN_CUT_DELTA = 0.02f;

<<<<<<< HEAD
const F32 HOLLOW_MIN = 0.f;
// <AW: opensim-limits>
//constexpr F32 HOLLOW_MAX = 0.95f;
constexpr F32 HOLLOW_MAX = 0.99f;
// <AW: opensim-limits>
=======
constexpr F32 HOLLOW_MIN = 0.f;
constexpr F32 HOLLOW_MAX = 0.95f;
>>>>>>> dfbbad81
constexpr F32 HOLLOW_MAX_SQUARE	= 0.7f;

constexpr F32 TWIST_MIN = -1.f;
constexpr F32 TWIST_MAX =  1.f;

constexpr F32 RATIO_MIN = 0.f;
constexpr F32 RATIO_MAX = 2.f; // Tom Y: Inverted sense here: 0 = top taper, 2 = bottom taper
<<<<<<< HEAD
// <AW: opensim-limits>
//constexpr F32 HOLE_X_MIN= 0.05f;
constexpr F32 HOLE_X_MIN= 0.01f;
// <AW: opensim-limits>
constexpr F32 HOLE_X_MAX= 1.0f;

// <AW: opensim-limits>
//constexpr F32 HOLE_Y_MIN= 0.05f;
constexpr F32 HOLE_Y_MIN= 0.01f;
// <AW: opensim-limits>
constexpr F32 HOLE_Y_MAX= 0.5f;

constexpr F32 SHEAR_MIN = -0.5f;
constexpr F32 SHEAR_MAX =  0.5f;

constexpr F32 REV_MIN = 1.f;
constexpr F32 REV_MAX = 4.f;

constexpr F32 TAPER_MIN = -1.f;
constexpr F32 TAPER_MAX =  1.f;

constexpr F32 SKEW_MIN	= -0.95f;
constexpr F32 SKEW_MAX	=  0.95f;

constexpr F32 SCULPT_MIN_AREA = 0.002f;
constexpr S32 SCULPT_MIN_AREA_DETAIL = 1;

bool gDebugGL = false; // See settings.xml "RenderDebugGL"

// <FS:ND> Cache for Triangles/LOD estimation
struct TrianglesPerLODCache
{
	LLProfileParams mProfileParams;
	LLPathParams mPathParams;
	S32 mTriangles[4];
};
// </FS:ND>
=======

constexpr F32 HOLE_X_MIN= 0.05f;
constexpr F32 HOLE_X_MAX= 1.0f;

constexpr F32 HOLE_Y_MIN= 0.05f;
constexpr F32 HOLE_Y_MAX= 0.5f;

constexpr F32 SHEAR_MIN = -0.5f;
constexpr F32 SHEAR_MAX =  0.5f;

constexpr F32 REV_MIN = 1.f;
constexpr F32 REV_MAX = 4.f;

constexpr F32 TAPER_MIN = -1.f;
constexpr F32 TAPER_MAX =  1.f;

constexpr F32 SKEW_MIN	= -0.95f;
constexpr F32 SKEW_MAX	=  0.95f;

constexpr F32 SCULPT_MIN_AREA = 0.002f;
constexpr S32 SCULPT_MIN_AREA_DETAIL = 1;

bool gDebugGL = false; // See settings.xml "RenderDebugGL"
>>>>>>> dfbbad81

bool check_same_clock_dir( const LLVector3& pt1, const LLVector3& pt2, const LLVector3& pt3, const LLVector3& norm)
{
	LLVector3 test = (pt2-pt1)%(pt3-pt2);

	//answer
	if(test * norm < 0) 
	{
		return false;
	}
	else 
	{
		return true;
	}
} 

bool LLLineSegmentBoxIntersect(const LLVector3& start, const LLVector3& end, const LLVector3& center, const LLVector3& size)
{
	return LLLineSegmentBoxIntersect(start.mV, end.mV, center.mV, size.mV);
}

bool LLLineSegmentBoxIntersect(const F32* start, const F32* end, const F32* center, const F32* size)
{
	F32 fAWdU[3]{};
	F32 dir[3]{};
	F32 diff[3]{};

	for (U32 i = 0; i < 3; i++)
	{
		dir[i] = 0.5f * (end[i] - start[i]);
		diff[i] = (0.5f * (end[i] + start[i])) - center[i];
		fAWdU[i] = fabsf(dir[i]);
		if(fabsf(diff[i])>size[i] + fAWdU[i]) return false;
	}

	float f;
	f = dir[1] * diff[2] - dir[2] * diff[1];    if(fabsf(f)>size[1]*fAWdU[2] + size[2]*fAWdU[1])  return false;
	f = dir[2] * diff[0] - dir[0] * diff[2];    if(fabsf(f)>size[0]*fAWdU[2] + size[2]*fAWdU[0])  return false;
	f = dir[0] * diff[1] - dir[1] * diff[0];    if(fabsf(f)>size[0]*fAWdU[1] + size[1]*fAWdU[0])  return false;
	
	return true;
}

// Finds tangent vec based on three vertices with texture coordinates.
// Fills in dummy values if the triangle has degenerate texture coordinates.
void calc_tangent_from_triangle(
	LLVector4a&			normal,
	LLVector4a&			tangent_out,
	const LLVector4a& v1,
	const LLVector2&  w1,
	const LLVector4a& v2,
	const LLVector2&  w2,
	const LLVector4a& v3,
	const LLVector2&  w3)
{
	const F32* v1ptr = v1.getF32ptr();
	const F32* v2ptr = v2.getF32ptr();
	const F32* v3ptr = v3.getF32ptr();

	float x1 = v2ptr[0] - v1ptr[0];
	float x2 = v3ptr[0] - v1ptr[0];
	float y1 = v2ptr[1] - v1ptr[1];
	float y2 = v3ptr[1] - v1ptr[1];
	float z1 = v2ptr[2] - v1ptr[2];
	float z2 = v3ptr[2] - v1ptr[2];

	float s1 = w2.mV[0] - w1.mV[0];
	float s2 = w3.mV[0] - w1.mV[0];
	float t1 = w2.mV[1] - w1.mV[1];
	float t2 = w3.mV[1] - w1.mV[1];

	F32 rd = s1*t2-s2*t1;

	float r = ((rd*rd) > FLT_EPSILON) ? (1.0f / rd)
											    : ((rd > 0.0f) ? 1024.f : -1024.f); //some made up large ratio for division by zero

	llassert(llfinite(r));
	llassert(!llisnan(r));

	LLVector4a sdir(
		(t2 * x1 - t1 * x2) * r,
		(t2 * y1 - t1 * y2) * r,
		(t2 * z1 - t1 * z2) * r);

	LLVector4a tdir(
		(s1 * x2 - s2 * x1) * r,
		(s1 * y2 - s2 * y1) * r,
		(s1 * z2 - s2 * z1) * r);

	LLVector4a	n = normal;
	LLVector4a	t = sdir;

	LLVector4a ncrosst;
	ncrosst.setCross3(n,t);

	// Gram-Schmidt orthogonalize
	n.mul(n.dot3(t).getF32());

	LLVector4a tsubn;
	tsubn.setSub(t,n);

	if (tsubn.dot3(tsubn).getF32() > F_APPROXIMATELY_ZERO)
	{
		tsubn.normalize3fast_checked();

		// Calculate handedness
		F32 handedness = ncrosst.dot3(tdir).getF32() < 0.f ? -1.f : 1.f;

		tsubn.getF32ptr()[3] = handedness;

		tangent_out = tsubn;
	}
	else
	{
		// degenerate, make up a value
		//
		tangent_out.set(0,0,1,1);
	}

}


// intersect test between triangle vert0, vert1, vert2 and a ray from orig in direction dir.
// returns true if intersecting and returns barycentric coordinates in intersection_a, intersection_b,
// and returns the intersection point along dir in intersection_t.

// Moller-Trumbore algorithm
bool LLTriangleRayIntersect(const LLVector4a& vert0, const LLVector4a& vert1, const LLVector4a& vert2, const LLVector4a& orig, const LLVector4a& dir,
							F32& intersection_a, F32& intersection_b, F32& intersection_t)
{
	
	/* find vectors for two edges sharing vert0 */
	LLVector4a edge1;
	edge1.setSub(vert1, vert0);
	
	LLVector4a edge2;
	edge2.setSub(vert2, vert0);

	/* begin calculating determinant - also used to calculate U parameter */
	LLVector4a pvec;
	pvec.setCross3(dir, edge2);

	/* if determinant is near zero, ray lies in plane of triangle */
	LLVector4a det;
	det.setAllDot3(edge1, pvec);
	
	if (det.greaterEqual(LLVector4a::getEpsilon()).getGatheredBits() & 0x7)
	{
		/* calculate distance from vert0 to ray origin */
		LLVector4a tvec;
		tvec.setSub(orig, vert0);

		/* calculate U parameter and test bounds */
		LLVector4a u;
		u.setAllDot3(tvec,pvec);

		if ((u.greaterEqual(LLVector4a::getZero()).getGatheredBits() & 0x7) &&
			(u.lessEqual(det).getGatheredBits() & 0x7))
		{
			/* prepare to test V parameter */
			LLVector4a qvec;
			qvec.setCross3(tvec, edge1);
			
			/* calculate V parameter and test bounds */
			LLVector4a v;
			v.setAllDot3(dir, qvec);

			
			//if (!(v < 0.f || u + v > det))

			LLVector4a sum_uv;
			sum_uv.setAdd(u, v);

			S32 v_gequal = v.greaterEqual(LLVector4a::getZero()).getGatheredBits() & 0x7;
			S32 sum_lequal = sum_uv.lessEqual(det).getGatheredBits() & 0x7;

			if (v_gequal  && sum_lequal)
			{
				/* calculate t, scale parameters, ray intersects triangle */
				LLVector4a t;
				t.setAllDot3(edge2,qvec);

				t.div(det);
				u.div(det);
				v.div(det);
				
				intersection_a = u[0];
				intersection_b = v[0];
				intersection_t = t[0];
				return true;
			}
		}
	}
		
	return false;
} 

bool LLTriangleRayIntersectTwoSided(const LLVector4a& vert0, const LLVector4a& vert1, const LLVector4a& vert2, const LLVector4a& orig, const LLVector4a& dir,
							F32& intersection_a, F32& intersection_b, F32& intersection_t)
{
	F32 u, v, t;
	
	/* find vectors for two edges sharing vert0 */
	LLVector4a edge1;
	edge1.setSub(vert1, vert0);
	
	
	LLVector4a edge2;
	edge2.setSub(vert2, vert0);

	/* begin calculating determinant - also used to calculate U parameter */
	LLVector4a pvec;
	pvec.setCross3(dir, edge2);

	/* if determinant is near zero, ray lies in plane of triangle */
	F32 det = edge1.dot3(pvec).getF32();

	
	if (det > -F_APPROXIMATELY_ZERO && det < F_APPROXIMATELY_ZERO)
	{
		return false;
	}

	F32 inv_det = 1.f / det;

	/* calculate distance from vert0 to ray origin */
	LLVector4a tvec;
	tvec.setSub(orig, vert0);
	
	/* calculate U parameter and test bounds */
	u = (tvec.dot3(pvec).getF32()) * inv_det;
	if (u < 0.f || u > 1.f)
	{
		return false;
	}

	/* prepare to test V parameter */
	tvec.sub(edge1);
		
	/* calculate V parameter and test bounds */
	v = (dir.dot3(tvec).getF32()) * inv_det;
	
	if (v < 0.f || u + v > 1.f)
	{
		return false;
	}

	/* calculate t, ray intersects triangle */
	t = (edge2.dot3(tvec).getF32()) * inv_det;
	
	intersection_a = u;
	intersection_b = v;
	intersection_t = t;
	
	
	return true;
} 

class LLVolumeOctreeRebound : public LLOctreeTravelerDepthFirst<LLVolumeTriangle, LLVolumeTriangle*>
{
public:
	const LLVolumeFace* mFace;

	LLVolumeOctreeRebound(const LLVolumeFace* face)
	{
		mFace = face;
	}

    virtual void visit(const LLOctreeNode<LLVolumeTriangle, LLVolumeTriangle*>* branch)
	{ //this is a depth first traversal, so it's safe to assum all children have complete
		//bounding data
	LL_PROFILE_ZONE_SCOPED_CATEGORY_VOLUME

		LLVolumeOctreeListener* node = (LLVolumeOctreeListener*) branch->getListener(0);

		LLVector4a& min = node->mExtents[0];
		LLVector4a& max = node->mExtents[1];

		if (!branch->isEmpty())
		{ //node has data, find AABB that binds data set
			const LLVolumeTriangle* tri = *(branch->getDataBegin());
			
			//initialize min/max to first available vertex
			min = *(tri->mV[0]);
			max = *(tri->mV[0]);
			
            for (LLOctreeNode<LLVolumeTriangle, LLVolumeTriangle*>::const_element_iter iter = branch->getDataBegin(); iter != branch->getDataEnd(); ++iter)
			{ //for each triangle in node

				//stretch by triangles in node
				tri = *iter;
				
				min.setMin(min, *tri->mV[0]);
				min.setMin(min, *tri->mV[1]);
				min.setMin(min, *tri->mV[2]);

				max.setMax(max, *tri->mV[0]);
				max.setMax(max, *tri->mV[1]);
				max.setMax(max, *tri->mV[2]);
			}
		}
		else if (branch->getChildCount() > 0)
		{ //no data, but child nodes exist
			LLVolumeOctreeListener* child = (LLVolumeOctreeListener*) branch->getChild(0)->getListener(0);

			//initialize min/max to extents of first child
			min = child->mExtents[0];
			max = child->mExtents[1];
		}
		else
		{
            llassert(!branch->isLeaf()); // Empty leaf
		}

		for (S32 i = 0; i < branch->getChildCount(); ++i)
		{  //stretch by child extents
			LLVolumeOctreeListener* child = (LLVolumeOctreeListener*) branch->getChild(i)->getListener(0);
			min.setMin(min, child->mExtents[0]);
			max.setMax(max, child->mExtents[1]);
		}

		node->mBounds[0].setAdd(min, max);
		node->mBounds[0].mul(0.5f);

		node->mBounds[1].setSub(max,min);
		node->mBounds[1].mul(0.5f);
	}
};

//-------------------------------------------------------------------
// statics
//-------------------------------------------------------------------


//----------------------------------------------------

LLProfile::Face* LLProfile::addCap(S16 faceID)
{
	Face *face   = vector_append(mFaces, 1);
	
	face->mIndex = 0;
	face->mCount = mTotal;
	face->mScaleU= 1.0f;
	face->mCap   = true;
	face->mFaceID = faceID;
	return face;
}

LLProfile::Face* LLProfile::addFace(S32 i, S32 count, F32 scaleU, S16 faceID, bool flat)
{
	Face *face   = vector_append(mFaces, 1);
	
	face->mIndex = i;
	face->mCount = count;
	face->mScaleU= scaleU;

	face->mFlat = flat;
	face->mCap   = false;
	face->mFaceID = faceID;
	return face;
}

//static
S32 LLProfile::getNumNGonPoints(const LLProfileParams& params, S32 sides, F32 offset, F32 bevel, F32 ang_scale, S32 split)
{ // this is basically LLProfile::genNGon stripped down to only the operations that influence the number of points
	S32 np = 0;

	// Generate an n-sided "circular" path.
	// 0 is (1,0), and we go counter-clockwise along a circular path from there.
	F32 t, t_step, t_first, t_fraction;
	
	F32 begin  = params.getBegin();
	F32 end    = params.getEnd();

	t_step = 1.0f / sides;
	
	t_first = floor(begin * sides) / (F32)sides;

	// pt1 is the first point on the fractional face.
	// Starting t and ang values for the first face
	t = t_first;
	
	// Increment to the next point.
	// pt2 is the end point on the fractional face
	t += t_step;
	
	t_fraction = (begin - t_first)*sides;

	// Only use if it's not almost exactly on an edge.
	if (t_fraction < 0.9999f)
	{
		np++;
	}

	// There's lots of potential here for floating point error to generate unneeded extra points - DJS 04/05/02
	while (t < end)
	{
		// Iterate through all the integer steps of t.
		np++;

		t += t_step;
	}

	t_fraction = (end - (t - t_step))*sides;

	// Find the fraction that we need to add to the end point.
	t_fraction = (end - (t - t_step))*sides;
	if (t_fraction > 0.0001f)
	{
		np++;
	}

	// If we're sliced, the profile is open.
	if ((end - begin)*ang_scale < 0.99f)
	{
		if (params.getHollow() <= 0)
		{
			// put center point if not hollow.
			np++;
		}
	}
	
	return np;
}

// What is the bevel parameter used for? - DJS 04/05/02
// Bevel parameter is currently unused but presumedly would support
// filleted and chamfered corners
void LLProfile::genNGon(const LLProfileParams& params, S32 sides, F32 offset, F32 bevel, F32 ang_scale, S32 split)
{
	// Generate an n-sided "circular" path.
	// 0 is (1,0), and we go counter-clockwise along a circular path from there.
	constexpr F32 tableScale[] = { 1, 1, 1, 0.5f, 0.707107f, 0.53f, 0.525f, 0.5f };
	F32 scale = 0.5f;
	F32 t, t_step, t_first, t_fraction, ang, ang_step;
	LLVector4a pt1,pt2;

	F32 begin  = params.getBegin();
	F32 end    = params.getEnd();

	t_step = 1.0f / sides;
	ang_step = 2.0f*F_PI*t_step*ang_scale;

	// Scale to have size "match" scale.  Compensates to get object to generally fill bounding box.

	S32 total_sides = ll_round(sides / ang_scale);	// Total number of sides all around

	if (total_sides < 8)
	{
		scale = tableScale[total_sides];
	}

	t_first = floor(begin * sides) / (F32)sides;

	// pt1 is the first point on the fractional face.
	// Starting t and ang values for the first face
	t = t_first;
	ang = 2.0f*F_PI*(t*ang_scale + offset);
	pt1.set(cos(ang)*scale,sin(ang)*scale, t);

	// Increment to the next point.
	// pt2 is the end point on the fractional face
	t += t_step;
	ang += ang_step;
	pt2.set(cos(ang)*scale,sin(ang)*scale,t);

	t_fraction = (begin - t_first)*sides;

	// Only use if it's not almost exactly on an edge.
	if (t_fraction < 0.9999f)
	{
		LLVector4a new_pt;
		new_pt.setLerp(pt1, pt2, t_fraction);
		mProfile.push_back(new_pt);
	}

	// There's lots of potential here for floating point error to generate unneeded extra points - DJS 04/05/02
	while (t < end)
	{
		// Iterate through all the integer steps of t.
		pt1.set(cos(ang)*scale,sin(ang)*scale,t);

		if (mProfile.size() > 0) {
			LLVector4a p = mProfile[mProfile.size()-1];
			for (S32 i = 0; i < split && mProfile.size() > 0; i++) {
				//mProfile.push_back(p+(pt1-p) * 1.0f/(float)(split+1) * (float)(i+1));
				LLVector4a new_pt;
				new_pt.setSub(pt1, p);
				new_pt.mul(1.0f/(float)(split+1) * (float)(i+1));
				new_pt.add(p);
				mProfile.push_back(new_pt);
			}
		}
		mProfile.push_back(pt1);

		t += t_step;
		ang += ang_step;
	}

	t_fraction = (end - (t - t_step))*sides;

	// pt1 is the first point on the fractional face
	// pt2 is the end point on the fractional face
	pt2.set(cos(ang)*scale,sin(ang)*scale,t);

	// Find the fraction that we need to add to the end point.
	t_fraction = (end - (t - t_step))*sides;
	if (t_fraction > 0.0001f)
	{
		LLVector4a new_pt;
		new_pt.setLerp(pt1, pt2, t_fraction);
		
		if (mProfile.size() > 0) {
			LLVector4a p = mProfile[mProfile.size()-1];
			for (S32 i = 0; i < split && mProfile.size() > 0; i++) {
				//mProfile.push_back(p+(new_pt-p) * 1.0f/(float)(split+1) * (float)(i+1));

				LLVector4a pt1;
				pt1.setSub(new_pt, p);
				pt1.mul(1.0f/(float)(split+1) * (float)(i+1));
				pt1.add(p);
				mProfile.push_back(pt1);
			}
		}
		mProfile.push_back(new_pt);
	}

	// If we're sliced, the profile is open.
	if ((end - begin)*ang_scale < 0.99f)
	{
		if ((end - begin)*ang_scale > 0.5f)
		{
			mConcave = true;
		}
		else
		{
			mConcave = false;
		}
		mOpen = true;
		if (params.getHollow() <= 0)
		{
			// put center point if not hollow.
			mProfile.push_back(LLVector4a(0,0,0));
		}
	}
	else
	{
		// The profile isn't open.
		mOpen = false;
		mConcave = false;
	}

	mTotal = mProfile.size();
}

// Hollow is percent of the original bounding box, not of this particular
// profile's geometry.  Thus, a swept triangle needs lower hollow values than
// a swept square.
LLProfile::Face* LLProfile::addHole(const LLProfileParams& params, bool flat, F32 sides, F32 offset, F32 box_hollow, F32 ang_scale, S32 split)
{
	// Note that addHole will NOT work for non-"circular" profiles, if we ever decide to use them.

	// Total add has number of vertices on outside.
	mTotalOut = mTotal;

	// Why is the "bevel" parameter -1? DJS 04/05/02
	genNGon(params, llfloor(sides),offset,-1, ang_scale, split);

	Face *face = addFace(mTotalOut, mTotal-mTotalOut,0,LL_FACE_INNER_SIDE, flat);

	static thread_local LLAlignedArray<LLVector4a,64> pt;
	pt.resize(mTotal) ;

	for (S32 i=mTotalOut;i<mTotal;i++)
	{
		pt[i] = mProfile[i];
		pt[i].mul(box_hollow);
	}

	S32 j=mTotal-1;
	for (S32 i=mTotalOut;i<mTotal;i++)
	{
		mProfile[i] = pt[j--];
	}

	for (S32 i=0;i<(S32)mFaces.size();i++) 
	{
		if (mFaces[i].mCap)
		{
			mFaces[i].mCount *= 2;
		}
	}

	return face;
}

//static
S32 LLProfile::getNumPoints(const LLProfileParams& params, bool path_open,F32 detail, S32 split,
						 bool is_sculpted, S32 sculpt_size)
{ // this is basically LLProfile::generate stripped down to only operations that influence the number of points
	if (detail < MIN_LOD)
	{
		detail = MIN_LOD;
	}

	// Generate the face data
	F32 hollow = params.getHollow();

	S32 np = 0;

	switch (params.getCurveType() & LL_PCODE_PROFILE_MASK)
	{
	case LL_PCODE_PROFILE_SQUARE:
		{
			np = getNumNGonPoints(params, 4,-0.375, 0, 1, split);
		
			if (hollow)
			{
				np *= 2;
			}
		}
		break;
	case  LL_PCODE_PROFILE_ISOTRI:
	case  LL_PCODE_PROFILE_RIGHTTRI:
	case  LL_PCODE_PROFILE_EQUALTRI:
		{
			np = getNumNGonPoints(params, 3,0, 0, 1, split);
						
			if (hollow)
			{
				np *= 2;
			}
		}
		break;
	case LL_PCODE_PROFILE_CIRCLE:
		{
			// If this has a square hollow, we should adjust the
			// number of faces a bit so that the geometry lines up.
			U8 hole_type=0;
			F32 circle_detail = MIN_DETAIL_FACES * detail;
			if (hollow)
			{
				hole_type = params.getCurveType() & LL_PCODE_HOLE_MASK;
				if (hole_type == LL_PCODE_HOLE_SQUARE)
				{
					// Snap to the next multiple of four sides,
					// so that corners line up.
					circle_detail = llceil(circle_detail / 4.0f) * 4.0f;
				}
			}

			S32 sides = (S32)circle_detail;

			if (is_sculpted)
				sides = sculpt_size;
			
			np = getNumNGonPoints(params, sides);
			
			if (hollow)
			{
				np *= 2;
			}
		}
		break;
	case LL_PCODE_PROFILE_CIRCLE_HALF:
		{
			// If this has a square hollow, we should adjust the
			// number of faces a bit so that the geometry lines up.
			U8 hole_type=0;
			// Number of faces is cut in half because it's only a half-circle.
			F32 circle_detail = MIN_DETAIL_FACES * detail * 0.5f;
			if (hollow)
			{
				hole_type = params.getCurveType() & LL_PCODE_HOLE_MASK;
				if (hole_type == LL_PCODE_HOLE_SQUARE)
				{
					// Snap to the next multiple of four sides (div 2),
					// so that corners line up.
					circle_detail = llceil(circle_detail / 2.0f) * 2.0f;
				}
			}
			np = getNumNGonPoints(params, llfloor(circle_detail), 0.5f, 0.f, 0.5f);
			
			if (hollow)
			{
				np *= 2;
			}

			// Special case for openness of sphere
			if ((params.getEnd() - params.getBegin()) < 1.f)
			{
			}
			else if (!hollow)
			{
				np++;
			}
		}
		break;
	default:
	   break;
	};

	
	return np;
}


bool LLProfile::generate(const LLProfileParams& params, bool path_open,F32 detail, S32 split,
						 bool is_sculpted, S32 sculpt_size)
{
	LL_PROFILE_ZONE_SCOPED_CATEGORY_VOLUME

	if ((!mDirty) && (!is_sculpted))
	{
		return false;
	}
	mDirty = false;

	if (detail < MIN_LOD)
	{
		LL_INFOS() << "Generating profile with LOD < MIN_LOD.  CLAMPING" << LL_ENDL;
		detail = MIN_LOD;
	}

	mProfile.resize(0);
	mFaces.resize(0);

	// Generate the face data
	S32 i;
	F32 begin = params.getBegin();
	F32 end = params.getEnd();
	F32 hollow = params.getHollow();

	// Quick validation to eliminate some server crashes.
	if (begin > end - 0.01f)
	{
		LL_WARNS() << "LLProfile::generate() assertion failed (begin >= end)" << LL_ENDL;
		return false;
	}

	S32 face_num = 0;

	switch (params.getCurveType() & LL_PCODE_PROFILE_MASK)
	{
	case LL_PCODE_PROFILE_SQUARE:
		{
			genNGon(params, 4,-0.375, 0, 1, split);
			if (path_open)
			{
				addCap (LL_FACE_PATH_BEGIN);
			}

			for (i = llfloor(begin * 4.f); i < llfloor(end * 4.f + .999f); i++)
			{
				addFace((face_num++) * (split +1), split+2, 1, LL_FACE_OUTER_SIDE_0 << i, true);
			}

			LLVector4a scale(1,1,4,1);

			for (i = 0; i <(S32) mProfile.size(); i++)
			{
				// Scale by 4 to generate proper tex coords.
				mProfile[i].mul(scale);
				llassert(mProfile[i].isFinite3());
			}

			if (hollow)
			{
				switch (params.getCurveType() & LL_PCODE_HOLE_MASK)
				{
				case LL_PCODE_HOLE_TRIANGLE:
					// This offset is not correct, but we can't change it now... DK 11/17/04
				  	addHole(params, true, 3, -0.375f, hollow, 1.f, split);
					break;
				case LL_PCODE_HOLE_CIRCLE:
					// TODO: Compute actual detail levels for cubes
				  	addHole(params, false, MIN_DETAIL_FACES * detail, -0.375f, hollow, 1.f);
					break;
				case LL_PCODE_HOLE_SAME:
				case LL_PCODE_HOLE_SQUARE:
				default:
					addHole(params, true, 4, -0.375f, hollow, 1.f, split);
					break;
				}
			}
			
			if (path_open) {
				mFaces[0].mCount = mTotal;
			}
		}
		break;
	case  LL_PCODE_PROFILE_ISOTRI:
	case  LL_PCODE_PROFILE_RIGHTTRI:
	case  LL_PCODE_PROFILE_EQUALTRI:
		{
			genNGon(params, 3,0, 0, 1, split);
			LLVector4a scale(1,1,3,1);
			for (i = 0; i <(S32) mProfile.size(); i++)
			{
				// Scale by 3 to generate proper tex coords.
				mProfile[i].mul(scale);
				llassert(mProfile[i].isFinite3());
			}

			if (path_open)
			{
				addCap(LL_FACE_PATH_BEGIN);
			}

			for (i = llfloor(begin * 3.f); i < llfloor(end * 3.f + .999f); i++)
			{
				addFace((face_num++) * (split +1), split+2, 1, LL_FACE_OUTER_SIDE_0 << i, true);
			}
			if (hollow)
			{
				// Swept triangles need smaller hollowness values,
				// because the triangle doesn't fill the bounding box.
				F32 triangle_hollow = hollow / 2.f;

				switch (params.getCurveType() & LL_PCODE_HOLE_MASK)
				{
				case LL_PCODE_HOLE_CIRCLE:
					// TODO: Actually generate level of detail for triangles
					addHole(params, false, MIN_DETAIL_FACES * detail, 0, triangle_hollow, 1.f);
					break;
				case LL_PCODE_HOLE_SQUARE:
					addHole(params, true, 4, 0, triangle_hollow, 1.f, split);
					break;
				case LL_PCODE_HOLE_SAME:
				case LL_PCODE_HOLE_TRIANGLE:
				default:
					addHole(params, true, 3, 0, triangle_hollow, 1.f, split);
					break;
				}
			}
		}
		break;
	case LL_PCODE_PROFILE_CIRCLE:
		{
			// If this has a square hollow, we should adjust the
			// number of faces a bit so that the geometry lines up.
			U8 hole_type=0;
			F32 circle_detail = MIN_DETAIL_FACES * detail;
			if (hollow)
			{
				hole_type = params.getCurveType() & LL_PCODE_HOLE_MASK;
				if (hole_type == LL_PCODE_HOLE_SQUARE)
				{
					// Snap to the next multiple of four sides,
					// so that corners line up.
					circle_detail = llceil(circle_detail / 4.0f) * 4.0f;
				}
			}

			S32 sides = (S32)circle_detail;

			if (is_sculpted)
				sides = sculpt_size;
			
			genNGon(params, sides);
			
			if (path_open)
			{
				addCap (LL_FACE_PATH_BEGIN);
			}

			if (mOpen && !hollow)
			{
				addFace(0,mTotal-1,0,LL_FACE_OUTER_SIDE_0, false);
			}
			else
			{
				addFace(0,mTotal,0,LL_FACE_OUTER_SIDE_0, false);
			}

			if (hollow)
			{
				switch (hole_type)
				{
				case LL_PCODE_HOLE_SQUARE:
					addHole(params, true, 4, 0, hollow, 1.f, split);
					break;
				case LL_PCODE_HOLE_TRIANGLE:
					addHole(params, true, 3, 0, hollow, 1.f, split);
					break;
				case LL_PCODE_HOLE_CIRCLE:
				case LL_PCODE_HOLE_SAME:
				default:
					addHole(params, true, circle_detail, 0, hollow, 1.f);
					break;
				}
			}
		}
		break;
	case LL_PCODE_PROFILE_CIRCLE_HALF:
		{
			// If this has a square hollow, we should adjust the
			// number of faces a bit so that the geometry lines up.
			U8 hole_type=0;
			// Number of faces is cut in half because it's only a half-circle.
			F32 circle_detail = MIN_DETAIL_FACES * detail * 0.5f;
			if (hollow)
			{
				hole_type = params.getCurveType() & LL_PCODE_HOLE_MASK;
				if (hole_type == LL_PCODE_HOLE_SQUARE)
				{
					// Snap to the next multiple of four sides (div 2),
					// so that corners line up.
					circle_detail = llceil(circle_detail / 2.0f) * 2.0f;
				}
			}
			genNGon(params, llfloor(circle_detail), 0.5f, 0.f, 0.5f);
			if (path_open)
			{
				addCap(LL_FACE_PATH_BEGIN);
			}
			if (mOpen && !params.getHollow())
			{
				addFace(0,mTotal-1,0,LL_FACE_OUTER_SIDE_0, false);
			}
			else
			{
				addFace(0,mTotal,0,LL_FACE_OUTER_SIDE_0, false);
			}

			if (hollow)
			{
				switch (hole_type)
				{
				case LL_PCODE_HOLE_SQUARE:
					addHole(params, true, 2, 0.5f, hollow, 0.5f, split);
					break;
				case LL_PCODE_HOLE_TRIANGLE:
					addHole(params, true, 3,  0.5f, hollow, 0.5f, split);
					break;
				case LL_PCODE_HOLE_CIRCLE:
				case LL_PCODE_HOLE_SAME:
				default:
					addHole(params, false, circle_detail,  0.5f, hollow, 0.5f);
					break;
				}
			}

			// Special case for openness of sphere
			if ((params.getEnd() - params.getBegin()) < 1.f)
			{
				mOpen = true;
			}
			else if (!hollow)
			{
				mOpen = false;
				mProfile.push_back(mProfile[0]);
				mTotal++;
			}
		}
		break;
	default:
	    LL_ERRS() << "Unknown profile: getCurveType()=" << params.getCurveType() << LL_ENDL;
		break;
	};

	if (path_open)
	{
		addCap(LL_FACE_PATH_END); // bottom
	}
	
	if ( mOpen) // interior edge caps
	{
		addFace(mTotal-1, 2,0.5,LL_FACE_PROFILE_BEGIN, true);

		if (hollow)
		{
			addFace(mTotalOut-1, 2,0.5,LL_FACE_PROFILE_END, true);
		}
		else
		{
			addFace(mTotal-2, 2,0.5,LL_FACE_PROFILE_END, true);
		}
	}
	
	return true;
}



bool LLProfileParams::importFile(LLFILE *fp)
{
	const S32 BUFSIZE = 16384;
	char buffer[BUFSIZE];	/* Flawfinder: ignore */
	// *NOTE: changing the size or type of these buffers will require
	// changing the sscanf below.
	char keyword[256];	/* Flawfinder: ignore */
	char valuestr[256];	/* Flawfinder: ignore */
	keyword[0] = 0;
	valuestr[0] = 0;
	F32 tempF32;
	U32 tempU32;

	while (!feof(fp))
	{
		if (fgets(buffer, BUFSIZE, fp) == NULL)
		{
			buffer[0] = '\0';
		}
		
		sscanf(	/* Flawfinder: ignore */
			buffer,
			" %255s %255s",
			keyword, valuestr);
		if (!strcmp("{", keyword))
		{
			continue;
		}
		if (!strcmp("}",keyword))
		{
			break;
		}
		else if (!strcmp("curve", keyword))
		{
			sscanf(valuestr,"%d",&tempU32);
			setCurveType((U8) tempU32);
		}
		else if (!strcmp("begin",keyword))
		{
			sscanf(valuestr,"%g",&tempF32);
			setBegin(tempF32);
		}
		else if (!strcmp("end",keyword))
		{
			sscanf(valuestr,"%g",&tempF32);
			setEnd(tempF32);
		}
		else if (!strcmp("hollow",keyword))
		{
			sscanf(valuestr,"%g",&tempF32);
			setHollow(tempF32);
		}
		else
		{
			LL_WARNS() << "unknown keyword " << keyword << " in profile import" << LL_ENDL;
		}
	}

	return true;
}


bool LLProfileParams::exportFile(LLFILE *fp) const
{
	fprintf(fp,"\t\tprofile 0\n");
	fprintf(fp,"\t\t{\n");
	fprintf(fp,"\t\t\tcurve\t%d\n", getCurveType());
	fprintf(fp,"\t\t\tbegin\t%g\n", getBegin());
	fprintf(fp,"\t\t\tend\t%g\n", getEnd());
	fprintf(fp,"\t\t\thollow\t%g\n", getHollow());
	fprintf(fp, "\t\t}\n");
	return true;
}


bool LLProfileParams::importLegacyStream(std::istream& input_stream)
{
	const S32 BUFSIZE = 16384;
	char buffer[BUFSIZE];	/* Flawfinder: ignore */
	// *NOTE: changing the size or type of these buffers will require
	// changing the sscanf below.
	char keyword[256];	/* Flawfinder: ignore */
	char valuestr[256];	/* Flawfinder: ignore */
	keyword[0] = 0;
	valuestr[0] = 0;
	F32 tempF32;
	U32 tempU32;

	while (input_stream.good())
	{
		input_stream.getline(buffer, BUFSIZE);
		sscanf(	/* Flawfinder: ignore */
			buffer,
			" %255s %255s",
			keyword,
			valuestr);
		if (!strcmp("{", keyword))
		{
			continue;
		}
		if (!strcmp("}",keyword))
		{
			break;
		}
		else if (!strcmp("curve", keyword))
		{
			sscanf(valuestr,"%d",&tempU32);
			setCurveType((U8) tempU32);
		}
		else if (!strcmp("begin",keyword))
		{
			sscanf(valuestr,"%g",&tempF32);
			setBegin(tempF32);
		}
		else if (!strcmp("end",keyword))
		{
			sscanf(valuestr,"%g",&tempF32);
			setEnd(tempF32);
		}
		else if (!strcmp("hollow",keyword))
		{
			sscanf(valuestr,"%g",&tempF32);
			setHollow(tempF32);
		}
		else
		{
 		LL_WARNS() << "unknown keyword " << keyword << " in profile import" << LL_ENDL;
		}
	}

	return true;
}


bool LLProfileParams::exportLegacyStream(std::ostream& output_stream) const
{
	output_stream <<"\t\tprofile 0\n";
	output_stream <<"\t\t{\n";
	output_stream <<"\t\t\tcurve\t" << (S32) getCurveType() << "\n";
	output_stream <<"\t\t\tbegin\t" << getBegin() << "\n";
	output_stream <<"\t\t\tend\t" << getEnd() << "\n";
	output_stream <<"\t\t\thollow\t" << getHollow() << "\n";
	output_stream << "\t\t}\n";
	return true;
}

LLSD LLProfileParams::asLLSD() const
{
	LLSD sd;

	sd["curve"] = getCurveType();
	sd["begin"] = getBegin();
	sd["end"] = getEnd();
	sd["hollow"] = getHollow();
	return sd;
}

bool LLProfileParams::fromLLSD(LLSD& sd)
{
	setCurveType(sd["curve"].asInteger());
	setBegin((F32)sd["begin"].asReal());
	setEnd((F32)sd["end"].asReal());
	setHollow((F32)sd["hollow"].asReal());
	return true;
}

void LLProfileParams::copyParams(const LLProfileParams &params)
{
	setCurveType(params.getCurveType());
	setBegin(params.getBegin());
	setEnd(params.getEnd());
	setHollow(params.getHollow());
}


LLPath::~LLPath()
{
}

S32 LLPath::getNumNGonPoints(const LLPathParams& params, S32 sides, F32 startOff, F32 end_scale, F32 twist_scale)
{ //this is basically LLPath::genNGon stripped down to only operations that influence the number of points added
	S32 ret = 0;

	F32 step= 1.0f / sides;
	F32 t	= params.getBegin();
	ret = 1;
	
	t+=step;

	// Snap to a quantized parameter, so that cut does not
	// affect most sample points.
	t = ((S32)(t * sides)) / (F32)sides;

	// Run through the non-cut dependent points.
	while (t < params.getEnd())
	{
		ret++;
		t+=step;
	}

	ret++;

	return ret;
}

void LLPath::genNGon(const LLPathParams& params, S32 sides, F32 startOff, F32 end_scale, F32 twist_scale)
{
	LL_PROFILE_ZONE_SCOPED_CATEGORY_VOLUME

	// Generates a circular path, starting at (1, 0, 0), counterclockwise along the xz plane.
	constexpr F32 tableScale[] = { 1, 1, 1, 0.5f, 0.707107f, 0.53f, 0.525f, 0.5f };

	F32 revolutions = params.getRevolutions();
	F32 skew		= params.getSkew();
	F32 skew_mag	= fabs(skew);
	F32 hole_x		= params.getScaleX() * (1.0f - skew_mag);
	F32 hole_y		= params.getScaleY();

	// Calculate taper begin/end for x,y (Negative means taper the beginning)
	F32 taper_x_begin	= 1.0f;
	F32 taper_x_end		= 1.0f - params.getTaperX();
	F32	taper_y_begin	= 1.0f;
	F32	taper_y_end		= 1.0f - params.getTaperY();

	if ( taper_x_end > 1.0f )
	{
		// Flip tapering.
		taper_x_begin	= 2.0f - taper_x_end;
		taper_x_end		= 1.0f;
	}
	if ( taper_y_end > 1.0f )
	{
		// Flip tapering.
		taper_y_begin	= 2.0f - taper_y_end;
		taper_y_end		= 1.0f;
	}

	// For spheres, the radius is usually zero.
	F32 radius_start = 0.5f;
	if (sides < 8)
	{
		radius_start = tableScale[sides];
	}

	// Scale the radius to take the hole size into account.
	radius_start *= 1.0f - hole_y;
	
	// Now check the radius offset to calculate the start,end radius.  (Negative means
	// decrease the start radius instead).
	F32 radius_end    = radius_start;
	F32 radius_offset = params.getRadiusOffset();
	if (radius_offset < 0.f)
	{
		radius_start *= 1.f + radius_offset;
	}
	else
	{
		radius_end   *= 1.f - radius_offset;
	}	

	// Is the path NOT a closed loop?
	mOpen = ( (params.getEnd()*end_scale - params.getBegin() < 1.0f) ||
		      (skew_mag > 0.001f) ||
			  (fabs(taper_x_end - taper_x_begin) > 0.001f) ||
			  (fabs(taper_y_end - taper_y_begin) > 0.001f) ||
			  (fabs(radius_end - radius_start) > 0.001f) );

	F32 ang, c, s;
	LLQuaternion twist, qang;
	PathPt *pt;
	LLVector3 path_axis (1.f, 0.f, 0.f);
	//LLVector3 twist_axis(0.f, 0.f, 1.f);
	F32 twist_begin = params.getTwistBegin() * twist_scale;
	F32 twist_end	= params.getTwist() * twist_scale;

	// We run through this once before the main loop, to make sure
	// the path begins at the correct cut.
	F32 step= 1.0f / sides;
	F32 t	= params.getBegin();
	pt		= mPath.append(1);
	ang		= 2.0f*F_PI*revolutions * t;
	s		= sin(ang)*lerp(radius_start, radius_end, t);	
	c		= cos(ang)*lerp(radius_start, radius_end, t);


	pt->mPos.set(0 + lerp(0,params.getShear().mV[0],s)
					  + lerp(-skew ,skew, t) * 0.5f,
					c + lerp(0,params.getShear().mV[1],s), 
					s);
	pt->mScale.set(hole_x * lerp(taper_x_begin, taper_x_end, t),
		hole_y * lerp(taper_y_begin, taper_y_end, t),
		0,1);
	pt->mTexT  = t;

	// Twist rotates the path along the x,y plane (I think) - DJS 04/05/02
	twist.setQuat  (lerp(twist_begin,twist_end,t) * 2.f * F_PI - F_PI,0,0,1);
	// Rotate the point around the circle's center.
	qang.setQuat   (ang,path_axis);

	LLMatrix3 rot(twist * qang);

	pt->mRot.loadu(rot);

	t+=step;

	// Snap to a quantized parameter, so that cut does not
	// affect most sample points.
	t = ((S32)(t * sides)) / (F32)sides;

	// Run through the non-cut dependent points.
	while (t < params.getEnd())
	{
		pt		= mPath.append(1);

		ang = 2.0f*F_PI*revolutions * t;
		c   = cos(ang)*lerp(radius_start, radius_end, t);
		s   = sin(ang)*lerp(radius_start, radius_end, t);

		pt->mPos.set(0 + lerp(0,params.getShear().mV[0],s)
					      + lerp(-skew ,skew, t) * 0.5f,
						c + lerp(0,params.getShear().mV[1],s), 
						s);

		pt->mScale.set(hole_x * lerp(taper_x_begin, taper_x_end, t),
					hole_y * lerp(taper_y_begin, taper_y_end, t),
					0,1);
		pt->mTexT  = t;

		// Twist rotates the path along the x,y plane (I think) - DJS 04/05/02
		twist.setQuat  (lerp(twist_begin,twist_end,t) * 2.f * F_PI - F_PI,0,0,1);
		// Rotate the point around the circle's center.
		qang.setQuat   (ang,path_axis);
		LLMatrix3 tmp(twist*qang);
		pt->mRot.loadu(tmp);

		t+=step;
	}

	// Make one final pass for the end cut.
	t = params.getEnd();
	pt		= mPath.append(1);
	ang = 2.0f*F_PI*revolutions * t;
	c   = cos(ang)*lerp(radius_start, radius_end, t);
	s   = sin(ang)*lerp(radius_start, radius_end, t);

	pt->mPos.set(0 + lerp(0,params.getShear().mV[0],s)
					  + lerp(-skew ,skew, t) * 0.5f,
					c + lerp(0,params.getShear().mV[1],s), 
					s);
	pt->mScale.set(hole_x * lerp(taper_x_begin, taper_x_end, t),
				   hole_y * lerp(taper_y_begin, taper_y_end, t),
				   0,1);
	pt->mTexT  = t;

	// Twist rotates the path along the x,y plane (I think) - DJS 04/05/02
	twist.setQuat  (lerp(twist_begin,twist_end,t) * 2.f * F_PI - F_PI,0,0,1);
	// Rotate the point around the circle's center.
	qang.setQuat   (ang,path_axis);
	LLMatrix3 tmp(twist*qang);
	pt->mRot.loadu(tmp);

	mTotal = mPath.size();
}

const LLVector2 LLPathParams::getBeginScale() const
{
	LLVector2 begin_scale(1.f, 1.f);
	if (getScaleX() > 1)
	{
		begin_scale.mV[0] = 2-getScaleX();
	}
	if (getScaleY() > 1)
	{
		begin_scale.mV[1] = 2-getScaleY();
	}
	return begin_scale;
}

const LLVector2 LLPathParams::getEndScale() const
{
	LLVector2 end_scale(1.f, 1.f);
	if (getScaleX() < 1)
	{
		end_scale.mV[0] = getScaleX();
	}
	if (getScaleY() < 1)
	{
		end_scale.mV[1] = getScaleY();
	}
	return end_scale;
}

S32 LLPath::getNumPoints(const LLPathParams& params, F32 detail)
{ // this is basically LLPath::generate stripped down to only the operations that influence the number of points
	if (detail < MIN_LOD)
	{
		detail = MIN_LOD;
	}

	S32 np = 2; // hardcode for line

	// Is this 0xf0 mask really necessary?  DK 03/02/05

	switch (params.getCurveType() & 0xf0)
	{
	default:
	case LL_PCODE_PATH_LINE:
		{
			// Take the begin/end twist into account for detail.
			np    = llfloor(fabs(params.getTwistBegin() - params.getTwist()) * 3.5f * (detail-0.5f)) + 2;
		}
		break;

	case LL_PCODE_PATH_CIRCLE:
		{
			// Increase the detail as the revolutions and twist increase.
			F32 twist_mag = fabs(params.getTwistBegin() - params.getTwist());

			S32 sides = (S32)llfloor(llfloor((MIN_DETAIL_FACES * detail + twist_mag * 3.5f * (detail-0.5f))) * params.getRevolutions());

			np = sides;
		}
		break;

	case LL_PCODE_PATH_CIRCLE2:
		{
			//genNGon(params, llfloor(MIN_DETAIL_FACES * detail), 4.f, 0.f);
			np = getNumNGonPoints(params, llfloor(MIN_DETAIL_FACES * detail));
		}
		break;

	case LL_PCODE_PATH_TEST:

		np     = 5;
		break;
	};

	return np;
}

bool LLPath::generate(const LLPathParams& params, F32 detail, S32 split,
					  bool is_sculpted, S32 sculpt_size)
{
	LL_PROFILE_ZONE_SCOPED_CATEGORY_VOLUME

	if ((!mDirty) && (!is_sculpted))
	{
		return false;
	}

	if (detail < MIN_LOD)
	{
		LL_INFOS() << "Generating path with LOD < MIN!  Clamping to 1" << LL_ENDL;
		detail = MIN_LOD;
	}

	mDirty = false;
	S32 np = 2; // hardcode for line

	mPath.resize(0);
	mOpen = true;

	// Is this 0xf0 mask really necessary?  DK 03/02/05
	switch (params.getCurveType() & 0xf0)
	{
	default:
	case LL_PCODE_PATH_LINE:
		{
			// Take the begin/end twist into account for detail.
			np    = llfloor(fabs(params.getTwistBegin() - params.getTwist()) * 3.5f * (detail-0.5f)) + 2;
			if (np < split+2)
			{
				np = split+2;
			}

			mStep = 1.0f / (np-1);
			
			mPath.resize(np);

			LLVector2 start_scale = params.getBeginScale();
			LLVector2 end_scale = params.getEndScale();

			for (S32 i=0;i<np;i++)
			{
				F32 t = lerp(params.getBegin(),params.getEnd(),(F32)i * mStep);
				mPath[i].mPos.set(lerp(0,params.getShear().mV[0],t),
									 lerp(0,params.getShear().mV[1],t),
									 t - 0.5f);
				LLQuaternion quat;
				quat.setQuat(lerp(F_PI * params.getTwistBegin(),F_PI * params.getTwist(),t),0,0,1);
				LLMatrix3 tmp(quat);
				mPath[i].mRot.loadu(tmp);
				mPath[i].mScale.set(lerp(start_scale.mV[0],end_scale.mV[0],t),
									lerp(start_scale.mV[1],end_scale.mV[1],t),
									0,1);
				mPath[i].mTexT        = t;
			}
		}
		break;

	case LL_PCODE_PATH_CIRCLE:
		{
			// Increase the detail as the revolutions and twist increase.
			F32 twist_mag = fabs(params.getTwistBegin() - params.getTwist());

			S32 sides = (S32)llfloor(llfloor((MIN_DETAIL_FACES * detail + twist_mag * 3.5f * (detail-0.5f))) * params.getRevolutions());

			if (is_sculpted)
				sides = llmax(sculpt_size, 1);
			
			if (0 < sides)
				genNGon(params, sides);
		}
		break;

	case LL_PCODE_PATH_CIRCLE2:
		{
			if (params.getEnd() - params.getBegin() >= 0.99f &&
				params.getScaleX() >= .99f)
			{
				mOpen = false;
			}

			//genNGon(params, llfloor(MIN_DETAIL_FACES * detail), 4.f, 0.f);
			genNGon(params, llfloor(MIN_DETAIL_FACES * detail));

			F32 toggle = 0.5f;
			for (S32 i=0;i<(S32)mPath.size();i++)
			{
				mPath[i].mPos.getF32ptr()[0] = toggle;
				if (toggle == 0.5f)
					toggle = -0.5f;
				else
					toggle = 0.5f;
			}
		}

		break;

	case LL_PCODE_PATH_TEST:

		np     = 5;
		mStep = 1.0f / (np-1);
		
		mPath.resize(np);

		for (S32 i=0;i<np;i++)
		{
			F32 t = (F32)i * mStep;
			mPath[i].mPos.set(0,
								lerp(0,   -sin(F_PI*params.getTwist()*t)*0.5f,t),
								lerp(-0.5f, cos(F_PI*params.getTwist()*t)*0.5f,t));
			mPath[i].mScale.set(lerp(1,params.getScale().mV[0],t),
								lerp(1,params.getScale().mV[1],t), 0,1);
			mPath[i].mTexT  = t;
			LLQuaternion quat;
			quat.setQuat(F_PI * params.getTwist() * t,1,0,0);
			LLMatrix3 tmp(quat);
			mPath[i].mRot.loadu(tmp);
		}

		break;
	};

	if (params.getTwist() != params.getTwistBegin()) mOpen = true;

	//if ((int(fabsf(params.getTwist() - params.getTwistBegin())*100))%100 != 0) {
	//	mOpen = true;
	//}
	
	return true;
}

bool LLDynamicPath::generate(const LLPathParams& params, F32 detail, S32 split,
							 bool is_sculpted, S32 sculpt_size)
{
	mOpen = true; // Draw end caps
	if (getPathLength() == 0)
	{
		// Path hasn't been generated yet.
		// Some algorithms later assume at least TWO path points.
		resizePath(2);
		LLQuaternion quat;
		quat.setQuat(0,0,0);
		LLMatrix3 tmp(quat);

		for (U32 i = 0; i < 2; i++)
		{
			mPath[i].mPos.set(0, 0, 0);
			mPath[i].mRot.loadu(tmp);
			mPath[i].mScale.set(1, 1, 0, 1);
			mPath[i].mTexT = 0;
		}
	}

	return true;
}


bool LLPathParams::importFile(LLFILE *fp)
{
	const S32 BUFSIZE = 16384;
	char buffer[BUFSIZE];	/* Flawfinder: ignore */
	// *NOTE: changing the size or type of these buffers will require
	// changing the sscanf below.
	char keyword[256];	/* Flawfinder: ignore */
	char valuestr[256];	/* Flawfinder: ignore */
	keyword[0] = 0;
	valuestr[0] = 0;

	F32 tempF32;
	F32 x, y;
	U32 tempU32;

	while (!feof(fp))
	{
		if (fgets(buffer, BUFSIZE, fp) == NULL)
		{
			buffer[0] = '\0';
		}
		
		sscanf(	/* Flawfinder: ignore */
			buffer,
			" %255s %255s",
			keyword, valuestr);
		if (!strcmp("{", keyword))
		{
			continue;
		}
		if (!strcmp("}",keyword))
		{
			break;
		}
		else if (!strcmp("curve", keyword))
		{
			sscanf(valuestr,"%d",&tempU32);
			setCurveType((U8) tempU32);
		}
		else if (!strcmp("begin",keyword))
		{
			sscanf(valuestr,"%g",&tempF32);
			setBegin(tempF32);
		}
		else if (!strcmp("end",keyword))
		{
			sscanf(valuestr,"%g",&tempF32);
			setEnd(tempF32);
		}
		else if (!strcmp("scale",keyword))
		{
			// Legacy for one dimensional scale per path
			sscanf(valuestr,"%g",&tempF32);
			setScale(tempF32, tempF32);
		}
		else if (!strcmp("scale_x", keyword))
		{
			sscanf(valuestr, "%g", &x);
			setScaleX(x);
		}
		else if (!strcmp("scale_y", keyword))
		{
			sscanf(valuestr, "%g", &y);
			setScaleY(y);
		}
		else if (!strcmp("shear_x", keyword))
		{
			sscanf(valuestr, "%g", &x);
			setShearX(x);
		}
		else if (!strcmp("shear_y", keyword))
		{
			sscanf(valuestr, "%g", &y);
			setShearY(y);
		}
		else if (!strcmp("twist",keyword))
		{
			sscanf(valuestr,"%g",&tempF32);
			setTwist(tempF32);
		}
		else if (!strcmp("twist_begin", keyword))
		{
			sscanf(valuestr, "%g", &y);
			setTwistBegin(y);
		}
		else if (!strcmp("radius_offset", keyword))
		{
			sscanf(valuestr, "%g", &y);
			setRadiusOffset(y);
		}
		else if (!strcmp("taper_x", keyword))
		{
			sscanf(valuestr, "%g", &y);
			setTaperX(y);
		}
		else if (!strcmp("taper_y", keyword))
		{
			sscanf(valuestr, "%g", &y);
			setTaperY(y);
		}
		else if (!strcmp("revolutions", keyword))
		{
			sscanf(valuestr, "%g", &y);
			setRevolutions(y);
		}
		else if (!strcmp("skew", keyword))
		{
			sscanf(valuestr, "%g", &y);
			setSkew(y);
		}
		else
		{
			LL_WARNS() << "unknown keyword " << " in path import" << LL_ENDL;
		}
	}
	return true;
}


bool LLPathParams::exportFile(LLFILE *fp) const
{
	fprintf(fp, "\t\tpath 0\n");
	fprintf(fp, "\t\t{\n");
	fprintf(fp, "\t\t\tcurve\t%d\n", getCurveType());
	fprintf(fp, "\t\t\tbegin\t%g\n", getBegin());
	fprintf(fp, "\t\t\tend\t%g\n", getEnd());
	fprintf(fp, "\t\t\tscale_x\t%g\n", getScaleX() );
	fprintf(fp, "\t\t\tscale_y\t%g\n", getScaleY() );
	fprintf(fp, "\t\t\tshear_x\t%g\n", getShearX() );
	fprintf(fp, "\t\t\tshear_y\t%g\n", getShearY() );
	fprintf(fp,"\t\t\ttwist\t%g\n", getTwist());
	
	fprintf(fp,"\t\t\ttwist_begin\t%g\n", getTwistBegin());
	fprintf(fp,"\t\t\tradius_offset\t%g\n", getRadiusOffset());
	fprintf(fp,"\t\t\ttaper_x\t%g\n", getTaperX());
	fprintf(fp,"\t\t\ttaper_y\t%g\n", getTaperY());
	fprintf(fp,"\t\t\trevolutions\t%g\n", getRevolutions());
	fprintf(fp,"\t\t\tskew\t%g\n", getSkew());

	fprintf(fp, "\t\t}\n");
	return true;
}


bool LLPathParams::importLegacyStream(std::istream& input_stream)
{
	const S32 BUFSIZE = 16384;
	char buffer[BUFSIZE];	/* Flawfinder: ignore */
	// *NOTE: changing the size or type of these buffers will require
	// changing the sscanf below.
	char keyword[256];	/* Flawfinder: ignore */
	char valuestr[256];	/* Flawfinder: ignore */
	keyword[0] = 0;
	valuestr[0] = 0;

	F32 tempF32;
	F32 x, y;
	U32 tempU32;

	while (input_stream.good())
	{
		input_stream.getline(buffer, BUFSIZE);
		sscanf(	/* Flawfinder: ignore */
			buffer,
			" %255s %255s",
			keyword, valuestr);
		if (!strcmp("{", keyword))
		{
			continue;
		}
		if (!strcmp("}",keyword))
		{
			break;
		}
		else if (!strcmp("curve", keyword))
		{
			sscanf(valuestr,"%d",&tempU32);
			setCurveType((U8) tempU32);
		}
		else if (!strcmp("begin",keyword))
		{
			sscanf(valuestr,"%g",&tempF32);
			setBegin(tempF32);
		}
		else if (!strcmp("end",keyword))
		{
			sscanf(valuestr,"%g",&tempF32);
			setEnd(tempF32);
		}
		else if (!strcmp("scale",keyword))
		{
			// Legacy for one dimensional scale per path
			sscanf(valuestr,"%g",&tempF32);
			setScale(tempF32, tempF32);
		}
		else if (!strcmp("scale_x", keyword))
		{
			sscanf(valuestr, "%g", &x);
			setScaleX(x);
		}
		else if (!strcmp("scale_y", keyword))
		{
			sscanf(valuestr, "%g", &y);
			setScaleY(y);
		}
		else if (!strcmp("shear_x", keyword))
		{
			sscanf(valuestr, "%g", &x);
			setShearX(x);
		}
		else if (!strcmp("shear_y", keyword))
		{
			sscanf(valuestr, "%g", &y);
			setShearY(y);
		}
		else if (!strcmp("twist",keyword))
		{
			sscanf(valuestr,"%g",&tempF32);
			setTwist(tempF32);
		}
		else if (!strcmp("twist_begin", keyword))
		{
			sscanf(valuestr, "%g", &y);
			setTwistBegin(y);
		}
		else if (!strcmp("radius_offset", keyword))
		{
			sscanf(valuestr, "%g", &y);
			setRadiusOffset(y);
		}
		else if (!strcmp("taper_x", keyword))
		{
			sscanf(valuestr, "%g", &y);
			setTaperX(y);
		}
		else if (!strcmp("taper_y", keyword))
		{
			sscanf(valuestr, "%g", &y);
			setTaperY(y);
		}
		else if (!strcmp("revolutions", keyword))
		{
			sscanf(valuestr, "%g", &y);
			setRevolutions(y);
		}
		else if (!strcmp("skew", keyword))
		{
			sscanf(valuestr, "%g", &y);
			setSkew(y);
		}
		else
		{
			LL_WARNS() << "unknown keyword " << " in path import" << LL_ENDL;
		}
	}
	return true;
}


bool LLPathParams::exportLegacyStream(std::ostream& output_stream) const
{
	output_stream << "\t\tpath 0\n";
	output_stream << "\t\t{\n";
	output_stream << "\t\t\tcurve\t" << (S32) getCurveType() << "\n";
	output_stream << "\t\t\tbegin\t" << getBegin() << "\n";
	output_stream << "\t\t\tend\t" << getEnd() << "\n";
	output_stream << "\t\t\tscale_x\t" << getScaleX()  << "\n";
	output_stream << "\t\t\tscale_y\t" << getScaleY()  << "\n";
	output_stream << "\t\t\tshear_x\t" << getShearX()  << "\n";
	output_stream << "\t\t\tshear_y\t" << getShearY()  << "\n";
	output_stream <<"\t\t\ttwist\t" << getTwist() << "\n";
	
	output_stream <<"\t\t\ttwist_begin\t" << getTwistBegin() << "\n";
	output_stream <<"\t\t\tradius_offset\t" << getRadiusOffset() << "\n";
	output_stream <<"\t\t\ttaper_x\t" << getTaperX() << "\n";
	output_stream <<"\t\t\ttaper_y\t" << getTaperY() << "\n";
	output_stream <<"\t\t\trevolutions\t" << getRevolutions() << "\n";
	output_stream <<"\t\t\tskew\t" << getSkew() << "\n";

	output_stream << "\t\t}\n";
	return true;
}

LLSD LLPathParams::asLLSD() const
{
	LLSD sd = LLSD();
	sd["curve"] = getCurveType();
	sd["begin"] = getBegin();
	sd["end"] = getEnd();
	sd["scale_x"] = getScaleX();
	sd["scale_y"] = getScaleY();
	sd["shear_x"] = getShearX();
	sd["shear_y"] = getShearY();
	sd["twist"] = getTwist();
	sd["twist_begin"] = getTwistBegin();
	sd["radius_offset"] = getRadiusOffset();
	sd["taper_x"] = getTaperX();
	sd["taper_y"] = getTaperY();
	sd["revolutions"] = getRevolutions();
	sd["skew"] = getSkew();

	return sd;
}

bool LLPathParams::fromLLSD(LLSD& sd)
{
	setCurveType(sd["curve"].asInteger());
	setBegin((F32)sd["begin"].asReal());
	setEnd((F32)sd["end"].asReal());
	setScaleX((F32)sd["scale_x"].asReal());
	setScaleY((F32)sd["scale_y"].asReal());
	setShearX((F32)sd["shear_x"].asReal());
	setShearY((F32)sd["shear_y"].asReal());
	setTwist((F32)sd["twist"].asReal());
	setTwistBegin((F32)sd["twist_begin"].asReal());
	setRadiusOffset((F32)sd["radius_offset"].asReal());
	setTaperX((F32)sd["taper_x"].asReal());
	setTaperY((F32)sd["taper_y"].asReal());
	setRevolutions((F32)sd["revolutions"].asReal());
	setSkew((F32)sd["skew"].asReal());
	return true;
}

void LLPathParams::copyParams(const LLPathParams &params)
{
	setCurveType(params.getCurveType());
	setBegin(params.getBegin());
	setEnd(params.getEnd());
	setScale(params.getScaleX(), params.getScaleY() );
	setShear(params.getShearX(), params.getShearY() );
	setTwist(params.getTwist());
	setTwistBegin(params.getTwistBegin());
	setRadiusOffset(params.getRadiusOffset());
	setTaper( params.getTaperX(), params.getTaperY() );
	setRevolutions(params.getRevolutions());
	setSkew(params.getSkew());
}

LLProfile::~LLProfile()
{
}


S32 LLVolume::sNumMeshPoints = 0;

LLVolume::LLVolume(const LLVolumeParams &params, const F32 detail, const bool generate_single_face, const bool is_unique)
	: mParams(params)
	, mTrianglesCache(0) // <FS:ND> cache for trianges/LOD estimation
{
	mUnique = is_unique;
	mFaceMask = 0x0;
	mDetail = detail;
	mSculptLevel = -2;
	mSurfaceArea = 1.f; //only calculated for sculpts, defaults to 1 for all other prims
	mIsMeshAssetLoaded = false;
    mIsMeshAssetUnavaliable = false;
	mLODScaleBias.setVec(1,1,1);
	mHullPoints = nullptr;
	mHullIndices = nullptr;
	mNumHullPoints = 0;
	mNumHullIndices = 0;

	// set defaults
	if (mParams.getPathParams().getCurveType() == LL_PCODE_PATH_FLEXIBLE)
	{
		mPathp = new LLDynamicPath();
	}
	else
	{
		mPathp = new LLPath();
	}
	mProfilep = new LLProfile();

	mGenerateSingleFace = generate_single_face;

	generate();
	
	if ((mParams.getSculptID().isNull() && mParams.getSculptType() == LL_SCULPT_TYPE_NONE) || mParams.getSculptType() == LL_SCULPT_TYPE_MESH)
	{
		createVolumeFaces();
	}
}

void LLVolume::resizePath(S32 length)
{
	mPathp->resizePath(length);
	mVolumeFaces.clear();
	setDirty();
}

void LLVolume::regen()
{
	generate();
	createVolumeFaces();
}

void LLVolume::genTangents(S32 face)
{
    // generate legacy tangents for the specified face
    llassert(!isMeshAssetLoaded() || mVolumeFaces[face].mTangents != nullptr); // if this is a complete mesh asset, we should already have tangents
    mVolumeFaces[face].createTangents();
}

LLVolume::~LLVolume()
{
	sNumMeshPoints -= mMesh.size();
	delete mPathp;

	delete mProfilep;

	mPathp = NULL;
	mProfilep = NULL;
	mVolumeFaces.clear();

	ll_aligned_free_16(mHullPoints);
	mHullPoints = NULL;
	ll_aligned_free_16(mHullIndices);
	mHullIndices = NULL;

	delete mTrianglesCache; // <FS:ND>
}

bool LLVolume::generate()
{
	LL_PROFILE_ZONE_SCOPED_CATEGORY_VOLUME

	LL_CHECK_MEMORY
	llassert_always(mProfilep);
	
	//Added 10.03.05 Dave Parks
	// Split is a parameter to LLProfile::generate that tesselates edges on the profile 
	// to prevent lighting and texture interpolation errors on triangles that are 
	// stretched due to twisting or scaling on the path.  
	S32 split = (S32) ((mDetail)*0.66f);
	
	if (mParams.getPathParams().getCurveType() == LL_PCODE_PATH_LINE &&
		(mParams.getPathParams().getScale().mV[0] != 1.0f ||
		 mParams.getPathParams().getScale().mV[1] != 1.0f) &&
		(mParams.getProfileParams().getCurveType() == LL_PCODE_PROFILE_SQUARE ||
		 mParams.getProfileParams().getCurveType() == LL_PCODE_PROFILE_ISOTRI ||
		 mParams.getProfileParams().getCurveType() == LL_PCODE_PROFILE_EQUALTRI ||
		 mParams.getProfileParams().getCurveType() == LL_PCODE_PROFILE_RIGHTTRI))
	{
		split = 0;
	}
		 
	mLODScaleBias.setVec(0.5f, 0.5f, 0.5f);
	
	F32 profile_detail = mDetail;
	F32 path_detail = mDetail;

	if ((mParams.getSculptType() & LL_SCULPT_TYPE_MASK) != LL_SCULPT_TYPE_MESH)
	{
		U8 path_type = mParams.getPathParams().getCurveType();
		U8 profile_type = mParams.getProfileParams().getCurveType();
		if (path_type == LL_PCODE_PATH_LINE && profile_type == LL_PCODE_PROFILE_CIRCLE)
		{
			//cylinders don't care about Z-Axis
			mLODScaleBias.setVec(0.6f, 0.6f, 0.0f);
		}
		else if (path_type == LL_PCODE_PATH_CIRCLE)
		{
			mLODScaleBias.setVec(0.6f, 0.6f, 0.6f);
		}
	}

	bool regenPath = mPathp->generate(mParams.getPathParams(), path_detail, split);
	bool regenProf = mProfilep->generate(mParams.getProfileParams(), mPathp->isOpen(),profile_detail, split);

	if (regenPath || regenProf ) 
	{
		S32 sizeS = mPathp->mPath.size();
		S32 sizeT = mProfilep->mProfile.size();

		sNumMeshPoints -= mMesh.size();
		mMesh.resize(sizeT * sizeS);
		sNumMeshPoints += mMesh.size();		

		//generate vertex positions

		// Run along the path.
		LLVector4a* dst = mMesh.mArray;

		for (S32 s = 0; s < sizeS; ++s)
		{
			F32* scale = mPathp->mPath[s].mScale.getF32ptr();
			
			F32 sc [] = 
			{ scale[0], 0, 0, 0,
				0, scale[1], 0, 0,
				0, 0, scale[2], 0,
					0, 0, 0, 1 };
			
			LLMatrix4 rot((F32*) mPathp->mPath[s].mRot.mMatrix);
			LLMatrix4 scale_mat(sc);
			
			scale_mat *= rot;
			
			LLMatrix4a rot_mat;
			rot_mat.loadu(scale_mat);
			
			LLVector4a* profile = mProfilep->mProfile.mArray;
			LLVector4a* end_profile = profile+sizeT;
			LLVector4a offset = mPathp->mPath[s].mPos;

            // hack to work around MAINT-5660 for debug until we can suss out
            // what is wrong with the path generated that inserts NaNs...
            if (!offset.isFinite3())
            {
                offset.clear();
            }

			LLVector4a tmp;

			// Run along the profile.
			while (profile < end_profile)
			{
				rot_mat.rotate(*profile++, tmp);
				dst->setAdd(tmp,offset);
				++dst;
			}
		}

		for (std::vector<LLProfile::Face>::iterator iter = mProfilep->mFaces.begin();
			 iter != mProfilep->mFaces.end(); ++iter)
		{
			LLFaceID id = iter->mFaceID;
			mFaceMask |= id;
		}
		LL_CHECK_MEMORY
		return true;
	}

	LL_CHECK_MEMORY
	return false;
}

void LLVolumeFace::VertexData::init()
{
	if (!mData)
	{
		mData = (LLVector4a*) ll_aligned_malloc_16(sizeof(LLVector4a)*2);
	}
}

LLVolumeFace::VertexData::VertexData()
{
	mData = NULL;
	init();
}
	
LLVolumeFace::VertexData::VertexData(const VertexData& rhs)
{
	mData = NULL;
	*this = rhs;
}

const LLVolumeFace::VertexData& LLVolumeFace::VertexData::operator=(const LLVolumeFace::VertexData& rhs)
{
	if (this != &rhs)
	{
		init();
		LLVector4a::memcpyNonAliased16((F32*) mData, (F32*) rhs.mData, 2*sizeof(LLVector4a));
		mTexCoord = rhs.mTexCoord;
	}
	return *this;
}

LLVolumeFace::VertexData::~VertexData()
{
	ll_aligned_free_16(mData);
	mData = NULL;
}

LLVector4a& LLVolumeFace::VertexData::getPosition()
{
	return mData[POSITION];
}

LLVector4a& LLVolumeFace::VertexData::getNormal()
{
	return mData[NORMAL];
}

const LLVector4a& LLVolumeFace::VertexData::getPosition() const
{
	return mData[POSITION];
}

const LLVector4a& LLVolumeFace::VertexData::getNormal() const
{
	return mData[NORMAL];
}


void LLVolumeFace::VertexData::setPosition(const LLVector4a& pos)
{
	mData[POSITION] = pos;
}

void LLVolumeFace::VertexData::setNormal(const LLVector4a& norm)
{
	mData[NORMAL] = norm;
}

bool LLVolumeFace::VertexData::operator<(const LLVolumeFace::VertexData& rhs)const
{
	const F32* lp = this->getPosition().getF32ptr();
	const F32* rp = rhs.getPosition().getF32ptr();

	if (lp[0] != rp[0])
	{
		return lp[0] < rp[0];
	}

	if (rp[1] != lp[1])
	{
		return lp[1] < rp[1];
	}

	if (rp[2] != lp[2])
	{
		return lp[2] < rp[2];
	}

	lp = getNormal().getF32ptr();
	rp = rhs.getNormal().getF32ptr();

	if (lp[0] != rp[0])
	{
		return lp[0] < rp[0];
	}

	if (rp[1] != lp[1])
	{
		return lp[1] < rp[1];
	}

	if (rp[2] != lp[2])
	{
		return lp[2] < rp[2];
	}

	if (mTexCoord.mV[0] != rhs.mTexCoord.mV[0])
	{
		return mTexCoord.mV[0] < rhs.mTexCoord.mV[0];
	}

	return mTexCoord.mV[1] < rhs.mTexCoord.mV[1];
}

bool LLVolumeFace::VertexData::operator==(const LLVolumeFace::VertexData& rhs)const
{
	return mData[POSITION].equals3(rhs.getPosition()) &&
			mData[NORMAL].equals3(rhs.getNormal()) &&
			mTexCoord == rhs.mTexCoord;
}

bool LLVolumeFace::VertexData::compareNormal(const LLVolumeFace::VertexData& rhs, F32 angle_cutoff) const
{
	bool retval = false;

	const F32 epsilon = 0.00001f;

	if (rhs.mData[POSITION].equals3(mData[POSITION], epsilon) && 
		fabs(rhs.mTexCoord[0]-mTexCoord[0]) < epsilon &&
		fabs(rhs.mTexCoord[1]-mTexCoord[1]) < epsilon)
	{
		if (angle_cutoff > 1.f)
		{
			retval = (mData[NORMAL].equals3(rhs.mData[NORMAL], epsilon));
		}
		else
		{
			F32 cur_angle = rhs.mData[NORMAL].dot3(mData[NORMAL]).getF32();
			retval = cur_angle > angle_cutoff;
		}
	}

	return retval;
}

bool LLVolume::unpackVolumeFaces(std::istream& is, S32 size)
{
	LL_PROFILE_ZONE_SCOPED_CATEGORY_VOLUME

	//input stream is now pointing at a zlib compressed block of LLSD
	//decompress block
	LLSD mdl;
	U32 uzip_result = LLUZipHelper::unzip_llsd(mdl, is, size);
	if (uzip_result != LLUZipHelper::ZR_OK)
	{
		LL_DEBUGS("MeshStreaming") << "Failed to unzip LLSD blob for LoD with code " << uzip_result << " , will probably fetch from sim again." << LL_ENDL;
		return false;
	}
	return unpackVolumeFacesInternal(mdl);
}

bool LLVolume::unpackVolumeFaces(U8* in_data, S32 size)
{
	//input data is now pointing at a zlib compressed block of LLSD
	//decompress block
	LLSD mdl;
	U32 uzip_result = LLUZipHelper::unzip_llsd(mdl, in_data, size);
	if (uzip_result != LLUZipHelper::ZR_OK)
	{
		LL_DEBUGS("MeshStreaming") << "Failed to unzip LLSD blob for LoD with code " << uzip_result << " , will probably fetch from sim again." << LL_ENDL;
		return false;
	}
	return unpackVolumeFacesInternal(mdl);
}

bool LLVolume::unpackVolumeFacesInternal(const LLSD& mdl)
{
	{
		U32 face_count = mdl.size();

		if (face_count == 0)
		{ //no faces unpacked, treat as failed decode
			LL_WARNS() << "found no faces!" << LL_ENDL;
			return false;
		}

		mVolumeFaces.resize(face_count);

		for (size_t i = 0; i < face_count; ++i)
		{
			LLVolumeFace& face = mVolumeFaces[i];

			if (mdl[i].has("NoGeometry"))
			{ //face has no geometry, continue
				face.resizeIndices(3);
				face.resizeVertices(1);
				face.mPositions->clear();
				face.mNormals->clear();
				face.mTexCoords->setZero();
				memset(face.mIndices, 0, sizeof(U16)*3);
				continue;
			}

			LLSD::Binary pos = mdl[i]["Position"];
			LLSD::Binary norm = mdl[i]["Normal"];
            LLSD::Binary tangent = mdl[i]["Tangent"];
			LLSD::Binary tc = mdl[i]["TexCoord0"];
			LLSD::Binary idx = mdl[i]["TriangleList"];

			//copy out indices
            S32 num_indices = idx.size() / 2;
            const S32 indices_to_discard = num_indices % 3;
            if (indices_to_discard > 0)
            {
                // Invalid number of triangle indices
                LL_WARNS() << "Incomplete triangle discarded from face! Indices count " << num_indices << " was not divisible by 3. face index: " << i << " Total: " << face_count << LL_ENDL;
                num_indices -= indices_to_discard;
            }
            face.resizeIndices(num_indices);

            if (num_indices > 2 && !face.mIndices)
            {
                LL_WARNS() << "Failed to allocate " << num_indices << " indices for face index: " << i << " Total: " << face_count << LL_ENDL;
                continue;
            }
			
			if (idx.empty() || face.mNumIndices < 3)
			{ //why is there an empty index list?
				LL_WARNS() << "Empty face present! Face index: " << i << " Total: " << face_count << LL_ENDL;
				continue;
			}

			U16* indices = (U16*) &(idx[0]);
            for (U32 j = 0; j < num_indices; ++j)
			{
				face.mIndices[j] = indices[j];
			}

			//copy out vertices
			U32 num_verts = pos.size()/(3*2);
			face.resizeVertices(num_verts);

            if (num_verts > 0 && !face.mPositions)
            {
                LL_WARNS() << "Failed to allocate " << num_verts << " vertices for face index: " << i << " Total: " << face_count << LL_ENDL;
                face.resizeIndices(0);
                continue;
            }

			LLVector3 minp;
			LLVector3 maxp;
			LLVector2 min_tc; 
			LLVector2 max_tc; 
		
			minp.setValue(mdl[i]["PositionDomain"]["Min"]);
			maxp.setValue(mdl[i]["PositionDomain"]["Max"]);
			LLVector4a min_pos, max_pos;
			min_pos.load3(minp.mV);
			max_pos.load3(maxp.mV);

			min_tc.setValue(mdl[i]["TexCoord0Domain"]["Min"]);
			max_tc.setValue(mdl[i]["TexCoord0Domain"]["Max"]);

            //unpack normalized scale/translation
            if (mdl[i].has("NormalizedScale"))
            {
                face.mNormalizedScale.setValue(mdl[i]["NormalizedScale"]);
            }
            else
            {
                face.mNormalizedScale.set(1, 1, 1);
            }
            
			LLVector4a pos_range;
			pos_range.setSub(max_pos, min_pos);
			LLVector2 tc_range2 = max_tc - min_tc;

			LLVector4a tc_range;
			tc_range.set(tc_range2[0], tc_range2[1], tc_range2[0], tc_range2[1]);
			LLVector4a min_tc4(min_tc[0], min_tc[1], min_tc[0], min_tc[1]);

			LLVector4a* pos_out = face.mPositions;
			LLVector4a* norm_out = face.mNormals;
			LLVector4a* tc_out = (LLVector4a*) face.mTexCoords;

			{
				U16* v = (U16*) &(pos[0]);
				for (U32 j = 0; j < num_verts; ++j)
				{
					pos_out->set((F32) v[0], (F32) v[1], (F32) v[2]);
					pos_out->div(65535.f);
					pos_out->mul(pos_range);
					pos_out->add(min_pos);
					pos_out++;
					v += 3;
				}

			}

			{
				if (!norm.empty())
				{
					U16* n = (U16*) &(norm[0]);
					for (U32 j = 0; j < num_verts; ++j)
					{
						norm_out->set((F32) n[0], (F32) n[1], (F32) n[2]);
						norm_out->div(65535.f);
						norm_out->mul(2.f);
						norm_out->sub(1.f);
						norm_out++;
						n += 3;
					}
				}
				else
				{
					for (U32 j = 0; j < num_verts; ++j)
					{
						norm_out->clear();
						norm_out++; // or just norm_out[j].clear();
					}
				}
			}

#if 0 // keep this code for now in case we decide to add support for on-the-wire tangents
            {
                if (!tangent.empty())
                {
                    face.allocateTangents(face.mNumVertices);
                    U16* t = (U16*)&(tangent[0]);

                    // NOTE: tangents coming from the asset may not be mikkt space, but they should always be used by the GLTF shaders to 
                    // maintain compliance with the GLTF spec
                    LLVector4a* t_out = face.mTangents; 

                    for (U32 j = 0; j < num_verts; ++j)
                    {
                        t_out->set((F32)t[0], (F32)t[1], (F32)t[2], (F32) t[3]);
                        t_out->div(65535.f);
                        t_out->mul(2.f);
                        t_out->sub(1.f);

                        F32* tp = t_out->getF32ptr();
                        tp[3] = tp[3] < 0.f ? -1.f : 1.f;

                        t_out++;
                        t += 4;
                    }
                }
            }
#endif

			{
				if (!tc.empty())
				{
					U16* t = (U16*) &(tc[0]);
					for (U32 j = 0; j < num_verts; j+=2)
					{
						if (j < num_verts-1)
						{
							tc_out->set((F32) t[0], (F32) t[1], (F32) t[2], (F32) t[3]);
						}
						else
						{
							tc_out->set((F32) t[0], (F32) t[1], 0.f, 0.f);
						}

						t += 4;

						tc_out->div(65535.f);
						tc_out->mul(tc_range);
						tc_out->add(min_tc4);

						tc_out++;
					}
				}
				else
				{
					for (U32 j = 0; j < num_verts; j += 2)
					{
						tc_out->clear();
						tc_out++;
					}
				}
			}

			if (mdl[i].has("Weights"))
			{
				face.allocateWeights(num_verts);
                if (!face.mWeights && num_verts)
                {
                    LL_WARNS() << "Failed to allocate " << num_verts << " weights for face index: " << i << " Total: " << face_count << LL_ENDL;
                    face.resizeIndices(0);
                    face.resizeVertices(0);
                    continue;
                }

				LLSD::Binary weights = mdl[i]["Weights"];

				U32 idx = 0;

				U32 cur_vertex = 0;
				while (idx < weights.size() && cur_vertex < num_verts)
				{
					const U8 END_INFLUENCES = 0xFF;
					U8 joint = weights[idx++];

					U32 cur_influence = 0;
					LLVector4 wght(0,0,0,0);
                    U32 joints[4] = {0,0,0,0};
					LLVector4 joints_with_weights(0,0,0,0);

					while (joint != END_INFLUENCES && idx < weights.size())
					{
						U16 influence = weights[idx++];
						influence |= ((U16) weights[idx++] << 8);

						F32 w = llclamp((F32) influence / 65535.f, 0.001f, 0.999f);
						wght.mV[cur_influence] = w;
						joints[cur_influence] = joint;
						cur_influence++;

						if (cur_influence >= 4)
						{
							joint = END_INFLUENCES;
						}
						else
						{
							joint = weights[idx++];
						}
					}
                    F32 wsum = wght.mV[VX] + wght.mV[VY] + wght.mV[VZ] + wght.mV[VW];
                    if (wsum <= 0.f)
                    {
                        wght = LLVector4(0.999f,0.f,0.f,0.f);
                    }
                    for (U32 k=0; k<4; k++)
                    {
                        F32 f_combined = (F32) joints[k] + wght[k];
                        joints_with_weights[k] = f_combined;
                        // Any weights we added above should wind up non-zero and applied to a specific bone.
                        // A failure here would indicate a floating point precision error in the math.
                        llassert((k >= cur_influence) || (f_combined - S32(f_combined) > 0.0f));
                    }
					face.mWeights[cur_vertex].loadua(joints_with_weights.mV);

					cur_vertex++;
				}

				if (cur_vertex != num_verts || idx != weights.size())
				{
					LL_WARNS() << "Vertex weight count does not match vertex count!" << LL_ENDL;
				}
					
			}

			// modifier flags?
			bool do_mirror = (mParams.getSculptType() & LL_SCULPT_FLAG_MIRROR);
			bool do_invert = (mParams.getSculptType() &LL_SCULPT_FLAG_INVERT);
			
			
			// translate to actions:
			bool do_reflect_x = false;
			bool do_reverse_triangles = false;
			bool do_invert_normals = false;
			
			if (do_mirror)
			{
				do_reflect_x = true;
				do_reverse_triangles = !do_reverse_triangles;
			}
			
			if (do_invert)
			{
				do_invert_normals = true;
				do_reverse_triangles = !do_reverse_triangles;
			}
			
			// now do the work

			if (do_reflect_x)
			{
				LLVector4a* p = (LLVector4a*) face.mPositions;
				LLVector4a* n = (LLVector4a*) face.mNormals;
				
				for (S32 i = 0; i < face.mNumVertices; i++)
				{
					p[i].mul(-1.0f);
					n[i].mul(-1.0f);
				}
			}

			if (do_invert_normals)
			{
				LLVector4a* n = (LLVector4a*) face.mNormals;
				
				for (S32 i = 0; i < face.mNumVertices; i++)
				{
					n[i].mul(-1.0f);
				}
			}

			if (do_reverse_triangles)
			{
				for (U32 j = 0; j < face.mNumIndices; j += 3)
				{
					// swap the 2nd and 3rd index
					S32 swap = face.mIndices[j+1];
					face.mIndices[j+1] = face.mIndices[j+2];
					face.mIndices[j+2] = swap;
				}
			}

			//calculate bounding box
			// VFExtents change
			LLVector4a& min = face.mExtents[0];
			LLVector4a& max = face.mExtents[1];

			if (face.mNumVertices < 3)
			{ //empty face, use a dummy 1cm (at 1m scale) bounding box
				min.splat(-0.005f);
				max.splat(0.005f);
			}
			else
			{
				min = max = face.mPositions[0];

				for (S32 i = 1; i < face.mNumVertices; ++i)
				{
					min.setMin(min, face.mPositions[i]);
					max.setMax(max, face.mPositions[i]);
				}

				if (face.mTexCoords)
				{
					LLVector2& min_tc = face.mTexCoordExtents[0];
					LLVector2& max_tc = face.mTexCoordExtents[1];

					min_tc = face.mTexCoords[0];
					max_tc = face.mTexCoords[0];

					for (U32 j = 1; j < face.mNumVertices; ++j)
					{
						update_min_max(min_tc, max_tc, face.mTexCoords[j]);
					}
				}
				else
				{
					face.mTexCoordExtents[0].set(0,0);
					face.mTexCoordExtents[1].set(1,1);
				}
			}
		}
	}

	if (!cacheOptimize(true))
	{
		// Out of memory?
		LL_WARNS() << "Failed to optimize!" << LL_ENDL;
		mVolumeFaces.clear();
		return false;
	}
	
	mSculptLevel = 0;  // success!

	return true;
}


bool LLVolume::isMeshAssetLoaded()
{
	return mIsMeshAssetLoaded;
}

void LLVolume::setMeshAssetLoaded(bool loaded)
{
	mIsMeshAssetLoaded = loaded;
    if (loaded)
    {
        mIsMeshAssetUnavaliable = false;
    }
}

void LLVolume::setMeshAssetUnavaliable(bool unavaliable)
{
    // Don't set it if at least one lod loaded
    if (!mIsMeshAssetLoaded)
    {
        mIsMeshAssetUnavaliable = unavaliable;
    }
}

bool LLVolume::isMeshAssetUnavaliable()
{
    return mIsMeshAssetUnavaliable;
}

void LLVolume::copyFacesTo(std::vector<LLVolumeFace> &faces) const 
{
	faces = mVolumeFaces;
}

void LLVolume::copyFacesFrom(const std::vector<LLVolumeFace> &faces)
{
	mVolumeFaces = faces;
	mSculptLevel = 0;
}

void LLVolume::copyVolumeFaces(const LLVolume* volume)
{
	mVolumeFaces = volume->mVolumeFaces;
	mSculptLevel = 0;
}

bool LLVolume::cacheOptimize(bool gen_tangents)
{
	for (S32 i = 0; i < mVolumeFaces.size(); ++i)
	{
		if (!mVolumeFaces[i].cacheOptimize(gen_tangents))
		{
			return false;
		}
	}
	return true;
}


S32	LLVolume::getNumFaces() const
{
	return mIsMeshAssetLoaded ? getNumVolumeFaces() : (S32)mProfilep->mFaces.size();
}


void LLVolume::createVolumeFaces()
{
	LL_PROFILE_ZONE_SCOPED_CATEGORY_VOLUME

	if (mGenerateSingleFace)
	{
		// do nothing
	}
	else
	{
		S32 num_faces = getNumFaces();
		bool partial_build = true;
		if (num_faces != mVolumeFaces.size())
		{
			partial_build = false;
			mVolumeFaces.resize(num_faces);
		}
		// Initialize volume faces with parameter data
		for (S32 i = 0; i < (S32)mVolumeFaces.size(); i++)
		{
			LLVolumeFace& vf = mVolumeFaces[i];
			LLProfile::Face& face = mProfilep->mFaces[i];
			vf.mBeginS = face.mIndex;
			vf.mNumS = face.mCount;
			if (vf.mNumS < 0)
			{
				LL_ERRS() << "Volume face corruption detected." << LL_ENDL;
			}

			vf.mBeginT = 0;
			vf.mNumT= getPath().mPath.size();
			vf.mID = i;

			// Set the type mask bits correctly
			if (mParams.getProfileParams().getHollow() > 0)
			{
				vf.mTypeMask |= LLVolumeFace::HOLLOW_MASK;
			}
			if (mProfilep->isOpen())
			{
				vf.mTypeMask |= LLVolumeFace::OPEN_MASK;
			}
			if (face.mCap)
			{
				vf.mTypeMask |= LLVolumeFace::CAP_MASK;
				if (face.mFaceID == LL_FACE_PATH_BEGIN)
				{
					vf.mTypeMask |= LLVolumeFace::TOP_MASK;
				}
				else
				{
					llassert(face.mFaceID == LL_FACE_PATH_END);
					vf.mTypeMask |= LLVolumeFace::BOTTOM_MASK;
				}
			}
			else if (face.mFaceID & (LL_FACE_PROFILE_BEGIN | LL_FACE_PROFILE_END))
			{
				vf.mTypeMask |= LLVolumeFace::FLAT_MASK | LLVolumeFace::END_MASK;
			}
			else
			{
				vf.mTypeMask |= LLVolumeFace::SIDE_MASK;
				if (face.mFlat)
				{
					vf.mTypeMask |= LLVolumeFace::FLAT_MASK;
				}
				if (face.mFaceID & LL_FACE_INNER_SIDE)
				{
					vf.mTypeMask |= LLVolumeFace::INNER_MASK;
					if (face.mFlat && vf.mNumS > 2)
					{ //flat inner faces have to copy vert normals
						vf.mNumS = vf.mNumS*2;
						if (vf.mNumS < 0)
						{
							LL_ERRS() << "Volume face corruption detected." << LL_ENDL;
						}
					}
				}
				else
				{
					vf.mTypeMask |= LLVolumeFace::OUTER_MASK;
				}
			}
		}

		for (face_list_t::iterator iter = mVolumeFaces.begin();
			 iter != mVolumeFaces.end(); ++iter)
		{
			(*iter).create(this, partial_build);
		}
	}
}


inline LLVector4a sculpt_rgb_to_vector(U8 r, U8 g, U8 b)
{
	// maps RGB values to vector values [0..255] -> [-0.5..0.5]
	LLVector4a value;
	LLVector4a sub(0.5f, 0.5f, 0.5f);

	value.set(r,g,b);
	value.mul(1.f/255.f);
	value.sub(sub);

	return value;
}

inline U32 sculpt_xy_to_index(U32 x, U32 y, U16 sculpt_width, U16 sculpt_height, S8 sculpt_components)
{
	U32 index = (x + y * sculpt_width) * sculpt_components;
	return index;
}


inline U32 sculpt_st_to_index(S32 s, S32 t, S32 size_s, S32 size_t, U16 sculpt_width, U16 sculpt_height, S8 sculpt_components)
{
	U32 x = (U32) ((F32)s/(size_s) * (F32) sculpt_width);
	U32 y = (U32) ((F32)t/(size_t) * (F32) sculpt_height);

	return sculpt_xy_to_index(x, y, sculpt_width, sculpt_height, sculpt_components);
}


inline LLVector4a sculpt_index_to_vector(U32 index, const U8* sculpt_data)
{
	LLVector4a v = sculpt_rgb_to_vector(sculpt_data[index], sculpt_data[index+1], sculpt_data[index+2]);

	return v;
}

inline LLVector4a sculpt_st_to_vector(S32 s, S32 t, S32 size_s, S32 size_t, U16 sculpt_width, U16 sculpt_height, S8 sculpt_components, const U8* sculpt_data)
{
	U32 index = sculpt_st_to_index(s, t, size_s, size_t, sculpt_width, sculpt_height, sculpt_components);

	return sculpt_index_to_vector(index, sculpt_data);
}

inline LLVector4a sculpt_xy_to_vector(U32 x, U32 y, U16 sculpt_width, U16 sculpt_height, S8 sculpt_components, const U8* sculpt_data)
{
	U32 index = sculpt_xy_to_index(x, y, sculpt_width, sculpt_height, sculpt_components);

	return sculpt_index_to_vector(index, sculpt_data);
}

// NaCl - Graphics crasher protection
void LLVolume::calcSurfaceArea()
{
  mSurfaceArea = sculptGetSurfaceArea();
}
// NaCl End

F32 LLVolume::sculptGetSurfaceArea()
{
	// test to see if image has enough variation to create non-degenerate geometry

	F32 area = 0;

	S32 sizeS = mPathp->mPath.size();
	S32 sizeT = mProfilep->mProfile.size();
			
	for (S32 s = 0; s < sizeS-1; s++)
	{
		for (S32 t = 0; t < sizeT-1; t++)
		{
			// get four corners of quad
			LLVector4a& p1 = mMesh[(s  )*sizeT + (t  )];
			LLVector4a& p2 = mMesh[(s+1)*sizeT + (t  )];
			LLVector4a& p3 = mMesh[(s  )*sizeT + (t+1)];
			LLVector4a& p4 = mMesh[(s+1)*sizeT + (t+1)];

			// compute the area of the quad by taking the length of the cross product of the two triangles
			LLVector4a v0,v1,v2,v3;
			v0.setSub(p1,p2);
			v1.setSub(p1,p3);
			v2.setSub(p4,p2);
			v3.setSub(p4,p3);

			LLVector4a cross1, cross2;
			cross1.setCross3(v0,v1);
			cross2.setCross3(v2,v3);

			//LLVector3 cross1 = (p1 - p2) % (p1 - p3);
			//LLVector3 cross2 = (p4 - p2) % (p4 - p3);
			
			area += (cross1.getLength3() + cross2.getLength3()).getF32() / 2.f;
		}
	}

	return area;
}

// create empty placeholder shape
void LLVolume::sculptGenerateEmptyPlaceholder()
{
	S32 sizeS = mPathp->mPath.size();
	S32 sizeT = mProfilep->mProfile.size();

	S32 line = 0;

	for (S32 s = 0; s < sizeS; s++)
	{
		for (S32 t = 0; t < sizeT; t++)
		{
			S32 i = t + line;
			LLVector4a& pt = mMesh[i];
					
			F32* p = pt.getF32ptr();

			p[0] = 0;
			p[1] = 0;
			p[2] = 0;

			llassert(pt.isFinite3());
		}
		line += sizeT;
	}
}

// create sphere placeholder shape
void LLVolume::sculptGenerateSpherePlaceholder()
{
	S32 sizeS = mPathp->mPath.size();
	S32 sizeT = mProfilep->mProfile.size();

	S32 line = 0;

	for (S32 s = 0; s < sizeS; s++)
	{
		for (S32 t = 0; t < sizeT; t++)
		{
			S32 i = t + line;
			LLVector4a& pt = mMesh[i];


			F32 u = (F32)s / (sizeS - 1);
			F32 v = (F32)t / (sizeT - 1);

			const F32 RADIUS = (F32) 0.3;

			F32* p = pt.getF32ptr();

			p[0] = (F32)(sin(F_PI * v) * cos(2.0 * F_PI * u) * RADIUS);
			p[1] = (F32)(sin(F_PI * v) * sin(2.0 * F_PI * u) * RADIUS);
			p[2] = (F32)(cos(F_PI * v) * RADIUS);

			llassert(pt.isFinite3());
		}
		line += sizeT;
	}
}

// create the vertices from the map
void LLVolume::sculptGenerateMapVertices(U16 sculpt_width, U16 sculpt_height, S8 sculpt_components, const U8* sculpt_data, U8 sculpt_type)
{
	U8 sculpt_stitching = sculpt_type & LL_SCULPT_TYPE_MASK;
	bool sculpt_invert = sculpt_type & LL_SCULPT_FLAG_INVERT;
	bool sculpt_mirror = sculpt_type & LL_SCULPT_FLAG_MIRROR;
	bool reverse_horizontal = (sculpt_invert ? !sculpt_mirror : sculpt_mirror);  // XOR
	
	S32 sizeS = mPathp->mPath.size();
	S32 sizeT = mProfilep->mProfile.size();
	
	S32 line = 0;
	for (S32 s = 0; s < sizeS; s++)
	{
		// Run along the profile.
		for (S32 t = 0; t < sizeT; t++)
		{
			S32 i = t + line;
			LLVector4a& pt = mMesh[i];

			S32 reversed_t = t;

			if (reverse_horizontal)
			{
				reversed_t = sizeT - t - 1;
			}
			
			U32 x = (U32) ((F32)reversed_t/(sizeT-1) * (F32) sculpt_width);
			U32 y = (U32) ((F32)s/(sizeS-1) * (F32) sculpt_height);

			
			if (y == 0)  // top row stitching
			{
				// pinch?
				if (sculpt_stitching == LL_SCULPT_TYPE_SPHERE)
				{
					x = sculpt_width / 2;
				}
			}

			if (y == sculpt_height)  // bottom row stitching
			{
				// wrap?
				if (sculpt_stitching == LL_SCULPT_TYPE_TORUS)
				{
					y = 0;
				}
				else
				{
					y = sculpt_height - 1;
				}

				// pinch?
				if (sculpt_stitching == LL_SCULPT_TYPE_SPHERE)
				{
					x = sculpt_width / 2;
				}
			}

			if (x == sculpt_width)   // side stitching
			{
				// wrap?
				if ((sculpt_stitching == LL_SCULPT_TYPE_SPHERE) ||
					(sculpt_stitching == LL_SCULPT_TYPE_TORUS) ||
					(sculpt_stitching == LL_SCULPT_TYPE_CYLINDER))
				{
					x = 0;
				}
					
				else
				{
					x = sculpt_width - 1;
				}
			}

			pt = sculpt_xy_to_vector(x, y, sculpt_width, sculpt_height, sculpt_components, sculpt_data);

			if (sculpt_mirror)
			{
				LLVector4a scale(-1.f,1,1,1);
				pt.mul(scale);
			}

			llassert(pt.isFinite3());
		}
		
		line += sizeT;
	}
}


constexpr S32 SCULPT_REZ_1 = 6;  // changed from 4 to 6 - 6 looks round whereas 4 looks square
constexpr S32 SCULPT_REZ_2 = 8;
constexpr S32 SCULPT_REZ_3 = 16;
constexpr S32 SCULPT_REZ_4 = 32;

S32 sculpt_sides(F32 detail)
{
	// detail is usually one of: 1, 1.5, 2.5, 4.0.
	
	if (detail <= 1.0)
	{
		return SCULPT_REZ_1;
	}
	if (detail <= 2.0)
	{
		return SCULPT_REZ_2;
	}
	if (detail <= 3.0)
	{
		return SCULPT_REZ_3;
	}
	else
	{
		return SCULPT_REZ_4;
	}
}



// determine the number of vertices in both s and t direction for this sculpt
void sculpt_calc_mesh_resolution(U16 width, U16 height, U8 type, F32 detail, S32& s, S32& t)
{
	// this code has the following properties:
	// 1) the aspect ratio of the mesh is as close as possible to the ratio of the map
	//    while still using all available verts
	// 2) the mesh cannot have more verts than is allowed by LOD
	// 3) the mesh cannot have more verts than is allowed by the map
	
	S32 max_vertices_lod = (S32)pow((double)sculpt_sides(detail), 2.0);
	S32 max_vertices_map = width * height / 4;
	
	S32 vertices;
	if (max_vertices_map > 0)
		vertices = llmin(max_vertices_lod, max_vertices_map);
	else
		vertices = max_vertices_lod;
	

	F32 ratio;
	if ((width == 0) || (height == 0))
		ratio = 1.f;
	else
		ratio = (F32) width / (F32) height;

	
	s = (S32)(F32) sqrt(((F32)vertices / ratio));

	s = llmax(s, 4);              // no degenerate sizes, please
	t = vertices / s;

	t = llmax(t, 4);              // no degenerate sizes, please
	s = vertices / t;
}

// sculpt replaces generate() for sculpted surfaces
void LLVolume::sculpt(U16 sculpt_width, U16 sculpt_height, S8 sculpt_components, const U8* sculpt_data, S32 sculpt_level, bool visible_placeholder)
{
	U8 sculpt_type = mParams.getSculptType();

	bool data_is_empty = false;

	if (sculpt_width == 0 || sculpt_height == 0 || sculpt_components < 3 || sculpt_data == NULL)
	{
		sculpt_level = -1;
		data_is_empty = true;
	}

	S32 requested_sizeS = 0;
	S32 requested_sizeT = 0;

	sculpt_calc_mesh_resolution(sculpt_width, sculpt_height, sculpt_type, mDetail, requested_sizeS, requested_sizeT);

	mPathp->generate(mParams.getPathParams(), mDetail, 0, true, requested_sizeS);
	mProfilep->generate(mParams.getProfileParams(), mPathp->isOpen(), mDetail, 0, true, requested_sizeT);

	S32 sizeS = mPathp->mPath.size();         // we requested a specific size, now see what we really got
	S32 sizeT = mProfilep->mProfile.size();   // we requested a specific size, now see what we really got

	// weird crash bug - DEV-11158 - trying to collect more data:
	if ((sizeS == 0) || (sizeT == 0))
	{
		LL_WARNS() << "sculpt bad mesh size " << sizeS << " " << sizeT << LL_ENDL;
	}
	
	sNumMeshPoints -= mMesh.size();
	mMesh.resize(sizeS * sizeT);
	sNumMeshPoints += mMesh.size();

	//generate vertex positions
	if (!data_is_empty)
	{
		sculptGenerateMapVertices(sculpt_width, sculpt_height, sculpt_components, sculpt_data, sculpt_type);

		// don't test lowest LOD to support legacy content DEV-33670
		if (mDetail > SCULPT_MIN_AREA_DETAIL)
		{
			F32 area = sculptGetSurfaceArea();

			mSurfaceArea = area;

			const F32 SCULPT_MAX_AREA = 384.f;

			if (area < SCULPT_MIN_AREA || area > SCULPT_MAX_AREA)
			{
				data_is_empty = true;
				visible_placeholder = true;
			}
		}
	}

	if (data_is_empty)
	{
		if (visible_placeholder)
		{
			// Object should be visible since there will be nothing else to display
			sculptGenerateSpherePlaceholder();
		}
		else
		{
			sculptGenerateEmptyPlaceholder();
		}
	}

	for (S32 i = 0; i < (S32)mProfilep->mFaces.size(); i++)
	{
		mFaceMask |= mProfilep->mFaces[i].mFaceID;
	}

	mSculptLevel = sculpt_level;

	// Delete any existing faces so that they get regenerated
	mVolumeFaces.clear();
	
	createVolumeFaces();
}




bool LLVolume::isCap(S32 face)
{
	return mProfilep->mFaces[face].mCap; 
}

bool LLVolume::isFlat(S32 face)
{
	return mProfilep->mFaces[face].mFlat;
}


bool LLVolumeParams::isSculpt() const
{
    return (mSculptType & LL_SCULPT_TYPE_MASK) != LL_SCULPT_TYPE_NONE;
}

bool LLVolumeParams::isMeshSculpt() const
{
	return (mSculptType & LL_SCULPT_TYPE_MASK) == LL_SCULPT_TYPE_MESH;
}

bool LLVolumeParams::operator==(const LLVolumeParams &params) const
{
	return ( (getPathParams() == params.getPathParams()) &&
			 (getProfileParams() == params.getProfileParams()) &&
			 (mSculptID == params.mSculptID) &&
			 (mSculptType == params.mSculptType) );
}

bool LLVolumeParams::operator!=(const LLVolumeParams &params) const
{
	return ( (getPathParams() != params.getPathParams()) ||
			 (getProfileParams() != params.getProfileParams()) ||
			 (mSculptID != params.mSculptID) ||
			 (mSculptType != params.mSculptType) );
}

bool LLVolumeParams::operator<(const LLVolumeParams &params) const
{
	if( getPathParams() != params.getPathParams() )
	{
		return getPathParams() < params.getPathParams();
	}
	
	if (getProfileParams() != params.getProfileParams())
	{
		return getProfileParams() < params.getProfileParams();
	}
	
	if (mSculptID != params.mSculptID)
	{
		return mSculptID < params.mSculptID;
	}

	return mSculptType < params.mSculptType;


}

void LLVolumeParams::copyParams(const LLVolumeParams &params)
{
	mProfileParams.copyParams(params.mProfileParams);
	mPathParams.copyParams(params.mPathParams);
	mSculptID = params.getSculptID();
	mSculptType = params.getSculptType();
}

// Less restricitve approx 0 for volumes
constexpr F32 APPROXIMATELY_ZERO = 0.001f;
bool approx_zero( F32 f, F32 tolerance = APPROXIMATELY_ZERO)
{
	return (f >= -tolerance) && (f <= tolerance);
}

// return true if in range (or nearly so)
static bool limit_range(F32& v, F32 min, F32 max, F32 tolerance = APPROXIMATELY_ZERO)
{
	F32 min_delta = v - min;
	if (min_delta < 0.f)
	{
		v = min;
		if (!approx_zero(min_delta, tolerance))
			return false;
	}
	F32 max_delta = max - v;
	if (max_delta < 0.f)
	{
		v = max;
		if (!approx_zero(max_delta, tolerance))
			return false;
	}
	return true;
}

bool LLVolumeParams::setBeginAndEndS(const F32 b, const F32 e)
{
	bool valid = true;

	// First, clamp to valid ranges.
	F32 begin = b;
	valid &= limit_range(begin, 0.f, 1.f - MIN_CUT_DELTA);

	F32 end = e;
	if (end >= .0149f && end < MIN_CUT_DELTA) end = MIN_CUT_DELTA; // eliminate warning for common rounding error
	valid &= limit_range(end, MIN_CUT_DELTA, 1.f);

	valid &= limit_range(begin, 0.f, end - MIN_CUT_DELTA, .01f);

	// Now set them.
	mProfileParams.setBegin(begin);
	mProfileParams.setEnd(end);

	return valid;
}

bool LLVolumeParams::setBeginAndEndT(const F32 b, const F32 e)
{
	bool valid = true;

	// First, clamp to valid ranges.
	F32 begin = b;
	valid &= limit_range(begin, 0.f, 1.f - MIN_CUT_DELTA);

	F32 end = e;
	valid &= limit_range(end, MIN_CUT_DELTA, 1.f);

	valid &= limit_range(begin, 0.f, end - MIN_CUT_DELTA, .01f);

	// Now set them.
	mPathParams.setBegin(begin);
	mPathParams.setEnd(end);

	return valid;
}			

bool LLVolumeParams::setHollow(const F32 h)
{
	// Validate the hollow based on path and profile.
	U8 profile 	= mProfileParams.getCurveType() & LL_PCODE_PROFILE_MASK;
	U8 hole_type 	= mProfileParams.getCurveType() & LL_PCODE_HOLE_MASK;
	
	F32 max_hollow = HOLLOW_MAX;

	// Only square holes have trouble.
	if (LL_PCODE_HOLE_SQUARE == hole_type)
	{
		switch(profile)
		{
		case LL_PCODE_PROFILE_CIRCLE:
		case LL_PCODE_PROFILE_CIRCLE_HALF:
		case LL_PCODE_PROFILE_EQUALTRI:
			max_hollow = HOLLOW_MAX_SQUARE;
		}
	}

	F32 hollow = h;
	bool valid = limit_range(hollow, HOLLOW_MIN, max_hollow);
	mProfileParams.setHollow(hollow); 

	return valid;
}	

bool LLVolumeParams::setTwistBegin(const F32 b)
{
	F32 twist_begin = b;
	bool valid = limit_range(twist_begin, TWIST_MIN, TWIST_MAX);
	mPathParams.setTwistBegin(twist_begin);
	return valid;
}

bool LLVolumeParams::setTwistEnd(const F32 e)
{	
	F32 twist_end = e;
	bool valid = limit_range(twist_end, TWIST_MIN, TWIST_MAX);
	mPathParams.setTwistEnd(twist_end);
	return valid;
}

bool LLVolumeParams::setRatio(const F32 x, const F32 y)
{
	F32 min_x = RATIO_MIN;
	F32 max_x = RATIO_MAX;
	F32 min_y = RATIO_MIN;
	F32 max_y = RATIO_MAX;
	// If this is a circular path (and not a sphere) then 'ratio' is actually hole size.
	U8 path_type 	= mPathParams.getCurveType();
	U8 profile_type = mProfileParams.getCurveType() & LL_PCODE_PROFILE_MASK;
	if ( LL_PCODE_PATH_CIRCLE == path_type &&
		 LL_PCODE_PROFILE_CIRCLE_HALF != profile_type)
	{
		// Holes are more restricted...
		min_x = HOLE_X_MIN;
		max_x = HOLE_X_MAX;
		min_y = HOLE_Y_MIN;
		max_y = HOLE_Y_MAX;
	}

	F32 ratio_x = x;
	bool valid = limit_range(ratio_x, min_x, max_x);
	F32 ratio_y = y;
	valid &= limit_range(ratio_y, min_y, max_y);

	mPathParams.setScale(ratio_x, ratio_y);

	return valid;
}

bool LLVolumeParams::setShear(const F32 x, const F32 y)
{
	F32 shear_x = x;
	bool valid = limit_range(shear_x, SHEAR_MIN, SHEAR_MAX);
	F32 shear_y = y;
	valid &= limit_range(shear_y, SHEAR_MIN, SHEAR_MAX);
	mPathParams.setShear(shear_x, shear_y);
	return valid;
}

bool LLVolumeParams::setTaperX(const F32 v)
{
	F32 taper = v;
	bool valid = limit_range(taper, TAPER_MIN, TAPER_MAX);
	mPathParams.setTaperX(taper);
	return valid;
}

bool LLVolumeParams::setTaperY(const F32 v)
{
	F32 taper = v;
	bool valid = limit_range(taper, TAPER_MIN, TAPER_MAX);
	mPathParams.setTaperY(taper);
	return valid;
}

bool LLVolumeParams::setRevolutions(const F32 r)
{
	F32 revolutions = r;
	bool valid = limit_range(revolutions, REV_MIN, REV_MAX);
	mPathParams.setRevolutions(revolutions);
	return valid;
}

bool LLVolumeParams::setRadiusOffset(const F32 offset)
{
	bool valid = true;

	// If this is a sphere, just set it to 0 and get out.
	U8 path_type 	= mPathParams.getCurveType();
	U8 profile_type = mProfileParams.getCurveType() & LL_PCODE_PROFILE_MASK;
	if ( LL_PCODE_PROFILE_CIRCLE_HALF == profile_type ||
		LL_PCODE_PATH_CIRCLE != path_type )
	{
		mPathParams.setRadiusOffset(0.f);
		return true;
	}

	// Limit radius offset, based on taper and hole size y.
	F32 radius_offset	= offset;
	F32 taper_y    		= getTaperY();
	F32 radius_mag		= fabs(radius_offset);
	F32 hole_y_mag 		= fabs(getRatioY());
	F32 taper_y_mag		= fabs(taper_y);
	// Check to see if the taper effects us.
	if ( (radius_offset > 0.f && taper_y < 0.f) ||
			(radius_offset < 0.f && taper_y > 0.f) )
	{
		// The taper does not help increase the radius offset range.
		taper_y_mag = 0.f;
	}
	F32 max_radius_mag = 1.f - hole_y_mag * (1.f - taper_y_mag) / (1.f - hole_y_mag);

	// Enforce the maximum magnitude.
	F32 delta = max_radius_mag - radius_mag;
	if (delta < 0.f)
	{
		// Check radius offset sign.
		if (radius_offset < 0.f)
		{
			radius_offset = -max_radius_mag;
		}
		else
		{
			radius_offset = max_radius_mag;
		}
		valid = approx_zero(delta, .1f);
	}

	mPathParams.setRadiusOffset(radius_offset);
	return valid;
}

bool LLVolumeParams::setSkew(const F32 skew_value)
{
	bool valid = true;

	// Check the skew value against the revolutions.
	F32 skew		= llclamp(skew_value, SKEW_MIN, SKEW_MAX);
	F32 skew_mag	= fabs(skew);
	F32 revolutions = getRevolutions();
	F32 scale_x		= getRatioX();
	F32 min_skew_mag = 1.0f - 1.0f / (revolutions * scale_x + 1.0f);
	// Discontinuity; A revolution of 1 allows skews below 0.5.
	if ( fabs(revolutions - 1.0f) < 0.001)
		min_skew_mag = 0.0f;

	// Clip skew.
	F32 delta = skew_mag - min_skew_mag;
	if (delta < 0.f)
	{
		// Check skew sign.
		if (skew < 0.0f)
		{
			skew = -min_skew_mag;
		}
		else 
		{
			skew = min_skew_mag;
		}
		valid = approx_zero(delta, .01f);
	}

	mPathParams.setSkew(skew);
	return valid;
}

bool LLVolumeParams::setSculptID(const LLUUID& sculpt_id, U8 sculpt_type)
{
	mSculptID = sculpt_id;
	mSculptType = sculpt_type;
	return true;
}

bool LLVolumeParams::setType(U8 profile, U8 path)
{
	bool result = true;
	// First, check profile and path for validity.
	U8 profile_type	= profile & LL_PCODE_PROFILE_MASK;
	U8 hole_type 	= (profile & LL_PCODE_HOLE_MASK) >> 4;
	U8 path_type	= path >> 4;

	if (profile_type > LL_PCODE_PROFILE_MAX)
	{
		// Bad profile.  Make it square.
		profile = LL_PCODE_PROFILE_SQUARE;
		result = false;
		LL_WARNS() << "LLVolumeParams::setType changing bad profile type (" << profile_type
			 	<< ") to be LL_PCODE_PROFILE_SQUARE" << LL_ENDL;
	}
	else if (hole_type > LL_PCODE_HOLE_MAX)
	{
		// Bad hole.  Make it the same.
		profile = profile_type;
		result = false;
		LL_WARNS() << "LLVolumeParams::setType changing bad hole type (" << hole_type
			 	<< ") to be LL_PCODE_HOLE_SAME" << LL_ENDL;
	}

	if (path_type < LL_PCODE_PATH_MIN ||
		path_type > LL_PCODE_PATH_MAX)
	{
		// Bad path.  Make it linear.
		result = false;
		LL_WARNS() << "LLVolumeParams::setType changing bad path (" << path
			 	<< ") to be LL_PCODE_PATH_LINE" << LL_ENDL;
		path = LL_PCODE_PATH_LINE;
	}

	mProfileParams.setCurveType(profile);
	mPathParams.setCurveType(path);
	return result;
}

// static 
bool LLVolumeParams::validate(U8 prof_curve, F32 prof_begin, F32 prof_end, F32 hollow,
		U8 path_curve, F32 path_begin, F32 path_end,
		F32 scx, F32 scy, F32 shx, F32 shy,
		F32 twistend, F32 twistbegin, F32 radiusoffset,
		F32 tx, F32 ty, F32 revolutions, F32 skew)
{
	LLVolumeParams test_params;
	if (!test_params.setType		(prof_curve, path_curve))
	{
	    	return false;
	}
	if (!test_params.setBeginAndEndS	(prof_begin, prof_end))
	{
	    	return false;
	}
	if (!test_params.setBeginAndEndT	(path_begin, path_end))
	{
	    	return false;
	}
	if (!test_params.setHollow		(hollow))
	{
	    	return false;
	}
	if (!test_params.setTwistBegin		(twistbegin))
	{
	    	return false;
	}
	if (!test_params.setTwistEnd		(twistend))
	{
	    	return false;
	}
	if (!test_params.setRatio		(scx, scy))
	{
	    	return false;
	}
	if (!test_params.setShear		(shx, shy))
	{
	    	return false;
	}
	if (!test_params.setTaper		(tx, ty))
	{
	    	return false;
	}
	if (!test_params.setRevolutions		(revolutions))
	{
	    	return false;
	}
	if (!test_params.setRadiusOffset	(radiusoffset))
	{
	    	return false;
	}
	if (!test_params.setSkew		(skew))
	{
	    	return false;
	}
	return true;
}

// <FS:ND> Cache LOD Triangle counts, it is expensive to calculate them each time.
//	static void getLoDTriangleCounts(const LLVolumeParams& params, S32* counts);
//void LLVolume::getLoDTriangleCounts(const LLVolumeParams& params, S32* counts)
void LLVolume::getLoDTriangleCounts(const LLVolumeParams& params, S32* counts, LLVolume *aVolume)
// </FS:ND>
{ //attempt to approximate the number of triangles that will result from generating a volume LoD set for the 
	//supplied LLVolumeParams -- inaccurate, but a close enough approximation for determining streaming cost
    LL_PROFILE_ZONE_SCOPED_CATEGORY_VOLUME;

	// <FS:ND> check cache first
	if( aVolume->mTrianglesCache && aVolume->mTrianglesCache->mPathParams == params.getPathParams() && aVolume->mTrianglesCache->mProfileParams == params.getProfileParams() )
	{
		counts[ 0 ] = aVolume->mTrianglesCache->mTriangles[0];
		counts[ 1 ] = aVolume->mTrianglesCache->mTriangles[1];
		counts[ 2 ] = aVolume->mTrianglesCache->mTriangles[2];
		counts[ 3 ] = aVolume->mTrianglesCache->mTriangles[3];
		return;
	}

	if( !aVolume->mTrianglesCache )
		aVolume->mTrianglesCache = new TrianglesPerLODCache();

	aVolume->mTrianglesCache->mPathParams = params.getPathParams();
	aVolume->mTrianglesCache->mProfileParams = params.getProfileParams();
	// </FS:ND>

	F32 detail[] = {1.f, 1.5f, 2.5f, 4.f};	
	for (S32 i = 0; i < 4; i++)
	{
		S32 count = 0;
		S32 path_points = LLPath::getNumPoints(params.getPathParams(), detail[i]);
		S32 profile_points = LLProfile::getNumPoints(params.getProfileParams(), false, detail[i]);

		count = (profile_points-1)*2*(path_points-1);
		count += profile_points*2;

		counts[i] = count;
		aVolume->mTrianglesCache->mTriangles[i] = count; // </FS:ND>
	}
}


S32 LLVolume::getNumTriangles(S32* vcount) const
{
	U32 triangle_count = 0;
	U32 vertex_count = 0;

	for (S32 i = 0; i < getNumVolumeFaces(); ++i)
	{
		const LLVolumeFace& face = getVolumeFace(i);
		triangle_count += face.mNumIndices/3;

		vertex_count += face.mNumVertices;
	}


	if (vcount)
	{
		*vcount = vertex_count;
	}
	
	return triangle_count;
}


//-----------------------------------------------------------------------------
// generateSilhouetteVertices()
//-----------------------------------------------------------------------------
void LLVolume::generateSilhouetteVertices(std::vector<LLVector3> &vertices,
										  std::vector<LLVector3> &normals,
										  const LLVector3& obj_cam_vec_in,
										  const LLMatrix4& mat_in,
										  const LLMatrix3& norm_mat_in,
										  S32 face_mask)
{
	LL_PROFILE_ZONE_SCOPED_CATEGORY_VOLUME

	LLMatrix4a mat;
	mat.loadu(mat_in);

	LLMatrix4a norm_mat;
	norm_mat.loadu(norm_mat_in);
		
	LLVector4a obj_cam_vec;
	obj_cam_vec.load3(obj_cam_vec_in.mV);

	vertices.clear();
	normals.clear();

	if ((mParams.getSculptType() & LL_SCULPT_TYPE_MASK) == LL_SCULPT_TYPE_MESH)
	{
		return;
	}
	
	S32 cur_index = 0;
	//for each face
	for (face_list_t::iterator iter = mVolumeFaces.begin();
		 iter != mVolumeFaces.end(); ++iter)
	{
		LLVolumeFace& face = *iter;
	
		if (!(face_mask & (0x1 << cur_index++)) ||
		     face.mNumIndices == 0 || face.mEdge.empty())
		{
			continue;
		}

		if (face.mTypeMask & (LLVolumeFace::CAP_MASK))
		{
			LLVector4a* v = (LLVector4a*)face.mPositions;
			LLVector4a* n = (LLVector4a*)face.mNormals;

			for (U32 j = 0; j < face.mNumIndices / 3; j++)
			{
				for (S32 k = 0; k < 3; k++)
				{
					S32 index = face.mEdge[j * 3 + k];

					if (index == -1)
					{
						// silhouette edge, currently only cubes, so no other conditions

						S32 v1 = face.mIndices[j * 3 + k];
						S32 v2 = face.mIndices[j * 3 + ((k + 1) % 3)];

						LLVector4a t;
						mat.affineTransform(v[v1], t);
						vertices.push_back(LLVector3(t[0], t[1], t[2]));

						norm_mat.rotate(n[v1], t);

						t.normalize3fast();
						normals.push_back(LLVector3(t[0], t[1], t[2]));

						mat.affineTransform(v[v2], t);
						vertices.push_back(LLVector3(t[0], t[1], t[2]));

						norm_mat.rotate(n[v2], t);
						t.normalize3fast();
						normals.push_back(LLVector3(t[0], t[1], t[2]));
					}
				}
			}
	
		}
		else
		{
			//==============================================
			//DEBUG draw edge map instead of silhouette edge
			//==============================================

#if DEBUG_SILHOUETTE_EDGE_MAP

			//for each triangle
            U32 tri_count = face.mNumIndices / 3;
            for (U32 j = 0; j < tri_count; j++) {
				//get vertices
				S32 v1 = face.mIndices[j*3+0];
				S32 v2 = face.mIndices[j*3+1];
				S32 v3 = face.mIndices[j*3+2];

				//get current face center
				LLVector3 cCenter = (face.mVertices[v1].getPosition() + 
									face.mVertices[v2].getPosition() + 
									face.mVertices[v3].getPosition()) / 3.0f;

				//for each edge
				for (S32 k = 0; k < 3; k++) {
                    S32 nIndex = face.mEdge[j*3+k];
					if (nIndex <= -1) {
						continue;
					}

                    if (nIndex >= (S32)tri_count) {
						continue;
					}
					//get neighbor vertices
					v1 = face.mIndices[nIndex*3+0];
					v2 = face.mIndices[nIndex*3+1];
					v3 = face.mIndices[nIndex*3+2];

					//get neighbor face center
					LLVector3 nCenter = (face.mVertices[v1].getPosition() + 
									face.mVertices[v2].getPosition() + 
									face.mVertices[v3].getPosition()) / 3.0f;

					//draw line
					vertices.push_back(cCenter);
					vertices.push_back(nCenter);
					normals.push_back(LLVector3(1,1,1));
					normals.push_back(LLVector3(1,1,1));
					segments.push_back(vertices.size());
				}
			}
		
			continue;

			//==============================================
			//DEBUG
			//==============================================

			//==============================================
			//DEBUG draw normals instead of silhouette edge
			//==============================================
#elif DEBUG_SILHOUETTE_NORMALS

			//for each vertex
			for (U32 j = 0; j < face.mNumVertices; j++) {
				vertices.push_back(face.mVertices[j].getPosition());
				vertices.push_back(face.mVertices[j].getPosition() + face.mVertices[j].getNormal()*0.1f);
				normals.push_back(LLVector3(0,0,1));
				normals.push_back(LLVector3(0,0,1));
				segments.push_back(vertices.size());
#if DEBUG_SILHOUETTE_BINORMALS
				vertices.push_back(face.mVertices[j].getPosition());
				vertices.push_back(face.mVertices[j].getPosition() + face.mVertices[j].mTangent*0.1f);
				normals.push_back(LLVector3(0,0,1));
				normals.push_back(LLVector3(0,0,1));
				segments.push_back(vertices.size());
#endif
			}
						
			continue;
#else
			//==============================================
			//DEBUG
			//==============================================

			constexpr U8 AWAY = 0x01,
						 TOWARDS = 0x02;

			//for each triangle
			std::vector<U8> fFacing;
			vector_append(fFacing, face.mNumIndices/3);

			LLVector4a* v = (LLVector4a*) face.mPositions;
			LLVector4a* n = (LLVector4a*) face.mNormals;

			for (U32 j = 0; j < face.mNumIndices/3; j++) 
			{
				//approximate normal
				S32 v1 = face.mIndices[j*3+0];
				S32 v2 = face.mIndices[j*3+1];
				S32 v3 = face.mIndices[j*3+2];

				LLVector4a c1,c2;
				c1.setSub(v[v1], v[v2]);
				c2.setSub(v[v2], v[v3]);

				LLVector4a norm;

				norm.setCross3(c1, c2);

				if (norm.dot3(norm) < 0.00000001f) 
				{
					fFacing[j] = AWAY | TOWARDS;
				}
				else 
				{
					//get view vector
					LLVector4a view;
					view.setSub(obj_cam_vec, v[v1]);
					bool away = view.dot3(norm) > 0.0f; 
					if (away) 
					{
						fFacing[j] = AWAY;
					}
					else 
					{
						fFacing[j] = TOWARDS;
					}
				}
			}
			
			//for each triangle
			for (U32 j = 0; j < face.mNumIndices/3; j++) 
			{
				if (fFacing[j] == (AWAY | TOWARDS)) 
				{ //this is a degenerate triangle
					//take neighbor facing (degenerate faces get facing of one of their neighbors)
					// *FIX IF NEEDED:  this does not deal with neighboring degenerate faces
					for (S32 k = 0; k < 3; k++) 
					{
						S32 index = face.mEdge[j*3+k];
						if (index != -1) 
						{
							fFacing[j] = fFacing[index];
							break;
						}
					}
					continue; //skip degenerate face
				}

				//for each edge
				for (S32 k = 0; k < 3; k++) {
					S32 index = face.mEdge[j*3+k];
					if (index != -1 && fFacing[index] == (AWAY | TOWARDS)) {
						//our neighbor is degenerate, make him face our direction
						fFacing[face.mEdge[j*3+k]] = fFacing[j];
						continue;
					}

					if (index == -1 ||		//edge has no neighbor, MUST be a silhouette edge
						(fFacing[index] & fFacing[j]) == 0) { 	//we found a silhouette edge

						S32 v1 = face.mIndices[j*3+k];
						S32 v2 = face.mIndices[j*3+((k+1)%3)];
						
						LLVector4a t;
						mat.affineTransform(v[v1], t);
						vertices.push_back(LLVector3(t[0], t[1], t[2]));

						norm_mat.rotate(n[v1], t);

						t.normalize3fast();
						normals.push_back(LLVector3(t[0], t[1], t[2]));

						mat.affineTransform(v[v2], t);
						vertices.push_back(LLVector3(t[0], t[1], t[2]));
						
						norm_mat.rotate(n[v2], t);
						t.normalize3fast();
						normals.push_back(LLVector3(t[0], t[1], t[2]));
					}
				}		
			}
#endif
		}
	}
}

S32 LLVolume::lineSegmentIntersect(const LLVector4a& start, const LLVector4a& end, 
								   S32 face,
								   LLVector4a* intersection,LLVector2* tex_coord, LLVector4a* normal, LLVector4a* tangent_out)
{
	S32 hit_face = -1;
	
	S32 start_face;
	S32 end_face;
	
	if (face == -1) // ALL_SIDES
	{
		start_face = 0;
		end_face = getNumVolumeFaces() - 1;
	}
	else
	{
		start_face = face;
		end_face = face;
	}

	LLVector4a dir;
	dir.setSub(end, start);

	F32 closest_t = 2.f; // must be larger than 1
	
	end_face = llmin(end_face, getNumVolumeFaces()-1);

	for (S32 i = start_face; i <= end_face; i++)
	{
		LLVolumeFace &face = mVolumeFaces[i];

		LLVector4a box_center;
		box_center.setAdd(face.mExtents[0], face.mExtents[1]);
		box_center.mul(0.5f);

		LLVector4a box_size;
		box_size.setSub(face.mExtents[1], face.mExtents[0]);

        if (LLLineSegmentBoxIntersect(start, end, box_center, box_size))
		{
			if (tangent_out != NULL) // if the caller wants tangents, we may need to generate them
			{
                genTangents(i);
			}

			if (isUnique())
			{ //don't bother with an octree for flexi volumes
				U32 tri_count = face.mNumIndices/3;

				for (U32 j = 0; j < tri_count; ++j)
				{
					U16 idx0 = face.mIndices[j*3+0];
					U16 idx1 = face.mIndices[j*3+1];
					U16 idx2 = face.mIndices[j*3+2];

					const LLVector4a& v0 = face.mPositions[idx0];
					const LLVector4a& v1 = face.mPositions[idx1];
					const LLVector4a& v2 = face.mPositions[idx2];
				
					F32 a,b,t;

					if (LLTriangleRayIntersect(v0, v1, v2,
							start, dir, a, b, t))
					{
						if ((t >= 0.f) &&      // if hit is after start
							(t <= 1.f) &&      // and before end
							(t < closest_t))   // and this hit is closer
						{
							closest_t = t;
							hit_face = i;

							if (intersection != NULL)
							{
								LLVector4a intersect = dir;
								intersect.mul(closest_t);
								intersect.add(start);
								*intersection = intersect;
							}


							if (tex_coord != NULL)
							{
								LLVector2* tc = (LLVector2*) face.mTexCoords;
								*tex_coord = ((1.f - a - b)  * tc[idx0] +
									a              * tc[idx1] +
									b              * tc[idx2]);

							}

							if (normal!= NULL)
							{
								LLVector4a* norm = face.mNormals;
								
								LLVector4a n1,n2,n3;
								n1 = norm[idx0];
								n1.mul(1.f-a-b);
								
								n2 = norm[idx1];
								n2.mul(a);
								
								n3 = norm[idx2];
								n3.mul(b);

								n1.add(n2);
								n1.add(n3);
								
								*normal		= n1; 
							}

							if (tangent_out != NULL)
							{
								LLVector4a* tangents = face.mTangents;
								
								LLVector4a t1,t2,t3;
								t1 = tangents[idx0];
								t1.mul(1.f-a-b);
								
								t2 = tangents[idx1];
								t2.mul(a);
								
								t3 = tangents[idx2];
								t3.mul(b);

								t1.add(t2);
								t1.add(t3);
								
								*tangent_out = t1; 
							}
						}
					}
				}
			}
			else
			{
                if (!face.getOctree())
				{
					face.createOctree();
				}
			
				LLOctreeTriangleRayIntersect intersect(start, dir, &face, &closest_t, intersection, tex_coord, normal, tangent_out);
                intersect.traverse(face.getOctree());
				if (intersect.mHitFace)
				{
					hit_face = i;
				}
			}
		}		
	}
	
	
	return hit_face;
}

class LLVertexIndexPair
{
public:
	LLVertexIndexPair(const LLVector3 &vertex, const S32 index);

	LLVector3 mVertex;
	S32	mIndex;
};

LLVertexIndexPair::LLVertexIndexPair(const LLVector3 &vertex, const S32 index)
{
	mVertex = vertex;
	mIndex = index;
}

constexpr F32 VERTEX_SLOP = 0.00001f;

struct lessVertex
{
	bool operator()(const LLVertexIndexPair *a, const LLVertexIndexPair *b)
	{
		const F32 slop = VERTEX_SLOP;

		if (a->mVertex.mV[0] + slop < b->mVertex.mV[0])
		{
			return true;
		}
		else if (a->mVertex.mV[0] - slop > b->mVertex.mV[0])
		{
			return false;
		}
		
		if (a->mVertex.mV[1] + slop < b->mVertex.mV[1])
		{
			return true;
		}
		else if (a->mVertex.mV[1] - slop > b->mVertex.mV[1])
		{
			return false;
		}
		
		if (a->mVertex.mV[2] + slop < b->mVertex.mV[2])
		{
			return true;
		}
		else if (a->mVertex.mV[2] - slop > b->mVertex.mV[2])
		{
			return false;
		}
		
		return false;
	}
};

struct lessTriangle
{
	bool operator()(const S32 *a, const S32 *b)
	{
		if (*a < *b)
		{
			return true;
		}
		else if (*a > *b)
		{
			return false;
		}

		if (*(a+1) < *(b+1))
		{
			return true;
		}
		else if (*(a+1) > *(b+1))
		{
			return false;
		}

		if (*(a+2) < *(b+2))
		{
			return true;
		}
		else if (*(a+2) > *(b+2))
		{
			return false;
		}

		return false;
	}
};

bool equalTriangle(const S32 *a, const S32 *b)
{
	if ((*a == *b) && (*(a+1) == *(b+1)) && (*(a+2) == *(b+2)))
	{
		return true;
	}
	return false;
}

bool LLVolumeParams::importFile(LLFILE *fp)
{
	//LL_INFOS() << "importing volume" << LL_ENDL;
	const S32 BUFSIZE = 16384;
	char buffer[BUFSIZE];	/* Flawfinder: ignore */
	// *NOTE: changing the size or type of this buffer will require
	// changing the sscanf below.
	char keyword[256];	/* Flawfinder: ignore */
	keyword[0] = 0;

	while (!feof(fp))
	{
		if (fgets(buffer, BUFSIZE, fp) == NULL)
		{
			buffer[0] = '\0';
		}
		
		sscanf(buffer, " %255s", keyword);	/* Flawfinder: ignore */
		if (!strcmp("{", keyword))
		{
			continue;
		}
		if (!strcmp("}",keyword))
		{
			break;
		}
		else if (!strcmp("profile", keyword))
		{
			mProfileParams.importFile(fp);
		}
		else if (!strcmp("path",keyword))
		{
			mPathParams.importFile(fp);
		}
		else
		{
			LL_WARNS() << "unknown keyword " << keyword << " in volume import" << LL_ENDL;
		}
	}

	return true;
}

bool LLVolumeParams::exportFile(LLFILE *fp) const
{
	fprintf(fp,"\tshape 0\n");
	fprintf(fp,"\t{\n");
	mPathParams.exportFile(fp);
	mProfileParams.exportFile(fp);
	fprintf(fp, "\t}\n");
	return true;
}


bool LLVolumeParams::importLegacyStream(std::istream& input_stream)
{
	//LL_INFOS() << "importing volume" << LL_ENDL;
	const S32 BUFSIZE = 16384;
	// *NOTE: changing the size or type of this buffer will require
	// changing the sscanf below.
	char buffer[BUFSIZE];		/* Flawfinder: ignore */
	char keyword[256];		/* Flawfinder: ignore */
	keyword[0] = 0;

	while (input_stream.good())
	{
		input_stream.getline(buffer, BUFSIZE);
		sscanf(buffer, " %255s", keyword);
		if (!strcmp("{", keyword))
		{
			continue;
		}
		if (!strcmp("}",keyword))
		{
			break;
		}
		else if (!strcmp("profile", keyword))
		{
			mProfileParams.importLegacyStream(input_stream);
		}
		else if (!strcmp("path",keyword))
		{
			mPathParams.importLegacyStream(input_stream);
		}
		else
		{
			LL_WARNS() << "unknown keyword " << keyword << " in volume import" << LL_ENDL;
		}
	}

	return true;
}

bool LLVolumeParams::exportLegacyStream(std::ostream& output_stream) const
{
	output_stream <<"\tshape 0\n";
	output_stream <<"\t{\n";
	mPathParams.exportLegacyStream(output_stream);
	mProfileParams.exportLegacyStream(output_stream);
	output_stream << "\t}\n";
	return true;
}

LLSD LLVolumeParams::sculptAsLLSD() const
{
	LLSD sd = LLSD();
	sd["id"] = getSculptID();
	sd["type"] = getSculptType();

	return sd;
}

bool LLVolumeParams::sculptFromLLSD(LLSD& sd)
{
	setSculptID(sd["id"].asUUID(), (U8)sd["type"].asInteger());
	return true;
}

LLSD LLVolumeParams::asLLSD() const
{
	LLSD sd = LLSD();
	sd["path"] = mPathParams;
	sd["profile"] = mProfileParams;
	sd["sculpt"] = sculptAsLLSD();
	
	return sd;
}

bool LLVolumeParams::fromLLSD(LLSD& sd)
{
	mPathParams.fromLLSD(sd["path"]);
	mProfileParams.fromLLSD(sd["profile"]);
	sculptFromLLSD(sd["sculpt"]);
		
	return true;
}

void LLVolumeParams::reduceS(F32 begin, F32 end)
{
	begin = llclampf(begin);
	end = llclampf(end);
	if (begin > end)
	{
		F32 temp = begin;
		begin = end;
		end = temp;
	}
	F32 a = mProfileParams.getBegin();
	F32 b = mProfileParams.getEnd();
	mProfileParams.setBegin(a + begin * (b - a));
	mProfileParams.setEnd(a + end * (b - a));
}

void LLVolumeParams::reduceT(F32 begin, F32 end)
{
	begin = llclampf(begin);
	end = llclampf(end);
	if (begin > end)
	{
		F32 temp = begin;
		begin = end;
		end = temp;
	}
	F32 a = mPathParams.getBegin();
	F32 b = mPathParams.getEnd();
	mPathParams.setBegin(a + begin * (b - a));
	mPathParams.setEnd(a + end * (b - a));
}

const F32 MIN_CONCAVE_PROFILE_WEDGE = 0.125f;	// 1/8 unity
const F32 MIN_CONCAVE_PATH_WEDGE = 0.111111f;	// 1/9 unity

// returns true if the shape can be approximated with a convex shape 
// for collison purposes
bool LLVolumeParams::isConvex() const
{
	if (!getSculptID().isNull())
	{
		// can't determine, be safe and say no:
		return false;
	}
	
	F32 path_length = mPathParams.getEnd() - mPathParams.getBegin();
	F32 hollow = mProfileParams.getHollow();
	 
	U8 path_type = mPathParams.getCurveType();
	if ( path_length > MIN_CONCAVE_PATH_WEDGE
		&& ( mPathParams.getTwist() != mPathParams.getTwistBegin()
		     || (hollow > 0.f 
				 && LL_PCODE_PATH_LINE != path_type) ) )
	{
		// twist along a "not too short" path is concave
		return false;
	}

	F32 profile_length = mProfileParams.getEnd() - mProfileParams.getBegin();
	bool same_hole = hollow == 0.f 
					 || (mProfileParams.getCurveType() & LL_PCODE_HOLE_MASK) == LL_PCODE_HOLE_SAME;

	F32 min_profile_wedge = MIN_CONCAVE_PROFILE_WEDGE;
	U8 profile_type = mProfileParams.getCurveType() & LL_PCODE_PROFILE_MASK;
	if ( LL_PCODE_PROFILE_CIRCLE_HALF == profile_type )
	{
		// it is a sphere and spheres get twice the minimum profile wedge
		min_profile_wedge = 2.f * MIN_CONCAVE_PROFILE_WEDGE;
	}

	bool convex_profile = ( ( profile_length == 1.f
						     || profile_length <= 0.5f )
						   && hollow == 0.f )						// trivially convex
						  || ( profile_length <= min_profile_wedge
							  && same_hole );						// effectvely convex (even when hollow)

	if (!convex_profile)
	{
		// profile is concave
		return false;
	}

	if ( LL_PCODE_PATH_LINE == path_type )
	{
		// straight paths with convex profile
		return true;
	}

	bool concave_path = (path_length < 1.0f) && (path_length > 0.5f);
	if (concave_path)
	{
		return false;
	}

	// we're left with spheres, toroids and tubes
	if ( LL_PCODE_PROFILE_CIRCLE_HALF == profile_type )
	{
		// at this stage all spheres must be convex
		return true;
	}

	// it's a toroid or tube		
	if ( path_length <= MIN_CONCAVE_PATH_WEDGE )
	{
		// effectively convex
		return true;
	}

	return false;
}

// debug
void LLVolumeParams::setCube()
{
	mProfileParams.setCurveType(LL_PCODE_PROFILE_SQUARE);
	mProfileParams.setBegin(0.f);
	mProfileParams.setEnd(1.f);
	mProfileParams.setHollow(0.f);

	mPathParams.setBegin(0.f);
	mPathParams.setEnd(1.f);
	mPathParams.setScale(1.f, 1.f);
	mPathParams.setShear(0.f, 0.f);
	mPathParams.setCurveType(LL_PCODE_PATH_LINE);
	mPathParams.setTwistBegin(0.f);
	mPathParams.setTwistEnd(0.f);
	mPathParams.setRadiusOffset(0.f);
	mPathParams.setTaper(0.f, 0.f);
	mPathParams.setRevolutions(0.f);
	mPathParams.setSkew(0.f);
}

LLFaceID LLVolume::generateFaceMask()
{
	LLFaceID new_mask = 0x0000;

	switch(mParams.getProfileParams().getCurveType() & LL_PCODE_PROFILE_MASK)
	{
	case LL_PCODE_PROFILE_CIRCLE:
	case LL_PCODE_PROFILE_CIRCLE_HALF:
		new_mask |= LL_FACE_OUTER_SIDE_0;
		break;
	case LL_PCODE_PROFILE_SQUARE:
		{
			for(S32 side = (S32)(mParams.getProfileParams().getBegin() * 4.f); side < llceil(mParams.getProfileParams().getEnd() * 4.f); side++)
			{
				new_mask |= LL_FACE_OUTER_SIDE_0 << side;
			}
		}
		break;
	case LL_PCODE_PROFILE_ISOTRI:
	case LL_PCODE_PROFILE_EQUALTRI:
	case LL_PCODE_PROFILE_RIGHTTRI:
		{
			for(S32 side = (S32)(mParams.getProfileParams().getBegin() * 3.f); side < llceil(mParams.getProfileParams().getEnd() * 3.f); side++)
			{
				new_mask |= LL_FACE_OUTER_SIDE_0 << side;
			}
		}
		break;
	default:
		LL_ERRS() << "Unknown profile!" << LL_ENDL;
		break;
	}

	// handle hollow objects
	if (mParams.getProfileParams().getHollow() > 0)
	{
		new_mask |= LL_FACE_INNER_SIDE;
	}

	// handle open profile curves
	if (mProfilep->isOpen())
	{
		new_mask |= LL_FACE_PROFILE_BEGIN | LL_FACE_PROFILE_END;
	}

	// handle open path curves
	if (mPathp->isOpen())
	{
		new_mask |= LL_FACE_PATH_BEGIN | LL_FACE_PATH_END;
	}

	return new_mask;
}

bool LLVolume::isFaceMaskValid(LLFaceID face_mask)
{
	LLFaceID test_mask = 0;
	for(S32 i = 0; i < getNumFaces(); i++)
	{
		test_mask |= mProfilep->mFaces[i].mFaceID;
	}

	return test_mask == face_mask;
}

bool LLVolume::isConvex() const
{
	// mParams.isConvex() may return false even though the final
	// geometry is actually convex due to LOD approximations.
	// TODO -- provide LLPath and LLProfile with isConvex() methods
	// that correctly determine convexity. -- Leviathan
	return mParams.isConvex();
}


std::ostream& operator<<(std::ostream &s, const LLProfileParams &profile_params)
{
	s << "{type=" << (U32) profile_params.mCurveType;
	s << ", begin=" << profile_params.mBegin;
	s << ", end=" << profile_params.mEnd;
	s << ", hollow=" << profile_params.mHollow;
	s << "}";
	return s;
}


std::ostream& operator<<(std::ostream &s, const LLPathParams &path_params)
{
	s << "{type=" << (U32) path_params.mCurveType;
	s << ", begin=" << path_params.mBegin;
	s << ", end=" << path_params.mEnd;
	s << ", twist=" << path_params.mTwistEnd;
	s << ", scale=" << path_params.mScale;
	s << ", shear=" << path_params.mShear;
	s << ", twist_begin=" << path_params.mTwistBegin;
	s << ", radius_offset=" << path_params.mRadiusOffset;
	s << ", taper=" << path_params.mTaper;
	s << ", revolutions=" << path_params.mRevolutions;
	s << ", skew=" << path_params.mSkew;
	s << "}";
	return s;
}


std::ostream& operator<<(std::ostream &s, const LLVolumeParams &volume_params)
{
	s << "{profileparams = " << volume_params.mProfileParams;
	s << ", pathparams = " << volume_params.mPathParams;
	s << "}";
	return s;
}


std::ostream& operator<<(std::ostream &s, const LLProfile &profile)
{
	s << " {open=" << (U32) profile.mOpen;
	s << ", dirty=" << profile.mDirty;
	s << ", totalout=" << profile.mTotalOut;
	s << ", total=" << profile.mTotal;
	s << "}";
	return s;
}


std::ostream& operator<<(std::ostream &s, const LLPath &path)
{
	s << "{open=" << (U32) path.mOpen;
	s << ", dirty=" << path.mDirty;
	s << ", step=" << path.mStep;
	s << ", total=" << path.mTotal;
	s << "}";
	return s;
}

std::ostream& operator<<(std::ostream &s, const LLVolume &volume)
{
	s << "{params = " << volume.getParams();
	s << ", path = " << *volume.mPathp;
	s << ", profile = " << *volume.mProfilep;
	s << "}";
	return s;
}


std::ostream& operator<<(std::ostream &s, const LLVolume *volumep)
{
	s << "{params = " << volumep->getParams();
	s << ", path = " << *(volumep->mPathp);
	s << ", profile = " << *(volumep->mProfilep);
	s << "}";
	return s;
}

LLVolumeFace::LLVolumeFace() : 
	mID(0),
	mTypeMask(0),
	mBeginS(0),
	mBeginT(0),
	mNumS(0),
	mNumT(0),
	mNumVertices(0),
	mNumAllocatedVertices(0),
	mNumIndices(0),
	mPositions(NULL),
	mNormals(NULL),
	mTangents(NULL),
	mTexCoords(NULL),
	mIndices(NULL),
	mWeights(NULL),
#if USE_SEPARATE_JOINT_INDICES_AND_WEIGHTS
    mJustWeights(NULL),
    mJointIndices(NULL),
#endif
    mWeightsScrubbed(false),
	mOctree(NULL),
    mOctreeTriangles(NULL),
	mOptimized(false)
{
	mExtents = (LLVector4a*) ll_aligned_malloc_16(sizeof(LLVector4a)*3);
	mExtents[0].splat(-0.5f);
	mExtents[1].splat(0.5f);
	mCenter = mExtents+2;
}

LLVolumeFace::LLVolumeFace(const LLVolumeFace& src)
:	mID(0),
	mTypeMask(0),
	mBeginS(0),
	mBeginT(0),
	mNumS(0),
	mNumT(0),
	mNumVertices(0),
	mNumAllocatedVertices(0),
	mNumIndices(0),
	mPositions(NULL),
	mNormals(NULL),
	mTangents(NULL),
	mTexCoords(NULL),
	mIndices(NULL),
	mWeights(NULL),
#if USE_SEPARATE_JOINT_INDICES_AND_WEIGHTS
    mJustWeights(NULL),
    mJointIndices(NULL),
#endif
    mWeightsScrubbed(false),
    mOctree(NULL),
    mOctreeTriangles(NULL)
{
	mExtents = (LLVector4a*) ll_aligned_malloc_16(sizeof(LLVector4a)*3);
	mCenter = mExtents+2;
	*this = src;
}

LLVolumeFace& LLVolumeFace::operator=(const LLVolumeFace& src)
{
	if (&src == this)
	{ //self assignment, do nothing
		return *this;
	}

	mID = src.mID;
	mTypeMask = src.mTypeMask;
	mBeginS = src.mBeginS;
	mBeginT = src.mBeginT;
	mNumS = src.mNumS;
	mNumT = src.mNumT;

	mExtents[0] = src.mExtents[0];
	mExtents[1] = src.mExtents[1];
	*mCenter = *src.mCenter;

	mNumVertices = 0;
	mNumIndices = 0;

	freeData();
	
	resizeVertices(src.mNumVertices);
	resizeIndices(src.mNumIndices);

	if (mNumVertices)
	{
		S32 vert_size = mNumVertices*sizeof(LLVector4a);
		S32 tc_size = (mNumVertices*sizeof(LLVector2)+0xF) & ~0xF;
			
		LLVector4a::memcpyNonAliased16((F32*) mPositions, (F32*) src.mPositions, vert_size);

		if (src.mNormals)
		{
		LLVector4a::memcpyNonAliased16((F32*) mNormals, (F32*) src.mNormals, vert_size);
		}

		if(src.mTexCoords)
		{
			LLVector4a::memcpyNonAliased16((F32*) mTexCoords, (F32*) src.mTexCoords, tc_size);
		}

		if (src.mTangents)
		{
			allocateTangents(src.mNumVertices);
			LLVector4a::memcpyNonAliased16((F32*) mTangents, (F32*) src.mTangents, vert_size);
		}
		else
		{
			ll_aligned_free_16(mTangents);
			mTangents = NULL;
		}

		if (src.mWeights)
		{
            llassert(!mWeights); // don't orphan an old alloc here accidentally
			allocateWeights(src.mNumVertices);
			LLVector4a::memcpyNonAliased16((F32*) mWeights, (F32*) src.mWeights, vert_size);
            mWeightsScrubbed = src.mWeightsScrubbed;
		}
		else
		{
			ll_aligned_free_16(mWeights);
			mWeights = NULL;
            mWeightsScrubbed = false;
		}   

    #if USE_SEPARATE_JOINT_INDICES_AND_WEIGHTS
        if (src.mJointIndices)
        {
            llassert(!mJointIndices); // don't orphan an old alloc here accidentally
            allocateJointIndices(src.mNumVertices);
            LLVector4a::memcpyNonAliased16((F32*) mJointIndices, (F32*) src.mJointIndices, src.mNumVertices * sizeof(U8) * 4);
        }
        else*/
        {
            ll_aligned_free_16(mJointIndices);
            mJointIndices = NULL;
        }     
    #endif

	}
    
	if (mNumIndices)
	{
		S32 idx_size = (mNumIndices*sizeof(U16)+0xF) & ~0xF;
		
		LLVector4a::memcpyNonAliased16((F32*) mIndices, (F32*) src.mIndices, idx_size);
	}
	else
    {
        ll_aligned_free_16(mIndices);
        mIndices = NULL;
    }

	mOptimized = src.mOptimized;
    mNormalizedScale = src.mNormalizedScale;

	//delete 
	return *this;
}

LLVolumeFace::~LLVolumeFace()
{
	ll_aligned_free_16(mExtents);
	mExtents = NULL;
	mCenter = NULL;

	freeData();
}

void LLVolumeFace::freeData()
{
	ll_aligned_free<64>(mPositions);
	mPositions = NULL;

	//normals and texture coordinates are part of the same buffer as mPositions, do not free them separately
	mNormals = NULL;
	mTexCoords = NULL;

	ll_aligned_free_16(mIndices);
	mIndices = NULL;
	ll_aligned_free_16(mTangents);
	mTangents = NULL;
	ll_aligned_free_16(mWeights);
	mWeights = NULL;

#if USE_SEPARATE_JOINT_INDICES_AND_WEIGHTS
    ll_aligned_free_16(mJointIndices);
	mJointIndices = NULL;
    ll_aligned_free_16(mJustWeights);
	mJustWeights = NULL;
#endif

    destroyOctree();
}

bool LLVolumeFace::create(LLVolume* volume, bool partial_build)
{
	LL_PROFILE_ZONE_SCOPED_CATEGORY_VOLUME

	//tree for this face is no longer valid
    destroyOctree();

	LL_CHECK_MEMORY
	bool ret = false ;
	if (mTypeMask & CAP_MASK)
	{
		ret = createCap(volume, partial_build);
		LL_CHECK_MEMORY
	}
	else if ((mTypeMask & END_MASK) || (mTypeMask & SIDE_MASK))
	{
		ret = createSide(volume, partial_build);
		LL_CHECK_MEMORY
	}
	else
	{
		LL_ERRS() << "Unknown/uninitialized face type!" << LL_ENDL;
	}

	return ret ;
}

void LLVolumeFace::getVertexData(U16 index, LLVolumeFace::VertexData& cv)
{
	cv.setPosition(mPositions[index]);
	if (mNormals)
	{
		cv.setNormal(mNormals[index]);
	}
	else
	{
		cv.getNormal().clear();
	}

	if (mTexCoords)
	{
		cv.mTexCoord = mTexCoords[index];
	}
	else
	{
		cv.mTexCoord.clear();
	}
}

bool LLVolumeFace::VertexMapData::operator==(const LLVolumeFace::VertexData& rhs) const
{
	return getPosition().equals3(rhs.getPosition()) &&
		mTexCoord == rhs.mTexCoord &&
		getNormal().equals3(rhs.getNormal());
}

bool LLVolumeFace::VertexMapData::ComparePosition::operator()(const LLVector3& a, const LLVector3& b) const
{
	if (a.mV[0] != b.mV[0])
	{
		return a.mV[0] < b.mV[0];
	}
	
	if (a.mV[1] != b.mV[1])
	{
		return a.mV[1] < b.mV[1];
	}
	
	return a.mV[2] < b.mV[2];
}

void LLVolumeFace::remap()
{
    // Generate a remap buffer
    std::vector<unsigned int> remap(mNumVertices);
    S32 remap_vertices_count = LLMeshOptimizer::generateRemapMultiU16(&remap[0],
        mIndices,
        mNumIndices,
        mPositions,
        mNormals,
        mTexCoords,
        mNumVertices);

    // Allocate new buffers
    S32 size = ((mNumIndices * sizeof(U16)) + 0xF) & ~0xF;
    U16* remap_indices = (U16*)ll_aligned_malloc_16(size);

    S32 tc_bytes_size = ((remap_vertices_count * sizeof(LLVector2)) + 0xF) & ~0xF;
    LLVector4a* remap_positions = (LLVector4a*)ll_aligned_malloc<64>(sizeof(LLVector4a) * 2 * remap_vertices_count + tc_bytes_size);
    LLVector4a* remap_normals = remap_positions + remap_vertices_count;
    LLVector2* remap_tex_coords = (LLVector2*)(remap_normals + remap_vertices_count);

    // Fill the buffers
    LLMeshOptimizer::remapIndexBufferU16(remap_indices, mIndices, mNumIndices, &remap[0]);
    LLMeshOptimizer::remapPositionsBuffer(remap_positions, mPositions, mNumVertices, &remap[0]);
    LLMeshOptimizer::remapNormalsBuffer(remap_normals, mNormals, mNumVertices, &remap[0]);
    LLMeshOptimizer::remapUVBuffer(remap_tex_coords, mTexCoords, mNumVertices, &remap[0]);

    // Free unused buffers
    ll_aligned_free_16(mIndices);
    ll_aligned_free<64>(mPositions);

    // Tangets are now invalid
    ll_aligned_free_16(mTangents);
    mTangents = NULL;

    // Assign new values
    mIndices = remap_indices;
    mPositions = remap_positions;
    mNormals = remap_normals;
    mTexCoords = remap_tex_coords;
    mNumVertices = remap_vertices_count;
    mNumAllocatedVertices = remap_vertices_count;
}

void LLVolumeFace::optimize(F32 angle_cutoff)
{
	LLVolumeFace new_face;

	//map of points to vector of vertices at that point
	std::map<U64, std::vector<VertexMapData> > point_map;

	LLVector4a range;
	range.setSub(mExtents[1],mExtents[0]);

	//remove redundant vertices
	for (U32 i = 0; i < mNumIndices; ++i)
	{
		U16 index = mIndices[i];

        if (index >= mNumVertices)
        {
            // invalid index
            // replace with a valid index to avoid crashes
            index = mNumVertices - 1;
            mIndices[i] = index;

            // Needs better logging
            LL_DEBUGS_ONCE("LLVOLUME") << "Invalid index, substituting" << LL_ENDL;
        }

		LLVolumeFace::VertexData cv;
		getVertexData(index, cv);
		
		bool found = false;

		LLVector4a pos;
		pos.setSub(mPositions[index], mExtents[0]);
		pos.div(range);

		U64 pos64 = 0;

		pos64 = (U16) (pos[0]*65535);
		pos64 = pos64 | (((U64) (pos[1]*65535)) << 16);
		pos64 = pos64 | (((U64) (pos[2]*65535)) << 32);

		std::map<U64, std::vector<VertexMapData> >::iterator point_iter = point_map.find(pos64);
		
		if (point_iter != point_map.end())
		{ //duplicate point might exist
			for (U32 j = 0; j < point_iter->second.size(); ++j)
			{
				LLVolumeFace::VertexData& tv = (point_iter->second)[j];
				if (tv.compareNormal(cv, angle_cutoff))
				{
					found = true;
					new_face.pushIndex((point_iter->second)[j].mIndex);
					break;
				}
			}
		}

		if (!found)
		{
			new_face.pushVertex(cv);
			U16 index = (U16) new_face.mNumVertices-1;
			new_face.pushIndex(index);

			VertexMapData d;
			d.setPosition(cv.getPosition());
			d.mTexCoord = cv.mTexCoord;
			d.setNormal(cv.getNormal());
			d.mIndex = index;
			if (point_iter != point_map.end())
			{
				point_iter->second.push_back(d);
			}
			else
			{
				point_map[pos64].push_back(d);
			}
		}
	}


	if (angle_cutoff > 1.f && !mNormals)
	{
		// Now alloc'd with positions
		//ll_aligned_free_16(new_face.mNormals);
		new_face.mNormals = NULL;
	}

	if (!mTexCoords)
	{
		// Now alloc'd with positions
		//ll_aligned_free_16(new_face.mTexCoords);
		new_face.mTexCoords = NULL;
	}

	// Only swap data if we've actually optimized the mesh
	//
	if (new_face.mNumVertices <= mNumVertices)
	{
        llassert(new_face.mNumIndices == mNumIndices);
		swapData(new_face);
	}

}

class LLVCacheTriangleData;

class LLVCacheVertexData
{
public:
	S32 mIdx;
	S32 mCacheTag;
	F64 mScore;
	U32 mActiveTriangles;
	std::vector<LLVCacheTriangleData*> mTriangles;

	LLVCacheVertexData()
	{
		mCacheTag = -1;
		mScore = 0.0;
		mActiveTriangles = 0;
		mIdx = -1;
	}
};

class LLVCacheTriangleData
{
public:
	bool mActive;
	F64 mScore;
	LLVCacheVertexData* mVertex[3];

	LLVCacheTriangleData()
	{
		mActive = true;
		mScore = 0.0;
		mVertex[0] = mVertex[1] = mVertex[2] = NULL;
	}

	void complete()
	{
		mActive = false;
		for (S32 i = 0; i < 3; ++i)
		{
			if (mVertex[i])
			{
				llassert(mVertex[i]->mActiveTriangles > 0);
				mVertex[i]->mActiveTriangles--;
			}
		}
	}

	bool operator<(const LLVCacheTriangleData& rhs) const
	{ //highest score first
		return rhs.mScore < mScore;
	}
};

constexpr F64 FindVertexScore_CacheDecayPower = 1.5;
constexpr F64 FindVertexScore_LastTriScore = 0.75;
constexpr F64 FindVertexScore_ValenceBoostScale = 2.0;
constexpr F64 FindVertexScore_ValenceBoostPower = 0.5;
constexpr U32 MaxSizeVertexCache = 32;
constexpr F64 FindVertexScore_Scaler = 1.0/(MaxSizeVertexCache-3);

F64 find_vertex_score(LLVCacheVertexData& data)
{
	F64 score = -1.0;

	score = 0.0;

	S32 cache_idx = data.mCacheTag;

	if (cache_idx < 0)
	{
		//not in cache
	}
	else
	{
		if (cache_idx < 3)
		{ //vertex was in the last triangle
			score = FindVertexScore_LastTriScore;
		}
		else
		{ //more points for being higher in the cache
				score = 1.0-((cache_idx-3)*FindVertexScore_Scaler);
				score = pow(score, FindVertexScore_CacheDecayPower);
		}
	}

	//bonus points for having low valence
	F64 valence_boost = pow((F64)data.mActiveTriangles, -FindVertexScore_ValenceBoostPower);
	score += FindVertexScore_ValenceBoostScale * valence_boost;

	return score;
}

class LLVCacheFIFO
{
public:
	LLVCacheVertexData* mCache[MaxSizeVertexCache];
	U32 mMisses;

	LLVCacheFIFO()
	{
		mMisses = 0;
		for (U32 i = 0; i < MaxSizeVertexCache; ++i)
		{
			mCache[i] = NULL;
		}
	}

	void addVertex(LLVCacheVertexData* data)
	{
		if (data->mCacheTag == -1)
		{
			mMisses++;

			S32 end = MaxSizeVertexCache-1;

			if (mCache[end])
			{
				mCache[end]->mCacheTag = -1;
			}

			for (S32 i = end; i > 0; --i)
			{
				mCache[i] = mCache[i-1];
				if (mCache[i])
				{
					mCache[i]->mCacheTag = i;
				}
			}

			mCache[0] = data;
			data->mCacheTag = 0;
		}
	}
};

class LLVCacheLRU
{
public:
	LLVCacheVertexData* mCache[MaxSizeVertexCache+3];

	LLVCacheTriangleData* mBestTriangle;
	
	U32 mMisses;

	LLVCacheLRU()
	{
		for (U32 i = 0; i < MaxSizeVertexCache+3; ++i)
		{
			mCache[i] = NULL;
		}

		mBestTriangle = NULL;
		mMisses = 0;
	}

	void addVertex(LLVCacheVertexData* data)
	{
		S32 end = MaxSizeVertexCache+2;
		if (data->mCacheTag != -1)
		{ //just moving a vertex to the front of the cache
			end = data->mCacheTag;
		}
		else
		{
			mMisses++;
			if (mCache[end])
			{ //adding a new vertex, vertex at end of cache falls off
				mCache[end]->mCacheTag = -1;
			}
		}

		for (S32 i = end; i > 0; --i)
		{ //adjust cache pointers and tags
			mCache[i] = mCache[i-1];

			if (mCache[i])
			{
				mCache[i]->mCacheTag = i;			
			}
		}

		mCache[0] = data;
		mCache[0]->mCacheTag = 0;
	}

	void addTriangle(LLVCacheTriangleData* data)
	{
		addVertex(data->mVertex[0]);
		addVertex(data->mVertex[1]);
		addVertex(data->mVertex[2]);
	}

	void updateScores()
	{
		LLVCacheVertexData** data_iter = mCache+MaxSizeVertexCache;
		LLVCacheVertexData** end_data = mCache+MaxSizeVertexCache+3;

		while(data_iter != end_data)
		{
			LLVCacheVertexData* data = *data_iter++;
			//trailing 3 vertices aren't actually in the cache for scoring purposes
			if (data)
			{
				data->mCacheTag = -1;
			}
		}

		data_iter = mCache;
		end_data = mCache+MaxSizeVertexCache;

		while (data_iter != end_data)
		{ //update scores of vertices in cache
			LLVCacheVertexData* data = *data_iter++;
			if (data)
			{
				data->mScore = find_vertex_score(*data);
			}
		}

		mBestTriangle = NULL;
		//update triangle scores
		data_iter = mCache;
		end_data = mCache+MaxSizeVertexCache+3;

		while (data_iter != end_data)
		{
			LLVCacheVertexData* data = *data_iter++;
			if (data)
			{
				for (std::vector<LLVCacheTriangleData*>::iterator iter = data->mTriangles.begin(), end_iter = data->mTriangles.end(); iter != end_iter; ++iter)
				{
					LLVCacheTriangleData* tri = *iter;
					if (tri->mActive)
					{
						tri->mScore = tri->mVertex[0] ? tri->mVertex[0]->mScore : 0;
						tri->mScore += tri->mVertex[1] ? tri->mVertex[1]->mScore : 0;
						tri->mScore += tri->mVertex[2] ? tri->mVertex[2]->mScore : 0;

						if (!mBestTriangle || mBestTriangle->mScore < tri->mScore)
						{
							mBestTriangle = tri;
						}
					}
				}
			}
		}

		//knock trailing 3 vertices off the cache
		data_iter = mCache+MaxSizeVertexCache;
		end_data = mCache+MaxSizeVertexCache+3;
		while (data_iter != end_data)
		{
			LLVCacheVertexData* data = *data_iter;
			if (data)
			{
				llassert(data->mCacheTag == -1);
				*data_iter = NULL;
			}
			++data_iter;
		}
	}
};

// data structures for tangent generation

struct MikktData
{
    LLVolumeFace* face;
    std::vector<LLVector3> p;
    std::vector<LLVector3> n;
    std::vector<LLVector2> tc;
    std::vector<LLVector4> w;
    std::vector<LLVector4> t;

    MikktData(LLVolumeFace* f)
        : face(f)
    {
        U32 count = face->mNumIndices;

        p.resize(count);
        n.resize(count);
        tc.resize(count);
        t.resize(count);

        if (face->mWeights)
        {
            w.resize(count);
        }


        LLVector3 inv_scale(1.f / face->mNormalizedScale.mV[0], 1.f / face->mNormalizedScale.mV[1], 1.f / face->mNormalizedScale.mV[2]);
        

        for (int i = 0; i < face->mNumIndices; ++i)
        {
            U32 idx = face->mIndices[i];

            p[i].set(face->mPositions[idx].getF32ptr());
            p[i].scaleVec(face->mNormalizedScale); //put mesh in original coordinate frame when reconstructing tangents
            n[i].set(face->mNormals[idx].getF32ptr());
            n[i].scaleVec(inv_scale);
            n[i].normalize();
            tc[i].set(face->mTexCoords[idx]);

            if (face->mWeights)
            {
                w[i].set(face->mWeights[idx].getF32ptr());
            }
        }
    }
};


bool LLVolumeFace::cacheOptimize(bool gen_tangents)
{ //optimize for vertex cache according to Forsyth method: 
    LL_PROFILE_ZONE_SCOPED_CATEGORY_VOLUME;
	llassert(!mOptimized);
	mOptimized = true;

    if (gen_tangents && mNormals && mTexCoords)
    { // generate mikkt space tangents before cache optimizing since the index buffer may change
        // a bit of a hack to do this here, but this function gets called exactly once for the lifetime of a mesh
        // and is executed on a background thread
        SMikkTSpaceInterface ms;

        ms.m_getNumFaces = [](const SMikkTSpaceContext* pContext)
        {
            MikktData* data = (MikktData*)pContext->m_pUserData;
            LLVolumeFace* face = data->face;
            return face->mNumIndices / 3;
        };

        ms.m_getNumVerticesOfFace = [](const SMikkTSpaceContext* pContext, const int iFace)
        {
            return 3;
        };

        ms.m_getPosition = [](const SMikkTSpaceContext* pContext, float fvPosOut[], const int iFace, const int iVert)
        {
            MikktData* data = (MikktData*)pContext->m_pUserData;
            F32* v = data->p[iFace * 3 + iVert].mV;
            fvPosOut[0] = v[0];
            fvPosOut[1] = v[1];
            fvPosOut[2] = v[2];
        };

        ms.m_getNormal = [](const SMikkTSpaceContext* pContext, float fvNormOut[], const int iFace, const int iVert)
        {
            MikktData* data = (MikktData*)pContext->m_pUserData;
            F32* n = data->n[iFace * 3 + iVert].mV;
            fvNormOut[0] = n[0];
            fvNormOut[1] = n[1];
            fvNormOut[2] = n[2];
        };

        ms.m_getTexCoord = [](const SMikkTSpaceContext* pContext, float fvTexcOut[], const int iFace, const int iVert)
        {
            MikktData* data = (MikktData*)pContext->m_pUserData;
            F32* tc = data->tc[iFace * 3 + iVert].mV;
            fvTexcOut[0] = tc[0];
            fvTexcOut[1] = tc[1];
        };

        ms.m_setTSpaceBasic = [](const SMikkTSpaceContext* pContext, const float fvTangent[], const float fSign, const int iFace, const int iVert)
        {
            MikktData* data = (MikktData*)pContext->m_pUserData;
            S32 i = iFace * 3 + iVert;
            
            data->t[i].set(fvTangent);
            data->t[i].mV[3] = fSign;
        };

        ms.m_setTSpace = nullptr;

        MikktData data(this);

        SMikkTSpaceContext ctx = { &ms, &data };

        genTangSpaceDefault(&ctx);

        //re-weld
        meshopt_Stream mos[] =
        {
            { &data.p[0], sizeof(LLVector3), sizeof(LLVector3) },
            { &data.n[0], sizeof(LLVector3), sizeof(LLVector3) },
            { &data.t[0], sizeof(LLVector4), sizeof(LLVector4) },
            { &data.tc[0], sizeof(LLVector2), sizeof(LLVector2) },
            { data.w.empty() ? nullptr : &data.w[0], sizeof(LLVector4), sizeof(LLVector4) }
        };

        std::vector<U32> remap;
        remap.resize(data.p.size());

        U32 stream_count = data.w.empty() ? 4 : 5;

        size_t vert_count = meshopt_generateVertexRemapMulti(&remap[0], nullptr, data.p.size(), data.p.size(), mos, stream_count);

        if (vert_count < 65535 && vert_count != 0)
        {
            std::vector<U32> indices;
            indices.resize(mNumIndices);

            //copy results back into volume
            resizeVertices(vert_count);

            if (!data.w.empty())
            {
                allocateWeights(vert_count);
            }

            allocateTangents(mNumVertices);

            for (int i = 0; i < mNumIndices; ++i)
            {
                U32 src_idx = i;
                U32 dst_idx = remap[i];
                if (dst_idx >= mNumVertices)
                {
                    dst_idx = mNumVertices - 1;
                    // Shouldn't happen, figure out what gets returned in remap and why.
                    llassert(false);
                    LL_DEBUGS_ONCE("LLVOLUME") << "Invalid destination index, substituting" << LL_ENDL;
                }
                mIndices[i] = dst_idx;

                mPositions[dst_idx].load3(data.p[src_idx].mV);
                mNormals[dst_idx].load3(data.n[src_idx].mV);
                mTexCoords[dst_idx] = data.tc[src_idx];

                mTangents[dst_idx].loadua(data.t[src_idx].mV);

                if (mWeights)
                {
                    mWeights[dst_idx].loadua(data.w[src_idx].mV);
                }
            }

            // put back in normalized coordinate frame
            LLVector4a inv_scale(1.f/mNormalizedScale.mV[0], 1.f / mNormalizedScale.mV[1], 1.f / mNormalizedScale.mV[2]);
            LLVector4a scale;
            scale.load3(mNormalizedScale.mV);
            scale.getF32ptr()[3] = 1.f;

            for (int i = 0; i < mNumVertices; ++i)
            {
                mPositions[i].mul(inv_scale);
                mNormals[i].mul(scale);
                mNormals[i].normalize3();
                F32 w = mTangents[i].getF32ptr()[3];
                mTangents[i].mul(scale);
                mTangents[i].normalize3();
                mTangents[i].getF32ptr()[3] = w;
            }
        }
        else
        {
            if (vert_count == 0)
            {
                LL_WARNS_ONCE("LLVOLUME") << "meshopt_generateVertexRemapMulti failed to process a model or model was invalid" << LL_ENDL;
            }
            // blew past the max vertex size limit, use legacy tangent generation which never adds verts
            createTangents();
        }
    }

    // cache optimize index buffer

    // meshopt needs scratch space, do some pointer shuffling to avoid an extra index buffer copy
    U16* src_indices = mIndices;
    mIndices = nullptr;
    resizeIndices(mNumIndices);

    meshopt_optimizeVertexCache<U16>(mIndices, src_indices, mNumIndices, mNumVertices);
    
    ll_aligned_free_16(src_indices);

	return true;
}

void LLVolumeFace::createOctree(F32 scaler, const LLVector4a& center, const LLVector4a& size)
{
	LL_PROFILE_ZONE_SCOPED_CATEGORY_VOLUME

    if (getOctree())
	{
		return;
	}

	ND_OCTREE_LOG << "Creating octree with scale " << scaler << " mNumIndices " << mNumIndices << ND_OCTREE_LOG_END;
    llassert(mNumIndices % 3 == 0);

    mOctree = new LLOctreeRoot<LLVolumeTriangle, LLVolumeTriangle*>(center, size, NULL);
	new LLVolumeOctreeListener(mOctree);
    const U32 num_triangles = mNumIndices / 3;
    // Initialize all the triangles we need
    mOctreeTriangles = new LLVolumeTriangle[num_triangles];

    for (U32 triangle_index = 0; triangle_index < num_triangles; ++triangle_index)
	{ //for each triangle
        const U32 index = triangle_index * 3;
        LLVolumeTriangle* tri = &mOctreeTriangles[triangle_index];
				
		const LLVector4a& v0 = mPositions[mIndices[index]];
		const LLVector4a& v1 = mPositions[mIndices[index + 1]];
		const LLVector4a& v2 = mPositions[mIndices[index + 2]];

		//store pointers to vertex data
		tri->mV[0] = &v0;
		tri->mV[1] = &v1;
		tri->mV[2] = &v2;

		//store indices
		tri->mIndex[0] = mIndices[index];
		tri->mIndex[1] = mIndices[index + 1];
		tri->mIndex[2] = mIndices[index + 2];

		//get minimum point
		LLVector4a min = v0;
		min.setMin(min, v1);
		min.setMin(min, v2);

		//get maximum point
		LLVector4a max = v0;
		max.setMax(max, v1);
		max.setMax(max, v2);

		//compute center
		LLVector4a center;
		center.setAdd(min, max);
		center.mul(0.5f);

		tri->mPositionGroup = center;

		//compute "radius"
		LLVector4a size;
		size.setSub(max,min);
		
		tri->mRadius = size.getLength3().getF32() * scaler;
		
		ND_OCTREE_LOG << "insertion " << index
				<< " tri.mV " << *tri->mV[0] << "/" << *tri->mV[1] << "/" << *tri->mV[2]
				<< " tri.mIndex " << tri->mIndex[0] << "/" << tri->mIndex[1] << "/" << tri->mIndex[2]
				<< ND_OCTREE_LOG_END;

		//insert
		mOctree->insert(tri);
		ND_OCTREE_LOG << "insertion done" << std::endl << ND_OCTREE_LOG_END;
	}

	ND_OCTREE_LOG << "octree created" << std::endl << std::endl << ND_OCTREE_LOG_END;

	//remove unneeded octree layers
	while (!mOctree->balance())	{ }

	//calculate AABB for each node
	LLVolumeOctreeRebound rebound(this);
	rebound.traverse(mOctree);

	if (gDebugGL)
	{
		LLVolumeOctreeValidate validate;
		validate.traverse(mOctree);
	}
}

void LLVolumeFace::destroyOctree()
{
    delete mOctree;
    mOctree = NULL;
    delete[] mOctreeTriangles;
    mOctreeTriangles = NULL;
}

const LLOctreeNode<LLVolumeTriangle, LLVolumeTriangle*>* LLVolumeFace::getOctree() const
{
    return mOctree;
}


void LLVolumeFace::swapData(LLVolumeFace& rhs)
{
	llswap(rhs.mPositions, mPositions);
	llswap(rhs.mNormals, mNormals);
	llswap(rhs.mTangents, mTangents);
	llswap(rhs.mTexCoords, mTexCoords);
	llswap(rhs.mIndices,mIndices);
	llswap(rhs.mNumVertices, mNumVertices);
	llswap(rhs.mNumIndices, mNumIndices);
}

void	LerpPlanarVertex(LLVolumeFace::VertexData& v0,
				   LLVolumeFace::VertexData& v1,
				   LLVolumeFace::VertexData& v2,
				   LLVolumeFace::VertexData& vout,
				   F32	coef01,
				   F32	coef02)
{

	LLVector4a lhs;
	lhs.setSub(v1.getPosition(), v0.getPosition());
	lhs.mul(coef01);
	LLVector4a rhs;
	rhs.setSub(v2.getPosition(), v0.getPosition());
	rhs.mul(coef02);

	rhs.add(lhs);
	rhs.add(v0.getPosition());

	vout.setPosition(rhs);
		
	vout.mTexCoord = v0.mTexCoord + ((v1.mTexCoord-v0.mTexCoord)*coef01)+((v2.mTexCoord-v0.mTexCoord)*coef02);
	vout.setNormal(v0.getNormal());
}

bool LLVolumeFace::createUnCutCubeCap(LLVolume* volume, bool partial_build)
{
	LL_CHECK_MEMORY		

	const LLAlignedArray<LLVector4a,64>& mesh = volume->getMesh();
	const LLAlignedArray<LLVector4a,64>& profile = volume->getProfile().mProfile;
	S32 max_s = volume->getProfile().getTotal();
	S32 max_t = volume->getPath().mPath.size();

	// S32 i;
	S32	grid_size = (profile.size()-1)/4;
	// VFExtents change
	LLVector4a& min = mExtents[0];
	LLVector4a& max = mExtents[1];

	S32 offset = 0;
	if (mTypeMask & TOP_MASK)
	{
		offset = (max_t-1) * max_s;
	}
	else
	{
		offset = mBeginS;
	}

	{
		VertexData	corners[4];
		VertexData baseVert;
		for(S32 t = 0; t < 4; t++)
		{
			corners[t].getPosition().load4a(mesh[offset + (grid_size*t)].getF32ptr());
			corners[t].mTexCoord.mV[0] = profile[grid_size*t][0]+0.5f;
			corners[t].mTexCoord.mV[1] = 0.5f - profile[grid_size*t][1];
		}

		{
			LLVector4a lhs;
			lhs.setSub(corners[1].getPosition(), corners[0].getPosition());
			LLVector4a rhs;
			rhs.setSub(corners[2].getPosition(), corners[1].getPosition());
			baseVert.getNormal().setCross3(lhs, rhs); 
			baseVert.getNormal().normalize3fast();
		}

		if(!(mTypeMask & TOP_MASK))
		{
			baseVert.getNormal().mul(-1.0f);
		}
		else
		{
			//Swap the UVs on the U(X) axis for top face
			LLVector2 swap;
			swap = corners[0].mTexCoord;
			corners[0].mTexCoord=corners[3].mTexCoord;
			corners[3].mTexCoord=swap;
			swap = corners[1].mTexCoord;
			corners[1].mTexCoord=corners[2].mTexCoord;
			corners[2].mTexCoord=swap;
		}

		S32 size = (grid_size+1)*(grid_size+1);
		resizeVertices(size);
		
		LLVector4a* pos = (LLVector4a*) mPositions;
		LLVector4a* norm = (LLVector4a*) mNormals;
		LLVector2* tc = (LLVector2*) mTexCoords;

		for(int gx = 0;gx<grid_size+1;gx++)
		{
			for(int gy = 0;gy<grid_size+1;gy++)
			{
				VertexData newVert;
				LerpPlanarVertex(
					corners[0],
					corners[1],
					corners[3],
					newVert,
					(F32)gx/(F32)grid_size,
					(F32)gy/(F32)grid_size);

				*pos++ = newVert.getPosition();
				*norm++ = baseVert.getNormal();
				*tc++ = newVert.mTexCoord;
				
				if (gx == 0 && gy == 0)
				{
					min = newVert.getPosition();
					max = min;
				}
				else
				{
					min.setMin(min, newVert.getPosition());
					max.setMax(max, newVert.getPosition());
				}
			}
		}
	
		mCenter->setAdd(min, max);
		mCenter->mul(0.5f); 
	}

	if (!partial_build)
	{
		resizeIndices(grid_size*grid_size*6);
		if (!volume->isMeshAssetLoaded())
		{
            S32 size = grid_size * grid_size * 6;
            try
            {
                mEdge.resize(size);
            }
            catch (std::bad_alloc&)
            {
                LL_WARNS("LLVOLUME") << "Resize of mEdge to " << size << " failed" << LL_ENDL;
                return false;
            }
		}

		U16* out = mIndices;

		S32 idxs[] = {0,1,(grid_size+1)+1,(grid_size+1)+1,(grid_size+1),0};

		int cur_edge = 0;

		for(S32 gx = 0;gx<grid_size;gx++)
		{
			
			for(S32 gy = 0;gy<grid_size;gy++)
			{
				if (mTypeMask & TOP_MASK)
				{
					for(S32 i=5;i>=0;i--)
					{
						*out++ = ((gy*(grid_size+1))+gx+idxs[i]);
					}

					S32 edge_value = grid_size * 2 * gy + gx * 2;

					if (gx > 0)
					{
						mEdge[cur_edge++] = edge_value;
					}
					else
					{
						mEdge[cur_edge++] = -1; // Mark face to higlight it
					}

					if (gy < grid_size - 1)
					{
						mEdge[cur_edge++] = edge_value;
					}
					else
					{
						mEdge[cur_edge++] = -1;
					}

					mEdge[cur_edge++] = edge_value;

					if (gx < grid_size - 1)
					{
						mEdge[cur_edge++] = edge_value;
					}
					else
					{
						mEdge[cur_edge++] = -1;
					}

					if (gy > 0)
					{
						mEdge[cur_edge++] = edge_value;
					}
					else
					{
						mEdge[cur_edge++] = -1;
					}

					mEdge[cur_edge++] = edge_value;
				}
				else
				{
					for(S32 i=0;i<6;i++)
					{
						*out++ = ((gy*(grid_size+1))+gx+idxs[i]);
					}

					S32 edge_value = grid_size * 2 * gy + gx * 2;

					if (gy > 0)
					{
						mEdge[cur_edge++] = edge_value;
					}
					else
					{
						mEdge[cur_edge++] = -1;
					}

					if (gx < grid_size - 1)
					{
						mEdge[cur_edge++] = edge_value;
					}
					else
					{
						mEdge[cur_edge++] = -1;
					}

					mEdge[cur_edge++] = edge_value;

					if (gy < grid_size - 1)
					{
						mEdge[cur_edge++] = edge_value;
					}
					else
					{
						mEdge[cur_edge++] = -1;
					}

					if (gx > 0)
					{
						mEdge[cur_edge++] = edge_value;
					}
					else
					{
						mEdge[cur_edge++] = -1;
					}

					mEdge[cur_edge++] = edge_value;
				}
			}
		}
	}
		
	LL_CHECK_MEMORY
	return true;
}


bool LLVolumeFace::createCap(LLVolume* volume, bool partial_build)
{
	if (!(mTypeMask & HOLLOW_MASK) && 
		!(mTypeMask & OPEN_MASK) && 
		((volume->getParams().getPathParams().getBegin()==0.0f)&&
		(volume->getParams().getPathParams().getEnd()==1.0f))&&
		(volume->getParams().getProfileParams().getCurveType()==LL_PCODE_PROFILE_SQUARE &&
		 volume->getParams().getPathParams().getCurveType()==LL_PCODE_PATH_LINE)	
		){
		return createUnCutCubeCap(volume, partial_build);
	}

	S32 num_vertices = 0, num_indices = 0;

	const LLAlignedArray<LLVector4a,64>& mesh = volume->getMesh();
	const LLAlignedArray<LLVector4a,64>& profile = volume->getProfile().mProfile;

	// All types of caps have the same number of vertices and indices
	num_vertices = profile.size();
	num_indices = (profile.size() - 2)*3;

	if (!(mTypeMask & HOLLOW_MASK) && !(mTypeMask & OPEN_MASK))
	{
		resizeVertices(num_vertices+1);
		
		//if (!partial_build)
		{
			resizeIndices(num_indices+3);
		}
	}
	else
	{
		resizeVertices(num_vertices);
		//if (!partial_build)
		{
			resizeIndices(num_indices);
		}
	}

	LL_CHECK_MEMORY;

	S32 max_s = volume->getProfile().getTotal();
	S32 max_t = volume->getPath().mPath.size();

	mCenter->clear();

	S32 offset = 0;
	if (mTypeMask & TOP_MASK)
	{
		offset = (max_t-1) * max_s;
	}
	else
	{
		offset = mBeginS;
	}

	// Figure out the normal, assume all caps are flat faces.
	// Cross product to get normals.
	
	LLVector2 cuv;
	LLVector2 min_uv, max_uv;
	// VFExtents change
	LLVector4a& min = mExtents[0];
	LLVector4a& max = mExtents[1];

	LLVector2* tc = (LLVector2*) mTexCoords;
	LLVector4a* pos = (LLVector4a*) mPositions;
	LLVector4a* norm = (LLVector4a*) mNormals;
	
	// Copy the vertices into the array

	const LLVector4a* src = mesh.mArray+offset;
	const LLVector4a* end = src+num_vertices;
	
	min = *src;
	max = min;
	
	
	const LLVector4a* p = profile.mArray;

	if (mTypeMask & TOP_MASK)
	{
		min_uv.set((*p)[0]+0.5f,
					(*p)[1]+0.5f);

		max_uv = min_uv;

		while(src < end)
		{
			tc->mV[0] = (*p)[0]+0.5f;
			tc->mV[1] = (*p)[1]+0.5f;

			llassert(src->isFinite3()); // MAINT-5660; don't know why this happens, does not affect Release builds
			update_min_max(min,max,*src);
			update_min_max(min_uv, max_uv, *tc);
		
			*pos = *src;
		
			llassert(pos->isFinite3());

			++p;
			++tc;
			++src;
			++pos;
		}
		}
		else
		{

		min_uv.set((*p)[0]+0.5f,
				   0.5f - (*p)[1]);
		max_uv = min_uv;

		while(src < end)
		{
			// Mirror for underside.
			tc->mV[0] = (*p)[0]+0.5f;
			tc->mV[1] = 0.5f - (*p)[1];
		
			llassert(src->isFinite3());
			update_min_max(min,max,*src);
			update_min_max(min_uv, max_uv, *tc);

			*pos = *src;
		
			llassert(pos->isFinite3());
		
			++p;
			++tc;
			++src;
			++pos;
		}
	}

	LL_CHECK_MEMORY

	mCenter->setAdd(min, max);
	mCenter->mul(0.5f); 

	cuv = (min_uv + max_uv)*0.5f;


	VertexData vd;
	vd.setPosition(*mCenter);
	vd.mTexCoord = cuv;
	
	if (!(mTypeMask & HOLLOW_MASK) && !(mTypeMask & OPEN_MASK))
	{
		*pos++ = *mCenter;
		*tc++ = cuv;
		num_vertices++;
	}
		
	LL_CHECK_MEMORY
		
	//if (partial_build)
	//{
	//	return true;
	//}

	if (mTypeMask & HOLLOW_MASK)
	{
		if (mTypeMask & TOP_MASK)
		{
			// HOLLOW TOP
			// Does it matter if it's open or closed? - djs

			S32 pt1 = 0, pt2 = num_vertices - 1;
			S32 i = 0;
			while (pt2 - pt1 > 1)
			{
				// Use the profile points instead of the mesh, since you want
				// the un-transformed profile distances.
				const LLVector4a& p1 = profile[pt1];
				const LLVector4a& p2 = profile[pt2];
				const LLVector4a& pa = profile[pt1+1];
				const LLVector4a& pb = profile[pt2-1];

				const F32* p1V = p1.getF32ptr();
				const F32* p2V = p2.getF32ptr();
				const F32* paV = pa.getF32ptr();
				const F32* pbV = pb.getF32ptr();

				//p1.mV[VZ] = 0.f;
				//p2.mV[VZ] = 0.f;
				//pa.mV[VZ] = 0.f;
				//pb.mV[VZ] = 0.f;

				// Use area of triangle to determine backfacing
				F32 area_1a2, area_1ba, area_21b, area_2ab;
				area_1a2 =  (p1V[0]*paV[1] - paV[0]*p1V[1]) +
							(paV[0]*p2V[1] - p2V[0]*paV[1]) +
							(p2V[0]*p1V[1] - p1V[0]*p2V[1]);

				area_1ba =  (p1V[0]*pbV[1] - pbV[0]*p1V[1]) +
							(pbV[0]*paV[1] - paV[0]*pbV[1]) +
							(paV[0]*p1V[1] - p1V[0]*paV[1]);

				area_21b =  (p2V[0]*p1V[1] - p1V[0]*p2V[1]) +
							(p1V[0]*pbV[1] - pbV[0]*p1V[1]) +
							(pbV[0]*p2V[1] - p2V[0]*pbV[1]);

				area_2ab =  (p2V[0]*paV[1] - paV[0]*p2V[1]) +
							(paV[0]*pbV[1] - pbV[0]*paV[1]) +
							(pbV[0]*p2V[1] - p2V[0]*pbV[1]);

				bool use_tri1a2 = true;
				bool tri_1a2 = true;
				bool tri_21b = true;

				if (area_1a2 < 0)
				{
					tri_1a2 = false;
				}
				if (area_2ab < 0)
				{
					// Can't use, because it contains point b
					tri_1a2 = false;
				}
				if (area_21b < 0)
				{
					tri_21b = false;
				}
				if (area_1ba < 0)
				{
					// Can't use, because it contains point b
					tri_21b = false;
				}

				if (!tri_1a2)
				{
					use_tri1a2 = false;
				}
				else if (!tri_21b)
				{
					use_tri1a2 = true;
				}
				else
				{
					LLVector4a d1;
					d1.setSub(p1, pa);
					
					LLVector4a d2; 
					d2.setSub(p2, pb);

					if (d1.dot3(d1) < d2.dot3(d2))
					{
						use_tri1a2 = true;
					}
					else
					{
						use_tri1a2 = false;
					}
				}

				if (use_tri1a2)
				{
					mIndices[i++] = pt1;
					mIndices[i++] = pt1 + 1;
					mIndices[i++] = pt2;
					pt1++;
				}
				else
				{
					mIndices[i++] = pt1;
					mIndices[i++] = pt2 - 1;
					mIndices[i++] = pt2;
					pt2--;
				}
			}
		}
		else
		{
			// HOLLOW BOTTOM
			// Does it matter if it's open or closed? - djs

			llassert(mTypeMask & BOTTOM_MASK);
			S32 pt1 = 0, pt2 = num_vertices - 1;

			S32 i = 0;
			while (pt2 - pt1 > 1)
			{
				// Use the profile points instead of the mesh, since you want
				// the un-transformed profile distances.
				const LLVector4a& p1 = profile[pt1];
				const LLVector4a& p2 = profile[pt2];
				const LLVector4a& pa = profile[pt1+1];
				const LLVector4a& pb = profile[pt2-1];

				const F32* p1V = p1.getF32ptr();
				const F32* p2V = p2.getF32ptr();
				const F32* paV = pa.getF32ptr();
				const F32* pbV = pb.getF32ptr();

				// Use area of triangle to determine backfacing
				F32 area_1a2, area_1ba, area_21b, area_2ab;
				area_1a2 =  (p1V[0]*paV[1] - paV[0]*p1V[1]) +
							(paV[0]*p2V[1] - p2V[0]*paV[1]) +
							(p2V[0]*p1V[1] - p1V[0]*p2V[1]);

				area_1ba =  (p1V[0]*pbV[1] - pbV[0]*p1V[1]) +
							(pbV[0]*paV[1] - paV[0]*pbV[1]) +
							(paV[0]*p1V[1] - p1V[0]*paV[1]);

				area_21b =  (p2V[0]*p1V[1] - p1V[0]*p2V[1]) +
							(p1V[0]*pbV[1] - pbV[0]*p1V[1]) +
							(pbV[0]*p2V[1] - p2V[0]*pbV[1]);

				area_2ab =  (p2V[0]*paV[1] - paV[0]*p2V[1]) +
							(paV[0]*pbV[1] - pbV[0]*paV[1]) +
							(pbV[0]*p2V[1] - p2V[0]*pbV[1]);

				bool use_tri1a2 = true;
				bool tri_1a2 = true;
				bool tri_21b = true;

				if (area_1a2 < 0)
				{
					tri_1a2 = false;
				}
				if (area_2ab < 0)
				{
					// Can't use, because it contains point b
					tri_1a2 = false;
				}
				if (area_21b < 0)
				{
					tri_21b = false;
				}
				if (area_1ba < 0)
				{
					// Can't use, because it contains point b
					tri_21b = false;
				}

				if (!tri_1a2)
				{
					use_tri1a2 = false;
				}
				else if (!tri_21b)
				{
					use_tri1a2 = true;
				}
				else
				{
					LLVector4a d1;
					d1.setSub(p1,pa);
					LLVector4a d2;
					d2.setSub(p2,pb);

					if (d1.dot3(d1) < d2.dot3(d2))
					{
						use_tri1a2 = true;
					}
					else
					{
						use_tri1a2 = false;
					}
				}

				// Flipped backfacing from top
				if (use_tri1a2)
				{
					mIndices[i++] = pt1;
					mIndices[i++] = pt2;
					mIndices[i++] = pt1 + 1;
					pt1++;
				}
				else
				{
					mIndices[i++] = pt1;
					mIndices[i++] = pt2;
					mIndices[i++] = pt2 - 1;
					pt2--;
				}
			}
		}
	}
	else
	{
		// Not hollow, generate the triangle fan.
		U16 v1 = 2;
		U16 v2 = 1;

		if (mTypeMask & TOP_MASK)
		{
			v1 = 1;
			v2 = 2;
		}

		for (S32 i = 0; i < (num_vertices - 2); i++)
		{
			mIndices[3*i] = num_vertices - 1;
			mIndices[3*i+v1] = i;
			mIndices[3*i+v2] = i + 1;
		}


	}

	LLVector4a d0,d1;
	LL_CHECK_MEMORY
		

	d0.setSub(mPositions[mIndices[1]], mPositions[mIndices[0]]);
	d1.setSub(mPositions[mIndices[2]], mPositions[mIndices[0]]);

	LLVector4a normal;
	normal.setCross3(d0,d1);

	if (normal.dot3(normal).getF32() > F_APPROXIMATELY_ZERO)
	{
		normal.normalize3fast();
	}
	else
	{ //degenerate, make up a value
		if(normal.getF32ptr()[2] >= 0)
			normal.set(0.f,0.f,1.f);
		else
			normal.set(0.f,0.f,-1.f);
	}

	llassert(llfinite(normal.getF32ptr()[0]));
	llassert(llfinite(normal.getF32ptr()[1]));
	llassert(llfinite(normal.getF32ptr()[2]));

	llassert(!llisnan(normal.getF32ptr()[0]));
	llassert(!llisnan(normal.getF32ptr()[1]));
	llassert(!llisnan(normal.getF32ptr()[2]));
	
	for (S32 i = 0; i < num_vertices; i++)
	{
		norm[i].load4a(normal.getF32ptr());
	}

	return true;
}

void CalculateTangentArray(U32 vertexCount, const LLVector4a *vertex, const LLVector4a *normal,
        const LLVector2 *texcoord, U32 triangleCount, const U16* index_array, LLVector4a *tangent);

void LLVolumeFace::createTangents()
{
    LL_PROFILE_ZONE_SCOPED_CATEGORY_VOLUME;

    if (!mTangents)
    {
        allocateTangents(mNumVertices);
        
        //generate tangents
        LLVector4a* ptr = (LLVector4a*)mTangents;

        LLVector4a* end = mTangents + mNumVertices;
        while (ptr < end)
        {
            (*ptr++).clear();
        }

        CalculateTangentArray(mNumVertices, mPositions, mNormals, mTexCoords, mNumIndices / 3, mIndices, mTangents);

        //normalize normals
        for (U32 i = 0; i < mNumVertices; i++)
        {
            //bump map/planar projection code requires normals to be normalized
            mNormals[i].normalize3fast();
        }
    }

}

void LLVolumeFace::resizeVertices(S32 num_verts)
{
	ll_aligned_free<64>(mPositions);
	//DO NOT free mNormals and mTexCoords as they are part of mPositions buffer
	ll_aligned_free_16(mTangents);

	mTangents = NULL;

	if (num_verts)
	{
		//pad texture coordinate block end to allow for QWORD reads
		S32 tc_size = ((num_verts*sizeof(LLVector2)) + 0xF) & ~0xF;

		mPositions = (LLVector4a*) ll_aligned_malloc<64>(sizeof(LLVector4a)*2*num_verts+tc_size);
		mNormals = mPositions+num_verts;
		mTexCoords = (LLVector2*) (mNormals+num_verts);

		ll_assert_aligned(mPositions, 64);
	}
	else
	{
		mPositions = NULL;
		mNormals = NULL;
		mTexCoords = NULL;
	}


    if (mPositions)
    {
        mNumVertices = num_verts;
        mNumAllocatedVertices = num_verts;
    }
    else
    {
        // Either num_verts is zero or allocation failure
        mNumVertices = 0;
        mNumAllocatedVertices = 0;
    }

    // Force update
    mJointRiggingInfoTab.clear();
}

void LLVolumeFace::pushVertex(const LLVolumeFace::VertexData& cv)
{
	pushVertex(cv.getPosition(), cv.getNormal(), cv.mTexCoord);
}

void LLVolumeFace::pushVertex(const LLVector4a& pos, const LLVector4a& norm, const LLVector2& tc)
{
	S32 new_verts = mNumVertices+1;

	if (new_verts > mNumAllocatedVertices)
	{ 
		// double buffer size on expansion
		new_verts *= 2;

		S32 new_tc_size = ((new_verts*8)+0xF) & ~0xF;
		S32 old_tc_size = ((mNumVertices*8)+0xF) & ~0xF;

		S32 old_vsize = mNumVertices*16;
		
		S32 new_size = new_verts*16*2+new_tc_size;

		LLVector4a* old_buf = mPositions;

		mPositions = (LLVector4a*) ll_aligned_malloc<64>(new_size);
		mNormals = mPositions+new_verts;
		mTexCoords = (LLVector2*) (mNormals+new_verts);

		if (old_buf != NULL)
		{
			// copy old positions into new buffer
			LLVector4a::memcpyNonAliased16((F32*)mPositions, (F32*)old_buf, old_vsize);

			// normals
			LLVector4a::memcpyNonAliased16((F32*)mNormals, (F32*)(old_buf + mNumVertices), old_vsize);

			// tex coords
			LLVector4a::memcpyNonAliased16((F32*)mTexCoords, (F32*)(old_buf + mNumVertices * 2), old_tc_size);
		}

		// just clear tangents
		ll_aligned_free_16(mTangents);
		mTangents = NULL;
		ll_aligned_free<64>(old_buf);

		mNumAllocatedVertices = new_verts;

	}

	mPositions[mNumVertices] = pos;
	mNormals[mNumVertices] = norm;
	mTexCoords[mNumVertices] = tc;

	mNumVertices++;	
}

void LLVolumeFace::allocateTangents(S32 num_verts)
{
	ll_aligned_free_16(mTangents);
	mTangents = (LLVector4a*) ll_aligned_malloc_16(sizeof(LLVector4a)*num_verts);
}

void LLVolumeFace::allocateWeights(S32 num_verts)
{
	ll_aligned_free_16(mWeights);
	mWeights = (LLVector4a*)ll_aligned_malloc_16(sizeof(LLVector4a)*num_verts);
    
}

void LLVolumeFace::allocateJointIndices(S32 num_verts)
{
#if USE_SEPARATE_JOINT_INDICES_AND_WEIGHTS
    ll_aligned_free_16(mJointIndices);
    ll_aligned_free_16(mJustWeights);

    mJointIndices = (U8*)ll_aligned_malloc_16(sizeof(U8) * 4 * num_verts);    
    mJustWeights = (LLVector4a*)ll_aligned_malloc_16(sizeof(LLVector4a) * num_verts);    
#endif
}

void LLVolumeFace::resizeIndices(S32 num_indices)
{
	ll_aligned_free_16(mIndices);
    llassert(num_indices % 3 == 0);
	
	if (num_indices)
	{
		//pad index block end to allow for QWORD reads
		S32 size = ((num_indices*sizeof(U16)) + 0xF) & ~0xF;
		
		mIndices = (U16*) ll_aligned_malloc_16(size);
	}
	else
	{
		mIndices = NULL;
	}

    if (mIndices)
    {
        mNumIndices = num_indices;
    }
    else
    {
        // Either num_indices is zero or allocation failure
        mNumIndices = 0;
    }
}

void LLVolumeFace::pushIndex(const U16& idx)
{
	S32 new_count = mNumIndices + 1;
	S32 new_size = ((new_count*2)+0xF) & ~0xF;

	S32 old_size = ((mNumIndices*2)+0xF) & ~0xF;
	if (new_size != old_size)
	{
		mIndices = (U16*) ll_aligned_realloc_16(mIndices, new_size, old_size);
		ll_assert_aligned(mIndices,16);
	}
	
	mIndices[mNumIndices++] = idx;
}

void LLVolumeFace::fillFromLegacyData(std::vector<LLVolumeFace::VertexData>& v, std::vector<U16>& idx)
{
	resizeVertices(v.size());
	resizeIndices(idx.size());

	for (U32 i = 0; i < v.size(); ++i)
	{
		mPositions[i] = v[i].getPosition();
		mNormals[i] = v[i].getNormal();
		mTexCoords[i] = v[i].mTexCoord;
	}

	for (U32 i = 0; i < idx.size(); ++i)
	{
		mIndices[i] = idx[i];
	}
}

bool LLVolumeFace::createSide(LLVolume* volume, bool partial_build)
{
	LL_PROFILE_ZONE_SCOPED_CATEGORY_VOLUME

	LL_CHECK_MEMORY
	bool flat = mTypeMask & FLAT_MASK;

	U8 sculpt_type = volume->getParams().getSculptType();
	U8 sculpt_stitching = sculpt_type & LL_SCULPT_TYPE_MASK;
	bool sculpt_invert = sculpt_type & LL_SCULPT_FLAG_INVERT;
	bool sculpt_mirror = sculpt_type & LL_SCULPT_FLAG_MIRROR;
	bool sculpt_reverse_horizontal = (sculpt_invert ? !sculpt_mirror : sculpt_mirror);  // XOR
	
	S32 num_vertices, num_indices;

	const LLAlignedArray<LLVector4a,64>& mesh = volume->getMesh();
	const LLAlignedArray<LLVector4a,64>& profile = volume->getProfile().mProfile;
	const LLAlignedArray<LLPath::PathPt,64>& path_data = volume->getPath().mPath;

	S32 max_s = volume->getProfile().getTotal();

	S32 s, t, i;
	F32 ss, tt;

	num_vertices = mNumS*mNumT;
	num_indices = (mNumS-1)*(mNumT-1)*6;

	partial_build = (num_vertices > mNumVertices || num_indices > mNumIndices) ? false : partial_build;

	if (!partial_build)
	{
		resizeVertices(num_vertices);
		resizeIndices(num_indices);

		if (!volume->isMeshAssetLoaded())
		{
            try
            {
                mEdge.resize(num_indices);
            }
            catch (std::bad_alloc&)
            {
                LL_WARNS("LLVOLUME") << "Resize of mEdge to " << num_indices << " failed" << LL_ENDL;
                return false;
            }
		}
	}

	LL_CHECK_MEMORY

	LLVector4a* pos = (LLVector4a*) mPositions;
	LLVector2* tc = (LLVector2*) mTexCoords;
	F32 begin_stex = floorf(profile[mBeginS][2]);
	S32 num_s = ((mTypeMask & INNER_MASK) && (mTypeMask & FLAT_MASK) && mNumS > 2) ? mNumS/2 : mNumS;

	S32 cur_vertex = 0;
	S32 end_t = mBeginT+mNumT;
	bool test = (mTypeMask & INNER_MASK) && (mTypeMask & FLAT_MASK) && mNumS > 2;

	// Copy the vertices into the array
	for (t = mBeginT; t < end_t; t++)
	{
		tt = path_data[t].mTexT;
		for (s = 0; s < num_s; s++)
		{
			if (mTypeMask & END_MASK)
			{
				if (s)
				{
					ss = 1.f;
				}
				else
				{
					ss = 0.f;
				}
			}
			else
			{
				// Get s value for tex-coord.
                S32 index = mBeginS + s;
                if (index >= profile.size())
                {
                    // edge?
                    ss = flat ? 1.f - begin_stex : 1.f;
                }
				else if (!flat)
				{
					ss = profile[index][2];
				}
				else
				{
					ss = profile[index][2] - begin_stex;
				}
			}

			if (sculpt_reverse_horizontal)
			{
				ss = 1.f - ss;
			}
			
			// Check to see if this triangle wraps around the array.
			if (mBeginS + s >= max_s)
			{
				// We're wrapping
				i = mBeginS + s + max_s*(t-1);
			}
			else
			{
				i = mBeginS + s + max_s*t;
			}

			mesh[i].store4a((F32*)(pos+cur_vertex));
			tc[cur_vertex].set(ss,tt);
		
			cur_vertex++;

			if (test && s > 0)
			{
				mesh[i].store4a((F32*)(pos+cur_vertex));
				tc[cur_vertex].set(ss,tt);
				cur_vertex++;
			}
		}
		
		if ((mTypeMask & INNER_MASK) && (mTypeMask & FLAT_MASK) && mNumS > 2)
		{
			if (mTypeMask & OPEN_MASK)
			{
				s = num_s-1;
			}
			else
			{
				s = 0;
			}

			i = mBeginS + s + max_s*t;
			ss = profile[mBeginS + s][2] - begin_stex;

			mesh[i].store4a((F32*)(pos+cur_vertex));
			tc[cur_vertex].set(ss,tt);
			
			cur_vertex++;
		}
	}	
	LL_CHECK_MEMORY
	
	mCenter->clear();

	LLVector4a* cur_pos = pos;
	LLVector4a* end_pos = pos + mNumVertices;

	//get bounding box for this side
	LLVector4a face_min;
	LLVector4a face_max;
	
	face_min = face_max = *cur_pos++;
		
	while (cur_pos < end_pos)
	{
		update_min_max(face_min, face_max, *cur_pos++);
	}
	// VFExtents change
	mExtents[0] = face_min;
	mExtents[1] = face_max;

	U32 tc_count = mNumVertices;
	if (tc_count%2 == 1)
	{ //odd number of texture coordinates, duplicate last entry to padded end of array
		tc_count++;
		mTexCoords[mNumVertices] = mTexCoords[mNumVertices-1];
	}

	LLVector4a* cur_tc = (LLVector4a*) mTexCoords;
	LLVector4a* end_tc = (LLVector4a*) (mTexCoords+tc_count);

	LLVector4a tc_min; 
	LLVector4a tc_max; 

	tc_min = tc_max = *cur_tc++;

	while (cur_tc < end_tc)
	{
		update_min_max(tc_min, tc_max, *cur_tc++);
	}

	F32* minp = tc_min.getF32ptr();
	F32* maxp = tc_max.getF32ptr();

	mTexCoordExtents[0].mV[0] = llmin(minp[0], minp[2]);
	mTexCoordExtents[0].mV[1] = llmin(minp[1], minp[3]);
	mTexCoordExtents[1].mV[0] = llmax(maxp[0], maxp[2]);
	mTexCoordExtents[1].mV[1] = llmax(maxp[1], maxp[3]);

	mCenter->setAdd(face_min, face_max);
	mCenter->mul(0.5f);

	S32 cur_index = 0;
	S32 cur_edge = 0;
	bool flat_face = mTypeMask & FLAT_MASK;

	if (!partial_build)
	{
		// Now we generate the indices.
		for (t = 0; t < (mNumT-1); t++)
		{
			for (s = 0; s < (mNumS-1); s++)
			{	
				mIndices[cur_index++] = s   + mNumS*t;			//bottom left
				mIndices[cur_index++] = s+1 + mNumS*(t+1);		//top right
				mIndices[cur_index++] = s   + mNumS*(t+1);		//top left
				mIndices[cur_index++] = s   + mNumS*t;			//bottom left
				mIndices[cur_index++] = s+1 + mNumS*t;			//bottom right
				mIndices[cur_index++] = s+1 + mNumS*(t+1);		//top right

				mEdge[cur_edge++] = (mNumS-1)*2*t+s*2+1;						//bottom left/top right neighbor face 
				if (t < mNumT-2) {												//top right/top left neighbor face 
					mEdge[cur_edge++] = (mNumS-1)*2*(t+1)+s*2+1;
				}
				else if (mNumT <= 3 || volume->getPath().isOpen() == true) { //no neighbor
					mEdge[cur_edge++] = -1;
				}
				else { //wrap on T
					mEdge[cur_edge++] = s*2+1;
				}
				if (s > 0) {													//top left/bottom left neighbor face
					mEdge[cur_edge++] = (mNumS-1)*2*t+s*2-1;
				}
				else if (flat_face ||  volume->getProfile().isOpen() == true) { //no neighbor
					mEdge[cur_edge++] = -1;
				}
				else {	//wrap on S
					mEdge[cur_edge++] = (mNumS-1)*2*t+(mNumS-2)*2+1;
				}
				
				if (t > 0) {													//bottom left/bottom right neighbor face
					mEdge[cur_edge++] = (mNumS-1)*2*(t-1)+s*2;
				}
				else if (mNumT <= 3 || volume->getPath().isOpen() == true) { //no neighbor
					mEdge[cur_edge++] = -1;
				}
				else { //wrap on T
					mEdge[cur_edge++] = (mNumS-1)*2*(mNumT-2)+s*2;
				}
				if (s < mNumS-2) {												//bottom right/top right neighbor face
					mEdge[cur_edge++] = (mNumS-1)*2*t+(s+1)*2;
				}
				else if (flat_face || volume->getProfile().isOpen() == true) { //no neighbor
					mEdge[cur_edge++] = -1;
				}
				else { //wrap on S
					mEdge[cur_edge++] = (mNumS-1)*2*t;
				}
				mEdge[cur_edge++] = (mNumS-1)*2*t+s*2;							//top right/bottom left neighbor face	
			}
		}
	}

	LL_CHECK_MEMORY

	//clear normals
	F32* dst = (F32*) mNormals;
	F32* end = (F32*) (mNormals+mNumVertices);
	LLVector4a zero = LLVector4a::getZero();

	while (dst < end)
	{
		zero.store4a(dst);
		dst += 4;
	}

	LL_CHECK_MEMORY

	//generate normals 
	U32 count = mNumIndices/3;

	LLVector4a* norm = mNormals;

    static thread_local LLAlignedArray<LLVector4a, 64> triangle_normals;
    try
    {
        triangle_normals.resize(count);
    }
    catch (std::bad_alloc&)
    {
        LL_WARNS("LLVOLUME") << "Resize of triangle_normals to " << count << " failed" << LL_ENDL;
        return false;
    }
	LLVector4a* output = triangle_normals.mArray;
	LLVector4a* end_output = output+count;

	U16* idx = mIndices;

	while (output < end_output)
	{
		LLVector4a b,v1,v2;
		b.load4a((F32*) (pos+idx[0]));
		v1.load4a((F32*) (pos+idx[1]));
		v2.load4a((F32*) (pos+idx[2]));
		
		//calculate triangle normal
		LLVector4a a;
		
		a.setSub(b, v1);
		b.sub(v2);


		LLQuad& vector1 = *((LLQuad*) &v1);
		LLQuad& vector2 = *((LLQuad*) &v2);
		
		LLQuad& amQ = *((LLQuad*) &a);
		LLQuad& bmQ = *((LLQuad*) &b);

		//v1.setCross3(t,v0);
		//setCross3(const LLVector4a& a, const LLVector4a& b)
		// Vectors are stored in memory in w, z, y, x order from high to low
		// Set vector1 = { a[W], a[X], a[Z], a[Y] }
		vector1 = _mm_shuffle_ps( amQ, amQ, _MM_SHUFFLE( 3, 0, 2, 1 ));
		// Set vector2 = { b[W], b[Y], b[X], b[Z] }
		vector2 = _mm_shuffle_ps( bmQ, bmQ, _MM_SHUFFLE( 3, 1, 0, 2 ));
		// mQ = { a[W]*b[W], a[X]*b[Y], a[Z]*b[X], a[Y]*b[Z] }
		vector2 = _mm_mul_ps( vector1, vector2 );
		// vector3 = { a[W], a[Y], a[X], a[Z] }
		amQ = _mm_shuffle_ps( amQ, amQ, _MM_SHUFFLE( 3, 1, 0, 2 ));
		// vector4 = { b[W], b[X], b[Z], b[Y] }
		bmQ = _mm_shuffle_ps( bmQ, bmQ, _MM_SHUFFLE( 3, 0, 2, 1 ));
		// mQ = { 0, a[X]*b[Y] - a[Y]*b[X], a[Z]*b[X] - a[X]*b[Z], a[Y]*b[Z] - a[Z]*b[Y] }
		vector1 = _mm_sub_ps( vector2, _mm_mul_ps( amQ, bmQ ));

		llassert(v1.isFinite3());

		v1.store4a((F32*) output);
		
		
		output++;
		idx += 3;
	}

	idx = mIndices;

	LLVector4a* src = triangle_normals.mArray;
	
	for (U32 i = 0; i < count; i++) //for each triangle
	{
		LLVector4a c;
		c.load4a((F32*) (src++));

		LLVector4a* n0p = norm+idx[0];
		LLVector4a* n1p = norm+idx[1];
		LLVector4a* n2p = norm+idx[2];
		
		idx += 3;

		LLVector4a n0,n1,n2;
		n0.load4a((F32*) n0p);
		n1.load4a((F32*) n1p);
		n2.load4a((F32*) n2p);
		
		n0.add(c);
		n1.add(c);
		n2.add(c);

		llassert(c.isFinite3());

		//even out quad contributions
		switch (i%2+1)
		{
			case 0: n0.add(c); break;
			case 1: n1.add(c); break;
			case 2: n2.add(c); break;
		};

		n0.store4a((F32*) n0p);
		n1.store4a((F32*) n1p);
		n2.store4a((F32*) n2p);
	}
	
	LL_CHECK_MEMORY

	// adjust normals based on wrapping and stitching
	
	LLVector4a top;
	top.setSub(pos[0], pos[mNumS*(mNumT-2)]);
	bool s_bottom_converges = (top.dot3(top) < 0.000001f);

	top.setSub(pos[mNumS-1], pos[mNumS*(mNumT-2)+mNumS-1]);
	bool s_top_converges = (top.dot3(top) < 0.000001f);

	if (sculpt_stitching == LL_SCULPT_TYPE_NONE)  // logic for non-sculpt volumes
	{
		if (volume->getPath().isOpen() == false)
		{ //wrap normals on T
			for (S32 i = 0; i < mNumS; i++)
			{
				LLVector4a n;
				n.setAdd(norm[i], norm[mNumS*(mNumT-1)+i]);
				norm[i] = n;
				norm[mNumS*(mNumT-1)+i] = n;
			}
		}

		if ((volume->getProfile().isOpen() == false) && !(s_bottom_converges))
		{ //wrap normals on S
			for (S32 i = 0; i < mNumT; i++)
			{
				LLVector4a n;
				n.setAdd(norm[mNumS*i], norm[mNumS*i+mNumS-1]);
				norm[mNumS * i] = n;
				norm[mNumS * i+mNumS-1] = n;
			}
		}
	
		if (volume->getPathType() == LL_PCODE_PATH_CIRCLE &&
			((volume->getProfileType() & LL_PCODE_PROFILE_MASK) == LL_PCODE_PROFILE_CIRCLE_HALF))
		{
			if (s_bottom_converges)
			{ //all lower S have same normal
				for (S32 i = 0; i < mNumT; i++)
				{
					norm[mNumS*i].set(1,0,0);
				}
			}

			if (s_top_converges)
			{ //all upper S have same normal
				for (S32 i = 0; i < mNumT; i++)
				{
					norm[mNumS*i+mNumS-1].set(-1,0,0);
				}
			}
		}
	}
	else  // logic for sculpt volumes
	{
		bool average_poles = false;
		bool wrap_s = false;
		bool wrap_t = false;

		if (sculpt_stitching == LL_SCULPT_TYPE_SPHERE)
			average_poles = true;

		if ((sculpt_stitching == LL_SCULPT_TYPE_SPHERE) ||
			(sculpt_stitching == LL_SCULPT_TYPE_TORUS) ||
			(sculpt_stitching == LL_SCULPT_TYPE_CYLINDER))
			wrap_s = true;

		if (sculpt_stitching == LL_SCULPT_TYPE_TORUS)
			wrap_t = true;
			
		
		if (average_poles)
		{
			// average normals for north pole
		
			LLVector4a average;
			average.clear();

			for (S32 i = 0; i < mNumS; i++)
			{
				average.add(norm[i]);
			}

			// set average
			for (S32 i = 0; i < mNumS; i++)
			{
				norm[i] = average;
			}

			// average normals for south pole
		
			average.clear();

			for (S32 i = 0; i < mNumS; i++)
			{
				average.add(norm[i + mNumS * (mNumT - 1)]);
			}

			// set average
			for (S32 i = 0; i < mNumS; i++)
			{
				norm[i + mNumS * (mNumT - 1)] = average;
			}

		}

		
		if (wrap_s)
		{
			for (S32 i = 0; i < mNumT; i++)
			{
				LLVector4a n;
				n.setAdd(norm[mNumS*i], norm[mNumS*i+mNumS-1]);
				norm[mNumS * i] = n;
				norm[mNumS * i+mNumS-1] = n;
			}
		}

		if (wrap_t)
		{
			for (S32 i = 0; i < mNumS; i++)
			{
				LLVector4a n;
				n.setAdd(norm[i], norm[mNumS*(mNumT-1)+i]);
				norm[i] = n;
				norm[mNumS*(mNumT-1)+i] = n;
			}
		}

	}

	LL_CHECK_MEMORY

	return true;
}

//adapted from Lengyel, Eric. "Computing Tangent Space Basis Vectors for an Arbitrary Mesh". Terathon Software 3D Graphics Library, 2001. http://www.terathon.com/code/tangent.html
void CalculateTangentArray(U32 vertexCount, const LLVector4a *vertex, const LLVector4a *normal,
        const LLVector2 *texcoord, U32 triangleCount, const U16* index_array, LLVector4a *tangent)
{
	LL_PROFILE_ZONE_SCOPED_CATEGORY_VOLUME

    //LLVector4a *tan1 = new LLVector4a[vertexCount * 2];
	LLVector4a* tan1 = (LLVector4a*) ll_aligned_malloc_16(vertexCount*2*sizeof(LLVector4a));
	// new(tan1) LLVector4a;

    LLVector4a* tan2 = tan1 + vertexCount;

    U32 count = vertexCount * 2;
    for (U32 i = 0; i < count; i++)
    {
        tan1[i].clear();
    }

    for (U32 a = 0; a < triangleCount; a++)
    {
        U32 i1 = *index_array++;
        U32 i2 = *index_array++;
        U32 i3 = *index_array++;
        
        const LLVector4a& v1 = vertex[i1];
        const LLVector4a& v2 = vertex[i2];
        const LLVector4a& v3 = vertex[i3];
        
        const LLVector2& w1 = texcoord[i1];
        const LLVector2& w2 = texcoord[i2];
        const LLVector2& w3 = texcoord[i3];
        
		const F32* v1ptr = v1.getF32ptr();
		const F32* v2ptr = v2.getF32ptr();
		const F32* v3ptr = v3.getF32ptr();
		
        float x1 = v2ptr[0] - v1ptr[0];
        float x2 = v3ptr[0] - v1ptr[0];
        float y1 = v2ptr[1] - v1ptr[1];
        float y2 = v3ptr[1] - v1ptr[1];
        float z1 = v2ptr[2] - v1ptr[2];
        float z2 = v3ptr[2] - v1ptr[2];
        
        float s1 = w2.mV[0] - w1.mV[0];
        float s2 = w3.mV[0] - w1.mV[0];
        float t1 = w2.mV[1] - w1.mV[1];
        float t2 = w3.mV[1] - w1.mV[1];
        
		F32 rd = s1*t2-s2*t1;

		float r = ((rd*rd) > FLT_EPSILON) ? (1.0f / rd)
													 : ((rd > 0.0f) ? 1024.f : -1024.f); //some made up large ratio for division by zero

		llassert(llfinite(r));
		llassert(!llisnan(r));

		LLVector4a sdir((t2 * x1 - t1 * x2) * r, (t2 * y1 - t1 * y2) * r,
				(t2 * z1 - t1 * z2) * r);
		LLVector4a tdir((s1 * x2 - s2 * x1) * r, (s1 * y2 - s2 * y1) * r,
				(s1 * z2 - s2 * z1) * r);
        
		tan1[i1].add(sdir);
		tan1[i2].add(sdir);
		tan1[i3].add(sdir);
        
		tan2[i1].add(tdir);
		tan2[i2].add(tdir);
		tan2[i3].add(tdir);
    }
    
    for (U32 a = 0; a < vertexCount; a++)
    {
        LLVector4a n = normal[a];

		const LLVector4a& t = tan1[a];

		LLVector4a ncrosst;
		ncrosst.setCross3(n,t);

        // Gram-Schmidt orthogonalize
        n.mul(n.dot3(t).getF32());

		LLVector4a tsubn;
		tsubn.setSub(t,n);

		if (tsubn.dot3(tsubn).getF32() > F_APPROXIMATELY_ZERO)
		{
			tsubn.normalize3fast();
		
			// Calculate handedness
			F32 handedness = ncrosst.dot3(tan2[a]).getF32() < 0.f ? -1.f : 1.f;
		
			tsubn.getF32ptr()[3] = handedness;

			tangent[a] = tsubn;
		}
		else
		{ //degenerate, make up a value
			tangent[a].set(0,0,1,1);
		}
    }
    
	ll_aligned_free_16(tan1);
}

<|MERGE_RESOLUTION|>--- conflicted
+++ resolved
@@ -64,16 +64,11 @@
 
 constexpr F32 MIN_CUT_DELTA = 0.02f;
 
-<<<<<<< HEAD
 const F32 HOLLOW_MIN = 0.f;
 // <AW: opensim-limits>
 //constexpr F32 HOLLOW_MAX = 0.95f;
 constexpr F32 HOLLOW_MAX = 0.99f;
 // <AW: opensim-limits>
-=======
-constexpr F32 HOLLOW_MIN = 0.f;
-constexpr F32 HOLLOW_MAX = 0.95f;
->>>>>>> dfbbad81
 constexpr F32 HOLLOW_MAX_SQUARE	= 0.7f;
 
 constexpr F32 TWIST_MIN = -1.f;
@@ -81,7 +76,6 @@
 
 constexpr F32 RATIO_MIN = 0.f;
 constexpr F32 RATIO_MAX = 2.f; // Tom Y: Inverted sense here: 0 = top taper, 2 = bottom taper
-<<<<<<< HEAD
 // <AW: opensim-limits>
 //constexpr F32 HOLE_X_MIN= 0.05f;
 constexpr F32 HOLE_X_MIN= 0.01f;
@@ -119,31 +113,6 @@
 	S32 mTriangles[4];
 };
 // </FS:ND>
-=======
-
-constexpr F32 HOLE_X_MIN= 0.05f;
-constexpr F32 HOLE_X_MAX= 1.0f;
-
-constexpr F32 HOLE_Y_MIN= 0.05f;
-constexpr F32 HOLE_Y_MAX= 0.5f;
-
-constexpr F32 SHEAR_MIN = -0.5f;
-constexpr F32 SHEAR_MAX =  0.5f;
-
-constexpr F32 REV_MIN = 1.f;
-constexpr F32 REV_MAX = 4.f;
-
-constexpr F32 TAPER_MIN = -1.f;
-constexpr F32 TAPER_MAX =  1.f;
-
-constexpr F32 SKEW_MIN	= -0.95f;
-constexpr F32 SKEW_MAX	=  0.95f;
-
-constexpr F32 SCULPT_MIN_AREA = 0.002f;
-constexpr S32 SCULPT_MIN_AREA_DETAIL = 1;
-
-bool gDebugGL = false; // See settings.xml "RenderDebugGL"
->>>>>>> dfbbad81
 
 bool check_same_clock_dir( const LLVector3& pt1, const LLVector3& pt2, const LLVector3& pt3, const LLVector3& norm)
 {
