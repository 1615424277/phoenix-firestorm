/** 
 * @file llvolume.cpp
 *
 * $LicenseInfo:firstyear=2002&license=viewerlgpl$
 * Second Life Viewer Source Code
 * Copyright (C) 2010, Linden Research, Inc.
 * 
 * This library is free software; you can redistribute it and/or
 * modify it under the terms of the GNU Lesser General Public
 * License as published by the Free Software Foundation;
 * version 2.1 of the License only.
 * 
 * This library is distributed in the hope that it will be useful,
 * but WITHOUT ANY WARRANTY; without even the implied warranty of
 * MERCHANTABILITY or FITNESS FOR A PARTICULAR PURPOSE.  See the GNU
 * Lesser General Public License for more details.
 * 
 * You should have received a copy of the GNU Lesser General Public
 * License along with this library; if not, write to the Free Software
 * Foundation, Inc., 51 Franklin Street, Fifth Floor, Boston, MA  02110-1301  USA
 * 
 * Linden Research, Inc., 945 Battery Street, San Francisco, CA  94111  USA
 * $/LicenseInfo$
 */

#include "linden_common.h"
#include "llmemory.h"
#include "llmath.h"

#include <set>
#if !LL_WINDOWS
#include <stdint.h>
#endif
#include <cmath>

#include "llerror.h"

#include "llvolumemgr.h"
#include "v2math.h"
#include "v3math.h"
#include "v4math.h"
#include "m4math.h"
#include "m3math.h"
#include "llmatrix3a.h"
#include "lloctree.h"
#include "llvolume.h"
#include "llvolumeoctree.h"
#include "llstl.h"
#include "llsdserialize.h"
#include "llvector4a.h"
#include "llmatrix4a.h"
#include "llmeshoptimizer.h"
#include "lltimer.h"

#define DEBUG_SILHOUETTE_BINORMALS 0
#define DEBUG_SILHOUETTE_NORMALS 0 // TomY: Use this to display normals using the silhouette
#define DEBUG_SILHOUETTE_EDGE_MAP 0 // DaveP: Use this to display edge map using the silhouette

const F32 MIN_CUT_DELTA = 0.02f;

const F32 HOLLOW_MIN = 0.f;
// <AW: opensim-limits>
//const F32 HOLLOW_MAX = 0.95f;
const F32 HOLLOW_MAX = 0.99f;
// <AW: opensim-limits>
const F32 HOLLOW_MAX_SQUARE	= 0.7f;

const F32 TWIST_MIN = -1.f;
const F32 TWIST_MAX =  1.f;

const F32 RATIO_MIN = 0.f;
const F32 RATIO_MAX = 2.f; // Tom Y: Inverted sense here: 0 = top taper, 2 = bottom taper
// <AW: opensim-limits>
//const F32 HOLE_X_MIN= 0.05f;
const F32 HOLE_X_MIN= 0.01f;
// <AW: opensim-limits>
const F32 HOLE_X_MAX= 1.0f;

// <AW: opensim-limits>
//const F32 HOLE_Y_MIN= 0.05f;
const F32 HOLE_Y_MIN= 0.01f;
// <AW: opensim-limits>
const F32 HOLE_Y_MAX= 0.5f;

const F32 SHEAR_MIN = -0.5f;
const F32 SHEAR_MAX =  0.5f;

const F32 REV_MIN = 1.f;
const F32 REV_MAX = 4.f;

const F32 TAPER_MIN = -1.f;
const F32 TAPER_MAX =  1.f;

const F32 SKEW_MIN	= -0.95f;
const F32 SKEW_MAX	=  0.95f;

const F32 SCULPT_MIN_AREA = 0.002f;
const S32 SCULPT_MIN_AREA_DETAIL = 1;

BOOL gDebugGL = FALSE; // See settings.xml "RenderDebugGL"

// <FS:ND> Cache for Triangles/LOD estimation
struct TrianglesPerLODCache
{
	LLProfileParams mProfileParams;
	LLPathParams mPathParams;
	S32 mTriangles[4];
};
// </FS:ND>

BOOL check_same_clock_dir( const LLVector3& pt1, const LLVector3& pt2, const LLVector3& pt3, const LLVector3& norm)
{    
	LLVector3 test = (pt2-pt1)%(pt3-pt2);

	//answer
	if(test * norm < 0) 
	{
		return FALSE;
	}
	else 
	{
		return TRUE;
	}
} 

BOOL LLLineSegmentBoxIntersect(const LLVector3& start, const LLVector3& end, const LLVector3& center, const LLVector3& size)
{
	return LLLineSegmentBoxIntersect(start.mV, end.mV, center.mV, size.mV);
}

BOOL LLLineSegmentBoxIntersect(const F32* start, const F32* end, const F32* center, const F32* size)
{
	F32 fAWdU[3];
	F32 dir[3];
	F32 diff[3];

	for (U32 i = 0; i < 3; i++)
	{
		dir[i] = 0.5f * (end[i] - start[i]);
		diff[i] = (0.5f * (end[i] + start[i])) - center[i];
		fAWdU[i] = fabsf(dir[i]);
		if(fabsf(diff[i])>size[i] + fAWdU[i]) return false;
	}

	float f;
	f = dir[1] * diff[2] - dir[2] * diff[1];    if(fabsf(f)>size[1]*fAWdU[2] + size[2]*fAWdU[1])  return false;
	f = dir[2] * diff[0] - dir[0] * diff[2];    if(fabsf(f)>size[0]*fAWdU[2] + size[2]*fAWdU[0])  return false;
	f = dir[0] * diff[1] - dir[1] * diff[0];    if(fabsf(f)>size[0]*fAWdU[1] + size[1]*fAWdU[0])  return false;
	
	return true;
}

// Finds tangent vec based on three vertices with texture coordinates.
// Fills in dummy values if the triangle has degenerate texture coordinates.
void calc_tangent_from_triangle(
	LLVector4a&			normal,
	LLVector4a&			tangent_out,
	const LLVector4a& v1,
	const LLVector2&  w1,
	const LLVector4a& v2,
	const LLVector2&  w2,
	const LLVector4a& v3,
	const LLVector2&  w3)
{
	const F32* v1ptr = v1.getF32ptr();
	const F32* v2ptr = v2.getF32ptr();
	const F32* v3ptr = v3.getF32ptr();

	float x1 = v2ptr[0] - v1ptr[0];
	float x2 = v3ptr[0] - v1ptr[0];
	float y1 = v2ptr[1] - v1ptr[1];
	float y2 = v3ptr[1] - v1ptr[1];
	float z1 = v2ptr[2] - v1ptr[2];
	float z2 = v3ptr[2] - v1ptr[2];

	float s1 = w2.mV[0] - w1.mV[0];
	float s2 = w3.mV[0] - w1.mV[0];
	float t1 = w2.mV[1] - w1.mV[1];
	float t2 = w3.mV[1] - w1.mV[1];

	F32 rd = s1*t2-s2*t1;

	float r = ((rd*rd) > FLT_EPSILON) ? (1.0f / rd)
											    : ((rd > 0.0f) ? 1024.f : -1024.f); //some made up large ratio for division by zero

	llassert(llfinite(r));
	llassert(!llisnan(r));

	LLVector4a sdir(
		(t2 * x1 - t1 * x2) * r,
		(t2 * y1 - t1 * y2) * r,
		(t2 * z1 - t1 * z2) * r);

	LLVector4a tdir(
		(s1 * x2 - s2 * x1) * r,
		(s1 * y2 - s2 * y1) * r,
		(s1 * z2 - s2 * z1) * r);

	LLVector4a	n = normal;
	LLVector4a	t = sdir;

	LLVector4a ncrosst;
	ncrosst.setCross3(n,t);

	// Gram-Schmidt orthogonalize
	n.mul(n.dot3(t).getF32());

	LLVector4a tsubn;
	tsubn.setSub(t,n);

	if (tsubn.dot3(tsubn).getF32() > F_APPROXIMATELY_ZERO)
	{
		tsubn.normalize3fast_checked();

		// Calculate handedness
		F32 handedness = ncrosst.dot3(tdir).getF32() < 0.f ? -1.f : 1.f;

		tsubn.getF32ptr()[3] = handedness;

		tangent_out = tsubn;
	}
	else
	{
		// degenerate, make up a value
		//
		tangent_out.set(0,0,1,1);
	}

}


// intersect test between triangle vert0, vert1, vert2 and a ray from orig in direction dir.
// returns TRUE if intersecting and returns barycentric coordinates in intersection_a, intersection_b,
// and returns the intersection point along dir in intersection_t.

// Moller-Trumbore algorithm
BOOL LLTriangleRayIntersect(const LLVector4a& vert0, const LLVector4a& vert1, const LLVector4a& vert2, const LLVector4a& orig, const LLVector4a& dir,
							F32& intersection_a, F32& intersection_b, F32& intersection_t)
{
	
	/* find vectors for two edges sharing vert0 */
	LLVector4a edge1;
	edge1.setSub(vert1, vert0);
	
	LLVector4a edge2;
	edge2.setSub(vert2, vert0);

	/* begin calculating determinant - also used to calculate U parameter */
	LLVector4a pvec;
	pvec.setCross3(dir, edge2);

	/* if determinant is near zero, ray lies in plane of triangle */
	LLVector4a det;
	det.setAllDot3(edge1, pvec);
	
	if (det.greaterEqual(LLVector4a::getEpsilon()).getGatheredBits() & 0x7)
	{
		/* calculate distance from vert0 to ray origin */
		LLVector4a tvec;
		tvec.setSub(orig, vert0);

		/* calculate U parameter and test bounds */
		LLVector4a u;
		u.setAllDot3(tvec,pvec);

		if ((u.greaterEqual(LLVector4a::getZero()).getGatheredBits() & 0x7) &&
			(u.lessEqual(det).getGatheredBits() & 0x7))
		{
			/* prepare to test V parameter */
			LLVector4a qvec;
			qvec.setCross3(tvec, edge1);
			
			/* calculate V parameter and test bounds */
			LLVector4a v;
			v.setAllDot3(dir, qvec);

			
			//if (!(v < 0.f || u + v > det))

			LLVector4a sum_uv;
			sum_uv.setAdd(u, v);

			S32 v_gequal = v.greaterEqual(LLVector4a::getZero()).getGatheredBits() & 0x7;
			S32 sum_lequal = sum_uv.lessEqual(det).getGatheredBits() & 0x7;

			if (v_gequal  && sum_lequal)
			{
				/* calculate t, scale parameters, ray intersects triangle */
				LLVector4a t;
				t.setAllDot3(edge2,qvec);

				t.div(det);
				u.div(det);
				v.div(det);
				
				intersection_a = u[0];
				intersection_b = v[0];
				intersection_t = t[0];
				return TRUE;
			}
		}
	}
		
	return FALSE;
} 

BOOL LLTriangleRayIntersectTwoSided(const LLVector4a& vert0, const LLVector4a& vert1, const LLVector4a& vert2, const LLVector4a& orig, const LLVector4a& dir,
							F32& intersection_a, F32& intersection_b, F32& intersection_t)
{
	F32 u, v, t;
	
	/* find vectors for two edges sharing vert0 */
	LLVector4a edge1;
	edge1.setSub(vert1, vert0);
	
	
	LLVector4a edge2;
	edge2.setSub(vert2, vert0);

	/* begin calculating determinant - also used to calculate U parameter */
	LLVector4a pvec;
	pvec.setCross3(dir, edge2);

	/* if determinant is near zero, ray lies in plane of triangle */
	F32 det = edge1.dot3(pvec).getF32();

	
	if (det > -F_APPROXIMATELY_ZERO && det < F_APPROXIMATELY_ZERO)
	{
		return FALSE;
	}

	F32 inv_det = 1.f / det;

	/* calculate distance from vert0 to ray origin */
	LLVector4a tvec;
	tvec.setSub(orig, vert0);
	
	/* calculate U parameter and test bounds */
	u = (tvec.dot3(pvec).getF32()) * inv_det;
	if (u < 0.f || u > 1.f)
	{
		return FALSE;
	}

	/* prepare to test V parameter */
	tvec.sub(edge1);
		
	/* calculate V parameter and test bounds */
	v = (dir.dot3(tvec).getF32()) * inv_det;
	
	if (v < 0.f || u + v > 1.f)
	{
		return FALSE;
	}

	/* calculate t, ray intersects triangle */
	t = (edge2.dot3(tvec).getF32()) * inv_det;
	
	intersection_a = u;
	intersection_b = v;
	intersection_t = t;
	
	
	return TRUE;
} 

//helper for non-aligned vectors
BOOL LLTriangleRayIntersect(const LLVector3& vert0, const LLVector3& vert1, const LLVector3& vert2, const LLVector3& orig, const LLVector3& dir,
							F32& intersection_a, F32& intersection_b, F32& intersection_t, BOOL two_sided)
{
	LLVector4a vert0a, vert1a, vert2a, origa, dira;
	vert0a.load3(vert0.mV);
	vert1a.load3(vert1.mV);
	vert2a.load3(vert2.mV);
	origa.load3(orig.mV);
	dira.load3(dir.mV);

	if (two_sided)
	{
		return LLTriangleRayIntersectTwoSided(vert0a, vert1a, vert2a, origa, dira, 
				intersection_a, intersection_b, intersection_t);
	}
	else
	{
		return LLTriangleRayIntersect(vert0a, vert1a, vert2a, origa, dira, 
				intersection_a, intersection_b, intersection_t);
	}
}

class LLVolumeOctreeRebound : public LLOctreeTravelerDepthFirst<LLVolumeTriangle>
{
public:
	const LLVolumeFace* mFace;

	LLVolumeOctreeRebound(const LLVolumeFace* face)
	{
		mFace = face;
	}

	virtual void visit(const LLOctreeNode<LLVolumeTriangle>* branch)
	{ //this is a depth first traversal, so it's safe to assum all children have complete
		//bounding data
	LL_PROFILE_ZONE_SCOPED_CATEGORY_VOLUME

		LLVolumeOctreeListener* node = (LLVolumeOctreeListener*) branch->getListener(0);

		LLVector4a& min = node->mExtents[0];
		LLVector4a& max = node->mExtents[1];

		if (!branch->isEmpty())
		{ //node has data, find AABB that binds data set
			const LLVolumeTriangle* tri = *(branch->getDataBegin());
			
			//initialize min/max to first available vertex
			min = *(tri->mV[0]);
			max = *(tri->mV[0]);
			
			for (LLOctreeNode<LLVolumeTriangle>::const_element_iter iter = 
				branch->getDataBegin(); iter != branch->getDataEnd(); ++iter)
			{ //for each triangle in node

				//stretch by triangles in node
				tri = *iter;
				
				min.setMin(min, *tri->mV[0]);
				min.setMin(min, *tri->mV[1]);
				min.setMin(min, *tri->mV[2]);

				max.setMax(max, *tri->mV[0]);
				max.setMax(max, *tri->mV[1]);
				max.setMax(max, *tri->mV[2]);
			}
		}
		else if (branch->getChildCount() > 0)
		{ //no data, but child nodes exist
			LLVolumeOctreeListener* child = (LLVolumeOctreeListener*) branch->getChild(0)->getListener(0);

			//initialize min/max to extents of first child
			min = child->mExtents[0];
			max = child->mExtents[1];
		}
		else
		{
            llassert(!branch->isLeaf()); // Empty leaf
		}

		for (S32 i = 0; i < branch->getChildCount(); ++i)
		{  //stretch by child extents
			LLVolumeOctreeListener* child = (LLVolumeOctreeListener*) branch->getChild(i)->getListener(0);
			min.setMin(min, child->mExtents[0]);
			max.setMax(max, child->mExtents[1]);
		}

		node->mBounds[0].setAdd(min, max);
		node->mBounds[0].mul(0.5f);

		node->mBounds[1].setSub(max,min);
		node->mBounds[1].mul(0.5f);
	}
};

//-------------------------------------------------------------------
// statics
//-------------------------------------------------------------------


//----------------------------------------------------

LLProfile::Face* LLProfile::addCap(S16 faceID)
{
	Face *face   = vector_append(mFaces, 1);
	
	face->mIndex = 0;
	face->mCount = mTotal;
	face->mScaleU= 1.0f;
	face->mCap   = TRUE;
	face->mFaceID = faceID;
	return face;
}

LLProfile::Face* LLProfile::addFace(S32 i, S32 count, F32 scaleU, S16 faceID, BOOL flat)
{
	Face *face   = vector_append(mFaces, 1);
	
	face->mIndex = i;
	face->mCount = count;
	face->mScaleU= scaleU;

	face->mFlat = flat;
	face->mCap   = FALSE;
	face->mFaceID = faceID;
	return face;
}

//static
S32 LLProfile::getNumNGonPoints(const LLProfileParams& params, S32 sides, F32 offset, F32 bevel, F32 ang_scale, S32 split)
{ // this is basically LLProfile::genNGon stripped down to only the operations that influence the number of points
	S32 np = 0;

	// Generate an n-sided "circular" path.
	// 0 is (1,0), and we go counter-clockwise along a circular path from there.
	F32 t, t_step, t_first, t_fraction;
	
	F32 begin  = params.getBegin();
	F32 end    = params.getEnd();

	t_step = 1.0f / sides;
	
	t_first = floor(begin * sides) / (F32)sides;

	// pt1 is the first point on the fractional face.
	// Starting t and ang values for the first face
	t = t_first;
	
	// Increment to the next point.
	// pt2 is the end point on the fractional face
	t += t_step;
	
	t_fraction = (begin - t_first)*sides;

	// Only use if it's not almost exactly on an edge.
	if (t_fraction < 0.9999f)
	{
		np++;
	}

	// There's lots of potential here for floating point error to generate unneeded extra points - DJS 04/05/02
	while (t < end)
	{
		// Iterate through all the integer steps of t.
		np++;

		t += t_step;
	}

	t_fraction = (end - (t - t_step))*sides;

	// Find the fraction that we need to add to the end point.
	t_fraction = (end - (t - t_step))*sides;
	if (t_fraction > 0.0001f)
	{
		np++;
	}

	// If we're sliced, the profile is open.
	if ((end - begin)*ang_scale < 0.99f)
	{
		if (params.getHollow() <= 0)
		{
			// put center point if not hollow.
			np++;
		}
	}
	
	return np;
}

// What is the bevel parameter used for? - DJS 04/05/02
// Bevel parameter is currently unused but presumedly would support
// filleted and chamfered corners
void LLProfile::genNGon(const LLProfileParams& params, S32 sides, F32 offset, F32 bevel, F32 ang_scale, S32 split)
{
	// Generate an n-sided "circular" path.
	// 0 is (1,0), and we go counter-clockwise along a circular path from there.
	static const F32 tableScale[] = { 1, 1, 1, 0.5f, 0.707107f, 0.53f, 0.525f, 0.5f };
	F32 scale = 0.5f;
	F32 t, t_step, t_first, t_fraction, ang, ang_step;
	LLVector4a pt1,pt2;

	F32 begin  = params.getBegin();
	F32 end    = params.getEnd();

	t_step = 1.0f / sides;
	ang_step = 2.0f*F_PI*t_step*ang_scale;

	// Scale to have size "match" scale.  Compensates to get object to generally fill bounding box.

	S32 total_sides = ll_round(sides / ang_scale);	// Total number of sides all around

	if (total_sides < 8)
	{
		scale = tableScale[total_sides];
	}

	t_first = floor(begin * sides) / (F32)sides;

	// pt1 is the first point on the fractional face.
	// Starting t and ang values for the first face
	t = t_first;
	ang = 2.0f*F_PI*(t*ang_scale + offset);
	pt1.set(cos(ang)*scale,sin(ang)*scale, t);

	// Increment to the next point.
	// pt2 is the end point on the fractional face
	t += t_step;
	ang += ang_step;
	pt2.set(cos(ang)*scale,sin(ang)*scale,t);

	t_fraction = (begin - t_first)*sides;

	// Only use if it's not almost exactly on an edge.
	if (t_fraction < 0.9999f)
	{
		LLVector4a new_pt;
		new_pt.setLerp(pt1, pt2, t_fraction);
		mProfile.push_back(new_pt);
	}

	// There's lots of potential here for floating point error to generate unneeded extra points - DJS 04/05/02
	while (t < end)
	{
		// Iterate through all the integer steps of t.
		pt1.set(cos(ang)*scale,sin(ang)*scale,t);

		if (mProfile.size() > 0) {
			LLVector4a p = mProfile[mProfile.size()-1];
			for (S32 i = 0; i < split && mProfile.size() > 0; i++) {
				//mProfile.push_back(p+(pt1-p) * 1.0f/(float)(split+1) * (float)(i+1));
				LLVector4a new_pt;
				new_pt.setSub(pt1, p);
				new_pt.mul(1.0f/(float)(split+1) * (float)(i+1));
				new_pt.add(p);
				mProfile.push_back(new_pt);
			}
		}
		mProfile.push_back(pt1);

		t += t_step;
		ang += ang_step;
	}

	t_fraction = (end - (t - t_step))*sides;

	// pt1 is the first point on the fractional face
	// pt2 is the end point on the fractional face
	pt2.set(cos(ang)*scale,sin(ang)*scale,t);

	// Find the fraction that we need to add to the end point.
	t_fraction = (end - (t - t_step))*sides;
	if (t_fraction > 0.0001f)
	{
		LLVector4a new_pt;
		new_pt.setLerp(pt1, pt2, t_fraction);
		
		if (mProfile.size() > 0) {
			LLVector4a p = mProfile[mProfile.size()-1];
			for (S32 i = 0; i < split && mProfile.size() > 0; i++) {
				//mProfile.push_back(p+(new_pt-p) * 1.0f/(float)(split+1) * (float)(i+1));

				LLVector4a pt1;
				pt1.setSub(new_pt, p);
				pt1.mul(1.0f/(float)(split+1) * (float)(i+1));
				pt1.add(p);
				mProfile.push_back(pt1);
			}
		}
		mProfile.push_back(new_pt);
	}

	// If we're sliced, the profile is open.
	if ((end - begin)*ang_scale < 0.99f)
	{
		if ((end - begin)*ang_scale > 0.5f)
		{
			mConcave = TRUE;
		}
		else
		{
			mConcave = FALSE;
		}
		mOpen = TRUE;
		if (params.getHollow() <= 0)
		{
			// put center point if not hollow.
			mProfile.push_back(LLVector4a(0,0,0));
		}
	}
	else
	{
		// The profile isn't open.
		mOpen = FALSE;
		mConcave = FALSE;
	}

	mTotal = mProfile.size();
}

// Hollow is percent of the original bounding box, not of this particular
// profile's geometry.  Thus, a swept triangle needs lower hollow values than
// a swept square.
LLProfile::Face* LLProfile::addHole(const LLProfileParams& params, BOOL flat, F32 sides, F32 offset, F32 box_hollow, F32 ang_scale, S32 split)
{
	// Note that addHole will NOT work for non-"circular" profiles, if we ever decide to use them.

	// Total add has number of vertices on outside.
	mTotalOut = mTotal;

	// Why is the "bevel" parameter -1? DJS 04/05/02
	genNGon(params, llfloor(sides),offset,-1, ang_scale, split);

	Face *face = addFace(mTotalOut, mTotal-mTotalOut,0,LL_FACE_INNER_SIDE, flat);

	static thread_local LLAlignedArray<LLVector4a,64> pt;
	pt.resize(mTotal) ;

	for (S32 i=mTotalOut;i<mTotal;i++)
	{
		pt[i] = mProfile[i];
		pt[i].mul(box_hollow);
	}

	S32 j=mTotal-1;
	for (S32 i=mTotalOut;i<mTotal;i++)
	{
		mProfile[i] = pt[j--];
	}

	for (S32 i=0;i<(S32)mFaces.size();i++) 
	{
		if (mFaces[i].mCap)
		{
			mFaces[i].mCount *= 2;
		}
	}

	return face;
}

//static
S32 LLProfile::getNumPoints(const LLProfileParams& params, BOOL path_open,F32 detail, S32 split,
						 BOOL is_sculpted, S32 sculpt_size)
{ // this is basically LLProfile::generate stripped down to only operations that influence the number of points
	if (detail < MIN_LOD)
	{
		detail = MIN_LOD;
	}

	// Generate the face data
	F32 hollow = params.getHollow();

	S32 np = 0;

	switch (params.getCurveType() & LL_PCODE_PROFILE_MASK)
	{
	case LL_PCODE_PROFILE_SQUARE:
		{
			np = getNumNGonPoints(params, 4,-0.375, 0, 1, split);
		
			if (hollow)
			{
				np *= 2;
			}
		}
		break;
	case  LL_PCODE_PROFILE_ISOTRI:
	case  LL_PCODE_PROFILE_RIGHTTRI:
	case  LL_PCODE_PROFILE_EQUALTRI:
		{
			np = getNumNGonPoints(params, 3,0, 0, 1, split);
						
			if (hollow)
			{
				np *= 2;
			}
		}
		break;
	case LL_PCODE_PROFILE_CIRCLE:
		{
			// If this has a square hollow, we should adjust the
			// number of faces a bit so that the geometry lines up.
			U8 hole_type=0;
			F32 circle_detail = MIN_DETAIL_FACES * detail;
			if (hollow)
			{
				hole_type = params.getCurveType() & LL_PCODE_HOLE_MASK;
				if (hole_type == LL_PCODE_HOLE_SQUARE)
				{
					// Snap to the next multiple of four sides,
					// so that corners line up.
					circle_detail = llceil(circle_detail / 4.0f) * 4.0f;
				}
			}

			S32 sides = (S32)circle_detail;

			if (is_sculpted)
				sides = sculpt_size;
			
			np = getNumNGonPoints(params, sides);
			
			if (hollow)
			{
				np *= 2;
			}
		}
		break;
	case LL_PCODE_PROFILE_CIRCLE_HALF:
		{
			// If this has a square hollow, we should adjust the
			// number of faces a bit so that the geometry lines up.
			U8 hole_type=0;
			// Number of faces is cut in half because it's only a half-circle.
			F32 circle_detail = MIN_DETAIL_FACES * detail * 0.5f;
			if (hollow)
			{
				hole_type = params.getCurveType() & LL_PCODE_HOLE_MASK;
				if (hole_type == LL_PCODE_HOLE_SQUARE)
				{
					// Snap to the next multiple of four sides (div 2),
					// so that corners line up.
					circle_detail = llceil(circle_detail / 2.0f) * 2.0f;
				}
			}
			np = getNumNGonPoints(params, llfloor(circle_detail), 0.5f, 0.f, 0.5f);
			
			if (hollow)
			{
				np *= 2;
			}

			// Special case for openness of sphere
			if ((params.getEnd() - params.getBegin()) < 1.f)
			{
			}
			else if (!hollow)
			{
				np++;
			}
		}
		break;
	default:
	   break;
	};

	
	return np;
}


BOOL LLProfile::generate(const LLProfileParams& params, BOOL path_open,F32 detail, S32 split,
						 BOOL is_sculpted, S32 sculpt_size)
{
	LL_PROFILE_ZONE_SCOPED_CATEGORY_VOLUME

	if ((!mDirty) && (!is_sculpted))
	{
		return FALSE;
	}
	mDirty = FALSE;

	if (detail < MIN_LOD)
	{
		LL_INFOS() << "Generating profile with LOD < MIN_LOD.  CLAMPING" << LL_ENDL;
		detail = MIN_LOD;
	}

	mProfile.resize(0);
	mFaces.resize(0);

	// Generate the face data
	S32 i;
	F32 begin = params.getBegin();
	F32 end = params.getEnd();
	F32 hollow = params.getHollow();

	// Quick validation to eliminate some server crashes.
	if (begin > end - 0.01f)
	{
		LL_WARNS() << "LLProfile::generate() assertion failed (begin >= end)" << LL_ENDL;
		return FALSE;
	}

	S32 face_num = 0;

	switch (params.getCurveType() & LL_PCODE_PROFILE_MASK)
	{
	case LL_PCODE_PROFILE_SQUARE:
		{
			genNGon(params, 4,-0.375, 0, 1, split);
			if (path_open)
			{
				addCap (LL_FACE_PATH_BEGIN);
			}

			for (i = llfloor(begin * 4.f); i < llfloor(end * 4.f + .999f); i++)
			{
				addFace((face_num++) * (split +1), split+2, 1, LL_FACE_OUTER_SIDE_0 << i, TRUE);
			}

			LLVector4a scale(1,1,4,1);

			for (i = 0; i <(S32) mProfile.size(); i++)
			{
				// Scale by 4 to generate proper tex coords.
				mProfile[i].mul(scale);
				llassert(mProfile[i].isFinite3());
			}

			if (hollow)
			{
				switch (params.getCurveType() & LL_PCODE_HOLE_MASK)
				{
				case LL_PCODE_HOLE_TRIANGLE:
					// This offset is not correct, but we can't change it now... DK 11/17/04
				  	addHole(params, TRUE, 3, -0.375f, hollow, 1.f, split);
					break;
				case LL_PCODE_HOLE_CIRCLE:
					// TODO: Compute actual detail levels for cubes
				  	addHole(params, FALSE, MIN_DETAIL_FACES * detail, -0.375f, hollow, 1.f);
					break;
				case LL_PCODE_HOLE_SAME:
				case LL_PCODE_HOLE_SQUARE:
				default:
					addHole(params, TRUE, 4, -0.375f, hollow, 1.f, split);
					break;
				}
			}
			
			if (path_open) {
				mFaces[0].mCount = mTotal;
			}
		}
		break;
	case  LL_PCODE_PROFILE_ISOTRI:
	case  LL_PCODE_PROFILE_RIGHTTRI:
	case  LL_PCODE_PROFILE_EQUALTRI:
		{
			genNGon(params, 3,0, 0, 1, split);
			LLVector4a scale(1,1,3,1);
			for (i = 0; i <(S32) mProfile.size(); i++)
			{
				// Scale by 3 to generate proper tex coords.
				mProfile[i].mul(scale);
				llassert(mProfile[i].isFinite3());
			}

			if (path_open)
			{
				addCap(LL_FACE_PATH_BEGIN);
			}

			for (i = llfloor(begin * 3.f); i < llfloor(end * 3.f + .999f); i++)
			{
				addFace((face_num++) * (split +1), split+2, 1, LL_FACE_OUTER_SIDE_0 << i, TRUE);
			}
			if (hollow)
			{
				// Swept triangles need smaller hollowness values,
				// because the triangle doesn't fill the bounding box.
				F32 triangle_hollow = hollow / 2.f;

				switch (params.getCurveType() & LL_PCODE_HOLE_MASK)
				{
				case LL_PCODE_HOLE_CIRCLE:
					// TODO: Actually generate level of detail for triangles
					addHole(params, FALSE, MIN_DETAIL_FACES * detail, 0, triangle_hollow, 1.f);
					break;
				case LL_PCODE_HOLE_SQUARE:
					addHole(params, TRUE, 4, 0, triangle_hollow, 1.f, split);
					break;
				case LL_PCODE_HOLE_SAME:
				case LL_PCODE_HOLE_TRIANGLE:
				default:
					addHole(params, TRUE, 3, 0, triangle_hollow, 1.f, split);
					break;
				}
			}
		}
		break;
	case LL_PCODE_PROFILE_CIRCLE:
		{
			// If this has a square hollow, we should adjust the
			// number of faces a bit so that the geometry lines up.
			U8 hole_type=0;
			F32 circle_detail = MIN_DETAIL_FACES * detail;
			if (hollow)
			{
				hole_type = params.getCurveType() & LL_PCODE_HOLE_MASK;
				if (hole_type == LL_PCODE_HOLE_SQUARE)
				{
					// Snap to the next multiple of four sides,
					// so that corners line up.
					circle_detail = llceil(circle_detail / 4.0f) * 4.0f;
				}
			}

			S32 sides = (S32)circle_detail;

			if (is_sculpted)
				sides = sculpt_size;
			
			genNGon(params, sides);
			
			if (path_open)
			{
				addCap (LL_FACE_PATH_BEGIN);
			}

			if (mOpen && !hollow)
			{
				addFace(0,mTotal-1,0,LL_FACE_OUTER_SIDE_0, FALSE);
			}
			else
			{
				addFace(0,mTotal,0,LL_FACE_OUTER_SIDE_0, FALSE);
			}

			if (hollow)
			{
				switch (hole_type)
				{
				case LL_PCODE_HOLE_SQUARE:
					addHole(params, TRUE, 4, 0, hollow, 1.f, split);
					break;
				case LL_PCODE_HOLE_TRIANGLE:
					addHole(params, TRUE, 3, 0, hollow, 1.f, split);
					break;
				case LL_PCODE_HOLE_CIRCLE:
				case LL_PCODE_HOLE_SAME:
				default:
					addHole(params, FALSE, circle_detail, 0, hollow, 1.f);
					break;
				}
			}
		}
		break;
	case LL_PCODE_PROFILE_CIRCLE_HALF:
		{
			// If this has a square hollow, we should adjust the
			// number of faces a bit so that the geometry lines up.
			U8 hole_type=0;
			// Number of faces is cut in half because it's only a half-circle.
			F32 circle_detail = MIN_DETAIL_FACES * detail * 0.5f;
			if (hollow)
			{
				hole_type = params.getCurveType() & LL_PCODE_HOLE_MASK;
				if (hole_type == LL_PCODE_HOLE_SQUARE)
				{
					// Snap to the next multiple of four sides (div 2),
					// so that corners line up.
					circle_detail = llceil(circle_detail / 2.0f) * 2.0f;
				}
			}
			genNGon(params, llfloor(circle_detail), 0.5f, 0.f, 0.5f);
			if (path_open)
			{
				addCap(LL_FACE_PATH_BEGIN);
			}
			if (mOpen && !params.getHollow())
			{
				addFace(0,mTotal-1,0,LL_FACE_OUTER_SIDE_0, FALSE);
			}
			else
			{
				addFace(0,mTotal,0,LL_FACE_OUTER_SIDE_0, FALSE);
			}

			if (hollow)
			{
				switch (hole_type)
				{
				case LL_PCODE_HOLE_SQUARE:
					addHole(params, TRUE, 2, 0.5f, hollow, 0.5f, split);
					break;
				case LL_PCODE_HOLE_TRIANGLE:
					addHole(params, TRUE, 3,  0.5f, hollow, 0.5f, split);
					break;
				case LL_PCODE_HOLE_CIRCLE:
				case LL_PCODE_HOLE_SAME:
				default:
					addHole(params, FALSE, circle_detail,  0.5f, hollow, 0.5f);
					break;
				}
			}

			// Special case for openness of sphere
			if ((params.getEnd() - params.getBegin()) < 1.f)
			{
				mOpen = TRUE;
			}
			else if (!hollow)
			{
				mOpen = FALSE;
				mProfile.push_back(mProfile[0]);
				mTotal++;
			}
		}
		break;
	default:
	    LL_ERRS() << "Unknown profile: getCurveType()=" << params.getCurveType() << LL_ENDL;
		break;
	};

	if (path_open)
	{
		addCap(LL_FACE_PATH_END); // bottom
	}
	
	if ( mOpen) // interior edge caps
	{
		addFace(mTotal-1, 2,0.5,LL_FACE_PROFILE_BEGIN, TRUE); 

		if (hollow)
		{
			addFace(mTotalOut-1, 2,0.5,LL_FACE_PROFILE_END, TRUE);
		}
		else
		{
			addFace(mTotal-2, 2,0.5,LL_FACE_PROFILE_END, TRUE);
		}
	}
	
	return TRUE;
}



BOOL LLProfileParams::importFile(LLFILE *fp)
{
	const S32 BUFSIZE = 16384;
	char buffer[BUFSIZE];	/* Flawfinder: ignore */
	// *NOTE: changing the size or type of these buffers will require
	// changing the sscanf below.
	char keyword[256];	/* Flawfinder: ignore */
	char valuestr[256];	/* Flawfinder: ignore */
	keyword[0] = 0;
	valuestr[0] = 0;
	F32 tempF32;
	U32 tempU32;

	while (!feof(fp))
	{
		if (fgets(buffer, BUFSIZE, fp) == NULL)
		{
			buffer[0] = '\0';
		}
		
		sscanf(	/* Flawfinder: ignore */
			buffer,
			" %255s %255s",
			keyword, valuestr);
		if (!strcmp("{", keyword))
		{
			continue;
		}
		if (!strcmp("}",keyword))
		{
			break;
		}
		else if (!strcmp("curve", keyword))
		{
			sscanf(valuestr,"%d",&tempU32);
			setCurveType((U8) tempU32);
		}
		else if (!strcmp("begin",keyword))
		{
			sscanf(valuestr,"%g",&tempF32);
			setBegin(tempF32);
		}
		else if (!strcmp("end",keyword))
		{
			sscanf(valuestr,"%g",&tempF32);
			setEnd(tempF32);
		}
		else if (!strcmp("hollow",keyword))
		{
			sscanf(valuestr,"%g",&tempF32);
			setHollow(tempF32);
		}
		else
		{
			LL_WARNS() << "unknown keyword " << keyword << " in profile import" << LL_ENDL;
		}
	}

	return TRUE;
}


BOOL LLProfileParams::exportFile(LLFILE *fp) const
{
	fprintf(fp,"\t\tprofile 0\n");
	fprintf(fp,"\t\t{\n");
	fprintf(fp,"\t\t\tcurve\t%d\n", getCurveType());
	fprintf(fp,"\t\t\tbegin\t%g\n", getBegin());
	fprintf(fp,"\t\t\tend\t%g\n", getEnd());
	fprintf(fp,"\t\t\thollow\t%g\n", getHollow());
	fprintf(fp, "\t\t}\n");
	return TRUE;
}


BOOL LLProfileParams::importLegacyStream(std::istream& input_stream)
{
	const S32 BUFSIZE = 16384;
	char buffer[BUFSIZE];	/* Flawfinder: ignore */
	// *NOTE: changing the size or type of these buffers will require
	// changing the sscanf below.
	char keyword[256];	/* Flawfinder: ignore */
	char valuestr[256];	/* Flawfinder: ignore */
	keyword[0] = 0;
	valuestr[0] = 0;
	F32 tempF32;
	U32 tempU32;

	while (input_stream.good())
	{
		input_stream.getline(buffer, BUFSIZE);
		sscanf(	/* Flawfinder: ignore */
			buffer,
			" %255s %255s",
			keyword,
			valuestr);
		if (!strcmp("{", keyword))
		{
			continue;
		}
		if (!strcmp("}",keyword))
		{
			break;
		}
		else if (!strcmp("curve", keyword))
		{
			sscanf(valuestr,"%d",&tempU32);
			setCurveType((U8) tempU32);
		}
		else if (!strcmp("begin",keyword))
		{
			sscanf(valuestr,"%g",&tempF32);
			setBegin(tempF32);
		}
		else if (!strcmp("end",keyword))
		{
			sscanf(valuestr,"%g",&tempF32);
			setEnd(tempF32);
		}
		else if (!strcmp("hollow",keyword))
		{
			sscanf(valuestr,"%g",&tempF32);
			setHollow(tempF32);
		}
		else
		{
 		LL_WARNS() << "unknown keyword " << keyword << " in profile import" << LL_ENDL;
		}
	}

	return TRUE;
}


BOOL LLProfileParams::exportLegacyStream(std::ostream& output_stream) const
{
	output_stream <<"\t\tprofile 0\n";
	output_stream <<"\t\t{\n";
	output_stream <<"\t\t\tcurve\t" << (S32) getCurveType() << "\n";
	output_stream <<"\t\t\tbegin\t" << getBegin() << "\n";
	output_stream <<"\t\t\tend\t" << getEnd() << "\n";
	output_stream <<"\t\t\thollow\t" << getHollow() << "\n";
	output_stream << "\t\t}\n";
	return TRUE;
}

LLSD LLProfileParams::asLLSD() const
{
	LLSD sd;

	sd["curve"] = getCurveType();
	sd["begin"] = getBegin();
	sd["end"] = getEnd();
	sd["hollow"] = getHollow();
	return sd;
}

bool LLProfileParams::fromLLSD(LLSD& sd)
{
	setCurveType(sd["curve"].asInteger());
	setBegin((F32)sd["begin"].asReal());
	setEnd((F32)sd["end"].asReal());
	setHollow((F32)sd["hollow"].asReal());
	return true;
}

void LLProfileParams::copyParams(const LLProfileParams &params)
{
	setCurveType(params.getCurveType());
	setBegin(params.getBegin());
	setEnd(params.getEnd());
	setHollow(params.getHollow());
}


LLPath::~LLPath()
{
}

S32 LLPath::getNumNGonPoints(const LLPathParams& params, S32 sides, F32 startOff, F32 end_scale, F32 twist_scale)
{ //this is basically LLPath::genNGon stripped down to only operations that influence the number of points added
	S32 ret = 0;

	F32 step= 1.0f / sides;
	F32 t	= params.getBegin();
	ret = 1;
	
	t+=step;

	// Snap to a quantized parameter, so that cut does not
	// affect most sample points.
	t = ((S32)(t * sides)) / (F32)sides;

	// Run through the non-cut dependent points.
	while (t < params.getEnd())
	{
		ret++;
		t+=step;
	}

	ret++;

	return ret;
}

void LLPath::genNGon(const LLPathParams& params, S32 sides, F32 startOff, F32 end_scale, F32 twist_scale)
{
	LL_PROFILE_ZONE_SCOPED_CATEGORY_VOLUME

	// Generates a circular path, starting at (1, 0, 0), counterclockwise along the xz plane.
	static const F32 tableScale[] = { 1, 1, 1, 0.5f, 0.707107f, 0.53f, 0.525f, 0.5f };

	F32 revolutions = params.getRevolutions();
	F32 skew		= params.getSkew();
	F32 skew_mag	= fabs(skew);
	F32 hole_x		= params.getScaleX() * (1.0f - skew_mag);
	F32 hole_y		= params.getScaleY();

	// Calculate taper begin/end for x,y (Negative means taper the beginning)
	F32 taper_x_begin	= 1.0f;
	F32 taper_x_end		= 1.0f - params.getTaperX();
	F32	taper_y_begin	= 1.0f;
	F32	taper_y_end		= 1.0f - params.getTaperY();

	if ( taper_x_end > 1.0f )
	{
		// Flip tapering.
		taper_x_begin	= 2.0f - taper_x_end;
		taper_x_end		= 1.0f;
	}
	if ( taper_y_end > 1.0f )
	{
		// Flip tapering.
		taper_y_begin	= 2.0f - taper_y_end;
		taper_y_end		= 1.0f;
	}

	// For spheres, the radius is usually zero.
	F32 radius_start = 0.5f;
	if (sides < 8)
	{
		radius_start = tableScale[sides];
	}

	// Scale the radius to take the hole size into account.
	radius_start *= 1.0f - hole_y;
	
	// Now check the radius offset to calculate the start,end radius.  (Negative means
	// decrease the start radius instead).
	F32 radius_end    = radius_start;
	F32 radius_offset = params.getRadiusOffset();
	if (radius_offset < 0.f)
	{
		radius_start *= 1.f + radius_offset;
	}
	else
	{
		radius_end   *= 1.f - radius_offset;
	}	

	// Is the path NOT a closed loop?
	mOpen = ( (params.getEnd()*end_scale - params.getBegin() < 1.0f) ||
		      (skew_mag > 0.001f) ||
			  (fabs(taper_x_end - taper_x_begin) > 0.001f) ||
			  (fabs(taper_y_end - taper_y_begin) > 0.001f) ||
			  (fabs(radius_end - radius_start) > 0.001f) );

	F32 ang, c, s;
	LLQuaternion twist, qang;
	PathPt *pt;
	LLVector3 path_axis (1.f, 0.f, 0.f);
	//LLVector3 twist_axis(0.f, 0.f, 1.f);
	F32 twist_begin = params.getTwistBegin() * twist_scale;
	F32 twist_end	= params.getTwist() * twist_scale;

	// We run through this once before the main loop, to make sure
	// the path begins at the correct cut.
	F32 step= 1.0f / sides;
	F32 t	= params.getBegin();
	pt		= mPath.append(1);
	ang		= 2.0f*F_PI*revolutions * t;
	s		= sin(ang)*lerp(radius_start, radius_end, t);	
	c		= cos(ang)*lerp(radius_start, radius_end, t);


	pt->mPos.set(0 + lerp(0,params.getShear().mV[0],s)
					  + lerp(-skew ,skew, t) * 0.5f,
					c + lerp(0,params.getShear().mV[1],s), 
					s);
	pt->mScale.set(hole_x * lerp(taper_x_begin, taper_x_end, t),
		hole_y * lerp(taper_y_begin, taper_y_end, t),
		0,1);
	pt->mTexT  = t;

	// Twist rotates the path along the x,y plane (I think) - DJS 04/05/02
	twist.setQuat  (lerp(twist_begin,twist_end,t) * 2.f * F_PI - F_PI,0,0,1);
	// Rotate the point around the circle's center.
	qang.setQuat   (ang,path_axis);

	LLMatrix3 rot(twist * qang);

	pt->mRot.loadu(rot);

	t+=step;

	// Snap to a quantized parameter, so that cut does not
	// affect most sample points.
	t = ((S32)(t * sides)) / (F32)sides;

	// Run through the non-cut dependent points.
	while (t < params.getEnd())
	{
		pt		= mPath.append(1);

		ang = 2.0f*F_PI*revolutions * t;
		c   = cos(ang)*lerp(radius_start, radius_end, t);
		s   = sin(ang)*lerp(radius_start, radius_end, t);

		pt->mPos.set(0 + lerp(0,params.getShear().mV[0],s)
					      + lerp(-skew ,skew, t) * 0.5f,
						c + lerp(0,params.getShear().mV[1],s), 
						s);

		pt->mScale.set(hole_x * lerp(taper_x_begin, taper_x_end, t),
					hole_y * lerp(taper_y_begin, taper_y_end, t),
					0,1);
		pt->mTexT  = t;

		// Twist rotates the path along the x,y plane (I think) - DJS 04/05/02
		twist.setQuat  (lerp(twist_begin,twist_end,t) * 2.f * F_PI - F_PI,0,0,1);
		// Rotate the point around the circle's center.
		qang.setQuat   (ang,path_axis);
		LLMatrix3 tmp(twist*qang);
		pt->mRot.loadu(tmp);

		t+=step;
	}

	// Make one final pass for the end cut.
	t = params.getEnd();
	pt		= mPath.append(1);
	ang = 2.0f*F_PI*revolutions * t;
	c   = cos(ang)*lerp(radius_start, radius_end, t);
	s   = sin(ang)*lerp(radius_start, radius_end, t);

	pt->mPos.set(0 + lerp(0,params.getShear().mV[0],s)
					  + lerp(-skew ,skew, t) * 0.5f,
					c + lerp(0,params.getShear().mV[1],s), 
					s);
	pt->mScale.set(hole_x * lerp(taper_x_begin, taper_x_end, t),
				   hole_y * lerp(taper_y_begin, taper_y_end, t),
				   0,1);
	pt->mTexT  = t;

	// Twist rotates the path along the x,y plane (I think) - DJS 04/05/02
	twist.setQuat  (lerp(twist_begin,twist_end,t) * 2.f * F_PI - F_PI,0,0,1);
	// Rotate the point around the circle's center.
	qang.setQuat   (ang,path_axis);
	LLMatrix3 tmp(twist*qang);
	pt->mRot.loadu(tmp);

	mTotal = mPath.size();
}

const LLVector2 LLPathParams::getBeginScale() const
{
	LLVector2 begin_scale(1.f, 1.f);
	if (getScaleX() > 1)
	{
		begin_scale.mV[0] = 2-getScaleX();
	}
	if (getScaleY() > 1)
	{
		begin_scale.mV[1] = 2-getScaleY();
	}
	return begin_scale;
}

const LLVector2 LLPathParams::getEndScale() const
{
	LLVector2 end_scale(1.f, 1.f);
	if (getScaleX() < 1)
	{
		end_scale.mV[0] = getScaleX();
	}
	if (getScaleY() < 1)
	{
		end_scale.mV[1] = getScaleY();
	}
	return end_scale;
}

S32 LLPath::getNumPoints(const LLPathParams& params, F32 detail)
{ // this is basically LLPath::generate stripped down to only the operations that influence the number of points
	if (detail < MIN_LOD)
	{
		detail = MIN_LOD;
	}

	S32 np = 2; // hardcode for line

	// Is this 0xf0 mask really necessary?  DK 03/02/05

	switch (params.getCurveType() & 0xf0)
	{
	default:
	case LL_PCODE_PATH_LINE:
		{
			// Take the begin/end twist into account for detail.
			np    = llfloor(fabs(params.getTwistBegin() - params.getTwist()) * 3.5f * (detail-0.5f)) + 2;
		}
		break;

	case LL_PCODE_PATH_CIRCLE:
		{
			// Increase the detail as the revolutions and twist increase.
			F32 twist_mag = fabs(params.getTwistBegin() - params.getTwist());

			S32 sides = (S32)llfloor(llfloor((MIN_DETAIL_FACES * detail + twist_mag * 3.5f * (detail-0.5f))) * params.getRevolutions());

			np = sides;
		}
		break;

	case LL_PCODE_PATH_CIRCLE2:
		{
			//genNGon(params, llfloor(MIN_DETAIL_FACES * detail), 4.f, 0.f);
			np = getNumNGonPoints(params, llfloor(MIN_DETAIL_FACES * detail));
		}
		break;

	case LL_PCODE_PATH_TEST:

		np     = 5;
		break;
	};

	return np;
}

BOOL LLPath::generate(const LLPathParams& params, F32 detail, S32 split,
					  BOOL is_sculpted, S32 sculpt_size)
{
	LL_PROFILE_ZONE_SCOPED_CATEGORY_VOLUME

	if ((!mDirty) && (!is_sculpted))
	{
		return FALSE;
	}

	if (detail < MIN_LOD)
	{
		LL_INFOS() << "Generating path with LOD < MIN!  Clamping to 1" << LL_ENDL;
		detail = MIN_LOD;
	}

	mDirty = FALSE;
	S32 np = 2; // hardcode for line

	mPath.resize(0);
	mOpen = TRUE;

	// Is this 0xf0 mask really necessary?  DK 03/02/05
	switch (params.getCurveType() & 0xf0)
	{
	default:
	case LL_PCODE_PATH_LINE:
		{
			// Take the begin/end twist into account for detail.
			np    = llfloor(fabs(params.getTwistBegin() - params.getTwist()) * 3.5f * (detail-0.5f)) + 2;
			if (np < split+2)
			{
				np = split+2;
			}

			mStep = 1.0f / (np-1);
			
			mPath.resize(np);

			LLVector2 start_scale = params.getBeginScale();
			LLVector2 end_scale = params.getEndScale();

			for (S32 i=0;i<np;i++)
			{
				F32 t = lerp(params.getBegin(),params.getEnd(),(F32)i * mStep);
				mPath[i].mPos.set(lerp(0,params.getShear().mV[0],t),
									 lerp(0,params.getShear().mV[1],t),
									 t - 0.5f);
				LLQuaternion quat;
				quat.setQuat(lerp(F_PI * params.getTwistBegin(),F_PI * params.getTwist(),t),0,0,1);
				LLMatrix3 tmp(quat);
				mPath[i].mRot.loadu(tmp);
				mPath[i].mScale.set(lerp(start_scale.mV[0],end_scale.mV[0],t),
									lerp(start_scale.mV[1],end_scale.mV[1],t),
									0,1);
				mPath[i].mTexT        = t;
			}
		}
		break;

	case LL_PCODE_PATH_CIRCLE:
		{
			// Increase the detail as the revolutions and twist increase.
			F32 twist_mag = fabs(params.getTwistBegin() - params.getTwist());

			S32 sides = (S32)llfloor(llfloor((MIN_DETAIL_FACES * detail + twist_mag * 3.5f * (detail-0.5f))) * params.getRevolutions());

			if (is_sculpted)
				sides = llmax(sculpt_size, 1);
			
			if (0 < sides)
				genNGon(params, sides);
		}
		break;

	case LL_PCODE_PATH_CIRCLE2:
		{
			if (params.getEnd() - params.getBegin() >= 0.99f &&
				params.getScaleX() >= .99f)
			{
				mOpen = FALSE;
			}

			//genNGon(params, llfloor(MIN_DETAIL_FACES * detail), 4.f, 0.f);
			genNGon(params, llfloor(MIN_DETAIL_FACES * detail));

			F32 t     = 0.f;
			F32 tStep = 1.0f / mPath.size();

			F32 toggle = 0.5f;
			for (S32 i=0;i<(S32)mPath.size();i++)
			{
				mPath[i].mPos.getF32ptr()[0] = toggle;
				if (toggle == 0.5f)
					toggle = -0.5f;
				else
					toggle = 0.5f;
				t += tStep;
			}
		}

		break;

	case LL_PCODE_PATH_TEST:

		np     = 5;
		mStep = 1.0f / (np-1);
		
		mPath.resize(np);

		for (S32 i=0;i<np;i++)
		{
			F32 t = (F32)i * mStep;
			mPath[i].mPos.set(0,
								lerp(0,   -sin(F_PI*params.getTwist()*t)*0.5f,t),
								lerp(-0.5f, cos(F_PI*params.getTwist()*t)*0.5f,t));
			mPath[i].mScale.set(lerp(1,params.getScale().mV[0],t),
								lerp(1,params.getScale().mV[1],t), 0,1);
			mPath[i].mTexT  = t;
			LLQuaternion quat;
			quat.setQuat(F_PI * params.getTwist() * t,1,0,0);
			LLMatrix3 tmp(quat);
			mPath[i].mRot.loadu(tmp);
		}

		break;
	};

	if (params.getTwist() != params.getTwistBegin()) mOpen = TRUE;

	//if ((int(fabsf(params.getTwist() - params.getTwistBegin())*100))%100 != 0) {
	//	mOpen = TRUE;
	//}
	
	return TRUE;
}

BOOL LLDynamicPath::generate(const LLPathParams& params, F32 detail, S32 split,
							 BOOL is_sculpted, S32 sculpt_size)
{
	mOpen = TRUE; // Draw end caps
	if (getPathLength() == 0)
	{
		// Path hasn't been generated yet.
		// Some algorithms later assume at least TWO path points.
		resizePath(2);
		LLQuaternion quat;
		quat.setQuat(0,0,0);
		LLMatrix3 tmp(quat);

		for (U32 i = 0; i < 2; i++)
		{
			mPath[i].mPos.set(0, 0, 0);
			mPath[i].mRot.loadu(tmp);
			mPath[i].mScale.set(1, 1, 0, 1);
			mPath[i].mTexT = 0;
		}
	}

	return TRUE;
}


BOOL LLPathParams::importFile(LLFILE *fp)
{
	const S32 BUFSIZE = 16384;
	char buffer[BUFSIZE];	/* Flawfinder: ignore */
	// *NOTE: changing the size or type of these buffers will require
	// changing the sscanf below.
	char keyword[256];	/* Flawfinder: ignore */
	char valuestr[256];	/* Flawfinder: ignore */
	keyword[0] = 0;
	valuestr[0] = 0;

	F32 tempF32;
	F32 x, y;
	U32 tempU32;

	while (!feof(fp))
	{
		if (fgets(buffer, BUFSIZE, fp) == NULL)
		{
			buffer[0] = '\0';
		}
		
		sscanf(	/* Flawfinder: ignore */
			buffer,
			" %255s %255s",
			keyword, valuestr);
		if (!strcmp("{", keyword))
		{
			continue;
		}
		if (!strcmp("}",keyword))
		{
			break;
		}
		else if (!strcmp("curve", keyword))
		{
			sscanf(valuestr,"%d",&tempU32);
			setCurveType((U8) tempU32);
		}
		else if (!strcmp("begin",keyword))
		{
			sscanf(valuestr,"%g",&tempF32);
			setBegin(tempF32);
		}
		else if (!strcmp("end",keyword))
		{
			sscanf(valuestr,"%g",&tempF32);
			setEnd(tempF32);
		}
		else if (!strcmp("scale",keyword))
		{
			// Legacy for one dimensional scale per path
			sscanf(valuestr,"%g",&tempF32);
			setScale(tempF32, tempF32);
		}
		else if (!strcmp("scale_x", keyword))
		{
			sscanf(valuestr, "%g", &x);
			setScaleX(x);
		}
		else if (!strcmp("scale_y", keyword))
		{
			sscanf(valuestr, "%g", &y);
			setScaleY(y);
		}
		else if (!strcmp("shear_x", keyword))
		{
			sscanf(valuestr, "%g", &x);
			setShearX(x);
		}
		else if (!strcmp("shear_y", keyword))
		{
			sscanf(valuestr, "%g", &y);
			setShearY(y);
		}
		else if (!strcmp("twist",keyword))
		{
			sscanf(valuestr,"%g",&tempF32);
			setTwist(tempF32);
		}
		else if (!strcmp("twist_begin", keyword))
		{
			sscanf(valuestr, "%g", &y);
			setTwistBegin(y);
		}
		else if (!strcmp("radius_offset", keyword))
		{
			sscanf(valuestr, "%g", &y);
			setRadiusOffset(y);
		}
		else if (!strcmp("taper_x", keyword))
		{
			sscanf(valuestr, "%g", &y);
			setTaperX(y);
		}
		else if (!strcmp("taper_y", keyword))
		{
			sscanf(valuestr, "%g", &y);
			setTaperY(y);
		}
		else if (!strcmp("revolutions", keyword))
		{
			sscanf(valuestr, "%g", &y);
			setRevolutions(y);
		}
		else if (!strcmp("skew", keyword))
		{
			sscanf(valuestr, "%g", &y);
			setSkew(y);
		}
		else
		{
			LL_WARNS() << "unknown keyword " << " in path import" << LL_ENDL;
		}
	}
	return TRUE;
}


BOOL LLPathParams::exportFile(LLFILE *fp) const
{
	fprintf(fp, "\t\tpath 0\n");
	fprintf(fp, "\t\t{\n");
	fprintf(fp, "\t\t\tcurve\t%d\n", getCurveType());
	fprintf(fp, "\t\t\tbegin\t%g\n", getBegin());
	fprintf(fp, "\t\t\tend\t%g\n", getEnd());
	fprintf(fp, "\t\t\tscale_x\t%g\n", getScaleX() );
	fprintf(fp, "\t\t\tscale_y\t%g\n", getScaleY() );
	fprintf(fp, "\t\t\tshear_x\t%g\n", getShearX() );
	fprintf(fp, "\t\t\tshear_y\t%g\n", getShearY() );
	fprintf(fp,"\t\t\ttwist\t%g\n", getTwist());
	
	fprintf(fp,"\t\t\ttwist_begin\t%g\n", getTwistBegin());
	fprintf(fp,"\t\t\tradius_offset\t%g\n", getRadiusOffset());
	fprintf(fp,"\t\t\ttaper_x\t%g\n", getTaperX());
	fprintf(fp,"\t\t\ttaper_y\t%g\n", getTaperY());
	fprintf(fp,"\t\t\trevolutions\t%g\n", getRevolutions());
	fprintf(fp,"\t\t\tskew\t%g\n", getSkew());

	fprintf(fp, "\t\t}\n");
	return TRUE;
}


BOOL LLPathParams::importLegacyStream(std::istream& input_stream)
{
	const S32 BUFSIZE = 16384;
	char buffer[BUFSIZE];	/* Flawfinder: ignore */
	// *NOTE: changing the size or type of these buffers will require
	// changing the sscanf below.
	char keyword[256];	/* Flawfinder: ignore */
	char valuestr[256];	/* Flawfinder: ignore */
	keyword[0] = 0;
	valuestr[0] = 0;

	F32 tempF32;
	F32 x, y;
	U32 tempU32;

	while (input_stream.good())
	{
		input_stream.getline(buffer, BUFSIZE);
		sscanf(	/* Flawfinder: ignore */
			buffer,
			" %255s %255s",
			keyword, valuestr);
		if (!strcmp("{", keyword))
		{
			continue;
		}
		if (!strcmp("}",keyword))
		{
			break;
		}
		else if (!strcmp("curve", keyword))
		{
			sscanf(valuestr,"%d",&tempU32);
			setCurveType((U8) tempU32);
		}
		else if (!strcmp("begin",keyword))
		{
			sscanf(valuestr,"%g",&tempF32);
			setBegin(tempF32);
		}
		else if (!strcmp("end",keyword))
		{
			sscanf(valuestr,"%g",&tempF32);
			setEnd(tempF32);
		}
		else if (!strcmp("scale",keyword))
		{
			// Legacy for one dimensional scale per path
			sscanf(valuestr,"%g",&tempF32);
			setScale(tempF32, tempF32);
		}
		else if (!strcmp("scale_x", keyword))
		{
			sscanf(valuestr, "%g", &x);
			setScaleX(x);
		}
		else if (!strcmp("scale_y", keyword))
		{
			sscanf(valuestr, "%g", &y);
			setScaleY(y);
		}
		else if (!strcmp("shear_x", keyword))
		{
			sscanf(valuestr, "%g", &x);
			setShearX(x);
		}
		else if (!strcmp("shear_y", keyword))
		{
			sscanf(valuestr, "%g", &y);
			setShearY(y);
		}
		else if (!strcmp("twist",keyword))
		{
			sscanf(valuestr,"%g",&tempF32);
			setTwist(tempF32);
		}
		else if (!strcmp("twist_begin", keyword))
		{
			sscanf(valuestr, "%g", &y);
			setTwistBegin(y);
		}
		else if (!strcmp("radius_offset", keyword))
		{
			sscanf(valuestr, "%g", &y);
			setRadiusOffset(y);
		}
		else if (!strcmp("taper_x", keyword))
		{
			sscanf(valuestr, "%g", &y);
			setTaperX(y);
		}
		else if (!strcmp("taper_y", keyword))
		{
			sscanf(valuestr, "%g", &y);
			setTaperY(y);
		}
		else if (!strcmp("revolutions", keyword))
		{
			sscanf(valuestr, "%g", &y);
			setRevolutions(y);
		}
		else if (!strcmp("skew", keyword))
		{
			sscanf(valuestr, "%g", &y);
			setSkew(y);
		}
		else
		{
			LL_WARNS() << "unknown keyword " << " in path import" << LL_ENDL;
		}
	}
	return TRUE;
}


BOOL LLPathParams::exportLegacyStream(std::ostream& output_stream) const
{
	output_stream << "\t\tpath 0\n";
	output_stream << "\t\t{\n";
	output_stream << "\t\t\tcurve\t" << (S32) getCurveType() << "\n";
	output_stream << "\t\t\tbegin\t" << getBegin() << "\n";
	output_stream << "\t\t\tend\t" << getEnd() << "\n";
	output_stream << "\t\t\tscale_x\t" << getScaleX()  << "\n";
	output_stream << "\t\t\tscale_y\t" << getScaleY()  << "\n";
	output_stream << "\t\t\tshear_x\t" << getShearX()  << "\n";
	output_stream << "\t\t\tshear_y\t" << getShearY()  << "\n";
	output_stream <<"\t\t\ttwist\t" << getTwist() << "\n";
	
	output_stream <<"\t\t\ttwist_begin\t" << getTwistBegin() << "\n";
	output_stream <<"\t\t\tradius_offset\t" << getRadiusOffset() << "\n";
	output_stream <<"\t\t\ttaper_x\t" << getTaperX() << "\n";
	output_stream <<"\t\t\ttaper_y\t" << getTaperY() << "\n";
	output_stream <<"\t\t\trevolutions\t" << getRevolutions() << "\n";
	output_stream <<"\t\t\tskew\t" << getSkew() << "\n";

	output_stream << "\t\t}\n";
	return TRUE;
}

LLSD LLPathParams::asLLSD() const
{
	LLSD sd = LLSD();
	sd["curve"] = getCurveType();
	sd["begin"] = getBegin();
	sd["end"] = getEnd();
	sd["scale_x"] = getScaleX();
	sd["scale_y"] = getScaleY();
	sd["shear_x"] = getShearX();
	sd["shear_y"] = getShearY();
	sd["twist"] = getTwist();
	sd["twist_begin"] = getTwistBegin();
	sd["radius_offset"] = getRadiusOffset();
	sd["taper_x"] = getTaperX();
	sd["taper_y"] = getTaperY();
	sd["revolutions"] = getRevolutions();
	sd["skew"] = getSkew();

	return sd;
}

bool LLPathParams::fromLLSD(LLSD& sd)
{
	setCurveType(sd["curve"].asInteger());
	setBegin((F32)sd["begin"].asReal());
	setEnd((F32)sd["end"].asReal());
	setScaleX((F32)sd["scale_x"].asReal());
	setScaleY((F32)sd["scale_y"].asReal());
	setShearX((F32)sd["shear_x"].asReal());
	setShearY((F32)sd["shear_y"].asReal());
	setTwist((F32)sd["twist"].asReal());
	setTwistBegin((F32)sd["twist_begin"].asReal());
	setRadiusOffset((F32)sd["radius_offset"].asReal());
	setTaperX((F32)sd["taper_x"].asReal());
	setTaperY((F32)sd["taper_y"].asReal());
	setRevolutions((F32)sd["revolutions"].asReal());
	setSkew((F32)sd["skew"].asReal());
	return true;
}

void LLPathParams::copyParams(const LLPathParams &params)
{
	setCurveType(params.getCurveType());
	setBegin(params.getBegin());
	setEnd(params.getEnd());
	setScale(params.getScaleX(), params.getScaleY() );
	setShear(params.getShearX(), params.getShearY() );
	setTwist(params.getTwist());
	setTwistBegin(params.getTwistBegin());
	setRadiusOffset(params.getRadiusOffset());
	setTaper( params.getTaperX(), params.getTaperY() );
	setRevolutions(params.getRevolutions());
	setSkew(params.getSkew());
}

LLProfile::~LLProfile()
{
}


S32 LLVolume::sNumMeshPoints = 0;

LLVolume::LLVolume(const LLVolumeParams &params, const F32 detail, const BOOL generate_single_face, const BOOL is_unique)
	: mParams(params)
	, mTrianglesCache(0) // <FS:ND> cache for trianges/LOD estimation
{
	mUnique = is_unique;
	mFaceMask = 0x0;
	mDetail = detail;
	mSculptLevel = -2;
	mSurfaceArea = 1.f; //only calculated for sculpts, defaults to 1 for all other prims
	mIsMeshAssetLoaded = FALSE;
	mLODScaleBias.setVec(1,1,1);
	mHullPoints = NULL;
	mHullIndices = NULL;
	mNumHullPoints = 0;
	mNumHullIndices = 0;

	// set defaults
	if (mParams.getPathParams().getCurveType() == LL_PCODE_PATH_FLEXIBLE)
	{
		mPathp = new LLDynamicPath();
	}
	else
	{
		mPathp = new LLPath();
	}
	mProfilep = new LLProfile();

	mGenerateSingleFace = generate_single_face;

	generate();
	
	if ((mParams.getSculptID().isNull() && mParams.getSculptType() == LL_SCULPT_TYPE_NONE) || mParams.getSculptType() == LL_SCULPT_TYPE_MESH)
	{
		createVolumeFaces();
	}
}

void LLVolume::resizePath(S32 length)
{
	mPathp->resizePath(length);
	mVolumeFaces.clear();
	setDirty();
}

void LLVolume::regen()
{
	generate();
	createVolumeFaces();
}

void LLVolume::genTangents(S32 face)
{
	mVolumeFaces[face].createTangents();
}

LLVolume::~LLVolume()
{
	sNumMeshPoints -= mMesh.size();
	delete mPathp;

	delete mProfilep;

	mPathp = NULL;
	mProfilep = NULL;
	mVolumeFaces.clear();

	ll_aligned_free_16(mHullPoints);
	mHullPoints = NULL;
	ll_aligned_free_16(mHullIndices);
	mHullIndices = NULL;

	delete mTrianglesCache; // <FS:ND>
}

BOOL LLVolume::generate()
{
	LL_PROFILE_ZONE_SCOPED_CATEGORY_VOLUME

	LL_CHECK_MEMORY
	llassert_always(mProfilep);
	
	//Added 10.03.05 Dave Parks
	// Split is a parameter to LLProfile::generate that tesselates edges on the profile 
	// to prevent lighting and texture interpolation errors on triangles that are 
	// stretched due to twisting or scaling on the path.  
	S32 split = (S32) ((mDetail)*0.66f);
	
	if (mParams.getPathParams().getCurveType() == LL_PCODE_PATH_LINE &&
		(mParams.getPathParams().getScale().mV[0] != 1.0f ||
		 mParams.getPathParams().getScale().mV[1] != 1.0f) &&
		(mParams.getProfileParams().getCurveType() == LL_PCODE_PROFILE_SQUARE ||
		 mParams.getProfileParams().getCurveType() == LL_PCODE_PROFILE_ISOTRI ||
		 mParams.getProfileParams().getCurveType() == LL_PCODE_PROFILE_EQUALTRI ||
		 mParams.getProfileParams().getCurveType() == LL_PCODE_PROFILE_RIGHTTRI))
	{
		split = 0;
	}
		 
	mLODScaleBias.setVec(0.5f, 0.5f, 0.5f);
	
	F32 profile_detail = mDetail;
	F32 path_detail = mDetail;

	if ((mParams.getSculptType() & LL_SCULPT_TYPE_MASK) != LL_SCULPT_TYPE_MESH)
	{
		U8 path_type = mParams.getPathParams().getCurveType();
		U8 profile_type = mParams.getProfileParams().getCurveType();
		if (path_type == LL_PCODE_PATH_LINE && profile_type == LL_PCODE_PROFILE_CIRCLE)
		{
			//cylinders don't care about Z-Axis
			mLODScaleBias.setVec(0.6f, 0.6f, 0.0f);
		}
		else if (path_type == LL_PCODE_PATH_CIRCLE)
		{
			mLODScaleBias.setVec(0.6f, 0.6f, 0.6f);
		}
	}

	BOOL regenPath = mPathp->generate(mParams.getPathParams(), path_detail, split);
	BOOL regenProf = mProfilep->generate(mParams.getProfileParams(), mPathp->isOpen(),profile_detail, split);

	if (regenPath || regenProf ) 
	{
		S32 sizeS = mPathp->mPath.size();
		S32 sizeT = mProfilep->mProfile.size();

		sNumMeshPoints -= mMesh.size();
		mMesh.resize(sizeT * sizeS);
		sNumMeshPoints += mMesh.size();		

		//generate vertex positions

		// Run along the path.
		LLVector4a* dst = mMesh.mArray;

		for (S32 s = 0; s < sizeS; ++s)
		{
			F32* scale = mPathp->mPath[s].mScale.getF32ptr();
			
			F32 sc [] = 
			{ scale[0], 0, 0, 0,
				0, scale[1], 0, 0,
				0, 0, scale[2], 0,
					0, 0, 0, 1 };
			
			LLMatrix4 rot((F32*) mPathp->mPath[s].mRot.mMatrix);
			LLMatrix4 scale_mat(sc);
			
			scale_mat *= rot;
			
			LLMatrix4a rot_mat;
			rot_mat.loadu(scale_mat);
			
			LLVector4a* profile = mProfilep->mProfile.mArray;
			LLVector4a* end_profile = profile+sizeT;
			LLVector4a offset = mPathp->mPath[s].mPos;

            // hack to work around MAINT-5660 for debug until we can suss out
            // what is wrong with the path generated that inserts NaNs...
            if (!offset.isFinite3())
            {
                offset.clear();
            }

			LLVector4a tmp;

			// Run along the profile.
			while (profile < end_profile)
			{
				rot_mat.rotate(*profile++, tmp);
				dst->setAdd(tmp,offset);
				++dst;
			}
		}

		for (std::vector<LLProfile::Face>::iterator iter = mProfilep->mFaces.begin();
			 iter != mProfilep->mFaces.end(); ++iter)
		{
			LLFaceID id = iter->mFaceID;
			mFaceMask |= id;
		}
		LL_CHECK_MEMORY
		return TRUE;
	}

	LL_CHECK_MEMORY
	return FALSE;
}

void LLVolumeFace::VertexData::init()
{
	if (!mData)
	{
		mData = (LLVector4a*) ll_aligned_malloc_16(sizeof(LLVector4a)*2);
	}
}

LLVolumeFace::VertexData::VertexData()
{
	mData = NULL;
	init();
}
	
LLVolumeFace::VertexData::VertexData(const VertexData& rhs)
{
	mData = NULL;
	*this = rhs;
}

const LLVolumeFace::VertexData& LLVolumeFace::VertexData::operator=(const LLVolumeFace::VertexData& rhs)
{
	if (this != &rhs)
	{
		init();
		LLVector4a::memcpyNonAliased16((F32*) mData, (F32*) rhs.mData, 2*sizeof(LLVector4a));
		mTexCoord = rhs.mTexCoord;
	}
	return *this;
}

LLVolumeFace::VertexData::~VertexData()
{
	ll_aligned_free_16(mData);
	mData = NULL;
}

LLVector4a& LLVolumeFace::VertexData::getPosition()
{
	return mData[POSITION];
}

LLVector4a& LLVolumeFace::VertexData::getNormal()
{
	return mData[NORMAL];
}

const LLVector4a& LLVolumeFace::VertexData::getPosition() const
{
	return mData[POSITION];
}

const LLVector4a& LLVolumeFace::VertexData::getNormal() const
{
	return mData[NORMAL];
}


void LLVolumeFace::VertexData::setPosition(const LLVector4a& pos)
{
	mData[POSITION] = pos;
}

void LLVolumeFace::VertexData::setNormal(const LLVector4a& norm)
{
	mData[NORMAL] = norm;
}

bool LLVolumeFace::VertexData::operator<(const LLVolumeFace::VertexData& rhs)const
{
	const F32* lp = this->getPosition().getF32ptr();
	const F32* rp = rhs.getPosition().getF32ptr();

	if (lp[0] != rp[0])
	{
		return lp[0] < rp[0];
	}

	if (rp[1] != lp[1])
	{
		return lp[1] < rp[1];
	}

	if (rp[2] != lp[2])
	{
		return lp[2] < rp[2];
	}

	lp = getNormal().getF32ptr();
	rp = rhs.getNormal().getF32ptr();

	if (lp[0] != rp[0])
	{
		return lp[0] < rp[0];
	}

	if (rp[1] != lp[1])
	{
		return lp[1] < rp[1];
	}

	if (rp[2] != lp[2])
	{
		return lp[2] < rp[2];
	}

	if (mTexCoord.mV[0] != rhs.mTexCoord.mV[0])
	{
		return mTexCoord.mV[0] < rhs.mTexCoord.mV[0];
	}

	return mTexCoord.mV[1] < rhs.mTexCoord.mV[1];
}

bool LLVolumeFace::VertexData::operator==(const LLVolumeFace::VertexData& rhs)const
{
	return mData[POSITION].equals3(rhs.getPosition()) &&
			mData[NORMAL].equals3(rhs.getNormal()) &&
			mTexCoord == rhs.mTexCoord;
}

bool LLVolumeFace::VertexData::compareNormal(const LLVolumeFace::VertexData& rhs, F32 angle_cutoff) const
{
	bool retval = false;

	const F32 epsilon = 0.00001f;

	if (rhs.mData[POSITION].equals3(mData[POSITION], epsilon) && 
		fabs(rhs.mTexCoord[0]-mTexCoord[0]) < epsilon &&
		fabs(rhs.mTexCoord[1]-mTexCoord[1]) < epsilon)
	{
		if (angle_cutoff > 1.f)
		{
			retval = (mData[NORMAL].equals3(rhs.mData[NORMAL], epsilon));
		}
		else
		{
			F32 cur_angle = rhs.mData[NORMAL].dot3(mData[NORMAL]).getF32();
			retval = cur_angle > angle_cutoff;
		}
	}

	return retval;
}

bool LLVolume::unpackVolumeFaces(std::istream& is, S32 size)
{
	LL_PROFILE_ZONE_SCOPED_CATEGORY_VOLUME

	//input stream is now pointing at a zlib compressed block of LLSD
	//decompress block
	LLSD mdl;
	U32 uzip_result = LLUZipHelper::unzip_llsd(mdl, is, size);
	if (uzip_result != LLUZipHelper::ZR_OK)
	{
		LL_DEBUGS("MeshStreaming") << "Failed to unzip LLSD blob for LoD with code " << uzip_result << " , will probably fetch from sim again." << LL_ENDL;
		return false;
	}
<<<<<<< HEAD
// <FS:Beq pp Rye> Add non-allocating variants of of unpackVolumeFaces
=======
>>>>>>> 338aeef7
	return unpackVolumeFacesInternal(mdl);
}

bool LLVolume::unpackVolumeFaces(U8* in_data, S32 size)
{
<<<<<<< HEAD
	//input stream is now pointing at a zlib compressed block of LLSD
=======
	//input data is now pointing at a zlib compressed block of LLSD
>>>>>>> 338aeef7
	//decompress block
	LLSD mdl;
	U32 uzip_result = LLUZipHelper::unzip_llsd(mdl, in_data, size);
	if (uzip_result != LLUZipHelper::ZR_OK)
	{
		LL_DEBUGS("MeshStreaming") << "Failed to unzip LLSD blob for LoD with code " << uzip_result << " , will probably fetch from sim again." << LL_ENDL;
		return false;
	}
	return unpackVolumeFacesInternal(mdl);
}

bool LLVolume::unpackVolumeFacesInternal(const LLSD& mdl)
{
<<<<<<< HEAD
// </FS:Beq pp Rye>
=======
>>>>>>> 338aeef7
	{
		U32 face_count = mdl.size();

		if (face_count == 0)
		{ //no faces unpacked, treat as failed decode
			LL_WARNS() << "found no faces!" << LL_ENDL;
			return false;
		}

		mVolumeFaces.resize(face_count);

		for (U32 i = 0; i < face_count; ++i)
		{
			LLVolumeFace& face = mVolumeFaces[i];

			if (mdl[i].has("NoGeometry"))
			{ //face has no geometry, continue
				face.resizeIndices(3);
				face.resizeVertices(1);
				face.mPositions->clear();
				face.mNormals->clear();
				face.mTexCoords->setZero();
				memset(face.mIndices, 0, sizeof(U16)*3);
				continue;
			}

			LLSD::Binary pos = mdl[i]["Position"];
			LLSD::Binary norm = mdl[i]["Normal"];
			LLSD::Binary tc = mdl[i]["TexCoord0"];
			LLSD::Binary idx = mdl[i]["TriangleList"];

			

			//copy out indices
            S32 num_indices = idx.size() / 2;
            face.resizeIndices(num_indices);

            if (num_indices > 2 && !face.mIndices)
            {
                LL_WARNS() << "Failed to allocate " << num_indices << " indices for face index: " << i << " Total: " << face_count << LL_ENDL;
                continue;
            }
			
			if (idx.empty() || face.mNumIndices < 3)
			{ //why is there an empty index list?
				LL_WARNS() << "Empty face present! Face index: " << i << " Total: " << face_count << LL_ENDL;
				continue;
			}

			U16* indices = (U16*) &(idx[0]);
			U32 count = idx.size()/2;
			for (U32 j = 0; j < count; ++j)
			{
				face.mIndices[j] = indices[j];
			}

			//copy out vertices
			U32 num_verts = pos.size()/(3*2);
			face.resizeVertices(num_verts);

            if (num_verts > 0 && !face.mPositions)
            {
                LL_WARNS() << "Failed to allocate " << num_verts << " vertices for face index: " << i << " Total: " << face_count << LL_ENDL;
                face.resizeIndices(0);
                continue;
            }

			LLVector3 minp;
			LLVector3 maxp;
			LLVector2 min_tc; 
			LLVector2 max_tc; 
		
			minp.setValue(mdl[i]["PositionDomain"]["Min"]);
			maxp.setValue(mdl[i]["PositionDomain"]["Max"]);
			LLVector4a min_pos, max_pos;
			min_pos.load3(minp.mV);
			max_pos.load3(maxp.mV);

			min_tc.setValue(mdl[i]["TexCoord0Domain"]["Min"]);
			max_tc.setValue(mdl[i]["TexCoord0Domain"]["Max"]);

			LLVector4a pos_range;
			pos_range.setSub(max_pos, min_pos);
			LLVector2 tc_range2 = max_tc - min_tc;

			LLVector4a tc_range;
			tc_range.set(tc_range2[0], tc_range2[1], tc_range2[0], tc_range2[1]);
			LLVector4a min_tc4(min_tc[0], min_tc[1], min_tc[0], min_tc[1]);

			LLVector4a* pos_out = face.mPositions;
			LLVector4a* norm_out = face.mNormals;
			LLVector4a* tc_out = (LLVector4a*) face.mTexCoords;

			{
				U16* v = (U16*) &(pos[0]);
				for (U32 j = 0; j < num_verts; ++j)
				{
					pos_out->set((F32) v[0], (F32) v[1], (F32) v[2]);
					pos_out->div(65535.f);
					pos_out->mul(pos_range);
					pos_out->add(min_pos);
					pos_out++;
					v += 3;
				}

			}

			{
				if (!norm.empty())
				{
					U16* n = (U16*) &(norm[0]);
					for (U32 j = 0; j < num_verts; ++j)
					{
						norm_out->set((F32) n[0], (F32) n[1], (F32) n[2]);
						norm_out->div(65535.f);
						norm_out->mul(2.f);
						norm_out->sub(1.f);
						norm_out++;
						n += 3;
					}
				}
				else
				{
					for (U32 j = 0; j < num_verts; ++j)
					{
						norm_out->clear();
						norm_out++; // or just norm_out[j].clear();
					}
				}
			}

			{
				if (!tc.empty())
				{
					U16* t = (U16*) &(tc[0]);
					for (U32 j = 0; j < num_verts; j+=2)
					{
						if (j < num_verts-1)
						{
							tc_out->set((F32) t[0], (F32) t[1], (F32) t[2], (F32) t[3]);
						}
						else
						{
							tc_out->set((F32) t[0], (F32) t[1], 0.f, 0.f);
						}

						t += 4;

						tc_out->div(65535.f);
						tc_out->mul(tc_range);
						tc_out->add(min_tc4);

						tc_out++;
					}
				}
				else
				{
					for (U32 j = 0; j < num_verts; j += 2)
					{
						tc_out->clear();
						tc_out++;
					}
				}
			}

			if (mdl[i].has("Weights"))
			{
				face.allocateWeights(num_verts);
                if (!face.mWeights && num_verts)
                {
                    LL_WARNS() << "Failed to allocate " << num_verts << " weights for face index: " << i << " Total: " << face_count << LL_ENDL;
                    face.resizeIndices(0);
                    face.resizeVertices(0);
                    continue;
                }

				LLSD::Binary weights = mdl[i]["Weights"];

				U32 idx = 0;

				U32 cur_vertex = 0;
				while (idx < weights.size() && cur_vertex < num_verts)
				{
					const U8 END_INFLUENCES = 0xFF;
					U8 joint = weights[idx++];

					U32 cur_influence = 0;
					LLVector4 wght(0,0,0,0);
                    U32 joints[4] = {0,0,0,0};
					LLVector4 joints_with_weights(0,0,0,0);

					while (joint != END_INFLUENCES && idx < weights.size())
					{
						U16 influence = weights[idx++];
						influence |= ((U16) weights[idx++] << 8);

						F32 w = llclamp((F32) influence / 65535.f, 0.001f, 0.999f);
						wght.mV[cur_influence] = w;
						joints[cur_influence] = joint;
						cur_influence++;

						if (cur_influence >= 4)
						{
							joint = END_INFLUENCES;
						}
						else
						{
							joint = weights[idx++];
						}
					}
                    F32 wsum = wght.mV[VX] + wght.mV[VY] + wght.mV[VZ] + wght.mV[VW];
                    if (wsum <= 0.f)
                    {
                        wght = LLVector4(0.999f,0.f,0.f,0.f);
                    }
                    for (U32 k=0; k<4; k++)
                    {
                        F32 f_combined = (F32) joints[k] + wght[k];
                        joints_with_weights[k] = f_combined;
                        // Any weights we added above should wind up non-zero and applied to a specific bone.
                        // A failure here would indicate a floating point precision error in the math.
                        llassert((k >= cur_influence) || (f_combined - S32(f_combined) > 0.0f));
                    }
					face.mWeights[cur_vertex].loadua(joints_with_weights.mV);

					cur_vertex++;
				}

				if (cur_vertex != num_verts || idx != weights.size())
				{
					LL_WARNS() << "Vertex weight count does not match vertex count!" << LL_ENDL;
				}
					
			}

			// modifier flags?
			bool do_mirror = (mParams.getSculptType() & LL_SCULPT_FLAG_MIRROR);
			bool do_invert = (mParams.getSculptType() &LL_SCULPT_FLAG_INVERT);
			
			
			// translate to actions:
			bool do_reflect_x = false;
			bool do_reverse_triangles = false;
			bool do_invert_normals = false;
			
			if (do_mirror)
			{
				do_reflect_x = true;
				do_reverse_triangles = !do_reverse_triangles;
			}
			
			if (do_invert)
			{
				do_invert_normals = true;
				do_reverse_triangles = !do_reverse_triangles;
			}
			
			// now do the work

			if (do_reflect_x)
			{
				LLVector4a* p = (LLVector4a*) face.mPositions;
				LLVector4a* n = (LLVector4a*) face.mNormals;
				
				for (S32 i = 0; i < face.mNumVertices; i++)
				{
					p[i].mul(-1.0f);
					n[i].mul(-1.0f);
				}
			}

			if (do_invert_normals)
			{
				LLVector4a* n = (LLVector4a*) face.mNormals;
				
				for (S32 i = 0; i < face.mNumVertices; i++)
				{
					n[i].mul(-1.0f);
				}
			}

			if (do_reverse_triangles)
			{
				for (U32 j = 0; j < face.mNumIndices; j += 3)
				{
					// swap the 2nd and 3rd index
					S32 swap = face.mIndices[j+1];
					face.mIndices[j+1] = face.mIndices[j+2];
					face.mIndices[j+2] = swap;
				}
			}

			//calculate bounding box
			// VFExtents change
			LLVector4a& min = face.mExtents[0];
			LLVector4a& max = face.mExtents[1];

			if (face.mNumVertices < 3)
			{ //empty face, use a dummy 1cm (at 1m scale) bounding box
				min.splat(-0.005f);
				max.splat(0.005f);
			}
			else
			{
				min = max = face.mPositions[0];

				for (S32 i = 1; i < face.mNumVertices; ++i)
				{
					min.setMin(min, face.mPositions[i]);
					max.setMax(max, face.mPositions[i]);
				}

				if (face.mTexCoords)
				{
					LLVector2& min_tc = face.mTexCoordExtents[0];
					LLVector2& max_tc = face.mTexCoordExtents[1];

					min_tc = face.mTexCoords[0];
					max_tc = face.mTexCoords[0];

					for (U32 j = 1; j < face.mNumVertices; ++j)
					{
						update_min_max(min_tc, max_tc, face.mTexCoords[j]);
					}
				}
				else
				{
					face.mTexCoordExtents[0].set(0,0);
					face.mTexCoordExtents[1].set(1,1);
				}
			}
		}
	}

	if (!cacheOptimize())
	{
		// Out of memory?
		LL_WARNS() << "Failed to optimize!" << LL_ENDL;
		mVolumeFaces.clear();
		return false;
	}
	
	mSculptLevel = 0;  // success!

	return true;
}


BOOL LLVolume::isMeshAssetLoaded()
{
	return mIsMeshAssetLoaded;
}

void LLVolume::setMeshAssetLoaded(BOOL loaded)
{
	mIsMeshAssetLoaded = loaded;
}

void LLVolume::copyFacesTo(std::vector<LLVolumeFace> &faces) const 
{
	faces = mVolumeFaces;
}

void LLVolume::copyFacesFrom(const std::vector<LLVolumeFace> &faces)
{
	mVolumeFaces = faces;
	mSculptLevel = 0;
}

void LLVolume::copyVolumeFaces(const LLVolume* volume)
{
	mVolumeFaces = volume->mVolumeFaces;
	mSculptLevel = 0;
}

bool LLVolume::cacheOptimize()
{
	for (S32 i = 0; i < mVolumeFaces.size(); ++i)
	{
		if (!mVolumeFaces[i].cacheOptimize())
		{
			return false;
		}
	}
	return true;
}


S32	LLVolume::getNumFaces() const
{
	return mIsMeshAssetLoaded ? getNumVolumeFaces() : (S32)mProfilep->mFaces.size();
}


void LLVolume::createVolumeFaces()
{
	LL_PROFILE_ZONE_SCOPED_CATEGORY_VOLUME

	if (mGenerateSingleFace)
	{
		// do nothing
	}
	else
	{
		S32 num_faces = getNumFaces();
		BOOL partial_build = TRUE;
		if (num_faces != mVolumeFaces.size())
		{
			partial_build = FALSE;
			mVolumeFaces.resize(num_faces);
		}
		// Initialize volume faces with parameter data
		for (S32 i = 0; i < (S32)mVolumeFaces.size(); i++)
		{
			LLVolumeFace& vf = mVolumeFaces[i];
			LLProfile::Face& face = mProfilep->mFaces[i];
			vf.mBeginS = face.mIndex;
			vf.mNumS = face.mCount;
			if (vf.mNumS < 0)
			{
				LL_ERRS() << "Volume face corruption detected." << LL_ENDL;
			}

			vf.mBeginT = 0;
			vf.mNumT= getPath().mPath.size();
			vf.mID = i;

			// Set the type mask bits correctly
			if (mParams.getProfileParams().getHollow() > 0)
			{
				vf.mTypeMask |= LLVolumeFace::HOLLOW_MASK;
			}
			if (mProfilep->isOpen())
			{
				vf.mTypeMask |= LLVolumeFace::OPEN_MASK;
			}
			if (face.mCap)
			{
				vf.mTypeMask |= LLVolumeFace::CAP_MASK;
				if (face.mFaceID == LL_FACE_PATH_BEGIN)
				{
					vf.mTypeMask |= LLVolumeFace::TOP_MASK;
				}
				else
				{
					llassert(face.mFaceID == LL_FACE_PATH_END);
					vf.mTypeMask |= LLVolumeFace::BOTTOM_MASK;
				}
			}
			else if (face.mFaceID & (LL_FACE_PROFILE_BEGIN | LL_FACE_PROFILE_END))
			{
				vf.mTypeMask |= LLVolumeFace::FLAT_MASK | LLVolumeFace::END_MASK;
			}
			else
			{
				vf.mTypeMask |= LLVolumeFace::SIDE_MASK;
				if (face.mFlat)
				{
					vf.mTypeMask |= LLVolumeFace::FLAT_MASK;
				}
				if (face.mFaceID & LL_FACE_INNER_SIDE)
				{
					vf.mTypeMask |= LLVolumeFace::INNER_MASK;
					if (face.mFlat && vf.mNumS > 2)
					{ //flat inner faces have to copy vert normals
						vf.mNumS = vf.mNumS*2;
						if (vf.mNumS < 0)
						{
							LL_ERRS() << "Volume face corruption detected." << LL_ENDL;
						}
					}
				}
				else
				{
					vf.mTypeMask |= LLVolumeFace::OUTER_MASK;
				}
			}
		}

		for (face_list_t::iterator iter = mVolumeFaces.begin();
			 iter != mVolumeFaces.end(); ++iter)
		{
			(*iter).create(this, partial_build);
		}
	}
}


inline LLVector4a sculpt_rgb_to_vector(U8 r, U8 g, U8 b)
{
	// maps RGB values to vector values [0..255] -> [-0.5..0.5]
	LLVector4a value;
	LLVector4a sub(0.5f, 0.5f, 0.5f);

	value.set(r,g,b);
	value.mul(1.f/255.f);
	value.sub(sub);

	return value;
}

inline U32 sculpt_xy_to_index(U32 x, U32 y, U16 sculpt_width, U16 sculpt_height, S8 sculpt_components)
{
	U32 index = (x + y * sculpt_width) * sculpt_components;
	return index;
}


inline U32 sculpt_st_to_index(S32 s, S32 t, S32 size_s, S32 size_t, U16 sculpt_width, U16 sculpt_height, S8 sculpt_components)
{
	U32 x = (U32) ((F32)s/(size_s) * (F32) sculpt_width);
	U32 y = (U32) ((F32)t/(size_t) * (F32) sculpt_height);

	return sculpt_xy_to_index(x, y, sculpt_width, sculpt_height, sculpt_components);
}


inline LLVector4a sculpt_index_to_vector(U32 index, const U8* sculpt_data)
{
	LLVector4a v = sculpt_rgb_to_vector(sculpt_data[index], sculpt_data[index+1], sculpt_data[index+2]);

	return v;
}

inline LLVector4a sculpt_st_to_vector(S32 s, S32 t, S32 size_s, S32 size_t, U16 sculpt_width, U16 sculpt_height, S8 sculpt_components, const U8* sculpt_data)
{
	U32 index = sculpt_st_to_index(s, t, size_s, size_t, sculpt_width, sculpt_height, sculpt_components);

	return sculpt_index_to_vector(index, sculpt_data);
}

inline LLVector4a sculpt_xy_to_vector(U32 x, U32 y, U16 sculpt_width, U16 sculpt_height, S8 sculpt_components, const U8* sculpt_data)
{
	U32 index = sculpt_xy_to_index(x, y, sculpt_width, sculpt_height, sculpt_components);

	return sculpt_index_to_vector(index, sculpt_data);
}

// NaCl - Graphics crasher protection
void LLVolume::calcSurfaceArea()
{
  mSurfaceArea = sculptGetSurfaceArea();
}
// NaCl End

F32 LLVolume::sculptGetSurfaceArea()
{
	// test to see if image has enough variation to create non-degenerate geometry

	F32 area = 0;

	S32 sizeS = mPathp->mPath.size();
	S32 sizeT = mProfilep->mProfile.size();
			
	for (S32 s = 0; s < sizeS-1; s++)
	{
		for (S32 t = 0; t < sizeT-1; t++)
		{
			// get four corners of quad
			LLVector4a& p1 = mMesh[(s  )*sizeT + (t  )];
			LLVector4a& p2 = mMesh[(s+1)*sizeT + (t  )];
			LLVector4a& p3 = mMesh[(s  )*sizeT + (t+1)];
			LLVector4a& p4 = mMesh[(s+1)*sizeT + (t+1)];

			// compute the area of the quad by taking the length of the cross product of the two triangles
			LLVector4a v0,v1,v2,v3;
			v0.setSub(p1,p2);
			v1.setSub(p1,p3);
			v2.setSub(p4,p2);
			v3.setSub(p4,p3);

			LLVector4a cross1, cross2;
			cross1.setCross3(v0,v1);
			cross2.setCross3(v2,v3);

			//LLVector3 cross1 = (p1 - p2) % (p1 - p3);
			//LLVector3 cross2 = (p4 - p2) % (p4 - p3);
			
			area += (cross1.getLength3() + cross2.getLength3()).getF32() / 2.f;
		}
	}

	return area;
}

// create empty placeholder shape
void LLVolume::sculptGenerateEmptyPlaceholder()
{
	S32 sizeS = mPathp->mPath.size();
	S32 sizeT = mProfilep->mProfile.size();

	S32 line = 0;

	for (S32 s = 0; s < sizeS; s++)
	{
		for (S32 t = 0; t < sizeT; t++)
		{
			S32 i = t + line;
			LLVector4a& pt = mMesh[i];
					
			F32* p = pt.getF32ptr();

			p[0] = 0;
			p[1] = 0;
			p[2] = 0;

			llassert(pt.isFinite3());
		}
		line += sizeT;
	}
}

// create sphere placeholder shape
void LLVolume::sculptGenerateSpherePlaceholder()
{
	S32 sizeS = mPathp->mPath.size();
	S32 sizeT = mProfilep->mProfile.size();

	S32 line = 0;

	for (S32 s = 0; s < sizeS; s++)
	{
		for (S32 t = 0; t < sizeT; t++)
		{
			S32 i = t + line;
			LLVector4a& pt = mMesh[i];


			F32 u = (F32)s / (sizeS - 1);
			F32 v = (F32)t / (sizeT - 1);

			const F32 RADIUS = (F32) 0.3;

			F32* p = pt.getF32ptr();

			p[0] = (F32)(sin(F_PI * v) * cos(2.0 * F_PI * u) * RADIUS);
			p[1] = (F32)(sin(F_PI * v) * sin(2.0 * F_PI * u) * RADIUS);
			p[2] = (F32)(cos(F_PI * v) * RADIUS);

			llassert(pt.isFinite3());
		}
		line += sizeT;
	}
}

// create the vertices from the map
void LLVolume::sculptGenerateMapVertices(U16 sculpt_width, U16 sculpt_height, S8 sculpt_components, const U8* sculpt_data, U8 sculpt_type)
{
	U8 sculpt_stitching = sculpt_type & LL_SCULPT_TYPE_MASK;
	BOOL sculpt_invert = sculpt_type & LL_SCULPT_FLAG_INVERT;
	BOOL sculpt_mirror = sculpt_type & LL_SCULPT_FLAG_MIRROR;
	BOOL reverse_horizontal = (sculpt_invert ? !sculpt_mirror : sculpt_mirror);  // XOR
	
	S32 sizeS = mPathp->mPath.size();
	S32 sizeT = mProfilep->mProfile.size();
	
	S32 line = 0;
	for (S32 s = 0; s < sizeS; s++)
	{
		// Run along the profile.
		for (S32 t = 0; t < sizeT; t++)
		{
			S32 i = t + line;
			LLVector4a& pt = mMesh[i];

			S32 reversed_t = t;

			if (reverse_horizontal)
			{
				reversed_t = sizeT - t - 1;
			}
			
			U32 x = (U32) ((F32)reversed_t/(sizeT-1) * (F32) sculpt_width);
			U32 y = (U32) ((F32)s/(sizeS-1) * (F32) sculpt_height);

			
			if (y == 0)  // top row stitching
			{
				// pinch?
				if (sculpt_stitching == LL_SCULPT_TYPE_SPHERE)
				{
					x = sculpt_width / 2;
				}
			}

			if (y == sculpt_height)  // bottom row stitching
			{
				// wrap?
				if (sculpt_stitching == LL_SCULPT_TYPE_TORUS)
				{
					y = 0;
				}
				else
				{
					y = sculpt_height - 1;
				}

				// pinch?
				if (sculpt_stitching == LL_SCULPT_TYPE_SPHERE)
				{
					x = sculpt_width / 2;
				}
			}

			if (x == sculpt_width)   // side stitching
			{
				// wrap?
				if ((sculpt_stitching == LL_SCULPT_TYPE_SPHERE) ||
					(sculpt_stitching == LL_SCULPT_TYPE_TORUS) ||
					(sculpt_stitching == LL_SCULPT_TYPE_CYLINDER))
				{
					x = 0;
				}
					
				else
				{
					x = sculpt_width - 1;
				}
			}

			pt = sculpt_xy_to_vector(x, y, sculpt_width, sculpt_height, sculpt_components, sculpt_data);

			if (sculpt_mirror)
			{
				LLVector4a scale(-1.f,1,1,1);
				pt.mul(scale);
			}

			llassert(pt.isFinite3());
		}
		
		line += sizeT;
	}
}


const S32 SCULPT_REZ_1 = 6;  // changed from 4 to 6 - 6 looks round whereas 4 looks square
const S32 SCULPT_REZ_2 = 8;
const S32 SCULPT_REZ_3 = 16;
const S32 SCULPT_REZ_4 = 32;

S32 sculpt_sides(F32 detail)
{

	// detail is usually one of: 1, 1.5, 2.5, 4.0.
	
	if (detail <= 1.0)
	{
		return SCULPT_REZ_1;
	}
	if (detail <= 2.0)
	{
		return SCULPT_REZ_2;
	}
	if (detail <= 3.0)
	{
		return SCULPT_REZ_3;
	}
	else
	{
		return SCULPT_REZ_4;
	}
}



// determine the number of vertices in both s and t direction for this sculpt
void sculpt_calc_mesh_resolution(U16 width, U16 height, U8 type, F32 detail, S32& s, S32& t)
{
	// this code has the following properties:
	// 1) the aspect ratio of the mesh is as close as possible to the ratio of the map
	//    while still using all available verts
	// 2) the mesh cannot have more verts than is allowed by LOD
	// 3) the mesh cannot have more verts than is allowed by the map
	
	S32 max_vertices_lod = (S32)pow((double)sculpt_sides(detail), 2.0);
	S32 max_vertices_map = width * height / 4;
	
	S32 vertices;
	if (max_vertices_map > 0)
		vertices = llmin(max_vertices_lod, max_vertices_map);
	else
		vertices = max_vertices_lod;
	

	F32 ratio;
	if ((width == 0) || (height == 0))
		ratio = 1.f;
	else
		ratio = (F32) width / (F32) height;

	
	s = (S32)(F32) sqrt(((F32)vertices / ratio));

	s = llmax(s, 4);              // no degenerate sizes, please
	t = vertices / s;

	t = llmax(t, 4);              // no degenerate sizes, please
	s = vertices / t;
}

// sculpt replaces generate() for sculpted surfaces
void LLVolume::sculpt(U16 sculpt_width, U16 sculpt_height, S8 sculpt_components, const U8* sculpt_data, S32 sculpt_level, bool visible_placeholder)
{
	U8 sculpt_type = mParams.getSculptType();

	BOOL data_is_empty = FALSE;

	if (sculpt_width == 0 || sculpt_height == 0 || sculpt_components < 3 || sculpt_data == NULL)
	{
		sculpt_level = -1;
		data_is_empty = TRUE;
	}

	S32 requested_sizeS = 0;
	S32 requested_sizeT = 0;

	sculpt_calc_mesh_resolution(sculpt_width, sculpt_height, sculpt_type, mDetail, requested_sizeS, requested_sizeT);

	mPathp->generate(mParams.getPathParams(), mDetail, 0, TRUE, requested_sizeS);
	mProfilep->generate(mParams.getProfileParams(), mPathp->isOpen(), mDetail, 0, TRUE, requested_sizeT);

	S32 sizeS = mPathp->mPath.size();         // we requested a specific size, now see what we really got
	S32 sizeT = mProfilep->mProfile.size();   // we requested a specific size, now see what we really got

	// weird crash bug - DEV-11158 - trying to collect more data:
	if ((sizeS == 0) || (sizeT == 0))
	{
		LL_WARNS() << "sculpt bad mesh size " << sizeS << " " << sizeT << LL_ENDL;
	}
	
	sNumMeshPoints -= mMesh.size();
	mMesh.resize(sizeS * sizeT);
	sNumMeshPoints += mMesh.size();

	//generate vertex positions
	if (!data_is_empty)
	{
		sculptGenerateMapVertices(sculpt_width, sculpt_height, sculpt_components, sculpt_data, sculpt_type);

		// don't test lowest LOD to support legacy content DEV-33670
		if (mDetail > SCULPT_MIN_AREA_DETAIL)
		{
			F32 area = sculptGetSurfaceArea();

			mSurfaceArea = area;

			const F32 SCULPT_MAX_AREA = 384.f;

			if (area < SCULPT_MIN_AREA || area > SCULPT_MAX_AREA)
			{
				data_is_empty = TRUE;
				visible_placeholder = true;
			}
		}
	}

	if (data_is_empty)
	{
		if (visible_placeholder)
		{
			// Object should be visible since there will be nothing else to display
			sculptGenerateSpherePlaceholder();
		}
		else
		{
			sculptGenerateEmptyPlaceholder();
		}
	}


	
	for (S32 i = 0; i < (S32)mProfilep->mFaces.size(); i++)
	{
		mFaceMask |= mProfilep->mFaces[i].mFaceID;
	}

	mSculptLevel = sculpt_level;

	// Delete any existing faces so that they get regenerated
	mVolumeFaces.clear();
	
	createVolumeFaces();
}




BOOL LLVolume::isCap(S32 face)
{
	return mProfilep->mFaces[face].mCap; 
}

BOOL LLVolume::isFlat(S32 face)
{
	return mProfilep->mFaces[face].mFlat;
}


bool LLVolumeParams::isSculpt() const
{
	return mSculptID.notNull();
}

bool LLVolumeParams::isMeshSculpt() const
{
	return isSculpt() && ((mSculptType & LL_SCULPT_TYPE_MASK) == LL_SCULPT_TYPE_MESH);
}

bool LLVolumeParams::operator==(const LLVolumeParams &params) const
{
	return ( (getPathParams() == params.getPathParams()) &&
			 (getProfileParams() == params.getProfileParams()) &&
			 (mSculptID == params.mSculptID) &&
			 (mSculptType == params.mSculptType) );
}

bool LLVolumeParams::operator!=(const LLVolumeParams &params) const
{
	return ( (getPathParams() != params.getPathParams()) ||
			 (getProfileParams() != params.getProfileParams()) ||
			 (mSculptID != params.mSculptID) ||
			 (mSculptType != params.mSculptType) );
}

bool LLVolumeParams::operator<(const LLVolumeParams &params) const
{
	if( getPathParams() != params.getPathParams() )
	{
		return getPathParams() < params.getPathParams();
	}
	
	if (getProfileParams() != params.getProfileParams())
	{
		return getProfileParams() < params.getProfileParams();
	}
	
	if (mSculptID != params.mSculptID)
	{
		return mSculptID < params.mSculptID;
	}

	return mSculptType < params.mSculptType;


}

void LLVolumeParams::copyParams(const LLVolumeParams &params)
{
	mProfileParams.copyParams(params.mProfileParams);
	mPathParams.copyParams(params.mPathParams);
	mSculptID = params.getSculptID();
	mSculptType = params.getSculptType();
}

// Less restricitve approx 0 for volumes
const F32 APPROXIMATELY_ZERO = 0.001f;
bool approx_zero( F32 f, F32 tolerance = APPROXIMATELY_ZERO)
{
	return (f >= -tolerance) && (f <= tolerance);
}

// return true if in range (or nearly so)
static bool limit_range(F32& v, F32 min, F32 max, F32 tolerance = APPROXIMATELY_ZERO)
{
	F32 min_delta = v - min;
	if (min_delta < 0.f)
	{
		v = min;
		if (!approx_zero(min_delta, tolerance))
			return false;
	}
	F32 max_delta = max - v;
	if (max_delta < 0.f)
	{
		v = max;
		if (!approx_zero(max_delta, tolerance))
			return false;
	}
	return true;
}

bool LLVolumeParams::setBeginAndEndS(const F32 b, const F32 e)
{
	bool valid = true;

	// First, clamp to valid ranges.
	F32 begin = b;
	valid &= limit_range(begin, 0.f, 1.f - MIN_CUT_DELTA);

	F32 end = e;
	if (end >= .0149f && end < MIN_CUT_DELTA) end = MIN_CUT_DELTA; // eliminate warning for common rounding error
	valid &= limit_range(end, MIN_CUT_DELTA, 1.f);

	valid &= limit_range(begin, 0.f, end - MIN_CUT_DELTA, .01f);

	// Now set them.
	mProfileParams.setBegin(begin);
	mProfileParams.setEnd(end);

	return valid;
}

bool LLVolumeParams::setBeginAndEndT(const F32 b, const F32 e)
{
	bool valid = true;

	// First, clamp to valid ranges.
	F32 begin = b;
	valid &= limit_range(begin, 0.f, 1.f - MIN_CUT_DELTA);

	F32 end = e;
	valid &= limit_range(end, MIN_CUT_DELTA, 1.f);

	valid &= limit_range(begin, 0.f, end - MIN_CUT_DELTA, .01f);

	// Now set them.
	mPathParams.setBegin(begin);
	mPathParams.setEnd(end);

	return valid;
}			

bool LLVolumeParams::setHollow(const F32 h)
{
	// Validate the hollow based on path and profile.
	U8 profile 	= mProfileParams.getCurveType() & LL_PCODE_PROFILE_MASK;
	U8 hole_type 	= mProfileParams.getCurveType() & LL_PCODE_HOLE_MASK;
	
	F32 max_hollow = HOLLOW_MAX;

	// Only square holes have trouble.
	if (LL_PCODE_HOLE_SQUARE == hole_type)
	{
		switch(profile)
		{
		case LL_PCODE_PROFILE_CIRCLE:
		case LL_PCODE_PROFILE_CIRCLE_HALF:
		case LL_PCODE_PROFILE_EQUALTRI:
			max_hollow = HOLLOW_MAX_SQUARE;
		}
	}

	F32 hollow = h;
	bool valid = limit_range(hollow, HOLLOW_MIN, max_hollow);
	mProfileParams.setHollow(hollow); 

	return valid;
}	

bool LLVolumeParams::setTwistBegin(const F32 b)
{
	F32 twist_begin = b;
	bool valid = limit_range(twist_begin, TWIST_MIN, TWIST_MAX);
	mPathParams.setTwistBegin(twist_begin);
	return valid;
}

bool LLVolumeParams::setTwistEnd(const F32 e)
{	
	F32 twist_end = e;
	bool valid = limit_range(twist_end, TWIST_MIN, TWIST_MAX);
	mPathParams.setTwistEnd(twist_end);
	return valid;
}

bool LLVolumeParams::setRatio(const F32 x, const F32 y)
{
	F32 min_x = RATIO_MIN;
	F32 max_x = RATIO_MAX;
	F32 min_y = RATIO_MIN;
	F32 max_y = RATIO_MAX;
	// If this is a circular path (and not a sphere) then 'ratio' is actually hole size.
	U8 path_type 	= mPathParams.getCurveType();
	U8 profile_type = mProfileParams.getCurveType() & LL_PCODE_PROFILE_MASK;
	if ( LL_PCODE_PATH_CIRCLE == path_type &&
		 LL_PCODE_PROFILE_CIRCLE_HALF != profile_type)
	{
		// Holes are more restricted...
		min_x = HOLE_X_MIN;
		max_x = HOLE_X_MAX;
		min_y = HOLE_Y_MIN;
		max_y = HOLE_Y_MAX;
	}

	F32 ratio_x = x;
	bool valid = limit_range(ratio_x, min_x, max_x);
	F32 ratio_y = y;
	valid &= limit_range(ratio_y, min_y, max_y);

	mPathParams.setScale(ratio_x, ratio_y);

	return valid;
}

bool LLVolumeParams::setShear(const F32 x, const F32 y)
{
	F32 shear_x = x;
	bool valid = limit_range(shear_x, SHEAR_MIN, SHEAR_MAX);
	F32 shear_y = y;
	valid &= limit_range(shear_y, SHEAR_MIN, SHEAR_MAX);
	mPathParams.setShear(shear_x, shear_y);
	return valid;
}

bool LLVolumeParams::setTaperX(const F32 v)
{
	F32 taper = v;
	bool valid = limit_range(taper, TAPER_MIN, TAPER_MAX);
	mPathParams.setTaperX(taper);
	return valid;
}

bool LLVolumeParams::setTaperY(const F32 v)
{
	F32 taper = v;
	bool valid = limit_range(taper, TAPER_MIN, TAPER_MAX);
	mPathParams.setTaperY(taper);
	return valid;
}

bool LLVolumeParams::setRevolutions(const F32 r)
{
	F32 revolutions = r;
	bool valid = limit_range(revolutions, REV_MIN, REV_MAX);
	mPathParams.setRevolutions(revolutions);
	return valid;
}

bool LLVolumeParams::setRadiusOffset(const F32 offset)
{
	bool valid = true;

	// If this is a sphere, just set it to 0 and get out.
	U8 path_type 	= mPathParams.getCurveType();
	U8 profile_type = mProfileParams.getCurveType() & LL_PCODE_PROFILE_MASK;
	if ( LL_PCODE_PROFILE_CIRCLE_HALF == profile_type ||
		LL_PCODE_PATH_CIRCLE != path_type )
	{
		mPathParams.setRadiusOffset(0.f);
		return true;
	}

	// Limit radius offset, based on taper and hole size y.
	F32 radius_offset	= offset;
	F32 taper_y    		= getTaperY();
	F32 radius_mag		= fabs(radius_offset);
	F32 hole_y_mag 		= fabs(getRatioY());
	F32 taper_y_mag		= fabs(taper_y);
	// Check to see if the taper effects us.
	if ( (radius_offset > 0.f && taper_y < 0.f) ||
			(radius_offset < 0.f && taper_y > 0.f) )
	{
		// The taper does not help increase the radius offset range.
		taper_y_mag = 0.f;
	}
	F32 max_radius_mag = 1.f - hole_y_mag * (1.f - taper_y_mag) / (1.f - hole_y_mag);

	// Enforce the maximum magnitude.
	F32 delta = max_radius_mag - radius_mag;
	if (delta < 0.f)
	{
		// Check radius offset sign.
		if (radius_offset < 0.f)
		{
			radius_offset = -max_radius_mag;
		}
		else
		{
			radius_offset = max_radius_mag;
		}
		valid = approx_zero(delta, .1f);
	}

	mPathParams.setRadiusOffset(radius_offset);
	return valid;
}

bool LLVolumeParams::setSkew(const F32 skew_value)
{
	bool valid = true;

	// Check the skew value against the revolutions.
	F32 skew		= llclamp(skew_value, SKEW_MIN, SKEW_MAX);
	F32 skew_mag	= fabs(skew);
	F32 revolutions = getRevolutions();
	F32 scale_x		= getRatioX();
	F32 min_skew_mag = 1.0f - 1.0f / (revolutions * scale_x + 1.0f);
	// Discontinuity; A revolution of 1 allows skews below 0.5.
	if ( fabs(revolutions - 1.0f) < 0.001)
		min_skew_mag = 0.0f;

	// Clip skew.
	F32 delta = skew_mag - min_skew_mag;
	if (delta < 0.f)
	{
		// Check skew sign.
		if (skew < 0.0f)
		{
			skew = -min_skew_mag;
		}
		else 
		{
			skew = min_skew_mag;
		}
		valid = approx_zero(delta, .01f);
	}

	mPathParams.setSkew(skew);
	return valid;
}

bool LLVolumeParams::setSculptID(const LLUUID sculpt_id, U8 sculpt_type)
{
	mSculptID = sculpt_id;
	mSculptType = sculpt_type;
	return true;
}

bool LLVolumeParams::setType(U8 profile, U8 path)
{
	bool result = true;
	// First, check profile and path for validity.
	U8 profile_type	= profile & LL_PCODE_PROFILE_MASK;
	U8 hole_type 	= (profile & LL_PCODE_HOLE_MASK) >> 4;
	U8 path_type	= path >> 4;

	if (profile_type > LL_PCODE_PROFILE_MAX)
	{
		// Bad profile.  Make it square.
		profile = LL_PCODE_PROFILE_SQUARE;
		result = false;
		LL_WARNS() << "LLVolumeParams::setType changing bad profile type (" << profile_type
			 	<< ") to be LL_PCODE_PROFILE_SQUARE" << LL_ENDL;
	}
	else if (hole_type > LL_PCODE_HOLE_MAX)
	{
		// Bad hole.  Make it the same.
		profile = profile_type;
		result = false;
		LL_WARNS() << "LLVolumeParams::setType changing bad hole type (" << hole_type
			 	<< ") to be LL_PCODE_HOLE_SAME" << LL_ENDL;
	}

	if (path_type < LL_PCODE_PATH_MIN ||
		path_type > LL_PCODE_PATH_MAX)
	{
		// Bad path.  Make it linear.
		result = false;
		LL_WARNS() << "LLVolumeParams::setType changing bad path (" << path
			 	<< ") to be LL_PCODE_PATH_LINE" << LL_ENDL;
		path = LL_PCODE_PATH_LINE;
	}

	mProfileParams.setCurveType(profile);
	mPathParams.setCurveType(path);
	return result;
}

// static 
bool LLVolumeParams::validate(U8 prof_curve, F32 prof_begin, F32 prof_end, F32 hollow,
		U8 path_curve, F32 path_begin, F32 path_end,
		F32 scx, F32 scy, F32 shx, F32 shy,
		F32 twistend, F32 twistbegin, F32 radiusoffset,
		F32 tx, F32 ty, F32 revolutions, F32 skew)
{
	LLVolumeParams test_params;
	if (!test_params.setType		(prof_curve, path_curve))
	{
	    	return false;
	}
	if (!test_params.setBeginAndEndS	(prof_begin, prof_end))
	{
	    	return false;
	}
	if (!test_params.setBeginAndEndT	(path_begin, path_end))
	{
	    	return false;
	}
	if (!test_params.setHollow		(hollow))
	{
	    	return false;
	}
	if (!test_params.setTwistBegin		(twistbegin))
	{
	    	return false;
	}
	if (!test_params.setTwistEnd		(twistend))
	{
	    	return false;
	}
	if (!test_params.setRatio		(scx, scy))
	{
	    	return false;
	}
	if (!test_params.setShear		(shx, shy))
	{
	    	return false;
	}
	if (!test_params.setTaper		(tx, ty))
	{
	    	return false;
	}
	if (!test_params.setRevolutions		(revolutions))
	{
	    	return false;
	}
	if (!test_params.setRadiusOffset	(radiusoffset))
	{
	    	return false;
	}
	if (!test_params.setSkew		(skew))
	{
	    	return false;
	}
	return true;
}

// <FS:ND> Cache LOD Triangle counts, it is expensive to calculate them each time.
//	static void getLoDTriangleCounts(const LLVolumeParams& params, S32* counts);
//void LLVolume::getLoDTriangleCounts(const LLVolumeParams& params, S32* counts)
void LLVolume::getLoDTriangleCounts(const LLVolumeParams& params, S32* counts, LLVolume *aVolume)
// </FS:ND>
{ //attempt to approximate the number of triangles that will result from generating a volume LoD set for the 
	//supplied LLVolumeParams -- inaccurate, but a close enough approximation for determining streaming cost

	// <FS:ND> check cache first
	if( aVolume->mTrianglesCache && aVolume->mTrianglesCache->mPathParams == params.getPathParams() && aVolume->mTrianglesCache->mProfileParams == params.getProfileParams() )
	{
		counts[ 0 ] = aVolume->mTrianglesCache->mTriangles[0];
		counts[ 1 ] = aVolume->mTrianglesCache->mTriangles[1];
		counts[ 2 ] = aVolume->mTrianglesCache->mTriangles[2];
		counts[ 3 ] = aVolume->mTrianglesCache->mTriangles[3];
		return;
	}

	if( !aVolume->mTrianglesCache )
		aVolume->mTrianglesCache = new TrianglesPerLODCache();

	aVolume->mTrianglesCache->mPathParams = params.getPathParams();
	aVolume->mTrianglesCache->mProfileParams = params.getProfileParams();
	// </FS:ND>

	F32 detail[] = {1.f, 1.5f, 2.5f, 4.f};	
	for (S32 i = 0; i < 4; i++)
	{
		S32 count = 0;
		S32 path_points = LLPath::getNumPoints(params.getPathParams(), detail[i]);
		S32 profile_points = LLProfile::getNumPoints(params.getProfileParams(), false, detail[i]);

		count = (profile_points-1)*2*(path_points-1);
		count += profile_points*2;

		counts[i] = count;
		aVolume->mTrianglesCache->mTriangles[i] = count; // </FS:ND>
	}
}


S32 LLVolume::getNumTriangles(S32* vcount) const
{
	U32 triangle_count = 0;
	U32 vertex_count = 0;

	for (S32 i = 0; i < getNumVolumeFaces(); ++i)
	{
		const LLVolumeFace& face = getVolumeFace(i);
		triangle_count += face.mNumIndices/3;

		vertex_count += face.mNumVertices;
	}


	if (vcount)
	{
		*vcount = vertex_count;
	}
	
	return triangle_count;
}


//-----------------------------------------------------------------------------
// generateSilhouetteVertices()
//-----------------------------------------------------------------------------
void LLVolume::generateSilhouetteVertices(std::vector<LLVector3> &vertices,
										  std::vector<LLVector3> &normals,
										  const LLVector3& obj_cam_vec_in,
										  const LLMatrix4& mat_in,
										  const LLMatrix3& norm_mat_in,
										  S32 face_mask)
{
	LL_PROFILE_ZONE_SCOPED_CATEGORY_VOLUME

	LLMatrix4a mat;
	mat.loadu(mat_in);

	LLMatrix4a norm_mat;
	norm_mat.loadu(norm_mat_in);
		
	LLVector4a obj_cam_vec;
	obj_cam_vec.load3(obj_cam_vec_in.mV);

	vertices.clear();
	normals.clear();

	if ((mParams.getSculptType() & LL_SCULPT_TYPE_MASK) == LL_SCULPT_TYPE_MESH)
	{
		return;
	}
	
	S32 cur_index = 0;
	//for each face
	for (face_list_t::iterator iter = mVolumeFaces.begin();
		 iter != mVolumeFaces.end(); ++iter)
	{
		LLVolumeFace& face = *iter;
	
		if (!(face_mask & (0x1 << cur_index++)) ||
		     face.mNumIndices == 0 || face.mEdge.empty())
		{
			continue;
		}

		if (face.mTypeMask & (LLVolumeFace::CAP_MASK))
		{
			LLVector4a* v = (LLVector4a*)face.mPositions;
			LLVector4a* n = (LLVector4a*)face.mNormals;

			for (U32 j = 0; j < face.mNumIndices / 3; j++)
			{
				for (S32 k = 0; k < 3; k++)
				{
					S32 index = face.mEdge[j * 3 + k];

					if (index == -1)
					{
						// silhouette edge, currently only cubes, so no other conditions

						S32 v1 = face.mIndices[j * 3 + k];
						S32 v2 = face.mIndices[j * 3 + ((k + 1) % 3)];

						LLVector4a t;
						mat.affineTransform(v[v1], t);
						vertices.push_back(LLVector3(t[0], t[1], t[2]));

						norm_mat.rotate(n[v1], t);

						t.normalize3fast();
						normals.push_back(LLVector3(t[0], t[1], t[2]));

						mat.affineTransform(v[v2], t);
						vertices.push_back(LLVector3(t[0], t[1], t[2]));

						norm_mat.rotate(n[v2], t);
						t.normalize3fast();
						normals.push_back(LLVector3(t[0], t[1], t[2]));
					}
				}
			}
	
		}
		else
		{

			//==============================================
			//DEBUG draw edge map instead of silhouette edge
			//==============================================

#if DEBUG_SILHOUETTE_EDGE_MAP

			//for each triangle
			U32 count = face.mNumIndices;
			for (U32 j = 0; j < count/3; j++) {
				//get vertices
				S32 v1 = face.mIndices[j*3+0];
				S32 v2 = face.mIndices[j*3+1];
				S32 v3 = face.mIndices[j*3+2];

				//get current face center
				LLVector3 cCenter = (face.mVertices[v1].getPosition() + 
									face.mVertices[v2].getPosition() + 
									face.mVertices[v3].getPosition()) / 3.0f;

				//for each edge
				for (S32 k = 0; k < 3; k++) {
                    S32 nIndex = face.mEdge[j*3+k];
					if (nIndex <= -1) {
						continue;
					}

					if (nIndex >= (S32) count/3) {
						continue;
					}
					//get neighbor vertices
					v1 = face.mIndices[nIndex*3+0];
					v2 = face.mIndices[nIndex*3+1];
					v3 = face.mIndices[nIndex*3+2];

					//get neighbor face center
					LLVector3 nCenter = (face.mVertices[v1].getPosition() + 
									face.mVertices[v2].getPosition() + 
									face.mVertices[v3].getPosition()) / 3.0f;

					//draw line
					vertices.push_back(cCenter);
					vertices.push_back(nCenter);
					normals.push_back(LLVector3(1,1,1));
					normals.push_back(LLVector3(1,1,1));
					segments.push_back(vertices.size());
				}
			}
		
			continue;

			//==============================================
			//DEBUG
			//==============================================

			//==============================================
			//DEBUG draw normals instead of silhouette edge
			//==============================================
#elif DEBUG_SILHOUETTE_NORMALS

			//for each vertex
			for (U32 j = 0; j < face.mNumVertices; j++) {
				vertices.push_back(face.mVertices[j].getPosition());
				vertices.push_back(face.mVertices[j].getPosition() + face.mVertices[j].getNormal()*0.1f);
				normals.push_back(LLVector3(0,0,1));
				normals.push_back(LLVector3(0,0,1));
				segments.push_back(vertices.size());
#if DEBUG_SILHOUETTE_BINORMALS
				vertices.push_back(face.mVertices[j].getPosition());
				vertices.push_back(face.mVertices[j].getPosition() + face.mVertices[j].mTangent*0.1f);
				normals.push_back(LLVector3(0,0,1));
				normals.push_back(LLVector3(0,0,1));
				segments.push_back(vertices.size());
#endif
			}
						
			continue;
#else
			//==============================================
			//DEBUG
			//==============================================

			static const U8 AWAY = 0x01,
							TOWARDS = 0x02;

			//for each triangle
			std::vector<U8> fFacing;
			vector_append(fFacing, face.mNumIndices/3);

			LLVector4a* v = (LLVector4a*) face.mPositions;
			LLVector4a* n = (LLVector4a*) face.mNormals;

			for (U32 j = 0; j < face.mNumIndices/3; j++) 
			{
				//approximate normal
				S32 v1 = face.mIndices[j*3+0];
				S32 v2 = face.mIndices[j*3+1];
				S32 v3 = face.mIndices[j*3+2];

				LLVector4a c1,c2;
				c1.setSub(v[v1], v[v2]);
				c2.setSub(v[v2], v[v3]);

				LLVector4a norm;

				norm.setCross3(c1, c2);

				if (norm.dot3(norm) < 0.00000001f) 
				{
					fFacing[j] = AWAY | TOWARDS;
				}
				else 
				{
					//get view vector
					LLVector4a view;
					view.setSub(obj_cam_vec, v[v1]);
					bool away = view.dot3(norm) > 0.0f; 
					if (away) 
					{
						fFacing[j] = AWAY;
					}
					else 
					{
						fFacing[j] = TOWARDS;
					}
				}
			}
			
			//for each triangle
			for (U32 j = 0; j < face.mNumIndices/3; j++) 
			{
				if (fFacing[j] == (AWAY | TOWARDS)) 
				{ //this is a degenerate triangle
					//take neighbor facing (degenerate faces get facing of one of their neighbors)
					// *FIX IF NEEDED:  this does not deal with neighboring degenerate faces
					for (S32 k = 0; k < 3; k++) 
					{
						S32 index = face.mEdge[j*3+k];
						if (index != -1) 
						{
							fFacing[j] = fFacing[index];
							break;
						}
					}
					continue; //skip degenerate face
				}

				//for each edge
				for (S32 k = 0; k < 3; k++) {
					S32 index = face.mEdge[j*3+k];
					if (index != -1 && fFacing[index] == (AWAY | TOWARDS)) {
						//our neighbor is degenerate, make him face our direction
						fFacing[face.mEdge[j*3+k]] = fFacing[j];
						continue;
					}

					if (index == -1 ||		//edge has no neighbor, MUST be a silhouette edge
						(fFacing[index] & fFacing[j]) == 0) { 	//we found a silhouette edge

						S32 v1 = face.mIndices[j*3+k];
						S32 v2 = face.mIndices[j*3+((k+1)%3)];
						
						LLVector4a t;
						mat.affineTransform(v[v1], t);
						vertices.push_back(LLVector3(t[0], t[1], t[2]));

						norm_mat.rotate(n[v1], t);

						t.normalize3fast();
						normals.push_back(LLVector3(t[0], t[1], t[2]));

						mat.affineTransform(v[v2], t);
						vertices.push_back(LLVector3(t[0], t[1], t[2]));
						
						norm_mat.rotate(n[v2], t);
						t.normalize3fast();
						normals.push_back(LLVector3(t[0], t[1], t[2]));
					}
				}		
			}
#endif
		}
	}
}

S32 LLVolume::lineSegmentIntersect(const LLVector4a& start, const LLVector4a& end, 
								   S32 face,
								   LLVector4a* intersection,LLVector2* tex_coord, LLVector4a* normal, LLVector4a* tangent_out)
{
	S32 hit_face = -1;
	
	S32 start_face;
	S32 end_face;
	
	if (face == -1) // ALL_SIDES
	{
		start_face = 0;
		end_face = getNumVolumeFaces() - 1;
	}
	else
	{
		start_face = face;
		end_face = face;
	}

	LLVector4a dir;
	dir.setSub(end, start);

	F32 closest_t = 2.f; // must be larger than 1
	
	end_face = llmin(end_face, getNumVolumeFaces()-1);

	for (S32 i = start_face; i <= end_face; i++)
	{
		LLVolumeFace &face = mVolumeFaces[i];

		LLVector4a box_center;
		box_center.setAdd(face.mExtents[0], face.mExtents[1]);
		box_center.mul(0.5f);

		LLVector4a box_size;
		box_size.setSub(face.mExtents[1], face.mExtents[0]);

        if (LLLineSegmentBoxIntersect(start, end, box_center, box_size))
		{
			if (tangent_out != NULL) // if the caller wants tangents, we may need to generate them
			{
				genTangents(i);
			}

			if (isUnique())
			{ //don't bother with an octree for flexi volumes
				U32 tri_count = face.mNumIndices/3;

				for (U32 j = 0; j < tri_count; ++j)
				{
					U16 idx0 = face.mIndices[j*3+0];
					U16 idx1 = face.mIndices[j*3+1];
					U16 idx2 = face.mIndices[j*3+2];

					const LLVector4a& v0 = face.mPositions[idx0];
					const LLVector4a& v1 = face.mPositions[idx1];
					const LLVector4a& v2 = face.mPositions[idx2];
				
					F32 a,b,t;

					if (LLTriangleRayIntersect(v0, v1, v2,
							start, dir, a, b, t))
					{
						if ((t >= 0.f) &&      // if hit is after start
							(t <= 1.f) &&      // and before end
							(t < closest_t))   // and this hit is closer
						{
							closest_t = t;
							hit_face = i;

							if (intersection != NULL)
							{
								LLVector4a intersect = dir;
								intersect.mul(closest_t);
								intersect.add(start);
								*intersection = intersect;
							}


							if (tex_coord != NULL)
							{
								LLVector2* tc = (LLVector2*) face.mTexCoords;
								*tex_coord = ((1.f - a - b)  * tc[idx0] +
									a              * tc[idx1] +
									b              * tc[idx2]);

							}

							if (normal!= NULL)
							{
								LLVector4a* norm = face.mNormals;
								
								LLVector4a n1,n2,n3;
								n1 = norm[idx0];
								n1.mul(1.f-a-b);
								
								n2 = norm[idx1];
								n2.mul(a);
								
								n3 = norm[idx2];
								n3.mul(b);

								n1.add(n2);
								n1.add(n3);
								
								*normal		= n1; 
							}

							if (tangent_out != NULL)
							{
								LLVector4a* tangents = face.mTangents;
								
								LLVector4a t1,t2,t3;
								t1 = tangents[idx0];
								t1.mul(1.f-a-b);
								
								t2 = tangents[idx1];
								t2.mul(a);
								
								t3 = tangents[idx2];
								t3.mul(b);

								t1.add(t2);
								t1.add(t3);
								
								*tangent_out = t1; 
							}
						}
					}
				}
			}
			else
			{
				if (!face.mOctree)
				{
					face.createOctree();
				}
			
				LLOctreeTriangleRayIntersect intersect(start, dir, &face, &closest_t, intersection, tex_coord, normal, tangent_out);
				intersect.traverse(face.mOctree);
				if (intersect.mHitFace)
				{
					hit_face = i;
				}
			}
		}		
	}
	
	
	return hit_face;
}

class LLVertexIndexPair
{
public:
	LLVertexIndexPair(const LLVector3 &vertex, const S32 index);

	LLVector3 mVertex;
	S32	mIndex;
};

LLVertexIndexPair::LLVertexIndexPair(const LLVector3 &vertex, const S32 index)
{
	mVertex = vertex;
	mIndex = index;
}

const F32 VERTEX_SLOP = 0.00001f;

struct lessVertex
{
	bool operator()(const LLVertexIndexPair *a, const LLVertexIndexPair *b)
	{
		const F32 slop = VERTEX_SLOP;

		if (a->mVertex.mV[0] + slop < b->mVertex.mV[0])
		{
			return TRUE;
		}
		else if (a->mVertex.mV[0] - slop > b->mVertex.mV[0])
		{
			return FALSE;
		}
		
		if (a->mVertex.mV[1] + slop < b->mVertex.mV[1])
		{
			return TRUE;
		}
		else if (a->mVertex.mV[1] - slop > b->mVertex.mV[1])
		{
			return FALSE;
		}
		
		if (a->mVertex.mV[2] + slop < b->mVertex.mV[2])
		{
			return TRUE;
		}
		else if (a->mVertex.mV[2] - slop > b->mVertex.mV[2])
		{
			return FALSE;
		}
		
		return FALSE;
	}
};

struct lessTriangle
{
	bool operator()(const S32 *a, const S32 *b)
	{
		if (*a < *b)
		{
			return TRUE;
		}
		else if (*a > *b)
		{
			return FALSE;
		}

		if (*(a+1) < *(b+1))
		{
			return TRUE;
		}
		else if (*(a+1) > *(b+1))
		{
			return FALSE;
		}

		if (*(a+2) < *(b+2))
		{
			return TRUE;
		}
		else if (*(a+2) > *(b+2))
		{
			return FALSE;
		}

		return FALSE;
	}
};

BOOL equalTriangle(const S32 *a, const S32 *b)
{
	if ((*a == *b) && (*(a+1) == *(b+1)) && (*(a+2) == *(b+2)))
	{
		return TRUE;
	}
	return FALSE;
}

BOOL LLVolumeParams::importFile(LLFILE *fp)
{
	//LL_INFOS() << "importing volume" << LL_ENDL;
	const S32 BUFSIZE = 16384;
	char buffer[BUFSIZE];	/* Flawfinder: ignore */
	// *NOTE: changing the size or type of this buffer will require
	// changing the sscanf below.
	char keyword[256];	/* Flawfinder: ignore */
	keyword[0] = 0;

	while (!feof(fp))
	{
		if (fgets(buffer, BUFSIZE, fp) == NULL)
		{
			buffer[0] = '\0';
		}
		
		sscanf(buffer, " %255s", keyword);	/* Flawfinder: ignore */
		if (!strcmp("{", keyword))
		{
			continue;
		}
		if (!strcmp("}",keyword))
		{
			break;
		}
		else if (!strcmp("profile", keyword))
		{
			mProfileParams.importFile(fp);
		}
		else if (!strcmp("path",keyword))
		{
			mPathParams.importFile(fp);
		}
		else
		{
			LL_WARNS() << "unknown keyword " << keyword << " in volume import" << LL_ENDL;
		}
	}

	return TRUE;
}

BOOL LLVolumeParams::exportFile(LLFILE *fp) const
{
	fprintf(fp,"\tshape 0\n");
	fprintf(fp,"\t{\n");
	mPathParams.exportFile(fp);
	mProfileParams.exportFile(fp);
	fprintf(fp, "\t}\n");
	return TRUE;
}


BOOL LLVolumeParams::importLegacyStream(std::istream& input_stream)
{
	//LL_INFOS() << "importing volume" << LL_ENDL;
	const S32 BUFSIZE = 16384;
	// *NOTE: changing the size or type of this buffer will require
	// changing the sscanf below.
	char buffer[BUFSIZE];		/* Flawfinder: ignore */
	char keyword[256];		/* Flawfinder: ignore */
	keyword[0] = 0;

	while (input_stream.good())
	{
		input_stream.getline(buffer, BUFSIZE);
		sscanf(buffer, " %255s", keyword);
		if (!strcmp("{", keyword))
		{
			continue;
		}
		if (!strcmp("}",keyword))
		{
			break;
		}
		else if (!strcmp("profile", keyword))
		{
			mProfileParams.importLegacyStream(input_stream);
		}
		else if (!strcmp("path",keyword))
		{
			mPathParams.importLegacyStream(input_stream);
		}
		else
		{
			LL_WARNS() << "unknown keyword " << keyword << " in volume import" << LL_ENDL;
		}
	}

	return TRUE;
}

BOOL LLVolumeParams::exportLegacyStream(std::ostream& output_stream) const
{
	output_stream <<"\tshape 0\n";
	output_stream <<"\t{\n";
	mPathParams.exportLegacyStream(output_stream);
	mProfileParams.exportLegacyStream(output_stream);
	output_stream << "\t}\n";
	return TRUE;
}

LLSD LLVolumeParams::sculptAsLLSD() const
{
	LLSD sd = LLSD();
	sd["id"] = getSculptID();
	sd["type"] = getSculptType();

	return sd;
}

bool LLVolumeParams::sculptFromLLSD(LLSD& sd)
{
	setSculptID(sd["id"].asUUID(), (U8)sd["type"].asInteger());
	return true;
}

LLSD LLVolumeParams::asLLSD() const
{
	LLSD sd = LLSD();
	sd["path"] = mPathParams;
	sd["profile"] = mProfileParams;
	sd["sculpt"] = sculptAsLLSD();
	
	return sd;
}

bool LLVolumeParams::fromLLSD(LLSD& sd)
{
	mPathParams.fromLLSD(sd["path"]);
	mProfileParams.fromLLSD(sd["profile"]);
	sculptFromLLSD(sd["sculpt"]);
		
	return true;
}

void LLVolumeParams::reduceS(F32 begin, F32 end)
{
	begin = llclampf(begin);
	end = llclampf(end);
	if (begin > end)
	{
		F32 temp = begin;
		begin = end;
		end = temp;
	}
	F32 a = mProfileParams.getBegin();
	F32 b = mProfileParams.getEnd();
	mProfileParams.setBegin(a + begin * (b - a));
	mProfileParams.setEnd(a + end * (b - a));
}

void LLVolumeParams::reduceT(F32 begin, F32 end)
{
	begin = llclampf(begin);
	end = llclampf(end);
	if (begin > end)
	{
		F32 temp = begin;
		begin = end;
		end = temp;
	}
	F32 a = mPathParams.getBegin();
	F32 b = mPathParams.getEnd();
	mPathParams.setBegin(a + begin * (b - a));
	mPathParams.setEnd(a + end * (b - a));
}

const F32 MIN_CONCAVE_PROFILE_WEDGE = 0.125f;	// 1/8 unity
const F32 MIN_CONCAVE_PATH_WEDGE = 0.111111f;	// 1/9 unity

// returns TRUE if the shape can be approximated with a convex shape 
// for collison purposes
BOOL LLVolumeParams::isConvex() const
{
	if (!getSculptID().isNull())
	{
		// can't determine, be safe and say no:
		return FALSE;
	}
	
	F32 path_length = mPathParams.getEnd() - mPathParams.getBegin();
	F32 hollow = mProfileParams.getHollow();
	 
	U8 path_type = mPathParams.getCurveType();
	if ( path_length > MIN_CONCAVE_PATH_WEDGE
		&& ( mPathParams.getTwist() != mPathParams.getTwistBegin()
		     || (hollow > 0.f 
				 && LL_PCODE_PATH_LINE != path_type) ) )
	{
		// twist along a "not too short" path is concave
		return FALSE;
	}

	F32 profile_length = mProfileParams.getEnd() - mProfileParams.getBegin();
	BOOL same_hole = hollow == 0.f 
					 || (mProfileParams.getCurveType() & LL_PCODE_HOLE_MASK) == LL_PCODE_HOLE_SAME;

	F32 min_profile_wedge = MIN_CONCAVE_PROFILE_WEDGE;
	U8 profile_type = mProfileParams.getCurveType() & LL_PCODE_PROFILE_MASK;
	if ( LL_PCODE_PROFILE_CIRCLE_HALF == profile_type )
	{
		// it is a sphere and spheres get twice the minimum profile wedge
		min_profile_wedge = 2.f * MIN_CONCAVE_PROFILE_WEDGE;
	}

	BOOL convex_profile = ( ( profile_length == 1.f
						     || profile_length <= 0.5f )
						   && hollow == 0.f )						// trivially convex
						  || ( profile_length <= min_profile_wedge
							  && same_hole );						// effectvely convex (even when hollow)

	if (!convex_profile)
	{
		// profile is concave
		return FALSE;
	}

	if ( LL_PCODE_PATH_LINE == path_type )
	{
		// straight paths with convex profile
		return TRUE;
	}

	BOOL concave_path = (path_length < 1.0f) && (path_length > 0.5f);
	if (concave_path)
	{
		return FALSE;
	}

	// we're left with spheres, toroids and tubes
	if ( LL_PCODE_PROFILE_CIRCLE_HALF == profile_type )
	{
		// at this stage all spheres must be convex
		return TRUE;
	}

	// it's a toroid or tube		
	if ( path_length <= MIN_CONCAVE_PATH_WEDGE )
	{
		// effectively convex
		return TRUE;
	}

	return FALSE;
}

// debug
void LLVolumeParams::setCube()
{
	mProfileParams.setCurveType(LL_PCODE_PROFILE_SQUARE);
	mProfileParams.setBegin(0.f);
	mProfileParams.setEnd(1.f);
	mProfileParams.setHollow(0.f);

	mPathParams.setBegin(0.f);
	mPathParams.setEnd(1.f);
	mPathParams.setScale(1.f, 1.f);
	mPathParams.setShear(0.f, 0.f);
	mPathParams.setCurveType(LL_PCODE_PATH_LINE);
	mPathParams.setTwistBegin(0.f);
	mPathParams.setTwistEnd(0.f);
	mPathParams.setRadiusOffset(0.f);
	mPathParams.setTaper(0.f, 0.f);
	mPathParams.setRevolutions(0.f);
	mPathParams.setSkew(0.f);
}

LLFaceID LLVolume::generateFaceMask()
{
	LLFaceID new_mask = 0x0000;

	switch(mParams.getProfileParams().getCurveType() & LL_PCODE_PROFILE_MASK)
	{
	case LL_PCODE_PROFILE_CIRCLE:
	case LL_PCODE_PROFILE_CIRCLE_HALF:
		new_mask |= LL_FACE_OUTER_SIDE_0;
		break;
	case LL_PCODE_PROFILE_SQUARE:
		{
			for(S32 side = (S32)(mParams.getProfileParams().getBegin() * 4.f); side < llceil(mParams.getProfileParams().getEnd() * 4.f); side++)
			{
				new_mask |= LL_FACE_OUTER_SIDE_0 << side;
			}
		}
		break;
	case LL_PCODE_PROFILE_ISOTRI:
	case LL_PCODE_PROFILE_EQUALTRI:
	case LL_PCODE_PROFILE_RIGHTTRI:
		{
			for(S32 side = (S32)(mParams.getProfileParams().getBegin() * 3.f); side < llceil(mParams.getProfileParams().getEnd() * 3.f); side++)
			{
				new_mask |= LL_FACE_OUTER_SIDE_0 << side;
			}
		}
		break;
	default:
		LL_ERRS() << "Unknown profile!" << LL_ENDL;
		break;
	}

	// handle hollow objects
	if (mParams.getProfileParams().getHollow() > 0)
	{
		new_mask |= LL_FACE_INNER_SIDE;
	}

	// handle open profile curves
	if (mProfilep->isOpen())
	{
		new_mask |= LL_FACE_PROFILE_BEGIN | LL_FACE_PROFILE_END;
	}

	// handle open path curves
	if (mPathp->isOpen())
	{
		new_mask |= LL_FACE_PATH_BEGIN | LL_FACE_PATH_END;
	}

	return new_mask;
}

BOOL LLVolume::isFaceMaskValid(LLFaceID face_mask)
{
	LLFaceID test_mask = 0;
	for(S32 i = 0; i < getNumFaces(); i++)
	{
		test_mask |= mProfilep->mFaces[i].mFaceID;
	}

	return test_mask == face_mask;
}

BOOL LLVolume::isConvex() const
{
	// mParams.isConvex() may return FALSE even though the final
	// geometry is actually convex due to LOD approximations.
	// TODO -- provide LLPath and LLProfile with isConvex() methods
	// that correctly determine convexity. -- Leviathan
	return mParams.isConvex();
}


std::ostream& operator<<(std::ostream &s, const LLProfileParams &profile_params)
{
	s << "{type=" << (U32) profile_params.mCurveType;
	s << ", begin=" << profile_params.mBegin;
	s << ", end=" << profile_params.mEnd;
	s << ", hollow=" << profile_params.mHollow;
	s << "}";
	return s;
}


std::ostream& operator<<(std::ostream &s, const LLPathParams &path_params)
{
	s << "{type=" << (U32) path_params.mCurveType;
	s << ", begin=" << path_params.mBegin;
	s << ", end=" << path_params.mEnd;
	s << ", twist=" << path_params.mTwistEnd;
	s << ", scale=" << path_params.mScale;
	s << ", shear=" << path_params.mShear;
	s << ", twist_begin=" << path_params.mTwistBegin;
	s << ", radius_offset=" << path_params.mRadiusOffset;
	s << ", taper=" << path_params.mTaper;
	s << ", revolutions=" << path_params.mRevolutions;
	s << ", skew=" << path_params.mSkew;
	s << "}";
	return s;
}


std::ostream& operator<<(std::ostream &s, const LLVolumeParams &volume_params)
{
	s << "{profileparams = " << volume_params.mProfileParams;
	s << ", pathparams = " << volume_params.mPathParams;
	s << "}";
	return s;
}


std::ostream& operator<<(std::ostream &s, const LLProfile &profile)
{
	s << " {open=" << (U32) profile.mOpen;
	s << ", dirty=" << profile.mDirty;
	s << ", totalout=" << profile.mTotalOut;
	s << ", total=" << profile.mTotal;
	s << "}";
	return s;
}


std::ostream& operator<<(std::ostream &s, const LLPath &path)
{
	s << "{open=" << (U32) path.mOpen;
	s << ", dirty=" << path.mDirty;
	s << ", step=" << path.mStep;
	s << ", total=" << path.mTotal;
	s << "}";
	return s;
}

std::ostream& operator<<(std::ostream &s, const LLVolume &volume)
{
	s << "{params = " << volume.getParams();
	s << ", path = " << *volume.mPathp;
	s << ", profile = " << *volume.mProfilep;
	s << "}";
	return s;
}


std::ostream& operator<<(std::ostream &s, const LLVolume *volumep)
{
	s << "{params = " << volumep->getParams();
	s << ", path = " << *(volumep->mPathp);
	s << ", profile = " << *(volumep->mProfilep);
	s << "}";
	return s;
}

LLVolumeFace::LLVolumeFace() : 
	mID(0),
	mTypeMask(0),
	mBeginS(0),
	mBeginT(0),
	mNumS(0),
	mNumT(0),
	mNumVertices(0),
	mNumAllocatedVertices(0),
	mNumIndices(0),
	mPositions(NULL),
	mNormals(NULL),
	mTangents(NULL),
	mTexCoords(NULL),
	mIndices(NULL),
	mWeights(NULL),
#if USE_SEPARATE_JOINT_INDICES_AND_WEIGHTS
    mJustWeights(NULL),
    mJointIndices(NULL),
#endif
    mWeightsScrubbed(FALSE),
	mOctree(NULL),
	mOptimized(FALSE)
{
	mExtents = (LLVector4a*) ll_aligned_malloc_16(sizeof(LLVector4a)*3);
	mExtents[0].splat(-0.5f);
	mExtents[1].splat(0.5f);
	mCenter = mExtents+2;
}

LLVolumeFace::LLVolumeFace(const LLVolumeFace& src)
:	mID(0),
	mTypeMask(0),
	mBeginS(0),
	mBeginT(0),
	mNumS(0),
	mNumT(0),
	mNumVertices(0),
	mNumAllocatedVertices(0),
	mNumIndices(0),
	mPositions(NULL),
	mNormals(NULL),
	mTangents(NULL),
	mTexCoords(NULL),
	mIndices(NULL),
	mWeights(NULL),
#if USE_SEPARATE_JOINT_INDICES_AND_WEIGHTS
    mJustWeights(NULL),
    mJointIndices(NULL),
#endif
    mWeightsScrubbed(FALSE),
	mOctree(NULL)
{ 
	mExtents = (LLVector4a*) ll_aligned_malloc_16(sizeof(LLVector4a)*3);
	mCenter = mExtents+2;
	*this = src;
}

LLVolumeFace& LLVolumeFace::operator=(const LLVolumeFace& src)
{
	if (&src == this)
	{ //self assignment, do nothing
		return *this;
	}

	mID = src.mID;
	mTypeMask = src.mTypeMask;
	mBeginS = src.mBeginS;
	mBeginT = src.mBeginT;
	mNumS = src.mNumS;
	mNumT = src.mNumT;

	mExtents[0] = src.mExtents[0];
	mExtents[1] = src.mExtents[1];
	*mCenter = *src.mCenter;

	mNumVertices = 0;
	mNumIndices = 0;

	freeData();
	
	resizeVertices(src.mNumVertices);
	resizeIndices(src.mNumIndices);

	if (mNumVertices)
	{
		S32 vert_size = mNumVertices*sizeof(LLVector4a);
		S32 tc_size = (mNumVertices*sizeof(LLVector2)+0xF) & ~0xF;
			
		LLVector4a::memcpyNonAliased16((F32*) mPositions, (F32*) src.mPositions, vert_size);

		if (src.mNormals)
		{
		LLVector4a::memcpyNonAliased16((F32*) mNormals, (F32*) src.mNormals, vert_size);
		}

		if(src.mTexCoords)
		{
			LLVector4a::memcpyNonAliased16((F32*) mTexCoords, (F32*) src.mTexCoords, tc_size);
		}

		if (src.mTangents)
		{
			allocateTangents(src.mNumVertices);
			LLVector4a::memcpyNonAliased16((F32*) mTangents, (F32*) src.mTangents, vert_size);
		}
		else
		{
			ll_aligned_free_16(mTangents);
			mTangents = NULL;
		}

		if (src.mWeights)
		{
            llassert(!mWeights); // don't orphan an old alloc here accidentally
			allocateWeights(src.mNumVertices);
			LLVector4a::memcpyNonAliased16((F32*) mWeights, (F32*) src.mWeights, vert_size);            
            mWeightsScrubbed = src.mWeightsScrubbed;
		}
		else
		{
			ll_aligned_free_16(mWeights);            
			mWeights = NULL;            
            mWeightsScrubbed = FALSE;
		}   

    #if USE_SEPARATE_JOINT_INDICES_AND_WEIGHTS
        if (src.mJointIndices)
        {
            llassert(!mJointIndices); // don't orphan an old alloc here accidentally
            allocateJointIndices(src.mNumVertices);
            LLVector4a::memcpyNonAliased16((F32*) mJointIndices, (F32*) src.mJointIndices, src.mNumVertices * sizeof(U8) * 4);
        }
        else*/
        {
            ll_aligned_free_16(mJointIndices);
            mJointIndices = NULL;
        }     
    #endif

	}
    
	if (mNumIndices)
	{
		S32 idx_size = (mNumIndices*sizeof(U16)+0xF) & ~0xF;
		
		LLVector4a::memcpyNonAliased16((F32*) mIndices, (F32*) src.mIndices, idx_size);
	}
	else
    {
        ll_aligned_free_16(mIndices);
        mIndices = NULL;
    }

	mOptimized = src.mOptimized;

	//delete 
	return *this;
}

LLVolumeFace::~LLVolumeFace()
{
	ll_aligned_free_16(mExtents);
	mExtents = NULL;
	mCenter = NULL;

	freeData();
}

void LLVolumeFace::freeData()
{
	ll_aligned_free<64>(mPositions);
	mPositions = NULL;

	//normals and texture coordinates are part of the same buffer as mPositions, do not free them separately
	mNormals = NULL;
	mTexCoords = NULL;

	ll_aligned_free_16(mIndices);
	mIndices = NULL;
	ll_aligned_free_16(mTangents);
	mTangents = NULL;
	ll_aligned_free_16(mWeights);
	mWeights = NULL;

#if USE_SEPARATE_JOINT_INDICES_AND_WEIGHTS
    ll_aligned_free_16(mJointIndices);
	mJointIndices = NULL;
    ll_aligned_free_16(mJustWeights);
	mJustWeights = NULL;
#endif

	delete mOctree;
	mOctree = NULL;
}

BOOL LLVolumeFace::create(LLVolume* volume, BOOL partial_build)
{
	LL_PROFILE_ZONE_SCOPED_CATEGORY_VOLUME

	//tree for this face is no longer valid
	delete mOctree;
	mOctree = NULL;

	LL_CHECK_MEMORY
	BOOL ret = FALSE ;
	if (mTypeMask & CAP_MASK)
	{
		ret = createCap(volume, partial_build);
		LL_CHECK_MEMORY
	}
	else if ((mTypeMask & END_MASK) || (mTypeMask & SIDE_MASK))
	{
		ret = createSide(volume, partial_build);
		LL_CHECK_MEMORY
	}
	else
	{
		LL_ERRS() << "Unknown/uninitialized face type!" << LL_ENDL;
	}

	return ret ;
}

void LLVolumeFace::getVertexData(U16 index, LLVolumeFace::VertexData& cv)
{
	cv.setPosition(mPositions[index]);
	if (mNormals)
	{
		cv.setNormal(mNormals[index]);
	}
	else
	{
		cv.getNormal().clear();
	}

	if (mTexCoords)
	{
		cv.mTexCoord = mTexCoords[index];
	}
	else
	{
		cv.mTexCoord.clear();
	}
}

bool LLVolumeFace::VertexMapData::operator==(const LLVolumeFace::VertexData& rhs) const
{
	return getPosition().equals3(rhs.getPosition()) &&
		mTexCoord == rhs.mTexCoord &&
		getNormal().equals3(rhs.getNormal());
}

bool LLVolumeFace::VertexMapData::ComparePosition::operator()(const LLVector3& a, const LLVector3& b) const
{
	if (a.mV[0] != b.mV[0])
	{
		return a.mV[0] < b.mV[0];
	}
	
	if (a.mV[1] != b.mV[1])
	{
		return a.mV[1] < b.mV[1];
	}
	
	return a.mV[2] < b.mV[2];
}

void LLVolumeFace::remap()
{
    // Generate a remap buffer
    std::vector<unsigned int> remap(mNumVertices);
    S32 remap_vertices_count = LLMeshOptimizer::generateRemapMultiU16(&remap[0],
        mIndices,
        mNumIndices,
        mPositions,
        mNormals,
        mTexCoords,
        mNumVertices);

    // Allocate new buffers
    S32 size = ((mNumIndices * sizeof(U16)) + 0xF) & ~0xF;
    U16* remap_indices = (U16*)ll_aligned_malloc_16(size);

    S32 tc_bytes_size = ((remap_vertices_count * sizeof(LLVector2)) + 0xF) & ~0xF;
    LLVector4a* remap_positions = (LLVector4a*)ll_aligned_malloc<64>(sizeof(LLVector4a) * 2 * remap_vertices_count + tc_bytes_size);
    LLVector4a* remap_normals = remap_positions + remap_vertices_count;
    LLVector2* remap_tex_coords = (LLVector2*)(remap_normals + remap_vertices_count);

    // Fill the buffers
    LLMeshOptimizer::remapIndexBufferU16(remap_indices, mIndices, mNumIndices, &remap[0]);
    LLMeshOptimizer::remapPositionsBuffer(remap_positions, mPositions, mNumVertices, &remap[0]);
    LLMeshOptimizer::remapNormalsBuffer(remap_normals, mNormals, mNumVertices, &remap[0]);
    LLMeshOptimizer::remapUVBuffer(remap_tex_coords, mTexCoords, mNumVertices, &remap[0]);

    // Free unused buffers
    ll_aligned_free_16(mIndices);
    ll_aligned_free<64>(mPositions);

    // Tangets are now invalid
    ll_aligned_free_16(mTangents);
    mTangents = NULL;

    // Assign new values
    mIndices = remap_indices;
    mPositions = remap_positions;
    mNormals = remap_normals;
    mTexCoords = remap_tex_coords;
    mNumVertices = remap_vertices_count;
    mNumAllocatedVertices = remap_vertices_count;
}

void LLVolumeFace::optimize(F32 angle_cutoff)
{
	LLVolumeFace new_face;

	//map of points to vector of vertices at that point
	std::map<U64, std::vector<VertexMapData> > point_map;

	LLVector4a range;
	range.setSub(mExtents[1],mExtents[0]);

	//remove redundant vertices
	for (U32 i = 0; i < mNumIndices; ++i)
	{
		U16 index = mIndices[i];

		LLVolumeFace::VertexData cv;
		getVertexData(index, cv);
		
		BOOL found = FALSE;

		LLVector4a pos;
		pos.setSub(mPositions[index], mExtents[0]);
		pos.div(range);

		U64 pos64 = 0;

		pos64 = (U16) (pos[0]*65535);
		pos64 = pos64 | (((U64) (pos[1]*65535)) << 16);
		pos64 = pos64 | (((U64) (pos[2]*65535)) << 32);

		std::map<U64, std::vector<VertexMapData> >::iterator point_iter = point_map.find(pos64);
		
		if (point_iter != point_map.end())
		{ //duplicate point might exist
			for (U32 j = 0; j < point_iter->second.size(); ++j)
			{
				LLVolumeFace::VertexData& tv = (point_iter->second)[j];
				if (tv.compareNormal(cv, angle_cutoff))
				{
					found = TRUE;
					new_face.pushIndex((point_iter->second)[j].mIndex);
					break;
				}
			}
		}

		if (!found)
		{
			new_face.pushVertex(cv);
			U16 index = (U16) new_face.mNumVertices-1;
			new_face.pushIndex(index);

			VertexMapData d;
			d.setPosition(cv.getPosition());
			d.mTexCoord = cv.mTexCoord;
			d.setNormal(cv.getNormal());
			d.mIndex = index;
			if (point_iter != point_map.end())
			{
				point_iter->second.push_back(d);
			}
			else
			{
				point_map[pos64].push_back(d);
			}
		}
	}


	if (angle_cutoff > 1.f && !mNormals)
	{
		// Now alloc'd with positions
		//ll_aligned_free_16(new_face.mNormals);
		new_face.mNormals = NULL;
	}

	if (!mTexCoords)
	{
		// Now alloc'd with positions
		//ll_aligned_free_16(new_face.mTexCoords);
		new_face.mTexCoords = NULL;
	}

	// Only swap data if we've actually optimized the mesh
	//
	if (new_face.mNumVertices <= mNumVertices)
	{
        llassert(new_face.mNumIndices == mNumIndices);
		swapData(new_face);
	}

}

class LLVCacheTriangleData;

class LLVCacheVertexData
{
public:
	S32 mIdx;
	S32 mCacheTag;
	F64 mScore;
	U32 mActiveTriangles;
	std::vector<LLVCacheTriangleData*> mTriangles;

	LLVCacheVertexData()
	{
		mCacheTag = -1;
		mScore = 0.0;
		mActiveTriangles = 0;
		mIdx = -1;
	}
};

class LLVCacheTriangleData
{
public:
	bool mActive;
	F64 mScore;
	LLVCacheVertexData* mVertex[3];

	LLVCacheTriangleData()
	{
		mActive = true;
		mScore = 0.0;
		mVertex[0] = mVertex[1] = mVertex[2] = NULL;
	}

	void complete()
	{
		mActive = false;
		for (S32 i = 0; i < 3; ++i)
		{
			if (mVertex[i])
			{
				llassert(mVertex[i]->mActiveTriangles > 0);
				mVertex[i]->mActiveTriangles--;
			}
		}
	}

	bool operator<(const LLVCacheTriangleData& rhs) const
	{ //highest score first
		return rhs.mScore < mScore;
	}
};

const F64 FindVertexScore_CacheDecayPower = 1.5;
const F64 FindVertexScore_LastTriScore = 0.75;
const F64 FindVertexScore_ValenceBoostScale = 2.0;
const F64 FindVertexScore_ValenceBoostPower = 0.5;
const U32 MaxSizeVertexCache = 32;
const F64 FindVertexScore_Scaler = 1.0/(MaxSizeVertexCache-3);

F64 find_vertex_score(LLVCacheVertexData& data)
{
	F64 score = -1.0;

	score = 0.0;

	S32 cache_idx = data.mCacheTag;

	if (cache_idx < 0)
	{
		//not in cache
	}
	else
	{
		if (cache_idx < 3)
		{ //vertex was in the last triangle
			score = FindVertexScore_LastTriScore;
		}
		else
		{ //more points for being higher in the cache
				score = 1.0-((cache_idx-3)*FindVertexScore_Scaler);
				score = pow(score, FindVertexScore_CacheDecayPower);
		}
	}

	//bonus points for having low valence
	F64 valence_boost = pow((F64)data.mActiveTriangles, -FindVertexScore_ValenceBoostPower);
	score += FindVertexScore_ValenceBoostScale * valence_boost;

	return score;
}

class LLVCacheFIFO
{
public:
	LLVCacheVertexData* mCache[MaxSizeVertexCache];
	U32 mMisses;

	LLVCacheFIFO()
	{
		mMisses = 0;
		for (U32 i = 0; i < MaxSizeVertexCache; ++i)
		{
			mCache[i] = NULL;
		}
	}

	void addVertex(LLVCacheVertexData* data)
	{
		if (data->mCacheTag == -1)
		{
			mMisses++;

			S32 end = MaxSizeVertexCache-1;

			if (mCache[end])
			{
				mCache[end]->mCacheTag = -1;
			}

			for (S32 i = end; i > 0; --i)
			{
				mCache[i] = mCache[i-1];
				if (mCache[i])
				{
					mCache[i]->mCacheTag = i;
				}
			}

			mCache[0] = data;
			data->mCacheTag = 0;
		}
	}
};

class LLVCacheLRU
{
public:
	LLVCacheVertexData* mCache[MaxSizeVertexCache+3];

	LLVCacheTriangleData* mBestTriangle;
	
	U32 mMisses;

	LLVCacheLRU()
	{
		for (U32 i = 0; i < MaxSizeVertexCache+3; ++i)
		{
			mCache[i] = NULL;
		}

		mBestTriangle = NULL;
		mMisses = 0;
	}

	void addVertex(LLVCacheVertexData* data)
	{
		S32 end = MaxSizeVertexCache+2;
		if (data->mCacheTag != -1)
		{ //just moving a vertex to the front of the cache
			end = data->mCacheTag;
		}
		else
		{
			mMisses++;
			if (mCache[end])
			{ //adding a new vertex, vertex at end of cache falls off
				mCache[end]->mCacheTag = -1;
			}
		}

		for (S32 i = end; i > 0; --i)
		{ //adjust cache pointers and tags
			mCache[i] = mCache[i-1];

			if (mCache[i])
			{
				mCache[i]->mCacheTag = i;			
			}
		}

		mCache[0] = data;
		mCache[0]->mCacheTag = 0;
	}

	void addTriangle(LLVCacheTriangleData* data)
	{
		addVertex(data->mVertex[0]);
		addVertex(data->mVertex[1]);
		addVertex(data->mVertex[2]);
	}

	void updateScores()
	{
		LLVCacheVertexData** data_iter = mCache+MaxSizeVertexCache;
		LLVCacheVertexData** end_data = mCache+MaxSizeVertexCache+3;

		while(data_iter != end_data)
		{
			LLVCacheVertexData* data = *data_iter++;
			//trailing 3 vertices aren't actually in the cache for scoring purposes
			if (data)
			{
				data->mCacheTag = -1;
			}
		}

		data_iter = mCache;
		end_data = mCache+MaxSizeVertexCache;

		while (data_iter != end_data)
		{ //update scores of vertices in cache
			LLVCacheVertexData* data = *data_iter++;
			if (data)
			{
				data->mScore = find_vertex_score(*data);
			}
		}

		mBestTriangle = NULL;
		//update triangle scores
		data_iter = mCache;
		end_data = mCache+MaxSizeVertexCache+3;

		while (data_iter != end_data)
		{
			LLVCacheVertexData* data = *data_iter++;
			if (data)
			{
				for (std::vector<LLVCacheTriangleData*>::iterator iter = data->mTriangles.begin(), end_iter = data->mTriangles.end(); iter != end_iter; ++iter)
				{
					LLVCacheTriangleData* tri = *iter;
					if (tri->mActive)
					{
						tri->mScore = tri->mVertex[0] ? tri->mVertex[0]->mScore : 0;
						tri->mScore += tri->mVertex[1] ? tri->mVertex[1]->mScore : 0;
						tri->mScore += tri->mVertex[2] ? tri->mVertex[2]->mScore : 0;

						if (!mBestTriangle || mBestTriangle->mScore < tri->mScore)
						{
							mBestTriangle = tri;
						}
					}
				}
			}
		}

		//knock trailing 3 vertices off the cache
		data_iter = mCache+MaxSizeVertexCache;
		end_data = mCache+MaxSizeVertexCache+3;
		while (data_iter != end_data)
		{
			LLVCacheVertexData* data = *data_iter;
			if (data)
			{
				llassert(data->mCacheTag == -1);
				*data_iter = NULL;
			}
			++data_iter;
		}
	}
};


bool LLVolumeFace::cacheOptimize()
{ //optimize for vertex cache according to Forsyth method: 
  // http://home.comcast.net/~tom_forsyth/papers/fast_vert_cache_opt.html
	
	llassert(!mOptimized);
	mOptimized = TRUE;

	// <FS:ND> FIRE-23370/BUG-8801/MAIN-5060/FIRE-29492
	// cacheOptimize will destroy triangles. This is due to LLVCacheVertexData pointing to vertices in the vector vertex_data.
	// Once vertex_data is sorted (std::sort(triangle_data.begin(), triangle_data.end()) ) this will invalidate those pointers and
	// LLVCacheVertexData suddenly does point to unrelated vertices. It is an interesting fact that this is no problem for the
	// windows version.
	//
	
#ifndef LL_LINUX
	LLVCacheLRU cache;
	
	if (mNumVertices < 3 || mNumIndices < 3)
	{ //nothing to do
		return true;
	}

	//mapping of vertices to triangles and indices
	std::vector<LLVCacheVertexData> vertex_data;

	//mapping of triangles do vertices
	std::vector<LLVCacheTriangleData> triangle_data;

	try
	{
		triangle_data.resize(mNumIndices / 3);
		vertex_data.resize(mNumVertices);

        for (U32 i = 0; i < mNumIndices; i++)
        { //populate vertex data and triangle data arrays
            U16 idx = mIndices[i];
            U32 tri_idx = i / 3;

            vertex_data[idx].mTriangles.push_back(&(triangle_data[tri_idx]));
            vertex_data[idx].mIdx = idx;
            triangle_data[tri_idx].mVertex[i % 3] = &(vertex_data[idx]);
        }
    }
    catch (std::bad_alloc&)
    {
        // resize or push_back failed
        LL_WARNS("LLVOLUME") << "Resize for " << mNumVertices << " vertices failed" << LL_ENDL;
        return false;
    }

	/*F32 pre_acmr = 1.f;
	//measure cache misses from before rebuild
	{
		LLVCacheFIFO test_cache;
		for (U32 i = 0; i < mNumIndices; ++i)
		{
			test_cache.addVertex(&vertex_data[mIndices[i]]);
		}

		for (U32 i = 0; i < mNumVertices; i++)
		{
			vertex_data[i].mCacheTag = -1;
		}

		pre_acmr = (F32) test_cache.mMisses/(mNumIndices/3);
	}*/

	for (U32 i = 0; i < mNumVertices; i++)
	{ //initialize score values (no cache -- might try a fifo cache here)
		LLVCacheVertexData& data = vertex_data[i];

		data.mScore = find_vertex_score(data);
		data.mActiveTriangles = data.mTriangles.size();

		for (U32 j = 0; j < data.mActiveTriangles; ++j)
		{
			data.mTriangles[j]->mScore += data.mScore;
		}
	}

	//sort triangle data by score
	std::sort(triangle_data.begin(), triangle_data.end());
		
	std::vector<U16> new_indices;

	LLVCacheTriangleData* tri;

	//prime pump by adding first triangle to cache;
	tri = &(triangle_data[0]);
	
	cache.addTriangle(tri);
	new_indices.push_back(tri->mVertex[0]->mIdx);
	new_indices.push_back(tri->mVertex[1]->mIdx);
	new_indices.push_back(tri->mVertex[2]->mIdx);
	tri->complete();

	U32 breaks = 0;
	for (U32 i = 1; i < mNumIndices/3; ++i)
	{
		cache.updateScores();
		tri = cache.mBestTriangle;
		if (!tri)
		{
			breaks++;
			for (U32 j = 0; j < triangle_data.size(); ++j)
			{
				if (triangle_data[j].mActive)
				{
					tri = &(triangle_data[j]);
					break;
				}
			}
		}	
		
		cache.addTriangle(tri);
		new_indices.push_back(tri->mVertex[0]->mIdx);
		new_indices.push_back(tri->mVertex[1]->mIdx);
		new_indices.push_back(tri->mVertex[2]->mIdx);
		tri->complete();
	}

	for (U32 i = 0; i < mNumIndices; ++i)
	{
		mIndices[i] = new_indices[i];
	}

	/*F32 post_acmr = 1.f;
	//measure cache misses from after rebuild
	{
		LLVCacheFIFO test_cache;
		for (U32 i = 0; i < mNumVertices; i++)
		{
			vertex_data[i].mCacheTag = -1;
		}

		for (U32 i = 0; i < mNumIndices; ++i)
		{
			test_cache.addVertex(&vertex_data[mIndices[i]]);
		}
		
		post_acmr = (F32) test_cache.mMisses/(mNumIndices/3);
	}*/

	//optimize for pre-TnL cache
	
	//allocate space for new buffer
	S32 num_verts = mNumVertices;
	S32 size = ((num_verts*sizeof(LLVector2)) + 0xF) & ~0xF;
	LLVector4a* pos = (LLVector4a*) ll_aligned_malloc<64>(sizeof(LLVector4a)*2*num_verts+size);
	if (pos == NULL)
	{
		LL_WARNS("LLVOLUME") << "Allocation of positions vector[" << sizeof(LLVector4a) * 2 * num_verts + size  << "] failed. " << LL_ENDL;
		return false;
	}
	LLVector4a* norm = pos + num_verts;
	LLVector2* tc = (LLVector2*) (norm + num_verts);

	LLVector4a* wght = NULL;
	if (mWeights)
	{
		wght = (LLVector4a*)ll_aligned_malloc_16(sizeof(LLVector4a)*num_verts);
		if (wght == NULL)
		{
			ll_aligned_free<64>(pos);
			LL_WARNS("LLVOLUME") << "Allocation of weights[" << sizeof(LLVector4a) * num_verts << "] failed" << LL_ENDL;
			return false;
		}
	}

	LLVector4a* binorm = NULL;
	if (mTangents)
	{
		binorm = (LLVector4a*) ll_aligned_malloc_16(sizeof(LLVector4a)*num_verts);
		if (binorm == NULL)
		{
			ll_aligned_free<64>(pos);
			ll_aligned_free_16(wght);
			LL_WARNS("LLVOLUME") << "Allocation of binormals[" << sizeof(LLVector4a)*num_verts << "] failed" << LL_ENDL;
			return false;
		}
	}

	//allocate mapping of old indices to new indices
	std::vector<S32> new_idx;

	try
	{
		new_idx.resize(mNumVertices, -1);
	}
	catch (std::bad_alloc&)
	{
		ll_aligned_free<64>(pos);
		ll_aligned_free_16(wght);
		ll_aligned_free_16(binorm);
		LL_WARNS("LLVOLUME") << "Resize failed: " << mNumVertices << LL_ENDL;
		return false;
	}

	S32 cur_idx = 0;
	for (U32 i = 0; i < mNumIndices; ++i)
	{
		U16 idx = mIndices[i];
		if (new_idx[idx] == -1)
		{ //this vertex hasn't been added yet
			new_idx[idx] = cur_idx;

			//copy vertex data
			pos[cur_idx] = mPositions[idx];
			norm[cur_idx] = mNormals[idx];
			tc[cur_idx] = mTexCoords[idx];
			if (mWeights)
			{
				wght[cur_idx] = mWeights[idx];
			}
			if (mTangents)
			{
				binorm[cur_idx] = mTangents[idx];
			}

			cur_idx++;
		}
	}

	for (U32 i = 0; i < mNumIndices; ++i)
	{
		mIndices[i] = new_idx[mIndices[i]];
	}
	
	ll_aligned_free<64>(mPositions);
	// DO NOT free mNormals and mTexCoords as they are part of mPositions buffer
	ll_aligned_free_16(mWeights);
	ll_aligned_free_16(mTangents);
#if USE_SEPARATE_JOINT_INDICES_AND_WEIGHTS
    ll_aligned_free_16(mJointIndices);
    ll_aligned_free_16(mJustWeights);
    mJustWeights = NULL;
    mJointIndices = NULL; // filled in later as necessary by skinning code for acceleration
#endif

	mPositions = pos;
	mNormals = norm;
	mTexCoords = tc;
	mWeights = wght;    
	mTangents = binorm;

	//std::string result = llformat("ACMR pre/post: %.3f/%.3f  --  %d triangles %d breaks", pre_acmr, post_acmr, mNumIndices/3, breaks);
	//LL_INFOS() << result << LL_ENDL;
#endif
	
	return true;
}

void LLVolumeFace::createOctree(F32 scaler, const LLVector4a& center, const LLVector4a& size)
{
	LL_PROFILE_ZONE_SCOPED_CATEGORY_VOLUME

	if (mOctree)
	{
		return;
	}

	ND_OCTREE_LOG << "Creating octree with scale " << scaler << " mNumIndices " << mNumIndices << ND_OCTREE_LOG_END;

	mOctree = new LLOctreeRoot<LLVolumeTriangle>(center, size, NULL);
	new LLVolumeOctreeListener(mOctree);

	for (U32 i = 0; i < mNumIndices; i+= 3)
	{ //for each triangle
		LLPointer<LLVolumeTriangle> tri = new LLVolumeTriangle();
				
		const LLVector4a& v0 = mPositions[mIndices[i]];
		const LLVector4a& v1 = mPositions[mIndices[i+1]];
		const LLVector4a& v2 = mPositions[mIndices[i+2]];

		//store pointers to vertex data
		tri->mV[0] = &v0;
		tri->mV[1] = &v1;
		tri->mV[2] = &v2;

		//store indices
		tri->mIndex[0] = mIndices[i];
		tri->mIndex[1] = mIndices[i+1];
		tri->mIndex[2] = mIndices[i+2];

		//get minimum point
		LLVector4a min = v0;
		min.setMin(min, v1);
		min.setMin(min, v2);

		//get maximum point
		LLVector4a max = v0;
		max.setMax(max, v1);
		max.setMax(max, v2);

		//compute center
		LLVector4a center;
		center.setAdd(min, max);
		center.mul(0.5f);

		tri->mPositionGroup = center;

		//compute "radius"
		LLVector4a size;
		size.setSub(max,min);
		
		tri->mRadius = size.getLength3().getF32() * scaler;
		
		ND_OCTREE_LOG << "insertion " << i
				<< " tri.mV " << *tri->mV[0] << "/" << *tri->mV[1] << "/" << *tri->mV[2]
				<< " tri.mIndex " << tri->mIndex[0] << "/" << tri->mIndex[1] << "/" << tri->mIndex[2]
				<< ND_OCTREE_LOG_END;

		//insert
		mOctree->insert(tri);
		ND_OCTREE_LOG << "insertion done" << std::endl << ND_OCTREE_LOG_END;
	}

	ND_OCTREE_LOG << "octree created" << std::endl << std::endl << ND_OCTREE_LOG_END;

	//remove unneeded octree layers
	while (!mOctree->balance())	{ }

	//calculate AABB for each node
	LLVolumeOctreeRebound rebound(this);
	rebound.traverse(mOctree);

	if (gDebugGL)
	{
		LLVolumeOctreeValidate validate;
		validate.traverse(mOctree);
	}
}


void LLVolumeFace::swapData(LLVolumeFace& rhs)
{
	llswap(rhs.mPositions, mPositions);
	llswap(rhs.mNormals, mNormals);
	llswap(rhs.mTangents, mTangents);
	llswap(rhs.mTexCoords, mTexCoords);
	llswap(rhs.mIndices,mIndices);
	llswap(rhs.mNumVertices, mNumVertices);
	llswap(rhs.mNumIndices, mNumIndices);
}

void	LerpPlanarVertex(LLVolumeFace::VertexData& v0,
				   LLVolumeFace::VertexData& v1,
				   LLVolumeFace::VertexData& v2,
				   LLVolumeFace::VertexData& vout,
				   F32	coef01,
				   F32	coef02)
{

	LLVector4a lhs;
	lhs.setSub(v1.getPosition(), v0.getPosition());
	lhs.mul(coef01);
	LLVector4a rhs;
	rhs.setSub(v2.getPosition(), v0.getPosition());
	rhs.mul(coef02);

	rhs.add(lhs);
	rhs.add(v0.getPosition());

	vout.setPosition(rhs);
		
	vout.mTexCoord = v0.mTexCoord + ((v1.mTexCoord-v0.mTexCoord)*coef01)+((v2.mTexCoord-v0.mTexCoord)*coef02);
	vout.setNormal(v0.getNormal());
}

BOOL LLVolumeFace::createUnCutCubeCap(LLVolume* volume, BOOL partial_build)
{
	LL_CHECK_MEMORY		

	const LLAlignedArray<LLVector4a,64>& mesh = volume->getMesh();
	const LLAlignedArray<LLVector4a,64>& profile = volume->getProfile().mProfile;
	S32 max_s = volume->getProfile().getTotal();
	S32 max_t = volume->getPath().mPath.size();

	// S32 i;
	S32	grid_size = (profile.size()-1)/4;
	// VFExtents change
	LLVector4a& min = mExtents[0];
	LLVector4a& max = mExtents[1];

	S32 offset = 0;
	if (mTypeMask & TOP_MASK)
	{
		offset = (max_t-1) * max_s;
	}
	else
	{
		offset = mBeginS;
	}

	{
		VertexData	corners[4];
		VertexData baseVert;
		for(S32 t = 0; t < 4; t++)
		{
			corners[t].getPosition().load4a(mesh[offset + (grid_size*t)].getF32ptr());
			corners[t].mTexCoord.mV[0] = profile[grid_size*t][0]+0.5f;
			corners[t].mTexCoord.mV[1] = 0.5f - profile[grid_size*t][1];
		}

		{
			LLVector4a lhs;
			lhs.setSub(corners[1].getPosition(), corners[0].getPosition());
			LLVector4a rhs;
			rhs.setSub(corners[2].getPosition(), corners[1].getPosition());
			baseVert.getNormal().setCross3(lhs, rhs); 
			baseVert.getNormal().normalize3fast();
		}

		if(!(mTypeMask & TOP_MASK))
		{
			baseVert.getNormal().mul(-1.0f);
		}
		else
		{
			//Swap the UVs on the U(X) axis for top face
			LLVector2 swap;
			swap = corners[0].mTexCoord;
			corners[0].mTexCoord=corners[3].mTexCoord;
			corners[3].mTexCoord=swap;
			swap = corners[1].mTexCoord;
			corners[1].mTexCoord=corners[2].mTexCoord;
			corners[2].mTexCoord=swap;
		}

		S32 size = (grid_size+1)*(grid_size+1);
		resizeVertices(size);
		
		LLVector4a* pos = (LLVector4a*) mPositions;
		LLVector4a* norm = (LLVector4a*) mNormals;
		LLVector2* tc = (LLVector2*) mTexCoords;

		for(int gx = 0;gx<grid_size+1;gx++)
		{
			for(int gy = 0;gy<grid_size+1;gy++)
			{
				VertexData newVert;
				LerpPlanarVertex(
					corners[0],
					corners[1],
					corners[3],
					newVert,
					(F32)gx/(F32)grid_size,
					(F32)gy/(F32)grid_size);

				*pos++ = newVert.getPosition();
				*norm++ = baseVert.getNormal();
				*tc++ = newVert.mTexCoord;
				
				if (gx == 0 && gy == 0)
				{
					min = newVert.getPosition();
					max = min;
				}
				else
				{
					min.setMin(min, newVert.getPosition());
					max.setMax(max, newVert.getPosition());
				}
			}
		}
	
		mCenter->setAdd(min, max);
		mCenter->mul(0.5f); 
	}

	if (!partial_build)
	{
		resizeIndices(grid_size*grid_size*6);
		if (!volume->isMeshAssetLoaded())
		{
            S32 size = grid_size * grid_size * 6;
            try
            {
                mEdge.resize(size);
            }
            catch (std::bad_alloc&)
            {
                LL_WARNS("LLVOLUME") << "Resize of mEdge to " << size << " failed" << LL_ENDL;
                return false;
            }
		}

		U16* out = mIndices;

		S32 idxs[] = {0,1,(grid_size+1)+1,(grid_size+1)+1,(grid_size+1),0};

		int cur_edge = 0;

		for(S32 gx = 0;gx<grid_size;gx++)
		{
			
			for(S32 gy = 0;gy<grid_size;gy++)
			{
				if (mTypeMask & TOP_MASK)
				{
					for(S32 i=5;i>=0;i--)
					{
						*out++ = ((gy*(grid_size+1))+gx+idxs[i]);
					}

					S32 edge_value = grid_size * 2 * gy + gx * 2;

					if (gx > 0)
					{
						mEdge[cur_edge++] = edge_value;
					}
					else
					{
						mEdge[cur_edge++] = -1; // Mark face to higlight it
					}

					if (gy < grid_size - 1)
					{
						mEdge[cur_edge++] = edge_value;
					}
					else
					{
						mEdge[cur_edge++] = -1;
					}

					mEdge[cur_edge++] = edge_value;

					if (gx < grid_size - 1)
					{
						mEdge[cur_edge++] = edge_value;
					}
					else
					{
						mEdge[cur_edge++] = -1;
					}

					if (gy > 0)
					{
						mEdge[cur_edge++] = edge_value;
					}
					else
					{
						mEdge[cur_edge++] = -1;
					}

					mEdge[cur_edge++] = edge_value;
				}
				else
				{
					for(S32 i=0;i<6;i++)
					{
						*out++ = ((gy*(grid_size+1))+gx+idxs[i]);
					}

					S32 edge_value = grid_size * 2 * gy + gx * 2;

					if (gy > 0)
					{
						mEdge[cur_edge++] = edge_value;
					}
					else
					{
						mEdge[cur_edge++] = -1;
					}

					if (gx < grid_size - 1)
					{
						mEdge[cur_edge++] = edge_value;
					}
					else
					{
						mEdge[cur_edge++] = -1;
					}

					mEdge[cur_edge++] = edge_value;

					if (gy < grid_size - 1)
					{
						mEdge[cur_edge++] = edge_value;
					}
					else
					{
						mEdge[cur_edge++] = -1;
					}

					if (gx > 0)
					{
						mEdge[cur_edge++] = edge_value;
					}
					else
					{
						mEdge[cur_edge++] = -1;
					}

					mEdge[cur_edge++] = edge_value;
				}
			}
		}
	}
		
	LL_CHECK_MEMORY
	return TRUE;
}


BOOL LLVolumeFace::createCap(LLVolume* volume, BOOL partial_build)
{
	if (!(mTypeMask & HOLLOW_MASK) && 
		!(mTypeMask & OPEN_MASK) && 
		((volume->getParams().getPathParams().getBegin()==0.0f)&&
		(volume->getParams().getPathParams().getEnd()==1.0f))&&
		(volume->getParams().getProfileParams().getCurveType()==LL_PCODE_PROFILE_SQUARE &&
		 volume->getParams().getPathParams().getCurveType()==LL_PCODE_PATH_LINE)	
		){
		return createUnCutCubeCap(volume, partial_build);
	}

	S32 num_vertices = 0, num_indices = 0;

	const LLAlignedArray<LLVector4a,64>& mesh = volume->getMesh();
	const LLAlignedArray<LLVector4a,64>& profile = volume->getProfile().mProfile;

	// All types of caps have the same number of vertices and indices
	num_vertices = profile.size();
	num_indices = (profile.size() - 2)*3;

	if (!(mTypeMask & HOLLOW_MASK) && !(mTypeMask & OPEN_MASK))
	{
		resizeVertices(num_vertices+1);
		
		//if (!partial_build)
		{
			resizeIndices(num_indices+3);
		}
	}
	else
	{
		resizeVertices(num_vertices);
		//if (!partial_build)
		{
			resizeIndices(num_indices);
		}
	}

	LL_CHECK_MEMORY;

	S32 max_s = volume->getProfile().getTotal();
	S32 max_t = volume->getPath().mPath.size();

	mCenter->clear();

	S32 offset = 0;
	if (mTypeMask & TOP_MASK)
	{
		offset = (max_t-1) * max_s;
	}
	else
	{
		offset = mBeginS;
	}

	// Figure out the normal, assume all caps are flat faces.
	// Cross product to get normals.
	
	LLVector2 cuv;
	LLVector2 min_uv, max_uv;
	// VFExtents change
	LLVector4a& min = mExtents[0];
	LLVector4a& max = mExtents[1];

	LLVector2* tc = (LLVector2*) mTexCoords;
	LLVector4a* pos = (LLVector4a*) mPositions;
	LLVector4a* norm = (LLVector4a*) mNormals;
	
	// Copy the vertices into the array

	const LLVector4a* src = mesh.mArray+offset;
	const LLVector4a* end = src+num_vertices;
	
	min = *src;
	max = min;
	
	
	const LLVector4a* p = profile.mArray;

	if (mTypeMask & TOP_MASK)
	{
		min_uv.set((*p)[0]+0.5f,
					(*p)[1]+0.5f);

		max_uv = min_uv;

		while(src < end)
		{
			tc->mV[0] = (*p)[0]+0.5f;
			tc->mV[1] = (*p)[1]+0.5f;

			llassert(src->isFinite3()); // MAINT-5660; don't know why this happens, does not affect Release builds
			update_min_max(min,max,*src);
			update_min_max(min_uv, max_uv, *tc);
		
			*pos = *src;
		
			llassert(pos->isFinite3());

			++p;
			++tc;
			++src;
			++pos;
		}
		}
		else
		{

		min_uv.set((*p)[0]+0.5f,
				   0.5f - (*p)[1]);
		max_uv = min_uv;

		while(src < end)
		{
			// Mirror for underside.
			tc->mV[0] = (*p)[0]+0.5f;
			tc->mV[1] = 0.5f - (*p)[1];
		
			llassert(src->isFinite3());
			update_min_max(min,max,*src);
			update_min_max(min_uv, max_uv, *tc);

			*pos = *src;
		
			llassert(pos->isFinite3());
		
			++p;
			++tc;
			++src;
			++pos;
		}
	}

	LL_CHECK_MEMORY

	mCenter->setAdd(min, max);
	mCenter->mul(0.5f); 

	cuv = (min_uv + max_uv)*0.5f;


	VertexData vd;
	vd.setPosition(*mCenter);
	vd.mTexCoord = cuv;
	
	if (!(mTypeMask & HOLLOW_MASK) && !(mTypeMask & OPEN_MASK))
	{
		*pos++ = *mCenter;
		*tc++ = cuv;
		num_vertices++;
	}
		
	LL_CHECK_MEMORY
		
	//if (partial_build)
	//{
	//	return TRUE;
	//}

	if (mTypeMask & HOLLOW_MASK)
	{
		if (mTypeMask & TOP_MASK)
		{
			// HOLLOW TOP
			// Does it matter if it's open or closed? - djs

			S32 pt1 = 0, pt2 = num_vertices - 1;
			S32 i = 0;
			while (pt2 - pt1 > 1)
			{
				// Use the profile points instead of the mesh, since you want
				// the un-transformed profile distances.
				const LLVector4a& p1 = profile[pt1];
				const LLVector4a& p2 = profile[pt2];
				const LLVector4a& pa = profile[pt1+1];
				const LLVector4a& pb = profile[pt2-1];

				const F32* p1V = p1.getF32ptr();
				const F32* p2V = p2.getF32ptr();
				const F32* paV = pa.getF32ptr();
				const F32* pbV = pb.getF32ptr();

				//p1.mV[VZ] = 0.f;
				//p2.mV[VZ] = 0.f;
				//pa.mV[VZ] = 0.f;
				//pb.mV[VZ] = 0.f;

				// Use area of triangle to determine backfacing
				F32 area_1a2, area_1ba, area_21b, area_2ab;
				area_1a2 =  (p1V[0]*paV[1] - paV[0]*p1V[1]) +
							(paV[0]*p2V[1] - p2V[0]*paV[1]) +
							(p2V[0]*p1V[1] - p1V[0]*p2V[1]);

				area_1ba =  (p1V[0]*pbV[1] - pbV[0]*p1V[1]) +
							(pbV[0]*paV[1] - paV[0]*pbV[1]) +
							(paV[0]*p1V[1] - p1V[0]*paV[1]);

				area_21b =  (p2V[0]*p1V[1] - p1V[0]*p2V[1]) +
							(p1V[0]*pbV[1] - pbV[0]*p1V[1]) +
							(pbV[0]*p2V[1] - p2V[0]*pbV[1]);

				area_2ab =  (p2V[0]*paV[1] - paV[0]*p2V[1]) +
							(paV[0]*pbV[1] - pbV[0]*paV[1]) +
							(pbV[0]*p2V[1] - p2V[0]*pbV[1]);

				BOOL use_tri1a2 = TRUE;
				BOOL tri_1a2 = TRUE;
				BOOL tri_21b = TRUE;

				if (area_1a2 < 0)
				{
					tri_1a2 = FALSE;
				}
				if (area_2ab < 0)
				{
					// Can't use, because it contains point b
					tri_1a2 = FALSE;
				}
				if (area_21b < 0)
				{
					tri_21b = FALSE;
				}
				if (area_1ba < 0)
				{
					// Can't use, because it contains point b
					tri_21b = FALSE;
				}

				if (!tri_1a2)
				{
					use_tri1a2 = FALSE;
				}
				else if (!tri_21b)
				{
					use_tri1a2 = TRUE;
				}
				else
				{
					LLVector4a d1;
					d1.setSub(p1, pa);
					
					LLVector4a d2; 
					d2.setSub(p2, pb);

					if (d1.dot3(d1) < d2.dot3(d2))
					{
						use_tri1a2 = TRUE;
					}
					else
					{
						use_tri1a2 = FALSE;
					}
				}

				if (use_tri1a2)
				{
					mIndices[i++] = pt1;
					mIndices[i++] = pt1 + 1;
					mIndices[i++] = pt2;
					pt1++;
				}
				else
				{
					mIndices[i++] = pt1;
					mIndices[i++] = pt2 - 1;
					mIndices[i++] = pt2;
					pt2--;
				}
			}
		}
		else
		{
			// HOLLOW BOTTOM
			// Does it matter if it's open or closed? - djs

			llassert(mTypeMask & BOTTOM_MASK);
			S32 pt1 = 0, pt2 = num_vertices - 1;

			S32 i = 0;
			while (pt2 - pt1 > 1)
			{
				// Use the profile points instead of the mesh, since you want
				// the un-transformed profile distances.
				const LLVector4a& p1 = profile[pt1];
				const LLVector4a& p2 = profile[pt2];
				const LLVector4a& pa = profile[pt1+1];
				const LLVector4a& pb = profile[pt2-1];

				const F32* p1V = p1.getF32ptr();
				const F32* p2V = p2.getF32ptr();
				const F32* paV = pa.getF32ptr();
				const F32* pbV = pb.getF32ptr();

				// Use area of triangle to determine backfacing
				F32 area_1a2, area_1ba, area_21b, area_2ab;
				area_1a2 =  (p1V[0]*paV[1] - paV[0]*p1V[1]) +
							(paV[0]*p2V[1] - p2V[0]*paV[1]) +
							(p2V[0]*p1V[1] - p1V[0]*p2V[1]);

				area_1ba =  (p1V[0]*pbV[1] - pbV[0]*p1V[1]) +
							(pbV[0]*paV[1] - paV[0]*pbV[1]) +
							(paV[0]*p1V[1] - p1V[0]*paV[1]);

				area_21b =  (p2V[0]*p1V[1] - p1V[0]*p2V[1]) +
							(p1V[0]*pbV[1] - pbV[0]*p1V[1]) +
							(pbV[0]*p2V[1] - p2V[0]*pbV[1]);

				area_2ab =  (p2V[0]*paV[1] - paV[0]*p2V[1]) +
							(paV[0]*pbV[1] - pbV[0]*paV[1]) +
							(pbV[0]*p2V[1] - p2V[0]*pbV[1]);

				BOOL use_tri1a2 = TRUE;
				BOOL tri_1a2 = TRUE;
				BOOL tri_21b = TRUE;

				if (area_1a2 < 0)
				{
					tri_1a2 = FALSE;
				}
				if (area_2ab < 0)
				{
					// Can't use, because it contains point b
					tri_1a2 = FALSE;
				}
				if (area_21b < 0)
				{
					tri_21b = FALSE;
				}
				if (area_1ba < 0)
				{
					// Can't use, because it contains point b
					tri_21b = FALSE;
				}

				if (!tri_1a2)
				{
					use_tri1a2 = FALSE;
				}
				else if (!tri_21b)
				{
					use_tri1a2 = TRUE;
				}
				else
				{
					LLVector4a d1;
					d1.setSub(p1,pa);
					LLVector4a d2;
					d2.setSub(p2,pb);

					if (d1.dot3(d1) < d2.dot3(d2))
					{
						use_tri1a2 = TRUE;
					}
					else
					{
						use_tri1a2 = FALSE;
					}
				}

				// Flipped backfacing from top
				if (use_tri1a2)
				{
					mIndices[i++] = pt1;
					mIndices[i++] = pt2;
					mIndices[i++] = pt1 + 1;
					pt1++;
				}
				else
				{
					mIndices[i++] = pt1;
					mIndices[i++] = pt2;
					mIndices[i++] = pt2 - 1;
					pt2--;
				}
			}
		}
	}
	else
	{
		// Not hollow, generate the triangle fan.
		U16 v1 = 2;
		U16 v2 = 1;

		if (mTypeMask & TOP_MASK)
		{
			v1 = 1;
			v2 = 2;
		}

		for (S32 i = 0; i < (num_vertices - 2); i++)
		{
			mIndices[3*i] = num_vertices - 1;
			mIndices[3*i+v1] = i;
			mIndices[3*i+v2] = i + 1;
		}


	}

	LLVector4a d0,d1;
	LL_CHECK_MEMORY
		

	d0.setSub(mPositions[mIndices[1]], mPositions[mIndices[0]]);
	d1.setSub(mPositions[mIndices[2]], mPositions[mIndices[0]]);

	LLVector4a normal;
	normal.setCross3(d0,d1);

	if (normal.dot3(normal).getF32() > F_APPROXIMATELY_ZERO)
	{
		normal.normalize3fast();
	}
	else
	{ //degenerate, make up a value
		if(normal.getF32ptr()[2] >= 0)
			normal.set(0.f,0.f,1.f);
		else
			normal.set(0.f,0.f,-1.f);
	}

	llassert(llfinite(normal.getF32ptr()[0]));
	llassert(llfinite(normal.getF32ptr()[1]));
	llassert(llfinite(normal.getF32ptr()[2]));

	llassert(!llisnan(normal.getF32ptr()[0]));
	llassert(!llisnan(normal.getF32ptr()[1]));
	llassert(!llisnan(normal.getF32ptr()[2]));
	
	for (S32 i = 0; i < num_vertices; i++)
	{
		norm[i].load4a(normal.getF32ptr());
	}

	return TRUE;
}

void CalculateTangentArray(U32 vertexCount, const LLVector4a *vertex, const LLVector4a *normal,
        const LLVector2 *texcoord, U32 triangleCount, const U16* index_array, LLVector4a *tangent);

void LLVolumeFace::createTangents()
{
	LL_PROFILE_ZONE_SCOPED_CATEGORY_VOLUME

	if (!mTangents)
	{
		allocateTangents(mNumVertices);

		//generate tangents
		//LLVector4a* pos = mPositions;
		//LLVector2* tc = (LLVector2*) mTexCoords;
		LLVector4a* binorm = (LLVector4a*) mTangents;

		LLVector4a* end = mTangents+mNumVertices;
		while (binorm < end)
		{
			(*binorm++).clear();
		}

		binorm = mTangents;

		CalculateTangentArray(mNumVertices, mPositions, mNormals, mTexCoords, mNumIndices/3, mIndices, mTangents);

		//normalize tangents
		for (U32 i = 0; i < mNumVertices; i++) 
		{
			//binorm[i].normalize3fast();
			//bump map/planar projection code requires normals to be normalized
			mNormals[i].normalize3fast();
		}
	}
}

void LLVolumeFace::resizeVertices(S32 num_verts)
{
	ll_aligned_free<64>(mPositions);
	//DO NOT free mNormals and mTexCoords as they are part of mPositions buffer
	ll_aligned_free_16(mTangents);

	mTangents = NULL;

	if (num_verts)
	{
		//pad texture coordinate block end to allow for QWORD reads
		S32 tc_size = ((num_verts*sizeof(LLVector2)) + 0xF) & ~0xF;

		mPositions = (LLVector4a*) ll_aligned_malloc<64>(sizeof(LLVector4a)*2*num_verts+tc_size);
		mNormals = mPositions+num_verts;
		mTexCoords = (LLVector2*) (mNormals+num_verts);

		ll_assert_aligned(mPositions, 64);
	}
	else
	{
		mPositions = NULL;
		mNormals = NULL;
		mTexCoords = NULL;
	}


    if (mPositions)
    {
        mNumVertices = num_verts;
        mNumAllocatedVertices = num_verts;
    }
    else
    {
        // Either num_verts is zero or allocation failure
        mNumVertices = 0;
        mNumAllocatedVertices = 0;
    }

    // Force update
    mJointRiggingInfoTab.clear();
}

void LLVolumeFace::pushVertex(const LLVolumeFace::VertexData& cv)
{
	pushVertex(cv.getPosition(), cv.getNormal(), cv.mTexCoord);
}

void LLVolumeFace::pushVertex(const LLVector4a& pos, const LLVector4a& norm, const LLVector2& tc)
{
	S32 new_verts = mNumVertices+1;

	if (new_verts > mNumAllocatedVertices)
	{ 
		// double buffer size on expansion
		new_verts *= 2;

		S32 new_tc_size = ((new_verts*8)+0xF) & ~0xF;
		S32 old_tc_size = ((mNumVertices*8)+0xF) & ~0xF;

		S32 old_vsize = mNumVertices*16;
		
		S32 new_size = new_verts*16*2+new_tc_size;

		LLVector4a* old_buf = mPositions;

		mPositions = (LLVector4a*) ll_aligned_malloc<64>(new_size);
		mNormals = mPositions+new_verts;
		mTexCoords = (LLVector2*) (mNormals+new_verts);

		if (old_buf != NULL)
		{
			// copy old positions into new buffer
			LLVector4a::memcpyNonAliased16((F32*)mPositions, (F32*)old_buf, old_vsize);

			// normals
			LLVector4a::memcpyNonAliased16((F32*)mNormals, (F32*)(old_buf + mNumVertices), old_vsize);

			// tex coords
			LLVector4a::memcpyNonAliased16((F32*)mTexCoords, (F32*)(old_buf + mNumVertices * 2), old_tc_size);
		}

		// just clear tangents
		ll_aligned_free_16(mTangents);
		mTangents = NULL;
		ll_aligned_free<64>(old_buf);

		mNumAllocatedVertices = new_verts;

	}

	mPositions[mNumVertices] = pos;
	mNormals[mNumVertices] = norm;
	mTexCoords[mNumVertices] = tc;

	mNumVertices++;	
}

void LLVolumeFace::allocateTangents(S32 num_verts)
{
	ll_aligned_free_16(mTangents);
	mTangents = (LLVector4a*) ll_aligned_malloc_16(sizeof(LLVector4a)*num_verts);
}

void LLVolumeFace::allocateWeights(S32 num_verts)
{
	ll_aligned_free_16(mWeights);
	mWeights = (LLVector4a*)ll_aligned_malloc_16(sizeof(LLVector4a)*num_verts);
    
}

void LLVolumeFace::allocateJointIndices(S32 num_verts)
{
#if USE_SEPARATE_JOINT_INDICES_AND_WEIGHTS
    ll_aligned_free_16(mJointIndices);
    ll_aligned_free_16(mJustWeights);

    mJointIndices = (U8*)ll_aligned_malloc_16(sizeof(U8) * 4 * num_verts);    
    mJustWeights = (LLVector4a*)ll_aligned_malloc_16(sizeof(LLVector4a) * num_verts);    
#endif
}

void LLVolumeFace::resizeIndices(S32 num_indices)
{
	ll_aligned_free_16(mIndices);
	
	if (num_indices)
	{
		//pad index block end to allow for QWORD reads
		S32 size = ((num_indices*sizeof(U16)) + 0xF) & ~0xF;
		
		mIndices = (U16*) ll_aligned_malloc_16(size);
	}
	else
	{
		mIndices = NULL;
	}

    if (mIndices)
    {
        mNumIndices = num_indices;
    }
    else
    {
        // Either num_indices is zero or allocation failure
        mNumIndices = 0;
    }
}

void LLVolumeFace::pushIndex(const U16& idx)
{
	S32 new_count = mNumIndices + 1;
	S32 new_size = ((new_count*2)+0xF) & ~0xF;

	S32 old_size = ((mNumIndices*2)+0xF) & ~0xF;
	if (new_size != old_size)
	{
		mIndices = (U16*) ll_aligned_realloc_16(mIndices, new_size, old_size);
		ll_assert_aligned(mIndices,16);
	}
	
	mIndices[mNumIndices++] = idx;
}

void LLVolumeFace::fillFromLegacyData(std::vector<LLVolumeFace::VertexData>& v, std::vector<U16>& idx)
{
	resizeVertices(v.size());
	resizeIndices(idx.size());

	for (U32 i = 0; i < v.size(); ++i)
	{
		mPositions[i] = v[i].getPosition();
		mNormals[i] = v[i].getNormal();
		mTexCoords[i] = v[i].mTexCoord;
	}

	for (U32 i = 0; i < idx.size(); ++i)
	{
		mIndices[i] = idx[i];
	}
}

BOOL LLVolumeFace::createSide(LLVolume* volume, BOOL partial_build)
{
	LL_PROFILE_ZONE_SCOPED_CATEGORY_VOLUME

	LL_CHECK_MEMORY
	BOOL flat = mTypeMask & FLAT_MASK;

	U8 sculpt_type = volume->getParams().getSculptType();
	U8 sculpt_stitching = sculpt_type & LL_SCULPT_TYPE_MASK;
	BOOL sculpt_invert = sculpt_type & LL_SCULPT_FLAG_INVERT;
	BOOL sculpt_mirror = sculpt_type & LL_SCULPT_FLAG_MIRROR;
	BOOL sculpt_reverse_horizontal = (sculpt_invert ? !sculpt_mirror : sculpt_mirror);  // XOR
	
	S32 num_vertices, num_indices;

	const LLAlignedArray<LLVector4a,64>& mesh = volume->getMesh();
	const LLAlignedArray<LLVector4a,64>& profile = volume->getProfile().mProfile;
	const LLAlignedArray<LLPath::PathPt,64>& path_data = volume->getPath().mPath;

	S32 max_s = volume->getProfile().getTotal();

	S32 s, t, i;
	F32 ss, tt;

	num_vertices = mNumS*mNumT;
	num_indices = (mNumS-1)*(mNumT-1)*6;

	partial_build = (num_vertices > mNumVertices || num_indices > mNumIndices) ? FALSE : partial_build;

	if (!partial_build)
	{
		resizeVertices(num_vertices);
		resizeIndices(num_indices);

		if (!volume->isMeshAssetLoaded())
		{
            try
            {
                mEdge.resize(num_indices);
            }
            catch (std::bad_alloc&)
            {
                LL_WARNS("LLVOLUME") << "Resize of mEdge to " << num_indices << " failed" << LL_ENDL;
                return false;
            }
		}
	}

	LL_CHECK_MEMORY

	LLVector4a* pos = (LLVector4a*) mPositions;
	LLVector2* tc = (LLVector2*) mTexCoords;
	F32 begin_stex = floorf(profile[mBeginS][2]);
	S32 num_s = ((mTypeMask & INNER_MASK) && (mTypeMask & FLAT_MASK) && mNumS > 2) ? mNumS/2 : mNumS;

	S32 cur_vertex = 0;
	S32 end_t = mBeginT+mNumT;
	bool test = (mTypeMask & INNER_MASK) && (mTypeMask & FLAT_MASK) && mNumS > 2;

	// Copy the vertices into the array
	for (t = mBeginT; t < end_t; t++)
	{
		tt = path_data[t].mTexT;
		for (s = 0; s < num_s; s++)
		{
			if (mTypeMask & END_MASK)
			{
				if (s)
				{
					ss = 1.f;
				}
				else
				{
					ss = 0.f;
				}
			}
			else
			{
				// Get s value for tex-coord.
                S32 index = mBeginS + s;
                if (index >= profile.size())
                {
                    // edge?
                    ss = flat ? 1.f - begin_stex : 1.f;
                }
				else if (!flat)
				{
					ss = profile[index][2];
				}
				else
				{
					ss = profile[index][2] - begin_stex;
				}
			}

			if (sculpt_reverse_horizontal)
			{
				ss = 1.f - ss;
			}
			
			// Check to see if this triangle wraps around the array.
			if (mBeginS + s >= max_s)
			{
				// We're wrapping
				i = mBeginS + s + max_s*(t-1);
			}
			else
			{
				i = mBeginS + s + max_s*t;
			}

			mesh[i].store4a((F32*)(pos+cur_vertex));
			tc[cur_vertex].set(ss,tt);
		
			cur_vertex++;

			if (test && s > 0)
			{
				mesh[i].store4a((F32*)(pos+cur_vertex));
				tc[cur_vertex].set(ss,tt);
				cur_vertex++;
			}
		}
		
		if ((mTypeMask & INNER_MASK) && (mTypeMask & FLAT_MASK) && mNumS > 2)
		{
			if (mTypeMask & OPEN_MASK)
			{
				s = num_s-1;
			}
			else
			{
				s = 0;
			}

			i = mBeginS + s + max_s*t;
			ss = profile[mBeginS + s][2] - begin_stex;

			mesh[i].store4a((F32*)(pos+cur_vertex));
			tc[cur_vertex].set(ss,tt);
			
			cur_vertex++;
		}
	}	
	LL_CHECK_MEMORY
	
	mCenter->clear();

	LLVector4a* cur_pos = pos;
	LLVector4a* end_pos = pos + mNumVertices;

	//get bounding box for this side
	LLVector4a face_min;
	LLVector4a face_max;
	
	face_min = face_max = *cur_pos++;
		
	while (cur_pos < end_pos)
	{
		update_min_max(face_min, face_max, *cur_pos++);
	}
	// VFExtents change
	mExtents[0] = face_min;
	mExtents[1] = face_max;

	U32 tc_count = mNumVertices;
	if (tc_count%2 == 1)
	{ //odd number of texture coordinates, duplicate last entry to padded end of array
		tc_count++;
		mTexCoords[mNumVertices] = mTexCoords[mNumVertices-1];
	}

	LLVector4a* cur_tc = (LLVector4a*) mTexCoords;
	LLVector4a* end_tc = (LLVector4a*) (mTexCoords+tc_count);

	LLVector4a tc_min; 
	LLVector4a tc_max; 

	tc_min = tc_max = *cur_tc++;

	while (cur_tc < end_tc)
	{
		update_min_max(tc_min, tc_max, *cur_tc++);
	}

	F32* minp = tc_min.getF32ptr();
	F32* maxp = tc_max.getF32ptr();

	mTexCoordExtents[0].mV[0] = llmin(minp[0], minp[2]);
	mTexCoordExtents[0].mV[1] = llmin(minp[1], minp[3]);
	mTexCoordExtents[1].mV[0] = llmax(maxp[0], maxp[2]);
	mTexCoordExtents[1].mV[1] = llmax(maxp[1], maxp[3]);

	mCenter->setAdd(face_min, face_max);
	mCenter->mul(0.5f);

	S32 cur_index = 0;
	S32 cur_edge = 0;
	BOOL flat_face = mTypeMask & FLAT_MASK;

	if (!partial_build)
	{
		// Now we generate the indices.
		for (t = 0; t < (mNumT-1); t++)
		{
			for (s = 0; s < (mNumS-1); s++)
			{	
				mIndices[cur_index++] = s   + mNumS*t;			//bottom left
				mIndices[cur_index++] = s+1 + mNumS*(t+1);		//top right
				mIndices[cur_index++] = s   + mNumS*(t+1);		//top left
				mIndices[cur_index++] = s   + mNumS*t;			//bottom left
				mIndices[cur_index++] = s+1 + mNumS*t;			//bottom right
				mIndices[cur_index++] = s+1 + mNumS*(t+1);		//top right

				mEdge[cur_edge++] = (mNumS-1)*2*t+s*2+1;						//bottom left/top right neighbor face 
				if (t < mNumT-2) {												//top right/top left neighbor face 
					mEdge[cur_edge++] = (mNumS-1)*2*(t+1)+s*2+1;
				}
				else if (mNumT <= 3 || volume->getPath().isOpen() == TRUE) { //no neighbor
					mEdge[cur_edge++] = -1;
				}
				else { //wrap on T
					mEdge[cur_edge++] = s*2+1;
				}
				if (s > 0) {													//top left/bottom left neighbor face
					mEdge[cur_edge++] = (mNumS-1)*2*t+s*2-1;
				}
				else if (flat_face ||  volume->getProfile().isOpen() == TRUE) { //no neighbor
					mEdge[cur_edge++] = -1;
				}
				else {	//wrap on S
					mEdge[cur_edge++] = (mNumS-1)*2*t+(mNumS-2)*2+1;
				}
				
				if (t > 0) {													//bottom left/bottom right neighbor face
					mEdge[cur_edge++] = (mNumS-1)*2*(t-1)+s*2;
				}
				else if (mNumT <= 3 || volume->getPath().isOpen() == TRUE) { //no neighbor
					mEdge[cur_edge++] = -1;
				}
				else { //wrap on T
					mEdge[cur_edge++] = (mNumS-1)*2*(mNumT-2)+s*2;
				}
				if (s < mNumS-2) {												//bottom right/top right neighbor face
					mEdge[cur_edge++] = (mNumS-1)*2*t+(s+1)*2;
				}
				else if (flat_face || volume->getProfile().isOpen() == TRUE) { //no neighbor
					mEdge[cur_edge++] = -1;
				}
				else { //wrap on S
					mEdge[cur_edge++] = (mNumS-1)*2*t;
				}
				mEdge[cur_edge++] = (mNumS-1)*2*t+s*2;							//top right/bottom left neighbor face	
			}
		}
	}

	LL_CHECK_MEMORY

	//clear normals
	F32* dst = (F32*) mNormals;
	F32* end = (F32*) (mNormals+mNumVertices);
	LLVector4a zero = LLVector4a::getZero();

	while (dst < end)
	{
		zero.store4a(dst);
		dst += 4;
	}

	LL_CHECK_MEMORY

	//generate normals 
	U32 count = mNumIndices/3;

	LLVector4a* norm = mNormals;

    static thread_local LLAlignedArray<LLVector4a, 64> triangle_normals;
    try
    {
        triangle_normals.resize(count);
    }
    catch (std::bad_alloc&)
    {
        LL_WARNS("LLVOLUME") << "Resize of triangle_normals to " << count << " failed" << LL_ENDL;
        return false;
    }
	LLVector4a* output = triangle_normals.mArray;
	LLVector4a* end_output = output+count;

	U16* idx = mIndices;

	while (output < end_output)
	{
		LLVector4a b,v1,v2;
		b.load4a((F32*) (pos+idx[0]));
		v1.load4a((F32*) (pos+idx[1]));
		v2.load4a((F32*) (pos+idx[2]));
		
		//calculate triangle normal
		LLVector4a a;
		
		a.setSub(b, v1);
		b.sub(v2);


		LLQuad& vector1 = *((LLQuad*) &v1);
		LLQuad& vector2 = *((LLQuad*) &v2);
		
		LLQuad& amQ = *((LLQuad*) &a);
		LLQuad& bmQ = *((LLQuad*) &b);

		//v1.setCross3(t,v0);
		//setCross3(const LLVector4a& a, const LLVector4a& b)
		// Vectors are stored in memory in w, z, y, x order from high to low
		// Set vector1 = { a[W], a[X], a[Z], a[Y] }
		vector1 = _mm_shuffle_ps( amQ, amQ, _MM_SHUFFLE( 3, 0, 2, 1 ));
		// Set vector2 = { b[W], b[Y], b[X], b[Z] }
		vector2 = _mm_shuffle_ps( bmQ, bmQ, _MM_SHUFFLE( 3, 1, 0, 2 ));
		// mQ = { a[W]*b[W], a[X]*b[Y], a[Z]*b[X], a[Y]*b[Z] }
		vector2 = _mm_mul_ps( vector1, vector2 );
		// vector3 = { a[W], a[Y], a[X], a[Z] }
		amQ = _mm_shuffle_ps( amQ, amQ, _MM_SHUFFLE( 3, 1, 0, 2 ));
		// vector4 = { b[W], b[X], b[Z], b[Y] }
		bmQ = _mm_shuffle_ps( bmQ, bmQ, _MM_SHUFFLE( 3, 0, 2, 1 ));
		// mQ = { 0, a[X]*b[Y] - a[Y]*b[X], a[Z]*b[X] - a[X]*b[Z], a[Y]*b[Z] - a[Z]*b[Y] }
		vector1 = _mm_sub_ps( vector2, _mm_mul_ps( amQ, bmQ ));

		llassert(v1.isFinite3());

		v1.store4a((F32*) output);
		
		
		output++;
		idx += 3;
	}

	idx = mIndices;

	LLVector4a* src = triangle_normals.mArray;
	
	for (U32 i = 0; i < count; i++) //for each triangle
	{
		LLVector4a c;
		c.load4a((F32*) (src++));

		LLVector4a* n0p = norm+idx[0];
		LLVector4a* n1p = norm+idx[1];
		LLVector4a* n2p = norm+idx[2];
		
		idx += 3;

		LLVector4a n0,n1,n2;
		n0.load4a((F32*) n0p);
		n1.load4a((F32*) n1p);
		n2.load4a((F32*) n2p);
		
		n0.add(c);
		n1.add(c);
		n2.add(c);

		llassert(c.isFinite3());

		//even out quad contributions
		switch (i%2+1)
		{
			case 0: n0.add(c); break;
			case 1: n1.add(c); break;
			case 2: n2.add(c); break;
		};

		n0.store4a((F32*) n0p);
		n1.store4a((F32*) n1p);
		n2.store4a((F32*) n2p);
	}
	
	LL_CHECK_MEMORY

	// adjust normals based on wrapping and stitching
	
	LLVector4a top;
	top.setSub(pos[0], pos[mNumS*(mNumT-2)]);
	BOOL s_bottom_converges = (top.dot3(top) < 0.000001f);

	top.setSub(pos[mNumS-1], pos[mNumS*(mNumT-2)+mNumS-1]);
	BOOL s_top_converges = (top.dot3(top) < 0.000001f);

	if (sculpt_stitching == LL_SCULPT_TYPE_NONE)  // logic for non-sculpt volumes
	{
		if (volume->getPath().isOpen() == FALSE)
		{ //wrap normals on T
			for (S32 i = 0; i < mNumS; i++)
			{
				LLVector4a n;
				n.setAdd(norm[i], norm[mNumS*(mNumT-1)+i]);
				norm[i] = n;
				norm[mNumS*(mNumT-1)+i] = n;
			}
		}

		if ((volume->getProfile().isOpen() == FALSE) && !(s_bottom_converges))
		{ //wrap normals on S
			for (S32 i = 0; i < mNumT; i++)
			{
				LLVector4a n;
				n.setAdd(norm[mNumS*i], norm[mNumS*i+mNumS-1]);
				norm[mNumS * i] = n;
				norm[mNumS * i+mNumS-1] = n;
			}
		}
	
		if (volume->getPathType() == LL_PCODE_PATH_CIRCLE &&
			((volume->getProfileType() & LL_PCODE_PROFILE_MASK) == LL_PCODE_PROFILE_CIRCLE_HALF))
		{
			if (s_bottom_converges)
			{ //all lower S have same normal
				for (S32 i = 0; i < mNumT; i++)
				{
					norm[mNumS*i].set(1,0,0);
				}
			}

			if (s_top_converges)
			{ //all upper S have same normal
				for (S32 i = 0; i < mNumT; i++)
				{
					norm[mNumS*i+mNumS-1].set(-1,0,0);
				}
			}
		}
	}
	else  // logic for sculpt volumes
	{
		BOOL average_poles = FALSE;
		BOOL wrap_s = FALSE;
		BOOL wrap_t = FALSE;

		if (sculpt_stitching == LL_SCULPT_TYPE_SPHERE)
			average_poles = TRUE;

		if ((sculpt_stitching == LL_SCULPT_TYPE_SPHERE) ||
			(sculpt_stitching == LL_SCULPT_TYPE_TORUS) ||
			(sculpt_stitching == LL_SCULPT_TYPE_CYLINDER))
			wrap_s = TRUE;

		if (sculpt_stitching == LL_SCULPT_TYPE_TORUS)
			wrap_t = TRUE;
			
		
		if (average_poles)
		{
			// average normals for north pole
		
			LLVector4a average;
			average.clear();

			for (S32 i = 0; i < mNumS; i++)
			{
				average.add(norm[i]);
			}

			// set average
			for (S32 i = 0; i < mNumS; i++)
			{
				norm[i] = average;
			}

			// average normals for south pole
		
			average.clear();

			for (S32 i = 0; i < mNumS; i++)
			{
				average.add(norm[i + mNumS * (mNumT - 1)]);
			}

			// set average
			for (S32 i = 0; i < mNumS; i++)
			{
				norm[i + mNumS * (mNumT - 1)] = average;
			}

		}

		
		if (wrap_s)
		{
			for (S32 i = 0; i < mNumT; i++)
			{
				LLVector4a n;
				n.setAdd(norm[mNumS*i], norm[mNumS*i+mNumS-1]);
				norm[mNumS * i] = n;
				norm[mNumS * i+mNumS-1] = n;
			}
		}

		if (wrap_t)
		{
			for (S32 i = 0; i < mNumS; i++)
			{
				LLVector4a n;
				n.setAdd(norm[i], norm[mNumS*(mNumT-1)+i]);
				norm[i] = n;
				norm[mNumS*(mNumT-1)+i] = n;
			}
		}

	}

	LL_CHECK_MEMORY

	return TRUE;
}

//adapted from Lengyel, Eric. "Computing Tangent Space Basis Vectors for an Arbitrary Mesh". Terathon Software 3D Graphics Library, 2001. http://www.terathon.com/code/tangent.html
void CalculateTangentArray(U32 vertexCount, const LLVector4a *vertex, const LLVector4a *normal,
        const LLVector2 *texcoord, U32 triangleCount, const U16* index_array, LLVector4a *tangent)
{
	LL_PROFILE_ZONE_SCOPED_CATEGORY_VOLUME

    //LLVector4a *tan1 = new LLVector4a[vertexCount * 2];
	LLVector4a* tan1 = (LLVector4a*) ll_aligned_malloc_16(vertexCount*2*sizeof(LLVector4a));
	// new(tan1) LLVector4a;

    LLVector4a* tan2 = tan1 + vertexCount;

    U32 count = vertexCount * 2;
    for (U32 i = 0; i < count; i++)
    {
        tan1[i].clear();
    }

    for (U32 a = 0; a < triangleCount; a++)
    {
        U32 i1 = *index_array++;
        U32 i2 = *index_array++;
        U32 i3 = *index_array++;
        
        const LLVector4a& v1 = vertex[i1];
        const LLVector4a& v2 = vertex[i2];
        const LLVector4a& v3 = vertex[i3];
        
        const LLVector2& w1 = texcoord[i1];
        const LLVector2& w2 = texcoord[i2];
        const LLVector2& w3 = texcoord[i3];
        
		const F32* v1ptr = v1.getF32ptr();
		const F32* v2ptr = v2.getF32ptr();
		const F32* v3ptr = v3.getF32ptr();
		
        float x1 = v2ptr[0] - v1ptr[0];
        float x2 = v3ptr[0] - v1ptr[0];
        float y1 = v2ptr[1] - v1ptr[1];
        float y2 = v3ptr[1] - v1ptr[1];
        float z1 = v2ptr[2] - v1ptr[2];
        float z2 = v3ptr[2] - v1ptr[2];
        
        float s1 = w2.mV[0] - w1.mV[0];
        float s2 = w3.mV[0] - w1.mV[0];
        float t1 = w2.mV[1] - w1.mV[1];
        float t2 = w3.mV[1] - w1.mV[1];
        
		F32 rd = s1*t2-s2*t1;

		float r = ((rd*rd) > FLT_EPSILON) ? (1.0f / rd)
													 : ((rd > 0.0f) ? 1024.f : -1024.f); //some made up large ratio for division by zero

		llassert(llfinite(r));
		llassert(!llisnan(r));

		LLVector4a sdir((t2 * x1 - t1 * x2) * r, (t2 * y1 - t1 * y2) * r,
				(t2 * z1 - t1 * z2) * r);
		LLVector4a tdir((s1 * x2 - s2 * x1) * r, (s1 * y2 - s2 * y1) * r,
				(s1 * z2 - s2 * z1) * r);
        
		tan1[i1].add(sdir);
		tan1[i2].add(sdir);
		tan1[i3].add(sdir);
        
		tan2[i1].add(tdir);
		tan2[i2].add(tdir);
		tan2[i3].add(tdir);
    }
    
    for (U32 a = 0; a < vertexCount; a++)
    {
        LLVector4a n = normal[a];

		const LLVector4a& t = tan1[a];

		LLVector4a ncrosst;
		ncrosst.setCross3(n,t);

        // Gram-Schmidt orthogonalize
        n.mul(n.dot3(t).getF32());

		LLVector4a tsubn;
		tsubn.setSub(t,n);

		if (tsubn.dot3(tsubn).getF32() > F_APPROXIMATELY_ZERO)
		{
			tsubn.normalize3fast();
		
			// Calculate handedness
			F32 handedness = ncrosst.dot3(tan2[a]).getF32() < 0.f ? -1.f : 1.f;
		
			tsubn.getF32ptr()[3] = handedness;

			tangent[a] = tsubn;
		}
		else
		{ //degenerate, make up a value
			tangent[a].set(0,0,1,1);
		}
    }
    
	ll_aligned_free_16(tan1);
}

<|MERGE_RESOLUTION|>--- conflicted
+++ resolved
@@ -2411,20 +2411,12 @@
 		LL_DEBUGS("MeshStreaming") << "Failed to unzip LLSD blob for LoD with code " << uzip_result << " , will probably fetch from sim again." << LL_ENDL;
 		return false;
 	}
-<<<<<<< HEAD
-// <FS:Beq pp Rye> Add non-allocating variants of of unpackVolumeFaces
-=======
->>>>>>> 338aeef7
 	return unpackVolumeFacesInternal(mdl);
 }
 
 bool LLVolume::unpackVolumeFaces(U8* in_data, S32 size)
 {
-<<<<<<< HEAD
-	//input stream is now pointing at a zlib compressed block of LLSD
-=======
 	//input data is now pointing at a zlib compressed block of LLSD
->>>>>>> 338aeef7
 	//decompress block
 	LLSD mdl;
 	U32 uzip_result = LLUZipHelper::unzip_llsd(mdl, in_data, size);
@@ -2438,10 +2430,6 @@
 
 bool LLVolume::unpackVolumeFacesInternal(const LLSD& mdl)
 {
-<<<<<<< HEAD
-// </FS:Beq pp Rye>
-=======
->>>>>>> 338aeef7
 	{
 		U32 face_count = mdl.size();
 
