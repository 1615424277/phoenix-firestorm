--- conflicted
+++ resolved
@@ -5477,29 +5477,6 @@
 
 // data structures for tangent generation
 
-<<<<<<< HEAD
-bool LLVolumeFace::cacheOptimize()
-{ //optimize for vertex cache according to Forsyth method: 
-  // http://home.comcast.net/~tom_forsyth/papers/fast_vert_cache_opt.html
-	
-	llassert(!mOptimized);
-	mOptimized = TRUE;
-
-	// <FS:ND> FIRE-23370/BUG-8801/MAIN-5060/FIRE-29492
-	// cacheOptimize will destroy triangles. This is due to LLVCacheVertexData pointing to vertices in the vector vertex_data.
-	// Once vertex_data is sorted (std::sort(triangle_data.begin(), triangle_data.end()) ) this will invalidate those pointers and
-	// LLVCacheVertexData suddenly does point to unrelated vertices. It is an interesting fact that this is no problem for the
-	// windows version.
-	//
-	
-#ifndef LL_LINUX
-	LLVCacheLRU cache;
-	
-	if (mNumVertices < 3 || mNumIndices < 3)
-	{ //nothing to do
-		return true;
-	}
-=======
 struct MikktData
 {
     LLVolumeFace* face;
@@ -5513,7 +5490,6 @@
         : face(f)
     {
         U32 count = face->mNumIndices;
->>>>>>> 0af4adbb
 
         p.resize(count);
         n.resize(count);
@@ -5616,34 +5592,16 @@
             LLVector3 n(face->mNormals[idx].getF32ptr());
             LLVector3 t(fvTangent);
 
-<<<<<<< HEAD
-	//sort triangle data by score
-	std::sort(triangle_data.begin(), triangle_data.end());
-		
-	std::vector<U16> new_indices;
-=======
             // assert that this tangent hasn't already been set
             llassert(data->t[i].magVec() < 0.1f);
 
             data->t[i].set(fvTangent);
             data->t[i].mV[3] = fSign;
         };
->>>>>>> 0af4adbb
 
         ms.m_setTSpace = nullptr;
 
-<<<<<<< HEAD
-	//prime pump by adding first triangle to cache;
-	tri = &(triangle_data[0]);
-	
-	cache.addTriangle(tri);
-	new_indices.push_back(tri->mVertex[0]->mIdx);
-	new_indices.push_back(tri->mVertex[1]->mIdx);
-	new_indices.push_back(tri->mVertex[2]->mIdx);
-	tri->complete();
-=======
         MikktData data(this);
->>>>>>> 0af4adbb
 
         SMikkTSpaceContext ctx = { &ms, &data };
 
@@ -5698,12 +5656,6 @@
         }
     }
 
-<<<<<<< HEAD
-	//std::string result = llformat("ACMR pre/post: %.3f/%.3f  --  %d triangles %d breaks", pre_acmr, post_acmr, mNumIndices/3, breaks);
-	//LL_INFOS() << result << LL_ENDL;
-#endif
-	
-=======
     // cache optimize index buffer
 
     // meshopt needs scratch space, do some pointer shuffling to avoid an extra index buffer copy
@@ -5715,7 +5667,6 @@
     
     ll_aligned_free_16(src_indices);
 
->>>>>>> 0af4adbb
 	return true;
 }
 
