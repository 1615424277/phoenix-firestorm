/** 

 * @file llvolume.cpp
 *
 * $LicenseInfo:firstyear=2002&license=viewerlgpl$
 * Second Life Viewer Source Code
 * Copyright (C) 2010, Linden Research, Inc.
 * 
 * This library is free software; you can redistribute it and/or
 * modify it under the terms of the GNU Lesser General Public
 * License as published by the Free Software Foundation;
 * version 2.1 of the License only.
 * 
 * This library is distributed in the hope that it will be useful,
 * but WITHOUT ANY WARRANTY; without even the implied warranty of
 * MERCHANTABILITY or FITNESS FOR A PARTICULAR PURPOSE.  See the GNU
 * Lesser General Public License for more details.
 * 
 * You should have received a copy of the GNU Lesser General Public
 * License along with this library; if not, write to the Free Software
 * Foundation, Inc., 51 Franklin Street, Fifth Floor, Boston, MA  02110-1301  USA
 * 
 * Linden Research, Inc., 945 Battery Street, San Francisco, CA  94111  USA
 * $/LicenseInfo$
 */

#include "linden_common.h"
#include "llmemory.h"
#include "llmath.h"

#include <set>
#if !LL_WINDOWS
#include <stdint.h>
#endif

#include "llerror.h"
#include "llmemtype.h"

#include "llvolumemgr.h"
#include "v2math.h"
#include "v3math.h"
#include "v4math.h"
#include "m4math.h"
#include "m3math.h"
#include "llmatrix3a.h"
#include "lloctree.h"
#include "lldarray.h"
#include "llvolume.h"
#include "llvolumeoctree.h"
#include "llstl.h"
#include "llsdserialize.h"
#include "llvector4a.h"
#include "llmatrix4a.h"

#define DEBUG_SILHOUETTE_BINORMALS 0
#define DEBUG_SILHOUETTE_NORMALS 0 // TomY: Use this to display normals using the silhouette
#define DEBUG_SILHOUETTE_EDGE_MAP 0 // DaveP: Use this to display edge map using the silhouette

const F32 CUT_MIN = 0.f;
const F32 CUT_MAX = 1.f;
const F32 MIN_CUT_DELTA = 0.02f;

const F32 HOLLOW_MIN = 0.f;
const F32 HOLLOW_MAX = 0.95f;
const F32 HOLLOW_MAX_SQUARE	= 0.7f;

const F32 TWIST_MIN = -1.f;
const F32 TWIST_MAX =  1.f;

const F32 RATIO_MIN = 0.f;
const F32 RATIO_MAX = 2.f; // Tom Y: Inverted sense here: 0 = top taper, 2 = bottom taper

const F32 HOLE_X_MIN= 0.05f;
const F32 HOLE_X_MAX= 1.0f;

const F32 HOLE_Y_MIN= 0.05f;
const F32 HOLE_Y_MAX= 0.5f;

const F32 SHEAR_MIN = -0.5f;
const F32 SHEAR_MAX =  0.5f;

const F32 REV_MIN = 1.f;
const F32 REV_MAX = 4.f;

const F32 TAPER_MIN = -1.f;
const F32 TAPER_MAX =  1.f;

const F32 SKEW_MIN	= -0.95f;
const F32 SKEW_MAX	=  0.95f;

const F32 SCULPT_MIN_AREA = 0.002f;
const S32 SCULPT_MIN_AREA_DETAIL = 1;

extern BOOL gDebugGL;

void assert_aligned(void* ptr, uintptr_t alignment)
{
#if 0
	uintptr_t t = (uintptr_t) ptr;
	if (t%alignment != 0)
	{
		llerrs << "WTF?" << llendl;
	}
#endif
}

BOOL check_same_clock_dir( const LLVector3& pt1, const LLVector3& pt2, const LLVector3& pt3, const LLVector3& norm)
{    
	LLVector3 test = (pt2-pt1)%(pt3-pt2);

	//answer
	if(test * norm < 0) 
	{
		return FALSE;
	}
	else 
	{
		return TRUE;
	}
} 

BOOL LLLineSegmentBoxIntersect(const LLVector3& start, const LLVector3& end, const LLVector3& center, const LLVector3& size)
{
	return LLLineSegmentBoxIntersect(start.mV, end.mV, center.mV, size.mV);
}

BOOL LLLineSegmentBoxIntersect(const F32* start, const F32* end, const F32* center, const F32* size)
{
	F32 fAWdU[3];
	F32 dir[3];
	F32 diff[3];

	for (U32 i = 0; i < 3; i++)
	{
		dir[i] = 0.5f * (end[i] - start[i]);
		diff[i] = (0.5f * (end[i] + start[i])) - center[i];
		fAWdU[i] = fabsf(dir[i]);
		if(fabsf(diff[i])>size[i] + fAWdU[i]) return false;
	}

	float f;
	f = dir[1] * diff[2] - dir[2] * diff[1];    if(fabsf(f)>size[1]*fAWdU[2] + size[2]*fAWdU[1])  return false;
	f = dir[2] * diff[0] - dir[0] * diff[2];    if(fabsf(f)>size[0]*fAWdU[2] + size[2]*fAWdU[0])  return false;
	f = dir[0] * diff[1] - dir[1] * diff[0];    if(fabsf(f)>size[0]*fAWdU[1] + size[1]*fAWdU[0])  return false;
	
	return true;
}



// intersect test between triangle vert0, vert1, vert2 and a ray from orig in direction dir.
// returns TRUE if intersecting and returns barycentric coordinates in intersection_a, intersection_b,
// and returns the intersection point along dir in intersection_t.

// Moller-Trumbore algorithm
BOOL LLTriangleRayIntersect(const LLVector4a& vert0, const LLVector4a& vert1, const LLVector4a& vert2, const LLVector4a& orig, const LLVector4a& dir,
							F32& intersection_a, F32& intersection_b, F32& intersection_t)
{
	
	/* find vectors for two edges sharing vert0 */
	LLVector4a edge1;
	edge1.setSub(vert1, vert0);
	
	LLVector4a edge2;
	edge2.setSub(vert2, vert0);

	/* begin calculating determinant - also used to calculate U parameter */
	LLVector4a pvec;
	pvec.setCross3(dir, edge2);

	/* if determinant is near zero, ray lies in plane of triangle */
	LLVector4a det;
	det.setAllDot3(edge1, pvec);
	
	if (det.greaterEqual(LLVector4a::getEpsilon()).getGatheredBits() & 0x7)
	{
		/* calculate distance from vert0 to ray origin */
		LLVector4a tvec;
		tvec.setSub(orig, vert0);

		/* calculate U parameter and test bounds */
		LLVector4a u;
		u.setAllDot3(tvec,pvec);

		if ((u.greaterEqual(LLVector4a::getZero()).getGatheredBits() & 0x7) &&
			(u.lessEqual(det).getGatheredBits() & 0x7))
		{
			/* prepare to test V parameter */
			LLVector4a qvec;
			qvec.setCross3(tvec, edge1);
			
			/* calculate V parameter and test bounds */
			LLVector4a v;
			v.setAllDot3(dir, qvec);

			
			//if (!(v < 0.f || u + v > det))

			LLVector4a sum_uv;
			sum_uv.setAdd(u, v);

			S32 v_gequal = v.greaterEqual(LLVector4a::getZero()).getGatheredBits() & 0x7;
			S32 sum_lequal = sum_uv.lessEqual(det).getGatheredBits() & 0x7;

			if (v_gequal  && sum_lequal)
			{
				/* calculate t, scale parameters, ray intersects triangle */
				LLVector4a t;
				t.setAllDot3(edge2,qvec);

				t.div(det);
				u.div(det);
				v.div(det);
				
				intersection_a = u[0];
				intersection_b = v[0];
				intersection_t = t[0];
				return TRUE;
			}
		}
	}
		
	return FALSE;
} 

BOOL LLTriangleRayIntersectTwoSided(const LLVector4a& vert0, const LLVector4a& vert1, const LLVector4a& vert2, const LLVector4a& orig, const LLVector4a& dir,
							F32& intersection_a, F32& intersection_b, F32& intersection_t)
{
	F32 u, v, t;
	
	/* find vectors for two edges sharing vert0 */
	LLVector4a edge1;
	edge1.setSub(vert1, vert0);
	
	
	LLVector4a edge2;
	edge2.setSub(vert2, vert0);

	/* begin calculating determinant - also used to calculate U parameter */
	LLVector4a pvec;
	pvec.setCross3(dir, edge2);

	/* if determinant is near zero, ray lies in plane of triangle */
	F32 det = edge1.dot3(pvec).getF32();

	
	if (det > -F_APPROXIMATELY_ZERO && det < F_APPROXIMATELY_ZERO)
	{
		return FALSE;
	}

	F32 inv_det = 1.f / det;

	/* calculate distance from vert0 to ray origin */
	LLVector4a tvec;
	tvec.setSub(orig, vert0);
	
	/* calculate U parameter and test bounds */
	u = (tvec.dot3(pvec).getF32()) * inv_det;
	if (u < 0.f || u > 1.f)
	{
		return FALSE;
	}

	/* prepare to test V parameter */
	tvec.sub(edge1);
		
	/* calculate V parameter and test bounds */
	v = (dir.dot3(tvec).getF32()) * inv_det;
	
	if (v < 0.f || u + v > 1.f)
	{
		return FALSE;
	}

	/* calculate t, ray intersects triangle */
	t = (edge2.dot3(tvec).getF32()) * inv_det;
	
	intersection_a = u;
	intersection_b = v;
	intersection_t = t;
	
	
	return TRUE;
} 

//helper for non-aligned vectors
BOOL LLTriangleRayIntersect(const LLVector3& vert0, const LLVector3& vert1, const LLVector3& vert2, const LLVector3& orig, const LLVector3& dir,
							F32& intersection_a, F32& intersection_b, F32& intersection_t, BOOL two_sided)
{
	LLVector4a vert0a, vert1a, vert2a, origa, dira;
	vert0a.load3(vert0.mV);
	vert1a.load3(vert1.mV);
	vert2a.load3(vert2.mV);
	origa.load3(orig.mV);
	dira.load3(dir.mV);

	if (two_sided)
	{
		return LLTriangleRayIntersectTwoSided(vert0a, vert1a, vert2a, origa, dira, 
				intersection_a, intersection_b, intersection_t);
	}
	else
	{
		return LLTriangleRayIntersect(vert0a, vert1a, vert2a, origa, dira, 
				intersection_a, intersection_b, intersection_t);
	}
}

class LLVolumeOctreeRebound : public LLOctreeTravelerDepthFirst<LLVolumeTriangle>
{
public:
	const LLVolumeFace* mFace;

	LLVolumeOctreeRebound(const LLVolumeFace* face)
	{
		mFace = face;
	}

	virtual void visit(const LLOctreeNode<LLVolumeTriangle>* branch)
	{ //this is a depth first traversal, so it's safe to assum all children have complete
		//bounding data

		LLVolumeOctreeListener* node = (LLVolumeOctreeListener*) branch->getListener(0);

		LLVector4a& min = node->mExtents[0];
		LLVector4a& max = node->mExtents[1];

		if (!branch->getData().empty())
		{ //node has data, find AABB that binds data set
			const LLVolumeTriangle* tri = *(branch->getData().begin());
			
			//initialize min/max to first available vertex
			min = *(tri->mV[0]);
			max = *(tri->mV[0]);
			
			for (LLOctreeNode<LLVolumeTriangle>::const_element_iter iter = 
				branch->getData().begin(); iter != branch->getData().end(); ++iter)
			{ //for each triangle in node

				//stretch by triangles in node
				tri = *iter;
				
				min.setMin(min, *tri->mV[0]);
				min.setMin(min, *tri->mV[1]);
				min.setMin(min, *tri->mV[2]);

				max.setMax(max, *tri->mV[0]);
				max.setMax(max, *tri->mV[1]);
				max.setMax(max, *tri->mV[2]);
			}
		}
		else if (!branch->getChildren().empty())
		{ //no data, but child nodes exist
			LLVolumeOctreeListener* child = (LLVolumeOctreeListener*) branch->getChild(0)->getListener(0);

			//initialize min/max to extents of first child
			min = child->mExtents[0];
			max = child->mExtents[1];
		}
		else
		{
			llerrs << "WTF? Empty leaf" << llendl;
		}

		for (S32 i = 0; i < branch->getChildCount(); ++i)
		{  //stretch by child extents
			LLVolumeOctreeListener* child = (LLVolumeOctreeListener*) branch->getChild(i)->getListener(0);
			min.setMin(min, child->mExtents[0]);
			max.setMax(max, child->mExtents[1]);
		}

		node->mBounds[0].setAdd(min, max);
		node->mBounds[0].mul(0.5f);

		node->mBounds[1].setSub(max,min);
		node->mBounds[1].mul(0.5f);
	}
};

//-------------------------------------------------------------------
// statics
//-------------------------------------------------------------------


//----------------------------------------------------

LLProfile::Face* LLProfile::addCap(S16 faceID)
{
	LLMemType m1(LLMemType::MTYPE_VOLUME);
	
	Face *face   = vector_append(mFaces, 1);
	
	face->mIndex = 0;
	face->mCount = mTotal;
	face->mScaleU= 1.0f;
	face->mCap   = TRUE;
	face->mFaceID = faceID;
	return face;
}

LLProfile::Face* LLProfile::addFace(S32 i, S32 count, F32 scaleU, S16 faceID, BOOL flat)
{
	LLMemType m1(LLMemType::MTYPE_VOLUME);
	
	Face *face   = vector_append(mFaces, 1);
	
	face->mIndex = i;
	face->mCount = count;
	face->mScaleU= scaleU;

	face->mFlat = flat;
	face->mCap   = FALSE;
	face->mFaceID = faceID;
	return face;
}

// What is the bevel parameter used for? - DJS 04/05/02
// Bevel parameter is currently unused but presumedly would support
// filleted and chamfered corners
void LLProfile::genNGon(const LLProfileParams& params, S32 sides, F32 offset, F32 bevel, F32 ang_scale, S32 split)
{
	LLMemType m1(LLMemType::MTYPE_VOLUME);
	
	// Generate an n-sided "circular" path.
	// 0 is (1,0), and we go counter-clockwise along a circular path from there.
	const F32 tableScale[] = { 1, 1, 1, 0.5f, 0.707107f, 0.53f, 0.525f, 0.5f };
	F32 scale = 0.5f;
	F32 t, t_step, t_first, t_fraction, ang, ang_step;
	LLVector3 pt1,pt2;

	F32 begin  = params.getBegin();
	F32 end    = params.getEnd();

	t_step = 1.0f / sides;
	ang_step = 2.0f*F_PI*t_step*ang_scale;

	// Scale to have size "match" scale.  Compensates to get object to generally fill bounding box.

	S32 total_sides = llround(sides / ang_scale);	// Total number of sides all around

	if (total_sides < 8)
	{
		scale = tableScale[total_sides];
	}

	t_first = floor(begin * sides) / (F32)sides;

	// pt1 is the first point on the fractional face.
	// Starting t and ang values for the first face
	t = t_first;
	ang = 2.0f*F_PI*(t*ang_scale + offset);
	pt1.setVec(cos(ang)*scale,sin(ang)*scale, t);

	// Increment to the next point.
	// pt2 is the end point on the fractional face
	t += t_step;
	ang += ang_step;
	pt2.setVec(cos(ang)*scale,sin(ang)*scale,t);

	t_fraction = (begin - t_first)*sides;

	// Only use if it's not almost exactly on an edge.
	if (t_fraction < 0.9999f)
	{
		LLVector3 new_pt = lerp(pt1, pt2, t_fraction);
		mProfile.push_back(new_pt);
	}

	// There's lots of potential here for floating point error to generate unneeded extra points - DJS 04/05/02
	while (t < end)
	{
		// Iterate through all the integer steps of t.
		pt1.setVec(cos(ang)*scale,sin(ang)*scale,t);

		if (mProfile.size() > 0) {
			LLVector3 p = mProfile[mProfile.size()-1];
			for (S32 i = 0; i < split && mProfile.size() > 0; i++) {
				mProfile.push_back(p+(pt1-p) * 1.0f/(float)(split+1) * (float)(i+1));
			}
		}
		mProfile.push_back(pt1);

		t += t_step;
		ang += ang_step;
	}

	t_fraction = (end - (t - t_step))*sides;

	// pt1 is the first point on the fractional face
	// pt2 is the end point on the fractional face
	pt2.setVec(cos(ang)*scale,sin(ang)*scale,t);

	// Find the fraction that we need to add to the end point.
	t_fraction = (end - (t - t_step))*sides;
	if (t_fraction > 0.0001f)
	{
		LLVector3 new_pt = lerp(pt1, pt2, t_fraction);
		
		if (mProfile.size() > 0) {
			LLVector3 p = mProfile[mProfile.size()-1];
			for (S32 i = 0; i < split && mProfile.size() > 0; i++) {
				mProfile.push_back(p+(new_pt-p) * 1.0f/(float)(split+1) * (float)(i+1));
			}
		}
		mProfile.push_back(new_pt);
	}

	// If we're sliced, the profile is open.
	if ((end - begin)*ang_scale < 0.99f)
	{
		if ((end - begin)*ang_scale > 0.5f)
		{
			mConcave = TRUE;
		}
		else
		{
			mConcave = FALSE;
		}
		mOpen = TRUE;
		if (params.getHollow() <= 0)
		{
			// put center point if not hollow.
			mProfile.push_back(LLVector3(0,0,0));
		}
	}
	else
	{
		// The profile isn't open.
		mOpen = FALSE;
		mConcave = FALSE;
	}

	mTotal = mProfile.size();
}

void LLProfile::genNormals(const LLProfileParams& params)
{
	S32 count = mProfile.size();

	S32 outer_count;
	if (mTotalOut)
	{
		outer_count = mTotalOut;
	}
	else
	{
		outer_count = mTotal / 2;
	}

	mEdgeNormals.resize(count * 2);
	mEdgeCenters.resize(count * 2);
	mNormals.resize(count);

	LLVector2 pt0,pt1;

	BOOL hollow = (params.getHollow() > 0);

	S32 i0, i1, i2, i3, i4;

	// Parametrically generate normal
	for (i2 = 0; i2 < count; i2++)
	{
		mNormals[i2].mV[0] = mProfile[i2].mV[0];
		mNormals[i2].mV[1] = mProfile[i2].mV[1];
		if (hollow && (i2 >= outer_count))
		{
			mNormals[i2] *= -1.f;
		}
		if (mNormals[i2].magVec() < 0.001)
		{
			// Special case for point at center, get adjacent points.
			i1 = (i2 - 1) >= 0 ? i2 - 1 : count - 1;
			i0 = (i1 - 1) >= 0 ? i1 - 1 : count - 1;
			i3 = (i2 + 1) < count ? i2 + 1 : 0;
			i4 = (i3 + 1) < count ? i3 + 1 : 0;

			pt0.setVec(mProfile[i1].mV[VX] + mProfile[i1].mV[VX] - mProfile[i0].mV[VX], 
				mProfile[i1].mV[VY] + mProfile[i1].mV[VY] - mProfile[i0].mV[VY]);
			pt1.setVec(mProfile[i3].mV[VX] + mProfile[i3].mV[VX] - mProfile[i4].mV[VX], 
				mProfile[i3].mV[VY] + mProfile[i3].mV[VY] - mProfile[i4].mV[VY]);

			mNormals[i2] = pt0 + pt1;
			mNormals[i2] *= 0.5f;
		}
		mNormals[i2].normVec();
	}

	S32 num_normal_sets = isConcave() ? 2 : 1;
	for (S32 normal_set = 0; normal_set < num_normal_sets; normal_set++)
	{
		S32 point_num;
		for (point_num = 0; point_num < mTotal; point_num++)
		{
			LLVector3 point_1 = mProfile[point_num];
			point_1.mV[VZ] = 0.f;

			LLVector3 point_2;
			
			if (isConcave() && normal_set == 0 && point_num == (mTotal - 1) / 2)
			{
				point_2 = mProfile[mTotal - 1];
			}
			else if (isConcave() && normal_set == 1 && point_num == mTotal - 1)
			{
				point_2 = mProfile[(mTotal - 1) / 2];
			}
			else
			{
				LLVector3 delta_pos;
				S32 neighbor_point = (point_num + 1) % mTotal;
				while(delta_pos.magVecSquared() < 0.01f * 0.01f)
				{
					point_2 = mProfile[neighbor_point];
					delta_pos = point_2 - point_1;
					neighbor_point = (neighbor_point + 1) % mTotal;
					if (neighbor_point == point_num)
					{
						break;
					}
				}
			}

			point_2.mV[VZ] = 0.f;
			LLVector3 face_normal = (point_2 - point_1) % LLVector3::z_axis;
			face_normal.normVec();
			mEdgeNormals[normal_set * count + point_num] = face_normal;
			mEdgeCenters[normal_set * count + point_num] = lerp(point_1, point_2, 0.5f);
		}
	}
}


// Hollow is percent of the original bounding box, not of this particular
// profile's geometry.  Thus, a swept triangle needs lower hollow values than
// a swept square.
LLProfile::Face* LLProfile::addHole(const LLProfileParams& params, BOOL flat, F32 sides, F32 offset, F32 box_hollow, F32 ang_scale, S32 split)
{
	// Note that addHole will NOT work for non-"circular" profiles, if we ever decide to use them.

	// Total add has number of vertices on outside.
	mTotalOut = mTotal;

	// Why is the "bevel" parameter -1? DJS 04/05/02
	genNGon(params, llfloor(sides),offset,-1, ang_scale, split);

	Face *face = addFace(mTotalOut, mTotal-mTotalOut,0,LL_FACE_INNER_SIDE, flat);

	std::vector<LLVector3> pt;
	pt.resize(mTotal) ;

	for (S32 i=mTotalOut;i<mTotal;i++)
	{
		pt[i] = mProfile[i] * box_hollow;
	}

	S32 j=mTotal-1;
	for (S32 i=mTotalOut;i<mTotal;i++)
	{
		mProfile[i] = pt[j--];
	}

	for (S32 i=0;i<(S32)mFaces.size();i++) 
	{
		if (mFaces[i].mCap)
		{
			mFaces[i].mCount *= 2;
		}
	}

	return face;
}



BOOL LLProfile::generate(const LLProfileParams& params, BOOL path_open,F32 detail, S32 split,
						 BOOL is_sculpted, S32 sculpt_size)
{
	LLMemType m1(LLMemType::MTYPE_VOLUME);
	
	if ((!mDirty) && (!is_sculpted))
	{
		return FALSE;
	}
	mDirty = FALSE;

	if (detail < MIN_LOD)
	{
		llinfos << "Generating profile with LOD < MIN_LOD.  CLAMPING" << llendl;
		detail = MIN_LOD;
	}

	mProfile.clear();
	mFaces.clear();

	// Generate the face data
	S32 i;
	F32 begin = params.getBegin();
	F32 end = params.getEnd();
	F32 hollow = params.getHollow();

	// Quick validation to eliminate some server crashes.
	if (begin > end - 0.01f)
	{
		llwarns << "LLProfile::generate() assertion failed (begin >= end)" << llendl;
		return FALSE;
	}

	S32 face_num = 0;

	switch (params.getCurveType() & LL_PCODE_PROFILE_MASK)
	{
	case LL_PCODE_PROFILE_SQUARE:
		{
			genNGon(params, 4,-0.375, 0, 1, split);
			if (path_open)
			{
				addCap (LL_FACE_PATH_BEGIN);
			}

			for (i = llfloor(begin * 4.f); i < llfloor(end * 4.f + .999f); i++)
			{
				addFace((face_num++) * (split +1), split+2, 1, LL_FACE_OUTER_SIDE_0 << i, TRUE);
			}

			for (i = 0; i <(S32) mProfile.size(); i++)
			{
				// Scale by 4 to generate proper tex coords.
				mProfile[i].mV[2] *= 4.f;
			}

			if (hollow)
			{
				switch (params.getCurveType() & LL_PCODE_HOLE_MASK)
				{
				case LL_PCODE_HOLE_TRIANGLE:
					// This offset is not correct, but we can't change it now... DK 11/17/04
				  	addHole(params, TRUE, 3, -0.375f, hollow, 1.f, split);
					break;
				case LL_PCODE_HOLE_CIRCLE:
					// TODO: Compute actual detail levels for cubes
				  	addHole(params, FALSE, MIN_DETAIL_FACES * detail, -0.375f, hollow, 1.f);
					break;
				case LL_PCODE_HOLE_SAME:
				case LL_PCODE_HOLE_SQUARE:
				default:
					addHole(params, TRUE, 4, -0.375f, hollow, 1.f, split);
					break;
				}
			}
			
			if (path_open) {
				mFaces[0].mCount = mTotal;
			}
		}
		break;
	case  LL_PCODE_PROFILE_ISOTRI:
	case  LL_PCODE_PROFILE_RIGHTTRI:
	case  LL_PCODE_PROFILE_EQUALTRI:
		{
			genNGon(params, 3,0, 0, 1, split);
			for (i = 0; i <(S32) mProfile.size(); i++)
			{
				// Scale by 3 to generate proper tex coords.
				mProfile[i].mV[2] *= 3.f;
			}

			if (path_open)
			{
				addCap(LL_FACE_PATH_BEGIN);
			}

			for (i = llfloor(begin * 3.f); i < llfloor(end * 3.f + .999f); i++)
			{
				addFace((face_num++) * (split +1), split+2, 1, LL_FACE_OUTER_SIDE_0 << i, TRUE);
			}
			if (hollow)
			{
				// Swept triangles need smaller hollowness values,
				// because the triangle doesn't fill the bounding box.
				F32 triangle_hollow = hollow / 2.f;

				switch (params.getCurveType() & LL_PCODE_HOLE_MASK)
				{
				case LL_PCODE_HOLE_CIRCLE:
					// TODO: Actually generate level of detail for triangles
					addHole(params, FALSE, MIN_DETAIL_FACES * detail, 0, triangle_hollow, 1.f);
					break;
				case LL_PCODE_HOLE_SQUARE:
					addHole(params, TRUE, 4, 0, triangle_hollow, 1.f, split);
					break;
				case LL_PCODE_HOLE_SAME:
				case LL_PCODE_HOLE_TRIANGLE:
				default:
					addHole(params, TRUE, 3, 0, triangle_hollow, 1.f, split);
					break;
				}
			}
		}
		break;
	case LL_PCODE_PROFILE_CIRCLE:
		{
			// If this has a square hollow, we should adjust the
			// number of faces a bit so that the geometry lines up.
			U8 hole_type=0;
			F32 circle_detail = MIN_DETAIL_FACES * detail;
			if (hollow)
			{
				hole_type = params.getCurveType() & LL_PCODE_HOLE_MASK;
				if (hole_type == LL_PCODE_HOLE_SQUARE)
				{
					// Snap to the next multiple of four sides,
					// so that corners line up.
					circle_detail = llceil(circle_detail / 4.0f) * 4.0f;
				}
			}

			S32 sides = (S32)circle_detail;

			if (is_sculpted)
				sides = sculpt_size;
			
			genNGon(params, sides);
			
			if (path_open)
			{
				addCap (LL_FACE_PATH_BEGIN);
			}

			if (mOpen && !hollow)
			{
				addFace(0,mTotal-1,0,LL_FACE_OUTER_SIDE_0, FALSE);
			}
			else
			{
				addFace(0,mTotal,0,LL_FACE_OUTER_SIDE_0, FALSE);
			}

			if (hollow)
			{
				switch (hole_type)
				{
				case LL_PCODE_HOLE_SQUARE:
					addHole(params, TRUE, 4, 0, hollow, 1.f, split);
					break;
				case LL_PCODE_HOLE_TRIANGLE:
					addHole(params, TRUE, 3, 0, hollow, 1.f, split);
					break;
				case LL_PCODE_HOLE_CIRCLE:
				case LL_PCODE_HOLE_SAME:
				default:
					addHole(params, FALSE, circle_detail, 0, hollow, 1.f);
					break;
				}
			}
		}
		break;
	case LL_PCODE_PROFILE_CIRCLE_HALF:
		{
			// If this has a square hollow, we should adjust the
			// number of faces a bit so that the geometry lines up.
			U8 hole_type=0;
			// Number of faces is cut in half because it's only a half-circle.
			F32 circle_detail = MIN_DETAIL_FACES * detail * 0.5f;
			if (hollow)
			{
				hole_type = params.getCurveType() & LL_PCODE_HOLE_MASK;
				if (hole_type == LL_PCODE_HOLE_SQUARE)
				{
					// Snap to the next multiple of four sides (div 2),
					// so that corners line up.
					circle_detail = llceil(circle_detail / 2.0f) * 2.0f;
				}
			}
			genNGon(params, llfloor(circle_detail), 0.5f, 0.f, 0.5f);
			if (path_open)
			{
				addCap(LL_FACE_PATH_BEGIN);
			}
			if (mOpen && !params.getHollow())
			{
				addFace(0,mTotal-1,0,LL_FACE_OUTER_SIDE_0, FALSE);
			}
			else
			{
				addFace(0,mTotal,0,LL_FACE_OUTER_SIDE_0, FALSE);
			}

			if (hollow)
			{
				switch (hole_type)
				{
				case LL_PCODE_HOLE_SQUARE:
					addHole(params, TRUE, 2, 0.5f, hollow, 0.5f, split);
					break;
				case LL_PCODE_HOLE_TRIANGLE:
					addHole(params, TRUE, 3,  0.5f, hollow, 0.5f, split);
					break;
				case LL_PCODE_HOLE_CIRCLE:
				case LL_PCODE_HOLE_SAME:
				default:
					addHole(params, FALSE, circle_detail,  0.5f, hollow, 0.5f);
					break;
				}
			}

			// Special case for openness of sphere
			if ((params.getEnd() - params.getBegin()) < 1.f)
			{
				mOpen = TRUE;
			}
			else if (!hollow)
			{
				mOpen = FALSE;
				mProfile.push_back(mProfile[0]);
				mTotal++;
			}
		}
		break;
	default:
	    llerrs << "Unknown profile: getCurveType()=" << params.getCurveType() << llendl;
		break;
	};

	if (path_open)
	{
		addCap(LL_FACE_PATH_END); // bottom
	}
	
	if ( mOpen) // interior edge caps
	{
		addFace(mTotal-1, 2,0.5,LL_FACE_PROFILE_BEGIN, TRUE); 

		if (hollow)
		{
			addFace(mTotalOut-1, 2,0.5,LL_FACE_PROFILE_END, TRUE);
		}
		else
		{
			addFace(mTotal-2, 2,0.5,LL_FACE_PROFILE_END, TRUE);
		}
	}
	
	//genNormals(params);

	return TRUE;
}



BOOL LLProfileParams::importFile(LLFILE *fp)
{
	LLMemType m1(LLMemType::MTYPE_VOLUME);
	
	const S32 BUFSIZE = 16384;
	char buffer[BUFSIZE];	/* Flawfinder: ignore */
	// *NOTE: changing the size or type of these buffers will require
	// changing the sscanf below.
	char keyword[256];	/* Flawfinder: ignore */
	char valuestr[256];	/* Flawfinder: ignore */
	keyword[0] = 0;
	valuestr[0] = 0;
	F32 tempF32;
	U32 tempU32;

	while (!feof(fp))
	{
		if (fgets(buffer, BUFSIZE, fp) == NULL)
		{
			buffer[0] = '\0';
		}
		
		sscanf(	/* Flawfinder: ignore */
			buffer,
			" %255s %255s",
			keyword, valuestr);
		if (!strcmp("{", keyword))
		{
			continue;
		}
		if (!strcmp("}",keyword))
		{
			break;
		}
		else if (!strcmp("curve", keyword))
		{
			sscanf(valuestr,"%d",&tempU32);
			setCurveType((U8) tempU32);
		}
		else if (!strcmp("begin",keyword))
		{
			sscanf(valuestr,"%g",&tempF32);
			setBegin(tempF32);
		}
		else if (!strcmp("end",keyword))
		{
			sscanf(valuestr,"%g",&tempF32);
			setEnd(tempF32);
		}
		else if (!strcmp("hollow",keyword))
		{
			sscanf(valuestr,"%g",&tempF32);
			setHollow(tempF32);
		}
		else
		{
			llwarns << "unknown keyword " << keyword << " in profile import" << llendl;
		}
	}

	return TRUE;
}


BOOL LLProfileParams::exportFile(LLFILE *fp) const
{
	fprintf(fp,"\t\tprofile 0\n");
	fprintf(fp,"\t\t{\n");
	fprintf(fp,"\t\t\tcurve\t%d\n", getCurveType());
	fprintf(fp,"\t\t\tbegin\t%g\n", getBegin());
	fprintf(fp,"\t\t\tend\t%g\n", getEnd());
	fprintf(fp,"\t\t\thollow\t%g\n", getHollow());
	fprintf(fp, "\t\t}\n");
	return TRUE;
}


BOOL LLProfileParams::importLegacyStream(std::istream& input_stream)
{
	LLMemType m1(LLMemType::MTYPE_VOLUME);
	
	const S32 BUFSIZE = 16384;
	char buffer[BUFSIZE];	/* Flawfinder: ignore */
	// *NOTE: changing the size or type of these buffers will require
	// changing the sscanf below.
	char keyword[256];	/* Flawfinder: ignore */
	char valuestr[256];	/* Flawfinder: ignore */
	keyword[0] = 0;
	valuestr[0] = 0;
	F32 tempF32;
	U32 tempU32;

	while (input_stream.good())
	{
		input_stream.getline(buffer, BUFSIZE);
		sscanf(	/* Flawfinder: ignore */
			buffer,
			" %255s %255s",
			keyword,
			valuestr);
		if (!strcmp("{", keyword))
		{
			continue;
		}
		if (!strcmp("}",keyword))
		{
			break;
		}
		else if (!strcmp("curve", keyword))
		{
			sscanf(valuestr,"%d",&tempU32);
			setCurveType((U8) tempU32);
		}
		else if (!strcmp("begin",keyword))
		{
			sscanf(valuestr,"%g",&tempF32);
			setBegin(tempF32);
		}
		else if (!strcmp("end",keyword))
		{
			sscanf(valuestr,"%g",&tempF32);
			setEnd(tempF32);
		}
		else if (!strcmp("hollow",keyword))
		{
			sscanf(valuestr,"%g",&tempF32);
			setHollow(tempF32);
		}
		else
		{
 		llwarns << "unknown keyword " << keyword << " in profile import" << llendl;
		}
	}

	return TRUE;
}


BOOL LLProfileParams::exportLegacyStream(std::ostream& output_stream) const
{
	output_stream <<"\t\tprofile 0\n";
	output_stream <<"\t\t{\n";
	output_stream <<"\t\t\tcurve\t" << (S32) getCurveType() << "\n";
	output_stream <<"\t\t\tbegin\t" << getBegin() << "\n";
	output_stream <<"\t\t\tend\t" << getEnd() << "\n";
	output_stream <<"\t\t\thollow\t" << getHollow() << "\n";
	output_stream << "\t\t}\n";
	return TRUE;
}

LLSD LLProfileParams::asLLSD() const
{
	LLSD sd;

	sd["curve"] = getCurveType();
	sd["begin"] = getBegin();
	sd["end"] = getEnd();
	sd["hollow"] = getHollow();
	return sd;
}

bool LLProfileParams::fromLLSD(LLSD& sd)
{
	setCurveType(sd["curve"].asInteger());
	setBegin((F32)sd["begin"].asReal());
	setEnd((F32)sd["end"].asReal());
	setHollow((F32)sd["hollow"].asReal());
	return true;
}

void LLProfileParams::copyParams(const LLProfileParams &params)
{
	LLMemType m1(LLMemType::MTYPE_VOLUME);
	setCurveType(params.getCurveType());
	setBegin(params.getBegin());
	setEnd(params.getEnd());
	setHollow(params.getHollow());
}


LLPath::~LLPath()
{
}

void LLPath::genNGon(const LLPathParams& params, S32 sides, F32 startOff, F32 end_scale, F32 twist_scale)
{
	// Generates a circular path, starting at (1, 0, 0), counterclockwise along the xz plane.
	const F32 tableScale[] = { 1, 1, 1, 0.5f, 0.707107f, 0.53f, 0.525f, 0.5f };

	F32 revolutions = params.getRevolutions();
	F32 skew		= params.getSkew();
	F32 skew_mag	= fabs(skew);
	F32 hole_x		= params.getScaleX() * (1.0f - skew_mag);
	F32 hole_y		= params.getScaleY();

	// Calculate taper begin/end for x,y (Negative means taper the beginning)
	F32 taper_x_begin	= 1.0f;
	F32 taper_x_end		= 1.0f - params.getTaperX();
	F32	taper_y_begin	= 1.0f;
	F32	taper_y_end		= 1.0f - params.getTaperY();

	if ( taper_x_end > 1.0f )
	{
		// Flip tapering.
		taper_x_begin	= 2.0f - taper_x_end;
		taper_x_end		= 1.0f;
	}
	if ( taper_y_end > 1.0f )
	{
		// Flip tapering.
		taper_y_begin	= 2.0f - taper_y_end;
		taper_y_end		= 1.0f;
	}

	// For spheres, the radius is usually zero.
	F32 radius_start = 0.5f;
	if (sides < 8)
	{
		radius_start = tableScale[sides];
	}

	// Scale the radius to take the hole size into account.
	radius_start *= 1.0f - hole_y;
	
	// Now check the radius offset to calculate the start,end radius.  (Negative means
	// decrease the start radius instead).
	F32 radius_end    = radius_start;
	F32 radius_offset = params.getRadiusOffset();
	if (radius_offset < 0.f)
	{
		radius_start *= 1.f + radius_offset;
	}
	else
	{
		radius_end   *= 1.f - radius_offset;
	}	

	// Is the path NOT a closed loop?
	mOpen = ( (params.getEnd()*end_scale - params.getBegin() < 1.0f) ||
		      (skew_mag > 0.001f) ||
			  (fabs(taper_x_end - taper_x_begin) > 0.001f) ||
			  (fabs(taper_y_end - taper_y_begin) > 0.001f) ||
			  (fabs(radius_end - radius_start) > 0.001f) );

	F32 ang, c, s;
	LLQuaternion twist, qang;
	PathPt *pt;
	LLVector3 path_axis (1.f, 0.f, 0.f);
	//LLVector3 twist_axis(0.f, 0.f, 1.f);
	F32 twist_begin = params.getTwistBegin() * twist_scale;
	F32 twist_end	= params.getTwist() * twist_scale;

	// We run through this once before the main loop, to make sure
	// the path begins at the correct cut.
	F32 step= 1.0f / sides;
	F32 t	= params.getBegin();
	pt		= vector_append(mPath, 1);
	ang		= 2.0f*F_PI*revolutions * t;
	s		= sin(ang)*lerp(radius_start, radius_end, t);	
	c		= cos(ang)*lerp(radius_start, radius_end, t);


	pt->mPos.setVec(0 + lerp(0,params.getShear().mV[0],s)
					  + lerp(-skew ,skew, t) * 0.5f,
					c + lerp(0,params.getShear().mV[1],s), 
					s);
	pt->mScale.mV[VX] = hole_x * lerp(taper_x_begin, taper_x_end, t);
	pt->mScale.mV[VY] = hole_y * lerp(taper_y_begin, taper_y_end, t);
	pt->mTexT  = t;
	
	// Twist rotates the path along the x,y plane (I think) - DJS 04/05/02
	twist.setQuat  (lerp(twist_begin,twist_end,t) * 2.f * F_PI - F_PI,0,0,1);
	// Rotate the point around the circle's center.
	qang.setQuat   (ang,path_axis);
	pt->mRot   = twist * qang;

	t+=step;

	// Snap to a quantized parameter, so that cut does not
	// affect most sample points.
	t = ((S32)(t * sides)) / (F32)sides;

	// Run through the non-cut dependent points.
	while (t < params.getEnd())
	{
		pt		= vector_append(mPath, 1);

		ang = 2.0f*F_PI*revolutions * t;
		c   = cos(ang)*lerp(radius_start, radius_end, t);
		s   = sin(ang)*lerp(radius_start, radius_end, t);

		pt->mPos.setVec(0 + lerp(0,params.getShear().mV[0],s)
					      + lerp(-skew ,skew, t) * 0.5f,
						c + lerp(0,params.getShear().mV[1],s), 
						s);

		pt->mScale.mV[VX] = hole_x * lerp(taper_x_begin, taper_x_end, t);
		pt->mScale.mV[VY] = hole_y * lerp(taper_y_begin, taper_y_end, t);
		pt->mTexT  = t;

		// Twist rotates the path along the x,y plane (I think) - DJS 04/05/02
		twist.setQuat  (lerp(twist_begin,twist_end,t) * 2.f * F_PI - F_PI,0,0,1);
		// Rotate the point around the circle's center.
		qang.setQuat   (ang,path_axis);
		pt->mRot	= twist * qang;

		t+=step;
	}

	// Make one final pass for the end cut.
	t = params.getEnd();
	pt		= vector_append(mPath, 1);
	ang = 2.0f*F_PI*revolutions * t;
	c   = cos(ang)*lerp(radius_start, radius_end, t);
	s   = sin(ang)*lerp(radius_start, radius_end, t);

	pt->mPos.setVec(0 + lerp(0,params.getShear().mV[0],s)
					  + lerp(-skew ,skew, t) * 0.5f,
					c + lerp(0,params.getShear().mV[1],s), 
					s);
	pt->mScale.mV[VX] = hole_x * lerp(taper_x_begin, taper_x_end, t);
	pt->mScale.mV[VY] = hole_y * lerp(taper_y_begin, taper_y_end, t);
	pt->mTexT  = t;
	
	// Twist rotates the path along the x,y plane (I think) - DJS 04/05/02
	twist.setQuat  (lerp(twist_begin,twist_end,t) * 2.f * F_PI - F_PI,0,0,1);
	// Rotate the point around the circle's center.
	qang.setQuat   (ang,path_axis);
	pt->mRot   = twist * qang;

	mTotal = mPath.size();
}

const LLVector2 LLPathParams::getBeginScale() const
{
	LLVector2 begin_scale(1.f, 1.f);
	if (getScaleX() > 1)
	{
		begin_scale.mV[0] = 2-getScaleX();
	}
	if (getScaleY() > 1)
	{
		begin_scale.mV[1] = 2-getScaleY();
	}
	return begin_scale;
}

const LLVector2 LLPathParams::getEndScale() const
{
	LLVector2 end_scale(1.f, 1.f);
	if (getScaleX() < 1)
	{
		end_scale.mV[0] = getScaleX();
	}
	if (getScaleY() < 1)
	{
		end_scale.mV[1] = getScaleY();
	}
	return end_scale;
}

BOOL LLPath::generate(const LLPathParams& params, F32 detail, S32 split,
					  BOOL is_sculpted, S32 sculpt_size)
{
	LLMemType m1(LLMemType::MTYPE_VOLUME);
	
	if ((!mDirty) && (!is_sculpted))
	{
		return FALSE;
	}

	if (detail < MIN_LOD)
	{
		llinfos << "Generating path with LOD < MIN!  Clamping to 1" << llendl;
		detail = MIN_LOD;
	}

	mDirty = FALSE;
	S32 np = 2; // hardcode for line

	mPath.clear();
	mOpen = TRUE;

	// Is this 0xf0 mask really necessary?  DK 03/02/05
	switch (params.getCurveType() & 0xf0)
	{
	default:
	case LL_PCODE_PATH_LINE:
		{
			// Take the begin/end twist into account for detail.
			np    = llfloor(fabs(params.getTwistBegin() - params.getTwist()) * 3.5f * (detail-0.5f)) + 2;
			if (np < split+2)
			{
				np = split+2;
			}

			mStep = 1.0f / (np-1);
			
			mPath.resize(np);

			LLVector2 start_scale = params.getBeginScale();
			LLVector2 end_scale = params.getEndScale();

			for (S32 i=0;i<np;i++)
			{
				F32 t = lerp(params.getBegin(),params.getEnd(),(F32)i * mStep);
				mPath[i].mPos.setVec(lerp(0,params.getShear().mV[0],t),
									 lerp(0,params.getShear().mV[1],t),
									 t - 0.5f);
				mPath[i].mRot.setQuat(lerp(F_PI * params.getTwistBegin(),F_PI * params.getTwist(),t),0,0,1);
				mPath[i].mScale.mV[0] = lerp(start_scale.mV[0],end_scale.mV[0],t);
				mPath[i].mScale.mV[1] = lerp(start_scale.mV[1],end_scale.mV[1],t);
				mPath[i].mTexT        = t;
			}
		}
		break;

	case LL_PCODE_PATH_CIRCLE:
		{
			// Increase the detail as the revolutions and twist increase.
			F32 twist_mag = fabs(params.getTwistBegin() - params.getTwist());

			S32 sides = (S32)llfloor(llfloor((MIN_DETAIL_FACES * detail + twist_mag * 3.5f * (detail-0.5f))) * params.getRevolutions());

			if (is_sculpted)
				sides = sculpt_size;
			
			genNGon(params, sides);
		}
		break;

	case LL_PCODE_PATH_CIRCLE2:
		{
			if (params.getEnd() - params.getBegin() >= 0.99f &&
				params.getScaleX() >= .99f)
			{
				mOpen = FALSE;
			}

			//genNGon(params, llfloor(MIN_DETAIL_FACES * detail), 4.f, 0.f);
			genNGon(params, llfloor(MIN_DETAIL_FACES * detail));

			F32 t     = 0.f;
			F32 tStep = 1.0f / mPath.size();

			F32 toggle = 0.5f;
			for (S32 i=0;i<(S32)mPath.size();i++)
			{
				mPath[i].mPos.mV[0] = toggle;
				if (toggle == 0.5f)
					toggle = -0.5f;
				else
					toggle = 0.5f;
				t += tStep;
			}
		}

		break;

	case LL_PCODE_PATH_TEST:

		np     = 5;
		mStep = 1.0f / (np-1);
		
		mPath.resize(np);

		for (S32 i=0;i<np;i++)
		{
			F32 t = (F32)i * mStep;
			mPath[i].mPos.setVec(0,
								lerp(0,   -sin(F_PI*params.getTwist()*t)*0.5f,t),
								lerp(-0.5, cos(F_PI*params.getTwist()*t)*0.5f,t));
			mPath[i].mScale.mV[0] = lerp(1,params.getScale().mV[0],t);
			mPath[i].mScale.mV[1] = lerp(1,params.getScale().mV[1],t);
			mPath[i].mTexT  = t;
			mPath[i].mRot.setQuat(F_PI * params.getTwist() * t,1,0,0);
		}

		break;
	};

	if (params.getTwist() != params.getTwistBegin()) mOpen = TRUE;

	//if ((int(fabsf(params.getTwist() - params.getTwistBegin())*100))%100 != 0) {
	//	mOpen = TRUE;
	//}
	
	return TRUE;
}

BOOL LLDynamicPath::generate(const LLPathParams& params, F32 detail, S32 split,
							 BOOL is_sculpted, S32 sculpt_size)
{
	LLMemType m1(LLMemType::MTYPE_VOLUME);
	
	mOpen = TRUE; // Draw end caps
	if (getPathLength() == 0)
	{
		// Path hasn't been generated yet.
		// Some algorithms later assume at least TWO path points.
		resizePath(2);
		for (U32 i = 0; i < 2; i++)
		{
			mPath[i].mPos.setVec(0, 0, 0);
			mPath[i].mRot.setQuat(0, 0, 0);
			mPath[i].mScale.setVec(1, 1);
			mPath[i].mTexT = 0;
		}
	}

	return TRUE;
}


BOOL LLPathParams::importFile(LLFILE *fp)
{
	LLMemType m1(LLMemType::MTYPE_VOLUME);
	
	const S32 BUFSIZE = 16384;
	char buffer[BUFSIZE];	/* Flawfinder: ignore */
	// *NOTE: changing the size or type of these buffers will require
	// changing the sscanf below.
	char keyword[256];	/* Flawfinder: ignore */
	char valuestr[256];	/* Flawfinder: ignore */
	keyword[0] = 0;
	valuestr[0] = 0;

	F32 tempF32;
	F32 x, y;
	U32 tempU32;

	while (!feof(fp))
	{
		if (fgets(buffer, BUFSIZE, fp) == NULL)
		{
			buffer[0] = '\0';
		}
		
		sscanf(	/* Flawfinder: ignore */
			buffer,
			" %255s %255s",
			keyword, valuestr);
		if (!strcmp("{", keyword))
		{
			continue;
		}
		if (!strcmp("}",keyword))
		{
			break;
		}
		else if (!strcmp("curve", keyword))
		{
			sscanf(valuestr,"%d",&tempU32);
			setCurveType((U8) tempU32);
		}
		else if (!strcmp("begin",keyword))
		{
			sscanf(valuestr,"%g",&tempF32);
			setBegin(tempF32);
		}
		else if (!strcmp("end",keyword))
		{
			sscanf(valuestr,"%g",&tempF32);
			setEnd(tempF32);
		}
		else if (!strcmp("scale",keyword))
		{
			// Legacy for one dimensional scale per path
			sscanf(valuestr,"%g",&tempF32);
			setScale(tempF32, tempF32);
		}
		else if (!strcmp("scale_x", keyword))
		{
			sscanf(valuestr, "%g", &x);
			setScaleX(x);
		}
		else if (!strcmp("scale_y", keyword))
		{
			sscanf(valuestr, "%g", &y);
			setScaleY(y);
		}
		else if (!strcmp("shear_x", keyword))
		{
			sscanf(valuestr, "%g", &x);
			setShearX(x);
		}
		else if (!strcmp("shear_y", keyword))
		{
			sscanf(valuestr, "%g", &y);
			setShearY(y);
		}
		else if (!strcmp("twist",keyword))
		{
			sscanf(valuestr,"%g",&tempF32);
			setTwist(tempF32);
		}
		else if (!strcmp("twist_begin", keyword))
		{
			sscanf(valuestr, "%g", &y);
			setTwistBegin(y);
		}
		else if (!strcmp("radius_offset", keyword))
		{
			sscanf(valuestr, "%g", &y);
			setRadiusOffset(y);
		}
		else if (!strcmp("taper_x", keyword))
		{
			sscanf(valuestr, "%g", &y);
			setTaperX(y);
		}
		else if (!strcmp("taper_y", keyword))
		{
			sscanf(valuestr, "%g", &y);
			setTaperY(y);
		}
		else if (!strcmp("revolutions", keyword))
		{
			sscanf(valuestr, "%g", &y);
			setRevolutions(y);
		}
		else if (!strcmp("skew", keyword))
		{
			sscanf(valuestr, "%g", &y);
			setSkew(y);
		}
		else
		{
			llwarns << "unknown keyword " << " in path import" << llendl;
		}
	}
	return TRUE;
}


BOOL LLPathParams::exportFile(LLFILE *fp) const
{
	fprintf(fp, "\t\tpath 0\n");
	fprintf(fp, "\t\t{\n");
	fprintf(fp, "\t\t\tcurve\t%d\n", getCurveType());
	fprintf(fp, "\t\t\tbegin\t%g\n", getBegin());
	fprintf(fp, "\t\t\tend\t%g\n", getEnd());
	fprintf(fp, "\t\t\tscale_x\t%g\n", getScaleX() );
	fprintf(fp, "\t\t\tscale_y\t%g\n", getScaleY() );
	fprintf(fp, "\t\t\tshear_x\t%g\n", getShearX() );
	fprintf(fp, "\t\t\tshear_y\t%g\n", getShearY() );
	fprintf(fp,"\t\t\ttwist\t%g\n", getTwist());
	
	fprintf(fp,"\t\t\ttwist_begin\t%g\n", getTwistBegin());
	fprintf(fp,"\t\t\tradius_offset\t%g\n", getRadiusOffset());
	fprintf(fp,"\t\t\ttaper_x\t%g\n", getTaperX());
	fprintf(fp,"\t\t\ttaper_y\t%g\n", getTaperY());
	fprintf(fp,"\t\t\trevolutions\t%g\n", getRevolutions());
	fprintf(fp,"\t\t\tskew\t%g\n", getSkew());

	fprintf(fp, "\t\t}\n");
	return TRUE;
}


BOOL LLPathParams::importLegacyStream(std::istream& input_stream)
{
	LLMemType m1(LLMemType::MTYPE_VOLUME);
	
	const S32 BUFSIZE = 16384;
	char buffer[BUFSIZE];	/* Flawfinder: ignore */
	// *NOTE: changing the size or type of these buffers will require
	// changing the sscanf below.
	char keyword[256];	/* Flawfinder: ignore */
	char valuestr[256];	/* Flawfinder: ignore */
	keyword[0] = 0;
	valuestr[0] = 0;

	F32 tempF32;
	F32 x, y;
	U32 tempU32;

	while (input_stream.good())
	{
		input_stream.getline(buffer, BUFSIZE);
		sscanf(	/* Flawfinder: ignore */
			buffer,
			" %255s %255s",
			keyword, valuestr);
		if (!strcmp("{", keyword))
		{
			continue;
		}
		if (!strcmp("}",keyword))
		{
			break;
		}
		else if (!strcmp("curve", keyword))
		{
			sscanf(valuestr,"%d",&tempU32);
			setCurveType((U8) tempU32);
		}
		else if (!strcmp("begin",keyword))
		{
			sscanf(valuestr,"%g",&tempF32);
			setBegin(tempF32);
		}
		else if (!strcmp("end",keyword))
		{
			sscanf(valuestr,"%g",&tempF32);
			setEnd(tempF32);
		}
		else if (!strcmp("scale",keyword))
		{
			// Legacy for one dimensional scale per path
			sscanf(valuestr,"%g",&tempF32);
			setScale(tempF32, tempF32);
		}
		else if (!strcmp("scale_x", keyword))
		{
			sscanf(valuestr, "%g", &x);
			setScaleX(x);
		}
		else if (!strcmp("scale_y", keyword))
		{
			sscanf(valuestr, "%g", &y);
			setScaleY(y);
		}
		else if (!strcmp("shear_x", keyword))
		{
			sscanf(valuestr, "%g", &x);
			setShearX(x);
		}
		else if (!strcmp("shear_y", keyword))
		{
			sscanf(valuestr, "%g", &y);
			setShearY(y);
		}
		else if (!strcmp("twist",keyword))
		{
			sscanf(valuestr,"%g",&tempF32);
			setTwist(tempF32);
		}
		else if (!strcmp("twist_begin", keyword))
		{
			sscanf(valuestr, "%g", &y);
			setTwistBegin(y);
		}
		else if (!strcmp("radius_offset", keyword))
		{
			sscanf(valuestr, "%g", &y);
			setRadiusOffset(y);
		}
		else if (!strcmp("taper_x", keyword))
		{
			sscanf(valuestr, "%g", &y);
			setTaperX(y);
		}
		else if (!strcmp("taper_y", keyword))
		{
			sscanf(valuestr, "%g", &y);
			setTaperY(y);
		}
		else if (!strcmp("revolutions", keyword))
		{
			sscanf(valuestr, "%g", &y);
			setRevolutions(y);
		}
		else if (!strcmp("skew", keyword))
		{
			sscanf(valuestr, "%g", &y);
			setSkew(y);
		}
		else
		{
			llwarns << "unknown keyword " << " in path import" << llendl;
		}
	}
	return TRUE;
}


BOOL LLPathParams::exportLegacyStream(std::ostream& output_stream) const
{
	output_stream << "\t\tpath 0\n";
	output_stream << "\t\t{\n";
	output_stream << "\t\t\tcurve\t" << (S32) getCurveType() << "\n";
	output_stream << "\t\t\tbegin\t" << getBegin() << "\n";
	output_stream << "\t\t\tend\t" << getEnd() << "\n";
	output_stream << "\t\t\tscale_x\t" << getScaleX()  << "\n";
	output_stream << "\t\t\tscale_y\t" << getScaleY()  << "\n";
	output_stream << "\t\t\tshear_x\t" << getShearX()  << "\n";
	output_stream << "\t\t\tshear_y\t" << getShearY()  << "\n";
	output_stream <<"\t\t\ttwist\t" << getTwist() << "\n";
	
	output_stream <<"\t\t\ttwist_begin\t" << getTwistBegin() << "\n";
	output_stream <<"\t\t\tradius_offset\t" << getRadiusOffset() << "\n";
	output_stream <<"\t\t\ttaper_x\t" << getTaperX() << "\n";
	output_stream <<"\t\t\ttaper_y\t" << getTaperY() << "\n";
	output_stream <<"\t\t\trevolutions\t" << getRevolutions() << "\n";
	output_stream <<"\t\t\tskew\t" << getSkew() << "\n";

	output_stream << "\t\t}\n";
	return TRUE;
}

LLSD LLPathParams::asLLSD() const
{
	LLSD sd = LLSD();
	sd["curve"] = getCurveType();
	sd["begin"] = getBegin();
	sd["end"] = getEnd();
	sd["scale_x"] = getScaleX();
	sd["scale_y"] = getScaleY();
	sd["shear_x"] = getShearX();
	sd["shear_y"] = getShearY();
	sd["twist"] = getTwist();
	sd["twist_begin"] = getTwistBegin();
	sd["radius_offset"] = getRadiusOffset();
	sd["taper_x"] = getTaperX();
	sd["taper_y"] = getTaperY();
	sd["revolutions"] = getRevolutions();
	sd["skew"] = getSkew();

	return sd;
}

bool LLPathParams::fromLLSD(LLSD& sd)
{
	setCurveType(sd["curve"].asInteger());
	setBegin((F32)sd["begin"].asReal());
	setEnd((F32)sd["end"].asReal());
	setScaleX((F32)sd["scale_x"].asReal());
	setScaleY((F32)sd["scale_y"].asReal());
	setShearX((F32)sd["shear_x"].asReal());
	setShearY((F32)sd["shear_y"].asReal());
	setTwist((F32)sd["twist"].asReal());
	setTwistBegin((F32)sd["twist_begin"].asReal());
	setRadiusOffset((F32)sd["radius_offset"].asReal());
	setTaperX((F32)sd["taper_x"].asReal());
	setTaperY((F32)sd["taper_y"].asReal());
	setRevolutions((F32)sd["revolutions"].asReal());
	setSkew((F32)sd["skew"].asReal());
	return true;
}

void LLPathParams::copyParams(const LLPathParams &params)
{
	setCurveType(params.getCurveType());
	setBegin(params.getBegin());
	setEnd(params.getEnd());
	setScale(params.getScaleX(), params.getScaleY() );
	setShear(params.getShearX(), params.getShearY() );
	setTwist(params.getTwist());
	setTwistBegin(params.getTwistBegin());
	setRadiusOffset(params.getRadiusOffset());
	setTaper( params.getTaperX(), params.getTaperY() );
	setRevolutions(params.getRevolutions());
	setSkew(params.getSkew());
}

S32 profile_delete_lock = 1 ; 
LLProfile::~LLProfile()
{
	if(profile_delete_lock)
	{
		llerrs << "LLProfile should not be deleted here!" << llendl ;
	}
}


S32 LLVolume::sNumMeshPoints = 0;

LLVolume::LLVolume(const LLVolumeParams &params, const F32 detail, const BOOL generate_single_face, const BOOL is_unique)
	: mParams(params)
{
	LLMemType m1(LLMemType::MTYPE_VOLUME);
	
	mUnique = is_unique;
	mFaceMask = 0x0;
	mDetail = detail;
	mSculptLevel = -2;
	mIsTetrahedron = FALSE;
	mLODScaleBias.setVec(1,1,1);
	mHullPoints = NULL;
	mHullIndices = NULL;
	mNumHullPoints = 0;
	mNumHullIndices = 0;

	// set defaults
	if (mParams.getPathParams().getCurveType() == LL_PCODE_PATH_FLEXIBLE)
	{
		mPathp = new LLDynamicPath();
	}
	else
	{
		mPathp = new LLPath();
	}
	mProfilep = new LLProfile();

	mGenerateSingleFace = generate_single_face;

	generate();
	
	if (mParams.getSculptID().isNull() && mParams.getSculptType() == LL_SCULPT_TYPE_NONE)
	{
		createVolumeFaces();
	}
}

void LLVolume::resizePath(S32 length)
{
	mPathp->resizePath(length);
	mVolumeFaces.clear();
}

void LLVolume::regen()
{
	generate();
	createVolumeFaces();
}

void LLVolume::genBinormals(S32 face)
{
	mVolumeFaces[face].createBinormals();
}

LLVolume::~LLVolume()
{
	sNumMeshPoints -= mMesh.size();
	delete mPathp;

	profile_delete_lock = 0 ;
	delete mProfilep;
	profile_delete_lock = 1 ;

	mPathp = NULL;
	mProfilep = NULL;
	mVolumeFaces.clear();

	free(mHullPoints);
	mHullPoints = NULL;
	free(mHullIndices);
	mHullIndices = NULL;
}

BOOL LLVolume::generate()
{
	LLMemType m1(LLMemType::MTYPE_VOLUME);
	llassert_always(mProfilep);
	
	//Added 10.03.05 Dave Parks
	// Split is a parameter to LLProfile::generate that tesselates edges on the profile 
	// to prevent lighting and texture interpolation errors on triangles that are 
	// stretched due to twisting or scaling on the path.  
	S32 split = (S32) ((mDetail)*0.66f);
	
	if (mParams.getPathParams().getCurveType() == LL_PCODE_PATH_LINE &&
		(mParams.getPathParams().getScale().mV[0] != 1.0f ||
		 mParams.getPathParams().getScale().mV[1] != 1.0f) &&
		(mParams.getProfileParams().getCurveType() == LL_PCODE_PROFILE_SQUARE ||
		 mParams.getProfileParams().getCurveType() == LL_PCODE_PROFILE_ISOTRI ||
		 mParams.getProfileParams().getCurveType() == LL_PCODE_PROFILE_EQUALTRI ||
		 mParams.getProfileParams().getCurveType() == LL_PCODE_PROFILE_RIGHTTRI))
	{
		split = 0;
	}
		 
	mLODScaleBias.setVec(0.5f, 0.5f, 0.5f);
	
	F32 profile_detail = mDetail;
	F32 path_detail = mDetail;
	
	U8 path_type = mParams.getPathParams().getCurveType();
	U8 profile_type = mParams.getProfileParams().getCurveType();
	
	if (path_type == LL_PCODE_PATH_LINE && profile_type == LL_PCODE_PROFILE_CIRCLE)
	{ //cylinders don't care about Z-Axis
		mLODScaleBias.setVec(0.6f, 0.6f, 0.0f);
	}
	else if (path_type == LL_PCODE_PATH_CIRCLE) 
	{	
		mLODScaleBias.setVec(0.6f, 0.6f, 0.6f);
	}
	
	//********************************************************************
	//debug info, to be removed
	if((U32)(mPathp->mPath.size() * mProfilep->mProfile.size()) > (1u << 20))
	{
		llinfos << "sizeS: " << mPathp->mPath.size() << " sizeT: " << mProfilep->mProfile.size() << llendl ;
		llinfos << "path_detail : " << path_detail << " split: " << split << " profile_detail: " << profile_detail << llendl ;
		llinfos << mParams << llendl ;
		llinfos << "more info to check if mProfilep is deleted or not." << llendl ;
		llinfos << mProfilep->mNormals.size() << " : " << mProfilep->mFaces.size() << " : " << mProfilep->mEdgeNormals.size() << " : " << mProfilep->mEdgeCenters.size() << llendl ;

		llerrs << "LLVolume corrupted!" << llendl ;
	}
	//********************************************************************

	BOOL regenPath = mPathp->generate(mParams.getPathParams(), path_detail, split);
	BOOL regenProf = mProfilep->generate(mParams.getProfileParams(), mPathp->isOpen(),profile_detail, split);

	if (regenPath || regenProf ) 
	{
		S32 sizeS = mPathp->mPath.size();
		S32 sizeT = mProfilep->mProfile.size();

		//********************************************************************
		//debug info, to be removed
		if((U32)(sizeS * sizeT) > (1u << 20))
		{
			llinfos << "regenPath: " << (S32)regenPath << " regenProf: " << (S32)regenProf << llendl ;
			llinfos << "sizeS: " << sizeS << " sizeT: " << sizeT << llendl ;
			llinfos << "path_detail : " << path_detail << " split: " << split << " profile_detail: " << profile_detail << llendl ;
			llinfos << mParams << llendl ;
			llinfos << "more info to check if mProfilep is deleted or not." << llendl ;
			llinfos << mProfilep->mNormals.size() << " : " << mProfilep->mFaces.size() << " : " << mProfilep->mEdgeNormals.size() << " : " << mProfilep->mEdgeCenters.size() << llendl ;

			llerrs << "LLVolume corrupted!" << llendl ;
		}
		//********************************************************************

		sNumMeshPoints -= mMesh.size();
		mMesh.resize(sizeT * sizeS);
		sNumMeshPoints += mMesh.size();		

		//generate vertex positions

		// Run along the path.
		for (S32 s = 0; s < sizeS; ++s)
		{
			LLVector2  scale = mPathp->mPath[s].mScale;
			LLQuaternion rot = mPathp->mPath[s].mRot;

			// Run along the profile.
			for (S32 t = 0; t < sizeT; ++t)
			{
				S32 m = s*sizeT + t;
				Point& pt = mMesh[m];
				
				pt.mPos.mV[0] = mProfilep->mProfile[t].mV[0] * scale.mV[0];
				pt.mPos.mV[1] = mProfilep->mProfile[t].mV[1] * scale.mV[1];
				pt.mPos.mV[2] = 0.0f;
				pt.mPos       = pt.mPos * rot;
				pt.mPos      += mPathp->mPath[s].mPos;
			}
		}

		for (std::vector<LLProfile::Face>::iterator iter = mProfilep->mFaces.begin();
			 iter != mProfilep->mFaces.end(); ++iter)
		{
			LLFaceID id = iter->mFaceID;
			mFaceMask |= id;
		}
		
		return TRUE;
	}
	return FALSE;
}

void LLVolumeFace::VertexData::init()
{
	if (!mData)
	{
		mData = (LLVector4a*) malloc(sizeof(LLVector4a)*2);
	}
}

LLVolumeFace::VertexData::VertexData()
{
	mData = NULL;
	init();
}
	
LLVolumeFace::VertexData::VertexData(const VertexData& rhs)
{
	mData = NULL;
	*this = rhs;
}

const LLVolumeFace::VertexData& LLVolumeFace::VertexData::operator=(const LLVolumeFace::VertexData& rhs)
{
	if (this != &rhs)
	{
		init();
		LLVector4a::memcpyNonAliased16((F32*) mData, (F32*) rhs.mData, 2*sizeof(LLVector4a));
		mTexCoord = rhs.mTexCoord;
	}
	return *this;
}

LLVolumeFace::VertexData::~VertexData()
{
	free(mData);
	mData = NULL;
}

LLVector4a& LLVolumeFace::VertexData::getPosition()
{
	return mData[POSITION];
}

LLVector4a& LLVolumeFace::VertexData::getNormal()
{
	return mData[NORMAL];
}

const LLVector4a& LLVolumeFace::VertexData::getPosition() const
{
	return mData[POSITION];
}

const LLVector4a& LLVolumeFace::VertexData::getNormal() const
{
	return mData[NORMAL];
}


void LLVolumeFace::VertexData::setPosition(const LLVector4a& pos)
{
	mData[POSITION] = pos;
}

void LLVolumeFace::VertexData::setNormal(const LLVector4a& norm)
{
	mData[NORMAL] = norm;
}

bool LLVolumeFace::VertexData::operator<(const LLVolumeFace::VertexData& rhs)const
{
	const F32* lp = this->getPosition().getF32ptr();
	const F32* rp = rhs.getPosition().getF32ptr();

	if (lp[0] != rp[0])
	{
		return lp[0] < rp[0];
	}

	if (rp[1] != lp[1])
	{
		return lp[1] < rp[1];
	}

	if (rp[2] != lp[2])
	{
		return lp[2] < rp[2];
	}

	lp = getNormal().getF32ptr();
	rp = rhs.getNormal().getF32ptr();

	if (lp[0] != rp[0])
	{
		return lp[0] < rp[0];
	}

	if (rp[1] != lp[1])
	{
		return lp[1] < rp[1];
	}

	if (rp[2] != lp[2])
	{
		return lp[2] < rp[2];
	}

	if (mTexCoord.mV[0] != rhs.mTexCoord.mV[0])
	{
		return mTexCoord.mV[0] < rhs.mTexCoord.mV[0];
	}

	return mTexCoord.mV[1] < rhs.mTexCoord.mV[1];
}

bool LLVolumeFace::VertexData::operator==(const LLVolumeFace::VertexData& rhs)const
{
	return mData[POSITION].equals3(rhs.getPosition()) &&
			mData[NORMAL].equals3(rhs.getNormal()) &&
			mTexCoord == rhs.mTexCoord;
}

bool LLVolumeFace::VertexData::compareNormal(const LLVolumeFace::VertexData& rhs, F32 angle_cutoff) const
{
	bool retval = false;
	if (rhs.mData[POSITION].equals3(mData[POSITION]) && rhs.mTexCoord == mTexCoord)
	{
		if (angle_cutoff > 1.f)
		{
			retval = (mData[NORMAL].equals3(rhs.mData[NORMAL]));
		}
		else
		{
			F32 cur_angle = rhs.mData[NORMAL].dot3(mData[NORMAL]).getF32();
			retval = cur_angle > angle_cutoff;
		}
	}

	return retval;
}

BOOL LLVolume::createVolumeFacesFromFile(const std::string& file_name)
{
	std::ifstream is;
	
	is.open(file_name.c_str(), std::ifstream::in | std::ifstream::binary);

	BOOL success = createVolumeFacesFromStream(is);
	
	is.close();

	return success;
}

BOOL LLVolume::createVolumeFacesFromStream(std::istream& is)
{
	mSculptLevel = -1;  // default is an error occured

	LLSD header;
	{
		if (!LLSDSerialize::deserialize(header, is, 1024*1024*1024))
		{
			llwarns << "Mesh header parse error.  Not a valid mesh asset!" << llendl;
			return FALSE;
		}
	}
	
	std::string nm[] = 
	{
		"lowest_lod",
		"low_lod",
		"medium_lod",
		"high_lod"
	};

	S32 lod = llclamp((S32) mDetail, 0, 3);

	while (lod < 4 && 
		(header[nm[lod]]["offset"].asInteger() == -1 || 
		header[nm[lod]]["size"].asInteger() == 0 ))
	{
		++lod;
	}

	if (lod >= 4)
	{
		lod = llclamp((S32) mDetail, 0, 3);

		while (lod >= 0 && 
				(header[nm[lod]]["offset"].asInteger() == -1 ||
				header[nm[lod]]["size"].asInteger() == 0) )
		{
			--lod;
		}

		if (lod < 0)
		{
			llwarns << "Mesh header missing LOD offsets.  Not a valid mesh asset!" << llendl;
			return FALSE;
		}
	}

	is.seekg(header[nm[lod]]["offset"].asInteger(), std::ios_base::cur);

	return unpackVolumeFaces(is, header[nm[lod]]["size"].asInteger());
}

bool LLVolume::unpackVolumeFaces(std::istream& is, S32 size)
{
	//input stream is now pointing at a zlib compressed block of LLSD
	//decompress block
	LLSD mdl;
	if (!unzip_llsd(mdl, is, size))
	{
		llwarns << "not a valid mesh asset!" << llendl;
		return false;
	}
	
	{
		U32 face_count = mdl.size();

		if (face_count == 0)
		{
			llerrs << "WTF?" << llendl;
		}

		mVolumeFaces.resize(face_count);

		for (U32 i = 0; i < face_count; ++i)
		{
			LLSD::Binary pos = mdl[i]["Position"];
			LLSD::Binary norm = mdl[i]["Normal"];
			LLSD::Binary tc = mdl[i]["TexCoord0"];
			LLSD::Binary idx = mdl[i]["TriangleList"];

			LLVolumeFace& face = mVolumeFaces[i];

			//copy out indices
			face.resizeIndices(idx.size()/2);
			
			if (idx.empty() || face.mNumIndices < 3)
			{ //why is there an empty index list?
				llerrs <<"WTF?" << llendl;
				continue;
			}

			U16* indices = (U16*) &(idx[0]);
			for (U32 j = 0; j < idx.size()/2; ++j)
			{
				face.mIndices[j] = indices[j];
			}

			//copy out vertices
			U32 num_verts = pos.size()/(3*2);
			face.resizeVertices(num_verts);

			if (mdl[i].has("Weights"))
			{
				face.allocateWeights(num_verts);

				LLSD::Binary weights = mdl[i]["Weights"];

				U32 idx = 0;

				U32 cur_vertex = 0;
				while (idx < weights.size() && cur_vertex < num_verts)
				{
					const U8 END_INFLUENCES = 0xFF;
					U8 joint = weights[idx++];

					U32 cur_influence = 0;
					LLVector4 wght(0,0,0,0);

					while (joint != END_INFLUENCES && idx < weights.size())
					{
						U16 influence = weights[idx++];
						influence |= ((U16) weights[idx++] << 8);

						F32 w = llclamp((F32) influence / 65535.f, 0.f, 0.99999f);
						wght.mV[cur_influence++] = (F32) joint + w;

						if (cur_influence >= 4)
						{
							joint = END_INFLUENCES;
						}
						else
						{
							joint = weights[idx++];
						}
					}

					face.mWeights[cur_vertex].loadua(wght.mV);

					cur_vertex++;
				}

				if (cur_vertex != num_verts || idx != weights.size())
				{
					llwarns << "Vertex weight count does not match vertex count!" << llendl;
				}
					
			}

			LLVector3 minp;
			LLVector3 maxp;
			LLVector2 min_tc; 
			LLVector2 max_tc; 
		
			minp.setValue(mdl[i]["PositionDomain"]["Min"]);
			maxp.setValue(mdl[i]["PositionDomain"]["Max"]);
			LLVector4a min_pos, max_pos;
			min_pos.load3(minp.mV);
			max_pos.load3(maxp.mV);

			min_tc.setValue(mdl[i]["TexCoord0Domain"]["Min"]);
			max_tc.setValue(mdl[i]["TexCoord0Domain"]["Max"]);

			LLVector4a pos_range;
			pos_range.setSub(max_pos, min_pos);
			LLVector2 tc_range = max_tc - min_tc;

			LLVector4a* pos_out = face.mPositions;
			LLVector4a* norm_out = face.mNormals;
			LLVector2* tc_out = face.mTexCoords;

			for (U32 j = 0; j < num_verts; ++j)
			{
				U16* v = (U16*) &(pos[j*3*2]);

				pos_out->set((F32) v[0], (F32) v[1], (F32) v[2]);
				pos_out->div(65535.f);
				pos_out->mul(pos_range);
				pos_out->add(min_pos);

				pos_out++;

				U16* n = (U16*) &(norm[j*3*2]);

				norm_out->set((F32) n[0], (F32) n[1], (F32) n[2]);
				norm_out->div(65535.f);
				norm_out->mul(2.f);
				norm_out->sub(1.f);
				norm_out++;

				U16* t = (U16*) &(tc[j*2*2]);

				tc_out->mV[0] = (F32) t[0] / 65535.f * tc_range.mV[0] + min_tc.mV[0];
				tc_out->mV[1] =	(F32) t[1] / 65535.f * tc_range.mV[1] + min_tc.mV[1];

				tc_out++;
			}

			
			// modifier flags?
			bool do_mirror = (mParams.getSculptType() & LL_SCULPT_FLAG_MIRROR);
			bool do_invert = (mParams.getSculptType() &LL_SCULPT_FLAG_INVERT);
			
			
			// translate to actions:
			bool do_reflect_x = false;
			bool do_reverse_triangles = false;
			bool do_invert_normals = false;
			
			if (do_mirror)
			{
				do_reflect_x = true;
				do_reverse_triangles = !do_reverse_triangles;
			}
			
			if (do_invert)
			{
				do_invert_normals = true;
				do_reverse_triangles = !do_reverse_triangles;
			}
			
			// now do the work

			if (do_reflect_x)
			{
				LLVector4a* p = (LLVector4a*) face.mPositions;
				LLVector4a* n = (LLVector4a*) face.mNormals;
				
				for (S32 i = 0; i < face.mNumVertices; i++)
				{
					p[i].mul(-1.0f);
					n[i].mul(-1.0f);
				}
			}

			if (do_invert_normals)
			{
				LLVector4a* n = (LLVector4a*) face.mNormals;
				
				for (S32 i = 0; i < face.mNumVertices; i++)
				{
					n[i].mul(-1.0f);
				}
			}

			if (do_reverse_triangles)
			{
				for (U32 j = 0; j < face.mNumIndices; j += 3)
				{
					// swap the 2nd and 3rd index
					S32 swap = face.mIndices[j+1];
					face.mIndices[j+1] = face.mIndices[j+2];
					face.mIndices[j+2] = swap;
				}
			}

			//calculate bounding box
			LLVector4a& min = face.mExtents[0];
			LLVector4a& max = face.mExtents[1];

			min.clear();
			max.clear();
			min = max = face.mPositions[0];

			for (S32 i = 1; i < face.mNumVertices; ++i)
			{
				min.setMin(min, face.mPositions[i]);
				max.setMax(max, face.mPositions[i]);
			}
		}
	}

	mSculptLevel = 0;  // success!

	cacheOptimize();

	return true;
}

void tetrahedron_set_normal(LLVolumeFace::VertexData* cv)
{
	LLVector4a v0;
	v0.setSub(cv[1].getPosition(), cv[0].getNormal());
	LLVector4a v1;
	v1.setSub(cv[2].getNormal(), cv[0].getPosition());
	
	cv[0].getNormal().setCross3(v0,v1);
	cv[0].getNormal().normalize3fast();
	cv[1].setNormal(cv[0].getNormal());
	cv[2].setNormal(cv[1].getNormal());
}

BOOL LLVolume::isTetrahedron()
{
	return mIsTetrahedron;
}

void LLVolume::makeTetrahedron()
{
	mVolumeFaces.clear();

	LLVolumeFace face;

	F32 x = 0.25f;
	LLVector4a p[] = 
	{ //unit tetrahedron corners
		LLVector4a(x,x,x),
		LLVector4a(-x,-x,x),
		LLVector4a(-x,x,-x),
		LLVector4a(x,-x,-x)
	};

	face.mExtents[0].splat(-x);
	face.mExtents[1].splat(x);
	
	LLVolumeFace::VertexData cv[3];

	//set texture coordinates
	cv[0].mTexCoord = LLVector2(0,0);
	cv[1].mTexCoord = LLVector2(1,0);
	cv[2].mTexCoord = LLVector2(0.5f, 0.5f*F_SQRT3);


	//side 1
	cv[0].setPosition(p[1]);
	cv[1].setPosition(p[0]);
	cv[2].setPosition(p[2]);

	tetrahedron_set_normal(cv);

	face.resizeVertices(12);
	face.resizeIndices(12);

	LLVector4a* v = (LLVector4a*) face.mPositions;
	LLVector4a* n = (LLVector4a*) face.mNormals;
	LLVector2* tc = (LLVector2*) face.mTexCoords;

	v[0] = cv[0].getPosition();
	v[1] = cv[1].getPosition();
	v[2] = cv[2].getPosition();
	v += 3;

	n[0] = cv[0].getNormal();
	n[1] = cv[1].getNormal();
	n[2] = cv[2].getNormal();
	n += 3;

	tc[0] = cv[0].mTexCoord;
	tc[1] = cv[1].mTexCoord;
	tc[2] = cv[2].mTexCoord;
	tc += 3;

	
	//side 2
	cv[0].setPosition(p[3]);
	cv[1].setPosition(p[0]);
	cv[2].setPosition(p[1]);

	tetrahedron_set_normal(cv);

	v[0] = cv[0].getPosition();
	v[1] = cv[1].getPosition();
	v[2] = cv[2].getPosition();
	v += 3;

	n[0] = cv[0].getNormal();
	n[1] = cv[1].getNormal();
	n[2] = cv[2].getNormal();
	n += 3;

	tc[0] = cv[0].mTexCoord;
	tc[1] = cv[1].mTexCoord;
	tc[2] = cv[2].mTexCoord;
	tc += 3;
	
	//side 3
	cv[0].setPosition(p[3]);
	cv[1].setPosition(p[1]);
	cv[2].setPosition(p[2]);

	tetrahedron_set_normal(cv);

	v[0] = cv[0].getPosition();
	v[1] = cv[1].getPosition();
	v[2] = cv[2].getPosition();
	v += 3;

	n[0] = cv[0].getNormal();
	n[1] = cv[1].getNormal();
	n[2] = cv[2].getNormal();
	n += 3;

	tc[0] = cv[0].mTexCoord;
	tc[1] = cv[1].mTexCoord;
	tc[2] = cv[2].mTexCoord;
	tc += 3;
	
	//side 4
	cv[0].setPosition(p[2]);
	cv[1].setPosition(p[0]);
	cv[2].setPosition(p[3]);

	tetrahedron_set_normal(cv);

	v[0] = cv[0].getPosition();
	v[1] = cv[1].getPosition();
	v[2] = cv[2].getPosition();
	v += 3;

	n[0] = cv[0].getNormal();
	n[1] = cv[1].getNormal();
	n[2] = cv[2].getNormal();
	n += 3;

	tc[0] = cv[0].mTexCoord;
	tc[1] = cv[1].mTexCoord;
	tc[2] = cv[2].mTexCoord;
	tc += 3;
	
	//set index buffer
	for (U16 i = 0; i < 12; i++)
	{
		face.mIndices[i] = i;
	}
	
	mVolumeFaces.push_back(face);
	mSculptLevel = 0;
	mIsTetrahedron = TRUE;
}

void LLVolume::copyVolumeFaces(const LLVolume* volume)
{
	mVolumeFaces = volume->mVolumeFaces;
	mSculptLevel = 0;
	mIsTetrahedron = FALSE;
}

void LLVolume::cacheOptimize()
{
	for (S32 i = 0; i < mVolumeFaces.size(); ++i)
	{
		mVolumeFaces[i].cacheOptimize();
	}
}


S32	LLVolume::getNumFaces() const
{
	U8 sculpt_type = (mParams.getSculptType() & LL_SCULPT_TYPE_MASK);

	if (sculpt_type == LL_SCULPT_TYPE_MESH)
	{
		return LL_SCULPT_MESH_MAX_FACES;
	}

	return (S32)mProfilep->mFaces.size();
}


void LLVolume::createVolumeFaces()
{
	LLMemType m1(LLMemType::MTYPE_VOLUME);

	if (mGenerateSingleFace)
	{
		// do nothing
	}
	else
	{
		S32 num_faces = getNumFaces();
		BOOL partial_build = TRUE;
		if (num_faces != mVolumeFaces.size())
		{
			partial_build = FALSE;
			mVolumeFaces.resize(num_faces);
		}
		// Initialize volume faces with parameter data
		for (S32 i = 0; i < (S32)mVolumeFaces.size(); i++)
		{
			LLVolumeFace& vf = mVolumeFaces[i];
			LLProfile::Face& face = mProfilep->mFaces[i];
			vf.mBeginS = face.mIndex;
			vf.mNumS = face.mCount;
			if (vf.mNumS < 0)
			{
				llerrs << "Volume face corruption detected." << llendl;
			}

			vf.mBeginT = 0;
			vf.mNumT= getPath().mPath.size();
			vf.mID = i;

			// Set the type mask bits correctly
			if (mParams.getProfileParams().getHollow() > 0)
			{
				vf.mTypeMask |= LLVolumeFace::HOLLOW_MASK;
			}
			if (mProfilep->isOpen())
			{
				vf.mTypeMask |= LLVolumeFace::OPEN_MASK;
			}
			if (face.mCap)
			{
				vf.mTypeMask |= LLVolumeFace::CAP_MASK;
				if (face.mFaceID == LL_FACE_PATH_BEGIN)
				{
					vf.mTypeMask |= LLVolumeFace::TOP_MASK;
				}
				else
				{
					llassert(face.mFaceID == LL_FACE_PATH_END);
					vf.mTypeMask |= LLVolumeFace::BOTTOM_MASK;
				}
			}
			else if (face.mFaceID & (LL_FACE_PROFILE_BEGIN | LL_FACE_PROFILE_END))
			{
				vf.mTypeMask |= LLVolumeFace::FLAT_MASK | LLVolumeFace::END_MASK;
			}
			else
			{
				vf.mTypeMask |= LLVolumeFace::SIDE_MASK;
				if (face.mFlat)
				{
					vf.mTypeMask |= LLVolumeFace::FLAT_MASK;
				}
				if (face.mFaceID & LL_FACE_INNER_SIDE)
				{
					vf.mTypeMask |= LLVolumeFace::INNER_MASK;
					if (face.mFlat && vf.mNumS > 2)
					{ //flat inner faces have to copy vert normals
						vf.mNumS = vf.mNumS*2;
						if (vf.mNumS < 0)
						{
							llerrs << "Volume face corruption detected." << llendl;
						}
					}
				}
				else
				{
					vf.mTypeMask |= LLVolumeFace::OUTER_MASK;
				}
			}
		}

		for (face_list_t::iterator iter = mVolumeFaces.begin();
			 iter != mVolumeFaces.end(); ++iter)
		{
			(*iter).create(this, partial_build);
		}
	}
}


inline LLVector3 sculpt_rgb_to_vector(U8 r, U8 g, U8 b)
{
	// maps RGB values to vector values [0..255] -> [-0.5..0.5]
	LLVector3 value;
	value.mV[VX] = r / 255.f - 0.5f;
	value.mV[VY] = g / 255.f - 0.5f;
	value.mV[VZ] = b / 255.f - 0.5f;

	return value;
}

inline U32 sculpt_xy_to_index(U32 x, U32 y, U16 sculpt_width, U16 sculpt_height, S8 sculpt_components)
{
	U32 index = (x + y * sculpt_width) * sculpt_components;
	return index;
}


inline U32 sculpt_st_to_index(S32 s, S32 t, S32 size_s, S32 size_t, U16 sculpt_width, U16 sculpt_height, S8 sculpt_components)
{
	U32 x = (U32) ((F32)s/(size_s) * (F32) sculpt_width);
	U32 y = (U32) ((F32)t/(size_t) * (F32) sculpt_height);

	return sculpt_xy_to_index(x, y, sculpt_width, sculpt_height, sculpt_components);
}


inline LLVector3 sculpt_index_to_vector(U32 index, const U8* sculpt_data)
{
	LLVector3 v = sculpt_rgb_to_vector(sculpt_data[index], sculpt_data[index+1], sculpt_data[index+2]);

	return v;
}

inline LLVector3 sculpt_st_to_vector(S32 s, S32 t, S32 size_s, S32 size_t, U16 sculpt_width, U16 sculpt_height, S8 sculpt_components, const U8* sculpt_data)
{
	U32 index = sculpt_st_to_index(s, t, size_s, size_t, sculpt_width, sculpt_height, sculpt_components);

	return sculpt_index_to_vector(index, sculpt_data);
}

inline LLVector3 sculpt_xy_to_vector(U32 x, U32 y, U16 sculpt_width, U16 sculpt_height, S8 sculpt_components, const U8* sculpt_data)
{
	U32 index = sculpt_xy_to_index(x, y, sculpt_width, sculpt_height, sculpt_components);

	return sculpt_index_to_vector(index, sculpt_data);
}


F32 LLVolume::sculptGetSurfaceArea()
{
	// test to see if image has enough variation to create non-degenerate geometry

	F32 area = 0;

	S32 sizeS = mPathp->mPath.size();
	S32 sizeT = mProfilep->mProfile.size();
			
	for (S32 s = 0; s < sizeS-1; s++)
	{
		for (S32 t = 0; t < sizeT-1; t++)
		{
			// get four corners of quad
			LLVector3 p1 = mMesh[(s  )*sizeT + (t  )].mPos;
			LLVector3 p2 = mMesh[(s+1)*sizeT + (t  )].mPos;
			LLVector3 p3 = mMesh[(s  )*sizeT + (t+1)].mPos;
			LLVector3 p4 = mMesh[(s+1)*sizeT + (t+1)].mPos;

			// compute the area of the quad by taking the length of the cross product of the two triangles
			LLVector3 cross1 = (p1 - p2) % (p1 - p3);
			LLVector3 cross2 = (p4 - p2) % (p4 - p3);
			area += (cross1.magVec() + cross2.magVec()) / 2.0;
		}
	}

	return area;
}

// create placeholder shape
void LLVolume::sculptGeneratePlaceholder()
{
	LLMemType m1(LLMemType::MTYPE_VOLUME);
	
	S32 sizeS = mPathp->mPath.size();
	S32 sizeT = mProfilep->mProfile.size();
	
	S32 line = 0;

	// for now, this is a sphere.
	for (S32 s = 0; s < sizeS; s++)
	{
		for (S32 t = 0; t < sizeT; t++)
		{
			S32 i = t + line;
			Point& pt = mMesh[i];

			
			F32 u = (F32)s/(sizeS-1);
			F32 v = (F32)t/(sizeT-1);

			const F32 RADIUS = (F32) 0.3;
					
			pt.mPos.mV[0] = (F32)(sin(F_PI * v) * cos(2.0 * F_PI * u) * RADIUS);
			pt.mPos.mV[1] = (F32)(sin(F_PI * v) * sin(2.0 * F_PI * u) * RADIUS);
			pt.mPos.mV[2] = (F32)(cos(F_PI * v) * RADIUS);

		}
		line += sizeT;
	}
}

// create the vertices from the map
void LLVolume::sculptGenerateMapVertices(U16 sculpt_width, U16 sculpt_height, S8 sculpt_components, const U8* sculpt_data, U8 sculpt_type)
{
	U8 sculpt_stitching = sculpt_type & LL_SCULPT_TYPE_MASK;
	BOOL sculpt_invert = sculpt_type & LL_SCULPT_FLAG_INVERT;
	BOOL sculpt_mirror = sculpt_type & LL_SCULPT_FLAG_MIRROR;
	BOOL reverse_horizontal = (sculpt_invert ? !sculpt_mirror : sculpt_mirror);  // XOR
	
	
	LLMemType m1(LLMemType::MTYPE_VOLUME);
	
	S32 sizeS = mPathp->mPath.size();
	S32 sizeT = mProfilep->mProfile.size();
	
	S32 line = 0;
	for (S32 s = 0; s < sizeS; s++)
	{
		// Run along the profile.
		for (S32 t = 0; t < sizeT; t++)
		{
			S32 i = t + line;
			Point& pt = mMesh[i];

			S32 reversed_t = t;

			if (reverse_horizontal)
			{
				reversed_t = sizeT - t - 1;
			}
			
			U32 x = (U32) ((F32)reversed_t/(sizeT-1) * (F32) sculpt_width);
			U32 y = (U32) ((F32)s/(sizeS-1) * (F32) sculpt_height);

			
			if (y == 0)  // top row stitching
			{
				// pinch?
				if (sculpt_stitching == LL_SCULPT_TYPE_SPHERE)
				{
					x = sculpt_width / 2;
				}
			}

			if (y == sculpt_height)  // bottom row stitching
			{
				// wrap?
				if (sculpt_stitching == LL_SCULPT_TYPE_TORUS)
				{
					y = 0;
				}
				else
				{
					y = sculpt_height - 1;
				}

				// pinch?
				if (sculpt_stitching == LL_SCULPT_TYPE_SPHERE)
				{
					x = sculpt_width / 2;
				}
			}

			if (x == sculpt_width)   // side stitching
			{
				// wrap?
				if ((sculpt_stitching == LL_SCULPT_TYPE_SPHERE) ||
					(sculpt_stitching == LL_SCULPT_TYPE_TORUS) ||
					(sculpt_stitching == LL_SCULPT_TYPE_CYLINDER))
				{
					x = 0;
				}
					
				else
				{
					x = sculpt_width - 1;
				}
			}

			pt.mPos = sculpt_xy_to_vector(x, y, sculpt_width, sculpt_height, sculpt_components, sculpt_data);

			if (sculpt_mirror)
			{
				pt.mPos.mV[VX] *= -1.f;
			}
		}
		
		line += sizeT;
	}
}


const S32 SCULPT_REZ_1 = 6;  // changed from 4 to 6 - 6 looks round whereas 4 looks square
const S32 SCULPT_REZ_2 = 8;
const S32 SCULPT_REZ_3 = 16;
const S32 SCULPT_REZ_4 = 32;

S32 sculpt_sides(F32 detail)
{

	// detail is usually one of: 1, 1.5, 2.5, 4.0.
	
	if (detail <= 1.0)
	{
		return SCULPT_REZ_1;
	}
	if (detail <= 2.0)
	{
		return SCULPT_REZ_2;
	}
	if (detail <= 3.0)
	{
		return SCULPT_REZ_3;
	}
	else
	{
		return SCULPT_REZ_4;
	}
}



// determine the number of vertices in both s and t direction for this sculpt
void sculpt_calc_mesh_resolution(U16 width, U16 height, U8 type, F32 detail, S32& s, S32& t)
{
	// this code has the following properties:
	// 1) the aspect ratio of the mesh is as close as possible to the ratio of the map
	//    while still using all available verts
	// 2) the mesh cannot have more verts than is allowed by LOD
	// 3) the mesh cannot have more verts than is allowed by the map
	
	S32 max_vertices_lod = (S32)pow((double)sculpt_sides(detail), 2.0);
	S32 max_vertices_map = width * height / 4;
	
	S32 vertices;
	if (max_vertices_map > 0)
		vertices = llmin(max_vertices_lod, max_vertices_map);
	else
		vertices = max_vertices_lod;
	

	F32 ratio;
	if ((width == 0) || (height == 0))
		ratio = 1.f;
	else
		ratio = (F32) width / (F32) height;

	
	s = (S32)(F32) sqrt(((F32)vertices / ratio));

	s = llmax(s, 4);              // no degenerate sizes, please
	t = vertices / s;

	t = llmax(t, 4);              // no degenerate sizes, please
	s = vertices / t;
}

// sculpt replaces generate() for sculpted surfaces
void LLVolume::sculpt(U16 sculpt_width, U16 sculpt_height, S8 sculpt_components, const U8* sculpt_data, S32 sculpt_level)
{
	LLMemType m1(LLMemType::MTYPE_VOLUME);
    U8 sculpt_type = mParams.getSculptType();

	BOOL data_is_empty = FALSE;

	if (sculpt_width == 0 || sculpt_height == 0 || sculpt_components < 3 || sculpt_data == NULL)
	{
		sculpt_level = -1;
		data_is_empty = TRUE;
	}

	S32 requested_sizeS = 0;
	S32 requested_sizeT = 0;

	sculpt_calc_mesh_resolution(sculpt_width, sculpt_height, sculpt_type, mDetail, requested_sizeS, requested_sizeT);

	mPathp->generate(mParams.getPathParams(), mDetail, 0, TRUE, requested_sizeS);
	mProfilep->generate(mParams.getProfileParams(), mPathp->isOpen(), mDetail, 0, TRUE, requested_sizeT);

	S32 sizeS = mPathp->mPath.size();         // we requested a specific size, now see what we really got
	S32 sizeT = mProfilep->mProfile.size();   // we requested a specific size, now see what we really got

	// weird crash bug - DEV-11158 - trying to collect more data:
	if ((sizeS == 0) || (sizeT == 0))
	{
		llwarns << "sculpt bad mesh size " << sizeS << " " << sizeT << llendl;
	}
	
	sNumMeshPoints -= mMesh.size();
	mMesh.resize(sizeS * sizeT);
	sNumMeshPoints += mMesh.size();

	//generate vertex positions
	if (!data_is_empty)
	{
		sculptGenerateMapVertices(sculpt_width, sculpt_height, sculpt_components, sculpt_data, sculpt_type);

		// don't test lowest LOD to support legacy content DEV-33670
		if (mDetail > SCULPT_MIN_AREA_DETAIL)
		{
			if (sculptGetSurfaceArea() < SCULPT_MIN_AREA)
			{
				data_is_empty = TRUE;
			}
		}
	}

	if (data_is_empty)
	{
		sculptGeneratePlaceholder();
	}


	
	for (S32 i = 0; i < (S32)mProfilep->mFaces.size(); i++)
	{
		mFaceMask |= mProfilep->mFaces[i].mFaceID;
	}

	mSculptLevel = sculpt_level;

	// Delete any existing faces so that they get regenerated
	mVolumeFaces.clear();
	
	createVolumeFaces();
}




BOOL LLVolume::isCap(S32 face)
{
	return mProfilep->mFaces[face].mCap; 
}

BOOL LLVolume::isFlat(S32 face)
{
	return mProfilep->mFaces[face].mFlat;
}


bool LLVolumeParams::isSculpt() const
{
	return mSculptID.notNull();
}

bool LLVolumeParams::isMeshSculpt() const
{
	return isSculpt() && ((mSculptType & LL_SCULPT_TYPE_MASK) == LL_SCULPT_TYPE_MESH);
}

bool LLVolumeParams::operator==(const LLVolumeParams &params) const
{
	return ( (getPathParams() == params.getPathParams()) &&
			 (getProfileParams() == params.getProfileParams()) &&
			 (mSculptID == params.mSculptID) &&
			 (mSculptType == params.mSculptType) );
}

bool LLVolumeParams::operator!=(const LLVolumeParams &params) const
{
	return ( (getPathParams() != params.getPathParams()) ||
			 (getProfileParams() != params.getProfileParams()) ||
			 (mSculptID != params.mSculptID) ||
			 (mSculptType != params.mSculptType) );
}

bool LLVolumeParams::operator<(const LLVolumeParams &params) const
{
	if( getPathParams() != params.getPathParams() )
	{
		return getPathParams() < params.getPathParams();
	}
	
	if (getProfileParams() != params.getProfileParams())
	{
		return getProfileParams() < params.getProfileParams();
	}
	
	if (mSculptID != params.mSculptID)
	{
		return mSculptID < params.mSculptID;
	}

	return mSculptType < params.mSculptType;


}

void LLVolumeParams::copyParams(const LLVolumeParams &params)
{
	LLMemType m1(LLMemType::MTYPE_VOLUME);
	mProfileParams.copyParams(params.mProfileParams);
	mPathParams.copyParams(params.mPathParams);
	mSculptID = params.getSculptID();
	mSculptType = params.getSculptType();
}

// Less restricitve approx 0 for volumes
const F32 APPROXIMATELY_ZERO = 0.001f;
bool approx_zero( F32 f, F32 tolerance = APPROXIMATELY_ZERO)
{
	return (f >= -tolerance) && (f <= tolerance);
}

// return true if in range (or nearly so)
static bool limit_range(F32& v, F32 min, F32 max, F32 tolerance = APPROXIMATELY_ZERO)
{
	F32 min_delta = v - min;
	if (min_delta < 0.f)
	{
		v = min;
		if (!approx_zero(min_delta, tolerance))
			return false;
	}
	F32 max_delta = max - v;
	if (max_delta < 0.f)
	{
		v = max;
		if (!approx_zero(max_delta, tolerance))
			return false;
	}
	return true;
}

bool LLVolumeParams::setBeginAndEndS(const F32 b, const F32 e)
{
	bool valid = true;

	// First, clamp to valid ranges.
	F32 begin = b;
	valid &= limit_range(begin, 0.f, 1.f - MIN_CUT_DELTA);

	F32 end = e;
	if (end >= .0149f && end < MIN_CUT_DELTA) end = MIN_CUT_DELTA; // eliminate warning for common rounding error
	valid &= limit_range(end, MIN_CUT_DELTA, 1.f);

	valid &= limit_range(begin, 0.f, end - MIN_CUT_DELTA, .01f);

	// Now set them.
	mProfileParams.setBegin(begin);
	mProfileParams.setEnd(end);

	return valid;
}

bool LLVolumeParams::setBeginAndEndT(const F32 b, const F32 e)
{
	bool valid = true;

	// First, clamp to valid ranges.
	F32 begin = b;
	valid &= limit_range(begin, 0.f, 1.f - MIN_CUT_DELTA);

	F32 end = e;
	valid &= limit_range(end, MIN_CUT_DELTA, 1.f);

	valid &= limit_range(begin, 0.f, end - MIN_CUT_DELTA, .01f);

	// Now set them.
	mPathParams.setBegin(begin);
	mPathParams.setEnd(end);

	return valid;
}			

bool LLVolumeParams::setHollow(const F32 h)
{
	// Validate the hollow based on path and profile.
	U8 profile 	= mProfileParams.getCurveType() & LL_PCODE_PROFILE_MASK;
	U8 hole_type 	= mProfileParams.getCurveType() & LL_PCODE_HOLE_MASK;
	
	F32 max_hollow = HOLLOW_MAX;

	// Only square holes have trouble.
	if (LL_PCODE_HOLE_SQUARE == hole_type)
	{
		switch(profile)
		{
		case LL_PCODE_PROFILE_CIRCLE:
		case LL_PCODE_PROFILE_CIRCLE_HALF:
		case LL_PCODE_PROFILE_EQUALTRI:
			max_hollow = HOLLOW_MAX_SQUARE;
		}
	}

	F32 hollow = h;
	bool valid = limit_range(hollow, HOLLOW_MIN, max_hollow);
	mProfileParams.setHollow(hollow); 

	return valid;
}	

bool LLVolumeParams::setTwistBegin(const F32 b)
{
	F32 twist_begin = b;
	bool valid = limit_range(twist_begin, TWIST_MIN, TWIST_MAX);
	mPathParams.setTwistBegin(twist_begin);
	return valid;
}

bool LLVolumeParams::setTwistEnd(const F32 e)
{	
	F32 twist_end = e;
	bool valid = limit_range(twist_end, TWIST_MIN, TWIST_MAX);
	mPathParams.setTwistEnd(twist_end);
	return valid;
}

bool LLVolumeParams::setRatio(const F32 x, const F32 y)
{
	F32 min_x = RATIO_MIN;
	F32 max_x = RATIO_MAX;
	F32 min_y = RATIO_MIN;
	F32 max_y = RATIO_MAX;
	// If this is a circular path (and not a sphere) then 'ratio' is actually hole size.
	U8 path_type 	= mPathParams.getCurveType();
	U8 profile_type = mProfileParams.getCurveType() & LL_PCODE_PROFILE_MASK;
	if ( LL_PCODE_PATH_CIRCLE == path_type &&
		 LL_PCODE_PROFILE_CIRCLE_HALF != profile_type)
	{
		// Holes are more restricted...
		min_x = HOLE_X_MIN;
		max_x = HOLE_X_MAX;
		min_y = HOLE_Y_MIN;
		max_y = HOLE_Y_MAX;
	}

	F32 ratio_x = x;
	bool valid = limit_range(ratio_x, min_x, max_x);
	F32 ratio_y = y;
	valid &= limit_range(ratio_y, min_y, max_y);

	mPathParams.setScale(ratio_x, ratio_y);

	return valid;
}

bool LLVolumeParams::setShear(const F32 x, const F32 y)
{
	F32 shear_x = x;
	bool valid = limit_range(shear_x, SHEAR_MIN, SHEAR_MAX);
	F32 shear_y = y;
	valid &= limit_range(shear_y, SHEAR_MIN, SHEAR_MAX);
	mPathParams.setShear(shear_x, shear_y);
	return valid;
}

bool LLVolumeParams::setTaperX(const F32 v)
{
	F32 taper = v;
	bool valid = limit_range(taper, TAPER_MIN, TAPER_MAX);
	mPathParams.setTaperX(taper);
	return valid;
}

bool LLVolumeParams::setTaperY(const F32 v)
{
	F32 taper = v;
	bool valid = limit_range(taper, TAPER_MIN, TAPER_MAX);
	mPathParams.setTaperY(taper);
	return valid;
}

bool LLVolumeParams::setRevolutions(const F32 r)
{
	F32 revolutions = r;
	bool valid = limit_range(revolutions, REV_MIN, REV_MAX);
	mPathParams.setRevolutions(revolutions);
	return valid;
}

bool LLVolumeParams::setRadiusOffset(const F32 offset)
{
	bool valid = true;

	// If this is a sphere, just set it to 0 and get out.
	U8 path_type 	= mPathParams.getCurveType();
	U8 profile_type = mProfileParams.getCurveType() & LL_PCODE_PROFILE_MASK;
	if ( LL_PCODE_PROFILE_CIRCLE_HALF == profile_type ||
		LL_PCODE_PATH_CIRCLE != path_type )
	{
		mPathParams.setRadiusOffset(0.f);
		return true;
	}

	// Limit radius offset, based on taper and hole size y.
	F32 radius_offset	= offset;
	F32 taper_y    		= getTaperY();
	F32 radius_mag		= fabs(radius_offset);
	F32 hole_y_mag 		= fabs(getRatioY());
	F32 taper_y_mag		= fabs(taper_y);
	// Check to see if the taper effects us.
	if ( (radius_offset > 0.f && taper_y < 0.f) ||
			(radius_offset < 0.f && taper_y > 0.f) )
	{
		// The taper does not help increase the radius offset range.
		taper_y_mag = 0.f;
	}
	F32 max_radius_mag = 1.f - hole_y_mag * (1.f - taper_y_mag) / (1.f - hole_y_mag);

	// Enforce the maximum magnitude.
	F32 delta = max_radius_mag - radius_mag;
	if (delta < 0.f)
	{
		// Check radius offset sign.
		if (radius_offset < 0.f)
		{
			radius_offset = -max_radius_mag;
		}
		else
		{
			radius_offset = max_radius_mag;
		}
		valid = approx_zero(delta, .1f);
	}

	mPathParams.setRadiusOffset(radius_offset);
	return valid;
}

bool LLVolumeParams::setSkew(const F32 skew_value)
{
	bool valid = true;

	// Check the skew value against the revolutions.
	F32 skew		= llclamp(skew_value, SKEW_MIN, SKEW_MAX);
	F32 skew_mag	= fabs(skew);
	F32 revolutions = getRevolutions();
	F32 scale_x		= getRatioX();
	F32 min_skew_mag = 1.0f - 1.0f / (revolutions * scale_x + 1.0f);
	// Discontinuity; A revolution of 1 allows skews below 0.5.
	if ( fabs(revolutions - 1.0f) < 0.001)
		min_skew_mag = 0.0f;

	// Clip skew.
	F32 delta = skew_mag - min_skew_mag;
	if (delta < 0.f)
	{
		// Check skew sign.
		if (skew < 0.0f)
		{
			skew = -min_skew_mag;
		}
		else 
		{
			skew = min_skew_mag;
		}
		valid = approx_zero(delta, .01f);
	}

	mPathParams.setSkew(skew);
	return valid;
}

bool LLVolumeParams::setSculptID(const LLUUID sculpt_id, U8 sculpt_type)
{
	mSculptID = sculpt_id;
	mSculptType = sculpt_type;
	return true;
}

bool LLVolumeParams::setType(U8 profile, U8 path)
{
	bool result = true;
	// First, check profile and path for validity.
	U8 profile_type	= profile & LL_PCODE_PROFILE_MASK;
	U8 hole_type 	= (profile & LL_PCODE_HOLE_MASK) >> 4;
	U8 path_type	= path >> 4;

	if (profile_type > LL_PCODE_PROFILE_MAX)
	{
		// Bad profile.  Make it square.
		profile = LL_PCODE_PROFILE_SQUARE;
		result = false;
		llwarns << "LLVolumeParams::setType changing bad profile type (" << profile_type
			 	<< ") to be LL_PCODE_PROFILE_SQUARE" << llendl;
	}
	else if (hole_type > LL_PCODE_HOLE_MAX)
	{
		// Bad hole.  Make it the same.
		profile = profile_type;
		result = false;
		llwarns << "LLVolumeParams::setType changing bad hole type (" << hole_type
			 	<< ") to be LL_PCODE_HOLE_SAME" << llendl;
	}

	if (path_type < LL_PCODE_PATH_MIN ||
		path_type > LL_PCODE_PATH_MAX)
	{
		// Bad path.  Make it linear.
		result = false;
		llwarns << "LLVolumeParams::setType changing bad path (" << path
			 	<< ") to be LL_PCODE_PATH_LINE" << llendl;
		path = LL_PCODE_PATH_LINE;
	}

	mProfileParams.setCurveType(profile);
	mPathParams.setCurveType(path);
	return result;
}

// static 
bool LLVolumeParams::validate(U8 prof_curve, F32 prof_begin, F32 prof_end, F32 hollow,
		U8 path_curve, F32 path_begin, F32 path_end,
		F32 scx, F32 scy, F32 shx, F32 shy,
		F32 twistend, F32 twistbegin, F32 radiusoffset,
		F32 tx, F32 ty, F32 revolutions, F32 skew)
{
	LLVolumeParams test_params;
	if (!test_params.setType		(prof_curve, path_curve))
	{
	    	return false;
	}
	if (!test_params.setBeginAndEndS	(prof_begin, prof_end))
	{
	    	return false;
	}
	if (!test_params.setBeginAndEndT	(path_begin, path_end))
	{
	    	return false;
	}
	if (!test_params.setHollow		(hollow))
	{
	    	return false;
	}
	if (!test_params.setTwistBegin		(twistbegin))
	{
	    	return false;
	}
	if (!test_params.setTwistEnd		(twistend))
	{
	    	return false;
	}
	if (!test_params.setRatio		(scx, scy))
	{
	    	return false;
	}
	if (!test_params.setShear		(shx, shy))
	{
	    	return false;
	}
	if (!test_params.setTaper		(tx, ty))
	{
	    	return false;
	}
	if (!test_params.setRevolutions		(revolutions))
	{
	    	return false;
	}
	if (!test_params.setRadiusOffset	(radiusoffset))
	{
	    	return false;
	}
	if (!test_params.setSkew		(skew))
	{
	    	return false;
	}
	return true;
}

S32 *LLVolume::getTriangleIndices(U32 &num_indices) const
{
	LLMemType m1(LLMemType::MTYPE_VOLUME);
	
	S32 expected_num_triangle_indices = getNumTriangleIndices();
	if (expected_num_triangle_indices > MAX_VOLUME_TRIANGLE_INDICES)
	{
		// we don't allow LLVolumes with this many vertices
		llwarns << "Couldn't allocate triangle indices" << llendl;
		num_indices = 0;
		return NULL;
	}

	S32* index = new S32[expected_num_triangle_indices];
	S32 count = 0;

	// Let's do this totally diffently, as we don't care about faces...
	// Counter-clockwise triangles are forward facing...

	BOOL open = getProfile().isOpen();
	BOOL hollow = (mParams.getProfileParams().getHollow() > 0);
	BOOL path_open = getPath().isOpen();
	S32 size_s, size_s_out, size_t;
	S32 s, t, i;
	size_s = getProfile().getTotal();
	size_s_out = getProfile().getTotalOut();
	size_t = getPath().mPath.size();

	// NOTE -- if the construction of the triangles below ever changes
	// then getNumTriangleIndices() method may also have to be updated.

	if (open)		/* Flawfinder: ignore */
	{
		if (hollow)
		{
			// Open hollow -- much like the closed solid, except we 
			// we need to stitch up the gap between s=0 and s=size_s-1

			for (t = 0; t < size_t - 1; t++)
			{
				// The outer face, first cut, and inner face
				for (s = 0; s < size_s - 1; s++)
				{
					i  = s + t*size_s;
					index[count++]  = i;				// x,y
					index[count++]  = i + 1;			// x+1,y
					index[count++]  = i + size_s;		// x,y+1
	
					index[count++]  = i + size_s;		// x,y+1
					index[count++]  = i + 1;			// x+1,y
					index[count++]  = i + size_s + 1;	// x+1,y+1
				}

				// The other cut face
				index[count++]  = s + t*size_s;		// x,y
				index[count++]  = 0 + t*size_s;		// x+1,y
				index[count++]  = s + (t+1)*size_s;	// x,y+1
	
				index[count++]  = s + (t+1)*size_s;	// x,y+1
				index[count++]  = 0 + t*size_s;		// x+1,y
				index[count++]  = 0 + (t+1)*size_s;	// x+1,y+1
			}

			// Do the top and bottom caps, if necessary
			if (path_open)
			{
				// Top cap
				S32 pt1 = 0;
				S32 pt2 = size_s-1;
				S32 i   = (size_t - 1)*size_s;

				while (pt2 - pt1 > 1)
				{
					// Use the profile points instead of the mesh, since you want
					// the un-transformed profile distances.
					LLVector3 p1 = getProfile().mProfile[pt1];
					LLVector3 p2 = getProfile().mProfile[pt2];
					LLVector3 pa = getProfile().mProfile[pt1+1];
					LLVector3 pb = getProfile().mProfile[pt2-1];

					p1.mV[VZ] = 0.f;
					p2.mV[VZ] = 0.f;
					pa.mV[VZ] = 0.f;
					pb.mV[VZ] = 0.f;

					// Use area of triangle to determine backfacing
					F32 area_1a2, area_1ba, area_21b, area_2ab;
					area_1a2 =  (p1.mV[0]*pa.mV[1] - pa.mV[0]*p1.mV[1]) +
								(pa.mV[0]*p2.mV[1] - p2.mV[0]*pa.mV[1]) +
								(p2.mV[0]*p1.mV[1] - p1.mV[0]*p2.mV[1]);

					area_1ba =  (p1.mV[0]*pb.mV[1] - pb.mV[0]*p1.mV[1]) +
								(pb.mV[0]*pa.mV[1] - pa.mV[0]*pb.mV[1]) +
								(pa.mV[0]*p1.mV[1] - p1.mV[0]*pa.mV[1]);

					area_21b =  (p2.mV[0]*p1.mV[1] - p1.mV[0]*p2.mV[1]) +
								(p1.mV[0]*pb.mV[1] - pb.mV[0]*p1.mV[1]) +
								(pb.mV[0]*p2.mV[1] - p2.mV[0]*pb.mV[1]);

					area_2ab =  (p2.mV[0]*pa.mV[1] - pa.mV[0]*p2.mV[1]) +
								(pa.mV[0]*pb.mV[1] - pb.mV[0]*pa.mV[1]) +
								(pb.mV[0]*p2.mV[1] - p2.mV[0]*pb.mV[1]);

					BOOL use_tri1a2 = TRUE;
					BOOL tri_1a2 = TRUE;
					BOOL tri_21b = TRUE;

					if (area_1a2 < 0)
					{
						tri_1a2 = FALSE;
					}
					if (area_2ab < 0)
					{
						// Can't use, because it contains point b
						tri_1a2 = FALSE;
					}
					if (area_21b < 0)
					{
						tri_21b = FALSE;
					}
					if (area_1ba < 0)
					{
						// Can't use, because it contains point b
						tri_21b = FALSE;
					}

					if (!tri_1a2)
					{
						use_tri1a2 = FALSE;
					}
					else if (!tri_21b)
					{
						use_tri1a2 = TRUE;
					}
					else
					{
						LLVector3 d1 = p1 - pa;
						LLVector3 d2 = p2 - pb;

						if (d1.magVecSquared() < d2.magVecSquared())
						{
							use_tri1a2 = TRUE;
						}
						else
						{
							use_tri1a2 = FALSE;
						}
					}

					if (use_tri1a2)
					{
						index[count++] = pt1 + i;
						index[count++] = pt1 + 1 + i;
						index[count++] = pt2 + i;
						pt1++;
					}
					else
					{
						index[count++] = pt1 + i;
						index[count++] = pt2 - 1 + i;
						index[count++] = pt2 + i;
						pt2--;
					}
				}

				// Bottom cap
				pt1          = 0;
				pt2          = size_s-1;
				while (pt2 - pt1 > 1)
				{
					// Use the profile points instead of the mesh, since you want
					// the un-transformed profile distances.
					LLVector3 p1 = getProfile().mProfile[pt1];
					LLVector3 p2 = getProfile().mProfile[pt2];
					LLVector3 pa = getProfile().mProfile[pt1+1];
					LLVector3 pb = getProfile().mProfile[pt2-1];

					p1.mV[VZ] = 0.f;
					p2.mV[VZ] = 0.f;
					pa.mV[VZ] = 0.f;
					pb.mV[VZ] = 0.f;

					// Use area of triangle to determine backfacing
					F32 area_1a2, area_1ba, area_21b, area_2ab;
					area_1a2 =  (p1.mV[0]*pa.mV[1] - pa.mV[0]*p1.mV[1]) +
								(pa.mV[0]*p2.mV[1] - p2.mV[0]*pa.mV[1]) +
								(p2.mV[0]*p1.mV[1] - p1.mV[0]*p2.mV[1]);

					area_1ba =  (p1.mV[0]*pb.mV[1] - pb.mV[0]*p1.mV[1]) +
								(pb.mV[0]*pa.mV[1] - pa.mV[0]*pb.mV[1]) +
								(pa.mV[0]*p1.mV[1] - p1.mV[0]*pa.mV[1]);

					area_21b =  (p2.mV[0]*p1.mV[1] - p1.mV[0]*p2.mV[1]) +
								(p1.mV[0]*pb.mV[1] - pb.mV[0]*p1.mV[1]) +
								(pb.mV[0]*p2.mV[1] - p2.mV[0]*pb.mV[1]);

					area_2ab =  (p2.mV[0]*pa.mV[1] - pa.mV[0]*p2.mV[1]) +
								(pa.mV[0]*pb.mV[1] - pb.mV[0]*pa.mV[1]) +
								(pb.mV[0]*p2.mV[1] - p2.mV[0]*pb.mV[1]);

					BOOL use_tri1a2 = TRUE;
					BOOL tri_1a2 = TRUE;
					BOOL tri_21b = TRUE;

					if (area_1a2 < 0)
					{
						tri_1a2 = FALSE;
					}
					if (area_2ab < 0)
					{
						// Can't use, because it contains point b
						tri_1a2 = FALSE;
					}
					if (area_21b < 0)
					{
						tri_21b = FALSE;
					}
					if (area_1ba < 0)
					{
						// Can't use, because it contains point b
						tri_21b = FALSE;
					}

					if (!tri_1a2)
					{
						use_tri1a2 = FALSE;
					}
					else if (!tri_21b)
					{
						use_tri1a2 = TRUE;
					}
					else
					{
						LLVector3 d1 = p1 - pa;
						LLVector3 d2 = p2 - pb;

						if (d1.magVecSquared() < d2.magVecSquared())
						{
							use_tri1a2 = TRUE;
						}
						else
						{
							use_tri1a2 = FALSE;
						}
					}

					if (use_tri1a2)
					{
						index[count++] = pt1;
						index[count++] = pt2;
						index[count++] = pt1 + 1;
						pt1++;
					}
					else
					{
						index[count++] = pt1;
						index[count++] = pt2;
						index[count++] = pt2 - 1;
						pt2--;
					}
				}
			}
		}
		else
		{
			// Open solid

			for (t = 0; t < size_t - 1; t++)
			{
				// Outer face + 1 cut face
				for (s = 0; s < size_s - 1; s++)
				{
					i  = s + t*size_s;

					index[count++]  = i;				// x,y
					index[count++]  = i + 1;			// x+1,y
					index[count++]  = i + size_s;		// x,y+1

					index[count++]  = i + size_s;		// x,y+1
					index[count++]  = i + 1;			// x+1,y
					index[count++]  = i + size_s + 1;	// x+1,y+1
				}

				// The other cut face
				index[count++] = (size_s - 1) + (t*size_s);		// x,y
				index[count++] = 0 + t*size_s;					// x+1,y
				index[count++] = (size_s - 1) + (t+1)*size_s;	// x,y+1

				index[count++] = (size_s - 1) + (t+1)*size_s;	// x,y+1
				index[count++] = 0 + (t*size_s);				// x+1,y
				index[count++] = 0 + (t+1)*size_s;				// x+1,y+1
			}

			// Do the top and bottom caps, if necessary
			if (path_open)
			{
				for (s = 0; s < size_s - 2; s++)
				{
					index[count++] = s+1;
					index[count++] = s;
					index[count++] = size_s - 1;
				}

				// We've got a top cap
				S32 offset = (size_t - 1)*size_s;
				for (s = 0; s < size_s - 2; s++)
				{
					// Inverted ordering from bottom cap.
					index[count++] = offset + size_s - 1;
					index[count++] = offset + s;
					index[count++] = offset + s + 1;
				}
			}
		}
	}
	else if (hollow)
	{
		// Closed hollow
		// Outer face
		
		for (t = 0; t < size_t - 1; t++)
		{
			for (s = 0; s < size_s_out - 1; s++)
			{
				i  = s + t*size_s;

				index[count++]  = i;				// x,y
				index[count++]  = i + 1;			// x+1,y
				index[count++]  = i + size_s;		// x,y+1

				index[count++]  = i + size_s;		// x,y+1
				index[count++]  = i + 1;			// x+1,y
				index[count++]  = i + 1 + size_s;	// x+1,y+1
			}
		}

		// Inner face
		// Invert facing from outer face
		for (t = 0; t < size_t - 1; t++)
		{
			for (s = size_s_out; s < size_s - 1; s++)
			{
				i  = s + t*size_s;

				index[count++]  = i;				// x,y
				index[count++]  = i + 1;			// x+1,y
				index[count++]  = i + size_s;		// x,y+1

				index[count++]  = i + size_s;		// x,y+1
				index[count++]  = i + 1;			// x+1,y
				index[count++]  = i + 1 + size_s;	// x+1,y+1
			}
		}

		// Do the top and bottom caps, if necessary
		if (path_open)
		{
			// Top cap
			S32 pt1 = 0;
			S32 pt2 = size_s-1;
			S32 i   = (size_t - 1)*size_s;

			while (pt2 - pt1 > 1)
			{
				// Use the profile points instead of the mesh, since you want
				// the un-transformed profile distances.
				LLVector3 p1 = getProfile().mProfile[pt1];
				LLVector3 p2 = getProfile().mProfile[pt2];
				LLVector3 pa = getProfile().mProfile[pt1+1];
				LLVector3 pb = getProfile().mProfile[pt2-1];

				p1.mV[VZ] = 0.f;
				p2.mV[VZ] = 0.f;
				pa.mV[VZ] = 0.f;
				pb.mV[VZ] = 0.f;

				// Use area of triangle to determine backfacing
				F32 area_1a2, area_1ba, area_21b, area_2ab;
				area_1a2 =  (p1.mV[0]*pa.mV[1] - pa.mV[0]*p1.mV[1]) +
							(pa.mV[0]*p2.mV[1] - p2.mV[0]*pa.mV[1]) +
							(p2.mV[0]*p1.mV[1] - p1.mV[0]*p2.mV[1]);

				area_1ba =  (p1.mV[0]*pb.mV[1] - pb.mV[0]*p1.mV[1]) +
							(pb.mV[0]*pa.mV[1] - pa.mV[0]*pb.mV[1]) +
							(pa.mV[0]*p1.mV[1] - p1.mV[0]*pa.mV[1]);

				area_21b =  (p2.mV[0]*p1.mV[1] - p1.mV[0]*p2.mV[1]) +
							(p1.mV[0]*pb.mV[1] - pb.mV[0]*p1.mV[1]) +
							(pb.mV[0]*p2.mV[1] - p2.mV[0]*pb.mV[1]);

				area_2ab =  (p2.mV[0]*pa.mV[1] - pa.mV[0]*p2.mV[1]) +
							(pa.mV[0]*pb.mV[1] - pb.mV[0]*pa.mV[1]) +
							(pb.mV[0]*p2.mV[1] - p2.mV[0]*pb.mV[1]);

				BOOL use_tri1a2 = TRUE;
				BOOL tri_1a2 = TRUE;
				BOOL tri_21b = TRUE;

				if (area_1a2 < 0)
				{
					tri_1a2 = FALSE;
				}
				if (area_2ab < 0)
				{
					// Can't use, because it contains point b
					tri_1a2 = FALSE;
				}
				if (area_21b < 0)
				{
					tri_21b = FALSE;
				}
				if (area_1ba < 0)
				{
					// Can't use, because it contains point b
					tri_21b = FALSE;
				}

				if (!tri_1a2)
				{
					use_tri1a2 = FALSE;
				}
				else if (!tri_21b)
				{
					use_tri1a2 = TRUE;
				}
				else
				{
					LLVector3 d1 = p1 - pa;
					LLVector3 d2 = p2 - pb;

					if (d1.magVecSquared() < d2.magVecSquared())
					{
						use_tri1a2 = TRUE;
					}
					else
					{
						use_tri1a2 = FALSE;
					}
				}

				if (use_tri1a2)
				{
					index[count++] = pt1 + i;
					index[count++] = pt1 + 1 + i;
					index[count++] = pt2 + i;
					pt1++;
				}
				else
				{
					index[count++] = pt1 + i;
					index[count++] = pt2 - 1 + i;
					index[count++] = pt2 + i;
					pt2--;
				}
			}

			// Bottom cap
			pt1          = 0;
			pt2          = size_s-1;
			while (pt2 - pt1 > 1)
			{
				// Use the profile points instead of the mesh, since you want
				// the un-transformed profile distances.
				LLVector3 p1 = getProfile().mProfile[pt1];
				LLVector3 p2 = getProfile().mProfile[pt2];
				LLVector3 pa = getProfile().mProfile[pt1+1];
				LLVector3 pb = getProfile().mProfile[pt2-1];

				p1.mV[VZ] = 0.f;
				p2.mV[VZ] = 0.f;
				pa.mV[VZ] = 0.f;
				pb.mV[VZ] = 0.f;

				// Use area of triangle to determine backfacing
				F32 area_1a2, area_1ba, area_21b, area_2ab;
				area_1a2 =  (p1.mV[0]*pa.mV[1] - pa.mV[0]*p1.mV[1]) +
							(pa.mV[0]*p2.mV[1] - p2.mV[0]*pa.mV[1]) +
							(p2.mV[0]*p1.mV[1] - p1.mV[0]*p2.mV[1]);

				area_1ba =  (p1.mV[0]*pb.mV[1] - pb.mV[0]*p1.mV[1]) +
							(pb.mV[0]*pa.mV[1] - pa.mV[0]*pb.mV[1]) +
							(pa.mV[0]*p1.mV[1] - p1.mV[0]*pa.mV[1]);

				area_21b =  (p2.mV[0]*p1.mV[1] - p1.mV[0]*p2.mV[1]) +
							(p1.mV[0]*pb.mV[1] - pb.mV[0]*p1.mV[1]) +
							(pb.mV[0]*p2.mV[1] - p2.mV[0]*pb.mV[1]);

				area_2ab =  (p2.mV[0]*pa.mV[1] - pa.mV[0]*p2.mV[1]) +
							(pa.mV[0]*pb.mV[1] - pb.mV[0]*pa.mV[1]) +
							(pb.mV[0]*p2.mV[1] - p2.mV[0]*pb.mV[1]);

				BOOL use_tri1a2 = TRUE;
				BOOL tri_1a2 = TRUE;
				BOOL tri_21b = TRUE;

				if (area_1a2 < 0)
				{
					tri_1a2 = FALSE;
				}
				if (area_2ab < 0)
				{
					// Can't use, because it contains point b
					tri_1a2 = FALSE;
				}
				if (area_21b < 0)
				{
					tri_21b = FALSE;
				}
				if (area_1ba < 0)
				{
					// Can't use, because it contains point b
					tri_21b = FALSE;
				}

				if (!tri_1a2)
				{
					use_tri1a2 = FALSE;
				}
				else if (!tri_21b)
				{
					use_tri1a2 = TRUE;
				}
				else
				{
					LLVector3 d1 = p1 - pa;
					LLVector3 d2 = p2 - pb;

					if (d1.magVecSquared() < d2.magVecSquared())
					{
						use_tri1a2 = TRUE;
					}
					else
					{
						use_tri1a2 = FALSE;
					}
				}

				if (use_tri1a2)
				{
					index[count++] = pt1;
					index[count++] = pt2;
					index[count++] = pt1 + 1;
					pt1++;
				}
				else
				{
					index[count++] = pt1;
					index[count++] = pt2;
					index[count++] = pt2 - 1;
					pt2--;
				}
			}
		}		
	}
	else
	{
		// Closed solid.  Easy case.
		for (t = 0; t < size_t - 1; t++)
		{
			for (s = 0; s < size_s - 1; s++)
			{
				// Should wrap properly, but for now...
				i  = s + t*size_s;

				index[count++]  = i;				// x,y
				index[count++]  = i + 1;			// x+1,y
				index[count++]  = i + size_s;		// x,y+1

				index[count++]  = i + size_s;		// x,y+1
				index[count++]  = i + 1;			// x+1,y
				index[count++]  = i + size_s + 1;	// x+1,y+1
			}
		}

		// Do the top and bottom caps, if necessary
		if (path_open)
		{
			// bottom cap
			for (s = 1; s < size_s - 2; s++)
			{
				index[count++] = s+1;
				index[count++] = s;
				index[count++] = 0;
			}

			// top cap
			S32 offset = (size_t - 1)*size_s;
			for (s = 1; s < size_s - 2; s++)
			{
				// Inverted ordering from bottom cap.
				index[count++] = offset;
				index[count++] = offset + s;
				index[count++] = offset + s + 1;
			}
		}
	}

#ifdef LL_DEBUG
	// assert that we computed the correct number of indices
	if (count != expected_num_triangle_indices )
	{
		llerrs << "bad index count prediciton:"
			<< "  expected=" << expected_num_triangle_indices 
			<< " actual=" << count << llendl;
	}
#endif

#if 0
	// verify that each index does not point beyond the size of the mesh
	S32 num_vertices = mMesh.size();
	for (i = 0; i < count; i+=3)
	{
		llinfos << index[i] << ":" << index[i+1] << ":" << index[i+2] << llendl;
		llassert(index[i] < num_vertices);
		llassert(index[i+1] < num_vertices);
		llassert(index[i+2] < num_vertices);
	}
#endif

	num_indices = count;
	return index;
}

S32 LLVolume::getNumTriangleIndices() const
{
	BOOL profile_open = getProfile().isOpen();
	BOOL hollow = (mParams.getProfileParams().getHollow() > 0);
	BOOL path_open = getPath().isOpen();

	S32 size_s, size_s_out, size_t;
	size_s = getProfile().getTotal();
	size_s_out = getProfile().getTotalOut();
	size_t = getPath().mPath.size();

	S32 count = 0;
	if (profile_open)		/* Flawfinder: ignore */
	{
		if (hollow)
		{
			// Open hollow -- much like the closed solid, except we 
			// we need to stitch up the gap between s=0 and s=size_s-1
			count = (size_t - 1) * (((size_s -1) * 6) + 6);
		}
		else
		{
			count = (size_t - 1) * (((size_s -1) * 6) + 6); 
		}
	}
	else if (hollow)
	{
		// Closed hollow
		// Outer face
		count = (size_t - 1) * (size_s_out - 1) * 6;

		// Inner face
		count += (size_t - 1) * ((size_s - 1) - size_s_out) * 6;
	}
	else
	{
		// Closed solid.  Easy case.
		count = (size_t - 1) * (size_s - 1) * 6;
	}

	if (path_open)
	{
		S32 cap_triangle_count = size_s - 3;
		if ( profile_open
			|| hollow )
		{
			cap_triangle_count = size_s - 2;
		}
		if ( cap_triangle_count > 0 )
		{
			// top and bottom caps
			count += cap_triangle_count * 2 * 3;
		}
	}
	return count;
}


S32 LLVolume::getNumTriangles() const
{
	U32 triangle_count = 0;

	for (S32 i = 0; i < getNumVolumeFaces(); ++i)
	{
		triangle_count += getVolumeFace(i).mNumIndices/3;
	}

	return triangle_count;
}


//-----------------------------------------------------------------------------
// generateSilhouetteVertices()
//-----------------------------------------------------------------------------
void LLVolume::generateSilhouetteVertices(std::vector<LLVector3> &vertices,
										  std::vector<LLVector3> &normals,
										  std::vector<S32> &segments,
										  const LLVector3& obj_cam_vec_in,
										  const LLMatrix4& mat_in,
										  const LLMatrix3& norm_mat_in,
										  S32 face_mask)
{
	LLMemType m1(LLMemType::MTYPE_VOLUME);

	LLMatrix4a mat;
	mat.loadu(mat_in);

	LLMatrix4a norm_mat;
	norm_mat.loadu(norm_mat_in);
		
	LLVector4a obj_cam_vec;
	obj_cam_vec.load3(obj_cam_vec_in.mV);

	vertices.clear();
	normals.clear();
	segments.clear();

	if ((mParams.getSculptType() & LL_SCULPT_TYPE_MASK) == LL_SCULPT_TYPE_MESH)
	{
		return;
	}
	
	S32 cur_index = 0;
	//for each face
	for (face_list_t::iterator iter = mVolumeFaces.begin();
		 iter != mVolumeFaces.end(); ++iter)
	{
		LLVolumeFace& face = *iter;
	
		if (!(face_mask & (0x1 << cur_index++)) ||
		     face.mNumIndices == 0 || face.mEdge.empty())
		{
			continue;
		}

		if (face.mTypeMask & (LLVolumeFace::CAP_MASK)) {
	
		}
		else {

			//==============================================
			//DEBUG draw edge map instead of silhouette edge
			//==============================================

#if DEBUG_SILHOUETTE_EDGE_MAP

			//for each triangle
			U32 count = face.mNumIndices;
			for (U32 j = 0; j < count/3; j++) {
				//get vertices
				S32 v1 = face.mIndices[j*3+0];
				S32 v2 = face.mIndices[j*3+1];
				S32 v3 = face.mIndices[j*3+2];

				//get current face center
				LLVector3 cCenter = (face.mVertices[v1].getPosition() + 
									face.mVertices[v2].getPosition() + 
									face.mVertices[v3].getPosition()) / 3.0f;

				//for each edge
				for (S32 k = 0; k < 3; k++) {
                    S32 nIndex = face.mEdge[j*3+k];
					if (nIndex <= -1) {
						continue;
					}

					if (nIndex >= (S32) count/3) {
						continue;
					}
					//get neighbor vertices
					v1 = face.mIndices[nIndex*3+0];
					v2 = face.mIndices[nIndex*3+1];
					v3 = face.mIndices[nIndex*3+2];

					//get neighbor face center
					LLVector3 nCenter = (face.mVertices[v1].getPosition() + 
									face.mVertices[v2].getPosition() + 
									face.mVertices[v3].getPosition()) / 3.0f;

					//draw line
					vertices.push_back(cCenter);
					vertices.push_back(nCenter);
					normals.push_back(LLVector3(1,1,1));
					normals.push_back(LLVector3(1,1,1));
					segments.push_back(vertices.size());
				}
			}
		
			continue;

			//==============================================
			//DEBUG
			//==============================================

			//==============================================
			//DEBUG draw normals instead of silhouette edge
			//==============================================
#elif DEBUG_SILHOUETTE_NORMALS

			//for each vertex
			for (U32 j = 0; j < face.mNumVertices; j++) {
				vertices.push_back(face.mVertices[j].getPosition());
				vertices.push_back(face.mVertices[j].getPosition() + face.mVertices[j].getNormal()*0.1f);
				normals.push_back(LLVector3(0,0,1));
				normals.push_back(LLVector3(0,0,1));
				segments.push_back(vertices.size());
#if DEBUG_SILHOUETTE_BINORMALS
				vertices.push_back(face.mVertices[j].getPosition());
				vertices.push_back(face.mVertices[j].getPosition() + face.mVertices[j].mBinormal*0.1f);
				normals.push_back(LLVector3(0,0,1));
				normals.push_back(LLVector3(0,0,1));
				segments.push_back(vertices.size());
#endif
			}
						
			continue;
#else
			//==============================================
			//DEBUG
			//==============================================

			static const U8 AWAY = 0x01,
							TOWARDS = 0x02;

			//for each triangle
			std::vector<U8> fFacing;
			vector_append(fFacing, face.mNumIndices/3);

			LLVector4a* v = (LLVector4a*) face.mPositions;
			LLVector4a* n = (LLVector4a*) face.mNormals;

			for (U32 j = 0; j < face.mNumIndices/3; j++) 
			{
				//approximate normal
				S32 v1 = face.mIndices[j*3+0];
				S32 v2 = face.mIndices[j*3+1];
				S32 v3 = face.mIndices[j*3+2];

				LLVector4a c1,c2;
				c1.setSub(v[v1], v[v2]);
				c2.setSub(v[v2], v[v3]);

				LLVector4a norm;

				norm.setCross3(c1, c2);

				if (norm.dot3(norm) < 0.00000001f) 
				{
					fFacing[j] = AWAY | TOWARDS;
				}
				else 
				{
					//get view vector
					LLVector4a view;
					view.setSub(obj_cam_vec, v[v1]);
					bool away = view.dot3(norm) > 0.0f; 
					if (away) 
					{
						fFacing[j] = AWAY;
					}
					else 
					{
						fFacing[j] = TOWARDS;
					}
				}
			}
			
			//for each triangle
			for (U32 j = 0; j < face.mNumIndices/3; j++) 
			{
				if (fFacing[j] == (AWAY | TOWARDS)) 
				{ //this is a degenerate triangle
					//take neighbor facing (degenerate faces get facing of one of their neighbors)
					// *FIX IF NEEDED:  this does not deal with neighboring degenerate faces
					for (S32 k = 0; k < 3; k++) 
					{
						S32 index = face.mEdge[j*3+k];
						if (index != -1) 
						{
							fFacing[j] = fFacing[index];
							break;
						}
					}
					continue; //skip degenerate face
				}

				//for each edge
				for (S32 k = 0; k < 3; k++) {
					S32 index = face.mEdge[j*3+k];
					if (index != -1 && fFacing[index] == (AWAY | TOWARDS)) {
						//our neighbor is degenerate, make him face our direction
						fFacing[face.mEdge[j*3+k]] = fFacing[j];
						continue;
					}

					if (index == -1 ||		//edge has no neighbor, MUST be a silhouette edge
						(fFacing[index] & fFacing[j]) == 0) { 	//we found a silhouette edge

						S32 v1 = face.mIndices[j*3+k];
						S32 v2 = face.mIndices[j*3+((k+1)%3)];
						
						LLVector4a t;
						mat.affineTransform(v[v1], t);
						vertices.push_back(LLVector3(t[0], t[1], t[2]));

						norm_mat.rotate(n[v1], t);

						t.normalize3fast();
						normals.push_back(LLVector3(t[0], t[1], t[2]));

						mat.affineTransform(v[v2], t);
						vertices.push_back(LLVector3(t[0], t[1], t[2]));
						
						norm_mat.rotate(n[v2], t);
						t.normalize3fast();
						normals.push_back(LLVector3(t[0], t[1], t[2]));

						segments.push_back(vertices.size());
					}
				}		
			}
#endif
		}
	}
}

S32 LLVolume::lineSegmentIntersect(const LLVector3& start, const LLVector3& end, 
								   S32 face,
								   LLVector3* intersection,LLVector2* tex_coord, LLVector3* normal, LLVector3* bi_normal)
{
	LLVector4a starta, enda;
	starta.load3(start.mV);
	enda.load3(end.mV);

	return lineSegmentIntersect(starta, enda, face, intersection, tex_coord, normal, bi_normal);

}


S32 LLVolume::lineSegmentIntersect(const LLVector4a& start, const LLVector4a& end, 
								   S32 face,
								   LLVector3* intersection,LLVector2* tex_coord, LLVector3* normal, LLVector3* bi_normal)
{
	S32 hit_face = -1;
	
	S32 start_face;
	S32 end_face;
	
	if (face == -1) // ALL_SIDES
	{
		start_face = 0;
		end_face = getNumVolumeFaces() - 1;
	}
	else
	{
		start_face = face;
		end_face = face;
	}

	LLVector4a dir;
	dir.setSub(end, start);

	F32 closest_t = 2.f; // must be larger than 1
	
	end_face = llmin(end_face, getNumVolumeFaces()-1);

	for (S32 i = start_face; i <= end_face; i++)
	{
		LLVolumeFace &face = mVolumeFaces[i];

		LLVector4a box_center;
		box_center.setAdd(face.mExtents[0], face.mExtents[1]);
		box_center.mul(0.5f);

		LLVector4a box_size;
		box_size.setSub(face.mExtents[1], face.mExtents[0]);

        if (LLLineSegmentBoxIntersect(start, end, box_center, box_size))
		{
			if (bi_normal != NULL) // if the caller wants binormals, we may need to generate them
			{
				genBinormals(i);
			}

			if (!face.mOctree)
			{
				face.createOctree();
			}
			
			//LLVector4a* p = (LLVector4a*) face.mPositions;

			LLOctreeTriangleRayIntersect intersect(start, dir, &face, &closest_t, intersection, tex_coord, normal, bi_normal);
			intersect.traverse(face.mOctree);
			if (intersect.mHitFace)
			{
				hit_face = i;
			}
		}		
	}
	
	
	return hit_face;
}

class LLVertexIndexPair
{
public:
	LLVertexIndexPair(const LLVector3 &vertex, const S32 index);

	LLVector3 mVertex;
	S32	mIndex;
};

LLVertexIndexPair::LLVertexIndexPair(const LLVector3 &vertex, const S32 index)
{
	mVertex = vertex;
	mIndex = index;
}

const F32 VERTEX_SLOP = 0.00001f;
const F32 VERTEX_SLOP_SQRD = VERTEX_SLOP * VERTEX_SLOP;

struct lessVertex
{
	bool operator()(const LLVertexIndexPair *a, const LLVertexIndexPair *b)
	{
		const F32 slop = VERTEX_SLOP;

		if (a->mVertex.mV[0] + slop < b->mVertex.mV[0])
		{
			return TRUE;
		}
		else if (a->mVertex.mV[0] - slop > b->mVertex.mV[0])
		{
			return FALSE;
		}
		
		if (a->mVertex.mV[1] + slop < b->mVertex.mV[1])
		{
			return TRUE;
		}
		else if (a->mVertex.mV[1] - slop > b->mVertex.mV[1])
		{
			return FALSE;
		}
		
		if (a->mVertex.mV[2] + slop < b->mVertex.mV[2])
		{
			return TRUE;
		}
		else if (a->mVertex.mV[2] - slop > b->mVertex.mV[2])
		{
			return FALSE;
		}
		
		return FALSE;
	}
};

struct lessTriangle
{
	bool operator()(const S32 *a, const S32 *b)
	{
		if (*a < *b)
		{
			return TRUE;
		}
		else if (*a > *b)
		{
			return FALSE;
		}

		if (*(a+1) < *(b+1))
		{
			return TRUE;
		}
		else if (*(a+1) > *(b+1))
		{
			return FALSE;
		}

		if (*(a+2) < *(b+2))
		{
			return TRUE;
		}
		else if (*(a+2) > *(b+2))
		{
			return FALSE;
		}

		return FALSE;
	}
};

BOOL equalTriangle(const S32 *a, const S32 *b)
{
	if ((*a == *b) && (*(a+1) == *(b+1)) && (*(a+2) == *(b+2)))
	{
		return TRUE;
	}
	return FALSE;
}

BOOL LLVolume::cleanupTriangleData( const S32 num_input_vertices,
									const std::vector<Point>& input_vertices,
									const S32 num_input_triangles,
									S32 *input_triangles,
									S32 &num_output_vertices,
									LLVector3 **output_vertices,
									S32 &num_output_triangles,
									S32 **output_triangles)
{
	LLMemType m1(LLMemType::MTYPE_VOLUME);
	
	/* Testing: avoid any cleanup
	static BOOL skip_cleanup = TRUE;
	if ( skip_cleanup )
	{
		num_output_vertices = num_input_vertices;
		num_output_triangles = num_input_triangles;

		*output_vertices = new LLVector3[num_input_vertices];
		for (S32 index = 0; index < num_input_vertices; index++)
		{
			(*output_vertices)[index] = input_vertices[index].mPos;
		}

		*output_triangles = new S32[num_input_triangles*3];
		memcpy(*output_triangles, input_triangles, 3*num_input_triangles*sizeof(S32));		// Flawfinder: ignore
		return TRUE;
	}
	*/

	// Here's how we do this:
	// Create a structure which contains the original vertex index and the
	// LLVector3 data.
	// "Sort" the data by the vectors
	// Create an array the size of the old vertex list, with a mapping of
	// old indices to new indices.
	// Go through triangles, shift so the lowest index is first
	// Sort triangles by first index
	// Remove duplicate triangles
	// Allocate and pack new triangle data.

	//LLTimer cleanupTimer;
	//llinfos << "In vertices: " << num_input_vertices << llendl;
	//llinfos << "In triangles: " << num_input_triangles << llendl;

	S32 i;
	typedef std::multiset<LLVertexIndexPair*, lessVertex> vertex_set_t;
	vertex_set_t vertex_list;

	LLVertexIndexPair *pairp = NULL;
	for (i = 0; i < num_input_vertices; i++)
	{
		LLVertexIndexPair *new_pairp = new LLVertexIndexPair(input_vertices[i].mPos, i);
		vertex_list.insert(new_pairp);
	}

	// Generate the vertex mapping and the list of vertices without
	// duplicates.  This will crash if there are no vertices.
	llassert(num_input_vertices > 0); // check for no vertices!
	S32 *vertex_mapping = new S32[num_input_vertices];
	LLVector3 *new_vertices = new LLVector3[num_input_vertices];
	LLVertexIndexPair *prev_pairp = NULL;

	S32 new_num_vertices;

	new_num_vertices = 0;
	for (vertex_set_t::iterator iter = vertex_list.begin(),
			 end = vertex_list.end();
		 iter != end; iter++)
	{
		pairp = *iter;
		if (!prev_pairp || ((pairp->mVertex - prev_pairp->mVertex).magVecSquared() >= VERTEX_SLOP_SQRD))	
		{
			new_vertices[new_num_vertices] = pairp->mVertex;
			//llinfos << "Added vertex " << new_num_vertices << " : " << pairp->mVertex << llendl;
			new_num_vertices++;
			// Update the previous
			prev_pairp = pairp;
		}
		else
		{
			//llinfos << "Removed duplicate vertex " << pairp->mVertex << ", distance magVecSquared() is " << (pairp->mVertex - prev_pairp->mVertex).magVecSquared() << llendl;
		}
		vertex_mapping[pairp->mIndex] = new_num_vertices - 1;
	}

	// Iterate through triangles and remove degenerates, re-ordering vertices
	// along the way.
	S32 *new_triangles = new S32[num_input_triangles * 3];
	S32 new_num_triangles = 0;

	for (i = 0; i < num_input_triangles; i++)
	{
		S32 v1 = i*3;
		S32 v2 = v1 + 1;
		S32 v3 = v1 + 2;

		//llinfos << "Checking triangle " << input_triangles[v1] << ":" << input_triangles[v2] << ":" << input_triangles[v3] << llendl;
		input_triangles[v1] = vertex_mapping[input_triangles[v1]];
		input_triangles[v2] = vertex_mapping[input_triangles[v2]];
		input_triangles[v3] = vertex_mapping[input_triangles[v3]];

		if ((input_triangles[v1] == input_triangles[v2])
			|| (input_triangles[v1] == input_triangles[v3])
			|| (input_triangles[v2] == input_triangles[v3]))
		{
			//llinfos << "Removing degenerate triangle " << input_triangles[v1] << ":" << input_triangles[v2] << ":" << input_triangles[v3] << llendl;
			// Degenerate triangle, skip
			continue;
		}

		if (input_triangles[v1] < input_triangles[v2])
		{
			if (input_triangles[v1] < input_triangles[v3])
			{
				// (0 < 1) && (0 < 2)
				new_triangles[new_num_triangles*3] = input_triangles[v1];
				new_triangles[new_num_triangles*3+1] = input_triangles[v2];
				new_triangles[new_num_triangles*3+2] = input_triangles[v3];
			}
			else
			{
				// (0 < 1) && (2 < 0)
				new_triangles[new_num_triangles*3] = input_triangles[v3];
				new_triangles[new_num_triangles*3+1] = input_triangles[v1];
				new_triangles[new_num_triangles*3+2] = input_triangles[v2];
			}
		}
		else if (input_triangles[v2] < input_triangles[v3])
		{
			// (1 < 0) && (1 < 2)
			new_triangles[new_num_triangles*3] = input_triangles[v2];
			new_triangles[new_num_triangles*3+1] = input_triangles[v3];
			new_triangles[new_num_triangles*3+2] = input_triangles[v1];
		}
		else
		{
			// (1 < 0) && (2 < 1)
			new_triangles[new_num_triangles*3] = input_triangles[v3];
			new_triangles[new_num_triangles*3+1] = input_triangles[v1];
			new_triangles[new_num_triangles*3+2] = input_triangles[v2];
		}
		new_num_triangles++;
	}

	if (new_num_triangles == 0)
	{
		llwarns << "Created volume object with 0 faces." << llendl;
		delete[] new_triangles;
		delete[] vertex_mapping;
		delete[] new_vertices;
		return FALSE;
	}

	typedef std::set<S32*, lessTriangle> triangle_set_t;
	triangle_set_t triangle_list;

	for (i = 0; i < new_num_triangles; i++)
	{
		triangle_list.insert(&new_triangles[i*3]);
	}

	// Sort through the triangle list, and delete duplicates

	S32 *prevp = NULL;
	S32 *curp = NULL;

	S32 *sorted_tris = new S32[new_num_triangles*3];
	S32 cur_tri = 0;
	for (triangle_set_t::iterator iter = triangle_list.begin(),
			 end = triangle_list.end();
		 iter != end; iter++)
	{
		curp = *iter;
		if (!prevp || !equalTriangle(prevp, curp))
		{
			//llinfos << "Added triangle " << *curp << ":" << *(curp+1) << ":" << *(curp+2) << llendl;
			sorted_tris[cur_tri*3] = *curp;
			sorted_tris[cur_tri*3+1] = *(curp+1);
			sorted_tris[cur_tri*3+2] = *(curp+2);
			cur_tri++;
			prevp = curp;
		}
		else
		{
			//llinfos << "Skipped triangle " << *curp << ":" << *(curp+1) << ":" << *(curp+2) << llendl;
		}
	}

	*output_vertices = new LLVector3[new_num_vertices];
	num_output_vertices = new_num_vertices;
	for (i = 0; i < new_num_vertices; i++)
	{
		(*output_vertices)[i] = new_vertices[i];
	}

	*output_triangles = new S32[cur_tri*3];
	num_output_triangles = cur_tri;
	memcpy(*output_triangles, sorted_tris, 3*cur_tri*sizeof(S32));		/* Flawfinder: ignore */

	/*
	llinfos << "Out vertices: " << num_output_vertices << llendl;
	llinfos << "Out triangles: " << num_output_triangles << llendl;
	for (i = 0; i < num_output_vertices; i++)
	{
		llinfos << i << ":" << (*output_vertices)[i] << llendl;
	}
	for (i = 0; i < num_output_triangles; i++)
	{
		llinfos << i << ":" << (*output_triangles)[i*3] << ":" << (*output_triangles)[i*3+1] << ":" << (*output_triangles)[i*3+2] << llendl;
	}
	*/

	//llinfos << "Out vertices: " << num_output_vertices << llendl;
	//llinfos << "Out triangles: " << num_output_triangles << llendl;
	delete[] vertex_mapping;
	vertex_mapping = NULL;
	delete[] new_vertices;
	new_vertices = NULL;
	delete[] new_triangles;
	new_triangles = NULL;
	delete[] sorted_tris;
	sorted_tris = NULL;
	triangle_list.clear();
	std::for_each(vertex_list.begin(), vertex_list.end(), DeletePointer());
	vertex_list.clear();
	
	return TRUE;
}


BOOL LLVolumeParams::importFile(LLFILE *fp)
{
	LLMemType m1(LLMemType::MTYPE_VOLUME);
	
	//llinfos << "importing volume" << llendl;
	const S32 BUFSIZE = 16384;
	char buffer[BUFSIZE];	/* Flawfinder: ignore */
	// *NOTE: changing the size or type of this buffer will require
	// changing the sscanf below.
	char keyword[256];	/* Flawfinder: ignore */
	keyword[0] = 0;

	while (!feof(fp))
	{
		if (fgets(buffer, BUFSIZE, fp) == NULL)
		{
			buffer[0] = '\0';
		}
		
		sscanf(buffer, " %255s", keyword);	/* Flawfinder: ignore */
		if (!strcmp("{", keyword))
		{
			continue;
		}
		if (!strcmp("}",keyword))
		{
			break;
		}
		else if (!strcmp("profile", keyword))
		{
			mProfileParams.importFile(fp);
		}
		else if (!strcmp("path",keyword))
		{
			mPathParams.importFile(fp);
		}
		else
		{
			llwarns << "unknown keyword " << keyword << " in volume import" << llendl;
		}
	}

	return TRUE;
}

BOOL LLVolumeParams::exportFile(LLFILE *fp) const
{
	fprintf(fp,"\tshape 0\n");
	fprintf(fp,"\t{\n");
	mPathParams.exportFile(fp);
	mProfileParams.exportFile(fp);
	fprintf(fp, "\t}\n");
	return TRUE;
}


BOOL LLVolumeParams::importLegacyStream(std::istream& input_stream)
{
	LLMemType m1(LLMemType::MTYPE_VOLUME);
	
	//llinfos << "importing volume" << llendl;
	const S32 BUFSIZE = 16384;
	// *NOTE: changing the size or type of this buffer will require
	// changing the sscanf below.
	char buffer[BUFSIZE];		/* Flawfinder: ignore */
	char keyword[256];		/* Flawfinder: ignore */
	keyword[0] = 0;

	while (input_stream.good())
	{
		input_stream.getline(buffer, BUFSIZE);
		sscanf(buffer, " %255s", keyword);
		if (!strcmp("{", keyword))
		{
			continue;
		}
		if (!strcmp("}",keyword))
		{
			break;
		}
		else if (!strcmp("profile", keyword))
		{
			mProfileParams.importLegacyStream(input_stream);
		}
		else if (!strcmp("path",keyword))
		{
			mPathParams.importLegacyStream(input_stream);
		}
		else
		{
			llwarns << "unknown keyword " << keyword << " in volume import" << llendl;
		}
	}

	return TRUE;
}

BOOL LLVolumeParams::exportLegacyStream(std::ostream& output_stream) const
{
	LLMemType m1(LLMemType::MTYPE_VOLUME);
	
	output_stream <<"\tshape 0\n";
	output_stream <<"\t{\n";
	mPathParams.exportLegacyStream(output_stream);
	mProfileParams.exportLegacyStream(output_stream);
	output_stream << "\t}\n";
	return TRUE;
}

LLSD LLVolumeParams::sculptAsLLSD() const
{
	LLSD sd = LLSD();
	sd["id"] = getSculptID();
	sd["type"] = getSculptType();

	return sd;
}

bool LLVolumeParams::sculptFromLLSD(LLSD& sd)
{
	setSculptID(sd["id"].asUUID(), (U8)sd["type"].asInteger());
	return true;
}

LLSD LLVolumeParams::asLLSD() const
{
	LLSD sd = LLSD();
	sd["path"] = mPathParams;
	sd["profile"] = mProfileParams;
	sd["sculpt"] = sculptAsLLSD();
	
	return sd;
}

bool LLVolumeParams::fromLLSD(LLSD& sd)
{
	mPathParams.fromLLSD(sd["path"]);
	mProfileParams.fromLLSD(sd["profile"]);
	sculptFromLLSD(sd["sculpt"]);
		
	return true;
}

void LLVolumeParams::reduceS(F32 begin, F32 end)
{
	begin = llclampf(begin);
	end = llclampf(end);
	if (begin > end)
	{
		F32 temp = begin;
		begin = end;
		end = temp;
	}
	F32 a = mProfileParams.getBegin();
	F32 b = mProfileParams.getEnd();
	mProfileParams.setBegin(a + begin * (b - a));
	mProfileParams.setEnd(a + end * (b - a));
}

void LLVolumeParams::reduceT(F32 begin, F32 end)
{
	begin = llclampf(begin);
	end = llclampf(end);
	if (begin > end)
	{
		F32 temp = begin;
		begin = end;
		end = temp;
	}
	F32 a = mPathParams.getBegin();
	F32 b = mPathParams.getEnd();
	mPathParams.setBegin(a + begin * (b - a));
	mPathParams.setEnd(a + end * (b - a));
}

const F32 MIN_CONCAVE_PROFILE_WEDGE = 0.125f;	// 1/8 unity
const F32 MIN_CONCAVE_PATH_WEDGE = 0.111111f;	// 1/9 unity

// returns TRUE if the shape can be approximated with a convex shape 
// for collison purposes
BOOL LLVolumeParams::isConvex() const
{
	if (!getSculptID().isNull())
	{
		// can't determine, be safe and say no:
		return FALSE;
	}
	
	F32 path_length = mPathParams.getEnd() - mPathParams.getBegin();
	F32 hollow = mProfileParams.getHollow();
	 
	U8 path_type = mPathParams.getCurveType();
	if ( path_length > MIN_CONCAVE_PATH_WEDGE
		&& ( mPathParams.getTwist() != mPathParams.getTwistBegin()
		     || (hollow > 0.f 
				 && LL_PCODE_PATH_LINE != path_type) ) )
	{
		// twist along a "not too short" path is concave
		return FALSE;
	}

	F32 profile_length = mProfileParams.getEnd() - mProfileParams.getBegin();
	BOOL same_hole = hollow == 0.f 
					 || (mProfileParams.getCurveType() & LL_PCODE_HOLE_MASK) == LL_PCODE_HOLE_SAME;

	F32 min_profile_wedge = MIN_CONCAVE_PROFILE_WEDGE;
	U8 profile_type = mProfileParams.getCurveType() & LL_PCODE_PROFILE_MASK;
	if ( LL_PCODE_PROFILE_CIRCLE_HALF == profile_type )
	{
		// it is a sphere and spheres get twice the minimum profile wedge
		min_profile_wedge = 2.f * MIN_CONCAVE_PROFILE_WEDGE;
	}

	BOOL convex_profile = ( ( profile_length == 1.f
						     || profile_length <= 0.5f )
						   && hollow == 0.f )						// trivially convex
						  || ( profile_length <= min_profile_wedge
							  && same_hole );						// effectvely convex (even when hollow)

	if (!convex_profile)
	{
		// profile is concave
		return FALSE;
	}

	if ( LL_PCODE_PATH_LINE == path_type )
	{
		// straight paths with convex profile
		return TRUE;
	}

	BOOL concave_path = (path_length < 1.0f) && (path_length > 0.5f);
	if (concave_path)
	{
		return FALSE;
	}

	// we're left with spheres, toroids and tubes
	if ( LL_PCODE_PROFILE_CIRCLE_HALF == profile_type )
	{
		// at this stage all spheres must be convex
		return TRUE;
	}

	// it's a toroid or tube		
	if ( path_length <= MIN_CONCAVE_PATH_WEDGE )
	{
		// effectively convex
		return TRUE;
	}

	return FALSE;
}

// debug
void LLVolumeParams::setCube()
{
	mProfileParams.setCurveType(LL_PCODE_PROFILE_SQUARE);
	mProfileParams.setBegin(0.f);
	mProfileParams.setEnd(1.f);
	mProfileParams.setHollow(0.f);

	mPathParams.setBegin(0.f);
	mPathParams.setEnd(1.f);
	mPathParams.setScale(1.f, 1.f);
	mPathParams.setShear(0.f, 0.f);
	mPathParams.setCurveType(LL_PCODE_PATH_LINE);
	mPathParams.setTwistBegin(0.f);
	mPathParams.setTwistEnd(0.f);
	mPathParams.setRadiusOffset(0.f);
	mPathParams.setTaper(0.f, 0.f);
	mPathParams.setRevolutions(0.f);
	mPathParams.setSkew(0.f);
}

LLFaceID LLVolume::generateFaceMask()
{
	LLFaceID new_mask = 0x0000;

	switch(mParams.getProfileParams().getCurveType() & LL_PCODE_PROFILE_MASK)
	{
	case LL_PCODE_PROFILE_CIRCLE:
	case LL_PCODE_PROFILE_CIRCLE_HALF:
		new_mask |= LL_FACE_OUTER_SIDE_0;
		break;
	case LL_PCODE_PROFILE_SQUARE:
		{
			for(S32 side = (S32)(mParams.getProfileParams().getBegin() * 4.f); side < llceil(mParams.getProfileParams().getEnd() * 4.f); side++)
			{
				new_mask |= LL_FACE_OUTER_SIDE_0 << side;
			}
		}
		break;
	case LL_PCODE_PROFILE_ISOTRI:
	case LL_PCODE_PROFILE_EQUALTRI:
	case LL_PCODE_PROFILE_RIGHTTRI:
		{
			for(S32 side = (S32)(mParams.getProfileParams().getBegin() * 3.f); side < llceil(mParams.getProfileParams().getEnd() * 3.f); side++)
			{
				new_mask |= LL_FACE_OUTER_SIDE_0 << side;
			}
		}
		break;
	default:
		llerrs << "Unknown profile!" << llendl;
		break;
	}

	// handle hollow objects
	if (mParams.getProfileParams().getHollow() > 0)
	{
		new_mask |= LL_FACE_INNER_SIDE;
	}

	// handle open profile curves
	if (mProfilep->isOpen())
	{
		new_mask |= LL_FACE_PROFILE_BEGIN | LL_FACE_PROFILE_END;
	}

	// handle open path curves
	if (mPathp->isOpen())
	{
		new_mask |= LL_FACE_PATH_BEGIN | LL_FACE_PATH_END;
	}

	return new_mask;
}

BOOL LLVolume::isFaceMaskValid(LLFaceID face_mask)
{
	LLFaceID test_mask = 0;
	for(S32 i = 0; i < getNumFaces(); i++)
	{
		test_mask |= mProfilep->mFaces[i].mFaceID;
	}

	return test_mask == face_mask;
}

BOOL LLVolume::isConvex() const
{
	// mParams.isConvex() may return FALSE even though the final
	// geometry is actually convex due to LOD approximations.
	// TODO -- provide LLPath and LLProfile with isConvex() methods
	// that correctly determine convexity. -- Leviathan
	return mParams.isConvex();
}


std::ostream& operator<<(std::ostream &s, const LLProfileParams &profile_params)
{
	s << "{type=" << (U32) profile_params.mCurveType;
	s << ", begin=" << profile_params.mBegin;
	s << ", end=" << profile_params.mEnd;
	s << ", hollow=" << profile_params.mHollow;
	s << "}";
	return s;
}


std::ostream& operator<<(std::ostream &s, const LLPathParams &path_params)
{
	s << "{type=" << (U32) path_params.mCurveType;
	s << ", begin=" << path_params.mBegin;
	s << ", end=" << path_params.mEnd;
	s << ", twist=" << path_params.mTwistEnd;
	s << ", scale=" << path_params.mScale;
	s << ", shear=" << path_params.mShear;
	s << ", twist_begin=" << path_params.mTwistBegin;
	s << ", radius_offset=" << path_params.mRadiusOffset;
	s << ", taper=" << path_params.mTaper;
	s << ", revolutions=" << path_params.mRevolutions;
	s << ", skew=" << path_params.mSkew;
	s << "}";
	return s;
}


std::ostream& operator<<(std::ostream &s, const LLVolumeParams &volume_params)
{
	s << "{profileparams = " << volume_params.mProfileParams;
	s << ", pathparams = " << volume_params.mPathParams;
	s << "}";
	return s;
}


std::ostream& operator<<(std::ostream &s, const LLProfile &profile)
{
	s << " {open=" << (U32) profile.mOpen;
	s << ", dirty=" << profile.mDirty;
	s << ", totalout=" << profile.mTotalOut;
	s << ", total=" << profile.mTotal;
	s << "}";
	return s;
}


std::ostream& operator<<(std::ostream &s, const LLPath &path)
{
	s << "{open=" << (U32) path.mOpen;
	s << ", dirty=" << path.mDirty;
	s << ", step=" << path.mStep;
	s << ", total=" << path.mTotal;
	s << "}";
	return s;
}

std::ostream& operator<<(std::ostream &s, const LLVolume &volume)
{
	s << "{params = " << volume.getParams();
	s << ", path = " << *volume.mPathp;
	s << ", profile = " << *volume.mProfilep;
	s << "}";
	return s;
}


std::ostream& operator<<(std::ostream &s, const LLVolume *volumep)
{
	s << "{params = " << volumep->getParams();
	s << ", path = " << *(volumep->mPathp);
	s << ", profile = " << *(volumep->mProfilep);
	s << "}";
	return s;
}

LLVolumeFace::LLVolumeFace() : 
	mID(0),
	mTypeMask(0),
	mBeginS(0),
	mBeginT(0),
	mNumS(0),
	mNumT(0),
	mNumVertices(0),
	mNumIndices(0),
	mPositions(NULL),
	mNormals(NULL),
	mBinormals(NULL),
	mTexCoords(NULL),
	mIndices(NULL),
	mWeights(NULL),
	mOctree(NULL)
{
	mExtents = (LLVector4a*) malloc(sizeof(LLVector4a)*3);
	mCenter = mExtents+2;
}

LLVolumeFace::LLVolumeFace(const LLVolumeFace& src)
:	mID(0),
	mTypeMask(0),
	mBeginS(0),
	mBeginT(0),
	mNumS(0),
	mNumT(0),
	mNumVertices(0),
	mNumIndices(0),
	mPositions(NULL),
	mNormals(NULL),
	mBinormals(NULL),
	mTexCoords(NULL),
	mIndices(NULL),
	mWeights(NULL),
	mOctree(NULL)
{ 
	mExtents = (LLVector4a*) malloc(sizeof(LLVector4a)*3);
	mCenter = mExtents+2;
	*this = src;
}

LLVolumeFace& LLVolumeFace::operator=(const LLVolumeFace& src)
{
	if (&src == this)
	{ //self assignment, do nothing
		return *this;
	}

	mID = src.mID;
	mTypeMask = src.mTypeMask;
	mBeginS = src.mBeginS;
	mBeginT = src.mBeginT;
	mNumS = src.mNumS;
	mNumT = src.mNumT;

	mExtents[0] = src.mExtents[0];
	mExtents[1] = src.mExtents[1];
	*mCenter = *src.mCenter;

	mNumVertices = 0;
	mNumIndices = 0;

	freeData();
	
	LLVector4a::memcpyNonAliased16((F32*) mExtents, (F32*) src.mExtents, 3*sizeof(LLVector4a));

	resizeVertices(src.mNumVertices);
	resizeIndices(src.mNumIndices);

	if (mNumVertices)
	{
		S32 vert_size = mNumVertices*sizeof(LLVector4a);
		S32 tc_size = (mNumVertices*sizeof(LLVector2)+0xF) & ~0xF;
			
		LLVector4a::memcpyNonAliased16((F32*) mPositions, (F32*) src.mPositions, vert_size);
		LLVector4a::memcpyNonAliased16((F32*) mNormals, (F32*) src.mNormals, vert_size);
		LLVector4a::memcpyNonAliased16((F32*) mTexCoords, (F32*) src.mTexCoords, tc_size);


		if (src.mBinormals)
		{
			allocateBinormals(src.mNumVertices);
			LLVector4a::memcpyNonAliased16((F32*) mBinormals, (F32*) src.mBinormals, vert_size);
		}
		else
		{
			free(mBinormals);
			mBinormals = NULL;
		}

		if (src.mWeights)
		{
			allocateWeights(src.mNumVertices);
			LLVector4a::memcpyNonAliased16((F32*) mWeights, (F32*) src.mWeights, vert_size);
		}
		else
		{
			free(mWeights);
			mWeights = NULL;
		}
	}

	if (mNumIndices)
	{
		S32 idx_size = (mNumIndices*sizeof(U16)+0xF) & ~0xF;
		
		LLVector4a::memcpyNonAliased16((F32*) mIndices, (F32*) src.mIndices, idx_size);
	}
	
	//delete 
	return *this;
}

LLVolumeFace::~LLVolumeFace()
{
	free(mExtents);
	mExtents = NULL;

	freeData();
}

void LLVolumeFace::freeData()
{
	free(mPositions);
	mPositions = NULL;
	free( mNormals);
	mNormals = NULL;
	free(mTexCoords);
	mTexCoords = NULL;
	free(mIndices);
	mIndices = NULL;
	free(mBinormals);
	mBinormals = NULL;
	free(mWeights);
	mWeights = NULL;

	delete mOctree;
	mOctree = NULL;
}

BOOL LLVolumeFace::create(LLVolume* volume, BOOL partial_build)
{
<<<<<<< HEAD
	//tree for this face is no longer valid
	delete mOctree;
	mOctree = NULL;

=======
	BOOL ret = FALSE ;
>>>>>>> f0074f10
	if (mTypeMask & CAP_MASK)
	{
		ret = createCap(volume, partial_build);
	}
	else if ((mTypeMask & END_MASK) || (mTypeMask & SIDE_MASK))
	{
		ret = createSide(volume, partial_build);
	}
	else
	{
		llerrs << "Unknown/uninitialized face type!" << llendl;
	}

	//update the range of the texture coordinates
	if(ret)
	{
		mTexCoordExtents[0].setVec(1.f, 1.f) ;
		mTexCoordExtents[1].setVec(0.f, 0.f) ;

		U32 end = mVertices.size() ;
		for(U32 i = 0 ; i < end ; i++)
		{
			if(mTexCoordExtents[0].mV[0] > mVertices[i].mTexCoord.mV[0])
			{
				mTexCoordExtents[0].mV[0] = mVertices[i].mTexCoord.mV[0] ;
			}
			if(mTexCoordExtents[1].mV[0] < mVertices[i].mTexCoord.mV[0])
			{
				mTexCoordExtents[1].mV[0] = mVertices[i].mTexCoord.mV[0] ;
			}

			if(mTexCoordExtents[0].mV[1] > mVertices[i].mTexCoord.mV[1])
			{
				mTexCoordExtents[0].mV[1] = mVertices[i].mTexCoord.mV[1] ;
			}
			if(mTexCoordExtents[1].mV[1] < mVertices[i].mTexCoord.mV[1])
			{
				mTexCoordExtents[1].mV[1] = mVertices[i].mTexCoord.mV[1] ;
			}			
		}
		mTexCoordExtents[0].mV[0] = llmax(0.f, mTexCoordExtents[0].mV[0]) ;
		mTexCoordExtents[0].mV[1] = llmax(0.f, mTexCoordExtents[0].mV[1]) ;
		mTexCoordExtents[1].mV[0] = llmin(1.f, mTexCoordExtents[1].mV[0]) ;
		mTexCoordExtents[1].mV[1] = llmin(1.f, mTexCoordExtents[1].mV[1]) ;
	}

	return ret ;
}

void LLVolumeFace::getVertexData(U16 index, LLVolumeFace::VertexData& cv)
{
	cv.setPosition(mPositions[index]);
	cv.setNormal(mNormals[index]);
	cv.mTexCoord = mTexCoords[index];
}

bool LLVolumeFace::VertexMapData::operator==(const LLVolumeFace::VertexData& rhs) const
{
	return getPosition().equals3(rhs.getPosition()) &&
		mTexCoord == rhs.mTexCoord &&
		getNormal().equals3(rhs.getNormal());
}

bool LLVolumeFace::VertexMapData::ComparePosition::operator()(const LLVector3& a, const LLVector3& b) const
{
	if (a.mV[0] != b.mV[0])
	{
		return a.mV[0] < b.mV[0];
	}
	
	if (a.mV[1] != b.mV[1])
	{
		return a.mV[1] < b.mV[1];
	}
	
	return a.mV[2] < b.mV[2];
}

void LLVolumeFace::optimize(F32 angle_cutoff)
{
	LLVolumeFace new_face;

	//map of points to vector of vertices at that point
	VertexMapData::PointMap point_map;

	//remove redundant vertices
	for (U32 i = 0; i < mNumIndices; ++i)
	{
		U16 index = mIndices[i];

		LLVolumeFace::VertexData cv;
		getVertexData(index, cv);
		
		BOOL found = FALSE;
		VertexMapData::PointMap::iterator point_iter = point_map.find(LLVector3(cv.getPosition().getF32ptr()));
		if (point_iter != point_map.end())
		{ //duplicate point might exist
			for (U32 j = 0; j < point_iter->second.size(); ++j)
			{
				LLVolumeFace::VertexData& tv = (point_iter->second)[j];
				if (tv.compareNormal(cv, angle_cutoff))
				{
					found = TRUE;
					new_face.pushIndex((point_iter->second)[j].mIndex);
					break;
				}
			}
		}

		if (!found)
		{
			new_face.pushVertex(cv);
			U16 index = (U16) new_face.mNumVertices-1;
			new_face.pushIndex(index);

			VertexMapData d;
			d.setPosition(cv.getPosition());
			d.mTexCoord = cv.mTexCoord;
			d.setNormal(cv.getNormal());
			d.mIndex = index;
			if (point_iter != point_map.end())
			{
				point_iter->second.push_back(d);
			}
			else
			{
				point_map[LLVector3(d.getPosition().getF32ptr())].push_back(d);
			}
		}
	}

	swapData(new_face);
}

class LLVCacheTriangleData;

class LLVCacheVertexData
{
public:
	S32 mIdx;
	S32 mCacheTag;
	F32 mScore;
	U32 mActiveTriangles;
	std::vector<LLVCacheTriangleData*> mTriangles;

	LLVCacheVertexData()
	{
		mCacheTag = -1;
		mScore = 0.f;
		mActiveTriangles = 0;
		mIdx = -1;
	}
};

class LLVCacheTriangleData
{
public:
	bool mActive;
	F32 mScore;
	LLVCacheVertexData* mVertex[3];

	LLVCacheTriangleData()
	{
		mActive = true;
		mScore = 0.f;
		mVertex[0] = mVertex[1] = mVertex[2] = NULL;
	}

	void complete()
	{
		mActive = false;
		for (S32 i = 0; i < 3; ++i)
		{
			if (mVertex[i])
			{
				llassert_always(mVertex[i]->mActiveTriangles > 0);
				mVertex[i]->mActiveTriangles--;
			}
		}
	}

	bool operator<(const LLVCacheTriangleData& rhs) const
	{ //highest score first
		return rhs.mScore < mScore;
	}
};

const F32 FindVertexScore_CacheDecayPower = 1.5f;
const F32 FindVertexScore_LastTriScore = 0.75f;
const F32 FindVertexScore_ValenceBoostScale = 2.0f;
const F32 FindVertexScore_ValenceBoostPower = 0.5f;
const U32 MaxSizeVertexCache = 32;

F32 find_vertex_score(LLVCacheVertexData& data)
{
	if (data.mActiveTriangles == 0)
	{ //no triangle references this vertex
		return -1.f;
	}

	F32 score = 0.f;

	S32 cache_idx = data.mCacheTag;

	if (cache_idx < 0)
	{
		//not in cache
	}
	else
	{
		if (cache_idx < 3)
		{ //vertex was in the last triangle
			score = FindVertexScore_LastTriScore;
		}
		else
		{ //more points for being higher in the cache
			F32 scaler = 1.f/(MaxSizeVertexCache-3);
			score = 1.f-((cache_idx-3)*scaler);
			score = powf(score, FindVertexScore_CacheDecayPower);
		}
	}

	//bonus points for having low valence
	F32 valence_boost = powf(data.mActiveTriangles, -FindVertexScore_ValenceBoostPower);
	score += FindVertexScore_ValenceBoostScale * valence_boost;

	return score;
}

class LLVCacheFIFO
{
public:
	LLVCacheVertexData* mCache[MaxSizeVertexCache];
	U32 mMisses;

	LLVCacheFIFO()
	{
		mMisses = 0;
		for (U32 i = 0; i < MaxSizeVertexCache; ++i)
		{
			mCache[i] = NULL;
		}
	}

	void addVertex(LLVCacheVertexData* data)
	{
		if (data->mCacheTag == -1)
		{
			mMisses++;

			S32 end = MaxSizeVertexCache-1;

			if (mCache[end])
			{
				mCache[end]->mCacheTag = -1;
			}

			for (S32 i = end; i > 0; --i)
			{
				mCache[i] = mCache[i-1];
				if (mCache[i])
				{
					mCache[i]->mCacheTag = i;
				}
			}

			mCache[0] = data;
			data->mCacheTag = 0;
		}
	}
};

class LLVCacheLRU
{
public:
	LLVCacheVertexData* mCache[MaxSizeVertexCache+3];

	LLVCacheTriangleData* mBestTriangle;
	
	U32 mMisses;

	LLVCacheLRU()
	{
		for (U32 i = 0; i < MaxSizeVertexCache+3; ++i)
		{
			mCache[i] = NULL;
		}

		mBestTriangle = NULL;
		mMisses = 0;
	}

	void addVertex(LLVCacheVertexData* data)
	{
		S32 end = MaxSizeVertexCache+2;
		if (data->mCacheTag != -1)
		{ //just moving a vertex to the front of the cache
			end = data->mCacheTag;
		}
		else
		{
			mMisses++;
			if (mCache[end])
			{ //adding a new vertex, vertex at end of cache falls off
				mCache[end]->mCacheTag = -1;
			}
		}

		for (S32 i = end; i > 0; --i)
		{ //adjust cache pointers and tags
			mCache[i] = mCache[i-1];

			if (mCache[i])
			{
				mCache[i]->mCacheTag = i;			
			}
		}

		mCache[0] = data;
		mCache[0]->mCacheTag = 0;
	}

	void addTriangle(LLVCacheTriangleData* data)
	{
		addVertex(data->mVertex[0]);
		addVertex(data->mVertex[1]);
		addVertex(data->mVertex[2]);
	}

	void updateScores()
	{
		for (U32 i = MaxSizeVertexCache; i < MaxSizeVertexCache+3; ++i)
		{ //trailing 3 vertices aren't actually in the cache for scoring purposes
			if (mCache[i])
			{
				mCache[i]->mCacheTag = -1;
			}
		}

		for (U32 i = 0; i < MaxSizeVertexCache; ++i)
		{ //update scores of vertices in cache
			if (mCache[i])
			{
				mCache[i]->mScore = find_vertex_score(*(mCache[i]));
				llassert_always(mCache[i]->mCacheTag == i);
			}
		}

		mBestTriangle = NULL;
		//update triangle scores
		for (U32 i = 0; i < MaxSizeVertexCache+3; ++i)
		{
			if (mCache[i])
			{
				for (U32 j = 0; j < mCache[i]->mTriangles.size(); ++j)
				{
					LLVCacheTriangleData* tri = mCache[i]->mTriangles[j];
					if (tri->mActive)
					{
						tri->mScore = tri->mVertex[0]->mScore;
						tri->mScore += tri->mVertex[1]->mScore;
						tri->mScore += tri->mVertex[2]->mScore;

						if (!mBestTriangle || mBestTriangle->mScore < tri->mScore)
						{
							mBestTriangle = tri;
						}
					}
				}
			}
		}

		//knock trailing 3 vertices off the cache
		for (U32 i = MaxSizeVertexCache; i < MaxSizeVertexCache+3; ++i)
		{
			if (mCache[i])
			{
				llassert_always(mCache[i]->mCacheTag == -1);
				mCache[i] = NULL;
			}
		}
	}
};


void LLVolumeFace::cacheOptimize()
{ //optimize for vertex cache according to Forsyth method: 
  // http://home.comcast.net/~tom_forsyth/papers/fast_vert_cache_opt.html
	
	LLVCacheLRU cache;
	
	//mapping of vertices to triangles and indices
	std::vector<LLVCacheVertexData> vertex_data;

	//mapping of triangles do vertices
	std::vector<LLVCacheTriangleData> triangle_data;

	triangle_data.resize(mNumIndices/3);
	vertex_data.resize(mNumVertices);

	for (U32 i = 0; i < mNumIndices; i++)
	{ //populate vertex data and triangle data arrays
		U16 idx = mIndices[i];
		U32 tri_idx = i/3;

		vertex_data[idx].mTriangles.push_back(&(triangle_data[tri_idx]));
		vertex_data[idx].mIdx = idx;
		triangle_data[tri_idx].mVertex[i%3] = &(vertex_data[idx]);
	}

	/*F32 pre_acmr = 1.f;
	//measure cache misses from before rebuild
	{
		LLVCacheFIFO test_cache;
		for (U32 i = 0; i < mNumIndices; ++i)
		{
			test_cache.addVertex(&vertex_data[mIndices[i]]);
		}

		for (U32 i = 0; i < mNumVertices; i++)
		{
			vertex_data[i].mCacheTag = -1;
		}

		pre_acmr = (F32) test_cache.mMisses/(mNumIndices/3);
	}*/

	for (U32 i = 0; i < mNumVertices; i++)
	{ //initialize score values (no cache -- might try a fifo cache here)
		vertex_data[i].mScore = find_vertex_score(vertex_data[i]);
		vertex_data[i].mActiveTriangles = vertex_data[i].mTriangles.size();

		for (U32 j = 0; j < vertex_data[i].mTriangles.size(); ++j)
		{
			vertex_data[i].mTriangles[j]->mScore += vertex_data[i].mScore;
		}
	}

	//sort triangle data by score
	std::sort(triangle_data.begin(), triangle_data.end());

	std::vector<U16> new_indices;

	LLVCacheTriangleData* tri;

	//prime pump by adding first triangle to cache;
	tri = &(triangle_data[0]);
	cache.addTriangle(tri);
	new_indices.push_back(tri->mVertex[0]->mIdx);
	new_indices.push_back(tri->mVertex[1]->mIdx);
	new_indices.push_back(tri->mVertex[2]->mIdx);
	tri->complete();

	U32 breaks = 0;
	for (U32 i = 1; i < mNumIndices/3; ++i)
	{
		cache.updateScores();
		tri = cache.mBestTriangle;
		if (!tri)
		{
			breaks++;
			for (U32 j = 0; j < triangle_data.size(); ++j)
			{
				if (triangle_data[j].mActive)
				{
					tri = &(triangle_data[j]);
					break;
				}
			}
		}	
		
		cache.addTriangle(tri);
		new_indices.push_back(tri->mVertex[0]->mIdx);
		new_indices.push_back(tri->mVertex[1]->mIdx);
		new_indices.push_back(tri->mVertex[2]->mIdx);
		tri->complete();
	}

	for (U32 i = 0; i < mNumIndices; ++i)
	{
		mIndices[i] = new_indices[i];
	}

	/*F32 post_acmr = 1.f;
	//measure cache misses from after rebuild
	{
		LLVCacheFIFO test_cache;
		for (U32 i = 0; i < mNumVertices; i++)
		{
			vertex_data[i].mCacheTag = -1;
		}

		for (U32 i = 0; i < mNumIndices; ++i)
		{
			test_cache.addVertex(&vertex_data[mIndices[i]]);
		}
		
		post_acmr = (F32) test_cache.mMisses/(mNumIndices/3);
	}*/

	//optimize for pre-TnL cache
	
	//allocate space for new buffer
	S32 num_verts = mNumVertices;
	LLVector4a* pos = (LLVector4a*) malloc(sizeof(LLVector4a)*num_verts);
	LLVector4a* norm = (LLVector4a*) malloc(sizeof(LLVector4a)*num_verts);
	S32 size = ((num_verts*sizeof(LLVector2)) + 0xF) & ~0xF;
	LLVector2* tc = (LLVector2*) malloc(size);

	LLVector4a* wght = NULL;
	if (mWeights)
	{
		wght = (LLVector4a*) malloc(sizeof(LLVector4a)*num_verts);
	}

	LLVector4a* binorm = NULL;
	if (mBinormals)
	{
		binorm = (LLVector4a*) malloc(sizeof(LLVector4a)*num_verts);
	}

	//allocate mapping of old indices to new indices
	std::vector<S32> new_idx;
	new_idx.resize(mNumVertices, -1);

	S32 cur_idx = 0;
	for (U32 i = 0; i < mNumIndices; ++i)
	{
		U16 idx = mIndices[i];
		if (new_idx[idx] == -1)
		{ //this vertex hasn't been added yet
			new_idx[idx] = cur_idx;

			//copy vertex data
			pos[cur_idx] = mPositions[idx];
			norm[cur_idx] = mNormals[idx];
			tc[cur_idx] = mTexCoords[idx];
			if (mWeights)
			{
				wght[cur_idx] = mWeights[idx];
			}
			if (mBinormals)
			{
				binorm[cur_idx] = mBinormals[idx];
			}

			cur_idx++;
		}
	}

	for (U32 i = 0; i < mNumIndices; ++i)
	{
		mIndices[i] = new_idx[mIndices[i]];
	}
	
	free(mPositions);
	free(mNormals);
	free(mTexCoords);
	free(mWeights);
	free(mBinormals);

	mPositions = pos;
	mNormals = norm;
	mTexCoords = tc;
	mWeights = wght;
	mBinormals = binorm;

	//std::string result = llformat("ACMR pre/post: %.3f/%.3f  --  %d triangles %d breaks", pre_acmr, post_acmr, mNumIndices/3, breaks);
	//llinfos << result << llendl;

}

void LLVolumeFace::createOctree(F32 scaler, const LLVector4a& center, const LLVector4a& size)
{
	if (mOctree)
	{
		return;
	}

	mOctree = new LLOctreeRoot<LLVolumeTriangle>(center, size, NULL);
	new LLVolumeOctreeListener(mOctree);

	for (U32 i = 0; i < mNumIndices; i+= 3)
	{ //for each triangle
		LLPointer<LLVolumeTriangle> tri = new LLVolumeTriangle();
				
		const LLVector4a& v0 = mPositions[mIndices[i]];
		const LLVector4a& v1 = mPositions[mIndices[i+1]];
		const LLVector4a& v2 = mPositions[mIndices[i+2]];

		//store pointers to vertex data
		tri->mV[0] = &v0;
		tri->mV[1] = &v1;
		tri->mV[2] = &v2;

		//store indices
		tri->mIndex[0] = mIndices[i];
		tri->mIndex[1] = mIndices[i+1];
		tri->mIndex[2] = mIndices[i+2];

		//get minimum point
		LLVector4a min = v0;
		min.setMin(min, v1);
		min.setMin(min, v2);

		//get maximum point
		LLVector4a max = v0;
		max.setMax(max, v1);
		max.setMax(max, v2);

		//compute center
		LLVector4a center;
		center.setAdd(min, max);
		center.mul(0.5f);

		tri->mPositionGroup = center;

		//compute "radius"
		LLVector4a size;
		size.setSub(max,min);
		
		tri->mRadius = size.getLength3().getF32() * scaler;
		
		//insert
		mOctree->insert(tri);
	}

	//remove unneeded octree layers
	while (!mOctree->balance())	{ }

	//calculate AABB for each node
	LLVolumeOctreeRebound rebound(this);
	rebound.traverse(mOctree);

	if (gDebugGL)
	{
		LLVolumeOctreeValidate validate;
		validate.traverse(mOctree);
	}
}


void LLVolumeFace::swapData(LLVolumeFace& rhs)
{
	llswap(rhs.mPositions, mPositions);
	llswap(rhs.mNormals, mNormals);
	llswap(rhs.mBinormals, mBinormals);
	llswap(rhs.mTexCoords, mTexCoords);
	llswap(rhs.mIndices,mIndices);
	llswap(rhs.mNumVertices, mNumVertices);
	llswap(rhs.mNumIndices, mNumIndices);
}

void	LerpPlanarVertex(LLVolumeFace::VertexData& v0,
				   LLVolumeFace::VertexData& v1,
				   LLVolumeFace::VertexData& v2,
				   LLVolumeFace::VertexData& vout,
				   F32	coef01,
				   F32	coef02)
{

	LLVector4a lhs;
	lhs.setSub(v1.getPosition(), v0.getPosition());
	lhs.mul(coef01);
	LLVector4a rhs;
	rhs.setSub(v2.getPosition(), v0.getPosition());
	rhs.mul(coef02);

	rhs.add(lhs);
	rhs.add(v0.getPosition());

	vout.setPosition(rhs);
		
	vout.mTexCoord = v0.mTexCoord + ((v1.mTexCoord-v0.mTexCoord)*coef01)+((v2.mTexCoord-v0.mTexCoord)*coef02);
	vout.setNormal(v0.getNormal());
}

BOOL LLVolumeFace::createUnCutCubeCap(LLVolume* volume, BOOL partial_build)
{
	LLMemType m1(LLMemType::MTYPE_VOLUME);
	
	const std::vector<LLVolume::Point>& mesh = volume->getMesh();
	const std::vector<LLVector3>& profile = volume->getProfile().mProfile;
	S32 max_s = volume->getProfile().getTotal();
	S32 max_t = volume->getPath().mPath.size();

	// S32 i;
	S32 num_vertices = 0, num_indices = 0;
	S32	grid_size = (profile.size()-1)/4;
	S32	quad_count = (grid_size * grid_size);

	num_vertices = (grid_size+1)*(grid_size+1);
	num_indices = quad_count * 4;

	LLVector4a& min = mExtents[0];
	LLVector4a& max = mExtents[1];

	S32 offset = 0;
	if (mTypeMask & TOP_MASK)
	{
		offset = (max_t-1) * max_s;
	}
	else
	{
		offset = mBeginS;
	}

	{
		VertexData	corners[4];
		VertexData baseVert;
		for(S32 t = 0; t < 4; t++)
		{
			corners[t].getPosition().load3( mesh[offset + (grid_size*t)].mPos.mV);
			corners[t].mTexCoord.mV[0] = profile[grid_size*t].mV[0]+0.5f;
			corners[t].mTexCoord.mV[1] = 0.5f - profile[grid_size*t].mV[1];
		}

		{
			LLVector4a lhs;
			lhs.setSub(corners[1].getPosition(), corners[0].getPosition());
			LLVector4a rhs;
			rhs.setSub(corners[2].getPosition(), corners[1].getPosition());
			baseVert.getNormal().setCross3(lhs, rhs); 
			baseVert.getNormal().normalize3fast();
		}

		if(!(mTypeMask & TOP_MASK))
		{
			baseVert.getNormal().mul(-1.0f);
		}
		else
		{
			//Swap the UVs on the U(X) axis for top face
			LLVector2 swap;
			swap = corners[0].mTexCoord;
			corners[0].mTexCoord=corners[3].mTexCoord;
			corners[3].mTexCoord=swap;
			swap = corners[1].mTexCoord;
			corners[1].mTexCoord=corners[2].mTexCoord;
			corners[2].mTexCoord=swap;
		}

		LLVector4a binormal;
		
		calc_binormal_from_triangle( binormal,
			corners[0].getPosition(), corners[0].mTexCoord,
			corners[1].getPosition(), corners[1].mTexCoord,
			corners[2].getPosition(), corners[2].mTexCoord);
		
		binormal.normalize3fast();

		S32 size = (grid_size+1)*(grid_size+1);
		resizeVertices(size);
		allocateBinormals(size);

		LLVector4a* pos = (LLVector4a*) mPositions;
		LLVector4a* norm = (LLVector4a*) mNormals;
		LLVector4a* binorm = (LLVector4a*) mBinormals;
		LLVector2* tc = (LLVector2*) mTexCoords;

		for(int gx = 0;gx<grid_size+1;gx++)
		{
			for(int gy = 0;gy<grid_size+1;gy++)
			{
				VertexData newVert;
				LerpPlanarVertex(
					corners[0],
					corners[1],
					corners[3],
					newVert,
					(F32)gx/(F32)grid_size,
					(F32)gy/(F32)grid_size);

				*pos++ = newVert.getPosition();
				*norm++ = baseVert.getNormal();
				*tc++ = newVert.mTexCoord;
				*binorm++ = binormal;

				if (gx == 0 && gy == 0)
				{
					min = newVert.getPosition();
					max = min;
				}
				else
				{
					min.setMin(min, newVert.getPosition());
					max.setMax(max, newVert.getPosition());
				}
			}
		}
	
		mCenter->setAdd(min, max);
		mCenter->mul(0.5f); 
	}

	if (!partial_build)
	{
		resizeIndices(grid_size*grid_size*6);

		U16* out = mIndices;

		S32 idxs[] = {0,1,(grid_size+1)+1,(grid_size+1)+1,(grid_size+1),0};
		for(S32 gx = 0;gx<grid_size;gx++)
		{
			
			for(S32 gy = 0;gy<grid_size;gy++)
			{
				if (mTypeMask & TOP_MASK)
				{
					for(S32 i=5;i>=0;i--)
					{
						*out++ = ((gy*(grid_size+1))+gx+idxs[i]);
					}		
				}
				else
				{
					for(S32 i=0;i<6;i++)
					{
						*out++ = ((gy*(grid_size+1))+gx+idxs[i]);
					}
				}
			}	
		}
	}
		
	return TRUE;
}


BOOL LLVolumeFace::createCap(LLVolume* volume, BOOL partial_build)
{
	LLMemType m1(LLMemType::MTYPE_VOLUME);
	
	if (!(mTypeMask & HOLLOW_MASK) && 
		!(mTypeMask & OPEN_MASK) && 
		((volume->getParams().getPathParams().getBegin()==0.0f)&&
		(volume->getParams().getPathParams().getEnd()==1.0f))&&
		(volume->getParams().getProfileParams().getCurveType()==LL_PCODE_PROFILE_SQUARE &&
		 volume->getParams().getPathParams().getCurveType()==LL_PCODE_PATH_LINE)	
		){
		return createUnCutCubeCap(volume, partial_build);
	}

	S32 num_vertices = 0, num_indices = 0;

	const std::vector<LLVolume::Point>& mesh = volume->getMesh();
	const std::vector<LLVector3>& profile = volume->getProfile().mProfile;

	// All types of caps have the same number of vertices and indices
	num_vertices = profile.size();
	num_indices = (profile.size() - 2)*3;

	if (!(mTypeMask & HOLLOW_MASK) && !(mTypeMask & OPEN_MASK))
	{
		resizeVertices(num_vertices+1);
		allocateBinormals(num_vertices+1);	

		if (!partial_build)
		{
			resizeIndices(num_indices+3);
		}
	}
	else
	{
		resizeVertices(num_vertices);
		allocateBinormals(num_vertices);

		if (!partial_build)
		{
			resizeIndices(num_indices);
		}
	}

	S32 max_s = volume->getProfile().getTotal();
	S32 max_t = volume->getPath().mPath.size();

	mCenter->clear();

	S32 offset = 0;
	if (mTypeMask & TOP_MASK)
	{
		offset = (max_t-1) * max_s;
	}
	else
	{
		offset = mBeginS;
	}

	// Figure out the normal, assume all caps are flat faces.
	// Cross product to get normals.
	
	LLVector2 cuv;
	LLVector2 min_uv, max_uv;

	LLVector4a& min = mExtents[0];
	LLVector4a& max = mExtents[1];

	LLVector2* tc = (LLVector2*) mTexCoords;
	LLVector4a* pos = (LLVector4a*) mPositions;
	LLVector4a* norm = (LLVector4a*) mNormals;
	LLVector4a* binorm = (LLVector4a*) mBinormals;

	// Copy the vertices into the array
	for (S32 i = 0; i < num_vertices; i++)
	{
		if (mTypeMask & TOP_MASK)
		{
			tc[i].mV[0] = profile[i].mV[0]+0.5f;
			tc[i].mV[1] = profile[i].mV[1]+0.5f;
		}
		else
		{
			// Mirror for underside.
			tc[i].mV[0] = profile[i].mV[0]+0.5f;
			tc[i].mV[1] = 0.5f - profile[i].mV[1];
		}

		pos[i].load3(mesh[i + offset].mPos.mV);
		
		if (i == 0)
		{
			max = pos[i];
			min = max;
			min_uv = max_uv = tc[i];
		}
		else
		{
			update_min_max(min,max,pos[i]);
			update_min_max(min_uv, max_uv, tc[i]);
		}
	}

	mCenter->setAdd(min, max);
	mCenter->mul(0.5f); 

	cuv = (min_uv + max_uv)*0.5f;

	LLVector4a binormal;
	calc_binormal_from_triangle(binormal,
		*mCenter, cuv,
		pos[0], tc[0],
		pos[1], tc[1]);
	binormal.normalize3fast();

	LLVector4a normal;
	LLVector4a d0, d1;
	

	d0.setSub(*mCenter, pos[0]);
	d1.setSub(*mCenter, pos[1]);

	if (mTypeMask & TOP_MASK)
	{
		normal.setCross3(d0, d1);
	}
	else
	{
		normal.setCross3(d1, d0);
	}

	normal.normalize3fast();

	VertexData vd;
	vd.setPosition(*mCenter);
	vd.mTexCoord = cuv;
	
	if (!(mTypeMask & HOLLOW_MASK) && !(mTypeMask & OPEN_MASK))
	{
		pos[num_vertices] = *mCenter;
		tc[num_vertices] = cuv;
		num_vertices++;
	}
		
	for (S32 i = 0; i < num_vertices; i++)
	{
		binorm[i].load4a(binormal.getF32ptr());
		norm[i].load4a(normal.getF32ptr());
	}

	if (partial_build)
	{
		return TRUE;
	}

	if (mTypeMask & HOLLOW_MASK)
	{
		if (mTypeMask & TOP_MASK)
		{
			// HOLLOW TOP
			// Does it matter if it's open or closed? - djs

			S32 pt1 = 0, pt2 = num_vertices - 1;
			S32 i = 0;
			while (pt2 - pt1 > 1)
			{
				// Use the profile points instead of the mesh, since you want
				// the un-transformed profile distances.
				LLVector3 p1 = profile[pt1];
				LLVector3 p2 = profile[pt2];
				LLVector3 pa = profile[pt1+1];
				LLVector3 pb = profile[pt2-1];

				p1.mV[VZ] = 0.f;
				p2.mV[VZ] = 0.f;
				pa.mV[VZ] = 0.f;
				pb.mV[VZ] = 0.f;

				// Use area of triangle to determine backfacing
				F32 area_1a2, area_1ba, area_21b, area_2ab;
				area_1a2 =  (p1.mV[0]*pa.mV[1] - pa.mV[0]*p1.mV[1]) +
							(pa.mV[0]*p2.mV[1] - p2.mV[0]*pa.mV[1]) +
							(p2.mV[0]*p1.mV[1] - p1.mV[0]*p2.mV[1]);

				area_1ba =  (p1.mV[0]*pb.mV[1] - pb.mV[0]*p1.mV[1]) +
							(pb.mV[0]*pa.mV[1] - pa.mV[0]*pb.mV[1]) +
							(pa.mV[0]*p1.mV[1] - p1.mV[0]*pa.mV[1]);

				area_21b =  (p2.mV[0]*p1.mV[1] - p1.mV[0]*p2.mV[1]) +
							(p1.mV[0]*pb.mV[1] - pb.mV[0]*p1.mV[1]) +
							(pb.mV[0]*p2.mV[1] - p2.mV[0]*pb.mV[1]);

				area_2ab =  (p2.mV[0]*pa.mV[1] - pa.mV[0]*p2.mV[1]) +
							(pa.mV[0]*pb.mV[1] - pb.mV[0]*pa.mV[1]) +
							(pb.mV[0]*p2.mV[1] - p2.mV[0]*pb.mV[1]);

				BOOL use_tri1a2 = TRUE;
				BOOL tri_1a2 = TRUE;
				BOOL tri_21b = TRUE;

				if (area_1a2 < 0)
				{
					tri_1a2 = FALSE;
				}
				if (area_2ab < 0)
				{
					// Can't use, because it contains point b
					tri_1a2 = FALSE;
				}
				if (area_21b < 0)
				{
					tri_21b = FALSE;
				}
				if (area_1ba < 0)
				{
					// Can't use, because it contains point b
					tri_21b = FALSE;
				}

				if (!tri_1a2)
				{
					use_tri1a2 = FALSE;
				}
				else if (!tri_21b)
				{
					use_tri1a2 = TRUE;
				}
				else
				{
					LLVector3 d1 = p1 - pa;
					LLVector3 d2 = p2 - pb;

					if (d1.magVecSquared() < d2.magVecSquared())
					{
						use_tri1a2 = TRUE;
					}
					else
					{
						use_tri1a2 = FALSE;
					}
				}

				if (use_tri1a2)
				{
					mIndices[i++] = pt1;
					mIndices[i++] = pt1 + 1;
					mIndices[i++] = pt2;
					pt1++;
				}
				else
				{
					mIndices[i++] = pt1;
					mIndices[i++] = pt2 - 1;
					mIndices[i++] = pt2;
					pt2--;
				}
			}
		}
		else
		{
			// HOLLOW BOTTOM
			// Does it matter if it's open or closed? - djs

			llassert(mTypeMask & BOTTOM_MASK);
			S32 pt1 = 0, pt2 = num_vertices - 1;

			S32 i = 0;
			while (pt2 - pt1 > 1)
			{
				// Use the profile points instead of the mesh, since you want
				// the un-transformed profile distances.
				LLVector3 p1 = profile[pt1];
				LLVector3 p2 = profile[pt2];
				LLVector3 pa = profile[pt1+1];
				LLVector3 pb = profile[pt2-1];

				p1.mV[VZ] = 0.f;
				p2.mV[VZ] = 0.f;
				pa.mV[VZ] = 0.f;
				pb.mV[VZ] = 0.f;

				// Use area of triangle to determine backfacing
				F32 area_1a2, area_1ba, area_21b, area_2ab;
				area_1a2 =  (p1.mV[0]*pa.mV[1] - pa.mV[0]*p1.mV[1]) +
							(pa.mV[0]*p2.mV[1] - p2.mV[0]*pa.mV[1]) +
							(p2.mV[0]*p1.mV[1] - p1.mV[0]*p2.mV[1]);

				area_1ba =  (p1.mV[0]*pb.mV[1] - pb.mV[0]*p1.mV[1]) +
							(pb.mV[0]*pa.mV[1] - pa.mV[0]*pb.mV[1]) +
							(pa.mV[0]*p1.mV[1] - p1.mV[0]*pa.mV[1]);

				area_21b =  (p2.mV[0]*p1.mV[1] - p1.mV[0]*p2.mV[1]) +
							(p1.mV[0]*pb.mV[1] - pb.mV[0]*p1.mV[1]) +
							(pb.mV[0]*p2.mV[1] - p2.mV[0]*pb.mV[1]);

				area_2ab =  (p2.mV[0]*pa.mV[1] - pa.mV[0]*p2.mV[1]) +
							(pa.mV[0]*pb.mV[1] - pb.mV[0]*pa.mV[1]) +
							(pb.mV[0]*p2.mV[1] - p2.mV[0]*pb.mV[1]);

				BOOL use_tri1a2 = TRUE;
				BOOL tri_1a2 = TRUE;
				BOOL tri_21b = TRUE;

				if (area_1a2 < 0)
				{
					tri_1a2 = FALSE;
				}
				if (area_2ab < 0)
				{
					// Can't use, because it contains point b
					tri_1a2 = FALSE;
				}
				if (area_21b < 0)
				{
					tri_21b = FALSE;
				}
				if (area_1ba < 0)
				{
					// Can't use, because it contains point b
					tri_21b = FALSE;
				}

				if (!tri_1a2)
				{
					use_tri1a2 = FALSE;
				}
				else if (!tri_21b)
				{
					use_tri1a2 = TRUE;
				}
				else
				{
					LLVector3 d1 = p1 - pa;
					LLVector3 d2 = p2 - pb;

					if (d1.magVecSquared() < d2.magVecSquared())
					{
						use_tri1a2 = TRUE;
					}
					else
					{
						use_tri1a2 = FALSE;
					}
				}

				// Flipped backfacing from top
				if (use_tri1a2)
				{
					mIndices[i++] = pt1;
					mIndices[i++] = pt2;
					mIndices[i++] = pt1 + 1;
					pt1++;
				}
				else
				{
					mIndices[i++] = pt1;
					mIndices[i++] = pt2;
					mIndices[i++] = pt2 - 1;
					pt2--;
				}
			}
		}
	}
	else
	{
		// Not hollow, generate the triangle fan.
		U16 v1 = 2;
		U16 v2 = 1;

		if (mTypeMask & TOP_MASK)
		{
			v1 = 1;
			v2 = 2;
		}

		for (S32 i = 0; i < (num_vertices - 2); i++)
		{
			mIndices[3*i] = num_vertices - 1;
			mIndices[3*i+v1] = i;
			mIndices[3*i+v2] = i + 1;
		}


	}
		
	return TRUE;
}

void LLVolumeFace::createBinormals()
{
	LLMemType m1(LLMemType::MTYPE_VOLUME);
	
	if (!mBinormals)
	{
		allocateBinormals(mNumVertices);

		//generate binormals
		LLVector4a* pos = mPositions;
		LLVector2* tc = (LLVector2*) mTexCoords;
		LLVector4a* binorm = (LLVector4a*) mBinormals;

		LLVector4a* end = mBinormals+mNumVertices;
		while (binorm < end)
		{
			(*binorm++).clear();
		}

		binorm = mBinormals;

		for (U32 i = 0; i < mNumIndices/3; i++) 
		{	//for each triangle
			const U16& i0 = mIndices[i*3+0];
			const U16& i1 = mIndices[i*3+1];
			const U16& i2 = mIndices[i*3+2];
						
			//calculate binormal
			LLVector4a binormal;
			calc_binormal_from_triangle(binormal,
										pos[i0], tc[i0],
										pos[i1], tc[i1],
										pos[i2], tc[i2]);


			//add triangle normal to vertices
			binorm[i0].add(binormal);
			binorm[i1].add(binormal);
			binorm[i2].add(binormal);

			//even out quad contributions
			if (i % 2 == 0) 
			{
				binorm[i2].add(binormal);
			}
			else 
			{
				binorm[i1].add(binormal);
			}
		}

		//normalize binormals
		for (U32 i = 0; i < mNumVertices; i++) 
		{
			binorm[i].normalize3fast();
			//bump map/planar projection code requires normals to be normalized
			mNormals[i].normalize3fast();
		}
	}
}

void LLVolumeFace::resizeVertices(S32 num_verts)
{
	free(mPositions);
	free(mNormals);
	free(mBinormals);
	free(mTexCoords);

	mBinormals = NULL;

	if (num_verts)
	{
		mPositions = (LLVector4a*) malloc(sizeof(LLVector4a)*num_verts);
		assert_aligned(mPositions, 16);
		mNormals = (LLVector4a*) malloc(sizeof(LLVector4a)*num_verts);
		assert_aligned(mNormals, 16);

		//pad texture coordinate block end to allow for QWORD reads
		S32 size = ((num_verts*sizeof(LLVector2)) + 0xF) & ~0xF;
		mTexCoords = (LLVector2*) malloc(size);
		assert_aligned(mTexCoords, 16);
	}
	else
	{
		mPositions = NULL;
		mNormals = NULL;
		mTexCoords = NULL;
	}

	mNumVertices = num_verts;
}

void LLVolumeFace::pushVertex(const LLVolumeFace::VertexData& cv)
{
	pushVertex(cv.getPosition(), cv.getNormal(), cv.mTexCoord);
}

void LLVolumeFace::pushVertex(const LLVector4a& pos, const LLVector4a& norm, const LLVector2& tc)
{
	S32 new_verts = mNumVertices+1;
	S32 new_size = new_verts*16;
//	S32 old_size = mNumVertices*16;

	//positions
	mPositions = (LLVector4a*) realloc(mPositions, new_size);
	
	//normals
	mNormals = (LLVector4a*) realloc(mNormals, new_size);
	
	//tex coords
	new_size = ((new_verts*8)+0xF) & ~0xF;
	mTexCoords = (LLVector2*) realloc(mTexCoords, new_size);
	

	//just clear binormals
	free(mBinormals);
	mBinormals = NULL;

	mPositions[mNumVertices] = pos;
	mNormals[mNumVertices] = norm;
	mTexCoords[mNumVertices] = tc;

	mNumVertices++;	
}

void LLVolumeFace::allocateBinormals(S32 num_verts)
{
	free(mBinormals);
	mBinormals = (LLVector4a*) malloc(sizeof(LLVector4a)*num_verts);
}

void LLVolumeFace::allocateWeights(S32 num_verts)
{
	free(mWeights);
	mWeights = (LLVector4a*) malloc(sizeof(LLVector4a)*num_verts);
}

void LLVolumeFace::resizeIndices(S32 num_indices)
{
	free(mIndices);
	
	if (num_indices)
	{
		//pad index block end to allow for QWORD reads
		S32 size = ((num_indices*sizeof(U16)) + 0xF) & ~0xF;
		
		mIndices = (U16*) malloc(size);
	}
	else
	{
		mIndices = NULL;
	}

	mNumIndices = num_indices;
}

void LLVolumeFace::pushIndex(const U16& idx)
{
	S32 new_count = mNumIndices + 1;
	S32 new_size = ((new_count*2)+0xF) & ~0xF;

	S32 old_size = ((mNumIndices*2)+0xF) & ~0xF;
	if (new_size != old_size)
	{
		mIndices = (U16*) realloc(mIndices, new_size);
	}
	
	mIndices[mNumIndices++] = idx;
}

void LLVolumeFace::fillFromLegacyData(std::vector<LLVolumeFace::VertexData>& v, std::vector<U16>& idx)
{
	resizeVertices(v.size());
	resizeIndices(idx.size());

	for (U32 i = 0; i < v.size(); ++i)
	{
		mPositions[i] = v[i].getPosition();
		mNormals[i] = v[i].getNormal();
		mTexCoords[i] = v[i].mTexCoord;
	}

	for (U32 i = 0; i < idx.size(); ++i)
	{
		mIndices[i] = idx[i];
	}
}

void LLVolumeFace::appendFace(const LLVolumeFace& face, LLMatrix4& mat_in, LLMatrix4& norm_mat_in)
{
	U16 offset = mNumVertices;

	S32 new_count = face.mNumVertices + mNumVertices;

	if (new_count > 65536)
	{
		llerrs << "Cannot append face -- 16-bit overflow will occur." << llendl;
	}
	
	if (face.mNumVertices == 0)
	{
		llerrs << "Cannot append empty face." << llendl;
	}

	//allocate new buffer space
	mPositions = (LLVector4a*) realloc(mPositions, new_count*sizeof(LLVector4a));
	assert_aligned(mPositions, 16);
	mNormals = (LLVector4a*) realloc(mNormals, new_count*sizeof(LLVector4a));
	assert_aligned(mNormals, 16);
	mTexCoords = (LLVector2*) realloc(mTexCoords, (new_count*sizeof(LLVector2)+0xF) & ~0xF);
	assert_aligned(mTexCoords, 16);
	
	mNumVertices = new_count;

	//get destination address of appended face
	LLVector4a* dst_pos = mPositions+offset;
	LLVector2* dst_tc = mTexCoords+offset;
	LLVector4a* dst_norm = mNormals+offset;

	//get source addresses of appended face
	const LLVector4a* src_pos = face.mPositions;
	const LLVector2* src_tc = face.mTexCoords;
	const LLVector4a* src_norm = face.mNormals;

	//load aligned matrices
	LLMatrix4a mat, norm_mat;
	mat.loadu(mat_in);
	norm_mat.loadu(norm_mat_in);

	for (U32 i = 0; i < face.mNumVertices; ++i)
	{
		//transform appended face position and store
		mat.affineTransform(src_pos[i], dst_pos[i]);

		//transform appended face normal and store
		norm_mat.rotate(src_norm[i], dst_norm[i]);
		dst_norm[i].normalize3fast();

		//copy appended face texture coordinate
		dst_tc[i] = src_tc[i];

		if (offset == 0 && i == 0)
		{ //initialize bounding box
			mExtents[0] = mExtents[1] = dst_pos[i];
		}
		else
		{
			//stretch bounding box
			update_min_max(mExtents[0], mExtents[1], dst_pos[i]);
		}
	}


	new_count = mNumIndices + face.mNumIndices;

	//allocate new index buffer
	mIndices = (U16*) realloc(mIndices, (new_count*sizeof(U16)+0xF) & ~0xF);
	
	//get destination address into new index buffer
	U16* dst_idx = mIndices+mNumIndices;
	mNumIndices = new_count;

	for (U32 i = 0; i < face.mNumIndices; ++i)
	{ //copy indices, offsetting by old vertex count
		dst_idx[i] = face.mIndices[i]+offset;
	}
}

BOOL LLVolumeFace::createSide(LLVolume* volume, BOOL partial_build)
{
	LLMemType m1(LLMemType::MTYPE_VOLUME);
	
	BOOL flat = mTypeMask & FLAT_MASK;

	U8 sculpt_type = volume->getParams().getSculptType();
	U8 sculpt_stitching = sculpt_type & LL_SCULPT_TYPE_MASK;
	BOOL sculpt_invert = sculpt_type & LL_SCULPT_FLAG_INVERT;
	BOOL sculpt_mirror = sculpt_type & LL_SCULPT_FLAG_MIRROR;
	BOOL sculpt_reverse_horizontal = (sculpt_invert ? !sculpt_mirror : sculpt_mirror);  // XOR
	
	S32 num_vertices, num_indices;

	const std::vector<LLVolume::Point>& mesh = volume->getMesh();
	const std::vector<LLVector3>& profile = volume->getProfile().mProfile;
	const std::vector<LLPath::PathPt>& path_data = volume->getPath().mPath;

	S32 max_s = volume->getProfile().getTotal();

	S32 s, t, i;
	F32 ss, tt;

	num_vertices = mNumS*mNumT;
	num_indices = (mNumS-1)*(mNumT-1)*6;

	if (!partial_build)
	{
		resizeVertices(num_vertices);
		resizeIndices(num_indices);

		if ((volume->getParams().getSculptType() & LL_SCULPT_TYPE_MASK) != LL_SCULPT_TYPE_MESH)
		{
			mEdge.resize(num_indices);
		}
	}

	LLVector4a* pos = (LLVector4a*) mPositions;
	LLVector4a* norm = (LLVector4a*) mNormals;
	LLVector2* tc = (LLVector2*) mTexCoords;
	S32 begin_stex = llfloor( profile[mBeginS].mV[2] );
	S32 num_s = ((mTypeMask & INNER_MASK) && (mTypeMask & FLAT_MASK) && mNumS > 2) ? mNumS/2 : mNumS;

	S32 cur_vertex = 0;
	// Copy the vertices into the array
	for (t = mBeginT; t < mBeginT + mNumT; t++)
	{
		tt = path_data[t].mTexT;
		for (s = 0; s < num_s; s++)
		{
			if (mTypeMask & END_MASK)
			{
				if (s)
				{
					ss = 1.f;
				}
				else
				{
					ss = 0.f;
				}
			}
			else
			{
				// Get s value for tex-coord.
				if (!flat)
				{
					ss = profile[mBeginS + s].mV[2];
				}
				else
				{
					ss = profile[mBeginS + s].mV[2] - begin_stex;
				}
			}

			if (sculpt_reverse_horizontal)
			{
				ss = 1.f - ss;
			}
			
			// Check to see if this triangle wraps around the array.
			if (mBeginS + s >= max_s)
			{
				// We're wrapping
				i = mBeginS + s + max_s*(t-1);
			}
			else
			{
				i = mBeginS + s + max_s*t;
			}

			pos[cur_vertex].load3(mesh[i].mPos.mV);
			tc[cur_vertex] = LLVector2(ss,tt);
		
			norm[cur_vertex].clear();
			cur_vertex++;

			if ((mTypeMask & INNER_MASK) && (mTypeMask & FLAT_MASK) && mNumS > 2 && s > 0)
			{

				pos[cur_vertex].load3(mesh[i].mPos.mV);
				tc[cur_vertex] = LLVector2(ss,tt);
			
				norm[cur_vertex].clear();
				
				cur_vertex++;
			}
		}
		
		if ((mTypeMask & INNER_MASK) && (mTypeMask & FLAT_MASK) && mNumS > 2)
		{
			if (mTypeMask & OPEN_MASK)
			{
				s = num_s-1;
			}
			else
			{
				s = 0;
			}

			i = mBeginS + s + max_s*t;
			ss = profile[mBeginS + s].mV[2] - begin_stex;
			pos[cur_vertex].load3(mesh[i].mPos.mV);
			tc[cur_vertex] = LLVector2(ss,tt);
			norm[cur_vertex].clear(); 
			
			cur_vertex++;
		}
	}
	

	//get bounding box for this side
	LLVector4a& face_min = mExtents[0];
	LLVector4a& face_max = mExtents[1];
	mCenter->clear();

	face_min = face_max = pos[0];

	for (U32 i = 1; i < mNumVertices; ++i)
	{
		update_min_max(face_min, face_max, pos[i]);
	}

	mCenter->setAdd(face_min, face_max);
	mCenter->mul(0.5f);

	S32 cur_index = 0;
	S32 cur_edge = 0;
	BOOL flat_face = mTypeMask & FLAT_MASK;

	if (!partial_build)
	{
		// Now we generate the indices.
		for (t = 0; t < (mNumT-1); t++)
		{
			for (s = 0; s < (mNumS-1); s++)
			{	
				mIndices[cur_index++] = s   + mNumS*t;			//bottom left
				mIndices[cur_index++] = s+1 + mNumS*(t+1);		//top right
				mIndices[cur_index++] = s   + mNumS*(t+1);		//top left
				mIndices[cur_index++] = s   + mNumS*t;			//bottom left
				mIndices[cur_index++] = s+1 + mNumS*t;			//bottom right
				mIndices[cur_index++] = s+1 + mNumS*(t+1);		//top right

				mEdge[cur_edge++] = (mNumS-1)*2*t+s*2+1;						//bottom left/top right neighbor face 
				if (t < mNumT-2) {												//top right/top left neighbor face 
					mEdge[cur_edge++] = (mNumS-1)*2*(t+1)+s*2+1;
				}
				else if (mNumT <= 3 || volume->getPath().isOpen() == TRUE) { //no neighbor
					mEdge[cur_edge++] = -1;
				}
				else { //wrap on T
					mEdge[cur_edge++] = s*2+1;
				}
				if (s > 0) {													//top left/bottom left neighbor face
					mEdge[cur_edge++] = (mNumS-1)*2*t+s*2-1;
				}
				else if (flat_face ||  volume->getProfile().isOpen() == TRUE) { //no neighbor
					mEdge[cur_edge++] = -1;
				}
				else {	//wrap on S
					mEdge[cur_edge++] = (mNumS-1)*2*t+(mNumS-2)*2+1;
				}
				
				if (t > 0) {													//bottom left/bottom right neighbor face
					mEdge[cur_edge++] = (mNumS-1)*2*(t-1)+s*2;
				}
				else if (mNumT <= 3 || volume->getPath().isOpen() == TRUE) { //no neighbor
					mEdge[cur_edge++] = -1;
				}
				else { //wrap on T
					mEdge[cur_edge++] = (mNumS-1)*2*(mNumT-2)+s*2;
				}
				if (s < mNumS-2) {												//bottom right/top right neighbor face
					mEdge[cur_edge++] = (mNumS-1)*2*t+(s+1)*2;
				}
				else if (flat_face || volume->getProfile().isOpen() == TRUE) { //no neighbor
					mEdge[cur_edge++] = -1;
				}
				else { //wrap on S
					mEdge[cur_edge++] = (mNumS-1)*2*t;
				}
				mEdge[cur_edge++] = (mNumS-1)*2*t+s*2;							//top right/bottom left neighbor face	
			}
		}
	}

	//clear normals
	for (U32 i = 0; i < mNumVertices; i++)
	{
		mNormals[i].clear();
	}

	//generate normals 
	for (U32 i = 0; i < mNumIndices/3; i++) //for each triangle
	{
		const U16* idx = &(mIndices[i*3]);
		

		LLVector4a* v[] = 
		{	pos+idx[0], pos+idx[1], pos+idx[2] };
		
		LLVector4a* n[] = 
		{	norm+idx[0], norm+idx[1], norm+idx[2] };
		
		//calculate triangle normal
		LLVector4a a, b, c;
		
		a.setSub(*v[0], *v[1]);
		b.setSub(*v[0], *v[2]);
		c.setCross3(a,b);

		n[0]->add(c);
		n[1]->add(c);
		n[2]->add(c);
		
		//even out quad contributions
		n[i%2+1]->add(c);
	}
	
	// adjust normals based on wrapping and stitching
	
	LLVector4a top;
	top.setSub(pos[0], pos[mNumS*(mNumT-2)]);
	BOOL s_bottom_converges = (top.dot3(top) < 0.000001f);

	top.setSub(pos[mNumS-1], pos[mNumS*(mNumT-2)+mNumS-1]);
	BOOL s_top_converges = (top.dot3(top) < 0.000001f);

	if (sculpt_stitching == LL_SCULPT_TYPE_NONE)  // logic for non-sculpt volumes
	{
		if (volume->getPath().isOpen() == FALSE)
		{ //wrap normals on T
			for (S32 i = 0; i < mNumS; i++)
			{
				LLVector4a n;
				n.setAdd(norm[i], norm[mNumS*(mNumT-1)+i]);
				norm[i] = n;
				norm[mNumS*(mNumT-1)+i] = n;
			}
		}

		if ((volume->getProfile().isOpen() == FALSE) && !(s_bottom_converges))
		{ //wrap normals on S
			for (S32 i = 0; i < mNumT; i++)
			{
				LLVector4a n;
				n.setAdd(norm[mNumS*i], norm[mNumS*i+mNumS-1]);
				norm[mNumS * i] = n;
				norm[mNumS * i+mNumS-1] = n;
			}
		}
	
		if (volume->getPathType() == LL_PCODE_PATH_CIRCLE &&
			((volume->getProfileType() & LL_PCODE_PROFILE_MASK) == LL_PCODE_PROFILE_CIRCLE_HALF))
		{
			if (s_bottom_converges)
			{ //all lower S have same normal
				for (S32 i = 0; i < mNumT; i++)
				{
					norm[mNumS*i].set(1,0,0);
				}
			}

			if (s_top_converges)
			{ //all upper S have same normal
				for (S32 i = 0; i < mNumT; i++)
				{
					norm[mNumS*i+mNumS-1].set(-1,0,0);
				}
			}
		}
	}
	else  // logic for sculpt volumes
	{
		BOOL average_poles = FALSE;
		BOOL wrap_s = FALSE;
		BOOL wrap_t = FALSE;

		if (sculpt_stitching == LL_SCULPT_TYPE_SPHERE)
			average_poles = TRUE;

		if ((sculpt_stitching == LL_SCULPT_TYPE_SPHERE) ||
			(sculpt_stitching == LL_SCULPT_TYPE_TORUS) ||
			(sculpt_stitching == LL_SCULPT_TYPE_CYLINDER))
			wrap_s = TRUE;

		if (sculpt_stitching == LL_SCULPT_TYPE_TORUS)
			wrap_t = TRUE;
			
		
		if (average_poles)
		{
			// average normals for north pole
		
			LLVector4a average;
			average.clear();

			for (S32 i = 0; i < mNumS; i++)
			{
				average.add(norm[i]);
			}

			// set average
			for (S32 i = 0; i < mNumS; i++)
			{
				norm[i] = average;
			}

			// average normals for south pole
		
			average.clear();

			for (S32 i = 0; i < mNumS; i++)
			{
				average.add(norm[i + mNumS * (mNumT - 1)]);
			}

			// set average
			for (S32 i = 0; i < mNumS; i++)
			{
				norm[i + mNumS * (mNumT - 1)] = average;
			}

		}

		
		if (wrap_s)
		{
			for (S32 i = 0; i < mNumT; i++)
			{
				LLVector4a n;
				n.setAdd(norm[mNumS*i], norm[mNumS*i+mNumS-1]);
				norm[mNumS * i] = n;
				norm[mNumS * i+mNumS-1] = n;
			}
		}

		if (wrap_t)
		{
			for (S32 i = 0; i < mNumS; i++)
			{
				LLVector4a n;
				n.setAdd(norm[i], norm[mNumS*(mNumT-1)+i]);
				norm[i] = n;
				norm[mNumS*(mNumT-1)+i] = n;
			}
		}

	}

	return TRUE;
}

// Finds binormal based on three vertices with texture coordinates.
// Fills in dummy values if the triangle has degenerate texture coordinates.
void calc_binormal_from_triangle(LLVector4a& binormal,

	const LLVector4a& pos0,
	const LLVector2& tex0,
	const LLVector4a& pos1,
	const LLVector2& tex1,
	const LLVector4a& pos2,
	const LLVector2& tex2)
{
	LLVector4a rx0( pos0[VX], tex0.mV[VX], tex0.mV[VY] );
	LLVector4a rx1( pos1[VX], tex1.mV[VX], tex1.mV[VY] );
	LLVector4a rx2( pos2[VX], tex2.mV[VX], tex2.mV[VY] );
	
	LLVector4a ry0( pos0[VY], tex0.mV[VX], tex0.mV[VY] );
	LLVector4a ry1( pos1[VY], tex1.mV[VX], tex1.mV[VY] );
	LLVector4a ry2( pos2[VY], tex2.mV[VX], tex2.mV[VY] );

	LLVector4a rz0( pos0[VZ], tex0.mV[VX], tex0.mV[VY] );
	LLVector4a rz1( pos1[VZ], tex1.mV[VX], tex1.mV[VY] );
	LLVector4a rz2( pos2[VZ], tex2.mV[VX], tex2.mV[VY] );
	
	LLVector4a lhs, rhs;

	LLVector4a r0; 
	lhs.setSub(rx0, rx1); rhs.setSub(rx0, rx2);
	r0.setCross3(lhs, rhs);
		
	LLVector4a r1;
	lhs.setSub(ry0, ry1); rhs.setSub(ry0, ry2);
	r1.setCross3(lhs, rhs);

	LLVector4a r2;
	lhs.setSub(rz0, rz1); rhs.setSub(rz0, rz2);
	r2.setCross3(lhs, rhs);

	if( r0[VX] && r1[VX] && r2[VX] )
	{
		binormal.set(
				-r0[VZ] / r0[VX],
				-r1[VZ] / r1[VX],
				-r2[VZ] / r2[VX]);
		// binormal.normVec();
	}
	else
	{
		binormal.set( 0, 1 , 0 );
	}
}<|MERGE_RESOLUTION|>--- conflicted
+++ resolved
@@ -1,7307 +1,5548 @@
-/** 
-
- * @file llvolume.cpp
- *
- * $LicenseInfo:firstyear=2002&license=viewerlgpl$
- * Second Life Viewer Source Code
- * Copyright (C) 2010, Linden Research, Inc.
- * 
- * This library is free software; you can redistribute it and/or
- * modify it under the terms of the GNU Lesser General Public
- * License as published by the Free Software Foundation;
- * version 2.1 of the License only.
- * 
- * This library is distributed in the hope that it will be useful,
- * but WITHOUT ANY WARRANTY; without even the implied warranty of
- * MERCHANTABILITY or FITNESS FOR A PARTICULAR PURPOSE.  See the GNU
- * Lesser General Public License for more details.
- * 
- * You should have received a copy of the GNU Lesser General Public
- * License along with this library; if not, write to the Free Software
- * Foundation, Inc., 51 Franklin Street, Fifth Floor, Boston, MA  02110-1301  USA
- * 
- * Linden Research, Inc., 945 Battery Street, San Francisco, CA  94111  USA
- * $/LicenseInfo$
- */
-
-#include "linden_common.h"
-#include "llmemory.h"
-#include "llmath.h"
-
-#include <set>
-#if !LL_WINDOWS
-#include <stdint.h>
-#endif
-
-#include "llerror.h"
-#include "llmemtype.h"
-
-#include "llvolumemgr.h"
-#include "v2math.h"
-#include "v3math.h"
-#include "v4math.h"
-#include "m4math.h"
-#include "m3math.h"
-#include "llmatrix3a.h"
-#include "lloctree.h"
-#include "lldarray.h"
-#include "llvolume.h"
-#include "llvolumeoctree.h"
-#include "llstl.h"
-#include "llsdserialize.h"
-#include "llvector4a.h"
-#include "llmatrix4a.h"
-
-#define DEBUG_SILHOUETTE_BINORMALS 0
-#define DEBUG_SILHOUETTE_NORMALS 0 // TomY: Use this to display normals using the silhouette
-#define DEBUG_SILHOUETTE_EDGE_MAP 0 // DaveP: Use this to display edge map using the silhouette
-
-const F32 CUT_MIN = 0.f;
-const F32 CUT_MAX = 1.f;
-const F32 MIN_CUT_DELTA = 0.02f;
-
-const F32 HOLLOW_MIN = 0.f;
-const F32 HOLLOW_MAX = 0.95f;
-const F32 HOLLOW_MAX_SQUARE	= 0.7f;
-
-const F32 TWIST_MIN = -1.f;
-const F32 TWIST_MAX =  1.f;
-
-const F32 RATIO_MIN = 0.f;
-const F32 RATIO_MAX = 2.f; // Tom Y: Inverted sense here: 0 = top taper, 2 = bottom taper
-
-const F32 HOLE_X_MIN= 0.05f;
-const F32 HOLE_X_MAX= 1.0f;
-
-const F32 HOLE_Y_MIN= 0.05f;
-const F32 HOLE_Y_MAX= 0.5f;
-
-const F32 SHEAR_MIN = -0.5f;
-const F32 SHEAR_MAX =  0.5f;
-
-const F32 REV_MIN = 1.f;
-const F32 REV_MAX = 4.f;
-
-const F32 TAPER_MIN = -1.f;
-const F32 TAPER_MAX =  1.f;
-
-const F32 SKEW_MIN	= -0.95f;
-const F32 SKEW_MAX	=  0.95f;
-
-const F32 SCULPT_MIN_AREA = 0.002f;
-const S32 SCULPT_MIN_AREA_DETAIL = 1;
-
-extern BOOL gDebugGL;
-
-void assert_aligned(void* ptr, uintptr_t alignment)
-{
-#if 0
-	uintptr_t t = (uintptr_t) ptr;
-	if (t%alignment != 0)
-	{
-		llerrs << "WTF?" << llendl;
-	}
-#endif
-}
-
-BOOL check_same_clock_dir( const LLVector3& pt1, const LLVector3& pt2, const LLVector3& pt3, const LLVector3& norm)
-{    
-	LLVector3 test = (pt2-pt1)%(pt3-pt2);
-
-	//answer
-	if(test * norm < 0) 
-	{
-		return FALSE;
-	}
-	else 
-	{
-		return TRUE;
-	}
-} 
-
-BOOL LLLineSegmentBoxIntersect(const LLVector3& start, const LLVector3& end, const LLVector3& center, const LLVector3& size)
-{
-	return LLLineSegmentBoxIntersect(start.mV, end.mV, center.mV, size.mV);
-}
-
-BOOL LLLineSegmentBoxIntersect(const F32* start, const F32* end, const F32* center, const F32* size)
-{
-	F32 fAWdU[3];
-	F32 dir[3];
-	F32 diff[3];
-
-	for (U32 i = 0; i < 3; i++)
-	{
-		dir[i] = 0.5f * (end[i] - start[i]);
-		diff[i] = (0.5f * (end[i] + start[i])) - center[i];
-		fAWdU[i] = fabsf(dir[i]);
-		if(fabsf(diff[i])>size[i] + fAWdU[i]) return false;
-	}
-
-	float f;
-	f = dir[1] * diff[2] - dir[2] * diff[1];    if(fabsf(f)>size[1]*fAWdU[2] + size[2]*fAWdU[1])  return false;
-	f = dir[2] * diff[0] - dir[0] * diff[2];    if(fabsf(f)>size[0]*fAWdU[2] + size[2]*fAWdU[0])  return false;
-	f = dir[0] * diff[1] - dir[1] * diff[0];    if(fabsf(f)>size[0]*fAWdU[1] + size[1]*fAWdU[0])  return false;
-	
-	return true;
-}
-
-
-
-// intersect test between triangle vert0, vert1, vert2 and a ray from orig in direction dir.
-// returns TRUE if intersecting and returns barycentric coordinates in intersection_a, intersection_b,
-// and returns the intersection point along dir in intersection_t.
-
-// Moller-Trumbore algorithm
-BOOL LLTriangleRayIntersect(const LLVector4a& vert0, const LLVector4a& vert1, const LLVector4a& vert2, const LLVector4a& orig, const LLVector4a& dir,
-							F32& intersection_a, F32& intersection_b, F32& intersection_t)
-{
-	
-	/* find vectors for two edges sharing vert0 */
-	LLVector4a edge1;
-	edge1.setSub(vert1, vert0);
-	
-	LLVector4a edge2;
-	edge2.setSub(vert2, vert0);
-
-	/* begin calculating determinant - also used to calculate U parameter */
-	LLVector4a pvec;
-	pvec.setCross3(dir, edge2);
-
-	/* if determinant is near zero, ray lies in plane of triangle */
-	LLVector4a det;
-	det.setAllDot3(edge1, pvec);
-	
-	if (det.greaterEqual(LLVector4a::getEpsilon()).getGatheredBits() & 0x7)
-	{
-		/* calculate distance from vert0 to ray origin */
-		LLVector4a tvec;
-		tvec.setSub(orig, vert0);
-
-		/* calculate U parameter and test bounds */
-		LLVector4a u;
-		u.setAllDot3(tvec,pvec);
-
-		if ((u.greaterEqual(LLVector4a::getZero()).getGatheredBits() & 0x7) &&
-			(u.lessEqual(det).getGatheredBits() & 0x7))
-		{
-			/* prepare to test V parameter */
-			LLVector4a qvec;
-			qvec.setCross3(tvec, edge1);
-			
-			/* calculate V parameter and test bounds */
-			LLVector4a v;
-			v.setAllDot3(dir, qvec);
-
-			
-			//if (!(v < 0.f || u + v > det))
-
-			LLVector4a sum_uv;
-			sum_uv.setAdd(u, v);
-
-			S32 v_gequal = v.greaterEqual(LLVector4a::getZero()).getGatheredBits() & 0x7;
-			S32 sum_lequal = sum_uv.lessEqual(det).getGatheredBits() & 0x7;
-
-			if (v_gequal  && sum_lequal)
-			{
-				/* calculate t, scale parameters, ray intersects triangle */
-				LLVector4a t;
-				t.setAllDot3(edge2,qvec);
-
-				t.div(det);
-				u.div(det);
-				v.div(det);
-				
-				intersection_a = u[0];
-				intersection_b = v[0];
-				intersection_t = t[0];
-				return TRUE;
-			}
-		}
-	}
-		
-	return FALSE;
-} 
-
-BOOL LLTriangleRayIntersectTwoSided(const LLVector4a& vert0, const LLVector4a& vert1, const LLVector4a& vert2, const LLVector4a& orig, const LLVector4a& dir,
-							F32& intersection_a, F32& intersection_b, F32& intersection_t)
-{
-	F32 u, v, t;
-	
-	/* find vectors for two edges sharing vert0 */
-	LLVector4a edge1;
-	edge1.setSub(vert1, vert0);
-	
-	
-	LLVector4a edge2;
-	edge2.setSub(vert2, vert0);
-
-	/* begin calculating determinant - also used to calculate U parameter */
-	LLVector4a pvec;
-	pvec.setCross3(dir, edge2);
-
-	/* if determinant is near zero, ray lies in plane of triangle */
-	F32 det = edge1.dot3(pvec).getF32();
-
-	
-	if (det > -F_APPROXIMATELY_ZERO && det < F_APPROXIMATELY_ZERO)
-	{
-		return FALSE;
-	}
-
-	F32 inv_det = 1.f / det;
-
-	/* calculate distance from vert0 to ray origin */
-	LLVector4a tvec;
-	tvec.setSub(orig, vert0);
-	
-	/* calculate U parameter and test bounds */
-	u = (tvec.dot3(pvec).getF32()) * inv_det;
-	if (u < 0.f || u > 1.f)
-	{
-		return FALSE;
-	}
-
-	/* prepare to test V parameter */
-	tvec.sub(edge1);
-		
-	/* calculate V parameter and test bounds */
-	v = (dir.dot3(tvec).getF32()) * inv_det;
-	
-	if (v < 0.f || u + v > 1.f)
-	{
-		return FALSE;
-	}
-
-	/* calculate t, ray intersects triangle */
-	t = (edge2.dot3(tvec).getF32()) * inv_det;
-	
-	intersection_a = u;
-	intersection_b = v;
-	intersection_t = t;
-	
-	
-	return TRUE;
-} 
-
-//helper for non-aligned vectors
-BOOL LLTriangleRayIntersect(const LLVector3& vert0, const LLVector3& vert1, const LLVector3& vert2, const LLVector3& orig, const LLVector3& dir,
-							F32& intersection_a, F32& intersection_b, F32& intersection_t, BOOL two_sided)
-{
-	LLVector4a vert0a, vert1a, vert2a, origa, dira;
-	vert0a.load3(vert0.mV);
-	vert1a.load3(vert1.mV);
-	vert2a.load3(vert2.mV);
-	origa.load3(orig.mV);
-	dira.load3(dir.mV);
-
-	if (two_sided)
-	{
-		return LLTriangleRayIntersectTwoSided(vert0a, vert1a, vert2a, origa, dira, 
-				intersection_a, intersection_b, intersection_t);
-	}
-	else
-	{
-		return LLTriangleRayIntersect(vert0a, vert1a, vert2a, origa, dira, 
-				intersection_a, intersection_b, intersection_t);
-	}
-}
-
-class LLVolumeOctreeRebound : public LLOctreeTravelerDepthFirst<LLVolumeTriangle>
-{
-public:
-	const LLVolumeFace* mFace;
-
-	LLVolumeOctreeRebound(const LLVolumeFace* face)
-	{
-		mFace = face;
-	}
-
-	virtual void visit(const LLOctreeNode<LLVolumeTriangle>* branch)
-	{ //this is a depth first traversal, so it's safe to assum all children have complete
-		//bounding data
-
-		LLVolumeOctreeListener* node = (LLVolumeOctreeListener*) branch->getListener(0);
-
-		LLVector4a& min = node->mExtents[0];
-		LLVector4a& max = node->mExtents[1];
-
-		if (!branch->getData().empty())
-		{ //node has data, find AABB that binds data set
-			const LLVolumeTriangle* tri = *(branch->getData().begin());
-			
-			//initialize min/max to first available vertex
-			min = *(tri->mV[0]);
-			max = *(tri->mV[0]);
-			
-			for (LLOctreeNode<LLVolumeTriangle>::const_element_iter iter = 
-				branch->getData().begin(); iter != branch->getData().end(); ++iter)
-			{ //for each triangle in node
-
-				//stretch by triangles in node
-				tri = *iter;
-				
-				min.setMin(min, *tri->mV[0]);
-				min.setMin(min, *tri->mV[1]);
-				min.setMin(min, *tri->mV[2]);
-
-				max.setMax(max, *tri->mV[0]);
-				max.setMax(max, *tri->mV[1]);
-				max.setMax(max, *tri->mV[2]);
-			}
-		}
-		else if (!branch->getChildren().empty())
-		{ //no data, but child nodes exist
-			LLVolumeOctreeListener* child = (LLVolumeOctreeListener*) branch->getChild(0)->getListener(0);
-
-			//initialize min/max to extents of first child
-			min = child->mExtents[0];
-			max = child->mExtents[1];
-		}
-		else
-		{
-			llerrs << "WTF? Empty leaf" << llendl;
-		}
-
-		for (S32 i = 0; i < branch->getChildCount(); ++i)
-		{  //stretch by child extents
-			LLVolumeOctreeListener* child = (LLVolumeOctreeListener*) branch->getChild(i)->getListener(0);
-			min.setMin(min, child->mExtents[0]);
-			max.setMax(max, child->mExtents[1]);
-		}
-
-		node->mBounds[0].setAdd(min, max);
-		node->mBounds[0].mul(0.5f);
-
-		node->mBounds[1].setSub(max,min);
-		node->mBounds[1].mul(0.5f);
-	}
-};
-
-//-------------------------------------------------------------------
-// statics
-//-------------------------------------------------------------------
-
-
-//----------------------------------------------------
-
-LLProfile::Face* LLProfile::addCap(S16 faceID)
-{
-	LLMemType m1(LLMemType::MTYPE_VOLUME);
-	
-	Face *face   = vector_append(mFaces, 1);
-	
-	face->mIndex = 0;
-	face->mCount = mTotal;
-	face->mScaleU= 1.0f;
-	face->mCap   = TRUE;
-	face->mFaceID = faceID;
-	return face;
-}
-
-LLProfile::Face* LLProfile::addFace(S32 i, S32 count, F32 scaleU, S16 faceID, BOOL flat)
-{
-	LLMemType m1(LLMemType::MTYPE_VOLUME);
-	
-	Face *face   = vector_append(mFaces, 1);
-	
-	face->mIndex = i;
-	face->mCount = count;
-	face->mScaleU= scaleU;
-
-	face->mFlat = flat;
-	face->mCap   = FALSE;
-	face->mFaceID = faceID;
-	return face;
-}
-
-// What is the bevel parameter used for? - DJS 04/05/02
-// Bevel parameter is currently unused but presumedly would support
-// filleted and chamfered corners
-void LLProfile::genNGon(const LLProfileParams& params, S32 sides, F32 offset, F32 bevel, F32 ang_scale, S32 split)
-{
-	LLMemType m1(LLMemType::MTYPE_VOLUME);
-	
-	// Generate an n-sided "circular" path.
-	// 0 is (1,0), and we go counter-clockwise along a circular path from there.
-	const F32 tableScale[] = { 1, 1, 1, 0.5f, 0.707107f, 0.53f, 0.525f, 0.5f };
-	F32 scale = 0.5f;
-	F32 t, t_step, t_first, t_fraction, ang, ang_step;
-	LLVector3 pt1,pt2;
-
-	F32 begin  = params.getBegin();
-	F32 end    = params.getEnd();
-
-	t_step = 1.0f / sides;
-	ang_step = 2.0f*F_PI*t_step*ang_scale;
-
-	// Scale to have size "match" scale.  Compensates to get object to generally fill bounding box.
-
-	S32 total_sides = llround(sides / ang_scale);	// Total number of sides all around
-
-	if (total_sides < 8)
-	{
-		scale = tableScale[total_sides];
-	}
-
-	t_first = floor(begin * sides) / (F32)sides;
-
-	// pt1 is the first point on the fractional face.
-	// Starting t and ang values for the first face
-	t = t_first;
-	ang = 2.0f*F_PI*(t*ang_scale + offset);
-	pt1.setVec(cos(ang)*scale,sin(ang)*scale, t);
-
-	// Increment to the next point.
-	// pt2 is the end point on the fractional face
-	t += t_step;
-	ang += ang_step;
-	pt2.setVec(cos(ang)*scale,sin(ang)*scale,t);
-
-	t_fraction = (begin - t_first)*sides;
-
-	// Only use if it's not almost exactly on an edge.
-	if (t_fraction < 0.9999f)
-	{
-		LLVector3 new_pt = lerp(pt1, pt2, t_fraction);
-		mProfile.push_back(new_pt);
-	}
-
-	// There's lots of potential here for floating point error to generate unneeded extra points - DJS 04/05/02
-	while (t < end)
-	{
-		// Iterate through all the integer steps of t.
-		pt1.setVec(cos(ang)*scale,sin(ang)*scale,t);
-
-		if (mProfile.size() > 0) {
-			LLVector3 p = mProfile[mProfile.size()-1];
-			for (S32 i = 0; i < split && mProfile.size() > 0; i++) {
-				mProfile.push_back(p+(pt1-p) * 1.0f/(float)(split+1) * (float)(i+1));
-			}
-		}
-		mProfile.push_back(pt1);
-
-		t += t_step;
-		ang += ang_step;
-	}
-
-	t_fraction = (end - (t - t_step))*sides;
-
-	// pt1 is the first point on the fractional face
-	// pt2 is the end point on the fractional face
-	pt2.setVec(cos(ang)*scale,sin(ang)*scale,t);
-
-	// Find the fraction that we need to add to the end point.
-	t_fraction = (end - (t - t_step))*sides;
-	if (t_fraction > 0.0001f)
-	{
-		LLVector3 new_pt = lerp(pt1, pt2, t_fraction);
-		
-		if (mProfile.size() > 0) {
-			LLVector3 p = mProfile[mProfile.size()-1];
-			for (S32 i = 0; i < split && mProfile.size() > 0; i++) {
-				mProfile.push_back(p+(new_pt-p) * 1.0f/(float)(split+1) * (float)(i+1));
-			}
-		}
-		mProfile.push_back(new_pt);
-	}
-
-	// If we're sliced, the profile is open.
-	if ((end - begin)*ang_scale < 0.99f)
-	{
-		if ((end - begin)*ang_scale > 0.5f)
-		{
-			mConcave = TRUE;
-		}
-		else
-		{
-			mConcave = FALSE;
-		}
-		mOpen = TRUE;
-		if (params.getHollow() <= 0)
-		{
-			// put center point if not hollow.
-			mProfile.push_back(LLVector3(0,0,0));
-		}
-	}
-	else
-	{
-		// The profile isn't open.
-		mOpen = FALSE;
-		mConcave = FALSE;
-	}
-
-	mTotal = mProfile.size();
-}
-
-void LLProfile::genNormals(const LLProfileParams& params)
-{
-	S32 count = mProfile.size();
-
-	S32 outer_count;
-	if (mTotalOut)
-	{
-		outer_count = mTotalOut;
-	}
-	else
-	{
-		outer_count = mTotal / 2;
-	}
-
-	mEdgeNormals.resize(count * 2);
-	mEdgeCenters.resize(count * 2);
-	mNormals.resize(count);
-
-	LLVector2 pt0,pt1;
-
-	BOOL hollow = (params.getHollow() > 0);
-
-	S32 i0, i1, i2, i3, i4;
-
-	// Parametrically generate normal
-	for (i2 = 0; i2 < count; i2++)
-	{
-		mNormals[i2].mV[0] = mProfile[i2].mV[0];
-		mNormals[i2].mV[1] = mProfile[i2].mV[1];
-		if (hollow && (i2 >= outer_count))
-		{
-			mNormals[i2] *= -1.f;
-		}
-		if (mNormals[i2].magVec() < 0.001)
-		{
-			// Special case for point at center, get adjacent points.
-			i1 = (i2 - 1) >= 0 ? i2 - 1 : count - 1;
-			i0 = (i1 - 1) >= 0 ? i1 - 1 : count - 1;
-			i3 = (i2 + 1) < count ? i2 + 1 : 0;
-			i4 = (i3 + 1) < count ? i3 + 1 : 0;
-
-			pt0.setVec(mProfile[i1].mV[VX] + mProfile[i1].mV[VX] - mProfile[i0].mV[VX], 
-				mProfile[i1].mV[VY] + mProfile[i1].mV[VY] - mProfile[i0].mV[VY]);
-			pt1.setVec(mProfile[i3].mV[VX] + mProfile[i3].mV[VX] - mProfile[i4].mV[VX], 
-				mProfile[i3].mV[VY] + mProfile[i3].mV[VY] - mProfile[i4].mV[VY]);
-
-			mNormals[i2] = pt0 + pt1;
-			mNormals[i2] *= 0.5f;
-		}
-		mNormals[i2].normVec();
-	}
-
-	S32 num_normal_sets = isConcave() ? 2 : 1;
-	for (S32 normal_set = 0; normal_set < num_normal_sets; normal_set++)
-	{
-		S32 point_num;
-		for (point_num = 0; point_num < mTotal; point_num++)
-		{
-			LLVector3 point_1 = mProfile[point_num];
-			point_1.mV[VZ] = 0.f;
-
-			LLVector3 point_2;
-			
-			if (isConcave() && normal_set == 0 && point_num == (mTotal - 1) / 2)
-			{
-				point_2 = mProfile[mTotal - 1];
-			}
-			else if (isConcave() && normal_set == 1 && point_num == mTotal - 1)
-			{
-				point_2 = mProfile[(mTotal - 1) / 2];
-			}
-			else
-			{
-				LLVector3 delta_pos;
-				S32 neighbor_point = (point_num + 1) % mTotal;
-				while(delta_pos.magVecSquared() < 0.01f * 0.01f)
-				{
-					point_2 = mProfile[neighbor_point];
-					delta_pos = point_2 - point_1;
-					neighbor_point = (neighbor_point + 1) % mTotal;
-					if (neighbor_point == point_num)
-					{
-						break;
-					}
-				}
-			}
-
-			point_2.mV[VZ] = 0.f;
-			LLVector3 face_normal = (point_2 - point_1) % LLVector3::z_axis;
-			face_normal.normVec();
-			mEdgeNormals[normal_set * count + point_num] = face_normal;
-			mEdgeCenters[normal_set * count + point_num] = lerp(point_1, point_2, 0.5f);
-		}
-	}
-}
-
-
-// Hollow is percent of the original bounding box, not of this particular
-// profile's geometry.  Thus, a swept triangle needs lower hollow values than
-// a swept square.
-LLProfile::Face* LLProfile::addHole(const LLProfileParams& params, BOOL flat, F32 sides, F32 offset, F32 box_hollow, F32 ang_scale, S32 split)
-{
-	// Note that addHole will NOT work for non-"circular" profiles, if we ever decide to use them.
-
-	// Total add has number of vertices on outside.
-	mTotalOut = mTotal;
-
-	// Why is the "bevel" parameter -1? DJS 04/05/02
-	genNGon(params, llfloor(sides),offset,-1, ang_scale, split);
-
-	Face *face = addFace(mTotalOut, mTotal-mTotalOut,0,LL_FACE_INNER_SIDE, flat);
-
-	std::vector<LLVector3> pt;
-	pt.resize(mTotal) ;
-
-	for (S32 i=mTotalOut;i<mTotal;i++)
-	{
-		pt[i] = mProfile[i] * box_hollow;
-	}
-
-	S32 j=mTotal-1;
-	for (S32 i=mTotalOut;i<mTotal;i++)
-	{
-		mProfile[i] = pt[j--];
-	}
-
-	for (S32 i=0;i<(S32)mFaces.size();i++) 
-	{
-		if (mFaces[i].mCap)
-		{
-			mFaces[i].mCount *= 2;
-		}
-	}
-
-	return face;
-}
-
-
-
-BOOL LLProfile::generate(const LLProfileParams& params, BOOL path_open,F32 detail, S32 split,
-						 BOOL is_sculpted, S32 sculpt_size)
-{
-	LLMemType m1(LLMemType::MTYPE_VOLUME);
-	
-	if ((!mDirty) && (!is_sculpted))
-	{
-		return FALSE;
-	}
-	mDirty = FALSE;
-
-	if (detail < MIN_LOD)
-	{
-		llinfos << "Generating profile with LOD < MIN_LOD.  CLAMPING" << llendl;
-		detail = MIN_LOD;
-	}
-
-	mProfile.clear();
-	mFaces.clear();
-
-	// Generate the face data
-	S32 i;
-	F32 begin = params.getBegin();
-	F32 end = params.getEnd();
-	F32 hollow = params.getHollow();
-
-	// Quick validation to eliminate some server crashes.
-	if (begin > end - 0.01f)
-	{
-		llwarns << "LLProfile::generate() assertion failed (begin >= end)" << llendl;
-		return FALSE;
-	}
-
-	S32 face_num = 0;
-
-	switch (params.getCurveType() & LL_PCODE_PROFILE_MASK)
-	{
-	case LL_PCODE_PROFILE_SQUARE:
-		{
-			genNGon(params, 4,-0.375, 0, 1, split);
-			if (path_open)
-			{
-				addCap (LL_FACE_PATH_BEGIN);
-			}
-
-			for (i = llfloor(begin * 4.f); i < llfloor(end * 4.f + .999f); i++)
-			{
-				addFace((face_num++) * (split +1), split+2, 1, LL_FACE_OUTER_SIDE_0 << i, TRUE);
-			}
-
-			for (i = 0; i <(S32) mProfile.size(); i++)
-			{
-				// Scale by 4 to generate proper tex coords.
-				mProfile[i].mV[2] *= 4.f;
-			}
-
-			if (hollow)
-			{
-				switch (params.getCurveType() & LL_PCODE_HOLE_MASK)
-				{
-				case LL_PCODE_HOLE_TRIANGLE:
-					// This offset is not correct, but we can't change it now... DK 11/17/04
-				  	addHole(params, TRUE, 3, -0.375f, hollow, 1.f, split);
-					break;
-				case LL_PCODE_HOLE_CIRCLE:
-					// TODO: Compute actual detail levels for cubes
-				  	addHole(params, FALSE, MIN_DETAIL_FACES * detail, -0.375f, hollow, 1.f);
-					break;
-				case LL_PCODE_HOLE_SAME:
-				case LL_PCODE_HOLE_SQUARE:
-				default:
-					addHole(params, TRUE, 4, -0.375f, hollow, 1.f, split);
-					break;
-				}
-			}
-			
-			if (path_open) {
-				mFaces[0].mCount = mTotal;
-			}
-		}
-		break;
-	case  LL_PCODE_PROFILE_ISOTRI:
-	case  LL_PCODE_PROFILE_RIGHTTRI:
-	case  LL_PCODE_PROFILE_EQUALTRI:
-		{
-			genNGon(params, 3,0, 0, 1, split);
-			for (i = 0; i <(S32) mProfile.size(); i++)
-			{
-				// Scale by 3 to generate proper tex coords.
-				mProfile[i].mV[2] *= 3.f;
-			}
-
-			if (path_open)
-			{
-				addCap(LL_FACE_PATH_BEGIN);
-			}
-
-			for (i = llfloor(begin * 3.f); i < llfloor(end * 3.f + .999f); i++)
-			{
-				addFace((face_num++) * (split +1), split+2, 1, LL_FACE_OUTER_SIDE_0 << i, TRUE);
-			}
-			if (hollow)
-			{
-				// Swept triangles need smaller hollowness values,
-				// because the triangle doesn't fill the bounding box.
-				F32 triangle_hollow = hollow / 2.f;
-
-				switch (params.getCurveType() & LL_PCODE_HOLE_MASK)
-				{
-				case LL_PCODE_HOLE_CIRCLE:
-					// TODO: Actually generate level of detail for triangles
-					addHole(params, FALSE, MIN_DETAIL_FACES * detail, 0, triangle_hollow, 1.f);
-					break;
-				case LL_PCODE_HOLE_SQUARE:
-					addHole(params, TRUE, 4, 0, triangle_hollow, 1.f, split);
-					break;
-				case LL_PCODE_HOLE_SAME:
-				case LL_PCODE_HOLE_TRIANGLE:
-				default:
-					addHole(params, TRUE, 3, 0, triangle_hollow, 1.f, split);
-					break;
-				}
-			}
-		}
-		break;
-	case LL_PCODE_PROFILE_CIRCLE:
-		{
-			// If this has a square hollow, we should adjust the
-			// number of faces a bit so that the geometry lines up.
-			U8 hole_type=0;
-			F32 circle_detail = MIN_DETAIL_FACES * detail;
-			if (hollow)
-			{
-				hole_type = params.getCurveType() & LL_PCODE_HOLE_MASK;
-				if (hole_type == LL_PCODE_HOLE_SQUARE)
-				{
-					// Snap to the next multiple of four sides,
-					// so that corners line up.
-					circle_detail = llceil(circle_detail / 4.0f) * 4.0f;
-				}
-			}
-
-			S32 sides = (S32)circle_detail;
-
-			if (is_sculpted)
-				sides = sculpt_size;
-			
-			genNGon(params, sides);
-			
-			if (path_open)
-			{
-				addCap (LL_FACE_PATH_BEGIN);
-			}
-
-			if (mOpen && !hollow)
-			{
-				addFace(0,mTotal-1,0,LL_FACE_OUTER_SIDE_0, FALSE);
-			}
-			else
-			{
-				addFace(0,mTotal,0,LL_FACE_OUTER_SIDE_0, FALSE);
-			}
-
-			if (hollow)
-			{
-				switch (hole_type)
-				{
-				case LL_PCODE_HOLE_SQUARE:
-					addHole(params, TRUE, 4, 0, hollow, 1.f, split);
-					break;
-				case LL_PCODE_HOLE_TRIANGLE:
-					addHole(params, TRUE, 3, 0, hollow, 1.f, split);
-					break;
-				case LL_PCODE_HOLE_CIRCLE:
-				case LL_PCODE_HOLE_SAME:
-				default:
-					addHole(params, FALSE, circle_detail, 0, hollow, 1.f);
-					break;
-				}
-			}
-		}
-		break;
-	case LL_PCODE_PROFILE_CIRCLE_HALF:
-		{
-			// If this has a square hollow, we should adjust the
-			// number of faces a bit so that the geometry lines up.
-			U8 hole_type=0;
-			// Number of faces is cut in half because it's only a half-circle.
-			F32 circle_detail = MIN_DETAIL_FACES * detail * 0.5f;
-			if (hollow)
-			{
-				hole_type = params.getCurveType() & LL_PCODE_HOLE_MASK;
-				if (hole_type == LL_PCODE_HOLE_SQUARE)
-				{
-					// Snap to the next multiple of four sides (div 2),
-					// so that corners line up.
-					circle_detail = llceil(circle_detail / 2.0f) * 2.0f;
-				}
-			}
-			genNGon(params, llfloor(circle_detail), 0.5f, 0.f, 0.5f);
-			if (path_open)
-			{
-				addCap(LL_FACE_PATH_BEGIN);
-			}
-			if (mOpen && !params.getHollow())
-			{
-				addFace(0,mTotal-1,0,LL_FACE_OUTER_SIDE_0, FALSE);
-			}
-			else
-			{
-				addFace(0,mTotal,0,LL_FACE_OUTER_SIDE_0, FALSE);
-			}
-
-			if (hollow)
-			{
-				switch (hole_type)
-				{
-				case LL_PCODE_HOLE_SQUARE:
-					addHole(params, TRUE, 2, 0.5f, hollow, 0.5f, split);
-					break;
-				case LL_PCODE_HOLE_TRIANGLE:
-					addHole(params, TRUE, 3,  0.5f, hollow, 0.5f, split);
-					break;
-				case LL_PCODE_HOLE_CIRCLE:
-				case LL_PCODE_HOLE_SAME:
-				default:
-					addHole(params, FALSE, circle_detail,  0.5f, hollow, 0.5f);
-					break;
-				}
-			}
-
-			// Special case for openness of sphere
-			if ((params.getEnd() - params.getBegin()) < 1.f)
-			{
-				mOpen = TRUE;
-			}
-			else if (!hollow)
-			{
-				mOpen = FALSE;
-				mProfile.push_back(mProfile[0]);
-				mTotal++;
-			}
-		}
-		break;
-	default:
-	    llerrs << "Unknown profile: getCurveType()=" << params.getCurveType() << llendl;
-		break;
-	};
-
-	if (path_open)
-	{
-		addCap(LL_FACE_PATH_END); // bottom
-	}
-	
-	if ( mOpen) // interior edge caps
-	{
-		addFace(mTotal-1, 2,0.5,LL_FACE_PROFILE_BEGIN, TRUE); 
-
-		if (hollow)
-		{
-			addFace(mTotalOut-1, 2,0.5,LL_FACE_PROFILE_END, TRUE);
-		}
-		else
-		{
-			addFace(mTotal-2, 2,0.5,LL_FACE_PROFILE_END, TRUE);
-		}
-	}
-	
-	//genNormals(params);
-
-	return TRUE;
-}
-
-
-
-BOOL LLProfileParams::importFile(LLFILE *fp)
-{
-	LLMemType m1(LLMemType::MTYPE_VOLUME);
-	
-	const S32 BUFSIZE = 16384;
-	char buffer[BUFSIZE];	/* Flawfinder: ignore */
-	// *NOTE: changing the size or type of these buffers will require
-	// changing the sscanf below.
-	char keyword[256];	/* Flawfinder: ignore */
-	char valuestr[256];	/* Flawfinder: ignore */
-	keyword[0] = 0;
-	valuestr[0] = 0;
-	F32 tempF32;
-	U32 tempU32;
-
-	while (!feof(fp))
-	{
-		if (fgets(buffer, BUFSIZE, fp) == NULL)
-		{
-			buffer[0] = '\0';
-		}
-		
-		sscanf(	/* Flawfinder: ignore */
-			buffer,
-			" %255s %255s",
-			keyword, valuestr);
-		if (!strcmp("{", keyword))
-		{
-			continue;
-		}
-		if (!strcmp("}",keyword))
-		{
-			break;
-		}
-		else if (!strcmp("curve", keyword))
-		{
-			sscanf(valuestr,"%d",&tempU32);
-			setCurveType((U8) tempU32);
-		}
-		else if (!strcmp("begin",keyword))
-		{
-			sscanf(valuestr,"%g",&tempF32);
-			setBegin(tempF32);
-		}
-		else if (!strcmp("end",keyword))
-		{
-			sscanf(valuestr,"%g",&tempF32);
-			setEnd(tempF32);
-		}
-		else if (!strcmp("hollow",keyword))
-		{
-			sscanf(valuestr,"%g",&tempF32);
-			setHollow(tempF32);
-		}
-		else
-		{
-			llwarns << "unknown keyword " << keyword << " in profile import" << llendl;
-		}
-	}
-
-	return TRUE;
-}
-
-
-BOOL LLProfileParams::exportFile(LLFILE *fp) const
-{
-	fprintf(fp,"\t\tprofile 0\n");
-	fprintf(fp,"\t\t{\n");
-	fprintf(fp,"\t\t\tcurve\t%d\n", getCurveType());
-	fprintf(fp,"\t\t\tbegin\t%g\n", getBegin());
-	fprintf(fp,"\t\t\tend\t%g\n", getEnd());
-	fprintf(fp,"\t\t\thollow\t%g\n", getHollow());
-	fprintf(fp, "\t\t}\n");
-	return TRUE;
-}
-
-
-BOOL LLProfileParams::importLegacyStream(std::istream& input_stream)
-{
-	LLMemType m1(LLMemType::MTYPE_VOLUME);
-	
-	const S32 BUFSIZE = 16384;
-	char buffer[BUFSIZE];	/* Flawfinder: ignore */
-	// *NOTE: changing the size or type of these buffers will require
-	// changing the sscanf below.
-	char keyword[256];	/* Flawfinder: ignore */
-	char valuestr[256];	/* Flawfinder: ignore */
-	keyword[0] = 0;
-	valuestr[0] = 0;
-	F32 tempF32;
-	U32 tempU32;
-
-	while (input_stream.good())
-	{
-		input_stream.getline(buffer, BUFSIZE);
-		sscanf(	/* Flawfinder: ignore */
-			buffer,
-			" %255s %255s",
-			keyword,
-			valuestr);
-		if (!strcmp("{", keyword))
-		{
-			continue;
-		}
-		if (!strcmp("}",keyword))
-		{
-			break;
-		}
-		else if (!strcmp("curve", keyword))
-		{
-			sscanf(valuestr,"%d",&tempU32);
-			setCurveType((U8) tempU32);
-		}
-		else if (!strcmp("begin",keyword))
-		{
-			sscanf(valuestr,"%g",&tempF32);
-			setBegin(tempF32);
-		}
-		else if (!strcmp("end",keyword))
-		{
-			sscanf(valuestr,"%g",&tempF32);
-			setEnd(tempF32);
-		}
-		else if (!strcmp("hollow",keyword))
-		{
-			sscanf(valuestr,"%g",&tempF32);
-			setHollow(tempF32);
-		}
-		else
-		{
- 		llwarns << "unknown keyword " << keyword << " in profile import" << llendl;
-		}
-	}
-
-	return TRUE;
-}
-
-
-BOOL LLProfileParams::exportLegacyStream(std::ostream& output_stream) const
-{
-	output_stream <<"\t\tprofile 0\n";
-	output_stream <<"\t\t{\n";
-	output_stream <<"\t\t\tcurve\t" << (S32) getCurveType() << "\n";
-	output_stream <<"\t\t\tbegin\t" << getBegin() << "\n";
-	output_stream <<"\t\t\tend\t" << getEnd() << "\n";
-	output_stream <<"\t\t\thollow\t" << getHollow() << "\n";
-	output_stream << "\t\t}\n";
-	return TRUE;
-}
-
-LLSD LLProfileParams::asLLSD() const
-{
-	LLSD sd;
-
-	sd["curve"] = getCurveType();
-	sd["begin"] = getBegin();
-	sd["end"] = getEnd();
-	sd["hollow"] = getHollow();
-	return sd;
-}
-
-bool LLProfileParams::fromLLSD(LLSD& sd)
-{
-	setCurveType(sd["curve"].asInteger());
-	setBegin((F32)sd["begin"].asReal());
-	setEnd((F32)sd["end"].asReal());
-	setHollow((F32)sd["hollow"].asReal());
-	return true;
-}
-
-void LLProfileParams::copyParams(const LLProfileParams &params)
-{
-	LLMemType m1(LLMemType::MTYPE_VOLUME);
-	setCurveType(params.getCurveType());
-	setBegin(params.getBegin());
-	setEnd(params.getEnd());
-	setHollow(params.getHollow());
-}
-
-
-LLPath::~LLPath()
-{
-}
-
-void LLPath::genNGon(const LLPathParams& params, S32 sides, F32 startOff, F32 end_scale, F32 twist_scale)
-{
-	// Generates a circular path, starting at (1, 0, 0), counterclockwise along the xz plane.
-	const F32 tableScale[] = { 1, 1, 1, 0.5f, 0.707107f, 0.53f, 0.525f, 0.5f };
-
-	F32 revolutions = params.getRevolutions();
-	F32 skew		= params.getSkew();
-	F32 skew_mag	= fabs(skew);
-	F32 hole_x		= params.getScaleX() * (1.0f - skew_mag);
-	F32 hole_y		= params.getScaleY();
-
-	// Calculate taper begin/end for x,y (Negative means taper the beginning)
-	F32 taper_x_begin	= 1.0f;
-	F32 taper_x_end		= 1.0f - params.getTaperX();
-	F32	taper_y_begin	= 1.0f;
-	F32	taper_y_end		= 1.0f - params.getTaperY();
-
-	if ( taper_x_end > 1.0f )
-	{
-		// Flip tapering.
-		taper_x_begin	= 2.0f - taper_x_end;
-		taper_x_end		= 1.0f;
-	}
-	if ( taper_y_end > 1.0f )
-	{
-		// Flip tapering.
-		taper_y_begin	= 2.0f - taper_y_end;
-		taper_y_end		= 1.0f;
-	}
-
-	// For spheres, the radius is usually zero.
-	F32 radius_start = 0.5f;
-	if (sides < 8)
-	{
-		radius_start = tableScale[sides];
-	}
-
-	// Scale the radius to take the hole size into account.
-	radius_start *= 1.0f - hole_y;
-	
-	// Now check the radius offset to calculate the start,end radius.  (Negative means
-	// decrease the start radius instead).
-	F32 radius_end    = radius_start;
-	F32 radius_offset = params.getRadiusOffset();
-	if (radius_offset < 0.f)
-	{
-		radius_start *= 1.f + radius_offset;
-	}
-	else
-	{
-		radius_end   *= 1.f - radius_offset;
-	}	
-
-	// Is the path NOT a closed loop?
-	mOpen = ( (params.getEnd()*end_scale - params.getBegin() < 1.0f) ||
-		      (skew_mag > 0.001f) ||
-			  (fabs(taper_x_end - taper_x_begin) > 0.001f) ||
-			  (fabs(taper_y_end - taper_y_begin) > 0.001f) ||
-			  (fabs(radius_end - radius_start) > 0.001f) );
-
-	F32 ang, c, s;
-	LLQuaternion twist, qang;
-	PathPt *pt;
-	LLVector3 path_axis (1.f, 0.f, 0.f);
-	//LLVector3 twist_axis(0.f, 0.f, 1.f);
-	F32 twist_begin = params.getTwistBegin() * twist_scale;
-	F32 twist_end	= params.getTwist() * twist_scale;
-
-	// We run through this once before the main loop, to make sure
-	// the path begins at the correct cut.
-	F32 step= 1.0f / sides;
-	F32 t	= params.getBegin();
-	pt		= vector_append(mPath, 1);
-	ang		= 2.0f*F_PI*revolutions * t;
-	s		= sin(ang)*lerp(radius_start, radius_end, t);	
-	c		= cos(ang)*lerp(radius_start, radius_end, t);
-
-
-	pt->mPos.setVec(0 + lerp(0,params.getShear().mV[0],s)
-					  + lerp(-skew ,skew, t) * 0.5f,
-					c + lerp(0,params.getShear().mV[1],s), 
-					s);
-	pt->mScale.mV[VX] = hole_x * lerp(taper_x_begin, taper_x_end, t);
-	pt->mScale.mV[VY] = hole_y * lerp(taper_y_begin, taper_y_end, t);
-	pt->mTexT  = t;
-	
-	// Twist rotates the path along the x,y plane (I think) - DJS 04/05/02
-	twist.setQuat  (lerp(twist_begin,twist_end,t) * 2.f * F_PI - F_PI,0,0,1);
-	// Rotate the point around the circle's center.
-	qang.setQuat   (ang,path_axis);
-	pt->mRot   = twist * qang;
-
-	t+=step;
-
-	// Snap to a quantized parameter, so that cut does not
-	// affect most sample points.
-	t = ((S32)(t * sides)) / (F32)sides;
-
-	// Run through the non-cut dependent points.
-	while (t < params.getEnd())
-	{
-		pt		= vector_append(mPath, 1);
-
-		ang = 2.0f*F_PI*revolutions * t;
-		c   = cos(ang)*lerp(radius_start, radius_end, t);
-		s   = sin(ang)*lerp(radius_start, radius_end, t);
-
-		pt->mPos.setVec(0 + lerp(0,params.getShear().mV[0],s)
-					      + lerp(-skew ,skew, t) * 0.5f,
-						c + lerp(0,params.getShear().mV[1],s), 
-						s);
-
-		pt->mScale.mV[VX] = hole_x * lerp(taper_x_begin, taper_x_end, t);
-		pt->mScale.mV[VY] = hole_y * lerp(taper_y_begin, taper_y_end, t);
-		pt->mTexT  = t;
-
-		// Twist rotates the path along the x,y plane (I think) - DJS 04/05/02
-		twist.setQuat  (lerp(twist_begin,twist_end,t) * 2.f * F_PI - F_PI,0,0,1);
-		// Rotate the point around the circle's center.
-		qang.setQuat   (ang,path_axis);
-		pt->mRot	= twist * qang;
-
-		t+=step;
-	}
-
-	// Make one final pass for the end cut.
-	t = params.getEnd();
-	pt		= vector_append(mPath, 1);
-	ang = 2.0f*F_PI*revolutions * t;
-	c   = cos(ang)*lerp(radius_start, radius_end, t);
-	s   = sin(ang)*lerp(radius_start, radius_end, t);
-
-	pt->mPos.setVec(0 + lerp(0,params.getShear().mV[0],s)
-					  + lerp(-skew ,skew, t) * 0.5f,
-					c + lerp(0,params.getShear().mV[1],s), 
-					s);
-	pt->mScale.mV[VX] = hole_x * lerp(taper_x_begin, taper_x_end, t);
-	pt->mScale.mV[VY] = hole_y * lerp(taper_y_begin, taper_y_end, t);
-	pt->mTexT  = t;
-	
-	// Twist rotates the path along the x,y plane (I think) - DJS 04/05/02
-	twist.setQuat  (lerp(twist_begin,twist_end,t) * 2.f * F_PI - F_PI,0,0,1);
-	// Rotate the point around the circle's center.
-	qang.setQuat   (ang,path_axis);
-	pt->mRot   = twist * qang;
-
-	mTotal = mPath.size();
-}
-
-const LLVector2 LLPathParams::getBeginScale() const
-{
-	LLVector2 begin_scale(1.f, 1.f);
-	if (getScaleX() > 1)
-	{
-		begin_scale.mV[0] = 2-getScaleX();
-	}
-	if (getScaleY() > 1)
-	{
-		begin_scale.mV[1] = 2-getScaleY();
-	}
-	return begin_scale;
-}
-
-const LLVector2 LLPathParams::getEndScale() const
-{
-	LLVector2 end_scale(1.f, 1.f);
-	if (getScaleX() < 1)
-	{
-		end_scale.mV[0] = getScaleX();
-	}
-	if (getScaleY() < 1)
-	{
-		end_scale.mV[1] = getScaleY();
-	}
-	return end_scale;
-}
-
-BOOL LLPath::generate(const LLPathParams& params, F32 detail, S32 split,
-					  BOOL is_sculpted, S32 sculpt_size)
-{
-	LLMemType m1(LLMemType::MTYPE_VOLUME);
-	
-	if ((!mDirty) && (!is_sculpted))
-	{
-		return FALSE;
-	}
-
-	if (detail < MIN_LOD)
-	{
-		llinfos << "Generating path with LOD < MIN!  Clamping to 1" << llendl;
-		detail = MIN_LOD;
-	}
-
-	mDirty = FALSE;
-	S32 np = 2; // hardcode for line
-
-	mPath.clear();
-	mOpen = TRUE;
-
-	// Is this 0xf0 mask really necessary?  DK 03/02/05
-	switch (params.getCurveType() & 0xf0)
-	{
-	default:
-	case LL_PCODE_PATH_LINE:
-		{
-			// Take the begin/end twist into account for detail.
-			np    = llfloor(fabs(params.getTwistBegin() - params.getTwist()) * 3.5f * (detail-0.5f)) + 2;
-			if (np < split+2)
-			{
-				np = split+2;
-			}
-
-			mStep = 1.0f / (np-1);
-			
-			mPath.resize(np);
-
-			LLVector2 start_scale = params.getBeginScale();
-			LLVector2 end_scale = params.getEndScale();
-
-			for (S32 i=0;i<np;i++)
-			{
-				F32 t = lerp(params.getBegin(),params.getEnd(),(F32)i * mStep);
-				mPath[i].mPos.setVec(lerp(0,params.getShear().mV[0],t),
-									 lerp(0,params.getShear().mV[1],t),
-									 t - 0.5f);
-				mPath[i].mRot.setQuat(lerp(F_PI * params.getTwistBegin(),F_PI * params.getTwist(),t),0,0,1);
-				mPath[i].mScale.mV[0] = lerp(start_scale.mV[0],end_scale.mV[0],t);
-				mPath[i].mScale.mV[1] = lerp(start_scale.mV[1],end_scale.mV[1],t);
-				mPath[i].mTexT        = t;
-			}
-		}
-		break;
-
-	case LL_PCODE_PATH_CIRCLE:
-		{
-			// Increase the detail as the revolutions and twist increase.
-			F32 twist_mag = fabs(params.getTwistBegin() - params.getTwist());
-
-			S32 sides = (S32)llfloor(llfloor((MIN_DETAIL_FACES * detail + twist_mag * 3.5f * (detail-0.5f))) * params.getRevolutions());
-
-			if (is_sculpted)
-				sides = sculpt_size;
-			
-			genNGon(params, sides);
-		}
-		break;
-
-	case LL_PCODE_PATH_CIRCLE2:
-		{
-			if (params.getEnd() - params.getBegin() >= 0.99f &&
-				params.getScaleX() >= .99f)
-			{
-				mOpen = FALSE;
-			}
-
-			//genNGon(params, llfloor(MIN_DETAIL_FACES * detail), 4.f, 0.f);
-			genNGon(params, llfloor(MIN_DETAIL_FACES * detail));
-
-			F32 t     = 0.f;
-			F32 tStep = 1.0f / mPath.size();
-
-			F32 toggle = 0.5f;
-			for (S32 i=0;i<(S32)mPath.size();i++)
-			{
-				mPath[i].mPos.mV[0] = toggle;
-				if (toggle == 0.5f)
-					toggle = -0.5f;
-				else
-					toggle = 0.5f;
-				t += tStep;
-			}
-		}
-
-		break;
-
-	case LL_PCODE_PATH_TEST:
-
-		np     = 5;
-		mStep = 1.0f / (np-1);
-		
-		mPath.resize(np);
-
-		for (S32 i=0;i<np;i++)
-		{
-			F32 t = (F32)i * mStep;
-			mPath[i].mPos.setVec(0,
-								lerp(0,   -sin(F_PI*params.getTwist()*t)*0.5f,t),
-								lerp(-0.5, cos(F_PI*params.getTwist()*t)*0.5f,t));
-			mPath[i].mScale.mV[0] = lerp(1,params.getScale().mV[0],t);
-			mPath[i].mScale.mV[1] = lerp(1,params.getScale().mV[1],t);
-			mPath[i].mTexT  = t;
-			mPath[i].mRot.setQuat(F_PI * params.getTwist() * t,1,0,0);
-		}
-
-		break;
-	};
-
-	if (params.getTwist() != params.getTwistBegin()) mOpen = TRUE;
-
-	//if ((int(fabsf(params.getTwist() - params.getTwistBegin())*100))%100 != 0) {
-	//	mOpen = TRUE;
-	//}
-	
-	return TRUE;
-}
-
-BOOL LLDynamicPath::generate(const LLPathParams& params, F32 detail, S32 split,
-							 BOOL is_sculpted, S32 sculpt_size)
-{
-	LLMemType m1(LLMemType::MTYPE_VOLUME);
-	
-	mOpen = TRUE; // Draw end caps
-	if (getPathLength() == 0)
-	{
-		// Path hasn't been generated yet.
-		// Some algorithms later assume at least TWO path points.
-		resizePath(2);
-		for (U32 i = 0; i < 2; i++)
-		{
-			mPath[i].mPos.setVec(0, 0, 0);
-			mPath[i].mRot.setQuat(0, 0, 0);
-			mPath[i].mScale.setVec(1, 1);
-			mPath[i].mTexT = 0;
-		}
-	}
-
-	return TRUE;
-}
-
-
-BOOL LLPathParams::importFile(LLFILE *fp)
-{
-	LLMemType m1(LLMemType::MTYPE_VOLUME);
-	
-	const S32 BUFSIZE = 16384;
-	char buffer[BUFSIZE];	/* Flawfinder: ignore */
-	// *NOTE: changing the size or type of these buffers will require
-	// changing the sscanf below.
-	char keyword[256];	/* Flawfinder: ignore */
-	char valuestr[256];	/* Flawfinder: ignore */
-	keyword[0] = 0;
-	valuestr[0] = 0;
-
-	F32 tempF32;
-	F32 x, y;
-	U32 tempU32;
-
-	while (!feof(fp))
-	{
-		if (fgets(buffer, BUFSIZE, fp) == NULL)
-		{
-			buffer[0] = '\0';
-		}
-		
-		sscanf(	/* Flawfinder: ignore */
-			buffer,
-			" %255s %255s",
-			keyword, valuestr);
-		if (!strcmp("{", keyword))
-		{
-			continue;
-		}
-		if (!strcmp("}",keyword))
-		{
-			break;
-		}
-		else if (!strcmp("curve", keyword))
-		{
-			sscanf(valuestr,"%d",&tempU32);
-			setCurveType((U8) tempU32);
-		}
-		else if (!strcmp("begin",keyword))
-		{
-			sscanf(valuestr,"%g",&tempF32);
-			setBegin(tempF32);
-		}
-		else if (!strcmp("end",keyword))
-		{
-			sscanf(valuestr,"%g",&tempF32);
-			setEnd(tempF32);
-		}
-		else if (!strcmp("scale",keyword))
-		{
-			// Legacy for one dimensional scale per path
-			sscanf(valuestr,"%g",&tempF32);
-			setScale(tempF32, tempF32);
-		}
-		else if (!strcmp("scale_x", keyword))
-		{
-			sscanf(valuestr, "%g", &x);
-			setScaleX(x);
-		}
-		else if (!strcmp("scale_y", keyword))
-		{
-			sscanf(valuestr, "%g", &y);
-			setScaleY(y);
-		}
-		else if (!strcmp("shear_x", keyword))
-		{
-			sscanf(valuestr, "%g", &x);
-			setShearX(x);
-		}
-		else if (!strcmp("shear_y", keyword))
-		{
-			sscanf(valuestr, "%g", &y);
-			setShearY(y);
-		}
-		else if (!strcmp("twist",keyword))
-		{
-			sscanf(valuestr,"%g",&tempF32);
-			setTwist(tempF32);
-		}
-		else if (!strcmp("twist_begin", keyword))
-		{
-			sscanf(valuestr, "%g", &y);
-			setTwistBegin(y);
-		}
-		else if (!strcmp("radius_offset", keyword))
-		{
-			sscanf(valuestr, "%g", &y);
-			setRadiusOffset(y);
-		}
-		else if (!strcmp("taper_x", keyword))
-		{
-			sscanf(valuestr, "%g", &y);
-			setTaperX(y);
-		}
-		else if (!strcmp("taper_y", keyword))
-		{
-			sscanf(valuestr, "%g", &y);
-			setTaperY(y);
-		}
-		else if (!strcmp("revolutions", keyword))
-		{
-			sscanf(valuestr, "%g", &y);
-			setRevolutions(y);
-		}
-		else if (!strcmp("skew", keyword))
-		{
-			sscanf(valuestr, "%g", &y);
-			setSkew(y);
-		}
-		else
-		{
-			llwarns << "unknown keyword " << " in path import" << llendl;
-		}
-	}
-	return TRUE;
-}
-
-
-BOOL LLPathParams::exportFile(LLFILE *fp) const
-{
-	fprintf(fp, "\t\tpath 0\n");
-	fprintf(fp, "\t\t{\n");
-	fprintf(fp, "\t\t\tcurve\t%d\n", getCurveType());
-	fprintf(fp, "\t\t\tbegin\t%g\n", getBegin());
-	fprintf(fp, "\t\t\tend\t%g\n", getEnd());
-	fprintf(fp, "\t\t\tscale_x\t%g\n", getScaleX() );
-	fprintf(fp, "\t\t\tscale_y\t%g\n", getScaleY() );
-	fprintf(fp, "\t\t\tshear_x\t%g\n", getShearX() );
-	fprintf(fp, "\t\t\tshear_y\t%g\n", getShearY() );
-	fprintf(fp,"\t\t\ttwist\t%g\n", getTwist());
-	
-	fprintf(fp,"\t\t\ttwist_begin\t%g\n", getTwistBegin());
-	fprintf(fp,"\t\t\tradius_offset\t%g\n", getRadiusOffset());
-	fprintf(fp,"\t\t\ttaper_x\t%g\n", getTaperX());
-	fprintf(fp,"\t\t\ttaper_y\t%g\n", getTaperY());
-	fprintf(fp,"\t\t\trevolutions\t%g\n", getRevolutions());
-	fprintf(fp,"\t\t\tskew\t%g\n", getSkew());
-
-	fprintf(fp, "\t\t}\n");
-	return TRUE;
-}
-
-
-BOOL LLPathParams::importLegacyStream(std::istream& input_stream)
-{
-	LLMemType m1(LLMemType::MTYPE_VOLUME);
-	
-	const S32 BUFSIZE = 16384;
-	char buffer[BUFSIZE];	/* Flawfinder: ignore */
-	// *NOTE: changing the size or type of these buffers will require
-	// changing the sscanf below.
-	char keyword[256];	/* Flawfinder: ignore */
-	char valuestr[256];	/* Flawfinder: ignore */
-	keyword[0] = 0;
-	valuestr[0] = 0;
-
-	F32 tempF32;
-	F32 x, y;
-	U32 tempU32;
-
-	while (input_stream.good())
-	{
-		input_stream.getline(buffer, BUFSIZE);
-		sscanf(	/* Flawfinder: ignore */
-			buffer,
-			" %255s %255s",
-			keyword, valuestr);
-		if (!strcmp("{", keyword))
-		{
-			continue;
-		}
-		if (!strcmp("}",keyword))
-		{
-			break;
-		}
-		else if (!strcmp("curve", keyword))
-		{
-			sscanf(valuestr,"%d",&tempU32);
-			setCurveType((U8) tempU32);
-		}
-		else if (!strcmp("begin",keyword))
-		{
-			sscanf(valuestr,"%g",&tempF32);
-			setBegin(tempF32);
-		}
-		else if (!strcmp("end",keyword))
-		{
-			sscanf(valuestr,"%g",&tempF32);
-			setEnd(tempF32);
-		}
-		else if (!strcmp("scale",keyword))
-		{
-			// Legacy for one dimensional scale per path
-			sscanf(valuestr,"%g",&tempF32);
-			setScale(tempF32, tempF32);
-		}
-		else if (!strcmp("scale_x", keyword))
-		{
-			sscanf(valuestr, "%g", &x);
-			setScaleX(x);
-		}
-		else if (!strcmp("scale_y", keyword))
-		{
-			sscanf(valuestr, "%g", &y);
-			setScaleY(y);
-		}
-		else if (!strcmp("shear_x", keyword))
-		{
-			sscanf(valuestr, "%g", &x);
-			setShearX(x);
-		}
-		else if (!strcmp("shear_y", keyword))
-		{
-			sscanf(valuestr, "%g", &y);
-			setShearY(y);
-		}
-		else if (!strcmp("twist",keyword))
-		{
-			sscanf(valuestr,"%g",&tempF32);
-			setTwist(tempF32);
-		}
-		else if (!strcmp("twist_begin", keyword))
-		{
-			sscanf(valuestr, "%g", &y);
-			setTwistBegin(y);
-		}
-		else if (!strcmp("radius_offset", keyword))
-		{
-			sscanf(valuestr, "%g", &y);
-			setRadiusOffset(y);
-		}
-		else if (!strcmp("taper_x", keyword))
-		{
-			sscanf(valuestr, "%g", &y);
-			setTaperX(y);
-		}
-		else if (!strcmp("taper_y", keyword))
-		{
-			sscanf(valuestr, "%g", &y);
-			setTaperY(y);
-		}
-		else if (!strcmp("revolutions", keyword))
-		{
-			sscanf(valuestr, "%g", &y);
-			setRevolutions(y);
-		}
-		else if (!strcmp("skew", keyword))
-		{
-			sscanf(valuestr, "%g", &y);
-			setSkew(y);
-		}
-		else
-		{
-			llwarns << "unknown keyword " << " in path import" << llendl;
-		}
-	}
-	return TRUE;
-}
-
-
-BOOL LLPathParams::exportLegacyStream(std::ostream& output_stream) const
-{
-	output_stream << "\t\tpath 0\n";
-	output_stream << "\t\t{\n";
-	output_stream << "\t\t\tcurve\t" << (S32) getCurveType() << "\n";
-	output_stream << "\t\t\tbegin\t" << getBegin() << "\n";
-	output_stream << "\t\t\tend\t" << getEnd() << "\n";
-	output_stream << "\t\t\tscale_x\t" << getScaleX()  << "\n";
-	output_stream << "\t\t\tscale_y\t" << getScaleY()  << "\n";
-	output_stream << "\t\t\tshear_x\t" << getShearX()  << "\n";
-	output_stream << "\t\t\tshear_y\t" << getShearY()  << "\n";
-	output_stream <<"\t\t\ttwist\t" << getTwist() << "\n";
-	
-	output_stream <<"\t\t\ttwist_begin\t" << getTwistBegin() << "\n";
-	output_stream <<"\t\t\tradius_offset\t" << getRadiusOffset() << "\n";
-	output_stream <<"\t\t\ttaper_x\t" << getTaperX() << "\n";
-	output_stream <<"\t\t\ttaper_y\t" << getTaperY() << "\n";
-	output_stream <<"\t\t\trevolutions\t" << getRevolutions() << "\n";
-	output_stream <<"\t\t\tskew\t" << getSkew() << "\n";
-
-	output_stream << "\t\t}\n";
-	return TRUE;
-}
-
-LLSD LLPathParams::asLLSD() const
-{
-	LLSD sd = LLSD();
-	sd["curve"] = getCurveType();
-	sd["begin"] = getBegin();
-	sd["end"] = getEnd();
-	sd["scale_x"] = getScaleX();
-	sd["scale_y"] = getScaleY();
-	sd["shear_x"] = getShearX();
-	sd["shear_y"] = getShearY();
-	sd["twist"] = getTwist();
-	sd["twist_begin"] = getTwistBegin();
-	sd["radius_offset"] = getRadiusOffset();
-	sd["taper_x"] = getTaperX();
-	sd["taper_y"] = getTaperY();
-	sd["revolutions"] = getRevolutions();
-	sd["skew"] = getSkew();
-
-	return sd;
-}
-
-bool LLPathParams::fromLLSD(LLSD& sd)
-{
-	setCurveType(sd["curve"].asInteger());
-	setBegin((F32)sd["begin"].asReal());
-	setEnd((F32)sd["end"].asReal());
-	setScaleX((F32)sd["scale_x"].asReal());
-	setScaleY((F32)sd["scale_y"].asReal());
-	setShearX((F32)sd["shear_x"].asReal());
-	setShearY((F32)sd["shear_y"].asReal());
-	setTwist((F32)sd["twist"].asReal());
-	setTwistBegin((F32)sd["twist_begin"].asReal());
-	setRadiusOffset((F32)sd["radius_offset"].asReal());
-	setTaperX((F32)sd["taper_x"].asReal());
-	setTaperY((F32)sd["taper_y"].asReal());
-	setRevolutions((F32)sd["revolutions"].asReal());
-	setSkew((F32)sd["skew"].asReal());
-	return true;
-}
-
-void LLPathParams::copyParams(const LLPathParams &params)
-{
-	setCurveType(params.getCurveType());
-	setBegin(params.getBegin());
-	setEnd(params.getEnd());
-	setScale(params.getScaleX(), params.getScaleY() );
-	setShear(params.getShearX(), params.getShearY() );
-	setTwist(params.getTwist());
-	setTwistBegin(params.getTwistBegin());
-	setRadiusOffset(params.getRadiusOffset());
-	setTaper( params.getTaperX(), params.getTaperY() );
-	setRevolutions(params.getRevolutions());
-	setSkew(params.getSkew());
-}
-
-S32 profile_delete_lock = 1 ; 
-LLProfile::~LLProfile()
-{
-	if(profile_delete_lock)
-	{
-		llerrs << "LLProfile should not be deleted here!" << llendl ;
-	}
-}
-
-
-S32 LLVolume::sNumMeshPoints = 0;
-
-LLVolume::LLVolume(const LLVolumeParams &params, const F32 detail, const BOOL generate_single_face, const BOOL is_unique)
-	: mParams(params)
-{
-	LLMemType m1(LLMemType::MTYPE_VOLUME);
-	
-	mUnique = is_unique;
-	mFaceMask = 0x0;
-	mDetail = detail;
-	mSculptLevel = -2;
-	mIsTetrahedron = FALSE;
-	mLODScaleBias.setVec(1,1,1);
-	mHullPoints = NULL;
-	mHullIndices = NULL;
-	mNumHullPoints = 0;
-	mNumHullIndices = 0;
-
-	// set defaults
-	if (mParams.getPathParams().getCurveType() == LL_PCODE_PATH_FLEXIBLE)
-	{
-		mPathp = new LLDynamicPath();
-	}
-	else
-	{
-		mPathp = new LLPath();
-	}
-	mProfilep = new LLProfile();
-
-	mGenerateSingleFace = generate_single_face;
-
-	generate();
-	
-	if (mParams.getSculptID().isNull() && mParams.getSculptType() == LL_SCULPT_TYPE_NONE)
-	{
-		createVolumeFaces();
-	}
-}
-
-void LLVolume::resizePath(S32 length)
-{
-	mPathp->resizePath(length);
-	mVolumeFaces.clear();
-}
-
-void LLVolume::regen()
-{
-	generate();
-	createVolumeFaces();
-}
-
-void LLVolume::genBinormals(S32 face)
-{
-	mVolumeFaces[face].createBinormals();
-}
-
-LLVolume::~LLVolume()
-{
-	sNumMeshPoints -= mMesh.size();
-	delete mPathp;
-
-	profile_delete_lock = 0 ;
-	delete mProfilep;
-	profile_delete_lock = 1 ;
-
-	mPathp = NULL;
-	mProfilep = NULL;
-	mVolumeFaces.clear();
-
-	free(mHullPoints);
-	mHullPoints = NULL;
-	free(mHullIndices);
-	mHullIndices = NULL;
-}
-
-BOOL LLVolume::generate()
-{
-	LLMemType m1(LLMemType::MTYPE_VOLUME);
-	llassert_always(mProfilep);
-	
-	//Added 10.03.05 Dave Parks
-	// Split is a parameter to LLProfile::generate that tesselates edges on the profile 
-	// to prevent lighting and texture interpolation errors on triangles that are 
-	// stretched due to twisting or scaling on the path.  
-	S32 split = (S32) ((mDetail)*0.66f);
-	
-	if (mParams.getPathParams().getCurveType() == LL_PCODE_PATH_LINE &&
-		(mParams.getPathParams().getScale().mV[0] != 1.0f ||
-		 mParams.getPathParams().getScale().mV[1] != 1.0f) &&
-		(mParams.getProfileParams().getCurveType() == LL_PCODE_PROFILE_SQUARE ||
-		 mParams.getProfileParams().getCurveType() == LL_PCODE_PROFILE_ISOTRI ||
-		 mParams.getProfileParams().getCurveType() == LL_PCODE_PROFILE_EQUALTRI ||
-		 mParams.getProfileParams().getCurveType() == LL_PCODE_PROFILE_RIGHTTRI))
-	{
-		split = 0;
-	}
-		 
-	mLODScaleBias.setVec(0.5f, 0.5f, 0.5f);
-	
-	F32 profile_detail = mDetail;
-	F32 path_detail = mDetail;
-	
-	U8 path_type = mParams.getPathParams().getCurveType();
-	U8 profile_type = mParams.getProfileParams().getCurveType();
-	
-	if (path_type == LL_PCODE_PATH_LINE && profile_type == LL_PCODE_PROFILE_CIRCLE)
-	{ //cylinders don't care about Z-Axis
-		mLODScaleBias.setVec(0.6f, 0.6f, 0.0f);
-	}
-	else if (path_type == LL_PCODE_PATH_CIRCLE) 
-	{	
-		mLODScaleBias.setVec(0.6f, 0.6f, 0.6f);
-	}
-	
-	//********************************************************************
-	//debug info, to be removed
-	if((U32)(mPathp->mPath.size() * mProfilep->mProfile.size()) > (1u << 20))
-	{
-		llinfos << "sizeS: " << mPathp->mPath.size() << " sizeT: " << mProfilep->mProfile.size() << llendl ;
-		llinfos << "path_detail : " << path_detail << " split: " << split << " profile_detail: " << profile_detail << llendl ;
-		llinfos << mParams << llendl ;
-		llinfos << "more info to check if mProfilep is deleted or not." << llendl ;
-		llinfos << mProfilep->mNormals.size() << " : " << mProfilep->mFaces.size() << " : " << mProfilep->mEdgeNormals.size() << " : " << mProfilep->mEdgeCenters.size() << llendl ;
-
-		llerrs << "LLVolume corrupted!" << llendl ;
-	}
-	//********************************************************************
-
-	BOOL regenPath = mPathp->generate(mParams.getPathParams(), path_detail, split);
-	BOOL regenProf = mProfilep->generate(mParams.getProfileParams(), mPathp->isOpen(),profile_detail, split);
-
-	if (regenPath || regenProf ) 
-	{
-		S32 sizeS = mPathp->mPath.size();
-		S32 sizeT = mProfilep->mProfile.size();
-
-		//********************************************************************
-		//debug info, to be removed
-		if((U32)(sizeS * sizeT) > (1u << 20))
-		{
-			llinfos << "regenPath: " << (S32)regenPath << " regenProf: " << (S32)regenProf << llendl ;
-			llinfos << "sizeS: " << sizeS << " sizeT: " << sizeT << llendl ;
-			llinfos << "path_detail : " << path_detail << " split: " << split << " profile_detail: " << profile_detail << llendl ;
-			llinfos << mParams << llendl ;
-			llinfos << "more info to check if mProfilep is deleted or not." << llendl ;
-			llinfos << mProfilep->mNormals.size() << " : " << mProfilep->mFaces.size() << " : " << mProfilep->mEdgeNormals.size() << " : " << mProfilep->mEdgeCenters.size() << llendl ;
-
-			llerrs << "LLVolume corrupted!" << llendl ;
-		}
-		//********************************************************************
-
-		sNumMeshPoints -= mMesh.size();
-		mMesh.resize(sizeT * sizeS);
-		sNumMeshPoints += mMesh.size();		
-
-		//generate vertex positions
-
-		// Run along the path.
-		for (S32 s = 0; s < sizeS; ++s)
-		{
-			LLVector2  scale = mPathp->mPath[s].mScale;
-			LLQuaternion rot = mPathp->mPath[s].mRot;
-
-			// Run along the profile.
-			for (S32 t = 0; t < sizeT; ++t)
-			{
-				S32 m = s*sizeT + t;
-				Point& pt = mMesh[m];
-				
-				pt.mPos.mV[0] = mProfilep->mProfile[t].mV[0] * scale.mV[0];
-				pt.mPos.mV[1] = mProfilep->mProfile[t].mV[1] * scale.mV[1];
-				pt.mPos.mV[2] = 0.0f;
-				pt.mPos       = pt.mPos * rot;
-				pt.mPos      += mPathp->mPath[s].mPos;
-			}
-		}
-
-		for (std::vector<LLProfile::Face>::iterator iter = mProfilep->mFaces.begin();
-			 iter != mProfilep->mFaces.end(); ++iter)
-		{
-			LLFaceID id = iter->mFaceID;
-			mFaceMask |= id;
-		}
-		
-		return TRUE;
-	}
-	return FALSE;
-}
-
-void LLVolumeFace::VertexData::init()
-{
-	if (!mData)
-	{
-		mData = (LLVector4a*) malloc(sizeof(LLVector4a)*2);
-	}
-}
-
-LLVolumeFace::VertexData::VertexData()
-{
-	mData = NULL;
-	init();
-}
-	
-LLVolumeFace::VertexData::VertexData(const VertexData& rhs)
-{
-	mData = NULL;
-	*this = rhs;
-}
-
-const LLVolumeFace::VertexData& LLVolumeFace::VertexData::operator=(const LLVolumeFace::VertexData& rhs)
-{
-	if (this != &rhs)
-	{
-		init();
-		LLVector4a::memcpyNonAliased16((F32*) mData, (F32*) rhs.mData, 2*sizeof(LLVector4a));
-		mTexCoord = rhs.mTexCoord;
-	}
-	return *this;
-}
-
-LLVolumeFace::VertexData::~VertexData()
-{
-	free(mData);
-	mData = NULL;
-}
-
-LLVector4a& LLVolumeFace::VertexData::getPosition()
-{
-	return mData[POSITION];
-}
-
-LLVector4a& LLVolumeFace::VertexData::getNormal()
-{
-	return mData[NORMAL];
-}
-
-const LLVector4a& LLVolumeFace::VertexData::getPosition() const
-{
-	return mData[POSITION];
-}
-
-const LLVector4a& LLVolumeFace::VertexData::getNormal() const
-{
-	return mData[NORMAL];
-}
-
-
-void LLVolumeFace::VertexData::setPosition(const LLVector4a& pos)
-{
-	mData[POSITION] = pos;
-}
-
-void LLVolumeFace::VertexData::setNormal(const LLVector4a& norm)
-{
-	mData[NORMAL] = norm;
-}
-
-bool LLVolumeFace::VertexData::operator<(const LLVolumeFace::VertexData& rhs)const
-{
-	const F32* lp = this->getPosition().getF32ptr();
-	const F32* rp = rhs.getPosition().getF32ptr();
-
-	if (lp[0] != rp[0])
-	{
-		return lp[0] < rp[0];
-	}
-
-	if (rp[1] != lp[1])
-	{
-		return lp[1] < rp[1];
-	}
-
-	if (rp[2] != lp[2])
-	{
-		return lp[2] < rp[2];
-	}
-
-	lp = getNormal().getF32ptr();
-	rp = rhs.getNormal().getF32ptr();
-
-	if (lp[0] != rp[0])
-	{
-		return lp[0] < rp[0];
-	}
-
-	if (rp[1] != lp[1])
-	{
-		return lp[1] < rp[1];
-	}
-
-	if (rp[2] != lp[2])
-	{
-		return lp[2] < rp[2];
-	}
-
-	if (mTexCoord.mV[0] != rhs.mTexCoord.mV[0])
-	{
-		return mTexCoord.mV[0] < rhs.mTexCoord.mV[0];
-	}
-
-	return mTexCoord.mV[1] < rhs.mTexCoord.mV[1];
-}
-
-bool LLVolumeFace::VertexData::operator==(const LLVolumeFace::VertexData& rhs)const
-{
-	return mData[POSITION].equals3(rhs.getPosition()) &&
-			mData[NORMAL].equals3(rhs.getNormal()) &&
-			mTexCoord == rhs.mTexCoord;
-}
-
-bool LLVolumeFace::VertexData::compareNormal(const LLVolumeFace::VertexData& rhs, F32 angle_cutoff) const
-{
-	bool retval = false;
-	if (rhs.mData[POSITION].equals3(mData[POSITION]) && rhs.mTexCoord == mTexCoord)
-	{
-		if (angle_cutoff > 1.f)
-		{
-			retval = (mData[NORMAL].equals3(rhs.mData[NORMAL]));
-		}
-		else
-		{
-			F32 cur_angle = rhs.mData[NORMAL].dot3(mData[NORMAL]).getF32();
-			retval = cur_angle > angle_cutoff;
-		}
-	}
-
-	return retval;
-}
-
-BOOL LLVolume::createVolumeFacesFromFile(const std::string& file_name)
-{
-	std::ifstream is;
-	
-	is.open(file_name.c_str(), std::ifstream::in | std::ifstream::binary);
-
-	BOOL success = createVolumeFacesFromStream(is);
-	
-	is.close();
-
-	return success;
-}
-
-BOOL LLVolume::createVolumeFacesFromStream(std::istream& is)
-{
-	mSculptLevel = -1;  // default is an error occured
-
-	LLSD header;
-	{
-		if (!LLSDSerialize::deserialize(header, is, 1024*1024*1024))
-		{
-			llwarns << "Mesh header parse error.  Not a valid mesh asset!" << llendl;
-			return FALSE;
-		}
-	}
-	
-	std::string nm[] = 
-	{
-		"lowest_lod",
-		"low_lod",
-		"medium_lod",
-		"high_lod"
-	};
-
-	S32 lod = llclamp((S32) mDetail, 0, 3);
-
-	while (lod < 4 && 
-		(header[nm[lod]]["offset"].asInteger() == -1 || 
-		header[nm[lod]]["size"].asInteger() == 0 ))
-	{
-		++lod;
-	}
-
-	if (lod >= 4)
-	{
-		lod = llclamp((S32) mDetail, 0, 3);
-
-		while (lod >= 0 && 
-				(header[nm[lod]]["offset"].asInteger() == -1 ||
-				header[nm[lod]]["size"].asInteger() == 0) )
-		{
-			--lod;
-		}
-
-		if (lod < 0)
-		{
-			llwarns << "Mesh header missing LOD offsets.  Not a valid mesh asset!" << llendl;
-			return FALSE;
-		}
-	}
-
-	is.seekg(header[nm[lod]]["offset"].asInteger(), std::ios_base::cur);
-
-	return unpackVolumeFaces(is, header[nm[lod]]["size"].asInteger());
-}
-
-bool LLVolume::unpackVolumeFaces(std::istream& is, S32 size)
-{
-	//input stream is now pointing at a zlib compressed block of LLSD
-	//decompress block
-	LLSD mdl;
-	if (!unzip_llsd(mdl, is, size))
-	{
-		llwarns << "not a valid mesh asset!" << llendl;
-		return false;
-	}
-	
-	{
-		U32 face_count = mdl.size();
-
-		if (face_count == 0)
-		{
-			llerrs << "WTF?" << llendl;
-		}
-
-		mVolumeFaces.resize(face_count);
-
-		for (U32 i = 0; i < face_count; ++i)
-		{
-			LLSD::Binary pos = mdl[i]["Position"];
-			LLSD::Binary norm = mdl[i]["Normal"];
-			LLSD::Binary tc = mdl[i]["TexCoord0"];
-			LLSD::Binary idx = mdl[i]["TriangleList"];
-
-			LLVolumeFace& face = mVolumeFaces[i];
-
-			//copy out indices
-			face.resizeIndices(idx.size()/2);
-			
-			if (idx.empty() || face.mNumIndices < 3)
-			{ //why is there an empty index list?
-				llerrs <<"WTF?" << llendl;
-				continue;
-			}
-
-			U16* indices = (U16*) &(idx[0]);
-			for (U32 j = 0; j < idx.size()/2; ++j)
-			{
-				face.mIndices[j] = indices[j];
-			}
-
-			//copy out vertices
-			U32 num_verts = pos.size()/(3*2);
-			face.resizeVertices(num_verts);
-
-			if (mdl[i].has("Weights"))
-			{
-				face.allocateWeights(num_verts);
-
-				LLSD::Binary weights = mdl[i]["Weights"];
-
-				U32 idx = 0;
-
-				U32 cur_vertex = 0;
-				while (idx < weights.size() && cur_vertex < num_verts)
-				{
-					const U8 END_INFLUENCES = 0xFF;
-					U8 joint = weights[idx++];
-
-					U32 cur_influence = 0;
-					LLVector4 wght(0,0,0,0);
-
-					while (joint != END_INFLUENCES && idx < weights.size())
-					{
-						U16 influence = weights[idx++];
-						influence |= ((U16) weights[idx++] << 8);
-
-						F32 w = llclamp((F32) influence / 65535.f, 0.f, 0.99999f);
-						wght.mV[cur_influence++] = (F32) joint + w;
-
-						if (cur_influence >= 4)
-						{
-							joint = END_INFLUENCES;
-						}
-						else
-						{
-							joint = weights[idx++];
-						}
-					}
-
-					face.mWeights[cur_vertex].loadua(wght.mV);
-
-					cur_vertex++;
-				}
-
-				if (cur_vertex != num_verts || idx != weights.size())
-				{
-					llwarns << "Vertex weight count does not match vertex count!" << llendl;
-				}
-					
-			}
-
-			LLVector3 minp;
-			LLVector3 maxp;
-			LLVector2 min_tc; 
-			LLVector2 max_tc; 
-		
-			minp.setValue(mdl[i]["PositionDomain"]["Min"]);
-			maxp.setValue(mdl[i]["PositionDomain"]["Max"]);
-			LLVector4a min_pos, max_pos;
-			min_pos.load3(minp.mV);
-			max_pos.load3(maxp.mV);
-
-			min_tc.setValue(mdl[i]["TexCoord0Domain"]["Min"]);
-			max_tc.setValue(mdl[i]["TexCoord0Domain"]["Max"]);
-
-			LLVector4a pos_range;
-			pos_range.setSub(max_pos, min_pos);
-			LLVector2 tc_range = max_tc - min_tc;
-
-			LLVector4a* pos_out = face.mPositions;
-			LLVector4a* norm_out = face.mNormals;
-			LLVector2* tc_out = face.mTexCoords;
-
-			for (U32 j = 0; j < num_verts; ++j)
-			{
-				U16* v = (U16*) &(pos[j*3*2]);
-
-				pos_out->set((F32) v[0], (F32) v[1], (F32) v[2]);
-				pos_out->div(65535.f);
-				pos_out->mul(pos_range);
-				pos_out->add(min_pos);
-
-				pos_out++;
-
-				U16* n = (U16*) &(norm[j*3*2]);
-
-				norm_out->set((F32) n[0], (F32) n[1], (F32) n[2]);
-				norm_out->div(65535.f);
-				norm_out->mul(2.f);
-				norm_out->sub(1.f);
-				norm_out++;
-
-				U16* t = (U16*) &(tc[j*2*2]);
-
-				tc_out->mV[0] = (F32) t[0] / 65535.f * tc_range.mV[0] + min_tc.mV[0];
-				tc_out->mV[1] =	(F32) t[1] / 65535.f * tc_range.mV[1] + min_tc.mV[1];
-
-				tc_out++;
-			}
-
-			
-			// modifier flags?
-			bool do_mirror = (mParams.getSculptType() & LL_SCULPT_FLAG_MIRROR);
-			bool do_invert = (mParams.getSculptType() &LL_SCULPT_FLAG_INVERT);
-			
-			
-			// translate to actions:
-			bool do_reflect_x = false;
-			bool do_reverse_triangles = false;
-			bool do_invert_normals = false;
-			
-			if (do_mirror)
-			{
-				do_reflect_x = true;
-				do_reverse_triangles = !do_reverse_triangles;
-			}
-			
-			if (do_invert)
-			{
-				do_invert_normals = true;
-				do_reverse_triangles = !do_reverse_triangles;
-			}
-			
-			// now do the work
-
-			if (do_reflect_x)
-			{
-				LLVector4a* p = (LLVector4a*) face.mPositions;
-				LLVector4a* n = (LLVector4a*) face.mNormals;
-				
-				for (S32 i = 0; i < face.mNumVertices; i++)
-				{
-					p[i].mul(-1.0f);
-					n[i].mul(-1.0f);
-				}
-			}
-
-			if (do_invert_normals)
-			{
-				LLVector4a* n = (LLVector4a*) face.mNormals;
-				
-				for (S32 i = 0; i < face.mNumVertices; i++)
-				{
-					n[i].mul(-1.0f);
-				}
-			}
-
-			if (do_reverse_triangles)
-			{
-				for (U32 j = 0; j < face.mNumIndices; j += 3)
-				{
-					// swap the 2nd and 3rd index
-					S32 swap = face.mIndices[j+1];
-					face.mIndices[j+1] = face.mIndices[j+2];
-					face.mIndices[j+2] = swap;
-				}
-			}
-
-			//calculate bounding box
-			LLVector4a& min = face.mExtents[0];
-			LLVector4a& max = face.mExtents[1];
-
-			min.clear();
-			max.clear();
-			min = max = face.mPositions[0];
-
-			for (S32 i = 1; i < face.mNumVertices; ++i)
-			{
-				min.setMin(min, face.mPositions[i]);
-				max.setMax(max, face.mPositions[i]);
-			}
-		}
-	}
-
-	mSculptLevel = 0;  // success!
-
-	cacheOptimize();
-
-	return true;
-}
-
-void tetrahedron_set_normal(LLVolumeFace::VertexData* cv)
-{
-	LLVector4a v0;
-	v0.setSub(cv[1].getPosition(), cv[0].getNormal());
-	LLVector4a v1;
-	v1.setSub(cv[2].getNormal(), cv[0].getPosition());
-	
-	cv[0].getNormal().setCross3(v0,v1);
-	cv[0].getNormal().normalize3fast();
-	cv[1].setNormal(cv[0].getNormal());
-	cv[2].setNormal(cv[1].getNormal());
-}
-
-BOOL LLVolume::isTetrahedron()
-{
-	return mIsTetrahedron;
-}
-
-void LLVolume::makeTetrahedron()
-{
-	mVolumeFaces.clear();
-
-	LLVolumeFace face;
-
-	F32 x = 0.25f;
-	LLVector4a p[] = 
-	{ //unit tetrahedron corners
-		LLVector4a(x,x,x),
-		LLVector4a(-x,-x,x),
-		LLVector4a(-x,x,-x),
-		LLVector4a(x,-x,-x)
-	};
-
-	face.mExtents[0].splat(-x);
-	face.mExtents[1].splat(x);
-	
-	LLVolumeFace::VertexData cv[3];
-
-	//set texture coordinates
-	cv[0].mTexCoord = LLVector2(0,0);
-	cv[1].mTexCoord = LLVector2(1,0);
-	cv[2].mTexCoord = LLVector2(0.5f, 0.5f*F_SQRT3);
-
-
-	//side 1
-	cv[0].setPosition(p[1]);
-	cv[1].setPosition(p[0]);
-	cv[2].setPosition(p[2]);
-
-	tetrahedron_set_normal(cv);
-
-	face.resizeVertices(12);
-	face.resizeIndices(12);
-
-	LLVector4a* v = (LLVector4a*) face.mPositions;
-	LLVector4a* n = (LLVector4a*) face.mNormals;
-	LLVector2* tc = (LLVector2*) face.mTexCoords;
-
-	v[0] = cv[0].getPosition();
-	v[1] = cv[1].getPosition();
-	v[2] = cv[2].getPosition();
-	v += 3;
-
-	n[0] = cv[0].getNormal();
-	n[1] = cv[1].getNormal();
-	n[2] = cv[2].getNormal();
-	n += 3;
-
-	tc[0] = cv[0].mTexCoord;
-	tc[1] = cv[1].mTexCoord;
-	tc[2] = cv[2].mTexCoord;
-	tc += 3;
-
-	
-	//side 2
-	cv[0].setPosition(p[3]);
-	cv[1].setPosition(p[0]);
-	cv[2].setPosition(p[1]);
-
-	tetrahedron_set_normal(cv);
-
-	v[0] = cv[0].getPosition();
-	v[1] = cv[1].getPosition();
-	v[2] = cv[2].getPosition();
-	v += 3;
-
-	n[0] = cv[0].getNormal();
-	n[1] = cv[1].getNormal();
-	n[2] = cv[2].getNormal();
-	n += 3;
-
-	tc[0] = cv[0].mTexCoord;
-	tc[1] = cv[1].mTexCoord;
-	tc[2] = cv[2].mTexCoord;
-	tc += 3;
-	
-	//side 3
-	cv[0].setPosition(p[3]);
-	cv[1].setPosition(p[1]);
-	cv[2].setPosition(p[2]);
-
-	tetrahedron_set_normal(cv);
-
-	v[0] = cv[0].getPosition();
-	v[1] = cv[1].getPosition();
-	v[2] = cv[2].getPosition();
-	v += 3;
-
-	n[0] = cv[0].getNormal();
-	n[1] = cv[1].getNormal();
-	n[2] = cv[2].getNormal();
-	n += 3;
-
-	tc[0] = cv[0].mTexCoord;
-	tc[1] = cv[1].mTexCoord;
-	tc[2] = cv[2].mTexCoord;
-	tc += 3;
-	
-	//side 4
-	cv[0].setPosition(p[2]);
-	cv[1].setPosition(p[0]);
-	cv[2].setPosition(p[3]);
-
-	tetrahedron_set_normal(cv);
-
-	v[0] = cv[0].getPosition();
-	v[1] = cv[1].getPosition();
-	v[2] = cv[2].getPosition();
-	v += 3;
-
-	n[0] = cv[0].getNormal();
-	n[1] = cv[1].getNormal();
-	n[2] = cv[2].getNormal();
-	n += 3;
-
-	tc[0] = cv[0].mTexCoord;
-	tc[1] = cv[1].mTexCoord;
-	tc[2] = cv[2].mTexCoord;
-	tc += 3;
-	
-	//set index buffer
-	for (U16 i = 0; i < 12; i++)
-	{
-		face.mIndices[i] = i;
-	}
-	
-	mVolumeFaces.push_back(face);
-	mSculptLevel = 0;
-	mIsTetrahedron = TRUE;
-}
-
-void LLVolume::copyVolumeFaces(const LLVolume* volume)
-{
-	mVolumeFaces = volume->mVolumeFaces;
-	mSculptLevel = 0;
-	mIsTetrahedron = FALSE;
-}
-
-void LLVolume::cacheOptimize()
-{
-	for (S32 i = 0; i < mVolumeFaces.size(); ++i)
-	{
-		mVolumeFaces[i].cacheOptimize();
-	}
-}
-
-
-S32	LLVolume::getNumFaces() const
-{
-	U8 sculpt_type = (mParams.getSculptType() & LL_SCULPT_TYPE_MASK);
-
-	if (sculpt_type == LL_SCULPT_TYPE_MESH)
-	{
-		return LL_SCULPT_MESH_MAX_FACES;
-	}
-
-	return (S32)mProfilep->mFaces.size();
-}
-
-
-void LLVolume::createVolumeFaces()
-{
-	LLMemType m1(LLMemType::MTYPE_VOLUME);
-
-	if (mGenerateSingleFace)
-	{
-		// do nothing
-	}
-	else
-	{
-		S32 num_faces = getNumFaces();
-		BOOL partial_build = TRUE;
-		if (num_faces != mVolumeFaces.size())
-		{
-			partial_build = FALSE;
-			mVolumeFaces.resize(num_faces);
-		}
-		// Initialize volume faces with parameter data
-		for (S32 i = 0; i < (S32)mVolumeFaces.size(); i++)
-		{
-			LLVolumeFace& vf = mVolumeFaces[i];
-			LLProfile::Face& face = mProfilep->mFaces[i];
-			vf.mBeginS = face.mIndex;
-			vf.mNumS = face.mCount;
-			if (vf.mNumS < 0)
-			{
-				llerrs << "Volume face corruption detected." << llendl;
-			}
-
-			vf.mBeginT = 0;
-			vf.mNumT= getPath().mPath.size();
-			vf.mID = i;
-
-			// Set the type mask bits correctly
-			if (mParams.getProfileParams().getHollow() > 0)
-			{
-				vf.mTypeMask |= LLVolumeFace::HOLLOW_MASK;
-			}
-			if (mProfilep->isOpen())
-			{
-				vf.mTypeMask |= LLVolumeFace::OPEN_MASK;
-			}
-			if (face.mCap)
-			{
-				vf.mTypeMask |= LLVolumeFace::CAP_MASK;
-				if (face.mFaceID == LL_FACE_PATH_BEGIN)
-				{
-					vf.mTypeMask |= LLVolumeFace::TOP_MASK;
-				}
-				else
-				{
-					llassert(face.mFaceID == LL_FACE_PATH_END);
-					vf.mTypeMask |= LLVolumeFace::BOTTOM_MASK;
-				}
-			}
-			else if (face.mFaceID & (LL_FACE_PROFILE_BEGIN | LL_FACE_PROFILE_END))
-			{
-				vf.mTypeMask |= LLVolumeFace::FLAT_MASK | LLVolumeFace::END_MASK;
-			}
-			else
-			{
-				vf.mTypeMask |= LLVolumeFace::SIDE_MASK;
-				if (face.mFlat)
-				{
-					vf.mTypeMask |= LLVolumeFace::FLAT_MASK;
-				}
-				if (face.mFaceID & LL_FACE_INNER_SIDE)
-				{
-					vf.mTypeMask |= LLVolumeFace::INNER_MASK;
-					if (face.mFlat && vf.mNumS > 2)
-					{ //flat inner faces have to copy vert normals
-						vf.mNumS = vf.mNumS*2;
-						if (vf.mNumS < 0)
-						{
-							llerrs << "Volume face corruption detected." << llendl;
-						}
-					}
-				}
-				else
-				{
-					vf.mTypeMask |= LLVolumeFace::OUTER_MASK;
-				}
-			}
-		}
-
-		for (face_list_t::iterator iter = mVolumeFaces.begin();
-			 iter != mVolumeFaces.end(); ++iter)
-		{
-			(*iter).create(this, partial_build);
-		}
-	}
-}
-
-
-inline LLVector3 sculpt_rgb_to_vector(U8 r, U8 g, U8 b)
-{
-	// maps RGB values to vector values [0..255] -> [-0.5..0.5]
-	LLVector3 value;
-	value.mV[VX] = r / 255.f - 0.5f;
-	value.mV[VY] = g / 255.f - 0.5f;
-	value.mV[VZ] = b / 255.f - 0.5f;
-
-	return value;
-}
-
-inline U32 sculpt_xy_to_index(U32 x, U32 y, U16 sculpt_width, U16 sculpt_height, S8 sculpt_components)
-{
-	U32 index = (x + y * sculpt_width) * sculpt_components;
-	return index;
-}
-
-
-inline U32 sculpt_st_to_index(S32 s, S32 t, S32 size_s, S32 size_t, U16 sculpt_width, U16 sculpt_height, S8 sculpt_components)
-{
-	U32 x = (U32) ((F32)s/(size_s) * (F32) sculpt_width);
-	U32 y = (U32) ((F32)t/(size_t) * (F32) sculpt_height);
-
-	return sculpt_xy_to_index(x, y, sculpt_width, sculpt_height, sculpt_components);
-}
-
-
-inline LLVector3 sculpt_index_to_vector(U32 index, const U8* sculpt_data)
-{
-	LLVector3 v = sculpt_rgb_to_vector(sculpt_data[index], sculpt_data[index+1], sculpt_data[index+2]);
-
-	return v;
-}
-
-inline LLVector3 sculpt_st_to_vector(S32 s, S32 t, S32 size_s, S32 size_t, U16 sculpt_width, U16 sculpt_height, S8 sculpt_components, const U8* sculpt_data)
-{
-	U32 index = sculpt_st_to_index(s, t, size_s, size_t, sculpt_width, sculpt_height, sculpt_components);
-
-	return sculpt_index_to_vector(index, sculpt_data);
-}
-
-inline LLVector3 sculpt_xy_to_vector(U32 x, U32 y, U16 sculpt_width, U16 sculpt_height, S8 sculpt_components, const U8* sculpt_data)
-{
-	U32 index = sculpt_xy_to_index(x, y, sculpt_width, sculpt_height, sculpt_components);
-
-	return sculpt_index_to_vector(index, sculpt_data);
-}
-
-
-F32 LLVolume::sculptGetSurfaceArea()
-{
-	// test to see if image has enough variation to create non-degenerate geometry
-
-	F32 area = 0;
-
-	S32 sizeS = mPathp->mPath.size();
-	S32 sizeT = mProfilep->mProfile.size();
-			
-	for (S32 s = 0; s < sizeS-1; s++)
-	{
-		for (S32 t = 0; t < sizeT-1; t++)
-		{
-			// get four corners of quad
-			LLVector3 p1 = mMesh[(s  )*sizeT + (t  )].mPos;
-			LLVector3 p2 = mMesh[(s+1)*sizeT + (t  )].mPos;
-			LLVector3 p3 = mMesh[(s  )*sizeT + (t+1)].mPos;
-			LLVector3 p4 = mMesh[(s+1)*sizeT + (t+1)].mPos;
-
-			// compute the area of the quad by taking the length of the cross product of the two triangles
-			LLVector3 cross1 = (p1 - p2) % (p1 - p3);
-			LLVector3 cross2 = (p4 - p2) % (p4 - p3);
-			area += (cross1.magVec() + cross2.magVec()) / 2.0;
-		}
-	}
-
-	return area;
-}
-
-// create placeholder shape
-void LLVolume::sculptGeneratePlaceholder()
-{
-	LLMemType m1(LLMemType::MTYPE_VOLUME);
-	
-	S32 sizeS = mPathp->mPath.size();
-	S32 sizeT = mProfilep->mProfile.size();
-	
-	S32 line = 0;
-
-	// for now, this is a sphere.
-	for (S32 s = 0; s < sizeS; s++)
-	{
-		for (S32 t = 0; t < sizeT; t++)
-		{
-			S32 i = t + line;
-			Point& pt = mMesh[i];
-
-			
-			F32 u = (F32)s/(sizeS-1);
-			F32 v = (F32)t/(sizeT-1);
-
-			const F32 RADIUS = (F32) 0.3;
-					
-			pt.mPos.mV[0] = (F32)(sin(F_PI * v) * cos(2.0 * F_PI * u) * RADIUS);
-			pt.mPos.mV[1] = (F32)(sin(F_PI * v) * sin(2.0 * F_PI * u) * RADIUS);
-			pt.mPos.mV[2] = (F32)(cos(F_PI * v) * RADIUS);
-
-		}
-		line += sizeT;
-	}
-}
-
-// create the vertices from the map
-void LLVolume::sculptGenerateMapVertices(U16 sculpt_width, U16 sculpt_height, S8 sculpt_components, const U8* sculpt_data, U8 sculpt_type)
-{
-	U8 sculpt_stitching = sculpt_type & LL_SCULPT_TYPE_MASK;
-	BOOL sculpt_invert = sculpt_type & LL_SCULPT_FLAG_INVERT;
-	BOOL sculpt_mirror = sculpt_type & LL_SCULPT_FLAG_MIRROR;
-	BOOL reverse_horizontal = (sculpt_invert ? !sculpt_mirror : sculpt_mirror);  // XOR
-	
-	
-	LLMemType m1(LLMemType::MTYPE_VOLUME);
-	
-	S32 sizeS = mPathp->mPath.size();
-	S32 sizeT = mProfilep->mProfile.size();
-	
-	S32 line = 0;
-	for (S32 s = 0; s < sizeS; s++)
-	{
-		// Run along the profile.
-		for (S32 t = 0; t < sizeT; t++)
-		{
-			S32 i = t + line;
-			Point& pt = mMesh[i];
-
-			S32 reversed_t = t;
-
-			if (reverse_horizontal)
-			{
-				reversed_t = sizeT - t - 1;
-			}
-			
-			U32 x = (U32) ((F32)reversed_t/(sizeT-1) * (F32) sculpt_width);
-			U32 y = (U32) ((F32)s/(sizeS-1) * (F32) sculpt_height);
-
-			
-			if (y == 0)  // top row stitching
-			{
-				// pinch?
-				if (sculpt_stitching == LL_SCULPT_TYPE_SPHERE)
-				{
-					x = sculpt_width / 2;
-				}
-			}
-
-			if (y == sculpt_height)  // bottom row stitching
-			{
-				// wrap?
-				if (sculpt_stitching == LL_SCULPT_TYPE_TORUS)
-				{
-					y = 0;
-				}
-				else
-				{
-					y = sculpt_height - 1;
-				}
-
-				// pinch?
-				if (sculpt_stitching == LL_SCULPT_TYPE_SPHERE)
-				{
-					x = sculpt_width / 2;
-				}
-			}
-
-			if (x == sculpt_width)   // side stitching
-			{
-				// wrap?
-				if ((sculpt_stitching == LL_SCULPT_TYPE_SPHERE) ||
-					(sculpt_stitching == LL_SCULPT_TYPE_TORUS) ||
-					(sculpt_stitching == LL_SCULPT_TYPE_CYLINDER))
-				{
-					x = 0;
-				}
-					
-				else
-				{
-					x = sculpt_width - 1;
-				}
-			}
-
-			pt.mPos = sculpt_xy_to_vector(x, y, sculpt_width, sculpt_height, sculpt_components, sculpt_data);
-
-			if (sculpt_mirror)
-			{
-				pt.mPos.mV[VX] *= -1.f;
-			}
-		}
-		
-		line += sizeT;
-	}
-}
-
-
-const S32 SCULPT_REZ_1 = 6;  // changed from 4 to 6 - 6 looks round whereas 4 looks square
-const S32 SCULPT_REZ_2 = 8;
-const S32 SCULPT_REZ_3 = 16;
-const S32 SCULPT_REZ_4 = 32;
-
-S32 sculpt_sides(F32 detail)
-{
-
-	// detail is usually one of: 1, 1.5, 2.5, 4.0.
-	
-	if (detail <= 1.0)
-	{
-		return SCULPT_REZ_1;
-	}
-	if (detail <= 2.0)
-	{
-		return SCULPT_REZ_2;
-	}
-	if (detail <= 3.0)
-	{
-		return SCULPT_REZ_3;
-	}
-	else
-	{
-		return SCULPT_REZ_4;
-	}
-}
-
-
-
-// determine the number of vertices in both s and t direction for this sculpt
-void sculpt_calc_mesh_resolution(U16 width, U16 height, U8 type, F32 detail, S32& s, S32& t)
-{
-	// this code has the following properties:
-	// 1) the aspect ratio of the mesh is as close as possible to the ratio of the map
-	//    while still using all available verts
-	// 2) the mesh cannot have more verts than is allowed by LOD
-	// 3) the mesh cannot have more verts than is allowed by the map
-	
-	S32 max_vertices_lod = (S32)pow((double)sculpt_sides(detail), 2.0);
-	S32 max_vertices_map = width * height / 4;
-	
-	S32 vertices;
-	if (max_vertices_map > 0)
-		vertices = llmin(max_vertices_lod, max_vertices_map);
-	else
-		vertices = max_vertices_lod;
-	
-
-	F32 ratio;
-	if ((width == 0) || (height == 0))
-		ratio = 1.f;
-	else
-		ratio = (F32) width / (F32) height;
-
-	
-	s = (S32)(F32) sqrt(((F32)vertices / ratio));
-
-	s = llmax(s, 4);              // no degenerate sizes, please
-	t = vertices / s;
-
-	t = llmax(t, 4);              // no degenerate sizes, please
-	s = vertices / t;
-}
-
-// sculpt replaces generate() for sculpted surfaces
-void LLVolume::sculpt(U16 sculpt_width, U16 sculpt_height, S8 sculpt_components, const U8* sculpt_data, S32 sculpt_level)
-{
-	LLMemType m1(LLMemType::MTYPE_VOLUME);
-    U8 sculpt_type = mParams.getSculptType();
-
-	BOOL data_is_empty = FALSE;
-
-	if (sculpt_width == 0 || sculpt_height == 0 || sculpt_components < 3 || sculpt_data == NULL)
-	{
-		sculpt_level = -1;
-		data_is_empty = TRUE;
-	}
-
-	S32 requested_sizeS = 0;
-	S32 requested_sizeT = 0;
-
-	sculpt_calc_mesh_resolution(sculpt_width, sculpt_height, sculpt_type, mDetail, requested_sizeS, requested_sizeT);
-
-	mPathp->generate(mParams.getPathParams(), mDetail, 0, TRUE, requested_sizeS);
-	mProfilep->generate(mParams.getProfileParams(), mPathp->isOpen(), mDetail, 0, TRUE, requested_sizeT);
-
-	S32 sizeS = mPathp->mPath.size();         // we requested a specific size, now see what we really got
-	S32 sizeT = mProfilep->mProfile.size();   // we requested a specific size, now see what we really got
-
-	// weird crash bug - DEV-11158 - trying to collect more data:
-	if ((sizeS == 0) || (sizeT == 0))
-	{
-		llwarns << "sculpt bad mesh size " << sizeS << " " << sizeT << llendl;
-	}
-	
-	sNumMeshPoints -= mMesh.size();
-	mMesh.resize(sizeS * sizeT);
-	sNumMeshPoints += mMesh.size();
-
-	//generate vertex positions
-	if (!data_is_empty)
-	{
-		sculptGenerateMapVertices(sculpt_width, sculpt_height, sculpt_components, sculpt_data, sculpt_type);
-
-		// don't test lowest LOD to support legacy content DEV-33670
-		if (mDetail > SCULPT_MIN_AREA_DETAIL)
-		{
-			if (sculptGetSurfaceArea() < SCULPT_MIN_AREA)
-			{
-				data_is_empty = TRUE;
-			}
-		}
-	}
-
-	if (data_is_empty)
-	{
-		sculptGeneratePlaceholder();
-	}
-
-
-	
-	for (S32 i = 0; i < (S32)mProfilep->mFaces.size(); i++)
-	{
-		mFaceMask |= mProfilep->mFaces[i].mFaceID;
-	}
-
-	mSculptLevel = sculpt_level;
-
-	// Delete any existing faces so that they get regenerated
-	mVolumeFaces.clear();
-	
-	createVolumeFaces();
-}
-
-
-
-
-BOOL LLVolume::isCap(S32 face)
-{
-	return mProfilep->mFaces[face].mCap; 
-}
-
-BOOL LLVolume::isFlat(S32 face)
-{
-	return mProfilep->mFaces[face].mFlat;
-}
-
-
-bool LLVolumeParams::isSculpt() const
-{
-	return mSculptID.notNull();
-}
-
-bool LLVolumeParams::isMeshSculpt() const
-{
-	return isSculpt() && ((mSculptType & LL_SCULPT_TYPE_MASK) == LL_SCULPT_TYPE_MESH);
-}
-
-bool LLVolumeParams::operator==(const LLVolumeParams &params) const
-{
-	return ( (getPathParams() == params.getPathParams()) &&
-			 (getProfileParams() == params.getProfileParams()) &&
-			 (mSculptID == params.mSculptID) &&
-			 (mSculptType == params.mSculptType) );
-}
-
-bool LLVolumeParams::operator!=(const LLVolumeParams &params) const
-{
-	return ( (getPathParams() != params.getPathParams()) ||
-			 (getProfileParams() != params.getProfileParams()) ||
-			 (mSculptID != params.mSculptID) ||
-			 (mSculptType != params.mSculptType) );
-}
-
-bool LLVolumeParams::operator<(const LLVolumeParams &params) const
-{
-	if( getPathParams() != params.getPathParams() )
-	{
-		return getPathParams() < params.getPathParams();
-	}
-	
-	if (getProfileParams() != params.getProfileParams())
-	{
-		return getProfileParams() < params.getProfileParams();
-	}
-	
-	if (mSculptID != params.mSculptID)
-	{
-		return mSculptID < params.mSculptID;
-	}
-
-	return mSculptType < params.mSculptType;
-
-
-}
-
-void LLVolumeParams::copyParams(const LLVolumeParams &params)
-{
-	LLMemType m1(LLMemType::MTYPE_VOLUME);
-	mProfileParams.copyParams(params.mProfileParams);
-	mPathParams.copyParams(params.mPathParams);
-	mSculptID = params.getSculptID();
-	mSculptType = params.getSculptType();
-}
-
-// Less restricitve approx 0 for volumes
-const F32 APPROXIMATELY_ZERO = 0.001f;
-bool approx_zero( F32 f, F32 tolerance = APPROXIMATELY_ZERO)
-{
-	return (f >= -tolerance) && (f <= tolerance);
-}
-
-// return true if in range (or nearly so)
-static bool limit_range(F32& v, F32 min, F32 max, F32 tolerance = APPROXIMATELY_ZERO)
-{
-	F32 min_delta = v - min;
-	if (min_delta < 0.f)
-	{
-		v = min;
-		if (!approx_zero(min_delta, tolerance))
-			return false;
-	}
-	F32 max_delta = max - v;
-	if (max_delta < 0.f)
-	{
-		v = max;
-		if (!approx_zero(max_delta, tolerance))
-			return false;
-	}
-	return true;
-}
-
-bool LLVolumeParams::setBeginAndEndS(const F32 b, const F32 e)
-{
-	bool valid = true;
-
-	// First, clamp to valid ranges.
-	F32 begin = b;
-	valid &= limit_range(begin, 0.f, 1.f - MIN_CUT_DELTA);
-
-	F32 end = e;
-	if (end >= .0149f && end < MIN_CUT_DELTA) end = MIN_CUT_DELTA; // eliminate warning for common rounding error
-	valid &= limit_range(end, MIN_CUT_DELTA, 1.f);
-
-	valid &= limit_range(begin, 0.f, end - MIN_CUT_DELTA, .01f);
-
-	// Now set them.
-	mProfileParams.setBegin(begin);
-	mProfileParams.setEnd(end);
-
-	return valid;
-}
-
-bool LLVolumeParams::setBeginAndEndT(const F32 b, const F32 e)
-{
-	bool valid = true;
-
-	// First, clamp to valid ranges.
-	F32 begin = b;
-	valid &= limit_range(begin, 0.f, 1.f - MIN_CUT_DELTA);
-
-	F32 end = e;
-	valid &= limit_range(end, MIN_CUT_DELTA, 1.f);
-
-	valid &= limit_range(begin, 0.f, end - MIN_CUT_DELTA, .01f);
-
-	// Now set them.
-	mPathParams.setBegin(begin);
-	mPathParams.setEnd(end);
-
-	return valid;
-}			
-
-bool LLVolumeParams::setHollow(const F32 h)
-{
-	// Validate the hollow based on path and profile.
-	U8 profile 	= mProfileParams.getCurveType() & LL_PCODE_PROFILE_MASK;
-	U8 hole_type 	= mProfileParams.getCurveType() & LL_PCODE_HOLE_MASK;
-	
-	F32 max_hollow = HOLLOW_MAX;
-
-	// Only square holes have trouble.
-	if (LL_PCODE_HOLE_SQUARE == hole_type)
-	{
-		switch(profile)
-		{
-		case LL_PCODE_PROFILE_CIRCLE:
-		case LL_PCODE_PROFILE_CIRCLE_HALF:
-		case LL_PCODE_PROFILE_EQUALTRI:
-			max_hollow = HOLLOW_MAX_SQUARE;
-		}
-	}
-
-	F32 hollow = h;
-	bool valid = limit_range(hollow, HOLLOW_MIN, max_hollow);
-	mProfileParams.setHollow(hollow); 
-
-	return valid;
-}	
-
-bool LLVolumeParams::setTwistBegin(const F32 b)
-{
-	F32 twist_begin = b;
-	bool valid = limit_range(twist_begin, TWIST_MIN, TWIST_MAX);
-	mPathParams.setTwistBegin(twist_begin);
-	return valid;
-}
-
-bool LLVolumeParams::setTwistEnd(const F32 e)
-{	
-	F32 twist_end = e;
-	bool valid = limit_range(twist_end, TWIST_MIN, TWIST_MAX);
-	mPathParams.setTwistEnd(twist_end);
-	return valid;
-}
-
-bool LLVolumeParams::setRatio(const F32 x, const F32 y)
-{
-	F32 min_x = RATIO_MIN;
-	F32 max_x = RATIO_MAX;
-	F32 min_y = RATIO_MIN;
-	F32 max_y = RATIO_MAX;
-	// If this is a circular path (and not a sphere) then 'ratio' is actually hole size.
-	U8 path_type 	= mPathParams.getCurveType();
-	U8 profile_type = mProfileParams.getCurveType() & LL_PCODE_PROFILE_MASK;
-	if ( LL_PCODE_PATH_CIRCLE == path_type &&
-		 LL_PCODE_PROFILE_CIRCLE_HALF != profile_type)
-	{
-		// Holes are more restricted...
-		min_x = HOLE_X_MIN;
-		max_x = HOLE_X_MAX;
-		min_y = HOLE_Y_MIN;
-		max_y = HOLE_Y_MAX;
-	}
-
-	F32 ratio_x = x;
-	bool valid = limit_range(ratio_x, min_x, max_x);
-	F32 ratio_y = y;
-	valid &= limit_range(ratio_y, min_y, max_y);
-
-	mPathParams.setScale(ratio_x, ratio_y);
-
-	return valid;
-}
-
-bool LLVolumeParams::setShear(const F32 x, const F32 y)
-{
-	F32 shear_x = x;
-	bool valid = limit_range(shear_x, SHEAR_MIN, SHEAR_MAX);
-	F32 shear_y = y;
-	valid &= limit_range(shear_y, SHEAR_MIN, SHEAR_MAX);
-	mPathParams.setShear(shear_x, shear_y);
-	return valid;
-}
-
-bool LLVolumeParams::setTaperX(const F32 v)
-{
-	F32 taper = v;
-	bool valid = limit_range(taper, TAPER_MIN, TAPER_MAX);
-	mPathParams.setTaperX(taper);
-	return valid;
-}
-
-bool LLVolumeParams::setTaperY(const F32 v)
-{
-	F32 taper = v;
-	bool valid = limit_range(taper, TAPER_MIN, TAPER_MAX);
-	mPathParams.setTaperY(taper);
-	return valid;
-}
-
-bool LLVolumeParams::setRevolutions(const F32 r)
-{
-	F32 revolutions = r;
-	bool valid = limit_range(revolutions, REV_MIN, REV_MAX);
-	mPathParams.setRevolutions(revolutions);
-	return valid;
-}
-
-bool LLVolumeParams::setRadiusOffset(const F32 offset)
-{
-	bool valid = true;
-
-	// If this is a sphere, just set it to 0 and get out.
-	U8 path_type 	= mPathParams.getCurveType();
-	U8 profile_type = mProfileParams.getCurveType() & LL_PCODE_PROFILE_MASK;
-	if ( LL_PCODE_PROFILE_CIRCLE_HALF == profile_type ||
-		LL_PCODE_PATH_CIRCLE != path_type )
-	{
-		mPathParams.setRadiusOffset(0.f);
-		return true;
-	}
-
-	// Limit radius offset, based on taper and hole size y.
-	F32 radius_offset	= offset;
-	F32 taper_y    		= getTaperY();
-	F32 radius_mag		= fabs(radius_offset);
-	F32 hole_y_mag 		= fabs(getRatioY());
-	F32 taper_y_mag		= fabs(taper_y);
-	// Check to see if the taper effects us.
-	if ( (radius_offset > 0.f && taper_y < 0.f) ||
-			(radius_offset < 0.f && taper_y > 0.f) )
-	{
-		// The taper does not help increase the radius offset range.
-		taper_y_mag = 0.f;
-	}
-	F32 max_radius_mag = 1.f - hole_y_mag * (1.f - taper_y_mag) / (1.f - hole_y_mag);
-
-	// Enforce the maximum magnitude.
-	F32 delta = max_radius_mag - radius_mag;
-	if (delta < 0.f)
-	{
-		// Check radius offset sign.
-		if (radius_offset < 0.f)
-		{
-			radius_offset = -max_radius_mag;
-		}
-		else
-		{
-			radius_offset = max_radius_mag;
-		}
-		valid = approx_zero(delta, .1f);
-	}
-
-	mPathParams.setRadiusOffset(radius_offset);
-	return valid;
-}
-
-bool LLVolumeParams::setSkew(const F32 skew_value)
-{
-	bool valid = true;
-
-	// Check the skew value against the revolutions.
-	F32 skew		= llclamp(skew_value, SKEW_MIN, SKEW_MAX);
-	F32 skew_mag	= fabs(skew);
-	F32 revolutions = getRevolutions();
-	F32 scale_x		= getRatioX();
-	F32 min_skew_mag = 1.0f - 1.0f / (revolutions * scale_x + 1.0f);
-	// Discontinuity; A revolution of 1 allows skews below 0.5.
-	if ( fabs(revolutions - 1.0f) < 0.001)
-		min_skew_mag = 0.0f;
-
-	// Clip skew.
-	F32 delta = skew_mag - min_skew_mag;
-	if (delta < 0.f)
-	{
-		// Check skew sign.
-		if (skew < 0.0f)
-		{
-			skew = -min_skew_mag;
-		}
-		else 
-		{
-			skew = min_skew_mag;
-		}
-		valid = approx_zero(delta, .01f);
-	}
-
-	mPathParams.setSkew(skew);
-	return valid;
-}
-
-bool LLVolumeParams::setSculptID(const LLUUID sculpt_id, U8 sculpt_type)
-{
-	mSculptID = sculpt_id;
-	mSculptType = sculpt_type;
-	return true;
-}
-
-bool LLVolumeParams::setType(U8 profile, U8 path)
-{
-	bool result = true;
-	// First, check profile and path for validity.
-	U8 profile_type	= profile & LL_PCODE_PROFILE_MASK;
-	U8 hole_type 	= (profile & LL_PCODE_HOLE_MASK) >> 4;
-	U8 path_type	= path >> 4;
-
-	if (profile_type > LL_PCODE_PROFILE_MAX)
-	{
-		// Bad profile.  Make it square.
-		profile = LL_PCODE_PROFILE_SQUARE;
-		result = false;
-		llwarns << "LLVolumeParams::setType changing bad profile type (" << profile_type
-			 	<< ") to be LL_PCODE_PROFILE_SQUARE" << llendl;
-	}
-	else if (hole_type > LL_PCODE_HOLE_MAX)
-	{
-		// Bad hole.  Make it the same.
-		profile = profile_type;
-		result = false;
-		llwarns << "LLVolumeParams::setType changing bad hole type (" << hole_type
-			 	<< ") to be LL_PCODE_HOLE_SAME" << llendl;
-	}
-
-	if (path_type < LL_PCODE_PATH_MIN ||
-		path_type > LL_PCODE_PATH_MAX)
-	{
-		// Bad path.  Make it linear.
-		result = false;
-		llwarns << "LLVolumeParams::setType changing bad path (" << path
-			 	<< ") to be LL_PCODE_PATH_LINE" << llendl;
-		path = LL_PCODE_PATH_LINE;
-	}
-
-	mProfileParams.setCurveType(profile);
-	mPathParams.setCurveType(path);
-	return result;
-}
-
-// static 
-bool LLVolumeParams::validate(U8 prof_curve, F32 prof_begin, F32 prof_end, F32 hollow,
-		U8 path_curve, F32 path_begin, F32 path_end,
-		F32 scx, F32 scy, F32 shx, F32 shy,
-		F32 twistend, F32 twistbegin, F32 radiusoffset,
-		F32 tx, F32 ty, F32 revolutions, F32 skew)
-{
-	LLVolumeParams test_params;
-	if (!test_params.setType		(prof_curve, path_curve))
-	{
-	    	return false;
-	}
-	if (!test_params.setBeginAndEndS	(prof_begin, prof_end))
-	{
-	    	return false;
-	}
-	if (!test_params.setBeginAndEndT	(path_begin, path_end))
-	{
-	    	return false;
-	}
-	if (!test_params.setHollow		(hollow))
-	{
-	    	return false;
-	}
-	if (!test_params.setTwistBegin		(twistbegin))
-	{
-	    	return false;
-	}
-	if (!test_params.setTwistEnd		(twistend))
-	{
-	    	return false;
-	}
-	if (!test_params.setRatio		(scx, scy))
-	{
-	    	return false;
-	}
-	if (!test_params.setShear		(shx, shy))
-	{
-	    	return false;
-	}
-	if (!test_params.setTaper		(tx, ty))
-	{
-	    	return false;
-	}
-	if (!test_params.setRevolutions		(revolutions))
-	{
-	    	return false;
-	}
-	if (!test_params.setRadiusOffset	(radiusoffset))
-	{
-	    	return false;
-	}
-	if (!test_params.setSkew		(skew))
-	{
-	    	return false;
-	}
-	return true;
-}
-
-S32 *LLVolume::getTriangleIndices(U32 &num_indices) const
-{
-	LLMemType m1(LLMemType::MTYPE_VOLUME);
-	
-	S32 expected_num_triangle_indices = getNumTriangleIndices();
-	if (expected_num_triangle_indices > MAX_VOLUME_TRIANGLE_INDICES)
-	{
-		// we don't allow LLVolumes with this many vertices
-		llwarns << "Couldn't allocate triangle indices" << llendl;
-		num_indices = 0;
-		return NULL;
-	}
-
-	S32* index = new S32[expected_num_triangle_indices];
-	S32 count = 0;
-
-	// Let's do this totally diffently, as we don't care about faces...
-	// Counter-clockwise triangles are forward facing...
-
-	BOOL open = getProfile().isOpen();
-	BOOL hollow = (mParams.getProfileParams().getHollow() > 0);
-	BOOL path_open = getPath().isOpen();
-	S32 size_s, size_s_out, size_t;
-	S32 s, t, i;
-	size_s = getProfile().getTotal();
-	size_s_out = getProfile().getTotalOut();
-	size_t = getPath().mPath.size();
-
-	// NOTE -- if the construction of the triangles below ever changes
-	// then getNumTriangleIndices() method may also have to be updated.
-
-	if (open)		/* Flawfinder: ignore */
-	{
-		if (hollow)
-		{
-			// Open hollow -- much like the closed solid, except we 
-			// we need to stitch up the gap between s=0 and s=size_s-1
-
-			for (t = 0; t < size_t - 1; t++)
-			{
-				// The outer face, first cut, and inner face
-				for (s = 0; s < size_s - 1; s++)
-				{
-					i  = s + t*size_s;
-					index[count++]  = i;				// x,y
-					index[count++]  = i + 1;			// x+1,y
-					index[count++]  = i + size_s;		// x,y+1
-	
-					index[count++]  = i + size_s;		// x,y+1
-					index[count++]  = i + 1;			// x+1,y
-					index[count++]  = i + size_s + 1;	// x+1,y+1
-				}
-
-				// The other cut face
-				index[count++]  = s + t*size_s;		// x,y
-				index[count++]  = 0 + t*size_s;		// x+1,y
-				index[count++]  = s + (t+1)*size_s;	// x,y+1
-	
-				index[count++]  = s + (t+1)*size_s;	// x,y+1
-				index[count++]  = 0 + t*size_s;		// x+1,y
-				index[count++]  = 0 + (t+1)*size_s;	// x+1,y+1
-			}
-
-			// Do the top and bottom caps, if necessary
-			if (path_open)
-			{
-				// Top cap
-				S32 pt1 = 0;
-				S32 pt2 = size_s-1;
-				S32 i   = (size_t - 1)*size_s;
-
-				while (pt2 - pt1 > 1)
-				{
-					// Use the profile points instead of the mesh, since you want
-					// the un-transformed profile distances.
-					LLVector3 p1 = getProfile().mProfile[pt1];
-					LLVector3 p2 = getProfile().mProfile[pt2];
-					LLVector3 pa = getProfile().mProfile[pt1+1];
-					LLVector3 pb = getProfile().mProfile[pt2-1];
-
-					p1.mV[VZ] = 0.f;
-					p2.mV[VZ] = 0.f;
-					pa.mV[VZ] = 0.f;
-					pb.mV[VZ] = 0.f;
-
-					// Use area of triangle to determine backfacing
-					F32 area_1a2, area_1ba, area_21b, area_2ab;
-					area_1a2 =  (p1.mV[0]*pa.mV[1] - pa.mV[0]*p1.mV[1]) +
-								(pa.mV[0]*p2.mV[1] - p2.mV[0]*pa.mV[1]) +
-								(p2.mV[0]*p1.mV[1] - p1.mV[0]*p2.mV[1]);
-
-					area_1ba =  (p1.mV[0]*pb.mV[1] - pb.mV[0]*p1.mV[1]) +
-								(pb.mV[0]*pa.mV[1] - pa.mV[0]*pb.mV[1]) +
-								(pa.mV[0]*p1.mV[1] - p1.mV[0]*pa.mV[1]);
-
-					area_21b =  (p2.mV[0]*p1.mV[1] - p1.mV[0]*p2.mV[1]) +
-								(p1.mV[0]*pb.mV[1] - pb.mV[0]*p1.mV[1]) +
-								(pb.mV[0]*p2.mV[1] - p2.mV[0]*pb.mV[1]);
-
-					area_2ab =  (p2.mV[0]*pa.mV[1] - pa.mV[0]*p2.mV[1]) +
-								(pa.mV[0]*pb.mV[1] - pb.mV[0]*pa.mV[1]) +
-								(pb.mV[0]*p2.mV[1] - p2.mV[0]*pb.mV[1]);
-
-					BOOL use_tri1a2 = TRUE;
-					BOOL tri_1a2 = TRUE;
-					BOOL tri_21b = TRUE;
-
-					if (area_1a2 < 0)
-					{
-						tri_1a2 = FALSE;
-					}
-					if (area_2ab < 0)
-					{
-						// Can't use, because it contains point b
-						tri_1a2 = FALSE;
-					}
-					if (area_21b < 0)
-					{
-						tri_21b = FALSE;
-					}
-					if (area_1ba < 0)
-					{
-						// Can't use, because it contains point b
-						tri_21b = FALSE;
-					}
-
-					if (!tri_1a2)
-					{
-						use_tri1a2 = FALSE;
-					}
-					else if (!tri_21b)
-					{
-						use_tri1a2 = TRUE;
-					}
-					else
-					{
-						LLVector3 d1 = p1 - pa;
-						LLVector3 d2 = p2 - pb;
-
-						if (d1.magVecSquared() < d2.magVecSquared())
-						{
-							use_tri1a2 = TRUE;
-						}
-						else
-						{
-							use_tri1a2 = FALSE;
-						}
-					}
-
-					if (use_tri1a2)
-					{
-						index[count++] = pt1 + i;
-						index[count++] = pt1 + 1 + i;
-						index[count++] = pt2 + i;
-						pt1++;
-					}
-					else
-					{
-						index[count++] = pt1 + i;
-						index[count++] = pt2 - 1 + i;
-						index[count++] = pt2 + i;
-						pt2--;
-					}
-				}
-
-				// Bottom cap
-				pt1          = 0;
-				pt2          = size_s-1;
-				while (pt2 - pt1 > 1)
-				{
-					// Use the profile points instead of the mesh, since you want
-					// the un-transformed profile distances.
-					LLVector3 p1 = getProfile().mProfile[pt1];
-					LLVector3 p2 = getProfile().mProfile[pt2];
-					LLVector3 pa = getProfile().mProfile[pt1+1];
-					LLVector3 pb = getProfile().mProfile[pt2-1];
-
-					p1.mV[VZ] = 0.f;
-					p2.mV[VZ] = 0.f;
-					pa.mV[VZ] = 0.f;
-					pb.mV[VZ] = 0.f;
-
-					// Use area of triangle to determine backfacing
-					F32 area_1a2, area_1ba, area_21b, area_2ab;
-					area_1a2 =  (p1.mV[0]*pa.mV[1] - pa.mV[0]*p1.mV[1]) +
-								(pa.mV[0]*p2.mV[1] - p2.mV[0]*pa.mV[1]) +
-								(p2.mV[0]*p1.mV[1] - p1.mV[0]*p2.mV[1]);
-
-					area_1ba =  (p1.mV[0]*pb.mV[1] - pb.mV[0]*p1.mV[1]) +
-								(pb.mV[0]*pa.mV[1] - pa.mV[0]*pb.mV[1]) +
-								(pa.mV[0]*p1.mV[1] - p1.mV[0]*pa.mV[1]);
-
-					area_21b =  (p2.mV[0]*p1.mV[1] - p1.mV[0]*p2.mV[1]) +
-								(p1.mV[0]*pb.mV[1] - pb.mV[0]*p1.mV[1]) +
-								(pb.mV[0]*p2.mV[1] - p2.mV[0]*pb.mV[1]);
-
-					area_2ab =  (p2.mV[0]*pa.mV[1] - pa.mV[0]*p2.mV[1]) +
-								(pa.mV[0]*pb.mV[1] - pb.mV[0]*pa.mV[1]) +
-								(pb.mV[0]*p2.mV[1] - p2.mV[0]*pb.mV[1]);
-
-					BOOL use_tri1a2 = TRUE;
-					BOOL tri_1a2 = TRUE;
-					BOOL tri_21b = TRUE;
-
-					if (area_1a2 < 0)
-					{
-						tri_1a2 = FALSE;
-					}
-					if (area_2ab < 0)
-					{
-						// Can't use, because it contains point b
-						tri_1a2 = FALSE;
-					}
-					if (area_21b < 0)
-					{
-						tri_21b = FALSE;
-					}
-					if (area_1ba < 0)
-					{
-						// Can't use, because it contains point b
-						tri_21b = FALSE;
-					}
-
-					if (!tri_1a2)
-					{
-						use_tri1a2 = FALSE;
-					}
-					else if (!tri_21b)
-					{
-						use_tri1a2 = TRUE;
-					}
-					else
-					{
-						LLVector3 d1 = p1 - pa;
-						LLVector3 d2 = p2 - pb;
-
-						if (d1.magVecSquared() < d2.magVecSquared())
-						{
-							use_tri1a2 = TRUE;
-						}
-						else
-						{
-							use_tri1a2 = FALSE;
-						}
-					}
-
-					if (use_tri1a2)
-					{
-						index[count++] = pt1;
-						index[count++] = pt2;
-						index[count++] = pt1 + 1;
-						pt1++;
-					}
-					else
-					{
-						index[count++] = pt1;
-						index[count++] = pt2;
-						index[count++] = pt2 - 1;
-						pt2--;
-					}
-				}
-			}
-		}
-		else
-		{
-			// Open solid
-
-			for (t = 0; t < size_t - 1; t++)
-			{
-				// Outer face + 1 cut face
-				for (s = 0; s < size_s - 1; s++)
-				{
-					i  = s + t*size_s;
-
-					index[count++]  = i;				// x,y
-					index[count++]  = i + 1;			// x+1,y
-					index[count++]  = i + size_s;		// x,y+1
-
-					index[count++]  = i + size_s;		// x,y+1
-					index[count++]  = i + 1;			// x+1,y
-					index[count++]  = i + size_s + 1;	// x+1,y+1
-				}
-
-				// The other cut face
-				index[count++] = (size_s - 1) + (t*size_s);		// x,y
-				index[count++] = 0 + t*size_s;					// x+1,y
-				index[count++] = (size_s - 1) + (t+1)*size_s;	// x,y+1
-
-				index[count++] = (size_s - 1) + (t+1)*size_s;	// x,y+1
-				index[count++] = 0 + (t*size_s);				// x+1,y
-				index[count++] = 0 + (t+1)*size_s;				// x+1,y+1
-			}
-
-			// Do the top and bottom caps, if necessary
-			if (path_open)
-			{
-				for (s = 0; s < size_s - 2; s++)
-				{
-					index[count++] = s+1;
-					index[count++] = s;
-					index[count++] = size_s - 1;
-				}
-
-				// We've got a top cap
-				S32 offset = (size_t - 1)*size_s;
-				for (s = 0; s < size_s - 2; s++)
-				{
-					// Inverted ordering from bottom cap.
-					index[count++] = offset + size_s - 1;
-					index[count++] = offset + s;
-					index[count++] = offset + s + 1;
-				}
-			}
-		}
-	}
-	else if (hollow)
-	{
-		// Closed hollow
-		// Outer face
-		
-		for (t = 0; t < size_t - 1; t++)
-		{
-			for (s = 0; s < size_s_out - 1; s++)
-			{
-				i  = s + t*size_s;
-
-				index[count++]  = i;				// x,y
-				index[count++]  = i + 1;			// x+1,y
-				index[count++]  = i + size_s;		// x,y+1
-
-				index[count++]  = i + size_s;		// x,y+1
-				index[count++]  = i + 1;			// x+1,y
-				index[count++]  = i + 1 + size_s;	// x+1,y+1
-			}
-		}
-
-		// Inner face
-		// Invert facing from outer face
-		for (t = 0; t < size_t - 1; t++)
-		{
-			for (s = size_s_out; s < size_s - 1; s++)
-			{
-				i  = s + t*size_s;
-
-				index[count++]  = i;				// x,y
-				index[count++]  = i + 1;			// x+1,y
-				index[count++]  = i + size_s;		// x,y+1
-
-				index[count++]  = i + size_s;		// x,y+1
-				index[count++]  = i + 1;			// x+1,y
-				index[count++]  = i + 1 + size_s;	// x+1,y+1
-			}
-		}
-
-		// Do the top and bottom caps, if necessary
-		if (path_open)
-		{
-			// Top cap
-			S32 pt1 = 0;
-			S32 pt2 = size_s-1;
-			S32 i   = (size_t - 1)*size_s;
-
-			while (pt2 - pt1 > 1)
-			{
-				// Use the profile points instead of the mesh, since you want
-				// the un-transformed profile distances.
-				LLVector3 p1 = getProfile().mProfile[pt1];
-				LLVector3 p2 = getProfile().mProfile[pt2];
-				LLVector3 pa = getProfile().mProfile[pt1+1];
-				LLVector3 pb = getProfile().mProfile[pt2-1];
-
-				p1.mV[VZ] = 0.f;
-				p2.mV[VZ] = 0.f;
-				pa.mV[VZ] = 0.f;
-				pb.mV[VZ] = 0.f;
-
-				// Use area of triangle to determine backfacing
-				F32 area_1a2, area_1ba, area_21b, area_2ab;
-				area_1a2 =  (p1.mV[0]*pa.mV[1] - pa.mV[0]*p1.mV[1]) +
-							(pa.mV[0]*p2.mV[1] - p2.mV[0]*pa.mV[1]) +
-							(p2.mV[0]*p1.mV[1] - p1.mV[0]*p2.mV[1]);
-
-				area_1ba =  (p1.mV[0]*pb.mV[1] - pb.mV[0]*p1.mV[1]) +
-							(pb.mV[0]*pa.mV[1] - pa.mV[0]*pb.mV[1]) +
-							(pa.mV[0]*p1.mV[1] - p1.mV[0]*pa.mV[1]);
-
-				area_21b =  (p2.mV[0]*p1.mV[1] - p1.mV[0]*p2.mV[1]) +
-							(p1.mV[0]*pb.mV[1] - pb.mV[0]*p1.mV[1]) +
-							(pb.mV[0]*p2.mV[1] - p2.mV[0]*pb.mV[1]);
-
-				area_2ab =  (p2.mV[0]*pa.mV[1] - pa.mV[0]*p2.mV[1]) +
-							(pa.mV[0]*pb.mV[1] - pb.mV[0]*pa.mV[1]) +
-							(pb.mV[0]*p2.mV[1] - p2.mV[0]*pb.mV[1]);
-
-				BOOL use_tri1a2 = TRUE;
-				BOOL tri_1a2 = TRUE;
-				BOOL tri_21b = TRUE;
-
-				if (area_1a2 < 0)
-				{
-					tri_1a2 = FALSE;
-				}
-				if (area_2ab < 0)
-				{
-					// Can't use, because it contains point b
-					tri_1a2 = FALSE;
-				}
-				if (area_21b < 0)
-				{
-					tri_21b = FALSE;
-				}
-				if (area_1ba < 0)
-				{
-					// Can't use, because it contains point b
-					tri_21b = FALSE;
-				}
-
-				if (!tri_1a2)
-				{
-					use_tri1a2 = FALSE;
-				}
-				else if (!tri_21b)
-				{
-					use_tri1a2 = TRUE;
-				}
-				else
-				{
-					LLVector3 d1 = p1 - pa;
-					LLVector3 d2 = p2 - pb;
-
-					if (d1.magVecSquared() < d2.magVecSquared())
-					{
-						use_tri1a2 = TRUE;
-					}
-					else
-					{
-						use_tri1a2 = FALSE;
-					}
-				}
-
-				if (use_tri1a2)
-				{
-					index[count++] = pt1 + i;
-					index[count++] = pt1 + 1 + i;
-					index[count++] = pt2 + i;
-					pt1++;
-				}
-				else
-				{
-					index[count++] = pt1 + i;
-					index[count++] = pt2 - 1 + i;
-					index[count++] = pt2 + i;
-					pt2--;
-				}
-			}
-
-			// Bottom cap
-			pt1          = 0;
-			pt2          = size_s-1;
-			while (pt2 - pt1 > 1)
-			{
-				// Use the profile points instead of the mesh, since you want
-				// the un-transformed profile distances.
-				LLVector3 p1 = getProfile().mProfile[pt1];
-				LLVector3 p2 = getProfile().mProfile[pt2];
-				LLVector3 pa = getProfile().mProfile[pt1+1];
-				LLVector3 pb = getProfile().mProfile[pt2-1];
-
-				p1.mV[VZ] = 0.f;
-				p2.mV[VZ] = 0.f;
-				pa.mV[VZ] = 0.f;
-				pb.mV[VZ] = 0.f;
-
-				// Use area of triangle to determine backfacing
-				F32 area_1a2, area_1ba, area_21b, area_2ab;
-				area_1a2 =  (p1.mV[0]*pa.mV[1] - pa.mV[0]*p1.mV[1]) +
-							(pa.mV[0]*p2.mV[1] - p2.mV[0]*pa.mV[1]) +
-							(p2.mV[0]*p1.mV[1] - p1.mV[0]*p2.mV[1]);
-
-				area_1ba =  (p1.mV[0]*pb.mV[1] - pb.mV[0]*p1.mV[1]) +
-							(pb.mV[0]*pa.mV[1] - pa.mV[0]*pb.mV[1]) +
-							(pa.mV[0]*p1.mV[1] - p1.mV[0]*pa.mV[1]);
-
-				area_21b =  (p2.mV[0]*p1.mV[1] - p1.mV[0]*p2.mV[1]) +
-							(p1.mV[0]*pb.mV[1] - pb.mV[0]*p1.mV[1]) +
-							(pb.mV[0]*p2.mV[1] - p2.mV[0]*pb.mV[1]);
-
-				area_2ab =  (p2.mV[0]*pa.mV[1] - pa.mV[0]*p2.mV[1]) +
-							(pa.mV[0]*pb.mV[1] - pb.mV[0]*pa.mV[1]) +
-							(pb.mV[0]*p2.mV[1] - p2.mV[0]*pb.mV[1]);
-
-				BOOL use_tri1a2 = TRUE;
-				BOOL tri_1a2 = TRUE;
-				BOOL tri_21b = TRUE;
-
-				if (area_1a2 < 0)
-				{
-					tri_1a2 = FALSE;
-				}
-				if (area_2ab < 0)
-				{
-					// Can't use, because it contains point b
-					tri_1a2 = FALSE;
-				}
-				if (area_21b < 0)
-				{
-					tri_21b = FALSE;
-				}
-				if (area_1ba < 0)
-				{
-					// Can't use, because it contains point b
-					tri_21b = FALSE;
-				}
-
-				if (!tri_1a2)
-				{
-					use_tri1a2 = FALSE;
-				}
-				else if (!tri_21b)
-				{
-					use_tri1a2 = TRUE;
-				}
-				else
-				{
-					LLVector3 d1 = p1 - pa;
-					LLVector3 d2 = p2 - pb;
-
-					if (d1.magVecSquared() < d2.magVecSquared())
-					{
-						use_tri1a2 = TRUE;
-					}
-					else
-					{
-						use_tri1a2 = FALSE;
-					}
-				}
-
-				if (use_tri1a2)
-				{
-					index[count++] = pt1;
-					index[count++] = pt2;
-					index[count++] = pt1 + 1;
-					pt1++;
-				}
-				else
-				{
-					index[count++] = pt1;
-					index[count++] = pt2;
-					index[count++] = pt2 - 1;
-					pt2--;
-				}
-			}
-		}		
-	}
-	else
-	{
-		// Closed solid.  Easy case.
-		for (t = 0; t < size_t - 1; t++)
-		{
-			for (s = 0; s < size_s - 1; s++)
-			{
-				// Should wrap properly, but for now...
-				i  = s + t*size_s;
-
-				index[count++]  = i;				// x,y
-				index[count++]  = i + 1;			// x+1,y
-				index[count++]  = i + size_s;		// x,y+1
-
-				index[count++]  = i + size_s;		// x,y+1
-				index[count++]  = i + 1;			// x+1,y
-				index[count++]  = i + size_s + 1;	// x+1,y+1
-			}
-		}
-
-		// Do the top and bottom caps, if necessary
-		if (path_open)
-		{
-			// bottom cap
-			for (s = 1; s < size_s - 2; s++)
-			{
-				index[count++] = s+1;
-				index[count++] = s;
-				index[count++] = 0;
-			}
-
-			// top cap
-			S32 offset = (size_t - 1)*size_s;
-			for (s = 1; s < size_s - 2; s++)
-			{
-				// Inverted ordering from bottom cap.
-				index[count++] = offset;
-				index[count++] = offset + s;
-				index[count++] = offset + s + 1;
-			}
-		}
-	}
-
-#ifdef LL_DEBUG
-	// assert that we computed the correct number of indices
-	if (count != expected_num_triangle_indices )
-	{
-		llerrs << "bad index count prediciton:"
-			<< "  expected=" << expected_num_triangle_indices 
-			<< " actual=" << count << llendl;
-	}
-#endif
-
-#if 0
-	// verify that each index does not point beyond the size of the mesh
-	S32 num_vertices = mMesh.size();
-	for (i = 0; i < count; i+=3)
-	{
-		llinfos << index[i] << ":" << index[i+1] << ":" << index[i+2] << llendl;
-		llassert(index[i] < num_vertices);
-		llassert(index[i+1] < num_vertices);
-		llassert(index[i+2] < num_vertices);
-	}
-#endif
-
-	num_indices = count;
-	return index;
-}
-
-S32 LLVolume::getNumTriangleIndices() const
-{
-	BOOL profile_open = getProfile().isOpen();
-	BOOL hollow = (mParams.getProfileParams().getHollow() > 0);
-	BOOL path_open = getPath().isOpen();
-
-	S32 size_s, size_s_out, size_t;
-	size_s = getProfile().getTotal();
-	size_s_out = getProfile().getTotalOut();
-	size_t = getPath().mPath.size();
-
-	S32 count = 0;
-	if (profile_open)		/* Flawfinder: ignore */
-	{
-		if (hollow)
-		{
-			// Open hollow -- much like the closed solid, except we 
-			// we need to stitch up the gap between s=0 and s=size_s-1
-			count = (size_t - 1) * (((size_s -1) * 6) + 6);
-		}
-		else
-		{
-			count = (size_t - 1) * (((size_s -1) * 6) + 6); 
-		}
-	}
-	else if (hollow)
-	{
-		// Closed hollow
-		// Outer face
-		count = (size_t - 1) * (size_s_out - 1) * 6;
-
-		// Inner face
-		count += (size_t - 1) * ((size_s - 1) - size_s_out) * 6;
-	}
-	else
-	{
-		// Closed solid.  Easy case.
-		count = (size_t - 1) * (size_s - 1) * 6;
-	}
-
-	if (path_open)
-	{
-		S32 cap_triangle_count = size_s - 3;
-		if ( profile_open
-			|| hollow )
-		{
-			cap_triangle_count = size_s - 2;
-		}
-		if ( cap_triangle_count > 0 )
-		{
-			// top and bottom caps
-			count += cap_triangle_count * 2 * 3;
-		}
-	}
-	return count;
-}
-
-
-S32 LLVolume::getNumTriangles() const
-{
-	U32 triangle_count = 0;
-
-	for (S32 i = 0; i < getNumVolumeFaces(); ++i)
-	{
-		triangle_count += getVolumeFace(i).mNumIndices/3;
-	}
-
-	return triangle_count;
-}
-
-
-//-----------------------------------------------------------------------------
-// generateSilhouetteVertices()
-//-----------------------------------------------------------------------------
-void LLVolume::generateSilhouetteVertices(std::vector<LLVector3> &vertices,
-										  std::vector<LLVector3> &normals,
-										  std::vector<S32> &segments,
-										  const LLVector3& obj_cam_vec_in,
-										  const LLMatrix4& mat_in,
-										  const LLMatrix3& norm_mat_in,
-										  S32 face_mask)
-{
-	LLMemType m1(LLMemType::MTYPE_VOLUME);
-
-	LLMatrix4a mat;
-	mat.loadu(mat_in);
-
-	LLMatrix4a norm_mat;
-	norm_mat.loadu(norm_mat_in);
-		
-	LLVector4a obj_cam_vec;
-	obj_cam_vec.load3(obj_cam_vec_in.mV);
-
-	vertices.clear();
-	normals.clear();
-	segments.clear();
-
-	if ((mParams.getSculptType() & LL_SCULPT_TYPE_MASK) == LL_SCULPT_TYPE_MESH)
-	{
-		return;
-	}
-	
-	S32 cur_index = 0;
-	//for each face
-	for (face_list_t::iterator iter = mVolumeFaces.begin();
-		 iter != mVolumeFaces.end(); ++iter)
-	{
-		LLVolumeFace& face = *iter;
-	
-		if (!(face_mask & (0x1 << cur_index++)) ||
-		     face.mNumIndices == 0 || face.mEdge.empty())
-		{
-			continue;
-		}
-
-		if (face.mTypeMask & (LLVolumeFace::CAP_MASK)) {
-	
-		}
-		else {
-
-			//==============================================
-			//DEBUG draw edge map instead of silhouette edge
-			//==============================================
-
-#if DEBUG_SILHOUETTE_EDGE_MAP
-
-			//for each triangle
-			U32 count = face.mNumIndices;
-			for (U32 j = 0; j < count/3; j++) {
-				//get vertices
-				S32 v1 = face.mIndices[j*3+0];
-				S32 v2 = face.mIndices[j*3+1];
-				S32 v3 = face.mIndices[j*3+2];
-
-				//get current face center
-				LLVector3 cCenter = (face.mVertices[v1].getPosition() + 
-									face.mVertices[v2].getPosition() + 
-									face.mVertices[v3].getPosition()) / 3.0f;
-
-				//for each edge
-				for (S32 k = 0; k < 3; k++) {
-                    S32 nIndex = face.mEdge[j*3+k];
-					if (nIndex <= -1) {
-						continue;
-					}
-
-					if (nIndex >= (S32) count/3) {
-						continue;
-					}
-					//get neighbor vertices
-					v1 = face.mIndices[nIndex*3+0];
-					v2 = face.mIndices[nIndex*3+1];
-					v3 = face.mIndices[nIndex*3+2];
-
-					//get neighbor face center
-					LLVector3 nCenter = (face.mVertices[v1].getPosition() + 
-									face.mVertices[v2].getPosition() + 
-									face.mVertices[v3].getPosition()) / 3.0f;
-
-					//draw line
-					vertices.push_back(cCenter);
-					vertices.push_back(nCenter);
-					normals.push_back(LLVector3(1,1,1));
-					normals.push_back(LLVector3(1,1,1));
-					segments.push_back(vertices.size());
-				}
-			}
-		
-			continue;
-
-			//==============================================
-			//DEBUG
-			//==============================================
-
-			//==============================================
-			//DEBUG draw normals instead of silhouette edge
-			//==============================================
-#elif DEBUG_SILHOUETTE_NORMALS
-
-			//for each vertex
-			for (U32 j = 0; j < face.mNumVertices; j++) {
-				vertices.push_back(face.mVertices[j].getPosition());
-				vertices.push_back(face.mVertices[j].getPosition() + face.mVertices[j].getNormal()*0.1f);
-				normals.push_back(LLVector3(0,0,1));
-				normals.push_back(LLVector3(0,0,1));
-				segments.push_back(vertices.size());
-#if DEBUG_SILHOUETTE_BINORMALS
-				vertices.push_back(face.mVertices[j].getPosition());
-				vertices.push_back(face.mVertices[j].getPosition() + face.mVertices[j].mBinormal*0.1f);
-				normals.push_back(LLVector3(0,0,1));
-				normals.push_back(LLVector3(0,0,1));
-				segments.push_back(vertices.size());
-#endif
-			}
-						
-			continue;
-#else
-			//==============================================
-			//DEBUG
-			//==============================================
-
-			static const U8 AWAY = 0x01,
-							TOWARDS = 0x02;
-
-			//for each triangle
-			std::vector<U8> fFacing;
-			vector_append(fFacing, face.mNumIndices/3);
-
-			LLVector4a* v = (LLVector4a*) face.mPositions;
-			LLVector4a* n = (LLVector4a*) face.mNormals;
-
-			for (U32 j = 0; j < face.mNumIndices/3; j++) 
-			{
-				//approximate normal
-				S32 v1 = face.mIndices[j*3+0];
-				S32 v2 = face.mIndices[j*3+1];
-				S32 v3 = face.mIndices[j*3+2];
-
-				LLVector4a c1,c2;
-				c1.setSub(v[v1], v[v2]);
-				c2.setSub(v[v2], v[v3]);
-
-				LLVector4a norm;
-
-				norm.setCross3(c1, c2);
-
-				if (norm.dot3(norm) < 0.00000001f) 
-				{
-					fFacing[j] = AWAY | TOWARDS;
-				}
-				else 
-				{
-					//get view vector
-					LLVector4a view;
-					view.setSub(obj_cam_vec, v[v1]);
-					bool away = view.dot3(norm) > 0.0f; 
-					if (away) 
-					{
-						fFacing[j] = AWAY;
-					}
-					else 
-					{
-						fFacing[j] = TOWARDS;
-					}
-				}
-			}
-			
-			//for each triangle
-			for (U32 j = 0; j < face.mNumIndices/3; j++) 
-			{
-				if (fFacing[j] == (AWAY | TOWARDS)) 
-				{ //this is a degenerate triangle
-					//take neighbor facing (degenerate faces get facing of one of their neighbors)
-					// *FIX IF NEEDED:  this does not deal with neighboring degenerate faces
-					for (S32 k = 0; k < 3; k++) 
-					{
-						S32 index = face.mEdge[j*3+k];
-						if (index != -1) 
-						{
-							fFacing[j] = fFacing[index];
-							break;
-						}
-					}
-					continue; //skip degenerate face
-				}
-
-				//for each edge
-				for (S32 k = 0; k < 3; k++) {
-					S32 index = face.mEdge[j*3+k];
-					if (index != -1 && fFacing[index] == (AWAY | TOWARDS)) {
-						//our neighbor is degenerate, make him face our direction
-						fFacing[face.mEdge[j*3+k]] = fFacing[j];
-						continue;
-					}
-
-					if (index == -1 ||		//edge has no neighbor, MUST be a silhouette edge
-						(fFacing[index] & fFacing[j]) == 0) { 	//we found a silhouette edge
-
-						S32 v1 = face.mIndices[j*3+k];
-						S32 v2 = face.mIndices[j*3+((k+1)%3)];
-						
-						LLVector4a t;
-						mat.affineTransform(v[v1], t);
-						vertices.push_back(LLVector3(t[0], t[1], t[2]));
-
-						norm_mat.rotate(n[v1], t);
-
-						t.normalize3fast();
-						normals.push_back(LLVector3(t[0], t[1], t[2]));
-
-						mat.affineTransform(v[v2], t);
-						vertices.push_back(LLVector3(t[0], t[1], t[2]));
-						
-						norm_mat.rotate(n[v2], t);
-						t.normalize3fast();
-						normals.push_back(LLVector3(t[0], t[1], t[2]));
-
-						segments.push_back(vertices.size());
-					}
-				}		
-			}
-#endif
-		}
-	}
-}
-
-S32 LLVolume::lineSegmentIntersect(const LLVector3& start, const LLVector3& end, 
-								   S32 face,
-								   LLVector3* intersection,LLVector2* tex_coord, LLVector3* normal, LLVector3* bi_normal)
-{
-	LLVector4a starta, enda;
-	starta.load3(start.mV);
-	enda.load3(end.mV);
-
-	return lineSegmentIntersect(starta, enda, face, intersection, tex_coord, normal, bi_normal);
-
-}
-
-
-S32 LLVolume::lineSegmentIntersect(const LLVector4a& start, const LLVector4a& end, 
-								   S32 face,
-								   LLVector3* intersection,LLVector2* tex_coord, LLVector3* normal, LLVector3* bi_normal)
-{
-	S32 hit_face = -1;
-	
-	S32 start_face;
-	S32 end_face;
-	
-	if (face == -1) // ALL_SIDES
-	{
-		start_face = 0;
-		end_face = getNumVolumeFaces() - 1;
-	}
-	else
-	{
-		start_face = face;
-		end_face = face;
-	}
-
-	LLVector4a dir;
-	dir.setSub(end, start);
-
-	F32 closest_t = 2.f; // must be larger than 1
-	
-	end_face = llmin(end_face, getNumVolumeFaces()-1);
-
-	for (S32 i = start_face; i <= end_face; i++)
-	{
-		LLVolumeFace &face = mVolumeFaces[i];
-
-		LLVector4a box_center;
-		box_center.setAdd(face.mExtents[0], face.mExtents[1]);
-		box_center.mul(0.5f);
-
-		LLVector4a box_size;
-		box_size.setSub(face.mExtents[1], face.mExtents[0]);
-
-        if (LLLineSegmentBoxIntersect(start, end, box_center, box_size))
-		{
-			if (bi_normal != NULL) // if the caller wants binormals, we may need to generate them
-			{
-				genBinormals(i);
-			}
-
-			if (!face.mOctree)
-			{
-				face.createOctree();
-			}
-			
-			//LLVector4a* p = (LLVector4a*) face.mPositions;
-
-			LLOctreeTriangleRayIntersect intersect(start, dir, &face, &closest_t, intersection, tex_coord, normal, bi_normal);
-			intersect.traverse(face.mOctree);
-			if (intersect.mHitFace)
-			{
-				hit_face = i;
-			}
-		}		
-	}
-	
-	
-	return hit_face;
-}
-
-class LLVertexIndexPair
-{
-public:
-	LLVertexIndexPair(const LLVector3 &vertex, const S32 index);
-
-	LLVector3 mVertex;
-	S32	mIndex;
-};
-
-LLVertexIndexPair::LLVertexIndexPair(const LLVector3 &vertex, const S32 index)
-{
-	mVertex = vertex;
-	mIndex = index;
-}
-
-const F32 VERTEX_SLOP = 0.00001f;
-const F32 VERTEX_SLOP_SQRD = VERTEX_SLOP * VERTEX_SLOP;
-
-struct lessVertex
-{
-	bool operator()(const LLVertexIndexPair *a, const LLVertexIndexPair *b)
-	{
-		const F32 slop = VERTEX_SLOP;
-
-		if (a->mVertex.mV[0] + slop < b->mVertex.mV[0])
-		{
-			return TRUE;
-		}
-		else if (a->mVertex.mV[0] - slop > b->mVertex.mV[0])
-		{
-			return FALSE;
-		}
-		
-		if (a->mVertex.mV[1] + slop < b->mVertex.mV[1])
-		{
-			return TRUE;
-		}
-		else if (a->mVertex.mV[1] - slop > b->mVertex.mV[1])
-		{
-			return FALSE;
-		}
-		
-		if (a->mVertex.mV[2] + slop < b->mVertex.mV[2])
-		{
-			return TRUE;
-		}
-		else if (a->mVertex.mV[2] - slop > b->mVertex.mV[2])
-		{
-			return FALSE;
-		}
-		
-		return FALSE;
-	}
-};
-
-struct lessTriangle
-{
-	bool operator()(const S32 *a, const S32 *b)
-	{
-		if (*a < *b)
-		{
-			return TRUE;
-		}
-		else if (*a > *b)
-		{
-			return FALSE;
-		}
-
-		if (*(a+1) < *(b+1))
-		{
-			return TRUE;
-		}
-		else if (*(a+1) > *(b+1))
-		{
-			return FALSE;
-		}
-
-		if (*(a+2) < *(b+2))
-		{
-			return TRUE;
-		}
-		else if (*(a+2) > *(b+2))
-		{
-			return FALSE;
-		}
-
-		return FALSE;
-	}
-};
-
-BOOL equalTriangle(const S32 *a, const S32 *b)
-{
-	if ((*a == *b) && (*(a+1) == *(b+1)) && (*(a+2) == *(b+2)))
-	{
-		return TRUE;
-	}
-	return FALSE;
-}
-
-BOOL LLVolume::cleanupTriangleData( const S32 num_input_vertices,
-									const std::vector<Point>& input_vertices,
-									const S32 num_input_triangles,
-									S32 *input_triangles,
-									S32 &num_output_vertices,
-									LLVector3 **output_vertices,
-									S32 &num_output_triangles,
-									S32 **output_triangles)
-{
-	LLMemType m1(LLMemType::MTYPE_VOLUME);
-	
-	/* Testing: avoid any cleanup
-	static BOOL skip_cleanup = TRUE;
-	if ( skip_cleanup )
-	{
-		num_output_vertices = num_input_vertices;
-		num_output_triangles = num_input_triangles;
-
-		*output_vertices = new LLVector3[num_input_vertices];
-		for (S32 index = 0; index < num_input_vertices; index++)
-		{
-			(*output_vertices)[index] = input_vertices[index].mPos;
-		}
-
-		*output_triangles = new S32[num_input_triangles*3];
-		memcpy(*output_triangles, input_triangles, 3*num_input_triangles*sizeof(S32));		// Flawfinder: ignore
-		return TRUE;
-	}
-	*/
-
-	// Here's how we do this:
-	// Create a structure which contains the original vertex index and the
-	// LLVector3 data.
-	// "Sort" the data by the vectors
-	// Create an array the size of the old vertex list, with a mapping of
-	// old indices to new indices.
-	// Go through triangles, shift so the lowest index is first
-	// Sort triangles by first index
-	// Remove duplicate triangles
-	// Allocate and pack new triangle data.
-
-	//LLTimer cleanupTimer;
-	//llinfos << "In vertices: " << num_input_vertices << llendl;
-	//llinfos << "In triangles: " << num_input_triangles << llendl;
-
-	S32 i;
-	typedef std::multiset<LLVertexIndexPair*, lessVertex> vertex_set_t;
-	vertex_set_t vertex_list;
-
-	LLVertexIndexPair *pairp = NULL;
-	for (i = 0; i < num_input_vertices; i++)
-	{
-		LLVertexIndexPair *new_pairp = new LLVertexIndexPair(input_vertices[i].mPos, i);
-		vertex_list.insert(new_pairp);
-	}
-
-	// Generate the vertex mapping and the list of vertices without
-	// duplicates.  This will crash if there are no vertices.
-	llassert(num_input_vertices > 0); // check for no vertices!
-	S32 *vertex_mapping = new S32[num_input_vertices];
-	LLVector3 *new_vertices = new LLVector3[num_input_vertices];
-	LLVertexIndexPair *prev_pairp = NULL;
-
-	S32 new_num_vertices;
-
-	new_num_vertices = 0;
-	for (vertex_set_t::iterator iter = vertex_list.begin(),
-			 end = vertex_list.end();
-		 iter != end; iter++)
-	{
-		pairp = *iter;
-		if (!prev_pairp || ((pairp->mVertex - prev_pairp->mVertex).magVecSquared() >= VERTEX_SLOP_SQRD))	
-		{
-			new_vertices[new_num_vertices] = pairp->mVertex;
-			//llinfos << "Added vertex " << new_num_vertices << " : " << pairp->mVertex << llendl;
-			new_num_vertices++;
-			// Update the previous
-			prev_pairp = pairp;
-		}
-		else
-		{
-			//llinfos << "Removed duplicate vertex " << pairp->mVertex << ", distance magVecSquared() is " << (pairp->mVertex - prev_pairp->mVertex).magVecSquared() << llendl;
-		}
-		vertex_mapping[pairp->mIndex] = new_num_vertices - 1;
-	}
-
-	// Iterate through triangles and remove degenerates, re-ordering vertices
-	// along the way.
-	S32 *new_triangles = new S32[num_input_triangles * 3];
-	S32 new_num_triangles = 0;
-
-	for (i = 0; i < num_input_triangles; i++)
-	{
-		S32 v1 = i*3;
-		S32 v2 = v1 + 1;
-		S32 v3 = v1 + 2;
-
-		//llinfos << "Checking triangle " << input_triangles[v1] << ":" << input_triangles[v2] << ":" << input_triangles[v3] << llendl;
-		input_triangles[v1] = vertex_mapping[input_triangles[v1]];
-		input_triangles[v2] = vertex_mapping[input_triangles[v2]];
-		input_triangles[v3] = vertex_mapping[input_triangles[v3]];
-
-		if ((input_triangles[v1] == input_triangles[v2])
-			|| (input_triangles[v1] == input_triangles[v3])
-			|| (input_triangles[v2] == input_triangles[v3]))
-		{
-			//llinfos << "Removing degenerate triangle " << input_triangles[v1] << ":" << input_triangles[v2] << ":" << input_triangles[v3] << llendl;
-			// Degenerate triangle, skip
-			continue;
-		}
-
-		if (input_triangles[v1] < input_triangles[v2])
-		{
-			if (input_triangles[v1] < input_triangles[v3])
-			{
-				// (0 < 1) && (0 < 2)
-				new_triangles[new_num_triangles*3] = input_triangles[v1];
-				new_triangles[new_num_triangles*3+1] = input_triangles[v2];
-				new_triangles[new_num_triangles*3+2] = input_triangles[v3];
-			}
-			else
-			{
-				// (0 < 1) && (2 < 0)
-				new_triangles[new_num_triangles*3] = input_triangles[v3];
-				new_triangles[new_num_triangles*3+1] = input_triangles[v1];
-				new_triangles[new_num_triangles*3+2] = input_triangles[v2];
-			}
-		}
-		else if (input_triangles[v2] < input_triangles[v3])
-		{
-			// (1 < 0) && (1 < 2)
-			new_triangles[new_num_triangles*3] = input_triangles[v2];
-			new_triangles[new_num_triangles*3+1] = input_triangles[v3];
-			new_triangles[new_num_triangles*3+2] = input_triangles[v1];
-		}
-		else
-		{
-			// (1 < 0) && (2 < 1)
-			new_triangles[new_num_triangles*3] = input_triangles[v3];
-			new_triangles[new_num_triangles*3+1] = input_triangles[v1];
-			new_triangles[new_num_triangles*3+2] = input_triangles[v2];
-		}
-		new_num_triangles++;
-	}
-
-	if (new_num_triangles == 0)
-	{
-		llwarns << "Created volume object with 0 faces." << llendl;
-		delete[] new_triangles;
-		delete[] vertex_mapping;
-		delete[] new_vertices;
-		return FALSE;
-	}
-
-	typedef std::set<S32*, lessTriangle> triangle_set_t;
-	triangle_set_t triangle_list;
-
-	for (i = 0; i < new_num_triangles; i++)
-	{
-		triangle_list.insert(&new_triangles[i*3]);
-	}
-
-	// Sort through the triangle list, and delete duplicates
-
-	S32 *prevp = NULL;
-	S32 *curp = NULL;
-
-	S32 *sorted_tris = new S32[new_num_triangles*3];
-	S32 cur_tri = 0;
-	for (triangle_set_t::iterator iter = triangle_list.begin(),
-			 end = triangle_list.end();
-		 iter != end; iter++)
-	{
-		curp = *iter;
-		if (!prevp || !equalTriangle(prevp, curp))
-		{
-			//llinfos << "Added triangle " << *curp << ":" << *(curp+1) << ":" << *(curp+2) << llendl;
-			sorted_tris[cur_tri*3] = *curp;
-			sorted_tris[cur_tri*3+1] = *(curp+1);
-			sorted_tris[cur_tri*3+2] = *(curp+2);
-			cur_tri++;
-			prevp = curp;
-		}
-		else
-		{
-			//llinfos << "Skipped triangle " << *curp << ":" << *(curp+1) << ":" << *(curp+2) << llendl;
-		}
-	}
-
-	*output_vertices = new LLVector3[new_num_vertices];
-	num_output_vertices = new_num_vertices;
-	for (i = 0; i < new_num_vertices; i++)
-	{
-		(*output_vertices)[i] = new_vertices[i];
-	}
-
-	*output_triangles = new S32[cur_tri*3];
-	num_output_triangles = cur_tri;
-	memcpy(*output_triangles, sorted_tris, 3*cur_tri*sizeof(S32));		/* Flawfinder: ignore */
-
-	/*
-	llinfos << "Out vertices: " << num_output_vertices << llendl;
-	llinfos << "Out triangles: " << num_output_triangles << llendl;
-	for (i = 0; i < num_output_vertices; i++)
-	{
-		llinfos << i << ":" << (*output_vertices)[i] << llendl;
-	}
-	for (i = 0; i < num_output_triangles; i++)
-	{
-		llinfos << i << ":" << (*output_triangles)[i*3] << ":" << (*output_triangles)[i*3+1] << ":" << (*output_triangles)[i*3+2] << llendl;
-	}
-	*/
-
-	//llinfos << "Out vertices: " << num_output_vertices << llendl;
-	//llinfos << "Out triangles: " << num_output_triangles << llendl;
-	delete[] vertex_mapping;
-	vertex_mapping = NULL;
-	delete[] new_vertices;
-	new_vertices = NULL;
-	delete[] new_triangles;
-	new_triangles = NULL;
-	delete[] sorted_tris;
-	sorted_tris = NULL;
-	triangle_list.clear();
-	std::for_each(vertex_list.begin(), vertex_list.end(), DeletePointer());
-	vertex_list.clear();
-	
-	return TRUE;
-}
-
-
-BOOL LLVolumeParams::importFile(LLFILE *fp)
-{
-	LLMemType m1(LLMemType::MTYPE_VOLUME);
-	
-	//llinfos << "importing volume" << llendl;
-	const S32 BUFSIZE = 16384;
-	char buffer[BUFSIZE];	/* Flawfinder: ignore */
-	// *NOTE: changing the size or type of this buffer will require
-	// changing the sscanf below.
-	char keyword[256];	/* Flawfinder: ignore */
-	keyword[0] = 0;
-
-	while (!feof(fp))
-	{
-		if (fgets(buffer, BUFSIZE, fp) == NULL)
-		{
-			buffer[0] = '\0';
-		}
-		
-		sscanf(buffer, " %255s", keyword);	/* Flawfinder: ignore */
-		if (!strcmp("{", keyword))
-		{
-			continue;
-		}
-		if (!strcmp("}",keyword))
-		{
-			break;
-		}
-		else if (!strcmp("profile", keyword))
-		{
-			mProfileParams.importFile(fp);
-		}
-		else if (!strcmp("path",keyword))
-		{
-			mPathParams.importFile(fp);
-		}
-		else
-		{
-			llwarns << "unknown keyword " << keyword << " in volume import" << llendl;
-		}
-	}
-
-	return TRUE;
-}
-
-BOOL LLVolumeParams::exportFile(LLFILE *fp) const
-{
-	fprintf(fp,"\tshape 0\n");
-	fprintf(fp,"\t{\n");
-	mPathParams.exportFile(fp);
-	mProfileParams.exportFile(fp);
-	fprintf(fp, "\t}\n");
-	return TRUE;
-}
-
-
-BOOL LLVolumeParams::importLegacyStream(std::istream& input_stream)
-{
-	LLMemType m1(LLMemType::MTYPE_VOLUME);
-	
-	//llinfos << "importing volume" << llendl;
-	const S32 BUFSIZE = 16384;
-	// *NOTE: changing the size or type of this buffer will require
-	// changing the sscanf below.
-	char buffer[BUFSIZE];		/* Flawfinder: ignore */
-	char keyword[256];		/* Flawfinder: ignore */
-	keyword[0] = 0;
-
-	while (input_stream.good())
-	{
-		input_stream.getline(buffer, BUFSIZE);
-		sscanf(buffer, " %255s", keyword);
-		if (!strcmp("{", keyword))
-		{
-			continue;
-		}
-		if (!strcmp("}",keyword))
-		{
-			break;
-		}
-		else if (!strcmp("profile", keyword))
-		{
-			mProfileParams.importLegacyStream(input_stream);
-		}
-		else if (!strcmp("path",keyword))
-		{
-			mPathParams.importLegacyStream(input_stream);
-		}
-		else
-		{
-			llwarns << "unknown keyword " << keyword << " in volume import" << llendl;
-		}
-	}
-
-	return TRUE;
-}
-
-BOOL LLVolumeParams::exportLegacyStream(std::ostream& output_stream) const
-{
-	LLMemType m1(LLMemType::MTYPE_VOLUME);
-	
-	output_stream <<"\tshape 0\n";
-	output_stream <<"\t{\n";
-	mPathParams.exportLegacyStream(output_stream);
-	mProfileParams.exportLegacyStream(output_stream);
-	output_stream << "\t}\n";
-	return TRUE;
-}
-
-LLSD LLVolumeParams::sculptAsLLSD() const
-{
-	LLSD sd = LLSD();
-	sd["id"] = getSculptID();
-	sd["type"] = getSculptType();
-
-	return sd;
-}
-
-bool LLVolumeParams::sculptFromLLSD(LLSD& sd)
-{
-	setSculptID(sd["id"].asUUID(), (U8)sd["type"].asInteger());
-	return true;
-}
-
-LLSD LLVolumeParams::asLLSD() const
-{
-	LLSD sd = LLSD();
-	sd["path"] = mPathParams;
-	sd["profile"] = mProfileParams;
-	sd["sculpt"] = sculptAsLLSD();
-	
-	return sd;
-}
-
-bool LLVolumeParams::fromLLSD(LLSD& sd)
-{
-	mPathParams.fromLLSD(sd["path"]);
-	mProfileParams.fromLLSD(sd["profile"]);
-	sculptFromLLSD(sd["sculpt"]);
-		
-	return true;
-}
-
-void LLVolumeParams::reduceS(F32 begin, F32 end)
-{
-	begin = llclampf(begin);
-	end = llclampf(end);
-	if (begin > end)
-	{
-		F32 temp = begin;
-		begin = end;
-		end = temp;
-	}
-	F32 a = mProfileParams.getBegin();
-	F32 b = mProfileParams.getEnd();
-	mProfileParams.setBegin(a + begin * (b - a));
-	mProfileParams.setEnd(a + end * (b - a));
-}
-
-void LLVolumeParams::reduceT(F32 begin, F32 end)
-{
-	begin = llclampf(begin);
-	end = llclampf(end);
-	if (begin > end)
-	{
-		F32 temp = begin;
-		begin = end;
-		end = temp;
-	}
-	F32 a = mPathParams.getBegin();
-	F32 b = mPathParams.getEnd();
-	mPathParams.setBegin(a + begin * (b - a));
-	mPathParams.setEnd(a + end * (b - a));
-}
-
-const F32 MIN_CONCAVE_PROFILE_WEDGE = 0.125f;	// 1/8 unity
-const F32 MIN_CONCAVE_PATH_WEDGE = 0.111111f;	// 1/9 unity
-
-// returns TRUE if the shape can be approximated with a convex shape 
-// for collison purposes
-BOOL LLVolumeParams::isConvex() const
-{
-	if (!getSculptID().isNull())
-	{
-		// can't determine, be safe and say no:
-		return FALSE;
-	}
-	
-	F32 path_length = mPathParams.getEnd() - mPathParams.getBegin();
-	F32 hollow = mProfileParams.getHollow();
-	 
-	U8 path_type = mPathParams.getCurveType();
-	if ( path_length > MIN_CONCAVE_PATH_WEDGE
-		&& ( mPathParams.getTwist() != mPathParams.getTwistBegin()
-		     || (hollow > 0.f 
-				 && LL_PCODE_PATH_LINE != path_type) ) )
-	{
-		// twist along a "not too short" path is concave
-		return FALSE;
-	}
-
-	F32 profile_length = mProfileParams.getEnd() - mProfileParams.getBegin();
-	BOOL same_hole = hollow == 0.f 
-					 || (mProfileParams.getCurveType() & LL_PCODE_HOLE_MASK) == LL_PCODE_HOLE_SAME;
-
-	F32 min_profile_wedge = MIN_CONCAVE_PROFILE_WEDGE;
-	U8 profile_type = mProfileParams.getCurveType() & LL_PCODE_PROFILE_MASK;
-	if ( LL_PCODE_PROFILE_CIRCLE_HALF == profile_type )
-	{
-		// it is a sphere and spheres get twice the minimum profile wedge
-		min_profile_wedge = 2.f * MIN_CONCAVE_PROFILE_WEDGE;
-	}
-
-	BOOL convex_profile = ( ( profile_length == 1.f
-						     || profile_length <= 0.5f )
-						   && hollow == 0.f )						// trivially convex
-						  || ( profile_length <= min_profile_wedge
-							  && same_hole );						// effectvely convex (even when hollow)
-
-	if (!convex_profile)
-	{
-		// profile is concave
-		return FALSE;
-	}
-
-	if ( LL_PCODE_PATH_LINE == path_type )
-	{
-		// straight paths with convex profile
-		return TRUE;
-	}
-
-	BOOL concave_path = (path_length < 1.0f) && (path_length > 0.5f);
-	if (concave_path)
-	{
-		return FALSE;
-	}
-
-	// we're left with spheres, toroids and tubes
-	if ( LL_PCODE_PROFILE_CIRCLE_HALF == profile_type )
-	{
-		// at this stage all spheres must be convex
-		return TRUE;
-	}
-
-	// it's a toroid or tube		
-	if ( path_length <= MIN_CONCAVE_PATH_WEDGE )
-	{
-		// effectively convex
-		return TRUE;
-	}
-
-	return FALSE;
-}
-
-// debug
-void LLVolumeParams::setCube()
-{
-	mProfileParams.setCurveType(LL_PCODE_PROFILE_SQUARE);
-	mProfileParams.setBegin(0.f);
-	mProfileParams.setEnd(1.f);
-	mProfileParams.setHollow(0.f);
-
-	mPathParams.setBegin(0.f);
-	mPathParams.setEnd(1.f);
-	mPathParams.setScale(1.f, 1.f);
-	mPathParams.setShear(0.f, 0.f);
-	mPathParams.setCurveType(LL_PCODE_PATH_LINE);
-	mPathParams.setTwistBegin(0.f);
-	mPathParams.setTwistEnd(0.f);
-	mPathParams.setRadiusOffset(0.f);
-	mPathParams.setTaper(0.f, 0.f);
-	mPathParams.setRevolutions(0.f);
-	mPathParams.setSkew(0.f);
-}
-
-LLFaceID LLVolume::generateFaceMask()
-{
-	LLFaceID new_mask = 0x0000;
-
-	switch(mParams.getProfileParams().getCurveType() & LL_PCODE_PROFILE_MASK)
-	{
-	case LL_PCODE_PROFILE_CIRCLE:
-	case LL_PCODE_PROFILE_CIRCLE_HALF:
-		new_mask |= LL_FACE_OUTER_SIDE_0;
-		break;
-	case LL_PCODE_PROFILE_SQUARE:
-		{
-			for(S32 side = (S32)(mParams.getProfileParams().getBegin() * 4.f); side < llceil(mParams.getProfileParams().getEnd() * 4.f); side++)
-			{
-				new_mask |= LL_FACE_OUTER_SIDE_0 << side;
-			}
-		}
-		break;
-	case LL_PCODE_PROFILE_ISOTRI:
-	case LL_PCODE_PROFILE_EQUALTRI:
-	case LL_PCODE_PROFILE_RIGHTTRI:
-		{
-			for(S32 side = (S32)(mParams.getProfileParams().getBegin() * 3.f); side < llceil(mParams.getProfileParams().getEnd() * 3.f); side++)
-			{
-				new_mask |= LL_FACE_OUTER_SIDE_0 << side;
-			}
-		}
-		break;
-	default:
-		llerrs << "Unknown profile!" << llendl;
-		break;
-	}
-
-	// handle hollow objects
-	if (mParams.getProfileParams().getHollow() > 0)
-	{
-		new_mask |= LL_FACE_INNER_SIDE;
-	}
-
-	// handle open profile curves
-	if (mProfilep->isOpen())
-	{
-		new_mask |= LL_FACE_PROFILE_BEGIN | LL_FACE_PROFILE_END;
-	}
-
-	// handle open path curves
-	if (mPathp->isOpen())
-	{
-		new_mask |= LL_FACE_PATH_BEGIN | LL_FACE_PATH_END;
-	}
-
-	return new_mask;
-}
-
-BOOL LLVolume::isFaceMaskValid(LLFaceID face_mask)
-{
-	LLFaceID test_mask = 0;
-	for(S32 i = 0; i < getNumFaces(); i++)
-	{
-		test_mask |= mProfilep->mFaces[i].mFaceID;
-	}
-
-	return test_mask == face_mask;
-}
-
-BOOL LLVolume::isConvex() const
-{
-	// mParams.isConvex() may return FALSE even though the final
-	// geometry is actually convex due to LOD approximations.
-	// TODO -- provide LLPath and LLProfile with isConvex() methods
-	// that correctly determine convexity. -- Leviathan
-	return mParams.isConvex();
-}
-
-
-std::ostream& operator<<(std::ostream &s, const LLProfileParams &profile_params)
-{
-	s << "{type=" << (U32) profile_params.mCurveType;
-	s << ", begin=" << profile_params.mBegin;
-	s << ", end=" << profile_params.mEnd;
-	s << ", hollow=" << profile_params.mHollow;
-	s << "}";
-	return s;
-}
-
-
-std::ostream& operator<<(std::ostream &s, const LLPathParams &path_params)
-{
-	s << "{type=" << (U32) path_params.mCurveType;
-	s << ", begin=" << path_params.mBegin;
-	s << ", end=" << path_params.mEnd;
-	s << ", twist=" << path_params.mTwistEnd;
-	s << ", scale=" << path_params.mScale;
-	s << ", shear=" << path_params.mShear;
-	s << ", twist_begin=" << path_params.mTwistBegin;
-	s << ", radius_offset=" << path_params.mRadiusOffset;
-	s << ", taper=" << path_params.mTaper;
-	s << ", revolutions=" << path_params.mRevolutions;
-	s << ", skew=" << path_params.mSkew;
-	s << "}";
-	return s;
-}
-
-
-std::ostream& operator<<(std::ostream &s, const LLVolumeParams &volume_params)
-{
-	s << "{profileparams = " << volume_params.mProfileParams;
-	s << ", pathparams = " << volume_params.mPathParams;
-	s << "}";
-	return s;
-}
-
-
-std::ostream& operator<<(std::ostream &s, const LLProfile &profile)
-{
-	s << " {open=" << (U32) profile.mOpen;
-	s << ", dirty=" << profile.mDirty;
-	s << ", totalout=" << profile.mTotalOut;
-	s << ", total=" << profile.mTotal;
-	s << "}";
-	return s;
-}
-
-
-std::ostream& operator<<(std::ostream &s, const LLPath &path)
-{
-	s << "{open=" << (U32) path.mOpen;
-	s << ", dirty=" << path.mDirty;
-	s << ", step=" << path.mStep;
-	s << ", total=" << path.mTotal;
-	s << "}";
-	return s;
-}
-
-std::ostream& operator<<(std::ostream &s, const LLVolume &volume)
-{
-	s << "{params = " << volume.getParams();
-	s << ", path = " << *volume.mPathp;
-	s << ", profile = " << *volume.mProfilep;
-	s << "}";
-	return s;
-}
-
-
-std::ostream& operator<<(std::ostream &s, const LLVolume *volumep)
-{
-	s << "{params = " << volumep->getParams();
-	s << ", path = " << *(volumep->mPathp);
-	s << ", profile = " << *(volumep->mProfilep);
-	s << "}";
-	return s;
-}
-
-LLVolumeFace::LLVolumeFace() : 
-	mID(0),
-	mTypeMask(0),
-	mBeginS(0),
-	mBeginT(0),
-	mNumS(0),
-	mNumT(0),
-	mNumVertices(0),
-	mNumIndices(0),
-	mPositions(NULL),
-	mNormals(NULL),
-	mBinormals(NULL),
-	mTexCoords(NULL),
-	mIndices(NULL),
-	mWeights(NULL),
-	mOctree(NULL)
-{
-	mExtents = (LLVector4a*) malloc(sizeof(LLVector4a)*3);
-	mCenter = mExtents+2;
-}
-
-LLVolumeFace::LLVolumeFace(const LLVolumeFace& src)
-:	mID(0),
-	mTypeMask(0),
-	mBeginS(0),
-	mBeginT(0),
-	mNumS(0),
-	mNumT(0),
-	mNumVertices(0),
-	mNumIndices(0),
-	mPositions(NULL),
-	mNormals(NULL),
-	mBinormals(NULL),
-	mTexCoords(NULL),
-	mIndices(NULL),
-	mWeights(NULL),
-	mOctree(NULL)
-{ 
-	mExtents = (LLVector4a*) malloc(sizeof(LLVector4a)*3);
-	mCenter = mExtents+2;
-	*this = src;
-}
-
-LLVolumeFace& LLVolumeFace::operator=(const LLVolumeFace& src)
-{
-	if (&src == this)
-	{ //self assignment, do nothing
-		return *this;
-	}
-
-	mID = src.mID;
-	mTypeMask = src.mTypeMask;
-	mBeginS = src.mBeginS;
-	mBeginT = src.mBeginT;
-	mNumS = src.mNumS;
-	mNumT = src.mNumT;
-
-	mExtents[0] = src.mExtents[0];
-	mExtents[1] = src.mExtents[1];
-	*mCenter = *src.mCenter;
-
-	mNumVertices = 0;
-	mNumIndices = 0;
-
-	freeData();
-	
-	LLVector4a::memcpyNonAliased16((F32*) mExtents, (F32*) src.mExtents, 3*sizeof(LLVector4a));
-
-	resizeVertices(src.mNumVertices);
-	resizeIndices(src.mNumIndices);
-
-	if (mNumVertices)
-	{
-		S32 vert_size = mNumVertices*sizeof(LLVector4a);
-		S32 tc_size = (mNumVertices*sizeof(LLVector2)+0xF) & ~0xF;
-			
-		LLVector4a::memcpyNonAliased16((F32*) mPositions, (F32*) src.mPositions, vert_size);
-		LLVector4a::memcpyNonAliased16((F32*) mNormals, (F32*) src.mNormals, vert_size);
-		LLVector4a::memcpyNonAliased16((F32*) mTexCoords, (F32*) src.mTexCoords, tc_size);
-
-
-		if (src.mBinormals)
-		{
-			allocateBinormals(src.mNumVertices);
-			LLVector4a::memcpyNonAliased16((F32*) mBinormals, (F32*) src.mBinormals, vert_size);
-		}
-		else
-		{
-			free(mBinormals);
-			mBinormals = NULL;
-		}
-
-		if (src.mWeights)
-		{
-			allocateWeights(src.mNumVertices);
-			LLVector4a::memcpyNonAliased16((F32*) mWeights, (F32*) src.mWeights, vert_size);
-		}
-		else
-		{
-			free(mWeights);
-			mWeights = NULL;
-		}
-	}
-
-	if (mNumIndices)
-	{
-		S32 idx_size = (mNumIndices*sizeof(U16)+0xF) & ~0xF;
-		
-		LLVector4a::memcpyNonAliased16((F32*) mIndices, (F32*) src.mIndices, idx_size);
-	}
-	
-	//delete 
-	return *this;
-}
-
-LLVolumeFace::~LLVolumeFace()
-{
-	free(mExtents);
-	mExtents = NULL;
-
-	freeData();
-}
-
-void LLVolumeFace::freeData()
-{
-	free(mPositions);
-	mPositions = NULL;
-	free( mNormals);
-	mNormals = NULL;
-	free(mTexCoords);
-	mTexCoords = NULL;
-	free(mIndices);
-	mIndices = NULL;
-	free(mBinormals);
-	mBinormals = NULL;
-	free(mWeights);
-	mWeights = NULL;
-
-	delete mOctree;
-	mOctree = NULL;
-}
-
-BOOL LLVolumeFace::create(LLVolume* volume, BOOL partial_build)
-{
-<<<<<<< HEAD
-	//tree for this face is no longer valid
-	delete mOctree;
-	mOctree = NULL;
-
-=======
-	BOOL ret = FALSE ;
->>>>>>> f0074f10
-	if (mTypeMask & CAP_MASK)
-	{
-		ret = createCap(volume, partial_build);
-	}
-	else if ((mTypeMask & END_MASK) || (mTypeMask & SIDE_MASK))
-	{
-		ret = createSide(volume, partial_build);
-	}
-	else
-	{
-		llerrs << "Unknown/uninitialized face type!" << llendl;
-	}
-
-	//update the range of the texture coordinates
-	if(ret)
-	{
-		mTexCoordExtents[0].setVec(1.f, 1.f) ;
-		mTexCoordExtents[1].setVec(0.f, 0.f) ;
-
-		U32 end = mVertices.size() ;
-		for(U32 i = 0 ; i < end ; i++)
-		{
-			if(mTexCoordExtents[0].mV[0] > mVertices[i].mTexCoord.mV[0])
-			{
-				mTexCoordExtents[0].mV[0] = mVertices[i].mTexCoord.mV[0] ;
-			}
-			if(mTexCoordExtents[1].mV[0] < mVertices[i].mTexCoord.mV[0])
-			{
-				mTexCoordExtents[1].mV[0] = mVertices[i].mTexCoord.mV[0] ;
-			}
-
-			if(mTexCoordExtents[0].mV[1] > mVertices[i].mTexCoord.mV[1])
-			{
-				mTexCoordExtents[0].mV[1] = mVertices[i].mTexCoord.mV[1] ;
-			}
-			if(mTexCoordExtents[1].mV[1] < mVertices[i].mTexCoord.mV[1])
-			{
-				mTexCoordExtents[1].mV[1] = mVertices[i].mTexCoord.mV[1] ;
-			}			
-		}
-		mTexCoordExtents[0].mV[0] = llmax(0.f, mTexCoordExtents[0].mV[0]) ;
-		mTexCoordExtents[0].mV[1] = llmax(0.f, mTexCoordExtents[0].mV[1]) ;
-		mTexCoordExtents[1].mV[0] = llmin(1.f, mTexCoordExtents[1].mV[0]) ;
-		mTexCoordExtents[1].mV[1] = llmin(1.f, mTexCoordExtents[1].mV[1]) ;
-	}
-
-	return ret ;
-}
-
-void LLVolumeFace::getVertexData(U16 index, LLVolumeFace::VertexData& cv)
-{
-	cv.setPosition(mPositions[index]);
-	cv.setNormal(mNormals[index]);
-	cv.mTexCoord = mTexCoords[index];
-}
-
-bool LLVolumeFace::VertexMapData::operator==(const LLVolumeFace::VertexData& rhs) const
-{
-	return getPosition().equals3(rhs.getPosition()) &&
-		mTexCoord == rhs.mTexCoord &&
-		getNormal().equals3(rhs.getNormal());
-}
-
-bool LLVolumeFace::VertexMapData::ComparePosition::operator()(const LLVector3& a, const LLVector3& b) const
-{
-	if (a.mV[0] != b.mV[0])
-	{
-		return a.mV[0] < b.mV[0];
-	}
-	
-	if (a.mV[1] != b.mV[1])
-	{
-		return a.mV[1] < b.mV[1];
-	}
-	
-	return a.mV[2] < b.mV[2];
-}
-
-void LLVolumeFace::optimize(F32 angle_cutoff)
-{
-	LLVolumeFace new_face;
-
-	//map of points to vector of vertices at that point
-	VertexMapData::PointMap point_map;
-
-	//remove redundant vertices
-	for (U32 i = 0; i < mNumIndices; ++i)
-	{
-		U16 index = mIndices[i];
-
-		LLVolumeFace::VertexData cv;
-		getVertexData(index, cv);
-		
-		BOOL found = FALSE;
-		VertexMapData::PointMap::iterator point_iter = point_map.find(LLVector3(cv.getPosition().getF32ptr()));
-		if (point_iter != point_map.end())
-		{ //duplicate point might exist
-			for (U32 j = 0; j < point_iter->second.size(); ++j)
-			{
-				LLVolumeFace::VertexData& tv = (point_iter->second)[j];
-				if (tv.compareNormal(cv, angle_cutoff))
-				{
-					found = TRUE;
-					new_face.pushIndex((point_iter->second)[j].mIndex);
-					break;
-				}
-			}
-		}
-
-		if (!found)
-		{
-			new_face.pushVertex(cv);
-			U16 index = (U16) new_face.mNumVertices-1;
-			new_face.pushIndex(index);
-
-			VertexMapData d;
-			d.setPosition(cv.getPosition());
-			d.mTexCoord = cv.mTexCoord;
-			d.setNormal(cv.getNormal());
-			d.mIndex = index;
-			if (point_iter != point_map.end())
-			{
-				point_iter->second.push_back(d);
-			}
-			else
-			{
-				point_map[LLVector3(d.getPosition().getF32ptr())].push_back(d);
-			}
-		}
-	}
-
-	swapData(new_face);
-}
-
-class LLVCacheTriangleData;
-
-class LLVCacheVertexData
-{
-public:
-	S32 mIdx;
-	S32 mCacheTag;
-	F32 mScore;
-	U32 mActiveTriangles;
-	std::vector<LLVCacheTriangleData*> mTriangles;
-
-	LLVCacheVertexData()
-	{
-		mCacheTag = -1;
-		mScore = 0.f;
-		mActiveTriangles = 0;
-		mIdx = -1;
-	}
-};
-
-class LLVCacheTriangleData
-{
-public:
-	bool mActive;
-	F32 mScore;
-	LLVCacheVertexData* mVertex[3];
-
-	LLVCacheTriangleData()
-	{
-		mActive = true;
-		mScore = 0.f;
-		mVertex[0] = mVertex[1] = mVertex[2] = NULL;
-	}
-
-	void complete()
-	{
-		mActive = false;
-		for (S32 i = 0; i < 3; ++i)
-		{
-			if (mVertex[i])
-			{
-				llassert_always(mVertex[i]->mActiveTriangles > 0);
-				mVertex[i]->mActiveTriangles--;
-			}
-		}
-	}
-
-	bool operator<(const LLVCacheTriangleData& rhs) const
-	{ //highest score first
-		return rhs.mScore < mScore;
-	}
-};
-
-const F32 FindVertexScore_CacheDecayPower = 1.5f;
-const F32 FindVertexScore_LastTriScore = 0.75f;
-const F32 FindVertexScore_ValenceBoostScale = 2.0f;
-const F32 FindVertexScore_ValenceBoostPower = 0.5f;
-const U32 MaxSizeVertexCache = 32;
-
-F32 find_vertex_score(LLVCacheVertexData& data)
-{
-	if (data.mActiveTriangles == 0)
-	{ //no triangle references this vertex
-		return -1.f;
-	}
-
-	F32 score = 0.f;
-
-	S32 cache_idx = data.mCacheTag;
-
-	if (cache_idx < 0)
-	{
-		//not in cache
-	}
-	else
-	{
-		if (cache_idx < 3)
-		{ //vertex was in the last triangle
-			score = FindVertexScore_LastTriScore;
-		}
-		else
-		{ //more points for being higher in the cache
-			F32 scaler = 1.f/(MaxSizeVertexCache-3);
-			score = 1.f-((cache_idx-3)*scaler);
-			score = powf(score, FindVertexScore_CacheDecayPower);
-		}
-	}
-
-	//bonus points for having low valence
-	F32 valence_boost = powf(data.mActiveTriangles, -FindVertexScore_ValenceBoostPower);
-	score += FindVertexScore_ValenceBoostScale * valence_boost;
-
-	return score;
-}
-
-class LLVCacheFIFO
-{
-public:
-	LLVCacheVertexData* mCache[MaxSizeVertexCache];
-	U32 mMisses;
-
-	LLVCacheFIFO()
-	{
-		mMisses = 0;
-		for (U32 i = 0; i < MaxSizeVertexCache; ++i)
-		{
-			mCache[i] = NULL;
-		}
-	}
-
-	void addVertex(LLVCacheVertexData* data)
-	{
-		if (data->mCacheTag == -1)
-		{
-			mMisses++;
-
-			S32 end = MaxSizeVertexCache-1;
-
-			if (mCache[end])
-			{
-				mCache[end]->mCacheTag = -1;
-			}
-
-			for (S32 i = end; i > 0; --i)
-			{
-				mCache[i] = mCache[i-1];
-				if (mCache[i])
-				{
-					mCache[i]->mCacheTag = i;
-				}
-			}
-
-			mCache[0] = data;
-			data->mCacheTag = 0;
-		}
-	}
-};
-
-class LLVCacheLRU
-{
-public:
-	LLVCacheVertexData* mCache[MaxSizeVertexCache+3];
-
-	LLVCacheTriangleData* mBestTriangle;
-	
-	U32 mMisses;
-
-	LLVCacheLRU()
-	{
-		for (U32 i = 0; i < MaxSizeVertexCache+3; ++i)
-		{
-			mCache[i] = NULL;
-		}
-
-		mBestTriangle = NULL;
-		mMisses = 0;
-	}
-
-	void addVertex(LLVCacheVertexData* data)
-	{
-		S32 end = MaxSizeVertexCache+2;
-		if (data->mCacheTag != -1)
-		{ //just moving a vertex to the front of the cache
-			end = data->mCacheTag;
-		}
-		else
-		{
-			mMisses++;
-			if (mCache[end])
-			{ //adding a new vertex, vertex at end of cache falls off
-				mCache[end]->mCacheTag = -1;
-			}
-		}
-
-		for (S32 i = end; i > 0; --i)
-		{ //adjust cache pointers and tags
-			mCache[i] = mCache[i-1];
-
-			if (mCache[i])
-			{
-				mCache[i]->mCacheTag = i;			
-			}
-		}
-
-		mCache[0] = data;
-		mCache[0]->mCacheTag = 0;
-	}
-
-	void addTriangle(LLVCacheTriangleData* data)
-	{
-		addVertex(data->mVertex[0]);
-		addVertex(data->mVertex[1]);
-		addVertex(data->mVertex[2]);
-	}
-
-	void updateScores()
-	{
-		for (U32 i = MaxSizeVertexCache; i < MaxSizeVertexCache+3; ++i)
-		{ //trailing 3 vertices aren't actually in the cache for scoring purposes
-			if (mCache[i])
-			{
-				mCache[i]->mCacheTag = -1;
-			}
-		}
-
-		for (U32 i = 0; i < MaxSizeVertexCache; ++i)
-		{ //update scores of vertices in cache
-			if (mCache[i])
-			{
-				mCache[i]->mScore = find_vertex_score(*(mCache[i]));
-				llassert_always(mCache[i]->mCacheTag == i);
-			}
-		}
-
-		mBestTriangle = NULL;
-		//update triangle scores
-		for (U32 i = 0; i < MaxSizeVertexCache+3; ++i)
-		{
-			if (mCache[i])
-			{
-				for (U32 j = 0; j < mCache[i]->mTriangles.size(); ++j)
-				{
-					LLVCacheTriangleData* tri = mCache[i]->mTriangles[j];
-					if (tri->mActive)
-					{
-						tri->mScore = tri->mVertex[0]->mScore;
-						tri->mScore += tri->mVertex[1]->mScore;
-						tri->mScore += tri->mVertex[2]->mScore;
-
-						if (!mBestTriangle || mBestTriangle->mScore < tri->mScore)
-						{
-							mBestTriangle = tri;
-						}
-					}
-				}
-			}
-		}
-
-		//knock trailing 3 vertices off the cache
-		for (U32 i = MaxSizeVertexCache; i < MaxSizeVertexCache+3; ++i)
-		{
-			if (mCache[i])
-			{
-				llassert_always(mCache[i]->mCacheTag == -1);
-				mCache[i] = NULL;
-			}
-		}
-	}
-};
-
-
-void LLVolumeFace::cacheOptimize()
-{ //optimize for vertex cache according to Forsyth method: 
-  // http://home.comcast.net/~tom_forsyth/papers/fast_vert_cache_opt.html
-	
-	LLVCacheLRU cache;
-	
-	//mapping of vertices to triangles and indices
-	std::vector<LLVCacheVertexData> vertex_data;
-
-	//mapping of triangles do vertices
-	std::vector<LLVCacheTriangleData> triangle_data;
-
-	triangle_data.resize(mNumIndices/3);
-	vertex_data.resize(mNumVertices);
-
-	for (U32 i = 0; i < mNumIndices; i++)
-	{ //populate vertex data and triangle data arrays
-		U16 idx = mIndices[i];
-		U32 tri_idx = i/3;
-
-		vertex_data[idx].mTriangles.push_back(&(triangle_data[tri_idx]));
-		vertex_data[idx].mIdx = idx;
-		triangle_data[tri_idx].mVertex[i%3] = &(vertex_data[idx]);
-	}
-
-	/*F32 pre_acmr = 1.f;
-	//measure cache misses from before rebuild
-	{
-		LLVCacheFIFO test_cache;
-		for (U32 i = 0; i < mNumIndices; ++i)
-		{
-			test_cache.addVertex(&vertex_data[mIndices[i]]);
-		}
-
-		for (U32 i = 0; i < mNumVertices; i++)
-		{
-			vertex_data[i].mCacheTag = -1;
-		}
-
-		pre_acmr = (F32) test_cache.mMisses/(mNumIndices/3);
-	}*/
-
-	for (U32 i = 0; i < mNumVertices; i++)
-	{ //initialize score values (no cache -- might try a fifo cache here)
-		vertex_data[i].mScore = find_vertex_score(vertex_data[i]);
-		vertex_data[i].mActiveTriangles = vertex_data[i].mTriangles.size();
-
-		for (U32 j = 0; j < vertex_data[i].mTriangles.size(); ++j)
-		{
-			vertex_data[i].mTriangles[j]->mScore += vertex_data[i].mScore;
-		}
-	}
-
-	//sort triangle data by score
-	std::sort(triangle_data.begin(), triangle_data.end());
-
-	std::vector<U16> new_indices;
-
-	LLVCacheTriangleData* tri;
-
-	//prime pump by adding first triangle to cache;
-	tri = &(triangle_data[0]);
-	cache.addTriangle(tri);
-	new_indices.push_back(tri->mVertex[0]->mIdx);
-	new_indices.push_back(tri->mVertex[1]->mIdx);
-	new_indices.push_back(tri->mVertex[2]->mIdx);
-	tri->complete();
-
-	U32 breaks = 0;
-	for (U32 i = 1; i < mNumIndices/3; ++i)
-	{
-		cache.updateScores();
-		tri = cache.mBestTriangle;
-		if (!tri)
-		{
-			breaks++;
-			for (U32 j = 0; j < triangle_data.size(); ++j)
-			{
-				if (triangle_data[j].mActive)
-				{
-					tri = &(triangle_data[j]);
-					break;
-				}
-			}
-		}	
-		
-		cache.addTriangle(tri);
-		new_indices.push_back(tri->mVertex[0]->mIdx);
-		new_indices.push_back(tri->mVertex[1]->mIdx);
-		new_indices.push_back(tri->mVertex[2]->mIdx);
-		tri->complete();
-	}
-
-	for (U32 i = 0; i < mNumIndices; ++i)
-	{
-		mIndices[i] = new_indices[i];
-	}
-
-	/*F32 post_acmr = 1.f;
-	//measure cache misses from after rebuild
-	{
-		LLVCacheFIFO test_cache;
-		for (U32 i = 0; i < mNumVertices; i++)
-		{
-			vertex_data[i].mCacheTag = -1;
-		}
-
-		for (U32 i = 0; i < mNumIndices; ++i)
-		{
-			test_cache.addVertex(&vertex_data[mIndices[i]]);
-		}
-		
-		post_acmr = (F32) test_cache.mMisses/(mNumIndices/3);
-	}*/
-
-	//optimize for pre-TnL cache
-	
-	//allocate space for new buffer
-	S32 num_verts = mNumVertices;
-	LLVector4a* pos = (LLVector4a*) malloc(sizeof(LLVector4a)*num_verts);
-	LLVector4a* norm = (LLVector4a*) malloc(sizeof(LLVector4a)*num_verts);
-	S32 size = ((num_verts*sizeof(LLVector2)) + 0xF) & ~0xF;
-	LLVector2* tc = (LLVector2*) malloc(size);
-
-	LLVector4a* wght = NULL;
-	if (mWeights)
-	{
-		wght = (LLVector4a*) malloc(sizeof(LLVector4a)*num_verts);
-	}
-
-	LLVector4a* binorm = NULL;
-	if (mBinormals)
-	{
-		binorm = (LLVector4a*) malloc(sizeof(LLVector4a)*num_verts);
-	}
-
-	//allocate mapping of old indices to new indices
-	std::vector<S32> new_idx;
-	new_idx.resize(mNumVertices, -1);
-
-	S32 cur_idx = 0;
-	for (U32 i = 0; i < mNumIndices; ++i)
-	{
-		U16 idx = mIndices[i];
-		if (new_idx[idx] == -1)
-		{ //this vertex hasn't been added yet
-			new_idx[idx] = cur_idx;
-
-			//copy vertex data
-			pos[cur_idx] = mPositions[idx];
-			norm[cur_idx] = mNormals[idx];
-			tc[cur_idx] = mTexCoords[idx];
-			if (mWeights)
-			{
-				wght[cur_idx] = mWeights[idx];
-			}
-			if (mBinormals)
-			{
-				binorm[cur_idx] = mBinormals[idx];
-			}
-
-			cur_idx++;
-		}
-	}
-
-	for (U32 i = 0; i < mNumIndices; ++i)
-	{
-		mIndices[i] = new_idx[mIndices[i]];
-	}
-	
-	free(mPositions);
-	free(mNormals);
-	free(mTexCoords);
-	free(mWeights);
-	free(mBinormals);
-
-	mPositions = pos;
-	mNormals = norm;
-	mTexCoords = tc;
-	mWeights = wght;
-	mBinormals = binorm;
-
-	//std::string result = llformat("ACMR pre/post: %.3f/%.3f  --  %d triangles %d breaks", pre_acmr, post_acmr, mNumIndices/3, breaks);
-	//llinfos << result << llendl;
-
-}
-
-void LLVolumeFace::createOctree(F32 scaler, const LLVector4a& center, const LLVector4a& size)
-{
-	if (mOctree)
-	{
-		return;
-	}
-
-	mOctree = new LLOctreeRoot<LLVolumeTriangle>(center, size, NULL);
-	new LLVolumeOctreeListener(mOctree);
-
-	for (U32 i = 0; i < mNumIndices; i+= 3)
-	{ //for each triangle
-		LLPointer<LLVolumeTriangle> tri = new LLVolumeTriangle();
-				
-		const LLVector4a& v0 = mPositions[mIndices[i]];
-		const LLVector4a& v1 = mPositions[mIndices[i+1]];
-		const LLVector4a& v2 = mPositions[mIndices[i+2]];
-
-		//store pointers to vertex data
-		tri->mV[0] = &v0;
-		tri->mV[1] = &v1;
-		tri->mV[2] = &v2;
-
-		//store indices
-		tri->mIndex[0] = mIndices[i];
-		tri->mIndex[1] = mIndices[i+1];
-		tri->mIndex[2] = mIndices[i+2];
-
-		//get minimum point
-		LLVector4a min = v0;
-		min.setMin(min, v1);
-		min.setMin(min, v2);
-
-		//get maximum point
-		LLVector4a max = v0;
-		max.setMax(max, v1);
-		max.setMax(max, v2);
-
-		//compute center
-		LLVector4a center;
-		center.setAdd(min, max);
-		center.mul(0.5f);
-
-		tri->mPositionGroup = center;
-
-		//compute "radius"
-		LLVector4a size;
-		size.setSub(max,min);
-		
-		tri->mRadius = size.getLength3().getF32() * scaler;
-		
-		//insert
-		mOctree->insert(tri);
-	}
-
-	//remove unneeded octree layers
-	while (!mOctree->balance())	{ }
-
-	//calculate AABB for each node
-	LLVolumeOctreeRebound rebound(this);
-	rebound.traverse(mOctree);
-
-	if (gDebugGL)
-	{
-		LLVolumeOctreeValidate validate;
-		validate.traverse(mOctree);
-	}
-}
-
-
-void LLVolumeFace::swapData(LLVolumeFace& rhs)
-{
-	llswap(rhs.mPositions, mPositions);
-	llswap(rhs.mNormals, mNormals);
-	llswap(rhs.mBinormals, mBinormals);
-	llswap(rhs.mTexCoords, mTexCoords);
-	llswap(rhs.mIndices,mIndices);
-	llswap(rhs.mNumVertices, mNumVertices);
-	llswap(rhs.mNumIndices, mNumIndices);
-}
-
-void	LerpPlanarVertex(LLVolumeFace::VertexData& v0,
-				   LLVolumeFace::VertexData& v1,
-				   LLVolumeFace::VertexData& v2,
-				   LLVolumeFace::VertexData& vout,
-				   F32	coef01,
-				   F32	coef02)
-{
-
-	LLVector4a lhs;
-	lhs.setSub(v1.getPosition(), v0.getPosition());
-	lhs.mul(coef01);
-	LLVector4a rhs;
-	rhs.setSub(v2.getPosition(), v0.getPosition());
-	rhs.mul(coef02);
-
-	rhs.add(lhs);
-	rhs.add(v0.getPosition());
-
-	vout.setPosition(rhs);
-		
-	vout.mTexCoord = v0.mTexCoord + ((v1.mTexCoord-v0.mTexCoord)*coef01)+((v2.mTexCoord-v0.mTexCoord)*coef02);
-	vout.setNormal(v0.getNormal());
-}
-
-BOOL LLVolumeFace::createUnCutCubeCap(LLVolume* volume, BOOL partial_build)
-{
-	LLMemType m1(LLMemType::MTYPE_VOLUME);
-	
-	const std::vector<LLVolume::Point>& mesh = volume->getMesh();
-	const std::vector<LLVector3>& profile = volume->getProfile().mProfile;
-	S32 max_s = volume->getProfile().getTotal();
-	S32 max_t = volume->getPath().mPath.size();
-
-	// S32 i;
-	S32 num_vertices = 0, num_indices = 0;
-	S32	grid_size = (profile.size()-1)/4;
-	S32	quad_count = (grid_size * grid_size);
-
-	num_vertices = (grid_size+1)*(grid_size+1);
-	num_indices = quad_count * 4;
-
-	LLVector4a& min = mExtents[0];
-	LLVector4a& max = mExtents[1];
-
-	S32 offset = 0;
-	if (mTypeMask & TOP_MASK)
-	{
-		offset = (max_t-1) * max_s;
-	}
-	else
-	{
-		offset = mBeginS;
-	}
-
-	{
-		VertexData	corners[4];
-		VertexData baseVert;
-		for(S32 t = 0; t < 4; t++)
-		{
-			corners[t].getPosition().load3( mesh[offset + (grid_size*t)].mPos.mV);
-			corners[t].mTexCoord.mV[0] = profile[grid_size*t].mV[0]+0.5f;
-			corners[t].mTexCoord.mV[1] = 0.5f - profile[grid_size*t].mV[1];
-		}
-
-		{
-			LLVector4a lhs;
-			lhs.setSub(corners[1].getPosition(), corners[0].getPosition());
-			LLVector4a rhs;
-			rhs.setSub(corners[2].getPosition(), corners[1].getPosition());
-			baseVert.getNormal().setCross3(lhs, rhs); 
-			baseVert.getNormal().normalize3fast();
-		}
-
-		if(!(mTypeMask & TOP_MASK))
-		{
-			baseVert.getNormal().mul(-1.0f);
-		}
-		else
-		{
-			//Swap the UVs on the U(X) axis for top face
-			LLVector2 swap;
-			swap = corners[0].mTexCoord;
-			corners[0].mTexCoord=corners[3].mTexCoord;
-			corners[3].mTexCoord=swap;
-			swap = corners[1].mTexCoord;
-			corners[1].mTexCoord=corners[2].mTexCoord;
-			corners[2].mTexCoord=swap;
-		}
-
-		LLVector4a binormal;
-		
-		calc_binormal_from_triangle( binormal,
-			corners[0].getPosition(), corners[0].mTexCoord,
-			corners[1].getPosition(), corners[1].mTexCoord,
-			corners[2].getPosition(), corners[2].mTexCoord);
-		
-		binormal.normalize3fast();
-
-		S32 size = (grid_size+1)*(grid_size+1);
-		resizeVertices(size);
-		allocateBinormals(size);
-
-		LLVector4a* pos = (LLVector4a*) mPositions;
-		LLVector4a* norm = (LLVector4a*) mNormals;
-		LLVector4a* binorm = (LLVector4a*) mBinormals;
-		LLVector2* tc = (LLVector2*) mTexCoords;
-
-		for(int gx = 0;gx<grid_size+1;gx++)
-		{
-			for(int gy = 0;gy<grid_size+1;gy++)
-			{
-				VertexData newVert;
-				LerpPlanarVertex(
-					corners[0],
-					corners[1],
-					corners[3],
-					newVert,
-					(F32)gx/(F32)grid_size,
-					(F32)gy/(F32)grid_size);
-
-				*pos++ = newVert.getPosition();
-				*norm++ = baseVert.getNormal();
-				*tc++ = newVert.mTexCoord;
-				*binorm++ = binormal;
-
-				if (gx == 0 && gy == 0)
-				{
-					min = newVert.getPosition();
-					max = min;
-				}
-				else
-				{
-					min.setMin(min, newVert.getPosition());
-					max.setMax(max, newVert.getPosition());
-				}
-			}
-		}
-	
-		mCenter->setAdd(min, max);
-		mCenter->mul(0.5f); 
-	}
-
-	if (!partial_build)
-	{
-		resizeIndices(grid_size*grid_size*6);
-
-		U16* out = mIndices;
-
-		S32 idxs[] = {0,1,(grid_size+1)+1,(grid_size+1)+1,(grid_size+1),0};
-		for(S32 gx = 0;gx<grid_size;gx++)
-		{
-			
-			for(S32 gy = 0;gy<grid_size;gy++)
-			{
-				if (mTypeMask & TOP_MASK)
-				{
-					for(S32 i=5;i>=0;i--)
-					{
-						*out++ = ((gy*(grid_size+1))+gx+idxs[i]);
-					}		
-				}
-				else
-				{
-					for(S32 i=0;i<6;i++)
-					{
-						*out++ = ((gy*(grid_size+1))+gx+idxs[i]);
-					}
-				}
-			}	
-		}
-	}
-		
-	return TRUE;
-}
-
-
-BOOL LLVolumeFace::createCap(LLVolume* volume, BOOL partial_build)
-{
-	LLMemType m1(LLMemType::MTYPE_VOLUME);
-	
-	if (!(mTypeMask & HOLLOW_MASK) && 
-		!(mTypeMask & OPEN_MASK) && 
-		((volume->getParams().getPathParams().getBegin()==0.0f)&&
-		(volume->getParams().getPathParams().getEnd()==1.0f))&&
-		(volume->getParams().getProfileParams().getCurveType()==LL_PCODE_PROFILE_SQUARE &&
-		 volume->getParams().getPathParams().getCurveType()==LL_PCODE_PATH_LINE)	
-		){
-		return createUnCutCubeCap(volume, partial_build);
-	}
-
-	S32 num_vertices = 0, num_indices = 0;
-
-	const std::vector<LLVolume::Point>& mesh = volume->getMesh();
-	const std::vector<LLVector3>& profile = volume->getProfile().mProfile;
-
-	// All types of caps have the same number of vertices and indices
-	num_vertices = profile.size();
-	num_indices = (profile.size() - 2)*3;
-
-	if (!(mTypeMask & HOLLOW_MASK) && !(mTypeMask & OPEN_MASK))
-	{
-		resizeVertices(num_vertices+1);
-		allocateBinormals(num_vertices+1);	
-
-		if (!partial_build)
-		{
-			resizeIndices(num_indices+3);
-		}
-	}
-	else
-	{
-		resizeVertices(num_vertices);
-		allocateBinormals(num_vertices);
-
-		if (!partial_build)
-		{
-			resizeIndices(num_indices);
-		}
-	}
-
-	S32 max_s = volume->getProfile().getTotal();
-	S32 max_t = volume->getPath().mPath.size();
-
-	mCenter->clear();
-
-	S32 offset = 0;
-	if (mTypeMask & TOP_MASK)
-	{
-		offset = (max_t-1) * max_s;
-	}
-	else
-	{
-		offset = mBeginS;
-	}
-
-	// Figure out the normal, assume all caps are flat faces.
-	// Cross product to get normals.
-	
-	LLVector2 cuv;
-	LLVector2 min_uv, max_uv;
-
-	LLVector4a& min = mExtents[0];
-	LLVector4a& max = mExtents[1];
-
-	LLVector2* tc = (LLVector2*) mTexCoords;
-	LLVector4a* pos = (LLVector4a*) mPositions;
-	LLVector4a* norm = (LLVector4a*) mNormals;
-	LLVector4a* binorm = (LLVector4a*) mBinormals;
-
-	// Copy the vertices into the array
-	for (S32 i = 0; i < num_vertices; i++)
-	{
-		if (mTypeMask & TOP_MASK)
-		{
-			tc[i].mV[0] = profile[i].mV[0]+0.5f;
-			tc[i].mV[1] = profile[i].mV[1]+0.5f;
-		}
-		else
-		{
-			// Mirror for underside.
-			tc[i].mV[0] = profile[i].mV[0]+0.5f;
-			tc[i].mV[1] = 0.5f - profile[i].mV[1];
-		}
-
-		pos[i].load3(mesh[i + offset].mPos.mV);
-		
-		if (i == 0)
-		{
-			max = pos[i];
-			min = max;
-			min_uv = max_uv = tc[i];
-		}
-		else
-		{
-			update_min_max(min,max,pos[i]);
-			update_min_max(min_uv, max_uv, tc[i]);
-		}
-	}
-
-	mCenter->setAdd(min, max);
-	mCenter->mul(0.5f); 
-
-	cuv = (min_uv + max_uv)*0.5f;
-
-	LLVector4a binormal;
-	calc_binormal_from_triangle(binormal,
-		*mCenter, cuv,
-		pos[0], tc[0],
-		pos[1], tc[1]);
-	binormal.normalize3fast();
-
-	LLVector4a normal;
-	LLVector4a d0, d1;
-	
-
-	d0.setSub(*mCenter, pos[0]);
-	d1.setSub(*mCenter, pos[1]);
-
-	if (mTypeMask & TOP_MASK)
-	{
-		normal.setCross3(d0, d1);
-	}
-	else
-	{
-		normal.setCross3(d1, d0);
-	}
-
-	normal.normalize3fast();
-
-	VertexData vd;
-	vd.setPosition(*mCenter);
-	vd.mTexCoord = cuv;
-	
-	if (!(mTypeMask & HOLLOW_MASK) && !(mTypeMask & OPEN_MASK))
-	{
-		pos[num_vertices] = *mCenter;
-		tc[num_vertices] = cuv;
-		num_vertices++;
-	}
-		
-	for (S32 i = 0; i < num_vertices; i++)
-	{
-		binorm[i].load4a(binormal.getF32ptr());
-		norm[i].load4a(normal.getF32ptr());
-	}
-
-	if (partial_build)
-	{
-		return TRUE;
-	}
-
-	if (mTypeMask & HOLLOW_MASK)
-	{
-		if (mTypeMask & TOP_MASK)
-		{
-			// HOLLOW TOP
-			// Does it matter if it's open or closed? - djs
-
-			S32 pt1 = 0, pt2 = num_vertices - 1;
-			S32 i = 0;
-			while (pt2 - pt1 > 1)
-			{
-				// Use the profile points instead of the mesh, since you want
-				// the un-transformed profile distances.
-				LLVector3 p1 = profile[pt1];
-				LLVector3 p2 = profile[pt2];
-				LLVector3 pa = profile[pt1+1];
-				LLVector3 pb = profile[pt2-1];
-
-				p1.mV[VZ] = 0.f;
-				p2.mV[VZ] = 0.f;
-				pa.mV[VZ] = 0.f;
-				pb.mV[VZ] = 0.f;
-
-				// Use area of triangle to determine backfacing
-				F32 area_1a2, area_1ba, area_21b, area_2ab;
-				area_1a2 =  (p1.mV[0]*pa.mV[1] - pa.mV[0]*p1.mV[1]) +
-							(pa.mV[0]*p2.mV[1] - p2.mV[0]*pa.mV[1]) +
-							(p2.mV[0]*p1.mV[1] - p1.mV[0]*p2.mV[1]);
-
-				area_1ba =  (p1.mV[0]*pb.mV[1] - pb.mV[0]*p1.mV[1]) +
-							(pb.mV[0]*pa.mV[1] - pa.mV[0]*pb.mV[1]) +
-							(pa.mV[0]*p1.mV[1] - p1.mV[0]*pa.mV[1]);
-
-				area_21b =  (p2.mV[0]*p1.mV[1] - p1.mV[0]*p2.mV[1]) +
-							(p1.mV[0]*pb.mV[1] - pb.mV[0]*p1.mV[1]) +
-							(pb.mV[0]*p2.mV[1] - p2.mV[0]*pb.mV[1]);
-
-				area_2ab =  (p2.mV[0]*pa.mV[1] - pa.mV[0]*p2.mV[1]) +
-							(pa.mV[0]*pb.mV[1] - pb.mV[0]*pa.mV[1]) +
-							(pb.mV[0]*p2.mV[1] - p2.mV[0]*pb.mV[1]);
-
-				BOOL use_tri1a2 = TRUE;
-				BOOL tri_1a2 = TRUE;
-				BOOL tri_21b = TRUE;
-
-				if (area_1a2 < 0)
-				{
-					tri_1a2 = FALSE;
-				}
-				if (area_2ab < 0)
-				{
-					// Can't use, because it contains point b
-					tri_1a2 = FALSE;
-				}
-				if (area_21b < 0)
-				{
-					tri_21b = FALSE;
-				}
-				if (area_1ba < 0)
-				{
-					// Can't use, because it contains point b
-					tri_21b = FALSE;
-				}
-
-				if (!tri_1a2)
-				{
-					use_tri1a2 = FALSE;
-				}
-				else if (!tri_21b)
-				{
-					use_tri1a2 = TRUE;
-				}
-				else
-				{
-					LLVector3 d1 = p1 - pa;
-					LLVector3 d2 = p2 - pb;
-
-					if (d1.magVecSquared() < d2.magVecSquared())
-					{
-						use_tri1a2 = TRUE;
-					}
-					else
-					{
-						use_tri1a2 = FALSE;
-					}
-				}
-
-				if (use_tri1a2)
-				{
-					mIndices[i++] = pt1;
-					mIndices[i++] = pt1 + 1;
-					mIndices[i++] = pt2;
-					pt1++;
-				}
-				else
-				{
-					mIndices[i++] = pt1;
-					mIndices[i++] = pt2 - 1;
-					mIndices[i++] = pt2;
-					pt2--;
-				}
-			}
-		}
-		else
-		{
-			// HOLLOW BOTTOM
-			// Does it matter if it's open or closed? - djs
-
-			llassert(mTypeMask & BOTTOM_MASK);
-			S32 pt1 = 0, pt2 = num_vertices - 1;
-
-			S32 i = 0;
-			while (pt2 - pt1 > 1)
-			{
-				// Use the profile points instead of the mesh, since you want
-				// the un-transformed profile distances.
-				LLVector3 p1 = profile[pt1];
-				LLVector3 p2 = profile[pt2];
-				LLVector3 pa = profile[pt1+1];
-				LLVector3 pb = profile[pt2-1];
-
-				p1.mV[VZ] = 0.f;
-				p2.mV[VZ] = 0.f;
-				pa.mV[VZ] = 0.f;
-				pb.mV[VZ] = 0.f;
-
-				// Use area of triangle to determine backfacing
-				F32 area_1a2, area_1ba, area_21b, area_2ab;
-				area_1a2 =  (p1.mV[0]*pa.mV[1] - pa.mV[0]*p1.mV[1]) +
-							(pa.mV[0]*p2.mV[1] - p2.mV[0]*pa.mV[1]) +
-							(p2.mV[0]*p1.mV[1] - p1.mV[0]*p2.mV[1]);
-
-				area_1ba =  (p1.mV[0]*pb.mV[1] - pb.mV[0]*p1.mV[1]) +
-							(pb.mV[0]*pa.mV[1] - pa.mV[0]*pb.mV[1]) +
-							(pa.mV[0]*p1.mV[1] - p1.mV[0]*pa.mV[1]);
-
-				area_21b =  (p2.mV[0]*p1.mV[1] - p1.mV[0]*p2.mV[1]) +
-							(p1.mV[0]*pb.mV[1] - pb.mV[0]*p1.mV[1]) +
-							(pb.mV[0]*p2.mV[1] - p2.mV[0]*pb.mV[1]);
-
-				area_2ab =  (p2.mV[0]*pa.mV[1] - pa.mV[0]*p2.mV[1]) +
-							(pa.mV[0]*pb.mV[1] - pb.mV[0]*pa.mV[1]) +
-							(pb.mV[0]*p2.mV[1] - p2.mV[0]*pb.mV[1]);
-
-				BOOL use_tri1a2 = TRUE;
-				BOOL tri_1a2 = TRUE;
-				BOOL tri_21b = TRUE;
-
-				if (area_1a2 < 0)
-				{
-					tri_1a2 = FALSE;
-				}
-				if (area_2ab < 0)
-				{
-					// Can't use, because it contains point b
-					tri_1a2 = FALSE;
-				}
-				if (area_21b < 0)
-				{
-					tri_21b = FALSE;
-				}
-				if (area_1ba < 0)
-				{
-					// Can't use, because it contains point b
-					tri_21b = FALSE;
-				}
-
-				if (!tri_1a2)
-				{
-					use_tri1a2 = FALSE;
-				}
-				else if (!tri_21b)
-				{
-					use_tri1a2 = TRUE;
-				}
-				else
-				{
-					LLVector3 d1 = p1 - pa;
-					LLVector3 d2 = p2 - pb;
-
-					if (d1.magVecSquared() < d2.magVecSquared())
-					{
-						use_tri1a2 = TRUE;
-					}
-					else
-					{
-						use_tri1a2 = FALSE;
-					}
-				}
-
-				// Flipped backfacing from top
-				if (use_tri1a2)
-				{
-					mIndices[i++] = pt1;
-					mIndices[i++] = pt2;
-					mIndices[i++] = pt1 + 1;
-					pt1++;
-				}
-				else
-				{
-					mIndices[i++] = pt1;
-					mIndices[i++] = pt2;
-					mIndices[i++] = pt2 - 1;
-					pt2--;
-				}
-			}
-		}
-	}
-	else
-	{
-		// Not hollow, generate the triangle fan.
-		U16 v1 = 2;
-		U16 v2 = 1;
-
-		if (mTypeMask & TOP_MASK)
-		{
-			v1 = 1;
-			v2 = 2;
-		}
-
-		for (S32 i = 0; i < (num_vertices - 2); i++)
-		{
-			mIndices[3*i] = num_vertices - 1;
-			mIndices[3*i+v1] = i;
-			mIndices[3*i+v2] = i + 1;
-		}
-
-
-	}
-		
-	return TRUE;
-}
-
-void LLVolumeFace::createBinormals()
-{
-	LLMemType m1(LLMemType::MTYPE_VOLUME);
-	
-	if (!mBinormals)
-	{
-		allocateBinormals(mNumVertices);
-
-		//generate binormals
-		LLVector4a* pos = mPositions;
-		LLVector2* tc = (LLVector2*) mTexCoords;
-		LLVector4a* binorm = (LLVector4a*) mBinormals;
-
-		LLVector4a* end = mBinormals+mNumVertices;
-		while (binorm < end)
-		{
-			(*binorm++).clear();
-		}
-
-		binorm = mBinormals;
-
-		for (U32 i = 0; i < mNumIndices/3; i++) 
-		{	//for each triangle
-			const U16& i0 = mIndices[i*3+0];
-			const U16& i1 = mIndices[i*3+1];
-			const U16& i2 = mIndices[i*3+2];
-						
-			//calculate binormal
-			LLVector4a binormal;
-			calc_binormal_from_triangle(binormal,
-										pos[i0], tc[i0],
-										pos[i1], tc[i1],
-										pos[i2], tc[i2]);
-
-
-			//add triangle normal to vertices
-			binorm[i0].add(binormal);
-			binorm[i1].add(binormal);
-			binorm[i2].add(binormal);
-
-			//even out quad contributions
-			if (i % 2 == 0) 
-			{
-				binorm[i2].add(binormal);
-			}
-			else 
-			{
-				binorm[i1].add(binormal);
-			}
-		}
-
-		//normalize binormals
-		for (U32 i = 0; i < mNumVertices; i++) 
-		{
-			binorm[i].normalize3fast();
-			//bump map/planar projection code requires normals to be normalized
-			mNormals[i].normalize3fast();
-		}
-	}
-}
-
-void LLVolumeFace::resizeVertices(S32 num_verts)
-{
-	free(mPositions);
-	free(mNormals);
-	free(mBinormals);
-	free(mTexCoords);
-
-	mBinormals = NULL;
-
-	if (num_verts)
-	{
-		mPositions = (LLVector4a*) malloc(sizeof(LLVector4a)*num_verts);
-		assert_aligned(mPositions, 16);
-		mNormals = (LLVector4a*) malloc(sizeof(LLVector4a)*num_verts);
-		assert_aligned(mNormals, 16);
-
-		//pad texture coordinate block end to allow for QWORD reads
-		S32 size = ((num_verts*sizeof(LLVector2)) + 0xF) & ~0xF;
-		mTexCoords = (LLVector2*) malloc(size);
-		assert_aligned(mTexCoords, 16);
-	}
-	else
-	{
-		mPositions = NULL;
-		mNormals = NULL;
-		mTexCoords = NULL;
-	}
-
-	mNumVertices = num_verts;
-}
-
-void LLVolumeFace::pushVertex(const LLVolumeFace::VertexData& cv)
-{
-	pushVertex(cv.getPosition(), cv.getNormal(), cv.mTexCoord);
-}
-
-void LLVolumeFace::pushVertex(const LLVector4a& pos, const LLVector4a& norm, const LLVector2& tc)
-{
-	S32 new_verts = mNumVertices+1;
-	S32 new_size = new_verts*16;
-//	S32 old_size = mNumVertices*16;
-
-	//positions
-	mPositions = (LLVector4a*) realloc(mPositions, new_size);
-	
-	//normals
-	mNormals = (LLVector4a*) realloc(mNormals, new_size);
-	
-	//tex coords
-	new_size = ((new_verts*8)+0xF) & ~0xF;
-	mTexCoords = (LLVector2*) realloc(mTexCoords, new_size);
-	
-
-	//just clear binormals
-	free(mBinormals);
-	mBinormals = NULL;
-
-	mPositions[mNumVertices] = pos;
-	mNormals[mNumVertices] = norm;
-	mTexCoords[mNumVertices] = tc;
-
-	mNumVertices++;	
-}
-
-void LLVolumeFace::allocateBinormals(S32 num_verts)
-{
-	free(mBinormals);
-	mBinormals = (LLVector4a*) malloc(sizeof(LLVector4a)*num_verts);
-}
-
-void LLVolumeFace::allocateWeights(S32 num_verts)
-{
-	free(mWeights);
-	mWeights = (LLVector4a*) malloc(sizeof(LLVector4a)*num_verts);
-}
-
-void LLVolumeFace::resizeIndices(S32 num_indices)
-{
-	free(mIndices);
-	
-	if (num_indices)
-	{
-		//pad index block end to allow for QWORD reads
-		S32 size = ((num_indices*sizeof(U16)) + 0xF) & ~0xF;
-		
-		mIndices = (U16*) malloc(size);
-	}
-	else
-	{
-		mIndices = NULL;
-	}
-
-	mNumIndices = num_indices;
-}
-
-void LLVolumeFace::pushIndex(const U16& idx)
-{
-	S32 new_count = mNumIndices + 1;
-	S32 new_size = ((new_count*2)+0xF) & ~0xF;
-
-	S32 old_size = ((mNumIndices*2)+0xF) & ~0xF;
-	if (new_size != old_size)
-	{
-		mIndices = (U16*) realloc(mIndices, new_size);
-	}
-	
-	mIndices[mNumIndices++] = idx;
-}
-
-void LLVolumeFace::fillFromLegacyData(std::vector<LLVolumeFace::VertexData>& v, std::vector<U16>& idx)
-{
-	resizeVertices(v.size());
-	resizeIndices(idx.size());
-
-	for (U32 i = 0; i < v.size(); ++i)
-	{
-		mPositions[i] = v[i].getPosition();
-		mNormals[i] = v[i].getNormal();
-		mTexCoords[i] = v[i].mTexCoord;
-	}
-
-	for (U32 i = 0; i < idx.size(); ++i)
-	{
-		mIndices[i] = idx[i];
-	}
-}
-
-void LLVolumeFace::appendFace(const LLVolumeFace& face, LLMatrix4& mat_in, LLMatrix4& norm_mat_in)
-{
-	U16 offset = mNumVertices;
-
-	S32 new_count = face.mNumVertices + mNumVertices;
-
-	if (new_count > 65536)
-	{
-		llerrs << "Cannot append face -- 16-bit overflow will occur." << llendl;
-	}
-	
-	if (face.mNumVertices == 0)
-	{
-		llerrs << "Cannot append empty face." << llendl;
-	}
-
-	//allocate new buffer space
-	mPositions = (LLVector4a*) realloc(mPositions, new_count*sizeof(LLVector4a));
-	assert_aligned(mPositions, 16);
-	mNormals = (LLVector4a*) realloc(mNormals, new_count*sizeof(LLVector4a));
-	assert_aligned(mNormals, 16);
-	mTexCoords = (LLVector2*) realloc(mTexCoords, (new_count*sizeof(LLVector2)+0xF) & ~0xF);
-	assert_aligned(mTexCoords, 16);
-	
-	mNumVertices = new_count;
-
-	//get destination address of appended face
-	LLVector4a* dst_pos = mPositions+offset;
-	LLVector2* dst_tc = mTexCoords+offset;
-	LLVector4a* dst_norm = mNormals+offset;
-
-	//get source addresses of appended face
-	const LLVector4a* src_pos = face.mPositions;
-	const LLVector2* src_tc = face.mTexCoords;
-	const LLVector4a* src_norm = face.mNormals;
-
-	//load aligned matrices
-	LLMatrix4a mat, norm_mat;
-	mat.loadu(mat_in);
-	norm_mat.loadu(norm_mat_in);
-
-	for (U32 i = 0; i < face.mNumVertices; ++i)
-	{
-		//transform appended face position and store
-		mat.affineTransform(src_pos[i], dst_pos[i]);
-
-		//transform appended face normal and store
-		norm_mat.rotate(src_norm[i], dst_norm[i]);
-		dst_norm[i].normalize3fast();
-
-		//copy appended face texture coordinate
-		dst_tc[i] = src_tc[i];
-
-		if (offset == 0 && i == 0)
-		{ //initialize bounding box
-			mExtents[0] = mExtents[1] = dst_pos[i];
-		}
-		else
-		{
-			//stretch bounding box
-			update_min_max(mExtents[0], mExtents[1], dst_pos[i]);
-		}
-	}
-
-
-	new_count = mNumIndices + face.mNumIndices;
-
-	//allocate new index buffer
-	mIndices = (U16*) realloc(mIndices, (new_count*sizeof(U16)+0xF) & ~0xF);
-	
-	//get destination address into new index buffer
-	U16* dst_idx = mIndices+mNumIndices;
-	mNumIndices = new_count;
-
-	for (U32 i = 0; i < face.mNumIndices; ++i)
-	{ //copy indices, offsetting by old vertex count
-		dst_idx[i] = face.mIndices[i]+offset;
-	}
-}
-
-BOOL LLVolumeFace::createSide(LLVolume* volume, BOOL partial_build)
-{
-	LLMemType m1(LLMemType::MTYPE_VOLUME);
-	
-	BOOL flat = mTypeMask & FLAT_MASK;
-
-	U8 sculpt_type = volume->getParams().getSculptType();
-	U8 sculpt_stitching = sculpt_type & LL_SCULPT_TYPE_MASK;
-	BOOL sculpt_invert = sculpt_type & LL_SCULPT_FLAG_INVERT;
-	BOOL sculpt_mirror = sculpt_type & LL_SCULPT_FLAG_MIRROR;
-	BOOL sculpt_reverse_horizontal = (sculpt_invert ? !sculpt_mirror : sculpt_mirror);  // XOR
-	
-	S32 num_vertices, num_indices;
-
-	const std::vector<LLVolume::Point>& mesh = volume->getMesh();
-	const std::vector<LLVector3>& profile = volume->getProfile().mProfile;
-	const std::vector<LLPath::PathPt>& path_data = volume->getPath().mPath;
-
-	S32 max_s = volume->getProfile().getTotal();
-
-	S32 s, t, i;
-	F32 ss, tt;
-
-	num_vertices = mNumS*mNumT;
-	num_indices = (mNumS-1)*(mNumT-1)*6;
-
-	if (!partial_build)
-	{
-		resizeVertices(num_vertices);
-		resizeIndices(num_indices);
-
-		if ((volume->getParams().getSculptType() & LL_SCULPT_TYPE_MASK) != LL_SCULPT_TYPE_MESH)
-		{
-			mEdge.resize(num_indices);
-		}
-	}
-
-	LLVector4a* pos = (LLVector4a*) mPositions;
-	LLVector4a* norm = (LLVector4a*) mNormals;
-	LLVector2* tc = (LLVector2*) mTexCoords;
-	S32 begin_stex = llfloor( profile[mBeginS].mV[2] );
-	S32 num_s = ((mTypeMask & INNER_MASK) && (mTypeMask & FLAT_MASK) && mNumS > 2) ? mNumS/2 : mNumS;
-
-	S32 cur_vertex = 0;
-	// Copy the vertices into the array
-	for (t = mBeginT; t < mBeginT + mNumT; t++)
-	{
-		tt = path_data[t].mTexT;
-		for (s = 0; s < num_s; s++)
-		{
-			if (mTypeMask & END_MASK)
-			{
-				if (s)
-				{
-					ss = 1.f;
-				}
-				else
-				{
-					ss = 0.f;
-				}
-			}
-			else
-			{
-				// Get s value for tex-coord.
-				if (!flat)
-				{
-					ss = profile[mBeginS + s].mV[2];
-				}
-				else
-				{
-					ss = profile[mBeginS + s].mV[2] - begin_stex;
-				}
-			}
-
-			if (sculpt_reverse_horizontal)
-			{
-				ss = 1.f - ss;
-			}
-			
-			// Check to see if this triangle wraps around the array.
-			if (mBeginS + s >= max_s)
-			{
-				// We're wrapping
-				i = mBeginS + s + max_s*(t-1);
-			}
-			else
-			{
-				i = mBeginS + s + max_s*t;
-			}
-
-			pos[cur_vertex].load3(mesh[i].mPos.mV);
-			tc[cur_vertex] = LLVector2(ss,tt);
-		
-			norm[cur_vertex].clear();
-			cur_vertex++;
-
-			if ((mTypeMask & INNER_MASK) && (mTypeMask & FLAT_MASK) && mNumS > 2 && s > 0)
-			{
-
-				pos[cur_vertex].load3(mesh[i].mPos.mV);
-				tc[cur_vertex] = LLVector2(ss,tt);
-			
-				norm[cur_vertex].clear();
-				
-				cur_vertex++;
-			}
-		}
-		
-		if ((mTypeMask & INNER_MASK) && (mTypeMask & FLAT_MASK) && mNumS > 2)
-		{
-			if (mTypeMask & OPEN_MASK)
-			{
-				s = num_s-1;
-			}
-			else
-			{
-				s = 0;
-			}
-
-			i = mBeginS + s + max_s*t;
-			ss = profile[mBeginS + s].mV[2] - begin_stex;
-			pos[cur_vertex].load3(mesh[i].mPos.mV);
-			tc[cur_vertex] = LLVector2(ss,tt);
-			norm[cur_vertex].clear(); 
-			
-			cur_vertex++;
-		}
-	}
-	
-
-	//get bounding box for this side
-	LLVector4a& face_min = mExtents[0];
-	LLVector4a& face_max = mExtents[1];
-	mCenter->clear();
-
-	face_min = face_max = pos[0];
-
-	for (U32 i = 1; i < mNumVertices; ++i)
-	{
-		update_min_max(face_min, face_max, pos[i]);
-	}
-
-	mCenter->setAdd(face_min, face_max);
-	mCenter->mul(0.5f);
-
-	S32 cur_index = 0;
-	S32 cur_edge = 0;
-	BOOL flat_face = mTypeMask & FLAT_MASK;
-
-	if (!partial_build)
-	{
-		// Now we generate the indices.
-		for (t = 0; t < (mNumT-1); t++)
-		{
-			for (s = 0; s < (mNumS-1); s++)
-			{	
-				mIndices[cur_index++] = s   + mNumS*t;			//bottom left
-				mIndices[cur_index++] = s+1 + mNumS*(t+1);		//top right
-				mIndices[cur_index++] = s   + mNumS*(t+1);		//top left
-				mIndices[cur_index++] = s   + mNumS*t;			//bottom left
-				mIndices[cur_index++] = s+1 + mNumS*t;			//bottom right
-				mIndices[cur_index++] = s+1 + mNumS*(t+1);		//top right
-
-				mEdge[cur_edge++] = (mNumS-1)*2*t+s*2+1;						//bottom left/top right neighbor face 
-				if (t < mNumT-2) {												//top right/top left neighbor face 
-					mEdge[cur_edge++] = (mNumS-1)*2*(t+1)+s*2+1;
-				}
-				else if (mNumT <= 3 || volume->getPath().isOpen() == TRUE) { //no neighbor
-					mEdge[cur_edge++] = -1;
-				}
-				else { //wrap on T
-					mEdge[cur_edge++] = s*2+1;
-				}
-				if (s > 0) {													//top left/bottom left neighbor face
-					mEdge[cur_edge++] = (mNumS-1)*2*t+s*2-1;
-				}
-				else if (flat_face ||  volume->getProfile().isOpen() == TRUE) { //no neighbor
-					mEdge[cur_edge++] = -1;
-				}
-				else {	//wrap on S
-					mEdge[cur_edge++] = (mNumS-1)*2*t+(mNumS-2)*2+1;
-				}
-				
-				if (t > 0) {													//bottom left/bottom right neighbor face
-					mEdge[cur_edge++] = (mNumS-1)*2*(t-1)+s*2;
-				}
-				else if (mNumT <= 3 || volume->getPath().isOpen() == TRUE) { //no neighbor
-					mEdge[cur_edge++] = -1;
-				}
-				else { //wrap on T
-					mEdge[cur_edge++] = (mNumS-1)*2*(mNumT-2)+s*2;
-				}
-				if (s < mNumS-2) {												//bottom right/top right neighbor face
-					mEdge[cur_edge++] = (mNumS-1)*2*t+(s+1)*2;
-				}
-				else if (flat_face || volume->getProfile().isOpen() == TRUE) { //no neighbor
-					mEdge[cur_edge++] = -1;
-				}
-				else { //wrap on S
-					mEdge[cur_edge++] = (mNumS-1)*2*t;
-				}
-				mEdge[cur_edge++] = (mNumS-1)*2*t+s*2;							//top right/bottom left neighbor face	
-			}
-		}
-	}
-
-	//clear normals
-	for (U32 i = 0; i < mNumVertices; i++)
-	{
-		mNormals[i].clear();
-	}
-
-	//generate normals 
-	for (U32 i = 0; i < mNumIndices/3; i++) //for each triangle
-	{
-		const U16* idx = &(mIndices[i*3]);
-		
-
-		LLVector4a* v[] = 
-		{	pos+idx[0], pos+idx[1], pos+idx[2] };
-		
-		LLVector4a* n[] = 
-		{	norm+idx[0], norm+idx[1], norm+idx[2] };
-		
-		//calculate triangle normal
-		LLVector4a a, b, c;
-		
-		a.setSub(*v[0], *v[1]);
-		b.setSub(*v[0], *v[2]);
-		c.setCross3(a,b);
-
-		n[0]->add(c);
-		n[1]->add(c);
-		n[2]->add(c);
-		
-		//even out quad contributions
-		n[i%2+1]->add(c);
-	}
-	
-	// adjust normals based on wrapping and stitching
-	
-	LLVector4a top;
-	top.setSub(pos[0], pos[mNumS*(mNumT-2)]);
-	BOOL s_bottom_converges = (top.dot3(top) < 0.000001f);
-
-	top.setSub(pos[mNumS-1], pos[mNumS*(mNumT-2)+mNumS-1]);
-	BOOL s_top_converges = (top.dot3(top) < 0.000001f);
-
-	if (sculpt_stitching == LL_SCULPT_TYPE_NONE)  // logic for non-sculpt volumes
-	{
-		if (volume->getPath().isOpen() == FALSE)
-		{ //wrap normals on T
-			for (S32 i = 0; i < mNumS; i++)
-			{
-				LLVector4a n;
-				n.setAdd(norm[i], norm[mNumS*(mNumT-1)+i]);
-				norm[i] = n;
-				norm[mNumS*(mNumT-1)+i] = n;
-			}
-		}
-
-		if ((volume->getProfile().isOpen() == FALSE) && !(s_bottom_converges))
-		{ //wrap normals on S
-			for (S32 i = 0; i < mNumT; i++)
-			{
-				LLVector4a n;
-				n.setAdd(norm[mNumS*i], norm[mNumS*i+mNumS-1]);
-				norm[mNumS * i] = n;
-				norm[mNumS * i+mNumS-1] = n;
-			}
-		}
-	
-		if (volume->getPathType() == LL_PCODE_PATH_CIRCLE &&
-			((volume->getProfileType() & LL_PCODE_PROFILE_MASK) == LL_PCODE_PROFILE_CIRCLE_HALF))
-		{
-			if (s_bottom_converges)
-			{ //all lower S have same normal
-				for (S32 i = 0; i < mNumT; i++)
-				{
-					norm[mNumS*i].set(1,0,0);
-				}
-			}
-
-			if (s_top_converges)
-			{ //all upper S have same normal
-				for (S32 i = 0; i < mNumT; i++)
-				{
-					norm[mNumS*i+mNumS-1].set(-1,0,0);
-				}
-			}
-		}
-	}
-	else  // logic for sculpt volumes
-	{
-		BOOL average_poles = FALSE;
-		BOOL wrap_s = FALSE;
-		BOOL wrap_t = FALSE;
-
-		if (sculpt_stitching == LL_SCULPT_TYPE_SPHERE)
-			average_poles = TRUE;
-
-		if ((sculpt_stitching == LL_SCULPT_TYPE_SPHERE) ||
-			(sculpt_stitching == LL_SCULPT_TYPE_TORUS) ||
-			(sculpt_stitching == LL_SCULPT_TYPE_CYLINDER))
-			wrap_s = TRUE;
-
-		if (sculpt_stitching == LL_SCULPT_TYPE_TORUS)
-			wrap_t = TRUE;
-			
-		
-		if (average_poles)
-		{
-			// average normals for north pole
-		
-			LLVector4a average;
-			average.clear();
-
-			for (S32 i = 0; i < mNumS; i++)
-			{
-				average.add(norm[i]);
-			}
-
-			// set average
-			for (S32 i = 0; i < mNumS; i++)
-			{
-				norm[i] = average;
-			}
-
-			// average normals for south pole
-		
-			average.clear();
-
-			for (S32 i = 0; i < mNumS; i++)
-			{
-				average.add(norm[i + mNumS * (mNumT - 1)]);
-			}
-
-			// set average
-			for (S32 i = 0; i < mNumS; i++)
-			{
-				norm[i + mNumS * (mNumT - 1)] = average;
-			}
-
-		}
-
-		
-		if (wrap_s)
-		{
-			for (S32 i = 0; i < mNumT; i++)
-			{
-				LLVector4a n;
-				n.setAdd(norm[mNumS*i], norm[mNumS*i+mNumS-1]);
-				norm[mNumS * i] = n;
-				norm[mNumS * i+mNumS-1] = n;
-			}
-		}
-
-		if (wrap_t)
-		{
-			for (S32 i = 0; i < mNumS; i++)
-			{
-				LLVector4a n;
-				n.setAdd(norm[i], norm[mNumS*(mNumT-1)+i]);
-				norm[i] = n;
-				norm[mNumS*(mNumT-1)+i] = n;
-			}
-		}
-
-	}
-
-	return TRUE;
-}
-
-// Finds binormal based on three vertices with texture coordinates.
-// Fills in dummy values if the triangle has degenerate texture coordinates.
-void calc_binormal_from_triangle(LLVector4a& binormal,
-
-	const LLVector4a& pos0,
-	const LLVector2& tex0,
-	const LLVector4a& pos1,
-	const LLVector2& tex1,
-	const LLVector4a& pos2,
-	const LLVector2& tex2)
-{
-	LLVector4a rx0( pos0[VX], tex0.mV[VX], tex0.mV[VY] );
-	LLVector4a rx1( pos1[VX], tex1.mV[VX], tex1.mV[VY] );
-	LLVector4a rx2( pos2[VX], tex2.mV[VX], tex2.mV[VY] );
-	
-	LLVector4a ry0( pos0[VY], tex0.mV[VX], tex0.mV[VY] );
-	LLVector4a ry1( pos1[VY], tex1.mV[VX], tex1.mV[VY] );
-	LLVector4a ry2( pos2[VY], tex2.mV[VX], tex2.mV[VY] );
-
-	LLVector4a rz0( pos0[VZ], tex0.mV[VX], tex0.mV[VY] );
-	LLVector4a rz1( pos1[VZ], tex1.mV[VX], tex1.mV[VY] );
-	LLVector4a rz2( pos2[VZ], tex2.mV[VX], tex2.mV[VY] );
-	
-	LLVector4a lhs, rhs;
-
-	LLVector4a r0; 
-	lhs.setSub(rx0, rx1); rhs.setSub(rx0, rx2);
-	r0.setCross3(lhs, rhs);
-		
-	LLVector4a r1;
-	lhs.setSub(ry0, ry1); rhs.setSub(ry0, ry2);
-	r1.setCross3(lhs, rhs);
-
-	LLVector4a r2;
-	lhs.setSub(rz0, rz1); rhs.setSub(rz0, rz2);
-	r2.setCross3(lhs, rhs);
-
-	if( r0[VX] && r1[VX] && r2[VX] )
-	{
-		binormal.set(
-				-r0[VZ] / r0[VX],
-				-r1[VZ] / r1[VX],
-				-r2[VZ] / r2[VX]);
-		// binormal.normVec();
-	}
-	else
-	{
-		binormal.set( 0, 1 , 0 );
-	}
-}+/** 
+ * @file llvolume.cpp
+ *
+ * $LicenseInfo:firstyear=2002&license=viewerlgpl$
+ * Second Life Viewer Source Code
+ * Copyright (C) 2010, Linden Research, Inc.
+ * 
+ * This library is free software; you can redistribute it and/or
+ * modify it under the terms of the GNU Lesser General Public
+ * License as published by the Free Software Foundation;
+ * version 2.1 of the License only.
+ * 
+ * This library is distributed in the hope that it will be useful,
+ * but WITHOUT ANY WARRANTY; without even the implied warranty of
+ * MERCHANTABILITY or FITNESS FOR A PARTICULAR PURPOSE.  See the GNU
+ * Lesser General Public License for more details.
+ * 
+ * You should have received a copy of the GNU Lesser General Public
+ * License along with this library; if not, write to the Free Software
+ * Foundation, Inc., 51 Franklin Street, Fifth Floor, Boston, MA  02110-1301  USA
+ * 
+ * Linden Research, Inc., 945 Battery Street, San Francisco, CA  94111  USA
+ * $/LicenseInfo$
+ */
+
+#include "linden_common.h"
+#include "llmath.h"
+
+#include <set>
+
+#include "llerror.h"
+#include "llmemtype.h"
+
+#include "llvolumemgr.h"
+#include "v2math.h"
+#include "v3math.h"
+#include "v4math.h"
+#include "m4math.h"
+#include "m3math.h"
+#include "lldarray.h"
+#include "llvolume.h"
+#include "llstl.h"
+
+#define DEBUG_SILHOUETTE_BINORMALS 0
+#define DEBUG_SILHOUETTE_NORMALS 0 // TomY: Use this to display normals using the silhouette
+#define DEBUG_SILHOUETTE_EDGE_MAP 0 // DaveP: Use this to display edge map using the silhouette
+
+const F32 CUT_MIN = 0.f;
+const F32 CUT_MAX = 1.f;
+const F32 MIN_CUT_DELTA = 0.02f;
+
+const F32 HOLLOW_MIN = 0.f;
+const F32 HOLLOW_MAX = 0.95f;
+const F32 HOLLOW_MAX_SQUARE	= 0.7f;
+
+const F32 TWIST_MIN = -1.f;
+const F32 TWIST_MAX =  1.f;
+
+const F32 RATIO_MIN = 0.f;
+const F32 RATIO_MAX = 2.f; // Tom Y: Inverted sense here: 0 = top taper, 2 = bottom taper
+
+const F32 HOLE_X_MIN= 0.05f;
+const F32 HOLE_X_MAX= 1.0f;
+
+const F32 HOLE_Y_MIN= 0.05f;
+const F32 HOLE_Y_MAX= 0.5f;
+
+const F32 SHEAR_MIN = -0.5f;
+const F32 SHEAR_MAX =  0.5f;
+
+const F32 REV_MIN = 1.f;
+const F32 REV_MAX = 4.f;
+
+const F32 TAPER_MIN = -1.f;
+const F32 TAPER_MAX =  1.f;
+
+const F32 SKEW_MIN	= -0.95f;
+const F32 SKEW_MAX	=  0.95f;
+
+const F32 SCULPT_MIN_AREA = 0.002f;
+const S32 SCULPT_MIN_AREA_DETAIL = 1;
+
+#define GEN_TRI_STRIP 0
+
+BOOL check_same_clock_dir( const LLVector3& pt1, const LLVector3& pt2, const LLVector3& pt3, const LLVector3& norm)
+{    
+	LLVector3 test = (pt2-pt1)%(pt3-pt2);
+
+	//answer
+	if(test * norm < 0) 
+	{
+		return FALSE;
+	}
+	else 
+	{
+		return TRUE;
+	}
+} 
+
+BOOL LLLineSegmentBoxIntersect(const LLVector3& start, const LLVector3& end, const LLVector3& center, const LLVector3& size)
+{
+	float fAWdU[3];
+	LLVector3 dir;
+	LLVector3 diff;
+
+	for (U32 i = 0; i < 3; i++)
+	{
+		dir.mV[i] = 0.5f * (end.mV[i] - start.mV[i]);
+		diff.mV[i] = (0.5f * (end.mV[i] + start.mV[i])) - center.mV[i];
+		fAWdU[i] = fabsf(dir.mV[i]);
+		if(fabsf(diff.mV[i])>size.mV[i] + fAWdU[i]) return false;
+	}
+
+	float f;
+	f = dir.mV[1] * diff.mV[2] - dir.mV[2] * diff.mV[1];    if(fabsf(f)>size.mV[1]*fAWdU[2] + size.mV[2]*fAWdU[1])  return false;
+	f = dir.mV[2] * diff.mV[0] - dir.mV[0] * diff.mV[2];    if(fabsf(f)>size.mV[0]*fAWdU[2] + size.mV[2]*fAWdU[0])  return false;
+	f = dir.mV[0] * diff.mV[1] - dir.mV[1] * diff.mV[0];    if(fabsf(f)>size.mV[0]*fAWdU[1] + size.mV[1]*fAWdU[0])  return false;
+	
+	return true;
+}
+
+
+// intersect test between triangle vert0, vert1, vert2 and a ray from orig in direction dir.
+// returns TRUE if intersecting and returns barycentric coordinates in intersection_a, intersection_b,
+// and returns the intersection point along dir in intersection_t.
+
+// Moller-Trumbore algorithm
+BOOL LLTriangleRayIntersect(const LLVector3& vert0, const LLVector3& vert1, const LLVector3& vert2, const LLVector3& orig, const LLVector3& dir,
+							F32* intersection_a, F32* intersection_b, F32* intersection_t, BOOL two_sided)
+{
+	F32 u, v, t;
+	
+	/* find vectors for two edges sharing vert0 */
+	LLVector3 edge1 = vert1 - vert0;
+	
+	LLVector3 edge2 = vert2 - vert0;;
+
+	/* begin calculating determinant - also used to calculate U parameter */
+	LLVector3 pvec = dir % edge2;
+	
+	/* if determinant is near zero, ray lies in plane of triangle */
+	F32 det = edge1 * pvec;
+
+	if (!two_sided)
+	{
+		if (det < F_APPROXIMATELY_ZERO)
+		{
+			return FALSE;
+		}
+
+		/* calculate distance from vert0 to ray origin */
+		LLVector3 tvec = orig - vert0;
+
+		/* calculate U parameter and test bounds */
+		u = tvec * pvec;	
+
+		if (u < 0.f || u > det)
+		{
+			return FALSE;
+		}
+	
+		/* prepare to test V parameter */
+		LLVector3 qvec = tvec % edge1;
+		
+		/* calculate V parameter and test bounds */
+		v = dir * qvec;
+		if (v < 0.f || u + v > det)
+		{
+			return FALSE;
+		}
+
+		/* calculate t, scale parameters, ray intersects triangle */
+		t = edge2 * qvec;
+		F32 inv_det = 1.0 / det;
+		t *= inv_det;
+		u *= inv_det;
+		v *= inv_det;
+	}
+	
+	else // two sided
+			{
+		if (det > -F_APPROXIMATELY_ZERO && det < F_APPROXIMATELY_ZERO)
+				{
+			return FALSE;
+				}
+		F32 inv_det = 1.0 / det;
+
+		/* calculate distance from vert0 to ray origin */
+		LLVector3 tvec = orig - vert0;
+		
+		/* calculate U parameter and test bounds */
+		u = (tvec * pvec) * inv_det;
+		if (u < 0.f || u > 1.f)
+		{
+			return FALSE;
+			}
+
+		/* prepare to test V parameter */
+		LLVector3 qvec = tvec - edge1;
+		
+		/* calculate V parameter and test bounds */
+		v = (dir * qvec) * inv_det;
+		
+		if (v < 0.f || u + v > 1.f)
+		{
+			return FALSE;
+		}
+
+		/* calculate t, ray intersects triangle */
+		t = (edge2 * qvec) * inv_det;
+	}
+	
+	if (intersection_a != NULL)
+		*intersection_a = u;
+	if (intersection_b != NULL)
+		*intersection_b = v;
+	if (intersection_t != NULL)
+		*intersection_t = t;
+	
+	
+	return TRUE;
+} 
+
+
+//-------------------------------------------------------------------
+// statics
+//-------------------------------------------------------------------
+
+
+//----------------------------------------------------
+
+LLProfile::Face* LLProfile::addCap(S16 faceID)
+{
+	LLMemType m1(LLMemType::MTYPE_VOLUME);
+	
+	Face *face   = vector_append(mFaces, 1);
+	
+	face->mIndex = 0;
+	face->mCount = mTotal;
+	face->mScaleU= 1.0f;
+	face->mCap   = TRUE;
+	face->mFaceID = faceID;
+	return face;
+}
+
+LLProfile::Face* LLProfile::addFace(S32 i, S32 count, F32 scaleU, S16 faceID, BOOL flat)
+{
+	LLMemType m1(LLMemType::MTYPE_VOLUME);
+	
+	Face *face   = vector_append(mFaces, 1);
+	
+	face->mIndex = i;
+	face->mCount = count;
+	face->mScaleU= scaleU;
+
+	face->mFlat = flat;
+	face->mCap   = FALSE;
+	face->mFaceID = faceID;
+	return face;
+}
+
+// What is the bevel parameter used for? - DJS 04/05/02
+// Bevel parameter is currently unused but presumedly would support
+// filleted and chamfered corners
+void LLProfile::genNGon(const LLProfileParams& params, S32 sides, F32 offset, F32 bevel, F32 ang_scale, S32 split)
+{
+	LLMemType m1(LLMemType::MTYPE_VOLUME);
+	
+	// Generate an n-sided "circular" path.
+	// 0 is (1,0), and we go counter-clockwise along a circular path from there.
+	const F32 tableScale[] = { 1, 1, 1, 0.5f, 0.707107f, 0.53f, 0.525f, 0.5f };
+	F32 scale = 0.5f;
+	F32 t, t_step, t_first, t_fraction, ang, ang_step;
+	LLVector3 pt1,pt2;
+
+	F32 begin  = params.getBegin();
+	F32 end    = params.getEnd();
+
+	t_step = 1.0f / sides;
+	ang_step = 2.0f*F_PI*t_step*ang_scale;
+
+	// Scale to have size "match" scale.  Compensates to get object to generally fill bounding box.
+
+	S32 total_sides = llround(sides / ang_scale);	// Total number of sides all around
+
+	if (total_sides < 8)
+	{
+		scale = tableScale[total_sides];
+	}
+
+	t_first = floor(begin * sides) / (F32)sides;
+
+	// pt1 is the first point on the fractional face.
+	// Starting t and ang values for the first face
+	t = t_first;
+	ang = 2.0f*F_PI*(t*ang_scale + offset);
+	pt1.setVec(cos(ang)*scale,sin(ang)*scale, t);
+
+	// Increment to the next point.
+	// pt2 is the end point on the fractional face
+	t += t_step;
+	ang += ang_step;
+	pt2.setVec(cos(ang)*scale,sin(ang)*scale,t);
+
+	t_fraction = (begin - t_first)*sides;
+
+	// Only use if it's not almost exactly on an edge.
+	if (t_fraction < 0.9999f)
+	{
+		LLVector3 new_pt = lerp(pt1, pt2, t_fraction);
+		mProfile.push_back(new_pt);
+	}
+
+	// There's lots of potential here for floating point error to generate unneeded extra points - DJS 04/05/02
+	while (t < end)
+	{
+		// Iterate through all the integer steps of t.
+		pt1.setVec(cos(ang)*scale,sin(ang)*scale,t);
+
+		if (mProfile.size() > 0) {
+			LLVector3 p = mProfile[mProfile.size()-1];
+			for (S32 i = 0; i < split && mProfile.size() > 0; i++) {
+				mProfile.push_back(p+(pt1-p) * 1.0f/(float)(split+1) * (float)(i+1));
+			}
+		}
+		mProfile.push_back(pt1);
+
+		t += t_step;
+		ang += ang_step;
+	}
+
+	t_fraction = (end - (t - t_step))*sides;
+
+	// pt1 is the first point on the fractional face
+	// pt2 is the end point on the fractional face
+	pt2.setVec(cos(ang)*scale,sin(ang)*scale,t);
+
+	// Find the fraction that we need to add to the end point.
+	t_fraction = (end - (t - t_step))*sides;
+	if (t_fraction > 0.0001f)
+	{
+		LLVector3 new_pt = lerp(pt1, pt2, t_fraction);
+		
+		if (mProfile.size() > 0) {
+			LLVector3 p = mProfile[mProfile.size()-1];
+			for (S32 i = 0; i < split && mProfile.size() > 0; i++) {
+				mProfile.push_back(p+(new_pt-p) * 1.0f/(float)(split+1) * (float)(i+1));
+			}
+		}
+		mProfile.push_back(new_pt);
+	}
+
+	// If we're sliced, the profile is open.
+	if ((end - begin)*ang_scale < 0.99f)
+	{
+		if ((end - begin)*ang_scale > 0.5f)
+		{
+			mConcave = TRUE;
+		}
+		else
+		{
+			mConcave = FALSE;
+		}
+		mOpen = TRUE;
+		if (params.getHollow() <= 0)
+		{
+			// put center point if not hollow.
+			mProfile.push_back(LLVector3(0,0,0));
+		}
+	}
+	else
+	{
+		// The profile isn't open.
+		mOpen = FALSE;
+		mConcave = FALSE;
+	}
+
+	mTotal = mProfile.size();
+}
+
+void LLProfile::genNormals(const LLProfileParams& params)
+{
+	S32 count = mProfile.size();
+
+	S32 outer_count;
+	if (mTotalOut)
+	{
+		outer_count = mTotalOut;
+	}
+	else
+	{
+		outer_count = mTotal / 2;
+	}
+
+	mEdgeNormals.resize(count * 2);
+	mEdgeCenters.resize(count * 2);
+	mNormals.resize(count);
+
+	LLVector2 pt0,pt1;
+
+	BOOL hollow = (params.getHollow() > 0);
+
+	S32 i0, i1, i2, i3, i4;
+
+	// Parametrically generate normal
+	for (i2 = 0; i2 < count; i2++)
+	{
+		mNormals[i2].mV[0] = mProfile[i2].mV[0];
+		mNormals[i2].mV[1] = mProfile[i2].mV[1];
+		if (hollow && (i2 >= outer_count))
+		{
+			mNormals[i2] *= -1.f;
+		}
+		if (mNormals[i2].magVec() < 0.001)
+		{
+			// Special case for point at center, get adjacent points.
+			i1 = (i2 - 1) >= 0 ? i2 - 1 : count - 1;
+			i0 = (i1 - 1) >= 0 ? i1 - 1 : count - 1;
+			i3 = (i2 + 1) < count ? i2 + 1 : 0;
+			i4 = (i3 + 1) < count ? i3 + 1 : 0;
+
+			pt0.setVec(mProfile[i1].mV[VX] + mProfile[i1].mV[VX] - mProfile[i0].mV[VX], 
+				mProfile[i1].mV[VY] + mProfile[i1].mV[VY] - mProfile[i0].mV[VY]);
+			pt1.setVec(mProfile[i3].mV[VX] + mProfile[i3].mV[VX] - mProfile[i4].mV[VX], 
+				mProfile[i3].mV[VY] + mProfile[i3].mV[VY] - mProfile[i4].mV[VY]);
+
+			mNormals[i2] = pt0 + pt1;
+			mNormals[i2] *= 0.5f;
+		}
+		mNormals[i2].normVec();
+	}
+
+	S32 num_normal_sets = isConcave() ? 2 : 1;
+	for (S32 normal_set = 0; normal_set < num_normal_sets; normal_set++)
+	{
+		S32 point_num;
+		for (point_num = 0; point_num < mTotal; point_num++)
+		{
+			LLVector3 point_1 = mProfile[point_num];
+			point_1.mV[VZ] = 0.f;
+
+			LLVector3 point_2;
+			
+			if (isConcave() && normal_set == 0 && point_num == (mTotal - 1) / 2)
+			{
+				point_2 = mProfile[mTotal - 1];
+			}
+			else if (isConcave() && normal_set == 1 && point_num == mTotal - 1)
+			{
+				point_2 = mProfile[(mTotal - 1) / 2];
+			}
+			else
+			{
+				LLVector3 delta_pos;
+				S32 neighbor_point = (point_num + 1) % mTotal;
+				while(delta_pos.magVecSquared() < 0.01f * 0.01f)
+				{
+					point_2 = mProfile[neighbor_point];
+					delta_pos = point_2 - point_1;
+					neighbor_point = (neighbor_point + 1) % mTotal;
+					if (neighbor_point == point_num)
+					{
+						break;
+					}
+				}
+			}
+
+			point_2.mV[VZ] = 0.f;
+			LLVector3 face_normal = (point_2 - point_1) % LLVector3::z_axis;
+			face_normal.normVec();
+			mEdgeNormals[normal_set * count + point_num] = face_normal;
+			mEdgeCenters[normal_set * count + point_num] = lerp(point_1, point_2, 0.5f);
+		}
+	}
+}
+
+
+// Hollow is percent of the original bounding box, not of this particular
+// profile's geometry.  Thus, a swept triangle needs lower hollow values than
+// a swept square.
+LLProfile::Face* LLProfile::addHole(const LLProfileParams& params, BOOL flat, F32 sides, F32 offset, F32 box_hollow, F32 ang_scale, S32 split)
+{
+	// Note that addHole will NOT work for non-"circular" profiles, if we ever decide to use them.
+
+	// Total add has number of vertices on outside.
+	mTotalOut = mTotal;
+
+	// Why is the "bevel" parameter -1? DJS 04/05/02
+	genNGon(params, llfloor(sides),offset,-1, ang_scale, split);
+
+	Face *face = addFace(mTotalOut, mTotal-mTotalOut,0,LL_FACE_INNER_SIDE, flat);
+
+	std::vector<LLVector3> pt;
+	pt.resize(mTotal) ;
+
+	for (S32 i=mTotalOut;i<mTotal;i++)
+	{
+		pt[i] = mProfile[i] * box_hollow;
+	}
+
+	S32 j=mTotal-1;
+	for (S32 i=mTotalOut;i<mTotal;i++)
+	{
+		mProfile[i] = pt[j--];
+	}
+
+	for (S32 i=0;i<(S32)mFaces.size();i++) 
+	{
+		if (mFaces[i].mCap)
+		{
+			mFaces[i].mCount *= 2;
+		}
+	}
+
+	return face;
+}
+
+
+
+BOOL LLProfile::generate(const LLProfileParams& params, BOOL path_open,F32 detail, S32 split,
+						 BOOL is_sculpted, S32 sculpt_size)
+{
+	LLMemType m1(LLMemType::MTYPE_VOLUME);
+	
+	if ((!mDirty) && (!is_sculpted))
+	{
+		return FALSE;
+	}
+	mDirty = FALSE;
+
+	if (detail < MIN_LOD)
+	{
+		llinfos << "Generating profile with LOD < MIN_LOD.  CLAMPING" << llendl;
+		detail = MIN_LOD;
+	}
+
+	mProfile.clear();
+	mFaces.clear();
+
+	// Generate the face data
+	S32 i;
+	F32 begin = params.getBegin();
+	F32 end = params.getEnd();
+	F32 hollow = params.getHollow();
+
+	// Quick validation to eliminate some server crashes.
+	if (begin > end - 0.01f)
+	{
+		llwarns << "LLProfile::generate() assertion failed (begin >= end)" << llendl;
+		return FALSE;
+	}
+
+	S32 face_num = 0;
+
+	switch (params.getCurveType() & LL_PCODE_PROFILE_MASK)
+	{
+	case LL_PCODE_PROFILE_SQUARE:
+		{
+			genNGon(params, 4,-0.375, 0, 1, split);
+			if (path_open)
+			{
+				addCap (LL_FACE_PATH_BEGIN);
+			}
+
+			for (i = llfloor(begin * 4.f); i < llfloor(end * 4.f + .999f); i++)
+			{
+				addFace((face_num++) * (split +1), split+2, 1, LL_FACE_OUTER_SIDE_0 << i, TRUE);
+			}
+
+			for (i = 0; i <(S32) mProfile.size(); i++)
+			{
+				// Scale by 4 to generate proper tex coords.
+				mProfile[i].mV[2] *= 4.f;
+			}
+
+			if (hollow)
+			{
+				switch (params.getCurveType() & LL_PCODE_HOLE_MASK)
+				{
+				case LL_PCODE_HOLE_TRIANGLE:
+					// This offset is not correct, but we can't change it now... DK 11/17/04
+				  	addHole(params, TRUE, 3, -0.375f, hollow, 1.f, split);
+					break;
+				case LL_PCODE_HOLE_CIRCLE:
+					// TODO: Compute actual detail levels for cubes
+				  	addHole(params, FALSE, MIN_DETAIL_FACES * detail, -0.375f, hollow, 1.f);
+					break;
+				case LL_PCODE_HOLE_SAME:
+				case LL_PCODE_HOLE_SQUARE:
+				default:
+					addHole(params, TRUE, 4, -0.375f, hollow, 1.f, split);
+					break;
+				}
+			}
+			
+			if (path_open) {
+				mFaces[0].mCount = mTotal;
+			}
+		}
+		break;
+	case  LL_PCODE_PROFILE_ISOTRI:
+	case  LL_PCODE_PROFILE_RIGHTTRI:
+	case  LL_PCODE_PROFILE_EQUALTRI:
+		{
+			genNGon(params, 3,0, 0, 1, split);
+			for (i = 0; i <(S32) mProfile.size(); i++)
+			{
+				// Scale by 3 to generate proper tex coords.
+				mProfile[i].mV[2] *= 3.f;
+			}
+
+			if (path_open)
+			{
+				addCap(LL_FACE_PATH_BEGIN);
+			}
+
+			for (i = llfloor(begin * 3.f); i < llfloor(end * 3.f + .999f); i++)
+			{
+				addFace((face_num++) * (split +1), split+2, 1, LL_FACE_OUTER_SIDE_0 << i, TRUE);
+			}
+			if (hollow)
+			{
+				// Swept triangles need smaller hollowness values,
+				// because the triangle doesn't fill the bounding box.
+				F32 triangle_hollow = hollow / 2.f;
+
+				switch (params.getCurveType() & LL_PCODE_HOLE_MASK)
+				{
+				case LL_PCODE_HOLE_CIRCLE:
+					// TODO: Actually generate level of detail for triangles
+					addHole(params, FALSE, MIN_DETAIL_FACES * detail, 0, triangle_hollow, 1.f);
+					break;
+				case LL_PCODE_HOLE_SQUARE:
+					addHole(params, TRUE, 4, 0, triangle_hollow, 1.f, split);
+					break;
+				case LL_PCODE_HOLE_SAME:
+				case LL_PCODE_HOLE_TRIANGLE:
+				default:
+					addHole(params, TRUE, 3, 0, triangle_hollow, 1.f, split);
+					break;
+				}
+			}
+		}
+		break;
+	case LL_PCODE_PROFILE_CIRCLE:
+		{
+			// If this has a square hollow, we should adjust the
+			// number of faces a bit so that the geometry lines up.
+			U8 hole_type=0;
+			F32 circle_detail = MIN_DETAIL_FACES * detail;
+			if (hollow)
+			{
+				hole_type = params.getCurveType() & LL_PCODE_HOLE_MASK;
+				if (hole_type == LL_PCODE_HOLE_SQUARE)
+				{
+					// Snap to the next multiple of four sides,
+					// so that corners line up.
+					circle_detail = llceil(circle_detail / 4.0f) * 4.0f;
+				}
+			}
+
+			S32 sides = (S32)circle_detail;
+
+			if (is_sculpted)
+				sides = sculpt_size;
+			
+			genNGon(params, sides);
+			
+			if (path_open)
+			{
+				addCap (LL_FACE_PATH_BEGIN);
+			}
+
+			if (mOpen && !hollow)
+			{
+				addFace(0,mTotal-1,0,LL_FACE_OUTER_SIDE_0, FALSE);
+			}
+			else
+			{
+				addFace(0,mTotal,0,LL_FACE_OUTER_SIDE_0, FALSE);
+			}
+
+			if (hollow)
+			{
+				switch (hole_type)
+				{
+				case LL_PCODE_HOLE_SQUARE:
+					addHole(params, TRUE, 4, 0, hollow, 1.f, split);
+					break;
+				case LL_PCODE_HOLE_TRIANGLE:
+					addHole(params, TRUE, 3, 0, hollow, 1.f, split);
+					break;
+				case LL_PCODE_HOLE_CIRCLE:
+				case LL_PCODE_HOLE_SAME:
+				default:
+					addHole(params, FALSE, circle_detail, 0, hollow, 1.f);
+					break;
+				}
+			}
+		}
+		break;
+	case LL_PCODE_PROFILE_CIRCLE_HALF:
+		{
+			// If this has a square hollow, we should adjust the
+			// number of faces a bit so that the geometry lines up.
+			U8 hole_type=0;
+			// Number of faces is cut in half because it's only a half-circle.
+			F32 circle_detail = MIN_DETAIL_FACES * detail * 0.5f;
+			if (hollow)
+			{
+				hole_type = params.getCurveType() & LL_PCODE_HOLE_MASK;
+				if (hole_type == LL_PCODE_HOLE_SQUARE)
+				{
+					// Snap to the next multiple of four sides (div 2),
+					// so that corners line up.
+					circle_detail = llceil(circle_detail / 2.0f) * 2.0f;
+				}
+			}
+			genNGon(params, llfloor(circle_detail), 0.5f, 0.f, 0.5f);
+			if (path_open)
+			{
+				addCap(LL_FACE_PATH_BEGIN);
+			}
+			if (mOpen && !params.getHollow())
+			{
+				addFace(0,mTotal-1,0,LL_FACE_OUTER_SIDE_0, FALSE);
+			}
+			else
+			{
+				addFace(0,mTotal,0,LL_FACE_OUTER_SIDE_0, FALSE);
+			}
+
+			if (hollow)
+			{
+				switch (hole_type)
+				{
+				case LL_PCODE_HOLE_SQUARE:
+					addHole(params, TRUE, 2, 0.5f, hollow, 0.5f, split);
+					break;
+				case LL_PCODE_HOLE_TRIANGLE:
+					addHole(params, TRUE, 3,  0.5f, hollow, 0.5f, split);
+					break;
+				case LL_PCODE_HOLE_CIRCLE:
+				case LL_PCODE_HOLE_SAME:
+				default:
+					addHole(params, FALSE, circle_detail,  0.5f, hollow, 0.5f);
+					break;
+				}
+			}
+
+			// Special case for openness of sphere
+			if ((params.getEnd() - params.getBegin()) < 1.f)
+			{
+				mOpen = TRUE;
+			}
+			else if (!hollow)
+			{
+				mOpen = FALSE;
+				mProfile.push_back(mProfile[0]);
+				mTotal++;
+			}
+		}
+		break;
+	default:
+	    llerrs << "Unknown profile: getCurveType()=" << params.getCurveType() << llendl;
+		break;
+	};
+
+	if (path_open)
+	{
+		addCap(LL_FACE_PATH_END); // bottom
+	}
+	
+	if ( mOpen) // interior edge caps
+	{
+		addFace(mTotal-1, 2,0.5,LL_FACE_PROFILE_BEGIN, TRUE); 
+
+		if (hollow)
+		{
+			addFace(mTotalOut-1, 2,0.5,LL_FACE_PROFILE_END, TRUE);
+		}
+		else
+		{
+			addFace(mTotal-2, 2,0.5,LL_FACE_PROFILE_END, TRUE);
+		}
+	}
+	
+	//genNormals(params);
+
+	return TRUE;
+}
+
+
+
+BOOL LLProfileParams::importFile(LLFILE *fp)
+{
+	LLMemType m1(LLMemType::MTYPE_VOLUME);
+	
+	const S32 BUFSIZE = 16384;
+	char buffer[BUFSIZE];	/* Flawfinder: ignore */
+	// *NOTE: changing the size or type of these buffers will require
+	// changing the sscanf below.
+	char keyword[256];	/* Flawfinder: ignore */
+	char valuestr[256];	/* Flawfinder: ignore */
+	keyword[0] = 0;
+	valuestr[0] = 0;
+	F32 tempF32;
+	U32 tempU32;
+
+	while (!feof(fp))
+	{
+		if (fgets(buffer, BUFSIZE, fp) == NULL)
+		{
+			buffer[0] = '\0';
+		}
+		
+		sscanf(	/* Flawfinder: ignore */
+			buffer,
+			" %255s %255s",
+			keyword, valuestr);
+		if (!strcmp("{", keyword))
+		{
+			continue;
+		}
+		if (!strcmp("}",keyword))
+		{
+			break;
+		}
+		else if (!strcmp("curve", keyword))
+		{
+			sscanf(valuestr,"%d",&tempU32);
+			setCurveType((U8) tempU32);
+		}
+		else if (!strcmp("begin",keyword))
+		{
+			sscanf(valuestr,"%g",&tempF32);
+			setBegin(tempF32);
+		}
+		else if (!strcmp("end",keyword))
+		{
+			sscanf(valuestr,"%g",&tempF32);
+			setEnd(tempF32);
+		}
+		else if (!strcmp("hollow",keyword))
+		{
+			sscanf(valuestr,"%g",&tempF32);
+			setHollow(tempF32);
+		}
+		else
+		{
+			llwarns << "unknown keyword " << keyword << " in profile import" << llendl;
+		}
+	}
+
+	return TRUE;
+}
+
+
+BOOL LLProfileParams::exportFile(LLFILE *fp) const
+{
+	fprintf(fp,"\t\tprofile 0\n");
+	fprintf(fp,"\t\t{\n");
+	fprintf(fp,"\t\t\tcurve\t%d\n", getCurveType());
+	fprintf(fp,"\t\t\tbegin\t%g\n", getBegin());
+	fprintf(fp,"\t\t\tend\t%g\n", getEnd());
+	fprintf(fp,"\t\t\thollow\t%g\n", getHollow());
+	fprintf(fp, "\t\t}\n");
+	return TRUE;
+}
+
+
+BOOL LLProfileParams::importLegacyStream(std::istream& input_stream)
+{
+	LLMemType m1(LLMemType::MTYPE_VOLUME);
+	
+	const S32 BUFSIZE = 16384;
+	char buffer[BUFSIZE];	/* Flawfinder: ignore */
+	// *NOTE: changing the size or type of these buffers will require
+	// changing the sscanf below.
+	char keyword[256];	/* Flawfinder: ignore */
+	char valuestr[256];	/* Flawfinder: ignore */
+	keyword[0] = 0;
+	valuestr[0] = 0;
+	F32 tempF32;
+	U32 tempU32;
+
+	while (input_stream.good())
+	{
+		input_stream.getline(buffer, BUFSIZE);
+		sscanf(	/* Flawfinder: ignore */
+			buffer,
+			" %255s %255s",
+			keyword,
+			valuestr);
+		if (!strcmp("{", keyword))
+		{
+			continue;
+		}
+		if (!strcmp("}",keyword))
+		{
+			break;
+		}
+		else if (!strcmp("curve", keyword))
+		{
+			sscanf(valuestr,"%d",&tempU32);
+			setCurveType((U8) tempU32);
+		}
+		else if (!strcmp("begin",keyword))
+		{
+			sscanf(valuestr,"%g",&tempF32);
+			setBegin(tempF32);
+		}
+		else if (!strcmp("end",keyword))
+		{
+			sscanf(valuestr,"%g",&tempF32);
+			setEnd(tempF32);
+		}
+		else if (!strcmp("hollow",keyword))
+		{
+			sscanf(valuestr,"%g",&tempF32);
+			setHollow(tempF32);
+		}
+		else
+		{
+ 		llwarns << "unknown keyword " << keyword << " in profile import" << llendl;
+		}
+	}
+
+	return TRUE;
+}
+
+
+BOOL LLProfileParams::exportLegacyStream(std::ostream& output_stream) const
+{
+	output_stream <<"\t\tprofile 0\n";
+	output_stream <<"\t\t{\n";
+	output_stream <<"\t\t\tcurve\t" << (S32) getCurveType() << "\n";
+	output_stream <<"\t\t\tbegin\t" << getBegin() << "\n";
+	output_stream <<"\t\t\tend\t" << getEnd() << "\n";
+	output_stream <<"\t\t\thollow\t" << getHollow() << "\n";
+	output_stream << "\t\t}\n";
+	return TRUE;
+}
+
+LLSD LLProfileParams::asLLSD() const
+{
+	LLSD sd;
+
+	sd["curve"] = getCurveType();
+	sd["begin"] = getBegin();
+	sd["end"] = getEnd();
+	sd["hollow"] = getHollow();
+	return sd;
+}
+
+bool LLProfileParams::fromLLSD(LLSD& sd)
+{
+	setCurveType(sd["curve"].asInteger());
+	setBegin((F32)sd["begin"].asReal());
+	setEnd((F32)sd["end"].asReal());
+	setHollow((F32)sd["hollow"].asReal());
+	return true;
+}
+
+void LLProfileParams::copyParams(const LLProfileParams &params)
+{
+	LLMemType m1(LLMemType::MTYPE_VOLUME);
+	setCurveType(params.getCurveType());
+	setBegin(params.getBegin());
+	setEnd(params.getEnd());
+	setHollow(params.getHollow());
+}
+
+
+LLPath::~LLPath()
+{
+}
+
+void LLPath::genNGon(const LLPathParams& params, S32 sides, F32 startOff, F32 end_scale, F32 twist_scale)
+{
+	// Generates a circular path, starting at (1, 0, 0), counterclockwise along the xz plane.
+	const F32 tableScale[] = { 1, 1, 1, 0.5f, 0.707107f, 0.53f, 0.525f, 0.5f };
+
+	F32 revolutions = params.getRevolutions();
+	F32 skew		= params.getSkew();
+	F32 skew_mag	= fabs(skew);
+	F32 hole_x		= params.getScaleX() * (1.0f - skew_mag);
+	F32 hole_y		= params.getScaleY();
+
+	// Calculate taper begin/end for x,y (Negative means taper the beginning)
+	F32 taper_x_begin	= 1.0f;
+	F32 taper_x_end		= 1.0f - params.getTaperX();
+	F32	taper_y_begin	= 1.0f;
+	F32	taper_y_end		= 1.0f - params.getTaperY();
+
+	if ( taper_x_end > 1.0f )
+	{
+		// Flip tapering.
+		taper_x_begin	= 2.0f - taper_x_end;
+		taper_x_end		= 1.0f;
+	}
+	if ( taper_y_end > 1.0f )
+	{
+		// Flip tapering.
+		taper_y_begin	= 2.0f - taper_y_end;
+		taper_y_end		= 1.0f;
+	}
+
+	// For spheres, the radius is usually zero.
+	F32 radius_start = 0.5f;
+	if (sides < 8)
+	{
+		radius_start = tableScale[sides];
+	}
+
+	// Scale the radius to take the hole size into account.
+	radius_start *= 1.0f - hole_y;
+	
+	// Now check the radius offset to calculate the start,end radius.  (Negative means
+	// decrease the start radius instead).
+	F32 radius_end    = radius_start;
+	F32 radius_offset = params.getRadiusOffset();
+	if (radius_offset < 0.f)
+	{
+		radius_start *= 1.f + radius_offset;
+	}
+	else
+	{
+		radius_end   *= 1.f - radius_offset;
+	}	
+
+	// Is the path NOT a closed loop?
+	mOpen = ( (params.getEnd()*end_scale - params.getBegin() < 1.0f) ||
+		      (skew_mag > 0.001f) ||
+			  (fabs(taper_x_end - taper_x_begin) > 0.001f) ||
+			  (fabs(taper_y_end - taper_y_begin) > 0.001f) ||
+			  (fabs(radius_end - radius_start) > 0.001f) );
+
+	F32 ang, c, s;
+	LLQuaternion twist, qang;
+	PathPt *pt;
+	LLVector3 path_axis (1.f, 0.f, 0.f);
+	//LLVector3 twist_axis(0.f, 0.f, 1.f);
+	F32 twist_begin = params.getTwistBegin() * twist_scale;
+	F32 twist_end	= params.getTwist() * twist_scale;
+
+	// We run through this once before the main loop, to make sure
+	// the path begins at the correct cut.
+	F32 step= 1.0f / sides;
+	F32 t	= params.getBegin();
+	pt		= vector_append(mPath, 1);
+	ang		= 2.0f*F_PI*revolutions * t;
+	s		= sin(ang)*lerp(radius_start, radius_end, t);	
+	c		= cos(ang)*lerp(radius_start, radius_end, t);
+
+
+	pt->mPos.setVec(0 + lerp(0,params.getShear().mV[0],s)
+					  + lerp(-skew ,skew, t) * 0.5f,
+					c + lerp(0,params.getShear().mV[1],s), 
+					s);
+	pt->mScale.mV[VX] = hole_x * lerp(taper_x_begin, taper_x_end, t);
+	pt->mScale.mV[VY] = hole_y * lerp(taper_y_begin, taper_y_end, t);
+	pt->mTexT  = t;
+	
+	// Twist rotates the path along the x,y plane (I think) - DJS 04/05/02
+	twist.setQuat  (lerp(twist_begin,twist_end,t) * 2.f * F_PI - F_PI,0,0,1);
+	// Rotate the point around the circle's center.
+	qang.setQuat   (ang,path_axis);
+	pt->mRot   = twist * qang;
+
+	t+=step;
+
+	// Snap to a quantized parameter, so that cut does not
+	// affect most sample points.
+	t = ((S32)(t * sides)) / (F32)sides;
+
+	// Run through the non-cut dependent points.
+	while (t < params.getEnd())
+	{
+		pt		= vector_append(mPath, 1);
+
+		ang = 2.0f*F_PI*revolutions * t;
+		c   = cos(ang)*lerp(radius_start, radius_end, t);
+		s   = sin(ang)*lerp(radius_start, radius_end, t);
+
+		pt->mPos.setVec(0 + lerp(0,params.getShear().mV[0],s)
+					      + lerp(-skew ,skew, t) * 0.5f,
+						c + lerp(0,params.getShear().mV[1],s), 
+						s);
+
+		pt->mScale.mV[VX] = hole_x * lerp(taper_x_begin, taper_x_end, t);
+		pt->mScale.mV[VY] = hole_y * lerp(taper_y_begin, taper_y_end, t);
+		pt->mTexT  = t;
+
+		// Twist rotates the path along the x,y plane (I think) - DJS 04/05/02
+		twist.setQuat  (lerp(twist_begin,twist_end,t) * 2.f * F_PI - F_PI,0,0,1);
+		// Rotate the point around the circle's center.
+		qang.setQuat   (ang,path_axis);
+		pt->mRot	= twist * qang;
+
+		t+=step;
+	}
+
+	// Make one final pass for the end cut.
+	t = params.getEnd();
+	pt		= vector_append(mPath, 1);
+	ang = 2.0f*F_PI*revolutions * t;
+	c   = cos(ang)*lerp(radius_start, radius_end, t);
+	s   = sin(ang)*lerp(radius_start, radius_end, t);
+
+	pt->mPos.setVec(0 + lerp(0,params.getShear().mV[0],s)
+					  + lerp(-skew ,skew, t) * 0.5f,
+					c + lerp(0,params.getShear().mV[1],s), 
+					s);
+	pt->mScale.mV[VX] = hole_x * lerp(taper_x_begin, taper_x_end, t);
+	pt->mScale.mV[VY] = hole_y * lerp(taper_y_begin, taper_y_end, t);
+	pt->mTexT  = t;
+	
+	// Twist rotates the path along the x,y plane (I think) - DJS 04/05/02
+	twist.setQuat  (lerp(twist_begin,twist_end,t) * 2.f * F_PI - F_PI,0,0,1);
+	// Rotate the point around the circle's center.
+	qang.setQuat   (ang,path_axis);
+	pt->mRot   = twist * qang;
+
+	mTotal = mPath.size();
+}
+
+const LLVector2 LLPathParams::getBeginScale() const
+{
+	LLVector2 begin_scale(1.f, 1.f);
+	if (getScaleX() > 1)
+	{
+		begin_scale.mV[0] = 2-getScaleX();
+	}
+	if (getScaleY() > 1)
+	{
+		begin_scale.mV[1] = 2-getScaleY();
+	}
+	return begin_scale;
+}
+
+const LLVector2 LLPathParams::getEndScale() const
+{
+	LLVector2 end_scale(1.f, 1.f);
+	if (getScaleX() < 1)
+	{
+		end_scale.mV[0] = getScaleX();
+	}
+	if (getScaleY() < 1)
+	{
+		end_scale.mV[1] = getScaleY();
+	}
+	return end_scale;
+}
+
+BOOL LLPath::generate(const LLPathParams& params, F32 detail, S32 split,
+					  BOOL is_sculpted, S32 sculpt_size)
+{
+	LLMemType m1(LLMemType::MTYPE_VOLUME);
+	
+	if ((!mDirty) && (!is_sculpted))
+	{
+		return FALSE;
+	}
+
+	if (detail < MIN_LOD)
+	{
+		llinfos << "Generating path with LOD < MIN!  Clamping to 1" << llendl;
+		detail = MIN_LOD;
+	}
+
+	mDirty = FALSE;
+	S32 np = 2; // hardcode for line
+
+	mPath.clear();
+	mOpen = TRUE;
+
+	// Is this 0xf0 mask really necessary?  DK 03/02/05
+	switch (params.getCurveType() & 0xf0)
+	{
+	default:
+	case LL_PCODE_PATH_LINE:
+		{
+			// Take the begin/end twist into account for detail.
+			np    = llfloor(fabs(params.getTwistBegin() - params.getTwist()) * 3.5f * (detail-0.5f)) + 2;
+			if (np < split+2)
+			{
+				np = split+2;
+			}
+
+			mStep = 1.0f / (np-1);
+			
+			mPath.resize(np);
+
+			LLVector2 start_scale = params.getBeginScale();
+			LLVector2 end_scale = params.getEndScale();
+
+			for (S32 i=0;i<np;i++)
+			{
+				F32 t = lerp(params.getBegin(),params.getEnd(),(F32)i * mStep);
+				mPath[i].mPos.setVec(lerp(0,params.getShear().mV[0],t),
+									 lerp(0,params.getShear().mV[1],t),
+									 t - 0.5f);
+				mPath[i].mRot.setQuat(lerp(F_PI * params.getTwistBegin(),F_PI * params.getTwist(),t),0,0,1);
+				mPath[i].mScale.mV[0] = lerp(start_scale.mV[0],end_scale.mV[0],t);
+				mPath[i].mScale.mV[1] = lerp(start_scale.mV[1],end_scale.mV[1],t);
+				mPath[i].mTexT        = t;
+			}
+		}
+		break;
+
+	case LL_PCODE_PATH_CIRCLE:
+		{
+			// Increase the detail as the revolutions and twist increase.
+			F32 twist_mag = fabs(params.getTwistBegin() - params.getTwist());
+
+			S32 sides = (S32)llfloor(llfloor((MIN_DETAIL_FACES * detail + twist_mag * 3.5f * (detail-0.5f))) * params.getRevolutions());
+
+			if (is_sculpted)
+				sides = sculpt_size;
+			
+			genNGon(params, sides);
+		}
+		break;
+
+	case LL_PCODE_PATH_CIRCLE2:
+		{
+			if (params.getEnd() - params.getBegin() >= 0.99f &&
+				params.getScaleX() >= .99f)
+			{
+				mOpen = FALSE;
+			}
+
+			//genNGon(params, llfloor(MIN_DETAIL_FACES * detail), 4.f, 0.f);
+			genNGon(params, llfloor(MIN_DETAIL_FACES * detail));
+
+			F32 t     = 0.f;
+			F32 tStep = 1.0f / mPath.size();
+
+			F32 toggle = 0.5f;
+			for (S32 i=0;i<(S32)mPath.size();i++)
+			{
+				mPath[i].mPos.mV[0] = toggle;
+				if (toggle == 0.5f)
+					toggle = -0.5f;
+				else
+					toggle = 0.5f;
+				t += tStep;
+			}
+		}
+
+		break;
+
+	case LL_PCODE_PATH_TEST:
+
+		np     = 5;
+		mStep = 1.0f / (np-1);
+		
+		mPath.resize(np);
+
+		for (S32 i=0;i<np;i++)
+		{
+			F32 t = (F32)i * mStep;
+			mPath[i].mPos.setVec(0,
+								lerp(0,   -sin(F_PI*params.getTwist()*t)*0.5f,t),
+								lerp(-0.5, cos(F_PI*params.getTwist()*t)*0.5f,t));
+			mPath[i].mScale.mV[0] = lerp(1,params.getScale().mV[0],t);
+			mPath[i].mScale.mV[1] = lerp(1,params.getScale().mV[1],t);
+			mPath[i].mTexT  = t;
+			mPath[i].mRot.setQuat(F_PI * params.getTwist() * t,1,0,0);
+		}
+
+		break;
+	};
+
+	if (params.getTwist() != params.getTwistBegin()) mOpen = TRUE;
+
+	//if ((int(fabsf(params.getTwist() - params.getTwistBegin())*100))%100 != 0) {
+	//	mOpen = TRUE;
+	//}
+	
+	return TRUE;
+}
+
+BOOL LLDynamicPath::generate(const LLPathParams& params, F32 detail, S32 split,
+							 BOOL is_sculpted, S32 sculpt_size)
+{
+	LLMemType m1(LLMemType::MTYPE_VOLUME);
+	
+	mOpen = TRUE; // Draw end caps
+	if (getPathLength() == 0)
+	{
+		// Path hasn't been generated yet.
+		// Some algorithms later assume at least TWO path points.
+		resizePath(2);
+		for (U32 i = 0; i < 2; i++)
+		{
+			mPath[i].mPos.setVec(0, 0, 0);
+			mPath[i].mRot.setQuat(0, 0, 0);
+			mPath[i].mScale.setVec(1, 1);
+			mPath[i].mTexT = 0;
+		}
+	}
+
+	return TRUE;
+}
+
+
+BOOL LLPathParams::importFile(LLFILE *fp)
+{
+	LLMemType m1(LLMemType::MTYPE_VOLUME);
+	
+	const S32 BUFSIZE = 16384;
+	char buffer[BUFSIZE];	/* Flawfinder: ignore */
+	// *NOTE: changing the size or type of these buffers will require
+	// changing the sscanf below.
+	char keyword[256];	/* Flawfinder: ignore */
+	char valuestr[256];	/* Flawfinder: ignore */
+	keyword[0] = 0;
+	valuestr[0] = 0;
+
+	F32 tempF32;
+	F32 x, y;
+	U32 tempU32;
+
+	while (!feof(fp))
+	{
+		if (fgets(buffer, BUFSIZE, fp) == NULL)
+		{
+			buffer[0] = '\0';
+		}
+		
+		sscanf(	/* Flawfinder: ignore */
+			buffer,
+			" %255s %255s",
+			keyword, valuestr);
+		if (!strcmp("{", keyword))
+		{
+			continue;
+		}
+		if (!strcmp("}",keyword))
+		{
+			break;
+		}
+		else if (!strcmp("curve", keyword))
+		{
+			sscanf(valuestr,"%d",&tempU32);
+			setCurveType((U8) tempU32);
+		}
+		else if (!strcmp("begin",keyword))
+		{
+			sscanf(valuestr,"%g",&tempF32);
+			setBegin(tempF32);
+		}
+		else if (!strcmp("end",keyword))
+		{
+			sscanf(valuestr,"%g",&tempF32);
+			setEnd(tempF32);
+		}
+		else if (!strcmp("scale",keyword))
+		{
+			// Legacy for one dimensional scale per path
+			sscanf(valuestr,"%g",&tempF32);
+			setScale(tempF32, tempF32);
+		}
+		else if (!strcmp("scale_x", keyword))
+		{
+			sscanf(valuestr, "%g", &x);
+			setScaleX(x);
+		}
+		else if (!strcmp("scale_y", keyword))
+		{
+			sscanf(valuestr, "%g", &y);
+			setScaleY(y);
+		}
+		else if (!strcmp("shear_x", keyword))
+		{
+			sscanf(valuestr, "%g", &x);
+			setShearX(x);
+		}
+		else if (!strcmp("shear_y", keyword))
+		{
+			sscanf(valuestr, "%g", &y);
+			setShearY(y);
+		}
+		else if (!strcmp("twist",keyword))
+		{
+			sscanf(valuestr,"%g",&tempF32);
+			setTwist(tempF32);
+		}
+		else if (!strcmp("twist_begin", keyword))
+		{
+			sscanf(valuestr, "%g", &y);
+			setTwistBegin(y);
+		}
+		else if (!strcmp("radius_offset", keyword))
+		{
+			sscanf(valuestr, "%g", &y);
+			setRadiusOffset(y);
+		}
+		else if (!strcmp("taper_x", keyword))
+		{
+			sscanf(valuestr, "%g", &y);
+			setTaperX(y);
+		}
+		else if (!strcmp("taper_y", keyword))
+		{
+			sscanf(valuestr, "%g", &y);
+			setTaperY(y);
+		}
+		else if (!strcmp("revolutions", keyword))
+		{
+			sscanf(valuestr, "%g", &y);
+			setRevolutions(y);
+		}
+		else if (!strcmp("skew", keyword))
+		{
+			sscanf(valuestr, "%g", &y);
+			setSkew(y);
+		}
+		else
+		{
+			llwarns << "unknown keyword " << " in path import" << llendl;
+		}
+	}
+	return TRUE;
+}
+
+
+BOOL LLPathParams::exportFile(LLFILE *fp) const
+{
+	fprintf(fp, "\t\tpath 0\n");
+	fprintf(fp, "\t\t{\n");
+	fprintf(fp, "\t\t\tcurve\t%d\n", getCurveType());
+	fprintf(fp, "\t\t\tbegin\t%g\n", getBegin());
+	fprintf(fp, "\t\t\tend\t%g\n", getEnd());
+	fprintf(fp, "\t\t\tscale_x\t%g\n", getScaleX() );
+	fprintf(fp, "\t\t\tscale_y\t%g\n", getScaleY() );
+	fprintf(fp, "\t\t\tshear_x\t%g\n", getShearX() );
+	fprintf(fp, "\t\t\tshear_y\t%g\n", getShearY() );
+	fprintf(fp,"\t\t\ttwist\t%g\n", getTwist());
+	
+	fprintf(fp,"\t\t\ttwist_begin\t%g\n", getTwistBegin());
+	fprintf(fp,"\t\t\tradius_offset\t%g\n", getRadiusOffset());
+	fprintf(fp,"\t\t\ttaper_x\t%g\n", getTaperX());
+	fprintf(fp,"\t\t\ttaper_y\t%g\n", getTaperY());
+	fprintf(fp,"\t\t\trevolutions\t%g\n", getRevolutions());
+	fprintf(fp,"\t\t\tskew\t%g\n", getSkew());
+
+	fprintf(fp, "\t\t}\n");
+	return TRUE;
+}
+
+
+BOOL LLPathParams::importLegacyStream(std::istream& input_stream)
+{
+	LLMemType m1(LLMemType::MTYPE_VOLUME);
+	
+	const S32 BUFSIZE = 16384;
+	char buffer[BUFSIZE];	/* Flawfinder: ignore */
+	// *NOTE: changing the size or type of these buffers will require
+	// changing the sscanf below.
+	char keyword[256];	/* Flawfinder: ignore */
+	char valuestr[256];	/* Flawfinder: ignore */
+	keyword[0] = 0;
+	valuestr[0] = 0;
+
+	F32 tempF32;
+	F32 x, y;
+	U32 tempU32;
+
+	while (input_stream.good())
+	{
+		input_stream.getline(buffer, BUFSIZE);
+		sscanf(	/* Flawfinder: ignore */
+			buffer,
+			" %255s %255s",
+			keyword, valuestr);
+		if (!strcmp("{", keyword))
+		{
+			continue;
+		}
+		if (!strcmp("}",keyword))
+		{
+			break;
+		}
+		else if (!strcmp("curve", keyword))
+		{
+			sscanf(valuestr,"%d",&tempU32);
+			setCurveType((U8) tempU32);
+		}
+		else if (!strcmp("begin",keyword))
+		{
+			sscanf(valuestr,"%g",&tempF32);
+			setBegin(tempF32);
+		}
+		else if (!strcmp("end",keyword))
+		{
+			sscanf(valuestr,"%g",&tempF32);
+			setEnd(tempF32);
+		}
+		else if (!strcmp("scale",keyword))
+		{
+			// Legacy for one dimensional scale per path
+			sscanf(valuestr,"%g",&tempF32);
+			setScale(tempF32, tempF32);
+		}
+		else if (!strcmp("scale_x", keyword))
+		{
+			sscanf(valuestr, "%g", &x);
+			setScaleX(x);
+		}
+		else if (!strcmp("scale_y", keyword))
+		{
+			sscanf(valuestr, "%g", &y);
+			setScaleY(y);
+		}
+		else if (!strcmp("shear_x", keyword))
+		{
+			sscanf(valuestr, "%g", &x);
+			setShearX(x);
+		}
+		else if (!strcmp("shear_y", keyword))
+		{
+			sscanf(valuestr, "%g", &y);
+			setShearY(y);
+		}
+		else if (!strcmp("twist",keyword))
+		{
+			sscanf(valuestr,"%g",&tempF32);
+			setTwist(tempF32);
+		}
+		else if (!strcmp("twist_begin", keyword))
+		{
+			sscanf(valuestr, "%g", &y);
+			setTwistBegin(y);
+		}
+		else if (!strcmp("radius_offset", keyword))
+		{
+			sscanf(valuestr, "%g", &y);
+			setRadiusOffset(y);
+		}
+		else if (!strcmp("taper_x", keyword))
+		{
+			sscanf(valuestr, "%g", &y);
+			setTaperX(y);
+		}
+		else if (!strcmp("taper_y", keyword))
+		{
+			sscanf(valuestr, "%g", &y);
+			setTaperY(y);
+		}
+		else if (!strcmp("revolutions", keyword))
+		{
+			sscanf(valuestr, "%g", &y);
+			setRevolutions(y);
+		}
+		else if (!strcmp("skew", keyword))
+		{
+			sscanf(valuestr, "%g", &y);
+			setSkew(y);
+		}
+		else
+		{
+			llwarns << "unknown keyword " << " in path import" << llendl;
+		}
+	}
+	return TRUE;
+}
+
+
+BOOL LLPathParams::exportLegacyStream(std::ostream& output_stream) const
+{
+	output_stream << "\t\tpath 0\n";
+	output_stream << "\t\t{\n";
+	output_stream << "\t\t\tcurve\t" << (S32) getCurveType() << "\n";
+	output_stream << "\t\t\tbegin\t" << getBegin() << "\n";
+	output_stream << "\t\t\tend\t" << getEnd() << "\n";
+	output_stream << "\t\t\tscale_x\t" << getScaleX()  << "\n";
+	output_stream << "\t\t\tscale_y\t" << getScaleY()  << "\n";
+	output_stream << "\t\t\tshear_x\t" << getShearX()  << "\n";
+	output_stream << "\t\t\tshear_y\t" << getShearY()  << "\n";
+	output_stream <<"\t\t\ttwist\t" << getTwist() << "\n";
+	
+	output_stream <<"\t\t\ttwist_begin\t" << getTwistBegin() << "\n";
+	output_stream <<"\t\t\tradius_offset\t" << getRadiusOffset() << "\n";
+	output_stream <<"\t\t\ttaper_x\t" << getTaperX() << "\n";
+	output_stream <<"\t\t\ttaper_y\t" << getTaperY() << "\n";
+	output_stream <<"\t\t\trevolutions\t" << getRevolutions() << "\n";
+	output_stream <<"\t\t\tskew\t" << getSkew() << "\n";
+
+	output_stream << "\t\t}\n";
+	return TRUE;
+}
+
+LLSD LLPathParams::asLLSD() const
+{
+	LLSD sd = LLSD();
+	sd["curve"] = getCurveType();
+	sd["begin"] = getBegin();
+	sd["end"] = getEnd();
+	sd["scale_x"] = getScaleX();
+	sd["scale_y"] = getScaleY();
+	sd["shear_x"] = getShearX();
+	sd["shear_y"] = getShearY();
+	sd["twist"] = getTwist();
+	sd["twist_begin"] = getTwistBegin();
+	sd["radius_offset"] = getRadiusOffset();
+	sd["taper_x"] = getTaperX();
+	sd["taper_y"] = getTaperY();
+	sd["revolutions"] = getRevolutions();
+	sd["skew"] = getSkew();
+
+	return sd;
+}
+
+bool LLPathParams::fromLLSD(LLSD& sd)
+{
+	setCurveType(sd["curve"].asInteger());
+	setBegin((F32)sd["begin"].asReal());
+	setEnd((F32)sd["end"].asReal());
+	setScaleX((F32)sd["scale_x"].asReal());
+	setScaleY((F32)sd["scale_y"].asReal());
+	setShearX((F32)sd["shear_x"].asReal());
+	setShearY((F32)sd["shear_y"].asReal());
+	setTwist((F32)sd["twist"].asReal());
+	setTwistBegin((F32)sd["twist_begin"].asReal());
+	setRadiusOffset((F32)sd["radius_offset"].asReal());
+	setTaperX((F32)sd["taper_x"].asReal());
+	setTaperY((F32)sd["taper_y"].asReal());
+	setRevolutions((F32)sd["revolutions"].asReal());
+	setSkew((F32)sd["skew"].asReal());
+	return true;
+}
+
+void LLPathParams::copyParams(const LLPathParams &params)
+{
+	setCurveType(params.getCurveType());
+	setBegin(params.getBegin());
+	setEnd(params.getEnd());
+	setScale(params.getScaleX(), params.getScaleY() );
+	setShear(params.getShearX(), params.getShearY() );
+	setTwist(params.getTwist());
+	setTwistBegin(params.getTwistBegin());
+	setRadiusOffset(params.getRadiusOffset());
+	setTaper( params.getTaperX(), params.getTaperY() );
+	setRevolutions(params.getRevolutions());
+	setSkew(params.getSkew());
+}
+
+S32 profile_delete_lock = 1 ; 
+LLProfile::~LLProfile()
+{
+	if(profile_delete_lock)
+	{
+		llerrs << "LLProfile should not be deleted here!" << llendl ;
+	}
+}
+
+
+S32 LLVolume::sNumMeshPoints = 0;
+
+LLVolume::LLVolume(const LLVolumeParams &params, const F32 detail, const BOOL generate_single_face, const BOOL is_unique)
+	: mParams(params)
+{
+	LLMemType m1(LLMemType::MTYPE_VOLUME);
+	
+	mUnique = is_unique;
+	mFaceMask = 0x0;
+	mDetail = detail;
+	mSculptLevel = -2;
+	
+	// set defaults
+	if (mParams.getPathParams().getCurveType() == LL_PCODE_PATH_FLEXIBLE)
+	{
+		mPathp = new LLDynamicPath();
+	}
+	else
+	{
+		mPathp = new LLPath();
+	}
+	mProfilep = new LLProfile();
+
+	mGenerateSingleFace = generate_single_face;
+
+	generate();
+	if (mParams.getSculptID().isNull() && params.getSculptType() == LL_SCULPT_TYPE_NONE)
+	{
+		createVolumeFaces();
+	}
+}
+
+void LLVolume::resizePath(S32 length)
+{
+	mPathp->resizePath(length);
+	mVolumeFaces.clear();
+}
+
+void LLVolume::regen()
+{
+	generate();
+	createVolumeFaces();
+}
+
+void LLVolume::genBinormals(S32 face)
+{
+	mVolumeFaces[face].createBinormals();
+}
+
+LLVolume::~LLVolume()
+{
+	sNumMeshPoints -= mMesh.size();
+	delete mPathp;
+
+	profile_delete_lock = 0 ;
+	delete mProfilep;
+	profile_delete_lock = 1 ;
+
+	mPathp = NULL;
+	mProfilep = NULL;
+	mVolumeFaces.clear();
+}
+
+BOOL LLVolume::generate()
+{
+	LLMemType m1(LLMemType::MTYPE_VOLUME);
+	llassert_always(mProfilep);
+	
+	//Added 10.03.05 Dave Parks
+	// Split is a parameter to LLProfile::generate that tesselates edges on the profile 
+	// to prevent lighting and texture interpolation errors on triangles that are 
+	// stretched due to twisting or scaling on the path.  
+	S32 split = (S32) ((mDetail)*0.66f);
+	
+	if (mParams.getPathParams().getCurveType() == LL_PCODE_PATH_LINE &&
+		(mParams.getPathParams().getScale().mV[0] != 1.0f ||
+		 mParams.getPathParams().getScale().mV[1] != 1.0f) &&
+		(mParams.getProfileParams().getCurveType() == LL_PCODE_PROFILE_SQUARE ||
+		 mParams.getProfileParams().getCurveType() == LL_PCODE_PROFILE_ISOTRI ||
+		 mParams.getProfileParams().getCurveType() == LL_PCODE_PROFILE_EQUALTRI ||
+		 mParams.getProfileParams().getCurveType() == LL_PCODE_PROFILE_RIGHTTRI))
+	{
+		split = 0;
+	}
+		 
+	mLODScaleBias.setVec(0.5f, 0.5f, 0.5f);
+	
+	F32 profile_detail = mDetail;
+	F32 path_detail = mDetail;
+	
+	U8 path_type = mParams.getPathParams().getCurveType();
+	U8 profile_type = mParams.getProfileParams().getCurveType();
+	
+	if (path_type == LL_PCODE_PATH_LINE && profile_type == LL_PCODE_PROFILE_CIRCLE)
+	{ //cylinders don't care about Z-Axis
+		mLODScaleBias.setVec(0.6f, 0.6f, 0.0f);
+	}
+	else if (path_type == LL_PCODE_PATH_CIRCLE) 
+	{	
+		mLODScaleBias.setVec(0.6f, 0.6f, 0.6f);
+	}
+	
+	//********************************************************************
+	//debug info, to be removed
+	if((U32)(mPathp->mPath.size() * mProfilep->mProfile.size()) > (1u << 20))
+	{
+		llinfos << "sizeS: " << mPathp->mPath.size() << " sizeT: " << mProfilep->mProfile.size() << llendl ;
+		llinfos << "path_detail : " << path_detail << " split: " << split << " profile_detail: " << profile_detail << llendl ;
+		llinfos << mParams << llendl ;
+		llinfos << "more info to check if mProfilep is deleted or not." << llendl ;
+		llinfos << mProfilep->mNormals.size() << " : " << mProfilep->mFaces.size() << " : " << mProfilep->mEdgeNormals.size() << " : " << mProfilep->mEdgeCenters.size() << llendl ;
+
+		llerrs << "LLVolume corrupted!" << llendl ;
+	}
+	//********************************************************************
+
+	BOOL regenPath = mPathp->generate(mParams.getPathParams(), path_detail, split);
+	BOOL regenProf = mProfilep->generate(mParams.getProfileParams(), mPathp->isOpen(),profile_detail, split);
+
+	if (regenPath || regenProf ) 
+	{
+		S32 sizeS = mPathp->mPath.size();
+		S32 sizeT = mProfilep->mProfile.size();
+
+		//********************************************************************
+		//debug info, to be removed
+		if((U32)(sizeS * sizeT) > (1u << 20))
+		{
+			llinfos << "regenPath: " << (S32)regenPath << " regenProf: " << (S32)regenProf << llendl ;
+			llinfos << "sizeS: " << sizeS << " sizeT: " << sizeT << llendl ;
+			llinfos << "path_detail : " << path_detail << " split: " << split << " profile_detail: " << profile_detail << llendl ;
+			llinfos << mParams << llendl ;
+			llinfos << "more info to check if mProfilep is deleted or not." << llendl ;
+			llinfos << mProfilep->mNormals.size() << " : " << mProfilep->mFaces.size() << " : " << mProfilep->mEdgeNormals.size() << " : " << mProfilep->mEdgeCenters.size() << llendl ;
+
+			llerrs << "LLVolume corrupted!" << llendl ;
+		}
+		//********************************************************************
+
+		sNumMeshPoints -= mMesh.size();
+		mMesh.resize(sizeT * sizeS);
+		sNumMeshPoints += mMesh.size();		
+
+		//generate vertex positions
+
+		// Run along the path.
+		for (S32 s = 0; s < sizeS; ++s)
+		{
+			LLVector2  scale = mPathp->mPath[s].mScale;
+			LLQuaternion rot = mPathp->mPath[s].mRot;
+
+			// Run along the profile.
+			for (S32 t = 0; t < sizeT; ++t)
+			{
+				S32 m = s*sizeT + t;
+				Point& pt = mMesh[m];
+				
+				pt.mPos.mV[0] = mProfilep->mProfile[t].mV[0] * scale.mV[0];
+				pt.mPos.mV[1] = mProfilep->mProfile[t].mV[1] * scale.mV[1];
+				pt.mPos.mV[2] = 0.0f;
+				pt.mPos       = pt.mPos * rot;
+				pt.mPos      += mPathp->mPath[s].mPos;
+			}
+		}
+
+		for (std::vector<LLProfile::Face>::iterator iter = mProfilep->mFaces.begin();
+			 iter != mProfilep->mFaces.end(); ++iter)
+		{
+			LLFaceID id = iter->mFaceID;
+			mFaceMask |= id;
+		}
+		
+		return TRUE;
+	}
+	return FALSE;
+}
+
+
+void LLVolume::createVolumeFaces()
+{
+	LLMemType m1(LLMemType::MTYPE_VOLUME);
+
+	if (mGenerateSingleFace)
+	{
+		// do nothing
+	}
+	else
+	{
+		S32 num_faces = getNumFaces();
+		BOOL partial_build = TRUE;
+		if (num_faces != mVolumeFaces.size())
+		{
+			partial_build = FALSE;
+			mVolumeFaces.resize(num_faces);
+		}
+		// Initialize volume faces with parameter data
+		for (S32 i = 0; i < (S32)mVolumeFaces.size(); i++)
+		{
+			LLVolumeFace& vf = mVolumeFaces[i];
+			LLProfile::Face& face = mProfilep->mFaces[i];
+			vf.mBeginS = face.mIndex;
+			vf.mNumS = face.mCount;
+			if (vf.mNumS < 0)
+			{
+				llerrs << "Volume face corruption detected." << llendl;
+			}
+
+			vf.mBeginT = 0;
+			vf.mNumT= getPath().mPath.size();
+			vf.mID = i;
+
+			// Set the type mask bits correctly
+			if (mParams.getProfileParams().getHollow() > 0)
+			{
+				vf.mTypeMask |= LLVolumeFace::HOLLOW_MASK;
+			}
+			if (mProfilep->isOpen())
+			{
+				vf.mTypeMask |= LLVolumeFace::OPEN_MASK;
+			}
+			if (face.mCap)
+			{
+				vf.mTypeMask |= LLVolumeFace::CAP_MASK;
+				if (face.mFaceID == LL_FACE_PATH_BEGIN)
+				{
+					vf.mTypeMask |= LLVolumeFace::TOP_MASK;
+				}
+				else
+				{
+					llassert(face.mFaceID == LL_FACE_PATH_END);
+					vf.mTypeMask |= LLVolumeFace::BOTTOM_MASK;
+				}
+			}
+			else if (face.mFaceID & (LL_FACE_PROFILE_BEGIN | LL_FACE_PROFILE_END))
+			{
+				vf.mTypeMask |= LLVolumeFace::FLAT_MASK | LLVolumeFace::END_MASK;
+			}
+			else
+			{
+				vf.mTypeMask |= LLVolumeFace::SIDE_MASK;
+				if (face.mFlat)
+				{
+					vf.mTypeMask |= LLVolumeFace::FLAT_MASK;
+				}
+				if (face.mFaceID & LL_FACE_INNER_SIDE)
+				{
+					vf.mTypeMask |= LLVolumeFace::INNER_MASK;
+					if (face.mFlat && vf.mNumS > 2)
+					{ //flat inner faces have to copy vert normals
+						vf.mNumS = vf.mNumS*2;
+						if (vf.mNumS < 0)
+						{
+							llerrs << "Volume face corruption detected." << llendl;
+						}
+					}
+				}
+				else
+				{
+					vf.mTypeMask |= LLVolumeFace::OUTER_MASK;
+				}
+			}
+		}
+
+		for (face_list_t::iterator iter = mVolumeFaces.begin();
+			 iter != mVolumeFaces.end(); ++iter)
+		{
+			(*iter).create(this, partial_build);
+		}
+	}
+}
+
+
+inline LLVector3 sculpt_rgb_to_vector(U8 r, U8 g, U8 b)
+{
+	// maps RGB values to vector values [0..255] -> [-0.5..0.5]
+	LLVector3 value;
+	value.mV[VX] = r / 255.f - 0.5f;
+	value.mV[VY] = g / 255.f - 0.5f;
+	value.mV[VZ] = b / 255.f - 0.5f;
+
+	return value;
+}
+
+inline U32 sculpt_xy_to_index(U32 x, U32 y, U16 sculpt_width, U16 sculpt_height, S8 sculpt_components)
+{
+	U32 index = (x + y * sculpt_width) * sculpt_components;
+	return index;
+}
+
+
+inline U32 sculpt_st_to_index(S32 s, S32 t, S32 size_s, S32 size_t, U16 sculpt_width, U16 sculpt_height, S8 sculpt_components)
+{
+	U32 x = (U32) ((F32)s/(size_s) * (F32) sculpt_width);
+	U32 y = (U32) ((F32)t/(size_t) * (F32) sculpt_height);
+
+	return sculpt_xy_to_index(x, y, sculpt_width, sculpt_height, sculpt_components);
+}
+
+
+inline LLVector3 sculpt_index_to_vector(U32 index, const U8* sculpt_data)
+{
+	LLVector3 v = sculpt_rgb_to_vector(sculpt_data[index], sculpt_data[index+1], sculpt_data[index+2]);
+
+	return v;
+}
+
+inline LLVector3 sculpt_st_to_vector(S32 s, S32 t, S32 size_s, S32 size_t, U16 sculpt_width, U16 sculpt_height, S8 sculpt_components, const U8* sculpt_data)
+{
+	U32 index = sculpt_st_to_index(s, t, size_s, size_t, sculpt_width, sculpt_height, sculpt_components);
+
+	return sculpt_index_to_vector(index, sculpt_data);
+}
+
+inline LLVector3 sculpt_xy_to_vector(U32 x, U32 y, U16 sculpt_width, U16 sculpt_height, S8 sculpt_components, const U8* sculpt_data)
+{
+	U32 index = sculpt_xy_to_index(x, y, sculpt_width, sculpt_height, sculpt_components);
+
+	return sculpt_index_to_vector(index, sculpt_data);
+}
+
+
+F32 LLVolume::sculptGetSurfaceArea()
+{
+	// test to see if image has enough variation to create non-degenerate geometry
+
+	F32 area = 0;
+
+	S32 sizeS = mPathp->mPath.size();
+	S32 sizeT = mProfilep->mProfile.size();
+			
+	for (S32 s = 0; s < sizeS-1; s++)
+	{
+		for (S32 t = 0; t < sizeT-1; t++)
+		{
+			// get four corners of quad
+			LLVector3 p1 = mMesh[(s  )*sizeT + (t  )].mPos;
+			LLVector3 p2 = mMesh[(s+1)*sizeT + (t  )].mPos;
+			LLVector3 p3 = mMesh[(s  )*sizeT + (t+1)].mPos;
+			LLVector3 p4 = mMesh[(s+1)*sizeT + (t+1)].mPos;
+
+			// compute the area of the quad by taking the length of the cross product of the two triangles
+			LLVector3 cross1 = (p1 - p2) % (p1 - p3);
+			LLVector3 cross2 = (p4 - p2) % (p4 - p3);
+			area += (cross1.magVec() + cross2.magVec()) / 2.0;
+		}
+	}
+
+	return area;
+}
+
+// create placeholder shape
+void LLVolume::sculptGeneratePlaceholder()
+{
+	LLMemType m1(LLMemType::MTYPE_VOLUME);
+	
+	S32 sizeS = mPathp->mPath.size();
+	S32 sizeT = mProfilep->mProfile.size();
+	
+	S32 line = 0;
+
+	// for now, this is a sphere.
+	for (S32 s = 0; s < sizeS; s++)
+	{
+		for (S32 t = 0; t < sizeT; t++)
+		{
+			S32 i = t + line;
+			Point& pt = mMesh[i];
+
+			
+			F32 u = (F32)s/(sizeS-1);
+			F32 v = (F32)t/(sizeT-1);
+
+			const F32 RADIUS = (F32) 0.3;
+					
+			pt.mPos.mV[0] = (F32)(sin(F_PI * v) * cos(2.0 * F_PI * u) * RADIUS);
+			pt.mPos.mV[1] = (F32)(sin(F_PI * v) * sin(2.0 * F_PI * u) * RADIUS);
+			pt.mPos.mV[2] = (F32)(cos(F_PI * v) * RADIUS);
+
+		}
+		line += sizeT;
+	}
+}
+
+// create the vertices from the map
+void LLVolume::sculptGenerateMapVertices(U16 sculpt_width, U16 sculpt_height, S8 sculpt_components, const U8* sculpt_data, U8 sculpt_type)
+{
+	U8 sculpt_stitching = sculpt_type & LL_SCULPT_TYPE_MASK;
+	BOOL sculpt_invert = sculpt_type & LL_SCULPT_FLAG_INVERT;
+	BOOL sculpt_mirror = sculpt_type & LL_SCULPT_FLAG_MIRROR;
+	BOOL reverse_horizontal = (sculpt_invert ? !sculpt_mirror : sculpt_mirror);  // XOR
+	
+	
+	LLMemType m1(LLMemType::MTYPE_VOLUME);
+	
+	S32 sizeS = mPathp->mPath.size();
+	S32 sizeT = mProfilep->mProfile.size();
+	
+	S32 line = 0;
+	for (S32 s = 0; s < sizeS; s++)
+	{
+		// Run along the profile.
+		for (S32 t = 0; t < sizeT; t++)
+		{
+			S32 i = t + line;
+			Point& pt = mMesh[i];
+
+			S32 reversed_t = t;
+
+			if (reverse_horizontal)
+			{
+				reversed_t = sizeT - t - 1;
+			}
+			
+			U32 x = (U32) ((F32)reversed_t/(sizeT-1) * (F32) sculpt_width);
+			U32 y = (U32) ((F32)s/(sizeS-1) * (F32) sculpt_height);
+
+			
+			if (y == 0)  // top row stitching
+			{
+				// pinch?
+				if (sculpt_stitching == LL_SCULPT_TYPE_SPHERE)
+				{
+					x = sculpt_width / 2;
+				}
+			}
+
+			if (y == sculpt_height)  // bottom row stitching
+			{
+				// wrap?
+				if (sculpt_stitching == LL_SCULPT_TYPE_TORUS)
+				{
+					y = 0;
+				}
+				else
+				{
+					y = sculpt_height - 1;
+				}
+
+				// pinch?
+				if (sculpt_stitching == LL_SCULPT_TYPE_SPHERE)
+				{
+					x = sculpt_width / 2;
+				}
+			}
+
+			if (x == sculpt_width)   // side stitching
+			{
+				// wrap?
+				if ((sculpt_stitching == LL_SCULPT_TYPE_SPHERE) ||
+					(sculpt_stitching == LL_SCULPT_TYPE_TORUS) ||
+					(sculpt_stitching == LL_SCULPT_TYPE_CYLINDER))
+				{
+					x = 0;
+				}
+					
+				else
+				{
+					x = sculpt_width - 1;
+				}
+			}
+
+			pt.mPos = sculpt_xy_to_vector(x, y, sculpt_width, sculpt_height, sculpt_components, sculpt_data);
+
+			if (sculpt_mirror)
+			{
+				pt.mPos.mV[VX] *= -1.f;
+			}
+		}
+		
+		line += sizeT;
+	}
+}
+
+
+const S32 SCULPT_REZ_1 = 6;  // changed from 4 to 6 - 6 looks round whereas 4 looks square
+const S32 SCULPT_REZ_2 = 8;
+const S32 SCULPT_REZ_3 = 16;
+const S32 SCULPT_REZ_4 = 32;
+
+S32 sculpt_sides(F32 detail)
+{
+
+	// detail is usually one of: 1, 1.5, 2.5, 4.0.
+	
+	if (detail <= 1.0)
+	{
+		return SCULPT_REZ_1;
+	}
+	if (detail <= 2.0)
+	{
+		return SCULPT_REZ_2;
+	}
+	if (detail <= 3.0)
+	{
+		return SCULPT_REZ_3;
+	}
+	else
+	{
+		return SCULPT_REZ_4;
+	}
+}
+
+
+
+// determine the number of vertices in both s and t direction for this sculpt
+void sculpt_calc_mesh_resolution(U16 width, U16 height, U8 type, F32 detail, S32& s, S32& t)
+{
+	// this code has the following properties:
+	// 1) the aspect ratio of the mesh is as close as possible to the ratio of the map
+	//    while still using all available verts
+	// 2) the mesh cannot have more verts than is allowed by LOD
+	// 3) the mesh cannot have more verts than is allowed by the map
+	
+	S32 max_vertices_lod = (S32)pow((double)sculpt_sides(detail), 2.0);
+	S32 max_vertices_map = width * height / 4;
+	
+	S32 vertices;
+	if (max_vertices_map > 0)
+		vertices = llmin(max_vertices_lod, max_vertices_map);
+	else
+		vertices = max_vertices_lod;
+	
+
+	F32 ratio;
+	if ((width == 0) || (height == 0))
+		ratio = 1.f;
+	else
+		ratio = (F32) width / (F32) height;
+
+	
+	s = (S32)fsqrtf(((F32)vertices / ratio));
+
+	s = llmax(s, 4);              // no degenerate sizes, please
+	t = vertices / s;
+
+	t = llmax(t, 4);              // no degenerate sizes, please
+	s = vertices / t;
+}
+
+// sculpt replaces generate() for sculpted surfaces
+void LLVolume::sculpt(U16 sculpt_width, U16 sculpt_height, S8 sculpt_components, const U8* sculpt_data, S32 sculpt_level)
+{
+	LLMemType m1(LLMemType::MTYPE_VOLUME);
+    U8 sculpt_type = mParams.getSculptType();
+
+	BOOL data_is_empty = FALSE;
+
+	if (sculpt_width == 0 || sculpt_height == 0 || sculpt_components < 3 || sculpt_data == NULL)
+	{
+		sculpt_level = -1;
+		data_is_empty = TRUE;
+	}
+
+	S32 requested_sizeS = 0;
+	S32 requested_sizeT = 0;
+
+	sculpt_calc_mesh_resolution(sculpt_width, sculpt_height, sculpt_type, mDetail, requested_sizeS, requested_sizeT);
+
+	mPathp->generate(mParams.getPathParams(), mDetail, 0, TRUE, requested_sizeS);
+	mProfilep->generate(mParams.getProfileParams(), mPathp->isOpen(), mDetail, 0, TRUE, requested_sizeT);
+
+	S32 sizeS = mPathp->mPath.size();         // we requested a specific size, now see what we really got
+	S32 sizeT = mProfilep->mProfile.size();   // we requested a specific size, now see what we really got
+
+	// weird crash bug - DEV-11158 - trying to collect more data:
+	if ((sizeS == 0) || (sizeT == 0))
+	{
+		llwarns << "sculpt bad mesh size " << sizeS << " " << sizeT << llendl;
+	}
+	
+	sNumMeshPoints -= mMesh.size();
+	mMesh.resize(sizeS * sizeT);
+	sNumMeshPoints += mMesh.size();
+
+	//generate vertex positions
+	if (!data_is_empty)
+	{
+		sculptGenerateMapVertices(sculpt_width, sculpt_height, sculpt_components, sculpt_data, sculpt_type);
+
+		// don't test lowest LOD to support legacy content DEV-33670
+		if (mDetail > SCULPT_MIN_AREA_DETAIL)
+		{
+			if (sculptGetSurfaceArea() < SCULPT_MIN_AREA)
+			{
+				data_is_empty = TRUE;
+			}
+		}
+	}
+
+	if (data_is_empty)
+	{
+		sculptGeneratePlaceholder();
+	}
+
+
+	
+	for (S32 i = 0; i < (S32)mProfilep->mFaces.size(); i++)
+	{
+		mFaceMask |= mProfilep->mFaces[i].mFaceID;
+	}
+
+	mSculptLevel = sculpt_level;
+
+	// Delete any existing faces so that they get regenerated
+	mVolumeFaces.clear();
+	
+	createVolumeFaces();
+}
+
+
+
+
+BOOL LLVolume::isCap(S32 face)
+{
+	return mProfilep->mFaces[face].mCap; 
+}
+
+BOOL LLVolume::isFlat(S32 face)
+{
+	return mProfilep->mFaces[face].mFlat;
+}
+
+
+bool LLVolumeParams::operator==(const LLVolumeParams &params) const
+{
+	return ( (getPathParams() == params.getPathParams()) &&
+			 (getProfileParams() == params.getProfileParams()) &&
+			 (mSculptID == params.mSculptID) &&
+			 (mSculptType == params.mSculptType) );
+}
+
+bool LLVolumeParams::operator!=(const LLVolumeParams &params) const
+{
+	return ( (getPathParams() != params.getPathParams()) ||
+			 (getProfileParams() != params.getProfileParams()) ||
+			 (mSculptID != params.mSculptID) ||
+			 (mSculptType != params.mSculptType) );
+}
+
+bool LLVolumeParams::operator<(const LLVolumeParams &params) const
+{
+	if( getPathParams() != params.getPathParams() )
+	{
+		return getPathParams() < params.getPathParams();
+	}
+	
+	if (getProfileParams() != params.getProfileParams())
+	{
+		return getProfileParams() < params.getProfileParams();
+	}
+	
+	if (mSculptID != params.mSculptID)
+	{
+		return mSculptID < params.mSculptID;
+	}
+
+
+	return mSculptType < params.mSculptType;
+
+
+}
+
+void LLVolumeParams::copyParams(const LLVolumeParams &params)
+{
+	LLMemType m1(LLMemType::MTYPE_VOLUME);
+	mProfileParams.copyParams(params.mProfileParams);
+	mPathParams.copyParams(params.mPathParams);
+	mSculptID = params.getSculptID();
+	mSculptType = params.getSculptType();
+}
+
+// Less restricitve approx 0 for volumes
+const F32 APPROXIMATELY_ZERO = 0.001f;
+bool approx_zero( F32 f, F32 tolerance = APPROXIMATELY_ZERO)
+{
+	return (f >= -tolerance) && (f <= tolerance);
+}
+
+// return true if in range (or nearly so)
+static bool limit_range(F32& v, F32 min, F32 max, F32 tolerance = APPROXIMATELY_ZERO)
+{
+	F32 min_delta = v - min;
+	if (min_delta < 0.f)
+	{
+		v = min;
+		if (!approx_zero(min_delta, tolerance))
+			return false;
+	}
+	F32 max_delta = max - v;
+	if (max_delta < 0.f)
+	{
+		v = max;
+		if (!approx_zero(max_delta, tolerance))
+			return false;
+	}
+	return true;
+}
+
+bool LLVolumeParams::setBeginAndEndS(const F32 b, const F32 e)
+{
+	bool valid = true;
+
+	// First, clamp to valid ranges.
+	F32 begin = b;
+	valid &= limit_range(begin, 0.f, 1.f - MIN_CUT_DELTA);
+
+	F32 end = e;
+	if (end >= .0149f && end < MIN_CUT_DELTA) end = MIN_CUT_DELTA; // eliminate warning for common rounding error
+	valid &= limit_range(end, MIN_CUT_DELTA, 1.f);
+
+	valid &= limit_range(begin, 0.f, end - MIN_CUT_DELTA, .01f);
+
+	// Now set them.
+	mProfileParams.setBegin(begin);
+	mProfileParams.setEnd(end);
+
+	return valid;
+}
+
+bool LLVolumeParams::setBeginAndEndT(const F32 b, const F32 e)
+{
+	bool valid = true;
+
+	// First, clamp to valid ranges.
+	F32 begin = b;
+	valid &= limit_range(begin, 0.f, 1.f - MIN_CUT_DELTA);
+
+	F32 end = e;
+	valid &= limit_range(end, MIN_CUT_DELTA, 1.f);
+
+	valid &= limit_range(begin, 0.f, end - MIN_CUT_DELTA, .01f);
+
+	// Now set them.
+	mPathParams.setBegin(begin);
+	mPathParams.setEnd(end);
+
+	return valid;
+}			
+
+bool LLVolumeParams::setHollow(const F32 h)
+{
+	// Validate the hollow based on path and profile.
+	U8 profile 	= mProfileParams.getCurveType() & LL_PCODE_PROFILE_MASK;
+	U8 hole_type 	= mProfileParams.getCurveType() & LL_PCODE_HOLE_MASK;
+	
+	F32 max_hollow = HOLLOW_MAX;
+
+	// Only square holes have trouble.
+	if (LL_PCODE_HOLE_SQUARE == hole_type)
+	{
+		switch(profile)
+		{
+		case LL_PCODE_PROFILE_CIRCLE:
+		case LL_PCODE_PROFILE_CIRCLE_HALF:
+		case LL_PCODE_PROFILE_EQUALTRI:
+			max_hollow = HOLLOW_MAX_SQUARE;
+		}
+	}
+
+	F32 hollow = h;
+	bool valid = limit_range(hollow, HOLLOW_MIN, max_hollow);
+	mProfileParams.setHollow(hollow); 
+
+	return valid;
+}	
+
+bool LLVolumeParams::setTwistBegin(const F32 b)
+{
+	F32 twist_begin = b;
+	bool valid = limit_range(twist_begin, TWIST_MIN, TWIST_MAX);
+	mPathParams.setTwistBegin(twist_begin);
+	return valid;
+}
+
+bool LLVolumeParams::setTwistEnd(const F32 e)
+{	
+	F32 twist_end = e;
+	bool valid = limit_range(twist_end, TWIST_MIN, TWIST_MAX);
+	mPathParams.setTwistEnd(twist_end);
+	return valid;
+}
+
+bool LLVolumeParams::setRatio(const F32 x, const F32 y)
+{
+	F32 min_x = RATIO_MIN;
+	F32 max_x = RATIO_MAX;
+	F32 min_y = RATIO_MIN;
+	F32 max_y = RATIO_MAX;
+	// If this is a circular path (and not a sphere) then 'ratio' is actually hole size.
+	U8 path_type 	= mPathParams.getCurveType();
+	U8 profile_type = mProfileParams.getCurveType() & LL_PCODE_PROFILE_MASK;
+	if ( LL_PCODE_PATH_CIRCLE == path_type &&
+		 LL_PCODE_PROFILE_CIRCLE_HALF != profile_type)
+	{
+		// Holes are more restricted...
+		min_x = HOLE_X_MIN;
+		max_x = HOLE_X_MAX;
+		min_y = HOLE_Y_MIN;
+		max_y = HOLE_Y_MAX;
+	}
+
+	F32 ratio_x = x;
+	bool valid = limit_range(ratio_x, min_x, max_x);
+	F32 ratio_y = y;
+	valid &= limit_range(ratio_y, min_y, max_y);
+
+	mPathParams.setScale(ratio_x, ratio_y);
+
+	return valid;
+}
+
+bool LLVolumeParams::setShear(const F32 x, const F32 y)
+{
+	F32 shear_x = x;
+	bool valid = limit_range(shear_x, SHEAR_MIN, SHEAR_MAX);
+	F32 shear_y = y;
+	valid &= limit_range(shear_y, SHEAR_MIN, SHEAR_MAX);
+	mPathParams.setShear(shear_x, shear_y);
+	return valid;
+}
+
+bool LLVolumeParams::setTaperX(const F32 v)
+{
+	F32 taper = v;
+	bool valid = limit_range(taper, TAPER_MIN, TAPER_MAX);
+	mPathParams.setTaperX(taper);
+	return valid;
+}
+
+bool LLVolumeParams::setTaperY(const F32 v)
+{
+	F32 taper = v;
+	bool valid = limit_range(taper, TAPER_MIN, TAPER_MAX);
+	mPathParams.setTaperY(taper);
+	return valid;
+}
+
+bool LLVolumeParams::setRevolutions(const F32 r)
+{
+	F32 revolutions = r;
+	bool valid = limit_range(revolutions, REV_MIN, REV_MAX);
+	mPathParams.setRevolutions(revolutions);
+	return valid;
+}
+
+bool LLVolumeParams::setRadiusOffset(const F32 offset)
+{
+	bool valid = true;
+
+	// If this is a sphere, just set it to 0 and get out.
+	U8 path_type 	= mPathParams.getCurveType();
+	U8 profile_type = mProfileParams.getCurveType() & LL_PCODE_PROFILE_MASK;
+	if ( LL_PCODE_PROFILE_CIRCLE_HALF == profile_type ||
+		LL_PCODE_PATH_CIRCLE != path_type )
+	{
+		mPathParams.setRadiusOffset(0.f);
+		return true;
+	}
+
+	// Limit radius offset, based on taper and hole size y.
+	F32 radius_offset	= offset;
+	F32 taper_y    		= getTaperY();
+	F32 radius_mag		= fabs(radius_offset);
+	F32 hole_y_mag 		= fabs(getRatioY());
+	F32 taper_y_mag		= fabs(taper_y);
+	// Check to see if the taper effects us.
+	if ( (radius_offset > 0.f && taper_y < 0.f) ||
+			(radius_offset < 0.f && taper_y > 0.f) )
+	{
+		// The taper does not help increase the radius offset range.
+		taper_y_mag = 0.f;
+	}
+	F32 max_radius_mag = 1.f - hole_y_mag * (1.f - taper_y_mag) / (1.f - hole_y_mag);
+
+	// Enforce the maximum magnitude.
+	F32 delta = max_radius_mag - radius_mag;
+	if (delta < 0.f)
+	{
+		// Check radius offset sign.
+		if (radius_offset < 0.f)
+		{
+			radius_offset = -max_radius_mag;
+		}
+		else
+		{
+			radius_offset = max_radius_mag;
+		}
+		valid = approx_zero(delta, .1f);
+	}
+
+	mPathParams.setRadiusOffset(radius_offset);
+	return valid;
+}
+
+bool LLVolumeParams::setSkew(const F32 skew_value)
+{
+	bool valid = true;
+
+	// Check the skew value against the revolutions.
+	F32 skew		= llclamp(skew_value, SKEW_MIN, SKEW_MAX);
+	F32 skew_mag	= fabs(skew);
+	F32 revolutions = getRevolutions();
+	F32 scale_x		= getRatioX();
+	F32 min_skew_mag = 1.0f - 1.0f / (revolutions * scale_x + 1.0f);
+	// Discontinuity; A revolution of 1 allows skews below 0.5.
+	if ( fabs(revolutions - 1.0f) < 0.001)
+		min_skew_mag = 0.0f;
+
+	// Clip skew.
+	F32 delta = skew_mag - min_skew_mag;
+	if (delta < 0.f)
+	{
+		// Check skew sign.
+		if (skew < 0.0f)
+		{
+			skew = -min_skew_mag;
+		}
+		else 
+		{
+			skew = min_skew_mag;
+		}
+		valid = approx_zero(delta, .01f);
+	}
+
+	mPathParams.setSkew(skew);
+	return valid;
+}
+
+bool LLVolumeParams::setSculptID(const LLUUID sculpt_id, U8 sculpt_type)
+{
+	mSculptID = sculpt_id;
+	mSculptType = sculpt_type;
+	return true;
+}
+
+bool LLVolumeParams::setType(U8 profile, U8 path)
+{
+	bool result = true;
+	// First, check profile and path for validity.
+	U8 profile_type	= profile & LL_PCODE_PROFILE_MASK;
+	U8 hole_type 	= (profile & LL_PCODE_HOLE_MASK) >> 4;
+	U8 path_type	= path >> 4;
+
+	if (profile_type > LL_PCODE_PROFILE_MAX)
+	{
+		// Bad profile.  Make it square.
+		profile = LL_PCODE_PROFILE_SQUARE;
+		result = false;
+		llwarns << "LLVolumeParams::setType changing bad profile type (" << profile_type
+			 	<< ") to be LL_PCODE_PROFILE_SQUARE" << llendl;
+	}
+	else if (hole_type > LL_PCODE_HOLE_MAX)
+	{
+		// Bad hole.  Make it the same.
+		profile = profile_type;
+		result = false;
+		llwarns << "LLVolumeParams::setType changing bad hole type (" << hole_type
+			 	<< ") to be LL_PCODE_HOLE_SAME" << llendl;
+	}
+
+	if (path_type < LL_PCODE_PATH_MIN ||
+		path_type > LL_PCODE_PATH_MAX)
+	{
+		// Bad path.  Make it linear.
+		result = false;
+		llwarns << "LLVolumeParams::setType changing bad path (" << path
+			 	<< ") to be LL_PCODE_PATH_LINE" << llendl;
+		path = LL_PCODE_PATH_LINE;
+	}
+
+	mProfileParams.setCurveType(profile);
+	mPathParams.setCurveType(path);
+	return result;
+}
+
+// static 
+bool LLVolumeParams::validate(U8 prof_curve, F32 prof_begin, F32 prof_end, F32 hollow,
+		U8 path_curve, F32 path_begin, F32 path_end,
+		F32 scx, F32 scy, F32 shx, F32 shy,
+		F32 twistend, F32 twistbegin, F32 radiusoffset,
+		F32 tx, F32 ty, F32 revolutions, F32 skew)
+{
+	LLVolumeParams test_params;
+	if (!test_params.setType		(prof_curve, path_curve))
+	{
+	    	return false;
+	}
+	if (!test_params.setBeginAndEndS	(prof_begin, prof_end))
+	{
+	    	return false;
+	}
+	if (!test_params.setBeginAndEndT	(path_begin, path_end))
+	{
+	    	return false;
+	}
+	if (!test_params.setHollow		(hollow))
+	{
+	    	return false;
+	}
+	if (!test_params.setTwistBegin		(twistbegin))
+	{
+	    	return false;
+	}
+	if (!test_params.setTwistEnd		(twistend))
+	{
+	    	return false;
+	}
+	if (!test_params.setRatio		(scx, scy))
+	{
+	    	return false;
+	}
+	if (!test_params.setShear		(shx, shy))
+	{
+	    	return false;
+	}
+	if (!test_params.setTaper		(tx, ty))
+	{
+	    	return false;
+	}
+	if (!test_params.setRevolutions		(revolutions))
+	{
+	    	return false;
+	}
+	if (!test_params.setRadiusOffset	(radiusoffset))
+	{
+	    	return false;
+	}
+	if (!test_params.setSkew		(skew))
+	{
+	    	return false;
+	}
+	return true;
+}
+
+S32 *LLVolume::getTriangleIndices(U32 &num_indices) const
+{
+	LLMemType m1(LLMemType::MTYPE_VOLUME);
+	
+	S32 expected_num_triangle_indices = getNumTriangleIndices();
+	if (expected_num_triangle_indices > MAX_VOLUME_TRIANGLE_INDICES)
+	{
+		// we don't allow LLVolumes with this many vertices
+		llwarns << "Couldn't allocate triangle indices" << llendl;
+		num_indices = 0;
+		return NULL;
+	}
+
+	S32* index = new S32[expected_num_triangle_indices];
+	S32 count = 0;
+
+	// Let's do this totally diffently, as we don't care about faces...
+	// Counter-clockwise triangles are forward facing...
+
+	BOOL open = getProfile().isOpen();
+	BOOL hollow = (mParams.getProfileParams().getHollow() > 0);
+	BOOL path_open = getPath().isOpen();
+	S32 size_s, size_s_out, size_t;
+	S32 s, t, i;
+	size_s = getProfile().getTotal();
+	size_s_out = getProfile().getTotalOut();
+	size_t = getPath().mPath.size();
+
+	// NOTE -- if the construction of the triangles below ever changes
+	// then getNumTriangleIndices() method may also have to be updated.
+
+	if (open)		/* Flawfinder: ignore */
+	{
+		if (hollow)
+		{
+			// Open hollow -- much like the closed solid, except we 
+			// we need to stitch up the gap between s=0 and s=size_s-1
+
+			for (t = 0; t < size_t - 1; t++)
+			{
+				// The outer face, first cut, and inner face
+				for (s = 0; s < size_s - 1; s++)
+				{
+					i  = s + t*size_s;
+					index[count++]  = i;				// x,y
+					index[count++]  = i + 1;			// x+1,y
+					index[count++]  = i + size_s;		// x,y+1
+	
+					index[count++]  = i + size_s;		// x,y+1
+					index[count++]  = i + 1;			// x+1,y
+					index[count++]  = i + size_s + 1;	// x+1,y+1
+				}
+
+				// The other cut face
+				index[count++]  = s + t*size_s;		// x,y
+				index[count++]  = 0 + t*size_s;		// x+1,y
+				index[count++]  = s + (t+1)*size_s;	// x,y+1
+	
+				index[count++]  = s + (t+1)*size_s;	// x,y+1
+				index[count++]  = 0 + t*size_s;		// x+1,y
+				index[count++]  = 0 + (t+1)*size_s;	// x+1,y+1
+			}
+
+			// Do the top and bottom caps, if necessary
+			if (path_open)
+			{
+				// Top cap
+				S32 pt1 = 0;
+				S32 pt2 = size_s-1;
+				S32 i   = (size_t - 1)*size_s;
+
+				while (pt2 - pt1 > 1)
+				{
+					// Use the profile points instead of the mesh, since you want
+					// the un-transformed profile distances.
+					LLVector3 p1 = getProfile().mProfile[pt1];
+					LLVector3 p2 = getProfile().mProfile[pt2];
+					LLVector3 pa = getProfile().mProfile[pt1+1];
+					LLVector3 pb = getProfile().mProfile[pt2-1];
+
+					p1.mV[VZ] = 0.f;
+					p2.mV[VZ] = 0.f;
+					pa.mV[VZ] = 0.f;
+					pb.mV[VZ] = 0.f;
+
+					// Use area of triangle to determine backfacing
+					F32 area_1a2, area_1ba, area_21b, area_2ab;
+					area_1a2 =  (p1.mV[0]*pa.mV[1] - pa.mV[0]*p1.mV[1]) +
+								(pa.mV[0]*p2.mV[1] - p2.mV[0]*pa.mV[1]) +
+								(p2.mV[0]*p1.mV[1] - p1.mV[0]*p2.mV[1]);
+
+					area_1ba =  (p1.mV[0]*pb.mV[1] - pb.mV[0]*p1.mV[1]) +
+								(pb.mV[0]*pa.mV[1] - pa.mV[0]*pb.mV[1]) +
+								(pa.mV[0]*p1.mV[1] - p1.mV[0]*pa.mV[1]);
+
+					area_21b =  (p2.mV[0]*p1.mV[1] - p1.mV[0]*p2.mV[1]) +
+								(p1.mV[0]*pb.mV[1] - pb.mV[0]*p1.mV[1]) +
+								(pb.mV[0]*p2.mV[1] - p2.mV[0]*pb.mV[1]);
+
+					area_2ab =  (p2.mV[0]*pa.mV[1] - pa.mV[0]*p2.mV[1]) +
+								(pa.mV[0]*pb.mV[1] - pb.mV[0]*pa.mV[1]) +
+								(pb.mV[0]*p2.mV[1] - p2.mV[0]*pb.mV[1]);
+
+					BOOL use_tri1a2 = TRUE;
+					BOOL tri_1a2 = TRUE;
+					BOOL tri_21b = TRUE;
+
+					if (area_1a2 < 0)
+					{
+						tri_1a2 = FALSE;
+					}
+					if (area_2ab < 0)
+					{
+						// Can't use, because it contains point b
+						tri_1a2 = FALSE;
+					}
+					if (area_21b < 0)
+					{
+						tri_21b = FALSE;
+					}
+					if (area_1ba < 0)
+					{
+						// Can't use, because it contains point b
+						tri_21b = FALSE;
+					}
+
+					if (!tri_1a2)
+					{
+						use_tri1a2 = FALSE;
+					}
+					else if (!tri_21b)
+					{
+						use_tri1a2 = TRUE;
+					}
+					else
+					{
+						LLVector3 d1 = p1 - pa;
+						LLVector3 d2 = p2 - pb;
+
+						if (d1.magVecSquared() < d2.magVecSquared())
+						{
+							use_tri1a2 = TRUE;
+						}
+						else
+						{
+							use_tri1a2 = FALSE;
+						}
+					}
+
+					if (use_tri1a2)
+					{
+						index[count++] = pt1 + i;
+						index[count++] = pt1 + 1 + i;
+						index[count++] = pt2 + i;
+						pt1++;
+					}
+					else
+					{
+						index[count++] = pt1 + i;
+						index[count++] = pt2 - 1 + i;
+						index[count++] = pt2 + i;
+						pt2--;
+					}
+				}
+
+				// Bottom cap
+				pt1          = 0;
+				pt2          = size_s-1;
+				while (pt2 - pt1 > 1)
+				{
+					// Use the profile points instead of the mesh, since you want
+					// the un-transformed profile distances.
+					LLVector3 p1 = getProfile().mProfile[pt1];
+					LLVector3 p2 = getProfile().mProfile[pt2];
+					LLVector3 pa = getProfile().mProfile[pt1+1];
+					LLVector3 pb = getProfile().mProfile[pt2-1];
+
+					p1.mV[VZ] = 0.f;
+					p2.mV[VZ] = 0.f;
+					pa.mV[VZ] = 0.f;
+					pb.mV[VZ] = 0.f;
+
+					// Use area of triangle to determine backfacing
+					F32 area_1a2, area_1ba, area_21b, area_2ab;
+					area_1a2 =  (p1.mV[0]*pa.mV[1] - pa.mV[0]*p1.mV[1]) +
+								(pa.mV[0]*p2.mV[1] - p2.mV[0]*pa.mV[1]) +
+								(p2.mV[0]*p1.mV[1] - p1.mV[0]*p2.mV[1]);
+
+					area_1ba =  (p1.mV[0]*pb.mV[1] - pb.mV[0]*p1.mV[1]) +
+								(pb.mV[0]*pa.mV[1] - pa.mV[0]*pb.mV[1]) +
+								(pa.mV[0]*p1.mV[1] - p1.mV[0]*pa.mV[1]);
+
+					area_21b =  (p2.mV[0]*p1.mV[1] - p1.mV[0]*p2.mV[1]) +
+								(p1.mV[0]*pb.mV[1] - pb.mV[0]*p1.mV[1]) +
+								(pb.mV[0]*p2.mV[1] - p2.mV[0]*pb.mV[1]);
+
+					area_2ab =  (p2.mV[0]*pa.mV[1] - pa.mV[0]*p2.mV[1]) +
+								(pa.mV[0]*pb.mV[1] - pb.mV[0]*pa.mV[1]) +
+								(pb.mV[0]*p2.mV[1] - p2.mV[0]*pb.mV[1]);
+
+					BOOL use_tri1a2 = TRUE;
+					BOOL tri_1a2 = TRUE;
+					BOOL tri_21b = TRUE;
+
+					if (area_1a2 < 0)
+					{
+						tri_1a2 = FALSE;
+					}
+					if (area_2ab < 0)
+					{
+						// Can't use, because it contains point b
+						tri_1a2 = FALSE;
+					}
+					if (area_21b < 0)
+					{
+						tri_21b = FALSE;
+					}
+					if (area_1ba < 0)
+					{
+						// Can't use, because it contains point b
+						tri_21b = FALSE;
+					}
+
+					if (!tri_1a2)
+					{
+						use_tri1a2 = FALSE;
+					}
+					else if (!tri_21b)
+					{
+						use_tri1a2 = TRUE;
+					}
+					else
+					{
+						LLVector3 d1 = p1 - pa;
+						LLVector3 d2 = p2 - pb;
+
+						if (d1.magVecSquared() < d2.magVecSquared())
+						{
+							use_tri1a2 = TRUE;
+						}
+						else
+						{
+							use_tri1a2 = FALSE;
+						}
+					}
+
+					if (use_tri1a2)
+					{
+						index[count++] = pt1;
+						index[count++] = pt2;
+						index[count++] = pt1 + 1;
+						pt1++;
+					}
+					else
+					{
+						index[count++] = pt1;
+						index[count++] = pt2;
+						index[count++] = pt2 - 1;
+						pt2--;
+					}
+				}
+			}
+		}
+		else
+		{
+			// Open solid
+
+			for (t = 0; t < size_t - 1; t++)
+			{
+				// Outer face + 1 cut face
+				for (s = 0; s < size_s - 1; s++)
+				{
+					i  = s + t*size_s;
+
+					index[count++]  = i;				// x,y
+					index[count++]  = i + 1;			// x+1,y
+					index[count++]  = i + size_s;		// x,y+1
+
+					index[count++]  = i + size_s;		// x,y+1
+					index[count++]  = i + 1;			// x+1,y
+					index[count++]  = i + size_s + 1;	// x+1,y+1
+				}
+
+				// The other cut face
+				index[count++] = (size_s - 1) + (t*size_s);		// x,y
+				index[count++] = 0 + t*size_s;					// x+1,y
+				index[count++] = (size_s - 1) + (t+1)*size_s;	// x,y+1
+
+				index[count++] = (size_s - 1) + (t+1)*size_s;	// x,y+1
+				index[count++] = 0 + (t*size_s);				// x+1,y
+				index[count++] = 0 + (t+1)*size_s;				// x+1,y+1
+			}
+
+			// Do the top and bottom caps, if necessary
+			if (path_open)
+			{
+				for (s = 0; s < size_s - 2; s++)
+				{
+					index[count++] = s+1;
+					index[count++] = s;
+					index[count++] = size_s - 1;
+				}
+
+				// We've got a top cap
+				S32 offset = (size_t - 1)*size_s;
+				for (s = 0; s < size_s - 2; s++)
+				{
+					// Inverted ordering from bottom cap.
+					index[count++] = offset + size_s - 1;
+					index[count++] = offset + s;
+					index[count++] = offset + s + 1;
+				}
+			}
+		}
+	}
+	else if (hollow)
+	{
+		// Closed hollow
+		// Outer face
+		
+		for (t = 0; t < size_t - 1; t++)
+		{
+			for (s = 0; s < size_s_out - 1; s++)
+			{
+				i  = s + t*size_s;
+
+				index[count++]  = i;				// x,y
+				index[count++]  = i + 1;			// x+1,y
+				index[count++]  = i + size_s;		// x,y+1
+
+				index[count++]  = i + size_s;		// x,y+1
+				index[count++]  = i + 1;			// x+1,y
+				index[count++]  = i + 1 + size_s;	// x+1,y+1
+			}
+		}
+
+		// Inner face
+		// Invert facing from outer face
+		for (t = 0; t < size_t - 1; t++)
+		{
+			for (s = size_s_out; s < size_s - 1; s++)
+			{
+				i  = s + t*size_s;
+
+				index[count++]  = i;				// x,y
+				index[count++]  = i + 1;			// x+1,y
+				index[count++]  = i + size_s;		// x,y+1
+
+				index[count++]  = i + size_s;		// x,y+1
+				index[count++]  = i + 1;			// x+1,y
+				index[count++]  = i + 1 + size_s;	// x+1,y+1
+			}
+		}
+
+		// Do the top and bottom caps, if necessary
+		if (path_open)
+		{
+			// Top cap
+			S32 pt1 = 0;
+			S32 pt2 = size_s-1;
+			S32 i   = (size_t - 1)*size_s;
+
+			while (pt2 - pt1 > 1)
+			{
+				// Use the profile points instead of the mesh, since you want
+				// the un-transformed profile distances.
+				LLVector3 p1 = getProfile().mProfile[pt1];
+				LLVector3 p2 = getProfile().mProfile[pt2];
+				LLVector3 pa = getProfile().mProfile[pt1+1];
+				LLVector3 pb = getProfile().mProfile[pt2-1];
+
+				p1.mV[VZ] = 0.f;
+				p2.mV[VZ] = 0.f;
+				pa.mV[VZ] = 0.f;
+				pb.mV[VZ] = 0.f;
+
+				// Use area of triangle to determine backfacing
+				F32 area_1a2, area_1ba, area_21b, area_2ab;
+				area_1a2 =  (p1.mV[0]*pa.mV[1] - pa.mV[0]*p1.mV[1]) +
+							(pa.mV[0]*p2.mV[1] - p2.mV[0]*pa.mV[1]) +
+							(p2.mV[0]*p1.mV[1] - p1.mV[0]*p2.mV[1]);
+
+				area_1ba =  (p1.mV[0]*pb.mV[1] - pb.mV[0]*p1.mV[1]) +
+							(pb.mV[0]*pa.mV[1] - pa.mV[0]*pb.mV[1]) +
+							(pa.mV[0]*p1.mV[1] - p1.mV[0]*pa.mV[1]);
+
+				area_21b =  (p2.mV[0]*p1.mV[1] - p1.mV[0]*p2.mV[1]) +
+							(p1.mV[0]*pb.mV[1] - pb.mV[0]*p1.mV[1]) +
+							(pb.mV[0]*p2.mV[1] - p2.mV[0]*pb.mV[1]);
+
+				area_2ab =  (p2.mV[0]*pa.mV[1] - pa.mV[0]*p2.mV[1]) +
+							(pa.mV[0]*pb.mV[1] - pb.mV[0]*pa.mV[1]) +
+							(pb.mV[0]*p2.mV[1] - p2.mV[0]*pb.mV[1]);
+
+				BOOL use_tri1a2 = TRUE;
+				BOOL tri_1a2 = TRUE;
+				BOOL tri_21b = TRUE;
+
+				if (area_1a2 < 0)
+				{
+					tri_1a2 = FALSE;
+				}
+				if (area_2ab < 0)
+				{
+					// Can't use, because it contains point b
+					tri_1a2 = FALSE;
+				}
+				if (area_21b < 0)
+				{
+					tri_21b = FALSE;
+				}
+				if (area_1ba < 0)
+				{
+					// Can't use, because it contains point b
+					tri_21b = FALSE;
+				}
+
+				if (!tri_1a2)
+				{
+					use_tri1a2 = FALSE;
+				}
+				else if (!tri_21b)
+				{
+					use_tri1a2 = TRUE;
+				}
+				else
+				{
+					LLVector3 d1 = p1 - pa;
+					LLVector3 d2 = p2 - pb;
+
+					if (d1.magVecSquared() < d2.magVecSquared())
+					{
+						use_tri1a2 = TRUE;
+					}
+					else
+					{
+						use_tri1a2 = FALSE;
+					}
+				}
+
+				if (use_tri1a2)
+				{
+					index[count++] = pt1 + i;
+					index[count++] = pt1 + 1 + i;
+					index[count++] = pt2 + i;
+					pt1++;
+				}
+				else
+				{
+					index[count++] = pt1 + i;
+					index[count++] = pt2 - 1 + i;
+					index[count++] = pt2 + i;
+					pt2--;
+				}
+			}
+
+			// Bottom cap
+			pt1          = 0;
+			pt2          = size_s-1;
+			while (pt2 - pt1 > 1)
+			{
+				// Use the profile points instead of the mesh, since you want
+				// the un-transformed profile distances.
+				LLVector3 p1 = getProfile().mProfile[pt1];
+				LLVector3 p2 = getProfile().mProfile[pt2];
+				LLVector3 pa = getProfile().mProfile[pt1+1];
+				LLVector3 pb = getProfile().mProfile[pt2-1];
+
+				p1.mV[VZ] = 0.f;
+				p2.mV[VZ] = 0.f;
+				pa.mV[VZ] = 0.f;
+				pb.mV[VZ] = 0.f;
+
+				// Use area of triangle to determine backfacing
+				F32 area_1a2, area_1ba, area_21b, area_2ab;
+				area_1a2 =  (p1.mV[0]*pa.mV[1] - pa.mV[0]*p1.mV[1]) +
+							(pa.mV[0]*p2.mV[1] - p2.mV[0]*pa.mV[1]) +
+							(p2.mV[0]*p1.mV[1] - p1.mV[0]*p2.mV[1]);
+
+				area_1ba =  (p1.mV[0]*pb.mV[1] - pb.mV[0]*p1.mV[1]) +
+							(pb.mV[0]*pa.mV[1] - pa.mV[0]*pb.mV[1]) +
+							(pa.mV[0]*p1.mV[1] - p1.mV[0]*pa.mV[1]);
+
+				area_21b =  (p2.mV[0]*p1.mV[1] - p1.mV[0]*p2.mV[1]) +
+							(p1.mV[0]*pb.mV[1] - pb.mV[0]*p1.mV[1]) +
+							(pb.mV[0]*p2.mV[1] - p2.mV[0]*pb.mV[1]);
+
+				area_2ab =  (p2.mV[0]*pa.mV[1] - pa.mV[0]*p2.mV[1]) +
+							(pa.mV[0]*pb.mV[1] - pb.mV[0]*pa.mV[1]) +
+							(pb.mV[0]*p2.mV[1] - p2.mV[0]*pb.mV[1]);
+
+				BOOL use_tri1a2 = TRUE;
+				BOOL tri_1a2 = TRUE;
+				BOOL tri_21b = TRUE;
+
+				if (area_1a2 < 0)
+				{
+					tri_1a2 = FALSE;
+				}
+				if (area_2ab < 0)
+				{
+					// Can't use, because it contains point b
+					tri_1a2 = FALSE;
+				}
+				if (area_21b < 0)
+				{
+					tri_21b = FALSE;
+				}
+				if (area_1ba < 0)
+				{
+					// Can't use, because it contains point b
+					tri_21b = FALSE;
+				}
+
+				if (!tri_1a2)
+				{
+					use_tri1a2 = FALSE;
+				}
+				else if (!tri_21b)
+				{
+					use_tri1a2 = TRUE;
+				}
+				else
+				{
+					LLVector3 d1 = p1 - pa;
+					LLVector3 d2 = p2 - pb;
+
+					if (d1.magVecSquared() < d2.magVecSquared())
+					{
+						use_tri1a2 = TRUE;
+					}
+					else
+					{
+						use_tri1a2 = FALSE;
+					}
+				}
+
+				if (use_tri1a2)
+				{
+					index[count++] = pt1;
+					index[count++] = pt2;
+					index[count++] = pt1 + 1;
+					pt1++;
+				}
+				else
+				{
+					index[count++] = pt1;
+					index[count++] = pt2;
+					index[count++] = pt2 - 1;
+					pt2--;
+				}
+			}
+		}		
+	}
+	else
+	{
+		// Closed solid.  Easy case.
+		for (t = 0; t < size_t - 1; t++)
+		{
+			for (s = 0; s < size_s - 1; s++)
+			{
+				// Should wrap properly, but for now...
+				i  = s + t*size_s;
+
+				index[count++]  = i;				// x,y
+				index[count++]  = i + 1;			// x+1,y
+				index[count++]  = i + size_s;		// x,y+1
+
+				index[count++]  = i + size_s;		// x,y+1
+				index[count++]  = i + 1;			// x+1,y
+				index[count++]  = i + size_s + 1;	// x+1,y+1
+			}
+		}
+
+		// Do the top and bottom caps, if necessary
+		if (path_open)
+		{
+			// bottom cap
+			for (s = 1; s < size_s - 2; s++)
+			{
+				index[count++] = s+1;
+				index[count++] = s;
+				index[count++] = 0;
+			}
+
+			// top cap
+			S32 offset = (size_t - 1)*size_s;
+			for (s = 1; s < size_s - 2; s++)
+			{
+				// Inverted ordering from bottom cap.
+				index[count++] = offset;
+				index[count++] = offset + s;
+				index[count++] = offset + s + 1;
+			}
+		}
+	}
+
+#ifdef LL_DEBUG
+	// assert that we computed the correct number of indices
+	if (count != expected_num_triangle_indices )
+	{
+		llerrs << "bad index count prediciton:"
+			<< "  expected=" << expected_num_triangle_indices 
+			<< " actual=" << count << llendl;
+	}
+#endif
+
+#if 0
+	// verify that each index does not point beyond the size of the mesh
+	S32 num_vertices = mMesh.size();
+	for (i = 0; i < count; i+=3)
+	{
+		llinfos << index[i] << ":" << index[i+1] << ":" << index[i+2] << llendl;
+		llassert(index[i] < num_vertices);
+		llassert(index[i+1] < num_vertices);
+		llassert(index[i+2] < num_vertices);
+	}
+#endif
+
+	num_indices = count;
+	return index;
+}
+
+S32 LLVolume::getNumTriangleIndices() const
+{
+	BOOL profile_open = getProfile().isOpen();
+	BOOL hollow = (mParams.getProfileParams().getHollow() > 0);
+	BOOL path_open = getPath().isOpen();
+
+	S32 size_s, size_s_out, size_t;
+	size_s = getProfile().getTotal();
+	size_s_out = getProfile().getTotalOut();
+	size_t = getPath().mPath.size();
+
+	S32 count = 0;
+	if (profile_open)		/* Flawfinder: ignore */
+	{
+		if (hollow)
+		{
+			// Open hollow -- much like the closed solid, except we 
+			// we need to stitch up the gap between s=0 and s=size_s-1
+			count = (size_t - 1) * (((size_s -1) * 6) + 6);
+		}
+		else
+		{
+			count = (size_t - 1) * (((size_s -1) * 6) + 6); 
+		}
+	}
+	else if (hollow)
+	{
+		// Closed hollow
+		// Outer face
+		count = (size_t - 1) * (size_s_out - 1) * 6;
+
+		// Inner face
+		count += (size_t - 1) * ((size_s - 1) - size_s_out) * 6;
+	}
+	else
+	{
+		// Closed solid.  Easy case.
+		count = (size_t - 1) * (size_s - 1) * 6;
+	}
+
+	if (path_open)
+	{
+		S32 cap_triangle_count = size_s - 3;
+		if ( profile_open
+			|| hollow )
+		{
+			cap_triangle_count = size_s - 2;
+		}
+		if ( cap_triangle_count > 0 )
+		{
+			// top and bottom caps
+			count += cap_triangle_count * 2 * 3;
+		}
+	}
+	return count;
+}
+
+//-----------------------------------------------------------------------------
+// generateSilhouetteVertices()
+//-----------------------------------------------------------------------------
+void LLVolume::generateSilhouetteVertices(std::vector<LLVector3> &vertices,
+										  std::vector<LLVector3> &normals,
+										  std::vector<S32> &segments,
+										  const LLVector3& obj_cam_vec,
+										  const LLMatrix4& mat,
+										  const LLMatrix3& norm_mat,
+										  S32 face_mask)
+{
+	LLMemType m1(LLMemType::MTYPE_VOLUME);
+	
+	vertices.clear();
+	normals.clear();
+	segments.clear();
+
+	S32 cur_index = 0;
+	//for each face
+	for (face_list_t::iterator iter = mVolumeFaces.begin();
+		 iter != mVolumeFaces.end(); ++iter)
+	{
+		const LLVolumeFace& face = *iter;
+	
+		if (!(face_mask & (0x1 << cur_index++)))
+		{
+			continue;
+		}
+		if (face.mTypeMask & (LLVolumeFace::CAP_MASK)) {
+	
+		}
+		else {
+
+			//==============================================
+			//DEBUG draw edge map instead of silhouette edge
+			//==============================================
+
+#if DEBUG_SILHOUETTE_EDGE_MAP
+
+			//for each triangle
+			U32 count = face.mIndices.size();
+			for (U32 j = 0; j < count/3; j++) {
+				//get vertices
+				S32 v1 = face.mIndices[j*3+0];
+				S32 v2 = face.mIndices[j*3+1];
+				S32 v3 = face.mIndices[j*3+2];
+
+				//get current face center
+				LLVector3 cCenter = (face.mVertices[v1].mPosition + 
+									face.mVertices[v2].mPosition + 
+									face.mVertices[v3].mPosition) / 3.0f;
+
+				//for each edge
+				for (S32 k = 0; k < 3; k++) {
+                    S32 nIndex = face.mEdge[j*3+k];
+					if (nIndex <= -1) {
+						continue;
+					}
+
+					if (nIndex >= (S32) count/3) {
+						continue;
+					}
+					//get neighbor vertices
+					v1 = face.mIndices[nIndex*3+0];
+					v2 = face.mIndices[nIndex*3+1];
+					v3 = face.mIndices[nIndex*3+2];
+
+					//get neighbor face center
+					LLVector3 nCenter = (face.mVertices[v1].mPosition + 
+									face.mVertices[v2].mPosition + 
+									face.mVertices[v3].mPosition) / 3.0f;
+
+					//draw line
+					vertices.push_back(cCenter);
+					vertices.push_back(nCenter);
+					normals.push_back(LLVector3(1,1,1));
+					normals.push_back(LLVector3(1,1,1));
+					segments.push_back(vertices.size());
+				}
+			}
+		
+			continue;
+
+			//==============================================
+			//DEBUG
+			//==============================================
+
+			//==============================================
+			//DEBUG draw normals instead of silhouette edge
+			//==============================================
+#elif DEBUG_SILHOUETTE_NORMALS
+
+			//for each vertex
+			for (U32 j = 0; j < face.mVertices.size(); j++) {
+				vertices.push_back(face.mVertices[j].mPosition);
+				vertices.push_back(face.mVertices[j].mPosition + face.mVertices[j].mNormal*0.1f);
+				normals.push_back(LLVector3(0,0,1));
+				normals.push_back(LLVector3(0,0,1));
+				segments.push_back(vertices.size());
+#if DEBUG_SILHOUETTE_BINORMALS
+				vertices.push_back(face.mVertices[j].mPosition);
+				vertices.push_back(face.mVertices[j].mPosition + face.mVertices[j].mBinormal*0.1f);
+				normals.push_back(LLVector3(0,0,1));
+				normals.push_back(LLVector3(0,0,1));
+				segments.push_back(vertices.size());
+#endif
+			}
+						
+			continue;
+#else
+			//==============================================
+			//DEBUG
+			//==============================================
+
+			static const U8 AWAY = 0x01,
+							TOWARDS = 0x02;
+
+			//for each triangle
+			std::vector<U8> fFacing;
+			vector_append(fFacing, face.mIndices.size()/3);
+			for (U32 j = 0; j < face.mIndices.size()/3; j++) 
+			{
+				//approximate normal
+				S32 v1 = face.mIndices[j*3+0];
+				S32 v2 = face.mIndices[j*3+1];
+				S32 v3 = face.mIndices[j*3+2];
+
+				LLVector3 norm = (face.mVertices[v1].mPosition - face.mVertices[v2].mPosition) % 
+					(face.mVertices[v2].mPosition - face.mVertices[v3].mPosition);
+				
+				if (norm.magVecSquared() < 0.00000001f) 
+				{
+					fFacing[j] = AWAY | TOWARDS;
+				}
+				else 
+				{
+					//get view vector
+					LLVector3 view = (obj_cam_vec-face.mVertices[v1].mPosition);
+					bool away = view * norm > 0.0f; 
+					if (away) 
+					{
+						fFacing[j] = AWAY;
+					}
+					else 
+					{
+						fFacing[j] = TOWARDS;
+					}
+				}
+			}
+			
+			//for each triangle
+			for (U32 j = 0; j < face.mIndices.size()/3; j++) 
+			{
+				if (fFacing[j] == (AWAY | TOWARDS)) 
+				{ //this is a degenerate triangle
+					//take neighbor facing (degenerate faces get facing of one of their neighbors)
+					// *FIX IF NEEDED:  this does not deal with neighboring degenerate faces
+					for (S32 k = 0; k < 3; k++) 
+					{
+						S32 index = face.mEdge[j*3+k];
+						if (index != -1) 
+						{
+							fFacing[j] = fFacing[index];
+							break;
+						}
+					}
+					continue; //skip degenerate face
+				}
+
+				//for each edge
+				for (S32 k = 0; k < 3; k++) {
+					S32 index = face.mEdge[j*3+k];
+					if (index != -1 && fFacing[index] == (AWAY | TOWARDS)) {
+						//our neighbor is degenerate, make him face our direction
+						fFacing[face.mEdge[j*3+k]] = fFacing[j];
+						continue;
+					}
+
+					if (index == -1 ||		//edge has no neighbor, MUST be a silhouette edge
+						(fFacing[index] & fFacing[j]) == 0) { 	//we found a silhouette edge
+
+						S32 v1 = face.mIndices[j*3+k];
+						S32 v2 = face.mIndices[j*3+((k+1)%3)];
+						
+						vertices.push_back(face.mVertices[v1].mPosition*mat);
+						LLVector3 norm1 = face.mVertices[v1].mNormal * norm_mat;
+						norm1.normVec();
+						normals.push_back(norm1);
+
+						vertices.push_back(face.mVertices[v2].mPosition*mat);
+						LLVector3 norm2 = face.mVertices[v2].mNormal * norm_mat;
+						norm2.normVec();
+						normals.push_back(norm2);
+
+						segments.push_back(vertices.size());
+					}
+				}		
+			}
+#endif
+		}
+	}
+}
+
+S32 LLVolume::lineSegmentIntersect(const LLVector3& start, const LLVector3& end, 
+								   S32 face,
+								   LLVector3* intersection,LLVector2* tex_coord, LLVector3* normal, LLVector3* bi_normal)
+{
+	S32 hit_face = -1;
+	
+	S32 start_face;
+	S32 end_face;
+	
+	if (face == -1) // ALL_SIDES
+	{
+		start_face = 0;
+		end_face = getNumVolumeFaces() - 1;
+	}
+	else
+	{
+		start_face = face;
+		end_face = face;
+	}
+
+	LLVector3 dir = end - start;
+
+	F32 closest_t = 2.f; // must be larger than 1
+	
+	for (S32 i = start_face; i <= end_face; i++)
+	{
+		const LLVolumeFace &face = getVolumeFace((U32)i);
+
+		LLVector3 box_center = (face.mExtents[0] + face.mExtents[1]) / 2.f;
+		LLVector3 box_size   = face.mExtents[1] - face.mExtents[0];
+
+        if (LLLineSegmentBoxIntersect(start, end, box_center, box_size))
+		{
+			if (bi_normal != NULL) // if the caller wants binormals, we may need to generate them
+			{
+				genBinormals(i);
+			}
+			
+			for (U32 tri = 0; tri < face.mIndices.size()/3; tri++) 
+			{
+				S32 index1 = face.mIndices[tri*3+0];
+				S32 index2 = face.mIndices[tri*3+1];
+				S32 index3 = face.mIndices[tri*3+2];
+
+				F32 a, b, t;
+			
+				if (LLTriangleRayIntersect(face.mVertices[index1].mPosition,
+										   face.mVertices[index2].mPosition,
+										   face.mVertices[index3].mPosition,
+										   start, dir, &a, &b, &t, FALSE))
+				{
+					if ((t >= 0.f) &&      // if hit is after start
+						(t <= 1.f) &&      // and before end
+						(t < closest_t))   // and this hit is closer
+		{
+						closest_t = t;
+						hit_face = i;
+
+						if (intersection != NULL)
+						{
+							*intersection = start + dir * closest_t;
+						}
+			
+						if (tex_coord != NULL)
+			{
+							*tex_coord = ((1.f - a - b)  * face.mVertices[index1].mTexCoord +
+										  a              * face.mVertices[index2].mTexCoord +
+										  b              * face.mVertices[index3].mTexCoord);
+
+						}
+
+						if (normal != NULL)
+				{
+							*normal    = ((1.f - a - b)  * face.mVertices[index1].mNormal + 
+										  a              * face.mVertices[index2].mNormal +
+										  b              * face.mVertices[index3].mNormal);
+						}
+
+						if (bi_normal != NULL)
+					{
+							*bi_normal = ((1.f - a - b)  * face.mVertices[index1].mBinormal + 
+										  a              * face.mVertices[index2].mBinormal +
+										  b              * face.mVertices[index3].mBinormal);
+						}
+
+					}
+				}
+			}
+		}		
+	}
+	
+	
+	return hit_face;
+}
+
+class LLVertexIndexPair
+{
+public:
+	LLVertexIndexPair(const LLVector3 &vertex, const S32 index);
+
+	LLVector3 mVertex;
+	S32	mIndex;
+};
+
+LLVertexIndexPair::LLVertexIndexPair(const LLVector3 &vertex, const S32 index)
+{
+	mVertex = vertex;
+	mIndex = index;
+}
+
+const F32 VERTEX_SLOP = 0.00001f;
+const F32 VERTEX_SLOP_SQRD = VERTEX_SLOP * VERTEX_SLOP;
+
+struct lessVertex
+{
+	bool operator()(const LLVertexIndexPair *a, const LLVertexIndexPair *b)
+	{
+		const F32 slop = VERTEX_SLOP;
+
+		if (a->mVertex.mV[0] + slop < b->mVertex.mV[0])
+		{
+			return TRUE;
+		}
+		else if (a->mVertex.mV[0] - slop > b->mVertex.mV[0])
+		{
+			return FALSE;
+		}
+		
+		if (a->mVertex.mV[1] + slop < b->mVertex.mV[1])
+		{
+			return TRUE;
+		}
+		else if (a->mVertex.mV[1] - slop > b->mVertex.mV[1])
+		{
+			return FALSE;
+		}
+		
+		if (a->mVertex.mV[2] + slop < b->mVertex.mV[2])
+		{
+			return TRUE;
+		}
+		else if (a->mVertex.mV[2] - slop > b->mVertex.mV[2])
+		{
+			return FALSE;
+		}
+		
+		return FALSE;
+	}
+};
+
+struct lessTriangle
+{
+	bool operator()(const S32 *a, const S32 *b)
+	{
+		if (*a < *b)
+		{
+			return TRUE;
+		}
+		else if (*a > *b)
+		{
+			return FALSE;
+		}
+
+		if (*(a+1) < *(b+1))
+		{
+			return TRUE;
+		}
+		else if (*(a+1) > *(b+1))
+		{
+			return FALSE;
+		}
+
+		if (*(a+2) < *(b+2))
+		{
+			return TRUE;
+		}
+		else if (*(a+2) > *(b+2))
+		{
+			return FALSE;
+		}
+
+		return FALSE;
+	}
+};
+
+BOOL equalTriangle(const S32 *a, const S32 *b)
+{
+	if ((*a == *b) && (*(a+1) == *(b+1)) && (*(a+2) == *(b+2)))
+	{
+		return TRUE;
+	}
+	return FALSE;
+}
+
+BOOL LLVolume::cleanupTriangleData( const S32 num_input_vertices,
+									const std::vector<Point>& input_vertices,
+									const S32 num_input_triangles,
+									S32 *input_triangles,
+									S32 &num_output_vertices,
+									LLVector3 **output_vertices,
+									S32 &num_output_triangles,
+									S32 **output_triangles)
+{
+	LLMemType m1(LLMemType::MTYPE_VOLUME);
+	
+	/* Testing: avoid any cleanup
+	static BOOL skip_cleanup = TRUE;
+	if ( skip_cleanup )
+	{
+		num_output_vertices = num_input_vertices;
+		num_output_triangles = num_input_triangles;
+
+		*output_vertices = new LLVector3[num_input_vertices];
+		for (S32 index = 0; index < num_input_vertices; index++)
+		{
+			(*output_vertices)[index] = input_vertices[index].mPos;
+		}
+
+		*output_triangles = new S32[num_input_triangles*3];
+		memcpy(*output_triangles, input_triangles, 3*num_input_triangles*sizeof(S32));		// Flawfinder: ignore
+		return TRUE;
+	}
+	*/
+
+	// Here's how we do this:
+	// Create a structure which contains the original vertex index and the
+	// LLVector3 data.
+	// "Sort" the data by the vectors
+	// Create an array the size of the old vertex list, with a mapping of
+	// old indices to new indices.
+	// Go through triangles, shift so the lowest index is first
+	// Sort triangles by first index
+	// Remove duplicate triangles
+	// Allocate and pack new triangle data.
+
+	//LLTimer cleanupTimer;
+	//llinfos << "In vertices: " << num_input_vertices << llendl;
+	//llinfos << "In triangles: " << num_input_triangles << llendl;
+
+	S32 i;
+	typedef std::multiset<LLVertexIndexPair*, lessVertex> vertex_set_t;
+	vertex_set_t vertex_list;
+
+	LLVertexIndexPair *pairp = NULL;
+	for (i = 0; i < num_input_vertices; i++)
+	{
+		LLVertexIndexPair *new_pairp = new LLVertexIndexPair(input_vertices[i].mPos, i);
+		vertex_list.insert(new_pairp);
+	}
+
+	// Generate the vertex mapping and the list of vertices without
+	// duplicates.  This will crash if there are no vertices.
+	llassert(num_input_vertices > 0); // check for no vertices!
+	S32 *vertex_mapping = new S32[num_input_vertices];
+	LLVector3 *new_vertices = new LLVector3[num_input_vertices];
+	LLVertexIndexPair *prev_pairp = NULL;
+
+	S32 new_num_vertices;
+
+	new_num_vertices = 0;
+	for (vertex_set_t::iterator iter = vertex_list.begin(),
+			 end = vertex_list.end();
+		 iter != end; iter++)
+	{
+		pairp = *iter;
+		if (!prev_pairp || ((pairp->mVertex - prev_pairp->mVertex).magVecSquared() >= VERTEX_SLOP_SQRD))	
+		{
+			new_vertices[new_num_vertices] = pairp->mVertex;
+			//llinfos << "Added vertex " << new_num_vertices << " : " << pairp->mVertex << llendl;
+			new_num_vertices++;
+			// Update the previous
+			prev_pairp = pairp;
+		}
+		else
+		{
+			//llinfos << "Removed duplicate vertex " << pairp->mVertex << ", distance magVecSquared() is " << (pairp->mVertex - prev_pairp->mVertex).magVecSquared() << llendl;
+		}
+		vertex_mapping[pairp->mIndex] = new_num_vertices - 1;
+	}
+
+	// Iterate through triangles and remove degenerates, re-ordering vertices
+	// along the way.
+	S32 *new_triangles = new S32[num_input_triangles * 3];
+	S32 new_num_triangles = 0;
+
+	for (i = 0; i < num_input_triangles; i++)
+	{
+		S32 v1 = i*3;
+		S32 v2 = v1 + 1;
+		S32 v3 = v1 + 2;
+
+		//llinfos << "Checking triangle " << input_triangles[v1] << ":" << input_triangles[v2] << ":" << input_triangles[v3] << llendl;
+		input_triangles[v1] = vertex_mapping[input_triangles[v1]];
+		input_triangles[v2] = vertex_mapping[input_triangles[v2]];
+		input_triangles[v3] = vertex_mapping[input_triangles[v3]];
+
+		if ((input_triangles[v1] == input_triangles[v2])
+			|| (input_triangles[v1] == input_triangles[v3])
+			|| (input_triangles[v2] == input_triangles[v3]))
+		{
+			//llinfos << "Removing degenerate triangle " << input_triangles[v1] << ":" << input_triangles[v2] << ":" << input_triangles[v3] << llendl;
+			// Degenerate triangle, skip
+			continue;
+		}
+
+		if (input_triangles[v1] < input_triangles[v2])
+		{
+			if (input_triangles[v1] < input_triangles[v3])
+			{
+				// (0 < 1) && (0 < 2)
+				new_triangles[new_num_triangles*3] = input_triangles[v1];
+				new_triangles[new_num_triangles*3+1] = input_triangles[v2];
+				new_triangles[new_num_triangles*3+2] = input_triangles[v3];
+			}
+			else
+			{
+				// (0 < 1) && (2 < 0)
+				new_triangles[new_num_triangles*3] = input_triangles[v3];
+				new_triangles[new_num_triangles*3+1] = input_triangles[v1];
+				new_triangles[new_num_triangles*3+2] = input_triangles[v2];
+			}
+		}
+		else if (input_triangles[v2] < input_triangles[v3])
+		{
+			// (1 < 0) && (1 < 2)
+			new_triangles[new_num_triangles*3] = input_triangles[v2];
+			new_triangles[new_num_triangles*3+1] = input_triangles[v3];
+			new_triangles[new_num_triangles*3+2] = input_triangles[v1];
+		}
+		else
+		{
+			// (1 < 0) && (2 < 1)
+			new_triangles[new_num_triangles*3] = input_triangles[v3];
+			new_triangles[new_num_triangles*3+1] = input_triangles[v1];
+			new_triangles[new_num_triangles*3+2] = input_triangles[v2];
+		}
+		new_num_triangles++;
+	}
+
+	if (new_num_triangles == 0)
+	{
+		llwarns << "Created volume object with 0 faces." << llendl;
+		delete[] new_triangles;
+		delete[] vertex_mapping;
+		delete[] new_vertices;
+		return FALSE;
+	}
+
+	typedef std::set<S32*, lessTriangle> triangle_set_t;
+	triangle_set_t triangle_list;
+
+	for (i = 0; i < new_num_triangles; i++)
+	{
+		triangle_list.insert(&new_triangles[i*3]);
+	}
+
+	// Sort through the triangle list, and delete duplicates
+
+	S32 *prevp = NULL;
+	S32 *curp = NULL;
+
+	S32 *sorted_tris = new S32[new_num_triangles*3];
+	S32 cur_tri = 0;
+	for (triangle_set_t::iterator iter = triangle_list.begin(),
+			 end = triangle_list.end();
+		 iter != end; iter++)
+	{
+		curp = *iter;
+		if (!prevp || !equalTriangle(prevp, curp))
+		{
+			//llinfos << "Added triangle " << *curp << ":" << *(curp+1) << ":" << *(curp+2) << llendl;
+			sorted_tris[cur_tri*3] = *curp;
+			sorted_tris[cur_tri*3+1] = *(curp+1);
+			sorted_tris[cur_tri*3+2] = *(curp+2);
+			cur_tri++;
+			prevp = curp;
+		}
+		else
+		{
+			//llinfos << "Skipped triangle " << *curp << ":" << *(curp+1) << ":" << *(curp+2) << llendl;
+		}
+	}
+
+	*output_vertices = new LLVector3[new_num_vertices];
+	num_output_vertices = new_num_vertices;
+	for (i = 0; i < new_num_vertices; i++)
+	{
+		(*output_vertices)[i] = new_vertices[i];
+	}
+
+	*output_triangles = new S32[cur_tri*3];
+	num_output_triangles = cur_tri;
+	memcpy(*output_triangles, sorted_tris, 3*cur_tri*sizeof(S32));		/* Flawfinder: ignore */
+
+	/*
+	llinfos << "Out vertices: " << num_output_vertices << llendl;
+	llinfos << "Out triangles: " << num_output_triangles << llendl;
+	for (i = 0; i < num_output_vertices; i++)
+	{
+		llinfos << i << ":" << (*output_vertices)[i] << llendl;
+	}
+	for (i = 0; i < num_output_triangles; i++)
+	{
+		llinfos << i << ":" << (*output_triangles)[i*3] << ":" << (*output_triangles)[i*3+1] << ":" << (*output_triangles)[i*3+2] << llendl;
+	}
+	*/
+
+	//llinfos << "Out vertices: " << num_output_vertices << llendl;
+	//llinfos << "Out triangles: " << num_output_triangles << llendl;
+	delete[] vertex_mapping;
+	vertex_mapping = NULL;
+	delete[] new_vertices;
+	new_vertices = NULL;
+	delete[] new_triangles;
+	new_triangles = NULL;
+	delete[] sorted_tris;
+	sorted_tris = NULL;
+	triangle_list.clear();
+	std::for_each(vertex_list.begin(), vertex_list.end(), DeletePointer());
+	vertex_list.clear();
+	
+	return TRUE;
+}
+
+
+BOOL LLVolumeParams::importFile(LLFILE *fp)
+{
+	LLMemType m1(LLMemType::MTYPE_VOLUME);
+	
+	//llinfos << "importing volume" << llendl;
+	const S32 BUFSIZE = 16384;
+	char buffer[BUFSIZE];	/* Flawfinder: ignore */
+	// *NOTE: changing the size or type of this buffer will require
+	// changing the sscanf below.
+	char keyword[256];	/* Flawfinder: ignore */
+	keyword[0] = 0;
+
+	while (!feof(fp))
+	{
+		if (fgets(buffer, BUFSIZE, fp) == NULL)
+		{
+			buffer[0] = '\0';
+		}
+		
+		sscanf(buffer, " %255s", keyword);	/* Flawfinder: ignore */
+		if (!strcmp("{", keyword))
+		{
+			continue;
+		}
+		if (!strcmp("}",keyword))
+		{
+			break;
+		}
+		else if (!strcmp("profile", keyword))
+		{
+			mProfileParams.importFile(fp);
+		}
+		else if (!strcmp("path",keyword))
+		{
+			mPathParams.importFile(fp);
+		}
+		else
+		{
+			llwarns << "unknown keyword " << keyword << " in volume import" << llendl;
+		}
+	}
+
+	return TRUE;
+}
+
+BOOL LLVolumeParams::exportFile(LLFILE *fp) const
+{
+	fprintf(fp,"\tshape 0\n");
+	fprintf(fp,"\t{\n");
+	mPathParams.exportFile(fp);
+	mProfileParams.exportFile(fp);
+	fprintf(fp, "\t}\n");
+	return TRUE;
+}
+
+
+BOOL LLVolumeParams::importLegacyStream(std::istream& input_stream)
+{
+	LLMemType m1(LLMemType::MTYPE_VOLUME);
+	
+	//llinfos << "importing volume" << llendl;
+	const S32 BUFSIZE = 16384;
+	// *NOTE: changing the size or type of this buffer will require
+	// changing the sscanf below.
+	char buffer[BUFSIZE];		/* Flawfinder: ignore */
+	char keyword[256];		/* Flawfinder: ignore */
+	keyword[0] = 0;
+
+	while (input_stream.good())
+	{
+		input_stream.getline(buffer, BUFSIZE);
+		sscanf(buffer, " %255s", keyword);
+		if (!strcmp("{", keyword))
+		{
+			continue;
+		}
+		if (!strcmp("}",keyword))
+		{
+			break;
+		}
+		else if (!strcmp("profile", keyword))
+		{
+			mProfileParams.importLegacyStream(input_stream);
+		}
+		else if (!strcmp("path",keyword))
+		{
+			mPathParams.importLegacyStream(input_stream);
+		}
+		else
+		{
+			llwarns << "unknown keyword " << keyword << " in volume import" << llendl;
+		}
+	}
+
+	return TRUE;
+}
+
+BOOL LLVolumeParams::exportLegacyStream(std::ostream& output_stream) const
+{
+	LLMemType m1(LLMemType::MTYPE_VOLUME);
+	
+	output_stream <<"\tshape 0\n";
+	output_stream <<"\t{\n";
+	mPathParams.exportLegacyStream(output_stream);
+	mProfileParams.exportLegacyStream(output_stream);
+	output_stream << "\t}\n";
+	return TRUE;
+}
+
+LLSD LLVolumeParams::asLLSD() const
+{
+	LLSD sd = LLSD();
+	sd["path"] = mPathParams;
+	sd["profile"] = mProfileParams;
+	return sd;
+}
+
+bool LLVolumeParams::fromLLSD(LLSD& sd)
+{
+	mPathParams.fromLLSD(sd["path"]);
+	mProfileParams.fromLLSD(sd["profile"]);
+	return true;
+}
+
+void LLVolumeParams::reduceS(F32 begin, F32 end)
+{
+	begin = llclampf(begin);
+	end = llclampf(end);
+	if (begin > end)
+	{
+		F32 temp = begin;
+		begin = end;
+		end = temp;
+	}
+	F32 a = mProfileParams.getBegin();
+	F32 b = mProfileParams.getEnd();
+	mProfileParams.setBegin(a + begin * (b - a));
+	mProfileParams.setEnd(a + end * (b - a));
+}
+
+void LLVolumeParams::reduceT(F32 begin, F32 end)
+{
+	begin = llclampf(begin);
+	end = llclampf(end);
+	if (begin > end)
+	{
+		F32 temp = begin;
+		begin = end;
+		end = temp;
+	}
+	F32 a = mPathParams.getBegin();
+	F32 b = mPathParams.getEnd();
+	mPathParams.setBegin(a + begin * (b - a));
+	mPathParams.setEnd(a + end * (b - a));
+}
+
+const F32 MIN_CONCAVE_PROFILE_WEDGE = 0.125f;	// 1/8 unity
+const F32 MIN_CONCAVE_PATH_WEDGE = 0.111111f;	// 1/9 unity
+
+// returns TRUE if the shape can be approximated with a convex shape 
+// for collison purposes
+BOOL LLVolumeParams::isConvex() const
+{
+	F32 path_length = mPathParams.getEnd() - mPathParams.getBegin();
+	F32 hollow = mProfileParams.getHollow();
+	 
+	U8 path_type = mPathParams.getCurveType();
+	if ( path_length > MIN_CONCAVE_PATH_WEDGE
+		&& ( mPathParams.getTwist() != mPathParams.getTwistBegin()
+		     || (hollow > 0.f 
+				 && LL_PCODE_PATH_LINE != path_type) ) )
+	{
+		// twist along a "not too short" path is concave
+		return FALSE;
+	}
+
+	F32 profile_length = mProfileParams.getEnd() - mProfileParams.getBegin();
+	BOOL same_hole = hollow == 0.f 
+					 || (mProfileParams.getCurveType() & LL_PCODE_HOLE_MASK) == LL_PCODE_HOLE_SAME;
+
+	F32 min_profile_wedge = MIN_CONCAVE_PROFILE_WEDGE;
+	U8 profile_type = mProfileParams.getCurveType() & LL_PCODE_PROFILE_MASK;
+	if ( LL_PCODE_PROFILE_CIRCLE_HALF == profile_type )
+	{
+		// it is a sphere and spheres get twice the minimum profile wedge
+		min_profile_wedge = 2.f * MIN_CONCAVE_PROFILE_WEDGE;
+	}
+
+	BOOL convex_profile = ( ( profile_length == 1.f
+						     || profile_length <= 0.5f )
+						   && hollow == 0.f )						// trivially convex
+						  || ( profile_length <= min_profile_wedge
+							  && same_hole );						// effectvely convex (even when hollow)
+
+	if (!convex_profile)
+	{
+		// profile is concave
+		return FALSE;
+	}
+
+	if ( LL_PCODE_PATH_LINE == path_type )
+	{
+		// straight paths with convex profile
+		return TRUE;
+	}
+
+	BOOL concave_path = (path_length < 1.0f) && (path_length > 0.5f);
+	if (concave_path)
+	{
+		return FALSE;
+	}
+
+	// we're left with spheres, toroids and tubes
+	if ( LL_PCODE_PROFILE_CIRCLE_HALF == profile_type )
+	{
+		// at this stage all spheres must be convex
+		return TRUE;
+	}
+
+	// it's a toroid or tube		
+	if ( path_length <= MIN_CONCAVE_PATH_WEDGE )
+	{
+		// effectively convex
+		return TRUE;
+	}
+
+	return FALSE;
+}
+
+// debug
+void LLVolumeParams::setCube()
+{
+	mProfileParams.setCurveType(LL_PCODE_PROFILE_SQUARE);
+	mProfileParams.setBegin(0.f);
+	mProfileParams.setEnd(1.f);
+	mProfileParams.setHollow(0.f);
+
+	mPathParams.setBegin(0.f);
+	mPathParams.setEnd(1.f);
+	mPathParams.setScale(1.f, 1.f);
+	mPathParams.setShear(0.f, 0.f);
+	mPathParams.setCurveType(LL_PCODE_PATH_LINE);
+	mPathParams.setTwistBegin(0.f);
+	mPathParams.setTwistEnd(0.f);
+	mPathParams.setRadiusOffset(0.f);
+	mPathParams.setTaper(0.f, 0.f);
+	mPathParams.setRevolutions(0.f);
+	mPathParams.setSkew(0.f);
+}
+
+LLFaceID LLVolume::generateFaceMask()
+{
+	LLFaceID new_mask = 0x0000;
+
+	switch(mParams.getProfileParams().getCurveType() & LL_PCODE_PROFILE_MASK)
+	{
+	case LL_PCODE_PROFILE_CIRCLE:
+	case LL_PCODE_PROFILE_CIRCLE_HALF:
+		new_mask |= LL_FACE_OUTER_SIDE_0;
+		break;
+	case LL_PCODE_PROFILE_SQUARE:
+		{
+			for(S32 side = (S32)(mParams.getProfileParams().getBegin() * 4.f); side < llceil(mParams.getProfileParams().getEnd() * 4.f); side++)
+			{
+				new_mask |= LL_FACE_OUTER_SIDE_0 << side;
+			}
+		}
+		break;
+	case LL_PCODE_PROFILE_ISOTRI:
+	case LL_PCODE_PROFILE_EQUALTRI:
+	case LL_PCODE_PROFILE_RIGHTTRI:
+		{
+			for(S32 side = (S32)(mParams.getProfileParams().getBegin() * 3.f); side < llceil(mParams.getProfileParams().getEnd() * 3.f); side++)
+			{
+				new_mask |= LL_FACE_OUTER_SIDE_0 << side;
+			}
+		}
+		break;
+	default:
+		llerrs << "Unknown profile!" << llendl;
+		break;
+	}
+
+	// handle hollow objects
+	if (mParams.getProfileParams().getHollow() > 0)
+	{
+		new_mask |= LL_FACE_INNER_SIDE;
+	}
+
+	// handle open profile curves
+	if (mProfilep->isOpen())
+	{
+		new_mask |= LL_FACE_PROFILE_BEGIN | LL_FACE_PROFILE_END;
+	}
+
+	// handle open path curves
+	if (mPathp->isOpen())
+	{
+		new_mask |= LL_FACE_PATH_BEGIN | LL_FACE_PATH_END;
+	}
+
+	return new_mask;
+}
+
+BOOL LLVolume::isFaceMaskValid(LLFaceID face_mask)
+{
+	LLFaceID test_mask = 0;
+	for(S32 i = 0; i < getNumFaces(); i++)
+	{
+		test_mask |= mProfilep->mFaces[i].mFaceID;
+	}
+
+	return test_mask == face_mask;
+}
+
+BOOL LLVolume::isConvex() const
+{
+	// mParams.isConvex() may return FALSE even though the final
+	// geometry is actually convex due to LOD approximations.
+	// TODO -- provide LLPath and LLProfile with isConvex() methods
+	// that correctly determine convexity. -- Leviathan
+	return mParams.isConvex();
+}
+
+
+std::ostream& operator<<(std::ostream &s, const LLProfileParams &profile_params)
+{
+	s << "{type=" << (U32) profile_params.mCurveType;
+	s << ", begin=" << profile_params.mBegin;
+	s << ", end=" << profile_params.mEnd;
+	s << ", hollow=" << profile_params.mHollow;
+	s << "}";
+	return s;
+}
+
+
+std::ostream& operator<<(std::ostream &s, const LLPathParams &path_params)
+{
+	s << "{type=" << (U32) path_params.mCurveType;
+	s << ", begin=" << path_params.mBegin;
+	s << ", end=" << path_params.mEnd;
+	s << ", twist=" << path_params.mTwistEnd;
+	s << ", scale=" << path_params.mScale;
+	s << ", shear=" << path_params.mShear;
+	s << ", twist_begin=" << path_params.mTwistBegin;
+	s << ", radius_offset=" << path_params.mRadiusOffset;
+	s << ", taper=" << path_params.mTaper;
+	s << ", revolutions=" << path_params.mRevolutions;
+	s << ", skew=" << path_params.mSkew;
+	s << "}";
+	return s;
+}
+
+
+std::ostream& operator<<(std::ostream &s, const LLVolumeParams &volume_params)
+{
+	s << "{profileparams = " << volume_params.mProfileParams;
+	s << ", pathparams = " << volume_params.mPathParams;
+	s << "}";
+	return s;
+}
+
+
+std::ostream& operator<<(std::ostream &s, const LLProfile &profile)
+{
+	s << " {open=" << (U32) profile.mOpen;
+	s << ", dirty=" << profile.mDirty;
+	s << ", totalout=" << profile.mTotalOut;
+	s << ", total=" << profile.mTotal;
+	s << "}";
+	return s;
+}
+
+
+std::ostream& operator<<(std::ostream &s, const LLPath &path)
+{
+	s << "{open=" << (U32) path.mOpen;
+	s << ", dirty=" << path.mDirty;
+	s << ", step=" << path.mStep;
+	s << ", total=" << path.mTotal;
+	s << "}";
+	return s;
+}
+
+std::ostream& operator<<(std::ostream &s, const LLVolume &volume)
+{
+	s << "{params = " << volume.getParams();
+	s << ", path = " << *volume.mPathp;
+	s << ", profile = " << *volume.mProfilep;
+	s << "}";
+	return s;
+}
+
+
+std::ostream& operator<<(std::ostream &s, const LLVolume *volumep)
+{
+	s << "{params = " << volumep->getParams();
+	s << ", path = " << *(volumep->mPathp);
+	s << ", profile = " << *(volumep->mProfilep);
+	s << "}";
+	return s;
+}
+
+
+BOOL LLVolumeFace::create(LLVolume* volume, BOOL partial_build)
+{
+	BOOL ret = FALSE ;
+	if (mTypeMask & CAP_MASK)
+	{
+		ret = createCap(volume, partial_build);
+	}
+	else if ((mTypeMask & END_MASK) || (mTypeMask & SIDE_MASK))
+	{
+		ret = createSide(volume, partial_build);
+	}
+	else
+	{
+		llerrs << "Unknown/uninitialized face type!" << llendl;
+	}
+
+	//update the range of the texture coordinates
+	if(ret)
+	{
+		mTexCoordExtents[0].setVec(1.f, 1.f) ;
+		mTexCoordExtents[1].setVec(0.f, 0.f) ;
+
+		U32 end = mVertices.size() ;
+		for(U32 i = 0 ; i < end ; i++)
+		{
+			if(mTexCoordExtents[0].mV[0] > mVertices[i].mTexCoord.mV[0])
+			{
+				mTexCoordExtents[0].mV[0] = mVertices[i].mTexCoord.mV[0] ;
+			}
+			if(mTexCoordExtents[1].mV[0] < mVertices[i].mTexCoord.mV[0])
+			{
+				mTexCoordExtents[1].mV[0] = mVertices[i].mTexCoord.mV[0] ;
+			}
+
+			if(mTexCoordExtents[0].mV[1] > mVertices[i].mTexCoord.mV[1])
+			{
+				mTexCoordExtents[0].mV[1] = mVertices[i].mTexCoord.mV[1] ;
+			}
+			if(mTexCoordExtents[1].mV[1] < mVertices[i].mTexCoord.mV[1])
+			{
+				mTexCoordExtents[1].mV[1] = mVertices[i].mTexCoord.mV[1] ;
+			}			
+		}
+		mTexCoordExtents[0].mV[0] = llmax(0.f, mTexCoordExtents[0].mV[0]) ;
+		mTexCoordExtents[0].mV[1] = llmax(0.f, mTexCoordExtents[0].mV[1]) ;
+		mTexCoordExtents[1].mV[0] = llmin(1.f, mTexCoordExtents[1].mV[0]) ;
+		mTexCoordExtents[1].mV[1] = llmin(1.f, mTexCoordExtents[1].mV[1]) ;
+	}
+
+	return ret ;
+}
+
+void	LerpPlanarVertex(LLVolumeFace::VertexData& v0,
+				   LLVolumeFace::VertexData& v1,
+				   LLVolumeFace::VertexData& v2,
+				   LLVolumeFace::VertexData& vout,
+				   F32	coef01,
+				   F32	coef02)
+{
+	vout.mPosition = v0.mPosition + ((v1.mPosition-v0.mPosition)*coef01)+((v2.mPosition-v0.mPosition)*coef02);
+	vout.mTexCoord = v0.mTexCoord + ((v1.mTexCoord-v0.mTexCoord)*coef01)+((v2.mTexCoord-v0.mTexCoord)*coef02);
+	vout.mNormal = v0.mNormal;
+	vout.mBinormal = v0.mBinormal;
+}
+
+BOOL LLVolumeFace::createUnCutCubeCap(LLVolume* volume, BOOL partial_build)
+{
+	LLMemType m1(LLMemType::MTYPE_VOLUME);
+	
+	const std::vector<LLVolume::Point>& mesh = volume->getMesh();
+	const std::vector<LLVector3>& profile = volume->getProfile().mProfile;
+	S32 max_s = volume->getProfile().getTotal();
+	S32 max_t = volume->getPath().mPath.size();
+
+	// S32 i;
+	S32 num_vertices = 0, num_indices = 0;
+	S32	grid_size = (profile.size()-1)/4;
+	S32	quad_count = (grid_size * grid_size);
+
+	num_vertices = (grid_size+1)*(grid_size+1);
+	num_indices = quad_count * 4;
+
+	LLVector3& min = mExtents[0];
+	LLVector3& max = mExtents[1];
+
+	S32 offset = 0;
+	if (mTypeMask & TOP_MASK)
+		offset = (max_t-1) * max_s;
+	else
+		offset = mBeginS;
+
+	VertexData	corners[4];
+	VertexData baseVert;
+	for(int t = 0; t < 4; t++){
+		corners[t].mPosition = mesh[offset + (grid_size*t)].mPos;
+		corners[t].mTexCoord.mV[0] = profile[grid_size*t].mV[0]+0.5f;
+		corners[t].mTexCoord.mV[1] = 0.5f - profile[grid_size*t].mV[1];
+	}
+	baseVert.mNormal = 
+		((corners[1].mPosition-corners[0].mPosition) % 
+		(corners[2].mPosition-corners[1].mPosition));
+	baseVert.mNormal.normVec();
+	if(!(mTypeMask & TOP_MASK)){
+		baseVert.mNormal *= -1.0f;
+	}else{
+		//Swap the UVs on the U(X) axis for top face
+		LLVector2 swap;
+		swap = corners[0].mTexCoord;
+		corners[0].mTexCoord=corners[3].mTexCoord;
+		corners[3].mTexCoord=swap;
+		swap = corners[1].mTexCoord;
+		corners[1].mTexCoord=corners[2].mTexCoord;
+		corners[2].mTexCoord=swap;
+	}
+	baseVert.mBinormal = calc_binormal_from_triangle( 
+		corners[0].mPosition, corners[0].mTexCoord,
+		corners[1].mPosition, corners[1].mTexCoord,
+		corners[2].mPosition, corners[2].mTexCoord);
+	for(int t = 0; t < 4; t++){
+		corners[t].mBinormal = baseVert.mBinormal;
+		corners[t].mNormal = baseVert.mNormal;
+	}
+	mHasBinormals = TRUE;
+
+	if (partial_build)
+	{
+		mVertices.clear();
+	}
+
+	S32	vtop = mVertices.size();
+	for(int gx = 0;gx<grid_size+1;gx++){
+		for(int gy = 0;gy<grid_size+1;gy++){
+			VertexData newVert;
+			LerpPlanarVertex(
+				corners[0],
+				corners[1],
+				corners[3],
+				newVert,
+				(F32)gx/(F32)grid_size,
+				(F32)gy/(F32)grid_size);
+			mVertices.push_back(newVert);
+
+			if (gx == 0 && gy == 0)
+			{
+				min = max = newVert.mPosition;
+			}
+			else
+			{
+				update_min_max(min,max,newVert.mPosition);
+			}
+		}
+	}
+	
+	mCenter = (min + max) * 0.5f;
+
+	if (!partial_build)
+	{
+#if GEN_TRI_STRIP
+		mTriStrip.clear();
+#endif
+		S32 idxs[] = {0,1,(grid_size+1)+1,(grid_size+1)+1,(grid_size+1),0};
+		for(S32 gx = 0;gx<grid_size;gx++)
+		{
+			
+			for(S32 gy = 0;gy<grid_size;gy++)
+			{
+				if (mTypeMask & TOP_MASK)
+				{
+					for(S32 i=5;i>=0;i--)
+					{
+						mIndices.push_back(vtop+(gy*(grid_size+1))+gx+idxs[i]);
+					}
+					
+#if GEN_TRI_STRIP
+					if (gy == 0)
+					{
+						mTriStrip.push_back((gx+1)*(grid_size+1));
+						mTriStrip.push_back((gx+1)*(grid_size+1));
+						mTriStrip.push_back(gx*(grid_size+1));
+					}
+
+					mTriStrip.push_back(gy+1+(gx+1)*(grid_size+1));
+					mTriStrip.push_back(gy+1+gx*(grid_size+1));
+					
+					
+					if (gy == grid_size-1)
+					{
+						mTriStrip.push_back(gy+1+gx*(grid_size+1));
+					}
+#endif
+				}
+				else
+				{
+					for(S32 i=0;i<6;i++)
+					{
+						mIndices.push_back(vtop+(gy*(grid_size+1))+gx+idxs[i]);
+					}
+
+#if GEN_TRI_STRIP
+					if (gy == 0)
+					{
+						mTriStrip.push_back(gx*(grid_size+1));
+						mTriStrip.push_back(gx*(grid_size+1));
+						mTriStrip.push_back((gx+1)*(grid_size+1));
+					}
+
+					mTriStrip.push_back(gy+1+gx*(grid_size+1));
+					mTriStrip.push_back(gy+1+(gx+1)*(grid_size+1));
+					
+					if (gy == grid_size-1)
+					{
+						mTriStrip.push_back(gy+1+(gx+1)*(grid_size+1));
+					}
+#endif
+				}
+			}
+			
+		}
+
+#if GEN_TRI_STRIP
+		if (mTriStrip.size()%2 == 1)
+		{
+			mTriStrip.push_back(mTriStrip[mTriStrip.size()-1]);
+		}
+#endif
+	}
+		
+	return TRUE;
+}
+
+
+BOOL LLVolumeFace::createCap(LLVolume* volume, BOOL partial_build)
+{
+	LLMemType m1(LLMemType::MTYPE_VOLUME);
+	
+	if (!(mTypeMask & HOLLOW_MASK) && 
+		!(mTypeMask & OPEN_MASK) && 
+		((volume->getParams().getPathParams().getBegin()==0.0f)&&
+		(volume->getParams().getPathParams().getEnd()==1.0f))&&
+		(volume->getParams().getProfileParams().getCurveType()==LL_PCODE_PROFILE_SQUARE &&
+		 volume->getParams().getPathParams().getCurveType()==LL_PCODE_PATH_LINE)	
+		){
+		return createUnCutCubeCap(volume, partial_build);
+	}
+
+	S32 num_vertices = 0, num_indices = 0;
+
+	const std::vector<LLVolume::Point>& mesh = volume->getMesh();
+	const std::vector<LLVector3>& profile = volume->getProfile().mProfile;
+
+	// All types of caps have the same number of vertices and indices
+	num_vertices = profile.size();
+	num_indices = (profile.size() - 2)*3;
+
+	mVertices.resize(num_vertices);
+
+	if (!partial_build)
+	{
+		mIndices.resize(num_indices);
+	}
+
+	S32 max_s = volume->getProfile().getTotal();
+	S32 max_t = volume->getPath().mPath.size();
+
+	mCenter.clearVec();
+
+	S32 offset = 0;
+	if (mTypeMask & TOP_MASK)
+	{
+		offset = (max_t-1) * max_s;
+	}
+	else
+	{
+		offset = mBeginS;
+	}
+
+	// Figure out the normal, assume all caps are flat faces.
+	// Cross product to get normals.
+	
+	LLVector2 cuv;
+	LLVector2 min_uv, max_uv;
+
+	LLVector3& min = mExtents[0];
+	LLVector3& max = mExtents[1];
+
+	// Copy the vertices into the array
+	for (S32 i = 0; i < num_vertices; i++)
+	{
+		if (mTypeMask & TOP_MASK)
+		{
+			mVertices[i].mTexCoord.mV[0] = profile[i].mV[0]+0.5f;
+			mVertices[i].mTexCoord.mV[1] = profile[i].mV[1]+0.5f;
+		}
+		else
+		{
+			// Mirror for underside.
+			mVertices[i].mTexCoord.mV[0] = profile[i].mV[0]+0.5f;
+			mVertices[i].mTexCoord.mV[1] = 0.5f - profile[i].mV[1];
+		}
+
+		mVertices[i].mPosition = mesh[i + offset].mPos;
+		
+		if (i == 0)
+		{
+			min = max = mVertices[i].mPosition;
+			min_uv = max_uv = mVertices[i].mTexCoord;
+		}
+		else
+		{
+			update_min_max(min,max, mVertices[i].mPosition);
+			update_min_max(min_uv, max_uv, mVertices[i].mTexCoord);
+		}
+	}
+
+	mCenter = (min+max)*0.5f;
+	cuv = (min_uv + max_uv)*0.5f;
+
+	LLVector3 binormal = calc_binormal_from_triangle( 
+		mCenter, cuv,
+		mVertices[0].mPosition, mVertices[0].mTexCoord,
+		mVertices[1].mPosition, mVertices[1].mTexCoord);
+	binormal.normVec();
+
+	LLVector3 d0;
+	LLVector3 d1;
+	LLVector3 normal;
+
+	d0 = mCenter-mVertices[0].mPosition;
+	d1 = mCenter-mVertices[1].mPosition;
+
+	normal = (mTypeMask & TOP_MASK) ? (d0%d1) : (d1%d0);
+	normal.normVec();
+
+	VertexData vd;
+	vd.mPosition = mCenter;
+	vd.mNormal = normal;
+	vd.mBinormal = binormal;
+	vd.mTexCoord = cuv;
+	
+	if (!(mTypeMask & HOLLOW_MASK) && !(mTypeMask & OPEN_MASK))
+	{
+		mVertices.push_back(vd);
+		num_vertices++;
+		if (!partial_build)
+		{
+			vector_append(mIndices, 3);
+		}
+	}
+		
+	
+	for (S32 i = 0; i < num_vertices; i++)
+	{
+		mVertices[i].mBinormal = binormal;
+		mVertices[i].mNormal = normal;
+	}
+
+	mHasBinormals = TRUE;
+
+	if (partial_build)
+	{
+		return TRUE;
+	}
+
+	if (mTypeMask & HOLLOW_MASK)
+	{
+		if (mTypeMask & TOP_MASK)
+		{
+			// HOLLOW TOP
+			// Does it matter if it's open or closed? - djs
+
+			S32 pt1 = 0, pt2 = num_vertices - 1;
+			S32 i = 0;
+			while (pt2 - pt1 > 1)
+			{
+				// Use the profile points instead of the mesh, since you want
+				// the un-transformed profile distances.
+				LLVector3 p1 = profile[pt1];
+				LLVector3 p2 = profile[pt2];
+				LLVector3 pa = profile[pt1+1];
+				LLVector3 pb = profile[pt2-1];
+
+				p1.mV[VZ] = 0.f;
+				p2.mV[VZ] = 0.f;
+				pa.mV[VZ] = 0.f;
+				pb.mV[VZ] = 0.f;
+
+				// Use area of triangle to determine backfacing
+				F32 area_1a2, area_1ba, area_21b, area_2ab;
+				area_1a2 =  (p1.mV[0]*pa.mV[1] - pa.mV[0]*p1.mV[1]) +
+							(pa.mV[0]*p2.mV[1] - p2.mV[0]*pa.mV[1]) +
+							(p2.mV[0]*p1.mV[1] - p1.mV[0]*p2.mV[1]);
+
+				area_1ba =  (p1.mV[0]*pb.mV[1] - pb.mV[0]*p1.mV[1]) +
+							(pb.mV[0]*pa.mV[1] - pa.mV[0]*pb.mV[1]) +
+							(pa.mV[0]*p1.mV[1] - p1.mV[0]*pa.mV[1]);
+
+				area_21b =  (p2.mV[0]*p1.mV[1] - p1.mV[0]*p2.mV[1]) +
+							(p1.mV[0]*pb.mV[1] - pb.mV[0]*p1.mV[1]) +
+							(pb.mV[0]*p2.mV[1] - p2.mV[0]*pb.mV[1]);
+
+				area_2ab =  (p2.mV[0]*pa.mV[1] - pa.mV[0]*p2.mV[1]) +
+							(pa.mV[0]*pb.mV[1] - pb.mV[0]*pa.mV[1]) +
+							(pb.mV[0]*p2.mV[1] - p2.mV[0]*pb.mV[1]);
+
+				BOOL use_tri1a2 = TRUE;
+				BOOL tri_1a2 = TRUE;
+				BOOL tri_21b = TRUE;
+
+				if (area_1a2 < 0)
+				{
+					tri_1a2 = FALSE;
+				}
+				if (area_2ab < 0)
+				{
+					// Can't use, because it contains point b
+					tri_1a2 = FALSE;
+				}
+				if (area_21b < 0)
+				{
+					tri_21b = FALSE;
+				}
+				if (area_1ba < 0)
+				{
+					// Can't use, because it contains point b
+					tri_21b = FALSE;
+				}
+
+				if (!tri_1a2)
+				{
+					use_tri1a2 = FALSE;
+				}
+				else if (!tri_21b)
+				{
+					use_tri1a2 = TRUE;
+				}
+				else
+				{
+					LLVector3 d1 = p1 - pa;
+					LLVector3 d2 = p2 - pb;
+
+					if (d1.magVecSquared() < d2.magVecSquared())
+					{
+						use_tri1a2 = TRUE;
+					}
+					else
+					{
+						use_tri1a2 = FALSE;
+					}
+				}
+
+				if (use_tri1a2)
+				{
+					mIndices[i++] = pt1;
+					mIndices[i++] = pt1 + 1;
+					mIndices[i++] = pt2;
+					pt1++;
+				}
+				else
+				{
+					mIndices[i++] = pt1;
+					mIndices[i++] = pt2 - 1;
+					mIndices[i++] = pt2;
+					pt2--;
+				}
+			}
+
+			makeTriStrip();
+		}
+		else
+		{
+			// HOLLOW BOTTOM
+			// Does it matter if it's open or closed? - djs
+
+			llassert(mTypeMask & BOTTOM_MASK);
+			S32 pt1 = 0, pt2 = num_vertices - 1;
+
+			S32 i = 0;
+			while (pt2 - pt1 > 1)
+			{
+				// Use the profile points instead of the mesh, since you want
+				// the un-transformed profile distances.
+				LLVector3 p1 = profile[pt1];
+				LLVector3 p2 = profile[pt2];
+				LLVector3 pa = profile[pt1+1];
+				LLVector3 pb = profile[pt2-1];
+
+				p1.mV[VZ] = 0.f;
+				p2.mV[VZ] = 0.f;
+				pa.mV[VZ] = 0.f;
+				pb.mV[VZ] = 0.f;
+
+				// Use area of triangle to determine backfacing
+				F32 area_1a2, area_1ba, area_21b, area_2ab;
+				area_1a2 =  (p1.mV[0]*pa.mV[1] - pa.mV[0]*p1.mV[1]) +
+							(pa.mV[0]*p2.mV[1] - p2.mV[0]*pa.mV[1]) +
+							(p2.mV[0]*p1.mV[1] - p1.mV[0]*p2.mV[1]);
+
+				area_1ba =  (p1.mV[0]*pb.mV[1] - pb.mV[0]*p1.mV[1]) +
+							(pb.mV[0]*pa.mV[1] - pa.mV[0]*pb.mV[1]) +
+							(pa.mV[0]*p1.mV[1] - p1.mV[0]*pa.mV[1]);
+
+				area_21b =  (p2.mV[0]*p1.mV[1] - p1.mV[0]*p2.mV[1]) +
+							(p1.mV[0]*pb.mV[1] - pb.mV[0]*p1.mV[1]) +
+							(pb.mV[0]*p2.mV[1] - p2.mV[0]*pb.mV[1]);
+
+				area_2ab =  (p2.mV[0]*pa.mV[1] - pa.mV[0]*p2.mV[1]) +
+							(pa.mV[0]*pb.mV[1] - pb.mV[0]*pa.mV[1]) +
+							(pb.mV[0]*p2.mV[1] - p2.mV[0]*pb.mV[1]);
+
+				BOOL use_tri1a2 = TRUE;
+				BOOL tri_1a2 = TRUE;
+				BOOL tri_21b = TRUE;
+
+				if (area_1a2 < 0)
+				{
+					tri_1a2 = FALSE;
+				}
+				if (area_2ab < 0)
+				{
+					// Can't use, because it contains point b
+					tri_1a2 = FALSE;
+				}
+				if (area_21b < 0)
+				{
+					tri_21b = FALSE;
+				}
+				if (area_1ba < 0)
+				{
+					// Can't use, because it contains point b
+					tri_21b = FALSE;
+				}
+
+				if (!tri_1a2)
+				{
+					use_tri1a2 = FALSE;
+				}
+				else if (!tri_21b)
+				{
+					use_tri1a2 = TRUE;
+				}
+				else
+				{
+					LLVector3 d1 = p1 - pa;
+					LLVector3 d2 = p2 - pb;
+
+					if (d1.magVecSquared() < d2.magVecSquared())
+					{
+						use_tri1a2 = TRUE;
+					}
+					else
+					{
+						use_tri1a2 = FALSE;
+					}
+				}
+
+				// Flipped backfacing from top
+				if (use_tri1a2)
+				{
+					mIndices[i++] = pt1;
+					mIndices[i++] = pt2;
+					mIndices[i++] = pt1 + 1;
+					pt1++;
+				}
+				else
+				{
+					mIndices[i++] = pt1;
+					mIndices[i++] = pt2;
+					mIndices[i++] = pt2 - 1;
+					pt2--;
+				}
+			}
+
+			makeTriStrip();
+		}
+	}
+	else
+	{
+		// Not hollow, generate the triangle fan.
+		U16 v1 = 2;
+		U16 v2 = 1;
+
+		if (mTypeMask & TOP_MASK)
+		{
+			v1 = 1;
+			v2 = 2;
+		}
+
+		for (S32 i = 0; i < (num_vertices - 2); i++)
+		{
+			mIndices[3*i] = num_vertices - 1;
+			mIndices[3*i+v1] = i;
+			mIndices[3*i+v2] = i + 1;
+		}
+
+#if GEN_TRI_STRIP
+		//make tri strip
+		if (mTypeMask & OPEN_MASK)
+		{
+			makeTriStrip();
+		}
+		else
+		{
+			S32 j = num_vertices-2;
+			if (mTypeMask & TOP_MASK)
+			{
+				mTriStrip.push_back(0);
+				for (S32 i = 0; i <= j; ++i)
+				{
+					mTriStrip.push_back(i);
+					if (i != j)
+					{
+						mTriStrip.push_back(j);
+					}
+					--j;
+				}
+			}
+			else
+			{
+				mTriStrip.push_back(j);
+				for (S32 i = 0; i <= j; ++i)
+				{
+					if (i != j)
+					{
+						mTriStrip.push_back(j);
+					}
+					mTriStrip.push_back(i);
+					--j;
+				}
+			}
+			
+			mTriStrip.push_back(mTriStrip[mTriStrip.size()-1]);
+
+			if (mTriStrip.size()%2 == 1)
+			{
+				mTriStrip.push_back(mTriStrip[mTriStrip.size()-1]);
+			}
+		}
+#endif
+	}
+		
+	return TRUE;
+}
+
+void LLVolumeFace::makeTriStrip()
+{
+#if GEN_TRI_STRIP
+	for (U32 i = 0; i < mIndices.size(); i+=3)
+	{
+		U16 i0 = mIndices[i];
+		U16 i1 = mIndices[i+1];
+		U16 i2 = mIndices[i+2];
+
+		if ((i/3)%2 == 1)
+		{
+			mTriStrip.push_back(i0);
+			mTriStrip.push_back(i0);
+			mTriStrip.push_back(i1);
+			mTriStrip.push_back(i2);
+			mTriStrip.push_back(i2);
+		}
+		else
+		{
+			mTriStrip.push_back(i2);
+			mTriStrip.push_back(i2);
+			mTriStrip.push_back(i1);
+			mTriStrip.push_back(i0);
+			mTriStrip.push_back(i0);
+		}
+	}
+
+	if (mTriStrip.size()%2 == 1)
+	{
+		mTriStrip.push_back(mTriStrip[mTriStrip.size()-1]);
+	}
+#endif
+}
+
+void LLVolumeFace::createBinormals()
+{
+	LLMemType m1(LLMemType::MTYPE_VOLUME);
+	
+	if (!mHasBinormals)
+	{
+		//generate binormals
+		for (U32 i = 0; i < mIndices.size()/3; i++) 
+		{	//for each triangle
+			const VertexData& v0 = mVertices[mIndices[i*3+0]];
+			const VertexData& v1 = mVertices[mIndices[i*3+1]];
+			const VertexData& v2 = mVertices[mIndices[i*3+2]];
+						
+			//calculate binormal
+			LLVector3 binorm = calc_binormal_from_triangle(v0.mPosition, v0.mTexCoord,
+															v1.mPosition, v1.mTexCoord,
+															v2.mPosition, v2.mTexCoord);
+
+			for (U32 j = 0; j < 3; j++) 
+			{ //add triangle normal to vertices
+				mVertices[mIndices[i*3+j]].mBinormal += binorm; // * (weight_sum - d[j])/weight_sum;
+			}
+
+			//even out quad contributions
+			if (i % 2 == 0) 
+			{
+				mVertices[mIndices[i*3+2]].mBinormal += binorm;
+			}
+			else 
+			{
+				mVertices[mIndices[i*3+1]].mBinormal += binorm;
+			}
+		}
+
+		//normalize binormals
+		for (U32 i = 0; i < mVertices.size(); i++) 
+		{
+			mVertices[i].mBinormal.normVec();
+			mVertices[i].mNormal.normVec();
+		}
+
+		mHasBinormals = TRUE;
+	}
+}
+
+BOOL LLVolumeFace::createSide(LLVolume* volume, BOOL partial_build)
+{
+	LLMemType m1(LLMemType::MTYPE_VOLUME);
+	
+	BOOL flat = mTypeMask & FLAT_MASK;
+
+	U8 sculpt_type = volume->getParams().getSculptType();
+	U8 sculpt_stitching = sculpt_type & LL_SCULPT_TYPE_MASK;
+	BOOL sculpt_invert = sculpt_type & LL_SCULPT_FLAG_INVERT;
+	BOOL sculpt_mirror = sculpt_type & LL_SCULPT_FLAG_MIRROR;
+	BOOL sculpt_reverse_horizontal = (sculpt_invert ? !sculpt_mirror : sculpt_mirror);  // XOR
+	
+	S32 num_vertices, num_indices;
+
+	const std::vector<LLVolume::Point>& mesh = volume->getMesh();
+	const std::vector<LLVector3>& profile = volume->getProfile().mProfile;
+	const std::vector<LLPath::PathPt>& path_data = volume->getPath().mPath;
+
+	S32 max_s = volume->getProfile().getTotal();
+
+	S32 s, t, i;
+	F32 ss, tt;
+
+	num_vertices = mNumS*mNumT;
+	num_indices = (mNumS-1)*(mNumT-1)*6;
+
+	mVertices.resize(num_vertices);
+
+	if (!partial_build)
+	{
+		mIndices.resize(num_indices);
+		mEdge.resize(num_indices);
+	}
+	else
+	{
+		mHasBinormals = FALSE;
+	}
+
+	S32 begin_stex = llfloor( profile[mBeginS].mV[2] );
+	S32 num_s = ((mTypeMask & INNER_MASK) && (mTypeMask & FLAT_MASK) && mNumS > 2) ? mNumS/2 : mNumS;
+
+	S32 cur_vertex = 0;
+	// Copy the vertices into the array
+	for (t = mBeginT; t < mBeginT + mNumT; t++)
+	{
+		tt = path_data[t].mTexT;
+		for (s = 0; s < num_s; s++)
+		{
+			if (mTypeMask & END_MASK)
+			{
+				if (s)
+				{
+					ss = 1.f;
+				}
+				else
+				{
+					ss = 0.f;
+				}
+			}
+			else
+			{
+				// Get s value for tex-coord.
+				if (!flat)
+				{
+					ss = profile[mBeginS + s].mV[2];
+				}
+				else
+				{
+					ss = profile[mBeginS + s].mV[2] - begin_stex;
+				}
+			}
+
+			if (sculpt_reverse_horizontal)
+			{
+				ss = 1.f - ss;
+			}
+			
+			// Check to see if this triangle wraps around the array.
+			if (mBeginS + s >= max_s)
+			{
+				// We're wrapping
+				i = mBeginS + s + max_s*(t-1);
+			}
+			else
+			{
+				i = mBeginS + s + max_s*t;
+			}
+
+			mVertices[cur_vertex].mPosition = mesh[i].mPos;
+			mVertices[cur_vertex].mTexCoord = LLVector2(ss,tt);
+		
+			mVertices[cur_vertex].mNormal = LLVector3(0,0,0);
+			mVertices[cur_vertex].mBinormal = LLVector3(0,0,0);
+
+			cur_vertex++;
+
+			if ((mTypeMask & INNER_MASK) && (mTypeMask & FLAT_MASK) && mNumS > 2 && s > 0)
+			{
+				mVertices[cur_vertex].mPosition = mesh[i].mPos;
+				mVertices[cur_vertex].mTexCoord = LLVector2(ss,tt);
+			
+				mVertices[cur_vertex].mNormal = LLVector3(0,0,0);
+				mVertices[cur_vertex].mBinormal = LLVector3(0,0,0);
+				cur_vertex++;
+			}
+		}
+		
+		if ((mTypeMask & INNER_MASK) && (mTypeMask & FLAT_MASK) && mNumS > 2)
+		{
+			if (mTypeMask & OPEN_MASK)
+			{
+				s = num_s-1;
+			}
+			else
+			{
+				s = 0;
+			}
+
+			i = mBeginS + s + max_s*t;
+			ss = profile[mBeginS + s].mV[2] - begin_stex;
+			mVertices[cur_vertex].mPosition = mesh[i].mPos;
+			mVertices[cur_vertex].mTexCoord = LLVector2(ss,tt);
+		
+			mVertices[cur_vertex].mNormal = LLVector3(0,0,0);
+			mVertices[cur_vertex].mBinormal = LLVector3(0,0,0);
+
+			cur_vertex++;
+		}
+	}
+	
+
+	//get bounding box for this side
+	LLVector3& face_min = mExtents[0];
+	LLVector3& face_max = mExtents[1];
+	mCenter.clearVec();
+
+	face_min = face_max = mVertices[0].mPosition;
+	for (U32 i = 1; i < mVertices.size(); ++i)
+	{
+		update_min_max(face_min, face_max, mVertices[i].mPosition);
+	}
+
+	mCenter = (face_min + face_max) * 0.5f;
+
+	S32 cur_index = 0;
+	S32 cur_edge = 0;
+	BOOL flat_face = mTypeMask & FLAT_MASK;
+
+	if (!partial_build)
+	{
+#if GEN_TRI_STRIP
+		mTriStrip.clear();
+#endif
+
+		// Now we generate the indices.
+		for (t = 0; t < (mNumT-1); t++)
+		{
+#if GEN_TRI_STRIP
+			//prepend terminating index to strip
+			mTriStrip.push_back(mNumS*t);
+#endif
+
+			for (s = 0; s < (mNumS-1); s++)
+			{	
+				mIndices[cur_index++] = s   + mNumS*t;			//bottom left
+				mIndices[cur_index++] = s+1 + mNumS*(t+1);		//top right
+				mIndices[cur_index++] = s   + mNumS*(t+1);		//top left
+				mIndices[cur_index++] = s   + mNumS*t;			//bottom left
+				mIndices[cur_index++] = s+1 + mNumS*t;			//bottom right
+				mIndices[cur_index++] = s+1 + mNumS*(t+1);		//top right
+
+#if GEN_TRI_STRIP
+				if (s == 0)
+				{
+					mTriStrip.push_back(s+mNumS*t);
+					mTriStrip.push_back(s+mNumS*(t+1));
+				}
+				mTriStrip.push_back(s+1+mNumS*t);
+				mTriStrip.push_back(s+1+mNumS*(t+1));
+#endif
+				
+				mEdge[cur_edge++] = (mNumS-1)*2*t+s*2+1;						//bottom left/top right neighbor face 
+				if (t < mNumT-2) {												//top right/top left neighbor face 
+					mEdge[cur_edge++] = (mNumS-1)*2*(t+1)+s*2+1;
+				}
+				else if (mNumT <= 3 || volume->getPath().isOpen() == TRUE) { //no neighbor
+					mEdge[cur_edge++] = -1;
+				}
+				else { //wrap on T
+					mEdge[cur_edge++] = s*2+1;
+				}
+				if (s > 0) {													//top left/bottom left neighbor face
+					mEdge[cur_edge++] = (mNumS-1)*2*t+s*2-1;
+				}
+				else if (flat_face ||  volume->getProfile().isOpen() == TRUE) { //no neighbor
+					mEdge[cur_edge++] = -1;
+				}
+				else {	//wrap on S
+					mEdge[cur_edge++] = (mNumS-1)*2*t+(mNumS-2)*2+1;
+				}
+				
+				if (t > 0) {													//bottom left/bottom right neighbor face
+					mEdge[cur_edge++] = (mNumS-1)*2*(t-1)+s*2;
+				}
+				else if (mNumT <= 3 || volume->getPath().isOpen() == TRUE) { //no neighbor
+					mEdge[cur_edge++] = -1;
+				}
+				else { //wrap on T
+					mEdge[cur_edge++] = (mNumS-1)*2*(mNumT-2)+s*2;
+				}
+				if (s < mNumS-2) {												//bottom right/top right neighbor face
+					mEdge[cur_edge++] = (mNumS-1)*2*t+(s+1)*2;
+				}
+				else if (flat_face || volume->getProfile().isOpen() == TRUE) { //no neighbor
+					mEdge[cur_edge++] = -1;
+				}
+				else { //wrap on S
+					mEdge[cur_edge++] = (mNumS-1)*2*t;
+				}
+				mEdge[cur_edge++] = (mNumS-1)*2*t+s*2;							//top right/bottom left neighbor face	
+			}
+#if GEN_TRI_STRIP
+			//append terminating vertex to strip
+			mTriStrip.push_back(mNumS-1+mNumS*(t+1));
+#endif
+		}
+
+#if GEN_TRI_STRIP
+		if (mTriStrip.size()%2 == 1)
+		{
+			mTriStrip.push_back(mTriStrip[mTriStrip.size()-1]);
+		}
+#endif
+	}
+
+	//generate normals 
+	for (U32 i = 0; i < mIndices.size()/3; i++) //for each triangle
+	{
+		const U16* idx = &(mIndices[i*3]);
+			
+		VertexData* v[] = 
+		{	&mVertices[idx[0]], &mVertices[idx[1]], &mVertices[idx[2]] };
+					
+		//calculate triangle normal
+		LLVector3 norm = (v[0]->mPosition-v[1]->mPosition) % (v[0]->mPosition-v[2]->mPosition);
+
+		v[0]->mNormal += norm;
+		v[1]->mNormal += norm;
+		v[2]->mNormal += norm;
+
+		//even out quad contributions
+		v[i%2+1]->mNormal += norm;
+	}
+	
+	// adjust normals based on wrapping and stitching
+	
+	BOOL s_bottom_converges = ((mVertices[0].mPosition - mVertices[mNumS*(mNumT-2)].mPosition).magVecSquared() < 0.000001f);
+	BOOL s_top_converges = ((mVertices[mNumS-1].mPosition - mVertices[mNumS*(mNumT-2)+mNumS-1].mPosition).magVecSquared() < 0.000001f);
+	if (sculpt_stitching == LL_SCULPT_TYPE_NONE)  // logic for non-sculpt volumes
+	{
+		if (volume->getPath().isOpen() == FALSE)
+		{ //wrap normals on T
+			for (S32 i = 0; i < mNumS; i++)
+			{
+				LLVector3 norm = mVertices[i].mNormal + mVertices[mNumS*(mNumT-1)+i].mNormal;
+				mVertices[i].mNormal = norm;
+				mVertices[mNumS*(mNumT-1)+i].mNormal = norm;
+			}
+		}
+
+		if ((volume->getProfile().isOpen() == FALSE) && !(s_bottom_converges))
+		{ //wrap normals on S
+			for (S32 i = 0; i < mNumT; i++)
+			{
+				LLVector3 norm = mVertices[mNumS*i].mNormal + mVertices[mNumS*i+mNumS-1].mNormal;
+				mVertices[mNumS * i].mNormal = norm;
+				mVertices[mNumS * i+mNumS-1].mNormal = norm;
+			}
+		}
+	
+		if (volume->getPathType() == LL_PCODE_PATH_CIRCLE &&
+			((volume->getProfileType() & LL_PCODE_PROFILE_MASK) == LL_PCODE_PROFILE_CIRCLE_HALF))
+		{
+			if (s_bottom_converges)
+			{ //all lower S have same normal
+				for (S32 i = 0; i < mNumT; i++)
+				{
+					mVertices[mNumS*i].mNormal = LLVector3(1,0,0);
+				}
+			}
+
+			if (s_top_converges)
+			{ //all upper S have same normal
+				for (S32 i = 0; i < mNumT; i++)
+				{
+					mVertices[mNumS*i+mNumS-1].mNormal = LLVector3(-1,0,0);
+				}
+			}
+		}
+	}
+	
+	else  // logic for sculpt volumes
+	{
+		BOOL average_poles = FALSE;
+		BOOL wrap_s = FALSE;
+		BOOL wrap_t = FALSE;
+
+		if (sculpt_stitching == LL_SCULPT_TYPE_SPHERE)
+			average_poles = TRUE;
+
+		if ((sculpt_stitching == LL_SCULPT_TYPE_SPHERE) ||
+			(sculpt_stitching == LL_SCULPT_TYPE_TORUS) ||
+			(sculpt_stitching == LL_SCULPT_TYPE_CYLINDER))
+			wrap_s = TRUE;
+
+		if (sculpt_stitching == LL_SCULPT_TYPE_TORUS)
+			wrap_t = TRUE;
+			
+		
+		if (average_poles)
+		{
+			// average normals for north pole
+		
+			LLVector3 average(0.0, 0.0, 0.0);
+			for (S32 i = 0; i < mNumS; i++)
+			{
+				average += mVertices[i].mNormal;
+			}
+
+			// set average
+			for (S32 i = 0; i < mNumS; i++)
+			{
+				mVertices[i].mNormal = average;
+			}
+
+			// average normals for south pole
+		
+			average = LLVector3(0.0, 0.0, 0.0);
+			for (S32 i = 0; i < mNumS; i++)
+			{
+				average += mVertices[i + mNumS * (mNumT - 1)].mNormal;
+			}
+
+			// set average
+			for (S32 i = 0; i < mNumS; i++)
+			{
+				mVertices[i + mNumS * (mNumT - 1)].mNormal = average;
+			}
+
+		}
+
+		
+		if (wrap_s)
+		{
+			for (S32 i = 0; i < mNumT; i++)
+			{
+				LLVector3 norm = mVertices[mNumS*i].mNormal + mVertices[mNumS*i+mNumS-1].mNormal;
+				mVertices[mNumS * i].mNormal = norm;
+				mVertices[mNumS * i+mNumS-1].mNormal = norm;
+			}
+		}
+
+
+		
+		if (wrap_t)
+		{
+			for (S32 i = 0; i < mNumS; i++)
+			{
+				LLVector3 norm = mVertices[i].mNormal + mVertices[mNumS*(mNumT-1)+i].mNormal;
+				mVertices[i].mNormal = norm;
+				mVertices[mNumS*(mNumT-1)+i].mNormal = norm;
+			}
+			
+		}
+
+	}
+
+	return TRUE;
+}
+
+// Finds binormal based on three vertices with texture coordinates.
+// Fills in dummy values if the triangle has degenerate texture coordinates.
+LLVector3 calc_binormal_from_triangle( 
+	const LLVector3& pos0,
+	const LLVector2& tex0,
+	const LLVector3& pos1,
+	const LLVector2& tex1,
+	const LLVector3& pos2,
+	const LLVector2& tex2)
+{
+	LLVector3 rx0( pos0.mV[VX], tex0.mV[VX], tex0.mV[VY] );
+	LLVector3 rx1( pos1.mV[VX], tex1.mV[VX], tex1.mV[VY] );
+	LLVector3 rx2( pos2.mV[VX], tex2.mV[VX], tex2.mV[VY] );
+	
+	LLVector3 ry0( pos0.mV[VY], tex0.mV[VX], tex0.mV[VY] );
+	LLVector3 ry1( pos1.mV[VY], tex1.mV[VX], tex1.mV[VY] );
+	LLVector3 ry2( pos2.mV[VY], tex2.mV[VX], tex2.mV[VY] );
+
+	LLVector3 rz0( pos0.mV[VZ], tex0.mV[VX], tex0.mV[VY] );
+	LLVector3 rz1( pos1.mV[VZ], tex1.mV[VX], tex1.mV[VY] );
+	LLVector3 rz2( pos2.mV[VZ], tex2.mV[VX], tex2.mV[VY] );
+	
+	LLVector3 r0 = (rx0 - rx1) % (rx0 - rx2);
+	LLVector3 r1 = (ry0 - ry1) % (ry0 - ry2);
+	LLVector3 r2 = (rz0 - rz1) % (rz0 - rz2);
+
+	if( r0.mV[VX] && r1.mV[VX] && r2.mV[VX] )
+	{
+		LLVector3 binormal(
+				-r0.mV[VZ] / r0.mV[VX],
+				-r1.mV[VZ] / r1.mV[VX],
+				-r2.mV[VZ] / r2.mV[VX]);
+		// binormal.normVec();
+		return binormal;
+	}
+	else
+	{
+		return LLVector3( 0, 1 , 0 );
+	}
+}