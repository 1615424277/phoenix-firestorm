--- conflicted
+++ resolved
@@ -443,15 +443,11 @@
 		}
 		else
 		{
-<<<<<<< HEAD
 			// <FS:NaCl> [Megaprim crash fix]
-			//llerrs << "Empty leaf" << llendl;
-			llwarns << "Empty leaf" << llendl;
+			//LL_ERRS() << "Empty leaf" << LL_ENDL;
+			LL_WARNS() << "Empty leaf" << LL_ENDL;
 			return;
 			// </FS:NaCl> [Megaprim crash fix]
-=======
-			LL_ERRS() << "Empty leaf" << LL_ENDL;
->>>>>>> d0ef02c2
 		}
 
 		for (S32 i = 0; i < branch->getChildCount(); ++i)
