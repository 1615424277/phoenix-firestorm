--- conflicted
+++ resolved
@@ -441,15 +441,7 @@
 		}
 		else
 		{
-<<<<<<< HEAD
-			// <FS:NaCl> [Megaprim crash fix]
-			//LL_ERRS() << "Empty leaf" << LL_ENDL;
-			LL_WARNS() << "Empty leaf" << LL_ENDL;
-			return;
-			// </FS:NaCl> [Megaprim crash fix]
-=======
             llassert(!branch->isLeaf()); // Empty leaf
->>>>>>> f0fa74fd
 		}
 
 		for (S32 i = 0; i < branch->getChildCount(); ++i)
