/**
 * @file v4color.h
 * @brief LLColor4 class header file.
 *
 * $LicenseInfo:firstyear=2001&license=viewerlgpl$
 * Second Life Viewer Source Code
 * Copyright (C) 2010, Linden Research, Inc.
 *
 * This library is free software; you can redistribute it and/or
 * modify it under the terms of the GNU Lesser General Public
 * License as published by the Free Software Foundation;
 * version 2.1 of the License only.
 *
 * This library is distributed in the hope that it will be useful,
 * but WITHOUT ANY WARRANTY; without even the implied warranty of
 * MERCHANTABILITY or FITNESS FOR A PARTICULAR PURPOSE.  See the GNU
 * Lesser General Public License for more details.
 *
 * You should have received a copy of the GNU Lesser General Public
 * License along with this library; if not, write to the Free Software
 * Foundation, Inc., 51 Franklin Street, Fifth Floor, Boston, MA  02110-1301  USA
 *
 * Linden Research, Inc., 945 Battery Street, San Francisco, CA  94111  USA
 * $/LicenseInfo$
 */

#ifndef LL_V4COLOR_H
#define LL_V4COLOR_H

#include "llerror.h"
//#include "vmath.h"
#include "llmath.h"
#include "llsd.h"

class LLColor3;
class LLColor4U;
class LLVector4;

//  LLColor4 = |x y z w|

static const U32 LENGTHOFCOLOR4 = 4;

static const U32 MAX_LENGTH_OF_COLOR_NAME = 15; //Give plenty of room for additional colors...

class LLColor4
{
    public:
        F32 mV[LENGTHOFCOLOR4];
        LLColor4();                     // Initializes LLColor4 to (0, 0, 0, 1)
        LLColor4(F32 r, F32 g, F32 b);      // Initializes LLColor4 to (r, g, b, 1)
        LLColor4(F32 r, F32 g, F32 b, F32 a);       // Initializes LLColor4 to (r. g, b, a)
        LLColor4(const LLColor3 &vec, F32 a = 1.f); // Initializes LLColor4 to (vec, a)
        explicit LLColor4(const LLSD& sd);
        explicit LLColor4(const F32 *vec);          // Initializes LLColor4 to (vec[0]. vec[1], vec[2], 1)
        explicit LLColor4(U32 clr);                         // Initializes LLColor4 to (r=clr>>24, etc))
        explicit LLColor4(const LLColor4U& color4u);  // "explicit" to avoid automatic conversion
        explicit LLColor4(const LLVector4& vector4);  // "explicit" to avoid automatic conversion

        LLSD getValue() const
        {
            LLSD ret;
            ret[0] = mV[0];
            ret[1] = mV[1];
            ret[2] = mV[2];
            ret[3] = mV[3];
            return ret;
        }

        void setValue(const LLSD& sd);

        void setHSL(F32 hue, F32 saturation, F32 luminance);
        void calcHSL(F32* hue, F32* saturation, F32* luminance) const;

        const LLColor4& setToBlack();                       // zero LLColor4 to (0, 0, 0, 1)
        const LLColor4& setToWhite();                       // zero LLColor4 to (0, 0, 0, 1)

        const LLColor4& setVec(F32 r, F32 g, F32 b, F32 a); // deprecated -- use set()
        const LLColor4& setVec(F32 r, F32 g, F32 b);        // deprecated -- use set()
        const LLColor4& setVec(const LLColor4 &vec);        // deprecated -- use set()
        const LLColor4& setVec(const LLColor3 &vec);        // deprecated -- use set()
        const LLColor4& setVec(const LLColor3 &vec, F32 a); // deprecated -- use set()
        const LLColor4& setVec(const F32 *vec);             // deprecated -- use set()
        const LLColor4& setVec(const LLColor4U& color4u);   // deprecated -- use set()

        const LLColor4& set(F32 r, F32 g, F32 b, F32 a);    // Sets LLColor4 to (r, g, b, a)
        const LLColor4& set(F32 r, F32 g, F32 b);   // Sets LLColor4 to (r, g, b) (no change in a)
        const LLColor4& set(const LLColor4 &vec);   // Sets LLColor4 to vec
        const LLColor4& set(const LLColor3 &vec);   // Sets LLColor4 to LLColor3 vec (no change in alpha)
        const LLColor4& set(const LLColor3 &vec, F32 a);    // Sets LLColor4 to LLColor3 vec, with alpha specified
        const LLColor4& set(const F32 *vec);            // Sets LLColor4 to vec
        const LLColor4& set(const F64 *vec);            // Sets LLColor4 to (double)vec
        const LLColor4& set(const LLColor4U& color4u); // Sets LLColor4 to color4u, rescaled.

        // set from a vector of unknown type and size
        // may leave some data unmodified
        template<typename T>
        const LLColor4& set(const std::vector<T>& v);

        // write to a vector of unknown type and size
        // maye leave some data unmodified
        template<typename T>
        void write(std::vector<T>& v) const;

        const LLColor4&    setAlpha(F32 a);

        F32         magVec() const;             // deprecated -- use length()
        F32         magVecSquared() const;      // deprecated -- use lengthSquared()
        F32         normVec();                  // deprecated -- use normalize()

        F32         length() const;             // Returns magnitude of LLColor4
        F32         lengthSquared() const;      // Returns magnitude squared of LLColor4
        F32         normalize();                // deprecated -- use normalize()

        BOOL        isOpaque() { return mV[VALPHA] == 1.f; }

        F32 operator[](int idx) const { return mV[idx]; }
        F32 &operator[](int idx) { return mV[idx]; }

        const LLColor4& operator=(const LLColor3 &a);   // Assigns vec3 to vec4 and returns vec4

        bool operator<(const LLColor4& rhs) const;
        friend std::ostream&     operator<<(std::ostream& s, const LLColor4 &a);        // Print a
        friend LLColor4 operator+(const LLColor4 &a, const LLColor4 &b);    // Return vector a + b
        friend LLColor4 operator-(const LLColor4 &a, const LLColor4 &b);    // Return vector a minus b
        friend LLColor4 operator*(const LLColor4 &a, const LLColor4 &b);    // Return component wise a * b
        friend LLColor4 operator*(const LLColor4 &a, F32 k);                // Return rgb times scaler k (no alpha change)
        friend LLColor4 operator/(const LLColor4 &a, F32 k);                // Return rgb divided by scalar k (no alpha change)
<<<<<<< HEAD
		friend LLColor4 operator*(F32 k, const LLColor4 &a);				// Return rgb times scaler k (no alpha change)
		friend LLColor4 operator%(const LLColor4 &a, F32 k);				// Return alpha times scaler k (no rgb change)
		friend LLColor4 operator%(F32 k, const LLColor4 &a);				// Return alpha times scaler k (no rgb change)

		friend bool operator==(const LLColor4 &a, const LLColor4 &b);		// Return a == b
		friend bool operator!=(const LLColor4 &a, const LLColor4 &b);		// Return a != b
		
		friend bool operator==(const LLColor4 &a, const LLColor3 &b);		// Return a == b
		friend bool operator!=(const LLColor4 &a, const LLColor3 &b);		// Return a != b

		friend const LLColor4& operator+=(LLColor4 &a, const LLColor4 &b);	// Return vector a + b
		friend const LLColor4& operator-=(LLColor4 &a, const LLColor4 &b);	// Return vector a minus b
		friend const LLColor4& operator*=(LLColor4 &a, F32 k);				// Return rgb times scaler k (no alpha change)
		friend const LLColor4& operator%=(LLColor4 &a, F32 k);				// Return alpha times scaler k (no rgb change)

		friend const LLColor4& operator*=(LLColor4 &a, const LLColor4 &b); // Doesn't multiply alpha! (for lighting)

		// conversion
		operator LLColor4U() const;

		// Basic color values.
		static LLColor4 red;
		static LLColor4 green;
		static LLColor4 blue;
		static LLColor4 black;
		static LLColor4 white;
		static LLColor4 yellow;
		static LLColor4 magenta;
		static LLColor4 cyan;
		static LLColor4 smoke;
		static LLColor4 grey;
		static LLColor4 orange;
		static LLColor4 purple;
		static LLColor4 pink;
		static LLColor4 transparent;

		// Extra color values.
		static LLColor4 grey1;
		static LLColor4 grey2;
		static LLColor4 grey3;
		static LLColor4 grey4;
// [RLVa:KB] - Checked: RLVa-2.2 (@setcam_avdist)
		static LLColor4 silhouette;
// [/RLVa:KB]

		static LLColor4 red1;
		static LLColor4 red2;
		static LLColor4 red3;
		static LLColor4 red4;
		static LLColor4 red5;

		static LLColor4 green1;
		static LLColor4 green2;
		static LLColor4 green3;
		static LLColor4 green4;
		static LLColor4 green5;
		static LLColor4 green6;

		static LLColor4 blue1;
		static LLColor4 blue2;
		static LLColor4 blue3;
		static LLColor4 blue4;
		static LLColor4 blue5;
		static LLColor4 blue6;

		static LLColor4 yellow1;
		static LLColor4 yellow2;
		static LLColor4 yellow3;
		static LLColor4 yellow4;
		static LLColor4 yellow5;
		static LLColor4 yellow6;
		static LLColor4 yellow7;
		static LLColor4 yellow8;
		static LLColor4 yellow9;

		static LLColor4 orange1;
		static LLColor4 orange2;
		static LLColor4 orange3;
		static LLColor4 orange4;
		static LLColor4 orange5;
		static LLColor4 orange6;

		static LLColor4 magenta1;
		static LLColor4 magenta2;
		static LLColor4 magenta3;
		static LLColor4 magenta4;

		static LLColor4 purple1;
		static LLColor4 purple2;
		static LLColor4 purple3;
		static LLColor4 purple4;
		static LLColor4 purple5;
		static LLColor4 purple6;

		static LLColor4 pink1;
		static LLColor4 pink2;

		static LLColor4 cyan1;
		static LLColor4 cyan2;
		static LLColor4 cyan3;
		static LLColor4 cyan4;
		static LLColor4 cyan5;
		static LLColor4 cyan6;
	
		static BOOL parseColor(const std::string& buf, LLColor4* color);
		static BOOL parseColor4(const std::string& buf, LLColor4* color);

		inline void clamp();
=======
        friend LLColor4 operator*(F32 k, const LLColor4 &a);                // Return rgb times scaler k (no alpha change)
        friend LLColor4 operator%(const LLColor4 &a, F32 k);                // Return alpha times scaler k (no rgb change)
        friend LLColor4 operator%(F32 k, const LLColor4 &a);                // Return alpha times scaler k (no rgb change)

        friend bool operator==(const LLColor4 &a, const LLColor4 &b);       // Return a == b
        friend bool operator!=(const LLColor4 &a, const LLColor4 &b);       // Return a != b

        friend bool operator==(const LLColor4 &a, const LLColor3 &b);       // Return a == b
        friend bool operator!=(const LLColor4 &a, const LLColor3 &b);       // Return a != b

        friend const LLColor4& operator+=(LLColor4 &a, const LLColor4 &b);  // Return vector a + b
        friend const LLColor4& operator-=(LLColor4 &a, const LLColor4 &b);  // Return vector a minus b
        friend const LLColor4& operator*=(LLColor4 &a, F32 k);              // Return rgb times scaler k (no alpha change)
        friend const LLColor4& operator%=(LLColor4 &a, F32 k);              // Return alpha times scaler k (no rgb change)

        friend const LLColor4& operator*=(LLColor4 &a, const LLColor4 &b); // Doesn't multiply alpha! (for lighting)

        // conversion
        operator LLColor4U() const;

        // Basic color values.
        static LLColor4 red;
        static LLColor4 green;
        static LLColor4 blue;
        static LLColor4 black;
        static LLColor4 white;
        static LLColor4 yellow;
        static LLColor4 magenta;
        static LLColor4 cyan;
        static LLColor4 smoke;
        static LLColor4 grey;
        static LLColor4 orange;
        static LLColor4 purple;
        static LLColor4 pink;
        static LLColor4 transparent;

        // Extra color values.
        static LLColor4 grey1;
        static LLColor4 grey2;
        static LLColor4 grey3;
        static LLColor4 grey4;

        static LLColor4 red1;
        static LLColor4 red2;
        static LLColor4 red3;
        static LLColor4 red4;
        static LLColor4 red5;

        static LLColor4 green1;
        static LLColor4 green2;
        static LLColor4 green3;
        static LLColor4 green4;
        static LLColor4 green5;
        static LLColor4 green6;

        static LLColor4 blue1;
        static LLColor4 blue2;
        static LLColor4 blue3;
        static LLColor4 blue4;
        static LLColor4 blue5;
        static LLColor4 blue6;

        static LLColor4 yellow1;
        static LLColor4 yellow2;
        static LLColor4 yellow3;
        static LLColor4 yellow4;
        static LLColor4 yellow5;
        static LLColor4 yellow6;
        static LLColor4 yellow7;
        static LLColor4 yellow8;
        static LLColor4 yellow9;

        static LLColor4 orange1;
        static LLColor4 orange2;
        static LLColor4 orange3;
        static LLColor4 orange4;
        static LLColor4 orange5;
        static LLColor4 orange6;

        static LLColor4 magenta1;
        static LLColor4 magenta2;
        static LLColor4 magenta3;
        static LLColor4 magenta4;

        static LLColor4 purple1;
        static LLColor4 purple2;
        static LLColor4 purple3;
        static LLColor4 purple4;
        static LLColor4 purple5;
        static LLColor4 purple6;

        static LLColor4 pink1;
        static LLColor4 pink2;

        static LLColor4 cyan1;
        static LLColor4 cyan2;
        static LLColor4 cyan3;
        static LLColor4 cyan4;
        static LLColor4 cyan5;
        static LLColor4 cyan6;

        static BOOL parseColor(const std::string& buf, LLColor4* color);
        static BOOL parseColor4(const std::string& buf, LLColor4* color);

        inline void clamp();
>>>>>>> 38c2a5bd
};


// Non-member functions
F32     distVec(const LLColor4 &a, const LLColor4 &b);          // Returns distance between a and b
F32     distVec_squared(const LLColor4 &a, const LLColor4 &b);  // Returns distance squared between a and b
LLColor3    vec4to3(const LLColor4 &vec);
LLColor4    vec3to4(const LLColor3 &vec);
LLColor4 lerp(const LLColor4 &a, const LLColor4 &b, F32 u);

inline LLColor4::LLColor4(void)
{
    mV[VX] = 0.f;
    mV[VY] = 0.f;
    mV[VZ] = 0.f;
    mV[VW] = 1.f;
}

inline LLColor4::LLColor4(const LLSD& sd)
{
    this->setValue(sd);
}

inline LLColor4::LLColor4(F32 r, F32 g, F32 b)
{
    mV[VX] = r;
    mV[VY] = g;
    mV[VZ] = b;
    mV[VW] = 1.f;
}

inline LLColor4::LLColor4(F32 r, F32 g, F32 b, F32 a)
{
    mV[VX] = r;
    mV[VY] = g;
    mV[VZ] = b;
    mV[VW] = a;
}

inline LLColor4::LLColor4(U32 clr)
{
    mV[VX] = (clr&0xff) * (1.0f/255.0f);
    mV[VY] = ((clr>>8)&0xff) * (1.0f/255.0f);
    mV[VZ] = ((clr>>16)&0xff) * (1.0f/255.0f);
    mV[VW] = (clr>>24) * (1.0f/255.0f);
}


inline LLColor4::LLColor4(const F32 *vec)
{
    mV[VX] = vec[VX];
    mV[VY] = vec[VY];
    mV[VZ] = vec[VZ];
    mV[VW] = vec[VW];
}

inline const LLColor4&  LLColor4::setToBlack(void)
{
    mV[VX] = 0.f;
    mV[VY] = 0.f;
    mV[VZ] = 0.f;
    mV[VW] = 1.f;
    return (*this);
}

inline const LLColor4&  LLColor4::setToWhite(void)
{
    mV[VX] = 1.f;
    mV[VY] = 1.f;
    mV[VZ] = 1.f;
    mV[VW] = 1.f;
    return (*this);
}

inline const LLColor4&  LLColor4::set(F32 x, F32 y, F32 z)
{
    mV[VX] = x;
    mV[VY] = y;
    mV[VZ] = z;

//  no change to alpha!
//  mV[VW] = 1.f;

    return (*this);
}

inline const LLColor4&  LLColor4::set(F32 x, F32 y, F32 z, F32 a)
{
    mV[VX] = x;
    mV[VY] = y;
    mV[VZ] = z;
    mV[VW] = a;
    return (*this);
}

inline const LLColor4&  LLColor4::set(const LLColor4 &vec)
{
    mV[VX] = vec.mV[VX];
    mV[VY] = vec.mV[VY];
    mV[VZ] = vec.mV[VZ];
    mV[VW] = vec.mV[VW];
    return (*this);
}


inline const LLColor4&  LLColor4::set(const F32 *vec)
{
    mV[VX] = vec[VX];
    mV[VY] = vec[VY];
    mV[VZ] = vec[VZ];
    mV[VW] = vec[VW];
    return (*this);
}

inline const LLColor4&  LLColor4::set(const F64 *vec)
{
    mV[VX] = static_cast<F32>(vec[VX]);
    mV[VY] = static_cast<F32>(vec[VY]);
    mV[VZ] = static_cast<F32>(vec[VZ]);
    mV[VW] = static_cast<F32>(vec[VW]);
    return (*this);
}

// deprecated
inline const LLColor4&  LLColor4::setVec(F32 x, F32 y, F32 z)
{
    mV[VX] = x;
    mV[VY] = y;
    mV[VZ] = z;

//  no change to alpha!
//  mV[VW] = 1.f;

    return (*this);
}

// deprecated
inline const LLColor4&  LLColor4::setVec(F32 x, F32 y, F32 z, F32 a)
{
    mV[VX] = x;
    mV[VY] = y;
    mV[VZ] = z;
    mV[VW] = a;
    return (*this);
}

// deprecated
inline const LLColor4&  LLColor4::setVec(const LLColor4 &vec)
{
    mV[VX] = vec.mV[VX];
    mV[VY] = vec.mV[VY];
    mV[VZ] = vec.mV[VZ];
    mV[VW] = vec.mV[VW];
    return (*this);
}


// deprecated
inline const LLColor4&  LLColor4::setVec(const F32 *vec)
{
    mV[VX] = vec[VX];
    mV[VY] = vec[VY];
    mV[VZ] = vec[VZ];
    mV[VW] = vec[VW];
    return (*this);
}

inline const LLColor4&  LLColor4::setAlpha(F32 a)
{
    mV[VW] = a;
    return (*this);
}

// LLColor4 Magnitude and Normalization Functions

inline F32      LLColor4::length(void) const
{
    return (F32) sqrt(mV[VX]*mV[VX] + mV[VY]*mV[VY] + mV[VZ]*mV[VZ]);
}

inline F32      LLColor4::lengthSquared(void) const
{
    return mV[VX]*mV[VX] + mV[VY]*mV[VY] + mV[VZ]*mV[VZ];
}

inline F32      LLColor4::normalize(void)
{
    F32 mag = (F32) sqrt(mV[VX]*mV[VX] + mV[VY]*mV[VY] + mV[VZ]*mV[VZ]);
    F32 oomag;

    if (mag)
    {
        oomag = 1.f/mag;
        mV[VX] *= oomag;
        mV[VY] *= oomag;
        mV[VZ] *= oomag;
    }
    return (mag);
}

// deprecated
inline F32      LLColor4::magVec(void) const
{
    return (F32) sqrt(mV[VX]*mV[VX] + mV[VY]*mV[VY] + mV[VZ]*mV[VZ]);
}

// deprecated
inline F32      LLColor4::magVecSquared(void) const
{
    return mV[VX]*mV[VX] + mV[VY]*mV[VY] + mV[VZ]*mV[VZ];
}

// deprecated
inline F32      LLColor4::normVec(void)
{
    F32 mag = (F32) sqrt(mV[VX]*mV[VX] + mV[VY]*mV[VY] + mV[VZ]*mV[VZ]);
    F32 oomag;

    if (mag)
    {
        oomag = 1.f/mag;
        mV[VX] *= oomag;
        mV[VY] *= oomag;
        mV[VZ] *= oomag;
    }
    return (mag);
}

// LLColor4 Operators


inline LLColor4 operator+(const LLColor4 &a, const LLColor4 &b)
{
    return LLColor4(
        a.mV[VX] + b.mV[VX],
        a.mV[VY] + b.mV[VY],
        a.mV[VZ] + b.mV[VZ],
        a.mV[VW] + b.mV[VW]);
}

inline LLColor4 operator-(const LLColor4 &a, const LLColor4 &b)
{
    return LLColor4(
        a.mV[VX] - b.mV[VX],
        a.mV[VY] - b.mV[VY],
        a.mV[VZ] - b.mV[VZ],
        a.mV[VW] - b.mV[VW]);
}

inline LLColor4  operator*(const LLColor4 &a, const LLColor4 &b)
{
    return LLColor4(
        a.mV[VX] * b.mV[VX],
        a.mV[VY] * b.mV[VY],
        a.mV[VZ] * b.mV[VZ],
        a.mV[VW] * b.mV[VW]);
}

inline LLColor4 operator*(const LLColor4 &a, F32 k)
{
    // only affects rgb (not a!)
    return LLColor4(
        a.mV[VX] * k,
        a.mV[VY] * k,
        a.mV[VZ] * k,
        a.mV[VW]);
}

inline LLColor4 operator/(const LLColor4 &a, F32 k)
{
    return LLColor4(
        a.mV[VX] / k,
        a.mV[VY] / k,
        a.mV[VZ] / k,
        a.mV[VW]);
}

inline LLColor4 operator*(F32 k, const LLColor4 &a)
{
    // only affects rgb (not a!)
    return LLColor4(
        a.mV[VX] * k,
        a.mV[VY] * k,
        a.mV[VZ] * k,
        a.mV[VW]);
}

inline LLColor4 operator%(F32 k, const LLColor4 &a)
{
    // only affects alpha (not rgb!)
    return LLColor4(
        a.mV[VX],
        a.mV[VY],
        a.mV[VZ],
        a.mV[VW] * k);
}

inline LLColor4 operator%(const LLColor4 &a, F32 k)
{
    // only affects alpha (not rgb!)
    return LLColor4(
        a.mV[VX],
        a.mV[VY],
        a.mV[VZ],
        a.mV[VW] * k);
}

inline bool operator==(const LLColor4 &a, const LLColor4 &b)
{
    return (  (a.mV[VX] == b.mV[VX])
            &&(a.mV[VY] == b.mV[VY])
            &&(a.mV[VZ] == b.mV[VZ])
            &&(a.mV[VW] == b.mV[VW]));
}

inline bool operator!=(const LLColor4 &a, const LLColor4 &b)
{
    return (  (a.mV[VX] != b.mV[VX])
            ||(a.mV[VY] != b.mV[VY])
            ||(a.mV[VZ] != b.mV[VZ])
            ||(a.mV[VW] != b.mV[VW]));
}

inline const LLColor4& operator+=(LLColor4 &a, const LLColor4 &b)
{
    a.mV[VX] += b.mV[VX];
    a.mV[VY] += b.mV[VY];
    a.mV[VZ] += b.mV[VZ];
    a.mV[VW] += b.mV[VW];
    return a;
}

inline const LLColor4& operator-=(LLColor4 &a, const LLColor4 &b)
{
    a.mV[VX] -= b.mV[VX];
    a.mV[VY] -= b.mV[VY];
    a.mV[VZ] -= b.mV[VZ];
    a.mV[VW] -= b.mV[VW];
    return a;
}

inline const LLColor4& operator*=(LLColor4 &a, F32 k)
{
    // only affects rgb (not a!)
    a.mV[VX] *= k;
    a.mV[VY] *= k;
    a.mV[VZ] *= k;
    return a;
}

inline const LLColor4& operator *=(LLColor4 &a, const LLColor4 &b)
{
    a.mV[VX] *= b.mV[VX];
    a.mV[VY] *= b.mV[VY];
    a.mV[VZ] *= b.mV[VZ];
//  a.mV[VW] *= b.mV[VW];
    return a;
}

inline const LLColor4& operator%=(LLColor4 &a, F32 k)
{
    // only affects alpha (not rgb!)
    a.mV[VW] *= k;
    return a;
}


// Non-member functions

inline F32      distVec(const LLColor4 &a, const LLColor4 &b)
{
    LLColor4 vec = a - b;
    return (vec.length());
}

inline F32      distVec_squared(const LLColor4 &a, const LLColor4 &b)
{
    LLColor4 vec = a - b;
    return (vec.lengthSquared());
}

inline LLColor4 lerp(const LLColor4 &a, const LLColor4 &b, F32 u)
{
    return LLColor4(
        a.mV[VX] + (b.mV[VX] - a.mV[VX]) * u,
        a.mV[VY] + (b.mV[VY] - a.mV[VY]) * u,
        a.mV[VZ] + (b.mV[VZ] - a.mV[VZ]) * u,
        a.mV[VW] + (b.mV[VW] - a.mV[VW]) * u);
}

inline bool LLColor4::operator<(const LLColor4& rhs) const
{
    if (mV[0] != rhs.mV[0])
    {
        return mV[0] < rhs.mV[0];
    }
    if (mV[1] != rhs.mV[1])
    {
        return mV[1] < rhs.mV[1];
    }
    if (mV[2] != rhs.mV[2])
    {
        return mV[2] < rhs.mV[2];
    }

    return mV[3] < rhs.mV[3];
}

void LLColor4::clamp()
{
    // Clamp the color...
    if (mV[0] < 0.f)
    {
        mV[0] = 0.f;
    }
    else if (mV[0] > 1.f)
    {
        mV[0] = 1.f;
    }
    if (mV[1] < 0.f)
    {
        mV[1] = 0.f;
    }
    else if (mV[1] > 1.f)
    {
        mV[1] = 1.f;
    }
    if (mV[2] < 0.f)
    {
        mV[2] = 0.f;
    }
    else if (mV[2] > 1.f)
    {
        mV[2] = 1.f;
    }
    if (mV[3] < 0.f)
    {
        mV[3] = 0.f;
    }
    else if (mV[3] > 1.f)
    {
        mV[3] = 1.f;
    }
}

// Return the given linear space color value in gamma corrected (sRGB) space
inline const LLColor4 srgbColor4(const LLColor4 &a) {
    LLColor4 srgbColor;

    srgbColor.mV[0] = linearTosRGB(a.mV[0]);
    srgbColor.mV[1] = linearTosRGB(a.mV[1]);
    srgbColor.mV[2] = linearTosRGB(a.mV[2]);
    srgbColor.mV[3] = a.mV[3];

    return srgbColor;
}

// Return the given gamma corrected (sRGB) color in linear space
inline const LLColor4 linearColor4(const LLColor4 &a)
{
    LLColor4 linearColor;
    linearColor.mV[0] = sRGBtoLinear(a.mV[0]);
    linearColor.mV[1] = sRGBtoLinear(a.mV[1]);
    linearColor.mV[2] = sRGBtoLinear(a.mV[2]);
    linearColor.mV[3] = a.mV[3];

    return linearColor;
}

template<typename T>
const LLColor4& LLColor4::set(const std::vector<T>& v)
{
    for (S32 i = 0; i < llmin((S32)v.size(), 4); ++i)
    {
        mV[i] = v[i];
    }

    return *this;
}

template<typename T>
void LLColor4::write(std::vector<T>& v) const
{
    for (int i = 0; i < llmin((S32)v.size(), 4); ++i)
    {
        v[i] = mV[i];
    }
}

#endif
<|MERGE_RESOLUTION|>--- conflicted
+++ resolved
@@ -125,116 +125,6 @@
         friend LLColor4 operator*(const LLColor4 &a, const LLColor4 &b);    // Return component wise a * b
         friend LLColor4 operator*(const LLColor4 &a, F32 k);                // Return rgb times scaler k (no alpha change)
         friend LLColor4 operator/(const LLColor4 &a, F32 k);                // Return rgb divided by scalar k (no alpha change)
-<<<<<<< HEAD
-		friend LLColor4 operator*(F32 k, const LLColor4 &a);				// Return rgb times scaler k (no alpha change)
-		friend LLColor4 operator%(const LLColor4 &a, F32 k);				// Return alpha times scaler k (no rgb change)
-		friend LLColor4 operator%(F32 k, const LLColor4 &a);				// Return alpha times scaler k (no rgb change)
-
-		friend bool operator==(const LLColor4 &a, const LLColor4 &b);		// Return a == b
-		friend bool operator!=(const LLColor4 &a, const LLColor4 &b);		// Return a != b
-		
-		friend bool operator==(const LLColor4 &a, const LLColor3 &b);		// Return a == b
-		friend bool operator!=(const LLColor4 &a, const LLColor3 &b);		// Return a != b
-
-		friend const LLColor4& operator+=(LLColor4 &a, const LLColor4 &b);	// Return vector a + b
-		friend const LLColor4& operator-=(LLColor4 &a, const LLColor4 &b);	// Return vector a minus b
-		friend const LLColor4& operator*=(LLColor4 &a, F32 k);				// Return rgb times scaler k (no alpha change)
-		friend const LLColor4& operator%=(LLColor4 &a, F32 k);				// Return alpha times scaler k (no rgb change)
-
-		friend const LLColor4& operator*=(LLColor4 &a, const LLColor4 &b); // Doesn't multiply alpha! (for lighting)
-
-		// conversion
-		operator LLColor4U() const;
-
-		// Basic color values.
-		static LLColor4 red;
-		static LLColor4 green;
-		static LLColor4 blue;
-		static LLColor4 black;
-		static LLColor4 white;
-		static LLColor4 yellow;
-		static LLColor4 magenta;
-		static LLColor4 cyan;
-		static LLColor4 smoke;
-		static LLColor4 grey;
-		static LLColor4 orange;
-		static LLColor4 purple;
-		static LLColor4 pink;
-		static LLColor4 transparent;
-
-		// Extra color values.
-		static LLColor4 grey1;
-		static LLColor4 grey2;
-		static LLColor4 grey3;
-		static LLColor4 grey4;
-// [RLVa:KB] - Checked: RLVa-2.2 (@setcam_avdist)
-		static LLColor4 silhouette;
-// [/RLVa:KB]
-
-		static LLColor4 red1;
-		static LLColor4 red2;
-		static LLColor4 red3;
-		static LLColor4 red4;
-		static LLColor4 red5;
-
-		static LLColor4 green1;
-		static LLColor4 green2;
-		static LLColor4 green3;
-		static LLColor4 green4;
-		static LLColor4 green5;
-		static LLColor4 green6;
-
-		static LLColor4 blue1;
-		static LLColor4 blue2;
-		static LLColor4 blue3;
-		static LLColor4 blue4;
-		static LLColor4 blue5;
-		static LLColor4 blue6;
-
-		static LLColor4 yellow1;
-		static LLColor4 yellow2;
-		static LLColor4 yellow3;
-		static LLColor4 yellow4;
-		static LLColor4 yellow5;
-		static LLColor4 yellow6;
-		static LLColor4 yellow7;
-		static LLColor4 yellow8;
-		static LLColor4 yellow9;
-
-		static LLColor4 orange1;
-		static LLColor4 orange2;
-		static LLColor4 orange3;
-		static LLColor4 orange4;
-		static LLColor4 orange5;
-		static LLColor4 orange6;
-
-		static LLColor4 magenta1;
-		static LLColor4 magenta2;
-		static LLColor4 magenta3;
-		static LLColor4 magenta4;
-
-		static LLColor4 purple1;
-		static LLColor4 purple2;
-		static LLColor4 purple3;
-		static LLColor4 purple4;
-		static LLColor4 purple5;
-		static LLColor4 purple6;
-
-		static LLColor4 pink1;
-		static LLColor4 pink2;
-
-		static LLColor4 cyan1;
-		static LLColor4 cyan2;
-		static LLColor4 cyan3;
-		static LLColor4 cyan4;
-		static LLColor4 cyan5;
-		static LLColor4 cyan6;
-	
-		static BOOL parseColor(const std::string& buf, LLColor4* color);
-		static BOOL parseColor4(const std::string& buf, LLColor4* color);
-
-		inline void clamp();
-=======
         friend LLColor4 operator*(F32 k, const LLColor4 &a);                // Return rgb times scaler k (no alpha change)
         friend LLColor4 operator%(const LLColor4 &a, F32 k);                // Return alpha times scaler k (no rgb change)
         friend LLColor4 operator%(F32 k, const LLColor4 &a);                // Return alpha times scaler k (no rgb change)
@@ -276,6 +166,9 @@
         static LLColor4 grey2;
         static LLColor4 grey3;
         static LLColor4 grey4;
+// [RLVa:KB] - Checked: RLVa-2.2 (@setcam_avdist)
+        static LLColor4 silhouette;
+// [/RLVa:KB]
 
         static LLColor4 red1;
         static LLColor4 red2;
@@ -340,7 +233,6 @@
         static BOOL parseColor4(const std::string& buf, LLColor4* color);
 
         inline void clamp();
->>>>>>> 38c2a5bd
 };
 
 
