--- conflicted
+++ resolved
@@ -1,854 +1,723 @@
-/**
- * @file v4color.h
- * @brief LLColor4 class header file.
- *
- * $LicenseInfo:firstyear=2001&license=viewerlgpl$
- * Second Life Viewer Source Code
- * Copyright (C) 2010, Linden Research, Inc.
- *
- * This library is free software; you can redistribute it and/or
- * modify it under the terms of the GNU Lesser General Public
- * License as published by the Free Software Foundation;
- * version 2.1 of the License only.
- *
- * This library is distributed in the hope that it will be useful,
- * but WITHOUT ANY WARRANTY; without even the implied warranty of
- * MERCHANTABILITY or FITNESS FOR A PARTICULAR PURPOSE.  See the GNU
- * Lesser General Public License for more details.
- *
- * You should have received a copy of the GNU Lesser General Public
- * License along with this library; if not, write to the Free Software
- * Foundation, Inc., 51 Franklin Street, Fifth Floor, Boston, MA  02110-1301  USA
- *
- * Linden Research, Inc., 945 Battery Street, San Francisco, CA  94111  USA
- * $/LicenseInfo$
- */
-
-#ifndef LL_V4COLOR_H
-#define LL_V4COLOR_H
-
-#include "llerror.h"
-//#include "vmath.h"
-#include "llmath.h"
-#include "llsd.h"
-
-class LLColor3;
-class LLColor4U;
-class LLVector4;
-
-//  LLColor4 = |x y z w|
-
-static const U32 LENGTHOFCOLOR4 = 4;
-
-static const U32 MAX_LENGTH_OF_COLOR_NAME = 15; //Give plenty of room for additional colors...
-
-class LLColor4
-{
-    public:
-        F32 mV[LENGTHOFCOLOR4];
-        LLColor4();                     // Initializes LLColor4 to (0, 0, 0, 1)
-        LLColor4(F32 r, F32 g, F32 b);      // Initializes LLColor4 to (r, g, b, 1)
-        LLColor4(F32 r, F32 g, F32 b, F32 a);       // Initializes LLColor4 to (r. g, b, a)
-        LLColor4(const LLColor3 &vec, F32 a = 1.f); // Initializes LLColor4 to (vec, a)
-        explicit LLColor4(const LLSD& sd);
-        explicit LLColor4(const F32 *vec);          // Initializes LLColor4 to (vec[0]. vec[1], vec[2], 1)
-        explicit LLColor4(U32 clr);                         // Initializes LLColor4 to (r=clr>>24, etc))
-        explicit LLColor4(const LLColor4U& color4u);  // "explicit" to avoid automatic conversion
-        explicit LLColor4(const LLVector4& vector4);  // "explicit" to avoid automatic conversion
-
-        LLSD getValue() const
-        {
-            LLSD ret;
-            ret[0] = mV[0];
-            ret[1] = mV[1];
-            ret[2] = mV[2];
-            ret[3] = mV[3];
-            return ret;
-        }
-
-        void setValue(const LLSD& sd);
-
-        void setHSL(F32 hue, F32 saturation, F32 luminance);
-        void calcHSL(F32* hue, F32* saturation, F32* luminance) const;
-
-        const LLColor4& setToBlack();                       // zero LLColor4 to (0, 0, 0, 1)
-        const LLColor4& setToWhite();                       // zero LLColor4 to (0, 0, 0, 1)
-
-        const LLColor4& setVec(F32 r, F32 g, F32 b, F32 a); // deprecated -- use set()
-        const LLColor4& setVec(F32 r, F32 g, F32 b);        // deprecated -- use set()
-        const LLColor4& setVec(const LLColor4 &vec);        // deprecated -- use set()
-        const LLColor4& setVec(const LLColor3 &vec);        // deprecated -- use set()
-        const LLColor4& setVec(const LLColor3 &vec, F32 a); // deprecated -- use set()
-        const LLColor4& setVec(const F32 *vec);             // deprecated -- use set()
-        const LLColor4& setVec(const LLColor4U& color4u);   // deprecated -- use set()
-
-        const LLColor4& set(F32 r, F32 g, F32 b, F32 a);    // Sets LLColor4 to (r, g, b, a)
-        const LLColor4& set(F32 r, F32 g, F32 b);   // Sets LLColor4 to (r, g, b) (no change in a)
-        const LLColor4& set(const LLColor4 &vec);   // Sets LLColor4 to vec
-        const LLColor4& set(const LLColor3 &vec);   // Sets LLColor4 to LLColor3 vec (no change in alpha)
-        const LLColor4& set(const LLColor3 &vec, F32 a);    // Sets LLColor4 to LLColor3 vec, with alpha specified
-        const LLColor4& set(const F32 *vec);            // Sets LLColor4 to vec
-        const LLColor4& set(const F64 *vec);            // Sets LLColor4 to (double)vec
-        const LLColor4& set(const LLColor4U& color4u); // Sets LLColor4 to color4u, rescaled.
-
-        // set from a vector of unknown type and size
-        // may leave some data unmodified
-        template<typename T>
-        const LLColor4& set(const std::vector<T>& v);
-
-        // write to a vector of unknown type and size
-        // maye leave some data unmodified
-        template<typename T>
-        void write(std::vector<T>& v) const;
-
-<<<<<<< HEAD
-		const LLColor4&    setAlpha(F32 a);
-
-		F32			magVec() const;				// deprecated -- use length()
-		F32			magVecSquared() const;		// deprecated -- use lengthSquared()
-		F32			normVec();					// deprecated -- use normalize()
-
-		F32			length() const;				// Returns magnitude of LLColor4
-		F32			lengthSquared() const;		// Returns magnitude squared of LLColor4
-		F32			normalize();				// deprecated -- use normalize()
-
-		bool		isOpaque() { return mV[VALPHA] == 1.f; }
-
-		F32 operator[](int idx) const { return mV[idx]; }
-		F32 &operator[](int idx) { return mV[idx]; }
-	
-	    const LLColor4& operator=(const LLColor3 &a);	// Assigns vec3 to vec4 and returns vec4
-		
-		bool operator<(const LLColor4& rhs) const;
-		friend std::ostream&	 operator<<(std::ostream& s, const LLColor4 &a);		// Print a
-		friend LLColor4 operator+(const LLColor4 &a, const LLColor4 &b);	// Return vector a + b
-		friend LLColor4 operator-(const LLColor4 &a, const LLColor4 &b);	// Return vector a minus b
-		friend LLColor4 operator*(const LLColor4 &a, const LLColor4 &b);	// Return component wise a * b
-		friend LLColor4 operator*(const LLColor4 &a, F32 k);				// Return rgb times scaler k (no alpha change)
-        friend LLColor4 operator/(const LLColor4 &a, F32 k);                // Return rgb divided by scalar k (no alpha change)
-		friend LLColor4 operator*(F32 k, const LLColor4 &a);				// Return rgb times scaler k (no alpha change)
-		friend LLColor4 operator%(const LLColor4 &a, F32 k);				// Return alpha times scaler k (no rgb change)
-		friend LLColor4 operator%(F32 k, const LLColor4 &a);				// Return alpha times scaler k (no rgb change)
-
-		friend bool operator==(const LLColor4 &a, const LLColor4 &b);		// Return a == b
-		friend bool operator!=(const LLColor4 &a, const LLColor4 &b);		// Return a != b
-		
-		friend bool operator==(const LLColor4 &a, const LLColor3 &b);		// Return a == b
-		friend bool operator!=(const LLColor4 &a, const LLColor3 &b);		// Return a != b
-
-		friend const LLColor4& operator+=(LLColor4 &a, const LLColor4 &b);	// Return vector a + b
-		friend const LLColor4& operator-=(LLColor4 &a, const LLColor4 &b);	// Return vector a minus b
-		friend const LLColor4& operator*=(LLColor4 &a, F32 k);				// Return rgb times scaler k (no alpha change)
-		friend const LLColor4& operator%=(LLColor4 &a, F32 k);				// Return alpha times scaler k (no rgb change)
-
-		friend const LLColor4& operator*=(LLColor4 &a, const LLColor4 &b); // Doesn't multiply alpha! (for lighting)
-
-		// conversion
-		operator LLColor4U() const;
-
-		// Basic color values.
-		static LLColor4 red;
-		static LLColor4 green;
-		static LLColor4 blue;
-		static LLColor4 black;
-		static LLColor4 white;
-		static LLColor4 yellow;
-		static LLColor4 magenta;
-		static LLColor4 cyan;
-		static LLColor4 smoke;
-		static LLColor4 grey;
-		static LLColor4 orange;
-		static LLColor4 purple;
-		static LLColor4 pink;
-		static LLColor4 transparent;
-
-		// Extra color values.
-		static LLColor4 grey1;
-		static LLColor4 grey2;
-		static LLColor4 grey3;
-		static LLColor4 grey4;
-
-		static LLColor4 red1;
-		static LLColor4 red2;
-		static LLColor4 red3;
-		static LLColor4 red4;
-		static LLColor4 red5;
-
-		static LLColor4 green1;
-		static LLColor4 green2;
-		static LLColor4 green3;
-		static LLColor4 green4;
-		static LLColor4 green5;
-		static LLColor4 green6;
-
-		static LLColor4 blue1;
-		static LLColor4 blue2;
-		static LLColor4 blue3;
-		static LLColor4 blue4;
-		static LLColor4 blue5;
-		static LLColor4 blue6;
-
-		static LLColor4 yellow1;
-		static LLColor4 yellow2;
-		static LLColor4 yellow3;
-		static LLColor4 yellow4;
-		static LLColor4 yellow5;
-		static LLColor4 yellow6;
-		static LLColor4 yellow7;
-		static LLColor4 yellow8;
-		static LLColor4 yellow9;
-
-		static LLColor4 orange1;
-		static LLColor4 orange2;
-		static LLColor4 orange3;
-		static LLColor4 orange4;
-		static LLColor4 orange5;
-		static LLColor4 orange6;
-
-		static LLColor4 magenta1;
-		static LLColor4 magenta2;
-		static LLColor4 magenta3;
-		static LLColor4 magenta4;
-
-		static LLColor4 purple1;
-		static LLColor4 purple2;
-		static LLColor4 purple3;
-		static LLColor4 purple4;
-		static LLColor4 purple5;
-		static LLColor4 purple6;
-
-		static LLColor4 pink1;
-		static LLColor4 pink2;
-
-		static LLColor4 cyan1;
-		static LLColor4 cyan2;
-		static LLColor4 cyan3;
-		static LLColor4 cyan4;
-		static LLColor4 cyan5;
-		static LLColor4 cyan6;
-	
-		static bool parseColor(const std::string& buf, LLColor4* color);
-		static bool parseColor4(const std::string& buf, LLColor4* color);
-
-		inline void clamp();
-=======
-        const LLColor4&    setAlpha(F32 a);
-
-        F32         magVec() const;             // deprecated -- use length()
-        F32         magVecSquared() const;      // deprecated -- use lengthSquared()
-        F32         normVec();                  // deprecated -- use normalize()
-
-        F32         length() const;             // Returns magnitude of LLColor4
-        F32         lengthSquared() const;      // Returns magnitude squared of LLColor4
-        F32         normalize();                // deprecated -- use normalize()
-
-        BOOL        isOpaque() { return mV[VALPHA] == 1.f; }
-
-        F32 operator[](int idx) const { return mV[idx]; }
-        F32 &operator[](int idx) { return mV[idx]; }
-
-        const LLColor4& operator=(const LLColor3 &a);   // Assigns vec3 to vec4 and returns vec4
-
-        bool operator<(const LLColor4& rhs) const;
-        friend std::ostream&     operator<<(std::ostream& s, const LLColor4 &a);        // Print a
-        friend LLColor4 operator+(const LLColor4 &a, const LLColor4 &b);    // Return vector a + b
-        friend LLColor4 operator-(const LLColor4 &a, const LLColor4 &b);    // Return vector a minus b
-        friend LLColor4 operator*(const LLColor4 &a, const LLColor4 &b);    // Return component wise a * b
-        friend LLColor4 operator*(const LLColor4 &a, F32 k);                // Return rgb times scaler k (no alpha change)
-        friend LLColor4 operator/(const LLColor4 &a, F32 k);                // Return rgb divided by scalar k (no alpha change)
-        friend LLColor4 operator*(F32 k, const LLColor4 &a);                // Return rgb times scaler k (no alpha change)
-        friend LLColor4 operator%(const LLColor4 &a, F32 k);                // Return alpha times scaler k (no rgb change)
-        friend LLColor4 operator%(F32 k, const LLColor4 &a);                // Return alpha times scaler k (no rgb change)
-
-        friend bool operator==(const LLColor4 &a, const LLColor4 &b);       // Return a == b
-        friend bool operator!=(const LLColor4 &a, const LLColor4 &b);       // Return a != b
-
-        friend bool operator==(const LLColor4 &a, const LLColor3 &b);       // Return a == b
-        friend bool operator!=(const LLColor4 &a, const LLColor3 &b);       // Return a != b
-
-        friend const LLColor4& operator+=(LLColor4 &a, const LLColor4 &b);  // Return vector a + b
-        friend const LLColor4& operator-=(LLColor4 &a, const LLColor4 &b);  // Return vector a minus b
-        friend const LLColor4& operator*=(LLColor4 &a, F32 k);              // Return rgb times scaler k (no alpha change)
-        friend const LLColor4& operator%=(LLColor4 &a, F32 k);              // Return alpha times scaler k (no rgb change)
-
-        friend const LLColor4& operator*=(LLColor4 &a, const LLColor4 &b); // Doesn't multiply alpha! (for lighting)
-
-        // conversion
-        operator LLColor4U() const;
-
-        // Basic color values.
-        static LLColor4 red;
-        static LLColor4 green;
-        static LLColor4 blue;
-        static LLColor4 black;
-        static LLColor4 white;
-        static LLColor4 yellow;
-        static LLColor4 magenta;
-        static LLColor4 cyan;
-        static LLColor4 smoke;
-        static LLColor4 grey;
-        static LLColor4 orange;
-        static LLColor4 purple;
-        static LLColor4 pink;
-        static LLColor4 transparent;
-
-        // Extra color values.
-        static LLColor4 grey1;
-        static LLColor4 grey2;
-        static LLColor4 grey3;
-        static LLColor4 grey4;
-
-        static LLColor4 red1;
-        static LLColor4 red2;
-        static LLColor4 red3;
-        static LLColor4 red4;
-        static LLColor4 red5;
-
-        static LLColor4 green1;
-        static LLColor4 green2;
-        static LLColor4 green3;
-        static LLColor4 green4;
-        static LLColor4 green5;
-        static LLColor4 green6;
-
-        static LLColor4 blue1;
-        static LLColor4 blue2;
-        static LLColor4 blue3;
-        static LLColor4 blue4;
-        static LLColor4 blue5;
-        static LLColor4 blue6;
-
-        static LLColor4 yellow1;
-        static LLColor4 yellow2;
-        static LLColor4 yellow3;
-        static LLColor4 yellow4;
-        static LLColor4 yellow5;
-        static LLColor4 yellow6;
-        static LLColor4 yellow7;
-        static LLColor4 yellow8;
-        static LLColor4 yellow9;
-
-        static LLColor4 orange1;
-        static LLColor4 orange2;
-        static LLColor4 orange3;
-        static LLColor4 orange4;
-        static LLColor4 orange5;
-        static LLColor4 orange6;
-
-        static LLColor4 magenta1;
-        static LLColor4 magenta2;
-        static LLColor4 magenta3;
-        static LLColor4 magenta4;
-
-        static LLColor4 purple1;
-        static LLColor4 purple2;
-        static LLColor4 purple3;
-        static LLColor4 purple4;
-        static LLColor4 purple5;
-        static LLColor4 purple6;
-
-        static LLColor4 pink1;
-        static LLColor4 pink2;
-
-        static LLColor4 cyan1;
-        static LLColor4 cyan2;
-        static LLColor4 cyan3;
-        static LLColor4 cyan4;
-        static LLColor4 cyan5;
-        static LLColor4 cyan6;
-
-        static BOOL parseColor(const std::string& buf, LLColor4* color);
-        static BOOL parseColor4(const std::string& buf, LLColor4* color);
-
-        inline void clamp();
->>>>>>> e1623bb2
-};
-
-
-// Non-member functions
-F32     distVec(const LLColor4 &a, const LLColor4 &b);          // Returns distance between a and b
-F32     distVec_squared(const LLColor4 &a, const LLColor4 &b);  // Returns distance squared between a and b
-LLColor3    vec4to3(const LLColor4 &vec);
-LLColor4    vec3to4(const LLColor3 &vec);
-LLColor4 lerp(const LLColor4 &a, const LLColor4 &b, F32 u);
-
-inline LLColor4::LLColor4(void)
-{
-    mV[VX] = 0.f;
-    mV[VY] = 0.f;
-    mV[VZ] = 0.f;
-    mV[VW] = 1.f;
-}
-
-inline LLColor4::LLColor4(const LLSD& sd)
-{
-    this->setValue(sd);
-}
-
-inline LLColor4::LLColor4(F32 r, F32 g, F32 b)
-{
-    mV[VX] = r;
-    mV[VY] = g;
-    mV[VZ] = b;
-    mV[VW] = 1.f;
-}
-
-inline LLColor4::LLColor4(F32 r, F32 g, F32 b, F32 a)
-{
-    mV[VX] = r;
-    mV[VY] = g;
-    mV[VZ] = b;
-    mV[VW] = a;
-}
-
-inline LLColor4::LLColor4(U32 clr)
-{
-    mV[VX] = (clr&0xff) * (1.0f/255.0f);
-    mV[VY] = ((clr>>8)&0xff) * (1.0f/255.0f);
-    mV[VZ] = ((clr>>16)&0xff) * (1.0f/255.0f);
-    mV[VW] = (clr>>24) * (1.0f/255.0f);
-}
-
-
-inline LLColor4::LLColor4(const F32 *vec)
-{
-    mV[VX] = vec[VX];
-    mV[VY] = vec[VY];
-    mV[VZ] = vec[VZ];
-    mV[VW] = vec[VW];
-}
-
-inline const LLColor4&  LLColor4::setToBlack(void)
-{
-    mV[VX] = 0.f;
-    mV[VY] = 0.f;
-    mV[VZ] = 0.f;
-    mV[VW] = 1.f;
-    return (*this);
-}
-
-inline const LLColor4&  LLColor4::setToWhite(void)
-{
-    mV[VX] = 1.f;
-    mV[VY] = 1.f;
-    mV[VZ] = 1.f;
-    mV[VW] = 1.f;
-    return (*this);
-}
-
-inline const LLColor4&  LLColor4::set(F32 x, F32 y, F32 z)
-{
-    mV[VX] = x;
-    mV[VY] = y;
-    mV[VZ] = z;
-
-//  no change to alpha!
-//  mV[VW] = 1.f;
-
-    return (*this);
-}
-
-inline const LLColor4&  LLColor4::set(F32 x, F32 y, F32 z, F32 a)
-{
-    mV[VX] = x;
-    mV[VY] = y;
-    mV[VZ] = z;
-    mV[VW] = a;
-    return (*this);
-}
-
-inline const LLColor4&  LLColor4::set(const LLColor4 &vec)
-{
-    mV[VX] = vec.mV[VX];
-    mV[VY] = vec.mV[VY];
-    mV[VZ] = vec.mV[VZ];
-    mV[VW] = vec.mV[VW];
-    return (*this);
-}
-
-
-inline const LLColor4&  LLColor4::set(const F32 *vec)
-{
-    mV[VX] = vec[VX];
-    mV[VY] = vec[VY];
-    mV[VZ] = vec[VZ];
-    mV[VW] = vec[VW];
-    return (*this);
-}
-
-inline const LLColor4&  LLColor4::set(const F64 *vec)
-{
-    mV[VX] = static_cast<F32>(vec[VX]);
-    mV[VY] = static_cast<F32>(vec[VY]);
-    mV[VZ] = static_cast<F32>(vec[VZ]);
-    mV[VW] = static_cast<F32>(vec[VW]);
-    return (*this);
-}
-
-// deprecated
-inline const LLColor4&  LLColor4::setVec(F32 x, F32 y, F32 z)
-{
-    mV[VX] = x;
-    mV[VY] = y;
-    mV[VZ] = z;
-
-//  no change to alpha!
-//  mV[VW] = 1.f;
-
-    return (*this);
-}
-
-// deprecated
-inline const LLColor4&  LLColor4::setVec(F32 x, F32 y, F32 z, F32 a)
-{
-    mV[VX] = x;
-    mV[VY] = y;
-    mV[VZ] = z;
-    mV[VW] = a;
-    return (*this);
-}
-
-// deprecated
-inline const LLColor4&  LLColor4::setVec(const LLColor4 &vec)
-{
-    mV[VX] = vec.mV[VX];
-    mV[VY] = vec.mV[VY];
-    mV[VZ] = vec.mV[VZ];
-    mV[VW] = vec.mV[VW];
-    return (*this);
-}
-
-
-// deprecated
-inline const LLColor4&  LLColor4::setVec(const F32 *vec)
-{
-    mV[VX] = vec[VX];
-    mV[VY] = vec[VY];
-    mV[VZ] = vec[VZ];
-    mV[VW] = vec[VW];
-    return (*this);
-}
-
-inline const LLColor4&  LLColor4::setAlpha(F32 a)
-{
-    mV[VW] = a;
-    return (*this);
-}
-
-// LLColor4 Magnitude and Normalization Functions
-
-inline F32      LLColor4::length(void) const
-{
-    return (F32) sqrt(mV[VX]*mV[VX] + mV[VY]*mV[VY] + mV[VZ]*mV[VZ]);
-}
-
-inline F32      LLColor4::lengthSquared(void) const
-{
-    return mV[VX]*mV[VX] + mV[VY]*mV[VY] + mV[VZ]*mV[VZ];
-}
-
-inline F32      LLColor4::normalize(void)
-{
-    F32 mag = (F32) sqrt(mV[VX]*mV[VX] + mV[VY]*mV[VY] + mV[VZ]*mV[VZ]);
-    F32 oomag;
-
-    if (mag)
-    {
-        oomag = 1.f/mag;
-        mV[VX] *= oomag;
-        mV[VY] *= oomag;
-        mV[VZ] *= oomag;
-    }
-    return (mag);
-}
-
-// deprecated
-inline F32      LLColor4::magVec(void) const
-{
-    return (F32) sqrt(mV[VX]*mV[VX] + mV[VY]*mV[VY] + mV[VZ]*mV[VZ]);
-}
-
-// deprecated
-inline F32      LLColor4::magVecSquared(void) const
-{
-    return mV[VX]*mV[VX] + mV[VY]*mV[VY] + mV[VZ]*mV[VZ];
-}
-
-// deprecated
-inline F32      LLColor4::normVec(void)
-{
-    F32 mag = (F32) sqrt(mV[VX]*mV[VX] + mV[VY]*mV[VY] + mV[VZ]*mV[VZ]);
-    F32 oomag;
-
-    if (mag)
-    {
-        oomag = 1.f/mag;
-        mV[VX] *= oomag;
-        mV[VY] *= oomag;
-        mV[VZ] *= oomag;
-    }
-    return (mag);
-}
-
-// LLColor4 Operators
-
-
-inline LLColor4 operator+(const LLColor4 &a, const LLColor4 &b)
-{
-    return LLColor4(
-        a.mV[VX] + b.mV[VX],
-        a.mV[VY] + b.mV[VY],
-        a.mV[VZ] + b.mV[VZ],
-        a.mV[VW] + b.mV[VW]);
-}
-
-inline LLColor4 operator-(const LLColor4 &a, const LLColor4 &b)
-{
-    return LLColor4(
-        a.mV[VX] - b.mV[VX],
-        a.mV[VY] - b.mV[VY],
-        a.mV[VZ] - b.mV[VZ],
-        a.mV[VW] - b.mV[VW]);
-}
-
-inline LLColor4  operator*(const LLColor4 &a, const LLColor4 &b)
-{
-    return LLColor4(
-        a.mV[VX] * b.mV[VX],
-        a.mV[VY] * b.mV[VY],
-        a.mV[VZ] * b.mV[VZ],
-        a.mV[VW] * b.mV[VW]);
-}
-
-inline LLColor4 operator*(const LLColor4 &a, F32 k)
-{
-    // only affects rgb (not a!)
-    return LLColor4(
-        a.mV[VX] * k,
-        a.mV[VY] * k,
-        a.mV[VZ] * k,
-        a.mV[VW]);
-}
-
-inline LLColor4 operator/(const LLColor4 &a, F32 k)
-{
-    return LLColor4(
-        a.mV[VX] / k,
-        a.mV[VY] / k,
-        a.mV[VZ] / k,
-        a.mV[VW]);
-}
-
-inline LLColor4 operator*(F32 k, const LLColor4 &a)
-{
-    // only affects rgb (not a!)
-    return LLColor4(
-        a.mV[VX] * k,
-        a.mV[VY] * k,
-        a.mV[VZ] * k,
-        a.mV[VW]);
-}
-
-inline LLColor4 operator%(F32 k, const LLColor4 &a)
-{
-    // only affects alpha (not rgb!)
-    return LLColor4(
-        a.mV[VX],
-        a.mV[VY],
-        a.mV[VZ],
-        a.mV[VW] * k);
-}
-
-inline LLColor4 operator%(const LLColor4 &a, F32 k)
-{
-    // only affects alpha (not rgb!)
-    return LLColor4(
-        a.mV[VX],
-        a.mV[VY],
-        a.mV[VZ],
-        a.mV[VW] * k);
-}
-
-inline bool operator==(const LLColor4 &a, const LLColor4 &b)
-{
-    return (  (a.mV[VX] == b.mV[VX])
-            &&(a.mV[VY] == b.mV[VY])
-            &&(a.mV[VZ] == b.mV[VZ])
-            &&(a.mV[VW] == b.mV[VW]));
-}
-
-inline bool operator!=(const LLColor4 &a, const LLColor4 &b)
-{
-    return (  (a.mV[VX] != b.mV[VX])
-            ||(a.mV[VY] != b.mV[VY])
-            ||(a.mV[VZ] != b.mV[VZ])
-            ||(a.mV[VW] != b.mV[VW]));
-}
-
-inline const LLColor4& operator+=(LLColor4 &a, const LLColor4 &b)
-{
-    a.mV[VX] += b.mV[VX];
-    a.mV[VY] += b.mV[VY];
-    a.mV[VZ] += b.mV[VZ];
-    a.mV[VW] += b.mV[VW];
-    return a;
-}
-
-inline const LLColor4& operator-=(LLColor4 &a, const LLColor4 &b)
-{
-    a.mV[VX] -= b.mV[VX];
-    a.mV[VY] -= b.mV[VY];
-    a.mV[VZ] -= b.mV[VZ];
-    a.mV[VW] -= b.mV[VW];
-    return a;
-}
-
-inline const LLColor4& operator*=(LLColor4 &a, F32 k)
-{
-    // only affects rgb (not a!)
-    a.mV[VX] *= k;
-    a.mV[VY] *= k;
-    a.mV[VZ] *= k;
-    return a;
-}
-
-inline const LLColor4& operator *=(LLColor4 &a, const LLColor4 &b)
-{
-    a.mV[VX] *= b.mV[VX];
-    a.mV[VY] *= b.mV[VY];
-    a.mV[VZ] *= b.mV[VZ];
-//  a.mV[VW] *= b.mV[VW];
-    return a;
-}
-
-inline const LLColor4& operator%=(LLColor4 &a, F32 k)
-{
-    // only affects alpha (not rgb!)
-    a.mV[VW] *= k;
-    return a;
-}
-
-
-// Non-member functions
-
-inline F32      distVec(const LLColor4 &a, const LLColor4 &b)
-{
-    LLColor4 vec = a - b;
-    return (vec.length());
-}
-
-inline F32      distVec_squared(const LLColor4 &a, const LLColor4 &b)
-{
-    LLColor4 vec = a - b;
-    return (vec.lengthSquared());
-}
-
-inline LLColor4 lerp(const LLColor4 &a, const LLColor4 &b, F32 u)
-{
-    return LLColor4(
-        a.mV[VX] + (b.mV[VX] - a.mV[VX]) * u,
-        a.mV[VY] + (b.mV[VY] - a.mV[VY]) * u,
-        a.mV[VZ] + (b.mV[VZ] - a.mV[VZ]) * u,
-        a.mV[VW] + (b.mV[VW] - a.mV[VW]) * u);
-}
-
-inline bool LLColor4::operator<(const LLColor4& rhs) const
-{
-    if (mV[0] != rhs.mV[0])
-    {
-        return mV[0] < rhs.mV[0];
-    }
-    if (mV[1] != rhs.mV[1])
-    {
-        return mV[1] < rhs.mV[1];
-    }
-    if (mV[2] != rhs.mV[2])
-    {
-        return mV[2] < rhs.mV[2];
-    }
-
-    return mV[3] < rhs.mV[3];
-}
-
-void LLColor4::clamp()
-{
-    // Clamp the color...
-    if (mV[0] < 0.f)
-    {
-        mV[0] = 0.f;
-    }
-    else if (mV[0] > 1.f)
-    {
-        mV[0] = 1.f;
-    }
-    if (mV[1] < 0.f)
-    {
-        mV[1] = 0.f;
-    }
-    else if (mV[1] > 1.f)
-    {
-        mV[1] = 1.f;
-    }
-    if (mV[2] < 0.f)
-    {
-        mV[2] = 0.f;
-    }
-    else if (mV[2] > 1.f)
-    {
-        mV[2] = 1.f;
-    }
-    if (mV[3] < 0.f)
-    {
-        mV[3] = 0.f;
-    }
-    else if (mV[3] > 1.f)
-    {
-        mV[3] = 1.f;
-    }
-}
-
-// Return the given linear space color value in gamma corrected (sRGB) space
-inline const LLColor4 srgbColor4(const LLColor4 &a) {
-    LLColor4 srgbColor;
-
-    srgbColor.mV[0] = linearTosRGB(a.mV[0]);
-    srgbColor.mV[1] = linearTosRGB(a.mV[1]);
-    srgbColor.mV[2] = linearTosRGB(a.mV[2]);
-    srgbColor.mV[3] = a.mV[3];
-
-    return srgbColor;
-}
-
-// Return the given gamma corrected (sRGB) color in linear space
-inline const LLColor4 linearColor4(const LLColor4 &a)
-{
-    LLColor4 linearColor;
-    linearColor.mV[0] = sRGBtoLinear(a.mV[0]);
-    linearColor.mV[1] = sRGBtoLinear(a.mV[1]);
-    linearColor.mV[2] = sRGBtoLinear(a.mV[2]);
-    linearColor.mV[3] = a.mV[3];
-
-    return linearColor;
-}
-
-template<typename T>
-const LLColor4& LLColor4::set(const std::vector<T>& v)
-{
-    for (S32 i = 0; i < llmin((S32)v.size(), 4); ++i)
-    {
-        mV[i] = v[i];
-    }
-
-    return *this;
-}
-
-template<typename T>
-void LLColor4::write(std::vector<T>& v) const
-{
-    for (int i = 0; i < llmin((S32)v.size(), 4); ++i)
-    {
-        v[i] = mV[i];
-    }
-}
-
-#endif
+/**
+ * @file v4color.h
+ * @brief LLColor4 class header file.
+ *
+ * $LicenseInfo:firstyear=2001&license=viewerlgpl$
+ * Second Life Viewer Source Code
+ * Copyright (C) 2010, Linden Research, Inc.
+ *
+ * This library is free software; you can redistribute it and/or
+ * modify it under the terms of the GNU Lesser General Public
+ * License as published by the Free Software Foundation;
+ * version 2.1 of the License only.
+ *
+ * This library is distributed in the hope that it will be useful,
+ * but WITHOUT ANY WARRANTY; without even the implied warranty of
+ * MERCHANTABILITY or FITNESS FOR A PARTICULAR PURPOSE.  See the GNU
+ * Lesser General Public License for more details.
+ *
+ * You should have received a copy of the GNU Lesser General Public
+ * License along with this library; if not, write to the Free Software
+ * Foundation, Inc., 51 Franklin Street, Fifth Floor, Boston, MA  02110-1301  USA
+ *
+ * Linden Research, Inc., 945 Battery Street, San Francisco, CA  94111  USA
+ * $/LicenseInfo$
+ */
+
+#ifndef LL_V4COLOR_H
+#define LL_V4COLOR_H
+
+#include "llerror.h"
+//#include "vmath.h"
+#include "llmath.h"
+#include "llsd.h"
+
+class LLColor3;
+class LLColor4U;
+class LLVector4;
+
+//  LLColor4 = |x y z w|
+
+static const U32 LENGTHOFCOLOR4 = 4;
+
+static const U32 MAX_LENGTH_OF_COLOR_NAME = 15; //Give plenty of room for additional colors...
+
+class LLColor4
+{
+    public:
+        F32 mV[LENGTHOFCOLOR4];
+        LLColor4();                     // Initializes LLColor4 to (0, 0, 0, 1)
+        LLColor4(F32 r, F32 g, F32 b);      // Initializes LLColor4 to (r, g, b, 1)
+        LLColor4(F32 r, F32 g, F32 b, F32 a);       // Initializes LLColor4 to (r. g, b, a)
+        LLColor4(const LLColor3 &vec, F32 a = 1.f); // Initializes LLColor4 to (vec, a)
+        explicit LLColor4(const LLSD& sd);
+        explicit LLColor4(const F32 *vec);          // Initializes LLColor4 to (vec[0]. vec[1], vec[2], 1)
+        explicit LLColor4(U32 clr);                         // Initializes LLColor4 to (r=clr>>24, etc))
+        explicit LLColor4(const LLColor4U& color4u);  // "explicit" to avoid automatic conversion
+        explicit LLColor4(const LLVector4& vector4);  // "explicit" to avoid automatic conversion
+
+        LLSD getValue() const
+        {
+            LLSD ret;
+            ret[0] = mV[0];
+            ret[1] = mV[1];
+            ret[2] = mV[2];
+            ret[3] = mV[3];
+            return ret;
+        }
+
+        void setValue(const LLSD& sd);
+
+        void setHSL(F32 hue, F32 saturation, F32 luminance);
+        void calcHSL(F32* hue, F32* saturation, F32* luminance) const;
+
+        const LLColor4& setToBlack();                       // zero LLColor4 to (0, 0, 0, 1)
+        const LLColor4& setToWhite();                       // zero LLColor4 to (0, 0, 0, 1)
+
+        const LLColor4& setVec(F32 r, F32 g, F32 b, F32 a); // deprecated -- use set()
+        const LLColor4& setVec(F32 r, F32 g, F32 b);        // deprecated -- use set()
+        const LLColor4& setVec(const LLColor4 &vec);        // deprecated -- use set()
+        const LLColor4& setVec(const LLColor3 &vec);        // deprecated -- use set()
+        const LLColor4& setVec(const LLColor3 &vec, F32 a); // deprecated -- use set()
+        const LLColor4& setVec(const F32 *vec);             // deprecated -- use set()
+        const LLColor4& setVec(const LLColor4U& color4u);   // deprecated -- use set()
+
+        const LLColor4& set(F32 r, F32 g, F32 b, F32 a);    // Sets LLColor4 to (r, g, b, a)
+        const LLColor4& set(F32 r, F32 g, F32 b);   // Sets LLColor4 to (r, g, b) (no change in a)
+        const LLColor4& set(const LLColor4 &vec);   // Sets LLColor4 to vec
+        const LLColor4& set(const LLColor3 &vec);   // Sets LLColor4 to LLColor3 vec (no change in alpha)
+        const LLColor4& set(const LLColor3 &vec, F32 a);    // Sets LLColor4 to LLColor3 vec, with alpha specified
+        const LLColor4& set(const F32 *vec);            // Sets LLColor4 to vec
+        const LLColor4& set(const F64 *vec);            // Sets LLColor4 to (double)vec
+        const LLColor4& set(const LLColor4U& color4u); // Sets LLColor4 to color4u, rescaled.
+
+        // set from a vector of unknown type and size
+        // may leave some data unmodified
+        template<typename T>
+        const LLColor4& set(const std::vector<T>& v);
+
+        // write to a vector of unknown type and size
+        // maye leave some data unmodified
+        template<typename T>
+        void write(std::vector<T>& v) const;
+
+        const LLColor4&    setAlpha(F32 a);
+
+        F32         magVec() const;             // deprecated -- use length()
+        F32         magVecSquared() const;      // deprecated -- use lengthSquared()
+        F32         normVec();                  // deprecated -- use normalize()
+
+        F32         length() const;             // Returns magnitude of LLColor4
+        F32         lengthSquared() const;      // Returns magnitude squared of LLColor4
+        F32         normalize();                // deprecated -- use normalize()
+
+        bool        isOpaque() { return mV[VALPHA] == 1.f; }
+
+        F32 operator[](int idx) const { return mV[idx]; }
+        F32 &operator[](int idx) { return mV[idx]; }
+
+        const LLColor4& operator=(const LLColor3 &a);   // Assigns vec3 to vec4 and returns vec4
+
+        bool operator<(const LLColor4& rhs) const;
+        friend std::ostream&     operator<<(std::ostream& s, const LLColor4 &a);        // Print a
+        friend LLColor4 operator+(const LLColor4 &a, const LLColor4 &b);    // Return vector a + b
+        friend LLColor4 operator-(const LLColor4 &a, const LLColor4 &b);    // Return vector a minus b
+        friend LLColor4 operator*(const LLColor4 &a, const LLColor4 &b);    // Return component wise a * b
+        friend LLColor4 operator*(const LLColor4 &a, F32 k);                // Return rgb times scaler k (no alpha change)
+        friend LLColor4 operator/(const LLColor4 &a, F32 k);                // Return rgb divided by scalar k (no alpha change)
+        friend LLColor4 operator*(F32 k, const LLColor4 &a);                // Return rgb times scaler k (no alpha change)
+        friend LLColor4 operator%(const LLColor4 &a, F32 k);                // Return alpha times scaler k (no rgb change)
+        friend LLColor4 operator%(F32 k, const LLColor4 &a);                // Return alpha times scaler k (no rgb change)
+
+        friend bool operator==(const LLColor4 &a, const LLColor4 &b);       // Return a == b
+        friend bool operator!=(const LLColor4 &a, const LLColor4 &b);       // Return a != b
+
+        friend bool operator==(const LLColor4 &a, const LLColor3 &b);       // Return a == b
+        friend bool operator!=(const LLColor4 &a, const LLColor3 &b);       // Return a != b
+
+        friend const LLColor4& operator+=(LLColor4 &a, const LLColor4 &b);  // Return vector a + b
+        friend const LLColor4& operator-=(LLColor4 &a, const LLColor4 &b);  // Return vector a minus b
+        friend const LLColor4& operator*=(LLColor4 &a, F32 k);              // Return rgb times scaler k (no alpha change)
+        friend const LLColor4& operator%=(LLColor4 &a, F32 k);              // Return alpha times scaler k (no rgb change)
+
+        friend const LLColor4& operator*=(LLColor4 &a, const LLColor4 &b); // Doesn't multiply alpha! (for lighting)
+
+        // conversion
+        operator LLColor4U() const;
+
+        // Basic color values.
+        static LLColor4 red;
+        static LLColor4 green;
+        static LLColor4 blue;
+        static LLColor4 black;
+        static LLColor4 white;
+        static LLColor4 yellow;
+        static LLColor4 magenta;
+        static LLColor4 cyan;
+        static LLColor4 smoke;
+        static LLColor4 grey;
+        static LLColor4 orange;
+        static LLColor4 purple;
+        static LLColor4 pink;
+        static LLColor4 transparent;
+
+        // Extra color values.
+        static LLColor4 grey1;
+        static LLColor4 grey2;
+        static LLColor4 grey3;
+        static LLColor4 grey4;
+
+        static LLColor4 red1;
+        static LLColor4 red2;
+        static LLColor4 red3;
+        static LLColor4 red4;
+        static LLColor4 red5;
+
+        static LLColor4 green1;
+        static LLColor4 green2;
+        static LLColor4 green3;
+        static LLColor4 green4;
+        static LLColor4 green5;
+        static LLColor4 green6;
+
+        static LLColor4 blue1;
+        static LLColor4 blue2;
+        static LLColor4 blue3;
+        static LLColor4 blue4;
+        static LLColor4 blue5;
+        static LLColor4 blue6;
+
+        static LLColor4 yellow1;
+        static LLColor4 yellow2;
+        static LLColor4 yellow3;
+        static LLColor4 yellow4;
+        static LLColor4 yellow5;
+        static LLColor4 yellow6;
+        static LLColor4 yellow7;
+        static LLColor4 yellow8;
+        static LLColor4 yellow9;
+
+        static LLColor4 orange1;
+        static LLColor4 orange2;
+        static LLColor4 orange3;
+        static LLColor4 orange4;
+        static LLColor4 orange5;
+        static LLColor4 orange6;
+
+        static LLColor4 magenta1;
+        static LLColor4 magenta2;
+        static LLColor4 magenta3;
+        static LLColor4 magenta4;
+
+        static LLColor4 purple1;
+        static LLColor4 purple2;
+        static LLColor4 purple3;
+        static LLColor4 purple4;
+        static LLColor4 purple5;
+        static LLColor4 purple6;
+
+        static LLColor4 pink1;
+        static LLColor4 pink2;
+
+        static LLColor4 cyan1;
+        static LLColor4 cyan2;
+        static LLColor4 cyan3;
+        static LLColor4 cyan4;
+        static LLColor4 cyan5;
+        static LLColor4 cyan6;
+
+        static bool parseColor(const std::string& buf, LLColor4* color);
+        static bool parseColor4(const std::string& buf, LLColor4* color);
+
+        inline void clamp();
+};
+
+
+// Non-member functions
+F32     distVec(const LLColor4 &a, const LLColor4 &b);          // Returns distance between a and b
+F32     distVec_squared(const LLColor4 &a, const LLColor4 &b);  // Returns distance squared between a and b
+LLColor3    vec4to3(const LLColor4 &vec);
+LLColor4    vec3to4(const LLColor3 &vec);
+LLColor4 lerp(const LLColor4 &a, const LLColor4 &b, F32 u);
+
+inline LLColor4::LLColor4(void)
+{
+    mV[VX] = 0.f;
+    mV[VY] = 0.f;
+    mV[VZ] = 0.f;
+    mV[VW] = 1.f;
+}
+
+inline LLColor4::LLColor4(const LLSD& sd)
+{
+    this->setValue(sd);
+}
+
+inline LLColor4::LLColor4(F32 r, F32 g, F32 b)
+{
+    mV[VX] = r;
+    mV[VY] = g;
+    mV[VZ] = b;
+    mV[VW] = 1.f;
+}
+
+inline LLColor4::LLColor4(F32 r, F32 g, F32 b, F32 a)
+{
+    mV[VX] = r;
+    mV[VY] = g;
+    mV[VZ] = b;
+    mV[VW] = a;
+}
+
+inline LLColor4::LLColor4(U32 clr)
+{
+    mV[VX] = (clr&0xff) * (1.0f/255.0f);
+    mV[VY] = ((clr>>8)&0xff) * (1.0f/255.0f);
+    mV[VZ] = ((clr>>16)&0xff) * (1.0f/255.0f);
+    mV[VW] = (clr>>24) * (1.0f/255.0f);
+}
+
+
+inline LLColor4::LLColor4(const F32 *vec)
+{
+    mV[VX] = vec[VX];
+    mV[VY] = vec[VY];
+    mV[VZ] = vec[VZ];
+    mV[VW] = vec[VW];
+}
+
+inline const LLColor4&  LLColor4::setToBlack(void)
+{
+    mV[VX] = 0.f;
+    mV[VY] = 0.f;
+    mV[VZ] = 0.f;
+    mV[VW] = 1.f;
+    return (*this);
+}
+
+inline const LLColor4&  LLColor4::setToWhite(void)
+{
+    mV[VX] = 1.f;
+    mV[VY] = 1.f;
+    mV[VZ] = 1.f;
+    mV[VW] = 1.f;
+    return (*this);
+}
+
+inline const LLColor4&  LLColor4::set(F32 x, F32 y, F32 z)
+{
+    mV[VX] = x;
+    mV[VY] = y;
+    mV[VZ] = z;
+
+//  no change to alpha!
+//  mV[VW] = 1.f;
+
+    return (*this);
+}
+
+inline const LLColor4&  LLColor4::set(F32 x, F32 y, F32 z, F32 a)
+{
+    mV[VX] = x;
+    mV[VY] = y;
+    mV[VZ] = z;
+    mV[VW] = a;
+    return (*this);
+}
+
+inline const LLColor4&  LLColor4::set(const LLColor4 &vec)
+{
+    mV[VX] = vec.mV[VX];
+    mV[VY] = vec.mV[VY];
+    mV[VZ] = vec.mV[VZ];
+    mV[VW] = vec.mV[VW];
+    return (*this);
+}
+
+
+inline const LLColor4&  LLColor4::set(const F32 *vec)
+{
+    mV[VX] = vec[VX];
+    mV[VY] = vec[VY];
+    mV[VZ] = vec[VZ];
+    mV[VW] = vec[VW];
+    return (*this);
+}
+
+inline const LLColor4&  LLColor4::set(const F64 *vec)
+{
+    mV[VX] = static_cast<F32>(vec[VX]);
+    mV[VY] = static_cast<F32>(vec[VY]);
+    mV[VZ] = static_cast<F32>(vec[VZ]);
+    mV[VW] = static_cast<F32>(vec[VW]);
+    return (*this);
+}
+
+// deprecated
+inline const LLColor4&  LLColor4::setVec(F32 x, F32 y, F32 z)
+{
+    mV[VX] = x;
+    mV[VY] = y;
+    mV[VZ] = z;
+
+//  no change to alpha!
+//  mV[VW] = 1.f;
+
+    return (*this);
+}
+
+// deprecated
+inline const LLColor4&  LLColor4::setVec(F32 x, F32 y, F32 z, F32 a)
+{
+    mV[VX] = x;
+    mV[VY] = y;
+    mV[VZ] = z;
+    mV[VW] = a;
+    return (*this);
+}
+
+// deprecated
+inline const LLColor4&  LLColor4::setVec(const LLColor4 &vec)
+{
+    mV[VX] = vec.mV[VX];
+    mV[VY] = vec.mV[VY];
+    mV[VZ] = vec.mV[VZ];
+    mV[VW] = vec.mV[VW];
+    return (*this);
+}
+
+
+// deprecated
+inline const LLColor4&  LLColor4::setVec(const F32 *vec)
+{
+    mV[VX] = vec[VX];
+    mV[VY] = vec[VY];
+    mV[VZ] = vec[VZ];
+    mV[VW] = vec[VW];
+    return (*this);
+}
+
+inline const LLColor4&  LLColor4::setAlpha(F32 a)
+{
+    mV[VW] = a;
+    return (*this);
+}
+
+// LLColor4 Magnitude and Normalization Functions
+
+inline F32      LLColor4::length(void) const
+{
+    return (F32) sqrt(mV[VX]*mV[VX] + mV[VY]*mV[VY] + mV[VZ]*mV[VZ]);
+}
+
+inline F32      LLColor4::lengthSquared(void) const
+{
+    return mV[VX]*mV[VX] + mV[VY]*mV[VY] + mV[VZ]*mV[VZ];
+}
+
+inline F32      LLColor4::normalize(void)
+{
+    F32 mag = (F32) sqrt(mV[VX]*mV[VX] + mV[VY]*mV[VY] + mV[VZ]*mV[VZ]);
+    F32 oomag;
+
+    if (mag)
+    {
+        oomag = 1.f/mag;
+        mV[VX] *= oomag;
+        mV[VY] *= oomag;
+        mV[VZ] *= oomag;
+    }
+    return (mag);
+}
+
+// deprecated
+inline F32      LLColor4::magVec(void) const
+{
+    return (F32) sqrt(mV[VX]*mV[VX] + mV[VY]*mV[VY] + mV[VZ]*mV[VZ]);
+}
+
+// deprecated
+inline F32      LLColor4::magVecSquared(void) const
+{
+    return mV[VX]*mV[VX] + mV[VY]*mV[VY] + mV[VZ]*mV[VZ];
+}
+
+// deprecated
+inline F32      LLColor4::normVec(void)
+{
+    F32 mag = (F32) sqrt(mV[VX]*mV[VX] + mV[VY]*mV[VY] + mV[VZ]*mV[VZ]);
+    F32 oomag;
+
+    if (mag)
+    {
+        oomag = 1.f/mag;
+        mV[VX] *= oomag;
+        mV[VY] *= oomag;
+        mV[VZ] *= oomag;
+    }
+    return (mag);
+}
+
+// LLColor4 Operators
+
+
+inline LLColor4 operator+(const LLColor4 &a, const LLColor4 &b)
+{
+    return LLColor4(
+        a.mV[VX] + b.mV[VX],
+        a.mV[VY] + b.mV[VY],
+        a.mV[VZ] + b.mV[VZ],
+        a.mV[VW] + b.mV[VW]);
+}
+
+inline LLColor4 operator-(const LLColor4 &a, const LLColor4 &b)
+{
+    return LLColor4(
+        a.mV[VX] - b.mV[VX],
+        a.mV[VY] - b.mV[VY],
+        a.mV[VZ] - b.mV[VZ],
+        a.mV[VW] - b.mV[VW]);
+}
+
+inline LLColor4  operator*(const LLColor4 &a, const LLColor4 &b)
+{
+    return LLColor4(
+        a.mV[VX] * b.mV[VX],
+        a.mV[VY] * b.mV[VY],
+        a.mV[VZ] * b.mV[VZ],
+        a.mV[VW] * b.mV[VW]);
+}
+
+inline LLColor4 operator*(const LLColor4 &a, F32 k)
+{
+    // only affects rgb (not a!)
+    return LLColor4(
+        a.mV[VX] * k,
+        a.mV[VY] * k,
+        a.mV[VZ] * k,
+        a.mV[VW]);
+}
+
+inline LLColor4 operator/(const LLColor4 &a, F32 k)
+{
+    return LLColor4(
+        a.mV[VX] / k,
+        a.mV[VY] / k,
+        a.mV[VZ] / k,
+        a.mV[VW]);
+}
+
+inline LLColor4 operator*(F32 k, const LLColor4 &a)
+{
+    // only affects rgb (not a!)
+    return LLColor4(
+        a.mV[VX] * k,
+        a.mV[VY] * k,
+        a.mV[VZ] * k,
+        a.mV[VW]);
+}
+
+inline LLColor4 operator%(F32 k, const LLColor4 &a)
+{
+    // only affects alpha (not rgb!)
+    return LLColor4(
+        a.mV[VX],
+        a.mV[VY],
+        a.mV[VZ],
+        a.mV[VW] * k);
+}
+
+inline LLColor4 operator%(const LLColor4 &a, F32 k)
+{
+    // only affects alpha (not rgb!)
+    return LLColor4(
+        a.mV[VX],
+        a.mV[VY],
+        a.mV[VZ],
+        a.mV[VW] * k);
+}
+
+inline bool operator==(const LLColor4 &a, const LLColor4 &b)
+{
+    return (  (a.mV[VX] == b.mV[VX])
+            &&(a.mV[VY] == b.mV[VY])
+            &&(a.mV[VZ] == b.mV[VZ])
+            &&(a.mV[VW] == b.mV[VW]));
+}
+
+inline bool operator!=(const LLColor4 &a, const LLColor4 &b)
+{
+    return (  (a.mV[VX] != b.mV[VX])
+            ||(a.mV[VY] != b.mV[VY])
+            ||(a.mV[VZ] != b.mV[VZ])
+            ||(a.mV[VW] != b.mV[VW]));
+}
+
+inline const LLColor4& operator+=(LLColor4 &a, const LLColor4 &b)
+{
+    a.mV[VX] += b.mV[VX];
+    a.mV[VY] += b.mV[VY];
+    a.mV[VZ] += b.mV[VZ];
+    a.mV[VW] += b.mV[VW];
+    return a;
+}
+
+inline const LLColor4& operator-=(LLColor4 &a, const LLColor4 &b)
+{
+    a.mV[VX] -= b.mV[VX];
+    a.mV[VY] -= b.mV[VY];
+    a.mV[VZ] -= b.mV[VZ];
+    a.mV[VW] -= b.mV[VW];
+    return a;
+}
+
+inline const LLColor4& operator*=(LLColor4 &a, F32 k)
+{
+    // only affects rgb (not a!)
+    a.mV[VX] *= k;
+    a.mV[VY] *= k;
+    a.mV[VZ] *= k;
+    return a;
+}
+
+inline const LLColor4& operator *=(LLColor4 &a, const LLColor4 &b)
+{
+    a.mV[VX] *= b.mV[VX];
+    a.mV[VY] *= b.mV[VY];
+    a.mV[VZ] *= b.mV[VZ];
+//  a.mV[VW] *= b.mV[VW];
+    return a;
+}
+
+inline const LLColor4& operator%=(LLColor4 &a, F32 k)
+{
+    // only affects alpha (not rgb!)
+    a.mV[VW] *= k;
+    return a;
+}
+
+
+// Non-member functions
+
+inline F32      distVec(const LLColor4 &a, const LLColor4 &b)
+{
+    LLColor4 vec = a - b;
+    return (vec.length());
+}
+
+inline F32      distVec_squared(const LLColor4 &a, const LLColor4 &b)
+{
+    LLColor4 vec = a - b;
+    return (vec.lengthSquared());
+}
+
+inline LLColor4 lerp(const LLColor4 &a, const LLColor4 &b, F32 u)
+{
+    return LLColor4(
+        a.mV[VX] + (b.mV[VX] - a.mV[VX]) * u,
+        a.mV[VY] + (b.mV[VY] - a.mV[VY]) * u,
+        a.mV[VZ] + (b.mV[VZ] - a.mV[VZ]) * u,
+        a.mV[VW] + (b.mV[VW] - a.mV[VW]) * u);
+}
+
+inline bool LLColor4::operator<(const LLColor4& rhs) const
+{
+    if (mV[0] != rhs.mV[0])
+    {
+        return mV[0] < rhs.mV[0];
+    }
+    if (mV[1] != rhs.mV[1])
+    {
+        return mV[1] < rhs.mV[1];
+    }
+    if (mV[2] != rhs.mV[2])
+    {
+        return mV[2] < rhs.mV[2];
+    }
+
+    return mV[3] < rhs.mV[3];
+}
+
+void LLColor4::clamp()
+{
+    // Clamp the color...
+    if (mV[0] < 0.f)
+    {
+        mV[0] = 0.f;
+    }
+    else if (mV[0] > 1.f)
+    {
+        mV[0] = 1.f;
+    }
+    if (mV[1] < 0.f)
+    {
+        mV[1] = 0.f;
+    }
+    else if (mV[1] > 1.f)
+    {
+        mV[1] = 1.f;
+    }
+    if (mV[2] < 0.f)
+    {
+        mV[2] = 0.f;
+    }
+    else if (mV[2] > 1.f)
+    {
+        mV[2] = 1.f;
+    }
+    if (mV[3] < 0.f)
+    {
+        mV[3] = 0.f;
+    }
+    else if (mV[3] > 1.f)
+    {
+        mV[3] = 1.f;
+    }
+}
+
+// Return the given linear space color value in gamma corrected (sRGB) space
+inline const LLColor4 srgbColor4(const LLColor4 &a) {
+    LLColor4 srgbColor;
+
+    srgbColor.mV[0] = linearTosRGB(a.mV[0]);
+    srgbColor.mV[1] = linearTosRGB(a.mV[1]);
+    srgbColor.mV[2] = linearTosRGB(a.mV[2]);
+    srgbColor.mV[3] = a.mV[3];
+
+    return srgbColor;
+}
+
+// Return the given gamma corrected (sRGB) color in linear space
+inline const LLColor4 linearColor4(const LLColor4 &a)
+{
+    LLColor4 linearColor;
+    linearColor.mV[0] = sRGBtoLinear(a.mV[0]);
+    linearColor.mV[1] = sRGBtoLinear(a.mV[1]);
+    linearColor.mV[2] = sRGBtoLinear(a.mV[2]);
+    linearColor.mV[3] = a.mV[3];
+
+    return linearColor;
+}
+
+template<typename T>
+const LLColor4& LLColor4::set(const std::vector<T>& v)
+{
+    for (S32 i = 0; i < llmin((S32)v.size(), 4); ++i)
+    {
+        mV[i] = v[i];
+    }
+
+    return *this;
+}
+
+template<typename T>
+void LLColor4::write(std::vector<T>& v) const
+{
+    for (int i = 0; i < llmin((S32)v.size(), 4); ++i)
+    {
+        v[i] = mV[i];
+    }
+}
+
+#endif
+