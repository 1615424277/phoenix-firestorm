--- conflicted
+++ resolved
@@ -112,12 +112,12 @@
 // <FS:Ansariel> FIRE-15667: 24bit depth maps
 inline U32 F32_to_U32(F32 val, F32 lower, F32 upper)
 {
-	val = llclamp(val, lower, upper);
-	// make sure that the value is positive and normalized to <0, 1>
-	val -= lower;
-	val /= (upper - lower);
+    val = llclamp(val, lower, upper);
+    // make sure that the value is positive and normalized to <0, 1>
+    val -= lower;
+    val /= (upper - lower);
 
-	return (U32)(ll_round(val*U24MAX));
+    return (U32)(ll_round(val*U24MAX));
 }
 // </FS:Ansariel>
 
@@ -139,29 +139,17 @@
 
 inline U8 F32_TO_STRING(F32 val, F32 lower, F32 upper)
 {
-<<<<<<< HEAD
-	val = llclamp(val, lower, upper); //[lower, upper]
-	// make sure that the value is positive and normalized to <0, 1>
-	val -= lower;					//[0, upper-lower]
-	val /= (upper - lower);			//[0,1]
-	val = val * MAXSTRINGVAL;		//[0, MAXSTRINGVAL]
-	// <FS:CR> Fix implicit conversaion float to double
-	//val = floor(val + 0.5f);		//[0, MAXSTRINGVAL]
-	val = floorf(val + 0.5f);		//[0, MAXSTRINGVAL]
-
-	U8 stringVal = (U8)(val) + FIRSTVALIDCHAR;			//[FIRSTVALIDCHAR, MAXSTRINGVAL + FIRSTVALIDCHAR]
-	return stringVal;
-=======
     val = llclamp(val, lower, upper); //[lower, upper]
     // make sure that the value is positive and normalized to <0, 1>
     val -= lower;                   //[0, upper-lower]
     val /= (upper - lower);         //[0,1]
     val = val * MAXSTRINGVAL;       //[0, MAXSTRINGVAL]
-    val = floor(val + 0.5f);        //[0, MAXSTRINGVAL]
+    // <FS:CR> Fix implicit conversaion float to double
+    //val = floor(val + 0.5f);      //[0, MAXSTRINGVAL]
+    val = floorf(val + 0.5f);       //[0, MAXSTRINGVAL]
 
     U8 stringVal = (U8)(val) + FIRSTVALIDCHAR;          //[FIRSTVALIDCHAR, MAXSTRINGVAL + FIRSTVALIDCHAR]
     return stringVal;
->>>>>>> 38c2a5bd
 }
 
 inline F32 STRING_TO_F32(U8 ival, F32 lower, F32 upper)
