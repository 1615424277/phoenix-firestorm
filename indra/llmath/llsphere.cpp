--- conflicted
+++ resolved
@@ -72,25 +72,15 @@
 // returns 'true' if this sphere completely contains other_sphere
 bool LLSphere::contains(const LLSphere& other_sphere) const
 {
-<<<<<<< HEAD
-	F32 separation = (mCenter - other_sphere.mCenter).length();
-	return mRadius >= separation + other_sphere.mRadius;
-=======
     F32 separation = (mCenter - other_sphere.mCenter).length();
     return mRadius >= separation + other_sphere.mRadius;
->>>>>>> 1a8a5404
 }
 
 // returns 'true' if this sphere completely contains other_sphere
 bool LLSphere::overlaps(const LLSphere& other_sphere) const
 {
-<<<<<<< HEAD
-	F32 separation = (mCenter - other_sphere.mCenter).length();
-	return mRadius >= separation - other_sphere.mRadius;
-=======
     F32 separation = (mCenter - other_sphere.mCenter).length();
     return mRadius >= separation - other_sphere.mRadius;
->>>>>>> 1a8a5404
 }
 
 // returns overlap
@@ -103,13 +93,8 @@
 
 bool LLSphere::operator==(const LLSphere& rhs) const
 {
-<<<<<<< HEAD
-	return fabs(mRadius - rhs.mRadius) <= FLT_EPSILON &&
-		(mCenter - rhs.mCenter).length() <= FLT_EPSILON;
-=======
     return fabs(mRadius - rhs.mRadius) <= FLT_EPSILON &&
         (mCenter - rhs.mCenter).length() <= FLT_EPSILON;
->>>>>>> 1a8a5404
 }
 
 std::ostream& operator<<( std::ostream& output_stream, const LLSphere& sphere)
