/**
 * @file v4math.h
 * @brief LLVector4 class header file.
 *
 * $LicenseInfo:firstyear=2000&license=viewerlgpl$
 * Second Life Viewer Source Code
 * Copyright (C) 2010, Linden Research, Inc.
 *
 * This library is free software; you can redistribute it and/or
 * modify it under the terms of the GNU Lesser General Public
 * License as published by the Free Software Foundation;
 * version 2.1 of the License only.
 *
 * This library is distributed in the hope that it will be useful,
 * but WITHOUT ANY WARRANTY; without even the implied warranty of
 * MERCHANTABILITY or FITNESS FOR A PARTICULAR PURPOSE.  See the GNU
 * Lesser General Public License for more details.
 *
 * You should have received a copy of the GNU Lesser General Public
 * License along with this library; if not, write to the Free Software
 * Foundation, Inc., 51 Franklin Street, Fifth Floor, Boston, MA  02110-1301  USA
 *
 * Linden Research, Inc., 945 Battery Street, San Francisco, CA  94111  USA
 * $/LicenseInfo$
 */

#ifndef LL_V4MATH_H
#define LL_V4MATH_H

#include "llerror.h"
#include "llmath.h"
#include "v3math.h"
#include "v2math.h"

class LLMatrix3;
class LLMatrix4;
class LLQuaternion;

//  LLVector4 = |x y z w|

static const U32 LENGTHOFVECTOR4 = 4;

class LLVector4
{
    public:
        F32 mV[LENGTHOFVECTOR4];
        LLVector4();                        // Initializes LLVector4 to (0, 0, 0, 1)
        explicit LLVector4(const F32 *vec);         // Initializes LLVector4 to (vec[0]. vec[1], vec[2], vec[3])
        explicit LLVector4(const F64 *vec);         // Initialized LLVector4 to ((F32) vec[0], (F32) vec[1], (F32) vec[3], (F32) vec[4]);
        explicit LLVector4(const LLVector2 &vec);
        explicit LLVector4(const LLVector2 &vec, F32 z, F32 w);
        explicit LLVector4(const LLVector3 &vec);           // Initializes LLVector4 to (vec, 1)
        explicit LLVector4(const LLVector3 &vec, F32 w);    // Initializes LLVector4 to (vec, w)
        explicit LLVector4(const LLSD &sd);
        LLVector4(F32 x, F32 y, F32 z);     // Initializes LLVector4 to (x. y, z, 1)
        LLVector4(F32 x, F32 y, F32 z, F32 w);

        LLSD getValue() const
        {
            LLSD ret;
            ret[0] = mV[0];
            ret[1] = mV[1];
            ret[2] = mV[2];
            ret[3] = mV[3];
            return ret;
        }

        void setValue(const LLSD& sd)
        {
            mV[0] = sd[0].asReal();
            mV[1] = sd[1].asReal();
            mV[2] = sd[2].asReal();
            mV[3] = sd[3].asReal();
        }


<<<<<<< HEAD
		inline bool isFinite() const;									// checks to see if all values of LLVector3 are finite

		inline void	clear();		// Clears LLVector4 to (0, 0, 0, 1)
		inline void	clearVec();		// deprecated
		inline void	zeroVec();		// deprecated

		inline void	set(F32 x, F32 y, F32 z);			// Sets LLVector4 to (x, y, z, 1)
		inline void	set(F32 x, F32 y, F32 z, F32 w);	// Sets LLVector4 to (x, y, z, w)
		inline void	set(const LLVector4 &vec);			// Sets LLVector4 to vec
		inline void	set(const LLVector3 &vec, F32 w = 1.f); // Sets LLVector4 to LLVector3 vec
		inline void	set(const F32 *vec);				// Sets LLVector4 to vec

		inline void	setVec(F32 x, F32 y, F32 z);		// deprecated
		inline void	setVec(F32 x, F32 y, F32 z, F32 w);	// deprecated
		inline void	setVec(const LLVector4 &vec);		// deprecated
		inline void	setVec(const LLVector3 &vec, F32 w = 1.f); // deprecated
		inline void	setVec(const F32 *vec);				// deprecated

		F32	length() const;				// Returns magnitude of LLVector4
		F32	lengthSquared() const;		// Returns magnitude squared of LLVector4
		F32	normalize();				// Normalizes and returns the magnitude of LLVector4

		F32			magVec() const;				// deprecated
		F32			magVecSquared() const;		// deprecated
		F32			normVec();					// deprecated

		// Sets all values to absolute value of their original values
		// Returns true if data changed
		bool abs();
		
		bool isExactlyClear() const		{ return (mV[VW] == 1.0f) && !mV[VX] && !mV[VY] && !mV[VZ]; }
		bool isExactlyZero() const		{ return !mV[VW] && !mV[VX] && !mV[VY] && !mV[VZ]; }

		const LLVector4&	rotVec(const LLMatrix4 &mat);				// Rotates by MAT4 mat
		const LLVector4&	rotVec(const LLQuaternion &q);				// Rotates by QUAT q

		const LLVector4&	scaleVec(const LLVector4& vec);	// Scales component-wise by vec

		F32 operator[](int idx) const { return mV[idx]; }
		F32 &operator[](int idx) { return mV[idx]; }
	
		friend std::ostream&	 operator<<(std::ostream& s, const LLVector4 &a);		// Print a
		friend LLVector4 operator+(const LLVector4 &a, const LLVector4 &b);	// Return vector a + b
		friend LLVector4 operator-(const LLVector4 &a, const LLVector4 &b);	// Return vector a minus b
		friend F32  operator*(const LLVector4 &a, const LLVector4 &b);		// Return a dot b
		friend LLVector4 operator%(const LLVector4 &a, const LLVector4 &b);	// Return a cross b
		friend LLVector4 operator/(const LLVector4 &a, F32 k);				// Return a divided by scaler k
		friend LLVector4 operator*(const LLVector4 &a, F32 k);				// Return a times scaler k
		friend LLVector4 operator*(F32 k, const LLVector4 &a);				// Return a times scaler k
		friend bool operator==(const LLVector4 &a, const LLVector4 &b);		// Return a == b
		friend bool operator!=(const LLVector4 &a, const LLVector4 &b);		// Return a != b

		friend const LLVector4& operator+=(LLVector4 &a, const LLVector4 &b);	// Return vector a + b
		friend const LLVector4& operator-=(LLVector4 &a, const LLVector4 &b);	// Return vector a minus b
		friend const LLVector4& operator%=(LLVector4 &a, const LLVector4 &b);	// Return a cross b
		friend const LLVector4& operator*=(LLVector4 &a, F32 k);				// Return a times scaler k
		friend const LLVector4& operator/=(LLVector4 &a, F32 k);				// Return a divided by scaler k

		friend LLVector4 operator-(const LLVector4 &a);					// Return vector -a
};

// Non-member functions 
F32 angle_between(const LLVector4 &a, const LLVector4 &b);		// Returns angle (radians) between a and b
bool are_parallel(const LLVector4 &a, const LLVector4 &b, F32 epsilon = F_APPROXIMATELY_ZERO);		// Returns true if a and b are very close to parallel
F32	dist_vec(const LLVector4 &a, const LLVector4 &b);			// Returns distance between a and b
F32	dist_vec_squared(const LLVector4 &a, const LLVector4 &b);	// Returns distance squared between a and b
LLVector3	vec4to3(const LLVector4 &vec);
LLVector4	vec3to4(const LLVector3 &vec);
=======
        inline BOOL isFinite() const;                                   // checks to see if all values of LLVector3 are finite

        inline void clear();        // Clears LLVector4 to (0, 0, 0, 1)
        inline void clearVec();     // deprecated
        inline void zeroVec();      // deprecated

        inline void set(F32 x, F32 y, F32 z);           // Sets LLVector4 to (x, y, z, 1)
        inline void set(F32 x, F32 y, F32 z, F32 w);    // Sets LLVector4 to (x, y, z, w)
        inline void set(const LLVector4 &vec);          // Sets LLVector4 to vec
        inline void set(const LLVector3 &vec, F32 w = 1.f); // Sets LLVector4 to LLVector3 vec
        inline void set(const F32 *vec);                // Sets LLVector4 to vec

        inline void setVec(F32 x, F32 y, F32 z);        // deprecated
        inline void setVec(F32 x, F32 y, F32 z, F32 w); // deprecated
        inline void setVec(const LLVector4 &vec);       // deprecated
        inline void setVec(const LLVector3 &vec, F32 w = 1.f); // deprecated
        inline void setVec(const F32 *vec);             // deprecated

        F32 length() const;             // Returns magnitude of LLVector4
        F32 lengthSquared() const;      // Returns magnitude squared of LLVector4
        F32 normalize();                // Normalizes and returns the magnitude of LLVector4

        F32         magVec() const;             // deprecated
        F32         magVecSquared() const;      // deprecated
        F32         normVec();                  // deprecated

        // Sets all values to absolute value of their original values
        // Returns TRUE if data changed
        BOOL abs();

        BOOL isExactlyClear() const     { return (mV[VW] == 1.0f) && !mV[VX] && !mV[VY] && !mV[VZ]; }
        BOOL isExactlyZero() const      { return !mV[VW] && !mV[VX] && !mV[VY] && !mV[VZ]; }

        const LLVector4&    rotVec(F32 angle, const LLVector4 &vec);    // Rotates about vec by angle radians
        const LLVector4&    rotVec(F32 angle, F32 x, F32 y, F32 z);     // Rotates about x,y,z by angle radians
        const LLVector4&    rotVec(const LLMatrix4 &mat);               // Rotates by MAT4 mat
        const LLVector4&    rotVec(const LLQuaternion &q);              // Rotates by QUAT q

        const LLVector4&    scaleVec(const LLVector4& vec); // Scales component-wise by vec

        F32 operator[](int idx) const { return mV[idx]; }
        F32 &operator[](int idx) { return mV[idx]; }

        friend std::ostream&     operator<<(std::ostream& s, const LLVector4 &a);       // Print a
        friend LLVector4 operator+(const LLVector4 &a, const LLVector4 &b); // Return vector a + b
        friend LLVector4 operator-(const LLVector4 &a, const LLVector4 &b); // Return vector a minus b
        friend F32  operator*(const LLVector4 &a, const LLVector4 &b);      // Return a dot b
        friend LLVector4 operator%(const LLVector4 &a, const LLVector4 &b); // Return a cross b
        friend LLVector4 operator/(const LLVector4 &a, F32 k);              // Return a divided by scaler k
        friend LLVector4 operator*(const LLVector4 &a, F32 k);              // Return a times scaler k
        friend LLVector4 operator*(F32 k, const LLVector4 &a);              // Return a times scaler k
        friend bool operator==(const LLVector4 &a, const LLVector4 &b);     // Return a == b
        friend bool operator!=(const LLVector4 &a, const LLVector4 &b);     // Return a != b

        friend const LLVector4& operator+=(LLVector4 &a, const LLVector4 &b);   // Return vector a + b
        friend const LLVector4& operator-=(LLVector4 &a, const LLVector4 &b);   // Return vector a minus b
        friend const LLVector4& operator%=(LLVector4 &a, const LLVector4 &b);   // Return a cross b
        friend const LLVector4& operator*=(LLVector4 &a, F32 k);                // Return a times scaler k
        friend const LLVector4& operator/=(LLVector4 &a, F32 k);                // Return a divided by scaler k

        friend LLVector4 operator-(const LLVector4 &a);                 // Return vector -a
};

// Non-member functions
F32 angle_between(const LLVector4 &a, const LLVector4 &b);      // Returns angle (radians) between a and b
BOOL are_parallel(const LLVector4 &a, const LLVector4 &b, F32 epsilon=F_APPROXIMATELY_ZERO);        // Returns TRUE if a and b are very close to parallel
F32 dist_vec(const LLVector4 &a, const LLVector4 &b);           // Returns distance between a and b
F32 dist_vec_squared(const LLVector4 &a, const LLVector4 &b);   // Returns distance squared between a and b
LLVector3   vec4to3(const LLVector4 &vec);
LLVector4   vec3to4(const LLVector3 &vec);
>>>>>>> c06fb4e0
LLVector4 lerp(const LLVector4 &a, const LLVector4 &b, F32 u); // Returns a vector that is a linear interpolation between a and b

// Constructors

inline LLVector4::LLVector4(void)
{
    mV[VX] = 0.f;
    mV[VY] = 0.f;
    mV[VZ] = 0.f;
    mV[VW] = 1.f;
}

inline LLVector4::LLVector4(F32 x, F32 y, F32 z)
{
    mV[VX] = x;
    mV[VY] = y;
    mV[VZ] = z;
    mV[VW] = 1.f;
}

inline LLVector4::LLVector4(F32 x, F32 y, F32 z, F32 w)
{
    mV[VX] = x;
    mV[VY] = y;
    mV[VZ] = z;
    mV[VW] = w;
}

inline LLVector4::LLVector4(const F32 *vec)
{
    mV[VX] = vec[VX];
    mV[VY] = vec[VY];
    mV[VZ] = vec[VZ];
    mV[VW] = vec[VW];
}

inline LLVector4::LLVector4(const F64 *vec)
{
    mV[VX] = (F32) vec[VX];
    mV[VY] = (F32) vec[VY];
    mV[VZ] = (F32) vec[VZ];
    mV[VW] = (F32) vec[VW];
}

inline LLVector4::LLVector4(const LLVector2 &vec)
{
    mV[VX] = vec[VX];
    mV[VY] = vec[VY];
    mV[VZ] = 0.f;
    mV[VW] = 0.f;
}

inline LLVector4::LLVector4(const LLVector2 &vec, F32 z, F32 w)
{
    mV[VX] = vec[VX];
    mV[VY] = vec[VY];
    mV[VZ] = z;
    mV[VW] = w;
}

inline LLVector4::LLVector4(const LLVector3 &vec)
{
    mV[VX] = vec.mV[VX];
    mV[VY] = vec.mV[VY];
    mV[VZ] = vec.mV[VZ];
    mV[VW] = 1.f;
}

inline LLVector4::LLVector4(const LLVector3 &vec, F32 w)
{
    mV[VX] = vec.mV[VX];
    mV[VY] = vec.mV[VY];
    mV[VZ] = vec.mV[VZ];
    mV[VW] = w;
}

inline LLVector4::LLVector4(const LLSD &sd)
{
    setValue(sd);
}


inline bool LLVector4::isFinite() const
{
    return (llfinite(mV[VX]) && llfinite(mV[VY]) && llfinite(mV[VZ]) && llfinite(mV[VW]));
}

// Clear and Assignment Functions

inline void LLVector4::clear(void)
{
    mV[VX] = 0.f;
    mV[VY] = 0.f;
    mV[VZ] = 0.f;
    mV[VW] = 1.f;
}

// deprecated
inline void LLVector4::clearVec(void)
{
    mV[VX] = 0.f;
    mV[VY] = 0.f;
    mV[VZ] = 0.f;
    mV[VW] = 1.f;
}

// deprecated
inline void LLVector4::zeroVec(void)
{
    mV[VX] = 0.f;
    mV[VY] = 0.f;
    mV[VZ] = 0.f;
    mV[VW] = 0.f;
}

inline void LLVector4::set(F32 x, F32 y, F32 z)
{
    mV[VX] = x;
    mV[VY] = y;
    mV[VZ] = z;
    mV[VW] = 1.f;
}

inline void LLVector4::set(F32 x, F32 y, F32 z, F32 w)
{
    mV[VX] = x;
    mV[VY] = y;
    mV[VZ] = z;
    mV[VW] = w;
}

inline void LLVector4::set(const LLVector4 &vec)
{
    mV[VX] = vec.mV[VX];
    mV[VY] = vec.mV[VY];
    mV[VZ] = vec.mV[VZ];
    mV[VW] = vec.mV[VW];
}

inline void LLVector4::set(const LLVector3 &vec, F32 w)
{
    mV[VX] = vec.mV[VX];
    mV[VY] = vec.mV[VY];
    mV[VZ] = vec.mV[VZ];
    mV[VW] = w;
}

inline void LLVector4::set(const F32 *vec)
{
    mV[VX] = vec[VX];
    mV[VY] = vec[VY];
    mV[VZ] = vec[VZ];
    mV[VW] = vec[VW];
}


// deprecated
inline void LLVector4::setVec(F32 x, F32 y, F32 z)
{
    mV[VX] = x;
    mV[VY] = y;
    mV[VZ] = z;
    mV[VW] = 1.f;
}

// deprecated
inline void LLVector4::setVec(F32 x, F32 y, F32 z, F32 w)
{
    mV[VX] = x;
    mV[VY] = y;
    mV[VZ] = z;
    mV[VW] = w;
}

// deprecated
inline void LLVector4::setVec(const LLVector4 &vec)
{
    mV[VX] = vec.mV[VX];
    mV[VY] = vec.mV[VY];
    mV[VZ] = vec.mV[VZ];
    mV[VW] = vec.mV[VW];
}

// deprecated
inline void LLVector4::setVec(const LLVector3 &vec, F32 w)
{
    mV[VX] = vec.mV[VX];
    mV[VY] = vec.mV[VY];
    mV[VZ] = vec.mV[VZ];
    mV[VW] = w;
}

// deprecated
inline void LLVector4::setVec(const F32 *vec)
{
    mV[VX] = vec[VX];
    mV[VY] = vec[VY];
    mV[VZ] = vec[VZ];
    mV[VW] = vec[VW];
}

// LLVector4 Magnitude and Normalization Functions

inline F32      LLVector4::length(void) const
{
    return (F32) sqrt(mV[VX]*mV[VX] + mV[VY]*mV[VY] + mV[VZ]*mV[VZ]);
}

inline F32      LLVector4::lengthSquared(void) const
{
    return mV[VX]*mV[VX] + mV[VY]*mV[VY] + mV[VZ]*mV[VZ];
}

inline F32      LLVector4::magVec(void) const
{
    return (F32) sqrt(mV[VX]*mV[VX] + mV[VY]*mV[VY] + mV[VZ]*mV[VZ]);
}

inline F32      LLVector4::magVecSquared(void) const
{
    return mV[VX]*mV[VX] + mV[VY]*mV[VY] + mV[VZ]*mV[VZ];
}

// LLVector4 Operators

inline LLVector4 operator+(const LLVector4 &a, const LLVector4 &b)
{
    LLVector4 c(a);
    return c += b;
}

inline LLVector4 operator-(const LLVector4 &a, const LLVector4 &b)
{
    LLVector4 c(a);
    return c -= b;
}

inline F32  operator*(const LLVector4 &a, const LLVector4 &b)
{
    return (a.mV[VX]*b.mV[VX] + a.mV[VY]*b.mV[VY] + a.mV[VZ]*b.mV[VZ]);
}

inline LLVector4 operator%(const LLVector4 &a, const LLVector4 &b)
{
    return LLVector4(a.mV[VY]*b.mV[VZ] - b.mV[VY]*a.mV[VZ], a.mV[VZ]*b.mV[VX] - b.mV[VZ]*a.mV[VX], a.mV[VX]*b.mV[VY] - b.mV[VX]*a.mV[VY]);
}

inline LLVector4 operator/(const LLVector4 &a, F32 k)
{
    F32 t = 1.f / k;
    return LLVector4( a.mV[VX] * t, a.mV[VY] * t, a.mV[VZ] * t );
}


inline LLVector4 operator*(const LLVector4 &a, F32 k)
{
    return LLVector4( a.mV[VX] * k, a.mV[VY] * k, a.mV[VZ] * k );
}

inline LLVector4 operator*(F32 k, const LLVector4 &a)
{
    return LLVector4( a.mV[VX] * k, a.mV[VY] * k, a.mV[VZ] * k );
}

inline bool operator==(const LLVector4 &a, const LLVector4 &b)
{
    return (  (a.mV[VX] == b.mV[VX])
            &&(a.mV[VY] == b.mV[VY])
            &&(a.mV[VZ] == b.mV[VZ]));
}

inline bool operator!=(const LLVector4 &a, const LLVector4 &b)
{
    return (  (a.mV[VX] != b.mV[VX])
            ||(a.mV[VY] != b.mV[VY])
            ||(a.mV[VZ] != b.mV[VZ])
            ||(a.mV[VW] != b.mV[VW]) );
}

inline const LLVector4& operator+=(LLVector4 &a, const LLVector4 &b)
{
    a.mV[VX] += b.mV[VX];
    a.mV[VY] += b.mV[VY];
    a.mV[VZ] += b.mV[VZ];
    return a;
}

inline const LLVector4& operator-=(LLVector4 &a, const LLVector4 &b)
{
    a.mV[VX] -= b.mV[VX];
    a.mV[VY] -= b.mV[VY];
    a.mV[VZ] -= b.mV[VZ];
    return a;
}

inline const LLVector4& operator%=(LLVector4 &a, const LLVector4 &b)
{
    LLVector4 ret(a.mV[VY]*b.mV[VZ] - b.mV[VY]*a.mV[VZ], a.mV[VZ]*b.mV[VX] - b.mV[VZ]*a.mV[VX], a.mV[VX]*b.mV[VY] - b.mV[VX]*a.mV[VY]);
    a = ret;
    return a;
}

inline const LLVector4& operator*=(LLVector4 &a, F32 k)
{
    a.mV[VX] *= k;
    a.mV[VY] *= k;
    a.mV[VZ] *= k;
    return a;
}

inline const LLVector4& operator/=(LLVector4 &a, F32 k)
{
    F32 t = 1.f / k;
    a.mV[VX] *= t;
    a.mV[VY] *= t;
    a.mV[VZ] *= t;
    return a;
}

inline LLVector4 operator-(const LLVector4 &a)
{
    return LLVector4( -a.mV[VX], -a.mV[VY], -a.mV[VZ] );
}

// [RLVa:KB] - RlvBehaviourModifierCompMin/Max
inline bool operator<(const LLVector4& lhs, const LLVector4& rhs)
{
    return std::tie(lhs.mV[0], lhs.mV[1], lhs.mV[2], lhs.mV[3]) < std::tie(rhs.mV[0], rhs.mV[1], rhs.mV[2], rhs.mV[3]);
}
// [/RLVa:KB]

inline F32  dist_vec(const LLVector4 &a, const LLVector4 &b)
{
    LLVector4 vec = a - b;
    return (vec.length());
}

inline F32  dist_vec_squared(const LLVector4 &a, const LLVector4 &b)
{
    LLVector4 vec = a - b;
    return (vec.lengthSquared());
}

inline LLVector4 lerp(const LLVector4 &a, const LLVector4 &b, F32 u)
{
    return LLVector4(
        a.mV[VX] + (b.mV[VX] - a.mV[VX]) * u,
        a.mV[VY] + (b.mV[VY] - a.mV[VY]) * u,
        a.mV[VZ] + (b.mV[VZ] - a.mV[VZ]) * u,
        a.mV[VW] + (b.mV[VW] - a.mV[VW]) * u);
}

inline F32      LLVector4::normalize(void)
{
    F32 mag = (F32) sqrt(mV[VX]*mV[VX] + mV[VY]*mV[VY] + mV[VZ]*mV[VZ]);
    F32 oomag;

    if (mag > FP_MAG_THRESHOLD)
    {
        oomag = 1.f/mag;
        mV[VX] *= oomag;
        mV[VY] *= oomag;
        mV[VZ] *= oomag;
    }
    else
    {
        mV[0] = 0.f;
        mV[1] = 0.f;
        mV[2] = 0.f;
        mag = 0;
    }
    return (mag);
}

// deprecated
inline F32      LLVector4::normVec(void)
{
    F32 mag = (F32) sqrt(mV[VX]*mV[VX] + mV[VY]*mV[VY] + mV[VZ]*mV[VZ]);
    F32 oomag;

    if (mag > FP_MAG_THRESHOLD)
    {
        oomag = 1.f/mag;
        mV[VX] *= oomag;
        mV[VY] *= oomag;
        mV[VZ] *= oomag;
    }
    else
    {
        mV[0] = 0.f;
        mV[1] = 0.f;
        mV[2] = 0.f;
        mag = 0;
    }
    return (mag);
}

// Because apparently some parts of the viewer use this for color info.
inline const LLVector4 srgbVector4(const LLVector4 &a) {
    LLVector4 srgbColor;

    srgbColor.mV[0] = linearTosRGB(a.mV[0]);
    srgbColor.mV[1] = linearTosRGB(a.mV[1]);
    srgbColor.mV[2] = linearTosRGB(a.mV[2]);
    srgbColor.mV[3] = a.mV[3];

    return srgbColor;
}


#endif
<|MERGE_RESOLUTION|>--- conflicted
+++ resolved
@@ -74,77 +74,7 @@
         }
 
 
-<<<<<<< HEAD
-		inline bool isFinite() const;									// checks to see if all values of LLVector3 are finite
-
-		inline void	clear();		// Clears LLVector4 to (0, 0, 0, 1)
-		inline void	clearVec();		// deprecated
-		inline void	zeroVec();		// deprecated
-
-		inline void	set(F32 x, F32 y, F32 z);			// Sets LLVector4 to (x, y, z, 1)
-		inline void	set(F32 x, F32 y, F32 z, F32 w);	// Sets LLVector4 to (x, y, z, w)
-		inline void	set(const LLVector4 &vec);			// Sets LLVector4 to vec
-		inline void	set(const LLVector3 &vec, F32 w = 1.f); // Sets LLVector4 to LLVector3 vec
-		inline void	set(const F32 *vec);				// Sets LLVector4 to vec
-
-		inline void	setVec(F32 x, F32 y, F32 z);		// deprecated
-		inline void	setVec(F32 x, F32 y, F32 z, F32 w);	// deprecated
-		inline void	setVec(const LLVector4 &vec);		// deprecated
-		inline void	setVec(const LLVector3 &vec, F32 w = 1.f); // deprecated
-		inline void	setVec(const F32 *vec);				// deprecated
-
-		F32	length() const;				// Returns magnitude of LLVector4
-		F32	lengthSquared() const;		// Returns magnitude squared of LLVector4
-		F32	normalize();				// Normalizes and returns the magnitude of LLVector4
-
-		F32			magVec() const;				// deprecated
-		F32			magVecSquared() const;		// deprecated
-		F32			normVec();					// deprecated
-
-		// Sets all values to absolute value of their original values
-		// Returns true if data changed
-		bool abs();
-		
-		bool isExactlyClear() const		{ return (mV[VW] == 1.0f) && !mV[VX] && !mV[VY] && !mV[VZ]; }
-		bool isExactlyZero() const		{ return !mV[VW] && !mV[VX] && !mV[VY] && !mV[VZ]; }
-
-		const LLVector4&	rotVec(const LLMatrix4 &mat);				// Rotates by MAT4 mat
-		const LLVector4&	rotVec(const LLQuaternion &q);				// Rotates by QUAT q
-
-		const LLVector4&	scaleVec(const LLVector4& vec);	// Scales component-wise by vec
-
-		F32 operator[](int idx) const { return mV[idx]; }
-		F32 &operator[](int idx) { return mV[idx]; }
-	
-		friend std::ostream&	 operator<<(std::ostream& s, const LLVector4 &a);		// Print a
-		friend LLVector4 operator+(const LLVector4 &a, const LLVector4 &b);	// Return vector a + b
-		friend LLVector4 operator-(const LLVector4 &a, const LLVector4 &b);	// Return vector a minus b
-		friend F32  operator*(const LLVector4 &a, const LLVector4 &b);		// Return a dot b
-		friend LLVector4 operator%(const LLVector4 &a, const LLVector4 &b);	// Return a cross b
-		friend LLVector4 operator/(const LLVector4 &a, F32 k);				// Return a divided by scaler k
-		friend LLVector4 operator*(const LLVector4 &a, F32 k);				// Return a times scaler k
-		friend LLVector4 operator*(F32 k, const LLVector4 &a);				// Return a times scaler k
-		friend bool operator==(const LLVector4 &a, const LLVector4 &b);		// Return a == b
-		friend bool operator!=(const LLVector4 &a, const LLVector4 &b);		// Return a != b
-
-		friend const LLVector4& operator+=(LLVector4 &a, const LLVector4 &b);	// Return vector a + b
-		friend const LLVector4& operator-=(LLVector4 &a, const LLVector4 &b);	// Return vector a minus b
-		friend const LLVector4& operator%=(LLVector4 &a, const LLVector4 &b);	// Return a cross b
-		friend const LLVector4& operator*=(LLVector4 &a, F32 k);				// Return a times scaler k
-		friend const LLVector4& operator/=(LLVector4 &a, F32 k);				// Return a divided by scaler k
-
-		friend LLVector4 operator-(const LLVector4 &a);					// Return vector -a
-};
-
-// Non-member functions 
-F32 angle_between(const LLVector4 &a, const LLVector4 &b);		// Returns angle (radians) between a and b
-bool are_parallel(const LLVector4 &a, const LLVector4 &b, F32 epsilon = F_APPROXIMATELY_ZERO);		// Returns true if a and b are very close to parallel
-F32	dist_vec(const LLVector4 &a, const LLVector4 &b);			// Returns distance between a and b
-F32	dist_vec_squared(const LLVector4 &a, const LLVector4 &b);	// Returns distance squared between a and b
-LLVector3	vec4to3(const LLVector4 &vec);
-LLVector4	vec3to4(const LLVector3 &vec);
-=======
-        inline BOOL isFinite() const;                                   // checks to see if all values of LLVector3 are finite
+        inline bool isFinite() const;                                   // checks to see if all values of LLVector3 are finite
 
         inline void clear();        // Clears LLVector4 to (0, 0, 0, 1)
         inline void clearVec();     // deprecated
@@ -171,14 +101,12 @@
         F32         normVec();                  // deprecated
 
         // Sets all values to absolute value of their original values
-        // Returns TRUE if data changed
-        BOOL abs();
-
-        BOOL isExactlyClear() const     { return (mV[VW] == 1.0f) && !mV[VX] && !mV[VY] && !mV[VZ]; }
-        BOOL isExactlyZero() const      { return !mV[VW] && !mV[VX] && !mV[VY] && !mV[VZ]; }
-
-        const LLVector4&    rotVec(F32 angle, const LLVector4 &vec);    // Rotates about vec by angle radians
-        const LLVector4&    rotVec(F32 angle, F32 x, F32 y, F32 z);     // Rotates about x,y,z by angle radians
+        // Returns true if data changed
+        bool abs();
+
+        bool isExactlyClear() const     { return (mV[VW] == 1.0f) && !mV[VX] && !mV[VY] && !mV[VZ]; }
+        bool isExactlyZero() const      { return !mV[VW] && !mV[VX] && !mV[VY] && !mV[VZ]; }
+
         const LLVector4&    rotVec(const LLMatrix4 &mat);               // Rotates by MAT4 mat
         const LLVector4&    rotVec(const LLQuaternion &q);              // Rotates by QUAT q
 
@@ -209,12 +137,11 @@
 
 // Non-member functions
 F32 angle_between(const LLVector4 &a, const LLVector4 &b);      // Returns angle (radians) between a and b
-BOOL are_parallel(const LLVector4 &a, const LLVector4 &b, F32 epsilon=F_APPROXIMATELY_ZERO);        // Returns TRUE if a and b are very close to parallel
+bool are_parallel(const LLVector4 &a, const LLVector4 &b, F32 epsilon = F_APPROXIMATELY_ZERO);      // Returns true if a and b are very close to parallel
 F32 dist_vec(const LLVector4 &a, const LLVector4 &b);           // Returns distance between a and b
 F32 dist_vec_squared(const LLVector4 &a, const LLVector4 &b);   // Returns distance squared between a and b
 LLVector3   vec4to3(const LLVector4 &vec);
 LLVector4   vec3to4(const LLVector3 &vec);
->>>>>>> c06fb4e0
 LLVector4 lerp(const LLVector4 &a, const LLVector4 &b, F32 u); // Returns a vector that is a linear interpolation between a and b
 
 // Constructors
