--- conflicted
+++ resolved
@@ -52,11 +52,7 @@
 
 
 // Clamps each values to range (min,max).
-<<<<<<< HEAD
-// Returns TRUE if data changed.
-=======
 // Returns true if data changed.
->>>>>>> dfbbad81
 bool LLVector3d::clamp(F64 min, F64 max)
 {
 	bool ret{ false };
@@ -73,11 +69,7 @@
 }
 
 // Sets all values to absolute value of their original values
-<<<<<<< HEAD
-// Returns TRUE if data changed
-=======
 // Returns true if data changed
->>>>>>> dfbbad81
 bool LLVector3d::abs()
 {
 	bool ret{ false };
