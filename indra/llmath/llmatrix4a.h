/** 
 * @file llmatrix4a.h
 * @brief LLMatrix4a class header file - memory aligned and vectorized 4x4 matrix
 *
 * $LicenseInfo:firstyear=2007&license=viewerlgpl$
 * Second Life Viewer Source Code
 * Copyright (C) 2010, Linden Research, Inc.
 * 
 * This library is free software; you can redistribute it and/or
 * modify it under the terms of the GNU Lesser General Public
 * License as published by the Free Software Foundation;
 * version 2.1 of the License only.
 * 
 * This library is distributed in the hope that it will be useful,
 * but WITHOUT ANY WARRANTY; without even the implied warranty of
 * MERCHANTABILITY or FITNESS FOR A PARTICULAR PURPOSE.  See the GNU
 * Lesser General Public License for more details.
 * 
 * You should have received a copy of the GNU Lesser General Public
 * License along with this library; if not, write to the Free Software
 * Foundation, Inc., 51 Franklin Street, Fifth Floor, Boston, MA  02110-1301  USA
 * 
 * Linden Research, Inc., 945 Battery Street, San Francisco, CA  94111  USA
 * $/LicenseInfo$
 */

#ifndef	LL_LLMATRIX4A_H
#define	LL_LLMATRIX4A_H

#include "llvector4a.h"
#include "m4math.h"
#include "m3math.h"

class LLMatrix4a
{
public:
	LL_ALIGN_16(LLVector4a mMatrix[4]);

	inline void clear()
	{
		mMatrix[0].clear();
		mMatrix[1].clear();
		mMatrix[2].clear();
		mMatrix[3].clear();
	}

	inline void loadu(const LLMatrix4& src)
	{
		mMatrix[0] = _mm_loadu_ps(src.mMatrix[0]);
		mMatrix[1] = _mm_loadu_ps(src.mMatrix[1]);
		mMatrix[2] = _mm_loadu_ps(src.mMatrix[2]);
		mMatrix[3] = _mm_loadu_ps(src.mMatrix[3]);
		
	}

	inline void loadu(const LLMatrix3& src)
	{
		mMatrix[0].load3(src.mMatrix[0]);
		mMatrix[1].load3(src.mMatrix[1]);
		mMatrix[2].load3(src.mMatrix[2]);
		mMatrix[3].set(0,0,0,1.f);
	}

	inline void add(const LLMatrix4a& rhs)
	{
		mMatrix[0].add(rhs.mMatrix[0]);
		mMatrix[1].add(rhs.mMatrix[1]);
		mMatrix[2].add(rhs.mMatrix[2]);
		mMatrix[3].add(rhs.mMatrix[3]);
	}

	inline void setRows(const LLVector4a& r0, const LLVector4a& r1, const LLVector4a& r2)
	{
		mMatrix[0] = r0;
		mMatrix[1] = r1;
		mMatrix[2] = r2;
	}

	inline void setMul(const LLMatrix4a& m, const F32 s)
	{
		mMatrix[0].setMul(m.mMatrix[0], s);
		mMatrix[1].setMul(m.mMatrix[1], s);
		mMatrix[2].setMul(m.mMatrix[2], s);
		mMatrix[3].setMul(m.mMatrix[3], s);
	}

	inline void setLerp(const LLMatrix4a& a, const LLMatrix4a& b, F32 w)
	{
		LLVector4a d0,d1,d2,d3;
		d0.setSub(b.mMatrix[0], a.mMatrix[0]);
		d1.setSub(b.mMatrix[1], a.mMatrix[1]);
		d2.setSub(b.mMatrix[2], a.mMatrix[2]);
		d3.setSub(b.mMatrix[3], a.mMatrix[3]);

		// this = a + d*w
		
		d0.mul(w);
		d1.mul(w);
		d2.mul(w);
		d3.mul(w);

		mMatrix[0].setAdd(a.mMatrix[0],d0);
		mMatrix[1].setAdd(a.mMatrix[1],d1);
		mMatrix[2].setAdd(a.mMatrix[2],d2);
		mMatrix[3].setAdd(a.mMatrix[3],d3);
	}

	inline void rotate(const LLVector4a& v, LLVector4a& res)
	{
		LLVector4a y,z;

		res = _mm_shuffle_ps(v, v, _MM_SHUFFLE(0, 0, 0, 0));
		y = _mm_shuffle_ps(v, v, _MM_SHUFFLE(1, 1, 1, 1));
		z = _mm_shuffle_ps(v, v, _MM_SHUFFLE(2, 2, 2, 2));
		
		res.mul(mMatrix[0]);
		y.mul(mMatrix[1]);
		z.mul(mMatrix[2]);

		res.add(y);
		res.add(z);
	}

	inline void affineTransformSSE(const LLVector4a& v, LLVector4a& res) const
	{
		LLVector4a x,y,z;

		x = _mm_shuffle_ps(v, v, _MM_SHUFFLE(0, 0, 0, 0));
		y = _mm_shuffle_ps(v, v, _MM_SHUFFLE(1, 1, 1, 1));
		z = _mm_shuffle_ps(v, v, _MM_SHUFFLE(2, 2, 2, 2));
		
		x.mul(mMatrix[0]);
		y.mul(mMatrix[1]);
		z.mul(mMatrix[2]);

		x.add(y);
		z.add(mMatrix[3]);
		res.setAdd(x,z);
	}

    inline void affineTransformNonSSE(const LLVector4a& v, LLVector4a& res) const
    {
        F32 x = v[0] * mMatrix[0][0] + v[1] * mMatrix[1][0] + v[2] * mMatrix[2][0] + mMatrix[3][0];
        F32 y = v[0] * mMatrix[0][1] + v[1] * mMatrix[1][1] + v[2] * mMatrix[2][1] + mMatrix[3][1];
        F32 z = v[0] * mMatrix[0][2] + v[1] * mMatrix[1][2] + v[2] * mMatrix[2][2] + mMatrix[3][2];
        F32 w = 1.0f;
        res.set(x,y,z,w);
    }

	inline void affineTransform(const LLVector4a& v, LLVector4a& res) const
    {
        affineTransformSSE(v,res);
    }
};

inline LLVector4a rowMul(const LLVector4a &row, const LLMatrix4a &mat)
{
    LLVector4a result;
    result = _mm_mul_ps(_mm_shuffle_ps(row, row, _MM_SHUFFLE(0, 0, 0, 0)), mat.mMatrix[0]);
    result = _mm_add_ps(result, _mm_mul_ps(_mm_shuffle_ps(row, row, _MM_SHUFFLE(1, 1, 1, 1)), mat.mMatrix[1]));
    result = _mm_add_ps(result, _mm_mul_ps(_mm_shuffle_ps(row, row, _MM_SHUFFLE(2, 2, 2, 2)), mat.mMatrix[2]));
    result = _mm_add_ps(result, _mm_mul_ps(_mm_shuffle_ps(row, row, _MM_SHUFFLE(3, 3, 3, 3)), mat.mMatrix[3]));
    return result;
}

inline void matMul(const LLMatrix4a &a, const LLMatrix4a &b, LLMatrix4a &res)
{
    LLVector4a row0 = rowMul(a.mMatrix[0], b);
    LLVector4a row1 = rowMul(a.mMatrix[1], b);
    LLVector4a row2 = rowMul(a.mMatrix[2], b);
    LLVector4a row3 = rowMul(a.mMatrix[3], b);

    res.mMatrix[0] = row0;
    res.mMatrix[1] = row1;
    res.mMatrix[2] = row2;
    res.mMatrix[3] = row3;
}

inline std::ostream& operator<<(std::ostream& s, const LLMatrix4a& m)
{
    s << "[" << m.mMatrix[0] << ", " << m.mMatrix[1] << ", " << m.mMatrix[2] << ", " << m.mMatrix[3] << "]";
    return s;
} 

<<<<<<< HEAD
=======
void matMulBoundBox(const LLMatrix4a &a, const LLVector4a *in_extents, LLVector4a *out_extents);

>>>>>>> f8b9af02
#endif<|MERGE_RESOLUTION|>--- conflicted
+++ resolved
@@ -182,9 +182,6 @@
     return s;
 } 
 
-<<<<<<< HEAD
-=======
 void matMulBoundBox(const LLMatrix4a &a, const LLVector4a *in_extents, LLVector4a *out_extents);
 
->>>>>>> f8b9af02
 #endif