/**
 * @file v3color_test.cpp
 * @author Adroit
 * @date 2007-03
 * @brief v3color test cases.
 *
 * $LicenseInfo:firstyear=2007&license=viewerlgpl$
 * Second Life Viewer Source Code
 * Copyright (C) 2010, Linden Research, Inc.
 *
 * This library is free software; you can redistribute it and/or
 * modify it under the terms of the GNU Lesser General Public
 * License as published by the Free Software Foundation;
 * version 2.1 of the License only.
 *
 * This library is distributed in the hope that it will be useful,
 * but WITHOUT ANY WARRANTY; without even the implied warranty of
 * MERCHANTABILITY or FITNESS FOR A PARTICULAR PURPOSE.  See the GNU
 * Lesser General Public License for more details.
 *
 * You should have received a copy of the GNU Lesser General Public
 * License along with this library; if not, write to the Free Software
 * Foundation, Inc., 51 Franklin Street, Fifth Floor, Boston, MA  02110-1301  USA
 *
 * Linden Research, Inc., 945 Battery Street, San Francisco, CA  94111  USA
 * $/LicenseInfo$
 */

#include "linden_common.h"
#include "../test/lltut.h"

#include "../v3color.h"


namespace tut
{
    struct v3color_data
    {
    };
    typedef test_group<v3color_data> v3color_test;
    typedef v3color_test::object v3color_object;
    tut::v3color_test v3color_testcase("v3color_h");

    template<> template<>
    void v3color_object::test<1>()
    {
        LLColor3 llcolor3;
        ensure("1:LLColor3:Fail to default-initialize ", (0.0f == llcolor3.mV[0]) && (0.0f == llcolor3.mV[1]) && (0.0f == llcolor3.mV[2]));
        F32 r = 2.0f, g = 3.2f, b = 1.f;
        F32 v1,v2,v3;
        LLColor3 llcolor3a(r,g,b);
        ensure("2:LLColor3:Fail to initialize " ,(2.0f == llcolor3a.mV[0]) && (3.2f == llcolor3a.mV[1]) && (1.f == llcolor3a.mV[2]));

        const F32 vec[3] = {2.0f, 3.2f,1.f};
        LLColor3 llcolor3b(vec);
        ensure("3:LLColor3:Fail to initialize " ,(2.0f == llcolor3b.mV[0]) && (3.2f == llcolor3b.mV[1]) && (1.f == llcolor3b.mV[2]));
        const char* str = "561122";
        LLColor3 llcolor3c(str);
        v1 = (F32)86.0f/255.0f; // 0x56 = 86
        v2 = (F32)17.0f/255.0f; // 0x11 = 17
        v3 = (F32)34.0f/255.f;  // 0x22 = 34
        ensure("4:LLColor3:Fail to initialize " , is_approx_equal(v1, llcolor3c.mV[0]) && is_approx_equal(v2, llcolor3c.mV[1]) && is_approx_equal(v3, llcolor3c.mV[2]));
    }

    template<> template<>
    void v3color_object::test<2>()
    {
        LLColor3 llcolor3;
        llcolor3.setToBlack();
        ensure("setToBlack:Fail to set black ", ((llcolor3.mV[0] == 0.f) && (llcolor3.mV[1] == 0.f) && (llcolor3.mV[2] == 0.f)));
        llcolor3.setToWhite();
        ensure("setToWhite:Fail to set white  ", ((llcolor3.mV[0] == 1.f) && (llcolor3.mV[1] == 1.f) && (llcolor3.mV[2] == 1.f)));
    }

    template<> template<>
    void v3color_object::test<3>()
    {
        F32 r = 2.3436212f, g = 1231.f, b = 4.7849321232f;
        LLColor3 llcolor3, llcolor3a;
        llcolor3.setVec(r,g,b);
        ensure("1:setVec(r,g,b) Fail ",((r == llcolor3.mV[0]) && (g == llcolor3.mV[1]) && (b == llcolor3.mV[2])));
        llcolor3a.setVec(llcolor3);
        ensure_equals("2:setVec(LLColor3) Fail ", llcolor3,llcolor3a);
        F32 vec[3] = {1.2324f, 2.45634f, .234563f};
        llcolor3.setToBlack();
        llcolor3.setVec(vec);
        ensure("3:setVec(F32*) Fail ",((vec[0] == llcolor3.mV[0]) && (vec[1] == llcolor3.mV[1]) && (vec[2] == llcolor3.mV[2])));
    }

    template<> template<>
    void v3color_object::test<4>()
    {
        F32 r = 2.3436212f, g = 1231.f, b = 4.7849321232f;
        LLColor3 llcolor3(r,g,b);
        ensure("magVecSquared:Fail ", is_approx_equal(llcolor3.magVecSquared(), (r*r + g*g + b*b)));
        ensure("magVec:Fail ", is_approx_equal(llcolor3.magVec(), (F32) sqrt(r*r + g*g + b*b)));
    }

    template<> template<>
    void v3color_object::test<5>()
    {
        F32 r = 2.3436212f, g = 1231.f, b = 4.7849321232f;
        F32 val1, val2,val3;
        LLColor3 llcolor3(r,g,b);
        F32 vecMag = llcolor3.normVec();
        F32 mag = (F32) sqrt(r*r + g*g + b*b);
        F32 oomag = 1.f / mag;
        val1 = r * oomag;
        val2 = g * oomag;
        val3 = b * oomag;
        ensure("1:normVec failed ", (is_approx_equal(val1, llcolor3.mV[0]) && is_approx_equal(val2, llcolor3.mV[1]) && is_approx_equal(val3, llcolor3.mV[2]) && is_approx_equal(vecMag, mag)));
        r = .000000000f, g = 0.f, b = 0.0f;
        llcolor3.setVec(r,g,b);
        vecMag = llcolor3.normVec();
        ensure("2:normVec failed should be 0. ", (0. == llcolor3.mV[0] && 0. == llcolor3.mV[1] && 0. == llcolor3.mV[2] && vecMag == 0.));
    }

    template<> template<>
    void v3color_object::test<6>()
    {
        F32 r = 2.3436212f, g = -1231.f, b = .7849321232f;
        std::ostringstream stream1, stream2;
        LLColor3 llcolor3(r,g,b),llcolor3a;
        stream1 << llcolor3;
        llcolor3a.setVec(r,g,b);
        stream2 << llcolor3a;
        ensure("operator << failed ", (stream1.str() == stream2.str()));
    }

    template<> template<>
    void v3color_object::test<7>()
    {
        F32 r = 2.3436212f, g = -1231.f, b = .7849321232f;
        LLColor3 llcolor3(r,g,b),llcolor3a;
        llcolor3a = llcolor3;
        ensure("operator == failed ", (llcolor3a == llcolor3));
    }

    template<> template<>
    void v3color_object::test<8>()
    {
        F32 r1 =1.f, g1 = 2.f,b1 = 1.2f, r2 = -2.3f, g2 = 1.11f, b2 = 1234.234f;
        LLColor3 llcolor3(r1,g1,b1),llcolor3a(r2,g2,b2),llcolor3b;
        llcolor3b = llcolor3 + llcolor3a ;
        ensure("1:operator+ failed",is_approx_equal(r1+r2 ,llcolor3b.mV[0]) && is_approx_equal(g1+g2,llcolor3b.mV[1])&& is_approx_equal(b1+b2,llcolor3b.mV[2]));
        r1 = -.235f, g1 = -24.32f, b1 = 2.13f,  r2 = -2.3f, g2 = 1.f, b2 = 34.21f;
        llcolor3.setVec(r1,g1,b1);
        llcolor3a.setVec(r2,g2,b2);
        llcolor3b = llcolor3 + llcolor3a;
        ensure("2:operator+ failed",is_approx_equal(r1+r2 ,llcolor3b.mV[0]) && is_approx_equal(g1+g2,llcolor3b.mV[1])&& is_approx_equal(b1+b2,llcolor3b.mV[2]));
    }

    template<> template<>
    void v3color_object::test<9>()
    {
        F32 r1 =1.f, g1 = 2.f,b1 = 1.2f, r2 = -2.3f, g2 = 1.11f, b2 = 1234.234f;
        LLColor3 llcolor3(r1,g1,b1),llcolor3a(r2,g2,b2),llcolor3b;
        llcolor3b = llcolor3 - llcolor3a ;
        ensure("1:operator- failed",is_approx_equal(r1-r2 ,llcolor3b.mV[0]) && is_approx_equal(g1-g2,llcolor3b.mV[1])&& is_approx_equal(b1-b2,llcolor3b.mV[2]));
        r1 = -.235f, g1 = -24.32f, b1 = 2.13f,  r2 = -2.3f, g2 = 1.f, b2 = 34.21f;
        llcolor3.setVec(r1,g1,b1);
        llcolor3a.setVec(r2,g2,b2);
        llcolor3b = llcolor3 - llcolor3a;
        ensure("2:operator- failed",is_approx_equal(r1-r2 ,llcolor3b.mV[0]) && is_approx_equal(g1-g2,llcolor3b.mV[1])&& is_approx_equal(b1-b2,llcolor3b.mV[2]));
    }

    template<> template<>
    void v3color_object::test<10>()
    {
        F32 r1 =1.f, g1 = 2.f,b1 = 1.2f, r2 = -2.3f, g2 = 1.11f, b2 = 1234.234f;
        LLColor3 llcolor3(r1,g1,b1),llcolor3a(r2,g2,b2),llcolor3b;
        llcolor3b = llcolor3 * llcolor3a;
        ensure("1:operator* failed",is_approx_equal(r1*r2 ,llcolor3b.mV[0]) && is_approx_equal(g1*g2,llcolor3b.mV[1])&& is_approx_equal(b1*b2,llcolor3b.mV[2]));
        llcolor3a.setToBlack();
        F32 mulVal = 4.332f;
        llcolor3a = llcolor3 * mulVal;
        ensure("2:operator* failed",is_approx_equal(r1*mulVal ,llcolor3a.mV[0]) && is_approx_equal(g1*mulVal,llcolor3a.mV[1])&& is_approx_equal(b1*mulVal,llcolor3a.mV[2]));
        llcolor3a.setToBlack();
        llcolor3a = mulVal * llcolor3;
        ensure("3:operator* failed",is_approx_equal(r1*mulVal ,llcolor3a.mV[0]) && is_approx_equal(g1*mulVal,llcolor3a.mV[1])&& is_approx_equal(b1*mulVal,llcolor3a.mV[2]));
    }

    template<> template<>
    void v3color_object::test<11>()
    {
        F32 r = 2.3436212f, g = 1231.f, b = 4.7849321232f;
        LLColor3 llcolor3(r,g,b),llcolor3a;
        llcolor3a = -llcolor3;
        ensure("operator- failed ", (-llcolor3a == llcolor3));
    }

    template<> template<>
    void v3color_object::test<12>()
    {
        F32 r = 2.3436212f, g = 1231.f, b = 4.7849321232f;
        LLColor3 llcolor3(r,g,b),llcolor3a(r,g,b);
        ensure_equals("1:operator== failed",llcolor3a,llcolor3);
        r = 13.3436212f, g = -11.f, b = .7849321232f;
        llcolor3.setVec(r,g,b);
        llcolor3a.setVec(r,g,b);
        ensure_equals("2:operator== failed",llcolor3a,llcolor3);
    }

    template<> template<>
    void v3color_object::test<13>()
    {
        F32 r1 =1.f, g1 = 2.f,b1 = 1.2f, r2 = -2.3f, g2 = 1.11f, b2 = 1234.234f;
        LLColor3 llcolor3(r1,g1,b1),llcolor3a(r2,g2,b2);
        ensure("1:operator!= failed",(llcolor3 != llcolor3a));
        llcolor3.setToBlack();
        llcolor3a.setVec(llcolor3);
        ensure("2:operator!= failed", ( FALSE == (llcolor3a != llcolor3)));
    }

    template<> template<>
    void v3color_object::test<14>()
    {
        F32 r1 =1.f, g1 = 2.f,b1 = 1.2f, r2 = -2.3f, g2 = 1.11f, b2 = 1234.234f;
        LLColor3 llcolor3(r1,g1,b1),llcolor3a(r2,g2,b2);
        llcolor3a += llcolor3;
        ensure("1:operator+= failed",is_approx_equal(r1+r2 ,llcolor3a.mV[0]) && is_approx_equal(g1+g2,llcolor3a.mV[1])&& is_approx_equal(b1+b2,llcolor3a.mV[2]));
        llcolor3.setVec(r1,g1,b1);
        llcolor3a.setVec(r2,g2,b2);
        llcolor3a += llcolor3;
        ensure("2:operator+= failed",is_approx_equal(r1+r2 ,llcolor3a.mV[0]) && is_approx_equal(g1+g2,llcolor3a.mV[1])&& is_approx_equal(b1+b2,llcolor3a.mV[2]));
    }

<<<<<<< HEAD
	template<> template<>
	void v3color_object::test<13>()
	{
		F32 r1 =1.f, g1 = 2.f,b1 = 1.2f, r2 = -2.3f, g2 = 1.11f, b2 = 1234.234f;
		LLColor3 llcolor3(r1,g1,b1),llcolor3a(r2,g2,b2);
		ensure("1:operator!= failed",(llcolor3 != llcolor3a));
		llcolor3.setToBlack();
		llcolor3a.setVec(llcolor3);
		ensure("2:operator!= failed", ( false == (llcolor3a != llcolor3)));
	}
=======
    template<> template<>
    void v3color_object::test<15>()
    {
        F32 r1 =1.f, g1 = 2.f,b1 = 1.2f, r2 = -2.3f, g2 = 1.11f, b2 = 1234.234f;
        LLColor3 llcolor3(r1,g1,b1),llcolor3a(r2,g2,b2);
        llcolor3a -= llcolor3;
        ensure("1:operator-= failed", is_approx_equal(r2-r1, llcolor3a.mV[0]));
        ensure("2:operator-= failed", is_approx_equal(g2-g1, llcolor3a.mV[1]));
        ensure("3:operator-= failed", is_approx_equal(b2-b1, llcolor3a.mV[2]));
        llcolor3.setVec(r1,g1,b1);
        llcolor3a.setVec(r2,g2,b2);
        llcolor3a -= llcolor3;
        ensure("4:operator-= failed", is_approx_equal(r2-r1, llcolor3a.mV[0]));
        ensure("5:operator-= failed", is_approx_equal(g2-g1, llcolor3a.mV[1]));
        ensure("6:operator-= failed", is_approx_equal(b2-b1, llcolor3a.mV[2]));
    }
>>>>>>> e1623bb2

    template<> template<>
    void v3color_object::test<16>()
    {
        F32 r1 =1.f, g1 = 2.f,b1 = 1.2f, r2 = -2.3f, g2 = 1.11f, b2 = 1234.234f;
        LLColor3 llcolor3(r1,g1,b1),llcolor3a(r2,g2,b2);
        llcolor3a *= llcolor3;
        ensure("1:operator*= failed",is_approx_equal(r1*r2 ,llcolor3a.mV[0]) && is_approx_equal(g1*g2,llcolor3a.mV[1])&& is_approx_equal(b1*b2,llcolor3a.mV[2]));
        F32 mulVal = 4.332f;
        llcolor3 *=mulVal;
        ensure("2:operator*= failed",is_approx_equal(r1*mulVal ,llcolor3.mV[0]) && is_approx_equal(g1*mulVal,llcolor3.mV[1])&& is_approx_equal(b1*mulVal,llcolor3.mV[2]));
    }

    template<> template<>
    void v3color_object::test<17>()
    {
        F32 r = 2.3436212f, g = -1231.f, b = .7849321232f;
        LLColor3 llcolor3(r,g,b);
        llcolor3.clamp();
        ensure("1:clamp:Fail to clamp " ,(1.0f == llcolor3.mV[0]) && (0.f == llcolor3.mV[1]) && (b == llcolor3.mV[2]));
        r = -2.3436212f, g = -1231.f, b = 67.7849321232f;
        llcolor3.setVec(r,g,b);
        llcolor3.clamp();
        ensure("2:clamp:Fail to clamp " ,(0.f == llcolor3.mV[0]) && (0.f == llcolor3.mV[1]) && (1.f == llcolor3.mV[2]));
    }

    template<> template<>
    void v3color_object::test<18>()
    {
        F32 r1 =1.f, g1 = 2.f,b1 = 1.2f, r2 = -2.3f, g2 = 1.11f, b2 = 1234.234f;
        F32 val = 2.3f,val1,val2,val3;
        LLColor3 llcolor3(r1,g1,b1),llcolor3a(r2,g2,b2);
        val1 = r1 + (r2 - r1)* val;
        val2 = g1 + (g2 - g1)* val;
        val3 = b1 + (b2 - b1)* val;
        LLColor3 llcolor3b = lerp(llcolor3,llcolor3a,val);
        ensure("lerp failed ", ((val1 ==llcolor3b.mV[0])&& (val2 ==llcolor3b.mV[1]) && (val3 ==llcolor3b.mV[2])));
    }

    template<> template<>
    void v3color_object::test<19>()
    {
        F32 r1 =1.f, g1 = 2.f,b1 = 1.2f, r2 = -2.3f, g2 = 1.11f, b2 = 1234.234f;
        LLColor3 llcolor3(r1,g1,b1),llcolor3a(r2,g2,b2);
        F32 val = distVec(llcolor3,llcolor3a);
        ensure("distVec failed ", is_approx_equal((F32) sqrt((r1-r2)*(r1-r2) + (g1-g2)*(g1-g2) + (b1-b2)*(b1-b2)) ,val));

        F32 val1 = distVec_squared(llcolor3,llcolor3a);
        ensure("distVec_squared failed ", is_approx_equal(((r1-r2)*(r1-r2) + (g1-g2)*(g1-g2) + (b1-b2)*(b1-b2)) ,val1));
    }

    template<> template<>
    void v3color_object::test<20>()
    {
        F32 r1 = 1.02223f, g1 = 22222.212f, b1 = 122222.00002f;
        LLColor3 llcolor31(r1,g1,b1);

        LLSD sd = llcolor31.getValue();
        LLColor3 llcolor32;
        llcolor32.setValue(sd);
        ensure_equals("LLColor3::setValue/getValue failed", llcolor31, llcolor32);

        LLColor3 llcolor33(sd);
        ensure_equals("LLColor3(LLSD) failed", llcolor31, llcolor33);
    }
}<|MERGE_RESOLUTION|>--- conflicted
+++ resolved
@@ -1,322 +1,309 @@
-/**
- * @file v3color_test.cpp
- * @author Adroit
- * @date 2007-03
- * @brief v3color test cases.
- *
- * $LicenseInfo:firstyear=2007&license=viewerlgpl$
- * Second Life Viewer Source Code
- * Copyright (C) 2010, Linden Research, Inc.
- *
- * This library is free software; you can redistribute it and/or
- * modify it under the terms of the GNU Lesser General Public
- * License as published by the Free Software Foundation;
- * version 2.1 of the License only.
- *
- * This library is distributed in the hope that it will be useful,
- * but WITHOUT ANY WARRANTY; without even the implied warranty of
- * MERCHANTABILITY or FITNESS FOR A PARTICULAR PURPOSE.  See the GNU
- * Lesser General Public License for more details.
- *
- * You should have received a copy of the GNU Lesser General Public
- * License along with this library; if not, write to the Free Software
- * Foundation, Inc., 51 Franklin Street, Fifth Floor, Boston, MA  02110-1301  USA
- *
- * Linden Research, Inc., 945 Battery Street, San Francisco, CA  94111  USA
- * $/LicenseInfo$
- */
-
-#include "linden_common.h"
-#include "../test/lltut.h"
-
-#include "../v3color.h"
-
-
-namespace tut
-{
-    struct v3color_data
-    {
-    };
-    typedef test_group<v3color_data> v3color_test;
-    typedef v3color_test::object v3color_object;
-    tut::v3color_test v3color_testcase("v3color_h");
-
-    template<> template<>
-    void v3color_object::test<1>()
-    {
-        LLColor3 llcolor3;
-        ensure("1:LLColor3:Fail to default-initialize ", (0.0f == llcolor3.mV[0]) && (0.0f == llcolor3.mV[1]) && (0.0f == llcolor3.mV[2]));
-        F32 r = 2.0f, g = 3.2f, b = 1.f;
-        F32 v1,v2,v3;
-        LLColor3 llcolor3a(r,g,b);
-        ensure("2:LLColor3:Fail to initialize " ,(2.0f == llcolor3a.mV[0]) && (3.2f == llcolor3a.mV[1]) && (1.f == llcolor3a.mV[2]));
-
-        const F32 vec[3] = {2.0f, 3.2f,1.f};
-        LLColor3 llcolor3b(vec);
-        ensure("3:LLColor3:Fail to initialize " ,(2.0f == llcolor3b.mV[0]) && (3.2f == llcolor3b.mV[1]) && (1.f == llcolor3b.mV[2]));
-        const char* str = "561122";
-        LLColor3 llcolor3c(str);
-        v1 = (F32)86.0f/255.0f; // 0x56 = 86
-        v2 = (F32)17.0f/255.0f; // 0x11 = 17
-        v3 = (F32)34.0f/255.f;  // 0x22 = 34
-        ensure("4:LLColor3:Fail to initialize " , is_approx_equal(v1, llcolor3c.mV[0]) && is_approx_equal(v2, llcolor3c.mV[1]) && is_approx_equal(v3, llcolor3c.mV[2]));
-    }
-
-    template<> template<>
-    void v3color_object::test<2>()
-    {
-        LLColor3 llcolor3;
-        llcolor3.setToBlack();
-        ensure("setToBlack:Fail to set black ", ((llcolor3.mV[0] == 0.f) && (llcolor3.mV[1] == 0.f) && (llcolor3.mV[2] == 0.f)));
-        llcolor3.setToWhite();
-        ensure("setToWhite:Fail to set white  ", ((llcolor3.mV[0] == 1.f) && (llcolor3.mV[1] == 1.f) && (llcolor3.mV[2] == 1.f)));
-    }
-
-    template<> template<>
-    void v3color_object::test<3>()
-    {
-        F32 r = 2.3436212f, g = 1231.f, b = 4.7849321232f;
-        LLColor3 llcolor3, llcolor3a;
-        llcolor3.setVec(r,g,b);
-        ensure("1:setVec(r,g,b) Fail ",((r == llcolor3.mV[0]) && (g == llcolor3.mV[1]) && (b == llcolor3.mV[2])));
-        llcolor3a.setVec(llcolor3);
-        ensure_equals("2:setVec(LLColor3) Fail ", llcolor3,llcolor3a);
-        F32 vec[3] = {1.2324f, 2.45634f, .234563f};
-        llcolor3.setToBlack();
-        llcolor3.setVec(vec);
-        ensure("3:setVec(F32*) Fail ",((vec[0] == llcolor3.mV[0]) && (vec[1] == llcolor3.mV[1]) && (vec[2] == llcolor3.mV[2])));
-    }
-
-    template<> template<>
-    void v3color_object::test<4>()
-    {
-        F32 r = 2.3436212f, g = 1231.f, b = 4.7849321232f;
-        LLColor3 llcolor3(r,g,b);
-        ensure("magVecSquared:Fail ", is_approx_equal(llcolor3.magVecSquared(), (r*r + g*g + b*b)));
-        ensure("magVec:Fail ", is_approx_equal(llcolor3.magVec(), (F32) sqrt(r*r + g*g + b*b)));
-    }
-
-    template<> template<>
-    void v3color_object::test<5>()
-    {
-        F32 r = 2.3436212f, g = 1231.f, b = 4.7849321232f;
-        F32 val1, val2,val3;
-        LLColor3 llcolor3(r,g,b);
-        F32 vecMag = llcolor3.normVec();
-        F32 mag = (F32) sqrt(r*r + g*g + b*b);
-        F32 oomag = 1.f / mag;
-        val1 = r * oomag;
-        val2 = g * oomag;
-        val3 = b * oomag;
-        ensure("1:normVec failed ", (is_approx_equal(val1, llcolor3.mV[0]) && is_approx_equal(val2, llcolor3.mV[1]) && is_approx_equal(val3, llcolor3.mV[2]) && is_approx_equal(vecMag, mag)));
-        r = .000000000f, g = 0.f, b = 0.0f;
-        llcolor3.setVec(r,g,b);
-        vecMag = llcolor3.normVec();
-        ensure("2:normVec failed should be 0. ", (0. == llcolor3.mV[0] && 0. == llcolor3.mV[1] && 0. == llcolor3.mV[2] && vecMag == 0.));
-    }
-
-    template<> template<>
-    void v3color_object::test<6>()
-    {
-        F32 r = 2.3436212f, g = -1231.f, b = .7849321232f;
-        std::ostringstream stream1, stream2;
-        LLColor3 llcolor3(r,g,b),llcolor3a;
-        stream1 << llcolor3;
-        llcolor3a.setVec(r,g,b);
-        stream2 << llcolor3a;
-        ensure("operator << failed ", (stream1.str() == stream2.str()));
-    }
-
-    template<> template<>
-    void v3color_object::test<7>()
-    {
-        F32 r = 2.3436212f, g = -1231.f, b = .7849321232f;
-        LLColor3 llcolor3(r,g,b),llcolor3a;
-        llcolor3a = llcolor3;
-        ensure("operator == failed ", (llcolor3a == llcolor3));
-    }
-
-    template<> template<>
-    void v3color_object::test<8>()
-    {
-        F32 r1 =1.f, g1 = 2.f,b1 = 1.2f, r2 = -2.3f, g2 = 1.11f, b2 = 1234.234f;
-        LLColor3 llcolor3(r1,g1,b1),llcolor3a(r2,g2,b2),llcolor3b;
-        llcolor3b = llcolor3 + llcolor3a ;
-        ensure("1:operator+ failed",is_approx_equal(r1+r2 ,llcolor3b.mV[0]) && is_approx_equal(g1+g2,llcolor3b.mV[1])&& is_approx_equal(b1+b2,llcolor3b.mV[2]));
-        r1 = -.235f, g1 = -24.32f, b1 = 2.13f,  r2 = -2.3f, g2 = 1.f, b2 = 34.21f;
-        llcolor3.setVec(r1,g1,b1);
-        llcolor3a.setVec(r2,g2,b2);
-        llcolor3b = llcolor3 + llcolor3a;
-        ensure("2:operator+ failed",is_approx_equal(r1+r2 ,llcolor3b.mV[0]) && is_approx_equal(g1+g2,llcolor3b.mV[1])&& is_approx_equal(b1+b2,llcolor3b.mV[2]));
-    }
-
-    template<> template<>
-    void v3color_object::test<9>()
-    {
-        F32 r1 =1.f, g1 = 2.f,b1 = 1.2f, r2 = -2.3f, g2 = 1.11f, b2 = 1234.234f;
-        LLColor3 llcolor3(r1,g1,b1),llcolor3a(r2,g2,b2),llcolor3b;
-        llcolor3b = llcolor3 - llcolor3a ;
-        ensure("1:operator- failed",is_approx_equal(r1-r2 ,llcolor3b.mV[0]) && is_approx_equal(g1-g2,llcolor3b.mV[1])&& is_approx_equal(b1-b2,llcolor3b.mV[2]));
-        r1 = -.235f, g1 = -24.32f, b1 = 2.13f,  r2 = -2.3f, g2 = 1.f, b2 = 34.21f;
-        llcolor3.setVec(r1,g1,b1);
-        llcolor3a.setVec(r2,g2,b2);
-        llcolor3b = llcolor3 - llcolor3a;
-        ensure("2:operator- failed",is_approx_equal(r1-r2 ,llcolor3b.mV[0]) && is_approx_equal(g1-g2,llcolor3b.mV[1])&& is_approx_equal(b1-b2,llcolor3b.mV[2]));
-    }
-
-    template<> template<>
-    void v3color_object::test<10>()
-    {
-        F32 r1 =1.f, g1 = 2.f,b1 = 1.2f, r2 = -2.3f, g2 = 1.11f, b2 = 1234.234f;
-        LLColor3 llcolor3(r1,g1,b1),llcolor3a(r2,g2,b2),llcolor3b;
-        llcolor3b = llcolor3 * llcolor3a;
-        ensure("1:operator* failed",is_approx_equal(r1*r2 ,llcolor3b.mV[0]) && is_approx_equal(g1*g2,llcolor3b.mV[1])&& is_approx_equal(b1*b2,llcolor3b.mV[2]));
-        llcolor3a.setToBlack();
-        F32 mulVal = 4.332f;
-        llcolor3a = llcolor3 * mulVal;
-        ensure("2:operator* failed",is_approx_equal(r1*mulVal ,llcolor3a.mV[0]) && is_approx_equal(g1*mulVal,llcolor3a.mV[1])&& is_approx_equal(b1*mulVal,llcolor3a.mV[2]));
-        llcolor3a.setToBlack();
-        llcolor3a = mulVal * llcolor3;
-        ensure("3:operator* failed",is_approx_equal(r1*mulVal ,llcolor3a.mV[0]) && is_approx_equal(g1*mulVal,llcolor3a.mV[1])&& is_approx_equal(b1*mulVal,llcolor3a.mV[2]));
-    }
-
-    template<> template<>
-    void v3color_object::test<11>()
-    {
-        F32 r = 2.3436212f, g = 1231.f, b = 4.7849321232f;
-        LLColor3 llcolor3(r,g,b),llcolor3a;
-        llcolor3a = -llcolor3;
-        ensure("operator- failed ", (-llcolor3a == llcolor3));
-    }
-
-    template<> template<>
-    void v3color_object::test<12>()
-    {
-        F32 r = 2.3436212f, g = 1231.f, b = 4.7849321232f;
-        LLColor3 llcolor3(r,g,b),llcolor3a(r,g,b);
-        ensure_equals("1:operator== failed",llcolor3a,llcolor3);
-        r = 13.3436212f, g = -11.f, b = .7849321232f;
-        llcolor3.setVec(r,g,b);
-        llcolor3a.setVec(r,g,b);
-        ensure_equals("2:operator== failed",llcolor3a,llcolor3);
-    }
-
-    template<> template<>
-    void v3color_object::test<13>()
-    {
-        F32 r1 =1.f, g1 = 2.f,b1 = 1.2f, r2 = -2.3f, g2 = 1.11f, b2 = 1234.234f;
-        LLColor3 llcolor3(r1,g1,b1),llcolor3a(r2,g2,b2);
-        ensure("1:operator!= failed",(llcolor3 != llcolor3a));
-        llcolor3.setToBlack();
-        llcolor3a.setVec(llcolor3);
-        ensure("2:operator!= failed", ( FALSE == (llcolor3a != llcolor3)));
-    }
-
-    template<> template<>
-    void v3color_object::test<14>()
-    {
-        F32 r1 =1.f, g1 = 2.f,b1 = 1.2f, r2 = -2.3f, g2 = 1.11f, b2 = 1234.234f;
-        LLColor3 llcolor3(r1,g1,b1),llcolor3a(r2,g2,b2);
-        llcolor3a += llcolor3;
-        ensure("1:operator+= failed",is_approx_equal(r1+r2 ,llcolor3a.mV[0]) && is_approx_equal(g1+g2,llcolor3a.mV[1])&& is_approx_equal(b1+b2,llcolor3a.mV[2]));
-        llcolor3.setVec(r1,g1,b1);
-        llcolor3a.setVec(r2,g2,b2);
-        llcolor3a += llcolor3;
-        ensure("2:operator+= failed",is_approx_equal(r1+r2 ,llcolor3a.mV[0]) && is_approx_equal(g1+g2,llcolor3a.mV[1])&& is_approx_equal(b1+b2,llcolor3a.mV[2]));
-    }
-
-<<<<<<< HEAD
-	template<> template<>
-	void v3color_object::test<13>()
-	{
-		F32 r1 =1.f, g1 = 2.f,b1 = 1.2f, r2 = -2.3f, g2 = 1.11f, b2 = 1234.234f;
-		LLColor3 llcolor3(r1,g1,b1),llcolor3a(r2,g2,b2);
-		ensure("1:operator!= failed",(llcolor3 != llcolor3a));
-		llcolor3.setToBlack();
-		llcolor3a.setVec(llcolor3);
-		ensure("2:operator!= failed", ( false == (llcolor3a != llcolor3)));
-	}
-=======
-    template<> template<>
-    void v3color_object::test<15>()
-    {
-        F32 r1 =1.f, g1 = 2.f,b1 = 1.2f, r2 = -2.3f, g2 = 1.11f, b2 = 1234.234f;
-        LLColor3 llcolor3(r1,g1,b1),llcolor3a(r2,g2,b2);
-        llcolor3a -= llcolor3;
-        ensure("1:operator-= failed", is_approx_equal(r2-r1, llcolor3a.mV[0]));
-        ensure("2:operator-= failed", is_approx_equal(g2-g1, llcolor3a.mV[1]));
-        ensure("3:operator-= failed", is_approx_equal(b2-b1, llcolor3a.mV[2]));
-        llcolor3.setVec(r1,g1,b1);
-        llcolor3a.setVec(r2,g2,b2);
-        llcolor3a -= llcolor3;
-        ensure("4:operator-= failed", is_approx_equal(r2-r1, llcolor3a.mV[0]));
-        ensure("5:operator-= failed", is_approx_equal(g2-g1, llcolor3a.mV[1]));
-        ensure("6:operator-= failed", is_approx_equal(b2-b1, llcolor3a.mV[2]));
-    }
->>>>>>> e1623bb2
-
-    template<> template<>
-    void v3color_object::test<16>()
-    {
-        F32 r1 =1.f, g1 = 2.f,b1 = 1.2f, r2 = -2.3f, g2 = 1.11f, b2 = 1234.234f;
-        LLColor3 llcolor3(r1,g1,b1),llcolor3a(r2,g2,b2);
-        llcolor3a *= llcolor3;
-        ensure("1:operator*= failed",is_approx_equal(r1*r2 ,llcolor3a.mV[0]) && is_approx_equal(g1*g2,llcolor3a.mV[1])&& is_approx_equal(b1*b2,llcolor3a.mV[2]));
-        F32 mulVal = 4.332f;
-        llcolor3 *=mulVal;
-        ensure("2:operator*= failed",is_approx_equal(r1*mulVal ,llcolor3.mV[0]) && is_approx_equal(g1*mulVal,llcolor3.mV[1])&& is_approx_equal(b1*mulVal,llcolor3.mV[2]));
-    }
-
-    template<> template<>
-    void v3color_object::test<17>()
-    {
-        F32 r = 2.3436212f, g = -1231.f, b = .7849321232f;
-        LLColor3 llcolor3(r,g,b);
-        llcolor3.clamp();
-        ensure("1:clamp:Fail to clamp " ,(1.0f == llcolor3.mV[0]) && (0.f == llcolor3.mV[1]) && (b == llcolor3.mV[2]));
-        r = -2.3436212f, g = -1231.f, b = 67.7849321232f;
-        llcolor3.setVec(r,g,b);
-        llcolor3.clamp();
-        ensure("2:clamp:Fail to clamp " ,(0.f == llcolor3.mV[0]) && (0.f == llcolor3.mV[1]) && (1.f == llcolor3.mV[2]));
-    }
-
-    template<> template<>
-    void v3color_object::test<18>()
-    {
-        F32 r1 =1.f, g1 = 2.f,b1 = 1.2f, r2 = -2.3f, g2 = 1.11f, b2 = 1234.234f;
-        F32 val = 2.3f,val1,val2,val3;
-        LLColor3 llcolor3(r1,g1,b1),llcolor3a(r2,g2,b2);
-        val1 = r1 + (r2 - r1)* val;
-        val2 = g1 + (g2 - g1)* val;
-        val3 = b1 + (b2 - b1)* val;
-        LLColor3 llcolor3b = lerp(llcolor3,llcolor3a,val);
-        ensure("lerp failed ", ((val1 ==llcolor3b.mV[0])&& (val2 ==llcolor3b.mV[1]) && (val3 ==llcolor3b.mV[2])));
-    }
-
-    template<> template<>
-    void v3color_object::test<19>()
-    {
-        F32 r1 =1.f, g1 = 2.f,b1 = 1.2f, r2 = -2.3f, g2 = 1.11f, b2 = 1234.234f;
-        LLColor3 llcolor3(r1,g1,b1),llcolor3a(r2,g2,b2);
-        F32 val = distVec(llcolor3,llcolor3a);
-        ensure("distVec failed ", is_approx_equal((F32) sqrt((r1-r2)*(r1-r2) + (g1-g2)*(g1-g2) + (b1-b2)*(b1-b2)) ,val));
-
-        F32 val1 = distVec_squared(llcolor3,llcolor3a);
-        ensure("distVec_squared failed ", is_approx_equal(((r1-r2)*(r1-r2) + (g1-g2)*(g1-g2) + (b1-b2)*(b1-b2)) ,val1));
-    }
-
-    template<> template<>
-    void v3color_object::test<20>()
-    {
-        F32 r1 = 1.02223f, g1 = 22222.212f, b1 = 122222.00002f;
-        LLColor3 llcolor31(r1,g1,b1);
-
-        LLSD sd = llcolor31.getValue();
-        LLColor3 llcolor32;
-        llcolor32.setValue(sd);
-        ensure_equals("LLColor3::setValue/getValue failed", llcolor31, llcolor32);
-
-        LLColor3 llcolor33(sd);
-        ensure_equals("LLColor3(LLSD) failed", llcolor31, llcolor33);
-    }
-}+/**
+ * @file v3color_test.cpp
+ * @author Adroit
+ * @date 2007-03
+ * @brief v3color test cases.
+ *
+ * $LicenseInfo:firstyear=2007&license=viewerlgpl$
+ * Second Life Viewer Source Code
+ * Copyright (C) 2010, Linden Research, Inc.
+ *
+ * This library is free software; you can redistribute it and/or
+ * modify it under the terms of the GNU Lesser General Public
+ * License as published by the Free Software Foundation;
+ * version 2.1 of the License only.
+ *
+ * This library is distributed in the hope that it will be useful,
+ * but WITHOUT ANY WARRANTY; without even the implied warranty of
+ * MERCHANTABILITY or FITNESS FOR A PARTICULAR PURPOSE.  See the GNU
+ * Lesser General Public License for more details.
+ *
+ * You should have received a copy of the GNU Lesser General Public
+ * License along with this library; if not, write to the Free Software
+ * Foundation, Inc., 51 Franklin Street, Fifth Floor, Boston, MA  02110-1301  USA
+ *
+ * Linden Research, Inc., 945 Battery Street, San Francisco, CA  94111  USA
+ * $/LicenseInfo$
+ */
+
+#include "linden_common.h"
+#include "../test/lltut.h"
+
+#include "../v3color.h"
+
+
+namespace tut
+{
+    struct v3color_data
+    {
+    };
+    typedef test_group<v3color_data> v3color_test;
+    typedef v3color_test::object v3color_object;
+    tut::v3color_test v3color_testcase("v3color_h");
+
+    template<> template<>
+    void v3color_object::test<1>()
+    {
+        LLColor3 llcolor3;
+        ensure("1:LLColor3:Fail to default-initialize ", (0.0f == llcolor3.mV[0]) && (0.0f == llcolor3.mV[1]) && (0.0f == llcolor3.mV[2]));
+        F32 r = 2.0f, g = 3.2f, b = 1.f;
+        F32 v1,v2,v3;
+        LLColor3 llcolor3a(r,g,b);
+        ensure("2:LLColor3:Fail to initialize " ,(2.0f == llcolor3a.mV[0]) && (3.2f == llcolor3a.mV[1]) && (1.f == llcolor3a.mV[2]));
+
+        const F32 vec[3] = {2.0f, 3.2f,1.f};
+        LLColor3 llcolor3b(vec);
+        ensure("3:LLColor3:Fail to initialize " ,(2.0f == llcolor3b.mV[0]) && (3.2f == llcolor3b.mV[1]) && (1.f == llcolor3b.mV[2]));
+        const char* str = "561122";
+        LLColor3 llcolor3c(str);
+        v1 = (F32)86.0f/255.0f; // 0x56 = 86
+        v2 = (F32)17.0f/255.0f; // 0x11 = 17
+        v3 = (F32)34.0f/255.f;  // 0x22 = 34
+        ensure("4:LLColor3:Fail to initialize " , is_approx_equal(v1, llcolor3c.mV[0]) && is_approx_equal(v2, llcolor3c.mV[1]) && is_approx_equal(v3, llcolor3c.mV[2]));
+    }
+
+    template<> template<>
+    void v3color_object::test<2>()
+    {
+        LLColor3 llcolor3;
+        llcolor3.setToBlack();
+        ensure("setToBlack:Fail to set black ", ((llcolor3.mV[0] == 0.f) && (llcolor3.mV[1] == 0.f) && (llcolor3.mV[2] == 0.f)));
+        llcolor3.setToWhite();
+        ensure("setToWhite:Fail to set white  ", ((llcolor3.mV[0] == 1.f) && (llcolor3.mV[1] == 1.f) && (llcolor3.mV[2] == 1.f)));
+    }
+
+    template<> template<>
+    void v3color_object::test<3>()
+    {
+        F32 r = 2.3436212f, g = 1231.f, b = 4.7849321232f;
+        LLColor3 llcolor3, llcolor3a;
+        llcolor3.setVec(r,g,b);
+        ensure("1:setVec(r,g,b) Fail ",((r == llcolor3.mV[0]) && (g == llcolor3.mV[1]) && (b == llcolor3.mV[2])));
+        llcolor3a.setVec(llcolor3);
+        ensure_equals("2:setVec(LLColor3) Fail ", llcolor3,llcolor3a);
+        F32 vec[3] = {1.2324f, 2.45634f, .234563f};
+        llcolor3.setToBlack();
+        llcolor3.setVec(vec);
+        ensure("3:setVec(F32*) Fail ",((vec[0] == llcolor3.mV[0]) && (vec[1] == llcolor3.mV[1]) && (vec[2] == llcolor3.mV[2])));
+    }
+
+    template<> template<>
+    void v3color_object::test<4>()
+    {
+        F32 r = 2.3436212f, g = 1231.f, b = 4.7849321232f;
+        LLColor3 llcolor3(r,g,b);
+        ensure("magVecSquared:Fail ", is_approx_equal(llcolor3.magVecSquared(), (r*r + g*g + b*b)));
+        ensure("magVec:Fail ", is_approx_equal(llcolor3.magVec(), (F32) sqrt(r*r + g*g + b*b)));
+    }
+
+    template<> template<>
+    void v3color_object::test<5>()
+    {
+        F32 r = 2.3436212f, g = 1231.f, b = 4.7849321232f;
+        F32 val1, val2,val3;
+        LLColor3 llcolor3(r,g,b);
+        F32 vecMag = llcolor3.normVec();
+        F32 mag = (F32) sqrt(r*r + g*g + b*b);
+        F32 oomag = 1.f / mag;
+        val1 = r * oomag;
+        val2 = g * oomag;
+        val3 = b * oomag;
+        ensure("1:normVec failed ", (is_approx_equal(val1, llcolor3.mV[0]) && is_approx_equal(val2, llcolor3.mV[1]) && is_approx_equal(val3, llcolor3.mV[2]) && is_approx_equal(vecMag, mag)));
+        r = .000000000f, g = 0.f, b = 0.0f;
+        llcolor3.setVec(r,g,b);
+        vecMag = llcolor3.normVec();
+        ensure("2:normVec failed should be 0. ", (0. == llcolor3.mV[0] && 0. == llcolor3.mV[1] && 0. == llcolor3.mV[2] && vecMag == 0.));
+    }
+
+    template<> template<>
+    void v3color_object::test<6>()
+    {
+        F32 r = 2.3436212f, g = -1231.f, b = .7849321232f;
+        std::ostringstream stream1, stream2;
+        LLColor3 llcolor3(r,g,b),llcolor3a;
+        stream1 << llcolor3;
+        llcolor3a.setVec(r,g,b);
+        stream2 << llcolor3a;
+        ensure("operator << failed ", (stream1.str() == stream2.str()));
+    }
+
+    template<> template<>
+    void v3color_object::test<7>()
+    {
+        F32 r = 2.3436212f, g = -1231.f, b = .7849321232f;
+        LLColor3 llcolor3(r,g,b),llcolor3a;
+        llcolor3a = llcolor3;
+        ensure("operator == failed ", (llcolor3a == llcolor3));
+    }
+
+    template<> template<>
+    void v3color_object::test<8>()
+    {
+        F32 r1 =1.f, g1 = 2.f,b1 = 1.2f, r2 = -2.3f, g2 = 1.11f, b2 = 1234.234f;
+        LLColor3 llcolor3(r1,g1,b1),llcolor3a(r2,g2,b2),llcolor3b;
+        llcolor3b = llcolor3 + llcolor3a ;
+        ensure("1:operator+ failed",is_approx_equal(r1+r2 ,llcolor3b.mV[0]) && is_approx_equal(g1+g2,llcolor3b.mV[1])&& is_approx_equal(b1+b2,llcolor3b.mV[2]));
+        r1 = -.235f, g1 = -24.32f, b1 = 2.13f,  r2 = -2.3f, g2 = 1.f, b2 = 34.21f;
+        llcolor3.setVec(r1,g1,b1);
+        llcolor3a.setVec(r2,g2,b2);
+        llcolor3b = llcolor3 + llcolor3a;
+        ensure("2:operator+ failed",is_approx_equal(r1+r2 ,llcolor3b.mV[0]) && is_approx_equal(g1+g2,llcolor3b.mV[1])&& is_approx_equal(b1+b2,llcolor3b.mV[2]));
+    }
+
+    template<> template<>
+    void v3color_object::test<9>()
+    {
+        F32 r1 =1.f, g1 = 2.f,b1 = 1.2f, r2 = -2.3f, g2 = 1.11f, b2 = 1234.234f;
+        LLColor3 llcolor3(r1,g1,b1),llcolor3a(r2,g2,b2),llcolor3b;
+        llcolor3b = llcolor3 - llcolor3a ;
+        ensure("1:operator- failed",is_approx_equal(r1-r2 ,llcolor3b.mV[0]) && is_approx_equal(g1-g2,llcolor3b.mV[1])&& is_approx_equal(b1-b2,llcolor3b.mV[2]));
+        r1 = -.235f, g1 = -24.32f, b1 = 2.13f,  r2 = -2.3f, g2 = 1.f, b2 = 34.21f;
+        llcolor3.setVec(r1,g1,b1);
+        llcolor3a.setVec(r2,g2,b2);
+        llcolor3b = llcolor3 - llcolor3a;
+        ensure("2:operator- failed",is_approx_equal(r1-r2 ,llcolor3b.mV[0]) && is_approx_equal(g1-g2,llcolor3b.mV[1])&& is_approx_equal(b1-b2,llcolor3b.mV[2]));
+    }
+
+    template<> template<>
+    void v3color_object::test<10>()
+    {
+        F32 r1 =1.f, g1 = 2.f,b1 = 1.2f, r2 = -2.3f, g2 = 1.11f, b2 = 1234.234f;
+        LLColor3 llcolor3(r1,g1,b1),llcolor3a(r2,g2,b2),llcolor3b;
+        llcolor3b = llcolor3 * llcolor3a;
+        ensure("1:operator* failed",is_approx_equal(r1*r2 ,llcolor3b.mV[0]) && is_approx_equal(g1*g2,llcolor3b.mV[1])&& is_approx_equal(b1*b2,llcolor3b.mV[2]));
+        llcolor3a.setToBlack();
+        F32 mulVal = 4.332f;
+        llcolor3a = llcolor3 * mulVal;
+        ensure("2:operator* failed",is_approx_equal(r1*mulVal ,llcolor3a.mV[0]) && is_approx_equal(g1*mulVal,llcolor3a.mV[1])&& is_approx_equal(b1*mulVal,llcolor3a.mV[2]));
+        llcolor3a.setToBlack();
+        llcolor3a = mulVal * llcolor3;
+        ensure("3:operator* failed",is_approx_equal(r1*mulVal ,llcolor3a.mV[0]) && is_approx_equal(g1*mulVal,llcolor3a.mV[1])&& is_approx_equal(b1*mulVal,llcolor3a.mV[2]));
+    }
+
+    template<> template<>
+    void v3color_object::test<11>()
+    {
+        F32 r = 2.3436212f, g = 1231.f, b = 4.7849321232f;
+        LLColor3 llcolor3(r,g,b),llcolor3a;
+        llcolor3a = -llcolor3;
+        ensure("operator- failed ", (-llcolor3a == llcolor3));
+    }
+
+    template<> template<>
+    void v3color_object::test<12>()
+    {
+        F32 r = 2.3436212f, g = 1231.f, b = 4.7849321232f;
+        LLColor3 llcolor3(r,g,b),llcolor3a(r,g,b);
+        ensure_equals("1:operator== failed",llcolor3a,llcolor3);
+        r = 13.3436212f, g = -11.f, b = .7849321232f;
+        llcolor3.setVec(r,g,b);
+        llcolor3a.setVec(r,g,b);
+        ensure_equals("2:operator== failed",llcolor3a,llcolor3);
+    }
+
+    template<> template<>
+    void v3color_object::test<13>()
+    {
+        F32 r1 =1.f, g1 = 2.f,b1 = 1.2f, r2 = -2.3f, g2 = 1.11f, b2 = 1234.234f;
+        LLColor3 llcolor3(r1,g1,b1),llcolor3a(r2,g2,b2);
+        ensure("1:operator!= failed",(llcolor3 != llcolor3a));
+        llcolor3.setToBlack();
+        llcolor3a.setVec(llcolor3);
+        ensure("2:operator!= failed", ( false == (llcolor3a != llcolor3)));
+    }
+
+    template<> template<>
+    void v3color_object::test<14>()
+    {
+        F32 r1 =1.f, g1 = 2.f,b1 = 1.2f, r2 = -2.3f, g2 = 1.11f, b2 = 1234.234f;
+        LLColor3 llcolor3(r1,g1,b1),llcolor3a(r2,g2,b2);
+        llcolor3a += llcolor3;
+        ensure("1:operator+= failed",is_approx_equal(r1+r2 ,llcolor3a.mV[0]) && is_approx_equal(g1+g2,llcolor3a.mV[1])&& is_approx_equal(b1+b2,llcolor3a.mV[2]));
+        llcolor3.setVec(r1,g1,b1);
+        llcolor3a.setVec(r2,g2,b2);
+        llcolor3a += llcolor3;
+        ensure("2:operator+= failed",is_approx_equal(r1+r2 ,llcolor3a.mV[0]) && is_approx_equal(g1+g2,llcolor3a.mV[1])&& is_approx_equal(b1+b2,llcolor3a.mV[2]));
+    }
+
+    template<> template<>
+    void v3color_object::test<15>()
+    {
+        F32 r1 =1.f, g1 = 2.f,b1 = 1.2f, r2 = -2.3f, g2 = 1.11f, b2 = 1234.234f;
+        LLColor3 llcolor3(r1,g1,b1),llcolor3a(r2,g2,b2);
+        llcolor3a -= llcolor3;
+        ensure("1:operator-= failed", is_approx_equal(r2-r1, llcolor3a.mV[0]));
+        ensure("2:operator-= failed", is_approx_equal(g2-g1, llcolor3a.mV[1]));
+        ensure("3:operator-= failed", is_approx_equal(b2-b1, llcolor3a.mV[2]));
+        llcolor3.setVec(r1,g1,b1);
+        llcolor3a.setVec(r2,g2,b2);
+        llcolor3a -= llcolor3;
+        ensure("4:operator-= failed", is_approx_equal(r2-r1, llcolor3a.mV[0]));
+        ensure("5:operator-= failed", is_approx_equal(g2-g1, llcolor3a.mV[1]));
+        ensure("6:operator-= failed", is_approx_equal(b2-b1, llcolor3a.mV[2]));
+    }
+
+    template<> template<>
+    void v3color_object::test<16>()
+    {
+        F32 r1 =1.f, g1 = 2.f,b1 = 1.2f, r2 = -2.3f, g2 = 1.11f, b2 = 1234.234f;
+        LLColor3 llcolor3(r1,g1,b1),llcolor3a(r2,g2,b2);
+        llcolor3a *= llcolor3;
+        ensure("1:operator*= failed",is_approx_equal(r1*r2 ,llcolor3a.mV[0]) && is_approx_equal(g1*g2,llcolor3a.mV[1])&& is_approx_equal(b1*b2,llcolor3a.mV[2]));
+        F32 mulVal = 4.332f;
+        llcolor3 *=mulVal;
+        ensure("2:operator*= failed",is_approx_equal(r1*mulVal ,llcolor3.mV[0]) && is_approx_equal(g1*mulVal,llcolor3.mV[1])&& is_approx_equal(b1*mulVal,llcolor3.mV[2]));
+    }
+
+    template<> template<>
+    void v3color_object::test<17>()
+    {
+        F32 r = 2.3436212f, g = -1231.f, b = .7849321232f;
+        LLColor3 llcolor3(r,g,b);
+        llcolor3.clamp();
+        ensure("1:clamp:Fail to clamp " ,(1.0f == llcolor3.mV[0]) && (0.f == llcolor3.mV[1]) && (b == llcolor3.mV[2]));
+        r = -2.3436212f, g = -1231.f, b = 67.7849321232f;
+        llcolor3.setVec(r,g,b);
+        llcolor3.clamp();
+        ensure("2:clamp:Fail to clamp " ,(0.f == llcolor3.mV[0]) && (0.f == llcolor3.mV[1]) && (1.f == llcolor3.mV[2]));
+    }
+
+    template<> template<>
+    void v3color_object::test<18>()
+    {
+        F32 r1 =1.f, g1 = 2.f,b1 = 1.2f, r2 = -2.3f, g2 = 1.11f, b2 = 1234.234f;
+        F32 val = 2.3f,val1,val2,val3;
+        LLColor3 llcolor3(r1,g1,b1),llcolor3a(r2,g2,b2);
+        val1 = r1 + (r2 - r1)* val;
+        val2 = g1 + (g2 - g1)* val;
+        val3 = b1 + (b2 - b1)* val;
+        LLColor3 llcolor3b = lerp(llcolor3,llcolor3a,val);
+        ensure("lerp failed ", ((val1 ==llcolor3b.mV[0])&& (val2 ==llcolor3b.mV[1]) && (val3 ==llcolor3b.mV[2])));
+    }
+
+    template<> template<>
+    void v3color_object::test<19>()
+    {
+        F32 r1 =1.f, g1 = 2.f,b1 = 1.2f, r2 = -2.3f, g2 = 1.11f, b2 = 1234.234f;
+        LLColor3 llcolor3(r1,g1,b1),llcolor3a(r2,g2,b2);
+        F32 val = distVec(llcolor3,llcolor3a);
+        ensure("distVec failed ", is_approx_equal((F32) sqrt((r1-r2)*(r1-r2) + (g1-g2)*(g1-g2) + (b1-b2)*(b1-b2)) ,val));
+
+        F32 val1 = distVec_squared(llcolor3,llcolor3a);
+        ensure("distVec_squared failed ", is_approx_equal(((r1-r2)*(r1-r2) + (g1-g2)*(g1-g2) + (b1-b2)*(b1-b2)) ,val1));
+    }
+
+    template<> template<>
+    void v3color_object::test<20>()
+    {
+        F32 r1 = 1.02223f, g1 = 22222.212f, b1 = 122222.00002f;
+        LLColor3 llcolor31(r1,g1,b1);
+
+        LLSD sd = llcolor31.getValue();
+        LLColor3 llcolor32;
+        llcolor32.setValue(sd);
+        ensure_equals("LLColor3::setValue/getValue failed", llcolor31, llcolor32);
+
+        LLColor3 llcolor33(sd);
+        ensure_equals("LLColor3(LLSD) failed", llcolor31, llcolor33);
+    }
+}