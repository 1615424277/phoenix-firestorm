/**
 * @file v3math_test.cpp
 * @author Adroit
 * @date 2007-02
 * @brief v3math test cases.
 *
 * $LicenseInfo:firstyear=2007&license=viewerlgpl$
 * Second Life Viewer Source Code
 * Copyright (C) 2010, Linden Research, Inc.
 *
 * This library is free software; you can redistribute it and/or
 * modify it under the terms of the GNU Lesser General Public
 * License as published by the Free Software Foundation;
 * version 2.1 of the License only.
 *
 * This library is distributed in the hope that it will be useful,
 * but WITHOUT ANY WARRANTY; without even the implied warranty of
 * MERCHANTABILITY or FITNESS FOR A PARTICULAR PURPOSE.  See the GNU
 * Lesser General Public License for more details.
 *
 * You should have received a copy of the GNU Lesser General Public
 * License along with this library; if not, write to the Free Software
 * Foundation, Inc., 51 Franklin Street, Fifth Floor, Boston, MA  02110-1301  USA
 *
 * Linden Research, Inc., 945 Battery Street, San Francisco, CA  94111  USA
 * $/LicenseInfo$
 */

#include "linden_common.h"
#include "../test/lltut.h"
#include "llsd.h"

#include "../v3dmath.h"
#include "../m3math.h"
#include "../v4math.h"
#include "../v3math.h"
#include "../llquaternion.h"
#include "../llquantize.h"


namespace tut
{
<<<<<<< HEAD
	struct v3math_data
	{
	};
	typedef test_group<v3math_data> v3math_test;
	typedef v3math_test::object v3math_object;
	tut::v3math_test v3math_testcase("v3math_h");

	template<> template<>
	void v3math_object::test<1>()
	{
		LLVector3 vec3;
		ensure("1:LLVector3:Fail to initialize ", ((0.f == vec3.mV[VX]) && (0.f == vec3.mV[VY]) && (0.f == vec3.mV[VZ])));
		F32 x = 2.32f, y = 1.212f, z = -.12f;
		LLVector3 vec3a(x,y,z);
		ensure("2:LLVector3:Fail to initialize ", ((2.32f == vec3a.mV[VX]) && (1.212f == vec3a.mV[VY]) && (-.12f == vec3a.mV[VZ])));
		const F32 vec[3] = {1.2f ,3.2f, -4.2f};
		LLVector3 vec3b(vec);
		ensure("3:LLVector3:Fail to initialize ", ((1.2f == vec3b.mV[VX]) && (3.2f == vec3b.mV[VY]) && (-4.2f == vec3b.mV[VZ])));
	}

	template<> template<>
	void v3math_object::test<2>()
	{
		F32 x = 2.32f, y = 1.212f, z = -.12f;
		LLVector3 vec3(x,y,z);
		LLVector3d vector3d(vec3);
		LLVector3 vec3a(vector3d);
		ensure("1:LLVector3:Fail to initialize ", vec3 == vec3a);
		LLVector4 vector4(vec3);
		LLVector3 vec3b(vector4);
		ensure("2:LLVector3:Fail to initialize ", vec3 == vec3b);
	}

	template<> template<>
	void v3math_object::test<3>()
	{
		S32 a = 231;
		LLSD llsd(a);
		LLVector3 vec3(llsd);
		LLSD sd = vec3.getValue();
		LLVector3 vec3a(sd);
		ensure("1:LLVector3:Fail to initialize ", (vec3 == vec3a));
	}

	template<> template<>
	void v3math_object::test<4>()
	{
		S32 a = 231;
		LLSD llsd(a);
		LLVector3 vec3(llsd),vec3a;
		vec3a = vec3;
		ensure("1:Operator= Fail to initialize " ,(vec3 == vec3a));
	}
	
	template<> template<>
	void v3math_object::test<5>()
	{
		F32 x = 2.32f, y = 1.212f, z = -.12f;
		LLVector3 vec3(x,y,z);
		ensure("1:isFinite= Fail to initialize ", (true == vec3.isFinite()));//need more test cases:
		vec3.clearVec();
		ensure("2:clearVec:Fail to set values ", ((0.f == vec3.mV[VX]) && (0.f == vec3.mV[VY]) && (0.f == vec3.mV[VZ])));
		vec3.setVec(x,y,z);
		ensure("3:setVec:Fail to set values ", ((2.32f == vec3.mV[VX]) && (1.212f == vec3.mV[VY]) && (-.12f == vec3.mV[VZ])));
		vec3.zeroVec();
		ensure("4:zeroVec:Fail to set values ", ((0.f == vec3.mV[VX]) && (0.f == vec3.mV[VY]) && (0.f == vec3.mV[VZ])));
	}
	
	template<> template<>
	void v3math_object::test<6>()
	{
		F32 x = 2.32f, y = 1.212f, z = -.12f;
		LLVector3 vec3(x,y,z),vec3a;
		vec3.abs();
		ensure("1:abs:Fail ", ((x == vec3.mV[VX]) && (y == vec3.mV[VY]) && (-z == vec3.mV[VZ])));
		vec3a.setVec(vec3);
		ensure("2:setVec:Fail to initialize ", (vec3a == vec3));	
		const F32 vec[3] = {1.2f ,3.2f, -4.2f};
		vec3.clearVec();
		vec3.setVec(vec);
		ensure("3:setVec:Fail to initialize ", ((1.2f == vec3.mV[VX]) && (3.2f == vec3.mV[VY]) && (-4.2f == vec3.mV[VZ])));
		vec3a.clearVec();
		LLVector3d vector3d(vec3);
		vec3a.setVec(vector3d);
		ensure("4:setVec:Fail to initialize ", (vec3 == vec3a));
		LLVector4 vector4(vec3);
		vec3a.clearVec();
		vec3a.setVec(vector4);
		ensure("5:setVec:Fail to initialize ", (vec3 == vec3a));
	}

	template<> template<>
	void v3math_object::test<7>()
	{
		F32 x = 2.32f, y = 3.212f, z = -.12f;
		F32 min = 0.0001f, max = 3.0f;
		LLVector3 vec3(x,y,z);		
		ensure("1:clamp:Fail  ", true == vec3.clamp(min, max) && x == vec3.mV[VX] && max == vec3.mV[VY] && min == vec3.mV[VZ]);
		x = 1.f, y = 2.2f, z = 2.8f;
		vec3.setVec(x,y,z);
		ensure("2:clamp:Fail  ", false == vec3.clamp(min, max));
	}

	template<> template<>
	void v3math_object::test<8>()
	{
		F32 x = 2.32f, y = 1.212f, z = -.12f;
		LLVector3 vec3(x,y,z);		
		ensure("1:magVecSquared:Fail ", is_approx_equal(vec3.magVecSquared(), (x*x + y*y + z*z)));
		ensure("2:magVec:Fail ", is_approx_equal(vec3.magVec(), (F32) sqrt(x*x + y*y + z*z)));
	}

	template<> template<>
	void v3math_object::test<9>()
	{
		F32 x =-2.0f, y = -3.0f, z = 1.23f ;
		LLVector3 vec3(x,y,z);
		ensure("1:abs():Fail ", (true == vec3.abs()));
		ensure("2:isNull():Fail", (false == vec3.isNull()));	//Returns true if vector has a _very_small_ length
		x =.00000001f, y = .000001001f, z = .000001001f;
		vec3.setVec(x,y,z);
		ensure("3:isNull(): Fail ", (true == vec3.isNull()));
	}

	template<> template<>
	void v3math_object::test<10>()
	{
		F32 x =-2.0f, y = -3.0f, z = 1.f ;
		LLVector3 vec3(x,y,z),vec3a;
		ensure("1:isExactlyZero():Fail ", (true == vec3a.isExactlyZero()));
		vec3a = vec3a.scaleVec(vec3);
		ensure("2:scaleVec: Fail ", vec3a.mV[VX] == 0.f && vec3a.mV[VY] == 0.f && vec3a.mV[VZ] == 0.f);
		vec3a.setVec(x,y,z);
		vec3a = vec3a.scaleVec(vec3);
		ensure("3:scaleVec: Fail ", ((4 == vec3a.mV[VX]) && (9 == vec3a.mV[VY]) &&(1 == vec3a.mV[VZ])));
		ensure("4:isExactlyZero():Fail ", (false == vec3.isExactlyZero()));
	}

	template<> template<>
	void v3math_object::test<11>()
	{
		F32 x =20.0f, y = 30.0f, z = 15.f ;
		F32 angle = 100.f;
		LLVector3 vec3(x,y,z),vec3a(1.f,2.f,3.f);
		vec3a = vec3a.rotVec(angle, vec3);
		LLVector3 vec3b(1.f,2.f,3.f);
		vec3b = vec3b.rotVec(angle, vec3);
		ensure_equals("rotVec():Fail" ,vec3b,vec3a);
	}

	template<> template<>
	void v3math_object::test<12>()
	{
		F32 x =-2.0f, y = -3.0f, z = 1.f ;
		LLVector3 vec3(x,y,z);
		ensure("1:operator [] failed",( x ==  vec3[0]));	
		ensure("2:operator [] failed",( y ==  vec3[1]));
		ensure("3:operator [] failed",( z ==  vec3[2]));

		vec3.clearVec();
		x = 23.f, y = -.2361f, z = 3.25;
		vec3.setVec(x,y,z);
		F32 &ref1 = vec3[0];
		ensure("4:operator [] failed",( ref1 ==  vec3[0]));
		F32 &ref2 = vec3[1];
		ensure("5:operator [] failed",( ref2 ==  vec3[1]));
		F32 &ref3 = vec3[2];
		ensure("6:operator [] failed",( ref3 ==  vec3[2]));
	}

	template<> template<>
	void v3math_object::test<13>()
	{
		F32 x1 =1.f, y1 = 2.f,z1 = 1.2f, x2 = -2.3f, y2 = 1.11f, z2 = 1234.234f;
		F32 val1, val2, val3;
		LLVector3 vec3(x1,y1,z1), vec3a(x2,y2,z2), vec3b;
		vec3b = vec3 + vec3a ;
		val1 = x1+x2;
		val2 = y1+y2;
		val3 = z1+z2;
		ensure("1:operator+ failed",(val1 == vec3b.mV[VX]) && (val2 == vec3b.mV[VY]) && (val3 == vec3b.mV[VZ])); 

		vec3.clearVec();
		vec3a.clearVec();
		vec3b.clearVec();
		x1 = -.235f, y1 = -24.32f,z1 = 2.13f,  x2 = -2.3f, y2 = 1.f, z2 = 34.21f;
		vec3.setVec(x1,y1,z1);
		vec3a.setVec(x2,y2,z2);
		vec3b = vec3 + vec3a;
		val1 = x1+x2;
		val2 = y1+y2;
		val3 = z1+z2;
		ensure("2:operator+ failed",(val1 == vec3b.mV[VX]) && (val2 == vec3b.mV[VY]) && (val3 == vec3b.mV[VZ])); 
	}

	template<> template<>
	void v3math_object::test<14>()
	{
		F32 x1 =1.f, y1 = 2.f,z1 = 1.2f, x2 = -2.3f, y2 = 1.11f, z2 = 1234.234f;
		F32 val1, val2, val3;
		LLVector3 vec3(x1,y1,z1), vec3a(x2,y2,z2), vec3b;
		vec3b = vec3 - vec3a ;
		val1 = x1-x2;
		val2 = y1-y2;
		val3 = z1-z2;
		ensure("1:operator- failed",(val1 == vec3b.mV[VX]) && (val2 == vec3b.mV[VY]) && (val3 == vec3b.mV[VZ])); 

		vec3.clearVec();
		vec3a.clearVec();
		vec3b.clearVec();
		x1 = -.235f, y1 = -24.32f,z1 = 2.13f,  x2 = -2.3f, y2 = 1.f, z2 = 34.21f;
		vec3.setVec(x1,y1,z1);
		vec3a.setVec(x2,y2,z2);
		vec3b = vec3 - vec3a;
		val1 = x1-x2;
		val2 = y1-y2;
		val3 = z1-z2;
		ensure("2:operator- failed",(val1 == vec3b.mV[VX]) && (val2 == vec3b.mV[VY]) && (val3 == vec3b.mV[VZ])); 
	}

	template<> template<>
	void v3math_object::test<15>()
	{
		F32 x1 =1.f, y1 = 2.f,z1 = 1.2f, x2 = -2.3f, y2 = 1.11f, z2 = 1234.234f;
		F32 val1, val2, val3;
		LLVector3 vec3(x1,y1,z1), vec3a(x2,y2,z2);
		val1 = vec3 * vec3a;
		val2 = x1*x2 + y1*y2 + z1*z2;
		ensure_equals("1:operator* failed",val1,val2);

		vec3a.clearVec();
		F32 mulVal = 4.332f;
		vec3a = vec3 * mulVal;
		val1 = x1*mulVal;
		val2 = y1*mulVal;
		val3 = z1*mulVal;
		ensure("2:operator* failed",(val1 == vec3a.mV[VX]) && (val2 == vec3a.mV[VY])&& (val3 == vec3a.mV[VZ]));
		vec3a.clearVec();
		vec3a = mulVal * vec3;
		ensure("3:operator* failed ", (val1 == vec3a.mV[VX]) && (val2 == vec3a.mV[VY])&& (val3 == vec3a.mV[VZ]));
	}

	template<> template<>
	void v3math_object::test<16>()
	{
		F32 x1 =1.f, y1 = 2.f,z1 = 1.2f, x2 = -2.3f, y2 = 1.11f, z2 = 1234.234f;
		F32 val1, val2, val3;
		LLVector3 vec3(x1,y1,z1), vec3a(x2,y2,z2), vec3b;
		vec3b = vec3 % vec3a ;
		val1 = y1*z2 - y2*z1;
		val2 = z1*x2 -z2*x1;
		val3 = x1*y2-x2*y1;
		ensure("1:operator% failed",(val1 == vec3b.mV[VX]) && (val2 == vec3b.mV[VY]) && (val3 == vec3b.mV[VZ])); 

		vec3.clearVec();
		vec3a.clearVec();
		vec3b.clearVec();
		x1 =112.f, y1 = 22.3f,z1 = 1.2f, x2 = -2.3f, y2 = 341.11f, z2 = 1234.234f;
		vec3.setVec(x1,y1,z1);
		vec3a.setVec(x2,y2,z2);
		vec3b = vec3 % vec3a ;
		val1 = y1*z2 - y2*z1;
		val2 = z1*x2 -z2*x1;
		val3 = x1*y2-x2*y1;
		ensure("2:operator% failed ", (val1 == vec3b.mV[VX]) && (val2 == vec3b.mV[VY]) && (val3 == vec3b.mV[VZ])); 
	}

	template<> template<>
	void v3math_object::test<17>()
	{
		F32 x1 =1.f, y1 = 2.f,z1 = 1.2f, div = 3.2f;
		F32 t = 1.f / div, val1, val2, val3;
		LLVector3 vec3(x1,y1,z1), vec3a;
		vec3a = vec3 / div;
		val1 = x1 * t;
		val2 = y1 * t;
		val3 = z1 *t;
		ensure("1:operator/ failed",(val1 == vec3a.mV[VX]) && (val2 == vec3a.mV[VY]) && (val3 == vec3a.mV[VZ]));		

		vec3a.clearVec();
		x1 = -.235f, y1 = -24.32f, z1 = .342f, div = -2.2f;
		t = 1.f / div;
		vec3.setVec(x1,y1,z1);
		vec3a = vec3 / div;
		val1 = x1 * t;
		val2 = y1 * t;
		val3 = z1 *t;
		ensure("2:operator/ failed",(val1 == vec3a.mV[VX]) && (val2 == vec3a.mV[VY]) && (val3 == vec3a.mV[VZ]));		
	}

	template<> template<>
	void v3math_object::test<18>()
	{
		F32 x1 =1.f, y1 = 2.f,z1 = 1.2f;
		LLVector3 vec3(x1,y1,z1), vec3a(x1,y1,z1);
		ensure("1:operator== failed",(vec3 == vec3a));		

		vec3a.clearVec();
		x1 = -.235f, y1 = -24.32f, z1 = .342f;
		vec3.clearVec();
		vec3a.clearVec();
		vec3.setVec(x1,y1,z1);
		vec3a.setVec(x1,y1,z1);
		ensure("2:operator== failed ", (vec3 == vec3a));		
	}

	template<> template<>
	void v3math_object::test<19>()
	{
		F32 x1 =1.f, y1 = 2.f,z1 = 1.2f, x2 =112.f, y2 = 2.234f,z2 = 11.2f;;
		LLVector3 vec3(x1,y1,z1), vec3a(x2,y2,z2);
		ensure("1:operator!= failed",(vec3a != vec3));

		vec3.clearVec();
		vec3.clearVec();
		vec3a.setVec(vec3);
		ensure("2:operator!= failed", ( false == (vec3a != vec3)));
	}

	template<> template<>
	void v3math_object::test<20>()
	{
		F32 x1 =1.f, y1 = 2.f,z1 = 1.2f, x2 =112.f, y2 = 2.2f,z2 = 11.2f;;
		LLVector3 vec3(x1,y1,z1), vec3a(x2,y2,z2);
		vec3a += vec3;
		F32 val1, val2, val3;
		val1 = x1+x2;
		val2 = y1+y2;
		val3 = z1+z2;
		ensure("1:operator+= failed",(val1 == vec3a.mV[VX]) && (val2 == vec3a.mV[VY])&& (val3 == vec3a.mV[VZ]));
	}
	
	template<> template<>
	void v3math_object::test<21>()
	{
		F32 x1 =1.f, y1 = 2.f,z1 = 1.2f, x2 =112.f, y2 = 2.2f,z2 = 11.2f;;
		LLVector3 vec3(x1,y1,z1), vec3a(x2,y2,z2);
		vec3a -= vec3;
		F32 val1, val2, val3;
		val1 = x2-x1;
		val2 = y2-y1;
		val3 = z2-z1;
		ensure("1:operator-= failed",(val1 == vec3a.mV[VX]) && (val2 == vec3a.mV[VY])&& (val3 == vec3a.mV[VZ]));
	}

	template<> template<>
	void v3math_object::test<22>()
	{
		F32 x1 =1.f, y1 = 2.f,z1 = 1.2f, x2 = -2.3f, y2 = 1.11f, z2 = 1234.234f;
		F32 val1,val2,val3;
		LLVector3 vec3(x1,y1,z1), vec3a(x2,y2,z2);
		vec3a *= vec3;
		val1 = x1*x2;
		val2 = y1*y2;
		val3 = z1*z2;
		ensure("1:operator*= failed",(val1 == vec3a.mV[VX]) && (val2 == vec3a.mV[VY])&& (val3 == vec3a.mV[VZ]));

		F32 mulVal = 4.332f;
		vec3 *=mulVal;
		val1 = x1*mulVal;
		val2 = y1*mulVal;
		val3 = z1*mulVal;
		ensure("2:operator*= failed ", is_approx_equal(val1, vec3.mV[VX]) && is_approx_equal(val2, vec3.mV[VY]) && is_approx_equal(val3, vec3.mV[VZ]));
	}

	template<> template<>
	void v3math_object::test<23>()
	{
		F32 x1 =1.f, y1 = 2.f,z1 = 1.2f, x2 = -2.3f, y2 = 1.11f, z2 = 1234.234f;
		LLVector3 vec3(x1,y1,z1), vec3a(x2,y2,z2),vec3b;
		vec3b = vec3a % vec3;
		vec3a %= vec3;
		ensure_equals("1:operator%= failed",vec3a,vec3b); 
	}

	template<> template<>
	void v3math_object::test<24>()
	{
		F32 x1 =1.f, y1 = 2.f,z1 = 1.2f, div = 3.2f;
		F32 t = 1.f / div, val1, val2, val3;
		LLVector3 vec3a(x1,y1,z1);
		vec3a /= div;
		val1 = x1 * t;
		val2 = y1 * t;
		val3 = z1 *t;
		ensure("1:operator/= failed",(val1 == vec3a.mV[VX]) && (val2 == vec3a.mV[VY]) && (val3 == vec3a.mV[VZ]));		
	}

	template<> template<>
	void v3math_object::test<25>()
	{
		F32 x1 =1.f, y1 = 2.f,z1 = 1.2f;
		LLVector3 vec3(x1,y1,z1), vec3a;
		vec3a = -vec3;
		ensure("1:operator- failed",(-vec3a == vec3));	
	}

	template<> template<>
	void v3math_object::test<26>()
	{
		F32 x1 =1.f, y1 = 2.f,z1 = 1.2f;
		std::ostringstream stream1, stream2;
		LLVector3 vec3(x1,y1,z1), vec3a;
		stream1 << vec3;
		vec3a.setVec(x1,y1,z1);
		stream2 << vec3a;
		ensure("1:operator << failed",(stream1.str() == stream2.str()));	
	}

	template<> template<>
	void v3math_object::test<27>()
	{
		F32 x1 =-2.3f, y1 = 2.f,z1 = 1.2f, x2 = 1.3f, y2 = 1.11f, z2 = 1234.234f;
		LLVector3 vec3(x1,y1,z1), vec3a(x2,y2,z2);
		ensure("1:operator< failed", (true == (vec3 < vec3a)));
		x1 =-2.3f, y1 = 2.f,z1 = 1.2f, x2 = 1.3f, y2 = 2.f, z2 = 1234.234f;
		vec3.setVec(x1,y1,z1);
		vec3a.setVec(x2,y2,z2);
		ensure("2:operator< failed ", (true == (vec3 < vec3a)));
		x1 =2.3f, y1 = 2.f,z1 = 1.2f, x2 = 1.3f,
		vec3.setVec(x1,y1,z1);
		vec3a.setVec(x2,y2,z2);
		ensure("3:operator< failed ", (false == (vec3 < vec3a)));
	}

	template<> template<>
	void v3math_object::test<28>()
	{
		F32 x1 =1.23f, y1 = 2.f,z1 = 4.f;
		std::string buf("1.23 2. 4");
		LLVector3 vec3, vec3a(x1,y1,z1);
		LLVector3::parseVector3(buf, &vec3);
		ensure_equals("1:parseVector3 failed", vec3, vec3a);	
	}

	template<> template<>
	void v3math_object::test<29>()
	{
		F32 x1 =1.f, y1 = 2.f,z1 = 4.f;
		LLVector3 vec3(x1,y1,z1),vec3a,vec3b;
		vec3a.setVec(1,1,1);
		vec3a.scaleVec(vec3);
		ensure_equals("1:scaleVec failed", vec3, vec3a);	
		vec3a.clearVec();
		vec3a.setVec(x1,y1,z1);
		vec3a.scaleVec(vec3);
		ensure("2:scaleVec failed", ((1.f ==vec3a.mV[VX])&& (4.f ==vec3a.mV[VY]) && (16.f ==vec3a.mV[VZ])));		
	}
	
	template<> template<>
	void v3math_object::test<30>()
	{
		F32 x1 =-2.3f, y1 = 2.f,z1 = 1.2f, x2 = 1.3f, y2 = 1.11f, z2 = 1234.234f;
		F32 val = 2.3f,val1,val2,val3;
		val1 = x1 + (x2 - x1)* val;
		val2 = y1 + (y2 - y1)* val;
		val3 = z1 + (z2 - z1)* val;
		LLVector3 vec3(x1,y1,z1),vec3a(x2,y2,z2);
		LLVector3 vec3b = lerp(vec3,vec3a,val);
		ensure("1:lerp failed", ((val1 ==vec3b.mV[VX])&& (val2 ==vec3b.mV[VY]) && (val3 ==vec3b.mV[VZ])));		
	}

	template<> template<>
	void v3math_object::test<31>()
	{
		F32 x1 =-2.3f, y1 = 2.f,z1 = 1.2f, x2 = 1.3f, y2 = 1.f, z2 = 1.f;
		F32 val1,val2;
		LLVector3 vec3(x1,y1,z1),vec3a(x2,y2,z2);
		val1 = dist_vec(vec3,vec3a);
		val2 = (F32) sqrt((x1 - x2)*(x1 - x2) + (y1 - y2)* (y1 - y2) + (z1 - z2)* (z1 -z2));
		ensure_equals("1:dist_vec: Fail ",val2, val1);
		val1 = dist_vec_squared(vec3,vec3a);
		val2 =((x1 - x2)*(x1 - x2) + (y1 - y2)* (y1 - y2) + (z1 - z2)* (z1 -z2));
		ensure_equals("2:dist_vec_squared: Fail ",val2, val1);
		val1 = dist_vec_squared2D(vec3, vec3a);
		val2 =(x1 - x2)*(x1 - x2) + (y1 - y2)* (y1 - y2);
		ensure_equals("3:dist_vec_squared2D: Fail ",val2, val1);
	}

	template<> template<>
	void v3math_object::test<32>()
	{
		F32 x =12.3524f, y = -342.f,z = 4.126341f;
		LLVector3 vec3(x,y,z);
		F32 mag = vec3.normVec();
		mag = 1.f/ mag;
		F32 val1 = x* mag, val2 = y* mag, val3 = z* mag;
		ensure("1:normVec: Fail ", is_approx_equal(val1, vec3.mV[VX]) && is_approx_equal(val2, vec3.mV[VY]) && is_approx_equal(val3, vec3.mV[VZ]));
		x = 0.000000001f, y = 0.f, z = 0.f;
		vec3.clearVec();
		vec3.setVec(x,y,z);
		mag = vec3.normVec();
		val1 = x* mag, val2 = y* mag, val3 = z* mag;
		ensure("2:normVec: Fail ", (mag == 0.) && (0. == vec3.mV[VX]) && (0. == vec3.mV[VY])&& (0. == vec3.mV[VZ]));
	}

	template<> template<>
	void v3math_object::test<33>()
	{
		F32 x = -202.23412f, y = 123.2312f, z = -89.f;
		LLVector3 vec(x,y,z);
		vec.snap(2);
		ensure("1:snap: Fail ", is_approx_equal(-202.23f, vec.mV[VX]) && is_approx_equal(123.23f, vec.mV[VY]) && is_approx_equal(-89.f, vec.mV[VZ]));
	}
		
	template<> template<>
	void v3math_object::test<34>()
	{
		F32 x = 10.f, y = 20.f, z = -15.f;
		F32 x1, y1, z1;
		F32 lowerxy = 0.f, upperxy = 1.0f, lowerz = -1.0f, upperz = 1.f;
		LLVector3 vec3(x,y,z);
		vec3.quantize16(lowerxy,upperxy,lowerz,upperz);
		x1 = U16_to_F32(F32_to_U16(x, lowerxy, upperxy), lowerxy, upperxy);
		y1 = U16_to_F32(F32_to_U16(y, lowerxy, upperxy), lowerxy, upperxy);
		z1 = U16_to_F32(F32_to_U16(z, lowerz,  upperz),  lowerz,  upperz);
		ensure("1:quantize16: Fail ", is_approx_equal(x1, vec3.mV[VX]) && is_approx_equal(y1, vec3.mV[VY]) && is_approx_equal(z1, vec3.mV[VZ]));
		LLVector3 vec3a(x,y,z);
		vec3a.quantize8(lowerxy,upperxy,lowerz,upperz);
		x1 = U8_to_F32(F32_to_U8(x, lowerxy, upperxy), lowerxy, upperxy);
		y1 = U8_to_F32(F32_to_U8(y, lowerxy, upperxy), lowerxy, upperxy);
		z1 = U8_to_F32(F32_to_U8(z, lowerz, upperz), lowerz, upperz);
		ensure("2:quantize8: Fail ", is_approx_equal(x1, vec3a.mV[VX]) && is_approx_equal(y1, vec3a.mV[VY]) && is_approx_equal(z1, vec3a.mV[VZ]));
	}

	template<> template<>
	void v3math_object::test<35>()
	{
		LLSD sd = LLSD::emptyArray();
		sd[0] = 1.f;

		LLVector3 parsed_1(sd);
		ensure("1:LLSD parse: Fail ", is_approx_equal(parsed_1.mV[VX], 1.f) && is_approx_equal(parsed_1.mV[VY], 0.f) && is_approx_equal(parsed_1.mV[VZ], 0.f));

		sd[1] = 2.f;
		LLVector3 parsed_2(sd);
		ensure("2:LLSD parse: Fail ", is_approx_equal(parsed_2.mV[VX], 1.f) && is_approx_equal(parsed_2.mV[VY], 2.f) && is_approx_equal(parsed_2.mV[VZ], 0.f));

		sd[2] = 3.f;
		LLVector3 parsed_3(sd);
		ensure("3:LLSD parse: Fail ", is_approx_equal(parsed_3.mV[VX], 1.f) && is_approx_equal(parsed_3.mV[VY], 2.f) && is_approx_equal(parsed_3.mV[VZ], 3.f));
	}
=======
    struct v3math_data
    {
    };
    typedef test_group<v3math_data> v3math_test;
    typedef v3math_test::object v3math_object;
    tut::v3math_test v3math_testcase("v3math_h");

    template<> template<>
    void v3math_object::test<1>()
    {
        LLVector3 vec3;
        ensure("1:LLVector3:Fail to initialize ", ((0.f == vec3.mV[VX]) && (0.f == vec3.mV[VY]) && (0.f == vec3.mV[VZ])));
        F32 x = 2.32f, y = 1.212f, z = -.12f;
        LLVector3 vec3a(x,y,z);
        ensure("2:LLVector3:Fail to initialize ", ((2.32f == vec3a.mV[VX]) && (1.212f == vec3a.mV[VY]) && (-.12f == vec3a.mV[VZ])));
        const F32 vec[3] = {1.2f ,3.2f, -4.2f};
        LLVector3 vec3b(vec);
        ensure("3:LLVector3:Fail to initialize ", ((1.2f == vec3b.mV[VX]) && (3.2f == vec3b.mV[VY]) && (-4.2f == vec3b.mV[VZ])));
    }

    template<> template<>
    void v3math_object::test<2>()
    {
        F32 x = 2.32f, y = 1.212f, z = -.12f;
        LLVector3 vec3(x,y,z);
        LLVector3d vector3d(vec3);
        LLVector3 vec3a(vector3d);
        ensure("1:LLVector3:Fail to initialize ", vec3 == vec3a);
        LLVector4 vector4(vec3);
        LLVector3 vec3b(vector4);
        ensure("2:LLVector3:Fail to initialize ", vec3 == vec3b);
    }

    template<> template<>
    void v3math_object::test<3>()
    {
        S32 a = 231;
        LLSD llsd(a);
        LLVector3 vec3(llsd);
        LLSD sd = vec3.getValue();
        LLVector3 vec3a(sd);
        ensure("1:LLVector3:Fail to initialize ", (vec3 == vec3a));
    }

    template<> template<>
    void v3math_object::test<4>()
    {
        S32 a = 231;
        LLSD llsd(a);
        LLVector3 vec3(llsd),vec3a;
        vec3a = vec3;
        ensure("1:Operator= Fail to initialize " ,(vec3 == vec3a));
    }

    template<> template<>
    void v3math_object::test<5>()
    {
        F32 x = 2.32f, y = 1.212f, z = -.12f;
        LLVector3 vec3(x,y,z);
        ensure("1:isFinite= Fail to initialize ", (true == vec3.isFinite()));//need more test cases:
        vec3.clearVec();
        ensure("2:clearVec:Fail to set values ", ((0.f == vec3.mV[VX]) && (0.f == vec3.mV[VY]) && (0.f == vec3.mV[VZ])));
        vec3.setVec(x,y,z);
        ensure("3:setVec:Fail to set values ", ((2.32f == vec3.mV[VX]) && (1.212f == vec3.mV[VY]) && (-.12f == vec3.mV[VZ])));
        vec3.zeroVec();
        ensure("4:zeroVec:Fail to set values ", ((0.f == vec3.mV[VX]) && (0.f == vec3.mV[VY]) && (0.f == vec3.mV[VZ])));
    }

    template<> template<>
    void v3math_object::test<6>()
    {
        F32 x = 2.32f, y = 1.212f, z = -.12f;
        LLVector3 vec3(x,y,z),vec3a;
        vec3.abs();
        ensure("1:abs:Fail ", ((x == vec3.mV[VX]) && (y == vec3.mV[VY]) && (-z == vec3.mV[VZ])));
        vec3a.setVec(vec3);
        ensure("2:setVec:Fail to initialize ", (vec3a == vec3));
        const F32 vec[3] = {1.2f ,3.2f, -4.2f};
        vec3.clearVec();
        vec3.setVec(vec);
        ensure("3:setVec:Fail to initialize ", ((1.2f == vec3.mV[VX]) && (3.2f == vec3.mV[VY]) && (-4.2f == vec3.mV[VZ])));
        vec3a.clearVec();
        LLVector3d vector3d(vec3);
        vec3a.setVec(vector3d);
        ensure("4:setVec:Fail to initialize ", (vec3 == vec3a));
        LLVector4 vector4(vec3);
        vec3a.clearVec();
        vec3a.setVec(vector4);
        ensure("5:setVec:Fail to initialize ", (vec3 == vec3a));
    }

    template<> template<>
    void v3math_object::test<7>()
    {
        F32 x = 2.32f, y = 3.212f, z = -.12f;
        F32 min = 0.0001f, max = 3.0f;
        LLVector3 vec3(x,y,z);
        ensure("1:clamp:Fail  ", true == vec3.clamp(min, max) && x == vec3.mV[VX] && max == vec3.mV[VY] && min == vec3.mV[VZ]);
        x = 1.f, y = 2.2f, z = 2.8f;
        vec3.setVec(x,y,z);
        ensure("2:clamp:Fail  ", false == vec3.clamp(min, max));
    }

    template<> template<>
    void v3math_object::test<8>()
    {
        F32 x = 2.32f, y = 1.212f, z = -.12f;
        LLVector3 vec3(x,y,z);
        ensure("1:magVecSquared:Fail ", is_approx_equal(vec3.magVecSquared(), (x*x + y*y + z*z)));
        ensure("2:magVec:Fail ", is_approx_equal(vec3.magVec(), (F32) sqrt(x*x + y*y + z*z)));
    }

    template<> template<>
    void v3math_object::test<9>()
    {
        F32 x =-2.0f, y = -3.0f, z = 1.23f ;
        LLVector3 vec3(x,y,z);
        ensure("1:abs():Fail ", (true == vec3.abs()));
        ensure("2:isNull():Fail", (false == vec3.isNull()));    //Returns true if vector has a _very_small_ length
        x =.00000001f, y = .000001001f, z = .000001001f;
        vec3.setVec(x,y,z);
        ensure("3:isNull(): Fail ", (true == vec3.isNull()));
    }

    template<> template<>
    void v3math_object::test<10>()
    {
        F32 x =-2.0f, y = -3.0f, z = 1.f ;
        LLVector3 vec3(x,y,z),vec3a;
        ensure("1:isExactlyZero():Fail ", (true == vec3a.isExactlyZero()));
        vec3a = vec3a.scaleVec(vec3);
        ensure("2:scaleVec: Fail ", vec3a.mV[VX] == 0.f && vec3a.mV[VY] == 0.f && vec3a.mV[VZ] == 0.f);
        vec3a.setVec(x,y,z);
        vec3a = vec3a.scaleVec(vec3);
        ensure("3:scaleVec: Fail ", ((4 == vec3a.mV[VX]) && (9 == vec3a.mV[VY]) &&(1 == vec3a.mV[VZ])));
        ensure("4:isExactlyZero():Fail ", (false == vec3.isExactlyZero()));
    }

    template<> template<>
    void v3math_object::test<11>()
    {
        F32 x =20.0f, y = 30.0f, z = 15.f ;
        F32 angle = 100.f;
        LLVector3 vec3(x,y,z),vec3a(1.f,2.f,3.f);
        vec3a = vec3a.rotVec(angle, vec3);
        LLVector3 vec3b(1.f,2.f,3.f);
        vec3b = vec3b.rotVec(angle, vec3);
        ensure_equals("rotVec():Fail" ,vec3b,vec3a);
    }

    template<> template<>
    void v3math_object::test<12>()
    {
        F32 x =-2.0f, y = -3.0f, z = 1.f ;
        LLVector3 vec3(x,y,z);
        ensure("1:operator [] failed",( x ==  vec3[0]));
        ensure("2:operator [] failed",( y ==  vec3[1]));
        ensure("3:operator [] failed",( z ==  vec3[2]));

        vec3.clearVec();
        x = 23.f, y = -.2361f, z = 3.25;
        vec3.setVec(x,y,z);
        F32 &ref1 = vec3[0];
        ensure("4:operator [] failed",( ref1 ==  vec3[0]));
        F32 &ref2 = vec3[1];
        ensure("5:operator [] failed",( ref2 ==  vec3[1]));
        F32 &ref3 = vec3[2];
        ensure("6:operator [] failed",( ref3 ==  vec3[2]));
    }

    template<> template<>
    void v3math_object::test<13>()
    {
        F32 x1 =1.f, y1 = 2.f,z1 = 1.2f, x2 = -2.3f, y2 = 1.11f, z2 = 1234.234f;
        F32 val1, val2, val3;
        LLVector3 vec3(x1,y1,z1), vec3a(x2,y2,z2), vec3b;
        vec3b = vec3 + vec3a ;
        val1 = x1+x2;
        val2 = y1+y2;
        val3 = z1+z2;
        ensure("1:operator+ failed",(val1 == vec3b.mV[VX]) && (val2 == vec3b.mV[VY]) && (val3 == vec3b.mV[VZ]));

        vec3.clearVec();
        vec3a.clearVec();
        vec3b.clearVec();
        x1 = -.235f, y1 = -24.32f,z1 = 2.13f,  x2 = -2.3f, y2 = 1.f, z2 = 34.21f;
        vec3.setVec(x1,y1,z1);
        vec3a.setVec(x2,y2,z2);
        vec3b = vec3 + vec3a;
        val1 = x1+x2;
        val2 = y1+y2;
        val3 = z1+z2;
        ensure("2:operator+ failed",(val1 == vec3b.mV[VX]) && (val2 == vec3b.mV[VY]) && (val3 == vec3b.mV[VZ]));
    }

    template<> template<>
    void v3math_object::test<14>()
    {
        F32 x1 =1.f, y1 = 2.f,z1 = 1.2f, x2 = -2.3f, y2 = 1.11f, z2 = 1234.234f;
        F32 val1, val2, val3;
        LLVector3 vec3(x1,y1,z1), vec3a(x2,y2,z2), vec3b;
        vec3b = vec3 - vec3a ;
        val1 = x1-x2;
        val2 = y1-y2;
        val3 = z1-z2;
        ensure("1:operator- failed",(val1 == vec3b.mV[VX]) && (val2 == vec3b.mV[VY]) && (val3 == vec3b.mV[VZ]));

        vec3.clearVec();
        vec3a.clearVec();
        vec3b.clearVec();
        x1 = -.235f, y1 = -24.32f,z1 = 2.13f,  x2 = -2.3f, y2 = 1.f, z2 = 34.21f;
        vec3.setVec(x1,y1,z1);
        vec3a.setVec(x2,y2,z2);
        vec3b = vec3 - vec3a;
        val1 = x1-x2;
        val2 = y1-y2;
        val3 = z1-z2;
        ensure("2:operator- failed",(val1 == vec3b.mV[VX]) && (val2 == vec3b.mV[VY]) && (val3 == vec3b.mV[VZ]));
    }

    template<> template<>
    void v3math_object::test<15>()
    {
        F32 x1 =1.f, y1 = 2.f,z1 = 1.2f, x2 = -2.3f, y2 = 1.11f, z2 = 1234.234f;
        F32 val1, val2, val3;
        LLVector3 vec3(x1,y1,z1), vec3a(x2,y2,z2);
        val1 = vec3 * vec3a;
        val2 = x1*x2 + y1*y2 + z1*z2;
        ensure_equals("1:operator* failed",val1,val2);

        vec3a.clearVec();
        F32 mulVal = 4.332f;
        vec3a = vec3 * mulVal;
        val1 = x1*mulVal;
        val2 = y1*mulVal;
        val3 = z1*mulVal;
        ensure("2:operator* failed",(val1 == vec3a.mV[VX]) && (val2 == vec3a.mV[VY])&& (val3 == vec3a.mV[VZ]));
        vec3a.clearVec();
        vec3a = mulVal * vec3;
        ensure("3:operator* failed ", (val1 == vec3a.mV[VX]) && (val2 == vec3a.mV[VY])&& (val3 == vec3a.mV[VZ]));
    }

    template<> template<>
    void v3math_object::test<16>()
    {
        F32 x1 =1.f, y1 = 2.f,z1 = 1.2f, x2 = -2.3f, y2 = 1.11f, z2 = 1234.234f;
        F32 val1, val2, val3;
        LLVector3 vec3(x1,y1,z1), vec3a(x2,y2,z2), vec3b;
        vec3b = vec3 % vec3a ;
        val1 = y1*z2 - y2*z1;
        val2 = z1*x2 -z2*x1;
        val3 = x1*y2-x2*y1;
        ensure("1:operator% failed",(val1 == vec3b.mV[VX]) && (val2 == vec3b.mV[VY]) && (val3 == vec3b.mV[VZ]));

        vec3.clearVec();
        vec3a.clearVec();
        vec3b.clearVec();
        x1 =112.f, y1 = 22.3f,z1 = 1.2f, x2 = -2.3f, y2 = 341.11f, z2 = 1234.234f;
        vec3.setVec(x1,y1,z1);
        vec3a.setVec(x2,y2,z2);
        vec3b = vec3 % vec3a ;
        val1 = y1*z2 - y2*z1;
        val2 = z1*x2 -z2*x1;
        val3 = x1*y2-x2*y1;
        ensure("2:operator% failed ", (val1 == vec3b.mV[VX]) && (val2 == vec3b.mV[VY]) && (val3 == vec3b.mV[VZ]));
    }

    template<> template<>
    void v3math_object::test<17>()
    {
        F32 x1 =1.f, y1 = 2.f,z1 = 1.2f, div = 3.2f;
        F32 t = 1.f / div, val1, val2, val3;
        LLVector3 vec3(x1,y1,z1), vec3a;
        vec3a = vec3 / div;
        val1 = x1 * t;
        val2 = y1 * t;
        val3 = z1 *t;
        ensure("1:operator/ failed",(val1 == vec3a.mV[VX]) && (val2 == vec3a.mV[VY]) && (val3 == vec3a.mV[VZ]));

        vec3a.clearVec();
        x1 = -.235f, y1 = -24.32f, z1 = .342f, div = -2.2f;
        t = 1.f / div;
        vec3.setVec(x1,y1,z1);
        vec3a = vec3 / div;
        val1 = x1 * t;
        val2 = y1 * t;
        val3 = z1 *t;
        ensure("2:operator/ failed",(val1 == vec3a.mV[VX]) && (val2 == vec3a.mV[VY]) && (val3 == vec3a.mV[VZ]));
    }

    template<> template<>
    void v3math_object::test<18>()
    {
        F32 x1 =1.f, y1 = 2.f,z1 = 1.2f;
        LLVector3 vec3(x1,y1,z1), vec3a(x1,y1,z1);
        ensure("1:operator== failed",(vec3 == vec3a));

        vec3a.clearVec();
        x1 = -.235f, y1 = -24.32f, z1 = .342f;
        vec3.clearVec();
        vec3a.clearVec();
        vec3.setVec(x1,y1,z1);
        vec3a.setVec(x1,y1,z1);
        ensure("2:operator== failed ", (vec3 == vec3a));
    }

    template<> template<>
    void v3math_object::test<19>()
    {
        F32 x1 =1.f, y1 = 2.f,z1 = 1.2f, x2 =112.f, y2 = 2.234f,z2 = 11.2f;;
        LLVector3 vec3(x1,y1,z1), vec3a(x2,y2,z2);
        ensure("1:operator!= failed",(vec3a != vec3));

        vec3.clearVec();
        vec3.clearVec();
        vec3a.setVec(vec3);
        ensure("2:operator!= failed", ( false == (vec3a != vec3)));
    }

    template<> template<>
    void v3math_object::test<20>()
    {
        F32 x1 =1.f, y1 = 2.f,z1 = 1.2f, x2 =112.f, y2 = 2.2f,z2 = 11.2f;;
        LLVector3 vec3(x1,y1,z1), vec3a(x2,y2,z2);
        vec3a += vec3;
        F32 val1, val2, val3;
        val1 = x1+x2;
        val2 = y1+y2;
        val3 = z1+z2;
        ensure("1:operator+= failed",(val1 == vec3a.mV[VX]) && (val2 == vec3a.mV[VY])&& (val3 == vec3a.mV[VZ]));
    }

    template<> template<>
    void v3math_object::test<21>()
    {
        F32 x1 =1.f, y1 = 2.f,z1 = 1.2f, x2 =112.f, y2 = 2.2f,z2 = 11.2f;;
        LLVector3 vec3(x1,y1,z1), vec3a(x2,y2,z2);
        vec3a -= vec3;
        F32 val1, val2, val3;
        val1 = x2-x1;
        val2 = y2-y1;
        val3 = z2-z1;
        ensure("1:operator-= failed",(val1 == vec3a.mV[VX]) && (val2 == vec3a.mV[VY])&& (val3 == vec3a.mV[VZ]));
    }

    template<> template<>
    void v3math_object::test<22>()
    {
        F32 x1 =1.f, y1 = 2.f,z1 = 1.2f, x2 = -2.3f, y2 = 1.11f, z2 = 1234.234f;
        F32 val1,val2,val3;
        LLVector3 vec3(x1,y1,z1), vec3a(x2,y2,z2);
        vec3a *= vec3;
        val1 = x1*x2;
        val2 = y1*y2;
        val3 = z1*z2;
        ensure("1:operator*= failed",(val1 == vec3a.mV[VX]) && (val2 == vec3a.mV[VY])&& (val3 == vec3a.mV[VZ]));

        F32 mulVal = 4.332f;
        vec3 *=mulVal;
        val1 = x1*mulVal;
        val2 = y1*mulVal;
        val3 = z1*mulVal;
        ensure("2:operator*= failed ", is_approx_equal(val1, vec3.mV[VX]) && is_approx_equal(val2, vec3.mV[VY]) && is_approx_equal(val3, vec3.mV[VZ]));
    }

    template<> template<>
    void v3math_object::test<23>()
    {
        F32 x1 =1.f, y1 = 2.f,z1 = 1.2f, x2 = -2.3f, y2 = 1.11f, z2 = 1234.234f;
        LLVector3 vec3(x1,y1,z1), vec3a(x2,y2,z2),vec3b;
        vec3b = vec3a % vec3;
        vec3a %= vec3;
        ensure_equals("1:operator%= failed",vec3a,vec3b);
    }

    template<> template<>
    void v3math_object::test<24>()
    {
        F32 x1 =1.f, y1 = 2.f,z1 = 1.2f, div = 3.2f;
        F32 t = 1.f / div, val1, val2, val3;
        LLVector3 vec3a(x1,y1,z1);
        vec3a /= div;
        val1 = x1 * t;
        val2 = y1 * t;
        val3 = z1 *t;
        ensure("1:operator/= failed",(val1 == vec3a.mV[VX]) && (val2 == vec3a.mV[VY]) && (val3 == vec3a.mV[VZ]));
    }

    template<> template<>
    void v3math_object::test<25>()
    {
        F32 x1 =1.f, y1 = 2.f,z1 = 1.2f;
        LLVector3 vec3(x1,y1,z1), vec3a;
        vec3a = -vec3;
        ensure("1:operator- failed",(-vec3a == vec3));
    }

    template<> template<>
    void v3math_object::test<26>()
    {
        F32 x1 =1.f, y1 = 2.f,z1 = 1.2f;
        std::ostringstream stream1, stream2;
        LLVector3 vec3(x1,y1,z1), vec3a;
        stream1 << vec3;
        vec3a.setVec(x1,y1,z1);
        stream2 << vec3a;
        ensure("1:operator << failed",(stream1.str() == stream2.str()));
    }

    template<> template<>
    void v3math_object::test<27>()
    {
        F32 x1 =-2.3f, y1 = 2.f,z1 = 1.2f, x2 = 1.3f, y2 = 1.11f, z2 = 1234.234f;
        LLVector3 vec3(x1,y1,z1), vec3a(x2,y2,z2);
        ensure("1:operator< failed", (true == (vec3 < vec3a)));
        x1 =-2.3f, y1 = 2.f,z1 = 1.2f, x2 = 1.3f, y2 = 2.f, z2 = 1234.234f;
        vec3.setVec(x1,y1,z1);
        vec3a.setVec(x2,y2,z2);
        ensure("2:operator< failed ", (true == (vec3 < vec3a)));
        x1 =2.3f, y1 = 2.f,z1 = 1.2f, x2 = 1.3f,
        vec3.setVec(x1,y1,z1);
        vec3a.setVec(x2,y2,z2);
        ensure("3:operator< failed ", (false == (vec3 < vec3a)));
    }

    template<> template<>
    void v3math_object::test<28>()
    {
        F32 x1 =1.23f, y1 = 2.f,z1 = 4.f;
        std::string buf("1.23 2. 4");
        LLVector3 vec3, vec3a(x1,y1,z1);
        LLVector3::parseVector3(buf, &vec3);
        ensure_equals("1:parseVector3 failed", vec3, vec3a);
    }

    template<> template<>
    void v3math_object::test<29>()
    {
        F32 x1 =1.f, y1 = 2.f,z1 = 4.f;
        LLVector3 vec3(x1,y1,z1),vec3a,vec3b;
        vec3a.setVec(1,1,1);
        vec3a.scaleVec(vec3);
        ensure_equals("1:scaleVec failed", vec3, vec3a);
        vec3a.clearVec();
        vec3a.setVec(x1,y1,z1);
        vec3a.scaleVec(vec3);
        ensure("2:scaleVec failed", ((1.f ==vec3a.mV[VX])&& (4.f ==vec3a.mV[VY]) && (16.f ==vec3a.mV[VZ])));
    }

    template<> template<>
    void v3math_object::test<30>()
    {
        F32 x1 =-2.3f, y1 = 2.f,z1 = 1.2f, x2 = 1.3f, y2 = 1.11f, z2 = 1234.234f;
        F32 val = 2.3f,val1,val2,val3;
        val1 = x1 + (x2 - x1)* val;
        val2 = y1 + (y2 - y1)* val;
        val3 = z1 + (z2 - z1)* val;
        LLVector3 vec3(x1,y1,z1),vec3a(x2,y2,z2);
        LLVector3 vec3b = lerp(vec3,vec3a,val);
        ensure("1:lerp failed", ((val1 ==vec3b.mV[VX])&& (val2 ==vec3b.mV[VY]) && (val3 ==vec3b.mV[VZ])));
    }

    template<> template<>
    void v3math_object::test<31>()
    {
        F32 x1 =-2.3f, y1 = 2.f,z1 = 1.2f, x2 = 1.3f, y2 = 1.f, z2 = 1.f;
        F32 val1,val2;
        LLVector3 vec3(x1,y1,z1),vec3a(x2,y2,z2);
        val1 = dist_vec(vec3,vec3a);
        val2 = (F32) sqrt((x1 - x2)*(x1 - x2) + (y1 - y2)* (y1 - y2) + (z1 - z2)* (z1 -z2));
        ensure_equals("1:dist_vec: Fail ",val2, val1);
        val1 = dist_vec_squared(vec3,vec3a);
        val2 =((x1 - x2)*(x1 - x2) + (y1 - y2)* (y1 - y2) + (z1 - z2)* (z1 -z2));
        ensure_equals("2:dist_vec_squared: Fail ",val2, val1);
        val1 = dist_vec_squared2D(vec3, vec3a);
        val2 =(x1 - x2)*(x1 - x2) + (y1 - y2)* (y1 - y2);
        ensure_equals("3:dist_vec_squared2D: Fail ",val2, val1);
    }

    template<> template<>
    void v3math_object::test<32>()
    {
        F32 x =12.3524f, y = -342.f,z = 4.126341f;
        LLVector3 vec3(x,y,z);
        F32 mag = vec3.normVec();
        mag = 1.f/ mag;
        F32 val1 = x* mag, val2 = y* mag, val3 = z* mag;
        ensure("1:normVec: Fail ", is_approx_equal(val1, vec3.mV[VX]) && is_approx_equal(val2, vec3.mV[VY]) && is_approx_equal(val3, vec3.mV[VZ]));
        x = 0.000000001f, y = 0.f, z = 0.f;
        vec3.clearVec();
        vec3.setVec(x,y,z);
        mag = vec3.normVec();
        val1 = x* mag, val2 = y* mag, val3 = z* mag;
        ensure("2:normVec: Fail ", (mag == 0.) && (0. == vec3.mV[VX]) && (0. == vec3.mV[VY])&& (0. == vec3.mV[VZ]));
    }

    template<> template<>
    void v3math_object::test<33>()
    {
        F32 x = -202.23412f, y = 123.2312f, z = -89.f;
        LLVector3 vec(x,y,z);
        vec.snap(2);
        ensure("1:snap: Fail ", is_approx_equal(-202.23f, vec.mV[VX]) && is_approx_equal(123.23f, vec.mV[VY]) && is_approx_equal(-89.f, vec.mV[VZ]));
    }

    template<> template<>
    void v3math_object::test<34>()
    {
        F32 x = 10.f, y = 20.f, z = -15.f;
        F32 x1, y1, z1;
        F32 lowerxy = 0.f, upperxy = 1.0f, lowerz = -1.0f, upperz = 1.f;
        LLVector3 vec3(x,y,z);
        vec3.quantize16(lowerxy,upperxy,lowerz,upperz);
        x1 = U16_to_F32(F32_to_U16(x, lowerxy, upperxy), lowerxy, upperxy);
        y1 = U16_to_F32(F32_to_U16(y, lowerxy, upperxy), lowerxy, upperxy);
        z1 = U16_to_F32(F32_to_U16(z, lowerz,  upperz),  lowerz,  upperz);
        ensure("1:quantize16: Fail ", is_approx_equal(x1, vec3.mV[VX]) && is_approx_equal(y1, vec3.mV[VY]) && is_approx_equal(z1, vec3.mV[VZ]));
        LLVector3 vec3a(x,y,z);
        vec3a.quantize8(lowerxy,upperxy,lowerz,upperz);
        x1 = U8_to_F32(F32_to_U8(x, lowerxy, upperxy), lowerxy, upperxy);
        y1 = U8_to_F32(F32_to_U8(y, lowerxy, upperxy), lowerxy, upperxy);
        z1 = U8_to_F32(F32_to_U8(z, lowerz, upperz), lowerz, upperz);
        ensure("2:quantize8: Fail ", is_approx_equal(x1, vec3a.mV[VX]) && is_approx_equal(y1, vec3a.mV[VY]) && is_approx_equal(z1, vec3a.mV[VZ]));
    }

    template<> template<>
    void v3math_object::test<35>()
    {
        LLSD sd = LLSD::emptyArray();
        sd[0] = 1.f;

        LLVector3 parsed_1(sd);
        ensure("1:LLSD parse: Fail ", is_approx_equal(parsed_1.mV[VX], 1.f) && is_approx_equal(parsed_1.mV[VY], 0.f) && is_approx_equal(parsed_1.mV[VZ], 0.f));

        sd[1] = 2.f;
        LLVector3 parsed_2(sd);
        ensure("2:LLSD parse: Fail ", is_approx_equal(parsed_2.mV[VX], 1.f) && is_approx_equal(parsed_2.mV[VY], 2.f) && is_approx_equal(parsed_2.mV[VZ], 0.f));

        sd[2] = 3.f;
        LLVector3 parsed_3(sd);
        ensure("3:LLSD parse: Fail ", is_approx_equal(parsed_3.mV[VX], 1.f) && is_approx_equal(parsed_3.mV[VY], 2.f) && is_approx_equal(parsed_3.mV[VZ], 3.f));
    }
>>>>>>> 1a8a5404
}<|MERGE_RESOLUTION|>--- conflicted
+++ resolved
@@ -40,550 +40,6 @@
 
 namespace tut
 {
-<<<<<<< HEAD
-	struct v3math_data
-	{
-	};
-	typedef test_group<v3math_data> v3math_test;
-	typedef v3math_test::object v3math_object;
-	tut::v3math_test v3math_testcase("v3math_h");
-
-	template<> template<>
-	void v3math_object::test<1>()
-	{
-		LLVector3 vec3;
-		ensure("1:LLVector3:Fail to initialize ", ((0.f == vec3.mV[VX]) && (0.f == vec3.mV[VY]) && (0.f == vec3.mV[VZ])));
-		F32 x = 2.32f, y = 1.212f, z = -.12f;
-		LLVector3 vec3a(x,y,z);
-		ensure("2:LLVector3:Fail to initialize ", ((2.32f == vec3a.mV[VX]) && (1.212f == vec3a.mV[VY]) && (-.12f == vec3a.mV[VZ])));
-		const F32 vec[3] = {1.2f ,3.2f, -4.2f};
-		LLVector3 vec3b(vec);
-		ensure("3:LLVector3:Fail to initialize ", ((1.2f == vec3b.mV[VX]) && (3.2f == vec3b.mV[VY]) && (-4.2f == vec3b.mV[VZ])));
-	}
-
-	template<> template<>
-	void v3math_object::test<2>()
-	{
-		F32 x = 2.32f, y = 1.212f, z = -.12f;
-		LLVector3 vec3(x,y,z);
-		LLVector3d vector3d(vec3);
-		LLVector3 vec3a(vector3d);
-		ensure("1:LLVector3:Fail to initialize ", vec3 == vec3a);
-		LLVector4 vector4(vec3);
-		LLVector3 vec3b(vector4);
-		ensure("2:LLVector3:Fail to initialize ", vec3 == vec3b);
-	}
-
-	template<> template<>
-	void v3math_object::test<3>()
-	{
-		S32 a = 231;
-		LLSD llsd(a);
-		LLVector3 vec3(llsd);
-		LLSD sd = vec3.getValue();
-		LLVector3 vec3a(sd);
-		ensure("1:LLVector3:Fail to initialize ", (vec3 == vec3a));
-	}
-
-	template<> template<>
-	void v3math_object::test<4>()
-	{
-		S32 a = 231;
-		LLSD llsd(a);
-		LLVector3 vec3(llsd),vec3a;
-		vec3a = vec3;
-		ensure("1:Operator= Fail to initialize " ,(vec3 == vec3a));
-	}
-	
-	template<> template<>
-	void v3math_object::test<5>()
-	{
-		F32 x = 2.32f, y = 1.212f, z = -.12f;
-		LLVector3 vec3(x,y,z);
-		ensure("1:isFinite= Fail to initialize ", (true == vec3.isFinite()));//need more test cases:
-		vec3.clearVec();
-		ensure("2:clearVec:Fail to set values ", ((0.f == vec3.mV[VX]) && (0.f == vec3.mV[VY]) && (0.f == vec3.mV[VZ])));
-		vec3.setVec(x,y,z);
-		ensure("3:setVec:Fail to set values ", ((2.32f == vec3.mV[VX]) && (1.212f == vec3.mV[VY]) && (-.12f == vec3.mV[VZ])));
-		vec3.zeroVec();
-		ensure("4:zeroVec:Fail to set values ", ((0.f == vec3.mV[VX]) && (0.f == vec3.mV[VY]) && (0.f == vec3.mV[VZ])));
-	}
-	
-	template<> template<>
-	void v3math_object::test<6>()
-	{
-		F32 x = 2.32f, y = 1.212f, z = -.12f;
-		LLVector3 vec3(x,y,z),vec3a;
-		vec3.abs();
-		ensure("1:abs:Fail ", ((x == vec3.mV[VX]) && (y == vec3.mV[VY]) && (-z == vec3.mV[VZ])));
-		vec3a.setVec(vec3);
-		ensure("2:setVec:Fail to initialize ", (vec3a == vec3));	
-		const F32 vec[3] = {1.2f ,3.2f, -4.2f};
-		vec3.clearVec();
-		vec3.setVec(vec);
-		ensure("3:setVec:Fail to initialize ", ((1.2f == vec3.mV[VX]) && (3.2f == vec3.mV[VY]) && (-4.2f == vec3.mV[VZ])));
-		vec3a.clearVec();
-		LLVector3d vector3d(vec3);
-		vec3a.setVec(vector3d);
-		ensure("4:setVec:Fail to initialize ", (vec3 == vec3a));
-		LLVector4 vector4(vec3);
-		vec3a.clearVec();
-		vec3a.setVec(vector4);
-		ensure("5:setVec:Fail to initialize ", (vec3 == vec3a));
-	}
-
-	template<> template<>
-	void v3math_object::test<7>()
-	{
-		F32 x = 2.32f, y = 3.212f, z = -.12f;
-		F32 min = 0.0001f, max = 3.0f;
-		LLVector3 vec3(x,y,z);		
-		ensure("1:clamp:Fail  ", true == vec3.clamp(min, max) && x == vec3.mV[VX] && max == vec3.mV[VY] && min == vec3.mV[VZ]);
-		x = 1.f, y = 2.2f, z = 2.8f;
-		vec3.setVec(x,y,z);
-		ensure("2:clamp:Fail  ", false == vec3.clamp(min, max));
-	}
-
-	template<> template<>
-	void v3math_object::test<8>()
-	{
-		F32 x = 2.32f, y = 1.212f, z = -.12f;
-		LLVector3 vec3(x,y,z);		
-		ensure("1:magVecSquared:Fail ", is_approx_equal(vec3.magVecSquared(), (x*x + y*y + z*z)));
-		ensure("2:magVec:Fail ", is_approx_equal(vec3.magVec(), (F32) sqrt(x*x + y*y + z*z)));
-	}
-
-	template<> template<>
-	void v3math_object::test<9>()
-	{
-		F32 x =-2.0f, y = -3.0f, z = 1.23f ;
-		LLVector3 vec3(x,y,z);
-		ensure("1:abs():Fail ", (true == vec3.abs()));
-		ensure("2:isNull():Fail", (false == vec3.isNull()));	//Returns true if vector has a _very_small_ length
-		x =.00000001f, y = .000001001f, z = .000001001f;
-		vec3.setVec(x,y,z);
-		ensure("3:isNull(): Fail ", (true == vec3.isNull()));
-	}
-
-	template<> template<>
-	void v3math_object::test<10>()
-	{
-		F32 x =-2.0f, y = -3.0f, z = 1.f ;
-		LLVector3 vec3(x,y,z),vec3a;
-		ensure("1:isExactlyZero():Fail ", (true == vec3a.isExactlyZero()));
-		vec3a = vec3a.scaleVec(vec3);
-		ensure("2:scaleVec: Fail ", vec3a.mV[VX] == 0.f && vec3a.mV[VY] == 0.f && vec3a.mV[VZ] == 0.f);
-		vec3a.setVec(x,y,z);
-		vec3a = vec3a.scaleVec(vec3);
-		ensure("3:scaleVec: Fail ", ((4 == vec3a.mV[VX]) && (9 == vec3a.mV[VY]) &&(1 == vec3a.mV[VZ])));
-		ensure("4:isExactlyZero():Fail ", (false == vec3.isExactlyZero()));
-	}
-
-	template<> template<>
-	void v3math_object::test<11>()
-	{
-		F32 x =20.0f, y = 30.0f, z = 15.f ;
-		F32 angle = 100.f;
-		LLVector3 vec3(x,y,z),vec3a(1.f,2.f,3.f);
-		vec3a = vec3a.rotVec(angle, vec3);
-		LLVector3 vec3b(1.f,2.f,3.f);
-		vec3b = vec3b.rotVec(angle, vec3);
-		ensure_equals("rotVec():Fail" ,vec3b,vec3a);
-	}
-
-	template<> template<>
-	void v3math_object::test<12>()
-	{
-		F32 x =-2.0f, y = -3.0f, z = 1.f ;
-		LLVector3 vec3(x,y,z);
-		ensure("1:operator [] failed",( x ==  vec3[0]));	
-		ensure("2:operator [] failed",( y ==  vec3[1]));
-		ensure("3:operator [] failed",( z ==  vec3[2]));
-
-		vec3.clearVec();
-		x = 23.f, y = -.2361f, z = 3.25;
-		vec3.setVec(x,y,z);
-		F32 &ref1 = vec3[0];
-		ensure("4:operator [] failed",( ref1 ==  vec3[0]));
-		F32 &ref2 = vec3[1];
-		ensure("5:operator [] failed",( ref2 ==  vec3[1]));
-		F32 &ref3 = vec3[2];
-		ensure("6:operator [] failed",( ref3 ==  vec3[2]));
-	}
-
-	template<> template<>
-	void v3math_object::test<13>()
-	{
-		F32 x1 =1.f, y1 = 2.f,z1 = 1.2f, x2 = -2.3f, y2 = 1.11f, z2 = 1234.234f;
-		F32 val1, val2, val3;
-		LLVector3 vec3(x1,y1,z1), vec3a(x2,y2,z2), vec3b;
-		vec3b = vec3 + vec3a ;
-		val1 = x1+x2;
-		val2 = y1+y2;
-		val3 = z1+z2;
-		ensure("1:operator+ failed",(val1 == vec3b.mV[VX]) && (val2 == vec3b.mV[VY]) && (val3 == vec3b.mV[VZ])); 
-
-		vec3.clearVec();
-		vec3a.clearVec();
-		vec3b.clearVec();
-		x1 = -.235f, y1 = -24.32f,z1 = 2.13f,  x2 = -2.3f, y2 = 1.f, z2 = 34.21f;
-		vec3.setVec(x1,y1,z1);
-		vec3a.setVec(x2,y2,z2);
-		vec3b = vec3 + vec3a;
-		val1 = x1+x2;
-		val2 = y1+y2;
-		val3 = z1+z2;
-		ensure("2:operator+ failed",(val1 == vec3b.mV[VX]) && (val2 == vec3b.mV[VY]) && (val3 == vec3b.mV[VZ])); 
-	}
-
-	template<> template<>
-	void v3math_object::test<14>()
-	{
-		F32 x1 =1.f, y1 = 2.f,z1 = 1.2f, x2 = -2.3f, y2 = 1.11f, z2 = 1234.234f;
-		F32 val1, val2, val3;
-		LLVector3 vec3(x1,y1,z1), vec3a(x2,y2,z2), vec3b;
-		vec3b = vec3 - vec3a ;
-		val1 = x1-x2;
-		val2 = y1-y2;
-		val3 = z1-z2;
-		ensure("1:operator- failed",(val1 == vec3b.mV[VX]) && (val2 == vec3b.mV[VY]) && (val3 == vec3b.mV[VZ])); 
-
-		vec3.clearVec();
-		vec3a.clearVec();
-		vec3b.clearVec();
-		x1 = -.235f, y1 = -24.32f,z1 = 2.13f,  x2 = -2.3f, y2 = 1.f, z2 = 34.21f;
-		vec3.setVec(x1,y1,z1);
-		vec3a.setVec(x2,y2,z2);
-		vec3b = vec3 - vec3a;
-		val1 = x1-x2;
-		val2 = y1-y2;
-		val3 = z1-z2;
-		ensure("2:operator- failed",(val1 == vec3b.mV[VX]) && (val2 == vec3b.mV[VY]) && (val3 == vec3b.mV[VZ])); 
-	}
-
-	template<> template<>
-	void v3math_object::test<15>()
-	{
-		F32 x1 =1.f, y1 = 2.f,z1 = 1.2f, x2 = -2.3f, y2 = 1.11f, z2 = 1234.234f;
-		F32 val1, val2, val3;
-		LLVector3 vec3(x1,y1,z1), vec3a(x2,y2,z2);
-		val1 = vec3 * vec3a;
-		val2 = x1*x2 + y1*y2 + z1*z2;
-		ensure_equals("1:operator* failed",val1,val2);
-
-		vec3a.clearVec();
-		F32 mulVal = 4.332f;
-		vec3a = vec3 * mulVal;
-		val1 = x1*mulVal;
-		val2 = y1*mulVal;
-		val3 = z1*mulVal;
-		ensure("2:operator* failed",(val1 == vec3a.mV[VX]) && (val2 == vec3a.mV[VY])&& (val3 == vec3a.mV[VZ]));
-		vec3a.clearVec();
-		vec3a = mulVal * vec3;
-		ensure("3:operator* failed ", (val1 == vec3a.mV[VX]) && (val2 == vec3a.mV[VY])&& (val3 == vec3a.mV[VZ]));
-	}
-
-	template<> template<>
-	void v3math_object::test<16>()
-	{
-		F32 x1 =1.f, y1 = 2.f,z1 = 1.2f, x2 = -2.3f, y2 = 1.11f, z2 = 1234.234f;
-		F32 val1, val2, val3;
-		LLVector3 vec3(x1,y1,z1), vec3a(x2,y2,z2), vec3b;
-		vec3b = vec3 % vec3a ;
-		val1 = y1*z2 - y2*z1;
-		val2 = z1*x2 -z2*x1;
-		val3 = x1*y2-x2*y1;
-		ensure("1:operator% failed",(val1 == vec3b.mV[VX]) && (val2 == vec3b.mV[VY]) && (val3 == vec3b.mV[VZ])); 
-
-		vec3.clearVec();
-		vec3a.clearVec();
-		vec3b.clearVec();
-		x1 =112.f, y1 = 22.3f,z1 = 1.2f, x2 = -2.3f, y2 = 341.11f, z2 = 1234.234f;
-		vec3.setVec(x1,y1,z1);
-		vec3a.setVec(x2,y2,z2);
-		vec3b = vec3 % vec3a ;
-		val1 = y1*z2 - y2*z1;
-		val2 = z1*x2 -z2*x1;
-		val3 = x1*y2-x2*y1;
-		ensure("2:operator% failed ", (val1 == vec3b.mV[VX]) && (val2 == vec3b.mV[VY]) && (val3 == vec3b.mV[VZ])); 
-	}
-
-	template<> template<>
-	void v3math_object::test<17>()
-	{
-		F32 x1 =1.f, y1 = 2.f,z1 = 1.2f, div = 3.2f;
-		F32 t = 1.f / div, val1, val2, val3;
-		LLVector3 vec3(x1,y1,z1), vec3a;
-		vec3a = vec3 / div;
-		val1 = x1 * t;
-		val2 = y1 * t;
-		val3 = z1 *t;
-		ensure("1:operator/ failed",(val1 == vec3a.mV[VX]) && (val2 == vec3a.mV[VY]) && (val3 == vec3a.mV[VZ]));		
-
-		vec3a.clearVec();
-		x1 = -.235f, y1 = -24.32f, z1 = .342f, div = -2.2f;
-		t = 1.f / div;
-		vec3.setVec(x1,y1,z1);
-		vec3a = vec3 / div;
-		val1 = x1 * t;
-		val2 = y1 * t;
-		val3 = z1 *t;
-		ensure("2:operator/ failed",(val1 == vec3a.mV[VX]) && (val2 == vec3a.mV[VY]) && (val3 == vec3a.mV[VZ]));		
-	}
-
-	template<> template<>
-	void v3math_object::test<18>()
-	{
-		F32 x1 =1.f, y1 = 2.f,z1 = 1.2f;
-		LLVector3 vec3(x1,y1,z1), vec3a(x1,y1,z1);
-		ensure("1:operator== failed",(vec3 == vec3a));		
-
-		vec3a.clearVec();
-		x1 = -.235f, y1 = -24.32f, z1 = .342f;
-		vec3.clearVec();
-		vec3a.clearVec();
-		vec3.setVec(x1,y1,z1);
-		vec3a.setVec(x1,y1,z1);
-		ensure("2:operator== failed ", (vec3 == vec3a));		
-	}
-
-	template<> template<>
-	void v3math_object::test<19>()
-	{
-		F32 x1 =1.f, y1 = 2.f,z1 = 1.2f, x2 =112.f, y2 = 2.234f,z2 = 11.2f;;
-		LLVector3 vec3(x1,y1,z1), vec3a(x2,y2,z2);
-		ensure("1:operator!= failed",(vec3a != vec3));
-
-		vec3.clearVec();
-		vec3.clearVec();
-		vec3a.setVec(vec3);
-		ensure("2:operator!= failed", ( false == (vec3a != vec3)));
-	}
-
-	template<> template<>
-	void v3math_object::test<20>()
-	{
-		F32 x1 =1.f, y1 = 2.f,z1 = 1.2f, x2 =112.f, y2 = 2.2f,z2 = 11.2f;;
-		LLVector3 vec3(x1,y1,z1), vec3a(x2,y2,z2);
-		vec3a += vec3;
-		F32 val1, val2, val3;
-		val1 = x1+x2;
-		val2 = y1+y2;
-		val3 = z1+z2;
-		ensure("1:operator+= failed",(val1 == vec3a.mV[VX]) && (val2 == vec3a.mV[VY])&& (val3 == vec3a.mV[VZ]));
-	}
-	
-	template<> template<>
-	void v3math_object::test<21>()
-	{
-		F32 x1 =1.f, y1 = 2.f,z1 = 1.2f, x2 =112.f, y2 = 2.2f,z2 = 11.2f;;
-		LLVector3 vec3(x1,y1,z1), vec3a(x2,y2,z2);
-		vec3a -= vec3;
-		F32 val1, val2, val3;
-		val1 = x2-x1;
-		val2 = y2-y1;
-		val3 = z2-z1;
-		ensure("1:operator-= failed",(val1 == vec3a.mV[VX]) && (val2 == vec3a.mV[VY])&& (val3 == vec3a.mV[VZ]));
-	}
-
-	template<> template<>
-	void v3math_object::test<22>()
-	{
-		F32 x1 =1.f, y1 = 2.f,z1 = 1.2f, x2 = -2.3f, y2 = 1.11f, z2 = 1234.234f;
-		F32 val1,val2,val3;
-		LLVector3 vec3(x1,y1,z1), vec3a(x2,y2,z2);
-		vec3a *= vec3;
-		val1 = x1*x2;
-		val2 = y1*y2;
-		val3 = z1*z2;
-		ensure("1:operator*= failed",(val1 == vec3a.mV[VX]) && (val2 == vec3a.mV[VY])&& (val3 == vec3a.mV[VZ]));
-
-		F32 mulVal = 4.332f;
-		vec3 *=mulVal;
-		val1 = x1*mulVal;
-		val2 = y1*mulVal;
-		val3 = z1*mulVal;
-		ensure("2:operator*= failed ", is_approx_equal(val1, vec3.mV[VX]) && is_approx_equal(val2, vec3.mV[VY]) && is_approx_equal(val3, vec3.mV[VZ]));
-	}
-
-	template<> template<>
-	void v3math_object::test<23>()
-	{
-		F32 x1 =1.f, y1 = 2.f,z1 = 1.2f, x2 = -2.3f, y2 = 1.11f, z2 = 1234.234f;
-		LLVector3 vec3(x1,y1,z1), vec3a(x2,y2,z2),vec3b;
-		vec3b = vec3a % vec3;
-		vec3a %= vec3;
-		ensure_equals("1:operator%= failed",vec3a,vec3b); 
-	}
-
-	template<> template<>
-	void v3math_object::test<24>()
-	{
-		F32 x1 =1.f, y1 = 2.f,z1 = 1.2f, div = 3.2f;
-		F32 t = 1.f / div, val1, val2, val3;
-		LLVector3 vec3a(x1,y1,z1);
-		vec3a /= div;
-		val1 = x1 * t;
-		val2 = y1 * t;
-		val3 = z1 *t;
-		ensure("1:operator/= failed",(val1 == vec3a.mV[VX]) && (val2 == vec3a.mV[VY]) && (val3 == vec3a.mV[VZ]));		
-	}
-
-	template<> template<>
-	void v3math_object::test<25>()
-	{
-		F32 x1 =1.f, y1 = 2.f,z1 = 1.2f;
-		LLVector3 vec3(x1,y1,z1), vec3a;
-		vec3a = -vec3;
-		ensure("1:operator- failed",(-vec3a == vec3));	
-	}
-
-	template<> template<>
-	void v3math_object::test<26>()
-	{
-		F32 x1 =1.f, y1 = 2.f,z1 = 1.2f;
-		std::ostringstream stream1, stream2;
-		LLVector3 vec3(x1,y1,z1), vec3a;
-		stream1 << vec3;
-		vec3a.setVec(x1,y1,z1);
-		stream2 << vec3a;
-		ensure("1:operator << failed",(stream1.str() == stream2.str()));	
-	}
-
-	template<> template<>
-	void v3math_object::test<27>()
-	{
-		F32 x1 =-2.3f, y1 = 2.f,z1 = 1.2f, x2 = 1.3f, y2 = 1.11f, z2 = 1234.234f;
-		LLVector3 vec3(x1,y1,z1), vec3a(x2,y2,z2);
-		ensure("1:operator< failed", (true == (vec3 < vec3a)));
-		x1 =-2.3f, y1 = 2.f,z1 = 1.2f, x2 = 1.3f, y2 = 2.f, z2 = 1234.234f;
-		vec3.setVec(x1,y1,z1);
-		vec3a.setVec(x2,y2,z2);
-		ensure("2:operator< failed ", (true == (vec3 < vec3a)));
-		x1 =2.3f, y1 = 2.f,z1 = 1.2f, x2 = 1.3f,
-		vec3.setVec(x1,y1,z1);
-		vec3a.setVec(x2,y2,z2);
-		ensure("3:operator< failed ", (false == (vec3 < vec3a)));
-	}
-
-	template<> template<>
-	void v3math_object::test<28>()
-	{
-		F32 x1 =1.23f, y1 = 2.f,z1 = 4.f;
-		std::string buf("1.23 2. 4");
-		LLVector3 vec3, vec3a(x1,y1,z1);
-		LLVector3::parseVector3(buf, &vec3);
-		ensure_equals("1:parseVector3 failed", vec3, vec3a);	
-	}
-
-	template<> template<>
-	void v3math_object::test<29>()
-	{
-		F32 x1 =1.f, y1 = 2.f,z1 = 4.f;
-		LLVector3 vec3(x1,y1,z1),vec3a,vec3b;
-		vec3a.setVec(1,1,1);
-		vec3a.scaleVec(vec3);
-		ensure_equals("1:scaleVec failed", vec3, vec3a);	
-		vec3a.clearVec();
-		vec3a.setVec(x1,y1,z1);
-		vec3a.scaleVec(vec3);
-		ensure("2:scaleVec failed", ((1.f ==vec3a.mV[VX])&& (4.f ==vec3a.mV[VY]) && (16.f ==vec3a.mV[VZ])));		
-	}
-	
-	template<> template<>
-	void v3math_object::test<30>()
-	{
-		F32 x1 =-2.3f, y1 = 2.f,z1 = 1.2f, x2 = 1.3f, y2 = 1.11f, z2 = 1234.234f;
-		F32 val = 2.3f,val1,val2,val3;
-		val1 = x1 + (x2 - x1)* val;
-		val2 = y1 + (y2 - y1)* val;
-		val3 = z1 + (z2 - z1)* val;
-		LLVector3 vec3(x1,y1,z1),vec3a(x2,y2,z2);
-		LLVector3 vec3b = lerp(vec3,vec3a,val);
-		ensure("1:lerp failed", ((val1 ==vec3b.mV[VX])&& (val2 ==vec3b.mV[VY]) && (val3 ==vec3b.mV[VZ])));		
-	}
-
-	template<> template<>
-	void v3math_object::test<31>()
-	{
-		F32 x1 =-2.3f, y1 = 2.f,z1 = 1.2f, x2 = 1.3f, y2 = 1.f, z2 = 1.f;
-		F32 val1,val2;
-		LLVector3 vec3(x1,y1,z1),vec3a(x2,y2,z2);
-		val1 = dist_vec(vec3,vec3a);
-		val2 = (F32) sqrt((x1 - x2)*(x1 - x2) + (y1 - y2)* (y1 - y2) + (z1 - z2)* (z1 -z2));
-		ensure_equals("1:dist_vec: Fail ",val2, val1);
-		val1 = dist_vec_squared(vec3,vec3a);
-		val2 =((x1 - x2)*(x1 - x2) + (y1 - y2)* (y1 - y2) + (z1 - z2)* (z1 -z2));
-		ensure_equals("2:dist_vec_squared: Fail ",val2, val1);
-		val1 = dist_vec_squared2D(vec3, vec3a);
-		val2 =(x1 - x2)*(x1 - x2) + (y1 - y2)* (y1 - y2);
-		ensure_equals("3:dist_vec_squared2D: Fail ",val2, val1);
-	}
-
-	template<> template<>
-	void v3math_object::test<32>()
-	{
-		F32 x =12.3524f, y = -342.f,z = 4.126341f;
-		LLVector3 vec3(x,y,z);
-		F32 mag = vec3.normVec();
-		mag = 1.f/ mag;
-		F32 val1 = x* mag, val2 = y* mag, val3 = z* mag;
-		ensure("1:normVec: Fail ", is_approx_equal(val1, vec3.mV[VX]) && is_approx_equal(val2, vec3.mV[VY]) && is_approx_equal(val3, vec3.mV[VZ]));
-		x = 0.000000001f, y = 0.f, z = 0.f;
-		vec3.clearVec();
-		vec3.setVec(x,y,z);
-		mag = vec3.normVec();
-		val1 = x* mag, val2 = y* mag, val3 = z* mag;
-		ensure("2:normVec: Fail ", (mag == 0.) && (0. == vec3.mV[VX]) && (0. == vec3.mV[VY])&& (0. == vec3.mV[VZ]));
-	}
-
-	template<> template<>
-	void v3math_object::test<33>()
-	{
-		F32 x = -202.23412f, y = 123.2312f, z = -89.f;
-		LLVector3 vec(x,y,z);
-		vec.snap(2);
-		ensure("1:snap: Fail ", is_approx_equal(-202.23f, vec.mV[VX]) && is_approx_equal(123.23f, vec.mV[VY]) && is_approx_equal(-89.f, vec.mV[VZ]));
-	}
-		
-	template<> template<>
-	void v3math_object::test<34>()
-	{
-		F32 x = 10.f, y = 20.f, z = -15.f;
-		F32 x1, y1, z1;
-		F32 lowerxy = 0.f, upperxy = 1.0f, lowerz = -1.0f, upperz = 1.f;
-		LLVector3 vec3(x,y,z);
-		vec3.quantize16(lowerxy,upperxy,lowerz,upperz);
-		x1 = U16_to_F32(F32_to_U16(x, lowerxy, upperxy), lowerxy, upperxy);
-		y1 = U16_to_F32(F32_to_U16(y, lowerxy, upperxy), lowerxy, upperxy);
-		z1 = U16_to_F32(F32_to_U16(z, lowerz,  upperz),  lowerz,  upperz);
-		ensure("1:quantize16: Fail ", is_approx_equal(x1, vec3.mV[VX]) && is_approx_equal(y1, vec3.mV[VY]) && is_approx_equal(z1, vec3.mV[VZ]));
-		LLVector3 vec3a(x,y,z);
-		vec3a.quantize8(lowerxy,upperxy,lowerz,upperz);
-		x1 = U8_to_F32(F32_to_U8(x, lowerxy, upperxy), lowerxy, upperxy);
-		y1 = U8_to_F32(F32_to_U8(y, lowerxy, upperxy), lowerxy, upperxy);
-		z1 = U8_to_F32(F32_to_U8(z, lowerz, upperz), lowerz, upperz);
-		ensure("2:quantize8: Fail ", is_approx_equal(x1, vec3a.mV[VX]) && is_approx_equal(y1, vec3a.mV[VY]) && is_approx_equal(z1, vec3a.mV[VZ]));
-	}
-
-	template<> template<>
-	void v3math_object::test<35>()
-	{
-		LLSD sd = LLSD::emptyArray();
-		sd[0] = 1.f;
-
-		LLVector3 parsed_1(sd);
-		ensure("1:LLSD parse: Fail ", is_approx_equal(parsed_1.mV[VX], 1.f) && is_approx_equal(parsed_1.mV[VY], 0.f) && is_approx_equal(parsed_1.mV[VZ], 0.f));
-
-		sd[1] = 2.f;
-		LLVector3 parsed_2(sd);
-		ensure("2:LLSD parse: Fail ", is_approx_equal(parsed_2.mV[VX], 1.f) && is_approx_equal(parsed_2.mV[VY], 2.f) && is_approx_equal(parsed_2.mV[VZ], 0.f));
-
-		sd[2] = 3.f;
-		LLVector3 parsed_3(sd);
-		ensure("3:LLSD parse: Fail ", is_approx_equal(parsed_3.mV[VX], 1.f) && is_approx_equal(parsed_3.mV[VY], 2.f) && is_approx_equal(parsed_3.mV[VZ], 3.f));
-	}
-=======
     struct v3math_data
     {
     };
@@ -1126,5 +582,4 @@
         LLVector3 parsed_3(sd);
         ensure("3:LLSD parse: Fail ", is_approx_equal(parsed_3.mV[VX], 1.f) && is_approx_equal(parsed_3.mV[VY], 2.f) && is_approx_equal(parsed_3.mV[VZ], 3.f));
     }
->>>>>>> 1a8a5404
 }