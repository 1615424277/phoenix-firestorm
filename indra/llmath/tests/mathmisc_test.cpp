--- conflicted
+++ resolved
@@ -440,83 +440,6 @@
 
 namespace tut
 {
-<<<<<<< HEAD
-	F32 SMALL_RADIUS = 1.0f;
-	F32 MEDIUM_RADIUS = 5.0f;
-	F32 LARGE_RADIUS = 10.0f;
-
-	struct line_data
-	{
-	};
-	typedef test_group<line_data> line_test;
-	typedef line_test::object line_object;
-	tut::line_test tline("LLLine");
-
-	template<> template<>
-	void line_object::test<1>()
-	{
-		// this is a test for LLLine::intersects(point) which returns true 
-		// if the line passes within some tolerance of point
-
-		// these tests will have some floating point error, 
-		// so we need to specify how much error is ok
-		F32 allowable_relative_error = 0.00001f;
-		S32 number_of_tests = 100;
-		for (S32 test = 0; test < number_of_tests; ++test)
-		{
-			// generate some random point to be on the line
-			LLVector3 point_on_line( ll_frand(2.f) - 1.f, 
-			   						 ll_frand(2.f) - 1.f, 
-			   						 ll_frand(2.f) - 1.f);
-			point_on_line.normalize();
-			point_on_line *= ll_frand(LARGE_RADIUS);
-
-			// generate some random point to "intersect"
-			LLVector3 random_direction ( ll_frand(2.f) - 1.f, 
-			   							 ll_frand(2.f) - 1.f, 
-			   							 ll_frand(2.f) - 1.f);
-			random_direction.normalize();
-
-			LLVector3 random_offset( ll_frand(2.f) - 1.f, 
-			   						 ll_frand(2.f) - 1.f, 
-			   						 ll_frand(2.f) - 1.f);
-			random_offset.normalize();
-			random_offset *= ll_frand(SMALL_RADIUS);
-
-			LLVector3 point = point_on_line + MEDIUM_RADIUS * random_direction
-				+ random_offset;
-	
-			// compute the axis of approach (a unit vector between the points)
-			LLVector3 axis_of_approach = point - point_on_line;
-			axis_of_approach.normalize();
-	
-			// compute the direction of the the first line (perp to axis_of_approach)
-			LLVector3 first_dir( ll_frand(2.f) - 1.f, 
-			   					 ll_frand(2.f) - 1.f, 
-			   					 ll_frand(2.f) - 1.f);
-			first_dir.normalize();
-			F32 dot = first_dir * axis_of_approach;		
-			first_dir -= dot * axis_of_approach;	// subtract component parallel to axis
-			first_dir.normalize();
-	
-			// construct the line
-			LLVector3 another_point_on_line = point_on_line + ll_frand(LARGE_RADIUS) * first_dir;
-			LLLine line(another_point_on_line, point_on_line);
-	
-			// test that the intersection point is within MEDIUM_RADIUS + SMALL_RADIUS
-			F32 test_radius = MEDIUM_RADIUS + SMALL_RADIUS;
-			test_radius += (LARGE_RADIUS * allowable_relative_error);
-			ensure("line should pass near intersection point", line.intersects(point, test_radius));
-
-			test_radius = allowable_relative_error * (point - point_on_line).length();
-			ensure("line should intersect point used to define it", line.intersects(point_on_line, test_radius));
-		}
-	}
-
-	template<> template<>
-	void line_object::test<2>()
-	{
-=======
     F32 SMALL_RADIUS = 1.0f;
     F32 MEDIUM_RADIUS = 5.0f;
     F32 LARGE_RADIUS = 10.0f;
@@ -592,7 +515,6 @@
     template<> template<>
     void line_object::test<2>()
     {
->>>>>>> 1a8a5404
           /*
             These tests fail intermittently on all platforms - see DEV-16600
             Commenting this out until dev has time to investigate.
