--- conflicted
+++ resolved
@@ -33,217 +33,6 @@
 
 namespace tut
 {
-<<<<<<< HEAD
-	struct xform_test
-	{
-	};
-	typedef test_group<xform_test> xform_test_t;
-	typedef xform_test_t::object xform_test_object_t;
-	tut::xform_test_t tut_xform_test("LLXForm");
-
-	//test case for init(), getParent(), getRotation(), getPositionW(), getWorldRotation() fns.
-	template<> template<>
-	void xform_test_object_t::test<1>()
-	{
-		LLXform xform_obj;
-		LLVector3 emptyVec(0.f,0.f,0.f);
-		LLVector3 initialScaleVec(1.f,1.f,1.f);
-
-		ensure("LLXform empty constructor failed: ", !xform_obj.getParent() && !xform_obj.isChanged() &&
-			xform_obj.getPosition() == emptyVec && 
-			(xform_obj.getRotation()).isIdentity() &&
-			xform_obj.getScale() == initialScaleVec && 
-			xform_obj.getPositionW() == emptyVec && 
-			(xform_obj.getWorldRotation()).isIdentity() &&
-			!xform_obj.getScaleChildOffset());
-	}
-
-	// test cases for 
-	// setScale(const LLVector3& scale) 
-	// setScale(const F32 x, const F32 y, const F32 z)
-	// setRotation(const F32 x, const F32 y, const F32 z) 
-	// setPosition(const F32 x, const F32 y, const F32 z) 
-	// getLocalMat4(LLMatrix4 &mat)
-	template<> template<>
-	void xform_test_object_t::test<2>()	
-	{
-		LLMatrix4 llmat4;
-		LLXform xform_obj;
-
-		F32 x = 3.6f;
-		F32 y = 5.5f;
-		F32 z = 4.2f;
-		F32 w = 0.f;
-		F32 posz = z + 2.122f;
-		LLVector3 vec(x, y, z);
-		xform_obj.setScale(x, y, z);
-		xform_obj.setPosition(x, y, posz);
-		ensure("setScale failed: ", xform_obj.getScale() == vec);
-
-		vec.setVec(x, y, posz);
-		ensure("getPosition failed: ", xform_obj.getPosition() == vec);
-
-		x = x * 2.f;
-		y = y + 2.3f;
-		z = posz * 4.f; 
-		vec.setVec(x, y, z);
-		xform_obj.setPositionX(x);
-		xform_obj.setPositionY(y);
-		xform_obj.setPositionZ(z);
-		ensure("setPositionX/Y/Z failed: ", xform_obj.getPosition() == vec);
-
-		xform_obj.setScaleChildOffset(true);
-		ensure("setScaleChildOffset failed: ", xform_obj.getScaleChildOffset());
-
-		vec.setVec(x, y, z);
-
-		xform_obj.addPosition(vec);
-		vec += vec;
-		ensure("addPosition failed: ", xform_obj.getPosition() == vec);
-
-		xform_obj.setScale(vec);
-		ensure("setScale vector failed: ", xform_obj.getScale() == vec);
-
-		LLQuaternion quat(x, y, z, w);
-		xform_obj.setRotation(quat);
-		ensure("setRotation quat failed: ", xform_obj.getRotation() == quat);
-
-		xform_obj.setRotation(x, y, z, w);
-		ensure("getRotation 2 failed: ", xform_obj.getRotation() == quat);
-
-		xform_obj.setRotation(x, y, z);
-		quat.setQuat(x,y,z); 
-		ensure("setRotation xyz failed: ", xform_obj.getRotation() == quat);
-
-		// LLXform::setRotation(const F32 x, const F32 y, const F32 z) 
-		//		Does normalization
-		// LLXform::setRotation(const F32 x, const F32 y, const F32 z, const F32 s) 
-		//		Simply copies the individual values - does not do any normalization. 
-		// Is that the expected behavior?
-	}
-
-	// test cases for inline bool setParent(LLXform *parent) and getParent() fn.
-	template<> template<>
-	void xform_test_object_t::test<3>()	
-	{		
-		LLXform xform_obj;
-		LLXform par;
-		LLXform grandpar;
-		xform_obj.setParent(&par); 
-		par.setParent(&grandpar); 
-		ensure("setParent/getParent failed: ", &par == xform_obj.getParent());
-		ensure("getRoot failed: ", &grandpar == xform_obj.getRoot());
-		ensure("isRoot failed: ", grandpar.isRoot() && !par.isRoot() && !xform_obj.isRoot());
-		ensure("isRootEdit failed: ", grandpar.isRootEdit() && !par.isRootEdit() && !xform_obj.isRootEdit());
-	}
-
-	template<> template<>
-	void xform_test_object_t::test<4>()	
-	{
-		LLXform xform_obj;
-		xform_obj.setChanged(LLXform::TRANSLATED | LLXform::ROTATED | LLXform::SCALED);
-		ensure("setChanged/isChanged failed: ", xform_obj.isChanged());
-
-		xform_obj.clearChanged(LLXform::TRANSLATED | LLXform::ROTATED | LLXform::SCALED);
-		ensure("clearChanged failed: ", !xform_obj.isChanged());
-		
-		LLVector3 llvect3(12.4f, -5.6f, 0.34f);
-		xform_obj.setScale(llvect3);
-		ensure("setScale did not set SCALED flag: ", xform_obj.isChanged(LLXform::SCALED));
-		xform_obj.setPosition(1.2f, 2.3f, 3.4f);
-		ensure("setScale did not set TRANSLATED flag: ", xform_obj.isChanged(LLXform::TRANSLATED));
-		ensure("TRANSLATED reset SCALED flag: ", xform_obj.isChanged(LLXform::TRANSLATED | LLXform::SCALED));
-		xform_obj.clearChanged(LLXform::SCALED);
-		ensure("reset SCALED failed: ", !xform_obj.isChanged(LLXform::SCALED));
-		xform_obj.setRotation(1, 2, 3, 4);
-		ensure("ROTATION flag not set ", xform_obj.isChanged(LLXform::TRANSLATED | LLXform::ROTATED));
-		xform_obj.setScale(llvect3);
-		ensure("ROTATION flag not set ", xform_obj.isChanged(LLXform::MOVED));
-	}
-
-	//to test init() and getWorldMatrix() fns.
-	template<> template<>
-	void xform_test_object_t::test<5>()	
-	{
-		LLXformMatrix formMatrix_obj;
-		formMatrix_obj.init();
-		LLMatrix4 mat4_obj;
-		
-		ensure("1. The value is not NULL", 1.f == formMatrix_obj.getWorldMatrix().mMatrix[0][0]);
-		ensure("2. The value is not NULL", 0.f == formMatrix_obj.getWorldMatrix().mMatrix[0][1]);
-		ensure("3. The value is not NULL", 0.f == formMatrix_obj.getWorldMatrix().mMatrix[0][2]);
-		ensure("4. The value is not NULL", 0.f == formMatrix_obj.getWorldMatrix().mMatrix[0][3]);
-		ensure("5. The value is not NULL", 0.f == formMatrix_obj.getWorldMatrix().mMatrix[1][0]);
-		ensure("6. The value is not NULL", 1.f == formMatrix_obj.getWorldMatrix().mMatrix[1][1]);
-		ensure("7. The value is not NULL", 0.f == formMatrix_obj.getWorldMatrix().mMatrix[1][2]);
-		ensure("8. The value is not NULL", 0.f == formMatrix_obj.getWorldMatrix().mMatrix[1][3]);
-		ensure("9. The value is not NULL", 0.f == formMatrix_obj.getWorldMatrix().mMatrix[2][0]);
-		ensure("10. The value is not NULL", 0.f == formMatrix_obj.getWorldMatrix().mMatrix[2][1]);
-		ensure("11. The value is not NULL", 1.f == formMatrix_obj.getWorldMatrix().mMatrix[2][2]);
-		ensure("12. The value is not NULL", 0.f == formMatrix_obj.getWorldMatrix().mMatrix[2][3]);
-		ensure("13. The value is not NULL", 0.f == formMatrix_obj.getWorldMatrix().mMatrix[3][0]);
-		ensure("14. The value is not NULL", 0.f == formMatrix_obj.getWorldMatrix().mMatrix[3][1]);
-		ensure("15. The value is not NULL", 0.f == formMatrix_obj.getWorldMatrix().mMatrix[3][2]);
-		ensure("16. The value is not NULL", 1.f == formMatrix_obj.getWorldMatrix().mMatrix[3][3]);
-	}
-
-	//to test mMin.clearVec() and mMax.clearVec() fns
-	template<> template<>
-	void xform_test_object_t::test<6>()	
-	{
-		LLXformMatrix formMatrix_obj;
-		formMatrix_obj.init();
-		LLVector3 llmin_vec3;
-		LLVector3 llmax_vec3;
-		formMatrix_obj.getMinMax(llmin_vec3, llmax_vec3);
-		ensure("1. The value is not NULL", 0.f == llmin_vec3.mV[0]);
-		ensure("2. The value is not NULL", 0.f == llmin_vec3.mV[1]);
-		ensure("3. The value is not NULL", 0.f == llmin_vec3.mV[2]);
-		ensure("4. The value is not NULL", 0.f == llmin_vec3.mV[0]);
-		ensure("5. The value is not NULL", 0.f == llmin_vec3.mV[1]);
-		ensure("6. The value is not NULL", 0.f == llmin_vec3.mV[2]);
-	}
-
-	//test case of update() fn.
-	template<> template<>
-	void xform_test_object_t::test<7>()	
-	{
-		LLXformMatrix formMatrix_obj;
-
-		LLXformMatrix parent;
-		LLVector3 llvecpos(1.0, 2.0, 3.0);
-		LLVector3 llvecpospar(10.0, 20.0, 30.0);
-		formMatrix_obj.setPosition(llvecpos);
-		parent.setPosition(llvecpospar);
-
-		LLVector3 llvecparentscale(1.0, 2.0, 0);
-		parent.setScaleChildOffset(true);
-		parent.setScale(llvecparentscale);
-
-		LLQuaternion quat(1, 2, 3, 4);
-		LLQuaternion quatparent(5, 6, 7, 8);
-		formMatrix_obj.setRotation(quat);
-		parent.setRotation(quatparent);
-		formMatrix_obj.setParent(&parent);
-
-		parent.update();
-		formMatrix_obj.update();
-
-		LLVector3 worldPos = llvecpos;
-		worldPos.scaleVec(llvecparentscale);
-		worldPos *= quatparent;
-		worldPos += llvecpospar;
-
-		LLQuaternion worldRot = quat * quatparent; 
-
-		ensure("getWorldPosition failed: ", formMatrix_obj.getWorldPosition() == worldPos);
-		ensure("getWorldRotation failed: ", formMatrix_obj.getWorldRotation() == worldRot);
-
-		ensure("getWorldPosition for parent failed: ", parent.getWorldPosition() == llvecpospar);
-		ensure("getWorldRotation for parent failed: ", parent.getWorldRotation() == quatparent);
-	}
-}	
-=======
     struct xform_test
     {
     };
@@ -453,4 +242,3 @@
         ensure("getWorldRotation for parent failed: ", parent.getWorldRotation() == quatparent);
     }
 }
->>>>>>> 1a8a5404
