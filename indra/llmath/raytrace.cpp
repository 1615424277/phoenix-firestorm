/**
 * @file raytrace.cpp
 * @brief Functions called by box object scripts.
 *
 * $LicenseInfo:firstyear=2001&license=viewerlgpl$
 * Second Life Viewer Source Code
 * Copyright (C) 2010, Linden Research, Inc.
 *
 * This library is free software; you can redistribute it and/or
 * modify it under the terms of the GNU Lesser General Public
 * License as published by the Free Software Foundation;
 * version 2.1 of the License only.
 *
 * This library is distributed in the hope that it will be useful,
 * but WITHOUT ANY WARRANTY; without even the implied warranty of
 * MERCHANTABILITY or FITNESS FOR A PARTICULAR PURPOSE.  See the GNU
 * Lesser General Public License for more details.
 *
 * You should have received a copy of the GNU Lesser General Public
 * License along with this library; if not, write to the Free Software
 * Foundation, Inc., 51 Franklin Street, Fifth Floor, Boston, MA  02110-1301  USA
 *
 * Linden Research, Inc., 945 Battery Street, San Francisco, CA  94111  USA
 * $/LicenseInfo$
 */

#include "linden_common.h"

#include "math.h"
//#include "vmath.h"
#include "v3math.h"
#include "llquaternion.h"
#include "m3math.h"
#include "raytrace.h"


bool line_plane(const LLVector3 &line_point, const LLVector3 &line_direction,
<<<<<<< HEAD
				const LLVector3 &plane_point, const LLVector3 plane_normal,
				LLVector3 &intersection)
{
	F32 N = line_direction * plane_normal;
	if (0.0f == N)
	{
		// line is perpendicular to plane normal
		// so it is either entirely on plane, or not on plane at all
		return false;
	}
	// Ax + By, + Cz + D = 0
	// D = - (plane_point * plane_normal)
	// N = line_direction * plane_normal
	// intersection = line_point - ((D + plane_normal * line_point) / N) * line_direction
	intersection = line_point - ((plane_normal * line_point - plane_point * plane_normal) / N) * line_direction;
	return true;
=======
                const LLVector3 &plane_point, const LLVector3 plane_normal,
                LLVector3 &intersection)
{
    F32 N = line_direction * plane_normal;
    if (0.0f == N)
    {
        // line is perpendicular to plane normal
        // so it is either entirely on plane, or not on plane at all
        return false;
    }
    // Ax + By, + Cz + D = 0
    // D = - (plane_point * plane_normal)
    // N = line_direction * plane_normal
    // intersection = line_point - ((D + plane_normal * line_point) / N) * line_direction
    intersection = line_point - ((plane_normal * line_point - plane_point * plane_normal) / N) * line_direction;
    return true;
>>>>>>> 1a8a5404
}


bool ray_plane(const LLVector3 &ray_point, const LLVector3 &ray_direction,
<<<<<<< HEAD
			   const LLVector3 &plane_point, const LLVector3 plane_normal,
			   LLVector3 &intersection)
{
	F32 N = ray_direction * plane_normal;
	if (0.0f == N)
	{
		// ray is perpendicular to plane normal
		// so it is either entirely on plane, or not on plane at all
		return false;
	}
	// Ax + By, + Cz + D = 0
	// D = - (plane_point * plane_normal)
	// N = ray_direction * plane_normal
	// intersection = ray_point - ((D + plane_normal * ray_point) / N) * ray_direction
	F32 alpha = -(plane_normal * ray_point - plane_point * plane_normal) / N;
	if (alpha < 0.0f)
	{
		// ray points away from plane
		return false;
	}
	intersection = ray_point + alpha * ray_direction;
	return true;
=======
               const LLVector3 &plane_point, const LLVector3 plane_normal,
               LLVector3 &intersection)
{
    F32 N = ray_direction * plane_normal;
    if (0.0f == N)
    {
        // ray is perpendicular to plane normal
        // so it is either entirely on plane, or not on plane at all
        return false;
    }
    // Ax + By, + Cz + D = 0
    // D = - (plane_point * plane_normal)
    // N = ray_direction * plane_normal
    // intersection = ray_point - ((D + plane_normal * ray_point) / N) * ray_direction
    F32 alpha = -(plane_normal * ray_point - plane_point * plane_normal) / N;
    if (alpha < 0.0f)
    {
        // ray points away from plane
        return false;
    }
    intersection = ray_point + alpha * ray_direction;
    return true;
>>>>>>> 1a8a5404
}


bool ray_circle(const LLVector3 &ray_point, const LLVector3 &ray_direction,
<<<<<<< HEAD
				const LLVector3 &circle_center, const LLVector3 plane_normal, F32 circle_radius,
				LLVector3 &intersection)
{
	if (ray_plane(ray_point, ray_direction, circle_center, plane_normal, intersection))
	{
		if (circle_radius >= (intersection - circle_center).magVec())
		{
			return true;
		}
	}
	return false;
=======
                const LLVector3 &circle_center, const LLVector3 plane_normal, F32 circle_radius,
                LLVector3 &intersection)
{
    if (ray_plane(ray_point, ray_direction, circle_center, plane_normal, intersection))
    {
        if (circle_radius >= (intersection - circle_center).magVec())
        {
            return true;
        }
    }
    return false;
>>>>>>> 1a8a5404
}


bool ray_triangle(const LLVector3 &ray_point, const LLVector3 &ray_direction,
<<<<<<< HEAD
				  const LLVector3 &point_0, const LLVector3 &point_1, const LLVector3 &point_2,
				  LLVector3 &intersection, LLVector3 &intersection_normal)
{
	LLVector3 side_01 = point_1 - point_0;
	LLVector3 side_12 = point_2 - point_1;

	intersection_normal = side_01 % side_12;
	intersection_normal.normVec();

	if (ray_plane(ray_point, ray_direction, point_0, intersection_normal, intersection))
	{
		LLVector3 side_20 = point_0 - point_2;
		if (intersection_normal * (side_01 % (intersection - point_0)) >= 0.0f  &&
			intersection_normal * (side_12 % (intersection - point_1)) >= 0.0f  &&
			intersection_normal * (side_20 % (intersection - point_2)) >= 0.0f)
		{
			return true;
		}
	}
	return false;
=======
                  const LLVector3 &point_0, const LLVector3 &point_1, const LLVector3 &point_2,
                  LLVector3 &intersection, LLVector3 &intersection_normal)
{
    LLVector3 side_01 = point_1 - point_0;
    LLVector3 side_12 = point_2 - point_1;

    intersection_normal = side_01 % side_12;
    intersection_normal.normVec();

    if (ray_plane(ray_point, ray_direction, point_0, intersection_normal, intersection))
    {
        LLVector3 side_20 = point_0 - point_2;
        if (intersection_normal * (side_01 % (intersection - point_0)) >= 0.0f  &&
            intersection_normal * (side_12 % (intersection - point_1)) >= 0.0f  &&
            intersection_normal * (side_20 % (intersection - point_2)) >= 0.0f)
        {
            return true;
        }
    }
    return false;
>>>>>>> 1a8a5404
}


// assumes a parallelogram
bool ray_quadrangle(const LLVector3 &ray_point, const LLVector3 &ray_direction,
<<<<<<< HEAD
					const LLVector3 &point_0, const LLVector3 &point_1, const LLVector3 &point_2,
					LLVector3 &intersection, LLVector3 &intersection_normal)
{
	LLVector3 side_01 = point_1 - point_0;
	LLVector3 side_12 = point_2 - point_1;

	intersection_normal = side_01 % side_12;
	intersection_normal.normVec();

	if (ray_plane(ray_point, ray_direction, point_0, intersection_normal, intersection))
	{
		LLVector3 point_3 = point_0 + (side_12);
		LLVector3 side_23 = point_3 - point_2;
		LLVector3 side_30 = point_0 - point_3;
		if (intersection_normal * (side_01 % (intersection - point_0)) >= 0.0f  &&
			intersection_normal * (side_12 % (intersection - point_1)) >= 0.0f  &&
			intersection_normal * (side_23 % (intersection - point_2)) >= 0.0f  &&
			intersection_normal * (side_30 % (intersection - point_3)) >= 0.0f)
		{
			return true;
		}
	}
	return false;
=======
                    const LLVector3 &point_0, const LLVector3 &point_1, const LLVector3 &point_2,
                    LLVector3 &intersection, LLVector3 &intersection_normal)
{
    LLVector3 side_01 = point_1 - point_0;
    LLVector3 side_12 = point_2 - point_1;

    intersection_normal = side_01 % side_12;
    intersection_normal.normVec();

    if (ray_plane(ray_point, ray_direction, point_0, intersection_normal, intersection))
    {
        LLVector3 point_3 = point_0 + (side_12);
        LLVector3 side_23 = point_3 - point_2;
        LLVector3 side_30 = point_0 - point_3;
        if (intersection_normal * (side_01 % (intersection - point_0)) >= 0.0f  &&
            intersection_normal * (side_12 % (intersection - point_1)) >= 0.0f  &&
            intersection_normal * (side_23 % (intersection - point_2)) >= 0.0f  &&
            intersection_normal * (side_30 % (intersection - point_3)) >= 0.0f)
        {
            return true;
        }
    }
    return false;
>>>>>>> 1a8a5404
}


bool ray_sphere(const LLVector3 &ray_point, const LLVector3 &ray_direction,
<<<<<<< HEAD
				const LLVector3 &sphere_center, F32 sphere_radius,
				LLVector3 &intersection, LLVector3 &intersection_normal)
{
	LLVector3 ray_to_sphere = sphere_center - ray_point;
	F32 dot = ray_to_sphere * ray_direction;

	LLVector3 closest_approach = dot * ray_direction - ray_to_sphere;

	F32 shortest_distance = closest_approach.magVecSquared();
	F32 radius_squared = sphere_radius * sphere_radius;
	if (shortest_distance > radius_squared)
	{
		return false;
	}

	F32 half_chord = (F32) sqrt(radius_squared - shortest_distance);
	closest_approach = sphere_center + closest_approach;			// closest_approach now in absolute coordinates
	intersection = closest_approach + half_chord * ray_direction;
	dot = ray_direction * (intersection - ray_point);
	if (dot < 0.0f)
	{
		// ray shoots away from sphere and is not inside it
		return false;
	}

	shortest_distance = ray_direction * ((closest_approach - half_chord * ray_direction) - ray_point);
	if (shortest_distance > 0.0f)
	{
		// ray enters sphere 
		intersection = intersection - (2.0f * half_chord) * ray_direction;
	}
	else
	{
		// do nothing
		// ray starts inside sphere and intersects as it leaves the sphere
	}

	intersection_normal = intersection - sphere_center;
	if (sphere_radius > 0.0f)
	{
		intersection_normal *= 1.0f / sphere_radius;
	}
	else
	{
		intersection_normal.setVec(0.0f, 0.0f, 0.0f);
	}
	
	return true;
=======
                const LLVector3 &sphere_center, F32 sphere_radius,
                LLVector3 &intersection, LLVector3 &intersection_normal)
{
    LLVector3 ray_to_sphere = sphere_center - ray_point;
    F32 dot = ray_to_sphere * ray_direction;

    LLVector3 closest_approach = dot * ray_direction - ray_to_sphere;

    F32 shortest_distance = closest_approach.magVecSquared();
    F32 radius_squared = sphere_radius * sphere_radius;
    if (shortest_distance > radius_squared)
    {
        return false;
    }

    F32 half_chord = (F32) sqrt(radius_squared - shortest_distance);
    closest_approach = sphere_center + closest_approach;            // closest_approach now in absolute coordinates
    intersection = closest_approach + half_chord * ray_direction;
    dot = ray_direction * (intersection - ray_point);
    if (dot < 0.0f)
    {
        // ray shoots away from sphere and is not inside it
        return false;
    }

    shortest_distance = ray_direction * ((closest_approach - half_chord * ray_direction) - ray_point);
    if (shortest_distance > 0.0f)
    {
        // ray enters sphere
        intersection = intersection - (2.0f * half_chord) * ray_direction;
    }
    else
    {
        // do nothing
        // ray starts inside sphere and intersects as it leaves the sphere
    }

    intersection_normal = intersection - sphere_center;
    if (sphere_radius > 0.0f)
    {
        intersection_normal *= 1.0f / sphere_radius;
    }
    else
    {
        intersection_normal.setVec(0.0f, 0.0f, 0.0f);
    }

    return true;
>>>>>>> 1a8a5404
}


bool ray_cylinder(const LLVector3 &ray_point, const LLVector3 &ray_direction,
<<<<<<< HEAD
				  const LLVector3 &cyl_center, const LLVector3 &cyl_scale, const LLQuaternion &cyl_rotation,
				  LLVector3 &intersection, LLVector3 &intersection_normal)
{
	// calculate the centers of the cylinder caps in the absolute frame
	LLVector3 cyl_top(0.0f, 0.0f, 0.5f * cyl_scale.mV[VZ]);
	LLVector3 cyl_bottom(0.0f, 0.0f, -cyl_top.mV[VZ]);
	cyl_top = (cyl_top * cyl_rotation) + cyl_center;
	cyl_bottom = (cyl_bottom * cyl_rotation) + cyl_center;

	// we only handle cylinders with circular cross-sections at the moment
	F32 cyl_radius = 0.5f * llmax(cyl_scale.mV[VX], cyl_scale.mV[VY]);	// HACK until scaled cylinders are supported

	// This implementation is based on the intcyl() function from Graphics_Gems_IV, page 361
	LLVector3   cyl_axis;								// axis direction (bottom toward top)
	LLVector3 	ray_to_cyl;								// ray_point to cyl_top
	F32 		shortest_distance;						// shortest distance from ray to axis
	F32 		cyl_length;
	LLVector3	shortest_direction;
	LLVector3	temp_vector;

	cyl_axis = cyl_bottom - cyl_top;
	cyl_length = cyl_axis.normVec();
	ray_to_cyl = ray_point - cyl_bottom;
	shortest_direction = ray_direction % cyl_axis;
	shortest_distance = shortest_direction.normVec();	// recycle shortest_distance

	// check for ray parallel to cylinder axis
	if (0.0f == shortest_distance)
	{
		// ray is parallel to cylinder axis
		temp_vector = ray_to_cyl - (ray_to_cyl * cyl_axis) * cyl_axis;
		shortest_distance = temp_vector.magVec();
		if (shortest_distance <= cyl_radius)
		{
			shortest_distance = ray_to_cyl * cyl_axis;
			F32 dot = ray_direction * cyl_axis;

			if (shortest_distance > 0.0)
			{
			   	if (dot > 0.0f)
				{
					// ray points away from cylinder bottom
					return false;
				}
				// ray hit bottom of cylinder from outside 
				intersection = ray_point - shortest_distance * cyl_axis;
				intersection_normal = cyl_axis;

			}
			else if (shortest_distance > -cyl_length)
			{
				// ray starts inside cylinder
				if (dot < 0.0f)
				{
					// ray hit top from inside
					intersection = ray_point - (cyl_length + shortest_distance) * cyl_axis;
					intersection_normal = -cyl_axis;
				}
				else
				{
					// ray hit bottom from inside
					intersection = ray_point - shortest_distance * cyl_axis;
					intersection_normal = cyl_axis;
				}
			}
			else
			{
				if (dot < 0.0f)
				{
					// ray points away from cylinder bottom
					return false;
				}
				// ray hit top from outside
				intersection = ray_point - (shortest_distance + cyl_length) * cyl_axis;
				intersection_normal = -cyl_axis;
			}
			return true;
		}
		return false;
	}

	// check for intersection with infinite cylinder
	shortest_distance = (F32) fabs(ray_to_cyl * shortest_direction);
	if (shortest_distance <= cyl_radius)
	{
		F32 		dist_to_closest_point;				// dist from ray_point to closest_point
		F32 		half_chord_length;					// half length of intersection chord
		F32 		in, out;							// distances to entering/exiting points
		temp_vector = ray_to_cyl % cyl_axis;
		dist_to_closest_point = - (temp_vector * shortest_direction);
		temp_vector = shortest_direction % cyl_axis;
		temp_vector.normVec();
		half_chord_length = (F32) fabs( sqrt(cyl_radius*cyl_radius - shortest_distance * shortest_distance) /
							(ray_direction * temp_vector) );

		out = dist_to_closest_point + half_chord_length;	// dist to exiting point
		if (out < 0.0f)
		{
			// cylinder is behind the ray, so we return false
			return false;
		}

		in = dist_to_closest_point - half_chord_length;		// dist to entering point
		if (in < 0.0f)
		{
			// ray_point is inside the cylinder
			// so we store the exiting intersection
			intersection = ray_point + out * ray_direction;
			shortest_distance = out;
		}
		else
		{
			// ray hit cylinder from outside
			// so we store the entering intersection
			intersection = ray_point + in * ray_direction;
			shortest_distance = in;
		}

		// calculate the normal at intersection
		if (0.0f == cyl_radius)
		{
			intersection_normal.setVec(0.0f, 0.0f, 0.0f);
		}
		else
		{
			temp_vector = intersection - cyl_bottom;	
			intersection_normal = temp_vector - (temp_vector * cyl_axis) * cyl_axis;
			intersection_normal.normVec();
		}

		// check for intersection with end caps
		// calculate intersection of ray and top plane
		if (line_plane(ray_point, ray_direction, cyl_top, -cyl_axis, temp_vector))	// NOTE side-effect: changing temp_vector
		{
			shortest_distance = (temp_vector - ray_point).magVec();
			if ( (ray_direction * cyl_axis) > 0.0f)
			{
				// ray potentially enters the cylinder at top
				if (shortest_distance > out)
				{
					// ray missed the finite cylinder
					return false;
				}
				if (shortest_distance > in)
				{
					// ray intersects cylinder at top plane
					intersection = temp_vector;
					intersection_normal = -cyl_axis;
					return true;
				}
			}
			else
			{
				// ray potentially exits the cylinder at top
				if (shortest_distance < in)
				{
					// missed the finite cylinder
					return false;
				}
			}

			// calculate intersection of ray and bottom plane
			line_plane(ray_point, ray_direction, cyl_bottom, cyl_axis, temp_vector); // NOTE side-effect: changing temp_vector
			shortest_distance = (temp_vector - ray_point).magVec();
			if ( (ray_direction * cyl_axis) < 0.0)
			{
				// ray potentially enters the cylinder at bottom
				if (shortest_distance > out)
				{
					// ray missed the finite cylinder
					return false;
				}
				if (shortest_distance > in)
				{
					// ray intersects cylinder at bottom plane
					intersection = temp_vector;
					intersection_normal = cyl_axis;
					return true;
				}
			}
			else
			{
				// ray potentially exits the cylinder at bottom
				if (shortest_distance < in)
				{
					// ray missed the finite cylinder
					return false;
				}
			}

		}
		else
		{
			// ray is parallel to end cap planes
			temp_vector = cyl_bottom - ray_point;
			shortest_distance = temp_vector * cyl_axis;
			if (shortest_distance < 0.0f  ||  shortest_distance > cyl_length)
			{
				// ray missed finite cylinder
				return false;
			}
		}

		return true;
	}

	return false;
=======
                  const LLVector3 &cyl_center, const LLVector3 &cyl_scale, const LLQuaternion &cyl_rotation,
                  LLVector3 &intersection, LLVector3 &intersection_normal)
{
    // calculate the centers of the cylinder caps in the absolute frame
    LLVector3 cyl_top(0.0f, 0.0f, 0.5f * cyl_scale.mV[VZ]);
    LLVector3 cyl_bottom(0.0f, 0.0f, -cyl_top.mV[VZ]);
    cyl_top = (cyl_top * cyl_rotation) + cyl_center;
    cyl_bottom = (cyl_bottom * cyl_rotation) + cyl_center;

    // we only handle cylinders with circular cross-sections at the moment
    F32 cyl_radius = 0.5f * llmax(cyl_scale.mV[VX], cyl_scale.mV[VY]);  // HACK until scaled cylinders are supported

    // This implementation is based on the intcyl() function from Graphics_Gems_IV, page 361
    LLVector3   cyl_axis;                               // axis direction (bottom toward top)
    LLVector3   ray_to_cyl;                             // ray_point to cyl_top
    F32         shortest_distance;                      // shortest distance from ray to axis
    F32         cyl_length;
    LLVector3   shortest_direction;
    LLVector3   temp_vector;

    cyl_axis = cyl_bottom - cyl_top;
    cyl_length = cyl_axis.normVec();
    ray_to_cyl = ray_point - cyl_bottom;
    shortest_direction = ray_direction % cyl_axis;
    shortest_distance = shortest_direction.normVec();   // recycle shortest_distance

    // check for ray parallel to cylinder axis
    if (0.0f == shortest_distance)
    {
        // ray is parallel to cylinder axis
        temp_vector = ray_to_cyl - (ray_to_cyl * cyl_axis) * cyl_axis;
        shortest_distance = temp_vector.magVec();
        if (shortest_distance <= cyl_radius)
        {
            shortest_distance = ray_to_cyl * cyl_axis;
            F32 dot = ray_direction * cyl_axis;

            if (shortest_distance > 0.0)
            {
                if (dot > 0.0f)
                {
                    // ray points away from cylinder bottom
                    return false;
                }
                // ray hit bottom of cylinder from outside
                intersection = ray_point - shortest_distance * cyl_axis;
                intersection_normal = cyl_axis;

            }
            else if (shortest_distance > -cyl_length)
            {
                // ray starts inside cylinder
                if (dot < 0.0f)
                {
                    // ray hit top from inside
                    intersection = ray_point - (cyl_length + shortest_distance) * cyl_axis;
                    intersection_normal = -cyl_axis;
                }
                else
                {
                    // ray hit bottom from inside
                    intersection = ray_point - shortest_distance * cyl_axis;
                    intersection_normal = cyl_axis;
                }
            }
            else
            {
                if (dot < 0.0f)
                {
                    // ray points away from cylinder bottom
                    return false;
                }
                // ray hit top from outside
                intersection = ray_point - (shortest_distance + cyl_length) * cyl_axis;
                intersection_normal = -cyl_axis;
            }
            return true;
        }
        return false;
    }

    // check for intersection with infinite cylinder
    shortest_distance = (F32) fabs(ray_to_cyl * shortest_direction);
    if (shortest_distance <= cyl_radius)
    {
        F32         dist_to_closest_point;              // dist from ray_point to closest_point
        F32         half_chord_length;                  // half length of intersection chord
        F32         in, out;                            // distances to entering/exiting points
        temp_vector = ray_to_cyl % cyl_axis;
        dist_to_closest_point = - (temp_vector * shortest_direction);
        temp_vector = shortest_direction % cyl_axis;
        temp_vector.normVec();
        half_chord_length = (F32) fabs( sqrt(cyl_radius*cyl_radius - shortest_distance * shortest_distance) /
                            (ray_direction * temp_vector) );

        out = dist_to_closest_point + half_chord_length;    // dist to exiting point
        if (out < 0.0f)
        {
            // cylinder is behind the ray, so we return false
            return false;
        }

        in = dist_to_closest_point - half_chord_length;     // dist to entering point
        if (in < 0.0f)
        {
            // ray_point is inside the cylinder
            // so we store the exiting intersection
            intersection = ray_point + out * ray_direction;
            shortest_distance = out;
        }
        else
        {
            // ray hit cylinder from outside
            // so we store the entering intersection
            intersection = ray_point + in * ray_direction;
            shortest_distance = in;
        }

        // calculate the normal at intersection
        if (0.0f == cyl_radius)
        {
            intersection_normal.setVec(0.0f, 0.0f, 0.0f);
        }
        else
        {
            temp_vector = intersection - cyl_bottom;
            intersection_normal = temp_vector - (temp_vector * cyl_axis) * cyl_axis;
            intersection_normal.normVec();
        }

        // check for intersection with end caps
        // calculate intersection of ray and top plane
        if (line_plane(ray_point, ray_direction, cyl_top, -cyl_axis, temp_vector))  // NOTE side-effect: changing temp_vector
        {
            shortest_distance = (temp_vector - ray_point).magVec();
            if ( (ray_direction * cyl_axis) > 0.0f)
            {
                // ray potentially enters the cylinder at top
                if (shortest_distance > out)
                {
                    // ray missed the finite cylinder
                    return false;
                }
                if (shortest_distance > in)
                {
                    // ray intersects cylinder at top plane
                    intersection = temp_vector;
                    intersection_normal = -cyl_axis;
                    return true;
                }
            }
            else
            {
                // ray potentially exits the cylinder at top
                if (shortest_distance < in)
                {
                    // missed the finite cylinder
                    return false;
                }
            }

            // calculate intersection of ray and bottom plane
            line_plane(ray_point, ray_direction, cyl_bottom, cyl_axis, temp_vector); // NOTE side-effect: changing temp_vector
            shortest_distance = (temp_vector - ray_point).magVec();
            if ( (ray_direction * cyl_axis) < 0.0)
            {
                // ray potentially enters the cylinder at bottom
                if (shortest_distance > out)
                {
                    // ray missed the finite cylinder
                    return false;
                }
                if (shortest_distance > in)
                {
                    // ray intersects cylinder at bottom plane
                    intersection = temp_vector;
                    intersection_normal = cyl_axis;
                    return true;
                }
            }
            else
            {
                // ray potentially exits the cylinder at bottom
                if (shortest_distance < in)
                {
                    // ray missed the finite cylinder
                    return false;
                }
            }

        }
        else
        {
            // ray is parallel to end cap planes
            temp_vector = cyl_bottom - ray_point;
            shortest_distance = temp_vector * cyl_axis;
            if (shortest_distance < 0.0f  ||  shortest_distance > cyl_length)
            {
                // ray missed finite cylinder
                return false;
            }
        }

        return true;
    }

    return false;
>>>>>>> 1a8a5404
}


U32 ray_box(const LLVector3 &ray_point, const LLVector3 &ray_direction,
            const LLVector3 &box_center, const LLVector3 &box_scale, const LLQuaternion &box_rotation,
            LLVector3 &intersection, LLVector3 &intersection_normal)
{

    // Need to rotate into box frame
    LLQuaternion into_box_frame(box_rotation);      // rotates things from box frame to absolute
    into_box_frame.conjQuat();                      // now rotates things into box frame
    LLVector3 line_point = (ray_point - box_center) * into_box_frame;
    LLVector3 line_direction = ray_direction * into_box_frame;

    // Suppose we have a plane:  Ax + By + Cz + D = 0
    // then, assuming [A, B, C] is a unit vector:
    //
    //    plane_normal = [A, B, C]
    //    D = - (plane_normal * plane_point)
    //
    // Suppose we have a line:  X = line_point + alpha * line_direction
    //
    // the intersection of the plane and line determines alpha
    //
    //    alpha = - (D + plane_normal * line_point) / (plane_normal * line_direction)

    LLVector3 line_plane_intersection;

    F32 pointX = line_point.mV[VX];
    F32 pointY = line_point.mV[VY];
    F32 pointZ = line_point.mV[VZ];

    F32 dirX = line_direction.mV[VX];
    F32 dirY = line_direction.mV[VY];
    F32 dirZ = line_direction.mV[VZ];

    // we'll be using the half-scales of the box
    F32 boxX = 0.5f * box_scale.mV[VX];
    F32 boxY = 0.5f * box_scale.mV[VY];
    F32 boxZ = 0.5f * box_scale.mV[VZ];

    // check to see if line_point is OUTSIDE the box
    if (pointX < -boxX ||
        pointX >  boxX ||
        pointY < -boxY ||
        pointY >  boxY ||
        pointZ < -boxZ ||
        pointZ >  boxZ)
    {
        // -------------- point is OUTSIDE the box ----------------

        // front
        if (pointX > 0.0f  &&  dirX < 0.0f)
        {
            // plane_normal                = [ 1, 0, 0]
            // plane_normal*line_point     = pointX
            // plane_normal*line_direction = dirX
            // D                           = -boxX
            // alpha                       = - (-boxX + pointX) / dirX
            line_plane_intersection = line_point - ((pointX - boxX) / dirX) * line_direction;
            if (line_plane_intersection.mV[VY] <  boxY &&
                line_plane_intersection.mV[VY] > -boxY &&
                line_plane_intersection.mV[VZ] <  boxZ &&
                line_plane_intersection.mV[VZ] > -boxZ )
            {
                intersection = (line_plane_intersection * box_rotation) + box_center;
                intersection_normal = LLVector3(1.0f, 0.0f, 0.0f) * box_rotation;
                return FRONT_SIDE;
            }
        }

        // back
        if (pointX < 0.0f  &&  dirX > 0.0f)
        {
            // plane_normal                = [ -1, 0, 0]
            // plane_normal*line_point     = -pX
            // plane_normal*line_direction = -direction.mV[VX]
            // D                           = -bX
            // alpha                       = - (-bX - pX) / (-dirX)
            line_plane_intersection = line_point - ((boxX + pointX)/ dirX) * line_direction;
            if (line_plane_intersection.mV[VY] <  boxY &&
                line_plane_intersection.mV[VY] > -boxY &&
                line_plane_intersection.mV[VZ] <  boxZ &&
                line_plane_intersection.mV[VZ] > -boxZ )
            {
                intersection = (line_plane_intersection * box_rotation) + box_center;
                intersection_normal = LLVector3(-1.0f, 0.0f, 0.0f) * box_rotation;
                return BACK_SIDE;
            }
        }

        // left
        if (pointY > 0.0f  &&  dirY < 0.0f)
        {
            // plane_normal                = [0, 1, 0]
            // plane_normal*line_point     = pointY
            // plane_normal*line_direction = dirY
            // D                           = -boxY
            // alpha                       = - (-boxY + pointY) / dirY
            line_plane_intersection = line_point + ((boxY - pointY)/dirY) * line_direction;

            if (line_plane_intersection.mV[VX] <  boxX &&
                line_plane_intersection.mV[VX] > -boxX &&
                line_plane_intersection.mV[VZ] <  boxZ &&
                line_plane_intersection.mV[VZ] > -boxZ )
            {
                intersection = (line_plane_intersection * box_rotation) + box_center;
                intersection_normal = LLVector3(0.0f, 1.0f, 0.0f) * box_rotation;
                return LEFT_SIDE;
            }
        }

        // right
        if (pointY < 0.0f  &&  dirY > 0.0f)
        {
            // plane_normal                = [0, -1, 0]
            // plane_normal*line_point     = -pointY
            // plane_normal*line_direction = -dirY
            // D                           = -boxY
            // alpha                       = - (-boxY - pointY) / (-dirY)
            line_plane_intersection = line_point - ((boxY + pointY)/dirY) * line_direction;
            if (line_plane_intersection.mV[VX] <  boxX &&
                line_plane_intersection.mV[VX] > -boxX &&
                line_plane_intersection.mV[VZ] <  boxZ &&
                line_plane_intersection.mV[VZ] > -boxZ )
            {
                intersection = (line_plane_intersection * box_rotation) + box_center;
                intersection_normal = LLVector3(0.0f, -1.0f, 0.0f) * box_rotation;
                return RIGHT_SIDE;
            }
        }

        // top
        if (pointZ > 0.0f  &&  dirZ < 0.0f)
        {
            // plane_normal                = [0, 0, 1]
            // plane_normal*line_point     = pointZ
            // plane_normal*line_direction = dirZ
            // D                           = -boxZ
            // alpha                       = - (-boxZ + pointZ) / dirZ
            line_plane_intersection = line_point - ((pointZ - boxZ)/dirZ) * line_direction;
            if (line_plane_intersection.mV[VX] <  boxX &&
                line_plane_intersection.mV[VX] > -boxX &&
                line_plane_intersection.mV[VY] <  boxY &&
                line_plane_intersection.mV[VY] > -boxY )
            {
                intersection = (line_plane_intersection * box_rotation) + box_center;
                intersection_normal = LLVector3(0.0f, 0.0f, 1.0f) * box_rotation;
                return TOP_SIDE;
            }
        }

        // bottom
        if (pointZ < 0.0f  &&  dirZ > 0.0f)
        {
            // plane_normal                = [0, 0, -1]
            // plane_normal*line_point     = -pointZ
            // plane_normal*line_direction = -dirZ
            // D                           = -boxZ
            // alpha                       = - (-boxZ - pointZ) / (-dirZ)
            line_plane_intersection = line_point - ((boxZ + pointZ)/dirZ) * line_direction;
            if (line_plane_intersection.mV[VX] <  boxX &&
                line_plane_intersection.mV[VX] > -boxX &&
                line_plane_intersection.mV[VY] <  boxY &&
                line_plane_intersection.mV[VY] > -boxY )
            {
                intersection = (line_plane_intersection * box_rotation) + box_center;
                intersection_normal = LLVector3(0.0f, 0.0f, -1.0f) * box_rotation;
                return BOTTOM_SIDE;
            }
        }
        return NO_SIDE;
    }

    // -------------- point is INSIDE the box ----------------

    // front
    if (dirX > 0.0f)
    {
        // plane_normal                = [ 1, 0, 0]
        // plane_normal*line_point     = pointX
        // plane_normal*line_direction = dirX
        // D                           = -boxX
        // alpha                       = - (-boxX + pointX) / dirX
        line_plane_intersection = line_point - ((pointX - boxX) / dirX) * line_direction;
        if (line_plane_intersection.mV[VY] <  boxY &&
            line_plane_intersection.mV[VY] > -boxY &&
            line_plane_intersection.mV[VZ] <  boxZ &&
            line_plane_intersection.mV[VZ] > -boxZ )
        {
            intersection = (line_plane_intersection * box_rotation) + box_center;
            intersection_normal = LLVector3(1.0f, 0.0f, 0.0f) * box_rotation;
            return FRONT_SIDE;
        }
    }

    // back
    if (dirX < 0.0f)
    {
        // plane_normal                = [ -1, 0, 0]
        // plane_normal*line_point     = -pX
        // plane_normal*line_direction = -direction.mV[VX]
        // D                           = -bX
        // alpha                       = - (-bX - pX) / (-dirX)
        line_plane_intersection = line_point - ((boxX + pointX)/ dirX) * line_direction;
        if (line_plane_intersection.mV[VY] <  boxY &&
            line_plane_intersection.mV[VY] > -boxY &&
            line_plane_intersection.mV[VZ] <  boxZ &&
            line_plane_intersection.mV[VZ] > -boxZ )
        {
            intersection = (line_plane_intersection * box_rotation) + box_center;
            intersection_normal = LLVector3(-1.0f, 0.0f, 0.0f) * box_rotation;
            return BACK_SIDE;
        }
    }

    // left
    if (dirY > 0.0f)
    {
        // plane_normal                = [0, 1, 0]
        // plane_normal*line_point     = pointY
        // plane_normal*line_direction = dirY
        // D                           = -boxY
        // alpha                       = - (-boxY + pointY) / dirY
        line_plane_intersection = line_point + ((boxY - pointY)/dirY) * line_direction;

        if (line_plane_intersection.mV[VX] <  boxX &&
            line_plane_intersection.mV[VX] > -boxX &&
            line_plane_intersection.mV[VZ] <  boxZ &&
            line_plane_intersection.mV[VZ] > -boxZ )
        {
            intersection = (line_plane_intersection * box_rotation) + box_center;
            intersection_normal = LLVector3(0.0f, 1.0f, 0.0f) * box_rotation;
            return LEFT_SIDE;
        }
    }

    // right
    if (dirY < 0.0f)
    {
        // plane_normal                = [0, -1, 0]
        // plane_normal*line_point     = -pointY
        // plane_normal*line_direction = -dirY
        // D                           = -boxY
        // alpha                       = - (-boxY - pointY) / (-dirY)
        line_plane_intersection = line_point - ((boxY + pointY)/dirY) * line_direction;
        if (line_plane_intersection.mV[VX] <  boxX &&
            line_plane_intersection.mV[VX] > -boxX &&
            line_plane_intersection.mV[VZ] <  boxZ &&
            line_plane_intersection.mV[VZ] > -boxZ )
        {
            intersection = (line_plane_intersection * box_rotation) + box_center;
            intersection_normal = LLVector3(0.0f, -1.0f, 0.0f) * box_rotation;
            return RIGHT_SIDE;
        }
    }

    // top
    if (dirZ > 0.0f)
    {
        // plane_normal                = [0, 0, 1]
        // plane_normal*line_point     = pointZ
        // plane_normal*line_direction = dirZ
        // D                           = -boxZ
        // alpha                       = - (-boxZ + pointZ) / dirZ
        line_plane_intersection = line_point - ((pointZ - boxZ)/dirZ) * line_direction;
        if (line_plane_intersection.mV[VX] <  boxX &&
            line_plane_intersection.mV[VX] > -boxX &&
            line_plane_intersection.mV[VY] <  boxY &&
            line_plane_intersection.mV[VY] > -boxY )
        {
            intersection = (line_plane_intersection * box_rotation) + box_center;
            intersection_normal = LLVector3(0.0f, 0.0f, 1.0f) * box_rotation;
            return TOP_SIDE;
        }
    }

    // bottom
    if (dirZ < 0.0f)
    {
        // plane_normal                = [0, 0, -1]
        // plane_normal*line_point     = -pointZ
        // plane_normal*line_direction = -dirZ
        // D                           = -boxZ
        // alpha                       = - (-boxZ - pointZ) / (-dirZ)
        line_plane_intersection = line_point - ((boxZ + pointZ)/dirZ) * line_direction;
        if (line_plane_intersection.mV[VX] <  boxX &&
            line_plane_intersection.mV[VX] > -boxX &&
            line_plane_intersection.mV[VY] <  boxY &&
            line_plane_intersection.mV[VY] > -boxY )
        {
            intersection = (line_plane_intersection * box_rotation) + box_center;
            intersection_normal = LLVector3(0.0f, 0.0f, -1.0f) * box_rotation;
            return BOTTOM_SIDE;
        }
    }

    // should never get here unless line instersects at tangent point on edge or corner
    // however such cases will be EXTREMELY rare
    return NO_SIDE;
}


bool ray_prism(const LLVector3 &ray_point, const LLVector3 &ray_direction,
<<<<<<< HEAD
			   const LLVector3 &prism_center, const LLVector3 &prism_scale, const LLQuaternion &prism_rotation,
			   LLVector3 &intersection, LLVector3 &intersection_normal)
{
	//      (0)              Z  
	//      /| \             .  
	//    (1)|  \           /|\  _.Y
	//     | \   \           |   /|
	//     | |\   \          |  /
	//     | | \(0)\         | / 
	//     | |  \   \        |/
	//     | |   \   \      (*)----> X  
	//     |(3)---\---(2)      
	//     |/      \  /        
	//    (4)-------(5)        

	// need to calculate the points of the prism so we can run ray tests with each face
	F32 x = prism_scale.mV[VX];
	F32 y = prism_scale.mV[VY];
	F32 z = prism_scale.mV[VZ];

	F32 tx = x * 2.0f / 3.0f;
	F32 ty = y * 0.5f;
	F32 tz = z * 2.0f / 3.0f;

	LLVector3 point0(tx-x,  ty, tz);
	LLVector3 point1(tx-x, -ty, tz);
	LLVector3 point2(tx,    ty, tz-z);
	LLVector3 point3(tx-x,  ty, tz-z);
	LLVector3 point4(tx-x, -ty, tz-z);
	LLVector3 point5(tx,   -ty, tz-z);

	// transform these points into absolute frame
	point0 = (point0 * prism_rotation) + prism_center;
	point1 = (point1 * prism_rotation) + prism_center;
	point2 = (point2 * prism_rotation) + prism_center;
	point3 = (point3 * prism_rotation) + prism_center;
	point4 = (point4 * prism_rotation) + prism_center;
	point5 = (point5 * prism_rotation) + prism_center;

	// test ray intersection for each face
	bool b_hit = false;
	LLVector3 face_intersection, face_normal;
	F32 distance_squared = 0.0f;
	F32 temp;

	// face 0
	if (ray_direction * ( (point0 - point2) % (point5 - point2)) < 0.0f  && 
		ray_quadrangle(ray_point, ray_direction, point5, point2, point0, intersection, intersection_normal))
	{
		distance_squared = (ray_point - intersection).magVecSquared();
		b_hit = true;
	}

	// face 1
	if (ray_direction * ( (point0 - point3) % (point2 - point3)) < 0.0f  &&
		ray_triangle(ray_point, ray_direction, point2, point3, point0, face_intersection, face_normal))
	{
		if (b_hit)
		{
			temp = (ray_point - face_intersection).magVecSquared();
			if (temp < distance_squared)
			{
				distance_squared = temp;
				intersection = face_intersection;
				intersection_normal = face_normal;
			}
		}
		else 
		{
			distance_squared = (ray_point - face_intersection).magVecSquared();
			intersection = face_intersection;
			intersection_normal = face_normal;
			b_hit = true;
		}
	}
	
	// face 2
	if (ray_direction * ( (point1 - point4) % (point3 - point4)) < 0.0f  &&
		ray_quadrangle(ray_point, ray_direction, point3, point4, point1, face_intersection, face_normal))
	{
		if (b_hit)
		{
			temp = (ray_point - face_intersection).magVecSquared();
			if (temp < distance_squared)
			{
				distance_squared = temp;
				intersection = face_intersection;
				intersection_normal = face_normal;
			}
		}
		else 
		{
			distance_squared = (ray_point - face_intersection).magVecSquared();
			intersection = face_intersection;
			intersection_normal = face_normal;
			b_hit = true;
		}
	}
	
	// face 3
	if (ray_direction * ( (point5 - point4) % (point1 - point4)) < 0.0f  &&
		ray_triangle(ray_point, ray_direction, point1, point4, point5, face_intersection, face_normal))
	{
		if (b_hit)
		{
			temp = (ray_point - face_intersection).magVecSquared();
			if (temp < distance_squared)
			{
				distance_squared = temp;
				intersection = face_intersection;
				intersection_normal = face_normal;
			}
		}
		else 
		{
			distance_squared = (ray_point - face_intersection).magVecSquared();
			intersection = face_intersection;
			intersection_normal = face_normal;
			b_hit = true;
		}
	}

	// face 4
	if (ray_direction * ( (point4 - point5) % (point2 - point5)) < 0.0f  &&
		ray_quadrangle(ray_point, ray_direction, point2, point5, point4, face_intersection, face_normal))
	{
		if (b_hit)
		{
			temp = (ray_point - face_intersection).magVecSquared();
			if (temp < distance_squared)
			{
				distance_squared = temp;
				intersection = face_intersection;
				intersection_normal = face_normal;
			}
		}
		else 
		{
			distance_squared = (ray_point - face_intersection).magVecSquared();
			intersection = face_intersection;
			intersection_normal = face_normal;
			b_hit = true;
		}
	}

	return b_hit;
=======
               const LLVector3 &prism_center, const LLVector3 &prism_scale, const LLQuaternion &prism_rotation,
               LLVector3 &intersection, LLVector3 &intersection_normal)
{
    //      (0)              Z
    //      /| \             .
    //    (1)|  \           /|\  _.Y
    //     | \   \           |   /|
    //     | |\   \          |  /
    //     | | \(0)\         | /
    //     | |  \   \        |/
    //     | |   \   \      (*)----> X
    //     |(3)---\---(2)
    //     |/      \  /
    //    (4)-------(5)

    // need to calculate the points of the prism so we can run ray tests with each face
    F32 x = prism_scale.mV[VX];
    F32 y = prism_scale.mV[VY];
    F32 z = prism_scale.mV[VZ];

    F32 tx = x * 2.0f / 3.0f;
    F32 ty = y * 0.5f;
    F32 tz = z * 2.0f / 3.0f;

    LLVector3 point0(tx-x,  ty, tz);
    LLVector3 point1(tx-x, -ty, tz);
    LLVector3 point2(tx,    ty, tz-z);
    LLVector3 point3(tx-x,  ty, tz-z);
    LLVector3 point4(tx-x, -ty, tz-z);
    LLVector3 point5(tx,   -ty, tz-z);

    // transform these points into absolute frame
    point0 = (point0 * prism_rotation) + prism_center;
    point1 = (point1 * prism_rotation) + prism_center;
    point2 = (point2 * prism_rotation) + prism_center;
    point3 = (point3 * prism_rotation) + prism_center;
    point4 = (point4 * prism_rotation) + prism_center;
    point5 = (point5 * prism_rotation) + prism_center;

    // test ray intersection for each face
    bool b_hit = false;
    LLVector3 face_intersection, face_normal;
    F32 distance_squared = 0.0f;
    F32 temp;

    // face 0
    if (ray_direction * ( (point0 - point2) % (point5 - point2)) < 0.0f  &&
        ray_quadrangle(ray_point, ray_direction, point5, point2, point0, intersection, intersection_normal))
    {
        distance_squared = (ray_point - intersection).magVecSquared();
        b_hit = true;
    }

    // face 1
    if (ray_direction * ( (point0 - point3) % (point2 - point3)) < 0.0f  &&
        ray_triangle(ray_point, ray_direction, point2, point3, point0, face_intersection, face_normal))
    {
        if (b_hit)
        {
            temp = (ray_point - face_intersection).magVecSquared();
            if (temp < distance_squared)
            {
                distance_squared = temp;
                intersection = face_intersection;
                intersection_normal = face_normal;
            }
        }
        else
        {
            distance_squared = (ray_point - face_intersection).magVecSquared();
            intersection = face_intersection;
            intersection_normal = face_normal;
            b_hit = true;
        }
    }

    // face 2
    if (ray_direction * ( (point1 - point4) % (point3 - point4)) < 0.0f  &&
        ray_quadrangle(ray_point, ray_direction, point3, point4, point1, face_intersection, face_normal))
    {
        if (b_hit)
        {
            temp = (ray_point - face_intersection).magVecSquared();
            if (temp < distance_squared)
            {
                distance_squared = temp;
                intersection = face_intersection;
                intersection_normal = face_normal;
            }
        }
        else
        {
            distance_squared = (ray_point - face_intersection).magVecSquared();
            intersection = face_intersection;
            intersection_normal = face_normal;
            b_hit = true;
        }
    }

    // face 3
    if (ray_direction * ( (point5 - point4) % (point1 - point4)) < 0.0f  &&
        ray_triangle(ray_point, ray_direction, point1, point4, point5, face_intersection, face_normal))
    {
        if (b_hit)
        {
            temp = (ray_point - face_intersection).magVecSquared();
            if (temp < distance_squared)
            {
                distance_squared = temp;
                intersection = face_intersection;
                intersection_normal = face_normal;
            }
        }
        else
        {
            distance_squared = (ray_point - face_intersection).magVecSquared();
            intersection = face_intersection;
            intersection_normal = face_normal;
            b_hit = true;
        }
    }

    // face 4
    if (ray_direction * ( (point4 - point5) % (point2 - point5)) < 0.0f  &&
        ray_quadrangle(ray_point, ray_direction, point2, point5, point4, face_intersection, face_normal))
    {
        if (b_hit)
        {
            temp = (ray_point - face_intersection).magVecSquared();
            if (temp < distance_squared)
            {
                distance_squared = temp;
                intersection = face_intersection;
                intersection_normal = face_normal;
            }
        }
        else
        {
            distance_squared = (ray_point - face_intersection).magVecSquared();
            intersection = face_intersection;
            intersection_normal = face_normal;
            b_hit = true;
        }
    }

    return b_hit;
>>>>>>> 1a8a5404
}


bool ray_tetrahedron(const LLVector3 &ray_point, const LLVector3 &ray_direction,
<<<<<<< HEAD
					 const LLVector3 &t_center, const LLVector3 &t_scale, const LLQuaternion &t_rotation,
					 LLVector3 &intersection, LLVector3 &intersection_normal)
{
	F32 a = 0.5f * F_SQRT3;				// height of unit triangle
	F32 b = 1.0f / F_SQRT3;				// distance of center of unit triangle to each point
	F32 c = F_SQRT2 / F_SQRT3;			// height of unit tetrahedron
	F32 d = 0.5f * F_SQRT3 / F_SQRT2;	// distance of center of tetrahedron to each point

	// if we want the tetrahedron to have unit height (c = 1.0) then we need to divide
	// each constant by hieght of a unit tetrahedron
	F32 oo_c = 1.0f / c;
	a = a * oo_c;
	b = b * oo_c;
	c = 1.0f;
	d = d * oo_c;
	F32 e = 0.5f * oo_c;

	LLVector3 point0(			   0.0f,					0.0f,  t_scale.mV[VZ] * d);
	LLVector3 point1(t_scale.mV[VX] * b,					0.0f,  t_scale.mV[VZ] * (d-c));
	LLVector3 point2(t_scale.mV[VX] * (b-a),  e * t_scale.mV[VY],  t_scale.mV[VZ] * (d-c));
	LLVector3 point3(t_scale.mV[VX] * (b-a), -e * t_scale.mV[VY],  t_scale.mV[VZ] * (d-c));

	// transform these points into absolute frame
	point0 = (point0 * t_rotation) + t_center;
	point1 = (point1 * t_rotation) + t_center;
	point2 = (point2 * t_rotation) + t_center;
	point3 = (point3 * t_rotation) + t_center;

	// test ray intersection for each face
	bool b_hit = false;
	LLVector3 face_intersection, face_normal;
	F32 distance_squared = 1.0e12f;
	F32 temp;

	// face 0
	if (ray_direction * ( (point2 - point1) % (point0 - point1)) < 0.0f  && 
		ray_triangle(ray_point, ray_direction, point1, point2, point0, intersection, intersection_normal))
	{
		distance_squared = (ray_point - intersection).magVecSquared();
		b_hit = true;
	}

	// face 1
	if (ray_direction * ( (point3 - point2) % (point0 - point2)) < 0.0f  &&
		ray_triangle(ray_point, ray_direction, point2, point3, point0, face_intersection, face_normal))
	{
		if (b_hit)
		{
			temp = (ray_point - face_intersection).magVecSquared();
			if (temp < distance_squared)
			{
				distance_squared = temp;
				intersection = face_intersection;
				intersection_normal = face_normal;
			}
		}
		else 
		{
			distance_squared = (ray_point - face_intersection).magVecSquared();
			intersection = face_intersection;
			intersection_normal = face_normal;
			b_hit = true;
		}
	}
	
	// face 2
	if (ray_direction * ( (point1 - point3) % (point0 - point3)) < 0.0f  &&
		ray_triangle(ray_point, ray_direction, point3, point1, point0, face_intersection, face_normal))
	{
		if (b_hit)
		{
			temp = (ray_point - face_intersection).magVecSquared();
			if (temp < distance_squared)
			{
				distance_squared = temp;
				intersection = face_intersection;
				intersection_normal = face_normal;
			}
		}
		else 
		{
			distance_squared = (ray_point - face_intersection).magVecSquared();
			intersection = face_intersection;
			intersection_normal = face_normal;
			b_hit = true;
		}
	}
	
	// face 3
	if (ray_direction * ( (point2 - point3) % (point1 - point3)) < 0.0f  &&
		ray_triangle(ray_point, ray_direction, point3, point2, point1, face_intersection, face_normal))
	{
		if (b_hit)
		{
			temp = (ray_point - face_intersection).magVecSquared();
			if (temp < distance_squared)
			{
				intersection = face_intersection;
				intersection_normal = face_normal;
			}
		}
		else 
		{
			intersection = face_intersection;
			intersection_normal = face_normal;
			b_hit = true;
		}
	}

	return b_hit;
=======
                     const LLVector3 &t_center, const LLVector3 &t_scale, const LLQuaternion &t_rotation,
                     LLVector3 &intersection, LLVector3 &intersection_normal)
{
    F32 a = 0.5f * F_SQRT3;             // height of unit triangle
    F32 b = 1.0f / F_SQRT3;             // distance of center of unit triangle to each point
    F32 c = F_SQRT2 / F_SQRT3;          // height of unit tetrahedron
    F32 d = 0.5f * F_SQRT3 / F_SQRT2;   // distance of center of tetrahedron to each point

    // if we want the tetrahedron to have unit height (c = 1.0) then we need to divide
    // each constant by hieght of a unit tetrahedron
    F32 oo_c = 1.0f / c;
    a = a * oo_c;
    b = b * oo_c;
    c = 1.0f;
    d = d * oo_c;
    F32 e = 0.5f * oo_c;

    LLVector3 point0(              0.0f,                    0.0f,  t_scale.mV[VZ] * d);
    LLVector3 point1(t_scale.mV[VX] * b,                    0.0f,  t_scale.mV[VZ] * (d-c));
    LLVector3 point2(t_scale.mV[VX] * (b-a),  e * t_scale.mV[VY],  t_scale.mV[VZ] * (d-c));
    LLVector3 point3(t_scale.mV[VX] * (b-a), -e * t_scale.mV[VY],  t_scale.mV[VZ] * (d-c));

    // transform these points into absolute frame
    point0 = (point0 * t_rotation) + t_center;
    point1 = (point1 * t_rotation) + t_center;
    point2 = (point2 * t_rotation) + t_center;
    point3 = (point3 * t_rotation) + t_center;

    // test ray intersection for each face
    bool b_hit = false;
    LLVector3 face_intersection, face_normal;
    F32 distance_squared = 1.0e12f;
    F32 temp;

    // face 0
    if (ray_direction * ( (point2 - point1) % (point0 - point1)) < 0.0f  &&
        ray_triangle(ray_point, ray_direction, point1, point2, point0, intersection, intersection_normal))
    {
        distance_squared = (ray_point - intersection).magVecSquared();
        b_hit = true;
    }

    // face 1
    if (ray_direction * ( (point3 - point2) % (point0 - point2)) < 0.0f  &&
        ray_triangle(ray_point, ray_direction, point2, point3, point0, face_intersection, face_normal))
    {
        if (b_hit)
        {
            temp = (ray_point - face_intersection).magVecSquared();
            if (temp < distance_squared)
            {
                distance_squared = temp;
                intersection = face_intersection;
                intersection_normal = face_normal;
            }
        }
        else
        {
            distance_squared = (ray_point - face_intersection).magVecSquared();
            intersection = face_intersection;
            intersection_normal = face_normal;
            b_hit = true;
        }
    }

    // face 2
    if (ray_direction * ( (point1 - point3) % (point0 - point3)) < 0.0f  &&
        ray_triangle(ray_point, ray_direction, point3, point1, point0, face_intersection, face_normal))
    {
        if (b_hit)
        {
            temp = (ray_point - face_intersection).magVecSquared();
            if (temp < distance_squared)
            {
                distance_squared = temp;
                intersection = face_intersection;
                intersection_normal = face_normal;
            }
        }
        else
        {
            distance_squared = (ray_point - face_intersection).magVecSquared();
            intersection = face_intersection;
            intersection_normal = face_normal;
            b_hit = true;
        }
    }

    // face 3
    if (ray_direction * ( (point2 - point3) % (point1 - point3)) < 0.0f  &&
        ray_triangle(ray_point, ray_direction, point3, point2, point1, face_intersection, face_normal))
    {
        if (b_hit)
        {
            temp = (ray_point - face_intersection).magVecSquared();
            if (temp < distance_squared)
            {
                intersection = face_intersection;
                intersection_normal = face_normal;
            }
        }
        else
        {
            intersection = face_intersection;
            intersection_normal = face_normal;
            b_hit = true;
        }
    }

    return b_hit;
>>>>>>> 1a8a5404
}


bool ray_pyramid(const LLVector3 &ray_point, const LLVector3 &ray_direction,
<<<<<<< HEAD
				 const LLVector3 &p_center, const LLVector3 &p_scale, const LLQuaternion &p_rotation,
				 LLVector3 &intersection, LLVector3 &intersection_normal)
{
	// center of mass of pyramid is located 1/4 its height from the base
	F32 x = 0.5f * p_scale.mV[VX];
	F32 y = 0.5f * p_scale.mV[VY];
	F32 z = 0.25f * p_scale.mV[VZ];

	LLVector3 point0(0.0f, 0.0f,  p_scale.mV[VZ] - z);
	LLVector3 point1( x,  y, -z);
	LLVector3 point2(-x,  y, -z);
	LLVector3 point3(-x, -y, -z);
	LLVector3 point4( x, -y, -z);

	// transform these points into absolute frame
	point0 = (point0 * p_rotation) + p_center;
	point1 = (point1 * p_rotation) + p_center;
	point2 = (point2 * p_rotation) + p_center;
	point3 = (point3 * p_rotation) + p_center;
	point4 = (point4 * p_rotation) + p_center;

	// test ray intersection for each face
	bool b_hit = false;
	LLVector3 face_intersection, face_normal;
	F32 distance_squared = 1.0e12f;
	F32 temp;

	// face 0
	if (ray_direction * ( (point1 - point4) % (point0 - point4)) < 0.0f  && 
		ray_triangle(ray_point, ray_direction, point4, point1, point0, intersection, intersection_normal))
	{
		distance_squared = (ray_point - intersection).magVecSquared();
		b_hit = true;
	}

	// face 1
	if (ray_direction * ( (point2 - point1) % (point0 - point1)) < 0.0f  &&
		ray_triangle(ray_point, ray_direction, point1, point2, point0, face_intersection, face_normal))
	{
		if (b_hit)
		{
			temp = (ray_point - face_intersection).magVecSquared();
			if (temp < distance_squared)
			{
				distance_squared = temp;
				intersection = face_intersection;
				intersection_normal = face_normal;
			}
		}
		else 
		{
			distance_squared = (ray_point - face_intersection).magVecSquared();
			intersection = face_intersection;
			intersection_normal = face_normal;
			b_hit = true;
		}
	}
	
	// face 2
	if (ray_direction * ( (point3 - point2) % (point0 - point2)) < 0.0f  &&
		ray_triangle(ray_point, ray_direction, point2, point3, point0, face_intersection, face_normal))
	{
		if (b_hit)
		{
			temp = (ray_point - face_intersection).magVecSquared();
			if (temp < distance_squared)
			{
				distance_squared = temp;
				intersection = face_intersection;
				intersection_normal = face_normal;
			}
		}
		else 
		{
			distance_squared = (ray_point - face_intersection).magVecSquared();
			intersection = face_intersection;
			intersection_normal = face_normal;
			b_hit = true;
		}
	}

	// face 3
	if (ray_direction * ( (point4 - point3) % (point0 - point3)) < 0.0f  &&
		ray_triangle(ray_point, ray_direction, point3, point4, point0, face_intersection, face_normal))
	{
		if (b_hit)
		{
			temp = (ray_point - face_intersection).magVecSquared();
			if (temp < distance_squared)
			{
				distance_squared = temp;
				intersection = face_intersection;
				intersection_normal = face_normal;
			}
		}
		else 
		{
			distance_squared = (ray_point - face_intersection).magVecSquared();
			intersection = face_intersection;
			intersection_normal = face_normal;
			b_hit = true;
		}
	}
	
	// face 4
	if (ray_direction * ( (point3 - point4) % (point2 - point4)) < 0.0f  &&
		ray_quadrangle(ray_point, ray_direction, point4, point3, point2, face_intersection, face_normal))
	{
		if (b_hit)
		{
			temp = (ray_point - face_intersection).magVecSquared();
			if (temp < distance_squared)
			{
				intersection = face_intersection;
				intersection_normal = face_normal;
			}
		}
		else 
		{
			intersection = face_intersection;
			intersection_normal = face_normal;
			b_hit = true;
		}
	}

	return b_hit;
=======
                 const LLVector3 &p_center, const LLVector3 &p_scale, const LLQuaternion &p_rotation,
                 LLVector3 &intersection, LLVector3 &intersection_normal)
{
    // center of mass of pyramid is located 1/4 its height from the base
    F32 x = 0.5f * p_scale.mV[VX];
    F32 y = 0.5f * p_scale.mV[VY];
    F32 z = 0.25f * p_scale.mV[VZ];

    LLVector3 point0(0.0f, 0.0f,  p_scale.mV[VZ] - z);
    LLVector3 point1( x,  y, -z);
    LLVector3 point2(-x,  y, -z);
    LLVector3 point3(-x, -y, -z);
    LLVector3 point4( x, -y, -z);

    // transform these points into absolute frame
    point0 = (point0 * p_rotation) + p_center;
    point1 = (point1 * p_rotation) + p_center;
    point2 = (point2 * p_rotation) + p_center;
    point3 = (point3 * p_rotation) + p_center;
    point4 = (point4 * p_rotation) + p_center;

    // test ray intersection for each face
    bool b_hit = false;
    LLVector3 face_intersection, face_normal;
    F32 distance_squared = 1.0e12f;
    F32 temp;

    // face 0
    if (ray_direction * ( (point1 - point4) % (point0 - point4)) < 0.0f  &&
        ray_triangle(ray_point, ray_direction, point4, point1, point0, intersection, intersection_normal))
    {
        distance_squared = (ray_point - intersection).magVecSquared();
        b_hit = true;
    }

    // face 1
    if (ray_direction * ( (point2 - point1) % (point0 - point1)) < 0.0f  &&
        ray_triangle(ray_point, ray_direction, point1, point2, point0, face_intersection, face_normal))
    {
        if (b_hit)
        {
            temp = (ray_point - face_intersection).magVecSquared();
            if (temp < distance_squared)
            {
                distance_squared = temp;
                intersection = face_intersection;
                intersection_normal = face_normal;
            }
        }
        else
        {
            distance_squared = (ray_point - face_intersection).magVecSquared();
            intersection = face_intersection;
            intersection_normal = face_normal;
            b_hit = true;
        }
    }

    // face 2
    if (ray_direction * ( (point3 - point2) % (point0 - point2)) < 0.0f  &&
        ray_triangle(ray_point, ray_direction, point2, point3, point0, face_intersection, face_normal))
    {
        if (b_hit)
        {
            temp = (ray_point - face_intersection).magVecSquared();
            if (temp < distance_squared)
            {
                distance_squared = temp;
                intersection = face_intersection;
                intersection_normal = face_normal;
            }
        }
        else
        {
            distance_squared = (ray_point - face_intersection).magVecSquared();
            intersection = face_intersection;
            intersection_normal = face_normal;
            b_hit = true;
        }
    }

    // face 3
    if (ray_direction * ( (point4 - point3) % (point0 - point3)) < 0.0f  &&
        ray_triangle(ray_point, ray_direction, point3, point4, point0, face_intersection, face_normal))
    {
        if (b_hit)
        {
            temp = (ray_point - face_intersection).magVecSquared();
            if (temp < distance_squared)
            {
                distance_squared = temp;
                intersection = face_intersection;
                intersection_normal = face_normal;
            }
        }
        else
        {
            distance_squared = (ray_point - face_intersection).magVecSquared();
            intersection = face_intersection;
            intersection_normal = face_normal;
            b_hit = true;
        }
    }

    // face 4
    if (ray_direction * ( (point3 - point4) % (point2 - point4)) < 0.0f  &&
        ray_quadrangle(ray_point, ray_direction, point4, point3, point2, face_intersection, face_normal))
    {
        if (b_hit)
        {
            temp = (ray_point - face_intersection).magVecSquared();
            if (temp < distance_squared)
            {
                intersection = face_intersection;
                intersection_normal = face_normal;
            }
        }
        else
        {
            intersection = face_intersection;
            intersection_normal = face_normal;
            b_hit = true;
        }
    }

    return b_hit;
>>>>>>> 1a8a5404
}


bool linesegment_circle(const LLVector3 &point_a, const LLVector3 &point_b,
<<<<<<< HEAD
						const LLVector3 &circle_center, const LLVector3 plane_normal, F32 circle_radius,
						LLVector3 &intersection)
{
	LLVector3 ray_direction = point_b - point_a;
	F32 segment_length = ray_direction.normVec();

	if (ray_circle(point_a, ray_direction, circle_center, plane_normal, circle_radius, intersection))
	{
		if (segment_length >= (point_a - intersection).magVec())
		{
			return true;
		}
	}
	return false;
=======
                        const LLVector3 &circle_center, const LLVector3 plane_normal, F32 circle_radius,
                        LLVector3 &intersection)
{
    LLVector3 ray_direction = point_b - point_a;
    F32 segment_length = ray_direction.normVec();

    if (ray_circle(point_a, ray_direction, circle_center, plane_normal, circle_radius, intersection))
    {
        if (segment_length >= (point_a - intersection).magVec())
        {
            return true;
        }
    }
    return false;
>>>>>>> 1a8a5404
}


bool linesegment_triangle(const LLVector3 &point_a, const LLVector3 &point_b,
<<<<<<< HEAD
						  const LLVector3 &point_0, const LLVector3 &point_1, const LLVector3 &point_2,
						  LLVector3 &intersection, LLVector3 &intersection_normal)
{
	LLVector3 ray_direction = point_b - point_a;
	F32 segment_length = ray_direction.normVec();

	if (ray_triangle(point_a, ray_direction, point_0, point_1, point_2, intersection, intersection_normal))
	{
		if (segment_length >= (point_a - intersection).magVec())
		{
			return true;
		}
	}
	return false;
=======
                          const LLVector3 &point_0, const LLVector3 &point_1, const LLVector3 &point_2,
                          LLVector3 &intersection, LLVector3 &intersection_normal)
{
    LLVector3 ray_direction = point_b - point_a;
    F32 segment_length = ray_direction.normVec();

    if (ray_triangle(point_a, ray_direction, point_0, point_1, point_2, intersection, intersection_normal))
    {
        if (segment_length >= (point_a - intersection).magVec())
        {
            return true;
        }
    }
    return false;
>>>>>>> 1a8a5404
}


bool linesegment_quadrangle(const LLVector3 &point_a, const LLVector3 &point_b,
<<<<<<< HEAD
							const LLVector3 &point_0, const LLVector3 &point_1, const LLVector3 &point_2,
							LLVector3 &intersection, LLVector3 &intersection_normal)
{
	LLVector3 ray_direction = point_b - point_a;
	F32 segment_length = ray_direction.normVec();

	if (ray_quadrangle(point_a, ray_direction, point_0, point_1, point_2, intersection, intersection_normal))
	{
		if (segment_length >= (point_a - intersection).magVec())
		{
			return true;
		}
	}
	return false;
=======
                            const LLVector3 &point_0, const LLVector3 &point_1, const LLVector3 &point_2,
                            LLVector3 &intersection, LLVector3 &intersection_normal)
{
    LLVector3 ray_direction = point_b - point_a;
    F32 segment_length = ray_direction.normVec();

    if (ray_quadrangle(point_a, ray_direction, point_0, point_1, point_2, intersection, intersection_normal))
    {
        if (segment_length >= (point_a - intersection).magVec())
        {
            return true;
        }
    }
    return false;
>>>>>>> 1a8a5404
}


bool linesegment_sphere(const LLVector3 &point_a, const LLVector3 &point_b,
<<<<<<< HEAD
				const LLVector3 &sphere_center, F32 sphere_radius,
				LLVector3 &intersection, LLVector3 &intersection_normal)
{
	LLVector3 ray_direction = point_b - point_a;
	F32 segment_length = ray_direction.normVec();

	if (ray_sphere(point_a, ray_direction, sphere_center, sphere_radius, intersection, intersection_normal))
	{
		if (segment_length >= (point_a - intersection).magVec())
		{
			return true;
		}
	}
	return false;
=======
                const LLVector3 &sphere_center, F32 sphere_radius,
                LLVector3 &intersection, LLVector3 &intersection_normal)
{
    LLVector3 ray_direction = point_b - point_a;
    F32 segment_length = ray_direction.normVec();

    if (ray_sphere(point_a, ray_direction, sphere_center, sphere_radius, intersection, intersection_normal))
    {
        if (segment_length >= (point_a - intersection).magVec())
        {
            return true;
        }
    }
    return false;
>>>>>>> 1a8a5404
}


bool linesegment_cylinder(const LLVector3 &point_a, const LLVector3 &point_b,
<<<<<<< HEAD
				  const LLVector3 &cyl_center, const LLVector3 &cyl_scale, const LLQuaternion &cyl_rotation,
				  LLVector3 &intersection, LLVector3 &intersection_normal)
{
	LLVector3 ray_direction = point_b - point_a;
	F32 segment_length = ray_direction.normVec();

	if (ray_cylinder(point_a, ray_direction, cyl_center, cyl_scale, cyl_rotation, intersection, intersection_normal))
	{
		if (segment_length >= (point_a - intersection).magVec())
		{
			return true;
		}
	}
	return false;
=======
                  const LLVector3 &cyl_center, const LLVector3 &cyl_scale, const LLQuaternion &cyl_rotation,
                  LLVector3 &intersection, LLVector3 &intersection_normal)
{
    LLVector3 ray_direction = point_b - point_a;
    F32 segment_length = ray_direction.normVec();

    if (ray_cylinder(point_a, ray_direction, cyl_center, cyl_scale, cyl_rotation, intersection, intersection_normal))
    {
        if (segment_length >= (point_a - intersection).magVec())
        {
            return true;
        }
    }
    return false;
>>>>>>> 1a8a5404
}


U32 linesegment_box(const LLVector3 &point_a, const LLVector3 &point_b,
                    const LLVector3 &box_center, const LLVector3 &box_scale, const LLQuaternion &box_rotation,
                    LLVector3 &intersection, LLVector3 &intersection_normal)
{
    LLVector3 direction = point_b - point_a;
    if (direction.isNull())
    {
        return NO_SIDE;
    }

    F32 segment_length = direction.normVec();
    U32 box_side = ray_box(point_a, direction, box_center, box_scale, box_rotation, intersection, intersection_normal);
    if (NO_SIDE == box_side  ||  segment_length < (intersection - point_a).magVec())
    {
        return NO_SIDE;
    }

    return box_side;
}


bool linesegment_prism(const LLVector3 &point_a, const LLVector3 &point_b,
<<<<<<< HEAD
					   const LLVector3 &prism_center, const LLVector3 &prism_scale, const LLQuaternion &prism_rotation,
					   LLVector3 &intersection, LLVector3 &intersection_normal)
{
	LLVector3 ray_direction = point_b - point_a;
	F32 segment_length = ray_direction.normVec();

	if (ray_prism(point_a, ray_direction, prism_center, prism_scale, prism_rotation, intersection, intersection_normal))
	{
		if (segment_length >= (point_a - intersection).magVec())
		{
			return true;
		}
	}
	return false;
=======
                       const LLVector3 &prism_center, const LLVector3 &prism_scale, const LLQuaternion &prism_rotation,
                       LLVector3 &intersection, LLVector3 &intersection_normal)
{
    LLVector3 ray_direction = point_b - point_a;
    F32 segment_length = ray_direction.normVec();

    if (ray_prism(point_a, ray_direction, prism_center, prism_scale, prism_rotation, intersection, intersection_normal))
    {
        if (segment_length >= (point_a - intersection).magVec())
        {
            return true;
        }
    }
    return false;
>>>>>>> 1a8a5404
}


bool linesegment_tetrahedron(const LLVector3 &point_a, const LLVector3 &point_b,
<<<<<<< HEAD
							 const LLVector3 &t_center, const LLVector3 &t_scale, const LLQuaternion &t_rotation,
							 LLVector3 &intersection, LLVector3 &intersection_normal)
{
	LLVector3 ray_direction = point_b - point_a;
	F32 segment_length = ray_direction.normVec();

	if (ray_tetrahedron(point_a, ray_direction, t_center, t_scale, t_rotation, intersection, intersection_normal))
	{
		if (segment_length >= (point_a - intersection).magVec())
		{
			return true;
		}
	}
	return false;
=======
                             const LLVector3 &t_center, const LLVector3 &t_scale, const LLQuaternion &t_rotation,
                             LLVector3 &intersection, LLVector3 &intersection_normal)
{
    LLVector3 ray_direction = point_b - point_a;
    F32 segment_length = ray_direction.normVec();

    if (ray_tetrahedron(point_a, ray_direction, t_center, t_scale, t_rotation, intersection, intersection_normal))
    {
        if (segment_length >= (point_a - intersection).magVec())
        {
            return true;
        }
    }
    return false;
>>>>>>> 1a8a5404
}


bool linesegment_pyramid(const LLVector3 &point_a, const LLVector3 &point_b,
<<<<<<< HEAD
						 const LLVector3 &p_center, const LLVector3 &p_scale, const LLQuaternion &p_rotation,
						 LLVector3 &intersection, LLVector3 &intersection_normal)
{
	LLVector3 ray_direction = point_b - point_a;
	F32 segment_length = ray_direction.normVec();

	if (ray_pyramid(point_a, ray_direction, p_center, p_scale, p_rotation, intersection, intersection_normal))
	{
		if (segment_length >= (point_a - intersection).magVec())
		{
			return true;
		}
	}
	return false;
=======
                         const LLVector3 &p_center, const LLVector3 &p_scale, const LLQuaternion &p_rotation,
                         LLVector3 &intersection, LLVector3 &intersection_normal)
{
    LLVector3 ray_direction = point_b - point_a;
    F32 segment_length = ray_direction.normVec();

    if (ray_pyramid(point_a, ray_direction, p_center, p_scale, p_rotation, intersection, intersection_normal))
    {
        if (segment_length >= (point_a - intersection).magVec())
        {
            return true;
        }
    }
    return false;
>>>>>>> 1a8a5404
}<|MERGE_RESOLUTION|>--- conflicted
+++ resolved
@@ -35,24 +35,6 @@
 
 
 bool line_plane(const LLVector3 &line_point, const LLVector3 &line_direction,
-<<<<<<< HEAD
-				const LLVector3 &plane_point, const LLVector3 plane_normal,
-				LLVector3 &intersection)
-{
-	F32 N = line_direction * plane_normal;
-	if (0.0f == N)
-	{
-		// line is perpendicular to plane normal
-		// so it is either entirely on plane, or not on plane at all
-		return false;
-	}
-	// Ax + By, + Cz + D = 0
-	// D = - (plane_point * plane_normal)
-	// N = line_direction * plane_normal
-	// intersection = line_point - ((D + plane_normal * line_point) / N) * line_direction
-	intersection = line_point - ((plane_normal * line_point - plane_point * plane_normal) / N) * line_direction;
-	return true;
-=======
                 const LLVector3 &plane_point, const LLVector3 plane_normal,
                 LLVector3 &intersection)
 {
@@ -69,35 +51,10 @@
     // intersection = line_point - ((D + plane_normal * line_point) / N) * line_direction
     intersection = line_point - ((plane_normal * line_point - plane_point * plane_normal) / N) * line_direction;
     return true;
->>>>>>> 1a8a5404
 }
 
 
 bool ray_plane(const LLVector3 &ray_point, const LLVector3 &ray_direction,
-<<<<<<< HEAD
-			   const LLVector3 &plane_point, const LLVector3 plane_normal,
-			   LLVector3 &intersection)
-{
-	F32 N = ray_direction * plane_normal;
-	if (0.0f == N)
-	{
-		// ray is perpendicular to plane normal
-		// so it is either entirely on plane, or not on plane at all
-		return false;
-	}
-	// Ax + By, + Cz + D = 0
-	// D = - (plane_point * plane_normal)
-	// N = ray_direction * plane_normal
-	// intersection = ray_point - ((D + plane_normal * ray_point) / N) * ray_direction
-	F32 alpha = -(plane_normal * ray_point - plane_point * plane_normal) / N;
-	if (alpha < 0.0f)
-	{
-		// ray points away from plane
-		return false;
-	}
-	intersection = ray_point + alpha * ray_direction;
-	return true;
-=======
                const LLVector3 &plane_point, const LLVector3 plane_normal,
                LLVector3 &intersection)
 {
@@ -120,24 +77,10 @@
     }
     intersection = ray_point + alpha * ray_direction;
     return true;
->>>>>>> 1a8a5404
 }
 
 
 bool ray_circle(const LLVector3 &ray_point, const LLVector3 &ray_direction,
-<<<<<<< HEAD
-				const LLVector3 &circle_center, const LLVector3 plane_normal, F32 circle_radius,
-				LLVector3 &intersection)
-{
-	if (ray_plane(ray_point, ray_direction, circle_center, plane_normal, intersection))
-	{
-		if (circle_radius >= (intersection - circle_center).magVec())
-		{
-			return true;
-		}
-	}
-	return false;
-=======
                 const LLVector3 &circle_center, const LLVector3 plane_normal, F32 circle_radius,
                 LLVector3 &intersection)
 {
@@ -149,33 +92,10 @@
         }
     }
     return false;
->>>>>>> 1a8a5404
 }
 
 
 bool ray_triangle(const LLVector3 &ray_point, const LLVector3 &ray_direction,
-<<<<<<< HEAD
-				  const LLVector3 &point_0, const LLVector3 &point_1, const LLVector3 &point_2,
-				  LLVector3 &intersection, LLVector3 &intersection_normal)
-{
-	LLVector3 side_01 = point_1 - point_0;
-	LLVector3 side_12 = point_2 - point_1;
-
-	intersection_normal = side_01 % side_12;
-	intersection_normal.normVec();
-
-	if (ray_plane(ray_point, ray_direction, point_0, intersection_normal, intersection))
-	{
-		LLVector3 side_20 = point_0 - point_2;
-		if (intersection_normal * (side_01 % (intersection - point_0)) >= 0.0f  &&
-			intersection_normal * (side_12 % (intersection - point_1)) >= 0.0f  &&
-			intersection_normal * (side_20 % (intersection - point_2)) >= 0.0f)
-		{
-			return true;
-		}
-	}
-	return false;
-=======
                   const LLVector3 &point_0, const LLVector3 &point_1, const LLVector3 &point_2,
                   LLVector3 &intersection, LLVector3 &intersection_normal)
 {
@@ -196,37 +116,11 @@
         }
     }
     return false;
->>>>>>> 1a8a5404
 }
 
 
 // assumes a parallelogram
 bool ray_quadrangle(const LLVector3 &ray_point, const LLVector3 &ray_direction,
-<<<<<<< HEAD
-					const LLVector3 &point_0, const LLVector3 &point_1, const LLVector3 &point_2,
-					LLVector3 &intersection, LLVector3 &intersection_normal)
-{
-	LLVector3 side_01 = point_1 - point_0;
-	LLVector3 side_12 = point_2 - point_1;
-
-	intersection_normal = side_01 % side_12;
-	intersection_normal.normVec();
-
-	if (ray_plane(ray_point, ray_direction, point_0, intersection_normal, intersection))
-	{
-		LLVector3 point_3 = point_0 + (side_12);
-		LLVector3 side_23 = point_3 - point_2;
-		LLVector3 side_30 = point_0 - point_3;
-		if (intersection_normal * (side_01 % (intersection - point_0)) >= 0.0f  &&
-			intersection_normal * (side_12 % (intersection - point_1)) >= 0.0f  &&
-			intersection_normal * (side_23 % (intersection - point_2)) >= 0.0f  &&
-			intersection_normal * (side_30 % (intersection - point_3)) >= 0.0f)
-		{
-			return true;
-		}
-	}
-	return false;
-=======
                     const LLVector3 &point_0, const LLVector3 &point_1, const LLVector3 &point_2,
                     LLVector3 &intersection, LLVector3 &intersection_normal)
 {
@@ -250,61 +144,10 @@
         }
     }
     return false;
->>>>>>> 1a8a5404
 }
 
 
 bool ray_sphere(const LLVector3 &ray_point, const LLVector3 &ray_direction,
-<<<<<<< HEAD
-				const LLVector3 &sphere_center, F32 sphere_radius,
-				LLVector3 &intersection, LLVector3 &intersection_normal)
-{
-	LLVector3 ray_to_sphere = sphere_center - ray_point;
-	F32 dot = ray_to_sphere * ray_direction;
-
-	LLVector3 closest_approach = dot * ray_direction - ray_to_sphere;
-
-	F32 shortest_distance = closest_approach.magVecSquared();
-	F32 radius_squared = sphere_radius * sphere_radius;
-	if (shortest_distance > radius_squared)
-	{
-		return false;
-	}
-
-	F32 half_chord = (F32) sqrt(radius_squared - shortest_distance);
-	closest_approach = sphere_center + closest_approach;			// closest_approach now in absolute coordinates
-	intersection = closest_approach + half_chord * ray_direction;
-	dot = ray_direction * (intersection - ray_point);
-	if (dot < 0.0f)
-	{
-		// ray shoots away from sphere and is not inside it
-		return false;
-	}
-
-	shortest_distance = ray_direction * ((closest_approach - half_chord * ray_direction) - ray_point);
-	if (shortest_distance > 0.0f)
-	{
-		// ray enters sphere 
-		intersection = intersection - (2.0f * half_chord) * ray_direction;
-	}
-	else
-	{
-		// do nothing
-		// ray starts inside sphere and intersects as it leaves the sphere
-	}
-
-	intersection_normal = intersection - sphere_center;
-	if (sphere_radius > 0.0f)
-	{
-		intersection_normal *= 1.0f / sphere_radius;
-	}
-	else
-	{
-		intersection_normal.setVec(0.0f, 0.0f, 0.0f);
-	}
-	
-	return true;
-=======
                 const LLVector3 &sphere_center, F32 sphere_radius,
                 LLVector3 &intersection, LLVector3 &intersection_normal)
 {
@@ -353,220 +196,10 @@
     }
 
     return true;
->>>>>>> 1a8a5404
 }
 
 
 bool ray_cylinder(const LLVector3 &ray_point, const LLVector3 &ray_direction,
-<<<<<<< HEAD
-				  const LLVector3 &cyl_center, const LLVector3 &cyl_scale, const LLQuaternion &cyl_rotation,
-				  LLVector3 &intersection, LLVector3 &intersection_normal)
-{
-	// calculate the centers of the cylinder caps in the absolute frame
-	LLVector3 cyl_top(0.0f, 0.0f, 0.5f * cyl_scale.mV[VZ]);
-	LLVector3 cyl_bottom(0.0f, 0.0f, -cyl_top.mV[VZ]);
-	cyl_top = (cyl_top * cyl_rotation) + cyl_center;
-	cyl_bottom = (cyl_bottom * cyl_rotation) + cyl_center;
-
-	// we only handle cylinders with circular cross-sections at the moment
-	F32 cyl_radius = 0.5f * llmax(cyl_scale.mV[VX], cyl_scale.mV[VY]);	// HACK until scaled cylinders are supported
-
-	// This implementation is based on the intcyl() function from Graphics_Gems_IV, page 361
-	LLVector3   cyl_axis;								// axis direction (bottom toward top)
-	LLVector3 	ray_to_cyl;								// ray_point to cyl_top
-	F32 		shortest_distance;						// shortest distance from ray to axis
-	F32 		cyl_length;
-	LLVector3	shortest_direction;
-	LLVector3	temp_vector;
-
-	cyl_axis = cyl_bottom - cyl_top;
-	cyl_length = cyl_axis.normVec();
-	ray_to_cyl = ray_point - cyl_bottom;
-	shortest_direction = ray_direction % cyl_axis;
-	shortest_distance = shortest_direction.normVec();	// recycle shortest_distance
-
-	// check for ray parallel to cylinder axis
-	if (0.0f == shortest_distance)
-	{
-		// ray is parallel to cylinder axis
-		temp_vector = ray_to_cyl - (ray_to_cyl * cyl_axis) * cyl_axis;
-		shortest_distance = temp_vector.magVec();
-		if (shortest_distance <= cyl_radius)
-		{
-			shortest_distance = ray_to_cyl * cyl_axis;
-			F32 dot = ray_direction * cyl_axis;
-
-			if (shortest_distance > 0.0)
-			{
-			   	if (dot > 0.0f)
-				{
-					// ray points away from cylinder bottom
-					return false;
-				}
-				// ray hit bottom of cylinder from outside 
-				intersection = ray_point - shortest_distance * cyl_axis;
-				intersection_normal = cyl_axis;
-
-			}
-			else if (shortest_distance > -cyl_length)
-			{
-				// ray starts inside cylinder
-				if (dot < 0.0f)
-				{
-					// ray hit top from inside
-					intersection = ray_point - (cyl_length + shortest_distance) * cyl_axis;
-					intersection_normal = -cyl_axis;
-				}
-				else
-				{
-					// ray hit bottom from inside
-					intersection = ray_point - shortest_distance * cyl_axis;
-					intersection_normal = cyl_axis;
-				}
-			}
-			else
-			{
-				if (dot < 0.0f)
-				{
-					// ray points away from cylinder bottom
-					return false;
-				}
-				// ray hit top from outside
-				intersection = ray_point - (shortest_distance + cyl_length) * cyl_axis;
-				intersection_normal = -cyl_axis;
-			}
-			return true;
-		}
-		return false;
-	}
-
-	// check for intersection with infinite cylinder
-	shortest_distance = (F32) fabs(ray_to_cyl * shortest_direction);
-	if (shortest_distance <= cyl_radius)
-	{
-		F32 		dist_to_closest_point;				// dist from ray_point to closest_point
-		F32 		half_chord_length;					// half length of intersection chord
-		F32 		in, out;							// distances to entering/exiting points
-		temp_vector = ray_to_cyl % cyl_axis;
-		dist_to_closest_point = - (temp_vector * shortest_direction);
-		temp_vector = shortest_direction % cyl_axis;
-		temp_vector.normVec();
-		half_chord_length = (F32) fabs( sqrt(cyl_radius*cyl_radius - shortest_distance * shortest_distance) /
-							(ray_direction * temp_vector) );
-
-		out = dist_to_closest_point + half_chord_length;	// dist to exiting point
-		if (out < 0.0f)
-		{
-			// cylinder is behind the ray, so we return false
-			return false;
-		}
-
-		in = dist_to_closest_point - half_chord_length;		// dist to entering point
-		if (in < 0.0f)
-		{
-			// ray_point is inside the cylinder
-			// so we store the exiting intersection
-			intersection = ray_point + out * ray_direction;
-			shortest_distance = out;
-		}
-		else
-		{
-			// ray hit cylinder from outside
-			// so we store the entering intersection
-			intersection = ray_point + in * ray_direction;
-			shortest_distance = in;
-		}
-
-		// calculate the normal at intersection
-		if (0.0f == cyl_radius)
-		{
-			intersection_normal.setVec(0.0f, 0.0f, 0.0f);
-		}
-		else
-		{
-			temp_vector = intersection - cyl_bottom;	
-			intersection_normal = temp_vector - (temp_vector * cyl_axis) * cyl_axis;
-			intersection_normal.normVec();
-		}
-
-		// check for intersection with end caps
-		// calculate intersection of ray and top plane
-		if (line_plane(ray_point, ray_direction, cyl_top, -cyl_axis, temp_vector))	// NOTE side-effect: changing temp_vector
-		{
-			shortest_distance = (temp_vector - ray_point).magVec();
-			if ( (ray_direction * cyl_axis) > 0.0f)
-			{
-				// ray potentially enters the cylinder at top
-				if (shortest_distance > out)
-				{
-					// ray missed the finite cylinder
-					return false;
-				}
-				if (shortest_distance > in)
-				{
-					// ray intersects cylinder at top plane
-					intersection = temp_vector;
-					intersection_normal = -cyl_axis;
-					return true;
-				}
-			}
-			else
-			{
-				// ray potentially exits the cylinder at top
-				if (shortest_distance < in)
-				{
-					// missed the finite cylinder
-					return false;
-				}
-			}
-
-			// calculate intersection of ray and bottom plane
-			line_plane(ray_point, ray_direction, cyl_bottom, cyl_axis, temp_vector); // NOTE side-effect: changing temp_vector
-			shortest_distance = (temp_vector - ray_point).magVec();
-			if ( (ray_direction * cyl_axis) < 0.0)
-			{
-				// ray potentially enters the cylinder at bottom
-				if (shortest_distance > out)
-				{
-					// ray missed the finite cylinder
-					return false;
-				}
-				if (shortest_distance > in)
-				{
-					// ray intersects cylinder at bottom plane
-					intersection = temp_vector;
-					intersection_normal = cyl_axis;
-					return true;
-				}
-			}
-			else
-			{
-				// ray potentially exits the cylinder at bottom
-				if (shortest_distance < in)
-				{
-					// ray missed the finite cylinder
-					return false;
-				}
-			}
-
-		}
-		else
-		{
-			// ray is parallel to end cap planes
-			temp_vector = cyl_bottom - ray_point;
-			shortest_distance = temp_vector * cyl_axis;
-			if (shortest_distance < 0.0f  ||  shortest_distance > cyl_length)
-			{
-				// ray missed finite cylinder
-				return false;
-			}
-		}
-
-		return true;
-	}
-
-	return false;
-=======
                   const LLVector3 &cyl_center, const LLVector3 &cyl_scale, const LLQuaternion &cyl_rotation,
                   LLVector3 &intersection, LLVector3 &intersection_normal)
 {
@@ -774,7 +407,6 @@
     }
 
     return false;
->>>>>>> 1a8a5404
 }
 
 
@@ -1079,154 +711,6 @@
 
 
 bool ray_prism(const LLVector3 &ray_point, const LLVector3 &ray_direction,
-<<<<<<< HEAD
-			   const LLVector3 &prism_center, const LLVector3 &prism_scale, const LLQuaternion &prism_rotation,
-			   LLVector3 &intersection, LLVector3 &intersection_normal)
-{
-	//      (0)              Z  
-	//      /| \             .  
-	//    (1)|  \           /|\  _.Y
-	//     | \   \           |   /|
-	//     | |\   \          |  /
-	//     | | \(0)\         | / 
-	//     | |  \   \        |/
-	//     | |   \   \      (*)----> X  
-	//     |(3)---\---(2)      
-	//     |/      \  /        
-	//    (4)-------(5)        
-
-	// need to calculate the points of the prism so we can run ray tests with each face
-	F32 x = prism_scale.mV[VX];
-	F32 y = prism_scale.mV[VY];
-	F32 z = prism_scale.mV[VZ];
-
-	F32 tx = x * 2.0f / 3.0f;
-	F32 ty = y * 0.5f;
-	F32 tz = z * 2.0f / 3.0f;
-
-	LLVector3 point0(tx-x,  ty, tz);
-	LLVector3 point1(tx-x, -ty, tz);
-	LLVector3 point2(tx,    ty, tz-z);
-	LLVector3 point3(tx-x,  ty, tz-z);
-	LLVector3 point4(tx-x, -ty, tz-z);
-	LLVector3 point5(tx,   -ty, tz-z);
-
-	// transform these points into absolute frame
-	point0 = (point0 * prism_rotation) + prism_center;
-	point1 = (point1 * prism_rotation) + prism_center;
-	point2 = (point2 * prism_rotation) + prism_center;
-	point3 = (point3 * prism_rotation) + prism_center;
-	point4 = (point4 * prism_rotation) + prism_center;
-	point5 = (point5 * prism_rotation) + prism_center;
-
-	// test ray intersection for each face
-	bool b_hit = false;
-	LLVector3 face_intersection, face_normal;
-	F32 distance_squared = 0.0f;
-	F32 temp;
-
-	// face 0
-	if (ray_direction * ( (point0 - point2) % (point5 - point2)) < 0.0f  && 
-		ray_quadrangle(ray_point, ray_direction, point5, point2, point0, intersection, intersection_normal))
-	{
-		distance_squared = (ray_point - intersection).magVecSquared();
-		b_hit = true;
-	}
-
-	// face 1
-	if (ray_direction * ( (point0 - point3) % (point2 - point3)) < 0.0f  &&
-		ray_triangle(ray_point, ray_direction, point2, point3, point0, face_intersection, face_normal))
-	{
-		if (b_hit)
-		{
-			temp = (ray_point - face_intersection).magVecSquared();
-			if (temp < distance_squared)
-			{
-				distance_squared = temp;
-				intersection = face_intersection;
-				intersection_normal = face_normal;
-			}
-		}
-		else 
-		{
-			distance_squared = (ray_point - face_intersection).magVecSquared();
-			intersection = face_intersection;
-			intersection_normal = face_normal;
-			b_hit = true;
-		}
-	}
-	
-	// face 2
-	if (ray_direction * ( (point1 - point4) % (point3 - point4)) < 0.0f  &&
-		ray_quadrangle(ray_point, ray_direction, point3, point4, point1, face_intersection, face_normal))
-	{
-		if (b_hit)
-		{
-			temp = (ray_point - face_intersection).magVecSquared();
-			if (temp < distance_squared)
-			{
-				distance_squared = temp;
-				intersection = face_intersection;
-				intersection_normal = face_normal;
-			}
-		}
-		else 
-		{
-			distance_squared = (ray_point - face_intersection).magVecSquared();
-			intersection = face_intersection;
-			intersection_normal = face_normal;
-			b_hit = true;
-		}
-	}
-	
-	// face 3
-	if (ray_direction * ( (point5 - point4) % (point1 - point4)) < 0.0f  &&
-		ray_triangle(ray_point, ray_direction, point1, point4, point5, face_intersection, face_normal))
-	{
-		if (b_hit)
-		{
-			temp = (ray_point - face_intersection).magVecSquared();
-			if (temp < distance_squared)
-			{
-				distance_squared = temp;
-				intersection = face_intersection;
-				intersection_normal = face_normal;
-			}
-		}
-		else 
-		{
-			distance_squared = (ray_point - face_intersection).magVecSquared();
-			intersection = face_intersection;
-			intersection_normal = face_normal;
-			b_hit = true;
-		}
-	}
-
-	// face 4
-	if (ray_direction * ( (point4 - point5) % (point2 - point5)) < 0.0f  &&
-		ray_quadrangle(ray_point, ray_direction, point2, point5, point4, face_intersection, face_normal))
-	{
-		if (b_hit)
-		{
-			temp = (ray_point - face_intersection).magVecSquared();
-			if (temp < distance_squared)
-			{
-				distance_squared = temp;
-				intersection = face_intersection;
-				intersection_normal = face_normal;
-			}
-		}
-		else 
-		{
-			distance_squared = (ray_point - face_intersection).magVecSquared();
-			intersection = face_intersection;
-			intersection_normal = face_normal;
-			b_hit = true;
-		}
-	}
-
-	return b_hit;
-=======
                const LLVector3 &prism_center, const LLVector3 &prism_scale, const LLQuaternion &prism_rotation,
                LLVector3 &intersection, LLVector3 &intersection_normal)
 {
@@ -1373,123 +857,10 @@
     }
 
     return b_hit;
->>>>>>> 1a8a5404
 }
 
 
 bool ray_tetrahedron(const LLVector3 &ray_point, const LLVector3 &ray_direction,
-<<<<<<< HEAD
-					 const LLVector3 &t_center, const LLVector3 &t_scale, const LLQuaternion &t_rotation,
-					 LLVector3 &intersection, LLVector3 &intersection_normal)
-{
-	F32 a = 0.5f * F_SQRT3;				// height of unit triangle
-	F32 b = 1.0f / F_SQRT3;				// distance of center of unit triangle to each point
-	F32 c = F_SQRT2 / F_SQRT3;			// height of unit tetrahedron
-	F32 d = 0.5f * F_SQRT3 / F_SQRT2;	// distance of center of tetrahedron to each point
-
-	// if we want the tetrahedron to have unit height (c = 1.0) then we need to divide
-	// each constant by hieght of a unit tetrahedron
-	F32 oo_c = 1.0f / c;
-	a = a * oo_c;
-	b = b * oo_c;
-	c = 1.0f;
-	d = d * oo_c;
-	F32 e = 0.5f * oo_c;
-
-	LLVector3 point0(			   0.0f,					0.0f,  t_scale.mV[VZ] * d);
-	LLVector3 point1(t_scale.mV[VX] * b,					0.0f,  t_scale.mV[VZ] * (d-c));
-	LLVector3 point2(t_scale.mV[VX] * (b-a),  e * t_scale.mV[VY],  t_scale.mV[VZ] * (d-c));
-	LLVector3 point3(t_scale.mV[VX] * (b-a), -e * t_scale.mV[VY],  t_scale.mV[VZ] * (d-c));
-
-	// transform these points into absolute frame
-	point0 = (point0 * t_rotation) + t_center;
-	point1 = (point1 * t_rotation) + t_center;
-	point2 = (point2 * t_rotation) + t_center;
-	point3 = (point3 * t_rotation) + t_center;
-
-	// test ray intersection for each face
-	bool b_hit = false;
-	LLVector3 face_intersection, face_normal;
-	F32 distance_squared = 1.0e12f;
-	F32 temp;
-
-	// face 0
-	if (ray_direction * ( (point2 - point1) % (point0 - point1)) < 0.0f  && 
-		ray_triangle(ray_point, ray_direction, point1, point2, point0, intersection, intersection_normal))
-	{
-		distance_squared = (ray_point - intersection).magVecSquared();
-		b_hit = true;
-	}
-
-	// face 1
-	if (ray_direction * ( (point3 - point2) % (point0 - point2)) < 0.0f  &&
-		ray_triangle(ray_point, ray_direction, point2, point3, point0, face_intersection, face_normal))
-	{
-		if (b_hit)
-		{
-			temp = (ray_point - face_intersection).magVecSquared();
-			if (temp < distance_squared)
-			{
-				distance_squared = temp;
-				intersection = face_intersection;
-				intersection_normal = face_normal;
-			}
-		}
-		else 
-		{
-			distance_squared = (ray_point - face_intersection).magVecSquared();
-			intersection = face_intersection;
-			intersection_normal = face_normal;
-			b_hit = true;
-		}
-	}
-	
-	// face 2
-	if (ray_direction * ( (point1 - point3) % (point0 - point3)) < 0.0f  &&
-		ray_triangle(ray_point, ray_direction, point3, point1, point0, face_intersection, face_normal))
-	{
-		if (b_hit)
-		{
-			temp = (ray_point - face_intersection).magVecSquared();
-			if (temp < distance_squared)
-			{
-				distance_squared = temp;
-				intersection = face_intersection;
-				intersection_normal = face_normal;
-			}
-		}
-		else 
-		{
-			distance_squared = (ray_point - face_intersection).magVecSquared();
-			intersection = face_intersection;
-			intersection_normal = face_normal;
-			b_hit = true;
-		}
-	}
-	
-	// face 3
-	if (ray_direction * ( (point2 - point3) % (point1 - point3)) < 0.0f  &&
-		ray_triangle(ray_point, ray_direction, point3, point2, point1, face_intersection, face_normal))
-	{
-		if (b_hit)
-		{
-			temp = (ray_point - face_intersection).magVecSquared();
-			if (temp < distance_squared)
-			{
-				intersection = face_intersection;
-				intersection_normal = face_normal;
-			}
-		}
-		else 
-		{
-			intersection = face_intersection;
-			intersection_normal = face_normal;
-			b_hit = true;
-		}
-	}
-
-	return b_hit;
-=======
                      const LLVector3 &t_center, const LLVector3 &t_scale, const LLQuaternion &t_rotation,
                      LLVector3 &intersection, LLVector3 &intersection_normal)
 {
@@ -1600,139 +971,10 @@
     }
 
     return b_hit;
->>>>>>> 1a8a5404
 }
 
 
 bool ray_pyramid(const LLVector3 &ray_point, const LLVector3 &ray_direction,
-<<<<<<< HEAD
-				 const LLVector3 &p_center, const LLVector3 &p_scale, const LLQuaternion &p_rotation,
-				 LLVector3 &intersection, LLVector3 &intersection_normal)
-{
-	// center of mass of pyramid is located 1/4 its height from the base
-	F32 x = 0.5f * p_scale.mV[VX];
-	F32 y = 0.5f * p_scale.mV[VY];
-	F32 z = 0.25f * p_scale.mV[VZ];
-
-	LLVector3 point0(0.0f, 0.0f,  p_scale.mV[VZ] - z);
-	LLVector3 point1( x,  y, -z);
-	LLVector3 point2(-x,  y, -z);
-	LLVector3 point3(-x, -y, -z);
-	LLVector3 point4( x, -y, -z);
-
-	// transform these points into absolute frame
-	point0 = (point0 * p_rotation) + p_center;
-	point1 = (point1 * p_rotation) + p_center;
-	point2 = (point2 * p_rotation) + p_center;
-	point3 = (point3 * p_rotation) + p_center;
-	point4 = (point4 * p_rotation) + p_center;
-
-	// test ray intersection for each face
-	bool b_hit = false;
-	LLVector3 face_intersection, face_normal;
-	F32 distance_squared = 1.0e12f;
-	F32 temp;
-
-	// face 0
-	if (ray_direction * ( (point1 - point4) % (point0 - point4)) < 0.0f  && 
-		ray_triangle(ray_point, ray_direction, point4, point1, point0, intersection, intersection_normal))
-	{
-		distance_squared = (ray_point - intersection).magVecSquared();
-		b_hit = true;
-	}
-
-	// face 1
-	if (ray_direction * ( (point2 - point1) % (point0 - point1)) < 0.0f  &&
-		ray_triangle(ray_point, ray_direction, point1, point2, point0, face_intersection, face_normal))
-	{
-		if (b_hit)
-		{
-			temp = (ray_point - face_intersection).magVecSquared();
-			if (temp < distance_squared)
-			{
-				distance_squared = temp;
-				intersection = face_intersection;
-				intersection_normal = face_normal;
-			}
-		}
-		else 
-		{
-			distance_squared = (ray_point - face_intersection).magVecSquared();
-			intersection = face_intersection;
-			intersection_normal = face_normal;
-			b_hit = true;
-		}
-	}
-	
-	// face 2
-	if (ray_direction * ( (point3 - point2) % (point0 - point2)) < 0.0f  &&
-		ray_triangle(ray_point, ray_direction, point2, point3, point0, face_intersection, face_normal))
-	{
-		if (b_hit)
-		{
-			temp = (ray_point - face_intersection).magVecSquared();
-			if (temp < distance_squared)
-			{
-				distance_squared = temp;
-				intersection = face_intersection;
-				intersection_normal = face_normal;
-			}
-		}
-		else 
-		{
-			distance_squared = (ray_point - face_intersection).magVecSquared();
-			intersection = face_intersection;
-			intersection_normal = face_normal;
-			b_hit = true;
-		}
-	}
-
-	// face 3
-	if (ray_direction * ( (point4 - point3) % (point0 - point3)) < 0.0f  &&
-		ray_triangle(ray_point, ray_direction, point3, point4, point0, face_intersection, face_normal))
-	{
-		if (b_hit)
-		{
-			temp = (ray_point - face_intersection).magVecSquared();
-			if (temp < distance_squared)
-			{
-				distance_squared = temp;
-				intersection = face_intersection;
-				intersection_normal = face_normal;
-			}
-		}
-		else 
-		{
-			distance_squared = (ray_point - face_intersection).magVecSquared();
-			intersection = face_intersection;
-			intersection_normal = face_normal;
-			b_hit = true;
-		}
-	}
-	
-	// face 4
-	if (ray_direction * ( (point3 - point4) % (point2 - point4)) < 0.0f  &&
-		ray_quadrangle(ray_point, ray_direction, point4, point3, point2, face_intersection, face_normal))
-	{
-		if (b_hit)
-		{
-			temp = (ray_point - face_intersection).magVecSquared();
-			if (temp < distance_squared)
-			{
-				intersection = face_intersection;
-				intersection_normal = face_normal;
-			}
-		}
-		else 
-		{
-			intersection = face_intersection;
-			intersection_normal = face_normal;
-			b_hit = true;
-		}
-	}
-
-	return b_hit;
-=======
                  const LLVector3 &p_center, const LLVector3 &p_scale, const LLQuaternion &p_rotation,
                  LLVector3 &intersection, LLVector3 &intersection_normal)
 {
@@ -1859,27 +1101,10 @@
     }
 
     return b_hit;
->>>>>>> 1a8a5404
 }
 
 
 bool linesegment_circle(const LLVector3 &point_a, const LLVector3 &point_b,
-<<<<<<< HEAD
-						const LLVector3 &circle_center, const LLVector3 plane_normal, F32 circle_radius,
-						LLVector3 &intersection)
-{
-	LLVector3 ray_direction = point_b - point_a;
-	F32 segment_length = ray_direction.normVec();
-
-	if (ray_circle(point_a, ray_direction, circle_center, plane_normal, circle_radius, intersection))
-	{
-		if (segment_length >= (point_a - intersection).magVec())
-		{
-			return true;
-		}
-	}
-	return false;
-=======
                         const LLVector3 &circle_center, const LLVector3 plane_normal, F32 circle_radius,
                         LLVector3 &intersection)
 {
@@ -1894,27 +1119,10 @@
         }
     }
     return false;
->>>>>>> 1a8a5404
 }
 
 
 bool linesegment_triangle(const LLVector3 &point_a, const LLVector3 &point_b,
-<<<<<<< HEAD
-						  const LLVector3 &point_0, const LLVector3 &point_1, const LLVector3 &point_2,
-						  LLVector3 &intersection, LLVector3 &intersection_normal)
-{
-	LLVector3 ray_direction = point_b - point_a;
-	F32 segment_length = ray_direction.normVec();
-
-	if (ray_triangle(point_a, ray_direction, point_0, point_1, point_2, intersection, intersection_normal))
-	{
-		if (segment_length >= (point_a - intersection).magVec())
-		{
-			return true;
-		}
-	}
-	return false;
-=======
                           const LLVector3 &point_0, const LLVector3 &point_1, const LLVector3 &point_2,
                           LLVector3 &intersection, LLVector3 &intersection_normal)
 {
@@ -1929,27 +1137,10 @@
         }
     }
     return false;
->>>>>>> 1a8a5404
 }
 
 
 bool linesegment_quadrangle(const LLVector3 &point_a, const LLVector3 &point_b,
-<<<<<<< HEAD
-							const LLVector3 &point_0, const LLVector3 &point_1, const LLVector3 &point_2,
-							LLVector3 &intersection, LLVector3 &intersection_normal)
-{
-	LLVector3 ray_direction = point_b - point_a;
-	F32 segment_length = ray_direction.normVec();
-
-	if (ray_quadrangle(point_a, ray_direction, point_0, point_1, point_2, intersection, intersection_normal))
-	{
-		if (segment_length >= (point_a - intersection).magVec())
-		{
-			return true;
-		}
-	}
-	return false;
-=======
                             const LLVector3 &point_0, const LLVector3 &point_1, const LLVector3 &point_2,
                             LLVector3 &intersection, LLVector3 &intersection_normal)
 {
@@ -1964,27 +1155,10 @@
         }
     }
     return false;
->>>>>>> 1a8a5404
 }
 
 
 bool linesegment_sphere(const LLVector3 &point_a, const LLVector3 &point_b,
-<<<<<<< HEAD
-				const LLVector3 &sphere_center, F32 sphere_radius,
-				LLVector3 &intersection, LLVector3 &intersection_normal)
-{
-	LLVector3 ray_direction = point_b - point_a;
-	F32 segment_length = ray_direction.normVec();
-
-	if (ray_sphere(point_a, ray_direction, sphere_center, sphere_radius, intersection, intersection_normal))
-	{
-		if (segment_length >= (point_a - intersection).magVec())
-		{
-			return true;
-		}
-	}
-	return false;
-=======
                 const LLVector3 &sphere_center, F32 sphere_radius,
                 LLVector3 &intersection, LLVector3 &intersection_normal)
 {
@@ -1999,27 +1173,10 @@
         }
     }
     return false;
->>>>>>> 1a8a5404
 }
 
 
 bool linesegment_cylinder(const LLVector3 &point_a, const LLVector3 &point_b,
-<<<<<<< HEAD
-				  const LLVector3 &cyl_center, const LLVector3 &cyl_scale, const LLQuaternion &cyl_rotation,
-				  LLVector3 &intersection, LLVector3 &intersection_normal)
-{
-	LLVector3 ray_direction = point_b - point_a;
-	F32 segment_length = ray_direction.normVec();
-
-	if (ray_cylinder(point_a, ray_direction, cyl_center, cyl_scale, cyl_rotation, intersection, intersection_normal))
-	{
-		if (segment_length >= (point_a - intersection).magVec())
-		{
-			return true;
-		}
-	}
-	return false;
-=======
                   const LLVector3 &cyl_center, const LLVector3 &cyl_scale, const LLQuaternion &cyl_rotation,
                   LLVector3 &intersection, LLVector3 &intersection_normal)
 {
@@ -2034,7 +1191,6 @@
         }
     }
     return false;
->>>>>>> 1a8a5404
 }
 
 
@@ -2060,22 +1216,6 @@
 
 
 bool linesegment_prism(const LLVector3 &point_a, const LLVector3 &point_b,
-<<<<<<< HEAD
-					   const LLVector3 &prism_center, const LLVector3 &prism_scale, const LLQuaternion &prism_rotation,
-					   LLVector3 &intersection, LLVector3 &intersection_normal)
-{
-	LLVector3 ray_direction = point_b - point_a;
-	F32 segment_length = ray_direction.normVec();
-
-	if (ray_prism(point_a, ray_direction, prism_center, prism_scale, prism_rotation, intersection, intersection_normal))
-	{
-		if (segment_length >= (point_a - intersection).magVec())
-		{
-			return true;
-		}
-	}
-	return false;
-=======
                        const LLVector3 &prism_center, const LLVector3 &prism_scale, const LLQuaternion &prism_rotation,
                        LLVector3 &intersection, LLVector3 &intersection_normal)
 {
@@ -2090,27 +1230,10 @@
         }
     }
     return false;
->>>>>>> 1a8a5404
 }
 
 
 bool linesegment_tetrahedron(const LLVector3 &point_a, const LLVector3 &point_b,
-<<<<<<< HEAD
-							 const LLVector3 &t_center, const LLVector3 &t_scale, const LLQuaternion &t_rotation,
-							 LLVector3 &intersection, LLVector3 &intersection_normal)
-{
-	LLVector3 ray_direction = point_b - point_a;
-	F32 segment_length = ray_direction.normVec();
-
-	if (ray_tetrahedron(point_a, ray_direction, t_center, t_scale, t_rotation, intersection, intersection_normal))
-	{
-		if (segment_length >= (point_a - intersection).magVec())
-		{
-			return true;
-		}
-	}
-	return false;
-=======
                              const LLVector3 &t_center, const LLVector3 &t_scale, const LLQuaternion &t_rotation,
                              LLVector3 &intersection, LLVector3 &intersection_normal)
 {
@@ -2125,27 +1248,10 @@
         }
     }
     return false;
->>>>>>> 1a8a5404
 }
 
 
 bool linesegment_pyramid(const LLVector3 &point_a, const LLVector3 &point_b,
-<<<<<<< HEAD
-						 const LLVector3 &p_center, const LLVector3 &p_scale, const LLQuaternion &p_rotation,
-						 LLVector3 &intersection, LLVector3 &intersection_normal)
-{
-	LLVector3 ray_direction = point_b - point_a;
-	F32 segment_length = ray_direction.normVec();
-
-	if (ray_pyramid(point_a, ray_direction, p_center, p_scale, p_rotation, intersection, intersection_normal))
-	{
-		if (segment_length >= (point_a - intersection).magVec())
-		{
-			return true;
-		}
-	}
-	return false;
-=======
                          const LLVector3 &p_center, const LLVector3 &p_scale, const LLQuaternion &p_rotation,
                          LLVector3 &intersection, LLVector3 &intersection_normal)
 {
@@ -2160,5 +1266,4 @@
         }
     }
     return false;
->>>>>>> 1a8a5404
 }