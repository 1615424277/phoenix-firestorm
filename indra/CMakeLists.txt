# -*- cmake -*-

# cmake_minimum_required should appear before any
# other commands to guarantee full compatibility
# with the version specified
## 3.8 added VS_DEBUGGER_WORKING_DIRECTORY support
<<<<<<< HEAD
cmake_minimum_required(VERSION 3.12.0 FATAL_ERROR)
=======
## 3.14 added FILE CREATE_LINK
cmake_minimum_required(VERSION 3.14.0 FATAL_ERROR)
>>>>>>> f08f20db

set(CMAKE_CXX_STANDARD 17) #<FS> Enable c++17 on all platforms

set(ROOT_PROJECT_NAME "Firestorm" CACHE STRING
    "The root project/makefile/solution name. Defaults to Firestorm.")
project(${ROOT_PROJECT_NAME})

set(CMAKE_MODULE_PATH "${CMAKE_SOURCE_DIR}/cmake")

include(Variables)
include(BuildVersion)

set(LEGACY_STDIO_LIBS)
if (WINDOWS)
      set(LEGACY_STDIO_LIBS legacy_stdio_definitions)
endif (WINDOWS)

if (NOT CMAKE_BUILD_TYPE)
  set(CMAKE_BUILD_TYPE Release CACHE STRING
      "Build type.  One of: Release RelWithDebInfo" FORCE)
endif (NOT CMAKE_BUILD_TYPE)

#<FS:AW optional opensim support>
option(OPENSIM "OpenSim support" OFF)
if (OPENSIM)
  add_compile_definitions(OPENSIM)
  if (SINGLEGRID)
    add_compile_definitions(SINGLEGRID SINGLEGRID_URI=\"${SINGLEGRID_URI}\")
    message(STATUS "Compiling with OpenSim support - Single Grid version (${SINGLEGRID_URI})")
  else (SINGLEGRID)
    message(STATUS "Compiling with OpenSim support")
  endif (SINGLEGRID)
else (OPENSIM)
  if (SINGLEGRID)
    message(WARNING "Value for SINGLEGRID is unused during Havok/SecondLife builds" )
  endif()
  message(STATUS "Compiling without OpenSim support")
endif (OPENSIM)

if (HAVOK_TPV)
  add_compile_definitions(HAVOK_TPV)
  message(STATUS "Compiling with Havok libraries")
endif (HAVOK_TPV)
#</FS:AW optional opensim support>

#<FS:Ansariel> Support for test builds
option(TESTBUILD "Generating test build" OFF)
if(TESTBUILD AND TESTBUILDPERIOD)
  add_compile_definitions(TESTBUILD TESTBUILDPERIOD=${TESTBUILDPERIOD})
  message(STATUS "Creating test build version; test period: ${TESTBUILDPERIOD} days")
endif(TESTBUILD AND TESTBUILDPERIOD)
#</FS:Ansariel>

# <FS:Ansariel> [AVX Optimization]
option(USE_AVX_OPTIMIZATION "AVX optimization support" OFF)
option(USE_AVX2_OPTIMIZATION "AVX2 optimization support" OFF)
if (USE_AVX_OPTIMIZATION)
  if (USE_AVX2_OPTIMIZATION)
    message(FATAL_ERROR "You cannot use AVX and AVX2 at the same time!")
  else (USE_AVX2_OPTIMIZATION)
    add_compile_definitions(USE_AVX_OPTIMIZATION)
    message(STATUS "Compiling with AVX optimizations")
  endif (USE_AVX2_OPTIMIZATION)
elseif (USE_AVX2_OPTIMIZATION)
  add_compile_definitions(USE_AVX2_OPTIMIZATION)
  message(STATUS "Compiling with AVX2 optimizations")
else (USE_AVX_OPTIMIZATION)
  message(STATUS "Compiling without AVX optimizations")
endif (USE_AVX_OPTIMIZATION)
# </FS:Ansariel> [AVX Optimization]

add_subdirectory(cmake)

# <FS:Beq> Tracy Profiler support
option(USE_TRACY "Tracy Profiler support" OFF)
if (USE_TRACY)
  message(STATUS "Compiling with Tracy profiler")
else (USE_TRACY)
  message(STATUS "Compiling without Tracy profiler")
endif (USE_TRACY)
# </FS:Beq> Tracy Profiler support

add_subdirectory(${LIBS_OPEN_PREFIX}llaudio)
add_subdirectory(${LIBS_OPEN_PREFIX}llappearance)
add_subdirectory(${LIBS_OPEN_PREFIX}llcharacter)
add_subdirectory(${LIBS_OPEN_PREFIX}llcommon)
add_subdirectory(${LIBS_OPEN_PREFIX}llcorehttp)
add_subdirectory(${LIBS_OPEN_PREFIX}llimage)
add_subdirectory(${LIBS_OPEN_PREFIX}llkdu)
add_subdirectory(${LIBS_OPEN_PREFIX}llimagej2coj)
add_subdirectory(${LIBS_OPEN_PREFIX}llinventory)
add_subdirectory(${LIBS_OPEN_PREFIX}llmath)
add_subdirectory(${LIBS_OPEN_PREFIX}llmeshoptimizer)
add_subdirectory(${LIBS_OPEN_PREFIX}llmessage)
add_subdirectory(${LIBS_OPEN_PREFIX}llprimitive)
add_subdirectory(${LIBS_OPEN_PREFIX}llrender)
add_subdirectory(${LIBS_OPEN_PREFIX}llfilesystem)
add_subdirectory(${LIBS_OPEN_PREFIX}llwindow)
add_subdirectory(${LIBS_OPEN_PREFIX}llxml)

if (WINDOWS AND EXISTS ${LIBS_CLOSED_DIR}copy_win_scripts)
  add_subdirectory(${LIBS_CLOSED_PREFIX}copy_win_scripts)
endif (WINDOWS AND EXISTS ${LIBS_CLOSED_DIR}copy_win_scripts)

add_custom_target(viewer)

if (NOT USE_BUGSPLAT)
add_subdirectory(${LIBS_OPEN_PREFIX}llcrashlogger)
endif (NOT USE_BUGSPLAT)

if( LINUX )
    add_subdirectory(${VIEWER_PREFIX}linux_crash_logger)
endif()

add_subdirectory(${LIBS_OPEN_PREFIX}llplugin)
add_subdirectory(${LIBS_OPEN_PREFIX}llui)
add_subdirectory(${LIBS_OPEN_PREFIX}viewer_components)

if (LL_TESTS OR NOT USESYSTEMLIBS)
# Legacy C++ tests. Build always, run if LL_TESTS is true.
add_subdirectory(${VIEWER_PREFIX}test)
endif (LL_TESTS OR NOT USESYSTEMLIBS)

if (ENABLE_MEDIA_PLUGINS)
# viewer media plugins
add_subdirectory(${LIBS_OPEN_PREFIX}media_plugins)
endif (ENABLE_MEDIA_PLUGINS)

if (LINUX)
  if (INSTALL_PROPRIETARY)
      include(LLAppearanceUtility)
      add_subdirectory(${LLAPPEARANCEUTILITY_SRC_DIR} ${LLAPPEARANCEUTILITY_BIN_DIR})
  endif (INSTALL_PROPRIETARY)
#  add_dependencies(viewer linux-crash-logger-strip-target)
elseif (WINDOWS)
  # cmake EXISTS requires an absolute path, see indra/cmake/Variables.cmake
  if (EXISTS ${VIEWER_DIR}win_setup)
    add_subdirectory(${VIEWER_DIR}win_setup)
  endif (EXISTS ${VIEWER_DIR}win_setup)
endif (LINUX)

if (WINDOWS)
    # cmake EXISTS requires an absolute path, see indra/cmake/Variables.cmake
    if (EXISTS ${VIEWER_DIR}win_setup)
      add_subdirectory(${VIEWER_DIR}win_setup)
    endif (EXISTS ${VIEWER_DIR}win_setup)
endif (WINDOWS)

# sets the 'startup project' for debugging from visual studio.
set_property(
    DIRECTORY ${VIEWER_PREFIX}
    PROPERTY VS_STARTUP_PROJECT firestorm-bin
    )

if (USE_BUGSPLAT)
    if (BUGSPLAT_DB)
        message(STATUS "Building with BugSplat; database '${BUGSPLAT_DB}'")
    else (BUGSPLAT_DB)
        message(WARNING "Building with BugSplat, but no database name set (BUGSPLAT_DB)")
    endif (BUGSPLAT_DB)
else (USE_BUGSPLAT)
    message(STATUS "Not building with BugSplat")
endif (USE_BUGSPLAT)

add_subdirectory(${VIEWER_PREFIX}newview)
add_dependencies(viewer firestorm-bin)

set_target_properties(
    firestorm-bin PROPERTIES
    VS_DEBUGGER_WORKING_DIRECTORY "..\\..\\indra\\newview")

add_subdirectory(${VIEWER_PREFIX}doxygen EXCLUDE_FROM_ALL)

if (LL_TESTS)
  # Define after the custom targets are created so
  # individual apps can add themselves as dependencies
  add_subdirectory(${INTEGRATION_TESTS_PREFIX}integration_tests)
endif (LL_TESTS)
<|MERGE_RESOLUTION|>--- conflicted
+++ resolved
@@ -4,12 +4,8 @@
 # other commands to guarantee full compatibility
 # with the version specified
 ## 3.8 added VS_DEBUGGER_WORKING_DIRECTORY support
-<<<<<<< HEAD
-cmake_minimum_required(VERSION 3.12.0 FATAL_ERROR)
-=======
 ## 3.14 added FILE CREATE_LINK
 cmake_minimum_required(VERSION 3.14.0 FATAL_ERROR)
->>>>>>> f08f20db
 
 set(CMAKE_CXX_STANDARD 17) #<FS> Enable c++17 on all platforms
 
