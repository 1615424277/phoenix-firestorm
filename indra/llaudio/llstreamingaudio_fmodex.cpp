/** 
 * @file streamingaudio_fmodex.cpp
 * @brief LLStreamingAudio_FMODEX implementation
 *
 * $LicenseInfo:firstyear=2002&license=viewerlgpl$
 * Second Life Viewer Source Code
 * Copyright (C) 2010, Linden Research, Inc.
 * 
 * This library is free software; you can redistribute it and/or
 * modify it under the terms of the GNU Lesser General Public
 * License as published by the Free Software Foundation;
 * version 2.1 of the License only.
 * 
 * This library is distributed in the hope that it will be useful,
 * but WITHOUT ANY WARRANTY; without even the implied warranty of
 * MERCHANTABILITY or FITNESS FOR A PARTICULAR PURPOSE.  See the GNU
 * Lesser General Public License for more details.
 * 
 * You should have received a copy of the GNU Lesser General Public
 * License along with this library; if not, write to the Free Software
 * Foundation, Inc., 51 Franklin Street, Fifth Floor, Boston, MA  02110-1301  USA
 * 
 * Linden Research, Inc., 945 Battery Street, San Francisco, CA  94111  USA
 * $/LicenseInfo$
 */

#include "linden_common.h"

#include "llmath.h"

#include "fmod.hpp"
#include "fmod_errors.h"

#include "llstreamingaudio_fmodex.h"

// <FS:CR> FmodEX Error checking
bool fmod_error_check(FMOD_RESULT result)
{
    if (result != FMOD_OK)
    {
		LL_DEBUGS("FmodEX") << result << " " << FMOD_ErrorString(result) << LL_ENDL;
        return false;
    }
	else
		return true;
}
// </FS:CR>

class LLAudioStreamManagerFMODEX
{
public:
	LLAudioStreamManagerFMODEX(FMOD::System *system, const std::string& url);
	FMOD::Channel* startStream();
	bool stopStream(); // Returns true if the stream was successfully stopped.
	bool ready();

	const std::string& getURL() 	{ return mInternetStreamURL; }

	FMOD_OPENSTATE getOpenState(unsigned int* percentbuffered=NULL, bool* starving=NULL, bool* diskbusy=NULL);
protected:
	FMOD::System* mSystem;
	FMOD::Channel* mStreamChannel;
	FMOD::Sound* mInternetStream;
	bool mReady;

	std::string mInternetStreamURL;
};



//---------------------------------------------------------------------------
// Internet Streaming
//---------------------------------------------------------------------------
LLStreamingAudio_FMODEX::LLStreamingAudio_FMODEX(FMOD::System *system) :
	mSystem(system),
	mCurrentInternetStreamp(NULL),
	mFMODInternetStreamChannelp(NULL),
	mGain(1.0f)
{
	// Number of milliseconds of audio to buffer for the audio card.
	// Must be larger than the usual Second Life frame stutter time.
	const U32 buffer_seconds = 10;		//sec
	const U32 estimated_bitrate = 128;	//kbit/sec
	mSystem->setStreamBufferSize(estimated_bitrate * buffer_seconds * 128/*bytes/kbit*/, FMOD_TIMEUNIT_RAWBYTES);

	// Here's where we set the size of the network buffer and some buffering 
	// parameters.  In this case we want a network buffer of 16k, we want it 
	// to prebuffer 40% of that when we first connect, and we want it 
	// to rebuffer 80% of that whenever we encounter a buffer underrun.

	// Leave the net buffer properties at the default.
	//FSOUND_Stream_Net_SetBufferProperties(20000, 40, 80);
}


LLStreamingAudio_FMODEX::~LLStreamingAudio_FMODEX()
{
	// nothing interesting/safe to do.
}


void LLStreamingAudio_FMODEX::start(const std::string& url)
{
	//if (!mInited)
	//{
<<<<<<< HEAD
	//	LL_WARNS("FModEX") << "startInternetStream before audio initialized" << LL_ENDL;
=======
	//	LL_WARNS() << "startInternetStream before audio initialized" << LL_ENDL;
>>>>>>> d0ef02c2
	//	return;
	//}

	// "stop" stream but don't clear url, etc. in case url == mInternetStreamURL
	stop();

	if (!url.empty())
	{
<<<<<<< HEAD
		LL_INFOS("FmodEX") << "Starting internet stream: " << url << LL_ENDL;
=======
		LL_INFOS() << "Starting internet stream: " << url << LL_ENDL;
>>>>>>> d0ef02c2
		mCurrentInternetStreamp = new LLAudioStreamManagerFMODEX(mSystem,url);
		mURL = url;
	}
	else
	{
<<<<<<< HEAD
		LL_INFOS("FmodEX") << "Set internet stream to null" << LL_ENDL;
=======
		LL_INFOS() << "Set internet stream to null" << LL_ENDL;
>>>>>>> d0ef02c2
		mURL.clear();
	}
}


void LLStreamingAudio_FMODEX::update()
{
	// Kill dead internet streams, if possible
	std::list<LLAudioStreamManagerFMODEX *>::iterator iter;
	for (iter = mDeadStreams.begin(); iter != mDeadStreams.end();)
	{
		LLAudioStreamManagerFMODEX *streamp = *iter;
		if (streamp->stopStream())
		{
<<<<<<< HEAD
			LL_INFOS("FmodEX") << "Closed dead stream" << LL_ENDL;
=======
			LL_INFOS() << "Closed dead stream" << LL_ENDL;
>>>>>>> d0ef02c2
			delete streamp;
			mDeadStreams.erase(iter++);
		}
		else
		{
			iter++;
		}
	}

	// Don't do anything if there are no streams playing
	if (!mCurrentInternetStreamp)
	{
		return;
	}

	unsigned int progress;
	bool starving;
	bool diskbusy;
	FMOD_OPENSTATE open_state = mCurrentInternetStreamp->getOpenState(&progress, &starving, &diskbusy);

	if (open_state == FMOD_OPENSTATE_READY)
	{
		// Stream is live

		// start the stream if it's ready
		if (!mFMODInternetStreamChannelp &&
			(mFMODInternetStreamChannelp = mCurrentInternetStreamp->startStream()))
		{
			// Reset volume to previously set volume
			setGain(getGain());
			mFMODInternetStreamChannelp->setPaused(false);
		}
	}
	else if(open_state == FMOD_OPENSTATE_ERROR)
	{
		stop();
		return;
	}

	if(mFMODInternetStreamChannelp)
	{
		FMOD::Sound *sound = NULL;

		// <FS:CR> FmodEX Error checking
		//if(mFMODInternetStreamChannelp->getCurrentSound(&sound) == FMOD_OK && sound)
		if (fmod_error_check(mFMODInternetStreamChannelp->getCurrentSound(&sound)) && sound)
		// </FS:CR>
		{
			FMOD_TAG tag;
			S32 tagcount, dirtytagcount;

			// <FS:CR> FmodEX Error checking
			//if(sound->getNumTags(&tagcount, &dirtytagcount) == FMOD_OK && dirtytagcount)
			if(fmod_error_check(sound->getNumTags(&tagcount, &dirtytagcount)) && dirtytagcount)
			// </FS:CR>
			{
				// <FS:CR> Stream metadata - originally by Shyotl Khur
				mMetadata.clear();
				mNewMetadata = true;
				// </FS:CR>
				for(S32 i = 0; i < tagcount; ++i)
				{
					if(sound->getTag(NULL, i, &tag) != FMOD_OK)
						continue;

					// <FS:CR> Stream metadata - originally by Shyotl Khur
					//if (tag.type == FMOD_TAGTYPE_FMOD)
					//{
					//	if (!strcmp(tag.name, "Sample Rate Change"))
					//	{
					//		LL_INFOS("FmodEX") << "Stream forced changing sample rate to " << *((float *)tag.data) << LL_ENDL;
					//		mFMODInternetStreamChannelp->setFrequency(*((float *)tag.data));
					//	}
					//	continue;
					//}
					std::string name = tag.name;
					switch(tag.type)
					{
						case(FMOD_TAGTYPE_ID3V2):
						{
<<<<<<< HEAD
							if(name == "TIT2") name = "TITLE";
							else if(name == "TPE1") name = "ARTIST";
							break;
=======
							LL_INFOS() << "Stream forced changing sample rate to " << *((float *)tag.data) << LL_ENDL;
							mFMODInternetStreamChannelp->setFrequency(*((float *)tag.data));
>>>>>>> d0ef02c2
						}
						case(FMOD_TAGTYPE_ASF):
						{
							if(name == "Title") name = "TITLE";
							else if(name == "WM/AlbumArtist") name = "ARTIST";
							break;
						}
						case(FMOD_TAGTYPE_FMOD):
						{
							if (!strcmp(tag.name, "Sample Rate Change"))
							{
								LL_INFOS("FmodEX") << "Stream forced changing sample rate to " << *((float *)tag.data) << LL_ENDL;
								mFMODInternetStreamChannelp->setFrequency(*((float *)tag.data));
							}
							continue;
						}
						default:
							break;
					}
					switch(tag.datatype)
					{
						case(FMOD_TAGDATATYPE_INT):
						{
							(mMetadata)[name]=*(LLSD::Integer*)(tag.data);
							LL_DEBUGS("StreamMetadata") << tag.name << ": " << *(int*)(tag.data) << LL_ENDL;
							break;
						}
						case(FMOD_TAGDATATYPE_FLOAT):
						{
							(mMetadata)[name]=*(LLSD::Real*)(tag.data);
							LL_DEBUGS("StreamMetadata") << tag.name << ": " << *(float*)(tag.data) << LL_ENDL;
							break;
						}
						case(FMOD_TAGDATATYPE_STRING):
						{
							std::string out = rawstr_to_utf8(std::string((char*)tag.data,tag.datalen));
							(mMetadata)[name]=out;
							LL_DEBUGS("StreamMetadata") << tag.name << ": " << out << LL_ENDL;
							break;
						}
						case(FMOD_TAGDATATYPE_STRING_UTF16):
						{
							std::string out((char*)tag.data,tag.datalen);
							(mMetadata)[std::string(tag.name)]=out;
							LL_DEBUGS("StreamMetadata") << tag.name << ": " << out << LL_ENDL;
							break;
						}
						case(FMOD_TAGDATATYPE_STRING_UTF16BE):
						{
							std::string out((char*)tag.data,tag.datalen);
							//U16* buf = (U16*)out.c_str();
							//for(U32 j = 0; j < out.size()/2; ++j)
								//(((buf[j] & 0xff)<<8) | ((buf[j] & 0xff00)>>8));
							(mMetadata)[std::string(tag.name)]=out;
							LL_DEBUGS("StreamMetadata") << tag.name << ": " << out << LL_ENDL;
							break;
						}
						default:
							break;
					}
					// </FS:CR> Stream metadata - originally by Shyotl Khur
				}
			}

			if(starving)
			{
				bool paused = false;
				mFMODInternetStreamChannelp->getPaused(&paused);
				if(!paused)
				{
<<<<<<< HEAD
					LL_INFOS("FmodEX") << "Stream starvation detected! Pausing stream until buffer nearly full." << LL_ENDL;
					LL_INFOS("FmodEX") << "  (diskbusy="<<diskbusy<<")" << LL_ENDL;
					LL_INFOS("FmodEX") << "  (progress="<<progress<<")" << LL_ENDL;
=======
					LL_INFOS() << "Stream starvation detected! Pausing stream until buffer nearly full." << LL_ENDL;
					LL_INFOS() << "  (diskbusy="<<diskbusy<<")" << LL_ENDL;
					LL_INFOS() << "  (progress="<<progress<<")" << LL_ENDL;
>>>>>>> d0ef02c2
					mFMODInternetStreamChannelp->setPaused(true);
				}
			}
			else if(progress > 80)
			{
				mFMODInternetStreamChannelp->setPaused(false);
			}
		}
	}
}

void LLStreamingAudio_FMODEX::stop()
{
	if (mFMODInternetStreamChannelp)
	{
		mFMODInternetStreamChannelp->setPaused(true);
		mFMODInternetStreamChannelp->setPriority(0);
		mFMODInternetStreamChannelp = NULL;
	}

	if (mCurrentInternetStreamp)
	{
<<<<<<< HEAD
		LL_INFOS("FmodEX") << "Stopping internet stream: " << mCurrentInternetStreamp->getURL() << LL_ENDL;
=======
		LL_INFOS() << "Stopping internet stream: " << mCurrentInternetStreamp->getURL() << LL_ENDL;
>>>>>>> d0ef02c2
		if (mCurrentInternetStreamp->stopStream())
		{
			delete mCurrentInternetStreamp;
		}
		else
		{
<<<<<<< HEAD
			LL_WARNS("FmodEX") << "Pushing stream to dead list: " << mCurrentInternetStreamp->getURL() << LL_ENDL;
=======
			LL_WARNS() << "Pushing stream to dead list: " << mCurrentInternetStreamp->getURL() << LL_ENDL;
>>>>>>> d0ef02c2
			mDeadStreams.push_back(mCurrentInternetStreamp);
		}
		mCurrentInternetStreamp = NULL;
		//mURL.clear();
	}
}

void LLStreamingAudio_FMODEX::pause(int pauseopt)
{
	if (pauseopt < 0)
	{
		pauseopt = mCurrentInternetStreamp ? 1 : 0;
	}

	if (pauseopt)
	{
		if (mCurrentInternetStreamp)
		{
			stop();
		}
	}
	else
	{
		start(getURL());
	}
}


// A stream is "playing" if it has been requested to start.  That
// doesn't necessarily mean audio is coming out of the speakers.
int LLStreamingAudio_FMODEX::isPlaying()
{
	if (mCurrentInternetStreamp)
	{
		return 1; // Active and playing
	}
	else if (!mURL.empty())
	{
		return 2; // "Paused"
	}
	else
	{
		return 0;
	}
}


F32 LLStreamingAudio_FMODEX::getGain()
{
	return mGain;
}


std::string LLStreamingAudio_FMODEX::getURL()
{
	return mURL;
}


void LLStreamingAudio_FMODEX::setGain(F32 vol)
{
	mGain = vol;

	if (mFMODInternetStreamChannelp)
	{
		vol = llclamp(vol * vol, 0.f, 1.f);	//should vol be squared here?

		mFMODInternetStreamChannelp->setVolume(vol);
	}
}

// <FS:CR> Streamtitle display
// virtual
bool LLStreamingAudio_FMODEX::getNewMetadata(LLSD& metadata)
{
	if (mCurrentInternetStreamp)
	{
		if (mNewMetadata)
		{
			metadata = mMetadata;
			mNewMetadata = false;
			return true;
		}
			
		return mNewMetadata;
	}

	metadata = LLSD();
	return false;
}
// </FS:CR>

///////////////////////////////////////////////////////
// manager of possibly-multiple internet audio streams

LLAudioStreamManagerFMODEX::LLAudioStreamManagerFMODEX(FMOD::System *system, const std::string& url) :
	mSystem(system),
	mStreamChannel(NULL),
	mInternetStream(NULL),
	mReady(false)
{
	mInternetStreamURL = url;

	FMOD_RESULT result = mSystem->createStream(url.c_str(), FMOD_2D | FMOD_NONBLOCKING | FMOD_IGNORETAGS, 0, &mInternetStream);

	if (result != FMOD_OK)
	{
<<<<<<< HEAD
		LL_WARNS("FModEX") << "Couldn't open fmod stream, error "
=======
		LL_WARNS() << "Couldn't open fmod stream, error "
>>>>>>> d0ef02c2
			<< FMOD_ErrorString(result)
			<< LL_ENDL;
		mReady = false;
		return;
	}

	mReady = true;
}

FMOD::Channel *LLAudioStreamManagerFMODEX::startStream()
{
	// We need a live and opened stream before we try and play it.
	if (!mInternetStream || getOpenState() != FMOD_OPENSTATE_READY)
	{
<<<<<<< HEAD
		LL_WARNS("FModEX") << "No internet stream to start playing!" << LL_ENDL;
=======
		LL_WARNS() << "No internet stream to start playing!" << LL_ENDL;
>>>>>>> d0ef02c2
		return NULL;
	}

	if(mStreamChannel)
		return mStreamChannel;	//Already have a channel for this stream.

	mSystem->playSound(FMOD_CHANNEL_FREE, mInternetStream, true, &mStreamChannel);
	return mStreamChannel;
}

bool LLAudioStreamManagerFMODEX::stopStream()
{
	if (mInternetStream)
	{


		bool close = true;
		switch (getOpenState())
		{
		case FMOD_OPENSTATE_CONNECTING:
			close = false;
			break;
		default:
			close = true;
		}

		if (close)
		{
			mInternetStream->release();
			mStreamChannel = NULL;
			mInternetStream = NULL;
			return true;
		}
		else
		{
			return false;
		}
	}
	else
	{
		return true;
	}
}

FMOD_OPENSTATE LLAudioStreamManagerFMODEX::getOpenState(unsigned int* percentbuffered, bool* starving, bool* diskbusy)
{
	FMOD_OPENSTATE state;
	mInternetStream->getOpenState(&state, percentbuffered, starving, diskbusy);
	return state;
}

void LLStreamingAudio_FMODEX::setBufferSizes(U32 streambuffertime, U32 decodebuffertime)
{
	mSystem->setStreamBufferSize(streambuffertime/1000*128*128, FMOD_TIMEUNIT_RAWBYTES);
	FMOD_ADVANCEDSETTINGS settings;
	memset(&settings,0,sizeof(settings));
	settings.cbsize=sizeof(settings);
	settings.defaultDecodeBufferSize = decodebuffertime;//ms
	mSystem->setAdvancedSettings(&settings);
}<|MERGE_RESOLUTION|>--- conflicted
+++ resolved
@@ -103,11 +103,7 @@
 {
 	//if (!mInited)
 	//{
-<<<<<<< HEAD
-	//	LL_WARNS("FModEX") << "startInternetStream before audio initialized" << LL_ENDL;
-=======
 	//	LL_WARNS() << "startInternetStream before audio initialized" << LL_ENDL;
->>>>>>> d0ef02c2
 	//	return;
 	//}
 
@@ -116,21 +112,13 @@
 
 	if (!url.empty())
 	{
-<<<<<<< HEAD
-		LL_INFOS("FmodEX") << "Starting internet stream: " << url << LL_ENDL;
-=======
 		LL_INFOS() << "Starting internet stream: " << url << LL_ENDL;
->>>>>>> d0ef02c2
 		mCurrentInternetStreamp = new LLAudioStreamManagerFMODEX(mSystem,url);
 		mURL = url;
 	}
 	else
 	{
-<<<<<<< HEAD
-		LL_INFOS("FmodEX") << "Set internet stream to null" << LL_ENDL;
-=======
 		LL_INFOS() << "Set internet stream to null" << LL_ENDL;
->>>>>>> d0ef02c2
 		mURL.clear();
 	}
 }
@@ -145,11 +133,7 @@
 		LLAudioStreamManagerFMODEX *streamp = *iter;
 		if (streamp->stopStream())
 		{
-<<<<<<< HEAD
-			LL_INFOS("FmodEX") << "Closed dead stream" << LL_ENDL;
-=======
 			LL_INFOS() << "Closed dead stream" << LL_ENDL;
->>>>>>> d0ef02c2
 			delete streamp;
 			mDeadStreams.erase(iter++);
 		}
@@ -230,14 +214,9 @@
 					{
 						case(FMOD_TAGTYPE_ID3V2):
 						{
-<<<<<<< HEAD
 							if(name == "TIT2") name = "TITLE";
 							else if(name == "TPE1") name = "ARTIST";
 							break;
-=======
-							LL_INFOS() << "Stream forced changing sample rate to " << *((float *)tag.data) << LL_ENDL;
-							mFMODInternetStreamChannelp->setFrequency(*((float *)tag.data));
->>>>>>> d0ef02c2
 						}
 						case(FMOD_TAGTYPE_ASF):
 						{
@@ -249,7 +228,7 @@
 						{
 							if (!strcmp(tag.name, "Sample Rate Change"))
 							{
-								LL_INFOS("FmodEX") << "Stream forced changing sample rate to " << *((float *)tag.data) << LL_ENDL;
+							LL_INFOS() << "Stream forced changing sample rate to " << *((float *)tag.data) << LL_ENDL;
 								mFMODInternetStreamChannelp->setFrequency(*((float *)tag.data));
 							}
 							continue;
@@ -308,15 +287,9 @@
 				mFMODInternetStreamChannelp->getPaused(&paused);
 				if(!paused)
 				{
-<<<<<<< HEAD
-					LL_INFOS("FmodEX") << "Stream starvation detected! Pausing stream until buffer nearly full." << LL_ENDL;
-					LL_INFOS("FmodEX") << "  (diskbusy="<<diskbusy<<")" << LL_ENDL;
-					LL_INFOS("FmodEX") << "  (progress="<<progress<<")" << LL_ENDL;
-=======
 					LL_INFOS() << "Stream starvation detected! Pausing stream until buffer nearly full." << LL_ENDL;
 					LL_INFOS() << "  (diskbusy="<<diskbusy<<")" << LL_ENDL;
 					LL_INFOS() << "  (progress="<<progress<<")" << LL_ENDL;
->>>>>>> d0ef02c2
 					mFMODInternetStreamChannelp->setPaused(true);
 				}
 			}
@@ -339,22 +312,14 @@
 
 	if (mCurrentInternetStreamp)
 	{
-<<<<<<< HEAD
-		LL_INFOS("FmodEX") << "Stopping internet stream: " << mCurrentInternetStreamp->getURL() << LL_ENDL;
-=======
 		LL_INFOS() << "Stopping internet stream: " << mCurrentInternetStreamp->getURL() << LL_ENDL;
->>>>>>> d0ef02c2
 		if (mCurrentInternetStreamp->stopStream())
 		{
 			delete mCurrentInternetStreamp;
 		}
 		else
 		{
-<<<<<<< HEAD
-			LL_WARNS("FmodEX") << "Pushing stream to dead list: " << mCurrentInternetStreamp->getURL() << LL_ENDL;
-=======
 			LL_WARNS() << "Pushing stream to dead list: " << mCurrentInternetStreamp->getURL() << LL_ENDL;
->>>>>>> d0ef02c2
 			mDeadStreams.push_back(mCurrentInternetStreamp);
 		}
 		mCurrentInternetStreamp = NULL;
@@ -462,11 +427,7 @@
 
 	if (result != FMOD_OK)
 	{
-<<<<<<< HEAD
-		LL_WARNS("FModEX") << "Couldn't open fmod stream, error "
-=======
 		LL_WARNS() << "Couldn't open fmod stream, error "
->>>>>>> d0ef02c2
 			<< FMOD_ErrorString(result)
 			<< LL_ENDL;
 		mReady = false;
@@ -481,11 +442,7 @@
 	// We need a live and opened stream before we try and play it.
 	if (!mInternetStream || getOpenState() != FMOD_OPENSTATE_READY)
 	{
-<<<<<<< HEAD
-		LL_WARNS("FModEX") << "No internet stream to start playing!" << LL_ENDL;
-=======
 		LL_WARNS() << "No internet stream to start playing!" << LL_ENDL;
->>>>>>> d0ef02c2
 		return NULL;
 	}
 
