--- conflicted
+++ resolved
@@ -36,17 +36,10 @@
 class LLAudioStreamManagerFMODSTUDIO;
 namespace FMOD
 {
-<<<<<<< HEAD
-	class System;
-	class Channel;
-	class ChannelGroup;
-	class DSP;
-=======
     class System;
     class Channel;
     class ChannelGroup;
     class DSP;
->>>>>>> 1a8a5404
 }
 
 //Interfaces
