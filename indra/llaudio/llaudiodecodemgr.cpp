/**
 * @file llaudiodecodemgr.cpp
 *
 * $LicenseInfo:firstyear=2003&license=viewerlgpl$
 * Second Life Viewer Source Code
 * Copyright (C) 2010, Linden Research, Inc.
 *
 * This library is free software; you can redistribute it and/or
 * modify it under the terms of the GNU Lesser General Public
 * License as published by the Free Software Foundation;
 * version 2.1 of the License only.
 *
 * This library is distributed in the hope that it will be useful,
 * but WITHOUT ANY WARRANTY; without even the implied warranty of
 * MERCHANTABILITY or FITNESS FOR A PARTICULAR PURPOSE.  See the GNU
 * Lesser General Public License for more details.
 *
 * You should have received a copy of the GNU Lesser General Public
 * License along with this library; if not, write to the Free Software
 * Foundation, Inc., 51 Franklin Street, Fifth Floor, Boston, MA  02110-1301  USA
 *
 * Linden Research, Inc., 945 Battery Street, San Francisco, CA  94111  USA
 * $/LicenseInfo$
 */

#include "linden_common.h"

#include "llaudiodecodemgr.h"

#include "llaudioengine.h"
#include "lllfsthread.h"
#include "llfilesystem.h"
#include "llstring.h"
#include "lldir.h"
#include "llendianswizzle.h"
#include "llassetstorage.h"
#include "llrefcount.h"
#include "threadpool.h"
#include "workqueue.h"

#include "llvorbisencode.h"

#include "vorbis/codec.h"
#include "vorbis/vorbisfile.h"
#include <iterator>
#include <deque>

extern LLAudioEngine *gAudiop;

static const S32 WAV_HEADER_SIZE = 44;


//////////////////////////////////////////////////////////////////////////////


class LLVorbisDecodeState : public LLThreadSafeRefCount
{
public:
    class WriteResponder : public LLLFSThread::Responder
    {
    public:
        WriteResponder(LLVorbisDecodeState* decoder) : mDecoder(decoder) {}
        ~WriteResponder() {}
        void completed(S32 bytes)
        {
            mDecoder->ioComplete(bytes);
        }
        LLPointer<LLVorbisDecodeState> mDecoder;
    };

    LLVorbisDecodeState(const LLUUID &uuid, const std::string &out_filename);

    bool initDecode();
    bool decodeSection(); // Return true if done.
    bool finishDecode();

    void flushBadFile();

    void ioComplete(S32 bytes)          { mBytesRead = bytes; }
    bool isValid() const                { return mValid; }
    bool isDone() const                 { return mDone; }
    const LLUUID &getUUID() const       { return mUUID; }

protected:
    virtual ~LLVorbisDecodeState();

    bool mValid;
    bool mDone;
    LLAtomicS32 mBytesRead;
    LLUUID mUUID;

    std::vector<U8> mWAVBuffer;
    std::string mOutFilename;
    LLLFSThread::handle_t mFileHandle;

    LLFileSystem *mInFilep;
    OggVorbis_File mVF;
    S32 mCurrentSection;
};

size_t cache_read(void *ptr, size_t size, size_t nmemb, void *datasource)
{
    LLFileSystem *file = (LLFileSystem *)datasource;

    if (file->read((U8*)ptr, (S32)(size * nmemb)))  /*Flawfinder: ignore*/
    {
        S32 read = file->getLastBytesRead();
        return  read / size;    /*Flawfinder: ignore*/
    }
    else
    {
        return 0;
    }
}

S32 cache_seek(void *datasource, ogg_int64_t offset, S32 whence)
{
    LLFileSystem *file = (LLFileSystem *)datasource;

    // cache has 31-bit files
    if (offset > S32_MAX)
    {
        return -1;
    }

    S32 origin;
    switch (whence) {
    case SEEK_SET:
        origin = 0;
        break;
    case SEEK_END:
        origin = file->getSize();
        break;
    case SEEK_CUR:
        origin = -1;
        break;
    default:
        LL_ERRS("AudioEngine") << "Invalid whence argument to cache_seek" << LL_ENDL;
        return -1;
    }

    if (file->seek((S32)offset, origin))
    {
        return 0;
    }
    else
    {
        return -1;
    }
}

S32 cache_close (void *datasource)
{
    LLFileSystem *file = (LLFileSystem *)datasource;
    delete file;
    return 0;
}

long cache_tell (void *datasource)
{
    LLFileSystem *file = (LLFileSystem *)datasource;
    return file->tell();
}

LLVorbisDecodeState::LLVorbisDecodeState(const LLUUID &uuid, const std::string &out_filename)
{
    mDone = false;
    mValid = false;
    mBytesRead = -1;
    mUUID = uuid;
    mInFilep = NULL;
    mCurrentSection = 0;
    mOutFilename = out_filename;
    mFileHandle = LLLFSThread::nullHandle();

    // No default value for mVF, it's an ogg structure?
    // Hey, let's zero it anyway, for predictability.
    memset(&mVF, 0, sizeof(mVF));
}

LLVorbisDecodeState::~LLVorbisDecodeState()
{
    if (!mDone)
    {
        delete mInFilep;
        mInFilep = NULL;
    }
}


bool LLVorbisDecodeState::initDecode()
{
    ov_callbacks cache_callbacks;
    cache_callbacks.read_func = cache_read;
    cache_callbacks.seek_func = cache_seek;
    cache_callbacks.close_func = cache_close;
    cache_callbacks.tell_func = cache_tell;

    LL_DEBUGS("AudioEngine") << "Initing decode from vfile: " << mUUID << LL_ENDL;

    mInFilep = new LLFileSystem(mUUID, LLAssetType::AT_SOUND);
    if (!mInFilep || !mInFilep->getSize())
    {
        LL_WARNS("AudioEngine") << "unable to open vorbis source vfile for reading" << LL_ENDL;
        delete mInFilep;
        mInFilep = NULL;
        return false;
    }

    S32 r = ov_open_callbacks(mInFilep, &mVF, NULL, 0, cache_callbacks);
    if(r < 0)
    {
        LL_WARNS("AudioEngine") << r << " Input to vorbis decode does not appear to be an Ogg bitstream: " << mUUID << LL_ENDL;
        return(false);
    }

    S32 sample_count = (S32)ov_pcm_total(&mVF, -1);
    size_t size_guess = (size_t)sample_count;
    vorbis_info* vi = ov_info(&mVF, -1);
    size_guess *= (vi? vi->channels : 1);
    size_guess *= 2;
    size_guess += 2048;

    bool abort_decode = false;

    if (vi)
    {
        if( vi->channels < 1 || vi->channels > LLVORBIS_CLIP_MAX_CHANNELS )
        {
            abort_decode = true;
            LL_WARNS("AudioEngine") << "Bad channel count: " << vi->channels << LL_ENDL;
        }
    }
    else // !vi
    {
        abort_decode = true;
        LL_WARNS("AudioEngine") << "No default bitstream found" << LL_ENDL;
    }

    if( (size_t)sample_count > LLVORBIS_CLIP_REJECT_SAMPLES ||
        (size_t)sample_count <= 0)
    {
        abort_decode = true;
        LL_WARNS("AudioEngine") << "Illegal sample count: " << sample_count << LL_ENDL;
    }

    if( size_guess > LLVORBIS_CLIP_REJECT_SIZE )
    {
        abort_decode = true;
        LL_WARNS("AudioEngine") << "Illegal sample size: " << size_guess << LL_ENDL;
    }

    if( abort_decode )
    {
        LL_WARNS("AudioEngine") << "Canceling initDecode. Bad asset: " << mUUID << LL_ENDL;
        vorbis_comment* comment = ov_comment(&mVF,-1);
        if (comment && comment->vendor)
        {
            LL_WARNS("AudioEngine") << "Bad asset encoded by: " << comment->vendor << LL_ENDL;
        }
        delete mInFilep;
        mInFilep = NULL;
        return false;
    }

    try
    {
        mWAVBuffer.reserve(size_guess);
        mWAVBuffer.resize(WAV_HEADER_SIZE);
    }
    catch (std::bad_alloc&)
    {
        LL_WARNS("AudioEngine") << "Out of memory when trying to alloc buffer: " << size_guess << LL_ENDL;
        delete mInFilep;
        mInFilep = NULL;
        return false;
    }

    {
        // write the .wav format header
        //"RIFF"
        mWAVBuffer[0] = 0x52;
        mWAVBuffer[1] = 0x49;
        mWAVBuffer[2] = 0x46;
        mWAVBuffer[3] = 0x46;

        // length = datalen + 36 (to be filled in later)
        mWAVBuffer[4] = 0x00;
        mWAVBuffer[5] = 0x00;
        mWAVBuffer[6] = 0x00;
        mWAVBuffer[7] = 0x00;

        //"WAVE"
        mWAVBuffer[8] = 0x57;
        mWAVBuffer[9] = 0x41;
        mWAVBuffer[10] = 0x56;
        mWAVBuffer[11] = 0x45;

        // "fmt "
        mWAVBuffer[12] = 0x66;
        mWAVBuffer[13] = 0x6D;
        mWAVBuffer[14] = 0x74;
        mWAVBuffer[15] = 0x20;

        // chunk size = 16
        mWAVBuffer[16] = 0x10;
        mWAVBuffer[17] = 0x00;
        mWAVBuffer[18] = 0x00;
        mWAVBuffer[19] = 0x00;

        // format (1 = PCM)
        mWAVBuffer[20] = 0x01;
        mWAVBuffer[21] = 0x00;

        // number of channels
        mWAVBuffer[22] = 0x01;
        mWAVBuffer[23] = 0x00;

        // samples per second
        mWAVBuffer[24] = 0x44;
        mWAVBuffer[25] = 0xAC;
        mWAVBuffer[26] = 0x00;
        mWAVBuffer[27] = 0x00;

        // average bytes per second
        mWAVBuffer[28] = 0x88;
        mWAVBuffer[29] = 0x58;
        mWAVBuffer[30] = 0x01;
        mWAVBuffer[31] = 0x00;

        // bytes to output at a single time
        mWAVBuffer[32] = 0x02;
        mWAVBuffer[33] = 0x00;

        // 16 bits per sample
        mWAVBuffer[34] = 0x10;
        mWAVBuffer[35] = 0x00;

        // "data"
        mWAVBuffer[36] = 0x64;
        mWAVBuffer[37] = 0x61;
        mWAVBuffer[38] = 0x74;
        mWAVBuffer[39] = 0x61;

        // these are the length of the data chunk, to be filled in later
        mWAVBuffer[40] = 0x00;
        mWAVBuffer[41] = 0x00;
        mWAVBuffer[42] = 0x00;
        mWAVBuffer[43] = 0x00;
    }

    //{
        //char **ptr=ov_comment(&mVF,-1)->user_comments;
//      vorbis_info *vi=ov_info(&vf,-1);
        //while(*ptr){
        //  fprintf(stderr,"%s\n",*ptr);
        //  ++ptr;
        //}
//    fprintf(stderr,"\nBitstream is %d channel, %ldHz\n",vi->channels,vi->rate);
//    fprintf(stderr,"\nDecoded length: %ld samples\n", (long)ov_pcm_total(&vf,-1));
//    fprintf(stderr,"Encoded by: %s\n\n",ov_comment(&vf,-1)->vendor);
    //}
    return true;
}

bool LLVorbisDecodeState::decodeSection()
{
    if (!mInFilep)
    {
        LL_WARNS("AudioEngine") << "No cache file to decode in vorbis!" << LL_ENDL;
        return true;
    }
    if (mDone)
    {
//      LL_WARNS("AudioEngine") << "Already done with decode, aborting!" << LL_ENDL;
        return true;
    }
    char pcmout[4096];  /*Flawfinder: ignore*/

    bool eof = false;
    long ret=ov_read(&mVF, pcmout, sizeof(pcmout), 0, 2, 1, &mCurrentSection);
    if (ret == 0)
    {
        /* EOF */
        eof = true;
        mDone = true;
        mValid = true;
//          LL_INFOS("AudioEngine") << "Vorbis EOF" << LL_ENDL;
    }
    else if (ret < 0)
    {
        /* error in the stream.  Not a problem, just reporting it in
           case we (the app) cares.  In this case, we don't. */

        LL_WARNS("AudioEngine") << "BAD vorbis decode in decodeSection." << LL_ENDL;

        mValid = false;
        mDone = true;
        // We're done, return true.
        return true;
    }
    else
    {
//          LL_INFOS("AudioEngine") << "Vorbis read " << ret << "bytes" << LL_ENDL;
        /* we don't bother dealing with sample rate changes, etc, but.
           you'll have to*/
        std::copy(pcmout, pcmout+ret, std::back_inserter(mWAVBuffer));
    }
    return eof;
}

bool LLVorbisDecodeState::finishDecode()
{
    if (!isValid())
    {
        LL_WARNS("AudioEngine") << "Bogus vorbis decode state for " << getUUID() << ", aborting!" << LL_ENDL;
        return true; // We've finished
    }

    if (mFileHandle == LLLFSThread::nullHandle())
    {
        ov_clear(&mVF);

        // write "data" chunk length, in little-endian format
        S32 data_length = static_cast<S32>(mWAVBuffer.size()) - WAV_HEADER_SIZE;
        mWAVBuffer[40] = (data_length) & 0x000000FF;
        mWAVBuffer[41] = (data_length >> 8) & 0x000000FF;
        mWAVBuffer[42] = (data_length >> 16) & 0x000000FF;
        mWAVBuffer[43] = (data_length >> 24) & 0x000000FF;
        // write overall "RIFF" length, in little-endian format
        data_length += 36;
        mWAVBuffer[4] = (data_length) & 0x000000FF;
        mWAVBuffer[5] = (data_length >> 8) & 0x000000FF;
        mWAVBuffer[6] = (data_length >> 16) & 0x000000FF;
        mWAVBuffer[7] = (data_length >> 24) & 0x000000FF;

        //
        // FUDGECAKES!!! Vorbis encode/decode messes up loop point transitions (pop)
        // do a cheap-and-cheesy crossfade
        //
        {
            S16 *samplep;
            S32 i;
            S32 fade_length;
            char pcmout[4096];      /*Flawfinder: ignore*/

            fade_length = llmin((S32)128,(S32)(data_length-36)/8);
            if((S32)mWAVBuffer.size() >= (WAV_HEADER_SIZE + 2* fade_length))
            {
                memcpy(pcmout, &mWAVBuffer[WAV_HEADER_SIZE], (2 * fade_length));    /*Flawfinder: ignore*/
            }
            llendianswizzle(&pcmout, 2, fade_length);

            samplep = (S16 *)pcmout;
            for (i = 0 ;i < fade_length; i++)
            {
                *samplep = llfloor((F32)*samplep * ((F32)i/(F32)fade_length));
                samplep++;
            }

            llendianswizzle(&pcmout, 2, fade_length);
            if((WAV_HEADER_SIZE+(2 * fade_length)) < (S32)mWAVBuffer.size())
            {
                memcpy(&mWAVBuffer[WAV_HEADER_SIZE], pcmout, (2 * fade_length));    /*Flawfinder: ignore*/
            }
            S32 near_end = static_cast<S32>(mWAVBuffer.size()) - (2 * fade_length);
            if ((S32)mWAVBuffer.size() >= ( near_end + 2* fade_length))
            {
                memcpy(pcmout, &mWAVBuffer[near_end], (2 * fade_length));   /*Flawfinder: ignore*/
            }
            llendianswizzle(&pcmout, 2, fade_length);

            samplep = (S16 *)pcmout;
            for (i = fade_length-1 ; i >=  0; i--)
            {
                *samplep = llfloor((F32)*samplep * ((F32)i/(F32)fade_length));
                samplep++;
            }

            llendianswizzle(&pcmout, 2, fade_length);
            if (near_end + (2 * fade_length) < (S32)mWAVBuffer.size())
            {
                memcpy(&mWAVBuffer[near_end], pcmout, (2 * fade_length));/*Flawfinder: ignore*/
            }
        }

        if (36 == data_length)
        {
            LL_WARNS("AudioEngine") << "BAD Vorbis decode in finishDecode!" << LL_ENDL;
            mValid = false;
            return true; // we've finished
        }
        mBytesRead = -1;
        mFileHandle = LLLFSThread::sLocal->write(mOutFilename, &mWAVBuffer[0], 0, static_cast<S32>(mWAVBuffer.size()),
                             new WriteResponder(this));
    }

    if (mFileHandle != LLLFSThread::nullHandle())
    {
        if (mBytesRead >= 0)
        {
            if (mBytesRead == 0)
            {
                LL_WARNS("AudioEngine") << "Unable to write file in LLVorbisDecodeState::finishDecode" << LL_ENDL;
                mValid = false;
                return true; // we've finished
            }
        }
        else
        {
            return false; // not done
        }
    }

    mDone = true;

    LL_DEBUGS("AudioEngine") << "Finished decode for " << getUUID() << LL_ENDL;

    return true;
}

void LLVorbisDecodeState::flushBadFile()
{
    if (mInFilep)
    {
        LL_WARNS("AudioEngine") << "Flushing bad vorbis file from cache for " << mUUID << LL_ENDL;
        mInFilep->remove();

        // <FS:ND> FIRE-15975; Delete the current file, or we might end with stale locks during the re-transfer
        delete mInFilep;
        mInFilep = NULL;
        // </FS:ND>
    }
}

//////////////////////////////////////////////////////////////////////////////

class LLAudioDecodeMgr::Impl
{
    friend class LLAudioDecodeMgr;
    Impl();
  public:

    void processQueue();

    void startMoreDecodes();
    void enqueueFinishAudio(const LLUUID &decode_id, LLPointer<LLVorbisDecodeState>& decode_state);
    void checkDecodesFinished();

  protected:
    std::deque<LLUUID> mDecodeQueue;
    std::map<LLUUID, LLPointer<LLVorbisDecodeState>> mDecodes;
};

LLAudioDecodeMgr::Impl::Impl()
{
}

// Returns the in-progress decode_state, which may be an empty LLPointer if
// there was an error and there is no more work to be done.
LLPointer<LLVorbisDecodeState> beginDecodingAndWritingAudio(const LLUUID &decode_id);

// Return true if finished
bool tryFinishAudio(const LLUUID &decode_id, LLPointer<LLVorbisDecodeState> decode_state);

void LLAudioDecodeMgr::Impl::processQueue()
{
    // First, check if any audio from in-progress decodes are ready to play. If
    // so, mark them ready for playback (or errored, in case of error).
    checkDecodesFinished();

    // Second, start as many decodes from the queue as permitted
    startMoreDecodes();
}

void LLAudioDecodeMgr::Impl::startMoreDecodes()
{
    llassert_always(gAudiop);

    LL::WorkQueue::ptr_t main_queue = LL::WorkQueue::getInstance("mainloop");
    // *NOTE: main_queue->postTo casts this refcounted smart pointer to a weak
    // pointer
    LL::WorkQueue::ptr_t general_queue = LL::WorkQueue::getInstance("General");
    const LL::ThreadPool::ptr_t general_thread_pool = LL::ThreadPool::getInstance("General");
    llassert_always(main_queue);
    llassert_always(general_queue);
    llassert_always(general_thread_pool);
    // Set max decodes to double the thread count of the general work queue.
    // This ensures the general work queue is full, but prevents theoretical
    // buildup of buffers in memory due to disk writes once the
    // LLVorbisDecodeState leaves the worker thread (see
    // LLLFSThread::sLocal->write). This is probably as fast as we can get it
    // without modifying/removing LLVorbisDecodeState, at which point we should
    // consider decoding the audio during the asset download process.
    // -Cosmic,2022-05-11
    const size_t max_decodes = general_thread_pool->getWidth() * 2;

    while (!mDecodeQueue.empty() && mDecodes.size() < max_decodes)
    {
        const LLUUID decode_id = mDecodeQueue.front();
        mDecodeQueue.pop_front();

        // Don't decode the same file twice
        if (mDecodes.find(decode_id) != mDecodes.end())
        {
            continue;
        }
        if (gAudiop->hasDecodedFile(decode_id))
        {
            continue;
        }

        // Kick off a decode
        mDecodes[decode_id] = LLPointer<LLVorbisDecodeState>(NULL);
        bool posted = main_queue->postTo(
            general_queue,
            [decode_id]() // Work done on general queue
            {
                LLPointer<LLVorbisDecodeState> decode_state = beginDecodingAndWritingAudio(decode_id);

                if (!decode_state)
                {
                    if (gAudiop)
                        gAudiop->markSoundCorrupt(decode_id);

                    // Audio decode has errored
                    return decode_state;
                }

                // Disk write of decoded audio is now in progress off-thread
                return decode_state;
            },
            [decode_id, this](LLPointer<LLVorbisDecodeState> decode_state) // Callback to main thread
            mutable {
                if (!gAudiop)
                {
                    // There is no LLAudioEngine anymore. This might happen if
                    // an audio decode is enqueued just before shutdown.
                    return;
                }

                // At this point, we can be certain that the pointer to "this"
                // is valid because the lifetime of "this" is dependent upon
                // the lifetime of gAudiop.

                enqueueFinishAudio(decode_id, decode_state);
            });
        if (! posted)
        {
            // Shutdown
            // Consider making processQueue() do a cleanup instead
            // of starting more decodes
            LL_WARNS() << "Tried to start decoding on shutdown" << LL_ENDL;
        }
    }
}

LLPointer<LLVorbisDecodeState> beginDecodingAndWritingAudio(const LLUUID &decode_id)
{
    LL_PROFILE_ZONE_SCOPED_CATEGORY_MEDIA;

    LL_DEBUGS() << "Decoding " << decode_id << " from audio queue!" << LL_ENDL;

    // <FS:Ansariel> Sound cache
    //std::string                    d_path       = gDirUtilp->getExpandedFilename(LL_PATH_CACHE, decode_id.asString()) + ".dsf";
    std::string                    d_path       = gDirUtilp->getExpandedFilename(LL_PATH_FS_SOUND_CACHE, decode_id.asString()) + ".dsf";
    // </FS:Ansariel>
    LLPointer<LLVorbisDecodeState> decode_state = new LLVorbisDecodeState(decode_id, d_path);

    if (!decode_state->initDecode())
    {
        return NULL;
    }

    // Decode in a loop until we're done
    while (!decode_state->decodeSection())
    {
        // decodeSection does all of the work above
    }

    if (!decode_state->isDone())
    {
        // Decode stopped early, or something bad happened to the file
        // during decoding.
        LL_WARNS("AudioEngine") << decode_id << " has invalid vorbis data or decode has been canceled, aborting decode" << LL_ENDL;
        decode_state->flushBadFile();
        return NULL;
    }

    if (!decode_state->isValid())
    {
        // We had an error when decoding, abort.
        LL_WARNS("AudioEngine") << decode_id << " has invalid vorbis data, aborting decode" << LL_ENDL;
        decode_state->flushBadFile();
        return NULL;
    }

    // Kick off the writing of the decoded audio to the disk cache.
    // The receiving thread can then cheaply call finishDecode() again to check
    // if writing has finished. Someone has to hold on to the refcounted
    // decode_state to prevent it from getting destroyed during write.
    decode_state->finishDecode();

    return decode_state;
}

void LLAudioDecodeMgr::Impl::enqueueFinishAudio(const LLUUID &decode_id, LLPointer<LLVorbisDecodeState>& decode_state)
{
    // Assumed fast
    if (tryFinishAudio(decode_id, decode_state))
    {
        // Done early!
        auto decode_iter = mDecodes.find(decode_id);
        llassert(decode_iter != mDecodes.end());
        mDecodes.erase(decode_iter);
        return;
    }

    // Not done yet... enqueue it
    mDecodes[decode_id] = decode_state;
}

void LLAudioDecodeMgr::Impl::checkDecodesFinished()
{
    auto decode_iter = mDecodes.begin();
    while (decode_iter != mDecodes.end())
    {
        const LLUUID& decode_id = decode_iter->first;
        const LLPointer<LLVorbisDecodeState>& decode_state = decode_iter->second;
        if (tryFinishAudio(decode_id, decode_state))
        {
            decode_iter = mDecodes.erase(decode_iter);
        }
        else
        {
            ++decode_iter;
        }
    }
}

bool tryFinishAudio(const LLUUID &decode_id, LLPointer<LLVorbisDecodeState> decode_state)
{
    // decode_state is a file write in progress unless finished is true
    bool finished = decode_state && decode_state->finishDecode();
    if (!finished)
    {
        return false;
    }

    llassert_always(gAudiop);

    LLAudioData *adp = gAudiop->getAudioData(decode_id);
    if (!adp)
    {
        LL_WARNS("AudioEngine") << "Missing LLAudioData for decode of " << decode_id << LL_ENDL;
        return true;
    }

    bool valid = decode_state && decode_state->isValid();
    // Mark current decode finished regardless of success or failure
    adp->setHasCompletedDecode(true);
    // Flip flags for decoded data
    adp->setHasDecodeFailed(!valid);
    adp->setHasDecodedData(valid);
    // When finished decoding, there will also be a decoded wav file cached on
    // disk with the .dsf extension
    if (valid)
    {
        adp->setHasWAVLoadFailed(false);
    }

    return true;
}

//////////////////////////////////////////////////////////////////////////////

LLAudioDecodeMgr::LLAudioDecodeMgr()
{
    mImpl = new Impl();
}

LLAudioDecodeMgr::~LLAudioDecodeMgr()
{
    delete mImpl;
    mImpl = nullptr;
}

void LLAudioDecodeMgr::processQueue()
{
    mImpl->processQueue();
}

bool LLAudioDecodeMgr::addDecodeRequest(const LLUUID &uuid)
{
    // <FS:ND> Protect against corrupted sounds. Just do a quit exit instead of trying to decode over and over.
    if (gAudiop && gAudiop->isCorruptSound(uuid))
        return false;
    // </FS:ND>

    if (gAudiop && gAudiop->hasDecodedFile(uuid))
    {
        // Already have a decoded version, don't need to decode it.
        LL_DEBUGS("AudioEngine") << "addDecodeRequest for " << uuid << " has decoded file already" << LL_ENDL;
        return true;
    }

    if (gAssetStorage->hasLocalAsset(uuid, LLAssetType::AT_SOUND))
    {
        // Just put it on the decode queue it if it's not already in the queue
        LL_DEBUGS("AudioEngine") << "addDecodeRequest for " << uuid << " has local asset file already" << LL_ENDL;
<<<<<<< HEAD
        // <FS:Ansariel> FIRE-480: Opening multiple instances causes sound failures
        //mImpl->mDecodeQueue.push_back(uuid);
        // ...only add it if it's note already in the queue
        if (std::find(mImpl->mDecodeQueue.begin(), mImpl->mDecodeQueue.end(), uuid) == mImpl->mDecodeQueue.end())
        {
            mImpl->mDecodeQueue.push_back(uuid);
        }
        // </FS:Ansariel>
=======
        if (std::find(mImpl->mDecodeQueue.begin(), mImpl->mDecodeQueue.end(), uuid) == mImpl->mDecodeQueue.end())
        {
            mImpl->mDecodeQueue.emplace_back(uuid);
        }
>>>>>>> 34cc2de0
        return true;
    }

    LL_DEBUGS("AudioEngine") << "addDecodeRequest for " << uuid << " no file available" << LL_ENDL;
    return false;
}<|MERGE_RESOLUTION|>--- conflicted
+++ resolved
@@ -808,21 +808,10 @@
     {
         // Just put it on the decode queue it if it's not already in the queue
         LL_DEBUGS("AudioEngine") << "addDecodeRequest for " << uuid << " has local asset file already" << LL_ENDL;
-<<<<<<< HEAD
-        // <FS:Ansariel> FIRE-480: Opening multiple instances causes sound failures
-        //mImpl->mDecodeQueue.push_back(uuid);
-        // ...only add it if it's note already in the queue
         if (std::find(mImpl->mDecodeQueue.begin(), mImpl->mDecodeQueue.end(), uuid) == mImpl->mDecodeQueue.end())
         {
-            mImpl->mDecodeQueue.push_back(uuid);
-        }
-        // </FS:Ansariel>
-=======
-        if (std::find(mImpl->mDecodeQueue.begin(), mImpl->mDecodeQueue.end(), uuid) == mImpl->mDecodeQueue.end())
-        {
             mImpl->mDecodeQueue.emplace_back(uuid);
         }
->>>>>>> 34cc2de0
         return true;
     }
 
