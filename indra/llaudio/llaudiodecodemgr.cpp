/** 
 * @file llaudiodecodemgr.cpp
 *
 * $LicenseInfo:firstyear=2003&license=viewerlgpl$
 * Second Life Viewer Source Code
 * Copyright (C) 2010, Linden Research, Inc.
 * 
 * This library is free software; you can redistribute it and/or
 * modify it under the terms of the GNU Lesser General Public
 * License as published by the Free Software Foundation;
 * version 2.1 of the License only.
 * 
 * This library is distributed in the hope that it will be useful,
 * but WITHOUT ANY WARRANTY; without even the implied warranty of
 * MERCHANTABILITY or FITNESS FOR A PARTICULAR PURPOSE.  See the GNU
 * Lesser General Public License for more details.
 * 
 * You should have received a copy of the GNU Lesser General Public
 * License along with this library; if not, write to the Free Software
 * Foundation, Inc., 51 Franklin Street, Fifth Floor, Boston, MA  02110-1301  USA
 * 
 * Linden Research, Inc., 945 Battery Street, San Francisco, CA  94111  USA
 * $/LicenseInfo$
 */

#include "linden_common.h"

#include "llaudiodecodemgr.h"

#include "llaudioengine.h"
#include "lllfsthread.h"
#include "llfilesystem.h"
#include "llstring.h"
#include "lldir.h"
#include "llendianswizzle.h"
#include "llassetstorage.h"
#include "llrefcount.h"
#include "threadpool.h"
#include "workqueue.h"

#include "llvorbisencode.h"

#include "vorbis/codec.h"
#include "vorbis/vorbisfile.h"
#include <iterator>
#include <deque>

extern LLAudioEngine *gAudiop;

static const S32 WAV_HEADER_SIZE = 44;


//////////////////////////////////////////////////////////////////////////////


class LLVorbisDecodeState : public LLThreadSafeRefCount
{
public:
	class WriteResponder : public LLLFSThread::Responder
	{
	public:
		WriteResponder(LLVorbisDecodeState* decoder) : mDecoder(decoder) {}
		~WriteResponder() {}
		void completed(S32 bytes)
		{
			mDecoder->ioComplete(bytes);
		}
		LLPointer<LLVorbisDecodeState> mDecoder;
	};
	
	LLVorbisDecodeState(const LLUUID &uuid, const std::string &out_filename);

	bool initDecode();
	bool decodeSection(); // Return true if done.
	bool finishDecode();

	void flushBadFile();

	void ioComplete(S32 bytes)			{ mBytesRead = bytes; }
	bool isValid() const				{ return mValid; }
	bool isDone() const					{ return mDone; }
	const LLUUID &getUUID() const		{ return mUUID; }

protected:
	virtual ~LLVorbisDecodeState();

	bool mValid;
	bool mDone;
	LLAtomicS32 mBytesRead;
	LLUUID mUUID;

	std::vector<U8> mWAVBuffer;
	std::string mOutFilename;
	LLLFSThread::handle_t mFileHandle;
	
	LLFileSystem *mInFilep;
	OggVorbis_File mVF;
	S32 mCurrentSection;
};

size_t cache_read(void *ptr, size_t size, size_t nmemb, void *datasource)
{
	LLFileSystem *file = (LLFileSystem *)datasource;

	if (file->read((U8*)ptr, (S32)(size * nmemb)))	/*Flawfinder: ignore*/
	{
		S32 read = file->getLastBytesRead();
		return  read / size;	/*Flawfinder: ignore*/
	}
	else
	{
		return 0;
	}
}

S32 cache_seek(void *datasource, ogg_int64_t offset, S32 whence)
{
	LLFileSystem *file = (LLFileSystem *)datasource;

	// cache has 31-bit files
	if (offset > S32_MAX)
	{
		return -1;
	}

	S32 origin;
	switch (whence) {
	case SEEK_SET:
		origin = 0;
		break;
	case SEEK_END:
		origin = file->getSize();
		break;
	case SEEK_CUR:
		origin = -1;
		break;
	default:
		LL_ERRS("AudioEngine") << "Invalid whence argument to cache_seek" << LL_ENDL;
		return -1;
	}

	if (file->seek((S32)offset, origin))
	{
		return 0;
	}
	else
	{
		return -1;
	}
}

S32 cache_close (void *datasource)
{
	LLFileSystem *file = (LLFileSystem *)datasource;
	delete file;
	return 0;
}

long cache_tell (void *datasource)
{
	LLFileSystem *file = (LLFileSystem *)datasource;
	return file->tell();
}

LLVorbisDecodeState::LLVorbisDecodeState(const LLUUID &uuid, const std::string &out_filename)
{
	mDone = false;
	mValid = false;
	mBytesRead = -1;
	mUUID = uuid;
	mInFilep = NULL;
	mCurrentSection = 0;
	mOutFilename = out_filename;
	mFileHandle = LLLFSThread::nullHandle();

    // No default value for mVF, it's an ogg structure?
	// Hey, let's zero it anyway, for predictability.
	memset(&mVF, 0, sizeof(mVF));
}

LLVorbisDecodeState::~LLVorbisDecodeState()
{
	if (!mDone)
	{
		delete mInFilep;
		mInFilep = NULL;
	}
}


bool LLVorbisDecodeState::initDecode()
{
	ov_callbacks cache_callbacks;
	cache_callbacks.read_func = cache_read;
	cache_callbacks.seek_func = cache_seek;
	cache_callbacks.close_func = cache_close;
	cache_callbacks.tell_func = cache_tell;

	LL_DEBUGS("AudioEngine") << "Initing decode from vfile: " << mUUID << LL_ENDL;

	mInFilep = new LLFileSystem(mUUID, LLAssetType::AT_SOUND);
	if (!mInFilep || !mInFilep->getSize())
	{
		LL_WARNS("AudioEngine") << "unable to open vorbis source vfile for reading" << LL_ENDL;
		delete mInFilep;
		mInFilep = NULL;
		return false;
	}

	S32 r = ov_open_callbacks(mInFilep, &mVF, NULL, 0, cache_callbacks);
	if(r < 0) 
	{
		LL_WARNS("AudioEngine") << r << " Input to vorbis decode does not appear to be an Ogg bitstream: " << mUUID << LL_ENDL;
		return(false);
	}
	
	S32 sample_count = (S32)ov_pcm_total(&mVF, -1);
	size_t size_guess = (size_t)sample_count;
	vorbis_info* vi = ov_info(&mVF, -1);
	size_guess *= (vi? vi->channels : 1);
	size_guess *= 2;
	size_guess += 2048;
	
	bool abort_decode = false;
	
	if (vi)
	{
		if( vi->channels < 1 || vi->channels > LLVORBIS_CLIP_MAX_CHANNELS )
		{
			abort_decode = true;
			LL_WARNS("AudioEngine") << "Bad channel count: " << vi->channels << LL_ENDL;
		}
	}
	else // !vi
	{
		abort_decode = true;
		LL_WARNS("AudioEngine") << "No default bitstream found" << LL_ENDL;	
	}
	
	if( (size_t)sample_count > LLVORBIS_CLIP_REJECT_SAMPLES ||
	    (size_t)sample_count <= 0)
	{
		abort_decode = true;
		LL_WARNS("AudioEngine") << "Illegal sample count: " << sample_count << LL_ENDL;
	}
	
	if( size_guess > LLVORBIS_CLIP_REJECT_SIZE )
	{
		abort_decode = true;
		LL_WARNS("AudioEngine") << "Illegal sample size: " << size_guess << LL_ENDL;
	}
	
	if( abort_decode )
	{
		LL_WARNS("AudioEngine") << "Canceling initDecode. Bad asset: " << mUUID << LL_ENDL;
		vorbis_comment* comment = ov_comment(&mVF,-1);
		if (comment && comment->vendor)
		{
			LL_WARNS("AudioEngine") << "Bad asset encoded by: " << comment->vendor << LL_ENDL;
		}
		delete mInFilep;
		mInFilep = NULL;
		return false;
	}

	try
	{
		mWAVBuffer.reserve(size_guess);
		mWAVBuffer.resize(WAV_HEADER_SIZE);
	}
	catch (std::bad_alloc&)
	{
		LL_WARNS("AudioEngine") << "Out of memory when trying to alloc buffer: " << size_guess << LL_ENDL;
		delete mInFilep;
		mInFilep = NULL;
		return false;
	}

	{
		// write the .wav format header
		//"RIFF"
		mWAVBuffer[0] = 0x52;
		mWAVBuffer[1] = 0x49;
		mWAVBuffer[2] = 0x46;
		mWAVBuffer[3] = 0x46;

		// length = datalen + 36 (to be filled in later)
		mWAVBuffer[4] = 0x00;
		mWAVBuffer[5] = 0x00;
		mWAVBuffer[6] = 0x00;
		mWAVBuffer[7] = 0x00;

		//"WAVE"
		mWAVBuffer[8] = 0x57;
		mWAVBuffer[9] = 0x41;
		mWAVBuffer[10] = 0x56;
		mWAVBuffer[11] = 0x45;

		// "fmt "
		mWAVBuffer[12] = 0x66;
		mWAVBuffer[13] = 0x6D;
		mWAVBuffer[14] = 0x74;
		mWAVBuffer[15] = 0x20;

		// chunk size = 16
		mWAVBuffer[16] = 0x10;
		mWAVBuffer[17] = 0x00;
		mWAVBuffer[18] = 0x00;
		mWAVBuffer[19] = 0x00;

		// format (1 = PCM)
		mWAVBuffer[20] = 0x01;
		mWAVBuffer[21] = 0x00;

		// number of channels
		mWAVBuffer[22] = 0x01;
		mWAVBuffer[23] = 0x00;

		// samples per second
		mWAVBuffer[24] = 0x44;
		mWAVBuffer[25] = 0xAC;
		mWAVBuffer[26] = 0x00;
		mWAVBuffer[27] = 0x00;

		// average bytes per second
		mWAVBuffer[28] = 0x88;
		mWAVBuffer[29] = 0x58;
		mWAVBuffer[30] = 0x01;
		mWAVBuffer[31] = 0x00;

		// bytes to output at a single time
		mWAVBuffer[32] = 0x02;
		mWAVBuffer[33] = 0x00;
		 
		// 16 bits per sample
		mWAVBuffer[34] = 0x10;
		mWAVBuffer[35] = 0x00;

		// "data"
		mWAVBuffer[36] = 0x64;
		mWAVBuffer[37] = 0x61;
		mWAVBuffer[38] = 0x74;
		mWAVBuffer[39] = 0x61;

		// these are the length of the data chunk, to be filled in later
		mWAVBuffer[40] = 0x00;
		mWAVBuffer[41] = 0x00;
		mWAVBuffer[42] = 0x00;
		mWAVBuffer[43] = 0x00;
	}
	
	//{
		//char **ptr=ov_comment(&mVF,-1)->user_comments;
//		vorbis_info *vi=ov_info(&vf,-1);
		//while(*ptr){
		//	fprintf(stderr,"%s\n",*ptr);
		//	++ptr;
		//}
//    fprintf(stderr,"\nBitstream is %d channel, %ldHz\n",vi->channels,vi->rate);
//    fprintf(stderr,"\nDecoded length: %ld samples\n", (long)ov_pcm_total(&vf,-1));
//    fprintf(stderr,"Encoded by: %s\n\n",ov_comment(&vf,-1)->vendor);
	//}
	return true;
}

bool LLVorbisDecodeState::decodeSection()
{
	if (!mInFilep)
	{
		LL_WARNS("AudioEngine") << "No cache file to decode in vorbis!" << LL_ENDL;
		return true;
	}
	if (mDone)
	{
// 		LL_WARNS("AudioEngine") << "Already done with decode, aborting!" << LL_ENDL;
		return true;
	}
	char pcmout[4096];	/*Flawfinder: ignore*/

	bool eof = false;
	long ret=ov_read(&mVF, pcmout, sizeof(pcmout), 0, 2, 1, &mCurrentSection);
	if (ret == 0)
	{
		/* EOF */
		eof = true;
		mDone = true;
		mValid = true;
//			LL_INFOS("AudioEngine") << "Vorbis EOF" << LL_ENDL;
	}
	else if (ret < 0)
	{
		/* error in the stream.  Not a problem, just reporting it in
		   case we (the app) cares.  In this case, we don't. */

		LL_WARNS("AudioEngine") << "BAD vorbis decode in decodeSection." << LL_ENDL;

		mValid = false;
		mDone = true;
		// We're done, return true.
		return true;
	}
	else
	{
//			LL_INFOS("AudioEngine") << "Vorbis read " << ret << "bytes" << LL_ENDL;
		/* we don't bother dealing with sample rate changes, etc, but.
		   you'll have to*/
		std::copy(pcmout, pcmout+ret, std::back_inserter(mWAVBuffer));
	}
	return eof;
}

bool LLVorbisDecodeState::finishDecode()
{
	if (!isValid())
	{
		LL_WARNS("AudioEngine") << "Bogus vorbis decode state for " << getUUID() << ", aborting!" << LL_ENDL;
		return true; // We've finished
	}

	if (mFileHandle == LLLFSThread::nullHandle())
	{
		ov_clear(&mVF);
  
		// write "data" chunk length, in little-endian format
		S32 data_length = mWAVBuffer.size() - WAV_HEADER_SIZE;
		mWAVBuffer[40] = (data_length) & 0x000000FF;
		mWAVBuffer[41] = (data_length >> 8) & 0x000000FF;
		mWAVBuffer[42] = (data_length >> 16) & 0x000000FF;
		mWAVBuffer[43] = (data_length >> 24) & 0x000000FF;
		// write overall "RIFF" length, in little-endian format
		data_length += 36;
		mWAVBuffer[4] = (data_length) & 0x000000FF;
		mWAVBuffer[5] = (data_length >> 8) & 0x000000FF;
		mWAVBuffer[6] = (data_length >> 16) & 0x000000FF;
		mWAVBuffer[7] = (data_length >> 24) & 0x000000FF;

		//
		// FUDGECAKES!!! Vorbis encode/decode messes up loop point transitions (pop)
		// do a cheap-and-cheesy crossfade 
		//
		{
			S16 *samplep;
			S32 i;
			S32 fade_length;
			char pcmout[4096];		/*Flawfinder: ignore*/ 	

			fade_length = llmin((S32)128,(S32)(data_length-36)/8);			
			if((S32)mWAVBuffer.size() >= (WAV_HEADER_SIZE + 2* fade_length))
			{
				memcpy(pcmout, &mWAVBuffer[WAV_HEADER_SIZE], (2 * fade_length));	/*Flawfinder: ignore*/
			}
			llendianswizzle(&pcmout, 2, fade_length);
	
			samplep = (S16 *)pcmout;
			for (i = 0 ;i < fade_length; i++)
			{
				*samplep = llfloor((F32)*samplep * ((F32)i/(F32)fade_length));
				samplep++;
			}

			llendianswizzle(&pcmout, 2, fade_length);			
			if((WAV_HEADER_SIZE+(2 * fade_length)) < (S32)mWAVBuffer.size())
			{
				memcpy(&mWAVBuffer[WAV_HEADER_SIZE], pcmout, (2 * fade_length));	/*Flawfinder: ignore*/
			}
			S32 near_end = mWAVBuffer.size() - (2 * fade_length);
			if ((S32)mWAVBuffer.size() >= ( near_end + 2* fade_length))
			{
				memcpy(pcmout, &mWAVBuffer[near_end], (2 * fade_length));	/*Flawfinder: ignore*/
			}
			llendianswizzle(&pcmout, 2, fade_length);

			samplep = (S16 *)pcmout;
			for (i = fade_length-1 ; i >=  0; i--)
			{
				*samplep = llfloor((F32)*samplep * ((F32)i/(F32)fade_length));
				samplep++;
			}
	
			llendianswizzle(&pcmout, 2, fade_length);			
			if (near_end + (2 * fade_length) < (S32)mWAVBuffer.size())
			{
				memcpy(&mWAVBuffer[near_end], pcmout, (2 * fade_length));/*Flawfinder: ignore*/
			}
		}

		if (36 == data_length)
		{
			LL_WARNS("AudioEngine") << "BAD Vorbis decode in finishDecode!" << LL_ENDL;
			mValid = false;
			return true; // we've finished
		}
		mBytesRead = -1;
		mFileHandle = LLLFSThread::sLocal->write(mOutFilename, &mWAVBuffer[0], 0, mWAVBuffer.size(),
							 new WriteResponder(this));
	}

	if (mFileHandle != LLLFSThread::nullHandle())
	{
		if (mBytesRead >= 0)
		{
			if (mBytesRead == 0)
			{
				LL_WARNS("AudioEngine") << "Unable to write file in LLVorbisDecodeState::finishDecode" << LL_ENDL;
				mValid = false;
				return true; // we've finished
			}
		}
		else
		{
			return false; // not done
		}
	}
	
	mDone = true;

	LL_DEBUGS("AudioEngine") << "Finished decode for " << getUUID() << LL_ENDL;

	return true;
}

void LLVorbisDecodeState::flushBadFile()
{
	if (mInFilep)
	{
		LL_WARNS("AudioEngine") << "Flushing bad vorbis file from cache for " << mUUID << LL_ENDL;
		mInFilep->remove();

		// <FS:ND> FIRE-15975; Delete the current file, or we might end with stale locks during the re-transfer
		delete mInFilep;
		mInFilep = NULL;
		// </FS:ND>
	}
}

//////////////////////////////////////////////////////////////////////////////

class LLAudioDecodeMgr::Impl
{
    friend class LLAudioDecodeMgr;
    Impl();
  public:

    void processQueue();

    void startMoreDecodes();
    void enqueueFinishAudio(const LLUUID &decode_id, LLPointer<LLVorbisDecodeState>& decode_state);
    void checkDecodesFinished();

  protected:
    std::deque<LLUUID> mDecodeQueue;
    std::map<LLUUID, LLPointer<LLVorbisDecodeState>> mDecodes;
};

LLAudioDecodeMgr::Impl::Impl()
{
}

// Returns the in-progress decode_state, which may be an empty LLPointer if
// there was an error and there is no more work to be done.
LLPointer<LLVorbisDecodeState> beginDecodingAndWritingAudio(const LLUUID &decode_id);

// Return true if finished
bool tryFinishAudio(const LLUUID &decode_id, LLPointer<LLVorbisDecodeState> decode_state);

void LLAudioDecodeMgr::Impl::processQueue()
{
    // First, check if any audio from in-progress decodes are ready to play. If
    // so, mark them ready for playback (or errored, in case of error).
    checkDecodesFinished();

    // Second, start as many decodes from the queue as permitted
    startMoreDecodes();
}

void LLAudioDecodeMgr::Impl::startMoreDecodes()
{
    llassert_always(gAudiop);

    LL::WorkQueue::ptr_t main_queue = LL::WorkQueue::getInstance("mainloop");
    // *NOTE: main_queue->postTo casts this refcounted smart pointer to a weak
    // pointer
    LL::WorkQueue::ptr_t general_queue = LL::WorkQueue::getInstance("General");
    const LL::ThreadPool::ptr_t general_thread_pool = LL::ThreadPool::getInstance("General");
    llassert_always(main_queue);
    llassert_always(general_queue);
    llassert_always(general_thread_pool);
    // Set max decodes to double the thread count of the general work queue.
    // This ensures the general work queue is full, but prevents theoretical
    // buildup of buffers in memory due to disk writes once the
    // LLVorbisDecodeState leaves the worker thread (see
    // LLLFSThread::sLocal->write). This is probably as fast as we can get it
    // without modifying/removing LLVorbisDecodeState, at which point we should
    // consider decoding the audio during the asset download process.
    // -Cosmic,2022-05-11
    const size_t max_decodes = general_thread_pool->getWidth() * 2;

    while (!mDecodeQueue.empty() && mDecodes.size() < max_decodes)
    {
        const LLUUID decode_id = mDecodeQueue.front();
        mDecodeQueue.pop_front();

        // Don't decode the same file twice
        if (mDecodes.find(decode_id) != mDecodes.end())
        {
            continue;
        }
        if (gAudiop->hasDecodedFile(decode_id))
        {
            continue;
        }

        // Kick off a decode
        mDecodes[decode_id] = LLPointer<LLVorbisDecodeState>(NULL);
        bool posted = main_queue->postTo(
            general_queue,
            [decode_id]() // Work done on general queue
            {
                LLPointer<LLVorbisDecodeState> decode_state = beginDecodingAndWritingAudio(decode_id);

                if (!decode_state)
                {
                    if (gAudiop)
                        gAudiop->markSoundCorrupt(decode_id);

                    // Audio decode has errored
                    return decode_state;
                }

                // Disk write of decoded audio is now in progress off-thread
                return decode_state;
            },
            [decode_id, this](LLPointer<LLVorbisDecodeState> decode_state) // Callback to main thread
            mutable {
                if (!gAudiop)
                {
                    // There is no LLAudioEngine anymore. This might happen if
                    // an audio decode is enqueued just before shutdown.
                    return;
                }

                // At this point, we can be certain that the pointer to "this"
                // is valid because the lifetime of "this" is dependent upon
                // the lifetime of gAudiop.

                enqueueFinishAudio(decode_id, decode_state);
            });
        if (! posted)
        {
            // Shutdown
            // Consider making processQueue() do a cleanup instead
            // of starting more decodes
            LL_WARNS() << "Tried to start decoding on shutdown" << LL_ENDL;
        }
    }
}

LLPointer<LLVorbisDecodeState> beginDecodingAndWritingAudio(const LLUUID &decode_id)
{
    LL_PROFILE_ZONE_SCOPED_CATEGORY_MEDIA;

    LL_DEBUGS() << "Decoding " << decode_id << " from audio queue!" << LL_ENDL;

    // <FS:Ansariel> Sound cache
    //std::string                    d_path       = gDirUtilp->getExpandedFilename(LL_PATH_CACHE, decode_id.asString()) + ".dsf";
    std::string                    d_path       = gDirUtilp->getExpandedFilename(LL_PATH_FS_SOUND_CACHE, decode_id.asString()) + ".dsf";
    // </FS:Ansariel>
    LLPointer<LLVorbisDecodeState> decode_state = new LLVorbisDecodeState(decode_id, d_path);

    if (!decode_state->initDecode())
    {
        return NULL;
    }

    // Decode in a loop until we're done
    while (!decode_state->decodeSection())
    {
        // decodeSection does all of the work above
    }

    if (!decode_state->isDone())
    {
        // Decode stopped early, or something bad happened to the file
        // during decoding.
        LL_WARNS("AudioEngine") << decode_id << " has invalid vorbis data or decode has been canceled, aborting decode" << LL_ENDL;
        decode_state->flushBadFile();
        return NULL;
    }

    if (!decode_state->isValid())
    {
        // We had an error when decoding, abort.
        LL_WARNS("AudioEngine") << decode_id << " has invalid vorbis data, aborting decode" << LL_ENDL;
        decode_state->flushBadFile();
        return NULL;
    }

    // Kick off the writing of the decoded audio to the disk cache.
    // The receiving thread can then cheaply call finishDecode() again to check
    // if writing has finished. Someone has to hold on to the refcounted
    // decode_state to prevent it from getting destroyed during write.
    decode_state->finishDecode();

    return decode_state;
}

void LLAudioDecodeMgr::Impl::enqueueFinishAudio(const LLUUID &decode_id, LLPointer<LLVorbisDecodeState>& decode_state)
{
    // Assumed fast
    if (tryFinishAudio(decode_id, decode_state))
    {
        // Done early!
        auto decode_iter = mDecodes.find(decode_id);
        llassert(decode_iter != mDecodes.end());
        mDecodes.erase(decode_iter);
        return;
    }

    // Not done yet... enqueue it
    mDecodes[decode_id] = decode_state;
}

void LLAudioDecodeMgr::Impl::checkDecodesFinished()
{
    auto decode_iter = mDecodes.begin();
    while (decode_iter != mDecodes.end())
    {
        const LLUUID& decode_id = decode_iter->first;
        const LLPointer<LLVorbisDecodeState>& decode_state = decode_iter->second;
        if (tryFinishAudio(decode_id, decode_state))
        {
            decode_iter = mDecodes.erase(decode_iter);
        }
        else
        {
            ++decode_iter;
        }
    }
}

bool tryFinishAudio(const LLUUID &decode_id, LLPointer<LLVorbisDecodeState> decode_state)
{
    // decode_state is a file write in progress unless finished is true
    bool finished = decode_state && decode_state->finishDecode();
    if (!finished)
    {
        return false;
    }

    llassert_always(gAudiop);

    LLAudioData *adp = gAudiop->getAudioData(decode_id);
    if (!adp)
    {
        LL_WARNS("AudioEngine") << "Missing LLAudioData for decode of " << decode_id << LL_ENDL;
        return true;
    }

    bool valid = decode_state && decode_state->isValid();
    // Mark current decode finished regardless of success or failure
    adp->setHasCompletedDecode(true);
    // Flip flags for decoded data
    adp->setHasDecodeFailed(!valid);
    adp->setHasDecodedData(valid);
    // When finished decoding, there will also be a decoded wav file cached on
    // disk with the .dsf extension
    if (valid)
    {
        adp->setHasWAVLoadFailed(false);
    }

    return true;
}

//////////////////////////////////////////////////////////////////////////////

LLAudioDecodeMgr::LLAudioDecodeMgr()
{
    mImpl = new Impl();
}

LLAudioDecodeMgr::~LLAudioDecodeMgr()
{
    delete mImpl;
    mImpl = nullptr;
}

void LLAudioDecodeMgr::processQueue()
{
    mImpl->processQueue();
}

bool LLAudioDecodeMgr::addDecodeRequest(const LLUUID &uuid)
{
	// <FS:ND> Protect against corrupted sounds. Just do a quit exit instead of trying to decode over and over.
	if (gAudiop && gAudiop->isCorruptSound(uuid))
		return FALSE;
	// </FS:ND>

	if (gAudiop && gAudiop->hasDecodedFile(uuid))
	{
		// Already have a decoded version, don't need to decode it.
		LL_DEBUGS("AudioEngine") << "addDecodeRequest for " << uuid << " has decoded file already" << LL_ENDL;
		return true;
	}

	if (gAssetStorage->hasLocalAsset(uuid, LLAssetType::AT_SOUND))
	{
		// Just put it on the decode queue.
		LL_DEBUGS("AudioEngine") << "addDecodeRequest for " << uuid << " has local asset file already" << LL_ENDL;
		// <FS:Ansariel> FIRE-480: Opening multiple instances causes sound failures
		//mImpl->mDecodeQueue.push_back(uuid);
		// ...only add it if it's note already in the queue
		if (std::find(mImpl->mDecodeQueue.begin(), mImpl->mDecodeQueue.end(), uuid) == mImpl->mDecodeQueue.end())
		{
			mImpl->mDecodeQueue.push_back(uuid);
		}
		// </FS:Ansariel>
<<<<<<< HEAD
		return true;
=======
		return TRUE;
>>>>>>> cfdca912
	}

	LL_DEBUGS("AudioEngine") << "addDecodeRequest for " << uuid << " no file available" << LL_ENDL;
	return false;
}<|MERGE_RESOLUTION|>--- conflicted
+++ resolved
@@ -794,7 +794,7 @@
 {
 	// <FS:ND> Protect against corrupted sounds. Just do a quit exit instead of trying to decode over and over.
 	if (gAudiop && gAudiop->isCorruptSound(uuid))
-		return FALSE;
+		return false;
 	// </FS:ND>
 
 	if (gAudiop && gAudiop->hasDecodedFile(uuid))
@@ -816,11 +816,7 @@
 			mImpl->mDecodeQueue.push_back(uuid);
 		}
 		// </FS:Ansariel>
-<<<<<<< HEAD
 		return true;
-=======
-		return TRUE;
->>>>>>> cfdca912
 	}
 
 	LL_DEBUGS("AudioEngine") << "addDecodeRequest for " << uuid << " no file available" << LL_ENDL;
