/**
 * @file llaudiodecodemgr.cpp
 *
 * $LicenseInfo:firstyear=2003&license=viewerlgpl$
 * Second Life Viewer Source Code
 * Copyright (C) 2010, Linden Research, Inc.
 *
 * This library is free software; you can redistribute it and/or
 * modify it under the terms of the GNU Lesser General Public
 * License as published by the Free Software Foundation;
 * version 2.1 of the License only.
 *
 * This library is distributed in the hope that it will be useful,
 * but WITHOUT ANY WARRANTY; without even the implied warranty of
 * MERCHANTABILITY or FITNESS FOR A PARTICULAR PURPOSE.  See the GNU
 * Lesser General Public License for more details.
 *
 * You should have received a copy of the GNU Lesser General Public
 * License along with this library; if not, write to the Free Software
 * Foundation, Inc., 51 Franklin Street, Fifth Floor, Boston, MA  02110-1301  USA
 *
 * Linden Research, Inc., 945 Battery Street, San Francisco, CA  94111  USA
 * $/LicenseInfo$
 */

#include "linden_common.h"

#include "llaudiodecodemgr.h"

#include "llaudioengine.h"
#include "lllfsthread.h"
#include "llfilesystem.h"
#include "llstring.h"
#include "lldir.h"
#include "llendianswizzle.h"
#include "llassetstorage.h"
#include "llrefcount.h"
#include "threadpool.h"
#include "workqueue.h"

#include "llvorbisencode.h"

#include "vorbis/codec.h"
#include "vorbis/vorbisfile.h"
#include <iterator>
#include <deque>

extern LLAudioEngine *gAudiop;

static const S32 WAV_HEADER_SIZE = 44;


//////////////////////////////////////////////////////////////////////////////


class LLVorbisDecodeState : public LLThreadSafeRefCount
{
public:
    class WriteResponder : public LLLFSThread::Responder
    {
    public:
        WriteResponder(LLVorbisDecodeState* decoder) : mDecoder(decoder) {}
        ~WriteResponder() {}
        void completed(S32 bytes)
        {
            mDecoder->ioComplete(bytes);
        }
        LLPointer<LLVorbisDecodeState> mDecoder;
    };

    LLVorbisDecodeState(const LLUUID &uuid, const std::string &out_filename);

    bool initDecode();
    bool decodeSection(); // Return true if done.
    bool finishDecode();

    void flushBadFile();

    void ioComplete(S32 bytes)          { mBytesRead = bytes; }
    bool isValid() const                { return mValid; }
    bool isDone() const                 { return mDone; }
    const LLUUID &getUUID() const       { return mUUID; }

protected:
    virtual ~LLVorbisDecodeState();

    bool mValid;
    bool mDone;
    LLAtomicS32 mBytesRead;
    LLUUID mUUID;

    std::vector<U8> mWAVBuffer;
    std::string mOutFilename;
    LLLFSThread::handle_t mFileHandle;

    LLFileSystem *mInFilep;
    OggVorbis_File mVF;
    S32 mCurrentSection;
};

size_t cache_read(void *ptr, size_t size, size_t nmemb, void *datasource)
{
    LLFileSystem *file = (LLFileSystem *)datasource;

    if (file->read((U8*)ptr, (S32)(size * nmemb)))  /*Flawfinder: ignore*/
    {
        S32 read = file->getLastBytesRead();
        return  read / size;    /*Flawfinder: ignore*/
    }
    else
    {
        return 0;
    }
}

S32 cache_seek(void *datasource, ogg_int64_t offset, S32 whence)
{
    LLFileSystem *file = (LLFileSystem *)datasource;

    // cache has 31-bit files
    if (offset > S32_MAX)
    {
        return -1;
    }

    S32 origin;
    switch (whence) {
    case SEEK_SET:
        origin = 0;
        break;
    case SEEK_END:
        origin = file->getSize();
        break;
    case SEEK_CUR:
        origin = -1;
        break;
    default:
        LL_ERRS("AudioEngine") << "Invalid whence argument to cache_seek" << LL_ENDL;
        return -1;
    }

    if (file->seek((S32)offset, origin))
    {
        return 0;
    }
    else
    {
        return -1;
    }
}

S32 cache_close (void *datasource)
{
    LLFileSystem *file = (LLFileSystem *)datasource;
    delete file;
    return 0;
}

long cache_tell (void *datasource)
{
    LLFileSystem *file = (LLFileSystem *)datasource;
    return file->tell();
}

LLVorbisDecodeState::LLVorbisDecodeState(const LLUUID &uuid, const std::string &out_filename)
{
    mDone = false;
    mValid = false;
    mBytesRead = -1;
    mUUID = uuid;
    mInFilep = NULL;
    mCurrentSection = 0;
    mOutFilename = out_filename;
    mFileHandle = LLLFSThread::nullHandle();

    // No default value for mVF, it's an ogg structure?
    // Hey, let's zero it anyway, for predictability.
    memset(&mVF, 0, sizeof(mVF));
}

LLVorbisDecodeState::~LLVorbisDecodeState()
{
    if (!mDone)
    {
        delete mInFilep;
        mInFilep = NULL;
    }
}


bool LLVorbisDecodeState::initDecode()
{
    ov_callbacks cache_callbacks;
    cache_callbacks.read_func = cache_read;
    cache_callbacks.seek_func = cache_seek;
    cache_callbacks.close_func = cache_close;
    cache_callbacks.tell_func = cache_tell;

    LL_DEBUGS("AudioEngine") << "Initing decode from vfile: " << mUUID << LL_ENDL;

    mInFilep = new LLFileSystem(mUUID, LLAssetType::AT_SOUND);
    if (!mInFilep || !mInFilep->getSize())
    {
        LL_WARNS("AudioEngine") << "unable to open vorbis source vfile for reading" << LL_ENDL;
        delete mInFilep;
        mInFilep = NULL;
        return false;
    }

    S32 r = ov_open_callbacks(mInFilep, &mVF, NULL, 0, cache_callbacks);
    if(r < 0)
    {
        LL_WARNS("AudioEngine") << r << " Input to vorbis decode does not appear to be an Ogg bitstream: " << mUUID << LL_ENDL;
        return(false);
    }

    S32 sample_count = (S32)ov_pcm_total(&mVF, -1);
    size_t size_guess = (size_t)sample_count;
    vorbis_info* vi = ov_info(&mVF, -1);
    size_guess *= (vi? vi->channels : 1);
    size_guess *= 2;
    size_guess += 2048;

    bool abort_decode = false;

    if (vi)
    {
        if( vi->channels < 1 || vi->channels > LLVORBIS_CLIP_MAX_CHANNELS )
        {
            abort_decode = true;
            LL_WARNS("AudioEngine") << "Bad channel count: " << vi->channels << LL_ENDL;
        }
    }
    else // !vi
    {
        abort_decode = true;
        LL_WARNS("AudioEngine") << "No default bitstream found" << LL_ENDL;
    }

    if( (size_t)sample_count > LLVORBIS_CLIP_REJECT_SAMPLES ||
        (size_t)sample_count <= 0)
    {
        abort_decode = true;
        LL_WARNS("AudioEngine") << "Illegal sample count: " << sample_count << LL_ENDL;
    }

    if( size_guess > LLVORBIS_CLIP_REJECT_SIZE )
    {
        abort_decode = true;
        LL_WARNS("AudioEngine") << "Illegal sample size: " << size_guess << LL_ENDL;
    }

    if( abort_decode )
    {
        LL_WARNS("AudioEngine") << "Canceling initDecode. Bad asset: " << mUUID << LL_ENDL;
        vorbis_comment* comment = ov_comment(&mVF,-1);
        if (comment && comment->vendor)
        {
            LL_WARNS("AudioEngine") << "Bad asset encoded by: " << comment->vendor << LL_ENDL;
        }
        delete mInFilep;
        mInFilep = NULL;
        return false;
    }

    try
    {
        mWAVBuffer.reserve(size_guess);
        mWAVBuffer.resize(WAV_HEADER_SIZE);
    }
    catch (std::bad_alloc&)
    {
        LL_WARNS("AudioEngine") << "Out of memory when trying to alloc buffer: " << size_guess << LL_ENDL;
        delete mInFilep;
        mInFilep = NULL;
        return false;
    }

    {
        // write the .wav format header
        //"RIFF"
        mWAVBuffer[0] = 0x52;
        mWAVBuffer[1] = 0x49;
        mWAVBuffer[2] = 0x46;
        mWAVBuffer[3] = 0x46;

        // length = datalen + 36 (to be filled in later)
        mWAVBuffer[4] = 0x00;
        mWAVBuffer[5] = 0x00;
        mWAVBuffer[6] = 0x00;
        mWAVBuffer[7] = 0x00;

        //"WAVE"
        mWAVBuffer[8] = 0x57;
        mWAVBuffer[9] = 0x41;
        mWAVBuffer[10] = 0x56;
        mWAVBuffer[11] = 0x45;

        // "fmt "
        mWAVBuffer[12] = 0x66;
        mWAVBuffer[13] = 0x6D;
        mWAVBuffer[14] = 0x74;
        mWAVBuffer[15] = 0x20;

        // chunk size = 16
        mWAVBuffer[16] = 0x10;
        mWAVBuffer[17] = 0x00;
        mWAVBuffer[18] = 0x00;
        mWAVBuffer[19] = 0x00;

        // format (1 = PCM)
        mWAVBuffer[20] = 0x01;
        mWAVBuffer[21] = 0x00;

        // number of channels
        mWAVBuffer[22] = 0x01;
        mWAVBuffer[23] = 0x00;

        // samples per second
        mWAVBuffer[24] = 0x44;
        mWAVBuffer[25] = 0xAC;
        mWAVBuffer[26] = 0x00;
        mWAVBuffer[27] = 0x00;

        // average bytes per second
        mWAVBuffer[28] = 0x88;
        mWAVBuffer[29] = 0x58;
        mWAVBuffer[30] = 0x01;
        mWAVBuffer[31] = 0x00;

        // bytes to output at a single time
        mWAVBuffer[32] = 0x02;
        mWAVBuffer[33] = 0x00;

        // 16 bits per sample
        mWAVBuffer[34] = 0x10;
        mWAVBuffer[35] = 0x00;

        // "data"
        mWAVBuffer[36] = 0x64;
        mWAVBuffer[37] = 0x61;
        mWAVBuffer[38] = 0x74;
        mWAVBuffer[39] = 0x61;

        // these are the length of the data chunk, to be filled in later
        mWAVBuffer[40] = 0x00;
        mWAVBuffer[41] = 0x00;
        mWAVBuffer[42] = 0x00;
        mWAVBuffer[43] = 0x00;
    }

    //{
        //char **ptr=ov_comment(&mVF,-1)->user_comments;
//      vorbis_info *vi=ov_info(&vf,-1);
        //while(*ptr){
        //  fprintf(stderr,"%s\n",*ptr);
        //  ++ptr;
        //}
//    fprintf(stderr,"\nBitstream is %d channel, %ldHz\n",vi->channels,vi->rate);
//    fprintf(stderr,"\nDecoded length: %ld samples\n", (long)ov_pcm_total(&vf,-1));
//    fprintf(stderr,"Encoded by: %s\n\n",ov_comment(&vf,-1)->vendor);
    //}
    return true;
}

bool LLVorbisDecodeState::decodeSection()
{
    if (!mInFilep)
    {
        LL_WARNS("AudioEngine") << "No cache file to decode in vorbis!" << LL_ENDL;
        return true;
    }
    if (mDone)
    {
//      LL_WARNS("AudioEngine") << "Already done with decode, aborting!" << LL_ENDL;
        return true;
    }
    char pcmout[4096];  /*Flawfinder: ignore*/

    bool eof = false;
    long ret=ov_read(&mVF, pcmout, sizeof(pcmout), 0, 2, 1, &mCurrentSection);
    if (ret == 0)
    {
        /* EOF */
        eof = true;
        mDone = true;
        mValid = true;
//          LL_INFOS("AudioEngine") << "Vorbis EOF" << LL_ENDL;
    }
    else if (ret < 0)
    {
        /* error in the stream.  Not a problem, just reporting it in
           case we (the app) cares.  In this case, we don't. */

        LL_WARNS("AudioEngine") << "BAD vorbis decode in decodeSection." << LL_ENDL;

        mValid = false;
        mDone = true;
        // We're done, return true.
        return true;
    }
    else
    {
//          LL_INFOS("AudioEngine") << "Vorbis read " << ret << "bytes" << LL_ENDL;
        /* we don't bother dealing with sample rate changes, etc, but.
           you'll have to*/
        std::copy(pcmout, pcmout+ret, std::back_inserter(mWAVBuffer));
    }
    return eof;
}

bool LLVorbisDecodeState::finishDecode()
{
    if (!isValid())
    {
        LL_WARNS("AudioEngine") << "Bogus vorbis decode state for " << getUUID() << ", aborting!" << LL_ENDL;
        return true; // We've finished
    }

    if (mFileHandle == LLLFSThread::nullHandle())
    {
        ov_clear(&mVF);

        // write "data" chunk length, in little-endian format
        S32 data_length = static_cast<S32>(mWAVBuffer.size()) - WAV_HEADER_SIZE;
        mWAVBuffer[40] = (data_length) & 0x000000FF;
        mWAVBuffer[41] = (data_length >> 8) & 0x000000FF;
        mWAVBuffer[42] = (data_length >> 16) & 0x000000FF;
        mWAVBuffer[43] = (data_length >> 24) & 0x000000FF;
        // write overall "RIFF" length, in little-endian format
        data_length += 36;
        mWAVBuffer[4] = (data_length) & 0x000000FF;
        mWAVBuffer[5] = (data_length >> 8) & 0x000000FF;
        mWAVBuffer[6] = (data_length >> 16) & 0x000000FF;
        mWAVBuffer[7] = (data_length >> 24) & 0x000000FF;

        //
        // FUDGECAKES!!! Vorbis encode/decode messes up loop point transitions (pop)
        // do a cheap-and-cheesy crossfade
        //
        {
            S16 *samplep;
            S32 i;
            S32 fade_length;
            char pcmout[4096];      /*Flawfinder: ignore*/

            fade_length = llmin((S32)128,(S32)(data_length-36)/8);
            if((S32)mWAVBuffer.size() >= (WAV_HEADER_SIZE + 2* fade_length))
            {
                memcpy(pcmout, &mWAVBuffer[WAV_HEADER_SIZE], (2 * fade_length));    /*Flawfinder: ignore*/
            }
            llendianswizzle(&pcmout, 2, fade_length);

            samplep = (S16 *)pcmout;
            for (i = 0 ;i < fade_length; i++)
            {
                *samplep = llfloor((F32)*samplep * ((F32)i/(F32)fade_length));
                samplep++;
            }

            llendianswizzle(&pcmout, 2, fade_length);
            if((WAV_HEADER_SIZE+(2 * fade_length)) < (S32)mWAVBuffer.size())
            {
                memcpy(&mWAVBuffer[WAV_HEADER_SIZE], pcmout, (2 * fade_length));    /*Flawfinder: ignore*/
            }
            S32 near_end = static_cast<S32>(mWAVBuffer.size()) - (2 * fade_length);
            if ((S32)mWAVBuffer.size() >= ( near_end + 2* fade_length))
            {
                memcpy(pcmout, &mWAVBuffer[near_end], (2 * fade_length));   /*Flawfinder: ignore*/
            }
            llendianswizzle(&pcmout, 2, fade_length);

            samplep = (S16 *)pcmout;
            for (i = fade_length-1 ; i >=  0; i--)
            {
                *samplep = llfloor((F32)*samplep * ((F32)i/(F32)fade_length));
                samplep++;
            }

            llendianswizzle(&pcmout, 2, fade_length);
            if (near_end + (2 * fade_length) < (S32)mWAVBuffer.size())
            {
                memcpy(&mWAVBuffer[near_end], pcmout, (2 * fade_length));/*Flawfinder: ignore*/
            }
        }

        if (36 == data_length)
        {
            LL_WARNS("AudioEngine") << "BAD Vorbis decode in finishDecode!" << LL_ENDL;
            mValid = false;
            return true; // we've finished
        }
        mBytesRead = -1;
        mFileHandle = LLLFSThread::sLocal->write(mOutFilename, &mWAVBuffer[0], 0, static_cast<S32>(mWAVBuffer.size()),
                             new WriteResponder(this));
    }

    if (mFileHandle != LLLFSThread::nullHandle())
    {
        if (mBytesRead >= 0)
        {
            if (mBytesRead == 0)
            {
                LL_WARNS("AudioEngine") << "Unable to write file in LLVorbisDecodeState::finishDecode" << LL_ENDL;
                mValid = false;
                return true; // we've finished
            }
        }
        else
        {
            return false; // not done
        }
    }

    mDone = true;

    LL_DEBUGS("AudioEngine") << "Finished decode for " << getUUID() << LL_ENDL;

    return true;
}

void LLVorbisDecodeState::flushBadFile()
{
    if (mInFilep)
    {
        LL_WARNS("AudioEngine") << "Flushing bad vorbis file from cache for " << mUUID << LL_ENDL;
        mInFilep->remove();

        // <FS:ND> FIRE-15975; Delete the current file, or we might end with stale locks during the re-transfer
        delete mInFilep;
        mInFilep = NULL;
        // </FS:ND>
    }
}

//////////////////////////////////////////////////////////////////////////////

class LLAudioDecodeMgr::Impl
{
    friend class LLAudioDecodeMgr;
    Impl();
  public:

    void processQueue();

    void startMoreDecodes();
    void enqueueFinishAudio(const LLUUID &decode_id, LLPointer<LLVorbisDecodeState>& decode_state);
    void checkDecodesFinished();

  protected:
    std::deque<LLUUID> mDecodeQueue;
    std::map<LLUUID, LLPointer<LLVorbisDecodeState>> mDecodes;
};

LLAudioDecodeMgr::Impl::Impl()
{
}

// Returns the in-progress decode_state, which may be an empty LLPointer if
// there was an error and there is no more work to be done.
LLPointer<LLVorbisDecodeState> beginDecodingAndWritingAudio(const LLUUID &decode_id);

// Return true if finished
bool tryFinishAudio(const LLUUID &decode_id, LLPointer<LLVorbisDecodeState> decode_state);

void LLAudioDecodeMgr::Impl::processQueue()
{
    // First, check if any audio from in-progress decodes are ready to play. If
    // so, mark them ready for playback (or errored, in case of error).
    checkDecodesFinished();

    // Second, start as many decodes from the queue as permitted
    startMoreDecodes();
}

void LLAudioDecodeMgr::Impl::startMoreDecodes()
{
    llassert_always(gAudiop);

    LL::WorkQueue::ptr_t main_queue = LL::WorkQueue::getInstance("mainloop");
    // *NOTE: main_queue->postTo casts this refcounted smart pointer to a weak
    // pointer
    LL::WorkQueue::ptr_t general_queue = LL::WorkQueue::getInstance("General");
    const LL::ThreadPool::ptr_t general_thread_pool = LL::ThreadPool::getInstance("General");
    llassert_always(main_queue);
    llassert_always(general_queue);
    llassert_always(general_thread_pool);
    // Set max decodes to double the thread count of the general work queue.
    // This ensures the general work queue is full, but prevents theoretical
    // buildup of buffers in memory due to disk writes once the
    // LLVorbisDecodeState leaves the worker thread (see
    // LLLFSThread::sLocal->write). This is probably as fast as we can get it
    // without modifying/removing LLVorbisDecodeState, at which point we should
    // consider decoding the audio during the asset download process.
    // -Cosmic,2022-05-11
    const size_t max_decodes = general_thread_pool->getWidth() * 2;

    while (!mDecodeQueue.empty() && mDecodes.size() < max_decodes)
    {
        const LLUUID decode_id = mDecodeQueue.front();
        mDecodeQueue.pop_front();

        // Don't decode the same file twice
        if (mDecodes.find(decode_id) != mDecodes.end())
        {
            continue;
        }
        if (gAudiop->hasDecodedFile(decode_id))
        {
            continue;
        }

        // Kick off a decode
        mDecodes[decode_id] = LLPointer<LLVorbisDecodeState>(NULL);
        bool posted = main_queue->postTo(
            general_queue,
            [decode_id]() // Work done on general queue
            {
                LLPointer<LLVorbisDecodeState> decode_state = beginDecodingAndWritingAudio(decode_id);

                if (!decode_state)
                {
                    if (gAudiop)
                        gAudiop->markSoundCorrupt(decode_id);

                    // Audio decode has errored
                    return decode_state;
                }

                // Disk write of decoded audio is now in progress off-thread
                return decode_state;
            },
            [decode_id, this](LLPointer<LLVorbisDecodeState> decode_state) // Callback to main thread
            mutable {
                if (!gAudiop)
                {
                    // There is no LLAudioEngine anymore. This might happen if
                    // an audio decode is enqueued just before shutdown.
                    return;
                }

                // At this point, we can be certain that the pointer to "this"
                // is valid because the lifetime of "this" is dependent upon
                // the lifetime of gAudiop.

                enqueueFinishAudio(decode_id, decode_state);
            });
        if (! posted)
        {
            // Shutdown
            // Consider making processQueue() do a cleanup instead
            // of starting more decodes
            LL_WARNS() << "Tried to start decoding on shutdown" << LL_ENDL;
        }
    }
}

LLPointer<LLVorbisDecodeState> beginDecodingAndWritingAudio(const LLUUID &decode_id)
{
    LL_PROFILE_ZONE_SCOPED_CATEGORY_MEDIA;

    LL_DEBUGS() << "Decoding " << decode_id << " from audio queue!" << LL_ENDL;

    // <FS:Ansariel> Sound cache
    //std::string                    d_path       = gDirUtilp->getExpandedFilename(LL_PATH_CACHE, decode_id.asString()) + ".dsf";
    std::string                    d_path       = gDirUtilp->getExpandedFilename(LL_PATH_FS_SOUND_CACHE, decode_id.asString()) + ".dsf";
    // </FS:Ansariel>
    LLPointer<LLVorbisDecodeState> decode_state = new LLVorbisDecodeState(decode_id, d_path);

    if (!decode_state->initDecode())
    {
        return NULL;
    }

    // Decode in a loop until we're done
    while (!decode_state->decodeSection())
    {
        // decodeSection does all of the work above
    }

    if (!decode_state->isDone())
    {
        // Decode stopped early, or something bad happened to the file
        // during decoding.
        LL_WARNS("AudioEngine") << decode_id << " has invalid vorbis data or decode has been canceled, aborting decode" << LL_ENDL;
        decode_state->flushBadFile();
        return NULL;
    }

    if (!decode_state->isValid())
    {
        // We had an error when decoding, abort.
        LL_WARNS("AudioEngine") << decode_id << " has invalid vorbis data, aborting decode" << LL_ENDL;
        decode_state->flushBadFile();
        return NULL;
    }

    // Kick off the writing of the decoded audio to the disk cache.
    // The receiving thread can then cheaply call finishDecode() again to check
    // if writing has finished. Someone has to hold on to the refcounted
    // decode_state to prevent it from getting destroyed during write.
    decode_state->finishDecode();

    return decode_state;
}

void LLAudioDecodeMgr::Impl::enqueueFinishAudio(const LLUUID &decode_id, LLPointer<LLVorbisDecodeState>& decode_state)
{
    // Assumed fast
    if (tryFinishAudio(decode_id, decode_state))
    {
        // Done early!
        auto decode_iter = mDecodes.find(decode_id);
        llassert(decode_iter != mDecodes.end());
        mDecodes.erase(decode_iter);
        return;
    }

    // Not done yet... enqueue it
    mDecodes[decode_id] = decode_state;
}

void LLAudioDecodeMgr::Impl::checkDecodesFinished()
{
    auto decode_iter = mDecodes.begin();
    while (decode_iter != mDecodes.end())
    {
        const LLUUID& decode_id = decode_iter->first;
        const LLPointer<LLVorbisDecodeState>& decode_state = decode_iter->second;
        if (tryFinishAudio(decode_id, decode_state))
        {
            decode_iter = mDecodes.erase(decode_iter);
        }
        else
        {
            ++decode_iter;
        }
    }
}

bool tryFinishAudio(const LLUUID &decode_id, LLPointer<LLVorbisDecodeState> decode_state)
{
    // decode_state is a file write in progress unless finished is true
    bool finished = decode_state && decode_state->finishDecode();
    if (!finished)
    {
        return false;
    }

    llassert_always(gAudiop);

    LLAudioData *adp = gAudiop->getAudioData(decode_id);
    if (!adp)
    {
        LL_WARNS("AudioEngine") << "Missing LLAudioData for decode of " << decode_id << LL_ENDL;
        return true;
    }

    bool valid = decode_state && decode_state->isValid();
    // Mark current decode finished regardless of success or failure
    adp->setHasCompletedDecode(true);
    // Flip flags for decoded data
    adp->setHasDecodeFailed(!valid);
    adp->setHasDecodedData(valid);
    // When finished decoding, there will also be a decoded wav file cached on
    // disk with the .dsf extension
    if (valid)
    {
        adp->setHasWAVLoadFailed(false);
    }

    return true;
}

//////////////////////////////////////////////////////////////////////////////

LLAudioDecodeMgr::LLAudioDecodeMgr()
{
    mImpl = new Impl();
}

LLAudioDecodeMgr::~LLAudioDecodeMgr()
{
    delete mImpl;
    mImpl = nullptr;
}

void LLAudioDecodeMgr::processQueue()
{
    mImpl->processQueue();
}

bool LLAudioDecodeMgr::addDecodeRequest(const LLUUID &uuid)
{
    // <FS:ND> Protect against corrupted sounds. Just do a quit exit instead of trying to decode over and over.
    if (gAudiop && gAudiop->isCorruptSound(uuid))
<<<<<<< HEAD
        return FALSE;
=======
        return false;
>>>>>>> 050d2fef
    // </FS:ND>

    if (gAudiop && gAudiop->hasDecodedFile(uuid))
    {
        // Already have a decoded version, don't need to decode it.
        LL_DEBUGS("AudioEngine") << "addDecodeRequest for " << uuid << " has decoded file already" << LL_ENDL;
        return true;
    }

    if (gAssetStorage->hasLocalAsset(uuid, LLAssetType::AT_SOUND))
    {
        // Just put it on the decode queue.
        LL_DEBUGS("AudioEngine") << "addDecodeRequest for " << uuid << " has local asset file already" << LL_ENDL;
        // <FS:Ansariel> FIRE-480: Opening multiple instances causes sound failures
        //mImpl->mDecodeQueue.push_back(uuid);
        // ...only add it if it's note already in the queue
        if (std::find(mImpl->mDecodeQueue.begin(), mImpl->mDecodeQueue.end(), uuid) == mImpl->mDecodeQueue.end())
        {
            mImpl->mDecodeQueue.push_back(uuid);
        }
        // </FS:Ansariel>
<<<<<<< HEAD
        return TRUE;
=======
        return true;
>>>>>>> 050d2fef
    }

    LL_DEBUGS("AudioEngine") << "addDecodeRequest for " << uuid << " no file available" << LL_ENDL;
    return false;
}<|MERGE_RESOLUTION|>--- conflicted
+++ resolved
@@ -794,11 +794,7 @@
 {
     // <FS:ND> Protect against corrupted sounds. Just do a quit exit instead of trying to decode over and over.
     if (gAudiop && gAudiop->isCorruptSound(uuid))
-<<<<<<< HEAD
-        return FALSE;
-=======
         return false;
->>>>>>> 050d2fef
     // </FS:ND>
 
     if (gAudiop && gAudiop->hasDecodedFile(uuid))
@@ -820,11 +816,7 @@
             mImpl->mDecodeQueue.push_back(uuid);
         }
         // </FS:Ansariel>
-<<<<<<< HEAD
-        return TRUE;
-=======
         return true;
->>>>>>> 050d2fef
     }
 
     LL_DEBUGS("AudioEngine") << "addDecodeRequest for " << uuid << " no file available" << LL_ENDL;
