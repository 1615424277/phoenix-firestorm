--- conflicted
+++ resolved
@@ -137,11 +137,7 @@
 		origin = -1;
 		break;
 	default:
-<<<<<<< HEAD
 		LL_ERRS("AudioEngine") << "Invalid whence argument to vfs_seek" << LL_ENDL;
-=======
-		LL_ERRS() << "Invalid whence argument to vfs_seek" << LL_ENDL;
->>>>>>> a8192fbf
 		return -1;
 	}
 
@@ -203,20 +199,12 @@
 	vfs_callbacks.close_func = vfs_close;
 	vfs_callbacks.tell_func = vfs_tell;
 
-<<<<<<< HEAD
 	LL_DEBUGS("AudioEngine") << "Initing decode from vfile: " << mUUID << LL_ENDL;
-=======
-	//LL_INFOS() << "Initing decode from vfile: " << mUUID << LL_ENDL;
->>>>>>> a8192fbf
 
 	mInFilep = new LLVFile(gVFS, mUUID, LLAssetType::AT_SOUND);
 	if (!mInFilep || !mInFilep->getSize())
 	{
-<<<<<<< HEAD
 		LL_WARNS("AudioEngine") << "unable to open vorbis source vfile for reading" << LL_ENDL;
-=======
-		LL_WARNS() << "unable to open vorbis source vfile for reading" << LL_ENDL;
->>>>>>> a8192fbf
 		delete mInFilep;
 		mInFilep = NULL;
 		return FALSE;
@@ -225,11 +213,7 @@
 	S32 r = ov_open_callbacks(mInFilep, &mVF, NULL, 0, vfs_callbacks);
 	if(r < 0) 
 	{
-<<<<<<< HEAD
 		LL_WARNS("AudioEngine") << r << " Input to vorbis decode does not appear to be an Ogg bitstream: " << mUUID << LL_ENDL;
-=======
-		LL_WARNS() << r << " Input to vorbis decode does not appear to be an Ogg bitstream: " << mUUID << LL_ENDL;
->>>>>>> a8192fbf
 		return(FALSE);
 	}
 	
@@ -247,60 +231,36 @@
 		if( vi->channels < 1 || vi->channels > LLVORBIS_CLIP_MAX_CHANNELS )
 		{
 			abort_decode = true;
-<<<<<<< HEAD
 			LL_WARNS("AudioEngine") << "Bad channel count: " << vi->channels << LL_ENDL;
-=======
-			LL_WARNS() << "Bad channel count: " << vi->channels << LL_ENDL;
->>>>>>> a8192fbf
 		}
 	}
 	else // !vi
 	{
 		abort_decode = true;
-<<<<<<< HEAD
 		LL_WARNS("AudioEngine") << "No default bitstream found" << LL_ENDL;	
-=======
-		LL_WARNS() << "No default bitstream found" << LL_ENDL;	
->>>>>>> a8192fbf
 	}
 	
 	if( (size_t)sample_count > LLVORBIS_CLIP_REJECT_SAMPLES ||
 	    (size_t)sample_count <= 0)
 	{
 		abort_decode = true;
-<<<<<<< HEAD
 		LL_WARNS("AudioEngine") << "Illegal sample count: " << sample_count << LL_ENDL;
-=======
-		LL_WARNS() << "Illegal sample count: " << sample_count << LL_ENDL;
->>>>>>> a8192fbf
 	}
 	
 	if( size_guess > LLVORBIS_CLIP_REJECT_SIZE ||
 	    size_guess < 0)
 	{
 		abort_decode = true;
-<<<<<<< HEAD
 		LL_WARNS("AudioEngine") << "Illegal sample size: " << size_guess << LL_ENDL;
-=======
-		LL_WARNS() << "Illegal sample size: " << size_guess << LL_ENDL;
->>>>>>> a8192fbf
 	}
 	
 	if( abort_decode )
 	{
-<<<<<<< HEAD
 		LL_WARNS("AudioEngine") << "Canceling initDecode. Bad asset: " << mUUID << LL_ENDL;
 		vorbis_comment* comment = ov_comment(&mVF,-1);
 		if (comment && comment->vendor)
 		{
 			LL_WARNS("AudioEngine") << "Bad asset encoded by: " << comment->vendor << LL_ENDL;
-=======
-		LL_WARNS() << "Canceling initDecode. Bad asset: " << mUUID << LL_ENDL;
-		vorbis_comment* comment = ov_comment(&mVF,-1);
-		if (comment && comment->vendor)
-		{
-			LL_WARNS() << "Bad asset encoded by: " << comment->vendor << LL_ENDL;
->>>>>>> a8192fbf
 		}
 		delete mInFilep;
 		mInFilep = NULL;
@@ -401,20 +361,12 @@
 {
 	if (!mInFilep)
 	{
-<<<<<<< HEAD
 		LL_WARNS("AudioEngine") << "No VFS file to decode in vorbis!" << LL_ENDL;
-=======
-		LL_WARNS() << "No VFS file to decode in vorbis!" << LL_ENDL;
->>>>>>> a8192fbf
 		return TRUE;
 	}
 	if (mDone)
 	{
-<<<<<<< HEAD
 // 		LL_WARNS("AudioEngine") << "Already done with decode, aborting!" << LL_ENDL;
-=======
-// 		LL_WARNS() << "Already done with decode, aborting!" << LL_ENDL;
->>>>>>> a8192fbf
 		return TRUE;
 	}
 	char pcmout[4096];	/*Flawfinder: ignore*/
@@ -427,22 +379,14 @@
 		eof = TRUE;
 		mDone = TRUE;
 		mValid = TRUE;
-<<<<<<< HEAD
 //			LL_INFOS("AudioEngine") << "Vorbis EOF" << LL_ENDL;
-=======
-//			LL_INFOS() << "Vorbis EOF" << LL_ENDL;
->>>>>>> a8192fbf
 	}
 	else if (ret < 0)
 	{
 		/* error in the stream.  Not a problem, just reporting it in
 		   case we (the app) cares.  In this case, we don't. */
 
-<<<<<<< HEAD
 		LL_WARNS("AudioEngine") << "BAD vorbis decode in decodeSection." << LL_ENDL;
-=======
-		LL_WARNS() << "BAD vorbis decode in decodeSection." << LL_ENDL;
->>>>>>> a8192fbf
 
 		mValid = FALSE;
 		mDone = TRUE;
@@ -451,11 +395,7 @@
 	}
 	else
 	{
-<<<<<<< HEAD
 //			LL_INFOS("AudioEngine") << "Vorbis read " << ret << "bytes" << LL_ENDL;
-=======
-//			LL_INFOS() << "Vorbis read " << ret << "bytes" << LL_ENDL;
->>>>>>> a8192fbf
 		/* we don't bother dealing with sample rate changes, etc, but.
 		   you'll have to*/
 		std::copy(pcmout, pcmout+ret, std::back_inserter(mWAVBuffer));
@@ -467,11 +407,7 @@
 {
 	if (!isValid())
 	{
-<<<<<<< HEAD
 		LL_WARNS("AudioEngine") << "Bogus vorbis decode state for " << getUUID() << ", aborting!" << LL_ENDL;
-=======
-		LL_WARNS() << "Bogus vorbis decode state for " << getUUID() << ", aborting!" << LL_ENDL;
->>>>>>> a8192fbf
 		return TRUE; // We've finished
 	}
 
@@ -546,11 +482,7 @@
 
 		if (36 == data_length)
 		{
-<<<<<<< HEAD
 			LL_WARNS("AudioEngine") << "BAD Vorbis decode in finishDecode!" << LL_ENDL;
-=======
-			LL_WARNS() << "BAD Vorbis decode in finishDecode!" << LL_ENDL;
->>>>>>> a8192fbf
 			mValid = FALSE;
 			return TRUE; // we've finished
 		}
@@ -567,11 +499,7 @@
 		{
 			if (mBytesRead == 0)
 			{
-<<<<<<< HEAD
 				LL_WARNS("AudioEngine") << "Unable to write file in LLVorbisDecodeState::finishDecode" << LL_ENDL;
-=======
-				LL_WARNS() << "Unable to write file in LLVorbisDecodeState::finishDecode" << LL_ENDL;
->>>>>>> a8192fbf
 				mValid = FALSE;
 				return TRUE; // we've finished
 			}
@@ -589,11 +517,7 @@
 	LLVFile output(gVFS, mUUID, LLAssetType::AT_SOUND_WAV);
 	output.write(&mWAVBuffer[0], mWAVBuffer.size());
 #endif
-<<<<<<< HEAD
 	LL_DEBUGS("AudioEngine") << "Finished decode for " << getUUID() << LL_ENDL;
-=======
-	//LL_INFOS() << "Finished decode for " << getUUID() << LL_ENDL;
->>>>>>> a8192fbf
 
 	return TRUE;
 }
@@ -602,11 +526,7 @@
 {
 	if (mInFilep)
 	{
-<<<<<<< HEAD
 		LL_WARNS("AudioEngine") << "Flushing bad vorbis file from VFS for " << mUUID << LL_ENDL;
-=======
-		LL_WARNS() << "Flushing bad vorbis file from VFS for " << mUUID << LL_ENDL;
->>>>>>> a8192fbf
 		mInFilep->remove();
 	}
 }
@@ -650,11 +570,7 @@
 			if (mCurrentDecodep->isDone() && !mCurrentDecodep->isValid())
 			{
 				// We had an error when decoding, abort.
-<<<<<<< HEAD
 				LL_WARNS("AudioEngine") << mCurrentDecodep->getUUID() << " has invalid vorbis data, aborting decode" << LL_ENDL;
-=======
-				LL_WARNS() << mCurrentDecodep->getUUID() << " has invalid vorbis data, aborting decode" << LL_ENDL;
->>>>>>> a8192fbf
 				mCurrentDecodep->flushBadFile();
 				LLAudioData *adp = gAudiop->getAudioData(mCurrentDecodep->getUUID());
 				adp->setHasValidData(false);
@@ -676,11 +592,7 @@
 					LLAudioData *adp = gAudiop->getAudioData(mCurrentDecodep->getUUID());
 					if (!adp)
 					{
-<<<<<<< HEAD
 						LL_WARNS("AudioEngine") << "Missing LLAudioData for decode of " << mCurrentDecodep->getUUID() << LL_ENDL;
-=======
-						LL_WARNS() << "Missing LLAudioData for decode of " << mCurrentDecodep->getUUID() << LL_ENDL;
->>>>>>> a8192fbf
 					}
 					else if (mCurrentDecodep->isValid() && mCurrentDecodep->isDone())
 					{
@@ -691,20 +603,12 @@
 						// At this point, we could see if anyone needs this sound immediately, but
 						// I'm not sure that there's a reason to - we need to poll all of the playing
 						// sounds anyway.
-<<<<<<< HEAD
 						//LL_INFOS("AudioEngine") << "Finished the vorbis decode, now what?" << LL_ENDL;
-=======
-						//LL_INFOS() << "Finished the vorbis decode, now what?" << LL_ENDL;
->>>>>>> a8192fbf
 					}
 					else
 					{
 						adp->setHasCompletedDecode(true);
-<<<<<<< HEAD
 						LL_INFOS("AudioEngine") << "Vorbis decode failed for " << mCurrentDecodep->getUUID() << LL_ENDL;
-=======
-						LL_INFOS() << "Vorbis decode failed for " << mCurrentDecodep->getUUID() << LL_ENDL;
->>>>>>> a8192fbf
 					}
 					mCurrentDecodep = NULL;
 				}
@@ -730,11 +634,7 @@
 					continue;
 				}
 
-<<<<<<< HEAD
-				lldebugs << "Decoding " << uuid << " from audio queue!" << LL_ENDL;
-=======
 				LL_DEBUGS() << "Decoding " << uuid << " from audio queue!" << LL_ENDL;
->>>>>>> a8192fbf
 
 				std::string uuid_str;
 				std::string d_path;
@@ -777,32 +677,19 @@
 	if (gAudiop->hasDecodedFile(uuid))
 	{
 		// Already have a decoded version, don't need to decode it.
-<<<<<<< HEAD
 		LL_DEBUGS("AudioEngine") << "addDecodeRequest for " << uuid << " has decoded file already" << LL_ENDL;
-=======
-		//LL_INFOS() << "addDecodeRequest for " << uuid << " has decoded file already" << LL_ENDL;
->>>>>>> a8192fbf
 		return TRUE;
 	}
 
 	if (gAssetStorage->hasLocalAsset(uuid, LLAssetType::AT_SOUND))
 	{
 		// Just put it on the decode queue.
-<<<<<<< HEAD
 		LL_DEBUGS("AudioEngine") << "addDecodeRequest for " << uuid << " has local asset file already" << LL_ENDL;
-		mImpl->mDecodeQueue.push(uuid);
-		return TRUE;
-	}
-
-	LL_DEBUGS("AudioEngine") << "addDecodeRequest for " << uuid << " no file available" << LL_ENDL;
-=======
-		//LL_INFOS() << "addDecodeRequest for " << uuid << " has local asset file already" << LL_ENDL;
 		mImpl->mDecodeQueue.push_back(uuid);
 		return TRUE;
 	}
 
-	//LL_INFOS() << "addDecodeRequest for " << uuid << " no file available" << LL_ENDL;
->>>>>>> a8192fbf
+	LL_DEBUGS("AudioEngine") << "addDecodeRequest for " << uuid << " no file available" << LL_ENDL;
 	return FALSE;
 }
 
