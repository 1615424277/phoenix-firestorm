--- conflicted
+++ resolved
@@ -52,11 +52,7 @@
 
 #define LL_MAX_AUDIO_CHANNELS 30
 // <FS:Ansariel> FIRE-4276: Increase number of audio buffers
-<<<<<<< HEAD
-//#define LL_MAX_AUDIO_BUFFERS 40	// Some extra for preloading, maybe?
-=======
 //#define LL_MAX_AUDIO_BUFFERS 40   // Some extra for preloading, maybe?
->>>>>>> 1a8a5404
 #define LL_MAX_AUDIO_BUFFERS 60
 // </FS:Ansariel>
 
@@ -174,24 +170,8 @@
     void setInternetStreamGain(F32 vol);
     std::string getInternetStreamURL();
 
-<<<<<<< HEAD
-	// Methods actually related to setting up and removing sounds
-	// Owner ID is the owner of the object making the request
-	// NaCl - Sound Explorer
-	void triggerSound(const LLUUID &sound_id, const LLUUID& owner_id, const F32 gain,
-					  const S32 type = LLAudioEngine::AUDIO_TYPE_NONE,
-					  const LLVector3d &pos_global = LLVector3d::zero,
-					  // <FS:Testy> Optional parameter for setting the audio source UUID
-					  // const LLUUID& source_object = LLUUID::null);
-					  const LLUUID& source_object = LLUUID::null,
-					  const LLUUID& audio_source_id = LLUUID::null);
-
-	// NaCl End
-	void triggerSound(SoundData& soundData);
-=======
     // For debugging usage
     virtual LLVector3 getListenerPos();
->>>>>>> 1a8a5404
 
     LLAudioBuffer *getFreeBuffer(); // Get a free buffer, or flush an existing one if you have to.
     LLAudioChannel *getFreeChannel(const F32 priority); // Get a free channel or flush an existing one if your priority is higher
@@ -215,40 +195,16 @@
     virtual output_device_map_t getDevices();
     virtual void setDevice(const LLUUID& device_uuid) { };
 
-<<<<<<< HEAD
- 
-	// <FS:Ansariel> Asset blacklisting
-	void removeAudioData(const LLUUID& audio_uuid);
-=======
     typedef boost::signals2::signal<void(output_device_map_t output_device_map)> output_device_list_changed_callback_t;
     boost::signals2::connection setOutputDeviceListChangedCallback(const output_device_list_changed_callback_t::slot_type& cb)
     {
         return mOutputDeviceListChangedCallback.connect(cb);
     }
->>>>>>> 1a8a5404
 
     void OnOutputDeviceListChanged(output_device_map_t output_device_map);
     // </FS:Ansariel>
 
-<<<<<<< HEAD
-	// <FS:Ansariel> Output device selection
-	typedef std::map<LLUUID, std::string> output_device_map_t;
-	virtual output_device_map_t getDevices();
-	virtual void setDevice(const LLUUID& device_uuid) { };
-
-	typedef boost::signals2::signal<void(output_device_map_t output_device_map)> output_device_list_changed_callback_t;
-	boost::signals2::connection setOutputDeviceListChangedCallback(const output_device_list_changed_callback_t::slot_type& cb)
-	{
-		return mOutputDeviceListChangedCallback.connect(cb);
-	}
-
-	void OnOutputDeviceListChanged(output_device_map_t output_device_map);
-	// </FS:Ansariel>
-
-	friend class LLPipeline; // For debugging
-=======
     friend class LLPipeline; // For debugging
->>>>>>> 1a8a5404
 public:
     F32 mMaxWindGain; // Hack.  Public to set before fade in?
 
@@ -315,24 +271,7 @@
     // <FS:Ansariel> Output device selection
     output_device_list_changed_callback_t mOutputDeviceListChangedCallback;
 
-	// <FS:Ansariel> Output device selection
-	output_device_list_changed_callback_t mOutputDeviceListChangedCallback;
-
 private:
-<<<<<<< HEAD
-	void setDefaults();
-	LLStreamingAudioInterface *mStreamingAudioImpl;
-
-	// <FS:ND> Protect against corrupted sounds
-
-	std::map<LLUUID,U32> mCorruptData;
-
-public:
-	void markSoundCorrupt( LLUUID const & );
-	bool isCorruptSound( LLUUID const& ) const;
-
-	// </FS:ND>
-=======
     void setDefaults();
     LLStreamingAudioInterface *mStreamingAudioImpl;
 
@@ -345,7 +284,6 @@
     bool isCorruptSound( LLUUID const& ) const;
 
     // </FS:ND>
->>>>>>> 1a8a5404
 };
 
 
@@ -359,32 +297,19 @@
 class LLAudioSource
 {
 public:
-<<<<<<< HEAD
-	// owner_id is the id of the agent responsible for making this sound
-	// play, for example, the owner of the object currently playing it
-	// NaCl - Sound Explorer
-	LLAudioSource(const LLUUID &id, const LLUUID& owner_id, const F32 gain, const S32 type = LLAudioEngine::AUDIO_TYPE_NONE, const LLUUID& source_id = LLUUID::null, const bool isTrigger = true);
-	// NaCl End
-	virtual ~LLAudioSource();
-=======
     // owner_id is the id of the agent responsible for making this sound
     // play, for example, the owner of the object currently playing it
     // NaCl - Sound Explorer
     LLAudioSource(const LLUUID &id, const LLUUID& owner_id, const F32 gain, const S32 type = LLAudioEngine::AUDIO_TYPE_NONE, const LLUUID& source_id = LLUUID::null, const bool isTrigger = true);
     // NaCl End
     virtual ~LLAudioSource();
->>>>>>> 1a8a5404
 
     virtual void update();                      // Update this audio source
     void updatePriority();
 
     void preload(const LLUUID &audio_id); // Only used for preloading UI sounds, now.
 
-<<<<<<< HEAD
-	void addAudioData(LLAudioData *adp, bool set_current = true);
-=======
     void addAudioData(LLAudioData *adp, bool set_current = true);
->>>>>>> 1a8a5404
 
     void setForcedPriority(const bool ambient)                      { mForcedPriority = ambient; }
     bool isForcedPriority() const                                   { return mForcedPriority; }
@@ -415,21 +340,12 @@
     F32 getGain() const                                             { return mGain; }
     virtual void setGain(const F32 gain)                            { mGain = llclamp(gain, 0.f, 1.f); }
 
-<<<<<<< HEAD
-	const LLUUID &getID() const		{ return mID; }
-	// NaCl - Sound Explorer
-	const LLUUID &getLogID() const { return mLogID; }
-	// NaCl End
-	bool isDone() const;
-	bool isMuted() const { return mSourceMuted; }
-=======
     const LLUUID &getID() const     { return mID; }
     // NaCl - Sound Explorer
     const LLUUID &getLogID() const { return mLogID; }
     // NaCl End
     bool isDone() const;
     bool isMuted() const { return mSourceMuted; }
->>>>>>> 1a8a5404
 
     LLAudioData *getCurrentData();
     LLAudioData *getQueuedData();
@@ -449,48 +365,6 @@
     friend class LLAudioEngine;
     friend class LLAudioChannel;
 protected:
-<<<<<<< HEAD
-	void setChannel(LLAudioChannel *channelp);
-	LLAudioChannel *getChannel() const						{ return mChannelp; }
-	// NaCl - Sound Explorer
-	static void logSoundPlay(const LLUUID& id, LLVector3d position, S32 type, const LLUUID& assetid, const LLUUID& ownerid, const LLUUID& sourceid, bool is_trigger, bool is_looped);
-	static void logSoundStop(const LLUUID& id);
-	static void pruneSoundLog();
-	static S32 sSoundHistoryPruneCounter;
-	// NaCl End
-
-protected:
-	LLUUID			mID; // The ID of the source is that of the object if it's attached to an object.
-	LLUUID			mOwnerID;	// owner of the object playing the sound
-	F32				mPriority;
-	F32				mGain;
-	bool			mSourceMuted;
-	bool			mForcedPriority; // ignore mute, set high priority, researved for sound preview and UI
-	bool			mLoop;
-	bool			mSyncMaster;
-	bool			mSyncSlave;
-	bool			mQueueSounds;
-	bool			mPlayedOnce;
-	bool            mCorrupted;
-	S32             mType;
-	LLVector3d		mPositionGlobal;
-	LLVector3		mVelocity;
-	// NaCl - Sound explorer
-	LLUUID			mLogID;
-	LLUUID			mSourceID;
-	bool			mIsTrigger;
-	// NaCl end
-
-	//LLAudioSource	*mSyncMasterp;	// If we're a slave, the source that we're synced to.
-	LLAudioChannel	*mChannelp;		// If we're currently playing back, this is the channel that we're assigned to.
-	LLAudioData		*mCurrentDatap;
-	LLAudioData		*mQueuedDatap;
-
-	typedef std::map<LLUUID, LLAudioData *> data_map;
-	data_map mPreloadMap;
-
-	LLFrameTimer mAgeTimer;
-=======
     void setChannel(LLAudioChannel *channelp);
     LLAudioChannel *getChannel() const                      { return mChannelp; }
     // NaCl - Sound Explorer
@@ -531,7 +405,6 @@
     data_map mPreloadMap;
 
     LLFrameTimer mAgeTimer;
->>>>>>> 1a8a5404
 };
 
 
@@ -670,33 +543,6 @@
 // NaCl - Sound explorer
 struct LLSoundHistoryItem
 {
-<<<<<<< HEAD
-	LLUUID mID;
-	LLVector3d mPosition;
-	S32 mType;
-	bool mPlaying;
-	LLUUID mAssetID;
-	LLUUID mOwnerID;
-	LLUUID mSourceID;
-	bool mIsTrigger;
-	bool mIsLooped;
-	F64 mTimeStarted;
-	F64 mTimeStopped;
-	bool mReviewed;
-	bool mReviewedCollision;
-
-	LLSoundHistoryItem()
-	  : mType(0)
-	  , mPlaying(0)
-	  , mIsTrigger(0)
-	  , mIsLooped(0)
-	  , mTimeStarted(0.f)
-	  , mTimeStopped(0.f)
-	  , mReviewed(false)
-	  , mReviewedCollision(false)
-	{
-	}
-=======
     LLUUID mID;
     LLVector3d mPosition;
     S32 mType;
@@ -722,7 +568,6 @@
       , mReviewedCollision(false)
     {
     }
->>>>>>> 1a8a5404
 };
 extern std::map<LLUUID, LLSoundHistoryItem> gSoundHistory;
 // NaCl End
