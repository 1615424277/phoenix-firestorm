/** 
 * @file audioengine.h
 * @brief Definition of LLAudioEngine base class abstracting the audio support
 *
 * $LicenseInfo:firstyear=2000&license=viewerlgpl$
 * Second Life Viewer Source Code
 * Copyright (C) 2010, Linden Research, Inc.
 * 
 * This library is free software; you can redistribute it and/or
 * modify it under the terms of the GNU Lesser General Public
 * License as published by the Free Software Foundation;
 * version 2.1 of the License only.
 * 
 * This library is distributed in the hope that it will be useful,
 * but WITHOUT ANY WARRANTY; without even the implied warranty of
 * MERCHANTABILITY or FITNESS FOR A PARTICULAR PURPOSE.  See the GNU
 * Lesser General Public License for more details.
 * 
 * You should have received a copy of the GNU Lesser General Public
 * License along with this library; if not, write to the Free Software
 * Foundation, Inc., 51 Franklin Street, Fifth Floor, Boston, MA  02110-1301  USA
 * 
 * Linden Research, Inc., 945 Battery Street, San Francisco, CA  94111  USA
 * $/LicenseInfo$
 */


#ifndef LL_AUDIOENGINE_H
#define LL_AUDIOENGINE_H

#include <list>
#include <map>

#include "v3math.h"
#include "v3dmath.h"
#include "lltimer.h"
#include "lluuid.h"
#include "llframetimer.h"
#include "llassettype.h"
#include "llextendedstatus.h"

#include "lllistener.h"

#include <boost/signals2.hpp> // <FS:Ansariel> Output device selection

const F32 LL_WIND_UPDATE_INTERVAL = 0.1f;
const F32 LL_WIND_UNDERWATER_CENTER_FREQ = 20.f;

const F32 ATTACHED_OBJECT_TIMEOUT = 5.0f;
const F32 DEFAULT_MIN_DISTANCE = 2.0f;

<<<<<<< HEAD
#define MAX_CHANNELS 30
// <FS:Ansariel> FIRE-4276: Increase number of audio buffers
//#define MAX_BUFFERS 40	// Some extra for preloading, maybe?
#define MAX_BUFFERS 60
// </FS:Ansariel>
=======
#define LL_MAX_AUDIO_CHANNELS 30
#define LL_MAX_AUDIO_BUFFERS 40 // Some extra for preloading, maybe?
>>>>>>> 462b1c65

class LLAudioSource;
class LLAudioData;
class LLAudioChannel;
class LLAudioChannelOpenAL;
class LLAudioBuffer;
class LLStreamingAudioInterface;
struct SoundData;

//
//  LLAudioEngine definition
//
class LLAudioEngine 
{
	friend class LLAudioChannelOpenAL; // bleh. channel needs some listener methods.
	
public:
	enum LLAudioType
	{
		AUDIO_TYPE_NONE    = 0,
		AUDIO_TYPE_SFX     = 1,
		AUDIO_TYPE_UI      = 2,
		AUDIO_TYPE_AMBIENT = 3,
		AUDIO_TYPE_COUNT   = 4 // last
	};
	
	enum LLAudioPlayState
	{
		// isInternetStreamPlaying() returns an *S32*, with
		// 0 = stopped, 1 = playing, 2 = paused.
		AUDIO_STOPPED = 0,
		AUDIO_PLAYING = 1,
		AUDIO_PAUSED = 2
	};
	
	LLAudioEngine();
	virtual ~LLAudioEngine();

	// initialization/startup/shutdown
	virtual bool init(void *userdata, const std::string &app_title);
	virtual std::string getDriverName(bool verbose) = 0;
	virtual void shutdown();

	// Used by the mechanics of the engine
	//virtual void processQueue(const LLUUID &sound_guid);
	virtual void setListener(LLVector3 pos,LLVector3 vel,LLVector3 up,LLVector3 at);
	virtual void updateWind(LLVector3 direction, F32 camera_height_above_water) = 0;
	virtual void idle();
	virtual void updateChannels();

	//
	// "End user" functionality
	//
	virtual bool isWindEnabled();
	virtual void enableWind(bool state_b);

	// Use these for temporarily muting the audio system.
	// Does not change buffers, initialization, etc. but
	// stops playing new sounds.
	void setMuted(bool muted);
	bool getMuted() const { return mMuted; }
#ifdef USE_PLUGIN_MEDIA
	LLPluginClassMedia* initializeMedia(const std::string& media_type);
#endif
	F32 getMasterGain();
	void setMasterGain(F32 gain);

	F32 getSecondaryGain(S32 type);
	void setSecondaryGain(S32 type, F32 gain);

	F32 getInternetStreamGain();

	virtual void setDopplerFactor(F32 factor);
	virtual F32 getDopplerFactor();
	virtual void setRolloffFactor(F32 factor);
	virtual F32 getRolloffFactor();
	virtual void setMaxWindGain(F32 gain);


	// Methods actually related to setting up and removing sounds
	// Owner ID is the owner of the object making the request
	// NaCl - Sound Explorer
	void triggerSound(const LLUUID &sound_id, const LLUUID& owner_id, const F32 gain,
					  const S32 type = LLAudioEngine::AUDIO_TYPE_NONE,
					  const LLVector3d &pos_global = LLVector3d::zero,
					  // <FS:Testy> Optional parameter for setting the audio source UUID
					  // const LLUUID& source_object = LLUUID::null);
					  const LLUUID& source_object = LLUUID::null,
					  const LLUUID& audio_source_id = LLUUID::null);

	// NaCl End
	void triggerSound(SoundData& soundData);

	bool preloadSound(const LLUUID &id);

	void addAudioSource(LLAudioSource *asp);
	void cleanupAudioSource(LLAudioSource *asp);

	LLAudioSource *findAudioSource(const LLUUID &source_id);
	LLAudioData *getAudioData(const LLUUID &audio_uuid);

	// Internet stream implementation manipulation
	LLStreamingAudioInterface *getStreamingAudioImpl();
	void setStreamingAudioImpl(LLStreamingAudioInterface *impl);
	// Internet stream methods - these will call down into the *mStreamingAudioImpl if it exists
	void startInternetStream(const std::string& url);
	void stopInternetStream();
	void pauseInternetStream(S32 pause);
	void updateInternetStream(); // expected to be called often
	LLAudioPlayState isInternetStreamPlaying();
	// use a value from 0.0 to 1.0, inclusive
	void setInternetStreamGain(F32 vol);
	std::string getInternetStreamURL();
	
	// For debugging usage
	virtual LLVector3 getListenerPos();

	LLAudioBuffer *getFreeBuffer(); // Get a free buffer, or flush an existing one if you have to.
	LLAudioChannel *getFreeChannel(const F32 priority); // Get a free channel or flush an existing one if your priority is higher
	void cleanupBuffer(LLAudioBuffer *bufferp);

	bool hasDecodedFile(const LLUUID &uuid);
	bool hasLocalFile(const LLUUID &uuid);

	bool updateBufferForData(LLAudioData *adp, const LLUUID &audio_uuid = LLUUID::null);

 
	// <FS:Ansariel> Asset blacklisting
	void removeAudioData(const LLUUID& audio_uuid);

	// Asset callback when we're retrieved a sound from the asset server.
	void startNextTransfer();
	static void assetCallback(const LLUUID &uuid, LLAssetType::EType type, void *user_data, S32 result_code, LLExtStat ext_status);

	// <FS:Ansariel> Output device selection
	typedef std::map<LLUUID, std::string> output_device_map_t;
	virtual output_device_map_t getDevices();
	virtual void setDevice(const LLUUID& device_uuid) { };

	typedef boost::signals2::signal<void(output_device_map_t output_device_map)> output_device_list_changed_callback_t;
	boost::signals2::connection setOutputDeviceListChangedCallback(const output_device_list_changed_callback_t::slot_type& cb)
	{
		return mOutputDeviceListChangedCallback.connect(cb);
	}

	void OnOutputDeviceListChanged(output_device_map_t output_device_map);
	// </FS:Ansariel>

	friend class LLPipeline; // For debugging
public:
	F32 mMaxWindGain; // Hack.  Public to set before fade in?

protected:
	virtual LLAudioBuffer *createBuffer() = 0;
	virtual LLAudioChannel *createChannel() = 0;

	virtual bool initWind() = 0;
	virtual void cleanupWind() = 0;
	virtual void setInternalGain(F32 gain) = 0;

	void commitDeferredChanges();

	virtual void allocateListener() = 0;


	// listener methods
	virtual void setListenerPos(LLVector3 vec);
	virtual void setListenerVelocity(LLVector3 vec);
	virtual void orientListener(LLVector3 up, LLVector3 at);
	virtual void translateListener(LLVector3 vec);


	F64 mapWindVecToGain(LLVector3 wind_vec);
	F64 mapWindVecToPitch(LLVector3 wind_vec);
	F64 mapWindVecToPan(LLVector3 wind_vec);

protected:
	LLListener *mListenerp;

	bool mMuted;
	void* mUserData;

	S32 mLastStatus;
	
	bool mEnableWind;

	LLUUID mCurrentTransfer; // Audio file currently being transferred by the system
	LLFrameTimer mCurrentTransferTimer;

	// A list of all audio sources that are known to the viewer at this time.
	// This is most likely a superset of the ones that we actually have audio
	// data for, or are playing back.
	typedef std::map<LLUUID, LLAudioSource *> source_map;
	typedef std::map<LLUUID, LLAudioData *> data_map;

	source_map mAllSources;
	data_map mAllData;

    std::array<LLAudioChannel*, LL_MAX_AUDIO_CHANNELS> mChannels;

	// Buffers needs to change into a different data structure, as the number of buffers
	// that we have active should be limited by RAM usage, not count.
    std::array<LLAudioBuffer*, LL_MAX_AUDIO_BUFFERS> mBuffers;
	
	F32 mMasterGain;
	F32 mInternalGain;			// Actual gain set; either mMasterGain or 0 when mMuted is true.
	F32 mSecondaryGain[AUDIO_TYPE_COUNT];

	F32 mNextWindUpdate;

	LLFrameTimer mWindUpdateTimer;

	// <FS:Ansariel> Output device selection
	output_device_list_changed_callback_t mOutputDeviceListChangedCallback;

private:
	void setDefaults();
	LLStreamingAudioInterface *mStreamingAudioImpl;

	// <FS:ND> Protect against corrupted sounds

	std::map<LLUUID,U32> mCorruptData;

public:
	void markSoundCorrupt( LLUUID const & );
	bool isCorruptSound( LLUUID const& ) const;

	// </FS:ND>
};




//
// Standard audio source.  Can be derived from for special sources, such as those attached to objects.
//


class LLAudioSource
{
public:
	// owner_id is the id of the agent responsible for making this sound
	// play, for example, the owner of the object currently playing it
	// NaCl - Sound Explorer
	LLAudioSource(const LLUUID &id, const LLUUID& owner_id, const F32 gain, const S32 type = LLAudioEngine::AUDIO_TYPE_NONE, const LLUUID& source_id = LLUUID::null, const bool isTrigger = true);
	// NaCl End
	virtual ~LLAudioSource();

	virtual void update();						// Update this audio source
	void updatePriority();

	void preload(const LLUUID &audio_id); // Only used for preloading UI sounds, now.

	void addAudioData(LLAudioData *adp, bool set_current = TRUE);

	void setAmbient(const bool ambient)						{ mAmbient = ambient; }
	bool isAmbient() const									{ return mAmbient; }

	void setLoop(const bool loop)							{ mLoop = loop; }
	bool isLoop() const										{ return mLoop; }

	void setSyncMaster(const bool master)					{ mSyncMaster = master; }
	bool isSyncMaster() const								{ return mSyncMaster; }

	void setSyncSlave(const bool slave)						{ mSyncSlave = slave; }
	bool isSyncSlave() const								{ return mSyncSlave; }

	void setQueueSounds(const bool queue)					{ mQueueSounds = queue; }
	bool isQueueSounds() const								{ return mQueueSounds; }

	void setPlayedOnce(const bool played_once)				{ mPlayedOnce = played_once; }

	void setType(S32 type)                                  { mType = type; }
	S32 getType()                                           { return mType; }

	void setPositionGlobal(const LLVector3d &position_global)		{ mPositionGlobal = position_global; }
	LLVector3d getPositionGlobal() const							{ return mPositionGlobal; }
	LLVector3 getVelocity()	const									{ return mVelocity; }				
	F32 getPriority() const											{ return mPriority; }

	// Gain should always be clamped between 0 and 1.
	F32 getGain() const												{ return mGain; }
	virtual void setGain(const F32 gain)							{ mGain = llclamp(gain, 0.f, 1.f); }

	const LLUUID &getID() const		{ return mID; }
	// NaCl - Sound Explorer
	const LLUUID &getLogID() const { return mLogID; }
	// NaCl End
	bool isDone() const;
	bool isMuted() const { return mSourceMuted; }

	LLAudioData *getCurrentData();
	LLAudioData *getQueuedData();
	LLAudioBuffer *getCurrentBuffer();

	bool setupChannel();

    // Stop the audio source, reset audio id even if muted
    void stop();

    // Start the audio source playing,
    // takes mute into account to preserve previous id if nessesary
    bool play(const LLUUID &audio_id);

	bool hasPendingPreloads() const;	// Has preloads that haven't been done yet

	friend class LLAudioEngine;
	friend class LLAudioChannel;
protected:
	void setChannel(LLAudioChannel *channelp);
	LLAudioChannel *getChannel() const						{ return mChannelp; }
	// NaCl - Sound Explorer
	static void logSoundPlay(const LLUUID& id, LLVector3d position, S32 type, const LLUUID& assetid, const LLUUID& ownerid, const LLUUID& sourceid, bool is_trigger, bool is_looped);
	static void logSoundStop(const LLUUID& id);
	static void pruneSoundLog();
	static S32 sSoundHistoryPruneCounter;
	// NaCl End

protected:
	LLUUID			mID; // The ID of the source is that of the object if it's attached to an object.
	LLUUID			mOwnerID;	// owner of the object playing the sound
	F32				mPriority;
	F32				mGain;
	bool			mSourceMuted;
	bool			mAmbient;
	bool			mLoop;
	bool			mSyncMaster;
	bool			mSyncSlave;
	bool			mQueueSounds;
	bool			mPlayedOnce;
	bool            mCorrupted;
	S32             mType;
	LLVector3d		mPositionGlobal;
	LLVector3		mVelocity;
	// NaCl - Sound explorer
	LLUUID			mLogID;
	LLUUID			mSourceID;
	bool			mIsTrigger;
	// NaCl end

	//LLAudioSource	*mSyncMasterp;	// If we're a slave, the source that we're synced to.
	LLAudioChannel	*mChannelp;		// If we're currently playing back, this is the channel that we're assigned to.
	LLAudioData		*mCurrentDatap;
	LLAudioData		*mQueuedDatap;

	typedef std::map<LLUUID, LLAudioData *> data_map;
	data_map mPreloadMap;

	LLFrameTimer mAgeTimer;
};




//
// Generic metadata about a particular piece of audio data.
// The actual data is handled by the derived LLAudioBuffer classes which are
// derived for each audio engine.
//


class LLAudioData
{
  public:
    LLAudioData(const LLUUID &uuid);
    bool load();

    LLUUID         getID() const { return mID; }
    LLAudioBuffer *getBuffer() const { return mBufferp; }

    bool hasLocalData() const { return mHasLocalData; }
    bool hasDecodedData() const { return mHasDecodedData; }
    bool hasCompletedDecode() const { return mHasCompletedDecode; }
    bool hasDecodeFailed() const { return mHasDecodeFailed; }
    bool hasWAVLoadFailed() const { return mHasWAVLoadFailed; }

    void setHasLocalData(const bool hld) { mHasLocalData = hld; }
    void setHasDecodedData(const bool hdd) { mHasDecodedData = hdd; }
    void setHasCompletedDecode(const bool hcd) { mHasCompletedDecode = hcd; }
    void setHasDecodeFailed(const bool hdf) { mHasDecodeFailed = hdf; }
    void setHasWAVLoadFailed(const bool hwlf) { mHasWAVLoadFailed = hwlf; }

    friend class LLAudioEngine;  // Severe laziness, bad.

  protected:
    LLUUID         mID;
    LLAudioBuffer *mBufferp;             // If this data is being used by the audio system, a pointer to the buffer will be set here.
    bool           mHasLocalData;        // Set true if the encoded sound asset file is available locally
    bool           mHasDecodedData;      // Set true if the decoded sound file is available on disk
    bool           mHasCompletedDecode;  // Set true when the sound is decoded
    bool           mHasDecodeFailed;     // Set true if decoding failed, meaning the sound asset is bad
    bool mHasWAVLoadFailed;  // Set true if loading the decoded WAV file failed, meaning the sound asset should be decoded instead if
                             // possible
};


//
// Base class for an audio channel, i.e. a channel which is capable of playing back a sound.
// Management of channels is done generically, methods for actually manipulating the channel
// are derived for each audio engine.
//


class LLAudioChannel
{
public:
	LLAudioChannel();
	virtual ~LLAudioChannel();

	virtual void setSource(LLAudioSource *sourcep);
	LLAudioSource *getSource() const			{ return mCurrentSourcep; }

	void setSecondaryGain(F32 gain)             { mSecondaryGain = gain; }
	F32 getSecondaryGain()                      { return mSecondaryGain; }

	friend class LLAudioEngine;
	friend class LLAudioSource;
protected:
	virtual void play() = 0;
	virtual void playSynced(LLAudioChannel *channelp) = 0;
	virtual void cleanup() = 0;
	virtual bool isPlaying() = 0;
	void setWaiting(const bool waiting)			{ mWaiting = waiting; }
	bool isWaiting() const						{ return mWaiting; }

	virtual bool updateBuffer(); // Check to see if the buffer associated with the source changed, and update if necessary.
	virtual void update3DPosition() = 0;
	virtual void updateLoop() = 0; // Update your loop/completion status, for use by queueing/syncing.
protected:
	LLAudioSource	*mCurrentSourcep;
	LLAudioBuffer	*mCurrentBufferp;
	bool			mLoopedThisFrame;
	bool			mWaiting;	// Waiting for sync.
	F32             mSecondaryGain;
};




// Basically an interface class to the engine-specific implementation
// of audio data that's ready for playback.
// Will likely get more complex as we decide to do stuff like real streaming audio.


class LLAudioBuffer
{
public:
	virtual ~LLAudioBuffer() {};
	virtual bool loadWAV(const std::string& filename) = 0;
	virtual U32 getLength() = 0;

	friend class LLAudioEngine;
	friend class LLAudioChannel;
	friend class LLAudioData;
protected:
	bool mInUse;
	LLAudioData *mAudioDatap;
	LLFrameTimer mLastUseTimer;
};

struct SoundData
{
	LLUUID audio_uuid;
	LLUUID owner_id;
	F32 gain;
	S32 type;
	LLVector3d pos_global;

	SoundData(const LLUUID &audio_uuid, 
		const LLUUID& owner_id, 
		const F32 gain, 					  
		const S32 type = LLAudioEngine::AUDIO_TYPE_NONE,
		const LLVector3d &pos_global = LLVector3d::zero)
	{
		this->audio_uuid = audio_uuid;
		this->owner_id = owner_id;
		this->gain = gain;
		this->type = type;
		this->pos_global = pos_global;
	}
};

extern LLAudioEngine* gAudiop;

// NaCl - Sound explorer
struct LLSoundHistoryItem
{
	LLUUID mID;
	LLVector3d mPosition;
	S32 mType;
	bool mPlaying;
	LLUUID mAssetID;
	LLUUID mOwnerID;
	LLUUID mSourceID;
	bool mIsTrigger;
	bool mIsLooped;
	F64 mTimeStarted;
	F64 mTimeStopped;
	bool mReviewed;
	bool mReviewedCollision;

	LLSoundHistoryItem()
	  : mType(0)
	  , mPlaying(0)
	  , mIsTrigger(0)
	  , mIsLooped(0)
	  , mTimeStarted(0.f)
	  , mTimeStopped(0.f)
	  , mReviewed(false)
	  , mReviewedCollision(false)
	{
	}
};
extern std::map<LLUUID, LLSoundHistoryItem> gSoundHistory;
// NaCl End

#endif<|MERGE_RESOLUTION|>--- conflicted
+++ resolved
@@ -49,16 +49,11 @@
 const F32 ATTACHED_OBJECT_TIMEOUT = 5.0f;
 const F32 DEFAULT_MIN_DISTANCE = 2.0f;
 
-<<<<<<< HEAD
-#define MAX_CHANNELS 30
+#define LL_MAX_AUDIO_CHANNELS 30
 // <FS:Ansariel> FIRE-4276: Increase number of audio buffers
-//#define MAX_BUFFERS 40	// Some extra for preloading, maybe?
-#define MAX_BUFFERS 60
+//#define LL_MAX_AUDIO_BUFFERS 40	// Some extra for preloading, maybe?
+#define LL_MAX_AUDIO_BUFFERS 60
 // </FS:Ansariel>
-=======
-#define LL_MAX_AUDIO_CHANNELS 30
-#define LL_MAX_AUDIO_BUFFERS 40 // Some extra for preloading, maybe?
->>>>>>> 462b1c65
 
 class LLAudioSource;
 class LLAudioData;
