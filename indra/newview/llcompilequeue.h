--- conflicted
+++ resolved
@@ -71,35 +71,19 @@
 class LLFloaterScriptQueue : public LLFloater/*, public LLVOInventoryListener*/
 {
 public:
-<<<<<<< HEAD
-	LLFloaterScriptQueue(const LLSD& key);
-	virtual ~LLFloaterScriptQueue();
-
-	/*virtual*/ bool postBuild();
-	
-	void setMono(bool mono) { mMono = mono; }
-	
-	// addObject() accepts an object id.
-	void addObject(const LLUUID& id, std::string name);
-
-	// start() returns true if the queue has started, otherwise false.
-	bool start();
-	
-=======
     LLFloaterScriptQueue(const LLSD& key);
     virtual ~LLFloaterScriptQueue();
 
-    /*virtual*/ BOOL postBuild();
+    /*virtual*/ bool postBuild();
 
     void setMono(bool mono) { mMono = mono; }
 
     // addObject() accepts an object id.
     void addObject(const LLUUID& id, std::string name);
 
-    // start() returns TRUE if the queue has started, otherwise FALSE.
-    BOOL start();
-
->>>>>>> c06fb4e0
+    // start() returns true if the queue has started, otherwise false.
+    bool start();
+
     void addProcessingMessage(const std::string &message, const LLSD &args);
     void addStringMessage(const std::string &message);
 
@@ -110,13 +94,8 @@
 
     bool onScriptModifyConfirmation(const LLSD& notification, const LLSD& response);
 
-<<<<<<< HEAD
-	// returns true if this is done
-	bool isDone() const;
-=======
     // returns true if this is done
-    BOOL isDone() const;
->>>>>>> c06fb4e0
+    bool isDone() const;
 
     virtual bool startQueue() = 0;
 
@@ -165,25 +144,14 @@
 {
     friend class LLFloaterReg;
 public:
-<<<<<<< HEAD
-	
-	void experienceIdsReceived( const LLSD& content );
-	bool hasExperience(const LLUUID& id)const;
-
-	// <FS:KC> [LSL PreProc]
-	static void finishLSLUpload(LLUUID itemId, LLUUID taskId, LLUUID newAssetId, LLSD response, std::string scriptName, LLUUID queueId);
-	static void scriptPreprocComplete(LLScriptQueueData* data, LLAssetType::EType type, const std::string& script_text);
-	static void scriptLogMessage(LLScriptQueueData* data, std::string_view message);
-=======
 
     void experienceIdsReceived( const LLSD& content );
-    BOOL hasExperience(const LLUUID& id)const;
+    bool hasExperience(const LLUUID& id)const;
 
     // <FS:KC> [LSL PreProc]
     static void finishLSLUpload(LLUUID itemId, LLUUID taskId, LLUUID newAssetId, LLSD response, std::string scriptName, LLUUID queueId);
     static void scriptPreprocComplete(LLScriptQueueData* data, LLAssetType::EType type, const std::string& script_text);
     static void scriptLogMessage(LLScriptQueueData* data, std::string_view message);
->>>>>>> c06fb4e0
 protected:
     LLFloaterCompileQueue(const LLSD& key);
     virtual ~LLFloaterCompileQueue();
