--- conflicted
+++ resolved
@@ -41,20 +41,6 @@
 
 struct LLScriptQueueData
 {
-<<<<<<< HEAD
-	LLUUID mQueueID;
-	LLUUID mTaskId;
-	LLPointer<LLInventoryItem> mItem;
-	LLUUID mExperienceId;
-	std::string mExperiencename;
-
-	LLScriptQueueData(const LLUUID& q_id, const LLUUID& task_id, const LLUUID& experience_id, LLInventoryItem* item) :
-		mQueueID(q_id),
-		mTaskId(task_id),
-		mExperienceId(experience_id),
-		mItem(new LLInventoryItem(item))
-	{ }
-=======
     LLUUID mQueueID;
     LLUUID mTaskId;
     LLPointer<LLInventoryItem> mItem;
@@ -67,7 +53,6 @@
         mExperienceId(experience_id),
         mItem(new LLInventoryItem(item))
     { }
->>>>>>> 1a8a5404
 
 };
 // </FS:KC>
@@ -86,21 +71,6 @@
 class LLFloaterScriptQueue : public LLFloater/*, public LLVOInventoryListener*/
 {
 public:
-<<<<<<< HEAD
-	LLFloaterScriptQueue(const LLSD& key);
-	virtual ~LLFloaterScriptQueue();
-
-	/*virtual*/ bool postBuild();
-	
-	void setMono(bool mono) { mMono = mono; }
-	
-	// addObject() accepts an object id.
-	void addObject(const LLUUID& id, std::string name);
-
-	// start() returns true if the queue has started, otherwise false.
-	bool start();
-	
-=======
     LLFloaterScriptQueue(const LLSD& key);
     virtual ~LLFloaterScriptQueue();
 
@@ -114,7 +84,6 @@
     // start() returns true if the queue has started, otherwise false.
     bool start();
 
->>>>>>> 1a8a5404
     void addProcessingMessage(const std::string &message, const LLSD &args);
     void addStringMessage(const std::string &message);
 
@@ -123,14 +92,7 @@
 protected:
     static void onCloseBtn(void* user_data);
 
-<<<<<<< HEAD
-	bool onScriptModifyConfirmation(const LLSD& notification, const LLSD& response);
-
-	// returns true if this is done
-	bool isDone() const;
-=======
     bool onScriptModifyConfirmation(const LLSD& notification, const LLSD& response);
->>>>>>> 1a8a5404
 
     // returns true if this is done
     bool isDone() const;
@@ -182,16 +144,6 @@
 {
     friend class LLFloaterReg;
 public:
-<<<<<<< HEAD
-	
-	void experienceIdsReceived( const LLSD& content );
-	bool hasExperience(const LLUUID& id)const;
-
-	// <FS:KC> [LSL PreProc]
-	static void finishLSLUpload(LLUUID itemId, LLUUID taskId, LLUUID newAssetId, LLSD response, std::string scriptName, LLUUID queueId);
-	static void scriptPreprocComplete(LLScriptQueueData* data, LLAssetType::EType type, const std::string& script_text);
-	static void scriptLogMessage(LLScriptQueueData* data, std::string_view message);
-=======
 
     void experienceIdsReceived( const LLSD& content );
     bool hasExperience(const LLUUID& id)const;
@@ -200,7 +152,6 @@
     static void finishLSLUpload(LLUUID itemId, LLUUID taskId, LLUUID newAssetId, LLSD response, std::string scriptName, LLUUID queueId);
     static void scriptPreprocComplete(LLScriptQueueData* data, LLAssetType::EType type, const std::string& script_text);
     static void scriptLogMessage(LLScriptQueueData* data, std::string_view message);
->>>>>>> 1a8a5404
 protected:
     LLFloaterCompileQueue(const LLSD& key);
     virtual ~LLFloaterCompileQueue();
@@ -216,17 +167,10 @@
 private:
     static void processExperienceIdResults(LLSD result, LLUUID parent);
     //uuid_list_t mAssetIds;  // list of asset IDs processed.
-<<<<<<< HEAD
-	uuid_list_t mExperienceIds;
-
-	// <FS:KC> [LSL PreProc]
-	FSLSLPreprocessor* mLSLProc;
-=======
     uuid_list_t mExperienceIds;
 
     // <FS:KC> [LSL PreProc]
     FSLSLPreprocessor* mLSLProc;
->>>>>>> 1a8a5404
 };
 
 //~~~~~~~~~~~~~~~~~~~~~~~~~~~~~~~~~~~~~~~~~~~~~~~~~~~~~~~~~~~~~~~~~~~~~~~~~~~~~
@@ -292,19 +236,11 @@
 
 class LLFloaterDeleteQueue : public LLFloaterScriptQueue
 {
-<<<<<<< HEAD
-	friend class LLFloaterReg;
-protected:
-	LLFloaterDeleteQueue(const LLSD& key);
-	virtual ~LLFloaterDeleteQueue();
-	
-=======
     friend class LLFloaterReg;
 protected:
     LLFloaterDeleteQueue(const LLSD& key);
     virtual ~LLFloaterDeleteQueue();
 
->>>>>>> 1a8a5404
     static bool deleteObjectScripts(LLHandle<LLFloaterScriptQueue> hfloater, const LLPointer<LLViewerObject> &object, LLInventoryObject* inventory, LLEventPump &pump);
 
     virtual bool startQueue();
