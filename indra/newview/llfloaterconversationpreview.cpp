--- conflicted
+++ resolved
@@ -317,20 +317,12 @@
 }
 
 // <FS:Ansariel> CTRL-F for search history
-<<<<<<< HEAD
-BOOL LLFloaterConversationPreview::handleKeyHere(KEY key, MASK mask)
-=======
 bool LLFloaterConversationPreview::handleKeyHere(KEY key, MASK mask)
->>>>>>> 050d2fef
 {
     if (mask == MASK_CONTROL && key == 'F')
     {
         LLFloaterSearchReplace::show(mChatHistory);
-<<<<<<< HEAD
-        return TRUE;
-=======
         return true;
->>>>>>> 050d2fef
     }
 
     return LLFloater::handleKeyHere(key, mask);
