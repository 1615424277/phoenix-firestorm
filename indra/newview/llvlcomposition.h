/** 
 * @file llvlcomposition.h
 * @brief Viewer-side representation of a composition layer...
 *
 * $LicenseInfo:firstyear=2001&license=viewerlgpl$
 * Second Life Viewer Source Code
 * Copyright (C) 2010, Linden Research, Inc.
 * 
 * This library is free software; you can redistribute it and/or
 * modify it under the terms of the GNU Lesser General Public
 * License as published by the Free Software Foundation;
 * version 2.1 of the License only.
 * 
 * This library is distributed in the hope that it will be useful,
 * but WITHOUT ANY WARRANTY; without even the implied warranty of
 * MERCHANTABILITY or FITNESS FOR A PARTICULAR PURPOSE.  See the GNU
 * Lesser General Public License for more details.
 * 
 * You should have received a copy of the GNU Lesser General Public
 * License along with this library; if not, write to the Free Software
 * Foundation, Inc., 51 Franklin Street, Fifth Floor, Boston, MA  02110-1301  USA
 * 
 * Linden Research, Inc., 945 Battery Street, San Francisco, CA  94111  USA
 * $/LicenseInfo$
 */

#ifndef LL_LLVLCOMPOSITION_H
#define LL_LLVLCOMPOSITION_H

#include "llviewerlayer.h"
#include "llpointer.h"

#include "llimage.h"

class LLSurface;

class LLViewerFetchedTexture;
<<<<<<< HEAD
class LLGLTFMaterial;
class LLFetchedGLTFMaterial;

class LLModifyRegion
{
public:
    virtual const LLGLTFMaterial* getMaterialOverride(S32 asset) const = 0;
};

class LLTerrainMaterials : public LLModifyRegion
{
public:
    friend class LLDrawPoolTerrain;

    LLTerrainMaterials();
    virtual ~LLTerrainMaterials();

    void apply(const LLModifyRegion& other);

    // Heights map into textures (or materials) as 0-1 = first, 1-2 = second, etc.
    // So we need to compress heights into this range.
    static const S32 ASSET_COUNT = 4;

    enum class Type
    {
        TEXTURE,
        PBR,
        COUNT
    };

    bool generateMaterials();

    void boost();

    virtual LLUUID getDetailAssetID(S32 asset);
    virtual void setDetailAssetID(S32 asset, const LLUUID& id);
    const LLGLTFMaterial* getMaterialOverride(S32 asset) const override;
    virtual void setMaterialOverride(S32 asset, LLGLTFMaterial* mat_override);
    Type getMaterialType();
    bool texturesReady(bool boost, bool strict);
    // strict = true -> all materials must be sufficiently loaded
    // strict = false -> at least one material must be loaded
    bool materialsReady(bool boost, bool strict);

protected:
    void unboost();
    static bool textureReady(LLPointer<LLViewerFetchedTexture>& tex, bool boost);
    // strict = true -> all materials must be sufficiently loaded
    // strict = false -> at least one material must be loaded
    static bool materialReady(LLPointer<LLFetchedGLTFMaterial>& mat, bool& textures_set, bool boost, bool strict);
    // *NOTE: Prefer calling materialReady if mat is known to be LLFetchedGLTFMaterial
    static bool materialTexturesReady(LLPointer<LLFetchedGLTFMaterial>& mat, bool& textures_set, bool boost, bool strict);

    LLPointer<LLViewerFetchedTexture> mDetailTextures[ASSET_COUNT];
    LLPointer<LLFetchedGLTFMaterial> mDetailMaterials[ASSET_COUNT];
    LLPointer<LLGLTFMaterial> mDetailMaterialOverrides[ASSET_COUNT];
    LLPointer<LLFetchedGLTFMaterial> mDetailRenderMaterials[ASSET_COUNT];
    bool mMaterialTexturesSet[ASSET_COUNT];
};

// Local materials to override all regions
extern LLTerrainMaterials gLocalTerrainMaterials;

class LLVLComposition : public LLTerrainMaterials, public LLViewerLayer
{
public:
=======
class LLFetchedGLTFMaterial;

class LLTerrainMaterials
{
public:
    friend class LLDrawPoolTerrain;

    LLTerrainMaterials();
    virtual ~LLTerrainMaterials();

    // Heights map into textures (or materials) as 0-1 = first, 1-2 = second, etc.
    // So we need to compress heights into this range.
    static const S32 ASSET_COUNT = 4;

    enum class Type
    {
        TEXTURE,
        PBR,
        COUNT
    };

    bool generateMaterials();

    void boost();

    virtual LLUUID getDetailAssetID(S32 asset);
    virtual void setDetailAssetID(S32 asset, const LLUUID& id);
    Type getMaterialType();
    bool texturesReady(bool boost, bool strict);
    // strict = true -> all materials must be sufficiently loaded
    // strict = false -> at least one material must be loaded
    bool materialsReady(bool boost, bool strict);

protected:
    void unboost();
    static bool textureReady(LLPointer<LLViewerFetchedTexture>& tex, bool boost);
    // strict = true -> all materials must be sufficiently loaded
    // strict = false -> at least one material must be loaded
    static bool materialReady(LLPointer<LLFetchedGLTFMaterial>& mat, bool& textures_set, bool boost, bool strict);
    LLPointer<LLViewerFetchedTexture> mDetailTextures[ASSET_COUNT];
    LLPointer<LLFetchedGLTFMaterial> mDetailMaterials[ASSET_COUNT];
    bool mMaterialTexturesSet[ASSET_COUNT];
};

// Local materials to override all regions
extern LLTerrainMaterials gLocalTerrainMaterials;

class LLVLComposition : public LLTerrainMaterials, public LLViewerLayer
{
public:
>>>>>>> 08705392
    // Heights map into textures (or materials) as 0-1 = first, 1-2 = second, etc.
    // So we need to compress heights into this range.
    static const S32 ASSET_COUNT = 4;
    static const LLUUID (&getDefaultTextures())[ASSET_COUNT];

    LLVLComposition(LLSurface *surfacep, const U32 width, const F32 scale);
    /*virtual*/ ~LLVLComposition();

    void setSurface(LLSurface *surfacep);

    // Viewer side hack to generate composition values
    bool generateHeights(const F32 x, const F32 y, const F32 width, const F32 height);
    bool generateComposition();
    // Generate texture from composition values.
<<<<<<< HEAD
    bool generateMinimapTileLand(const F32 x, const F32 y, const F32 width, const F32 height);      
    bool generateTexture(const F32 x, const F32 y, const F32 width, const F32 height);      
=======
    bool generateMinimapTileLand(const F32 x, const F32 y, const F32 width, const F32 height);
>>>>>>> 08705392

    // Use these as indeces ito the get/setters below that use 'corner'
    enum ECorner
    {
        SOUTHWEST = 0,
        SOUTHEAST = 1,
        NORTHWEST = 2,
        NORTHEAST = 3,
        CORNER_COUNT = 4
    };

    void setDetailAssetID(S32 asset, const LLUUID& id) override;
    F32 getStartHeight(S32 corner);
    F32 getHeightRange(S32 corner);

    void setStartHeight(S32 corner, F32 start_height);
    void setHeightRange(S32 corner, F32 range);

    friend class LLVOSurfacePatch;
    friend class LLDrawPoolTerrain;
    void setParamsReady()       { mParamsReady = true; }
    bool getParamsReady() const { return mParamsReady; }

protected:
<<<<<<< HEAD
=======
    static bool textureReady(LLPointer<LLViewerFetchedTexture>& tex, bool boost = false);
    static bool materialReady(LLPointer<LLFetchedGLTFMaterial>& mat, bool& textures_set, bool boost = false);

>>>>>>> 08705392
    bool mParamsReady = false;
    LLSurface *mSurfacep;

    // Final minimap raw images
    LLPointer<LLImageRaw> mRawImages[LLTerrainMaterials::ASSET_COUNT];

    // Only non-null during minimap tile generation
    LLPointer<LLImageRaw> mRawImagesBaseColor[LLTerrainMaterials::ASSET_COUNT];
    LLPointer<LLImageRaw> mRawImagesEmissive[LLTerrainMaterials::ASSET_COUNT];

    F32 mStartHeight[CORNER_COUNT];
    F32 mHeightRange[CORNER_COUNT];

    F32 mTexScaleX = 16.f;
    F32 mTexScaleY = 16.f;
};

#endif //LL_LLVLCOMPOSITION_H<|MERGE_RESOLUTION|>--- conflicted
+++ resolved
@@ -1,25 +1,25 @@
-/** 
+/**
  * @file llvlcomposition.h
  * @brief Viewer-side representation of a composition layer...
  *
  * $LicenseInfo:firstyear=2001&license=viewerlgpl$
  * Second Life Viewer Source Code
  * Copyright (C) 2010, Linden Research, Inc.
- * 
+ *
  * This library is free software; you can redistribute it and/or
  * modify it under the terms of the GNU Lesser General Public
  * License as published by the Free Software Foundation;
  * version 2.1 of the License only.
- * 
+ *
  * This library is distributed in the hope that it will be useful,
  * but WITHOUT ANY WARRANTY; without even the implied warranty of
  * MERCHANTABILITY or FITNESS FOR A PARTICULAR PURPOSE.  See the GNU
  * Lesser General Public License for more details.
- * 
+ *
  * You should have received a copy of the GNU Lesser General Public
  * License along with this library; if not, write to the Free Software
  * Foundation, Inc., 51 Franklin Street, Fifth Floor, Boston, MA  02110-1301  USA
- * 
+ *
  * Linden Research, Inc., 945 Battery Street, San Francisco, CA  94111  USA
  * $/LicenseInfo$
  */
@@ -35,7 +35,6 @@
 class LLSurface;
 
 class LLViewerFetchedTexture;
-<<<<<<< HEAD
 class LLGLTFMaterial;
 class LLFetchedGLTFMaterial;
 
@@ -102,58 +101,6 @@
 class LLVLComposition : public LLTerrainMaterials, public LLViewerLayer
 {
 public:
-=======
-class LLFetchedGLTFMaterial;
-
-class LLTerrainMaterials
-{
-public:
-    friend class LLDrawPoolTerrain;
-
-    LLTerrainMaterials();
-    virtual ~LLTerrainMaterials();
-
-    // Heights map into textures (or materials) as 0-1 = first, 1-2 = second, etc.
-    // So we need to compress heights into this range.
-    static const S32 ASSET_COUNT = 4;
-
-    enum class Type
-    {
-        TEXTURE,
-        PBR,
-        COUNT
-    };
-
-    bool generateMaterials();
-
-    void boost();
-
-    virtual LLUUID getDetailAssetID(S32 asset);
-    virtual void setDetailAssetID(S32 asset, const LLUUID& id);
-    Type getMaterialType();
-    bool texturesReady(bool boost, bool strict);
-    // strict = true -> all materials must be sufficiently loaded
-    // strict = false -> at least one material must be loaded
-    bool materialsReady(bool boost, bool strict);
-
-protected:
-    void unboost();
-    static bool textureReady(LLPointer<LLViewerFetchedTexture>& tex, bool boost);
-    // strict = true -> all materials must be sufficiently loaded
-    // strict = false -> at least one material must be loaded
-    static bool materialReady(LLPointer<LLFetchedGLTFMaterial>& mat, bool& textures_set, bool boost, bool strict);
-    LLPointer<LLViewerFetchedTexture> mDetailTextures[ASSET_COUNT];
-    LLPointer<LLFetchedGLTFMaterial> mDetailMaterials[ASSET_COUNT];
-    bool mMaterialTexturesSet[ASSET_COUNT];
-};
-
-// Local materials to override all regions
-extern LLTerrainMaterials gLocalTerrainMaterials;
-
-class LLVLComposition : public LLTerrainMaterials, public LLViewerLayer
-{
-public:
->>>>>>> 08705392
     // Heights map into textures (or materials) as 0-1 = first, 1-2 = second, etc.
     // So we need to compress heights into this range.
     static const S32 ASSET_COUNT = 4;
@@ -168,12 +115,7 @@
     bool generateHeights(const F32 x, const F32 y, const F32 width, const F32 height);
     bool generateComposition();
     // Generate texture from composition values.
-<<<<<<< HEAD
-    bool generateMinimapTileLand(const F32 x, const F32 y, const F32 width, const F32 height);      
-    bool generateTexture(const F32 x, const F32 y, const F32 width, const F32 height);      
-=======
     bool generateMinimapTileLand(const F32 x, const F32 y, const F32 width, const F32 height);
->>>>>>> 08705392
 
     // Use these as indeces ito the get/setters below that use 'corner'
     enum ECorner
@@ -198,12 +140,6 @@
     bool getParamsReady() const { return mParamsReady; }
 
 protected:
-<<<<<<< HEAD
-=======
-    static bool textureReady(LLPointer<LLViewerFetchedTexture>& tex, bool boost = false);
-    static bool materialReady(LLPointer<LLFetchedGLTFMaterial>& mat, bool& textures_set, bool boost = false);
-
->>>>>>> 08705392
     bool mParamsReady = false;
     LLSurface *mSurfacep;
 
