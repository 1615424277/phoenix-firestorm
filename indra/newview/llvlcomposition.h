--- conflicted
+++ resolved
@@ -40,19 +40,11 @@
 
     void setSurface(LLSurface *surfacep);
 
-<<<<<<< HEAD
-	// Viewer side hack to generate composition values
-	bool generateHeights(const F32 x, const F32 y, const F32 width, const F32 height);
-	bool generateComposition();
-	// Generate texture from composition values.
-	bool generateTexture(const F32 x, const F32 y, const F32 width, const F32 height);		
-=======
     // Viewer side hack to generate composition values
-    BOOL generateHeights(const F32 x, const F32 y, const F32 width, const F32 height);
-    BOOL generateComposition();
+    bool generateHeights(const F32 x, const F32 y, const F32 width, const F32 height);
+    bool generateComposition();
     // Generate texture from composition values.
-    BOOL generateTexture(const F32 x, const F32 y, const F32 width, const F32 height);
->>>>>>> c06fb4e0
+    bool generateTexture(const F32 x, const F32 y, const F32 width, const F32 height);
 
     // Use these as indeces ito the get/setters below that use 'corner'
     enum ECorner
@@ -72,25 +64,14 @@
     void setStartHeight(S32 corner, F32 start_height);
     void setHeightRange(S32 corner, F32 range);
 
-<<<<<<< HEAD
-	friend class LLVOSurfacePatch;
-	friend class LLDrawPoolTerrain;
-	void setParamsReady()		{ mParamsReady = true; }
-	bool getParamsReady() const	{ return mParamsReady; }
-protected:
-	bool mParamsReady;
-	LLSurface *mSurfacep;
-	bool mTexturesLoaded;
-=======
     friend class LLVOSurfacePatch;
     friend class LLDrawPoolTerrain;
-    void setParamsReady()       { mParamsReady = TRUE; }
-    BOOL getParamsReady() const { return mParamsReady; }
+    void setParamsReady()       { mParamsReady = true; }
+    bool getParamsReady() const { return mParamsReady; }
 protected:
-    BOOL mParamsReady;
+    bool mParamsReady;
     LLSurface *mSurfacep;
-    BOOL mTexturesLoaded;
->>>>>>> c06fb4e0
+    bool mTexturesLoaded;
 
     LLPointer<LLViewerFetchedTexture> mDetailTextures[CORNER_COUNT];
     LLPointer<LLImageRaw> mRawImages[CORNER_COUNT];
