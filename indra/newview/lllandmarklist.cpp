--- conflicted
+++ resolved
@@ -143,7 +143,6 @@
                 gLandmarkList.mList[uuid] = landmark;
                 gLandmarkList.mRequestedList.erase(uuid);
 
-<<<<<<< HEAD
                 LLVector3d pos;
                 if (!landmark->getGlobalPos(pos))
                 {
@@ -164,17 +163,9 @@
                     gLandmarkList.makeCallbacks(uuid);
                 }
             }
+            else gLandmarkList.mLoadedCallbackMap.erase(uuid); // <FS:Ansariel> Clean up callback map
         }
-=======
-				// the callback will be called when we get the region handle.
-			}
-			else
-			{
-				gLandmarkList.makeCallbacks(uuid);
-			}
-		}
-		else gLandmarkList.mLoadedCallbackMap.erase(uuid); // <FS:Ansariel> Clean up callback map
->>>>>>> e6c34f01
+        else gLandmarkList.mLoadedCallbackMap.erase(uuid); // <FS:Ansariel> Clean up callback map
 	}
 	else
 	{
