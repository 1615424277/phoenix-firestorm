--- conflicted
+++ resolved
@@ -157,63 +157,34 @@
 public:
     typedef std::set<LLFolderViewItem*> selected_items_t;
 
-<<<<<<< HEAD
-	LLInventoryModel* getModel() { return mInventory; }
-	LLFolderViewModelInventory& getRootViewModel() { return mInventoryViewModel; }
-
-	// LLView methods
-	/*virtual*/ void onVisibilityChange(bool new_visibility) override;
-	void draw() override;
-	/*virtual*/ bool handleKeyHere( KEY key, MASK mask ) override;
-	bool handleHover(S32 x, S32 y, MASK mask) override;
-	/*virtual*/ bool handleDragAndDrop(S32 x, S32 y, MASK mask, bool drop,
-								   EDragAndDropType cargo_type,
-								   void* cargo_data,
-								   EAcceptance* accept,
-								   std::string& tooltip_msg) override;
-	            bool handleToolTip(S32 x, S32 y, MASK mask) override;
-	// LLUICtrl methods
-	 /*virtual*/ void onFocusLost() override;
-	 /*virtual*/ void onFocusReceived() override;
-=======
     LLInventoryModel* getModel() { return mInventory; }
     LLFolderViewModelInventory& getRootViewModel() { return mInventoryViewModel; }
 
     // LLView methods
-    /*virtual*/ void onVisibilityChange(BOOL new_visibility) override;
+    /*virtual*/ void onVisibilityChange(bool new_visibility) override;
     void draw() override;
-    /*virtual*/ BOOL handleKeyHere( KEY key, MASK mask ) override;
-    BOOL handleHover(S32 x, S32 y, MASK mask) override;
-    /*virtual*/ BOOL handleDragAndDrop(S32 x, S32 y, MASK mask, BOOL drop,
+    /*virtual*/ bool handleKeyHere( KEY key, MASK mask ) override;
+    bool handleHover(S32 x, S32 y, MASK mask) override;
+    /*virtual*/ bool handleDragAndDrop(S32 x, S32 y, MASK mask, bool drop,
                                    EDragAndDropType cargo_type,
                                    void* cargo_data,
                                    EAcceptance* accept,
                                    std::string& tooltip_msg) override;
-                BOOL handleToolTip(S32 x, S32 y, MASK mask) override;
+                bool handleToolTip(S32 x, S32 y, MASK mask) override;
     // LLUICtrl methods
      /*virtual*/ void onFocusLost() override;
      /*virtual*/ void onFocusReceived() override;
->>>>>>> c06fb4e0
      void onFolderOpening(const LLUUID &id);
 
     // LLBadgeHolder methods
     bool addBadge(LLBadge * badge) override;
 
-<<<<<<< HEAD
-	// Call this method to set the selection.
-	void openAllFolders();
-	void closeAllFolders();
-	void setSelection(const LLUUID& obj_id, bool take_keyboard_focus);
-	void setSelectCallback(const boost::function<void (const std::deque<LLFolderViewItem*>& items, bool user_action)>& cb);
-	void clearSelection();
-=======
     // Call this method to set the selection.
     void openAllFolders();
     void closeAllFolders();
-    void setSelection(const LLUUID& obj_id, BOOL take_keyboard_focus);
-    void setSelectCallback(const boost::function<void (const std::deque<LLFolderViewItem*>& items, BOOL user_action)>& cb);
+    void setSelection(const LLUUID& obj_id, bool take_keyboard_focus);
+    void setSelectCallback(const boost::function<void (const std::deque<LLFolderViewItem*>& items, bool user_action)>& cb);
     void clearSelection();
->>>>>>> c06fb4e0
     selected_items_t getSelectedItems() const;
 
     bool isSelectionRemovable();
@@ -227,93 +198,11 @@
     void setFilterWearableTypes(U64 filter);
     void setFilterSettingsTypes(U64 filter);
     void setFilterSubString(const std::string& string);
-<<<<<<< HEAD
-	const std::string getFilterSubString();
-	void setSinceLogoff(bool sl);
-	void setHoursAgo(U32 hours);
-	void setDateSearchDirection(U32 direction);
-	bool getSinceLogoff();
-	void setFilterLinks(U64 filter_links);
-	U64 getFilterLinks();		// <FS:Zi> Filter Links Menu
-	// <FS:Zi> FIRE-31369: Add inventory filter for coalesced objects
-	void setFilterCoalescedObjects(bool coalesced);
-	bool getFilterCoalescedObjects();
-	// </FS:Zi>
-	// <FS:Zi> FIRE-1175 - Filter Permissions Menu
-	void setFilterPermissions(PermissionMask filter_permissions);
-	PermissionMask getFilterPermissions();
-	// </FS:Zi>
-	void setSearchType(LLInventoryFilter::ESearchType type);
-	LLInventoryFilter::ESearchType getSearchType();
-
-	void setShowFolderState(LLInventoryFilter::EFolderShow show);
-	LLInventoryFilter::EFolderShow getShowFolderState();
-	// This method is called when something has changed about the inventory.
-	void modelChanged(U32 mask);
-	LLFolderView* getRootFolder() { return mFolderRoot.get(); }
-	LLUUID getRootFolderID();
-	LLScrollContainer* getScrollableContainer() { return mScroller; }
-    bool getAllowDropOnRoot() { return mParams.allow_drop_on_root; }
-    bool areViewsInitialized() { return mViewsInitialized == VIEWS_INITIALIZED && mFolderRoot.get() && !mFolderRoot.get()->needsArrange(); }
-	
-	void onSelectionChange(const std::deque<LLFolderViewItem*> &items, bool user_action);
-	
-	LLHandle<LLInventoryPanel> getInventoryPanelHandle() const { return getDerivedHandle<LLInventoryPanel>(); }
-
-	// Callbacks
-	void doToSelected(const LLSD& userdata);
-	void onCustomAction(const LLSD& userdata); // <FS:Ansariel> Prevent warning "No callback found for: 'Inventory.CustomAction' in control: Find Links"
-	void doCreate(const LLSD& userdata);
-	bool beginIMSession();
-	void fileUploadLocation(const LLSD& userdata);
-    void openSingleViewInventory(LLUUID folder_id = LLUUID());
-	void purgeSelectedItems();
-	bool attachObject(const LLSD& userdata);
-	static void idle(void* user_data);
-
-	void updateFolderLabel(const LLUUID& folder_id);
-
-	// <FS:Ansariel> Optional hiding of empty system folders
-	void updateHideEmptySystemFolders(const LLSD &data);
-	// <FS:Ansariel> Optional hiding of Inbox folder
-	void updateShowInboxFolder(const LLSD &data);
-
-	// DEBUG ONLY:
-	static void dumpSelectionInformation(void* user_data);
-
-	void openSelected();
-	void unSelectAll();
-	
-	static void onIdle(void* user_data);
-
-	// Find whichever inventory panel is active / on top.
-	// "Auto_open" determines if we open an inventory panel if none are open.
-	static LLInventoryPanel *getActiveInventoryPanel(bool auto_open = true);
-
-	static void openInventoryPanelAndSetSelection(bool auto_open,
-													const LLUUID& obj_id,
-													bool use_main_panel = false,
-													bool take_keyboard_focus = true,
-													bool reset_filter = false);
-	static void setSFViewAndOpenFolder(const LLInventoryPanel* panel, const LLUUID& folder_id);
-	void addItemID(const LLUUID& id, LLFolderViewItem* itemp);
-	void removeItemID(const LLUUID& id);
-	LLFolderViewItem* getItemByID(const LLUUID& id);
-	LLFolderViewFolder* getFolderByID(const LLUUID& id);
-	void setSelectionByID(const LLUUID& obj_id, bool take_keyboard_focus);
-	void updateSelection();
-
-	void setSuppressOpenItemAction(bool supress_open_item) { mSuppressOpenItemAction = supress_open_item; }
-
-	LLFolderViewModelInventory* getFolderViewModel() { return &mInventoryViewModel; }
-	const LLFolderViewModelInventory* getFolderViewModel() const { return &mInventoryViewModel; }
-    
-=======
     const std::string getFilterSubString();
-    void setSinceLogoff(BOOL sl);
+    void setSinceLogoff(bool sl);
     void setHoursAgo(U32 hours);
     void setDateSearchDirection(U32 direction);
-    BOOL getSinceLogoff();
+    bool getSinceLogoff();
     void setFilterLinks(U64 filter_links);
     U64 getFilterLinks();       // <FS:Zi> Filter Links Menu
     // <FS:Zi> FIRE-31369: Add inventory filter for coalesced objects
@@ -337,7 +226,7 @@
     bool getAllowDropOnRoot() { return mParams.allow_drop_on_root; }
     bool areViewsInitialized() { return mViewsInitialized == VIEWS_INITIALIZED && mFolderRoot.get() && !mFolderRoot.get()->needsArrange(); }
 
-    void onSelectionChange(const std::deque<LLFolderViewItem*> &items, BOOL user_action);
+    void onSelectionChange(const std::deque<LLFolderViewItem*> &items, bool user_action);
 
     LLHandle<LLInventoryPanel> getInventoryPanelHandle() const { return getDerivedHandle<LLInventoryPanel>(); }
 
@@ -369,7 +258,7 @@
 
     // Find whichever inventory panel is active / on top.
     // "Auto_open" determines if we open an inventory panel if none are open.
-    static LLInventoryPanel *getActiveInventoryPanel(BOOL auto_open = TRUE);
+    static LLInventoryPanel *getActiveInventoryPanel(bool auto_open = true);
 
     static void openInventoryPanelAndSetSelection(bool auto_open,
                                                     const LLUUID& obj_id,
@@ -381,7 +270,7 @@
     void removeItemID(const LLUUID& id);
     LLFolderViewItem* getItemByID(const LLUUID& id);
     LLFolderViewFolder* getFolderByID(const LLUUID& id);
-    void setSelectionByID(const LLUUID& obj_id, BOOL take_keyboard_focus);
+    void setSelectionByID(const LLUUID& obj_id, bool take_keyboard_focus);
     void updateSelection();
 
     void setSuppressOpenItemAction(bool supress_open_item) { mSuppressOpenItemAction = supress_open_item; }
@@ -389,7 +278,6 @@
     LLFolderViewModelInventory* getFolderViewModel() { return &mInventoryViewModel; }
     const LLFolderViewModelInventory* getFolderViewModel() const { return &mInventoryViewModel; }
 
->>>>>>> c06fb4e0
     // Clean up stuff when the folder root gets deleted
     void clearFolderRoot();
 
@@ -493,14 +381,8 @@
     virtual bool                typedViewsFilter(const LLUUID& id, LLInventoryObject const* objectp) { return true; }
 
     virtual void                itemChanged(const LLUUID& item_id, U32 mask, const LLInventoryObject* model_item);
-    BOOL                getIsHiddenFolderType(LLFolderType::EType folder_type) const;
-
-<<<<<<< HEAD
-	virtual void				itemChanged(const LLUUID& item_id, U32 mask, const LLInventoryObject* model_item);
-	bool				getIsHiddenFolderType(LLFolderType::EType folder_type) const;
-	
-=======
->>>>>>> c06fb4e0
+    bool                getIsHiddenFolderType(LLFolderType::EType folder_type) const;
+
     virtual LLFolderView * createFolderRoot(LLUUID root_id );
     virtual LLFolderViewFolder* createFolderViewFolder(LLInvFVBridge * bridge, bool allow_drop);
     virtual LLFolderViewItem*   createFolderViewItem(LLInvFVBridge * bridge);
