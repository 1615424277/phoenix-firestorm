/** 
 * @file llinventorypanel.h
 * @brief LLInventoryPanel
 * class definition
 *
 * $LicenseInfo:firstyear=2001&license=viewerlgpl$
 * Second Life Viewer Source Code
 * Copyright (C) 2010, Linden Research, Inc.
 * 
 * This library is free software; you can redistribute it and/or
 * modify it under the terms of the GNU Lesser General Public
 * License as published by the Free Software Foundation;
 * version 2.1 of the License only.
 * 
 * This library is distributed in the hope that it will be useful,
 * but WITHOUT ANY WARRANTY; without even the implied warranty of
 * MERCHANTABILITY or FITNESS FOR A PARTICULAR PURPOSE.  See the GNU
 * Lesser General Public License for more details.
 * 
 * You should have received a copy of the GNU Lesser General Public
 * License along with this library; if not, write to the Free Software
 * Foundation, Inc., 51 Franklin Street, Fifth Floor, Boston, MA  02110-1301  USA
 * 
 * Linden Research, Inc., 945 Battery Street, San Francisco, CA  94111  USA
 * $/LicenseInfo$
 */

#ifndef LL_LLINVENTORYPANEL_H
#define LL_LLINVENTORYPANEL_H

#include "llassetstorage.h"
#include "llfolderviewitem.h"
#include "llfolderviewmodelinventory.h"
#include "llfloater.h"
#include "llinventory.h"
#include "llinventoryfilter.h"
#include "llinventorymodel.h"
#include "llscrollcontainer.h"
#include "lluictrlfactory.h"
#include <set>

class LLInvFVBridge;
class LLInventoryFolderViewModelBuilder;
class LLInvPanelComplObserver;
class LLFolderViewModelInventory;
class LLFolderViewGroupedItemBridge;

namespace LLInitParam
{
	template<>
	struct TypeValues<LLFolderType::EType> : public TypeValuesHelper<LLFolderType::EType>
	{
		static void declareValues();
	};
}

class LLInventoryPanel : public LLPanel
{
	//--------------------------------------------------------------------
	// Data
	//--------------------------------------------------------------------
public:
	struct Filter : public LLInitParam::Block<Filter>
	{
		Optional<U32>			sort_order;
		Optional<U32>			types;
		Optional<std::string>	search_string;

		Filter()
		:	sort_order("sort_order"),
			types("types", 0xffffffff),
			search_string("search_string")
		{}
	};

	struct StartFolder : public LLInitParam::ChoiceBlock<StartFolder>
	{
		Alternative<std::string>			name;
		Alternative<LLUUID>					id;
		Alternative<LLFolderType::EType>	type;

		StartFolder()
		:	name("name"), 
			id("id"),
			type("type")
		{}
	};

	struct Params 
	:	public LLInitParam::Block<Params, LLPanel::Params>
	{
		Optional<std::string>				sort_order_setting;
		Optional<LLInventoryModel*>			inventory;
		Optional<bool>						allow_multi_select;
		Optional<bool>						allow_drag;
		Optional<bool>						show_item_link_overlays;
		Optional<Filter>					filter;
		Optional<StartFolder>               start_folder;
		Optional<bool>						use_label_suffix;
		Optional<bool>						show_empty_message;
		Optional<bool>						suppress_folder_menu;
		Optional<bool>						show_root_folder;
		Optional<bool>						allow_drop_on_root;
		Optional<bool>						use_marketplace_folders;
		Optional<LLScrollContainer::Params>	scroll;
		Optional<bool>						accepts_drag_and_drop;
		Optional<LLFolderView::Params>		folder_view;
		Optional<LLFolderViewFolder::Params> folder;
		Optional<LLFolderViewItem::Params>	 item;
        Optional<bool>                       open_first_folder;

        // All item and folder views will be initialized on init if true (default)
        // Will initialize on visibility change otherwise.
        Optional<bool>						preinitialize_views;

		Params()
		:	sort_order_setting("sort_order_setting"),
			inventory("", &gInventory),
			allow_multi_select("allow_multi_select", true),
			allow_drag("allow_drag", true),
			show_item_link_overlays("show_item_link_overlays", false),
			suppress_folder_menu("suppress_folder_menu", false),
			filter("filter"),
			start_folder("start_folder"),
			use_label_suffix("use_label_suffix", true),
            show_empty_message("show_empty_message", true),
            show_root_folder("show_root_folder", false),
            allow_drop_on_root("allow_drop_on_root", true),
            use_marketplace_folders("use_marketplace_folders", false),
            open_first_folder("open_first_folder", true),
			scroll("scroll"),
			accepts_drag_and_drop("accepts_drag_and_drop"),
			folder_view("folder_view"),
			folder("folder"),
			item("item"),
			preinitialize_views("preinitialize_views", true)
		{}
	};

	struct InventoryState : public LLInitParam::Block<InventoryState>
	{
		Mandatory<LLInventoryFilter::Params> filter;
		Mandatory<LLInventorySort::Params> sort;
	};

	//--------------------------------------------------------------------
	// Initialization
	//--------------------------------------------------------------------
protected:
	LLInventoryPanel(const Params&);
	void initFromParams(const Params&);

	friend class LLUICtrlFactory;
public:
	virtual ~LLInventoryPanel();

public:
    typedef std::set<LLFolderViewItem*> selected_items_t;

	LLInventoryModel* getModel() { return mInventory; }
	LLFolderViewModelInventory& getRootViewModel() { return mInventoryViewModel; }

	// LLView methods
	/*virtual*/ void onVisibilityChange(bool new_visibility) override;
	void draw() override;
	/*virtual*/ bool handleKeyHere( KEY key, MASK mask ) override;
	bool handleHover(S32 x, S32 y, MASK mask) override;
	/*virtual*/ bool handleDragAndDrop(S32 x, S32 y, MASK mask, bool drop,
								   EDragAndDropType cargo_type,
								   void* cargo_data,
								   EAcceptance* accept,
								   std::string& tooltip_msg) override;
	            bool handleToolTip(S32 x, S32 y, MASK mask) override;
	// LLUICtrl methods
	 /*virtual*/ void onFocusLost() override;
	 /*virtual*/ void onFocusReceived() override;
     void onFolderOpening(const LLUUID &id);

	// LLBadgeHolder methods
	bool addBadge(LLBadge * badge) override;

	// Call this method to set the selection.
	void openAllFolders();
<<<<<<< HEAD
	void closeAllFolders();
	void setSelection(const LLUUID& obj_id, BOOL take_keyboard_focus);
	void setSelectCallback(const boost::function<void (const std::deque<LLFolderViewItem*>& items, BOOL user_action)>& cb);
=======
	void setSelection(const LLUUID& obj_id, bool take_keyboard_focus);
	void setSelectCallback(const boost::function<void (const std::deque<LLFolderViewItem*>& items, bool user_action)>& cb);
>>>>>>> 7704c263
	void clearSelection();
    selected_items_t getSelectedItems() const;

	bool isSelectionRemovable();
	LLInventoryFilter& getFilter();
	const LLInventoryFilter& getFilter() const;
	void setFilterTypes(U64 filter, LLInventoryFilter::EFilterType = LLInventoryFilter::FILTERTYPE_OBJECT);
	void setFilterWorn();
	U32 getFilterObjectTypes() const;
	void setFilterPermMask(PermissionMask filter_perm_mask);
	U32 getFilterPermMask() const;
    void setFilterWearableTypes(U64 filter);
    void setFilterSettingsTypes(U64 filter);
    void setFilterSubString(const std::string& string);
	const std::string getFilterSubString();
	void setSinceLogoff(bool sl);
	void setHoursAgo(U32 hours);
	void setDateSearchDirection(U32 direction);
	bool getSinceLogoff();
	void setFilterLinks(U64 filter_links);
	U64 getFilterLinks();		// <FS:Zi> Filter Links Menu
	// <FS:Zi> FIRE-31369: Add inventory filter for coalesced objects
	void setFilterCoalescedObjects(bool coalesced);
	bool getFilterCoalescedObjects();
	// </FS:Zi>
	// <FS:Zi> FIRE-1175 - Filter Permissions Menu
	void setFilterPermissions(PermissionMask filter_permissions);
	PermissionMask getFilterPermissions();
	// </FS:Zi>
	void setSearchType(LLInventoryFilter::ESearchType type);
	LLInventoryFilter::ESearchType getSearchType();

	void setShowFolderState(LLInventoryFilter::EFolderShow show);
	LLInventoryFilter::EFolderShow getShowFolderState();
	// This method is called when something has changed about the inventory.
	void modelChanged(U32 mask);
	LLFolderView* getRootFolder() { return mFolderRoot.get(); }
	LLUUID getRootFolderID();
	LLScrollContainer* getScrollableContainer() { return mScroller; }
    bool getAllowDropOnRoot() { return mParams.allow_drop_on_root; }
    bool areViewsInitialized() { return mViewsInitialized == VIEWS_INITIALIZED && mFolderRoot.get() && !mFolderRoot.get()->needsArrange(); }
	
	void onSelectionChange(const std::deque<LLFolderViewItem*> &items, bool user_action);
	
	LLHandle<LLInventoryPanel> getInventoryPanelHandle() const { return getDerivedHandle<LLInventoryPanel>(); }

	// Callbacks
	void doToSelected(const LLSD& userdata);
	void onCustomAction(const LLSD& userdata); // <FS:Ansariel> Prevent warning "No callback found for: 'Inventory.CustomAction' in control: Find Links"
	void doCreate(const LLSD& userdata);
	bool beginIMSession();
	void fileUploadLocation(const LLSD& userdata);
    void openSingleViewInventory(LLUUID folder_id = LLUUID());
	void purgeSelectedItems();
	bool attachObject(const LLSD& userdata);
	static void idle(void* user_data);

	void updateFolderLabel(const LLUUID& folder_id);

	// <FS:Ansariel> Optional hiding of empty system folders
	void updateHideEmptySystemFolders(const LLSD &data);
	// <FS:Ansariel> Optional hiding of Inbox folder
	void updateShowInboxFolder(const LLSD &data);

	// DEBUG ONLY:
	static void dumpSelectionInformation(void* user_data);

	void openSelected();
	void unSelectAll();
	
	static void onIdle(void* user_data);

	// Find whichever inventory panel is active / on top.
	// "Auto_open" determines if we open an inventory panel if none are open.
	static LLInventoryPanel *getActiveInventoryPanel(bool auto_open = true);

	static void openInventoryPanelAndSetSelection(bool auto_open,
													const LLUUID& obj_id,
													bool use_main_panel = false,
													bool take_keyboard_focus = TAKE_FOCUS_YES,
													bool reset_filter = false);
    static void setSFViewAndOpenFolder(const LLInventoryPanel* panel, const LLUUID& folder_id);
	void addItemID(const LLUUID& id, LLFolderViewItem* itemp);
	void removeItemID(const LLUUID& id);
	LLFolderViewItem* getItemByID(const LLUUID& id);
	LLFolderViewFolder* getFolderByID(const LLUUID& id);
	void setSelectionByID(const LLUUID& obj_id, bool take_keyboard_focus);
	void updateSelection();

	void setSuppressOpenItemAction(bool supress_open_item) { mSuppressOpenItemAction = supress_open_item; }

	LLFolderViewModelInventory* getFolderViewModel() { return &mInventoryViewModel; }
	const LLFolderViewModelInventory* getFolderViewModel() const { return &mInventoryViewModel; }
    
    // Clean up stuff when the folder root gets deleted
    void clearFolderRoot();

    static void callbackPurgeSelectedItems(const LLSD& notification, const LLSD& response, const std::vector<LLUUID> inventory_selected);

    void changeFolderRoot(const LLUUID& new_id) {};
    void initFolderRoot();
    void initializeViewBuilding();

protected:
	void openStartFolderOrMyInventory(); // open the first level of inventory
	void onItemsCompletion();			// called when selected items are complete

    LLUUID						mSelectThisID;	
	LLInventoryModel*			mInventory;
	LLInventoryObserver*		mInventoryObserver;
	LLInvPanelComplObserver*	mCompletionObserver;
	bool						mFocusSelection;
	bool						mAcceptsDragAndDrop;
	bool 						mAllowMultiSelect;
	bool 						mAllowDrag;
	bool 						mShowItemLinkOverlays; // Shows link graphic over inventory item icons
	bool						mShowEmptyMessage;
	bool						mSuppressFolderMenu;
	bool						mSuppressOpenItemAction;

	LLHandle<LLFolderView>      mFolderRoot;
	LLScrollContainer*			mScroller;

	LLUUID						mPreviousSelectedFolder;

	LLFolderViewModelInventory	mInventoryViewModel;
    LLPointer<LLFolderViewGroupedItemBridge> mGroupedItemBridge;
	Params						mParams;	// stored copy of parameter block

	std::map<LLUUID, LLFolderViewItem*> mItemMap;
	/**
	 * Pointer to LLInventoryFolderViewModelBuilder.
	 *
	 * It is set in LLInventoryPanel's constructor and can be overridden in derived classes with 
	 * another implementation.
	 * Take into account it will not be deleted by LLInventoryPanel itself.
	 */
	const LLInventoryFolderViewModelBuilder* mInvFVBridgeBuilder;

    bool mBuildChildrenViews; // build root and children
    bool mRootInited;


	//--------------------------------------------------------------------
	// Sorting
	//--------------------------------------------------------------------
public:
	static const std::string DEFAULT_SORT_ORDER;
	static const std::string RECENTITEMS_SORT_ORDER;
	static const std::string INHERIT_SORT_ORDER;
	
	void setSortOrder(U32 order);
	U32 getSortOrder() const;

// private:	// <FS:Zi> Make this available so we can save sort order based on sort_order_setting in XUI
	std::string					mSortOrderSetting;
	int							mClipboardState;

	//--------------------------------------------------------------------
	// Hidden folders
	//--------------------------------------------------------------------
public:
	void addHideFolderType(LLFolderType::EType folder_type);

protected:
	// Builds the UI.  Call this once the inventory is usable.
	void 				initializeViews(F64 max_time);

	// Specific inventory colors
	static bool                 sColorSetInitialized;
	static LLUIColor			sDefaultColor;
	static LLUIColor			sDefaultHighlightColor;
	static LLUIColor			sLibraryColor;
	static LLUIColor			sLinkColor;

    enum EBuildModes
    {
        BUILD_NO_LIMIT,
        BUILD_TIMELIMIT, // requires mBuildViewsEndTime
        BUILD_ONE_FOLDER,
        BUILD_NO_CHILDREN,
    };

    // All buildNewViews() use BUILD_TIMELIMIT by default
    // and expect time limit mBuildViewsEndTime to be set
	LLFolderViewItem*			buildNewViews(const LLUUID& id);
    LLFolderViewItem*			buildNewViews(const LLUUID& id,
                                              LLInventoryObject const* objectp);
    LLFolderViewItem*			buildNewViews(const LLUUID& id,
                                              LLInventoryObject const* objectp,
                                              LLFolderViewItem *target_view,
                                              const EBuildModes &mode = BUILD_TIMELIMIT);

    // if certain types are not allowed, no reason to create views
    virtual bool				typedViewsFilter(const LLUUID& id, LLInventoryObject const* objectp) { return true; }

	virtual void				itemChanged(const LLUUID& item_id, U32 mask, const LLInventoryObject* model_item);
	bool				getIsHiddenFolderType(LLFolderType::EType folder_type) const;
	
    virtual LLFolderView * createFolderRoot(LLUUID root_id );
	virtual LLFolderViewFolder*	createFolderViewFolder(LLInvFVBridge * bridge, bool allow_drop);
	virtual LLFolderViewItem*	createFolderViewItem(LLInvFVBridge * bridge);

    boost::function<void(const std::deque<LLFolderViewItem*>& items, bool user_action)> mSelectionCallback;
private:
    // buildViewsTree does not include some checks and is meant
    // for recursive use, use buildNewViews() for first call
    LLFolderViewItem*			buildViewsTree(const LLUUID& id,
                                              const LLUUID& parent_id,
                                              LLInventoryObject const* objectp,
                                              LLFolderViewItem *target_view,
                                              LLFolderViewFolder *parent_folder_view,
                                              const EBuildModes &mode,
                                              S32 depth = -1);

    typedef enum e_views_initialization_state
    {
        VIEWS_UNINITIALIZED = 0,
        VIEWS_INITIALIZING,
        VIEWS_BUILDING, // Root folder exists
        VIEWS_INITIALIZED,
    } EViewsInitializationState;

	bool						mBuildViewsOnInit;
    EViewsInitializationState	mViewsInitialized; // Whether views have been generated
    F64							mBuildViewsEndTime; // Stop building views past this timestamp
    std::deque<LLUUID>			mBuildViewsQueue;
};


class LLInventorySingleFolderPanel : public LLInventoryPanel
{
public:
    struct Params : public LLInitParam::Block<Params, LLInventoryPanel::Params>
    {};

    void initFromParams(const Params& p);
    void onFocusReceived() override;

    bool isSelectionRemovable() { return false; }

    void initFolderRoot(const LLUUID& start_folder_id = LLUUID::null);

    void changeFolderRoot(const LLUUID& new_id);
    void onForwardFolder();
    void onBackwardFolder();
    void clearNavigationHistory();
    LLUUID getSingleFolderRoot() { return mFolderID; }

    void doCreate(const LLSD& userdata);
    void doToSelected(const LLSD& userdata);
    void doShare();

    bool isBackwardAvailable();
    bool isForwardAvailable();

    bool hasVisibleItems();

    void setNavBackwardList(std::list<LLUUID> backward_list) { mBackwardFolders = backward_list; }
    void setNavForwardList(std::list<LLUUID> forward_list) { mForwardFolders = forward_list; }
    std::list<LLUUID> getNavBackwardList() { return mBackwardFolders; }
    std::list<LLUUID> getNavForwardList() { return mForwardFolders; }

    typedef boost::function<void()> root_changed_callback_t;
    boost::signals2::connection setRootChangedCallback(root_changed_callback_t cb);

protected:
    LLInventorySingleFolderPanel(const Params& params);
    ~LLInventorySingleFolderPanel();
    void updateSingleFolderRoot();

    friend class LLUICtrlFactory;
    
    LLUUID mFolderID;
    std::list<LLUUID> mBackwardFolders;
    std::list<LLUUID> mForwardFolders;

    boost::signals2::signal<void()> mRootChangedSignal;
};

/************************************************************************/
/* Asset Pre-Filtered Inventory Panel related class                     */
/* Exchanges filter's flexibility for speed of generation and           */
/* improved performance                                                 */
/************************************************************************/

class LLAssetFilteredInventoryPanel : public LLInventoryPanel
{
public:
    struct Params
        : public LLInitParam::Block<Params, LLInventoryPanel::Params>
    {
        Mandatory<std::string>	filter_asset_types;

        Params() : filter_asset_types("filter_asset_types") {}
    };

    void initFromParams(const Params& p);
protected:
    LLAssetFilteredInventoryPanel(const Params& p);
    friend class LLUICtrlFactory;
public:
    ~LLAssetFilteredInventoryPanel() {}

    /*virtual*/ bool handleDragAndDrop(S32 x, S32 y, MASK mask, bool drop,
        EDragAndDropType cargo_type,
        void* cargo_data,
        EAcceptance* accept,
        std::string& tooltip_msg) override;

protected:
    /*virtual*/ bool				typedViewsFilter(const LLUUID& id, LLInventoryObject const* objectp) override;
    /*virtual*/ void				itemChanged(const LLUUID& item_id, U32 mask, const LLInventoryObject* model_item) override;

private:
    bool mAssetTypes[LLAssetType::AT_COUNT];
    bool mDragTypes[EDragAndDropType::DAD_COUNT];
};

#endif // LL_LLINVENTORYPANEL_H<|MERGE_RESOLUTION|>--- conflicted
+++ resolved
@@ -181,14 +181,9 @@
 
 	// Call this method to set the selection.
 	void openAllFolders();
-<<<<<<< HEAD
 	void closeAllFolders();
-	void setSelection(const LLUUID& obj_id, BOOL take_keyboard_focus);
-	void setSelectCallback(const boost::function<void (const std::deque<LLFolderViewItem*>& items, BOOL user_action)>& cb);
-=======
 	void setSelection(const LLUUID& obj_id, bool take_keyboard_focus);
 	void setSelectCallback(const boost::function<void (const std::deque<LLFolderViewItem*>& items, bool user_action)>& cb);
->>>>>>> 7704c263
 	void clearSelection();
     selected_items_t getSelectedItems() const;
 
