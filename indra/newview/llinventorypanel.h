--- conflicted
+++ resolved
@@ -182,13 +182,8 @@
     // Call this method to set the selection.
     void openAllFolders();
     void closeAllFolders();
-<<<<<<< HEAD
-    void setSelection(const LLUUID& obj_id, BOOL take_keyboard_focus);
-    void setSelectCallback(const boost::function<void (const std::deque<LLFolderViewItem*>& items, BOOL user_action)>& cb);
-=======
     void setSelection(const LLUUID& obj_id, bool take_keyboard_focus);
     void setSelectCallback(const boost::function<void (const std::deque<LLFolderViewItem*>& items, bool user_action)>& cb);
->>>>>>> 050d2fef
     void clearSelection();
     selected_items_t getSelectedItems() const;
 
