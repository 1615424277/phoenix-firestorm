/**
 * @file llthreadwatchdog.cpp
 * @brief The LLThreadWatchdog class definitions
 *
 * $LicenseInfo:firstyear=2007&license=viewerlgpl$
 * Second Life Viewer Source Code
 * Copyright (C) 2010, Linden Research, Inc.
 *
 * This library is free software; you can redistribute it and/or
 * modify it under the terms of the GNU Lesser General Public
 * License as published by the Free Software Foundation;
 * version 2.1 of the License only.
 *
 * This library is distributed in the hope that it will be useful,
 * but WITHOUT ANY WARRANTY; without even the implied warranty of
 * MERCHANTABILITY or FITNESS FOR A PARTICULAR PURPOSE.  See the GNU
 * Lesser General Public License for more details.
 *
 * You should have received a copy of the GNU Lesser General Public
 * License along with this library; if not, write to the Free Software
 * Foundation, Inc., 51 Franklin Street, Fifth Floor, Boston, MA  02110-1301  USA
 *
 * Linden Research, Inc., 945 Battery Street, San Francisco, CA  94111  USA
 * $/LicenseInfo$
 */


#include "llviewerprecompiledheaders.h"
#include "llwatchdog.h"
#include "llthread.h"

const U32 WATCHDOG_SLEEP_TIME_USEC = 1000000;

// This class runs the watchdog timing thread.
class LLWatchdogTimerThread : public LLThread
{
public:
    LLWatchdogTimerThread() :
        LLThread("Watchdog"),
        mSleepMsecs(0),
        mStopping(false)
    {
    }

    ~LLWatchdogTimerThread() {}

    void setSleepTime(long ms) { mSleepMsecs = ms; }
    void stop()
    {
        mStopping = true;
        mSleepMsecs = 1;
    }

    /* virtual */ void run()
    {
        while(!mStopping)
        {
            LLWatchdog::getInstance()->run();
            ms_sleep(mSleepMsecs);
        }
    }

private:
    long mSleepMsecs;
    bool mStopping;
};

// LLWatchdogEntry
LLWatchdogEntry::LLWatchdogEntry()
{
}

LLWatchdogEntry::~LLWatchdogEntry()
{
    stop();
}

void LLWatchdogEntry::start()
{
    LLWatchdog::getInstance()->add(this);
}

void LLWatchdogEntry::stop()
{
    // this can happen very late in the shutdown sequence
    if (! LLWatchdog::wasDeleted())
    {
        LLWatchdog::getInstance()->remove(this);
    }
}

// LLWatchdogTimeout
// const std::string UNINIT_STRING = "uninitialized";
const char *UNINIT_STRING = "uninitialized";

LLWatchdogTimeout::LLWatchdogTimeout() :
    mTimeout(0.0f),
    mPingState(UNINIT_STRING)
{
}

LLWatchdogTimeout::~LLWatchdogTimeout()
{
}

bool LLWatchdogTimeout::isAlive() const
{
    return (mTimer.getStarted() && !mTimer.hasExpired());
}

void LLWatchdogTimeout::reset()
{
    mTimer.setTimerExpirySec(mTimeout);
}

void LLWatchdogTimeout::setTimeout(F32 d)
{
    mTimeout = d;
}

// <FS:ND> Change from std::string to char const*, saving a lot of object construction/destruction per frame
<<<<<<< HEAD
// void LLWatchdogTimeout::start(const std::string& state) 
void LLWatchdogTimeout::start(const char *state) 
=======
// void LLWatchdogTimeout::start(const std::string& state)
void LLWatchdogTimeout::start(const char *state)
>>>>>>> 1a8a5404
// </FS:ND>
{
    if (mTimeout == 0)
    {
        LL_WARNS() << "Cant' start watchdog entry - no timeout set" << LL_ENDL;
        return;
    }
    // Order of operation is very important here.
    // After LLWatchdogEntry::start() is called
    // LLWatchdogTimeout::isAlive() will be called asynchronously.
    ping(state);
    mTimer.start();
    mTimer.setTimerExpirySec(mTimeout); // timer expiration set to 0 by start()
    LLWatchdogEntry::start();
}

void LLWatchdogTimeout::stop()
{
    LLWatchdogEntry::stop();
    mTimer.stop();
}

// <FS:ND> Change from std::string to char const*, saving a lot of object construction/destruction per frame
<<<<<<< HEAD
// void LLWatchdogTimeout::ping(const std::string& state) 
void LLWatchdogTimeout::ping(const char *state) 
// </FS:ND>
{ 
	if(state)
	{
		mPingState = state;
	}
	reset();
=======
// void LLWatchdogTimeout::ping(const std::string& state)
void LLWatchdogTimeout::ping(const char *state)
// </FS:ND>
{
    if(state)
    {
        mPingState = state;
    }
    reset();
>>>>>>> 1a8a5404
}

// LLWatchdog
LLWatchdog::LLWatchdog()
    :mSuspectsAccessMutex()
    ,mTimer(NULL)
    ,mLastClockCount(0)
{
}

LLWatchdog::~LLWatchdog()
{
}

void LLWatchdog::add(LLWatchdogEntry* e)
{
    lockThread();
    mSuspects.insert(e);
    unlockThread();
}

void LLWatchdog::remove(LLWatchdogEntry* e)
{
    lockThread();
    mSuspects.erase(e);
    unlockThread();
}

void LLWatchdog::init()
{
    if(!mSuspectsAccessMutex && !mTimer)
    {
        mSuspectsAccessMutex = new LLMutex();
        mTimer = new LLWatchdogTimerThread();
        mTimer->setSleepTime(WATCHDOG_SLEEP_TIME_USEC / 1000);
        mLastClockCount = LLTimer::getTotalTime();

        // mTimer->start() kicks off the thread, any code after
        // start needs to use the mSuspectsAccessMutex
        mTimer->start();
    }
}

void LLWatchdog::cleanup()
{
    if(mTimer)
    {
        mTimer->stop();
        delete mTimer;
        mTimer = NULL;
    }

    if(mSuspectsAccessMutex)
    {
        delete mSuspectsAccessMutex;
        mSuspectsAccessMutex = NULL;
    }

    mLastClockCount = 0;
}

void LLWatchdog::run()
{
    lockThread();

    // Check the time since the last call to run...
    // If the time elapsed is two times greater than the regualr sleep time
    // reset the active timeouts.
    const U32 TIME_ELAPSED_MULTIPLIER = 2;
    U64 current_time = LLTimer::getTotalTime();
    U64 current_run_delta = current_time - mLastClockCount;
    mLastClockCount = current_time;

    if(current_run_delta > (WATCHDOG_SLEEP_TIME_USEC * TIME_ELAPSED_MULTIPLIER))
    {
        LL_INFOS() << "Watchdog thread delayed: resetting entries." << LL_ENDL;
        for (const auto& suspect : mSuspects)
        {
            suspect->reset();
        }
    }
    else
    {
        SuspectsRegistry::iterator result =
            std::find_if(mSuspects.begin(),
                mSuspects.end(),
                [](const LLWatchdogEntry* suspect){ return ! suspect->isAlive(); });
        if(result != mSuspects.end())
        {
            // error!!!
            if(mTimer)
            {
                mTimer->stop();
            }

            LL_ERRS() << "Watchdog timer expired; assuming viewer is hung and crashing" << LL_ENDL;
        }
    }


    unlockThread();
}

void LLWatchdog::lockThread()
{
    if(mSuspectsAccessMutex != NULL)
    {
        mSuspectsAccessMutex->lock();
    }
}

void LLWatchdog::unlockThread()
{
    if(mSuspectsAccessMutex != NULL)
    {
        mSuspectsAccessMutex->unlock();
    }
}<|MERGE_RESOLUTION|>--- conflicted
+++ resolved
@@ -119,13 +119,8 @@
 }
 
 // <FS:ND> Change from std::string to char const*, saving a lot of object construction/destruction per frame
-<<<<<<< HEAD
-// void LLWatchdogTimeout::start(const std::string& state) 
-void LLWatchdogTimeout::start(const char *state) 
-=======
 // void LLWatchdogTimeout::start(const std::string& state)
 void LLWatchdogTimeout::start(const char *state)
->>>>>>> 1a8a5404
 // </FS:ND>
 {
     if (mTimeout == 0)
@@ -149,17 +144,6 @@
 }
 
 // <FS:ND> Change from std::string to char const*, saving a lot of object construction/destruction per frame
-<<<<<<< HEAD
-// void LLWatchdogTimeout::ping(const std::string& state) 
-void LLWatchdogTimeout::ping(const char *state) 
-// </FS:ND>
-{ 
-	if(state)
-	{
-		mPingState = state;
-	}
-	reset();
-=======
 // void LLWatchdogTimeout::ping(const std::string& state)
 void LLWatchdogTimeout::ping(const char *state)
 // </FS:ND>
@@ -169,7 +153,6 @@
         mPingState = state;
     }
     reset();
->>>>>>> 1a8a5404
 }
 
 // LLWatchdog
