--- conflicted
+++ resolved
@@ -48,11 +48,7 @@
 
 bool LLFloaterPerms::postBuild()
 {
-<<<<<<< HEAD
-	return true;
-=======
     return true;
->>>>>>> 1a8a5404
 }
 
 //static
@@ -166,18 +162,6 @@
 
 void LLFloaterPermsDefault::onCommitCopy(const LLSD& user_data)
 {
-<<<<<<< HEAD
-	// Implements fair use
-	std::string prefix = user_data.asString();
-
-	bool copyable = gSavedSettings.getBOOL(prefix+"NextOwnerCopy");
-	if(!copyable)
-	{
-		gSavedSettings.setBOOL(prefix+"NextOwnerTransfer", true);
-	}
-	LLCheckBoxCtrl* xfer = getChild<LLCheckBoxCtrl>(prefix+"_transfer");
-	xfer->setEnabled(copyable);
-=======
     // Implements fair use
     std::string prefix = user_data.asString();
 
@@ -188,7 +172,6 @@
     }
     LLCheckBoxCtrl* xfer = getChild<LLCheckBoxCtrl>(prefix+"_transfer");
     xfer->setEnabled(copyable);
->>>>>>> 1a8a5404
 }
 
 constexpr int MAX_HTTP_RETRIES = 5;
@@ -196,15 +179,6 @@
 
 void LLFloaterPermsDefault::sendInitialPerms()
 {
-<<<<<<< HEAD
-	// <FS:Ansariel> Getter for CapSent
-	//if(!mCapSent)
-	if (!sCapSent)
-	// </FS:Ansariel>
-	{
-		updateCap();
-	}
-=======
     // <FS:Ansariel> Getter for CapSent
     //if(!mCapSent)
     if (!sCapSent)
@@ -212,7 +186,6 @@
     {
         updateCap();
     }
->>>>>>> 1a8a5404
 }
 
 void LLFloaterPermsDefault::updateCap()
@@ -303,17 +276,10 @@
 
 void LLFloaterPermsDefault::setCapSent(bool cap_sent)
 {
-<<<<<<< HEAD
-	// <FS:Ansariel> Getter for CapSent
-	//mCapSent = cap_sent;
-	sCapSent = cap_sent;
-	// </FS:Ansariel>
-=======
     // <FS:Ansariel> Getter for CapSent
     //mCapSent = cap_sent;
     sCapSent = cap_sent;
     // </FS:Ansariel>
->>>>>>> 1a8a5404
 }
 
 void LLFloaterPermsDefault::ok()
