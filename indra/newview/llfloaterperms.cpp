/** 
 * @file llfloaterperms.cpp
 * @brief Asset creation permission preferences.
 * @author Jonathan Yap
 *
 * $LicenseInfo:firstyear=2001&license=viewerlgpl$
 * Second Life Viewer Source Code
 * Copyright (C) 2010, Linden Research, Inc.
 * 
 * This library is free software; you can redistribute it and/or
 * modify it under the terms of the GNU Lesser General Public
 * License as published by the Free Software Foundation;
 * version 2.1 of the License only.
 * 
 * This library is distributed in the hope that it will be useful,
 * but WITHOUT ANY WARRANTY; without even the implied warranty of
 * MERCHANTABILITY or FITNESS FOR A PARTICULAR PURPOSE.  See the GNU
 * Lesser General Public License for more details.
 * 
 * You should have received a copy of the GNU Lesser General Public
 * License along with this library; if not, write to the Free Software
 * Foundation, Inc., 51 Franklin Street, Fifth Floor, Boston, MA  02110-1301  USA
 * 
 * Linden Research, Inc., 945 Battery Street, San Francisco, CA  94111  USA
 * $/LicenseInfo$
 */

#include "llviewerprecompiledheaders.h"
#include "llcheckboxctrl.h"
#include "llfloaterperms.h"
#include "llviewercontrol.h"
#include "llviewerwindow.h"
#include "lluictrlfactory.h"
#include "llpermissions.h"
#include "llagent.h"
#include "llviewerregion.h"
#include "llnotificationsutil.h"
#include "llsdserialize.h"
#include "llvoavatar.h"
#include "llcorehttputil.h"
#include "lleventfilter.h"
#include "lleventcoro.h"

LLFloaterPerms::LLFloaterPerms(const LLSD& seed)
: LLFloater(seed)
{
}

BOOL LLFloaterPerms::postBuild()
{
	return TRUE;
}

//static 
U32 LLFloaterPerms::getGroupPerms(std::string prefix)
{	
	return gSavedSettings.getBOOL(prefix+"ShareWithGroup") ? PERM_COPY | PERM_MOVE | PERM_MODIFY : PERM_NONE;
}

//static 
U32 LLFloaterPerms::getEveryonePerms(std::string prefix)
{
	return gSavedSettings.getBOOL(prefix+"EveryoneCopy") ? PERM_COPY : PERM_NONE;
}

//static 
U32 LLFloaterPerms::getNextOwnerPerms(std::string prefix)
{
	U32 flags = PERM_MOVE;
	if ( gSavedSettings.getBOOL(prefix+"NextOwnerCopy") )
	{
		flags |= PERM_COPY;
	}
	if ( gSavedSettings.getBOOL(prefix+"NextOwnerModify") )
	{
		flags |= PERM_MODIFY;
	}
	if ( gSavedSettings.getBOOL(prefix+"NextOwnerTransfer") )
	{
		flags |= PERM_TRANSFER;
	}
	return flags;
}

//static 
U32 LLFloaterPerms::getNextOwnerPermsInverted(std::string prefix)
{
	// Sets bits for permissions that are off
	U32 flags = PERM_MOVE;
	if ( !gSavedSettings.getBOOL(prefix+"NextOwnerCopy") )
	{
		flags |= PERM_COPY;
	}
	if ( !gSavedSettings.getBOOL(prefix+"NextOwnerModify") )
	{
		flags |= PERM_MODIFY;
	}
	if ( !gSavedSettings.getBOOL(prefix+"NextOwnerTransfer") )
	{
		flags |= PERM_TRANSFER;
	}
	return flags;
}

// <FS:Ansariel> Getter for CapSent
//static bool mCapSent = false;
bool LLFloaterPermsDefault::sCapSent = false;
// </FS:Ansariel>

LLFloaterPermsDefault::LLFloaterPermsDefault(const LLSD& seed)
	: LLFloater(seed)
{
	mCommitCallbackRegistrar.add("PermsDefault.Copy", boost::bind(&LLFloaterPermsDefault::onCommitCopy, this, _2));
	mCommitCallbackRegistrar.add("PermsDefault.OK", boost::bind(&LLFloaterPermsDefault::onClickOK, this));
	mCommitCallbackRegistrar.add("PermsDefault.Cancel", boost::bind(&LLFloaterPermsDefault::onClickCancel, this));
}

 
// String equivalents of enum Categories - initialization order must match enum order!
const std::string LLFloaterPermsDefault::sCategoryNames[CAT_LAST] =
{
	"Objects",
	"Uploads",
	"Scripts",
	"Notecards",
	"Gestures",
	"Wearables",
	"Settings"
};

BOOL LLFloaterPermsDefault::postBuild()
{
	if(!gSavedSettings.getBOOL("DefaultUploadPermissionsConverted"))
	{
		gSavedSettings.setBOOL("UploadsEveryoneCopy", gSavedSettings.getBOOL("EveryoneCopy"));
		gSavedSettings.setBOOL("UploadsNextOwnerCopy", gSavedSettings.getBOOL("NextOwnerCopy"));
		gSavedSettings.setBOOL("UploadsNextOwnerModify", gSavedSettings.getBOOL("NextOwnerModify"));
		gSavedSettings.setBOOL("UploadsNextOwnerTransfer", gSavedSettings.getBOOL("NextOwnerTransfer"));
		gSavedSettings.setBOOL("UploadsShareWithGroup", gSavedSettings.getBOOL("ShareWithGroup"));
		gSavedSettings.setBOOL("DefaultUploadPermissionsConverted", true);
	}

	mCloseSignal.connect(boost::bind(&LLFloaterPermsDefault::cancel, this));

	refresh();
	
	return true;
}

void LLFloaterPermsDefault::onClickOK()
{
	ok();
	closeFloater();
}

void LLFloaterPermsDefault::onClickCancel()
{
	cancel();
	closeFloater();
}

void LLFloaterPermsDefault::onCommitCopy(const LLSD& user_data)
{
	// Implements fair use
	std::string prefix = user_data.asString();

	BOOL copyable = gSavedSettings.getBOOL(prefix+"NextOwnerCopy");
	if(!copyable)
	{
		gSavedSettings.setBOOL(prefix+"NextOwnerTransfer", TRUE);
	}
	LLCheckBoxCtrl* xfer = getChild<LLCheckBoxCtrl>(prefix+"_transfer");
	xfer->setEnabled(copyable);
}

const int MAX_HTTP_RETRIES = 5;
const float RETRY_TIMEOUT = 5.0;

void LLFloaterPermsDefault::sendInitialPerms()
{
	// <FS:Ansariel> Getter for CapSent
	//if(!mCapSent)
	if (!sCapSent)
	// </FS:Ansariel>
	{
		updateCap();
<<<<<<< HEAD
		// <FS:Ansariel> Set cap sent = true only on success to allow re-transmit on region change
		//setCapSent(true);
=======
>>>>>>> 3053f624
	}
}

void LLFloaterPermsDefault::updateCap()
{
    if (!gAgent.getRegion())
    {
        LL_WARNS("Avatar") << "Region not set, cannot request capability update" << LL_ENDL;
        return;
    }
	std::string object_url = gAgent.getRegion()->getCapability("AgentPreferences");

	if(!object_url.empty())
	{
        LLCoros::instance().launch("LLFloaterPermsDefault::updateCapCoro",
            boost::bind(&LLFloaterPermsDefault::updateCapCoro, object_url));
	}
    else
    {
        LL_DEBUGS("ObjectPermissionsFloater") << "AgentPreferences cap not available." << LL_ENDL;
    }
}

/*static*/
void LLFloaterPermsDefault::updateCapCoro(std::string url)
{
    int retryCount = 0;
    std::string previousReason;
    LLCore::HttpRequest::policy_t httpPolicy(LLCore::HttpRequest::DEFAULT_POLICY_ID);
    LLCoreHttpUtil::HttpCoroutineAdapter::ptr_t
        httpAdapter(new LLCoreHttpUtil::HttpCoroutineAdapter("genericPostCoro", httpPolicy));
    LLCore::HttpRequest::ptr_t httpRequest(new LLCore::HttpRequest);

    LLSD postData = LLSD::emptyMap();
    postData["default_object_perm_masks"]["Group"] =
        (LLSD::Integer)LLFloaterPerms::getGroupPerms(sCategoryNames[CAT_OBJECTS]);
    postData["default_object_perm_masks"]["Everyone"] =
        (LLSD::Integer)LLFloaterPerms::getEveryonePerms(sCategoryNames[CAT_OBJECTS]);
    postData["default_object_perm_masks"]["NextOwner"] =
        (LLSD::Integer)LLFloaterPerms::getNextOwnerPerms(sCategoryNames[CAT_OBJECTS]);

    {
        LL_DEBUGS("ObjectPermissionsFloater") << "Sending default permissions to '"
            << url << "'\n";
        std::ostringstream sent_perms_log;
        LLSDSerialize::toPrettyXML(postData, sent_perms_log);
        LL_CONT << sent_perms_log.str() << LL_ENDL;
    }

    while (true)
    {
        ++retryCount;
        LLSD result = httpAdapter->postAndSuspend(httpRequest, url, postData);

        LLSD httpResults = result[LLCoreHttpUtil::HttpCoroutineAdapter::HTTP_RESULTS];
        LLCore::HttpStatus status = LLCoreHttpUtil::HttpCoroutineAdapter::getStatusFromLLSD(httpResults);

        if (!status)
        {
            const std::string& reason = status.toString();
            // Do not display the same error more than once in a row
            if ((reason != previousReason) && mCapSent)
            {
                previousReason = reason;
                LLSD args;
                args["REASON"] = reason;
                LLNotificationsUtil::add("DefaultObjectPermissions", args);
            }

            llcoro::suspendUntilTimeout(RETRY_TIMEOUT);
            if (retryCount < MAX_HTTP_RETRIES)
                continue;

            LL_WARNS("ObjectPermissionsFloater") << "Unable to send default permissions.  Giving up for now." << LL_ENDL;
            return;
        }
        break;
    }

    // Since we have had a successful POST call be sure to display the next error message
    // even if it is the same as a previous one.
    previousReason.clear();
    LLFloaterPermsDefault::setCapSent(true);
    LL_INFOS("ObjectPermissionsFloater") << "Default permissions successfully sent to simulator" << LL_ENDL;
}

void LLFloaterPermsDefault::setCapSent(bool cap_sent)
{
	// <FS:Ansariel> Getter for CapSent
	//mCapSent = cap_sent;
	sCapSent = cap_sent;
	// </FS:Ansariel>
}

void LLFloaterPermsDefault::ok()
{
//	Changes were already applied automatically to saved settings.
//	Refreshing internal values makes it official.
	refresh();

// We know some setting has changed but not which one.  Just in case it was a setting for
// object permissions tell the server what the values are.
	updateCap();
}

void LLFloaterPermsDefault::cancel()
{
	for (U32 iter = CAT_OBJECTS; iter < CAT_LAST; iter++)
	{
		gSavedSettings.setBOOL(sCategoryNames[iter]+"NextOwnerCopy",		mNextOwnerCopy[iter]);
		gSavedSettings.setBOOL(sCategoryNames[iter]+"NextOwnerModify",		mNextOwnerModify[iter]);
		gSavedSettings.setBOOL(sCategoryNames[iter]+"NextOwnerTransfer",	mNextOwnerTransfer[iter]);
		gSavedSettings.setBOOL(sCategoryNames[iter]+"ShareWithGroup",		mShareWithGroup[iter]);
		gSavedSettings.setBOOL(sCategoryNames[iter]+"EveryoneCopy",			mEveryoneCopy[iter]);
	}
}

void LLFloaterPermsDefault::refresh()
{
	for (U32 iter = CAT_OBJECTS; iter < CAT_LAST; iter++)
	{
		mShareWithGroup[iter]    = gSavedSettings.getBOOL(sCategoryNames[iter]+"ShareWithGroup");
		mEveryoneCopy[iter]      = gSavedSettings.getBOOL(sCategoryNames[iter]+"EveryoneCopy");
		mNextOwnerCopy[iter]     = gSavedSettings.getBOOL(sCategoryNames[iter]+"NextOwnerCopy");
		mNextOwnerModify[iter]   = gSavedSettings.getBOOL(sCategoryNames[iter]+"NextOwnerModify");
		mNextOwnerTransfer[iter] = gSavedSettings.getBOOL(sCategoryNames[iter]+"NextOwnerTransfer");
	}
}<|MERGE_RESOLUTION|>--- conflicted
+++ resolved
@@ -184,11 +184,6 @@
 	// </FS:Ansariel>
 	{
 		updateCap();
-<<<<<<< HEAD
-		// <FS:Ansariel> Set cap sent = true only on success to allow re-transmit on region change
-		//setCapSent(true);
-=======
->>>>>>> 3053f624
 	}
 }
 
@@ -250,7 +245,10 @@
         {
             const std::string& reason = status.toString();
             // Do not display the same error more than once in a row
-            if ((reason != previousReason) && mCapSent)
+            // <FS:Ansariel> Getter for CapSent
+            //if ((reason != previousReason) && mCapSent)
+            if ((reason != previousReason) && sCapSent)
+            // </FS:Ansariel>
             {
                 previousReason = reason;
                 LLSD args;
