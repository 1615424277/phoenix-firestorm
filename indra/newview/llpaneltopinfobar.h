--- conflicted
+++ resolved
@@ -1,297 +1,178 @@
-/**
- * @file llpaneltopinfobar.h
- * @brief Coordinates and Parcel Settings information panel definition
- *
- * $LicenseInfo:firstyear=2010&license=viewerlgpl$
- * Second Life Viewer Source Code
- * Copyright (C) 2010, Linden Research, Inc.
- *
- * This library is free software; you can redistribute it and/or
- * modify it under the terms of the GNU Lesser General Public
- * License as published by the Free Software Foundation;
- * version 2.1 of the License only.
- *
- * This library is distributed in the hope that it will be useful,
- * but WITHOUT ANY WARRANTY; without even the implied warranty of
- * MERCHANTABILITY or FITNESS FOR A PARTICULAR PURPOSE.  See the GNU
- * Lesser General Public License for more details.
- *
- * You should have received a copy of the GNU Lesser General Public
- * License along with this library; if not, write to the Free Software
- * Foundation, Inc., 51 Franklin Street, Fifth Floor, Boston, MA  02110-1301  USA
- *
- * Linden Research, Inc., 945 Battery Street, San Francisco, CA  94111  USA
- * $/LicenseInfo$
- */
-
-#ifndef LLPANELTOPINFOBAR_H_
-#define LLPANELTOPINFOBAR_H_
-
-#include "llpanel.h"
-#include "llinitdestroyclass.h"
-
-class LLButton;
-class LLTextBox;
-class LLIconCtrl;
-class LLParcelChangeObserver;
-
-class LLPanelTopInfoBar : public LLPanel, public LLSingleton<LLPanelTopInfoBar>, private LLDestroyClass<LLPanelTopInfoBar>
-{
-    LLSINGLETON(LLPanelTopInfoBar);
-    ~LLPanelTopInfoBar();
-    LOG_CLASS(LLPanelTopInfoBar);
-
-    friend class LLDestroyClass<LLPanelTopInfoBar>;
-
-public:
-    typedef boost::signals2::signal<void ()> resize_signal_t;
-
-<<<<<<< HEAD
-	bool postBuild() override;
-	void draw() override;
-=======
-    /*virtual*/ BOOL postBuild() override;
-    /*virtual*/ void draw() override;
->>>>>>> e1623bb2
-
-    /**
-     * Updates location and parcel icons on login complete
-     */
-    void handleLoginComplete();
-
-    /**
-     * Called when the top info bar gets shown or hidden
-     */
-    void onVisibilityChanged(const LLSD& show);
-
-    boost::signals2::connection setResizeCallback( const resize_signal_t::slot_type& cb );
-
-private:
-<<<<<<< HEAD
-	class LLParcelChangeObserver;
-
-	friend class LLParcelChangeObserver;
-
-	enum EParcelIcon
-	{
-		VOICE_ICON = 0,
-		FLY_ICON,			// 1
-		PUSH_ICON,			// 2
-		BUILD_ICON,			// 3
-		SCRIPTS_ICON,		// 4
-		DAMAGE_ICON,		// 5
-		SEE_AVATARS_ICON,	// 6
-		ICON_COUNT			// 7 total
-	};
-
-	/**
-	 * Initializes parcel icons controls. Called from the constructor.
-	 */
-	void initParcelIcons();
-
-	bool handleRightMouseDown(S32 x, S32 y, MASK mask) override;
-
-	/**
-	 * Handles clicks on the parcel icons.
-	 */
-	void onParcelIconClick(EParcelIcon icon);
-
-	/**
-	 * Handles clicks on the info buttons.
-	 */
-	void onInfoButtonClicked();
-
-	/**
-	 * Called when agent changes the parcel.
-	 */
-	void onAgentParcelChange();
-
-	/**
-	 * Called when context menu item is clicked.
-	 */
-	void onContextMenuItemClicked(const LLSD::String& userdata);
-
-	/**
-	 * Called when user checks/unchecks Show Coordinates menu item.
-	 */
-	void onNavBarShowParcelPropertiesCtrlChanged();
-
-	/**
-	 * Shorthand to call updateParcelInfoText() and updateParcelIcons().
-	 */
-	void update();
-
-	/**
-	 * Updates parcel info text (mParcelInfoText).
-	 */
-	void updateParcelInfoText();
-
-	/**
-	 * Updates parcel icons (mParcelIcon[]).
-	 */
-	void updateParcelIcons();
-
-	/**
-	 * Updates health information (mDamageText).
-	 */
-	void updateHealth();
-
-	/**
-	 * Lays out all parcel icons starting from right edge of the mParcelInfoText + 11px
-	 * (see screenshots in EXT-5808 for details).
-	 */
-	void layoutParcelIcons();
-
-	/**
-	 * Lays out a widget. Widget's rect mLeft becomes equal to the 'left' argument.
-	 */
-	S32 layoutWidget(LLUICtrl* ctrl, S32 left);
-
-	/**
-	 * Generates location string and returns it in the loc_str parameter.
-	 */
-	void buildLocationString(std::string& loc_str, bool show_coords);
-
-	/**
-	 * Sets new value to the mParcelInfoText and updates the size of the top bar.
-	 */
-	void setParcelInfoText(const std::string& new_text);
-
-	/**
-	 *  Implementation of LLDestroyClass<T>
-	 */
-	static void destroyClass()
-	{
-		if (LLPanelTopInfoBar::instanceExists())
-		{
-			LLPanelTopInfoBar::getInstance()->setEnabled(false);
-		}
-	}
-
-	LLButton* 				mInfoBtn;
-	LLTextBox* 				mParcelInfoText;
-	LLTextBox* 				mDamageText;
-	LLIconCtrl*				mParcelIcon[ICON_COUNT];
-	LLParcelChangeObserver*	mParcelChangedObserver;
-
-	boost::signals2::connection	mParcelPropsCtrlConnection;
-	boost::signals2::connection	mShowCoordsCtrlConnection;
-	boost::signals2::connection	mParcelMgrConnection;
-
-	resize_signal_t mResizeSignal;
-=======
-    class LLParcelChangeObserver;
-
-    friend class LLParcelChangeObserver;
-
-    enum EParcelIcon
-    {
-        VOICE_ICON = 0,
-        FLY_ICON,           // 1
-        PUSH_ICON,          // 2
-        BUILD_ICON,         // 3
-        SCRIPTS_ICON,       // 4
-        DAMAGE_ICON,        // 5
-        SEE_AVATARS_ICON,   // 6
-        ICON_COUNT          // 7 total
-    };
-
-    /**
-     * Initializes parcel icons controls. Called from the constructor.
-     */
-    void initParcelIcons();
-
-    BOOL handleRightMouseDown(S32 x, S32 y, MASK mask) override;
-
-    /**
-     * Handles clicks on the parcel icons.
-     */
-    void onParcelIconClick(EParcelIcon icon);
-
-    /**
-     * Handles clicks on the info buttons.
-     */
-    void onInfoButtonClicked();
-
-    /**
-     * Called when agent changes the parcel.
-     */
-    void onAgentParcelChange();
-
-    /**
-     * Called when context menu item is clicked.
-     */
-    void onContextMenuItemClicked(const LLSD::String& userdata);
-
-    /**
-     * Called when user checks/unchecks Show Coordinates menu item.
-     */
-    void onNavBarShowParcelPropertiesCtrlChanged();
-
-    /**
-     * Shorthand to call updateParcelInfoText() and updateParcelIcons().
-     */
-    void update();
-
-    /**
-     * Updates parcel info text (mParcelInfoText).
-     */
-    void updateParcelInfoText();
-
-    /**
-     * Updates parcel icons (mParcelIcon[]).
-     */
-    void updateParcelIcons();
-
-    /**
-     * Updates health information (mDamageText).
-     */
-    void updateHealth();
-
-    /**
-     * Lays out all parcel icons starting from right edge of the mParcelInfoText + 11px
-     * (see screenshots in EXT-5808 for details).
-     */
-    void layoutParcelIcons();
-
-    /**
-     * Lays out a widget. Widget's rect mLeft becomes equal to the 'left' argument.
-     */
-    S32 layoutWidget(LLUICtrl* ctrl, S32 left);
-
-    /**
-     * Generates location string and returns it in the loc_str parameter.
-     */
-    void buildLocationString(std::string& loc_str, bool show_coords);
-
-    /**
-     * Sets new value to the mParcelInfoText and updates the size of the top bar.
-     */
-    void setParcelInfoText(const std::string& new_text);
-
-    /**
-     *  Implementation of LLDestroyClass<T>
-     */
-    static void destroyClass()
-    {
-        if (LLPanelTopInfoBar::instanceExists())
-        {
-            LLPanelTopInfoBar::getInstance()->setEnabled(FALSE);
-        }
-    }
-
-    LLButton*               mInfoBtn;
-    LLTextBox*              mParcelInfoText;
-    LLTextBox*              mDamageText;
-    LLIconCtrl*             mParcelIcon[ICON_COUNT];
-    LLParcelChangeObserver* mParcelChangedObserver;
-
-    boost::signals2::connection mParcelPropsCtrlConnection;
-    boost::signals2::connection mShowCoordsCtrlConnection;
-    boost::signals2::connection mParcelMgrConnection;
-
-    resize_signal_t mResizeSignal;
->>>>>>> e1623bb2
-};
-
-#endif /* LLPANELTOPINFOBAR_H_ */+/**
+ * @file llpaneltopinfobar.h
+ * @brief Coordinates and Parcel Settings information panel definition
+ *
+ * $LicenseInfo:firstyear=2010&license=viewerlgpl$
+ * Second Life Viewer Source Code
+ * Copyright (C) 2010, Linden Research, Inc.
+ *
+ * This library is free software; you can redistribute it and/or
+ * modify it under the terms of the GNU Lesser General Public
+ * License as published by the Free Software Foundation;
+ * version 2.1 of the License only.
+ *
+ * This library is distributed in the hope that it will be useful,
+ * but WITHOUT ANY WARRANTY; without even the implied warranty of
+ * MERCHANTABILITY or FITNESS FOR A PARTICULAR PURPOSE.  See the GNU
+ * Lesser General Public License for more details.
+ *
+ * You should have received a copy of the GNU Lesser General Public
+ * License along with this library; if not, write to the Free Software
+ * Foundation, Inc., 51 Franklin Street, Fifth Floor, Boston, MA  02110-1301  USA
+ *
+ * Linden Research, Inc., 945 Battery Street, San Francisco, CA  94111  USA
+ * $/LicenseInfo$
+ */
+
+#ifndef LLPANELTOPINFOBAR_H_
+#define LLPANELTOPINFOBAR_H_
+
+#include "llpanel.h"
+#include "llinitdestroyclass.h"
+
+class LLButton;
+class LLTextBox;
+class LLIconCtrl;
+class LLParcelChangeObserver;
+
+class LLPanelTopInfoBar : public LLPanel, public LLSingleton<LLPanelTopInfoBar>, private LLDestroyClass<LLPanelTopInfoBar>
+{
+    LLSINGLETON(LLPanelTopInfoBar);
+    ~LLPanelTopInfoBar();
+    LOG_CLASS(LLPanelTopInfoBar);
+
+    friend class LLDestroyClass<LLPanelTopInfoBar>;
+
+public:
+    typedef boost::signals2::signal<void ()> resize_signal_t;
+
+    bool postBuild() override;
+    void draw() override;
+
+    /**
+     * Updates location and parcel icons on login complete
+     */
+    void handleLoginComplete();
+
+    /**
+     * Called when the top info bar gets shown or hidden
+     */
+    void onVisibilityChanged(const LLSD& show);
+
+    boost::signals2::connection setResizeCallback( const resize_signal_t::slot_type& cb );
+
+private:
+    class LLParcelChangeObserver;
+
+    friend class LLParcelChangeObserver;
+
+    enum EParcelIcon
+    {
+        VOICE_ICON = 0,
+        FLY_ICON,           // 1
+        PUSH_ICON,          // 2
+        BUILD_ICON,         // 3
+        SCRIPTS_ICON,       // 4
+        DAMAGE_ICON,        // 5
+        SEE_AVATARS_ICON,   // 6
+        ICON_COUNT          // 7 total
+    };
+
+    /**
+     * Initializes parcel icons controls. Called from the constructor.
+     */
+    void initParcelIcons();
+
+    bool handleRightMouseDown(S32 x, S32 y, MASK mask) override;
+
+    /**
+     * Handles clicks on the parcel icons.
+     */
+    void onParcelIconClick(EParcelIcon icon);
+
+    /**
+     * Handles clicks on the info buttons.
+     */
+    void onInfoButtonClicked();
+
+    /**
+     * Called when agent changes the parcel.
+     */
+    void onAgentParcelChange();
+
+    /**
+     * Called when context menu item is clicked.
+     */
+    void onContextMenuItemClicked(const LLSD::String& userdata);
+
+    /**
+     * Called when user checks/unchecks Show Coordinates menu item.
+     */
+    void onNavBarShowParcelPropertiesCtrlChanged();
+
+    /**
+     * Shorthand to call updateParcelInfoText() and updateParcelIcons().
+     */
+    void update();
+
+    /**
+     * Updates parcel info text (mParcelInfoText).
+     */
+    void updateParcelInfoText();
+
+    /**
+     * Updates parcel icons (mParcelIcon[]).
+     */
+    void updateParcelIcons();
+
+    /**
+     * Updates health information (mDamageText).
+     */
+    void updateHealth();
+
+    /**
+     * Lays out all parcel icons starting from right edge of the mParcelInfoText + 11px
+     * (see screenshots in EXT-5808 for details).
+     */
+    void layoutParcelIcons();
+
+    /**
+     * Lays out a widget. Widget's rect mLeft becomes equal to the 'left' argument.
+     */
+    S32 layoutWidget(LLUICtrl* ctrl, S32 left);
+
+    /**
+     * Generates location string and returns it in the loc_str parameter.
+     */
+    void buildLocationString(std::string& loc_str, bool show_coords);
+
+    /**
+     * Sets new value to the mParcelInfoText and updates the size of the top bar.
+     */
+    void setParcelInfoText(const std::string& new_text);
+
+    /**
+     *  Implementation of LLDestroyClass<T>
+     */
+    static void destroyClass()
+    {
+        if (LLPanelTopInfoBar::instanceExists())
+        {
+            LLPanelTopInfoBar::getInstance()->setEnabled(false);
+        }
+    }
+
+    LLButton*               mInfoBtn;
+    LLTextBox*              mParcelInfoText;
+    LLTextBox*              mDamageText;
+    LLIconCtrl*             mParcelIcon[ICON_COUNT];
+    LLParcelChangeObserver* mParcelChangedObserver;
+
+    boost::signals2::connection mParcelPropsCtrlConnection;
+    boost::signals2::connection mShowCoordsCtrlConnection;
+    boost::signals2::connection mParcelMgrConnection;
+
+    resize_signal_t mResizeSignal;
+};
+
+#endif /* LLPANELTOPINFOBAR_H_ */