--- conflicted
+++ resolved
@@ -46,13 +46,8 @@
 public:
     typedef boost::signals2::signal<void ()> resize_signal_t;
 
-<<<<<<< HEAD
-	bool postBuild() override;
-	void draw() override;
-=======
-    /*virtual*/ BOOL postBuild() override;
-    /*virtual*/ void draw() override;
->>>>>>> c06fb4e0
+    bool postBuild() override;
+    void draw() override;
 
     /**
      * Updates location and parcel icons on login complete
@@ -73,119 +68,6 @@
     void update();
 // [/RLV:KB]
 private:
-<<<<<<< HEAD
-	class LLParcelChangeObserver;
-
-	friend class LLParcelChangeObserver;
-
-	enum EParcelIcon
-	{
-		VOICE_ICON = 0,
-		FLY_ICON,			// 1
-		PUSH_ICON,			// 2
-		BUILD_ICON,			// 3
-		SCRIPTS_ICON,		// 4
-		DAMAGE_ICON,		// 5
-		SEE_AVATARS_ICON,	// 6
-		ICON_COUNT			// 7 total
-	};
-
-	/**
-	 * Initializes parcel icons controls. Called from the constructor.
-	 */
-	void initParcelIcons();
-
-	bool handleRightMouseDown(S32 x, S32 y, MASK mask) override;
-
-	/**
-	 * Handles clicks on the parcel icons.
-	 */
-	void onParcelIconClick(EParcelIcon icon);
-
-	/**
-	 * Handles clicks on the info buttons.
-	 */
-	void onInfoButtonClicked();
-
-	/**
-	 * Called when agent changes the parcel.
-	 */
-	void onAgentParcelChange();
-
-	/**
-	 * Called when context menu item is clicked.
-	 */
-	void onContextMenuItemClicked(const LLSD::String& userdata);
-
-	/**
-	 * Called when user checks/unchecks Show Coordinates menu item.
-	 */
-	void onNavBarShowParcelPropertiesCtrlChanged();
-
-//	/**
-//	 * Shorthand to call updateParcelInfoText() and updateParcelIcons().
-//	 */
-//	void update();
-
-	/**
-	 * Updates parcel info text (mParcelInfoText).
-	 */
-	void updateParcelInfoText();
-
-	/**
-	 * Updates parcel icons (mParcelIcon[]).
-	 */
-	void updateParcelIcons();
-
-	/**
-	 * Updates health information (mDamageText).
-	 */
-	void updateHealth();
-
-	/**
-	 * Lays out all parcel icons starting from right edge of the mParcelInfoText + 11px
-	 * (see screenshots in EXT-5808 for details).
-	 */
-	void layoutParcelIcons();
-
-	/**
-	 * Lays out a widget. Widget's rect mLeft becomes equal to the 'left' argument.
-	 */
-	S32 layoutWidget(LLUICtrl* ctrl, S32 left);
-
-	/**
-	 * Generates location string and returns it in the loc_str parameter.
-	 */
-	void buildLocationString(std::string& loc_str, bool show_coords);
-
-	/**
-	 * Sets new value to the mParcelInfoText and updates the size of the top bar.
-	 */
-	void setParcelInfoText(const std::string& new_text);
-
-	/**
-	 *  Implementation of LLDestroyClass<T>
-	 */
-	static void destroyClass()
-	{
-		if (LLPanelTopInfoBar::instanceExists())
-		{
-			LLPanelTopInfoBar::getInstance()->setEnabled(false);
-		}
-	}
-
-	LLButton* 				mInfoBtn;
-	LLTextBox* 				mParcelInfoText;
-	LLTextBox* 				mDamageText;
-	LLIconCtrl*				mParcelIcon[ICON_COUNT];
-	LLParcelChangeObserver*	mParcelChangedObserver;
-
-	boost::signals2::connection	mParcelPropsCtrlConnection;
-	boost::signals2::connection	mShowCoordsCtrlConnection;
-	boost::signals2::connection	mParcelMgrConnection;
-
-	resize_signal_t mResizeSignal;
-=======
     class LLParcelChangeObserver;
 
     friend class LLParcelChangeObserver;
@@ -207,7 +89,7 @@
      */
     void initParcelIcons();
 
-    BOOL handleRightMouseDown(S32 x, S32 y, MASK mask) override;
+    bool handleRightMouseDown(S32 x, S32 y, MASK mask) override;
 
     /**
      * Handles clicks on the parcel icons.
@@ -282,7 +164,7 @@
     {
         if (LLPanelTopInfoBar::instanceExists())
         {
-            LLPanelTopInfoBar::getInstance()->setEnabled(FALSE);
+            LLPanelTopInfoBar::getInstance()->setEnabled(false);
         }
     }
 
@@ -297,7 +179,6 @@
     boost::signals2::connection mParcelMgrConnection;
 
     resize_signal_t mResizeSignal;
->>>>>>> c06fb4e0
 };
 
 #endif /* LLPANELTOPINFOBAR_H_ */