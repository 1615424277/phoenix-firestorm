--- conflicted
+++ resolved
@@ -227,13 +227,8 @@
 // virtual
 void LLAssetUploadResponder::httpFailure()
 {
-<<<<<<< HEAD
 	// *TODO: Add adaptive retry policy?
-	llwarns << dumpResponse() << llendl;
-=======
-	LL_INFOS() << "LLAssetUploadResponder::error [status:" 
-			<< statusNum << "]: " << content << LL_ENDL;
->>>>>>> d0ef02c2
+	LL_WARNS() << dumpResponse() << LL_ENDL;
 	LLSD args;
 	if (isHttpClientErrorStatus(getStatus()))
 	{
@@ -256,17 +251,13 @@
 //virtual 
 void LLAssetUploadResponder::httpSuccess()
 {
-<<<<<<< HEAD
 	const LLSD& content = getContent();
 	if (!content.isMap())
 	{
 		failureResult(HTTP_INTERNAL_ERROR, "Malformed response contents", content);
 		return;
 	}
-	lldebugs << "LLAssetUploadResponder::result from capabilities" << llendl;
-=======
 	LL_DEBUGS() << "LLAssetUploadResponder::result from capabilities" << LL_ENDL;
->>>>>>> d0ef02c2
 
 	const std::string& state = content["state"].asStringRef();
 
@@ -459,61 +450,6 @@
 	//LLImportColladaAssetCache::getInstance()->assetUploaded(mVFileID, content["new_asset"], TRUE);
 }
 
-<<<<<<< HEAD
-=======
-LLSendTexLayerResponder::LLSendTexLayerResponder(const LLSD& post_data,
-												 const LLUUID& vfile_id,
-												 LLAssetType::EType asset_type,
-												 LLBakedUploadData * baked_upload_data) : 
-	LLAssetUploadResponder(post_data, vfile_id, asset_type),
-	mBakedUploadData(baked_upload_data)
-{
-}
-
-LLSendTexLayerResponder::~LLSendTexLayerResponder()
-{
-	// mBakedUploadData is normally deleted by calls to LLViewerTexLayerSetBuffer::onTextureUploadComplete() below
-	if (mBakedUploadData)
-	{	// ...but delete it in the case where uploadComplete() is never called
-		delete mBakedUploadData;
-		mBakedUploadData = NULL;
-	}
-}
-
-
-// Baked texture upload completed
-void LLSendTexLayerResponder::uploadComplete(const LLSD& content)
-{
-	LLUUID item_id = mPostData["item_id"];
-
-	std::string result = content["state"];
-	LLUUID new_id = content["new_asset"];
-
-	LL_INFOS() << "result: " << result << " new_id: " << new_id << LL_ENDL;
-	if (result == "complete"
-		&& mBakedUploadData != NULL)
-	{	// Invoke 
-		LLViewerTexLayerSetBuffer::onTextureUploadComplete(new_id, (void*) mBakedUploadData, 0, LL_EXSTAT_NONE);
-		mBakedUploadData = NULL;	// deleted in onTextureUploadComplete()
-	}
-	else
-	{	// Invoke the original callback with an error result
-		LLViewerTexLayerSetBuffer::onTextureUploadComplete(new_id, (void*) mBakedUploadData, -1, LL_EXSTAT_NONE);
-		mBakedUploadData = NULL;	// deleted in onTextureUploadComplete()
-	}
-}
-
-void LLSendTexLayerResponder::errorWithContent(U32 statusNum, const std::string& reason, const LLSD& content)
-{
-	LL_INFOS() << "LLSendTexLayerResponder error [status:"
-			<< statusNum << "]: " << content << LL_ENDL;
-	
-	// Invoke the original callback with an error result
-	LLViewerTexLayerSetBuffer::onTextureUploadComplete(LLUUID(), (void*) mBakedUploadData, -1, LL_EXSTAT_NONE);
-	mBakedUploadData = NULL;	// deleted in onTextureUploadComplete()
-}
-
->>>>>>> d0ef02c2
 LLUpdateAgentInventoryResponder::LLUpdateAgentInventoryResponder(
 	const LLSD& post_data,
 	const LLUUID& vfile_id,
@@ -1028,14 +964,8 @@
 
 void LLNewAgentInventoryVariablePriceResponder::httpFailure()
 {
-<<<<<<< HEAD
 	const LLSD& content = getContent();
 	LL_WARNS("Upload") << dumpResponse() << LL_ENDL;
-=======
-	LL_DEBUGS() 
-		<< "LLNewAgentInventoryVariablePrice::error " << statusNum 
-		<< " reason: " << reason << LL_ENDL;
->>>>>>> d0ef02c2
 
 	static const std::string _ERROR = "error";
 	if ( content.has(_ERROR) )
