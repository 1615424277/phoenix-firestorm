--- conflicted
+++ resolved
@@ -507,18 +507,10 @@
 		showModeButtons(FALSE);
 	}
 
-<<<<<<< HEAD
-	sUpdateFlyingStatus();
-=======
-	setDockControl(new LLDockControl(
-		anchor_panel, this,
-		getDockTongue(), LLDockControl::TOP));
-
 //	sUpdateFlyingStatus();
 // [RLVa:KB] - Checked: 2011-05-27 (RLVa-1.4.0a) | Added: RLVa-1.4.0a
 	sUpdateMovementStatus();
 // [/RLVa:KB]
->>>>>>> 39e889e9
 }
 
 void LLFloaterMove::setModeButtonToggleState(const EMovementMode mode)
