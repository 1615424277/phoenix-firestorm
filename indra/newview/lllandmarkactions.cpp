/**
* @file lllandmarkactions.cpp
* @brief LLLandmarkActions class implementation
*
* $LicenseInfo:firstyear=2001&license=viewerlgpl$
* Second Life Viewer Source Code
* Copyright (C) 2010, Linden Research, Inc.
*
* This library is free software; you can redistribute it and/or
* modify it under the terms of the GNU Lesser General Public
* License as published by the Free Software Foundation;
* version 2.1 of the License only.
*
* This library is distributed in the hope that it will be useful,
* but WITHOUT ANY WARRANTY; without even the implied warranty of
* MERCHANTABILITY or FITNESS FOR A PARTICULAR PURPOSE.  See the GNU
* Lesser General Public License for more details.
*
* You should have received a copy of the GNU Lesser General Public
* License along with this library; if not, write to the Free Software
* Foundation, Inc., 51 Franklin Street, Fifth Floor, Boston, MA  02110-1301  USA
*
* Linden Research, Inc., 945 Battery Street, San Francisco, CA  94111  USA
* $/LicenseInfo$
*/

#include "llviewerprecompiledheaders.h"
#include "lllandmarkactions.h"

#include "roles_constants.h"

#include "llinventory.h"
#include "llinventoryfunctions.h"
#include "lllandmark.h"
#include "llparcel.h"
#include "llregionhandle.h"

#include "llnotificationsutil.h"

#include "llagent.h"
#include "llagentui.h"
#include "llinventorymodel.h"
#include "lllandmarklist.h"
#include "llslurl.h"
#include "llstring.h"
#include "llviewerinventory.h"
#include "llviewerparcelmgr.h"
#include "llworldmapmessage.h"
#include "llviewerwindow.h"
#include "llwindow.h"
#include "llworldmap.h"

void copy_slurl_to_clipboard_callback(const std::string& slurl);

class LLFetchlLandmarkByPos : public LLInventoryCollectFunctor
{
private:
    LLVector3d mPos;
public:
    LLFetchlLandmarkByPos(const LLVector3d& pos) :
        mPos(pos)
    {}

    /*virtual*/ bool operator()(LLInventoryCategory* cat, LLInventoryItem* item)
    {
        if (!item || item->getType() != LLAssetType::AT_LANDMARK)
            return false;

        LLLandmark* landmark = gLandmarkList.getAsset(item->getAssetUUID());
        if (!landmark) // the landmark not been loaded yet
            return false;

        LLVector3d landmark_global_pos;
        if (!landmark->getGlobalPos(landmark_global_pos))
            return false;
        //we have to round off each coordinates to compare positions properly
        return ll_round(mPos.mdV[VX]) ==  ll_round(landmark_global_pos.mdV[VX])
                && ll_round(mPos.mdV[VY]) ==  ll_round(landmark_global_pos.mdV[VY])
                && ll_round(mPos.mdV[VZ]) ==  ll_round(landmark_global_pos.mdV[VZ]);
    }
};

class LLFetchLandmarksByName : public LLInventoryCollectFunctor
{
private:
<<<<<<< HEAD
	std::string name;
	bool use_substring;
	//this member will be contain copy of founded items to keep the result unique
	std::set<std::string> check_duplicate;
=======
    std::string name;
    BOOL use_substring;
    //this member will be contain copy of founded items to keep the result unique
    std::set<std::string> check_duplicate;
>>>>>>> c06fb4e0

public:
LLFetchLandmarksByName(std::string &landmark_name, bool if_use_substring)
:name(landmark_name),
use_substring(if_use_substring)
    {
    LLStringUtil::toLower(name);
    }

public:
    /*virtual*/ bool operator()(LLInventoryCategory* cat, LLInventoryItem* item)
    {
        if (!item || item->getType() != LLAssetType::AT_LANDMARK)
            return false;

        LLLandmark* landmark = gLandmarkList.getAsset(item->getAssetUUID());
        if (!landmark) // the landmark not been loaded yet
            return false;

        bool acceptable = false;
        std::string landmark_name = item->getName();
        LLStringUtil::toLower(landmark_name);
        if(use_substring)
        {
            acceptable =  landmark_name.find( name ) != std::string::npos;
        }
        else
        {
            acceptable = landmark_name == name;
        }
        if(acceptable){
            if(check_duplicate.find(landmark_name) != check_duplicate.end()){
                // we have duplicated items in landmarks
                acceptable = false;
            }else{
                check_duplicate.insert(landmark_name);
            }
        }

        return acceptable;
    }
};

// Returns true if the given inventory item is a landmark pointing to the current parcel.
// Used to find out if there is at least one landmark from current parcel.
class LLFirstAgentParcelLandmark : public LLInventoryCollectFunctor
{
private:
    bool mFounded;// to avoid unnecessary  check

public:
    LLFirstAgentParcelLandmark(): mFounded(false){}

    /*virtual*/ bool operator()(LLInventoryCategory* cat, LLInventoryItem* item)
    {
        if (mFounded || !item || item->getType() != LLAssetType::AT_LANDMARK)
            return false;

        LLLandmark* landmark = gLandmarkList.getAsset(item->getAssetUUID());
        if (!landmark) // the landmark not been loaded yet
            return false;

        LLVector3d landmark_global_pos;
        if (!landmark->getGlobalPos(landmark_global_pos))
            return false;
        mFounded = LLViewerParcelMgr::getInstance()->inAgentParcel(landmark_global_pos);
        return mFounded;
    }
};

static void fetch_landmarks(LLInventoryModel::cat_array_t& cats,
                            LLInventoryModel::item_array_t& items,
                            LLInventoryCollectFunctor& add)
{
    // Look in "My Favorites"
    const LLUUID favorites_folder_id = gInventory.findCategoryUUIDForType(LLFolderType::FT_FAVORITE);
    gInventory.collectDescendentsIf(favorites_folder_id,
        cats,
        items,
        LLInventoryModel::EXCLUDE_TRASH,
        add);

    // Look in "Landmarks"
    const LLUUID landmarks_folder_id = gInventory.findCategoryUUIDForType(LLFolderType::FT_LANDMARK);
    gInventory.collectDescendentsIf(landmarks_folder_id,
        cats,
        items,
        LLInventoryModel::EXCLUDE_TRASH,
        add);
}

LLInventoryModel::item_array_t LLLandmarkActions::fetchLandmarksByName(std::string& name, bool use_substring)
{
    LLInventoryModel::cat_array_t cats;
    LLInventoryModel::item_array_t items;
    LLFetchLandmarksByName by_name(name, use_substring);
    fetch_landmarks(cats, items, by_name);

    return items;
}

bool LLLandmarkActions::landmarkAlreadyExists()
{
    // Determine whether there are landmarks pointing to the current global  agent position.
    return findLandmarkForAgentPos() != NULL;
}

//static
bool LLLandmarkActions::hasParcelLandmark()
{
    LLFirstAgentParcelLandmark get_first_agent_landmark;
    LLInventoryModel::cat_array_t cats;
    LLInventoryModel::item_array_t items;
    fetch_landmarks(cats, items, get_first_agent_landmark);
    return !items.empty();

}

// *TODO: This could be made more efficient by only fetching the FIRST
// landmark that meets the criteria
LLViewerInventoryItem* LLLandmarkActions::findLandmarkForGlobalPos(const LLVector3d &pos)
{
    // Determine whether there are landmarks pointing to the current parcel.
    LLInventoryModel::cat_array_t cats;
    LLInventoryModel::item_array_t items;
    LLFetchlLandmarkByPos is_current_pos_landmark(pos);
    fetch_landmarks(cats, items, is_current_pos_landmark);

    if(items.empty())
    {
        return NULL;
    }

    return items[0];
}

LLViewerInventoryItem* LLLandmarkActions::findLandmarkForAgentPos()
{
    return findLandmarkForGlobalPos(gAgent.getPositionGlobal());
}

void LLLandmarkActions::createLandmarkHere(
    const std::string& name,
    const std::string& desc,
    const LLUUID& folder_id)
{
    if(!gAgent.getRegion())
    {
        LL_WARNS() << "No agent region" << LL_ENDL;
        return;
    }
    LLParcel* agent_parcel = LLViewerParcelMgr::getInstance()->getAgentParcel();
    if (!agent_parcel)
    {
        LL_WARNS() << "No agent parcel" << LL_ENDL;
        return;
    }

    create_inventory_item(gAgent.getID(), gAgent.getSessionID(),
        folder_id, LLTransactionID::tnull,
        name, desc,
        LLAssetType::AT_LANDMARK,
        LLInventoryType::IT_LANDMARK,
        NO_INV_SUBTYPE, PERM_ALL,
        NULL);
}

void LLLandmarkActions::createLandmarkHere()
{
    std::string landmark_name, landmark_desc;

    LLAgentUI::buildLocationString(landmark_name, LLAgentUI::LOCATION_FORMAT_LANDMARK);
    LLAgentUI::buildLocationString(landmark_desc, LLAgentUI::LOCATION_FORMAT_FULL);
    const LLUUID folder_id = gInventory.findCategoryUUIDForType(LLFolderType::FT_LANDMARK);

    createLandmarkHere(landmark_name, landmark_desc, folder_id);
}
// <FS:Beq> FIRE-30534 - changes related to var regions in opensim
void LLLandmarkActions::getSLURLfromPosGlobalAndLocal(const LLVector3d& global_pos, const LLVector3& region_pos, slurl_callback_t cb, bool escaped /* = true */)
{
    std::string sim_name;
    LLVector3d tmp_global_pos{global_pos};
    tmp_global_pos.mdV[VX] -= region_pos.mV[VX];
    tmp_global_pos.mdV[VY] -= region_pos.mV[VY];
    tmp_global_pos.mdV[VZ] -= region_pos.mV[VZ];

    bool gotSimName = LLWorldMap::getInstance()->simNameFromPosGlobal(tmp_global_pos, sim_name);
    if (gotSimName)
    {
      std::string slurl = LLSLURL(sim_name, region_pos).getSLURLString();
        cb(slurl);
        return;
    }
    else
    {
        auto regionp = gAgent.getRegion();
        U64 new_region_handle{};
        if(regionp)
        {
            new_region_handle = to_region_handle( tmp_global_pos, regionp->getOriginGlobal(), regionp->getWidth() );
        }
        else
        {
            new_region_handle = to_region_handle( tmp_global_pos );
        }

        LLWorldMapMessage::url_callback_t url_cb = boost::bind(&LLLandmarkActions::onRegionResponseSLURL,
                                                        cb,
                                                        global_pos,
                                                        escaped,
                                                        _2);

        LLWorldMapMessage::getInstance()->sendHandleRegionRequest(new_region_handle, url_cb, std::string("unused"), false);
    }
}
// </FS:Beq>
void LLLandmarkActions::getSLURLfromPosGlobal(const LLVector3d& global_pos, slurl_callback_t cb, bool escaped /* = true */)
{
    // <FS:Beq pp Oren> FIRE-30768: SLURL's don't work in VarRegions
    //std::string sim_name;
    //bool gotSimName = LLWorldMap::getInstance()->simNameFromPosGlobal(global_pos, sim_name);
    //if (gotSimName)
    //{
    //  std::string slurl = LLSLURL(sim_name, global_pos).getSLURLString();

    LLSimInfo* sim_info = LLWorldMap::getInstance()->simInfoFromPosGlobal(global_pos);
    if (sim_info)
    {
        std::string slurl = LLSLURL(sim_info->getName(), sim_info->getGlobalOrigin(), global_pos).getSLURLString();
    // </FS:Beq pp Oren>
        cb(slurl);

        return;
    }
    else
    {
        // <FS:Beq> FIRE-30534 - changes related to var regions in opensim
        // U64 new_region_handle = to_region_handle(global_pos);
        auto regionp = gAgent.getRegion();
        U64 new_region_handle{};
        if(regionp)
        {
            new_region_handle = to_region_handle( global_pos, regionp->getOriginGlobal(), regionp->getWidth() );
        }
        else
        {
            new_region_handle = to_region_handle( global_pos );
        }
        // </FS:Beq>
        LLWorldMapMessage::url_callback_t url_cb = boost::bind(&LLLandmarkActions::onRegionResponseSLURL,
                                                        cb,
                                                        global_pos,
                                                        escaped,
                                                        _2);

        LLWorldMapMessage::getInstance()->sendHandleRegionRequest(new_region_handle, url_cb, std::string("unused"), false);
    }
}

void LLLandmarkActions::getRegionNameAndCoordsFromPosGlobal(const LLVector3d& global_pos, region_name_and_coords_callback_t cb)
{
    std::string sim_name;
    LLSimInfo* sim_infop = LLWorldMap::getInstance()->simInfoFromPosGlobal(global_pos);
    if (sim_infop)
    {
        LLVector3 pos = sim_infop->getLocalPos(global_pos);
        std::string name = sim_infop->getName() ;
        cb(name, ll_round(pos.mV[VX]), ll_round(pos.mV[VY]),ll_round(pos.mV[VZ]));
    }
    else
    {
        U64 new_region_handle = to_region_handle(global_pos);

        LLWorldMapMessage::url_callback_t url_cb = boost::bind(&LLLandmarkActions::onRegionResponseNameAndCoords,
                                                        cb,
                                                        global_pos,
                                                        _1);

        LLWorldMapMessage::getInstance()->sendHandleRegionRequest(new_region_handle, url_cb, std::string("unused"), false);
    }
}

void LLLandmarkActions::onRegionResponseSLURL(slurl_callback_t cb,
                                         const LLVector3d& global_pos,
                                         bool escaped,
                                         const std::string& url)
{
// <FS:Beq pp Oren> FIRE-30768: SLURL's don't work in VarRegions
//  std::string sim_name;
//  std::string slurl;
//  bool gotSimName = LLWorldMap::getInstance()->simNameFromPosGlobal(global_pos, sim_name);
//  if (gotSimName)
//  {
//      // <FS:Ansariel> Debug...
//      if (sim_name.empty())
//      {
//          LL_WARNS() << "Requested sim name is empty!" << LL_ENDL;
//      }
//      // </FS:Ansariel>
//    slurl = LLSLURL(sim_name, global_pos).getSLURLString();
//  }

    std::string slurl;
    LLSimInfo* sim_info = LLWorldMap::getInstance()->simInfoFromPosGlobal(global_pos);
    if (sim_info)
    {
        // <FS:Ansariel> Debug...
        if (sim_info->getName().empty())
        {
            LL_WARNS() << "Requested sim name is empty!" << LL_ENDL;
        }
        // </FS:Ansariel>
        slurl = LLSLURL(sim_info->getName(), sim_info->getGlobalOrigin(), global_pos).getSLURLString();
    }
// </FS:Beq pp Oren>
    else
    {
        slurl = "";
    }

    cb(slurl);
}

void LLLandmarkActions::onRegionResponseNameAndCoords(region_name_and_coords_callback_t cb,
                                         const LLVector3d& global_pos,
                                         U64 region_handle)
{
    LLSimInfo* sim_infop = LLWorldMap::getInstance()->simInfoFromHandle(region_handle);
    if (sim_infop)
    {
        LLVector3 local_pos = sim_infop->getLocalPos(global_pos);
        std::string name = sim_infop->getName() ;
        cb(name, ll_round(local_pos.mV[VX]), ll_round(local_pos.mV[VY]), ll_round(local_pos.mV[VZ]));
    }
}

bool LLLandmarkActions::getLandmarkGlobalPos(const LLUUID& landmarkInventoryItemID, LLVector3d& posGlobal)
{
    LLViewerInventoryItem* item = gInventory.getItem(landmarkInventoryItemID);
    if (NULL == item)
        return false;

    const LLUUID& asset_id = item->getAssetUUID();

    LLLandmark* landmark = gLandmarkList.getAsset(asset_id, NULL);
    if (NULL == landmark)
        return false;

    return landmark->getGlobalPos(posGlobal);
}

LLLandmark* LLLandmarkActions::getLandmark(const LLUUID& landmarkInventoryItemID, LLLandmarkList::loaded_callback_t cb)
{
    LLViewerInventoryItem* item = gInventory.getItem(landmarkInventoryItemID);
    if (NULL == item)
        return NULL;

    const LLUUID& asset_id = item->getAssetUUID();

    LLLandmark* landmark = gLandmarkList.getAsset(asset_id, cb);
    if (landmark)
    {
        return landmark;
    }

    return NULL;
}

void LLLandmarkActions::copySLURLtoClipboard(const LLUUID& landmarkInventoryItemID)
{
    LLLandmark* landmark = LLLandmarkActions::getLandmark(landmarkInventoryItemID);
    if(landmark)
    {
        LLVector3d global_pos;
        landmark->getGlobalPos(global_pos);
        // <FS:Beq> FIRE-30534 - changes related to var regions in opensim
        // LLLandmarkActions::getSLURLfromPosGlobal(global_pos,&copy_slurl_to_clipboard_callback,true);
        LLVector3 region_pos;
        region_pos = landmark->getRegionPos();
        LLLandmarkActions::getSLURLfromPosGlobalAndLocal(global_pos, region_pos, &copy_slurl_to_clipboard_callback,true);
        // </FS:Beq>
    }
}

void copy_slurl_to_clipboard_callback(const std::string& slurl)
{
    gViewerWindow->getWindow()->copyTextToClipboard(utf8str_to_wstring(slurl));
    LLSD args;
    args["SLURL"] = slurl;
    LLNotificationsUtil::add("CopySLURL", args);
}<|MERGE_RESOLUTION|>--- conflicted
+++ resolved
@@ -83,17 +83,10 @@
 class LLFetchLandmarksByName : public LLInventoryCollectFunctor
 {
 private:
-<<<<<<< HEAD
-	std::string name;
-	bool use_substring;
-	//this member will be contain copy of founded items to keep the result unique
-	std::set<std::string> check_duplicate;
-=======
     std::string name;
-    BOOL use_substring;
+    bool use_substring;
     //this member will be contain copy of founded items to keep the result unique
     std::set<std::string> check_duplicate;
->>>>>>> c06fb4e0
 
 public:
 LLFetchLandmarksByName(std::string &landmark_name, bool if_use_substring)
