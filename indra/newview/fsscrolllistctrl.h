--- conflicted
+++ resolved
@@ -65,54 +65,26 @@
         }
     };
 
-<<<<<<< HEAD
-		Params()
-		:	desired_line_height("desired_line_height", -1),
-			content_type("content_type", MISC)
-		{
-		}
-	};
-	
-	virtual ~FSScrollListCtrl() {};
-	/*virtual*/ bool handleRightMouseDown(S32 x, S32 y, MASK mask);
-	/*virtual*/ bool handleMouseDown(S32 x, S32 y, MASK mask);
-	/*virtual*/ bool handleMouseUp(S32 x, S32 y, MASK mask);
-	/*virtual*/ bool handleHover(S32 x, S32 y, MASK mask);
-	/*virtual*/ bool handleDragAndDrop(S32 x, S32 y, MASK mask, bool drop,
-									  EDragAndDropType cargo_type,
-									  void* cargo_data,
-									  EAcceptance* accept,
-									  std::string& tooltip_msg);
-=======
     virtual ~FSScrollListCtrl() {};
-    /*virtual*/ BOOL handleRightMouseDown(S32 x, S32 y, MASK mask);
-    /*virtual*/ BOOL handleMouseDown(S32 x, S32 y, MASK mask);
-    /*virtual*/ BOOL handleMouseUp(S32 x, S32 y, MASK mask);
-    /*virtual*/ BOOL handleHover(S32 x, S32 y, MASK mask);
-    /*virtual*/ BOOL handleDragAndDrop(S32 x, S32 y, MASK mask, BOOL drop,
+    /*virtual*/ bool handleRightMouseDown(S32 x, S32 y, MASK mask);
+    /*virtual*/ bool handleMouseDown(S32 x, S32 y, MASK mask);
+    /*virtual*/ bool handleMouseUp(S32 x, S32 y, MASK mask);
+    /*virtual*/ bool handleHover(S32 x, S32 y, MASK mask);
+    /*virtual*/ bool handleDragAndDrop(S32 x, S32 y, MASK mask, bool drop,
                                       EDragAndDropType cargo_type,
                                       void* cargo_data,
                                       EAcceptance* accept,
                                       std::string& tooltip_msg);
->>>>>>> c06fb4e0
 
     void    setContextMenu(LLListContextMenu* menu) { mContextMenu = menu; }
     void    refreshLineHeight();
 
 
-<<<<<<< HEAD
-	typedef boost::function<bool(S32, S32, MASK, bool, EDragAndDropType, void*, EAcceptance*, std::string&)> handle_dad_callback_signal_t;
-	void setHandleDaDCallback(const handle_dad_callback_signal_t& func)
-	{
-		mHandleDaDCallback = func;
-	}
-=======
-    typedef boost::function<BOOL(S32, S32, MASK, BOOL, EDragAndDropType, void*, EAcceptance*, std::string&)> handle_dad_callback_signal_t;
+    typedef boost::function<bool(S32, S32, MASK, bool, EDragAndDropType, void*, EAcceptance*, std::string&)> handle_dad_callback_signal_t;
     void setHandleDaDCallback(const handle_dad_callback_signal_t& func)
     {
         mHandleDaDCallback = func;
     }
->>>>>>> c06fb4e0
 
 protected:
     friend class LLUICtrlFactory;
