/**
* @file   llfloaterpathfindingconsole.h
* @brief  "Pathfinding console" floater, allowing for viewing and testing of the pathfinding navmesh through Havok AI utilities.
* @author Stinson@lindenlab.com
*
* $LicenseInfo:firstyear=2012&license=viewerlgpl$
* Second Life Viewer Source Code
* Copyright (C) 2012, Linden Research, Inc.
*
* This library is free software; you can redistribute it and/or
* modify it under the terms of the GNU Lesser General Public
* License as published by the Free Software Foundation;
* version 2.1 of the License only.
*
* This library is distributed in the hope that it will be useful,
* but WITHOUT ANY WARRANTY; without even the implied warranty of
* MERCHANTABILITY or FITNESS FOR A PARTICULAR PURPOSE.  See the GNU
* Lesser General Public License for more details.
*
* You should have received a copy of the GNU Lesser General Public
* License along with this library; if not, write to the Free Software
* Foundation, Inc., 51 Franklin Street, Fifth Floor, Boston, MA  02110-1301  USA
*
* Linden Research, Inc., 945 Battery Street, San Francisco, CA  94111  USA
* $/LicenseInfo$
*/
#ifndef LL_LLFLOATERPATHFINDINGCONSOLE_H
#define LL_LLFLOATERPATHFINDINGCONSOLE_H

#include <vector>

#include <boost/signals2.hpp>

#include "llfloater.h"
#include "llhandle.h"
#include "llpathfindingnavmeshzone.h"
#include "llpathfindingpathtool.h"
#include "llpathinglib.h"
#include "v4color.h"

class LLButton;
class LLCheckBoxCtrl;
class LLComboBox;
class LLControlVariable;
class LLPanel;
class LLSD;
class LLSliderCtrl;
class LLTabContainer;
class LLTextBase;
class LLToolset;

class LLFloaterPathfindingConsole
:   public LLFloater
{
    friend class LLFloaterReg;

public:
<<<<<<< HEAD
	virtual bool postBuild();
	virtual void onOpen(const LLSD& pKey);
	virtual void onClose(bool pIsAppQuitting);
=======
    virtual bool postBuild();
    virtual void onOpen(const LLSD& pKey);
    virtual void onClose(bool pIsAppQuitting);
>>>>>>> 1a8a5404

    static LLHandle<LLFloaterPathfindingConsole> getInstanceHandle();

<<<<<<< HEAD
	bool isRenderNavMesh() const;
	void setRenderNavMesh(bool pIsRenderNavMesh);

	bool isRenderWalkables() const;
	void setRenderWalkables(bool pIsRenderWalkables);

	bool isRenderStaticObstacles() const;
	void setRenderStaticObstacles(bool pIsRenderStaticObstacles);

	bool isRenderMaterialVolumes() const;
	void setRenderMaterialVolumes(bool pIsRenderMaterialVolumes);

	bool isRenderExclusionVolumes() const;
	void setRenderExclusionVolumes(bool pIsRenderExclusionVolumes);

	bool isRenderWorld() const;
	void setRenderWorld(bool pIsRenderWorld);
	
	bool isRenderWorldMovablesOnly() const;
	void setRenderWorldMovablesOnly(bool pIsRenderWorldMovablesOnly);

	bool isRenderWaterPlane() const;
	void setRenderWaterPlane(bool pIsRenderWaterPlane);
	
	bool isRenderXRay() const;
	void setRenderXRay(bool pIsRenderXRay);
	
	bool isRenderAnyShapes() const;
	U32  getRenderShapeFlags();
=======
    bool isRenderNavMesh() const;
    void setRenderNavMesh(bool pIsRenderNavMesh);

    bool isRenderWalkables() const;
    void setRenderWalkables(bool pIsRenderWalkables);

    bool isRenderStaticObstacles() const;
    void setRenderStaticObstacles(bool pIsRenderStaticObstacles);

    bool isRenderMaterialVolumes() const;
    void setRenderMaterialVolumes(bool pIsRenderMaterialVolumes);

    bool isRenderExclusionVolumes() const;
    void setRenderExclusionVolumes(bool pIsRenderExclusionVolumes);

    bool isRenderWorld() const;
    void setRenderWorld(bool pIsRenderWorld);

    bool isRenderWorldMovablesOnly() const;
    void setRenderWorldMovablesOnly(bool pIsRenderWorldMovablesOnly);
>>>>>>> 1a8a5404

    bool isRenderWaterPlane() const;
    void setRenderWaterPlane(bool pIsRenderWaterPlane);

    bool isRenderXRay() const;
    void setRenderXRay(bool pIsRenderXRay);

    bool isRenderAnyShapes() const;
    U32  getRenderShapeFlags();

    LLPathingLib::LLPLCharacterType getRenderHeatmapType() const;
    void                            setRenderHeatmapType(LLPathingLib::LLPLCharacterType pRenderHeatmapType);
    void onRegionBoundaryCross();
protected:

private:
    typedef enum
    {
        kConsoleStateUnknown,
        kConsoleStateLibraryNotImplemented,
        kConsoleStateRegionNotEnabled,
        kConsoleStateRegionLoading,
        kConsoleStateCheckingVersion,
        kConsoleStateDownloading,
        kConsoleStateHasNavMesh,
        kConsoleStateError
    } EConsoleState;

    // Does its own instance management, so clients not allowed
    // to allocate or destroy.
    LLFloaterPathfindingConsole(const LLSD& pSeed);
    virtual ~LLFloaterPathfindingConsole();

    void onTabSwitch();
    void onShowWorldSet();
    void onShowWorldMovablesOnlySet();
    void onShowNavMeshSet();
    void onShowWalkabilitySet();
    void onCharacterWidthSet();
    void onCharacterTypeSwitch();
    void onClearPathClicked();

    void handleNavMeshZoneStatus(LLPathfindingNavMeshZone::ENavMeshZoneRequestStatus pNavMeshZoneRequestStatus);

    void onPathEvent();

    void setDefaultInputs();
    void setConsoleState(EConsoleState pConsoleState);
    void setWorldRenderState();
    void setNavMeshRenderState();
    void updateRenderablesObjects();

    void updateControlsOnConsoleState();
    void updateViewerStatusOnConsoleState();
    void updateSimulatorStatusOnConsoleState();

    void initializeNavMeshZoneForCurrentRegion();

    void switchIntoTestPathMode();
    void switchOutOfTestPathMode();
    void updateCharacterWidth();
    void updateCharacterType();
    void clearPath();
    void updatePathTestStatus();

    void registerSavedSettingsListeners();
    void deregisterSavedSettingsListeners();
    void handleRetrieveNeighborChange(LLControlVariable *pControl, const LLSD &pNewValue);
    void handleNavMeshColorChange(LLControlVariable *pControl, const LLSD &pNewValue);
    void fillInColorsForNavMeshVisualization();
    void cleanupRenderableRestoreItems();

    LLRootHandle<LLFloaterPathfindingConsole>     mSelfHandle;
    LLTabContainer                                *mViewTestTabContainer;
    LLPanel                                       *mViewTab;
    LLTextBase                                    *mShowLabel;
    LLCheckBoxCtrl                                *mShowWorldCheckBox;
    LLCheckBoxCtrl                                *mShowWorldMovablesOnlyCheckBox;
    LLCheckBoxCtrl                                *mShowNavMeshCheckBox;
    LLTextBase                                    *mShowNavMeshWalkabilityLabel;
    LLComboBox                                    *mShowNavMeshWalkabilityComboBox;
    LLCheckBoxCtrl                                *mShowWalkablesCheckBox;
    LLCheckBoxCtrl                                *mShowStaticObstaclesCheckBox;
    LLCheckBoxCtrl                                *mShowMaterialVolumesCheckBox;
    LLCheckBoxCtrl                                *mShowExclusionVolumesCheckBox;
    LLCheckBoxCtrl                                *mShowRenderWaterPlaneCheckBox;
    LLCheckBoxCtrl                                *mShowXRayCheckBox;
    LLTextBase                                    *mPathfindingViewerStatus;
    LLTextBase                                    *mPathfindingSimulatorStatus;
    LLPanel                                       *mTestTab;
    LLTextBase                                    *mCtrlClickLabel;
    LLTextBase                                    *mShiftClickLabel;
    LLTextBase                                    *mCharacterWidthLabel;
    LLTextBase                                    *mCharacterWidthUnitLabel;
    LLSliderCtrl                                  *mCharacterWidthSlider;
    LLTextBase                                    *mCharacterTypeLabel;
    LLComboBox                                    *mCharacterTypeComboBox;
    LLTextBase                                    *mPathTestingStatus;
    LLButton                                      *mClearPathButton;

    LLColor4                                      mErrorColor;
    LLColor4                                      mWarningColor;

    LLPathfindingNavMeshZone::navmesh_zone_slot_t mNavMeshZoneSlot;
    LLPathfindingNavMeshZone                      mNavMeshZone;
    bool                                          mIsNavMeshUpdating;

    boost::signals2::connection                   mRegionBoundarySlot;
    boost::signals2::connection                   mTeleportFailedSlot;
    LLPathfindingPathTool::path_event_slot_t      mPathEventSlot;

    LLToolset                                     *mPathfindingToolset;
    LLToolset                                     *mSavedToolset;

    boost::signals2::connection                   mSavedSettingRetrieveNeighborSlot;
    boost::signals2::connection                   mSavedSettingWalkableSlot;
    boost::signals2::connection                   mSavedSettingStaticObstacleSlot;
    boost::signals2::connection                   mSavedSettingMaterialVolumeSlot;
    boost::signals2::connection                   mSavedSettingExclusionVolumeSlot;
    boost::signals2::connection                   mSavedSettingInteriorEdgeSlot;
    boost::signals2::connection                   mSavedSettingExteriorEdgeSlot;
    boost::signals2::connection                   mSavedSettingHeatmapMinSlot;
    boost::signals2::connection                   mSavedSettingHeatmapMaxSlot;
    boost::signals2::connection                   mSavedSettingNavMeshFaceSlot;
    boost::signals2::connection                   mSavedSettingTestPathValidEndSlot;
    boost::signals2::connection                   mSavedSettingTestPathInvalidEndSlot;
    boost::signals2::connection                   mSavedSettingTestPathSlot;
    boost::signals2::connection                   mSavedSettingWaterSlot;

    EConsoleState                                 mConsoleState;

    std::vector<U32>                              mRenderableRestoreList;

    static LLHandle<LLFloaterPathfindingConsole>  sInstanceHandle;
};

#endif // LL_LLFLOATERPATHFINDINGCONSOLE_H<|MERGE_RESOLUTION|>--- conflicted
+++ resolved
@@ -55,49 +55,12 @@
     friend class LLFloaterReg;
 
 public:
-<<<<<<< HEAD
-	virtual bool postBuild();
-	virtual void onOpen(const LLSD& pKey);
-	virtual void onClose(bool pIsAppQuitting);
-=======
     virtual bool postBuild();
     virtual void onOpen(const LLSD& pKey);
     virtual void onClose(bool pIsAppQuitting);
->>>>>>> 1a8a5404
 
     static LLHandle<LLFloaterPathfindingConsole> getInstanceHandle();
 
-<<<<<<< HEAD
-	bool isRenderNavMesh() const;
-	void setRenderNavMesh(bool pIsRenderNavMesh);
-
-	bool isRenderWalkables() const;
-	void setRenderWalkables(bool pIsRenderWalkables);
-
-	bool isRenderStaticObstacles() const;
-	void setRenderStaticObstacles(bool pIsRenderStaticObstacles);
-
-	bool isRenderMaterialVolumes() const;
-	void setRenderMaterialVolumes(bool pIsRenderMaterialVolumes);
-
-	bool isRenderExclusionVolumes() const;
-	void setRenderExclusionVolumes(bool pIsRenderExclusionVolumes);
-
-	bool isRenderWorld() const;
-	void setRenderWorld(bool pIsRenderWorld);
-	
-	bool isRenderWorldMovablesOnly() const;
-	void setRenderWorldMovablesOnly(bool pIsRenderWorldMovablesOnly);
-
-	bool isRenderWaterPlane() const;
-	void setRenderWaterPlane(bool pIsRenderWaterPlane);
-	
-	bool isRenderXRay() const;
-	void setRenderXRay(bool pIsRenderXRay);
-	
-	bool isRenderAnyShapes() const;
-	U32  getRenderShapeFlags();
-=======
     bool isRenderNavMesh() const;
     void setRenderNavMesh(bool pIsRenderNavMesh);
 
@@ -118,7 +81,6 @@
 
     bool isRenderWorldMovablesOnly() const;
     void setRenderWorldMovablesOnly(bool pIsRenderWorldMovablesOnly);
->>>>>>> 1a8a5404
 
     bool isRenderWaterPlane() const;
     void setRenderWaterPlane(bool pIsRenderWaterPlane);
