--- conflicted
+++ resolved
@@ -325,11 +325,7 @@
     mRlvBehaviorCallbackConnection = gRlvHandler.setBehaviourCallback(boost::bind(&LLPanelProfileClassifieds::updateRlvRestrictions, this, _1, _2));
     // </FS:Ansariel>
 
-<<<<<<< HEAD
-    return TRUE;
-=======
     return true;
->>>>>>> 050d2fef
 }
 
 void LLPanelProfileClassifieds::onClickNewBtn()
