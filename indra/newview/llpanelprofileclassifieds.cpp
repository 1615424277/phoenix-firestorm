/**
 * @file llpanelprofileclassifieds.cpp
 * @brief LLPanelProfileClassifieds and related class implementations
 *
 * $LicenseInfo:firstyear=2022&license=viewerlgpl$
 * Second Life Viewer Source Code
 * Copyright (C) 2022, Linden Research, Inc.
 *
 * This library is free software; you can redistribute it and/or
 * modify it under the terms of the GNU Lesser General Public
 * License as published by the Free Software Foundation;
 * version 2.1 of the License only.
 *
 * This library is distributed in the hope that it will be useful,
 * but WITHOUT ANY WARRANTY; without even the implied warranty of
 * MERCHANTABILITY or FITNESS FOR A PARTICULAR PURPOSE.  See the GNU
 * Lesser General Public License for more details.
 *
 * You should have received a copy of the GNU Lesser General Public
 * License along with this library; if not, write to the Free Software
 * Foundation, Inc., 51 Franklin Street, Fifth Floor, Boston, MA  02110-1301  USA
 *
 * Linden Research, Inc., 945 Battery Street, San Francisco, CA  94111  USA
 * $/LicenseInfo$
 */

#include "llviewerprecompiledheaders.h"

#include "llpanelprofileclassifieds.h"

#include "llagent.h"
#include "llavataractions.h"
#include "llavatarpropertiesprocessor.h"
#include "llclassifiedflags.h"
#include "llcombobox.h"
#include "llcommandhandler.h" // for classified HTML detail page click tracking
#include "llcorehttputil.h"
#include "lldispatcher.h"
#include "llfloaterclassified.h"
#include "llfloaterreg.h"
#include "llfloatersidepanelcontainer.h"
#include "llfloaterworldmap.h"
#include "lliconctrl.h"
#include "lllineeditor.h"
#include "llnotifications.h"
#include "llnotificationsutil.h"
#include "llpanelavatar.h"
#include "llparcel.h"
#include "llregistry.h"
#include "llscrollcontainer.h"
#include "llstartup.h"
#include "llstatusbar.h"
#include "lltabcontainer.h"
#include "lltexteditor.h"
#include "lltexturectrl.h"
#include "lltrans.h"
#include "llviewergenericmessage.h" // send_generic_message
#include "llviewerparcelmgr.h"
#include "llviewerregion.h"
#include "llviewertexture.h"

#ifdef OPENSIM
#include "llviewernetwork.h"
#endif // OPENSIM

//*TODO: verify this limit
const S32 MAX_AVATAR_CLASSIFIEDS = 100;

const S32 MINIMUM_PRICE_FOR_LISTING = 50; // L$
const S32 DEFAULT_EDIT_CLASSIFIED_SCROLL_HEIGHT = 530;

//static
LLPanelProfileClassified::panel_list_t LLPanelProfileClassified::sAllPanels;

static LLPanelInjector<LLPanelProfileClassifieds> t_panel_profile_classifieds("panel_profile_classifieds");
static LLPanelInjector<LLPanelProfileClassified> t_panel_profile_classified("panel_profile_classified");

class LLClassifiedHandler : public LLCommandHandler, public LLAvatarPropertiesObserver
{
public:
    // throttle calls from untrusted browsers
    LLClassifiedHandler() : LLCommandHandler("classified", UNTRUSTED_THROTTLE) {}
	
	std::set<LLUUID> mClassifiedIds;
	std::string mRequestVerb;

    virtual bool canHandleUntrusted(
        const LLSD& params,
        const LLSD& query_map,
        LLMediaCtrl* web,
        const std::string& nav_type)
    {
        if (params.size() < 1)
        {
            return true; // don't block, will fail later
        }

        if (nav_type == NAV_TYPE_CLICKED
            || nav_type == NAV_TYPE_EXTERNAL)
        {
            return true;
        }

        const std::string verb = params[0].asString();
        if (verb == "create")
        {
            return false;
        }
        return true;
    }
    
	bool handle(const LLSD& params, const LLSD& query_map, const std::string& grid, LLMediaCtrl* web)
    {
        if (LLStartUp::getStartupState() < STATE_STARTED)
        {
            return true;
        }

        if (!LLUI::getInstance()->mSettingGroups["config"]->getBOOL("EnableClassifieds"))
        {
            LLNotificationsUtil::add("NoClassifieds", LLSD(), LLSD(), std::string("SwitchToStandardSkinAndQuit"));
            return true;
        }

        // handle app/classified/create urls first
        if (params.size() == 1 && params[0].asString() == "create")
        {
            LLAvatarActions::createClassified();
            return true;
        }

        // then handle the general app/classified/{UUID}/{CMD} urls
        if (params.size() < 2)
        {
            return false;
        }

        // get the ID for the classified
        LLUUID classified_id;
        if (!classified_id.set(params[0], FALSE))
        {
            return false;
        }

        // show the classified in the side tray.
        // need to ask the server for more info first though...
        const std::string verb = params[1].asString();
        if (verb == "about")
        {
            mRequestVerb = verb;
            mClassifiedIds.insert(classified_id);
            LLAvatarPropertiesProcessor::getInstance()->addObserver(LLUUID(), this);
            LLAvatarPropertiesProcessor::getInstance()->sendClassifiedInfoRequest(classified_id);
            return true;
        }
        else if (verb == "edit")
        {
            LLAvatarActions::showClassified(gAgent.getID(), classified_id, true);
            return true;
        }

        return false;
    }

    void openClassified(LLAvatarClassifiedInfo* c_info)
    {
        if (mRequestVerb == "about")
        {
            if (c_info->creator_id == gAgent.getID())
            {
                LLAvatarActions::showClassified(gAgent.getID(), c_info->classified_id, false);
            }
            else
            {
                LLSD params;
                params["id"] = c_info->creator_id;
                params["classified_id"] = c_info->classified_id;
                params["classified_creator_id"] = c_info->creator_id;
                params["classified_snapshot_id"] = c_info->snapshot_id;
                params["classified_name"] = c_info->name;
                params["classified_desc"] = c_info->description;
                params["from_search"] = true;

                LLFloaterClassified* floaterp = LLFloaterReg::getTypedInstance<LLFloaterClassified>("classified", params);
                if (floaterp)
                {
                    floaterp->openFloater(params);
                    floaterp->setVisibleAndFrontmost();
                }
            }
        }
    }

    void processProperties(void* data, EAvatarProcessorType type)
    {
        if (APT_CLASSIFIED_INFO != type)
        {
            return;
        }

        // is this the classified that we asked for?
        LLAvatarClassifiedInfo* c_info = static_cast<LLAvatarClassifiedInfo*>(data);
        if (!c_info || mClassifiedIds.find(c_info->classified_id) == mClassifiedIds.end())
        {
            return;
        }

        // open the detail side tray for this classified
        openClassified(c_info);

        // remove our observer now that we're done
        mClassifiedIds.erase(c_info->classified_id);
        LLAvatarPropertiesProcessor::getInstance()->removeObserver(LLUUID(), this);
    }
};
LLClassifiedHandler gClassifiedHandler;

//////////////////////////////////////////////////////////////////////////


//-----------------------------------------------------------------------------
// LLPanelProfileClassifieds
//-----------------------------------------------------------------------------

LLPanelProfileClassifieds::LLPanelProfileClassifieds()
 : LLPanelProfilePropertiesProcessorTab()
 , mClassifiedToSelectOnLoad(LLUUID::null)
 , mClassifiedEditOnLoad(false)
 , mSheduledClassifiedCreation(false)
 , mRlvBehaviorCallbackConnection() // <FS:Ansariel> RLVa support
{
}

LLPanelProfileClassifieds::~LLPanelProfileClassifieds()
{
    // <FS:Ansariel> RLVa support
    if (mRlvBehaviorCallbackConnection.connected())
    {
        mRlvBehaviorCallbackConnection.disconnect();
    }
    // </FS:Ansariel>
}

void LLPanelProfileClassifieds::onOpen(const LLSD& key)
{
    LL_INFOS("profiles") << "Inside onOpen classifieds panel" << LL_ENDL;

    LLPanelProfilePropertiesProcessorTab::onOpen(key);

    resetData();

    bool own_profile = getSelfProfile();
    if (own_profile)
    {
        mNewButton->setVisible(TRUE);
        mNewButton->setEnabled(FALSE);

        mDeleteButton->setVisible(TRUE);
        mDeleteButton->setEnabled(FALSE);
    }

    childSetVisible("buttons_header", own_profile);

}

void LLPanelProfileClassifieds::selectClassified(const LLUUID& classified_id, bool edit)
{
    if (getIsLoaded())
    {
        for (S32 tab_idx = 0; tab_idx < mTabContainer->getTabCount(); ++tab_idx)
        {
            LLPanelProfileClassified* classified_panel = dynamic_cast<LLPanelProfileClassified*>(mTabContainer->getPanelByIndex(tab_idx));
            if (classified_panel)
            {
                if (classified_panel->getClassifiedId() == classified_id)
                {
                    mTabContainer->selectTabPanel(classified_panel);
                    if (edit)
                    {
                        classified_panel->setEditMode(TRUE);
                    }
                    break;
                }
            }
        }
    }
    else
    {
        mClassifiedToSelectOnLoad = classified_id;
        mClassifiedEditOnLoad = edit;
    }
}

void LLPanelProfileClassifieds::createClassified()
{
    if (getIsLoaded())
    {
        mNoItemsLabel->setVisible(FALSE);
        LLPanelProfileClassified* classified_panel = LLPanelProfileClassified::create();
        classified_panel->onOpen(LLSD());
        mTabContainer->addTabPanel(
            LLTabContainer::TabPanelParams().
            panel(classified_panel).
            select_tab(true).
            label(classified_panel->getClassifiedName()));
        updateButtons();
    }
    else
    {
        mSheduledClassifiedCreation = true;
    }
}

bool LLPanelProfileClassifieds::postBuild()
{
    mTabContainer = getChild<LLTabContainer>("tab_classifieds");
    mNoItemsLabel = getChild<LLUICtrl>("classifieds_panel_text");
    mNewButton = getChild<LLButton>("new_btn");
    mDeleteButton = getChild<LLButton>("delete_btn");

    mNewButton->setCommitCallback(boost::bind(&LLPanelProfileClassifieds::onClickNewBtn, this));
    mDeleteButton->setCommitCallback(boost::bind(&LLPanelProfileClassifieds::onClickDelete, this));

<<<<<<< HEAD
    // <FS:Ansariel> RLVa support
    mRlvBehaviorCallbackConnection = gRlvHandler.setBehaviourCallback(boost::bind(&LLPanelProfileClassifieds::updateRlvRestrictions, this, _1, _2));
    // </FS:Ansariel>

    return TRUE;
=======
    return true;
>>>>>>> 0fb52bd3
}

void LLPanelProfileClassifieds::onClickNewBtn()
{
    mNoItemsLabel->setVisible(FALSE);
    LLPanelProfileClassified* classified_panel = LLPanelProfileClassified::create();
    classified_panel->onOpen(LLSD());
    mTabContainer->addTabPanel(
        LLTabContainer::TabPanelParams().
        panel(classified_panel).
        select_tab(true).
        label(classified_panel->getClassifiedName()));
    updateButtons();
}

void LLPanelProfileClassifieds::onClickDelete()
{
    LLPanelProfileClassified* classified_panel = dynamic_cast<LLPanelProfileClassified*>(mTabContainer->getCurrentPanel());
    if (classified_panel)
    {
        LLUUID classified_id = classified_panel->getClassifiedId();
        LLSD args;
        args["CLASSIFIED"] = classified_panel->getClassifiedName();
        LLSD payload;
        payload["classified_id"] = classified_id;
        payload["tab_idx"] = mTabContainer->getCurrentPanelIndex();
        LLNotificationsUtil::add("ProfileDeleteClassified", args, payload,
            boost::bind(&LLPanelProfileClassifieds::callbackDeleteClassified, this, _1, _2));
    }
}

void LLPanelProfileClassifieds::callbackDeleteClassified(const LLSD& notification, const LLSD& response)
{
    S32 option = LLNotificationsUtil::getSelectedOption(notification, response);

    if (0 == option)
    {
        LLUUID classified_id = notification["payload"]["classified_id"].asUUID();
        S32 tab_idx = notification["payload"]["tab_idx"].asInteger();

        LLPanelProfileClassified* classified_panel = dynamic_cast<LLPanelProfileClassified*>(mTabContainer->getPanelByIndex(tab_idx));
        if (classified_panel && classified_panel->getClassifiedId() == classified_id)
        {
            mTabContainer->removeTabPanel(classified_panel);
        }

        if (classified_id.notNull())
        {
            LLAvatarPropertiesProcessor::getInstance()->sendClassifiedDelete(classified_id);
        }

        updateButtons();

        BOOL no_data = !mTabContainer->getTabCount();
        mNoItemsLabel->setVisible(no_data);
    }
}

void LLPanelProfileClassifieds::processProperties(void* data, EAvatarProcessorType type)
{
    if ((APT_CLASSIFIEDS == type) || (APT_CLASSIFIED_INFO == type))
    {
        LLUUID avatar_id = getAvatarId();

        LLAvatarClassifieds* c_info = static_cast<LLAvatarClassifieds*>(data);
        if (c_info && getAvatarId() == c_info->target_id)
        {
            // do not clear classified list in case we will receive two or more data packets.
            // list has been cleared in updateData(). (fix for EXT-6436)
            LLUUID selected_id = mClassifiedToSelectOnLoad;
            bool has_selection = false;

            LLAvatarClassifieds::classifieds_list_t::const_iterator it = c_info->classifieds_list.begin();
            for (; c_info->classifieds_list.end() != it; ++it)
            {
                LLAvatarClassifieds::classified_data c_data = *it;

                LLPanelProfileClassified* classified_panel = LLPanelProfileClassified::create();

                LLSD params;
                params["classified_creator_id"] = avatar_id;
                params["classified_id"] = c_data.classified_id;
                params["classified_name"] = c_data.name;
                params["from_search"] = (selected_id == c_data.classified_id); //SLURL handling and stats tracking
                params["edit"] = (selected_id == c_data.classified_id) && mClassifiedEditOnLoad;
                classified_panel->onOpen(params);

                mTabContainer->addTabPanel(
                    LLTabContainer::TabPanelParams().
                    panel(classified_panel).
                    select_tab(selected_id == c_data.classified_id).
                    label(c_data.name));

                if (selected_id == c_data.classified_id)
                {
                    has_selection = true;
                }
            }

            if (mSheduledClassifiedCreation)
            {
                LLPanelProfileClassified* classified_panel = LLPanelProfileClassified::create();
                classified_panel->onOpen(LLSD());
                mTabContainer->addTabPanel(
                    LLTabContainer::TabPanelParams().
                    panel(classified_panel).
                    select_tab(!has_selection).
                    label(classified_panel->getClassifiedName()));
                has_selection = true;
            }

            // reset 'do on load' values
            mClassifiedToSelectOnLoad = LLUUID::null;
            mClassifiedEditOnLoad = false;
            mSheduledClassifiedCreation = false;

            // set even if not visible, user might delete own
            // calassified and this string will need to be shown
            if (getSelfProfile())
            {
                mNoItemsLabel->setValue(LLTrans::getString("NoClassifiedsText"));
            }
            else
            {
                mNoItemsLabel->setValue(LLTrans::getString("NoAvatarClassifiedsText"));
            }

            bool has_data = mTabContainer->getTabCount() > 0;
            mNoItemsLabel->setVisible(!has_data);
            if (has_data && !has_selection)
            {
                mTabContainer->selectFirstTab();
            }

            setLoaded();
            updateButtons();
        }
    }
}

void LLPanelProfileClassifieds::resetData()
{
    resetLoading();
    mTabContainer->deleteAllTabs();
}

void LLPanelProfileClassifieds::updateButtons()
{
    if (getSelfProfile())
    {
        // <FS:Ansariel> RLVa support
        //mNewButton->setEnabled(canAddNewClassified());
        mNewButton->setEnabled(canAddNewClassified() && !gRlvHandler.hasBehaviour(RLV_BHVR_SHOWLOC));
        // </FS:Ansariel>
        mDeleteButton->setEnabled(canDeleteClassified());
    }
}

void LLPanelProfileClassifieds::updateData()
{
    // Send picks request only once
    LLUUID avatar_id = getAvatarId();
    if (!getStarted() && avatar_id.notNull())
    {
        setIsLoading();
        mNoItemsLabel->setValue(LLTrans::getString("PicksClassifiedsLoadingText"));
        mNoItemsLabel->setVisible(TRUE);

        LLAvatarPropertiesProcessor::getInstance()->sendAvatarClassifiedsRequest(avatar_id);
    }
}

bool LLPanelProfileClassifieds::hasNewClassifieds()
{
    for (S32 tab_idx = 0; tab_idx < mTabContainer->getTabCount(); ++tab_idx)
    {
        LLPanelProfileClassified* classified_panel = dynamic_cast<LLPanelProfileClassified*>(mTabContainer->getPanelByIndex(tab_idx));
        if (classified_panel && classified_panel->isNew())
        {
            return true;
        }
    }
    return false;
}

bool LLPanelProfileClassifieds::hasUnsavedChanges()
{
    for (S32 tab_idx = 0; tab_idx < mTabContainer->getTabCount(); ++tab_idx)
    {
        LLPanelProfileClassified* classified_panel = dynamic_cast<LLPanelProfileClassified*>(mTabContainer->getPanelByIndex(tab_idx));
        if (classified_panel && classified_panel->isDirty()) // includes 'new'
        {
            return true;
        }
    }
    return false;
}

bool LLPanelProfileClassifieds::canAddNewClassified()
{
    return (mTabContainer->getTabCount() < MAX_AVATAR_CLASSIFIEDS);
}

bool LLPanelProfileClassifieds::canDeleteClassified()
{
    return (mTabContainer->getTabCount() > 0);
}

void LLPanelProfileClassifieds::commitUnsavedChanges()
{
    if (getIsLoaded())
    {
        for (S32 tab_idx = 0; tab_idx < mTabContainer->getTabCount(); ++tab_idx)
        {
            LLPanelProfileClassified* classified_panel = dynamic_cast<LLPanelProfileClassified*>(mTabContainer->getPanelByIndex(tab_idx));
            if (classified_panel && classified_panel->isDirty() && !classified_panel->isNew())
            {
                classified_panel->doSave();
            }
        }
    }
}

// <FS:Ansariel> RLVa support
void LLPanelProfileClassifieds::updateRlvRestrictions(ERlvBehaviour behavior, ERlvParamType type)
{
    if (behavior == RLV_BHVR_SHOWLOC)
    {
        updateButtons();
    }
}
// </FS:Ansariel> RLV support

//-----------------------------------------------------------------------------
// LLDispatchClassifiedClickThrough
//-----------------------------------------------------------------------------

// "classifiedclickthrough"
// strings[0] = classified_id
// strings[1] = teleport_clicks
// strings[2] = map_clicks
// strings[3] = profile_clicks
class LLDispatchClassifiedClickThrough : public LLDispatchHandler
{
public:
    virtual bool operator()(
        const LLDispatcher* dispatcher,
        const std::string& key,
        const LLUUID& invoice,
        const sparam_t& strings)
    {
        if (strings.size() != 4) return false;
        LLUUID classified_id(strings[0]);
        S32 teleport_clicks = atoi(strings[1].c_str());
        S32 map_clicks = atoi(strings[2].c_str());
        S32 profile_clicks = atoi(strings[3].c_str());

        LLPanelProfileClassified::setClickThrough(
            classified_id, teleport_clicks, map_clicks, profile_clicks, false);

        return true;
    }
};
static LLDispatchClassifiedClickThrough sClassifiedClickThrough;


//-----------------------------------------------------------------------------
// LLPanelProfileClassified
//-----------------------------------------------------------------------------

static const S32 CB_ITEM_MATURE = 0;
static const S32 CB_ITEM_PG    = 1;

LLPanelProfileClassified::LLPanelProfileClassified()
 : LLPanelProfilePropertiesProcessorTab()
 , mInfoLoaded(false)
 , mTeleportClicksOld(0)
 , mMapClicksOld(0)
 , mProfileClicksOld(0)
 , mTeleportClicksNew(0)
 , mMapClicksNew(0)
 , mProfileClicksNew(0)
 , mPriceForListing(0)
 , mSnapshotCtrl(NULL)
 , mPublishFloater(NULL)
 , mIsNew(false)
 , mIsNewWithErrors(false)
 , mCanClose(false)
 , mEditMode(false)
 , mEditOnLoad(false)
{
    sAllPanels.push_back(this);
}

LLPanelProfileClassified::~LLPanelProfileClassified()
{
    sAllPanels.remove(this);
    gGenericDispatcher.addHandler("classifiedclickthrough", NULL); // deregister our handler

	// [SL:KB] - Patch : UI-ProfileGroupFloater | Checked: 2010-11-28 (Catznip-2.4.0g) | Added: Catznip-2.4.0g
	if(getAvatarId().notNull())
	{
		LLAvatarPropertiesProcessor::getInstance()->removeObserver(getAvatarId(), this);
	}
// [/SL:KB]
}

//static
LLPanelProfileClassified* LLPanelProfileClassified::create()
{
    LLPanelProfileClassified* panel = new LLPanelProfileClassified();
    panel->buildFromFile("panel_profile_classified.xml");
    return panel;
}

bool LLPanelProfileClassified::postBuild()
{
    mScrollContainer    = getChild<LLScrollContainer>("profile_scroll");
    mInfoPanel          = getChild<LLView>("info_panel");
    mInfoScroll         = getChild<LLPanel>("info_scroll_content_panel");
    mEditPanel          = getChild<LLPanel>("edit_panel");

    mSnapshotCtrl       = getChild<LLTextureCtrl>("classified_snapshot");
    mEditIcon           = getChild<LLUICtrl>("edit_icon");

    //info
    mClassifiedNameText = getChild<LLUICtrl>("classified_name");
    mClassifiedDescText = getChild<LLTextEditor>("classified_desc");
    mLocationText       = getChild<LLUICtrl>("classified_location");
    mCategoryText       = getChild<LLUICtrl>("category");
    mContentTypeText    = getChild<LLUICtrl>("content_type");
    mContentTypeM       = getChild<LLIconCtrl>("content_type_moderate");
    mContentTypeG       = getChild<LLIconCtrl>("content_type_general");
    mPriceText          = getChild<LLUICtrl>("price_for_listing");
    mAutoRenewText      = getChild<LLUICtrl>("auto_renew");

    mMapButton          = getChild<LLButton>("show_on_map_btn");
    mTeleportButton     = getChild<LLButton>("teleport_btn");
    mEditButton         = getChild<LLButton>("edit_btn");

    //edit
    mClassifiedNameEdit = getChild<LLLineEditor>("classified_name_edit");
    mClassifiedDescEdit = getChild<LLTextEditor>("classified_desc_edit");
    mLocationEdit       = getChild<LLUICtrl>("classified_location_edit");
    mCategoryCombo      = getChild<LLComboBox>("category_edit");
    mContentTypeCombo   = getChild<LLComboBox>("content_type_edit");
    mAutoRenewEdit      = getChild<LLUICtrl>("auto_renew_edit");

    mSaveButton         = getChild<LLButton>("save_changes_btn");
    mSetLocationButton  = getChild<LLButton>("set_to_curr_location_btn");
    mCancelButton       = getChild<LLButton>("cancel_btn");

    mUtilityBtnCnt = getChild<LLPanel>("util_buttons_lp");
    mPublishBtnsCnt = getChild<LLPanel>("publish_layout_panel");
    mCancelBtnCnt = getChild<LLPanel>("cancel_btn_lp");
    mSaveBtnCnt = getChild<LLPanel>("save_btn_lp");

    mSnapshotCtrl->setOnSelectCallback(boost::bind(&LLPanelProfileClassified::onTextureSelected, this));
    mSnapshotCtrl->setMouseEnterCallback(boost::bind(&LLPanelProfileClassified::onTexturePickerMouseEnter, this));
    mSnapshotCtrl->setMouseLeaveCallback(boost::bind(&LLPanelProfileClassified::onTexturePickerMouseLeave, this));
    mEditIcon->setVisible(false);

    mMapButton->setCommitCallback(boost::bind(&LLPanelProfileClassified::onMapClick, this));
    mTeleportButton->setCommitCallback(boost::bind(&LLPanelProfileClassified::onTeleportClick, this));
    mEditButton->setCommitCallback(boost::bind(&LLPanelProfileClassified::onEditClick, this));
    mSaveButton->setCommitCallback(boost::bind(&LLPanelProfileClassified::onSaveClick, this));
    mSetLocationButton->setCommitCallback(boost::bind(&LLPanelProfileClassified::onSetLocationClick, this));
    mCancelButton->setCommitCallback(boost::bind(&LLPanelProfileClassified::onCancelClick, this));

    LLClassifiedInfo::cat_map::iterator iter;
    for (iter = LLClassifiedInfo::sCategories.begin();
        iter != LLClassifiedInfo::sCategories.end();
        iter++)
    {
        mCategoryCombo->add(LLTrans::getString(iter->second));
    }

    mClassifiedNameEdit->setKeystrokeCallback(boost::bind(&LLPanelProfileClassified::onChange, this), NULL);
    mClassifiedDescEdit->setKeystrokeCallback(boost::bind(&LLPanelProfileClassified::onChange, this));
    mCategoryCombo->setCommitCallback(boost::bind(&LLPanelProfileClassified::onChange, this));
    mContentTypeCombo->setCommitCallback(boost::bind(&LLPanelProfileClassified::onChange, this));
    mAutoRenewEdit->setCommitCallback(boost::bind(&LLPanelProfileClassified::onChange, this));

    return true;
}

void LLPanelProfileClassified::onOpen(const LLSD& key)
{
    mIsNew = key.isUndefined();

    resetData();
    resetControls();
    scrollToTop();

    // classified is not created yet
    bool is_new = isNew() || isNewWithErrors();

    if(is_new)
    {
        LLPanelProfilePropertiesProcessorTab::setAvatarId(gAgent.getID());

        setPosGlobal(gAgent.getPositionGlobal());

        LLUUID snapshot_id = LLUUID::null;
        std::string desc;
        LLParcel* parcel = LLViewerParcelMgr::getInstance()->getAgentParcel();
        if(parcel)
        {
            desc = parcel->getDesc();
            snapshot_id = parcel->getSnapshotID();
        }

        std::string region_name = LLTrans::getString("ClassifiedUpdateAfterPublish");
        LLViewerRegion* region = gAgent.getRegion();
        if (region)
        {
            region_name = region->getName();
        }

        setClassifiedName(makeClassifiedName());
        setDescription(desc);
        setSnapshotId(snapshot_id);
        setClassifiedLocation(createLocationText(getLocationNotice(), region_name, getPosGlobal()));
        // server will set valid parcel id
        setParcelId(LLUUID::null);

        mSaveButton->setLabelArg("[LABEL]", getString("publish_label"));

        setEditMode(TRUE);
        enableSave(true);
        enableEditing(true);
        resetDirty();
        setInfoLoaded(false);
    }
    else
    {
        LLUUID avatar_id = key["classified_creator_id"];
        if(avatar_id.isNull())
        {
            return;
        }
        LLPanelProfilePropertiesProcessorTab::setAvatarId(avatar_id);

        setClassifiedId(key["classified_id"]);
        setClassifiedName(key["classified_name"]);
        setFromSearch(key["from_search"]);
        mEditOnLoad = key["edit"];

        LL_INFOS() << "Opening classified [" << getClassifiedName() << "] (" << getClassifiedId() << ")" << LL_ENDL;

        LLAvatarPropertiesProcessor::getInstance()->sendClassifiedInfoRequest(getClassifiedId());

        gGenericDispatcher.addHandler("classifiedclickthrough", &sClassifiedClickThrough);

        if (gAgent.getRegion())
        {
            // While we're at it let's get the stats from the new table if that
            // capability exists.
            std::string url = gAgent.getRegion()->getCapability("SearchStatRequest");
            if (!url.empty())
            {
                LL_INFOS() << "Classified stat request via capability" << LL_ENDL;
                LLSD body;
                LLUUID classifiedId = getClassifiedId();
                body["classified_id"] = classifiedId;
                LLCoreHttpUtil::HttpCoroutineAdapter::callbackHttpPost(url, body,
                    boost::bind(&LLPanelProfileClassified::handleSearchStatResponse, classifiedId, _1));
            }
        }
        // Update classified click stats.
        // *TODO: Should we do this when opening not from search?
        if (!fromSearch() )
        {
            sendClickMessage("profile");
        }

        setInfoLoaded(false);
    }


    bool is_self = getSelfProfile();
    getChildView("auto_renew_layout_panel")->setVisible(is_self);
    getChildView("clickthrough_layout_panel")->setVisible(is_self);

    updateButtons();
}

void LLPanelProfileClassified::processProperties(void* data, EAvatarProcessorType type)
{
    if (APT_CLASSIFIED_INFO != type)
    {
        return;
    }

    LLAvatarClassifiedInfo* c_info = static_cast<LLAvatarClassifiedInfo*>(data);
    if(c_info && getClassifiedId() == c_info->classified_id)
    {
        // see LLPanelProfileClassified::sendUpdate() for notes
        if (mIsNewWithErrors)
        {
            // We just published it
            setEditMode(FALSE);
        }
        mIsNewWithErrors = false;
        mIsNew = false;

        setClassifiedName(c_info->name);
        setDescription(c_info->description);
        setSnapshotId(c_info->snapshot_id);
        setParcelId(c_info->parcel_id);
        setPosGlobal(c_info->pos_global);
        setSimName(c_info->sim_name);

        setClassifiedLocation(createLocationText(c_info->parcel_name, c_info->sim_name, c_info->pos_global));

        mCategoryText->setValue(LLClassifiedInfo::sCategories[c_info->category]);
        // *HACK see LLPanelProfileClassified::sendUpdate()
        setCategory(c_info->category - 1);

        bool mature = is_cf_mature(c_info->flags);
        setContentType(mature);

        bool auto_renew = is_cf_auto_renew(c_info->flags);
        std::string auto_renew_str = auto_renew ? getString("auto_renew_on") : getString("auto_renew_off");
        mAutoRenewText->setValue(auto_renew_str);
        mAutoRenewEdit->setValue(auto_renew);

        static LLUIString  price_str = getString("l$_price");
        price_str.setArg("[PRICE]", llformat("%d", c_info->price_for_listing));
        mPriceText->setValue(LLSD(price_str));

        static std::string date_fmt = getString("date_fmt");
        std::string date_str = date_fmt;
        LLStringUtil::format(date_str, LLSD().with("datetime", (S32) c_info->creation_date));
        getChild<LLUICtrl>("creation_date")->setValue(date_str);

        resetDirty();
        setInfoLoaded(true);
        enableSave(false);
        enableEditing(true);

        // for just created classified - in case user opened edit panel before processProperties() callback
        mSaveButton->setLabelArg("[LABEL]", getString("save_label"));

        setLoaded();
        updateButtons();

        if (mEditOnLoad)
        {
            setEditMode(TRUE);
        }
    }

}

void LLPanelProfileClassified::setEditMode(BOOL edit_mode)
{
    mEditMode = edit_mode;

    mInfoPanel->setVisible(!edit_mode);
    mEditPanel->setVisible(edit_mode);

    // snapshot control is common between info and edit,
    // enable it only when in edit mode
    mSnapshotCtrl->setEnabled(edit_mode);

    scrollToTop();
    updateButtons();
    updateInfoRect();
}

void LLPanelProfileClassified::updateButtons()
{
    bool edit_mode = getEditMode();
    mUtilityBtnCnt->setVisible(!edit_mode);

    // cancel button should either delete unpublished
    // classified or not be there at all
    mCancelBtnCnt->setVisible(edit_mode && !mIsNew);
    mPublishBtnsCnt->setVisible(edit_mode);
    mSaveBtnCnt->setVisible(edit_mode);
    mEditButton->setVisible(!edit_mode && getSelfProfile());
}

void LLPanelProfileClassified::updateInfoRect()
{
    if (getEditMode())
    {
        // info_scroll_content_panel contains both info and edit panel
        // info panel can be very large and scroll bar will carry over.
        // Resize info panel to prevent scroll carry over when in edit mode.
        mInfoScroll->reshape(mInfoScroll->getRect().getWidth(), DEFAULT_EDIT_CLASSIFIED_SCROLL_HEIGHT, FALSE);
    }
    else
    {
        // Adjust text height to make description scrollable.
        S32 new_height = mClassifiedDescText->getTextBoundingRect().getHeight();
        LLRect visible_rect = mClassifiedDescText->getVisibleDocumentRect();
        S32 delta_height = new_height - visible_rect.getHeight() + 5;

        LLRect rect = mInfoScroll->getRect();
        mInfoScroll->reshape(rect.getWidth(), rect.getHeight() + delta_height, FALSE);
    }
}

void LLPanelProfileClassified::enableEditing(bool enable)
{
    mEditButton->setEnabled(enable);
    mClassifiedNameEdit->setEnabled(enable);
    mClassifiedDescEdit->setEnabled(enable);
    mSetLocationButton->setEnabled(enable);
    mCategoryCombo->setEnabled(enable);
    mContentTypeCombo->setEnabled(enable);
    mAutoRenewEdit->setEnabled(enable);
}

void LLPanelProfileClassified::resetControls()
{
    updateButtons();

    mCategoryCombo->setCurrentByIndex(0);
    mContentTypeCombo->setCurrentByIndex(0);
    mAutoRenewEdit->setValue(false);
    // <FS:CR> FIRE-9814 - Don't hardcode a classified listing fee
    //mPriceForListing = MINIMUM_PRICE_FOR_LISTING;
    mPriceForListing = getClassifiedFee();
    // </FS:CR>
}

// <FS:CR> FIRE-9814 - Don't hardcode a classified listing fee
S32 LLPanelProfileClassified::getClassifiedFee()
{
    S32 fee = MINIMUM_PRICE_FOR_LISTING;
#ifdef OPENSIM
    if (LLGridManager::getInstance()->isInOpenSim())
    {
        fee = LLGridManager::getInstance()->getClassifiedFee();
    }
#endif // OPENSIM
    return fee;
}
// </FS:CR>

void LLPanelProfileClassified::onEditClick()
{
    setEditMode(TRUE);
}

void LLPanelProfileClassified::onCancelClick()
{
    if (isNew())
    {
        mClassifiedNameEdit->setValue(mClassifiedNameText->getValue());
        mClassifiedDescEdit->setValue(mClassifiedDescText->getValue());
        mLocationEdit->setValue(mLocationText->getValue());
        mCategoryCombo->setCurrentByIndex(0);
        mContentTypeCombo->setCurrentByIndex(0);
        mAutoRenewEdit->setValue(false);
        // <FS:CR> FIRE-9814 - Don't hardcode a classified listing fee
        //mPriceForListing = MINIMUM_PRICE_FOR_LISTING;
        mPriceForListing = getClassifiedFee();
        // </FS:CR>
    }
    else
    {
        // Reload data to undo changes to forms
        LLAvatarPropertiesProcessor::getInstance()->sendClassifiedInfoRequest(getClassifiedId());
    }

    setInfoLoaded(false);

    setEditMode(FALSE);
}

void LLPanelProfileClassified::onSaveClick()
{
    mCanClose = false;

    if(!isValidName())
    {
        notifyInvalidName();
        return;
    }
    if(isNew() || isNewWithErrors())
    {
        if(gStatusBar->getBalance() < getPriceForListing())
        {
            LLNotificationsUtil::add("ClassifiedInsufficientFunds");
            return;
        }

        mPublishFloater = LLFloaterReg::findTypedInstance<LLPublishClassifiedFloater>(
            "publish_classified", LLSD());

        if(!mPublishFloater)
        {
            mPublishFloater = LLFloaterReg::getTypedInstance<LLPublishClassifiedFloater>(
                "publish_classified", LLSD());

            mPublishFloater->setPublishClickedCallback(boost::bind
                (&LLPanelProfileClassified::onPublishFloaterPublishClicked, this));
        }

        // set spinner value before it has focus or value wont be set
        mPublishFloater->setPrice(getPriceForListing());
        mPublishFloater->openFloater(mPublishFloater->getKey());
        mPublishFloater->center();
    }
    else
    {
        doSave();
    }
}

/*static*/
void LLPanelProfileClassified::handleSearchStatResponse(LLUUID classifiedId, LLSD result)
{
    S32 teleport = result["teleport_clicks"].asInteger();
    S32 map = result["map_clicks"].asInteger();
    S32 profile = result["profile_clicks"].asInteger();
    S32 search_teleport = result["search_teleport_clicks"].asInteger();
    S32 search_map = result["search_map_clicks"].asInteger();
    S32 search_profile = result["search_profile_clicks"].asInteger();

    LLPanelProfileClassified::setClickThrough(classifiedId,
        teleport + search_teleport,
        map + search_map,
        profile + search_profile,
        true);
}

void LLPanelProfileClassified::resetData()
{
    setClassifiedName(LLStringUtil::null);
    setDescription(LLStringUtil::null);
    setClassifiedLocation(LLStringUtil::null);
    setClassifiedId(LLUUID::null);
    setSnapshotId(LLUUID::null);
    setPosGlobal(LLVector3d::zero);
    setParcelId(LLUUID::null);
    setSimName(LLStringUtil::null);
    setFromSearch(false);

    // reset click stats
    mTeleportClicksOld  = 0;
    mMapClicksOld       = 0;
    mProfileClicksOld   = 0;
    mTeleportClicksNew  = 0;
    mMapClicksNew       = 0;
    mProfileClicksNew   = 0;

    // <FS:CR> FIRE-9814 - Don't hardcode a classified listing fee
    //mPriceForListing = MINIMUM_PRICE_FOR_LISTING;
    mPriceForListing = getClassifiedFee();
    // </FS:CR>

    mCategoryText->setValue(LLStringUtil::null);
    mContentTypeText->setValue(LLStringUtil::null);
    getChild<LLUICtrl>("click_through_text")->setValue(LLStringUtil::null);
    mEditButton->setValue(LLStringUtil::null);
    getChild<LLUICtrl>("creation_date")->setValue(LLStringUtil::null);
    mContentTypeM->setVisible(FALSE);
    mContentTypeG->setVisible(FALSE);
}

void LLPanelProfileClassified::setClassifiedName(const std::string& name)
{
    mClassifiedNameText->setValue(name);
    mClassifiedNameEdit->setValue(name);
}

std::string LLPanelProfileClassified::getClassifiedName()
{
    return mClassifiedNameEdit->getValue().asString();
}

void LLPanelProfileClassified::setDescription(const std::string& desc)
{
    mClassifiedDescText->setValue(desc);
    mClassifiedDescEdit->setValue(desc);

    updateInfoRect();
}

std::string LLPanelProfileClassified::getDescription()
{
    return mClassifiedDescEdit->getValue().asString();
}

void LLPanelProfileClassified::setClassifiedLocation(const std::string& location)
{
    mLocationText->setValue(location);
    mLocationEdit->setValue(location);
}

std::string LLPanelProfileClassified::getClassifiedLocation()
{
    return mLocationText->getValue().asString();
}

void LLPanelProfileClassified::setSnapshotId(const LLUUID& id)
{
    mSnapshotCtrl->setValue(id);
}

LLUUID LLPanelProfileClassified::getSnapshotId()
{
    return mSnapshotCtrl->getValue().asUUID();
}

// static
void LLPanelProfileClassified::setClickThrough(
    const LLUUID& classified_id,
    S32 teleport,
    S32 map,
    S32 profile,
    bool from_new_table)
{
    LL_INFOS() << "Click-through data for classified " << classified_id << " arrived: ["
            << teleport << ", " << map << ", " << profile << "] ("
            << (from_new_table ? "new" : "old") << ")" << LL_ENDL;

    for (panel_list_t::iterator iter = sAllPanels.begin(); iter != sAllPanels.end(); ++iter)
    {
        LLPanelProfileClassified* self = *iter;
        if (self->getClassifiedId() != classified_id)
        {
            continue;
        }

        // *HACK: Skip LLPanelProfileClassified instances: they don't display clicks data.
        // Those instances should not be in the list at all.
        if (typeid(*self) != typeid(LLPanelProfileClassified))
        {
            continue;
        }

        LL_INFOS() << "Updating classified info panel" << LL_ENDL;

        // We need to check to see if the data came from the new stat_table
        // or the old classified table. We also need to cache the data from
        // the two separate sources so as to display the aggregate totals.

        if (from_new_table)
        {
            self->mTeleportClicksNew = teleport;
            self->mMapClicksNew = map;
            self->mProfileClicksNew = profile;
        }
        else
        {
            self->mTeleportClicksOld = teleport;
            self->mMapClicksOld = map;
            self->mProfileClicksOld = profile;
        }

        static LLUIString ct_str = self->getString("click_through_text_fmt");

        ct_str.setArg("[TELEPORT]", llformat("%d", self->mTeleportClicksNew + self->mTeleportClicksOld));
        ct_str.setArg("[MAP]",      llformat("%d", self->mMapClicksNew + self->mMapClicksOld));
        ct_str.setArg("[PROFILE]",  llformat("%d", self->mProfileClicksNew + self->mProfileClicksOld));

        self->getChild<LLUICtrl>("click_through_text")->setValue(ct_str.getString());
        // *HACK: remove this when there is enough room for click stats in the info panel
        self->getChildView("click_through_text")->setToolTip(ct_str.getString());

        LL_INFOS() << "teleport: " << llformat("%d", self->mTeleportClicksNew + self->mTeleportClicksOld)
                << ", map: "    << llformat("%d", self->mMapClicksNew + self->mMapClicksOld)
                << ", profile: " << llformat("%d", self->mProfileClicksNew + self->mProfileClicksOld)
                << LL_ENDL;
    }
}

// static
std::string LLPanelProfileClassified::createLocationText(
    const std::string& original_name,
    const std::string& sim_name,
    const LLVector3d& pos_global)
{
    std::string location_text;

    location_text.append(original_name);

    if (!sim_name.empty())
    {
        if (!location_text.empty())
            location_text.append(", ");
        location_text.append(sim_name);
    }

    if (!location_text.empty())
        location_text.append(" ");

    if (!pos_global.isNull())
    {
        S32 region_x = ll_round((F32)pos_global.mdV[VX]) % REGION_WIDTH_UNITS;
        S32 region_y = ll_round((F32)pos_global.mdV[VY]) % REGION_WIDTH_UNITS;
        S32 region_z = ll_round((F32)pos_global.mdV[VZ]);
        location_text.append(llformat(" (%d, %d, %d)", region_x, region_y, region_z));
    }

    return location_text;
}

void LLPanelProfileClassified::scrollToTop()
{
    if (mScrollContainer)
    {
        mScrollContainer->goToTop();
    }
}

//info
// static
// *TODO: move out of the panel
void LLPanelProfileClassified::sendClickMessage(
        const std::string& type,
        bool from_search,
        const LLUUID& classified_id,
        const LLUUID& parcel_id,
        const LLVector3d& global_pos,
        const std::string& sim_name)
{
    if (gAgent.getRegion())
    {
        // You're allowed to click on your own ads to reassure yourself
        // that the system is working.
        LLSD body;
        body["type"]            = type;
        body["from_search"]     = from_search;
        body["classified_id"]   = classified_id;
        body["parcel_id"]       = parcel_id;
        body["dest_pos_global"] = global_pos.getValue();
        body["region_name"]     = sim_name;

        std::string url = gAgent.getRegion()->getCapability("SearchStatTracking");
        LL_INFOS() << "Sending click msg via capability (url=" << url << ")" << LL_ENDL;
        LL_INFOS() << "body: [" << body << "]" << LL_ENDL;
        LLCoreHttpUtil::HttpCoroutineAdapter::messageHttpPost(url, body,
            "SearchStatTracking Click report sent.", "SearchStatTracking Click report NOT sent.");
    }
}

void LLPanelProfileClassified::sendClickMessage(const std::string& type)
{
    sendClickMessage(
        type,
        fromSearch(),
        getClassifiedId(),
        getParcelId(),
        getPosGlobal(),
        getSimName());
}

void LLPanelProfileClassified::onMapClick()
{
    sendClickMessage("map");
    LLFloaterWorldMap::getInstance()->trackLocation(getPosGlobal());
    LLFloaterReg::showInstance("world_map", "center");
}

void LLPanelProfileClassified::onTeleportClick()
{
    if (!getPosGlobal().isExactlyZero())
    {
        sendClickMessage("teleport");
        gAgent.teleportViaLocation(getPosGlobal());
        LLFloaterWorldMap::getInstance()->trackLocation(getPosGlobal());
    }
}

bool LLPanelProfileClassified::isDirty() const
{
    if(mIsNew)
    {
        return true;
    }

    bool dirty = false;
    dirty |= mSnapshotCtrl->isDirty();
    dirty |= mClassifiedNameEdit->isDirty();
    dirty |= mClassifiedDescEdit->isDirty();
    dirty |= mCategoryCombo->isDirty();
    dirty |= mContentTypeCombo->isDirty();
    dirty |= mAutoRenewEdit->isDirty();

    return dirty;
}

void LLPanelProfileClassified::resetDirty()
{
    mSnapshotCtrl->resetDirty();
    mClassifiedNameEdit->resetDirty();

    // call blockUndo() to really reset dirty(and make isDirty work as intended)
    mClassifiedDescEdit->blockUndo();
    mClassifiedDescEdit->resetDirty();

    mCategoryCombo->resetDirty();
    mContentTypeCombo->resetDirty();
    mAutoRenewEdit->resetDirty();
}

bool LLPanelProfileClassified::canClose()
{
    return mCanClose;
}

U32 LLPanelProfileClassified::getContentType()
{
    return mContentTypeCombo->getCurrentIndex();
}

void LLPanelProfileClassified::setContentType(bool mature)
{
    static std::string mature_str = getString("type_mature");
    static std::string pg_str = getString("type_pg");
    mContentTypeText->setValue(mature ? mature_str : pg_str);
    mContentTypeM->setVisible(mature);
    mContentTypeG->setVisible(!mature);
    mContentTypeCombo->setCurrentByIndex(mature ? CB_ITEM_MATURE : CB_ITEM_PG);
    mContentTypeCombo->resetDirty();
}

bool LLPanelProfileClassified::getAutoRenew()
{
    return mAutoRenewEdit->getValue().asBoolean();
}

void LLPanelProfileClassified::sendUpdate()
{
    LLAvatarClassifiedInfo c_data;

    if(getClassifiedId().isNull())
    {
        setClassifiedId(LLUUID::generateNewID());
    }

    c_data.agent_id = gAgent.getID();
    c_data.classified_id = getClassifiedId();
    // *HACK
    // Categories on server start with 1 while combo-box index starts with 0
    c_data.category = getCategory() + 1;
    c_data.name = getClassifiedName();
    c_data.description = getDescription();
    c_data.parcel_id = getParcelId();
    c_data.snapshot_id = getSnapshotId();
    c_data.pos_global = getPosGlobal();
    c_data.flags = getFlags();
    c_data.price_for_listing = getPriceForListing();

    LLAvatarPropertiesProcessor::getInstance()->sendClassifiedInfoUpdate(&c_data);

    if(isNew())
    {
        // Lets assume there will be some error.
        // Successful sendClassifiedInfoUpdate will trigger processProperties and
        // let us know there was no error.
        mIsNewWithErrors = true;
    }
}

U32 LLPanelProfileClassified::getCategory()
{
    return mCategoryCombo->getCurrentIndex();
}

void LLPanelProfileClassified::setCategory(U32 category)
{
    mCategoryCombo->setCurrentByIndex(category);
    mCategoryCombo->resetDirty();
}

U8 LLPanelProfileClassified::getFlags()
{
    bool auto_renew = mAutoRenewEdit->getValue().asBoolean();

    bool mature = mContentTypeCombo->getCurrentIndex() == CB_ITEM_MATURE;

    return pack_classified_flags_request(auto_renew, false, mature, false);
}

void LLPanelProfileClassified::enableSave(bool enable)
{
    mSaveButton->setEnabled(enable);
}

std::string LLPanelProfileClassified::makeClassifiedName()
{
    std::string name;

    LLParcel* parcel = LLViewerParcelMgr::getInstance()->getAgentParcel();
    if(parcel)
    {
        name = parcel->getName();
    }

    if(!name.empty())
    {
        return name;
    }

    LLViewerRegion* region = gAgent.getRegion();
    if(region)
    {
        name = region->getName();
    }

    return name;
}

void LLPanelProfileClassified::onSetLocationClick()
{
    setPosGlobal(gAgent.getPositionGlobal());
    setParcelId(LLUUID::null);

    std::string region_name = LLTrans::getString("ClassifiedUpdateAfterPublish");
    LLViewerRegion* region = gAgent.getRegion();
    if (region)
    {
        region_name = region->getName();
    }

    setClassifiedLocation(createLocationText(getLocationNotice(), region_name, getPosGlobal()));

    // mark classified as dirty
    setValue(LLSD());

    onChange();
}

void LLPanelProfileClassified::onChange()
{
    enableSave(isDirty());
}

void LLPanelProfileClassified::doSave()
{
    //*TODO: Fix all of this

    mCanClose = true;
    sendUpdate();
    updateTabLabel(getClassifiedName());
    resetDirty();

    if (!canClose())
    {
        return;
    }

    if (!isNew() && !isNewWithErrors())
    {
        setEditMode(FALSE);
        return;
    }

    updateButtons();
}

void LLPanelProfileClassified::onPublishFloaterPublishClicked()
{
    setPriceForListing(mPublishFloater->getPrice());

    doSave();
}

std::string LLPanelProfileClassified::getLocationNotice()
{
    static std::string location_notice = getString("location_notice");
    return location_notice;
}

bool LLPanelProfileClassified::isValidName()
{
    std::string name = getClassifiedName();
    if (name.empty())
    {
        return false;
    }
    if (!isalnum(name[0]))
    {
        return false;
    }

    return true;
}

void LLPanelProfileClassified::notifyInvalidName()
{
    std::string name = getClassifiedName();
    if (name.empty())
    {
        LLNotificationsUtil::add("BlankClassifiedName");
    }
    else if (!isalnum(name[0]))
    {
        LLNotificationsUtil::add("ClassifiedMustBeAlphanumeric");
    }
}

void LLPanelProfileClassified::onTexturePickerMouseEnter()
{
    mEditIcon->setVisible(TRUE);
}

void LLPanelProfileClassified::onTexturePickerMouseLeave()
{
    mEditIcon->setVisible(FALSE);
}

void LLPanelProfileClassified::onTextureSelected()
{
    setSnapshotId(mSnapshotCtrl->getValue().asUUID());
    onChange();
}

void LLPanelProfileClassified::updateTabLabel(const std::string& title)
{
    setLabel(title);
    LLTabContainer* parent = dynamic_cast<LLTabContainer*>(getParent());
    if (parent)
    {
        parent->setCurrentTabName(title);
    }
}


//-----------------------------------------------------------------------------
// LLPublishClassifiedFloater
//-----------------------------------------------------------------------------

LLPublishClassifiedFloater::LLPublishClassifiedFloater(const LLSD& key)
 : LLFloater(key)
{
}

LLPublishClassifiedFloater::~LLPublishClassifiedFloater()
{
}

bool LLPublishClassifiedFloater::postBuild()
{
    LLFloater::postBuild();

    childSetAction("publish_btn", boost::bind(&LLFloater::closeFloater, this, false));
    childSetAction("cancel_btn", boost::bind(&LLFloater::closeFloater, this, false));

    return true;
}

void LLPublishClassifiedFloater::setPrice(S32 price)
{
    getChild<LLUICtrl>("price_for_listing")->setValue(price);
}

S32 LLPublishClassifiedFloater::getPrice()
{
    return getChild<LLUICtrl>("price_for_listing")->getValue().asInteger();
}

void LLPublishClassifiedFloater::setPublishClickedCallback(const commit_signal_t::slot_type& cb)
{
    getChild<LLButton>("publish_btn")->setClickedCallback(cb);
}

void LLPublishClassifiedFloater::setCancelClickedCallback(const commit_signal_t::slot_type& cb)
{
    getChild<LLButton>("cancel_btn")->setClickedCallback(cb);
}<|MERGE_RESOLUTION|>--- conflicted
+++ resolved
@@ -321,15 +321,11 @@
     mNewButton->setCommitCallback(boost::bind(&LLPanelProfileClassifieds::onClickNewBtn, this));
     mDeleteButton->setCommitCallback(boost::bind(&LLPanelProfileClassifieds::onClickDelete, this));
 
-<<<<<<< HEAD
     // <FS:Ansariel> RLVa support
     mRlvBehaviorCallbackConnection = gRlvHandler.setBehaviourCallback(boost::bind(&LLPanelProfileClassifieds::updateRlvRestrictions, this, _1, _2));
     // </FS:Ansariel>
 
-    return TRUE;
-=======
     return true;
->>>>>>> 0fb52bd3
 }
 
 void LLPanelProfileClassifieds::onClickNewBtn()
