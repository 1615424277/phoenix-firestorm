--- conflicted
+++ resolved
@@ -2533,7 +2533,6 @@
 												  bool is_script_running)
 {
 	LL_DEBUGS() << "LSL Bytecode saved" << LL_ENDL;
-<<<<<<< HEAD
 	// <FS> Append comment text
 	//mScriptEd->mErrorList->setCommentText(LLTrans::getString("CompileSuccessful"));
 	//mScriptEd->mErrorList->setCommentText(LLTrans::getString("SaveComplete"));
@@ -2552,12 +2551,8 @@
 	}
 // [/SL:KB]
 
-=======
-	mScriptEd->mErrorList->setCommentText(LLTrans::getString("CompileSuccessful"));
-	mScriptEd->mErrorList->setCommentText(LLTrans::getString("SaveComplete"));
 	getChild<LLCheckBoxCtrl>("running")->set(is_script_running);
 	mIsSaving = FALSE;
->>>>>>> e349ad63
 	closeIfNeeded();
 }
 
@@ -2578,7 +2573,6 @@
 		mScriptEd->mErrorList->addElement(row);
 	}
 	mScriptEd->selectFirstError();
-<<<<<<< HEAD
 
 	mScriptEd->updateIndicators(false, false); //<FS:Kadah> Compile Indicators
 
@@ -2591,9 +2585,7 @@
 	}
 // [/SL:KB]
 
-=======
 	mIsSaving = FALSE;
->>>>>>> e349ad63
 	closeIfNeeded();
 }
 
@@ -2854,12 +2846,11 @@
 			runningCheckbox->setLabel(getString("script_running"));
 			runningCheckbox->setEnabled(!mIsSaving);
 
-<<<<<<< HEAD
 			// <FS:Ansariel> Rev 496 LL merge error
 			//if(object->permAnyOwner())
 			//{
 			//	runningCheckbox->setLabel(getString("script_running"));
-			//	runningCheckbox->setEnabled(TRUE);
+			//	runningCheckbox->setEnabled(!mIsSaving);
 			//}
 			//else
 			//{
@@ -2873,24 +2864,6 @@
 			//	mMonoCheckbox->set(FALSE);
 			//}
 			// </FS:Ansariel>
-=======
-			if(object->permAnyOwner())
-			{
-				runningCheckbox->setLabel(getString("script_running"));
-				runningCheckbox->setEnabled(!mIsSaving);
-			}
-			else
-			{
-				runningCheckbox->setLabel(getString("public_objects_can_not_run"));
-				runningCheckbox->setEnabled(FALSE);
-				// *FIX: Set it to false so that the ui is correct for
-				// a box that is released to public. It could be
-				// incorrect after a release/claim cycle, but will be
-				// correct after clicking on it.
-				runningCheckbox->set(FALSE);
-				mMonoCheckbox->set(FALSE);
-			}
->>>>>>> e349ad63
 		}
 		else
 		{
