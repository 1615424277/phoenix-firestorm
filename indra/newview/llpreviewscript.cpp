/** 
 * @file llpreviewscript.cpp
 * @brief LLPreviewScript class implementation
 *
 * $LicenseInfo:firstyear=2002&license=viewerlgpl$
 * Second Life Viewer Source Code
 * Copyright (C) 2010, Linden Research, Inc.
 * 
 * This library is free software; you can redistribute it and/or
 * modify it under the terms of the GNU Lesser General Public
 * License as published by the Free Software Foundation;
 * version 2.1 of the License only.
 * 
 * This library is distributed in the hope that it will be useful,
 * but WITHOUT ANY WARRANTY; without even the implied warranty of
 * MERCHANTABILITY or FITNESS FOR A PARTICULAR PURPOSE.  See the GNU
 * Lesser General Public License for more details.
 * 
 * You should have received a copy of the GNU Lesser General Public
 * License along with this library; if not, write to the Free Software
 * Foundation, Inc., 51 Franklin Street, Fifth Floor, Boston, MA  02110-1301  USA
 * 
 * Linden Research, Inc., 945 Battery Street, San Francisco, CA  94111  USA
 * $/LicenseInfo$
 */

#include "llviewerprecompiledheaders.h"

#include "llpreviewscript.h"

#include "llassetstorage.h"
#include "llassetuploadresponders.h"
#include "llbutton.h"
#include "llcheckboxctrl.h"
#include "llcombobox.h"
#include "lldir.h"
#include "llenvmanager.h"
#include "llexternaleditor.h"
#include "llfilepicker.h"
#include "llfloaterreg.h"
#include "llinventorydefines.h"
#include "llinventorymodel.h"
#include "llkeyboard.h"
#include "lllineeditor.h"
#include "lllivefile.h"
#include "llhelp.h"
#include "llnotificationsutil.h"
#include "llresmgr.h"
#include "llscrollbar.h"
#include "llscrollcontainer.h"
#include "llscrolllistctrl.h"
#include "llscrolllistitem.h"
#include "llscrolllistcell.h"
#include "llsdserialize.h"
#include "llslider.h"
#include "lscript_rt_interface.h"
#include "lltooldraganddrop.h"
#include "llvfile.h"

#include "llagent.h"
#include "llmenugl.h"
#include "roles_constants.h"
#include "llselectmgr.h"
#include "llviewerinventory.h"
#include "llviewermenu.h"
#include "llviewerobject.h"
#include "llviewerobjectlist.h"
#include "llviewerregion.h"
#include "llkeyboard.h"
#include "llscrollcontainer.h"
#include "llcheckboxctrl.h"
#include "llscripteditor.h"
#include "llselectmgr.h"
#include "lltooldraganddrop.h"
#include "llscrolllistctrl.h"
#include "lltextbox.h"
#include "llslider.h"
#include "lldir.h"
#include "llcombobox.h"
#include "llviewerstats.h"
#include "llviewerwindow.h"
#include "lluictrlfactory.h"
#include "llmediactrl.h"
#include "lluictrlfactory.h"
#include "lltrans.h"
#include "llviewercontrol.h"
#include "llappviewer.h"
#include "llfloatergotoline.h"
#include "llexperiencecache.h"
#include "llfloaterexperienceprofile.h"
#include "llexperienceassociationresponder.h"
// [RLVa:KB] - Checked: 2011-05-22 (RLVa-1.3.1a)
#include "rlvhandler.h"
#include "rlvlocks.h"
// [/RLVa:KB]

const std::string HELLO_LSL =
	"default\n"
	"{\n"
	"	state_entry()\n"
	"	{\n"
	"		llSay(0, \"Hello, Avatar!\");\n"
	"	}\n"
	"\n"
	"	touch_start(integer total_number)\n"
	"	{\n"
	"		llSay(0, \"Touched.\");\n"
	"	}\n"
	"}\n";
const std::string HELP_LSL_PORTAL_TOPIC = "LSL_Portal";

const std::string DEFAULT_SCRIPT_NAME = "New Script"; // *TODO:Translate?
const std::string DEFAULT_SCRIPT_DESC = "(No Description)"; // *TODO:Translate?

// Description and header information
const S32 MAX_HISTORY_COUNT = 10;
const F32 LIVE_HELP_REFRESH_TIME = 1.f;

static bool have_script_upload_cap(LLUUID& object_id)
{
	LLViewerObject* object = gObjectList.findObject(object_id);
	return object && (! object->getRegion()->getCapability("UpdateScriptTask").empty());
}


class ExperienceResponder : public LLHTTPClient::Responder
{
public:
	ExperienceResponder(const LLHandle<LLLiveLSLEditor>& parent):mParent(parent)
	{
	}

	LLHandle<LLLiveLSLEditor> mParent;

	/*virtual*/ void httpSuccess()
	{
		LLLiveLSLEditor* parent = mParent.get();
		if(!parent)
			return;

		parent->setExperienceIds(getContent()["experience_ids"]);		
	}
};

/// ---------------------------------------------------------------------------
/// LLLiveLSLFile
/// ---------------------------------------------------------------------------
class LLLiveLSLFile : public LLLiveFile
{
public:
	typedef boost::function<bool (const std::string& filename)> change_callback_t;

	LLLiveLSLFile(std::string file_path, change_callback_t change_cb);
	~LLLiveLSLFile();

	void ignoreNextUpdate() { mIgnoreNextUpdate = true; }

protected:
	/*virtual*/ bool loadFile();

	change_callback_t	mOnChangeCallback;
	bool				mIgnoreNextUpdate;
};

LLLiveLSLFile::LLLiveLSLFile(std::string file_path, change_callback_t change_cb)
:	mOnChangeCallback(change_cb)
,	mIgnoreNextUpdate(false)
,	LLLiveFile(file_path, 1.0)
{
	llassert(mOnChangeCallback);
}

LLLiveLSLFile::~LLLiveLSLFile()
{
	LLFile::remove(filename());
}

bool LLLiveLSLFile::loadFile()
{
	if (mIgnoreNextUpdate)
	{
		mIgnoreNextUpdate = false;
		return true;
	}

	return mOnChangeCallback(filename());
}

/// ---------------------------------------------------------------------------
/// LLFloaterScriptSearch
/// ---------------------------------------------------------------------------
class LLFloaterScriptSearch : public LLFloater
{
public:
	LLFloaterScriptSearch(LLScriptEdCore* editor_core);
	~LLFloaterScriptSearch();

	/*virtual*/	BOOL	postBuild();
	static void show(LLScriptEdCore* editor_core);
	static void onBtnSearch(void* userdata);
	void handleBtnSearch();

	static void onBtnReplace(void* userdata);
	void handleBtnReplace();

	static void onBtnReplaceAll(void* userdata);
	void handleBtnReplaceAll();

	LLScriptEdCore* getEditorCore() { return mEditorCore; }
	static LLFloaterScriptSearch* getInstance() { return sInstance; }

	virtual bool hasAccelerators() const;
	virtual BOOL handleKeyHere(KEY key, MASK mask);

private:

	LLScriptEdCore* mEditorCore;
	static LLFloaterScriptSearch*	sInstance;

protected:
	LLLineEditor*			mSearchBox;
	LLLineEditor*			mReplaceBox;
		void onSearchBoxCommit();
};

LLFloaterScriptSearch* LLFloaterScriptSearch::sInstance = NULL;

LLFloaterScriptSearch::LLFloaterScriptSearch(LLScriptEdCore* editor_core)
:	LLFloater(LLSD()),
	mSearchBox(NULL),
	mReplaceBox(NULL),
	mEditorCore(editor_core)
{
	buildFromFile("floater_script_search.xml");

	sInstance = this;
	
	// find floater in which script panel is embedded
	LLView* viewp = (LLView*)editor_core;
	while(viewp)
	{
		LLFloater* floaterp = dynamic_cast<LLFloater*>(viewp);
		if (floaterp)
		{
			floaterp->addDependentFloater(this);
			break;
		}
		viewp = viewp->getParent();
	}
}

BOOL LLFloaterScriptSearch::postBuild()
{
	mReplaceBox = getChild<LLLineEditor>("replace_text");
	mSearchBox = getChild<LLLineEditor>("search_text");
	mSearchBox->setCommitCallback(boost::bind(&LLFloaterScriptSearch::onSearchBoxCommit, this));
	mSearchBox->setCommitOnFocusLost(FALSE);
	childSetAction("search_btn", onBtnSearch,this);
	childSetAction("replace_btn", onBtnReplace,this);
	childSetAction("replace_all_btn", onBtnReplaceAll,this);

	setDefaultBtn("search_btn");

	return TRUE;
}

//static 
void LLFloaterScriptSearch::show(LLScriptEdCore* editor_core)
{
	LLSD::String search_text;
	LLSD::String replace_text;
	if (sInstance && sInstance->mEditorCore && sInstance->mEditorCore != editor_core)
	{
		search_text=sInstance->mSearchBox->getValue().asString();
		replace_text=sInstance->mReplaceBox->getValue().asString();
		sInstance->closeFloater();
		delete sInstance;
	}

	if (!sInstance)
	{
		// sInstance will be assigned in the constructor.
		new LLFloaterScriptSearch(editor_core);
		sInstance->mSearchBox->setValue(search_text);
		sInstance->mReplaceBox->setValue(replace_text);
	}

	sInstance->openFloater();
}

LLFloaterScriptSearch::~LLFloaterScriptSearch()
{
	sInstance = NULL;
}

// static 
void LLFloaterScriptSearch::onBtnSearch(void *userdata)
{
	LLFloaterScriptSearch* self = (LLFloaterScriptSearch*)userdata;
	self->handleBtnSearch();
}

void LLFloaterScriptSearch::handleBtnSearch()
{
	LLCheckBoxCtrl* caseChk = getChild<LLCheckBoxCtrl>("case_text");
	mEditorCore->mEditor->selectNext(mSearchBox->getValue().asString(), caseChk->get());
}

// static 
void LLFloaterScriptSearch::onBtnReplace(void *userdata)
{
	LLFloaterScriptSearch* self = (LLFloaterScriptSearch*)userdata;
	self->handleBtnReplace();
}

void LLFloaterScriptSearch::handleBtnReplace()
{
	LLCheckBoxCtrl* caseChk = getChild<LLCheckBoxCtrl>("case_text");
	mEditorCore->mEditor->replaceText(mSearchBox->getValue().asString(), mReplaceBox->getValue().asString(), caseChk->get());
}

// static 
void LLFloaterScriptSearch::onBtnReplaceAll(void *userdata)
{
	LLFloaterScriptSearch* self = (LLFloaterScriptSearch*)userdata;
	self->handleBtnReplaceAll();
}

void LLFloaterScriptSearch::handleBtnReplaceAll()
{
	LLCheckBoxCtrl* caseChk = getChild<LLCheckBoxCtrl>("case_text");
	mEditorCore->mEditor->replaceTextAll(mSearchBox->getValue().asString(), mReplaceBox->getValue().asString(), caseChk->get());
}

bool LLFloaterScriptSearch::hasAccelerators() const
{
	if (mEditorCore)
	{
		return mEditorCore->hasAccelerators();
	}
	return FALSE;
}

BOOL LLFloaterScriptSearch::handleKeyHere(KEY key, MASK mask)
{
	if (mEditorCore)
	{
		BOOL handled = mEditorCore->handleKeyHere(key, mask);
		if (!handled)
		{
			LLFloater::handleKeyHere(key, mask);
		}
	}

	return FALSE;
}

void LLFloaterScriptSearch::onSearchBoxCommit()
{
	if (mEditorCore && mEditorCore->mEditor)
	{
		LLCheckBoxCtrl* caseChk = getChild<LLCheckBoxCtrl>("case_text");
		mEditorCore->mEditor->selectNext(mSearchBox->getValue().asString(), caseChk->get());
	}
}

/// ---------------------------------------------------------------------------
/// LLScriptEdCore
/// ---------------------------------------------------------------------------

struct LLSECKeywordCompare
{
	bool operator()(const std::string& lhs, const std::string& rhs)
	{
		return (LLStringUtil::compareDictInsensitive( lhs, rhs ) < 0 );
	}
};

LLScriptEdCore::LLScriptEdCore(
	LLScriptEdContainer* container,
	const std::string& sample,
	const LLHandle<LLFloater>& floater_handle,
	void (*load_callback)(void*),
	void (*save_callback)(void*, BOOL),
	void (*search_replace_callback) (void* userdata),
	void* userdata,
	bool live,
	S32 bottom_pad)
	:
	LLPanel(),
	mSampleText(sample),
	mEditor( NULL ),
	mLoadCallback( load_callback ),
	mSaveCallback( save_callback ),
	mSearchReplaceCallback( search_replace_callback ),
	mUserdata( userdata ),
	mForceClose( FALSE ),
	mLastHelpToken(NULL),
	mLiveHelpHistorySize(0),
	mEnableSave(FALSE),
	mLiveFile(NULL),
	mLive(live),
	mContainer(container),
	mHasScriptData(FALSE)
{
	setFollowsAll();
	setBorderVisible(FALSE);

	setXMLFilename("panel_script_ed.xml");
	llassert_always(mContainer != NULL);
}

LLScriptEdCore::~LLScriptEdCore()
{
	deleteBridges();

	// If the search window is up for this editor, close it.
	LLFloaterScriptSearch* script_search = LLFloaterScriptSearch::getInstance();
	if (script_search && script_search->getEditorCore() == this)
	{
		script_search->closeFloater();
		delete script_search;
	}

	delete mLiveFile;
	if (mSyntaxIDConnection.connected())
	{
		mSyntaxIDConnection.disconnect();
	}
}

void LLLiveLSLEditor::experienceChanged()
{
	if(mScriptEd->getAssociatedExperience() != mExperiences->getSelectedValue().asUUID())
	{
		mScriptEd->enableSave(getIsModifiable());
		//getChildView("Save_btn")->setEnabled(TRUE);
		mScriptEd->setAssociatedExperience(mExperiences->getSelectedValue().asUUID());
		updateExperiencePanel();
	}
}

void LLLiveLSLEditor::onViewProfile( LLUICtrl *ui, void* userdata )
{
	LLLiveLSLEditor* self = (LLLiveLSLEditor*)userdata;

	LLUUID id;
	if(self->mExperienceEnabled->get())
	{
		id=self->mScriptEd->getAssociatedExperience();
		if(id.notNull())
		{
			 LLFloaterReg::showInstance("experience_profile", id, true);
		}
	}

}

void LLLiveLSLEditor::onToggleExperience( LLUICtrl *ui, void* userdata )
{
	LLLiveLSLEditor* self = (LLLiveLSLEditor*)userdata;

	LLUUID id;
	if(self->mExperienceEnabled->get())
	{
		if(self->mScriptEd->getAssociatedExperience().isNull())
		{
			id=self->mExperienceIds.beginArray()->asUUID();
		}
	}

	if(id != self->mScriptEd->getAssociatedExperience())
	{
		self->mScriptEd->enableSave(self->getIsModifiable());
	}
	self->mScriptEd->setAssociatedExperience(id);

	self->updateExperiencePanel();
}

BOOL LLScriptEdCore::postBuild()
{
	mErrorList = getChild<LLScrollListCtrl>("lsl errors");

	mFunctions = getChild<LLComboBox>("Insert...");

	childSetCommitCallback("Insert...", &LLScriptEdCore::onBtnInsertFunction, this);

	mEditor = getChild<LLScriptEditor>("Script Editor");

	childSetCommitCallback("lsl errors", &LLScriptEdCore::onErrorList, this);
	childSetAction("Save_btn", boost::bind(&LLScriptEdCore::doSave,this,FALSE));
	childSetAction("Edit_btn", boost::bind(&LLScriptEdCore::openInExternalEditor, this));

	initMenu();

	mSyntaxIDConnection = LLSyntaxIdLSL::getInstance()->addSyntaxIDCallback(boost::bind(&LLScriptEdCore::processKeywords, this));

	// Intialise keyword highlighting for the current simulator's version of LSL
	LLSyntaxIdLSL::getInstance()->initialize();
	processKeywords();

	return TRUE;
}

void LLScriptEdCore::processKeywords()
{
	LL_DEBUGS("SyntaxLSL") << "Processing keywords" << LL_ENDL;
	mEditor->clearSegments();
	mEditor->initKeywords();
	mEditor->loadKeywords();
	
	string_vec_t primary_keywords;
	string_vec_t secondary_keywords;
	LLKeywordToken *token;
	LLKeywords::keyword_iterator_t token_it;
	for (token_it = mEditor->keywordsBegin(); token_it != mEditor->keywordsEnd(); ++token_it)
	{
		token = token_it->second;
		if (token->getType() == LLKeywordToken::TT_FUNCTION)
		{
			primary_keywords.push_back( wstring_to_utf8str(token->getToken()) );
		}
		else
		{
			secondary_keywords.push_back( wstring_to_utf8str(token->getToken()) );
		}
	}
	for (string_vec_t::const_iterator iter = primary_keywords.begin();
		 iter!= primary_keywords.end(); ++iter)
	{
		mFunctions->add(*iter);
	}
	for (string_vec_t::const_iterator iter = secondary_keywords.begin();
		 iter!= secondary_keywords.end(); ++iter)
	{
		mFunctions->add(*iter);
	}
}

void LLScriptEdCore::initMenu()
{
	// *TODO: Skinning - make these callbacks data driven
	LLMenuItemCallGL* menuItem;
	
	menuItem = getChild<LLMenuItemCallGL>("Save");
	menuItem->setClickCallback(boost::bind(&LLScriptEdCore::doSave, this, FALSE));
	menuItem->setEnableCallback(boost::bind(&LLScriptEdCore::hasChanged, this));
	
	menuItem = getChild<LLMenuItemCallGL>("Revert All Changes");
	menuItem->setClickCallback(boost::bind(&LLScriptEdCore::onBtnUndoChanges, this));
	menuItem->setEnableCallback(boost::bind(&LLScriptEdCore::hasChanged, this));

	menuItem = getChild<LLMenuItemCallGL>("Undo");
	menuItem->setClickCallback(boost::bind(&LLTextEditor::undo, mEditor));
	menuItem->setEnableCallback(boost::bind(&LLTextEditor::canUndo, mEditor));

	menuItem = getChild<LLMenuItemCallGL>("Redo");
	menuItem->setClickCallback(boost::bind(&LLTextEditor::redo, mEditor));
	menuItem->setEnableCallback(boost::bind(&LLTextEditor::canRedo, mEditor));

	menuItem = getChild<LLMenuItemCallGL>("Cut");
	menuItem->setClickCallback(boost::bind(&LLTextEditor::cut, mEditor));
	menuItem->setEnableCallback(boost::bind(&LLTextEditor::canCut, mEditor));

	menuItem = getChild<LLMenuItemCallGL>("Copy");
	menuItem->setClickCallback(boost::bind(&LLTextEditor::copy, mEditor));
	menuItem->setEnableCallback(boost::bind(&LLTextEditor::canCopy, mEditor));

	menuItem = getChild<LLMenuItemCallGL>("Paste");
	menuItem->setClickCallback(boost::bind(&LLTextEditor::paste, mEditor));
	menuItem->setEnableCallback(boost::bind(&LLTextEditor::canPaste, mEditor));

	menuItem = getChild<LLMenuItemCallGL>("Select All");
	menuItem->setClickCallback(boost::bind(&LLTextEditor::selectAll, mEditor));
	menuItem->setEnableCallback(boost::bind(&LLTextEditor::canSelectAll, mEditor));

	menuItem = getChild<LLMenuItemCallGL>("Deselect");
	menuItem->setClickCallback(boost::bind(&LLTextEditor::deselect, mEditor));
	menuItem->setEnableCallback(boost::bind(&LLTextEditor::canDeselect, mEditor));

	menuItem = getChild<LLMenuItemCallGL>("Search / Replace...");
	menuItem->setClickCallback(boost::bind(&LLFloaterScriptSearch::show, this));

	menuItem = getChild<LLMenuItemCallGL>("Go to line...");
	menuItem->setClickCallback(boost::bind(&LLFloaterGotoLine::show, this));

	menuItem = getChild<LLMenuItemCallGL>("Help...");
	menuItem->setClickCallback(boost::bind(&LLScriptEdCore::onBtnHelp, this));

	menuItem = getChild<LLMenuItemCallGL>("Keyword Help...");
	menuItem->setClickCallback(boost::bind(&LLScriptEdCore::onBtnDynamicHelp, this));

	menuItem = getChild<LLMenuItemCallGL>("LoadFromFile");
	menuItem->setClickCallback(boost::bind(&LLScriptEdCore::onBtnLoadFromFile, this));
	menuItem->setEnableCallback(boost::bind(&LLScriptEdCore::enableLoadFromFileMenu, this));

	menuItem = getChild<LLMenuItemCallGL>("SaveToFile");
	menuItem->setClickCallback(boost::bind(&LLScriptEdCore::onBtnSaveToFile, this));
	menuItem->setEnableCallback(boost::bind(&LLScriptEdCore::enableSaveToFileMenu, this));
}

void LLScriptEdCore::setScriptText(const std::string& text, BOOL is_valid)
{
	if (mEditor)
	{
		mEditor->setText(text);
		mHasScriptData = is_valid;
	}
}

bool LLScriptEdCore::loadScriptText(const std::string& filename)
{
	if (filename.empty())
	{
		LL_WARNS() << "Empty file name" << LL_ENDL;
		return false;
	}

	LLFILE* file = LLFile::fopen(filename, "rb");		/*Flawfinder: ignore*/
	if (!file)
	{
		LL_WARNS() << "Error opening " << filename << LL_ENDL;
		return false;
	}

	// read in the whole file
	fseek(file, 0L, SEEK_END);
	size_t file_length = (size_t) ftell(file);
	fseek(file, 0L, SEEK_SET);
	char* buffer = new char[file_length+1];
	size_t nread = fread(buffer, 1, file_length, file);
	if (nread < file_length)
	{
		LL_WARNS() << "Short read" << LL_ENDL;
	}
	buffer[nread] = '\0';
	fclose(file);

	mEditor->setText(LLStringExplicit(buffer));
	delete[] buffer;

	return true;
}

bool LLScriptEdCore::writeToFile(const std::string& filename)
{
	LLFILE* fp = LLFile::fopen(filename, "wb");
	if (!fp)
	{
		LL_WARNS() << "Unable to write to " << filename << LL_ENDL;

		LLSD row;
		row["columns"][0]["value"] = "Error writing to local file. Is your hard drive full?";
		row["columns"][0]["font"] = "SANSSERIF_SMALL";
		mErrorList->addElement(row);
		return false;
	}

	std::string utf8text = mEditor->getText();

	// Special case for a completely empty script - stuff in one space so it can store properly.  See SL-46889
	if (utf8text.size() == 0)
	{
		utf8text = " ";
	}

	fputs(utf8text.c_str(), fp);
	fclose(fp);
	return true;
}

void LLScriptEdCore::sync()
{
	// Sync with external editor.
	std::string tmp_file = mContainer->getTmpFileName();
	llstat s;
	if (LLFile::stat(tmp_file, &s) == 0) // file exists
	{
		if (mLiveFile) mLiveFile->ignoreNextUpdate();
		writeToFile(tmp_file);
	}
}

bool LLScriptEdCore::hasChanged()
{
	if (!mEditor) return false;

	return ((!mEditor->isPristine() || mEnableSave) && mHasScriptData);
}

void LLScriptEdCore::draw()
{
	BOOL script_changed	= hasChanged();
	getChildView("Save_btn")->setEnabled(script_changed);

	if( mEditor->hasFocus() )
	{
		S32 line = 0;
		S32 column = 0;
		mEditor->getCurrentLineAndColumn( &line, &column, FALSE );  // don't include wordwrap
		LLStringUtil::format_map_t args;
		std::string cursor_pos;
		args["[LINE]"] = llformat ("%d", line);
		args["[COLUMN]"] = llformat ("%d", column);
		cursor_pos = LLTrans::getString("CursorPos", args);
		getChild<LLUICtrl>("line_col")->setValue(cursor_pos);
	}
	else
	{
		getChild<LLUICtrl>("line_col")->setValue(LLStringUtil::null);
	}

	updateDynamicHelp();

	LLPanel::draw();
}

void LLScriptEdCore::updateDynamicHelp(BOOL immediate)
{
	LLFloater* help_floater = mLiveHelpHandle.get();
	if (!help_floater) return;

	// update back and forward buttons
	LLButton* fwd_button = help_floater->getChild<LLButton>("fwd_btn");
	LLButton* back_button = help_floater->getChild<LLButton>("back_btn");
	LLMediaCtrl* browser = help_floater->getChild<LLMediaCtrl>("lsl_guide_html");
	back_button->setEnabled(browser->canNavigateBack());
	fwd_button->setEnabled(browser->canNavigateForward());

	if (!immediate && !gSavedSettings.getBOOL("ScriptHelpFollowsCursor"))
	{
		return;
	}

	LLTextSegmentPtr segment = NULL;
	std::vector<LLTextSegmentPtr> selected_segments;
	mEditor->getSelectedSegments(selected_segments);
	LLKeywordToken* token;
	// try segments in selection range first
	std::vector<LLTextSegmentPtr>::iterator segment_iter;
	for (segment_iter = selected_segments.begin(); segment_iter != selected_segments.end(); ++segment_iter)
	{
		token = (*segment_iter)->getToken();
		if(token && isKeyword(token))
		{
			segment = *segment_iter;
			break;
		}
	}

	// then try previous segment in case we just typed it
	if (!segment)
	{
		const LLTextSegmentPtr test_segment = mEditor->getPreviousSegment();
		token = test_segment->getToken();
		if(token && isKeyword(token))
		{
			segment = test_segment;
		}
	}

	if (segment)
	{
		if (segment->getToken() != mLastHelpToken)
		{
			mLastHelpToken = segment->getToken();
			mLiveHelpTimer.start();
		}
		if (immediate || (mLiveHelpTimer.getStarted() && mLiveHelpTimer.getElapsedTimeF32() > LIVE_HELP_REFRESH_TIME))
		{
			std::string help_string = mEditor->getText().substr(segment->getStart(), segment->getEnd() - segment->getStart());
			setHelpPage(help_string);
			mLiveHelpTimer.stop();
		}
	}
	else
	{
		if (immediate)
		{
			setHelpPage(LLStringUtil::null);
		}
	}
}

bool LLScriptEdCore::isKeyword(LLKeywordToken* token)
{
	switch(token->getType())
	{
		case LLKeywordToken::TT_CONSTANT:
		case LLKeywordToken::TT_CONTROL:
		case LLKeywordToken::TT_EVENT:
		case LLKeywordToken::TT_FUNCTION:
		case LLKeywordToken::TT_SECTION:
		case LLKeywordToken::TT_TYPE:
		case LLKeywordToken::TT_WORD:
			return true;

		default:
			return false;
	}
}

void LLScriptEdCore::setHelpPage(const std::string& help_string)
{
	LLFloater* help_floater = mLiveHelpHandle.get();
	if (!help_floater) return;
	
	LLMediaCtrl* web_browser = help_floater->getChild<LLMediaCtrl>("lsl_guide_html");
	if (!web_browser) return;

	LLComboBox* history_combo = help_floater->getChild<LLComboBox>("history_combo");
	if (!history_combo) return;

	LLUIString url_string = gSavedSettings.getString("LSLHelpURL");

	url_string.setArg("[LSL_STRING]", help_string);

	addHelpItemToHistory(help_string);

	web_browser->navigateTo(url_string);

}


void LLScriptEdCore::addHelpItemToHistory(const std::string& help_string)
{
	if (help_string.empty()) return;

	LLFloater* help_floater = mLiveHelpHandle.get();
	if (!help_floater) return;

	LLComboBox* history_combo = help_floater->getChild<LLComboBox>("history_combo");
	if (!history_combo) return;

	// separate history items from full item list
	if (mLiveHelpHistorySize == 0)
	{
		history_combo->addSeparator(ADD_TOP);
	}
	// delete all history items over history limit
	while(mLiveHelpHistorySize > MAX_HISTORY_COUNT - 1)
	{
		history_combo->remove(mLiveHelpHistorySize - 1);
		mLiveHelpHistorySize--;
	}

	history_combo->setSimple(help_string);
	S32 index = history_combo->getCurrentIndex();

	// if help string exists in the combo box
	if (index >= 0)
	{
		S32 cur_index = history_combo->getCurrentIndex();
		if (cur_index < mLiveHelpHistorySize)
		{
			// item found in history, bubble up to top
			history_combo->remove(history_combo->getCurrentIndex());
			mLiveHelpHistorySize--;
		}
	}
	history_combo->add(help_string, LLSD(help_string), ADD_TOP);
	history_combo->selectFirstItem();
	mLiveHelpHistorySize++;
}

BOOL LLScriptEdCore::canClose()
{
	if(mForceClose || !hasChanged())
	{
		return TRUE;
	}
	else
	{
		// Bring up view-modal dialog: Save changes? Yes, No, Cancel
		LLNotificationsUtil::add("SaveChanges", LLSD(), LLSD(), boost::bind(&LLScriptEdCore::handleSaveChangesDialog, this, _1, _2));
		return FALSE;
	}
}

void LLScriptEdCore::setEnableEditing(bool enable)
{
	mEditor->setEnabled(enable);
	getChildView("Edit_btn")->setEnabled(enable);
}

bool LLScriptEdCore::handleSaveChangesDialog(const LLSD& notification, const LLSD& response )
{
	S32 option = LLNotificationsUtil::getSelectedOption(notification, response);
	switch( option )
	{
	case 0:  // "Yes"
		// close after saving
			doSave( TRUE );
		break;

	case 1:  // "No"
		mForceClose = TRUE;
		// This will close immediately because mForceClose is true, so we won't
		// infinite loop with these dialogs. JC
		((LLFloater*) getParent())->closeFloater();
		break;

	case 2: // "Cancel"
	default:
		// If we were quitting, we didn't really mean it.
		LLAppViewer::instance()->abortQuit();
		break;
	}
	return false;
}

void LLScriptEdCore::onBtnHelp()
{
	LLUI::sHelpImpl->showTopic(HELP_LSL_PORTAL_TOPIC);
}

void LLScriptEdCore::onBtnDynamicHelp()
{
	LLFloater* live_help_floater = mLiveHelpHandle.get();
	if (!live_help_floater)
	{
		live_help_floater = new LLFloater(LLSD());
		live_help_floater->buildFromFile("floater_lsl_guide.xml");
		LLFloater* parent = dynamic_cast<LLFloater*>(getParent());
		llassert(parent);
		if (parent)
			parent->addDependentFloater(live_help_floater, TRUE);
		live_help_floater->childSetCommitCallback("lock_check", onCheckLock, this);
		live_help_floater->getChild<LLUICtrl>("lock_check")->setValue(gSavedSettings.getBOOL("ScriptHelpFollowsCursor"));
		live_help_floater->childSetCommitCallback("history_combo", onHelpComboCommit, this);
		live_help_floater->childSetAction("back_btn", onClickBack, this);
		live_help_floater->childSetAction("fwd_btn", onClickForward, this);

		LLMediaCtrl* browser = live_help_floater->getChild<LLMediaCtrl>("lsl_guide_html");
		browser->setAlwaysRefresh(TRUE);

		LLComboBox* help_combo = live_help_floater->getChild<LLComboBox>("history_combo");
		LLKeywordToken *token;
		LLKeywords::keyword_iterator_t token_it;
		for (token_it = mEditor->keywordsBegin(); 
			 token_it != mEditor->keywordsEnd(); 
			 ++token_it)
		{
			token = token_it->second;
			help_combo->add(wstring_to_utf8str(token->getToken()));
		}
		help_combo->sortByName();

		// re-initialize help variables
		mLastHelpToken = NULL;
		mLiveHelpHandle = live_help_floater->getHandle();
		mLiveHelpHistorySize = 0;
	}

	BOOL visible = TRUE;
	BOOL take_focus = TRUE;
	live_help_floater->setVisible(visible);
	live_help_floater->setFrontmost(take_focus);

	updateDynamicHelp(TRUE);
}

//static 
void LLScriptEdCore::onClickBack(void* userdata)
{
	LLScriptEdCore* corep = (LLScriptEdCore*)userdata;
	LLFloater* live_help_floater = corep->mLiveHelpHandle.get();
	if (live_help_floater)
	{
		LLMediaCtrl* browserp = live_help_floater->getChild<LLMediaCtrl>("lsl_guide_html");
		if (browserp)
		{
			browserp->navigateBack();
		}
	}
}

//static 
void LLScriptEdCore::onClickForward(void* userdata)
{
	LLScriptEdCore* corep = (LLScriptEdCore*)userdata;
	LLFloater* live_help_floater = corep->mLiveHelpHandle.get();
	if (live_help_floater)
	{
		LLMediaCtrl* browserp = live_help_floater->getChild<LLMediaCtrl>("lsl_guide_html");
		if (browserp)
		{
			browserp->navigateForward();
		}
	}
}

// static
void LLScriptEdCore::onCheckLock(LLUICtrl* ctrl, void* userdata)
{
	LLScriptEdCore* corep = (LLScriptEdCore*)userdata;

	// clear out token any time we lock the frame, so we will refresh web page immediately when unlocked
	gSavedSettings.setBOOL("ScriptHelpFollowsCursor", ctrl->getValue().asBoolean());

	corep->mLastHelpToken = NULL;
}

// static 
void LLScriptEdCore::onBtnInsertSample(void* userdata)
{
	LLScriptEdCore* self = (LLScriptEdCore*) userdata;

	// Insert sample code
	self->mEditor->selectAll();
	self->mEditor->cut();
	self->mEditor->insertText(self->mSampleText);
}

// static 
void LLScriptEdCore::onHelpComboCommit(LLUICtrl* ctrl, void* userdata)
{
	LLScriptEdCore* corep = (LLScriptEdCore*)userdata;

	LLFloater* live_help_floater = corep->mLiveHelpHandle.get();
	if (live_help_floater)
	{
		std::string help_string = ctrl->getValue().asString();

		corep->addHelpItemToHistory(help_string);

		LLMediaCtrl* web_browser = live_help_floater->getChild<LLMediaCtrl>("lsl_guide_html");
		LLUIString url_string = gSavedSettings.getString("LSLHelpURL");
		url_string.setArg("[LSL_STRING]", help_string);
		web_browser->navigateTo(url_string);
	}
}

// static 
void LLScriptEdCore::onBtnInsertFunction(LLUICtrl *ui, void* userdata)
{
	LLScriptEdCore* self = (LLScriptEdCore*) userdata;

	// Insert sample code
	if(self->mEditor->getEnabled())
	{
		self->mEditor->insertText(self->mFunctions->getSimple());
	}
	self->mEditor->setFocus(TRUE);
	self->setHelpPage(self->mFunctions->getSimple());
}

void LLScriptEdCore::doSave( BOOL close_after_save )
{
	add(LLStatViewer::LSL_SAVES, 1);

	if( mSaveCallback )
	{
		mSaveCallback( mUserdata, close_after_save );
	}
}

void LLScriptEdCore::openInExternalEditor()
{
	delete mLiveFile; // deletes file

	// Save the script to a temporary file.
	std::string filename = mContainer->getTmpFileName();
	writeToFile(filename);

	// Start watching file changes.
	mLiveFile = new LLLiveLSLFile(filename, boost::bind(&LLScriptEdContainer::onExternalChange, mContainer, _1));
	mLiveFile->addToEventTimer();

	// Open it in external editor.
	{
		LLExternalEditor ed;
		LLExternalEditor::EErrorCode status;
		std::string msg;

		status = ed.setCommand("LL_SCRIPT_EDITOR");
		if (status != LLExternalEditor::EC_SUCCESS)
		{
			if (status == LLExternalEditor::EC_NOT_SPECIFIED) // Use custom message for this error.
			{
				msg = getString("external_editor_not_set");
			}
			else
			{
				msg = LLExternalEditor::getErrorMessage(status);
			}

			LLNotificationsUtil::add("GenericAlert", LLSD().with("MESSAGE", msg));
			return;
		}

		status = ed.run(filename);
		if (status != LLExternalEditor::EC_SUCCESS)
		{
			msg = LLExternalEditor::getErrorMessage(status);
			LLNotificationsUtil::add("GenericAlert", LLSD().with("MESSAGE", msg));
		}
	}
}

void LLScriptEdCore::onBtnUndoChanges()
{
	if( !mEditor->tryToRevertToPristineState() )
	{
		LLNotificationsUtil::add("ScriptCannotUndo", LLSD(), LLSD(), boost::bind(&LLScriptEdCore::handleReloadFromServerDialog, this, _1, _2));
	}
}

// static
void LLScriptEdCore::onErrorList(LLUICtrl*, void* user_data)
{
	LLScriptEdCore* self = (LLScriptEdCore*)user_data;
	LLScrollListItem* item = self->mErrorList->getFirstSelected();
	if(item)
	{
		// *FIX: replace with boost grep
		S32 row = 0;
		S32 column = 0;
		const LLScrollListCell* cell = item->getColumn(0);
		std::string line(cell->getValue().asString());
		line.erase(0, 1);
		LLStringUtil::replaceChar(line, ',',' ');
		LLStringUtil::replaceChar(line, ')',' ');
		sscanf(line.c_str(), "%d %d", &row, &column);
		//LL_INFOS() << "LLScriptEdCore::onErrorList() - " << row << ", "
		//<< column << LL_ENDL;
		self->mEditor->setCursor(row, column);
		self->mEditor->setFocus(TRUE);
	}
}

bool LLScriptEdCore::handleReloadFromServerDialog(const LLSD& notification, const LLSD& response )
{
	S32 option = LLNotificationsUtil::getSelectedOption(notification, response);
	switch( option )
	{
	case 0: // "Yes"
		if( mLoadCallback )
		{
			setScriptText(getString("loading"), FALSE);
			mLoadCallback(mUserdata);
		}
		break;

	case 1: // "No"
		break;

	default:
		llassert(0);
		break;
	}
	return false;
}

void LLScriptEdCore::selectFirstError()
{
	// Select the first item;
	mErrorList->selectFirstItem();
	onErrorList(mErrorList, this);
}


struct LLEntryAndEdCore
{
	LLScriptEdCore* mCore;
	LLEntryAndEdCore(LLScriptEdCore* core) :
		mCore(core)
		{}
};

void LLScriptEdCore::deleteBridges()
{
	S32 count = mBridges.size();
	LLEntryAndEdCore* eandc;
	for(S32 i = 0; i < count; i++)
	{
		eandc = mBridges.at(i);
		delete eandc;
		mBridges[i] = NULL;
	}
	mBridges.clear();
}

// virtual
BOOL LLScriptEdCore::handleKeyHere(KEY key, MASK mask)
{
	bool just_control = MASK_CONTROL == (mask & MASK_MODIFIERS);

	if(('S' == key) && just_control)
	{
		if(mSaveCallback)
		{
			// don't close after saving
			mSaveCallback(mUserdata, FALSE);
		}

		return TRUE;
	}

	if(('F' == key) && just_control)
	{
		if(mSearchReplaceCallback)
		{
			mSearchReplaceCallback(mUserdata);
		}

		return TRUE;
	}

	return FALSE;
}

void LLScriptEdCore::onBtnLoadFromFile( void* data )
{
	LLScriptEdCore* self = (LLScriptEdCore*) data;

	// TODO Maybe add a dialogue warning here if the current file has unsaved changes.
	LLFilePicker& file_picker = LLFilePicker::instance();
	if( !file_picker.getOpenFile( LLFilePicker::FFLOAD_SCRIPT ) )
	{
		//File picking cancelled by user, so nothing to do.
		return;
	}

	std::string filename = file_picker.getFirstFile();

	std::ifstream fin(filename.c_str());

	std::string line;
	std::string text;
	std::string linetotal;
	while (!fin.eof())
	{ 
		getline(fin,line);
		text += line;
		if (!fin.eof())
		{
			text += "\n";
		}
	}
	fin.close();

	// Only replace the script if there is something to replace with.
	if (text.length() > 0)
	{
		self->mEditor->selectAll();
		LLWString script(utf8str_to_wstring(text));
		self->mEditor->insertText(script);
	}
}

void LLScriptEdCore::onBtnSaveToFile( void* userdata )
{
	add(LLStatViewer::LSL_SAVES, 1);

	LLScriptEdCore* self = (LLScriptEdCore*) userdata;

	if( self->mSaveCallback )
	{
		LLFilePicker& file_picker = LLFilePicker::instance();
		if( file_picker.getSaveFile( LLFilePicker::FFSAVE_SCRIPT, self->mScriptName ) )
		{
			std::string filename = file_picker.getFirstFile();
			std::string scriptText=self->mEditor->getText();
			std::ofstream fout(filename.c_str());
			fout<<(scriptText);
			fout.close();
			self->mSaveCallback( self->mUserdata, FALSE );
		}
	}
}

bool LLScriptEdCore::canLoadOrSaveToFile( void* userdata )
{
	LLScriptEdCore* self = (LLScriptEdCore*) userdata;
	return self->mEditor->canLoadOrSaveToFile();
}

// static
bool LLScriptEdCore::enableSaveToFileMenu(void* userdata)
{
	LLScriptEdCore* self = (LLScriptEdCore*)userdata;
	if (!self || !self->mEditor) return FALSE;
	return self->mEditor->canLoadOrSaveToFile();
}

// static 
bool LLScriptEdCore::enableLoadFromFileMenu(void* userdata)
{
	LLScriptEdCore* self = (LLScriptEdCore*)userdata;
	return (self && self->mEditor) ? self->mEditor->canLoadOrSaveToFile() : FALSE;
}

LLUUID LLScriptEdCore::getAssociatedExperience()const
{
	return mAssociatedExperience;
}

void LLLiveLSLEditor::setExperienceIds( const LLSD& experience_ids )
{
	mExperienceIds=experience_ids;
	updateExperiencePanel();
}


void LLLiveLSLEditor::updateExperiencePanel()
{
	if(mScriptEd->getAssociatedExperience().isNull())
	{
		mExperienceEnabled->set(FALSE);
		mExperiences->setVisible(FALSE);
		if(mExperienceIds.size()>0)
		{
			mExperienceEnabled->setEnabled(TRUE);
			mExperienceEnabled->setToolTip(getString("add_experiences"));
		}
		else
		{
			mExperienceEnabled->setEnabled(FALSE);
			mExperienceEnabled->setToolTip(getString("no_experiences"));
		}
		getChild<LLButton>("view_profile")->setVisible(FALSE);
	}
	else
	{
		mExperienceEnabled->setToolTip(getString("experience_enabled"));
		mExperienceEnabled->setEnabled(getIsModifiable());
		mExperiences->setVisible(TRUE);
		mExperienceEnabled->set(TRUE);
		getChild<LLButton>("view_profile")->setToolTip(getString("show_experience_profile"));
		buildExperienceList();
	}
}

void LLLiveLSLEditor::buildExperienceList()
{
	mExperiences->clearRows();
	bool foundAssociated=false;
	const LLUUID& associated = mScriptEd->getAssociatedExperience();
	LLUUID last;
	LLScrollListItem* item;
	for(LLSD::array_const_iterator it = mExperienceIds.beginArray(); it != mExperienceIds.endArray(); ++it)
	{
		LLUUID id = it->asUUID();
		EAddPosition position = ADD_BOTTOM;
		if(id == associated)
		{
			foundAssociated = true;
			position = ADD_TOP;
		}
		
		const LLSD& experience = LLExperienceCache::get(id);
		if(experience.isUndefined())
		{
			mExperiences->add(getString("loading"), id, position);
			last = id;
		}
		else
		{
			std::string experience_name_string = experience[LLExperienceCache::NAME].asString();
			if (experience_name_string.empty())
			{
				experience_name_string = LLTrans::getString("ExperienceNameUntitled");
			}
			mExperiences->add(experience_name_string, id, position);
		} 
	}

	if(!foundAssociated )
	{
		const LLSD& experience = LLExperienceCache::get(associated);
		if(experience.isDefined())
		{
			std::string experience_name_string = experience[LLExperienceCache::NAME].asString();
			if (experience_name_string.empty())
			{
				experience_name_string = LLTrans::getString("ExperienceNameUntitled");
			}
			item=mExperiences->add(experience_name_string, associated, ADD_TOP);
		} 
		else
		{
			item=mExperiences->add(getString("loading"), associated, ADD_TOP);
			last = associated;
		}
		item->setEnabled(FALSE);
	}

	if(last.notNull())
	{
		mExperiences->setEnabled(FALSE);
		LLExperienceCache::get(last, boost::bind(&LLLiveLSLEditor::buildExperienceList, this));  
	}
	else
	{
		mExperiences->setEnabled(TRUE);
		mExperiences->sortByName(TRUE);
		mExperiences->setCurrentByIndex(mExperiences->getCurrentIndex());
		getChild<LLButton>("view_profile")->setVisible(TRUE);
	}
}


void LLScriptEdCore::setAssociatedExperience( const LLUUID& experience_id )
{
	mAssociatedExperience = experience_id;
}



void LLLiveLSLEditor::requestExperiences()
{
	if (!getIsModifiable())
	{
		return;
	}

	LLViewerRegion* region = gAgent.getRegion();
	if (region)
	{
		std::string lookup_url=region->getCapability("GetCreatorExperiences"); 
		if(!lookup_url.empty())
		{
			LLHTTPClient::get(lookup_url, new ExperienceResponder(getDerivedHandle<LLLiveLSLEditor>()));
		}
	}
}



/// ---------------------------------------------------------------------------
/// LLScriptEdContainer
/// ---------------------------------------------------------------------------

LLScriptEdContainer::LLScriptEdContainer(const LLSD& key) :
	LLPreview(key)
,	mScriptEd(NULL)
{
}

std::string LLScriptEdContainer::getTmpFileName()
{
	// Take script inventory item id (within the object inventory)
	// to consideration so that it's possible to edit multiple scripts
	// in the same object inventory simultaneously (STORM-781).
	std::string script_id = mObjectUUID.asString() + "_" + mItemUUID.asString();

	// Use MD5 sum to make the file name shorter and not exceed maximum path length.
	char script_id_hash_str[33];			   /* Flawfinder: ignore */
	LLMD5 script_id_hash((const U8 *)script_id.c_str());
	script_id_hash.hex_digest(script_id_hash_str);

	return std::string(LLFile::tmpdir()) + "sl_script_" + script_id_hash_str + ".lsl";
}

bool LLScriptEdContainer::onExternalChange(const std::string& filename)
{
	if (!mScriptEd->loadScriptText(filename))
	{
		return false;
	}

	// Disable sync to avoid recursive load->save->load calls.
	saveIfNeeded(false);
	return true;
}

/// ---------------------------------------------------------------------------
/// LLPreviewLSL
/// ---------------------------------------------------------------------------

struct LLScriptSaveInfo
{
	LLUUID mItemUUID;
	std::string mDescription;
	LLTransactionID mTransactionID;

	LLScriptSaveInfo(const LLUUID& uuid, const std::string& desc, LLTransactionID tid) :
		mItemUUID(uuid), mDescription(desc),  mTransactionID(tid) {}
};



//static
void* LLPreviewLSL::createScriptEdPanel(void* userdata)
{
	
	LLPreviewLSL *self = (LLPreviewLSL*)userdata;

	self->mScriptEd =  new LLScriptEdCore(
								   self,
								   HELLO_LSL,
								   self->getHandle(),
								   LLPreviewLSL::onLoad,
								   LLPreviewLSL::onSave,
								   LLPreviewLSL::onSearchReplace,
								   self,
								   false,
								   0);
	return self->mScriptEd;
}


LLPreviewLSL::LLPreviewLSL(const LLSD& key )
:	LLScriptEdContainer(key),
	mPendingUploads(0)
{
	mFactoryMap["script panel"] = LLCallbackMap(LLPreviewLSL::createScriptEdPanel, this);
}

// virtual
BOOL LLPreviewLSL::postBuild()
{
	const LLInventoryItem* item = getItem();

	llassert(item);
	if (item)
	{
		getChild<LLUICtrl>("desc")->setValue(item->getDescription());
	}
	childSetCommitCallback("desc", LLPreview::onText, this);
	getChild<LLLineEditor>("desc")->setPrevalidate(&LLTextValidate::validateASCIIPrintableNoPipe);

	return LLPreview::postBuild();
}

// virtual
void LLPreviewLSL::callbackLSLCompileSucceeded()
{
	LL_INFOS() << "LSL Bytecode saved" << LL_ENDL;
	mScriptEd->mErrorList->setCommentText(LLTrans::getString("CompileSuccessful"));
	mScriptEd->mErrorList->setCommentText(LLTrans::getString("SaveComplete"));
	closeIfNeeded();
}

// virtual
void LLPreviewLSL::callbackLSLCompileFailed(const LLSD& compile_errors)
{
	LL_INFOS() << "Compile failed!" << LL_ENDL;

	for(LLSD::array_const_iterator line = compile_errors.beginArray();
		line < compile_errors.endArray();
		line++)
	{
		LLSD row;
		std::string error_message = line->asString();
		LLStringUtil::stripNonprintable(error_message);
		row["columns"][0]["value"] = error_message;
		row["columns"][0]["font"] = "OCRA";
		mScriptEd->mErrorList->addElement(row);
	}
	mScriptEd->selectFirstError();
	closeIfNeeded();
}

void LLPreviewLSL::loadAsset()
{
	// *HACK: we poke into inventory to see if it's there, and if so,
	// then it might be part of the inventory library. If it's in the
	// library, then you can see the script, but not modify it.
	const LLInventoryItem* item = gInventory.getItem(mItemUUID);
	BOOL is_library = item
		&& !gInventory.isObjectDescendentOf(mItemUUID,
											gInventory.getRootFolderID());
	if(!item)
	{
		// do the more generic search.
		getItem();
	}
	if(item)
	{
		BOOL is_copyable = gAgent.allowOperation(PERM_COPY, 
								item->getPermissions(), GP_OBJECT_MANIPULATE);
		BOOL is_modifiable = gAgent.allowOperation(PERM_MODIFY,
								item->getPermissions(), GP_OBJECT_MANIPULATE);
		if (gAgent.isGodlike() || (is_copyable && (is_modifiable || is_library)))
		{
			LLUUID* new_uuid = new LLUUID(mItemUUID);
			gAssetStorage->getInvItemAsset(LLHost::invalid,
										gAgent.getID(),
										gAgent.getSessionID(),
										item->getPermissions().getOwner(),
										LLUUID::null,
										item->getUUID(),
										item->getAssetUUID(),
										item->getType(),
										&LLPreviewLSL::onLoadComplete,
										(void*)new_uuid,
										TRUE);
			mAssetStatus = PREVIEW_ASSET_LOADING;
		}
		else
		{
			mScriptEd->setScriptText(mScriptEd->getString("can_not_view"), FALSE);
			mScriptEd->mEditor->makePristine();
			mScriptEd->mFunctions->setEnabled(FALSE);
			mAssetStatus = PREVIEW_ASSET_LOADED;
		}
		getChildView("lock")->setVisible( !is_modifiable);
		mScriptEd->getChildView("Insert...")->setEnabled(is_modifiable);
	}
	else
	{
		mScriptEd->setScriptText(std::string(HELLO_LSL), TRUE);
		mScriptEd->setEnableEditing(TRUE);
		mAssetStatus = PREVIEW_ASSET_LOADED;
	}
}


BOOL LLPreviewLSL::canClose()
{
	return mScriptEd->canClose();
}

void LLPreviewLSL::closeIfNeeded()
{
	// Find our window and close it if requested.
	getWindow()->decBusyCount();
	mPendingUploads--;
	if (mPendingUploads <= 0 && mCloseAfterSave)
	{
		closeFloater();
	}
}

void LLPreviewLSL::onSearchReplace(void* userdata)
{
	LLPreviewLSL* self = (LLPreviewLSL*)userdata;
	LLScriptEdCore* sec = self->mScriptEd; 
	LLFloaterScriptSearch::show(sec);
}

// static
void LLPreviewLSL::onLoad(void* userdata)
{
	LLPreviewLSL* self = (LLPreviewLSL*)userdata;
	self->loadAsset();
}

// static
void LLPreviewLSL::onSave(void* userdata, BOOL close_after_save)
{
	LLPreviewLSL* self = (LLPreviewLSL*)userdata;
	self->mCloseAfterSave = close_after_save;
	self->saveIfNeeded();
}

// Save needs to compile the text in the buffer. If the compile
// succeeds, then save both assets out to the database. If the compile
// fails, go ahead and save the text anyway.
void LLPreviewLSL::saveIfNeeded(bool sync /*= true*/)
{
	// LL_INFOS() << "LLPreviewLSL::saveIfNeeded()" << LL_ENDL;
	if(!mScriptEd->hasChanged())
	{
		return;
	}

	mPendingUploads = 0;
	mScriptEd->mErrorList->deleteAllItems();
	mScriptEd->mEditor->makePristine();

	// save off asset into file
	LLTransactionID tid;
	tid.generate();
	LLAssetID asset_id = tid.makeAssetID(gAgent.getSecureSessionID());
	std::string filepath = gDirUtilp->getExpandedFilename(LL_PATH_CACHE,asset_id.asString());
	std::string filename = filepath + ".lsl";

	mScriptEd->writeToFile(filename);

	if (sync)
	{
		mScriptEd->sync();
	}

	const LLInventoryItem *inv_item = getItem();
	// save it out to asset server
	std::string url = gAgent.getRegion()->getCapability("UpdateScriptAgent");
	if(inv_item)
	{
		getWindow()->incBusyCount();
		mPendingUploads++;
		if (!url.empty())
		{
			uploadAssetViaCaps(url, filename, mItemUUID);
		}
		else if (gAssetStorage)
		{
			uploadAssetLegacy(filename, mItemUUID, tid);
		}
	}
}

void LLPreviewLSL::uploadAssetViaCaps(const std::string& url,
									  const std::string& filename,
									  const LLUUID& item_id)
{
	LL_INFOS() << "Update Agent Inventory via capability" << LL_ENDL;
	LLSD body;
	body["item_id"] = item_id;
	body["target"] = "lsl2";
	LLHTTPClient::post(url, body, new LLUpdateAgentInventoryResponder(body, filename, LLAssetType::AT_LSL_TEXT));
}

void LLPreviewLSL::uploadAssetLegacy(const std::string& filename,
									  const LLUUID& item_id,
									  const LLTransactionID& tid)
{
	LLLineEditor* descEditor = getChild<LLLineEditor>("desc");
	LLScriptSaveInfo* info = new LLScriptSaveInfo(item_id,
								descEditor->getText(),
								tid);
	gAssetStorage->storeAssetData(filename,	tid,
								  LLAssetType::AT_LSL_TEXT,
								  &LLPreviewLSL::onSaveComplete,
								  info);

	LLAssetID asset_id = tid.makeAssetID(gAgent.getSecureSessionID());
	std::string filepath = gDirUtilp->getExpandedFilename(LL_PATH_CACHE,asset_id.asString());
	std::string dst_filename = llformat("%s.lso", filepath.c_str());
	std::string err_filename = llformat("%s.out", filepath.c_str());

	const BOOL compile_to_mono = FALSE;
	if(!lscript_compile(filename.c_str(),
						dst_filename.c_str(),
						err_filename.c_str(),
						compile_to_mono,
						asset_id.asString().c_str(),
						gAgent.isGodlike()))
	{
		LL_INFOS() << "Compile failed!" << LL_ENDL;
		//char command[256];
		//sprintf(command, "type %s\n", err_filename.c_str());
		//system(command);

		// load the error file into the error scrolllist
		LLFILE* fp = LLFile::fopen(err_filename, "r");
		if(fp)
		{
			char buffer[MAX_STRING];		/*Flawfinder: ignore*/
			std::string line;
			while(!feof(fp)) 
			{
				if (fgets(buffer, MAX_STRING, fp) == NULL)
				{
					buffer[0] = '\0';
				}
				if(feof(fp))
				{
					break;
				}
				else
				{
					line.assign(buffer);
					LLStringUtil::stripNonprintable(line);

					LLSD row;
					row["columns"][0]["value"] = line;
					row["columns"][0]["font"] = "OCRA";
					mScriptEd->mErrorList->addElement(row);
				}
			}
			fclose(fp);
			mScriptEd->selectFirstError();
		}
	}
	else
	{
		LL_INFOS() << "Compile worked!" << LL_ENDL;
		if(gAssetStorage)
		{
			getWindow()->incBusyCount();
			mPendingUploads++;
			LLUUID* this_uuid = new LLUUID(mItemUUID);
			gAssetStorage->storeAssetData(dst_filename,
										  tid,
										  LLAssetType::AT_LSL_BYTECODE,
										  &LLPreviewLSL::onSaveBytecodeComplete,
										  (void**)this_uuid);
		}
	}

	// get rid of any temp files left lying around
	LLFile::remove(filename);
	LLFile::remove(err_filename);
	LLFile::remove(dst_filename);
}


// static
void LLPreviewLSL::onSaveComplete(const LLUUID& asset_uuid, void* user_data, S32 status, LLExtStat ext_status) // StoreAssetData callback (fixed)
{
	LLScriptSaveInfo* info = reinterpret_cast<LLScriptSaveInfo*>(user_data);
	if(0 == status)
	{
		if (info)
		{
			const LLViewerInventoryItem* item;
			item = (const LLViewerInventoryItem*)gInventory.getItem(info->mItemUUID);
			if(item)
			{
				LLPointer<LLViewerInventoryItem> new_item = new LLViewerInventoryItem(item);
				new_item->setAssetUUID(asset_uuid);
				new_item->setTransactionID(info->mTransactionID);
				new_item->updateServer(FALSE);
				gInventory.updateItem(new_item);
				gInventory.notifyObservers();
			}
			else
			{
				LL_WARNS() << "Inventory item for script " << info->mItemUUID
					<< " is no longer in agent inventory." << LL_ENDL;
			}

			// Find our window and close it if requested.
			LLPreviewLSL* self = LLFloaterReg::findTypedInstance<LLPreviewLSL>("preview_script", info->mItemUUID);
			if (self)
			{
				getWindow()->decBusyCount();
				self->mPendingUploads--;
				if (self->mPendingUploads <= 0
					&& self->mCloseAfterSave)
				{
					self->closeFloater();
				}
			}
		}
	}
	else
	{
		LL_WARNS() << "Problem saving script: " << status << LL_ENDL;
		LLSD args;
		args["REASON"] = std::string(LLAssetStorage::getErrorString(status));
		LLNotificationsUtil::add("SaveScriptFailReason", args);
	}
	delete info;
}

// static
void LLPreviewLSL::onSaveBytecodeComplete(const LLUUID& asset_uuid, void* user_data, S32 status, LLExtStat ext_status) // StoreAssetData callback (fixed)
{
	LLUUID* instance_uuid = (LLUUID*)user_data;
	LLPreviewLSL* self = NULL;
	if(instance_uuid)
	{
		self = LLFloaterReg::findTypedInstance<LLPreviewLSL>("preview_script", *instance_uuid);
	}
	if (0 == status)
	{
		if (self)
		{
			LLSD row;
			row["columns"][0]["value"] = "Compile successful!";
			row["columns"][0]["font"] = "SANSSERIF_SMALL";
			self->mScriptEd->mErrorList->addElement(row);

			// Find our window and close it if requested.
			self->getWindow()->decBusyCount();
			self->mPendingUploads--;
			if (self->mPendingUploads <= 0
				&& self->mCloseAfterSave)
			{
				self->closeFloater();
			}
		}
	}
	else
	{
		LL_WARNS() << "Problem saving LSL Bytecode (Preview)" << LL_ENDL;
		LLSD args;
		args["REASON"] = std::string(LLAssetStorage::getErrorString(status));
		LLNotificationsUtil::add("SaveBytecodeFailReason", args);
	}
	delete instance_uuid;
}

// static
void LLPreviewLSL::onLoadComplete( LLVFS *vfs, const LLUUID& asset_uuid, LLAssetType::EType type,
								   void* user_data, S32 status, LLExtStat ext_status)
{
	LL_DEBUGS() << "LLPreviewLSL::onLoadComplete: got uuid " << asset_uuid
		 << LL_ENDL;
	LLUUID* item_uuid = (LLUUID*)user_data;
	LLPreviewLSL* preview = LLFloaterReg::findTypedInstance<LLPreviewLSL>("preview_script", *item_uuid);
	if( preview )
	{
		if(0 == status)
		{
			LLVFile file(vfs, asset_uuid, type);
			S32 file_length = file.getSize();

			std::vector<char> buffer(file_length+1);
			file.read((U8*)&buffer[0], file_length);

			// put a EOS at the end
			buffer[file_length] = 0;
			preview->mScriptEd->setScriptText(LLStringExplicit(&buffer[0]), TRUE);
			preview->mScriptEd->mEditor->makePristine();
			LLInventoryItem* item = gInventory.getItem(*item_uuid);
			BOOL is_modifiable = FALSE;
			if(item
			   && gAgent.allowOperation(PERM_MODIFY, item->getPermissions(),
				   					GP_OBJECT_MANIPULATE))
			{
				is_modifiable = TRUE;		
			}
			preview->mScriptEd->setEnableEditing(is_modifiable);
			preview->mAssetStatus = PREVIEW_ASSET_LOADED;
		}
		else
		{
			if( LL_ERR_ASSET_REQUEST_NOT_IN_DATABASE == status ||
				LL_ERR_FILE_EMPTY == status)
			{
				LLNotificationsUtil::add("ScriptMissing");
			}
			else if (LL_ERR_INSUFFICIENT_PERMISSIONS == status)
			{
				LLNotificationsUtil::add("ScriptNoPermissions");
			}
			else
			{
				LLNotificationsUtil::add("UnableToLoadScript");
			}

			preview->mAssetStatus = PREVIEW_ASSET_ERROR;
			LL_WARNS() << "Problem loading script: " << status << LL_ENDL;
		}
	}
	delete item_uuid;
}


/// ---------------------------------------------------------------------------
/// LLLiveLSLEditor
/// ---------------------------------------------------------------------------


//static 
void* LLLiveLSLEditor::createScriptEdPanel(void* userdata)
{
	LLLiveLSLEditor *self = (LLLiveLSLEditor*)userdata;

	self->mScriptEd =  new LLScriptEdCore(
								   self,
								   HELLO_LSL,
								   self->getHandle(),
								   &LLLiveLSLEditor::onLoad,
								   &LLLiveLSLEditor::onSave,
								   &LLLiveLSLEditor::onSearchReplace,
								   self,
								   true,
								   0);
	return self->mScriptEd;
}


LLLiveLSLEditor::LLLiveLSLEditor(const LLSD& key) :
	LLScriptEdContainer(key),
	mAskedForRunningInfo(FALSE),
	mHaveRunningInfo(FALSE),
	mCloseAfterSave(FALSE),
	mPendingUploads(0),
	mIsModifiable(FALSE),
	mIsNew(false)
{
	mFactoryMap["script ed panel"] = LLCallbackMap(LLLiveLSLEditor::createScriptEdPanel, this);
}

BOOL LLLiveLSLEditor::postBuild()
{
	childSetCommitCallback("running", LLLiveLSLEditor::onRunningCheckboxClicked, this);
	getChildView("running")->setEnabled(FALSE);

	childSetAction("Reset",&LLLiveLSLEditor::onReset,this);
	getChildView("Reset")->setEnabled(TRUE);

	mMonoCheckbox =	getChild<LLCheckBoxCtrl>("mono");
	childSetCommitCallback("mono", &LLLiveLSLEditor::onMonoCheckboxClicked, this);
	getChildView("mono")->setEnabled(FALSE);

	mScriptEd->mEditor->makePristine();
	mScriptEd->mEditor->setFocus(TRUE);


	mExperiences = getChild<LLComboBox>("Experiences...");
	mExperiences->setCommitCallback(boost::bind(&LLLiveLSLEditor::experienceChanged, this));
	
	mExperienceEnabled = getChild<LLCheckBoxCtrl>("enable_xp");
	
	childSetCommitCallback("enable_xp", onToggleExperience, this);
	childSetCommitCallback("view_profile", onViewProfile, this);
	

	return LLPreview::postBuild();
}

// virtual
void LLLiveLSLEditor::callbackLSLCompileSucceeded(const LLUUID& task_id,
												  const LLUUID& item_id,
												  bool is_script_running)
{
	LL_DEBUGS() << "LSL Bytecode saved" << LL_ENDL;
	mScriptEd->mErrorList->setCommentText(LLTrans::getString("CompileSuccessful"));
	mScriptEd->mErrorList->setCommentText(LLTrans::getString("SaveComplete"));
	closeIfNeeded();
}

// virtual
void LLLiveLSLEditor::callbackLSLCompileFailed(const LLSD& compile_errors)
{
	LL_DEBUGS() << "Compile failed!" << LL_ENDL;
	for(LLSD::array_const_iterator line = compile_errors.beginArray();
		line < compile_errors.endArray();
		line++)
	{
		LLSD row;
		std::string error_message = line->asString();
		LLStringUtil::stripNonprintable(error_message);
		row["columns"][0]["value"] = error_message;
		// *TODO: change to "MONOSPACE" and change llfontgl.cpp?
		row["columns"][0]["font"] = "OCRA";
		mScriptEd->mErrorList->addElement(row);
	}
	mScriptEd->selectFirstError();
	closeIfNeeded();
}

void LLLiveLSLEditor::loadAsset()
{
	//LL_INFOS() << "LLLiveLSLEditor::loadAsset()" << LL_ENDL;
	if(!mIsNew)
	{
		LLViewerObject* object = gObjectList.findObject(mObjectUUID);
		if(object)
		{
			LLViewerInventoryItem* item = dynamic_cast<LLViewerInventoryItem*>(object->getInventoryObject(mItemUUID));

			if(item)
			{
				ExperienceAssociationResponder::fetchAssociatedExperience(item->getParentUUID(), item->getUUID(), boost::bind(&LLLiveLSLEditor::setAssociatedExperience, getDerivedHandle<LLLiveLSLEditor>(), _1));
				
				bool isGodlike = gAgent.isGodlike();
				bool copyManipulate = gAgent.allowOperation(PERM_COPY, item->getPermissions(), GP_OBJECT_MANIPULATE);
				mIsModifiable = gAgent.allowOperation(PERM_MODIFY, item->getPermissions(), GP_OBJECT_MANIPULATE);
				
				if(!isGodlike && (!copyManipulate || !mIsModifiable))
				{
					mItem = new LLViewerInventoryItem(item);
					mScriptEd->setScriptText(getString("not_allowed"), FALSE);
					mScriptEd->mEditor->makePristine();
					mScriptEd->enableSave(FALSE);
					mAssetStatus = PREVIEW_ASSET_LOADED;
				}
				else if(copyManipulate || isGodlike)
				{
					mItem = new LLViewerInventoryItem(item);
					// request the text from the object
				LLSD* user_data = new LLSD();
				user_data->with("taskid", mObjectUUID).with("itemid", mItemUUID);
					gAssetStorage->getInvItemAsset(object->getRegion()->getHost(),
						gAgent.getID(),
						gAgent.getSessionID(),
						item->getPermissions().getOwner(),
						object->getID(),
						item->getUUID(),
						item->getAssetUUID(),
						item->getType(),
						&LLLiveLSLEditor::onLoadComplete,
						(void*)user_data,
						TRUE);
					LLMessageSystem* msg = gMessageSystem;
					msg->newMessageFast(_PREHASH_GetScriptRunning);
					msg->nextBlockFast(_PREHASH_Script);
					msg->addUUIDFast(_PREHASH_ObjectID, mObjectUUID);
					msg->addUUIDFast(_PREHASH_ItemID, mItemUUID);
					msg->sendReliable(object->getRegion()->getHost());
					mAskedForRunningInfo = TRUE;
					mAssetStatus = PREVIEW_ASSET_LOADING;
				}
			}
			
			if(mItem.isNull())
			{
				mScriptEd->setScriptText(LLStringUtil::null, FALSE);
				mScriptEd->mEditor->makePristine();
				mAssetStatus = PREVIEW_ASSET_LOADED;
				mIsModifiable = FALSE;
			}

			refreshFromItem();
			// This is commented out, because we don't completely
			// handle script exports yet.
			/*
			// request the exports from the object
			gMessageSystem->newMessage("GetScriptExports");
			gMessageSystem->nextBlock("ScriptBlock");
			gMessageSystem->addUUID("AgentID", gAgent.getID());
			U32 local_id = object->getLocalID();
			gMessageSystem->addData("LocalID", &local_id);
			gMessageSystem->addUUID("ItemID", mItemUUID);
			LLHost host(object->getRegion()->getIP(),
						object->getRegion()->getPort());
			gMessageSystem->sendReliable(host);
			*/
		}
	}
	else
	{
		mScriptEd->setScriptText(std::string(HELLO_LSL), TRUE);
		mScriptEd->enableSave(FALSE);
		LLPermissions perm;
		perm.init(gAgent.getID(), gAgent.getID(), LLUUID::null, gAgent.getGroupID());
		perm.initMasks(PERM_ALL, PERM_ALL, PERM_NONE, PERM_NONE, PERM_MOVE | PERM_TRANSFER);
		mItem = new LLViewerInventoryItem(mItemUUID,
										  mObjectUUID,
										  perm,
										  LLUUID::null,
										  LLAssetType::AT_LSL_TEXT,
										  LLInventoryType::IT_LSL,
										  DEFAULT_SCRIPT_NAME,
										  DEFAULT_SCRIPT_DESC,
										  LLSaleInfo::DEFAULT,
										  LLInventoryItemFlags::II_FLAGS_NONE,
										  time_corrected());
		mAssetStatus = PREVIEW_ASSET_LOADED;
	}

	requestExperiences();
}

// static
void LLLiveLSLEditor::onLoadComplete(LLVFS *vfs, const LLUUID& asset_id,
									 LLAssetType::EType type,
									 void* user_data, S32 status, LLExtStat ext_status)
{
	LL_DEBUGS() << "LLLiveLSLEditor::onLoadComplete: got uuid " << asset_id
		 << LL_ENDL;
	LLSD* floater_key = (LLSD*)user_data;
	
	LLLiveLSLEditor* instance = LLFloaterReg::findTypedInstance<LLLiveLSLEditor>("preview_scriptedit", *floater_key);
	
	if(instance )
	{
		if( LL_ERR_NOERR == status )
		{
			instance->loadScriptText(vfs, asset_id, type);
			instance->mScriptEd->setEnableEditing(TRUE);
			instance->mAssetStatus = PREVIEW_ASSET_LOADED;
		}
		else
		{
			if( LL_ERR_ASSET_REQUEST_NOT_IN_DATABASE == status ||
				LL_ERR_FILE_EMPTY == status)
			{
				LLNotificationsUtil::add("ScriptMissing");
			}
			else if (LL_ERR_INSUFFICIENT_PERMISSIONS == status)
			{
				LLNotificationsUtil::add("ScriptNoPermissions");
			}
			else
			{
				LLNotificationsUtil::add("UnableToLoadScript");
			}
			instance->mAssetStatus = PREVIEW_ASSET_ERROR;
		}
	}

	delete floater_key;
}

void LLLiveLSLEditor::loadScriptText(LLVFS *vfs, const LLUUID &uuid, LLAssetType::EType type)
{
	LLVFile file(vfs, uuid, type);
	S32 file_length = file.getSize();
	std::vector<char> buffer(file_length + 1);
	file.read((U8*)&buffer[0], file_length);

	if (file.getLastBytesRead() != file_length ||
		file_length <= 0)
	{
		LL_WARNS() << "Error reading " << uuid << ":" << type << LL_ENDL;
	}

	buffer[file_length] = '\0';

	mScriptEd->setScriptText(LLStringExplicit(&buffer[0]), TRUE);
	mScriptEd->mEditor->makePristine();
	mScriptEd->setScriptName(getItem()->getName());
}


void LLLiveLSLEditor::onRunningCheckboxClicked( LLUICtrl*, void* userdata )
{
	LLLiveLSLEditor* self = (LLLiveLSLEditor*) userdata;
	LLViewerObject* object = gObjectList.findObject( self->mObjectUUID );
	LLCheckBoxCtrl* runningCheckbox = self->getChild<LLCheckBoxCtrl>("running");
	BOOL running =  runningCheckbox->get();
	//self->mRunningCheckbox->get();
	if( object )
	{
// [RLVa:KB] - Checked: 2010-09-28 (RLVa-1.2.1f) | Modified: RLVa-1.0.5a
		if ( (rlv_handler_t::isEnabled()) && (gRlvAttachmentLocks.isLockedAttachment(object->getRootEdit())) )
		{
			RlvUtil::notifyBlockedGeneric();
			return;
		}
// [/RLVa:KB]

		LLMessageSystem* msg = gMessageSystem;
		msg->newMessageFast(_PREHASH_SetScriptRunning);
		msg->nextBlockFast(_PREHASH_AgentData);
		msg->addUUIDFast(_PREHASH_AgentID, gAgent.getID());
		msg->addUUIDFast(_PREHASH_SessionID, gAgent.getSessionID());
		msg->nextBlockFast(_PREHASH_Script);
		msg->addUUIDFast(_PREHASH_ObjectID, self->mObjectUUID);
		msg->addUUIDFast(_PREHASH_ItemID, self->mItemUUID);
		msg->addBOOLFast(_PREHASH_Running, running);
		msg->sendReliable(object->getRegion()->getHost());
	}
	else
	{
		runningCheckbox->set(!running);
		LLNotificationsUtil::add("CouldNotStartStopScript");
	}
}

void LLLiveLSLEditor::onReset(void *userdata)
{
	LLLiveLSLEditor* self = (LLLiveLSLEditor*) userdata;

	LLViewerObject* object = gObjectList.findObject( self->mObjectUUID );
	if(object)
	{
// [RLVa:KB] - Checked: 2010-09-28 (RLVa-1.2.1f) | Modified: RLVa-1.0.5a
		if ( (rlv_handler_t::isEnabled()) && (gRlvAttachmentLocks.isLockedAttachment(object->getRootEdit())) )
		{
			RlvUtil::notifyBlockedGeneric();
			return;
		}
// [/RLVa:KB]

		LLMessageSystem* msg = gMessageSystem;
		msg->newMessageFast(_PREHASH_ScriptReset);
		msg->nextBlockFast(_PREHASH_AgentData);
		msg->addUUIDFast(_PREHASH_AgentID, gAgent.getID());
		msg->addUUIDFast(_PREHASH_SessionID, gAgent.getSessionID());
		msg->nextBlockFast(_PREHASH_Script);
		msg->addUUIDFast(_PREHASH_ObjectID, self->mObjectUUID);
		msg->addUUIDFast(_PREHASH_ItemID, self->mItemUUID);
		msg->sendReliable(object->getRegion()->getHost());
	}
	else
	{
		LLNotificationsUtil::add("CouldNotStartStopScript"); 
	}
}

void LLLiveLSLEditor::draw()
{
	LLViewerObject* object = gObjectList.findObject(mObjectUUID);
	LLCheckBoxCtrl* runningCheckbox = getChild<LLCheckBoxCtrl>( "running");
	if(object && mAskedForRunningInfo && mHaveRunningInfo)
	{
		if(object->permAnyOwner())
		{
			runningCheckbox->setLabel(getString("script_running"));
			runningCheckbox->setEnabled(TRUE);

			if(object->permAnyOwner())
			{
				runningCheckbox->setLabel(getString("script_running"));
				runningCheckbox->setEnabled(TRUE);
			}
			else
			{
				runningCheckbox->setLabel(getString("public_objects_can_not_run"));
				runningCheckbox->setEnabled(FALSE);
				// *FIX: Set it to false so that the ui is correct for
				// a box that is released to public. It could be
				// incorrect after a release/claim cycle, but will be
				// correct after clicking on it.
				runningCheckbox->set(FALSE);
				mMonoCheckbox->set(FALSE);
			}
		}
		else
		{
			runningCheckbox->setLabel(getString("public_objects_can_not_run"));
			runningCheckbox->setEnabled(FALSE);

			// *FIX: Set it to false so that the ui is correct for
			// a box that is released to public. It could be
			// incorrect after a release/claim cycle, but will be
			// correct after clicking on it.
			runningCheckbox->set(FALSE);
			mMonoCheckbox->setEnabled(FALSE);
			// object may have fallen out of range.
			mHaveRunningInfo = FALSE;
		}
	}
	else if(!object)
	{
		// HACK: Display this information in the title bar.
		// Really ought to put in main window.
		setTitle(LLTrans::getString("ObjectOutOfRange"));
		runningCheckbox->setEnabled(FALSE);
		// object may have fallen out of range.
		mHaveRunningInfo = FALSE;
	}

	LLPreview::draw();
}


void LLLiveLSLEditor::onSearchReplace(void* userdata)
{
	LLLiveLSLEditor* self = (LLLiveLSLEditor*)userdata;

	LLScriptEdCore* sec = self->mScriptEd; 
	LLFloaterScriptSearch::show(sec);
}

struct LLLiveLSLSaveData
{
	LLLiveLSLSaveData(const LLUUID& id, const LLViewerInventoryItem* item, BOOL active);
	LLUUID mSaveObjectID;
	LLPointer<LLViewerInventoryItem> mItem;
	BOOL mActive;
};

LLLiveLSLSaveData::LLLiveLSLSaveData(const LLUUID& id,
									 const LLViewerInventoryItem* item,
									 BOOL active) :
	mSaveObjectID(id),
	mActive(active)
{
	llassert(item);
	mItem = new LLViewerInventoryItem(item);
}

// virtual
void LLLiveLSLEditor::saveIfNeeded(bool sync /*= true*/)
{
	LLViewerObject* object = gObjectList.findObject(mObjectUUID);
	if(!object)
	{
		LLNotificationsUtil::add("SaveScriptFailObjectNotFound");
		return;
	}

	if(mItem.isNull() || !mItem->isFinished())
	{
		// $NOTE: While the error message may not be exactly correct,
		// it's pretty close.
		LLNotificationsUtil::add("SaveScriptFailObjectNotFound");
		return;
	}

// [RLVa:KB] - Checked: 2010-11-25 (RLVa-1.2.2b) | Modified: RLVa-1.2.2b
	if ( (rlv_handler_t::isEnabled()) && (gRlvAttachmentLocks.isLockedAttachment(object->getRootEdit())) )
	{
		RlvUtil::notifyBlockedGeneric();
		return;
	}
// [/RLVa:KB]

	// get the latest info about it. We used to be losing the script
	// name on save, because the viewer object version of the item,
	// and the editor version would get out of synch. Here's a good
	// place to synch them back up.
	LLInventoryItem* inv_item = dynamic_cast<LLInventoryItem*>(object->getInventoryObject(mItemUUID));
	if(inv_item)
	{
		mItem->copyItem(inv_item);
	}

	// Don't need to save if we're pristine
	if(!mScriptEd->hasChanged())
	{
		return;
	}

	mPendingUploads = 0;

	// save the script
	mScriptEd->enableSave(FALSE);
	mScriptEd->mEditor->makePristine();
	mScriptEd->mErrorList->deleteAllItems();

	// set up the save on the local machine.
	mScriptEd->mEditor->makePristine();
	LLTransactionID tid;
	tid.generate();
	LLAssetID asset_id = tid.makeAssetID(gAgent.getSecureSessionID());
	std::string filepath = gDirUtilp->getExpandedFilename(LL_PATH_CACHE,asset_id.asString());
	std::string filename = llformat("%s.lsl", filepath.c_str());

	mItem->setAssetUUID(asset_id);
	mItem->setTransactionID(tid);

	mScriptEd->writeToFile(filename);

	if (sync)
	{
		mScriptEd->sync();
	}
	
	// save it out to asset server
	std::string url = object->getRegion()->getCapability("UpdateScriptTask");
	getWindow()->incBusyCount();
	mPendingUploads++;
	BOOL is_running = getChild<LLCheckBoxCtrl>( "running")->get();
	if (!url.empty())
	{
		uploadAssetViaCaps(url, filename, mObjectUUID, mItemUUID, is_running, mScriptEd->getAssociatedExperience());
	}
	else if (gAssetStorage)
	{
		uploadAssetLegacy(filename, object, tid, is_running);
	}
}

void LLLiveLSLEditor::uploadAssetViaCaps(const std::string& url,
										 const std::string& filename,
										 const LLUUID& task_id,
										 const LLUUID& item_id,
										 BOOL is_running,
										 const LLUUID& experience_public_id )
{
	LL_INFOS() << "Update Task Inventory via capability " << url << LL_ENDL;
	LLSD body;
	body["task_id"] = task_id;
	body["item_id"] = item_id;
	body["is_script_running"] = is_running;
	body["target"] = monoChecked() ? "mono" : "lsl2";
	body["experience"] = experience_public_id;
	LLHTTPClient::post(url, body,
		new LLUpdateTaskInventoryResponder(body, filename, LLAssetType::AT_LSL_TEXT));
}

void LLLiveLSLEditor::uploadAssetLegacy(const std::string& filename,
										LLViewerObject* object,
										const LLTransactionID& tid,
										BOOL is_running)
{
	LLLiveLSLSaveData* data = new LLLiveLSLSaveData(mObjectUUID,
													mItem,
													is_running);
	gAssetStorage->storeAssetData(filename, tid,
								  LLAssetType::AT_LSL_TEXT,
								  &onSaveTextComplete,
								  (void*)data,
								  FALSE);

	LLAssetID asset_id = tid.makeAssetID(gAgent.getSecureSessionID());
	std::string filepath = gDirUtilp->getExpandedFilename(LL_PATH_CACHE,asset_id.asString());
	std::string dst_filename = llformat("%s.lso", filepath.c_str());
	std::string err_filename = llformat("%s.out", filepath.c_str());

	LLFILE *fp;
	const BOOL compile_to_mono = FALSE;
	if(!lscript_compile(filename.c_str(),
						dst_filename.c_str(),
						err_filename.c_str(),
						compile_to_mono,
						asset_id.asString().c_str(),
						gAgent.isGodlike()))
	{
		// load the error file into the error scrolllist
		LL_INFOS() << "Compile failed!" << LL_ENDL;
		if(NULL != (fp = LLFile::fopen(err_filename, "r")))
		{
			char buffer[MAX_STRING];		/*Flawfinder: ignore*/
			std::string line;
			while(!feof(fp)) 
			{
				
				if (fgets(buffer, MAX_STRING, fp) == NULL)
				{
					buffer[0] = '\0';
				}
				if(feof(fp))
				{
					break;
				}
				else
				{
					line.assign(buffer);
					LLStringUtil::stripNonprintable(line);
				
					LLSD row;
					row["columns"][0]["value"] = line;
					row["columns"][0]["font"] = "OCRA";
					mScriptEd->mErrorList->addElement(row);
				}
			}
			fclose(fp);
			mScriptEd->selectFirstError();
			// don't set the asset id, because we want to save the
			// script, even though the compile failed.
			//mItem->setAssetUUID(LLUUID::null);
			object->saveScript(mItem, FALSE, false);
			dialog_refresh_all();
		}
	}
	else
	{
		LL_INFOS() << "Compile worked!" << LL_ENDL;
		mScriptEd->mErrorList->setCommentText(LLTrans::getString("CompileSuccessfulSaving"));
		if(gAssetStorage)
		{
			LL_INFOS() << "LLLiveLSLEditor::saveAsset "
					<< mItem->getAssetUUID() << LL_ENDL;
			getWindow()->incBusyCount();
			mPendingUploads++;
			LLLiveLSLSaveData* data = NULL;
			data = new LLLiveLSLSaveData(mObjectUUID,
										 mItem,
										 is_running);
			gAssetStorage->storeAssetData(dst_filename,
										  tid,
										  LLAssetType::AT_LSL_BYTECODE,
										  &LLLiveLSLEditor::onSaveBytecodeComplete,
										  (void*)data);
			dialog_refresh_all();
		}
	}

	// get rid of any temp files left lying around
	LLFile::remove(filename);
	LLFile::remove(err_filename);
	LLFile::remove(dst_filename);

	// If we successfully saved it, then we should be able to check/uncheck the running box!
	LLCheckBoxCtrl* runningCheckbox = getChild<LLCheckBoxCtrl>( "running");
	runningCheckbox->setLabel(getString("script_running"));
	runningCheckbox->setEnabled(TRUE);
}

void LLLiveLSLEditor::onSaveTextComplete(const LLUUID& asset_uuid, void* user_data, S32 status, LLExtStat ext_status) // StoreAssetData callback (fixed)
{
	LLLiveLSLSaveData* data = (LLLiveLSLSaveData*)user_data;

	if (status)
	{
		LL_WARNS() << "Unable to save text for a script." << LL_ENDL;
		LLSD args;
		args["REASON"] = std::string(LLAssetStorage::getErrorString(status));
		LLNotificationsUtil::add("CompileQueueSaveText", args);
	}
	else
	{
		LLSD floater_key;
		floater_key["taskid"] = data->mSaveObjectID;
		floater_key["itemid"] = data->mItem->getUUID();
		LLLiveLSLEditor* self = LLFloaterReg::findTypedInstance<LLLiveLSLEditor>("preview_scriptedit", floater_key);
		if (self)
		{
			self->getWindow()->decBusyCount();
			self->mPendingUploads--;
			if (self->mPendingUploads <= 0
				&& self->mCloseAfterSave)
			{
				self->closeFloater();
			}
		}
	}
	delete data;
	data = NULL;
}


void LLLiveLSLEditor::onSaveBytecodeComplete(const LLUUID& asset_uuid, void* user_data, S32 status, LLExtStat ext_status) // StoreAssetData callback (fixed)
{
	LLLiveLSLSaveData* data = (LLLiveLSLSaveData*)user_data;
	if(!data)
		return;
	if(0 ==status)
	{
		LL_INFOS() << "LSL Bytecode saved" << LL_ENDL;
		LLSD floater_key;
		floater_key["taskid"] = data->mSaveObjectID;
		floater_key["itemid"] = data->mItem->getUUID();
		LLLiveLSLEditor* self = LLFloaterReg::findTypedInstance<LLLiveLSLEditor>("preview_scriptedit", floater_key);
		if (self)
		{
			// Tell the user that the compile worked.
			self->mScriptEd->mErrorList->setCommentText(LLTrans::getString("SaveComplete"));
			// close the window if this completes both uploads
			self->getWindow()->decBusyCount();
			self->mPendingUploads--;
			if (self->mPendingUploads <= 0
				&& self->mCloseAfterSave)
			{
				self->closeFloater();
			}
		}
		LLViewerObject* object = gObjectList.findObject(data->mSaveObjectID);
		if(object)
		{
			object->saveScript(data->mItem, data->mActive, false);
			dialog_refresh_all();
			//LLToolDragAndDrop::dropScript(object, ids->first,
			//						  LLAssetType::AT_LSL_TEXT, FALSE);
		}
	}
	else
	{
		LL_INFOS() << "Problem saving LSL Bytecode (Live Editor)" << LL_ENDL;
		LL_WARNS() << "Unable to save a compiled script." << LL_ENDL;

		LLSD args;
		args["REASON"] = std::string(LLAssetStorage::getErrorString(status));
		LLNotificationsUtil::add("CompileQueueSaveBytecode", args);
	}

	std::string filepath = gDirUtilp->getExpandedFilename(LL_PATH_CACHE,asset_uuid.asString());
	std::string dst_filename = llformat("%s.lso", filepath.c_str());
	LLFile::remove(dst_filename);
	delete data;
}

BOOL LLLiveLSLEditor::canClose()
{
	return (mScriptEd->canClose());
}

void LLLiveLSLEditor::closeIfNeeded()
{
	getWindow()->decBusyCount();
	mPendingUploads--;
	if (mPendingUploads <= 0 && mCloseAfterSave)
	{
		closeFloater();
	}
}

// static
void LLLiveLSLEditor::onLoad(void* userdata)
{
	LLLiveLSLEditor* self = (LLLiveLSLEditor*)userdata;
	self->loadAsset();
}

// static
void LLLiveLSLEditor::onSave(void* userdata, BOOL close_after_save)
{
	LLLiveLSLEditor* self = (LLLiveLSLEditor*)userdata;
<<<<<<< HEAD
	if(self)
	{
		self->mCloseAfterSave = close_after_save;
		self->mScriptEd->mErrorList->setCommentText("");
		self->saveIfNeeded();
	}
=======

	self->mCloseAfterSave = close_after_save;
	self->saveIfNeeded();
>>>>>>> 0fe6c21d
}


// static
void LLLiveLSLEditor::processScriptRunningReply(LLMessageSystem* msg, void**)
{
	LLUUID item_id;
	LLUUID object_id;
	msg->getUUIDFast(_PREHASH_Script, _PREHASH_ObjectID, object_id);
	msg->getUUIDFast(_PREHASH_Script, _PREHASH_ItemID, item_id);

	LLSD floater_key;
	floater_key["taskid"] = object_id;
	floater_key["itemid"] = item_id;
	LLLiveLSLEditor* instance = LLFloaterReg::findTypedInstance<LLLiveLSLEditor>("preview_scriptedit", floater_key);
	if(instance)
	{
		instance->mHaveRunningInfo = TRUE;
		BOOL running;
		msg->getBOOLFast(_PREHASH_Script, _PREHASH_Running, running);
		LLCheckBoxCtrl* runningCheckbox = instance->getChild<LLCheckBoxCtrl>("running");
		runningCheckbox->set(running);
		BOOL mono;
		msg->getBOOLFast(_PREHASH_Script, "Mono", mono);
		LLCheckBoxCtrl* monoCheckbox = instance->getChild<LLCheckBoxCtrl>("mono");
		monoCheckbox->setEnabled(instance->getIsModifiable() && have_script_upload_cap(object_id));
		monoCheckbox->set(mono);
	}
}


void LLLiveLSLEditor::onMonoCheckboxClicked(LLUICtrl*, void* userdata)
{
	LLLiveLSLEditor* self = static_cast<LLLiveLSLEditor*>(userdata);
	self->mMonoCheckbox->setEnabled(have_script_upload_cap(self->mObjectUUID));
	self->mScriptEd->enableSave(self->getIsModifiable());
}

BOOL LLLiveLSLEditor::monoChecked() const
{
	if(NULL != mMonoCheckbox)
	{
		return mMonoCheckbox->getValue()? TRUE : FALSE;
	}
	return FALSE;
}

void LLLiveLSLEditor::setAssociatedExperience( LLHandle<LLLiveLSLEditor> editor, const LLSD& experience )
{
	LLLiveLSLEditor* scriptEd = editor.get();
	if(scriptEd)
	{
		LLUUID id;
		if(experience.has(LLExperienceCache::EXPERIENCE_ID))
		{
			id=experience[LLExperienceCache::EXPERIENCE_ID].asUUID();
		}
		scriptEd->mScriptEd->setAssociatedExperience(id);
		scriptEd->updateExperiencePanel();
	}
}<|MERGE_RESOLUTION|>--- conflicted
+++ resolved
@@ -2651,18 +2651,12 @@
 void LLLiveLSLEditor::onSave(void* userdata, BOOL close_after_save)
 {
 	LLLiveLSLEditor* self = (LLLiveLSLEditor*)userdata;
-<<<<<<< HEAD
 	if(self)
 	{
 		self->mCloseAfterSave = close_after_save;
 		self->mScriptEd->mErrorList->setCommentText("");
 		self->saveIfNeeded();
 	}
-=======
-
-	self->mCloseAfterSave = close_after_save;
-	self->saveIfNeeded();
->>>>>>> 0fe6c21d
 }
 
 
