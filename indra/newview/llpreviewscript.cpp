/** 
 * @file llpreviewscript.cpp
 * @brief LLPreviewScript class implementation
 *
 * $LicenseInfo:firstyear=2002&license=viewerlgpl$
 * Second Life Viewer Source Code
 * Copyright (C) 2010, Linden Research, Inc.
 * 
 * This library is free software; you can redistribute it and/or
 * modify it under the terms of the GNU Lesser General Public
 * License as published by the Free Software Foundation;
 * version 2.1 of the License only.
 * 
 * This library is distributed in the hope that it will be useful,
 * but WITHOUT ANY WARRANTY; without even the implied warranty of
 * MERCHANTABILITY or FITNESS FOR A PARTICULAR PURPOSE.  See the GNU
 * Lesser General Public License for more details.
 * 
 * You should have received a copy of the GNU Lesser General Public
 * License along with this library; if not, write to the Free Software
 * Foundation, Inc., 51 Franklin Street, Fifth Floor, Boston, MA  02110-1301  USA
 * 
 * Linden Research, Inc., 945 Battery Street, San Francisco, CA  94111  USA
 * $/LicenseInfo$
 */

#include "llviewerprecompiledheaders.h"

#include "llpreviewscript.h"

#include "llassetstorage.h"
#include "llbutton.h"
#include "llcheckboxctrl.h"
#include "llcombobox.h"
#include "lldir.h"
#include "llexternaleditor.h"
#include "llfilepicker.h"
#include "llfloaterreg.h"
#include "llfloatersearchreplace.h"
#include "llinventorydefines.h"
#include "llinventorymodel.h"
#include "llkeyboard.h"
#include "lllineeditor.h"
#include "llmd5.h"
#include "llhelp.h"
#include "llnotificationsutil.h"
#include "llresmgr.h"
#include "llscrollbar.h"
#include "llscrollcontainer.h"
#include "llscrolllistctrl.h"
#include "llscrolllistitem.h"
#include "llscrolllistcell.h"
#include "llsdserialize.h"
#include "llslider.h"
#include "lltooldraganddrop.h"
#include "llfilesystem.h"

#include "llagent.h"
#include "llmenugl.h"
#include "roles_constants.h"
#include "llselectmgr.h"
#include "llviewerinventory.h"
#include "llviewermenu.h"
#include "llviewermenufile.h" // LLFilePickerReplyThread
#include "llviewerobject.h"
#include "llviewerobjectlist.h"
#include "llviewerregion.h"
#include "llkeyboard.h"
#include "llscrollcontainer.h"
#include "llcheckboxctrl.h"
#include "llscripteditor.h"
#include "llselectmgr.h"
#include "lltooldraganddrop.h"
#include "llscrolllistctrl.h"
#include "lltextbox.h"
#include "llslider.h"
#include "lldir.h"
#include "llcombobox.h"
#include "llviewerstats.h"
#include "llviewerwindow.h"
#include "lluictrlfactory.h"
#include "llmediactrl.h"
#include "lluictrlfactory.h"
#include "lltrans.h"
#include "llviewercontrol.h"
#include "llappviewer.h"
#include "llfloatergotoline.h"
#include "llexperiencecache.h"
#include "llfloaterexperienceprofile.h"
#include "llviewerassetupload.h"
#include "llloadingindicator.h" // <FS:Kadah> Compile indicator
#include "lliconctrl.h" // <FS:Kadah> Compile indicator
// [RLVa:KB] - Checked: 2011-05-22 (RLVa-1.3.1a)
#include "rlvhandler.h"
#include "rlvlocks.h"
// [/RLVa:KB]
#include "fsscriptlibrary.h"

// NaCl - LSL Preprocessor
#include "fslslpreproc.h"
#include "fslslpreprocviewer.h"
// NaCl End
#ifdef OPENSIM
#include "llviewernetwork.h"	// for Grid manager
#endif // OPENSIM

const std::string HELLO_LSL =
	"default\n"
	"{\n"
	"	state_entry()\n"
	"	{\n"
	"		llSay(0, \"Hello, Avatar!\");\n"
	"	}\n"
	"\n"
	"	touch_start(integer total_number)\n"
	"	{\n"
	"		llSay(0, \"Touched.\");\n"
	"	}\n"
	"}\n";
const std::string HELP_LSL_PORTAL_TOPIC = "LSL_Portal";

const std::string DEFAULT_SCRIPT_NAME = "New Script"; // *TODO:Translate?
const std::string DEFAULT_SCRIPT_DESC = "(No Description)"; // *TODO:Translate?

// Description and header information
const S32 MAX_HISTORY_COUNT = 10;
const F32 LIVE_HELP_REFRESH_TIME = 1.f;

static bool have_script_upload_cap(LLUUID& object_id)
{
	LLViewerObject* object = gObjectList.findObject(object_id);
	return object && (! object->getRegion()->getCapability("UpdateScriptTask").empty());
}

// [SL:KB] - Patch: Build-ScriptRecover | Checked: 2011-11-23 (Catznip-3.2.0) | Added: Catznip-3.2.0
#include "lleventtimer.h"

/// ---------------------------------------------------------------------------
/// Timer helper class
/// ---------------------------------------------------------------------------
class LLCallbackTimer : public LLEventTimer
{
public:
    typedef boost::function<bool()> bool_func_t;
public:
    LLCallbackTimer(F32 nPeriod, bool_func_t cb) : LLEventTimer(nPeriod), m_Callback(cb) {}
    /*virtual*/ bool tick() { return m_Callback(); }
protected:
    bool_func_t m_Callback;
};

inline LLEventTimer* setupCallbackTimer(F32 nPeriod, LLCallbackTimer::bool_func_t cb)
{
    return new LLCallbackTimer(nPeriod, cb);
}
// [/SL:KB]

/// ---------------------------------------------------------------------------
/// LLLiveLSLFile
/// ---------------------------------------------------------------------------

LLLiveLSLFile::LLLiveLSLFile(std::string file_path, change_callback_t change_cb)
:	mOnChangeCallback(change_cb)
,	mIgnoreNextUpdate(false)
,	LLLiveFile(file_path, 1.0f)
{
	llassert(mOnChangeCallback);
}

LLLiveLSLFile::~LLLiveLSLFile()
{
	LLFile::remove(filename());
}

bool LLLiveLSLFile::loadFile()
{
	if (mIgnoreNextUpdate)
	{
		mIgnoreNextUpdate = false;
		return true;
	}

	return mOnChangeCallback(filename());
}

/// ---------------------------------------------------------------------------
/// LLFloaterScriptSearch
/// ---------------------------------------------------------------------------
// <FS> Replaced by LLFloaterSearchReplace
#if 0
class LLFloaterScriptSearch : public LLFloater
{
public:
	LLFloaterScriptSearch(LLScriptEdCore* editor_core);
	~LLFloaterScriptSearch();

	/*virtual*/	bool	postBuild();
	static void show(LLScriptEdCore* editor_core);
	static void onBtnSearch(void* userdata);
	void handleBtnSearch();

	static void onBtnReplace(void* userdata);
	void handleBtnReplace();

	static void onBtnReplaceAll(void* userdata);
	void handleBtnReplaceAll();

	LLScriptEdCore* getEditorCore() { return mEditorCore; }
	static LLFloaterScriptSearch* getInstance() { return sInstance; }

	virtual bool hasAccelerators() const;
	virtual bool handleKeyHere(KEY key, MASK mask);

private:

	LLScriptEdCore* mEditorCore;
	static LLFloaterScriptSearch*	sInstance;

protected:
	LLLineEditor*			mSearchBox;
	LLLineEditor*			mReplaceBox;
		void onSearchBoxCommit();
};

LLFloaterScriptSearch* LLFloaterScriptSearch::sInstance = NULL;

LLFloaterScriptSearch::LLFloaterScriptSearch(LLScriptEdCore* editor_core)
:	LLFloater(LLSD()),
	mSearchBox(NULL),
	mReplaceBox(NULL),
	mEditorCore(editor_core)
{
	buildFromFile("floater_script_search.xml");

	sInstance = this;
	
	// find floater in which script panel is embedded
	LLView* viewp = (LLView*)editor_core;
	while(viewp)
	{
		LLFloater* floaterp = dynamic_cast<LLFloater*>(viewp);
		if (floaterp)
		{
			floaterp->addDependentFloater(this);
			break;
		}
		viewp = viewp->getParent();
	}
}

bool LLFloaterScriptSearch::postBuild()
{
	mReplaceBox = getChild<LLLineEditor>("replace_text");
	mSearchBox = getChild<LLLineEditor>("search_text");
	mSearchBox->setCommitCallback(boost::bind(&LLFloaterScriptSearch::onSearchBoxCommit, this));
	mSearchBox->setCommitOnFocusLost(false);
	childSetAction("search_btn", onBtnSearch,this);
	childSetAction("replace_btn", onBtnReplace,this);
	childSetAction("replace_all_btn", onBtnReplaceAll,this);

	setDefaultBtn("search_btn");

	return true;
}

//static 
void LLFloaterScriptSearch::show(LLScriptEdCore* editor_core)
{
	LLSD::String search_text;
	LLSD::String replace_text;
	if (sInstance && sInstance->mEditorCore && sInstance->mEditorCore != editor_core)
	{
		search_text=sInstance->mSearchBox->getValue().asString();
		replace_text=sInstance->mReplaceBox->getValue().asString();
		sInstance->closeFloater();
		delete sInstance;
	}

	if (!sInstance)
	{
		// sInstance will be assigned in the constructor.
		new LLFloaterScriptSearch(editor_core);
		sInstance->mSearchBox->setValue(search_text);
		sInstance->mReplaceBox->setValue(replace_text);
	}

	sInstance->openFloater();
}

LLFloaterScriptSearch::~LLFloaterScriptSearch()
{
	sInstance = NULL;
}

// static 
void LLFloaterScriptSearch::onBtnSearch(void *userdata)
{
	LLFloaterScriptSearch* self = (LLFloaterScriptSearch*)userdata;
	self->handleBtnSearch();
}

void LLFloaterScriptSearch::handleBtnSearch()
{
	LLCheckBoxCtrl* caseChk = getChild<LLCheckBoxCtrl>("case_text");
	mEditorCore->mEditor->selectNext(mSearchBox->getValue().asString(), caseChk->get());
}

// static 
void LLFloaterScriptSearch::onBtnReplace(void *userdata)
{
	LLFloaterScriptSearch* self = (LLFloaterScriptSearch*)userdata;
	self->handleBtnReplace();
}

void LLFloaterScriptSearch::handleBtnReplace()
{
	LLCheckBoxCtrl* caseChk = getChild<LLCheckBoxCtrl>("case_text");
	mEditorCore->mEditor->replaceText(mSearchBox->getValue().asString(), mReplaceBox->getValue().asString(), caseChk->get());
}

// static 
void LLFloaterScriptSearch::onBtnReplaceAll(void *userdata)
{
	LLFloaterScriptSearch* self = (LLFloaterScriptSearch*)userdata;
	self->handleBtnReplaceAll();
}

void LLFloaterScriptSearch::handleBtnReplaceAll()
{
	LLCheckBoxCtrl* caseChk = getChild<LLCheckBoxCtrl>("case_text");
	mEditorCore->mEditor->replaceTextAll(mSearchBox->getValue().asString(), mReplaceBox->getValue().asString(), caseChk->get());
}

bool LLFloaterScriptSearch::hasAccelerators() const
{
	if (mEditorCore)
	{
		return mEditorCore->hasAccelerators();
	}
	return false;
}

bool LLFloaterScriptSearch::handleKeyHere(KEY key, MASK mask)
{
	if (mEditorCore)
	{
		bool handled = mEditorCore->handleKeyHere(key, mask);
		if (!handled)
		{
			LLFloater::handleKeyHere(key, mask);
		}
	}

	return false;
}

void LLFloaterScriptSearch::onSearchBoxCommit()
{
	if (mEditorCore && mEditorCore->mEditor)
	{
		LLCheckBoxCtrl* caseChk = getChild<LLCheckBoxCtrl>("case_text");
		mEditorCore->mEditor->selectNext(mSearchBox->getValue().asString(), caseChk->get());
	}
}
#endif
// </FS>

/// ---------------------------------------------------------------------------
/// LLScriptEdCore
/// ---------------------------------------------------------------------------

struct LLSECKeywordCompare
{
	bool operator()(const std::string& lhs, const std::string& rhs)
	{
		return (LLStringUtil::compareDictInsensitive( lhs, rhs ) < 0 );
	}
};

LLScriptEdCore::LLScriptEdCore(
	LLScriptEdContainer* container,
	const std::string& sample,
	const LLHandle<LLFloater>& floater_handle,
	void (*load_callback)(void*),
<<<<<<< HEAD
	// <FS:Ansariel> FIRE-7514: Script in external editor needs to be saved twice
	//void (*save_callback)(void*, BOOL),
	void (*save_callback)(void*, BOOL, bool),
	// </FS:Ansariel>
=======
	void (*save_callback)(void*, bool),
>>>>>>> 7704c263
	void (*search_replace_callback) (void* userdata),
	void* userdata,
	bool live,
	S32 bottom_pad)
	:
	LLPanel(),
	mSampleText(sample),
	mEditor( NULL ),
	mLoadCallback( load_callback ),
	mSaveCallback( save_callback ),
	mSearchReplaceCallback( search_replace_callback ),
	mUserdata( userdata ),
	mForceClose( false ),
	mLastHelpToken(NULL),
	mLiveHelpHistorySize(0),
	mEnableSave(false),
	mLiveFile(NULL),
	mLive(live),
	mContainer(container),
<<<<<<< HEAD
	// <FS:CR> FIRE-10606, patch by Sei Lisa
	mLSLProc(NULL),
	mPostEditor(NULL),
	mCurrentEditor(NULL),
	mPreprocTab(NULL),
	// </FS:CR>
	mCompiling(false), //<FS:KC> Compile indicators, recompile button
	// <FS:Ansariel> FIRE-20818: User-selectable font and size for script editor
	mFontNameChangedCallbackConnection(),
	mFontSizeChangedCallbackConnection(),
	// </FS:Ansariel>
	mHasScriptData(FALSE),
	mScriptRemoved(FALSE),
	mSaveDialogShown(FALSE)
=======
	mHasScriptData(false),
	mScriptRemoved(false),
	mSaveDialogShown(false)
>>>>>>> 7704c263
{
	setFollowsAll();
	setBorderVisible(false);

	// NaCl - Script Preprocessor
	if (gSavedSettings.getBOOL("_NACL_LSLPreprocessor"))
	{
		setXMLFilename("panel_script_ed_preproc.xml");
		mLSLProc = new FSLSLPreprocessor(this);
	}
	else
	{
		setXMLFilename("panel_script_ed.xml");
	}
	// NaCl End
	llassert_always(mContainer != NULL);
}

LLScriptEdCore::~LLScriptEdCore()
{
	deleteBridges();

	// If the search window is up for this editor, close it.
//	LLFloaterScriptSearch* script_search = LLFloaterScriptSearch::getInstance();
//	if (script_search && script_search->getEditorCore() == this)
//	{
//		script_search->closeFloater();
//		delete script_search;
//	}
	// <FS:Sei> FIRE-16042: Warn when preproc is toggled.
	if (mTogglePreprocConnection.connected())
	{
		mTogglePreprocConnection.disconnect();
	}
	// </FS:Sei>

	delete mLiveFile;
	if (mSyntaxIDConnection.connected())
	{
		mSyntaxIDConnection.disconnect();
	}

	// NaCl - Script Preprocessor
	delete mLSLProc;

	// <FS:Ansariel> FIRE-20818: User-selectable font and size for script editor
	if (mFontNameChangedCallbackConnection.connected())
	{
		mFontNameChangedCallbackConnection.disconnect();
	}
	if (mFontSizeChangedCallbackConnection.connected())
	{
		mFontSizeChangedCallbackConnection.disconnect();
	}
	// </FS:Ansariel>
}

void LLLiveLSLEditor::experienceChanged()
{
	if(mScriptEd->getAssociatedExperience() != mExperiences->getSelectedValue().asUUID())
	{
		mScriptEd->enableSave(getIsModifiable());
		//getChildView("Save_btn")->setEnabled(true);
		mScriptEd->setAssociatedExperience(mExperiences->getSelectedValue().asUUID());
		updateExperiencePanel();
	}
}

void LLLiveLSLEditor::onViewProfile( LLUICtrl *ui, void* userdata )
{
	LLLiveLSLEditor* self = (LLLiveLSLEditor*)userdata;

	LLUUID id;
	if(self->mExperienceEnabled->get())
	{
		id=self->mScriptEd->getAssociatedExperience();
		if(id.notNull())
		{
			 LLFloaterReg::showInstance("experience_profile", id, true);
		}
	}

}

void LLLiveLSLEditor::onToggleExperience( LLUICtrl *ui, void* userdata )
{
	LLLiveLSLEditor* self = (LLLiveLSLEditor*)userdata;

	LLUUID id;
	if(self->mExperienceEnabled->get())
	{
		if(self->mScriptEd->getAssociatedExperience().isNull())
		{
			id=self->mExperienceIds.beginArray()->asUUID();
		}
	}

	if(id != self->mScriptEd->getAssociatedExperience())
	{
		self->mScriptEd->enableSave(self->getIsModifiable());
	}
	self->mScriptEd->setAssociatedExperience(id);

	self->updateExperiencePanel();
}

bool LLScriptEdCore::postBuild()
{
	mLineCol=getChild<LLTextBox>("line_col");
// <FS:CR> Advanced Script Editor
	//mSaveBtn=getChildView("Save_btn");
	mSaveBtn =	getChild<LLButton>("save_btn");
	mSaveBtn2 =	getChild<LLButton>("save_btn_2");	// <FS:Zi> support extra save button
	mCutBtn =	getChild<LLButton>("cut_btn");
	mCopyBtn =	getChild<LLButton>("copy_btn");
	mPasteBtn =	getChild<LLButton>("paste_btn");
	mUndoBtn =	getChild<LLButton>("undo_btn");
	mRedoBtn =	getChild<LLButton>("redo_btn");
	mSaveToDiskBtn = getChild<LLButton>("save_disk_btn");
	mLoadFromDiskBtn = getChild<LLButton>("load_disk_btn");
	mSearchBtn = getChild<LLButton>("search_btn");
// </FS:CR>

	mErrorList = getChild<LLScrollListCtrl>("lsl errors");

	mFunctions = getChild<LLComboBox>("Insert...");

	childSetCommitCallback("Insert...", &LLScriptEdCore::onBtnInsertFunction, this);

	mEditor = getChild<LLScriptEditor>("Script Editor");

	// NaCl - LSL Preprocessor
	mCurrentEditor = mEditor;
	if (gSavedSettings.getBOOL("_NACL_LSLPreprocessor"))
	{
		mPostEditor = getChild<FSLSLPreProcViewer>("Post Editor");
		mPostEditor->setFollowsAll();
		mPostEditor->setEnabled(TRUE);

		mPreprocTab = getChild<LLTabContainer>("Tabset");
		mPreprocTab->setCommitCallback(boost::bind(&LLScriptEdCore::onPreprocTabChanged, this, _2));
	}
	// FIRE-16042: Warn when preproc is toggled.
	mTogglePreprocConnection = gSavedSettings.getControl("_NACL_LSLPreprocessor")->getSignal()->connect(boost::bind(&LLScriptEdCore::onToggleProc, this));
	// NaCl End

	// <FS:Ansariel> FIRE-20818: User-selectable font and size for script editor
	mFontNameChangedCallbackConnection = gSavedSettings.getControl("FSScriptingFontName")->getSignal()->connect(boost::bind(&LLScriptEdCore::onFontChanged, this));
	mFontSizeChangedCallbackConnection = gSavedSettings.getControl("FSScriptingFontSize")->getSignal()->connect(boost::bind(&LLScriptEdCore::onFontChanged, this));
	onFontChanged();
	// </FS:Ansariel>

	childSetCommitCallback("lsl errors", &LLScriptEdCore::onErrorList, this);
<<<<<<< HEAD
// <FS:CR> Advanced Script Editor
	//childSetAction("Save_btn", boost::bind(&LLScriptEdCore::doSave,this,FALSE));
	childSetAction("prefs_btn", boost::bind(&LLScriptEdCore::onBtnPrefs, this));
// </FS:CR>
=======
	childSetAction("Save_btn", boost::bind(&LLScriptEdCore::doSave,this,false));
>>>>>>> 7704c263
	childSetAction("Edit_btn", boost::bind(&LLScriptEdCore::openInExternalEditor, this));
	childSetAction("edit_btn_2", boost::bind(&LLScriptEdCore::openInExternalEditor, this));	// <FS:Zi> support extra edit button
	
	initMenu();
	initButtonBar();	// <FS:CR> Advanced Script Editor

	mSyntaxIDConnection = LLSyntaxIdLSL::getInstance()->addSyntaxIDCallback(boost::bind(&LLScriptEdCore::processKeywords, this));

	// Intialise keyword highlighting for the current simulator's version of LSL
	LLSyntaxIdLSL::getInstance()->initialize();
	processKeywords();

	return true;
}

void LLScriptEdCore::processKeywords()
{
	LL_DEBUGS("SyntaxLSL") << "Processing keywords" << LL_ENDL;
	// <FS:Ansariel> FIRE-15906: Clear combobox values before adding new
	mFunctions->clearRows();
	mEditor->clearSegments();
	mEditor->initKeywords();
	mEditor->loadKeywords();

	// <FS:Ansariel> Re-add legacy format support
	std::vector<std::string> funcs;
	std::vector<std::string> tooltips;
	for (std::vector<LLScriptLibraryFunction>::const_iterator i = gScriptLibrary.mFunctions.begin();
	i != gScriptLibrary.mFunctions.end(); ++i)
	{
		// Make sure this isn't a god only function, or the agent is a god.
		if (!i->mGodOnly || gAgent.isGodlike())
		{
			std::string name = i->mName;
			funcs.push_back(name);

			std::string desc = i->mDesc;
			
			F32 sleep_time = i->mSleepTime;
			if( sleep_time )
			{
				desc += "\n";
			
				LLStringUtil::format_map_t args;
				args["[SLEEP_TIME]"] = llformat("%.1f", sleep_time );
				desc += LLTrans::getString("LSLTipSleepTime", args);
			}
			
			// A \n linefeed is not part of xml. Let's add one to keep all
			// the tips one-per-line in strings.xml
			LLStringUtil::replaceString( desc, ";", "\n" );
			
			LL_DEBUGS() << "Adding script library function: (" << name << ") with the desc '" << desc << "'" << LL_ENDL;
			
			tooltips.push_back(desc);
		}
	}

	LLColor3 color(LLUIColorTable::instance().getColor("SyntaxLslFunction"));
	if (gSavedSettings.getBOOL("_NACL_LSLPreprocessor"))
	{
		mEditor->loadKeywords(gDirUtilp->getExpandedFilename(LL_PATH_APP_SETTINGS, "scriptlibrary_preproc.xml"), funcs, tooltips, color);
	}

#ifdef OPENSIM
	if (LLGridManager::getInstance()->isInOpenSim())
	{
		std::string filename = gDirUtilp->getExpandedFilename(LL_PATH_USER_SETTINGS, "scriptlibrary_ossl.xml");
		if (LLFile::isfile(filename))
		{
			mEditor->loadKeywords(filename, funcs, tooltips, color);
		}
		else
		{
			mEditor->loadKeywords(gDirUtilp->getExpandedFilename(LL_PATH_APP_SETTINGS, "scriptlibrary_ossl.xml"), funcs, tooltips, color);
		}
	}

	if (LLGridManager::getInstance()->isInAuroraSim())
	{
		std::string filename = gDirUtilp->getExpandedFilename(LL_PATH_USER_SETTINGS, "scriptlibrary_aa.xml");
		if (LLFile::isfile(filename))
		{
			mEditor->loadKeywords(filename, funcs, tooltips, color);
		}
		else
		{
			mEditor->loadKeywords(gDirUtilp->getExpandedFilename(LL_PATH_APP_SETTINGS, "scriptlibrary_aa.xml"), funcs, tooltips, color);
		}
	}
#endif // OPENSIM
	// </FS:Ansariel>
	
	string_vec_t primary_keywords;
	string_vec_t secondary_keywords;
	LLKeywordToken *token;
	LLKeywords::keyword_iterator_t token_it;
	for (token_it = mEditor->keywordsBegin(); token_it != mEditor->keywordsEnd(); ++token_it)
	{
		token = token_it->second;
		if (token->getType() == LLKeywordToken::TT_FUNCTION)
		{
			primary_keywords.push_back( wstring_to_utf8str(token->getToken()) );
		}
		else
		{
			secondary_keywords.push_back( wstring_to_utf8str(token->getToken()) );
		}
	}
	for (string_vec_t::const_iterator iter = primary_keywords.begin();
		 iter!= primary_keywords.end(); ++iter)
	{
		mFunctions->add(*iter);
	}
	for (string_vec_t::const_iterator iter = secondary_keywords.begin();
		 iter!= secondary_keywords.end(); ++iter)
	{
		mFunctions->add(*iter);
	}

	// NaCl - LSL Preprocessor
	if (gSavedSettings.getBOOL("_NACL_LSLPreprocessor") && mPostEditor)
	{
		mPostEditor->clearSegments();
		mPostEditor->initKeywords();
		mPostEditor->loadKeywords();

		mPostEditor->loadKeywords(gDirUtilp->getExpandedFilename(LL_PATH_APP_SETTINGS, "scriptlibrary_preproc.xml"), funcs, tooltips, color);
#ifdef OPENSIM
		if (LLGridManager::getInstance()->isInOpenSim())
			mPostEditor->loadKeywords(gDirUtilp->getExpandedFilename(LL_PATH_APP_SETTINGS, "scriptlibrary_ossl.xml"), funcs, tooltips, color);
		if (LLGridManager::getInstance()->isInAuroraSim())
			mPostEditor->loadKeywords(gDirUtilp->getExpandedFilename(LL_PATH_APP_SETTINGS, "scriptlibrary_aa.xml"), funcs, tooltips, color);
#endif // OPENSIM
	}
	// NaCl End
}

void LLScriptEdCore::initMenu()
{
	// *TODO: Skinning - make these callbacks data driven
	LLMenuItemCallGL* menuItem;
	
	menuItem = getChild<LLMenuItemCallGL>("Save");
<<<<<<< HEAD
	// <FS:Ansariel> FIRE-7514: Script in external editor needs to be saved twice
	//menuItem->setClickCallback(boost::bind(&LLScriptEdCore::doSave, this, FALSE));
	menuItem->setClickCallback(boost::bind(&LLScriptEdCore::doSave, this, FALSE, true));
	// </FS:Ansariel>
=======
	menuItem->setClickCallback(boost::bind(&LLScriptEdCore::doSave, this, false));
>>>>>>> 7704c263
	menuItem->setEnableCallback(boost::bind(&LLScriptEdCore::hasChanged, this));
	
	menuItem = getChild<LLMenuItemCallGL>("Revert All Changes");
	// <FS:Ansariel> LSL Preprocessor
	//menuItem->setClickCallback(boost::bind(&LLScriptEdCore::onBtnUndoChanges, this));
	//menuItem->setEnableCallback(boost::bind(&LLScriptEdCore::hasChanged, this));
	menuItem->setClickCallback(boost::bind(&LLScriptEdCore::performAction, this, "Revert All Changes"));
	menuItem->setEnableCallback(boost::bind(&LLScriptEdCore::enableAction, this, "Revert All Changes"));
	// </FS:Ansariel>

	menuItem = getChild<LLMenuItemCallGL>("Undo");
	// <FS:Ansariel> LSL Preprocessor
	//menuItem->setClickCallback(boost::bind(&LLTextEditor::undo, mEditor));
	//menuItem->setEnableCallback(boost::bind(&LLTextEditor::canUndo, mEditor));
	menuItem->setClickCallback(boost::bind(&LLScriptEdCore::performAction, this, "Undo"));
	menuItem->setEnableCallback(boost::bind(&LLScriptEdCore::enableAction, this, "Undo"));
	// </FS:Ansariel>

	menuItem = getChild<LLMenuItemCallGL>("Redo");
	// <FS:Ansariel> LSL Preprocessor
	//menuItem->setClickCallback(boost::bind(&LLTextEditor::redo, mEditor));
	//menuItem->setEnableCallback(boost::bind(&LLTextEditor::canRedo, mEditor));
	menuItem->setClickCallback(boost::bind(&LLScriptEdCore::performAction, this, "Redo"));
	menuItem->setEnableCallback(boost::bind(&LLScriptEdCore::enableAction, this, "Redo"));
	// </FS:Ansariel>

	menuItem = getChild<LLMenuItemCallGL>("Cut");
	// <FS:Ansariel> LSL Preprocessor
	//menuItem->setClickCallback(boost::bind(&LLTextEditor::cut, mEditor));
	//menuItem->setEnableCallback(boost::bind(&LLTextEditor::canCut, mEditor));
	menuItem->setClickCallback(boost::bind(&LLScriptEdCore::performAction, this, "Cut"));
	menuItem->setEnableCallback(boost::bind(&LLScriptEdCore::enableAction, this, "Cut"));
	// </FS:Ansariel>

	menuItem = getChild<LLMenuItemCallGL>("Copy");
	// <FS:Ansariel> LSL Preprocessor
	//menuItem->setClickCallback(boost::bind(&LLTextEditor::copy, mEditor));
	//menuItem->setEnableCallback(boost::bind(&LLTextEditor::canCopy, mEditor));
	menuItem->setClickCallback(boost::bind(&LLScriptEdCore::performAction, this, "Copy"));
	menuItem->setEnableCallback(boost::bind(&LLScriptEdCore::enableAction, this, "Copy"));
	// </FS:Ansariel>

	menuItem = getChild<LLMenuItemCallGL>("Paste");
	// <FS:Ansariel> LSL Preprocessor
	//menuItem->setClickCallback(boost::bind(&LLTextEditor::paste, mEditor));
	//menuItem->setEnableCallback(boost::bind(&LLTextEditor::canPaste, mEditor));
	menuItem->setClickCallback(boost::bind(&LLScriptEdCore::performAction, this, "Paste"));
	menuItem->setEnableCallback(boost::bind(&LLScriptEdCore::enableAction, this, "Paste"));
	// </FS:Ansariel>

	menuItem = getChild<LLMenuItemCallGL>("Select All");
	// <FS:Ansariel> LSL Preprocessor
	//menuItem->setClickCallback(boost::bind(&LLTextEditor::selectAll, mEditor));
	//menuItem->setEnableCallback(boost::bind(&LLTextEditor::canSelectAll, mEditor));
	menuItem->setClickCallback(boost::bind(&LLScriptEdCore::performAction, this, "Select All"));
	menuItem->setEnableCallback(boost::bind(&LLScriptEdCore::enableAction, this, "Select All"));
	// </FS:Ansariel>

	menuItem = getChild<LLMenuItemCallGL>("Deselect");
	// <FS:Ansariel> LSL Preprocessor
	//menuItem->setClickCallback(boost::bind(&LLTextEditor::deselect, mEditor));
	//menuItem->setEnableCallback(boost::bind(&LLTextEditor::canDeselect, mEditor));
	menuItem->setClickCallback(boost::bind(&LLScriptEdCore::performAction, this, "Deselect"));
	menuItem->setEnableCallback(boost::bind(&LLScriptEdCore::enableAction, this, "Deselect"));
	// </FS:Ansariel>

	menuItem = getChild<LLMenuItemCallGL>("Search / Replace...");
//	menuItem->setClickCallback(boost::bind(&LLFloaterScriptSearch::show, this));
// [SL:KB] - Patch: UI-FloaterSearchReplace | Checked: 2010-10-26 (Catznip-2.3.0a) | Added: Catznip-2.3.0a
	menuItem->setClickCallback(boost::bind(&LLScriptEdCore::performAction, this, "Search"));
// [/SL:KB]

	menuItem = getChild<LLMenuItemCallGL>("Go to line...");
	menuItem->setClickCallback(boost::bind(&LLFloaterGotoLine::show, this));

	// <FS:Ansariel> Keep help links
	menuItem = getChild<LLMenuItemCallGL>("Help...");
	menuItem->setClickCallback(boost::bind(&LLScriptEdCore::onBtnHelp, this));
	// </FS:Ansariel>

	menuItem = getChild<LLMenuItemCallGL>("Keyword Help...");
	menuItem->setClickCallback(boost::bind(&LLScriptEdCore::onBtnDynamicHelp, this));

	menuItem = getChild<LLMenuItemCallGL>("LoadFromFile");
	menuItem->setClickCallback(boost::bind(&LLScriptEdCore::onBtnLoadFromFile, this));
	menuItem->setEnableCallback(boost::bind(&LLScriptEdCore::enableLoadFromFileMenu, this));

	menuItem = getChild<LLMenuItemCallGL>("SaveToFile");
	menuItem->setClickCallback(boost::bind(&LLScriptEdCore::onBtnSaveToFile, this));
	menuItem->setEnableCallback(boost::bind(&LLScriptEdCore::enableSaveToFileMenu, this));

// <FS:CR> Advanced Script Editor
	menuItem = getChild<LLMenuItemCallGL>("ScriptPrefs");
	menuItem->setClickCallback(boost::bind(&LLScriptEdCore::onBtnPrefs, this));
}

void LLScriptEdCore::initButtonBar()
{
	mSaveBtn->setClickedCallback(boost::bind(&LLScriptEdCore::doSave, this, FALSE, true));
	mSaveBtn2->setClickedCallback(boost::bind(&LLScriptEdCore::doSave, this, FALSE, true));	// <FS:Zi> support extra save button
	mCutBtn->setClickedCallback(boost::bind(&LLScriptEdCore::performAction, this, "Cut"));
	mCopyBtn->setClickedCallback(boost::bind(&LLScriptEdCore::performAction, this, "Copy"));
	mPasteBtn->setClickedCallback(boost::bind(&LLScriptEdCore::performAction, this, "Paste"));
	mUndoBtn->setClickedCallback(boost::bind(&LLScriptEdCore::performAction, this, "Undo"));
	mRedoBtn->setClickedCallback(boost::bind(&LLScriptEdCore::performAction, this, "Redo"));
	mSaveToDiskBtn->setClickedCallback(boost::bind(&LLScriptEdCore::onBtnSaveToFile, this));
	mLoadFromDiskBtn->setClickedCallback(boost::bind(&LLScriptEdCore::onBtnLoadFromFile, this));
	mSearchBtn->setClickedCallback(boost::bind(&LLScriptEdCore::performAction, this, "Search"));
}

<<<<<<< HEAD
void LLScriptEdCore::updateButtonBar()
{
	mSaveBtn->setEnabled(hasChanged() && !mScriptRemoved);
	mCutBtn->setEnabled(mCurrentEditor->canCut());
	mCopyBtn->setEnabled(mCurrentEditor->canCopy());
	mPasteBtn->setEnabled(mCurrentEditor->canPaste());
	mUndoBtn->setEnabled(mCurrentEditor->canUndo());
	mRedoBtn->setEnabled(mCurrentEditor->canRedo());
	mSaveToDiskBtn->setEnabled(mEditor->canLoadOrSaveToFile());
	mLoadFromDiskBtn->setEnabled(mEditor->canLoadOrSaveToFile());
	//<FS:Kadah> Recompile button
	static LLCachedControl<bool> FSScriptEditorRecompileButton(gSavedSettings, "FSScriptEditorRecompileButton");
	mSaveBtn2->setEnabled((hasChanged() || (mLSLProc && FSScriptEditorRecompileButton && !mCompiling && mHasScriptData)) && !mScriptRemoved);
	mSaveBtn2->setLabel((!mLSLProc || !FSScriptEditorRecompileButton || hasChanged()) ? LLTrans::getString("save_file_verb") : LLTrans::getString("recompile_script_verb"));
	//</FS:Kadah>
}

//<FS:Kadah> Compile Indicators
void LLScriptEdCore::updateIndicators(bool compiling, bool success)
{
	mCompiling = compiling;
	LLLoadingIndicator* compile_indicator = getChild<LLLoadingIndicator>("progress_indicator");
	compile_indicator->setVisible(mCompiling);
	if (mCompiling)
	{
		compile_indicator->start();
	}
	else
	{
		compile_indicator->stop();
	}

	LLIconCtrl* status_indicator = getChild<LLIconCtrl>("status_indicator");
	status_indicator->setVisible(!mCompiling);
	status_indicator->setValue((success ? "Script_Running" : "Script_Error"));
}
//</FS:Kadah>

//static
void LLScriptEdCore::onBtnPrefs(void* userdata)
{
	LLFloaterReg::showInstance("script_colors");
}
// </FS:CR>

// NaCl - LSL Preprocessor
void LLScriptEdCore::onToggleProc()
{
	mErrorList->setCommentText(LLTrans::getString("preproc_toggle_warning"));
	mErrorList->deleteAllItems(); // Make it visible
	updateButtonBar(); // Update the save button in particular (FIRE-10173)
}

void LLScriptEdCore::onPreprocTabChanged(const std::string& tab_name)
{
	mCurrentEditor = (tab_name == "Preprocessed" ? mPostEditor : mEditor);
	LLFloaterSearchReplace* search_floater = LLFloaterSearchReplace::findInstance();
	if (search_floater && (search_floater->getEditor() == mEditor || search_floater->getEditor() == mPostEditor))
	{
		search_floater->setCanReplace(mCurrentEditor == mEditor);
	}
	childSetEnabled("Insert...", mCurrentEditor == mEditor);
}

void LLScriptEdCore::performAction(const std::string& action)
{
	if (action == "Revert All Changes")
	{
		onBtnUndoChanges();
	}
	else if (action == "Undo")
	{
		mCurrentEditor->undo();
	}
	else if (action == "Redo")
	{
		mCurrentEditor->redo();
	}
	else if (action == "Cut")
	{
		mCurrentEditor->cut();
	}
	else if (action == "Copy")
	{
		mCurrentEditor->copy();
	}
	else if (action == "Paste")
	{
		mCurrentEditor->paste();
	}
	else if (action == "Select All")
	{
		mCurrentEditor->selectAll();
	}
	else if (action == "Deselect")
	{
		mCurrentEditor->deselect();
	}
	else if (action == "Search")
	{
		LLFloaterSearchReplace* floater = LLFloaterSearchReplace::show(mCurrentEditor);
		floater->setCanReplace(mCurrentEditor == mEditor);
	}
}

bool LLScriptEdCore::enableAction(const std::string& action)
{
	if (action == "Revert All Changes")
	{
		return (mCurrentEditor == mEditor && hasChanged());
	}
	else if (action == "Undo")
	{
		return mCurrentEditor->canUndo();
	}
	else if (action == "Redo")
	{
		return mCurrentEditor->canRedo();
	}
	else if (action == "Cut")
	{
		return mCurrentEditor->canCut();
	}
	else if (action == "Copy")
	{
		return mCurrentEditor->canCopy();
	}
	else if (action == "Paste")
	{
		return mCurrentEditor->canPaste();
	}
	else if (action == "Select All")
	{
		return mCurrentEditor->canSelectAll();
	}
	else if (action == "Deselect")
	{
		return mCurrentEditor->canDeselect();
	}

	return false;
}
// NaCl End

void LLScriptEdCore::setScriptText(const std::string& text, BOOL is_valid)
=======
void LLScriptEdCore::setScriptText(const std::string& text, bool is_valid)
>>>>>>> 7704c263
{
	if (mEditor)
	{
		// NaCl - LSL Preprocessor
		std::string ntext = text;
		if (gSavedSettings.getBOOL("_NACL_LSLPreprocessor") && mLSLProc)
		{
			if (mPostEditor)
			{
				mPostEditor->setText(ntext);
			}
			ntext = mLSLProc->decode(ntext);
		}
		LLStringUtil::replaceTabsWithSpaces(ntext, mEditor->spacesPerTab());
		// NaCl End
		mEditor->setText(ntext);
		mHasScriptData = is_valid;
	}
}

// NaCl - LSL Preprocessor
std::string LLScriptEdCore::getScriptText()
{
	if (gSavedSettings.getBOOL("_NACL_LSLPreprocessor") && mPostEditor)
	{
		//return mPostEditor->getText();
		return mPostScript;
	}
	else if (mEditor)
	{
		return mEditor->getText();
	}
	return std::string();
}
// NaCl End

void LLScriptEdCore::makeEditorPristine()
{
	if (mEditor)
	{
		mEditor->makePristine();
	}
}

bool LLScriptEdCore::loadScriptText(const std::string& filename)
{
	if (filename.empty())
	{
		LL_WARNS() << "Empty file name" << LL_ENDL;
		return false;
	}

	LLFILE* file = LLFile::fopen(filename, "rb");		/*Flawfinder: ignore*/
	if (!file)
	{
		LL_WARNS() << "Error opening " << filename << LL_ENDL;
		return false;
	}

	// read in the whole file
	fseek(file, 0L, SEEK_END);
	size_t file_length = (size_t) ftell(file);
	fseek(file, 0L, SEEK_SET);
	char* buffer = new char[file_length+1];
	size_t nread = fread(buffer, 1, file_length, file);
	if (nread < file_length)
	{
		LL_WARNS() << "Short read" << LL_ENDL;
	}
	buffer[nread] = '\0';
	fclose(file);


    std::string text = std::string(buffer);
    // <FS:Zi> Optionally convert tabs to spaces
    //LLStringUtil::replaceTabsWithSpaces(text, LLTextEditor::spacesPerTab());

    if(gSavedSettings.getBOOL("ExternalEditorConvertTabsToSpaces"))
    {
        LLStringUtil::replaceTabsWithSpaces(text, LLTextEditor::spacesPerTab());
    }
    // </FS:Zi>
    mEditor->setText(text);
	delete[] buffer;

	return true;
}

bool LLScriptEdCore::writeToFile(const std::string& filename, bool unprocessed)
{
	LLFILE* fp = LLFile::fopen(filename, "wb");
	if (!fp)
	{
		LL_WARNS() << "Unable to write to " << filename << LL_ENDL;

		LLSD row;
		row["columns"][0]["value"] = "Error writing to local file. Is your hard drive full?";
		row["columns"][0]["font"] = "SANSSERIF_SMALL";
		mErrorList->addElement(row);
		return false;
	}

	// NaCl - LSL Preprocessor
	std::string utf8text;
	if(!unprocessed)
		utf8text = this->getScriptText();
	else
		utf8text = mEditor->getText();
	// NaCl End

	// Special case for a completely empty script - stuff in one space so it can store properly.  See SL-46889
	if (utf8text.size() == 0)
	{
		utf8text = " ";
	}

	fputs(utf8text.c_str(), fp);
	fclose(fp);
	return true;
}

void LLScriptEdCore::sync()
{
    // Sync with external editor.
    if (mLiveFile)
    {
        std::string tmp_file = mLiveFile->filename();
        llstat s;
        if (LLFile::stat(tmp_file, &s) == 0) // file exists
        {
            mLiveFile->ignoreNextUpdate();
            writeToFile(tmp_file, gSavedSettings.getBOOL("_NACL_LSLPreprocessor"));
        }
    }
}

bool LLScriptEdCore::hasChanged()
{
	if (!mEditor) return false;

	return ((!mEditor->isPristine() || mEnableSave) && mHasScriptData);
}

void LLScriptEdCore::draw()
{
<<<<<<< HEAD
// <FS:CR> Advanced Script Editor
	//BOOL script_changed	= hasChanged();
	//mSaveBtn->setEnabled(script_changed && !mScriptRemoved);
	updateButtonBar();
// </FS:CR>
=======
	bool script_changed	= hasChanged();
	getChildView("Save_btn")->setEnabled(script_changed && !mScriptRemoved);
>>>>>>> 7704c263

	if( mEditor->hasFocus() )
	{
		S32 line = 0;
		S32 column = 0;
		mEditor->getCurrentLineAndColumn( &line, &column, false );  // don't include wordwrap
		LLStringUtil::format_map_t args;
		std::string cursor_pos;
		args["[LINE]"] = llformat ("%d", line);
		args["[COLUMN]"] = llformat ("%d", column);
		cursor_pos = LLTrans::getString("CursorPos", args);
		mLineCol->setValue(cursor_pos);
	}
	// <FS:Ansariel> LSL Preprocessor
	else if (mPostEditor && mPostEditor->hasFocus())
	{
		S32 line = 0;
		S32 column = 0;
		mPostEditor->getCurrentLineAndColumn( &line, &column, FALSE );  // don't include wordwrap
		LLStringUtil::format_map_t args;
		std::string cursor_pos;
		args["[LINE]"] = llformat ("%d", line);
		args["[COLUMN]"] = llformat ("%d", column);
		cursor_pos = LLTrans::getString("CursorPos", args);
		mLineCol->setValue(cursor_pos);
	}
	// </FS:Ansariel>
	else
	{
		mLineCol->setValue(LLStringUtil::null);
	}

	updateDynamicHelp();

	LLPanel::draw();
}

void LLScriptEdCore::updateDynamicHelp(bool immediate)
{
	LLFloater* help_floater = mLiveHelpHandle.get();
	if (!help_floater) return;

	// update back and forward buttons
	LLButton* fwd_button = help_floater->getChild<LLButton>("fwd_btn");
	LLButton* back_button = help_floater->getChild<LLButton>("back_btn");
	LLMediaCtrl* browser = help_floater->getChild<LLMediaCtrl>("lsl_guide_html");
	back_button->setEnabled(browser->canNavigateBack());
	fwd_button->setEnabled(browser->canNavigateForward());

	if (!immediate && !gSavedSettings.getBOOL("ScriptHelpFollowsCursor"))
	{
		return;
	}

	LLTextSegmentPtr segment = NULL;
	std::vector<LLTextSegmentPtr> selected_segments;
	mEditor->getSelectedSegments(selected_segments);
	LLKeywordToken* token;
	// try segments in selection range first
	std::vector<LLTextSegmentPtr>::iterator segment_iter;
	for (segment_iter = selected_segments.begin(); segment_iter != selected_segments.end(); ++segment_iter)
	{
		token = (*segment_iter)->getToken();
		if(token && isKeyword(token))
		{
			segment = *segment_iter;
			break;
		}
	}

	// then try previous segment in case we just typed it
	if (!segment)
	{
		const LLTextSegmentPtr test_segment = mEditor->getPreviousSegment();
		token = test_segment->getToken();
		if(token && isKeyword(token))
		{
			segment = test_segment;
		}
	}

	if (segment)
	{
		if (segment->getToken() != mLastHelpToken)
		{
			mLastHelpToken = segment->getToken();
			mLiveHelpTimer.start();
		}
		if (immediate || (mLiveHelpTimer.getStarted() && mLiveHelpTimer.getElapsedTimeF32() > LIVE_HELP_REFRESH_TIME))
		{
			// Use Wtext since segment's start/end are made for wstring and will
			// result in a shift for case of multi-byte symbols inside std::string.
			LLWString segment_text = mEditor->getWText().substr(segment->getStart(), segment->getEnd() - segment->getStart());
			std::string help_string = wstring_to_utf8str(segment_text);
			setHelpPage(help_string);
			mLiveHelpTimer.stop();
		}
	}
	else
	{
		if (immediate)
		{
			setHelpPage(LLStringUtil::null);
		}
	}
}

bool LLScriptEdCore::isKeyword(LLKeywordToken* token)
{
	switch(token->getType())
	{
		case LLKeywordToken::TT_CONSTANT:
		case LLKeywordToken::TT_CONTROL:
		case LLKeywordToken::TT_EVENT:
		case LLKeywordToken::TT_FUNCTION:
		case LLKeywordToken::TT_SECTION:
		case LLKeywordToken::TT_TYPE:
		case LLKeywordToken::TT_WORD:
			return true;

		default:
			return false;
	}
}

void LLScriptEdCore::setHelpPage(const std::string& help_string)
{
	LLFloater* help_floater = mLiveHelpHandle.get();
	if (!help_floater) return;
	
	LLMediaCtrl* web_browser = help_floater->getChild<LLMediaCtrl>("lsl_guide_html");
	if (!web_browser) return;

	LLComboBox* history_combo = help_floater->getChild<LLComboBox>("history_combo");
	if (!history_combo) return;

	LLUIString url_string = gSavedSettings.getString("LSLHelpURL");

	url_string.setArg("[LSL_STRING]", help_string);

	addHelpItemToHistory(help_string);

	web_browser->navigateTo(url_string);

}


void LLScriptEdCore::addHelpItemToHistory(const std::string& help_string)
{
	if (help_string.empty()) return;

	LLFloater* help_floater = mLiveHelpHandle.get();
	if (!help_floater) return;

	LLComboBox* history_combo = help_floater->getChild<LLComboBox>("history_combo");
	if (!history_combo) return;

	// separate history items from full item list
	if (mLiveHelpHistorySize == 0)
	{
		history_combo->addSeparator(ADD_TOP);
	}
	// delete all history items over history limit
	while(mLiveHelpHistorySize > MAX_HISTORY_COUNT - 1)
	{
		history_combo->remove(mLiveHelpHistorySize - 1);
		mLiveHelpHistorySize--;
	}

	history_combo->setSimple(help_string);
	S32 index = history_combo->getCurrentIndex();

	// if help string exists in the combo box
	if (index >= 0)
	{
		S32 cur_index = history_combo->getCurrentIndex();
		if (cur_index < mLiveHelpHistorySize)
		{
			// item found in history, bubble up to top
			history_combo->remove(history_combo->getCurrentIndex());
			mLiveHelpHistorySize--;
		}
	}
	history_combo->add(help_string, LLSD(help_string), ADD_TOP);
	history_combo->selectFirstItem();
	mLiveHelpHistorySize++;
}

bool LLScriptEdCore::canClose()
{
	if(mForceClose || !hasChanged() || mScriptRemoved)
	{
		return true;
	}
	else
	{
		if(!mSaveDialogShown)
		{
			mSaveDialogShown = true;
			// Bring up view-modal dialog: Save changes? Yes, No, Cancel
			LLNotificationsUtil::add("SaveChanges", LLSD(), LLSD(), boost::bind(&LLScriptEdCore::handleSaveChangesDialog, this, _1, _2));
		}
		return false;
	}
}

void LLScriptEdCore::setEnableEditing(bool enable)
{
	mEditor->setEnabled(enable);
	getChildView("Edit_btn")->setEnabled(enable);
	getChildView("edit_btn_2")->setEnabled(enable);	// <FS:Zi> support extra edit button
}

bool LLScriptEdCore::handleSaveChangesDialog(const LLSD& notification, const LLSD& response )
{
	mSaveDialogShown = false;
	S32 option = LLNotificationsUtil::getSelectedOption(notification, response);
	switch( option )
	{
	case 0:  // "Yes"
		// close after saving
			doSave( true );
		break;

	case 1:  // "No"
		mForceClose = true;
		// This will close immediately because mForceClose is true, so we won't
		// infinite loop with these dialogs. JC
		((LLFloater*) getParent())->closeFloater();
		break;

	case 2: // "Cancel"
	default:
		// If we were quitting, we didn't really mean it.
		LLAppViewer::instance()->abortQuit();
		break;
	}
	return false;
}

// <FS:Ansariel> Keep help links
void LLScriptEdCore::onBtnHelp()
{
	LLUI::getInstance()->mHelpImpl->showTopic(HELP_LSL_PORTAL_TOPIC);
}
// </FS:Ansariel>

void LLScriptEdCore::onBtnDynamicHelp()
{
	LLFloater* live_help_floater = mLiveHelpHandle.get();
	if (!live_help_floater)
	{
		live_help_floater = new LLFloater(LLSD());
		live_help_floater->buildFromFile("floater_lsl_guide.xml");
		LLFloater* parent = dynamic_cast<LLFloater*>(getParent());
		llassert(parent);
		if (parent)
			parent->addDependentFloater(live_help_floater, true);
		live_help_floater->childSetCommitCallback("lock_check", onCheckLock, this);
		live_help_floater->getChild<LLUICtrl>("lock_check")->setValue(gSavedSettings.getBOOL("ScriptHelpFollowsCursor"));
		live_help_floater->childSetCommitCallback("history_combo", onHelpComboCommit, this);
		live_help_floater->childSetAction("back_btn", onClickBack, this);
		live_help_floater->childSetAction("fwd_btn", onClickForward, this);

		LLMediaCtrl* browser = live_help_floater->getChild<LLMediaCtrl>("lsl_guide_html");
		browser->setAlwaysRefresh(true);

		LLComboBox* help_combo = live_help_floater->getChild<LLComboBox>("history_combo");
		LLKeywordToken *token;
		LLKeywords::keyword_iterator_t token_it;
		for (token_it = mEditor->keywordsBegin(); 
			 token_it != mEditor->keywordsEnd(); 
			 ++token_it)
		{
			token = token_it->second;
			help_combo->add(wstring_to_utf8str(token->getToken()));
		}
		help_combo->sortByName();

		// re-initialize help variables
		mLastHelpToken = NULL;
		mLiveHelpHandle = live_help_floater->getHandle();
		mLiveHelpHistorySize = 0;
	}

	bool visible = true;
	bool take_focus = true;
	live_help_floater->setVisible(visible);
	live_help_floater->setFrontmost(take_focus);

	updateDynamicHelp(true);
}

//static 
void LLScriptEdCore::onClickBack(void* userdata)
{
	LLScriptEdCore* corep = (LLScriptEdCore*)userdata;
	LLFloater* live_help_floater = corep->mLiveHelpHandle.get();
	if (live_help_floater)
	{
		LLMediaCtrl* browserp = live_help_floater->getChild<LLMediaCtrl>("lsl_guide_html");
		if (browserp)
		{
			browserp->navigateBack();
		}
	}
}

//static 
void LLScriptEdCore::onClickForward(void* userdata)
{
	LLScriptEdCore* corep = (LLScriptEdCore*)userdata;
	LLFloater* live_help_floater = corep->mLiveHelpHandle.get();
	if (live_help_floater)
	{
		LLMediaCtrl* browserp = live_help_floater->getChild<LLMediaCtrl>("lsl_guide_html");
		if (browserp)
		{
			browserp->navigateForward();
		}
	}
}

// static
void LLScriptEdCore::onCheckLock(LLUICtrl* ctrl, void* userdata)
{
	LLScriptEdCore* corep = (LLScriptEdCore*)userdata;

	// clear out token any time we lock the frame, so we will refresh web page immediately when unlocked
	gSavedSettings.setBOOL("ScriptHelpFollowsCursor", ctrl->getValue().asBoolean());

	corep->mLastHelpToken = NULL;
}

// static 
void LLScriptEdCore::onBtnInsertSample(void* userdata)
{
	LLScriptEdCore* self = (LLScriptEdCore*) userdata;

	// Insert sample code
	self->mEditor->selectAll();
	self->mEditor->cut();
	self->mEditor->insertText(self->mSampleText);
}

// static 
void LLScriptEdCore::onHelpComboCommit(LLUICtrl* ctrl, void* userdata)
{
	LLScriptEdCore* corep = (LLScriptEdCore*)userdata;

	LLFloater* live_help_floater = corep->mLiveHelpHandle.get();
	if (live_help_floater)
	{
		std::string help_string = ctrl->getValue().asString();

		corep->addHelpItemToHistory(help_string);

		LLMediaCtrl* web_browser = live_help_floater->getChild<LLMediaCtrl>("lsl_guide_html");
		LLUIString url_string = gSavedSettings.getString("LSLHelpURL");
		url_string.setArg("[LSL_STRING]", help_string);
		web_browser->navigateTo(url_string);
	}
}

// static 
void LLScriptEdCore::onBtnInsertFunction(LLUICtrl *ui, void* userdata)
{
	LLScriptEdCore* self = (LLScriptEdCore*) userdata;

	// Insert sample code
	if(self->mEditor->getEnabled())
	{
		self->mEditor->insertText(self->mFunctions->getSimple());
	}
	self->mEditor->setFocus(true);
	self->setHelpPage(self->mFunctions->getSimple());
}

<<<<<<< HEAD
// <FS:Ansariel> FIRE-7514: Script in external editor needs to be saved twice
//void LLScriptEdCore::doSave( BOOL close_after_save )
void LLScriptEdCore::doSave(BOOL close_after_save, bool sync /*= true*/)
// </FS:Ansariel>
=======
void LLScriptEdCore::doSave( bool close_after_save )
>>>>>>> 7704c263
{
	// NaCl - LSL Preprocessor
	// Clear status list *before* running the preprocessor (FIRE-10172) -Sei
	mErrorList->deleteAllItems();
	mErrorList->setCommentText(std::string());

	updateIndicators(true, false); //<FS:Kadah> Compile Indicators

	if (gSavedSettings.getBOOL("_NACL_LSLPreprocessor") && mLSLProc)
	{
		LL_INFOS() << "passing to preproc" << LL_ENDL;
		mLSLProc->preprocess_script(close_after_save, sync);
	}
	else
	{
		if( mSaveCallback )
		{
			mSaveCallback( mUserdata, close_after_save, sync );
		}
	}
	// NaCl End
}

// NaCl - LSL Preprocessor
void LLScriptEdCore::doSaveComplete( void* userdata, BOOL close_after_save, bool sync)
{
	add( LLStatViewer::LSL_SAVES,1 );

	//LLScriptEdCore* self = (LLScriptEdCore*) userdata;

	if( mSaveCallback )
	{
		mSaveCallback( mUserdata, close_after_save, sync );
	}
}
// NaCl End

void LLScriptEdCore::openInExternalEditor()
{
	// Open it in external editor.
	{
		LLExternalEditor ed;
		LLExternalEditor::EErrorCode status;
		std::string msg;

		status = ed.setCommand("LL_SCRIPT_EDITOR");
		if (status != LLExternalEditor::EC_SUCCESS)
		{
			if (status == LLExternalEditor::EC_NOT_SPECIFIED) // Use custom message for this error.
			{
				msg = LLTrans::getString("ExternalEditorNotSet");
			}
			else
			{
				msg = LLExternalEditor::getErrorMessage(status);
			}

			LLNotificationsUtil::add("GenericAlert", LLSD().with("MESSAGE", msg));
			return;
		}

		// FS:TS FIRE-6122: Script contents clobbered when Edit button
		//  clicked with preprocessor active. Fix from NaCl (code moved
		//  from above).
		delete mLiveFile; // deletes file

	// Generate a suitable filename
    std::string script_name = mScriptName;
    std::string forbidden_chars = "<>:\"\\/|?*";
    for (std::string::iterator c = forbidden_chars.begin(); c != forbidden_chars.end(); c++)
    {
        script_name.erase(std::remove(script_name.begin(), script_name.end(), *c), script_name.end());
    }
	std::string filename = mContainer->getTmpFileName(script_name);

    // Save the script to a temporary file.
    if (!writeToFile(filename, gSavedSettings.getBOOL("_NACL_LSLPreprocessor")))
    {
        // In case some characters from script name are forbidden
        // and not accounted for, name is too long or some other issue,
        // try file that doesn't include script name
        script_name.clear();
        filename = mContainer->getTmpFileName(script_name);
        writeToFile(filename, gSavedSettings.getBOOL("_NACL_LSLPreprocessor"));
    }

		// Start watching file changes.
		mLiveFile = new LLLiveLSLFile(filename, boost::bind(&LLScriptEdContainer::onExternalChange, mContainer, _1));
		mLiveFile->addToEventTimer();
		// FS:TS FIRE-6122 end

		status = ed.run(filename);
		if (status != LLExternalEditor::EC_SUCCESS)
		{
			msg = LLExternalEditor::getErrorMessage(status);
			LLNotificationsUtil::add("GenericAlert", LLSD().with("MESSAGE", msg));
		}
	}
}

void LLScriptEdCore::onBtnUndoChanges()
{
	if( !mEditor->tryToRevertToPristineState() )
	{
		LLNotificationsUtil::add("ScriptCannotUndo", LLSD(), LLSD(), boost::bind(&LLScriptEdCore::handleReloadFromServerDialog, this, _1, _2));
	}
}

// static
void LLScriptEdCore::onErrorList(LLUICtrl*, void* user_data)
{
	LLScriptEdCore* self = (LLScriptEdCore*)user_data;
	LLScrollListItem* item = self->mErrorList->getFirstSelected();
	if(item)
	{
		// *FIX: replace with boost grep
		S32 row = 0;
		S32 column = 0;
		const LLScrollListCell* cell = item->getColumn(0);
		std::string line(cell->getValue().asString());
		line.erase(0, 1);
		LLStringUtil::replaceChar(line, ',',' ');
		LLStringUtil::replaceChar(line, ')',' ');
		sscanf(line.c_str(), "%d %d", &row, &column);
		//LL_INFOS() << "LLScriptEdCore::onErrorList() - " << row << ", "
		//<< column << LL_ENDL;
<<<<<<< HEAD
		// NaCl - LSL Preprocessor
		if (gSavedSettings.getBOOL("_NACL_LSLPreprocessor") && self->mPostEditor && self->mPreprocTab)
		{
			self->mPreprocTab->selectTabByName("Preprocessed");
			self->getChild<LLPanel>("Preprocessed")->setFocus(TRUE);
			self->mPostEditor->setFocus(TRUE);
			self->mPostEditor->setCursor(row, column);
		}
		else
		{
			self->mEditor->setCursor(row, column);
			self->mEditor->setFocus(TRUE);
		}
		// NaCl End
=======
		self->mEditor->setCursor(row, column);
		self->mEditor->setFocus(true);
>>>>>>> 7704c263
	}
}

bool LLScriptEdCore::handleReloadFromServerDialog(const LLSD& notification, const LLSD& response )
{
	S32 option = LLNotificationsUtil::getSelectedOption(notification, response);
	switch( option )
	{
	case 0: // "Yes"
		if( mLoadCallback )
		{
			setScriptText(getString("loading"), false);
			mLoadCallback(mUserdata);
		}
		break;

	case 1: // "No"
		break;

	default:
		llassert(0);
		break;
	}
	return false;
}

void LLScriptEdCore::selectFirstError()
{
	// Select the first item;
	mErrorList->selectFirstItem();
	onErrorList(mErrorList, this);
}


struct LLEntryAndEdCore
{
	LLScriptEdCore* mCore;
	LLEntryAndEdCore(LLScriptEdCore* core) :
		mCore(core)
		{}
};

void LLScriptEdCore::deleteBridges()
{
	S32 count = mBridges.size();
	LLEntryAndEdCore* eandc;
	for(S32 i = 0; i < count; i++)
	{
		eandc = mBridges.at(i);
		delete eandc;
		mBridges[i] = NULL;
	}
	mBridges.clear();
}

// virtual
bool LLScriptEdCore::handleKeyHere(KEY key, MASK mask)
{
	bool just_control = MASK_CONTROL == (mask & MASK_MODIFIERS);

	if(('S' == key) && just_control)
	{
		if(mSaveCallback)
		{
			// don't close after saving
<<<<<<< HEAD
			// NaCl - LSL Preprocessor
			if (!hasChanged())
			{
				LL_INFOS() << "Save Not Needed" << LL_ENDL;
				return TRUE;
			}
			doSave(FALSE);
			// NaCl End
				
			//mSaveCallback(mUserdata, FALSE);
=======
			mSaveCallback(mUserdata, false);
>>>>>>> 7704c263
		}

		return true;
	}

	if(('F' == key) && just_control)
	{
		if(mSearchReplaceCallback)
		{
			mSearchReplaceCallback(mUserdata);
		}

		return true;
	}

	return false;
}

void LLScriptEdCore::onBtnLoadFromFile( void* data )
{
	LLFilePickerReplyThread::startPicker(boost::bind(&LLScriptEdCore::loadScriptFromFile, _1, data), LLFilePicker::FFLOAD_SCRIPT, false);
}

void LLScriptEdCore::loadScriptFromFile(const std::vector<std::string>& filenames, void* data)
{
	std::string filename = filenames[0];

	llifstream fin(filename.c_str());

	std::string line;
	std::string text;
	std::string linetotal;
	while (!fin.eof())
	{
		getline(fin, line);
		text += line;
		if (!fin.eof())
		{
			text += "\n";
		}
	}
	fin.close();

	// Only replace the script if there is something to replace with.
	LLScriptEdCore* self = (LLScriptEdCore*)data;
	if (self && (text.length() > 0))
	{
		self->mEditor->selectAll();
		LLWString script(utf8str_to_wstring(text));
		self->mEditor->insertText(script);
	}
}

void LLScriptEdCore::onBtnSaveToFile( void* userdata )
{
	add(LLStatViewer::LSL_SAVES, 1);

	LLScriptEdCore* self = (LLScriptEdCore*) userdata;

	if( self->mSaveCallback )
	{
		LLFilePickerReplyThread::startPicker(boost::bind(&LLScriptEdCore::saveScriptToFile, _1, userdata), LLFilePicker::FFSAVE_SCRIPT, self->mScriptName);
	}
}

void LLScriptEdCore::saveScriptToFile(const std::vector<std::string>& filenames, void* data)
{
	LLScriptEdCore* self = (LLScriptEdCore*)data;
	if (self)
	{
		std::string filename = filenames[0];
		std::string scriptText = self->mEditor->getText();
		llofstream fout(filename.c_str());
		fout << (scriptText);
		fout.close();
<<<<<<< HEAD
			// <FS:Ansariel> FIRE-7514: Script in external editor needs to be saved twice
			//self->mSaveCallback(self->mUserdata, FALSE);
			self->mSaveCallback(self->mUserdata, FALSE, true);
			// </FS:Ansariel>
=======
		self->mSaveCallback(self->mUserdata, false);
>>>>>>> 7704c263
	}
}

bool LLScriptEdCore::canLoadOrSaveToFile( void* userdata )
{
	LLScriptEdCore* self = (LLScriptEdCore*) userdata;
	return self->mEditor->canLoadOrSaveToFile();
}

// static
bool LLScriptEdCore::enableSaveToFileMenu(void* userdata)
{
	LLScriptEdCore* self = (LLScriptEdCore*)userdata;
	if (!self || !self->mEditor) return false;
	return self->mEditor->canLoadOrSaveToFile();
}

// static 
bool LLScriptEdCore::enableLoadFromFileMenu(void* userdata)
{
	LLScriptEdCore* self = (LLScriptEdCore*)userdata;
	return (self && self->mEditor) ? self->mEditor->canLoadOrSaveToFile() : false;
}

LLUUID LLScriptEdCore::getAssociatedExperience()const
{
	return mAssociatedExperience;
}

// <FS:Ansariel> FIRE-20818: User-selectable font and size for script editor
void LLScriptEdCore::onFontChanged()
{
	LLFontGL* font = LLFontGL::getFont(LLFontDescriptor(gSavedSettings.getString("FSScriptingFontName"), gSavedSettings.getString("FSScriptingFontSize"), LLFontGL::NORMAL));
	if (font)
	{
		mEditor->setFont(font);
		if (mPostEditor)
		{
			mPostEditor->setFont(font);
		}
	}
}
// </FS:Ansariel>

void LLLiveLSLEditor::setExperienceIds( const LLSD& experience_ids )
{
	mExperienceIds=experience_ids;
	updateExperiencePanel();
}


void LLLiveLSLEditor::updateExperiencePanel()
{
	if(mScriptEd->getAssociatedExperience().isNull())
	{
		mExperienceEnabled->set(false);
		mExperiences->setVisible(false);
		if(mExperienceIds.size()>0)
		{
			mExperienceEnabled->setEnabled(true);
			mExperienceEnabled->setToolTip(getString("add_experiences"));
		}
		else
		{
			mExperienceEnabled->setEnabled(false);
			mExperienceEnabled->setToolTip(getString("no_experiences"));
		}
		getChild<LLButton>("view_profile")->setVisible(false);
	}
	else
	{
		mExperienceEnabled->setToolTip(getString("experience_enabled"));
		mExperienceEnabled->setEnabled(getIsModifiable());
		mExperiences->setVisible(true);
		mExperienceEnabled->set(true);
		getChild<LLButton>("view_profile")->setToolTip(getString("show_experience_profile"));
		buildExperienceList();
	}
}

void LLLiveLSLEditor::buildExperienceList()
{
	mExperiences->clearRows();
	bool foundAssociated=false;
	const LLUUID& associated = mScriptEd->getAssociatedExperience();
	LLUUID last;
	LLScrollListItem* item;
	for(LLSD::array_const_iterator it = mExperienceIds.beginArray(); it != mExperienceIds.endArray(); ++it)
	{
		LLUUID id = it->asUUID();
		EAddPosition position = ADD_BOTTOM;
		if(id == associated)
		{
			foundAssociated = true;
			position = ADD_TOP;
		}
		
        const LLSD& experience = LLExperienceCache::instance().get(id);
		if(experience.isUndefined())
		{
			mExperiences->add(getString("loading"), id, position);
			last = id;
		}
		else
		{
			std::string experience_name_string = experience[LLExperienceCache::NAME].asString();
			if (experience_name_string.empty())
			{
				experience_name_string = LLTrans::getString("ExperienceNameUntitled");
			}
			mExperiences->add(experience_name_string, id, position);
		} 
	}

	if(!foundAssociated )
	{
        const LLSD& experience = LLExperienceCache::instance().get(associated);
		if(experience.isDefined())
		{
			std::string experience_name_string = experience[LLExperienceCache::NAME].asString();
			if (experience_name_string.empty())
			{
				experience_name_string = LLTrans::getString("ExperienceNameUntitled");
			}
			item=mExperiences->add(experience_name_string, associated, ADD_TOP);
		} 
		else
		{
			item=mExperiences->add(getString("loading"), associated, ADD_TOP);
			last = associated;
		}
		item->setEnabled(false);
	}

	if(last.notNull())
	{
		mExperiences->setEnabled(false);
        LLExperienceCache::instance().get(last, boost::bind(&LLLiveLSLEditor::buildExperienceList, this));
	}
	else
	{
		mExperiences->setEnabled(true);
		mExperiences->sortByName(true);
		mExperiences->setCurrentByIndex(mExperiences->getCurrentIndex());
		getChild<LLButton>("view_profile")->setVisible(true);
	}
}


void LLScriptEdCore::setAssociatedExperience( const LLUUID& experience_id )
{
	mAssociatedExperience = experience_id;
}



void LLLiveLSLEditor::requestExperiences()
{
	if (!getIsModifiable())
	{
		return;
	}

	LLViewerRegion* region = gAgent.getRegion();
	if (region)
	{
		std::string lookup_url=region->getCapability("GetCreatorExperiences"); 
		if(!lookup_url.empty())
		{
            LLCoreHttpUtil::HttpCoroutineAdapter::completionCallback_t success =
                boost::bind(&LLLiveLSLEditor::receiveExperienceIds, _1, getDerivedHandle<LLLiveLSLEditor>());

            LLCoreHttpUtil::HttpCoroutineAdapter::callbackHttpGet(lookup_url, success);
		}
	}
}

/*static*/ 
void LLLiveLSLEditor::receiveExperienceIds(LLSD result, LLHandle<LLLiveLSLEditor> hparent)
{
    LLLiveLSLEditor* parent = hparent.get();
    if (!parent)
        return;

    parent->setExperienceIds(result["experience_ids"]);
}


/// ---------------------------------------------------------------------------
/// LLScriptEdContainer
/// ---------------------------------------------------------------------------

LLScriptEdContainer::LLScriptEdContainer(const LLSD& key) :
	LLPreview(key)
,	mScriptEd(NULL)
// [SL:KB] - Patch: Build-ScriptRecover | Checked: 2011-11-23 (Catznip-3.2.0) | Added: Catznip-3.2.0
,	mBackupTimer(NULL)
// [/SL:KB]
{
}

// [SL:KB] - Patch: Build-ScriptRecover | Checked: 2011-11-23 (Catznip-3.2.0) | Added: Catznip-3.2.0
LLScriptEdContainer::~LLScriptEdContainer()
{
	// Clean up the backup file (unless we've gotten disconnected)
	if ( (!mBackupFilename.empty()) && (gAgent.getRegion()) )
		LLFile::remove(mBackupFilename);
	delete mBackupTimer;
}

void LLScriptEdContainer::refreshFromItem()
{
	LLPreview::refreshFromItem();

	if (!mBackupFilename.empty())
	{
		const std::string strFilename = getBackupFileName();
		if (strFilename != mBackupFilename)
		{
			LLFile::rename(mBackupFilename, strFilename);
			mBackupFilename = strFilename;
		}
	}
}

bool LLScriptEdContainer::onBackupTimer()
{
	if ( (mScriptEd) && (mScriptEd->hasChanged()) )
	{
		if (mBackupFilename.empty())
			mBackupFilename = getBackupFileName();
		mScriptEd->writeToFile(mBackupFilename, true);

		LL_INFOS() << "Backing up script to " << mBackupFilename << LL_ENDL;
	}
	return false;
}

std::string LLScriptEdContainer::getBackupFileName() const
{
	// NOTE: this function is not guaranteed to return the same filename every time (i.e. the item name may have changed)
	std::string strFile = LLFile::tmpdir();

	std::string agent_id_str = gAgentID.asString();
	LLStringUtil::replaceString(agent_id_str, "-", "");
	strFile += agent_id_str + "_";

	// Find the inventory item for this script
	const LLInventoryItem* pItem = getItem();
	if (pItem)
	{
		strFile += gDirUtilp->getScrubbedFileName(pItem->getName().substr(0, 32));
		strFile += "-";
	}

	// Append a CRC of the item UUID to make the filename (hopefully) unique
	LLCRC crcUUID;
	crcUUID.update((U8*)(&mItemUUID.mData), UUID_BYTES);
	strFile += llformat("%X", crcUUID.getCRC());

	strFile += ".lslbackup";

	return strFile;
}
// [/SL:KB]

std::string LLScriptEdContainer::getTmpFileName(const std::string& script_name)
{
	// Take script inventory item id (within the object inventory)
	// to consideration so that it's possible to edit multiple scripts
	// in the same object inventory simultaneously (STORM-781).
	std::string script_id = mObjectUUID.asString() + "_" + mItemUUID.asString();

	// Use MD5 sum to make the file name shorter and not exceed maximum path length.
	char script_id_hash_str[33];			   /* Flawfinder: ignore */
	LLMD5 script_id_hash((const U8 *)script_id.c_str());
	script_id_hash.hex_digest(script_id_hash_str);

    if (script_name.empty())
    {
        return std::string(LLFile::tmpdir()) + "sl_script_" + script_id_hash_str + ".lsl";
    }
    else
    {
        return std::string(LLFile::tmpdir()) + "sl_script_" + script_name + "_" + script_id_hash_str + ".lsl";
    }
}

bool LLScriptEdContainer::onExternalChange(const std::string& filename)
{
	if (!mScriptEd->loadScriptText(filename))
	{
		return false;
	}

	// Disable sync to avoid recursive load->save->load calls.
	// <FS> LSL preprocessor
	// Ansariel: Don't call saveIfNeeded directly, as we might have to run the
	// preprocessor first. saveIfNeeded will be invoked via callback. Make sure
	// to pass sync = false - we don't need to update the external editor in this
	// case or the next save will be ignored!
	//saveIfNeeded(false);
	mScriptEd->doSave(FALSE, false);
	// </FS>
	return true;
}

// <FS:Ansariel> FIRE-16740: Color syntax highlighting changes don't immediately appear in script window
void LLScriptEdContainer::updateStyle()
{
	if (mScriptEd && mScriptEd->mEditor)
	{
		mScriptEd->mEditor->initKeywords();
		mScriptEd->mEditor->loadKeywords();
	}
}
// </FS:Ansariel>

/// ---------------------------------------------------------------------------
/// LLPreviewLSL
/// ---------------------------------------------------------------------------

struct LLScriptSaveInfo
{
	LLUUID mItemUUID;
	std::string mDescription;
	LLTransactionID mTransactionID;

	LLScriptSaveInfo(const LLUUID& uuid, const std::string& desc, LLTransactionID tid) :
		mItemUUID(uuid), mDescription(desc),  mTransactionID(tid) {}
};



//static
void* LLPreviewLSL::createScriptEdPanel(void* userdata)
{
	
	LLPreviewLSL *self = (LLPreviewLSL*)userdata;

	self->mScriptEd =  new LLScriptEdCore(
								   self,
								   HELLO_LSL,
								   self->getHandle(),
								   LLPreviewLSL::onLoad,
								   LLPreviewLSL::onSave,
								   LLPreviewLSL::onSearchReplace,
								   self,
								   false,
								   0);
	return self->mScriptEd;
}


LLPreviewLSL::LLPreviewLSL(const LLSD& key )
:	LLScriptEdContainer(key),
	mPendingUploads(0)
{
	mFactoryMap["script panel"] = LLCallbackMap(LLPreviewLSL::createScriptEdPanel, this);
}

// virtual
bool LLPreviewLSL::postBuild()
{
	const LLInventoryItem* item = getItem();

	llassert(item);
	if (item)
	{
		getChild<LLUICtrl>("desc")->setValue(item->getDescription());
	}
	childSetCommitCallback("desc", LLPreview::onText, this);
	getChild<LLLineEditor>("desc")->setPrevalidate(&LLTextValidate::validateASCIIPrintableNoPipe);

	return LLPreview::postBuild();
}

void LLPreviewLSL::draw()
{
	const LLInventoryItem* item = getItem();
	if(!item)
	{
		setTitle(LLTrans::getString("ScriptWasDeleted"));
		mScriptEd->setItemRemoved(true);
	}

	LLPreview::draw();
}
// virtual
void LLPreviewLSL::callbackLSLCompileSucceeded()
{
	LL_INFOS() << "LSL Bytecode saved" << LL_ENDL;
	// <FS> Append comment text
	//mScriptEd->mErrorList->setCommentText(LLTrans::getString("CompileSuccessful"));
	//mScriptEd->mErrorList->setCommentText(LLTrans::getString("SaveComplete"));
	mScriptEd->mErrorList->addCommentText(LLTrans::getString("CompileSuccessful"));
	mScriptEd->mErrorList->addCommentText(LLTrans::getString("SaveComplete"));
	// </FS>

	mScriptEd->updateIndicators(false, true); //<FS:Kadah> Compile Indicators

// [SL:KB] - Patch: Build-ScriptRecover | Checked: 2011-11-23 (Catznip-3.2.0) | Added: Catznip-3.2.0
	// Script was successfully saved so delete our backup copy if we have one and the editor is still pristine
	if ( (!mBackupFilename.empty()) && (!mScriptEd->hasChanged()) )
	{
		LLFile::remove(mBackupFilename);
		mBackupFilename.clear();
	}
// [/SL:KB]

	closeIfNeeded();
}

// virtual
void LLPreviewLSL::callbackLSLCompileFailed(const LLSD& compile_errors)
{
	LL_INFOS() << "Compile failed!" << LL_ENDL;

	for(LLSD::array_const_iterator line = compile_errors.beginArray();
		line < compile_errors.endArray();
		line++)
	{
		LLSD row;
		std::string error_message = line->asString();
		LLStringUtil::stripNonprintable(error_message);
		row["columns"][0]["value"] = error_message;
		row["columns"][0]["font"] = "OCRA";
		mScriptEd->mErrorList->addElement(row);
	}
	mScriptEd->selectFirstError();

	mScriptEd->updateIndicators(false, false); //<FS:Kadah> Compile Indicators

// [SL:KB] - Patch: Build-ScriptRecover | Checked: 2011-11-23 (Catznip-3.2.0) | Added: Catznip-3.2.0
	// Script was successfully saved so delete our backup copy if we have one and the editor is still pristine
	if ( (!mBackupFilename.empty()) && (!mScriptEd->hasChanged()) )
	{
		LLFile::remove(mBackupFilename);
		mBackupFilename.clear();
	}
// [/SL:KB]

	closeIfNeeded();
}

void LLPreviewLSL::loadAsset()
{
	// *HACK: we poke into inventory to see if it's there, and if so,
	// then it might be part of the inventory library. If it's in the
	// library, then you can see the script, but not modify it.
	const LLInventoryItem* item = gInventory.getItem(mItemUUID);
	bool is_library = item
		&& !gInventory.isObjectDescendentOf(mItemUUID,
											gInventory.getRootFolderID());
	if(!item)
	{
		// do the more generic search.
		getItem();
	}
	if(item)
	{
		bool is_copyable = gAgent.allowOperation(PERM_COPY, 
								item->getPermissions(), GP_OBJECT_MANIPULATE);
		bool is_modifiable = gAgent.allowOperation(PERM_MODIFY,
								item->getPermissions(), GP_OBJECT_MANIPULATE);
		if (gAgent.isGodlike() || (is_copyable && (is_modifiable || is_library)))
		{
			LLUUID* new_uuid = new LLUUID(mItemUUID);
			gAssetStorage->getInvItemAsset(LLHost(),
										gAgent.getID(),
										gAgent.getSessionID(),
										item->getPermissions().getOwner(),
										LLUUID::null,
										item->getUUID(),
										item->getAssetUUID(),
										item->getType(),
										&LLPreviewLSL::onLoadComplete,
										(void*)new_uuid,
										true);
			mAssetStatus = PREVIEW_ASSET_LOADING;
		}
		else
		{
			mScriptEd->setScriptText(mScriptEd->getString("can_not_view"), false);
			mScriptEd->mEditor->makePristine();
			mScriptEd->mFunctions->setEnabled(false);
			mAssetStatus = PREVIEW_ASSET_LOADED;
		}
		getChildView("lock")->setVisible( !is_modifiable);
		mScriptEd->getChildView("Insert...")->setEnabled(is_modifiable);
	}
	else
	{
		mScriptEd->setScriptText(std::string(HELLO_LSL), true);
		mScriptEd->setEnableEditing(true);
		mAssetStatus = PREVIEW_ASSET_LOADED;
	}
}


bool LLPreviewLSL::canClose()
{
	return mScriptEd->canClose();
}

void LLPreviewLSL::closeIfNeeded()
{
	// Find our window and close it if requested.
	getWindow()->decBusyCount();
	mPendingUploads--;
	if (mPendingUploads <= 0 && mCloseAfterSave)
	{
		closeFloater();
	}
}

void LLPreviewLSL::onSearchReplace(void* userdata)
{
	LLPreviewLSL* self = (LLPreviewLSL*)userdata;
	LLScriptEdCore* sec = self->mScriptEd; 
//	LLFloaterScriptSearch::show(sec);
// [SL:KB] - Patch: UI-FloaterSearchReplace | Checked: 2010-10-26 (Catznip-2.3.0a) | Added: Catznip-2.3.0a
	LLFloaterSearchReplace* floater = LLFloaterSearchReplace::show(sec->mCurrentEditor);
	floater->setCanReplace(sec->mCurrentEditor == sec->mEditor);
// [/SL:KB]
}

// static
void LLPreviewLSL::onLoad(void* userdata)
{
	LLPreviewLSL* self = (LLPreviewLSL*)userdata;
	self->loadAsset();
}

// static
<<<<<<< HEAD
// <FS:Ansariel> FIRE-7514: Script in external editor needs to be saved twice
//void LLPreviewLSL::onSave(void* userdata, BOOL close_after_save)
void LLPreviewLSL::onSave(void* userdata, BOOL close_after_save, bool sync)
// </FS:Ansariel>
=======
void LLPreviewLSL::onSave(void* userdata, bool close_after_save)
>>>>>>> 7704c263
{
	LLPreviewLSL* self = (LLPreviewLSL*)userdata;
	self->mCloseAfterSave = close_after_save;
	// <FS:Ansariel> FIRE-7514: Script in external editor needs to be saved twice
	//self->saveIfNeeded();
	self->saveIfNeeded(sync);
	// </FS:Ansariel>
}

/*static*/
void LLPreviewLSL::finishedLSLUpload(LLUUID itemId, LLSD response)
{
    // Find our window and close it if requested.
    LLPreviewLSL* preview = LLFloaterReg::findTypedInstance<LLPreviewLSL>("preview_script", LLSD(itemId));
    if (preview)
    {
        // Bytecode save completed
        if (response["compiled"])
        {
            preview->callbackLSLCompileSucceeded();
        }
        else
        {
            preview->callbackLSLCompileFailed(response["errors"]);
        }
    }
}

bool LLPreviewLSL::failedLSLUpload(LLUUID itemId, LLUUID taskId, LLSD response, std::string reason)
{
    LLSD floater_key;
    if (taskId.notNull())
    {
        floater_key["taskid"] = taskId;
        floater_key["itemid"] = itemId;
    }
    else
    {
        floater_key = LLSD(itemId);
    }

    LLPreviewLSL* preview = LLFloaterReg::findTypedInstance<LLPreviewLSL>("preview_script", floater_key);
    if (preview)
    {
        // unfreeze floater
        LLSD errors;
        errors.append(LLTrans::getString("UploadFailed") + reason);
        preview->callbackLSLCompileFailed(errors);
        return true;
    }

    return false;
}

// <FS:ND> Asset uploader that can be used for LSL and Mono
class FSScriptAssetUpload: public LLScriptAssetUpload
{
	bool m_bMono;
public:
	FSScriptAssetUpload(LLUUID itemId, std::string buffer, invnUploadFinish_f finish, uploadFailed_f failure, bool a_bMono)
	: LLScriptAssetUpload(itemId, buffer, finish, failure)
	{
		m_bMono = a_bMono;
	}

	virtual LLSD generatePostBody()
	{
		LLSD body = LLScriptAssetUpload::generatePostBody();
		if (m_bMono)
			body["target"] = "mono";
		else
			body["target"] = "lsl2";
		return body;
	}
};
// </FS:ND>

// Save needs to compile the text in the buffer. If the compile
// succeeds, then save both assets out to the database. If the compile
// fails, go ahead and save the text anyway.
void LLPreviewLSL::saveIfNeeded(bool sync /*= true*/)
{
//	if(!mScriptEd->hasChanged())
// [SL:KB] - Patch: Build-ScriptRecover | Checked: 2012-02-10 (Catznip-3.2.1) | Added: Catznip-3.2.1
	if ( (!mScriptEd->hasChanged()) || (!gAgent.getRegion()) )
// [/SL:KB]
    {
        return;
    }

    mPendingUploads = 0;
	// <FS> FIRE-10172: Fix LSL editor error display
	//mScriptEd->mErrorList->deleteAllItems();
    mScriptEd->mEditor->makePristine();


    if (sync)
    {
        mScriptEd->sync();
    }

    if (!gAgent.getRegion()) return;
    const LLInventoryItem *inv_item = getItem();
    // save it out to asset server
    std::string url = gAgent.getRegion()->getCapability("UpdateScriptAgent");

	// NaCL - LSL Preprocessor
	mScriptEd->enableSave(FALSE); // Clear the enable save flag (FIRE-10173)
	bool domono = gSavedSettings.getBOOL("FSSaveInventoryScriptsAsMono");
	if (gSavedSettings.getBOOL("_NACL_LSLPreprocessor"))
	{
		bool mono_directive = FSLSLPreprocessor::mono_directive(mScriptEd->getScriptText(), domono);

		if (mono_directive != domono)
		{
			std::string message;
			if (mono_directive)
			{
				message = LLTrans::getString("fs_preprocessor_mono_directive_override");
			}
			else
			{
				message = LLTrans::getString("fs_preprocessor_lsl2_directive_override");
			}
			domono = mono_directive;
			mScriptEd->mErrorList->addCommentText(message);
		}
	}
	// NaCl End

    if(inv_item)
    {
        getWindow()->incBusyCount();
        mPendingUploads++;
        if (!url.empty())
        {
            //<FS:KC> Script Preprocessor
            // std::string buffer(mScriptEd->mEditor->getText());
            std::string buffer(mScriptEd->getScriptText());
            //</FS:KC> Script Preprocessor

            LLUUID old_asset_id = inv_item->getAssetUUID().isNull() ? mScriptEd->getAssetID() : inv_item->getAssetUUID();

            //LLResourceUploadInfo::ptr_t uploadInfo(std::make_shared<LLScriptAssetUpload>(mItemUUID, buffer, 
            //    [old_asset_id](LLUUID itemId, LLUUID, LLUUID, LLSD response) {
            //        LLFileSystem::removeFile(old_asset_id, LLAssetType::AT_LSL_TEXT);
            //        LLPreviewLSL::finishedLSLUpload(itemId, response);
            //    },
            //LLPreviewLSL::failedLSLUpload));
            LLResourceUploadInfo::ptr_t uploadInfo(std::make_shared<FSScriptAssetUpload>(mItemUUID, buffer, 
                [old_asset_id](LLUUID itemId, LLUUID, LLUUID, LLSD response) {
                    LLFileSystem::removeFile(old_asset_id, LLAssetType::AT_LSL_TEXT);
                    LLPreviewLSL::finishedLSLUpload(itemId, response);
                },
                LLPreviewLSL::failedLSLUpload, domono));

            LLViewerAssetUpload::EnqueueInventoryUpload(url, uploadInfo);
        }
    }
}

// static
void LLPreviewLSL::onLoadComplete(const LLUUID& asset_uuid, LLAssetType::EType type,
								  void* user_data, S32 status, LLExtStat ext_status)
{
	LL_DEBUGS() << "LLPreviewLSL::onLoadComplete: got uuid " << asset_uuid
		 << LL_ENDL;
	LLUUID* item_uuid = (LLUUID*)user_data;
	LLPreviewLSL* preview = LLFloaterReg::findTypedInstance<LLPreviewLSL>("preview_script", *item_uuid);
	if( preview )
	{
		if(0 == status)
		{
			LLFileSystem file(asset_uuid, type);
			S32 file_length = file.getSize();

			std::vector<char> buffer(file_length+1);
			file.read((U8*)&buffer[0], file_length);

			// put a EOS at the end
			buffer[file_length] = 0;
			preview->mScriptEd->setScriptText(LLStringExplicit(&buffer[0]), true);
			preview->mScriptEd->mEditor->makePristine();

			std::string script_name = DEFAULT_SCRIPT_NAME;
			LLInventoryItem* item = gInventory.getItem(*item_uuid);
			bool is_modifiable = false;
			if (item)
			{
				if (!item->getName().empty())
				{
					script_name = item->getName();
				}
				if (gAgent.allowOperation(PERM_MODIFY, item->getPermissions(), GP_OBJECT_MANIPULATE))
				{
					is_modifiable = true;
				}
			}
			preview->mScriptEd->setScriptName(script_name);
			preview->mScriptEd->setEnableEditing(is_modifiable);
            preview->mScriptEd->setAssetID(asset_uuid);
			preview->mAssetStatus = PREVIEW_ASSET_LOADED;

// [SL:KB] - Patch: Build-ScriptRecover | Checked: 2011-11-23 (Catznip-3.2.0) | Added: Catznip-3.2.0
			// Start the timer which will perform regular backup saves
			preview->mBackupTimer = setupCallbackTimer(60.0f, boost::bind(&LLPreviewLSL::onBackupTimer, preview));
// [/SL:KB]
		}
		else
		{
			if( LL_ERR_ASSET_REQUEST_NOT_IN_DATABASE == status ||
				LL_ERR_FILE_EMPTY == status)
			{
				LLNotificationsUtil::add("ScriptMissing");
			}
			else if (LL_ERR_INSUFFICIENT_PERMISSIONS == status)
			{
				LLNotificationsUtil::add("ScriptNoPermissions");
			}
			else
			{
				LLNotificationsUtil::add("UnableToLoadScript");
			}

			preview->mAssetStatus = PREVIEW_ASSET_ERROR;
			LL_WARNS() << "Problem loading script: " << status << LL_ENDL;
		}
	}
	delete item_uuid;
}


/// ---------------------------------------------------------------------------
/// LLLiveLSLEditor
/// ---------------------------------------------------------------------------


//static 
void* LLLiveLSLEditor::createScriptEdPanel(void* userdata)
{
	LLLiveLSLEditor *self = (LLLiveLSLEditor*)userdata;

	self->mScriptEd =  new LLScriptEdCore(
								   self,
								   HELLO_LSL,
								   self->getHandle(),
								   &LLLiveLSLEditor::onLoad,
								   &LLLiveLSLEditor::onSave,
								   &LLLiveLSLEditor::onSearchReplace,
								   self,
								   true,
								   0);
	return self->mScriptEd;
}


LLLiveLSLEditor::LLLiveLSLEditor(const LLSD& key) :
	LLScriptEdContainer(key),
	mAskedForRunningInfo(false),
	mHaveRunningInfo(false),
	mCloseAfterSave(false),
	mPendingUploads(0),
	mIsModifiable(false),
	mIsNew(false),
	mIsSaving(false)
{
	mFactoryMap["script ed panel"] = LLCallbackMap(LLLiveLSLEditor::createScriptEdPanel, this);
}

bool LLLiveLSLEditor::postBuild()
{
	childSetCommitCallback("running", LLLiveLSLEditor::onRunningCheckboxClicked, this);
	getChildView("running")->setEnabled(false);

	childSetAction("Reset",&LLLiveLSLEditor::onReset,this);
	getChildView("Reset")->setEnabled(true);

	mMonoCheckbox =	getChild<LLCheckBoxCtrl>("mono");
	childSetCommitCallback("mono", &LLLiveLSLEditor::onMonoCheckboxClicked, this);
	getChildView("mono")->setEnabled(true);

	mScriptEd->mEditor->makePristine();
	mScriptEd->mEditor->setFocus(true);


	mExperiences = getChild<LLComboBox>("Experiences...");
	mExperiences->setCommitCallback(boost::bind(&LLLiveLSLEditor::experienceChanged, this));
	
	mExperienceEnabled = getChild<LLCheckBoxCtrl>("enable_xp");
	
	childSetCommitCallback("enable_xp", onToggleExperience, this);
	childSetCommitCallback("view_profile", onViewProfile, this);
	

	return LLPreview::postBuild();
}

// virtual
void LLLiveLSLEditor::callbackLSLCompileSucceeded(const LLUUID& task_id,
												  const LLUUID& item_id,
												  bool is_script_running)
{
	LL_DEBUGS() << "LSL Bytecode saved" << LL_ENDL;
	// <FS> Append comment text
	//mScriptEd->mErrorList->setCommentText(LLTrans::getString("CompileSuccessful"));
	//mScriptEd->mErrorList->setCommentText(LLTrans::getString("SaveComplete"));
	mScriptEd->mErrorList->addCommentText(LLTrans::getString("CompileSuccessful"));
	mScriptEd->mErrorList->addCommentText(LLTrans::getString("SaveComplete"));
	// </FS>

	mScriptEd->updateIndicators(false, true); //<FS:Kadah> Compile Indicators

// [SL:KB] - Patch: Build-ScriptRecover | Checked: 2011-11-23 (Catznip-3.2.0) | Added: Catznip-3.2.0
	// Script was successfully saved so delete our backup copy if we have one and the editor is still pristine
	if ( (!mBackupFilename.empty()) && (!mScriptEd->hasChanged()) )
	{
		LLFile::remove(mBackupFilename);
		mBackupFilename.clear();
	}
// [/SL:KB]

	getChild<LLCheckBoxCtrl>("running")->set(is_script_running);
	mIsSaving = false;
	closeIfNeeded();
}

// virtual
void LLLiveLSLEditor::callbackLSLCompileFailed(const LLSD& compile_errors)
{
	LL_DEBUGS() << "Compile failed!" << LL_ENDL;
	for(LLSD::array_const_iterator line = compile_errors.beginArray();
		line < compile_errors.endArray();
		line++)
	{
		LLSD row;
		std::string error_message = line->asString();
		LLStringUtil::stripNonprintable(error_message);
		row["columns"][0]["value"] = error_message;
		// *TODO: change to "MONOSPACE" and change llfontgl.cpp?
		row["columns"][0]["font"] = "OCRA";
		mScriptEd->mErrorList->addElement(row);
	}
	mScriptEd->selectFirstError();
<<<<<<< HEAD

	mScriptEd->updateIndicators(false, false); //<FS:Kadah> Compile Indicators

// [SL:KB] - Patch: Build-ScriptRecover | Checked: 2011-11-23 (Catznip-3.2.0) | Added: Catznip-3.2.0
	// Script was successfully saved so delete our backup copy if we have one and the editor is still pristine
	if ( (!mBackupFilename.empty()) && (!mScriptEd->hasChanged()) )
	{
		LLFile::remove(mBackupFilename);
		mBackupFilename.clear();
	}
// [/SL:KB]

	mIsSaving = FALSE;
=======
	mIsSaving = false;
>>>>>>> 7704c263
	closeIfNeeded();
}

void LLLiveLSLEditor::loadAsset()
{
	//LL_INFOS() << "LLLiveLSLEditor::loadAsset()" << LL_ENDL;
	if(!mIsNew)
	{
		LLViewerObject* object = gObjectList.findObject(mObjectUUID);
		if(object)
		{
			LLViewerInventoryItem* item = dynamic_cast<LLViewerInventoryItem*>(object->getInventoryObject(mItemUUID));

			if(item)
			{
				LLViewerRegion* region = object->getRegion();
				std::string url = std::string();
				if(region)
				{
					url = region->getCapability("GetMetadata");
				}
				LLExperienceCache::instance().fetchAssociatedExperience(item->getParentUUID(), item->getUUID(), url,
					boost::bind(&LLLiveLSLEditor::setAssociatedExperience, getDerivedHandle<LLLiveLSLEditor>(), _1));

				bool isGodlike = gAgent.isGodlike();
				bool copyManipulate = gAgent.allowOperation(PERM_COPY, item->getPermissions(), GP_OBJECT_MANIPULATE);
				mIsModifiable = gAgent.allowOperation(PERM_MODIFY, item->getPermissions(), GP_OBJECT_MANIPULATE);
				
				if(!isGodlike && (!copyManipulate || !mIsModifiable))
				{
					mItem = new LLViewerInventoryItem(item);
					mScriptEd->setScriptText(getString("not_allowed"), false);
					mScriptEd->mEditor->makePristine();
					mScriptEd->enableSave(false);
					mAssetStatus = PREVIEW_ASSET_LOADED;
				}
				else if(copyManipulate || isGodlike)
				{
					mItem = new LLViewerInventoryItem(item);
					// request the text from the object
				LLSD* user_data = new LLSD();
				user_data->with("taskid", mObjectUUID).with("itemid", mItemUUID);
					gAssetStorage->getInvItemAsset(object->getRegion()->getHost(),
						gAgent.getID(),
						gAgent.getSessionID(),
						item->getPermissions().getOwner(),
						object->getID(),
						item->getUUID(),
						item->getAssetUUID(),
						item->getType(),
						&LLLiveLSLEditor::onLoadComplete,
						(void*)user_data,
						true);
					LLMessageSystem* msg = gMessageSystem;
					msg->newMessageFast(_PREHASH_GetScriptRunning);
					msg->nextBlockFast(_PREHASH_Script);
					msg->addUUIDFast(_PREHASH_ObjectID, mObjectUUID);
					msg->addUUIDFast(_PREHASH_ItemID, mItemUUID);
					msg->sendReliable(object->getRegion()->getHost());
					mAskedForRunningInfo = true;
					mAssetStatus = PREVIEW_ASSET_LOADING;
				}
			}
			
			if(mItem.isNull())
			{
				mScriptEd->setScriptText(LLStringUtil::null, false);
				mScriptEd->mEditor->makePristine();
				mAssetStatus = PREVIEW_ASSET_LOADED;
				mIsModifiable = false;
			}

			refreshFromItem();
			// This is commented out, because we don't completely
			// handle script exports yet.
			/*
			// request the exports from the object
			gMessageSystem->newMessage("GetScriptExports");
			gMessageSystem->nextBlock("ScriptBlock");
			gMessageSystem->addUUID("AgentID", gAgent.getID());
			U32 local_id = object->getLocalID();
			gMessageSystem->addData("LocalID", &local_id);
			gMessageSystem->addUUID("ItemID", mItemUUID);
			LLHost host(object->getRegion()->getIP(),
						object->getRegion()->getPort());
			gMessageSystem->sendReliable(host);
			*/
		}
	}
	else
	{
		mScriptEd->setScriptText(std::string(HELLO_LSL), true);
		mScriptEd->enableSave(false);
		LLPermissions perm;
		perm.init(gAgent.getID(), gAgent.getID(), LLUUID::null, gAgent.getGroupID());
		perm.initMasks(PERM_ALL, PERM_ALL, PERM_NONE, PERM_NONE, PERM_MOVE | PERM_TRANSFER);
		mItem = new LLViewerInventoryItem(mItemUUID,
										  mObjectUUID,
										  perm,
										  LLUUID::null,
										  LLAssetType::AT_LSL_TEXT,
										  LLInventoryType::IT_LSL,
										  DEFAULT_SCRIPT_NAME,
										  DEFAULT_SCRIPT_DESC,
										  LLSaleInfo::DEFAULT,
										  LLInventoryItemFlags::II_FLAGS_NONE,
										  time_corrected());
		mAssetStatus = PREVIEW_ASSET_LOADED;
	}

	requestExperiences();
}

// static
void LLLiveLSLEditor::onLoadComplete(const LLUUID& asset_id,
									 LLAssetType::EType type,
									 void* user_data, S32 status, LLExtStat ext_status)
{
	LL_DEBUGS() << "LLLiveLSLEditor::onLoadComplete: got uuid " << asset_id
		 << LL_ENDL;
	LLSD* floater_key = (LLSD*)user_data;
	
	LLLiveLSLEditor* instance = LLFloaterReg::findTypedInstance<LLLiveLSLEditor>("preview_scriptedit", *floater_key);
	
	if(instance )
	{
		if( LL_ERR_NOERR == status )
		{
			// <FS:ND> FIRE-15524 opt to not crash if the item went away ....
			if( !instance->getItem() )
			{
				LL_WARNS() << "getItem() returns 0, item went away while loading script()" << LL_ENDL;
				instance->mAssetStatus = PREVIEW_ASSET_ERROR;
				delete floater_key;
				return;
			}
			// </FS:ND>

			instance->loadScriptText(asset_id, type);
			instance->mScriptEd->setEnableEditing(true);
			instance->mAssetStatus = PREVIEW_ASSET_LOADED;
            instance->mScriptEd->setAssetID(asset_id);

// [SL:KB] - Patch: Build-ScriptRecover | Checked: 2011-11-23 (Catznip-3.2.0) | Added: Catznip-3.2.0
			// Start the timer which will perform regular backup saves
			instance->mBackupTimer = setupCallbackTimer(60.0f, boost::bind(&LLLiveLSLEditor::onBackupTimer, instance));
// [/SL:KB]
		}
		else
		{
			if( LL_ERR_ASSET_REQUEST_NOT_IN_DATABASE == status ||
				LL_ERR_FILE_EMPTY == status)
			{
				LLNotificationsUtil::add("ScriptMissing");
			}
			else if (LL_ERR_INSUFFICIENT_PERMISSIONS == status)
			{
				LLNotificationsUtil::add("ScriptNoPermissions");
			}
			else
			{
				LLNotificationsUtil::add("UnableToLoadScript");
			}
			instance->mAssetStatus = PREVIEW_ASSET_ERROR;
		}
	}

	delete floater_key;
}

void LLLiveLSLEditor::loadScriptText(const LLUUID &uuid, LLAssetType::EType type)
{
	LLFileSystem file(uuid, type);
	S32 file_length = file.getSize();
	std::vector<char> buffer(file_length + 1);
	file.read((U8*)&buffer[0], file_length);

	if (file.getLastBytesRead() != file_length ||
		file_length <= 0)
	{
		LL_WARNS() << "Error reading " << uuid << ":" << type << LL_ENDL;
	}

	buffer[file_length] = '\0';

	mScriptEd->setScriptText(LLStringExplicit(&buffer[0]), true);
	mScriptEd->makeEditorPristine();

	std::string script_name = DEFAULT_SCRIPT_NAME;
	const LLInventoryItem* inv_item = getItem();

	if(inv_item)
	{
		script_name = inv_item->getName();
	}
	mScriptEd->setScriptName(script_name);
}


void LLLiveLSLEditor::onRunningCheckboxClicked( LLUICtrl*, void* userdata )
{
	LLLiveLSLEditor* self = (LLLiveLSLEditor*) userdata;
	LLViewerObject* object = gObjectList.findObject( self->mObjectUUID );
	LLCheckBoxCtrl* runningCheckbox = self->getChild<LLCheckBoxCtrl>("running");
	bool running =  runningCheckbox->get();
	//self->mRunningCheckbox->get();
	if( object )
	{
// [RLVa:KB] - Checked: 2010-09-28 (RLVa-1.2.1f) | Modified: RLVa-1.0.5a
		if ( (rlv_handler_t::isEnabled()) && (gRlvAttachmentLocks.isLockedAttachment(object->getRootEdit())) )
		{
			RlvUtil::notifyBlockedGeneric();
			return;
		}
// [/RLVa:KB]

		LLMessageSystem* msg = gMessageSystem;
		msg->newMessageFast(_PREHASH_SetScriptRunning);
		msg->nextBlockFast(_PREHASH_AgentData);
		msg->addUUIDFast(_PREHASH_AgentID, gAgent.getID());
		msg->addUUIDFast(_PREHASH_SessionID, gAgent.getSessionID());
		msg->nextBlockFast(_PREHASH_Script);
		msg->addUUIDFast(_PREHASH_ObjectID, self->mObjectUUID);
		msg->addUUIDFast(_PREHASH_ItemID, self->mItemUUID);
		msg->addBOOLFast(_PREHASH_Running, running);
		msg->sendReliable(object->getRegion()->getHost());
	}
	else
	{
		runningCheckbox->set(!running);
		LLNotificationsUtil::add("CouldNotStartStopScript");
	}
}

void LLLiveLSLEditor::onReset(void *userdata)
{
	LLLiveLSLEditor* self = (LLLiveLSLEditor*) userdata;

	LLViewerObject* object = gObjectList.findObject( self->mObjectUUID );
	if(object)
	{
// [RLVa:KB] - Checked: 2010-09-28 (RLVa-1.2.1f) | Modified: RLVa-1.0.5a
		if ( (rlv_handler_t::isEnabled()) && (gRlvAttachmentLocks.isLockedAttachment(object->getRootEdit())) )
		{
			RlvUtil::notifyBlockedGeneric();
			return;
		}
// [/RLVa:KB]

		LLMessageSystem* msg = gMessageSystem;
		msg->newMessageFast(_PREHASH_ScriptReset);
		msg->nextBlockFast(_PREHASH_AgentData);
		msg->addUUIDFast(_PREHASH_AgentID, gAgent.getID());
		msg->addUUIDFast(_PREHASH_SessionID, gAgent.getSessionID());
		msg->nextBlockFast(_PREHASH_Script);
		msg->addUUIDFast(_PREHASH_ObjectID, self->mObjectUUID);
		msg->addUUIDFast(_PREHASH_ItemID, self->mItemUUID);
		msg->sendReliable(object->getRegion()->getHost());
	}
	else
	{
		LLNotificationsUtil::add("CouldNotStartStopScript"); 
	}
}

void LLLiveLSLEditor::draw()
{
	LLViewerObject* object = gObjectList.findObject(mObjectUUID);
	LLCheckBoxCtrl* runningCheckbox = getChild<LLCheckBoxCtrl>( "running");
	if(object && mAskedForRunningInfo && mHaveRunningInfo)
	{
		if(object->permAnyOwner())
		{
			runningCheckbox->setLabel(getString("script_running"));
			runningCheckbox->setEnabled(!mIsSaving);
		}
		else
		{
			runningCheckbox->setLabel(getString("public_objects_can_not_run"));
			runningCheckbox->setEnabled(false);

			// *FIX: Set it to false so that the ui is correct for
			// a box that is released to public. It could be
			// incorrect after a release/claim cycle, but will be
			// correct after clicking on it.
			runningCheckbox->set(false);
			mMonoCheckbox->set(false);
		}
	}
	else if(!object)
	{
		// HACK: Display this information in the title bar.
		// Really ought to put in main window.
		setTitle(LLTrans::getString("ObjectOutOfRange"));
		runningCheckbox->setEnabled(false);
		mMonoCheckbox->setEnabled(false);
		// object may have fallen out of range.
		mHaveRunningInfo = false;
	}

	LLPreview::draw();
}


void LLLiveLSLEditor::onSearchReplace(void* userdata)
{
	LLLiveLSLEditor* self = (LLLiveLSLEditor*)userdata;

	LLScriptEdCore* sec = self->mScriptEd; 
//	LLFloaterScriptSearch::show(sec);
// [SL:KB] - Patch: UI-FloaterSearchReplace | Checked: 2010-10-26 (Catznip-2.3.0a) | Added: Catznip-2.3.0a
	LLFloaterSearchReplace* floater = LLFloaterSearchReplace::show(sec->mCurrentEditor);
	floater->setCanReplace(sec->mCurrentEditor == sec->mEditor);
// [/SL:KB]
}

struct LLLiveLSLSaveData
{
	LLLiveLSLSaveData(const LLUUID& id, const LLViewerInventoryItem* item, bool active);
	LLUUID mSaveObjectID;
	LLPointer<LLViewerInventoryItem> mItem;
	bool mActive;
};

LLLiveLSLSaveData::LLLiveLSLSaveData(const LLUUID& id,
									 const LLViewerInventoryItem* item,
									 bool active) :
	mSaveObjectID(id),
	mActive(active)
{
	llassert(item);
	mItem = new LLViewerInventoryItem(item);
}


/*static*/
void LLLiveLSLEditor::finishLSLUpload(LLUUID itemId, LLUUID taskId, LLUUID newAssetId, LLSD response, bool isRunning)
{
    LLSD floater_key;
    floater_key["taskid"] = taskId;
    floater_key["itemid"] = itemId;

    LLLiveLSLEditor* preview = LLFloaterReg::findTypedInstance<LLLiveLSLEditor>("preview_scriptedit", floater_key);
    if (preview)
    {
        preview->mItem->setAssetUUID(newAssetId);
        preview->mScriptEd->setAssetID(newAssetId);

        // Bytecode save completed
        if (response["compiled"])
        {
            preview->callbackLSLCompileSucceeded(taskId, itemId, isRunning);
        }
        else
        {
            preview->callbackLSLCompileFailed(response["errors"]);
        }
    }

}


// virtual
void LLLiveLSLEditor::saveIfNeeded(bool sync /*= true*/)
{
	LLViewerObject* object = gObjectList.findObject(mObjectUUID);
	if(!object)
	{
		LLNotificationsUtil::add("SaveScriptFailObjectNotFound");
		return;
	}

    if (mItem.isNull() || !mItem->isFinished())
	{
		// $NOTE: While the error message may not be exactly correct,
		// it's pretty close.
		LLNotificationsUtil::add("SaveScriptFailObjectNotFound");
		return;
	}

// [RLVa:KB] - Checked: 2010-11-25 (RLVa-1.2.2b) | Modified: RLVa-1.2.2b
	if ( (rlv_handler_t::isEnabled()) && (gRlvAttachmentLocks.isLockedAttachment(object->getRootEdit())) )
	{
		RlvUtil::notifyBlockedGeneric();
		return;
	}
// [/RLVa:KB]

    // get the latest info about it. We used to be losing the script
    // name on save, because the viewer object version of the item,
    // and the editor version would get out of synch. Here's a good
    // place to synch them back up.
    LLInventoryItem* inv_item = dynamic_cast<LLInventoryItem*>(object->getInventoryObject(mItemUUID));
    if (inv_item)
    {
        mItem->copyItem(inv_item);
    }

    // Don't need to save if we're pristine
    if(!mScriptEd->hasChanged())
    {
        return;
    }

    mPendingUploads = 0;

    // save the script
    mScriptEd->enableSave(false);
    mScriptEd->mEditor->makePristine();
	// <FS> FIRE-10172: Fix LSL editor error display
	//mScriptEd->mErrorList->deleteAllItems();
    mScriptEd->mEditor->makePristine();

    if (sync)
    {
        mScriptEd->sync();
    }
    bool isRunning = getChild<LLCheckBoxCtrl>("running")->get();
	mIsSaving = TRUE;
    getWindow()->incBusyCount();
    mPendingUploads++;

    std::string url = object->getRegion()->getCapability("UpdateScriptTask");

    if (!url.empty())
    {
		//<FS:KC> Script Preprocessor
        // std::string buffer(mScriptEd->mEditor->getText());
		std::string buffer(mScriptEd->getScriptText());
		//</FS:KC> Script Preprocessor
        LLUUID old_asset_id = mScriptEd->getAssetID();

        LLResourceUploadInfo::ptr_t uploadInfo(std::make_shared<LLScriptAssetUpload>(mObjectUUID, mItemUUID, 
                monoChecked() ? LLScriptAssetUpload::MONO : LLScriptAssetUpload::LSL2, 
                isRunning, mScriptEd->getAssociatedExperience(), buffer, 
                [isRunning, old_asset_id](LLUUID itemId, LLUUID taskId, LLUUID newAssetId, LLSD response) { 
                        LLFileSystem::removeFile(old_asset_id, LLAssetType::AT_LSL_TEXT);
                        LLLiveLSLEditor::finishLSLUpload(itemId, taskId, newAssetId, response, isRunning);
                },
                nullptr)); // needs failure handling?

        LLViewerAssetUpload::EnqueueInventoryUpload(url, uploadInfo);
    }
}

bool LLLiveLSLEditor::canClose()
{
	return (mScriptEd->canClose());
}

void LLLiveLSLEditor::closeIfNeeded()
{
	getWindow()->decBusyCount();
	mPendingUploads--;
	if (mPendingUploads <= 0 && mCloseAfterSave)
	{
		closeFloater();
	}
}

// static
void LLLiveLSLEditor::onLoad(void* userdata)
{
	LLLiveLSLEditor* self = (LLLiveLSLEditor*)userdata;
	self->loadAsset();
}

// static
<<<<<<< HEAD
// <FS:Ansariel> FIRE-7514: Script in external editor needs to be saved twice
//void LLLiveLSLEditor::onSave(void* userdata, BOOL close_after_save)
void LLLiveLSLEditor::onSave(void* userdata, BOOL close_after_save, bool sync)
// </FS:Ansariel>
=======
void LLLiveLSLEditor::onSave(void* userdata, bool close_after_save)
>>>>>>> 7704c263
{
	LLLiveLSLEditor* self = (LLLiveLSLEditor*)userdata;
	if(self)
	{
		self->mCloseAfterSave = close_after_save;
		// <FS:Ansariel> Commented out because we fixed errors differently
		//self->mScriptEd->mErrorList->setCommentText("");
		// <FS:Ansariel> FIRE-7514: Script in external editor needs to be saved twice
		//self->saveIfNeeded();
		self->saveIfNeeded(sync);
		// </FS:Ansariel>
	}
}


// static
void LLLiveLSLEditor::processScriptRunningReply(LLMessageSystem* msg, void**)
{
	LLUUID item_id;
	LLUUID object_id;
	msg->getUUIDFast(_PREHASH_Script, _PREHASH_ObjectID, object_id);
	msg->getUUIDFast(_PREHASH_Script, _PREHASH_ItemID, item_id);

	LLSD floater_key;
	floater_key["taskid"] = object_id;
	floater_key["itemid"] = item_id;
	LLLiveLSLEditor* instance = LLFloaterReg::findTypedInstance<LLLiveLSLEditor>("preview_scriptedit", floater_key);
	if(instance)
	{
		instance->mHaveRunningInfo = true;
		bool running;
		msg->getBOOLFast(_PREHASH_Script, _PREHASH_Running, running);
		LLCheckBoxCtrl* runningCheckbox = instance->getChild<LLCheckBoxCtrl>("running");
		runningCheckbox->set(running);
		bool mono;
		msg->getBOOLFast(_PREHASH_Script, "Mono", mono);
		LLCheckBoxCtrl* monoCheckbox = instance->getChild<LLCheckBoxCtrl>("mono");
		monoCheckbox->setEnabled(instance->getIsModifiable() && have_script_upload_cap(object_id));
		monoCheckbox->set(mono);
	}
}


void LLLiveLSLEditor::onMonoCheckboxClicked(LLUICtrl*, void* userdata)
{
	LLLiveLSLEditor* self = static_cast<LLLiveLSLEditor*>(userdata);
	self->mMonoCheckbox->setEnabled(have_script_upload_cap(self->mObjectUUID));
	self->mScriptEd->enableSave(self->getIsModifiable());
}

bool LLLiveLSLEditor::monoChecked() const
{
	if(NULL != mMonoCheckbox)
	{
		return mMonoCheckbox->getValue()? true : false;
	}
	return false;
}

void LLLiveLSLEditor::setAssociatedExperience( LLHandle<LLLiveLSLEditor> editor, const LLSD& experience )
{
	LLLiveLSLEditor* scriptEd = editor.get();
	if(scriptEd)
	{
		LLUUID id;
		if(experience.has(LLExperienceCache::EXPERIENCE_ID))
		{
			id=experience[LLExperienceCache::EXPERIENCE_ID].asUUID();
		}
		scriptEd->mScriptEd->setAssociatedExperience(id);
		scriptEd->updateExperiencePanel();
	}
}<|MERGE_RESOLUTION|>--- conflicted
+++ resolved
@@ -382,14 +382,10 @@
 	const std::string& sample,
 	const LLHandle<LLFloater>& floater_handle,
 	void (*load_callback)(void*),
-<<<<<<< HEAD
 	// <FS:Ansariel> FIRE-7514: Script in external editor needs to be saved twice
-	//void (*save_callback)(void*, BOOL),
-	void (*save_callback)(void*, BOOL, bool),
+	//void (*save_callback)(void*, bool),
+	void (*save_callback)(void*, bool, bool),
 	// </FS:Ansariel>
-=======
-	void (*save_callback)(void*, bool),
->>>>>>> 7704c263
 	void (*search_replace_callback) (void* userdata),
 	void* userdata,
 	bool live,
@@ -409,7 +405,6 @@
 	mLiveFile(NULL),
 	mLive(live),
 	mContainer(container),
-<<<<<<< HEAD
 	// <FS:CR> FIRE-10606, patch by Sei Lisa
 	mLSLProc(NULL),
 	mPostEditor(NULL),
@@ -421,14 +416,9 @@
 	mFontNameChangedCallbackConnection(),
 	mFontSizeChangedCallbackConnection(),
 	// </FS:Ansariel>
-	mHasScriptData(FALSE),
-	mScriptRemoved(FALSE),
-	mSaveDialogShown(FALSE)
-=======
 	mHasScriptData(false),
 	mScriptRemoved(false),
 	mSaveDialogShown(false)
->>>>>>> 7704c263
 {
 	setFollowsAll();
 	setBorderVisible(false);
@@ -566,7 +556,7 @@
 	{
 		mPostEditor = getChild<FSLSLPreProcViewer>("Post Editor");
 		mPostEditor->setFollowsAll();
-		mPostEditor->setEnabled(TRUE);
+		mPostEditor->setEnabled(true);
 
 		mPreprocTab = getChild<LLTabContainer>("Tabset");
 		mPreprocTab->setCommitCallback(boost::bind(&LLScriptEdCore::onPreprocTabChanged, this, _2));
@@ -582,14 +572,10 @@
 	// </FS:Ansariel>
 
 	childSetCommitCallback("lsl errors", &LLScriptEdCore::onErrorList, this);
-<<<<<<< HEAD
 // <FS:CR> Advanced Script Editor
-	//childSetAction("Save_btn", boost::bind(&LLScriptEdCore::doSave,this,FALSE));
+	//childSetAction("Save_btn", boost::bind(&LLScriptEdCore::doSave,this,false));
 	childSetAction("prefs_btn", boost::bind(&LLScriptEdCore::onBtnPrefs, this));
 // </FS:CR>
-=======
-	childSetAction("Save_btn", boost::bind(&LLScriptEdCore::doSave,this,false));
->>>>>>> 7704c263
 	childSetAction("Edit_btn", boost::bind(&LLScriptEdCore::openInExternalEditor, this));
 	childSetAction("edit_btn_2", boost::bind(&LLScriptEdCore::openInExternalEditor, this));	// <FS:Zi> support extra edit button
 	
@@ -734,14 +720,10 @@
 	LLMenuItemCallGL* menuItem;
 	
 	menuItem = getChild<LLMenuItemCallGL>("Save");
-<<<<<<< HEAD
 	// <FS:Ansariel> FIRE-7514: Script in external editor needs to be saved twice
-	//menuItem->setClickCallback(boost::bind(&LLScriptEdCore::doSave, this, FALSE));
-	menuItem->setClickCallback(boost::bind(&LLScriptEdCore::doSave, this, FALSE, true));
+	//menuItem->setClickCallback(boost::bind(&LLScriptEdCore::doSave, this, false));
+	menuItem->setClickCallback(boost::bind(&LLScriptEdCore::doSave, this, false, true));
 	// </FS:Ansariel>
-=======
-	menuItem->setClickCallback(boost::bind(&LLScriptEdCore::doSave, this, false));
->>>>>>> 7704c263
 	menuItem->setEnableCallback(boost::bind(&LLScriptEdCore::hasChanged, this));
 	
 	menuItem = getChild<LLMenuItemCallGL>("Revert All Changes");
@@ -840,8 +822,8 @@
 
 void LLScriptEdCore::initButtonBar()
 {
-	mSaveBtn->setClickedCallback(boost::bind(&LLScriptEdCore::doSave, this, FALSE, true));
-	mSaveBtn2->setClickedCallback(boost::bind(&LLScriptEdCore::doSave, this, FALSE, true));	// <FS:Zi> support extra save button
+	mSaveBtn->setClickedCallback(boost::bind(&LLScriptEdCore::doSave, this, false, true));
+	mSaveBtn2->setClickedCallback(boost::bind(&LLScriptEdCore::doSave, this, false, true));	// <FS:Zi> support extra save button
 	mCutBtn->setClickedCallback(boost::bind(&LLScriptEdCore::performAction, this, "Cut"));
 	mCopyBtn->setClickedCallback(boost::bind(&LLScriptEdCore::performAction, this, "Copy"));
 	mPasteBtn->setClickedCallback(boost::bind(&LLScriptEdCore::performAction, this, "Paste"));
@@ -852,7 +834,6 @@
 	mSearchBtn->setClickedCallback(boost::bind(&LLScriptEdCore::performAction, this, "Search"));
 }
 
-<<<<<<< HEAD
 void LLScriptEdCore::updateButtonBar()
 {
 	mSaveBtn->setEnabled(hasChanged() && !mScriptRemoved);
@@ -997,10 +978,7 @@
 }
 // NaCl End
 
-void LLScriptEdCore::setScriptText(const std::string& text, BOOL is_valid)
-=======
 void LLScriptEdCore::setScriptText(const std::string& text, bool is_valid)
->>>>>>> 7704c263
 {
 	if (mEditor)
 	{
@@ -1146,16 +1124,11 @@
 
 void LLScriptEdCore::draw()
 {
-<<<<<<< HEAD
 // <FS:CR> Advanced Script Editor
-	//BOOL script_changed	= hasChanged();
+	//bool script_changed	= hasChanged();
 	//mSaveBtn->setEnabled(script_changed && !mScriptRemoved);
 	updateButtonBar();
 // </FS:CR>
-=======
-	bool script_changed	= hasChanged();
-	getChildView("Save_btn")->setEnabled(script_changed && !mScriptRemoved);
->>>>>>> 7704c263
 
 	if( mEditor->hasFocus() )
 	{
@@ -1174,7 +1147,7 @@
 	{
 		S32 line = 0;
 		S32 column = 0;
-		mPostEditor->getCurrentLineAndColumn( &line, &column, FALSE );  // don't include wordwrap
+		mPostEditor->getCurrentLineAndColumn( &line, &column, false);  // don't include wordwrap
 		LLStringUtil::format_map_t args;
 		std::string cursor_pos;
 		args["[LINE]"] = llformat ("%d", line);
@@ -1534,14 +1507,10 @@
 	self->setHelpPage(self->mFunctions->getSimple());
 }
 
-<<<<<<< HEAD
 // <FS:Ansariel> FIRE-7514: Script in external editor needs to be saved twice
-//void LLScriptEdCore::doSave( BOOL close_after_save )
-void LLScriptEdCore::doSave(BOOL close_after_save, bool sync /*= true*/)
+//void LLScriptEdCore::doSave( bool close_after_save )
+void LLScriptEdCore::doSave(bool close_after_save, bool sync /*= true*/)
 // </FS:Ansariel>
-=======
-void LLScriptEdCore::doSave( bool close_after_save )
->>>>>>> 7704c263
 {
 	// NaCl - LSL Preprocessor
 	// Clear status list *before* running the preprocessor (FIRE-10172) -Sei
@@ -1566,7 +1535,7 @@
 }
 
 // NaCl - LSL Preprocessor
-void LLScriptEdCore::doSaveComplete( void* userdata, BOOL close_after_save, bool sync)
+void LLScriptEdCore::doSaveComplete( void* userdata, bool close_after_save, bool sync)
 {
 	add( LLStatViewer::LSL_SAVES,1 );
 
@@ -1668,25 +1637,20 @@
 		sscanf(line.c_str(), "%d %d", &row, &column);
 		//LL_INFOS() << "LLScriptEdCore::onErrorList() - " << row << ", "
 		//<< column << LL_ENDL;
-<<<<<<< HEAD
 		// NaCl - LSL Preprocessor
 		if (gSavedSettings.getBOOL("_NACL_LSLPreprocessor") && self->mPostEditor && self->mPreprocTab)
 		{
 			self->mPreprocTab->selectTabByName("Preprocessed");
-			self->getChild<LLPanel>("Preprocessed")->setFocus(TRUE);
-			self->mPostEditor->setFocus(TRUE);
+			self->getChild<LLPanel>("Preprocessed")->setFocus(true);
+			self->mPostEditor->setFocus(true);
 			self->mPostEditor->setCursor(row, column);
 		}
 		else
 		{
 			self->mEditor->setCursor(row, column);
-			self->mEditor->setFocus(TRUE);
+			self->mEditor->setFocus(true);
 		}
 		// NaCl End
-=======
-		self->mEditor->setCursor(row, column);
-		self->mEditor->setFocus(true);
->>>>>>> 7704c263
 	}
 }
 
@@ -1752,20 +1716,16 @@
 		if(mSaveCallback)
 		{
 			// don't close after saving
-<<<<<<< HEAD
 			// NaCl - LSL Preprocessor
 			if (!hasChanged())
 			{
 				LL_INFOS() << "Save Not Needed" << LL_ENDL;
-				return TRUE;
+				return true;
 			}
-			doSave(FALSE);
+			doSave(false);
 			// NaCl End
 				
-			//mSaveCallback(mUserdata, FALSE);
-=======
-			mSaveCallback(mUserdata, false);
->>>>>>> 7704c263
+			//mSaveCallback(mUserdata, false);
 		}
 
 		return true;
@@ -1841,14 +1801,10 @@
 		llofstream fout(filename.c_str());
 		fout << (scriptText);
 		fout.close();
-<<<<<<< HEAD
 			// <FS:Ansariel> FIRE-7514: Script in external editor needs to be saved twice
-			//self->mSaveCallback(self->mUserdata, FALSE);
-			self->mSaveCallback(self->mUserdata, FALSE, true);
+			//self->mSaveCallback(self->mUserdata, false);
+			self->mSaveCallback(self->mUserdata, false, true);
 			// </FS:Ansariel>
-=======
-		self->mSaveCallback(self->mUserdata, false);
->>>>>>> 7704c263
 	}
 }
 
@@ -2151,7 +2107,7 @@
 	// to pass sync = false - we don't need to update the external editor in this
 	// case or the next save will be ignored!
 	//saveIfNeeded(false);
-	mScriptEd->doSave(FALSE, false);
+	mScriptEd->doSave(false, false);
 	// </FS>
 	return true;
 }
@@ -2384,14 +2340,10 @@
 }
 
 // static
-<<<<<<< HEAD
 // <FS:Ansariel> FIRE-7514: Script in external editor needs to be saved twice
-//void LLPreviewLSL::onSave(void* userdata, BOOL close_after_save)
-void LLPreviewLSL::onSave(void* userdata, BOOL close_after_save, bool sync)
+//void LLPreviewLSL::onSave(void* userdata, bool close_after_save)
+void LLPreviewLSL::onSave(void* userdata, bool close_after_save, bool sync)
 // </FS:Ansariel>
-=======
-void LLPreviewLSL::onSave(void* userdata, bool close_after_save)
->>>>>>> 7704c263
 {
 	LLPreviewLSL* self = (LLPreviewLSL*)userdata;
 	self->mCloseAfterSave = close_after_save;
@@ -2499,7 +2451,7 @@
     std::string url = gAgent.getRegion()->getCapability("UpdateScriptAgent");
 
 	// NaCL - LSL Preprocessor
-	mScriptEd->enableSave(FALSE); // Clear the enable save flag (FIRE-10173)
+	mScriptEd->enableSave(false); // Clear the enable save flag (FIRE-10173)
 	bool domono = gSavedSettings.getBOOL("FSSaveInventoryScriptsAsMono");
 	if (gSavedSettings.getBOOL("_NACL_LSLPreprocessor"))
 	{
@@ -2735,7 +2687,6 @@
 		mScriptEd->mErrorList->addElement(row);
 	}
 	mScriptEd->selectFirstError();
-<<<<<<< HEAD
 
 	mScriptEd->updateIndicators(false, false); //<FS:Kadah> Compile Indicators
 
@@ -2748,10 +2699,7 @@
 	}
 // [/SL:KB]
 
-	mIsSaving = FALSE;
-=======
 	mIsSaving = false;
->>>>>>> 7704c263
 	closeIfNeeded();
 }
 
@@ -3170,7 +3118,7 @@
         mScriptEd->sync();
     }
     bool isRunning = getChild<LLCheckBoxCtrl>("running")->get();
-	mIsSaving = TRUE;
+	mIsSaving = true;
     getWindow()->incBusyCount();
     mPendingUploads++;
 
@@ -3220,14 +3168,10 @@
 }
 
 // static
-<<<<<<< HEAD
 // <FS:Ansariel> FIRE-7514: Script in external editor needs to be saved twice
-//void LLLiveLSLEditor::onSave(void* userdata, BOOL close_after_save)
-void LLLiveLSLEditor::onSave(void* userdata, BOOL close_after_save, bool sync)
+//void LLLiveLSLEditor::onSave(void* userdata, bool close_after_save)
+void LLLiveLSLEditor::onSave(void* userdata, bool close_after_save, bool sync)
 // </FS:Ansariel>
-=======
-void LLLiveLSLEditor::onSave(void* userdata, bool close_after_save)
->>>>>>> 7704c263
 {
 	LLLiveLSLEditor* self = (LLLiveLSLEditor*)userdata;
 	if(self)
