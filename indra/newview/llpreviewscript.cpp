/** 
 * @file llpreviewscript.cpp
 * @brief LLPreviewScript class implementation
 *
 * $LicenseInfo:firstyear=2002&license=viewerlgpl$
 * Second Life Viewer Source Code
 * Copyright (C) 2010, Linden Research, Inc.
 * 
 * This library is free software; you can redistribute it and/or
 * modify it under the terms of the GNU Lesser General Public
 * License as published by the Free Software Foundation;
 * version 2.1 of the License only.
 * 
 * This library is distributed in the hope that it will be useful,
 * but WITHOUT ANY WARRANTY; without even the implied warranty of
 * MERCHANTABILITY or FITNESS FOR A PARTICULAR PURPOSE.  See the GNU
 * Lesser General Public License for more details.
 * 
 * You should have received a copy of the GNU Lesser General Public
 * License along with this library; if not, write to the Free Software
 * Foundation, Inc., 51 Franklin Street, Fifth Floor, Boston, MA  02110-1301  USA
 * 
 * Linden Research, Inc., 945 Battery Street, San Francisco, CA  94111  USA
 * $/LicenseInfo$
 */

#include "llviewerprecompiledheaders.h"

#include "llpreviewscript.h"

#include "llassetstorage.h"
#include "llassetuploadresponders.h"
#include "llbutton.h"
#include "llcheckboxctrl.h"
#include "llcombobox.h"
#include "lldir.h"
#include "llenvmanager.h"
#include "llexternaleditor.h"
#include "llfilepicker.h"
#include "llfloaterreg.h"
#include "llfloatersearchreplace.h"
#include "llinventorydefines.h"
#include "llinventorymodel.h"
#include "llkeyboard.h"
#include "lllineeditor.h"
#include "lllivefile.h"
#include "llhelp.h"
#include "llnotificationsutil.h"
#include "llresmgr.h"
#include "llscrollbar.h"
#include "llscrollcontainer.h"
#include "llscrolllistctrl.h"
#include "llscrolllistitem.h"
#include "llscrolllistcell.h"
#include "llsdserialize.h"
#include "llslider.h"
// <FS:CR> Removed LSO Compiler
//#include "lscript_rt_interface.h"
#include "fsscriptlibrary.h"
// </FS:CR>
#include "lltooldraganddrop.h"
#include "llvfile.h"

#include "llagent.h"
#include "llmenugl.h"
#include "roles_constants.h"
#include "llselectmgr.h"
#include "llviewerinventory.h"
#include "llviewermenu.h"
#include "llviewerobject.h"
#include "llviewerobjectlist.h"
#include "llviewerregion.h"
#include "llkeyboard.h"
#include "llscrollcontainer.h"
#include "llcheckboxctrl.h"
#include "llscripteditor.h"
#include "llselectmgr.h"
#include "lltooldraganddrop.h"
#include "llscrolllistctrl.h"
#include "lltextbox.h"
#include "llslider.h"
#include "lldir.h"
#include "llcombobox.h"
#include "llviewerstats.h"
#include "llviewerwindow.h"
#include "lluictrlfactory.h"
#include "llmediactrl.h"
#include "lluictrlfactory.h"
#include "lltrans.h"
#include "llviewercontrol.h"
#include "llappviewer.h"
#include "llfloatergotoline.h"
#include "llexperiencecache.h"
#include "llfloaterexperienceprofile.h"
#include "llexperienceassociationresponder.h"
#include "llloadingindicator.h" // <FS:Kadah> Compile indicator
#include "lliconctrl.h" // <FS:Kadah> Compile indicator
// [RLVa:KB] - Checked: 2011-05-22 (RLVa-1.3.1a)
#include "rlvhandler.h"
#include "rlvlocks.h"
// [/RLVa:KB]

// NaCl - LSL Preprocessor
#include "fslslpreproc.h"
// NaCl End
#ifdef OPENSIM
#include "llviewernetwork.h"	// for Grid manager
#endif // OPENSIM

const std::string HELLO_LSL =
	"default\n"
	"{\n"
	"	state_entry()\n"
	"	{\n"
	"		llSay(0, \"Hello, Avatar!\");\n"
	"	}\n"
	"\n"
	"	touch_start(integer total_number)\n"
	"	{\n"
	"		llSay(0, \"Touched.\");\n"
	"	}\n"
	"}\n";
const std::string HELP_LSL_PORTAL_TOPIC = "LSL_Portal";

const std::string DEFAULT_SCRIPT_NAME = "New Script"; // *TODO:Translate?
const std::string DEFAULT_SCRIPT_DESC = "(No Description)"; // *TODO:Translate?

// Description and header information
const S32 MAX_HISTORY_COUNT = 10;
const F32 LIVE_HELP_REFRESH_TIME = 1.f;

static bool have_script_upload_cap(LLUUID& object_id)
{
	LLViewerObject* object = gObjectList.findObject(object_id);
	return object && (! object->getRegion()->getCapability("UpdateScriptTask").empty());
}


class ExperienceResponder : public LLHTTPClient::Responder
{
public:
	ExperienceResponder(const LLHandle<LLLiveLSLEditor>& parent):mParent(parent)
	{
	}

	LLHandle<LLLiveLSLEditor> mParent;

	/*virtual*/ void httpSuccess()
	{
		LLLiveLSLEditor* parent = mParent.get();
		if(!parent)
			return;

		parent->setExperienceIds(getContent()["experience_ids"]);		
	}
};

// [SL:KB] - Patch: Build-ScriptRecover | Checked: 2011-11-23 (Catznip-3.2.0) | Added: Catznip-3.2.0
#include "lleventtimer.h"

/// ---------------------------------------------------------------------------
/// Timer helper class
/// ---------------------------------------------------------------------------
class LLCallbackTimer : public LLEventTimer
{
public:
	typedef boost::function<bool()> bool_func_t;
public:
	LLCallbackTimer(F32 nPeriod, bool_func_t cb) : LLEventTimer(nPeriod), m_Callback(cb) {}
	/*virtual*/ BOOL tick() { return m_Callback(); }
protected:
	bool_func_t m_Callback;
};

inline LLEventTimer* setupCallbackTimer(F32 nPeriod, LLCallbackTimer::bool_func_t cb)
{
	return new LLCallbackTimer(nPeriod, cb);
}
// [/SL:KB]

/// ---------------------------------------------------------------------------
/// LLLiveLSLFile
/// ---------------------------------------------------------------------------
class LLLiveLSLFile : public LLLiveFile
{
public:
	typedef boost::function<bool (const std::string& filename)> change_callback_t;

	LLLiveLSLFile(std::string file_path, change_callback_t change_cb);
	~LLLiveLSLFile();

	void ignoreNextUpdate() { mIgnoreNextUpdate = true; }

protected:
	/*virtual*/ bool loadFile();

	change_callback_t	mOnChangeCallback;
	bool				mIgnoreNextUpdate;
};

LLLiveLSLFile::LLLiveLSLFile(std::string file_path, change_callback_t change_cb)
:	mOnChangeCallback(change_cb)
,	mIgnoreNextUpdate(false)
,	LLLiveFile(file_path, 1.0f)
{
	llassert(mOnChangeCallback);
}

LLLiveLSLFile::~LLLiveLSLFile()
{
	LLFile::remove(filename());
}

bool LLLiveLSLFile::loadFile()
{
	if (mIgnoreNextUpdate)
	{
		mIgnoreNextUpdate = false;
		return true;
	}

	return mOnChangeCallback(filename());
}

/// ---------------------------------------------------------------------------
/// LLFloaterScriptSearch
/// ---------------------------------------------------------------------------
// <FS> Replaced by LLFloaterSearchReplace
#if 0
class LLFloaterScriptSearch : public LLFloater
{
public:
	LLFloaterScriptSearch(LLScriptEdCore* editor_core);
	~LLFloaterScriptSearch();

	/*virtual*/	BOOL	postBuild();
	static void show(LLScriptEdCore* editor_core);
	static void onBtnSearch(void* userdata);
	void handleBtnSearch();

	static void onBtnReplace(void* userdata);
	void handleBtnReplace();

	static void onBtnReplaceAll(void* userdata);
	void handleBtnReplaceAll();

	LLScriptEdCore* getEditorCore() { return mEditorCore; }
	static LLFloaterScriptSearch* getInstance() { return sInstance; }

	virtual bool hasAccelerators() const;
	virtual BOOL handleKeyHere(KEY key, MASK mask);

private:

	LLScriptEdCore* mEditorCore;
	static LLFloaterScriptSearch*	sInstance;

protected:
	LLLineEditor*			mSearchBox;
	LLLineEditor*			mReplaceBox;
		void onSearchBoxCommit();
};

LLFloaterScriptSearch* LLFloaterScriptSearch::sInstance = NULL;

LLFloaterScriptSearch::LLFloaterScriptSearch(LLScriptEdCore* editor_core)
:	LLFloater(LLSD()),
	mSearchBox(NULL),
	mReplaceBox(NULL),
	mEditorCore(editor_core)
{
	buildFromFile("floater_script_search.xml");

	sInstance = this;
	
	// find floater in which script panel is embedded
	LLView* viewp = (LLView*)editor_core;
	while(viewp)
	{
		LLFloater* floaterp = dynamic_cast<LLFloater*>(viewp);
		if (floaterp)
		{
			floaterp->addDependentFloater(this);
			break;
		}
		viewp = viewp->getParent();
	}
}

BOOL LLFloaterScriptSearch::postBuild()
{
	mReplaceBox = getChild<LLLineEditor>("replace_text");
	mSearchBox = getChild<LLLineEditor>("search_text");
	mSearchBox->setCommitCallback(boost::bind(&LLFloaterScriptSearch::onSearchBoxCommit, this));
	mSearchBox->setCommitOnFocusLost(FALSE);
	childSetAction("search_btn", onBtnSearch,this);
	childSetAction("replace_btn", onBtnReplace,this);
	childSetAction("replace_all_btn", onBtnReplaceAll,this);

	setDefaultBtn("search_btn");

	return TRUE;
}

//static 
void LLFloaterScriptSearch::show(LLScriptEdCore* editor_core)
{
	LLSD::String search_text;
	LLSD::String replace_text;
	if (sInstance && sInstance->mEditorCore && sInstance->mEditorCore != editor_core)
	{
		search_text=sInstance->mSearchBox->getValue().asString();
		replace_text=sInstance->mReplaceBox->getValue().asString();
		sInstance->closeFloater();
		delete sInstance;
	}

	if (!sInstance)
	{
		// sInstance will be assigned in the constructor.
		new LLFloaterScriptSearch(editor_core);
		sInstance->mSearchBox->setValue(search_text);
		sInstance->mReplaceBox->setValue(replace_text);
	}

	sInstance->openFloater();
}

LLFloaterScriptSearch::~LLFloaterScriptSearch()
{
	sInstance = NULL;
}

// static 
void LLFloaterScriptSearch::onBtnSearch(void *userdata)
{
	LLFloaterScriptSearch* self = (LLFloaterScriptSearch*)userdata;
	self->handleBtnSearch();
}

void LLFloaterScriptSearch::handleBtnSearch()
{
	LLCheckBoxCtrl* caseChk = getChild<LLCheckBoxCtrl>("case_text");
	mEditorCore->mEditor->selectNext(mSearchBox->getValue().asString(), caseChk->get());
}

// static 
void LLFloaterScriptSearch::onBtnReplace(void *userdata)
{
	LLFloaterScriptSearch* self = (LLFloaterScriptSearch*)userdata;
	self->handleBtnReplace();
}

void LLFloaterScriptSearch::handleBtnReplace()
{
	LLCheckBoxCtrl* caseChk = getChild<LLCheckBoxCtrl>("case_text");
	mEditorCore->mEditor->replaceText(mSearchBox->getValue().asString(), mReplaceBox->getValue().asString(), caseChk->get());
}

// static 
void LLFloaterScriptSearch::onBtnReplaceAll(void *userdata)
{
	LLFloaterScriptSearch* self = (LLFloaterScriptSearch*)userdata;
	self->handleBtnReplaceAll();
}

void LLFloaterScriptSearch::handleBtnReplaceAll()
{
	LLCheckBoxCtrl* caseChk = getChild<LLCheckBoxCtrl>("case_text");
	mEditorCore->mEditor->replaceTextAll(mSearchBox->getValue().asString(), mReplaceBox->getValue().asString(), caseChk->get());
}

bool LLFloaterScriptSearch::hasAccelerators() const
{
	if (mEditorCore)
	{
		return mEditorCore->hasAccelerators();
	}
	return FALSE;
}

BOOL LLFloaterScriptSearch::handleKeyHere(KEY key, MASK mask)
{
	if (mEditorCore)
	{
		BOOL handled = mEditorCore->handleKeyHere(key, mask);
		if (!handled)
		{
			LLFloater::handleKeyHere(key, mask);
		}
	}

	return FALSE;
}

void LLFloaterScriptSearch::onSearchBoxCommit()
{
	if (mEditorCore && mEditorCore->mEditor)
	{
		LLCheckBoxCtrl* caseChk = getChild<LLCheckBoxCtrl>("case_text");
		mEditorCore->mEditor->selectNext(mSearchBox->getValue().asString(), caseChk->get());
	}
}
#endif
// </FS>

/// ---------------------------------------------------------------------------
/// LLScriptEdCore
/// ---------------------------------------------------------------------------

struct LLSECKeywordCompare
{
	bool operator()(const std::string& lhs, const std::string& rhs)
	{
		return (LLStringUtil::compareDictInsensitive( lhs, rhs ) < 0 );
	}
};

LLScriptEdCore::LLScriptEdCore(
	LLScriptEdContainer* container,
	const std::string& sample,
	const LLHandle<LLFloater>& floater_handle,
	void (*load_callback)(void*),
	// <FS:Ansariel> FIRE-7514: Script in external editor needs to be saved twice
	//void (*save_callback)(void*, BOOL),
	void (*save_callback)(void*, BOOL, bool),
	// </FS:Ansariel>
	void (*search_replace_callback) (void* userdata),
	void* userdata,
	bool live,
	S32 bottom_pad)
	:
	LLPanel(),
	mSampleText(sample),
	mEditor( NULL ),
	mLoadCallback( load_callback ),
	mSaveCallback( save_callback ),
	mSearchReplaceCallback( search_replace_callback ),
	mUserdata( userdata ),
	mForceClose( FALSE ),
	mLastHelpToken(NULL),
	mLiveHelpHistorySize(0),
	mEnableSave(FALSE),
	mLiveFile(NULL),
	mLive(live),
	mContainer(container),
	// <FS:CR> FIRE-10606, patch by Sei Lisa
	mLSLProc(NULL),
	mPostEditor(NULL),
	// </FS:CR>
	mCompiling(false), //<FS:KC> Compile indicators, recompile button
	mHasScriptData(FALSE)
{
	setFollowsAll();
	setBorderVisible(FALSE);

	// NaCl - Script Preprocessor
	static LLCachedControl<bool> _NACL_LSLPreprocessor(gSavedSettings,"_NACL_LSLPreprocessor", 0);
	BOOL preproc = _NACL_LSLPreprocessor;
	if(preproc)
	{
		setXMLFilename("panel_script_ed_preproc.xml");
		mLSLProc = new FSLSLPreprocessor(this);
	}
	else
		setXMLFilename("panel_script_ed.xml");
	// NaCl End
	llassert_always(mContainer != NULL);
}

LLScriptEdCore::~LLScriptEdCore()
{
	deleteBridges();

	// If the search window is up for this editor, close it.
//	LLFloaterScriptSearch* script_search = LLFloaterScriptSearch::getInstance();
//	if (script_search && script_search->getEditorCore() == this)
//	{
//		script_search->closeFloater();
//		delete script_search;
//	}
	// <FS:Sei> FIRE-16042: Warn when preproc is toggled.
	if (mTogglePreprocConnection.connected())
	{
		mTogglePreprocConnection.disconnect();
	}
	// </FS:Sei>

	delete mLiveFile;
	if (mSyntaxIDConnection.connected())
	{
		mSyntaxIDConnection.disconnect();
	}
}

void LLLiveLSLEditor::experienceChanged()
{
	if(mScriptEd->getAssociatedExperience() != mExperiences->getSelectedValue().asUUID())
	{
		mScriptEd->enableSave(getIsModifiable());
		//getChildView("Save_btn")->setEnabled(TRUE);
		mScriptEd->setAssociatedExperience(mExperiences->getSelectedValue().asUUID());
		updateExperiencePanel();
	}
}

void LLLiveLSLEditor::onViewProfile( LLUICtrl *ui, void* userdata )
{
	LLLiveLSLEditor* self = (LLLiveLSLEditor*)userdata;

	LLUUID id;
	if(self->mExperienceEnabled->get())
	{
		id=self->mScriptEd->getAssociatedExperience();
		if(id.notNull())
		{
			 LLFloaterReg::showInstance("experience_profile", id, true);
		}
	}

}

void LLLiveLSLEditor::onToggleExperience( LLUICtrl *ui, void* userdata )
{
	LLLiveLSLEditor* self = (LLLiveLSLEditor*)userdata;

	LLUUID id;
	if(self->mExperienceEnabled->get())
	{
		if(self->mScriptEd->getAssociatedExperience().isNull())
		{
			id=self->mExperienceIds.beginArray()->asUUID();
		}
	}

	if(id != self->mScriptEd->getAssociatedExperience())
	{
		self->mScriptEd->enableSave(self->getIsModifiable());
	}
	self->mScriptEd->setAssociatedExperience(id);

	self->updateExperiencePanel();
}

BOOL LLScriptEdCore::postBuild()
{
	mLineCol=getChild<LLTextBox>("line_col");
// <FS:CR> Advanced Script Editor
	//mSaveBtn=getChildView("Save_btn");
	mSaveBtn =	getChild<LLButton>("save_btn");
	mSaveBtn2 =	getChild<LLButton>("save_btn_2");	// <FS:Zi> support extra save button
	mCutBtn =	getChild<LLButton>("cut_btn");
	mCopyBtn =	getChild<LLButton>("copy_btn");
	mPasteBtn =	getChild<LLButton>("paste_btn");
	mUndoBtn =	getChild<LLButton>("undo_btn");
	mRedoBtn =	getChild<LLButton>("redo_btn");
	mSaveToDiskBtn = getChild<LLButton>("save_disk_btn");
	mLoadFromDiskBtn = getChild<LLButton>("load_disk_btn");
	mSearchBtn = getChild<LLButton>("search_btn");
// </FS:CR>

	mErrorList = getChild<LLScrollListCtrl>("lsl errors");

	mFunctions = getChild<LLComboBox>("Insert...");

	childSetCommitCallback("Insert...", &LLScriptEdCore::onBtnInsertFunction, this);

	mEditor = getChild<LLScriptEditor>("Script Editor");

	// NaCl - LSL Preprocessor
	if (gSavedSettings.getBOOL("_NACL_LSLPreprocessor"))
	{
		mPostEditor = getChild<LLScriptEditor>("Post Editor");
		if (mPostEditor)
		{
			mPostEditor->setFollowsAll();
			mPostEditor->setEnabled(TRUE);
		}
	}
	// FIRE-16042: Warn when preproc is toggled.
	mTogglePreprocConnection = gSavedSettings.getControl("_NACL_LSLPreprocessor")->getSignal()
		->connect(boost::bind(&LLScriptEdCore::onToggleProc, this));
	// NaCl End

	childSetCommitCallback("lsl errors", &LLScriptEdCore::onErrorList, this);
// <FS:CR> Advanced Script Editor
	//childSetAction("Save_btn", boost::bind(&LLScriptEdCore::doSave,this,FALSE));
	childSetAction("prefs_btn", boost::bind(&LLScriptEdCore::onBtnPrefs, this));
// </FS:CR>
	childSetAction("Edit_btn", boost::bind(&LLScriptEdCore::openInExternalEditor, this));
	childSetAction("edit_btn_2", boost::bind(&LLScriptEdCore::openInExternalEditor, this));	// <FS:Zi> support extra edit button
	
	initMenu();
	initButtonBar();	// <FS:CR> Advanced Script Editor

	mSyntaxIDConnection = LLSyntaxIdLSL::getInstance()->addSyntaxIDCallback(boost::bind(&LLScriptEdCore::processKeywords, this));

	// Intialise keyword highlighting for the current simulator's version of LSL
	LLSyntaxIdLSL::getInstance()->initialize();
	processKeywords();

	return TRUE;
}

void LLScriptEdCore::processKeywords()
{
	LL_DEBUGS("SyntaxLSL") << "Processing keywords" << LL_ENDL;
	// <FS:Ansariel> FIRE-15906: Clear combobox values before adding new
	mFunctions->clearRows();
	mEditor->clearSegments();
	mEditor->initKeywords();
	mEditor->loadKeywords();

	// <FS:Ansariel> Re-add legacy format support
	std::vector<std::string> funcs;
	std::vector<std::string> tooltips;
	for (std::vector<LLScriptLibraryFunction>::const_iterator i = gScriptLibrary.mFunctions.begin();
	i != gScriptLibrary.mFunctions.end(); ++i)
	{
		// Make sure this isn't a god only function, or the agent is a god.
		if (!i->mGodOnly || gAgent.isGodlike())
		{
			std::string name = i->mName;
			funcs.push_back(name);

			std::string desc = i->mDesc;
			
			F32 sleep_time = i->mSleepTime;
			if( sleep_time )
			{
				desc += "\n";
			
				LLStringUtil::format_map_t args;
				args["[SLEEP_TIME]"] = llformat("%.1f", sleep_time );
				desc += LLTrans::getString("LSLTipSleepTime", args);
			}
			
			// A \n linefeed is not part of xml. Let's add one to keep all
			// the tips one-per-line in strings.xml
			LLStringUtil::replaceString( desc, ";", "\n" );
			
			LL_DEBUGS() << "Adding script library function: (" << name << ") with the desc '" << desc << "'" << LL_ENDL;
			
			tooltips.push_back(desc);
		}
	}

	LLColor3 color(LLUIColorTable::instance().getColor("SyntaxLslFunction"));
	if (gSavedSettings.getBOOL("_NACL_LSLPreprocessor"))
		mEditor->loadKeywords(gDirUtilp->getExpandedFilename(LL_PATH_APP_SETTINGS, "scriptlibrary_preproc.xml"), funcs, tooltips, color);
#ifdef OPENSIM
	if (LLGridManager::getInstance()->isInOpenSim())
		mEditor->loadKeywords(gDirUtilp->getExpandedFilename(LL_PATH_APP_SETTINGS, "scriptlibrary_ossl.xml"), funcs, tooltips, color);
	if (LLGridManager::getInstance()->isInAuroraSim())
		mEditor->loadKeywords(gDirUtilp->getExpandedFilename(LL_PATH_APP_SETTINGS, "scriptlibrary_aa.xml"), funcs, tooltips, color);
#endif // OPENSIM
	// </FS:Ansariel>
	
	string_vec_t primary_keywords;
	string_vec_t secondary_keywords;
	LLKeywordToken *token;
	LLKeywords::keyword_iterator_t token_it;
	for (token_it = mEditor->keywordsBegin(); token_it != mEditor->keywordsEnd(); ++token_it)
	{
		token = token_it->second;
		if (token->getType() == LLKeywordToken::TT_FUNCTION)
		{
			primary_keywords.push_back( wstring_to_utf8str(token->getToken()) );
		}
		else
		{
			secondary_keywords.push_back( wstring_to_utf8str(token->getToken()) );
		}
	}

	for (string_vec_t::const_iterator iter = primary_keywords.begin();
		 iter!= primary_keywords.end(); ++iter)
	{
		mFunctions->add(*iter);
	}
	for (string_vec_t::const_iterator iter = secondary_keywords.begin();
		 iter!= secondary_keywords.end(); ++iter)
	{
		mFunctions->add(*iter);
	}

	// NaCl - LSL Preprocessor
	if (gSavedSettings.getBOOL("_NACL_LSLPreprocessor") && mPostEditor)
	{
		mPostEditor->clearSegments();
		mPostEditor->initKeywords();
		mPostEditor->loadKeywords();

		mPostEditor->loadKeywords(gDirUtilp->getExpandedFilename(LL_PATH_APP_SETTINGS, "scriptlibrary_preproc.xml"), funcs, tooltips, color);
#ifdef OPENSIM
		if (LLGridManager::getInstance()->isInOpenSim())
			mPostEditor->loadKeywords(gDirUtilp->getExpandedFilename(LL_PATH_APP_SETTINGS, "scriptlibrary_ossl.xml"), funcs, tooltips, color);
		if (LLGridManager::getInstance()->isInAuroraSim())
			mPostEditor->loadKeywords(gDirUtilp->getExpandedFilename(LL_PATH_APP_SETTINGS, "scriptlibrary_aa.xml"), funcs, tooltips, color);
#endif // OPENSIM
	}
	// NaCl End
}

void LLScriptEdCore::initMenu()
{
	// *TODO: Skinning - make these callbacks data driven
	LLMenuItemCallGL* menuItem;
	
	menuItem = getChild<LLMenuItemCallGL>("Save");
	// <FS:Ansariel> FIRE-7514: Script in external editor needs to be saved twice
	//menuItem->setClickCallback(boost::bind(&LLScriptEdCore::doSave, this, FALSE));
	menuItem->setClickCallback(boost::bind(&LLScriptEdCore::doSave, this, FALSE, true));
	// </FS:Ansariel>
	menuItem->setEnableCallback(boost::bind(&LLScriptEdCore::hasChanged, this));
	
	menuItem = getChild<LLMenuItemCallGL>("Revert All Changes");
	menuItem->setClickCallback(boost::bind(&LLScriptEdCore::onBtnUndoChanges, this));
	menuItem->setEnableCallback(boost::bind(&LLScriptEdCore::hasChanged, this));

	menuItem = getChild<LLMenuItemCallGL>("Undo");
	menuItem->setClickCallback(boost::bind(&LLTextEditor::undo, mEditor));
	menuItem->setEnableCallback(boost::bind(&LLTextEditor::canUndo, mEditor));

	menuItem = getChild<LLMenuItemCallGL>("Redo");
	menuItem->setClickCallback(boost::bind(&LLTextEditor::redo, mEditor));
	menuItem->setEnableCallback(boost::bind(&LLTextEditor::canRedo, mEditor));

	menuItem = getChild<LLMenuItemCallGL>("Cut");
	menuItem->setClickCallback(boost::bind(&LLTextEditor::cut, mEditor));
	menuItem->setEnableCallback(boost::bind(&LLTextEditor::canCut, mEditor));

	menuItem = getChild<LLMenuItemCallGL>("Copy");
	menuItem->setClickCallback(boost::bind(&LLTextEditor::copy, mEditor));
	menuItem->setEnableCallback(boost::bind(&LLTextEditor::canCopy, mEditor));

	menuItem = getChild<LLMenuItemCallGL>("Paste");
	menuItem->setClickCallback(boost::bind(&LLTextEditor::paste, mEditor));
	menuItem->setEnableCallback(boost::bind(&LLTextEditor::canPaste, mEditor));

	menuItem = getChild<LLMenuItemCallGL>("Select All");
	menuItem->setClickCallback(boost::bind(&LLTextEditor::selectAll, mEditor));
	menuItem->setEnableCallback(boost::bind(&LLTextEditor::canSelectAll, mEditor));

	menuItem = getChild<LLMenuItemCallGL>("Deselect");
	menuItem->setClickCallback(boost::bind(&LLTextEditor::deselect, mEditor));
	menuItem->setEnableCallback(boost::bind(&LLTextEditor::canDeselect, mEditor));

	menuItem = getChild<LLMenuItemCallGL>("Search / Replace...");
//	menuItem->setClickCallback(boost::bind(&LLFloaterScriptSearch::show, this));
// [SL:KB] - Patch: UI-FloaterSearchReplace | Checked: 2010-10-26 (Catznip-2.3.0a) | Added: Catznip-2.3.0a
	menuItem->setClickCallback(boost::bind(&LLFloaterSearchReplace::show, mEditor));
// [/SL:KB]

	menuItem = getChild<LLMenuItemCallGL>("Go to line...");
	menuItem->setClickCallback(boost::bind(&LLFloaterGotoLine::show, this));

	menuItem = getChild<LLMenuItemCallGL>("Help...");
	menuItem->setClickCallback(boost::bind(&LLScriptEdCore::onBtnHelp, this));

	menuItem = getChild<LLMenuItemCallGL>("Keyword Help...");
	menuItem->setClickCallback(boost::bind(&LLScriptEdCore::onBtnDynamicHelp, this));

	menuItem = getChild<LLMenuItemCallGL>("LoadFromFile");
	menuItem->setClickCallback(boost::bind(&LLScriptEdCore::onBtnLoadFromFile, this));
	menuItem->setEnableCallback(boost::bind(&LLScriptEdCore::enableLoadFromFileMenu, this));

	menuItem = getChild<LLMenuItemCallGL>("SaveToFile");
	menuItem->setClickCallback(boost::bind(&LLScriptEdCore::onBtnSaveToFile, this));
	menuItem->setEnableCallback(boost::bind(&LLScriptEdCore::enableSaveToFileMenu, this));

// <FS:CR> Advanced Script Editor
	menuItem = getChild<LLMenuItemCallGL>("ScriptPrefs");
	menuItem->setClickCallback(boost::bind(&LLScriptEdCore::onBtnPrefs, this));
}

void LLScriptEdCore::initButtonBar()
{
	mSaveBtn->setClickedCallback(boost::bind(&LLScriptEdCore::doSave, this, FALSE, true));
	mSaveBtn2->setClickedCallback(boost::bind(&LLScriptEdCore::doSave, this, FALSE, true));	// <FS:Zi> support extra save button
	mCutBtn->setClickedCallback(boost::bind(&LLTextEditor::cut, mEditor));
	mCopyBtn->setClickedCallback(boost::bind(&LLTextEditor::copy, mEditor));
	mPasteBtn->setClickedCallback(boost::bind(&LLTextEditor::paste, mEditor));
	mUndoBtn->setClickedCallback(boost::bind(&LLTextEditor::undo, mEditor));
	mRedoBtn->setClickedCallback(boost::bind(&LLTextEditor::redo, mEditor));
	mSaveToDiskBtn->setClickedCallback(boost::bind(&LLScriptEdCore::onBtnSaveToFile, this));
	mLoadFromDiskBtn->setClickedCallback(boost::bind(&LLScriptEdCore::onBtnLoadFromFile, this));
	mSearchBtn->setClickedCallback(boost::bind(&LLFloaterSearchReplace::show, mEditor));
}

void LLScriptEdCore::updateButtonBar()
{
	mSaveBtn->setEnabled(hasChanged());
	// mSaveBtn2->setEnabled(hasChanged());	// <FS:Zi> support extra save button
	mCutBtn->setEnabled(mEditor->canCut());
	mCopyBtn->setEnabled(mEditor->canCopy());
	mPasteBtn->setEnabled(mEditor->canPaste());
	mUndoBtn->setEnabled(mEditor->canUndo());
	mRedoBtn->setEnabled(mEditor->canRedo());
	mSaveToDiskBtn->setEnabled(mEditor->canLoadOrSaveToFile());
	mLoadFromDiskBtn->setEnabled(mEditor->canLoadOrSaveToFile());
	//<FS:Kadah> Recompile button
	static LLCachedControl<bool> FSScriptEditorRecompileButton(gSavedSettings, "FSScriptEditorRecompileButton");
	mSaveBtn2->setEnabled(hasChanged() || (mLSLProc && FSScriptEditorRecompileButton && !mCompiling));
	mSaveBtn2->setLabel((!mLSLProc || !FSScriptEditorRecompileButton || hasChanged()) ? LLTrans::getString("save_file_verb") : LLTrans::getString("recompile_script_verb"));
	//</FS:Kadah>
}

//<FS:Kadah> Compile Indicators
void LLScriptEdCore::updateIndicators(bool compiling, bool success)
{
	mCompiling = compiling;
	LLLoadingIndicator* compile_indicator = getChild<LLLoadingIndicator>("progress_indicator");
	compile_indicator->setVisible(mCompiling);
	if (mCompiling)
	{
		compile_indicator->start();
	}
	else
	{
		compile_indicator->stop();
	}

	LLIconCtrl* status_indicator = getChild<LLIconCtrl>("status_indicator");
	status_indicator->setVisible(!mCompiling);
	status_indicator->setValue((success ? "Script_Running" : "Script_Error"));
}
//</FS:Kadah>

//static
void LLScriptEdCore::onBtnPrefs(void* userdata)
{
	LLFloaterReg::showInstance("script_colors");
}
// </FS:CR>

// NaCl - LSL Preprocessor
void LLScriptEdCore::onToggleProc()
{
	mErrorList->setCommentText(LLTrans::getString("preproc_toggle_warning"));
	mErrorList->deleteAllItems(); // Make it visible
	updateButtonBar(); // Update the save button in particular (FIRE-10173)
}
// NaCl End

void LLScriptEdCore::setScriptText(const std::string& text, BOOL is_valid)
{
	if (mEditor)
	{
		// NaCl - LSL Preprocessor
		std::string ntext = text;
		if(gSavedSettings.getBOOL("_NACL_LSLPreprocessor"))
		{
			if(mPostEditor)mPostEditor->setText(ntext);
			ntext = mLSLProc->decode(ntext);
		}
		LLStringUtil::replaceTabsWithSpaces(ntext, mEditor->spacesPerTab());
		// NaCl End
		mEditor->setText(ntext);
		mHasScriptData = is_valid;
	}
}

// NaCl - LSL Preprocessor
std::string LLScriptEdCore::getScriptText()
{
	if(gSavedSettings.getBOOL("_NACL_LSLPreprocessor") && mPostEditor)
	{
		//return mPostEditor->getText();
		return mPostScript;
	}
	else if (mEditor)
	{
		return mEditor->getText();
	}
	return std::string();
}
// NaCl End

bool LLScriptEdCore::loadScriptText(const std::string& filename)
{
	if (filename.empty())
	{
		LL_WARNS() << "Empty file name" << LL_ENDL;
		return false;
	}

	LLFILE* file = LLFile::fopen(filename, "rb");		/*Flawfinder: ignore*/
	if (!file)
	{
		LL_WARNS() << "Error opening " << filename << LL_ENDL;
		return false;
	}

	// read in the whole file
	fseek(file, 0L, SEEK_END);
	size_t file_length = (size_t) ftell(file);
	fseek(file, 0L, SEEK_SET);
	char* buffer = new char[file_length+1];
	size_t nread = fread(buffer, 1, file_length, file);
	if (nread < file_length)
	{
		LL_WARNS() << "Short read" << LL_ENDL;
	}
	buffer[nread] = '\0';
	fclose(file);

	// <FS:Zi> Optionally convert tabs to spaces
	// mEditor->setText(LLStringExplicit(buffer));
	std::string scriptText=LLStringExplicit(buffer);
	if(gSavedSettings.getBOOL("ExternalEditorConvertTabsToSpaces"))
	{
		LLStringUtil::replaceTabsWithSpaces(scriptText,mEditor->spacesPerTab());
	}
	// </FS:Zi>
	mEditor->setText(scriptText);

	delete[] buffer;

	return true;
}

bool LLScriptEdCore::writeToFile(const std::string& filename, bool unprocessed)
{
	LLFILE* fp = LLFile::fopen(filename, "wb");
	if (!fp)
	{
		LL_WARNS() << "Unable to write to " << filename << LL_ENDL;

		LLSD row;
		row["columns"][0]["value"] = "Error writing to local file. Is your hard drive full?";
		row["columns"][0]["font"] = "SANSSERIF_SMALL";
		mErrorList->addElement(row);
		return false;
	}

	// NaCl - LSL Preprocessor
	std::string utf8text;
	if(!unprocessed)
		utf8text = this->getScriptText();
	else
		utf8text = mEditor->getText();
	// NaCl End

	// Special case for a completely empty script - stuff in one space so it can store properly.  See SL-46889
	if (utf8text.size() == 0)
	{
		utf8text = " ";
	}

	fputs(utf8text.c_str(), fp);
	fclose(fp);
	return true;
}

void LLScriptEdCore::sync()
{
	// Sync with external editor.
	std::string tmp_file = mContainer->getTmpFileName();
	llstat s;
	if (LLFile::stat(tmp_file, &s) == 0) // file exists
	{
		if (mLiveFile) mLiveFile->ignoreNextUpdate();
		writeToFile(tmp_file,gSavedSettings.getBOOL("_NACL_LSLPreprocessor"));
	}
}

bool LLScriptEdCore::hasChanged()
{
	if (!mEditor) return false;

	return ((!mEditor->isPristine() || mEnableSave) && mHasScriptData);
}

void LLScriptEdCore::draw()
{
// <FS:CR> Advanced Script Editor
	//BOOL script_changed	= hasChanged();
	//mSaveBtn->setEnabled(script_changed);
	updateButtonBar();
// </FS:CR>

	if( mEditor->hasFocus() )
	{
		S32 line = 0;
		S32 column = 0;
		mEditor->getCurrentLineAndColumn( &line, &column, FALSE );  // don't include wordwrap
		LLStringUtil::format_map_t args;
		std::string cursor_pos;
		args["[LINE]"] = llformat ("%d", line);
		args["[COLUMN]"] = llformat ("%d", column);
		cursor_pos = LLTrans::getString("CursorPos", args);
		mLineCol->setValue(cursor_pos);
	}
	else
	{
		mLineCol->setValue(LLStringUtil::null);
	}

	updateDynamicHelp();

	LLPanel::draw();
}

void LLScriptEdCore::updateDynamicHelp(BOOL immediate)
{
	LLFloater* help_floater = mLiveHelpHandle.get();
	if (!help_floater) return;

	// update back and forward buttons
	LLButton* fwd_button = help_floater->getChild<LLButton>("fwd_btn");
	LLButton* back_button = help_floater->getChild<LLButton>("back_btn");
	LLMediaCtrl* browser = help_floater->getChild<LLMediaCtrl>("lsl_guide_html");
	back_button->setEnabled(browser->canNavigateBack());
	fwd_button->setEnabled(browser->canNavigateForward());

	if (!immediate && !gSavedSettings.getBOOL("ScriptHelpFollowsCursor"))
	{
		return;
	}

	LLTextSegmentPtr segment = NULL;
	std::vector<LLTextSegmentPtr> selected_segments;
	mEditor->getSelectedSegments(selected_segments);
	LLKeywordToken* token;
	// try segments in selection range first
	std::vector<LLTextSegmentPtr>::iterator segment_iter;
	for (segment_iter = selected_segments.begin(); segment_iter != selected_segments.end(); ++segment_iter)
	{
		token = (*segment_iter)->getToken();
		if(token && isKeyword(token))
		{
			segment = *segment_iter;
			break;
		}
	}

	// then try previous segment in case we just typed it
	if (!segment)
	{
		const LLTextSegmentPtr test_segment = mEditor->getPreviousSegment();
		token = test_segment->getToken();
		if(token && isKeyword(token))
		{
			segment = test_segment;
		}
	}

	if (segment)
	{
		if (segment->getToken() != mLastHelpToken)
		{
			mLastHelpToken = segment->getToken();
			mLiveHelpTimer.start();
		}
		if (immediate || (mLiveHelpTimer.getStarted() && mLiveHelpTimer.getElapsedTimeF32() > LIVE_HELP_REFRESH_TIME))
		{
			std::string help_string = mEditor->getText().substr(segment->getStart(), segment->getEnd() - segment->getStart());
			setHelpPage(help_string);
			mLiveHelpTimer.stop();
		}
	}
	else
	{
		if (immediate)
		{
			setHelpPage(LLStringUtil::null);
		}
	}
}

bool LLScriptEdCore::isKeyword(LLKeywordToken* token)
{
	switch(token->getType())
	{
		case LLKeywordToken::TT_CONSTANT:
		case LLKeywordToken::TT_CONTROL:
		case LLKeywordToken::TT_EVENT:
		case LLKeywordToken::TT_FUNCTION:
		case LLKeywordToken::TT_SECTION:
		case LLKeywordToken::TT_TYPE:
		case LLKeywordToken::TT_WORD:
			return true;

		default:
			return false;
	}
}

void LLScriptEdCore::setHelpPage(const std::string& help_string)
{
	LLFloater* help_floater = mLiveHelpHandle.get();
	if (!help_floater) return;
	
	LLMediaCtrl* web_browser = help_floater->getChild<LLMediaCtrl>("lsl_guide_html");
	if (!web_browser) return;

	LLComboBox* history_combo = help_floater->getChild<LLComboBox>("history_combo");
	if (!history_combo) return;

	LLUIString url_string = gSavedSettings.getString("LSLHelpURL");

	url_string.setArg("[LSL_STRING]", help_string);

	addHelpItemToHistory(help_string);

	web_browser->navigateTo(url_string);

}


void LLScriptEdCore::addHelpItemToHistory(const std::string& help_string)
{
	if (help_string.empty()) return;

	LLFloater* help_floater = mLiveHelpHandle.get();
	if (!help_floater) return;

	LLComboBox* history_combo = help_floater->getChild<LLComboBox>("history_combo");
	if (!history_combo) return;

	// separate history items from full item list
	if (mLiveHelpHistorySize == 0)
	{
		history_combo->addSeparator(ADD_TOP);
	}
	// delete all history items over history limit
	while(mLiveHelpHistorySize > MAX_HISTORY_COUNT - 1)
	{
		history_combo->remove(mLiveHelpHistorySize - 1);
		mLiveHelpHistorySize--;
	}

	history_combo->setSimple(help_string);
	S32 index = history_combo->getCurrentIndex();

	// if help string exists in the combo box
	if (index >= 0)
	{
		S32 cur_index = history_combo->getCurrentIndex();
		if (cur_index < mLiveHelpHistorySize)
		{
			// item found in history, bubble up to top
			history_combo->remove(history_combo->getCurrentIndex());
			mLiveHelpHistorySize--;
		}
	}
	history_combo->add(help_string, LLSD(help_string), ADD_TOP);
	history_combo->selectFirstItem();
	mLiveHelpHistorySize++;
}

BOOL LLScriptEdCore::canClose()
{
	if(mForceClose || !hasChanged())
	{
		return TRUE;
	}
	else
	{
		// Bring up view-modal dialog: Save changes? Yes, No, Cancel
		LLNotificationsUtil::add("SaveChanges", LLSD(), LLSD(), boost::bind(&LLScriptEdCore::handleSaveChangesDialog, this, _1, _2));
		return FALSE;
	}
}

void LLScriptEdCore::setEnableEditing(bool enable)
{
	mEditor->setEnabled(enable);
	getChildView("Edit_btn")->setEnabled(enable);
	getChildView("edit_btn_2")->setEnabled(enable);	// <FS:Zi> support extra edit button
}

bool LLScriptEdCore::handleSaveChangesDialog(const LLSD& notification, const LLSD& response )
{
	S32 option = LLNotificationsUtil::getSelectedOption(notification, response);
	switch( option )
	{
	case 0:  // "Yes"
		// close after saving
			doSave( TRUE );
		break;

	case 1:  // "No"
		mForceClose = TRUE;
		// This will close immediately because mForceClose is true, so we won't
		// infinite loop with these dialogs. JC
		((LLFloater*) getParent())->closeFloater();
		break;

	case 2: // "Cancel"
	default:
		// If we were quitting, we didn't really mean it.
		LLAppViewer::instance()->abortQuit();
		break;
	}
	return false;
}

void LLScriptEdCore::onBtnHelp()
{
	LLUI::sHelpImpl->showTopic(HELP_LSL_PORTAL_TOPIC);
}

void LLScriptEdCore::onBtnDynamicHelp()
{
	LLFloater* live_help_floater = mLiveHelpHandle.get();
	if (!live_help_floater)
	{
		live_help_floater = new LLFloater(LLSD());
		live_help_floater->buildFromFile("floater_lsl_guide.xml");
		LLFloater* parent = dynamic_cast<LLFloater*>(getParent());
		llassert(parent);
		if (parent)
			parent->addDependentFloater(live_help_floater, TRUE);
		live_help_floater->childSetCommitCallback("lock_check", onCheckLock, this);
		live_help_floater->getChild<LLUICtrl>("lock_check")->setValue(gSavedSettings.getBOOL("ScriptHelpFollowsCursor"));
		live_help_floater->childSetCommitCallback("history_combo", onHelpComboCommit, this);
		live_help_floater->childSetAction("back_btn", onClickBack, this);
		live_help_floater->childSetAction("fwd_btn", onClickForward, this);

		LLMediaCtrl* browser = live_help_floater->getChild<LLMediaCtrl>("lsl_guide_html");
		browser->setAlwaysRefresh(TRUE);

		LLComboBox* help_combo = live_help_floater->getChild<LLComboBox>("history_combo");
		LLKeywordToken *token;
		LLKeywords::keyword_iterator_t token_it;
		for (token_it = mEditor->keywordsBegin(); 
			 token_it != mEditor->keywordsEnd(); 
			 ++token_it)
		{
			token = token_it->second;
			help_combo->add(wstring_to_utf8str(token->getToken()));
		}
		help_combo->sortByName();

		// re-initialize help variables
		mLastHelpToken = NULL;
		mLiveHelpHandle = live_help_floater->getHandle();
		mLiveHelpHistorySize = 0;
	}

	BOOL visible = TRUE;
	BOOL take_focus = TRUE;
	live_help_floater->setVisible(visible);
	live_help_floater->setFrontmost(take_focus);

	updateDynamicHelp(TRUE);
}

//static 
void LLScriptEdCore::onClickBack(void* userdata)
{
	LLScriptEdCore* corep = (LLScriptEdCore*)userdata;
	LLFloater* live_help_floater = corep->mLiveHelpHandle.get();
	if (live_help_floater)
	{
		LLMediaCtrl* browserp = live_help_floater->getChild<LLMediaCtrl>("lsl_guide_html");
		if (browserp)
		{
			browserp->navigateBack();
		}
	}
}

//static 
void LLScriptEdCore::onClickForward(void* userdata)
{
	LLScriptEdCore* corep = (LLScriptEdCore*)userdata;
	LLFloater* live_help_floater = corep->mLiveHelpHandle.get();
	if (live_help_floater)
	{
		LLMediaCtrl* browserp = live_help_floater->getChild<LLMediaCtrl>("lsl_guide_html");
		if (browserp)
		{
			browserp->navigateForward();
		}
	}
}

// static
void LLScriptEdCore::onCheckLock(LLUICtrl* ctrl, void* userdata)
{
	LLScriptEdCore* corep = (LLScriptEdCore*)userdata;

	// clear out token any time we lock the frame, so we will refresh web page immediately when unlocked
	gSavedSettings.setBOOL("ScriptHelpFollowsCursor", ctrl->getValue().asBoolean());

	corep->mLastHelpToken = NULL;
}

// static 
void LLScriptEdCore::onBtnInsertSample(void* userdata)
{
	LLScriptEdCore* self = (LLScriptEdCore*) userdata;

	// Insert sample code
	self->mEditor->selectAll();
	self->mEditor->cut();
	self->mEditor->insertText(self->mSampleText);
}

// static 
void LLScriptEdCore::onHelpComboCommit(LLUICtrl* ctrl, void* userdata)
{
	LLScriptEdCore* corep = (LLScriptEdCore*)userdata;

	LLFloater* live_help_floater = corep->mLiveHelpHandle.get();
	if (live_help_floater)
	{
		std::string help_string = ctrl->getValue().asString();

		corep->addHelpItemToHistory(help_string);

		LLMediaCtrl* web_browser = live_help_floater->getChild<LLMediaCtrl>("lsl_guide_html");
		LLUIString url_string = gSavedSettings.getString("LSLHelpURL");
		url_string.setArg("[LSL_STRING]", help_string);
		web_browser->navigateTo(url_string);
	}
}

// static 
void LLScriptEdCore::onBtnInsertFunction(LLUICtrl *ui, void* userdata)
{
	LLScriptEdCore* self = (LLScriptEdCore*) userdata;

	// Insert sample code
	if(self->mEditor->getEnabled())
	{
		self->mEditor->insertText(self->mFunctions->getSimple());
	}
	self->mEditor->setFocus(TRUE);
	self->setHelpPage(self->mFunctions->getSimple());
}

// <FS:Ansariel> FIRE-7514: Script in external editor needs to be saved twice
//void LLScriptEdCore::doSave( BOOL close_after_save )
void LLScriptEdCore::doSave(BOOL close_after_save, bool sync /*= true*/)
// </FS:Ansariel>
{
	// NaCl - LSL Preprocessor
	// Clear status list *before* running the preprocessor (FIRE-10172) -Sei
	mErrorList->deleteAllItems();
	mErrorList->setCommentText(std::string());

	updateIndicators(true, false); //<FS:Kadah> Compile Indicators

	if (mLSLProc && gSavedSettings.getBOOL("_NACL_LSLPreprocessor"))
	{
		LL_INFOS() << "passing to preproc" << LL_ENDL;
		mLSLProc->preprocess_script(close_after_save, sync);
	}
	else
	{
		if( mSaveCallback )
		{
			mSaveCallback( mUserdata, close_after_save, sync );
		}
	}
	// NaCl End
}

// NaCl - LSL Preprocessor
void LLScriptEdCore::doSaveComplete( void* userdata, BOOL close_after_save, bool sync)
{
	add( LLStatViewer::LSL_SAVES,1 );

	//LLScriptEdCore* self = (LLScriptEdCore*) userdata;

	if( mSaveCallback )
	{
		mSaveCallback( mUserdata, close_after_save, sync );
	}
}
// NaCl End

void LLScriptEdCore::openInExternalEditor()
{
	// Open it in external editor.
	{
		LLExternalEditor ed;
		LLExternalEditor::EErrorCode status;
		std::string msg;

		status = ed.setCommand("LL_SCRIPT_EDITOR");
		if (status != LLExternalEditor::EC_SUCCESS)
		{
			if (status == LLExternalEditor::EC_NOT_SPECIFIED) // Use custom message for this error.
			{
				msg = getString("external_editor_not_set");
			}
			else
			{
				msg = LLExternalEditor::getErrorMessage(status);
			}

			LLNotificationsUtil::add("GenericAlert", LLSD().with("MESSAGE", msg));
			return;
		}

		// FS:TS FIRE-6122: Script contents clobbered when Edit button
		//  clicked with preprocessor active. Fix from NaCl (code moved
		//  from above).
		delete mLiveFile; // deletes file

		// Save the script to a temporary file.
		std::string filename = mContainer->getTmpFileName();
		writeToFile(filename,gSavedSettings.getBOOL("_NACL_LSLPreprocessor"));

		// Start watching file changes.
		mLiveFile = new LLLiveLSLFile(filename, boost::bind(&LLScriptEdContainer::onExternalChange, mContainer, _1));
		mLiveFile->addToEventTimer();
		// FS:TS FIRE-6122 end

		status = ed.run(filename);
		if (status != LLExternalEditor::EC_SUCCESS)
		{
			msg = LLExternalEditor::getErrorMessage(status);
			LLNotificationsUtil::add("GenericAlert", LLSD().with("MESSAGE", msg));
		}
	}
}

void LLScriptEdCore::onBtnUndoChanges()
{
	if( !mEditor->tryToRevertToPristineState() )
	{
		LLNotificationsUtil::add("ScriptCannotUndo", LLSD(), LLSD(), boost::bind(&LLScriptEdCore::handleReloadFromServerDialog, this, _1, _2));
	}
}

// static
void LLScriptEdCore::onErrorList(LLUICtrl*, void* user_data)
{
	LLScriptEdCore* self = (LLScriptEdCore*)user_data;
	LLScrollListItem* item = self->mErrorList->getFirstSelected();
	if(item)
	{
		// *FIX: replace with boost grep
		S32 row = 0;
		S32 column = 0;
		const LLScrollListCell* cell = item->getColumn(0);
		std::string line(cell->getValue().asString());
		line.erase(0, 1);
		LLStringUtil::replaceChar(line, ',',' ');
		LLStringUtil::replaceChar(line, ')',' ');
		sscanf(line.c_str(), "%d %d", &row, &column);
		//LL_INFOS() << "LLScriptEdCore::onErrorList() - " << row << ", "
		//<< column << LL_ENDL;
		// NaCl - LSL Preprocessor
		if(gSavedSettings.getBOOL("_NACL_LSLPreprocessor") && self->mPostEditor)
		{
			LLPanel* tab = self->getChild<LLPanel>("Preprocessed");
			LLTabContainer* tabset = self->getChild<LLTabContainer>("Tabset");

			if(tabset)
				tabset->selectTabByName("Preprocessed");

			if(tab)
				tab->setFocus(TRUE);

			if( self->mPostEditor )
			{
				self->mPostEditor->setFocus(TRUE);
				self->mPostEditor->setCursor(row, column);
			}
		}
		else
		{
		  self->mEditor->setCursor(row, column);
		  self->mEditor->setFocus(TRUE);
		}
		// NaCl End
	}
}

bool LLScriptEdCore::handleReloadFromServerDialog(const LLSD& notification, const LLSD& response )
{
	S32 option = LLNotificationsUtil::getSelectedOption(notification, response);
	switch( option )
	{
	case 0: // "Yes"
		if( mLoadCallback )
		{
			setScriptText(getString("loading"), FALSE);
			mLoadCallback(mUserdata);
		}
		break;

	case 1: // "No"
		break;

	default:
		llassert(0);
		break;
	}
	return false;
}

void LLScriptEdCore::selectFirstError()
{
	// Select the first item;
	mErrorList->selectFirstItem();
	onErrorList(mErrorList, this);
}


struct LLEntryAndEdCore
{
	LLScriptEdCore* mCore;
	LLEntryAndEdCore(LLScriptEdCore* core) :
		mCore(core)
		{}
};

void LLScriptEdCore::deleteBridges()
{
	S32 count = mBridges.size();
	LLEntryAndEdCore* eandc;
	for(S32 i = 0; i < count; i++)
	{
		eandc = mBridges.at(i);
		delete eandc;
		mBridges[i] = NULL;
	}
	mBridges.clear();
}

// virtual
BOOL LLScriptEdCore::handleKeyHere(KEY key, MASK mask)
{
	bool just_control = MASK_CONTROL == (mask & MASK_MODIFIERS);

	if(('S' == key) && just_control)
	{
		if(mSaveCallback)
		{
			// don't close after saving
			// NaCl - LSL Preprocessor
			if (!hasChanged())
			{
				LL_INFOS() << "Save Not Needed" << LL_ENDL;
				return TRUE;
			}
			doSave(FALSE);
			// NaCl End
				
			//mSaveCallback(mUserdata, FALSE);
		}

		return TRUE;
	}

	if(('F' == key) && just_control)
	{
		if(mSearchReplaceCallback)
		{
			mSearchReplaceCallback(mUserdata);
		}

		return TRUE;
	}

	return FALSE;
}

void LLScriptEdCore::onBtnLoadFromFile( void* data )
{
	LLScriptEdCore* self = (LLScriptEdCore*) data;

	// TODO Maybe add a dialogue warning here if the current file has unsaved changes.
	LLFilePicker& file_picker = LLFilePicker::instance();
	if( !file_picker.getOpenFile( LLFilePicker::FFLOAD_SCRIPT ) )
	{
		//File picking cancelled by user, so nothing to do.
		return;
	}

	std::string filename = file_picker.getFirstFile();

	std::ifstream fin(filename.c_str());

	std::string line;
	std::string text;
	std::string linetotal;
	while (!fin.eof())
	{ 
		getline(fin,line);
		text += line;
		if (!fin.eof())
		{
			text += "\n";
		}
	}
	fin.close();

	// Only replace the script if there is something to replace with.
	if (text.length() > 0)
	{
		self->mEditor->selectAll();
		LLWString script(utf8str_to_wstring(text));
		self->mEditor->insertText(script);
	}
}

void LLScriptEdCore::onBtnSaveToFile( void* userdata )
{
	add(LLStatViewer::LSL_SAVES, 1);

	LLScriptEdCore* self = (LLScriptEdCore*) userdata;

	if( self->mSaveCallback )
	{
		LLFilePicker& file_picker = LLFilePicker::instance();
		if( file_picker.getSaveFile( LLFilePicker::FFSAVE_SCRIPT, self->mScriptName ) )
		{
			std::string filename = file_picker.getFirstFile();
			std::string scriptText=self->mEditor->getText();
			std::ofstream fout(filename.c_str());
			fout<<(scriptText);
			fout.close();
			// <FS:Ansariel> FIRE-7514: Script in external editor needs to be saved twice
			//self->mSaveCallback( self->mUserdata, FALSE );
			self->mSaveCallback( self->mUserdata, FALSE, true );
			// </FS:Ansariel>
		}
	}
}

bool LLScriptEdCore::canLoadOrSaveToFile( void* userdata )
{
	LLScriptEdCore* self = (LLScriptEdCore*) userdata;
	return self->mEditor->canLoadOrSaveToFile();
}

// static
bool LLScriptEdCore::enableSaveToFileMenu(void* userdata)
{
	LLScriptEdCore* self = (LLScriptEdCore*)userdata;
	if (!self || !self->mEditor) return FALSE;
	return self->mEditor->canLoadOrSaveToFile();
}

// static 
bool LLScriptEdCore::enableLoadFromFileMenu(void* userdata)
{
	LLScriptEdCore* self = (LLScriptEdCore*)userdata;
	return (self && self->mEditor) ? self->mEditor->canLoadOrSaveToFile() : FALSE;
}

LLUUID LLScriptEdCore::getAssociatedExperience()const
{
	return mAssociatedExperience;
}

void LLLiveLSLEditor::setExperienceIds( const LLSD& experience_ids )
{
	mExperienceIds=experience_ids;
	updateExperiencePanel();
}


void LLLiveLSLEditor::updateExperiencePanel()
{
	if(mScriptEd->getAssociatedExperience().isNull())
	{
		mExperienceEnabled->set(FALSE);
		mExperiences->setVisible(FALSE);
		if(mExperienceIds.size()>0)
		{
			mExperienceEnabled->setEnabled(TRUE);
			mExperienceEnabled->setToolTip(getString("add_experiences"));
		}
		else
		{
			mExperienceEnabled->setEnabled(FALSE);
			mExperienceEnabled->setToolTip(getString("no_experiences"));
		}
		getChild<LLButton>("view_profile")->setVisible(FALSE);
	}
	else
	{
		mExperienceEnabled->setToolTip(getString("experience_enabled"));
		mExperienceEnabled->setEnabled(getIsModifiable());
		mExperiences->setVisible(TRUE);
		mExperienceEnabled->set(TRUE);
		getChild<LLButton>("view_profile")->setToolTip(getString("show_experience_profile"));
		buildExperienceList();
	}
}

void LLLiveLSLEditor::buildExperienceList()
{
	mExperiences->clearRows();
	bool foundAssociated=false;
	const LLUUID& associated = mScriptEd->getAssociatedExperience();
	LLUUID last;
	LLScrollListItem* item;
	for(LLSD::array_const_iterator it = mExperienceIds.beginArray(); it != mExperienceIds.endArray(); ++it)
	{
		LLUUID id = it->asUUID();
		EAddPosition position = ADD_BOTTOM;
		if(id == associated)
		{
			foundAssociated = true;
			position = ADD_TOP;
		}
		
		const LLSD& experience = LLExperienceCache::get(id);
		if(experience.isUndefined())
		{
			mExperiences->add(getString("loading"), id, position);
			last = id;
		}
		else
		{
			std::string experience_name_string = experience[LLExperienceCache::NAME].asString();
			if (experience_name_string.empty())
			{
				experience_name_string = LLTrans::getString("ExperienceNameUntitled");
			}
			mExperiences->add(experience_name_string, id, position);
		} 
	}

	if(!foundAssociated )
	{
		const LLSD& experience = LLExperienceCache::get(associated);
		if(experience.isDefined())
		{
			std::string experience_name_string = experience[LLExperienceCache::NAME].asString();
			if (experience_name_string.empty())
			{
				experience_name_string = LLTrans::getString("ExperienceNameUntitled");
			}
			item=mExperiences->add(experience_name_string, associated, ADD_TOP);
		} 
		else
		{
			item=mExperiences->add(getString("loading"), associated, ADD_TOP);
			last = associated;
		}
		item->setEnabled(FALSE);
	}

	if(last.notNull())
	{
		mExperiences->setEnabled(FALSE);
		LLExperienceCache::get(last, boost::bind(&LLLiveLSLEditor::buildExperienceList, this));  
	}
	else
	{
		mExperiences->setEnabled(TRUE);
		mExperiences->sortByName(TRUE);
		mExperiences->setCurrentByIndex(mExperiences->getCurrentIndex());
		getChild<LLButton>("view_profile")->setVisible(TRUE);
	}
}


void LLScriptEdCore::setAssociatedExperience( const LLUUID& experience_id )
{
	mAssociatedExperience = experience_id;
}



void LLLiveLSLEditor::requestExperiences()
{
	if (!getIsModifiable())
	{
		return;
	}

	LLViewerRegion* region = gAgent.getRegion();
	if (region)
	{
		std::string lookup_url=region->getCapability("GetCreatorExperiences"); 
		if(!lookup_url.empty())
		{
			LLHTTPClient::get(lookup_url, new ExperienceResponder(getDerivedHandle<LLLiveLSLEditor>()));
		}
	}
}



/// ---------------------------------------------------------------------------
/// LLScriptEdContainer
/// ---------------------------------------------------------------------------

LLScriptEdContainer::LLScriptEdContainer(const LLSD& key) :
	LLPreview(key)
,	mScriptEd(NULL)
// [SL:KB] - Patch: Build-ScriptRecover | Checked: 2011-11-23 (Catznip-3.2.0) | Added: Catznip-3.2.0
,	mBackupTimer(NULL)
// [/SL:KB]
{
}

// [SL:KB] - Patch: Build-ScriptRecover | Checked: 2011-11-23 (Catznip-3.2.0) | Added: Catznip-3.2.0
LLScriptEdContainer::~LLScriptEdContainer()
{
	// Clean up the backup file (unless we've gotten disconnected)
	if ( (!mBackupFilename.empty()) && (gAgent.getRegion()) )
		LLFile::remove(mBackupFilename);
	delete mBackupTimer;
}

void LLScriptEdContainer::refreshFromItem()
{
	LLPreview::refreshFromItem();

	if (!mBackupFilename.empty())
	{
		const std::string strFilename = getBackupFileName();
		if (strFilename != mBackupFilename)
		{
			LLFile::rename(mBackupFilename, strFilename);
			mBackupFilename = strFilename;
		}
	}
}

bool LLScriptEdContainer::onBackupTimer()
{
	if ( (mScriptEd) && (mScriptEd->hasChanged()) )
	{
		if (mBackupFilename.empty())
			mBackupFilename = getBackupFileName();
		mScriptEd->writeToFile(mBackupFilename, true);

		LL_INFOS() << "Backing up script to " << mBackupFilename << LL_ENDL;
	}
	return false;
}

std::string LLScriptEdContainer::getBackupFileName() const
{
	// NOTE: this function is not guaranteed to return the same filename every time (i.e. the item name may have changed)
	std::string strFile = LLFile::tmpdir();

	// Find the inventory item for this script
	const LLInventoryItem* pItem = getItem();
	if (pItem)
	{
		strFile += gDirUtilp->getScrubbedFileName(pItem->getName().substr(0, 32));
		strFile += "-";
	}

	// Append a CRC of the item UUID to make the filename (hopefully) unique
	LLCRC crcUUID;
	crcUUID.update((U8*)(&mItemUUID.mData), UUID_BYTES);
	strFile += llformat("%X", crcUUID.getCRC());

	strFile += ".lslbackup";

	return strFile;
}
// [/SL:KB]

std::string LLScriptEdContainer::getTmpFileName()
{
	// Take script inventory item id (within the object inventory)
	// to consideration so that it's possible to edit multiple scripts
	// in the same object inventory simultaneously (STORM-781).
	std::string script_id = mObjectUUID.asString() + "_" + mItemUUID.asString();

	// Use MD5 sum to make the file name shorter and not exceed maximum path length.
	char script_id_hash_str[33];			   /* Flawfinder: ignore */
	LLMD5 script_id_hash((const U8 *)script_id.c_str());
	script_id_hash.hex_digest(script_id_hash_str);

	return std::string(LLFile::tmpdir()) + "sl_script_" + script_id_hash_str + ".lsl";
}

bool LLScriptEdContainer::onExternalChange(const std::string& filename)
{
	if (!mScriptEd->loadScriptText(filename))
	{
		return false;
	}

	// Disable sync to avoid recursive load->save->load calls.
	// <FS> LSL preprocessor
	// Ansariel: Don't call saveIfNeeded directly, as we might have to run the
	// preprocessor first. saveIfNeeded will be invoked via callback. Make sure
	// to pass sync = false - we don't need to update the external editor in this
	// case or the next save will be ignored!
	//saveIfNeeded(false);
	mScriptEd->doSave(FALSE, false);
	// </FS>
	return true;
}

/// ---------------------------------------------------------------------------
/// LLPreviewLSL
/// ---------------------------------------------------------------------------

struct LLScriptSaveInfo
{
	LLUUID mItemUUID;
	std::string mDescription;
	LLTransactionID mTransactionID;

	LLScriptSaveInfo(const LLUUID& uuid, const std::string& desc, LLTransactionID tid) :
		mItemUUID(uuid), mDescription(desc),  mTransactionID(tid) {}
};



//static
void* LLPreviewLSL::createScriptEdPanel(void* userdata)
{
	
	LLPreviewLSL *self = (LLPreviewLSL*)userdata;

	self->mScriptEd =  new LLScriptEdCore(
								   self,
								   HELLO_LSL,
								   self->getHandle(),
								   LLPreviewLSL::onLoad,
								   LLPreviewLSL::onSave,
								   LLPreviewLSL::onSearchReplace,
								   self,
								   false,
								   0);
	return self->mScriptEd;
}


LLPreviewLSL::LLPreviewLSL(const LLSD& key )
:	LLScriptEdContainer(key),
	mPendingUploads(0)
{
	mFactoryMap["script panel"] = LLCallbackMap(LLPreviewLSL::createScriptEdPanel, this);
}

// virtual
BOOL LLPreviewLSL::postBuild()
{
	const LLInventoryItem* item = getItem();

	llassert(item);
	if (item)
	{
		getChild<LLUICtrl>("desc")->setValue(item->getDescription());
	}
	childSetCommitCallback("desc", LLPreview::onText, this);
	getChild<LLLineEditor>("desc")->setPrevalidate(&LLTextValidate::validateASCIIPrintableNoPipe);

	return LLPreview::postBuild();
}

// virtual
void LLPreviewLSL::callbackLSLCompileSucceeded()
{
	LL_INFOS() << "LSL Bytecode saved" << LL_ENDL;
	// <FS> Append comment text
	//mScriptEd->mErrorList->setCommentText(LLTrans::getString("CompileSuccessful"));
	//mScriptEd->mErrorList->setCommentText(LLTrans::getString("SaveComplete"));
	mScriptEd->mErrorList->addCommentText(LLTrans::getString("CompileSuccessful"));
	mScriptEd->mErrorList->addCommentText(LLTrans::getString("SaveComplete"));
	// </FS>

	mScriptEd->updateIndicators(false, true); //<FS:Kadah> Compile Indicators

// [SL:KB] - Patch: Build-ScriptRecover | Checked: 2011-11-23 (Catznip-3.2.0) | Added: Catznip-3.2.0
	// Script was successfully saved so delete our backup copy if we have one and the editor is still pristine
	if ( (!mBackupFilename.empty()) && (!mScriptEd->hasChanged()) )
	{
		LLFile::remove(mBackupFilename);
		mBackupFilename.clear();
	}
// [/SL:KB]

	closeIfNeeded();
}

// virtual
void LLPreviewLSL::callbackLSLCompileFailed(const LLSD& compile_errors)
{
	LL_INFOS() << "Compile failed!" << LL_ENDL;

	for(LLSD::array_const_iterator line = compile_errors.beginArray();
		line < compile_errors.endArray();
		line++)
	{
		LLSD row;
		std::string error_message = line->asString();
		LLStringUtil::stripNonprintable(error_message);
		row["columns"][0]["value"] = error_message;
		row["columns"][0]["font"] = "OCRA";
		mScriptEd->mErrorList->addElement(row);
	}
	mScriptEd->selectFirstError();

	mScriptEd->updateIndicators(false, false); //<FS:Kadah> Compile Indicators

// [SL:KB] - Patch: Build-ScriptRecover | Checked: 2011-11-23 (Catznip-3.2.0) | Added: Catznip-3.2.0
	// Script was successfully saved so delete our backup copy if we have one and the editor is still pristine
	if ( (!mBackupFilename.empty()) && (!mScriptEd->hasChanged()) )
	{
		LLFile::remove(mBackupFilename);
		mBackupFilename.clear();
	}
// [/SL:KB]

	closeIfNeeded();
}

void LLPreviewLSL::loadAsset()
{
	// *HACK: we poke into inventory to see if it's there, and if so,
	// then it might be part of the inventory library. If it's in the
	// library, then you can see the script, but not modify it.
	const LLInventoryItem* item = gInventory.getItem(mItemUUID);
	BOOL is_library = item
		&& !gInventory.isObjectDescendentOf(mItemUUID,
											gInventory.getRootFolderID());
	if(!item)
	{
		// do the more generic search.
		getItem();
	}
	if(item)
	{
		BOOL is_copyable = gAgent.allowOperation(PERM_COPY, 
								item->getPermissions(), GP_OBJECT_MANIPULATE);
		BOOL is_modifiable = gAgent.allowOperation(PERM_MODIFY,
								item->getPermissions(), GP_OBJECT_MANIPULATE);
		if (gAgent.isGodlike() || (is_copyable && (is_modifiable || is_library)))
		{
			LLUUID* new_uuid = new LLUUID(mItemUUID);
			gAssetStorage->getInvItemAsset(LLHost::invalid,
										gAgent.getID(),
										gAgent.getSessionID(),
										item->getPermissions().getOwner(),
										LLUUID::null,
										item->getUUID(),
										item->getAssetUUID(),
										item->getType(),
										&LLPreviewLSL::onLoadComplete,
										(void*)new_uuid,
										TRUE);
			mAssetStatus = PREVIEW_ASSET_LOADING;
		}
		else
		{
			mScriptEd->setScriptText(mScriptEd->getString("can_not_view"), FALSE);
			mScriptEd->mEditor->makePristine();
			mScriptEd->mFunctions->setEnabled(FALSE);
			mAssetStatus = PREVIEW_ASSET_LOADED;
		}
		getChildView("lock")->setVisible( !is_modifiable);
		mScriptEd->getChildView("Insert...")->setEnabled(is_modifiable);
	}
	else
	{
		mScriptEd->setScriptText(std::string(HELLO_LSL), TRUE);
		mScriptEd->setEnableEditing(TRUE);
		mAssetStatus = PREVIEW_ASSET_LOADED;
	}
}


BOOL LLPreviewLSL::canClose()
{
	return mScriptEd->canClose();
}

void LLPreviewLSL::closeIfNeeded()
{
	// Find our window and close it if requested.
	getWindow()->decBusyCount();
	mPendingUploads--;
	if (mPendingUploads <= 0 && mCloseAfterSave)
	{
		closeFloater();
	}
}

void LLPreviewLSL::onSearchReplace(void* userdata)
{
	LLPreviewLSL* self = (LLPreviewLSL*)userdata;
	LLScriptEdCore* sec = self->mScriptEd; 
//	LLFloaterScriptSearch::show(sec);
// [SL:KB] - Patch: UI-FloaterSearchReplace | Checked: 2010-10-26 (Catznip-2.3.0a) | Added: Catznip-2.3.0a
	LLFloaterSearchReplace::show(sec->mEditor);
// [/SL:KB]
}

// static
void LLPreviewLSL::onLoad(void* userdata)
{
	LLPreviewLSL* self = (LLPreviewLSL*)userdata;
	self->loadAsset();
}

// static
// <FS:Ansariel> FIRE-7514: Script in external editor needs to be saved twice
//void LLPreviewLSL::onSave(void* userdata, BOOL close_after_save)
void LLPreviewLSL::onSave(void* userdata, BOOL close_after_save, bool sync)
// </FS:Ansariel>
{
	LLPreviewLSL* self = (LLPreviewLSL*)userdata;
	self->mCloseAfterSave = close_after_save;
	// <FS:Ansariel> FIRE-7514: Script in external editor needs to be saved twice
	//self->saveIfNeeded();
	self->saveIfNeeded(sync);
	// </FS:Ansariel>
}

// Save needs to compile the text in the buffer. If the compile
// succeeds, then save both assets out to the database. If the compile
// fails, go ahead and save the text anyway.
void LLPreviewLSL::saveIfNeeded(bool sync /*= true*/)
{
	// LL_INFOS() << "LLPreviewLSL::saveIfNeeded()" << LL_ENDL;
//	if(!mScriptEd->hasChanged())
// [SL:KB] - Patch: Build-ScriptRecover | Checked: 2012-02-10 (Catznip-3.2.1) | Added: Catznip-3.2.1
	if ( (!mScriptEd->hasChanged()) || (!gAgent.getRegion()) )
// [/SL:KB]
	{
		return;
	}

	mPendingUploads = 0;
	// <FS> FIRE-10172: Fix LSL editor error display
	//mScriptEd->mErrorList->deleteAllItems();
	mScriptEd->mEditor->makePristine();

	// save off asset into file
	LLTransactionID tid;
	tid.generate();
	LLAssetID asset_id = tid.makeAssetID(gAgent.getSecureSessionID());
	std::string filepath = gDirUtilp->getExpandedFilename(LL_PATH_CACHE,asset_id.asString());
	std::string filename = filepath + ".lsl";

	mScriptEd->writeToFile(filename,false);
	
	if (sync)
	{
		mScriptEd->sync();
	}

	const LLInventoryItem *inv_item = getItem();
	// save it out to asset server
	std::string url = gAgent.getRegion()->getCapability("UpdateScriptAgent");

	// NaCL - LSL Preprocessor
	mScriptEd->enableSave(FALSE); // Clear the enable save flag (FIRE-10173)
	BOOL domono = FSLSLPreprocessor::mono_directive(mScriptEd->getScriptText());
	if(domono == FALSE)
	{
		LLSD row;
		if(gSavedSettings.getBOOL("_NACL_SaveInventoryScriptsAsMono"))
		{
			row["columns"][0]["value"] = "Detected compile-as-LSL2 directive, but debug setting SaveInventoryScriptsAsMono overrided it.";
			domono = TRUE;
		}else row["columns"][0]["value"] = "Detected compile-as-LSL2 directive";
		//domono = FALSE;
		row["columns"][0]["font"] = "SANSSERIF_SMALL";
		mScriptEd->mErrorList->addElement(row);
	}
	// NaCl End
	if(inv_item)
	{
		getWindow()->incBusyCount();
		mPendingUploads++;
		if (!url.empty())
		{
			// NaCL - LSL Preprocessor
			uploadAssetViaCaps(url, filename, mItemUUID, domono);
		}
		else if (gAssetStorage)
		{
			uploadAssetLegacy(filename, mItemUUID, tid);
		}
	}
}

void LLPreviewLSL::uploadAssetViaCaps(const std::string& url,
									  const std::string& filename,
									  const LLUUID& item_id,
									  bool mono)
{
	LL_INFOS() << "Update Agent Inventory via capability" << LL_ENDL;
	LLSD body;
	body["item_id"] = item_id;
	if (gSavedSettings.getBOOL("FSSaveInventoryScriptsAsMono"))
	{
		body["target"] = "mono";
	}
	else
	{
		body["target"] = "lsl2";
	}
	LLHTTPClient::post(url, body, new LLUpdateAgentInventoryResponder(body, filename, LLAssetType::AT_LSL_TEXT));
}

void LLPreviewLSL::uploadAssetLegacy(const std::string& filename,
									  const LLUUID& item_id,
									  const LLTransactionID& tid)
{
	// <FS:CR> Remove LSO Compiler
	LL_WARNS() << "Legacy LSO compile and upload is no longer supported" << LL_ENDL;
#if 0
	LLLineEditor* descEditor = getChild<LLLineEditor>("desc");
	LLScriptSaveInfo* info = new LLScriptSaveInfo(item_id,
								descEditor->getText(),
								tid);
	gAssetStorage->storeAssetData(filename,	tid,
								  LLAssetType::AT_LSL_TEXT,
								  &LLPreviewLSL::onSaveComplete,
								  info);

	LLAssetID asset_id = tid.makeAssetID(gAgent.getSecureSessionID());
	std::string filepath = gDirUtilp->getExpandedFilename(LL_PATH_CACHE,asset_id.asString());
	std::string dst_filename = llformat("%s.lso", filepath.c_str());
	std::string err_filename = llformat("%s.out", filepath.c_str());

	const BOOL compile_to_mono = FALSE;
	if(!lscript_compile(filename.c_str(),
						dst_filename.c_str(),
						err_filename.c_str(),
						compile_to_mono,
						asset_id.asString().c_str(),
						gAgent.isGodlike()))
	{
		LL_INFOS() << "Compile failed!" << LL_ENDL;
		//char command[256];
		//sprintf(command, "type %s\n", err_filename.c_str());
		//system(command);

		// load the error file into the error scrolllist
		LLFILE* fp = LLFile::fopen(err_filename, "r");
		if(fp)
		{
			char buffer[MAX_STRING];		/*Flawfinder: ignore*/
			std::string line;
			while(!feof(fp)) 
			{
				if (fgets(buffer, MAX_STRING, fp) == NULL)
				{
					buffer[0] = '\0';
				}
				if(feof(fp))
				{
					break;
				}
				else
				{
					line.assign(buffer);
					LLStringUtil::stripNonprintable(line);

					LLSD row;
					row["columns"][0]["value"] = line;
					row["columns"][0]["font"] = "OCRA";
					mScriptEd->mErrorList->addElement(row);
				}
			}
			fclose(fp);
			mScriptEd->selectFirstError();
		}
	}
	else
	{
		LL_INFOS() << "Compile worked!" << LL_ENDL;
		if(gAssetStorage)
		{
			getWindow()->incBusyCount();
			mPendingUploads++;
			LLUUID* this_uuid = new LLUUID(mItemUUID);
			gAssetStorage->storeAssetData(dst_filename,
										  tid,
										  LLAssetType::AT_LSL_BYTECODE,
										  &LLPreviewLSL::onSaveBytecodeComplete,
										  (void**)this_uuid);
		}
	}

	// get rid of any temp files left lying around
	LLFile::remove(filename);
	LLFile::remove(err_filename);
	LLFile::remove(dst_filename);
#endif // 0
	// </FS:CR>
}


// static
void LLPreviewLSL::onSaveComplete(const LLUUID& iuuid, void* user_data, S32 status, LLExtStat ext_status) // StoreAssetData callback (fixed)
{
	// NaCl - LSL Preprocessor
	LLUUID asset_uuid = iuuid;
	// NaCl End
	LLScriptSaveInfo* info = reinterpret_cast<LLScriptSaveInfo*>(user_data);
	if(0 == status)
	{
		if (info)
		{
			const LLViewerInventoryItem* item;
			item = (const LLViewerInventoryItem*)gInventory.getItem(info->mItemUUID);
			if(item)
			{
				LLPointer<LLViewerInventoryItem> new_item = new LLViewerInventoryItem(item);
				// NaCl - LSL Preprocessor
				if(asset_uuid.isNull())
					asset_uuid.generate();
				// NaCl End
				new_item->setAssetUUID(asset_uuid);
				new_item->setTransactionID(info->mTransactionID);
				new_item->updateServer(FALSE);
				gInventory.updateItem(new_item);
				gInventory.notifyObservers();
			}
			else
			{
				LL_WARNS() << "Inventory item for script " << info->mItemUUID
					<< " is no longer in agent inventory." << LL_ENDL;
			}

			// Find our window and close it if requested.
			LLPreviewLSL* self = LLFloaterReg::findTypedInstance<LLPreviewLSL>("preview_script", info->mItemUUID);
			if (self)
			{
				getWindow()->decBusyCount();
				self->mPendingUploads--;
				if (self->mPendingUploads <= 0
					&& self->mCloseAfterSave)
				{
					self->closeFloater();
				}
			}
		}
	}
	else
	{
		LL_WARNS() << "Problem saving script: " << status << LL_ENDL;
		LLSD args;
		args["REASON"] = std::string(LLAssetStorage::getErrorString(status));
		LLNotificationsUtil::add("SaveScriptFailReason", args);
	}
	delete info;
}

// static
void LLPreviewLSL::onSaveBytecodeComplete(const LLUUID& asset_uuid, void* user_data, S32 status, LLExtStat ext_status) // StoreAssetData callback (fixed)
{
	LLUUID* instance_uuid = (LLUUID*)user_data;
	LLPreviewLSL* self = NULL;
	if(instance_uuid)
	{
		self = LLFloaterReg::findTypedInstance<LLPreviewLSL>("preview_script", *instance_uuid);
	}
	if (0 == status)
	{
		if (self)
		{
			LLSD row;
			row["columns"][0]["value"] = "Compile successful!";
			row["columns"][0]["font"] = "SANSSERIF_SMALL";
			self->mScriptEd->mErrorList->addElement(row);

			// Find our window and close it if requested.
			self->getWindow()->decBusyCount();
			self->mPendingUploads--;
			if (self->mPendingUploads <= 0
				&& self->mCloseAfterSave)
			{
				self->closeFloater();
			}
		}
	}
	else
	{
		LL_WARNS() << "Problem saving LSL Bytecode (Preview)" << LL_ENDL;
		LLSD args;
		args["REASON"] = std::string(LLAssetStorage::getErrorString(status));
		LLNotificationsUtil::add("SaveBytecodeFailReason", args);
	}
	delete instance_uuid;
}

// static
void LLPreviewLSL::onLoadComplete( LLVFS *vfs, const LLUUID& asset_uuid, LLAssetType::EType type,
								   void* user_data, S32 status, LLExtStat ext_status)
{
	LL_DEBUGS() << "LLPreviewLSL::onLoadComplete: got uuid " << asset_uuid
		 << LL_ENDL;
	LLUUID* item_uuid = (LLUUID*)user_data;
	LLPreviewLSL* preview = LLFloaterReg::findTypedInstance<LLPreviewLSL>("preview_script", *item_uuid);
	if( preview )
	{
		if(0 == status)
		{
			LLVFile file(vfs, asset_uuid, type);
			S32 file_length = file.getSize();

			std::vector<char> buffer(file_length+1);
			file.read((U8*)&buffer[0], file_length);

			// put a EOS at the end
			buffer[file_length] = 0;
			preview->mScriptEd->setScriptText(LLStringExplicit(&buffer[0]), TRUE);
			preview->mScriptEd->mEditor->makePristine();
			LLInventoryItem* item = gInventory.getItem(*item_uuid);
			BOOL is_modifiable = FALSE;
			if(item
			   && gAgent.allowOperation(PERM_MODIFY, item->getPermissions(),
				   					GP_OBJECT_MANIPULATE))
			{
				is_modifiable = TRUE;		
			}
			preview->mScriptEd->setEnableEditing(is_modifiable);
			preview->mAssetStatus = PREVIEW_ASSET_LOADED;

// [SL:KB] - Patch: Build-ScriptRecover | Checked: 2011-11-23 (Catznip-3.2.0) | Added: Catznip-3.2.0
			// Start the timer which will perform regular backup saves
			preview->mBackupTimer = setupCallbackTimer(60.0f, boost::bind(&LLPreviewLSL::onBackupTimer, preview));
// [/SL:KB]
		}
		else
		{
			if( LL_ERR_ASSET_REQUEST_NOT_IN_DATABASE == status ||
				LL_ERR_FILE_EMPTY == status)
			{
				LLNotificationsUtil::add("ScriptMissing");
			}
			else if (LL_ERR_INSUFFICIENT_PERMISSIONS == status)
			{
				LLNotificationsUtil::add("ScriptNoPermissions");
			}
			else
			{
				LLNotificationsUtil::add("UnableToLoadScript");
			}

			preview->mAssetStatus = PREVIEW_ASSET_ERROR;
			LL_WARNS() << "Problem loading script: " << status << LL_ENDL;
		}
	}
	delete item_uuid;
}


/// ---------------------------------------------------------------------------
/// LLLiveLSLEditor
/// ---------------------------------------------------------------------------


//static 
void* LLLiveLSLEditor::createScriptEdPanel(void* userdata)
{
	LLLiveLSLEditor *self = (LLLiveLSLEditor*)userdata;

	self->mScriptEd =  new LLScriptEdCore(
								   self,
								   HELLO_LSL,
								   self->getHandle(),
								   &LLLiveLSLEditor::onLoad,
								   &LLLiveLSLEditor::onSave,
								   &LLLiveLSLEditor::onSearchReplace,
								   self,
								   true,
								   0);
	return self->mScriptEd;
}


LLLiveLSLEditor::LLLiveLSLEditor(const LLSD& key) :
	LLScriptEdContainer(key),
	mAskedForRunningInfo(FALSE),
	mHaveRunningInfo(FALSE),
	mCloseAfterSave(FALSE),
	mPendingUploads(0),
	mIsModifiable(FALSE),
	mIsNew(false)
{
	mFactoryMap["script ed panel"] = LLCallbackMap(LLLiveLSLEditor::createScriptEdPanel, this);
}

BOOL LLLiveLSLEditor::postBuild()
{
	childSetCommitCallback("running", LLLiveLSLEditor::onRunningCheckboxClicked, this);
	getChildView("running")->setEnabled(FALSE);

	childSetAction("Reset",&LLLiveLSLEditor::onReset,this);
	getChildView("Reset")->setEnabled(TRUE);

	mMonoCheckbox =	getChild<LLCheckBoxCtrl>("mono");
	childSetCommitCallback("mono", &LLLiveLSLEditor::onMonoCheckboxClicked, this);
	getChildView("mono")->setEnabled(FALSE);

	mScriptEd->mEditor->makePristine();
	mScriptEd->mEditor->setFocus(TRUE);


	mExperiences = getChild<LLComboBox>("Experiences...");
	mExperiences->setCommitCallback(boost::bind(&LLLiveLSLEditor::experienceChanged, this));
	
	mExperienceEnabled = getChild<LLCheckBoxCtrl>("enable_xp");
	
	childSetCommitCallback("enable_xp", onToggleExperience, this);
	childSetCommitCallback("view_profile", onViewProfile, this);
	

	return LLPreview::postBuild();
}

// virtual
void LLLiveLSLEditor::callbackLSLCompileSucceeded(const LLUUID& task_id,
												  const LLUUID& item_id,
												  bool is_script_running)
{
	LL_DEBUGS() << "LSL Bytecode saved" << LL_ENDL;
	// <FS> Append comment text
	//mScriptEd->mErrorList->setCommentText(LLTrans::getString("CompileSuccessful"));
	//mScriptEd->mErrorList->setCommentText(LLTrans::getString("SaveComplete"));
	mScriptEd->mErrorList->addCommentText(LLTrans::getString("CompileSuccessful"));
	mScriptEd->mErrorList->addCommentText(LLTrans::getString("SaveComplete"));
	// </FS>

	mScriptEd->updateIndicators(false, true); //<FS:Kadah> Compile Indicators

// [SL:KB] - Patch: Build-ScriptRecover | Checked: 2011-11-23 (Catznip-3.2.0) | Added: Catznip-3.2.0
	// Script was successfully saved so delete our backup copy if we have one and the editor is still pristine
	if ( (!mBackupFilename.empty()) && (!mScriptEd->hasChanged()) )
	{
		LLFile::remove(mBackupFilename);
		mBackupFilename.clear();
	}
// [/SL:KB]

	closeIfNeeded();
}

// virtual
void LLLiveLSLEditor::callbackLSLCompileFailed(const LLSD& compile_errors)
{
	LL_DEBUGS() << "Compile failed!" << LL_ENDL;
	for(LLSD::array_const_iterator line = compile_errors.beginArray();
		line < compile_errors.endArray();
		line++)
	{
		LLSD row;
		std::string error_message = line->asString();
		LLStringUtil::stripNonprintable(error_message);
		row["columns"][0]["value"] = error_message;
		// *TODO: change to "MONOSPACE" and change llfontgl.cpp?
		row["columns"][0]["font"] = "OCRA";
		mScriptEd->mErrorList->addElement(row);
	}
	mScriptEd->selectFirstError();

	mScriptEd->updateIndicators(false, false); //<FS:Kadah> Compile Indicators

// [SL:KB] - Patch: Build-ScriptRecover | Checked: 2011-11-23 (Catznip-3.2.0) | Added: Catznip-3.2.0
	// Script was successfully saved so delete our backup copy if we have one and the editor is still pristine
	if ( (!mBackupFilename.empty()) && (!mScriptEd->hasChanged()) )
	{
		LLFile::remove(mBackupFilename);
		mBackupFilename.clear();
	}
// [/SL:KB]

	closeIfNeeded();
}

void LLLiveLSLEditor::loadAsset()
{
	//LL_INFOS() << "LLLiveLSLEditor::loadAsset()" << LL_ENDL;
	if(!mIsNew)
	{
		LLViewerObject* object = gObjectList.findObject(mObjectUUID);
		if(object)
		{
			LLViewerInventoryItem* item = dynamic_cast<LLViewerInventoryItem*>(object->getInventoryObject(mItemUUID));

			if(item)
			{
				ExperienceAssociationResponder::fetchAssociatedExperience(item->getParentUUID(), item->getUUID(), boost::bind(&LLLiveLSLEditor::setAssociatedExperience, getDerivedHandle<LLLiveLSLEditor>(), _1));
				
				bool isGodlike = gAgent.isGodlike();
				bool copyManipulate = gAgent.allowOperation(PERM_COPY, item->getPermissions(), GP_OBJECT_MANIPULATE);
				mIsModifiable = gAgent.allowOperation(PERM_MODIFY, item->getPermissions(), GP_OBJECT_MANIPULATE);
				
				if(!isGodlike && (!copyManipulate || !mIsModifiable))
				{
					mItem = new LLViewerInventoryItem(item);
					mScriptEd->setScriptText(getString("not_allowed"), FALSE);
					mScriptEd->mEditor->makePristine();
					mScriptEd->enableSave(FALSE);
					mAssetStatus = PREVIEW_ASSET_LOADED;
				}
				else if(copyManipulate || isGodlike)
				{
					mItem = new LLViewerInventoryItem(item);
					// request the text from the object
				LLSD* user_data = new LLSD();
				user_data->with("taskid", mObjectUUID).with("itemid", mItemUUID);
					gAssetStorage->getInvItemAsset(object->getRegion()->getHost(),
						gAgent.getID(),
						gAgent.getSessionID(),
						item->getPermissions().getOwner(),
						object->getID(),
						item->getUUID(),
						item->getAssetUUID(),
						item->getType(),
						&LLLiveLSLEditor::onLoadComplete,
						(void*)user_data,
						TRUE);
					LLMessageSystem* msg = gMessageSystem;
					msg->newMessageFast(_PREHASH_GetScriptRunning);
					msg->nextBlockFast(_PREHASH_Script);
					msg->addUUIDFast(_PREHASH_ObjectID, mObjectUUID);
					msg->addUUIDFast(_PREHASH_ItemID, mItemUUID);
					msg->sendReliable(object->getRegion()->getHost());
					mAskedForRunningInfo = TRUE;
					mAssetStatus = PREVIEW_ASSET_LOADING;
				}
			}
			
			if(mItem.isNull())
			{
				mScriptEd->setScriptText(LLStringUtil::null, FALSE);
				mScriptEd->mEditor->makePristine();
				mAssetStatus = PREVIEW_ASSET_LOADED;
				mIsModifiable = FALSE;
			}

			refreshFromItem();
			// This is commented out, because we don't completely
			// handle script exports yet.
			/*
			// request the exports from the object
			gMessageSystem->newMessage("GetScriptExports");
			gMessageSystem->nextBlock("ScriptBlock");
			gMessageSystem->addUUID("AgentID", gAgent.getID());
			U32 local_id = object->getLocalID();
			gMessageSystem->addData("LocalID", &local_id);
			gMessageSystem->addUUID("ItemID", mItemUUID);
			LLHost host(object->getRegion()->getIP(),
						object->getRegion()->getPort());
			gMessageSystem->sendReliable(host);
			*/
		}
	}
	else
	{
		mScriptEd->setScriptText(std::string(HELLO_LSL), TRUE);
		mScriptEd->enableSave(FALSE);
		LLPermissions perm;
		perm.init(gAgent.getID(), gAgent.getID(), LLUUID::null, gAgent.getGroupID());
		perm.initMasks(PERM_ALL, PERM_ALL, PERM_NONE, PERM_NONE, PERM_MOVE | PERM_TRANSFER);
		mItem = new LLViewerInventoryItem(mItemUUID,
										  mObjectUUID,
										  perm,
										  LLUUID::null,
										  LLAssetType::AT_LSL_TEXT,
										  LLInventoryType::IT_LSL,
										  DEFAULT_SCRIPT_NAME,
										  DEFAULT_SCRIPT_DESC,
										  LLSaleInfo::DEFAULT,
										  LLInventoryItemFlags::II_FLAGS_NONE,
										  time_corrected());
		mAssetStatus = PREVIEW_ASSET_LOADED;
	}

	requestExperiences();
}

// static
void LLLiveLSLEditor::onLoadComplete(LLVFS *vfs, const LLUUID& asset_id,
									 LLAssetType::EType type,
									 void* user_data, S32 status, LLExtStat ext_status)
{
	LL_DEBUGS() << "LLLiveLSLEditor::onLoadComplete: got uuid " << asset_id
		 << LL_ENDL;
	LLSD* floater_key = (LLSD*)user_data;
	
	LLLiveLSLEditor* instance = LLFloaterReg::findTypedInstance<LLLiveLSLEditor>("preview_scriptedit", *floater_key);
	
	if(instance )
	{
		if( LL_ERR_NOERR == status )
		{
			// <FS:ND> FIRE-15524 opt to not crash if the item went away ....
			if( !instance->getItem() )
			{
				LL_WARNS() << "getItem() returns 0, item went away while loading script()" << LL_ENDL;
				instance->mAssetStatus = PREVIEW_ASSET_ERROR;
				delete floater_key;
				return;
			}
			// </FS:ND>
			
			instance->loadScriptText(vfs, asset_id, type);
			instance->mScriptEd->setEnableEditing(TRUE);
			instance->mAssetStatus = PREVIEW_ASSET_LOADED;

// [SL:KB] - Patch: Build-ScriptRecover | Checked: 2011-11-23 (Catznip-3.2.0) | Added: Catznip-3.2.0
			// Start the timer which will perform regular backup saves
			instance->mBackupTimer = setupCallbackTimer(60.0f, boost::bind(&LLLiveLSLEditor::onBackupTimer, instance));
// [/SL:KB]
		}
		else
		{
			if( LL_ERR_ASSET_REQUEST_NOT_IN_DATABASE == status ||
				LL_ERR_FILE_EMPTY == status)
			{
				LLNotificationsUtil::add("ScriptMissing");
			}
			else if (LL_ERR_INSUFFICIENT_PERMISSIONS == status)
			{
				LLNotificationsUtil::add("ScriptNoPermissions");
			}
			else
			{
				LLNotificationsUtil::add("UnableToLoadScript");
			}
			instance->mAssetStatus = PREVIEW_ASSET_ERROR;
		}
	}

	delete floater_key;
}

void LLLiveLSLEditor::loadScriptText(LLVFS *vfs, const LLUUID &uuid, LLAssetType::EType type)
{
	LLVFile file(vfs, uuid, type);
	S32 file_length = file.getSize();
	std::vector<char> buffer(file_length + 1);
	file.read((U8*)&buffer[0], file_length);

	if (file.getLastBytesRead() != file_length ||
		file_length <= 0)
	{
		LL_WARNS() << "Error reading " << uuid << ":" << type << LL_ENDL;
	}

	buffer[file_length] = '\0';

	mScriptEd->setScriptText(LLStringExplicit(&buffer[0]), TRUE);
	mScriptEd->mEditor->makePristine();
	mScriptEd->setScriptName(getItem()->getName());
}


void LLLiveLSLEditor::onRunningCheckboxClicked( LLUICtrl*, void* userdata )
{
	LLLiveLSLEditor* self = (LLLiveLSLEditor*) userdata;
	LLViewerObject* object = gObjectList.findObject( self->mObjectUUID );
	LLCheckBoxCtrl* runningCheckbox = self->getChild<LLCheckBoxCtrl>("running");
	BOOL running =  runningCheckbox->get();
	//self->mRunningCheckbox->get();
	if( object )
	{
// [RLVa:KB] - Checked: 2010-09-28 (RLVa-1.2.1f) | Modified: RLVa-1.0.5a
		if ( (rlv_handler_t::isEnabled()) && (gRlvAttachmentLocks.isLockedAttachment(object->getRootEdit())) )
		{
			RlvUtil::notifyBlockedGeneric();
			return;
		}
// [/RLVa:KB]

		LLMessageSystem* msg = gMessageSystem;
		msg->newMessageFast(_PREHASH_SetScriptRunning);
		msg->nextBlockFast(_PREHASH_AgentData);
		msg->addUUIDFast(_PREHASH_AgentID, gAgent.getID());
		msg->addUUIDFast(_PREHASH_SessionID, gAgent.getSessionID());
		msg->nextBlockFast(_PREHASH_Script);
		msg->addUUIDFast(_PREHASH_ObjectID, self->mObjectUUID);
		msg->addUUIDFast(_PREHASH_ItemID, self->mItemUUID);
		msg->addBOOLFast(_PREHASH_Running, running);
		msg->sendReliable(object->getRegion()->getHost());
	}
	else
	{
		runningCheckbox->set(!running);
		LLNotificationsUtil::add("CouldNotStartStopScript");
	}
}

void LLLiveLSLEditor::onReset(void *userdata)
{
	LLLiveLSLEditor* self = (LLLiveLSLEditor*) userdata;

	LLViewerObject* object = gObjectList.findObject( self->mObjectUUID );
	if(object)
	{
// [RLVa:KB] - Checked: 2010-09-28 (RLVa-1.2.1f) | Modified: RLVa-1.0.5a
		if ( (rlv_handler_t::isEnabled()) && (gRlvAttachmentLocks.isLockedAttachment(object->getRootEdit())) )
		{
			RlvUtil::notifyBlockedGeneric();
			return;
		}
// [/RLVa:KB]

		LLMessageSystem* msg = gMessageSystem;
		msg->newMessageFast(_PREHASH_ScriptReset);
		msg->nextBlockFast(_PREHASH_AgentData);
		msg->addUUIDFast(_PREHASH_AgentID, gAgent.getID());
		msg->addUUIDFast(_PREHASH_SessionID, gAgent.getSessionID());
		msg->nextBlockFast(_PREHASH_Script);
		msg->addUUIDFast(_PREHASH_ObjectID, self->mObjectUUID);
		msg->addUUIDFast(_PREHASH_ItemID, self->mItemUUID);
		msg->sendReliable(object->getRegion()->getHost());
	}
	else
	{
		LLNotificationsUtil::add("CouldNotStartStopScript"); 
	}
}

void LLLiveLSLEditor::draw()
{
	LLViewerObject* object = gObjectList.findObject(mObjectUUID);
	LLCheckBoxCtrl* runningCheckbox = getChild<LLCheckBoxCtrl>( "running");
	if(object && mAskedForRunningInfo && mHaveRunningInfo)
	{
		if(object->permAnyOwner())
		{
			runningCheckbox->setLabel(getString("script_running"));
			runningCheckbox->setEnabled(TRUE);

			// <FS:Ansariel> Rev 496 LL merge error
			//if(object->permAnyOwner())
			//{
			//	runningCheckbox->setLabel(getString("script_running"));
			//	runningCheckbox->setEnabled(TRUE);
			//}
			//else
			//{
			//	runningCheckbox->setLabel(getString("public_objects_can_not_run"));
			//	runningCheckbox->setEnabled(FALSE);
			//	// *FIX: Set it to false so that the ui is correct for
			//	// a box that is released to public. It could be
			//	// incorrect after a release/claim cycle, but will be
			//	// correct after clicking on it.
			//	runningCheckbox->set(FALSE);
			//	mMonoCheckbox->set(FALSE);
			//}
			// </FS:Ansariel>
		}
		else
		{
			runningCheckbox->setLabel(getString("public_objects_can_not_run"));
			runningCheckbox->setEnabled(FALSE);

			// *FIX: Set it to false so that the ui is correct for
			// a box that is released to public. It could be
			// incorrect after a release/claim cycle, but will be
			// correct after clicking on it.
			runningCheckbox->set(FALSE);
			mMonoCheckbox->setEnabled(FALSE);
			// object may have fallen out of range.
			// <FS:Ansariel> Rev 496 LL merge error
			//mHaveRunningInfo = FALSE;
		}
	}
	else if(!object)
	{
		// HACK: Display this information in the title bar.
		// Really ought to put in main window.
		setTitle(LLTrans::getString("ObjectOutOfRange"));
		runningCheckbox->setEnabled(FALSE);
		// <FS:Ansariel> Rev 496 LL merge error
		mMonoCheckbox->setEnabled(FALSE);
		// object may have fallen out of range.
		mHaveRunningInfo = FALSE;
	}

	LLPreview::draw();
}


void LLLiveLSLEditor::onSearchReplace(void* userdata)
{
	LLLiveLSLEditor* self = (LLLiveLSLEditor*)userdata;

	LLScriptEdCore* sec = self->mScriptEd; 
//	LLFloaterScriptSearch::show(sec);
// [SL:KB] - Patch: UI-FloaterSearchReplace | Checked: 2010-10-26 (Catznip-2.3.0a) | Added: Catznip-2.3.0a
	LLFloaterSearchReplace::show(sec->mEditor);
// [/SL:KB]
}

struct LLLiveLSLSaveData
{
	LLLiveLSLSaveData(const LLUUID& id, const LLViewerInventoryItem* item, BOOL active);
	LLUUID mSaveObjectID;
	LLPointer<LLViewerInventoryItem> mItem;
	BOOL mActive;
};

LLLiveLSLSaveData::LLLiveLSLSaveData(const LLUUID& id,
									 const LLViewerInventoryItem* item,
									 BOOL active) :
	mSaveObjectID(id),
	mActive(active)
{
	llassert(item);
	mItem = new LLViewerInventoryItem(item);
}

// virtual
void LLLiveLSLEditor::saveIfNeeded(bool sync /*= true*/)
{
	LLViewerObject* object = gObjectList.findObject(mObjectUUID);
	if(!object)
	{
		LLNotificationsUtil::add("SaveScriptFailObjectNotFound");
		return;
	}

	if(mItem.isNull() || !mItem->isFinished())
	{
		// $NOTE: While the error message may not be exactly correct,
		// it's pretty close.
		LLNotificationsUtil::add("SaveScriptFailObjectNotFound");
		return;
	}

// [RLVa:KB] - Checked: 2010-11-25 (RLVa-1.2.2b) | Modified: RLVa-1.2.2b
	if ( (rlv_handler_t::isEnabled()) && (gRlvAttachmentLocks.isLockedAttachment(object->getRootEdit())) )
	{
		RlvUtil::notifyBlockedGeneric();
		return;
	}
// [/RLVa:KB]

	// get the latest info about it. We used to be losing the script
	// name on save, because the viewer object version of the item,
	// and the editor version would get out of synch. Here's a good
	// place to synch them back up.
	LLInventoryItem* inv_item = dynamic_cast<LLInventoryItem*>(object->getInventoryObject(mItemUUID));
	if(inv_item)
	{
		mItem->copyItem(inv_item);
	}

	// Don't need to save if we're pristine
	if(!mScriptEd->hasChanged())
	{
		return;
	}

	mPendingUploads = 0;

	// save the script
	mScriptEd->enableSave(FALSE);
	mScriptEd->mEditor->makePristine();
	// <FS> FIRE-10172: Fix LSL editor error display
	//mScriptEd->mErrorList->deleteAllItems();

	// set up the save on the local machine.
	mScriptEd->mEditor->makePristine();
	LLTransactionID tid;
	tid.generate();
	LLAssetID asset_id = tid.makeAssetID(gAgent.getSecureSessionID());
	std::string filepath = gDirUtilp->getExpandedFilename(LL_PATH_CACHE,asset_id.asString());
	std::string filename = llformat("%s.lsl", filepath.c_str());

	mItem->setAssetUUID(asset_id);
	mItem->setTransactionID(tid);

	mScriptEd->writeToFile(filename,false);

	if (sync)
	{
		mScriptEd->sync();
	}
	
	// save it out to asset server
	std::string url = object->getRegion()->getCapability("UpdateScriptTask");
	getWindow()->incBusyCount();
	mPendingUploads++;
	BOOL is_running = getChild<LLCheckBoxCtrl>( "running")->get();
	if (!url.empty())
	{
		uploadAssetViaCaps(url, filename, mObjectUUID, mItemUUID, is_running, mScriptEd->getAssociatedExperience());
	}
	else if (gAssetStorage)
	{
		uploadAssetLegacy(filename, object, tid, is_running);
	}
}

// <FS:TT> //AO Custom Update Agent Inventory via capability
void LLLiveLSLEditor::uploadAssetViaCapsStatic(const std::string& url,
										 const std::string& filename,
										 const LLUUID& task_id,
										 const LLUUID& item_id,
										 const std::string& is_mono,
										 BOOL is_running)
{
	LLSD body;
	body["item_id"] = item_id;
	body["target"] = is_mono.c_str();
	LL_INFOS() << "Upload caps body=" << body << " url=" << url << " id= " << item_id << LL_ENDL;
	LLHTTPClient::post(url, body, 
		new LLUpdateAgentInventoryResponder(body, filename, LLAssetType::AT_LSL_TEXT));
}
// </FS:TT>

void LLLiveLSLEditor::uploadAssetViaCaps(const std::string& url,
										 const std::string& filename,
										 const LLUUID& task_id,
										 const LLUUID& item_id,
										 BOOL is_running,
										 const LLUUID& experience_public_id )
{
	LL_INFOS() << "Update Task Inventory via capability " << url << LL_ENDL;
	LLSD body;
	body["task_id"] = task_id;
	body["item_id"] = item_id;
	body["is_script_running"] = is_running;
	body["target"] = monoChecked() ? "mono" : "lsl2";
	body["experience"] = experience_public_id;
	LLHTTPClient::post(url, body,
		new LLUpdateTaskInventoryResponder(body, filename, LLAssetType::AT_LSL_TEXT));
}

void LLLiveLSLEditor::uploadAssetLegacy(const std::string& filename,
										LLViewerObject* object,
										const LLTransactionID& tid,
										BOOL is_running)
{
	// <FS:CR> Remove LSO compiler
	LL_WARNS() << "Legacy LSO compile and upload is no longer supported" << LL_ENDL;
#if 0
	LLLiveLSLSaveData* data = new LLLiveLSLSaveData(mObjectUUID,
													mItem,
													is_running);
	gAssetStorage->storeAssetData(filename, tid,
								  LLAssetType::AT_LSL_TEXT,
								  &onSaveTextComplete,
								  (void*)data,
								  FALSE);

	LLAssetID asset_id = tid.makeAssetID(gAgent.getSecureSessionID());
	std::string filepath = gDirUtilp->getExpandedFilename(LL_PATH_CACHE,asset_id.asString());
	std::string dst_filename = llformat("%s.lso", filepath.c_str());
	std::string err_filename = llformat("%s.out", filepath.c_str());

	LLFILE *fp;
	const BOOL compile_to_mono = FALSE;
	if(!lscript_compile(filename.c_str(),
						dst_filename.c_str(),
						err_filename.c_str(),
						compile_to_mono,
						asset_id.asString().c_str(),
						gAgent.isGodlike()))
	{
		// load the error file into the error scrolllist
		LL_INFOS() << "Compile failed!" << LL_ENDL;
		if(NULL != (fp = LLFile::fopen(err_filename, "r")))
		{
			char buffer[MAX_STRING];		/*Flawfinder: ignore*/
			std::string line;
			while(!feof(fp)) 
			{
				
				if (fgets(buffer, MAX_STRING, fp) == NULL)
				{
					buffer[0] = '\0';
				}
				if(feof(fp))
				{
					break;
				}
				else
				{
					line.assign(buffer);
					LLStringUtil::stripNonprintable(line);
				
					LLSD row;
					row["columns"][0]["value"] = line;
					row["columns"][0]["font"] = "OCRA";
					mScriptEd->mErrorList->addElement(row);
				}
			}
			fclose(fp);
			mScriptEd->selectFirstError();
			// don't set the asset id, because we want to save the
			// script, even though the compile failed.
			//mItem->setAssetUUID(LLUUID::null);
			object->saveScript(mItem, FALSE, false);
			dialog_refresh_all();
		}
	}
	else
	{
		LL_INFOS() << "Compile worked!" << LL_ENDL;
		mScriptEd->mErrorList->setCommentText(LLTrans::getString("CompileSuccessfulSaving"));
		if(gAssetStorage)
		{
			LL_INFOS() << "LLLiveLSLEditor::saveAsset "
					<< mItem->getAssetUUID() << LL_ENDL;
			getWindow()->incBusyCount();
			mPendingUploads++;
			LLLiveLSLSaveData* data = NULL;
			data = new LLLiveLSLSaveData(mObjectUUID,
										 mItem,
										 is_running);
			gAssetStorage->storeAssetData(dst_filename,
										  tid,
										  LLAssetType::AT_LSL_BYTECODE,
										  &LLLiveLSLEditor::onSaveBytecodeComplete,
										  (void*)data);
			dialog_refresh_all();
		}
	}

	// get rid of any temp files left lying around
	LLFile::remove(filename);
	LLFile::remove(err_filename);
	LLFile::remove(dst_filename);

	// If we successfully saved it, then we should be able to check/uncheck the running box!
	LLCheckBoxCtrl* runningCheckbox = getChild<LLCheckBoxCtrl>( "running");
	runningCheckbox->setLabel(getString("script_running"));
	runningCheckbox->setEnabled(TRUE);
#endif // 0
	// </FS:CR>
}

void LLLiveLSLEditor::onSaveTextComplete(const LLUUID& asset_uuid, void* user_data, S32 status, LLExtStat ext_status) // StoreAssetData callback (fixed)
{
// <FS> Remove more legacy stuff -Sei
#if 0
	LLLiveLSLSaveData* data = (LLLiveLSLSaveData*)user_data;

	if (status)
	{
		LL_WARNS() << "Unable to save text for a script." << LL_ENDL;
		LLSD args;
		args["REASON"] = std::string(LLAssetStorage::getErrorString(status));
		LLNotificationsUtil::add("CompileQueueSaveText", args);
	}
	else
	{
		LLSD floater_key;
		floater_key["taskid"] = data->mSaveObjectID;
		floater_key["itemid"] = data->mItem->getUUID();
		LLLiveLSLEditor* self = LLFloaterReg::findTypedInstance<LLLiveLSLEditor>("preview_scriptedit", floater_key);
		if (self)
		{
			self->getWindow()->decBusyCount();
			self->mPendingUploads--;
			if (self->mPendingUploads <= 0
				&& self->mCloseAfterSave)
			{
				self->closeFloater();
			}
		}
	}
	delete data;
	data = NULL;
#endif
}


void LLLiveLSLEditor::onSaveBytecodeComplete(const LLUUID& asset_uuid, void* user_data, S32 status, LLExtStat ext_status) // StoreAssetData callback (fixed)
{
// <FS> Remove more legacy stuff -Sei
#if 0
	LLLiveLSLSaveData* data = (LLLiveLSLSaveData*)user_data;
	if(!data)
		return;
	if(0 ==status)
	{
		LL_INFOS() << "LSL Bytecode saved" << LL_ENDL;
		LLSD floater_key;
		floater_key["taskid"] = data->mSaveObjectID;
		floater_key["itemid"] = data->mItem->getUUID();
		LLLiveLSLEditor* self = LLFloaterReg::findTypedInstance<LLLiveLSLEditor>("preview_scriptedit", floater_key);
		if (self)
		{
			// Tell the user that the compile worked.
			self->mScriptEd->mErrorList->setCommentText(LLTrans::getString("SaveComplete"));
			// close the window if this completes both uploads
			self->getWindow()->decBusyCount();
			self->mPendingUploads--;
			if (self->mPendingUploads <= 0
				&& self->mCloseAfterSave)
			{
				self->closeFloater();
			}
		}
		LLViewerObject* object = gObjectList.findObject(data->mSaveObjectID);
		if(object)
		{
			object->saveScript(data->mItem, data->mActive, false);
			dialog_refresh_all();
			//LLToolDragAndDrop::dropScript(object, ids->first,
			//						  LLAssetType::AT_LSL_TEXT, FALSE);
		}
	}
	else
	{
		LL_INFOS() << "Problem saving LSL Bytecode (Live Editor)" << LL_ENDL;
		LL_WARNS() << "Unable to save a compiled script." << LL_ENDL;

		LLSD args;
		args["REASON"] = std::string(LLAssetStorage::getErrorString(status));
		LLNotificationsUtil::add("CompileQueueSaveBytecode", args);
	}

	std::string filepath = gDirUtilp->getExpandedFilename(LL_PATH_CACHE,asset_uuid.asString());
	std::string dst_filename = llformat("%s.lso", filepath.c_str());
	LLFile::remove(dst_filename);
	delete data;
#endif
}

BOOL LLLiveLSLEditor::canClose()
{
	return (mScriptEd->canClose());
}

void LLLiveLSLEditor::closeIfNeeded()
{
	getWindow()->decBusyCount();
	mPendingUploads--;
	if (mPendingUploads <= 0 && mCloseAfterSave)
	{
		closeFloater();
	}
}

// static
void LLLiveLSLEditor::onLoad(void* userdata)
{
	LLLiveLSLEditor* self = (LLLiveLSLEditor*)userdata;
	self->loadAsset();
}

// static
// <FS:Ansariel> FIRE-7514: Script in external editor needs to be saved twice
//void LLLiveLSLEditor::onSave(void* userdata, BOOL close_after_save)
void LLLiveLSLEditor::onSave(void* userdata, BOOL close_after_save, bool sync)
// </FS:Ansariel>
{
	LLLiveLSLEditor* self = (LLLiveLSLEditor*)userdata;
<<<<<<< HEAD

	self->mCloseAfterSave = close_after_save;
	// <FS:Ansariel> FIRE-7514: Script in external editor needs to be saved twice
	//self->saveIfNeeded();
	self->saveIfNeeded(sync);
	// </FS:Ansariel>
=======
	if(self)
	{
		self->mCloseAfterSave = close_after_save;
		self->mScriptEd->mErrorList->setCommentText("");
		self->saveIfNeeded();
	}
>>>>>>> 0bbb1722
}


// static
void LLLiveLSLEditor::processScriptRunningReply(LLMessageSystem* msg, void**)
{
	LLUUID item_id;
	LLUUID object_id;
	msg->getUUIDFast(_PREHASH_Script, _PREHASH_ObjectID, object_id);
	msg->getUUIDFast(_PREHASH_Script, _PREHASH_ItemID, item_id);

	LLSD floater_key;
	floater_key["taskid"] = object_id;
	floater_key["itemid"] = item_id;
	LLLiveLSLEditor* instance = LLFloaterReg::findTypedInstance<LLLiveLSLEditor>("preview_scriptedit", floater_key);
	if(instance)
	{
		instance->mHaveRunningInfo = TRUE;
		BOOL running;
		msg->getBOOLFast(_PREHASH_Script, _PREHASH_Running, running);
		LLCheckBoxCtrl* runningCheckbox = instance->getChild<LLCheckBoxCtrl>("running");
		runningCheckbox->set(running);
		BOOL mono;
		msg->getBOOLFast(_PREHASH_Script, "Mono", mono);
		LLCheckBoxCtrl* monoCheckbox = instance->getChild<LLCheckBoxCtrl>("mono");
		monoCheckbox->setEnabled(instance->getIsModifiable() && have_script_upload_cap(object_id));
		monoCheckbox->set(mono);
	}
}


void LLLiveLSLEditor::onMonoCheckboxClicked(LLUICtrl*, void* userdata)
{
	LLLiveLSLEditor* self = static_cast<LLLiveLSLEditor*>(userdata);
	self->mMonoCheckbox->setEnabled(have_script_upload_cap(self->mObjectUUID));
	self->mScriptEd->enableSave(self->getIsModifiable());
}

BOOL LLLiveLSLEditor::monoChecked() const
{
	if(NULL != mMonoCheckbox)
	{
		return mMonoCheckbox->getValue()? TRUE : FALSE;
	}
	return FALSE;
}

void LLLiveLSLEditor::setAssociatedExperience( LLHandle<LLLiveLSLEditor> editor, const LLSD& experience )
{
	LLLiveLSLEditor* scriptEd = editor.get();
	if(scriptEd)
	{
		LLUUID id;
		if(experience.has(LLExperienceCache::EXPERIENCE_ID))
		{
			id=experience[LLExperienceCache::EXPERIENCE_ID].asUUID();
		}
		scriptEd->mScriptEd->setAssociatedExperience(id);
		scriptEd->updateExperiencePanel();
	}
}<|MERGE_RESOLUTION|>--- conflicted
+++ resolved
@@ -3245,21 +3245,16 @@
 // </FS:Ansariel>
 {
 	LLLiveLSLEditor* self = (LLLiveLSLEditor*)userdata;
-<<<<<<< HEAD
-
-	self->mCloseAfterSave = close_after_save;
-	// <FS:Ansariel> FIRE-7514: Script in external editor needs to be saved twice
-	//self->saveIfNeeded();
-	self->saveIfNeeded(sync);
-	// </FS:Ansariel>
-=======
 	if(self)
 	{
 		self->mCloseAfterSave = close_after_save;
-		self->mScriptEd->mErrorList->setCommentText("");
-		self->saveIfNeeded();
-	}
->>>>>>> 0bbb1722
+		// <FS:Ansariel> Commented out because we fixed errors differently
+		//self->mScriptEd->mErrorList->setCommentText("");
+		// <FS:Ansariel> FIRE-7514: Script in external editor needs to be saved twice
+		//self->saveIfNeeded();
+		self->saveIfNeeded(sync);
+		// </FS:Ansariel>
+	}
 }
 
 
