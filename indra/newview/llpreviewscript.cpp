--- conflicted
+++ resolved
@@ -623,9 +623,6 @@
 	LLSyntaxIdLSL::getInstance()->initialize();
 	processKeywords();
 
-<<<<<<< HEAD
-	return true;
-=======
     // <FS:Ansariel> FIRE-20818: User-selectable font and size for script editor
     //mCommitCallbackRegistrar.add("FontSize.Set", boost::bind(&LLScriptEdCore::onChangeFontSize, this, _2));
     //mEnableCallbackRegistrar.add("FontSize.Check", boost::bind(&LLScriptEdCore::isFontSizeChecked, this, _2));
@@ -635,8 +632,7 @@
     //getChild<LLMenuButton>("font_btn")->setMenu(context_menu, LLMenuButton::MP_BOTTOM_LEFT, true);
     // </FS:Ansariel>
 
-	return TRUE;
->>>>>>> f871c770
+	return true;
 }
 
 void LLScriptEdCore::processKeywords()
@@ -2174,19 +2170,19 @@
 	return true;
 }
 
-BOOL LLScriptEdContainer::handleKeyHere(KEY key, MASK mask) 
+bool LLScriptEdContainer::handleKeyHere(KEY key, MASK mask) 
 {
     if (('A' == key) && (MASK_CONTROL == (mask & MASK_MODIFIERS)))
     {
         mScriptEd->selectAll();
-        return TRUE;
+        return true;
     }
 
     if (!LLPreview::handleKeyHere(key, mask)) 
     {
         return mScriptEd->handleKeyHere(key, mask);
     }
-    return TRUE;
+    return true;
 }
 
 // <FS:Ansariel> FIRE-16740: Color syntax highlighting changes don't immediately appear in script window
@@ -2288,15 +2284,11 @@
 	if(!item)
 	{
 		setTitle(LLTrans::getString("ScriptWasDeleted"));
-<<<<<<< HEAD
 		mScriptEd->setItemRemoved(true);
-=======
-		mScriptEd->setItemRemoved(TRUE);
 		// <FS:Ansariel> Make ugly location display better
 		getChild<LLUICtrl>("path_txt")->setTextArg("[PATH]", LLStringExplicit("-"));
 		getChild<LLUICtrl>("path_txt")->setToolTipArg(LLStringExplicit("[PATH]"), LLStringExplicit("-"));
 		// </FS:Ansariel>
->>>>>>> f871c770
 	}
     else if (mDirty) 
     {
@@ -2725,12 +2717,8 @@
 	mPendingUploads(0),
 	mIsModifiable(false),
 	mIsNew(false),
-<<<<<<< HEAD
-	mIsSaving(false)
-=======
-	mIsSaving(FALSE),
+	mIsSaving(false),
     mObjectName("")
->>>>>>> f871c770
 {
 	mFactoryMap["script ed panel"] = LLCallbackMap(LLLiveLSLEditor::createScriptEdPanel, this);
 }
