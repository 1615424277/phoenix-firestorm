/** 
 * @file llpreviewscript.cpp
 * @brief LLPreviewScript class implementation
 *
 * $LicenseInfo:firstyear=2002&license=viewerlgpl$
 * Second Life Viewer Source Code
 * Copyright (C) 2010, Linden Research, Inc.
 * 
 * This library is free software; you can redistribute it and/or
 * modify it under the terms of the GNU Lesser General Public
 * License as published by the Free Software Foundation;
 * version 2.1 of the License only.
 * 
 * This library is distributed in the hope that it will be useful,
 * but WITHOUT ANY WARRANTY; without even the implied warranty of
 * MERCHANTABILITY or FITNESS FOR A PARTICULAR PURPOSE.  See the GNU
 * Lesser General Public License for more details.
 * 
 * You should have received a copy of the GNU Lesser General Public
 * License along with this library; if not, write to the Free Software
 * Foundation, Inc., 51 Franklin Street, Fifth Floor, Boston, MA  02110-1301  USA
 * 
 * Linden Research, Inc., 945 Battery Street, San Francisco, CA  94111  USA
 * $/LicenseInfo$
 */

#include "llviewerprecompiledheaders.h"

#include "llpreviewscript.h"

#include "llassetstorage.h"
#include "llbutton.h"
#include "llcheckboxctrl.h"
#include "llcombobox.h"
#include "lldir.h"
#include "llenvmanager.h"
#include "llexternaleditor.h"
#include "llfilepicker.h"
#include "llfloaterreg.h"
#include "llfloatersearchreplace.h"
#include "llinventorydefines.h"
#include "llinventorymodel.h"
#include "llkeyboard.h"
#include "lllineeditor.h"
#include "lllivefile.h"
#include "llhelp.h"
#include "llnotificationsutil.h"
#include "llresmgr.h"
#include "llscrollbar.h"
#include "llscrollcontainer.h"
#include "llscrolllistctrl.h"
#include "llscrolllistitem.h"
#include "llscrolllistcell.h"
#include "llsdserialize.h"
#include "llslider.h"
#include "lltooldraganddrop.h"
#include "llvfile.h"

#include "llagent.h"
#include "llmenugl.h"
#include "roles_constants.h"
#include "llselectmgr.h"
#include "llviewerinventory.h"
#include "llviewermenu.h"
#include "llviewerobject.h"
#include "llviewerobjectlist.h"
#include "llviewerregion.h"
#include "llkeyboard.h"
#include "llscrollcontainer.h"
#include "llcheckboxctrl.h"
#include "llscripteditor.h"
#include "llselectmgr.h"
#include "lltooldraganddrop.h"
#include "llscrolllistctrl.h"
#include "lltextbox.h"
#include "llslider.h"
#include "lldir.h"
#include "llcombobox.h"
#include "llviewerstats.h"
#include "llviewerwindow.h"
#include "lluictrlfactory.h"
#include "llmediactrl.h"
#include "lluictrlfactory.h"
#include "lltrans.h"
#include "llviewercontrol.h"
#include "llappviewer.h"
#include "llfloatergotoline.h"
#include "llexperiencecache.h"
#include "llfloaterexperienceprofile.h"
#include "llviewerassetupload.h"
#include "llloadingindicator.h" // <FS:Kadah> Compile indicator
#include "lliconctrl.h" // <FS:Kadah> Compile indicator
// [RLVa:KB] - Checked: 2011-05-22 (RLVa-1.3.1a)
#include "rlvhandler.h"
#include "rlvlocks.h"
// [/RLVa:KB]
#include "fsscriptlibrary.h"

// NaCl - LSL Preprocessor
#include "fslslpreproc.h"
// NaCl End
#ifdef OPENSIM
#include "llviewernetwork.h"	// for Grid manager
#endif // OPENSIM

const std::string HELLO_LSL =
	"default\n"
	"{\n"
	"	state_entry()\n"
	"	{\n"
	"		llSay(0, \"Hello, Avatar!\");\n"
	"	}\n"
	"\n"
	"	touch_start(integer total_number)\n"
	"	{\n"
	"		llSay(0, \"Touched.\");\n"
	"	}\n"
	"}\n";
const std::string HELP_LSL_PORTAL_TOPIC = "LSL_Portal";

const std::string DEFAULT_SCRIPT_NAME = "New Script"; // *TODO:Translate?
const std::string DEFAULT_SCRIPT_DESC = "(No Description)"; // *TODO:Translate?

// Description and header information
const S32 MAX_HISTORY_COUNT = 10;
const F32 LIVE_HELP_REFRESH_TIME = 1.f;

static bool have_script_upload_cap(LLUUID& object_id)
{
	LLViewerObject* object = gObjectList.findObject(object_id);
	return object && (! object->getRegion()->getCapability("UpdateScriptTask").empty());
}

// [SL:KB] - Patch: Build-ScriptRecover | Checked: 2011-11-23 (Catznip-3.2.0) | Added: Catznip-3.2.0
#include "lleventtimer.h"

/// ---------------------------------------------------------------------------
/// Timer helper class
/// ---------------------------------------------------------------------------
class LLCallbackTimer : public LLEventTimer
{
public:
    typedef boost::function<bool()> bool_func_t;
public:
    LLCallbackTimer(F32 nPeriod, bool_func_t cb) : LLEventTimer(nPeriod), m_Callback(cb) {}
    /*virtual*/ BOOL tick() { return m_Callback(); }
protected:
    bool_func_t m_Callback;
};

inline LLEventTimer* setupCallbackTimer(F32 nPeriod, LLCallbackTimer::bool_func_t cb)
{
    return new LLCallbackTimer(nPeriod, cb);
}
// [/SL:KB]

/// ---------------------------------------------------------------------------
/// LLLiveLSLFile
/// ---------------------------------------------------------------------------
class LLLiveLSLFile : public LLLiveFile
{
public:
	typedef boost::function<bool (const std::string& filename)> change_callback_t;

	LLLiveLSLFile(std::string file_path, change_callback_t change_cb);
	~LLLiveLSLFile();

	void ignoreNextUpdate() { mIgnoreNextUpdate = true; }

protected:
	/*virtual*/ bool loadFile();

	change_callback_t	mOnChangeCallback;
	bool				mIgnoreNextUpdate;
};

LLLiveLSLFile::LLLiveLSLFile(std::string file_path, change_callback_t change_cb)
:	mOnChangeCallback(change_cb)
,	mIgnoreNextUpdate(false)
,	LLLiveFile(file_path, 1.0f)
{
	llassert(mOnChangeCallback);
}

LLLiveLSLFile::~LLLiveLSLFile()
{
	LLFile::remove(filename());
}

bool LLLiveLSLFile::loadFile()
{
	if (mIgnoreNextUpdate)
	{
		mIgnoreNextUpdate = false;
		return true;
	}

	return mOnChangeCallback(filename());
}

/// ---------------------------------------------------------------------------
/// LLFloaterScriptSearch
/// ---------------------------------------------------------------------------
// <FS> Replaced by LLFloaterSearchReplace
#if 0
class LLFloaterScriptSearch : public LLFloater
{
public:
	LLFloaterScriptSearch(LLScriptEdCore* editor_core);
	~LLFloaterScriptSearch();

	/*virtual*/	BOOL	postBuild();
	static void show(LLScriptEdCore* editor_core);
	static void onBtnSearch(void* userdata);
	void handleBtnSearch();

	static void onBtnReplace(void* userdata);
	void handleBtnReplace();

	static void onBtnReplaceAll(void* userdata);
	void handleBtnReplaceAll();

	LLScriptEdCore* getEditorCore() { return mEditorCore; }
	static LLFloaterScriptSearch* getInstance() { return sInstance; }

	virtual bool hasAccelerators() const;
	virtual BOOL handleKeyHere(KEY key, MASK mask);

private:

	LLScriptEdCore* mEditorCore;
	static LLFloaterScriptSearch*	sInstance;

protected:
	LLLineEditor*			mSearchBox;
	LLLineEditor*			mReplaceBox;
		void onSearchBoxCommit();
};

LLFloaterScriptSearch* LLFloaterScriptSearch::sInstance = NULL;

LLFloaterScriptSearch::LLFloaterScriptSearch(LLScriptEdCore* editor_core)
:	LLFloater(LLSD()),
	mSearchBox(NULL),
	mReplaceBox(NULL),
	mEditorCore(editor_core)
{
	buildFromFile("floater_script_search.xml");

	sInstance = this;
	
	// find floater in which script panel is embedded
	LLView* viewp = (LLView*)editor_core;
	while(viewp)
	{
		LLFloater* floaterp = dynamic_cast<LLFloater*>(viewp);
		if (floaterp)
		{
			floaterp->addDependentFloater(this);
			break;
		}
		viewp = viewp->getParent();
	}
}

BOOL LLFloaterScriptSearch::postBuild()
{
	mReplaceBox = getChild<LLLineEditor>("replace_text");
	mSearchBox = getChild<LLLineEditor>("search_text");
	mSearchBox->setCommitCallback(boost::bind(&LLFloaterScriptSearch::onSearchBoxCommit, this));
	mSearchBox->setCommitOnFocusLost(FALSE);
	childSetAction("search_btn", onBtnSearch,this);
	childSetAction("replace_btn", onBtnReplace,this);
	childSetAction("replace_all_btn", onBtnReplaceAll,this);

	setDefaultBtn("search_btn");

	return TRUE;
}

//static 
void LLFloaterScriptSearch::show(LLScriptEdCore* editor_core)
{
	LLSD::String search_text;
	LLSD::String replace_text;
	if (sInstance && sInstance->mEditorCore && sInstance->mEditorCore != editor_core)
	{
		search_text=sInstance->mSearchBox->getValue().asString();
		replace_text=sInstance->mReplaceBox->getValue().asString();
		sInstance->closeFloater();
		delete sInstance;
	}

	if (!sInstance)
	{
		// sInstance will be assigned in the constructor.
		new LLFloaterScriptSearch(editor_core);
		sInstance->mSearchBox->setValue(search_text);
		sInstance->mReplaceBox->setValue(replace_text);
	}

	sInstance->openFloater();
}

LLFloaterScriptSearch::~LLFloaterScriptSearch()
{
	sInstance = NULL;
}

// static 
void LLFloaterScriptSearch::onBtnSearch(void *userdata)
{
	LLFloaterScriptSearch* self = (LLFloaterScriptSearch*)userdata;
	self->handleBtnSearch();
}

void LLFloaterScriptSearch::handleBtnSearch()
{
	LLCheckBoxCtrl* caseChk = getChild<LLCheckBoxCtrl>("case_text");
	mEditorCore->mEditor->selectNext(mSearchBox->getValue().asString(), caseChk->get());
}

// static 
void LLFloaterScriptSearch::onBtnReplace(void *userdata)
{
	LLFloaterScriptSearch* self = (LLFloaterScriptSearch*)userdata;
	self->handleBtnReplace();
}

void LLFloaterScriptSearch::handleBtnReplace()
{
	LLCheckBoxCtrl* caseChk = getChild<LLCheckBoxCtrl>("case_text");
	mEditorCore->mEditor->replaceText(mSearchBox->getValue().asString(), mReplaceBox->getValue().asString(), caseChk->get());
}

// static 
void LLFloaterScriptSearch::onBtnReplaceAll(void *userdata)
{
	LLFloaterScriptSearch* self = (LLFloaterScriptSearch*)userdata;
	self->handleBtnReplaceAll();
}

void LLFloaterScriptSearch::handleBtnReplaceAll()
{
	LLCheckBoxCtrl* caseChk = getChild<LLCheckBoxCtrl>("case_text");
	mEditorCore->mEditor->replaceTextAll(mSearchBox->getValue().asString(), mReplaceBox->getValue().asString(), caseChk->get());
}

bool LLFloaterScriptSearch::hasAccelerators() const
{
	if (mEditorCore)
	{
		return mEditorCore->hasAccelerators();
	}
	return FALSE;
}

BOOL LLFloaterScriptSearch::handleKeyHere(KEY key, MASK mask)
{
	if (mEditorCore)
	{
		BOOL handled = mEditorCore->handleKeyHere(key, mask);
		if (!handled)
		{
			LLFloater::handleKeyHere(key, mask);
		}
	}

	return FALSE;
}

void LLFloaterScriptSearch::onSearchBoxCommit()
{
	if (mEditorCore && mEditorCore->mEditor)
	{
		LLCheckBoxCtrl* caseChk = getChild<LLCheckBoxCtrl>("case_text");
		mEditorCore->mEditor->selectNext(mSearchBox->getValue().asString(), caseChk->get());
	}
}
#endif
// </FS>

/// ---------------------------------------------------------------------------
/// LLScriptEdCore
/// ---------------------------------------------------------------------------

struct LLSECKeywordCompare
{
	bool operator()(const std::string& lhs, const std::string& rhs)
	{
		return (LLStringUtil::compareDictInsensitive( lhs, rhs ) < 0 );
	}
};

LLScriptEdCore::LLScriptEdCore(
	LLScriptEdContainer* container,
	const std::string& sample,
	const LLHandle<LLFloater>& floater_handle,
	void (*load_callback)(void*),
	// <FS:Ansariel> FIRE-7514: Script in external editor needs to be saved twice
	//void (*save_callback)(void*, BOOL),
	void (*save_callback)(void*, BOOL, bool),
	// </FS:Ansariel>
	void (*search_replace_callback) (void* userdata),
	void* userdata,
	bool live,
	S32 bottom_pad)
	:
	LLPanel(),
	mSampleText(sample),
	mEditor( NULL ),
	mLoadCallback( load_callback ),
	mSaveCallback( save_callback ),
	mSearchReplaceCallback( search_replace_callback ),
	mUserdata( userdata ),
	mForceClose( FALSE ),
	mLastHelpToken(NULL),
	mLiveHelpHistorySize(0),
	mEnableSave(FALSE),
	mLiveFile(NULL),
	mLive(live),
	mContainer(container),
	// <FS:CR> FIRE-10606, patch by Sei Lisa
	mLSLProc(NULL),
	mPostEditor(NULL),
	// </FS:CR>
	mCompiling(false), //<FS:KC> Compile indicators, recompile button
	mHasScriptData(FALSE)
{
	setFollowsAll();
	setBorderVisible(FALSE);

	// NaCl - Script Preprocessor
	if (gSavedSettings.getBOOL("_NACL_LSLPreprocessor"))
	{
		setXMLFilename("panel_script_ed_preproc.xml");
		mLSLProc = new FSLSLPreprocessor(this);
	}
	else
	{
		setXMLFilename("panel_script_ed.xml");
	}
	// NaCl End
	llassert_always(mContainer != NULL);
}

LLScriptEdCore::~LLScriptEdCore()
{
	deleteBridges();

	// If the search window is up for this editor, close it.
//	LLFloaterScriptSearch* script_search = LLFloaterScriptSearch::getInstance();
//	if (script_search && script_search->getEditorCore() == this)
//	{
//		script_search->closeFloater();
//		delete script_search;
//	}
	// <FS:Sei> FIRE-16042: Warn when preproc is toggled.
	if (mTogglePreprocConnection.connected())
	{
		mTogglePreprocConnection.disconnect();
	}
	// </FS:Sei>

	delete mLiveFile;
	if (mSyntaxIDConnection.connected())
	{
		mSyntaxIDConnection.disconnect();
	}

	// NaCl - Script Preprocessor
	delete mLSLProc;
}

void LLLiveLSLEditor::experienceChanged()
{
	if(mScriptEd->getAssociatedExperience() != mExperiences->getSelectedValue().asUUID())
	{
		mScriptEd->enableSave(getIsModifiable());
		//getChildView("Save_btn")->setEnabled(TRUE);
		mScriptEd->setAssociatedExperience(mExperiences->getSelectedValue().asUUID());
		updateExperiencePanel();
	}
}

void LLLiveLSLEditor::onViewProfile( LLUICtrl *ui, void* userdata )
{
	LLLiveLSLEditor* self = (LLLiveLSLEditor*)userdata;

	LLUUID id;
	if(self->mExperienceEnabled->get())
	{
		id=self->mScriptEd->getAssociatedExperience();
		if(id.notNull())
		{
			 LLFloaterReg::showInstance("experience_profile", id, true);
		}
	}

}

void LLLiveLSLEditor::onToggleExperience( LLUICtrl *ui, void* userdata )
{
	LLLiveLSLEditor* self = (LLLiveLSLEditor*)userdata;

	LLUUID id;
	if(self->mExperienceEnabled->get())
	{
		if(self->mScriptEd->getAssociatedExperience().isNull())
		{
			id=self->mExperienceIds.beginArray()->asUUID();
		}
	}

	if(id != self->mScriptEd->getAssociatedExperience())
	{
		self->mScriptEd->enableSave(self->getIsModifiable());
	}
	self->mScriptEd->setAssociatedExperience(id);

	self->updateExperiencePanel();
}

BOOL LLScriptEdCore::postBuild()
{
	mLineCol=getChild<LLTextBox>("line_col");
// <FS:CR> Advanced Script Editor
	//mSaveBtn=getChildView("Save_btn");
	mSaveBtn =	getChild<LLButton>("save_btn");
	mSaveBtn2 =	getChild<LLButton>("save_btn_2");	// <FS:Zi> support extra save button
	mCutBtn =	getChild<LLButton>("cut_btn");
	mCopyBtn =	getChild<LLButton>("copy_btn");
	mPasteBtn =	getChild<LLButton>("paste_btn");
	mUndoBtn =	getChild<LLButton>("undo_btn");
	mRedoBtn =	getChild<LLButton>("redo_btn");
	mSaveToDiskBtn = getChild<LLButton>("save_disk_btn");
	mLoadFromDiskBtn = getChild<LLButton>("load_disk_btn");
	mSearchBtn = getChild<LLButton>("search_btn");
// </FS:CR>

	mErrorList = getChild<LLScrollListCtrl>("lsl errors");

	mFunctions = getChild<LLComboBox>("Insert...");

	childSetCommitCallback("Insert...", &LLScriptEdCore::onBtnInsertFunction, this);

	mEditor = getChild<LLScriptEditor>("Script Editor");

	// NaCl - LSL Preprocessor
	if (gSavedSettings.getBOOL("_NACL_LSLPreprocessor"))
	{
		mPostEditor = getChild<LLScriptEditor>("Post Editor");
		if (mPostEditor)
		{
			mPostEditor->setFollowsAll();
			mPostEditor->setEnabled(TRUE);
		}
	}
	// FIRE-16042: Warn when preproc is toggled.
	mTogglePreprocConnection = gSavedSettings.getControl("_NACL_LSLPreprocessor")->getSignal()
		->connect(boost::bind(&LLScriptEdCore::onToggleProc, this));
	// NaCl End

	childSetCommitCallback("lsl errors", &LLScriptEdCore::onErrorList, this);
// <FS:CR> Advanced Script Editor
	//childSetAction("Save_btn", boost::bind(&LLScriptEdCore::doSave,this,FALSE));
	childSetAction("prefs_btn", boost::bind(&LLScriptEdCore::onBtnPrefs, this));
// </FS:CR>
	childSetAction("Edit_btn", boost::bind(&LLScriptEdCore::openInExternalEditor, this));
	childSetAction("edit_btn_2", boost::bind(&LLScriptEdCore::openInExternalEditor, this));	// <FS:Zi> support extra edit button
	
	initMenu();
	initButtonBar();	// <FS:CR> Advanced Script Editor

	mSyntaxIDConnection = LLSyntaxIdLSL::getInstance()->addSyntaxIDCallback(boost::bind(&LLScriptEdCore::processKeywords, this));

	// Intialise keyword highlighting for the current simulator's version of LSL
	LLSyntaxIdLSL::getInstance()->initialize();
	processKeywords();

	return TRUE;
}

void LLScriptEdCore::processKeywords()
{
	LL_DEBUGS("SyntaxLSL") << "Processing keywords" << LL_ENDL;
	// <FS:Ansariel> FIRE-15906: Clear combobox values before adding new
	mFunctions->clearRows();
	mEditor->clearSegments();
	mEditor->initKeywords();
	mEditor->loadKeywords();

	// <FS:Ansariel> Re-add legacy format support
	std::vector<std::string> funcs;
	std::vector<std::string> tooltips;
	for (std::vector<LLScriptLibraryFunction>::const_iterator i = gScriptLibrary.mFunctions.begin();
	i != gScriptLibrary.mFunctions.end(); ++i)
	{
		// Make sure this isn't a god only function, or the agent is a god.
		if (!i->mGodOnly || gAgent.isGodlike())
		{
			std::string name = i->mName;
			funcs.push_back(name);

			std::string desc = i->mDesc;
			
			F32 sleep_time = i->mSleepTime;
			if( sleep_time )
			{
				desc += "\n";
			
				LLStringUtil::format_map_t args;
				args["[SLEEP_TIME]"] = llformat("%.1f", sleep_time );
				desc += LLTrans::getString("LSLTipSleepTime", args);
			}
			
			// A \n linefeed is not part of xml. Let's add one to keep all
			// the tips one-per-line in strings.xml
			LLStringUtil::replaceString( desc, ";", "\n" );
			
			LL_DEBUGS() << "Adding script library function: (" << name << ") with the desc '" << desc << "'" << LL_ENDL;
			
			tooltips.push_back(desc);
		}
	}

	LLColor3 color(LLUIColorTable::instance().getColor("SyntaxLslFunction"));
	if (gSavedSettings.getBOOL("_NACL_LSLPreprocessor"))
		mEditor->loadKeywords(gDirUtilp->getExpandedFilename(LL_PATH_APP_SETTINGS, "scriptlibrary_preproc.xml"), funcs, tooltips, color);
#ifdef OPENSIM
	if (LLGridManager::getInstance()->isInOpenSim())
		mEditor->loadKeywords(gDirUtilp->getExpandedFilename(LL_PATH_APP_SETTINGS, "scriptlibrary_ossl.xml"), funcs, tooltips, color);
	if (LLGridManager::getInstance()->isInAuroraSim())
		mEditor->loadKeywords(gDirUtilp->getExpandedFilename(LL_PATH_APP_SETTINGS, "scriptlibrary_aa.xml"), funcs, tooltips, color);
#endif // OPENSIM
	// </FS:Ansariel>
	
	string_vec_t primary_keywords;
	string_vec_t secondary_keywords;
	LLKeywordToken *token;
	LLKeywords::keyword_iterator_t token_it;
	for (token_it = mEditor->keywordsBegin(); token_it != mEditor->keywordsEnd(); ++token_it)
	{
		token = token_it->second;
		if (token->getType() == LLKeywordToken::TT_FUNCTION)
		{
			primary_keywords.push_back( wstring_to_utf8str(token->getToken()) );
		}
		else
		{
			secondary_keywords.push_back( wstring_to_utf8str(token->getToken()) );
		}
	}

	for (string_vec_t::const_iterator iter = primary_keywords.begin();
		 iter!= primary_keywords.end(); ++iter)
	{
		mFunctions->add(*iter);
	}
	for (string_vec_t::const_iterator iter = secondary_keywords.begin();
		 iter!= secondary_keywords.end(); ++iter)
	{
		mFunctions->add(*iter);
	}

	// NaCl - LSL Preprocessor
	if (gSavedSettings.getBOOL("_NACL_LSLPreprocessor") && mPostEditor)
	{
		mPostEditor->clearSegments();
		mPostEditor->initKeywords();
		mPostEditor->loadKeywords();

		mPostEditor->loadKeywords(gDirUtilp->getExpandedFilename(LL_PATH_APP_SETTINGS, "scriptlibrary_preproc.xml"), funcs, tooltips, color);
#ifdef OPENSIM
		if (LLGridManager::getInstance()->isInOpenSim())
			mPostEditor->loadKeywords(gDirUtilp->getExpandedFilename(LL_PATH_APP_SETTINGS, "scriptlibrary_ossl.xml"), funcs, tooltips, color);
		if (LLGridManager::getInstance()->isInAuroraSim())
			mPostEditor->loadKeywords(gDirUtilp->getExpandedFilename(LL_PATH_APP_SETTINGS, "scriptlibrary_aa.xml"), funcs, tooltips, color);
#endif // OPENSIM
	}
	// NaCl End
}

void LLScriptEdCore::initMenu()
{
	// *TODO: Skinning - make these callbacks data driven
	LLMenuItemCallGL* menuItem;
	
	menuItem = getChild<LLMenuItemCallGL>("Save");
	// <FS:Ansariel> FIRE-7514: Script in external editor needs to be saved twice
	//menuItem->setClickCallback(boost::bind(&LLScriptEdCore::doSave, this, FALSE));
	menuItem->setClickCallback(boost::bind(&LLScriptEdCore::doSave, this, FALSE, true));
	// </FS:Ansariel>
	menuItem->setEnableCallback(boost::bind(&LLScriptEdCore::hasChanged, this));
	
	menuItem = getChild<LLMenuItemCallGL>("Revert All Changes");
	menuItem->setClickCallback(boost::bind(&LLScriptEdCore::onBtnUndoChanges, this));
	menuItem->setEnableCallback(boost::bind(&LLScriptEdCore::hasChanged, this));

	menuItem = getChild<LLMenuItemCallGL>("Undo");
	menuItem->setClickCallback(boost::bind(&LLTextEditor::undo, mEditor));
	menuItem->setEnableCallback(boost::bind(&LLTextEditor::canUndo, mEditor));

	menuItem = getChild<LLMenuItemCallGL>("Redo");
	menuItem->setClickCallback(boost::bind(&LLTextEditor::redo, mEditor));
	menuItem->setEnableCallback(boost::bind(&LLTextEditor::canRedo, mEditor));

	menuItem = getChild<LLMenuItemCallGL>("Cut");
	menuItem->setClickCallback(boost::bind(&LLTextEditor::cut, mEditor));
	menuItem->setEnableCallback(boost::bind(&LLTextEditor::canCut, mEditor));

	menuItem = getChild<LLMenuItemCallGL>("Copy");
	menuItem->setClickCallback(boost::bind(&LLTextEditor::copy, mEditor));
	menuItem->setEnableCallback(boost::bind(&LLTextEditor::canCopy, mEditor));

	menuItem = getChild<LLMenuItemCallGL>("Paste");
	menuItem->setClickCallback(boost::bind(&LLTextEditor::paste, mEditor));
	menuItem->setEnableCallback(boost::bind(&LLTextEditor::canPaste, mEditor));

	menuItem = getChild<LLMenuItemCallGL>("Select All");
	menuItem->setClickCallback(boost::bind(&LLTextEditor::selectAll, mEditor));
	menuItem->setEnableCallback(boost::bind(&LLTextEditor::canSelectAll, mEditor));

	menuItem = getChild<LLMenuItemCallGL>("Deselect");
	menuItem->setClickCallback(boost::bind(&LLTextEditor::deselect, mEditor));
	menuItem->setEnableCallback(boost::bind(&LLTextEditor::canDeselect, mEditor));

	menuItem = getChild<LLMenuItemCallGL>("Search / Replace...");
//	menuItem->setClickCallback(boost::bind(&LLFloaterScriptSearch::show, this));
// [SL:KB] - Patch: UI-FloaterSearchReplace | Checked: 2010-10-26 (Catznip-2.3.0a) | Added: Catznip-2.3.0a
	menuItem->setClickCallback(boost::bind(&LLFloaterSearchReplace::show, mEditor));
// [/SL:KB]

	menuItem = getChild<LLMenuItemCallGL>("Go to line...");
	menuItem->setClickCallback(boost::bind(&LLFloaterGotoLine::show, this));

	menuItem = getChild<LLMenuItemCallGL>("Help...");
	menuItem->setClickCallback(boost::bind(&LLScriptEdCore::onBtnHelp, this));

	menuItem = getChild<LLMenuItemCallGL>("Keyword Help...");
	menuItem->setClickCallback(boost::bind(&LLScriptEdCore::onBtnDynamicHelp, this));

	menuItem = getChild<LLMenuItemCallGL>("LoadFromFile");
	menuItem->setClickCallback(boost::bind(&LLScriptEdCore::onBtnLoadFromFile, this));
	menuItem->setEnableCallback(boost::bind(&LLScriptEdCore::enableLoadFromFileMenu, this));

	menuItem = getChild<LLMenuItemCallGL>("SaveToFile");
	menuItem->setClickCallback(boost::bind(&LLScriptEdCore::onBtnSaveToFile, this));
	menuItem->setEnableCallback(boost::bind(&LLScriptEdCore::enableSaveToFileMenu, this));

// <FS:CR> Advanced Script Editor
	menuItem = getChild<LLMenuItemCallGL>("ScriptPrefs");
	menuItem->setClickCallback(boost::bind(&LLScriptEdCore::onBtnPrefs, this));
}

void LLScriptEdCore::initButtonBar()
{
	mSaveBtn->setClickedCallback(boost::bind(&LLScriptEdCore::doSave, this, FALSE, true));
	mSaveBtn2->setClickedCallback(boost::bind(&LLScriptEdCore::doSave, this, FALSE, true));	// <FS:Zi> support extra save button
	mCutBtn->setClickedCallback(boost::bind(&LLTextEditor::cut, mEditor));
	mCopyBtn->setClickedCallback(boost::bind(&LLTextEditor::copy, mEditor));
	mPasteBtn->setClickedCallback(boost::bind(&LLTextEditor::paste, mEditor));
	mUndoBtn->setClickedCallback(boost::bind(&LLTextEditor::undo, mEditor));
	mRedoBtn->setClickedCallback(boost::bind(&LLTextEditor::redo, mEditor));
	mSaveToDiskBtn->setClickedCallback(boost::bind(&LLScriptEdCore::onBtnSaveToFile, this));
	mLoadFromDiskBtn->setClickedCallback(boost::bind(&LLScriptEdCore::onBtnLoadFromFile, this));
	mSearchBtn->setClickedCallback(boost::bind(&LLFloaterSearchReplace::show, mEditor));
}

void LLScriptEdCore::updateButtonBar()
{
	mSaveBtn->setEnabled(hasChanged());
	// mSaveBtn2->setEnabled(hasChanged());	// <FS:Zi> support extra save button
	mCutBtn->setEnabled(mEditor->canCut());
	mCopyBtn->setEnabled(mEditor->canCopy());
	mPasteBtn->setEnabled(mEditor->canPaste());
	mUndoBtn->setEnabled(mEditor->canUndo());
	mRedoBtn->setEnabled(mEditor->canRedo());
	mSaveToDiskBtn->setEnabled(mEditor->canLoadOrSaveToFile());
	mLoadFromDiskBtn->setEnabled(mEditor->canLoadOrSaveToFile());
	//<FS:Kadah> Recompile button
	static LLCachedControl<bool> FSScriptEditorRecompileButton(gSavedSettings, "FSScriptEditorRecompileButton");
	mSaveBtn2->setEnabled(hasChanged() || (mLSLProc && FSScriptEditorRecompileButton && !mCompiling));
	mSaveBtn2->setLabel((!mLSLProc || !FSScriptEditorRecompileButton || hasChanged()) ? LLTrans::getString("save_file_verb") : LLTrans::getString("recompile_script_verb"));
	//</FS:Kadah>
}

//<FS:Kadah> Compile Indicators
void LLScriptEdCore::updateIndicators(bool compiling, bool success)
{
	mCompiling = compiling;
	LLLoadingIndicator* compile_indicator = getChild<LLLoadingIndicator>("progress_indicator");
	compile_indicator->setVisible(mCompiling);
	if (mCompiling)
	{
		compile_indicator->start();
	}
	else
	{
		compile_indicator->stop();
	}

	LLIconCtrl* status_indicator = getChild<LLIconCtrl>("status_indicator");
	status_indicator->setVisible(!mCompiling);
	status_indicator->setValue((success ? "Script_Running" : "Script_Error"));
}
//</FS:Kadah>

//static
void LLScriptEdCore::onBtnPrefs(void* userdata)
{
	LLFloaterReg::showInstance("script_colors");
}
// </FS:CR>

// NaCl - LSL Preprocessor
void LLScriptEdCore::onToggleProc()
{
	mErrorList->setCommentText(LLTrans::getString("preproc_toggle_warning"));
	mErrorList->deleteAllItems(); // Make it visible
	updateButtonBar(); // Update the save button in particular (FIRE-10173)
}
// NaCl End

void LLScriptEdCore::setScriptText(const std::string& text, BOOL is_valid)
{
	if (mEditor)
	{
		// NaCl - LSL Preprocessor
		std::string ntext = text;
		if (gSavedSettings.getBOOL("_NACL_LSLPreprocessor") && mLSLProc)
		{
			if (mPostEditor)
			{
				mPostEditor->setText(ntext);
			}
			ntext = mLSLProc->decode(ntext);
		}
		LLStringUtil::replaceTabsWithSpaces(ntext, mEditor->spacesPerTab());
		// NaCl End
		mEditor->setText(ntext);
		mHasScriptData = is_valid;
	}
}

// NaCl - LSL Preprocessor
std::string LLScriptEdCore::getScriptText()
{
	if (gSavedSettings.getBOOL("_NACL_LSLPreprocessor") && mPostEditor)
	{
		//return mPostEditor->getText();
		return mPostScript;
	}
	else if (mEditor)
	{
		return mEditor->getText();
	}
	return std::string();
}
// NaCl End

bool LLScriptEdCore::loadScriptText(const std::string& filename)
{
	if (filename.empty())
	{
		LL_WARNS() << "Empty file name" << LL_ENDL;
		return false;
	}

	LLFILE* file = LLFile::fopen(filename, "rb");		/*Flawfinder: ignore*/
	if (!file)
	{
		LL_WARNS() << "Error opening " << filename << LL_ENDL;
		return false;
	}

	// read in the whole file
	fseek(file, 0L, SEEK_END);
	size_t file_length = (size_t) ftell(file);
	fseek(file, 0L, SEEK_SET);
	char* buffer = new char[file_length+1];
	size_t nread = fread(buffer, 1, file_length, file);
	if (nread < file_length)
	{
		LL_WARNS() << "Short read" << LL_ENDL;
	}
	buffer[nread] = '\0';
	fclose(file);

	// <FS:Zi> Optionally convert tabs to spaces
	// mEditor->setText(LLStringExplicit(buffer));
	std::string scriptText=LLStringExplicit(buffer);
	if(gSavedSettings.getBOOL("ExternalEditorConvertTabsToSpaces"))
	{
		LLStringUtil::replaceTabsWithSpaces(scriptText,mEditor->spacesPerTab());
	}
	// </FS:Zi>
	mEditor->setText(scriptText);

	delete[] buffer;

	return true;
}

bool LLScriptEdCore::writeToFile(const std::string& filename, bool unprocessed)
{
	LLFILE* fp = LLFile::fopen(filename, "wb");
	if (!fp)
	{
		LL_WARNS() << "Unable to write to " << filename << LL_ENDL;

		LLSD row;
		row["columns"][0]["value"] = "Error writing to local file. Is your hard drive full?";
		row["columns"][0]["font"] = "SANSSERIF_SMALL";
		mErrorList->addElement(row);
		return false;
	}

	// NaCl - LSL Preprocessor
	std::string utf8text;
	if(!unprocessed)
		utf8text = this->getScriptText();
	else
		utf8text = mEditor->getText();
	// NaCl End

	// Special case for a completely empty script - stuff in one space so it can store properly.  See SL-46889
	if (utf8text.size() == 0)
	{
		utf8text = " ";
	}

	fputs(utf8text.c_str(), fp);
	fclose(fp);
	return true;
}

void LLScriptEdCore::sync()
{
	// Sync with external editor.
	std::string tmp_file = mContainer->getTmpFileName();
	llstat s;
	if (LLFile::stat(tmp_file, &s) == 0) // file exists
	{
		if (mLiveFile) mLiveFile->ignoreNextUpdate();
		writeToFile(tmp_file,gSavedSettings.getBOOL("_NACL_LSLPreprocessor"));
	}
}

bool LLScriptEdCore::hasChanged()
{
	if (!mEditor) return false;

	return ((!mEditor->isPristine() || mEnableSave) && mHasScriptData);
}

void LLScriptEdCore::draw()
{
// <FS:CR> Advanced Script Editor
	//BOOL script_changed	= hasChanged();
	//mSaveBtn->setEnabled(script_changed);
	updateButtonBar();
// </FS:CR>

	if( mEditor->hasFocus() )
	{
		S32 line = 0;
		S32 column = 0;
		mEditor->getCurrentLineAndColumn( &line, &column, FALSE );  // don't include wordwrap
		LLStringUtil::format_map_t args;
		std::string cursor_pos;
		args["[LINE]"] = llformat ("%d", line);
		args["[COLUMN]"] = llformat ("%d", column);
		cursor_pos = LLTrans::getString("CursorPos", args);
		mLineCol->setValue(cursor_pos);
	}
	else
	{
		mLineCol->setValue(LLStringUtil::null);
	}

	updateDynamicHelp();

	LLPanel::draw();
}

void LLScriptEdCore::updateDynamicHelp(BOOL immediate)
{
	LLFloater* help_floater = mLiveHelpHandle.get();
	if (!help_floater) return;

	// update back and forward buttons
	LLButton* fwd_button = help_floater->getChild<LLButton>("fwd_btn");
	LLButton* back_button = help_floater->getChild<LLButton>("back_btn");
	LLMediaCtrl* browser = help_floater->getChild<LLMediaCtrl>("lsl_guide_html");
	back_button->setEnabled(browser->canNavigateBack());
	fwd_button->setEnabled(browser->canNavigateForward());

	if (!immediate && !gSavedSettings.getBOOL("ScriptHelpFollowsCursor"))
	{
		return;
	}

	LLTextSegmentPtr segment = NULL;
	std::vector<LLTextSegmentPtr> selected_segments;
	mEditor->getSelectedSegments(selected_segments);
	LLKeywordToken* token;
	// try segments in selection range first
	std::vector<LLTextSegmentPtr>::iterator segment_iter;
	for (segment_iter = selected_segments.begin(); segment_iter != selected_segments.end(); ++segment_iter)
	{
		token = (*segment_iter)->getToken();
		if(token && isKeyword(token))
		{
			segment = *segment_iter;
			break;
		}
	}

	// then try previous segment in case we just typed it
	if (!segment)
	{
		const LLTextSegmentPtr test_segment = mEditor->getPreviousSegment();
		token = test_segment->getToken();
		if(token && isKeyword(token))
		{
			segment = test_segment;
		}
	}

	if (segment)
	{
		if (segment->getToken() != mLastHelpToken)
		{
			mLastHelpToken = segment->getToken();
			mLiveHelpTimer.start();
		}
		if (immediate || (mLiveHelpTimer.getStarted() && mLiveHelpTimer.getElapsedTimeF32() > LIVE_HELP_REFRESH_TIME))
		{
			std::string help_string = mEditor->getText().substr(segment->getStart(), segment->getEnd() - segment->getStart());
			setHelpPage(help_string);
			mLiveHelpTimer.stop();
		}
	}
	else
	{
		if (immediate)
		{
			setHelpPage(LLStringUtil::null);
		}
	}
}

bool LLScriptEdCore::isKeyword(LLKeywordToken* token)
{
	switch(token->getType())
	{
		case LLKeywordToken::TT_CONSTANT:
		case LLKeywordToken::TT_CONTROL:
		case LLKeywordToken::TT_EVENT:
		case LLKeywordToken::TT_FUNCTION:
		case LLKeywordToken::TT_SECTION:
		case LLKeywordToken::TT_TYPE:
		case LLKeywordToken::TT_WORD:
			return true;

		default:
			return false;
	}
}

void LLScriptEdCore::setHelpPage(const std::string& help_string)
{
	LLFloater* help_floater = mLiveHelpHandle.get();
	if (!help_floater) return;
	
	LLMediaCtrl* web_browser = help_floater->getChild<LLMediaCtrl>("lsl_guide_html");
	if (!web_browser) return;

	LLComboBox* history_combo = help_floater->getChild<LLComboBox>("history_combo");
	if (!history_combo) return;

	LLUIString url_string = gSavedSettings.getString("LSLHelpURL");

	url_string.setArg("[LSL_STRING]", help_string);

	addHelpItemToHistory(help_string);

	web_browser->navigateTo(url_string);

}


void LLScriptEdCore::addHelpItemToHistory(const std::string& help_string)
{
	if (help_string.empty()) return;

	LLFloater* help_floater = mLiveHelpHandle.get();
	if (!help_floater) return;

	LLComboBox* history_combo = help_floater->getChild<LLComboBox>("history_combo");
	if (!history_combo) return;

	// separate history items from full item list
	if (mLiveHelpHistorySize == 0)
	{
		history_combo->addSeparator(ADD_TOP);
	}
	// delete all history items over history limit
	while(mLiveHelpHistorySize > MAX_HISTORY_COUNT - 1)
	{
		history_combo->remove(mLiveHelpHistorySize - 1);
		mLiveHelpHistorySize--;
	}

	history_combo->setSimple(help_string);
	S32 index = history_combo->getCurrentIndex();

	// if help string exists in the combo box
	if (index >= 0)
	{
		S32 cur_index = history_combo->getCurrentIndex();
		if (cur_index < mLiveHelpHistorySize)
		{
			// item found in history, bubble up to top
			history_combo->remove(history_combo->getCurrentIndex());
			mLiveHelpHistorySize--;
		}
	}
	history_combo->add(help_string, LLSD(help_string), ADD_TOP);
	history_combo->selectFirstItem();
	mLiveHelpHistorySize++;
}

BOOL LLScriptEdCore::canClose()
{
	if(mForceClose || !hasChanged())
	{
		return TRUE;
	}
	else
	{
		// Bring up view-modal dialog: Save changes? Yes, No, Cancel
		LLNotificationsUtil::add("SaveChanges", LLSD(), LLSD(), boost::bind(&LLScriptEdCore::handleSaveChangesDialog, this, _1, _2));
		return FALSE;
	}
}

void LLScriptEdCore::setEnableEditing(bool enable)
{
	mEditor->setEnabled(enable);
	getChildView("Edit_btn")->setEnabled(enable);
	getChildView("edit_btn_2")->setEnabled(enable);	// <FS:Zi> support extra edit button
}

bool LLScriptEdCore::handleSaveChangesDialog(const LLSD& notification, const LLSD& response )
{
	S32 option = LLNotificationsUtil::getSelectedOption(notification, response);
	switch( option )
	{
	case 0:  // "Yes"
		// close after saving
			doSave( TRUE );
		break;

	case 1:  // "No"
		mForceClose = TRUE;
		// This will close immediately because mForceClose is true, so we won't
		// infinite loop with these dialogs. JC
		((LLFloater*) getParent())->closeFloater();
		break;

	case 2: // "Cancel"
	default:
		// If we were quitting, we didn't really mean it.
		LLAppViewer::instance()->abortQuit();
		break;
	}
	return false;
}

void LLScriptEdCore::onBtnHelp()
{
	LLUI::sHelpImpl->showTopic(HELP_LSL_PORTAL_TOPIC);
}

void LLScriptEdCore::onBtnDynamicHelp()
{
	LLFloater* live_help_floater = mLiveHelpHandle.get();
	if (!live_help_floater)
	{
		live_help_floater = new LLFloater(LLSD());
		live_help_floater->buildFromFile("floater_lsl_guide.xml");
		LLFloater* parent = dynamic_cast<LLFloater*>(getParent());
		llassert(parent);
		if (parent)
			parent->addDependentFloater(live_help_floater, TRUE);
		live_help_floater->childSetCommitCallback("lock_check", onCheckLock, this);
		live_help_floater->getChild<LLUICtrl>("lock_check")->setValue(gSavedSettings.getBOOL("ScriptHelpFollowsCursor"));
		live_help_floater->childSetCommitCallback("history_combo", onHelpComboCommit, this);
		live_help_floater->childSetAction("back_btn", onClickBack, this);
		live_help_floater->childSetAction("fwd_btn", onClickForward, this);

		LLMediaCtrl* browser = live_help_floater->getChild<LLMediaCtrl>("lsl_guide_html");
		browser->setAlwaysRefresh(TRUE);

		LLComboBox* help_combo = live_help_floater->getChild<LLComboBox>("history_combo");
		LLKeywordToken *token;
		LLKeywords::keyword_iterator_t token_it;
		for (token_it = mEditor->keywordsBegin(); 
			 token_it != mEditor->keywordsEnd(); 
			 ++token_it)
		{
			token = token_it->second;
			help_combo->add(wstring_to_utf8str(token->getToken()));
		}
		help_combo->sortByName();

		// re-initialize help variables
		mLastHelpToken = NULL;
		mLiveHelpHandle = live_help_floater->getHandle();
		mLiveHelpHistorySize = 0;
	}

	BOOL visible = TRUE;
	BOOL take_focus = TRUE;
	live_help_floater->setVisible(visible);
	live_help_floater->setFrontmost(take_focus);

	updateDynamicHelp(TRUE);
}

//static 
void LLScriptEdCore::onClickBack(void* userdata)
{
	LLScriptEdCore* corep = (LLScriptEdCore*)userdata;
	LLFloater* live_help_floater = corep->mLiveHelpHandle.get();
	if (live_help_floater)
	{
		LLMediaCtrl* browserp = live_help_floater->getChild<LLMediaCtrl>("lsl_guide_html");
		if (browserp)
		{
			browserp->navigateBack();
		}
	}
}

//static 
void LLScriptEdCore::onClickForward(void* userdata)
{
	LLScriptEdCore* corep = (LLScriptEdCore*)userdata;
	LLFloater* live_help_floater = corep->mLiveHelpHandle.get();
	if (live_help_floater)
	{
		LLMediaCtrl* browserp = live_help_floater->getChild<LLMediaCtrl>("lsl_guide_html");
		if (browserp)
		{
			browserp->navigateForward();
		}
	}
}

// static
void LLScriptEdCore::onCheckLock(LLUICtrl* ctrl, void* userdata)
{
	LLScriptEdCore* corep = (LLScriptEdCore*)userdata;

	// clear out token any time we lock the frame, so we will refresh web page immediately when unlocked
	gSavedSettings.setBOOL("ScriptHelpFollowsCursor", ctrl->getValue().asBoolean());

	corep->mLastHelpToken = NULL;
}

// static 
void LLScriptEdCore::onBtnInsertSample(void* userdata)
{
	LLScriptEdCore* self = (LLScriptEdCore*) userdata;

	// Insert sample code
	self->mEditor->selectAll();
	self->mEditor->cut();
	self->mEditor->insertText(self->mSampleText);
}

// static 
void LLScriptEdCore::onHelpComboCommit(LLUICtrl* ctrl, void* userdata)
{
	LLScriptEdCore* corep = (LLScriptEdCore*)userdata;

	LLFloater* live_help_floater = corep->mLiveHelpHandle.get();
	if (live_help_floater)
	{
		std::string help_string = ctrl->getValue().asString();

		corep->addHelpItemToHistory(help_string);

		LLMediaCtrl* web_browser = live_help_floater->getChild<LLMediaCtrl>("lsl_guide_html");
		LLUIString url_string = gSavedSettings.getString("LSLHelpURL");
		url_string.setArg("[LSL_STRING]", help_string);
		web_browser->navigateTo(url_string);
	}
}

// static 
void LLScriptEdCore::onBtnInsertFunction(LLUICtrl *ui, void* userdata)
{
	LLScriptEdCore* self = (LLScriptEdCore*) userdata;

	// Insert sample code
	if(self->mEditor->getEnabled())
	{
		self->mEditor->insertText(self->mFunctions->getSimple());
	}
	self->mEditor->setFocus(TRUE);
	self->setHelpPage(self->mFunctions->getSimple());
}

// <FS:Ansariel> FIRE-7514: Script in external editor needs to be saved twice
//void LLScriptEdCore::doSave( BOOL close_after_save )
void LLScriptEdCore::doSave(BOOL close_after_save, bool sync /*= true*/)
// </FS:Ansariel>
{
	// NaCl - LSL Preprocessor
	// Clear status list *before* running the preprocessor (FIRE-10172) -Sei
	mErrorList->deleteAllItems();
	mErrorList->setCommentText(std::string());

	updateIndicators(true, false); //<FS:Kadah> Compile Indicators

	if (gSavedSettings.getBOOL("_NACL_LSLPreprocessor") && mLSLProc)
	{
		LL_INFOS() << "passing to preproc" << LL_ENDL;
		mLSLProc->preprocess_script(close_after_save, sync);
	}
	else
	{
		if( mSaveCallback )
		{
			mSaveCallback( mUserdata, close_after_save, sync );
		}
	}
	// NaCl End
}

// NaCl - LSL Preprocessor
void LLScriptEdCore::doSaveComplete( void* userdata, BOOL close_after_save, bool sync)
{
	add( LLStatViewer::LSL_SAVES,1 );

	//LLScriptEdCore* self = (LLScriptEdCore*) userdata;

	if( mSaveCallback )
	{
		mSaveCallback( mUserdata, close_after_save, sync );
	}
}
// NaCl End

void LLScriptEdCore::openInExternalEditor()
{
	// Open it in external editor.
	{
		LLExternalEditor ed;
		LLExternalEditor::EErrorCode status;
		std::string msg;

		status = ed.setCommand("LL_SCRIPT_EDITOR");
		if (status != LLExternalEditor::EC_SUCCESS)
		{
			if (status == LLExternalEditor::EC_NOT_SPECIFIED) // Use custom message for this error.
			{
				msg = getString("external_editor_not_set");
			}
			else
			{
				msg = LLExternalEditor::getErrorMessage(status);
			}

			LLNotificationsUtil::add("GenericAlert", LLSD().with("MESSAGE", msg));
			return;
		}

		// FS:TS FIRE-6122: Script contents clobbered when Edit button
		//  clicked with preprocessor active. Fix from NaCl (code moved
		//  from above).
		delete mLiveFile; // deletes file

		// Save the script to a temporary file.
		std::string filename = mContainer->getTmpFileName();
		writeToFile(filename,gSavedSettings.getBOOL("_NACL_LSLPreprocessor"));

		// Start watching file changes.
		mLiveFile = new LLLiveLSLFile(filename, boost::bind(&LLScriptEdContainer::onExternalChange, mContainer, _1));
		mLiveFile->addToEventTimer();
		// FS:TS FIRE-6122 end

		status = ed.run(filename);
		if (status != LLExternalEditor::EC_SUCCESS)
		{
			msg = LLExternalEditor::getErrorMessage(status);
			LLNotificationsUtil::add("GenericAlert", LLSD().with("MESSAGE", msg));
		}
	}
}

void LLScriptEdCore::onBtnUndoChanges()
{
	if( !mEditor->tryToRevertToPristineState() )
	{
		LLNotificationsUtil::add("ScriptCannotUndo", LLSD(), LLSD(), boost::bind(&LLScriptEdCore::handleReloadFromServerDialog, this, _1, _2));
	}
}

// static
void LLScriptEdCore::onErrorList(LLUICtrl*, void* user_data)
{
	LLScriptEdCore* self = (LLScriptEdCore*)user_data;
	LLScrollListItem* item = self->mErrorList->getFirstSelected();
	if(item)
	{
		// *FIX: replace with boost grep
		S32 row = 0;
		S32 column = 0;
		const LLScrollListCell* cell = item->getColumn(0);
		std::string line(cell->getValue().asString());
		line.erase(0, 1);
		LLStringUtil::replaceChar(line, ',',' ');
		LLStringUtil::replaceChar(line, ')',' ');
		sscanf(line.c_str(), "%d %d", &row, &column);
		//LL_INFOS() << "LLScriptEdCore::onErrorList() - " << row << ", "
		//<< column << LL_ENDL;
		// NaCl - LSL Preprocessor
		if (gSavedSettings.getBOOL("_NACL_LSLPreprocessor") && self->mPostEditor)
		{
			LLPanel* tab = self->getChild<LLPanel>("Preprocessed");
			LLTabContainer* tabset = self->getChild<LLTabContainer>("Tabset");

			if(tabset)
				tabset->selectTabByName("Preprocessed");

			if(tab)
				tab->setFocus(TRUE);

			if( self->mPostEditor )
			{
				self->mPostEditor->setFocus(TRUE);
				self->mPostEditor->setCursor(row, column);
			}
		}
		else
		{
		  self->mEditor->setCursor(row, column);
		  self->mEditor->setFocus(TRUE);
		}
		// NaCl End
	}
}

bool LLScriptEdCore::handleReloadFromServerDialog(const LLSD& notification, const LLSD& response )
{
	S32 option = LLNotificationsUtil::getSelectedOption(notification, response);
	switch( option )
	{
	case 0: // "Yes"
		if( mLoadCallback )
		{
			setScriptText(getString("loading"), FALSE);
			mLoadCallback(mUserdata);
		}
		break;

	case 1: // "No"
		break;

	default:
		llassert(0);
		break;
	}
	return false;
}

void LLScriptEdCore::selectFirstError()
{
	// Select the first item;
	mErrorList->selectFirstItem();
	onErrorList(mErrorList, this);
}


struct LLEntryAndEdCore
{
	LLScriptEdCore* mCore;
	LLEntryAndEdCore(LLScriptEdCore* core) :
		mCore(core)
		{}
};

void LLScriptEdCore::deleteBridges()
{
	S32 count = mBridges.size();
	LLEntryAndEdCore* eandc;
	for(S32 i = 0; i < count; i++)
	{
		eandc = mBridges.at(i);
		delete eandc;
		mBridges[i] = NULL;
	}
	mBridges.clear();
}

// virtual
BOOL LLScriptEdCore::handleKeyHere(KEY key, MASK mask)
{
	bool just_control = MASK_CONTROL == (mask & MASK_MODIFIERS);

	if(('S' == key) && just_control)
	{
		if(mSaveCallback)
		{
			// don't close after saving
			// NaCl - LSL Preprocessor
			if (!hasChanged())
			{
				LL_INFOS() << "Save Not Needed" << LL_ENDL;
				return TRUE;
			}
			doSave(FALSE);
			// NaCl End
				
			//mSaveCallback(mUserdata, FALSE);
		}

		return TRUE;
	}

	if(('F' == key) && just_control)
	{
		if(mSearchReplaceCallback)
		{
			mSearchReplaceCallback(mUserdata);
		}

		return TRUE;
	}

	return FALSE;
}

void LLScriptEdCore::onBtnLoadFromFile( void* data )
{
	LLScriptEdCore* self = (LLScriptEdCore*) data;

	// TODO Maybe add a dialogue warning here if the current file has unsaved changes.
	LLFilePicker& file_picker = LLFilePicker::instance();
	if( !file_picker.getOpenFile( LLFilePicker::FFLOAD_SCRIPT ) )
	{
		//File picking cancelled by user, so nothing to do.
		return;
	}

	std::string filename = file_picker.getFirstFile();

	std::ifstream fin(filename.c_str());

	std::string line;
	std::string text;
	std::string linetotal;
	while (!fin.eof())
	{ 
		getline(fin,line);
		text += line;
		if (!fin.eof())
		{
			text += "\n";
		}
	}
	fin.close();

	// Only replace the script if there is something to replace with.
	if (text.length() > 0)
	{
		self->mEditor->selectAll();
		LLWString script(utf8str_to_wstring(text));
		self->mEditor->insertText(script);
	}
}

void LLScriptEdCore::onBtnSaveToFile( void* userdata )
{
	add(LLStatViewer::LSL_SAVES, 1);

	LLScriptEdCore* self = (LLScriptEdCore*) userdata;

	if( self->mSaveCallback )
	{
		LLFilePicker& file_picker = LLFilePicker::instance();
		if( file_picker.getSaveFile( LLFilePicker::FFSAVE_SCRIPT, self->mScriptName ) )
		{
			std::string filename = file_picker.getFirstFile();
			std::string scriptText=self->mEditor->getText();
			std::ofstream fout(filename.c_str());
			fout<<(scriptText);
			fout.close();
			// <FS:Ansariel> FIRE-7514: Script in external editor needs to be saved twice
			//self->mSaveCallback( self->mUserdata, FALSE );
			self->mSaveCallback( self->mUserdata, FALSE, true );
			// </FS:Ansariel>
		}
	}
}

bool LLScriptEdCore::canLoadOrSaveToFile( void* userdata )
{
	LLScriptEdCore* self = (LLScriptEdCore*) userdata;
	return self->mEditor->canLoadOrSaveToFile();
}

// static
bool LLScriptEdCore::enableSaveToFileMenu(void* userdata)
{
	LLScriptEdCore* self = (LLScriptEdCore*)userdata;
	if (!self || !self->mEditor) return FALSE;
	return self->mEditor->canLoadOrSaveToFile();
}

// static 
bool LLScriptEdCore::enableLoadFromFileMenu(void* userdata)
{
	LLScriptEdCore* self = (LLScriptEdCore*)userdata;
	return (self && self->mEditor) ? self->mEditor->canLoadOrSaveToFile() : FALSE;
}

LLUUID LLScriptEdCore::getAssociatedExperience()const
{
	return mAssociatedExperience;
}

void LLLiveLSLEditor::setExperienceIds( const LLSD& experience_ids )
{
	mExperienceIds=experience_ids;
	updateExperiencePanel();
}


void LLLiveLSLEditor::updateExperiencePanel()
{
	if(mScriptEd->getAssociatedExperience().isNull())
	{
		mExperienceEnabled->set(FALSE);
		mExperiences->setVisible(FALSE);
		if(mExperienceIds.size()>0)
		{
			mExperienceEnabled->setEnabled(TRUE);
			mExperienceEnabled->setToolTip(getString("add_experiences"));
		}
		else
		{
			mExperienceEnabled->setEnabled(FALSE);
			mExperienceEnabled->setToolTip(getString("no_experiences"));
		}
		getChild<LLButton>("view_profile")->setVisible(FALSE);
	}
	else
	{
		mExperienceEnabled->setToolTip(getString("experience_enabled"));
		mExperienceEnabled->setEnabled(getIsModifiable());
		mExperiences->setVisible(TRUE);
		mExperienceEnabled->set(TRUE);
		getChild<LLButton>("view_profile")->setToolTip(getString("show_experience_profile"));
		buildExperienceList();
	}
}

void LLLiveLSLEditor::buildExperienceList()
{
	mExperiences->clearRows();
	bool foundAssociated=false;
	const LLUUID& associated = mScriptEd->getAssociatedExperience();
	LLUUID last;
	LLScrollListItem* item;
	for(LLSD::array_const_iterator it = mExperienceIds.beginArray(); it != mExperienceIds.endArray(); ++it)
	{
		LLUUID id = it->asUUID();
		EAddPosition position = ADD_BOTTOM;
		if(id == associated)
		{
			foundAssociated = true;
			position = ADD_TOP;
		}
		
        const LLSD& experience = LLExperienceCache::instance().get(id);
		if(experience.isUndefined())
		{
			mExperiences->add(getString("loading"), id, position);
			last = id;
		}
		else
		{
			std::string experience_name_string = experience[LLExperienceCache::NAME].asString();
			if (experience_name_string.empty())
			{
				experience_name_string = LLTrans::getString("ExperienceNameUntitled");
			}
			mExperiences->add(experience_name_string, id, position);
		} 
	}

	if(!foundAssociated )
	{
        const LLSD& experience = LLExperienceCache::instance().get(associated);
		if(experience.isDefined())
		{
			std::string experience_name_string = experience[LLExperienceCache::NAME].asString();
			if (experience_name_string.empty())
			{
				experience_name_string = LLTrans::getString("ExperienceNameUntitled");
			}
			item=mExperiences->add(experience_name_string, associated, ADD_TOP);
		} 
		else
		{
			item=mExperiences->add(getString("loading"), associated, ADD_TOP);
			last = associated;
		}
		item->setEnabled(FALSE);
	}

	if(last.notNull())
	{
		mExperiences->setEnabled(FALSE);
        LLExperienceCache::instance().get(last, boost::bind(&LLLiveLSLEditor::buildExperienceList, this));
	}
	else
	{
		mExperiences->setEnabled(TRUE);
		mExperiences->sortByName(TRUE);
		mExperiences->setCurrentByIndex(mExperiences->getCurrentIndex());
		getChild<LLButton>("view_profile")->setVisible(TRUE);
	}
}


void LLScriptEdCore::setAssociatedExperience( const LLUUID& experience_id )
{
	mAssociatedExperience = experience_id;
}



void LLLiveLSLEditor::requestExperiences()
{
	if (!getIsModifiable())
	{
		return;
	}

	LLViewerRegion* region = gAgent.getRegion();
	if (region)
	{
		std::string lookup_url=region->getCapability("GetCreatorExperiences"); 
		if(!lookup_url.empty())
		{
            LLCoreHttpUtil::HttpCoroutineAdapter::completionCallback_t success =
                boost::bind(&LLLiveLSLEditor::receiveExperienceIds, _1, getDerivedHandle<LLLiveLSLEditor>());

            LLCoreHttpUtil::HttpCoroutineAdapter::callbackHttpGet(lookup_url, success);
		}
	}
}

/*static*/ 
void LLLiveLSLEditor::receiveExperienceIds(LLSD result, LLHandle<LLLiveLSLEditor> hparent)
{
    LLLiveLSLEditor* parent = hparent.get();
    if (!parent)
        return;

    parent->setExperienceIds(result["experience_ids"]);
}


/// ---------------------------------------------------------------------------
/// LLScriptEdContainer
/// ---------------------------------------------------------------------------

LLScriptEdContainer::LLScriptEdContainer(const LLSD& key) :
	LLPreview(key)
,	mScriptEd(NULL)
// [SL:KB] - Patch: Build-ScriptRecover | Checked: 2011-11-23 (Catznip-3.2.0) | Added: Catznip-3.2.0
,	mBackupTimer(NULL)
// [/SL:KB]
{
}

// [SL:KB] - Patch: Build-ScriptRecover | Checked: 2011-11-23 (Catznip-3.2.0) | Added: Catznip-3.2.0
LLScriptEdContainer::~LLScriptEdContainer()
{
	// Clean up the backup file (unless we've gotten disconnected)
	if ( (!mBackupFilename.empty()) && (gAgent.getRegion()) )
		LLFile::remove(mBackupFilename);
	delete mBackupTimer;
}

void LLScriptEdContainer::refreshFromItem()
{
	LLPreview::refreshFromItem();

	if (!mBackupFilename.empty())
	{
		const std::string strFilename = getBackupFileName();
		if (strFilename != mBackupFilename)
		{
			LLFile::rename(mBackupFilename, strFilename);
			mBackupFilename = strFilename;
		}
	}
}

bool LLScriptEdContainer::onBackupTimer()
{
	if ( (mScriptEd) && (mScriptEd->hasChanged()) )
	{
		if (mBackupFilename.empty())
			mBackupFilename = getBackupFileName();
		mScriptEd->writeToFile(mBackupFilename, true);

		LL_INFOS() << "Backing up script to " << mBackupFilename << LL_ENDL;
	}
	return false;
}

std::string LLScriptEdContainer::getBackupFileName() const
{
	// NOTE: this function is not guaranteed to return the same filename every time (i.e. the item name may have changed)
	std::string strFile = LLFile::tmpdir();

	// Find the inventory item for this script
	const LLInventoryItem* pItem = getItem();
	if (pItem)
	{
		strFile += gDirUtilp->getScrubbedFileName(pItem->getName().substr(0, 32));
		strFile += "-";
	}

	// Append a CRC of the item UUID to make the filename (hopefully) unique
	LLCRC crcUUID;
	crcUUID.update((U8*)(&mItemUUID.mData), UUID_BYTES);
	strFile += llformat("%X", crcUUID.getCRC());

	strFile += ".lslbackup";

	return strFile;
}
// [/SL:KB]

std::string LLScriptEdContainer::getTmpFileName()
{
	// Take script inventory item id (within the object inventory)
	// to consideration so that it's possible to edit multiple scripts
	// in the same object inventory simultaneously (STORM-781).
	std::string script_id = mObjectUUID.asString() + "_" + mItemUUID.asString();

	// Use MD5 sum to make the file name shorter and not exceed maximum path length.
	char script_id_hash_str[33];			   /* Flawfinder: ignore */
	LLMD5 script_id_hash((const U8 *)script_id.c_str());
	script_id_hash.hex_digest(script_id_hash_str);

	return std::string(LLFile::tmpdir()) + "sl_script_" + script_id_hash_str + ".lsl";
}

bool LLScriptEdContainer::onExternalChange(const std::string& filename)
{
	if (!mScriptEd->loadScriptText(filename))
	{
		return false;
	}

	// Disable sync to avoid recursive load->save->load calls.
	// <FS> LSL preprocessor
	// Ansariel: Don't call saveIfNeeded directly, as we might have to run the
	// preprocessor first. saveIfNeeded will be invoked via callback. Make sure
	// to pass sync = false - we don't need to update the external editor in this
	// case or the next save will be ignored!
	//saveIfNeeded(false);
	mScriptEd->doSave(FALSE, false);
	// </FS>
	return true;
}

// <FS:Ansariel> FIRE-16740: Color syntax highlighting changes don't immediately appear in script window
void LLScriptEdContainer::updateStyle()
{
	if (mScriptEd && mScriptEd->mEditor)
	{
		mScriptEd->mEditor->initKeywords();
		mScriptEd->mEditor->loadKeywords();
	}
}
// </FS:Ansariel>

/// ---------------------------------------------------------------------------
/// LLPreviewLSL
/// ---------------------------------------------------------------------------

struct LLScriptSaveInfo
{
	LLUUID mItemUUID;
	std::string mDescription;
	LLTransactionID mTransactionID;

	LLScriptSaveInfo(const LLUUID& uuid, const std::string& desc, LLTransactionID tid) :
		mItemUUID(uuid), mDescription(desc),  mTransactionID(tid) {}
};



//static
void* LLPreviewLSL::createScriptEdPanel(void* userdata)
{
	
	LLPreviewLSL *self = (LLPreviewLSL*)userdata;

	self->mScriptEd =  new LLScriptEdCore(
								   self,
								   HELLO_LSL,
								   self->getHandle(),
								   LLPreviewLSL::onLoad,
								   LLPreviewLSL::onSave,
								   LLPreviewLSL::onSearchReplace,
								   self,
								   false,
								   0);
	return self->mScriptEd;
}


LLPreviewLSL::LLPreviewLSL(const LLSD& key )
:	LLScriptEdContainer(key),
	mPendingUploads(0)
{
	mFactoryMap["script panel"] = LLCallbackMap(LLPreviewLSL::createScriptEdPanel, this);
}

// virtual
BOOL LLPreviewLSL::postBuild()
{
	const LLInventoryItem* item = getItem();

	llassert(item);
	if (item)
	{
		getChild<LLUICtrl>("desc")->setValue(item->getDescription());
	}
	childSetCommitCallback("desc", LLPreview::onText, this);
	getChild<LLLineEditor>("desc")->setPrevalidate(&LLTextValidate::validateASCIIPrintableNoPipe);

	return LLPreview::postBuild();
}

// virtual
void LLPreviewLSL::callbackLSLCompileSucceeded()
{
	LL_INFOS() << "LSL Bytecode saved" << LL_ENDL;
	// <FS> Append comment text
	//mScriptEd->mErrorList->setCommentText(LLTrans::getString("CompileSuccessful"));
	//mScriptEd->mErrorList->setCommentText(LLTrans::getString("SaveComplete"));
	mScriptEd->mErrorList->addCommentText(LLTrans::getString("CompileSuccessful"));
	mScriptEd->mErrorList->addCommentText(LLTrans::getString("SaveComplete"));
	// </FS>

	mScriptEd->updateIndicators(false, true); //<FS:Kadah> Compile Indicators

// [SL:KB] - Patch: Build-ScriptRecover | Checked: 2011-11-23 (Catznip-3.2.0) | Added: Catznip-3.2.0
	// Script was successfully saved so delete our backup copy if we have one and the editor is still pristine
	if ( (!mBackupFilename.empty()) && (!mScriptEd->hasChanged()) )
	{
		LLFile::remove(mBackupFilename);
		mBackupFilename.clear();
	}
// [/SL:KB]

	closeIfNeeded();
}

// virtual
void LLPreviewLSL::callbackLSLCompileFailed(const LLSD& compile_errors)
{
	LL_INFOS() << "Compile failed!" << LL_ENDL;

	for(LLSD::array_const_iterator line = compile_errors.beginArray();
		line < compile_errors.endArray();
		line++)
	{
		LLSD row;
		std::string error_message = line->asString();
		LLStringUtil::stripNonprintable(error_message);
		row["columns"][0]["value"] = error_message;
		row["columns"][0]["font"] = "OCRA";
		mScriptEd->mErrorList->addElement(row);
	}
	mScriptEd->selectFirstError();

	mScriptEd->updateIndicators(false, false); //<FS:Kadah> Compile Indicators

// [SL:KB] - Patch: Build-ScriptRecover | Checked: 2011-11-23 (Catznip-3.2.0) | Added: Catznip-3.2.0
	// Script was successfully saved so delete our backup copy if we have one and the editor is still pristine
	if ( (!mBackupFilename.empty()) && (!mScriptEd->hasChanged()) )
	{
		LLFile::remove(mBackupFilename);
		mBackupFilename.clear();
	}
// [/SL:KB]

	closeIfNeeded();
}

void LLPreviewLSL::loadAsset()
{
	// *HACK: we poke into inventory to see if it's there, and if so,
	// then it might be part of the inventory library. If it's in the
	// library, then you can see the script, but not modify it.
	const LLInventoryItem* item = gInventory.getItem(mItemUUID);
	BOOL is_library = item
		&& !gInventory.isObjectDescendentOf(mItemUUID,
											gInventory.getRootFolderID());
	if(!item)
	{
		// do the more generic search.
		getItem();
	}
	if(item)
	{
		BOOL is_copyable = gAgent.allowOperation(PERM_COPY, 
								item->getPermissions(), GP_OBJECT_MANIPULATE);
		BOOL is_modifiable = gAgent.allowOperation(PERM_MODIFY,
								item->getPermissions(), GP_OBJECT_MANIPULATE);
		if (gAgent.isGodlike() || (is_copyable && (is_modifiable || is_library)))
		{
			LLUUID* new_uuid = new LLUUID(mItemUUID);
			gAssetStorage->getInvItemAsset(LLHost(),
										gAgent.getID(),
										gAgent.getSessionID(),
										item->getPermissions().getOwner(),
										LLUUID::null,
										item->getUUID(),
										item->getAssetUUID(),
										item->getType(),
										&LLPreviewLSL::onLoadComplete,
										(void*)new_uuid,
										TRUE);
			mAssetStatus = PREVIEW_ASSET_LOADING;
		}
		else
		{
			mScriptEd->setScriptText(mScriptEd->getString("can_not_view"), FALSE);
			mScriptEd->mEditor->makePristine();
			mScriptEd->mFunctions->setEnabled(FALSE);
			mAssetStatus = PREVIEW_ASSET_LOADED;
		}
		getChildView("lock")->setVisible( !is_modifiable);
		mScriptEd->getChildView("Insert...")->setEnabled(is_modifiable);
	}
	else
	{
		mScriptEd->setScriptText(std::string(HELLO_LSL), TRUE);
		mScriptEd->setEnableEditing(TRUE);
		mAssetStatus = PREVIEW_ASSET_LOADED;
	}
}


BOOL LLPreviewLSL::canClose()
{
	return mScriptEd->canClose();
}

void LLPreviewLSL::closeIfNeeded()
{
	// Find our window and close it if requested.
	getWindow()->decBusyCount();
	mPendingUploads--;
	if (mPendingUploads <= 0 && mCloseAfterSave)
	{
		closeFloater();
	}
}

void LLPreviewLSL::onSearchReplace(void* userdata)
{
	LLPreviewLSL* self = (LLPreviewLSL*)userdata;
	LLScriptEdCore* sec = self->mScriptEd; 
//	LLFloaterScriptSearch::show(sec);
// [SL:KB] - Patch: UI-FloaterSearchReplace | Checked: 2010-10-26 (Catznip-2.3.0a) | Added: Catznip-2.3.0a
	LLFloaterSearchReplace::show(sec->mEditor);
// [/SL:KB]
}

// static
void LLPreviewLSL::onLoad(void* userdata)
{
	LLPreviewLSL* self = (LLPreviewLSL*)userdata;
	self->loadAsset();
}

// static
// <FS:Ansariel> FIRE-7514: Script in external editor needs to be saved twice
//void LLPreviewLSL::onSave(void* userdata, BOOL close_after_save)
void LLPreviewLSL::onSave(void* userdata, BOOL close_after_save, bool sync)
// </FS:Ansariel>
{
	LLPreviewLSL* self = (LLPreviewLSL*)userdata;
	self->mCloseAfterSave = close_after_save;
	// <FS:Ansariel> FIRE-7514: Script in external editor needs to be saved twice
	//self->saveIfNeeded();
	self->saveIfNeeded(sync);
	// </FS:Ansariel>
}

/*static*/
void LLPreviewLSL::finishedLSLUpload(LLUUID itemId, LLSD response)
{
    // Find our window and close it if requested.
    LLPreviewLSL* preview = LLFloaterReg::findTypedInstance<LLPreviewLSL>("preview_script", LLSD(itemId));
    if (preview)
    {
        // Bytecode save completed
        if (response["compiled"])
        {
            preview->callbackLSLCompileSucceeded();
        }
        else
        {
            preview->callbackLSLCompileFailed(response["errors"]);
        }
    }
}

// <FS:ND> Asset uploader that can be used for LSL and Mono
class FSScriptAssetUpload: public LLScriptAssetUpload
{
	bool m_bMono;
public:
    FSScriptAssetUpload( LLUUID itemId, std::string buffer, invnUploadFinish_f finish, bool a_bMono )
	: LLScriptAssetUpload( itemId, buffer, finish )
	{
		m_bMono = a_bMono;
	}

	virtual LLSD generatePostBody()
	{
		LLSD body = LLScriptAssetUpload::generatePostBody();
		if( m_bMono )
			body["target"] = "mono";
		else
			body["target"] = "lsl2";
		return body;
	}
};
// </FS:ND>

// Save needs to compile the text in the buffer. If the compile
// succeeds, then save both assets out to the database. If the compile
// fails, go ahead and save the text anyway.
void LLPreviewLSL::saveIfNeeded(bool sync /*= true*/)
{
//	if(!mScriptEd->hasChanged())
// [SL:KB] - Patch: Build-ScriptRecover | Checked: 2012-02-10 (Catznip-3.2.1) | Added: Catznip-3.2.1
	if ( (!mScriptEd->hasChanged()) || (!gAgent.getRegion()) )
// [/SL:KB]
    {
        return;
    }

    mPendingUploads = 0;
	// <FS> FIRE-10172: Fix LSL editor error display
	//mScriptEd->mErrorList->deleteAllItems();
    mScriptEd->mEditor->makePristine();


    if (sync)
    {
        mScriptEd->sync();
    }

    const LLInventoryItem *inv_item = getItem();
    // save it out to asset server
    std::string url = gAgent.getRegion()->getCapability("UpdateScriptAgent");

	// NaCL - LSL Preprocessor
	mScriptEd->enableSave(FALSE); // Clear the enable save flag (FIRE-10173)
	BOOL domono = FSLSLPreprocessor::mono_directive(mScriptEd->getScriptText());
	if(domono == FALSE)
	{
		LLSD row;
		if(gSavedSettings.getBOOL("_NACL_SaveInventoryScriptsAsMono"))
		{
			row["columns"][0]["value"] = "Detected compile-as-LSL2 directive, but debug setting SaveInventoryScriptsAsMono overrided it.";
			domono = TRUE;
		}else row["columns"][0]["value"] = "Detected compile-as-LSL2 directive";
		//domono = FALSE;
		row["columns"][0]["font"] = "SANSSERIF_SMALL";
		mScriptEd->mErrorList->addElement(row);
	}
	// NaCl End
<<<<<<< HEAD
	if(inv_item)
	{
		getWindow()->incBusyCount();
		mPendingUploads++;
		if (!url.empty())
		{
			// NaCL - LSL Preprocessor
			uploadAssetViaCaps(url, filename, mItemUUID, domono);
		}
	}
}

void LLPreviewLSL::uploadAssetViaCaps(const std::string& url,
									  const std::string& filename,
									  const LLUUID& item_id,
									  bool mono)
{
	LL_INFOS() << "Update Agent Inventory via capability" << LL_ENDL;
	LLSD body;
	body["item_id"] = item_id;
	if (gSavedSettings.getBOOL("FSSaveInventoryScriptsAsMono"))
	{
		body["target"] = "mono";
	}
	else
	{
		body["target"] = "lsl2";
	}
	LLHTTPClient::post(url, body, new LLUpdateAgentInventoryResponder(body, filename, LLAssetType::AT_LSL_TEXT));
=======
    if(inv_item)
    {
        getWindow()->incBusyCount();
        mPendingUploads++;
        if (!url.empty())
        {
            std::string buffer(mScriptEd->mEditor->getText());
            LLBufferedAssetUploadInfo::invnUploadFinish_f proc = boost::bind(&LLPreviewLSL::finishedLSLUpload, _1, _4);

            // LLResourceUploadInfo::ptr_t uploadInfo(new LLScriptAssetUpload(mItemUUID, buffer, proc));
			LLResourceUploadInfo::ptr_t uploadInfo(new FSScriptAssetUpload(mItemUUID, buffer, proc, domono ));

            LLViewerAssetUpload::EnqueueInventoryUpload(url, uploadInfo); // <FS:ND> DoMono needs to be passed/set here.
        }
        else if (gAssetStorage)
        {
            // save off asset into file
            LLTransactionID tid;
            tid.generate();
            LLAssetID asset_id = tid.makeAssetID(gAgent.getSecureSessionID());
            std::string filepath = gDirUtilp->getExpandedFilename(LL_PATH_CACHE, asset_id.asString());
            std::string filename = filepath + ".lsl";

            mScriptEd->writeToFile(filename, true);

            uploadAssetLegacy(filename, mItemUUID, tid);
        }
    }
>>>>>>> 867f29de
}

// static
void LLPreviewLSL::onSaveComplete(const LLUUID& iuuid, void* user_data, S32 status, LLExtStat ext_status) // StoreAssetData callback (fixed)
{
	// NaCl - LSL Preprocessor
	LLUUID asset_uuid = iuuid;
	// NaCl End
	LLScriptSaveInfo* info = reinterpret_cast<LLScriptSaveInfo*>(user_data);
	if(0 == status)
	{
		if (info)
		{
			const LLViewerInventoryItem* item;
			item = (const LLViewerInventoryItem*)gInventory.getItem(info->mItemUUID);
			if(item)
			{
				LLPointer<LLViewerInventoryItem> new_item = new LLViewerInventoryItem(item);
				// NaCl - LSL Preprocessor
				if(asset_uuid.isNull())
					asset_uuid.generate();
				// NaCl End
				new_item->setAssetUUID(asset_uuid);
				new_item->setTransactionID(info->mTransactionID);
				new_item->updateServer(FALSE);
				gInventory.updateItem(new_item);
				gInventory.notifyObservers();
			}
			else
			{
				LL_WARNS() << "Inventory item for script " << info->mItemUUID
					<< " is no longer in agent inventory." << LL_ENDL;
			}

			// Find our window and close it if requested.
			LLPreviewLSL* self = LLFloaterReg::findTypedInstance<LLPreviewLSL>("preview_script", info->mItemUUID);
			if (self)
			{
				getWindow()->decBusyCount();
				self->mPendingUploads--;
				if (self->mPendingUploads <= 0
					&& self->mCloseAfterSave)
				{
					self->closeFloater();
				}
			}
		}
	}
	else
	{
		LL_WARNS() << "Problem saving script: " << status << LL_ENDL;
		LLSD args;
		args["REASON"] = std::string(LLAssetStorage::getErrorString(status));
		LLNotificationsUtil::add("SaveScriptFailReason", args);
	}
	delete info;
}

// static
void LLPreviewLSL::onSaveBytecodeComplete(const LLUUID& asset_uuid, void* user_data, S32 status, LLExtStat ext_status) // StoreAssetData callback (fixed)
{
	LLUUID* instance_uuid = (LLUUID*)user_data;
	LLPreviewLSL* self = NULL;
	if(instance_uuid)
	{
		self = LLFloaterReg::findTypedInstance<LLPreviewLSL>("preview_script", *instance_uuid);
	}
	if (0 == status)
	{
		if (self)
		{
			LLSD row;
			row["columns"][0]["value"] = "Compile successful!";
			row["columns"][0]["font"] = "SANSSERIF_SMALL";
			self->mScriptEd->mErrorList->addElement(row);

			// Find our window and close it if requested.
			self->getWindow()->decBusyCount();
			self->mPendingUploads--;
			if (self->mPendingUploads <= 0
				&& self->mCloseAfterSave)
			{
				self->closeFloater();
			}
		}
	}
	else
	{
		LL_WARNS() << "Problem saving LSL Bytecode (Preview)" << LL_ENDL;
		LLSD args;
		args["REASON"] = std::string(LLAssetStorage::getErrorString(status));
		LLNotificationsUtil::add("SaveBytecodeFailReason", args);
	}
	delete instance_uuid;
}

// static
void LLPreviewLSL::onLoadComplete( LLVFS *vfs, const LLUUID& asset_uuid, LLAssetType::EType type,
								   void* user_data, S32 status, LLExtStat ext_status)
{
	LL_DEBUGS() << "LLPreviewLSL::onLoadComplete: got uuid " << asset_uuid
		 << LL_ENDL;
	LLUUID* item_uuid = (LLUUID*)user_data;
	LLPreviewLSL* preview = LLFloaterReg::findTypedInstance<LLPreviewLSL>("preview_script", *item_uuid);
	if( preview )
	{
		if(0 == status)
		{
			LLVFile file(vfs, asset_uuid, type);
			S32 file_length = file.getSize();

			std::vector<char> buffer(file_length+1);
			file.read((U8*)&buffer[0], file_length);

			// put a EOS at the end
			buffer[file_length] = 0;
			preview->mScriptEd->setScriptText(LLStringExplicit(&buffer[0]), TRUE);
			preview->mScriptEd->mEditor->makePristine();
			LLInventoryItem* item = gInventory.getItem(*item_uuid);
			BOOL is_modifiable = FALSE;
			if(item
			   && gAgent.allowOperation(PERM_MODIFY, item->getPermissions(),
				   					GP_OBJECT_MANIPULATE))
			{
				is_modifiable = TRUE;		
			}
			preview->mScriptEd->setEnableEditing(is_modifiable);
			preview->mAssetStatus = PREVIEW_ASSET_LOADED;

// [SL:KB] - Patch: Build-ScriptRecover | Checked: 2011-11-23 (Catznip-3.2.0) | Added: Catznip-3.2.0
			// Start the timer which will perform regular backup saves
			preview->mBackupTimer = setupCallbackTimer(60.0f, boost::bind(&LLPreviewLSL::onBackupTimer, preview));
// [/SL:KB]
		}
		else
		{
			if( LL_ERR_ASSET_REQUEST_NOT_IN_DATABASE == status ||
				LL_ERR_FILE_EMPTY == status)
			{
				LLNotificationsUtil::add("ScriptMissing");
			}
			else if (LL_ERR_INSUFFICIENT_PERMISSIONS == status)
			{
				LLNotificationsUtil::add("ScriptNoPermissions");
			}
			else
			{
				LLNotificationsUtil::add("UnableToLoadScript");
			}

			preview->mAssetStatus = PREVIEW_ASSET_ERROR;
			LL_WARNS() << "Problem loading script: " << status << LL_ENDL;
		}
	}
	delete item_uuid;
}


/// ---------------------------------------------------------------------------
/// LLLiveLSLEditor
/// ---------------------------------------------------------------------------


//static 
void* LLLiveLSLEditor::createScriptEdPanel(void* userdata)
{
	LLLiveLSLEditor *self = (LLLiveLSLEditor*)userdata;

	self->mScriptEd =  new LLScriptEdCore(
								   self,
								   HELLO_LSL,
								   self->getHandle(),
								   &LLLiveLSLEditor::onLoad,
								   &LLLiveLSLEditor::onSave,
								   &LLLiveLSLEditor::onSearchReplace,
								   self,
								   true,
								   0);
	return self->mScriptEd;
}


LLLiveLSLEditor::LLLiveLSLEditor(const LLSD& key) :
	LLScriptEdContainer(key),
	mAskedForRunningInfo(FALSE),
	mHaveRunningInfo(FALSE),
	mCloseAfterSave(FALSE),
	mPendingUploads(0),
	mIsModifiable(FALSE),
	mIsNew(false),
	mIsSaving(FALSE)
{
	mFactoryMap["script ed panel"] = LLCallbackMap(LLLiveLSLEditor::createScriptEdPanel, this);
}

BOOL LLLiveLSLEditor::postBuild()
{
	childSetCommitCallback("running", LLLiveLSLEditor::onRunningCheckboxClicked, this);
	getChildView("running")->setEnabled(FALSE);

	childSetAction("Reset",&LLLiveLSLEditor::onReset,this);
	getChildView("Reset")->setEnabled(TRUE);

	mMonoCheckbox =	getChild<LLCheckBoxCtrl>("mono");
	childSetCommitCallback("mono", &LLLiveLSLEditor::onMonoCheckboxClicked, this);
	getChildView("mono")->setEnabled(FALSE);

	mScriptEd->mEditor->makePristine();
	mScriptEd->mEditor->setFocus(TRUE);


	mExperiences = getChild<LLComboBox>("Experiences...");
	mExperiences->setCommitCallback(boost::bind(&LLLiveLSLEditor::experienceChanged, this));
	
	mExperienceEnabled = getChild<LLCheckBoxCtrl>("enable_xp");
	
	childSetCommitCallback("enable_xp", onToggleExperience, this);
	childSetCommitCallback("view_profile", onViewProfile, this);
	

	return LLPreview::postBuild();
}

// virtual
void LLLiveLSLEditor::callbackLSLCompileSucceeded(const LLUUID& task_id,
												  const LLUUID& item_id,
												  bool is_script_running)
{
	LL_DEBUGS() << "LSL Bytecode saved" << LL_ENDL;
	// <FS> Append comment text
	//mScriptEd->mErrorList->setCommentText(LLTrans::getString("CompileSuccessful"));
	//mScriptEd->mErrorList->setCommentText(LLTrans::getString("SaveComplete"));
	mScriptEd->mErrorList->addCommentText(LLTrans::getString("CompileSuccessful"));
	mScriptEd->mErrorList->addCommentText(LLTrans::getString("SaveComplete"));
	// </FS>

	mScriptEd->updateIndicators(false, true); //<FS:Kadah> Compile Indicators

// [SL:KB] - Patch: Build-ScriptRecover | Checked: 2011-11-23 (Catznip-3.2.0) | Added: Catznip-3.2.0
	// Script was successfully saved so delete our backup copy if we have one and the editor is still pristine
	if ( (!mBackupFilename.empty()) && (!mScriptEd->hasChanged()) )
	{
		LLFile::remove(mBackupFilename);
		mBackupFilename.clear();
	}
// [/SL:KB]

	getChild<LLCheckBoxCtrl>("running")->set(is_script_running);
	mIsSaving = FALSE;
	closeIfNeeded();
}

// virtual
void LLLiveLSLEditor::callbackLSLCompileFailed(const LLSD& compile_errors)
{
	LL_DEBUGS() << "Compile failed!" << LL_ENDL;
	for(LLSD::array_const_iterator line = compile_errors.beginArray();
		line < compile_errors.endArray();
		line++)
	{
		LLSD row;
		std::string error_message = line->asString();
		LLStringUtil::stripNonprintable(error_message);
		row["columns"][0]["value"] = error_message;
		// *TODO: change to "MONOSPACE" and change llfontgl.cpp?
		row["columns"][0]["font"] = "OCRA";
		mScriptEd->mErrorList->addElement(row);
	}
	mScriptEd->selectFirstError();

	mScriptEd->updateIndicators(false, false); //<FS:Kadah> Compile Indicators

// [SL:KB] - Patch: Build-ScriptRecover | Checked: 2011-11-23 (Catznip-3.2.0) | Added: Catznip-3.2.0
	// Script was successfully saved so delete our backup copy if we have one and the editor is still pristine
	if ( (!mBackupFilename.empty()) && (!mScriptEd->hasChanged()) )
	{
		LLFile::remove(mBackupFilename);
		mBackupFilename.clear();
	}
// [/SL:KB]

	mIsSaving = FALSE;
	closeIfNeeded();
}

void LLLiveLSLEditor::loadAsset()
{
	//LL_INFOS() << "LLLiveLSLEditor::loadAsset()" << LL_ENDL;
	if(!mIsNew)
	{
		LLViewerObject* object = gObjectList.findObject(mObjectUUID);
		if(object)
		{
			LLViewerInventoryItem* item = dynamic_cast<LLViewerInventoryItem*>(object->getInventoryObject(mItemUUID));

			if(item)
			{
                LLExperienceCache::instance().fetchAssociatedExperience(item->getParentUUID(), item->getUUID(),
                        boost::bind(&LLLiveLSLEditor::setAssociatedExperience, getDerivedHandle<LLLiveLSLEditor>(), _1));

				bool isGodlike = gAgent.isGodlike();
				bool copyManipulate = gAgent.allowOperation(PERM_COPY, item->getPermissions(), GP_OBJECT_MANIPULATE);
				mIsModifiable = gAgent.allowOperation(PERM_MODIFY, item->getPermissions(), GP_OBJECT_MANIPULATE);
				
				if(!isGodlike && (!copyManipulate || !mIsModifiable))
				{
					mItem = new LLViewerInventoryItem(item);
					mScriptEd->setScriptText(getString("not_allowed"), FALSE);
					mScriptEd->mEditor->makePristine();
					mScriptEd->enableSave(FALSE);
					mAssetStatus = PREVIEW_ASSET_LOADED;
				}
				else if(copyManipulate || isGodlike)
				{
					mItem = new LLViewerInventoryItem(item);
					// request the text from the object
				LLSD* user_data = new LLSD();
				user_data->with("taskid", mObjectUUID).with("itemid", mItemUUID);
					gAssetStorage->getInvItemAsset(object->getRegion()->getHost(),
						gAgent.getID(),
						gAgent.getSessionID(),
						item->getPermissions().getOwner(),
						object->getID(),
						item->getUUID(),
						item->getAssetUUID(),
						item->getType(),
						&LLLiveLSLEditor::onLoadComplete,
						(void*)user_data,
						TRUE);
					LLMessageSystem* msg = gMessageSystem;
					msg->newMessageFast(_PREHASH_GetScriptRunning);
					msg->nextBlockFast(_PREHASH_Script);
					msg->addUUIDFast(_PREHASH_ObjectID, mObjectUUID);
					msg->addUUIDFast(_PREHASH_ItemID, mItemUUID);
					msg->sendReliable(object->getRegion()->getHost());
					mAskedForRunningInfo = TRUE;
					mAssetStatus = PREVIEW_ASSET_LOADING;
				}
			}
			
			if(mItem.isNull())
			{
				mScriptEd->setScriptText(LLStringUtil::null, FALSE);
				mScriptEd->mEditor->makePristine();
				mAssetStatus = PREVIEW_ASSET_LOADED;
				mIsModifiable = FALSE;
			}

			refreshFromItem();
			// This is commented out, because we don't completely
			// handle script exports yet.
			/*
			// request the exports from the object
			gMessageSystem->newMessage("GetScriptExports");
			gMessageSystem->nextBlock("ScriptBlock");
			gMessageSystem->addUUID("AgentID", gAgent.getID());
			U32 local_id = object->getLocalID();
			gMessageSystem->addData("LocalID", &local_id);
			gMessageSystem->addUUID("ItemID", mItemUUID);
			LLHost host(object->getRegion()->getIP(),
						object->getRegion()->getPort());
			gMessageSystem->sendReliable(host);
			*/
		}
	}
	else
	{
		mScriptEd->setScriptText(std::string(HELLO_LSL), TRUE);
		mScriptEd->enableSave(FALSE);
		LLPermissions perm;
		perm.init(gAgent.getID(), gAgent.getID(), LLUUID::null, gAgent.getGroupID());
		perm.initMasks(PERM_ALL, PERM_ALL, PERM_NONE, PERM_NONE, PERM_MOVE | PERM_TRANSFER);
		mItem = new LLViewerInventoryItem(mItemUUID,
										  mObjectUUID,
										  perm,
										  LLUUID::null,
										  LLAssetType::AT_LSL_TEXT,
										  LLInventoryType::IT_LSL,
										  DEFAULT_SCRIPT_NAME,
										  DEFAULT_SCRIPT_DESC,
										  LLSaleInfo::DEFAULT,
										  LLInventoryItemFlags::II_FLAGS_NONE,
										  time_corrected());
		mAssetStatus = PREVIEW_ASSET_LOADED;
	}

	requestExperiences();
}

// static
void LLLiveLSLEditor::onLoadComplete(LLVFS *vfs, const LLUUID& asset_id,
									 LLAssetType::EType type,
									 void* user_data, S32 status, LLExtStat ext_status)
{
	LL_DEBUGS() << "LLLiveLSLEditor::onLoadComplete: got uuid " << asset_id
		 << LL_ENDL;
	LLSD* floater_key = (LLSD*)user_data;
	
	LLLiveLSLEditor* instance = LLFloaterReg::findTypedInstance<LLLiveLSLEditor>("preview_scriptedit", *floater_key);
	
	if(instance )
	{
		if( LL_ERR_NOERR == status )
		{
			// <FS:ND> FIRE-15524 opt to not crash if the item went away ....
			if( !instance->getItem() )
			{
				LL_WARNS() << "getItem() returns 0, item went away while loading script()" << LL_ENDL;
				instance->mAssetStatus = PREVIEW_ASSET_ERROR;
				delete floater_key;
				return;
			}
			// </FS:ND>
			
			instance->loadScriptText(vfs, asset_id, type);
			instance->mScriptEd->setEnableEditing(TRUE);
			instance->mAssetStatus = PREVIEW_ASSET_LOADED;

// [SL:KB] - Patch: Build-ScriptRecover | Checked: 2011-11-23 (Catznip-3.2.0) | Added: Catznip-3.2.0
			// Start the timer which will perform regular backup saves
			instance->mBackupTimer = setupCallbackTimer(60.0f, boost::bind(&LLLiveLSLEditor::onBackupTimer, instance));
// [/SL:KB]
		}
		else
		{
			if( LL_ERR_ASSET_REQUEST_NOT_IN_DATABASE == status ||
				LL_ERR_FILE_EMPTY == status)
			{
				LLNotificationsUtil::add("ScriptMissing");
			}
			else if (LL_ERR_INSUFFICIENT_PERMISSIONS == status)
			{
				LLNotificationsUtil::add("ScriptNoPermissions");
			}
			else
			{
				LLNotificationsUtil::add("UnableToLoadScript");
			}
			instance->mAssetStatus = PREVIEW_ASSET_ERROR;
		}
	}

	delete floater_key;
}

void LLLiveLSLEditor::loadScriptText(LLVFS *vfs, const LLUUID &uuid, LLAssetType::EType type)
{
	LLVFile file(vfs, uuid, type);
	S32 file_length = file.getSize();
	std::vector<char> buffer(file_length + 1);
	file.read((U8*)&buffer[0], file_length);

	if (file.getLastBytesRead() != file_length ||
		file_length <= 0)
	{
		LL_WARNS() << "Error reading " << uuid << ":" << type << LL_ENDL;
	}

	buffer[file_length] = '\0';

	mScriptEd->setScriptText(LLStringExplicit(&buffer[0]), TRUE);
	mScriptEd->mEditor->makePristine();
	mScriptEd->setScriptName(getItem()->getName());
}


void LLLiveLSLEditor::onRunningCheckboxClicked( LLUICtrl*, void* userdata )
{
	LLLiveLSLEditor* self = (LLLiveLSLEditor*) userdata;
	LLViewerObject* object = gObjectList.findObject( self->mObjectUUID );
	LLCheckBoxCtrl* runningCheckbox = self->getChild<LLCheckBoxCtrl>("running");
	BOOL running =  runningCheckbox->get();
	//self->mRunningCheckbox->get();
	if( object )
	{
// [RLVa:KB] - Checked: 2010-09-28 (RLVa-1.2.1f) | Modified: RLVa-1.0.5a
		if ( (rlv_handler_t::isEnabled()) && (gRlvAttachmentLocks.isLockedAttachment(object->getRootEdit())) )
		{
			RlvUtil::notifyBlockedGeneric();
			return;
		}
// [/RLVa:KB]

		LLMessageSystem* msg = gMessageSystem;
		msg->newMessageFast(_PREHASH_SetScriptRunning);
		msg->nextBlockFast(_PREHASH_AgentData);
		msg->addUUIDFast(_PREHASH_AgentID, gAgent.getID());
		msg->addUUIDFast(_PREHASH_SessionID, gAgent.getSessionID());
		msg->nextBlockFast(_PREHASH_Script);
		msg->addUUIDFast(_PREHASH_ObjectID, self->mObjectUUID);
		msg->addUUIDFast(_PREHASH_ItemID, self->mItemUUID);
		msg->addBOOLFast(_PREHASH_Running, running);
		msg->sendReliable(object->getRegion()->getHost());
	}
	else
	{
		runningCheckbox->set(!running);
		LLNotificationsUtil::add("CouldNotStartStopScript");
	}
}

void LLLiveLSLEditor::onReset(void *userdata)
{
	LLLiveLSLEditor* self = (LLLiveLSLEditor*) userdata;

	LLViewerObject* object = gObjectList.findObject( self->mObjectUUID );
	if(object)
	{
// [RLVa:KB] - Checked: 2010-09-28 (RLVa-1.2.1f) | Modified: RLVa-1.0.5a
		if ( (rlv_handler_t::isEnabled()) && (gRlvAttachmentLocks.isLockedAttachment(object->getRootEdit())) )
		{
			RlvUtil::notifyBlockedGeneric();
			return;
		}
// [/RLVa:KB]

		LLMessageSystem* msg = gMessageSystem;
		msg->newMessageFast(_PREHASH_ScriptReset);
		msg->nextBlockFast(_PREHASH_AgentData);
		msg->addUUIDFast(_PREHASH_AgentID, gAgent.getID());
		msg->addUUIDFast(_PREHASH_SessionID, gAgent.getSessionID());
		msg->nextBlockFast(_PREHASH_Script);
		msg->addUUIDFast(_PREHASH_ObjectID, self->mObjectUUID);
		msg->addUUIDFast(_PREHASH_ItemID, self->mItemUUID);
		msg->sendReliable(object->getRegion()->getHost());
	}
	else
	{
		LLNotificationsUtil::add("CouldNotStartStopScript"); 
	}
}

void LLLiveLSLEditor::draw()
{
	LLViewerObject* object = gObjectList.findObject(mObjectUUID);
	LLCheckBoxCtrl* runningCheckbox = getChild<LLCheckBoxCtrl>( "running");
	if(object && mAskedForRunningInfo && mHaveRunningInfo)
	{
		if(object->permAnyOwner())
		{
			runningCheckbox->setLabel(getString("script_running"));
			runningCheckbox->setEnabled(!mIsSaving);

			// <FS:Ansariel> Rev 496 LL merge error
			//if(object->permAnyOwner())
			//{
			//	runningCheckbox->setLabel(getString("script_running"));
			//	runningCheckbox->setEnabled(!mIsSaving);
			//}
			//else
			//{
			//	runningCheckbox->setLabel(getString("public_objects_can_not_run"));
			//	runningCheckbox->setEnabled(FALSE);
			//	// *FIX: Set it to false so that the ui is correct for
			//	// a box that is released to public. It could be
			//	// incorrect after a release/claim cycle, but will be
			//	// correct after clicking on it.
			//	runningCheckbox->set(FALSE);
			//	mMonoCheckbox->set(FALSE);
			//}
			// </FS:Ansariel>
		}
		else
		{
			runningCheckbox->setLabel(getString("public_objects_can_not_run"));
			runningCheckbox->setEnabled(FALSE);

			// *FIX: Set it to false so that the ui is correct for
			// a box that is released to public. It could be
			// incorrect after a release/claim cycle, but will be
			// correct after clicking on it.
			runningCheckbox->set(FALSE);
			mMonoCheckbox->setEnabled(FALSE);
			// object may have fallen out of range.
			// <FS:Ansariel> Rev 496 LL merge error
			//mHaveRunningInfo = FALSE;
		}
	}
	else if(!object)
	{
		// HACK: Display this information in the title bar.
		// Really ought to put in main window.
		setTitle(LLTrans::getString("ObjectOutOfRange"));
		runningCheckbox->setEnabled(FALSE);
		// <FS:Ansariel> Rev 496 LL merge error
		mMonoCheckbox->setEnabled(FALSE);
		// object may have fallen out of range.
		mHaveRunningInfo = FALSE;
	}

	LLPreview::draw();
}


void LLLiveLSLEditor::onSearchReplace(void* userdata)
{
	LLLiveLSLEditor* self = (LLLiveLSLEditor*)userdata;

	LLScriptEdCore* sec = self->mScriptEd; 
//	LLFloaterScriptSearch::show(sec);
// [SL:KB] - Patch: UI-FloaterSearchReplace | Checked: 2010-10-26 (Catznip-2.3.0a) | Added: Catznip-2.3.0a
	LLFloaterSearchReplace::show(sec->mEditor);
// [/SL:KB]
}

struct LLLiveLSLSaveData
{
	LLLiveLSLSaveData(const LLUUID& id, const LLViewerInventoryItem* item, BOOL active);
	LLUUID mSaveObjectID;
	LLPointer<LLViewerInventoryItem> mItem;
	BOOL mActive;
};

LLLiveLSLSaveData::LLLiveLSLSaveData(const LLUUID& id,
									 const LLViewerInventoryItem* item,
									 BOOL active) :
	mSaveObjectID(id),
	mActive(active)
{
	llassert(item);
	mItem = new LLViewerInventoryItem(item);
}


/*static*/
void LLLiveLSLEditor::finishLSLUpload(LLUUID itemId, LLUUID taskId, LLUUID newAssetId, LLSD response, bool isRunning)
{
    LLSD floater_key;
    floater_key["taskid"] = taskId;
    floater_key["itemid"] = itemId;

    LLLiveLSLEditor* preview = LLFloaterReg::findTypedInstance<LLLiveLSLEditor>("preview_scriptedit", floater_key);
    if (preview)
    {
        preview->mItem->setAssetUUID(newAssetId);

        // Bytecode save completed
        if (response["compiled"])
        {
            preview->callbackLSLCompileSucceeded(taskId, itemId, isRunning);
        }
        else
        {
            preview->callbackLSLCompileFailed(response["errors"]);
        }
    }

}


// virtual
void LLLiveLSLEditor::saveIfNeeded(bool sync /*= true*/)
{
	LLViewerObject* object = gObjectList.findObject(mObjectUUID);
	if(!object)
	{
		LLNotificationsUtil::add("SaveScriptFailObjectNotFound");
		return;
	}

    if (mItem.isNull() || !mItem->isFinished())
	{
		// $NOTE: While the error message may not be exactly correct,
		// it's pretty close.
		LLNotificationsUtil::add("SaveScriptFailObjectNotFound");
		return;
	}

// [RLVa:KB] - Checked: 2010-11-25 (RLVa-1.2.2b) | Modified: RLVa-1.2.2b
	if ( (rlv_handler_t::isEnabled()) && (gRlvAttachmentLocks.isLockedAttachment(object->getRootEdit())) )
	{
		RlvUtil::notifyBlockedGeneric();
		return;
	}
// [/RLVa:KB]

    // get the latest info about it. We used to be losing the script
    // name on save, because the viewer object version of the item,
    // and the editor version would get out of synch. Here's a good
    // place to synch them back up.
    LLInventoryItem* inv_item = dynamic_cast<LLInventoryItem*>(object->getInventoryObject(mItemUUID));
    if (inv_item)
    {
        mItem->copyItem(inv_item);
    }

    // Don't need to save if we're pristine
    if(!mScriptEd->hasChanged())
    {
        return;
    }

    mPendingUploads = 0;

    // save the script
    mScriptEd->enableSave(FALSE);
    mScriptEd->mEditor->makePristine();
	// <FS> FIRE-10172: Fix LSL editor error display
	//mScriptEd->mErrorList->deleteAllItems();
    mScriptEd->mEditor->makePristine();

    if (sync)
    {
        mScriptEd->sync();
    }
    bool isRunning = getChild<LLCheckBoxCtrl>("running")->get();
	mIsSaving = TRUE;
    getWindow()->incBusyCount();
    mPendingUploads++;

    std::string url = object->getRegion()->getCapability("UpdateScriptTask");

    if (!url.empty())
    {
        std::string buffer(mScriptEd->mEditor->getText());
        LLBufferedAssetUploadInfo::taskUploadFinish_f proc = boost::bind(&LLLiveLSLEditor::finishLSLUpload, _1, _2, _3, _4, isRunning);

        LLResourceUploadInfo::ptr_t uploadInfo(new LLScriptAssetUpload(mObjectUUID, mItemUUID, 
                monoChecked() ? LLScriptAssetUpload::MONO : LLScriptAssetUpload::LSL2, 
                isRunning, mScriptEd->getAssociatedExperience(), buffer, proc));

        LLViewerAssetUpload::EnqueueInventoryUpload(url, uploadInfo);
    }
    else if (gAssetStorage)
    {
        // set up the save on the local machine.
        LLTransactionID tid;
        tid.generate();
        LLAssetID asset_id = tid.makeAssetID(gAgent.getSecureSessionID());
        std::string filepath = gDirUtilp->getExpandedFilename(LL_PATH_CACHE, asset_id.asString());
        std::string filename = llformat("%s.lsl", filepath.c_str());

        mItem->setAssetUUID(asset_id);
        mItem->setTransactionID(tid);

	mScriptEd->writeToFile(filename,false);

	mIsSaving = TRUE;
<<<<<<< HEAD
	if (!url.empty())
	{
		uploadAssetViaCaps(url, filename, mObjectUUID, mItemUUID, is_running, mScriptEd->getAssociatedExperience());
	}
}
=======
        uploadAssetLegacy(filename, object, tid, isRunning);
    }
>>>>>>> 867f29de

}

void LLLiveLSLEditor::onSaveTextComplete(const LLUUID& asset_uuid, void* user_data, S32 status, LLExtStat ext_status) // StoreAssetData callback (fixed)
{
// <FS> Remove more legacy stuff -Sei
#if 0
	LLLiveLSLSaveData* data = (LLLiveLSLSaveData*)user_data;

	if (status)
	{
		LL_WARNS() << "Unable to save text for a script." << LL_ENDL;
		LLSD args;
		args["REASON"] = std::string(LLAssetStorage::getErrorString(status));
		LLNotificationsUtil::add("CompileQueueSaveText", args);
	}
	else
	{
		LLSD floater_key;
		floater_key["taskid"] = data->mSaveObjectID;
		floater_key["itemid"] = data->mItem->getUUID();
		LLLiveLSLEditor* self = LLFloaterReg::findTypedInstance<LLLiveLSLEditor>("preview_scriptedit", floater_key);
		if (self)
		{
			self->getWindow()->decBusyCount();
			self->mPendingUploads--;
			if (self->mPendingUploads <= 0
				&& self->mCloseAfterSave)
			{
				self->closeFloater();
			}
		}
	}
	delete data;
	data = NULL;
#endif
}


void LLLiveLSLEditor::onSaveBytecodeComplete(const LLUUID& asset_uuid, void* user_data, S32 status, LLExtStat ext_status) // StoreAssetData callback (fixed)
{
// <FS> Remove more legacy stuff -Sei
#if 0
	LLLiveLSLSaveData* data = (LLLiveLSLSaveData*)user_data;
	if(!data)
		return;
	if(0 ==status)
	{
		LL_INFOS() << "LSL Bytecode saved" << LL_ENDL;
		LLSD floater_key;
		floater_key["taskid"] = data->mSaveObjectID;
		floater_key["itemid"] = data->mItem->getUUID();
		LLLiveLSLEditor* self = LLFloaterReg::findTypedInstance<LLLiveLSLEditor>("preview_scriptedit", floater_key);
		if (self)
		{
			// Tell the user that the compile worked.
			self->mScriptEd->mErrorList->setCommentText(LLTrans::getString("SaveComplete"));
			// close the window if this completes both uploads
			self->getWindow()->decBusyCount();
			self->mPendingUploads--;
			if (self->mPendingUploads <= 0
				&& self->mCloseAfterSave)
			{
				self->closeFloater();
			}
		}
		LLViewerObject* object = gObjectList.findObject(data->mSaveObjectID);
		if(object)
		{
			object->saveScript(data->mItem, data->mActive, false);
			dialog_refresh_all();
			//LLToolDragAndDrop::dropScript(object, ids->first,
			//						  LLAssetType::AT_LSL_TEXT, FALSE);
		}
	}
	else
	{
		LL_INFOS() << "Problem saving LSL Bytecode (Live Editor)" << LL_ENDL;
		LL_WARNS() << "Unable to save a compiled script." << LL_ENDL;

		LLSD args;
		args["REASON"] = std::string(LLAssetStorage::getErrorString(status));
		LLNotificationsUtil::add("CompileQueueSaveBytecode", args);
	}

	std::string filepath = gDirUtilp->getExpandedFilename(LL_PATH_CACHE,asset_uuid.asString());
	std::string dst_filename = llformat("%s.lso", filepath.c_str());
	LLFile::remove(dst_filename);
	delete data;
#endif
}

BOOL LLLiveLSLEditor::canClose()
{
	return (mScriptEd->canClose());
}

void LLLiveLSLEditor::closeIfNeeded()
{
	getWindow()->decBusyCount();
	mPendingUploads--;
	if (mPendingUploads <= 0 && mCloseAfterSave)
	{
		closeFloater();
	}
}

// static
void LLLiveLSLEditor::onLoad(void* userdata)
{
	LLLiveLSLEditor* self = (LLLiveLSLEditor*)userdata;
	self->loadAsset();
}

// static
// <FS:Ansariel> FIRE-7514: Script in external editor needs to be saved twice
//void LLLiveLSLEditor::onSave(void* userdata, BOOL close_after_save)
void LLLiveLSLEditor::onSave(void* userdata, BOOL close_after_save, bool sync)
// </FS:Ansariel>
{
	LLLiveLSLEditor* self = (LLLiveLSLEditor*)userdata;
	if(self)
	{
		self->mCloseAfterSave = close_after_save;
		// <FS:Ansariel> Commented out because we fixed errors differently
		//self->mScriptEd->mErrorList->setCommentText("");
		// <FS:Ansariel> FIRE-7514: Script in external editor needs to be saved twice
		//self->saveIfNeeded();
		self->saveIfNeeded(sync);
		// </FS:Ansariel>
	}
}


// static
void LLLiveLSLEditor::processScriptRunningReply(LLMessageSystem* msg, void**)
{
	LLUUID item_id;
	LLUUID object_id;
	msg->getUUIDFast(_PREHASH_Script, _PREHASH_ObjectID, object_id);
	msg->getUUIDFast(_PREHASH_Script, _PREHASH_ItemID, item_id);

	LLSD floater_key;
	floater_key["taskid"] = object_id;
	floater_key["itemid"] = item_id;
	LLLiveLSLEditor* instance = LLFloaterReg::findTypedInstance<LLLiveLSLEditor>("preview_scriptedit", floater_key);
	if(instance)
	{
		instance->mHaveRunningInfo = TRUE;
		BOOL running;
		msg->getBOOLFast(_PREHASH_Script, _PREHASH_Running, running);
		LLCheckBoxCtrl* runningCheckbox = instance->getChild<LLCheckBoxCtrl>("running");
		runningCheckbox->set(running);
		BOOL mono;
		msg->getBOOLFast(_PREHASH_Script, "Mono", mono);
		LLCheckBoxCtrl* monoCheckbox = instance->getChild<LLCheckBoxCtrl>("mono");
		monoCheckbox->setEnabled(instance->getIsModifiable() && have_script_upload_cap(object_id));
		monoCheckbox->set(mono);
	}
}


void LLLiveLSLEditor::onMonoCheckboxClicked(LLUICtrl*, void* userdata)
{
	LLLiveLSLEditor* self = static_cast<LLLiveLSLEditor*>(userdata);
	self->mMonoCheckbox->setEnabled(have_script_upload_cap(self->mObjectUUID));
	self->mScriptEd->enableSave(self->getIsModifiable());
}

BOOL LLLiveLSLEditor::monoChecked() const
{
	if(NULL != mMonoCheckbox)
	{
		return mMonoCheckbox->getValue()? TRUE : FALSE;
	}
	return FALSE;
}

void LLLiveLSLEditor::setAssociatedExperience( LLHandle<LLLiveLSLEditor> editor, const LLSD& experience )
{
	LLLiveLSLEditor* scriptEd = editor.get();
	if(scriptEd)
	{
		LLUUID id;
		if(experience.has(LLExperienceCache::EXPERIENCE_ID))
		{
			id=experience[LLExperienceCache::EXPERIENCE_ID].asUUID();
		}
		scriptEd->mScriptEd->setAssociatedExperience(id);
		scriptEd->updateExperiencePanel();
	}
}<|MERGE_RESOLUTION|>--- conflicted
+++ resolved
@@ -651,7 +651,6 @@
 			secondary_keywords.push_back( wstring_to_utf8str(token->getToken()) );
 		}
 	}
-
 	for (string_vec_t::const_iterator iter = primary_keywords.begin();
 		 iter!= primary_keywords.end(); ++iter)
 	{
@@ -2202,37 +2201,6 @@
 		mScriptEd->mErrorList->addElement(row);
 	}
 	// NaCl End
-<<<<<<< HEAD
-	if(inv_item)
-	{
-		getWindow()->incBusyCount();
-		mPendingUploads++;
-		if (!url.empty())
-		{
-			// NaCL - LSL Preprocessor
-			uploadAssetViaCaps(url, filename, mItemUUID, domono);
-		}
-	}
-}
-
-void LLPreviewLSL::uploadAssetViaCaps(const std::string& url,
-									  const std::string& filename,
-									  const LLUUID& item_id,
-									  bool mono)
-{
-	LL_INFOS() << "Update Agent Inventory via capability" << LL_ENDL;
-	LLSD body;
-	body["item_id"] = item_id;
-	if (gSavedSettings.getBOOL("FSSaveInventoryScriptsAsMono"))
-	{
-		body["target"] = "mono";
-	}
-	else
-	{
-		body["target"] = "lsl2";
-	}
-	LLHTTPClient::post(url, body, new LLUpdateAgentInventoryResponder(body, filename, LLAssetType::AT_LSL_TEXT));
-=======
     if(inv_item)
     {
         getWindow()->incBusyCount();
@@ -2247,22 +2215,9 @@
 
             LLViewerAssetUpload::EnqueueInventoryUpload(url, uploadInfo); // <FS:ND> DoMono needs to be passed/set here.
         }
-        else if (gAssetStorage)
-        {
-            // save off asset into file
-            LLTransactionID tid;
-            tid.generate();
-            LLAssetID asset_id = tid.makeAssetID(gAgent.getSecureSessionID());
-            std::string filepath = gDirUtilp->getExpandedFilename(LL_PATH_CACHE, asset_id.asString());
-            std::string filename = filepath + ".lsl";
-
-            mScriptEd->writeToFile(filename, true);
-
-            uploadAssetLegacy(filename, mItemUUID, tid);
-        }
     }
->>>>>>> 867f29de
-}
+}
+
 
 // static
 void LLPreviewLSL::onSaveComplete(const LLUUID& iuuid, void* user_data, S32 status, LLExtStat ext_status) // StoreAssetData callback (fixed)
@@ -2985,33 +2940,8 @@
 
         LLViewerAssetUpload::EnqueueInventoryUpload(url, uploadInfo);
     }
-    else if (gAssetStorage)
-    {
-        // set up the save on the local machine.
-        LLTransactionID tid;
-        tid.generate();
-        LLAssetID asset_id = tid.makeAssetID(gAgent.getSecureSessionID());
-        std::string filepath = gDirUtilp->getExpandedFilename(LL_PATH_CACHE, asset_id.asString());
-        std::string filename = llformat("%s.lsl", filepath.c_str());
-
-        mItem->setAssetUUID(asset_id);
-        mItem->setTransactionID(tid);
-
-	mScriptEd->writeToFile(filename,false);
-
-	mIsSaving = TRUE;
-<<<<<<< HEAD
-	if (!url.empty())
-	{
-		uploadAssetViaCaps(url, filename, mObjectUUID, mItemUUID, is_running, mScriptEd->getAssociatedExperience());
-	}
-}
-=======
-        uploadAssetLegacy(filename, object, tid, isRunning);
-    }
->>>>>>> 867f29de
-
-}
+}
+
 
 void LLLiveLSLEditor::onSaveTextComplete(const LLUUID& asset_uuid, void* user_data, S32 status, LLExtStat ext_status) // StoreAssetData callback (fixed)
 {
