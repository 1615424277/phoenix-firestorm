--- conflicted
+++ resolved
@@ -191,67 +191,6 @@
     bool writeToFastCache(LLUUID image_id, S32 cache_id, LLPointer<LLImageRaw> raw, S32 discardlevel);
 
 private:
-<<<<<<< HEAD
-	// Internal
-	LLMutex mWorkersMutex;
-	LLMutex mHeaderMutex;
-	LLMutex mListMutex;
-	LLMutex mFastCacheMutex;
-	LLAPRFile* mHeaderAPRFile;
-	LLVolatileAPRPool* mFastCachePoolp;
-
-	// mLocalAPRFilePoolp is not thread safe and is meant only for workers
-	// howhever mHeaderEntriesFileName is accessed not from workers' threads
-	// so it needs own pool (not thread safe by itself, relies onto header's mutex)
-	LLVolatileAPRPool*   mHeaderAPRFilePoolp;
-	
-	typedef std::map<handle_t, LLTextureCacheWorker*> handle_map_t;
-	handle_map_t mReaders;
-	handle_map_t mWriters;
-
-	typedef std::vector<handle_t> handle_list_t;
-	handle_list_t mPrioritizeWriteList;
-
-	typedef std::vector<std::pair<LLPointer<Responder>, bool> > responder_list_t;
-	responder_list_t mCompletedList;
-	
-	BOOL mReadOnly;
-
-	std::string mCacheParentDirName;
-	
-	// HEADERS (Include first mip)
-	std::string mHeaderEntriesFileName;
-	std::string mHeaderDataFileName;
-	std::string mFastCacheFileName;
-	EntriesInfo mHeaderEntriesInfo;
-	std::set<S32> mFreeList; // deleted entries
-	std::set<LLUUID> mLRU;
-	typedef std::map<LLUUID, S32> id_map_t;
-	id_map_t mHeaderIDMap;
-
-	LLAPRFile*   mFastCachep;
-	LLFrameTimer mFastCacheTimer;
-	U8*          mFastCachePadBuffer;
-
-	// BODIES (TEXTURES minus headers)
-	std::string mTexturesDirName;
-	typedef std::map<LLUUID,S32> size_map_t;
-	size_map_t mTexturesSizeMap;
-	S64 mTexturesSizeTotal;
-	LLAtomicBool mDoPurge;
-
-	typedef std::map<S32, Entry> idx_entry_map_t;
-	idx_entry_map_t mUpdatedEntryMap;
-	typedef std::vector<std::pair<S32, Entry> > idx_entry_vector_t;
-	idx_entry_vector_t mPurgeEntryList;
-
-	// Statics
-	static F32 sHeaderCacheVersion;
-	static U32 sHeaderCacheAddressSize;
-	static std::string sHeaderCacheEncoderVersion;
-	static U32 sCacheMaxEntries;
-	static S64 sCacheMaxTexturesSize;
-=======
     // Internal
     LLMutex mWorkersMutex;
     LLMutex mHeaderMutex;
@@ -276,6 +215,8 @@
     responder_list_t mCompletedList;
 
     BOOL mReadOnly;
+
+    std::string mCacheParentDirName;
 
     // HEADERS (Include first mip)
     std::string mHeaderEntriesFileName;
@@ -309,7 +250,6 @@
     static std::string sHeaderCacheEncoderVersion;
     static U32 sCacheMaxEntries;
     static S64 sCacheMaxTexturesSize;
->>>>>>> 38c2a5bd
 };
 
 extern const S32 TEXTURE_CACHE_ENTRY_SIZE;
