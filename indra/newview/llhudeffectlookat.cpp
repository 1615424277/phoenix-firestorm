/**
 * @file llhudeffectlookat.cpp
 * @brief LLHUDEffectLookAt class implementation
 *
 * $LicenseInfo:firstyear=2002&license=viewerlgpl$
 * Second Life Viewer Source Code
 * Copyright (C) 2010, Linden Research, Inc.
 *
 * This library is free software; you can redistribute it and/or
 * modify it under the terms of the GNU Lesser General Public
 * License as published by the Free Software Foundation;
 * version 2.1 of the License only.
 *
 * This library is distributed in the hope that it will be useful,
 * but WITHOUT ANY WARRANTY; without even the implied warranty of
 * MERCHANTABILITY or FITNESS FOR A PARTICULAR PURPOSE.  See the GNU
 * Lesser General Public License for more details.
 *
 * You should have received a copy of the GNU Lesser General Public
 * License along with this library; if not, write to the Free Software
 * Foundation, Inc., 51 Franklin Street, Fifth Floor, Boston, MA  02110-1301  USA
 *
 * Linden Research, Inc., 945 Battery Street, San Francisco, CA  94111  USA
 * $/LicenseInfo$
 */

#include "llviewerprecompiledheaders.h"

#include "llhudeffectlookat.h"

#include "llrender.h"

#include "message.h"
#include "llagent.h"
#include "llagentcamera.h"
#include "llvoavatar.h"
#include "lldrawable.h"
#include "llviewerobjectlist.h"
#include "llrendersphere.h"
#include "llselectmgr.h"
#include "llglheaders.h"
#include "llhudrender.h"
#include "llresmgr.h"
#include "llviewerwindow.h"
#include "llavatarnamecache.h"
#include "llxmltree.h"
#include "llviewercontrol.h"

// [RLVa:KC] - Firestrom specific
#include "rlvhandler.h"
// [/RLVa:KC]

<<<<<<< HEAD
//BOOL LLHUDEffectLookAt::sDebugLookAt = FALSE;
=======
//bool LLHUDEffectLookAt::sDebugLookAt = false;
>>>>>>> 050d2fef

// packet layout
const S32 SOURCE_AVATAR = 0;
const S32 TARGET_OBJECT = 16;
const S32 TARGET_POS = 32;
const S32 LOOKAT_TYPE = 56;
const S32 PKT_SIZE = 57;

// throttle
const F32 MAX_SENDS_PER_SEC = 4.f;

const F32 MIN_DELTAPOS_FOR_UPDATE_SQUARED = 0.05f * 0.05f;
const F32 MIN_TARGET_OFFSET_SQUARED = 0.0001f;


// can't use actual F32_MAX, because we add this to the current frametime
const F32 MAX_TIMEOUT = F32_MAX / 2.f;

/**
 * Simple data class holding values for a particular type of attention.
 */
class LLAttention
{
public:
    LLAttention()
        : mTimeout(0.f),
          mPriority(0.f)
    {}
    LLAttention(F32 timeout, F32 priority, const std::string& name, LLColor3 color) :
      mTimeout(timeout), mPriority(priority), mName(name), mColor(color)
    {
    }
    F32 mTimeout, mPriority;
    std::string mName;
    LLColor3 mColor;
};

/**
 * Simple data class holding a list of attentions, one for every type.
 */
class LLAttentionSet
{
public:
    LLAttentionSet(const LLAttention attentions[])
    {
        for(int i=0; i<LOOKAT_NUM_TARGETS; i++)
        {
            mAttentions[i] = attentions[i];
        }
    }
    LLAttention mAttentions[LOOKAT_NUM_TARGETS];
    LLAttention& operator[](int idx) { return mAttentions[idx]; }
};

// Default attribute set data.
// Used to initialize the global attribute set objects, one of which will be
// refered to by the hud object at any given time.
// Note that the values below are only the default values and that any or all of them
// can be overwritten with customizing data from the XML file. The actual values below
// are those that will give exactly the same look-at behavior as before the ability
// to customize was added. - MG
static const
    LLAttention
        BOY_ATTS[] = { // default set of masculine attentions
            LLAttention(MAX_TIMEOUT, 0, "None",          LLColor3(0.3f, 0.3f, 0.3f)), // LOOKAT_TARGET_NONE
            LLAttention(3.f,         1, "Idle",          LLColor3(0.5f, 0.5f, 0.5f)), // LOOKAT_TARGET_IDLE
            LLAttention(4.f,         3, "AutoListen",    LLColor3(0.5f, 0.5f, 0.5f)), // LOOKAT_TARGET_AUTO_LISTEN
            LLAttention(2.f,         2, "FreeLook",      LLColor3(0.5f, 0.5f, 0.9f)), // LOOKAT_TARGET_FREELOOK
            LLAttention(4.f,         3, "Respond",       LLColor3(0.0f, 0.0f, 0.0f)), // LOOKAT_TARGET_RESPOND
            LLAttention(1.f,         4, "Hover",         LLColor3(0.5f, 0.9f, 0.5f)), // LOOKAT_TARGET_HOVER
            LLAttention(MAX_TIMEOUT, 0, "Conversation",  LLColor3(0.1f, 0.1f, 0.5f)), // LOOKAT_TARGET_CONVERSATION
            LLAttention(MAX_TIMEOUT, 6, "Select",        LLColor3(0.9f, 0.5f, 0.5f)), // LOOKAT_TARGET_SELECT
            LLAttention(MAX_TIMEOUT, 6, "Focus",         LLColor3(0.9f, 0.5f, 0.9f)), // LOOKAT_TARGET_FOCUS
            LLAttention(MAX_TIMEOUT, 7, "Mouselook",     LLColor3(0.9f, 0.9f, 0.5f)), // LOOKAT_TARGET_MOUSELOOK
            LLAttention(0.f,         8, "Clear",         LLColor3(1.0f, 1.0f, 1.0f)), // LOOKAT_TARGET_CLEAR
        },
        GIRL_ATTS[] = { // default set of feminine attentions
            LLAttention(MAX_TIMEOUT, 0, "None",          LLColor3(0.3f, 0.3f, 0.3f)), // LOOKAT_TARGET_NONE
            LLAttention(3.f,         1, "Idle",          LLColor3(0.5f, 0.5f, 0.5f)), // LOOKAT_TARGET_IDLE
            LLAttention(4.f,         3, "AutoListen",    LLColor3(0.5f, 0.5f, 0.5f)), // LOOKAT_TARGET_AUTO_LISTEN
            LLAttention(2.f,         2, "FreeLook",      LLColor3(0.5f, 0.5f, 0.9f)), // LOOKAT_TARGET_FREELOOK
            LLAttention(4.f,         3, "Respond",       LLColor3(0.0f, 0.0f, 0.0f)), // LOOKAT_TARGET_RESPOND
            LLAttention(1.f,         4, "Hover",         LLColor3(0.5f, 0.9f, 0.5f)), // LOOKAT_TARGET_HOVER
            LLAttention(MAX_TIMEOUT, 0, "Conversation",  LLColor3(0.1f, 0.1f, 0.5f)), // LOOKAT_TARGET_CONVERSATION
            LLAttention(MAX_TIMEOUT, 6, "Select",        LLColor3(0.9f, 0.5f, 0.5f)), // LOOKAT_TARGET_SELECT
            LLAttention(MAX_TIMEOUT, 6, "Focus",         LLColor3(0.9f, 0.5f, 0.9f)), // LOOKAT_TARGET_FOCUS
            LLAttention(MAX_TIMEOUT, 7, "Mouselook",     LLColor3(0.9f, 0.9f, 0.5f)), // LOOKAT_TARGET_MOUSELOOK
            LLAttention(0.f,         8, "Clear",         LLColor3(1.0f, 1.0f, 1.0f)), // LOOKAT_TARGET_CLEAR
        };

static LLAttentionSet
    gBoyAttentions(BOY_ATTS),
    gGirlAttentions(GIRL_ATTS);


static bool loadGender(LLXmlTreeNode* gender)
{
    if( !gender)
    {
        return false;
    }
    std::string str;
    gender->getAttributeString("name", str);
    LLAttentionSet& attentions = (str.compare("Masculine") == 0) ? gBoyAttentions : gGirlAttentions;
    for (LLXmlTreeNode* attention_node = gender->getChildByName( "param" );
         attention_node;
         attention_node = gender->getNextNamedChild())
    {
        attention_node->getAttributeString("attention", str);
        LLAttention* attention;
        if     (str == "idle")         attention = &attentions[LOOKAT_TARGET_IDLE];
        else if(str == "auto_listen")  attention = &attentions[LOOKAT_TARGET_AUTO_LISTEN];
        else if(str == "freelook")     attention = &attentions[LOOKAT_TARGET_FREELOOK];
        else if(str == "respond")      attention = &attentions[LOOKAT_TARGET_RESPOND];
        else if(str == "hover")        attention = &attentions[LOOKAT_TARGET_HOVER];
        else if(str == "conversation") attention = &attentions[LOOKAT_TARGET_CONVERSATION];
        else if(str == "select")       attention = &attentions[LOOKAT_TARGET_SELECT];
        else if(str == "focus")        attention = &attentions[LOOKAT_TARGET_FOCUS];
        else if(str == "mouselook")    attention = &attentions[LOOKAT_TARGET_MOUSELOOK];
        else return false;

        F32 priority, timeout;
        attention_node->getAttributeF32("priority", priority);
        attention_node->getAttributeF32("timeout", timeout);
        if(timeout < 0) timeout = MAX_TIMEOUT;
        attention->mPriority = priority;
        attention->mTimeout = timeout;
    }
    return true;
}

static bool loadAttentions()
{
    static bool first_time = true;
    if( ! first_time)
    {
        return true; // maybe not ideal but otherwise it can continue to fail forever.
    }
    first_time = false;

    std::string filename;
    filename = gDirUtilp->getExpandedFilename(LL_PATH_CHARACTER,"attentions.xml");
    LLXmlTree xml_tree;
    bool success = xml_tree.parseFile( filename, false );
    if( !success )
    {
        return false;
    }
    LLXmlTreeNode* root = xml_tree.getRoot();
    if( !root )
    {
        return false;
    }

    //-------------------------------------------------------------------------
    // <linden_attentions version="1.0"> (root)
    //-------------------------------------------------------------------------
    if( !root->hasName( "linden_attentions" ) )
    {
        LL_WARNS() << "Invalid linden_attentions file header: " << filename << LL_ENDL;
        return false;
    }

    std::string version;
    static LLStdStringHandle version_string = LLXmlTree::addAttributeString("version");
    if( !root->getFastAttributeString( version_string, version ) || (version != "1.0") )
    {
        LL_WARNS() << "Invalid linden_attentions file version: " << version << LL_ENDL;
        return false;
    }

    //-------------------------------------------------------------------------
    // <gender>
    //-------------------------------------------------------------------------
    for (LLXmlTreeNode* child = root->getChildByName( "gender" );
         child;
         child = root->getNextNamedChild())
    {
        if( !loadGender( child ) )
        {
            return false;
        }
    }

    return true;
}




//-----------------------------------------------------------------------------
// LLHUDEffectLookAt()
//-----------------------------------------------------------------------------
LLHUDEffectLookAt::LLHUDEffectLookAt(const U8 type) :
    LLHUDEffect(type),
    mKillTime(0.f),
    mLastSendTime(0.f),
    //<FS:AO improve use of controls with radiogroups>
<<<<<<< HEAD
    //mDebugLookAt( LLCachedControl<bool>(gSavedPerAccountSettings, "DebugLookAt", FALSE))
    mDebugLookAt( LLCachedControl<S32>(gSavedPerAccountSettings, "DebugLookAt", FALSE))
=======
    //mDebugLookAt( LLCachedControl<bool>(gSavedPerAccountSettings, "DebugLookAt", false))
    mDebugLookAt( LLCachedControl<S32>(gSavedPerAccountSettings, "DebugLookAt", false))
>>>>>>> 050d2fef
    //</FS:AO>
{
    clearLookAtTarget();
    // parse the default sets
    loadAttentions();
    // initialize current attention set. switches when avatar sex changes.
    mAttentions = &gGirlAttentions;
}

//-----------------------------------------------------------------------------
// ~LLHUDEffectLookAt()
//-----------------------------------------------------------------------------
LLHUDEffectLookAt::~LLHUDEffectLookAt()
{
}

//-----------------------------------------------------------------------------
// packData()
//-----------------------------------------------------------------------------
void LLHUDEffectLookAt::packData(LLMessageSystem *mesgsys)
{
    // pack both target object and position
    // position interpreted as offset if target object is non-null
    ELookAtType target_type = mTargetType;
    LLVector3d target_offset_global = mTargetOffsetGlobal;
    LLViewerObject* target_object = (LLViewerObject*)mTargetObject;
    LLViewerObject* source_object = (LLViewerObject*)mSourceObject;
    LLVOAvatar* source_avatar = NULL;

    if (!source_object) //kokua TODO: find out why this happens at all and fix there
    {
        LL_DEBUGS("HUDEffect") << "NULL-Object HUDEffectLookAt message" << LL_ENDL;
        markDead();
        return;
    }

    if (source_object->isAvatar())
    {
        source_avatar = (LLVOAvatar*)source_object;
    }
    else //AW: TODO: find out why this happens at all and fix there
    {
        LL_DEBUGS("HUDEffect") << "Non-Avatar HUDEffectLookAt message for ID: " << source_object->getID().asString() << LL_ENDL;
        markDead();
        return;
    }

    bool is_self = source_avatar && source_avatar->isSelf();
    static LLCachedControl<bool> is_private(gSavedSettings, "PrivateLookAtTarget", false);
    static LLCachedControl<bool> isLocalPrivate(gSavedSettings, "PrivateLocalLookAtTarget", false);
    if (!is_self) //AW: TODO: find out why this happens at all and fix there
    {
        LL_DEBUGS("HUDEffect") << "Non-self Avatar HUDEffectLookAt message for ID: " << source_avatar->getID().asString() << LL_ENDL;
        markDead();
        return;
    }
    else if (isLocalPrivate && is_private) // AO: send nothing if we're not showing anything ourselves
    {
        markDead();
        return;
    }
    else if (is_private && target_type != LOOKAT_TARGET_AUTO_LISTEN) // AW: spoof boring lookat target to others if we still want real local effects.
    {
        //this mimicks "do nothing"
        target_type = LOOKAT_TARGET_AUTO_LISTEN;
        target_offset_global.setVec(2.5, 0.0, 0.0);
        target_object = mSourceObject;
    }
    // Pack the default data
    LLHUDEffect::packData(mesgsys);

    // Pack the type-specific data.  Uses a fun packed binary format.  Whee!
    U8 packed_data[PKT_SIZE];
    memset(packed_data, 0, PKT_SIZE);

    if (mSourceObject)
    {
        htolememcpy(&(packed_data[SOURCE_AVATAR]), mSourceObject->mID.mData, MVT_LLUUID, 16);
    }
    else
    {
        htolememcpy(&(packed_data[SOURCE_AVATAR]), LLUUID::null.mData, MVT_LLUUID, 16);
    }

    // pack both target object and position
    // position interpreted as offset if target object is non-null
    if (mTargetObject)
    {
        htolememcpy(&(packed_data[TARGET_OBJECT]), target_object->mID.mData, MVT_LLUUID, 16);
    }
    else
    {
        htolememcpy(&(packed_data[TARGET_OBJECT]), LLUUID::null.mData, MVT_LLUUID, 16);
    }

    htolememcpy(&(packed_data[TARGET_POS]), target_offset_global.mdV, MVT_LLVector3d, 24);

    U8 lookAtTypePacked = (U8)target_type;

    htolememcpy(&(packed_data[LOOKAT_TYPE]), &lookAtTypePacked, MVT_U8, 1);

    mesgsys->addBinaryDataFast(_PREHASH_TypeData, packed_data, PKT_SIZE);

    mLastSendTime = mTimer.getElapsedTimeF32();
}

//-----------------------------------------------------------------------------
// unpackData()
//-----------------------------------------------------------------------------
void LLHUDEffectLookAt::unpackData(LLMessageSystem *mesgsys, S32 blocknum)
{
    LLVector3d new_target;
    U8 packed_data[PKT_SIZE];

    LLUUID dataId;
    mesgsys->getUUIDFast(_PREHASH_Effect, _PREHASH_ID, dataId, blocknum);

    if (!gAgentCamera.mLookAt.isNull() && dataId == gAgentCamera.mLookAt->getID())
    {
        return;
    }

    LLHUDEffect::unpackData(mesgsys, blocknum);
    LLUUID source_id;
    LLUUID target_id;
    S32 size = mesgsys->getSizeFast(_PREHASH_Effect, blocknum, _PREHASH_TypeData);
    if (size != PKT_SIZE)
    {
        LL_WARNS() << "LookAt effect with bad size " << size << LL_ENDL;
        return;
    }
    mesgsys->getBinaryDataFast(_PREHASH_Effect, _PREHASH_TypeData, packed_data, PKT_SIZE, blocknum);

    htolememcpy(source_id.mData, &(packed_data[SOURCE_AVATAR]), MVT_LLUUID, 16);

    LLViewerObject *objp = gObjectList.findObject(source_id);
    if (objp && objp->isAvatar())
    {
        setSourceObject(objp);
    }
    else
    {
        //LL_WARNS() << "Could not find source avatar for lookat effect" << LL_ENDL;
        return;
    }

    htolememcpy(target_id.mData, &(packed_data[TARGET_OBJECT]), MVT_LLUUID, 16);

    objp = gObjectList.findObject(target_id);

    htolememcpy(new_target.mdV, &(packed_data[TARGET_POS]), MVT_LLVector3d, 24);

    if (objp)
    {
        setTargetObjectAndOffset(objp, new_target);
    }
    else if (target_id.isNull())
    {
        setTargetPosGlobal(new_target);
    }
    else
    {
        //LL_WARNS() << "Could not find target object for lookat effect" << LL_ENDL;
    }

    U8 lookAtTypeUnpacked = 0;
    htolememcpy(&lookAtTypeUnpacked, &(packed_data[LOOKAT_TYPE]), MVT_U8, 1);
    if ((U8)LOOKAT_NUM_TARGETS > lookAtTypeUnpacked)
    {
        mTargetType = (ELookAtType)lookAtTypeUnpacked;
    }
    else
    {
        mTargetType = LOOKAT_TARGET_NONE;
        LL_DEBUGS("HUDEffect") << "Invalid target type: " << lookAtTypeUnpacked << LL_ENDL;
    }
    if (mTargetType == LOOKAT_TARGET_NONE)
    {
        clearLookAtTarget();
    }
}

//-----------------------------------------------------------------------------
// setTargetObjectAndOffset()
//-----------------------------------------------------------------------------
void LLHUDEffectLookAt::setTargetObjectAndOffset(LLViewerObject *objp, LLVector3d offset)
{
    mTargetObject = objp;
    mTargetOffsetGlobal = offset;
}

//-----------------------------------------------------------------------------
// setTargetPosGlobal()
//-----------------------------------------------------------------------------
void LLHUDEffectLookAt::setTargetPosGlobal(const LLVector3d &target_pos_global)
{
    mTargetObject = NULL;
    mTargetOffsetGlobal = target_pos_global;
}

//-----------------------------------------------------------------------------
// setLookAt()
// called by agent logic to set look at behavior locally, and propagate to sim
//-----------------------------------------------------------------------------
bool LLHUDEffectLookAt::setLookAt(ELookAtType target_type, LLViewerObject *object, LLVector3 position)
{
    if (!mSourceObject)
    {
        return false;
    }

    if (target_type >= LOOKAT_NUM_TARGETS)
    {
        LL_WARNS() << "Bad target_type " << (int)target_type << " - ignoring." << LL_ENDL;
        return false;
    }

    // must be same or higher priority than existing effect
    if ((*mAttentions)[target_type].mPriority < (*mAttentions)[mTargetType].mPriority)
    {
        return false;
    }

    F32 current_time  = mTimer.getElapsedTimeF32();

    //<FS:LO> FIRE-23524 Option to limit look at target to a sphere around the avatar's head.
    //// type of lookat behavior or target object has changed
<<<<<<< HEAD
    //BOOL lookAtChanged = (target_type != mTargetType) || (object != mTargetObject);
=======
    //bool lookAtChanged = (target_type != mTargetType) || (object != mTargetObject);
>>>>>>> 050d2fef

    //// lookat position has moved a certain amount and we haven't just sent an update
    //lookAtChanged = lookAtChanged || ((dist_vec_squared(position, mLastSentOffsetGlobal) > MIN_DELTAPOS_FOR_UPDATE_SQUARED) &&
    //  ((current_time - mLastSendTime) > (1.f / MAX_SENDS_PER_SEC)));

    //if (lookAtChanged)
    //{
    //  mLastSentOffsetGlobal = position;
    //  F32 timeout = (*mAttentions)[target_type].mTimeout;
    //  setDuration(timeout);
<<<<<<< HEAD
    //  setNeedsSendToSim(TRUE);
=======
    //  setNeedsSendToSim(true);
>>>>>>> 050d2fef
    //}
 //
    //if (target_type == LOOKAT_TARGET_CLEAR)
    //{
    //  clearLookAtTarget();
    //}
    //else
    //{
    //  mTargetType = target_type;
    //  mTargetObject = object;
    //  if (object)
    //  {
    //      mTargetOffsetGlobal.setVec(position);
    //  }
    //  else
    //  {
    //      mTargetOffsetGlobal = gAgent.getPosGlobalFromAgent(position);
    //  }
    //}


    static LLCachedControl<bool> s_EnableLimiter(gSavedSettings, "FSLookAtTargetLimitDistance");
    bool lookAtShouldClamp = s_EnableLimiter &&
                        (*mAttentions)[mTargetType].mName != "None" &&
                        (*mAttentions)[mTargetType].mName != "Idle" &&
                        (*mAttentions)[mTargetType].mName != "Respond" &&
                        (*mAttentions)[mTargetType].mName != "Conversation" &&
                        (*mAttentions)[mTargetType].mName != "FreeLook" &&
                        (*mAttentions)[mTargetType].mName != "AutoListen";

    if (!lookAtShouldClamp) //We do a similar but seperate calculation if we are doing limited distances
    {
        // type of lookat behavior or target object has changed
        bool lookAtChanged = (target_type != mTargetType) || (object != mTargetObject);

        // lookat position has moved a certain amount and we haven't just sent an update
        lookAtChanged = lookAtChanged || ((dist_vec_squared(position, mLastSentOffsetGlobal) > MIN_DELTAPOS_FOR_UPDATE_SQUARED) &&
            ((current_time - mLastSendTime) > (1.f / MAX_SENDS_PER_SEC)));

        if (lookAtChanged)
        {
            mLastSentOffsetGlobal = position;
            F32 timeout = (*mAttentions)[target_type].mTimeout;
            setDuration(timeout);
<<<<<<< HEAD
            setNeedsSendToSim(TRUE);
=======
            setNeedsSendToSim(true);
>>>>>>> 050d2fef
        }
    }

    if (target_type == LOOKAT_TARGET_CLEAR)
    {
        clearLookAtTarget();
    }
    else
    {
        mTargetType = target_type;
        mTargetObject = object;
        if (object)
        {
            if (lookAtShouldClamp)
            {
                if (object->isAvatar())
                {
                    if (auto avatar = static_cast<LLVOAvatar*>(object); !avatar->isSelf())
                    {
                        // Looking at another avatar, have to aim at its head here since calcTargetPosition() doesn't do it anymore because we clear mTargetObject
                        mTargetOffsetGlobal.setVec(gAgent.getPosGlobalFromAgent(avatar->mHeadp->getWorldPosition()));
                        mTargetObject = nullptr;
                    }
                    else
                    {
                        // Continue normal when looking at ourself - lookat will be within the limit anyway
                        mTargetOffsetGlobal.setVec(position);
                    }
                }
                else
                {
                    mTargetOffsetGlobal.setVec(object->getPositionGlobal() + (LLVector3d)(position * object->getRotationRegion()));
                    mTargetObject = nullptr;
                }
            }
            else
            {
                mTargetOffsetGlobal.setVec(position);
            }
        }
        else
        {
            mTargetOffsetGlobal = gAgent.getPosGlobalFromAgent(position);
        }

        if (lookAtShouldClamp && !mTargetObject)
        {
            static LLCachedControl<F32> s_Radius(gSavedSettings, "FSLookAtTargetMaxDistance");

            LLVector3d headPosition = gAgent.getPosGlobalFromAgent(gAgentAvatarp->mHeadp->getWorldPosition());
            float distance = dist_vec(mTargetOffsetGlobal, headPosition);

            if (distance > s_Radius)
            {
                LLVector3d vecDistFromObjectToHead = mTargetOffsetGlobal - headPosition;
                vecDistFromObjectToHead *= s_Radius / distance;
                mTargetOffsetGlobal.setVec(headPosition + vecDistFromObjectToHead);
            }

            //Do the changed calculation except this time for limited distances
            // type of lookat behavior or target object has changed
            bool lookAtChanged = (target_type != mTargetType);

            // lookat position has moved a certain amount and we haven't just sent an update
            lookAtChanged = lookAtChanged ||
                ((dist_vec_squared(gAgent.getPosAgentFromGlobal(mTargetOffsetGlobal), mLastSentOffsetGlobal) > MIN_DELTAPOS_FOR_UPDATE_SQUARED) &&
                    ((current_time - mLastSendTime) > (1.f / MAX_SENDS_PER_SEC)));

            if (lookAtChanged)
            {
                mLastSentOffsetGlobal = gAgent.getPosAgentFromGlobal(mTargetOffsetGlobal);
                F32 timeout = (*mAttentions)[target_type].mTimeout;
                setDuration(timeout);
<<<<<<< HEAD
                setNeedsSendToSim(TRUE);
=======
                setNeedsSendToSim(true);
>>>>>>> 050d2fef
            }
        }
        //</FS:LO> FIRE-23524 Option to limit look at target to a sphere around the avatar's head.

        mKillTime = mTimer.getElapsedTimeF32() + mDuration;

        update();
    }
    return true;
}

//-----------------------------------------------------------------------------
// clearLookAtTarget()
//-----------------------------------------------------------------------------
void LLHUDEffectLookAt::clearLookAtTarget()
{
    mTargetObject = NULL;
    mTargetOffsetGlobal.clearVec();
    mTargetType = LOOKAT_TARGET_NONE;
    if (mSourceObject.notNull())
    {
        ((LLVOAvatar*)(LLViewerObject*)mSourceObject)->stopMotion(ANIM_AGENT_HEAD_ROT);
    }
}

//-----------------------------------------------------------------------------
// markDead()
//-----------------------------------------------------------------------------
void LLHUDEffectLookAt::markDead()
{
    if (mSourceObject.notNull())
    {
        ((LLVOAvatar*)(LLViewerObject*)mSourceObject)->removeAnimationData("LookAtPoint");
    }

    mSourceObject = NULL;
    clearLookAtTarget();
    LLHUDEffect::markDead();
}

void LLHUDEffectLookAt::setSourceObject(LLViewerObject* objectp)
{
    // restrict source objects to avatars
    if (objectp && objectp->isAvatar())
    {
        LLHUDEffect::setSourceObject(objectp);
    }
}

//-----------------------------------------------------------------------------
// render()
//-----------------------------------------------------------------------------
void LLHUDEffectLookAt::render()
{
    if (mDebugLookAt && mSourceObject.notNull())
    {
        static LLCachedControl<bool> hide_own(gSavedPerAccountSettings, "DebugLookAtHideOwn", false);
        static LLCachedControl<bool> is_private(gSavedSettings, "PrivateLookAtTarget", false);
        if ((hide_own || is_private) && ((LLVOAvatar*)(LLViewerObject*)mSourceObject)->isSelf())
            return;

        //LLGLDisable gls_stencil(GL_STENCIL_TEST);
        LLGLDepthTest depth(GL_TRUE, GL_FALSE);  // <FS:Zi> Reduce screen clutter

        LLVector3 target = mTargetPos + ((LLVOAvatar*)(LLViewerObject*)mSourceObject)->mHeadp->getWorldPosition();
        LLColor3 lookAtColor = (*mAttentions)[mTargetType].mColor;

        static LLCachedControl<U32> show_names(gSavedSettings, "DebugLookAtShowNames");
        if ((show_names > 0) && !gRlvHandler.hasBehaviour(RLV_BHVR_SHOWNAMES))
        {
            // render name for crosshair
            const LLFontGL* fontp = LLFontGL::getFont(LLFontDescriptor("SansSerif", "Small", LLFontGL::NORMAL));
            LLVector3 position = target + LLVector3(0.f, 0.f, 0.3f);

            std::string name;
            LLAvatarName nameBuffer;
            if (LLAvatarNameCache::get(mSourceObject->getID(), &nameBuffer))
            {
                switch (show_names)
                {
                    case 1: // Display Name (user.name)
                        name = nameBuffer.getCompleteName();
                        break;
                    case 2: // Display Name
                        name = nameBuffer.getDisplayName();
                        break;
                    case 3: // First Last
                        name = nameBuffer.getUserNameForDisplay();
                        break;
                    default: //user.name
                        name = nameBuffer.getAccountName();
                        break;
                }
            }

            gGL.pushMatrix();
<<<<<<< HEAD
            hud_render_utf8text(name, position, *fontp, LLFontGL::NORMAL, LLFontGL::DROP_SHADOW, -0.5f * fontp->getWidthF32(name), 3.0f, lookAtColor, FALSE);
=======
            hud_render_utf8text(name, position, *fontp, LLFontGL::NORMAL, LLFontGL::DROP_SHADOW, -0.5f * fontp->getWidthF32(name), 3.0f, lookAtColor, false);
>>>>>>> 050d2fef
            gGL.popMatrix();
        }

        // render crosshair
        gGL.getTexUnit(0)->unbind(LLTexUnit::TT_TEXTURE);

        gGL.matrixMode(LLRender::MM_MODELVIEW);
        gGL.pushMatrix();
        gGL.translatef(target.mV[VX], target.mV[VY], target.mV[VZ]);
        // <FS:Ansariel> FIRE-16912: Draw lines for lookat targets; by Ayamo Nozaki
        //gGL.scalef(0.3f, 0.3f, 0.3f);
        gGL.scalef(0.1f, 0.1f, 0.1f);
        // </FS:Ansariel>
        gGL.begin(LLRender::LINES);
        {
            LLColor3 color = (*mAttentions)[mTargetType].mColor;
            gGL.color3f(color.mV[VRED], color.mV[VGREEN], color.mV[VBLUE]);
            gGL.vertex3f(-1.f, 0.f, 0.f);
            gGL.vertex3f(1.f, 0.f, 0.f);

            gGL.vertex3f(0.f, -1.f, 0.f);
            gGL.vertex3f(0.f, 1.f, 0.f);

            gGL.vertex3f(0.f, 0.f, -1.f);
            gGL.vertex3f(0.f, 0.f, 1.f);

            // <FS:Ansariel> FIRE-16912: Draw lines for lookat targets; by Ayamo Nozaki
            static LLCachedControl<bool> lookAtLines(gSavedSettings, "ExodusLookAtLines", false);
            if (lookAtLines &&
                (*mAttentions)[mTargetType].mName != "None" &&
                (*mAttentions)[mTargetType].mName != "Idle" &&
                (*mAttentions)[mTargetType].mName != "AutoListen")
            {
                LLVector3 dist = ((mSourceObject->getWorldPosition()) - mTargetPos) * 10.f;

                gGL.vertex3f(0.f, 0.f, 0.f);
                gGL.vertex3f(dist.mV[VX], dist.mV[VY], dist.mV[VZ] + 0.5f);
            }
            // </FS:Ansariel>
        } gGL.end();
        gGL.popMatrix();
    }
}

//-----------------------------------------------------------------------------
// update()
//-----------------------------------------------------------------------------
void LLHUDEffectLookAt::update()
{
    // If the target object is dead, set the target object to NULL
    if (!mTargetObject.isNull() && mTargetObject->isDead())
    {
        clearLookAtTarget();
    }

    // if source avatar is null or dead, mark self as dead and return
    if (mSourceObject.isNull() || mSourceObject->isDead())
    {
        markDead();
        return;
    }

    // make sure the proper set of avatar attention are currently being used.
    LLVOAvatar* source_avatar = (LLVOAvatar*)(LLViewerObject*)mSourceObject;
    // for now the first cut will just switch on sex. future development could adjust
    // timeouts according to avatar age and/or other features.
    mAttentions = (source_avatar->getSex() == SEX_MALE) ? &gBoyAttentions : &gGirlAttentions;
    //printf("updated to %s\n", (source_avatar->getSex() == SEX_MALE) ? "male" : "female");

    F32 time = mTimer.getElapsedTimeF32();

    // clear out the effect if time is up
    if (mKillTime != 0.f && time > mKillTime)
    {
        if (mTargetType != LOOKAT_TARGET_NONE)
        {
            clearLookAtTarget();
            // look at timed out (only happens on own avatar), so tell everyone
            setNeedsSendToSim(true);
        }
    }

    if (mTargetType != LOOKAT_TARGET_NONE)
    {
        if (calcTargetPosition())
        {
            LLMotion* head_motion = ((LLVOAvatar*)(LLViewerObject*)mSourceObject)->findMotion(ANIM_AGENT_HEAD_ROT);
            if (!head_motion || head_motion->isStopped())
            {
                ((LLVOAvatar*)(LLViewerObject*)mSourceObject)->startMotion(ANIM_AGENT_HEAD_ROT);
            }
        }
    }

    // <FS:Ansariel> FIRE-12878: Don't render debug text for lookats
    //if (mDebugLookAt)
    //{
    //  ((LLVOAvatar*)(LLViewerObject*)mSourceObject)->addDebugText((*mAttentions)[mTargetType].mName);
    //}
    // </FS:Ansariel>
}

/**
 * Initializes the mTargetPos member from the current mSourceObjec and mTargetObject
 * (and possibly mTargetOffsetGlobal).
 * When mTargetObject is another avatar, it sets mTargetPos to be their eyes.
 *
 * Has the side-effect of also calling setAnimationData("LookAtPoint") with the new
 * mTargetPos on the source object which is assumed to be an avatar.
 *
 * Returns whether we successfully calculated a finite target position.
 */
bool LLHUDEffectLookAt::calcTargetPosition()
{
    LLViewerObject *target_obj = (LLViewerObject *)mTargetObject;
    LLVector3 local_offset;

    if (target_obj)
    {
        local_offset.setVec(mTargetOffsetGlobal);
    }
    else
    {
        local_offset = gAgent.getPosAgentFromGlobal(mTargetOffsetGlobal);
    }

    LLVOAvatar* source_avatar = (LLVOAvatar*)(LLViewerObject*)mSourceObject;
    if (!source_avatar->isBuilt())
        return false;

    if (target_obj && target_obj->mDrawable.notNull())
    {
        LLQuaternion target_rot;
        if (target_obj->isAvatar())
        {
            LLVOAvatar *target_av = (LLVOAvatar *)target_obj;

            bool looking_at_self = source_avatar->isSelf() && target_av->isSelf();

            // if selecting self, stare forward
            if (looking_at_self && mTargetOffsetGlobal.magVecSquared() < MIN_TARGET_OFFSET_SQUARED)
            {
                // <FS:Ansariel> 1m in front of the avatar should be enough; changed because of distance clamp
                //sets the lookat point in front of the avatar
                //mTargetOffsetGlobal.setVec(5.0, 0.0, 0.0);
                mTargetOffsetGlobal.setVec(1.0, 0.0, 0.0);
                local_offset.setVec(mTargetOffsetGlobal);
            }

            // look the other avatar in the eye. note: what happens if target is self? -MG
            mTargetPos = target_av->mHeadp->getWorldPosition();
            if (mTargetType == LOOKAT_TARGET_MOUSELOOK || mTargetType == LOOKAT_TARGET_FREELOOK)
            {
                // mouselook and freelook target offsets are absolute
                target_rot = LLQuaternion::DEFAULT;
            }
            else if (looking_at_self && gAgentCamera.cameraCustomizeAvatar())
            {
                // *NOTE: We have to do this because animation
                // overrides do not set lookat behavior.
                // *TODO: animation overrides for lookat behavior.
                target_rot = target_av->mPelvisp->getWorldRotation();
            }
            else
            {
                target_rot = target_av->mRoot->getWorldRotation();
            }
        }
        else // target obj is not an avatar
        {
            if (target_obj->mDrawable->getGeneration() == -1)
            {
                mTargetPos = target_obj->getPositionAgent();
                target_rot = target_obj->getWorldRotation();
            }
            else
            {
                mTargetPos = target_obj->getRenderPosition();
                target_rot = target_obj->getRenderRotation();
            }
        }

        mTargetPos += (local_offset * target_rot);
    }
    else // no target obj or it's not drawable
    {
        mTargetPos = local_offset;
    }

    mTargetPos -= source_avatar->mHeadp->getWorldPosition();

    if (!mTargetPos.isFinite())
        return false;

    source_avatar->setAnimationData("LookAtPoint", (void *)&mTargetPos);

    return true;
}<|MERGE_RESOLUTION|>--- conflicted
+++ resolved
@@ -50,11 +50,7 @@
 #include "rlvhandler.h"
 // [/RLVa:KC]
 
-<<<<<<< HEAD
-//BOOL LLHUDEffectLookAt::sDebugLookAt = FALSE;
-=======
 //bool LLHUDEffectLookAt::sDebugLookAt = false;
->>>>>>> 050d2fef
 
 // packet layout
 const S32 SOURCE_AVATAR = 0;
@@ -253,13 +249,8 @@
     mKillTime(0.f),
     mLastSendTime(0.f),
     //<FS:AO improve use of controls with radiogroups>
-<<<<<<< HEAD
-    //mDebugLookAt( LLCachedControl<bool>(gSavedPerAccountSettings, "DebugLookAt", FALSE))
-    mDebugLookAt( LLCachedControl<S32>(gSavedPerAccountSettings, "DebugLookAt", FALSE))
-=======
     //mDebugLookAt( LLCachedControl<bool>(gSavedPerAccountSettings, "DebugLookAt", false))
     mDebugLookAt( LLCachedControl<S32>(gSavedPerAccountSettings, "DebugLookAt", false))
->>>>>>> 050d2fef
     //</FS:AO>
 {
     clearLookAtTarget();
@@ -487,11 +478,7 @@
 
     //<FS:LO> FIRE-23524 Option to limit look at target to a sphere around the avatar's head.
     //// type of lookat behavior or target object has changed
-<<<<<<< HEAD
-    //BOOL lookAtChanged = (target_type != mTargetType) || (object != mTargetObject);
-=======
     //bool lookAtChanged = (target_type != mTargetType) || (object != mTargetObject);
->>>>>>> 050d2fef
 
     //// lookat position has moved a certain amount and we haven't just sent an update
     //lookAtChanged = lookAtChanged || ((dist_vec_squared(position, mLastSentOffsetGlobal) > MIN_DELTAPOS_FOR_UPDATE_SQUARED) &&
@@ -502,11 +489,7 @@
     //  mLastSentOffsetGlobal = position;
     //  F32 timeout = (*mAttentions)[target_type].mTimeout;
     //  setDuration(timeout);
-<<<<<<< HEAD
-    //  setNeedsSendToSim(TRUE);
-=======
     //  setNeedsSendToSim(true);
->>>>>>> 050d2fef
     //}
  //
     //if (target_type == LOOKAT_TARGET_CLEAR)
@@ -551,11 +534,7 @@
             mLastSentOffsetGlobal = position;
             F32 timeout = (*mAttentions)[target_type].mTimeout;
             setDuration(timeout);
-<<<<<<< HEAD
-            setNeedsSendToSim(TRUE);
-=======
             setNeedsSendToSim(true);
->>>>>>> 050d2fef
         }
     }
 
@@ -629,11 +608,7 @@
                 mLastSentOffsetGlobal = gAgent.getPosAgentFromGlobal(mTargetOffsetGlobal);
                 F32 timeout = (*mAttentions)[target_type].mTimeout;
                 setDuration(timeout);
-<<<<<<< HEAD
-                setNeedsSendToSim(TRUE);
-=======
                 setNeedsSendToSim(true);
->>>>>>> 050d2fef
             }
         }
         //</FS:LO> FIRE-23524 Option to limit look at target to a sphere around the avatar's head.
@@ -730,11 +705,7 @@
             }
 
             gGL.pushMatrix();
-<<<<<<< HEAD
-            hud_render_utf8text(name, position, *fontp, LLFontGL::NORMAL, LLFontGL::DROP_SHADOW, -0.5f * fontp->getWidthF32(name), 3.0f, lookAtColor, FALSE);
-=======
             hud_render_utf8text(name, position, *fontp, LLFontGL::NORMAL, LLFontGL::DROP_SHADOW, -0.5f * fontp->getWidthF32(name), 3.0f, lookAtColor, false);
->>>>>>> 050d2fef
             gGL.popMatrix();
         }
 
