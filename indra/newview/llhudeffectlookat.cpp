/** 
 * @file llhudeffectlookat.cpp
 * @brief LLHUDEffectLookAt class implementation
 *
 * $LicenseInfo:firstyear=2002&license=viewerlgpl$
 * Second Life Viewer Source Code
 * Copyright (C) 2010, Linden Research, Inc.
 * 
 * This library is free software; you can redistribute it and/or
 * modify it under the terms of the GNU Lesser General Public
 * License as published by the Free Software Foundation;
 * version 2.1 of the License only.
 * 
 * This library is distributed in the hope that it will be useful,
 * but WITHOUT ANY WARRANTY; without even the implied warranty of
 * MERCHANTABILITY or FITNESS FOR A PARTICULAR PURPOSE.  See the GNU
 * Lesser General Public License for more details.
 * 
 * You should have received a copy of the GNU Lesser General Public
 * License along with this library; if not, write to the Free Software
 * Foundation, Inc., 51 Franklin Street, Fifth Floor, Boston, MA  02110-1301  USA
 * 
 * Linden Research, Inc., 945 Battery Street, San Francisco, CA  94111  USA
 * $/LicenseInfo$
 */

#include "llviewerprecompiledheaders.h"

#include "llhudeffectlookat.h"

#include "llrender.h"

#include "message.h"
#include "llagent.h"
#include "llagentcamera.h"
#include "llvoavatar.h"
#include "lldrawable.h"
#include "llviewerobjectlist.h"
#include "llrendersphere.h"
#include "llselectmgr.h"
#include "llglheaders.h"

#include "llhudrender.h"
#include "llresmgr.h"
#include "llviewerwindow.h"
#include "llavatarnamecache.h"

#include "llxmltree.h"
#include "llviewercontrol.h"

// [RLVa:KC] - Firestrom specific
#include "rlvhandler.h"
// [/RLVa:KC]

//BOOL LLHUDEffectLookAt::sDebugLookAt = FALSE;

// packet layout
const S32 SOURCE_AVATAR = 0;
const S32 TARGET_OBJECT = 16;
const S32 TARGET_POS = 32;
const S32 LOOKAT_TYPE = 56;
const S32 PKT_SIZE = 57;

// throttle
const F32 MAX_SENDS_PER_SEC = 4.f;

const F32 MIN_DELTAPOS_FOR_UPDATE_SQUARED = 0.05f * 0.05f;
const F32 MIN_TARGET_OFFSET_SQUARED = 0.0001f;


// can't use actual F32_MAX, because we add this to the current frametime
const F32 MAX_TIMEOUT = F32_MAX / 2.f;

/**
 * Simple data class holding values for a particular type of attention.
 */
class LLAttention
{
public:
	LLAttention()
		: mTimeout(0.f),
		  mPriority(0.f)
	{}
	LLAttention(F32 timeout, F32 priority, const std::string& name, LLColor3 color) :
	  mTimeout(timeout), mPriority(priority), mName(name), mColor(color)
	{
	}
	F32 mTimeout, mPriority;
	std::string mName;
	LLColor3 mColor;
};

/**
 * Simple data class holding a list of attentions, one for every type.
 */
class LLAttentionSet
{
public:
	LLAttentionSet(const LLAttention attentions[])
	{
		for(int i=0; i<LOOKAT_NUM_TARGETS; i++)
		{
			mAttentions[i] = attentions[i];
		}
	}
	LLAttention mAttentions[LOOKAT_NUM_TARGETS];
	LLAttention& operator[](int idx) { return mAttentions[idx]; }
};

// Default attribute set data.
// Used to initialize the global attribute set objects, one of which will be
// refered to by the hud object at any given time.
// Note that the values below are only the default values and that any or all of them
// can be overwritten with customizing data from the XML file. The actual values below
// are those that will give exactly the same look-at behavior as before the ability
// to customize was added. - MG
static const 
	LLAttention 
		BOY_ATTS[] = { // default set of masculine attentions
			LLAttention(MAX_TIMEOUT, 0, "None",			 LLColor3(0.3f, 0.3f, 0.3f)), // LOOKAT_TARGET_NONE
			LLAttention(3.f,         1, "Idle",		     LLColor3(0.5f, 0.5f, 0.5f)), // LOOKAT_TARGET_IDLE
			LLAttention(4.f,         3, "AutoListen",	 LLColor3(0.5f, 0.5f, 0.5f)), // LOOKAT_TARGET_AUTO_LISTEN
			LLAttention(2.f,         2, "FreeLook",		 LLColor3(0.5f, 0.5f, 0.9f)), // LOOKAT_TARGET_FREELOOK
			LLAttention(4.f,         3, "Respond",	     LLColor3(0.0f, 0.0f, 0.0f)), // LOOKAT_TARGET_RESPOND
			LLAttention(1.f,         4, "Hover",		 LLColor3(0.5f, 0.9f, 0.5f)), // LOOKAT_TARGET_HOVER
			LLAttention(MAX_TIMEOUT, 0, "Conversation",  LLColor3(0.1f, 0.1f, 0.5f)), // LOOKAT_TARGET_CONVERSATION
			LLAttention(MAX_TIMEOUT, 6, "Select",		 LLColor3(0.9f, 0.5f, 0.5f)), // LOOKAT_TARGET_SELECT
			LLAttention(MAX_TIMEOUT, 6, "Focus",		 LLColor3(0.9f, 0.5f, 0.9f)), // LOOKAT_TARGET_FOCUS
			LLAttention(MAX_TIMEOUT, 7, "Mouselook",	 LLColor3(0.9f, 0.9f, 0.5f)), // LOOKAT_TARGET_MOUSELOOK
			LLAttention(0.f,         8, "Clear",		 LLColor3(1.0f, 1.0f, 1.0f)), // LOOKAT_TARGET_CLEAR
		},																				
		GIRL_ATTS[] = { // default set of feminine attentions													
			LLAttention(MAX_TIMEOUT, 0, "None",			 LLColor3(0.3f, 0.3f, 0.3f)), // LOOKAT_TARGET_NONE
			LLAttention(3.f,         1, "Idle",		     LLColor3(0.5f, 0.5f, 0.5f)), // LOOKAT_TARGET_IDLE
			LLAttention(4.f,         3, "AutoListen",	 LLColor3(0.5f, 0.5f, 0.5f)), // LOOKAT_TARGET_AUTO_LISTEN
			LLAttention(2.f,         2, "FreeLook",		 LLColor3(0.5f, 0.5f, 0.9f)), // LOOKAT_TARGET_FREELOOK
			LLAttention(4.f,         3, "Respond",	     LLColor3(0.0f, 0.0f, 0.0f)), // LOOKAT_TARGET_RESPOND
			LLAttention(1.f,         4, "Hover",		 LLColor3(0.5f, 0.9f, 0.5f)), // LOOKAT_TARGET_HOVER
			LLAttention(MAX_TIMEOUT, 0, "Conversation",  LLColor3(0.1f, 0.1f, 0.5f)), // LOOKAT_TARGET_CONVERSATION
			LLAttention(MAX_TIMEOUT, 6, "Select",		 LLColor3(0.9f, 0.5f, 0.5f)), // LOOKAT_TARGET_SELECT
			LLAttention(MAX_TIMEOUT, 6, "Focus",		 LLColor3(0.9f, 0.5f, 0.9f)), // LOOKAT_TARGET_FOCUS
			LLAttention(MAX_TIMEOUT, 7, "Mouselook",	 LLColor3(0.9f, 0.9f, 0.5f)), // LOOKAT_TARGET_MOUSELOOK
			LLAttention(0.f,         8, "Clear",		 LLColor3(1.0f, 1.0f, 1.0f)), // LOOKAT_TARGET_CLEAR
		};

static LLAttentionSet
	gBoyAttentions(BOY_ATTS),
	gGirlAttentions(GIRL_ATTS);


static BOOL loadGender(LLXmlTreeNode* gender)
{
	if( !gender)
	{
		return FALSE;
	}
	std::string str;
	gender->getAttributeString("name", str);
	LLAttentionSet& attentions = (str.compare("Masculine") == 0) ? gBoyAttentions : gGirlAttentions;
	for (LLXmlTreeNode* attention_node = gender->getChildByName( "param" );
		 attention_node;
		 attention_node = gender->getNextNamedChild())
	{
		attention_node->getAttributeString("attention", str);
		LLAttention* attention;
		if     (str == "idle")         attention = &attentions[LOOKAT_TARGET_IDLE];
		else if(str == "auto_listen")  attention = &attentions[LOOKAT_TARGET_AUTO_LISTEN];
		else if(str == "freelook")     attention = &attentions[LOOKAT_TARGET_FREELOOK];
		else if(str == "respond")      attention = &attentions[LOOKAT_TARGET_RESPOND];
		else if(str == "hover")        attention = &attentions[LOOKAT_TARGET_HOVER];
		else if(str == "conversation") attention = &attentions[LOOKAT_TARGET_CONVERSATION];
		else if(str == "select")       attention = &attentions[LOOKAT_TARGET_SELECT];
		else if(str == "focus")        attention = &attentions[LOOKAT_TARGET_FOCUS];
		else if(str == "mouselook")    attention = &attentions[LOOKAT_TARGET_MOUSELOOK];
		else return FALSE;

		F32 priority, timeout;
		attention_node->getAttributeF32("priority", priority);
		attention_node->getAttributeF32("timeout", timeout);
		if(timeout < 0) timeout = MAX_TIMEOUT;
		attention->mPriority = priority;
		attention->mTimeout = timeout;
	}	
	return TRUE;
}

static BOOL loadAttentions()
{
	static BOOL first_time = TRUE;
	if( ! first_time) 
	{
		return TRUE; // maybe not ideal but otherwise it can continue to fail forever.
	}
	first_time = FALSE;
	
	std::string filename;
	filename = gDirUtilp->getExpandedFilename(LL_PATH_CHARACTER,"attentions.xml");
	LLXmlTree xml_tree;
	BOOL success = xml_tree.parseFile( filename, FALSE );
	if( !success )
	{
		return FALSE;
	}
	LLXmlTreeNode* root = xml_tree.getRoot();
	if( !root )
	{
		return FALSE;
	}

	//-------------------------------------------------------------------------
	// <linden_attentions version="1.0"> (root)
	//-------------------------------------------------------------------------
	if( !root->hasName( "linden_attentions" ) )
	{
		llwarns << "Invalid linden_attentions file header: " << filename << llendl;
		return FALSE;
	}

	std::string version;
	static LLStdStringHandle version_string = LLXmlTree::addAttributeString("version");
	if( !root->getFastAttributeString( version_string, version ) || (version != "1.0") )
	{
		llwarns << "Invalid linden_attentions file version: " << version << llendl;
		return FALSE;
	}

	//-------------------------------------------------------------------------
	// <gender>
	//-------------------------------------------------------------------------
	for (LLXmlTreeNode* child = root->getChildByName( "gender" );
		 child;
		 child = root->getNextNamedChild())
	{
		if( !loadGender( child ) )
		{
			return FALSE;
		}
	}

	return TRUE;
}




//-----------------------------------------------------------------------------
// LLHUDEffectLookAt()
//-----------------------------------------------------------------------------
LLHUDEffectLookAt::LLHUDEffectLookAt(const U8 type) : 
	LLHUDEffect(type), 
	mKillTime(0.f),
	mLastSendTime(0.f),
	mDebugLookAt( LLCachedControl<bool>(gSavedPerAccountSettings, "DebugLookAt", FALSE))
{
	clearLookAtTarget();
	// parse the default sets
	loadAttentions();
	// initialize current attention set. switches when avatar sex changes.
	mAttentions = &gGirlAttentions;
}

//-----------------------------------------------------------------------------
// ~LLHUDEffectLookAt()
//-----------------------------------------------------------------------------
LLHUDEffectLookAt::~LLHUDEffectLookAt()
{
}

//-----------------------------------------------------------------------------
// packData()
//-----------------------------------------------------------------------------
void LLHUDEffectLookAt::packData(LLMessageSystem *mesgsys)
{
	// pack both target object and position 
	// position interpreted as offset if target object is non-null 
	ELookAtType  target_type     = mTargetType; 
	LLVector3d  target_offset_global   = mTargetOffsetGlobal; 
	LLViewerObject* target_object    = (LLViewerObject*)mTargetObject; 
	LLViewerObject* source_object = (LLViewerObject*)mSourceObject; 
	LLVOAvatar* source_avatar = NULL; 
	if (!source_object)//kokua TODO: find out why this happens at all and fix there 
	{ 
		LL_DEBUGS("HUDEffect")<<"NULL-Object HUDEffectLookAt message" <<  LL_ENDL; 
		markDead(); 
		return; 
	} 
	if (source_object->isAvatar()) 
	{ 
		source_avatar = (LLVOAvatar*)source_object; 
	} 
	else //AW: TODO: find out why this happens at all and fix there 
	{ 
		LL_DEBUGS("HUDEffect")<<"Non-Avatar HUDEffectLookAt message for ID: " <<  source_object->getID().asString()<< LL_ENDL; 
		markDead(); 
		return; 
	} 
	bool is_self = source_avatar->isSelf(); 
	static LLCachedControl<bool> is_private(gSavedSettings, "PrivateLookAtTarget", false);
	static LLCachedControl<bool> isLocalPrivate(gSavedSettings, "PrivateLocalLookAtTarget", false);
	if (!is_self) //AW: TODO: find out why this happens at all and fix there 
	{ 
		LL_DEBUGS("HUDEffect")<< "Non-self Avatar HUDEffectLookAt message for ID: " << source_avatar->getID().asString() << LL_ENDL; 
		markDead(); 
		return; 
	} 
	else if (isLocalPrivate && is_private) // AO: send nothing if we're not showing anything ourselves
	{
		markDead();
		return;
	}
	else if (is_private && target_type != LOOKAT_TARGET_AUTO_LISTEN) // AW: spoof boring lookat target to others if we still want real local effects.
	{ 
		//this mimicks "do nothing" 
		target_type = LOOKAT_TARGET_AUTO_LISTEN; 
		target_offset_global.setVec(2.5, 0.0, 0.0); 
		target_object = mSourceObject; 
	} 
		// Pack the default data
		LLHUDEffect::packData(mesgsys);
		// Pack the type-specific data.  Uses a fun packed binary format.  Whee!
		U8 packed_data[PKT_SIZE];
		memset(packed_data, 0, PKT_SIZE);

	if (mSourceObject)
	{
		htonmemcpy(&(packed_data[SOURCE_AVATAR]), mSourceObject->mID.mData, MVT_LLUUID, 16);
	}
	else //um ... we already returned ... how's that the case?
	{
		htonmemcpy(&(packed_data[SOURCE_AVATAR]), LLUUID::null.mData, MVT_LLUUID, 16);
	}
	if (mTargetObject)
	{
		htonmemcpy(&(packed_data[TARGET_OBJECT]), target_object->mID.mData, MVT_LLUUID, 16);
	}
	else
	{
		htonmemcpy(&(packed_data[TARGET_OBJECT]), LLUUID::null.mData, MVT_LLUUID, 16);
	}

	htonmemcpy(&(packed_data[TARGET_POS]), target_offset_global.mdV, MVT_LLVector3d, 24);

	U8 lookAtTypePacked = (U8)target_type;
	
	htonmemcpy(&(packed_data[LOOKAT_TYPE]), &lookAtTypePacked, MVT_U8, 1);

	mesgsys->addBinaryDataFast(_PREHASH_TypeData, packed_data, PKT_SIZE);

	mLastSendTime = mTimer.getElapsedTimeF32();
}

//-----------------------------------------------------------------------------
// unpackData()
//-----------------------------------------------------------------------------
void LLHUDEffectLookAt::unpackData(LLMessageSystem *mesgsys, S32 blocknum)
{
	LLVector3d new_target;
	U8 packed_data[PKT_SIZE];

	LLUUID dataId;
	mesgsys->getUUIDFast(_PREHASH_Effect, _PREHASH_ID, dataId, blocknum);

	if (!gAgentCamera.mLookAt.isNull() && dataId == gAgentCamera.mLookAt->getID())
	{
		return;
	}

	LLHUDEffect::unpackData(mesgsys, blocknum);
	LLUUID source_id;
	LLUUID target_id;
	S32 size = mesgsys->getSizeFast(_PREHASH_Effect, blocknum, _PREHASH_TypeData);
	if (size != PKT_SIZE)
	{
		llwarns << "LookAt effect with bad size " << size << llendl;
		return;
	}
	mesgsys->getBinaryDataFast(_PREHASH_Effect, _PREHASH_TypeData, packed_data, PKT_SIZE, blocknum);
	
	htonmemcpy(source_id.mData, &(packed_data[SOURCE_AVATAR]), MVT_LLUUID, 16);

	LLViewerObject *objp = gObjectList.findObject(source_id);
	if (objp && objp->isAvatar())
	{
		setSourceObject(objp);
	}
	else
	{
		//llwarns << "Could not find source avatar for lookat effect" << llendl;
		return;
	}

	htonmemcpy(target_id.mData, &(packed_data[TARGET_OBJECT]), MVT_LLUUID, 16);

	objp = gObjectList.findObject(target_id);

	htonmemcpy(new_target.mdV, &(packed_data[TARGET_POS]), MVT_LLVector3d, 24);

	if (objp)
	{
		setTargetObjectAndOffset(objp, new_target);
	}
	else if (target_id.isNull())
	{
		setTargetPosGlobal(new_target);
	}
	else
	{
		//llwarns << "Could not find target object for lookat effect" << llendl;
	}
	U8 lookAtTypeUnpacked = 0;
	htonmemcpy(&lookAtTypeUnpacked, &(packed_data[LOOKAT_TYPE]), MVT_U8, 1);
	if ((U8)LOOKAT_NUM_TARGETS > lookAtTypeUnpacked) 
	{ 
		mTargetType = (ELookAtType)lookAtTypeUnpacked; 
	} 
	else 
	{ 
		mTargetType = LOOKAT_TARGET_NONE; 
		LL_DEBUGS("HUDEffect") << "Invalid target type: " << lookAtTypeUnpacked << LL_ENDL; 
	} 
	if (mTargetType == LOOKAT_TARGET_NONE)
	{
		clearLookAtTarget();
	}
}

//-----------------------------------------------------------------------------
// setTargetObjectAndOffset()
//-----------------------------------------------------------------------------
void LLHUDEffectLookAt::setTargetObjectAndOffset(LLViewerObject *objp, LLVector3d offset)
{
	mTargetObject = objp;
	mTargetOffsetGlobal = offset;
}

//-----------------------------------------------------------------------------
// setTargetPosGlobal()
//-----------------------------------------------------------------------------
void LLHUDEffectLookAt::setTargetPosGlobal(const LLVector3d &target_pos_global)
{
	mTargetObject = NULL;
	mTargetOffsetGlobal = target_pos_global;
}

//-----------------------------------------------------------------------------
// setLookAt()
// called by agent logic to set look at behavior locally, and propagate to sim
//-----------------------------------------------------------------------------
BOOL LLHUDEffectLookAt::setLookAt(ELookAtType target_type, LLViewerObject *object, LLVector3 position)
{
	if (!mSourceObject)
	{
		return FALSE;
	}
	
	if (target_type >= LOOKAT_NUM_TARGETS)
	{
		llwarns << "Bad target_type " << (int)target_type << " - ignoring." << llendl;
		return FALSE;
	}

	// must be same or higher priority than existing effect
	if ((*mAttentions)[target_type].mPriority < (*mAttentions)[mTargetType].mPriority)
	{
		return FALSE;
	}

	F32 current_time  = mTimer.getElapsedTimeF32();

	// type of lookat behavior or target object has changed
	BOOL lookAtChanged = (target_type != mTargetType) || (object != mTargetObject);

	// lookat position has moved a certain amount and we haven't just sent an update
	lookAtChanged = lookAtChanged || ((dist_vec_squared(position, mLastSentOffsetGlobal) > MIN_DELTAPOS_FOR_UPDATE_SQUARED) && 
		((current_time - mLastSendTime) > (1.f / MAX_SENDS_PER_SEC)));

	if (lookAtChanged)
	{
		mLastSentOffsetGlobal = position;
		F32 timeout = (*mAttentions)[target_type].mTimeout;
		setDuration(timeout);
		setNeedsSendToSim(TRUE);
	}
 
	if (target_type == LOOKAT_TARGET_CLEAR)
	{
		clearLookAtTarget();
	}
	else
	{
		mTargetType = target_type;
		mTargetObject = object;
		if (object)
		{
			mTargetOffsetGlobal.setVec(position);
		}
		else
		{
			mTargetOffsetGlobal = gAgent.getPosGlobalFromAgent(position);
		}
		mKillTime = mTimer.getElapsedTimeF32() + mDuration;

		update();
	}
	return TRUE;
}

//-----------------------------------------------------------------------------
// clearLookAtTarget()
//-----------------------------------------------------------------------------
void LLHUDEffectLookAt::clearLookAtTarget()
{
	mTargetObject = NULL;
	mTargetOffsetGlobal.clearVec();
	mTargetType = LOOKAT_TARGET_NONE;
	if (mSourceObject.notNull())
	{
		((LLVOAvatar*)(LLViewerObject*)mSourceObject)->stopMotion(ANIM_AGENT_HEAD_ROT);
	}
}

//-----------------------------------------------------------------------------
// markDead()
//-----------------------------------------------------------------------------
void LLHUDEffectLookAt::markDead()
{
	if (mSourceObject.notNull())
	{
		((LLVOAvatar*)(LLViewerObject*)mSourceObject)->removeAnimationData("LookAtPoint");
	}

	mSourceObject = NULL;
	clearLookAtTarget();
	LLHUDEffect::markDead();
}

void LLHUDEffectLookAt::setSourceObject(LLViewerObject* objectp)
{
	// restrict source objects to avatars
	if (objectp && objectp->isAvatar())
	{
		LLHUDEffect::setSourceObject(objectp);
	}
}

//-----------------------------------------------------------------------------
// render()
//-----------------------------------------------------------------------------
void LLHUDEffectLookAt::render()
{
	if (mDebugLookAt && mSourceObject.notNull())
	{
		static LLCachedControl<bool> hide_own(gSavedPerAccountSettings, "DebugLookAtHideOwn", false);
		static LLCachedControl<bool> is_private(gSavedSettings, "PrivateLookAtTarget", false);
		if ((hide_own || is_private) && ((LLVOAvatar*)(LLViewerObject*)mSourceObject)->isSelf())
			return;

		LLVector3 target = mTargetPos + ((LLVOAvatar*)(LLViewerObject*)mSourceObject)->mHeadp->getWorldPosition();
<<<<<<< HEAD
		LLColor3 lookAtColor = (*mAttentions)[mTargetType].mColor;

		static LLCachedControl<U32> show_names(gSavedSettings, "DebugLookAtShowNames");
		if ((show_names > 0) && !gRlvHandler.hasBehaviour(RLV_BHVR_SHOWNAMES))
		{
			// render name for crosshair
			const LLFontGL* fontp=LLFontGL::getFont(LLFontDescriptor("SansSerif","Small",LLFontGL::NORMAL));
			glMatrixMode(GL_MODELVIEW);
			glPushMatrix();
			LLVector3 position=target+LLVector3(0.f,0.f,0.3f);

			LLAvatarName nameBuffer;
			LLAvatarNameCache::get(((LLVOAvatar*)(LLViewerObject*)mSourceObject)->getID(), &nameBuffer);
			std::string name;
			switch (show_names)
			{
				case 1: // Display Name (user.name)
					name = nameBuffer.getCompleteName();
					break;
				case 2: // Display Name
					name = nameBuffer.mDisplayName;
					break;
				case 3: // First Last
					name = nameBuffer.getLegacyName();
					break;
				default: //user.name
					name = nameBuffer.mUsername;
					break;
			}

			gViewerWindow->setup3DRender();
			hud_render_utf8text(name,position,*fontp,LLFontGL::NORMAL,LLFontGL::DROP_SHADOW,-0.5*fontp->getWidthF32(name),3.0,lookAtColor,FALSE);

			glPopMatrix();
		}

		// render crosshair
		gGL.getTexUnit(0)->unbind(LLTexUnit::TT_TEXTURE);
		glMatrixMode(GL_MODELVIEW);
=======
		gGL.matrixMode(LLRender::MM_MODELVIEW);
>>>>>>> f6b8bfd3
		gGL.pushMatrix();

		gGL.translatef(target.mV[VX], target.mV[VY], target.mV[VZ]);
		gGL.scalef(0.3f, 0.3f, 0.3f);
		gGL.begin(LLRender::LINES);
		{
			gGL.color3f(lookAtColor.mV[VRED], lookAtColor.mV[VGREEN], lookAtColor.mV[VBLUE]);
			gGL.vertex3f(-1.f, 0.f, 0.f);
			gGL.vertex3f(1.f, 0.f, 0.f);

			gGL.vertex3f(0.f, -1.f, 0.f);
			gGL.vertex3f(0.f, 1.f, 0.f);

			gGL.vertex3f(0.f, 0.f, -1.f);
			gGL.vertex3f(0.f, 0.f, 1.f);
		} gGL.end();
		gGL.popMatrix();
	}
}

//-----------------------------------------------------------------------------
// update()
//-----------------------------------------------------------------------------
void LLHUDEffectLookAt::update()
{
	// If the target object is dead, set the target object to NULL
	if (!mTargetObject.isNull() && mTargetObject->isDead())
	{
		clearLookAtTarget();
	}

	// if source avatar is null or dead, mark self as dead and return
	if (mSourceObject.isNull() || mSourceObject->isDead())
	{
		markDead();
		return;
	}

	// make sure the proper set of avatar attention are currently being used.
	LLVOAvatar* source_avatar = (LLVOAvatar*)(LLViewerObject*)mSourceObject;
	// for now the first cut will just switch on sex. future development could adjust 
	// timeouts according to avatar age and/or other features. 
	mAttentions = (source_avatar->getSex() == SEX_MALE) ? &gBoyAttentions : &gGirlAttentions;
	//printf("updated to %s\n", (source_avatar->getSex() == SEX_MALE) ? "male" : "female");

	F32 time = mTimer.getElapsedTimeF32();

	// clear out the effect if time is up
	if (mKillTime != 0.f && time > mKillTime)
	{
		if (mTargetType != LOOKAT_TARGET_NONE)
		{
			clearLookAtTarget();
			// look at timed out (only happens on own avatar), so tell everyone
			setNeedsSendToSim(TRUE);
		}
	}

	if (mTargetType != LOOKAT_TARGET_NONE)
	{
		if (calcTargetPosition())
		{
			LLMotion* head_motion = ((LLVOAvatar*)(LLViewerObject*)mSourceObject)->findMotion(ANIM_AGENT_HEAD_ROT);
			if (!head_motion || head_motion->isStopped())
			{
				((LLVOAvatar*)(LLViewerObject*)mSourceObject)->startMotion(ANIM_AGENT_HEAD_ROT);
			}
		}
	}

	if (mDebugLookAt)
	{
		((LLVOAvatar*)(LLViewerObject*)mSourceObject)->addDebugText((*mAttentions)[mTargetType].mName);
	}
}

/**
 * Initializes the mTargetPos member from the current mSourceObjec and mTargetObject
 * (and possibly mTargetOffsetGlobal).
 * When mTargetObject is another avatar, it sets mTargetPos to be their eyes.
 * 
 * Has the side-effect of also calling setAnimationData("LookAtPoint") with the new
 * mTargetPos on the source object which is assumed to be an avatar.
 *
 * Returns whether we successfully calculated a finite target position.
 */
bool LLHUDEffectLookAt::calcTargetPosition()
{
	LLViewerObject *target_obj = (LLViewerObject *)mTargetObject;
	LLVector3 local_offset;
	
	if (target_obj)
	{
		local_offset.setVec(mTargetOffsetGlobal);
	}
	else
	{
		local_offset = gAgent.getPosAgentFromGlobal(mTargetOffsetGlobal);
	}

	LLVOAvatar* source_avatar = (LLVOAvatar*)(LLViewerObject*)mSourceObject;
	if (!source_avatar->isBuilt())
		return false;
	
	if (target_obj && target_obj->mDrawable.notNull())
	{
		LLQuaternion target_rot;
		if (target_obj->isAvatar())
		{
			LLVOAvatar *target_av = (LLVOAvatar *)target_obj;

			BOOL looking_at_self = source_avatar->isSelf() && target_av->isSelf();

			// if selecting self, stare forward
			if (looking_at_self && mTargetOffsetGlobal.magVecSquared() < MIN_TARGET_OFFSET_SQUARED)
			{
				//sets the lookat point in front of the avatar
				mTargetOffsetGlobal.setVec(5.0, 0.0, 0.0);
				local_offset.setVec(mTargetOffsetGlobal);
			}

			// look the other avatar in the eye. note: what happens if target is self? -MG
			mTargetPos = target_av->mHeadp->getWorldPosition();
			if (mTargetType == LOOKAT_TARGET_MOUSELOOK || mTargetType == LOOKAT_TARGET_FREELOOK)
			{
				// mouselook and freelook target offsets are absolute
				target_rot = LLQuaternion::DEFAULT;
			}
			else if (looking_at_self && gAgentCamera.cameraCustomizeAvatar())
			{
				// *NOTE: We have to do this because animation
				// overrides do not set lookat behavior.
				// *TODO: animation overrides for lookat behavior.
				target_rot = target_av->mPelvisp->getWorldRotation();
			}
			else
			{
				target_rot = target_av->mRoot.getWorldRotation();
			}
		}
		else // target obj is not an avatar
		{
			if (target_obj->mDrawable->getGeneration() == -1)
			{
				mTargetPos = target_obj->getPositionAgent();
				target_rot = target_obj->getWorldRotation();
			}
			else
			{
				mTargetPos = target_obj->getRenderPosition();
				target_rot = target_obj->getRenderRotation();
			}
		}

		mTargetPos += (local_offset * target_rot);
	}
	else // no target obj or it's not drawable
	{
		mTargetPos = local_offset;
	}

	mTargetPos -= source_avatar->mHeadp->getWorldPosition();

	if (!mTargetPos.isFinite())
		return false;

	source_avatar->setAnimationData("LookAtPoint", (void *)&mTargetPos);

	return true;
}<|MERGE_RESOLUTION|>--- conflicted
+++ resolved
@@ -556,7 +556,6 @@
 			return;
 
 		LLVector3 target = mTargetPos + ((LLVOAvatar*)(LLViewerObject*)mSourceObject)->mHeadp->getWorldPosition();
-<<<<<<< HEAD
 		LLColor3 lookAtColor = (*mAttentions)[mTargetType].mColor;
 
 		static LLCachedControl<U32> show_names(gSavedSettings, "DebugLookAtShowNames");
@@ -595,16 +594,14 @@
 
 		// render crosshair
 		gGL.getTexUnit(0)->unbind(LLTexUnit::TT_TEXTURE);
-		glMatrixMode(GL_MODELVIEW);
-=======
 		gGL.matrixMode(LLRender::MM_MODELVIEW);
->>>>>>> f6b8bfd3
 		gGL.pushMatrix();
 
 		gGL.translatef(target.mV[VX], target.mV[VY], target.mV[VZ]);
 		gGL.scalef(0.3f, 0.3f, 0.3f);
 		gGL.begin(LLRender::LINES);
 		{
+//			LLColor3 color = (*mAttentions)[mTargetType].mColor;
 			gGL.color3f(lookAtColor.mV[VRED], lookAtColor.mV[VGREEN], lookAtColor.mV[VBLUE]);
 			gGL.vertex3f(-1.f, 0.f, 0.f);
 			gGL.vertex3f(1.f, 0.f, 0.f);
