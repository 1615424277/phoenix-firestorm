--- conflicted
+++ resolved
@@ -148,43 +148,9 @@
 
 static bool loadGender(LLXmlTreeNode* gender)
 {
-<<<<<<< HEAD
-	if( !gender)
-	{
-		return false;
-	}
-	std::string str;
-	gender->getAttributeString("name", str);
-	LLAttentionSet& attentions = (str.compare("Masculine") == 0) ? gBoyAttentions : gGirlAttentions;
-	for (LLXmlTreeNode* attention_node = gender->getChildByName( "param" );
-		 attention_node;
-		 attention_node = gender->getNextNamedChild())
-	{
-		attention_node->getAttributeString("attention", str);
-		LLAttention* attention;
-		if     (str == "idle")         attention = &attentions[LOOKAT_TARGET_IDLE];
-		else if(str == "auto_listen")  attention = &attentions[LOOKAT_TARGET_AUTO_LISTEN];
-		else if(str == "freelook")     attention = &attentions[LOOKAT_TARGET_FREELOOK];
-		else if(str == "respond")      attention = &attentions[LOOKAT_TARGET_RESPOND];
-		else if(str == "hover")        attention = &attentions[LOOKAT_TARGET_HOVER];
-		else if(str == "conversation") attention = &attentions[LOOKAT_TARGET_CONVERSATION];
-		else if(str == "select")       attention = &attentions[LOOKAT_TARGET_SELECT];
-		else if(str == "focus")        attention = &attentions[LOOKAT_TARGET_FOCUS];
-		else if(str == "mouselook")    attention = &attentions[LOOKAT_TARGET_MOUSELOOK];
-		else return false;
-
-		F32 priority, timeout;
-		attention_node->getAttributeF32("priority", priority);
-		attention_node->getAttributeF32("timeout", timeout);
-		if(timeout < 0) timeout = MAX_TIMEOUT;
-		attention->mPriority = priority;
-		attention->mTimeout = timeout;
-	}	
-	return true;
-=======
     if( !gender)
     {
-        return FALSE;
+        return false;
     }
     std::string str;
     gender->getAttributeString("name", str);
@@ -204,7 +170,7 @@
         else if(str == "select")       attention = &attentions[LOOKAT_TARGET_SELECT];
         else if(str == "focus")        attention = &attentions[LOOKAT_TARGET_FOCUS];
         else if(str == "mouselook")    attention = &attentions[LOOKAT_TARGET_MOUSELOOK];
-        else return FALSE;
+        else return false;
 
         F32 priority, timeout;
         attention_node->getAttributeF32("priority", priority);
@@ -213,85 +179,30 @@
         attention->mPriority = priority;
         attention->mTimeout = timeout;
     }
-    return TRUE;
->>>>>>> c06fb4e0
+    return true;
 }
 
 static bool loadAttentions()
 {
-<<<<<<< HEAD
-	static bool first_time = true;
-	if( ! first_time) 
-	{
-		return true; // maybe not ideal but otherwise it can continue to fail forever.
-	}
-	first_time = false;
-	
-	std::string filename;
-	filename = gDirUtilp->getExpandedFilename(LL_PATH_CHARACTER,"attentions.xml");
-	LLXmlTree xml_tree;
-	bool success = xml_tree.parseFile( filename, false );
-	if( !success )
-	{
-		return false;
-	}
-	LLXmlTreeNode* root = xml_tree.getRoot();
-	if( !root )
-	{
-		return false;
-	}
-
-	//-------------------------------------------------------------------------
-	// <linden_attentions version="1.0"> (root)
-	//-------------------------------------------------------------------------
-	if( !root->hasName( "linden_attentions" ) )
-	{
-		LL_WARNS() << "Invalid linden_attentions file header: " << filename << LL_ENDL;
-		return false;
-	}
-
-	std::string version;
-	static LLStdStringHandle version_string = LLXmlTree::addAttributeString("version");
-	if( !root->getFastAttributeString( version_string, version ) || (version != "1.0") )
-	{
-		LL_WARNS() << "Invalid linden_attentions file version: " << version << LL_ENDL;
-		return false;
-	}
-
-	//-------------------------------------------------------------------------
-	// <gender>
-	//-------------------------------------------------------------------------
-	for (LLXmlTreeNode* child = root->getChildByName( "gender" );
-		 child;
-		 child = root->getNextNamedChild())
-	{
-		if( !loadGender( child ) )
-		{
-			return false;
-		}
-	}
-
-	return true;
-=======
-    static BOOL first_time = TRUE;
+    static bool first_time = true;
     if( ! first_time)
     {
-        return TRUE; // maybe not ideal but otherwise it can continue to fail forever.
-    }
-    first_time = FALSE;
+        return true; // maybe not ideal but otherwise it can continue to fail forever.
+    }
+    first_time = false;
 
     std::string filename;
     filename = gDirUtilp->getExpandedFilename(LL_PATH_CHARACTER,"attentions.xml");
     LLXmlTree xml_tree;
-    BOOL success = xml_tree.parseFile( filename, FALSE );
+    bool success = xml_tree.parseFile( filename, false );
     if( !success )
     {
-        return FALSE;
+        return false;
     }
     LLXmlTreeNode* root = xml_tree.getRoot();
     if( !root )
     {
-        return FALSE;
+        return false;
     }
 
     //-------------------------------------------------------------------------
@@ -300,7 +211,7 @@
     if( !root->hasName( "linden_attentions" ) )
     {
         LL_WARNS() << "Invalid linden_attentions file header: " << filename << LL_ENDL;
-        return FALSE;
+        return false;
     }
 
     std::string version;
@@ -308,7 +219,7 @@
     if( !root->getFastAttributeString( version_string, version ) || (version != "1.0") )
     {
         LL_WARNS() << "Invalid linden_attentions file version: " << version << LL_ENDL;
-        return FALSE;
+        return false;
     }
 
     //-------------------------------------------------------------------------
@@ -320,12 +231,11 @@
     {
         if( !loadGender( child ) )
         {
-            return FALSE;
-        }
-    }
-
-    return TRUE;
->>>>>>> c06fb4e0
+            return false;
+        }
+    }
+
+    return true;
 }
 
 
@@ -334,25 +244,14 @@
 //-----------------------------------------------------------------------------
 // LLHUDEffectLookAt()
 //-----------------------------------------------------------------------------
-<<<<<<< HEAD
-LLHUDEffectLookAt::LLHUDEffectLookAt(const U8 type) : 
-	LLHUDEffect(type), 
-	mKillTime(0.f),
-	mLastSendTime(0.f),
-	//<FS:AO improve use of controls with radiogroups>
-	//mDebugLookAt( LLCachedControl<bool>(gSavedPerAccountSettings, "DebugLookAt", false))
-	mDebugLookAt( LLCachedControl<S32>(gSavedPerAccountSettings, "DebugLookAt", false))
-	//</FS:AO>
-=======
 LLHUDEffectLookAt::LLHUDEffectLookAt(const U8 type) :
     LLHUDEffect(type),
     mKillTime(0.f),
     mLastSendTime(0.f),
     //<FS:AO improve use of controls with radiogroups>
-    //mDebugLookAt( LLCachedControl<bool>(gSavedPerAccountSettings, "DebugLookAt", FALSE))
-    mDebugLookAt( LLCachedControl<S32>(gSavedPerAccountSettings, "DebugLookAt", FALSE))
+    //mDebugLookAt( LLCachedControl<bool>(gSavedPerAccountSettings, "DebugLookAt", false))
+    mDebugLookAt( LLCachedControl<S32>(gSavedPerAccountSettings, "DebugLookAt", false))
     //</FS:AO>
->>>>>>> c06fb4e0
 {
     clearLookAtTarget();
     // parse the default sets
@@ -558,191 +457,28 @@
 //-----------------------------------------------------------------------------
 bool LLHUDEffectLookAt::setLookAt(ELookAtType target_type, LLViewerObject *object, LLVector3 position)
 {
-<<<<<<< HEAD
-	if (!mSourceObject)
-	{
-		return false;
-	}
-	
-	if (target_type >= LOOKAT_NUM_TARGETS)
-	{
-		LL_WARNS() << "Bad target_type " << (int)target_type << " - ignoring." << LL_ENDL;
-		return false;
-	}
-
-	// must be same or higher priority than existing effect
-	if ((*mAttentions)[target_type].mPriority < (*mAttentions)[mTargetType].mPriority)
-	{
-		return false;
-	}
-
-	F32 current_time  = mTimer.getElapsedTimeF32();
-
-	//<FS:LO> FIRE-23524 Option to limit look at target to a sphere around the avatar's head.
-	//// type of lookat behavior or target object has changed
-	//bool lookAtChanged = (target_type != mTargetType) || (object != mTargetObject);
-
-	//// lookat position has moved a certain amount and we haven't just sent an update
-	//lookAtChanged = lookAtChanged || ((dist_vec_squared(position, mLastSentOffsetGlobal) > MIN_DELTAPOS_FOR_UPDATE_SQUARED) && 
-	//	((current_time - mLastSendTime) > (1.f / MAX_SENDS_PER_SEC)));
-
-	//if (lookAtChanged)
-	//{
-	//	mLastSentOffsetGlobal = position;
-	//	F32 timeout = (*mAttentions)[target_type].mTimeout;
-	//	setDuration(timeout);
-	//	setNeedsSendToSim(true);
-	//}
- //
-	//if (target_type == LOOKAT_TARGET_CLEAR)
-	//{
-	//	clearLookAtTarget();
-	//}
-	//else
-	//{
-	//	mTargetType = target_type;
-	//	mTargetObject = object;
-	//	if (object)
-	//	{
-	//		mTargetOffsetGlobal.setVec(position);
-	//	}
-	//	else
-	//	{
-	//		mTargetOffsetGlobal = gAgent.getPosGlobalFromAgent(position);
-	//	}
-	//}
-
-	
-	static LLCachedControl<bool> s_EnableLimiter(gSavedSettings, "FSLookAtTargetLimitDistance");
-	bool lookAtShouldClamp = s_EnableLimiter &&
-						(*mAttentions)[mTargetType].mName != "None" &&
-						(*mAttentions)[mTargetType].mName != "Idle" &&
-						(*mAttentions)[mTargetType].mName != "Respond" &&
-						(*mAttentions)[mTargetType].mName != "Conversation" &&
-						(*mAttentions)[mTargetType].mName != "FreeLook" &&
-						(*mAttentions)[mTargetType].mName != "AutoListen";
-
-	if (!lookAtShouldClamp) //We do a similar but seperate calculation if we are doing limited distances
-	{
-		// type of lookat behavior or target object has changed
-		bool lookAtChanged = (target_type != mTargetType) || (object != mTargetObject);
-
-		// lookat position has moved a certain amount and we haven't just sent an update
-		lookAtChanged = lookAtChanged || ((dist_vec_squared(position, mLastSentOffsetGlobal) > MIN_DELTAPOS_FOR_UPDATE_SQUARED) && 
-			((current_time - mLastSendTime) > (1.f / MAX_SENDS_PER_SEC)));
-
-		if (lookAtChanged)
-		{
-			mLastSentOffsetGlobal = position;
-			F32 timeout = (*mAttentions)[target_type].mTimeout;
-			setDuration(timeout);
-			setNeedsSendToSim(true);
-		}
-	}
-
-	if (target_type == LOOKAT_TARGET_CLEAR)
-	{
-		clearLookAtTarget();
-	}
-	else
-	{
-		mTargetType = target_type;
-		mTargetObject = object;
-		if (object)
-		{
-			if (lookAtShouldClamp)
-			{
-				if (object->isAvatar())
-				{
-					if (auto avatar = static_cast<LLVOAvatar*>(object); !avatar->isSelf())
-					{
-						// Looking at another avatar, have to aim at its head here since calcTargetPosition() doesn't do it anymore because we clear mTargetObject
-						mTargetOffsetGlobal.setVec(gAgent.getPosGlobalFromAgent(avatar->mHeadp->getWorldPosition()));
-						mTargetObject = nullptr;
-					}
-					else
-					{
-						// Continue normal when looking at ourself - lookat will be within the limit anyway
-						mTargetOffsetGlobal.setVec(position);
-					}
-				}
-				else
-				{
-					mTargetOffsetGlobal.setVec(object->getPositionGlobal() + (LLVector3d)(position * object->getRotationRegion()));
-					mTargetObject = nullptr;
-				}
-			}
-			else
-			{
-				mTargetOffsetGlobal.setVec(position);
-			}
-		}
-		else
-		{
-			mTargetOffsetGlobal = gAgent.getPosGlobalFromAgent(position);
-		}
-
-		if (lookAtShouldClamp && !mTargetObject)
-		{
-			static LLCachedControl<F32> s_Radius(gSavedSettings, "FSLookAtTargetMaxDistance");
-
-			LLVector3d headPosition = gAgent.getPosGlobalFromAgent(gAgentAvatarp->mHeadp->getWorldPosition());
-			float distance = dist_vec(mTargetOffsetGlobal, headPosition);
-
-			if (distance > s_Radius)
-			{
-				LLVector3d vecDistFromObjectToHead = mTargetOffsetGlobal - headPosition;
-				vecDistFromObjectToHead *= s_Radius / distance;
-				mTargetOffsetGlobal.setVec(headPosition + vecDistFromObjectToHead);
-			}
-
-			//Do the changed calculation except this time for limited distances
-			// type of lookat behavior or target object has changed
-			bool lookAtChanged = (target_type != mTargetType);
-
-			// lookat position has moved a certain amount and we haven't just sent an update
-			lookAtChanged = lookAtChanged ||
-				((dist_vec_squared(gAgent.getPosAgentFromGlobal(mTargetOffsetGlobal), mLastSentOffsetGlobal) > MIN_DELTAPOS_FOR_UPDATE_SQUARED) && 
-					((current_time - mLastSendTime) > (1.f / MAX_SENDS_PER_SEC)));
-
-			if (lookAtChanged)
-			{
-				mLastSentOffsetGlobal = gAgent.getPosAgentFromGlobal(mTargetOffsetGlobal);
-				F32 timeout = (*mAttentions)[target_type].mTimeout;
-				setDuration(timeout);
-				setNeedsSendToSim(true);
-			}
-		}
-		//</FS:LO> FIRE-23524 Option to limit look at target to a sphere around the avatar's head.
-
-		mKillTime = mTimer.getElapsedTimeF32() + mDuration;
-
-		update();
-	}
-	return true;
-=======
     if (!mSourceObject)
     {
-        return FALSE;
+        return false;
     }
 
     if (target_type >= LOOKAT_NUM_TARGETS)
     {
         LL_WARNS() << "Bad target_type " << (int)target_type << " - ignoring." << LL_ENDL;
-        return FALSE;
+        return false;
     }
 
     // must be same or higher priority than existing effect
     if ((*mAttentions)[target_type].mPriority < (*mAttentions)[mTargetType].mPriority)
     {
-        return FALSE;
+        return false;
     }
 
     F32 current_time  = mTimer.getElapsedTimeF32();
 
     //<FS:LO> FIRE-23524 Option to limit look at target to a sphere around the avatar's head.
     //// type of lookat behavior or target object has changed
-    //BOOL lookAtChanged = (target_type != mTargetType) || (object != mTargetObject);
+    //bool lookAtChanged = (target_type != mTargetType) || (object != mTargetObject);
 
     //// lookat position has moved a certain amount and we haven't just sent an update
     //lookAtChanged = lookAtChanged || ((dist_vec_squared(position, mLastSentOffsetGlobal) > MIN_DELTAPOS_FOR_UPDATE_SQUARED) &&
@@ -753,7 +489,7 @@
     //  mLastSentOffsetGlobal = position;
     //  F32 timeout = (*mAttentions)[target_type].mTimeout;
     //  setDuration(timeout);
-    //  setNeedsSendToSim(TRUE);
+    //  setNeedsSendToSim(true);
     //}
  //
     //if (target_type == LOOKAT_TARGET_CLEAR)
@@ -798,7 +534,7 @@
             mLastSentOffsetGlobal = position;
             F32 timeout = (*mAttentions)[target_type].mTimeout;
             setDuration(timeout);
-            setNeedsSendToSim(TRUE);
+            setNeedsSendToSim(true);
         }
     }
 
@@ -872,7 +608,7 @@
                 mLastSentOffsetGlobal = gAgent.getPosAgentFromGlobal(mTargetOffsetGlobal);
                 F32 timeout = (*mAttentions)[target_type].mTimeout;
                 setDuration(timeout);
-                setNeedsSendToSim(TRUE);
+                setNeedsSendToSim(true);
             }
         }
         //</FS:LO> FIRE-23524 Option to limit look at target to a sphere around the avatar's head.
@@ -881,8 +617,7 @@
 
         update();
     }
-    return TRUE;
->>>>>>> c06fb4e0
+    return true;
 }
 
 //-----------------------------------------------------------------------------
@@ -928,93 +663,6 @@
 //-----------------------------------------------------------------------------
 void LLHUDEffectLookAt::render()
 {
-<<<<<<< HEAD
-	if (mDebugLookAt && mSourceObject.notNull())
-	{
-		static LLCachedControl<bool> hide_own(gSavedPerAccountSettings, "DebugLookAtHideOwn", false);
-		static LLCachedControl<bool> is_private(gSavedSettings, "PrivateLookAtTarget", false);
-		if ((hide_own || is_private) && ((LLVOAvatar*)(LLViewerObject*)mSourceObject)->isSelf())
-			return;
-
-		//LLGLDisable gls_stencil(GL_STENCIL_TEST);
-		LLGLDepthTest depth(GL_TRUE, GL_FALSE);  // <FS:Zi> Reduce screen clutter
-
-		LLVector3 target = mTargetPos + ((LLVOAvatar*)(LLViewerObject*)mSourceObject)->mHeadp->getWorldPosition();
-		LLColor3 lookAtColor = (*mAttentions)[mTargetType].mColor;
-
-		static LLCachedControl<U32> show_names(gSavedSettings, "DebugLookAtShowNames");
-		if ((show_names > 0) && !gRlvHandler.hasBehaviour(RLV_BHVR_SHOWNAMES))
-		{
-			// render name for crosshair
-			const LLFontGL* fontp = LLFontGL::getFont(LLFontDescriptor("SansSerif", "Small", LLFontGL::NORMAL));
-			LLVector3 position = target + LLVector3(0.f, 0.f, 0.3f);
-
-			std::string name;
-			LLAvatarName nameBuffer;
-			if (LLAvatarNameCache::get(mSourceObject->getID(), &nameBuffer))
-			{
-				switch (show_names)
-				{
-					case 1: // Display Name (user.name)
-						name = nameBuffer.getCompleteName();
-						break;
-					case 2: // Display Name
-						name = nameBuffer.getDisplayName();
-						break;
-					case 3: // First Last
-						name = nameBuffer.getUserNameForDisplay();
-						break;
-					default: //user.name
-						name = nameBuffer.getAccountName();
-						break;
-				}
-			}
-
-			gGL.pushMatrix();
-			hud_render_utf8text(name, position, *fontp, LLFontGL::NORMAL, LLFontGL::DROP_SHADOW, -0.5f * fontp->getWidthF32(name), 3.0f, lookAtColor, false);
-			gGL.popMatrix();
-		}
-
-		// render crosshair
-		gGL.getTexUnit(0)->unbind(LLTexUnit::TT_TEXTURE);
-
-		gGL.matrixMode(LLRender::MM_MODELVIEW);
-		gGL.pushMatrix();
-		gGL.translatef(target.mV[VX], target.mV[VY], target.mV[VZ]);
-		// <FS:Ansariel> FIRE-16912: Draw lines for lookat targets; by Ayamo Nozaki
-		//gGL.scalef(0.3f, 0.3f, 0.3f);
-		gGL.scalef(0.1f, 0.1f, 0.1f);
-		// </FS:Ansariel>
-		gGL.begin(LLRender::LINES);
-		{
-			LLColor3 color = (*mAttentions)[mTargetType].mColor;
-			gGL.color3f(color.mV[VRED], color.mV[VGREEN], color.mV[VBLUE]);
-			gGL.vertex3f(-1.f, 0.f, 0.f);
-			gGL.vertex3f(1.f, 0.f, 0.f);
-
-			gGL.vertex3f(0.f, -1.f, 0.f);
-			gGL.vertex3f(0.f, 1.f, 0.f);
-
-			gGL.vertex3f(0.f, 0.f, -1.f);
-			gGL.vertex3f(0.f, 0.f, 1.f);
-
-			// <FS:Ansariel> FIRE-16912: Draw lines for lookat targets; by Ayamo Nozaki
-			static LLCachedControl<bool> lookAtLines(gSavedSettings, "ExodusLookAtLines", false);
-			if (lookAtLines &&
-				(*mAttentions)[mTargetType].mName != "None" &&
-				(*mAttentions)[mTargetType].mName != "Idle" &&
-				(*mAttentions)[mTargetType].mName != "AutoListen")
-			{
-				LLVector3 dist = ((mSourceObject->getWorldPosition()) - mTargetPos) * 10.f;
-
-				gGL.vertex3f(0.f, 0.f, 0.f);
-				gGL.vertex3f(dist.mV[VX], dist.mV[VY], dist.mV[VZ] + 0.5f);
-			}
-			// </FS:Ansariel>
-		} gGL.end();
-		gGL.popMatrix();
-	}
-=======
     if (mDebugLookAt && mSourceObject.notNull())
     {
         static LLCachedControl<bool> hide_own(gSavedPerAccountSettings, "DebugLookAtHideOwn", false);
@@ -1057,7 +705,7 @@
             }
 
             gGL.pushMatrix();
-            hud_render_utf8text(name, position, *fontp, LLFontGL::NORMAL, LLFontGL::DROP_SHADOW, -0.5f * fontp->getWidthF32(name), 3.0f, lookAtColor, FALSE);
+            hud_render_utf8text(name, position, *fontp, LLFontGL::NORMAL, LLFontGL::DROP_SHADOW, -0.5f * fontp->getWidthF32(name), 3.0f, lookAtColor, false);
             gGL.popMatrix();
         }
 
@@ -1100,7 +748,6 @@
         } gGL.end();
         gGL.popMatrix();
     }
->>>>>>> c06fb4e0
 }
 
 //-----------------------------------------------------------------------------
@@ -1108,59 +755,6 @@
 //-----------------------------------------------------------------------------
 void LLHUDEffectLookAt::update()
 {
-<<<<<<< HEAD
-	// If the target object is dead, set the target object to NULL
-	if (!mTargetObject.isNull() && mTargetObject->isDead())
-	{
-		clearLookAtTarget();
-	}
-
-	// if source avatar is null or dead, mark self as dead and return
-	if (mSourceObject.isNull() || mSourceObject->isDead())
-	{
-		markDead();
-		return;
-	}
-
-	// make sure the proper set of avatar attention are currently being used.
-	LLVOAvatar* source_avatar = (LLVOAvatar*)(LLViewerObject*)mSourceObject;
-	// for now the first cut will just switch on sex. future development could adjust 
-	// timeouts according to avatar age and/or other features. 
-	mAttentions = (source_avatar->getSex() == SEX_MALE) ? &gBoyAttentions : &gGirlAttentions;
-	//printf("updated to %s\n", (source_avatar->getSex() == SEX_MALE) ? "male" : "female");
-
-	F32 time = mTimer.getElapsedTimeF32();
-
-	// clear out the effect if time is up
-	if (mKillTime != 0.f && time > mKillTime)
-	{
-		if (mTargetType != LOOKAT_TARGET_NONE)
-		{
-			clearLookAtTarget();
-			// look at timed out (only happens on own avatar), so tell everyone
-			setNeedsSendToSim(true);
-		}
-	}
-
-	if (mTargetType != LOOKAT_TARGET_NONE)
-	{
-		if (calcTargetPosition())
-		{
-			LLMotion* head_motion = ((LLVOAvatar*)(LLViewerObject*)mSourceObject)->findMotion(ANIM_AGENT_HEAD_ROT);
-			if (!head_motion || head_motion->isStopped())
-			{
-				((LLVOAvatar*)(LLViewerObject*)mSourceObject)->startMotion(ANIM_AGENT_HEAD_ROT);
-			}
-		}
-	}
-
-	// <FS:Ansariel> FIRE-12878: Don't render debug text for lookats
-	//if (mDebugLookAt)
-	//{
-	//	((LLVOAvatar*)(LLViewerObject*)mSourceObject)->addDebugText((*mAttentions)[mTargetType].mName);
-	//}
-	// </FS:Ansariel>
-=======
     // If the target object is dead, set the target object to NULL
     if (!mTargetObject.isNull() && mTargetObject->isDead())
     {
@@ -1190,7 +784,7 @@
         {
             clearLookAtTarget();
             // look at timed out (only happens on own avatar), so tell everyone
-            setNeedsSendToSim(TRUE);
+            setNeedsSendToSim(true);
         }
     }
 
@@ -1212,7 +806,6 @@
     //  ((LLVOAvatar*)(LLViewerObject*)mSourceObject)->addDebugText((*mAttentions)[mTargetType].mName);
     //}
     // </FS:Ansariel>
->>>>>>> c06fb4e0
 }
 
 /**
@@ -1227,91 +820,6 @@
  */
 bool LLHUDEffectLookAt::calcTargetPosition()
 {
-<<<<<<< HEAD
-	LLViewerObject *target_obj = (LLViewerObject *)mTargetObject;
-	LLVector3 local_offset;
-	
-	if (target_obj)
-	{
-		local_offset.setVec(mTargetOffsetGlobal);
-	}
-	else
-	{
-		local_offset = gAgent.getPosAgentFromGlobal(mTargetOffsetGlobal);
-	}
-
-	LLVOAvatar* source_avatar = (LLVOAvatar*)(LLViewerObject*)mSourceObject;
-	if (!source_avatar->isBuilt())
-		return false;
-	
-	if (target_obj && target_obj->mDrawable.notNull())
-	{
-		LLQuaternion target_rot;
-		if (target_obj->isAvatar())
-		{
-			LLVOAvatar *target_av = (LLVOAvatar *)target_obj;
-
-			bool looking_at_self = source_avatar->isSelf() && target_av->isSelf();
-
-			// if selecting self, stare forward
-			if (looking_at_self && mTargetOffsetGlobal.magVecSquared() < MIN_TARGET_OFFSET_SQUARED)
-			{
-				// <FS:Ansariel> 1m in front of the avatar should be enough; changed because of distance clamp
-				//sets the lookat point in front of the avatar
-				//mTargetOffsetGlobal.setVec(5.0, 0.0, 0.0);
-				mTargetOffsetGlobal.setVec(1.0, 0.0, 0.0);
-				local_offset.setVec(mTargetOffsetGlobal);
-			}
-
-			// look the other avatar in the eye. note: what happens if target is self? -MG
-			mTargetPos = target_av->mHeadp->getWorldPosition();
-			if (mTargetType == LOOKAT_TARGET_MOUSELOOK || mTargetType == LOOKAT_TARGET_FREELOOK)
-			{
-				// mouselook and freelook target offsets are absolute
-				target_rot = LLQuaternion::DEFAULT;
-			}
-			else if (looking_at_self && gAgentCamera.cameraCustomizeAvatar())
-			{
-				// *NOTE: We have to do this because animation
-				// overrides do not set lookat behavior.
-				// *TODO: animation overrides for lookat behavior.
-				target_rot = target_av->mPelvisp->getWorldRotation();
-			}
-			else
-			{
-				target_rot = target_av->mRoot->getWorldRotation();
-			}
-		}
-		else // target obj is not an avatar
-		{
-			if (target_obj->mDrawable->getGeneration() == -1)
-			{
-				mTargetPos = target_obj->getPositionAgent();
-				target_rot = target_obj->getWorldRotation();
-			}
-			else
-			{
-				mTargetPos = target_obj->getRenderPosition();
-				target_rot = target_obj->getRenderRotation();
-			}
-		}
-
-		mTargetPos += (local_offset * target_rot);
-	}
-	else // no target obj or it's not drawable
-	{
-		mTargetPos = local_offset;
-	}
-
-	mTargetPos -= source_avatar->mHeadp->getWorldPosition();
-
-	if (!mTargetPos.isFinite())
-		return false;
-
-	source_avatar->setAnimationData("LookAtPoint", (void *)&mTargetPos);
-
-	return true;
-=======
     LLViewerObject *target_obj = (LLViewerObject *)mTargetObject;
     LLVector3 local_offset;
 
@@ -1335,7 +843,7 @@
         {
             LLVOAvatar *target_av = (LLVOAvatar *)target_obj;
 
-            BOOL looking_at_self = source_avatar->isSelf() && target_av->isSelf();
+            bool looking_at_self = source_avatar->isSelf() && target_av->isSelf();
 
             // if selecting self, stare forward
             if (looking_at_self && mTargetOffsetGlobal.magVecSquared() < MIN_TARGET_OFFSET_SQUARED)
@@ -1395,5 +903,4 @@
     source_avatar->setAnimationData("LookAtPoint", (void *)&mTargetPos);
 
     return true;
->>>>>>> c06fb4e0
 }