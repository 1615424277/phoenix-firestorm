--- conflicted
+++ resolved
@@ -234,14 +234,9 @@
 		getChildView("view_profile_btn")->setEnabled(FALSE);
 		getChildView("add_friend_btn")->setEnabled(FALSE);
 
-<<<<<<< HEAD
 		getChildView("share_btn")->setEnabled(FALSE);
 		getChildView("teleport_btn")->setEnabled(FALSE);
 		getChildView("pay_btn")->setEnabled(FALSE);
-=======
-		childSetEnabled("share_btn", FALSE);
-		childSetEnabled("teleport_btn", FALSE);
-		childSetEnabled("pay_btn", FALSE);
 
         getChild<LLTextBox>("avatar_name")->setValue(im_session->mName);
         getChild<LLTextBox>("avatar_name")->setToolTip(im_session->mName);
@@ -251,7 +246,6 @@
 		// If the participant is an avatar, fetch the currect name
 		gCacheName->get(mAvatarID, false,
 			boost::bind(&LLPanelIMControlPanel::onNameCache, this, _1, _2, _3));
->>>>>>> 54b9992e
 	}
 }
 
