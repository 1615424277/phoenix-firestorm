--- conflicted
+++ resolved
@@ -698,21 +698,13 @@
         dist = eye.getLength3().getF32();
     }
 
-<<<<<<< HEAD
-	// <FS:Beq> This debug has measurable imapcty even when discarded
+    // <FS:Beq> This debug has measurable imapcty even when discarded
 //#if !LL_RELEASE
-    // LL_DEBUGS("RiggedBox") << "calcDistance, group " << group << " camera " << origin << " obj bounds " 
-    //                        << group->mObjectBounds[0] << ", " << group->mObjectBounds[1] 
+    // LL_DEBUGS("RiggedBox") << "calcDistance, group " << group << " camera " << origin << " obj bounds "
+    //                        << group->mObjectBounds[0] << ", " << group->mObjectBounds[1]
     //                        << " dist " << dist << " radius " << group->mRadius << LL_ENDL;
 //#endif
-	// </FS:Beq> 
-=======
-#if !LL_RELEASE
-    LL_DEBUGS("RiggedBox") << "calcDistance, group " << group << " camera " << origin << " obj bounds "
-                           << group->mObjectBounds[0] << ", " << group->mObjectBounds[1]
-                           << " dist " << dist << " radius " << group->mRadius << LL_ENDL;
-#endif
->>>>>>> 38c2a5bd
+    // </FS:Beq>
 
     if (dist < 16.f)
     {
@@ -885,57 +877,11 @@
     }
 }
 
-void LLSpatialGroup::destroyGLState(bool keep_occlusion) 
-{
-<<<<<<< HEAD
-	// <FS:Ansariel> Reset VB during TP
-	bool is_tree_group = getSpatialPartition()->mPartitionType == LLViewerRegion::PARTITION_TREE;
-
-	setState(LLSpatialGroup::GEOM_DIRTY | LLSpatialGroup::IMAGE_DIRTY);
-
-	if (!keep_occlusion)
-	{ //going to need a rebuild
-		gPipeline.markRebuild(this);
-	}
-
-	mLastUpdateTime = gFrameTimeSeconds;
-	mVertexBuffer = NULL;
-	mBufferMap.clear();
-
-	clearDrawMap();
-
-	if (!keep_occlusion)
-	{
-		releaseOcclusionQueryObjectNames();
-	}
-
-
-	for (LLSpatialGroup::element_iter i = getDataBegin(); i != getDataEnd(); ++i)
-	{
-		LLDrawable* drawable = (LLDrawable*)(*i)->getDrawable();
-		if(!drawable)
-		{
-			continue;
-		}
-		for (S32 j = 0; j < drawable->getNumFaces(); j++)
-		{
-			LLFace* facep = drawable->getFace(j);
-			if (facep)
-			{
-				facep->clearVertexBuffer();
-			}
-		}
-
-		// <FS:Ansariel> Reset VB during TP
-		if (is_tree_group && drawable->getVObj())
-		{
-			auto votree = dynamic_cast<LLVOTree*>(drawable->getVObj().get());
-			if (votree)
-				votree->destroyVB();
-		}
-		// </FS:Ansariel>
-	}
-=======
+void LLSpatialGroup::destroyGLState(bool keep_occlusion)
+{
+    // <FS:Ansariel> Reset VB during TP
+    bool is_tree_group = getSpatialPartition()->mPartitionType == LLViewerRegion::PARTITION_TREE;
+
     setState(LLSpatialGroup::GEOM_DIRTY | LLSpatialGroup::IMAGE_DIRTY);
 
     if (!keep_occlusion)
@@ -970,8 +916,16 @@
                 facep->clearVertexBuffer();
             }
         }
-    }
->>>>>>> 38c2a5bd
+
+        // <FS:Ansariel> Reset VB during TP
+        if (is_tree_group && drawable->getVObj())
+        {
+            auto votree = dynamic_cast<LLVOTree*>(drawable->getVObj().get());
+            if (votree)
+                votree->destroyVB();
+        }
+        // </FS:Ansariel>
+    }
 }
 
 //==============================================
@@ -1113,55 +1067,6 @@
             return false;
         }
 
-<<<<<<< HEAD
-		LLSpatialGroup* group = (LLSpatialGroup*)base_group;
-		group->checkOcclusion();
-
-		if (group->getOctreeNode()->getParent() &&	//never occlusion cull the root node
-		  	LLPipeline::sUseOcclusion &&			//ignore occlusion if disabled
-			group->isOcclusionState(LLSpatialGroup::OCCLUDED))
-		{
-			gPipeline.markOccluder(group);
-			return true;
-		}
-		
-		return false;
-	}
-	
-	virtual S32 frustumCheck(const LLViewerOctreeGroup* group)
-	{
-		LL_PROFILE_ZONE_SCOPED;
-		S32 res = AABBInFrustumNoFarClipGroupBounds(group);
-		if (res != 0)
-		{
-			res = llmin(res, AABBSphereIntersectGroupExtents(group));
-		}
-		return res;
-	}
-
-	virtual S32 frustumCheckObjects(const LLViewerOctreeGroup* group)
-	{
-		LL_PROFILE_ZONE_SCOPED;
-		S32 res = AABBInFrustumNoFarClipObjectBounds(group);
-		if (res != 0)
-		{
-			res = llmin(res, AABBSphereIntersectObjectExtents(group));
-		}
-		return res;
-	}
-
-	virtual void processGroup(LLViewerOctreeGroup* base_group)
-	{
-		LL_PROFILE_ZONE_SCOPED;
-		LLSpatialGroup* group = (LLSpatialGroup*)base_group;
-		/*if (group->needsUpdate() ||
-			group->getVisible(LLViewerCamera::sCurCameraID) < LLDrawable::getCurrentFrame() - 1)
-		{
-			group->doOcclusion(mCamera);
-		}*/
-		gPipeline.markNotCulled(group, *mCamera);
-	}
-=======
         LLSpatialGroup* group = (LLSpatialGroup*)base_group;
         group->checkOcclusion();
 
@@ -1178,6 +1083,7 @@
 
     virtual S32 frustumCheck(const LLViewerOctreeGroup* group)
     {
+        LL_PROFILE_ZONE_SCOPED;
         S32 res = AABBInFrustumNoFarClipGroupBounds(group);
         if (res != 0)
         {
@@ -1188,6 +1094,7 @@
 
     virtual S32 frustumCheckObjects(const LLViewerOctreeGroup* group)
     {
+        LL_PROFILE_ZONE_SCOPED;
         S32 res = AABBInFrustumNoFarClipObjectBounds(group);
         if (res != 0)
         {
@@ -1198,6 +1105,7 @@
 
     virtual void processGroup(LLViewerOctreeGroup* base_group)
     {
+        LL_PROFILE_ZONE_SCOPED;
         LLSpatialGroup* group = (LLSpatialGroup*)base_group;
         /*if (group->needsUpdate() ||
             group->getVisible(LLViewerCamera::sCurCameraID) < LLDrawable::getCurrentFrame() - 1)
@@ -1206,7 +1114,6 @@
         }*/
         gPipeline.markNotCulled(group, *mCamera);
     }
->>>>>>> 38c2a5bd
 };
 
 class LLOctreeCullNoFarClip : public LLOctreeCull
@@ -1767,30 +1674,6 @@
 
 void renderOctree(LLSpatialGroup* group)
 {
-<<<<<<< HEAD
-	//render solid object bounding box, color
-	//coded by buffer usage and activity
-	gGL.setSceneBlendType(LLRender::BT_ADD_WITH_ALPHA);
-	LLVector4 col;
-	if (group->mBuilt > 0.f)
-	{
-		group->mBuilt -= 2.f * gFrameIntervalSeconds.value();
-		col.setVec(0.1f,0.1f,1,0.1f);
-		
-		{
-			LLGLDepthTest gl_depth(FALSE, FALSE);
-			glPolygonMode(GL_FRONT_AND_BACK, GL_LINE);
-
-			gGL.diffuseColor4f(1,0,0,group->mBuilt);
-			gGL.flush();
-			gGL.setLineWidth(5.f); // <FS> Line width OGL core profile fix by Rye Mutt
-
-			const LLVector4a* bounds = group->getObjectBounds();
-			drawBoxOutline(bounds[0], bounds[1]);
-			gGL.flush();
-			gGL.setLineWidth(1.f); // <FS> Line width OGL core profile fix by Rye Mutt
-			gGL.flush();
-=======
     //render solid object bounding box, color
     //coded by buffer usage and activity
     gGL.setSceneBlendType(LLRender::BT_ADD_WITH_ALPHA);
@@ -1806,14 +1689,13 @@
 
             gGL.diffuseColor4f(1,0,0,group->mBuilt);
             gGL.flush();
-            glLineWidth(5.f);
+            gGL.setLineWidth(5.f); // <FS> Line width OGL core profile fix by Rye Mutt
 
             const LLVector4a* bounds = group->getObjectBounds();
             drawBoxOutline(bounds[0], bounds[1]);
             gGL.flush();
-            glLineWidth(1.f);
+            gGL.setLineWidth(1.f); // <FS> Line width OGL core profile fix by Rye Mutt
             gGL.flush();
->>>>>>> 38c2a5bd
 
             LLVOAvatar* lastAvatar = nullptr;
             U64 lastMeshId = 0;
@@ -2035,112 +1917,6 @@
         else if (drawable->getVOVolume())
         {
             if (drawable->isRoot())
-<<<<<<< HEAD
-			{
-				gGL.diffuseColor4f(1,1,0,1); // yellow
-			}
-			else
-			{
-				gGL.diffuseColor4f(0,1,0,1); // green
-			}
-		}
-		else if (drawable->getVObj())
-		{
-			switch (drawable->getVObj()->getPCode())
-			{
-				case LLViewerObject::LL_VO_SURFACE_PATCH:
-                    	gGL.diffuseColor4f(0,1,1,1); // cyan
-						break;
-				case LLViewerObject::LL_VO_CLOUDS:
-						// no longer used
-						break;
-				case LLViewerObject::LL_VO_PART_GROUP:
-				case LLViewerObject::LL_VO_HUD_PART_GROUP:
-                    	gGL.diffuseColor4f(0,0,1,1); // blue
-						break;
-				case LLViewerObject::LL_VO_VOID_WATER:
-				case LLViewerObject::LL_VO_WATER:
-                    	gGL.diffuseColor4f(0,0.5f,1,1); // medium blue
-						break;
-				case LL_PCODE_LEGACY_TREE:
-                    	gGL.diffuseColor4f(0,0.5f,0,1); // dark green
-						break;
-				default:
-						LLControlAvatar *cav = dynamic_cast<LLControlAvatar*>(drawable->getVObj()->asAvatar());
-						if (cav)
-						{
-							bool has_pos_constraint = (cav->mPositionConstraintFixup != LLVector3());
-							bool has_scale_constraint = (cav->mScaleConstraintFixup != 1.0f);
-							if (has_pos_constraint || has_scale_constraint)
-							{
-								gGL.diffuseColor4f(1,0,0,1); 
-							}
-							else
-							{
-								gGL.diffuseColor4f(0,1,0.5,1); 
-							}
-						}
-						else
-						{
-							gGL.diffuseColor4f(1,0,1,1); // magenta
-						}
-						break;
-			}
-		}
-		else 
-		{
-			gGL.diffuseColor4f(1,0,0,1);
-		}
-	}
-
-	const LLVector4a* ext;
-	LLVector4a pos, size;
-
-	if (drawable->getVOVolume())
-	{
-		//render face bounding boxes
-		for (S32 i = 0; i < drawable->getNumFaces(); i++)
-		{
-			LLFace* facep = drawable->getFace(i);
-			if (facep)
-			{
-				ext = facep->mExtents;
-
-				pos.setAdd(ext[0], ext[1]);
-				pos.mul(0.5f);
-				size.setSub(ext[1], ext[0]);
-				size.mul(0.5f);
-		
-				drawBoxOutline(pos,size);
-			}
-		}
-	}
-
-	//render drawable bounding box
-	ext = drawable->getSpatialExtents();
-
-	pos.setAdd(ext[0], ext[1]);
-	pos.mul(0.5f);
-	size.setSub(ext[1], ext[0]);
-	size.mul(0.5f);
-	
-	LLViewerObject* vobj = drawable->getVObj();
-	if (vobj && vobj->onActiveList())
-	{
-		gGL.flush();
-		gGL.setLineWidth(llmax(4.f*sinf(gFrameTimeSeconds*2.f)+1.f, 1.f)); // <FS> Line width OGL core profile fix by Rye Mutt
-		//gGL.setLineWidth(4.f*(sinf(gFrameTimeSeconds*2.f)*0.25f+0.75f)); // <FS> Line width OGL core profile fix by Rye Mutt
-		stop_glerror();
-		drawBoxOutline(pos,size);
-		gGL.flush();
-		gGL.setLineWidth(1.f); // <FS> Line width OGL core profile fix by Rye Mutt
-	}
-	else
-	{
-		drawBoxOutline(pos,size);
-	}
-}
-=======
             {
                 gGL.diffuseColor4f(1,1,0,1); // yellow
             }
@@ -2197,7 +1973,6 @@
             gGL.diffuseColor4f(1,0,0,1);
         }
     }
->>>>>>> 38c2a5bd
 
     const LLVector4a* ext;
     LLVector4a pos, size;
@@ -2234,12 +2009,12 @@
     if (vobj && vobj->onActiveList())
     {
         gGL.flush();
-        glLineWidth(llmax(4.f*sinf(gFrameTimeSeconds*2.f)+1.f, 1.f));
-        //glLineWidth(4.f*(sinf(gFrameTimeSeconds*2.f)*0.25f+0.75f));
+        gGL.setLineWidth(llmax(4.f*sinf(gFrameTimeSeconds*2.f)+1.f, 1.f)); // <FS> Line width OGL core profile fix by Rye Mutt
+        //gGL.setLineWidth(4.f*(sinf(gFrameTimeSeconds*2.f)*0.25f+0.75f)); // <FS> Line width OGL core profile fix by Rye Mutt
         stop_glerror();
         drawBoxOutline(pos,size);
         gGL.flush();
-        glLineWidth(1.f);
+        gGL.setLineWidth(1.f); // <FS> Line width OGL core profile fix by Rye Mutt
     }
     else
     {
@@ -2367,54 +2142,23 @@
 // <FS:Beq> Restore physics shape rendering in edit view.
 void renderMeshBaseHullWithOutline(LLVOVolume* volume, U32 data_mask, LLColor4& color, LLColor4& line_color)
 {
-	LLUUID mesh_id = volume->getVolume()->getParams().getSculptID();
-	LLModel::Decomposition* decomp = gMeshRepo.getDecomposition(mesh_id);
-
-	const LLVector3 center(0,0,0);
-	const LLVector3 size(0.25f,0.25f,0.25f);
-
-	if (decomp)
-	{		
-		if (!decomp->mBaseHullMesh.empty())
-		{
-			gGL.diffuseColor4fv(color.mV);
-			LLVertexBuffer::drawArrays(LLRender::TRIANGLES, decomp->mBaseHullMesh.mPositions);
+    LLUUID mesh_id = volume->getVolume()->getParams().getSculptID();
+    LLModel::Decomposition* decomp = gMeshRepo.getDecomposition(mesh_id);
+
+    const LLVector3 center(0,0,0);
+    const LLVector3 size(0.25f,0.25f,0.25f);
+
+    if (decomp)
+    {
+        if (!decomp->mBaseHullMesh.empty())
+        {
+            gGL.diffuseColor4fv(color.mV);
+            LLVertexBuffer::drawArrays(LLRender::TRIANGLES, decomp->mBaseHullMesh.mPositions);
 
             glPolygonMode(GL_FRONT_AND_BACK, GL_LINE);
             gGL.diffuseColor4fv(line_color.mV);
             LLVertexBuffer::drawArrays(LLRender::TRIANGLES, decomp->mBaseHullMesh.mPositions);
             glPolygonMode(GL_FRONT_AND_BACK, GL_FILL);
-		}
-		else
-		{
-			gMeshRepo.buildPhysicsMesh(*decomp);
-			gGL.diffuseColor4f(0,1,1,1);
-			drawBoxOutline(center, size);
-		}
-
-	}
-	else
-	{
-		gGL.diffuseColor3f(1,0,1);
-		drawBoxOutline(center, size);
-	}
-}
-// </FS:Beq>
-
-void renderMeshBaseHull(LLVOVolume* volume, U32 data_mask, LLColor4& color)
-{
-    LLUUID mesh_id = volume->getVolume()->getParams().getSculptID();
-    LLModel::Decomposition* decomp = gMeshRepo.getDecomposition(mesh_id);
-
-    const LLVector3 center(0,0,0);
-    const LLVector3 size(0.25f,0.25f,0.25f);
-
-    if (decomp)
-    {
-        if (!decomp->mBaseHullMesh.empty())
-        {
-            gGL.diffuseColor4fv(color.mV);
-            LLVertexBuffer::drawArrays(LLRender::TRIANGLES, decomp->mBaseHullMesh.mPositions);
         }
         else
         {
@@ -2430,18 +2174,49 @@
         drawBoxOutline(center, size);
     }
 }
+// </FS:Beq>
+
+void renderMeshBaseHull(LLVOVolume* volume, U32 data_mask, LLColor4& color)
+{
+    LLUUID mesh_id = volume->getVolume()->getParams().getSculptID();
+    LLModel::Decomposition* decomp = gMeshRepo.getDecomposition(mesh_id);
+
+    const LLVector3 center(0,0,0);
+    const LLVector3 size(0.25f,0.25f,0.25f);
+
+    if (decomp)
+    {
+        if (!decomp->mBaseHullMesh.empty())
+        {
+            gGL.diffuseColor4fv(color.mV);
+            LLVertexBuffer::drawArrays(LLRender::TRIANGLES, decomp->mBaseHullMesh.mPositions);
+        }
+        else
+        {
+            gMeshRepo.buildPhysicsMesh(*decomp);
+            gGL.diffuseColor4f(0,1,1,1);
+            drawBoxOutline(center, size);
+        }
+
+    }
+    else
+    {
+        gGL.diffuseColor3f(1,0,1);
+        drawBoxOutline(center, size);
+    }
+}
 
 // <FS:Beq> restore physics shape in edit view display
 void render_hull_with_outline(LLModel::PhysicsMesh& mesh, const LLColor4& color, const LLColor4& line_color)
 {
-	gGL.diffuseColor4fv(color.mV);
-	LLVertexBuffer::drawArrays(LLRender::TRIANGLES, mesh.mPositions);
-	glPolygonMode(GL_FRONT_AND_BACK, GL_LINE);
-	gGL.setLineWidth(3.f); // <FS> Line width OGL core profile fix by Rye Mutt
-	gGL.diffuseColor4fv(line_color.mV);
-	LLVertexBuffer::drawArrays(LLRender::TRIANGLES, mesh.mPositions);
-	gGL.setLineWidth(1.f); // <FS> Line width OGL core profile fix by Rye Mutt
-	glPolygonMode(GL_FRONT_AND_BACK, GL_FILL);
+    gGL.diffuseColor4fv(color.mV);
+    LLVertexBuffer::drawArrays(LLRender::TRIANGLES, mesh.mPositions);
+    glPolygonMode(GL_FRONT_AND_BACK, GL_LINE);
+    gGL.setLineWidth(3.f); // <FS> Line width OGL core profile fix by Rye Mutt
+    gGL.diffuseColor4fv(line_color.mV);
+    LLVertexBuffer::drawArrays(LLRender::TRIANGLES, mesh.mPositions);
+    gGL.setLineWidth(1.f); // <FS> Line width OGL core profile fix by Rye Mutt
+    glPolygonMode(GL_FRONT_AND_BACK, GL_FILL);
 }
 // </FS:Beq>
 
@@ -2494,29 +2269,24 @@
         physics_type == LLViewerObject::PHYSICS_SHAPE_CONVEX_HULL);
 
     LLPhysicsShapeBuilderUtil::PhysicsShapeSpecification physics_spec;
-    LLPhysicsShapeBuilderUtil::determinePhysicsShape(physics_params, volume->getScale(), physics_spec);
-
-<<<<<<< HEAD
-	LLPhysicsShapeBuilderUtil::PhysicsShapeSpecification physics_spec;
-
-	//<FS:Beq> FIRE-23053 Physics shape display fixes
-	// 	LLPhysicsShapeBuilderUtil::determinePhysicsShape(physics_params, volume->getScale(), physics_spec);
-	LLUUID mesh_id;
-	LLModel::Decomposition* decomp = nullptr;
-	bool hasConvexDecomp = FALSE;
-
-	// If we are a mesh and the mesh has a hul decomp (is analysed) then set hasDecomp to true
-	if (volume->isMesh()){
-		mesh_id = volume_params.getSculptID();
-		decomp = gMeshRepo.getDecomposition(mesh_id);
-		if (decomp && !decomp->mHull.empty()){ hasConvexDecomp = TRUE; }
-	}
-
-	LLPhysicsShapeBuilderUtil::determinePhysicsShape(physics_params, volume->getScale(), hasConvexDecomp, physics_spec);
-	//</FS:Beq>
-=======
+
+    //<FS:Beq> FIRE-23053 Physics shape display fixes
+    //  LLPhysicsShapeBuilderUtil::determinePhysicsShape(physics_params, volume->getScale(), physics_spec);
+    LLUUID mesh_id;
+    LLModel::Decomposition* decomp = nullptr;
+    bool hasConvexDecomp = FALSE;
+
+    // If we are a mesh and the mesh has a hul decomp (is analysed) then set hasDecomp to true
+    if (volume->isMesh()){
+        mesh_id = volume_params.getSculptID();
+        decomp = gMeshRepo.getDecomposition(mesh_id);
+        if (decomp && !decomp->mHull.empty()){ hasConvexDecomp = TRUE; }
+    }
+
+    LLPhysicsShapeBuilderUtil::determinePhysicsShape(physics_params, volume->getScale(), hasConvexDecomp, physics_spec);
+    //</FS:Beq>
+
     U32 type = physics_spec.getType();
->>>>>>> 38c2a5bd
 
     LLVector3 center(0,0,0);
     LLVector3 size(0.25f,0.25f,0.25f);
@@ -2524,32 +2294,17 @@
     gGL.pushMatrix();
     gGL.multMatrix((F32*) volume->getRelativeXform().mMatrix);
 
-<<<<<<< HEAD
-	gGL.pushMatrix();
-	gGL.multMatrix((F32*) volume->getRelativeXform().mMatrix);
-		
-	if (type == LLPhysicsShapeBuilderUtil::PhysicsShapeSpecification::USER_MESH)
-	{
-		//<FS:Beq> FIRE-23053 Physics shape display fixes
-		//LLUUID mesh_id = volume->getVolume()->getParams().getSculptID();
-		//LLModel::Decomposition* decomp = gMeshRepo.getDecomposition(mesh_id);
-		//</FS:Beq>
-
-		if (decomp)
-		{ //render a physics based mesh
-			
-			gGL.getTexUnit(0)->unbind(LLTexUnit::TT_TEXTURE);
-=======
     if (type == LLPhysicsShapeBuilderUtil::PhysicsShapeSpecification::USER_MESH)
     {
-        LLUUID mesh_id = volume->getVolume()->getParams().getSculptID();
-        LLModel::Decomposition* decomp = gMeshRepo.getDecomposition(mesh_id);
+        //<FS:Beq> FIRE-23053 Physics shape display fixes
+        //LLUUID mesh_id = volume->getVolume()->getParams().getSculptID();
+        //LLModel::Decomposition* decomp = gMeshRepo.getDecomposition(mesh_id);
+        //</FS:Beq>
 
         if (decomp)
         { //render a physics based mesh
 
             gGL.getTexUnit(0)->unbind(LLTexUnit::TT_TEXTURE);
->>>>>>> 38c2a5bd
 
             if (!decomp->mHull.empty())
             { //decomposition exists, use that
@@ -2570,130 +2325,6 @@
                 gGL.diffuseColor4fv(color.mV);
 
                 LLVertexBuffer::drawArrays(LLRender::TRIANGLES, decomp->mPhysicsShapeMesh.mPositions);
-<<<<<<< HEAD
-			}
-			else
-			{ //no mesh or decomposition, render base hull
-				renderMeshBaseHull(volume, data_mask, color);
-
-				if (decomp->mPhysicsShapeMesh.empty())
-				{
-					//attempt to fetch physics shape mesh if available
-					gMeshRepo.fetchPhysicsShape(mesh_id);
-				}
-			}
-		}
-		else
-		{	
-			gGL.diffuseColor3f(1,1,0);
-			drawBoxOutline(center, size);
-		}
-	}
-	else if (type == LLPhysicsShapeBuilderUtil::PhysicsShapeSpecification::USER_CONVEX ||
-		type == LLPhysicsShapeBuilderUtil::PhysicsShapeSpecification::PRIM_CONVEX)
-	{
-		if (volume->isMesh())
-		{
-			renderMeshBaseHull(volume, data_mask, color);
-		}
-		else
-		{
-			LLVolumeParams volume_params = volume->getVolume()->getParams();
-			S32 detail = get_physics_detail(volume_params, volume->getScale());
-			LLVolume* phys_volume = LLPrimitive::sVolumeManager->refVolume(volume_params, detail);
-
-			if (!phys_volume->mHullPoints)
-			{ //build convex hull
-				std::vector<LLVector3> pos;
-				std::vector<U16> index;
-
-				S32 index_offset = 0;
-
-				for (S32 i = 0; i < phys_volume->getNumVolumeFaces(); ++i)
-				{
-					const LLVolumeFace& face = phys_volume->getVolumeFace(i);
-					if (index_offset + face.mNumVertices > 65535)
-					{
-						continue;
-					}
-
-					for (S32 j = 0; j < face.mNumVertices; ++j)
-					{
-						pos.push_back(LLVector3(face.mPositions[j].getF32ptr()));
-					}
-
-					for (S32 j = 0; j < face.mNumIndices; ++j)
-					{
-						index.push_back(face.mIndices[j]+index_offset);
-					}
-
-					index_offset += face.mNumVertices;
-				}
-
-				if (!pos.empty() && !index.empty() && LLConvexDecomposition::getInstance() ) // ND: FIRE-3427
-				{
-					LLCDMeshData mesh;
-					mesh.mIndexBase = &index[0];
-					mesh.mVertexBase = pos[0].mV;
-					mesh.mNumVertices = pos.size();
-					mesh.mVertexStrideBytes = 12;
-					mesh.mIndexStrideBytes = 6;
-					mesh.mIndexType = LLCDMeshData::INT_16;
-
-					mesh.mNumTriangles = index.size()/3;
-					
-					LLCDMeshData res;
-
-					LLConvexDecomposition::getInstance()->generateSingleHullMeshFromMesh( &mesh, &res );
-
-					//copy res into phys_volume
-					phys_volume->mHullPoints = (LLVector4a*) ll_aligned_malloc_16(sizeof(LLVector4a)*res.mNumVertices);
-					phys_volume->mNumHullPoints = res.mNumVertices;
-
-					S32 idx_size = (res.mNumTriangles*3*2+0xF) & ~0xF;
-					phys_volume->mHullIndices = (U16*) ll_aligned_malloc_16(idx_size);
-					phys_volume->mNumHullIndices = res.mNumTriangles*3;
-
-					const F32* v = res.mVertexBase;
-
-					for (S32 i = 0; i < res.mNumVertices; ++i)
-					{
-						F32* p = (F32*) ((U8*)v+i*res.mVertexStrideBytes);
-						phys_volume->mHullPoints[i].load3(p);
-					}
-
-					if (res.mIndexType == LLCDMeshData::INT_16)
-					{
-						for (S32 i = 0; i < res.mNumTriangles; ++i)
-						{
-							U16* idx = (U16*) (((U8*)res.mIndexBase)+i*res.mIndexStrideBytes);
-
-							phys_volume->mHullIndices[i*3+0] = idx[0];
-							phys_volume->mHullIndices[i*3+1] = idx[1];
-							phys_volume->mHullIndices[i*3+2] = idx[2];
-						}
-					}
-					else
-					{
-						for (S32 i = 0; i < res.mNumTriangles; ++i)
-						{
-							U32* idx = (U32*) (((U8*)res.mIndexBase)+i*res.mIndexStrideBytes);
-
-							phys_volume->mHullIndices[i*3+0] = (U16) idx[0];
-							phys_volume->mHullIndices[i*3+1] = (U16) idx[1];
-							phys_volume->mHullIndices[i*3+2] = (U16) idx[2];
-						}
-					}
-				}
-			}
-
-			// <FS:Ansariel> Crash fix due to invalid calls to drawElements by Drake Arconis
-			//if (phys_volume->mHullPoints)
-			if (phys_volume->mHullPoints && phys_volume->mHullIndices && phys_volume->mNumHullPoints > 0 && phys_volume->mNumHullIndices > 0)
-			// </FS:Ansariel>
-			{
-				//render hull
-=======
             }
             else
             { //no mesh or decomposition, render base hull
@@ -2753,7 +2384,7 @@
                     index_offset += face.mNumVertices;
                 }
 
-                if (!pos.empty() && !index.empty())
+                if (!pos.empty() && !index.empty() && LLConvexDecomposition::getInstance() ) // ND: FIRE-3427
                 {
                     LLCDMeshData mesh;
                     mesh.mIndexBase = &index[0];
@@ -2810,10 +2441,12 @@
                 }
             }
 
-            if (phys_volume->mHullPoints)
+            // <FS:Ansariel> Crash fix due to invalid calls to drawElements by Drake Arconis
+            //if (phys_volume->mHullPoints)
+            if (phys_volume->mHullPoints && phys_volume->mHullIndices && phys_volume->mNumHullPoints > 0 && phys_volume->mNumHullIndices > 0)
+            // </FS:Ansariel>
             {
                 //render hull
->>>>>>> 38c2a5bd
                 gGL.diffuseColor4fv(color.mV);
 
                 LLVertexBuffer::unbind();
@@ -3278,68 +2911,6 @@
     }
 
     void visit(const LLOctreeNode<LLVolumeTriangle, LLVolumeTriangle*>* branch)
-<<<<<<< HEAD
-	{
-		LLVolumeOctreeListener* vl = (LLVolumeOctreeListener*) branch->getListener(0);
-
-		LLVector3 center, size;
-		
-		if (branch->isEmpty())
-		{
-			gGL.diffuseColor3f(1.f,0.2f,0.f);
-			center.set(branch->getCenter().getF32ptr());
-			size.set(branch->getSize().getF32ptr());
-		}
-		else
-		{
-			gGL.diffuseColor3f(0.75f, 1.f, 0.f);
-			center.set(vl->mBounds[0].getF32ptr());
-			size.set(vl->mBounds[1].getF32ptr());
-		}
-
-		drawBoxOutline(center, size);	
-		
-		for (U32 i = 0; i < 2; i++)
-		{
-			LLGLDepthTest depth(GL_TRUE, GL_FALSE, i == 1 ? GL_LEQUAL : GL_GREATER);
-
-			if (i == 1)
-			{
-				gGL.diffuseColor4f(0,1,1,0.5f);
-			}
-			else
-			{
-				gGL.diffuseColor4f(0,0.5f,0.5f, 0.25f);
-				drawBoxOutline(center, size);
-			}
-			
-			if (i == 1)
-			{
-				gGL.flush();
-				gGL.setLineWidth(3.f); // <FS> Line width OGL core profile fix by Rye Mutt
-			}
-
-			gGL.begin(LLRender::TRIANGLES);
-            for (LLOctreeNode<LLVolumeTriangle, LLVolumeTriangle*>::const_element_iter iter = branch->getDataBegin();
-					iter != branch->getDataEnd();
-					++iter)
-			{
-				const LLVolumeTriangle* tri = *iter;
-				
-				gGL.vertex3fv(tri->mV[0]->getF32ptr());
-				gGL.vertex3fv(tri->mV[1]->getF32ptr());
-				gGL.vertex3fv(tri->mV[2]->getF32ptr());
-			}	
-			gGL.end();
-
-			if (i == 1)
-			{
-				gGL.flush();
-				gGL.setLineWidth(1.f); // <FS> Line width OGL core profile fix by Rye Mutt
-			}
-		}
-	}
-=======
     {
         LLVolumeOctreeListener* vl = (LLVolumeOctreeListener*) branch->getListener(0);
 
@@ -3377,7 +2948,7 @@
             if (i == 1)
             {
                 gGL.flush();
-                glLineWidth(3.f);
+                gGL.setLineWidth(3.f); // <FS> Line width OGL core profile fix by Rye Mutt
             }
 
             gGL.begin(LLRender::TRIANGLES);
@@ -3396,90 +2967,14 @@
             if (i == 1)
             {
                 gGL.flush();
-                glLineWidth(1.f);
-            }
-        }
-    }
->>>>>>> 38c2a5bd
+                gGL.setLineWidth(1.f); // <FS> Line width OGL core profile fix by Rye Mutt
+            }
+        }
+    }
 };
 
 void renderRaycast(LLDrawable* drawablep)
 {
-<<<<<<< HEAD
-	if (drawablep->getNumFaces())
-	{
-		LLGLEnable blend(GL_BLEND);
-		gGL.diffuseColor4f(0,1,1,0.5f);
-
-		LLVOVolume* vobj = drawablep->getVOVolume();
-		if (vobj && !vobj->isDead())
-		{
-			//glPolygonMode(GL_FRONT_AND_BACK, GL_LINE);
-			//pushVerts(drawablep->getFace(gDebugRaycastFaceHit), LLVertexBuffer::MAP_VERTEX);
-			//glPolygonMode(GL_FRONT_AND_BACK, GL_FILL);
-
-			LLVolume* volume = vobj->getVolume();
-
-			bool transform = true;
-			if (drawablep->isState(LLDrawable::RIGGED))
-			{
-				volume = vobj->getRiggedVolume();
-				transform = false;
-			}
-
-			if (volume)
-			{
-				LLVector3 trans = drawablep->getRegion()->getOriginAgent();
-				
-				for (S32 i = 0; i < volume->getNumVolumeFaces(); ++i)
-				{
-					const LLVolumeFace& face = volume->getVolumeFace(i);
-					
-					gGL.pushMatrix();
-					gGL.translatef(trans.mV[0], trans.mV[1], trans.mV[2]);					
-					gGL.multMatrix((F32*) vobj->getRelativeXform().mMatrix);
-
-					LLVector4a start, end;
-					if (transform)
-					{
-						LLVector3 v_start(gDebugRaycastStart.getF32ptr());
-						LLVector3 v_end(gDebugRaycastEnd.getF32ptr());
-
-						v_start = vobj->agentPositionToVolume(v_start);
-						v_end = vobj->agentPositionToVolume(v_end);
-
-						start.load3(v_start.mV);
-						end.load3(v_end.mV);
-					}
-					else
-					{
-						start = gDebugRaycastStart;
-						end = gDebugRaycastEnd;
-					}
-
-					LLVector4a dir;
-					dir.setSub(end, start);
-
-					gGL.flush();
-					glPolygonMode(GL_FRONT_AND_BACK, GL_LINE);				
-
-					{
-						//render face positions
-						// <FS:Ansariel> Use a vbo for the static LLVertexBuffer::drawArray/Element functions; by Drake Arconis/Shyotl Kuhr
-						//LLVertexBuffer::unbind();
-						//gGL.diffuseColor4f(0, 1, 1, 0.5f);
-						//glVertexPointer(3, GL_FLOAT, sizeof(LLVector4a), face.mPositions);
-						//gGL.syncMatrices();
-						//glDrawElements(GL_TRIANGLES, face.mNumIndices, GL_UNSIGNED_SHORT, face.mIndices);
-						gGL.diffuseColor4f(0.f, 1.f, 1.f, 0.5f);
-						LLVertexBuffer::drawElements(LLRender::TRIANGLES, face.mPositions, NULL, face.mNumIndices, face.mIndices);
-						// </FS:Ansariel>
-					}
-					
-					if (!volume->isUnique())
-					{
-						F32 t = 1.f;
-=======
     if (drawablep->getNumFaces())
     {
         LLGLEnable blend(GL_BLEND);
@@ -3539,17 +3034,20 @@
 
                     {
                         //render face positions
-                        LLVertexBuffer::unbind();
-                        gGL.diffuseColor4f(0,1,1,0.5f);
-                        glVertexPointer(3, GL_FLOAT, sizeof(LLVector4a), face.mPositions);
-                        gGL.syncMatrices();
-                        glDrawElements(GL_TRIANGLES, face.mNumIndices, GL_UNSIGNED_SHORT, face.mIndices);
+                        // <FS:Ansariel> Use a vbo for the static LLVertexBuffer::drawArray/Element functions; by Drake Arconis/Shyotl Kuhr
+                        //LLVertexBuffer::unbind();
+                        //gGL.diffuseColor4f(0, 1, 1, 0.5f);
+                        //glVertexPointer(3, GL_FLOAT, sizeof(LLVector4a), face.mPositions);
+                        //gGL.syncMatrices();
+                        //glDrawElements(GL_TRIANGLES, face.mNumIndices, GL_UNSIGNED_SHORT, face.mIndices);
+                        gGL.diffuseColor4f(0.f, 1.f, 1.f, 0.5f);
+                        LLVertexBuffer::drawElements(LLRender::TRIANGLES, face.mPositions, NULL, face.mNumIndices, face.mIndices);
+                        // </FS:Ansariel>
                     }
 
                     if (!volume->isUnique())
                     {
                         F32 t = 1.f;
->>>>>>> 38c2a5bd
 
                         if (!face.getOctree())
                         {
@@ -4195,76 +3693,76 @@
 
 template< typename T, typename T_PTR > class ndOctreeListener: public LLOctreeListener< T, T_PTR >
 {
-	typedef LLOctreeNode< T, T_PTR > tNode;
-	typedef std::vector< LLPointer< LLTreeListener< T > > > tListener;
-
-	tNode *mNode;
-	bool mNodeIsDead;
-	bool mNodeChildrenChanged;
-	bool mNodeDataChanged;
-
-	virtual void handleInsertion(const LLTreeNode<T>* node, T* data)
-	{ mNodeDataChanged = true; }
-	
-	virtual void handleRemoval(const LLTreeNode<T>* node, T* data)
-	{ mNodeDataChanged = true; }
-
-	virtual void handleDestruction(const LLTreeNode<T>* node)
-	{ mNodeIsDead = true; }
-
-	virtual void handleStateChange(const LLTreeNode<T>* node)
-	{ }
-
-	virtual void handleChildAddition(const tNode* parent, tNode* child)
-	{ mNodeChildrenChanged = true; }
-
-	virtual void handleChildRemoval(const tNode* parent, const tNode* child)
-	{ mNodeChildrenChanged = true; }
+    typedef LLOctreeNode< T, T_PTR > tNode;
+    typedef std::vector< LLPointer< LLTreeListener< T > > > tListener;
+
+    tNode *mNode;
+    bool mNodeIsDead;
+    bool mNodeChildrenChanged;
+    bool mNodeDataChanged;
+
+    virtual void handleInsertion(const LLTreeNode<T>* node, T* data)
+    { mNodeDataChanged = true; }
+
+    virtual void handleRemoval(const LLTreeNode<T>* node, T* data)
+    { mNodeDataChanged = true; }
+
+    virtual void handleDestruction(const LLTreeNode<T>* node)
+    { mNodeIsDead = true; }
+
+    virtual void handleStateChange(const LLTreeNode<T>* node)
+    { }
+
+    virtual void handleChildAddition(const tNode* parent, tNode* child)
+    { mNodeChildrenChanged = true; }
+
+    virtual void handleChildRemoval(const tNode* parent, const tNode* child)
+    { mNodeChildrenChanged = true; }
 
 public:
-	ndOctreeListener( OctreeNode *aNode )
-		: mNode( aNode )
-		, mNodeIsDead( false )
-		, mNodeChildrenChanged( false )
-		, mNodeDataChanged( false )
-	{
-		if( mNode )
-			mNode->addListener( this );
-		else
-			mNodeIsDead = true;
-	}
-
-	~ndOctreeListener()
-	{ removeObserver();	}
-
-	bool getNodeIsDead() const
-	{ return mNodeIsDead; }
-
-	bool getNodeChildrenChanged() const
-	{ return mNodeChildrenChanged; }
-
-	bool getNodeDataChanged() const
-	{ return mNodeDataChanged; }
-
-	// FS:ND This is kind of hackery, poking into the internals of mNode like that. But there's no removeListener function.
-	// To keep change locality for merges I decided to put the implemention here.
-	// This is what you get for making your member public/protected.
-	void removeObserver()
-	{
-		if( mNode && !getNodeIsDead() )
-		{
-			for( typename tListener::iterator itr = mNode->mListeners.begin(); itr != mNode->mListeners.end(); ++itr )
-			{
-				if( (*itr).get() == this )
-				{
-					mNode->mListeners.erase( itr );
-					break;
-				}
-			}
-		}
-		mNode = 0;
-		mNodeIsDead = true;
-	}
+    ndOctreeListener( OctreeNode *aNode )
+        : mNode( aNode )
+        , mNodeIsDead( false )
+        , mNodeChildrenChanged( false )
+        , mNodeDataChanged( false )
+    {
+        if( mNode )
+            mNode->addListener( this );
+        else
+            mNodeIsDead = true;
+    }
+
+    ~ndOctreeListener()
+    { removeObserver(); }
+
+    bool getNodeIsDead() const
+    { return mNodeIsDead; }
+
+    bool getNodeChildrenChanged() const
+    { return mNodeChildrenChanged; }
+
+    bool getNodeDataChanged() const
+    { return mNodeDataChanged; }
+
+    // FS:ND This is kind of hackery, poking into the internals of mNode like that. But there's no removeListener function.
+    // To keep change locality for merges I decided to put the implemention here.
+    // This is what you get for making your member public/protected.
+    void removeObserver()
+    {
+        if( mNode && !getNodeIsDead() )
+        {
+            for( typename tListener::iterator itr = mNode->mListeners.begin(); itr != mNode->mListeners.end(); ++itr )
+            {
+                if( (*itr).get() == this )
+                {
+                    mNode->mListeners.erase( itr );
+                    break;
+                }
+            }
+        }
+        mNode = 0;
+        mNodeIsDead = true;
+    }
 };
 
 typedef ndOctreeListener< LLViewerOctreeEntry, LLPointer<LLViewerOctreeEntry> > ndDrawableOctreeListener;
@@ -4304,155 +3802,57 @@
           mPickRigged(pick_rigged),
           mPickUnselectable(pick_unselectable),
           mPickReflectionProbe(pick_reflection_probe)
-<<<<<<< HEAD
-	{
-	}
-	
-	virtual void visit(const OctreeNode* branch) 
-	{	
-		// <FS:ND> Make sure we catch any changes to this node while we iterate over it
-		ndDrawableOctreeListenerPtr nodeObserver = new ndDrawableOctreeListener ( const_cast<OctreeNode*>(branch) );
-
-		// for (OctreeNode::const_element_iter i = branch->getDataBegin(); i != branch->getDataEnd(); ++i)
-		for (OctreeNode::const_element_iter i = branch->getDataBegin(); i != branch->getDataEnd(); )
-		// </FS:ND>
-		{
-		 	check(*i);
-
-			// <FS:ND> Check for any change that happened during check, it is possible the tree changes due to calling it.
-			// If it does, we need to restart again as pointers might be invalidated.
-
-			if( !nodeObserver->getNodeDataChanged() )
-				++i;
-			else
-			{
-				i = branch->getDataBegin();
-				LL_WARNS() << "Warning, resetting data iterator to branch->getDataBegin due to tree change." << LL_ENDL;
-			}
-
-			// FS:ND Can this really happen? I seriously hope not.
-			if( nodeObserver->getNodeIsDead() )
-			{
-				LL_WARNS() << "Warning, node died. Exiting iteration" << LL_ENDL;
-				break;
-			}
-
-			// </FS:ND>
-		}
-
-		nodeObserver->removeObserver();
-	}
-
-	virtual LLDrawable* check(const OctreeNode* node)
-	{
-		node->accept(this);
-
-		// <FS:ND> Make sure we catch any changes to this node while we iterate over it
-		ndDrawableOctreeListenerPtr nodeObserver = new ndDrawableOctreeListener ( const_cast<OctreeNode*>(node) );
-
-		// for (U32 i = 0; i < node->getChildCount(); i++)
-		for (U32 i = 0; i < node->getChildCount(); )
-		// </FS:ND>
-		{
-			const OctreeNode* child = node->getChild(i);
-
-			LLVector3 res;
-
-			LLSpatialGroup* group = (LLSpatialGroup*) child->getListener(0);
-			
-			LLVector4a size;
-			LLVector4a center;
-			
-			const LLVector4a* bounds = group->getBounds();
-			size = bounds[1];
-			center = bounds[0];
-			
-			LLVector4a local_start = mStart;
-			LLVector4a local_end   = mEnd;
-
-			if (group->getSpatialPartition()->isBridge())
-			{
-				LLMatrix4 local_matrix = group->getSpatialPartition()->asBridge()->mDrawable->getRenderMatrix();
-				local_matrix.invert();
-				
-				LLMatrix4a local_matrix4a;
-				local_matrix4a.loadu(local_matrix);
-
-				local_matrix4a.affineTransform(mStart, local_start);
-				local_matrix4a.affineTransform(mEnd, local_end);
-			}
-
-			if (LLLineSegmentBoxIntersect(local_start, local_end, center, size))
-			{
-				check(child);
-			}
-
-			// <FS:ND> Check for any change that happened during check, it is possible the tree changes due to calling it.
-			// If it does, do we need to restart again as pointers might be invalidated? Child insertion/removal happens it seems, but restarting
-			// iteration leads into endless recursion.
-
-			if( !nodeObserver->getNodeChildrenChanged() )
-				++i;
-			else
-			{
-				++i;
-			 	LL_WARNS() << "Warning, child nodes changed during tree iteration." << LL_ENDL;
-			}
-
-			// FS:ND Can this really happen? I seriously hope not.
-			if( nodeObserver->getNodeIsDead() )
-			{
-				LL_WARNS() << "Warning, node died. Exiting iteration" << LL_ENDL;
-				break;
-			}
-
-			// </FS:ND>
-		}	
-
-		nodeObserver->removeObserver();
-		return mHit;
-	}
-
-	virtual bool check(LLViewerOctreeEntry* entry)
-	{
-		LLDrawable* drawable = (LLDrawable*)entry->getDrawable();
-	
-		if (!drawable || !gPipeline.hasRenderType(drawable->getRenderType()) || !drawable->isVisible())
-		{
-			return false;
-		}
-
-		if (drawable->isSpatialBridge())
-		{
-			LLSpatialPartition *part = drawable->asPartition();
-			LLSpatialBridge* bridge = part->asBridge();
-			if (bridge && gPipeline.hasRenderType(bridge->mDrawableType))
-			{
-				check(part->mOctree);
-			}
-		}
-		else
-		{
-			LLViewerObject* vobj = drawable->getVObj();
-=======
     {
     }
 
     virtual void visit(const OctreeNode* branch)
     {
-        for (OctreeNode::const_element_iter i = branch->getDataBegin(); i != branch->getDataEnd(); ++i)
+        // <FS:ND> Make sure we catch any changes to this node while we iterate over it
+        ndDrawableOctreeListenerPtr nodeObserver = new ndDrawableOctreeListener ( const_cast<OctreeNode*>(branch) );
+
+        // for (OctreeNode::const_element_iter i = branch->getDataBegin(); i != branch->getDataEnd(); ++i)
+        for (OctreeNode::const_element_iter i = branch->getDataBegin(); i != branch->getDataEnd(); )
+        // </FS:ND>
         {
             check(*i);
-        }
+
+            // <FS:ND> Check for any change that happened during check, it is possible the tree changes due to calling it.
+            // If it does, we need to restart again as pointers might be invalidated.
+
+            if( !nodeObserver->getNodeDataChanged() )
+                ++i;
+            else
+            {
+                i = branch->getDataBegin();
+                LL_WARNS() << "Warning, resetting data iterator to branch->getDataBegin due to tree change." << LL_ENDL;
+            }
+
+            // FS:ND Can this really happen? I seriously hope not.
+            if( nodeObserver->getNodeIsDead() )
+            {
+                LL_WARNS() << "Warning, node died. Exiting iteration" << LL_ENDL;
+                break;
+            }
+
+            // </FS:ND>
+        }
+
+        nodeObserver->removeObserver();
     }
 
     virtual LLDrawable* check(const OctreeNode* node)
     {
         node->accept(this);
 
-        for (U32 i = 0; i < node->getChildCount(); i++)
+        // <FS:ND> Make sure we catch any changes to this node while we iterate over it
+        ndDrawableOctreeListenerPtr nodeObserver = new ndDrawableOctreeListener ( const_cast<OctreeNode*>(node) );
+
+        // for (U32 i = 0; i < node->getChildCount(); i++)
+        for (U32 i = 0; i < node->getChildCount(); )
+        // </FS:ND>
         {
             const OctreeNode* child = node->getChild(i);
+
             LLVector3 res;
 
             LLSpatialGroup* group = (LLSpatialGroup*) child->getListener(0);
@@ -4483,8 +3883,30 @@
             {
                 check(child);
             }
-        }
-
+
+            // <FS:ND> Check for any change that happened during check, it is possible the tree changes due to calling it.
+            // If it does, do we need to restart again as pointers might be invalidated? Child insertion/removal happens it seems, but restarting
+            // iteration leads into endless recursion.
+
+            if( !nodeObserver->getNodeChildrenChanged() )
+                ++i;
+            else
+            {
+                ++i;
+                LL_WARNS() << "Warning, child nodes changed during tree iteration." << LL_ENDL;
+            }
+
+            // FS:ND Can this really happen? I seriously hope not.
+            if( nodeObserver->getNodeIsDead() )
+            {
+                LL_WARNS() << "Warning, node died. Exiting iteration" << LL_ENDL;
+                break;
+            }
+
+            // </FS:ND>
+        }
+
+        nodeObserver->removeObserver();
         return mHit;
     }
 
@@ -4509,7 +3931,6 @@
         else
         {
             LLViewerObject* vobj = drawable->getVObj();
->>>>>>> 38c2a5bd
 
             if (vobj &&
                 (!vobj->isReflectionProbe() || mPickReflectionProbe))
@@ -4670,32 +4091,6 @@
     mRiggedAlphaGroups.clear();
     mRiggedAlphaGroups.push_back(NULL);
     mRiggedAlphaGroupsEnd = &mRiggedAlphaGroups[0];
-<<<<<<< HEAD
-	mOcclusionGroups.clear();
-	mOcclusionGroups.push_back(NULL);
-	mOcclusionGroupsEnd = &mOcclusionGroups[0];
-	mDrawableGroups.clear();
-	mDrawableGroups.push_back(NULL);
-	mDrawableGroupsEnd = &mDrawableGroups[0];
-	mVisibleList.clear();
-	mVisibleList.push_back(NULL);
-	mVisibleListEnd = &mVisibleList[0];
-	mVisibleBridge.clear();
-	mVisibleBridge.push_back(NULL);
-	mVisibleBridgeEnd = &mVisibleBridge[0];
-
-	for (U32 i = 0; i < LLRenderPass::NUM_RENDER_TYPES; i++)
-	{
-		mRenderMap[i].clear();
-		mRenderMap[i].push_back(NULL);
-		mRenderMapEnd[i] = &mRenderMap[i][0];
-		mRenderMapAllocated[i] = 0;
-	}
-
-	memset( mRenderMapSize, 0, sizeof(mRenderMapSize) ); // <FS:ND> Initialize with 0.
-	
-	clear();
-=======
     mOcclusionGroups.clear();
     mOcclusionGroups.push_back(NULL);
     mOcclusionGroupsEnd = &mOcclusionGroups[0];
@@ -4717,8 +4112,9 @@
         mRenderMapAllocated[i] = 0;
     }
 
+    memset( mRenderMapSize, 0, sizeof(mRenderMapSize) ); // <FS:ND> Initialize with 0.
+
     clear();
->>>>>>> 38c2a5bd
 }
 
 template <class T, class V>
@@ -4967,17 +4363,6 @@
 
 void LLCullResult::assertDrawMapsEmpty()
 {
-<<<<<<< HEAD
-	for (U32 i = 0; i < LLRenderPass::NUM_RENDER_TYPES; i++)
-	{
-		if (mRenderMapSize[i] != 0)
-		{
-			LL_ERRS() << "Stale LLDrawInfo's in LLCullResult!"
-				<< " (mRenderMapSize[" << i << "] = " << mRenderMapSize[i] << ")" << LL_ENDL;
-		}
-	}
-}
-=======
     for (U32 i = 0; i < LLRenderPass::NUM_RENDER_TYPES; i++)
     {
         if (mRenderMapSize[i] != 0)
@@ -4986,5 +4371,4 @@
                 << " (mRenderMapSize[" << i << "] = " << mRenderMapSize[i] << ")" << LL_ENDL;
         }
     }
-}
->>>>>>> 38c2a5bd
+}