/** 
 * @file llspatialpartition.cpp
 * @brief LLSpatialGroup class implementation and supporting functions
 *
 * $LicenseInfo:firstyear=2003&license=viewerlgpl$
 * Second Life Viewer Source Code
 * Copyright (C) 2010, Linden Research, Inc.
 * 
 * This library is free software; you can redistribute it and/or
 * modify it under the terms of the GNU Lesser General Public
 * License as published by the Free Software Foundation;
 * version 2.1 of the License only.
 * 
 * This library is distributed in the hope that it will be useful,
 * but WITHOUT ANY WARRANTY; without even the implied warranty of
 * MERCHANTABILITY or FITNESS FOR A PARTICULAR PURPOSE.  See the GNU
 * Lesser General Public License for more details.
 * 
 * You should have received a copy of the GNU Lesser General Public
 * License along with this library; if not, write to the Free Software
 * Foundation, Inc., 51 Franklin Street, Fifth Floor, Boston, MA  02110-1301  USA
 * 
 * Linden Research, Inc., 945 Battery Street, San Francisco, CA  94111  USA
 * $/LicenseInfo$
 */

#include "llviewerprecompiledheaders.h"

#include "llspatialpartition.h"

#include "llappviewer.h"
#include "lltexturecache.h"
#include "lltexturefetch.h"
#include "llimageworker.h"
#include "llviewerwindow.h"
#include "llviewerobjectlist.h"
#include "llvovolume.h"
#include "llvolume.h"
#include "llvolumeoctree.h"
#include "llviewercamera.h"
#include "llface.h"
#include "llfloatertools.h"
#include "llviewercontrol.h"
#include "llviewerregion.h"
#include "llcamera.h"
#include "pipeline.h"
#include "llmeshrepository.h"
#include "llrender.h"
#include "lloctree.h"
#include "llphysicsshapebuilderutil.h"
#include "llvoavatar.h"
#include "llvolumemgr.h"
#include "lltextureatlas.h"
#include "llglslshader.h"
#include "llviewershadermgr.h"

static LLFastTimer::DeclareTimer FTM_FRUSTUM_CULL("Frustum Culling");
static LLFastTimer::DeclareTimer FTM_CULL_REBOUND("Cull Rebound");

const F32 SG_OCCLUSION_FUDGE = 0.25f;
#define SG_DISCARD_TOLERANCE 0.01f

#if LL_OCTREE_PARANOIA_CHECK
#define assert_octree_valid(x) x->validate()
#define assert_states_valid(x) ((LLSpatialGroup*) x->mSpatialPartition->mOctree->getListener(0))->checkStates()
#else
#define assert_octree_valid(x)
#define assert_states_valid(x)
#endif

extern bool gShiftFrame;

// <FS:ND> helper to extract the tree data before iterating over it
bool extractDrawables( const LLSpatialGroup::OctreeNode* branch, std::vector< LLPointer< LLDrawable > >& );
bool extractChildNodes( const LLSpatialGroup::OctreeNode* node, std::vector< const LLSpatialGroup::OctreeNode* >& );
// </FS:ND>

static U32 sZombieGroups = 0;
U32 LLSpatialGroup::sNodeCount = 0;

#define LL_TRACK_PENDING_OCCLUSION_QUERIES 0

std::set<GLuint> LLSpatialGroup::sPendingQueries;

U32 gOctreeMaxCapacity;

BOOL LLSpatialGroup::sNoDelete = FALSE;

static F32 sLastMaxTexPriority = 1.f;
static F32 sCurMaxTexPriority = 1.f;

class LLOcclusionQueryPool : public LLGLNamePool
{
public:
	LLOcclusionQueryPool()
	{
		mCurQuery = 1;
	}

protected:

	std::list<GLuint> mAvailableName;
	GLuint mCurQuery;
		
	virtual GLuint allocateName()
	{
		GLuint ret = 0;

		if (!mAvailableName.empty())
		{
			ret = mAvailableName.front();
			mAvailableName.pop_front();
		}
		else
		{
			ret = mCurQuery++;
		}

		return ret;
	}

	virtual void releaseName(GLuint name)
	{
#if LL_TRACK_PENDING_OCCLUSION_QUERIES
		LLSpatialGroup::sPendingQueries.erase(name);
#endif
		llassert(std::find(mAvailableName.begin(), mAvailableName.end(), name) == mAvailableName.end());
		mAvailableName.push_back(name);
	}
};

static LLOcclusionQueryPool sQueryPool;

//static counter for frame to switch LOD on

void sg_assert(BOOL expr)
{
#if LL_OCTREE_PARANOIA_CHECK
	if (!expr)
	{
		llerrs << "Octree invalid!" << llendl;
	}
#endif
}

S32 AABBSphereIntersect(const LLVector3& min, const LLVector3& max, const LLVector3 &origin, const F32 &rad)
{
	return AABBSphereIntersectR2(min, max, origin, rad*rad);
}

S32 AABBSphereIntersectR2(const LLVector3& min, const LLVector3& max, const LLVector3 &origin, const F32 &r)
{
	F32 d = 0.f;
	F32 t;
	
	if ((min-origin).magVecSquared() < r &&
		(max-origin).magVecSquared() < r)
	{
		return 2;
	}

	for (U32 i = 0; i < 3; i++)
	{
		if (origin.mV[i] < min.mV[i])
		{
			t = min.mV[i] - origin.mV[i];
			d += t*t;
		}
		else if (origin.mV[i] > max.mV[i])
		{
			t = origin.mV[i] - max.mV[i];
			d += t*t;
		}

		if (d > r)
		{
			return 0;
		}
	}

	return 1;
}


S32 AABBSphereIntersect(const LLVector4a& min, const LLVector4a& max, const LLVector3 &origin, const F32 &rad)
{
	return AABBSphereIntersectR2(min, max, origin, rad*rad);
}

S32 AABBSphereIntersectR2(const LLVector4a& min, const LLVector4a& max, const LLVector3 &origin, const F32 &r)
{
	F32 d = 0.f;
	F32 t;
	
	LLVector4a origina;
	origina.load3(origin.mV);

	LLVector4a v;
	v.setSub(min, origina);
	
	if (v.dot3(v) < r)
	{
		v.setSub(max, origina);
		if (v.dot3(v) < r)
		{
			return 2;
		}
	}


	for (U32 i = 0; i < 3; i++)
	{
		if (origin.mV[i] < min[i])
		{
			t = min[i] - origin.mV[i];
			d += t*t;
		}
		else if (origin.mV[i] > max[i])
		{
			t = origin.mV[i] - max[i];
			d += t*t;
		}

		if (d > r)
		{
			return 0;
		}
	}

	return 1;
}


typedef enum
{
	b000 = 0x00,
	b001 = 0x01,
	b010 = 0x02,
	b011 = 0x03,
	b100 = 0x04,
	b101 = 0x05,
	b110 = 0x06,
	b111 = 0x07,
} eLoveTheBits;

//contact Runitai Linden for a copy of the SL object used to write this table
//basically, you give the table a bitmask of the look-at vector to a node and it
//gives you a triangle fan index array
static U16 sOcclusionIndices[] =
{
	 //000
		b111, b110, b010, b011, b001, b101, b100, b110,
	 //001 
		b011, b010, b000, b001, b101, b111, b110, b010,
	 //010
		b101, b100, b110, b111, b011, b001, b000, b100,
	 //011 
		b001, b000, b100, b101, b111, b011, b010, b000,
	 //100 
		b110, b000, b010, b011, b111, b101, b100, b000,
	 //101 
		b010, b100, b000, b001, b011, b111, b110, b100,
	 //110
		b100, b010, b110, b111, b101, b001, b000, b010,
	 //111
		b000, b110, b100, b101, b001, b011, b010, b110,
};

U32 get_box_fan_indices(LLCamera* camera, const LLVector4a& center)
{
	LLVector4a origin;
	origin.load3(camera->getOrigin().mV);

	S32 cypher = center.greaterThan(origin).getGatheredBits() & 0x7;
	
	return cypher*8;
}

U8* get_box_fan_indices_ptr(LLCamera* camera, const LLVector4a& center)
{
	LLVector4a origin;
	origin.load3(camera->getOrigin().mV);

	S32 cypher = center.greaterThan(origin).getGatheredBits() & 0x7;
	
	return (U8*) (sOcclusionIndices+cypher*8);
}

//create a vertex buffer for efficiently rendering cubes
LLVertexBuffer* ll_create_cube_vb(U32 type_mask, U32 usage)
{
	LLVertexBuffer* ret = new LLVertexBuffer(type_mask, usage);

	ret->allocateBuffer(8, 64, true);

	LLStrider<LLVector3> pos;
	LLStrider<U16> idx;

	ret->getVertexStrider(pos);
	ret->getIndexStrider(idx);

	pos[0] = LLVector3(-1,-1,-1);
	pos[1] = LLVector3(-1,-1, 1);
	pos[2] = LLVector3(-1, 1,-1);
	pos[3] = LLVector3(-1, 1, 1);
	pos[4] = LLVector3( 1,-1,-1);
	pos[5] = LLVector3( 1,-1, 1);
	pos[6] = LLVector3( 1, 1,-1);
	pos[7] = LLVector3( 1, 1, 1);

	for (U32 i = 0; i < 64; i++)
	{
		idx[i] = sOcclusionIndices[i];
	}

	ret->flush();

	return ret;
}

static LLFastTimer::DeclareTimer FTM_BUILD_OCCLUSION("Build Occlusion");

BOOL earlyFail(LLCamera* camera, LLSpatialGroup* group);

//returns:
//	0 if sphere and AABB are not intersecting 
//	1 if they are
//	2 if AABB is entirely inside sphere

S32 LLSphereAABB(const LLVector3& center, const LLVector3& size, const LLVector3& pos, const F32 &rad)
{
	S32 ret = 2;

	LLVector3 min = center - size;
	LLVector3 max = center + size;
	for (U32 i = 0; i < 3; i++)
	{
		if (min.mV[i] > pos.mV[i] + rad ||
			max.mV[i] < pos.mV[i] - rad)
		{	//totally outside
			return 0;
		}
		
		if (min.mV[i] < pos.mV[i] - rad ||
			max.mV[i] > pos.mV[i] + rad)
		{	//intersecting
			ret = 1;
		}
	}

	return ret;
}

LLSpatialGroup::~LLSpatialGroup()
{
	/*if (sNoDelete)
	{
		llerrs << "Illegal deletion of LLSpatialGroup!" << llendl;
	}*/

	if (gDebugGL)
	{
		gPipeline.checkReferences(this);
	}

	if (isState(DEAD))
	{
		sZombieGroups--;
	}
	
	sNodeCount--;

	if (gGLManager.mHasOcclusionQuery)
	{
		for (U32 i = 0; i < LLViewerCamera::NUM_CAMERAS; ++i)
		{
			if (mOcclusionQuery[i])
			{
				sQueryPool.release(mOcclusionQuery[i]);
			}
		}
	}

	LLMemType mt(LLMemType::MTYPE_SPACE_PARTITION);
	clearDrawMap();
	clearAtlasList() ;
}

BOOL LLSpatialGroup::hasAtlas(LLTextureAtlas* atlasp)
{
	S8 type = atlasp->getComponents() - 1 ;
	for(std::list<LLTextureAtlas*>::iterator iter = mAtlasList[type].begin(); iter != mAtlasList[type].end() ; ++iter)
	{
		if(atlasp == *iter)
		{
			return TRUE ;
		}
	}
	return FALSE ;
}

void LLSpatialGroup::addAtlas(LLTextureAtlas* atlasp, S8 recursive_level) 
{		
	if(!hasAtlas(atlasp))
	{
		mAtlasList[atlasp->getComponents() - 1].push_back(atlasp) ;
		atlasp->addSpatialGroup(this) ;
	}
	
	--recursive_level;
	if(recursive_level)//levels propagating up.
	{
		LLSpatialGroup* parent = getParent() ;
		if(parent)
		{
			parent->addAtlas(atlasp, recursive_level) ;
		}
	}	
}

void LLSpatialGroup::removeAtlas(LLTextureAtlas* atlasp, BOOL remove_group, S8 recursive_level) 
{
	mAtlasList[atlasp->getComponents() - 1].remove(atlasp) ;
	if(remove_group)
	{
		atlasp->removeSpatialGroup(this) ;
	}

	--recursive_level;
	if(recursive_level)//levels propagating up.
	{
		LLSpatialGroup* parent = getParent() ;
		if(parent)
		{
			parent->removeAtlas(atlasp, recursive_level) ;
		}
	}	
}

void LLSpatialGroup::clearAtlasList() 
{
	std::list<LLTextureAtlas*>::iterator iter ;
	for(S8 i = 0 ; i < 4 ; i++)
	{
		if(mAtlasList[i].size() > 0)
		{
			for(iter = mAtlasList[i].begin(); iter != mAtlasList[i].end() ; ++iter)
			{
				((LLTextureAtlas*)*iter)->removeSpatialGroup(this) ;			
			}
			mAtlasList[i].clear() ;
		}
	}
}

LLTextureAtlas* LLSpatialGroup::getAtlas(S8 ncomponents, S8 to_be_reserved, S8 recursive_level)
{
	S8 type = ncomponents - 1 ;
	if(mAtlasList[type].size() > 0)
	{
		for(std::list<LLTextureAtlas*>::iterator iter = mAtlasList[type].begin(); iter != mAtlasList[type].end() ; ++iter)
		{
			if(!((LLTextureAtlas*)*iter)->isFull(to_be_reserved))
			{
				return *iter ;
			}
		}
	}

	--recursive_level;
	if(recursive_level)
	{
		LLSpatialGroup* parent = getParent() ;
		if(parent)
		{
			return parent->getAtlas(ncomponents, to_be_reserved, recursive_level) ;
		}
	}
	return NULL ;
}

void LLSpatialGroup::setCurUpdatingSlot(LLTextureAtlasSlot* slotp) 
{ 
	mCurUpdatingSlotp = slotp;

	//if(!hasAtlas(mCurUpdatingSlotp->getAtlas()))
	//{
	//	addAtlas(mCurUpdatingSlotp->getAtlas()) ;
	//}
}

LLTextureAtlasSlot* LLSpatialGroup::getCurUpdatingSlot(LLViewerTexture* imagep, S8 recursive_level) 
{ 
	if(gFrameCount && mCurUpdatingTime == gFrameCount && mCurUpdatingTexture == imagep)
	{
		return mCurUpdatingSlotp ;
	}

	//--recursive_level ;
	//if(recursive_level)
	//{
	//	LLSpatialGroup* parent = getParent() ;
	//	if(parent)
	//	{
	//		return parent->getCurUpdatingSlot(imagep, recursive_level) ;
	//	}
	//}
	return NULL ;
}

void LLSpatialGroup::clearDrawMap()
{
	mDrawMap.clear();
}

BOOL LLSpatialGroup::isHUDGroup() 
{
	return mSpatialPartition && mSpatialPartition->isHUDPartition() ; 
}

BOOL LLSpatialGroup::isRecentlyVisible() const
{
	return (LLDrawable::getCurrentFrame() - mVisible[LLViewerCamera::sCurCameraID]) < LLDrawable::getMinVisFrameRange() ;
}

BOOL LLSpatialGroup::isVisible() const
{
	return mVisible[LLViewerCamera::sCurCameraID] >= LLDrawable::getCurrentFrame() ? TRUE : FALSE;
}

void LLSpatialGroup::setVisible()
{
	mVisible[LLViewerCamera::sCurCameraID] = LLDrawable::getCurrentFrame();
}

void LLSpatialGroup::validate()
{
	ll_assert_aligned(this,64);
#if LL_OCTREE_PARANOIA_CHECK

	sg_assert(!isState(DIRTY));
	sg_assert(!isDead());

	LLVector4a myMin;
	myMin.setSub(mBounds[0], mBounds[1]);
	LLVector4a myMax;
	myMax.setAdd(mBounds[0], mBounds[1]);

	validateDrawMap();

	for (element_iter i = getDataBegin(); i != getDataEnd(); ++i)
	{
		LLDrawable* drawable = *i;
		sg_assert(drawable->getSpatialGroup() == this);
		if (drawable->getSpatialBridge())
		{
			sg_assert(drawable->getSpatialBridge() == mSpatialPartition->asBridge());
		}

		/*if (drawable->isSpatialBridge())
		{
			LLSpatialPartition* part = drawable->asPartition();
			if (!part)
			{
				llerrs << "Drawable reports it is a spatial bridge but not a partition." << llendl;
			}
			LLSpatialGroup* group = (LLSpatialGroup*) part->mOctree->getListener(0);
			group->validate();
		}*/
	}

	for (U32 i = 0; i < mOctreeNode->getChildCount(); ++i)
	{
		LLSpatialGroup* group = (LLSpatialGroup*) mOctreeNode->getChild(i)->getListener(0);

		group->validate();
		
		//ensure all children are enclosed in this node
		LLVector4a center = group->mBounds[0];
		LLVector4a size = group->mBounds[1];
		
		LLVector4a min;
		min.setSub(center, size);
		LLVector4a max;
		max.setAdd(center, size);
		
		for (U32 j = 0; j < 3; j++)
		{
			sg_assert(min[j] >= myMin[j]-0.02f);
			sg_assert(max[j] <= myMax[j]+0.02f);
		}
	}

#endif
}

void LLSpatialGroup::checkStates()
{
#if LL_OCTREE_PARANOIA_CHECK
	//LLOctreeStateCheck checker;
	//checker.traverse(mOctreeNode);
#endif
}

void LLSpatialGroup::validateDrawMap()
{
#if LL_OCTREE_PARANOIA_CHECK
	for (draw_map_t::iterator i = mDrawMap.begin(); i != mDrawMap.end(); ++i)
	{
		LLSpatialGroup::drawmap_elem_t& draw_vec = i->second;
		for (drawmap_elem_t::iterator j = draw_vec.begin(); j != draw_vec.end(); ++j)
		{
			LLDrawInfo& params = **j;
		
			params.validate();
		}
	}
#endif
}

BOOL LLSpatialGroup::updateInGroup(LLDrawable *drawablep, BOOL immediate)
{
	LLMemType mt(LLMemType::MTYPE_SPACE_PARTITION);
		
	drawablep->updateSpatialExtents();

	OctreeNode* parent = mOctreeNode->getOctParent();
	
	if (mOctreeNode->isInside(drawablep->getPositionGroup()) && 
		(mOctreeNode->contains(drawablep) ||
		 (drawablep->getBinRadius() > mOctreeNode->getSize()[0] &&
				parent && parent->getElementCount() >= gOctreeMaxCapacity)))
	{
		unbound();
		setState(OBJECT_DIRTY);
		//setState(GEOM_DIRTY);
		return TRUE;
	}
		
	return FALSE;
}


BOOL LLSpatialGroup::addObject(LLDrawable *drawablep, BOOL add_all, BOOL from_octree)
{
	LLMemType mt(LLMemType::MTYPE_SPACE_PARTITION);
	if (!from_octree)
	{
		mOctreeNode->insert(drawablep);
	}
	else
	{
		drawablep->setSpatialGroup(this);
		setState(OBJECT_DIRTY | GEOM_DIRTY);
		setOcclusionState(LLSpatialGroup::DISCARD_QUERY, LLSpatialGroup::STATE_MODE_ALL_CAMERAS);
		gPipeline.markRebuild(this, TRUE);
		if (drawablep->isSpatialBridge())
		{
			mBridgeList.push_back((LLSpatialBridge*) drawablep);
		}
		if (drawablep->getRadius() > 1.f)
		{
			setState(IMAGE_DIRTY);
		}
	}

	return TRUE;
}

void LLSpatialGroup::rebuildGeom()
{
	LLMemType mt(LLMemType::MTYPE_SPACE_PARTITION);
	if (!isDead())
	{
		mSpatialPartition->rebuildGeom(this);

		if (isState(LLSpatialGroup::MESH_DIRTY))
		{
			gPipeline.markMeshDirty(this);
		}
	}
}

void LLSpatialGroup::rebuildMesh()
{
	if (!isDead())
	{
		mSpatialPartition->rebuildMesh(this);
	}
}

static LLFastTimer::DeclareTimer FTM_REBUILD_VBO("VBO Rebuilt");
static LLFastTimer::DeclareTimer FTM_ADD_GEOMETRY_COUNT("Add Geometry");
static LLFastTimer::DeclareTimer FTM_CREATE_VB("Create VB");
static LLFastTimer::DeclareTimer FTM_GET_GEOMETRY("Get Geometry");

void LLSpatialPartition::rebuildGeom(LLSpatialGroup* group)
{
	if (group->isDead() || !group->isState(LLSpatialGroup::GEOM_DIRTY))
	{
		return;
	}

	if (group->changeLOD())
	{
		group->mLastUpdateDistance = group->mDistance;
		group->mLastUpdateViewAngle = group->mViewAngle;
	}
	
	LLFastTimer ftm(FTM_REBUILD_VBO);	

	group->clearDrawMap();
	
	//get geometry count
	U32 index_count = 0;
	U32 vertex_count = 0;

	{
		LLFastTimer t(FTM_ADD_GEOMETRY_COUNT);
		addGeometryCount(group, vertex_count, index_count);
	}

	if (vertex_count > 0 && index_count > 0)
	{ //create vertex buffer containing volume geometry for this node
		{
			LLFastTimer t(FTM_CREATE_VB);
			group->mBuilt = 1.f;
			if (group->mVertexBuffer.isNull() ||
				!group->mVertexBuffer->isWriteable() ||
				(group->mBufferUsage != group->mVertexBuffer->getUsage() && LLVertexBuffer::sEnableVBOs))
			{
				group->mVertexBuffer = createVertexBuffer(mVertexDataMask, group->mBufferUsage);
				group->mVertexBuffer->allocateBuffer(vertex_count, index_count, true);
				stop_glerror();
			}
			else
			{
				group->mVertexBuffer->resizeBuffer(vertex_count, index_count);
				stop_glerror();
			}
		}

		{
			LLFastTimer t(FTM_GET_GEOMETRY);
			getGeometry(group);
		}
	}
	else
	{
		group->mVertexBuffer = NULL;
		group->mBufferMap.clear();
	}

	group->mLastUpdateTime = gFrameTimeSeconds;
	group->clearState(LLSpatialGroup::GEOM_DIRTY);
}


void LLSpatialPartition::rebuildMesh(LLSpatialGroup* group)
{

}

BOOL LLSpatialGroup::boundObjects(BOOL empty, LLVector4a& minOut, LLVector4a& maxOut)
{	
	const OctreeNode* node = mOctreeNode;

	if (node->isEmpty())
	{	//don't do anything if there are no objects
		if (empty && mOctreeNode->getParent())
		{	//only root is allowed to be empty
			OCT_ERRS << "Empty leaf found in octree." << llendl;
		}
		return FALSE;
	}

	LLVector4a& newMin = mObjectExtents[0];
	LLVector4a& newMax = mObjectExtents[1];
	
	if (isState(OBJECT_DIRTY))
	{ //calculate new bounding box
		clearState(OBJECT_DIRTY);

		//initialize bounding box to first element
		OctreeNode::const_element_iter i = node->getDataBegin();
		LLDrawable* drawablep = *i;
		const LLVector4a* minMax = drawablep->getSpatialExtents();

		newMin = minMax[0];
		newMax = minMax[1];

		for (++i; i != node->getDataEnd(); ++i)
		{
			drawablep = *i;
			minMax = drawablep->getSpatialExtents();
			
			update_min_max(newMin, newMax, minMax[0]);
			update_min_max(newMin, newMax, minMax[1]);

			//bin up the object
			/*for (U32 i = 0; i < 3; i++)
			{
				if (minMax[0].mV[i] < newMin.mV[i])
				{
					newMin.mV[i] = minMax[0].mV[i];
				}
				if (minMax[1].mV[i] > newMax.mV[i])
				{
					newMax.mV[i] = minMax[1].mV[i];
				}
			}*/
		}
		
		mObjectBounds[0].setAdd(newMin, newMax);
		mObjectBounds[0].mul(0.5f);
		mObjectBounds[1].setSub(newMax, newMin);
		mObjectBounds[1].mul(0.5f);
	}
	
	if (empty)
	{
		minOut = newMin;
		maxOut = newMax;
	}
	else
	{
		minOut.setMin(minOut, newMin);
		maxOut.setMax(maxOut, newMax);
	}
		
	return TRUE;
}

void LLSpatialGroup::unbound()
{
	if (isState(DIRTY))
	{
		return;
	}

	setState(DIRTY);
	
	//all the parent nodes need to rebound this child
	if (mOctreeNode)
	{
		OctreeNode* parent = (OctreeNode*) mOctreeNode->getParent();
		while (parent != NULL)
		{
			LLSpatialGroup* group = (LLSpatialGroup*) parent->getListener(0);
			if (group->isState(DIRTY))
			{
				return;
			}
			
			group->setState(DIRTY);
			parent = (OctreeNode*) parent->getParent();
		}
	}
}

LLSpatialGroup* LLSpatialGroup::getParent()
{
	if (isDead())
	{
		return NULL;
	}

	if(!mOctreeNode)
	{
		return NULL;
	}
	OctreeNode* parent = mOctreeNode->getOctParent();

	if (parent)
	{
		return (LLSpatialGroup*) parent->getListener(0);
	}

	return NULL;
}

BOOL LLSpatialGroup::removeObject(LLDrawable *drawablep, BOOL from_octree)
{
	LLMemType mt(LLMemType::MTYPE_SPACE_PARTITION);
	unbound();
	if (mOctreeNode && !from_octree)
	{
		if (!mOctreeNode->remove(drawablep))
		{
			OCT_ERRS << "Could not remove drawable from spatial group" << llendl;
		}
	}
	else
	{
		drawablep->setSpatialGroup(NULL);
		setState(GEOM_DIRTY);
		gPipeline.markRebuild(this, TRUE);

		if (drawablep->isSpatialBridge())
		{
			for (bridge_list_t::iterator i = mBridgeList.begin(); i != mBridgeList.end(); ++i)
			{
				if (*i == drawablep)
				{
					mBridgeList.erase(i);
					break;
				}
			}
		}

		if (getElementCount() == 0)
		{ //delete draw map on last element removal since a rebuild might never happen
			clearDrawMap();
		}
	}
	return TRUE;
}

void LLSpatialGroup::shift(const LLVector4a &offset)
{
	LLMemType mt(LLMemType::MTYPE_SPACE_PARTITION);
	LLVector4a t = mOctreeNode->getCenter();
	t.add(offset);	
	mOctreeNode->setCenter(t);
	mOctreeNode->updateMinMax();
	mBounds[0].add(offset);
	mExtents[0].add(offset);
	mExtents[1].add(offset);
	mObjectBounds[0].add(offset);
	mObjectExtents[0].add(offset);
	mObjectExtents[1].add(offset);

	if (!mSpatialPartition->mRenderByGroup && 
		mSpatialPartition->mPartitionType != LLViewerRegion::PARTITION_TREE &&
		mSpatialPartition->mPartitionType != LLViewerRegion::PARTITION_TERRAIN &&
		mSpatialPartition->mPartitionType != LLViewerRegion::PARTITION_BRIDGE)
	{
		setState(GEOM_DIRTY);
		gPipeline.markRebuild(this, TRUE);
	}
}

class LLSpatialSetState : public LLSpatialGroup::OctreeTraveler
{
public:
	U32 mState;
	LLSpatialSetState(U32 state) : mState(state) { }
	virtual void visit(const LLSpatialGroup::OctreeNode* branch) { ((LLSpatialGroup*) branch->getListener(0))->setState(mState); }	
};

class LLSpatialSetStateDiff : public LLSpatialSetState
{
public:
	LLSpatialSetStateDiff(U32 state) : LLSpatialSetState(state) { }

	virtual void traverse(const LLSpatialGroup::OctreeNode* n)
	{
		LLSpatialGroup* group = (LLSpatialGroup*) n->getListener(0);
		
		if (!group->isState(mState))
		{
			LLSpatialGroup::OctreeTraveler::traverse(n);
		}
	}
};

void LLSpatialGroup::setState(U32 state) 
{ 
	mState |= state; 
	
	llassert(state <= LLSpatialGroup::STATE_MASK);
}	

void LLSpatialGroup::setState(U32 state, S32 mode) 
{
	LLMemType mt(LLMemType::MTYPE_SPACE_PARTITION);

	llassert(state <= LLSpatialGroup::STATE_MASK);
	
	if (mode > STATE_MODE_SINGLE)
	{
		if (mode == STATE_MODE_DIFF)
		{
			LLSpatialSetStateDiff setter(state);
			setter.traverse(mOctreeNode);
		}
		else
		{
			LLSpatialSetState setter(state);
			setter.traverse(mOctreeNode);
		}
	}
	else
	{
		mState |= state;
	}
}

class LLSpatialClearState : public LLSpatialGroup::OctreeTraveler
{
public:
	U32 mState;
	LLSpatialClearState(U32 state) : mState(state) { }
	virtual void visit(const LLSpatialGroup::OctreeNode* branch) { ((LLSpatialGroup*) branch->getListener(0))->clearState(mState); }
};

class LLSpatialClearStateDiff : public LLSpatialClearState
{
public:
	LLSpatialClearStateDiff(U32 state) : LLSpatialClearState(state) { }

	virtual void traverse(const LLSpatialGroup::OctreeNode* n)
	{
		LLSpatialGroup* group = (LLSpatialGroup*) n->getListener(0);
		
		if (group->isState(mState))
		{
			LLSpatialGroup::OctreeTraveler::traverse(n);
		}
	}
};

void LLSpatialGroup::clearState(U32 state)
{
	llassert(state <= LLSpatialGroup::STATE_MASK);

	mState &= ~state; 
}

void LLSpatialGroup::clearState(U32 state, S32 mode)
{
	llassert(state <= LLSpatialGroup::STATE_MASK);

	LLMemType mt(LLMemType::MTYPE_SPACE_PARTITION);
	
	if (mode > STATE_MODE_SINGLE)
	{
		if (mode == STATE_MODE_DIFF)
		{
			LLSpatialClearStateDiff clearer(state);
			clearer.traverse(mOctreeNode);
		}
		else
		{
			LLSpatialClearState clearer(state);
			clearer.traverse(mOctreeNode);
		}
	}
	else
	{
		mState &= ~state;
	}
}

BOOL LLSpatialGroup::isState(U32 state) const
{ 
	llassert(state <= LLSpatialGroup::STATE_MASK);

	return mState & state ? TRUE : FALSE; 
}

//=====================================
//		Occlusion State Set/Clear
//=====================================
class LLSpatialSetOcclusionState : public LLSpatialGroup::OctreeTraveler
{
public:
	U32 mState;
	LLSpatialSetOcclusionState(U32 state) : mState(state) { }
	virtual void visit(const LLSpatialGroup::OctreeNode* branch) { ((LLSpatialGroup*) branch->getListener(0))->setOcclusionState(mState); }	
};

class LLSpatialSetOcclusionStateDiff : public LLSpatialSetOcclusionState
{
public:
	LLSpatialSetOcclusionStateDiff(U32 state) : LLSpatialSetOcclusionState(state) { }

	virtual void traverse(const LLSpatialGroup::OctreeNode* n)
	{
		LLSpatialGroup* group = (LLSpatialGroup*) n->getListener(0);
		
		if (!group->isOcclusionState(mState))
		{
			LLSpatialGroup::OctreeTraveler::traverse(n);
		}
	}
};


void LLSpatialGroup::setOcclusionState(U32 state, S32 mode) 
{
	LLMemType mt(LLMemType::MTYPE_SPACE_PARTITION);
	
	if (mode > STATE_MODE_SINGLE)
	{
		if (mode == STATE_MODE_DIFF)
		{
			LLSpatialSetOcclusionStateDiff setter(state);
			setter.traverse(mOctreeNode);
		}
		else if (mode == STATE_MODE_BRANCH)
		{
			LLSpatialSetOcclusionState setter(state);
			setter.traverse(mOctreeNode);
		}
		else
		{
			for (U32 i = 0; i < LLViewerCamera::NUM_CAMERAS; i++)
			{
				mOcclusionState[i] |= state;

				if ((state & DISCARD_QUERY) && mOcclusionQuery[i])
				{
					sQueryPool.release(mOcclusionQuery[i]);
					mOcclusionQuery[i] = 0;
				}
			}
		}
	}
	else
	{
		mOcclusionState[LLViewerCamera::sCurCameraID] |= state;
		if ((state & DISCARD_QUERY) && mOcclusionQuery[LLViewerCamera::sCurCameraID])
		{
			sQueryPool.release(mOcclusionQuery[LLViewerCamera::sCurCameraID]);
			mOcclusionQuery[LLViewerCamera::sCurCameraID] = 0;
		}
	}
}

class LLSpatialClearOcclusionState : public LLSpatialGroup::OctreeTraveler
{
public:
	U32 mState;
	
	LLSpatialClearOcclusionState(U32 state) : mState(state) { }
	virtual void visit(const LLSpatialGroup::OctreeNode* branch) { ((LLSpatialGroup*) branch->getListener(0))->clearOcclusionState(mState); }
};

class LLSpatialClearOcclusionStateDiff : public LLSpatialClearOcclusionState
{
public:
	LLSpatialClearOcclusionStateDiff(U32 state) : LLSpatialClearOcclusionState(state) { }

	virtual void traverse(const LLSpatialGroup::OctreeNode* n)
	{
		LLSpatialGroup* group = (LLSpatialGroup*) n->getListener(0);
		
		if (group->isOcclusionState(mState))
		{
			LLSpatialGroup::OctreeTraveler::traverse(n);
		}
	}
};

void LLSpatialGroup::clearOcclusionState(U32 state, S32 mode)
{
	LLMemType mt(LLMemType::MTYPE_SPACE_PARTITION);
	
	if (mode > STATE_MODE_SINGLE)
	{
		if (mode == STATE_MODE_DIFF)
		{
			LLSpatialClearOcclusionStateDiff clearer(state);
			clearer.traverse(mOctreeNode);
		}
		else if (mode == STATE_MODE_BRANCH)
		{
			LLSpatialClearOcclusionState clearer(state);
			clearer.traverse(mOctreeNode);
		}
		else
		{
			for (U32 i = 0; i < LLViewerCamera::NUM_CAMERAS; i++)
			{
				mOcclusionState[i] &= ~state;
			}
		}
	}
	else
	{
		mOcclusionState[LLViewerCamera::sCurCameraID] &= ~state;
	}
}
//======================================
//		Octree Listener Implementation
//======================================

LLSpatialGroup::LLSpatialGroup(OctreeNode* node, LLSpatialPartition* part) :
	mObjectBoxSize(1.f),
	mState(0),
	mGeometryBytes(0),
	mSurfaceArea(0.f),
	mBuilt(0.f),
	mOctreeNode(node),
	mSpatialPartition(part),
	mVertexBuffer(NULL), 
	mBufferUsage(part->mBufferUsage),
	mDistance(0.f),
	mDepth(0.f),
	mLastUpdateDistance(-1.f), 
	mLastUpdateTime(gFrameTimeSeconds),
	mAtlasList(4),
	mCurUpdatingTime(0),
	mCurUpdatingSlotp(NULL),
	mCurUpdatingTexture (NULL)
{
	ll_assert_aligned(this,16);
	
	sNodeCount++;
	LLMemType mt(LLMemType::MTYPE_SPACE_PARTITION);

	mViewAngle.splat(0.f);
	mLastUpdateViewAngle.splat(-1.f);
	mExtents[0] = mExtents[1] = mObjectBounds[0] = mObjectBounds[0] = mObjectBounds[1] = 
		mObjectExtents[0] = mObjectExtents[1] = mViewAngle;

	sg_assert(mOctreeNode->getListenerCount() == 0);
	mOctreeNode->addListener(this);
	setState(SG_INITIAL_STATE_MASK);
	gPipeline.markRebuild(this, TRUE);

	mBounds[0] = node->getCenter();
	mBounds[1] = node->getSize();

	part->mLODSeed = (part->mLODSeed+1)%part->mLODPeriod;
	mLODHash = part->mLODSeed;

	OctreeNode* oct_parent = node->getOctParent();

	LLSpatialGroup* parent = oct_parent ? (LLSpatialGroup*) oct_parent->getListener(0) : NULL;

	for (U32 i = 0; i < LLViewerCamera::NUM_CAMERAS; i++)
	{
		mOcclusionQuery[i] = 0;
		mOcclusionIssued[i] = 0;
		mOcclusionState[i] = parent ? SG_STATE_INHERIT_MASK & parent->mOcclusionState[i] : 0;
		mVisible[i] = 0;
	}

	mRadius = 1;
	mPixelArea = 1024.f;
}

void LLSpatialGroup::updateDistance(LLCamera &camera)
{
	if (LLViewerCamera::sCurCameraID != LLViewerCamera::CAMERA_WORLD)
	{
		llwarns << "Attempted to update distance for camera other than world camera!" << llendl;
		return;
	}

	if (gShiftFrame)
	{
		return;
	}

#if !LL_RELEASE_FOR_DOWNLOAD
	if (isState(LLSpatialGroup::OBJECT_DIRTY))
	{
		llerrs << "Spatial group dirty on distance update." << llendl;
	}
#endif
	if (!isEmpty())
	{
		mRadius = mSpatialPartition->mRenderByGroup ? mObjectBounds[1].getLength3().getF32() :
						(F32) mOctreeNode->getSize().getLength3().getF32();
		mDistance = mSpatialPartition->calcDistance(this, camera);
		mPixelArea = mSpatialPartition->calcPixelArea(this, camera);
	}
}

F32 LLSpatialPartition::calcDistance(LLSpatialGroup* group, LLCamera& camera)
{
	LLVector4a eye;
	LLVector4a origin;
	origin.load3(camera.getOrigin().mV);

	eye.setSub(group->mObjectBounds[0], origin);

	F32 dist = 0.f;

	if (group->mDrawMap.find(LLRenderPass::PASS_ALPHA) != group->mDrawMap.end())
	{
		LLVector4a v = eye;

		dist = eye.getLength3().getF32();
		eye.normalize3fast();

		if (!group->isState(LLSpatialGroup::ALPHA_DIRTY))
		{
			if (!group->mSpatialPartition->isBridge())
			{
				LLVector4a view_angle = eye;

				LLVector4a diff;
				diff.setSub(view_angle, group->mLastUpdateViewAngle);

				if (diff.getLength3().getF32() > 0.64f)
				{
					group->mViewAngle = view_angle;
					group->mLastUpdateViewAngle = view_angle;
					//for occasional alpha sorting within the group
					//NOTE: If there is a trivial way to detect that alpha sorting here would not change the render order,
					//not setting this node to dirty would be a very good thing
					group->setState(LLSpatialGroup::ALPHA_DIRTY);
					gPipeline.markRebuild(group, FALSE);
				}
			}
		}

		//calculate depth of node for alpha sorting

		LLVector3 at = camera.getAtAxis();

		LLVector4a ata;
		ata.load3(at.mV);

		LLVector4a t = ata;
		//front of bounding box
		t.mul(0.25f);
		t.mul(group->mObjectBounds[1]);
		v.sub(t);
		
		group->mDepth = v.dot3(ata).getF32();
	}
	else
	{
		dist = eye.getLength3().getF32();
	}

	if (dist < 16.f)
	{
		dist /= 16.f;
		dist *= dist;
		dist *= 16.f;
	}

	return dist;
}

F32 LLSpatialPartition::calcPixelArea(LLSpatialGroup* group, LLCamera& camera)
{
	return LLPipeline::calcPixelArea(group->mObjectBounds[0], group->mObjectBounds[1], camera);
}

F32 LLSpatialGroup::getUpdateUrgency() const
{
	if (!isVisible())
	{
		return 0.f;
	}
	else
	{
		F32 time = gFrameTimeSeconds-mLastUpdateTime+4.f;
		return time + (mObjectBounds[1].dot3(mObjectBounds[1]).getF32()+1.f)/mDistance;
	}
}

BOOL LLSpatialGroup::needsUpdate()
{
	return (LLDrawable::getCurrentFrame()%mSpatialPartition->mLODPeriod == mLODHash) ? TRUE : FALSE;
}

BOOL LLSpatialGroup::changeLOD()
{
	if (isState(ALPHA_DIRTY | OBJECT_DIRTY))
	{ ///a rebuild is going to happen, update distance and LoD
		return TRUE;
	}

	if (mSpatialPartition->mSlopRatio > 0.f)
	{
		F32 ratio = (mDistance - mLastUpdateDistance)/(llmax(mLastUpdateDistance, mRadius));

		if (fabsf(ratio) >= mSpatialPartition->mSlopRatio)
		{
			return TRUE;
		}

		if (mDistance > mRadius*2.f)
		{
			return FALSE;
		}
	}
	
	if (needsUpdate())
	{
		return TRUE;
	}
	
	return FALSE;
}

void LLSpatialGroup::handleInsertion(const TreeNode* node, LLDrawable* drawablep)
{
	LLMemType mt(LLMemType::MTYPE_SPACE_PARTITION);
	addObject(drawablep, FALSE, TRUE);
	unbound();
	setState(OBJECT_DIRTY);
}

void LLSpatialGroup::handleRemoval(const TreeNode* node, LLDrawable* drawable)
{
	LLMemType mt(LLMemType::MTYPE_SPACE_PARTITION);
	removeObject(drawable, TRUE);
	setState(OBJECT_DIRTY);
}

void LLSpatialGroup::handleDestruction(const TreeNode* node)
{
	LLMemType mt(LLMemType::MTYPE_SPACE_PARTITION);
	setState(DEAD);
	
	for (element_iter i = getDataBegin(); i != getDataEnd(); ++i)
	{
		LLDrawable* drawable = *i;
		if (drawable->getSpatialGroup() == this)
		{
			drawable->setSpatialGroup(NULL);
		}
	}
	
	//clean up avatar attachment stats
	LLSpatialBridge* bridge = mSpatialPartition->asBridge();
	if (bridge)
	{
		if (bridge->mAvatar.notNull())
		{
			bridge->mAvatar->mAttachmentGeometryBytes -= mGeometryBytes;
			bridge->mAvatar->mAttachmentSurfaceArea -= mSurfaceArea;
		}
	}

	clearDrawMap();
	mVertexBuffer = NULL;
	mBufferMap.clear();
	sZombieGroups++;
	mOctreeNode = NULL;
}

void LLSpatialGroup::handleStateChange(const TreeNode* node)
{
	//drop bounding box upon state change
	if (mOctreeNode != node)
	{
		mOctreeNode = (OctreeNode*) node;
	}
	unbound();
}

void LLSpatialGroup::handleChildAddition(const OctreeNode* parent, OctreeNode* child) 
{
	LLMemType mt(LLMemType::MTYPE_SPACE_PARTITION);
	if (child->getListenerCount() == 0)
	{
		new LLSpatialGroup(child, mSpatialPartition);
	}
	else
	{
		OCT_ERRS << "LLSpatialGroup redundancy detected." << llendl;
	}

	unbound();

	assert_states_valid(this);
}

void LLSpatialGroup::handleChildRemoval(const OctreeNode* parent, const OctreeNode* child)
{
	unbound();
}

void LLSpatialGroup::destroyGL(bool keep_occlusion) 
{
	setState(LLSpatialGroup::GEOM_DIRTY | LLSpatialGroup::IMAGE_DIRTY);

	if (!keep_occlusion)
	{ //going to need a rebuild
		gPipeline.markRebuild(this, TRUE);
	}

	mLastUpdateTime = gFrameTimeSeconds;
	mVertexBuffer = NULL;
	mBufferMap.clear();

	clearDrawMap();

	if (!keep_occlusion)
	{
		for (U32 i = 0; i < LLViewerCamera::NUM_CAMERAS; i++)
		{
			if (mOcclusionQuery[i])
			{
				sQueryPool.release(mOcclusionQuery[i]);
				mOcclusionQuery[i] = 0;
			}
		}
	}


	for (LLSpatialGroup::element_iter i = getDataBegin(); i != getDataEnd(); ++i)
	{
		LLDrawable* drawable = *i;
		for (S32 j = 0; j < drawable->getNumFaces(); j++)
		{
			LLFace* facep = drawable->getFace(j);
			if (facep)
			{
				facep->clearVertexBuffer();
			}
		}
	}
}

BOOL LLSpatialGroup::rebound()
{
	if (!isState(DIRTY))
	{	//return TRUE if we're not empty
		return TRUE;
	}
	
	if (mOctreeNode->getChildCount() == 1 && mOctreeNode->getElementCount() == 0)
	{
		LLSpatialGroup* group = (LLSpatialGroup*) mOctreeNode->getChild(0)->getListener(0);
		group->rebound();
		
		//copy single child's bounding box
		mBounds[0] = group->mBounds[0];
		mBounds[1] = group->mBounds[1];
		mExtents[0] = group->mExtents[0];
		mExtents[1] = group->mExtents[1];
		
		group->setState(SKIP_FRUSTUM_CHECK);
	}
	else if (mOctreeNode->isLeaf())
	{ //copy object bounding box if this is a leaf
		boundObjects(TRUE, mExtents[0], mExtents[1]);
		mBounds[0] = mObjectBounds[0];
		mBounds[1] = mObjectBounds[1];
	}
	else
	{
		LLVector4a& newMin = mExtents[0];
		LLVector4a& newMax = mExtents[1];
		LLSpatialGroup* group = (LLSpatialGroup*) mOctreeNode->getChild(0)->getListener(0);
		group->clearState(SKIP_FRUSTUM_CHECK);
		group->rebound();
		//initialize to first child
		newMin = group->mExtents[0];
		newMax = group->mExtents[1];

		//first, rebound children
		for (U32 i = 1; i < mOctreeNode->getChildCount(); i++)
		{
			group = (LLSpatialGroup*) mOctreeNode->getChild(i)->getListener(0);
			group->clearState(SKIP_FRUSTUM_CHECK);
			group->rebound();
			const LLVector4a& max = group->mExtents[1];
			const LLVector4a& min = group->mExtents[0];

			newMax.setMax(newMax, max);
			newMin.setMin(newMin, min);
		}

		boundObjects(FALSE, newMin, newMax);
		
		mBounds[0].setAdd(newMin, newMax);
		mBounds[0].mul(0.5f);
		mBounds[1].setSub(newMax, newMin);
		mBounds[1].mul(0.5f);
	}
	
	clearState(DIRTY);

	return TRUE;
}

static LLFastTimer::DeclareTimer FTM_OCCLUSION_READBACK("Readback Occlusion");
static LLFastTimer::DeclareTimer FTM_OCCLUSION_WAIT("Occlusion Wait");

void LLSpatialGroup::checkOcclusion()
{
	if (LLPipeline::sUseOcclusion > 1)
	{
		LLFastTimer t(FTM_OCCLUSION_READBACK);
		LLSpatialGroup* parent = getParent();
		if (parent && parent->isOcclusionState(LLSpatialGroup::OCCLUDED))
		{	//if the parent has been marked as occluded, the child is implicitly occluded
			clearOcclusionState(QUERY_PENDING | DISCARD_QUERY);
		}
		else if (isOcclusionState(QUERY_PENDING))
		{	//otherwise, if a query is pending, read it back

			GLuint available = 0;
			if (mOcclusionQuery[LLViewerCamera::sCurCameraID])
			{
				glGetQueryObjectuivARB(mOcclusionQuery[LLViewerCamera::sCurCameraID], GL_QUERY_RESULT_AVAILABLE_ARB, &available);

				static LLCachedControl<bool> wait_for_query(gSavedSettings, "RenderSynchronousOcclusion");

				if (wait_for_query && mOcclusionIssued[LLViewerCamera::sCurCameraID] < gFrameCount)
				{ //query was issued last frame, wait until it's available
					S32 max_loop = 1024;
					LLFastTimer t(FTM_OCCLUSION_WAIT);
					while (!available && max_loop-- > 0)
					{
						F32 max_time = llmin(gFrameIntervalSeconds*10.f, 1.f);
						//do some usefu work while we wait
						LLAppViewer::getTextureCache()->update(max_time); // unpauses the texture cache thread
						LLAppViewer::getImageDecodeThread()->update(max_time); // unpauses the image thread
						LLAppViewer::getTextureFetch()->update(max_time); // unpauses the texture fetch thread
						
						glGetQueryObjectuivARB(mOcclusionQuery[LLViewerCamera::sCurCameraID], GL_QUERY_RESULT_AVAILABLE_ARB, &available);
					}
				}
			}
			else
			{
				available = 1;
			}

			if (available)
			{ //result is available, read it back, otherwise wait until next frame
				GLuint res = 1;
				if (!isOcclusionState(DISCARD_QUERY) && mOcclusionQuery[LLViewerCamera::sCurCameraID])
				{
					glGetQueryObjectuivARB(mOcclusionQuery[LLViewerCamera::sCurCameraID], GL_QUERY_RESULT_ARB, &res);	
#if LL_TRACK_PENDING_OCCLUSION_QUERIES
					sPendingQueries.erase(mOcclusionQuery[LLViewerCamera::sCurCameraID]);
#endif
				}
				else if (mOcclusionQuery[LLViewerCamera::sCurCameraID])
				{ //delete the query to avoid holding onto hundreds of pending queries
					sQueryPool.release(mOcclusionQuery[LLViewerCamera::sCurCameraID]);
					mOcclusionQuery[LLViewerCamera::sCurCameraID] = 0;
				}
				
				if (isOcclusionState(DISCARD_QUERY))
				{
					res = 2;
				}

				if (res > 0)
				{
					assert_states_valid(this);
					clearOcclusionState(LLSpatialGroup::OCCLUDED, LLSpatialGroup::STATE_MODE_DIFF);
					assert_states_valid(this);
				}
				else
				{
					assert_states_valid(this);
					
					setOcclusionState(LLSpatialGroup::OCCLUDED, LLSpatialGroup::STATE_MODE_DIFF);
					
					assert_states_valid(this);
				}

				clearOcclusionState(QUERY_PENDING | DISCARD_QUERY);
			}
		}
		else if (mSpatialPartition->isOcclusionEnabled() && isOcclusionState(LLSpatialGroup::OCCLUDED))
		{	//check occlusion has been issued for occluded node that has not had a query issued
			assert_states_valid(this);
			clearOcclusionState(LLSpatialGroup::OCCLUDED, LLSpatialGroup::STATE_MODE_DIFF);
			assert_states_valid(this);
		}
	}
}

static LLFastTimer::DeclareTimer FTM_PUSH_OCCLUSION_VERTS("Push Occlusion");
static LLFastTimer::DeclareTimer FTM_SET_OCCLUSION_STATE("Occlusion State");
static LLFastTimer::DeclareTimer FTM_OCCLUSION_EARLY_FAIL("Occlusion Early Fail");
static LLFastTimer::DeclareTimer FTM_OCCLUSION_ALLOCATE("Allocate");
static LLFastTimer::DeclareTimer FTM_OCCLUSION_BUILD("Build");
static LLFastTimer::DeclareTimer FTM_OCCLUSION_BEGIN_QUERY("Begin Query");
static LLFastTimer::DeclareTimer FTM_OCCLUSION_END_QUERY("End Query");
static LLFastTimer::DeclareTimer FTM_OCCLUSION_SET_BUFFER("Set Buffer");
static LLFastTimer::DeclareTimer FTM_OCCLUSION_DRAW_WATER("Draw Water");
static LLFastTimer::DeclareTimer FTM_OCCLUSION_DRAW("Draw");



void LLSpatialGroup::doOcclusion(LLCamera* camera)
{
	if (mSpatialPartition->isOcclusionEnabled() && LLPipeline::sUseOcclusion > 1)
	{
		// Don't cull hole/edge water, unless we have the GL_ARB_depth_clamp extension
		if (earlyFail(camera, this))
		{
			LLFastTimer t(FTM_OCCLUSION_EARLY_FAIL);
			setOcclusionState(LLSpatialGroup::DISCARD_QUERY);
			assert_states_valid(this);
			clearOcclusionState(LLSpatialGroup::OCCLUDED, LLSpatialGroup::STATE_MODE_DIFF);
			assert_states_valid(this);
		}
		else
		{
			if (!isOcclusionState(QUERY_PENDING) || isOcclusionState(DISCARD_QUERY))
			{
				{ //no query pending, or previous query to be discarded
					LLFastTimer t(FTM_RENDER_OCCLUSION);

					if (!mOcclusionQuery[LLViewerCamera::sCurCameraID])
					{
						LLFastTimer t(FTM_OCCLUSION_ALLOCATE);
						mOcclusionQuery[LLViewerCamera::sCurCameraID] = sQueryPool.allocate();
					}

					// Depth clamp all water to avoid it being culled as a result of being
					// behind the far clip plane, and in the case of edge water to avoid
					// it being culled while still visible.
					bool const use_depth_clamp = gGLManager.mHasDepthClamp &&
												(mSpatialPartition->mDrawableType == LLDrawPool::POOL_WATER ||						
												mSpatialPartition->mDrawableType == LLDrawPool::POOL_VOIDWATER);

					LLGLEnable clamp(use_depth_clamp ? GL_DEPTH_CLAMP : 0);				
						
#if !LL_DARWIN					
					U32 mode = gGLManager.mHasOcclusionQuery2 ? GL_ANY_SAMPLES_PASSED : GL_SAMPLES_PASSED_ARB;
#else
					U32 mode = GL_SAMPLES_PASSED_ARB;
#endif
					
#if LL_TRACK_PENDING_OCCLUSION_QUERIES
					sPendingQueries.insert(mOcclusionQuery[LLViewerCamera::sCurCameraID]);
#endif

					{
						LLFastTimer t(FTM_PUSH_OCCLUSION_VERTS);
						
						//store which frame this query was issued on
						mOcclusionIssued[LLViewerCamera::sCurCameraID] = gFrameCount;

						{
							LLFastTimer t(FTM_OCCLUSION_BEGIN_QUERY);
							glBeginQueryARB(mode, mOcclusionQuery[LLViewerCamera::sCurCameraID]);					
						}
					
						LLGLSLShader* shader = LLGLSLShader::sCurBoundShaderPtr;
						llassert(shader);

						shader->uniform3fv(LLShaderMgr::BOX_CENTER, 1, mBounds[0].getF32ptr());
						shader->uniform3f(LLShaderMgr::BOX_SIZE, mBounds[1][0]+SG_OCCLUSION_FUDGE, 
																 mBounds[1][1]+SG_OCCLUSION_FUDGE, 
																 mBounds[1][2]+SG_OCCLUSION_FUDGE);

						if (!use_depth_clamp && mSpatialPartition->mDrawableType == LLDrawPool::POOL_VOIDWATER)
						{
							LLFastTimer t(FTM_OCCLUSION_DRAW_WATER);

							LLGLSquashToFarClip squash(glh_get_current_projection(), 1);
							if (camera->getOrigin().isExactlyZero())
							{ //origin is invalid, draw entire box
								gPipeline.mCubeVB->drawRange(LLRender::TRIANGLE_FAN, 0, 7, 8, 0);
								gPipeline.mCubeVB->drawRange(LLRender::TRIANGLE_FAN, 0, 7, 8, b111*8);				
							}
							else
							{
								gPipeline.mCubeVB->drawRange(LLRender::TRIANGLE_FAN, 0, 7, 8, get_box_fan_indices(camera, mBounds[0]));
							}
						}
						else
						{
							LLFastTimer t(FTM_OCCLUSION_DRAW);
							if (camera->getOrigin().isExactlyZero())
							{ //origin is invalid, draw entire box
								gPipeline.mCubeVB->drawRange(LLRender::TRIANGLE_FAN, 0, 7, 8, 0);
								gPipeline.mCubeVB->drawRange(LLRender::TRIANGLE_FAN, 0, 7, 8, b111*8);				
							}
							else
							{
								gPipeline.mCubeVB->drawRange(LLRender::TRIANGLE_FAN, 0, 7, 8, get_box_fan_indices(camera, mBounds[0]));
							}
						}


						{
							LLFastTimer t(FTM_OCCLUSION_END_QUERY);
							glEndQueryARB(mode);
						}
					}
				}

				{
					LLFastTimer t(FTM_SET_OCCLUSION_STATE);
					setOcclusionState(LLSpatialGroup::QUERY_PENDING);
					clearOcclusionState(LLSpatialGroup::DISCARD_QUERY);
				}
			}
		}
	}
}

//==============================================

LLSpatialPartition::LLSpatialPartition(U32 data_mask, BOOL render_by_group, U32 buffer_usage)
: mRenderByGroup(render_by_group), mBridge(NULL)
{
	LLMemType mt(LLMemType::MTYPE_SPACE_PARTITION);
	mOcclusionEnabled = TRUE;
	mDrawableType = 0;
	mPartitionType = LLViewerRegion::PARTITION_NONE;
	mLODSeed = 0;
	mLODPeriod = 1;
	mVertexDataMask = data_mask;
	mBufferUsage = buffer_usage;
	mDepthMask = FALSE;
	mSlopRatio = 0.25f;
	mInfiniteFarClip = FALSE;

	LLVector4a center, size;
	center.splat(0.f);
	size.splat(1.f);

	mOctree = new LLSpatialGroup::OctreeRoot(center,size,
											NULL);
	new LLSpatialGroup(mOctree, this);
}


LLSpatialPartition::~LLSpatialPartition()
{
	LLMemType mt(LLMemType::MTYPE_SPACE_PARTITION);
	
	delete mOctree;
	mOctree = NULL;
}


LLSpatialGroup *LLSpatialPartition::put(LLDrawable *drawablep, BOOL was_visible)
{
	LLMemType mt(LLMemType::MTYPE_SPACE_PARTITION);
		
	drawablep->updateSpatialExtents();

	//keep drawable from being garbage collected
	LLPointer<LLDrawable> ptr = drawablep;
		
	assert_octree_valid(mOctree);
	mOctree->insert(drawablep);
	assert_octree_valid(mOctree);
	
	LLSpatialGroup* group = drawablep->getSpatialGroup();

	if (group && was_visible && group->isOcclusionState(LLSpatialGroup::QUERY_PENDING))
	{
		group->setOcclusionState(LLSpatialGroup::DISCARD_QUERY, LLSpatialGroup::STATE_MODE_ALL_CAMERAS);
	}

	return group;
}

BOOL LLSpatialPartition::remove(LLDrawable *drawablep, LLSpatialGroup *curp)
{
	LLMemType mt(LLMemType::MTYPE_SPACE_PARTITION);
	
	if (!curp->removeObject(drawablep))
	{
		OCT_ERRS << "Failed to remove drawable from octree!" << llendl;
	}
	else
	{
		drawablep->setSpatialGroup(NULL);
	}

	assert_octree_valid(mOctree);
	
	return TRUE;
}

void LLSpatialPartition::move(LLDrawable *drawablep, LLSpatialGroup *curp, BOOL immediate)
{
	LLMemType mt(LLMemType::MTYPE_SPACE_PARTITION);
		
	// sanity check submitted by open source user bushing Spatula
	// who was seeing crashing here. (See VWR-424 reported by Bunny Mayne)
	if (!drawablep)
	{
		OCT_ERRS << "LLSpatialPartition::move was passed a bad drawable." << llendl;
		return;
	}
		
	BOOL was_visible = curp ? curp->isVisible() : FALSE;

	if (curp && curp->mSpatialPartition != this)
	{
		//keep drawable from being garbage collected
		LLPointer<LLDrawable> ptr = drawablep;
		if (curp->mSpatialPartition->remove(drawablep, curp))
		{
			put(drawablep, was_visible);
			return;
		}
		else
		{
			OCT_ERRS << "Drawable lost between spatial partitions on outbound transition." << llendl;
		}
	}
		
	if (curp && curp->updateInGroup(drawablep, immediate))
	{
		// Already updated, don't need to do anything
		assert_octree_valid(mOctree);
		return;
	}

	//keep drawable from being garbage collected
	LLPointer<LLDrawable> ptr = drawablep;
	if (curp && !remove(drawablep, curp))
	{
		OCT_ERRS << "Move couldn't find existing spatial group!" << llendl;
	}

	put(drawablep, was_visible);
}

class LLSpatialShift : public LLSpatialGroup::OctreeTraveler
{
public:
	const LLVector4a& mOffset;

	LLSpatialShift(const LLVector4a& offset) : mOffset(offset) { }
	virtual void visit(const LLSpatialGroup::OctreeNode* branch) 
	{ 
		((LLSpatialGroup*) branch->getListener(0))->shift(mOffset); 
	}
};

void LLSpatialPartition::shift(const LLVector4a &offset)
{ //shift octree node bounding boxes by offset
	LLMemType mt(LLMemType::MTYPE_SPACE_PARTITION);
	LLSpatialShift shifter(offset);
	shifter.traverse(mOctree);
}

class LLOctreeCull : public LLSpatialGroup::OctreeTraveler
{
public:
	LLOctreeCull(LLCamera* camera)
		: mCamera(camera), mRes(0) { }

	virtual bool earlyFail(LLSpatialGroup* group)
	{
		group->checkOcclusion();

		if (group->mOctreeNode->getParent() &&	//never occlusion cull the root node
		  	LLPipeline::sUseOcclusion &&			//ignore occlusion if disabled
			group->isOcclusionState(LLSpatialGroup::OCCLUDED))
		{
			gPipeline.markOccluder(group);
			return true;
		}
		
		return false;
	}
	
	virtual void traverse(const LLSpatialGroup::OctreeNode* n)
	{
		LLSpatialGroup* group = (LLSpatialGroup*) n->getListener(0);

		if (earlyFail(group))
		{
			return;
		}
		
		if (mRes == 2 || 
			(mRes && group->isState(LLSpatialGroup::SKIP_FRUSTUM_CHECK)))
		{	//fully in, just add everything
			LLSpatialGroup::OctreeTraveler::traverse(n);
		}
		else
		{
			mRes = frustumCheck(group);
				
			if (mRes)
			{ //at least partially in, run on down
				LLSpatialGroup::OctreeTraveler::traverse(n);
			}

			mRes = 0;
		}
	}
	
	virtual S32 frustumCheck(const LLSpatialGroup* group)
	{
		S32 res = mCamera->AABBInFrustumNoFarClip(group->mBounds[0], group->mBounds[1]);
		if (res != 0)
		{
			res = llmin(res, AABBSphereIntersect(group->mExtents[0], group->mExtents[1], mCamera->getOrigin(), mCamera->mFrustumCornerDist));
		}
		return res;
	}

	virtual S32 frustumCheckObjects(const LLSpatialGroup* group)
	{
		S32 res = mCamera->AABBInFrustumNoFarClip(group->mObjectBounds[0], group->mObjectBounds[1]);
		if (res != 0)
		{
			res = llmin(res, AABBSphereIntersect(group->mObjectExtents[0], group->mObjectExtents[1], mCamera->getOrigin(), mCamera->mFrustumCornerDist));
		}
		return res;
	}

	virtual bool checkObjects(const LLSpatialGroup::OctreeNode* branch, const LLSpatialGroup* group)
	{
		if (branch->getElementCount() == 0) //no elements
		{
			return false;
		}
		else if (branch->getChildCount() == 0) //leaf state, already checked tightest bounding box
		{
			return true;
		}
		else if (mRes == 1 && !frustumCheckObjects(group)) //no objects in frustum
		{
			return false;
		}
		
		return true;
	}

	virtual void preprocess(LLSpatialGroup* group)
	{
		
	}
	
	virtual void processGroup(LLSpatialGroup* group)
	{
		if (group->needsUpdate() ||
			group->mVisible[LLViewerCamera::sCurCameraID] < LLDrawable::getCurrentFrame() - 1)
		{
			group->doOcclusion(mCamera);
		}
		gPipeline.markNotCulled(group, *mCamera);
	}
	
	virtual void visit(const LLSpatialGroup::OctreeNode* branch) 
	{	
		LLSpatialGroup* group = (LLSpatialGroup*) branch->getListener(0);

		preprocess(group);
		
		if (checkObjects(branch, group))
		{
			processGroup(group);
		}
	}

	LLCamera *mCamera;
	S32 mRes;
};

class LLOctreeCullNoFarClip : public LLOctreeCull
{
public: 
	LLOctreeCullNoFarClip(LLCamera* camera) 
		: LLOctreeCull(camera) { }

	virtual S32 frustumCheck(const LLSpatialGroup* group)
	{
		return mCamera->AABBInFrustumNoFarClip(group->mBounds[0], group->mBounds[1]);
	}

	virtual S32 frustumCheckObjects(const LLSpatialGroup* group)
	{
		S32 res = mCamera->AABBInFrustumNoFarClip(group->mObjectBounds[0], group->mObjectBounds[1]);
		return res;
	}
};

class LLOctreeCullShadow : public LLOctreeCull
{
public:
	LLOctreeCullShadow(LLCamera* camera)
		: LLOctreeCull(camera) { }

	virtual S32 frustumCheck(const LLSpatialGroup* group)
	{
		return mCamera->AABBInFrustum(group->mBounds[0], group->mBounds[1]);
	}

	virtual S32 frustumCheckObjects(const LLSpatialGroup* group)
	{
		return mCamera->AABBInFrustum(group->mObjectBounds[0], group->mObjectBounds[1]);
	}
};

class LLOctreeCullVisExtents: public LLOctreeCullShadow
{
public:
	LLOctreeCullVisExtents(LLCamera* camera, LLVector4a& min, LLVector4a& max)
		: LLOctreeCullShadow(camera), mMin(min), mMax(max), mEmpty(TRUE) { }

	virtual bool earlyFail(LLSpatialGroup* group)
	{
		if (group->mOctreeNode->getParent() &&	//never occlusion cull the root node
			LLPipeline::sUseOcclusion &&			//ignore occlusion if disabled
			group->isOcclusionState(LLSpatialGroup::OCCLUDED))
		{
			return true;
		}
		
		return false;
	}

	virtual void traverse(const LLSpatialGroup::OctreeNode* n)
	{
		LLSpatialGroup* group = (LLSpatialGroup*) n->getListener(0);

		if (earlyFail(group))
		{
			return;
		}
		
		if ((mRes && group->isState(LLSpatialGroup::SKIP_FRUSTUM_CHECK)) ||
			mRes == 2)
		{	//don't need to do frustum check
			LLSpatialGroup::OctreeTraveler::traverse(n);
		}
		else
		{  
			mRes = frustumCheck(group);
				
			if (mRes)
			{ //at least partially in, run on down
				LLSpatialGroup::OctreeTraveler::traverse(n);
			}

			mRes = 0;
		}
	}

	virtual void processGroup(LLSpatialGroup* group)
	{
		llassert(!group->isState(LLSpatialGroup::DIRTY) && !group->isEmpty())
		
		if (mRes < 2)
		{
			if (mCamera->AABBInFrustum(group->mObjectBounds[0], group->mObjectBounds[1]) > 0)
			{
				mEmpty = FALSE;
				update_min_max(mMin, mMax, group->mObjectExtents[0]);
				update_min_max(mMin, mMax, group->mObjectExtents[1]);
			}
		}
		else
		{
			mEmpty = FALSE;
			update_min_max(mMin, mMax, group->mExtents[0]);
			update_min_max(mMin, mMax, group->mExtents[1]);
		}
	}

	BOOL mEmpty;
	LLVector4a& mMin;
	LLVector4a& mMax;
};

class LLOctreeCullDetectVisible: public LLOctreeCullShadow
{
public:
	LLOctreeCullDetectVisible(LLCamera* camera)
		: LLOctreeCullShadow(camera), mResult(FALSE) { }

	virtual bool earlyFail(LLSpatialGroup* group)
	{
		if (mResult || //already found a node, don't check any more
			(group->mOctreeNode->getParent() &&	//never occlusion cull the root node
			 LLPipeline::sUseOcclusion &&			//ignore occlusion if disabled
			 group->isOcclusionState(LLSpatialGroup::OCCLUDED)))
		{
			return true;
		}
		
		return false;
	}

	virtual void processGroup(LLSpatialGroup* group)
	{
		if (group->isVisible())
		{
			mResult = TRUE;
		}
	}

	BOOL mResult;
};

class LLOctreeSelect : public LLOctreeCull
{
public:
	LLOctreeSelect(LLCamera* camera, std::vector<LLDrawable*>* results)
		: LLOctreeCull(camera), mResults(results) { }

	virtual bool earlyFail(LLSpatialGroup* group) { return false; }
	virtual void preprocess(LLSpatialGroup* group) { }

	virtual void processGroup(LLSpatialGroup* group)
	{
		LLSpatialGroup::OctreeNode* branch = group->mOctreeNode;

		for (LLSpatialGroup::OctreeNode::const_element_iter i = branch->getDataBegin(); i != branch->getDataEnd(); ++i)
		{
			LLDrawable* drawable = *i;
			
			if (!drawable->isDead())
			{
				if (drawable->isSpatialBridge())
				{
					drawable->setVisible(*mCamera, mResults, TRUE);
				}
				else
				{
					mResults->push_back(drawable);
				}
			}		
		}
	}
	
	std::vector<LLDrawable*>* mResults;
};

void drawBox(const LLVector3& c, const LLVector3& r)
{
	LLVertexBuffer::unbind();

	gGL.begin(LLRender::TRIANGLE_STRIP);
	//left front
	gGL.vertex3fv((c+r.scaledVec(LLVector3(-1,1,-1))).mV);
	gGL.vertex3fv((c+r.scaledVec(LLVector3(-1,1,1))).mV);
	//right front
	gGL.vertex3fv((c+r.scaledVec(LLVector3(1,1,-1))).mV);
	gGL.vertex3fv((c+r.scaledVec(LLVector3(1,1,1))).mV);
	//right back
 	gGL.vertex3fv((c+r.scaledVec(LLVector3(1,-1,-1))).mV);
	gGL.vertex3fv((c+r.scaledVec(LLVector3(1,-1,1))).mV);
	//left back
	gGL.vertex3fv((c+r.scaledVec(LLVector3(-1,-1,-1))).mV);
	gGL.vertex3fv((c+r.scaledVec(LLVector3(-1,-1,1))).mV);
	//left front
	gGL.vertex3fv((c+r.scaledVec(LLVector3(-1,1,-1))).mV);
	gGL.vertex3fv((c+r.scaledVec(LLVector3(-1,1,1))).mV);
	gGL.end();
	
	//bottom
	gGL.begin(LLRender::TRIANGLE_STRIP);
	gGL.vertex3fv((c+r.scaledVec(LLVector3(1,1,-1))).mV);
	gGL.vertex3fv((c+r.scaledVec(LLVector3(1,-1,-1))).mV);
	gGL.vertex3fv((c+r.scaledVec(LLVector3(-1,1,-1))).mV);
	gGL.vertex3fv((c+r.scaledVec(LLVector3(-1,-1,-1))).mV);
	gGL.end();

	//top
	gGL.begin(LLRender::TRIANGLE_STRIP);
	gGL.vertex3fv((c+r.scaledVec(LLVector3(1,1,1))).mV);
	gGL.vertex3fv((c+r.scaledVec(LLVector3(-1,1,1))).mV);
	gGL.vertex3fv((c+r.scaledVec(LLVector3(1,-1,1))).mV);
	gGL.vertex3fv((c+r.scaledVec(LLVector3(-1,-1,1))).mV);
	gGL.end();	
}

void drawBox(const LLVector4a& c, const LLVector4a& r)
{
	drawBox(reinterpret_cast<const LLVector3&>(c), reinterpret_cast<const LLVector3&>(r));
}

void drawBoxOutline(const LLVector3& pos, const LLVector3& size)
{
	LLVector3 v1 = size.scaledVec(LLVector3( 1, 1,1));
	LLVector3 v2 = size.scaledVec(LLVector3(-1, 1,1));
	LLVector3 v3 = size.scaledVec(LLVector3(-1,-1,1));
	LLVector3 v4 = size.scaledVec(LLVector3( 1,-1,1));

	gGL.begin(LLRender::LINES); 
	
	//top
	gGL.vertex3fv((pos+v1).mV);
	gGL.vertex3fv((pos+v2).mV);
	gGL.vertex3fv((pos+v2).mV);
	gGL.vertex3fv((pos+v3).mV);
	gGL.vertex3fv((pos+v3).mV);
	gGL.vertex3fv((pos+v4).mV);
	gGL.vertex3fv((pos+v4).mV);
	gGL.vertex3fv((pos+v1).mV);
	
	//bottom
	gGL.vertex3fv((pos-v1).mV);
	gGL.vertex3fv((pos-v2).mV);
	gGL.vertex3fv((pos-v2).mV);
	gGL.vertex3fv((pos-v3).mV);
	gGL.vertex3fv((pos-v3).mV);
	gGL.vertex3fv((pos-v4).mV);
	gGL.vertex3fv((pos-v4).mV);
	gGL.vertex3fv((pos-v1).mV);
	
	//right
	gGL.vertex3fv((pos+v1).mV);
	gGL.vertex3fv((pos-v3).mV);
			
	gGL.vertex3fv((pos+v4).mV);
	gGL.vertex3fv((pos-v2).mV);

	//left
	gGL.vertex3fv((pos+v2).mV);
	gGL.vertex3fv((pos-v4).mV);

	gGL.vertex3fv((pos+v3).mV);
	gGL.vertex3fv((pos-v1).mV);

	gGL.end();
}

void drawBoxOutline(const LLVector4a& pos, const LLVector4a& size)
{
	drawBoxOutline(reinterpret_cast<const LLVector3&>(pos), reinterpret_cast<const LLVector3&>(size));
}

class LLOctreeDirty : public LLOctreeTraveler<LLDrawable>
{
public:
	virtual void visit(const LLOctreeNode<LLDrawable>* state)
	{
		LLSpatialGroup* group = (LLSpatialGroup*) state->getListener(0);
		group->destroyGL();

		for (LLSpatialGroup::element_iter i = group->getDataBegin(); i != group->getDataEnd(); ++i)
		{
			LLDrawable* drawable = *i;
			if (drawable->getVObj().notNull() && !group->mSpatialPartition->mRenderByGroup)
			{
				gPipeline.markRebuild(drawable, LLDrawable::REBUILD_ALL, TRUE);
			}
		}

		for (LLSpatialGroup::bridge_list_t::iterator i = group->mBridgeList.begin(); i != group->mBridgeList.end(); ++i)
		{
			LLSpatialBridge* bridge = *i;
			traverse(bridge->mOctree);
		}
	}
};

void LLSpatialPartition::restoreGL()
{
	LLMemType mt(LLMemType::MTYPE_SPACE_PARTITION);
}

void LLSpatialPartition::resetVertexBuffers()
{
	LLOctreeDirty dirty;
	dirty.traverse(mOctree);
}

BOOL LLSpatialPartition::isOcclusionEnabled()
{
	return mOcclusionEnabled || LLPipeline::sUseOcclusion > 2;
}

BOOL LLSpatialPartition::getVisibleExtents(LLCamera& camera, LLVector3& visMin, LLVector3& visMax)
{
	LLVector4a visMina, visMaxa;
	visMina.load3(visMin.mV);
	visMaxa.load3(visMax.mV);

	{
		LLFastTimer ftm(FTM_CULL_REBOUND);		
		LLSpatialGroup* group = (LLSpatialGroup*) mOctree->getListener(0);
		group->rebound();
	}

	LLOctreeCullVisExtents vis(&camera, visMina, visMaxa);
	vis.traverse(mOctree);

	visMin.set(visMina.getF32ptr());
	visMax.set(visMaxa.getF32ptr());
	return vis.mEmpty;
}

BOOL LLSpatialPartition::visibleObjectsInFrustum(LLCamera& camera)
{
	LLOctreeCullDetectVisible vis(&camera);
	vis.traverse(mOctree);
	return vis.mResult;
}

S32 LLSpatialPartition::cull(LLCamera &camera, std::vector<LLDrawable *>* results, BOOL for_select)
{
	LLMemType mt(LLMemType::MTYPE_SPACE_PARTITION);
#if LL_OCTREE_PARANOIA_CHECK
	((LLSpatialGroup*)mOctree->getListener(0))->checkStates();
#endif
	{
		LLFastTimer ftm(FTM_CULL_REBOUND);		
		LLSpatialGroup* group = (LLSpatialGroup*) mOctree->getListener(0);
		group->rebound();
	}

#if LL_OCTREE_PARANOIA_CHECK
	((LLSpatialGroup*)mOctree->getListener(0))->validate();
#endif

	
	if (for_select)
	{
		LLOctreeSelect selecter(&camera, results);
		selecter.traverse(mOctree);
	}
	else if (LLPipeline::sShadowRender)
	{
		LLFastTimer ftm(FTM_FRUSTUM_CULL);
		LLOctreeCullShadow culler(&camera);
		culler.traverse(mOctree);
	}
	else if (mInfiniteFarClip || !LLPipeline::sUseFarClip)
	{
		LLFastTimer ftm(FTM_FRUSTUM_CULL);		
		LLOctreeCullNoFarClip culler(&camera);
		culler.traverse(mOctree);
	}
	else
	{
		LLFastTimer ftm(FTM_FRUSTUM_CULL);		
		LLOctreeCull culler(&camera);
		culler.traverse(mOctree);
	}
	
	return 0;
}

BOOL earlyFail(LLCamera* camera, LLSpatialGroup* group)
{
	if (camera->getOrigin().isExactlyZero())
	{
		return FALSE;
	}

	const F32 vel = SG_OCCLUSION_FUDGE*2.f;
	LLVector4a fudge;
	fudge.splat(vel);

	const LLVector4a& c = group->mBounds[0];
	LLVector4a r;
	r.setAdd(group->mBounds[1], fudge);

	/*if (r.magVecSquared() > 1024.0*1024.0)
	{
		return TRUE;
	}*/

	LLVector4a e;
	e.load3(camera->getOrigin().mV);
	
	LLVector4a min;
	min.setSub(c,r);
	LLVector4a max;
	max.setAdd(c,r);
	
	S32 lt = e.lessThan(min).getGatheredBits() & 0x7;
	if (lt)
	{
		return FALSE;
	}

	S32 gt = e.greaterThan(max).getGatheredBits() & 0x7;
	if (gt)
	{
		return FALSE;
	}

	return TRUE;
}


void pushVerts(LLDrawInfo* params, U32 mask)
{
	LLRenderPass::applyModelMatrix(*params);
	params->mVertexBuffer->setBuffer(mask);
	params->mVertexBuffer->drawRange(params->mParticle ? LLRender::POINTS : LLRender::TRIANGLES,
								params->mStart, params->mEnd, params->mCount, params->mOffset);
}

void pushVerts(LLSpatialGroup* group, U32 mask)
{
	LLDrawInfo* params = NULL;

	for (LLSpatialGroup::draw_map_t::iterator i = group->mDrawMap.begin(); i != group->mDrawMap.end(); ++i)
	{
		for (LLSpatialGroup::drawmap_elem_t::iterator j = i->second.begin(); j != i->second.end(); ++j) 
		{
			params = *j;
			pushVerts(params, mask);
		}
	}
}

void pushVerts(LLFace* face, U32 mask)
{
	if (face)
	{
		llassert(face->verify());

		LLVertexBuffer* buffer = face->getVertexBuffer();

		if (buffer && (face->getGeomCount() >= 3))
		{
			buffer->setBuffer(mask);
			U16 start = face->getGeomStart();
			U16 end = start + face->getGeomCount()-1;
			U32 count = face->getIndicesCount();
			U16 offset = face->getIndicesStart();
			buffer->drawRange(LLRender::TRIANGLES, start, end, count, offset);
		}
	}
}

void pushVerts(LLDrawable* drawable, U32 mask)
{
	for (S32 i = 0; i < drawable->getNumFaces(); ++i)
	{
		pushVerts(drawable->getFace(i), mask);
	}
}

void pushVerts(LLVolume* volume)
{
	LLVertexBuffer::unbind();
	for (S32 i = 0; i < volume->getNumVolumeFaces(); ++i)
	{
		const LLVolumeFace& face = volume->getVolumeFace(i);
		LLVertexBuffer::drawElements(LLRender::TRIANGLES, face.mPositions, NULL, face.mNumIndices, face.mIndices);
	}
}

void pushBufferVerts(LLVertexBuffer* buffer, U32 mask)
{
	if (buffer)
	{
		buffer->setBuffer(mask);
		buffer->drawRange(LLRender::TRIANGLES, 0, buffer->getNumVerts()-1, buffer->getNumIndices(), 0);
	}
}

void pushBufferVerts(LLSpatialGroup* group, U32 mask)
{
	if (group->mSpatialPartition->mRenderByGroup)
	{
		if (!group->mDrawMap.empty())
		{
			LLDrawInfo* params = *(group->mDrawMap.begin()->second.begin());
			LLRenderPass::applyModelMatrix(*params);
		
			pushBufferVerts(group->mVertexBuffer, mask);

			for (LLSpatialGroup::buffer_map_t::iterator i = group->mBufferMap.begin(); i != group->mBufferMap.end(); ++i)
			{
				for (LLSpatialGroup::buffer_texture_map_t::iterator j = i->second.begin(); j != i->second.end(); ++j)
				{
					for (LLSpatialGroup::buffer_list_t::iterator k = j->second.begin(); k != j->second.end(); ++k)
					{
						pushBufferVerts(*k, mask);
					}
				}
			}
		}
	}
	else
	{
		drawBox(group->mBounds[0], group->mBounds[1]);
	}
}

void pushVertsColorCoded(LLSpatialGroup* group, U32 mask)
{
	LLDrawInfo* params = NULL;

	LLColor4 colors[] = {
		LLColor4::green,
		LLColor4::green1,
		LLColor4::green2,
		LLColor4::green3,
		LLColor4::green4,
		LLColor4::green5,
		LLColor4::green6
	};
		
	static const U32 col_count = LL_ARRAY_SIZE(colors);

	U32 col = 0;

	for (LLSpatialGroup::draw_map_t::iterator i = group->mDrawMap.begin(); i != group->mDrawMap.end(); ++i)
	{
		for (LLSpatialGroup::drawmap_elem_t::iterator j = i->second.begin(); j != i->second.end(); ++j) 
		{
			params = *j;
			LLRenderPass::applyModelMatrix(*params);
			gGL.diffuseColor4f(colors[col].mV[0], colors[col].mV[1], colors[col].mV[2], 0.5f);
			params->mVertexBuffer->setBuffer(mask);
			params->mVertexBuffer->drawRange(params->mParticle ? LLRender::POINTS : LLRender::TRIANGLES,
				params->mStart, params->mEnd, params->mCount, params->mOffset);
			col = (col+1)%col_count;
		}
	}
}

void renderOctree(LLSpatialGroup* group)
{
	//render solid object bounding box, color
	//coded by buffer usage and activity
	gGL.setSceneBlendType(LLRender::BT_ADD_WITH_ALPHA);
	LLVector4 col;
	if (group->mBuilt > 0.f)
	{
		group->mBuilt -= 2.f * gFrameIntervalSeconds;
		if (group->mBufferUsage == GL_STATIC_DRAW_ARB)
		{
			col.setVec(1.0f, 0, 0, group->mBuilt*0.5f);
		}
		else 
		{
			col.setVec(0.1f,0.1f,1,0.1f);
			//col.setVec(1.0f, 1.0f, 0, sinf(group->mBuilt*3.14159f)*0.5f);
		}

		if (group->mBufferUsage != GL_STATIC_DRAW_ARB)
		{
			LLGLDepthTest gl_depth(FALSE, FALSE);
			glPolygonMode(GL_FRONT_AND_BACK, GL_LINE);

			gGL.diffuseColor4f(1,0,0,group->mBuilt);
			gGL.flush();
			glLineWidth(5.f);
			drawBoxOutline(group->mObjectBounds[0], group->mObjectBounds[1]);
			gGL.flush();
			glLineWidth(1.f);
			gGL.flush();
			for (LLSpatialGroup::element_iter i = group->getDataBegin(); i != group->getDataEnd(); ++i)
			{
				LLDrawable* drawable = *i;
				if (!group->mSpatialPartition->isBridge())
				{
					gGL.pushMatrix();
					LLVector3 trans = drawable->getRegion()->getOriginAgent();
					gGL.translatef(trans.mV[0], trans.mV[1], trans.mV[2]);
				}
				
				for (S32 j = 0; j < drawable->getNumFaces(); j++)
				{
					LLFace* face = drawable->getFace(j);
					if (face && face->getVertexBuffer())
					{
						if (gFrameTimeSeconds - face->mLastUpdateTime < 0.5f)
						{
							gGL.diffuseColor4f(0, 1, 0, group->mBuilt);
						}
						else if (gFrameTimeSeconds - face->mLastMoveTime < 0.5f)
						{
							gGL.diffuseColor4f(1, 0, 0, group->mBuilt);
						}
						else
						{
							continue;
						}

						face->getVertexBuffer()->setBuffer(LLVertexBuffer::MAP_VERTEX);
						//drawBox((face->mExtents[0] + face->mExtents[1])*0.5f,
						//		(face->mExtents[1]-face->mExtents[0])*0.5f);
						face->getVertexBuffer()->draw(LLRender::TRIANGLES, face->getIndicesCount(), face->getIndicesStart());
					}
				}

				if (!group->mSpatialPartition->isBridge())
				{
					gGL.popMatrix();
				}
			}
			glPolygonMode(GL_FRONT_AND_BACK, GL_FILL);
			gGL.diffuseColor4f(1,1,1,1);
		}
	}
	else
	{
		if (group->mBufferUsage == GL_STATIC_DRAW_ARB && !group->isEmpty() 
			&& group->mSpatialPartition->mRenderByGroup)
		{
			col.setVec(0.8f, 0.4f, 0.1f, 0.1f);
		}
		else
		{
			col.setVec(0.1f, 0.1f, 1.f, 0.1f);
		}
	}

	gGL.diffuseColor4fv(col.mV);
	LLVector4a fudge;
	fudge.splat(0.001f);
	LLVector4a size = group->mObjectBounds[1];
	size.mul(1.01f);
	size.add(fudge);

	//{
	//	LLGLDepthTest depth(GL_TRUE, GL_FALSE);
	//	drawBox(group->mObjectBounds[0], fudge);
	//}
	
	gGL.setSceneBlendType(LLRender::BT_ALPHA);

	//if (group->mBuilt <= 0.f)
	{
		//draw opaque outline
		//gGL.diffuseColor4f(col.mV[0], col.mV[1], col.mV[2], 1.f);
		//drawBoxOutline(group->mObjectBounds[0], group->mObjectBounds[1]);

		gGL.diffuseColor4f(0,1,1,1);
		drawBoxOutline(group->mBounds[0],group->mBounds[1]);
		
		//draw bounding box for draw info
		/*if (group->mSpatialPartition->mRenderByGroup)
		{
			gGL.diffuseColor4f(1.0f, 0.75f, 0.25f, 0.6f);
			for (LLSpatialGroup::draw_map_t::iterator i = group->mDrawMap.begin(); i != group->mDrawMap.end(); ++i)
			{
				for (LLSpatialGroup::drawmap_elem_t::iterator j = i->second.begin(); j != i->second.end(); ++j)
				{
					LLDrawInfo* draw_info = *j;
					LLVector4a center;
					center.setAdd(draw_info->mExtents[1], draw_info->mExtents[0]);
					center.mul(0.5f);
					LLVector4a size;
					size.setSub(draw_info->mExtents[1], draw_info->mExtents[0]);
					size.mul(0.5f);
					drawBoxOutline(center, size);
				}
			}
		}*/
	}
	
//	LLSpatialGroup::OctreeNode* node = group->mOctreeNode;
//	gGL.diffuseColor4f(0,1,0,1);
//	drawBoxOutline(LLVector3(node->getCenter()), LLVector3(node->getSize()));
}

void renderVisibility(LLSpatialGroup* group, LLCamera* camera)
{
	LLGLEnable blend(GL_BLEND);
	gGL.setSceneBlendType(LLRender::BT_ALPHA);
	LLGLEnable cull(GL_CULL_FACE);
	glPolygonMode(GL_FRONT_AND_BACK, GL_LINE);

	BOOL render_objects = (!LLPipeline::sUseOcclusion || !group->isOcclusionState(LLSpatialGroup::OCCLUDED)) && group->isVisible() &&
							!group->isEmpty();

	if (render_objects)
	{
		LLGLDepthTest depth_under(GL_TRUE, GL_FALSE, GL_GREATER);
		gGL.diffuseColor4f(0, 0.5f, 0, 0.5f);
		gGL.diffuseColor4f(0, 0.5f, 0, 0.5f);
		pushBufferVerts(group, LLVertexBuffer::MAP_VERTEX);
	}

	{
		LLGLDepthTest depth_over(GL_TRUE, GL_FALSE, GL_LEQUAL);

		if (render_objects)
		{
			gGL.diffuseColor4f(0.f, 0.5f, 0.f,1.f);
			gGL.diffuseColor4f(0.f, 0.5f, 0.f, 1.f);
			pushBufferVerts(group, LLVertexBuffer::MAP_VERTEX);
		}

		glPolygonMode(GL_FRONT_AND_BACK, GL_FILL);

		if (render_objects)
		{
			gGL.diffuseColor4f(0.f, 0.75f, 0.f,0.5f);
			gGL.diffuseColor4f(0.f, 0.75f, 0.f, 0.5f);
			pushBufferVerts(group, LLVertexBuffer::MAP_VERTEX);
		}
	}
}

void renderCrossHairs(LLVector3 position, F32 size, LLColor4 color)
{
	gGL.diffuseColor4fv(color.mV);
	gGL.begin(LLRender::LINES);
	{
		gGL.vertex3fv((position - LLVector3(size, 0.f, 0.f)).mV);
		gGL.vertex3fv((position + LLVector3(size, 0.f, 0.f)).mV);
		gGL.vertex3fv((position - LLVector3(0.f, size, 0.f)).mV);
		gGL.vertex3fv((position + LLVector3(0.f, size, 0.f)).mV);
		gGL.vertex3fv((position - LLVector3(0.f, 0.f, size)).mV);
		gGL.vertex3fv((position + LLVector3(0.f, 0.f, size)).mV);
	}
	gGL.end();
}

void renderUpdateType(LLDrawable* drawablep)
{
	LLViewerObject* vobj = drawablep->getVObj();
	if (!vobj || OUT_UNKNOWN == vobj->getLastUpdateType())
	{
		return;
	}
	LLGLEnable blend(GL_BLEND);
	switch (vobj->getLastUpdateType())
	{
	case OUT_FULL:
		gGL.diffuseColor4f(0,1,0,0.5f);
		break;
	case OUT_TERSE_IMPROVED:
		gGL.diffuseColor4f(0,1,1,0.5f);
		break;
	case OUT_FULL_COMPRESSED:
		if (vobj->getLastUpdateCached())
		{
			gGL.diffuseColor4f(1,0,0,0.5f);
		}
		else
		{
			gGL.diffuseColor4f(1,1,0,0.5f);
		}
		break;
	case OUT_FULL_CACHED:
		gGL.diffuseColor4f(0,0,1,0.5f);
		break;
	default:
		llwarns << "Unknown update_type " << vobj->getLastUpdateType() << llendl;
		break;
	};
	S32 num_faces = drawablep->getNumFaces();
	if (num_faces)
	{
		for (S32 i = 0; i < num_faces; ++i)
		{
			pushVerts(drawablep->getFace(i), LLVertexBuffer::MAP_VERTEX);
		}
	}
}

void renderComplexityDisplay(LLDrawable* drawablep)
{
	LLViewerObject* vobj = drawablep->getVObj();
	if (!vobj)
	{
		return;
	}

	LLVOVolume *voVol = dynamic_cast<LLVOVolume*>(vobj);

	if (!voVol)
	{
		return;
	}

	if (!voVol->isRoot())
	{
		return;
	}

	LLVOVolume::texture_cost_t textures;
	F32 cost = (F32) voVol->getRenderCost(textures);

	// add any child volumes
	LLViewerObject::const_child_list_t children = voVol->getChildren();
	for (LLViewerObject::const_child_list_t::const_iterator iter = children.begin(); iter != children.end(); ++iter)
	{
		const LLViewerObject *child = *iter;
		const LLVOVolume *child_volume = dynamic_cast<const LLVOVolume*>(child);
		if (child_volume)
		{
			cost += child_volume->getRenderCost(textures);
		}
	}

	// add texture cost
	for (LLVOVolume::texture_cost_t::iterator iter = textures.begin(); iter != textures.end(); ++iter)
	{
		// add the cost of each individual texture in the linkset
		cost += iter->second;
	}

	F32 cost_max = (F32) LLVOVolume::getRenderComplexityMax();



	// allow user to set a static color scale
	if (gSavedSettings.getS32("RenderComplexityStaticMax") > 0)
	{
		cost_max = gSavedSettings.getS32("RenderComplexityStaticMax");
	}

	F32 cost_ratio = cost / cost_max;
	
	// cap cost ratio at 1.0f in case cost_max is at a low threshold
	cost_ratio = cost_ratio > 1.0f ? 1.0f : cost_ratio;
	
	LLGLEnable blend(GL_BLEND);

	LLColor4 color;
	const LLColor4 color_min = gSavedSettings.getColor4("RenderComplexityColorMin");
	const LLColor4 color_mid = gSavedSettings.getColor4("RenderComplexityColorMid");
	const LLColor4 color_max = gSavedSettings.getColor4("RenderComplexityColorMax");

	if (cost_ratio < 0.5f)
	{
		color = color_min * (1 - cost_ratio * 2) + color_mid * (cost_ratio * 2);
	}
	else
	{
		color = color_mid * (1 - (cost_ratio - 0.5) * 2) + color_max * ((cost_ratio - 0.5) * 2);
	}

	LLSD color_val = color.getValue();

	// don't highlight objects below the threshold
	if (cost > gSavedSettings.getS32("RenderComplexityThreshold"))
	{
		glColor4f(color[0],color[1],color[2],0.5f);


		S32 num_faces = drawablep->getNumFaces();
		if (num_faces)
		{
			for (S32 i = 0; i < num_faces; ++i)
			{
				pushVerts(drawablep->getFace(i), LLVertexBuffer::MAP_VERTEX);
			}
		}
		LLViewerObject::const_child_list_t children = voVol->getChildren();
		for (LLViewerObject::const_child_list_t::const_iterator iter = children.begin(); iter != children.end(); ++iter)
		{
			const LLViewerObject *child = *iter;
			if (child)
			{
				num_faces = child->getNumFaces();
				if (num_faces)
				{
					for (S32 i = 0; i < num_faces; ++i)
					{
						pushVerts(child->mDrawable->getFace(i), LLVertexBuffer::MAP_VERTEX);
					}
				}
			}
		}
	}
	
	voVol->setDebugText(llformat("%4.0f", cost));	
}

void renderBoundingBox(LLDrawable* drawable, BOOL set_color = TRUE)
{
	if (set_color)
	{
		if (drawable->isSpatialBridge())
		{
			gGL.diffuseColor4f(1,0.5f,0,1);
		}
		else if (drawable->getVOVolume())
		{
			if (drawable->isRoot())
			{
				gGL.diffuseColor4f(1,1,0,1);
			}
			else
			{
				gGL.diffuseColor4f(0,1,0,1);
			}
		}
		else if (drawable->getVObj())
		{
			switch (drawable->getVObj()->getPCode())
			{
				case LLViewerObject::LL_VO_SURFACE_PATCH:
						gGL.diffuseColor4f(0,1,1,1);
						break;
				case LLViewerObject::LL_VO_CLOUDS:
						// no longer used
						break;
				case LLViewerObject::LL_VO_PART_GROUP:
				case LLViewerObject::LL_VO_HUD_PART_GROUP:
						gGL.diffuseColor4f(0,0,1,1);
						break;
				case LLViewerObject::LL_VO_VOID_WATER:
				case LLViewerObject::LL_VO_WATER:
						gGL.diffuseColor4f(0,0.5f,1,1);
						break;
				case LL_PCODE_LEGACY_TREE:
						gGL.diffuseColor4f(0,0.5f,0,1);
						break;
				default:
						gGL.diffuseColor4f(1,0,1,1);
						break;
			}
		}
		else 
		{
			gGL.diffuseColor4f(1,0,0,1);
		}
	}

	const LLVector4a* ext;
	LLVector4a pos, size;

	//render face bounding boxes
	for (S32 i = 0; i < drawable->getNumFaces(); i++)
	{
		LLFace* facep = drawable->getFace(i);
		if (facep)
		{
			ext = facep->mExtents;

			pos.setAdd(ext[0], ext[1]);
			pos.mul(0.5f);
			size.setSub(ext[1], ext[0]);
			size.mul(0.5f);
		
			drawBoxOutline(pos,size);
		}
	}

	//render drawable bounding box
	ext = drawable->getSpatialExtents();

	pos.setAdd(ext[0], ext[1]);
	pos.mul(0.5f);
	size.setSub(ext[1], ext[0]);
	size.mul(0.5f);
	
	LLViewerObject* vobj = drawable->getVObj();
	if (vobj && vobj->onActiveList())
	{
		gGL.flush();
		glLineWidth(llmax(4.f*sinf(gFrameTimeSeconds*2.f)+1.f, 1.f));
		//glLineWidth(4.f*(sinf(gFrameTimeSeconds*2.f)*0.25f+0.75f));
		stop_glerror();
		drawBoxOutline(pos,size);
		gGL.flush();
		glLineWidth(1.f);
	}
	else
	{
		drawBoxOutline(pos,size);
	}
}

void renderNormals(LLDrawable* drawablep)
{
	LLVertexBuffer::unbind();

	LLVOVolume* vol = drawablep->getVOVolume();
	if (vol)
	{
		LLVolume* volume = vol->getVolume();
		gGL.pushMatrix();
		gGL.multMatrix((F32*) vol->getRelativeXform().mMatrix);
		
		gGL.getTexUnit(0)->unbind(LLTexUnit::TT_TEXTURE);

		LLVector4a scale(gSavedSettings.getF32("RenderDebugNormalScale"));

		for (S32 i = 0; i < volume->getNumVolumeFaces(); ++i)
		{
			const LLVolumeFace& face = volume->getVolumeFace(i);

			for (S32 j = 0; j < face.mNumVertices; ++j)
			{
				gGL.begin(LLRender::LINES);
				LLVector4a n,p;
				
				n.setMul(face.mNormals[j], scale);
				p.setAdd(face.mPositions[j], n);
				
				gGL.diffuseColor4f(1,1,1,1);
				gGL.vertex3fv(face.mPositions[j].getF32ptr());
				gGL.vertex3fv(p.getF32ptr());
				
				if (face.mBinormals)
				{
					n.setMul(face.mBinormals[j], scale);
					p.setAdd(face.mPositions[j], n);
				
					gGL.diffuseColor4f(0,1,1,1);
					gGL.vertex3fv(face.mPositions[j].getF32ptr());
					gGL.vertex3fv(p.getF32ptr());
				}	
				gGL.end();
			}
		}

		gGL.popMatrix();
	}
}

S32 get_physics_detail(const LLVolumeParams& volume_params, const LLVector3& scale)
{
	const S32 DEFAULT_DETAIL = 1;
	const F32 LARGE_THRESHOLD = 5.f;
	const F32 MEGA_THRESHOLD = 25.f;

	S32 detail = DEFAULT_DETAIL;
	F32 avg_scale = (scale[0]+scale[1]+scale[2])/3.f;

	if (avg_scale > LARGE_THRESHOLD)
	{
		detail += 1;
		if (avg_scale > MEGA_THRESHOLD)
		{
			detail += 1;
		}
	}

	return detail;
}

void renderMeshBaseHull(LLVOVolume* volume, U32 data_mask, LLColor4& color, LLColor4& line_color)
{
	LLUUID mesh_id = volume->getVolume()->getParams().getSculptID();
	LLModel::Decomposition* decomp = gMeshRepo.getDecomposition(mesh_id);

	const LLVector3 center(0,0,0);
	const LLVector3 size(0.25f,0.25f,0.25f);

	if (decomp)
	{		
		if (!decomp->mBaseHullMesh.empty())
		{
			gGL.diffuseColor4fv(color.mV);
			LLVertexBuffer::drawArrays(LLRender::TRIANGLES, decomp->mBaseHullMesh.mPositions, decomp->mBaseHullMesh.mNormals);
		}
		else
		{
			gMeshRepo.buildPhysicsMesh(*decomp);
			gGL.diffuseColor4f(0,1,1,1);
			drawBoxOutline(center, size);
		}

	}
	else
	{
		gGL.diffuseColor3f(1,0,1);
		drawBoxOutline(center, size);
	}
}

void render_hull(LLModel::PhysicsMesh& mesh, const LLColor4& color, const LLColor4& line_color)
{
	gGL.diffuseColor4fv(color.mV);
	LLVertexBuffer::drawArrays(LLRender::TRIANGLES, mesh.mPositions, mesh.mNormals);
	LLGLEnable offset(GL_POLYGON_OFFSET_LINE);
	glPolygonMode(GL_FRONT_AND_BACK, GL_LINE);
	glPolygonOffset(3.f, 3.f);
	glLineWidth(3.f);
	gGL.diffuseColor4fv(line_color.mV);
	LLVertexBuffer::drawArrays(LLRender::TRIANGLES, mesh.mPositions, mesh.mNormals);
	glLineWidth(1.f);
	glPolygonMode(GL_FRONT_AND_BACK, GL_FILL);
}

void renderPhysicsShape(LLDrawable* drawable, LLVOVolume* volume)
{
	U8 physics_type = volume->getPhysicsShapeType();

	if (physics_type == LLViewerObject::PHYSICS_SHAPE_NONE || volume->isFlexible())
	{
		return;
	}

	//not allowed to return at this point without rendering *something*

	F32 threshold = gSavedSettings.getF32("ObjectCostHighThreshold");
	F32 cost = volume->getObjectCost();

	LLColor4 low = gSavedSettings.getColor4("ObjectCostLowColor");
	LLColor4 mid = gSavedSettings.getColor4("ObjectCostMidColor");
	LLColor4 high = gSavedSettings.getColor4("ObjectCostHighColor");

	F32 normalizedCost = 1.f - exp( -(cost / threshold) );

	LLColor4 color;
	if ( normalizedCost <= 0.5f )
	{
		color = lerp( low, mid, 2.f * normalizedCost );
	}
	else
	{
		color = lerp( mid, high, 2.f * ( normalizedCost - 0.5f ) );
	}

	LLColor4 line_color = color*0.5f;

	U32 data_mask = LLVertexBuffer::MAP_VERTEX;

	LLVolumeParams volume_params = volume->getVolume()->getParams();

	LLPhysicsVolumeParams physics_params(volume_params, 
		physics_type == LLViewerObject::PHYSICS_SHAPE_CONVEX_HULL); 

	LLPhysicsShapeBuilderUtil::PhysicsShapeSpecification physics_spec;
	LLPhysicsShapeBuilderUtil::determinePhysicsShape(physics_params, volume->getScale(), physics_spec);

	U32 type = physics_spec.getType();

	LLVector3 center(0,0,0);
	LLVector3 size(0.25f,0.25f,0.25f);

	gGL.pushMatrix();
	gGL.multMatrix((F32*) volume->getRelativeXform().mMatrix);
		
	if (type == LLPhysicsShapeBuilderUtil::PhysicsShapeSpecification::USER_MESH)
	{
		LLUUID mesh_id = volume->getVolume()->getParams().getSculptID();
		LLModel::Decomposition* decomp = gMeshRepo.getDecomposition(mesh_id);
			
		if (decomp)
		{ //render a physics based mesh
			
			gGL.getTexUnit(0)->unbind(LLTexUnit::TT_TEXTURE);

			if (!decomp->mHull.empty())
			{ //decomposition exists, use that

				if (decomp->mMesh.empty())
				{
					gMeshRepo.buildPhysicsMesh(*decomp);
				}

				for (U32 i = 0; i < decomp->mMesh.size(); ++i)
				{		
					render_hull(decomp->mMesh[i], color, line_color);
				}
			}
			else if (!decomp->mPhysicsShapeMesh.empty())
			{ 
				//decomp has physics mesh, render that mesh
				gGL.diffuseColor4fv(color.mV);
				LLVertexBuffer::drawArrays(LLRender::TRIANGLES, decomp->mPhysicsShapeMesh.mPositions, decomp->mPhysicsShapeMesh.mNormals);
								
				glPolygonMode(GL_FRONT_AND_BACK, GL_LINE);
				gGL.diffuseColor4fv(line_color.mV);
				LLVertexBuffer::drawArrays(LLRender::TRIANGLES, decomp->mPhysicsShapeMesh.mPositions, decomp->mPhysicsShapeMesh.mNormals);
				glPolygonMode(GL_FRONT_AND_BACK, GL_FILL);
			}
			else
			{ //no mesh or decomposition, render base hull
				renderMeshBaseHull(volume, data_mask, color, line_color);

				if (decomp->mPhysicsShapeMesh.empty())
				{
					//attempt to fetch physics shape mesh if available
					gMeshRepo.fetchPhysicsShape(mesh_id);
				}
			}
		}
		else
		{	
			gGL.diffuseColor3f(1,1,0);
			drawBoxOutline(center, size);
		}
	}
	else if (type == LLPhysicsShapeBuilderUtil::PhysicsShapeSpecification::USER_CONVEX ||
		type == LLPhysicsShapeBuilderUtil::PhysicsShapeSpecification::PRIM_CONVEX)
	{
		if (volume->isMesh())
		{
			renderMeshBaseHull(volume, data_mask, color, line_color);
		}
		else
		{
			LLVolumeParams volume_params = volume->getVolume()->getParams();
			S32 detail = get_physics_detail(volume_params, volume->getScale());
			LLVolume* phys_volume = LLPrimitive::sVolumeManager->refVolume(volume_params, detail);

			if (!phys_volume->mHullPoints)
			{ //build convex hull
				std::vector<LLVector3> pos;
				std::vector<U16> index;

				S32 index_offset = 0;

				for (S32 i = 0; i < phys_volume->getNumVolumeFaces(); ++i)
				{
					const LLVolumeFace& face = phys_volume->getVolumeFace(i);
					if (index_offset + face.mNumVertices > 65535)
					{
						continue;
					}

					for (S32 j = 0; j < face.mNumVertices; ++j)
					{
						pos.push_back(LLVector3(face.mPositions[j].getF32ptr()));
					}

					for (S32 j = 0; j < face.mNumIndices; ++j)
					{
						index.push_back(face.mIndices[j]+index_offset);
					}

					index_offset += face.mNumVertices;
				}

				if (!pos.empty() && !index.empty() && LLConvexDecomposition::getInstance() ) // ND: FIRE-3427
				{
					LLCDMeshData mesh;
					mesh.mIndexBase = &index[0];
					mesh.mVertexBase = pos[0].mV;
					mesh.mNumVertices = pos.size();
					mesh.mVertexStrideBytes = 12;
					mesh.mIndexStrideBytes = 6;
					mesh.mIndexType = LLCDMeshData::INT_16;

					mesh.mNumTriangles = index.size()/3;
					
					LLCDMeshData res;

					LLConvexDecomposition::getInstance()->generateSingleHullMeshFromMesh( &mesh, &res );

					//copy res into phys_volume
					phys_volume->mHullPoints = (LLVector4a*) ll_aligned_malloc_16(sizeof(LLVector4a)*res.mNumVertices);
					phys_volume->mNumHullPoints = res.mNumVertices;

					S32 idx_size = (res.mNumTriangles*3*2+0xF) & ~0xF;
					phys_volume->mHullIndices = (U16*) ll_aligned_malloc_16(idx_size);
					phys_volume->mNumHullIndices = res.mNumTriangles*3;

					const F32* v = res.mVertexBase;

					for (S32 i = 0; i < res.mNumVertices; ++i)
					{
						F32* p = (F32*) ((U8*)v+i*res.mVertexStrideBytes);
						phys_volume->mHullPoints[i].load3(p);
					}

					if (res.mIndexType == LLCDMeshData::INT_16)
					{
						for (S32 i = 0; i < res.mNumTriangles; ++i)
						{
							U16* idx = (U16*) (((U8*)res.mIndexBase)+i*res.mIndexStrideBytes);

							phys_volume->mHullIndices[i*3+0] = idx[0];
							phys_volume->mHullIndices[i*3+1] = idx[1];
							phys_volume->mHullIndices[i*3+2] = idx[2];
						}
					}
					else
					{
						for (S32 i = 0; i < res.mNumTriangles; ++i)
						{
							U32* idx = (U32*) (((U8*)res.mIndexBase)+i*res.mIndexStrideBytes);

							phys_volume->mHullIndices[i*3+0] = (U16) idx[0];
							phys_volume->mHullIndices[i*3+1] = (U16) idx[1];
							phys_volume->mHullIndices[i*3+2] = (U16) idx[2];
						}
					}
				}
			}

			if (phys_volume->mHullPoints)
			{
				//render hull
			
				glPolygonMode(GL_FRONT_AND_BACK, GL_LINE);
				
				gGL.diffuseColor4fv(line_color.mV);
				LLVertexBuffer::unbind();

				llassert(!LLGLSLShader::sNoFixedFunction || LLGLSLShader::sCurBoundShader != 0);
							
				LLVertexBuffer::drawElements(LLRender::TRIANGLES, phys_volume->mHullPoints, NULL, phys_volume->mNumHullIndices, phys_volume->mHullIndices);
				
				gGL.diffuseColor4fv(color.mV);
				glPolygonMode(GL_FRONT_AND_BACK, GL_FILL);
				LLVertexBuffer::drawElements(LLRender::TRIANGLES, phys_volume->mHullPoints, NULL, phys_volume->mNumHullIndices, phys_volume->mHullIndices);
				
			}
			else
			{
				gGL.diffuseColor4f(1,0,1,1);
				drawBoxOutline(center, size);
			}

			LLPrimitive::sVolumeManager->unrefVolume(phys_volume);
		}
	}
	else if (type == LLPhysicsShapeBuilderUtil::PhysicsShapeSpecification::BOX)
	{
		LLVector3 center = physics_spec.getCenter();
		LLVector3 scale = physics_spec.getScale();
		LLVector3 vscale = volume->getScale()*2.f;
		scale.set(scale[0]/vscale[0], scale[1]/vscale[1], scale[2]/vscale[2]);
		
		gGL.diffuseColor4fv(color.mV);
		drawBox(center, scale);
	}
	else if	(type == LLPhysicsShapeBuilderUtil::PhysicsShapeSpecification::SPHERE)
	{
		/*LLVolumeParams volume_params;
		volume_params.setType( LL_PCODE_PROFILE_CIRCLE_HALF, LL_PCODE_PATH_CIRCLE );
		volume_params.setBeginAndEndS( 0.f, 1.f );
		volume_params.setBeginAndEndT( 0.f, 1.f );
		volume_params.setRatio	( 1, 1 );
		volume_params.setShear	( 0, 0 );
		LLVolume* sphere = LLPrimitive::sVolumeManager->refVolume(volume_params, 3);
		
		gGL.diffuseColor4fv(color.mV);
		pushVerts(sphere);
		LLPrimitive::sVolumeManager->unrefVolume(sphere);*/
	}
	else if (type == LLPhysicsShapeBuilderUtil::PhysicsShapeSpecification::CYLINDER)
	{
		LLVolumeParams volume_params;
		volume_params.setType( LL_PCODE_PROFILE_CIRCLE, LL_PCODE_PATH_LINE );
		volume_params.setBeginAndEndS( 0.f, 1.f );
		volume_params.setBeginAndEndT( 0.f, 1.f );
		volume_params.setRatio	( 1, 1 );
		volume_params.setShear	( 0, 0 );
		LLVolume* cylinder = LLPrimitive::sVolumeManager->refVolume(volume_params, 3);
		
		gGL.diffuseColor4fv(color.mV);
		pushVerts(cylinder);
		LLPrimitive::sVolumeManager->unrefVolume(cylinder);
	}
	else if (type == LLPhysicsShapeBuilderUtil::PhysicsShapeSpecification::PRIM_MESH)
	{
		LLVolumeParams volume_params = volume->getVolume()->getParams();
		S32 detail = get_physics_detail(volume_params, volume->getScale());

		LLVolume* phys_volume = LLPrimitive::sVolumeManager->refVolume(volume_params, detail);
		glPolygonMode(GL_FRONT_AND_BACK, GL_LINE);
		
		gGL.diffuseColor4fv(line_color.mV);
		pushVerts(phys_volume);
		
		gGL.diffuseColor4fv(color.mV);
		glPolygonMode(GL_FRONT_AND_BACK, GL_FILL);
		pushVerts(phys_volume);
		LLPrimitive::sVolumeManager->unrefVolume(phys_volume);
	}
	else if (type == LLPhysicsShapeBuilderUtil::PhysicsShapeSpecification::PRIM_CONVEX)
	{
		LLVolumeParams volume_params = volume->getVolume()->getParams();
		S32 detail = get_physics_detail(volume_params, volume->getScale());

		LLVolume* phys_volume = LLPrimitive::sVolumeManager->refVolume(volume_params, detail);

		if (phys_volume->mHullPoints && phys_volume->mHullIndices)
		{
			glPolygonMode(GL_FRONT_AND_BACK, GL_LINE);
			llassert(!LLGLSLShader::sNoFixedFunction || LLGLSLShader::sCurBoundShader != 0);
			LLVertexBuffer::unbind();
			glVertexPointer(3, GL_FLOAT, 16, phys_volume->mHullPoints);
			gGL.diffuseColor4fv(line_color.mV);
			gGL.syncMatrices();
			glDrawElements(GL_TRIANGLES, phys_volume->mNumHullIndices, GL_UNSIGNED_SHORT, phys_volume->mHullIndices);
			
			gGL.diffuseColor4fv(color.mV);
			glPolygonMode(GL_FRONT_AND_BACK, GL_FILL);
			glDrawElements(GL_TRIANGLES, phys_volume->mNumHullIndices, GL_UNSIGNED_SHORT, phys_volume->mHullIndices);			
		}
		else
		{
			gGL.diffuseColor3f(1,0,1);
			drawBoxOutline(center, size);
			gMeshRepo.buildHull(volume_params, detail);
		}
		LLPrimitive::sVolumeManager->unrefVolume(phys_volume);
	}
	else if (type == LLPhysicsShapeBuilderUtil::PhysicsShapeSpecification::SCULPT)
	{
		//TODO: implement sculpted prim physics display
	}
	else 
	{
		llerrs << "Unhandled type" << llendl;
	}

	gGL.popMatrix();
}

void renderPhysicsShapes(LLSpatialGroup* group)
{
	for (LLSpatialGroup::OctreeNode::const_element_iter i = group->getDataBegin(); i != group->getDataEnd(); ++i)
	{
		LLDrawable* drawable = *i;
		LLVOVolume* volume = drawable->getVOVolume();
		if (volume && !volume->isAttachment() && volume->getPhysicsShapeType() != LLViewerObject::PHYSICS_SHAPE_NONE )
		{
			if (!group->mSpatialPartition->isBridge())
			{
				gGL.pushMatrix();
				LLVector3 trans = drawable->getRegion()->getOriginAgent();
				gGL.translatef(trans.mV[0], trans.mV[1], trans.mV[2]);
				renderPhysicsShape(drawable, volume);
				gGL.popMatrix();
			}
			else
			{
				renderPhysicsShape(drawable, volume);
			}
		}
		else
		{
			LLViewerObject* object = drawable->getVObj();
			if (object && object->getPCode() == LLViewerObject::LL_VO_SURFACE_PATCH)
			{
				//push face vertices for terrain
				for (S32 i = 0; i < drawable->getNumFaces(); ++i)
				{
					LLFace* face = drawable->getFace(i);
					if (face)
					{
						LLVertexBuffer* buff = face->getVertexBuffer();
						if (buff)
						{
							glPolygonMode(GL_FRONT_AND_BACK, GL_LINE);

							buff->setBuffer(LLVertexBuffer::MAP_VERTEX);
							gGL.diffuseColor3f(0.2f, 0.5f, 0.3f);
							buff->draw(LLRender::TRIANGLES, buff->getNumIndices(), 0);
									
							gGL.diffuseColor3f(0.2f, 1.f, 0.3f);
							glPolygonMode(GL_FRONT_AND_BACK, GL_FILL);
							buff->draw(LLRender::TRIANGLES, buff->getNumIndices(), 0);
						}
					}
				}
			}
		}
	}
}

void renderTexturePriority(LLDrawable* drawable)
{
	for (int face=0; face<drawable->getNumFaces(); ++face)
	{
		LLFace *facep = drawable->getFace(face);
		
		LLVector4 cold(0,0,0.25f);
		LLVector4 hot(1,0.25f,0.25f);
	
		LLVector4 boost_cold(0,0,0,0);
		LLVector4 boost_hot(0,1,0,1);
		
		LLGLDisable blend(GL_BLEND);
		
		//LLViewerTexture* imagep = facep->getTexture();
		//if (imagep)
		if (facep)
		{
				
			//F32 vsize = imagep->mMaxVirtualSize;
			F32 vsize = facep->getPixelArea();

			if (vsize > sCurMaxTexPriority)
			{
				sCurMaxTexPriority = vsize;
			}
			
			F32 t = vsize/sLastMaxTexPriority;
			
			LLVector4 col = lerp(cold, hot, t);
			gGL.diffuseColor4fv(col.mV);
		}
		//else
		//{
		//	gGL.diffuseColor4f(1,0,1,1);
		//}
		
		LLVector4a center;
		center.setAdd(facep->mExtents[1],facep->mExtents[0]);
		center.mul(0.5f);
		LLVector4a size;
		size.setSub(facep->mExtents[1],facep->mExtents[0]);
		size.mul(0.5f);
		size.add(LLVector4a(0.01f));
		drawBox(center, size);
		
		/*S32 boost = imagep->getBoostLevel();
		if (boost>LLViewerTexture::BOOST_NONE)
		{
			F32 t = (F32) boost / (F32) (LLViewerTexture::BOOST_MAX_LEVEL-1);
			LLVector4 col = lerp(boost_cold, boost_hot, t);
			LLGLEnable blend_on(GL_BLEND);
			gGL.blendFunc(GL_SRC_ALPHA, GL_ONE);
			gGL.diffuseColor4fv(col.mV);
			drawBox(center, size);
			gGL.blendFunc(GL_SRC_ALPHA, GL_ONE_MINUS_SRC_ALPHA);
		}*/
	}
}

void renderPoints(LLDrawable* drawablep)
{
	LLGLDepthTest depth(GL_FALSE, GL_FALSE);
	if (drawablep->getNumFaces())
	{
		gGL.begin(LLRender::POINTS);
		gGL.diffuseColor3f(1,1,1);
		for (S32 i = 0; i < drawablep->getNumFaces(); i++)
		{
			LLFace * face = drawablep->getFace(i);
			if (face)
			{
				gGL.vertex3fv(face->mCenterLocal.mV);
			}
		}
		gGL.end();
	}
}

void renderTextureAnim(LLDrawInfo* params)
{
	if (!params->mTextureMatrix)
	{
		return;
	}
	
	LLGLEnable blend(GL_BLEND);
	gGL.diffuseColor4f(1,1,0,0.5f);
	pushVerts(params, LLVertexBuffer::MAP_VERTEX);
}

void renderBatchSize(LLDrawInfo* params)
{
	LLGLEnable offset(GL_POLYGON_OFFSET_FILL);
	glPolygonOffset(-1.f, 1.f);
	gGL.diffuseColor4ubv((GLubyte*) &(params->mDebugColor));
	pushVerts(params, LLVertexBuffer::MAP_VERTEX);
}

void renderShadowFrusta(LLDrawInfo* params)
{
	LLGLEnable blend(GL_BLEND);
	gGL.setSceneBlendType(LLRender::BT_ADD);

	LLVector4a center;
	center.setAdd(params->mExtents[1], params->mExtents[0]);
	center.mul(0.5f);
	LLVector4a size;
	size.setSub(params->mExtents[1],params->mExtents[0]);
	size.mul(0.5f);

	if (gPipeline.mShadowCamera[4].AABBInFrustum(center, size))
	{
		gGL.diffuseColor3f(1,0,0);
		pushVerts(params, LLVertexBuffer::MAP_VERTEX);
	}
	if (gPipeline.mShadowCamera[5].AABBInFrustum(center, size))
	{
		gGL.diffuseColor3f(0,1,0);
		pushVerts(params, LLVertexBuffer::MAP_VERTEX);
	}
	if (gPipeline.mShadowCamera[6].AABBInFrustum(center, size))
	{
		gGL.diffuseColor3f(0,0,1);
		pushVerts(params, LLVertexBuffer::MAP_VERTEX);
	}
	if (gPipeline.mShadowCamera[7].AABBInFrustum(center, size))
	{
		gGL.diffuseColor3f(1,0,1);
		pushVerts(params, LLVertexBuffer::MAP_VERTEX);
	}

	gGL.setSceneBlendType(LLRender::BT_ALPHA);
}

void renderTexelDensity(LLDrawable* drawable)
{
	if (LLViewerTexture::sDebugTexelsMode == LLViewerTexture::DEBUG_TEXELS_OFF
		|| LLViewerTexture::sCheckerBoardImagep.isNull())
	{
		return;
	}

	LLGLEnable _(GL_BLEND);
	//gObjectFullbrightProgram.bind();

	LLMatrix4 checkerboard_matrix;
	S32 discard_level = -1;

	for (S32 f = 0; f < drawable->getNumFaces(); f++)
	{
		LLFace* facep = drawable->getFace(f);
		LLVertexBuffer* buffer = facep->getVertexBuffer();
		LLViewerTexture* texturep = facep->getTexture();

		if (texturep == NULL) continue;

		switch(LLViewerTexture::sDebugTexelsMode)
		{
		case LLViewerTexture::DEBUG_TEXELS_CURRENT:
			discard_level = -1;
			break;
		case LLViewerTexture::DEBUG_TEXELS_DESIRED:
			{
				LLViewerFetchedTexture* fetched_texturep = dynamic_cast<LLViewerFetchedTexture*>(texturep);
				discard_level = fetched_texturep ? fetched_texturep->getDesiredDiscardLevel() : -1;
				break;
			}
		default:
		case LLViewerTexture::DEBUG_TEXELS_FULL:
			discard_level = 0;
			break;
		}

		checkerboard_matrix.initScale(LLVector3(texturep->getWidth(discard_level) / 8, texturep->getHeight(discard_level) / 8, 1.f));

		gGL.getTexUnit(0)->bind(LLViewerTexture::sCheckerBoardImagep, TRUE);
		gGL.matrixMode(LLRender::MM_TEXTURE);
		gGL.loadMatrix((GLfloat*)&checkerboard_matrix.mMatrix);

		if (buffer && (facep->getGeomCount() >= 3))
		{
			buffer->setBuffer(LLVertexBuffer::MAP_VERTEX | LLVertexBuffer::MAP_TEXCOORD0);
			U16 start = facep->getGeomStart();
			U16 end = start + facep->getGeomCount()-1;
			U32 count = facep->getIndicesCount();
			U16 offset = facep->getIndicesStart();
			buffer->drawRange(LLRender::TRIANGLES, start, end, count, offset);
		}

		gGL.loadIdentity();
		gGL.matrixMode(LLRender::MM_MODELVIEW);
	}

	//S32 num_textures = llmax(1, (S32)params->mTextureList.size());

	//for (S32 i = 0; i < num_textures; i++)
	//{
	//	LLViewerTexture* texturep = params->mTextureList.empty() ? params->mTexture.get() : params->mTextureList[i].get();
	//	if (texturep == NULL) continue;

	//	LLMatrix4 checkboard_matrix;
	//	S32 discard_level = -1;
	//	switch(LLViewerTexture::sDebugTexelsMode)
	//	{
	//	case LLViewerTexture::DEBUG_TEXELS_CURRENT:
	//		discard_level = -1;
	//		break;
	//	case LLViewerTexture::DEBUG_TEXELS_DESIRED:
	//		{
	//			LLViewerFetchedTexture* fetched_texturep = dynamic_cast<LLViewerFetchedTexture*>(texturep);
	//			discard_level = fetched_texturep ? fetched_texturep->getDesiredDiscardLevel() : -1;
	//			break;
	//		}
	//	default:
	//	case LLViewerTexture::DEBUG_TEXELS_FULL:
	//		discard_level = 0;
	//		break;
	//	}

	//	checkboard_matrix.initScale(LLVector3(texturep->getWidth(discard_level) / 8, texturep->getHeight(discard_level) / 8, 1.f));
	//	gGL.getTexUnit(i)->activate();

	//	glMatrixMode(GL_TEXTURE);
	//	glPushMatrix();
	//	glLoadIdentity();
	//	//gGL.matrixMode(LLRender::MM_TEXTURE);
	//	glLoadMatrixf((GLfloat*) checkboard_matrix.mMatrix);

	//	gGL.getTexUnit(i)->bind(LLViewerTexture::sCheckerBoardImagep, TRUE);

	//	pushVerts(params, LLVertexBuffer::MAP_VERTEX | LLVertexBuffer::MAP_TEXCOORD0 | LLVertexBuffer::MAP_COLOR | LLVertexBuffer::MAP_NORMAL );

	//	glPopMatrix();
	//	glMatrixMode(GL_MODELVIEW);
	//	//gGL.matrixMode(LLRender::MM_MODELVIEW);
	//}
}


void renderLights(LLDrawable* drawablep)
{
	if (!drawablep->isLight())
	{
		return;
	}

	if (drawablep->getNumFaces())
	{
		LLGLEnable blend(GL_BLEND);
		gGL.diffuseColor4f(0,1,1,0.5f);

		for (S32 i = 0; i < drawablep->getNumFaces(); i++)
		{
			LLFace * face = drawablep->getFace(i);
			if (face)
			{
				pushVerts(face, LLVertexBuffer::MAP_VERTEX);
			}
		}

		const LLVector4a* ext = drawablep->getSpatialExtents();

		LLVector4a pos;
		pos.setAdd(ext[0], ext[1]);
		pos.mul(0.5f);
		LLVector4a size;
		size.setSub(ext[1], ext[0]);
		size.mul(0.5f);

		{
			LLGLDepthTest depth(GL_FALSE, GL_TRUE);
			gGL.diffuseColor4f(1,1,1,1);
			drawBoxOutline(pos, size);
		}

		gGL.diffuseColor4f(1,1,0,1);
		F32 rad = drawablep->getVOVolume()->getLightRadius();
		drawBoxOutline(pos, LLVector4a(rad));
	}
}

class LLRenderOctreeRaycast : public LLOctreeTriangleRayIntersect
{
public:
	
	
	LLRenderOctreeRaycast(const LLVector4a& start, const LLVector4a& dir, F32* closest_t)
		: LLOctreeTriangleRayIntersect(start, dir, NULL, closest_t, NULL, NULL, NULL, NULL)
	{

	}

	void visit(const LLOctreeNode<LLVolumeTriangle>* branch)
	{
		LLVolumeOctreeListener* vl = (LLVolumeOctreeListener*) branch->getListener(0);

		LLVector3 center, size;
		
		if (branch->isEmpty())
		{
			gGL.diffuseColor3f(1.f,0.2f,0.f);
			center.set(branch->getCenter().getF32ptr());
			size.set(branch->getSize().getF32ptr());
		}
		else
		{
			gGL.diffuseColor3f(0.75f, 1.f, 0.f);
			center.set(vl->mBounds[0].getF32ptr());
			size.set(vl->mBounds[1].getF32ptr());
		}

		drawBoxOutline(center, size);	
		
		for (U32 i = 0; i < 2; i++)
		{
			LLGLDepthTest depth(GL_TRUE, GL_FALSE, i == 1 ? GL_LEQUAL : GL_GREATER);

			if (i == 1)
			{
				gGL.diffuseColor4f(0,1,1,0.5f);
			}
			else
			{
				gGL.diffuseColor4f(0,0.5f,0.5f, 0.25f);
				drawBoxOutline(center, size);
			}
			
			if (i == 1)
			{
				gGL.flush();
				glLineWidth(3.f);
			}

			gGL.begin(LLRender::TRIANGLES);
			for (LLOctreeNode<LLVolumeTriangle>::const_element_iter iter = branch->getDataBegin();
					iter != branch->getDataEnd();
					++iter)
			{
				const LLVolumeTriangle* tri = *iter;
				
				gGL.vertex3fv(tri->mV[0]->getF32ptr());
				gGL.vertex3fv(tri->mV[1]->getF32ptr());
				gGL.vertex3fv(tri->mV[2]->getF32ptr());
			}	
			gGL.end();

			if (i == 1)
			{
				gGL.flush();
				glLineWidth(1.f);
			}
		}
	}
};

void renderRaycast(LLDrawable* drawablep)
{
	if (drawablep->getNumFaces())
	{
		LLGLEnable blend(GL_BLEND);
		gGL.diffuseColor4f(0,1,1,0.5f);

		if (drawablep->getVOVolume())
		{
			//glPolygonMode(GL_FRONT_AND_BACK, GL_LINE);
			//pushVerts(drawablep->getFace(gDebugRaycastFaceHit), LLVertexBuffer::MAP_VERTEX);
			//glPolygonMode(GL_FRONT_AND_BACK, GL_FILL);

			LLVOVolume* vobj = drawablep->getVOVolume();
			LLVolume* volume = vobj->getVolume();

			bool transform = true;
			if (drawablep->isState(LLDrawable::RIGGED))
			{
				volume = vobj->getRiggedVolume();
				transform = false;
			}

			if (volume)
			{
				LLVector3 trans = drawablep->getRegion()->getOriginAgent();
				
				for (S32 i = 0; i < volume->getNumVolumeFaces(); ++i)
				{
					const LLVolumeFace& face = volume->getVolumeFace(i);
					
					gGL.pushMatrix();
					gGL.translatef(trans.mV[0], trans.mV[1], trans.mV[2]);					
					gGL.multMatrix((F32*) vobj->getRelativeXform().mMatrix);

					LLVector3 start, end;
					if (transform)
					{
						start = vobj->agentPositionToVolume(gDebugRaycastStart);
						end = vobj->agentPositionToVolume(gDebugRaycastEnd);
					}
					else
					{
						start = gDebugRaycastStart;
						end = gDebugRaycastEnd;
					}

					LLVector4a starta, enda;
					starta.load3(start.mV);
					enda.load3(end.mV);
					LLVector4a dir;
					dir.setSub(enda, starta);

					gGL.flush();
					glPolygonMode(GL_FRONT_AND_BACK, GL_LINE);				

					{
						//render face positions
						LLVertexBuffer::unbind();
						gGL.diffuseColor4f(0,1,1,0.5f);
						glVertexPointer(3, GL_FLOAT, sizeof(LLVector4a), face.mPositions);
						gGL.syncMatrices();
						glDrawElements(GL_TRIANGLES, face.mNumIndices, GL_UNSIGNED_SHORT, face.mIndices);
					}
					
					if (!volume->isUnique())
					{
						F32 t = 1.f;

						if (!face.mOctree)
						{
							((LLVolumeFace*) &face)->createOctree(); 
						}

						LLRenderOctreeRaycast render(starta, dir, &t);
					
						render.traverse(face.mOctree);
					}

					gGL.popMatrix();		
					glPolygonMode(GL_FRONT_AND_BACK, GL_FILL);
				}
			}
		}
		else if (drawablep->isAvatar())
		{
			if (drawablep->getVObj() == gDebugRaycastObject)
			{
				LLGLDepthTest depth(GL_FALSE);
				LLVOAvatar* av = (LLVOAvatar*) drawablep->getVObj().get();
				av->renderCollisionVolumes();
			}
		}

		if (drawablep->getVObj() == gDebugRaycastObject)
		{
			// draw intersection point
			gGL.pushMatrix();
			gGL.loadMatrix(gGLModelView);
			LLVector3 translate = gDebugRaycastIntersection;
			gGL.translatef(translate.mV[0], translate.mV[1], translate.mV[2]);
			LLCoordFrame orient;
			orient.lookDir(gDebugRaycastNormal, gDebugRaycastBinormal);
			LLMatrix4 rotation;
			orient.getRotMatrixToParent(rotation);
			gGL.multMatrix((float*)rotation.mMatrix);
			
			gGL.diffuseColor4f(1,0,0,0.5f);
			drawBox(LLVector3(0, 0, 0), LLVector3(0.1f, 0.022f, 0.022f));
			gGL.diffuseColor4f(0,1,0,0.5f);
			drawBox(LLVector3(0, 0, 0), LLVector3(0.021f, 0.1f, 0.021f));
			gGL.diffuseColor4f(0,0,1,0.5f);
			drawBox(LLVector3(0, 0, 0), LLVector3(0.02f, 0.02f, 0.1f));
			gGL.popMatrix();

			// draw bounding box of prim
			const LLVector4a* ext = drawablep->getSpatialExtents();

			LLVector4a pos;
			pos.setAdd(ext[0], ext[1]);
			pos.mul(0.5f);
			LLVector4a size;
			size.setSub(ext[1], ext[0]);
			size.mul(0.5f);

			LLGLDepthTest depth(GL_FALSE, GL_TRUE);
			gGL.diffuseColor4f(0,0.5f,0.5f,1);
			drawBoxOutline(pos, size);		
		}
	}
}


void renderAvatarCollisionVolumes(LLVOAvatar* avatar)
{
	avatar->renderCollisionVolumes();
}

void renderAgentTarget(LLVOAvatar* avatar)
{
	// render these for self only (why, i don't know)
	if (avatar->isSelf())
	{
		renderCrossHairs(avatar->getPositionAgent(), 0.2f, LLColor4(1, 0, 0, 0.8f));
		renderCrossHairs(avatar->mDrawable->getPositionAgent(), 0.2f, LLColor4(1, 0, 0, 0.8f));
		renderCrossHairs(avatar->mRoot.getWorldPosition(), 0.2f, LLColor4(1, 1, 1, 0.8f));
		renderCrossHairs(avatar->mPelvisp->getWorldPosition(), 0.2f, LLColor4(0, 0, 1, 0.8f));
	}
}

class LLOctreeRenderNonOccluded : public LLOctreeTraveler<LLDrawable>
{
public:
	LLCamera* mCamera;
	LLOctreeRenderNonOccluded(LLCamera* camera): mCamera(camera) {}
	
	virtual void traverse(const LLSpatialGroup::OctreeNode* node)
	{
		LLSpatialGroup* group = (LLSpatialGroup*) node->getListener(0);
		
		if (!mCamera || mCamera->AABBInFrustumNoFarClip(group->mBounds[0], group->mBounds[1]))
		{
			node->accept(this);
			stop_glerror();

			for (U32 i = 0; i < node->getChildCount(); i++)
			{
				traverse(node->getChild(i));
				stop_glerror();
			}
			
			//draw tight fit bounding boxes for spatial group
			if (gPipeline.hasRenderDebugMask(LLPipeline::RENDER_DEBUG_OCTREE))
			{	
				group->rebuildGeom();
				group->rebuildMesh();

				renderOctree(group);
				stop_glerror();
			}

			//render visibility wireframe
			if (gPipeline.hasRenderDebugMask(LLPipeline::RENDER_DEBUG_OCCLUSION))
			{
				group->rebuildGeom();
				group->rebuildMesh();

				gGL.flush();
				gGL.pushMatrix();
				gGLLastMatrix = NULL;
				gGL.loadMatrix(gGLModelView);
				renderVisibility(group, mCamera);
				stop_glerror();
				gGLLastMatrix = NULL;
				gGL.popMatrix();
				gGL.diffuseColor4f(1,1,1,1);
			}
		}
	}

	virtual void visit(const LLSpatialGroup::OctreeNode* branch)
	{
		LLSpatialGroup* group = (LLSpatialGroup*) branch->getListener(0);

		if (group->isState(LLSpatialGroup::GEOM_DIRTY) || (mCamera && !mCamera->AABBInFrustumNoFarClip(group->mBounds[0], group->mBounds[1])))
		{
			return;
		}

		LLVector4a nodeCenter = group->mBounds[0];
		LLVector4a octCenter = group->mOctreeNode->getCenter();

		group->rebuildGeom();
		group->rebuildMesh();

		if (gPipeline.hasRenderDebugMask(LLPipeline::RENDER_DEBUG_BBOXES))
		{
			if (!group->isEmpty())
			{
				gGL.diffuseColor3f(0,0,1);
				drawBoxOutline(group->mObjectBounds[0],
								group->mObjectBounds[1]);
			}
		}

		for (LLSpatialGroup::OctreeNode::const_element_iter i = branch->getDataBegin(); i != branch->getDataEnd(); ++i)
		{
			LLDrawable* drawable = *i;
					
			if (gPipeline.hasRenderDebugMask(LLPipeline::RENDER_DEBUG_BBOXES))
			{
				renderBoundingBox(drawable);			
			}

			if (gPipeline.hasRenderDebugMask(LLPipeline::RENDER_DEBUG_NORMALS))
			{
				renderNormals(drawable);
			}
			
			if (gPipeline.hasRenderDebugMask(LLPipeline::RENDER_DEBUG_BUILD_QUEUE))
			{
				if (drawable->isState(LLDrawable::IN_REBUILD_Q2))
				{
					gGL.diffuseColor4f(0.6f, 0.6f, 0.1f, 1.f);
					const LLVector4a* ext = drawable->getSpatialExtents();
					LLVector4a center;
					center.setAdd(ext[0], ext[1]);
					center.mul(0.5f);
					LLVector4a size;
					size.setSub(ext[1], ext[0]);
					size.mul(0.5f);
					drawBoxOutline(center, size);
				}
			}	

			if (drawable->getVOVolume() && gPipeline.hasRenderDebugMask(LLPipeline::RENDER_DEBUG_TEXTURE_PRIORITY))
			{
				renderTexturePriority(drawable);
			}

			if (gPipeline.hasRenderDebugMask(LLPipeline::RENDER_DEBUG_POINTS))
			{
				renderPoints(drawable);
			}

			if (gPipeline.hasRenderDebugMask(LLPipeline::RENDER_DEBUG_LIGHTS))
			{
				renderLights(drawable);
			}

			if (gPipeline.hasRenderDebugMask(LLPipeline::RENDER_DEBUG_RAYCAST))
			{
				renderRaycast(drawable);
			}
			if (gPipeline.hasRenderDebugMask(LLPipeline::RENDER_DEBUG_UPDATE_TYPE))
			{
				renderUpdateType(drawable);
			}
			if(gPipeline.hasRenderDebugMask(LLPipeline::RENDER_DEBUG_RENDER_COMPLEXITY))
			{
				renderComplexityDisplay(drawable);
			}
			if(gPipeline.hasRenderDebugMask(LLPipeline::RENDER_DEBUG_TEXEL_DENSITY))
			{
				renderTexelDensity(drawable);
			}

			LLVOAvatar* avatar = dynamic_cast<LLVOAvatar*>(drawable->getVObj().get());
			
			if (avatar && gPipeline.hasRenderDebugMask(LLPipeline::RENDER_DEBUG_AVATAR_VOLUME))
			{
				renderAvatarCollisionVolumes(avatar);
			}

			if (avatar && gPipeline.hasRenderDebugMask(LLPipeline::RENDER_DEBUG_AGENT_TARGET))
			{
				renderAgentTarget(avatar);
			}
			
			if (gDebugGL)
			{
				for (U32 i = 0; i < drawable->getNumFaces(); ++i)
				{
					LLFace* facep = drawable->getFace(i);
					if (facep)
					{
						U8 index = facep->getTextureIndex();
						if (facep->mDrawInfo)
						{
							if (index < 255)
							{
<<<<<<< HEAD
								if (facep->mDrawInfo->mTextureList.size() <= index)
=======
								if (facep->mDrawInfo->mTextureList.size()<= index)
>>>>>>> dab915c1
								{
									llerrs << "Face texture index out of bounds." << llendl;
								}
								else if (facep->mDrawInfo->mTextureList[index] != facep->getTexture())
								{
									llerrs << "Face texture index incorrect." << llendl;
								}
							}
						}
					}
				}
			}
		}
		
		for (LLSpatialGroup::draw_map_t::iterator i = group->mDrawMap.begin(); i != group->mDrawMap.end(); ++i)
		{
			LLSpatialGroup::drawmap_elem_t& draw_vec = i->second;	
			for (LLSpatialGroup::drawmap_elem_t::iterator j = draw_vec.begin(); j != draw_vec.end(); ++j)	
			{
				LLDrawInfo* draw_info = *j;
				if (gPipeline.hasRenderDebugMask(LLPipeline::RENDER_DEBUG_TEXTURE_ANIM))
				{
					renderTextureAnim(draw_info);
				}
				if (gPipeline.hasRenderDebugMask(LLPipeline::RENDER_DEBUG_BATCH_SIZE))
				{
					renderBatchSize(draw_info);
				}
				if (gPipeline.hasRenderDebugMask(LLPipeline::RENDER_DEBUG_SHADOW_FRUSTA))
				{
					renderShadowFrusta(draw_info);
				}
			}
		}
	}
};


class LLOctreeRenderPhysicsShapes : public LLOctreeTraveler<LLDrawable>
{
public:
	LLCamera* mCamera;
	LLOctreeRenderPhysicsShapes(LLCamera* camera): mCamera(camera) {}
	
	virtual void traverse(const LLSpatialGroup::OctreeNode* node)
	{
		LLSpatialGroup* group = (LLSpatialGroup*) node->getListener(0);
		
		if (!mCamera || mCamera->AABBInFrustumNoFarClip(group->mBounds[0], group->mBounds[1]))
		{
			node->accept(this);
			stop_glerror();

			for (U32 i = 0; i < node->getChildCount(); i++)
			{
				traverse(node->getChild(i));
				stop_glerror();
			}
			
			group->rebuildGeom();
			group->rebuildMesh();

			renderPhysicsShapes(group);
		}
	}

	virtual void visit(const LLSpatialGroup::OctreeNode* branch)
	{
		
	}
};

class LLOctreePushBBoxVerts : public LLOctreeTraveler<LLDrawable>
{
public:
	LLCamera* mCamera;
	LLOctreePushBBoxVerts(LLCamera* camera): mCamera(camera) {}
	
	virtual void traverse(const LLSpatialGroup::OctreeNode* node)
	{
		LLSpatialGroup* group = (LLSpatialGroup*) node->getListener(0);
		
		if (!mCamera || mCamera->AABBInFrustum(group->mBounds[0], group->mBounds[1]))
		{
			node->accept(this);

			for (U32 i = 0; i < node->getChildCount(); i++)
			{
				traverse(node->getChild(i));
			}
		}
	}

	virtual void visit(const LLSpatialGroup::OctreeNode* branch)
	{
		LLSpatialGroup* group = (LLSpatialGroup*) branch->getListener(0);

		if (group->isState(LLSpatialGroup::GEOM_DIRTY) || (mCamera && !mCamera->AABBInFrustumNoFarClip(group->mBounds[0], group->mBounds[1])))
		{
			return;
		}

		for (LLSpatialGroup::OctreeNode::const_element_iter i = branch->getDataBegin(); i != branch->getDataEnd(); ++i)
		{
			LLDrawable* drawable = *i;
						
			renderBoundingBox(drawable, FALSE);			
		}
	}
};

void LLSpatialPartition::renderIntersectingBBoxes(LLCamera* camera)
{
	LLOctreePushBBoxVerts pusher(camera);
	pusher.traverse(mOctree);
}

class LLOctreeStateCheck : public LLOctreeTraveler<LLDrawable>
{
public:
	U32 mInheritedMask[LLViewerCamera::NUM_CAMERAS];

	LLOctreeStateCheck()
	{ 
		for (U32 i = 0; i < LLViewerCamera::NUM_CAMERAS; i++)
		{
			mInheritedMask[i] = 0;
		}
	}

	virtual void traverse(const LLSpatialGroup::OctreeNode* node)
	{
		LLSpatialGroup* group = (LLSpatialGroup*) node->getListener(0);
		
		node->accept(this);


		U32 temp[LLViewerCamera::NUM_CAMERAS];

		for (U32 i = 0; i < LLViewerCamera::NUM_CAMERAS; i++)
		{
			temp[i] = mInheritedMask[i];
			mInheritedMask[i] |= group->mOcclusionState[i] & LLSpatialGroup::OCCLUDED; 
		}

		for (U32 i = 0; i < node->getChildCount(); i++)
		{
			traverse(node->getChild(i));
		}

		for (U32 i = 0; i < LLViewerCamera::NUM_CAMERAS; i++)
		{
			mInheritedMask[i] = temp[i];
		}
	}
	

	virtual void visit(const LLOctreeNode<LLDrawable>* state)
	{
		LLSpatialGroup* group = (LLSpatialGroup*) state->getListener(0);

		for (U32 i = 0; i < LLViewerCamera::NUM_CAMERAS; i++)
		{
			if (mInheritedMask[i] && !(group->mOcclusionState[i] & mInheritedMask[i]))
			{
				llerrs << "Spatial group failed inherited mask test." << llendl;
			}
		}

		if (group->isState(LLSpatialGroup::DIRTY))
		{
			assert_parent_state(group, LLSpatialGroup::DIRTY);
		}
	}

	void assert_parent_state(LLSpatialGroup* group, U32 state)
	{
		LLSpatialGroup* parent = group->getParent();
		while (parent)
		{
			if (!parent->isState(state))
			{
				llerrs << "Spatial group failed parent state check." << llendl;
			}
			parent = parent->getParent();
		}
	}	
};


void LLSpatialPartition::renderPhysicsShapes()
{
	LLSpatialBridge* bridge = asBridge();
	LLCamera* camera = LLViewerCamera::getInstance();
	
	if (bridge)
	{
		camera = NULL;
	}

	gGL.flush();
	gGL.getTexUnit(0)->unbind(LLTexUnit::TT_TEXTURE);
	glLineWidth(3.f);
	LLOctreeRenderPhysicsShapes render_physics(camera);
	render_physics.traverse(mOctree);
	gGL.flush();
	glLineWidth(1.f);
}

void LLSpatialPartition::renderDebug()
{
	if (!gPipeline.hasRenderDebugMask(LLPipeline::RENDER_DEBUG_OCTREE |
									  LLPipeline::RENDER_DEBUG_OCCLUSION |
									  LLPipeline::RENDER_DEBUG_LIGHTS |
									  LLPipeline::RENDER_DEBUG_BATCH_SIZE |
									  LLPipeline::RENDER_DEBUG_UPDATE_TYPE |
									  LLPipeline::RENDER_DEBUG_BBOXES |
									  LLPipeline::RENDER_DEBUG_NORMALS |
									  LLPipeline::RENDER_DEBUG_POINTS |
									  LLPipeline::RENDER_DEBUG_TEXTURE_PRIORITY |
									  LLPipeline::RENDER_DEBUG_TEXTURE_ANIM |
									  LLPipeline::RENDER_DEBUG_RAYCAST |
									  LLPipeline::RENDER_DEBUG_AVATAR_VOLUME |
									  LLPipeline::RENDER_DEBUG_AGENT_TARGET |
									  //LLPipeline::RENDER_DEBUG_BUILD_QUEUE |
									  LLPipeline::RENDER_DEBUG_SHADOW_FRUSTA |
									  LLPipeline::RENDER_DEBUG_RENDER_COMPLEXITY |
									  LLPipeline::RENDER_DEBUG_TEXEL_DENSITY)) 
	{
		return;
	}
	
	if (LLGLSLShader::sNoFixedFunction)
	{
		gDebugProgram.bind();
	}

	if (gPipeline.hasRenderDebugMask(LLPipeline::RENDER_DEBUG_TEXTURE_PRIORITY))
	{
		//sLastMaxTexPriority = lerp(sLastMaxTexPriority, sCurMaxTexPriority, gFrameIntervalSeconds);
		sLastMaxTexPriority = (F32) LLViewerCamera::getInstance()->getScreenPixelArea();
		sCurMaxTexPriority = 0.f;
	}

	LLMemType mt(LLMemType::MTYPE_SPACE_PARTITION);
	
	LLGLDisable cullface(GL_CULL_FACE);
	LLGLEnable blend(GL_BLEND);
	gGL.setSceneBlendType(LLRender::BT_ALPHA);
	gGL.getTexUnit(0)->unbind(LLTexUnit::TT_TEXTURE);
	gPipeline.disableLights();

	LLSpatialBridge* bridge = asBridge();
	LLCamera* camera = LLViewerCamera::getInstance();
	
	if (bridge)
	{
		camera = NULL;
	}

	LLOctreeStateCheck checker;
	checker.traverse(mOctree);

	LLOctreeRenderNonOccluded render_debug(camera);
	render_debug.traverse(mOctree);

	if (LLGLSLShader::sNoFixedFunction)
	{
		gDebugProgram.unbind();
	}
}

void LLSpatialGroup::drawObjectBox(LLColor4 col)
{
	gGL.diffuseColor4fv(col.mV);
	LLVector4a size;
	size = mObjectBounds[1];
	size.mul(1.01f);
	size.add(LLVector4a(0.001f));
	drawBox(mObjectBounds[0], size);
}

bool LLSpatialPartition::isHUDPartition() 
{ 
	return mPartitionType == LLViewerRegion::PARTITION_HUD ;
} 

BOOL LLSpatialPartition::isVisible(const LLVector3& v)
{
	if (!LLViewerCamera::getInstance()->sphereInFrustum(v, 4.0f))
	{
		return FALSE;
	}

	return TRUE;
}

class LLOctreeIntersect : public LLSpatialGroup::OctreeTraveler
{
public:
	LLVector3 mStart;
	LLVector3 mEnd;
	S32       *mFaceHit;
	LLVector3 *mIntersection;
	LLVector2 *mTexCoord;
	LLVector3 *mNormal;
	LLVector3 *mBinormal;
	LLDrawable* mHit;
	BOOL mPickTransparent;

	LLOctreeIntersect(LLVector3 start, LLVector3 end, BOOL pick_transparent,
					  S32* face_hit, LLVector3* intersection, LLVector2* tex_coord, LLVector3* normal, LLVector3* binormal)
		: mStart(start),
		  mEnd(end),
		  mFaceHit(face_hit),
		  mIntersection(intersection),
		  mTexCoord(tex_coord),
		  mNormal(normal),
		  mBinormal(binormal),
		  mHit(NULL),
		  mPickTransparent(pick_transparent)
	{
	}
	
	virtual void visit(const LLSpatialGroup::OctreeNode* branch) 
	{	
<<<<<<< HEAD
		// <FS:ND> Tree can change while we are visiting, make sure to restart iteration if the tree changes

		// for (LLSpatialGroup::OctreeNode::const_element_iter i = branch->getData().begin(); i != branch->getData().end(); ++i)
		// {
		// 	check(*i);
		// }

		std::vector< LLPointer< LLDrawable > > vTree;
		extractDrawables( branch, vTree );

		for( std::vector< LLPointer< LLDrawable > >::iterator itr = vTree.begin(); vTree.end() != itr; )
=======
		for (LLSpatialGroup::OctreeNode::const_element_iter i = branch->getDataBegin(); i != branch->getDataEnd(); ++i)
>>>>>>> dab915c1
		{
			check( *itr );

			if( !extractDrawables( branch, vTree ) )
				++itr;
			else
				itr = vTree.begin();
		}

		// </FS:ND>
	}

	virtual LLDrawable* check(const LLSpatialGroup::OctreeNode* node)
	{
		node->accept(this);
	
		// <FS:ND> Tree can change while we are visiting, make sure to restart iteration if the tree changes
		std::vector< const LLSpatialGroup::OctreeNode* > vTree;
		extractChildNodes( node, vTree );

		// for (U32 i = 0; i < node->getChildCount(); i++)
		for (U32 i = 0; i < vTree.size(); )
		 // </FS:ND>
		{
			// <FS:ND> Tree can change while we are visiting, make sure to restart iteration if the tree changes

			// const LLSpatialGroup::OctreeNode* child = node->getChild(i);
			const LLSpatialGroup::OctreeNode* child = vTree[i];
			
			// </FS:ND>

			LLVector3 res;

			LLSpatialGroup* group = (LLSpatialGroup*) child->getListener(0);
			
			LLVector4a size;
			LLVector4a center;
			
			size = group->mBounds[1];
			center = group->mBounds[0];
			
			LLVector3 local_start = mStart;
			LLVector3 local_end   = mEnd;

			if (group->mSpatialPartition->isBridge())
			{
				LLMatrix4 local_matrix = group->mSpatialPartition->asBridge()->mDrawable->getRenderMatrix();
				local_matrix.invert();
				
				local_start = mStart * local_matrix;
				local_end   = mEnd   * local_matrix;
			}

			LLVector4a start, end;
			start.load3(local_start.mV);
			end.load3(local_end.mV);

			if (LLLineSegmentBoxIntersect(start, end, center, size))
			{
				check(child);
			}

			// <FS:ND> Tree can change while we are visiting, make sure to restart iteration if the tree changes

			if( !extractChildNodes( node, vTree ) )
				++i;
			else
				i = 0;

			// </FS:ND>
		}	

		return mHit;
	}

	virtual bool check(LLDrawable* drawable)
	{	
		LLVector3 local_start = mStart;
		LLVector3 local_end = mEnd;

		if (!drawable || !gPipeline.hasRenderType(drawable->getRenderType()) || !drawable->isVisible())
		{
			return false;
		}

		if (drawable->isSpatialBridge())
		{
			LLSpatialPartition *part = drawable->asPartition();
			LLSpatialBridge* bridge = part->asBridge();
			if (bridge && gPipeline.hasRenderType(bridge->mDrawableType))
			{
				check(part->mOctree);
			}
		}
		else
		{
			LLViewerObject* vobj = drawable->getVObj();

			if (vobj)
			{
				LLVector3 intersection;
				bool skip_check = false;
				if (vobj->isAvatar())
				{
					LLVOAvatar* avatar = (LLVOAvatar*) vobj;
					if (avatar->isSelf() && LLFloater::isVisible(gFloaterTools))
					{
						LLViewerObject* hit = avatar->lineSegmentIntersectRiggedAttachments(mStart, mEnd, -1, mPickTransparent, mFaceHit, &intersection, mTexCoord, mNormal, mBinormal);
						if (hit)
						{
							mEnd = intersection;
							if (mIntersection)
							{
								*mIntersection = intersection;
							}
							
							mHit = hit->mDrawable;
							skip_check = true;
						}

					}
				}

				if (!skip_check && vobj->lineSegmentIntersect(mStart, mEnd, -1, mPickTransparent, mFaceHit, &intersection, mTexCoord, mNormal, mBinormal))
				{
					mEnd = intersection;  // shorten ray so we only find CLOSER hits
					if (mIntersection)
					{
						*mIntersection = intersection;
					}
					
					mHit = vobj->mDrawable;
				}
			}
		}
				
		return false;
	}
};

LLDrawable* LLSpatialPartition::lineSegmentIntersect(const LLVector3& start, const LLVector3& end,
													 BOOL pick_transparent,													
													 S32* face_hit,                   // return the face hit
													 LLVector3* intersection,         // return the intersection point
													 LLVector2* tex_coord,            // return the texture coordinates of the intersection point
													 LLVector3* normal,               // return the surface normal at the intersection point
													 LLVector3* bi_normal             // return the surface bi-normal at the intersection point
	)

{
	LLOctreeIntersect intersect(start, end, pick_transparent, face_hit, intersection, tex_coord, normal, bi_normal);
	LLDrawable* drawable = intersect.check(mOctree);

	return drawable;
}

LLDrawInfo::LLDrawInfo(U16 start, U16 end, U32 count, U32 offset, 
					   LLViewerTexture* texture, LLVertexBuffer* buffer,
					   BOOL fullbright, U8 bump, BOOL particle, F32 part_size)
:
	mVertexBuffer(buffer),
	mTexture(texture),
	mTextureMatrix(NULL),
	mModelMatrix(NULL),
	mStart(start),
	mEnd(end),
	mCount(count),
	mOffset(offset), 
	mFullbright(fullbright),
	mBump(bump),
	mParticle(particle),
	mPartSize(part_size),
	mVSize(0.f),
	mGroup(NULL),
	mFace(NULL),
	mDistance(0.f),
	mDrawMode(LLRender::TRIANGLES)
{
	mVertexBuffer->validateRange(mStart, mEnd, mCount, mOffset);
	
	mDebugColor = (rand() << 16) + rand();
}

LLDrawInfo::~LLDrawInfo()	
{
	/*if (LLSpatialGroup::sNoDelete)
	{
		llerrs << "LLDrawInfo deleted illegally!" << llendl;
	}*/

	if (mFace)
	{
		mFace->setDrawInfo(NULL);
	}

	if (gDebugGL)
	{
		gPipeline.checkReferences(this);
	}
}

void LLDrawInfo::validate()
{
	mVertexBuffer->validateRange(mStart, mEnd, mCount, mOffset);
}

LLVertexBuffer* LLGeometryManager::createVertexBuffer(U32 type_mask, U32 usage)
{
	return new LLVertexBuffer(type_mask, usage);
}

LLCullResult::LLCullResult() 
{
	mVisibleGroupsAllocated = 0;
	mAlphaGroupsAllocated = 0;
	mOcclusionGroupsAllocated = 0;
	mDrawableGroupsAllocated = 0;
	mVisibleListAllocated = 0;
	mVisibleBridgeAllocated = 0;

	mVisibleGroups = NULL;
	mVisibleGroupsEnd = NULL;
	mAlphaGroups = NULL;
	mAlphaGroupsEnd = NULL;
	mOcclusionGroups = NULL;
	mOcclusionGroupsEnd = NULL;
	mDrawableGroups = NULL;
	mDrawableGroupsEnd = NULL;
	mVisibleList = NULL;
	mVisibleListEnd = NULL;
	mVisibleBridge = NULL;
	mVisibleBridgeEnd = NULL;

	for (U32 i = 0; i < LLRenderPass::NUM_RENDER_TYPES; i++)
	{
		mRenderMap[i] = NULL;
		mRenderMapEnd[i] = NULL;
		mRenderMapAllocated[i] = 0;
	}

	clear();
}

void LLCullResult::pushBack(void**& head, U32& count, void* val)
{
	count++;
	head = (void**) realloc((void*) head, sizeof(void*) * count);
	head[count-1] = val;
}

void LLCullResult::clear()
{
	mVisibleGroupsSize = 0;
	mVisibleGroupsEnd = mVisibleGroups;

	mAlphaGroupsSize = 0;
	mAlphaGroupsEnd = mAlphaGroups;

	mOcclusionGroupsSize = 0;
	mOcclusionGroupsEnd = mOcclusionGroups;

	mDrawableGroupsSize = 0;
	mDrawableGroupsEnd = mDrawableGroups;

	mVisibleListSize = 0;
	mVisibleListEnd = mVisibleList;

	mVisibleBridgeSize = 0;
	mVisibleBridgeEnd = mVisibleBridge;


	for (U32 i = 0; i < LLRenderPass::NUM_RENDER_TYPES; i++)
	{
		for (U32 j = 0; j < mRenderMapSize[i]; j++)
		{
			mRenderMap[i][j] = 0;
		}
		mRenderMapSize[i] = 0;
		mRenderMapEnd[i] = mRenderMap[i];
	}
}

LLCullResult::sg_iterator LLCullResult::beginVisibleGroups()
{
	return mVisibleGroups;
}

LLCullResult::sg_iterator LLCullResult::endVisibleGroups()
{
	return mVisibleGroupsEnd;
}

LLCullResult::sg_iterator LLCullResult::beginAlphaGroups()
{
	return mAlphaGroups;
}

LLCullResult::sg_iterator LLCullResult::endAlphaGroups()
{
	return mAlphaGroupsEnd;
}

LLCullResult::sg_iterator LLCullResult::beginOcclusionGroups()
{
	return mOcclusionGroups;
}

LLCullResult::sg_iterator LLCullResult::endOcclusionGroups()
{
	return mOcclusionGroupsEnd;
}

LLCullResult::sg_iterator LLCullResult::beginDrawableGroups()
{
	return mDrawableGroups;
}

LLCullResult::sg_iterator LLCullResult::endDrawableGroups()
{
	return mDrawableGroupsEnd;
}

LLCullResult::drawable_iterator LLCullResult::beginVisibleList()
{
	return mVisibleList;
}

LLCullResult::drawable_iterator LLCullResult::endVisibleList()
{
	return mVisibleListEnd;
}

LLCullResult::bridge_iterator LLCullResult::beginVisibleBridge()
{
	return mVisibleBridge;
}

LLCullResult::bridge_iterator LLCullResult::endVisibleBridge()
{
	return mVisibleBridgeEnd;
}

LLCullResult::drawinfo_iterator LLCullResult::beginRenderMap(U32 type)
{
	return mRenderMap[type];
}

LLCullResult::drawinfo_iterator LLCullResult::endRenderMap(U32 type)
{
	return mRenderMapEnd[type];
}

void LLCullResult::pushVisibleGroup(LLSpatialGroup* group)
{
	if (mVisibleGroupsSize < mVisibleGroupsAllocated)
	{
		mVisibleGroups[mVisibleGroupsSize] = group;
	}
	else
	{
		pushBack((void**&) mVisibleGroups, mVisibleGroupsAllocated, (void*) group);
	}
	++mVisibleGroupsSize;
	mVisibleGroupsEnd = mVisibleGroups+mVisibleGroupsSize;
}

void LLCullResult::pushAlphaGroup(LLSpatialGroup* group)
{
	if (mAlphaGroupsSize < mAlphaGroupsAllocated)
	{
		mAlphaGroups[mAlphaGroupsSize] = group;
	}
	else
	{
		pushBack((void**&) mAlphaGroups, mAlphaGroupsAllocated, (void*) group);
	}
	++mAlphaGroupsSize;
	mAlphaGroupsEnd = mAlphaGroups+mAlphaGroupsSize;
}

void LLCullResult::pushOcclusionGroup(LLSpatialGroup* group)
{
	if (mOcclusionGroupsSize < mOcclusionGroupsAllocated)
	{
		mOcclusionGroups[mOcclusionGroupsSize] = group;
	}
	else
	{
		pushBack((void**&) mOcclusionGroups, mOcclusionGroupsAllocated, (void*) group);
	}
	++mOcclusionGroupsSize;
	mOcclusionGroupsEnd = mOcclusionGroups+mOcclusionGroupsSize;
}

void LLCullResult::pushDrawableGroup(LLSpatialGroup* group)
{
	if (mDrawableGroupsSize < mDrawableGroupsAllocated)
	{
		mDrawableGroups[mDrawableGroupsSize] = group;
	}
	else
	{
		pushBack((void**&) mDrawableGroups, mDrawableGroupsAllocated, (void*) group);
	}
	++mDrawableGroupsSize;
	mDrawableGroupsEnd = mDrawableGroups+mDrawableGroupsSize;
}

void LLCullResult::pushDrawable(LLDrawable* drawable)
{
	if (mVisibleListSize < mVisibleListAllocated)
	{
		mVisibleList[mVisibleListSize] = drawable;
	}
	else
	{
		pushBack((void**&) mVisibleList, mVisibleListAllocated, (void*) drawable);
	}
	++mVisibleListSize;
	mVisibleListEnd = mVisibleList+mVisibleListSize;
}

void LLCullResult::pushBridge(LLSpatialBridge* bridge)
{
	if (mVisibleBridgeSize < mVisibleBridgeAllocated)
	{
		mVisibleBridge[mVisibleBridgeSize] = bridge;
	}
	else
	{
		pushBack((void**&) mVisibleBridge, mVisibleBridgeAllocated, (void*) bridge);
	}
	++mVisibleBridgeSize;
	mVisibleBridgeEnd = mVisibleBridge+mVisibleBridgeSize;
}

void LLCullResult::pushDrawInfo(U32 type, LLDrawInfo* draw_info)
{
	if (mRenderMapSize[type] < mRenderMapAllocated[type])
	{
		mRenderMap[type][mRenderMapSize[type]] = draw_info;
	}
	else
	{
		pushBack((void**&) mRenderMap[type], mRenderMapAllocated[type], (void*) draw_info);
	}
	++mRenderMapSize[type];
	mRenderMapEnd[type] = mRenderMap[type] + mRenderMapSize[type];
}


void LLCullResult::assertDrawMapsEmpty()
{
	for (U32 i = 0; i < LLRenderPass::NUM_RENDER_TYPES; i++)
	{
		if (mRenderMapSize[i] != 0)
		{
			llerrs << "Stale LLDrawInfo's in LLCullResult!" << llendl;
		}
	}
}

// <FS:ND> helper to extract the tree data before iterating over it.
// Returns false if sequence is equal to old one and old was not empty.

bool extractDrawables( const LLSpatialGroup::OctreeNode* branch, std::vector< LLPointer< LLDrawable > > &aTree )
{
	std::vector< LLPointer< LLDrawable > > vTree;
	for (LLSpatialGroup::OctreeNode::const_element_iter i = branch->getData().begin(); i != branch->getData().end(); ++i)
		vTree.push_back( *i );

	if( aTree.empty() )
	{
		aTree = vTree;
		return true;
	}
	else if( aTree == vTree )
		return false;

	LL_DEBUGS("Octree") << "Tree did change while traversing it, restarting traversal." << LL_ENDL;
	aTree = vTree;
	return true;
}

bool extractChildNodes( const LLSpatialGroup::OctreeNode* node, std::vector< const LLSpatialGroup::OctreeNode* > &aTree )
{
	std::vector< const LLSpatialGroup::OctreeNode* > vTree;
	for (U32 i = 0; i < node->getChildCount(); i++)
		vTree.push_back( node->getChild(i) );

	if( aTree.empty() )
	{
		aTree = vTree;
		return true;
	}
	else if( aTree == vTree )
		return false;

	LL_DEBUGS("Octree") << "Tree did change while traversing it, restarting traversal." << LL_ENDL;
	aTree = vTree;
	return true;
}

// </FS:ND><|MERGE_RESOLUTION|>--- conflicted
+++ resolved
@@ -4196,11 +4196,7 @@
 						{
 							if (index < 255)
 							{
-<<<<<<< HEAD
-								if (facep->mDrawInfo->mTextureList.size() <= index)
-=======
 								if (facep->mDrawInfo->mTextureList.size()<= index)
->>>>>>> dab915c1
 								{
 									llerrs << "Face texture index out of bounds." << llendl;
 								}
@@ -4527,10 +4523,9 @@
 	
 	virtual void visit(const LLSpatialGroup::OctreeNode* branch) 
 	{	
-<<<<<<< HEAD
 		// <FS:ND> Tree can change while we are visiting, make sure to restart iteration if the tree changes
 
-		// for (LLSpatialGroup::OctreeNode::const_element_iter i = branch->getData().begin(); i != branch->getData().end(); ++i)
+		// for (LLSpatialGroup::OctreeNode::const_element_iter i = branch->getDataBegin(); i != branch->getDataEnd(); ++i)
 		// {
 		// 	check(*i);
 		// }
@@ -4539,9 +4534,6 @@
 		extractDrawables( branch, vTree );
 
 		for( std::vector< LLPointer< LLDrawable > >::iterator itr = vTree.begin(); vTree.end() != itr; )
-=======
-		for (LLSpatialGroup::OctreeNode::const_element_iter i = branch->getDataBegin(); i != branch->getDataEnd(); ++i)
->>>>>>> dab915c1
 		{
 			check( *itr );
 
@@ -5010,7 +5002,7 @@
 bool extractDrawables( const LLSpatialGroup::OctreeNode* branch, std::vector< LLPointer< LLDrawable > > &aTree )
 {
 	std::vector< LLPointer< LLDrawable > > vTree;
-	for (LLSpatialGroup::OctreeNode::const_element_iter i = branch->getData().begin(); i != branch->getData().end(); ++i)
+	for (LLSpatialGroup::OctreeNode::const_element_iter i = branch->getDataBegin(); i != branch->getDataEnd(); ++i)
 		vTree.push_back( *i );
 
 	if( aTree.empty() )
