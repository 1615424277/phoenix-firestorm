--- conflicted
+++ resolved
@@ -877,11 +877,7 @@
             if (controlAvatar &&
                 controlAvatar->mDrawable &&
                 controlAvatar->mControlAVBridge &&
-<<<<<<< HEAD
-                controlAvatar->mControlAVBridge->mOctree)// <FS:Beq> FIRE-33367 toggling animesh state off causes a crash
-=======
                 controlAvatar->mControlAVBridge->mOctree)
->>>>>>> 06c2c87b
             {
                 LLSpatialGroup* root = (LLSpatialGroup*)controlAvatar->mControlAVBridge->mOctree->getListener(0);
                 if (this == root)
