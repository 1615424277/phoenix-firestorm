/** 
 * @file lltoolselect.cpp
 * @brief LLToolSelect class implementation
 *
 * $LicenseInfo:firstyear=2001&license=viewerlgpl$
 * Second Life Viewer Source Code
 * Copyright (C) 2010, Linden Research, Inc.
 * 
 * This library is free software; you can redistribute it and/or
 * modify it under the terms of the GNU Lesser General Public
 * License as published by the Free Software Foundation;
 * version 2.1 of the License only.
 * 
 * This library is distributed in the hope that it will be useful,
 * but WITHOUT ANY WARRANTY; without even the implied warranty of
 * MERCHANTABILITY or FITNESS FOR A PARTICULAR PURPOSE.  See the GNU
 * Lesser General Public License for more details.
 * 
 * You should have received a copy of the GNU Lesser General Public
 * License along with this library; if not, write to the Free Software
 * Foundation, Inc., 51 Franklin Street, Fifth Floor, Boston, MA  02110-1301  USA
 * 
 * Linden Research, Inc., 945 Battery Street, San Francisco, CA  94111  USA
 * $/LicenseInfo$
 */

#include "llviewerprecompiledheaders.h"

#include "lltoolselect.h"

#include "llagent.h"
#include "llagentcamera.h"
#include "llviewercontrol.h"
#include "lldrawable.h"
#include "llhudicon.h"
#include "llmanip.h"
#include "llmenugl.h"
#include "llselectmgr.h"
#include "llviewermediafocus.h"
#include "lltoolmgr.h"
#include "llfloaterscriptdebug.h"
#include "llviewercamera.h"
#include "llviewermenu.h"
#include "llviewerobject.h"
#include "llviewerobjectlist.h" 
#include "llviewerregion.h" 
#include "llviewerwindow.h"
#include "llvoavatarself.h"
#include "llworld.h"
// [RLVa:KB] - Checked: RLVa-2.0.0
#include "rlvactions.h"
#include "rlvhelper.h"
#include "llfloaterreg.h"
// [/RLVa:KB]

// Globals
//extern BOOL gAllowSelectAvatar;

const F32 SELECTION_ROTATION_TRESHOLD = 0.1f;
const F32 SELECTION_SITTING_ROTATION_TRESHOLD = 3.2f; //radian

LLToolSelect::LLToolSelect( LLToolComposite* composite )
:	LLTool( std::string("Select"), composite ),
	mIgnoreGroup( FALSE )
{
 }

// True if you selected an object.
BOOL LLToolSelect::handleMouseDown(S32 x, S32 y, MASK mask)
{
	// do immediate pick query
	mPick = gViewerWindow->pickImmediate(x, y, TRUE, FALSE);

	// Pass mousedown to agent
	LLTool::handleMouseDown(x, y, mask);

	return mPick.getObject().notNull();
}


// static
LLObjectSelectionHandle LLToolSelect::handleObjectSelection(const LLPickInfo& pick, BOOL ignore_group, BOOL temp_select, BOOL select_root)
{
	LLViewerObject* object = pick.getObject();
	if (select_root)
	{
		object = object->getRootEdit();
	}

// [RLVa:KB] - Checked: RLVa-2.1.0
	if ( (object) && (RlvActions::isRlvEnabled()) )
	{
		if (!RlvActions::canEdit(object))
		{
			if (!temp_select)
				return LLSelectMgr::getInstance()->getSelection();
			else if (LLToolMgr::instance().inBuildMode())
				LLToolMgr::instance().leaveBuildMode();
		}

		if ( (RlvActions::hasBehaviour(RLV_BHVR_FARTOUCH)) && ( (!object->isAttachment()) || (!object->permYouOwner())) )
		{
			static RlvCachedBehaviourModifier<float> s_nFartouchDist(RLV_MODIFIER_FARTOUCHDIST);
			float nFartouchDistSq = s_nFartouchDist * s_nFartouchDist;

			// User is allowed to edit/select this object if it's within their current fartouch distance
			if (dist_vec_squared(gAgent.getPositionAgent(), object->getPositionRegion()) > nFartouchDistSq)
			{
				// The object is out of range but we'll still allow them a temporary select (e.g. context menu) if the surface point is within range
				if (dist_vec_squared(gAgent.getPositionAgent(), pick.mIntersection) > 1.5f * 1.5f)
				{
					// Even the surface point is out of range so deny them the hit
					if ( (LLFloaterReg::instanceVisible("build")) && (pick.mKeyMask != MASK_SHIFT) && (pick.mKeyMask != MASK_CONTROL) )
						LLSelectMgr::getInstance()->deselectAll();
					return LLSelectMgr::getInstance()->getSelection();
				}
				else if (LLToolMgr::instance().inBuildMode())
				{
					// Allow the selection but keep it temporary by pulling them out of build mode when they click too far
					LLToolMgr::instance().leaveBuildMode();
				}
			}
		}
	}
// [/RLVa:KB]

	BOOL select_owned = gSavedSettings.getBOOL("SelectOwnedOnly");
	BOOL select_movable = gSavedSettings.getBOOL("SelectMovableOnly");
	// <FS:Ansariel> FIRE-14593: Option to select only copyable objects
	BOOL select_copyable = gSavedSettings.getBOOL("FSSelectCopyableOnly");
	// <FS:Ansariel> FIRE-17696: Option to select only locked objects
	BOOL select_locked = gSavedSettings.getBOOL("FSSelectLockedOnly");
	
	// *NOTE: These settings must be cleaned up at bottom of function.
	if (temp_select || LLSelectMgr::getInstance()->mAllowSelectAvatar)
	{
		gSavedSettings.setBOOL("SelectOwnedOnly", FALSE);
		gSavedSettings.setBOOL("SelectMovableOnly", FALSE);
		// <FS:Ansariel> FIRE-14593: Option to select only copyable objects
		gSavedSettings.setBOOL("FSSelectCopyableOnly", FALSE);
		// <FS:Ansariel> FIRE-17696: Option to select only locked objects
		gSavedSettings.setBOOL("FSSelectLockedOnly", FALSE);
		LLSelectMgr::getInstance()->setForceSelection(TRUE);
	}

	BOOL extend_select = (pick.mKeyMask == MASK_SHIFT) || (pick.mKeyMask == MASK_CONTROL);

	// If no object, check for icon, then just deselect
	if (!object)
	{
		LLHUDIcon* last_hit_hud_icon = pick.mHUDIcon;

		if (last_hit_hud_icon && last_hit_hud_icon->getSourceObject())
		{
			LLFloaterScriptDebug::show(last_hit_hud_icon->getSourceObject()->getID());
		}
		else if (!extend_select)
		{
			LLSelectMgr::getInstance()->deselectAll();
		}
	}
	else
	{
		BOOL already_selected = object->isSelected();

		if (already_selected &&
			object->getNumTEs() > 0 &&
			!LLSelectMgr::getInstance()->getSelection()->contains(object,SELECT_ALL_TES))
		{
			const LLTextureEntry* tep = object->getTE(pick.mObjectFace);
			if (tep && !tep->isSelected() && !LLViewerMediaFocus::getInstance()->getFocusedObjectID().isNull())
			{
				// we were interacting with media and clicked on non selected face, drop media focus
				LLViewerMediaFocus::getInstance()->clearFocus();
				// selection was removed and zoom preserved by clearFocus(), continue with regular selection
				already_selected = false;
				extend_select = true;
			}
		}

		if ( extend_select )
		{
			if ( already_selected )
			{
				if ( ignore_group )
				{
					LLSelectMgr::getInstance()->deselectObjectOnly(object);
				}
				else
				{
					LLSelectMgr::getInstance()->deselectObjectAndFamily(object, TRUE, TRUE);
				}
			}
			else
			{
				if ( ignore_group )
				{
					LLSelectMgr::getInstance()->selectObjectOnly(object, SELECT_ALL_TES);
				}
				else
				{
					LLSelectMgr::getInstance()->selectObjectAndFamily(object);
				}
			}
		}
		else
		{
			// Save the current zoom values because deselect resets them.
			F32 target_zoom;
			F32 current_zoom;
			LLSelectMgr::getInstance()->getAgentHUDZoom(target_zoom, current_zoom);

			// JC - Change behavior to make it easier to select children
			// of linked sets. 9/3/2002
			if( !already_selected || ignore_group)
			{
				// ...lose current selection in favor of just this object
				LLSelectMgr::getInstance()->deselectAll();
			}

			if ( ignore_group )
			{
				LLSelectMgr::getInstance()->selectObjectOnly(object, SELECT_ALL_TES);
			}
			else
			{
				LLSelectMgr::getInstance()->selectObjectAndFamily(object);
			}

			// restore the zoom to the previously stored values.
			LLSelectMgr::getInstance()->setAgentHUDZoom(target_zoom, current_zoom);
		}

		if (!gAgentCamera.getFocusOnAvatar() &&										// if camera not glued to avatar
			LLVOAvatar::findAvatarFromAttachment(object) != gAgentAvatarp &&	// and it's not one of your attachments
			// <FS:Ansariel> FIRE-8039: Prevent avatar from turning to selected object
			//object != gAgentAvatarp)									// and it's not you
			object != gAgentAvatarp &&									// and it's not you
			gSavedSettings.getBOOL("FSTurnAvatarToSelectedObject"))
			// </FS:Ansariel>
		{
			// have avatar turn to face the selected object(s)
			LLVector3d selection_center = LLSelectMgr::getInstance()->getSelectionCenterGlobal();
			selection_center = selection_center - gAgent.getPositionGlobal();
			LLVector3 selection_dir;
			selection_dir.setVec(selection_center);
			selection_dir.mV[VZ] = 0.f;
			selection_dir.normVec();
			if (!object->isAvatar() && gAgent.getAtAxis() * selection_dir < 0.6f)
			{
				LLQuaternion target_rot;
				target_rot.shortestArc(LLVector3::x_axis, selection_dir);
<<<<<<< HEAD
				gAgent.startAutoPilotGlobal(gAgent.getPositionGlobal(), "", &target_rot, NULL, NULL, llmax(1.f, gAgentAvatarp->getPelvisToFoot()), SELECTION_ROTATION_TRESHOLD);
=======
				gAgent.startAutoPilotGlobal(gAgent.getPositionGlobal(),
											"",
											&target_rot,
											NULL,
											NULL,
											MAX_FAR_CLIP /*stop_distance, don't care since we are looking, not moving*/,
											gAgentAvatarp->isSitting() ? SELECTION_SITTING_ROTATION_TRESHOLD : SELECTION_ROTATION_TRESHOLD);
>>>>>>> 5493d4d5
			}
		}

		if (temp_select)
		{
			if (!already_selected)
			{
				LLViewerObject* root_object = (LLViewerObject*)object->getRootEdit();
				LLObjectSelectionHandle selection = LLSelectMgr::getInstance()->getSelection();

				// this is just a temporary selection
				LLSelectNode* select_node = selection->findNode(root_object);
				if (select_node)
				{
					select_node->setTransient(TRUE);
				}

				LLViewerObject::const_child_list_t& child_list = root_object->getChildren();
				for (LLViewerObject::child_list_t::const_iterator iter = child_list.begin();
					 iter != child_list.end(); iter++)
				{
					LLViewerObject* child = *iter;
					select_node = selection->findNode(child);
					if (select_node)
					{
						select_node->setTransient(TRUE);
					}
				}

			}
		} //if(temp_select)
	} //if(!object)

	// Cleanup temp select settings above.
	if (temp_select ||LLSelectMgr::getInstance()->mAllowSelectAvatar)
	{
		gSavedSettings.setBOOL("SelectOwnedOnly", select_owned);
		gSavedSettings.setBOOL("SelectMovableOnly", select_movable);
		// <FS:Ansariel> FIRE-14593: Option to select only copyable objects
		gSavedSettings.setBOOL("FSSelectCopyableOnly", select_copyable);
		// <FS:Ansariel> FIRE-17696: Option to select only locked objects
		gSavedSettings.setBOOL("FSSelectLockedOnly", select_locked);
		LLSelectMgr::getInstance()->setForceSelection(FALSE);
	}

	return LLSelectMgr::getInstance()->getSelection();
}

BOOL LLToolSelect::handleMouseUp(S32 x, S32 y, MASK mask)
{
	mIgnoreGroup = gSavedSettings.getBOOL("EditLinkedParts");

	handleObjectSelection(mPick, mIgnoreGroup, FALSE);

	return LLTool::handleMouseUp(x, y, mask);
}

void LLToolSelect::handleDeselect()
{
	if(	hasMouseCapture() )
	{
		setMouseCapture( FALSE );  // Calls onMouseCaptureLost() indirectly
	}
}


void LLToolSelect::stopEditing()
{
	if(	hasMouseCapture() )
	{
		setMouseCapture( FALSE );  // Calls onMouseCaptureLost() indirectly
	}
}

void LLToolSelect::onMouseCaptureLost()
{
	// Finish drag

	LLSelectMgr::getInstance()->enableSilhouette(TRUE);

	// Clean up drag-specific variables
	mIgnoreGroup = FALSE;
}



<|MERGE_RESOLUTION|>--- conflicted
+++ resolved
@@ -250,9 +250,6 @@
 			{
 				LLQuaternion target_rot;
 				target_rot.shortestArc(LLVector3::x_axis, selection_dir);
-<<<<<<< HEAD
-				gAgent.startAutoPilotGlobal(gAgent.getPositionGlobal(), "", &target_rot, NULL, NULL, llmax(1.f, gAgentAvatarp->getPelvisToFoot()), SELECTION_ROTATION_TRESHOLD);
-=======
 				gAgent.startAutoPilotGlobal(gAgent.getPositionGlobal(),
 											"",
 											&target_rot,
@@ -260,7 +257,6 @@
 											NULL,
 											MAX_FAR_CLIP /*stop_distance, don't care since we are looking, not moving*/,
 											gAgentAvatarp->isSitting() ? SELECTION_SITTING_ROTATION_TRESHOLD : SELECTION_ROTATION_TRESHOLD);
->>>>>>> 5493d4d5
 			}
 		}
 
