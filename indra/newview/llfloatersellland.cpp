/**
 * @file llfloatersellland.cpp
 *
 * $LicenseInfo:firstyear=2006&license=viewerlgpl$
 * Second Life Viewer Source Code
 * Copyright (C) 2010, Linden Research, Inc.
 *
 * This library is free software; you can redistribute it and/or
 * modify it under the terms of the GNU Lesser General Public
 * License as published by the Free Software Foundation;
 * version 2.1 of the License only.
 *
 * This library is distributed in the hope that it will be useful,
 * but WITHOUT ANY WARRANTY; without even the implied warranty of
 * MERCHANTABILITY or FITNESS FOR A PARTICULAR PURPOSE.  See the GNU
 * Lesser General Public License for more details.
 *
 * You should have received a copy of the GNU Lesser General Public
 * License along with this library; if not, write to the Free Software
 * Foundation, Inc., 51 Franklin Street, Fifth Floor, Boston, MA  02110-1301  USA
 *
 * Linden Research, Inc., 945 Battery Street, San Francisco, CA  94111  USA
 * $/LicenseInfo$
 */

#include "llviewerprecompiledheaders.h"

#include "llfloatersellland.h"

#include "llavatarnamecache.h"
#include "llfloateravatarpicker.h"
#include "llfloaterreg.h"
#include "llfloaterland.h"
#include "lllineeditor.h"
#include "llnotifications.h"
#include "llnotificationsutil.h"
#include "llparcel.h"
#include "llselectmgr.h"
#include "lltexturectrl.h"
#include "llviewercontrol.h"
#include "llviewerparcelmgr.h"
#include "lluictrlfactory.h"
#include "llviewerwindow.h"
#include "lltrans.h"

#include "llviewernetwork.h" // For grid manager

class LLAvatarName;

// defined in llfloaterland.cpp
void send_parcel_select_objects(S32 parcel_local_id, U32 return_type,
                                uuid_list_t* return_ids = NULL);

enum Badge { BADGE_OK, BADGE_NOTE, BADGE_WARN, BADGE_ERROR };

class LLFloaterSellLandUI
:   public LLFloater
{
public:
    LLFloaterSellLandUI(const LLSD& key);
    virtual ~LLFloaterSellLandUI();
    /*virtual*/ void onClose(bool app_quitting);

private:
    class SelectionObserver : public LLParcelObserver
    {
    public:
        SelectionObserver(LLFloaterSellLandUI* floater) : mFloater(floater) {}
        virtual void changed();
    private:
        LLFloaterSellLandUI* mFloater;
    };

private:
    LLViewerRegion* mRegion;
    LLParcelSelectionHandle mParcelSelection;
    bool                    mParcelIsForSale;
    bool                    mSellToBuyer;
    bool                    mChoseSellTo;
    S32                     mParcelPrice;
    S32                     mParcelActualArea;
    LLUUID                  mParcelSnapshot;
    LLUUID                  mAuthorizedBuyer;
    bool                    mParcelSoldWithObjects;
    SelectionObserver       mParcelSelectionObserver;
    boost::signals2::connection mAvatarNameCacheConnection;

    void updateParcelInfo();
    void refreshUI();
    void setBadge(const char* id, Badge badge);

    static void onChangeValue(LLUICtrl *ctrl, void *userdata);
    void doSelectAgent();
    static void doCancel(void *userdata);
    static void doSellLand(void *userdata);
    bool onConfirmSale(const LLSD& notification, const LLSD& response);
    static void doShowObjects(void *userdata);

    void callbackAvatarPick(const uuid_vec_t& ids, const std::vector<LLAvatarName> names);

    void onBuyerNameCache(const LLAvatarName& av_name);

public:
<<<<<<< HEAD
	virtual bool postBuild();
	
	bool setParcel(LLViewerRegion* region, LLParcelSelectionHandle parcel);
	static bool callbackHighlightTransferable(const LLSD& notification, const LLSD& response);
=======
    virtual bool postBuild();

    bool setParcel(LLViewerRegion* region, LLParcelSelectionHandle parcel);
    static bool callbackHighlightTransferable(const LLSD& notification, const LLSD& response);
>>>>>>> 1a8a5404
};

// static
void LLFloaterSellLand::sellLand(
    LLViewerRegion* region, LLParcelSelectionHandle parcel)
{
    LLFloaterSellLandUI* ui = LLFloaterReg::showTypedInstance<LLFloaterSellLandUI>("sell_land");
    ui->setParcel(region, parcel);
}

// static
LLFloater* LLFloaterSellLand::buildFloater(const LLSD& key)
{
    LLFloaterSellLandUI* floater = new LLFloaterSellLandUI(key);
    return floater;
}

#if LL_WINDOWS
// passing 'this' during construction generates a warning. The callee
// only uses the pointer to hold a reference to 'this' which is
// already valid, so this call does the correct thing. Disable the
// warning so that we can compile without generating a warning.
#pragma warning(disable : 4355)
#endif
LLFloaterSellLandUI::LLFloaterSellLandUI(const LLSD& key)
:   LLFloater(key),
    mParcelSelectionObserver(this),
    mRegion(0),
    mAvatarNameCacheConnection()
{
    LLViewerParcelMgr::getInstance()->addObserver(&mParcelSelectionObserver);
}

LLFloaterSellLandUI::~LLFloaterSellLandUI()
{
    if (mAvatarNameCacheConnection.connected())
    {
        mAvatarNameCacheConnection.disconnect();
    }
    LLViewerParcelMgr::getInstance()->removeObserver(&mParcelSelectionObserver);
}

// Because we are single_instance, we are not destroyed on close.
void LLFloaterSellLandUI::onClose(bool app_quitting)
{
    // Must release parcel selection to allow land to deselect, see EXT-803
    mParcelSelection = NULL;
}

void LLFloaterSellLandUI::SelectionObserver::changed()
{
    if (LLViewerParcelMgr::getInstance()->selectionEmpty())
    {
        mFloater->closeFloater();
    }
    else if (mFloater->getVisible()) // only update selection if sell land ui in use
    {
        mFloater->setParcel(LLViewerParcelMgr::getInstance()->getSelectionRegion(),
                            LLViewerParcelMgr::getInstance()->getParcelSelection());
    }
}

bool LLFloaterSellLandUI::postBuild()
{
<<<<<<< HEAD
	childSetCommitCallback("sell_to", onChangeValue, this);
	childSetCommitCallback("price", onChangeValue, this);
	getChild<LLLineEditor>("price")->setPrevalidate(LLTextValidate::validateNonNegativeS32);
	childSetCommitCallback("sell_objects", onChangeValue, this);
	childSetAction("sell_to_select_agent", boost::bind( &LLFloaterSellLandUI::doSelectAgent, this));
	childSetAction("cancel_btn", doCancel, this);
	childSetAction("sell_btn", doSellLand, this);
	childSetAction("show_objects", doShowObjects, this);
	center();
	getChild<LLUICtrl>("profile_scroll")->setTabStop(true);
	return true;
=======
    childSetCommitCallback("sell_to", onChangeValue, this);
    childSetCommitCallback("price", onChangeValue, this);
    getChild<LLLineEditor>("price")->setPrevalidate(LLTextValidate::validateNonNegativeS32);
    childSetCommitCallback("sell_objects", onChangeValue, this);
    childSetAction("sell_to_select_agent", boost::bind( &LLFloaterSellLandUI::doSelectAgent, this));
    childSetAction("cancel_btn", doCancel, this);
    childSetAction("sell_btn", doSellLand, this);
    childSetAction("show_objects", doShowObjects, this);
    center();
    getChild<LLUICtrl>("profile_scroll")->setTabStop(true);
    return true;
>>>>>>> 1a8a5404
}

bool LLFloaterSellLandUI::setParcel(LLViewerRegion* region, LLParcelSelectionHandle parcel)
{
    if (!parcel->getParcel())
    {
        return false;
    }

    mRegion = region;
    mParcelSelection = parcel;
    mChoseSellTo = false;


    updateParcelInfo();
    refreshUI();

    return true;
}

void LLFloaterSellLandUI::updateParcelInfo()
{
    LLParcel* parcelp = mParcelSelection->getParcel();
    if (!parcelp) return;

    mParcelActualArea = parcelp->getArea();
    mParcelIsForSale = parcelp->getForSale();
    if (mParcelIsForSale)
    {
        mChoseSellTo = true;
    }
    mParcelPrice = mParcelIsForSale ? parcelp->getSalePrice() : 0;
    mParcelSoldWithObjects = parcelp->getSellWithObjects();
    if (mParcelIsForSale)
    {
        getChild<LLUICtrl>("price")->setValue(mParcelPrice);
        if (mParcelSoldWithObjects)
        {
            getChild<LLUICtrl>("sell_objects")->setValue("yes");
        }
        else
        {
            getChild<LLUICtrl>("sell_objects")->setValue("no");
        }
    }
    else
    {
        getChild<LLUICtrl>("price")->setValue("");
        getChild<LLUICtrl>("sell_objects")->setValue("none");
    }

    mParcelSnapshot = parcelp->getSnapshotID();

    mAuthorizedBuyer = parcelp->getAuthorizedBuyerID();
    mSellToBuyer = mAuthorizedBuyer.notNull();

    if(mSellToBuyer)
    {
        if (mAvatarNameCacheConnection.connected())
        {
            mAvatarNameCacheConnection.disconnect();
        }
        mAvatarNameCacheConnection = LLAvatarNameCache::get(mAuthorizedBuyer, boost::bind(&LLFloaterSellLandUI::onBuyerNameCache, this, _2));
    }
}

void LLFloaterSellLandUI::onBuyerNameCache(const LLAvatarName& av_name)
{
    mAvatarNameCacheConnection.disconnect();

    getChild<LLUICtrl>("sell_to_agent")->setValue(av_name.getCompleteName());
    getChild<LLUICtrl>("sell_to_agent")->setToolTip(av_name.getUserName());
}

void LLFloaterSellLandUI::setBadge(const char* id, Badge badge)
{
    static std::string badgeOK("badge_ok.j2c");
    static std::string badgeNote("badge_note.j2c");
    static std::string badgeWarn("badge_warn.j2c");

    std::string badgeName;
    switch (badge)
    {
        default:
        case BADGE_OK:      badgeName = badgeOK;    break;
        case BADGE_NOTE:    badgeName = badgeNote;  break;
        case BADGE_WARN:    badgeName = badgeWarn;  break;
        case BADGE_ERROR:   badgeName = badgeWarn;  break;
    }

    getChild<LLUICtrl>(id)->setValue(badgeName);
}

void LLFloaterSellLandUI::refreshUI()
{
<<<<<<< HEAD
	LLParcel* parcelp = mParcelSelection->getParcel();
	if (!parcelp) return;

	LLTextureCtrl* snapshot = getChild<LLTextureCtrl>("info_image");
	snapshot->setImageAssetID(mParcelSnapshot);

	getChild<LLUICtrl>("info_parcel")->setValue(parcelp->getName());
	getChild<LLUICtrl>("info_size")->setTextArg("[AREA]", llformat("%d", mParcelActualArea));

	std::string price_str = getChild<LLUICtrl>("price")->getValue().asString();
	bool valid_price = false;
	valid_price = (price_str != "") && LLTextValidate::validateNonNegativeS32(utf8str_to_wstring(price_str));

	if (valid_price && mParcelActualArea > 0)
	{
		F32 per_meter_price = 0;
		per_meter_price = F32(mParcelPrice) / F32(mParcelActualArea);
		getChild<LLUICtrl>("price_per_m")->setTextArg("[PER_METER]", llformat("%0.2f", per_meter_price));
		getChildView("price_per_m")->setVisible(true);

		setBadge("step_price", BADGE_OK);
	}
	else
	{
		getChildView("price_per_m")->setVisible(false);

		if ("" == price_str)
		{
			setBadge("step_price", BADGE_NOTE);
		}
		else
		{
			setBadge("step_price", BADGE_ERROR);
		}
	}

	if (mSellToBuyer)
	{
		getChild<LLUICtrl>("sell_to")->setValue("user");
		getChildView("sell_to_agent")->setVisible(true);
		getChildView("sell_to_select_agent")->setVisible(true);
	}
	else
	{
		if (mChoseSellTo)
		{
			getChild<LLUICtrl>("sell_to")->setValue("anyone");
		}
		else
		{
			getChild<LLUICtrl>("sell_to")->setValue("select");
		}
		getChildView("sell_to_agent")->setVisible(false);
		getChildView("sell_to_select_agent")->setVisible(false);
	}

	// Must select Sell To: Anybody, or User (with a specified username)
	std::string sell_to = getChild<LLUICtrl>("sell_to")->getValue().asString();
	bool valid_sell_to = "select" != sell_to &&
		("user" != sell_to || mAuthorizedBuyer.notNull());

	if (!valid_sell_to)
	{
		setBadge("step_sell_to", BADGE_NOTE);
	}
	else
	{
		setBadge("step_sell_to", BADGE_OK);
	}

	bool valid_sell_objects = ("none" != getChild<LLUICtrl>("sell_objects")->getValue().asString());

	if (!valid_sell_objects)
	{
		setBadge("step_sell_objects", BADGE_NOTE);
	}
	else
	{
		setBadge("step_sell_objects", BADGE_OK);
	}

	if (valid_sell_to && valid_price && valid_sell_objects)
	{
		getChildView("sell_btn")->setEnabled(true);
	}
	else
	{
		getChildView("sell_btn")->setEnabled(false);
	}
=======
    LLParcel* parcelp = mParcelSelection->getParcel();
    if (!parcelp) return;

    LLTextureCtrl* snapshot = getChild<LLTextureCtrl>("info_image");
    snapshot->setImageAssetID(mParcelSnapshot);

    getChild<LLUICtrl>("info_parcel")->setValue(parcelp->getName());
    getChild<LLUICtrl>("info_size")->setTextArg("[AREA]", llformat("%d", mParcelActualArea));

    std::string price_str = getChild<LLUICtrl>("price")->getValue().asString();
    bool valid_price = !price_str.empty() && LLTextValidate::validateNonNegativeS32.validate(price_str);
    if (valid_price && mParcelActualArea > 0)
    {
        F32 per_meter_price = 0;
        per_meter_price = F32(mParcelPrice) / F32(mParcelActualArea);
        getChild<LLUICtrl>("price_per_m")->setTextArg("[PER_METER]", llformat("%0.2f", per_meter_price));
        getChildView("price_per_m")->setVisible(true);

        setBadge("step_price", BADGE_OK);
    }
    else
    {
        getChildView("price_per_m")->setVisible(false);

        if (price_str.empty())
        {
            setBadge("step_price", BADGE_NOTE);
        }
        else
        {
            setBadge("step_price", BADGE_ERROR);
        }
    }

    if (mSellToBuyer)
    {
        getChild<LLUICtrl>("sell_to")->setValue("user");
        getChildView("sell_to_agent")->setVisible(true);
        getChildView("sell_to_select_agent")->setVisible(true);
    }
    else
    {
        if (mChoseSellTo)
        {
            getChild<LLUICtrl>("sell_to")->setValue("anyone");
        }
        else
        {
            getChild<LLUICtrl>("sell_to")->setValue("select");
        }
        getChildView("sell_to_agent")->setVisible(false);
        getChildView("sell_to_select_agent")->setVisible(false);
    }

    // Must select Sell To: Anybody, or User (with a specified username)
    std::string sell_to = getChild<LLUICtrl>("sell_to")->getValue().asString();
    bool valid_sell_to = "select" != sell_to && ("user" != sell_to || mAuthorizedBuyer.notNull());
    if (!valid_sell_to)
    {
        setBadge("step_sell_to", BADGE_NOTE);
    }
    else
    {
        setBadge("step_sell_to", BADGE_OK);
    }

    bool valid_sell_objects = ("none" != getChild<LLUICtrl>("sell_objects")->getValue().asString());
    if (!valid_sell_objects)
    {
        setBadge("step_sell_objects", BADGE_NOTE);
    }
    else
    {
        setBadge("step_sell_objects", BADGE_OK);
    }

    if (valid_sell_to && valid_price && valid_sell_objects)
    {
        getChildView("sell_btn")->setEnabled(true);
    }
    else
    {
        getChildView("sell_btn")->setEnabled(false);
    }
>>>>>>> 1a8a5404
}

// static
void LLFloaterSellLandUI::onChangeValue(LLUICtrl *ctrl, void *userdata)
{
    LLFloaterSellLandUI *self = (LLFloaterSellLandUI *)userdata;

    std::string sell_to = self->getChild<LLUICtrl>("sell_to")->getValue().asString();

    if (sell_to == "user")
    {
        self->mChoseSellTo = true;
        self->mSellToBuyer = true;
        if (self->mAuthorizedBuyer.isNull())
        {
            self->doSelectAgent();
        }
    }
    else if (sell_to == "anyone")
    {
        self->mChoseSellTo = true;
        self->mSellToBuyer = false;
    }

    self->mParcelPrice = self->getChild<LLUICtrl>("price")->getValue();

    if ("yes" == self->getChild<LLUICtrl>("sell_objects")->getValue().asString())
    {
        self->mParcelSoldWithObjects = true;
    }
    else
    {
        self->mParcelSoldWithObjects = false;
    }

    self->refreshUI();
}

void LLFloaterSellLandUI::doSelectAgent()
{
    LLView * button = findChild<LLView>("sell_to_select_agent");
<<<<<<< HEAD
	LLFloaterAvatarPicker* picker = LLFloaterAvatarPicker::show(boost::bind(&LLFloaterSellLandUI::callbackAvatarPick, this, _1, _2), false, true, false, this->getName(), button);
	// grandparent is a floater, in order to set up dependency
	if (picker)
	{
		addDependentFloater(picker);
	}
=======
    LLFloaterAvatarPicker* picker = LLFloaterAvatarPicker::show(boost::bind(&LLFloaterSellLandUI::callbackAvatarPick, this, _1, _2), false, true, false, this->getName(), button);
    // grandparent is a floater, in order to set up dependency
    if (picker)
    {
        addDependentFloater(picker);
    }
>>>>>>> 1a8a5404
}

void LLFloaterSellLandUI::callbackAvatarPick(const uuid_vec_t& ids, const std::vector<LLAvatarName> names)
{
    LLParcel* parcel = mParcelSelection->getParcel();

    if (names.empty() || ids.empty()) return;

    LLUUID id = ids[0];
    parcel->setAuthorizedBuyerID(id);

    mAuthorizedBuyer = ids[0];

    getChild<LLUICtrl>("sell_to_agent")->setValue(names[0].getCompleteName());

    refreshUI();
}

// static
void LLFloaterSellLandUI::doCancel(void *userdata)
{
    LLFloaterSellLandUI* self = (LLFloaterSellLandUI*)userdata;
    self->closeFloater();
}

// static
void LLFloaterSellLandUI::doShowObjects(void *userdata)
{
    LLFloaterSellLandUI* self = (LLFloaterSellLandUI*)userdata;
    LLParcel* parcel = self->mParcelSelection->getParcel();
    if (!parcel) return;

    send_parcel_select_objects(parcel->getLocalID(), RT_SELL);

    // we shouldn't pass callback functor since it is registered in LLFunctorRegistration
    LLNotificationsUtil::add("TransferObjectsHighlighted",
                        LLSD(), LLSD());
}

static LLNotificationFunctorRegistration tr("TransferObjectsHighlighted", &LLFloaterSellLandUI::callbackHighlightTransferable);

// static
bool LLFloaterSellLandUI::callbackHighlightTransferable(const LLSD& notification, const LLSD& data)
{
    LLSelectMgr::getInstance()->unhighlightAll();
    return false;
}

// static
void LLFloaterSellLandUI::doSellLand(void *userdata)
{
    LLFloaterSellLandUI* self = (LLFloaterSellLandUI*)userdata;

    LLParcel* parcel = self->mParcelSelection->getParcel();

    // Do a confirmation
    S32 sale_price = self->getChild<LLUICtrl>("price")->getValue();
    S32 area = parcel->getArea();
    std::string authorizedBuyerName = LLTrans::getString("Anyone");
    bool sell_to_anyone = true;
    if ("user" == self->getChild<LLUICtrl>("sell_to")->getValue().asString())
    {
        authorizedBuyerName = self->getChild<LLUICtrl>("sell_to_agent")->getValue().asString();
        sell_to_anyone = false;
    }

    // must sell to someone if indicating sale to anyone
    if (!parcel->getForSale()
        && (sale_price == 0)
        && sell_to_anyone)
    {
        LLNotificationsUtil::add("SalePriceRestriction");
        return;
    }

    LLSD args;
    args["LAND_SIZE"] = llformat("%d",area);
    args["SALE_PRICE"] = llformat("%d",sale_price);
    args["NAME"] = authorizedBuyerName;

    LLNotification::Params params("ConfirmLandSaleChange");
    params.substitutions(args)
        .functor.function(boost::bind(&LLFloaterSellLandUI::onConfirmSale, self, _1, _2));

    if (sell_to_anyone)
    {
        params.name("ConfirmLandSaleToAnyoneChange");
    }

    if (parcel->getForSale())
    {
        // parcel already for sale, so ignore this question
        LLNotifications::instance().forceResponse(params, -1);
    }
    else
    {
        // ask away
        LLNotifications::instance().add(params);
    }

}

bool LLFloaterSellLandUI::onConfirmSale(const LLSD& notification, const LLSD& response)
{
<<<<<<< HEAD
	S32 option = LLNotificationsUtil::getSelectedOption(notification, response);
	if (option != 0)
	{
		return false;
	}
	S32  sale_price	= getChild<LLUICtrl>("price")->getValue();

	// Valid extracted data
	if (sale_price < 0)
	{
		// TomY TODO: Throw an error
		return false;
	}

	LLParcel* parcel = mParcelSelection->getParcel();
	if (!parcel) return false;

	// can_agent_modify_parcel deprecated by GROUPS
// 	if (!can_agent_modify_parcel(parcel))
// 	{
// 		close();
// 		return;
// 	}

	parcel->setParcelFlag(PF_FOR_SALE, true);
	parcel->setSalePrice(sale_price);
	bool sell_with_objects = false;
	if ("yes" == getChild<LLUICtrl>("sell_objects")->getValue().asString())
	{
		sell_with_objects = true;
	}
	parcel->setSellWithObjects(sell_with_objects);
	if ("user" == getChild<LLUICtrl>("sell_to")->getValue().asString())
	{
		parcel->setAuthorizedBuyerID(mAuthorizedBuyer);
	}
	else
	{
		parcel->setAuthorizedBuyerID(LLUUID::null);
	}

	// Send update to server
	LLViewerParcelMgr::getInstance()->sendParcelPropertiesUpdate( parcel );

	closeFloater();
	return false;
=======
    S32 option = LLNotificationsUtil::getSelectedOption(notification, response);
    if (option != 0)
    {
        return false;
    }
    S32  sale_price = getChild<LLUICtrl>("price")->getValue();

    // Valid extracted data
    if (sale_price < 0)
    {
        // TomY TODO: Throw an error
        return false;
    }

    LLParcel* parcel = mParcelSelection->getParcel();
    if (!parcel) return false;

    // can_agent_modify_parcel deprecated by GROUPS
//  if (!can_agent_modify_parcel(parcel))
//  {
//      close();
//      return;
//  }

    parcel->setParcelFlag(PF_FOR_SALE, true);
    parcel->setSalePrice(sale_price);
    bool sell_with_objects = false;
    if ("yes" == getChild<LLUICtrl>("sell_objects")->getValue().asString())
    {
        sell_with_objects = true;
    }
    parcel->setSellWithObjects(sell_with_objects);
    if ("user" == getChild<LLUICtrl>("sell_to")->getValue().asString())
    {
        parcel->setAuthorizedBuyerID(mAuthorizedBuyer);
    }
    else
    {
        parcel->setAuthorizedBuyerID(LLUUID::null);
    }

    // Send update to server
    LLViewerParcelMgr::getInstance()->sendParcelPropertiesUpdate( parcel );

    closeFloater();
    return false;
>>>>>>> 1a8a5404
}<|MERGE_RESOLUTION|>--- conflicted
+++ resolved
@@ -101,17 +101,10 @@
     void onBuyerNameCache(const LLAvatarName& av_name);
 
 public:
-<<<<<<< HEAD
-	virtual bool postBuild();
-	
-	bool setParcel(LLViewerRegion* region, LLParcelSelectionHandle parcel);
-	static bool callbackHighlightTransferable(const LLSD& notification, const LLSD& response);
-=======
     virtual bool postBuild();
 
     bool setParcel(LLViewerRegion* region, LLParcelSelectionHandle parcel);
     static bool callbackHighlightTransferable(const LLSD& notification, const LLSD& response);
->>>>>>> 1a8a5404
 };
 
 // static
@@ -176,19 +169,6 @@
 
 bool LLFloaterSellLandUI::postBuild()
 {
-<<<<<<< HEAD
-	childSetCommitCallback("sell_to", onChangeValue, this);
-	childSetCommitCallback("price", onChangeValue, this);
-	getChild<LLLineEditor>("price")->setPrevalidate(LLTextValidate::validateNonNegativeS32);
-	childSetCommitCallback("sell_objects", onChangeValue, this);
-	childSetAction("sell_to_select_agent", boost::bind( &LLFloaterSellLandUI::doSelectAgent, this));
-	childSetAction("cancel_btn", doCancel, this);
-	childSetAction("sell_btn", doSellLand, this);
-	childSetAction("show_objects", doShowObjects, this);
-	center();
-	getChild<LLUICtrl>("profile_scroll")->setTabStop(true);
-	return true;
-=======
     childSetCommitCallback("sell_to", onChangeValue, this);
     childSetCommitCallback("price", onChangeValue, this);
     getChild<LLLineEditor>("price")->setPrevalidate(LLTextValidate::validateNonNegativeS32);
@@ -200,7 +180,6 @@
     center();
     getChild<LLUICtrl>("profile_scroll")->setTabStop(true);
     return true;
->>>>>>> 1a8a5404
 }
 
 bool LLFloaterSellLandUI::setParcel(LLViewerRegion* region, LLParcelSelectionHandle parcel)
@@ -296,97 +275,6 @@
 
 void LLFloaterSellLandUI::refreshUI()
 {
-<<<<<<< HEAD
-	LLParcel* parcelp = mParcelSelection->getParcel();
-	if (!parcelp) return;
-
-	LLTextureCtrl* snapshot = getChild<LLTextureCtrl>("info_image");
-	snapshot->setImageAssetID(mParcelSnapshot);
-
-	getChild<LLUICtrl>("info_parcel")->setValue(parcelp->getName());
-	getChild<LLUICtrl>("info_size")->setTextArg("[AREA]", llformat("%d", mParcelActualArea));
-
-	std::string price_str = getChild<LLUICtrl>("price")->getValue().asString();
-	bool valid_price = false;
-	valid_price = (price_str != "") && LLTextValidate::validateNonNegativeS32(utf8str_to_wstring(price_str));
-
-	if (valid_price && mParcelActualArea > 0)
-	{
-		F32 per_meter_price = 0;
-		per_meter_price = F32(mParcelPrice) / F32(mParcelActualArea);
-		getChild<LLUICtrl>("price_per_m")->setTextArg("[PER_METER]", llformat("%0.2f", per_meter_price));
-		getChildView("price_per_m")->setVisible(true);
-
-		setBadge("step_price", BADGE_OK);
-	}
-	else
-	{
-		getChildView("price_per_m")->setVisible(false);
-
-		if ("" == price_str)
-		{
-			setBadge("step_price", BADGE_NOTE);
-		}
-		else
-		{
-			setBadge("step_price", BADGE_ERROR);
-		}
-	}
-
-	if (mSellToBuyer)
-	{
-		getChild<LLUICtrl>("sell_to")->setValue("user");
-		getChildView("sell_to_agent")->setVisible(true);
-		getChildView("sell_to_select_agent")->setVisible(true);
-	}
-	else
-	{
-		if (mChoseSellTo)
-		{
-			getChild<LLUICtrl>("sell_to")->setValue("anyone");
-		}
-		else
-		{
-			getChild<LLUICtrl>("sell_to")->setValue("select");
-		}
-		getChildView("sell_to_agent")->setVisible(false);
-		getChildView("sell_to_select_agent")->setVisible(false);
-	}
-
-	// Must select Sell To: Anybody, or User (with a specified username)
-	std::string sell_to = getChild<LLUICtrl>("sell_to")->getValue().asString();
-	bool valid_sell_to = "select" != sell_to &&
-		("user" != sell_to || mAuthorizedBuyer.notNull());
-
-	if (!valid_sell_to)
-	{
-		setBadge("step_sell_to", BADGE_NOTE);
-	}
-	else
-	{
-		setBadge("step_sell_to", BADGE_OK);
-	}
-
-	bool valid_sell_objects = ("none" != getChild<LLUICtrl>("sell_objects")->getValue().asString());
-
-	if (!valid_sell_objects)
-	{
-		setBadge("step_sell_objects", BADGE_NOTE);
-	}
-	else
-	{
-		setBadge("step_sell_objects", BADGE_OK);
-	}
-
-	if (valid_sell_to && valid_price && valid_sell_objects)
-	{
-		getChildView("sell_btn")->setEnabled(true);
-	}
-	else
-	{
-		getChildView("sell_btn")->setEnabled(false);
-	}
-=======
     LLParcel* parcelp = mParcelSelection->getParcel();
     if (!parcelp) return;
 
@@ -471,7 +359,6 @@
     {
         getChildView("sell_btn")->setEnabled(false);
     }
->>>>>>> 1a8a5404
 }
 
 // static
@@ -513,21 +400,12 @@
 void LLFloaterSellLandUI::doSelectAgent()
 {
     LLView * button = findChild<LLView>("sell_to_select_agent");
-<<<<<<< HEAD
-	LLFloaterAvatarPicker* picker = LLFloaterAvatarPicker::show(boost::bind(&LLFloaterSellLandUI::callbackAvatarPick, this, _1, _2), false, true, false, this->getName(), button);
-	// grandparent is a floater, in order to set up dependency
-	if (picker)
-	{
-		addDependentFloater(picker);
-	}
-=======
     LLFloaterAvatarPicker* picker = LLFloaterAvatarPicker::show(boost::bind(&LLFloaterSellLandUI::callbackAvatarPick, this, _1, _2), false, true, false, this->getName(), button);
     // grandparent is a floater, in order to set up dependency
     if (picker)
     {
         addDependentFloater(picker);
     }
->>>>>>> 1a8a5404
 }
 
 void LLFloaterSellLandUI::callbackAvatarPick(const uuid_vec_t& ids, const std::vector<LLAvatarName> names)
@@ -632,54 +510,6 @@
 
 bool LLFloaterSellLandUI::onConfirmSale(const LLSD& notification, const LLSD& response)
 {
-<<<<<<< HEAD
-	S32 option = LLNotificationsUtil::getSelectedOption(notification, response);
-	if (option != 0)
-	{
-		return false;
-	}
-	S32  sale_price	= getChild<LLUICtrl>("price")->getValue();
-
-	// Valid extracted data
-	if (sale_price < 0)
-	{
-		// TomY TODO: Throw an error
-		return false;
-	}
-
-	LLParcel* parcel = mParcelSelection->getParcel();
-	if (!parcel) return false;
-
-	// can_agent_modify_parcel deprecated by GROUPS
-// 	if (!can_agent_modify_parcel(parcel))
-// 	{
-// 		close();
-// 		return;
-// 	}
-
-	parcel->setParcelFlag(PF_FOR_SALE, true);
-	parcel->setSalePrice(sale_price);
-	bool sell_with_objects = false;
-	if ("yes" == getChild<LLUICtrl>("sell_objects")->getValue().asString())
-	{
-		sell_with_objects = true;
-	}
-	parcel->setSellWithObjects(sell_with_objects);
-	if ("user" == getChild<LLUICtrl>("sell_to")->getValue().asString())
-	{
-		parcel->setAuthorizedBuyerID(mAuthorizedBuyer);
-	}
-	else
-	{
-		parcel->setAuthorizedBuyerID(LLUUID::null);
-	}
-
-	// Send update to server
-	LLViewerParcelMgr::getInstance()->sendParcelPropertiesUpdate( parcel );
-
-	closeFloater();
-	return false;
-=======
     S32 option = LLNotificationsUtil::getSelectedOption(notification, response);
     if (option != 0)
     {
@@ -726,5 +556,4 @@
 
     closeFloater();
     return false;
->>>>>>> 1a8a5404
 }