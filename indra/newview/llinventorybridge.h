--- conflicted
+++ resolved
@@ -487,17 +487,10 @@
 
 	static void		onWearOnAvatar( void* userdata );	// Access to wearOnAvatar() from menu
 	static BOOL		canWearOnAvatar( void* userdata );
-<<<<<<< HEAD
-	static void		onWearOnAvatarArrived( LLViewerWearable* wearable, void* userdata );
+//	static void		onWearOnAvatarArrived( LLViewerWearable* wearable, void* userdata );
 	void			wearOnAvatar();
 
-	static void		onWearAddOnAvatarArrived( LLViewerWearable* wearable, void* userdata );
-=======
-//	static void		onWearOnAvatarArrived( LLWearable* wearable, void* userdata );
-	void			wearOnAvatar();
-
-//	static void		onWearAddOnAvatarArrived( LLWearable* wearable, void* userdata );
->>>>>>> 578da42b
+//	static void		onWearAddOnAvatarArrived( LLViewerWearable* wearable, void* userdata );
 	void			wearAddOnAvatar();
 
 	static BOOL		canEditOnAvatar( void* userdata );	// Access to editOnAvatar() from menu
@@ -505,12 +498,6 @@
 	void			editOnAvatar();
 
 	static BOOL		canRemoveFromAvatar( void* userdata );
-<<<<<<< HEAD
-=======
-//	static void		onRemoveFromAvatar( void* userdata );
-//	static void		onRemoveFromAvatarArrived( LLWearable* wearable, 	void* userdata );
-	static void 	removeItemFromAvatar(LLViewerInventoryItem *item);
->>>>>>> 578da42b
 	static void 	removeAllClothesFromAvatar();
 	void			removeFromAvatar();
 protected:
