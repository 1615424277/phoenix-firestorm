/** 
 * @file llinventorybridge.h
 * @brief Implementation of the Inventory-Folder-View-Bridge classes.
 *
 * $LicenseInfo:firstyear=2001&license=viewerlgpl$
 * Second Life Viewer Source Code
 * Copyright (C) 2010, Linden Research, Inc.
 * 
 * This library is free software; you can redistribute it and/or
 * modify it under the terms of the GNU Lesser General Public
 * License as published by the Free Software Foundation;
 * version 2.1 of the License only.
 * 
 * This library is distributed in the hope that it will be useful,
 * but WITHOUT ANY WARRANTY; without even the implied warranty of
 * MERCHANTABILITY or FITNESS FOR A PARTICULAR PURPOSE.  See the GNU
 * Lesser General Public License for more details.
 * 
 * You should have received a copy of the GNU Lesser General Public
 * License along with this library; if not, write to the Free Software
 * Foundation, Inc., 51 Franklin Street, Fifth Floor, Boston, MA  02110-1301  USA
 * 
 * Linden Research, Inc., 945 Battery Street, San Francisco, CA  94111  USA
 * $/LicenseInfo$
 */

#ifndef LL_LLINVENTORYBRIDGE_H
#define LL_LLINVENTORYBRIDGE_H

#include "llcallingcard.h"
#include "llfloaterproperties.h"
#include "llfolderviewmodel.h"
#include "llinventorymodel.h"
#include "llinventoryobserver.h"
#include "llinventorypanel.h"
#include "llviewercontrol.h"
#include "llviewerwearable.h"
#include "lltooldraganddrop.h"

class LLInventoryFilter;
class LLInventoryPanel;
class LLInventoryModel;
class LLMenuGL;
class LLCallingCardObserver;
class LLViewerJointAttachment;
class LLFolderView;

typedef std::vector<std::string> menuentry_vec_t;

//~~~~~~~~~~~~~~~~~~~~~~~~~~~~~~~~~~~~~~~~~~~~~~~~~~~~~~~~~~~~~~~~~~~~~~~~~~~~~
// Class LLInvFVBridge
//
// Short for Inventory-Folder-View-Bridge. This is an
// implementation class to be able to view inventory items.
//
// You'll want to call LLInvItemFVELister::createBridge() to actually create
// an instance of this class. This helps encapsulate the
// functionality a bit. (except for folders, you can create those
// manually...)
//~~~~~~~~~~~~~~~~~~~~~~~~~~~~~~~~~~~~~~~~~~~~~~~~~~~~~~~~~~~~~~~~~~~~~~~~~~~~~
class LLInvFVBridge : public LLFolderViewModelItemInventory
{
public:
	// This method is a convenience function which creates the correct
	// type of bridge based on some basic information
	static LLInvFVBridge* createBridge(LLAssetType::EType asset_type,
									   LLAssetType::EType actual_asset_type,
									   LLInventoryType::EType inv_type,
									   LLInventoryPanel* inventory,
									   LLFolderViewModelInventory* view_model,
									   LLFolderView* root,
									   const LLUUID& uuid,
									   U32 flags = 0x00);
	virtual ~LLInvFVBridge() {}

	bool canShare() const;
	bool canListOnMarketplace() const;
	bool canListOnMarketplaceNow() const;

	//--------------------------------------------------------------------
	// LLInvFVBridge functionality
	//--------------------------------------------------------------------
	virtual const LLUUID& getUUID() const { return mUUID; }
	virtual void clearDisplayName() { mDisplayName.clear(); }
	virtual void restoreItem() {}
	virtual void restoreToWorld() {}

	//--------------------------------------------------------------------
	// Inherited LLFolderViewModelItemInventory functions
	//--------------------------------------------------------------------
	virtual const std::string& getName() const;
	virtual const std::string& getDisplayName() const;
	const std::string& getSearchableName() const { return mSearchableName; }

	virtual PermissionMask getPermissionMask() const;
	virtual LLFolderType::EType getPreferredType() const;
	virtual time_t getCreationDate() const;
        virtual void setCreationDate(time_t creation_date_utc);
	virtual LLFontGL::StyleFlags getLabelStyle() const { return LLFontGL::NORMAL; }
	virtual std::string getLabelSuffix() const { return LLStringUtil::null; }
	virtual void openItem() {}
	virtual void closeItem() {}
	virtual void showProperties();
	virtual BOOL isItemRenameable() const { return TRUE; }
	//virtual BOOL renameItem(const std::string& new_name) {}
	virtual BOOL isItemRemovable() const;
	virtual BOOL isItemMovable() const;
	virtual BOOL isItemInTrash() const;
	virtual BOOL isLink() const;
	virtual BOOL isLibraryItem() const;
	//virtual BOOL removeItem() = 0;
	virtual void removeBatch(std::vector<LLFolderViewModelItem*>& batch);
	virtual void move(LLFolderViewModelItem* new_parent_bridge) {}
	virtual BOOL isItemCopyable() const { return FALSE; }
	virtual BOOL copyToClipboard() const;
	virtual BOOL cutToClipboard() const;
	virtual BOOL isClipboardPasteable() const;
	virtual BOOL isClipboardPasteableAsLink() const;
	virtual void pasteFromClipboard() {}
	virtual void pasteLinkFromClipboard() {}
	void getClipboardEntries(bool show_asset_id, menuentry_vec_t &items, 
							 menuentry_vec_t &disabled_items, U32 flags);
	virtual void buildContextMenu(LLMenuGL& menu, U32 flags);
    virtual LLToolDragAndDrop::ESource getDragSource() const;
	virtual BOOL startDrag(EDragAndDropType* type, LLUUID* id) const;
	virtual BOOL dragOrDrop(MASK mask, BOOL drop,
							EDragAndDropType cargo_type,
							void* cargo_data,
							std::string& tooltip_msg) { return FALSE; }
	virtual LLInventoryType::EType getInventoryType() const { return mInvType; }
	virtual LLWearableType::EType getWearableType() const { return LLWearableType::WT_NONE; }
        EInventorySortGroup getSortGroup()  const { return SG_ITEM; }
	virtual LLInventoryObject* getInventoryObject() const;


	//--------------------------------------------------------------------
	// Convenience functions for adding various common menu options.
	//--------------------------------------------------------------------
protected:
	virtual void addTrashContextMenuOptions(menuentry_vec_t &items,
											menuentry_vec_t &disabled_items);
	virtual void addDeleteContextMenuOptions(menuentry_vec_t &items,
											 menuentry_vec_t &disabled_items);
	virtual void addOpenRightClickMenuOption(menuentry_vec_t &items);
	virtual void addOutboxContextMenuOptions(U32 flags,
											 menuentry_vec_t &items,
											 menuentry_vec_t &disabled_items);
protected:
	LLInvFVBridge(LLInventoryPanel* inventory, LLFolderView* root, const LLUUID& uuid);

	LLInventoryModel* getInventoryModel() const;
	LLInventoryFilter* getInventoryFilter() const;
	
	BOOL isLinkedObjectInTrash() const; // Is this obj or its baseobj in the trash?
	BOOL isLinkedObjectMissing() const; // Is this a linked obj whose baseobj is not in inventory?

	BOOL isAgentInventory() const; // false if lost or in the inventory library
<<<<<<< HEAD
// [SL:KB] - Patch: Inventory-Misc | Checked: 2011-05-28 (Catznip-2.6.0a) | Added: Catznip-2.6.0a
	BOOL isLibraryInventory() const;
	BOOL isLostInventory() const;
// [/SL:KB]
	BOOL isCOFFolder() const; // true if COF or descendent of
//-TT Client LSL Bridge
	BOOL isProtectedFolder() const;
//-TT
	BOOL isInboxFolder() const; // true if COF or descendent of marketplace inbox
	BOOL isOutboxFolder() const; // true if COF or descendent of marketplace outbox
=======
	BOOL isCOFFolder() const;       // true if COF or descendant of
	BOOL isInboxFolder() const;     // true if COF or descendant of   marketplace inbox
	BOOL isOutboxFolder() const;    // true if COF or descendant of   marketplace outbox
>>>>>>> fe8b4bf1
	BOOL isOutboxFolderDirectParent() const;
	const LLUUID getOutboxFolder() const;

	virtual BOOL isItemPermissive() const;
	static void changeItemParent(LLInventoryModel* model,
								 LLViewerInventoryItem* item,
								 const LLUUID& new_parent,
								 BOOL restamp);
	static void changeCategoryParent(LLInventoryModel* model,
									 LLViewerInventoryCategory* item,
									 const LLUUID& new_parent,
									 BOOL restamp);
	void removeBatchNoCheck(std::vector<LLFolderViewModelItem*>& batch);
protected:
	LLHandle<LLInventoryPanel> mInventoryPanel;
	LLFolderView* mRoot;
	const LLUUID mUUID;	// item id
	LLInventoryType::EType mInvType;
	bool						mIsLink;
	LLTimer						mTimeSinceRequestStart;
	mutable std::string			mDisplayName;
	mutable std::string			mSearchableName;

	void purgeItem(LLInventoryModel *model, const LLUUID &uuid);
	virtual void buildDisplayName() const {}
};

//~~~~~~~~~~~~~~~~~~~~~~~~~~~~~~~~~~~~~~~~~~~~~~~~~~~~~~~~~~~~~~~~~~~~~~~~~~~~~
// Class LLInventoryFolderViewModelBuilder
//
// This class intended to build Folder View Model via LLInvFVBridge::createBridge.
// It can be overridden with another way of creation necessary Inventory Folder View Models.
//~~~~~~~~~~~~~~~~~~~~~~~~~~~~~~~~~~~~~~~~~~~~~~~~~~~~~~~~~~~~~~~~~~~~~~~~~~~~~
class LLInventoryFolderViewModelBuilder
{
public:
 	virtual ~LLInventoryFolderViewModelBuilder() {}
	virtual LLInvFVBridge* createBridge(LLAssetType::EType asset_type,
										LLAssetType::EType actual_asset_type,
										LLInventoryType::EType inv_type,
										LLInventoryPanel* inventory,
										LLFolderViewModelInventory* view_model,
										LLFolderView* root,
										const LLUUID& uuid,
										U32 flags = 0x00) const;
};

class LLItemBridge : public LLInvFVBridge
{
public:
	LLItemBridge(LLInventoryPanel* inventory, 
				 LLFolderView* root,
				 const LLUUID& uuid) :
		LLInvFVBridge(inventory, root, uuid) {}

	typedef boost::function<void(std::string& slurl)> slurl_callback_t;

	virtual void performAction(LLInventoryModel* model, std::string action);
	virtual void selectItem();
	virtual void restoreItem();
	virtual void restoreToWorld();
	virtual void gotoItem();
	virtual LLUIImagePtr getIcon() const;
	virtual std::string getLabelSuffix() const;
	virtual LLFontGL::StyleFlags getLabelStyle() const;
	virtual PermissionMask getPermissionMask() const;
	virtual time_t getCreationDate() const;
	virtual BOOL isItemRenameable() const;
	virtual BOOL renameItem(const std::string& new_name);
	virtual BOOL removeItem();
	virtual BOOL isItemCopyable() const;
	virtual bool hasChildren() const { return FALSE; }
	virtual BOOL isUpToDate() const { return TRUE; }
	virtual LLUIImagePtr getIconOverlay() const;

	LLViewerInventoryItem* getItem() const;

protected:
	BOOL confirmRemoveItem(const LLSD& notification, const LLSD& response);
	virtual BOOL isItemPermissive() const;
	virtual void buildDisplayName() const;

};

class LLFolderBridge : public LLInvFVBridge
{
public:
	LLFolderBridge(LLInventoryPanel* inventory, 
				   LLFolderView* root,
				   const LLUUID& uuid) 
        :       LLInvFVBridge(inventory, root, uuid),
		mCallingCards(FALSE),
		mWearables(FALSE),
		mIsLoading(false)
	{}
		
	BOOL dragItemIntoFolder(LLInventoryItem* inv_item, BOOL drop, std::string& tooltip_msg);
	BOOL dragCategoryIntoFolder(LLInventoryCategory* inv_category, BOOL drop, std::string& tooltip_msg);

    virtual void buildDisplayName() const;

	virtual void performAction(LLInventoryModel* model, std::string action);
	virtual void openItem();
	virtual void closeItem();
	virtual BOOL isItemRenameable() const;
	virtual void selectItem();
	virtual void restoreItem();

	virtual LLFolderType::EType getPreferredType() const;
	virtual LLUIImagePtr getIcon() const;
	virtual LLUIImagePtr getIconOpen() const;
	virtual LLUIImagePtr getIconOverlay() const;

	static LLUIImagePtr getIcon(LLFolderType::EType preferred_type);

	virtual BOOL renameItem(const std::string& new_name);

	virtual BOOL removeItem();
	BOOL removeSystemFolder();
	bool removeItemResponse(const LLSD& notification, const LLSD& response);
    void updateHierarchyCreationDate(time_t date);

	virtual void pasteFromClipboard();
	virtual void pasteLinkFromClipboard();
	virtual void buildContextMenu(LLMenuGL& menu, U32 flags);
	virtual bool hasChildren() const;
	virtual BOOL dragOrDrop(MASK mask, BOOL drop,
							EDragAndDropType cargo_type,
							void* cargo_data,
							std::string& tooltip_msg);

	virtual BOOL isItemRemovable() const;
	virtual BOOL isItemMovable() const ;
	virtual BOOL isUpToDate() const;
	virtual BOOL isItemCopyable() const;
	virtual BOOL isClipboardPasteable() const;
	virtual BOOL isClipboardPasteableAsLink() const;
	
	EInventorySortGroup getSortGroup()  const;
	virtual void update();

	static void createWearable(LLFolderBridge* bridge, LLWearableType::EType type);

	LLViewerInventoryCategory* getCategory() const;
	LLHandle<LLFolderBridge> getHandle() { mHandle.bind(this); return mHandle; }

	bool isLoading() { return mIsLoading; }

protected:
	void buildContextMenuOptions(U32 flags, menuentry_vec_t& items,   menuentry_vec_t& disabled_items);
	void buildContextMenuFolderOptions(U32 flags, menuentry_vec_t& items,   menuentry_vec_t& disabled_items);

	//--------------------------------------------------------------------
	// Menu callbacks
	//--------------------------------------------------------------------
	static void pasteClipboard(void* user_data);
	static void createNewShirt(void* user_data);
	static void createNewPants(void* user_data);
	static void createNewShoes(void* user_data);
	static void createNewSocks(void* user_data);
	static void createNewJacket(void* user_data);
	static void createNewSkirt(void* user_data);
	static void createNewGloves(void* user_data);
	static void createNewUndershirt(void* user_data);
	static void createNewUnderpants(void* user_data);
	static void createNewShape(void* user_data);
	static void createNewSkin(void* user_data);
	static void createNewHair(void* user_data);
	static void createNewEyes(void* user_data);

	BOOL checkFolderForContentsOfType(LLInventoryModel* model, LLInventoryCollectFunctor& typeToCheck);

	void modifyOutfit(BOOL append);
//-TT Patch: ReplaceWornItemsOnly
	void modifyOutfit(BOOL append, BOOL replace);
//-TT 
	void determineFolderType();

	void dropToFavorites(LLInventoryItem* inv_item);
	void dropToOutfit(LLInventoryItem* inv_item, BOOL move_is_into_current_outfit);

	//--------------------------------------------------------------------
	// Messy hacks for handling folder options
	//--------------------------------------------------------------------
public:
	static LLHandle<LLFolderBridge> sSelf;
	static void staticFolderOptionsMenu();

private:

	bool							mCallingCards;
	bool							mWearables;
	bool							mIsLoading;
	LLTimer							mTimeSinceRequestStart;
	LLRootHandle<LLFolderBridge> mHandle;
};

class LLTextureBridge : public LLItemBridge
{
public:
	LLTextureBridge(LLInventoryPanel* inventory, 
					LLFolderView* root,
					const LLUUID& uuid, 
					LLInventoryType::EType type) :
		LLItemBridge(inventory, root, uuid)
	{
		mInvType = type;
	}
	virtual LLUIImagePtr getIcon() const;
	virtual void openItem();
	virtual void buildContextMenu(LLMenuGL& menu, U32 flags);
	virtual void performAction(LLInventoryModel* model, std::string action);
	bool canSaveTexture(void);
};

class LLSoundBridge : public LLItemBridge
{
public:
 	LLSoundBridge(LLInventoryPanel* inventory, 
				  LLFolderView* root,
				  const LLUUID& uuid) :
		LLItemBridge(inventory, root, uuid) {}
	virtual void openItem();
	virtual void buildContextMenu(LLMenuGL& menu, U32 flags);
	static void openSoundPreview(void*);
};

class LLLandmarkBridge : public LLItemBridge
{
public:
 	LLLandmarkBridge(LLInventoryPanel* inventory, 
					 LLFolderView* root,
					 const LLUUID& uuid, 
					 U32 flags = 0x00);
	virtual void performAction(LLInventoryModel* model, std::string action);
	virtual void buildContextMenu(LLMenuGL& menu, U32 flags);
	virtual LLUIImagePtr getIcon() const;
	virtual void openItem();
protected:
	BOOL mVisited;
};

class LLCallingCardBridge : public LLItemBridge
{
public:
	LLCallingCardBridge(LLInventoryPanel* inventory, 
						LLFolderView* folder,
						const LLUUID& uuid );
	~LLCallingCardBridge();
	virtual std::string getLabelSuffix() const;
	//virtual const std::string& getDisplayName() const;
	virtual LLUIImagePtr getIcon() const;
	virtual void performAction(LLInventoryModel* model, std::string action);
	virtual void openItem();
	virtual void buildContextMenu(LLMenuGL& menu, U32 flags);
	virtual BOOL dragOrDrop(MASK mask, BOOL drop,
							EDragAndDropType cargo_type,
							void* cargo_data,
							std::string& tooltip_msg);
	void refreshFolderViewItem();
protected:
	LLCallingCardObserver* mObserver;
};

class LLNotecardBridge : public LLItemBridge
{
public:
	LLNotecardBridge(LLInventoryPanel* inventory, 
					 LLFolderView* root,
					 const LLUUID& uuid) :
		LLItemBridge(inventory, root, uuid) {}
	virtual void openItem();
};

class LLGestureBridge : public LLItemBridge
{
public:
	LLGestureBridge(LLInventoryPanel* inventory, 
					LLFolderView* root,
					const LLUUID& uuid) :
		LLItemBridge(inventory, root, uuid) {}
	// Only suffix for gesture items, not task items, because only
	// gestures in your inventory can be active.
	virtual LLFontGL::StyleFlags getLabelStyle() const;
	virtual std::string getLabelSuffix() const;
	virtual void performAction(LLInventoryModel* model, std::string action);
	virtual void openItem();
	virtual BOOL removeItem();
	virtual void buildContextMenu(LLMenuGL& menu, U32 flags);
	static void playGesture(const LLUUID& item_id);
};

class LLAnimationBridge : public LLItemBridge
{
public:
	LLAnimationBridge(LLInventoryPanel* inventory, 
					  LLFolderView* root, 
					  const LLUUID& uuid) :
		LLItemBridge(inventory, root, uuid) {}
	virtual void performAction(LLInventoryModel* model, std::string action);
	virtual void buildContextMenu(LLMenuGL& menu, U32 flags);
	virtual void openItem();
};

class LLObjectBridge : public LLItemBridge
{
public:
	LLObjectBridge(LLInventoryPanel* inventory, 
				   LLFolderView* root, 
				   const LLUUID& uuid, 
				   LLInventoryType::EType type, 
				   U32 flags);
	virtual LLUIImagePtr	getIcon() const;
	virtual void			performAction(LLInventoryModel* model, std::string action);
	virtual void			openItem();
	virtual std::string getLabelSuffix() const;
	virtual void			buildContextMenu(LLMenuGL& menu, U32 flags);
	virtual BOOL renameItem(const std::string& new_name);
	LLInventoryObject* getObject() const;
protected:
	static LLUUID sContextMenuItemID;  // Only valid while the context menu is open.
	U32 mAttachPt;
	BOOL mIsMultiObject;
};

class LLLSLTextBridge : public LLItemBridge
{
public:
	LLLSLTextBridge(LLInventoryPanel* inventory, 
					LLFolderView* root, 
					const LLUUID& uuid ) :
		LLItemBridge(inventory, root, uuid) {}
	virtual void openItem();
};

class LLWearableBridge : public LLItemBridge
{
public:
	LLWearableBridge(LLInventoryPanel* inventory, 
					 LLFolderView* root, 
					 const LLUUID& uuid, 
					 LLAssetType::EType asset_type, 
					 LLInventoryType::EType inv_type, 
					 LLWearableType::EType wearable_type);
	virtual LLUIImagePtr getIcon() const;
	virtual void	performAction(LLInventoryModel* model, std::string action);
	virtual void	openItem();
	virtual void	buildContextMenu(LLMenuGL& menu, U32 flags);
	virtual std::string getLabelSuffix() const;
	virtual BOOL renameItem(const std::string& new_name);
	virtual LLWearableType::EType getWearableType() const { return mWearableType; }

	static void		onWearOnAvatar( void* userdata );	// Access to wearOnAvatar() from menu
	static BOOL		canWearOnAvatar( void* userdata );
//	static void		onWearOnAvatarArrived( LLViewerWearable* wearable, void* userdata );
	void			wearOnAvatar();

//	static void		onWearAddOnAvatarArrived( LLViewerWearable* wearable, void* userdata );
	void			wearAddOnAvatar();

	static BOOL		canEditOnAvatar( void* userdata );	// Access to editOnAvatar() from menu
	static void		onEditOnAvatar( void* userdata );
	void			editOnAvatar();

	static BOOL		canRemoveFromAvatar( void* userdata );
	static void 	removeAllClothesFromAvatar();
	void			removeFromAvatar();
protected:
	LLAssetType::EType mAssetType;
	LLWearableType::EType  mWearableType;
};

class LLLinkItemBridge : public LLItemBridge
{
public:
	LLLinkItemBridge(LLInventoryPanel* inventory, 
					 LLFolderView* root,
					 const LLUUID& uuid) :
		LLItemBridge(inventory, root, uuid) {}
	virtual const std::string& getPrefix() { return sPrefix; }
	virtual void buildContextMenu(LLMenuGL& menu, U32 flags);
protected:
	static std::string sPrefix;
};

class LLLinkFolderBridge : public LLItemBridge
{
public:
	LLLinkFolderBridge(LLInventoryPanel* inventory, 
					   LLFolderView* root,
					   const LLUUID& uuid) :
		LLItemBridge(inventory, root, uuid) {}
	virtual const std::string& getPrefix() { return sPrefix; }
	virtual LLUIImagePtr getIcon() const;
	virtual void buildContextMenu(LLMenuGL& menu, U32 flags);
	virtual void performAction(LLInventoryModel* model, std::string action);
	virtual void gotoItem();
protected:
	const LLUUID &getFolderID() const;
	static std::string sPrefix;
};


class LLMeshBridge : public LLItemBridge
{
	friend class LLInvFVBridge;
public:
	virtual LLUIImagePtr getIcon() const;
	virtual void openItem();
	virtual void buildContextMenu(LLMenuGL& menu, U32 flags);

protected:
	LLMeshBridge(LLInventoryPanel* inventory, 
		     LLFolderView* root,
		     const LLUUID& uuid) :
                       LLItemBridge(inventory, root, uuid) {}
};


//~~~~~~~~~~~~~~~~~~~~~~~~~~~~~~~~~~~~~~~~~~~~~~~~~~~~~~~~~~~~~~~~~~~~~~~~~~~~~
// Class LLInvFVBridgeAction
//
// This is an implementation class to be able to 
// perform action to view inventory items.
//
//~~~~~~~~~~~~~~~~~~~~~~~~~~~~~~~~~~~~~~~~~~~~~~~~~~~~~~~~~~~~~~~~~~~~~~~~~~~~~
class LLInvFVBridgeAction
{
public:
	// This method is a convenience function which creates the correct
	// type of bridge action based on some basic information.
	static LLInvFVBridgeAction* createAction(LLAssetType::EType asset_type,
											 const LLUUID& uuid,
											 LLInventoryModel* model);
	static void doAction(LLAssetType::EType asset_type,
						 const LLUUID& uuid, LLInventoryModel* model);
	static void doAction(const LLUUID& uuid, LLInventoryModel* model);

	virtual void doIt() {};
	virtual ~LLInvFVBridgeAction() {} // need this because of warning on OSX
protected:
	LLInvFVBridgeAction(const LLUUID& id, LLInventoryModel* model) :
		mUUID(id), mModel(model) {}
	LLViewerInventoryItem* getItem() const;
protected:
	const LLUUID& mUUID; // item id
	LLInventoryModel* mModel;
};

class LLMeshBridgeAction: public LLInvFVBridgeAction
{
	friend class LLInvFVBridgeAction;
public:
	virtual void	doIt() ;
	virtual ~LLMeshBridgeAction(){}
protected:
	LLMeshBridgeAction(const LLUUID& id,LLInventoryModel* model):LLInvFVBridgeAction(id,model){}

};


//~~~~~~~~~~~~~~~~~~~~~~~~~~~~~~~~~~~~~~~~~~~~~~~~~~~~~~~~~~~~~~~~~~~~~~~~~~~~~
// Recent Inventory Panel related classes
//~~~~~~~~~~~~~~~~~~~~~~~~~~~~~~~~~~~~~~~~~~~~~~~~~~~~~~~~~~~~~~~~~~~~~~~~~~~~~

// Overridden version of the Inventory-Folder-View-Bridge for Folders
class LLRecentItemsFolderBridge : public LLFolderBridge
{
	friend class LLInvFVBridgeAction;
public:
	// Creates context menu for Folders related to Recent Inventory Panel.
	// Uses base logic and than removes from visible items "New..." menu items.
	LLRecentItemsFolderBridge(LLInventoryType::EType type,
							  LLInventoryPanel* inventory,
							  LLFolderView* root,
							  const LLUUID& uuid) :
		LLFolderBridge(inventory, root, uuid)
	{
		mInvType = type;
	}
	/*virtual*/ void buildContextMenu(LLMenuGL& menu, U32 flags);
};

// Bridge builder to create Inventory-Folder-View-Bridge for Recent Inventory Panel
class LLRecentInventoryBridgeBuilder : public LLInventoryFolderViewModelBuilder
{
public:
	// Overrides FolderBridge for Recent Inventory Panel.
	// It use base functionality for bridges other than FolderBridge.
	virtual LLInvFVBridge* createBridge(LLAssetType::EType asset_type,
		LLAssetType::EType actual_asset_type,
		LLInventoryType::EType inv_type,
		LLInventoryPanel* inventory,
		LLFolderViewModelInventory* view_model,
		LLFolderView* root,
		const LLUUID& uuid,
		U32 flags = 0x00) const;
};

//~~~~~~~~~~~~~~~~~~~~~~~~~~~~~~~~~~~~~~~~~~~~~~~~~~~~~~~~~~~~~~~~~~~~~~~~~~~~~
// Worn Inventory Panel related classes
//~~~~~~~~~~~~~~~~~~~~~~~~~~~~~~~~~~~~~~~~~~~~~~~~~~~~~~~~~~~~~~~~~~~~~~~~~~~~~

// Overridden version of the Inventory-Folder-View-Bridge for Folders
class LLWornItemsFolderBridge : public LLFolderBridge
{
public:
	// Creates context menu for Folders related to Worn Inventory Panel.
	// Uses base logic and than removes from visible items "New..." menu items.
	LLWornItemsFolderBridge(LLInventoryType::EType type,
							  LLInventoryPanel* inventory,
							  LLFolderView* root,
							  const LLUUID& uuid) :
		LLFolderBridge(inventory, root, uuid)
	{
		mInvType = type;
	}
	/*virtual*/ void buildContextMenu(LLMenuGL& menu, U32 flags);
};

// Bridge builder to create Inventory-Folder-View-Bridge for Worn Inventory Panel
class LLWornInventoryBridgeBuilder : public LLInventoryFVBridgeBuilder
{
public:
	// Overrides FolderBridge for Worn Inventory Panel.
	// It use base functionality for bridges other than FolderBridge.
	virtual LLInvFVBridge* createBridge(LLAssetType::EType asset_type,
		LLAssetType::EType actual_asset_type,
		LLInventoryType::EType inv_type,
		LLInventoryPanel* inventory,
		LLFolderView* root,
		const LLUUID& uuid,
		U32 flags = 0x00) const;
};

void rez_attachment(LLViewerInventoryItem* item, 
					LLViewerJointAttachment* attachment,
					bool replace = false);

// Move items from an in-world object's "Contents" folder to a specified
// folder in agent inventory.
BOOL move_inv_category_world_to_agent(const LLUUID& object_id, 
									  const LLUUID& category_id,
									  BOOL drop,
									  void (*callback)(S32, void*) = NULL,
									  void* user_data = NULL,
									  LLInventoryFilter* filter = NULL);

// Utility function to hide all entries except those in the list
// Can be called multiple times on the same menu (e.g. if multiple items
// are selected).  If "append" is false, then only common enabled items
// are set as enabled.
void hide_context_entries(LLMenuGL& menu, 
						  const menuentry_vec_t &entries_to_show, 
						  const menuentry_vec_t &disabled_entries);

#endif // LL_LLINVENTORYBRIDGE_H<|MERGE_RESOLUTION|>--- conflicted
+++ resolved
@@ -155,7 +155,6 @@
 	BOOL isLinkedObjectMissing() const; // Is this a linked obj whose baseobj is not in inventory?
 
 	BOOL isAgentInventory() const; // false if lost or in the inventory library
-<<<<<<< HEAD
 // [SL:KB] - Patch: Inventory-Misc | Checked: 2011-05-28 (Catznip-2.6.0a) | Added: Catznip-2.6.0a
 	BOOL isLibraryInventory() const;
 	BOOL isLostInventory() const;
@@ -166,11 +165,6 @@
 //-TT
 	BOOL isInboxFolder() const; // true if COF or descendent of marketplace inbox
 	BOOL isOutboxFolder() const; // true if COF or descendent of marketplace outbox
-=======
-	BOOL isCOFFolder() const;       // true if COF or descendant of
-	BOOL isInboxFolder() const;     // true if COF or descendant of   marketplace inbox
-	BOOL isOutboxFolder() const;    // true if COF or descendant of   marketplace outbox
->>>>>>> fe8b4bf1
 	BOOL isOutboxFolderDirectParent() const;
 	const LLUUID getOutboxFolder() const;
 
@@ -664,7 +658,6 @@
 		LLAssetType::EType actual_asset_type,
 		LLInventoryType::EType inv_type,
 		LLInventoryPanel* inventory,
-		LLFolderViewModelInventory* view_model,
 		LLFolderView* root,
 		const LLUUID& uuid,
 		U32 flags = 0x00) const;
@@ -701,6 +694,7 @@
 		LLAssetType::EType actual_asset_type,
 		LLInventoryType::EType inv_type,
 		LLInventoryPanel* inventory,
+		LLFolderViewModelInventory* view_model,
 		LLFolderView* root,
 		const LLUUID& uuid,
 		U32 flags = 0x00) const;
