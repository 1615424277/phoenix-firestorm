--- conflicted
+++ resolved
@@ -628,25 +628,6 @@
 	S32 roots_selected = LLSelectMgr::getInstance()->getSelection()->getRootObjectCount();
 	BOOL editable = root_objectp->permModify();
 
-<<<<<<< HEAD
-	// Select Single Message
-	// <FS:Ansariel> We don't have those in FS (2013-04-28)
-	//getChildView("select_single")->setVisible( FALSE);
-	//getChildView("edit_object")->setVisible( FALSE);
-	//if (!editable || single_volume || selected_count <= 1)
-	//{
-	//	getChildView("edit_object")->setVisible( TRUE);
-	//	getChildView("edit_object")->setEnabled(TRUE);
-	//}
-	//else
-	//{
-	//	getChildView("select_single")->setVisible( TRUE);
-	//	getChildView("select_single")->setEnabled(TRUE);
-	//}
-	// </FS:Ansariel>
-
-=======
->>>>>>> 4e1f8165
 	BOOL is_flexible = volobjp && volobjp->isFlexible();
 	BOOL is_permanent = root_objectp->flagObjectPermanent();
 	BOOL is_permanent_enforced = root_objectp->isPermanentEnforced();
@@ -2562,15 +2543,6 @@
 	mLabelTaper		->setEnabled( FALSE );
 	mLabelRadiusOffset->setEnabled( FALSE );
 	mLabelRevolutions->setEnabled( FALSE );
-<<<<<<< HEAD
-
-	// <FS:Ansariel> We don't have those in Firestorm (2013-04-28)
-	//getChildView("select_single")->setVisible( FALSE);
-	//getChildView("edit_object")->setVisible( TRUE);	
-	//getChildView("edit_object")->setEnabled(FALSE);
-	// </FS:Ansariel>
-=======
->>>>>>> 4e1f8165
 	
 	getChildView("scale_hole")->setEnabled(FALSE);
 	getChildView("scale_taper")->setEnabled(FALSE);
