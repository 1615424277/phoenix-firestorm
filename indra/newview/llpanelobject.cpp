--- conflicted
+++ resolved
@@ -338,20 +338,12 @@
     clearCtrls();
 
 // <FS:CR> Aurora Sim
-<<<<<<< HEAD
-    updateLimits(FALSE);    // default to non-attachment
-=======
     updateLimits(false);    // default to non-attachment
->>>>>>> 050d2fef
 // </FS:CR> Aurora Sim
 
     changePrecision(gSavedSettings.getS32("FSBuildToolDecimalPrecision"));  // <FS:CR> Adjustable decimal precision
 
-<<<<<<< HEAD
-    return TRUE;
-=======
     return true;
->>>>>>> 050d2fef
 }
 
 LLPanelObject::LLPanelObject()
@@ -380,11 +372,7 @@
 }
 
 // <AW: opensim-limits>
-<<<<<<< HEAD
-void LLPanelObject::updateLimits(BOOL attachment)
-=======
 void LLPanelObject::updateLimits(bool attachment)
->>>>>>> 050d2fef
 {
 // <FS:CR> Aurora Sim
     //mRegionMaxHeight = LLWorld::getInstance()->getRegionMaxHeight();
@@ -1040,24 +1028,6 @@
     // Compute control visibility, label names, and twist range.
     // Start with defaults.
     // <FS:Beq> FIRE-21772 mComboBaseType remians invisible after editing a mesh
-<<<<<<< HEAD
-    mComboBaseType->setVisible(TRUE);
-    // </FS:Beq>
-    BOOL cut_visible                = TRUE;
-    BOOL hollow_visible             = TRUE;
-    BOOL top_size_x_visible         = TRUE;
-    BOOL top_size_y_visible         = TRUE;
-    BOOL top_shear_x_visible        = TRUE;
-    BOOL top_shear_y_visible        = TRUE;
-    BOOL twist_visible              = TRUE;
-    //KC: Phoenix capability, allow all transforms
-    BOOL advanced_cut_visible       = TRUE;
-    BOOL taper_visible              = TRUE;
-    BOOL skew_visible               = TRUE;
-    BOOL radius_offset_visible      = TRUE;
-    BOOL revolutions_visible        = TRUE;
-    BOOL sculpt_texture_visible     = FALSE;
-=======
     mComboBaseType->setVisible(true);
     // </FS:Beq>
     bool cut_visible                = true;
@@ -1074,7 +1044,6 @@
     bool radius_offset_visible      = true;
     bool revolutions_visible        = true;
     bool sculpt_texture_visible     = false;
->>>>>>> 050d2fef
     F32  twist_min                  = OBJECT_TWIST_LINEAR_MIN;
     F32  twist_max                  = OBJECT_TWIST_LINEAR_MAX;
     F32  twist_inc                  = OBJECT_TWIST_LINEAR_INC;
@@ -1087,15 +1056,6 @@
     switch (selected_item)
     {
     case MI_SPHERE:
-<<<<<<< HEAD
-        top_size_x_visible      = TRUE;
-        top_size_y_visible      = TRUE;
-        top_shear_x_visible     = TRUE;
-        top_shear_y_visible     = TRUE;
-        twist_visible           = TRUE;
-        advanced_cut_visible    = TRUE;
-        advanced_is_dimple      = TRUE;
-=======
         top_size_x_visible      = true;
         top_size_y_visible      = true;
         top_shear_x_visible     = true;
@@ -1103,7 +1063,6 @@
         twist_visible           = true;
         advanced_cut_visible    = true;
         advanced_is_dimple      = true;
->>>>>>> 050d2fef
         twist_min               = OBJECT_TWIST_MIN;
         twist_max               = OBJECT_TWIST_MAX;
         twist_inc               = OBJECT_TWIST_INC;
@@ -1144,15 +1103,9 @@
         break;
 
     case MI_BOX:
-<<<<<<< HEAD
-        advanced_cut_visible    = TRUE;
-        advanced_is_slice       = TRUE;
-        taper_visible           = FALSE; //KC: does nothing for boxes
-=======
         advanced_cut_visible    = true;
         advanced_is_slice       = true;
         taper_visible           = false; //KC: does nothing for boxes
->>>>>>> 050d2fef
         break;
 
     case MI_CYLINDER:
@@ -1413,18 +1366,6 @@
                 activateMeshFields(objectp);
             }
             else if (!isMesh && mSelectedType == MI_NONE)
-<<<<<<< HEAD
-            {
-                // Do nothing as the perms are off.
-            }
-            else
-            //</FS:Beq>
-            {
-                LLTextureCtrl*  mTextureCtrl = getChild<LLTextureCtrl>("sculpt texture control");
-                if (mTextureCtrl)
-                {
-                    mTextureCtrl->setTentative(FALSE);
-=======
             {
                 // Do nothing as the perms are off.
             }
@@ -1435,7 +1376,6 @@
                 if (mTextureCtrl)
                 {
                     mTextureCtrl->setTentative(false);
->>>>>>> 050d2fef
                     mTextureCtrl->setEnabled(editable && !isMesh);
                     if (editable)
                         mTextureCtrl->setImageAssetID(sculpt_params->getSculptTexture());
@@ -1475,11 +1415,7 @@
 
                 if (mLabelSculptType)
                 {
-<<<<<<< HEAD
-                    mLabelSculptType->setEnabled(TRUE);
-=======
                     mLabelSculptType->setEnabled(true);
->>>>>>> 050d2fef
                 }
             //<FS:Beq> FIRE-21445
             }
@@ -1504,63 +1440,6 @@
 {
 
     // Update field visibility
-<<<<<<< HEAD
-    mComboBaseType->setEnabled(FALSE);
-    mComboBaseType->setVisible(FALSE);
-
-    mLabelCut->setVisible(FALSE);
-    mSpinCutBegin->setVisible(FALSE);
-    mSpinCutEnd->setVisible(FALSE);
-
-    mLabelHollow->setVisible(FALSE);
-    mSpinHollow->setVisible(FALSE);
-    mLabelHoleType->setVisible(FALSE);
-    mComboHoleType->setVisible(FALSE);
-
-    mLabelTwist->setVisible(FALSE);
-    mSpinTwist->setVisible(FALSE);
-    mSpinTwistBegin->setVisible(FALSE);
-    mSpinTwist->setMinValue(FALSE);
-    mSpinTwist->setMaxValue(FALSE);
-    mSpinTwist->setIncrement(FALSE);
-    mSpinTwistBegin->setMinValue(FALSE);
-    mSpinTwistBegin->setMaxValue(FALSE);
-    mSpinTwistBegin->setIncrement(FALSE);
-
-    mSpinScaleX->setVisible(FALSE);
-    mSpinScaleY->setVisible(FALSE);
-
-    mLabelSkew->setVisible(FALSE);
-    mSpinSkew->setVisible(FALSE);
-
-    mLabelShear->setVisible(FALSE);
-    mSpinShearX->setVisible(FALSE);
-    mSpinShearY->setVisible(FALSE);
-
-    mCtrlPathBegin->setVisible(FALSE);
-    mCtrlPathEnd->setVisible(FALSE);
-
-    mLabelTaper->setVisible(FALSE);
-    mSpinTaperX->setVisible(FALSE);
-    mSpinTaperY->setVisible(FALSE);
-
-    mLabelRadiusOffset->setVisible(FALSE);
-    mSpinRadiusOffset->setVisible(FALSE);
-
-    mLabelRevolutions->setVisible(FALSE);
-    mSpinRevolutions->setVisible(FALSE);
-
-    mCtrlSculptTexture->setVisible(FALSE);
-    mLabelSculptType->setVisible(FALSE);
-    mCtrlSculptType->setVisible(FALSE);
-
-    getChildView("scale_hole")->setVisible(FALSE);
-    getChildView("scale_taper")->setVisible(FALSE);
-
-    getChildView("advanced_cut")->setVisible(FALSE);
-    getChildView("advanced_dimple")->setVisible(FALSE);
-    getChildView("advanced_slice")->setVisible(FALSE);
-=======
     mComboBaseType->setEnabled(false);
     mComboBaseType->setVisible(false);
 
@@ -1616,7 +1495,6 @@
     getChildView("advanced_cut")->setVisible(false);
     getChildView("advanced_dimple")->setVisible(false);
     getChildView("advanced_slice")->setVisible(false);
->>>>>>> 050d2fef
 }
 
 void LLPanelObject::activateMeshFields(LLViewerObject* objectp)
@@ -1630,24 +1508,15 @@
         args[dataFields[i]] = llformat("%d", objectp->mDrawable->getVOVolume()->getLODTriangleCount(i));
     }
     num_tris->setText(getString("mesh_lod_num_tris_values",args));
-<<<<<<< HEAD
-    num_tris->setVisible(TRUE);
-=======
     num_tris->setVisible(true);
->>>>>>> 050d2fef
 
     childSetVisible("mesh_info_label", true);
     childSetVisible("lod_label", true);
     childSetVisible("lod_num_tris", true);
     childSetVisible("mesh_lod_label", true);
     // Mesh specific display
-<<<<<<< HEAD
-    mComboLOD->setEnabled(TRUE);
-    mComboLOD->setVisible(TRUE);
-=======
     mComboLOD->setEnabled(true);
     mComboLOD->setVisible(true);
->>>>>>> 050d2fef
 
     F32 radius;
 
@@ -1676,11 +1545,7 @@
     childSetVisible("object_radius", true);
     LLTextBox* tb = getChild<LLTextBox>("object_radius_value");
     tb->setText(llformat("%.3f", radius));
-<<<<<<< HEAD
-    tb->setVisible(TRUE);
-=======
     tb->setVisible(true);
->>>>>>> 050d2fef
 
     childSetVisible("LOD_swap_defaults_label", true);
     childSetVisible("LOD_swap_usr_label", true);
@@ -1695,11 +1560,7 @@
     args["FACTOR"] = llformat("%.3f", factor);
     tb = getChild<LLTextBox>("LOD_swap_ll_default");
     tb->setToolTip(getString("ll_lod_tooltip_msg",args));
-<<<<<<< HEAD
-    tb->setVisible(TRUE);
-=======
     tb->setVisible(true);
->>>>>>> 050d2fef
 
     tb = getChild<LLTextBox>("LOD_swap_ll_values");
     setLODDistValues(tb, factor, dmid, dlow, dlowest);
@@ -1709,11 +1570,7 @@
     args["FACTOR"] = llformat("%.3f", factor);
     tb = getChild<LLTextBox>("LOD_swap_fs_default");
     tb->setToolTip(getString("fs_lod_tooltip_msg", args));
-<<<<<<< HEAD
-    tb->setVisible(TRUE);
-=======
     tb->setVisible(true);
->>>>>>> 050d2fef
 
     tb = getChild<LLTextBox>("LOD_swap_fs_values");
     setLODDistValues(tb, factor, dmid, dlow, dlowest);
@@ -1723,11 +1580,7 @@
     args["FACTOR"] = llformat("%.3f", factor);
     tb = getChild<LLTextBox>("LOD_swap_usr_current");
     tb->setText(getString("user_lod_label_string", args));// Note: here we are setting the label not the tooltip
-<<<<<<< HEAD
-    tb->setVisible(TRUE);
-=======
     tb->setVisible(true);
->>>>>>> 050d2fef
 
     tb = getChild<LLTextBox>("LOD_swap_usr_values");
     setLODDistValues(tb, factor, dmid, dlow, dlowest);
@@ -1742,13 +1595,8 @@
         args["MED2LOW"] = llformat("%.1f", factor*dlow);
         args["LOW2LOWEST"] = llformat("%.1f", factor*dlowest);
         tb->setText(getString("LODSwapFormatString",args));
-<<<<<<< HEAD
-        tb->setVisible(TRUE);
-        tb->setEnabled(TRUE);
-=======
         tb->setVisible(true);
         tb->setEnabled(true);
->>>>>>> 050d2fef
     }
 }
 
@@ -1764,21 +1612,12 @@
     // </FS:Beq>
 
     mComboLOD->setCurrentByIndex(0);
-<<<<<<< HEAD
-    mComboLOD->setEnabled(FALSE);
-    mComboLOD->setVisible(FALSE);
-
-    childSetVisible("object_radius", false);
-    LLTextBox* tb = getChild<LLTextBox>("object_radius_value");
-    tb->setVisible(FALSE);
-=======
     mComboLOD->setEnabled(false);
     mComboLOD->setVisible(false);
 
     childSetVisible("object_radius", false);
     LLTextBox* tb = getChild<LLTextBox>("object_radius_value");
     tb->setVisible(false);
->>>>>>> 050d2fef
 
     childSetVisible("ObjectLODbehaviourLabel", false);
     childSetVisible("LOD_swap_defaults_label", false);
@@ -2497,7 +2336,6 @@
         LLManip::rebuild(mObject);
 
         gAgentAvatarp->clampAttachmentPositions();
-<<<<<<< HEAD
 
         LLVector3 new_position_local = mObject->getPosition();
 
@@ -2505,7 +2343,7 @@
         if (mObject->isRootEdit())
         {
             // counter-translate child objects if we are moving the root as an individual
-            mObject->resetChildrenPosition(old_position_local - new_position_local, TRUE);
+            mObject->resetChildrenPosition(old_position_local - new_position_local, true);
         }
 
         if (!btn_down)
@@ -2513,23 +2351,6 @@
             LLSelectMgr::getInstance()->sendMultipleUpdate(UPD_POSITION);
         }
 
-=======
-
-        LLVector3 new_position_local = mObject->getPosition();
-
-        // for individually selected roots, we need to counter-translate all unselected children
-        if (mObject->isRootEdit())
-        {
-            // counter-translate child objects if we are moving the root as an individual
-            mObject->resetChildrenPosition(old_position_local - new_position_local, true);
-        }
-
-        if (!btn_down)
-        {
-            LLSelectMgr::getInstance()->sendMultipleUpdate(UPD_POSITION);
-        }
-
->>>>>>> 050d2fef
         LLSelectMgr::getInstance()->updateSelectionCenter();
     }
     else if (LLWorld::getInstance()->positionRegionValidGlobal(new_pos_global) )
@@ -2936,11 +2757,7 @@
 //    if (command == "psr_paste")
 //    {
 //        S32 selected_count = LLSelectMgr::getInstance()->getSelection()->getObjectCount();
-<<<<<<< HEAD
-//        BOOL single_volume = (LLSelectMgr::getInstance()->selectionAllPCode(LL_PCODE_VOLUME))
-=======
 //        bool single_volume = (LLSelectMgr::getInstance()->selectionAllPCode(LL_PCODE_VOLUME))
->>>>>>> 050d2fef
 //            && (selected_count == 1);
 //
 //        if (!single_volume)
@@ -2976,11 +2793,7 @@
 //    else if (command == "psr_copy")
 //    {
 //        S32 selected_count = LLSelectMgr::getInstance()->getSelection()->getObjectCount();
-<<<<<<< HEAD
-//        BOOL single_volume = (LLSelectMgr::getInstance()->selectionAllPCode(LL_PCODE_VOLUME))
-=======
 //        bool single_volume = (LLSelectMgr::getInstance()->selectionAllPCode(LL_PCODE_VOLUME))
->>>>>>> 050d2fef
 //            && (selected_count == 1);
 //
 //        if (!single_volume)
@@ -3021,11 +2834,7 @@
     args["VALUE"] = stringVec;
     mBtnPastePos->setToolTip(getString("paste_position", args));
 
-<<<<<<< HEAD
-    mBtnPastePos->setEnabled(TRUE);
-=======
     mBtnPastePos->setEnabled(true);
->>>>>>> 050d2fef
     // </FS>
 
     mHasClipboardPos = true;
@@ -3044,11 +2853,7 @@
     args["VALUE"] = stringVec;
     mBtnPasteSize->setToolTip(getString("paste_size", args));
 
-<<<<<<< HEAD
-    mBtnPasteSize->setEnabled(TRUE);
-=======
     mBtnPasteSize->setEnabled(true);
->>>>>>> 050d2fef
     // </FS>
 
     mHasClipboardSize = true;
@@ -3067,11 +2872,7 @@
     args["VALUE"] = stringVec;
     mBtnPasteRot->setToolTip(getString("paste_rotation", args));
 
-<<<<<<< HEAD
-    mBtnPasteRot->setEnabled(TRUE);
-=======
     mBtnPasteRot->setEnabled(true);
->>>>>>> 050d2fef
     // </FS>
 
     mHasClipboardRot = true;
