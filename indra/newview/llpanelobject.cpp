--- conflicted
+++ resolved
@@ -206,7 +206,6 @@
     mBtnCopyParams->setCommitCallback(boost::bind(&LLPanelObject::onCopyParams, this));
     mBtnPasteParams = getChild<LLButton>("paste_params_btn");
     mBtnPasteParams->setCommitCallback(boost::bind(&LLPanelObject::onPasteParams, this));
-    mBtnPasteMenu = getChild<LLMenuButton>("paste_gear_btn");
 
 	//--------------------------------------------------------
 		
@@ -214,11 +213,7 @@
 	mComboBaseType = getChild<LLComboBox>("comboBaseType");
 	childSetCommitCallback("comboBaseType",onCommitParametric,this);
 
-<<<<<<< HEAD
-	//mMenuClipboardParams = getChild<LLMenuButton>("clipboard_params_btn"); // <FS> Extended copy & paste buttons
-=======
-	mMenuClipboardParams = getChild<LLMenuButton>("clipboard_obj_params_btn");
->>>>>>> 8590a8ef
+	//mMenuClipboardParams = getChild<LLMenuButton>("clipboard_obj_params_btn"); // <FS> Extended copy & paste buttons
 
 	// Cut
 	mLabelCut = getChild<LLTextBox>("text cut");
@@ -362,24 +357,11 @@
     mHasClipboardPos(false),
     mHasClipboardSize(false),
     mHasClipboardRot(false),
-<<<<<<< HEAD
-    mHasClipboardParams(false),
-    // <FS> Extended copy & paste buttons
-    mPasteParametric(true),
-    mPasteFlexible(true),
-    mPastePhysics(true),
-    mPasteLight(true),
-    // </FS>
-=======
->>>>>>> 8590a8ef
 	mSizeChanged(FALSE)
 {
     // <FS> Extended copy & paste buttons
     //mCommitCallbackRegistrar.add("PanelObject.menuDoToSelected", boost::bind(&LLPanelObject::menuDoToSelected, this, _2));
     //mEnableCallbackRegistrar.add("PanelObject.menuEnable", boost::bind(&LLPanelObject::menuEnableItem, this, _2));
-    mEnableCallbackRegistrar.add("BuildObject.PasteCheckItem", boost::bind(&LLPanelObject::pasteCheckMenuItem, this, _2));
-    mCommitCallbackRegistrar.add("BuildObject.PasteDoToSelected", boost::bind(&LLPanelObject::pasteDoMenuItem, this, _2));
-    mEnableCallbackRegistrar.add("BuildObject.PasteEnable", boost::bind(&LLPanelObject::pasteEnabledMenuItem, this, _2));
     // </FS>
 }
 
@@ -631,8 +613,7 @@
     mBtnPasteRotClip->setEnabled( enable_rotate );
 
     mBtnCopyParams->setEnabled( single_volume && enable_modify );
-    mBtnPasteParams->setEnabled( single_volume && enable_modify && mHasClipboardParams );
-    mBtnPasteMenu->setEnabled( single_volume && enable_modify );
+    mBtnPasteParams->setEnabled( single_volume && enable_modify && !mClipboardParams.emptyMap() && (mClipboardParams["volume_params"] || mClipboardParams["sculpt"]));
     // </FS>
 
 	LLUUID owner_id;
@@ -2808,72 +2789,10 @@
 
 void copy_vector_to_clipboard(const LLVector3& vec)
 {
-<<<<<<< HEAD
 	S32 precision = gSavedSettings.getS32("FSBuildToolDecimalPrecision");
 	std::string format = llformat("<%%.%df, %%.%df, %%.%df>", precision, precision, precision);
 	std::string stringVec = llformat(format.c_str(), vec.mV[VX], vec.mV[VY], vec.mV[VZ]);
 	LLView::getWindow()->copyTextToClipboard(utf8str_to_wstring(stringVec));
-=======
-    std::string command = userdata.asString();
-
-    // paste options
-    if (command == "psr_paste")
-    {
-        S32 selected_count = LLSelectMgr::getInstance()->getSelection()->getObjectCount();
-        BOOL single_volume = (LLSelectMgr::getInstance()->selectionAllPCode(LL_PCODE_VOLUME))
-            && (selected_count == 1);
-
-        if (!single_volume)
-        {
-            return false;
-        }
-
-        bool enable_move;
-        bool enable_modify;
-
-        LLSelectMgr::getInstance()->selectGetEditMoveLinksetPermissions(enable_move, enable_modify);
-
-        return enable_move && enable_modify && mHasClipboardPos && mHasClipboardSize && mHasClipboardRot;
-    }
-    else if (command == "pos_paste")
-    {
-        // assumes that menu won't be active if there is no move permission
-        return mHasClipboardPos;
-    }
-    else if (command == "size_paste")
-    {
-        return mHasClipboardSize;
-    }
-    else if (command == "rot_paste")
-    {
-        return mHasClipboardRot;
-    }
-    else if (command == "params_paste")
-    {
-        return mClipboardParams.isMap() && !mClipboardParams.emptyMap();
-    }
-    // copy options
-    else if (command == "psr_copy")
-    {
-        S32 selected_count = LLSelectMgr::getInstance()->getSelection()->getObjectCount();
-        BOOL single_volume = (LLSelectMgr::getInstance()->selectionAllPCode(LL_PCODE_VOLUME))
-            && (selected_count == 1);
-
-        if (!single_volume)
-        {
-            return false;
-        }
-
-        bool enable_move;
-        bool enable_modify;
-
-        LLSelectMgr::getInstance()->selectGetEditMoveLinksetPermissions(enable_move, enable_modify);
-
-        // since we forbid seeing values we also should forbid copying them
-        return enable_move && enable_modify;
-    }
-    return false;
->>>>>>> 8590a8ef
 }
 // </FS>
 
@@ -2999,82 +2918,18 @@
 
     mClipboardParams.clear();
 
-    // <FS> Extended copy & paste buttons
-    //// Parametrics
-    //if (!objectp->isMesh())
-    //{
-    //    LLVolumeParams params;
-    //    getVolumeParams(params);
-    //    mClipboardParams["volume_params"] = params.asLLSD();
-    //}
-
-    //// Sculpted Prim
-    //if (objectp->getParameterEntryInUse(LLNetworkData::PARAMS_SCULPT))
-    //{
-    //    LLSculptParams *sculpt_params = (LLSculptParams *)objectp->getParameterEntry(LLNetworkData::PARAMS_SCULPT);
-
-    //    if (!objectp->isMesh())
-    //    {
-    //        LLUUID texture_id = sculpt_params->getSculptTexture();
-    //        if (get_can_copy_texture(texture_id))
-    //        {
-    //            LL_DEBUGS("FloaterTools") << "Recording texture" << LL_ENDL;
-    //            mClipboardParams["sculpt"]["id"] = texture_id;
-    //        }
-    //        else
-    //        {
-    //            mClipboardParams["sculpt"]["id"] = LLUUID(SCULPT_DEFAULT_TEXTURE);
-    //        }
-
-    //        mClipboardParams["sculpt"]["type"] = sculpt_params->getSculptType();
-    //    }
-    //}
-
-    //mHasClipboardParams = TRUE;
-    mClipboardParams["is_phantom"] = objectp->flagPhantom();
-    mClipboardParams["is_physical"] = objectp->flagUsePhysics();
-
     // Parametrics
     LLVolumeParams params;
     getVolumeParams(params);
     mClipboardParams["volume_params"] = params.asLLSD();
 
-    LLVOVolume *volobjp = NULL;
-    if (objectp && (objectp->getPCode() == LL_PCODE_VOLUME))
-    {
-        volobjp = (LLVOVolume *)objectp;
-    }
-    
-    // Flexi Prim
-    if (volobjp && volobjp->isFlexible())
-    {
-        LLFlexibleObjectData *attributes = (LLFlexibleObjectData *)objectp->getParameterEntry(LLNetworkData::PARAMS_FLEXIBLE);
-        if (attributes)
-        {
-            mClipboardParams["flex"]["lod"] = attributes->getSimulateLOD();
-            mClipboardParams["flex"]["gav"] = attributes->getGravity();
-            mClipboardParams["flex"]["ten"] = attributes->getTension();
-            mClipboardParams["flex"]["fri"] = attributes->getAirFriction();
-            mClipboardParams["flex"]["sen"] = attributes->getWindSensitivity();
-            LLVector3 force = attributes->getUserForce();
-            mClipboardParams["flex"]["forx"] = force.mV[0];
-            mClipboardParams["flex"]["fory"] = force.mV[1];
-            mClipboardParams["flex"]["forz"] = force.mV[2];
-        }
-    }
-
     // Sculpted Prim
     if (objectp->getParameterEntryInUse(LLNetworkData::PARAMS_SCULPT))
     {
         LLSculptParams *sculpt_params = (LLSculptParams *)objectp->getParameterEntry(LLNetworkData::PARAMS_SCULPT);
-<<<<<<< HEAD
-        
-        if (!objectp->isMesh())
-=======
 
         LLUUID texture_id = sculpt_params->getSculptTexture();
         if (get_can_copy_texture(texture_id))
->>>>>>> 8590a8ef
         {
             LL_DEBUGS("FloaterTools") << "Recording texture" << LL_ENDL;
             mClipboardParams["sculpt"]["id"] = texture_id;
@@ -3084,63 +2939,11 @@
             mClipboardParams["sculpt"]["id"] = LLUUID(SCULPT_DEFAULT_TEXTURE);
         }
 
-<<<<<<< HEAD
-    // Light Source
-    if (volobjp && volobjp->getIsLight())
-    {
-        mClipboardParams["light"]["intensity"] = volobjp->getLightIntensity();
-        mClipboardParams["light"]["radius"] = volobjp->getLightRadius();
-        mClipboardParams["light"]["falloff"] = volobjp->getLightFalloff();
-        LLColor3 color = volobjp->getLightSRGBColor();
-        mClipboardParams["light"]["r"] = color.mV[0];
-        mClipboardParams["light"]["g"] = color.mV[1];
-        mClipboardParams["light"]["b"] = color.mV[2];
-
-        // Spotlight
-        if (volobjp->isLightSpotlight())
-        {
-            LLUUID id = volobjp->getLightTextureID();
-            if (id.notNull() && get_can_copy_texture(id))
-            {
-                mClipboardParams["spot"]["id"] = id;
-                LLVector3 spot_params = volobjp->getSpotLightParams();
-                mClipboardParams["spot"]["fov"] = spot_params.mV[0];
-                mClipboardParams["spot"]["focus"] = spot_params.mV[1];
-                mClipboardParams["spot"]["ambiance"] = spot_params.mV[2];
-            }
-        }
-    }
-
-    // Physics
-    {
-        mClipboardParams["physics"]["shape"] = objectp->getPhysicsShapeType();
-        mClipboardParams["physics"]["gravity"] = objectp->getPhysicsGravity();
-        mClipboardParams["physics"]["friction"] = objectp->getPhysicsFriction();
-        mClipboardParams["physics"]["density"] = objectp->getPhysicsDensity();
-        mClipboardParams["physics"]["restitution"] = objectp->getPhysicsRestitution();
-        
-        U8 material_code = 0;
-        struct f : public LLSelectedTEGetFunctor<U8>
-        {
-            U8 get(LLViewerObject* object, S32 te)
-            {
-                return object->getMaterial();
-            }
-        } func;
-        bool material_same = LLSelectMgr::getInstance()->getSelection()->getSelectedTEValue( &func, material_code );
-        // This should always be true since material should be per object.
-        if (material_same)
-        {
-            mClipboardParams["physics"]["material"] = material_code;
-        }
-    }
-
-    mHasClipboardParams = true;
-    // </FS>
-=======
         mClipboardParams["sculpt"]["type"] = sculpt_params->getSculptType();
     }
->>>>>>> 8590a8ef
+
+    // <FS> Extended copy & paste buttons
+    mBtnPasteParams->setEnabled(!mClipboardParams.emptyMap() && (mClipboardParams["volume_params"] || mClipboardParams["sculpt"]));
 }
 
 void LLPanelObject::onPasteParams()
@@ -3151,164 +2954,27 @@
         return;
     }
 
-    // <FS> Extended copy & paste buttons
-    //// Sculpted Prim
-    //if (mClipboardParams.has("sculpt"))
-    //{
-    //    LLSculptParams sculpt_params;
-    //    LLUUID sculpt_id = mClipboardParams["sculpt"]["id"].asUUID();
-    //    U8 sculpt_type = (U8)mClipboardParams["sculpt"]["type"].asInteger();
-    //    sculpt_params.setSculptTexture(sculpt_id, sculpt_type);
-    //    objectp->setParameterEntry(LLNetworkData::PARAMS_SCULPT, sculpt_params, TRUE);
-    //}
-    //else
-    //{
-    //    LLSculptParams *sculpt_params = (LLSculptParams *)objectp->getParameterEntry(LLNetworkData::PARAMS_SCULPT);
-    //    if (sculpt_params)
-    //    {
-    //        objectp->setParameterEntryInUse(LLNetworkData::PARAMS_SCULPT, FALSE, TRUE);
-    //    }
-    //}
-
-    //// volume params
-    //// make sure updateVolume() won't affect flexible
-    //if (mClipboardParams.has("volume_params"))
-    //{
-    //    LLVolumeParams params;
-    //    params.fromLLSD(mClipboardParams["volume_params"]);
-    //    LLVOVolume *volobjp = (LLVOVolume *)objectp;
-    //    if (volobjp->isFlexible())
-    //    {
-    //        if (params.getPathParams().getCurveType() == LL_PCODE_PATH_LINE)
-    //        {
-    //            params.getPathParams().setCurveType(LL_PCODE_PATH_FLEXIBLE);
-    //        }
-    //    }
-    //    else if (params.getPathParams().getCurveType() == LL_PCODE_PATH_FLEXIBLE)
-    //    {
-    //        params.getPathParams().setCurveType(LL_PCODE_PATH_LINE);
-    //    }
-
-    //    objectp->updateVolume(params);
-    //}
-    LLVOVolume *volobjp = NULL;
-    if (objectp && (objectp->getPCode() == LL_PCODE_VOLUME))
+    // Sculpted Prim
+    if (mClipboardParams.has("sculpt"))
     {
-        volobjp = (LLVOVolume *)objectp;
+        LLSculptParams sculpt_params;
+        LLUUID sculpt_id = mClipboardParams["sculpt"]["id"].asUUID();
+        U8 sculpt_type = (U8)mClipboardParams["sculpt"]["type"].asInteger();
+        sculpt_params.setSculptTexture(sculpt_id, sculpt_type);
+        objectp->setParameterEntry(LLNetworkData::PARAMS_SCULPT, sculpt_params, TRUE);
     }
-
-    // Light Source
-    if (mPasteLight && volobjp)
+    else
     {
-        if (mClipboardParams.has("light"))
+        LLSculptParams *sculpt_params = (LLSculptParams *)objectp->getParameterEntry(LLNetworkData::PARAMS_SCULPT);
+        if (sculpt_params)
         {
-            volobjp->setIsLight(TRUE);
-            volobjp->setLightIntensity((F32)mClipboardParams["light"]["intensity"].asReal());
-            volobjp->setLightRadius((F32)mClipboardParams["light"]["radius"].asReal());
-            volobjp->setLightFalloff((F32)mClipboardParams["light"]["falloff"].asReal());
-            F32 r = (F32)mClipboardParams["light"]["r"].asReal();
-            F32 g = (F32)mClipboardParams["light"]["g"].asReal();
-            F32 b = (F32)mClipboardParams["light"]["b"].asReal();
-            volobjp->setLightSRGBColor(LLColor3(r, g, b));
-        }
-        else
-        {
-            volobjp->setIsLight(FALSE);
-        }
-
-        if (mClipboardParams.has("spot"))
-        {
-            volobjp->setLightTextureID(mClipboardParams["spot"]["id"].asUUID());
-            LLVector3 spot_params;
-            spot_params.mV[0] = (F32)mClipboardParams["spot"]["fov"].asReal();
-            spot_params.mV[1] = (F32)mClipboardParams["spot"]["focus"].asReal();
-            spot_params.mV[2] = (F32)mClipboardParams["spot"]["ambiance"].asReal();
-            volobjp->setSpotLightParams(spot_params);
+            objectp->setParameterEntryInUse(LLNetworkData::PARAMS_SCULPT, FALSE, TRUE);
         }
     }
 
-    // Physics
-    if (mPastePhysics)
-    {
-        bool is_root = objectp->isRoot();
-
-        // Not sure if phantom should go under physics, but doesn't fit elsewhere
-        BOOL is_phantom = mClipboardParams["is_phantom"].asBoolean() && is_root;
-        LLSelectMgr::getInstance()->selectionUpdatePhantom(is_phantom);
-
-        BOOL is_physical = mClipboardParams["is_physical"].asBoolean() && is_root;
-        LLSelectMgr::getInstance()->selectionUpdatePhysics(is_physical);
-
-        if (mClipboardParams.has("physics"))
-        {
-            objectp->setPhysicsShapeType((U8)mClipboardParams["physics"]["shape"].asInteger());
-            U8 cur_material = objectp->getMaterial();
-            U8 material = (U8)mClipboardParams["physics"]["material"].asInteger() | (cur_material & ~LL_MCODE_MASK);
-
-            objectp->setMaterial(material);
-            objectp->sendMaterialUpdate();
-            objectp->setPhysicsGravity(mClipboardParams["physics"]["gravity"].asReal());
-            objectp->setPhysicsFriction(mClipboardParams["physics"]["friction"].asReal());
-            objectp->setPhysicsDensity(mClipboardParams["physics"]["density"].asReal());
-            objectp->setPhysicsRestitution(mClipboardParams["physics"]["restitution"].asReal());
-            objectp->updateFlags(TRUE);
-        }
-    }
-
-    if (mPasteFlexible)
-    {
-        bool is_flexible = mClipboardParams.has("flex");
-        if (is_flexible)
-        {
-            LLVOVolume *volobjp = (LLVOVolume *)objectp;
-            BOOL update_shape = FALSE;
-            if (!mPasteParametric)
-            {
-                // do before setParameterEntry or it will think that it is already flexi
-                update_shape = volobjp->setIsFlexible(is_flexible);
-            }
-
-            if (objectp->getClickAction() == CLICK_ACTION_SIT)
-            {
-                objectp->setClickAction(CLICK_ACTION_NONE);
-            }
-
-            LLFlexibleObjectData *attributes = (LLFlexibleObjectData *)objectp->getParameterEntry(LLNetworkData::PARAMS_FLEXIBLE);
-            if (attributes)
-            {
-                LLFlexibleObjectData new_attributes;
-                new_attributes = *attributes;
-                new_attributes.setSimulateLOD(mClipboardParams["flex"]["lod"].asInteger());
-                new_attributes.setGravity(mClipboardParams["flex"]["gav"].asReal());
-                new_attributes.setTension(mClipboardParams["flex"]["ten"].asReal());
-                new_attributes.setAirFriction(mClipboardParams["flex"]["fri"].asReal());
-                new_attributes.setWindSensitivity(mClipboardParams["flex"]["sen"].asReal());
-                F32 fx = (F32)mClipboardParams["flex"]["forx"].asReal();
-                F32 fy = (F32)mClipboardParams["flex"]["fory"].asReal();
-                F32 fz = (F32)mClipboardParams["flex"]["forz"].asReal();
-                LLVector3 force(fx, fy, fz);
-                new_attributes.setUserForce(force);
-                objectp->setParameterEntry(LLNetworkData::PARAMS_FLEXIBLE, new_attributes, true);
-            }
-
-            if (!mPasteParametric && update_shape)
-            {
-                mObject->sendShapeUpdate();
-                LLSelectMgr::getInstance()->selectionUpdatePhantom(volobjp->flagPhantom());
-            }
-        }
-        else if (!mPasteParametric)
-        {
-            LLVOVolume *volobjp = (LLVOVolume *)objectp;
-            if (volobjp->setIsFlexible(is_flexible))
-            {
-                mObject->sendShapeUpdate();
-                LLSelectMgr::getInstance()->selectionUpdatePhantom(volobjp->flagPhantom());
-            }
-        }
-    }
-    // Parametric does updateVolume(), make sure we won't affect flexible
-    else if (mPasteParametric && mClipboardParams.has("volume_params"))
+    // volume params
+    // make sure updateVolume() won't affect flexible
+    if (mClipboardParams.has("volume_params"))
     {
         LLVolumeParams params;
         params.fromLLSD(mClipboardParams["volume_params"]);
@@ -3324,114 +2990,12 @@
         {
             params.getPathParams().setCurveType(LL_PCODE_PATH_LINE);
         }
+
+        objectp->updateVolume(params);
     }
-
-    // Parametrics
-    if (mPasteParametric)
-    {
-        // Sculpted Prim
-        if (mClipboardParams.has("sculpt"))
-        {
-            LLSculptParams sculpt_params;
-            LLUUID sculpt_id = mClipboardParams["sculpt"]["id"].asUUID();
-            U8 sculpt_type = (U8)mClipboardParams["sculpt"]["type"].asInteger();
-            sculpt_params.setSculptTexture(sculpt_id, sculpt_type);
-            objectp->setParameterEntry(LLNetworkData::PARAMS_SCULPT, sculpt_params, TRUE);
-        }
-        else
-        {
-            LLSculptParams *sculpt_params = (LLSculptParams *)objectp->getParameterEntry(LLNetworkData::PARAMS_SCULPT);
-            if (sculpt_params)
-            {
-                objectp->setParameterEntryInUse(LLNetworkData::PARAMS_SCULPT, FALSE, TRUE);
-            }
-        }
-
-        if (mClipboardParams.has("volume_params"))
-        {
-            LLVolumeParams params;
-            params.fromLLSD(mClipboardParams["volume_params"]);
-            objectp->updateVolume(params);
-        }
-    }
-    // </FS>
 }
 
 // <FS> Extended copy & paste buttons
-bool LLPanelObject::pasteCheckMenuItem(const LLSD& userdata)
-{
-    std::string command = userdata.asString();
-
-    if ("Parametric" == command)
-    {
-        return mPasteParametric;
-    }
-    if ("Flexible" == command)
-    {
-        return mPasteFlexible;
-    }
-    if ("Physics" == command)
-    {
-        return mPastePhysics;
-    }
-    if ("Light" == command)
-    {
-        return mPasteLight;
-    }
-
-    return false;
-}
-
-void LLPanelObject::pasteDoMenuItem(const LLSD& userdata)
-{
-    std::string command = userdata.asString();
-
-    if ("Parametric" == command)
-    {
-        mPasteParametric = !mPasteParametric;
-    }
-    if ("Flexible" == command)
-    {
-        mPasteFlexible = !mPasteFlexible;
-    }
-    if ("Physics" == command)
-    {
-        mPastePhysics = !mPastePhysics;
-    }
-    if ("Light" == command)
-    {
-        mPasteLight = !mPasteLight;
-    }
-}
-
-bool LLPanelObject::pasteEnabledMenuItem(const LLSD& userdata)
-{
-    std::string command = userdata.asString();
-
-    // Keep at least one option enabled
-    if (mPasteParametric + mPasteFlexible + mPastePhysics + mPasteLight == 1)
-    {
-        if ("Parametric" == command && mPasteParametric)
-        {
-            return false;
-        }
-        if ("Flexible" == command && mPasteFlexible)
-        {
-            return false;
-        }
-        if ("Physics" == command && mPastePhysics)
-        {
-            return false;
-        }
-        if ("Light" == command && mPasteLight)
-        {
-            return false;
-        }
-    }
-
-    return true;
-}
-
 bool get_vector_from_clipboard(LLVector3* value)
 {
 	LLWString temp_string;
