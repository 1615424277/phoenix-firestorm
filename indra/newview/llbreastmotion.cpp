/**
 * @file llbreastmotion.cpp
 * @brief Implementation of LLBreastMotion class.
 *
 * $LicenseInfo:firstyear=2011&license=viewerlgpl$
 * Second Life Viewer Source Code
 * Copyright (C) 2011, Linden Research, Inc.
 *
 * This library is free software; you can redistribute it and/or
 * modify it under the terms of the GNU Lesser General Public
 * License as published by the Free Software Foundation;
 * version 2.1 of the License only.
 *
 * This library is distributed in the hope that it will be useful,
 * but WITHOUT ANY WARRANTY; without even the implied warranty of
 * MERCHANTABILITY or FITNESS FOR A PARTICULAR PURPOSE.  See the GNU
 * Lesser General Public License for more details.
 *
 * You should have received a copy of the GNU Lesser General Public
 * License along with this library; if not, write to the Free Software
 * Foundation, Inc., 51 Franklin Street, Fifth Floor, Boston, MA  02110-1301  USA
 *
 * Linden Research, Inc., 945 Battery Street, San Francisco, CA  94111  USA
 * $/LicenseInfo$
 */

//-----------------------------------------------------------------------------
// Header Files
//-----------------------------------------------------------------------------
#include "llviewerprecompiledheaders.h"
#include "linden_common.h"

#include "m3math.h"
#include "v3dmath.h"

#include "llbreastmotion.h"
#include "llcharacter.h"
#include "llviewercontrol.h"
#include "llviewervisualparam.h"
#include "llvoavatarself.h"

#define MIN_REQUIRED_PIXEL_AREA_BREAST_MOTION 0.f;

#define N_PARAMS 2

// User-set params
static const std::string breast_param_names_user[N_PARAMS] =
{
    "Breast_Female_Cleavage_Driver",
    "Breast_Gravity_Driver"
};

// Params driven by this algorithm
static const std::string breast_param_names_driven[N_PARAMS] =
{
    "Breast_Female_Cleavage",
    "Breast_Gravity"
};



LLBreastMotion::LLBreastMotion(const LLUUID &id) :
    LLMotion(id),
    mCharacter(NULL)
{
    mName = "breast_motion";
    mChestState = new LLJointState;

    mBreastMassParam = (F32)1.0;
    mBreastDragParam = LLVector3((F32)0.1, (F32)0.1, (F32)0.1);
    mBreastSmoothingParam = (U32)2;
    mBreastGravityParam = (F32)0.0;

    mBreastSpringParam = LLVector3((F32)3.0, (F32)0.0, (F32)3.0);
    mBreastGainParam = LLVector3((F32)50.0, (F32)0.0, (F32)50.0);
    mBreastDampingParam = LLVector3((F32)0.3, (F32)0.0, (F32)0.3);
    mBreastMaxVelocityParam = LLVector3((F32)10.0, (F32)0.0, (F32)10.0);

    mBreastParamsUser[0] = mBreastParamsUser[1] = mBreastParamsUser[2] = NULL;
    mBreastParamsDriven[0] = mBreastParamsDriven[1] = mBreastParamsDriven[2] = NULL;

    mCharLastPosition_world_pt = LLVector3(0,0,0);
    mCharLastVelocity_local_vec = LLVector3(0,0,0);
    mCharLastAcceleration_local_vec = LLVector3(0,0,0);
    mBreastLastPosition_local_pt = LLVector3(0,0,0);
    mBreastLastUpdatePosition_local_pt = LLVector3(0,0,0);
    mBreastVelocity_local_vec = LLVector3(0,0,0);
}

LLBreastMotion::~LLBreastMotion()
{
}

BOOL LLBreastMotion::onActivate()
{
    return TRUE;
}

void LLBreastMotion::onDeactivate()
{
}

LLMotion::LLMotionInitStatus LLBreastMotion::onInitialize(LLCharacter *character)
{
    mCharacter = character;

    if (!mChestState->setJoint(character->getJoint("mChest")))
    {
        return STATUS_FAILURE;
    }

    mChestState->setUsage(LLJointState::ROT);
    addJointState( mChestState );

    for (U32 i=0; i < N_PARAMS; i++)
    {
        mBreastParamsUser[i] = NULL;
        mBreastParamsDriven[i] = NULL;
        mBreastParamsMin[i] = 0;
        mBreastParamsMax[i] = 0;
        if (breast_param_names_user[i] != "" && breast_param_names_driven[i] != "")
        {
            mBreastParamsUser[i] = (LLViewerVisualParam*)mCharacter->getVisualParam(breast_param_names_user[i].c_str());
            mBreastParamsDriven[i] = (LLViewerVisualParam*)mCharacter->getVisualParam(breast_param_names_driven[i].c_str());
            if (mBreastParamsDriven[i])
            {
                mBreastParamsMin[i] = mBreastParamsDriven[i]->getMinWeight();
                mBreastParamsMax[i] = mBreastParamsDriven[i]->getMaxWeight();
            }
        }
    }

    mTimer.reset();
    return STATUS_SUCCESS;
}

F32 LLBreastMotion::getMinPixelArea()
{
    return MIN_REQUIRED_PIXEL_AREA_BREAST_MOTION;
}


F32 LLBreastMotion::calculateTimeDelta()
{
    const F32 time = mTimer.getElapsedTimeF32();
    const F32 time_delta = time - mLastTime;
    mLastTime = time;
    return time_delta;
}

// Local space means "parameter space".
LLVector3 LLBreastMotion::toLocal(const LLVector3 &world_vector)
{
    LLVector3 local_vec(0,0,0);

    LLJoint *chest_joint = mChestState->getJoint();
    const LLQuaternion world_rot = chest_joint->getWorldRotation();

    // Cleavage
    LLVector3 breast_dir_world_vec = LLVector3(-1,0,0) * world_rot; // -1 b/c cleavage param changes opposite to direction
    breast_dir_world_vec.normalize();
    local_vec[0] = world_vector * breast_dir_world_vec;

    // Up-Down Bounce
    LLVector3 breast_up_dir_world_vec = LLVector3(0,0,1) * world_rot;
    breast_up_dir_world_vec.normalize();
    local_vec[1] = world_vector * breast_up_dir_world_vec;

    return local_vec;
}

LLVector3 LLBreastMotion::calculateVelocity_local(const F32 time_delta)
{
    LLJoint *chest_joint = mChestState->getJoint();
    const LLVector3 world_pos_pt = chest_joint->getWorldPosition();
    const LLQuaternion world_rot = chest_joint->getWorldRotation();
    const LLVector3 last_world_pos_pt = mCharLastPosition_world_pt;
    const LLVector3 char_velocity_world_vec = (world_pos_pt-last_world_pos_pt) / time_delta;
    const LLVector3 char_velocity_local_vec = toLocal(char_velocity_world_vec);

    return char_velocity_local_vec;
}

LLVector3 LLBreastMotion::calculateAcceleration_local(const LLVector3 &new_char_velocity_local_vec,
                                                      const F32 time_delta)
{
    LLVector3 char_acceleration_local_vec = new_char_velocity_local_vec - mCharLastVelocity_local_vec;

    char_acceleration_local_vec =
        char_acceleration_local_vec * 1.0/mBreastSmoothingParam +
        mCharLastAcceleration_local_vec * (mBreastSmoothingParam-1.0)/mBreastSmoothingParam;

    mCharLastAcceleration_local_vec = char_acceleration_local_vec;

    return char_acceleration_local_vec;
}

BOOL LLBreastMotion::onUpdate(F32 time, U8* joint_mask)
{
<<<<<<< HEAD
	// Skip if disabled globally.
	// <FS:PP> Attempt to speed up things a little
	// if (!gSavedSettings.getBOOL("AvatarPhysics"))
	static LLCachedControl<bool> AvatarPhysics(gSavedSettings, "AvatarPhysics");
	if (!AvatarPhysics)
	// </FS:PP>
	{
		return TRUE;
	}

	// Higher LOD is better.  This controls the granularity
	// and frequency of updates for the motions.
	const F32 lod_factor = LLVOAvatar::sPhysicsLODFactor;
	if (lod_factor == 0)
	{
		return TRUE;
	}
	
	if (mCharacter->getSex() != SEX_FEMALE) return TRUE;
	const F32 time_delta = calculateTimeDelta();
	if (time_delta < .01 || time_delta > 10.0) return TRUE;


	////////////////////////////////////////////////////////////////////////////////
	// Get all parameters and settings
	//

	mBreastMassParam = mCharacter->getVisualParamWeight("Breast_Physics_Mass");
	mBreastSmoothingParam = (U32)(mCharacter->getVisualParamWeight("Breast_Physics_Smoothing"));
	mBreastGravityParam = mCharacter->getVisualParamWeight("Breast_Physics_Gravity");

	mBreastSpringParam[0] = mCharacter->getVisualParamWeight("Breast_Physics_Side_Spring");
	mBreastGainParam[0] = mCharacter->getVisualParamWeight("Breast_Physics_Side_Gain");
	mBreastDampingParam[0] = mCharacter->getVisualParamWeight("Breast_Physics_Side_Damping");
	mBreastMaxVelocityParam[0] = mCharacter->getVisualParamWeight("Breast_Physics_Side_Max_Velocity");
	mBreastDragParam[0] = mCharacter->getVisualParamWeight("Breast_Physics_Side_Drag");

	mBreastSpringParam[1] = mCharacter->getVisualParamWeight("Breast_Physics_UpDown_Spring");
	mBreastGainParam[1] = mCharacter->getVisualParamWeight("Breast_Physics_UpDown_Gain");
	mBreastDampingParam[1] = mCharacter->getVisualParamWeight("Breast_Physics_UpDown_Damping");
	mBreastMaxVelocityParam[1] = mCharacter->getVisualParamWeight("Breast_Physics_UpDown_Max_Velocity");
	mBreastDragParam[1] = mCharacter->getVisualParamWeight("Breast_Physics_UpDown_Drag");


	// Get the current morph parameters.
	LLVector3 breast_user_local_pt(0,0,0);
	for (U32 i=0; i < N_PARAMS; i++)
	{
		if (mBreastParamsUser[i] != NULL)
		{
			breast_user_local_pt[i] = mBreastParamsUser[i]->getWeight();
		}
	}
	
	LLVector3 breast_current_local_pt = mBreastLastPosition_local_pt;

	//
	// End parameters and settings
	////////////////////////////////////////////////////////////////////////////////


	////////////////////////////////////////////////////////////////////////////////
	// Calculate velocity and acceleration in parameter space.
	//

	const LLVector3 char_velocity_local_vec = calculateVelocity_local(time_delta);
	const LLVector3 char_acceleration_local_vec = calculateAcceleration_local(char_velocity_local_vec, time_delta);
	mCharLastVelocity_local_vec = char_velocity_local_vec;

	LLJoint *chest_joint = mChestState->getJoint();
	mCharLastPosition_world_pt = chest_joint->getWorldPosition();

	//
	// End velocity and acceleration
	////////////////////////////////////////////////////////////////////////////////


	////////////////////////////////////////////////////////////////////////////////
	// Calculate the total force 
	//

	// Spring force is a restoring force towards the original user-set breast position.
	// F = kx
	const LLVector3 spring_length_local = breast_current_local_pt-breast_user_local_pt;
	LLVector3 force_spring_local_vec = -spring_length_local; force_spring_local_vec *= mBreastSpringParam;

	// Acceleration is the force that comes from the change in velocity of the torso.
	// F = ma + mg
	LLVector3 force_accel_local_vec = char_acceleration_local_vec * mBreastMassParam;
	const LLVector3 force_gravity_local_vec = toLocal(LLVector3(0,0,1))* mBreastGravityParam * mBreastMassParam;
	force_accel_local_vec += force_gravity_local_vec;
	force_accel_local_vec *= mBreastGainParam;

	// Damping is a restoring force that opposes the current velocity.
	// F = -kv
	LLVector3 force_damping_local_vec = -mBreastDampingParam; 
	force_damping_local_vec *= mBreastVelocity_local_vec;
	
	// Drag is a force imparted by velocity, intuitively it is similar to wind resistance.
	// F = .5v*v
	LLVector3 force_drag_local_vec = .5*char_velocity_local_vec;
	force_drag_local_vec *= char_velocity_local_vec;
	force_drag_local_vec *= mBreastDragParam[0];

	LLVector3 force_net_local_vec = 
		force_accel_local_vec + 
		force_gravity_local_vec +
		force_spring_local_vec + 
		force_damping_local_vec + 
		force_drag_local_vec;

	//
	// End total force
	////////////////////////////////////////////////////////////////////////////////

	
	////////////////////////////////////////////////////////////////////////////////
	// Calculate new params
	//

	// Calculate the new acceleration based on the net force.
	// a = F/m
	LLVector3 acceleration_local_vec = force_net_local_vec / mBreastMassParam;
	mBreastVelocity_local_vec += acceleration_local_vec;
	mBreastVelocity_local_vec.clamp(-mBreastMaxVelocityParam*100.0, mBreastMaxVelocityParam*100.0);

	// Temporary debugging setting to cause all avatars to move, for profiling purposes.
	// <FS:PP> Attempt to speed up things a little
	// if (gSavedSettings.getBOOL("AvatarPhysicsTest"))
	static LLCachedControl<bool> AvatarPhysicsTest(gSavedSettings, "AvatarPhysicsTest");
	if (AvatarPhysicsTest)
	// </FS:PP>
	{
		mBreastVelocity_local_vec[0] = sin(mTimer.getElapsedTimeF32()*4.0)*5.0;
		mBreastVelocity_local_vec[1] = sin(mTimer.getElapsedTimeF32()*3.0)*5.0;
	}
	// Calculate the new parameters and clamp them to the min/max ranges.
	LLVector3 new_local_pt = breast_current_local_pt + mBreastVelocity_local_vec*time_delta;
	new_local_pt.clamp(mBreastParamsMin,mBreastParamsMax);
		
	// Set the new parameters.
	for (U32 i=0; i < 3; i++)
	{
		// If the param is disabled, just set the param to the user value.
		if (mBreastMaxVelocityParam[i] == 0)
		{
			new_local_pt[i] = breast_user_local_pt[i];
		}
		if (mBreastParamsDriven[i])
		{
			mCharacter->setVisualParamWeight(mBreastParamsDriven[i],
											 // <FS:Ansariel> [Legacy Bake]
											 //new_local_pt[i]);
											 new_local_pt[i], FALSE);
		}
	}

	mBreastLastPosition_local_pt = new_local_pt;
	
	//
	// End calculate new params
	////////////////////////////////////////////////////////////////////////////////
	

	////////////////////////////////////////////////////////////////////////////////
	// Conditionally update the visual params
	//

	// Updating the visual params (i.e. what the user sees) is fairly expensive.
	// So only update if the params have changed enough, and also take into account
	// the graphics LOD settings.
	
	// For non-self, if the avatar is small enough visually, then don't update.
	const BOOL is_self = (dynamic_cast<LLVOAvatarSelf *>(this) != NULL);
	if (!is_self)
	{
		const F32 area_for_max_settings = 0.0;
		const F32 area_for_min_settings = 1400.0;

		const F32 area_for_this_setting = area_for_max_settings + (area_for_min_settings-area_for_max_settings)*(1.0-lod_factor);
		const F32 pixel_area = fsqrtf(mCharacter->getPixelArea());
		if (pixel_area < area_for_this_setting)
		{
			return TRUE;
		}
	}

	// If the parameter hasn't changed enough, then don't update.
	LLVector3 position_diff = mBreastLastUpdatePosition_local_pt-new_local_pt;
	for (U32 i=0; i < 3; i++)
	{
		const F32 min_delta = (1.0-lod_factor)*(mBreastParamsMax[i]-mBreastParamsMin[i])/2.0;
		if (llabs(position_diff[i]) > min_delta)
		{
			mCharacter->updateVisualParams();
			mBreastLastUpdatePosition_local_pt = new_local_pt;
			return TRUE;
		}
	}
	
	//
	// End update visual params
	////////////////////////////////////////////////////////////////////////////////

	return TRUE;
=======
    // Skip if disabled globally.
    if (!gSavedSettings.getBOOL("AvatarPhysics"))
    {
        return TRUE;
    }

    // Higher LOD is better.  This controls the granularity
    // and frequency of updates for the motions.
    const F32 lod_factor = LLVOAvatar::sPhysicsLODFactor;
    if (lod_factor == 0)
    {
        return TRUE;
    }

    if (mCharacter->getSex() != SEX_FEMALE) return TRUE;
    const F32 time_delta = calculateTimeDelta();
    if (time_delta < .01 || time_delta > 10.0) return TRUE;


    ////////////////////////////////////////////////////////////////////////////////
    // Get all parameters and settings
    //

    mBreastMassParam = mCharacter->getVisualParamWeight("Breast_Physics_Mass");
    mBreastSmoothingParam = (U32)(mCharacter->getVisualParamWeight("Breast_Physics_Smoothing"));
    mBreastGravityParam = mCharacter->getVisualParamWeight("Breast_Physics_Gravity");

    mBreastSpringParam[0] = mCharacter->getVisualParamWeight("Breast_Physics_Side_Spring");
    mBreastGainParam[0] = mCharacter->getVisualParamWeight("Breast_Physics_Side_Gain");
    mBreastDampingParam[0] = mCharacter->getVisualParamWeight("Breast_Physics_Side_Damping");
    mBreastMaxVelocityParam[0] = mCharacter->getVisualParamWeight("Breast_Physics_Side_Max_Velocity");
    mBreastDragParam[0] = mCharacter->getVisualParamWeight("Breast_Physics_Side_Drag");

    mBreastSpringParam[1] = mCharacter->getVisualParamWeight("Breast_Physics_UpDown_Spring");
    mBreastGainParam[1] = mCharacter->getVisualParamWeight("Breast_Physics_UpDown_Gain");
    mBreastDampingParam[1] = mCharacter->getVisualParamWeight("Breast_Physics_UpDown_Damping");
    mBreastMaxVelocityParam[1] = mCharacter->getVisualParamWeight("Breast_Physics_UpDown_Max_Velocity");
    mBreastDragParam[1] = mCharacter->getVisualParamWeight("Breast_Physics_UpDown_Drag");


    // Get the current morph parameters.
    LLVector3 breast_user_local_pt(0,0,0);
    for (U32 i=0; i < N_PARAMS; i++)
    {
        if (mBreastParamsUser[i] != NULL)
        {
            breast_user_local_pt[i] = mBreastParamsUser[i]->getWeight();
        }
    }

    LLVector3 breast_current_local_pt = mBreastLastPosition_local_pt;

    //
    // End parameters and settings
    ////////////////////////////////////////////////////////////////////////////////


    ////////////////////////////////////////////////////////////////////////////////
    // Calculate velocity and acceleration in parameter space.
    //

    const LLVector3 char_velocity_local_vec = calculateVelocity_local(time_delta);
    const LLVector3 char_acceleration_local_vec = calculateAcceleration_local(char_velocity_local_vec, time_delta);
    mCharLastVelocity_local_vec = char_velocity_local_vec;

    LLJoint *chest_joint = mChestState->getJoint();
    mCharLastPosition_world_pt = chest_joint->getWorldPosition();

    //
    // End velocity and acceleration
    ////////////////////////////////////////////////////////////////////////////////


    ////////////////////////////////////////////////////////////////////////////////
    // Calculate the total force
    //

    // Spring force is a restoring force towards the original user-set breast position.
    // F = kx
    const LLVector3 spring_length_local = breast_current_local_pt-breast_user_local_pt;
    LLVector3 force_spring_local_vec = -spring_length_local; force_spring_local_vec *= mBreastSpringParam;

    // Acceleration is the force that comes from the change in velocity of the torso.
    // F = ma + mg
    LLVector3 force_accel_local_vec = char_acceleration_local_vec * mBreastMassParam;
    const LLVector3 force_gravity_local_vec = toLocal(LLVector3(0,0,1))* mBreastGravityParam * mBreastMassParam;
    force_accel_local_vec += force_gravity_local_vec;
    force_accel_local_vec *= mBreastGainParam;

    // Damping is a restoring force that opposes the current velocity.
    // F = -kv
    LLVector3 force_damping_local_vec = -mBreastDampingParam;
    force_damping_local_vec *= mBreastVelocity_local_vec;

    // Drag is a force imparted by velocity, intuitively it is similar to wind resistance.
    // F = .5v*v
    LLVector3 force_drag_local_vec = .5*char_velocity_local_vec;
    force_drag_local_vec *= char_velocity_local_vec;
    force_drag_local_vec *= mBreastDragParam[0];

    LLVector3 force_net_local_vec =
        force_accel_local_vec +
        force_gravity_local_vec +
        force_spring_local_vec +
        force_damping_local_vec +
        force_drag_local_vec;

    //
    // End total force
    ////////////////////////////////////////////////////////////////////////////////


    ////////////////////////////////////////////////////////////////////////////////
    // Calculate new params
    //

    // Calculate the new acceleration based on the net force.
    // a = F/m
    LLVector3 acceleration_local_vec = force_net_local_vec / mBreastMassParam;
    mBreastVelocity_local_vec += acceleration_local_vec;
    mBreastVelocity_local_vec.clamp(-mBreastMaxVelocityParam*100.0, mBreastMaxVelocityParam*100.0);

    // Temporary debugging setting to cause all avatars to move, for profiling purposes.
    if (gSavedSettings.getBOOL("AvatarPhysicsTest"))
    {
        mBreastVelocity_local_vec[0] = sin(mTimer.getElapsedTimeF32()*4.0)*5.0;
        mBreastVelocity_local_vec[1] = sin(mTimer.getElapsedTimeF32()*3.0)*5.0;
    }
    // Calculate the new parameters and clamp them to the min/max ranges.
    LLVector3 new_local_pt = breast_current_local_pt + mBreastVelocity_local_vec*time_delta;
    new_local_pt.clamp(mBreastParamsMin,mBreastParamsMax);

    // Set the new parameters.
    for (U32 i=0; i < 3; i++)
    {
        // If the param is disabled, just set the param to the user value.
        if (mBreastMaxVelocityParam[i] == 0)
        {
            new_local_pt[i] = breast_user_local_pt[i];
        }
        if (mBreastParamsDriven[i])
        {
            mCharacter->setVisualParamWeight(mBreastParamsDriven[i],
                                             new_local_pt[i]);
        }
    }

    mBreastLastPosition_local_pt = new_local_pt;

    //
    // End calculate new params
    ////////////////////////////////////////////////////////////////////////////////


    ////////////////////////////////////////////////////////////////////////////////
    // Conditionally update the visual params
    //

    // Updating the visual params (i.e. what the user sees) is fairly expensive.
    // So only update if the params have changed enough, and also take into account
    // the graphics LOD settings.

    // For non-self, if the avatar is small enough visually, then don't update.
    const BOOL is_self = (dynamic_cast<LLVOAvatarSelf *>(this) != NULL);
    if (!is_self)
    {
        const F32 area_for_max_settings = 0.0;
        const F32 area_for_min_settings = 1400.0;

        const F32 area_for_this_setting = area_for_max_settings + (area_for_min_settings-area_for_max_settings)*(1.0-lod_factor);
        const F32 pixel_area = fsqrtf(mCharacter->getPixelArea());
        if (pixel_area < area_for_this_setting)
        {
            return TRUE;
        }
    }

    // If the parameter hasn't changed enough, then don't update.
    LLVector3 position_diff = mBreastLastUpdatePosition_local_pt-new_local_pt;
    for (U32 i=0; i < 3; i++)
    {
        const F32 min_delta = (1.0-lod_factor)*(mBreastParamsMax[i]-mBreastParamsMin[i])/2.0;
        if (llabs(position_diff[i]) > min_delta)
        {
            mCharacter->updateVisualParams();
            mBreastLastUpdatePosition_local_pt = new_local_pt;
            return TRUE;
        }
    }

    //
    // End update visual params
    ////////////////////////////////////////////////////////////////////////////////

    return TRUE;
>>>>>>> 38c2a5bd
}<|MERGE_RESOLUTION|>--- conflicted
+++ resolved
@@ -197,215 +197,12 @@
 
 BOOL LLBreastMotion::onUpdate(F32 time, U8* joint_mask)
 {
-<<<<<<< HEAD
-	// Skip if disabled globally.
-	// <FS:PP> Attempt to speed up things a little
-	// if (!gSavedSettings.getBOOL("AvatarPhysics"))
-	static LLCachedControl<bool> AvatarPhysics(gSavedSettings, "AvatarPhysics");
-	if (!AvatarPhysics)
-	// </FS:PP>
-	{
-		return TRUE;
-	}
-
-	// Higher LOD is better.  This controls the granularity
-	// and frequency of updates for the motions.
-	const F32 lod_factor = LLVOAvatar::sPhysicsLODFactor;
-	if (lod_factor == 0)
-	{
-		return TRUE;
-	}
-	
-	if (mCharacter->getSex() != SEX_FEMALE) return TRUE;
-	const F32 time_delta = calculateTimeDelta();
-	if (time_delta < .01 || time_delta > 10.0) return TRUE;
-
-
-	////////////////////////////////////////////////////////////////////////////////
-	// Get all parameters and settings
-	//
-
-	mBreastMassParam = mCharacter->getVisualParamWeight("Breast_Physics_Mass");
-	mBreastSmoothingParam = (U32)(mCharacter->getVisualParamWeight("Breast_Physics_Smoothing"));
-	mBreastGravityParam = mCharacter->getVisualParamWeight("Breast_Physics_Gravity");
-
-	mBreastSpringParam[0] = mCharacter->getVisualParamWeight("Breast_Physics_Side_Spring");
-	mBreastGainParam[0] = mCharacter->getVisualParamWeight("Breast_Physics_Side_Gain");
-	mBreastDampingParam[0] = mCharacter->getVisualParamWeight("Breast_Physics_Side_Damping");
-	mBreastMaxVelocityParam[0] = mCharacter->getVisualParamWeight("Breast_Physics_Side_Max_Velocity");
-	mBreastDragParam[0] = mCharacter->getVisualParamWeight("Breast_Physics_Side_Drag");
-
-	mBreastSpringParam[1] = mCharacter->getVisualParamWeight("Breast_Physics_UpDown_Spring");
-	mBreastGainParam[1] = mCharacter->getVisualParamWeight("Breast_Physics_UpDown_Gain");
-	mBreastDampingParam[1] = mCharacter->getVisualParamWeight("Breast_Physics_UpDown_Damping");
-	mBreastMaxVelocityParam[1] = mCharacter->getVisualParamWeight("Breast_Physics_UpDown_Max_Velocity");
-	mBreastDragParam[1] = mCharacter->getVisualParamWeight("Breast_Physics_UpDown_Drag");
-
-
-	// Get the current morph parameters.
-	LLVector3 breast_user_local_pt(0,0,0);
-	for (U32 i=0; i < N_PARAMS; i++)
-	{
-		if (mBreastParamsUser[i] != NULL)
-		{
-			breast_user_local_pt[i] = mBreastParamsUser[i]->getWeight();
-		}
-	}
-	
-	LLVector3 breast_current_local_pt = mBreastLastPosition_local_pt;
-
-	//
-	// End parameters and settings
-	////////////////////////////////////////////////////////////////////////////////
-
-
-	////////////////////////////////////////////////////////////////////////////////
-	// Calculate velocity and acceleration in parameter space.
-	//
-
-	const LLVector3 char_velocity_local_vec = calculateVelocity_local(time_delta);
-	const LLVector3 char_acceleration_local_vec = calculateAcceleration_local(char_velocity_local_vec, time_delta);
-	mCharLastVelocity_local_vec = char_velocity_local_vec;
-
-	LLJoint *chest_joint = mChestState->getJoint();
-	mCharLastPosition_world_pt = chest_joint->getWorldPosition();
-
-	//
-	// End velocity and acceleration
-	////////////////////////////////////////////////////////////////////////////////
-
-
-	////////////////////////////////////////////////////////////////////////////////
-	// Calculate the total force 
-	//
-
-	// Spring force is a restoring force towards the original user-set breast position.
-	// F = kx
-	const LLVector3 spring_length_local = breast_current_local_pt-breast_user_local_pt;
-	LLVector3 force_spring_local_vec = -spring_length_local; force_spring_local_vec *= mBreastSpringParam;
-
-	// Acceleration is the force that comes from the change in velocity of the torso.
-	// F = ma + mg
-	LLVector3 force_accel_local_vec = char_acceleration_local_vec * mBreastMassParam;
-	const LLVector3 force_gravity_local_vec = toLocal(LLVector3(0,0,1))* mBreastGravityParam * mBreastMassParam;
-	force_accel_local_vec += force_gravity_local_vec;
-	force_accel_local_vec *= mBreastGainParam;
-
-	// Damping is a restoring force that opposes the current velocity.
-	// F = -kv
-	LLVector3 force_damping_local_vec = -mBreastDampingParam; 
-	force_damping_local_vec *= mBreastVelocity_local_vec;
-	
-	// Drag is a force imparted by velocity, intuitively it is similar to wind resistance.
-	// F = .5v*v
-	LLVector3 force_drag_local_vec = .5*char_velocity_local_vec;
-	force_drag_local_vec *= char_velocity_local_vec;
-	force_drag_local_vec *= mBreastDragParam[0];
-
-	LLVector3 force_net_local_vec = 
-		force_accel_local_vec + 
-		force_gravity_local_vec +
-		force_spring_local_vec + 
-		force_damping_local_vec + 
-		force_drag_local_vec;
-
-	//
-	// End total force
-	////////////////////////////////////////////////////////////////////////////////
-
-	
-	////////////////////////////////////////////////////////////////////////////////
-	// Calculate new params
-	//
-
-	// Calculate the new acceleration based on the net force.
-	// a = F/m
-	LLVector3 acceleration_local_vec = force_net_local_vec / mBreastMassParam;
-	mBreastVelocity_local_vec += acceleration_local_vec;
-	mBreastVelocity_local_vec.clamp(-mBreastMaxVelocityParam*100.0, mBreastMaxVelocityParam*100.0);
-
-	// Temporary debugging setting to cause all avatars to move, for profiling purposes.
-	// <FS:PP> Attempt to speed up things a little
-	// if (gSavedSettings.getBOOL("AvatarPhysicsTest"))
-	static LLCachedControl<bool> AvatarPhysicsTest(gSavedSettings, "AvatarPhysicsTest");
-	if (AvatarPhysicsTest)
-	// </FS:PP>
-	{
-		mBreastVelocity_local_vec[0] = sin(mTimer.getElapsedTimeF32()*4.0)*5.0;
-		mBreastVelocity_local_vec[1] = sin(mTimer.getElapsedTimeF32()*3.0)*5.0;
-	}
-	// Calculate the new parameters and clamp them to the min/max ranges.
-	LLVector3 new_local_pt = breast_current_local_pt + mBreastVelocity_local_vec*time_delta;
-	new_local_pt.clamp(mBreastParamsMin,mBreastParamsMax);
-		
-	// Set the new parameters.
-	for (U32 i=0; i < 3; i++)
-	{
-		// If the param is disabled, just set the param to the user value.
-		if (mBreastMaxVelocityParam[i] == 0)
-		{
-			new_local_pt[i] = breast_user_local_pt[i];
-		}
-		if (mBreastParamsDriven[i])
-		{
-			mCharacter->setVisualParamWeight(mBreastParamsDriven[i],
-											 // <FS:Ansariel> [Legacy Bake]
-											 //new_local_pt[i]);
-											 new_local_pt[i], FALSE);
-		}
-	}
-
-	mBreastLastPosition_local_pt = new_local_pt;
-	
-	//
-	// End calculate new params
-	////////////////////////////////////////////////////////////////////////////////
-	
-
-	////////////////////////////////////////////////////////////////////////////////
-	// Conditionally update the visual params
-	//
-
-	// Updating the visual params (i.e. what the user sees) is fairly expensive.
-	// So only update if the params have changed enough, and also take into account
-	// the graphics LOD settings.
-	
-	// For non-self, if the avatar is small enough visually, then don't update.
-	const BOOL is_self = (dynamic_cast<LLVOAvatarSelf *>(this) != NULL);
-	if (!is_self)
-	{
-		const F32 area_for_max_settings = 0.0;
-		const F32 area_for_min_settings = 1400.0;
-
-		const F32 area_for_this_setting = area_for_max_settings + (area_for_min_settings-area_for_max_settings)*(1.0-lod_factor);
-		const F32 pixel_area = fsqrtf(mCharacter->getPixelArea());
-		if (pixel_area < area_for_this_setting)
-		{
-			return TRUE;
-		}
-	}
-
-	// If the parameter hasn't changed enough, then don't update.
-	LLVector3 position_diff = mBreastLastUpdatePosition_local_pt-new_local_pt;
-	for (U32 i=0; i < 3; i++)
-	{
-		const F32 min_delta = (1.0-lod_factor)*(mBreastParamsMax[i]-mBreastParamsMin[i])/2.0;
-		if (llabs(position_diff[i]) > min_delta)
-		{
-			mCharacter->updateVisualParams();
-			mBreastLastUpdatePosition_local_pt = new_local_pt;
-			return TRUE;
-		}
-	}
-	
-	//
-	// End update visual params
-	////////////////////////////////////////////////////////////////////////////////
-
-	return TRUE;
-=======
     // Skip if disabled globally.
-    if (!gSavedSettings.getBOOL("AvatarPhysics"))
+    // <FS:PP> Attempt to speed up things a little
+    // if (!gSavedSettings.getBOOL("AvatarPhysics"))
+    static LLCachedControl<bool> AvatarPhysics(gSavedSettings, "AvatarPhysics");
+    if (!AvatarPhysics)
+    // </FS:PP>
     {
         return TRUE;
     }
@@ -527,7 +324,11 @@
     mBreastVelocity_local_vec.clamp(-mBreastMaxVelocityParam*100.0, mBreastMaxVelocityParam*100.0);
 
     // Temporary debugging setting to cause all avatars to move, for profiling purposes.
-    if (gSavedSettings.getBOOL("AvatarPhysicsTest"))
+    // <FS:PP> Attempt to speed up things a little
+    // if (gSavedSettings.getBOOL("AvatarPhysicsTest"))
+    static LLCachedControl<bool> AvatarPhysicsTest(gSavedSettings, "AvatarPhysicsTest");
+    if (AvatarPhysicsTest)
+    // </FS:PP>
     {
         mBreastVelocity_local_vec[0] = sin(mTimer.getElapsedTimeF32()*4.0)*5.0;
         mBreastVelocity_local_vec[1] = sin(mTimer.getElapsedTimeF32()*3.0)*5.0;
@@ -547,7 +348,9 @@
         if (mBreastParamsDriven[i])
         {
             mCharacter->setVisualParamWeight(mBreastParamsDriven[i],
-                                             new_local_pt[i]);
+                                             // <FS:Ansariel> [Legacy Bake]
+                                             //new_local_pt[i]);
+                                             new_local_pt[i], FALSE);
         }
     }
 
@@ -599,5 +402,4 @@
     ////////////////////////////////////////////////////////////////////////////////
 
     return TRUE;
->>>>>>> 38c2a5bd
 }