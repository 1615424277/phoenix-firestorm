--- conflicted
+++ resolved
@@ -304,12 +304,8 @@
 	BOOL            getCursorHidden() { return mCursorHidden; }
 	void			moveCursorToCenter();								// move to center of window
 													
-<<<<<<< HEAD
-	void			setShowProgress(const BOOL show,BOOL fullscreen);
-=======
 	void			initTextures(S32 location_id);
-	void			setShowProgress(const BOOL show);
->>>>>>> 347c5385
+	void			setShowProgress(const BOOL show, BOOL fullscreen);
 	BOOL			getShowProgress() const;
 	void			setProgressString(const std::string& string);
 	void			setProgressPercent(const F32 percent);
