--- conflicted
+++ resolved
@@ -1,993 +1,578 @@
-/**
- * @file llviewerwindow.h
- * @brief Description of the LLViewerWindow class.
- *
- * $LicenseInfo:firstyear=2001&license=viewerlgpl$
- * Second Life Viewer Source Code
- * Copyright (C) 2010, Linden Research, Inc.
- *
- * This library is free software; you can redistribute it and/or
- * modify it under the terms of the GNU Lesser General Public
- * License as published by the Free Software Foundation;
- * version 2.1 of the License only.
- *
- * This library is distributed in the hope that it will be useful,
- * but WITHOUT ANY WARRANTY; without even the implied warranty of
- * MERCHANTABILITY or FITNESS FOR A PARTICULAR PURPOSE.  See the GNU
- * Lesser General Public License for more details.
- *
- * You should have received a copy of the GNU Lesser General Public
- * License along with this library; if not, write to the Free Software
- * Foundation, Inc., 51 Franklin Street, Fifth Floor, Boston, MA  02110-1301  USA
- *
- * Linden Research, Inc., 945 Battery Street, San Francisco, CA  94111  USA
- * $/LicenseInfo$
- */
-
-//
-// A note about X,Y coordinates:
-//
-// X coordinates are in pixels, from the left edge of the window client area
-// Y coordinates are in pixels, from the BOTTOM edge of the window client area
-//
-// The Y coordinates therefore match OpenGL window coords, not Windows(tm) window coords.
-// If Y is from the top, the variable will be called "y_from_top"
-
-#ifndef LL_LLVIEWERWINDOW_H
-#define LL_LLVIEWERWINDOW_H
-
-#include "v3dmath.h"
-#include "v2math.h"
-#include "llcursortypes.h"
-#include "llwindowcallbacks.h"
-#include "lltimer.h"
-#include "llmousehandler.h"
-#include "llnotifications.h"
-#include "llhandle.h"
-#include "llinitparam.h"
-#include "lltrace.h"
-#include "llsnapshotmodel.h"
-
-#include <boost/function.hpp>
-#include <boost/signals2.hpp>
-#include <boost/scoped_ptr.hpp>
-
-class LLView;
-class LLViewerObject;
-class LLUUID;
-class LLProgressView;
-class LLTool;
-class LLVelocityBar;
-class LLPanel;
-class LLImageRaw;
-class LLImageFormatted;
-class LLHUDIcon;
-class LLWindow;
-class LLRootView;
-class LLWindowListener;
-class LLViewerWindowListener;
-class LLVOPartGroup;
-class LLPopupView;
-class LLCubeMap;
-class LLCubeMapArray;
-
-#define PICK_HALF_WIDTH 5
-#define PICK_DIAMETER (2 * PICK_HALF_WIDTH + 1)
-
-class LLPickInfo
-{
-public:
-    typedef enum
-    {
-        PICK_OBJECT,
-        PICK_FLORA,
-        PICK_LAND,
-        PICK_ICON,
-        PICK_PARCEL_WALL,
-        PICK_INVALID
-    } EPickType;
-
-public:
-<<<<<<< HEAD
-	LLPickInfo();
-	LLPickInfo(const LLCoordGL& mouse_pos, 
-		MASK keyboard_mask, 
-		bool pick_transparent,
-		bool pick_rigged,
-		bool pick_particle,
-        bool pick_reflection_probe,
-		bool pick_surface_info,
-		bool pick_unselectable,
-		void (*pick_callback)(const LLPickInfo& pick_info));
-=======
-    LLPickInfo();
-    LLPickInfo(const LLCoordGL& mouse_pos,
-        MASK keyboard_mask,
-        BOOL pick_transparent,
-        BOOL pick_rigged,
-        BOOL pick_particle,
-        BOOL pick_reflection_probe,
-        BOOL pick_surface_info,
-        BOOL pick_unselectable,
-        void (*pick_callback)(const LLPickInfo& pick_info));
->>>>>>> e1623bb2
-
-    void fetchResults();
-    LLPointer<LLViewerObject> getObject() const;
-    LLUUID getObjectID() const { return mObjectID; }
-    bool isValid() const { return mPickType != PICK_INVALID; }
-
-    static bool isFlora(LLViewerObject* object);
-
-public:
-<<<<<<< HEAD
-	LLCoordGL		mMousePt;
-	MASK			mKeyMask;
-	void			(*mPickCallback)(const LLPickInfo& pick_info);
-
-	EPickType		mPickType;
-	LLCoordGL		mPickPt;
-	LLVector3d		mPosGlobal;
-	LLVector3		mObjectOffset;
-	LLUUID			mObjectID;
-	LLUUID			mParticleOwnerID;
-	LLUUID			mParticleSourceID;
-	S32				mObjectFace;
-	LLHUDIcon*		mHUDIcon;
-	LLVector3       mIntersection;
-	LLVector2		mUVCoords;
-	LLVector2       mSTCoords;
-	LLCoordScreen	mXYCoords;
-	LLVector3		mNormal;
-	LLVector4		mTangent;
-	LLVector3		mBinormal;
-	bool			mPickTransparent;
-	bool			mPickRigged;
-	bool			mPickParticle;
-	bool			mPickUnselectable;
-    bool            mPickReflectionProbe = false;
-	void		    getSurfaceInfo();
-=======
-    LLCoordGL       mMousePt;
-    MASK            mKeyMask;
-    void            (*mPickCallback)(const LLPickInfo& pick_info);
-
-    EPickType       mPickType;
-    LLCoordGL       mPickPt;
-    LLVector3d      mPosGlobal;
-    LLVector3       mObjectOffset;
-    LLUUID          mObjectID;
-    LLUUID          mParticleOwnerID;
-    LLUUID          mParticleSourceID;
-    S32             mObjectFace;
-    LLHUDIcon*      mHUDIcon;
-    LLVector3       mIntersection;
-    LLVector2       mUVCoords;
-    LLVector2       mSTCoords;
-    LLCoordScreen   mXYCoords;
-    LLVector3       mNormal;
-    LLVector4       mTangent;
-    LLVector3       mBinormal;
-    BOOL            mPickTransparent;
-    BOOL            mPickRigged;
-    BOOL            mPickParticle;
-    BOOL            mPickUnselectable;
-    BOOL            mPickReflectionProbe = FALSE;
-    void            getSurfaceInfo();
->>>>>>> e1623bb2
-
-private:
-    void            updateXYCoords();
-
-<<<<<<< HEAD
-	bool			mWantSurfaceInfo;   // do we populate mUVCoord, mNormal, mBinormal?
-=======
-    BOOL            mWantSurfaceInfo;   // do we populate mUVCoord, mNormal, mBinormal?
->>>>>>> e1623bb2
-
-};
-
-static const U32 MAX_SNAPSHOT_IMAGE_SIZE = 7680; // max snapshot image size 7680 * 7680 UHDTV2
-
-class LLViewerWindow : public LLWindowCallbacks
-{
-public:
-    //
-    // CREATORS
-    //
-    struct Params : public LLInitParam::Block<Params>
-    {
-        Mandatory<std::string>      title,
-                                    name;
-        Mandatory<S32>              x,
-                                    y,
-                                    width,
-                                    height,
-                                    min_width,
-                                    min_height;
-        Optional<bool>              fullscreen,
-                                    ignore_pixel_depth,
-                                    first_run;
-
-        Params();
-    };
-
-    LLViewerWindow(const Params& p);
-    virtual ~LLViewerWindow();
-
-    void            shutdownViews();
-    void            shutdownGL();
-
-    void            initGLDefaults();
-    void            initBase();
-    void            adjustRectanglesForFirstUse(const LLRect& window);
-    void            adjustControlRectanglesForFirstUse(const LLRect& window);
-    void            initWorldUI();
-    void            setUIVisibility(bool);
-    bool            getUIVisibility();
-    void            handlePieMenu(S32 x, S32 y, MASK mask);
-
-    void            reshapeStatusBarContainer();
-    void            resetStatusBarContainer(); // undo changes done by resetStatusBarContainer on initWorldUI()
-
-<<<<<<< HEAD
-	bool handleAnyMouseClick(LLWindow *window, LLCoordGL pos, MASK mask, EMouseClickType clicktype, bool down, bool &is_toolmgr_action);
-
-	//
-	// LLWindowCallback interface implementation
-	//
-	/*virtual*/ bool handleTranslatedKeyDown(KEY key,  MASK mask, bool repeated);
-	/*virtual*/ bool handleTranslatedKeyUp(KEY key,  MASK mask);
-	/*virtual*/ void handleScanKey(KEY key, bool key_down, bool key_up, bool key_level);
-	/*virtual*/ bool handleUnicodeChar(llwchar uni_char, MASK mask);	// NOT going to handle extended 
-	/*virtual*/ bool handleMouseDown(LLWindow *window,  LLCoordGL pos, MASK mask);
-	/*virtual*/ bool handleMouseUp(LLWindow *window,  LLCoordGL pos, MASK mask);
-	/*virtual*/ bool handleCloseRequest(LLWindow *window);
-	/*virtual*/ void handleQuit(LLWindow *window);
-	/*virtual*/ bool handleRightMouseDown(LLWindow *window,  LLCoordGL pos, MASK mask);
-	/*virtual*/ bool handleRightMouseUp(LLWindow *window,  LLCoordGL pos, MASK mask);
-	/*virtual*/ bool handleMiddleMouseDown(LLWindow *window,  LLCoordGL pos, MASK mask);
-	/*virtual*/ bool handleMiddleMouseUp(LLWindow *window, LLCoordGL pos, MASK mask);
-	/*virtual*/ bool handleOtherMouseDown(LLWindow *window, LLCoordGL pos, MASK mask, S32 button);
-	/*virtual*/ bool handleOtherMouseUp(LLWindow *window, LLCoordGL pos, MASK mask, S32 button);
-	bool handleOtherMouse(LLWindow *window, LLCoordGL pos, MASK mask, S32 button, bool down);
-	/*virtual*/ LLWindowCallbacks::DragNDropResult handleDragNDrop(LLWindow *window, LLCoordGL pos, MASK mask, LLWindowCallbacks::DragNDropAction action, std::string data);
-				void handleMouseMove(LLWindow *window,  LLCoordGL pos, MASK mask);
-                void handleMouseDragged(LLWindow *window,  LLCoordGL pos, MASK mask);
-	/*virtual*/ void handleMouseLeave(LLWindow *window);
-	/*virtual*/ void handleResize(LLWindow *window,  S32 x,  S32 y);
-	/*virtual*/ void handleFocus(LLWindow *window);
-	/*virtual*/ void handleFocusLost(LLWindow *window);
-	/*virtual*/ bool handleActivate(LLWindow *window, bool activated);
-	/*virtual*/ bool handleActivateApp(LLWindow *window, bool activating);
-	/*virtual*/ void handleMenuSelect(LLWindow *window,  S32 menu_item);
-	/*virtual*/ bool handlePaint(LLWindow *window,  S32 x,  S32 y,  S32 width,  S32 height);
-	/*virtual*/ void handleScrollWheel(LLWindow *window,  S32 clicks);
-	/*virtual*/ void handleScrollHWheel(LLWindow *window,  S32 clicks);
-	/*virtual*/ bool handleDoubleClick(LLWindow *window,  LLCoordGL pos, MASK mask);
-	/*virtual*/ void handleWindowBlock(LLWindow *window);
-	/*virtual*/ void handleWindowUnblock(LLWindow *window);
-	/*virtual*/ void handleDataCopy(LLWindow *window, S32 data_type, void *data);
-	/*virtual*/ bool handleTimerEvent(LLWindow *window);
-	/*virtual*/ bool handleDeviceChange(LLWindow *window);
-	/*virtual*/ bool handleDPIChanged(LLWindow *window, F32 ui_scale_factor, S32 window_width, S32 window_height);
-	/*virtual*/ bool handleWindowDidChangeScreen(LLWindow *window);
-
-	/*virtual*/ void handlePingWatchdog(LLWindow *window, const char * msg);
-	/*virtual*/ void handlePauseWatchdog(LLWindow *window);
-	/*virtual*/ void handleResumeWatchdog(LLWindow *window);
-	/*virtual*/ std::string translateString(const char* tag);
-	/*virtual*/ std::string translateString(const char* tag,
-					const std::map<std::string, std::string>& args);
-	
-	// signal on update of WorldView rect
-	typedef boost::function<void (LLRect old_world_rect, LLRect new_world_rect)> world_rect_callback_t;
-	typedef boost::signals2::signal<void (LLRect old_world_rect, LLRect new_world_rect)> world_rect_signal_t;
-	world_rect_signal_t mOnWorldViewRectUpdated;
-	boost::signals2::connection setOnWorldViewRectUpdated(world_rect_callback_t cb) { return mOnWorldViewRectUpdated.connect(cb); }
-
-	//
-	// ACCESSORS
-	//
-	LLRootView*			getRootView()		const;
-
-	// 3D world area in scaled pixels (via UI scale), use for most UI computations
-	LLRect			getWorldViewRectScaled() const;
-	S32				getWorldViewHeightScaled() const;
-	S32				getWorldViewWidthScaled() const;
-
-	// 3D world area, in raw unscaled pixels
-	LLRect			getWorldViewRectRaw() const		{ return mWorldViewRectRaw; }
-	S32 			getWorldViewHeightRaw() const;
-	S32 			getWorldViewWidthRaw() const;
-
-	// Window in scaled pixels (via UI scale), use for most UI computations
-	LLRect			getWindowRectScaled() const		{ return mWindowRectScaled; }
-	S32				getWindowHeightScaled() const;
-	S32				getWindowWidthScaled() const;
-
-	// Window in raw pixels as seen on screen.
-	LLRect			getWindowRectRaw() const		{ return mWindowRectRaw; }
-	S32				getWindowHeightRaw() const;
-	S32				getWindowWidthRaw() const;
-
-	LLWindow*		getWindow()			const	{ return mWindow; }
-	void*			getPlatformWindow() const;
-	void*			getMediaWindow() 	const;
-	void			focusClient()		const;
-
-	LLCoordGL		getLastMouse()		const	{ return mLastMousePoint; }
-	S32				getLastMouseX()		const	{ return mLastMousePoint.mX; }
-	S32				getLastMouseY()		const	{ return mLastMousePoint.mY; }
-	LLCoordGL		getCurrentMouse()		const	{ return mCurrentMousePoint; }
-	S32				getCurrentMouseX()		const	{ return mCurrentMousePoint.mX; }
-	S32				getCurrentMouseY()		const	{ return mCurrentMousePoint.mY; }
-	S32				getCurrentMouseDX()		const	{ return mCurrentMouseDelta.mX; }
-	S32				getCurrentMouseDY()		const	{ return mCurrentMouseDelta.mY; }
-	LLCoordGL		getCurrentMouseDelta()	const	{ return mCurrentMouseDelta; }
-	static LLTrace::SampleStatHandle<>*	getMouseVelocityStat()		{ return &sMouseVelocityStat; }
-	bool			getLeftMouseDown()	const	{ return mLeftMouseDown; }
-	bool			getMiddleMouseDown()	const	{ return mMiddleMouseDown; }
-	bool			getRightMouseDown()	const	{ return mRightMouseDown; }
-
-	const LLPickInfo&	getLastPick() const { return mLastPick; }
-
-	void			setup2DViewport(S32 x_offset = 0, S32 y_offset = 0);
-	void			setup3DViewport(S32 x_offset = 0, S32 y_offset = 0);
-	void			setup3DRender();
-	void			setup2DRender();
-
-	LLVector3		mouseDirectionGlobal(const S32 x, const S32 y) const;
-	LLVector3		mouseDirectionCamera(const S32 x, const S32 y) const;
-	LLVector3       mousePointHUD(const S32 x, const S32 y) const;
-		
-
-	// Is window of our application frontmost?
-	bool			getActive() const			{ return mActive; }
-
-	const std::string&	getInitAlert() { return mInitAlert; }
-	
-	//
-	// MANIPULATORS
-	//
-	void			saveLastMouse(const LLCoordGL &point);
-
-	void			setCursor( ECursorType c );
-	void			showCursor();
-	void			hideCursor();
-	bool            getCursorHidden() { return mCursorHidden; }
-	void			moveCursorToCenter();								// move to center of window
-													
-	void			initTextures(S32 location_id);
-	void			setShowProgress(const bool show);
-	bool			getShowProgress() const;
-	void			setProgressString(const std::string& string);
-	void			setProgressPercent(const F32 percent);
-	void			setProgressMessage(const std::string& msg);
-	void			setProgressCancelButtonVisible( bool b, const std::string& label = LLStringUtil::null );
-	LLProgressView *getProgressView() const;
-	void			revealIntroPanel();
-	void			setStartupComplete();
-
-	void			updateObjectUnderCursor();
-
-	void			updateUI();		// Once per frame, update UI based on mouse position, calls following update* functions
-	void				updateLayout();						
-	void				updateMouseDelta();		
-	void				updateKeyboardFocus();		
-
-	void			updateWorldViewRect(bool use_full_window=false);
-	LLView*			getToolBarHolder() { return mToolBarHolder.get(); }
-	LLView*			getHintHolder() { return mHintHolder.get(); }
-	LLView*			getLoginPanelHolder() { return mLoginPanelHolder.get(); }
-	bool			handleKey(KEY key, MASK mask);
-	bool			handleKeyUp(KEY key, MASK mask);
-	void			handleScrollWheel	(S32 clicks);
-	void			handleScrollHWheel	(S32 clicks);
-
-	// add and remove views from "popup" layer
-	void			addPopup(LLView* popup);
-	void			removePopup(LLView* popup);
-	void			clearPopups();
-
-	// Hide normal UI when a logon fails, re-show everything when logon is attempted again
-	void			setNormalControlsVisible( bool visible );
-	void			setMenuBackgroundColor(bool god_mode = false, bool dev_grid = false);
-
-	void			reshape(S32 width, S32 height);
-	void			sendShapeToSim();
-
-	void			draw();
-	void			updateDebugText();
-	void			drawDebugText();
-
-	static void		loadUserImage(void **cb_data, const LLUUID &uuid);
-
-	static void		movieSize(S32 new_width, S32 new_height);
-
-	// snapshot functionality.
-	// perhaps some of this should move to llfloatershapshot?  -MG
-
-	bool			saveSnapshot(const std::string&  filename, S32 image_width, S32 image_height, bool show_ui = true, bool show_hud = true, bool do_rebuild = false, LLSnapshotModel::ESnapshotLayerType type = LLSnapshotModel::SNAPSHOT_TYPE_COLOR, LLSnapshotModel::ESnapshotFormat format = LLSnapshotModel::SNAPSHOT_FORMAT_BMP);
-	bool			rawSnapshot(LLImageRaw *raw, S32 image_width, S32 image_height, bool keep_window_aspect = true, bool is_texture = false,
-		bool show_ui = true, bool show_hud = true, bool do_rebuild = false, bool no_post = false, LLSnapshotModel::ESnapshotLayerType type = LLSnapshotModel::SNAPSHOT_TYPE_COLOR, S32 max_size = MAX_SNAPSHOT_IMAGE_SIZE);
-
-    bool			simpleSnapshot(LLImageRaw *raw, S32 image_width, S32 image_height, const int num_render_passes);
-
-    
-    
-=======
-    BOOL handleAnyMouseClick(LLWindow *window, LLCoordGL pos, MASK mask, EMouseClickType clicktype, BOOL down, bool &is_toolmgr_action);
-
-    //
-    // LLWindowCallback interface implementation
-    //
-    /*virtual*/ BOOL handleTranslatedKeyDown(KEY key,  MASK mask, BOOL repeated);
-    /*virtual*/ BOOL handleTranslatedKeyUp(KEY key,  MASK mask);
-    /*virtual*/ void handleScanKey(KEY key, BOOL key_down, BOOL key_up, BOOL key_level);
-    /*virtual*/ BOOL handleUnicodeChar(llwchar uni_char, MASK mask);    // NOT going to handle extended
-    /*virtual*/ BOOL handleMouseDown(LLWindow *window,  LLCoordGL pos, MASK mask);
-    /*virtual*/ BOOL handleMouseUp(LLWindow *window,  LLCoordGL pos, MASK mask);
-    /*virtual*/ BOOL handleCloseRequest(LLWindow *window);
-    /*virtual*/ void handleQuit(LLWindow *window);
-    /*virtual*/ BOOL handleRightMouseDown(LLWindow *window,  LLCoordGL pos, MASK mask);
-    /*virtual*/ BOOL handleRightMouseUp(LLWindow *window,  LLCoordGL pos, MASK mask);
-    /*virtual*/ BOOL handleMiddleMouseDown(LLWindow *window,  LLCoordGL pos, MASK mask);
-    /*virtual*/ BOOL handleMiddleMouseUp(LLWindow *window, LLCoordGL pos, MASK mask);
-    /*virtual*/ BOOL handleOtherMouseDown(LLWindow *window, LLCoordGL pos, MASK mask, S32 button);
-    /*virtual*/ BOOL handleOtherMouseUp(LLWindow *window, LLCoordGL pos, MASK mask, S32 button);
-    BOOL handleOtherMouse(LLWindow *window, LLCoordGL pos, MASK mask, S32 button, bool down);
-    /*virtual*/ LLWindowCallbacks::DragNDropResult handleDragNDrop(LLWindow *window, LLCoordGL pos, MASK mask, LLWindowCallbacks::DragNDropAction action, std::string data);
-                void handleMouseMove(LLWindow *window,  LLCoordGL pos, MASK mask);
-                void handleMouseDragged(LLWindow *window,  LLCoordGL pos, MASK mask);
-    /*virtual*/ void handleMouseLeave(LLWindow *window);
-    /*virtual*/ void handleResize(LLWindow *window,  S32 x,  S32 y);
-    /*virtual*/ void handleFocus(LLWindow *window);
-    /*virtual*/ void handleFocusLost(LLWindow *window);
-    /*virtual*/ BOOL handleActivate(LLWindow *window, BOOL activated);
-    /*virtual*/ BOOL handleActivateApp(LLWindow *window, BOOL activating);
-    /*virtual*/ void handleMenuSelect(LLWindow *window,  S32 menu_item);
-    /*virtual*/ BOOL handlePaint(LLWindow *window,  S32 x,  S32 y,  S32 width,  S32 height);
-    /*virtual*/ void handleScrollWheel(LLWindow *window,  S32 clicks);
-    /*virtual*/ void handleScrollHWheel(LLWindow *window,  S32 clicks);
-    /*virtual*/ BOOL handleDoubleClick(LLWindow *window,  LLCoordGL pos, MASK mask);
-    /*virtual*/ void handleWindowBlock(LLWindow *window);
-    /*virtual*/ void handleWindowUnblock(LLWindow *window);
-    /*virtual*/ void handleDataCopy(LLWindow *window, S32 data_type, void *data);
-    /*virtual*/ BOOL handleTimerEvent(LLWindow *window);
-    /*virtual*/ BOOL handleDeviceChange(LLWindow *window);
-    /*virtual*/ BOOL handleDPIChanged(LLWindow *window, F32 ui_scale_factor, S32 window_width, S32 window_height);
-    /*virtual*/ BOOL handleWindowDidChangeScreen(LLWindow *window);
-
-    /*virtual*/ void handlePingWatchdog(LLWindow *window, const char * msg);
-    /*virtual*/ void handlePauseWatchdog(LLWindow *window);
-    /*virtual*/ void handleResumeWatchdog(LLWindow *window);
-    /*virtual*/ std::string translateString(const char* tag);
-    /*virtual*/ std::string translateString(const char* tag,
-                    const std::map<std::string, std::string>& args);
-
-    // signal on update of WorldView rect
-    typedef boost::function<void (LLRect old_world_rect, LLRect new_world_rect)> world_rect_callback_t;
-    typedef boost::signals2::signal<void (LLRect old_world_rect, LLRect new_world_rect)> world_rect_signal_t;
-    world_rect_signal_t mOnWorldViewRectUpdated;
-    boost::signals2::connection setOnWorldViewRectUpdated(world_rect_callback_t cb) { return mOnWorldViewRectUpdated.connect(cb); }
-
-    //
-    // ACCESSORS
-    //
-    LLRootView*         getRootView()       const;
-
-    // 3D world area in scaled pixels (via UI scale), use for most UI computations
-    LLRect          getWorldViewRectScaled() const;
-    S32             getWorldViewHeightScaled() const;
-    S32             getWorldViewWidthScaled() const;
-
-    // 3D world area, in raw unscaled pixels
-    LLRect          getWorldViewRectRaw() const     { return mWorldViewRectRaw; }
-    S32             getWorldViewHeightRaw() const;
-    S32             getWorldViewWidthRaw() const;
-
-    // Window in scaled pixels (via UI scale), use for most UI computations
-    LLRect          getWindowRectScaled() const     { return mWindowRectScaled; }
-    S32             getWindowHeightScaled() const;
-    S32             getWindowWidthScaled() const;
-
-    // Window in raw pixels as seen on screen.
-    LLRect          getWindowRectRaw() const        { return mWindowRectRaw; }
-    S32             getWindowHeightRaw() const;
-    S32             getWindowWidthRaw() const;
-
-    LLWindow*       getWindow()         const   { return mWindow; }
-    void*           getPlatformWindow() const;
-    void*           getMediaWindow()    const;
-    void            focusClient()       const;
-
-    LLCoordGL       getLastMouse()      const   { return mLastMousePoint; }
-    S32             getLastMouseX()     const   { return mLastMousePoint.mX; }
-    S32             getLastMouseY()     const   { return mLastMousePoint.mY; }
-    LLCoordGL       getCurrentMouse()       const   { return mCurrentMousePoint; }
-    S32             getCurrentMouseX()      const   { return mCurrentMousePoint.mX; }
-    S32             getCurrentMouseY()      const   { return mCurrentMousePoint.mY; }
-    S32             getCurrentMouseDX()     const   { return mCurrentMouseDelta.mX; }
-    S32             getCurrentMouseDY()     const   { return mCurrentMouseDelta.mY; }
-    LLCoordGL       getCurrentMouseDelta()  const   { return mCurrentMouseDelta; }
-    static LLTrace::SampleStatHandle<>* getMouseVelocityStat()      { return &sMouseVelocityStat; }
-    BOOL            getLeftMouseDown()  const   { return mLeftMouseDown; }
-    BOOL            getMiddleMouseDown()    const   { return mMiddleMouseDown; }
-    BOOL            getRightMouseDown() const   { return mRightMouseDown; }
-
-    const LLPickInfo&   getLastPick() const { return mLastPick; }
-
-    void            setup2DViewport(S32 x_offset = 0, S32 y_offset = 0);
-    void            setup3DViewport(S32 x_offset = 0, S32 y_offset = 0);
-    void            setup3DRender();
-    void            setup2DRender();
-
-    LLVector3       mouseDirectionGlobal(const S32 x, const S32 y) const;
-    LLVector3       mouseDirectionCamera(const S32 x, const S32 y) const;
-    LLVector3       mousePointHUD(const S32 x, const S32 y) const;
-
-
-    // Is window of our application frontmost?
-    BOOL            getActive() const           { return mActive; }
-
-    const std::string&  getInitAlert() { return mInitAlert; }
-
-    //
-    // MANIPULATORS
-    //
-    void            saveLastMouse(const LLCoordGL &point);
-
-    void            setCursor( ECursorType c );
-    void            showCursor();
-    void            hideCursor();
-    BOOL            getCursorHidden() { return mCursorHidden; }
-    void            moveCursorToCenter();                               // move to center of window
-
-    void            initTextures(S32 location_id);
-    void            setShowProgress(const BOOL show);
-    BOOL            getShowProgress() const;
-    void            setProgressString(const std::string& string);
-    void            setProgressPercent(const F32 percent);
-    void            setProgressMessage(const std::string& msg);
-    void            setProgressCancelButtonVisible( BOOL b, const std::string& label = LLStringUtil::null );
-    LLProgressView *getProgressView() const;
-    void            revealIntroPanel();
-    void            setStartupComplete();
-
-    void            updateObjectUnderCursor();
-
-    void            updateUI();     // Once per frame, update UI based on mouse position, calls following update* functions
-    void                updateLayout();
-    void                updateMouseDelta();
-    void                updateKeyboardFocus();
-
-    void            updateWorldViewRect(bool use_full_window=false);
-    LLView*         getToolBarHolder() { return mToolBarHolder.get(); }
-    LLView*         getHintHolder() { return mHintHolder.get(); }
-    LLView*         getLoginPanelHolder() { return mLoginPanelHolder.get(); }
-    BOOL            handleKey(KEY key, MASK mask);
-    BOOL            handleKeyUp(KEY key, MASK mask);
-    void            handleScrollWheel   (S32 clicks);
-    void            handleScrollHWheel  (S32 clicks);
-
-    // add and remove views from "popup" layer
-    void            addPopup(LLView* popup);
-    void            removePopup(LLView* popup);
-    void            clearPopups();
-
-    // Hide normal UI when a logon fails, re-show everything when logon is attempted again
-    void            setNormalControlsVisible( BOOL visible );
-    void            setMenuBackgroundColor(bool god_mode = false, bool dev_grid = false);
-
-    void            reshape(S32 width, S32 height);
-    void            sendShapeToSim();
-
-    void            draw();
-    void            updateDebugText();
-    void            drawDebugText();
-
-    static void     loadUserImage(void **cb_data, const LLUUID &uuid);
-
-    static void     movieSize(S32 new_width, S32 new_height);
-
-    // snapshot functionality.
-    // perhaps some of this should move to llfloatershapshot?  -MG
-
-    BOOL            saveSnapshot(const std::string&  filename, S32 image_width, S32 image_height, BOOL show_ui = TRUE, BOOL show_hud = TRUE, BOOL do_rebuild = FALSE, LLSnapshotModel::ESnapshotLayerType type = LLSnapshotModel::SNAPSHOT_TYPE_COLOR, LLSnapshotModel::ESnapshotFormat format = LLSnapshotModel::SNAPSHOT_FORMAT_BMP);
-    BOOL            rawSnapshot(LLImageRaw *raw, S32 image_width, S32 image_height, BOOL keep_window_aspect = TRUE, BOOL is_texture = FALSE,
-        BOOL show_ui = TRUE, BOOL show_hud = TRUE, BOOL do_rebuild = FALSE, BOOL no_post = FALSE, LLSnapshotModel::ESnapshotLayerType type = LLSnapshotModel::SNAPSHOT_TYPE_COLOR, S32 max_size = MAX_SNAPSHOT_IMAGE_SIZE);
-
-    BOOL            simpleSnapshot(LLImageRaw *raw, S32 image_width, S32 image_height, const int num_render_passes);
-
-
-
->>>>>>> e1623bb2
-    // take a cubemap snapshot
-    // origin - vantage point to take the snapshot from
-    // cubearray - cubemap array for storing the results
-    // index - cube index in the array to use (cube index, not face-layer)
-    // face - which cube face to update
-    // near_clip - near clip setting to use
-    bool cubeSnapshot(const LLVector3& origin, LLCubeMapArray* cubearray, S32 index, S32 face, F32 near_clip, bool render_avatars);
-
-
-    // special implementation of simpleSnapshot for reflection maps
-<<<<<<< HEAD
-    bool			reflectionSnapshot(LLImageRaw* raw, S32 image_width, S32 image_height, const int num_render_passes);
-
-    bool			thumbnailSnapshot(LLImageRaw *raw, S32 preview_width, S32 preview_height, bool show_ui, bool show_hud, bool do_rebuild, bool no_post, LLSnapshotModel::ESnapshotLayerType type);
-	bool			isSnapshotLocSet() const;
-	void			resetSnapshotLoc() const;
-
-	typedef boost::signals2::signal<void(void)> snapshot_saved_signal_t;
-
-	void			saveImageNumbered(LLImageFormatted *image, bool force_picker, const snapshot_saved_signal_t::slot_type& success_cb, const snapshot_saved_signal_t::slot_type& failure_cb);
-	void			onDirectorySelected(const std::vector<std::string>& filenames, LLImageFormatted *image, const snapshot_saved_signal_t::slot_type& success_cb, const snapshot_saved_signal_t::slot_type& failure_cb);
-	void			saveImageLocal(LLImageFormatted *image, const snapshot_saved_signal_t::slot_type& success_cb, const snapshot_saved_signal_t::slot_type& failure_cb);
-	void			onSelectionFailure(const snapshot_saved_signal_t::slot_type& failure_cb);
-
-	// Reset the directory where snapshots are saved.
-	// Client will open directory picker on next snapshot save.
-	void resetSnapshotLoc();
-
-	void			playSnapshotAnimAndSound();
-	
-	// draws selection boxes around selected objects, must call displayObjects first
-	void			renderSelections( bool for_gl_pick, bool pick_parcel_walls, bool for_hud );
-	void			performPick();
-	void			returnEmptyPicks();
-
-	void			pickAsync(	S32 x,
-								S32 y_from_bot,
-								MASK mask,
-								void (*callback)(const LLPickInfo& pick_info),
-								bool pick_transparent = false,
-								bool pick_rigged = false,
-								bool pick_unselectable = false,
-                                bool pick_reflection_probes = false);
-	LLPickInfo		pickImmediate(S32 x, S32 y, bool pick_transparent, bool pick_rigged = false, bool pick_particle = false, bool pick_unselectable = true, bool pick_reflection_probe = false);
-	LLHUDIcon* cursorIntersectIcon(S32 mouse_x, S32 mouse_y, F32 depth,
-										   LLVector4a* intersection);
-
-	LLViewerObject* cursorIntersect(S32 mouse_x = -1, S32 mouse_y = -1, F32 depth = 512.f,
-									LLViewerObject *this_object = NULL,
-									S32 this_face = -1,
-									bool pick_transparent = false,
-									bool pick_rigged = false,
-                                    bool pick_unselectable = true,
-                                    bool pick_reflection_probe = true,
-									S32* face_hit = NULL,
-									LLVector4a *intersection = NULL,
-									LLVector2 *uv = NULL,
-									LLVector4a *normal = NULL,
-									LLVector4a *tangent = NULL,
-									LLVector4a* start = NULL,
-									LLVector4a* end = NULL);
-	
-	
-	// Returns a pointer to the last object hit
-	//LLViewerObject	*getObject();
-	//LLViewerObject  *lastNonFloraObjectHit();
-
-	//const LLVector3d& getObjectOffset();
-	//const LLVector3d& lastNonFloraObjectHitOffset();
-
-	// mousePointOnLand() returns true if found point
-	bool			mousePointOnLandGlobal(const S32 x, const S32 y, LLVector3d *land_pos_global, bool ignore_distance = false);
-	bool			mousePointOnPlaneGlobal(LLVector3d& point, const S32 x, const S32 y, const LLVector3d &plane_point, const LLVector3 &plane_normal);
-	LLVector3d		clickPointInWorldGlobal(const S32 x, const S32 y_from_bot, LLViewerObject* clicked_object) const;
-	bool			clickPointOnSurfaceGlobal(const S32 x, const S32 y, LLViewerObject *objectp, LLVector3d &point_global) const;
-
-	// Prints window implementation details
-	void			dumpState();
-
-	// handle shutting down GL and bringing it back up
-	void			requestResolutionUpdate();
-	void			checkSettings();
-	void			restartDisplay(bool show_progress_bar);
-	bool			changeDisplaySettings(LLCoordScreen size, bool enable_vsync, bool show_progress_bar);
-	bool			getIgnoreDestroyWindow() { return mIgnoreActivate; }
-	F32				getWorldViewAspectRatio() const;
-	const LLVector2& getDisplayScale() const { return mDisplayScale; }
-	void			calcDisplayScale();
-	static LLRect 	calcScaledRect(const LLRect & rect, const LLVector2& display_scale);
-
-	static std::string getLastSnapshotDir();
-
-private:
-	bool                    shouldShowToolTipFor(LLMouseHandler *mh);
-
-	void			switchToolByMask(MASK mask);
-	void			destroyWindow();
-	void			drawMouselookInstructions();
-	void			stopGL(bool save_state = true);
-	void			restoreGL(const std::string& progress_message = LLStringUtil::null);
-	void			initFonts(F32 zoom_factor = 1.f);
-	void			schedulePick(LLPickInfo& pick_info);
-	S32				getChatConsoleBottomPad(); // Vertical padding for child console rect, varied by bottom clutter
-	LLRect			getChatConsoleRect(); // Get optimal cosole rect.
-
-private:
-	LLWindow*		mWindow;						// graphical window object
-	bool			mActive;
-	bool			mUIVisible;
-
-	LLNotificationChannelPtr mSystemChannel;
-	LLNotificationChannelPtr mCommunicationChannel;
-	LLNotificationChannelPtr mAlertsChannel;
-	LLNotificationChannelPtr mModalAlertsChannel;
-
-	LLRect			mWindowRectRaw;				// whole window, including UI
-	LLRect			mWindowRectScaled;			// whole window, scaled by UI size
-	LLRect			mWorldViewRectRaw;			// area of screen for 3D world
-	LLRect			mWorldViewRectScaled;		// area of screen for 3D world scaled by UI size
-	LLRootView*		mRootView;					// a view of size mWindowRectRaw, containing all child views
-	LLVector2		mDisplayScale;
-
-	LLCoordGL		mCurrentMousePoint;			// last mouse position in GL coords
-	LLCoordGL		mLastMousePoint;		// Mouse point at last frame.
-	LLCoordGL		mCurrentMouseDelta;		//amount mouse moved this frame
-	bool			mLeftMouseDown;
-	bool			mMiddleMouseDown;
-	bool			mRightMouseDown;
-
-	LLProgressView	*mProgressView;
-
-	LLFrameTimer	mToolTipFadeTimer;
-	LLPanel*		mToolTip;
-	std::string		mLastToolTipMessage;
-	LLRect			mToolTipStickyRect;			// Once a tool tip is shown, it will stay visible until the mouse leaves this rect.
-
-	bool			mMouseInWindow;				// True if the mouse is over our window or if we have captured the mouse.
-	bool			mFocusCycleMode;
-    bool            mAllowMouseDragging;
-    LLFrameTimer    mMouseDownTimer;
-	typedef std::set<LLHandle<LLView> > view_handle_set_t;
-	view_handle_set_t mMouseHoverViews;
-
-	// Variables used for tool override switching based on modifier keys.  JC
-	MASK			mLastMask;			// used to detect changes in modifier mask
-	LLTool*			mToolStored;		// the tool we're overriding
-	bool			mHideCursorPermanent;	// true during drags, mouselook
-	bool            mCursorHidden;
-	LLPickInfo		mLastPick;
-	std::vector<LLPickInfo> mPicks;
-	LLRect			mPickScreenRegion; // area of frame buffer for rendering pick frames (generally follows mouse to avoid going offscreen)
-	LLTimer         mPickTimer;        // timer for scheduling n picks per second
-
-	std::string		mOverlayTitle;		// Used for special titles such as "Second Life - Special E3 2003 Beta"
-
-	bool			mIgnoreActivate;
-
-	std::string		mInitAlert;			// Window / GL initialization requires an alert
-
-	LLHandle<LLView> mWorldViewPlaceholder;	// widget that spans the portion of screen dedicated to rendering the 3d world
-	LLHandle<LLView> mToolBarHolder;		// container for toolbars
-	LLHandle<LLView> mHintHolder;			// container for hints
-	LLHandle<LLView> mLoginPanelHolder;		// container for login panel
-	LLPopupView*	mPopupView;			// container for transient popups
-	
-	class LLDebugText* mDebugText; // Internal class for debug text
-	
-	bool			mResDirty;
-	bool			mStatesDirty;
-	U32			mCurrResolutionIndex;
-
-	std::unique_ptr<LLWindowListener> mWindowListener;
-	std::unique_ptr<LLViewerWindowListener> mViewerWindowListener;
-
-	// Object temporarily hovered over while dragging
-	LLPointer<LLViewerObject>	mDragHoveredObject;
-
-    boost::signals2::connection mMaxVRAMControlConnection;
-
-	static LLTrace::SampleStatHandle<>	sMouseVelocityStat;
-=======
-    BOOL            reflectionSnapshot(LLImageRaw* raw, S32 image_width, S32 image_height, const int num_render_passes);
-
-    BOOL            thumbnailSnapshot(LLImageRaw *raw, S32 preview_width, S32 preview_height, BOOL show_ui, BOOL show_hud, BOOL do_rebuild, BOOL no_post, LLSnapshotModel::ESnapshotLayerType type);
-    BOOL            isSnapshotLocSet() const;
-    void            resetSnapshotLoc() const;
-
-    typedef boost::signals2::signal<void(void)> snapshot_saved_signal_t;
-
-    void            saveImageNumbered(LLImageFormatted *image, BOOL force_picker, const snapshot_saved_signal_t::slot_type& success_cb, const snapshot_saved_signal_t::slot_type& failure_cb);
-    void            onDirectorySelected(const std::vector<std::string>& filenames, LLImageFormatted *image, const snapshot_saved_signal_t::slot_type& success_cb, const snapshot_saved_signal_t::slot_type& failure_cb);
-    void            saveImageLocal(LLImageFormatted *image, const snapshot_saved_signal_t::slot_type& success_cb, const snapshot_saved_signal_t::slot_type& failure_cb);
-    void            onSelectionFailure(const snapshot_saved_signal_t::slot_type& failure_cb);
-
-    // Reset the directory where snapshots are saved.
-    // Client will open directory picker on next snapshot save.
-    void resetSnapshotLoc();
-
-    void            playSnapshotAnimAndSound();
-
-    // draws selection boxes around selected objects, must call displayObjects first
-    void            renderSelections( BOOL for_gl_pick, BOOL pick_parcel_walls, BOOL for_hud );
-    void            performPick();
-    void            returnEmptyPicks();
-
-    void            pickAsync(  S32 x,
-                                S32 y_from_bot,
-                                MASK mask,
-                                void (*callback)(const LLPickInfo& pick_info),
-                                BOOL pick_transparent = FALSE,
-                                BOOL pick_rigged = FALSE,
-                                BOOL pick_unselectable = FALSE,
-                                BOOL pick_reflection_probes = FALSE);
-    LLPickInfo      pickImmediate(S32 x, S32 y, BOOL pick_transparent, BOOL pick_rigged = FALSE, BOOL pick_particle = FALSE, BOOL pick_unselectable = TRUE, BOOL pick_reflection_probe = FALSE);
-    LLHUDIcon* cursorIntersectIcon(S32 mouse_x, S32 mouse_y, F32 depth,
-                                           LLVector4a* intersection);
-
-    LLViewerObject* cursorIntersect(S32 mouse_x = -1, S32 mouse_y = -1, F32 depth = 512.f,
-                                    LLViewerObject *this_object = NULL,
-                                    S32 this_face = -1,
-                                    BOOL pick_transparent = FALSE,
-                                    BOOL pick_rigged = FALSE,
-                                    BOOL pick_unselectable = TRUE,
-                                    BOOL pick_reflection_probe = TRUE,
-                                    S32* face_hit = NULL,
-                                    LLVector4a *intersection = NULL,
-                                    LLVector2 *uv = NULL,
-                                    LLVector4a *normal = NULL,
-                                    LLVector4a *tangent = NULL,
-                                    LLVector4a* start = NULL,
-                                    LLVector4a* end = NULL);
-
-
-    // Returns a pointer to the last object hit
-    //LLViewerObject    *getObject();
-    //LLViewerObject  *lastNonFloraObjectHit();
-
-    //const LLVector3d& getObjectOffset();
-    //const LLVector3d& lastNonFloraObjectHitOffset();
-
-    // mousePointOnLand() returns true if found point
-    BOOL            mousePointOnLandGlobal(const S32 x, const S32 y, LLVector3d *land_pos_global, BOOL ignore_distance = FALSE);
-    BOOL            mousePointOnPlaneGlobal(LLVector3d& point, const S32 x, const S32 y, const LLVector3d &plane_point, const LLVector3 &plane_normal);
-    LLVector3d      clickPointInWorldGlobal(const S32 x, const S32 y_from_bot, LLViewerObject* clicked_object) const;
-    BOOL            clickPointOnSurfaceGlobal(const S32 x, const S32 y, LLViewerObject *objectp, LLVector3d &point_global) const;
-
-    // Prints window implementation details
-    void            dumpState();
-
-    // handle shutting down GL and bringing it back up
-    void            requestResolutionUpdate();
-    void            checkSettings();
-    void            restartDisplay(BOOL show_progress_bar);
-    BOOL            changeDisplaySettings(LLCoordScreen size, BOOL enable_vsync, BOOL show_progress_bar);
-    BOOL            getIgnoreDestroyWindow() { return mIgnoreActivate; }
-    F32             getWorldViewAspectRatio() const;
-    const LLVector2& getDisplayScale() const { return mDisplayScale; }
-    void            calcDisplayScale();
-    static LLRect   calcScaledRect(const LLRect & rect, const LLVector2& display_scale);
-
-    static std::string getLastSnapshotDir();
-
-private:
-    bool                    shouldShowToolTipFor(LLMouseHandler *mh);
-
-    void            switchToolByMask(MASK mask);
-    void            destroyWindow();
-    void            drawMouselookInstructions();
-    void            stopGL(BOOL save_state = TRUE);
-    void            restoreGL(const std::string& progress_message = LLStringUtil::null);
-    void            initFonts(F32 zoom_factor = 1.f);
-    void            schedulePick(LLPickInfo& pick_info);
-    S32             getChatConsoleBottomPad(); // Vertical padding for child console rect, varied by bottom clutter
-    LLRect          getChatConsoleRect(); // Get optimal cosole rect.
-
-private:
-    LLWindow*       mWindow;                        // graphical window object
-    bool            mActive;
-    bool            mUIVisible;
-
-    LLNotificationChannelPtr mSystemChannel;
-    LLNotificationChannelPtr mCommunicationChannel;
-    LLNotificationChannelPtr mAlertsChannel;
-    LLNotificationChannelPtr mModalAlertsChannel;
-
-    LLRect          mWindowRectRaw;             // whole window, including UI
-    LLRect          mWindowRectScaled;          // whole window, scaled by UI size
-    LLRect          mWorldViewRectRaw;          // area of screen for 3D world
-    LLRect          mWorldViewRectScaled;       // area of screen for 3D world scaled by UI size
-    LLRootView*     mRootView;                  // a view of size mWindowRectRaw, containing all child views
-    LLVector2       mDisplayScale;
-
-    LLCoordGL       mCurrentMousePoint;         // last mouse position in GL coords
-    LLCoordGL       mLastMousePoint;        // Mouse point at last frame.
-    LLCoordGL       mCurrentMouseDelta;     //amount mouse moved this frame
-    BOOL            mLeftMouseDown;
-    BOOL            mMiddleMouseDown;
-    BOOL            mRightMouseDown;
-
-    LLProgressView  *mProgressView;
-
-    LLFrameTimer    mToolTipFadeTimer;
-    LLPanel*        mToolTip;
-    std::string     mLastToolTipMessage;
-    LLRect          mToolTipStickyRect;         // Once a tool tip is shown, it will stay visible until the mouse leaves this rect.
-
-    BOOL            mMouseInWindow;             // True if the mouse is over our window or if we have captured the mouse.
-    BOOL            mFocusCycleMode;
-    BOOL            mAllowMouseDragging;
-    LLFrameTimer    mMouseDownTimer;
-    typedef std::set<LLHandle<LLView> > view_handle_set_t;
-    view_handle_set_t mMouseHoverViews;
-
-    // Variables used for tool override switching based on modifier keys.  JC
-    MASK            mLastMask;          // used to detect changes in modifier mask
-    LLTool*         mToolStored;        // the tool we're overriding
-    BOOL            mHideCursorPermanent;   // true during drags, mouselook
-    BOOL            mCursorHidden;
-    LLPickInfo      mLastPick;
-    std::vector<LLPickInfo> mPicks;
-    LLRect          mPickScreenRegion; // area of frame buffer for rendering pick frames (generally follows mouse to avoid going offscreen)
-    LLTimer         mPickTimer;        // timer for scheduling n picks per second
-
-    std::string     mOverlayTitle;      // Used for special titles such as "Second Life - Special E3 2003 Beta"
-
-    BOOL            mIgnoreActivate;
-
-    std::string     mInitAlert;         // Window / GL initialization requires an alert
-
-    LLHandle<LLView> mWorldViewPlaceholder; // widget that spans the portion of screen dedicated to rendering the 3d world
-    LLHandle<LLView> mToolBarHolder;        // container for toolbars
-    LLHandle<LLView> mHintHolder;           // container for hints
-    LLHandle<LLView> mLoginPanelHolder;     // container for login panel
-    LLPopupView*    mPopupView;         // container for transient popups
-
-    class LLDebugText* mDebugText; // Internal class for debug text
-
-    bool            mResDirty;
-    bool            mStatesDirty;
-    U32         mCurrResolutionIndex;
-
-    std::unique_ptr<LLWindowListener> mWindowListener;
-    std::unique_ptr<LLViewerWindowListener> mViewerWindowListener;
-
-    // Object temporarily hovered over while dragging
-    LLPointer<LLViewerObject>   mDragHoveredObject;
-
-    static LLTrace::SampleStatHandle<>  sMouseVelocityStat;
->>>>>>> e1623bb2
-};
-
-//
-// Globals
-//
-
-extern LLViewerWindow*  gViewerWindow;
-
-extern LLFrameTimer     gAwayTimer;             // tracks time before setting the avatar away state to true
-extern LLFrameTimer     gAwayTriggerTimer;      // how long the avatar has been away
-
-extern LLViewerObject*  gDebugRaycastObject;
-extern LLVector4a       gDebugRaycastIntersection;
-extern LLVOPartGroup*   gDebugRaycastParticle;
-extern LLVector4a       gDebugRaycastParticleIntersection;
-extern LLVector2        gDebugRaycastTexCoord;
-extern LLVector4a       gDebugRaycastNormal;
-extern LLVector4a       gDebugRaycastTangent;
-<<<<<<< HEAD
-extern S32				gDebugRaycastFaceHit;
-extern LLVector4a		gDebugRaycastStart;
-extern LLVector4a		gDebugRaycastEnd;
-
-extern bool			gDisplayCameraPos;
-extern bool			gDisplayWindInfo;
-extern bool			gDisplayFOV;
-extern bool			gDisplayBadge;
-=======
-extern S32              gDebugRaycastFaceHit;
-extern LLVector4a       gDebugRaycastStart;
-extern LLVector4a       gDebugRaycastEnd;
-
-extern BOOL         gDisplayCameraPos;
-extern BOOL         gDisplayWindInfo;
-extern BOOL         gDisplayFOV;
-extern BOOL         gDisplayBadge;
->>>>>>> e1623bb2
-
-#endif+/**
+ * @file llviewerwindow.h
+ * @brief Description of the LLViewerWindow class.
+ *
+ * $LicenseInfo:firstyear=2001&license=viewerlgpl$
+ * Second Life Viewer Source Code
+ * Copyright (C) 2010, Linden Research, Inc.
+ *
+ * This library is free software; you can redistribute it and/or
+ * modify it under the terms of the GNU Lesser General Public
+ * License as published by the Free Software Foundation;
+ * version 2.1 of the License only.
+ *
+ * This library is distributed in the hope that it will be useful,
+ * but WITHOUT ANY WARRANTY; without even the implied warranty of
+ * MERCHANTABILITY or FITNESS FOR A PARTICULAR PURPOSE.  See the GNU
+ * Lesser General Public License for more details.
+ *
+ * You should have received a copy of the GNU Lesser General Public
+ * License along with this library; if not, write to the Free Software
+ * Foundation, Inc., 51 Franklin Street, Fifth Floor, Boston, MA  02110-1301  USA
+ *
+ * Linden Research, Inc., 945 Battery Street, San Francisco, CA  94111  USA
+ * $/LicenseInfo$
+ */
+
+//
+// A note about X,Y coordinates:
+//
+// X coordinates are in pixels, from the left edge of the window client area
+// Y coordinates are in pixels, from the BOTTOM edge of the window client area
+//
+// The Y coordinates therefore match OpenGL window coords, not Windows(tm) window coords.
+// If Y is from the top, the variable will be called "y_from_top"
+
+#ifndef LL_LLVIEWERWINDOW_H
+#define LL_LLVIEWERWINDOW_H
+
+#include "v3dmath.h"
+#include "v2math.h"
+#include "llcursortypes.h"
+#include "llwindowcallbacks.h"
+#include "lltimer.h"
+#include "llmousehandler.h"
+#include "llnotifications.h"
+#include "llhandle.h"
+#include "llinitparam.h"
+#include "lltrace.h"
+#include "llsnapshotmodel.h"
+
+#include <boost/function.hpp>
+#include <boost/signals2.hpp>
+#include <boost/scoped_ptr.hpp>
+
+class LLView;
+class LLViewerObject;
+class LLUUID;
+class LLProgressView;
+class LLTool;
+class LLVelocityBar;
+class LLPanel;
+class LLImageRaw;
+class LLImageFormatted;
+class LLHUDIcon;
+class LLWindow;
+class LLRootView;
+class LLWindowListener;
+class LLViewerWindowListener;
+class LLVOPartGroup;
+class LLPopupView;
+class LLCubeMap;
+class LLCubeMapArray;
+
+#define PICK_HALF_WIDTH 5
+#define PICK_DIAMETER (2 * PICK_HALF_WIDTH + 1)
+
+class LLPickInfo
+{
+public:
+    typedef enum
+    {
+        PICK_OBJECT,
+        PICK_FLORA,
+        PICK_LAND,
+        PICK_ICON,
+        PICK_PARCEL_WALL,
+        PICK_INVALID
+    } EPickType;
+
+public:
+    LLPickInfo();
+    LLPickInfo(const LLCoordGL& mouse_pos,
+        MASK keyboard_mask,
+        bool pick_transparent,
+        bool pick_rigged,
+        bool pick_particle,
+        bool pick_reflection_probe,
+        bool pick_surface_info,
+        bool pick_unselectable,
+        void (*pick_callback)(const LLPickInfo& pick_info));
+
+    void fetchResults();
+    LLPointer<LLViewerObject> getObject() const;
+    LLUUID getObjectID() const { return mObjectID; }
+    bool isValid() const { return mPickType != PICK_INVALID; }
+
+    static bool isFlora(LLViewerObject* object);
+
+public:
+    LLCoordGL       mMousePt;
+    MASK            mKeyMask;
+    void            (*mPickCallback)(const LLPickInfo& pick_info);
+
+    EPickType       mPickType;
+    LLCoordGL       mPickPt;
+    LLVector3d      mPosGlobal;
+    LLVector3       mObjectOffset;
+    LLUUID          mObjectID;
+    LLUUID          mParticleOwnerID;
+    LLUUID          mParticleSourceID;
+    S32             mObjectFace;
+    LLHUDIcon*      mHUDIcon;
+    LLVector3       mIntersection;
+    LLVector2       mUVCoords;
+    LLVector2       mSTCoords;
+    LLCoordScreen   mXYCoords;
+    LLVector3       mNormal;
+    LLVector4       mTangent;
+    LLVector3       mBinormal;
+    bool            mPickTransparent;
+    bool            mPickRigged;
+    bool            mPickParticle;
+    bool            mPickUnselectable;
+    bool            mPickReflectionProbe = false;
+    void            getSurfaceInfo();
+
+private:
+    void            updateXYCoords();
+
+    bool            mWantSurfaceInfo;   // do we populate mUVCoord, mNormal, mBinormal?
+
+};
+
+static const U32 MAX_SNAPSHOT_IMAGE_SIZE = 7680; // max snapshot image size 7680 * 7680 UHDTV2
+
+class LLViewerWindow : public LLWindowCallbacks
+{
+public:
+    //
+    // CREATORS
+    //
+    struct Params : public LLInitParam::Block<Params>
+    {
+        Mandatory<std::string>      title,
+                                    name;
+        Mandatory<S32>              x,
+                                    y,
+                                    width,
+                                    height,
+                                    min_width,
+                                    min_height;
+        Optional<bool>              fullscreen,
+                                    ignore_pixel_depth,
+                                    first_run;
+
+        Params();
+    };
+
+    LLViewerWindow(const Params& p);
+    virtual ~LLViewerWindow();
+
+    void            shutdownViews();
+    void            shutdownGL();
+
+    void            initGLDefaults();
+    void            initBase();
+    void            adjustRectanglesForFirstUse(const LLRect& window);
+    void            adjustControlRectanglesForFirstUse(const LLRect& window);
+    void            initWorldUI();
+    void            setUIVisibility(bool);
+    bool            getUIVisibility();
+    void            handlePieMenu(S32 x, S32 y, MASK mask);
+
+    void            reshapeStatusBarContainer();
+    void            resetStatusBarContainer(); // undo changes done by resetStatusBarContainer on initWorldUI()
+
+    bool handleAnyMouseClick(LLWindow *window, LLCoordGL pos, MASK mask, EMouseClickType clicktype, bool down, bool &is_toolmgr_action);
+
+    //
+    // LLWindowCallback interface implementation
+    //
+    /*virtual*/ bool handleTranslatedKeyDown(KEY key,  MASK mask, bool repeated);
+    /*virtual*/ bool handleTranslatedKeyUp(KEY key,  MASK mask);
+    /*virtual*/ void handleScanKey(KEY key, bool key_down, bool key_up, bool key_level);
+    /*virtual*/ bool handleUnicodeChar(llwchar uni_char, MASK mask);    // NOT going to handle extended
+    /*virtual*/ bool handleMouseDown(LLWindow *window,  LLCoordGL pos, MASK mask);
+    /*virtual*/ bool handleMouseUp(LLWindow *window,  LLCoordGL pos, MASK mask);
+    /*virtual*/ bool handleCloseRequest(LLWindow *window);
+    /*virtual*/ void handleQuit(LLWindow *window);
+    /*virtual*/ bool handleRightMouseDown(LLWindow *window,  LLCoordGL pos, MASK mask);
+    /*virtual*/ bool handleRightMouseUp(LLWindow *window,  LLCoordGL pos, MASK mask);
+    /*virtual*/ bool handleMiddleMouseDown(LLWindow *window,  LLCoordGL pos, MASK mask);
+    /*virtual*/ bool handleMiddleMouseUp(LLWindow *window, LLCoordGL pos, MASK mask);
+    /*virtual*/ bool handleOtherMouseDown(LLWindow *window, LLCoordGL pos, MASK mask, S32 button);
+    /*virtual*/ bool handleOtherMouseUp(LLWindow *window, LLCoordGL pos, MASK mask, S32 button);
+    bool handleOtherMouse(LLWindow *window, LLCoordGL pos, MASK mask, S32 button, bool down);
+    /*virtual*/ LLWindowCallbacks::DragNDropResult handleDragNDrop(LLWindow *window, LLCoordGL pos, MASK mask, LLWindowCallbacks::DragNDropAction action, std::string data);
+                void handleMouseMove(LLWindow *window,  LLCoordGL pos, MASK mask);
+                void handleMouseDragged(LLWindow *window,  LLCoordGL pos, MASK mask);
+    /*virtual*/ void handleMouseLeave(LLWindow *window);
+    /*virtual*/ void handleResize(LLWindow *window,  S32 x,  S32 y);
+    /*virtual*/ void handleFocus(LLWindow *window);
+    /*virtual*/ void handleFocusLost(LLWindow *window);
+    /*virtual*/ bool handleActivate(LLWindow *window, bool activated);
+    /*virtual*/ bool handleActivateApp(LLWindow *window, bool activating);
+    /*virtual*/ void handleMenuSelect(LLWindow *window,  S32 menu_item);
+    /*virtual*/ bool handlePaint(LLWindow *window,  S32 x,  S32 y,  S32 width,  S32 height);
+    /*virtual*/ void handleScrollWheel(LLWindow *window,  S32 clicks);
+    /*virtual*/ void handleScrollHWheel(LLWindow *window,  S32 clicks);
+    /*virtual*/ bool handleDoubleClick(LLWindow *window,  LLCoordGL pos, MASK mask);
+    /*virtual*/ void handleWindowBlock(LLWindow *window);
+    /*virtual*/ void handleWindowUnblock(LLWindow *window);
+    /*virtual*/ void handleDataCopy(LLWindow *window, S32 data_type, void *data);
+    /*virtual*/ bool handleTimerEvent(LLWindow *window);
+    /*virtual*/ bool handleDeviceChange(LLWindow *window);
+    /*virtual*/ bool handleDPIChanged(LLWindow *window, F32 ui_scale_factor, S32 window_width, S32 window_height);
+    /*virtual*/ bool handleWindowDidChangeScreen(LLWindow *window);
+
+    /*virtual*/ void handlePingWatchdog(LLWindow *window, const char * msg);
+    /*virtual*/ void handlePauseWatchdog(LLWindow *window);
+    /*virtual*/ void handleResumeWatchdog(LLWindow *window);
+    /*virtual*/ std::string translateString(const char* tag);
+    /*virtual*/ std::string translateString(const char* tag,
+                    const std::map<std::string, std::string>& args);
+
+    // signal on update of WorldView rect
+    typedef boost::function<void (LLRect old_world_rect, LLRect new_world_rect)> world_rect_callback_t;
+    typedef boost::signals2::signal<void (LLRect old_world_rect, LLRect new_world_rect)> world_rect_signal_t;
+    world_rect_signal_t mOnWorldViewRectUpdated;
+    boost::signals2::connection setOnWorldViewRectUpdated(world_rect_callback_t cb) { return mOnWorldViewRectUpdated.connect(cb); }
+
+    //
+    // ACCESSORS
+    //
+    LLRootView*         getRootView()       const;
+
+    // 3D world area in scaled pixels (via UI scale), use for most UI computations
+    LLRect          getWorldViewRectScaled() const;
+    S32             getWorldViewHeightScaled() const;
+    S32             getWorldViewWidthScaled() const;
+
+    // 3D world area, in raw unscaled pixels
+    LLRect          getWorldViewRectRaw() const     { return mWorldViewRectRaw; }
+    S32             getWorldViewHeightRaw() const;
+    S32             getWorldViewWidthRaw() const;
+
+    // Window in scaled pixels (via UI scale), use for most UI computations
+    LLRect          getWindowRectScaled() const     { return mWindowRectScaled; }
+    S32             getWindowHeightScaled() const;
+    S32             getWindowWidthScaled() const;
+
+    // Window in raw pixels as seen on screen.
+    LLRect          getWindowRectRaw() const        { return mWindowRectRaw; }
+    S32             getWindowHeightRaw() const;
+    S32             getWindowWidthRaw() const;
+
+    LLWindow*       getWindow()         const   { return mWindow; }
+    void*           getPlatformWindow() const;
+    void*           getMediaWindow()    const;
+    void            focusClient()       const;
+
+    LLCoordGL       getLastMouse()      const   { return mLastMousePoint; }
+    S32             getLastMouseX()     const   { return mLastMousePoint.mX; }
+    S32             getLastMouseY()     const   { return mLastMousePoint.mY; }
+    LLCoordGL       getCurrentMouse()       const   { return mCurrentMousePoint; }
+    S32             getCurrentMouseX()      const   { return mCurrentMousePoint.mX; }
+    S32             getCurrentMouseY()      const   { return mCurrentMousePoint.mY; }
+    S32             getCurrentMouseDX()     const   { return mCurrentMouseDelta.mX; }
+    S32             getCurrentMouseDY()     const   { return mCurrentMouseDelta.mY; }
+    LLCoordGL       getCurrentMouseDelta()  const   { return mCurrentMouseDelta; }
+    static LLTrace::SampleStatHandle<>* getMouseVelocityStat()      { return &sMouseVelocityStat; }
+    bool            getLeftMouseDown()  const   { return mLeftMouseDown; }
+    bool            getMiddleMouseDown()    const   { return mMiddleMouseDown; }
+    bool            getRightMouseDown() const   { return mRightMouseDown; }
+
+    const LLPickInfo&   getLastPick() const { return mLastPick; }
+
+    void            setup2DViewport(S32 x_offset = 0, S32 y_offset = 0);
+    void            setup3DViewport(S32 x_offset = 0, S32 y_offset = 0);
+    void            setup3DRender();
+    void            setup2DRender();
+
+    LLVector3       mouseDirectionGlobal(const S32 x, const S32 y) const;
+    LLVector3       mouseDirectionCamera(const S32 x, const S32 y) const;
+    LLVector3       mousePointHUD(const S32 x, const S32 y) const;
+
+
+    // Is window of our application frontmost?
+    bool            getActive() const           { return mActive; }
+
+    const std::string&  getInitAlert() { return mInitAlert; }
+
+    //
+    // MANIPULATORS
+    //
+    void            saveLastMouse(const LLCoordGL &point);
+
+    void            setCursor( ECursorType c );
+    void            showCursor();
+    void            hideCursor();
+    bool            getCursorHidden() { return mCursorHidden; }
+    void            moveCursorToCenter();                               // move to center of window
+
+    void            initTextures(S32 location_id);
+    void            setShowProgress(const bool show);
+    bool            getShowProgress() const;
+    void            setProgressString(const std::string& string);
+    void            setProgressPercent(const F32 percent);
+    void            setProgressMessage(const std::string& msg);
+    void            setProgressCancelButtonVisible( bool b, const std::string& label = LLStringUtil::null );
+    LLProgressView *getProgressView() const;
+    void            revealIntroPanel();
+    void            setStartupComplete();
+
+    void            updateObjectUnderCursor();
+
+    void            updateUI();     // Once per frame, update UI based on mouse position, calls following update* functions
+    void                updateLayout();
+    void                updateMouseDelta();
+    void                updateKeyboardFocus();
+
+    void            updateWorldViewRect(bool use_full_window=false);
+    LLView*         getToolBarHolder() { return mToolBarHolder.get(); }
+    LLView*         getHintHolder() { return mHintHolder.get(); }
+    LLView*         getLoginPanelHolder() { return mLoginPanelHolder.get(); }
+    bool            handleKey(KEY key, MASK mask);
+    bool            handleKeyUp(KEY key, MASK mask);
+    void            handleScrollWheel   (S32 clicks);
+    void            handleScrollHWheel  (S32 clicks);
+
+    // add and remove views from "popup" layer
+    void            addPopup(LLView* popup);
+    void            removePopup(LLView* popup);
+    void            clearPopups();
+
+    // Hide normal UI when a logon fails, re-show everything when logon is attempted again
+    void            setNormalControlsVisible( bool visible );
+    void            setMenuBackgroundColor(bool god_mode = false, bool dev_grid = false);
+
+    void            reshape(S32 width, S32 height);
+    void            sendShapeToSim();
+
+    void            draw();
+    void            updateDebugText();
+    void            drawDebugText();
+
+    static void     loadUserImage(void **cb_data, const LLUUID &uuid);
+
+    static void     movieSize(S32 new_width, S32 new_height);
+
+    // snapshot functionality.
+    // perhaps some of this should move to llfloatershapshot?  -MG
+
+    bool            saveSnapshot(const std::string&  filename, S32 image_width, S32 image_height, bool show_ui = true, bool show_hud = true, bool do_rebuild = false, LLSnapshotModel::ESnapshotLayerType type = LLSnapshotModel::SNAPSHOT_TYPE_COLOR, LLSnapshotModel::ESnapshotFormat format = LLSnapshotModel::SNAPSHOT_FORMAT_BMP);
+    bool            rawSnapshot(LLImageRaw *raw, S32 image_width, S32 image_height, bool keep_window_aspect = true, bool is_texture = false,
+        bool show_ui = true, bool show_hud = true, bool do_rebuild = false, bool no_post = false, LLSnapshotModel::ESnapshotLayerType type = LLSnapshotModel::SNAPSHOT_TYPE_COLOR, S32 max_size = MAX_SNAPSHOT_IMAGE_SIZE);
+
+    bool            simpleSnapshot(LLImageRaw *raw, S32 image_width, S32 image_height, const int num_render_passes);
+
+
+
+    // take a cubemap snapshot
+    // origin - vantage point to take the snapshot from
+    // cubearray - cubemap array for storing the results
+    // index - cube index in the array to use (cube index, not face-layer)
+    // face - which cube face to update
+    // near_clip - near clip setting to use
+    bool cubeSnapshot(const LLVector3& origin, LLCubeMapArray* cubearray, S32 index, S32 face, F32 near_clip, bool render_avatars);
+
+
+    // special implementation of simpleSnapshot for reflection maps
+    bool            reflectionSnapshot(LLImageRaw* raw, S32 image_width, S32 image_height, const int num_render_passes);
+
+    bool            thumbnailSnapshot(LLImageRaw *raw, S32 preview_width, S32 preview_height, bool show_ui, bool show_hud, bool do_rebuild, bool no_post, LLSnapshotModel::ESnapshotLayerType type);
+    bool            isSnapshotLocSet() const;
+    void            resetSnapshotLoc() const;
+
+    typedef boost::signals2::signal<void(void)> snapshot_saved_signal_t;
+
+    void            saveImageNumbered(LLImageFormatted *image, bool force_picker, const snapshot_saved_signal_t::slot_type& success_cb, const snapshot_saved_signal_t::slot_type& failure_cb);
+    void            onDirectorySelected(const std::vector<std::string>& filenames, LLImageFormatted *image, const snapshot_saved_signal_t::slot_type& success_cb, const snapshot_saved_signal_t::slot_type& failure_cb);
+    void            saveImageLocal(LLImageFormatted *image, const snapshot_saved_signal_t::slot_type& success_cb, const snapshot_saved_signal_t::slot_type& failure_cb);
+    void            onSelectionFailure(const snapshot_saved_signal_t::slot_type& failure_cb);
+
+    // Reset the directory where snapshots are saved.
+    // Client will open directory picker on next snapshot save.
+    void resetSnapshotLoc();
+
+    void            playSnapshotAnimAndSound();
+
+    // draws selection boxes around selected objects, must call displayObjects first
+    void            renderSelections( bool for_gl_pick, bool pick_parcel_walls, bool for_hud );
+    void            performPick();
+    void            returnEmptyPicks();
+
+    void            pickAsync(  S32 x,
+                                S32 y_from_bot,
+                                MASK mask,
+                                void (*callback)(const LLPickInfo& pick_info),
+                                bool pick_transparent = false,
+                                bool pick_rigged = false,
+                                bool pick_unselectable = false,
+                                bool pick_reflection_probes = false);
+    LLPickInfo      pickImmediate(S32 x, S32 y, bool pick_transparent, bool pick_rigged = false, bool pick_particle = false, bool pick_unselectable = true, bool pick_reflection_probe = false);
+    LLHUDIcon* cursorIntersectIcon(S32 mouse_x, S32 mouse_y, F32 depth,
+                                           LLVector4a* intersection);
+
+    LLViewerObject* cursorIntersect(S32 mouse_x = -1, S32 mouse_y = -1, F32 depth = 512.f,
+                                    LLViewerObject *this_object = NULL,
+                                    S32 this_face = -1,
+                                    bool pick_transparent = false,
+                                    bool pick_rigged = false,
+                                    bool pick_unselectable = true,
+                                    bool pick_reflection_probe = true,
+                                    S32* face_hit = NULL,
+                                    LLVector4a *intersection = NULL,
+                                    LLVector2 *uv = NULL,
+                                    LLVector4a *normal = NULL,
+                                    LLVector4a *tangent = NULL,
+                                    LLVector4a* start = NULL,
+                                    LLVector4a* end = NULL);
+
+
+    // Returns a pointer to the last object hit
+    //LLViewerObject    *getObject();
+    //LLViewerObject  *lastNonFloraObjectHit();
+
+    //const LLVector3d& getObjectOffset();
+    //const LLVector3d& lastNonFloraObjectHitOffset();
+
+    // mousePointOnLand() returns true if found point
+    bool            mousePointOnLandGlobal(const S32 x, const S32 y, LLVector3d *land_pos_global, bool ignore_distance = false);
+    bool            mousePointOnPlaneGlobal(LLVector3d& point, const S32 x, const S32 y, const LLVector3d &plane_point, const LLVector3 &plane_normal);
+    LLVector3d      clickPointInWorldGlobal(const S32 x, const S32 y_from_bot, LLViewerObject* clicked_object) const;
+    bool            clickPointOnSurfaceGlobal(const S32 x, const S32 y, LLViewerObject *objectp, LLVector3d &point_global) const;
+
+    // Prints window implementation details
+    void            dumpState();
+
+    // handle shutting down GL and bringing it back up
+    void            requestResolutionUpdate();
+    void            checkSettings();
+    void            restartDisplay(bool show_progress_bar);
+    bool            changeDisplaySettings(LLCoordScreen size, bool enable_vsync, bool show_progress_bar);
+    bool            getIgnoreDestroyWindow() { return mIgnoreActivate; }
+    F32             getWorldViewAspectRatio() const;
+    const LLVector2& getDisplayScale() const { return mDisplayScale; }
+    void            calcDisplayScale();
+    static LLRect   calcScaledRect(const LLRect & rect, const LLVector2& display_scale);
+
+    static std::string getLastSnapshotDir();
+
+private:
+    bool                    shouldShowToolTipFor(LLMouseHandler *mh);
+
+    void            switchToolByMask(MASK mask);
+    void            destroyWindow();
+    void            drawMouselookInstructions();
+    void            stopGL(bool save_state = true);
+    void            restoreGL(const std::string& progress_message = LLStringUtil::null);
+    void            initFonts(F32 zoom_factor = 1.f);
+    void            schedulePick(LLPickInfo& pick_info);
+    S32             getChatConsoleBottomPad(); // Vertical padding for child console rect, varied by bottom clutter
+    LLRect          getChatConsoleRect(); // Get optimal cosole rect.
+
+private:
+    LLWindow*       mWindow;                        // graphical window object
+    bool            mActive;
+    bool            mUIVisible;
+
+    LLNotificationChannelPtr mSystemChannel;
+    LLNotificationChannelPtr mCommunicationChannel;
+    LLNotificationChannelPtr mAlertsChannel;
+    LLNotificationChannelPtr mModalAlertsChannel;
+
+    LLRect          mWindowRectRaw;             // whole window, including UI
+    LLRect          mWindowRectScaled;          // whole window, scaled by UI size
+    LLRect          mWorldViewRectRaw;          // area of screen for 3D world
+    LLRect          mWorldViewRectScaled;       // area of screen for 3D world scaled by UI size
+    LLRootView*     mRootView;                  // a view of size mWindowRectRaw, containing all child views
+    LLVector2       mDisplayScale;
+
+    LLCoordGL       mCurrentMousePoint;         // last mouse position in GL coords
+    LLCoordGL       mLastMousePoint;        // Mouse point at last frame.
+    LLCoordGL       mCurrentMouseDelta;     //amount mouse moved this frame
+    bool            mLeftMouseDown;
+    bool            mMiddleMouseDown;
+    bool            mRightMouseDown;
+
+    LLProgressView  *mProgressView;
+
+    LLFrameTimer    mToolTipFadeTimer;
+    LLPanel*        mToolTip;
+    std::string     mLastToolTipMessage;
+    LLRect          mToolTipStickyRect;         // Once a tool tip is shown, it will stay visible until the mouse leaves this rect.
+
+    bool            mMouseInWindow;             // True if the mouse is over our window or if we have captured the mouse.
+    bool            mFocusCycleMode;
+    bool            mAllowMouseDragging;
+    LLFrameTimer    mMouseDownTimer;
+    typedef std::set<LLHandle<LLView> > view_handle_set_t;
+    view_handle_set_t mMouseHoverViews;
+
+    // Variables used for tool override switching based on modifier keys.  JC
+    MASK            mLastMask;          // used to detect changes in modifier mask
+    LLTool*         mToolStored;        // the tool we're overriding
+    bool            mHideCursorPermanent;   // true during drags, mouselook
+    bool            mCursorHidden;
+    LLPickInfo      mLastPick;
+    std::vector<LLPickInfo> mPicks;
+    LLRect          mPickScreenRegion; // area of frame buffer for rendering pick frames (generally follows mouse to avoid going offscreen)
+    LLTimer         mPickTimer;        // timer for scheduling n picks per second
+
+    std::string     mOverlayTitle;      // Used for special titles such as "Second Life - Special E3 2003 Beta"
+
+    bool            mIgnoreActivate;
+
+    std::string     mInitAlert;         // Window / GL initialization requires an alert
+
+    LLHandle<LLView> mWorldViewPlaceholder; // widget that spans the portion of screen dedicated to rendering the 3d world
+    LLHandle<LLView> mToolBarHolder;        // container for toolbars
+    LLHandle<LLView> mHintHolder;           // container for hints
+    LLHandle<LLView> mLoginPanelHolder;     // container for login panel
+    LLPopupView*    mPopupView;         // container for transient popups
+
+    class LLDebugText* mDebugText; // Internal class for debug text
+
+    bool            mResDirty;
+    bool            mStatesDirty;
+    U32         mCurrResolutionIndex;
+
+    std::unique_ptr<LLWindowListener> mWindowListener;
+    std::unique_ptr<LLViewerWindowListener> mViewerWindowListener;
+
+    // Object temporarily hovered over while dragging
+    LLPointer<LLViewerObject>   mDragHoveredObject;
+
+    boost::signals2::connection mMaxVRAMControlConnection;
+
+    static LLTrace::SampleStatHandle<>  sMouseVelocityStat;
+};
+
+//
+// Globals
+//
+
+extern LLViewerWindow*  gViewerWindow;
+
+extern LLFrameTimer     gAwayTimer;             // tracks time before setting the avatar away state to true
+extern LLFrameTimer     gAwayTriggerTimer;      // how long the avatar has been away
+
+extern LLViewerObject*  gDebugRaycastObject;
+extern LLVector4a       gDebugRaycastIntersection;
+extern LLVOPartGroup*   gDebugRaycastParticle;
+extern LLVector4a       gDebugRaycastParticleIntersection;
+extern LLVector2        gDebugRaycastTexCoord;
+extern LLVector4a       gDebugRaycastNormal;
+extern LLVector4a       gDebugRaycastTangent;
+extern S32              gDebugRaycastFaceHit;
+extern LLVector4a       gDebugRaycastStart;
+extern LLVector4a       gDebugRaycastEnd;
+
+extern bool         gDisplayCameraPos;
+extern bool         gDisplayWindInfo;
+extern bool         gDisplayFOV;
+extern bool         gDisplayBadge;
+
+#endif