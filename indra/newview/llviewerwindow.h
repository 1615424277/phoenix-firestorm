/** 
 * @file llviewerwindow.h
 * @brief Description of the LLViewerWindow class.
 *
 * $LicenseInfo:firstyear=2001&license=viewerlgpl$
 * Second Life Viewer Source Code
 * Copyright (C) 2010, Linden Research, Inc.
 * 
 * This library is free software; you can redistribute it and/or
 * modify it under the terms of the GNU Lesser General Public
 * License as published by the Free Software Foundation;
 * version 2.1 of the License only.
 * 
 * This library is distributed in the hope that it will be useful,
 * but WITHOUT ANY WARRANTY; without even the implied warranty of
 * MERCHANTABILITY or FITNESS FOR A PARTICULAR PURPOSE.  See the GNU
 * Lesser General Public License for more details.
 * 
 * You should have received a copy of the GNU Lesser General Public
 * License along with this library; if not, write to the Free Software
 * Foundation, Inc., 51 Franklin Street, Fifth Floor, Boston, MA  02110-1301  USA
 * 
 * Linden Research, Inc., 945 Battery Street, San Francisco, CA  94111  USA
 * $/LicenseInfo$
 */

//
// A note about X,Y coordinates:
//
// X coordinates are in pixels, from the left edge of the window client area
// Y coordinates are in pixels, from the BOTTOM edge of the window client area
//
// The Y coordinates therefore match OpenGL window coords, not Windows(tm) window coords.
// If Y is from the top, the variable will be called "y_from_top"

#ifndef LL_LLVIEWERWINDOW_H
#define LL_LLVIEWERWINDOW_H

#include "v3dmath.h"
#include "v2math.h"
#include "llcursortypes.h"
#include "llwindowcallbacks.h"
#include "lltimer.h"
#include "llmousehandler.h"
#include "llnotifications.h"
#include "llhandle.h"
#include "llinitparam.h"
#include "lltrace.h"
#include "llsnapshotmodel.h"

#include <boost/function.hpp>
#include <boost/signals2.hpp>
#include <boost/scoped_ptr.hpp>

class LLView;
class LLViewerObject;
class LLUUID;
class LLProgressView;
class LLProgressViewMini;
class LLTool;
class LLVelocityBar;
class LLPanel;
class LLImageRaw;
class LLImageFormatted;
class LLHUDIcon;
class LLWindow;
class LLRootView;
class LLWindowListener;
class LLViewerWindowListener;
class LLVOPartGroup;
class LLPopupView;

#define PICK_HALF_WIDTH 5
#define PICK_DIAMETER (2 * PICK_HALF_WIDTH + 1)

class LLPickInfo
{
public:
	typedef enum
	{
		PICK_OBJECT,
		PICK_FLORA,
		PICK_LAND,
		PICK_ICON,
		PICK_PARCEL_WALL,
		PICK_INVALID
	} EPickType;

public:
	LLPickInfo();
	LLPickInfo(const LLCoordGL& mouse_pos, 
		MASK keyboard_mask, 
		BOOL pick_transparent,
		BOOL pick_rigged,
		BOOL pick_particle,
		BOOL pick_surface_info,
		BOOL pick_unselectable,
		void (*pick_callback)(const LLPickInfo& pick_info));

	void fetchResults();
	LLPointer<LLViewerObject> getObject() const;
	LLUUID getObjectID() const { return mObjectID; }
	bool isValid() const { return mPickType != PICK_INVALID; }

	static bool isFlora(LLViewerObject* object);

public:
	LLCoordGL		mMousePt;
	MASK			mKeyMask;
	void			(*mPickCallback)(const LLPickInfo& pick_info);

	EPickType		mPickType;
	LLCoordGL		mPickPt;
	LLVector3d		mPosGlobal;
	LLVector3		mObjectOffset;
	LLUUID			mObjectID;
	LLUUID			mParticleOwnerID;
	LLUUID			mParticleSourceID;
	S32				mObjectFace;
	LLHUDIcon*		mHUDIcon;
	LLVector3       mIntersection;
	LLVector2		mUVCoords;
	LLVector2       mSTCoords;
	LLCoordScreen	mXYCoords;
	LLVector3		mNormal;
	LLVector4		mTangent;
	LLVector3		mBinormal;
	BOOL			mPickTransparent;
	BOOL			mPickRigged;
	BOOL			mPickParticle;
	BOOL			mPickUnselectable;
	void		    getSurfaceInfo();

private:
	void			updateXYCoords();

	BOOL			mWantSurfaceInfo;   // do we populate mUVCoord, mNormal, mBinormal?

};

static const U32 MAX_SNAPSHOT_IMAGE_SIZE = 6 * 1024; // max snapshot image size 6144 * 6144

class LLViewerWindow : public LLWindowCallbacks
{
public:
	//
	// CREATORS
	//
	struct Params : public LLInitParam::Block<Params>
	{
		Mandatory<std::string>		title,
									name;
		Mandatory<S32>				x,
									y,
									width,
									height,
									min_width,
									min_height;
		Optional<bool>				fullscreen,
									ignore_pixel_depth,
									first_run;

		Params();
	};

	LLViewerWindow(const Params& p);
	virtual ~LLViewerWindow();

	void			shutdownViews();
	void			shutdownGL();
	
	void			initGLDefaults();
	void			initBase();
	void			adjustRectanglesForFirstUse(const LLRect& window);
	void            adjustControlRectanglesForFirstUse(const LLRect& window);
	void			initWorldUI();
	void			setUIVisibility(bool);
	bool			getUIVisibility();

	BOOL handleAnyMouseClick(LLWindow *window,  LLCoordGL pos, MASK mask, LLMouseHandler::EClickType clicktype, BOOL down);

	//
	// LLWindowCallback interface implementation
	//
	/*virtual*/ BOOL handleTranslatedKeyDown(KEY key,  MASK mask, BOOL repeated);
	/*virtual*/ BOOL handleTranslatedKeyUp(KEY key,  MASK mask);
	/*virtual*/ void handleScanKey(KEY key, BOOL key_down, BOOL key_up, BOOL key_level);
	/*virtual*/ BOOL handleUnicodeChar(llwchar uni_char, MASK mask);	// NOT going to handle extended 
	/*virtual*/ BOOL handleMouseDown(LLWindow *window,  LLCoordGL pos, MASK mask);
	/*virtual*/ BOOL handleMouseUp(LLWindow *window,  LLCoordGL pos, MASK mask);
	/*virtual*/ BOOL handleCloseRequest(LLWindow *window);
	/*virtual*/ void handleQuit(LLWindow *window);
	/*virtual*/ BOOL handleRightMouseDown(LLWindow *window,  LLCoordGL pos, MASK mask);
	/*virtual*/ BOOL handleRightMouseUp(LLWindow *window,  LLCoordGL pos, MASK mask);
	/*virtual*/ BOOL handleMiddleMouseDown(LLWindow *window,  LLCoordGL pos, MASK mask);
	/*virtual*/ BOOL handleMiddleMouseUp(LLWindow *window,  LLCoordGL pos, MASK mask);
	/*virtual*/ LLWindowCallbacks::DragNDropResult handleDragNDrop(LLWindow *window, LLCoordGL pos, MASK mask, LLWindowCallbacks::DragNDropAction action, std::string data);
				void handleMouseMove(LLWindow *window,  LLCoordGL pos, MASK mask);
                void handleMouseDragged(LLWindow *window,  LLCoordGL pos, MASK mask);
	/*virtual*/ void handleMouseLeave(LLWindow *window);
	/*virtual*/ void handleResize(LLWindow *window,  S32 x,  S32 y);
	/*virtual*/ void handleFocus(LLWindow *window);
	/*virtual*/ void handleFocusLost(LLWindow *window);
	/*virtual*/ BOOL handleActivate(LLWindow *window, BOOL activated);
	/*virtual*/ BOOL handleActivateApp(LLWindow *window, BOOL activating);
	/*virtual*/ void handleMenuSelect(LLWindow *window,  S32 menu_item);
	/*virtual*/ BOOL handlePaint(LLWindow *window,  S32 x,  S32 y,  S32 width,  S32 height);
	/*virtual*/ void handleScrollWheel(LLWindow *window,  S32 clicks);
	/*virtual*/ BOOL handleDoubleClick(LLWindow *window,  LLCoordGL pos, MASK mask);
	/*virtual*/ void handleWindowBlock(LLWindow *window);
	/*virtual*/ void handleWindowUnblock(LLWindow *window);
	/*virtual*/ void handleDataCopy(LLWindow *window, S32 data_type, void *data);
	/*virtual*/ BOOL handleTimerEvent(LLWindow *window);
	/*virtual*/ BOOL handleDeviceChange(LLWindow *window);
	/*virtual*/ BOOL handleDPIChanged(LLWindow *window, F32 ui_scale_factor, S32 window_width, S32 window_height);

	/*virtual*/ void handlePingWatchdog(LLWindow *window, const char * msg);
	/*virtual*/ void handlePauseWatchdog(LLWindow *window);
	/*virtual*/ void handleResumeWatchdog(LLWindow *window);
	/*virtual*/ std::string translateString(const char* tag);
	/*virtual*/ std::string translateString(const char* tag,
					const std::map<std::string, std::string>& args);
	
	// signal on update of WorldView rect
	typedef boost::function<void (LLRect old_world_rect, LLRect new_world_rect)> world_rect_callback_t;
	typedef boost::signals2::signal<void (LLRect old_world_rect, LLRect new_world_rect)> world_rect_signal_t;
	world_rect_signal_t mOnWorldViewRectUpdated;
	boost::signals2::connection setOnWorldViewRectUpdated(world_rect_callback_t cb) { return mOnWorldViewRectUpdated.connect(cb); }

	//
	// ACCESSORS
	//
	LLRootView*			getRootView()		const;

	// 3D world area in scaled pixels (via UI scale), use for most UI computations
	LLRect			getWorldViewRectScaled() const;
	S32				getWorldViewHeightScaled() const;
	S32				getWorldViewWidthScaled() const;

	// 3D world area, in raw unscaled pixels
	LLRect			getWorldViewRectRaw() const		{ return mWorldViewRectRaw; }
	S32 			getWorldViewHeightRaw() const;
	S32 			getWorldViewWidthRaw() const;

	// Window in scaled pixels (via UI scale), use for most UI computations
	LLRect			getWindowRectScaled() const		{ return mWindowRectScaled; }
	S32				getWindowHeightScaled() const;
	S32				getWindowWidthScaled() const;

	// Window in raw pixels as seen on screen.
	LLRect			getWindowRectRaw() const		{ return mWindowRectRaw; }
	S32				getWindowHeightRaw() const;
	S32				getWindowWidthRaw() const;

	LLWindow*		getWindow()			const	{ return mWindow; }
	void*			getPlatformWindow() const;
	void*			getMediaWindow() 	const;
	void			focusClient()		const;

	LLCoordGL		getLastMouse()		const	{ return mLastMousePoint; }
	S32				getLastMouseX()		const	{ return mLastMousePoint.mX; }
	S32				getLastMouseY()		const	{ return mLastMousePoint.mY; }
	LLCoordGL		getCurrentMouse()		const	{ return mCurrentMousePoint; }
	S32				getCurrentMouseX()		const	{ return mCurrentMousePoint.mX; }
	S32				getCurrentMouseY()		const	{ return mCurrentMousePoint.mY; }
	S32				getCurrentMouseDX()		const	{ return mCurrentMouseDelta.mX; }
	S32				getCurrentMouseDY()		const	{ return mCurrentMouseDelta.mY; }
	LLCoordGL		getCurrentMouseDelta()	const	{ return mCurrentMouseDelta; }
	static LLTrace::SampleStatHandle<>*	getMouseVelocityStat()		{ return &sMouseVelocityStat; }
	BOOL			getLeftMouseDown()	const	{ return mLeftMouseDown; }
	BOOL			getMiddleMouseDown()	const	{ return mMiddleMouseDown; }
	BOOL			getRightMouseDown()	const	{ return mRightMouseDown; }

	const LLPickInfo&	getLastPick() const { return mLastPick; }

	void			setup2DViewport(S32 x_offset = 0, S32 y_offset = 0);
	void			setup3DViewport(S32 x_offset = 0, S32 y_offset = 0);
	void			setup3DRender();
	void			setup2DRender();

	LLVector3		mouseDirectionGlobal(const S32 x, const S32 y) const;
	LLVector3		mouseDirectionCamera(const S32 x, const S32 y) const;
	LLVector3       mousePointHUD(const S32 x, const S32 y) const;
		

	// Is window of our application frontmost?
	BOOL			getActive() const			{ return mActive; }

	const std::string&	getInitAlert() { return mInitAlert; }
	
	//
	// MANIPULATORS
	//
	void			saveLastMouse(const LLCoordGL &point);

	void			setCursor( ECursorType c );
	void			showCursor();
	void			hideCursor();
	BOOL            getCursorHidden() { return mCursorHidden; }
	void			moveCursorToCenter();								// move to center of window
													
	void			setShowProgress(const BOOL show,BOOL fullscreen);
	BOOL			getShowProgress() const;
	void			setProgressString(const std::string& string);
	void			setProgressPercent(const F32 percent);
	void			setProgressMessage(const std::string& msg);
	void			setProgressCancelButtonVisible( BOOL b, const std::string& label = LLStringUtil::null );
	LLProgressView *getProgressView() const;
	void			revealIntroPanel();
	void			setStartupComplete();

	void			updateObjectUnderCursor();

	void			updateUI();		// Once per frame, update UI based on mouse position, calls following update* functions
	void				updateLayout();						
	void				updateMouseDelta();		
	void				updateKeyboardFocus();		

	void			updateWorldViewRect(bool use_full_window=false);
	LLView*			getToolBarHolder() { return mToolBarHolder.get(); }
	LLView*			getHintHolder() { return mHintHolder.get(); }
	LLView*			getLoginPanelHolder() { return mLoginPanelHolder.get(); }
	BOOL			handleKey(KEY key, MASK mask);
	BOOL			handleKeyUp(KEY key, MASK mask);
	void			handleScrollWheel(S32 clicks);

	// add and remove views from "popup" layer
	void			addPopup(LLView* popup);
	void			removePopup(LLView* popup);
	void			clearPopups();

	// Hide normal UI when a logon fails, re-show everything when logon is attempted again
	void			setNormalControlsVisible( BOOL visible );
	void			setMenuBackgroundColor(bool god_mode = false, bool dev_grid = false);

	void			reshape(S32 width, S32 height);
	void			sendShapeToSim();

	void			draw();
	void			updateDebugText();
	void			drawDebugText();

	static void		loadUserImage(void **cb_data, const LLUUID &uuid);

	static void		movieSize(S32 new_width, S32 new_height);

	// snapshot functionality.
	// perhaps some of this should move to llfloatershapshot?  -MG

	BOOL			saveSnapshot(const std::string&  filename, S32 image_width, S32 image_height, BOOL show_ui = TRUE, BOOL do_rebuild = FALSE, LLSnapshotModel::ESnapshotLayerType type = LLSnapshotModel::SNAPSHOT_TYPE_COLOR);
	BOOL			rawSnapshot(LLImageRaw *raw, S32 image_width, S32 image_height, BOOL keep_window_aspect = TRUE, BOOL is_texture = FALSE,
		BOOL show_ui = TRUE, BOOL do_rebuild = FALSE, LLSnapshotModel::ESnapshotLayerType type = LLSnapshotModel::SNAPSHOT_TYPE_COLOR, S32 max_size = MAX_SNAPSHOT_IMAGE_SIZE);
	BOOL			thumbnailSnapshot(LLImageRaw *raw, S32 preview_width, S32 preview_height, BOOL show_ui, BOOL do_rebuild, LLSnapshotModel::ESnapshotLayerType type);
	BOOL			isSnapshotLocSet() const { return ! sSnapshotDir.empty(); }
	void			resetSnapshotLoc() const { sSnapshotDir.clear(); }
<<<<<<< HEAD
	// <FS:Ansariel> Threaded filepickers
	//BOOL		    saveImageNumbered(LLImageFormatted *image, bool force_picker = false);
	void			saveImageNumbered(LLImageFormatted *image, bool force_picker = false, boost::function<void(bool)> callback = NULL);
	void			saveImageCallback(const std::string& filename, LLImageFormatted* image, const std::string& extension, boost::function<void(bool)> callback);
	// </FS:Ansariel>
=======
	BOOL			saveImageNumbered(LLImageFormatted *image, BOOL force_picker, BOOL& insufficient_memory);
>>>>>>> 21f22ced

	// Reset the directory where snapshots are saved.
	// Client will open directory picker on next snapshot save.
	void resetSnapshotLoc();

	void			playSnapshotAnimAndSound();
	
	// draws selection boxes around selected objects, must call displayObjects first
	void			renderSelections( BOOL for_gl_pick, BOOL pick_parcel_walls, BOOL for_hud );
	void			performPick();
	void			returnEmptyPicks();

	void			pickAsync(	S32 x,
								S32 y_from_bot,
								MASK mask,
								void (*callback)(const LLPickInfo& pick_info),
								BOOL pick_transparent = FALSE,
								BOOL pick_rigged = FALSE,
								BOOL pick_unselectable = FALSE);
	LLPickInfo		pickImmediate(S32 x, S32 y, BOOL pick_transparent, BOOL pick_rigged = FALSE, BOOL pick_particle = FALSE);
	LLHUDIcon* cursorIntersectIcon(S32 mouse_x, S32 mouse_y, F32 depth,
										   LLVector4a* intersection);

	LLViewerObject* cursorIntersect(S32 mouse_x = -1, S32 mouse_y = -1, F32 depth = 512.f,
									LLViewerObject *this_object = NULL,
									S32 this_face = -1,
									BOOL pick_transparent = FALSE,
									BOOL pick_rigged = FALSE,
									S32* face_hit = NULL,
									LLVector4a *intersection = NULL,
									LLVector2 *uv = NULL,
									LLVector4a *normal = NULL,
									LLVector4a *tangent = NULL,
									LLVector4a* start = NULL,
									LLVector4a* end = NULL);
	
	
	// Returns a pointer to the last object hit
	//LLViewerObject	*getObject();
	//LLViewerObject  *lastNonFloraObjectHit();

	//const LLVector3d& getObjectOffset();
	//const LLVector3d& lastNonFloraObjectHitOffset();

	// mousePointOnLand() returns true if found point
	BOOL			mousePointOnLandGlobal(const S32 x, const S32 y, LLVector3d *land_pos_global, BOOL ignore_distance = FALSE);
	BOOL			mousePointOnPlaneGlobal(LLVector3d& point, const S32 x, const S32 y, const LLVector3d &plane_point, const LLVector3 &plane_normal);
	LLVector3d		clickPointInWorldGlobal(const S32 x, const S32 y_from_bot, LLViewerObject* clicked_object) const;
	BOOL			clickPointOnSurfaceGlobal(const S32 x, const S32 y, LLViewerObject *objectp, LLVector3d &point_global) const;

	// Prints window implementation details
	void			dumpState();

	// handle shutting down GL and bringing it back up
	void			requestResolutionUpdate();
	void			checkSettings();
	void			restartDisplay(BOOL show_progress_bar);
	BOOL			changeDisplaySettings(LLCoordScreen size, BOOL disable_vsync, BOOL show_progress_bar);
	BOOL			getIgnoreDestroyWindow() { return mIgnoreActivate; }
	F32				getWorldViewAspectRatio() const;
	const LLVector2& getDisplayScale() const { return mDisplayScale; }
	void			calcDisplayScale();
	static LLRect 	calcScaledRect(const LLRect & rect, const LLVector2& display_scale);
//-TT Window Title Access
	void			setTitle(const std::string& win_title);
//-TT

	bool getSystemUIScaleFactorChanged() { return mSystemUIScaleFactorChanged; }
	static void showSystemUIScaleFactorChanged();
	static std::string getLastSnapshotDir() { return sSnapshotDir; }

private:
	bool                    shouldShowToolTipFor(LLMouseHandler *mh);

	void			switchToolByMask(MASK mask);
	void			destroyWindow();
	void			drawMouselookInstructions();
	void			stopGL(BOOL save_state = TRUE);
	void			restoreGL(const std::string& progress_message = LLStringUtil::null);
	void			initFonts(F32 zoom_factor = 1.f);
	void			schedulePick(LLPickInfo& pick_info);
	S32				getChatConsoleBottomPad(); // Vertical padding for child console rect, varied by bottom clutter
	LLRect			getChatConsoleRect(); // Get optimal cosole rect.

	static bool onSystemUIScaleFactorChanged(const LLSD& notification, const LLSD& response);
private:
	LLWindow*		mWindow;						// graphical window object
	bool			mActive;
	bool			mUIVisible;

	LLNotificationChannelPtr mSystemChannel;
	LLNotificationChannelPtr mCommunicationChannel;
	LLNotificationChannelPtr mAlertsChannel;
	LLNotificationChannelPtr mModalAlertsChannel;

	LLRect			mWindowRectRaw;				// whole window, including UI
	LLRect			mWindowRectScaled;			// whole window, scaled by UI size
	LLRect			mWorldViewRectRaw;			// area of screen for 3D world
	LLRect			mWorldViewRectScaled;		// area of screen for 3D world scaled by UI size
	LLRootView*		mRootView;					// a view of size mWindowRectRaw, containing all child views
	LLVector2		mDisplayScale;

	LLCoordGL		mCurrentMousePoint;			// last mouse position in GL coords
	LLCoordGL		mLastMousePoint;		// Mouse point at last frame.
	LLCoordGL		mCurrentMouseDelta;		//amount mouse moved this frame
	BOOL			mLeftMouseDown;
	BOOL			mMiddleMouseDown;
	BOOL			mRightMouseDown;

	LLProgressView	*mProgressView;
	LLProgressViewMini	*mProgressViewMini;

	LLFrameTimer	mToolTipFadeTimer;
	LLPanel*		mToolTip;
	std::string		mLastToolTipMessage;
	LLRect			mToolTipStickyRect;			// Once a tool tip is shown, it will stay visible until the mouse leaves this rect.

	BOOL			mMouseInWindow;				// True if the mouse is over our window or if we have captured the mouse.
	BOOL			mFocusCycleMode;
    BOOL            mAllowMouseDragging;
    LLFrameTimer    mMouseDownTimer;
	typedef std::set<LLHandle<LLView> > view_handle_set_t;
	view_handle_set_t mMouseHoverViews;

	// Variables used for tool override switching based on modifier keys.  JC
	MASK			mLastMask;			// used to detect changes in modifier mask
	LLTool*			mToolStored;		// the tool we're overriding
	BOOL			mHideCursorPermanent;	// true during drags, mouselook
	BOOL            mCursorHidden;
	LLPickInfo		mLastPick;
	std::vector<LLPickInfo> mPicks;
	LLRect			mPickScreenRegion; // area of frame buffer for rendering pick frames (generally follows mouse to avoid going offscreen)
	LLTimer         mPickTimer;        // timer for scheduling n picks per second

	std::string		mOverlayTitle;		// Used for special titles such as "Second Life - Special E3 2003 Beta"

	BOOL			mIgnoreActivate;

	std::string		mInitAlert;			// Window / GL initialization requires an alert

	LLHandle<LLView> mWorldViewPlaceholder;	// widget that spans the portion of screen dedicated to rendering the 3d world
	LLHandle<LLView> mToolBarHolder;		// container for toolbars
	LLHandle<LLView> mHintHolder;			// container for hints
	LLHandle<LLView> mLoginPanelHolder;		// container for login panel
	LLPopupView*	mPopupView;			// container for transient popups
	
	class LLDebugText* mDebugText; // Internal class for debug text
	
	bool			mResDirty;
	bool			mStatesDirty;
	U32			mCurrResolutionIndex;

	boost::scoped_ptr<LLWindowListener> mWindowListener;
	boost::scoped_ptr<LLViewerWindowListener> mViewerWindowListener;

	static std::string sSnapshotBaseName;
	static std::string sSnapshotDir;

	static std::string sMovieBaseName;
	
	// Object temporarily hovered over while dragging
	LLPointer<LLViewerObject>	mDragHoveredObject;

	static LLTrace::SampleStatHandle<>	sMouseVelocityStat;
	bool mSystemUIScaleFactorChanged; // system UI scale factor changed from last run
};

//
// Globals
//

extern LLViewerWindow*	gViewerWindow;

extern LLFrameTimer		gAwayTimer;				// tracks time before setting the avatar away state to true
extern LLFrameTimer		gAwayTriggerTimer;		// how long the avatar has been away

extern LLViewerObject*  gDebugRaycastObject;
extern LLVector4a       gDebugRaycastIntersection;
extern LLVOPartGroup*	gDebugRaycastParticle;
extern LLVector4a		gDebugRaycastParticleIntersection;
extern LLVector2        gDebugRaycastTexCoord;
extern LLVector4a       gDebugRaycastNormal;
extern LLVector4a       gDebugRaycastTangent;
extern S32				gDebugRaycastFaceHit;
extern LLVector4a		gDebugRaycastStart;
extern LLVector4a		gDebugRaycastEnd;

extern BOOL			gDisplayCameraPos;
extern BOOL			gDisplayWindInfo;
extern BOOL			gDisplayFOV;
extern BOOL			gDisplayBadge;

#endif<|MERGE_RESOLUTION|>--- conflicted
+++ resolved
@@ -353,15 +353,11 @@
 	BOOL			thumbnailSnapshot(LLImageRaw *raw, S32 preview_width, S32 preview_height, BOOL show_ui, BOOL do_rebuild, LLSnapshotModel::ESnapshotLayerType type);
 	BOOL			isSnapshotLocSet() const { return ! sSnapshotDir.empty(); }
 	void			resetSnapshotLoc() const { sSnapshotDir.clear(); }
-<<<<<<< HEAD
 	// <FS:Ansariel> Threaded filepickers
-	//BOOL		    saveImageNumbered(LLImageFormatted *image, bool force_picker = false);
+	BOOL			saveImageNumbered(LLImageFormatted *image, BOOL force_picker, BOOL& insufficient_memory);
 	void			saveImageNumbered(LLImageFormatted *image, bool force_picker = false, boost::function<void(bool)> callback = NULL);
 	void			saveImageCallback(const std::string& filename, LLImageFormatted* image, const std::string& extension, boost::function<void(bool)> callback);
 	// </FS:Ansariel>
-=======
-	BOOL			saveImageNumbered(LLImageFormatted *image, BOOL force_picker, BOOL& insufficient_memory);
->>>>>>> 21f22ced
 
 	// Reset the directory where snapshots are saved.
 	// Client will open directory picker on next snapshot save.
