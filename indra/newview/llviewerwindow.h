/**
 * @file llviewerwindow.h
 * @brief Description of the LLViewerWindow class.
 *
 * $LicenseInfo:firstyear=2001&license=viewerlgpl$
 * Second Life Viewer Source Code
 * Copyright (C) 2010, Linden Research, Inc.
 *
 * This library is free software; you can redistribute it and/or
 * modify it under the terms of the GNU Lesser General Public
 * License as published by the Free Software Foundation;
 * version 2.1 of the License only.
 *
 * This library is distributed in the hope that it will be useful,
 * but WITHOUT ANY WARRANTY; without even the implied warranty of
 * MERCHANTABILITY or FITNESS FOR A PARTICULAR PURPOSE.  See the GNU
 * Lesser General Public License for more details.
 *
 * You should have received a copy of the GNU Lesser General Public
 * License along with this library; if not, write to the Free Software
 * Foundation, Inc., 51 Franklin Street, Fifth Floor, Boston, MA  02110-1301  USA
 *
 * Linden Research, Inc., 945 Battery Street, San Francisco, CA  94111  USA
 * $/LicenseInfo$
 */

//
// A note about X,Y coordinates:
//
// X coordinates are in pixels, from the left edge of the window client area
// Y coordinates are in pixels, from the BOTTOM edge of the window client area
//
// The Y coordinates therefore match OpenGL window coords, not Windows(tm) window coords.
// If Y is from the top, the variable will be called "y_from_top"

#ifndef LL_LLVIEWERWINDOW_H
#define LL_LLVIEWERWINDOW_H

#include "v3dmath.h"
#include "v2math.h"
#include "llcursortypes.h"
#include "llwindowcallbacks.h"
#include "lltimer.h"
#include "llmousehandler.h"
#include "llnotifications.h"
#include "llhandle.h"
#include "llinitparam.h"
#include "lltrace.h"
#include "llsnapshotmodel.h"

#include <boost/function.hpp>
#include <boost/signals2.hpp>
#include <boost/scoped_ptr.hpp>

class LLView;
class LLViewerObject;
class LLUUID;
class LLProgressView;
class LLTool;
class LLVelocityBar;
class LLPanel;
class LLImageRaw;
class LLImageFormatted;
class LLHUDIcon;
class LLWindow;
class LLRootView;
class LLWindowListener;
class LLViewerWindowListener;
class LLVOPartGroup;
class LLPopupView;
class LLCubeMap;
class LLCubeMapArray;

#define PICK_HALF_WIDTH 5
#define PICK_DIAMETER (2 * PICK_HALF_WIDTH + 1)

class LLPickInfo
{
public:
    typedef enum
    {
        PICK_OBJECT,
        PICK_FLORA,
        PICK_LAND,
        PICK_ICON,
        PICK_PARCEL_WALL,
        PICK_INVALID
    } EPickType;

public:
    LLPickInfo();
    LLPickInfo(const LLCoordGL& mouse_pos,
        MASK keyboard_mask,
        bool pick_transparent,
        bool pick_rigged,
        bool pick_particle,
        bool pick_reflection_probe,
        bool pick_surface_info,
        bool pick_unselectable,
        void (*pick_callback)(const LLPickInfo& pick_info));

    void fetchResults();
    LLPointer<LLViewerObject> getObject() const;
    LLUUID getObjectID() const { return mObjectID; }
    bool isValid() const { return mPickType != PICK_INVALID; }

    static bool isFlora(LLViewerObject* object);

public:
<<<<<<< HEAD
	LLCoordGL		mMousePt;
	MASK			mKeyMask;
	void			(*mPickCallback)(const LLPickInfo& pick_info);

	EPickType		mPickType;
	LLCoordGL		mPickPt;
	LLVector3d		mPosGlobal;
	LLVector3		mObjectOffset;
	LLUUID			mObjectID;
	LLUUID			mParticleOwnerID;
	LLUUID			mParticleSourceID;
	S32				mObjectFace;
    S32             mGLTFNodeIndex = -1;
    S32             mGLTFPrimitiveIndex = -1;
	LLHUDIcon*		mHUDIcon;
	LLVector3       mIntersection;
	LLVector2		mUVCoords;
	LLVector2       mSTCoords;
	LLCoordScreen	mXYCoords;
	LLVector3		mNormal;
	LLVector4		mTangent;
	LLVector3		mBinormal;
	bool			mPickTransparent;
	bool			mPickRigged;
	bool			mPickParticle;
	bool			mPickUnselectable;
=======
    LLCoordGL       mMousePt;
    MASK            mKeyMask;
    void            (*mPickCallback)(const LLPickInfo& pick_info);

    EPickType       mPickType;
    LLCoordGL       mPickPt;
    LLVector3d      mPosGlobal;
    LLVector3       mObjectOffset;
    LLUUID          mObjectID;
    LLUUID          mParticleOwnerID;
    LLUUID          mParticleSourceID;
    S32             mObjectFace;
    LLHUDIcon*      mHUDIcon;
    LLVector3       mIntersection;
    LLVector2       mUVCoords;
    LLVector2       mSTCoords;
    LLCoordScreen   mXYCoords;
    LLVector3       mNormal;
    LLVector4       mTangent;
    LLVector3       mBinormal;
    bool            mPickTransparent;
    bool            mPickRigged;
    bool            mPickParticle;
    bool            mPickUnselectable;
>>>>>>> 6377610f
    bool            mPickReflectionProbe = false;
    void            getSurfaceInfo();

private:
    void            updateXYCoords();

    bool            mWantSurfaceInfo;   // do we populate mUVCoord, mNormal, mBinormal?

};

static const U32 MAX_SNAPSHOT_IMAGE_SIZE = 7680; // max snapshot image size 7680 * 7680 UHDTV2

class LLViewerWindow : public LLWindowCallbacks
{
public:
    //
    // CREATORS
    //
    struct Params : public LLInitParam::Block<Params>
    {
        Mandatory<std::string>      title,
                                    name;
        Mandatory<S32>              x,
                                    y,
                                    width,
                                    height,
                                    min_width,
                                    min_height;
        Optional<bool>              fullscreen,
                                    ignore_pixel_depth,
                                    first_run;

        Params();
    };

    LLViewerWindow(const Params& p);
    virtual ~LLViewerWindow();

    void            shutdownViews();
    void            shutdownGL();

    void            initGLDefaults();
    void            initBase();
    void            adjustRectanglesForFirstUse(const LLRect& window);
    void            adjustControlRectanglesForFirstUse(const LLRect& window);
    void            initWorldUI();
    void            setUIVisibility(bool);
    bool            getUIVisibility();
    void            handlePieMenu(S32 x, S32 y, MASK mask);

    void            reshapeStatusBarContainer();
    void            resetStatusBarContainer(); // undo changes done by resetStatusBarContainer on initWorldUI()

    bool handleAnyMouseClick(LLWindow *window, LLCoordGL pos, MASK mask, EMouseClickType clicktype, bool down, bool &is_toolmgr_action);

    //
    // LLWindowCallback interface implementation
    //
    /*virtual*/ bool handleTranslatedKeyDown(KEY key,  MASK mask, bool repeated);
    /*virtual*/ bool handleTranslatedKeyUp(KEY key,  MASK mask);
    /*virtual*/ void handleScanKey(KEY key, bool key_down, bool key_up, bool key_level);
    /*virtual*/ bool handleUnicodeChar(llwchar uni_char, MASK mask);    // NOT going to handle extended
    /*virtual*/ bool handleMouseDown(LLWindow *window,  LLCoordGL pos, MASK mask);
    /*virtual*/ bool handleMouseUp(LLWindow *window,  LLCoordGL pos, MASK mask);
    /*virtual*/ bool handleCloseRequest(LLWindow *window);
    /*virtual*/ void handleQuit(LLWindow *window);
    /*virtual*/ bool handleRightMouseDown(LLWindow *window,  LLCoordGL pos, MASK mask);
    /*virtual*/ bool handleRightMouseUp(LLWindow *window,  LLCoordGL pos, MASK mask);
    /*virtual*/ bool handleMiddleMouseDown(LLWindow *window,  LLCoordGL pos, MASK mask);
    /*virtual*/ bool handleMiddleMouseUp(LLWindow *window, LLCoordGL pos, MASK mask);
    /*virtual*/ bool handleOtherMouseDown(LLWindow *window, LLCoordGL pos, MASK mask, S32 button);
    /*virtual*/ bool handleOtherMouseUp(LLWindow *window, LLCoordGL pos, MASK mask, S32 button);
    bool handleOtherMouse(LLWindow *window, LLCoordGL pos, MASK mask, S32 button, bool down);
    /*virtual*/ LLWindowCallbacks::DragNDropResult handleDragNDrop(LLWindow *window, LLCoordGL pos, MASK mask, LLWindowCallbacks::DragNDropAction action, std::string data);
                void handleMouseMove(LLWindow *window,  LLCoordGL pos, MASK mask);
                void handleMouseDragged(LLWindow *window,  LLCoordGL pos, MASK mask);
    /*virtual*/ void handleMouseLeave(LLWindow *window);
    /*virtual*/ void handleResize(LLWindow *window,  S32 x,  S32 y);
    /*virtual*/ void handleFocus(LLWindow *window);
    /*virtual*/ void handleFocusLost(LLWindow *window);
    /*virtual*/ bool handleActivate(LLWindow *window, bool activated);
    /*virtual*/ bool handleActivateApp(LLWindow *window, bool activating);
    /*virtual*/ void handleMenuSelect(LLWindow *window,  S32 menu_item);
    /*virtual*/ bool handlePaint(LLWindow *window,  S32 x,  S32 y,  S32 width,  S32 height);
    /*virtual*/ void handleScrollWheel(LLWindow *window,  S32 clicks);
    /*virtual*/ void handleScrollHWheel(LLWindow *window,  S32 clicks);
    /*virtual*/ bool handleDoubleClick(LLWindow *window,  LLCoordGL pos, MASK mask);
    /*virtual*/ void handleWindowBlock(LLWindow *window);
    /*virtual*/ void handleWindowUnblock(LLWindow *window);
    /*virtual*/ void handleDataCopy(LLWindow *window, S32 data_type, void *data);
    /*virtual*/ bool handleTimerEvent(LLWindow *window);
    /*virtual*/ bool handleDeviceChange(LLWindow *window);
    /*virtual*/ bool handleDPIChanged(LLWindow *window, F32 ui_scale_factor, S32 window_width, S32 window_height);
    /*virtual*/ bool handleWindowDidChangeScreen(LLWindow *window);

    /*virtual*/ void handlePingWatchdog(LLWindow *window, const char * msg);
    /*virtual*/ void handlePauseWatchdog(LLWindow *window);
    /*virtual*/ void handleResumeWatchdog(LLWindow *window);
    /*virtual*/ std::string translateString(const char* tag);
    /*virtual*/ std::string translateString(const char* tag,
                    const std::map<std::string, std::string>& args);

    // signal on update of WorldView rect
    typedef boost::function<void (LLRect old_world_rect, LLRect new_world_rect)> world_rect_callback_t;
    typedef boost::signals2::signal<void (LLRect old_world_rect, LLRect new_world_rect)> world_rect_signal_t;
    world_rect_signal_t mOnWorldViewRectUpdated;
    boost::signals2::connection setOnWorldViewRectUpdated(world_rect_callback_t cb) { return mOnWorldViewRectUpdated.connect(cb); }

    //
    // ACCESSORS
    //
    LLRootView*         getRootView()       const;

    // 3D world area in scaled pixels (via UI scale), use for most UI computations
    LLRect          getWorldViewRectScaled() const;
    S32             getWorldViewHeightScaled() const;
    S32             getWorldViewWidthScaled() const;

    // 3D world area, in raw unscaled pixels
    LLRect          getWorldViewRectRaw() const     { return mWorldViewRectRaw; }
    S32             getWorldViewHeightRaw() const;
    S32             getWorldViewWidthRaw() const;

    // Window in scaled pixels (via UI scale), use for most UI computations
    LLRect          getWindowRectScaled() const     { return mWindowRectScaled; }
    S32             getWindowHeightScaled() const;
    S32             getWindowWidthScaled() const;

    // Window in raw pixels as seen on screen.
    LLRect          getWindowRectRaw() const        { return mWindowRectRaw; }
    S32             getWindowHeightRaw() const;
    S32             getWindowWidthRaw() const;

    LLWindow*       getWindow()         const   { return mWindow; }
    void*           getPlatformWindow() const;
    void*           getMediaWindow()    const;
    void            focusClient()       const;

    LLCoordGL       getLastMouse()      const   { return mLastMousePoint; }
    S32             getLastMouseX()     const   { return mLastMousePoint.mX; }
    S32             getLastMouseY()     const   { return mLastMousePoint.mY; }
    LLCoordGL       getCurrentMouse()       const   { return mCurrentMousePoint; }
    S32             getCurrentMouseX()      const   { return mCurrentMousePoint.mX; }
    S32             getCurrentMouseY()      const   { return mCurrentMousePoint.mY; }
    S32             getCurrentMouseDX()     const   { return mCurrentMouseDelta.mX; }
    S32             getCurrentMouseDY()     const   { return mCurrentMouseDelta.mY; }
    LLCoordGL       getCurrentMouseDelta()  const   { return mCurrentMouseDelta; }
    static LLTrace::SampleStatHandle<>* getMouseVelocityStat()      { return &sMouseVelocityStat; }
    bool            getLeftMouseDown()  const   { return mLeftMouseDown; }
    bool            getMiddleMouseDown()    const   { return mMiddleMouseDown; }
    bool            getRightMouseDown() const   { return mRightMouseDown; }

    const LLPickInfo&   getLastPick() const { return mLastPick; }

    void            setup2DViewport(S32 x_offset = 0, S32 y_offset = 0);
    void            setup3DViewport(S32 x_offset = 0, S32 y_offset = 0);
    void            setup3DRender();
    void            setup2DRender();

    LLVector3       mouseDirectionGlobal(const S32 x, const S32 y) const;
    LLVector3       mouseDirectionCamera(const S32 x, const S32 y) const;
    LLVector3       mousePointHUD(const S32 x, const S32 y) const;


    // Is window of our application frontmost?
    bool            getActive() const           { return mActive; }

    const std::string&  getInitAlert() { return mInitAlert; }

    //
    // MANIPULATORS
    //
    void            saveLastMouse(const LLCoordGL &point);

    void            setCursor( ECursorType c );
    void            showCursor();
    void            hideCursor();
    bool            getCursorHidden() { return mCursorHidden; }
    void            moveCursorToCenter();                               // move to center of window

    void            initTextures(S32 location_id);
    void            setShowProgress(const bool show);
    bool            getShowProgress() const;
    void            setProgressString(const std::string& string);
    void            setProgressPercent(const F32 percent);
    void            setProgressMessage(const std::string& msg);
    void            setProgressCancelButtonVisible( bool b, const std::string& label = LLStringUtil::null );
    LLProgressView *getProgressView() const;
    void            revealIntroPanel();
    void            setStartupComplete();

    void            updateObjectUnderCursor();

    void            updateUI();     // Once per frame, update UI based on mouse position, calls following update* functions
    void                updateLayout();
    void                updateMouseDelta();
    void                updateKeyboardFocus();

    void            updateWorldViewRect(bool use_full_window=false);
    LLView*         getToolBarHolder() { return mToolBarHolder.get(); }
    LLView*         getHintHolder() { return mHintHolder.get(); }
    LLView*         getLoginPanelHolder() { return mLoginPanelHolder.get(); }
    bool            handleKey(KEY key, MASK mask);
    bool            handleKeyUp(KEY key, MASK mask);
    void            handleScrollWheel   (S32 clicks);
    void            handleScrollHWheel  (S32 clicks);

    // add and remove views from "popup" layer
    void            addPopup(LLView* popup);
    void            removePopup(LLView* popup);
    void            clearPopups();

    // Hide normal UI when a logon fails, re-show everything when logon is attempted again
    void            setNormalControlsVisible( bool visible );
    void            setMenuBackgroundColor(bool god_mode = false, bool dev_grid = false);

    void            reshape(S32 width, S32 height);
    void            sendShapeToSim();

    void            draw();
    void            updateDebugText();
    void            drawDebugText();

    static void     loadUserImage(void **cb_data, const LLUUID &uuid);

    static void     movieSize(S32 new_width, S32 new_height);

    // snapshot functionality.
    // perhaps some of this should move to llfloatershapshot?  -MG

    bool            saveSnapshot(const std::string&  filename, S32 image_width, S32 image_height, bool show_ui = true, bool show_hud = true, bool do_rebuild = false, LLSnapshotModel::ESnapshotLayerType type = LLSnapshotModel::SNAPSHOT_TYPE_COLOR, LLSnapshotModel::ESnapshotFormat format = LLSnapshotModel::SNAPSHOT_FORMAT_BMP);
    bool            rawSnapshot(LLImageRaw *raw, S32 image_width, S32 image_height, bool keep_window_aspect = true, bool is_texture = false,
        bool show_ui = true, bool show_hud = true, bool do_rebuild = false, bool no_post = false, LLSnapshotModel::ESnapshotLayerType type = LLSnapshotModel::SNAPSHOT_TYPE_COLOR, S32 max_size = MAX_SNAPSHOT_IMAGE_SIZE);

    bool            simpleSnapshot(LLImageRaw *raw, S32 image_width, S32 image_height, const int num_render_passes);



    // take a cubemap snapshot
    // origin - vantage point to take the snapshot from
    // cubearray - cubemap array for storing the results
    // index - cube index in the array to use (cube index, not face-layer)
    // face - which cube face to update
    // near_clip - near clip setting to use
    bool cubeSnapshot(const LLVector3 &origin, LLCubeMapArray *cubearray, S32 index, S32 face, F32 near_clip, bool render_avatars,
                      bool customCullingPlane = false, LLPlane cullingPlane = LLPlane(LLVector3(0, 0, 0), LLVector3(0, 0, 1)));


    // special implementation of simpleSnapshot for reflection maps
    bool            reflectionSnapshot(LLImageRaw* raw, S32 image_width, S32 image_height, const int num_render_passes);

    bool            thumbnailSnapshot(LLImageRaw *raw, S32 preview_width, S32 preview_height, bool show_ui, bool show_hud, bool do_rebuild, bool no_post, LLSnapshotModel::ESnapshotLayerType type);
    bool            isSnapshotLocSet() const;
    void            resetSnapshotLoc() const;

    typedef boost::signals2::signal<void(void)> snapshot_saved_signal_t;

    void            saveImageNumbered(LLImageFormatted *image, bool force_picker, const snapshot_saved_signal_t::slot_type& success_cb, const snapshot_saved_signal_t::slot_type& failure_cb);
    void            onDirectorySelected(const std::vector<std::string>& filenames, LLImageFormatted *image, const snapshot_saved_signal_t::slot_type& success_cb, const snapshot_saved_signal_t::slot_type& failure_cb);
    void            saveImageLocal(LLImageFormatted *image, const snapshot_saved_signal_t::slot_type& success_cb, const snapshot_saved_signal_t::slot_type& failure_cb);
    void            onSelectionFailure(const snapshot_saved_signal_t::slot_type& failure_cb);

    // Reset the directory where snapshots are saved.
    // Client will open directory picker on next snapshot save.
    void resetSnapshotLoc();

    void            playSnapshotAnimAndSound();

    // draws selection boxes around selected objects, must call displayObjects first
    void            renderSelections( bool for_gl_pick, bool pick_parcel_walls, bool for_hud );
    void            performPick();
    void            returnEmptyPicks();

    void            pickAsync(  S32 x,
                                S32 y_from_bot,
                                MASK mask,
                                void (*callback)(const LLPickInfo& pick_info),
                                bool pick_transparent = false,
                                bool pick_rigged = false,
                                bool pick_unselectable = false,
                                bool pick_reflection_probes = false);
    LLPickInfo      pickImmediate(S32 x, S32 y, bool pick_transparent, bool pick_rigged = false, bool pick_particle = false, bool pick_unselectable = true, bool pick_reflection_probe = false);
    LLHUDIcon* cursorIntersectIcon(S32 mouse_x, S32 mouse_y, F32 depth,
                                           LLVector4a* intersection);

    LLViewerObject* cursorIntersect(S32 mouse_x = -1, S32 mouse_y = -1, F32 depth = 512.f,
                                    LLViewerObject *this_object = NULL,
                                    S32 this_face = -1,
                                    bool pick_transparent = false,
                                    bool pick_rigged = false,
                                    bool pick_unselectable = true,
                                    bool pick_reflection_probe = true,
<<<<<<< HEAD
									S32* face_hit = NULL,
                                    S32* gltf_node_hit = nullptr,
                                    S32* gltf_primitive_hit = nullptr,
									LLVector4a *intersection = NULL,
									LLVector2 *uv = NULL,
									LLVector4a *normal = NULL,
									LLVector4a *tangent = NULL,
									LLVector4a* start = NULL,
									LLVector4a* end = NULL);
	
	
	// Returns a pointer to the last object hit
	//LLViewerObject	*getObject();
	//LLViewerObject  *lastNonFloraObjectHit();

	//const LLVector3d& getObjectOffset();
	//const LLVector3d& lastNonFloraObjectHitOffset();

	// mousePointOnLand() returns true if found point
	bool			mousePointOnLandGlobal(const S32 x, const S32 y, LLVector3d *land_pos_global, bool ignore_distance = false);
	bool			mousePointOnPlaneGlobal(LLVector3d& point, const S32 x, const S32 y, const LLVector3d &plane_point, const LLVector3 &plane_normal);
	LLVector3d		clickPointInWorldGlobal(const S32 x, const S32 y_from_bot, LLViewerObject* clicked_object) const;
	bool			clickPointOnSurfaceGlobal(const S32 x, const S32 y, LLViewerObject *objectp, LLVector3d &point_global) const;

	// Prints window implementation details
	void			dumpState();

	// handle shutting down GL and bringing it back up
	void			requestResolutionUpdate();
	void			checkSettings();
	void			restartDisplay(bool show_progress_bar);
	bool			changeDisplaySettings(LLCoordScreen size, bool enable_vsync, bool show_progress_bar);
	bool			getIgnoreDestroyWindow() { return mIgnoreActivate; }
	F32				getWorldViewAspectRatio() const;
	const LLVector2& getDisplayScale() const { return mDisplayScale; }
	void			calcDisplayScale();
	static LLRect 	calcScaledRect(const LLRect & rect, const LLVector2& display_scale);

	static std::string getLastSnapshotDir();
=======
                                    S32* face_hit = NULL,
                                    LLVector4a *intersection = NULL,
                                    LLVector2 *uv = NULL,
                                    LLVector4a *normal = NULL,
                                    LLVector4a *tangent = NULL,
                                    LLVector4a* start = NULL,
                                    LLVector4a* end = NULL);


    // Returns a pointer to the last object hit
    //LLViewerObject    *getObject();
    //LLViewerObject  *lastNonFloraObjectHit();

    //const LLVector3d& getObjectOffset();
    //const LLVector3d& lastNonFloraObjectHitOffset();

    // mousePointOnLand() returns true if found point
    bool            mousePointOnLandGlobal(const S32 x, const S32 y, LLVector3d *land_pos_global, bool ignore_distance = false);
    bool            mousePointOnPlaneGlobal(LLVector3d& point, const S32 x, const S32 y, const LLVector3d &plane_point, const LLVector3 &plane_normal);
    LLVector3d      clickPointInWorldGlobal(const S32 x, const S32 y_from_bot, LLViewerObject* clicked_object) const;
    bool            clickPointOnSurfaceGlobal(const S32 x, const S32 y, LLViewerObject *objectp, LLVector3d &point_global) const;

    // Prints window implementation details
    void            dumpState();

    // handle shutting down GL and bringing it back up
    void            requestResolutionUpdate();
    void            checkSettings();
    void            restartDisplay(bool show_progress_bar);
    bool            changeDisplaySettings(LLCoordScreen size, bool enable_vsync, bool show_progress_bar);
    bool            getIgnoreDestroyWindow() { return mIgnoreActivate; }
    F32             getWorldViewAspectRatio() const;
    const LLVector2& getDisplayScale() const { return mDisplayScale; }
    void            calcDisplayScale();
    static LLRect   calcScaledRect(const LLRect & rect, const LLVector2& display_scale);

    static std::string getLastSnapshotDir();
>>>>>>> 6377610f

private:
    bool                    shouldShowToolTipFor(LLMouseHandler *mh);

    void            switchToolByMask(MASK mask);
    void            destroyWindow();
    void            drawMouselookInstructions();
    void            stopGL(bool save_state = true);
    void            restoreGL(const std::string& progress_message = LLStringUtil::null);
    void            initFonts(F32 zoom_factor = 1.f);
    void            schedulePick(LLPickInfo& pick_info);
    S32             getChatConsoleBottomPad(); // Vertical padding for child console rect, varied by bottom clutter
    LLRect          getChatConsoleRect(); // Get optimal cosole rect.

private:
    LLWindow*       mWindow;                        // graphical window object
    bool            mActive;
    bool            mUIVisible;

    LLNotificationChannelPtr mSystemChannel;
    LLNotificationChannelPtr mCommunicationChannel;
    LLNotificationChannelPtr mAlertsChannel;
    LLNotificationChannelPtr mModalAlertsChannel;

    LLRect          mWindowRectRaw;             // whole window, including UI
    LLRect          mWindowRectScaled;          // whole window, scaled by UI size
    LLRect          mWorldViewRectRaw;          // area of screen for 3D world
    LLRect          mWorldViewRectScaled;       // area of screen for 3D world scaled by UI size
    LLRootView*     mRootView;                  // a view of size mWindowRectRaw, containing all child views
    LLVector2       mDisplayScale;

    LLCoordGL       mCurrentMousePoint;         // last mouse position in GL coords
    LLCoordGL       mLastMousePoint;        // Mouse point at last frame.
    LLCoordGL       mCurrentMouseDelta;     //amount mouse moved this frame
    bool            mLeftMouseDown;
    bool            mMiddleMouseDown;
    bool            mRightMouseDown;

    LLProgressView  *mProgressView;

    LLFrameTimer    mToolTipFadeTimer;
    LLPanel*        mToolTip;
    std::string     mLastToolTipMessage;
    LLRect          mToolTipStickyRect;         // Once a tool tip is shown, it will stay visible until the mouse leaves this rect.

    bool            mMouseInWindow;             // True if the mouse is over our window or if we have captured the mouse.
    bool            mFocusCycleMode;
    bool            mAllowMouseDragging;
    LLFrameTimer    mMouseDownTimer;
    typedef std::set<LLHandle<LLView> > view_handle_set_t;
    view_handle_set_t mMouseHoverViews;

    // Variables used for tool override switching based on modifier keys.  JC
    MASK            mLastMask;          // used to detect changes in modifier mask
    LLTool*         mToolStored;        // the tool we're overriding
    bool            mHideCursorPermanent;   // true during drags, mouselook
    bool            mCursorHidden;
    LLPickInfo      mLastPick;
    std::vector<LLPickInfo> mPicks;
    LLRect          mPickScreenRegion; // area of frame buffer for rendering pick frames (generally follows mouse to avoid going offscreen)
    LLTimer         mPickTimer;        // timer for scheduling n picks per second

    std::string     mOverlayTitle;      // Used for special titles such as "Second Life - Special E3 2003 Beta"

    bool            mIgnoreActivate;

    std::string     mInitAlert;         // Window / GL initialization requires an alert

    LLHandle<LLView> mWorldViewPlaceholder; // widget that spans the portion of screen dedicated to rendering the 3d world
    LLHandle<LLView> mToolBarHolder;        // container for toolbars
    LLHandle<LLView> mHintHolder;           // container for hints
    LLHandle<LLView> mLoginPanelHolder;     // container for login panel
    LLPopupView*    mPopupView;         // container for transient popups

    class LLDebugText* mDebugText; // Internal class for debug text

    bool            mResDirty;
    bool            mStatesDirty;
    U32         mCurrResolutionIndex;

    std::unique_ptr<LLWindowListener> mWindowListener;
    std::unique_ptr<LLViewerWindowListener> mViewerWindowListener;

    // Object temporarily hovered over while dragging
    LLPointer<LLViewerObject>   mDragHoveredObject;

    boost::signals2::connection mMaxVRAMControlConnection;

    static LLTrace::SampleStatHandle<>  sMouseVelocityStat;
};

//
// Globals
//

extern LLViewerWindow*  gViewerWindow;

extern LLFrameTimer     gAwayTimer;             // tracks time before setting the avatar away state to true
extern LLFrameTimer     gAwayTriggerTimer;      // how long the avatar has been away

extern LLViewerObject*  gDebugRaycastObject;
extern LLVector4a       gDebugRaycastIntersection;
extern LLVOPartGroup*   gDebugRaycastParticle;
extern LLVector4a       gDebugRaycastParticleIntersection;
extern LLVector2        gDebugRaycastTexCoord;
extern LLVector4a       gDebugRaycastNormal;
extern LLVector4a       gDebugRaycastTangent;
extern S32              gDebugRaycastFaceHit;
extern LLVector4a       gDebugRaycastStart;
extern LLVector4a       gDebugRaycastEnd;

extern bool         gDisplayCameraPos;
extern bool         gDisplayWindInfo;
extern bool         gDisplayFOV;
extern bool         gDisplayBadge;

#endif<|MERGE_RESOLUTION|>--- conflicted
+++ resolved
@@ -107,34 +107,6 @@
     static bool isFlora(LLViewerObject* object);
 
 public:
-<<<<<<< HEAD
-	LLCoordGL		mMousePt;
-	MASK			mKeyMask;
-	void			(*mPickCallback)(const LLPickInfo& pick_info);
-
-	EPickType		mPickType;
-	LLCoordGL		mPickPt;
-	LLVector3d		mPosGlobal;
-	LLVector3		mObjectOffset;
-	LLUUID			mObjectID;
-	LLUUID			mParticleOwnerID;
-	LLUUID			mParticleSourceID;
-	S32				mObjectFace;
-    S32             mGLTFNodeIndex = -1;
-    S32             mGLTFPrimitiveIndex = -1;
-	LLHUDIcon*		mHUDIcon;
-	LLVector3       mIntersection;
-	LLVector2		mUVCoords;
-	LLVector2       mSTCoords;
-	LLCoordScreen	mXYCoords;
-	LLVector3		mNormal;
-	LLVector4		mTangent;
-	LLVector3		mBinormal;
-	bool			mPickTransparent;
-	bool			mPickRigged;
-	bool			mPickParticle;
-	bool			mPickUnselectable;
-=======
     LLCoordGL       mMousePt;
     MASK            mKeyMask;
     void            (*mPickCallback)(const LLPickInfo& pick_info);
@@ -147,6 +119,8 @@
     LLUUID          mParticleOwnerID;
     LLUUID          mParticleSourceID;
     S32             mObjectFace;
+    S32             mGLTFNodeIndex = -1;
+    S32             mGLTFPrimitiveIndex = -1;
     LLHUDIcon*      mHUDIcon;
     LLVector3       mIntersection;
     LLVector2       mUVCoords;
@@ -159,7 +133,6 @@
     bool            mPickRigged;
     bool            mPickParticle;
     bool            mPickUnselectable;
->>>>>>> 6377610f
     bool            mPickReflectionProbe = false;
     void            getSurfaceInfo();
 
@@ -452,48 +425,9 @@
                                     bool pick_rigged = false,
                                     bool pick_unselectable = true,
                                     bool pick_reflection_probe = true,
-<<<<<<< HEAD
-									S32* face_hit = NULL,
+                                    S32* face_hit = NULL,
                                     S32* gltf_node_hit = nullptr,
                                     S32* gltf_primitive_hit = nullptr,
-									LLVector4a *intersection = NULL,
-									LLVector2 *uv = NULL,
-									LLVector4a *normal = NULL,
-									LLVector4a *tangent = NULL,
-									LLVector4a* start = NULL,
-									LLVector4a* end = NULL);
-	
-	
-	// Returns a pointer to the last object hit
-	//LLViewerObject	*getObject();
-	//LLViewerObject  *lastNonFloraObjectHit();
-
-	//const LLVector3d& getObjectOffset();
-	//const LLVector3d& lastNonFloraObjectHitOffset();
-
-	// mousePointOnLand() returns true if found point
-	bool			mousePointOnLandGlobal(const S32 x, const S32 y, LLVector3d *land_pos_global, bool ignore_distance = false);
-	bool			mousePointOnPlaneGlobal(LLVector3d& point, const S32 x, const S32 y, const LLVector3d &plane_point, const LLVector3 &plane_normal);
-	LLVector3d		clickPointInWorldGlobal(const S32 x, const S32 y_from_bot, LLViewerObject* clicked_object) const;
-	bool			clickPointOnSurfaceGlobal(const S32 x, const S32 y, LLViewerObject *objectp, LLVector3d &point_global) const;
-
-	// Prints window implementation details
-	void			dumpState();
-
-	// handle shutting down GL and bringing it back up
-	void			requestResolutionUpdate();
-	void			checkSettings();
-	void			restartDisplay(bool show_progress_bar);
-	bool			changeDisplaySettings(LLCoordScreen size, bool enable_vsync, bool show_progress_bar);
-	bool			getIgnoreDestroyWindow() { return mIgnoreActivate; }
-	F32				getWorldViewAspectRatio() const;
-	const LLVector2& getDisplayScale() const { return mDisplayScale; }
-	void			calcDisplayScale();
-	static LLRect 	calcScaledRect(const LLRect & rect, const LLVector2& display_scale);
-
-	static std::string getLastSnapshotDir();
-=======
-                                    S32* face_hit = NULL,
                                     LLVector4a *intersection = NULL,
                                     LLVector2 *uv = NULL,
                                     LLVector4a *normal = NULL,
@@ -530,7 +464,6 @@
     static LLRect   calcScaledRect(const LLRect & rect, const LLVector2& display_scale);
 
     static std::string getLastSnapshotDir();
->>>>>>> 6377610f
 
 private:
     bool                    shouldShowToolTipFor(LLMouseHandler *mh);
