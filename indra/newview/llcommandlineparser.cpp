/**
 * @file llcommandlineparser.cpp
 * @brief The LLCommandLineParser class definitions
 *
 * $LicenseInfo:firstyear=2007&license=viewerlgpl$
 * Second Life Viewer Source Code
 * Copyright (C) 2010, Linden Research, Inc.
 *
 * This library is free software; you can redistribute it and/or
 * modify it under the terms of the GNU Lesser General Public
 * License as published by the Free Software Foundation;
 * version 2.1 of the License only.
 *
 * This library is distributed in the hope that it will be useful,
 * but WITHOUT ANY WARRANTY; without even the implied warranty of
 * MERCHANTABILITY or FITNESS FOR A PARTICULAR PURPOSE.  See the GNU
 * Lesser General Public License for more details.
 *
 * You should have received a copy of the GNU Lesser General Public
 * License along with this library; if not, write to the Free Software
 * Foundation, Inc., 51 Franklin Street, Fifth Floor, Boston, MA  02110-1301  USA
 *
 * Linden Research, Inc., 945 Battery Street, San Francisco, CA  94111  USA
 * $/LicenseInfo$
 */

#include "llviewerprecompiledheaders.h"
#include "llcommandlineparser.h"
#include "llexception.h"

// *NOTE: The boost::lexical_cast generates
// the warning C4701(local used with out assignment) in VC7.1.
// Disable the warning for the boost includes.
#if _MSC_VER
#   pragma warning(push)
#   pragma warning( disable : 4701 )
#else
// NOTE: For the other platforms?
#endif

#include <boost/program_options.hpp>
#include <boost/lexical_cast.hpp>
#include <boost/bind.hpp>
#include <boost/tokenizer.hpp>
#include <boost/assign/list_of.hpp>

#if _MSC_VER
#   pragma warning(pop)
#endif

#include "llsdserialize.h"
#include "llerror.h"
#include "stringize.h"
#include "llexception.h"
#include <string>
#include <set>
#include <iostream>
#include <sstream>
#include <typeinfo>

#include "llcontrol.h"

namespace po = boost::program_options;

// *NOTE:MEP - Currently the boost object reside in file scope.
// This has a couple of negatives, they are always around and
// there can be only one instance of each.
// The plus is that the boost-ly-ness of this implementation is
// hidden from the rest of the world.
// Its importatnt to realize that multiple LLCommandLineParser objects
// will all have this single repository of option escs and parsed options.
// This could be good or bad, and probably won't matter for most use cases.
namespace
{
    // List of command-line switches that can't map-to settings variables.
    // Going forward, we want every new command-line switch to map-to some
    // settings variable. This list is used to validate that.
    const std::set<std::string> unmapped_options = boost::assign::list_of
        ("help")
        ("set")
        ("setdefault")
        ("settings")
        ("sessionsettings")
        ("usersessionsettings")
    ;

    po::options_description gOptionsDesc;
    po::positional_options_description gPositionalOptions;
    po::variables_map gVariableMap;

    const LLCommandLineParser::token_vector_t gEmptyValue;

    void read_file_into_string(std::string& str, const std::basic_istream < char >& file)
    {
        std::ostringstream oss;
        oss << file.rdbuf();
        str = oss.str();
    }

    bool gPastLastOption = false;
}

class LLCLPError : public LLException {
public:
    LLCLPError(const std::string& what) : LLException(what) {}
};

class LLCLPLastOption : public LLException {
public:
    LLCLPLastOption(const std::string& what) : LLException(what) {}
};

class LLCLPValue : public po::value_semantic_codecvt_helper<char>
{
    unsigned mMinTokens;
    unsigned mMaxTokens;
    bool mIsComposing;
    typedef boost::function1<void, const LLCommandLineParser::token_vector_t&> notify_callback_t;
    notify_callback_t mNotifyCallback;
    bool mLastOption;

public:
    LLCLPValue() :
        mMinTokens(0),
        mMaxTokens(0),
        mIsComposing(false),
        mLastOption(false)
        {}

    virtual ~LLCLPValue() {};

    void setMinTokens(unsigned c)
    {
        mMinTokens = c;
    }

    void setMaxTokens(unsigned c)
    {
        mMaxTokens = c;
    }

    void setComposing(bool c)
    {
        mIsComposing = c;
    }

    void setLastOption(bool c)
    {
        mLastOption = c;
    }

    void setNotifyCallback(notify_callback_t f)
    {
        mNotifyCallback = f;
    }

    // Overrides to support the value_semantic interface.
    virtual std::string name() const
    {
        const std::string arg("arg");
        const std::string args("args");
        return (max_tokens() > 1) ? args : arg;
    }

    virtual unsigned min_tokens() const
    {
        return mMinTokens;
    }

    virtual unsigned max_tokens() const
    {
        return mMaxTokens;
    }

    virtual bool is_composing() const
    {
        return mIsComposing;
    }

    // Needed for boost 1.42
    virtual bool is_required() const
    {
        return false; // All our command line options are optional.
    }

    virtual bool apply_default(boost::any& value_store) const
    {
        return false; // No defaults.
    }

    virtual void notify(const boost::any& value_store) const
    {
        const LLCommandLineParser::token_vector_t* value =
            boost::any_cast<const LLCommandLineParser::token_vector_t>(&value_store);
        if(mNotifyCallback)
        {
           mNotifyCallback(*value);
        }
    }

protected:
    void xparse(boost::any& value_store,
         const std::vector<std::string>& new_tokens) const
    {
        if(gPastLastOption)
        {
            LLTHROW(LLCLPLastOption("Don't parse no more!"));
        }

        // Error checks. Needed?
        if (!value_store.empty() && !is_composing())
        {
            LLTHROW(LLCLPError("Non composing value with multiple occurences."));
        }
        if (new_tokens.size() < min_tokens() || new_tokens.size() > max_tokens())
        {
            LLTHROW(LLCLPError("Illegal number of tokens specified."));
        }

        if(value_store.empty())
        {
            value_store = boost::any(LLCommandLineParser::token_vector_t());
        }
        LLCommandLineParser::token_vector_t* tv =
            boost::any_cast<LLCommandLineParser::token_vector_t>(&value_store);

        for(unsigned i = 0; i < new_tokens.size() && i < mMaxTokens; ++i)
        {
            tv->push_back(new_tokens[i]);
        }

        if(mLastOption)
        {
            gPastLastOption = true;
        }
    }
};

//----------------------------------------------------------------------------
// LLCommandLineParser defintions
//----------------------------------------------------------------------------
void LLCommandLineParser::addOptionDesc(const std::string& option_name,
                                        boost::function1<void, const token_vector_t&> notify_callback,
                                        unsigned int token_count,
                                        const std::string& description,
                                        const std::string& short_name,
                                        bool composing,
                                        bool positional,
                                        bool last_option)
{
    // Compose the name for boost::po.
    // It takes the format "long_name, short name"
    const std::string comma(",");
    std::string boost_option_name = option_name;
    if(short_name != LLStringUtil::null)
    {
        boost_option_name += comma;
        boost_option_name += short_name;
    }

    LLCLPValue* value_desc = new LLCLPValue();
    value_desc->setMinTokens(token_count);
    value_desc->setMaxTokens(token_count);
    value_desc->setComposing(composing);
    value_desc->setLastOption(last_option);

    boost::shared_ptr<po::option_description> d(
            new po::option_description(boost_option_name.c_str(),
                                    value_desc,
                                    description.c_str()));

    if(!notify_callback.empty())
    {
        value_desc->setNotifyCallback(notify_callback);
    }

    gOptionsDesc.add(d);

    if(positional)
    {
        gPositionalOptions.add(boost_option_name.c_str(), token_count);
    }
}

bool LLCommandLineParser::parseAndStoreResults(po::command_line_parser& clp)
{
    try
    {
        clp.options(gOptionsDesc);
        clp.positional(gPositionalOptions);
        // SNOW-626: Boost 1.42 erroneously added allow_guessing to the default style
        // (see http://groups.google.com/group/boost-list/browse_thread/thread/545d7bf98ff9bb16?fwc=2&pli=1)
        // Remove allow_guessing from the default style, because that is not allowed
        // when we have options that are a prefix of other options (aka, --help and --helperuri).
        clp.style((po::command_line_style::default_style & ~po::command_line_style::allow_guessing)
                  | po::command_line_style::allow_long_disguise);
        if(mExtraParser)
        {
            clp.extra_parser(mExtraParser);
        }

        po::basic_parsed_options<char> opts = clp.run();
        po::store(opts, gVariableMap);
    }
    catch(po::error& e)
    {
        LL_WARNS() << "Caught Error:" << e.what() << LL_ENDL;
        mErrorMsg = e.what();
        return false;
    }
    catch(LLCLPError& e)
    {
        LL_WARNS() << "Caught Error:" << e.what() << LL_ENDL;
        mErrorMsg = e.what();
        return false;
    }
    catch(LLCLPLastOption&)
    {
        // This exception means a token was read after an option
        // that must be the last option was reached (see url and slurl options)

        // boost::po will have stored a malformed option.
        // All such options will be removed below.
        // The last option read, the last_option option, and its value
        // are put into the error message.
        std::string last_option;
        std::string last_value;
        for(po::variables_map::iterator i = gVariableMap.begin(); i != gVariableMap.end();)
        {
            po::variables_map::iterator tempI = i++;
            if(tempI->second.empty())
            {
                gVariableMap.erase(tempI);
            }
            else
            {
                last_option = tempI->first;
                LLCommandLineParser::token_vector_t* tv =
                    boost::any_cast<LLCommandLineParser::token_vector_t>(&(tempI->second.value()));
                if(!tv->empty())
                {
                    last_value = (*tv)[tv->size()-1];
                }
            }
        }

        // Continue without parsing.
        std::ostringstream msg;
        msg << "Caught Error: Found options after last option: "
            << last_option << " "
            << last_value;

        LL_WARNS() << msg.str() << LL_ENDL;
        mErrorMsg = msg.str();
        return false;
    }
    return true;
}

bool LLCommandLineParser::parseCommandLine(int argc, char **argv)
{
    po::command_line_parser clp(argc, argv);
    return parseAndStoreResults(clp);
}

// TODO:
// - Break out this funky parsing logic into separate method
// - Unit-test it with tests like LLStringUtil::getTokens() (the command-line
//   overload that supports quoted tokens)
// - Unless this logic offers significant semantic benefits, replace it with
//   LLStringUtil::getTokens(). This would fix a known bug: you cannot --set a
//   string-valued variable to the empty string, because empty strings are
//   eliminated below.

bool LLCommandLineParser::parseCommandLineString(const std::string& str)
{
    std::string cmd_line_string("");
    if (!str.empty())
    {
        bool add_last_c = true;
        S32 last_c_pos = str.size() - 1; //don't get out of bounds on pos+1, last char will be processed separately
        for (S32 pos = 0; pos < last_c_pos; ++pos)
        {
            cmd_line_string.append(&str[pos], 1);
            if (str[pos] == '\\')
            {
                cmd_line_string.append("\\", 1);
                if (str[pos + 1] == '\\')
                {
                    ++pos;
                    add_last_c = (pos != last_c_pos);
                }
            }
        }
        if (add_last_c)
        {
            cmd_line_string.append(&str[last_c_pos], 1);
            if (str[last_c_pos] == '\\')
            {
                cmd_line_string.append("\\", 1);
            }
        }
    }

    std::vector<std::string> tokens;
    try
    {
        // Split the string content into tokens
        const char* escape_chars = "\\";
        const char* separator_chars = "\r\n ";
        const char* quote_chars = "\"'";
        boost::escaped_list_separator<char> sep(escape_chars, separator_chars, quote_chars);
        boost::tokenizer< boost::escaped_list_separator<char> > tok(cmd_line_string, sep);
        // std::copy(tok.begin(), tok.end(), std::back_inserter(tokens));
        for (boost::tokenizer< boost::escaped_list_separator<char> >::iterator i = tok.begin();
            i != tok.end();
            ++i)
        {
            if (0 != i->size())
            {
                tokens.push_back(*i);
            }
        }
    }
    catch (...)
    {
        CRASH_ON_UNHANDLED_EXCEPTION(STRINGIZE("Unexpected crash while parsing: " << str));
    }

    po::command_line_parser clp(tokens);
    return parseAndStoreResults(clp);

}

bool LLCommandLineParser::parseCommandLineFile(const std::basic_istream < char >& file)
{
    std::string args;
    read_file_into_string(args, file);

    return parseCommandLineString(args);
}

bool LLCommandLineParser::notify()
{
    try
    {
        po::notify(gVariableMap);
        return true;
    }
    catch (const LLCLPError& e)
    {
        LL_WARNS() << "Caught Error: " << e.what() << LL_ENDL;
        mErrorMsg = e.what();
        return false;
    }
}

void LLCommandLineParser::printOptions() const
{
    for(po::variables_map::iterator i = gVariableMap.begin(); i != gVariableMap.end(); ++i)
    {
        std::string name = i->first;
        token_vector_t values = i->second.as<token_vector_t>();
        std::ostringstream oss;
        oss << name << ": ";
        for(token_vector_t::iterator t_itr = values.begin(); t_itr != values.end(); ++t_itr)
        {
            oss << t_itr->c_str() << " ";
        }
        LL_INFOS() << oss.str() << LL_ENDL;
    }
}

std::ostream& LLCommandLineParser::printOptionsDesc(std::ostream& os) const
{
    return os << gOptionsDesc;
}

bool LLCommandLineParser::hasOption(const std::string& name) const
{
    return gVariableMap.count(name) > 0;
}

const LLCommandLineParser::token_vector_t& LLCommandLineParser::getOption(const std::string& name) const
{
    if(hasOption(name))
    {
        return gVariableMap[name].as<token_vector_t>();
    }

    return gEmptyValue;
}

//----------------------------------------------------------------------------
// LLControlGroupCLP defintions
//----------------------------------------------------------------------------
namespace {
LLCommandLineParser::token_vector_t::value_type
onevalue(const std::string& option,
         const LLCommandLineParser::token_vector_t& value)
{
    if (value.empty())
    {
        // What does it mean when the user specifies a command-line switch
        // that requires a value, but omits the value? Complain.
        LLTHROW(LLCLPError(STRINGIZE("No value specified for --" << option << "!")));
    }
    else if (value.size() > 1)
    {
        LL_WARNS() << "Ignoring extra tokens specified for --"
                << option << "." << LL_ENDL;
    }
    return value[0];
}

void badvalue(const std::string& option,
              const std::string& varname,
              const std::string& type,
              const std::string& value)
{
    // If the user passes an unusable value for a command-line switch, it
    // seems like a really bad idea to just ignore it, even with a log
    // warning.
    LLTHROW(LLCLPError(STRINGIZE("Invalid value specified by command-line switch '" << option
                                 << "' for variable '" << varname << "' of type " << type
                                 << ": '" << value << "'")));
}

template <typename T>
T convertTo(const std::string& option,
            const std::string& varname,
            const LLCommandLineParser::token_vector_t::value_type& value)
{
    try
    {
        return boost::lexical_cast<T>(value);
    }
    catch (const boost::bad_lexical_cast&)
    {
        badvalue(option, varname, typeid(T).name(), value);
        // bogus return; compiler unaware that badvalue() won't return
        return T();
    }
}

void setControlValueCB(const LLCommandLineParser::token_vector_t& value,
                       const std::string& option,
                       LLControlVariable* ctrl)
{
    // *FIX: Do semantic conversion here.
    // LLSD (ImplString) Is no good for doing string to type conversion for...
    // booleans
    // compound types
    // ?...

    if(NULL != ctrl)
    {
        switch(ctrl->type())
        {
        case TYPE_BOOLEAN:
            if (value.empty())
            {
                // Boolean-valued command-line switches are unusual. If you
                // simply specify the switch without an explicit value, we can
                // infer you mean 'true'.
                ctrl->setValue(LLSD(true), false);
            }
            else
            {
                // Only call onevalue() AFTER handling value.empty() case!
                std::string token(onevalue(option, value));

                // There's a token. check the string for true/false/1/0 etc.
                bool result = false;
                bool gotSet = LLStringUtil::convertToBOOL(token, result);
                if (gotSet)
                {
                    ctrl->setValue(LLSD(result), false);
                }
                else
                {
                    badvalue(option, ctrl->getName(), "bool", token);
                }
            }
            break;

        case TYPE_U32:
        {
            std::string token(onevalue(option, value));
            // To my surprise, for an unsigned target, lexical_cast() doesn't
            // complain about an input string such as "-17". In that case, you
            // get a very large positive result. So for U32, make sure there's
            // no minus sign!
            if (token.find('-') == std::string::npos)
            {
                ctrl->setValue(LLSD::Integer(convertTo<U32>(option, ctrl->getName(), token)),
                               false);
            }
            else
            {
                badvalue(option, ctrl->getName(), "unsigned", token);
            }
            break;
        }

        case TYPE_S32:
            ctrl->setValue(convertTo<S32>(option, ctrl->getName(),
                                          onevalue(option, value)), false);
            break;

        case TYPE_F32:
            ctrl->setValue(convertTo<F32>(option, ctrl->getName(),
                                          onevalue(option, value)), false);
            break;

        // It appears that no one has yet tried to define a command-line
        // switch mapped to a settings variable of TYPE_VEC3, TYPE_VEC3D,
        // TYPE_RECT, TYPE_COL4, TYPE_COL3. Such types would certainly seem to
        // call for a bit of special handling here...
        default:
            {
                // For the default types, let llsd do the conversion.
                if(value.size() > 1 && ctrl->isType(TYPE_LLSD))
                {
                    // Assume its an array...
                    LLSD llsdArray;
                    for(unsigned int i = 0; i < value.size(); ++i)
                    {
                        LLSD llsdValue;
                        llsdValue.assign(LLSD::String(value[i]));
                        llsdArray.set(i, llsdValue);
                    }

                    ctrl->setValue(llsdArray, false);
                }
                else
                {
                    ctrl->setValue(onevalue(option, value), false);
                }
            }
            break;
        }
    }
    else
    {
        // This isn't anything a user can affect -- it's a misconfiguration on
        // the part of the coder. Rub the coder's nose in the problem right
        // away so even preliminary testing will surface it.
        LL_ERRS() << "Command Line option --" << option
               << " maps to unknown setting!" << LL_ENDL;
    }
}
} // anonymous namespace

void LLControlGroupCLP::configure(const std::string& config_filename, LLControlGroup* controlGroup)
{
    // This method reads the llsd based config file, and uses it to set
    // members of a control group.
    LLSD clpConfigLLSD;
<<<<<<< HEAD
=======

    llifstream input_stream;
    input_stream.open(config_filename.c_str(), std::ios::in | std::ios::binary);
>>>>>>> 1a8a5404

    std::string xml = gDirUtilp->getFileContents(config_filename);
    if (!xml.empty())
    {
        std::stringstream input_stream(xml);
        LLSDSerialize::fromXML(clpConfigLLSD, input_stream);
        for(LLSD::map_iterator option_itr = clpConfigLLSD.beginMap();
            option_itr != clpConfigLLSD.endMap();
            ++option_itr)
        {
            LLSD::String long_name = option_itr->first;
            LLSD option_params = option_itr->second;

            std::string desc("n/a");
            if(option_params.has("desc"))
            {
                desc = option_params["desc"].asString();
            }

            std::string short_name = LLStringUtil::null;
            if(option_params.has("short"))
            {
                short_name = option_params["short"].asString();
            }

            unsigned int token_count = 0;
            if(option_params.has("count"))
            {
                token_count = option_params["count"].asInteger();
            }

            bool composing = false;
            if(option_params.has("compose"))
            {
                composing = option_params["compose"].asBoolean();
            }

            bool positional = false;
            if(option_params.has("positional"))
            {
                positional = option_params["positional"].asBoolean();
            }

            bool last_option = false;
            if(option_params.has("last_option"))
            {
                last_option = option_params["last_option"].asBoolean();
            }

            boost::function1<void, const token_vector_t&> callback;
            if (! option_params.has("map-to"))
            {
                // If this option isn't mapped to a settings variable, is it
                // one of the ones for which that's unreasonable, or did
                // someone carelessly add a new option? (Make all these
                // configuration errors fatal so a maintainer will catch them
                // right away.)
                std::set<std::string>::const_iterator found = unmapped_options.find(long_name);
                if (found == unmapped_options.end())
                {
                    LL_ERRS() << "New command-line option " << long_name
                           << " should map-to a variable in settings.xml" << LL_ENDL;
                }
            }
            else                    // option specifies map-to
            {
                std::string controlName = option_params["map-to"].asString();
                if (! controlGroup)
                {
                    LL_ERRS() << "Must pass gSavedSettings to LLControlGroupCLP::configure() for "
                           << long_name << " (map-to " << controlName << ")" << LL_ENDL;
                }

                LLControlVariable* ctrl = controlGroup->getControl(controlName);
                if (! ctrl)
                {
                    LL_ERRS() << "Option " << long_name << " specifies map-to " << controlName
                           << " which does not exist" << LL_ENDL;
                }

                callback = boost::bind(setControlValueCB, _1, long_name, ctrl);
            }

            this->addOptionDesc(
                long_name,
                callback,
                token_count,
                desc,
                short_name,
                composing,
                positional,
                last_option);
        }
    }
}<|MERGE_RESOLUTION|>--- conflicted
+++ resolved
@@ -657,17 +657,12 @@
     // This method reads the llsd based config file, and uses it to set
     // members of a control group.
     LLSD clpConfigLLSD;
-<<<<<<< HEAD
-=======
 
     llifstream input_stream;
     input_stream.open(config_filename.c_str(), std::ios::in | std::ios::binary);
->>>>>>> 1a8a5404
-
-    std::string xml = gDirUtilp->getFileContents(config_filename);
-    if (!xml.empty())
-    {
-        std::stringstream input_stream(xml);
+
+    if(input_stream.is_open())
+    {
         LLSDSerialize::fromXML(clpConfigLLSD, input_stream);
         for(LLSD::map_iterator option_itr = clpConfigLLSD.beginMap();
             option_itr != clpConfigLLSD.endMap();
