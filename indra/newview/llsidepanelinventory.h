--- conflicted
+++ resolved
@@ -54,25 +54,15 @@
     void observeInboxCreation();
     void observeInboxModifications(const LLUUID& inboxID);
 
-<<<<<<< HEAD
-	/*virtual*/ bool postBuild();
-	/*virtual*/ void onOpen(const LLSD& key);
-=======
     /*virtual*/ bool postBuild();
     /*virtual*/ void onOpen(const LLSD& key);
->>>>>>> 1a8a5404
 
     LLInventoryPanel* getActivePanel(); // Returns an active inventory panel, if any.
     void selectAllItemsPanel();
     LLInventoryPanel* getInboxPanel() const { return mInventoryPanelInbox.get(); }
 
-<<<<<<< HEAD
-	LLPanelMainInventory* getMainInventoryPanel() const { return mPanelMainInventory; }
-	bool isMainInventoryPanelActive() const;
-=======
     LLPanelMainInventory* getMainInventoryPanel() const { return mPanelMainInventory; }
     bool isMainInventoryPanelActive() const;
->>>>>>> 1a8a5404
 
     void clearSelections(bool clearMain, bool clearInbox);
     std::set<LLFolderViewItem*> getInboxSelectionList();
@@ -88,16 +78,6 @@
     void enableInbox(bool enabled);
     void toggleInbox();
     void hideInbox();
-<<<<<<< HEAD
-
-	// <FS:Ansariel> Optional hiding of Received Items folder aka Inbox
-	void refreshInboxVisibility();
-	
-	void openInbox();
-	
-	bool isInboxEnabled() const { return mInboxEnabled; }
-=======
->>>>>>> 1a8a5404
 
     // <FS:Ansariel> Optional hiding of Received Items folder aka Inbox
     void refreshInboxVisibility();
@@ -111,25 +91,13 @@
     // <FS:Ansariel> Secondary inventory window
     static LLFloater* createSecondaryInventoryWindow(const LLSD& key);
 
-	// <FS:Ansariel> Secondary inventory window
-	static LLFloater* createSecondaryInventoryWindow(const LLSD& key);
-
 protected:
-<<<<<<< HEAD
-	// Tracks highlighted (selected) item in inventory panel.
-	LLInventoryItem *getSelectedItem();
-	U32 getSelectedCount();
-	void onSelectionChange(const std::deque<LLFolderViewItem*> &items, bool user_action);
-	// "wear", "teleport", etc.
-	void performActionOnSelection(const std::string &action);
-=======
     // Tracks highlighted (selected) item in inventory panel.
     LLInventoryItem *getSelectedItem();
     U32 getSelectedCount();
     void onSelectionChange(const std::deque<LLFolderViewItem*> &items, bool user_action);
     // "wear", "teleport", etc.
     void performActionOnSelection(const std::string &action);
->>>>>>> 1a8a5404
 
     bool canWearSelected(); // check whether selected items can be worn
 
@@ -146,15 +114,9 @@
     LLLayoutPanel* mInboxLayoutPanel;
 
 protected:
-<<<<<<< HEAD
-	void						onReloadInboxClicked();			// <FS:Zi> Add reload button to inventory inbox
-public:
-	void 						onBackButtonClicked();
-=======
     void                        onReloadInboxClicked();         // <FS:Zi> Add reload button to inventory inbox
 public:
     void                        onBackButtonClicked();
->>>>>>> 1a8a5404
 
 private:
     bool                        mInboxEnabled;
@@ -162,14 +124,7 @@
     LLInventoryCategoriesObserver*  mCategoriesObserver;
     LLInboxAddedObserver*           mInboxAddedObserver;
 
-<<<<<<< HEAD
-	LLInventoryCategoriesObserver* 	mCategoriesObserver;
-	LLInboxAddedObserver*			mInboxAddedObserver;
-
-	static bool					sInboxInitalized; // <FS:Ansariel> Inbox panel randomly shown on secondary inventory windows
-=======
     static bool                 sInboxInitalized; // <FS:Ansariel> Inbox panel randomly shown on secondary inventory windows
->>>>>>> 1a8a5404
 };
 
 #endif //LL_LLSIDEPANELINVENTORY_H