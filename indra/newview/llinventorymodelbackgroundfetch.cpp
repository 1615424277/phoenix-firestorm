--- conflicted
+++ resolved
@@ -374,14 +374,21 @@
 {
 	if (mBackgroundFetchActive && gAgent.getRegion() && gAgent.getRegion()->capabilitiesReceived())
 	{
-<<<<<<< HEAD
 		// If we'll be using the capability, we'll be sending batches and the background thing isn't as important.
 		// <FS:Ansariel> Force HTTP features on SL
 		//if (gSavedSettings.getBOOL("UseHTTPInventory")) 
 		if (use_http_inventory())
 		// </FS:Ansariel>
 		{
-			bulkFetch();
+            if (AISAPI::isAvailable())
+            {
+                bulkFetchViaAis();
+            }
+            else
+            {
+                // If we'll be using the capability, we'll be sending batches and the background thing isn't as important.
+                bulkFetch();
+            }
 			return;
 		}
 		
@@ -537,17 +544,6 @@
 		// DEPRECATED OLD CODE
 		//--------------------------------------------------------------------------------
 #endif
-=======
-        if (AISAPI::isAvailable())
-        {
-            bulkFetchViaAis();
-        }
-        else
-        {
-            // If we'll be using the capability, we'll be sending batches and the background thing isn't as important.
-            bulkFetch();
-        }
->>>>>>> 72131418
 	}
 }
 
@@ -795,49 +791,6 @@
 			}
 			else
 			{
-<<<<<<< HEAD
-				const LLViewerInventoryCategory * cat(gInventory.getCategory(cat_id));
-		
-				if (cat)
-				{
-					if (LLViewerInventoryCategory::VERSION_UNKNOWN == cat->getVersion())
-					{
-						LLSD folder_sd;
-						folder_sd["folder_id"]		= cat->getUUID();
-						folder_sd["owner_id"]		= cat->getOwnerID();
-						folder_sd["sort_order"]		= LLSD::Integer(sort_order);
-						folder_sd["fetch_folders"]	= LLSD::Boolean(TRUE); //(LLSD::Boolean)sFullFetchStarted;
-						folder_sd["fetch_items"]	= LLSD::Boolean(TRUE);
-
-						// <FS:Beq> correct library owner for OpenSim (Rye)
-						// if (ALEXANDRIA_LINDEN_ID == cat->getOwnerID())
-						if (gInventory.getLibraryOwnerID() == cat->getOwnerID())
-						// </FS:Beq>
-						{
-							folder_request_body_lib["folders"].append(folder_sd);
-						}
-						else
-						{
-							folder_request_body["folders"].append(folder_sd);
-						}
-						folder_count++;
-					}
-
-					// May already have this folder, but append child folders to list.
-					if (fetch_info.mRecursive)
-					{	
-						LLInventoryModel::cat_array_t * categories(NULL);
-						LLInventoryModel::item_array_t * items(NULL);
-						gInventory.getDirectDescendentsOf(cat->getUUID(), categories, items);
-						for (LLInventoryModel::cat_array_t::const_iterator it = categories->begin();
-							 it != categories->end();
-							 ++it)
-						{
-							mFetchQueue.push_back(FetchQueueInfo((*it)->getUUID(), fetch_info.mRecursive));
-						}
-					}
-				}
-=======
                 const LLViewerInventoryCategory * cat(gInventory.getCategory(cat_id));
                 if (cat)
                 {
@@ -850,7 +803,10 @@
                         folder_sd["fetch_folders"] = LLSD::Boolean(true); //(LLSD::Boolean)sFullFetchStarted;
                         folder_sd["fetch_items"] = LLSD::Boolean(true);
 
-                        if (ALEXANDRIA_LINDEN_ID == cat->getOwnerID())
+                        // <FS:Beq> correct library owner for OpenSim (Rye)
+                        // if (ALEXANDRIA_LINDEN_ID == cat->getOwnerID())
+                        if (gInventory.getLibraryOwnerID() == cat->getOwnerID())
+                        // </FS:Beq>
                         {
                             folder_request_body_lib["folders"].append(folder_sd);
                         }
@@ -877,7 +833,6 @@
                         }
                     }
                 }
->>>>>>> 72131418
 			}
 			if (fetch_info.mRecursive)
 			{
