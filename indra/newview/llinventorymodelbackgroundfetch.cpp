--- conflicted
+++ resolved
@@ -348,24 +348,10 @@
 
 void LLInventoryModelBackgroundFetch::backgroundFetch()
 {
-// <FS:AW>
-	//if (mBackgroundFetchActive && gAgent.getRegion() && gAgent.getRegion()->capabilitiesReceived())
-	LLViewerRegion* region = gAgent.getRegion();
-	if (!region || !region->capabilitiesReceived())
-	{
-		return;
-	}
-
-	if (mBackgroundFetchActive)
-// </FS:AW>
+	if (mBackgroundFetchActive && gAgent.getRegion() && gAgent.getRegion()->capabilitiesReceived())
 	{
 		// If we'll be using the capability, we'll be sending batches and the background thing isn't as important.
-// <FS:AW>
-//		if (gSavedSettings.getBOOL("UseHTTPInventory")) 
-		std::string url = region->getCapability("FetchInventory2");
-		static LLCachedControl<bool> sUseHTTPInventory(gSavedSettings, "UseHTTPInventory");
-		if (sUseHTTPInventory && !url.empty()) 
-// </FS:AW>
+		if (gSavedSettings.getBOOL("UseHTTPInventory")) 
 		{
 			bulkFetch();
 			return;
@@ -390,14 +376,7 @@
 			// Double timeouts on failure.
 			mMinTimeBetweenFetches = llmin(mMinTimeBetweenFetches * 2.f, 10.f);
 			mMaxTimeBetweenFetches = llmin(mMaxTimeBetweenFetches * 2.f, 120.f);
-<<<<<<< HEAD
-// <FS:AW>
-//			LL_DEBUGS() << "Inventory fetch times grown to (" << mMinTimeBetweenFetches << ", " << mMaxTimeBetweenFetches << ")" << LL_ENDL;
-			LL_DEBUGS("InventoryFetch") << "Inventory fetch times grown to (" << mMinTimeBetweenFetches << ", " << mMaxTimeBetweenFetches << ")" << LL_ENDL;
-// </FS:AW>
-=======
 			LL_DEBUGS(LOG_INV) << "Inventory fetch times grown to (" << mMinTimeBetweenFetches << ", " << mMaxTimeBetweenFetches << ")" << LL_ENDL;
->>>>>>> 7c0a06f1
 			// fetch is no longer considered "timely" although we will wait for full time-out.
 			mTimelyFetchPending = FALSE;
 		}
@@ -470,14 +449,7 @@
 						// Shrink timeouts based on success.
 						mMinTimeBetweenFetches = llmax(mMinTimeBetweenFetches * 0.8f, 0.3f);
 						mMaxTimeBetweenFetches = llmax(mMaxTimeBetweenFetches * 0.8f, 10.f);
-<<<<<<< HEAD
-// <FS:AW>
-//						LL_DEBUGS() << "Inventory fetch times shrunk to (" << mMinTimeBetweenFetches << ", " << mMaxTimeBetweenFetches << ")" << LL_ENDL;
-						LL_DEBUGS("InventoryFetch") << "Inventory fetch times shrunk to (" << mMinTimeBetweenFetches << ", " << mMaxTimeBetweenFetches << ")" << LL_ENDL;
-// </FS:AW>
-=======
 						LL_DEBUGS(LOG_INV) << "Inventory fetch times shrunk to (" << mMinTimeBetweenFetches << ", " << mMaxTimeBetweenFetches << ")" << LL_ENDL;
->>>>>>> 7c0a06f1
 					}
 
 					mTimelyFetchPending = FALSE;
@@ -575,48 +547,14 @@
 	{
 		mMinTimeBetweenFetches = new_min_time;  // *HACK:  See above.
 	}
-<<<<<<< HEAD
-	gInventory.notifyObservers();
-}
-
-BOOL LLInventoryModelFetchDescendentsResponder::getIsRecursive(const LLUUID& cat_id) const
-{
-	return (std::find(mRecursiveCatUUIDs.begin(),mRecursiveCatUUIDs.end(), cat_id) != mRecursiveCatUUIDs.end());
-}
-// Bundle up a bunch of requests to send all at once.
-// static   
-void LLInventoryModelBackgroundFetch::bulkFetch()
-{
-	if (gDisconnected) return; // <FS:AW>
-	//Background fetch is called from gIdleCallbacks in a loop until background fetch is stopped.
-	//If there are items in mFetchQueue, we want to check the time since the last bulkFetch was 
-	//sent.  If it exceeds our retry time, go ahead and fire off another batch.  
-	LLViewerRegion* region = gAgent.getRegion();
-	if (!region) return;
-
-	if (!region->capabilitiesReceived()) return;// <FS:AW>
-
-	S16 max_concurrent_fetches=8;
-	F32 new_min_time = 0.5f;			//HACK!  Clean this up when old code goes away entirely.
-	if (mMinTimeBetweenFetches < new_min_time) 
-=======
 
 	if (mFetchCount)
->>>>>>> 7c0a06f1
 	{
 		// Process completed background HTTP requests
 		gInventory.handleResponses(false);
 	}
-<<<<<<< HEAD
-// <FS:AW>
-//	if (gDisconnected ||
-//		(mFetchCount > max_concurrent_fetches) ||
-	if (	(mFetchCount > max_concurrent_fetches) ||
-// </FS:AW>
-=======
 	
 	if ((mFetchCount > max_concurrent_fetches) ||
->>>>>>> 7c0a06f1
 		(mFetchTimer.getElapsedTimeF32() < mMinTimeBetweenFetches))
 	{
 		return;
@@ -731,39 +669,15 @@
 	{
 		if (folder_count)
 		{
-<<<<<<< HEAD
-// <FS:AW>
-//			std::string url = region->getCapability("FetchInventoryDescendents2");   
-//			mFetchCount++;
-//			if (folder_request_body["folders"].size())
-			std::string url = region->getCapability("FetchInventoryDescendents2");
-			if(!url.empty() && folder_request_body["folders"].size())
-// </FS:AW>
-=======
 			if (folder_request_body["folders"].size())
 			{
 				const std::string url(region->getCapability("FetchInventoryDescendents2"));
 
 				if (! url.empty())
->>>>>>> 7c0a06f1
 				{
 					BGFolderHttpHandler * handler(new BGFolderHttpHandler(folder_request_body, recursive_cats));
 					gInventory.requestPost(false, url, folder_request_body, handler, "Inventory Folder");
 				}
-<<<<<<< HEAD
-// <FS:AW>
-//			if (folder_request_body_lib["folders"].size())
-//			{
-//				std::string url_lib = gAgent.getRegion()->getCapability("FetchLibDescendents2");
-			std::string url_lib = gAgent.getRegion()->getCapability("FetchLibDescendents2");
-			if (!url_lib.empty() && folder_request_body_lib["folders"].size())
-			{
-// </FS:AW>
-					LLInventoryModelFetchDescendentsResponder *fetcher = new LLInventoryModelFetchDescendentsResponder(folder_request_body_lib, recursive_cats);
-					LLHTTPClient::post(url_lib, folder_request_body_lib, fetcher, 300.0);
-				}
-			}
-=======
 			}
 			
 			if (folder_request_body_lib["folders"].size())
@@ -778,7 +692,6 @@
 			}
 		} // if (folder_count)
 
->>>>>>> 7c0a06f1
 		if (item_count)
 		{
 			if (item_request_body.size())
