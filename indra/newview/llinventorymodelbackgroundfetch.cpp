--- conflicted
+++ resolved
@@ -565,11 +565,7 @@
             mMaxTimeBetweenFetches = llmin(mMaxTimeBetweenFetches * 2.f, 120.f);
             LL_DEBUGS(LOG_INV) << "Inventory fetch times grown to (" << mMinTimeBetweenFetches << ", " << mMaxTimeBetweenFetches << ")" << LL_ENDL;
             // fetch is no longer considered "timely" although we will wait for full time-out.
-<<<<<<< HEAD
-            mTimelyFetchPending = FALSE;
-=======
             mTimelyFetchPending = false;
->>>>>>> 050d2fef
         }
 
         while(1)
@@ -607,11 +603,7 @@
                     if (cat->fetch())
                     {
                         mFetchTimer.reset();
-<<<<<<< HEAD
-                        mTimelyFetchPending = TRUE;
-=======
                         mTimelyFetchPending = true;
->>>>>>> 050d2fef
                     }
                     else
                     {
@@ -647,11 +639,7 @@
                         LL_DEBUGS(LOG_INV) << "Inventory fetch times shrunk to (" << mMinTimeBetweenFetches << ", " << mMaxTimeBetweenFetches << ")" << LL_ENDL;
                     }
 
-<<<<<<< HEAD
-                    mTimelyFetchPending = FALSE;
-=======
                     mTimelyFetchPending = false;
->>>>>>> 050d2fef
                     continue;
                 }
                 else if (mFetchTimer.getElapsedTimeF32() > mMaxTimeBetweenFetches)
@@ -665,11 +653,7 @@
                         // push on back of queue
                         mFetchFolderQueue.push_back(info);
                     }
-<<<<<<< HEAD
-                    mTimelyFetchPending = FALSE;
-=======
                     mTimelyFetchPending = false;
->>>>>>> 050d2fef
                     mFetchTimer.reset();
                     break;
                 }
@@ -691,29 +675,17 @@
                 {
                     itemp->fetchFromServer();
                     mFetchTimer.reset();
-<<<<<<< HEAD
-                    mTimelyFetchPending = TRUE;
+                    mTimelyFetchPending = true;
                 }
                 else if (itemp->mIsComplete)
                 {
-                    mTimelyFetchPending = FALSE;
-=======
-                    mTimelyFetchPending = true;
-                }
-                else if (itemp->mIsComplete)
-                {
                     mTimelyFetchPending = false;
->>>>>>> 050d2fef
                 }
                 else if (mFetchTimer.getElapsedTimeF32() > mMaxTimeBetweenFetches)
                 {
                     mFetchFolderQueue.push_back(info);
                     mFetchTimer.reset();
-<<<<<<< HEAD
-                    mTimelyFetchPending = FALSE;
-=======
                     mTimelyFetchPending = false;
->>>>>>> 050d2fef
                 }
                 // Not enough time has elapsed to do a new fetch
                 break;
