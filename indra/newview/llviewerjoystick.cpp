/** 
 * @file llviewerjoystick.cpp
 * @brief Joystick / NDOF device functionality.
 *
 * $LicenseInfo:firstyear=2002&license=viewerlgpl$
 * Second Life Viewer Source Code
 * Copyright (C) 2010, Linden Research, Inc.
 * 
 * This library is free software; you can redistribute it and/or
 * modify it under the terms of the GNU Lesser General Public
 * License as published by the Free Software Foundation;
 * version 2.1 of the License only.
 * 
 * This library is distributed in the hope that it will be useful,
 * but WITHOUT ANY WARRANTY; without even the implied warranty of
 * MERCHANTABILITY or FITNESS FOR A PARTICULAR PURPOSE.  See the GNU
 * Lesser General Public License for more details.
 * 
 * You should have received a copy of the GNU Lesser General Public
 * License along with this library; if not, write to the Free Software
 * Foundation, Inc., 51 Franklin Street, Fifth Floor, Boston, MA  02110-1301  USA
 * 
 * Linden Research, Inc., 945 Battery Street, San Francisco, CA  94111  USA
 * $/LicenseInfo$
 */

// </FS:ND> Fix for GCC 4.4.5, oherwise it complains at boost/signal
#ifdef LL_LINUX
#pragma GCC diagnostic ignored "-Wuninitialized"
#endif
// </FS:ND>

#include "llviewerprecompiledheaders.h"

#include "llviewerjoystick.h"

#include "llviewercontrol.h"
#include "llviewerwindow.h"
#include "llviewercamera.h"
#include "llappviewer.h"
#include "llkeyboard.h"
#include "lltoolmgr.h"
#include "llselectmgr.h"
#include "llviewermenu.h"
#include "llviewerwindow.h"
#include "llwindow.h"
#include "llagent.h"
#include "llagentcamera.h"
#include "llfocusmgr.h"
<<<<<<< HEAD
#include "llmoveview.h"
=======

#if LL_WINDOWS && !LL_MESA_HEADLESS
// Require DirectInput version 8
#define DIRECTINPUT_VERSION 0x0800

#include <dinput.h>
#endif

>>>>>>> 20138469

// ----------------------------------------------------------------------------
// Constants

#define  X_I	1
#define  Y_I	2
#define  Z_I	0
#define RX_I	4
#define RY_I	5
#define RZ_I	3

F32  LLViewerJoystick::sLastDelta[] = {0,0,0,0,0,0,0};
F32  LLViewerJoystick::sDelta[] = {0,0,0,0,0,0,0};

// These constants specify the maximum absolute value coming in from the device.
// HACK ALERT! the value of MAX_JOYSTICK_INPUT_VALUE is not arbitrary as it 
// should be.  It has to be equal to 3000 because the SpaceNavigator on Windows
// refuses to respond to the DirectInput SetProperty call; it always returns 
// values in the [-3000, 3000] range.
#define MAX_SPACENAVIGATOR_INPUT  3000.0f
#define MAX_JOYSTICK_INPUT_VALUE  MAX_SPACENAVIGATOR_INPUT

#if LL_WINDOWS && !LL_MESA_HEADLESS

// this should reflect ndof and set axises, see ndofdev_win.cpp from ndof package
BOOL CALLBACK EnumObjectsCallback(const DIDEVICEOBJECTINSTANCE* inst, VOID* user_data)
{
    if (inst->dwType & DIDFT_AXIS)
    {
        LPDIRECTINPUTDEVICE8 device = *((LPDIRECTINPUTDEVICE8 *)user_data);
        DIPROPRANGE diprg;
        diprg.diph.dwSize = sizeof(DIPROPRANGE);
        diprg.diph.dwHeaderSize = sizeof(DIPROPHEADER);
        diprg.diph.dwHow = DIPH_BYID;
        diprg.diph.dwObj = inst->dwType; // specify the enumerated axis

        // Set the range for the axis
        diprg.lMin = (long)-MAX_JOYSTICK_INPUT_VALUE;
        diprg.lMax = (long)+MAX_JOYSTICK_INPUT_VALUE;
        HRESULT hr = device->SetProperty(DIPROP_RANGE, &diprg.diph);

        if (FAILED(hr))
        {
            return DIENUM_STOP;
        }
    }

    return DIENUM_CONTINUE;
}

BOOL CALLBACK di8_devices_callback(LPCDIDEVICEINSTANCE device_instance_ptr, LPVOID pvRef)
{
    // Note: If a single device can function as more than one DirectInput
    // device type, it is enumerated as each device type that it supports.
    // Capable of detecting devices like Oculus Rift
    if (device_instance_ptr)
    {
        std::string product_name = utf16str_to_utf8str(llutf16string(device_instance_ptr->tszProductName));

        LLSD guid = LLViewerJoystick::getInstance()->getDeviceUUID();

        bool init_device = false;
        if (guid.isBinary())
        {
            std::vector<U8> bin_bucket = guid.asBinary();
            init_device = memcmp(&bin_bucket[0], &device_instance_ptr->guidInstance, sizeof(GUID)) == 0;
        }
        else
        {
            // It might be better to init space navigator here, but if system doesn't has one,
            // ndof will pick a random device, it is simpler to pick first device now to have an id
            init_device = true;
        }

        if (init_device)
        {
            LL_DEBUGS("Joystick") << "Found and attempting to use device: " << product_name << LL_ENDL;
            LPDIRECTINPUT8       di8_interface = *((LPDIRECTINPUT8 *)gViewerWindow->getWindow()->getDirectInput8());
            LPDIRECTINPUTDEVICE8 device = NULL;

            HRESULT status = di8_interface->CreateDevice(
                device_instance_ptr->guidInstance, // REFGUID rguid,
                &device,                           // LPDIRECTINPUTDEVICE * lplpDirectInputDevice,
                NULL                               // LPUNKNOWN pUnkOuter
                );

            if (status == DI_OK)
            {
                // prerequisite for aquire()
                LL_DEBUGS("Joystick") << "Device created" << LL_ENDL;
                status = device->SetDataFormat(&c_dfDIJoystick); // c_dfDIJoystick2
            }

            if (status == DI_OK)
            {
                // set properties
                LL_DEBUGS("Joystick") << "Format set" << LL_ENDL;
                status = device->EnumObjects(EnumObjectsCallback, &device, DIDFT_ALL);
            }

            if (status == DI_OK)
            {
                LL_DEBUGS("Joystick") << "Properties updated" << LL_ENDL;

                S32 size = sizeof(GUID);
                LLSD::Binary data; //just an std::vector
                data.resize(size);
                memcpy(&data[0], &device_instance_ptr->guidInstance /*POD _GUID*/, size);
                LLViewerJoystick::getInstance()->initDevice(&device, product_name, LLSD(data));
                return DIENUM_STOP;
            }
        }
        else
        {
            LL_DEBUGS("Joystick") << "Found device: " << product_name << LL_ENDL;
        }
    }
    return DIENUM_CONTINUE;
}

// Windows guids
// This is GUID2 so teoretically it can be memcpy copied into LLUUID
void guid_from_string(GUID &guid, const std::string &input)
{
    CLSIDFromString(utf8str_to_utf16str(input).c_str(), &guid);
}

std::string string_from_guid(const GUID &guid)
{
    OLECHAR* guidString; //wchat
    StringFromCLSID(guid, &guidString);

    // use guidString...

    std::string res = utf16str_to_utf8str(llutf16string(guidString));
    // ensure memory is freed
    ::CoTaskMemFree(guidString);

    return res;
}
#endif

// -----------------------------------------------------------------------------
void LLViewerJoystick::updateEnabled(bool autoenable)
{
	if (mDriverState == JDS_UNINITIALIZED)
	{
		gSavedSettings.setBOOL("JoystickEnabled", FALSE );
	}
	else
	{
		// autoenable if user specifically chose this device
		if (autoenable && (isLikeSpaceNavigator() || isDeviceUUIDSet())) 
		{
			gSavedSettings.setBOOL("JoystickEnabled", TRUE );
		}
	}
	if (!gSavedSettings.getBOOL("JoystickEnabled"))
	{
		mOverrideCamera = FALSE;
	}
}

void LLViewerJoystick::setOverrideCamera(bool val)
{
	if (!gSavedSettings.getBOOL("JoystickEnabled"))
	{
		mOverrideCamera = FALSE;
	}
	else
	{
		mOverrideCamera = val;
	}

	if (mOverrideCamera)
	{
		gAgentCamera.changeCameraToDefault();
	}
}

// -----------------------------------------------------------------------------
#if LIB_NDOF
NDOF_HotPlugResult LLViewerJoystick::HotPlugAddCallback(NDOF_Device *dev)
{
	NDOF_HotPlugResult res = NDOF_DISCARD_HOTPLUGGED;
	LLViewerJoystick* joystick(LLViewerJoystick::getInstance());
	if (joystick->mDriverState == JDS_UNINITIALIZED)
	{
<<<<<<< HEAD
        LL_INFOS() << "HotPlugAddCallback: will use device:" << LL_ENDL;

		// <FS:ND> Disable for Linux till vs017 gets merged in to no having to support multiple version of libndofdev
#ifndef LL_LINUX
=======
        LL_INFOS("Joystick") << "HotPlugAddCallback: will use device:" << LL_ENDL;
>>>>>>> 20138469
		ndof_dump(dev);
#endif
		// </FS:ND>
		
		joystick->mNdofDev = dev;
        joystick->mDriverState = JDS_INITIALIZED;
        res = NDOF_KEEP_HOTPLUGGED;
	}
	joystick->updateEnabled(true);
    return res;
}
#endif

// -----------------------------------------------------------------------------
#if LIB_NDOF
void LLViewerJoystick::HotPlugRemovalCallback(NDOF_Device *dev)
{
	LLViewerJoystick* joystick(LLViewerJoystick::getInstance());
	if (joystick->mNdofDev == dev)
	{
        LL_INFOS("Joystick") << "HotPlugRemovalCallback: joystick->mNdofDev="
				<< joystick->mNdofDev << "; removed device:" << LL_ENDL;

		// <FS:ND> Disable for Linux till vs017 gets merged in to no having to support multiple version of libndofdev
#ifndef LL_LINUX
		ndof_dump(dev);
#endif
		// </FS:ND>

		joystick->mDriverState = JDS_UNINITIALIZED;
	}
	joystick->updateEnabled(true);
}
#endif

// -----------------------------------------------------------------------------
LLViewerJoystick::LLViewerJoystick()
:	mDriverState(JDS_UNINITIALIZED),
	mNdofDev(NULL),
	mResetFlag(false),
	mCameraUpdated(true),
	mOverrideCamera(false),
	mJoystickRun(0)
{
	for (int i = 0; i < 6; i++)
	{
		mAxes[i] = sDelta[i] = sLastDelta[i] = 0.0f;
	}
	
	memset(mBtn, 0, sizeof(mBtn));

	// factor in bandwidth? bandwidth = gViewerStats->mKBitStat
	mPerfScale = 4000.f / gSysCPU.getMHz(); // hmm.  why?

    mLastDeviceUUID = LLSD::Integer(1);
}

// -----------------------------------------------------------------------------
LLViewerJoystick::~LLViewerJoystick()
{
	if (mDriverState == JDS_INITIALIZED)
	{
		terminate();
	}
}

// -----------------------------------------------------------------------------
void LLViewerJoystick::init(bool autoenable)
{
#if LIB_NDOF
	static bool libinit = false;
	mDriverState = JDS_INITIALIZING;

    loadDeviceIdFromSettings();

	if (libinit == false)
	{
		// Note: The HotPlug callbacks are not actually getting called on Windows
		if (ndof_libinit(HotPlugAddCallback, 
						 HotPlugRemovalCallback, 
						 gViewerWindow->getWindow()->getDirectInput8()))
		{
			mDriverState = JDS_UNINITIALIZED;
		}
		else
		{
			// NB: ndof_libinit succeeds when there's no device
			libinit = true;

			// allocate memory once for an eventual device
			mNdofDev = ndof_create();
		}
	}

	if (libinit)
	{
		if (mNdofDev)
        {
            // di8_devices_callback callback is immediate and happens in scope of getInputDevices()
#if LL_WINDOWS && !LL_MESA_HEADLESS
            // space navigator is marked as DI8DEVCLASS_GAMECTRL in ndof lib
            U32 device_type = DI8DEVCLASS_GAMECTRL;
            void* callback = &di8_devices_callback;
#else
            // MAC doesn't support device search yet
            // On MAC there is an ndof_idsearch and it is possible to specify product
            // and manufacturer in NDOF_Device for ndof_init_first to pick specific one
            U32 device_type = 0;
            void* callback = NULL;
#endif
            if (!gViewerWindow->getWindow()->getInputDevices(device_type, callback, NULL))
            {
                LL_INFOS("Joystick") << "Failed to gather devices from window. Falling back to ndof's init" << LL_ENDL;
                // Failed to gather devices from windows, init first suitable one
                mLastDeviceUUID = LLSD();
                void *preffered_device = NULL;
                initDevice(preffered_device);
            }

            if (mDriverState == JDS_INITIALIZING)
            {
                LL_INFOS("Joystick") << "Found no matching joystick devices." << LL_ENDL;
                mDriverState = JDS_UNINITIALIZED;
            }
		}
		else
		{
			mDriverState = JDS_UNINITIALIZED;
		}
	}

	// Autoenable the joystick for recognized devices if nothing was connected previously
	if (!autoenable)
	{
		autoenable = gSavedSettings.getString("JoystickInitialized").empty() ? true : false;
	}
	updateEnabled(autoenable);
	
	if (mDriverState == JDS_INITIALIZED)
	{
		// A Joystick device is plugged in
		if (isLikeSpaceNavigator())
		{
			// It's a space navigator, we have defaults for it.
			if (gSavedSettings.getString("JoystickInitialized") != "SpaceNavigator")
			{
				// Only set the defaults if we haven't already (in case they were overridden)
				setSNDefaults();
				gSavedSettings.setString("JoystickInitialized", "SpaceNavigator");
			}
		}
		else
		{
			// It's not a Space Navigator
			gSavedSettings.setString("JoystickInitialized", "UnknownDevice");
		}
	}
	else
	{
		// No device connected, don't change any settings
	}
	
    LL_INFOS("Joystick") << "ndof: mDriverState=" << mDriverState << "; mNdofDev="
			<< mNdofDev << "; libinit=" << libinit << LL_ENDL;
#endif
}

void LLViewerJoystick::initDevice(LLSD &guid)
{
#if LIB_NDOF
    mLastDeviceUUID = guid;

#if LL_WINDOWS && !LL_MESA_HEADLESS
    // space navigator is marked as DI8DEVCLASS_GAMECTRL in ndof lib
    U32 device_type = DI8DEVCLASS_GAMECTRL;
    void* callback = &di8_devices_callback;
#else
    // MAC doesn't support device search yet
    // On MAC there is an ndof_idsearch and it is possible to specify product
    // and manufacturer in NDOF_Device for ndof_init_first to pick specific one
    U32 device_type = 0;
    void* callback = NULL;
#endif

    mDriverState = JDS_INITIALIZING; 
    if (!gViewerWindow->getWindow()->getInputDevices(device_type, callback, NULL))
    {
        LL_INFOS("Joystick") << "Failed to gather devices from window. Falling back to ndof's init" << LL_ENDL;
        // Failed to gather devices from windows, init first suitable one
        void *preffered_device = NULL;
        mLastDeviceUUID = LLSD();
        initDevice(preffered_device);
    }

    if (mDriverState == JDS_INITIALIZING)
    {
        LL_INFOS("Joystick") << "Found no matching joystick devices." << LL_ENDL;
        mDriverState = JDS_UNINITIALIZED;
    }
#endif
}

void LLViewerJoystick::initDevice(void * preffered_device /*LPDIRECTINPUTDEVICE8*/, std::string &name, LLSD &guid)
{
#if LIB_NDOF
    mLastDeviceUUID = guid;

    strncpy(mNdofDev->product, name.c_str(), sizeof(mNdofDev->product));
    mNdofDev->manufacturer[0] = '\0';

    initDevice(preffered_device);
#endif
}

void LLViewerJoystick::initDevice(void * preffered_device /* LPDIRECTINPUTDEVICE8* */)
{
#if LIB_NDOF
    // Different joysticks will return different ranges of raw values.
    // Since we want to handle every device in the same uniform way, 
    // we initialize the mNdofDev struct and we set the range 
    // of values we would like to receive. 
    // 
    // HACK: On Windows, libndofdev passes our range to DI with a 
    // SetProperty call. This works but with one notable exception, the
    // SpaceNavigator, who doesn't seem to care about the SetProperty
    // call. In theory, we should handle this case inside libndofdev. 
    // However, the range we're setting here is arbitrary anyway, 
    // so let's just use the SpaceNavigator range for our purposes. 
    mNdofDev->axes_min = (long)-MAX_JOYSTICK_INPUT_VALUE;
    mNdofDev->axes_max = (long)+MAX_JOYSTICK_INPUT_VALUE;

    // libndofdev could be used to return deltas.  Here we choose to
    // just have the absolute values instead.
    mNdofDev->absolute = 1;
    // init & use the first suitable NDOF device found on the USB chain
    // On windows preffered_device needs to be a pointer to LPDIRECTINPUTDEVICE8
    if (ndof_init_first(mNdofDev, preffered_device))
    {
        mDriverState = JDS_UNINITIALIZED;
        LL_WARNS() << "ndof_init_first FAILED" << LL_ENDL;
    }
    else
    {
        mDriverState = JDS_INITIALIZED;
    }
#endif
}

// -----------------------------------------------------------------------------
void LLViewerJoystick::terminate()
{
#if LIB_NDOF

	ndof_libcleanup();
	LL_INFOS("Joystick") << "Terminated connection with NDOF device." << LL_ENDL;
	mDriverState = JDS_UNINITIALIZED;
#endif
}

// -----------------------------------------------------------------------------
void LLViewerJoystick::updateStatus()
{
#if LIB_NDOF

	ndof_update(mNdofDev);

	for (int i=0; i<6; i++)
	{
		mAxes[i] = (F32) mNdofDev->axes[i] / mNdofDev->axes_max;
	}

	for (int i=0; i<16; i++)
	{
		mBtn[i] = mNdofDev->buttons[i];
	}
	
#endif
}

// -----------------------------------------------------------------------------
F32 LLViewerJoystick::getJoystickAxis(U32 axis) const
{
	if (axis < 6)
	{
		return mAxes[axis];
	}
	return 0.f;
}

// -----------------------------------------------------------------------------
U32 LLViewerJoystick::getJoystickButton(U32 button) const
{
	if (button < 16)
	{
		return mBtn[button];
	}
	return 0;
}

// -----------------------------------------------------------------------------
void LLViewerJoystick::handleRun(F32 inc)
{
	// Decide whether to walk or run by applying a threshold, with slight
	// hysteresis to avoid oscillating between the two with input spikes.
	// Analog speed control would be better, but not likely any time soon.
	if (inc > gSavedSettings.getF32("JoystickRunThreshold"))
	{
		if (1 == mJoystickRun)
		{
			++mJoystickRun;
//			gAgent.setRunning();
//			gAgent.sendWalkRun(gAgent.getRunning());
// [RLVa:KB] - Checked: 2011-05-11 (RLVa-1.3.0i) | Added: RLVa-1.3.0i
			gAgent.setTempRun();
// [/RLVa:KB]
		}
		else if (0 == mJoystickRun)
		{
			// hysteresis - respond NEXT frame
			++mJoystickRun;
		}
	}
	else
	{
		if (mJoystickRun > 0)
		{
			--mJoystickRun;
			if (0 == mJoystickRun)
			{
//				gAgent.clearRunning();
//				gAgent.sendWalkRun(gAgent.getRunning());
// [RLVa:KB] - Checked: 2011-05-11 (RLVa-1.3.0i) | Added: RLVa-1.3.0i
				gAgent.clearTempRun();
// [/RLVa:KB]
			}
		}
	}
}

// -----------------------------------------------------------------------------
void LLViewerJoystick::agentJump()
{
    gAgent.moveUp(1);
}

// -----------------------------------------------------------------------------
void LLViewerJoystick::agentSlide(F32 inc)
{
	if (inc < 0.f)
	{
		gAgent.moveLeft(1);
	}
	else if (inc > 0.f)
	{
		gAgent.moveLeft(-1);
	}
}

// -----------------------------------------------------------------------------
void LLViewerJoystick::agentPush(F32 inc)
{
	if (inc < 0.f)                            // forward
	{
		gAgent.moveAt(1, false);
	}
	else if (inc > 0.f)                       // backward
	{
		gAgent.moveAt(-1, false);
	}
}

// -----------------------------------------------------------------------------
void LLViewerJoystick::agentFly(F32 inc)
{
	if (inc < 0.f)
	{
		if (! (gAgent.getFlying() ||
		       !gAgent.canFly() ||
		       gAgent.upGrabbed() ||
		       !gSavedSettings.getBOOL("AutomaticFly")) )
		{
			gAgent.setFlying(true);
		}
		gAgent.moveUp(1);
	}
	else if (inc > 0.f)
	{
		// crouch
		gAgent.moveUp(-1);
	}
}

// -----------------------------------------------------------------------------
void LLViewerJoystick::agentPitch(F32 pitch_inc)
{
	if (pitch_inc < 0)
	{
		gAgent.setControlFlags(AGENT_CONTROL_PITCH_POS);
	}
	else if (pitch_inc > 0)
	{
		gAgent.setControlFlags(AGENT_CONTROL_PITCH_NEG);
	}
	
	gAgent.pitch(-pitch_inc);
}

// -----------------------------------------------------------------------------
void LLViewerJoystick::agentYaw(F32 yaw_inc)
{	
	// Cannot steer some vehicles in mouselook if the script grabs the controls
	if (gAgentCamera.cameraMouselook() && !gSavedSettings.getBOOL("JoystickMouselookYaw"))
	{
		gAgent.rotate(-yaw_inc, gAgent.getReferenceUpVector());
	}
	else
	{
		if (yaw_inc < 0)
		{
			gAgent.setControlFlags(AGENT_CONTROL_YAW_POS);
		}
		else if (yaw_inc > 0)
		{
			gAgent.setControlFlags(AGENT_CONTROL_YAW_NEG);
		}

		gAgent.yaw(-yaw_inc);
	}
}

// -----------------------------------------------------------------------------
void LLViewerJoystick::resetDeltas(S32 axis[])
{
	for (U32 i = 0; i < 6; i++)
	{
		sLastDelta[i] = -mAxes[axis[i]];
		sDelta[i] = 0.f;
	}

	sLastDelta[6] = sDelta[6] = 0.f;
	mResetFlag = false;
}

// -----------------------------------------------------------------------------
void LLViewerJoystick::moveObjects(bool reset)
{
	static bool toggle_send_to_sim = false;

	if (!gFocusMgr.getAppHasFocus() || mDriverState != JDS_INITIALIZED
		|| !gSavedSettings.getBOOL("JoystickEnabled") || !gSavedSettings.getBOOL("JoystickBuildEnabled"))
	{
		return;
	}

	S32 axis[] = 
	{
		gSavedSettings.getS32("JoystickAxis0"),
		gSavedSettings.getS32("JoystickAxis1"),
		gSavedSettings.getS32("JoystickAxis2"),
		gSavedSettings.getS32("JoystickAxis3"),
		gSavedSettings.getS32("JoystickAxis4"),
		gSavedSettings.getS32("JoystickAxis5"),
	};

	if (reset || mResetFlag)
	{
		resetDeltas(axis);
		return;
	}

	F32 axis_scale[] =
	{
		gSavedSettings.getF32("BuildAxisScale0"),
		gSavedSettings.getF32("BuildAxisScale1"),
		gSavedSettings.getF32("BuildAxisScale2"),
		gSavedSettings.getF32("BuildAxisScale3"),
		gSavedSettings.getF32("BuildAxisScale4"),
		gSavedSettings.getF32("BuildAxisScale5"),
	};

	F32 dead_zone[] =
	{
		gSavedSettings.getF32("BuildAxisDeadZone0"),
		gSavedSettings.getF32("BuildAxisDeadZone1"),
		gSavedSettings.getF32("BuildAxisDeadZone2"),
		gSavedSettings.getF32("BuildAxisDeadZone3"),
		gSavedSettings.getF32("BuildAxisDeadZone4"),
		gSavedSettings.getF32("BuildAxisDeadZone5"),
	};

	F32 cur_delta[6];
	F32 time = gFrameIntervalSeconds.value();

	// avoid making ridicously big movements if there's a big drop in fps 
	if (time > .2f)
	{
		time = .2f;
	}

	// max feather is 32
	F32 feather = gSavedSettings.getF32("BuildFeathering"); 
	bool is_zero = true, absolute = gSavedSettings.getBOOL("Cursor3D");
	
	for (U32 i = 0; i < 6; i++)
	{
		cur_delta[i] = -mAxes[axis[i]];
		F32 tmp = cur_delta[i];
		if (absolute)
		{
			cur_delta[i] = cur_delta[i] - sLastDelta[i];
		}
		sLastDelta[i] = tmp;
		is_zero = is_zero && (cur_delta[i] == 0.f);
			
		if (cur_delta[i] > 0)
		{
			cur_delta[i] = llmax(cur_delta[i]-dead_zone[i], 0.f);
		}
		else
		{
			cur_delta[i] = llmin(cur_delta[i]+dead_zone[i], 0.f);
		}
		cur_delta[i] *= axis_scale[i];
		
		if (!absolute)
		{
			cur_delta[i] *= time;
		}

		sDelta[i] = sDelta[i] + (cur_delta[i]-sDelta[i])*time*feather;
	}

	U32 upd_type = UPD_NONE;
	LLVector3 v;
    
	if (!is_zero)
	{
		// Clear AFK state if moved beyond the deadzone
		if (gAwayTimer.getElapsedTimeF32() > LLAgent::MIN_AFK_TIME)
		{
			gAgent.clearAFK();
		}
		
		if (sDelta[0] || sDelta[1] || sDelta[2])
		{
			upd_type |= UPD_POSITION;
			v.setVec(sDelta[0], sDelta[1], sDelta[2]);
		}
		
		if (sDelta[3] || sDelta[4] || sDelta[5])
		{
			upd_type |= UPD_ROTATION;
		}
				
		// the selection update could fail, so we won't send 
		if (LLSelectMgr::getInstance()->selectionMove(v, sDelta[3],sDelta[4],sDelta[5], upd_type))
		{
			toggle_send_to_sim = true;
		}
	}
	else if (toggle_send_to_sim)
	{
		LLSelectMgr::getInstance()->sendSelectionMove();
		toggle_send_to_sim = false;
	}
}

// -----------------------------------------------------------------------------
void LLViewerJoystick::moveAvatar(bool reset)
{
	if (!gFocusMgr.getAppHasFocus() || mDriverState != JDS_INITIALIZED
		|| !gSavedSettings.getBOOL("JoystickEnabled") || !gSavedSettings.getBOOL("JoystickAvatarEnabled"))
	{
		return;
	}

	S32 axis[] = 
	{
		// [1 0 2 4  3  5]
		// [Z X Y RZ RX RY]
		gSavedSettings.getS32("JoystickAxis0"),
		gSavedSettings.getS32("JoystickAxis1"),
		gSavedSettings.getS32("JoystickAxis2"),
		gSavedSettings.getS32("JoystickAxis3"),
		gSavedSettings.getS32("JoystickAxis4"),
		gSavedSettings.getS32("JoystickAxis5")
	};

	if (reset || mResetFlag)
	{
		resetDeltas(axis);
		if (reset)
		{
			// Note: moving the agent triggers agent camera mode;
			//  don't do this every time we set mResetFlag (e.g. because we gained focus)
			gAgent.moveAt(0, true);
		}
		return;
	}

	bool is_zero = true;
	static bool button_held = false;

	if (mBtn[1] == 1)
	{
		// If AutomaticFly is enabled, then button1 merely causes a
		// jump (as the up/down axis already controls flying) if on the
		// ground, or cease flight if already flying.
		// If AutomaticFly is disabled, then button1 toggles flying.
		if (gSavedSettings.getBOOL("AutomaticFly"))
		{
			if (!gAgent.getFlying())
			{
				gAgent.moveUp(1);
			}
			else if (!button_held)
			{
				button_held = true;
				gAgent.setFlying(FALSE);
			}
		}
		else if (!button_held)
		{
			button_held = true;
			gAgent.setFlying(!gAgent.getFlying());
		}

		is_zero = false;
	}
	else
	{
		button_held = false;
	}

	F32 axis_scale[] =
	{
		gSavedSettings.getF32("AvatarAxisScale0"),
		gSavedSettings.getF32("AvatarAxisScale1"),
		gSavedSettings.getF32("AvatarAxisScale2"),
		gSavedSettings.getF32("AvatarAxisScale3"),
		gSavedSettings.getF32("AvatarAxisScale4"),
		gSavedSettings.getF32("AvatarAxisScale5")
	};

	F32 dead_zone[] =
	{
		gSavedSettings.getF32("AvatarAxisDeadZone0"),
		gSavedSettings.getF32("AvatarAxisDeadZone1"),
		gSavedSettings.getF32("AvatarAxisDeadZone2"),
		gSavedSettings.getF32("AvatarAxisDeadZone3"),
		gSavedSettings.getF32("AvatarAxisDeadZone4"),
		gSavedSettings.getF32("AvatarAxisDeadZone5")
	};

	// time interval in seconds between this frame and the previous
	F32 time = gFrameIntervalSeconds.value();

	// avoid making ridicously big movements if there's a big drop in fps 
	if (time > .2f)
	{
		time = .2f;
	}

	// note: max feather is 32.0
	F32 feather = gSavedSettings.getF32("AvatarFeathering"); 
	
	F32 cur_delta[6];
	F32 val, dom_mov = 0.f;
	U32 dom_axis = Z_I;
#if LIB_NDOF
    bool absolute = (gSavedSettings.getBOOL("Cursor3D") && mNdofDev->absolute);
#else
    bool absolute = false;
#endif
	// remove dead zones and determine biggest movement on the joystick 
	for (U32 i = 0; i < 6; i++)
	{
		cur_delta[i] = -mAxes[axis[i]];
		if (absolute)
		{
			F32 tmp = cur_delta[i];
			cur_delta[i] = cur_delta[i] - sLastDelta[i];
			sLastDelta[i] = tmp;
		}

		if (cur_delta[i] > 0)
		{
			cur_delta[i] = llmax(cur_delta[i]-dead_zone[i], 0.f);
		}
		else
		{
			cur_delta[i] = llmin(cur_delta[i]+dead_zone[i], 0.f);
		}

		// we don't care about Roll (RZ) and Z is calculated after the loop
        if (i != Z_I && i != RZ_I)
		{
			// find out the axis with the biggest joystick motion
			val = fabs(cur_delta[i]);
			if (val > dom_mov)
			{
				dom_axis = i;
				dom_mov = val;
			}
		}
		
		is_zero = is_zero && (cur_delta[i] == 0.f);
	}

	if (!is_zero)
	{
		// Clear AFK state if moved beyond the deadzone
		if (gAwayTimer.getElapsedTimeF32() > LLAgent::MIN_AFK_TIME)
		{
			gAgent.clearAFK();
		}
		
		setCameraNeedsUpdate(true);
	}

	// forward|backward movements overrule the real dominant movement if 
	// they're bigger than its 20%. This is what you want 'cos moving forward
	// is what you do most. We also added a special (even more lenient) case 
	// for RX|RY to allow walking while pitching and turning
	if (fabs(cur_delta[Z_I]) > .2f * dom_mov
	    || ((dom_axis == RX_I || dom_axis == RY_I) 
		&& fabs(cur_delta[Z_I]) > .05f * dom_mov))
	{
		dom_axis = Z_I;
	}

	sDelta[X_I] = -cur_delta[X_I] * axis_scale[X_I];
	sDelta[Y_I] = -cur_delta[Y_I] * axis_scale[Y_I];
	sDelta[Z_I] = -cur_delta[Z_I] * axis_scale[Z_I];
	cur_delta[RX_I] *= -axis_scale[RX_I] * mPerfScale;
	cur_delta[RY_I] *= -axis_scale[RY_I] * mPerfScale;
		
	if (!absolute)
	{
		cur_delta[RX_I] *= time;
		cur_delta[RY_I] *= time;
	}
	sDelta[RX_I] += (cur_delta[RX_I] - sDelta[RX_I]) * time * feather;
	sDelta[RY_I] += (cur_delta[RY_I] - sDelta[RY_I]) * time * feather;
	
	handleRun((F32) sqrt(sDelta[Z_I]*sDelta[Z_I] + sDelta[X_I]*sDelta[X_I]));
	
	// Allow forward/backward movement some priority
	if (dom_axis == Z_I)
	{
		agentPush(sDelta[Z_I]);			// forward/back
		
		if (fabs(sDelta[X_I])  > .1f)
		{
			agentSlide(sDelta[X_I]);	// move sideways
		}
		
		if (fabs(sDelta[Y_I])  > .1f)
		{
			agentFly(sDelta[Y_I]);		// up/down & crouch
		}
	
		// too many rotations during walking can be confusing, so apply
		// the deadzones one more time (quick & dirty), at 50%|30% power
		F32 eff_rx = .3f * dead_zone[RX_I];
		F32 eff_ry = .3f * dead_zone[RY_I];
	
		if (sDelta[RX_I] > 0)
		{
			eff_rx = llmax(sDelta[RX_I] - eff_rx, 0.f);
		}
		else
		{
			eff_rx = llmin(sDelta[RX_I] + eff_rx, 0.f);
		}

		if (sDelta[RY_I] > 0)
		{
			eff_ry = llmax(sDelta[RY_I] - eff_ry, 0.f);
		}
		else
		{
			eff_ry = llmin(sDelta[RY_I] + eff_ry, 0.f);
		}
		
		
		if (fabs(eff_rx) > 0.f || fabs(eff_ry) > 0.f)
		{
			if (gAgent.getFlying())
			{
				agentPitch(eff_rx);
				agentYaw(eff_ry);
			}
			else
			{
				agentPitch(eff_rx);
				agentYaw(2.f * eff_ry);
			}
		}
	}
	else
	{
		agentSlide(sDelta[X_I]);		// move sideways
		agentFly(sDelta[Y_I]);			// up/down & crouch
		agentPush(sDelta[Z_I]);			// forward/back
		agentPitch(sDelta[RX_I]);		// pitch
		agentYaw(sDelta[RY_I]);			// turn
	}
}

// -----------------------------------------------------------------------------
void LLViewerJoystick::moveFlycam(bool reset)
{
	static LLQuaternion 		sFlycamRotation;
	static LLVector3    		sFlycamPosition;
	static F32          		sFlycamZoom;
	
	if (!gFocusMgr.getAppHasFocus() || mDriverState != JDS_INITIALIZED
		|| !gSavedSettings.getBOOL("JoystickEnabled") || !gSavedSettings.getBOOL("JoystickFlycamEnabled"))
	{
		return;
	}

	S32 axis[] = 
	{
		gSavedSettings.getS32("JoystickAxis0"),
		gSavedSettings.getS32("JoystickAxis1"),
		gSavedSettings.getS32("JoystickAxis2"),
		gSavedSettings.getS32("JoystickAxis3"),
		gSavedSettings.getS32("JoystickAxis4"),
		gSavedSettings.getS32("JoystickAxis5"),
		gSavedSettings.getS32("JoystickAxis6")
	};

	bool in_build_mode = LLToolMgr::getInstance()->inBuildMode();
	if (reset || mResetFlag)
	{
		sFlycamPosition = LLViewerCamera::getInstance()->getOrigin();
		sFlycamRotation = LLViewerCamera::getInstance()->getQuaternion();
		sFlycamZoom = LLViewerCamera::getInstance()->getView();
		
		resetDeltas(axis);

		return;
	}

	F32 axis_scale[] =
	{
		gSavedSettings.getF32("FlycamAxisScale0"),
		gSavedSettings.getF32("FlycamAxisScale1"),
		gSavedSettings.getF32("FlycamAxisScale2"),
		gSavedSettings.getF32("FlycamAxisScale3"),
		gSavedSettings.getF32("FlycamAxisScale4"),
		gSavedSettings.getF32("FlycamAxisScale5"),
		gSavedSettings.getF32("FlycamAxisScale6")
	};

	F32 dead_zone[] =
	{
		gSavedSettings.getF32("FlycamAxisDeadZone0"),
		gSavedSettings.getF32("FlycamAxisDeadZone1"),
		gSavedSettings.getF32("FlycamAxisDeadZone2"),
		gSavedSettings.getF32("FlycamAxisDeadZone3"),
		gSavedSettings.getF32("FlycamAxisDeadZone4"),
		gSavedSettings.getF32("FlycamAxisDeadZone5"),
		gSavedSettings.getF32("FlycamAxisDeadZone6")
	};

	F32 time = gFrameIntervalSeconds.value();

	// avoid making ridiculously big movements if there's a big drop in fps 
	if (time > .2f)
	{
		time = .2f;
	}

	F32 cur_delta[7];
	F32 feather = gSavedSettings.getF32("FlycamFeathering");
	bool absolute = gSavedSettings.getBOOL("Cursor3D");
	bool is_zero = true;

	for (U32 i = 0; i < 7; i++)
	{
		cur_delta[i] = -getJoystickAxis(axis[i]);


		F32 tmp = cur_delta[i];
		if (absolute)
		{
			cur_delta[i] = cur_delta[i] - sLastDelta[i];
		}
		sLastDelta[i] = tmp;

		if (cur_delta[i] > 0)
		{
			cur_delta[i] = llmax(cur_delta[i]-dead_zone[i], 0.f);
		}
		else
		{
			cur_delta[i] = llmin(cur_delta[i]+dead_zone[i], 0.f);
		}

		// We may want to scale camera movements up or down in build mode.
		// NOTE: this needs to remain after the deadzone calculation, otherwise
		// we have issues with flycam "jumping" when the build dialog is opened/closed  -Nyx
		if (in_build_mode)
		{
			if (i == X_I || i == Y_I || i == Z_I)
			{
				static LLCachedControl<F32> build_mode_scale(gSavedSettings,"FlycamBuildModeScale", 1.0);
				cur_delta[i] *= build_mode_scale;
			}
		}

		cur_delta[i] *= axis_scale[i];
		
		if (!absolute)
		{
			cur_delta[i] *= time;
		}

		sDelta[i] = sDelta[i] + (cur_delta[i]-sDelta[i])*time*feather;

		is_zero = is_zero && (cur_delta[i] == 0.f);

	}
	
	// Clear AFK state if moved beyond the deadzone
	if (!is_zero && gAwayTimer.getElapsedTimeF32() > LLAgent::MIN_AFK_TIME)
	{
		gAgent.clearAFK();
	}
	
	sFlycamPosition += LLVector3(sDelta) * sFlycamRotation;

	LLMatrix3 rot_mat(sDelta[3], sDelta[4], sDelta[5]);
	sFlycamRotation = LLQuaternion(rot_mat)*sFlycamRotation;

	if (gSavedSettings.getBOOL("AutoLeveling"))
	{
		LLMatrix3 level(sFlycamRotation);

		LLVector3 x = LLVector3(level.mMatrix[0]);
		LLVector3 y = LLVector3(level.mMatrix[1]);
		LLVector3 z = LLVector3(level.mMatrix[2]);

		y.mV[2] = 0.f;
		y.normVec();

		level.setRows(x,y,z);
		level.orthogonalize();
				
		LLQuaternion quat(level);
		sFlycamRotation = nlerp(llmin(feather*time,1.f), sFlycamRotation, quat);
	}

	if (gSavedSettings.getBOOL("ZoomDirect"))
	{
		sFlycamZoom = sLastDelta[6]*axis_scale[6]+dead_zone[6];
	}
	else
	{
		sFlycamZoom += sDelta[6];
	}

	LLMatrix3 mat(sFlycamRotation);

	LLViewerCamera::getInstance()->setView(sFlycamZoom);
	LLViewerCamera::getInstance()->setOrigin(sFlycamPosition);
	LLViewerCamera::getInstance()->mXAxis = LLVector3(mat.mMatrix[0]);
	LLViewerCamera::getInstance()->mYAxis = LLVector3(mat.mMatrix[1]);
	LLViewerCamera::getInstance()->mZAxis = LLVector3(mat.mMatrix[2]);
}

// -----------------------------------------------------------------------------
bool LLViewerJoystick::toggleFlycam()
{
	if (!gSavedSettings.getBOOL("JoystickEnabled") || !gSavedSettings.getBOOL("JoystickFlycamEnabled"))
	{
		mOverrideCamera = false;
		LLPanelStandStopFlying::clearStandStopFlyingMode(LLPanelStandStopFlying::SSFM_FLYCAM);
		return false;
	}

	if (!mOverrideCamera)
	{
		gAgentCamera.changeCameraToDefault();
	}

	if (gAwayTimer.getElapsedTimeF32() > LLAgent::MIN_AFK_TIME)
	{
		gAgent.clearAFK();
	}
	
	mOverrideCamera = !mOverrideCamera;
	if (mOverrideCamera)
	{
		moveFlycam(true);
		LLPanelStandStopFlying::setStandStopFlyingMode(LLPanelStandStopFlying::SSFM_FLYCAM);
	}
	else 
	{
		// Exiting from the flycam mode: since we are going to keep the flycam POV for
		// the main camera until the avatar moves, we need to track this situation.
		setCameraNeedsUpdate(false);
		setNeedsReset(true);
		LLPanelStandStopFlying::clearStandStopFlyingMode(LLPanelStandStopFlying::SSFM_FLYCAM);
	}
	return true;
}

void LLViewerJoystick::scanJoystick()
{
	if (mDriverState != JDS_INITIALIZED || !gSavedSettings.getBOOL("JoystickEnabled"))
	{
		return;
	}

#if LL_WINDOWS
	// On windows, the flycam is updated syncronously with a timer, so there is
	// no need to update the status of the joystick here.
	if (!mOverrideCamera)
#endif
	updateStatus();

	// App focus check Needs to happen AFTER updateStatus in case the joystick
	// is not centred when the app loses focus.
	if (!gFocusMgr.getAppHasFocus())
	{
		return;
	}

	static long toggle_flycam = 0;

	if (mBtn[0] == 1)
    {
		if (mBtn[0] != toggle_flycam)
		{
			toggle_flycam = toggleFlycam() ? 1 : 0;
		}
	}
	else
	{
		toggle_flycam = 0;
	}
	
	if (!mOverrideCamera && !(LLToolMgr::getInstance()->inBuildMode() && gSavedSettings.getBOOL("JoystickBuildEnabled")))
	{
		moveAvatar();
	}
}

// -----------------------------------------------------------------------------
bool LLViewerJoystick::isDeviceUUIDSet()
{
#if LL_WINDOWS && !LL_MESA_HEADLESS
    // for ease of comparison and to dial less with platform specific variables, we store id as LLSD binary
    return mLastDeviceUUID.isBinary();
#else
    return false;
#endif
}

LLSD LLViewerJoystick::getDeviceUUID()
{
    return mLastDeviceUUID;
}

std::string LLViewerJoystick::getDeviceUUIDString()
{
#if LL_WINDOWS && !LL_MESA_HEADLESS
    // Might be simpler to just convert _GUID into string everywhere, store and compare as string
    if (mLastDeviceUUID.isBinary())
    {
        S32 size = sizeof(GUID);
        LLSD::Binary data = mLastDeviceUUID.asBinary();
        GUID guid;
        memcpy(&guid, &data[0], size);
        return string_from_guid(guid);
    }
    else
    {
        return std::string();
    }
#else
    return std::string();
    // return mLastDeviceUUID;
#endif
}

void LLViewerJoystick::loadDeviceIdFromSettings()
{
#if LL_WINDOWS && !LL_MESA_HEADLESS
    // We can't save binary data to gSavedSettings, somebody editing the file will corrupt it,
    // so _GUID data gets converted to string (we probably can convert it to LLUUID with memcpy)
    // and here we need to convert it back to binary from string
    std::string device_string = gSavedSettings.getString("JoystickDeviceUUID");
    if (device_string.empty())
    {
        mLastDeviceUUID = LLSD();
    }
    else
    {
        LL_DEBUGS("Joystick") << "Looking for device by id: " << device_string << LL_ENDL;
        GUID guid;
        guid_from_string(guid, device_string);
        S32 size = sizeof(GUID);
        LLSD::Binary data; //just an std::vector
        data.resize(size);
        memcpy(&data[0], &guid /*POD _GUID*/, size);
        // We store this data in LLSD since LLSD is versatile and will be able to handle both GUID2
        // and any data MAC will need for device selection
        mLastDeviceUUID = LLSD(data);
    }
#else
    mLastDeviceUUID = LLSD();
    //mLastDeviceUUID = gSavedSettings.getLLSD("JoystickDeviceUUID");
#endif
}

// -----------------------------------------------------------------------------
std::string LLViewerJoystick::getDescription()
{
	std::string res;
#if LIB_NDOF
	if (mDriverState == JDS_INITIALIZED && mNdofDev)
	{
		res = ll_safe_string(mNdofDev->product);
	}
#endif
	return res;
}

bool LLViewerJoystick::isLikeSpaceNavigator() const
{
#if LIB_NDOF	
	return (isJoystickInitialized() 
			&& (strncmp(mNdofDev->product, "SpaceNavigator", 14) == 0
				|| strncmp(mNdofDev->product, "SpaceExplorer", 13) == 0
				|| strncmp(mNdofDev->product, "SpaceTraveler", 13) == 0
				|| strncmp(mNdofDev->product, "SpacePilot", 10) == 0));
#else
	return false;
#endif
}

// -----------------------------------------------------------------------------
void LLViewerJoystick::setSNDefaults()
{
#if LL_DARWIN || LL_LINUX
	const float platformScale = 20.f;
	const float platformScaleAvXZ = 1.f;
	// The SpaceNavigator doesn't act as a 3D cursor on OS X / Linux. 
	const bool is_3d_cursor = false;
#else
	const float platformScale = 1.f;
	const float platformScaleAvXZ = 2.f;
	const bool is_3d_cursor = true;
#endif
	
	//gViewerWindow->alertXml("CacheWillClear");
	LL_INFOS() << "restoring SpaceNavigator defaults..." << LL_ENDL;
	
	gSavedSettings.setS32("JoystickAxis0", 1); // z (at)
	gSavedSettings.setS32("JoystickAxis1", 0); // x (slide)
	gSavedSettings.setS32("JoystickAxis2", 2); // y (up)
	gSavedSettings.setS32("JoystickAxis3", 4); // pitch
	gSavedSettings.setS32("JoystickAxis4", 3); // roll 
	gSavedSettings.setS32("JoystickAxis5", 5); // yaw
	gSavedSettings.setS32("JoystickAxis6", -1);
	
	gSavedSettings.setBOOL("Cursor3D", is_3d_cursor);
	gSavedSettings.setBOOL("AutoLeveling", true);
	gSavedSettings.setBOOL("ZoomDirect", false);
	
	gSavedSettings.setF32("AvatarAxisScale0", 1.f * platformScaleAvXZ);
	gSavedSettings.setF32("AvatarAxisScale1", 1.f * platformScaleAvXZ);
	gSavedSettings.setF32("AvatarAxisScale2", 1.f);
	gSavedSettings.setF32("AvatarAxisScale4", .1f * platformScale);
	gSavedSettings.setF32("AvatarAxisScale5", .1f * platformScale);
	gSavedSettings.setF32("AvatarAxisScale3", 0.f * platformScale);
	gSavedSettings.setF32("BuildAxisScale1", .3f * platformScale);
	gSavedSettings.setF32("BuildAxisScale2", .3f * platformScale);
	gSavedSettings.setF32("BuildAxisScale0", .3f * platformScale);
	gSavedSettings.setF32("BuildAxisScale4", .3f * platformScale);
	gSavedSettings.setF32("BuildAxisScale5", .3f * platformScale);
	gSavedSettings.setF32("BuildAxisScale3", .3f * platformScale);
	gSavedSettings.setF32("FlycamAxisScale1", 2.f * platformScale);
	gSavedSettings.setF32("FlycamAxisScale2", 2.f * platformScale);
	gSavedSettings.setF32("FlycamAxisScale0", 2.1f * platformScale);
	gSavedSettings.setF32("FlycamAxisScale4", .1f * platformScale);
	gSavedSettings.setF32("FlycamAxisScale5", .15f * platformScale);
	gSavedSettings.setF32("FlycamAxisScale3", 0.f * platformScale);
	gSavedSettings.setF32("FlycamAxisScale6", 0.f * platformScale);
	
	gSavedSettings.setF32("AvatarAxisDeadZone0", .1f);
	gSavedSettings.setF32("AvatarAxisDeadZone1", .1f);
	gSavedSettings.setF32("AvatarAxisDeadZone2", .1f);
	gSavedSettings.setF32("AvatarAxisDeadZone3", 1.f);
	gSavedSettings.setF32("AvatarAxisDeadZone4", .02f);
	gSavedSettings.setF32("AvatarAxisDeadZone5", .01f);
	gSavedSettings.setF32("BuildAxisDeadZone0", .01f);
	gSavedSettings.setF32("BuildAxisDeadZone1", .01f);
	gSavedSettings.setF32("BuildAxisDeadZone2", .01f);
	gSavedSettings.setF32("BuildAxisDeadZone3", .01f);
	gSavedSettings.setF32("BuildAxisDeadZone4", .01f);
	gSavedSettings.setF32("BuildAxisDeadZone5", .01f);
	gSavedSettings.setF32("FlycamAxisDeadZone0", .01f);
	gSavedSettings.setF32("FlycamAxisDeadZone1", .01f);
	gSavedSettings.setF32("FlycamAxisDeadZone2", .01f);
	gSavedSettings.setF32("FlycamAxisDeadZone3", .01f);
	gSavedSettings.setF32("FlycamAxisDeadZone4", .01f);
	gSavedSettings.setF32("FlycamAxisDeadZone5", .01f);
	gSavedSettings.setF32("FlycamAxisDeadZone6", 1.f);
	
	gSavedSettings.setF32("AvatarFeathering", 6.f);
	gSavedSettings.setF32("BuildFeathering", 12.f);
	gSavedSettings.setF32("FlycamFeathering", 5.f);
}<|MERGE_RESOLUTION|>--- conflicted
+++ resolved
@@ -47,9 +47,7 @@
 #include "llagent.h"
 #include "llagentcamera.h"
 #include "llfocusmgr.h"
-<<<<<<< HEAD
 #include "llmoveview.h"
-=======
 
 #if LL_WINDOWS && !LL_MESA_HEADLESS
 // Require DirectInput version 8
@@ -58,7 +56,6 @@
 #include <dinput.h>
 #endif
 
->>>>>>> 20138469
 
 // ----------------------------------------------------------------------------
 // Constants
@@ -247,14 +244,10 @@
 	LLViewerJoystick* joystick(LLViewerJoystick::getInstance());
 	if (joystick->mDriverState == JDS_UNINITIALIZED)
 	{
-<<<<<<< HEAD
-        LL_INFOS() << "HotPlugAddCallback: will use device:" << LL_ENDL;
+        LL_INFOS("Joystick") << "HotPlugAddCallback: will use device:" << LL_ENDL;
 
 		// <FS:ND> Disable for Linux till vs017 gets merged in to no having to support multiple version of libndofdev
 #ifndef LL_LINUX
-=======
-        LL_INFOS("Joystick") << "HotPlugAddCallback: will use device:" << LL_ENDL;
->>>>>>> 20138469
 		ndof_dump(dev);
 #endif
 		// </FS:ND>
