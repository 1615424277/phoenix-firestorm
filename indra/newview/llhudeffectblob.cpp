/**
 * @file llhudeffecttrail.cpp
 * @brief LLHUDEffectSpiral class implementation
 *
 * $LicenseInfo:firstyear=2002&license=viewerlgpl$
 * Second Life Viewer Source Code
 * Copyright (C) 2010, Linden Research, Inc.
 *
 * This library is free software; you can redistribute it and/or
 * modify it under the terms of the GNU Lesser General Public
 * License as published by the Free Software Foundation;
 * version 2.1 of the License only.
 *
 * This library is distributed in the hope that it will be useful,
 * but WITHOUT ANY WARRANTY; without even the implied warranty of
 * MERCHANTABILITY or FITNESS FOR A PARTICULAR PURPOSE.  See the GNU
 * Lesser General Public License for more details.
 *
 * You should have received a copy of the GNU Lesser General Public
 * License along with this library; if not, write to the Free Software
 * Foundation, Inc., 51 Franklin Street, Fifth Floor, Boston, MA  02110-1301  USA
 *
 * Linden Research, Inc., 945 Battery Street, San Francisco, CA  94111  USA
 * $/LicenseInfo$
 */

#include "llviewerprecompiledheaders.h"

#include "llhudeffectblob.h"

#include "llagent.h"
#include "llviewercamera.h"
#include "llui.h"

LLHUDEffectBlob::LLHUDEffectBlob(const U8 type)
:   LLHUDEffect(type),
    mPixelSize(10)
{
    mTimer.start();
    mImage = LLUI::getUIImage("Camera_Drag_Dot");
}

LLHUDEffectBlob::~LLHUDEffectBlob()
{
}

void LLHUDEffectBlob::markDead()
{
    mImage = NULL;

    LLHUDEffect::markDead();
}

void LLHUDEffectBlob::render()
{
<<<<<<< HEAD
	F32 time = mTimer.getElapsedTimeF32();
	if (mDuration < time)
	{
		markDead();
		return;
	}

	LLVector3 pos_agent = gAgent.getPosAgentFromGlobal(mPositionGlobal);

	LLVector3 pixel_up, pixel_right;

	LLViewerCamera::instance().getPixelVectors(pos_agent, pixel_up, pixel_right);

	LLGLSPipelineAlpha gls_pipeline_alpha;
	gGL.getTexUnit(0)->bind(mImage->getImage());

	LLColor4U color = mColor;
	color.mV[VALPHA] = (U8)clamp_rescale(time, 0.f, mDuration, 255.f, 0.f);
	gGL.color4ubv(color.mV);

	{ gGL.pushMatrix();
		gGL.translatef(pos_agent.mV[0], pos_agent.mV[1], pos_agent.mV[2]);
		LLVector3 u_scale = pixel_right * (F32)mPixelSize;
		LLVector3 v_scale = pixel_up * (F32)mPixelSize;
		
		// <FS:Ansariel> Remove QUADS rendering mode
		//{ gGL.begin(LLRender::QUADS);
		//	gGL.texCoord2f(0.f, 1.f);
		//	gGL.vertex3fv((v_scale - u_scale).mV);
		//	gGL.texCoord2f(0.f, 0.f);
		//	gGL.vertex3fv((-v_scale - u_scale).mV);
		//	gGL.texCoord2f(1.f, 0.f);
		//	gGL.vertex3fv((-v_scale + u_scale).mV);
		//	gGL.texCoord2f(1.f, 1.f);
		//	gGL.vertex3fv((v_scale + u_scale).mV);
		//} gGL.end();
		gGL.begin(LLRender::TRIANGLES);
		{
			gGL.texCoord2f(0.f, 1.f);
			gGL.vertex3fv((v_scale - u_scale).mV);
			gGL.texCoord2f(0.f, 0.f);
			gGL.vertex3fv((-v_scale - u_scale).mV);
			gGL.texCoord2f(1.f, 0.f);
			gGL.vertex3fv((-v_scale + u_scale).mV);

			gGL.texCoord2f(0.f, 1.f);
			gGL.vertex3fv((v_scale - u_scale).mV);
			gGL.texCoord2f(1.f, 0.f);
			gGL.vertex3fv((-v_scale + u_scale).mV);
			gGL.texCoord2f(1.f, 1.f);
			gGL.vertex3fv((v_scale + u_scale).mV);
		}
		gGL.end();
		// </FS:Ansariel>

	} gGL.popMatrix();
=======
    F32 time = mTimer.getElapsedTimeF32();
    if (mDuration < time)
    {
        markDead();
        return;
    }

    LLVector3 pos_agent = gAgent.getPosAgentFromGlobal(mPositionGlobal);

    LLVector3 pixel_up, pixel_right;

    LLViewerCamera::instance().getPixelVectors(pos_agent, pixel_up, pixel_right);

    LLGLSPipelineAlpha gls_pipeline_alpha;
    gGL.getTexUnit(0)->bind(mImage->getImage());

    LLColor4U color = mColor;
    color.mV[VALPHA] = (U8)clamp_rescale(time, 0.f, mDuration, 255.f, 0.f);
    gGL.color4ubv(color.mV);

    { gGL.pushMatrix();
        gGL.translatef(pos_agent.mV[0], pos_agent.mV[1], pos_agent.mV[2]);
        LLVector3 u_scale = pixel_right * (F32)mPixelSize;
        LLVector3 v_scale = pixel_up * (F32)mPixelSize;

        { gGL.begin(LLRender::QUADS);
            gGL.texCoord2f(0.f, 1.f);
            gGL.vertex3fv((v_scale - u_scale).mV);
            gGL.texCoord2f(0.f, 0.f);
            gGL.vertex3fv((-v_scale - u_scale).mV);
            gGL.texCoord2f(1.f, 0.f);
            gGL.vertex3fv((-v_scale + u_scale).mV);
            gGL.texCoord2f(1.f, 1.f);
            gGL.vertex3fv((v_scale + u_scale).mV);
        } gGL.end();

    } gGL.popMatrix();
>>>>>>> 38c2a5bd
}

void LLHUDEffectBlob::renderForTimer()
{
}
<|MERGE_RESOLUTION|>--- conflicted
+++ resolved
@@ -53,64 +53,6 @@
 
 void LLHUDEffectBlob::render()
 {
-<<<<<<< HEAD
-	F32 time = mTimer.getElapsedTimeF32();
-	if (mDuration < time)
-	{
-		markDead();
-		return;
-	}
-
-	LLVector3 pos_agent = gAgent.getPosAgentFromGlobal(mPositionGlobal);
-
-	LLVector3 pixel_up, pixel_right;
-
-	LLViewerCamera::instance().getPixelVectors(pos_agent, pixel_up, pixel_right);
-
-	LLGLSPipelineAlpha gls_pipeline_alpha;
-	gGL.getTexUnit(0)->bind(mImage->getImage());
-
-	LLColor4U color = mColor;
-	color.mV[VALPHA] = (U8)clamp_rescale(time, 0.f, mDuration, 255.f, 0.f);
-	gGL.color4ubv(color.mV);
-
-	{ gGL.pushMatrix();
-		gGL.translatef(pos_agent.mV[0], pos_agent.mV[1], pos_agent.mV[2]);
-		LLVector3 u_scale = pixel_right * (F32)mPixelSize;
-		LLVector3 v_scale = pixel_up * (F32)mPixelSize;
-		
-		// <FS:Ansariel> Remove QUADS rendering mode
-		//{ gGL.begin(LLRender::QUADS);
-		//	gGL.texCoord2f(0.f, 1.f);
-		//	gGL.vertex3fv((v_scale - u_scale).mV);
-		//	gGL.texCoord2f(0.f, 0.f);
-		//	gGL.vertex3fv((-v_scale - u_scale).mV);
-		//	gGL.texCoord2f(1.f, 0.f);
-		//	gGL.vertex3fv((-v_scale + u_scale).mV);
-		//	gGL.texCoord2f(1.f, 1.f);
-		//	gGL.vertex3fv((v_scale + u_scale).mV);
-		//} gGL.end();
-		gGL.begin(LLRender::TRIANGLES);
-		{
-			gGL.texCoord2f(0.f, 1.f);
-			gGL.vertex3fv((v_scale - u_scale).mV);
-			gGL.texCoord2f(0.f, 0.f);
-			gGL.vertex3fv((-v_scale - u_scale).mV);
-			gGL.texCoord2f(1.f, 0.f);
-			gGL.vertex3fv((-v_scale + u_scale).mV);
-
-			gGL.texCoord2f(0.f, 1.f);
-			gGL.vertex3fv((v_scale - u_scale).mV);
-			gGL.texCoord2f(1.f, 0.f);
-			gGL.vertex3fv((-v_scale + u_scale).mV);
-			gGL.texCoord2f(1.f, 1.f);
-			gGL.vertex3fv((v_scale + u_scale).mV);
-		}
-		gGL.end();
-		// </FS:Ansariel>
-
-	} gGL.popMatrix();
-=======
     F32 time = mTimer.getElapsedTimeF32();
     if (mDuration < time)
     {
@@ -136,19 +78,37 @@
         LLVector3 u_scale = pixel_right * (F32)mPixelSize;
         LLVector3 v_scale = pixel_up * (F32)mPixelSize;
 
-        { gGL.begin(LLRender::QUADS);
+        // <FS:Ansariel> Remove QUADS rendering mode
+        //{ gGL.begin(LLRender::QUADS);
+        //  gGL.texCoord2f(0.f, 1.f);
+        //  gGL.vertex3fv((v_scale - u_scale).mV);
+        //  gGL.texCoord2f(0.f, 0.f);
+        //  gGL.vertex3fv((-v_scale - u_scale).mV);
+        //  gGL.texCoord2f(1.f, 0.f);
+        //  gGL.vertex3fv((-v_scale + u_scale).mV);
+        //  gGL.texCoord2f(1.f, 1.f);
+        //  gGL.vertex3fv((v_scale + u_scale).mV);
+        //} gGL.end();
+        gGL.begin(LLRender::TRIANGLES);
+        {
             gGL.texCoord2f(0.f, 1.f);
             gGL.vertex3fv((v_scale - u_scale).mV);
             gGL.texCoord2f(0.f, 0.f);
             gGL.vertex3fv((-v_scale - u_scale).mV);
             gGL.texCoord2f(1.f, 0.f);
             gGL.vertex3fv((-v_scale + u_scale).mV);
+
+            gGL.texCoord2f(0.f, 1.f);
+            gGL.vertex3fv((v_scale - u_scale).mV);
+            gGL.texCoord2f(1.f, 0.f);
+            gGL.vertex3fv((-v_scale + u_scale).mV);
             gGL.texCoord2f(1.f, 1.f);
             gGL.vertex3fv((v_scale + u_scale).mV);
-        } gGL.end();
+        }
+        gGL.end();
+        // </FS:Ansariel>
 
     } gGL.popMatrix();
->>>>>>> 38c2a5bd
 }
 
 void LLHUDEffectBlob::renderForTimer()
