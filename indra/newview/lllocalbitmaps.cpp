--- conflicted
+++ resolved
@@ -66,11 +66,11 @@
 #include "llviewercontrol.h"
 #include "lltrans.h"
 #include "llviewerdisplay.h"
-#include "llviewermenufile.h"
 
 /*=======================================*/
 /*  Formal declarations, constants, etc. */
 /*=======================================*/ 
+
 static const F32 LL_LOCAL_TIMER_HEARTBEAT   = 3.0;
 static const BOOL LL_LOCAL_USE_MIPMAPS      = true;
 static const S32 LL_LOCAL_DISCARD_LEVEL     = 0;
@@ -920,7 +920,6 @@
 /*  LLLocalBitmapMgr: manager class      */
 /*=======================================*/ 
 LLLocalBitmapMgr::LLLocalBitmapMgr()
-	: mBitmapsAddedSignal() // <FS:Ansariel> Threaded filepickers
 {
 }
 
@@ -928,113 +927,29 @@
 {
     std::for_each(mBitmapList.begin(), mBitmapList.end(), DeletePointer());
     mBitmapList.clear();
-
-    mBitmapsAddedSignal.disconnect_all_slots(); // <FS:Ansariel> Threaded filepickers
-}
-
-// <FS:Ansariel> Threaded filepickers
-//bool LLLocalBitmapMgr::addUnit()
-//{
-//	bool add_successful = false;
-//
-//	LLFilePicker& picker = LLFilePicker::instance();
-//	if (picker.getMultipleOpenFiles(LLFilePicker::FFLOAD_IMAGE))
-//	{
-//		mTimer.stopTimer();
-//
-//		std::string filename = picker.getFirstFile();
-//		while(!filename.empty())
-//		{
-//			if(!checkTextureDimensions(filename))
-//			{
-//				filename = picker.getNextFile();
-//				continue;
-//			}
-//
-//			LLLocalBitmap* unit = new LLLocalBitmap(filename);
-//
-//			if (unit->getValid())
-//			{
-//				mBitmapList.push_back(unit);
-//				add_successful = true;
-//			}
-//			else
-//			{
-//				LL_WARNS() << "Attempted to add invalid or unreadable image file, attempt cancelled.\n"
-//					    << "Filename: " << filename << LL_ENDL;
-//
-//				LLSD notif_args;
-//				notif_args["FNAME"] = filename;
-//				LLNotificationsUtil::add("LocalBitmapsVerifyFail", notif_args);
-//
-//				delete unit;
-//				unit = NULL;
-//			}
-//
-//			filename = picker.getNextFile();
-//		}
-//		
-//		mTimer.startTimer();
-//	}
-//
-//	return add_successful;
-//}
-
-void LLLocalBitmapMgr::addUnit()
-{
-	(new LLFilePickerReplyThread(boost::bind(&LLLocalBitmapMgr::filePickerCallback, this, _1), LLFilePicker::FFLOAD_IMAGE, true))->getFile();
-}
-
-void LLLocalBitmapMgr::filePickerCallback(const std::vector<std::string>& filenames)
+}
+
+bool LLLocalBitmapMgr::addUnit()
 {
 	bool add_successful = false;
-	mTimer.stopTimer();
-
-	for (std::vector<std::string>::const_iterator it = filenames.begin(); it != filenames.end(); ++it)
-	{
-		std::string filename = *it;
-
-		if(!checkTextureDimensions(filename))
-		{
-<<<<<<< HEAD
-			continue;
-		}
-
-		LLLocalBitmap* unit = new LLLocalBitmap(filename);
-
-		if (unit->getValid())
-		{
-			mBitmapList.push_back(unit);
-			add_successful = true;
-		}
-		else
-		{
-			LL_WARNS() << "Attempted to add invalid or unreadable image file, attempt cancelled.\n"
-				    << "Filename: " << filename << LL_ENDL;
-
-			LLSD notif_args;
-			notif_args["FNAME"] = filename;
-			LLNotificationsUtil::add("LocalBitmapsVerifyFail", notif_args);
-
-			delete unit;
-			unit = NULL;
-=======
+
+	LLFilePicker& picker = LLFilePicker::instance();
+	if (picker.getMultipleOpenFiles(LLFilePicker::FFLOAD_IMAGE))
+	{
+		mTimer.stopTimer();
+
+		std::string filename = picker.getFirstFile();
+		while(!filename.empty())
+		{
             add_successful |= addUnit(filename);
 			filename = picker.getNextFile();
->>>>>>> 302bf292
-		}
-	}
-
-	mTimer.startTimer();
-
-	if (add_successful && !mBitmapsAddedSignal.empty())
-	{
-		mBitmapsAddedSignal();
-	}
-}
-<<<<<<< HEAD
-// </FS:Ansariel>
-=======
+		}
+		
+		mTimer.startTimer();
+	}
+
+	return add_successful;
+}
 bool LLLocalBitmapMgr::addUnit(const std::vector<std::string>& filenames)
 {
     bool add_successful = false;
@@ -1078,7 +993,6 @@
         return false;
     }
 }
->>>>>>> 302bf292
 
 bool LLLocalBitmapMgr::checkTextureDimensions(std::string filename)
 {
