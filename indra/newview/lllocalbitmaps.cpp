--- conflicted
+++ resolved
@@ -572,7 +572,6 @@
 				LLViewerObject* object = (LLViewerObject*)volobjp;
 
 				if (object)
-<<<<<<< HEAD
 				{
 					if (object->isSculpted() && object->getVolume() &&
 						object->getVolume()->getParams().getSculptID() == old_id)
@@ -580,19 +579,9 @@
 						LLSculptParams* old_params = (LLSculptParams*)object->getParameterEntry(LLNetworkData::PARAMS_SCULPT);
 						LLSculptParams new_params(*old_params);
 						new_params.setSculptTexture(new_id, (*old_params).getSculptType());
-						object->setParameterEntry(LLNetworkData::PARAMS_SCULPT, new_params, TRUE);
+						object->setParameterEntry(LLNetworkData::PARAMS_SCULPT, new_params, true);
 					}
 				}
-=======
-		{
-			if (object->isSculpted() && object->getVolume() &&
-				object->getVolume()->getParams().getSculptID() == old_id)
-			{
-				LLSculptParams* old_params = (LLSculptParams*)object->getParameterEntry(LLNetworkData::PARAMS_SCULPT);
-				LLSculptParams new_params(*old_params);
-				new_params.setSculptTexture(new_id, (*old_params).getSculptType());
-				object->setParameterEntry(LLNetworkData::PARAMS_SCULPT, new_params, true);
->>>>>>> 7704c263
 			}
 		}
 	}
@@ -631,15 +620,10 @@
 						U32 index;
 						if (gAgentWearables.getWearableIndex(wearable,index))
 						{
-<<<<<<< HEAD
-							gAgentAvatarp->setLocalTexture(reg_texind, gTextureList.getImage(new_id), FALSE, index);
+							gAgentAvatarp->setLocalTexture(reg_texind, gTextureList.getImage(new_id), false, index);
 							// <FS:Ansariel> [Legacy Bake]
 							//gAgentAvatarp->wearableUpdated(type);
 							gAgentAvatarp->wearableUpdated(type, false);
-=======
-							gAgentAvatarp->setLocalTexture(reg_texind, gTextureList.getImage(new_id), false, index);
-							gAgentAvatarp->wearableUpdated(type);
->>>>>>> 7704c263
 							/* telling the manager to rebake once update cycle is fully done */
 							LLLocalBitmapMgr::getInstance()->setNeedsRebake();
 						}
