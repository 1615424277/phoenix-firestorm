--- conflicted
+++ resolved
@@ -553,40 +553,6 @@
 
 void LLLocalBitmap::updateUserVolumes(LLUUID old_id, LLUUID new_id, U32 channel)
 {
-<<<<<<< HEAD
-	LLViewerFetchedTexture* old_texture = gTextureList.findImage(old_id, TEX_LIST_STANDARD);
-	for (U32 volume_iter = 0; volume_iter < old_texture->getNumVolumes(channel); volume_iter++)
-	{
-		LLVOVolume* volobjp = (*old_texture->getVolumeList(channel))[volume_iter];
-		switch (channel)
-		{
-			case LLRender::LIGHT_TEX:
-			{
-				if (volobjp->getLightTextureID() == old_id)
-				{
-					volobjp->setLightTextureID(new_id);
-				}
-				break;
-			}
-			case LLRender::SCULPT_TEX:
-			{
-				LLViewerObject* object = (LLViewerObject*)volobjp;
-
-				if (object)
-				{
-					if (object->isSculpted() && object->getVolume() &&
-						object->getVolume()->getParams().getSculptID() == old_id)
-					{
-						LLSculptParams* old_params = (LLSculptParams*)object->getParameterEntry(LLNetworkData::PARAMS_SCULPT);
-						LLSculptParams new_params(*old_params);
-						new_params.setSculptTexture(new_id, (*old_params).getSculptType());
-						object->setParameterEntry(LLNetworkData::PARAMS_SCULPT, new_params, true);
-					}
-				}
-			}
-		}
-	}
-=======
     LLViewerFetchedTexture* old_texture = gTextureList.findImage(old_id, TEX_LIST_STANDARD);
     for (U32 volume_iter = 0; volume_iter < old_texture->getNumVolumes(channel); volume_iter++)
     {
@@ -613,63 +579,16 @@
                         LLSculptParams* old_params = (LLSculptParams*)object->getParameterEntry(LLNetworkData::PARAMS_SCULPT);
                         LLSculptParams new_params(*old_params);
                         new_params.setSculptTexture(new_id, (*old_params).getSculptType());
-                        object->setParameterEntry(LLNetworkData::PARAMS_SCULPT, new_params, TRUE);
+                        object->setParameterEntry(LLNetworkData::PARAMS_SCULPT, new_params, true);
                     }
                 }
             }
         }
     }
->>>>>>> c06fb4e0
 }
 
 void LLLocalBitmap::updateUserLayers(LLUUID old_id, LLUUID new_id, LLWearableType::EType type)
 {
-<<<<<<< HEAD
-	// <FS:Ansariel> FIRE-15787: Crash fix
-	if (!isAgentAvatarValid())
-	{
-		return;
-	}
-	// </FS:Ansariel>
-
-	U32 count = gAgentWearables.getWearableCount(type);
-	for(U32 wearable_iter = 0; wearable_iter < count; wearable_iter++)
-	{
-		LLViewerWearable* wearable = gAgentWearables.getViewerWearable(type, wearable_iter);
-		if (wearable)
-		{
-			std::vector<LLLocalTextureObject*> texture_list = wearable->getLocalTextureListSeq();
-			for(std::vector<LLLocalTextureObject*>::iterator texture_iter = texture_list.begin();
-				texture_iter != texture_list.end(); texture_iter++)
-			{
-				LLLocalTextureObject* lto = *texture_iter;
-
-				if (lto && lto->getID() == old_id)
-				{
-					U32 local_texlayer_index = 0; /* can't keep that as static const, gives errors, so i'm leaving this var here */
-					LLAvatarAppearanceDefines::EBakedTextureIndex baked_texind =
-						lto->getTexLayer(local_texlayer_index)->getTexLayerSet()->getBakedTexIndex();
-				
-					LLAvatarAppearanceDefines::ETextureIndex reg_texind = getTexIndex(type, baked_texind);
-					if (reg_texind != LLAvatarAppearanceDefines::TEX_NUM_INDICES)
-					{
-						U32 index;
-						if (gAgentWearables.getWearableIndex(wearable,index))
-						{
-							gAgentAvatarp->setLocalTexture(reg_texind, gTextureList.getImage(new_id), false, index);
-							// <FS:Ansariel> [Legacy Bake]
-							//gAgentAvatarp->wearableUpdated(type);
-							gAgentAvatarp->wearableUpdated(type, false);
-							/* telling the manager to rebake once update cycle is fully done */
-							LLLocalBitmapMgr::getInstance()->setNeedsRebake();
-						}
-					}
-
-				}
-			}
-		}
-	}
-=======
     // <FS:Ansariel> FIRE-15787: Crash fix
     if (!isAgentAvatarValid())
     {
@@ -701,10 +620,10 @@
                         U32 index;
                         if (gAgentWearables.getWearableIndex(wearable,index))
                         {
-                            gAgentAvatarp->setLocalTexture(reg_texind, gTextureList.getImage(new_id), FALSE, index);
+                            gAgentAvatarp->setLocalTexture(reg_texind, gTextureList.getImage(new_id), false, index);
                             // <FS:Ansariel> [Legacy Bake]
                             //gAgentAvatarp->wearableUpdated(type);
-                            gAgentAvatarp->wearableUpdated(type, FALSE);
+                            gAgentAvatarp->wearableUpdated(type, false);
                             /* telling the manager to rebake once update cycle is fully done */
                             LLLocalBitmapMgr::getInstance()->setNeedsRebake();
                         }
@@ -714,7 +633,6 @@
             }
         }
     }
->>>>>>> c06fb4e0
 }
 
 void LLLocalBitmap::updateGLTFMaterials(LLUUID old_id, LLUUID new_id)
@@ -1102,13 +1020,8 @@
 
 bool LLLocalBitmapTimer::tick()
 {
-<<<<<<< HEAD
-	LLLocalBitmapMgr::getInstance()->doUpdates();
-	return false;
-=======
     LLLocalBitmapMgr::getInstance()->doUpdates();
-    return FALSE;
->>>>>>> c06fb4e0
+    return false;
 }
 
 /*=======================================*/
