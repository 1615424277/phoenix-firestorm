--- conflicted
+++ resolved
@@ -36,95 +36,6 @@
 class LLGroupActions
 {
 public:
-<<<<<<< HEAD
-	/**
-	 * Invokes group search floater.
-	 */
-	static void search();
-
-	/// Join a group.  Assumes LLGroupMgr has data for that group already.
-	static void join(const LLUUID& group_id);
-
-	/**
-	 * Invokes "Leave Group" floater.
-	 */
-	static void leave(const LLUUID& group_id);
-
-	/**
-	 * Activate group.
-	 */
-	static void activate(const LLUUID& group_id);
-
-	/**
-	 * Show group information panel.
-	 */
-	static void show(const LLUUID& group_id);
-	static void show(const LLUUID& group_id, const std::string& tab_name);
-
-	/**
-	 * Show group inspector floater.
-	 */
-	static void inspect(const LLUUID& group_id);
-
-	/**
-	 * Refresh group information panel.
-	 */
-	static void refresh(const LLUUID& group_id);
-
-	/**
-	 * Refresh group notices panel.
-	 */
-	// <FS:Ansariel> Standalone group floaters
-	//static void refresh_notices();
-	static void refresh_notices(const LLUUID& group_id = LLUUID::null);
-
-	/**
-	 * Refresh group information panel.
-	 */
-	static void createGroup();
-
-	/**
-	 * Close group information panel.
-	 */
-	static void closeGroup		(const LLUUID& group_id);
-
-	/**
-	 * Start group instant messaging session.
-	 */
-	static LLUUID startIM(const LLUUID& group_id);
-
-	/**
-	 * End group instant messaging session.
-	 */
-// [SL:KB] - Patch: Chat-GroupSnooze | Checked: 2012-06-17 (Catznip-3.3)
-	static void leaveIM(const LLUUID& group_id);
-	static void snoozeIM(const LLUUID& group_id);
-// [/SL:KB]
-	static void endIM(const LLUUID& group_id);
-
-	/// Returns if the current user is a member of the group
-	static bool isInGroup(const LLUUID& group_id);
-
-	/**
-	 * Start a group voice call.
-	 */
-	static void startCall(const LLUUID& group_id);
-
-	/**
-	 * Returns true if avatar is in group.
-	 *
-	 * Note that data about group members is loaded from server.
-	 * If data has not been loaded yet, function will return inaccurate result.
-	 * See LLGroupMgr::sendGroupMembersRequest
-	 */
-	static bool isAvatarMemberOfGroup(const LLUUID& group_id, const LLUUID& avatar_id);
-	
-// [SL:KB] - Patch: Chat-GroupSessionEject | Checked: 2012-02-04 (Catznip-3.2.1) | Added: Catznip-3.2.1
-	static bool canEjectFromGroup(const LLUUID& idGroup, const LLUUID& idAgent);
-	static void ejectFromGroup(const LLUUID& idGroup, const LLUUID& idAgent);
-// [/SL:KB]
-	static bool callbackEject(const LLSD& notification, const LLSD& response);	// <FS:CR> FIRE-8499 - Eject from group confirmation
-=======
     /**
      * Invokes group search floater.
      */
@@ -211,7 +122,6 @@
     static void ejectFromGroup(const LLUUID& idGroup, const LLUUID& idAgent);
 // [/SL:KB]
     static bool callbackEject(const LLSD& notification, const LLSD& response);  // <FS:CR> FIRE-8499 - Eject from group confirmation
->>>>>>> 1a8a5404
 
 private:
     static bool onJoinGroup(const LLSD& notification, const LLSD& response);
