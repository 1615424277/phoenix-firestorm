/**
 * @file llpanelmediasettingssecurity.h
 * @brief LLPanelMediaSettingsSecurity class definition
 *
 * $LicenseInfo:firstyear=2007&license=viewerlgpl$
 * Second Life Viewer Source Code
 * Copyright (C) 2010, Linden Research, Inc.
 *
 * This library is free software; you can redistribute it and/or
 * modify it under the terms of the GNU Lesser General Public
 * License as published by the Free Software Foundation;
 * version 2.1 of the License only.
 *
 * This library is distributed in the hope that it will be useful,
 * but WITHOUT ANY WARRANTY; without even the implied warranty of
 * MERCHANTABILITY or FITNESS FOR A PARTICULAR PURPOSE.  See the GNU
 * Lesser General Public License for more details.
 *
 * You should have received a copy of the GNU Lesser General Public
 * License along with this library; if not, write to the Free Software
 * Foundation, Inc., 51 Franklin Street, Fifth Floor, Boston, MA  02110-1301  USA
 *
 * Linden Research, Inc., 945 Battery Street, San Francisco, CA  94111  USA
 * $/LicenseInfo$
 */

#ifndef LL_LLPANELMEDIAMEDIASETTINGSSECURITY_H
#define LL_LLPANELMEDIAMEDIASETTINGSSECURITY_H

#include "llpanel.h"

class LLCheckBoxCtrl;
class LLScrollListCtrl;
class LLTextBox;
class LLFloaterMediaSettings;

class LLPanelMediaSettingsSecurity : public LLPanel
{
public:
<<<<<<< HEAD
	LLPanelMediaSettingsSecurity();
	~LLPanelMediaSettingsSecurity();
	
	bool postBuild();
	virtual void draw();	
	
	// XXX TODO: put these into a common parent class?
	// Hook that the floater calls before applying changes from the panel
	void preApply();
	// Function that asks the panel to fill in values associated with the panel
	// 'include_tentative' means fill in tentative values as well, otherwise do not
	void getValues(LLSD &fill_me_in, bool include_tentative = true);
	// Hook that the floater calls after applying changes to the panel
	void postApply();
	
	static void initValues( void* userdata, const LLSD& media_settings, bool editable);
	static void clearValues( void* userdata, bool editable);
	void addWhiteListEntry( const std::string& url );
	void setParent( LLFloaterMediaSettings* parent );
	bool urlPassesWhiteList( const std::string& test_url );
	const std::string makeValidUrl( const std::string& src_url );
=======
    LLPanelMediaSettingsSecurity();
    ~LLPanelMediaSettingsSecurity();
>>>>>>> c06fb4e0

    BOOL postBuild();
    virtual void draw();

    // XXX TODO: put these into a common parent class?
    // Hook that the floater calls before applying changes from the panel
    void preApply();
    // Function that asks the panel to fill in values associated with the panel
    // 'include_tentative' means fill in tentative values as well, otherwise do not
    void getValues(LLSD &fill_me_in, bool include_tentative = true);
    // Hook that the floater calls after applying changes to the panel
    void postApply();

    static void initValues( void* userdata, const LLSD& media_settings, bool editable);
    static void clearValues( void* userdata, bool editable);
    void addWhiteListEntry( const std::string& url );
    void setParent( LLFloaterMediaSettings* parent );
    bool urlPassesWhiteList( const std::string& test_url );
    const std::string makeValidUrl( const std::string& src_url );

    void updateWhitelistEnableStatus();

protected:
    LLFloaterMediaSettings* mParent;

private:
    enum ColumnIndex
    {
        ICON_COLUMN = 0,
        ENTRY_COLUMN = 1,
    };

    LLCheckBoxCtrl* mEnableWhiteList;
    LLScrollListCtrl* mWhiteListList;
    LLTextBox* mHomeUrlFailsWhiteListText;

    static void onBtnAdd(void*);
    static void onBtnDel(void*);
};

#endif  // LL_LLPANELMEDIAMEDIASETTINGSSECURITY_H<|MERGE_RESOLUTION|>--- conflicted
+++ resolved
@@ -37,34 +37,10 @@
 class LLPanelMediaSettingsSecurity : public LLPanel
 {
 public:
-<<<<<<< HEAD
-	LLPanelMediaSettingsSecurity();
-	~LLPanelMediaSettingsSecurity();
-	
-	bool postBuild();
-	virtual void draw();	
-	
-	// XXX TODO: put these into a common parent class?
-	// Hook that the floater calls before applying changes from the panel
-	void preApply();
-	// Function that asks the panel to fill in values associated with the panel
-	// 'include_tentative' means fill in tentative values as well, otherwise do not
-	void getValues(LLSD &fill_me_in, bool include_tentative = true);
-	// Hook that the floater calls after applying changes to the panel
-	void postApply();
-	
-	static void initValues( void* userdata, const LLSD& media_settings, bool editable);
-	static void clearValues( void* userdata, bool editable);
-	void addWhiteListEntry( const std::string& url );
-	void setParent( LLFloaterMediaSettings* parent );
-	bool urlPassesWhiteList( const std::string& test_url );
-	const std::string makeValidUrl( const std::string& src_url );
-=======
     LLPanelMediaSettingsSecurity();
     ~LLPanelMediaSettingsSecurity();
->>>>>>> c06fb4e0
 
-    BOOL postBuild();
+    bool postBuild();
     virtual void draw();
 
     // XXX TODO: put these into a common parent class?
