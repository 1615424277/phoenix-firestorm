--- conflicted
+++ resolved
@@ -105,10 +105,8 @@
 	return version;
 }
 
-<<<<<<< HEAD
 //<FS:CZ>
-//static
-const std::string &LLVersionInfo::getBuildVersion()
+std::string LLVersionInfo::getBuildVersion()
 {
 	static std::string build_version("");
 	if (build_version.empty())
@@ -121,42 +119,17 @@
 	return build_version;
 }
 //</FS:CZ>
-
-//static
-const std::string &LLVersionInfo::getShortVersion()
-=======
 std::string LLVersionInfo::getShortVersion()
->>>>>>> 95c6b512
 {
 	return short_version;
 }
 
-<<<<<<< HEAD
-namespace
-{
-	// LL_VIEWER_CHANNEL is a macro defined on the compiler command line. The
-	// macro expands to the string name of the channel, but without quotes. We
-	// need to turn it into a quoted string. LL_TO_STRING() does that.
-	/// Storage of the channel name the viewer is using.
-	//  The channel name is set by hardcoded constant, 
-	//  or by calling LLVersionInfo::resetChannel()
-	std::string sWorkingChannelName(LL_TO_STRING(LL_VIEWER_CHANNEL));
-
-	// Storage for the "version and channel" string.
-	// This will get reset too.
-	std::string sVersionChannel("");
 
 	//<FS:TS> Same as above, with version number in Firestorm FSDATA
 	// format. Unlike the above, the channel name will always be the
 	// hardcoded version.
 	std::string sVersionChannelFS("");
-}
-
-//static
-const std::string &LLVersionInfo::getChannelAndVersion()
-=======
 std::string LLVersionInfo::getChannelAndVersion()
->>>>>>> 95c6b512
 {
 	if (mVersionChannel.empty())
 	{
@@ -167,10 +140,8 @@
 	return mVersionChannel;
 }
 
-<<<<<<< HEAD
 //<FS:TS> Get version and channel in the format needed for FSDATA.
-//static
-const std::string &LLVersionInfo::getChannelAndVersionFS()
+std::string LLVersionInfo::getChannelAndVersionFS()
 {
 	if (sVersionChannelFS.empty())
 	{
@@ -188,21 +159,15 @@
 }
 //</FS:TS>
 
-//static
-const std::string &LLVersionInfo::getChannel()
+std::string LLVersionInfo::getChannel()
 {
 	// <FS:Ansariel> Above macro hackery results in extra quotes - fix it if it happens
-	if (LLStringUtil::startsWith(sWorkingChannelName, "\"") && sWorkingChannelName.size() > 2)
-	{
-		sWorkingChannelName = sWorkingChannelName.substr(1, sWorkingChannelName.size() - 2);
+	if (LLStringUtil::startsWith(mWorkingChannelName, "\"") && mWorkingChannelName.size() > 2)
+	{
+		mWorkingChannelName = mWorkingChannelName.substr(1, mWorkingChannelName.size() - 2);
 	}
 	// </FS:Ansariel>
-	return sWorkingChannelName;
-=======
-std::string LLVersionInfo::getChannel()
-{
 	return mWorkingChannelName;
->>>>>>> 95c6b512
 }
 
 void LLVersionInfo::resetChannel(const std::string& channel)
@@ -278,9 +243,9 @@
 #endif
 }
 
-const std::string& LLVersionInfo::getBuildPlatform()
-{
-	static std::string strPlatform = getBuildPlatformString();
+std::string LLVersionInfo::getBuildPlatform()
+{
+	std::string strPlatform = getBuildPlatformString();
 	return strPlatform;
 }
 // [/SL:KB]
