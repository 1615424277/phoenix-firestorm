/**
 * @file llconversationview.h
 * @brief Implementation of conversations list widgets and views
 *
 * $LicenseInfo:firstyear=2009&license=viewerlgpl$
 * Second Life Viewer Source Code
 * Copyright (C) 2010, Linden Research, Inc.
 *
 * This library is free software; you can redistribute it and/or
 * modify it under the terms of the GNU Lesser General Public
 * License as published by the Free Software Foundation;
 * version 2.1 of the License only.
 *
 * This library is distributed in the hope that it will be useful,
 * but WITHOUT ANY WARRANTY; without even the implied warranty of
 * MERCHANTABILITY or FITNESS FOR A PARTICULAR PURPOSE.  See the GNU
 * Lesser General Public License for more details.
 *
 * You should have received a copy of the GNU Lesser General Public
 * License along with this library; if not, write to the Free Software
 * Foundation, Inc., 51 Franklin Street, Fifth Floor, Boston, MA  02110-1301  USA
 *
 * Linden Research, Inc., 945 Battery Street, San Francisco, CA  94111  USA
 * $/LicenseInfo$
 */

#if 0

#ifndef LL_LLCONVERSATIONVIEW_H
#define LL_LLCONVERSATIONVIEW_H

#include "llfolderviewitem.h"

#include "llavatariconctrl.h"
#include "llbutton.h"
#include "lloutputmonitorctrl.h"

class LLTextBox;
class LLFloater;
class LLFloaterIMContainer;
class LLConversationItem;
class LLConversationViewSession;
class LLConversationViewParticipant;

class LLVoiceClientStatusObserver;

// Implementation of conversations list session widgets

class LLConversationViewSession : public LLFolderViewFolder
{
public:
    struct Params : public LLInitParam::Block<Params, LLFolderViewItem::Params>
    {
        Optional<LLFloaterIMContainer*>         container;

        Params();
    };

protected:
    friend class LLUICtrlFactory;
    LLConversationViewSession( const Params& p );

    /*virtual*/ bool isHighlightAllowed();
    /*virtual*/ bool isHighlightActive();
    /*virtual*/ bool isFlashing() { return mFlashStateOn; }

    LLFloaterIMContainer* mContainer;

public:
    virtual ~LLConversationViewSession();

    /*virtual*/ void destroyView();

<<<<<<< HEAD
	/*virtual*/ bool postBuild();
	/*virtual*/ void draw();
	/*virtual*/ bool handleMouseDown( S32 x, S32 y, MASK mask );
	/*virtual*/ bool handleRightMouseDown( S32 x, S32 y, MASK mask );
	/*virtual*/ bool handleMouseUp( S32 x, S32 y, MASK mask );
=======
    /*virtual*/ BOOL postBuild();
    /*virtual*/ void draw();
    /*virtual*/ BOOL handleMouseDown( S32 x, S32 y, MASK mask );
    /*virtual*/ BOOL handleRightMouseDown( S32 x, S32 y, MASK mask );
    /*virtual*/ BOOL handleMouseUp( S32 x, S32 y, MASK mask );
>>>>>>> c06fb4e0

    /*virtual*/ S32 arrange(S32* width, S32* height);

    /*virtual*/ void toggleOpen();

    /*virtual*/ bool isCollapsed() { return mCollapsedMode; }

    void toggleCollapsedMode(bool is_collapsed);

<<<<<<< HEAD
	void setVisibleIfDetached(bool visible);
	LLConversationViewParticipant* findParticipant(const LLUUID& participant_id);
=======
    void setVisibleIfDetached(BOOL visible);
    LLConversationViewParticipant* findParticipant(const LLUUID& participant_id);
>>>>>>> c06fb4e0

    void showVoiceIndicator(bool visible);

    virtual void refresh();

    /*virtual*/ void setFlashState(bool flash_state);
    void setHighlightState(bool hihglight_state);

    LLFloater* getSessionFloater();
    bool isInActiveVoiceChannel() { return mIsInActiveVoiceChannel; }

    bool highlightFriendTitle(LLConversationItem* vmi);

private:

    void onCurrentVoiceSessionChanged(const LLUUID& session_id);
    void startFlashing();
    void selectConversationItem();

    LLPanel*                mItemPanel;
    LLPanel*                mCallIconLayoutPanel;
    LLTextBox*              mSessionTitle;
    LLOutputMonitorCtrl*    mSpeakingIndicator;
    LLFlashTimer*           mFlashTimer;
    bool                    mFlashStateOn;
    bool                    mFlashStarted;

    bool                    mCollapsedMode;
    bool                    mHasArrow;

    bool                    mIsInActiveVoiceChannel;

    LLVoiceClientStatusObserver* mVoiceClientObserver;

    boost::signals2::connection mActiveVoiceChannelConnection;
};

// Implementation of conversations list participant (avatar) widgets

class LLConversationViewParticipant : public LLFolderViewItem
{

public:

    struct Params : public LLInitParam::Block<Params, LLFolderViewItem::Params>
    {
        Optional<LLFloaterIMContainer*>         container;
        Optional<LLUUID>                        participant_id;
        Optional<LLAvatarIconCtrl::Params>      avatar_icon;
        Optional<LLButton::Params>              info_button;
        Optional<LLOutputMonitorCtrl::Params>   output_monitor;

        Params();
    };

    virtual ~LLConversationViewParticipant( void );

    bool hasSameValue(const LLUUID& uuid) { return (uuid == mUUID); }
    /*virtual*/ void refresh();
    void addToFolder(LLFolderViewFolder* folder);
    void addToSession(const LLUUID& session_id);

    void onMouseEnter(S32 x, S32 y, MASK mask);
    void onMouseLeave(S32 x, S32 y, MASK mask);

    /*virtual*/ S32 getLabelXPos();
<<<<<<< HEAD
    /*virtual*/ bool handleMouseDown( S32 x, S32 y, MASK mask );
	void allowSpeakingIndicator(bool val);

protected:
	friend class LLUICtrlFactory;
	LLConversationViewParticipant( const Params& p );
	void initFromParams(const Params& params);
	bool postBuild();
=======
    /*virtual*/ BOOL handleMouseDown( S32 x, S32 y, MASK mask );
    void allowSpeakingIndicator(bool val);

protected:
    friend class LLUICtrlFactory;
    LLConversationViewParticipant( const Params& p );
    void initFromParams(const Params& params);
    BOOL postBuild();
>>>>>>> c06fb4e0
    /*virtual*/ void draw();
    /*virtual*/ S32 arrange(S32* width, S32* height);

    void onInfoBtnClick();

private:

    LLAvatarIconCtrl* mAvatarIcon;
    LLButton * mInfoBtn;
    LLOutputMonitorCtrl* mSpeakingIndicator;
    LLUUID mUUID;       // UUID of the participant

    typedef enum e_avatar_item_child {
        ALIC_SPEAKER_INDICATOR,
        ALIC_INFO_BUTTON,
        ALIC_COUNT,
    } EAvatarListItemChildIndex;

    static bool sStaticInitialized; // this variable is introduced to improve code readability
    static S32 sChildrenWidths[ALIC_COUNT];
    static void initChildrenWidths(LLConversationViewParticipant* self);
    void updateChildren();
    LLView* getItemChildView(EAvatarListItemChildIndex child_view_index);

    boost::signals2::connection mActiveVoiceChannelConnection;
};

#endif // LL_LLCONVERSATIONVIEW_H

#endif<|MERGE_RESOLUTION|>--- conflicted
+++ resolved
@@ -71,19 +71,11 @@
 
     /*virtual*/ void destroyView();
 
-<<<<<<< HEAD
-	/*virtual*/ bool postBuild();
-	/*virtual*/ void draw();
-	/*virtual*/ bool handleMouseDown( S32 x, S32 y, MASK mask );
-	/*virtual*/ bool handleRightMouseDown( S32 x, S32 y, MASK mask );
-	/*virtual*/ bool handleMouseUp( S32 x, S32 y, MASK mask );
-=======
-    /*virtual*/ BOOL postBuild();
+    /*virtual*/ bool postBuild();
     /*virtual*/ void draw();
-    /*virtual*/ BOOL handleMouseDown( S32 x, S32 y, MASK mask );
-    /*virtual*/ BOOL handleRightMouseDown( S32 x, S32 y, MASK mask );
-    /*virtual*/ BOOL handleMouseUp( S32 x, S32 y, MASK mask );
->>>>>>> c06fb4e0
+    /*virtual*/ bool handleMouseDown( S32 x, S32 y, MASK mask );
+    /*virtual*/ bool handleRightMouseDown( S32 x, S32 y, MASK mask );
+    /*virtual*/ bool handleMouseUp( S32 x, S32 y, MASK mask );
 
     /*virtual*/ S32 arrange(S32* width, S32* height);
 
@@ -93,13 +85,8 @@
 
     void toggleCollapsedMode(bool is_collapsed);
 
-<<<<<<< HEAD
-	void setVisibleIfDetached(bool visible);
-	LLConversationViewParticipant* findParticipant(const LLUUID& participant_id);
-=======
-    void setVisibleIfDetached(BOOL visible);
+    void setVisibleIfDetached(bool visible);
     LLConversationViewParticipant* findParticipant(const LLUUID& participant_id);
->>>>>>> c06fb4e0
 
     void showVoiceIndicator(bool visible);
 
@@ -166,25 +153,14 @@
     void onMouseLeave(S32 x, S32 y, MASK mask);
 
     /*virtual*/ S32 getLabelXPos();
-<<<<<<< HEAD
     /*virtual*/ bool handleMouseDown( S32 x, S32 y, MASK mask );
-	void allowSpeakingIndicator(bool val);
-
-protected:
-	friend class LLUICtrlFactory;
-	LLConversationViewParticipant( const Params& p );
-	void initFromParams(const Params& params);
-	bool postBuild();
-=======
-    /*virtual*/ BOOL handleMouseDown( S32 x, S32 y, MASK mask );
     void allowSpeakingIndicator(bool val);
 
 protected:
     friend class LLUICtrlFactory;
     LLConversationViewParticipant( const Params& p );
     void initFromParams(const Params& params);
-    BOOL postBuild();
->>>>>>> c06fb4e0
+    bool postBuild();
     /*virtual*/ void draw();
     /*virtual*/ S32 arrange(S32* width, S32* height);
 
