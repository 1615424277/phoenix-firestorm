--- conflicted
+++ resolved
@@ -61,34 +61,7 @@
 LLUploadDialog::LLUploadDialog( const std::string& msg)
   : LLPanel()
 {
-<<<<<<< HEAD
-	setTransparentColor(LLUIColorTable::instance().getColor("UploadDialogBackground").get()); // <FS:Ansariel> Default-Panel independent background
-	setBackgroundVisible( TRUE );
-
-	if( LLUploadDialog::sDialog )
-	{
-		delete LLUploadDialog::sDialog;
-	}
-	LLUploadDialog::sDialog = this;
-
-	const LLFontGL* font = LLFontGL::getFontSansSerif();
-	LLRect msg_rect;
-	for (int line_num=0; line_num<16; ++line_num)
-	{
-		LLTextBox::Params params;
-		params.name("Filename");
-		params.rect(msg_rect);
-		params.initial_value("Filename");
-		params.font(font);
-		mLabelBox[line_num] = LLUICtrlFactory::create<LLTextBox> (params);
-		addChild(mLabelBox[line_num]);
-	}
-
-	setMessage(msg);
-
-	// The dialog view is a root view
-	gViewerWindow->addPopup(this);
-=======
+    setTransparentColor(LLUIColorTable::instance().getColor("UploadDialogBackground").get()); // <FS:Ansariel> Default-Panel independent background
     setBackgroundVisible( TRUE );
 
     if( LLUploadDialog::sDialog )
@@ -114,7 +87,6 @@
 
     // The dialog view is a root view
     gViewerWindow->addPopup(this);
->>>>>>> 38c2a5bd
 }
 
 void LLUploadDialog::setMessage( const std::string& msg)
