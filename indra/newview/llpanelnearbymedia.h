--- conflicted
+++ resolved
@@ -43,24 +43,6 @@
 class LLPanelNearByMedia : public LLPanelPulldown
 {
 public:
-<<<<<<< HEAD
-	
-	bool postBuild() override;
-	void draw() override;
-	void reshape(S32 width, S32 height, bool called_from_parent) override;
-	bool handleHover(S32 x, S32 y, MASK mask) override;
-	bool handleRightMouseDown(S32 x, S32 y, MASK mask) override;
-    void onVisibilityChange(bool new_visibility) override;
-
-	// this is part of the nearby media *dialog* so we can track whether
-	// the user *implicitly* wants audio on or off via their *explicit*
-	// interaction with our buttons.
-//	bool getParcelAudioAutoStart();	// <FS:Zi> Media/Stream separation
-
-	// callback for when the auto play media preference changes
-	// to update mParcelAudioAutoStart
-//	void handleMediaAutoPlayChanged(const LLSD& newvalue);	// <FS:Zi> Media/Stream separation
-=======
 
     bool postBuild() override;
     void draw() override;
@@ -77,128 +59,11 @@
     // callback for when the auto play media preference changes
     // to update mParcelAudioAutoStart
 //  void handleMediaAutoPlayChanged(const LLSD& newvalue);  // <FS:Zi> Media/Stream separation
->>>>>>> 1a8a5404
 
     LLPanelNearByMedia();
     virtual ~LLPanelNearByMedia();
 
 private:
-<<<<<<< HEAD
-	
-	enum ColumnIndex {
-		CHECKBOX_COLUMN = 0,
-		PROXIMITY_COLUMN = 1,
-		VISIBILITY_COLUMN = 2,
-		CLASS_COLUMN = 3,
-		NAME_COLUMN = 4,
-		DEBUG_COLUMN = 5
-	};
-	
-	// Media "class" enumeration
-	enum MediaClass {
-		MEDIA_CLASS_ALL = 0,
-		MEDIA_CLASS_FOCUSED = 1,
-		MEDIA_CLASS_WITHIN_PARCEL = 2,
-		MEDIA_CLASS_OUTSIDE_PARCEL = 3,
-		MEDIA_CLASS_ON_OTHERS = 4
-	};
-		
-	// Add/remove an LLViewerMediaImpl to/from the list
-	LLScrollListItem* addListItem(const LLUUID &id);
-	void updateListItem(LLScrollListItem* item, LLViewerMediaImpl* impl);
-	void updateListItem(LLScrollListItem* item,
-						const std::string &item_name,
-						const std::string &item_tooltip,
-						S32 proximity,
-						bool is_disabled,
-						bool has_media,
-						bool is_time_based_and_playing,
-						MediaClass media_class,
-						const std::string &debug_str);
-	void removeListItem(const LLUUID &id);
-	
-	// Refresh the list in the UI
-	void refreshList();
-	
-	void refreshParcelItems();
-
-	// UI Callbacks 
-	void onClickEnableAll();
-	void onClickDisableAll();
-	void onClickEnableParcelMedia();
-	void onClickDisableParcelMedia();
-	void onClickParcelMediaPlay();
-	void onClickParcelMediaStop();
-	void onClickParcelMediaPause();
-	/* <FS:Zi> Media/Stream separation
-	void onClickParcelAudioPlay();
-	void onClickParcelAudioStop();
-	void onClickParcelAudioPause();
-	</FS:Zi> Media/Stream separation
-	*/
-	// void onAdvancedButtonClick();	//<FS:KC> Handled centrally now
-	void onMoreLess();	
-	
-	void onCheckItem(LLUICtrl* ctrl, const LLUUID &row_id);
-	
-	static void onZoomMedia(void* user_data);
-	
-private:
-	bool setDisabled(const LLUUID &id, bool disabled);
-
-	static void getNameAndUrlHelper(LLViewerMediaImpl* impl, std::string& name, std::string & url, const std::string &defaultName);
-    std::string getSelectedUrl();
-	
-	void updateColumns();
-	
-	bool shouldShow(LLViewerMediaImpl* impl);
-	
-	void showBasicControls(bool playing, bool include_zoom, bool is_zoomed, bool muted, F32 volume);
-	void showTimeBasedControls(bool playing, bool include_zoom, bool is_zoomed, bool muted, F32 volume);
-	void showDisabledControls();
-	void updateControls();
-	
-	void onClickSelectedMediaStop();
-	void onClickSelectedMediaPlay();
-	void onClickSelectedMediaPause();
-	void onClickSelectedMediaMute();
-	void onCommitSelectedMediaVolume();
-	void onClickSelectedMediaZoom();
-	void onClickSelectedMediaUnzoom();
-    void onMenuAction(const LLSD& userdata);
-    bool onMenuVisible(const LLSD& userdata);
-	
-	LLUICtrl*			mNearbyMediaPanel;
-	LLScrollListCtrl*		mMediaList;
-	LLUICtrl*			mEnableAllCtrl;
-	LLUICtrl*			mDisableAllCtrl;
-	LLComboBox*			mShowCtrl;
-	
-	// Dynamic (selection-dependent) controls
-	LLUICtrl*			mStopCtrl;
-	LLUICtrl*			mPlayCtrl;
-	LLUICtrl*			mPauseCtrl;
-	LLUICtrl*			mMuteCtrl;
-	LLUICtrl*			mVolumeSliderCtrl;
-	LLUICtrl*			mZoomCtrl;
-	LLUICtrl*			mUnzoomCtrl;
-	LLSlider*			mVolumeSlider;
-	LLButton*			mMuteBtn;
-	LLButton*			mMoreLessBtn;
-	
-	bool				mDebugInfoVisible;
-//	bool				mParcelAudioAutoStart;	// <FS:Zi> Media/Stream separation
-	std::string			mEmptyNameString;
-	std::string			mPlayingString;
-	std::string			mParcelMediaName;
-//	std::string			mParcelAudioName;	// <FS:Zi> Media/Stream separation
-	
-	LLRect				mMoreRect;
-	LLRect				mLessRect;
-	LLScrollListItem*	mParcelMediaItem;
-//	LLScrollListItem*	mParcelAudioItem;	// <FS:Zi> Media/Stream separation
-	LLToggleableMenu*	mContextMenu;
-=======
 
     enum ColumnIndex {
         CHECKBOX_COLUMN = 0,
@@ -313,7 +178,6 @@
     LLScrollListItem*   mParcelMediaItem;
 //  LLScrollListItem*   mParcelAudioItem;   // <FS:Zi> Media/Stream separation
     LLToggleableMenu*   mContextMenu;
->>>>>>> 1a8a5404
 };
 
 
