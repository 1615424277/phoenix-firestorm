/**
 * @file llpanelnearbymedia.h
 * @brief Management interface for muting and controlling nearby media
 *
 * $LicenseInfo:firstyear=2005&license=viewerlgpl$
 * Second Life Viewer Source Code
 * Copyright (C) 2010, Linden Research, Inc.
 *
 * This library is free software; you can redistribute it and/or
 * modify it under the terms of the GNU Lesser General Public
 * License as published by the Free Software Foundation;
 * version 2.1 of the License only.
 *
 * This library is distributed in the hope that it will be useful,
 * but WITHOUT ANY WARRANTY; without even the implied warranty of
 * MERCHANTABILITY or FITNESS FOR A PARTICULAR PURPOSE.  See the GNU
 * Lesser General Public License for more details.
 *
 * You should have received a copy of the GNU Lesser General Public
 * License along with this library; if not, write to the Free Software
 * Foundation, Inc., 51 Franklin Street, Fifth Floor, Boston, MA  02110-1301  USA
 *
 * Linden Research, Inc., 945 Battery Street, San Francisco, CA  94111  USA
 * $/LicenseInfo$
 */

#ifndef LL_LLPANELNEARBYMEDIA_H
#define LL_LLPANELNEARBYMEDIA_H

#include "llpanelpulldown.h"

class LLPanelNearbyMedia;
class LLButton;
class LLScrollListCtrl;
class LLSlider;
class LLSliderCtrl;
class LLCheckBoxCtrl;
class LLTextBox;
class LLToggleableMenu;
class LLComboBox;
class LLViewerMediaImpl;

class LLPanelNearByMedia : public LLPanelPulldown
{
public:

    bool postBuild() override;
    void draw() override;
    void reshape(S32 width, S32 height, bool called_from_parent) override;
    bool handleHover(S32 x, S32 y, MASK mask) override;
    bool handleRightMouseDown(S32 x, S32 y, MASK mask) override;
    void onVisibilityChange(bool new_visibility) override;

    // this is part of the nearby media *dialog* so we can track whether
    // the user *implicitly* wants audio on or off via their *explicit*
    // interaction with our buttons.
//  bool getParcelAudioAutoStart(); // <FS:Zi> Media/Stream separation

    // callback for when the auto play media preference changes
    // to update mParcelAudioAutoStart
//  void handleMediaAutoPlayChanged(const LLSD& newvalue);  // <FS:Zi> Media/Stream separation

    LLPanelNearByMedia();
    virtual ~LLPanelNearByMedia();

private:

    enum ColumnIndex {
        CHECKBOX_COLUMN = 0,
        PROXIMITY_COLUMN = 1,
        VISIBILITY_COLUMN = 2,
        CLASS_COLUMN = 3,
        NAME_COLUMN = 4,
        DEBUG_COLUMN = 5
    };

    // Media "class" enumeration
    enum MediaClass {
        MEDIA_CLASS_ALL = 0,
        MEDIA_CLASS_FOCUSED = 1,
        MEDIA_CLASS_WITHIN_PARCEL = 2,
        MEDIA_CLASS_OUTSIDE_PARCEL = 3,
        MEDIA_CLASS_ON_OTHERS = 4
    };

    // Add/remove an LLViewerMediaImpl to/from the list
    LLScrollListItem* addListItem(const LLUUID &id);
    void updateListItem(LLScrollListItem* item, LLViewerMediaImpl* impl);
    void updateListItem(LLScrollListItem* item,
                        const std::string &item_name,
                        const std::string &item_tooltip,
                        S32 proximity,
                        bool is_disabled,
                        bool has_media,
                        bool is_time_based_and_playing,
                        MediaClass media_class,
                        const std::string &debug_str);
    void removeListItem(const LLUUID &id);

    // Refresh the list in the UI
    void refreshList();

    void refreshParcelItems();

    // UI Callbacks
    void onClickEnableAll();
    void onClickDisableAll();
    void onClickEnableParcelMedia();
    void onClickDisableParcelMedia();
    void onClickParcelMediaPlay();
    void onClickParcelMediaStop();
    void onClickParcelMediaPause();
    /* <FS:Zi> Media/Stream separation
    void onClickParcelAudioPlay();
    void onClickParcelAudioStop();
    void onClickParcelAudioPause();
    </FS:Zi> Media/Stream separation
    */
<<<<<<< HEAD
    void onCheckAutoPlay();
=======
>>>>>>> 050d2fef
    // void onAdvancedButtonClick();    //<FS:KC> Handled centrally now
    void onMoreLess();

    void onCheckItem(LLUICtrl* ctrl, const LLUUID &row_id);

    static void onZoomMedia(void* user_data);

private:
    bool setDisabled(const LLUUID &id, bool disabled);

    static void getNameAndUrlHelper(LLViewerMediaImpl* impl, std::string& name, std::string & url, const std::string &defaultName);
    std::string getSelectedUrl();

    void updateColumns();

    bool shouldShow(LLViewerMediaImpl* impl);

    void showBasicControls(bool playing, bool include_zoom, bool is_zoomed, bool muted, F32 volume);
    void showTimeBasedControls(bool playing, bool include_zoom, bool is_zoomed, bool muted, F32 volume);
    void showDisabledControls();
    void updateControls();

    void onClickSelectedMediaStop();
    void onClickSelectedMediaPlay();
    void onClickSelectedMediaPause();
    void onClickSelectedMediaMute();
    void onCommitSelectedMediaVolume();
    void onClickSelectedMediaZoom();
    void onClickSelectedMediaUnzoom();
    void onMenuAction(const LLSD& userdata);
    bool onMenuVisible(const LLSD& userdata);

    LLUICtrl*           mNearbyMediaPanel;
    LLScrollListCtrl*       mMediaList;
    LLUICtrl*           mEnableAllCtrl;
    LLUICtrl*           mDisableAllCtrl;
    LLComboBox*         mShowCtrl;

    // Dynamic (selection-dependent) controls
    LLUICtrl*           mStopCtrl;
    LLUICtrl*           mPlayCtrl;
    LLUICtrl*           mPauseCtrl;
    LLUICtrl*           mMuteCtrl;
    LLUICtrl*           mVolumeSliderCtrl;
    LLUICtrl*           mZoomCtrl;
    LLUICtrl*           mUnzoomCtrl;
    LLSlider*           mVolumeSlider;
    LLButton*           mMuteBtn;
    LLButton*           mMoreLessBtn;

    bool                mDebugInfoVisible;
//  bool                mParcelAudioAutoStart;  // <FS:Zi> Media/Stream separation
    std::string         mEmptyNameString;
    std::string         mPlayingString;
    std::string         mParcelMediaName;
//  std::string         mParcelAudioName;   // <FS:Zi> Media/Stream separation

    LLRect              mMoreRect;
    LLRect              mLessRect;
    LLScrollListItem*   mParcelMediaItem;
//  LLScrollListItem*   mParcelAudioItem;   // <FS:Zi> Media/Stream separation
<<<<<<< HEAD
=======
    LLToggleableMenu*   mContextMenu;
>>>>>>> 050d2fef
};


#endif // LL_LLPANELNEARBYMEDIA_H<|MERGE_RESOLUTION|>--- conflicted
+++ resolved
@@ -116,10 +116,6 @@
     void onClickParcelAudioPause();
     </FS:Zi> Media/Stream separation
     */
-<<<<<<< HEAD
-    void onCheckAutoPlay();
-=======
->>>>>>> 050d2fef
     // void onAdvancedButtonClick();    //<FS:KC> Handled centrally now
     void onMoreLess();
 
@@ -181,10 +177,7 @@
     LLRect              mLessRect;
     LLScrollListItem*   mParcelMediaItem;
 //  LLScrollListItem*   mParcelAudioItem;   // <FS:Zi> Media/Stream separation
-<<<<<<< HEAD
-=======
     LLToggleableMenu*   mContextMenu;
->>>>>>> 050d2fef
 };
 
 
