/**
 * @file lllocationinputctrl.cpp
 * @brief Combobox-like location input control
 *
 * $LicenseInfo:firstyear=2009&license=viewerlgpl$
 * Second Life Viewer Source Code
 * Copyright (C) 2010, Linden Research, Inc.
 * 
 * This library is free software; you can redistribute it and/or
 * modify it under the terms of the GNU Lesser General Public
 * License as published by the Free Software Foundation;
 * version 2.1 of the License only.
 * 
 * This library is distributed in the hope that it will be useful,
 * but WITHOUT ANY WARRANTY; without even the implied warranty of
 * MERCHANTABILITY or FITNESS FOR A PARTICULAR PURPOSE.  See the GNU
 * Lesser General Public License for more details.
 * 
 * You should have received a copy of the GNU Lesser General Public
 * License along with this library; if not, write to the Free Software
 * Foundation, Inc., 51 Franklin Street, Fifth Floor, Boston, MA  02110-1301  USA
 * 
 * Linden Research, Inc., 945 Battery Street, San Francisco, CA  94111  USA
 * $/LicenseInfo$
 */

#include "llviewerprecompiledheaders.h"

// file includes
#include "lllocationinputctrl.h"

// common includes
#include "llbutton.h"
#include "llfocusmgr.h"
#include "llhelp.h"
#include "llmenugl.h"
#include "llparcel.h"
#include "llstring.h"
#include "lltrans.h"
#include "lluictrlfactory.h"
#include "lltooltip.h"
#include "llnotificationsutil.h"
#include "llregionflags.h"

// newview includes
#include "llagent.h"
#include "llfloatersidepanelcontainer.h"
#include "llinventoryobserver.h"
#include "lllandmarkactions.h"
#include "lllandmarklist.h"
#include "llteleporthistory.h"
#include "llslurl.h"
#include "llstatusbar.h"			// getHealth()
#include "lltrans.h"
#include "llviewerinventory.h"
#include "llviewerparcelmgr.h"
#include "llviewerregion.h"
#include "llviewercontrol.h"
#include "llviewermenu.h"
#include "llurllineeditorctrl.h"
#include "llagentui.h"
// [RLVa:KB] - Checked: 2010-04-05 (RLVa-1.2.0d)
#include "rlvhandler.h"
// [/RLVa:KB]

//============================================================================
/*
 * "ADD LANDMARK" BUTTON UPDATING LOGIC
 * 
 * If the current parcel has been landmarked, we should draw
 * a special image on the button.
 * 
 * To avoid determining the appropriate image on every draw() we do that
 * only in the following cases:
 * 1) Navbar is shown for the first time after login.
 * 2) Agent moves to another parcel.
 * 3) A landmark is created or removed.
 * 
 * The first case is handled by the handleLoginComplete() method.
 * 
 * The second case is handled by setting the "agent parcel changed" callback
 * on LLViewerParcelMgr.
 * 
 * The third case is the most complex one. We have two inventory observers for that:
 * one is designated to handle adding landmarks, the other handles removal.
 * Let's see how the former works.
 * 
 * When we get notified about landmark addition, the landmark position is unknown yet. What we can
 * do at that point is initiate loading the landmark data by LLLandmarkList and set the
 * "loading finished" callback on it. Finally, when the callback is triggered,
 * we can determine whether the landmark refers to a point within the current parcel
 * and choose the appropriate image for the "Add landmark" button.
 */

/**
 * Initiates loading the landmarks that have been just added.
 *
 * Once the loading is complete we'll be notified
 * with the callback we set for LLLandmarkList.
 */
class LLAddLandmarkObserver : public LLInventoryAddedObserver
{
public:
	LLAddLandmarkObserver(LLLocationInputCtrl* input) : mInput(input) {}

private:
	/*virtual*/ void done()
	{
		uuid_vec_t::const_iterator it = mAdded.begin(), end = mAdded.end();
		for(; it != end; ++it)
		{
			LLInventoryItem* item = gInventory.getItem(*it);
			if (!item || item->getType() != LLAssetType::AT_LANDMARK)
				continue;

			// Start loading the landmark.
			LLLandmark* lm = gLandmarkList.getAsset(
					item->getAssetUUID(),
					boost::bind(&LLLocationInputCtrl::onLandmarkLoaded, mInput, _1));
			if (lm)
			{
				// Already loaded? Great, handle it immediately (the callback won't be called).
				mInput->onLandmarkLoaded(lm);
			}
		}

		mAdded.clear();
	}

	LLLocationInputCtrl* mInput;
};

/**
 * Updates the "Add landmark" button once a landmark gets removed.
 */
class LLRemoveLandmarkObserver : public LLInventoryObserver
{
public:
	LLRemoveLandmarkObserver(LLLocationInputCtrl* input) : mInput(input) {}

private:
	/*virtual*/ void changed(U32 mask)
	{
		if (mask & (~(LLInventoryObserver::LABEL|LLInventoryObserver::INTERNAL|LLInventoryObserver::ADD)))
		{
			mInput->updateAddLandmarkButton();
		}
	}

	LLLocationInputCtrl* mInput;
};

class LLParcelChangeObserver : public LLParcelObserver
{
public:
	LLParcelChangeObserver(LLLocationInputCtrl* input) : mInput(input) {}

private:
	/*virtual*/ void changed()
	{
		if (mInput)
		{
			mInput->refreshParcelIcons();
		}
	}

	LLLocationInputCtrl* mInput;
};

//============================================================================


static LLDefaultChildRegistry::Register<LLLocationInputCtrl> r("location_input");

LLLocationInputCtrl::Params::Params()
:	icon_maturity_general("icon_maturity_general"),
	icon_maturity_adult("icon_maturity_adult"),
	icon_maturity_moderate("icon_maturity_moderate"),
	add_landmark_image_enabled("add_landmark_image_enabled"),
	add_landmark_image_disabled("add_landmark_image_disabled"),
	add_landmark_image_hover("add_landmark_image_hover"),
	add_landmark_image_selected("add_landmark_image_selected"),
	add_landmark_hpad("add_landmark_hpad", 0),
	icon_hpad("icon_hpad", 0),
	add_landmark_button("add_landmark_button"),
	for_sale_button("for_sale_button"),
	info_button("info_button"),
	maturity_button("maturity_button"),
	voice_icon("voice_icon"),
	fly_icon("fly_icon"),
	push_icon("push_icon"),
	build_icon("build_icon"),
	scripts_icon("scripts_icon"),
	damage_icon("damage_icon"),
	damage_text("damage_text"),
	see_avatars_icon("see_avatars_icon"),
	maturity_help_topic("maturity_help_topic")
{
}

LLLocationInputCtrl::LLLocationInputCtrl(const LLLocationInputCtrl::Params& p)
:	LLComboBox(p),
	mIconHPad(p.icon_hpad),
	mAddLandmarkHPad(p.add_landmark_hpad),
	mLocationContextMenu(NULL),
	mAddLandmarkBtn(NULL),
	mForSaleBtn(NULL),
	mInfoBtn(NULL),
	mLandmarkImageOn(NULL),
	mLandmarkImageOff(NULL),
	mIconMaturityGeneral(NULL),
	mIconMaturityAdult(NULL),
	mIconMaturityModerate(NULL),
	mMaturityHelpTopic(p.maturity_help_topic)
{
	// Lets replace default LLLineEditor with LLLocationLineEditor
	// to make needed escaping while copying and cutting url
	delete mTextEntry;

	// Can't access old mTextEntry fields as they are protected, so lets build new params
	// That is C&P from LLComboBox::createLineEditor function
	static LLUICachedControl<S32> drop_shadow_button ("DropShadowButton", 0);
	S32 arrow_width = mArrowImage ? mArrowImage->getWidth() : 0;
	LLRect text_entry_rect(0, getRect().getHeight(), getRect().getWidth(), 0);
	text_entry_rect.mRight -= llmax(8,arrow_width) + 2 * drop_shadow_button;

	LLLineEditor::Params params = p.combo_editor;
	params.rect(text_entry_rect);
	params.default_text(LLStringUtil::null);
	params.max_length.bytes(p.max_chars);
	params.keystroke_callback(boost::bind(&LLLocationInputCtrl::onTextEntry, this, _1));
	params.commit_on_focus_lost(false);
	params.follows.flags(FOLLOWS_ALL);
	mTextEntry = LLUICtrlFactory::create<LLURLLineEditor>(params);
	mTextEntry->setContextMenu(NULL);
	addChild(mTextEntry);
	// LLLineEditor is replaced with LLLocationLineEditor

	// "Place information" button.
	LLButton::Params info_params = p.info_button;
	mInfoBtn = LLUICtrlFactory::create<LLButton>(info_params);
	mInfoBtn->setClickedCallback(boost::bind(&LLLocationInputCtrl::onInfoButtonClicked, this));
	addChild(mInfoBtn);

	// "Add landmark" button.
	LLButton::Params al_params = p.add_landmark_button;

	// Image for unselected state will be set in updateAddLandmarkButton(),
	// it will be either mLandmarkOn or mLandmarkOff
	if (p.add_landmark_image_enabled())
	{
		mLandmarkImageOn = p.add_landmark_image_enabled;
	}
	if (p.add_landmark_image_disabled())
	{
		mLandmarkImageOff = p.add_landmark_image_disabled;
	}

	if(p.add_landmark_image_selected)
	{
		al_params.image_selected = p.add_landmark_image_selected;
	}
	if (p.add_landmark_image_hover())
	{
		al_params.image_hover_unselected = p.add_landmark_image_hover;
	}

	al_params.click_callback.function(boost::bind(&LLLocationInputCtrl::onAddLandmarkButtonClicked, this));
	mAddLandmarkBtn = LLUICtrlFactory::create<LLButton>(al_params);
	enableAddLandmarkButton(true);
	addChild(mAddLandmarkBtn);

	if (p.icon_maturity_general())
	{
		mIconMaturityGeneral = p.icon_maturity_general;
	}
	if (p.icon_maturity_adult())
	{
		mIconMaturityAdult = p.icon_maturity_adult;
	}
	if(p.icon_maturity_moderate())
	{
		mIconMaturityModerate = p.icon_maturity_moderate;
	}

	LLButton::Params maturity_button = p.maturity_button;
	mMaturityButton = LLUICtrlFactory::create<LLButton>(maturity_button);
	addChild(mMaturityButton);
	mMaturityButton->setClickedCallback(boost::bind(&LLLocationInputCtrl::onMaturityButtonClicked, this));

	LLButton::Params for_sale_button = p.for_sale_button;
	for_sale_button.tool_tip = LLTrans::getString("LocationCtrlForSaleTooltip");
	for_sale_button.click_callback.function(
		boost::bind(&LLLocationInputCtrl::onForSaleButtonClicked, this));
	mForSaleBtn = LLUICtrlFactory::create<LLButton>( for_sale_button );
	addChild(mForSaleBtn);

	// Parcel property icons
	// Must be mouse-opaque so cursor stays as an arrow when hovering to
	// see tooltip.
	LLIconCtrl::Params voice_icon = p.voice_icon;
	voice_icon.tool_tip = LLTrans::getString("LocationCtrlVoiceTooltip");
	voice_icon.mouse_opaque = true;
	mParcelIcon[VOICE_ICON] = LLUICtrlFactory::create<LLIconCtrl>(voice_icon);
	mParcelIcon[VOICE_ICON]->setMouseDownCallback(boost::bind(&LLLocationInputCtrl::onParcelIconClick, this, VOICE_ICON));
	addChild(mParcelIcon[VOICE_ICON]);

	LLIconCtrl::Params fly_icon = p.fly_icon;
	fly_icon.tool_tip = LLTrans::getString("LocationCtrlFlyTooltip");
	fly_icon.mouse_opaque = true;
	mParcelIcon[FLY_ICON] = LLUICtrlFactory::create<LLIconCtrl>(fly_icon);
	mParcelIcon[FLY_ICON]->setMouseDownCallback(boost::bind(&LLLocationInputCtrl::onParcelIconClick, this, FLY_ICON));
	addChild(mParcelIcon[FLY_ICON]);

	LLIconCtrl::Params push_icon = p.push_icon;
	push_icon.tool_tip = LLTrans::getString("LocationCtrlPushTooltip");
	push_icon.mouse_opaque = true;
	mParcelIcon[PUSH_ICON] = LLUICtrlFactory::create<LLIconCtrl>(push_icon);
	mParcelIcon[PUSH_ICON]->setMouseDownCallback(boost::bind(&LLLocationInputCtrl::onParcelIconClick, this, PUSH_ICON));
	addChild(mParcelIcon[PUSH_ICON]);

	LLIconCtrl::Params build_icon = p.build_icon;
	build_icon.tool_tip = LLTrans::getString("LocationCtrlBuildTooltip");
	build_icon.mouse_opaque = true;
	mParcelIcon[BUILD_ICON] = LLUICtrlFactory::create<LLIconCtrl>(build_icon);
	mParcelIcon[BUILD_ICON]->setMouseDownCallback(boost::bind(&LLLocationInputCtrl::onParcelIconClick, this, BUILD_ICON));
	addChild(mParcelIcon[BUILD_ICON]);

	LLIconCtrl::Params scripts_icon = p.scripts_icon;
	scripts_icon.tool_tip = LLTrans::getString("LocationCtrlScriptsTooltip");
	scripts_icon.mouse_opaque = true;
	mParcelIcon[SCRIPTS_ICON] = LLUICtrlFactory::create<LLIconCtrl>(scripts_icon);
	mParcelIcon[SCRIPTS_ICON]->setMouseDownCallback(boost::bind(&LLLocationInputCtrl::onParcelIconClick, this, SCRIPTS_ICON));
	addChild(mParcelIcon[SCRIPTS_ICON]);

	LLIconCtrl::Params damage_icon = p.damage_icon;
	damage_icon.tool_tip = LLTrans::getString("LocationCtrlDamageTooltip");
	damage_icon.mouse_opaque = true;
	mParcelIcon[DAMAGE_ICON] = LLUICtrlFactory::create<LLIconCtrl>(damage_icon);
	mParcelIcon[DAMAGE_ICON]->setMouseDownCallback(boost::bind(&LLLocationInputCtrl::onParcelIconClick, this, DAMAGE_ICON));
	addChild(mParcelIcon[DAMAGE_ICON]);
	
	LLTextBox::Params damage_text = p.damage_text;
	damage_text.tool_tip = LLTrans::getString("LocationCtrlDamageTooltip");
	damage_text.mouse_opaque = true;
	mDamageText = LLUICtrlFactory::create<LLTextBox>(damage_text);
	addChild(mDamageText);
	
	LLIconCtrl::Params see_avatars_icon = p.see_avatars_icon;
	see_avatars_icon.tool_tip = LLTrans::getString("LocationCtrlSeeAVsTooltip");
	see_avatars_icon.mouse_opaque = true;
	mParcelIcon[SEE_AVATARS_ICON] = LLUICtrlFactory::create<LLIconCtrl>(see_avatars_icon);
	mParcelIcon[SEE_AVATARS_ICON]->setMouseDownCallback(boost::bind(&LLLocationInputCtrl::onParcelIconClick, this, SEE_AVATARS_ICON));
	addChild(mParcelIcon[SEE_AVATARS_ICON]);
	
	// Register callbacks and load the location field context menu (NB: the order matters).
	LLUICtrl::CommitCallbackRegistry::currentRegistrar().add("Navbar.Action", boost::bind(&LLLocationInputCtrl::onLocationContextMenuItemClicked, this, _2));
	LLUICtrl::EnableCallbackRegistry::currentRegistrar().add("Navbar.EnableMenuItem", boost::bind(&LLLocationInputCtrl::onLocationContextMenuItemEnabled, this, _2));
		
	setPrearrangeCallback(boost::bind(&LLLocationInputCtrl::onLocationPrearrange, this, _2));
	getTextEntry()->setMouseUpCallback(boost::bind(&LLLocationInputCtrl::changeLocationPresentation, this));

	// Load the location field context menu
	mLocationContextMenu = LLUICtrlFactory::getInstance()->createFromFile<LLMenuGL>("menu_navbar.xml", gMenuHolder, LLViewerMenuHolderGL::child_registry_t::instance());
	if (!mLocationContextMenu)
	{
		llwarns << "Error loading navigation bar context menu" << llendl;
		
	}
	getTextEntry()->setRightMouseUpCallback(boost::bind(&LLLocationInputCtrl::onTextEditorRightClicked,this,_2,_3,_4));
	updateWidgetlayout();

	// Connecting signal for updating location on "Show Coordinates" setting change.
	LLControlVariable* coordinates_control = gSavedSettings.getControl("NavBarShowCoordinates").get();
	if (coordinates_control)
	{
		mCoordinatesControlConnection = coordinates_control->getSignal()->connect(boost::bind(&LLLocationInputCtrl::refreshLocation, this));
	}

	// Connecting signal for updating parcel icons on "Show Parcel Properties" setting change.
	LLControlVariable* parcel_properties_control = gSavedSettings.getControl("NavBarShowParcelProperties").get();
	if (parcel_properties_control)
	{
		mParcelPropertiesControlConnection = parcel_properties_control->getSignal()->connect(boost::bind(&LLLocationInputCtrl::refreshParcelIcons, this));
	}

	// - Make the "Add landmark" button updated when either current parcel gets changed
	//   or a landmark gets created or removed from the inventory.
	// - Update the location string on parcel change.
	mParcelMgrConnection = LLViewerParcelMgr::getInstance()->addAgentParcelChangedCallback(
		boost::bind(&LLLocationInputCtrl::onAgentParcelChange, this));
	// LLLocationHistory instance is being created before the location input control, so we have to update initial state of button manually.
	mButton->setEnabled(LLLocationHistory::instance().getItemCount() > 0);
	mLocationHistoryConnection = LLLocationHistory::getInstance()->setChangedCallback(
			boost::bind(&LLLocationInputCtrl::onLocationHistoryChanged, this,_1));

	mRemoveLandmarkObserver	= new LLRemoveLandmarkObserver(this);
	mAddLandmarkObserver	= new LLAddLandmarkObserver(this);
	gInventory.addObserver(mRemoveLandmarkObserver);
	gInventory.addObserver(mAddLandmarkObserver);

	mParcelChangeObserver = new LLParcelChangeObserver(this);
	LLViewerParcelMgr::getInstance()->addObserver(mParcelChangeObserver);

	mAddLandmarkTooltip = LLTrans::getString("LocationCtrlAddLandmarkTooltip");
	mEditLandmarkTooltip = LLTrans::getString("LocationCtrlEditLandmarkTooltip");
	mButton->setToolTip(LLTrans::getString("LocationCtrlComboBtnTooltip"));
	mInfoBtn->setToolTip(LLTrans::getString("LocationCtrlInfoBtnTooltip"));
}

LLLocationInputCtrl::~LLLocationInputCtrl()
{
	gInventory.removeObserver(mRemoveLandmarkObserver);
	gInventory.removeObserver(mAddLandmarkObserver);
	delete mRemoveLandmarkObserver;
	delete mAddLandmarkObserver;

	LLViewerParcelMgr::getInstance()->removeObserver(mParcelChangeObserver);
	delete mParcelChangeObserver;

	mCoordinatesControlConnection.disconnect();
	mParcelPropertiesControlConnection.disconnect();
	mParcelMgrConnection.disconnect();
	mLocationHistoryConnection.disconnect();
}

void LLLocationInputCtrl::setEnabled(BOOL enabled)
{
	LLComboBox::setEnabled(enabled);
	mAddLandmarkBtn->setEnabled(enabled);
}

void LLLocationInputCtrl::hideList()
{
	LLComboBox::hideList();
	if (mTextEntry && hasFocus())
		focusTextEntry();
}

BOOL LLLocationInputCtrl::handleToolTip(S32 x, S32 y, MASK mask)
{

	if(mAddLandmarkBtn->parentPointInView(x,y))
	{
		updateAddLandmarkTooltip();
	}
	// Let the buttons show their tooltips.
	if (LLUICtrl::handleToolTip(x, y, mask))
	{
		if (mList->getRect().pointInRect(x, y)) 
		{
			S32 loc_x, loc_y;
			//x,y - contain coordinates related to the location input control, but without taking the expanded list into account
			//So we have to convert it again into local coordinates of mList
			localPointToOtherView(x,y,&loc_x,&loc_y,mList);
			
			LLScrollListItem* item =  mList->hitItem(loc_x,loc_y);
			if (item)
			{
				LLSD value = item->getValue();
				if (value.has("tooltip"))
				{
					LLToolTipMgr::instance().show(value["tooltip"]);
				}
			}
		}

		return TRUE;
	}

	return FALSE;
}

BOOL LLLocationInputCtrl::handleKeyHere(KEY key, MASK mask)
{
	BOOL result = LLComboBox::handleKeyHere(key, mask);

	if (key == KEY_DOWN && hasFocus() && mList->getItemCount() != 0 && !mList->getVisible())
	{
		showList();
	}

	return result;
}

void LLLocationInputCtrl::onTextEntry(LLLineEditor* line_editor)
{
	KEY key = gKeyboard->currentKey();
	MASK mask = gKeyboard->currentMask(TRUE);

	// Typing? (moving cursor should not affect showing the list)
	bool typing = mask != MASK_CONTROL && key != KEY_LEFT && key != KEY_RIGHT && key != KEY_HOME && key != KEY_END;
	bool pasting = mask == MASK_CONTROL && key == 'V';

	if (line_editor->getText().empty())
	{
		prearrangeList(); // resets filter
		hideList();
	}
	else if (typing || pasting)
	{
		prearrangeList(line_editor->getText());
		if (mList->getItemCount() != 0)
		{
			showList();
			focusTextEntry();
		}
		else
		{
			// Hide the list if it's empty.
			hideList();
		}
	}
	
	LLComboBox::onTextEntry(line_editor);
}

/**
 * Useful if we want to just set the text entry value, no matter what the list contains.
 *
 * This is faster than setTextEntry().
 */
void LLLocationInputCtrl::setText(const LLStringExplicit& text)
{
	if (mTextEntry)
	{
		mTextEntry->setText(text);
	}
	mHasAutocompletedText = FALSE;
}

void LLLocationInputCtrl::setFocus(BOOL b)
{
	LLComboBox::setFocus(b);

	if (mTextEntry && b && !mList->getVisible())
	{
		mTextEntry->setFocus(TRUE);
	}
}

void LLLocationInputCtrl::handleLoginComplete()
{
	// An agent parcel update hasn't occurred yet, so we have to
	// manually set location and the appropriate "Add landmark" icon.
	refresh();
}

//== private methods =========================================================

void LLLocationInputCtrl::onFocusReceived()
{
	prearrangeList();
}

void LLLocationInputCtrl::onFocusLost()
{
	LLUICtrl::onFocusLost();
	refreshLocation();

	// Setting cursor to 0  to show the left edge of the text. See STORM-370.
	mTextEntry->setCursor(0);

	if(mTextEntry->hasSelection()){
		mTextEntry->deselect();
	}
}

void LLLocationInputCtrl::draw()
{
	static LLUICachedControl<bool> show_coords("NavBarShowCoordinates", false);
	if(!hasFocus() && show_coords)
	{
		refreshLocation();
	}
	
	static LLUICachedControl<bool> show_icons("NavBarShowParcelProperties", false);
	if (show_icons)
	{
		refreshHealth();
	}
	LLComboBox::draw();
}

void LLLocationInputCtrl::reshape(S32 width, S32 height, BOOL called_from_parent)
{
	LLComboBox::reshape(width, height, called_from_parent);

	// Setting cursor to 0  to show the left edge of the text. See EXT-4967.
	mTextEntry->setCursor(0);
	if (mTextEntry->hasSelection())
	{
		// Deselecting because selection position is changed together with
		// cursor position change.
		mTextEntry->deselect();
	}

	if (isHumanReadableLocationVisible)
	{
		refreshMaturityButton();
	}
}

void LLLocationInputCtrl::onInfoButtonClicked()
{
<<<<<<< HEAD
// [RLVa:KB] - Checked: 2010-04-05 (RLVa-1.2.0d) | Added: RLVa-1.2.0d
	if (gRlvHandler.hasBehaviour(RLV_BHVR_SHOWLOC))
		return;
// [/RLVa:KB]

	LLSideTray::getInstance()->showPanel("panel_places", LLSD().with("type", "agent"));
=======
	LLFloaterSidePanelContainer::showPanel("places", LLSD().with("type", "agent"));
>>>>>>> f6b8bfd3
}

void LLLocationInputCtrl::onForSaleButtonClicked()
{
// [RLVa:KB] - Checked: 2010-04-05 (RLVa-1.2.0d) | Added: RLVa-1.2.0d
	if (gRlvHandler.hasBehaviour(RLV_BHVR_SHOWLOC))
		return;
// [/RLVa:KB]

	handle_buy_land();
}

void LLLocationInputCtrl::onAddLandmarkButtonClicked()
{
// [RLVa:KB] - Checked: 2010-04-05 (RLVa-1.2.0d) | Added: RLVa-1.2.0d
	if (gRlvHandler.hasBehaviour(RLV_BHVR_SHOWLOC))
		return;
// [/RLVa:KB]

	LLViewerInventoryItem* landmark = LLLandmarkActions::findLandmarkForAgentPos();
	// Landmark exists, open it for preview and edit
	if(landmark && landmark->getUUID().notNull())
	{
		LLSD key;
		key["type"] = "landmark";
		key["id"] = landmark->getUUID();

		LLFloaterSidePanelContainer::showPanel("places", key);
	}
	else
	{
		LLFloaterSidePanelContainer::showPanel("places", LLSD().with("type", "create_landmark"));
	}
}

void LLLocationInputCtrl::onAgentParcelChange()
{
	refresh();
}

void LLLocationInputCtrl::onMaturityButtonClicked()
{
	LLUI::sHelpImpl->showTopic(mMaturityHelpTopic);
}

void LLLocationInputCtrl::onLandmarkLoaded(LLLandmark* lm)
{
	(void) lm;
	updateAddLandmarkButton();
}

void LLLocationInputCtrl::onLocationHistoryChanged(LLLocationHistory::EChangeType event)
{
	if(event == LLLocationHistory::LOAD)
	{
		rebuildLocationHistory();
	}
	mButton->setEnabled(LLLocationHistory::instance().getItemCount() > 0);
}

void LLLocationInputCtrl::onLocationPrearrange(const LLSD& data)
{
	std::string filter = data.asString();
	rebuildLocationHistory(filter);

	//Let's add landmarks to the top of the list if any
	if(!filter.empty() )
	{
		LLInventoryModel::item_array_t landmark_items = LLLandmarkActions::fetchLandmarksByName(filter, TRUE);

		for(U32 i=0; i < landmark_items.size(); i++)
		{
			LLSD value;
			//TODO:: DO we need tooltip for Landmark??
			
			value["item_type"] = LANDMARK;
			value["AssetUUID"] =  landmark_items[i]->getAssetUUID(); 
			add(landmark_items[i]->getName(), value);
			
		}
	//Let's add teleport history items
		LLTeleportHistory* th = LLTeleportHistory::getInstance();
		LLTeleportHistory::slurl_list_t th_items = th->getItems();

		std::set<std::string> new_item_titles;// duplicate control
		LLTeleportHistory::slurl_list_t::iterator result = std::find_if(
				th_items.begin(), th_items.end(), boost::bind(
						&LLLocationInputCtrl::findTeleportItemsByTitle, this,
						_1, filter));

		while (result != th_items.end())
		{
			//mTitile format - region_name[, parcel_name]
			//mFullTitile format - region_name[, parcel_name] (local_x,local_y, local_z)
			if (new_item_titles.insert(result->mFullTitle).second)
			{
				LLSD value;
				value["item_type"] = TELEPORT_HISTORY;
				value["global_pos"] = result->mGlobalPos.getValue();
				std::string region_name = result->mTitle.substr(0, result->mTitle.find(','));
				//TODO*: add Surl to teleportitem or parse region name from title
				value["tooltip"] = LLSLURL(region_name, result->mGlobalPos).getSLURLString();
				add(result->getTitle(), value); 
			}
			result = std::find_if(result + 1, th_items.end(), boost::bind(
									&LLLocationInputCtrl::findTeleportItemsByTitle, this,
									_1, filter));
		}
	}
	sortByName();
	
	mList->mouseOverHighlightNthItem(-1); // Clear highlight on the last selected item.
}

bool LLLocationInputCtrl::findTeleportItemsByTitle(const LLTeleportHistoryItem& item, const std::string& filter)
{
	return item.mTitle.find(filter) != std::string::npos;
}

void LLLocationInputCtrl::onTextEditorRightClicked(S32 x, S32 y, MASK mask)
{
	if (mLocationContextMenu)
	{
		updateContextMenu();
		mLocationContextMenu->buildDrawLabels();
		mLocationContextMenu->updateParent(LLMenuGL::sMenuContainer);
		hideList();
		setFocus(true);
		changeLocationPresentation();
		LLMenuGL::showPopup(this, mLocationContextMenu, x, y);
	}
}

void LLLocationInputCtrl::refresh()
{
// [RLVa:KB] - Checked: 2010-04-05 (RLVa-1.2.0d) | Added: RLVa-1.2.0d
	mInfoBtn->setEnabled(!gRlvHandler.hasBehaviour(RLV_BHVR_SHOWLOC));
// [/RLVa:KB]

	refreshLocation();			// update location string
	refreshParcelIcons();
	updateAddLandmarkButton();	// indicate whether current parcel has been landmarked 
}

void LLLocationInputCtrl::refreshLocation()
{
	// Is one of our children focused?
	if (LLUICtrl::hasFocus() || mButton->hasFocus() || mList->hasFocus() ||
	    (mTextEntry && mTextEntry->hasFocus()) ||
	    (mAddLandmarkBtn->hasFocus()))
	{
		llwarns << "Location input should not be refreshed when having focus" << llendl;
		return;
	}

	// Update location field.
	std::string location_name;
	LLAgentUI::ELocationFormat format =
		(gSavedSettings.getBOOL("NavBarShowCoordinates")
			? LLAgentUI::LOCATION_FORMAT_FULL
			: LLAgentUI::LOCATION_FORMAT_NO_COORDS);

	if (!LLAgentUI::buildLocationString(location_name, format)) 
	{
		location_name = "???";
	}
	// store human-readable location to compare it in changeLocationPresentation()
	mHumanReadableLocation = location_name;
	setText(location_name);
	isHumanReadableLocationVisible = true;

	refreshMaturityButton();
}

// returns new right edge
static S32 layout_widget(LLUICtrl* widget, S32 right)
{
	if (widget->getVisible())
	{
		LLRect rect = widget->getRect();
		rect.mLeft = right - rect.getWidth();
		rect.mRight = right;
		widget->setRect( rect );
		right -= rect.getWidth();
	}
	return right;
}

void LLLocationInputCtrl::refreshParcelIcons()
{
	// Our "cursor" moving right to left
	S32 x = mAddLandmarkBtn->getRect().mLeft;

	LLViewerParcelMgr* vpm = LLViewerParcelMgr::getInstance();

	LLViewerRegion* agent_region = gAgent.getRegion();
	LLParcel* agent_parcel = vpm->getAgentParcel();
	if (!agent_region || !agent_parcel)
		return;

	mForSaleBtn->setVisible(vpm->canAgentBuyParcel(agent_parcel, false));

	x = layout_widget(mForSaleBtn, x);

	if (gSavedSettings.getBOOL("NavBarShowParcelProperties"))
	{
		LLParcel* current_parcel;
		LLViewerRegion* selection_region = vpm->getSelectionRegion();
		LLParcel* selected_parcel = vpm->getParcelSelection()->getParcel();

		// If agent is in selected parcel we use its properties because
		// they are updated more often by LLViewerParcelMgr than agent parcel properties.
		// See LLViewerParcelMgr::processParcelProperties().
		// This is needed to reflect parcel restrictions changes without having to leave
		// the parcel and then enter it again. See EXT-2987
		if (selected_parcel && selected_parcel->getLocalID() == agent_parcel->getLocalID()
				&& selection_region == agent_region)
		{
			current_parcel = selected_parcel;
		}
		else
		{
			current_parcel = agent_parcel;
		}

		bool allow_voice	= vpm->allowAgentVoice(agent_region, current_parcel);
		bool allow_fly		= vpm->allowAgentFly(agent_region, current_parcel);
		bool allow_push		= vpm->allowAgentPush(agent_region, current_parcel);
		bool allow_build	= vpm->allowAgentBuild(current_parcel); // true when anyone is allowed to build. See EXT-4610.
		bool allow_scripts	= vpm->allowAgentScripts(agent_region, current_parcel);
		bool allow_damage	= vpm->allowAgentDamage(agent_region, current_parcel);
		bool see_avs        = current_parcel->getSeeAVs();

		// Most icons are "block this ability"
		mParcelIcon[VOICE_ICON]->setVisible(   !allow_voice );
		mParcelIcon[FLY_ICON]->setVisible(     !allow_fly );
		mParcelIcon[PUSH_ICON]->setVisible(    !allow_push );
		mParcelIcon[BUILD_ICON]->setVisible(   !allow_build );
		mParcelIcon[SCRIPTS_ICON]->setVisible( !allow_scripts );
		mParcelIcon[DAMAGE_ICON]->setVisible(  allow_damage );
		mDamageText->setVisible(allow_damage);
		mParcelIcon[SEE_AVATARS_ICON]->setVisible( !see_avs );

		// Padding goes to left of both landmark star and for sale btn
		x -= mAddLandmarkHPad;

		// Slide the parcel icons rect from right to left, adjusting rectangles
		for (S32 i = 0; i < ICON_COUNT; ++i)
		{
			x = layout_widget(mParcelIcon[i], x);
			x -= mIconHPad;
		}
		x = layout_widget(mDamageText, x);
		x -= mIconHPad;
	}
	else
	{
		for (S32 i = 0; i < ICON_COUNT; ++i)
		{
			mParcelIcon[i]->setVisible(false);
		}
		mDamageText->setVisible(false);
	}

	if (mTextEntry)
	{
		S32 left_pad, right_pad;
		mTextEntry->getTextPadding(&left_pad, &right_pad);
		right_pad = mTextEntry->getRect().mRight - x;
		mTextEntry->setTextPadding(left_pad, right_pad);
	}
}

void LLLocationInputCtrl::refreshHealth()
{
	// *FIXME: Status bar owns health information, should be in agent
	if (gStatusBar)
	{
		static S32 last_health = -1;
		S32 health = gStatusBar->getHealth();
		if (health != last_health)
		{
			std::string text = llformat("%d%%", health);
			mDamageText->setText(text);
			last_health = health;
		}
	}
}

void LLLocationInputCtrl::refreshMaturityButton()
{
	// Updating maturity rating icon.
	LLViewerRegion* region = gAgent.getRegion();
	if (!region)
		return;

	bool button_visible = true;
	LLPointer<LLUIImage> rating_image = NULL;
	std::string rating_tooltip;

	U8 sim_access = region->getSimAccess();
	switch(sim_access)
	{
	case SIM_ACCESS_PG:
		rating_image = mIconMaturityGeneral;
		rating_tooltip = LLTrans::getString("LocationCtrlGeneralIconTooltip");
		break;

	case SIM_ACCESS_ADULT:
		rating_image = mIconMaturityAdult;
		rating_tooltip = LLTrans::getString("LocationCtrlAdultIconTooltip");
		break;

	case SIM_ACCESS_MATURE:
		rating_image = mIconMaturityModerate;
		rating_tooltip = LLTrans::getString("LocationCtrlModerateIconTooltip");
		break;

	default:
		button_visible = false;
		break;
	}

	mMaturityButton->setVisible(button_visible);
	mMaturityButton->setToolTip(rating_tooltip);
	if(rating_image)
	{
		mMaturityButton->setImageUnselected(rating_image);
		mMaturityButton->setImagePressed(rating_image);
	}
	if (mMaturityButton->getVisible())
	{
		positionMaturityButton();
	}
}

void LLLocationInputCtrl::positionMaturityButton()
{
	const LLFontGL* font = mTextEntry->getFont();
	if (!font)
		return;

	S32 left_pad, right_pad;
	mTextEntry->getTextPadding(&left_pad, &right_pad);

	// Calculate the right edge of rendered text + a whitespace.
	left_pad = left_pad + font->getWidth(mTextEntry->getText()) + font->getWidth(" ");

	LLRect rect = mMaturityButton->getRect();
	mMaturityButton->setRect(rect.setOriginAndSize(left_pad, rect.mBottom, rect.getWidth(), rect.getHeight()));

	// Hide icon if it text area is not width enough to display it, show otherwise.
	mMaturityButton->setVisible(rect.mRight < mTextEntry->getRect().getWidth() - right_pad);
}

void LLLocationInputCtrl::rebuildLocationHistory(const std::string& filter)
{
	LLLocationHistory::location_list_t filtered_items;
	const LLLocationHistory::location_list_t* itemsp = NULL;
	LLLocationHistory* lh = LLLocationHistory::getInstance();
	
	if (filter.empty())
	{
		itemsp = &lh->getItems();
	}
	else
	{
		lh->getMatchingItems(filter, filtered_items);
		itemsp = &filtered_items;
	}
	
	removeall();
	for (LLLocationHistory::location_list_t::const_reverse_iterator it = itemsp->rbegin(); it != itemsp->rend(); it++)
	{
		LLSD value;
		value["tooltip"] = it->getToolTip();
		//location history can contain only typed locations
		value["item_type"] = TYPED_REGION_SLURL;
		value["global_pos"] = it->mGlobalPos.getValue();
		add(it->getLocation(), value);
	}
}

void LLLocationInputCtrl::focusTextEntry()
{
	// We can't use "mTextEntry->setFocus(TRUE)" instead because
	// if the "select_on_focus" parameter is true it places the cursor
	// at the beginning (after selecting text), thus screwing up updateSelection().
	if (mTextEntry)
	{
		gFocusMgr.setKeyboardFocus(mTextEntry);

		// Enable the text entry to handle accelerator keys (EXT-8104).
		LLEditMenuHandler::gEditMenuHandler = mTextEntry;
	}
}

void LLLocationInputCtrl::enableAddLandmarkButton(bool val)
{
	// We don't want to disable the button because it should be click able at any time, 
	// instead switch images.
	LLUIImage* img = val ? mLandmarkImageOn : mLandmarkImageOff;
	if(img)
	{
		mAddLandmarkBtn->setImageUnselected(img);
	}
}

// Change the "Add landmark" button image
// depending on whether current parcel has been landmarked.
void LLLocationInputCtrl::updateAddLandmarkButton()
{
// [RLVa:KB] - Checked: 2010-04-05 (RLVa-1.2.0d) | Added: RLVa-1.2.0d
	mAddLandmarkBtn->setVisible(!gRlvHandler.hasBehaviour(RLV_BHVR_SHOWLOC));
// [/RLVa:KB]
	enableAddLandmarkButton(LLLandmarkActions::hasParcelLandmark());
}
void LLLocationInputCtrl::updateAddLandmarkTooltip()
{
	std::string tooltip;
	if(LLLandmarkActions::landmarkAlreadyExists())
	{
		tooltip = mEditLandmarkTooltip;
	}
	else
	{
		tooltip = mAddLandmarkTooltip;
	}
	mAddLandmarkBtn->setToolTip(tooltip);
}

void LLLocationInputCtrl::updateContextMenu(){

	if (mLocationContextMenu)
	{
		LLMenuItemGL* landmarkItem = mLocationContextMenu->getChild<LLMenuItemGL>("Landmark");
		if (!LLLandmarkActions::landmarkAlreadyExists())
		{
			landmarkItem->setLabel(LLTrans::getString("AddLandmarkNavBarMenu"));
		}
		else
		{
			landmarkItem->setLabel(LLTrans::getString("EditLandmarkNavBarMenu"));
		}
// [RLVa:KB] - Checked: 2010-04-05 (RLVa-1.2.0d) | Added: RLVa-1.2.0d
		landmarkItem->setEnabled(!gRlvHandler.hasBehaviour(RLV_BHVR_SHOWLOC));
// [/RLVa:KB]
	}
}
void LLLocationInputCtrl::updateWidgetlayout()
{
	const LLRect&	rect			= getLocalRect();
	const LLRect&	hist_btn_rect	= mButton->getRect();

	// Info button is set in the XUI XML location_input.xml

	// "Add Landmark" button
	LLRect al_btn_rect = mAddLandmarkBtn->getRect();
	al_btn_rect.translate(
		hist_btn_rect.mLeft - mIconHPad - al_btn_rect.getWidth(),
		(rect.getHeight() - al_btn_rect.getHeight()) / 2);
	mAddLandmarkBtn->setRect(al_btn_rect);
}

void LLLocationInputCtrl::changeLocationPresentation()
{
	if (!mTextEntry)
		return;

	//change location presentation only if user does not select/paste anything and 
	//human-readable region name is being displayed
	std::string text = mTextEntry->getText();
	LLStringUtil::trim(text);
	if(!mTextEntry->hasSelection() && text == mHumanReadableLocation)
	{
		//needs unescaped one
		LLSLURL slurl;
		LLAgentUI::buildSLURL(slurl, false);
		mTextEntry->setText(LLURI::unescape(slurl.getSLURLString()));
		mTextEntry->selectAll();

		mMaturityButton->setVisible(FALSE);

		isHumanReadableLocationVisible = false;
	}
}

void LLLocationInputCtrl::onLocationContextMenuItemClicked(const LLSD& userdata)
{
	std::string item = userdata.asString();

	if (item == "show_coordinates")
	{
		gSavedSettings.setBOOL("NavBarShowCoordinates",!gSavedSettings.getBOOL("NavBarShowCoordinates"));
	}
	else if (item == "show_properties")
	{
		gSavedSettings.setBOOL("NavBarShowParcelProperties",
			!gSavedSettings.getBOOL("NavBarShowParcelProperties"));
	}
	else if (item == "landmark")
	{
// [RLVa:KB] - Checked: 2010-04-05 (RLVa-1.2.0d) | Added: RLVa-1.2.0d
		if (!gRlvHandler.hasBehaviour(RLV_BHVR_SHOWLOC))
		{
<<<<<<< HEAD
// [/RLVa:KB]
			LLViewerInventoryItem* landmark = LLLandmarkActions::findLandmarkForAgentPos();
			
			if(!landmark)
			{
				LLSideTray::getInstance()->showPanel("panel_places", LLSD().with("type", "create_landmark"));
			}
			else
			{
				LLSideTray::getInstance()->showPanel("panel_places", 
						LLSD().with("type", "landmark").with("id",landmark->getUUID()));
			}
// [RLVa:KB] - Checked: 2010-04-05 (RLVa-1.2.0d) | Added: RLVa-1.2.0d
=======
			LLFloaterSidePanelContainer::showPanel("places", LLSD().with("type", "create_landmark"));
		}
		else
		{
			LLFloaterSidePanelContainer::showPanel("places", LLSD().with("type", "landmark").with("id",landmark->getUUID()));

>>>>>>> f6b8bfd3
		}
// [/RLVa:KB]
	}
	else if (item == "cut")
	{
		mTextEntry->cut();
	}
	else if (item == "copy")
	{
		mTextEntry->copy();
	}
	else if (item == "paste")
	{
		mTextEntry->paste();
	}
	else if (item == "delete")
	{
		mTextEntry->deleteSelection();
	}
	else if (item == "select_all")
	{
		mTextEntry->selectAll();
	}
}

bool LLLocationInputCtrl::onLocationContextMenuItemEnabled(const LLSD& userdata)
{
	std::string item = userdata.asString();
	
	if (item == "can_cut")
	{
		return mTextEntry->canCut();
	}
	else if (item == "can_copy")
	{
		return mTextEntry->canCopy();
	}
	else if (item == "can_paste")
	{
		return mTextEntry->canPaste();
	}
	else if (item == "can_delete")
	{
		return mTextEntry->canDeselect();
	}
	else if (item == "can_select_all")
	{
		return mTextEntry->canSelectAll() && (mTextEntry->getLength() > 0);
	}
	else if(item == "show_coordinates")
	{
		return gSavedSettings.getBOOL("NavBarShowCoordinates");
	}

	return false;
}

void LLLocationInputCtrl::onParcelIconClick(EParcelIcon icon)
{
	switch (icon)
	{
	case VOICE_ICON:
		LLNotificationsUtil::add("NoVoice");
		break;
	case FLY_ICON:
		LLNotificationsUtil::add("NoFly");
		break;
	case PUSH_ICON:
		LLNotificationsUtil::add("PushRestricted");
		break;
	case BUILD_ICON:
		LLNotificationsUtil::add("NoBuild");
		break;
	case SCRIPTS_ICON:
	{
		LLViewerRegion* region = gAgent.getRegion();
		if(region && region->getRegionFlags() & REGION_FLAGS_ESTATE_SKIP_SCRIPTS)
		{
			LLNotificationsUtil::add("ScriptsStopped");
		}
		else if(region && region->getRegionFlags() & REGION_FLAGS_SKIP_SCRIPTS)
		{
			LLNotificationsUtil::add("ScriptsNotRunning");
		}
		else
		{
			LLNotificationsUtil::add("NoOutsideScripts");
		}
		break;
	}
	case DAMAGE_ICON:
		LLNotificationsUtil::add("NotSafe");
		break;
	case SEE_AVATARS_ICON:
		LLNotificationsUtil::add("SeeAvatars");
		break;
	case ICON_COUNT:
		break;
	// no default to get compiler warning when a new icon gets added
	}
}<|MERGE_RESOLUTION|>--- conflicted
+++ resolved
@@ -603,16 +603,12 @@
 
 void LLLocationInputCtrl::onInfoButtonClicked()
 {
-<<<<<<< HEAD
 // [RLVa:KB] - Checked: 2010-04-05 (RLVa-1.2.0d) | Added: RLVa-1.2.0d
 	if (gRlvHandler.hasBehaviour(RLV_BHVR_SHOWLOC))
 		return;
 // [/RLVa:KB]
 
-	LLSideTray::getInstance()->showPanel("panel_places", LLSD().with("type", "agent"));
-=======
 	LLFloaterSidePanelContainer::showPanel("places", LLSD().with("type", "agent"));
->>>>>>> f6b8bfd3
 }
 
 void LLLocationInputCtrl::onForSaleButtonClicked()
@@ -1118,28 +1114,18 @@
 // [RLVa:KB] - Checked: 2010-04-05 (RLVa-1.2.0d) | Added: RLVa-1.2.0d
 		if (!gRlvHandler.hasBehaviour(RLV_BHVR_SHOWLOC))
 		{
-<<<<<<< HEAD
 // [/RLVa:KB]
 			LLViewerInventoryItem* landmark = LLLandmarkActions::findLandmarkForAgentPos();
 			
 			if(!landmark)
 			{
-				LLSideTray::getInstance()->showPanel("panel_places", LLSD().with("type", "create_landmark"));
+			LLFloaterSidePanelContainer::showPanel("places", LLSD().with("type", "create_landmark"));
 			}
 			else
 			{
-				LLSideTray::getInstance()->showPanel("panel_places", 
-						LLSD().with("type", "landmark").with("id",landmark->getUUID()));
+			LLFloaterSidePanelContainer::showPanel("places", LLSD().with("type", "landmark").with("id",landmark->getUUID()));
 			}
 // [RLVa:KB] - Checked: 2010-04-05 (RLVa-1.2.0d) | Added: RLVa-1.2.0d
-=======
-			LLFloaterSidePanelContainer::showPanel("places", LLSD().with("type", "create_landmark"));
-		}
-		else
-		{
-			LLFloaterSidePanelContainer::showPanel("places", LLSD().with("type", "landmark").with("id",landmark->getUUID()));
-
->>>>>>> f6b8bfd3
 		}
 // [/RLVa:KB]
 	}
