--- conflicted
+++ resolved
@@ -224,184 +224,15 @@
     mIconMaturityModerate(NULL),
     mMaturityHelpTopic(p.maturity_help_topic)
 {
-<<<<<<< HEAD
-	// Lets replace default LLLineEditor with LLLocationLineEditor
-	// to make needed escaping while copying and cutting url
-	delete mTextEntry;
-
-	// Can't access old mTextEntry fields as they are protected, so lets build new params
-	// That is C&P from LLComboBox::createLineEditor function
-	S32 arrow_width = mArrowImage ? mArrowImage->getWidth() : 0;
-	LLRect text_entry_rect(0, getRect().getHeight(), getRect().getWidth(), 0);
-	text_entry_rect.mRight -= llmax(8,arrow_width) + 2 * BTN_DROP_SHADOW;
-
-	LLLineEditor::Params params = p.combo_editor;
-	params.rect(text_entry_rect);
-	params.default_text(LLStringUtil::null);
-	params.max_length.bytes(p.max_chars);
-	params.keystroke_callback(boost::bind(&LLLocationInputCtrl::onTextEntry, this, _1));
-	params.commit_on_focus_lost(false);
-	params.follows.flags(FOLLOWS_ALL);
-	mTextEntry = LLUICtrlFactory::create<LLURLLineEditor>(params);
-	mTextEntry->resetContextMenu();
-	addChild(mTextEntry);
-	// LLLineEditor is replaced with LLLocationLineEditor
-
-	// "Place information" button.
-	LLButton::Params info_params = p.info_button;
-	mInfoBtn = LLUICtrlFactory::create<LLButton>(info_params);
-	mInfoBtn->setClickedCallback(boost::bind(&LLLocationInputCtrl::onInfoButtonClicked, this));
-	addChild(mInfoBtn);
-
-	// "Add landmark" button.
-	LLButton::Params al_params = p.add_landmark_button;
-
-	// Image for unselected state will be set in updateAddLandmarkButton(),
-	// it will be either mLandmarkOn or mLandmarkOff
-	if (p.add_landmark_image_enabled())
-	{
-		mLandmarkImageOn = p.add_landmark_image_enabled;
-	}
-	if (p.add_landmark_image_disabled())
-	{
-		mLandmarkImageOff = p.add_landmark_image_disabled;
-	}
-
-	if(p.add_landmark_image_selected)
-	{
-		al_params.image_selected = p.add_landmark_image_selected;
-	}
-	if (p.add_landmark_image_hover())
-	{
-		al_params.image_hover_unselected = p.add_landmark_image_hover;
-	}
-
-	al_params.click_callback.function(boost::bind(&LLLocationInputCtrl::onAddLandmarkButtonClicked, this));
-	mAddLandmarkBtn = LLUICtrlFactory::create<LLButton>(al_params);
-	enableAddLandmarkButton(true);
-	addChild(mAddLandmarkBtn);
-
-	if (p.icon_maturity_general())
-	{
-		mIconMaturityGeneral = p.icon_maturity_general;
-	}		
-	if (p.icon_maturity_adult())
-	{
-		mIconMaturityAdult = p.icon_maturity_adult;
-	}
-	if(p.icon_maturity_moderate())
-	{
-		mIconMaturityModerate = p.icon_maturity_moderate;
-	}
-	
-	LLButton::Params maturity_button = p.maturity_button;
-	mMaturityButton = LLUICtrlFactory::create<LLButton>(maturity_button);
-	addChild(mMaturityButton);
-
-	LLButton::Params for_sale_button = p.for_sale_button;
-	for_sale_button.tool_tip = LLTrans::getString("LocationCtrlForSaleTooltip");
-	for_sale_button.click_callback.function(
-		boost::bind(&LLLocationInputCtrl::onForSaleButtonClicked, this));
-	mForSaleBtn = LLUICtrlFactory::create<LLButton>( for_sale_button );
-	addChild(mForSaleBtn);
-
-	// Parcel property icons
-	// Must be mouse-opaque so cursor stays as an arrow when hovering to
-	// see tooltip.
-	LLIconCtrl::Params voice_icon = p.voice_icon;
-	voice_icon.tool_tip = LLTrans::getString("LocationCtrlVoiceTooltip");
-	voice_icon.mouse_opaque = true;
-	mParcelIcon[VOICE_ICON] = LLUICtrlFactory::create<LLIconCtrl>(voice_icon);
-	mParcelIcon[VOICE_ICON]->setMouseDownCallback(boost::bind(&LLLocationInputCtrl::onParcelIconClick, this, VOICE_ICON));
-	addChild(mParcelIcon[VOICE_ICON]);
-
-	LLIconCtrl::Params fly_icon = p.fly_icon;
-	fly_icon.tool_tip = LLTrans::getString("LocationCtrlFlyTooltip");
-	fly_icon.mouse_opaque = true;
-	mParcelIcon[FLY_ICON] = LLUICtrlFactory::create<LLIconCtrl>(fly_icon);
-	mParcelIcon[FLY_ICON]->setMouseDownCallback(boost::bind(&LLLocationInputCtrl::onParcelIconClick, this, FLY_ICON));
-	addChild(mParcelIcon[FLY_ICON]);
-
-	LLIconCtrl::Params push_icon = p.push_icon;
-	push_icon.tool_tip = LLTrans::getString("LocationCtrlPushTooltip");
-	push_icon.mouse_opaque = true;
-	mParcelIcon[PUSH_ICON] = LLUICtrlFactory::create<LLIconCtrl>(push_icon);
-	mParcelIcon[PUSH_ICON]->setMouseDownCallback(boost::bind(&LLLocationInputCtrl::onParcelIconClick, this, PUSH_ICON));
-	addChild(mParcelIcon[PUSH_ICON]);
-
-	LLIconCtrl::Params build_icon = p.build_icon;
-	build_icon.tool_tip = LLTrans::getString("LocationCtrlBuildTooltip");
-	build_icon.mouse_opaque = true;
-	mParcelIcon[BUILD_ICON] = LLUICtrlFactory::create<LLIconCtrl>(build_icon);
-	mParcelIcon[BUILD_ICON]->setMouseDownCallback(boost::bind(&LLLocationInputCtrl::onParcelIconClick, this, BUILD_ICON));
-	addChild(mParcelIcon[BUILD_ICON]);
-
-	LLIconCtrl::Params scripts_icon = p.scripts_icon;
-	scripts_icon.tool_tip = LLTrans::getString("LocationCtrlScriptsTooltip");
-	scripts_icon.mouse_opaque = true;
-	mParcelIcon[SCRIPTS_ICON] = LLUICtrlFactory::create<LLIconCtrl>(scripts_icon);
-	mParcelIcon[SCRIPTS_ICON]->setMouseDownCallback(boost::bind(&LLLocationInputCtrl::onParcelIconClick, this, SCRIPTS_ICON));
-	addChild(mParcelIcon[SCRIPTS_ICON]);
-
-	LLIconCtrl::Params damage_icon = p.damage_icon;
-	damage_icon.tool_tip = LLTrans::getString("LocationCtrlDamageTooltip");
-	damage_icon.mouse_opaque = true;
-	mParcelIcon[DAMAGE_ICON] = LLUICtrlFactory::create<LLIconCtrl>(damage_icon);
-	mParcelIcon[DAMAGE_ICON]->setMouseDownCallback(boost::bind(&LLLocationInputCtrl::onParcelIconClick, this, DAMAGE_ICON));
-	addChild(mParcelIcon[DAMAGE_ICON]);
-
-	LLIconCtrl::Params pathfinding_dirty_icon = p.pathfinding_dirty_icon;
-	pathfinding_dirty_icon.tool_tip = LLTrans::getString("LocationCtrlPathfindingDirtyTooltip");
-	pathfinding_dirty_icon.mouse_opaque = true;
-	mParcelIcon[PATHFINDING_DIRTY_ICON] = LLUICtrlFactory::create<LLIconCtrl>(pathfinding_dirty_icon);
-	mParcelIcon[PATHFINDING_DIRTY_ICON]->setMouseDownCallback(boost::bind(&LLLocationInputCtrl::onParcelIconClick, this, PATHFINDING_DIRTY_ICON));
-	addChild(mParcelIcon[PATHFINDING_DIRTY_ICON]);
-
-	LLIconCtrl::Params pathfinding_disabled_icon = p.pathfinding_disabled_icon;
-	pathfinding_disabled_icon.tool_tip = LLTrans::getString("LocationCtrlPathfindingDisabledTooltip");
-	pathfinding_disabled_icon.mouse_opaque = true;
-	mParcelIcon[PATHFINDING_DISABLED_ICON] = LLUICtrlFactory::create<LLIconCtrl>(pathfinding_disabled_icon);
-	mParcelIcon[PATHFINDING_DISABLED_ICON]->setMouseDownCallback(boost::bind(&LLLocationInputCtrl::onParcelIconClick, this, PATHFINDING_DISABLED_ICON));
-	addChild(mParcelIcon[PATHFINDING_DISABLED_ICON]);
-
-	LLTextBox::Params damage_text = p.damage_text;
-	damage_text.tool_tip = LLTrans::getString("LocationCtrlDamageTooltip");
-	damage_text.mouse_opaque = true;
-	mDamageText = LLUICtrlFactory::create<LLTextBox>(damage_text);
-	addChild(mDamageText);
-	
-	LLIconCtrl::Params see_avatars_icon = p.see_avatars_icon;
-	see_avatars_icon.tool_tip = LLTrans::getString("LocationCtrlSeeAVsTooltip");
-	see_avatars_icon.mouse_opaque = true;
-	mParcelIcon[SEE_AVATARS_ICON] = LLUICtrlFactory::create<LLIconCtrl>(see_avatars_icon);
-	mParcelIcon[SEE_AVATARS_ICON]->setMouseDownCallback(boost::bind(&LLLocationInputCtrl::onParcelIconClick, this, SEE_AVATARS_ICON));
-	addChild(mParcelIcon[SEE_AVATARS_ICON]);
-	
-	// Register callbacks and load the location field context menu (NB: the order matters).
-	LLUICtrl::CommitCallbackRegistry::currentRegistrar().add("Navbar.Action", boost::bind(&LLLocationInputCtrl::onLocationContextMenuItemClicked, this, _2));
-	LLUICtrl::EnableCallbackRegistry::currentRegistrar().add("Navbar.EnableMenuItem", boost::bind(&LLLocationInputCtrl::onLocationContextMenuItemEnabled, this, _2));
-		
-	setPrearrangeCallback(boost::bind(&LLLocationInputCtrl::onLocationPrearrange, this, _2));
-	getTextEntry()->setMouseUpCallback(boost::bind(&LLLocationInputCtrl::changeLocationPresentation, this));
-
-	// Load the location field context menu
-	mLocationContextMenu = LLUICtrlFactory::getInstance()->createFromFile<LLMenuGL>("menu_navbar.xml", gMenuHolder, LLViewerMenuHolderGL::child_registry_t::instance());
-	if (!mLocationContextMenu)
-	{
-		LL_WARNS() << "Error loading navigation bar context menu" << LL_ENDL;
-		
-	}
-=======
     // Lets replace default LLLineEditor with LLLocationLineEditor
     // to make needed escaping while copying and cutting url
     delete mTextEntry;
 
     // Can't access old mTextEntry fields as they are protected, so lets build new params
     // That is C&P from LLComboBox::createLineEditor function
-    static LLUICachedControl<S32> drop_shadow_button ("DropShadowButton", 0);
     S32 arrow_width = mArrowImage ? mArrowImage->getWidth() : 0;
     LLRect text_entry_rect(0, getRect().getHeight(), getRect().getWidth(), 0);
-    text_entry_rect.mRight -= llmax(8,arrow_width) + 2 * drop_shadow_button;
+    text_entry_rect.mRight -= llmax(8,arrow_width) + 2 * BTN_DROP_SHADOW;
 
     LLLineEditor::Params params = p.combo_editor;
     params.rect(text_entry_rect);
@@ -559,7 +390,6 @@
         LL_WARNS() << "Error loading navigation bar context menu" << LL_ENDL;
 
     }
->>>>>>> e7eced3c
     //don't show default context menu
     getTextEntry()->setShowContextMenu(false);
     getTextEntry()->setRightMouseDownCallback(boost::bind(&LLLocationInputCtrl::onTextEditorRightClicked, this, _2, _3, _4));
@@ -862,58 +692,6 @@
 
 void LLLocationInputCtrl::onLocationPrearrange(const LLSD& data)
 {
-<<<<<<< HEAD
-	std::string filter = data.asString();
-	rebuildLocationHistory(filter);
-
-	//Let's add landmarks to the top of the list if any
-	if(!filter.empty() )
-	{
-		LLInventoryModel::item_array_t landmark_items = LLLandmarkActions::fetchLandmarksByName(filter, TRUE);
-
-		for(U32 i=0; i < landmark_items.size(); i++)
-		{
-			LLSD value;
-			//TODO:: DO we need tooltip for Landmark??
-			
-			value["item_type"] = LANDMARK;
-			value["AssetUUID"] =  landmark_items[i]->getAssetUUID(); 
-			addLocationHistoryEntry(landmark_items[i]->getName(), value);
-			
-		}
-	//Let's add teleport history items
-		LLTeleportHistory* th = LLTeleportHistory::getInstance();
-		LLTeleportHistory::slurl_list_t th_items = th->getItems();
-
-		std::set<std::string> new_item_titles;// duplicate control
-		LLTeleportHistory::slurl_list_t::iterator result = std::find_if(
-				th_items.begin(), th_items.end(), boost::bind(
-						&LLLocationInputCtrl::findTeleportItemsByTitle, this,
-						_1, filter));
-
-		while (result != th_items.end())
-		{
-			//mTitile format - region_name[, parcel_name]
-			//mFullTitile format - region_name[, parcel_name] (local_x,local_y, local_z)
-			if (new_item_titles.insert(result->mFullTitle).second)
-			{
-				LLSD value;
-				value["item_type"] = TELEPORT_HISTORY;
-				value["global_pos"] = result->mGlobalPos.getValue();
-				std::string region_name = result->mTitle.substr(0, result->mTitle.find(','));
-				//TODO*: add Surl to teleportitem or parse region name from title
-				value["tooltip"] = LLSLURL(region_name, result->mGlobalPos).getSLURLString();
-				addLocationHistoryEntry(result->getTitle(), value);
-			}
-			result = std::find_if(result + 1, th_items.end(), boost::bind(
-									&LLLocationInputCtrl::findTeleportItemsByTitle, this,
-									_1, filter));
-		}
-	}
-	sortByName();
-	
-	mList->mouseOverHighlightNthItem(-1); // Clear highlight on the last selected item.
-=======
     std::string filter = data.asString();
     rebuildLocationHistory(filter);
 
@@ -929,7 +707,7 @@
 
             value["item_type"] = LANDMARK;
             value["AssetUUID"] =  landmark_items[i]->getAssetUUID();
-            add(landmark_items[i]->getName(), value);
+            addLocationHistoryEntry(landmark_items[i]->getName(), value);
 
         }
     //Let's add teleport history items
@@ -954,7 +732,7 @@
                 std::string region_name = result->mTitle.substr(0, result->mTitle.find(','));
                 //TODO*: add Surl to teleportitem or parse region name from title
                 value["tooltip"] = LLSLURL(region_name, result->mGlobalPos).getSLURLString();
-                add(result->getTitle(), value);
+                addLocationHistoryEntry(result->getTitle(), value);
             }
             result = std::find_if(result + 1, th_items.end(), boost::bind(
                                     &LLLocationInputCtrl::findTeleportItemsByTitle, this,
@@ -964,7 +742,6 @@
     sortByName();
 
     mList->mouseOverHighlightNthItem(-1); // Clear highlight on the last selected item.
->>>>>>> e7eced3c
 }
 
 bool LLLocationInputCtrl::findTeleportItemsByTitle(const LLTeleportHistoryItem& item, const std::string& filter)
@@ -1221,32 +998,6 @@
 
 void LLLocationInputCtrl::rebuildLocationHistory(const std::string& filter)
 {
-<<<<<<< HEAD
-	LLLocationHistory::location_list_t filtered_items;
-	const LLLocationHistory::location_list_t* itemsp = NULL;
-	LLLocationHistory* lh = LLLocationHistory::getInstance();
-	
-	if (filter.empty())
-	{
-		itemsp = &lh->getItems();
-	}
-	else
-	{
-		lh->getMatchingItems(filter, filtered_items);
-		itemsp = &filtered_items;
-	}
-	
-	removeall();
-	for (LLLocationHistory::location_list_t::const_reverse_iterator it = itemsp->rbegin(); it != itemsp->rend(); it++)
-	{
-		LLSD value;
-		value["tooltip"] = it->getToolTip();
-		//location history can contain only typed locations
-		value["item_type"] = TYPED_REGION_SLURL;
-		value["global_pos"] = it->mGlobalPos.getValue();
-		addLocationHistoryEntry(it->getLocation(), value);
-	}
-=======
     LLLocationHistory::location_list_t filtered_items;
     const LLLocationHistory::location_list_t* itemsp = NULL;
     LLLocationHistory* lh = LLLocationHistory::getInstance();
@@ -1269,9 +1020,8 @@
         //location history can contain only typed locations
         value["item_type"] = TYPED_REGION_SLURL;
         value["global_pos"] = it->mGlobalPos.getValue();
-        add(it->getLocation(), value);
-    }
->>>>>>> e7eced3c
+        addLocationHistoryEntry(it->getLocation(), value);
+    }
 }
 
 void LLLocationInputCtrl::focusTextEntry()
