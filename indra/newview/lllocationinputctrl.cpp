--- conflicted
+++ resolved
@@ -773,7 +773,6 @@
 			//mFullTitile format - region_name[, parcel_name] (local_x,local_y, local_z)
 			if (new_item_titles.insert(result->mFullTitle).second)
 			{
-<<<<<<< HEAD
 				// <FS:Beq pp Oren> FIRE-30768: SLURL's don't work in VarRegions
 				LLViewerRegion* regionp = LLWorld::instance().getRegionFromID(result->mRegionID);
 				if (regionp)
@@ -785,22 +784,13 @@
 					//TODO*: add Surl to teleportitem or parse region name from title
 					//value["tooltip"] = LLSLURL(region_name, result->mGlobalPos).getSLURLString();
 					value["tooltip"] = LLSLURL(region_name, regionp->getOriginGlobal(), result->mGlobalPos).getSLURLString();
-					add(result->getTitle(), value);
+					addLocationHistoryEntry(result->getTitle(), value);
 				}
 				else
 				{
 					LL_WARNS("LocationInputCtrl") << "unable to resolve region " << result->mRegionID << LL_ENDL;
 				}
 				// </FS:Beq pp Oren>
-=======
-				LLSD value;
-				value["item_type"] = TELEPORT_HISTORY;
-				value["global_pos"] = result->mGlobalPos.getValue();
-				std::string region_name = result->mTitle.substr(0, result->mTitle.find(','));
-				//TODO*: add Surl to teleportitem or parse region name from title
-				value["tooltip"] = LLSLURL(region_name, result->mGlobalPos).getSLURLString();
-				addLocationHistoryEntry(result->getTitle(), value);
->>>>>>> e233e4fb
 			}
 			result = std::find_if(result + 1, th_items.end(), boost::bind(
 									&LLLocationInputCtrl::findTeleportItemsByTitle, this,
