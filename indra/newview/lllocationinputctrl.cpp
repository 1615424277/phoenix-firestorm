--- conflicted
+++ resolved
@@ -68,11 +68,7 @@
 #include "rlvhandler.h"
 // [/RLVa:KB]
 
-<<<<<<< HEAD
-#include "llmenuoptionpathfindingrebakenavmesh.h"	// <FS:Zi> Pathfinding rebake functions
-=======
 #include "llmenuoptionpathfindingrebakenavmesh.h"   // <FS:Zi> Pathfinding rebake functions
->>>>>>> 1a8a5404
 #include "llfloaterreg.h"
 // <FS:CR> Don't show pathfinding icons in OpenSim
 #ifdef OPENSIM
@@ -241,227 +237,6 @@
     mIconMaturityModerate(NULL),
     mMaturityHelpTopic(p.maturity_help_topic)
 {
-<<<<<<< HEAD
-	// Lets replace default LLLineEditor with LLLocationLineEditor
-	// to make needed escaping while copying and cutting url
-	delete mTextEntry;
-
-	// Can't access old mTextEntry fields as they are protected, so lets build new params
-	// That is C&P from LLComboBox::createLineEditor function
-	static LLUICachedControl<S32> drop_shadow_button ("DropShadowButton", 0);
-	S32 arrow_width = mArrowImage ? mArrowImage->getWidth() : 0;
-	LLRect text_entry_rect(0, getRect().getHeight(), getRect().getWidth(), 0);
-	text_entry_rect.mRight -= llmax(8,arrow_width) + 2 * drop_shadow_button;
-
-	LLLineEditor::Params params = p.combo_editor;
-	params.rect(text_entry_rect);
-	params.default_text(LLStringUtil::null);
-	params.max_length.bytes(p.max_chars);
-	params.keystroke_callback(boost::bind(&LLLocationInputCtrl::onTextEntry, this, _1));
-	params.commit_on_focus_lost(false);
-	params.follows.flags(FOLLOWS_ALL);
-	mTextEntry = LLUICtrlFactory::create<LLURLLineEditor>(params);
-	mTextEntry->resetContextMenu();
-	addChild(mTextEntry);
-	// LLLineEditor is replaced with LLLocationLineEditor
-
-	// "Place information" button.
-	LLButton::Params info_params = p.info_button;
-	mInfoBtn = LLUICtrlFactory::create<LLButton>(info_params);
-	mInfoBtn->setClickedCallback(boost::bind(&LLLocationInputCtrl::onInfoButtonClicked, this));
-	addChild(mInfoBtn);
-
-	// "Add landmark" button.
-	LLButton::Params al_params = p.add_landmark_button;
-
-	// Image for unselected state will be set in updateAddLandmarkButton(),
-	// it will be either mLandmarkOn or mLandmarkOff
-	if (p.add_landmark_image_enabled())
-	{
-		mLandmarkImageOn = p.add_landmark_image_enabled;
-	}
-	if (p.add_landmark_image_disabled())
-	{
-		mLandmarkImageOff = p.add_landmark_image_disabled;
-	}
-
-	if(p.add_landmark_image_selected)
-	{
-		al_params.image_selected = p.add_landmark_image_selected;
-	}
-	if (p.add_landmark_image_hover())
-	{
-		al_params.image_hover_unselected = p.add_landmark_image_hover;
-	}
-
-	al_params.click_callback.function(boost::bind(&LLLocationInputCtrl::onAddLandmarkButtonClicked, this));
-	mAddLandmarkBtn = LLUICtrlFactory::create<LLButton>(al_params);
-	enableAddLandmarkButton(true);
-	addChild(mAddLandmarkBtn);
-
-	if (p.icon_maturity_general())
-	{
-		mIconMaturityGeneral = p.icon_maturity_general;
-	}		
-	if (p.icon_maturity_adult())
-	{
-		mIconMaturityAdult = p.icon_maturity_adult;
-	}
-	if(p.icon_maturity_moderate())
-	{
-		mIconMaturityModerate = p.icon_maturity_moderate;
-	}
-	
-	LLButton::Params maturity_button = p.maturity_button;
-	mMaturityButton = LLUICtrlFactory::create<LLButton>(maturity_button);
-	addChild(mMaturityButton);
-	// <FS:Ansariel> Keep help links
-	mMaturityButton->setClickedCallback(boost::bind(&LLLocationInputCtrl::onMaturityButtonClicked, this));
-
-	LLButton::Params for_sale_button = p.for_sale_button;
-	for_sale_button.tool_tip = LLTrans::getString("LocationCtrlForSaleTooltip");
-	for_sale_button.click_callback.function(
-		boost::bind(&LLLocationInputCtrl::onForSaleButtonClicked, this));
-	mForSaleBtn = LLUICtrlFactory::create<LLButton>( for_sale_button );
-	addChild(mForSaleBtn);
-
-	// Parcel property icons
-	// Must be mouse-opaque so cursor stays as an arrow when hovering to
-	// see tooltip.
-	LLIconCtrl::Params voice_icon = p.voice_icon;
-	voice_icon.tool_tip = LLTrans::getString("LocationCtrlVoiceTooltip");
-	voice_icon.mouse_opaque = true;
-	mParcelIcon[VOICE_ICON] = LLUICtrlFactory::create<LLIconCtrl>(voice_icon);
-	mParcelIcon[VOICE_ICON]->setMouseDownCallback(boost::bind(&LLLocationInputCtrl::onParcelIconClick, this, VOICE_ICON));
-	addChild(mParcelIcon[VOICE_ICON]);
-
-	LLIconCtrl::Params fly_icon = p.fly_icon;
-	fly_icon.tool_tip = LLTrans::getString("LocationCtrlFlyTooltip");
-	fly_icon.mouse_opaque = true;
-	mParcelIcon[FLY_ICON] = LLUICtrlFactory::create<LLIconCtrl>(fly_icon);
-	mParcelIcon[FLY_ICON]->setMouseDownCallback(boost::bind(&LLLocationInputCtrl::onParcelIconClick, this, FLY_ICON));
-	addChild(mParcelIcon[FLY_ICON]);
-
-	LLIconCtrl::Params push_icon = p.push_icon;
-	push_icon.tool_tip = LLTrans::getString("LocationCtrlPushTooltip");
-	push_icon.mouse_opaque = true;
-	mParcelIcon[PUSH_ICON] = LLUICtrlFactory::create<LLIconCtrl>(push_icon);
-	mParcelIcon[PUSH_ICON]->setMouseDownCallback(boost::bind(&LLLocationInputCtrl::onParcelIconClick, this, PUSH_ICON));
-	addChild(mParcelIcon[PUSH_ICON]);
-
-	LLIconCtrl::Params build_icon = p.build_icon;
-	build_icon.tool_tip = LLTrans::getString("LocationCtrlBuildTooltip");
-	build_icon.mouse_opaque = true;
-	mParcelIcon[BUILD_ICON] = LLUICtrlFactory::create<LLIconCtrl>(build_icon);
-	mParcelIcon[BUILD_ICON]->setMouseDownCallback(boost::bind(&LLLocationInputCtrl::onParcelIconClick, this, BUILD_ICON));
-	addChild(mParcelIcon[BUILD_ICON]);
-
-	LLIconCtrl::Params scripts_icon = p.scripts_icon;
-	scripts_icon.tool_tip = LLTrans::getString("LocationCtrlScriptsTooltip");
-	scripts_icon.mouse_opaque = true;
-	mParcelIcon[SCRIPTS_ICON] = LLUICtrlFactory::create<LLIconCtrl>(scripts_icon);
-	mParcelIcon[SCRIPTS_ICON]->setMouseDownCallback(boost::bind(&LLLocationInputCtrl::onParcelIconClick, this, SCRIPTS_ICON));
-	addChild(mParcelIcon[SCRIPTS_ICON]);
-
-	LLIconCtrl::Params damage_icon = p.damage_icon;
-	damage_icon.tool_tip = LLTrans::getString("LocationCtrlDamageTooltip");
-	damage_icon.mouse_opaque = true;
-	mParcelIcon[DAMAGE_ICON] = LLUICtrlFactory::create<LLIconCtrl>(damage_icon);
-	mParcelIcon[DAMAGE_ICON]->setMouseDownCallback(boost::bind(&LLLocationInputCtrl::onParcelIconClick, this, DAMAGE_ICON));
-	addChild(mParcelIcon[DAMAGE_ICON]);
-
-	LLIconCtrl::Params pathfinding_dirty_icon = p.pathfinding_dirty_icon;
-	pathfinding_dirty_icon.tool_tip = LLTrans::getString("LocationCtrlPathfindingDirtyTooltip");
-	pathfinding_dirty_icon.mouse_opaque = true;
-	mParcelIcon[PATHFINDING_DIRTY_ICON] = LLUICtrlFactory::create<LLIconCtrl>(pathfinding_dirty_icon);
-	mParcelIcon[PATHFINDING_DIRTY_ICON]->setMouseDownCallback(boost::bind(&LLLocationInputCtrl::onParcelIconClick, this, PATHFINDING_DIRTY_ICON));
-	addChild(mParcelIcon[PATHFINDING_DIRTY_ICON]);
-
-	LLIconCtrl::Params pathfinding_disabled_icon = p.pathfinding_disabled_icon;
-	pathfinding_disabled_icon.tool_tip = LLTrans::getString("LocationCtrlPathfindingDisabledTooltip");
-	pathfinding_disabled_icon.mouse_opaque = true;
-	mParcelIcon[PATHFINDING_DISABLED_ICON] = LLUICtrlFactory::create<LLIconCtrl>(pathfinding_disabled_icon);
-	mParcelIcon[PATHFINDING_DISABLED_ICON]->setMouseDownCallback(boost::bind(&LLLocationInputCtrl::onParcelIconClick, this, PATHFINDING_DISABLED_ICON));
-	addChild(mParcelIcon[PATHFINDING_DISABLED_ICON]);
-
-	LLTextBox::Params damage_text = p.damage_text;
-	damage_text.tool_tip = LLTrans::getString("LocationCtrlDamageTooltip");
-	damage_text.mouse_opaque = true;
-	mDamageText = LLUICtrlFactory::create<LLTextBox>(damage_text);
-	addChild(mDamageText);
-	
-	LLIconCtrl::Params see_avatars_icon = p.see_avatars_icon;
-	see_avatars_icon.tool_tip = LLTrans::getString("LocationCtrlSeeAVsTooltip");
-	see_avatars_icon.mouse_opaque = true;
-	mParcelIcon[SEE_AVATARS_ICON] = LLUICtrlFactory::create<LLIconCtrl>(see_avatars_icon);
-	mParcelIcon[SEE_AVATARS_ICON]->setMouseDownCallback(boost::bind(&LLLocationInputCtrl::onParcelIconClick, this, SEE_AVATARS_ICON));
-	addChild(mParcelIcon[SEE_AVATARS_ICON]);
-	
-	// Register callbacks and load the location field context menu (NB: the order matters).
-	LLUICtrl::CommitCallbackRegistry::currentRegistrar().add("Navbar.Action", boost::bind(&LLLocationInputCtrl::onLocationContextMenuItemClicked, this, _2));
-	LLUICtrl::EnableCallbackRegistry::currentRegistrar().add("Navbar.EnableMenuItem", boost::bind(&LLLocationInputCtrl::onLocationContextMenuItemEnabled, this, _2));
-		
-	setPrearrangeCallback(boost::bind(&LLLocationInputCtrl::onLocationPrearrange, this, _2));
-	getTextEntry()->setMouseUpCallback(boost::bind(&LLLocationInputCtrl::changeLocationPresentation, this));
-
-	// Load the location field context menu
-	mLocationContextMenu = LLUICtrlFactory::getInstance()->createFromFile<LLMenuGL>("menu_navbar.xml", gMenuHolder, LLViewerMenuHolderGL::child_registry_t::instance());
-	if (!mLocationContextMenu)
-	{
-		LL_WARNS() << "Error loading navigation bar context menu" << LL_ENDL;
-		
-	}
-    //don't show default context menu
-    getTextEntry()->setShowContextMenu(false);
-    getTextEntry()->setRightMouseDownCallback(boost::bind(&LLLocationInputCtrl::onTextEditorRightClicked, this, _2, _3, _4));
-	updateWidgetlayout();
-
-	// Connecting signal for updating location on "Show Coordinates" setting change.
-	LLControlVariable* coordinates_control = gSavedSettings.getControl("NavBarShowCoordinates").get();
-	if (coordinates_control)
-	{
-		mCoordinatesControlConnection = coordinates_control->getSignal()->connect(boost::bind(&LLLocationInputCtrl::refreshLocation, this));
-	}
-
-	// Connecting signal for updating parcel icons on "Show Parcel Properties" setting change.
-	LLControlVariable* parcel_properties_control = gSavedSettings.getControl("NavBarShowParcelProperties").get();
-	if (parcel_properties_control)
-	{
-		mParcelPropertiesControlConnection = parcel_properties_control->getSignal()->connect(boost::bind(&LLLocationInputCtrl::refreshParcelIcons, this));
-	}
-
-	// - Make the "Add landmark" button updated when either current parcel gets changed
-	//   or a landmark gets created or removed from the inventory.
-	// - Update the location string on parcel change.
-	mParcelMgrConnection = gAgent.addParcelChangedCallback(
-		boost::bind(&LLLocationInputCtrl::onAgentParcelChange, this));
-	// LLLocationHistory instance is being created before the location input control, so we have to update initial state of button manually.
-	mButton->setEnabled(LLLocationHistory::instance().getItemCount() > 0);
-	mLocationHistoryConnection = LLLocationHistory::getInstance()->setChangedCallback(
-			boost::bind(&LLLocationInputCtrl::onLocationHistoryChanged, this,_1));
-
-	mRegionCrossingSlot = gAgent.addRegionChangedCallback(boost::bind(&LLLocationInputCtrl::onRegionBoundaryCrossed, this));
-	createNavMeshStatusListenerForCurrentRegion();
-
-	mRemoveLandmarkObserver	= new LLRemoveLandmarkObserver(this);
-	mAddLandmarkObserver	= new LLAddLandmarkObserver(this);
-	gInventory.addObserver(mRemoveLandmarkObserver);
-	gInventory.addObserver(mAddLandmarkObserver);
-
-	mParcelChangeObserver = new LLParcelChangeObserver(this);
-	LLViewerParcelMgr::getInstance()->addObserver(mParcelChangeObserver);
-
-	mAddLandmarkTooltip = LLTrans::getString("LocationCtrlAddLandmarkTooltip");
-	mEditLandmarkTooltip = LLTrans::getString("LocationCtrlEditLandmarkTooltip");
-	mButton->setToolTip(LLTrans::getString("LocationCtrlComboBtnTooltip"));
-	mInfoBtn->setToolTip(LLTrans::getString("LocationCtrlInfoBtnTooltip"));
-
-	// <FS:ND> Prevent querying LLTrans each frame
-	mTooltips.push_back( LLTrans::getString("LocationCtrlGeneralIconTooltip") );
-	mTooltips.push_back( LLTrans::getString("LocationCtrlAdultIconTooltip") );
-	mTooltips.push_back( LLTrans::getString("LocationCtrlModerateIconTooltip") );
-	// </FS:ND>
-=======
     // Lets replace default LLLineEditor with LLLocationLineEditor
     // to make needed escaping while copying and cutting url
     delete mTextEntry;
@@ -680,7 +455,6 @@
     mTooltips.push_back( LLTrans::getString("LocationCtrlAdultIconTooltip") );
     mTooltips.push_back( LLTrans::getString("LocationCtrlModerateIconTooltip") );
     // </FS:ND>
->>>>>>> 1a8a5404
 }
 
 LLLocationInputCtrl::~LLLocationInputCtrl()
@@ -717,37 +491,6 @@
 bool LLLocationInputCtrl::handleToolTip(S32 x, S32 y, MASK mask)
 {
 
-<<<<<<< HEAD
-	if(mAddLandmarkBtn->parentPointInView(x,y))
-	{
-		updateAddLandmarkTooltip();
-	}
-	// Let the buttons show their tooltips.
-	if (LLUICtrl::handleToolTip(x, y, mask))
-	{
-		if (mList->getRect().pointInRect(x, y)) 
-		{
-			S32 loc_x, loc_y;
-			//x,y - contain coordinates related to the location input control, but without taking the expanded list into account
-			//So we have to convert it again into local coordinates of mList
-			localPointToOtherView(x,y,&loc_x,&loc_y,mList);
-			
-			LLScrollListItem* item =  mList->hitItem(loc_x,loc_y);
-			if (item)
-			{
-				LLSD value = item->getValue();
-				if (value.has("tooltip"))
-				{
-					LLToolTipMgr::instance().show(value["tooltip"]);
-				}
-			}
-		}
-
-		return true;
-	}
-
-	return false;
-=======
     if(mAddLandmarkBtn->parentPointInView(x,y))
     {
         updateAddLandmarkTooltip();
@@ -777,16 +520,11 @@
     }
 
     return false;
->>>>>>> 1a8a5404
 }
 
 bool LLLocationInputCtrl::handleKeyHere(KEY key, MASK mask)
 {
-<<<<<<< HEAD
-	bool result = LLComboBox::handleKeyHere(key, mask);
-=======
     bool result = LLComboBox::handleKeyHere(key, mask);
->>>>>>> 1a8a5404
 
     if (key == KEY_DOWN && hasFocus() && mList->getItemCount() != 0 && !mList->getVisible())
     {
@@ -798,36 +536,6 @@
 
 void LLLocationInputCtrl::onTextEntry(LLLineEditor* line_editor)
 {
-<<<<<<< HEAD
-	KEY key = gKeyboard->currentKey();
-	MASK mask = gKeyboard->currentMask(true);
-
-	// Typing? (moving cursor should not affect showing the list)
-	bool typing = mask != MASK_CONTROL && key != KEY_LEFT && key != KEY_RIGHT && key != KEY_HOME && key != KEY_END;
-	bool pasting = mask == MASK_CONTROL && key == 'V';
-
-	if (line_editor->getText().empty())
-	{
-		prearrangeList(); // resets filter
-		hideList();
-	}
-	else if (typing || pasting)
-	{
-		prearrangeList(line_editor->getText());
-		if (mList->getItemCount() != 0)
-		{
-			showList();
-			focusTextEntry();
-		}
-		else
-		{
-			// Hide the list if it's empty.
-			hideList();
-		}
-	}
-	
-	LLComboBox::onTextEntry(line_editor);
-=======
     KEY key = gKeyboard->currentKey();
     MASK mask = gKeyboard->currentMask(true);
 
@@ -856,7 +564,6 @@
     }
 
     LLComboBox::onTextEntry(line_editor);
->>>>>>> 1a8a5404
 }
 
 /**
@@ -866,36 +573,21 @@
  */
 void LLLocationInputCtrl::setText(const LLStringExplicit& text)
 {
-<<<<<<< HEAD
-	if (mTextEntry)
-	{
-		mTextEntry->setText(text);
-	}
-	mHasAutocompletedText = false;
-=======
     if (mTextEntry)
     {
         mTextEntry->setText(text);
     }
     mHasAutocompletedText = false;
->>>>>>> 1a8a5404
 }
 
 void LLLocationInputCtrl::setFocus(bool b)
 {
     LLComboBox::setFocus(b);
 
-<<<<<<< HEAD
-	if (mTextEntry && b && !mList->getVisible())
-	{
-		mTextEntry->setFocus(true);
-	}
-=======
     if (mTextEntry && b && !mList->getVisible())
     {
         mTextEntry->setFocus(true);
     }
->>>>>>> 1a8a5404
 }
 
 void LLLocationInputCtrl::handleLoginComplete()
@@ -963,16 +655,6 @@
 void LLLocationInputCtrl::onInfoButtonClicked()
 {
 // [RLVa:KB] - Checked: 2010-04-05 (RLVa-1.4.5) | Added: RLVa-1.2.0
-<<<<<<< HEAD
-	if (gRlvHandler.hasBehaviour(RLV_BHVR_SHOWLOC))
-		return;
-// [/RLVa:KB]
-
-	// <FS:Ansariel> FIRE-817: Separate place details floater
-	//LLFloaterSidePanelContainer::showPanel("places", LLSD().with("type", "agent"));
-	FSFloaterPlaceDetails::showPlaceDetails(LLSD().with("type", "agent"));
-	// </FS:Ansariel>
-=======
     if (gRlvHandler.hasBehaviour(RLV_BHVR_SHOWLOC))
         return;
 // [/RLVa:KB]
@@ -981,53 +663,21 @@
     //LLFloaterSidePanelContainer::showPanel("places", LLSD().with("type", "agent"));
     FSFloaterPlaceDetails::showPlaceDetails(LLSD().with("type", "agent"));
     // </FS:Ansariel>
->>>>>>> 1a8a5404
 }
 
 void LLLocationInputCtrl::onForSaleButtonClicked()
 {
 // [RLVa:KB] - Checked: 2010-04-05 (RLVa-1.4.5) | Added: RLVa-1.2.0
-<<<<<<< HEAD
-	if (gRlvHandler.hasBehaviour(RLV_BHVR_SHOWLOC))
-		return;
-// [/RLVa:KB]
-
-	handle_buy_land();
-=======
     if (gRlvHandler.hasBehaviour(RLV_BHVR_SHOWLOC))
         return;
 // [/RLVa:KB]
 
     handle_buy_land();
->>>>>>> 1a8a5404
 }
 
 void LLLocationInputCtrl::onAddLandmarkButtonClicked()
 {
 // [RLVa:KB] - Checked: 2010-04-05 (RLVa-1.4.5) | Added: RLVa-1.2.0
-<<<<<<< HEAD
-	if (gRlvHandler.hasBehaviour(RLV_BHVR_SHOWLOC))
-		return;
-// [/RLVa:KB]
-
-	LLViewerInventoryItem* landmark = LLLandmarkActions::findLandmarkForAgentPos();
-	// Landmark exists, open it for preview and edit
-	if(landmark && landmark->getUUID().notNull())
-	{
-		LLSD key;
-		key["type"] = "landmark";
-		key["id"] = landmark->getUUID();
-
-		// <FS:Ansariel> FIRE-817: Separate place details floater
-		//LLFloaterSidePanelContainer::showPanel("places", key);
-		FSFloaterPlaceDetails::showPlaceDetails(key);
-		// </FS:Ansariel>
-	}
-	else
-	{
-		LLFloaterReg::showInstance("add_landmark");
-	}
-=======
     if (gRlvHandler.hasBehaviour(RLV_BHVR_SHOWLOC))
         return;
 // [/RLVa:KB]
@@ -1049,7 +699,6 @@
     {
         LLFloaterReg::showInstance("add_landmark");
     }
->>>>>>> 1a8a5404
 }
 
 void LLLocationInputCtrl::onAgentParcelChange()
@@ -1064,13 +713,6 @@
 }
 // </FS:Ansariel>
 
-// <FS:Ansariel> Keep help links
-void LLLocationInputCtrl::onMaturityButtonClicked()
-{
-	LLUI::getInstance()->mHelpImpl->showTopic(mMaturityHelpTopic);
-}
-// </FS:Ansariel>
-
 void LLLocationInputCtrl::onRegionBoundaryCrossed()
 {
     createNavMeshStatusListenerForCurrentRegion();
@@ -1099,69 +741,6 @@
 
 void LLLocationInputCtrl::onLocationPrearrange(const LLSD& data)
 {
-<<<<<<< HEAD
-	std::string filter = data.asString();
-	rebuildLocationHistory(filter);
-
-	//Let's add landmarks to the top of the list if any
-	if(!filter.empty() )
-	{
-		LLInventoryModel::item_array_t landmark_items = LLLandmarkActions::fetchLandmarksByName(filter, true);
-
-		for(U32 i=0; i < landmark_items.size(); i++)
-		{
-			LLSD value;
-			//TODO:: DO we need tooltip for Landmark??
-			
-			value["item_type"] = LANDMARK;
-			value["AssetUUID"] =  landmark_items[i]->getAssetUUID(); 
-			add(landmark_items[i]->getName(), value);
-			
-		}
-	//Let's add teleport history items
-		LLTeleportHistory* th = LLTeleportHistory::getInstance();
-		LLTeleportHistory::slurl_list_t th_items = th->getItems();
-
-		std::set<std::string> new_item_titles;// duplicate control
-		LLTeleportHistory::slurl_list_t::iterator result = std::find_if(
-				th_items.begin(), th_items.end(), boost::bind(
-						&LLLocationInputCtrl::findTeleportItemsByTitle, this,
-						_1, filter));
-
-		while (result != th_items.end())
-		{
-			//mTitile format - region_name[, parcel_name]
-			//mFullTitile format - region_name[, parcel_name] (local_x,local_y, local_z)
-			if (new_item_titles.insert(result->mFullTitle).second)
-			{
-				// <FS:Beq pp Oren> FIRE-30768: SLURL's don't work in VarRegions
-				LLViewerRegion* regionp = LLWorld::instance().getRegionFromID(result->mRegionID);
-				if (regionp)
-				{
-					LLSD value;
-					value["item_type"] = TELEPORT_HISTORY;
-					value["global_pos"] = result->mGlobalPos.getValue();
-					std::string region_name = result->mTitle.substr(0, result->mTitle.find(','));
-					//TODO*: add Surl to teleportitem or parse region name from title
-					//value["tooltip"] = LLSLURL(region_name, result->mGlobalPos).getSLURLString();
-					value["tooltip"] = LLSLURL(region_name, regionp->getOriginGlobal(), result->mGlobalPos).getSLURLString();
-					add(result->getTitle(), value);
-				}
-				else
-				{
-					LL_WARNS("LocationInputCtrl") << "unable to resolve region " << result->mRegionID << LL_ENDL;
-				}
-				// </FS:Beq pp Oren>
-			}
-			result = std::find_if(result + 1, th_items.end(), boost::bind(
-									&LLLocationInputCtrl::findTeleportItemsByTitle, this,
-									_1, filter));
-		}
-	}
-	sortByName();
-	
-	mList->mouseOverHighlightNthItem(-1); // Clear highlight on the last selected item.
-=======
     std::string filter = data.asString();
     rebuildLocationHistory(filter);
 
@@ -1223,7 +802,6 @@
     sortByName();
 
     mList->mouseOverHighlightNthItem(-1); // Clear highlight on the last selected item.
->>>>>>> 1a8a5404
 }
 
 bool LLLocationInputCtrl::findTeleportItemsByTitle(const LLTeleportHistoryItem& item, const std::string& filter)
@@ -1248,21 +826,12 @@
 void LLLocationInputCtrl::refresh()
 {
 // [RLVa:KB] - Checked: 2010-04-05 (RLVa-1.4.5) | Added: RLVa-1.2.0
-<<<<<<< HEAD
-	mInfoBtn->setEnabled(!gRlvHandler.hasBehaviour(RLV_BHVR_SHOWLOC));
-// [/RLVa:KB]
-
-	refreshLocation();			// update location string
-	refreshParcelIcons();
-	updateAddLandmarkButton();	// indicate whether current parcel has been landmarked 
-=======
     mInfoBtn->setEnabled(!gRlvHandler.hasBehaviour(RLV_BHVR_SHOWLOC));
 // [/RLVa:KB]
 
     refreshLocation();          // update location string
     refreshParcelIcons();
     updateAddLandmarkButton();  // indicate whether current parcel has been landmarked
->>>>>>> 1a8a5404
 }
 
 void LLLocationInputCtrl::refreshLocation()
@@ -1311,100 +880,6 @@
 
 void LLLocationInputCtrl::refreshParcelIcons()
 {
-<<<<<<< HEAD
-	// Our "cursor" moving right to left
-	S32 x = mAddLandmarkBtn->getRect().mLeft;
-
-	LLViewerParcelMgr* vpm = LLViewerParcelMgr::getInstance();
-
-	LLViewerRegion* agent_region = gAgent.getRegion();
-	LLParcel* agent_parcel = vpm->getAgentParcel();
-	if (!agent_region || !agent_parcel)
-		return;
-
-	mForSaleBtn->setVisible(vpm->canAgentBuyParcel(agent_parcel, false));
-
-	x = layout_widget(mForSaleBtn, x);
-
-	if (gSavedSettings.getBOOL("NavBarShowParcelProperties"))
-	{
-		LLParcel* current_parcel;
-		LLViewerRegion* selection_region = vpm->getSelectionRegion();
-		LLParcel* selected_parcel = vpm->getParcelSelection()->getParcel();
-
-		// If agent is in selected parcel we use its properties because
-		// they are updated more often by LLViewerParcelMgr than agent parcel properties.
-		// See LLViewerParcelMgr::processParcelProperties().
-		// This is needed to reflect parcel restrictions changes without having to leave
-		// the parcel and then enter it again. See EXT-2987
-		if (selected_parcel && selected_parcel->getLocalID() == agent_parcel->getLocalID()
-				&& selection_region == agent_region)
-		{
-			current_parcel = selected_parcel;
-		}
-		else
-		{
-			current_parcel = agent_parcel;
-		}
-
-		bool allow_voice	= vpm->allowAgentVoice(agent_region, current_parcel);
-		bool allow_fly		= vpm->allowAgentFly(agent_region, current_parcel);
-		bool allow_push		= vpm->allowAgentPush(agent_region, current_parcel);
-		bool allow_build	= vpm->allowAgentBuild(current_parcel); // true when anyone is allowed to build. See EXT-4610.
-		bool allow_scripts	= vpm->allowAgentScripts(agent_region, current_parcel);
-		bool allow_damage	= vpm->allowAgentDamage(agent_region, current_parcel);
-		bool see_avs        = current_parcel->getSeeAVs();
-		bool pathfinding_dynamic_enabled = agent_region->dynamicPathfindingEnabled();
-// <FS:CR> Don't show pathfinding icons on OpenSim
-		bool is_opensim = false;
-#ifdef OPENSIM
-		is_opensim = LLGridManager::getInstance()->isInOpenSim();
-#endif // OPENSIM
-// </FS:CR>
-
-		// Most icons are "block this ability"
-		mParcelIcon[VOICE_ICON]->setVisible(   !allow_voice );
-		mParcelIcon[FLY_ICON]->setVisible(     !allow_fly );
-		mParcelIcon[PUSH_ICON]->setVisible(    !allow_push );
-		mParcelIcon[BUILD_ICON]->setVisible(   !allow_build );
-		mParcelIcon[SCRIPTS_ICON]->setVisible( !allow_scripts );
-		mParcelIcon[DAMAGE_ICON]->setVisible(  allow_damage );
-		mParcelIcon[PATHFINDING_DIRTY_ICON]->setVisible(mIsNavMeshDirty);
-		mParcelIcon[PATHFINDING_DISABLED_ICON]->setVisible(!mIsNavMeshDirty && !pathfinding_dynamic_enabled //);
-														   && !is_opensim);// <FS:CR> Don't show pathfinding icons on OpenSim
-
-		mDamageText->setVisible(allow_damage);
-		mParcelIcon[SEE_AVATARS_ICON]->setVisible( !see_avs );
-
-		// Padding goes to left of both landmark star and for sale btn
-		x -= mAddLandmarkHPad;
-
-		// Slide the parcel icons rect from right to left, adjusting rectangles
-		for (S32 i = 0; i < ICON_COUNT; ++i)
-		{
-			x = layout_widget(mParcelIcon[i], x);
-			x -= mIconHPad;
-		}
-		x = layout_widget(mDamageText, x);
-		x -= mIconHPad;
-	}
-	else
-	{
-		for (S32 i = 0; i < ICON_COUNT; ++i)
-		{
-			mParcelIcon[i]->setVisible(false);
-		}
-		mDamageText->setVisible(false);
-	}
-
-	if (mTextEntry)
-	{
-		S32 left_pad, right_pad;
-		mTextEntry->getTextPadding(&left_pad, &right_pad);
-		right_pad = mTextEntry->getRect().mRight - x;
-		mTextEntry->setTextPadding(left_pad, right_pad);
-	}
-=======
     // Our "cursor" moving right to left
     S32 x = mAddLandmarkBtn->getRect().mLeft;
 
@@ -1497,7 +972,6 @@
         right_pad = mTextEntry->getRect().mRight - x;
         mTextEntry->setTextPadding(left_pad, right_pad);
     }
->>>>>>> 1a8a5404
 }
 
 void LLLocationInputCtrl::refreshHealth()
@@ -1518,66 +992,6 @@
 
 void LLLocationInputCtrl::refreshMaturityButton()
 {
-<<<<<<< HEAD
-	// Updating maturity rating icon.
-	LLViewerRegion* region = gAgent.getRegion();
-	if (!region)
-		return;
-
-	bool button_visible = true;
-	LLPointer<LLUIImage> rating_image = NULL;
-	std::string rating_tooltip;
-
-	U8 sim_access = region->getSimAccess();
-	switch(sim_access)
-	{
-	case SIM_ACCESS_PG:
-		rating_image = mIconMaturityGeneral;
-
-		// <FS:ND> Prevent querying LLTrans each frame
-		// rating_tooltip = LLTrans::getString("LocationCtrlGeneralIconTooltip");
-		rating_tooltip = mTooltips[eGeneral];
-		// </FS:ND>
-
-		break;
-
-	case SIM_ACCESS_ADULT:
-		rating_image = mIconMaturityAdult;
-
-		// <FS:ND> Prevent querying LLTrans each frame
-		// rating_tooltip = LLTrans::getString("LocationCtrlAdultIconTooltip");
-		rating_tooltip = mTooltips[eAdult];
-		// </FS:ND>
-
-		break;
-
-	case SIM_ACCESS_MATURE:
-		rating_image = mIconMaturityModerate;
-
-		// <FS:ND> Prevent querying LLTrans each frame
-		// rating_tooltip = LLTrans::getString("LocationCtrlModerateIconTooltip");
-		rating_tooltip = mTooltips[eModerate];
-		// </FS:ND>
-
-		break;
-
-	default:
-		button_visible = false;
-		break;
-	}
-
-	mMaturityButton->setVisible(button_visible);
-	mMaturityButton->setToolTip(rating_tooltip);
-	if(rating_image)
-	{
-		mMaturityButton->setImageUnselected(rating_image);
-		mMaturityButton->setImagePressed(rating_image);
-	}
-	if (mMaturityButton->getVisible())
-	{
-		positionMaturityButton();
-	}
-=======
     // Updating maturity rating icon.
     LLViewerRegion* region = gAgent.getRegion();
     if (!region)
@@ -1636,7 +1050,6 @@
     {
         positionMaturityButton();
     }
->>>>>>> 1a8a5404
 }
 
 void LLLocationInputCtrl::positionMaturityButton()
@@ -1699,18 +1112,6 @@
 
 void LLLocationInputCtrl::focusTextEntry()
 {
-<<<<<<< HEAD
-	// We can't use "mTextEntry->setFocus(true)" instead because
-	// if the "select_on_focus" parameter is true it places the cursor
-	// at the beginning (after selecting text), thus screwing up updateSelection().
-	if (mTextEntry)
-	{
-		gFocusMgr.setKeyboardFocus(mTextEntry);
-
-		// Enable the text entry to handle accelerator keys (EXT-8104).
-		LLEditMenuHandler::gEditMenuHandler = mTextEntry;
-	}
-=======
     // We can't use "mTextEntry->setFocus(true)" instead because
     // if the "select_on_focus" parameter is true it places the cursor
     // at the beginning (after selecting text), thus screwing up updateSelection().
@@ -1721,7 +1122,6 @@
         // Enable the text entry to handle accelerator keys (EXT-8104).
         LLEditMenuHandler::gEditMenuHandler = mTextEntry;
     }
->>>>>>> 1a8a5404
 }
 
 void LLLocationInputCtrl::enableAddLandmarkButton(bool val)
@@ -1740,15 +1140,9 @@
 void LLLocationInputCtrl::updateAddLandmarkButton()
 {
 // [RLVa:KB] - Checked: 2010-04-05 (RLVa-1.4.5) | Added: RLVa-1.2.0
-<<<<<<< HEAD
-	mAddLandmarkBtn->setVisible(!gRlvHandler.hasBehaviour(RLV_BHVR_SHOWLOC));
-// [/RLVa:KB]
-	enableAddLandmarkButton(LLLandmarkActions::hasParcelLandmark());
-=======
     mAddLandmarkBtn->setVisible(!gRlvHandler.hasBehaviour(RLV_BHVR_SHOWLOC));
 // [/RLVa:KB]
     enableAddLandmarkButton(LLLandmarkActions::hasParcelLandmark());
->>>>>>> 1a8a5404
 }
 void LLLocationInputCtrl::updateAddLandmarkTooltip()
 {
@@ -1766,23 +1160,6 @@
 
 void LLLocationInputCtrl::updateContextMenu(){
 
-<<<<<<< HEAD
-	if (mLocationContextMenu)
-	{
-		LLMenuItemGL* landmarkItem = mLocationContextMenu->getChild<LLMenuItemGL>("Landmark");
-		if (!LLLandmarkActions::landmarkAlreadyExists())
-		{
-			landmarkItem->setLabel(LLTrans::getString("AddLandmarkNavBarMenu"));
-		}
-		else
-		{
-			landmarkItem->setLabel(LLTrans::getString("EditLandmarkNavBarMenu"));
-		}
-// [RLVa:KB] - Checked: 2010-04-05 (RLVa-1.4.5) | Added: RLVa-1.2.0
-		landmarkItem->setEnabled(!gRlvHandler.hasBehaviour(RLV_BHVR_SHOWLOC));
-// [/RLVa:KB]
-	}
-=======
     if (mLocationContextMenu)
     {
         LLMenuItemGL* landmarkItem = mLocationContextMenu->getChild<LLMenuItemGL>("Landmark");
@@ -1798,7 +1175,6 @@
         landmarkItem->setEnabled(!gRlvHandler.hasBehaviour(RLV_BHVR_SHOWLOC));
 // [/RLVa:KB]
     }
->>>>>>> 1a8a5404
 }
 void LLLocationInputCtrl::updateWidgetlayout()
 {
@@ -1817,25 +1193,6 @@
 
 void LLLocationInputCtrl::changeLocationPresentation()
 {
-<<<<<<< HEAD
-	if (!mTextEntry)
-		return;
-
-	//change location presentation only if user does not select/paste anything and 
-	//human-readable region name is being displayed
-	if(!mTextEntry->hasSelection() && mTextEntry->getText() == mHumanReadableLocation)
-	{
-		//needs unescaped one
-		LLSLURL slurl;
-		LLAgentUI::buildSLURL(slurl, false);
-		mTextEntry->setText(LLURI::unescape(slurl.getSLURLString()));
-		mTextEntry->selectAll();
-
-		mMaturityButton->setVisible(false);
-
-		isHumanReadableLocationVisible = false;
-	}
-=======
     if (!mTextEntry)
         return;
 
@@ -1853,67 +1210,10 @@
 
         isHumanReadableLocationVisible = false;
     }
->>>>>>> 1a8a5404
 }
 
 void LLLocationInputCtrl::onLocationContextMenuItemClicked(const LLSD& userdata)
 {
-<<<<<<< HEAD
-	std::string item = userdata.asString();
-
-	if (item == "show_coordinates")
-	{
-		gSavedSettings.setBOOL("NavBarShowCoordinates",!gSavedSettings.getBOOL("NavBarShowCoordinates"));
-	}
-	else if (item == "show_properties")
-	{
-		gSavedSettings.setBOOL("NavBarShowParcelProperties",
-			!gSavedSettings.getBOOL("NavBarShowParcelProperties"));
-	}
-	else if (item == "landmark")
-	{
-// [RLVa:KB] - Checked: 2010-04-05 (RLVa-1.4.5) | Added: RLVa-1.2.0
-		if (!gRlvHandler.hasBehaviour(RLV_BHVR_SHOWLOC))
-		{
-// [/RLVa:KB]
-			LLViewerInventoryItem* landmark = LLLandmarkActions::findLandmarkForAgentPos();
-			
-			if(!landmark)
-			{
-				LLFloaterReg::showInstance("add_landmark");
-			}
-			else
-			{
-				// <FS:Ansariel> FIRE-817: Separate place details floater
-				//LLFloaterSidePanelContainer::showPanel("places", LLSD().with("type", "landmark").with("id",landmark->getUUID()));
-				FSFloaterPlaceDetails::showPlaceDetails(LLSD().with("type", "landmark").with("id",landmark->getUUID()));
-				// </FS:Ansariel>
-			}
-// [RLVa:KB] - Checked: 2010-04-05 (RLVa-1.2.0d) | Added: RLVa-1.2.0d
-		}
-// [/RLVa:KB]
-	}
-	else if (item == "cut")
-	{
-		mTextEntry->cut();
-	}
-	else if (item == "copy")
-	{
-		mTextEntry->copy();
-	}
-	else if (item == "paste")
-	{
-		mTextEntry->paste();
-	}
-	else if (item == "delete")
-	{
-		mTextEntry->deleteSelection();
-	}
-	else if (item == "select_all")
-	{
-		mTextEntry->selectAll();
-	}
-=======
     std::string item = userdata.asString();
 
     if (item == "show_coordinates")
@@ -1968,7 +1268,6 @@
     {
         mTextEntry->selectAll();
     }
->>>>>>> 1a8a5404
 }
 
 bool LLLocationInputCtrl::onLocationContextMenuItemEnabled(const LLSD& userdata)
@@ -2017,68 +1316,6 @@
 
 void LLLocationInputCtrl::onParcelIconClick(EParcelIcon icon)
 {
-<<<<<<< HEAD
-	switch (icon)
-	{
-	case VOICE_ICON:
-		LLNotificationsUtil::add("NoVoice");
-		break;
-	case FLY_ICON:
-		LLNotificationsUtil::add("NoFly");
-		break;
-	case PUSH_ICON:
-		LLNotificationsUtil::add("PushRestricted");
-		break;
-	case BUILD_ICON:
-		LLNotificationsUtil::add("NoBuild");
-		break;
-	case PATHFINDING_DIRTY_ICON:
-		// <FS:Zi> Pathfinding rebake functions
-		//if (LLPathfindingManager::getInstance() != NULL)
-		//{
-		//	LLMenuOptionPathfindingRebakeNavmesh *rebakeInstance = LLMenuOptionPathfindingRebakeNavmesh::getInstance();
-		//	if (rebakeInstance && rebakeInstance->canRebakeRegion() && (rebakeInstance->getMode() == LLMenuOptionPathfindingRebakeNavmesh::kRebakeNavMesh_Available))
-		//	{
-		//		LLNotificationsUtil::add("PathfindingDirtyRebake", LLSD(), LLSD(),
-		//								 boost::bind(&LLLocationInputCtrl::callbackRebakeRegion, this, _1, _2));
-		//		break;
-		//	}
-		//}
-		// LLNotificationsUtil::add("PathfindingDirty");
-		LLNotificationsUtil::add("PathfindingDirty",LLSD(),LLSD(),boost::bind(&LLLocationInputCtrl::rebakeRegionCallback,this,_1,_2));
-		// </FS:Zi>
-		break;
-	case PATHFINDING_DISABLED_ICON:
-		LLNotificationsUtil::add("DynamicPathfindingDisabled");
-		break;
-	case SCRIPTS_ICON:
-	{
-		LLViewerRegion* region = gAgent.getRegion();
-		if(region && region->getRegionFlag(REGION_FLAGS_ESTATE_SKIP_SCRIPTS))
-		{
-			LLNotificationsUtil::add("ScriptsStopped");
-		}
-		else if(region && region->getRegionFlag(REGION_FLAGS_SKIP_SCRIPTS))
-		{
-			LLNotificationsUtil::add("ScriptsNotRunning");
-		}
-		else
-		{
-			LLNotificationsUtil::add("NoOutsideScripts");
-		}
-		break;
-	}
-	case DAMAGE_ICON:
-		LLNotificationsUtil::add("NotSafe");
-		break;
-	case SEE_AVATARS_ICON:
-		LLNotificationsUtil::add("SeeAvatars");
-		break;
-	case ICON_COUNT:
-		break;
-	// no default to get compiler warning when a new icon gets added
-	}
-=======
     switch (icon)
     {
     case VOICE_ICON:
@@ -2139,24 +1376,10 @@
         break;
     // no default to get compiler warning when a new icon gets added
     }
->>>>>>> 1a8a5404
 }
 
 void LLLocationInputCtrl::createNavMeshStatusListenerForCurrentRegion()
 {
-<<<<<<< HEAD
-	if (mNavMeshSlot.connected())
-	{
-		mNavMeshSlot.disconnect();
-	}
-
-	LLViewerRegion *currentRegion = gAgent.getRegion();
-	if (currentRegion != NULL)
-	{
-		mNavMeshSlot = LLPathfindingManager::getInstance()->registerNavMeshListenerForRegion(currentRegion, boost::bind(&LLLocationInputCtrl::onNavMeshStatusChange, this, _2));
-		LLPathfindingManager::getInstance()->requestGetNavMeshForRegion(currentRegion, true);
-	}
-=======
     if (mNavMeshSlot.connected())
     {
         mNavMeshSlot.disconnect();
@@ -2168,24 +1391,11 @@
         mNavMeshSlot = LLPathfindingManager::getInstance()->registerNavMeshListenerForRegion(currentRegion, boost::bind(&LLLocationInputCtrl::onNavMeshStatusChange, this, _2));
         LLPathfindingManager::getInstance()->requestGetNavMeshForRegion(currentRegion, true);
     }
->>>>>>> 1a8a5404
 }
 
 // <FS:Zi> Pathfinding rebake functions
 bool LLLocationInputCtrl::rebakeRegionCallback(const LLSD& notification,const LLSD& response)
 {
-<<<<<<< HEAD
-	std::string newSetName=response["message"].asString();
-	S32 option=LLNotificationsUtil::getSelectedOption(notification,response);
-
-	if(option==0)
-	{
-		if(LLMenuOptionPathfindingRebakeNavmesh::getInstance()->isRebakeNeeded())
-			LLMenuOptionPathfindingRebakeNavmesh::getInstance()->rebakeNavmesh();
-		return true;
-	}
-	return false;
-=======
     std::string newSetName=response["message"].asString();
     S32 option=LLNotificationsUtil::getSelectedOption(notification,response);
 
@@ -2196,6 +1406,5 @@
         return true;
     }
     return false;
->>>>>>> 1a8a5404
 }
 // </FS:Zi>