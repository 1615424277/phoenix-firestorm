--- conflicted
+++ resolved
@@ -1,1458 +1,1290 @@
-/**
- * @file lllocationinputctrl.cpp
- * @brief Combobox-like location input control
- *
- * $LicenseInfo:firstyear=2009&license=viewerlgpl$
- * Second Life Viewer Source Code
- * Copyright (C) 2010, Linden Research, Inc.
- *
- * This library is free software; you can redistribute it and/or
- * modify it under the terms of the GNU Lesser General Public
- * License as published by the Free Software Foundation;
- * version 2.1 of the License only.
- *
- * This library is distributed in the hope that it will be useful,
- * but WITHOUT ANY WARRANTY; without even the implied warranty of
- * MERCHANTABILITY or FITNESS FOR A PARTICULAR PURPOSE.  See the GNU
- * Lesser General Public License for more details.
- *
- * You should have received a copy of the GNU Lesser General Public
- * License along with this library; if not, write to the Free Software
- * Foundation, Inc., 51 Franklin Street, Fifth Floor, Boston, MA  02110-1301  USA
- *
- * Linden Research, Inc., 945 Battery Street, San Francisco, CA  94111  USA
- * $/LicenseInfo$
- */
-
-#include "llviewerprecompiledheaders.h"
-
-// file includes
-#include "lllocationinputctrl.h"
-
-// common includes
-#include "llbutton.h"
-#include "llfocusmgr.h"
-#include "llhelp.h"
-#include "llmenugl.h"
-#include "llparcel.h"
-#include "llstring.h"
-#include "lltrans.h"
-#include "lluictrlfactory.h"
-#include "lltooltip.h"
-#include "llnotificationsutil.h"
-#include "llregionflags.h"
-
-// newview includes
-#include "llagent.h"
-#include "llfloaterreg.h"
-#include "llfloatersidepanelcontainer.h"
-#include "llinventoryobserver.h"
-#include "lllandmarkactions.h"
-#include "lllandmarklist.h"
-#include "llpathfindingmanager.h"
-#include "llpathfindingnavmesh.h"
-#include "llpathfindingnavmeshstatus.h"
-#include "llteleporthistory.h"
-#include "llslurl.h"
-#include "llstatusbar.h"            // getHealth()
-#include "lltrans.h"
-#include "llviewerinventory.h"
-#include "llviewerparcelmgr.h"
-#include "llviewerregion.h"
-#include "llviewercontrol.h"
-#include "llviewermenu.h"
-#include "llurllineeditorctrl.h"
-#include "llagentui.h"
-
-#include "llmenuoptionpathfindingrebakenavmesh.h"
-#include "llpathfindingmanager.h"
-
-//============================================================================
-/*
- * "ADD LANDMARK" BUTTON UPDATING LOGIC
- *
- * If the current parcel has been landmarked, we should draw
- * a special image on the button.
- *
- * To avoid determining the appropriate image on every draw() we do that
- * only in the following cases:
- * 1) Navbar is shown for the first time after login.
- * 2) Agent moves to another parcel.
- * 3) A landmark is created or removed.
- *
- * The first case is handled by the handleLoginComplete() method.
- *
- * The second case is handled by setting the "agent parcel changed" callback
- * on LLViewerParcelMgr.
- *
- * The third case is the most complex one. We have two inventory observers for that:
- * one is designated to handle adding landmarks, the other handles removal.
- * Let's see how the former works.
- *
- * When we get notified about landmark addition, the landmark position is unknown yet. What we can
- * do at that point is initiate loading the landmark data by LLLandmarkList and set the
- * "loading finished" callback on it. Finally, when the callback is triggered,
- * we can determine whether the landmark refers to a point within the current parcel
- * and choose the appropriate image for the "Add landmark" button.
- */
-
-/**
- * Initiates loading the landmarks that have been just added.
- *
- * Once the loading is complete we'll be notified
- * with the callback we set for LLLandmarkList.
- */
-class LLAddLandmarkObserver : public LLInventoryAddedObserver
-{
-public:
-    LLAddLandmarkObserver(LLLocationInputCtrl* input) : mInput(input) {}
-
-private:
-    /*virtual*/ void done()
-    {
-        const uuid_set_t& added = gInventory.getAddedIDs();
-        for (uuid_set_t::const_iterator it = added.begin(); it != added.end(); ++it)
-        {
-            LLInventoryItem* item = gInventory.getItem(*it);
-            if (!item || item->getType() != LLAssetType::AT_LANDMARK)
-                continue;
-
-            // Start loading the landmark.
-            LLLandmark* lm = gLandmarkList.getAsset(
-                    item->getAssetUUID(),
-                    boost::bind(&LLLocationInputCtrl::onLandmarkLoaded, mInput, _1));
-            if (lm)
-            {
-                // Already loaded? Great, handle it immediately (the callback won't be called).
-                mInput->onLandmarkLoaded(lm);
-            }
-        }
-    }
-
-    LLLocationInputCtrl* mInput;
-};
-
-/**
- * Updates the "Add landmark" button once a landmark gets removed.
- */
-class LLRemoveLandmarkObserver : public LLInventoryObserver
-{
-public:
-    LLRemoveLandmarkObserver(LLLocationInputCtrl* input) : mInput(input) {}
-
-private:
-    /*virtual*/ void changed(U32 mask)
-    {
-        if (mask & (~(LLInventoryObserver::LABEL|
-                      LLInventoryObserver::INTERNAL|
-                      LLInventoryObserver::ADD|
-                      LLInventoryObserver::CREATE|
-                      LLInventoryObserver::UPDATE_CREATE)))
-        {
-            mInput->updateAddLandmarkButton();
-        }
-    }
-
-    LLLocationInputCtrl* mInput;
-};
-
-class LLParcelChangeObserver : public LLParcelObserver
-{
-public:
-    LLParcelChangeObserver(LLLocationInputCtrl* input) : mInput(input) {}
-
-private:
-    /*virtual*/ void changed()
-    {
-        if (mInput)
-        {
-            mInput->refreshParcelIcons();
-        }
-    }
-
-    LLLocationInputCtrl* mInput;
-};
-
-//============================================================================
-
-
-static LLDefaultChildRegistry::Register<LLLocationInputCtrl> r("location_input");
-
-LLLocationInputCtrl::Params::Params()
-:   icon_maturity_general("icon_maturity_general"),
-    icon_maturity_adult("icon_maturity_adult"),
-    icon_maturity_moderate("icon_maturity_moderate"),
-    add_landmark_image_enabled("add_landmark_image_enabled"),
-    add_landmark_image_disabled("add_landmark_image_disabled"),
-    add_landmark_image_hover("add_landmark_image_hover"),
-    add_landmark_image_selected("add_landmark_image_selected"),
-    add_landmark_hpad("add_landmark_hpad", 0),
-    icon_hpad("icon_hpad", 0),
-    add_landmark_button("add_landmark_button"),
-    for_sale_button("for_sale_button"),
-    info_button("info_button"),
-    maturity_button("maturity_button"),
-    voice_icon("voice_icon"),
-    fly_icon("fly_icon"),
-    push_icon("push_icon"),
-    build_icon("build_icon"),
-    scripts_icon("scripts_icon"),
-    damage_icon("damage_icon"),
-    damage_text("damage_text"),
-    see_avatars_icon("see_avatars_icon"),
-    maturity_help_topic("maturity_help_topic"),
-    pathfinding_dirty_icon("pathfinding_dirty_icon"),
-    pathfinding_disabled_icon("pathfinding_disabled_icon")
-{
-}
-
-LLLocationInputCtrl::LLLocationInputCtrl(const LLLocationInputCtrl::Params& p)
-:   LLComboBox(p),
-    mIconHPad(p.icon_hpad),
-    mAddLandmarkHPad(p.add_landmark_hpad),
-    mLocationContextMenu(NULL),
-    mAddLandmarkBtn(NULL),
-    mForSaleBtn(NULL),
-    mInfoBtn(NULL),
-    mRegionCrossingSlot(),
-    mNavMeshSlot(),
-    mIsNavMeshDirty(false),
-    mLandmarkImageOn(NULL),
-    mLandmarkImageOff(NULL),
-    mIconMaturityGeneral(NULL),
-    mIconMaturityAdult(NULL),
-    mIconMaturityModerate(NULL),
-    mMaturityHelpTopic(p.maturity_help_topic)
-{
-    // Lets replace default LLLineEditor with LLLocationLineEditor
-    // to make needed escaping while copying and cutting url
-    delete mTextEntry;
-
-    // Can't access old mTextEntry fields as they are protected, so lets build new params
-    // That is C&P from LLComboBox::createLineEditor function
-    S32 arrow_width = mArrowImage ? mArrowImage->getWidth() : 0;
-    LLRect text_entry_rect(0, getRect().getHeight(), getRect().getWidth(), 0);
-    text_entry_rect.mRight -= llmax(8,arrow_width) + 2 * BTN_DROP_SHADOW;
-
-    LLLineEditor::Params params = p.combo_editor;
-    params.rect(text_entry_rect);
-    params.default_text(LLStringUtil::null);
-    params.max_length.bytes(p.max_chars);
-    params.keystroke_callback(boost::bind(&LLLocationInputCtrl::onTextEntry, this, _1));
-    params.commit_on_focus_lost(false);
-    params.follows.flags(FOLLOWS_ALL);
-    mTextEntry = LLUICtrlFactory::create<LLURLLineEditor>(params);
-    mTextEntry->resetContextMenu();
-    addChild(mTextEntry);
-    // LLLineEditor is replaced with LLLocationLineEditor
-
-    // "Place information" button.
-    LLButton::Params info_params = p.info_button;
-    mInfoBtn = LLUICtrlFactory::create<LLButton>(info_params);
-    mInfoBtn->setClickedCallback(boost::bind(&LLLocationInputCtrl::onInfoButtonClicked, this));
-    addChild(mInfoBtn);
-
-    // "Add landmark" button.
-    LLButton::Params al_params = p.add_landmark_button;
-
-    // Image for unselected state will be set in updateAddLandmarkButton(),
-    // it will be either mLandmarkOn or mLandmarkOff
-    if (p.add_landmark_image_enabled())
-    {
-        mLandmarkImageOn = p.add_landmark_image_enabled;
-    }
-    if (p.add_landmark_image_disabled())
-    {
-        mLandmarkImageOff = p.add_landmark_image_disabled;
-    }
-
-    if(p.add_landmark_image_selected)
-    {
-        al_params.image_selected = p.add_landmark_image_selected;
-    }
-    if (p.add_landmark_image_hover())
-    {
-        al_params.image_hover_unselected = p.add_landmark_image_hover;
-    }
-
-    al_params.click_callback.function(boost::bind(&LLLocationInputCtrl::onAddLandmarkButtonClicked, this));
-    mAddLandmarkBtn = LLUICtrlFactory::create<LLButton>(al_params);
-    enableAddLandmarkButton(true);
-    addChild(mAddLandmarkBtn);
-
-    if (p.icon_maturity_general())
-    {
-        mIconMaturityGeneral = p.icon_maturity_general;
-    }
-    if (p.icon_maturity_adult())
-    {
-        mIconMaturityAdult = p.icon_maturity_adult;
-    }
-    if(p.icon_maturity_moderate())
-    {
-        mIconMaturityModerate = p.icon_maturity_moderate;
-    }
-
-    LLButton::Params maturity_button = p.maturity_button;
-    mMaturityButton = LLUICtrlFactory::create<LLButton>(maturity_button);
-    addChild(mMaturityButton);
-
-    LLButton::Params for_sale_button = p.for_sale_button;
-    for_sale_button.tool_tip = LLTrans::getString("LocationCtrlForSaleTooltip");
-    for_sale_button.click_callback.function(
-        boost::bind(&LLLocationInputCtrl::onForSaleButtonClicked, this));
-    mForSaleBtn = LLUICtrlFactory::create<LLButton>( for_sale_button );
-    addChild(mForSaleBtn);
-
-    // Parcel property icons
-    // Must be mouse-opaque so cursor stays as an arrow when hovering to
-    // see tooltip.
-    LLIconCtrl::Params voice_icon = p.voice_icon;
-    voice_icon.tool_tip = LLTrans::getString("LocationCtrlVoiceTooltip");
-    voice_icon.mouse_opaque = true;
-    mParcelIcon[VOICE_ICON] = LLUICtrlFactory::create<LLIconCtrl>(voice_icon);
-    mParcelIcon[VOICE_ICON]->setMouseDownCallback(boost::bind(&LLLocationInputCtrl::onParcelIconClick, this, VOICE_ICON));
-    addChild(mParcelIcon[VOICE_ICON]);
-
-    LLIconCtrl::Params fly_icon = p.fly_icon;
-    fly_icon.tool_tip = LLTrans::getString("LocationCtrlFlyTooltip");
-    fly_icon.mouse_opaque = true;
-    mParcelIcon[FLY_ICON] = LLUICtrlFactory::create<LLIconCtrl>(fly_icon);
-    mParcelIcon[FLY_ICON]->setMouseDownCallback(boost::bind(&LLLocationInputCtrl::onParcelIconClick, this, FLY_ICON));
-    addChild(mParcelIcon[FLY_ICON]);
-
-    LLIconCtrl::Params push_icon = p.push_icon;
-    push_icon.tool_tip = LLTrans::getString("LocationCtrlPushTooltip");
-    push_icon.mouse_opaque = true;
-    mParcelIcon[PUSH_ICON] = LLUICtrlFactory::create<LLIconCtrl>(push_icon);
-    mParcelIcon[PUSH_ICON]->setMouseDownCallback(boost::bind(&LLLocationInputCtrl::onParcelIconClick, this, PUSH_ICON));
-    addChild(mParcelIcon[PUSH_ICON]);
-
-    LLIconCtrl::Params build_icon = p.build_icon;
-    build_icon.tool_tip = LLTrans::getString("LocationCtrlBuildTooltip");
-    build_icon.mouse_opaque = true;
-    mParcelIcon[BUILD_ICON] = LLUICtrlFactory::create<LLIconCtrl>(build_icon);
-    mParcelIcon[BUILD_ICON]->setMouseDownCallback(boost::bind(&LLLocationInputCtrl::onParcelIconClick, this, BUILD_ICON));
-    addChild(mParcelIcon[BUILD_ICON]);
-
-    LLIconCtrl::Params scripts_icon = p.scripts_icon;
-    scripts_icon.tool_tip = LLTrans::getString("LocationCtrlScriptsTooltip");
-    scripts_icon.mouse_opaque = true;
-    mParcelIcon[SCRIPTS_ICON] = LLUICtrlFactory::create<LLIconCtrl>(scripts_icon);
-    mParcelIcon[SCRIPTS_ICON]->setMouseDownCallback(boost::bind(&LLLocationInputCtrl::onParcelIconClick, this, SCRIPTS_ICON));
-    addChild(mParcelIcon[SCRIPTS_ICON]);
-
-    LLIconCtrl::Params damage_icon = p.damage_icon;
-    damage_icon.tool_tip = LLTrans::getString("LocationCtrlDamageTooltip");
-    damage_icon.mouse_opaque = true;
-    mParcelIcon[DAMAGE_ICON] = LLUICtrlFactory::create<LLIconCtrl>(damage_icon);
-    mParcelIcon[DAMAGE_ICON]->setMouseDownCallback(boost::bind(&LLLocationInputCtrl::onParcelIconClick, this, DAMAGE_ICON));
-    addChild(mParcelIcon[DAMAGE_ICON]);
-
-    LLIconCtrl::Params pathfinding_dirty_icon = p.pathfinding_dirty_icon;
-    pathfinding_dirty_icon.tool_tip = LLTrans::getString("LocationCtrlPathfindingDirtyTooltip");
-    pathfinding_dirty_icon.mouse_opaque = true;
-    mParcelIcon[PATHFINDING_DIRTY_ICON] = LLUICtrlFactory::create<LLIconCtrl>(pathfinding_dirty_icon);
-    mParcelIcon[PATHFINDING_DIRTY_ICON]->setMouseDownCallback(boost::bind(&LLLocationInputCtrl::onParcelIconClick, this, PATHFINDING_DIRTY_ICON));
-    addChild(mParcelIcon[PATHFINDING_DIRTY_ICON]);
-
-    LLIconCtrl::Params pathfinding_disabled_icon = p.pathfinding_disabled_icon;
-    pathfinding_disabled_icon.tool_tip = LLTrans::getString("LocationCtrlPathfindingDisabledTooltip");
-    pathfinding_disabled_icon.mouse_opaque = true;
-    mParcelIcon[PATHFINDING_DISABLED_ICON] = LLUICtrlFactory::create<LLIconCtrl>(pathfinding_disabled_icon);
-    mParcelIcon[PATHFINDING_DISABLED_ICON]->setMouseDownCallback(boost::bind(&LLLocationInputCtrl::onParcelIconClick, this, PATHFINDING_DISABLED_ICON));
-    addChild(mParcelIcon[PATHFINDING_DISABLED_ICON]);
-
-    LLTextBox::Params damage_text = p.damage_text;
-    damage_text.tool_tip = LLTrans::getString("LocationCtrlDamageTooltip");
-    damage_text.mouse_opaque = true;
-    mDamageText = LLUICtrlFactory::create<LLTextBox>(damage_text);
-    addChild(mDamageText);
-
-    LLIconCtrl::Params see_avatars_icon = p.see_avatars_icon;
-    see_avatars_icon.tool_tip = LLTrans::getString("LocationCtrlSeeAVsTooltip");
-    see_avatars_icon.mouse_opaque = true;
-    mParcelIcon[SEE_AVATARS_ICON] = LLUICtrlFactory::create<LLIconCtrl>(see_avatars_icon);
-    mParcelIcon[SEE_AVATARS_ICON]->setMouseDownCallback(boost::bind(&LLLocationInputCtrl::onParcelIconClick, this, SEE_AVATARS_ICON));
-    addChild(mParcelIcon[SEE_AVATARS_ICON]);
-
-    // Register callbacks and load the location field context menu (NB: the order matters).
-    LLUICtrl::CommitCallbackRegistry::currentRegistrar().add("Navbar.Action", boost::bind(&LLLocationInputCtrl::onLocationContextMenuItemClicked, this, _2));
-    LLUICtrl::EnableCallbackRegistry::currentRegistrar().add("Navbar.EnableMenuItem", boost::bind(&LLLocationInputCtrl::onLocationContextMenuItemEnabled, this, _2));
-
-    setPrearrangeCallback(boost::bind(&LLLocationInputCtrl::onLocationPrearrange, this, _2));
-    getTextEntry()->setMouseUpCallback(boost::bind(&LLLocationInputCtrl::changeLocationPresentation, this));
-
-    // Load the location field context menu
-    mLocationContextMenu = LLUICtrlFactory::getInstance()->createFromFile<LLMenuGL>("menu_navbar.xml", gMenuHolder, LLViewerMenuHolderGL::child_registry_t::instance());
-    if (!mLocationContextMenu)
-    {
-        LL_WARNS() << "Error loading navigation bar context menu" << LL_ENDL;
-
-    }
-    //don't show default context menu
-    getTextEntry()->setShowContextMenu(false);
-    getTextEntry()->setRightMouseDownCallback(boost::bind(&LLLocationInputCtrl::onTextEditorRightClicked, this, _2, _3, _4));
-    updateWidgetlayout();
-
-    // Connecting signal for updating location on "Show Coordinates" setting change.
-    LLControlVariable* coordinates_control = gSavedSettings.getControl("NavBarShowCoordinates").get();
-    if (coordinates_control)
-    {
-        mCoordinatesControlConnection = coordinates_control->getSignal()->connect(boost::bind(&LLLocationInputCtrl::refreshLocation, this));
-    }
-
-    // Connecting signal for updating parcel icons on "Show Parcel Properties" setting change.
-    LLControlVariable* parcel_properties_control = gSavedSettings.getControl("NavBarShowParcelProperties").get();
-    if (parcel_properties_control)
-    {
-        mParcelPropertiesControlConnection = parcel_properties_control->getSignal()->connect(boost::bind(&LLLocationInputCtrl::refreshParcelIcons, this));
-    }
-
-    // - Make the "Add landmark" button updated when either current parcel gets changed
-    //   or a landmark gets created or removed from the inventory.
-    // - Update the location string on parcel change.
-    mParcelMgrConnection = gAgent.addParcelChangedCallback(
-        boost::bind(&LLLocationInputCtrl::onAgentParcelChange, this));
-    // LLLocationHistory instance is being created before the location input control, so we have to update initial state of button manually.
-    mButton->setEnabled(LLLocationHistory::instance().getItemCount() > 0);
-    mLocationHistoryConnection = LLLocationHistory::getInstance()->setChangedCallback(
-            boost::bind(&LLLocationInputCtrl::onLocationHistoryChanged, this,_1));
-
-    mRegionCrossingSlot = gAgent.addRegionChangedCallback(boost::bind(&LLLocationInputCtrl::onRegionBoundaryCrossed, this));
-    createNavMeshStatusListenerForCurrentRegion();
-
-    mRemoveLandmarkObserver = new LLRemoveLandmarkObserver(this);
-    mAddLandmarkObserver    = new LLAddLandmarkObserver(this);
-    gInventory.addObserver(mRemoveLandmarkObserver);
-    gInventory.addObserver(mAddLandmarkObserver);
-
-    mParcelChangeObserver = new LLParcelChangeObserver(this);
-    LLViewerParcelMgr::getInstance()->addObserver(mParcelChangeObserver);
-
-    mAddLandmarkTooltip = LLTrans::getString("LocationCtrlAddLandmarkTooltip");
-    mEditLandmarkTooltip = LLTrans::getString("LocationCtrlEditLandmarkTooltip");
-    mButton->setToolTip(LLTrans::getString("LocationCtrlComboBtnTooltip"));
-    mInfoBtn->setToolTip(LLTrans::getString("LocationCtrlInfoBtnTooltip"));
-}
-
-LLLocationInputCtrl::~LLLocationInputCtrl()
-{
-    gInventory.removeObserver(mRemoveLandmarkObserver);
-    gInventory.removeObserver(mAddLandmarkObserver);
-    delete mRemoveLandmarkObserver;
-    delete mAddLandmarkObserver;
-
-    LLViewerParcelMgr::getInstance()->removeObserver(mParcelChangeObserver);
-    delete mParcelChangeObserver;
-
-    mRegionCrossingSlot.disconnect();
-    mNavMeshSlot.disconnect();
-    mCoordinatesControlConnection.disconnect();
-    mParcelPropertiesControlConnection.disconnect();
-    mParcelMgrConnection.disconnect();
-    mLocationHistoryConnection.disconnect();
-}
-
-void LLLocationInputCtrl::setEnabled(bool enabled)
-{
-    LLComboBox::setEnabled(enabled);
-    mAddLandmarkBtn->setEnabled(enabled);
-}
-
-void LLLocationInputCtrl::hideList()
-{
-    LLComboBox::hideList();
-    if (mTextEntry && hasFocus())
-        focusTextEntry();
-}
-
-bool LLLocationInputCtrl::handleToolTip(S32 x, S32 y, MASK mask)
-{
-
-<<<<<<< HEAD
-	if(mAddLandmarkBtn->parentPointInView(x,y))
-	{
-		updateAddLandmarkTooltip();
-	}
-	// Let the buttons show their tooltips.
-	if (LLUICtrl::handleToolTip(x, y, mask))
-	{
-		if (mList->getRect().pointInRect(x, y)) 
-		{
-			S32 loc_x, loc_y;
-			//x,y - contain coordinates related to the location input control, but without taking the expanded list into account
-			//So we have to convert it again into local coordinates of mList
-			localPointToOtherView(x,y,&loc_x,&loc_y,mList);
-			
-			LLScrollListItem* item =  mList->hitItem(loc_x,loc_y);
-			if (item)
-			{
-				LLSD value = item->getValue();
-				if (value.has("tooltip"))
-				{
-					LLToolTipMgr::instance().show(value["tooltip"]);
-				}
-			}
-		}
-
-		return true;
-	}
-
-	return false;
-=======
-    if(mAddLandmarkBtn->parentPointInView(x,y))
-    {
-        updateAddLandmarkTooltip();
-    }
-    // Let the buttons show their tooltips.
-    if (LLUICtrl::handleToolTip(x, y, mask))
-    {
-        if (mList->getRect().pointInRect(x, y))
-        {
-            S32 loc_x, loc_y;
-            //x,y - contain coordinates related to the location input control, but without taking the expanded list into account
-            //So we have to convert it again into local coordinates of mList
-            localPointToOtherView(x,y,&loc_x,&loc_y,mList);
-
-            LLScrollListItem* item =  mList->hitItem(loc_x,loc_y);
-            if (item)
-            {
-                LLSD value = item->getValue();
-                if (value.has("tooltip"))
-                {
-                    LLToolTipMgr::instance().show(value["tooltip"]);
-                }
-            }
-        }
-
-        return TRUE;
-    }
-
-    return FALSE;
->>>>>>> e1623bb2
-}
-
-bool LLLocationInputCtrl::handleKeyHere(KEY key, MASK mask)
-{
-<<<<<<< HEAD
-	bool result = LLComboBox::handleKeyHere(key, mask);
-=======
-    BOOL result = LLComboBox::handleKeyHere(key, mask);
->>>>>>> e1623bb2
-
-    if (key == KEY_DOWN && hasFocus() && mList->getItemCount() != 0 && !mList->getVisible())
-    {
-        showList();
-    }
-
-    return result;
-}
-
-void LLLocationInputCtrl::onTextEntry(LLLineEditor* line_editor)
-{
-<<<<<<< HEAD
-	KEY key = gKeyboard->currentKey();
-	MASK mask = gKeyboard->currentMask(true);
-
-	// Typing? (moving cursor should not affect showing the list)
-	bool typing = mask != MASK_CONTROL && key != KEY_LEFT && key != KEY_RIGHT && key != KEY_HOME && key != KEY_END;
-	bool pasting = mask == MASK_CONTROL && key == 'V';
-
-	if (line_editor->getText().empty())
-	{
-		prearrangeList(); // resets filter
-		hideList();
-	}
-	else if (typing || pasting)
-	{
-		prearrangeList(line_editor->getText());
-		if (mList->getItemCount() != 0)
-		{
-			showList();
-			focusTextEntry();
-		}
-		else
-		{
-			// Hide the list if it's empty.
-			hideList();
-		}
-	}
-	
-	LLComboBox::onTextEntry(line_editor);
-=======
-    KEY key = gKeyboard->currentKey();
-    MASK mask = gKeyboard->currentMask(TRUE);
-
-    // Typing? (moving cursor should not affect showing the list)
-    bool typing = mask != MASK_CONTROL && key != KEY_LEFT && key != KEY_RIGHT && key != KEY_HOME && key != KEY_END;
-    bool pasting = mask == MASK_CONTROL && key == 'V';
-
-    if (line_editor->getText().empty())
-    {
-        prearrangeList(); // resets filter
-        hideList();
-    }
-    else if (typing || pasting)
-    {
-        prearrangeList(line_editor->getText());
-        if (mList->getItemCount() != 0)
-        {
-            showList();
-            focusTextEntry();
-        }
-        else
-        {
-            // Hide the list if it's empty.
-            hideList();
-        }
-    }
-
-    LLComboBox::onTextEntry(line_editor);
->>>>>>> e1623bb2
-}
-
-/**
- * Useful if we want to just set the text entry value, no matter what the list contains.
- *
- * This is faster than setTextEntry().
- */
-void LLLocationInputCtrl::setText(const LLStringExplicit& text)
-{
-<<<<<<< HEAD
-	if (mTextEntry)
-	{
-		mTextEntry->setText(text);
-	}
-	mHasAutocompletedText = false;
-=======
-    if (mTextEntry)
-    {
-        mTextEntry->setText(text);
-    }
-    mHasAutocompletedText = FALSE;
->>>>>>> e1623bb2
-}
-
-void LLLocationInputCtrl::setFocus(bool b)
-{
-    LLComboBox::setFocus(b);
-
-<<<<<<< HEAD
-	if (mTextEntry && b && !mList->getVisible())
-	{
-		mTextEntry->setFocus(true);
-	}
-=======
-    if (mTextEntry && b && !mList->getVisible())
-    {
-        mTextEntry->setFocus(TRUE);
-    }
->>>>>>> e1623bb2
-}
-
-void LLLocationInputCtrl::handleLoginComplete()
-{
-    // An agent parcel update hasn't occurred yet, so we have to
-    // manually set location and the appropriate "Add landmark" icon.
-    refresh();
-}
-
-//== private methods =========================================================
-
-void LLLocationInputCtrl::onFocusReceived()
-{
-    prearrangeList();
-}
-
-void LLLocationInputCtrl::onFocusLost()
-{
-    LLUICtrl::onFocusLost();
-    refreshLocation();
-
-    // Setting cursor to 0  to show the left edge of the text. See STORM-370.
-    mTextEntry->setCursor(0);
-
-    if(mTextEntry->hasSelection()){
-        mTextEntry->deselect();
-    }
-}
-
-void LLLocationInputCtrl::draw()
-{
-    static LLUICachedControl<bool> show_coords("NavBarShowCoordinates", false);
-    if(!hasFocus() && show_coords)
-    {
-        refreshLocation();
-    }
-
-    static LLUICachedControl<bool> show_icons("NavBarShowParcelProperties", false);
-    if (show_icons)
-    {
-        refreshHealth();
-    }
-    LLComboBox::draw();
-}
-
-void LLLocationInputCtrl::reshape(S32 width, S32 height, bool called_from_parent)
-{
-    LLComboBox::reshape(width, height, called_from_parent);
-
-    // Setting cursor to 0  to show the left edge of the text. See EXT-4967.
-    mTextEntry->setCursor(0);
-    if (mTextEntry->hasSelection())
-    {
-        // Deselecting because selection position is changed together with
-        // cursor position change.
-        mTextEntry->deselect();
-    }
-
-    if (isHumanReadableLocationVisible)
-    {
-        refreshMaturityButton();
-    }
-}
-
-void LLLocationInputCtrl::onInfoButtonClicked()
-{
-    LLFloaterSidePanelContainer::showPanel("places", LLSD().with("type", "agent"));
-}
-
-void LLLocationInputCtrl::onForSaleButtonClicked()
-{
-    handle_buy_land();
-}
-
-void LLLocationInputCtrl::onAddLandmarkButtonClicked()
-{
-    LLViewerInventoryItem* landmark = LLLandmarkActions::findLandmarkForAgentPos();
-    // Landmark exists, open it for preview and edit
-    if(landmark && landmark->getUUID().notNull())
-    {
-        LLSD key;
-        key["type"] = "landmark";
-        key["id"] = landmark->getUUID();
-
-        LLFloaterSidePanelContainer::showPanel("places", key);
-    }
-    else
-    {
-        LLFloaterReg::showInstance("add_landmark");
-    }
-}
-
-void LLLocationInputCtrl::onAgentParcelChange()
-{
-    refresh();
-}
-
-void LLLocationInputCtrl::onRegionBoundaryCrossed()
-{
-    createNavMeshStatusListenerForCurrentRegion();
-}
-
-void LLLocationInputCtrl::onNavMeshStatusChange(const LLPathfindingNavMeshStatus &pNavMeshStatus)
-{
-    mIsNavMeshDirty = pNavMeshStatus.isValid() && (pNavMeshStatus.getStatus() != LLPathfindingNavMeshStatus::kComplete);
-    refreshParcelIcons();
-}
-
-void LLLocationInputCtrl::onLandmarkLoaded(LLLandmark* lm)
-{
-    (void) lm;
-    updateAddLandmarkButton();
-}
-
-void LLLocationInputCtrl::onLocationHistoryChanged(LLLocationHistory::EChangeType event)
-{
-    if(event == LLLocationHistory::LOAD)
-    {
-        rebuildLocationHistory();
-    }
-    mButton->setEnabled(LLLocationHistory::instance().getItemCount() > 0);
-}
-
-void LLLocationInputCtrl::onLocationPrearrange(const LLSD& data)
-{
-<<<<<<< HEAD
-	std::string filter = data.asString();
-	rebuildLocationHistory(filter);
-
-	//Let's add landmarks to the top of the list if any
-	if(!filter.empty() )
-	{
-		LLInventoryModel::item_array_t landmark_items = LLLandmarkActions::fetchLandmarksByName(filter, true);
-
-		for(U32 i=0; i < landmark_items.size(); i++)
-		{
-			LLSD value;
-			//TODO:: DO we need tooltip for Landmark??
-			
-			value["item_type"] = LANDMARK;
-			value["AssetUUID"] =  landmark_items[i]->getAssetUUID(); 
-			add(landmark_items[i]->getName(), value);
-			
-		}
-	//Let's add teleport history items
-		LLTeleportHistory* th = LLTeleportHistory::getInstance();
-		LLTeleportHistory::slurl_list_t th_items = th->getItems();
-
-		std::set<std::string> new_item_titles;// duplicate control
-		LLTeleportHistory::slurl_list_t::iterator result = std::find_if(
-				th_items.begin(), th_items.end(), boost::bind(
-						&LLLocationInputCtrl::findTeleportItemsByTitle, this,
-						_1, filter));
-
-		while (result != th_items.end())
-		{
-			//mTitile format - region_name[, parcel_name]
-			//mFullTitile format - region_name[, parcel_name] (local_x,local_y, local_z)
-			if (new_item_titles.insert(result->mFullTitle).second)
-			{
-				LLSD value;
-				value["item_type"] = TELEPORT_HISTORY;
-				value["global_pos"] = result->mGlobalPos.getValue();
-				std::string region_name = result->mTitle.substr(0, result->mTitle.find(','));
-				//TODO*: add Surl to teleportitem or parse region name from title
-				value["tooltip"] = LLSLURL(region_name, result->mGlobalPos).getSLURLString();
-				add(result->getTitle(), value); 
-			}
-			result = std::find_if(result + 1, th_items.end(), boost::bind(
-									&LLLocationInputCtrl::findTeleportItemsByTitle, this,
-									_1, filter));
-		}
-	}
-	sortByName();
-	
-	mList->mouseOverHighlightNthItem(-1); // Clear highlight on the last selected item.
-=======
-    std::string filter = data.asString();
-    rebuildLocationHistory(filter);
-
-    //Let's add landmarks to the top of the list if any
-    if(!filter.empty() )
-    {
-        LLInventoryModel::item_array_t landmark_items = LLLandmarkActions::fetchLandmarksByName(filter, TRUE);
-
-        for(U32 i=0; i < landmark_items.size(); i++)
-        {
-            LLSD value;
-            //TODO:: DO we need tooltip for Landmark??
-
-            value["item_type"] = LANDMARK;
-            value["AssetUUID"] =  landmark_items[i]->getAssetUUID();
-            addLocationHistoryEntry(landmark_items[i]->getName(), value);
-
-        }
-    //Let's add teleport history items
-        LLTeleportHistory* th = LLTeleportHistory::getInstance();
-        LLTeleportHistory::slurl_list_t th_items = th->getItems();
-
-        std::set<std::string> new_item_titles;// duplicate control
-        LLTeleportHistory::slurl_list_t::iterator result = std::find_if(
-                th_items.begin(), th_items.end(), boost::bind(
-                        &LLLocationInputCtrl::findTeleportItemsByTitle, this,
-                        _1, filter));
-
-        while (result != th_items.end())
-        {
-            //mTitile format - region_name[, parcel_name]
-            //mFullTitile format - region_name[, parcel_name] (local_x,local_y, local_z)
-            if (new_item_titles.insert(result->mFullTitle).second)
-            {
-                LLSD value;
-                value["item_type"] = TELEPORT_HISTORY;
-                value["global_pos"] = result->mGlobalPos.getValue();
-                std::string region_name = result->mTitle.substr(0, result->mTitle.find(','));
-                //TODO*: add Surl to teleportitem or parse region name from title
-                value["tooltip"] = LLSLURL(region_name, result->mGlobalPos).getSLURLString();
-                addLocationHistoryEntry(result->getTitle(), value);
-            }
-            result = std::find_if(result + 1, th_items.end(), boost::bind(
-                                    &LLLocationInputCtrl::findTeleportItemsByTitle, this,
-                                    _1, filter));
-        }
-    }
-    sortByName();
-
-    mList->mouseOverHighlightNthItem(-1); // Clear highlight on the last selected item.
->>>>>>> e1623bb2
-}
-
-bool LLLocationInputCtrl::findTeleportItemsByTitle(const LLTeleportHistoryItem& item, const std::string& filter)
-{
-    return item.mTitle.find(filter) != std::string::npos;
-}
-
-void LLLocationInputCtrl::onTextEditorRightClicked(S32 x, S32 y, MASK mask)
-{
-    if (mLocationContextMenu)
-    {
-        updateContextMenu();
-        mLocationContextMenu->buildDrawLabels();
-        mLocationContextMenu->updateParent(LLMenuGL::sMenuContainer);
-        hideList();
-        setFocus(true);
-        changeLocationPresentation();
-        LLMenuGL::showPopup(this, mLocationContextMenu, x, y);
-    }
-}
-
-void LLLocationInputCtrl::refresh()
-{
-    refreshLocation();          // update location string
-    refreshParcelIcons();
-    updateAddLandmarkButton();  // indicate whether current parcel has been landmarked
-}
-
-void LLLocationInputCtrl::refreshLocation()
-{
-    // Is one of our children focused?
-    if (LLUICtrl::hasFocus() || mButton->hasFocus() || mList->hasFocus() ||
-        (mTextEntry && mTextEntry->hasFocus()) ||
-        (mAddLandmarkBtn->hasFocus()))
-    {
-        LL_WARNS() << "Location input should not be refreshed when having focus" << LL_ENDL;
-        return;
-    }
-
-    // Update location field.
-    std::string location_name;
-    LLAgentUI::ELocationFormat format =
-        (gSavedSettings.getBOOL("NavBarShowCoordinates")
-            ? LLAgentUI::LOCATION_FORMAT_FULL
-            : LLAgentUI::LOCATION_FORMAT_NO_COORDS);
-
-    if (!LLAgentUI::buildLocationString(location_name, format))
-    {
-        location_name = "???";
-    }
-    // store human-readable location to compare it in changeLocationPresentation()
-    mHumanReadableLocation = location_name;
-    setText(location_name);
-    isHumanReadableLocationVisible = true;
-
-    refreshMaturityButton();
-}
-
-// returns new right edge
-static S32 layout_widget(LLUICtrl* widget, S32 right)
-{
-    if (widget->getVisible())
-    {
-        LLRect rect = widget->getRect();
-        rect.mLeft = right - rect.getWidth();
-        rect.mRight = right;
-        widget->setRect( rect );
-        right -= rect.getWidth();
-    }
-    return right;
-}
-
-void LLLocationInputCtrl::refreshParcelIcons()
-{
-    // Our "cursor" moving right to left
-    S32 x = mAddLandmarkBtn->getRect().mLeft;
-
-    LLViewerParcelMgr* vpm = LLViewerParcelMgr::getInstance();
-
-    LLViewerRegion* agent_region = gAgent.getRegion();
-    LLParcel* agent_parcel = vpm->getAgentParcel();
-    if (!agent_region || !agent_parcel)
-        return;
-
-    mForSaleBtn->setVisible(vpm->canAgentBuyParcel(agent_parcel, false));
-
-    x = layout_widget(mForSaleBtn, x);
-
-    if (gSavedSettings.getBOOL("NavBarShowParcelProperties"))
-    {
-        LLParcel* current_parcel;
-        LLViewerRegion* selection_region = vpm->getSelectionRegion();
-        LLParcel* selected_parcel = vpm->getParcelSelection()->getParcel();
-
-        // If agent is in selected parcel we use its properties because
-        // they are updated more often by LLViewerParcelMgr than agent parcel properties.
-        // See LLViewerParcelMgr::processParcelProperties().
-        // This is needed to reflect parcel restrictions changes without having to leave
-        // the parcel and then enter it again. See EXT-2987
-        if (selected_parcel && selected_parcel->getLocalID() == agent_parcel->getLocalID()
-                && selection_region == agent_region)
-        {
-            current_parcel = selected_parcel;
-        }
-        else
-        {
-            current_parcel = agent_parcel;
-        }
-
-        bool allow_voice    = vpm->allowAgentVoice(agent_region, current_parcel);
-        bool allow_fly      = vpm->allowAgentFly(agent_region, current_parcel);
-        bool allow_push     = vpm->allowAgentPush(agent_region, current_parcel);
-        bool allow_build    = vpm->allowAgentBuild(current_parcel); // true when anyone is allowed to build. See EXT-4610.
-        bool allow_scripts  = vpm->allowAgentScripts(agent_region, current_parcel);
-        bool allow_damage   = vpm->allowAgentDamage(agent_region, current_parcel);
-        bool see_avs        = current_parcel->getSeeAVs();
-        bool pathfinding_dynamic_enabled = agent_region->dynamicPathfindingEnabled();
-
-        // Most icons are "block this ability"
-        mParcelIcon[VOICE_ICON]->setVisible(   !allow_voice );
-        mParcelIcon[FLY_ICON]->setVisible(     !allow_fly );
-        mParcelIcon[PUSH_ICON]->setVisible(    !allow_push );
-        mParcelIcon[BUILD_ICON]->setVisible(   !allow_build );
-        mParcelIcon[SCRIPTS_ICON]->setVisible( !allow_scripts );
-        mParcelIcon[DAMAGE_ICON]->setVisible(  allow_damage );
-        mParcelIcon[PATHFINDING_DIRTY_ICON]->setVisible(mIsNavMeshDirty);
-        mParcelIcon[PATHFINDING_DISABLED_ICON]->setVisible(!mIsNavMeshDirty && !pathfinding_dynamic_enabled);
-
-        mDamageText->setVisible(allow_damage);
-        mParcelIcon[SEE_AVATARS_ICON]->setVisible( !see_avs );
-
-        // Padding goes to left of both landmark star and for sale btn
-        x -= mAddLandmarkHPad;
-
-        // Slide the parcel icons rect from right to left, adjusting rectangles
-        for (S32 i = 0; i < ICON_COUNT; ++i)
-        {
-            x = layout_widget(mParcelIcon[i], x);
-            x -= mIconHPad;
-        }
-        x = layout_widget(mDamageText, x);
-        x -= mIconHPad;
-    }
-    else
-    {
-        for (S32 i = 0; i < ICON_COUNT; ++i)
-        {
-            mParcelIcon[i]->setVisible(false);
-        }
-        mDamageText->setVisible(false);
-    }
-
-    if (mTextEntry)
-    {
-        S32 left_pad, right_pad;
-        mTextEntry->getTextPadding(&left_pad, &right_pad);
-        right_pad = mTextEntry->getRect().mRight - x;
-        mTextEntry->setTextPadding(left_pad, right_pad);
-    }
-}
-
-void LLLocationInputCtrl::refreshHealth()
-{
-    // *FIXME: Status bar owns health information, should be in agent
-    if (gStatusBar)
-    {
-        static S32 last_health = -1;
-        S32 health = gStatusBar->getHealth();
-        if (health != last_health)
-        {
-            std::string text = llformat("%d%%", health);
-            mDamageText->setText(text);
-            last_health = health;
-        }
-    }
-}
-
-void LLLocationInputCtrl::refreshMaturityButton()
-{
-    // Updating maturity rating icon.
-    LLViewerRegion* region = gAgent.getRegion();
-    if (!region)
-        return;
-
-    bool button_visible = true;
-    LLPointer<LLUIImage> rating_image = NULL;
-    std::string rating_tooltip;
-
-    U8 sim_access = region->getSimAccess();
-    switch(sim_access)
-    {
-    case SIM_ACCESS_PG:
-        rating_image = mIconMaturityGeneral;
-        rating_tooltip = LLTrans::getString("LocationCtrlGeneralIconTooltip");
-        break;
-
-    case SIM_ACCESS_ADULT:
-        rating_image = mIconMaturityAdult;
-        rating_tooltip = LLTrans::getString("LocationCtrlAdultIconTooltip");
-        break;
-
-    case SIM_ACCESS_MATURE:
-        rating_image = mIconMaturityModerate;
-        rating_tooltip = LLTrans::getString("LocationCtrlModerateIconTooltip");
-        break;
-
-    default:
-        button_visible = false;
-        break;
-    }
-
-    mMaturityButton->setVisible(button_visible);
-    mMaturityButton->setToolTip(rating_tooltip);
-    if(rating_image)
-    {
-        mMaturityButton->setImageUnselected(rating_image);
-        mMaturityButton->setImagePressed(rating_image);
-    }
-    if (mMaturityButton->getVisible())
-    {
-        positionMaturityButton();
-    }
-}
-
-void LLLocationInputCtrl::positionMaturityButton()
-{
-    const LLFontGL* font = mTextEntry->getFont();
-    if (!font)
-        return;
-
-    S32 left_pad, right_pad;
-    mTextEntry->getTextPadding(&left_pad, &right_pad);
-
-    // Calculate the right edge of rendered text + a whitespace.
-    left_pad = left_pad + font->getWidth(mTextEntry->getText()) + font->getWidth(" ");
-
-    LLRect rect = mMaturityButton->getRect();
-    mMaturityButton->setRect(rect.setOriginAndSize(left_pad, rect.mBottom, rect.getWidth(), rect.getHeight()));
-
-    // Hide icon if it text area is not width enough to display it, show otherwise.
-    mMaturityButton->setVisible(rect.mRight < mTextEntry->getRect().getWidth() - right_pad);
-}
-
-void LLLocationInputCtrl::addLocationHistoryEntry(const std::string& title, const LLSD& value)
-{
-    // SL-20286 : Duplication of autocomplete results occurs when entering some search queries in the navigation bar
-    // Exclude visual duplicates (items with the same titles) in the dropdown list
-    LLScrollListItem* item = mList->getItemByLabel(title);
-    if (!item)
-    {
-        add(title, value);
-    }
-}
-
-void LLLocationInputCtrl::rebuildLocationHistory(const std::string& filter)
-{
-    LLLocationHistory::location_list_t filtered_items;
-    const LLLocationHistory::location_list_t* itemsp = NULL;
-    LLLocationHistory* lh = LLLocationHistory::getInstance();
-
-    if (filter.empty())
-    {
-        itemsp = &lh->getItems();
-    }
-    else
-    {
-        lh->getMatchingItems(filter, filtered_items);
-        itemsp = &filtered_items;
-    }
-
-    removeall();
-    for (LLLocationHistory::location_list_t::const_reverse_iterator it = itemsp->rbegin(); it != itemsp->rend(); it++)
-    {
-        LLSD value;
-        value["tooltip"] = it->getToolTip();
-        //location history can contain only typed locations
-        value["item_type"] = TYPED_REGION_SLURL;
-        value["global_pos"] = it->mGlobalPos.getValue();
-        addLocationHistoryEntry(it->getLocation(), value);
-    }
-}
-
-void LLLocationInputCtrl::focusTextEntry()
-{
-<<<<<<< HEAD
-	// We can't use "mTextEntry->setFocus(true)" instead because
-	// if the "select_on_focus" parameter is true it places the cursor
-	// at the beginning (after selecting text), thus screwing up updateSelection().
-	if (mTextEntry)
-	{
-		gFocusMgr.setKeyboardFocus(mTextEntry);
-
-		// Enable the text entry to handle accelerator keys (EXT-8104).
-		LLEditMenuHandler::gEditMenuHandler = mTextEntry;
-	}
-=======
-    // We can't use "mTextEntry->setFocus(TRUE)" instead because
-    // if the "select_on_focus" parameter is true it places the cursor
-    // at the beginning (after selecting text), thus screwing up updateSelection().
-    if (mTextEntry)
-    {
-        gFocusMgr.setKeyboardFocus(mTextEntry);
-
-        // Enable the text entry to handle accelerator keys (EXT-8104).
-        LLEditMenuHandler::gEditMenuHandler = mTextEntry;
-    }
->>>>>>> e1623bb2
-}
-
-void LLLocationInputCtrl::enableAddLandmarkButton(bool val)
-{
-    // We don't want to disable the button because it should be click able at any time,
-    // instead switch images.
-    LLUIImage* img = val ? mLandmarkImageOn : mLandmarkImageOff;
-    if(img)
-    {
-        mAddLandmarkBtn->setImageUnselected(img);
-    }
-}
-
-// Change the "Add landmark" button image
-// depending on whether current parcel has been landmarked.
-void LLLocationInputCtrl::updateAddLandmarkButton()
-{
-    enableAddLandmarkButton(LLLandmarkActions::hasParcelLandmark());
-}
-void LLLocationInputCtrl::updateAddLandmarkTooltip()
-{
-    std::string tooltip;
-    if(LLLandmarkActions::landmarkAlreadyExists())
-    {
-        tooltip = mEditLandmarkTooltip;
-    }
-    else
-    {
-        tooltip = mAddLandmarkTooltip;
-    }
-    mAddLandmarkBtn->setToolTip(tooltip);
-}
-
-void LLLocationInputCtrl::updateContextMenu(){
-
-    if (mLocationContextMenu)
-    {
-        LLMenuItemGL* landmarkItem = mLocationContextMenu->getChild<LLMenuItemGL>("Landmark");
-        if (!LLLandmarkActions::landmarkAlreadyExists())
-        {
-            landmarkItem->setLabel(LLTrans::getString("AddLandmarkNavBarMenu"));
-        }
-        else
-        {
-            landmarkItem->setLabel(LLTrans::getString("EditLandmarkNavBarMenu"));
-        }
-    }
-}
-void LLLocationInputCtrl::updateWidgetlayout()
-{
-    const LLRect&   rect            = getLocalRect();
-    const LLRect&   hist_btn_rect   = mButton->getRect();
-
-    // Info button is set in the XUI XML location_input.xml
-
-    // "Add Landmark" button
-    LLRect al_btn_rect = mAddLandmarkBtn->getRect();
-    al_btn_rect.translate(
-        hist_btn_rect.mLeft - mIconHPad - al_btn_rect.getWidth(),
-        (rect.getHeight() - al_btn_rect.getHeight()) / 2);
-    mAddLandmarkBtn->setRect(al_btn_rect);
-}
-
-void LLLocationInputCtrl::changeLocationPresentation()
-{
-<<<<<<< HEAD
-	if (!mTextEntry)
-		return;
-
-	//change location presentation only if user does not select/paste anything and 
-	//human-readable region name is being displayed
-	if(!mTextEntry->hasSelection() && mTextEntry->getText() == mHumanReadableLocation)
-	{
-		//needs unescaped one
-		LLSLURL slurl;
-		LLAgentUI::buildSLURL(slurl, false);
-		mTextEntry->setText(LLURI::unescape(slurl.getSLURLString()));
-		mTextEntry->selectAll();
-
-		mMaturityButton->setVisible(false);
-
-		isHumanReadableLocationVisible = false;
-	}
-=======
-    if (!mTextEntry)
-        return;
-
-    //change location presentation only if user does not select/paste anything and
-    //human-readable region name is being displayed
-    if(!mTextEntry->hasSelection() && mTextEntry->getText() == mHumanReadableLocation)
-    {
-        //needs unescaped one
-        LLSLURL slurl;
-        LLAgentUI::buildSLURL(slurl, false);
-        mTextEntry->setText(LLURI::unescape(slurl.getSLURLString()));
-        mTextEntry->selectAll();
-
-        mMaturityButton->setVisible(FALSE);
-
-        isHumanReadableLocationVisible = false;
-    }
->>>>>>> e1623bb2
-}
-
-void LLLocationInputCtrl::onLocationContextMenuItemClicked(const LLSD& userdata)
-{
-    std::string item = userdata.asString();
-
-    if (item == "show_coordinates")
-    {
-        gSavedSettings.setBOOL("NavBarShowCoordinates",!gSavedSettings.getBOOL("NavBarShowCoordinates"));
-    }
-    else if (item == "show_properties")
-    {
-        gSavedSettings.setBOOL("NavBarShowParcelProperties",
-            !gSavedSettings.getBOOL("NavBarShowParcelProperties"));
-    }
-    else if (item == "landmark")
-    {
-        LLViewerInventoryItem* landmark = LLLandmarkActions::findLandmarkForAgentPos();
-
-        if(!landmark)
-        {
-            LLFloaterReg::showInstance("add_landmark");
-        }
-        else
-        {
-            LLFloaterSidePanelContainer::showPanel("places", LLSD().with("type", "landmark").with("id",landmark->getUUID()));
-
-        }
-    }
-    else if (item == "cut")
-    {
-        mTextEntry->cut();
-    }
-    else if (item == "copy")
-    {
-        mTextEntry->copy();
-    }
-    else if (item == "paste")
-    {
-        mTextEntry->paste();
-    }
-    else if (item == "delete")
-    {
-        mTextEntry->deleteSelection();
-    }
-    else if (item == "select_all")
-    {
-        mTextEntry->selectAll();
-    }
-}
-
-bool LLLocationInputCtrl::onLocationContextMenuItemEnabled(const LLSD& userdata)
-{
-    std::string item = userdata.asString();
-
-    if (item == "can_cut")
-    {
-        return mTextEntry->canCut();
-    }
-    else if (item == "can_copy")
-    {
-        return mTextEntry->canCopy();
-    }
-    else if (item == "can_paste")
-    {
-        return mTextEntry->canPaste();
-    }
-    else if (item == "can_delete")
-    {
-        return mTextEntry->canDeselect();
-    }
-    else if (item == "can_select_all")
-    {
-        return mTextEntry->canSelectAll() && (mTextEntry->getLength() > 0);
-    }
-    else if(item == "show_coordinates")
-    {
-        return gSavedSettings.getBOOL("NavBarShowCoordinates");
-    }
-
-    return false;
-}
-
-void LLLocationInputCtrl::callbackRebakeRegion(const LLSD& notification, const LLSD& response)
-{
-    S32 option = LLNotificationsUtil::getSelectedOption(notification, response);
-    if (option == 0) // OK
-    {
-        if (LLPathfindingManager::getInstance() != NULL)
-        {
-            LLMenuOptionPathfindingRebakeNavmesh::getInstance()->sendRequestRebakeNavmesh();
-        }
-    }
-}
-
-void LLLocationInputCtrl::onParcelIconClick(EParcelIcon icon)
-{
-    switch (icon)
-    {
-    case VOICE_ICON:
-        LLNotificationsUtil::add("NoVoice");
-        break;
-    case FLY_ICON:
-        LLNotificationsUtil::add("NoFly");
-        break;
-    case PUSH_ICON:
-        LLNotificationsUtil::add("PushRestricted");
-        break;
-    case BUILD_ICON:
-        LLNotificationsUtil::add("NoBuild");
-        break;
-    case PATHFINDING_DIRTY_ICON:
-        if (LLPathfindingManager::getInstance() != NULL)
-        {
-            LLMenuOptionPathfindingRebakeNavmesh *rebakeInstance = LLMenuOptionPathfindingRebakeNavmesh::getInstance();
-            if (rebakeInstance && rebakeInstance->canRebakeRegion() && (rebakeInstance->getMode() == LLMenuOptionPathfindingRebakeNavmesh::kRebakeNavMesh_Available))
-            {
-                LLNotificationsUtil::add("PathfindingDirtyRebake", LLSD(), LLSD(),
-                                         boost::bind(&LLLocationInputCtrl::callbackRebakeRegion, this, _1, _2));
-                break;
-            }
-        }
-        LLNotificationsUtil::add("PathfindingDirty");
-        break;
-    case PATHFINDING_DISABLED_ICON:
-        LLNotificationsUtil::add("DynamicPathfindingDisabled");
-        break;
-    case SCRIPTS_ICON:
-    {
-        LLViewerRegion* region = gAgent.getRegion();
-        if(region && region->getRegionFlag(REGION_FLAGS_ESTATE_SKIP_SCRIPTS))
-        {
-            LLNotificationsUtil::add("ScriptsStopped");
-        }
-        else if(region && region->getRegionFlag(REGION_FLAGS_SKIP_SCRIPTS))
-        {
-            LLNotificationsUtil::add("ScriptsNotRunning");
-        }
-        else
-        {
-            LLNotificationsUtil::add("NoOutsideScripts");
-        }
-        break;
-    }
-    case DAMAGE_ICON:
-        LLNotificationsUtil::add("NotSafe");
-        break;
-    case SEE_AVATARS_ICON:
-        LLNotificationsUtil::add("SeeAvatars");
-        break;
-    case ICON_COUNT:
-        break;
-    // no default to get compiler warning when a new icon gets added
-    }
-}
-
-void LLLocationInputCtrl::createNavMeshStatusListenerForCurrentRegion()
-{
-    if (mNavMeshSlot.connected())
-    {
-        mNavMeshSlot.disconnect();
-    }
-
-    LLViewerRegion *currentRegion = gAgent.getRegion();
-    if (currentRegion != NULL)
-    {
-        mNavMeshSlot = LLPathfindingManager::getInstance()->registerNavMeshListenerForRegion(currentRegion, boost::bind(&LLLocationInputCtrl::onNavMeshStatusChange, this, _2));
-        LLPathfindingManager::getInstance()->requestGetNavMeshForRegion(currentRegion, true);
-    }
-}+/**
+ * @file lllocationinputctrl.cpp
+ * @brief Combobox-like location input control
+ *
+ * $LicenseInfo:firstyear=2009&license=viewerlgpl$
+ * Second Life Viewer Source Code
+ * Copyright (C) 2010, Linden Research, Inc.
+ *
+ * This library is free software; you can redistribute it and/or
+ * modify it under the terms of the GNU Lesser General Public
+ * License as published by the Free Software Foundation;
+ * version 2.1 of the License only.
+ *
+ * This library is distributed in the hope that it will be useful,
+ * but WITHOUT ANY WARRANTY; without even the implied warranty of
+ * MERCHANTABILITY or FITNESS FOR A PARTICULAR PURPOSE.  See the GNU
+ * Lesser General Public License for more details.
+ *
+ * You should have received a copy of the GNU Lesser General Public
+ * License along with this library; if not, write to the Free Software
+ * Foundation, Inc., 51 Franklin Street, Fifth Floor, Boston, MA  02110-1301  USA
+ *
+ * Linden Research, Inc., 945 Battery Street, San Francisco, CA  94111  USA
+ * $/LicenseInfo$
+ */
+
+#include "llviewerprecompiledheaders.h"
+
+// file includes
+#include "lllocationinputctrl.h"
+
+// common includes
+#include "llbutton.h"
+#include "llfocusmgr.h"
+#include "llhelp.h"
+#include "llmenugl.h"
+#include "llparcel.h"
+#include "llstring.h"
+#include "lltrans.h"
+#include "lluictrlfactory.h"
+#include "lltooltip.h"
+#include "llnotificationsutil.h"
+#include "llregionflags.h"
+
+// newview includes
+#include "llagent.h"
+#include "llfloaterreg.h"
+#include "llfloatersidepanelcontainer.h"
+#include "llinventoryobserver.h"
+#include "lllandmarkactions.h"
+#include "lllandmarklist.h"
+#include "llpathfindingmanager.h"
+#include "llpathfindingnavmesh.h"
+#include "llpathfindingnavmeshstatus.h"
+#include "llteleporthistory.h"
+#include "llslurl.h"
+#include "llstatusbar.h"            // getHealth()
+#include "lltrans.h"
+#include "llviewerinventory.h"
+#include "llviewerparcelmgr.h"
+#include "llviewerregion.h"
+#include "llviewercontrol.h"
+#include "llviewermenu.h"
+#include "llurllineeditorctrl.h"
+#include "llagentui.h"
+
+#include "llmenuoptionpathfindingrebakenavmesh.h"
+#include "llpathfindingmanager.h"
+
+//============================================================================
+/*
+ * "ADD LANDMARK" BUTTON UPDATING LOGIC
+ *
+ * If the current parcel has been landmarked, we should draw
+ * a special image on the button.
+ *
+ * To avoid determining the appropriate image on every draw() we do that
+ * only in the following cases:
+ * 1) Navbar is shown for the first time after login.
+ * 2) Agent moves to another parcel.
+ * 3) A landmark is created or removed.
+ *
+ * The first case is handled by the handleLoginComplete() method.
+ *
+ * The second case is handled by setting the "agent parcel changed" callback
+ * on LLViewerParcelMgr.
+ *
+ * The third case is the most complex one. We have two inventory observers for that:
+ * one is designated to handle adding landmarks, the other handles removal.
+ * Let's see how the former works.
+ *
+ * When we get notified about landmark addition, the landmark position is unknown yet. What we can
+ * do at that point is initiate loading the landmark data by LLLandmarkList and set the
+ * "loading finished" callback on it. Finally, when the callback is triggered,
+ * we can determine whether the landmark refers to a point within the current parcel
+ * and choose the appropriate image for the "Add landmark" button.
+ */
+
+/**
+ * Initiates loading the landmarks that have been just added.
+ *
+ * Once the loading is complete we'll be notified
+ * with the callback we set for LLLandmarkList.
+ */
+class LLAddLandmarkObserver : public LLInventoryAddedObserver
+{
+public:
+    LLAddLandmarkObserver(LLLocationInputCtrl* input) : mInput(input) {}
+
+private:
+    /*virtual*/ void done()
+    {
+        const uuid_set_t& added = gInventory.getAddedIDs();
+        for (uuid_set_t::const_iterator it = added.begin(); it != added.end(); ++it)
+        {
+            LLInventoryItem* item = gInventory.getItem(*it);
+            if (!item || item->getType() != LLAssetType::AT_LANDMARK)
+                continue;
+
+            // Start loading the landmark.
+            LLLandmark* lm = gLandmarkList.getAsset(
+                    item->getAssetUUID(),
+                    boost::bind(&LLLocationInputCtrl::onLandmarkLoaded, mInput, _1));
+            if (lm)
+            {
+                // Already loaded? Great, handle it immediately (the callback won't be called).
+                mInput->onLandmarkLoaded(lm);
+            }
+        }
+    }
+
+    LLLocationInputCtrl* mInput;
+};
+
+/**
+ * Updates the "Add landmark" button once a landmark gets removed.
+ */
+class LLRemoveLandmarkObserver : public LLInventoryObserver
+{
+public:
+    LLRemoveLandmarkObserver(LLLocationInputCtrl* input) : mInput(input) {}
+
+private:
+    /*virtual*/ void changed(U32 mask)
+    {
+        if (mask & (~(LLInventoryObserver::LABEL|
+                      LLInventoryObserver::INTERNAL|
+                      LLInventoryObserver::ADD|
+                      LLInventoryObserver::CREATE|
+                      LLInventoryObserver::UPDATE_CREATE)))
+        {
+            mInput->updateAddLandmarkButton();
+        }
+    }
+
+    LLLocationInputCtrl* mInput;
+};
+
+class LLParcelChangeObserver : public LLParcelObserver
+{
+public:
+    LLParcelChangeObserver(LLLocationInputCtrl* input) : mInput(input) {}
+
+private:
+    /*virtual*/ void changed()
+    {
+        if (mInput)
+        {
+            mInput->refreshParcelIcons();
+        }
+    }
+
+    LLLocationInputCtrl* mInput;
+};
+
+//============================================================================
+
+
+static LLDefaultChildRegistry::Register<LLLocationInputCtrl> r("location_input");
+
+LLLocationInputCtrl::Params::Params()
+:   icon_maturity_general("icon_maturity_general"),
+    icon_maturity_adult("icon_maturity_adult"),
+    icon_maturity_moderate("icon_maturity_moderate"),
+    add_landmark_image_enabled("add_landmark_image_enabled"),
+    add_landmark_image_disabled("add_landmark_image_disabled"),
+    add_landmark_image_hover("add_landmark_image_hover"),
+    add_landmark_image_selected("add_landmark_image_selected"),
+    add_landmark_hpad("add_landmark_hpad", 0),
+    icon_hpad("icon_hpad", 0),
+    add_landmark_button("add_landmark_button"),
+    for_sale_button("for_sale_button"),
+    info_button("info_button"),
+    maturity_button("maturity_button"),
+    voice_icon("voice_icon"),
+    fly_icon("fly_icon"),
+    push_icon("push_icon"),
+    build_icon("build_icon"),
+    scripts_icon("scripts_icon"),
+    damage_icon("damage_icon"),
+    damage_text("damage_text"),
+    see_avatars_icon("see_avatars_icon"),
+    maturity_help_topic("maturity_help_topic"),
+    pathfinding_dirty_icon("pathfinding_dirty_icon"),
+    pathfinding_disabled_icon("pathfinding_disabled_icon")
+{
+}
+
+LLLocationInputCtrl::LLLocationInputCtrl(const LLLocationInputCtrl::Params& p)
+:   LLComboBox(p),
+    mIconHPad(p.icon_hpad),
+    mAddLandmarkHPad(p.add_landmark_hpad),
+    mLocationContextMenu(NULL),
+    mAddLandmarkBtn(NULL),
+    mForSaleBtn(NULL),
+    mInfoBtn(NULL),
+    mRegionCrossingSlot(),
+    mNavMeshSlot(),
+    mIsNavMeshDirty(false),
+    mLandmarkImageOn(NULL),
+    mLandmarkImageOff(NULL),
+    mIconMaturityGeneral(NULL),
+    mIconMaturityAdult(NULL),
+    mIconMaturityModerate(NULL),
+    mMaturityHelpTopic(p.maturity_help_topic)
+{
+    // Lets replace default LLLineEditor with LLLocationLineEditor
+    // to make needed escaping while copying and cutting url
+    delete mTextEntry;
+
+    // Can't access old mTextEntry fields as they are protected, so lets build new params
+    // That is C&P from LLComboBox::createLineEditor function
+    S32 arrow_width = mArrowImage ? mArrowImage->getWidth() : 0;
+    LLRect text_entry_rect(0, getRect().getHeight(), getRect().getWidth(), 0);
+    text_entry_rect.mRight -= llmax(8,arrow_width) + 2 * BTN_DROP_SHADOW;
+
+    LLLineEditor::Params params = p.combo_editor;
+    params.rect(text_entry_rect);
+    params.default_text(LLStringUtil::null);
+    params.max_length.bytes(p.max_chars);
+    params.keystroke_callback(boost::bind(&LLLocationInputCtrl::onTextEntry, this, _1));
+    params.commit_on_focus_lost(false);
+    params.follows.flags(FOLLOWS_ALL);
+    mTextEntry = LLUICtrlFactory::create<LLURLLineEditor>(params);
+    mTextEntry->resetContextMenu();
+    addChild(mTextEntry);
+    // LLLineEditor is replaced with LLLocationLineEditor
+
+    // "Place information" button.
+    LLButton::Params info_params = p.info_button;
+    mInfoBtn = LLUICtrlFactory::create<LLButton>(info_params);
+    mInfoBtn->setClickedCallback(boost::bind(&LLLocationInputCtrl::onInfoButtonClicked, this));
+    addChild(mInfoBtn);
+
+    // "Add landmark" button.
+    LLButton::Params al_params = p.add_landmark_button;
+
+    // Image for unselected state will be set in updateAddLandmarkButton(),
+    // it will be either mLandmarkOn or mLandmarkOff
+    if (p.add_landmark_image_enabled())
+    {
+        mLandmarkImageOn = p.add_landmark_image_enabled;
+    }
+    if (p.add_landmark_image_disabled())
+    {
+        mLandmarkImageOff = p.add_landmark_image_disabled;
+    }
+
+    if(p.add_landmark_image_selected)
+    {
+        al_params.image_selected = p.add_landmark_image_selected;
+    }
+    if (p.add_landmark_image_hover())
+    {
+        al_params.image_hover_unselected = p.add_landmark_image_hover;
+    }
+
+    al_params.click_callback.function(boost::bind(&LLLocationInputCtrl::onAddLandmarkButtonClicked, this));
+    mAddLandmarkBtn = LLUICtrlFactory::create<LLButton>(al_params);
+    enableAddLandmarkButton(true);
+    addChild(mAddLandmarkBtn);
+
+    if (p.icon_maturity_general())
+    {
+        mIconMaturityGeneral = p.icon_maturity_general;
+    }
+    if (p.icon_maturity_adult())
+    {
+        mIconMaturityAdult = p.icon_maturity_adult;
+    }
+    if(p.icon_maturity_moderate())
+    {
+        mIconMaturityModerate = p.icon_maturity_moderate;
+    }
+
+    LLButton::Params maturity_button = p.maturity_button;
+    mMaturityButton = LLUICtrlFactory::create<LLButton>(maturity_button);
+    addChild(mMaturityButton);
+
+    LLButton::Params for_sale_button = p.for_sale_button;
+    for_sale_button.tool_tip = LLTrans::getString("LocationCtrlForSaleTooltip");
+    for_sale_button.click_callback.function(
+        boost::bind(&LLLocationInputCtrl::onForSaleButtonClicked, this));
+    mForSaleBtn = LLUICtrlFactory::create<LLButton>( for_sale_button );
+    addChild(mForSaleBtn);
+
+    // Parcel property icons
+    // Must be mouse-opaque so cursor stays as an arrow when hovering to
+    // see tooltip.
+    LLIconCtrl::Params voice_icon = p.voice_icon;
+    voice_icon.tool_tip = LLTrans::getString("LocationCtrlVoiceTooltip");
+    voice_icon.mouse_opaque = true;
+    mParcelIcon[VOICE_ICON] = LLUICtrlFactory::create<LLIconCtrl>(voice_icon);
+    mParcelIcon[VOICE_ICON]->setMouseDownCallback(boost::bind(&LLLocationInputCtrl::onParcelIconClick, this, VOICE_ICON));
+    addChild(mParcelIcon[VOICE_ICON]);
+
+    LLIconCtrl::Params fly_icon = p.fly_icon;
+    fly_icon.tool_tip = LLTrans::getString("LocationCtrlFlyTooltip");
+    fly_icon.mouse_opaque = true;
+    mParcelIcon[FLY_ICON] = LLUICtrlFactory::create<LLIconCtrl>(fly_icon);
+    mParcelIcon[FLY_ICON]->setMouseDownCallback(boost::bind(&LLLocationInputCtrl::onParcelIconClick, this, FLY_ICON));
+    addChild(mParcelIcon[FLY_ICON]);
+
+    LLIconCtrl::Params push_icon = p.push_icon;
+    push_icon.tool_tip = LLTrans::getString("LocationCtrlPushTooltip");
+    push_icon.mouse_opaque = true;
+    mParcelIcon[PUSH_ICON] = LLUICtrlFactory::create<LLIconCtrl>(push_icon);
+    mParcelIcon[PUSH_ICON]->setMouseDownCallback(boost::bind(&LLLocationInputCtrl::onParcelIconClick, this, PUSH_ICON));
+    addChild(mParcelIcon[PUSH_ICON]);
+
+    LLIconCtrl::Params build_icon = p.build_icon;
+    build_icon.tool_tip = LLTrans::getString("LocationCtrlBuildTooltip");
+    build_icon.mouse_opaque = true;
+    mParcelIcon[BUILD_ICON] = LLUICtrlFactory::create<LLIconCtrl>(build_icon);
+    mParcelIcon[BUILD_ICON]->setMouseDownCallback(boost::bind(&LLLocationInputCtrl::onParcelIconClick, this, BUILD_ICON));
+    addChild(mParcelIcon[BUILD_ICON]);
+
+    LLIconCtrl::Params scripts_icon = p.scripts_icon;
+    scripts_icon.tool_tip = LLTrans::getString("LocationCtrlScriptsTooltip");
+    scripts_icon.mouse_opaque = true;
+    mParcelIcon[SCRIPTS_ICON] = LLUICtrlFactory::create<LLIconCtrl>(scripts_icon);
+    mParcelIcon[SCRIPTS_ICON]->setMouseDownCallback(boost::bind(&LLLocationInputCtrl::onParcelIconClick, this, SCRIPTS_ICON));
+    addChild(mParcelIcon[SCRIPTS_ICON]);
+
+    LLIconCtrl::Params damage_icon = p.damage_icon;
+    damage_icon.tool_tip = LLTrans::getString("LocationCtrlDamageTooltip");
+    damage_icon.mouse_opaque = true;
+    mParcelIcon[DAMAGE_ICON] = LLUICtrlFactory::create<LLIconCtrl>(damage_icon);
+    mParcelIcon[DAMAGE_ICON]->setMouseDownCallback(boost::bind(&LLLocationInputCtrl::onParcelIconClick, this, DAMAGE_ICON));
+    addChild(mParcelIcon[DAMAGE_ICON]);
+
+    LLIconCtrl::Params pathfinding_dirty_icon = p.pathfinding_dirty_icon;
+    pathfinding_dirty_icon.tool_tip = LLTrans::getString("LocationCtrlPathfindingDirtyTooltip");
+    pathfinding_dirty_icon.mouse_opaque = true;
+    mParcelIcon[PATHFINDING_DIRTY_ICON] = LLUICtrlFactory::create<LLIconCtrl>(pathfinding_dirty_icon);
+    mParcelIcon[PATHFINDING_DIRTY_ICON]->setMouseDownCallback(boost::bind(&LLLocationInputCtrl::onParcelIconClick, this, PATHFINDING_DIRTY_ICON));
+    addChild(mParcelIcon[PATHFINDING_DIRTY_ICON]);
+
+    LLIconCtrl::Params pathfinding_disabled_icon = p.pathfinding_disabled_icon;
+    pathfinding_disabled_icon.tool_tip = LLTrans::getString("LocationCtrlPathfindingDisabledTooltip");
+    pathfinding_disabled_icon.mouse_opaque = true;
+    mParcelIcon[PATHFINDING_DISABLED_ICON] = LLUICtrlFactory::create<LLIconCtrl>(pathfinding_disabled_icon);
+    mParcelIcon[PATHFINDING_DISABLED_ICON]->setMouseDownCallback(boost::bind(&LLLocationInputCtrl::onParcelIconClick, this, PATHFINDING_DISABLED_ICON));
+    addChild(mParcelIcon[PATHFINDING_DISABLED_ICON]);
+
+    LLTextBox::Params damage_text = p.damage_text;
+    damage_text.tool_tip = LLTrans::getString("LocationCtrlDamageTooltip");
+    damage_text.mouse_opaque = true;
+    mDamageText = LLUICtrlFactory::create<LLTextBox>(damage_text);
+    addChild(mDamageText);
+
+    LLIconCtrl::Params see_avatars_icon = p.see_avatars_icon;
+    see_avatars_icon.tool_tip = LLTrans::getString("LocationCtrlSeeAVsTooltip");
+    see_avatars_icon.mouse_opaque = true;
+    mParcelIcon[SEE_AVATARS_ICON] = LLUICtrlFactory::create<LLIconCtrl>(see_avatars_icon);
+    mParcelIcon[SEE_AVATARS_ICON]->setMouseDownCallback(boost::bind(&LLLocationInputCtrl::onParcelIconClick, this, SEE_AVATARS_ICON));
+    addChild(mParcelIcon[SEE_AVATARS_ICON]);
+
+    // Register callbacks and load the location field context menu (NB: the order matters).
+    LLUICtrl::CommitCallbackRegistry::currentRegistrar().add("Navbar.Action", boost::bind(&LLLocationInputCtrl::onLocationContextMenuItemClicked, this, _2));
+    LLUICtrl::EnableCallbackRegistry::currentRegistrar().add("Navbar.EnableMenuItem", boost::bind(&LLLocationInputCtrl::onLocationContextMenuItemEnabled, this, _2));
+
+    setPrearrangeCallback(boost::bind(&LLLocationInputCtrl::onLocationPrearrange, this, _2));
+    getTextEntry()->setMouseUpCallback(boost::bind(&LLLocationInputCtrl::changeLocationPresentation, this));
+
+    // Load the location field context menu
+    mLocationContextMenu = LLUICtrlFactory::getInstance()->createFromFile<LLMenuGL>("menu_navbar.xml", gMenuHolder, LLViewerMenuHolderGL::child_registry_t::instance());
+    if (!mLocationContextMenu)
+    {
+        LL_WARNS() << "Error loading navigation bar context menu" << LL_ENDL;
+
+    }
+    //don't show default context menu
+    getTextEntry()->setShowContextMenu(false);
+    getTextEntry()->setRightMouseDownCallback(boost::bind(&LLLocationInputCtrl::onTextEditorRightClicked, this, _2, _3, _4));
+    updateWidgetlayout();
+
+    // Connecting signal for updating location on "Show Coordinates" setting change.
+    LLControlVariable* coordinates_control = gSavedSettings.getControl("NavBarShowCoordinates").get();
+    if (coordinates_control)
+    {
+        mCoordinatesControlConnection = coordinates_control->getSignal()->connect(boost::bind(&LLLocationInputCtrl::refreshLocation, this));
+    }
+
+    // Connecting signal for updating parcel icons on "Show Parcel Properties" setting change.
+    LLControlVariable* parcel_properties_control = gSavedSettings.getControl("NavBarShowParcelProperties").get();
+    if (parcel_properties_control)
+    {
+        mParcelPropertiesControlConnection = parcel_properties_control->getSignal()->connect(boost::bind(&LLLocationInputCtrl::refreshParcelIcons, this));
+    }
+
+    // - Make the "Add landmark" button updated when either current parcel gets changed
+    //   or a landmark gets created or removed from the inventory.
+    // - Update the location string on parcel change.
+    mParcelMgrConnection = gAgent.addParcelChangedCallback(
+        boost::bind(&LLLocationInputCtrl::onAgentParcelChange, this));
+    // LLLocationHistory instance is being created before the location input control, so we have to update initial state of button manually.
+    mButton->setEnabled(LLLocationHistory::instance().getItemCount() > 0);
+    mLocationHistoryConnection = LLLocationHistory::getInstance()->setChangedCallback(
+            boost::bind(&LLLocationInputCtrl::onLocationHistoryChanged, this,_1));
+
+    mRegionCrossingSlot = gAgent.addRegionChangedCallback(boost::bind(&LLLocationInputCtrl::onRegionBoundaryCrossed, this));
+    createNavMeshStatusListenerForCurrentRegion();
+
+    mRemoveLandmarkObserver = new LLRemoveLandmarkObserver(this);
+    mAddLandmarkObserver    = new LLAddLandmarkObserver(this);
+    gInventory.addObserver(mRemoveLandmarkObserver);
+    gInventory.addObserver(mAddLandmarkObserver);
+
+    mParcelChangeObserver = new LLParcelChangeObserver(this);
+    LLViewerParcelMgr::getInstance()->addObserver(mParcelChangeObserver);
+
+    mAddLandmarkTooltip = LLTrans::getString("LocationCtrlAddLandmarkTooltip");
+    mEditLandmarkTooltip = LLTrans::getString("LocationCtrlEditLandmarkTooltip");
+    mButton->setToolTip(LLTrans::getString("LocationCtrlComboBtnTooltip"));
+    mInfoBtn->setToolTip(LLTrans::getString("LocationCtrlInfoBtnTooltip"));
+}
+
+LLLocationInputCtrl::~LLLocationInputCtrl()
+{
+    gInventory.removeObserver(mRemoveLandmarkObserver);
+    gInventory.removeObserver(mAddLandmarkObserver);
+    delete mRemoveLandmarkObserver;
+    delete mAddLandmarkObserver;
+
+    LLViewerParcelMgr::getInstance()->removeObserver(mParcelChangeObserver);
+    delete mParcelChangeObserver;
+
+    mRegionCrossingSlot.disconnect();
+    mNavMeshSlot.disconnect();
+    mCoordinatesControlConnection.disconnect();
+    mParcelPropertiesControlConnection.disconnect();
+    mParcelMgrConnection.disconnect();
+    mLocationHistoryConnection.disconnect();
+}
+
+void LLLocationInputCtrl::setEnabled(bool enabled)
+{
+    LLComboBox::setEnabled(enabled);
+    mAddLandmarkBtn->setEnabled(enabled);
+}
+
+void LLLocationInputCtrl::hideList()
+{
+    LLComboBox::hideList();
+    if (mTextEntry && hasFocus())
+        focusTextEntry();
+}
+
+bool LLLocationInputCtrl::handleToolTip(S32 x, S32 y, MASK mask)
+{
+
+    if(mAddLandmarkBtn->parentPointInView(x,y))
+    {
+        updateAddLandmarkTooltip();
+    }
+    // Let the buttons show their tooltips.
+    if (LLUICtrl::handleToolTip(x, y, mask))
+    {
+        if (mList->getRect().pointInRect(x, y))
+        {
+            S32 loc_x, loc_y;
+            //x,y - contain coordinates related to the location input control, but without taking the expanded list into account
+            //So we have to convert it again into local coordinates of mList
+            localPointToOtherView(x,y,&loc_x,&loc_y,mList);
+
+            LLScrollListItem* item =  mList->hitItem(loc_x,loc_y);
+            if (item)
+            {
+                LLSD value = item->getValue();
+                if (value.has("tooltip"))
+                {
+                    LLToolTipMgr::instance().show(value["tooltip"]);
+                }
+            }
+        }
+
+        return true;
+    }
+
+    return false;
+}
+
+bool LLLocationInputCtrl::handleKeyHere(KEY key, MASK mask)
+{
+    bool result = LLComboBox::handleKeyHere(key, mask);
+
+    if (key == KEY_DOWN && hasFocus() && mList->getItemCount() != 0 && !mList->getVisible())
+    {
+        showList();
+    }
+
+    return result;
+}
+
+void LLLocationInputCtrl::onTextEntry(LLLineEditor* line_editor)
+{
+    KEY key = gKeyboard->currentKey();
+    MASK mask = gKeyboard->currentMask(true);
+
+    // Typing? (moving cursor should not affect showing the list)
+    bool typing = mask != MASK_CONTROL && key != KEY_LEFT && key != KEY_RIGHT && key != KEY_HOME && key != KEY_END;
+    bool pasting = mask == MASK_CONTROL && key == 'V';
+
+    if (line_editor->getText().empty())
+    {
+        prearrangeList(); // resets filter
+        hideList();
+    }
+    else if (typing || pasting)
+    {
+        prearrangeList(line_editor->getText());
+        if (mList->getItemCount() != 0)
+        {
+            showList();
+            focusTextEntry();
+        }
+        else
+        {
+            // Hide the list if it's empty.
+            hideList();
+        }
+    }
+
+    LLComboBox::onTextEntry(line_editor);
+}
+
+/**
+ * Useful if we want to just set the text entry value, no matter what the list contains.
+ *
+ * This is faster than setTextEntry().
+ */
+void LLLocationInputCtrl::setText(const LLStringExplicit& text)
+{
+    if (mTextEntry)
+    {
+        mTextEntry->setText(text);
+    }
+    mHasAutocompletedText = false;
+}
+
+void LLLocationInputCtrl::setFocus(bool b)
+{
+    LLComboBox::setFocus(b);
+
+    if (mTextEntry && b && !mList->getVisible())
+    {
+        mTextEntry->setFocus(true);
+    }
+}
+
+void LLLocationInputCtrl::handleLoginComplete()
+{
+    // An agent parcel update hasn't occurred yet, so we have to
+    // manually set location and the appropriate "Add landmark" icon.
+    refresh();
+}
+
+//== private methods =========================================================
+
+void LLLocationInputCtrl::onFocusReceived()
+{
+    prearrangeList();
+}
+
+void LLLocationInputCtrl::onFocusLost()
+{
+    LLUICtrl::onFocusLost();
+    refreshLocation();
+
+    // Setting cursor to 0  to show the left edge of the text. See STORM-370.
+    mTextEntry->setCursor(0);
+
+    if(mTextEntry->hasSelection()){
+        mTextEntry->deselect();
+    }
+}
+
+void LLLocationInputCtrl::draw()
+{
+    static LLUICachedControl<bool> show_coords("NavBarShowCoordinates", false);
+    if(!hasFocus() && show_coords)
+    {
+        refreshLocation();
+    }
+
+    static LLUICachedControl<bool> show_icons("NavBarShowParcelProperties", false);
+    if (show_icons)
+    {
+        refreshHealth();
+    }
+    LLComboBox::draw();
+}
+
+void LLLocationInputCtrl::reshape(S32 width, S32 height, bool called_from_parent)
+{
+    LLComboBox::reshape(width, height, called_from_parent);
+
+    // Setting cursor to 0  to show the left edge of the text. See EXT-4967.
+    mTextEntry->setCursor(0);
+    if (mTextEntry->hasSelection())
+    {
+        // Deselecting because selection position is changed together with
+        // cursor position change.
+        mTextEntry->deselect();
+    }
+
+    if (isHumanReadableLocationVisible)
+    {
+        refreshMaturityButton();
+    }
+}
+
+void LLLocationInputCtrl::onInfoButtonClicked()
+{
+    LLFloaterSidePanelContainer::showPanel("places", LLSD().with("type", "agent"));
+}
+
+void LLLocationInputCtrl::onForSaleButtonClicked()
+{
+    handle_buy_land();
+}
+
+void LLLocationInputCtrl::onAddLandmarkButtonClicked()
+{
+    LLViewerInventoryItem* landmark = LLLandmarkActions::findLandmarkForAgentPos();
+    // Landmark exists, open it for preview and edit
+    if(landmark && landmark->getUUID().notNull())
+    {
+        LLSD key;
+        key["type"] = "landmark";
+        key["id"] = landmark->getUUID();
+
+        LLFloaterSidePanelContainer::showPanel("places", key);
+    }
+    else
+    {
+        LLFloaterReg::showInstance("add_landmark");
+    }
+}
+
+void LLLocationInputCtrl::onAgentParcelChange()
+{
+    refresh();
+}
+
+void LLLocationInputCtrl::onRegionBoundaryCrossed()
+{
+    createNavMeshStatusListenerForCurrentRegion();
+}
+
+void LLLocationInputCtrl::onNavMeshStatusChange(const LLPathfindingNavMeshStatus &pNavMeshStatus)
+{
+    mIsNavMeshDirty = pNavMeshStatus.isValid() && (pNavMeshStatus.getStatus() != LLPathfindingNavMeshStatus::kComplete);
+    refreshParcelIcons();
+}
+
+void LLLocationInputCtrl::onLandmarkLoaded(LLLandmark* lm)
+{
+    (void) lm;
+    updateAddLandmarkButton();
+}
+
+void LLLocationInputCtrl::onLocationHistoryChanged(LLLocationHistory::EChangeType event)
+{
+    if(event == LLLocationHistory::LOAD)
+    {
+        rebuildLocationHistory();
+    }
+    mButton->setEnabled(LLLocationHistory::instance().getItemCount() > 0);
+}
+
+void LLLocationInputCtrl::onLocationPrearrange(const LLSD& data)
+{
+    std::string filter = data.asString();
+    rebuildLocationHistory(filter);
+
+    //Let's add landmarks to the top of the list if any
+    if(!filter.empty() )
+    {
+        LLInventoryModel::item_array_t landmark_items = LLLandmarkActions::fetchLandmarksByName(filter, true);
+
+        for(U32 i=0; i < landmark_items.size(); i++)
+        {
+            LLSD value;
+            //TODO:: DO we need tooltip for Landmark??
+
+            value["item_type"] = LANDMARK;
+            value["AssetUUID"] =  landmark_items[i]->getAssetUUID();
+            addLocationHistoryEntry(landmark_items[i]->getName(), value);
+
+        }
+    //Let's add teleport history items
+        LLTeleportHistory* th = LLTeleportHistory::getInstance();
+        LLTeleportHistory::slurl_list_t th_items = th->getItems();
+
+        std::set<std::string> new_item_titles;// duplicate control
+        LLTeleportHistory::slurl_list_t::iterator result = std::find_if(
+                th_items.begin(), th_items.end(), boost::bind(
+                        &LLLocationInputCtrl::findTeleportItemsByTitle, this,
+                        _1, filter));
+
+        while (result != th_items.end())
+        {
+            //mTitile format - region_name[, parcel_name]
+            //mFullTitile format - region_name[, parcel_name] (local_x,local_y, local_z)
+            if (new_item_titles.insert(result->mFullTitle).second)
+            {
+                LLSD value;
+                value["item_type"] = TELEPORT_HISTORY;
+                value["global_pos"] = result->mGlobalPos.getValue();
+                std::string region_name = result->mTitle.substr(0, result->mTitle.find(','));
+                //TODO*: add Surl to teleportitem or parse region name from title
+                value["tooltip"] = LLSLURL(region_name, result->mGlobalPos).getSLURLString();
+                addLocationHistoryEntry(result->getTitle(), value);
+            }
+            result = std::find_if(result + 1, th_items.end(), boost::bind(
+                                    &LLLocationInputCtrl::findTeleportItemsByTitle, this,
+                                    _1, filter));
+        }
+    }
+    sortByName();
+
+    mList->mouseOverHighlightNthItem(-1); // Clear highlight on the last selected item.
+}
+
+bool LLLocationInputCtrl::findTeleportItemsByTitle(const LLTeleportHistoryItem& item, const std::string& filter)
+{
+    return item.mTitle.find(filter) != std::string::npos;
+}
+
+void LLLocationInputCtrl::onTextEditorRightClicked(S32 x, S32 y, MASK mask)
+{
+    if (mLocationContextMenu)
+    {
+        updateContextMenu();
+        mLocationContextMenu->buildDrawLabels();
+        mLocationContextMenu->updateParent(LLMenuGL::sMenuContainer);
+        hideList();
+        setFocus(true);
+        changeLocationPresentation();
+        LLMenuGL::showPopup(this, mLocationContextMenu, x, y);
+    }
+}
+
+void LLLocationInputCtrl::refresh()
+{
+    refreshLocation();          // update location string
+    refreshParcelIcons();
+    updateAddLandmarkButton();  // indicate whether current parcel has been landmarked
+}
+
+void LLLocationInputCtrl::refreshLocation()
+{
+    // Is one of our children focused?
+    if (LLUICtrl::hasFocus() || mButton->hasFocus() || mList->hasFocus() ||
+        (mTextEntry && mTextEntry->hasFocus()) ||
+        (mAddLandmarkBtn->hasFocus()))
+    {
+        LL_WARNS() << "Location input should not be refreshed when having focus" << LL_ENDL;
+        return;
+    }
+
+    // Update location field.
+    std::string location_name;
+    LLAgentUI::ELocationFormat format =
+        (gSavedSettings.getBOOL("NavBarShowCoordinates")
+            ? LLAgentUI::LOCATION_FORMAT_FULL
+            : LLAgentUI::LOCATION_FORMAT_NO_COORDS);
+
+    if (!LLAgentUI::buildLocationString(location_name, format))
+    {
+        location_name = "???";
+    }
+    // store human-readable location to compare it in changeLocationPresentation()
+    mHumanReadableLocation = location_name;
+    setText(location_name);
+    isHumanReadableLocationVisible = true;
+
+    refreshMaturityButton();
+}
+
+// returns new right edge
+static S32 layout_widget(LLUICtrl* widget, S32 right)
+{
+    if (widget->getVisible())
+    {
+        LLRect rect = widget->getRect();
+        rect.mLeft = right - rect.getWidth();
+        rect.mRight = right;
+        widget->setRect( rect );
+        right -= rect.getWidth();
+    }
+    return right;
+}
+
+void LLLocationInputCtrl::refreshParcelIcons()
+{
+    // Our "cursor" moving right to left
+    S32 x = mAddLandmarkBtn->getRect().mLeft;
+
+    LLViewerParcelMgr* vpm = LLViewerParcelMgr::getInstance();
+
+    LLViewerRegion* agent_region = gAgent.getRegion();
+    LLParcel* agent_parcel = vpm->getAgentParcel();
+    if (!agent_region || !agent_parcel)
+        return;
+
+    mForSaleBtn->setVisible(vpm->canAgentBuyParcel(agent_parcel, false));
+
+    x = layout_widget(mForSaleBtn, x);
+
+    if (gSavedSettings.getBOOL("NavBarShowParcelProperties"))
+    {
+        LLParcel* current_parcel;
+        LLViewerRegion* selection_region = vpm->getSelectionRegion();
+        LLParcel* selected_parcel = vpm->getParcelSelection()->getParcel();
+
+        // If agent is in selected parcel we use its properties because
+        // they are updated more often by LLViewerParcelMgr than agent parcel properties.
+        // See LLViewerParcelMgr::processParcelProperties().
+        // This is needed to reflect parcel restrictions changes without having to leave
+        // the parcel and then enter it again. See EXT-2987
+        if (selected_parcel && selected_parcel->getLocalID() == agent_parcel->getLocalID()
+                && selection_region == agent_region)
+        {
+            current_parcel = selected_parcel;
+        }
+        else
+        {
+            current_parcel = agent_parcel;
+        }
+
+        bool allow_voice    = vpm->allowAgentVoice(agent_region, current_parcel);
+        bool allow_fly      = vpm->allowAgentFly(agent_region, current_parcel);
+        bool allow_push     = vpm->allowAgentPush(agent_region, current_parcel);
+        bool allow_build    = vpm->allowAgentBuild(current_parcel); // true when anyone is allowed to build. See EXT-4610.
+        bool allow_scripts  = vpm->allowAgentScripts(agent_region, current_parcel);
+        bool allow_damage   = vpm->allowAgentDamage(agent_region, current_parcel);
+        bool see_avs        = current_parcel->getSeeAVs();
+        bool pathfinding_dynamic_enabled = agent_region->dynamicPathfindingEnabled();
+
+        // Most icons are "block this ability"
+        mParcelIcon[VOICE_ICON]->setVisible(   !allow_voice );
+        mParcelIcon[FLY_ICON]->setVisible(     !allow_fly );
+        mParcelIcon[PUSH_ICON]->setVisible(    !allow_push );
+        mParcelIcon[BUILD_ICON]->setVisible(   !allow_build );
+        mParcelIcon[SCRIPTS_ICON]->setVisible( !allow_scripts );
+        mParcelIcon[DAMAGE_ICON]->setVisible(  allow_damage );
+        mParcelIcon[PATHFINDING_DIRTY_ICON]->setVisible(mIsNavMeshDirty);
+        mParcelIcon[PATHFINDING_DISABLED_ICON]->setVisible(!mIsNavMeshDirty && !pathfinding_dynamic_enabled);
+
+        mDamageText->setVisible(allow_damage);
+        mParcelIcon[SEE_AVATARS_ICON]->setVisible( !see_avs );
+
+        // Padding goes to left of both landmark star and for sale btn
+        x -= mAddLandmarkHPad;
+
+        // Slide the parcel icons rect from right to left, adjusting rectangles
+        for (S32 i = 0; i < ICON_COUNT; ++i)
+        {
+            x = layout_widget(mParcelIcon[i], x);
+            x -= mIconHPad;
+        }
+        x = layout_widget(mDamageText, x);
+        x -= mIconHPad;
+    }
+    else
+    {
+        for (S32 i = 0; i < ICON_COUNT; ++i)
+        {
+            mParcelIcon[i]->setVisible(false);
+        }
+        mDamageText->setVisible(false);
+    }
+
+    if (mTextEntry)
+    {
+        S32 left_pad, right_pad;
+        mTextEntry->getTextPadding(&left_pad, &right_pad);
+        right_pad = mTextEntry->getRect().mRight - x;
+        mTextEntry->setTextPadding(left_pad, right_pad);
+    }
+}
+
+void LLLocationInputCtrl::refreshHealth()
+{
+    // *FIXME: Status bar owns health information, should be in agent
+    if (gStatusBar)
+    {
+        static S32 last_health = -1;
+        S32 health = gStatusBar->getHealth();
+        if (health != last_health)
+        {
+            std::string text = llformat("%d%%", health);
+            mDamageText->setText(text);
+            last_health = health;
+        }
+    }
+}
+
+void LLLocationInputCtrl::refreshMaturityButton()
+{
+    // Updating maturity rating icon.
+    LLViewerRegion* region = gAgent.getRegion();
+    if (!region)
+        return;
+
+    bool button_visible = true;
+    LLPointer<LLUIImage> rating_image = NULL;
+    std::string rating_tooltip;
+
+    U8 sim_access = region->getSimAccess();
+    switch(sim_access)
+    {
+    case SIM_ACCESS_PG:
+        rating_image = mIconMaturityGeneral;
+        rating_tooltip = LLTrans::getString("LocationCtrlGeneralIconTooltip");
+        break;
+
+    case SIM_ACCESS_ADULT:
+        rating_image = mIconMaturityAdult;
+        rating_tooltip = LLTrans::getString("LocationCtrlAdultIconTooltip");
+        break;
+
+    case SIM_ACCESS_MATURE:
+        rating_image = mIconMaturityModerate;
+        rating_tooltip = LLTrans::getString("LocationCtrlModerateIconTooltip");
+        break;
+
+    default:
+        button_visible = false;
+        break;
+    }
+
+    mMaturityButton->setVisible(button_visible);
+    mMaturityButton->setToolTip(rating_tooltip);
+    if(rating_image)
+    {
+        mMaturityButton->setImageUnselected(rating_image);
+        mMaturityButton->setImagePressed(rating_image);
+    }
+    if (mMaturityButton->getVisible())
+    {
+        positionMaturityButton();
+    }
+}
+
+void LLLocationInputCtrl::positionMaturityButton()
+{
+    const LLFontGL* font = mTextEntry->getFont();
+    if (!font)
+        return;
+
+    S32 left_pad, right_pad;
+    mTextEntry->getTextPadding(&left_pad, &right_pad);
+
+    // Calculate the right edge of rendered text + a whitespace.
+    left_pad = left_pad + font->getWidth(mTextEntry->getText()) + font->getWidth(" ");
+
+    LLRect rect = mMaturityButton->getRect();
+    mMaturityButton->setRect(rect.setOriginAndSize(left_pad, rect.mBottom, rect.getWidth(), rect.getHeight()));
+
+    // Hide icon if it text area is not width enough to display it, show otherwise.
+    mMaturityButton->setVisible(rect.mRight < mTextEntry->getRect().getWidth() - right_pad);
+}
+
+void LLLocationInputCtrl::addLocationHistoryEntry(const std::string& title, const LLSD& value)
+{
+    // SL-20286 : Duplication of autocomplete results occurs when entering some search queries in the navigation bar
+    // Exclude visual duplicates (items with the same titles) in the dropdown list
+    LLScrollListItem* item = mList->getItemByLabel(title);
+    if (!item)
+    {
+        add(title, value);
+    }
+}
+
+void LLLocationInputCtrl::rebuildLocationHistory(const std::string& filter)
+{
+    LLLocationHistory::location_list_t filtered_items;
+    const LLLocationHistory::location_list_t* itemsp = NULL;
+    LLLocationHistory* lh = LLLocationHistory::getInstance();
+
+    if (filter.empty())
+    {
+        itemsp = &lh->getItems();
+    }
+    else
+    {
+        lh->getMatchingItems(filter, filtered_items);
+        itemsp = &filtered_items;
+    }
+
+    removeall();
+    for (LLLocationHistory::location_list_t::const_reverse_iterator it = itemsp->rbegin(); it != itemsp->rend(); it++)
+    {
+        LLSD value;
+        value["tooltip"] = it->getToolTip();
+        //location history can contain only typed locations
+        value["item_type"] = TYPED_REGION_SLURL;
+        value["global_pos"] = it->mGlobalPos.getValue();
+        addLocationHistoryEntry(it->getLocation(), value);
+    }
+}
+
+void LLLocationInputCtrl::focusTextEntry()
+{
+    // We can't use "mTextEntry->setFocus(true)" instead because
+    // if the "select_on_focus" parameter is true it places the cursor
+    // at the beginning (after selecting text), thus screwing up updateSelection().
+    if (mTextEntry)
+    {
+        gFocusMgr.setKeyboardFocus(mTextEntry);
+
+        // Enable the text entry to handle accelerator keys (EXT-8104).
+        LLEditMenuHandler::gEditMenuHandler = mTextEntry;
+    }
+}
+
+void LLLocationInputCtrl::enableAddLandmarkButton(bool val)
+{
+    // We don't want to disable the button because it should be click able at any time,
+    // instead switch images.
+    LLUIImage* img = val ? mLandmarkImageOn : mLandmarkImageOff;
+    if(img)
+    {
+        mAddLandmarkBtn->setImageUnselected(img);
+    }
+}
+
+// Change the "Add landmark" button image
+// depending on whether current parcel has been landmarked.
+void LLLocationInputCtrl::updateAddLandmarkButton()
+{
+    enableAddLandmarkButton(LLLandmarkActions::hasParcelLandmark());
+}
+void LLLocationInputCtrl::updateAddLandmarkTooltip()
+{
+    std::string tooltip;
+    if(LLLandmarkActions::landmarkAlreadyExists())
+    {
+        tooltip = mEditLandmarkTooltip;
+    }
+    else
+    {
+        tooltip = mAddLandmarkTooltip;
+    }
+    mAddLandmarkBtn->setToolTip(tooltip);
+}
+
+void LLLocationInputCtrl::updateContextMenu(){
+
+    if (mLocationContextMenu)
+    {
+        LLMenuItemGL* landmarkItem = mLocationContextMenu->getChild<LLMenuItemGL>("Landmark");
+        if (!LLLandmarkActions::landmarkAlreadyExists())
+        {
+            landmarkItem->setLabel(LLTrans::getString("AddLandmarkNavBarMenu"));
+        }
+        else
+        {
+            landmarkItem->setLabel(LLTrans::getString("EditLandmarkNavBarMenu"));
+        }
+    }
+}
+void LLLocationInputCtrl::updateWidgetlayout()
+{
+    const LLRect&   rect            = getLocalRect();
+    const LLRect&   hist_btn_rect   = mButton->getRect();
+
+    // Info button is set in the XUI XML location_input.xml
+
+    // "Add Landmark" button
+    LLRect al_btn_rect = mAddLandmarkBtn->getRect();
+    al_btn_rect.translate(
+        hist_btn_rect.mLeft - mIconHPad - al_btn_rect.getWidth(),
+        (rect.getHeight() - al_btn_rect.getHeight()) / 2);
+    mAddLandmarkBtn->setRect(al_btn_rect);
+}
+
+void LLLocationInputCtrl::changeLocationPresentation()
+{
+    if (!mTextEntry)
+        return;
+
+    //change location presentation only if user does not select/paste anything and
+    //human-readable region name is being displayed
+    if(!mTextEntry->hasSelection() && mTextEntry->getText() == mHumanReadableLocation)
+    {
+        //needs unescaped one
+        LLSLURL slurl;
+        LLAgentUI::buildSLURL(slurl, false);
+        mTextEntry->setText(LLURI::unescape(slurl.getSLURLString()));
+        mTextEntry->selectAll();
+
+        mMaturityButton->setVisible(false);
+
+        isHumanReadableLocationVisible = false;
+    }
+}
+
+void LLLocationInputCtrl::onLocationContextMenuItemClicked(const LLSD& userdata)
+{
+    std::string item = userdata.asString();
+
+    if (item == "show_coordinates")
+    {
+        gSavedSettings.setBOOL("NavBarShowCoordinates",!gSavedSettings.getBOOL("NavBarShowCoordinates"));
+    }
+    else if (item == "show_properties")
+    {
+        gSavedSettings.setBOOL("NavBarShowParcelProperties",
+            !gSavedSettings.getBOOL("NavBarShowParcelProperties"));
+    }
+    else if (item == "landmark")
+    {
+        LLViewerInventoryItem* landmark = LLLandmarkActions::findLandmarkForAgentPos();
+
+        if(!landmark)
+        {
+            LLFloaterReg::showInstance("add_landmark");
+        }
+        else
+        {
+            LLFloaterSidePanelContainer::showPanel("places", LLSD().with("type", "landmark").with("id",landmark->getUUID()));
+
+        }
+    }
+    else if (item == "cut")
+    {
+        mTextEntry->cut();
+    }
+    else if (item == "copy")
+    {
+        mTextEntry->copy();
+    }
+    else if (item == "paste")
+    {
+        mTextEntry->paste();
+    }
+    else if (item == "delete")
+    {
+        mTextEntry->deleteSelection();
+    }
+    else if (item == "select_all")
+    {
+        mTextEntry->selectAll();
+    }
+}
+
+bool LLLocationInputCtrl::onLocationContextMenuItemEnabled(const LLSD& userdata)
+{
+    std::string item = userdata.asString();
+
+    if (item == "can_cut")
+    {
+        return mTextEntry->canCut();
+    }
+    else if (item == "can_copy")
+    {
+        return mTextEntry->canCopy();
+    }
+    else if (item == "can_paste")
+    {
+        return mTextEntry->canPaste();
+    }
+    else if (item == "can_delete")
+    {
+        return mTextEntry->canDeselect();
+    }
+    else if (item == "can_select_all")
+    {
+        return mTextEntry->canSelectAll() && (mTextEntry->getLength() > 0);
+    }
+    else if(item == "show_coordinates")
+    {
+        return gSavedSettings.getBOOL("NavBarShowCoordinates");
+    }
+
+    return false;
+}
+
+void LLLocationInputCtrl::callbackRebakeRegion(const LLSD& notification, const LLSD& response)
+{
+    S32 option = LLNotificationsUtil::getSelectedOption(notification, response);
+    if (option == 0) // OK
+    {
+        if (LLPathfindingManager::getInstance() != NULL)
+        {
+            LLMenuOptionPathfindingRebakeNavmesh::getInstance()->sendRequestRebakeNavmesh();
+        }
+    }
+}
+
+void LLLocationInputCtrl::onParcelIconClick(EParcelIcon icon)
+{
+    switch (icon)
+    {
+    case VOICE_ICON:
+        LLNotificationsUtil::add("NoVoice");
+        break;
+    case FLY_ICON:
+        LLNotificationsUtil::add("NoFly");
+        break;
+    case PUSH_ICON:
+        LLNotificationsUtil::add("PushRestricted");
+        break;
+    case BUILD_ICON:
+        LLNotificationsUtil::add("NoBuild");
+        break;
+    case PATHFINDING_DIRTY_ICON:
+        if (LLPathfindingManager::getInstance() != NULL)
+        {
+            LLMenuOptionPathfindingRebakeNavmesh *rebakeInstance = LLMenuOptionPathfindingRebakeNavmesh::getInstance();
+            if (rebakeInstance && rebakeInstance->canRebakeRegion() && (rebakeInstance->getMode() == LLMenuOptionPathfindingRebakeNavmesh::kRebakeNavMesh_Available))
+            {
+                LLNotificationsUtil::add("PathfindingDirtyRebake", LLSD(), LLSD(),
+                                         boost::bind(&LLLocationInputCtrl::callbackRebakeRegion, this, _1, _2));
+                break;
+            }
+        }
+        LLNotificationsUtil::add("PathfindingDirty");
+        break;
+    case PATHFINDING_DISABLED_ICON:
+        LLNotificationsUtil::add("DynamicPathfindingDisabled");
+        break;
+    case SCRIPTS_ICON:
+    {
+        LLViewerRegion* region = gAgent.getRegion();
+        if(region && region->getRegionFlag(REGION_FLAGS_ESTATE_SKIP_SCRIPTS))
+        {
+            LLNotificationsUtil::add("ScriptsStopped");
+        }
+        else if(region && region->getRegionFlag(REGION_FLAGS_SKIP_SCRIPTS))
+        {
+            LLNotificationsUtil::add("ScriptsNotRunning");
+        }
+        else
+        {
+            LLNotificationsUtil::add("NoOutsideScripts");
+        }
+        break;
+    }
+    case DAMAGE_ICON:
+        LLNotificationsUtil::add("NotSafe");
+        break;
+    case SEE_AVATARS_ICON:
+        LLNotificationsUtil::add("SeeAvatars");
+        break;
+    case ICON_COUNT:
+        break;
+    // no default to get compiler warning when a new icon gets added
+    }
+}
+
+void LLLocationInputCtrl::createNavMeshStatusListenerForCurrentRegion()
+{
+    if (mNavMeshSlot.connected())
+    {
+        mNavMeshSlot.disconnect();
+    }
+
+    LLViewerRegion *currentRegion = gAgent.getRegion();
+    if (currentRegion != NULL)
+    {
+        mNavMeshSlot = LLPathfindingManager::getInstance()->registerNavMeshListenerForRegion(currentRegion, boost::bind(&LLLocationInputCtrl::onNavMeshStatusChange, this, _2));
+        LLPathfindingManager::getInstance()->requestGetNavMeshForRegion(currentRegion, true);
+    }
+}