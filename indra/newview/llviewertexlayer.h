--- conflicted
+++ resolved
@@ -43,30 +43,6 @@
 class LLViewerTexLayerSet : public LLTexLayerSet
 {
 public:
-<<<<<<< HEAD
-	LLViewerTexLayerSet(LLAvatarAppearance* const appearance);
-	virtual ~LLViewerTexLayerSet();
-
-	/*virtual*/void				requestUpdate();
-	// <FS:Ansariel> [Legacy Bake]
-	void						requestUpload();
-	void						cancelUpload();
-	// </FS:Ansariel> [Legacy Bake]
-	bool						isLocalTextureDataAvailable() const;
-	bool						isLocalTextureDataFinal() const;
-	void						updateComposite();
-	/*virtual*/void				createComposite();
-	void						setUpdatesEnabled(bool b);
-	bool						getUpdatesEnabled()	const 	{ return mUpdatesEnabled; }
-
-	LLVOAvatarSelf*				getAvatar();
-	const LLVOAvatarSelf*		getAvatar()	const;
-	LLViewerTexLayerSetBuffer*	getViewerComposite();
-	const LLViewerTexLayerSetBuffer*	getViewerComposite() const;
-
-private:
-	bool						mUpdatesEnabled;
-=======
     LLViewerTexLayerSet(LLAvatarAppearance* const appearance);
     virtual ~LLViewerTexLayerSet();
 
@@ -89,7 +65,6 @@
 
 private:
     bool                        mUpdatesEnabled;
->>>>>>> 1a8a5404
 
 };
 
@@ -107,87 +82,6 @@
     virtual ~LLViewerTexLayerSetBuffer();
 
 public:
-<<<<<<< HEAD
-	/*virtual*/ S8          getType() const;
-	bool					isInitialized(void) const;
-	static void				dumpTotalByteCount();
-	const std::string		dumpTextureInfo() const;
-	virtual void 			restoreGLTexture();
-	virtual void 			destroyGLTexture();
-private:
-	LLViewerTexLayerSet*	getViewerTexLayerSet() 
-		{ return dynamic_cast<LLViewerTexLayerSet*> (mTexLayerSet); }
-	const LLViewerTexLayerSet*	getViewerTexLayerSet() const
-		{ return dynamic_cast<const LLViewerTexLayerSet*> (mTexLayerSet); }
-	static S32				sGLByteCount;
-
-	//--------------------------------------------------------------------
-	// Tex Layer Render
-	//--------------------------------------------------------------------
-	virtual void			preRenderTexLayerSet();
-	// <FS:Ansariel> [Legacy Bake]
-	//virtual void			midRenderTexLayerSet(bool success);
-	virtual void			midRenderTexLayerSet(bool success, LLRenderTarget* bound_target);
-	// </FS:Ansariel> [Legacy Bake]
-	virtual void			postRenderTexLayerSet(bool success);
-	virtual S32				getCompositeOriginX() const { return getOriginX(); }
-	virtual S32				getCompositeOriginY() const { return getOriginY(); }
-	virtual S32				getCompositeWidth() const { return getFullWidth(); }
-	virtual S32				getCompositeHeight() const { return getFullHeight(); }
-
-	//--------------------------------------------------------------------
-	// Dynamic Texture Interface
-	//--------------------------------------------------------------------
-public:
-	/*virtual*/ bool		needsRender();
-protected:
-	// Pass these along for tex layer rendering.
-	virtual void			preRender(bool clear_depth) { preRenderTexLayerSet(); }
-	virtual void			postRender(bool success) { postRenderTexLayerSet(success); }
-	virtual bool			render() { return renderTexLayerSet(mBoundTarget); }
-
-// <FS:Ansariel> [Legacy Bake]
-	//--------------------------------------------------------------------
-	// Uploads
-	//--------------------------------------------------------------------
-public:
-	void					requestUpload();
-	void					cancelUpload();
-	bool					uploadNeeded() const; 			// We need to upload a new texture
-	bool					uploadInProgress() const; 		// We have started uploading a new texture and are awaiting the result
-	bool					uploadPending() const; 			// We are expecting a new texture to be uploaded at some point
-	static void				onTextureUploadComplete(const LLUUID& uuid,
-													void* userdata,
-													S32 result, LLExtStat ext_status);
-protected:
-	bool					isReadyToUpload() const;
-	void					doUpload(LLRenderTarget* bound_target); 					// Does a read back and upload.
-	void					conditionalRestartUploadTimer();
-private:
-	bool					mNeedsUpload; 					// Whether we need to send our baked textures to the server
-	U32						mNumLowresUploads; 				// Number of times we've sent a lowres version of our baked textures to the server
-	bool					mUploadPending; 				// Whether we have received back the new baked textures
-	LLUUID					mUploadID; 						// The current upload process (null if none).
-	LLFrameTimer    		mNeedsUploadTimer; 				// Tracks time since upload was requested and performed.
-	S32						mUploadFailCount;				// Number of consecutive upload failures
-	LLFrameTimer    		mUploadRetryTimer; 				// Tracks time since last upload failure.
-// </FS:Ansariel> [Legacy Bake]
-
-	//--------------------------------------------------------------------
-	// Updates
-	//--------------------------------------------------------------------
-public:
-	void					requestUpdate();
-	bool					requestUpdateImmediate();
-protected:
-	bool					isReadyToUpdate() const;
-	void					doUpdate();
-	void					restartUpdateTimer();
-private:
-	bool					mNeedsUpdate; 					// Whether we need to locally update our baked textures
-	U32						mNumLowresUpdates; 				// Number of times we've locally updated with lowres version of our baked textures
-	LLFrameTimer    		mNeedsUpdateTimer; 				// Tracks time since update was requested and performed.
-=======
     /*virtual*/ S8          getType() const;
     bool                    isInitialized(void) const;
     static void             dumpTotalByteCount();
@@ -287,28 +181,6 @@
     LLViewerTexLayerSet*        mTexLayerSet;
     const U64                   mStartTime; // for measuring baked texture upload time
     const bool                  mIsHighestRes; // whether this is a "final" bake, or intermediate low res
->>>>>>> 1a8a5404
-};
-// </FS:Ansariel> [Legacy Bake]
-
-// <FS:Ansariel> [Legacy Bake]
-//~~~~~~~~~~~~~~~~~~~~~~~~~~~~~~~~~~~~~~~~~~~~~~~~~~~~~~~~~~~~~~~~~~~~~~~~~~~~~~~~
-// LLBakedUploadData
-//
-// Used by LLTexLayerSetBuffer for a callback.
-//~~~~~~~~~~~~~~~~~~~~~~~~~~~~~~~~~~~~~~~~~~~~~~~~~~~~~~~~~~~~~~~~~~~~~~~~~~~~~~~~
-struct LLBakedUploadData
-{
-	LLBakedUploadData(const LLVOAvatarSelf* avatar,
-					  LLViewerTexLayerSet* layerset, 
-					  const LLUUID& id,
-					  bool highest_res);
-	~LLBakedUploadData() {}
-	const LLUUID				mID;
-	const LLVOAvatarSelf*		mAvatar; // note: backlink only; don't LLPointer 
-	LLViewerTexLayerSet*		mTexLayerSet;
-   	const U64					mStartTime;	// for measuring baked texture upload time
-   	const bool					mIsHighestRes; // whether this is a "final" bake, or intermediate low res
 };
 // </FS:Ansariel> [Legacy Bake]
 
