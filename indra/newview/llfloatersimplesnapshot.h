/**
* @file llfloatersimplesnapshot.h
* @brief Snapshot preview window for saving as a thumbnail
*
* $LicenseInfo:firstyear=2022&license=viewerlgpl$
* Second Life Viewer Source Code
* Copyright (C) 2022, Linden Research, Inc.
*
* This library is free software; you can redistribute it and/or
* modify it under the terms of the GNU Lesser General Public
* License as published by the Free Software Foundation;
* version 2.1 of the License only.
*
* This library is distributed in the hope that it will be useful,
* but WITHOUT ANY WARRANTY; without even the implied warranty of
* MERCHANTABILITY or FITNESS FOR A PARTICULAR PURPOSE.  See the GNU
* Lesser General Public License for more details.
*
* You should have received a copy of the GNU Lesser General Public
* License along with this library; if not, write to the Free Software
* Foundation, Inc., 51 Franklin Street, Fifth Floor, Boston, MA  02110-1301  USA
*
* Linden Research, Inc., 945 Battery Street, San Francisco, CA  94111  USA
* $/LicenseInfo$
*/

#ifndef LL_LLFLOATERSIMPLESNAPSHOT_H
#define LL_LLFLOATERSIMPLESNAPSHOT_H

#include "llfloater.h"
#include "llfloatersnapshot.h"
#include "llsnapshotlivepreview.h"

///----------------------------------------------------------------------------
/// Class LLFloaterSimpleSnapshot
///----------------------------------------------------------------------------

class LLFloaterSimpleSnapshot : public LLFloaterSnapshotBase
{
    LOG_CLASS(LLFloaterSimpleSnapshot);

public:

    LLFloaterSimpleSnapshot(const LLSD& key);
    ~LLFloaterSimpleSnapshot();

    bool postBuild();
    void onOpen(const LLSD& key);
    void draw();

    static void update();

    static LLFloaterSimpleSnapshot* getInstance(const LLSD &key);
    static LLFloaterSimpleSnapshot* findInstance(const LLSD &key);
    void saveTexture();

    const LLRect& getThumbnailPlaceholderRect() { return mThumbnailPlaceholder->getRect(); }

    void setInventoryId(const LLUUID &inventory_id) { mInventoryId = inventory_id; }
    LLUUID getInventoryId() { return mInventoryId; }
    void setTaskId(const LLUUID &task_id) { mTaskId = task_id; }
    void setOwner(LLView *owner_view) { mOwner = owner_view; }

    void postSave();

    typedef boost::function<void(const LLUUID& asset_id)> completion_t;
    void setComplectionCallback(completion_t callback) { mUploadCompletionCallback = callback; }
    static void uploadThumbnail(const std::string &file_path,
                                const LLUUID &inventory_id,
                                const LLUUID &task_id,
                                completion_t callback = completion_t());
    static void uploadThumbnail(LLPointer<LLImageRaw> raw_image,
                                const LLUUID& inventory_id,
                                const LLUUID& task_id,
                                completion_t callback = completion_t());

    class Impl;
    friend class Impl;

    static const S32 THUMBNAIL_SNAPSHOT_DIM_MAX;
    static const S32 THUMBNAIL_SNAPSHOT_DIM_MIN;

private:
    void onSend();
    void onCancel();

    // uploads upload-ready file
    static void uploadImageUploadFile(const std::string &temp_file,
                                      const LLUUID &inventory_id,
                                      const LLUUID &task_id,
                                      completion_t callback);

    LLUUID mInventoryId;
    LLUUID mTaskId;

    LLView* mOwner;
<<<<<<< HEAD
    F32	 mContextConeOpacity;
=======
    F32  mContextConeOpacity;
>>>>>>> 1a8a5404
    completion_t mUploadCompletionCallback;
};

///----------------------------------------------------------------------------
/// Class LLFloaterSimpleSnapshot::Impl
///----------------------------------------------------------------------------

class LLFloaterSimpleSnapshot::Impl : public LLFloaterSnapshotBase::ImplBase
{
    LOG_CLASS(LLFloaterSimpleSnapshot::Impl);
public:
    Impl(LLFloaterSnapshotBase* floater)
        : LLFloaterSnapshotBase::ImplBase(floater)
    {}
    ~Impl()
    {}
    void updateResolution(void* data);

    static void onSnapshotUploadFinished(LLFloaterSnapshotBase* floater, bool status);

    LLPanelSnapshot* getActivePanel(LLFloaterSnapshotBase* floater, bool ok_if_not_found = true) { return NULL; }
    LLSnapshotModel::ESnapshotFormat getImageFormat(LLFloaterSnapshotBase* floater);
    std::string getSnapshotPanelPrefix();

    void updateControls(LLFloaterSnapshotBase* floater);

    void setStatus(EStatus status, bool ok = true, const std::string& msg = LLStringUtil::null);

private:
    LLSnapshotModel::ESnapshotLayerType getLayerType(LLFloaterSnapshotBase* floater);
    void setFinished(bool finished, bool ok = true, const std::string& msg = LLStringUtil::null) {};
};

///----------------------------------------------------------------------------
/// Class LLSimpleOutfitSnapshotFloaterView
///----------------------------------------------------------------------------

class LLSimpleSnapshotFloaterView : public LLFloaterView
{
public:
    struct Params
        : public LLInitParam::Block<Params, LLFloaterView::Params>
    {
    };

protected:
    LLSimpleSnapshotFloaterView(const Params& p);
    friend class LLUICtrlFactory;

public:
    virtual ~LLSimpleSnapshotFloaterView();
};

extern LLSimpleSnapshotFloaterView* gSimpleOutfitSnapshotFloaterView;

#endif // LL_LLFLOATERSIMPLESNAPSHOT_H<|MERGE_RESOLUTION|>--- conflicted
+++ resolved
@@ -94,11 +94,7 @@
     LLUUID mTaskId;
 
     LLView* mOwner;
-<<<<<<< HEAD
-    F32	 mContextConeOpacity;
-=======
     F32  mContextConeOpacity;
->>>>>>> 1a8a5404
     completion_t mUploadCompletionCallback;
 };
 
