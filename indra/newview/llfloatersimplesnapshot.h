/**
* @file llfloatersimplesnapshot.h
* @brief Snapshot preview window for saving as a thumbnail
*
* $LicenseInfo:firstyear=2022&license=viewerlgpl$
* Second Life Viewer Source Code
* Copyright (C) 2022, Linden Research, Inc.
*
* This library is free software; you can redistribute it and/or
* modify it under the terms of the GNU Lesser General Public
* License as published by the Free Software Foundation;
* version 2.1 of the License only.
*
* This library is distributed in the hope that it will be useful,
* but WITHOUT ANY WARRANTY; without even the implied warranty of
* MERCHANTABILITY or FITNESS FOR A PARTICULAR PURPOSE.  See the GNU
* Lesser General Public License for more details.
*
* You should have received a copy of the GNU Lesser General Public
* License along with this library; if not, write to the Free Software
* Foundation, Inc., 51 Franklin Street, Fifth Floor, Boston, MA  02110-1301  USA
*
* Linden Research, Inc., 945 Battery Street, San Francisco, CA  94111  USA
* $/LicenseInfo$
*/

#ifndef LL_LLFLOATERSIMPLESNAPSHOT_H
#define LL_LLFLOATERSIMPLESNAPSHOT_H

#include "llfloater.h"
#include "llfloatersnapshot.h"
#include "llsnapshotlivepreview.h"

///----------------------------------------------------------------------------
/// Class LLFloaterSimpleSnapshot
///----------------------------------------------------------------------------

class LLFloaterSimpleSnapshot : public LLFloaterSnapshotBase
{
    LOG_CLASS(LLFloaterSimpleSnapshot);

public:

    LLFloaterSimpleSnapshot(const LLSD& key);
    ~LLFloaterSimpleSnapshot();

    bool postBuild();
    void onOpen(const LLSD& key);
    void draw();

    static void update();

    static LLFloaterSimpleSnapshot* getInstance(const LLSD &key);
    static LLFloaterSimpleSnapshot* findInstance(const LLSD &key);
    void saveTexture();

    const LLRect& getThumbnailPlaceholderRect() { return mThumbnailPlaceholder->getRect(); }

    void setInventoryId(const LLUUID &inventory_id) { mInventoryId = inventory_id; }
    LLUUID getInventoryId() { return mInventoryId; }
    void setTaskId(const LLUUID &task_id) { mTaskId = task_id; }
    void setOwner(LLView *owner_view) { mOwner = owner_view; }

    void postSave();

    typedef boost::function<void(const LLUUID& asset_id)> completion_t;
    void setComplectionCallback(completion_t callback) { mUploadCompletionCallback = callback; }
    static void uploadThumbnail(const std::string &file_path,
                                const LLUUID &inventory_id,
                                const LLUUID &task_id,
                                completion_t callback = completion_t());
    static void uploadThumbnail(LLPointer<LLImageRaw> raw_image,
                                const LLUUID& inventory_id,
                                const LLUUID& task_id,
                                completion_t callback = completion_t());

    class Impl;
    friend class Impl;

    static const S32 THUMBNAIL_SNAPSHOT_DIM_MAX;
    static const S32 THUMBNAIL_SNAPSHOT_DIM_MIN;

private:
    void onSend();
    void onCancel();

    // uploads upload-ready file
    static void uploadImageUploadFile(const std::string &temp_file,
                                      const LLUUID &inventory_id,
                                      const LLUUID &task_id,
                                      completion_t callback);

    LLUUID mInventoryId;
    LLUUID mTaskId;

    LLView* mOwner;
<<<<<<< HEAD
    F32	 mContextConeOpacity;
    completion_t mUploadCompletionCallback;
=======
    F32  mContextConeOpacity;
>>>>>>> e1623bb2
};

///----------------------------------------------------------------------------
/// Class LLFloaterSimpleSnapshot::Impl
///----------------------------------------------------------------------------

class LLFloaterSimpleSnapshot::Impl : public LLFloaterSnapshotBase::ImplBase
{
    LOG_CLASS(LLFloaterSimpleSnapshot::Impl);
public:
    Impl(LLFloaterSnapshotBase* floater)
        : LLFloaterSnapshotBase::ImplBase(floater)
    {}
    ~Impl()
    {}
    void updateResolution(void* data);

    static void onSnapshotUploadFinished(LLFloaterSnapshotBase* floater, bool status);

    LLPanelSnapshot* getActivePanel(LLFloaterSnapshotBase* floater, bool ok_if_not_found = true) { return NULL; }
    LLSnapshotModel::ESnapshotFormat getImageFormat(LLFloaterSnapshotBase* floater);
    std::string getSnapshotPanelPrefix();

    void updateControls(LLFloaterSnapshotBase* floater);

    void setStatus(EStatus status, bool ok = true, const std::string& msg = LLStringUtil::null);

private:
    LLSnapshotModel::ESnapshotLayerType getLayerType(LLFloaterSnapshotBase* floater);
    void setFinished(bool finished, bool ok = true, const std::string& msg = LLStringUtil::null) {};
};

///----------------------------------------------------------------------------
/// Class LLSimpleOutfitSnapshotFloaterView
///----------------------------------------------------------------------------

class LLSimpleSnapshotFloaterView : public LLFloaterView
{
public:
    struct Params
        : public LLInitParam::Block<Params, LLFloaterView::Params>
    {
    };

protected:
    LLSimpleSnapshotFloaterView(const Params& p);
    friend class LLUICtrlFactory;

public:
    virtual ~LLSimpleSnapshotFloaterView();
};

extern LLSimpleSnapshotFloaterView* gSimpleOutfitSnapshotFloaterView;

#endif // LL_LLFLOATERSIMPLESNAPSHOT_H<|MERGE_RESOLUTION|>--- conflicted
+++ resolved
@@ -1,157 +1,153 @@
-/**
-* @file llfloatersimplesnapshot.h
-* @brief Snapshot preview window for saving as a thumbnail
-*
-* $LicenseInfo:firstyear=2022&license=viewerlgpl$
-* Second Life Viewer Source Code
-* Copyright (C) 2022, Linden Research, Inc.
-*
-* This library is free software; you can redistribute it and/or
-* modify it under the terms of the GNU Lesser General Public
-* License as published by the Free Software Foundation;
-* version 2.1 of the License only.
-*
-* This library is distributed in the hope that it will be useful,
-* but WITHOUT ANY WARRANTY; without even the implied warranty of
-* MERCHANTABILITY or FITNESS FOR A PARTICULAR PURPOSE.  See the GNU
-* Lesser General Public License for more details.
-*
-* You should have received a copy of the GNU Lesser General Public
-* License along with this library; if not, write to the Free Software
-* Foundation, Inc., 51 Franklin Street, Fifth Floor, Boston, MA  02110-1301  USA
-*
-* Linden Research, Inc., 945 Battery Street, San Francisco, CA  94111  USA
-* $/LicenseInfo$
-*/
-
-#ifndef LL_LLFLOATERSIMPLESNAPSHOT_H
-#define LL_LLFLOATERSIMPLESNAPSHOT_H
-
-#include "llfloater.h"
-#include "llfloatersnapshot.h"
-#include "llsnapshotlivepreview.h"
-
-///----------------------------------------------------------------------------
-/// Class LLFloaterSimpleSnapshot
-///----------------------------------------------------------------------------
-
-class LLFloaterSimpleSnapshot : public LLFloaterSnapshotBase
-{
-    LOG_CLASS(LLFloaterSimpleSnapshot);
-
-public:
-
-    LLFloaterSimpleSnapshot(const LLSD& key);
-    ~LLFloaterSimpleSnapshot();
-
-    bool postBuild();
-    void onOpen(const LLSD& key);
-    void draw();
-
-    static void update();
-
-    static LLFloaterSimpleSnapshot* getInstance(const LLSD &key);
-    static LLFloaterSimpleSnapshot* findInstance(const LLSD &key);
-    void saveTexture();
-
-    const LLRect& getThumbnailPlaceholderRect() { return mThumbnailPlaceholder->getRect(); }
-
-    void setInventoryId(const LLUUID &inventory_id) { mInventoryId = inventory_id; }
-    LLUUID getInventoryId() { return mInventoryId; }
-    void setTaskId(const LLUUID &task_id) { mTaskId = task_id; }
-    void setOwner(LLView *owner_view) { mOwner = owner_view; }
-
-    void postSave();
-
-    typedef boost::function<void(const LLUUID& asset_id)> completion_t;
-    void setComplectionCallback(completion_t callback) { mUploadCompletionCallback = callback; }
-    static void uploadThumbnail(const std::string &file_path,
-                                const LLUUID &inventory_id,
-                                const LLUUID &task_id,
-                                completion_t callback = completion_t());
-    static void uploadThumbnail(LLPointer<LLImageRaw> raw_image,
-                                const LLUUID& inventory_id,
-                                const LLUUID& task_id,
-                                completion_t callback = completion_t());
-
-    class Impl;
-    friend class Impl;
-
-    static const S32 THUMBNAIL_SNAPSHOT_DIM_MAX;
-    static const S32 THUMBNAIL_SNAPSHOT_DIM_MIN;
-
-private:
-    void onSend();
-    void onCancel();
-
-    // uploads upload-ready file
-    static void uploadImageUploadFile(const std::string &temp_file,
-                                      const LLUUID &inventory_id,
-                                      const LLUUID &task_id,
-                                      completion_t callback);
-
-    LLUUID mInventoryId;
-    LLUUID mTaskId;
-
-    LLView* mOwner;
-<<<<<<< HEAD
-    F32	 mContextConeOpacity;
-    completion_t mUploadCompletionCallback;
-=======
-    F32  mContextConeOpacity;
->>>>>>> e1623bb2
-};
-
-///----------------------------------------------------------------------------
-/// Class LLFloaterSimpleSnapshot::Impl
-///----------------------------------------------------------------------------
-
-class LLFloaterSimpleSnapshot::Impl : public LLFloaterSnapshotBase::ImplBase
-{
-    LOG_CLASS(LLFloaterSimpleSnapshot::Impl);
-public:
-    Impl(LLFloaterSnapshotBase* floater)
-        : LLFloaterSnapshotBase::ImplBase(floater)
-    {}
-    ~Impl()
-    {}
-    void updateResolution(void* data);
-
-    static void onSnapshotUploadFinished(LLFloaterSnapshotBase* floater, bool status);
-
-    LLPanelSnapshot* getActivePanel(LLFloaterSnapshotBase* floater, bool ok_if_not_found = true) { return NULL; }
-    LLSnapshotModel::ESnapshotFormat getImageFormat(LLFloaterSnapshotBase* floater);
-    std::string getSnapshotPanelPrefix();
-
-    void updateControls(LLFloaterSnapshotBase* floater);
-
-    void setStatus(EStatus status, bool ok = true, const std::string& msg = LLStringUtil::null);
-
-private:
-    LLSnapshotModel::ESnapshotLayerType getLayerType(LLFloaterSnapshotBase* floater);
-    void setFinished(bool finished, bool ok = true, const std::string& msg = LLStringUtil::null) {};
-};
-
-///----------------------------------------------------------------------------
-/// Class LLSimpleOutfitSnapshotFloaterView
-///----------------------------------------------------------------------------
-
-class LLSimpleSnapshotFloaterView : public LLFloaterView
-{
-public:
-    struct Params
-        : public LLInitParam::Block<Params, LLFloaterView::Params>
-    {
-    };
-
-protected:
-    LLSimpleSnapshotFloaterView(const Params& p);
-    friend class LLUICtrlFactory;
-
-public:
-    virtual ~LLSimpleSnapshotFloaterView();
-};
-
-extern LLSimpleSnapshotFloaterView* gSimpleOutfitSnapshotFloaterView;
-
-#endif // LL_LLFLOATERSIMPLESNAPSHOT_H+/**
+* @file llfloatersimplesnapshot.h
+* @brief Snapshot preview window for saving as a thumbnail
+*
+* $LicenseInfo:firstyear=2022&license=viewerlgpl$
+* Second Life Viewer Source Code
+* Copyright (C) 2022, Linden Research, Inc.
+*
+* This library is free software; you can redistribute it and/or
+* modify it under the terms of the GNU Lesser General Public
+* License as published by the Free Software Foundation;
+* version 2.1 of the License only.
+*
+* This library is distributed in the hope that it will be useful,
+* but WITHOUT ANY WARRANTY; without even the implied warranty of
+* MERCHANTABILITY or FITNESS FOR A PARTICULAR PURPOSE.  See the GNU
+* Lesser General Public License for more details.
+*
+* You should have received a copy of the GNU Lesser General Public
+* License along with this library; if not, write to the Free Software
+* Foundation, Inc., 51 Franklin Street, Fifth Floor, Boston, MA  02110-1301  USA
+*
+* Linden Research, Inc., 945 Battery Street, San Francisco, CA  94111  USA
+* $/LicenseInfo$
+*/
+
+#ifndef LL_LLFLOATERSIMPLESNAPSHOT_H
+#define LL_LLFLOATERSIMPLESNAPSHOT_H
+
+#include "llfloater.h"
+#include "llfloatersnapshot.h"
+#include "llsnapshotlivepreview.h"
+
+///----------------------------------------------------------------------------
+/// Class LLFloaterSimpleSnapshot
+///----------------------------------------------------------------------------
+
+class LLFloaterSimpleSnapshot : public LLFloaterSnapshotBase
+{
+    LOG_CLASS(LLFloaterSimpleSnapshot);
+
+public:
+
+    LLFloaterSimpleSnapshot(const LLSD& key);
+    ~LLFloaterSimpleSnapshot();
+
+    bool postBuild();
+    void onOpen(const LLSD& key);
+    void draw();
+
+    static void update();
+
+    static LLFloaterSimpleSnapshot* getInstance(const LLSD &key);
+    static LLFloaterSimpleSnapshot* findInstance(const LLSD &key);
+    void saveTexture();
+
+    const LLRect& getThumbnailPlaceholderRect() { return mThumbnailPlaceholder->getRect(); }
+
+    void setInventoryId(const LLUUID &inventory_id) { mInventoryId = inventory_id; }
+    LLUUID getInventoryId() { return mInventoryId; }
+    void setTaskId(const LLUUID &task_id) { mTaskId = task_id; }
+    void setOwner(LLView *owner_view) { mOwner = owner_view; }
+
+    void postSave();
+
+    typedef boost::function<void(const LLUUID& asset_id)> completion_t;
+    void setComplectionCallback(completion_t callback) { mUploadCompletionCallback = callback; }
+    static void uploadThumbnail(const std::string &file_path,
+                                const LLUUID &inventory_id,
+                                const LLUUID &task_id,
+                                completion_t callback = completion_t());
+    static void uploadThumbnail(LLPointer<LLImageRaw> raw_image,
+                                const LLUUID& inventory_id,
+                                const LLUUID& task_id,
+                                completion_t callback = completion_t());
+
+    class Impl;
+    friend class Impl;
+
+    static const S32 THUMBNAIL_SNAPSHOT_DIM_MAX;
+    static const S32 THUMBNAIL_SNAPSHOT_DIM_MIN;
+
+private:
+    void onSend();
+    void onCancel();
+
+    // uploads upload-ready file
+    static void uploadImageUploadFile(const std::string &temp_file,
+                                      const LLUUID &inventory_id,
+                                      const LLUUID &task_id,
+                                      completion_t callback);
+
+    LLUUID mInventoryId;
+    LLUUID mTaskId;
+
+    LLView* mOwner;
+    F32  mContextConeOpacity;
+    completion_t mUploadCompletionCallback;
+};
+
+///----------------------------------------------------------------------------
+/// Class LLFloaterSimpleSnapshot::Impl
+///----------------------------------------------------------------------------
+
+class LLFloaterSimpleSnapshot::Impl : public LLFloaterSnapshotBase::ImplBase
+{
+    LOG_CLASS(LLFloaterSimpleSnapshot::Impl);
+public:
+    Impl(LLFloaterSnapshotBase* floater)
+        : LLFloaterSnapshotBase::ImplBase(floater)
+    {}
+    ~Impl()
+    {}
+    void updateResolution(void* data);
+
+    static void onSnapshotUploadFinished(LLFloaterSnapshotBase* floater, bool status);
+
+    LLPanelSnapshot* getActivePanel(LLFloaterSnapshotBase* floater, bool ok_if_not_found = true) { return NULL; }
+    LLSnapshotModel::ESnapshotFormat getImageFormat(LLFloaterSnapshotBase* floater);
+    std::string getSnapshotPanelPrefix();
+
+    void updateControls(LLFloaterSnapshotBase* floater);
+
+    void setStatus(EStatus status, bool ok = true, const std::string& msg = LLStringUtil::null);
+
+private:
+    LLSnapshotModel::ESnapshotLayerType getLayerType(LLFloaterSnapshotBase* floater);
+    void setFinished(bool finished, bool ok = true, const std::string& msg = LLStringUtil::null) {};
+};
+
+///----------------------------------------------------------------------------
+/// Class LLSimpleOutfitSnapshotFloaterView
+///----------------------------------------------------------------------------
+
+class LLSimpleSnapshotFloaterView : public LLFloaterView
+{
+public:
+    struct Params
+        : public LLInitParam::Block<Params, LLFloaterView::Params>
+    {
+    };
+
+protected:
+    LLSimpleSnapshotFloaterView(const Params& p);
+    friend class LLUICtrlFactory;
+
+public:
+    virtual ~LLSimpleSnapshotFloaterView();
+};
+
+extern LLSimpleSnapshotFloaterView* gSimpleOutfitSnapshotFloaterView;
+
+#endif // LL_LLFLOATERSIMPLESNAPSHOT_H