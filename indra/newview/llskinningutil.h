--- conflicted
+++ resolved
@@ -42,16 +42,8 @@
     S32 getMaxJointCount();
     U32 getMeshJointCount(const LLMeshSkinInfo *skin);
     void scrubInvalidJoints(LLVOAvatar *avatar, LLMeshSkinInfo* skin);
-<<<<<<< HEAD
-	//<FS:Beq> Per frame SkinningMatrix Caching
-	//void initSkinningMatrixPalette(LLMatrix4* mat, S32 count, const LLMeshSkinInfo* skin, LLVOAvatar* avatar);
-	void initSkinningMatrixPalette(LLMatrix4a* mat, S32 count, const LLMeshSkinInfo* skin, LLVOAvatar* avatar);
-	//</FS:Beq>
-	void checkSkinWeights(LLVector4a* weights, U32 num_vertices, const LLMeshSkinInfo* skin);
-=======
     void initSkinningMatrixPalette(LLMatrix4a* mat, S32 count, const LLMeshSkinInfo* skin, LLVOAvatar *avatar);
     void checkSkinWeights(LLVector4a* weights, U32 num_vertices, const LLMeshSkinInfo* skin);
->>>>>>> aa7ca0ae
     void scrubSkinWeights(LLVector4a* weights, U32 num_vertices, const LLMeshSkinInfo* skin);
     void getPerVertexSkinMatrix(F32* weights, const LLMatrix4a* mat, bool handle_bad_scale, LLMatrix4a& final_mat, U32 max_joints);
 
@@ -80,7 +72,7 @@
 
 namespace FSSkinningUtil
 {
-    void getPerVertexSkinMatrixSSE( LLVector4a const &weights, LLMatrix4a* mat, bool handle_bad_scale, LLMatrix4a& final_mat, U32 max_joints );
+    void getPerVertexSkinMatrixSSE( LLVector4a const &weights, const LLMatrix4a* mat, bool handle_bad_scale, LLMatrix4a& final_mat, U32 max_joints );
 }
 
 #endif