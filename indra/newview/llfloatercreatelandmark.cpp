--- conflicted
+++ resolved
@@ -1,498 +1,445 @@
-/**
- * @file llfloatercreatelandmark.cpp
- * @brief LLFloaterCreateLandmark class implementation
- *
- * $LicenseInfo:firstyear=2021&license=viewerlgpl$
- * Second Life Viewer Source Code
- * Copyright (C) 2021, Linden Research, Inc.
- *
- * This library is free software; you can redistribute it and/or
- * modify it under the terms of the GNU Lesser General Public
- * License as published by the Free Software Foundation;
- * version 2.1 of the License only.
- *
- * This library is distributed in the hope that it will be useful,
- * but WITHOUT ANY WARRANTY; without even the implied warranty of
- * MERCHANTABILITY or FITNESS FOR A PARTICULAR PURPOSE.  See the GNU
- * Lesser General Public License for more details.
- *
- * You should have received a copy of the GNU Lesser General Public
- * License along with this library; if not, write to the Free Software
- * Foundation, Inc., 51 Franklin Street, Fifth Floor, Boston, MA  02110-1301  USA
- *
- * Linden Research, Inc., 945 Battery Street, San Francisco, CA  94111  USA
- * $/LicenseInfo$
- */
-
-#include "llviewerprecompiledheaders.h"
-
-#include "llfloatercreatelandmark.h"
-
-#include "llagent.h"
-#include "llagentui.h"
-#include "llcombobox.h"
-#include "llinventoryfunctions.h"
-#include "llinventoryobserver.h"
-#include "lllandmarkactions.h"
-#include "llnotificationsutil.h"
-#include "llpanellandmarkinfo.h"
-#include "llparcel.h"
-#include "lltextbox.h"
-#include "lltexteditor.h"
-#include "lluictrlfactory.h"
-#include "llviewermessage.h"
-#include "llviewerparcelmgr.h"
-#include "llviewerregion.h"
-
-typedef std::pair<LLUUID, std::string> folder_pair_t;
-
-class LLLandmarksInventoryObserver : public LLInventoryObserver
-{
-public:
-    LLLandmarksInventoryObserver(LLFloaterCreateLandmark* create_landmark_floater) :
-        mFloater(create_landmark_floater)
-    {}
-
-    void changed(U32 mask) override
-    {
-        if (mFloater->getItem())
-        {
-            checkChanged(mask);
-        }
-        else
-        {
-            checkCreated(mask);
-        }
-    }
-
-protected:
-    void checkCreated(U32 mask)
-    {
-        if (gInventory.getAddedIDs().empty())
-        {
-            return;
-        }
-
-        if (!(mask & LLInventoryObserver::ADD) ||
-            !(mask & LLInventoryObserver::CREATE) ||
-            !(mask & LLInventoryObserver::UPDATE_CREATE))
-        {
-            return;
-        }
-
-        mFloater->setItem(gInventory.getAddedIDs());
-    }
-
-    void checkChanged(U32 mask)
-    {
-        if (gInventory.getChangedIDs().empty())
-        {
-            return;
-        }
-
-        if ((mask & LLInventoryObserver::LABEL) ||
-            (mask & LLInventoryObserver::INTERNAL) ||
-            (mask & LLInventoryObserver::REMOVE) ||
-            (mask & LLInventoryObserver::STRUCTURE) ||
-            (mask & LLInventoryObserver::REBUILD))
-        {
-            mFloater->updateItem(gInventory.getChangedIDs(), mask);
-        }
-    }
-
-private:
-    LLFloaterCreateLandmark* mFloater;
-};
-
-LLFloaterCreateLandmark::LLFloaterCreateLandmark(const LLSD& key)
-    :   LLFloater("add_landmark"),
-        mItem(NULL)
-{
-    mInventoryObserver = new LLLandmarksInventoryObserver(this);
-}
-
-LLFloaterCreateLandmark::~LLFloaterCreateLandmark()
-{
-    removeObserver();
-}
-
-bool LLFloaterCreateLandmark::postBuild()
-{
-    mFolderCombo = getChild<LLComboBox>("folder_combo");
-    mLandmarkTitleEditor = getChild<LLLineEditor>("title_editor");
-    mNotesEditor = getChild<LLTextEditor>("notes_editor");
-
-    getChild<LLTextBox>("new_folder_textbox")->setURLClickedCallback(boost::bind(&LLFloaterCreateLandmark::onCreateFolderClicked, this));
-    getChild<LLButton>("ok_btn")->setClickedCallback(boost::bind(&LLFloaterCreateLandmark::onSaveClicked, this));
-    getChild<LLButton>("cancel_btn")->setClickedCallback(boost::bind(&LLFloaterCreateLandmark::onCancelClicked, this));
-
-    mLandmarkTitleEditor->setCommitCallback([this](LLUICtrl* ctrl, const LLSD& param) { onCommitTextChanges(); });
-    mNotesEditor->setCommitCallback([this](LLUICtrl* ctrl, const LLSD& param) { onCommitTextChanges(); });
-
-    mLandmarksID = gInventory.findCategoryUUIDForType(LLFolderType::FT_LANDMARK);
-
-<<<<<<< HEAD
-	return true;
-=======
-    return TRUE;
->>>>>>> e1623bb2
-}
-
-void LLFloaterCreateLandmark::removeObserver()
-{
-    if (gInventory.containsObserver(mInventoryObserver))
-        gInventory.removeObserver(mInventoryObserver);
-}
-
-void LLFloaterCreateLandmark::onOpen(const LLSD& key)
-{
-    LLUUID dest_folder = LLUUID();
-    if (key.has("dest_folder"))
-    {
-        dest_folder = key["dest_folder"].asUUID();
-    }
-    mItem = NULL;
-    gInventory.addObserver(mInventoryObserver);
-    setLandmarkInfo(dest_folder);
-    populateFoldersList(dest_folder);
-}
-
-void LLFloaterCreateLandmark::setLandmarkInfo(const LLUUID &folder_id)
-{
-    LLViewerParcelMgr* parcel_mgr = LLViewerParcelMgr::getInstance();
-    LLParcel* parcel = parcel_mgr->getAgentParcel();
-    std::string name = parcel->getName();
-    LLVector3 agent_pos = gAgent.getPositionAgent();
-
-    if (name.empty())
-    {
-        S32 region_x = ll_round(agent_pos.mV[VX]);
-        S32 region_y = ll_round(agent_pos.mV[VY]);
-        S32 region_z = ll_round(agent_pos.mV[VZ]);
-
-        std::string region_name;
-        LLViewerRegion* region = parcel_mgr->getSelectionRegion();
-        if (region)
-        {
-            region_name = region->getName();
-        }
-        else
-        {
-            std::string desc;
-            LLAgentUI::buildLocationString(desc, LLAgentUI::LOCATION_FORMAT_NORMAL, agent_pos);
-            region_name = desc;
-        }
-
-        mLandmarkTitleEditor->setText(llformat("%s (%d, %d, %d)",
-            region_name.c_str(), region_x, region_y, region_z));
-    }
-    else
-    {
-        mLandmarkTitleEditor->setText(name);
-    }
-
-    LLLandmarkActions::createLandmarkHere(name, "", folder_id.notNull() ? folder_id : gInventory.findCategoryUUIDForType(LLFolderType::FT_FAVORITE));
-}
-
-bool cmp_folders(const folder_pair_t& left, const folder_pair_t& right)
-{
-    return left.second < right.second;
-}
-
-void LLFloaterCreateLandmark::populateFoldersList(const LLUUID &folder_id)
-{
-    // Collect all folders that can contain landmarks.
-    LLInventoryModel::cat_array_t cats;
-    LLPanelLandmarkInfo::collectLandmarkFolders(cats);
-
-    mFolderCombo->removeall();
-
-    // Put the "My Favorites" folder first in list.
-    LLUUID favorites_id = gInventory.findCategoryUUIDForType(LLFolderType::FT_FAVORITE);
-    LLViewerInventoryCategory* favorites_cat = gInventory.getCategory(favorites_id);
-    if (!favorites_cat)
-    {
-        LL_WARNS() << "Cannot find the favorites folder" << LL_ENDL;
-    }
-    else
-    {
-        mFolderCombo->add(getString("favorites_bar"), favorites_cat->getUUID());
-    }
-
-    // Add the "Landmarks" category.
-    const LLViewerInventoryCategory* lmcat = gInventory.getCategory(mLandmarksID);
-    if (!lmcat)
-    {
-        LL_WARNS() << "Cannot find the landmarks folder" << LL_ENDL;
-    }
-    else
-    {
-        std::string cat_full_name = LLPanelLandmarkInfo::getFullFolderName(lmcat);
-        mFolderCombo->add(cat_full_name, lmcat->getUUID());
-    }
-
-    typedef std::vector<folder_pair_t> folder_vec_t;
-    folder_vec_t folders;
-    // Sort the folders by their full name.
-    for (S32 i = 0; i < cats.size(); i++)
-    {
-        const LLViewerInventoryCategory* cat = cats.at(i);
-        std::string cat_full_name = LLPanelLandmarkInfo::getFullFolderName(cat);
-        folders.push_back(folder_pair_t(cat->getUUID(), cat_full_name));
-    }
-    sort(folders.begin(), folders.end(), cmp_folders);
-
-    // Finally, populate the combobox.
-    for (folder_vec_t::const_iterator it = folders.begin(); it != folders.end(); it++)
-        mFolderCombo->add(it->second, LLSD(it->first));
-
-    if (folder_id.notNull())
-    {
-        mFolderCombo->setCurrentByID(folder_id);
-    }
-}
-
-void LLFloaterCreateLandmark::onCommitTextChanges()
-{
-    if (mItem.isNull())
-    {
-        return;
-    }
-    std::string current_title_value = mLandmarkTitleEditor->getText();
-    std::string item_title_value = mItem->getName();
-    std::string current_notes_value = mNotesEditor->getText();
-    std::string item_notes_value = mItem->getDescription();
-
-    LLStringUtil::trim(current_title_value);
-    LLStringUtil::trim(current_notes_value);
-
-    if (!current_title_value.empty() &&
-        (item_title_value != current_title_value || item_notes_value != current_notes_value))
-    {
-        LLPointer<LLViewerInventoryItem> new_item = new LLViewerInventoryItem(mItem);
-        new_item->rename(current_title_value);
-        new_item->setDescription(current_notes_value);
-        LLPointer<LLInventoryCallback> cb;
-        LLInventoryModel::LLCategoryUpdate up(mItem->getParentUUID(), 0);
-        gInventory.accountForUpdate(up);
-        update_inventory_item(new_item, cb);
-    }
-}
-
-void LLFloaterCreateLandmark::onCreateFolderClicked()
-{
-    LLNotificationsUtil::add("CreateLandmarkFolder", LLSD(), LLSD(),
-        [this](const LLSD&notif, const LLSD&resp)
-    {
-        S32 opt = LLNotificationsUtil::getSelectedOption(notif, resp);
-        if (opt == 0)
-        {
-            std::string folder_name = resp["message"].asString();
-            if (!folder_name.empty())
-            {
-                inventory_func_type func = boost::bind(&LLFloaterCreateLandmark::folderCreatedCallback, this, _1);
-                gInventory.createNewCategory(mLandmarksID, LLFolderType::FT_NONE, folder_name, func);
-                gInventory.notifyObservers();
-            }
-        }
-    });
-}
-
-void LLFloaterCreateLandmark::folderCreatedCallback(LLUUID folder_id)
-{
-    populateFoldersList(folder_id);
-}
-
-void LLFloaterCreateLandmark::onSaveClicked()
-{
-<<<<<<< HEAD
-	if (mItem.isNull())
-	{
-		closeFloater();
-		return;
-	}
-		
-
-	std::string current_title_value = mLandmarkTitleEditor->getText();
-	std::string item_title_value = mItem->getName();
-	std::string current_notes_value = mNotesEditor->getText();
-	std::string item_notes_value = mItem->getDescription();
-
-	LLStringUtil::trim(current_title_value);
-	LLStringUtil::trim(current_notes_value);
-
-	LLUUID folder_id = mFolderCombo->getValue().asUUID();
-	bool change_parent = folder_id != mItem->getParentUUID();
-
-	LLPointer<LLViewerInventoryItem> new_item = new LLViewerInventoryItem(mItem);
-
-	if (!current_title_value.empty() &&
-		(item_title_value != current_title_value || item_notes_value != current_notes_value))
-	{
-		new_item->rename(current_title_value);
-		new_item->setDescription(current_notes_value);
-		LLPointer<LLInventoryCallback> cb;
-		if (change_parent)
-		{
-			cb = new LLUpdateLandmarkParent(new_item, folder_id);
-		}
-		LLInventoryModel::LLCategoryUpdate up(mItem->getParentUUID(), 0);
-		gInventory.accountForUpdate(up);
-		update_inventory_item(new_item, cb);
-	}
-	else if (change_parent)
-	{
-		LLInventoryModel::update_list_t update;
-		LLInventoryModel::LLCategoryUpdate old_folder(mItem->getParentUUID(),-1);
-		update.push_back(old_folder);
-		LLInventoryModel::LLCategoryUpdate new_folder(folder_id, 1);
-		update.push_back(new_folder);
-		gInventory.accountForUpdate(update);
-
-		new_item->setParent(folder_id);
-		new_item->updateParentOnServer(false);
-	}
-=======
-    if (mItem.isNull())
-    {
-        closeFloater();
-        return;
-    }
-
-
-    std::string current_title_value = mLandmarkTitleEditor->getText();
-    std::string item_title_value = mItem->getName();
-    std::string current_notes_value = mNotesEditor->getText();
-    std::string item_notes_value = mItem->getDescription();
-
-    LLStringUtil::trim(current_title_value);
-    LLStringUtil::trim(current_notes_value);
-
-    LLUUID folder_id = mFolderCombo->getValue().asUUID();
-    bool change_parent = folder_id != mItem->getParentUUID();
-
-    LLPointer<LLViewerInventoryItem> new_item = new LLViewerInventoryItem(mItem);
-
-    if (!current_title_value.empty() &&
-        (item_title_value != current_title_value || item_notes_value != current_notes_value))
-    {
-        new_item->rename(current_title_value);
-        new_item->setDescription(current_notes_value);
-        LLPointer<LLInventoryCallback> cb;
-        if (change_parent)
-        {
-            cb = new LLUpdateLandmarkParent(new_item, folder_id);
-        }
-        LLInventoryModel::LLCategoryUpdate up(mItem->getParentUUID(), 0);
-        gInventory.accountForUpdate(up);
-        update_inventory_item(new_item, cb);
-    }
-    else if (change_parent)
-    {
-        LLInventoryModel::update_list_t update;
-        LLInventoryModel::LLCategoryUpdate old_folder(mItem->getParentUUID(),-1);
-        update.push_back(old_folder);
-        LLInventoryModel::LLCategoryUpdate new_folder(folder_id, 1);
-        update.push_back(new_folder);
-        gInventory.accountForUpdate(update);
-
-        new_item->setParent(folder_id);
-        new_item->updateParentOnServer(FALSE);
-    }
->>>>>>> e1623bb2
-
-    removeObserver();
-
-    gInventory.updateItem(new_item);
-    gInventory.notifyObservers();
-
-    closeFloater();
-}
-
-void LLFloaterCreateLandmark::onCancelClicked()
-{
-    removeObserver();
-    if (!mItem.isNull())
-    {
-        LLUUID item_id = mItem->getUUID();
-        remove_inventory_item(item_id, NULL);
-    }
-    closeFloater();
-}
-
-
-void LLFloaterCreateLandmark::setItem(const uuid_set_t& items)
-{
-    for (uuid_set_t::const_iterator item_iter = items.begin();
-        item_iter != items.end();
-        ++item_iter)
-    {
-        const LLUUID& item_id = (*item_iter);
-        if(!highlight_offered_object(item_id))
-        {
-            continue;
-        }
-
-        LLInventoryItem* item = gInventory.getItem(item_id);
-
-        llassert(item);
-        if (item && (LLAssetType::AT_LANDMARK == item->getType()) )
-        {
-            if(!getItem())
-            {
-                mItem = item;
-                mAssetID = mItem->getAssetUUID();
-                setVisibleAndFrontmost(true);
-                break;
-            }
-        }
-    }
-}
-
-void LLFloaterCreateLandmark::updateItem(const uuid_set_t& items, U32 mask)
-{
-    if (!getItem())
-    {
-        return;
-    }
-
-    LLUUID landmark_id = getItem()->getUUID();
-
-    for (uuid_set_t::const_iterator item_iter = items.begin();
-        item_iter != items.end();
-        ++item_iter)
-    {
-        const LLUUID& item_id = (*item_iter);
-        if (landmark_id == item_id)
-        {
-            if (getItem() != gInventory.getItem(item_id))
-            {
-                // item is obsolete or removed
-                closeFloater();
-            }
-
-            LLUUID folder_id = mFolderCombo->getValue().asUUID();
-            if (folder_id != mItem->getParentUUID())
-            {
-                // user moved landmark in inventory,
-                // assume that we are done all other changes should already be commited
-                closeFloater();
-            }
-
-            if ((mask & LLInventoryObserver::INTERNAL) && mAssetID != mItem->getAssetUUID())
-            {
-                closeFloater();
-            }
-
-            if (mask & LLInventoryObserver::LABEL)
-            {
-                mLandmarkTitleEditor->setText(mItem->getName());
-            }
-
-            if (mask & LLInventoryObserver::INTERNAL)
-            {
-                mNotesEditor->setText(mItem->getDescription());
-            }
-        }
-    }
-}+/**
+ * @file llfloatercreatelandmark.cpp
+ * @brief LLFloaterCreateLandmark class implementation
+ *
+ * $LicenseInfo:firstyear=2021&license=viewerlgpl$
+ * Second Life Viewer Source Code
+ * Copyright (C) 2021, Linden Research, Inc.
+ *
+ * This library is free software; you can redistribute it and/or
+ * modify it under the terms of the GNU Lesser General Public
+ * License as published by the Free Software Foundation;
+ * version 2.1 of the License only.
+ *
+ * This library is distributed in the hope that it will be useful,
+ * but WITHOUT ANY WARRANTY; without even the implied warranty of
+ * MERCHANTABILITY or FITNESS FOR A PARTICULAR PURPOSE.  See the GNU
+ * Lesser General Public License for more details.
+ *
+ * You should have received a copy of the GNU Lesser General Public
+ * License along with this library; if not, write to the Free Software
+ * Foundation, Inc., 51 Franklin Street, Fifth Floor, Boston, MA  02110-1301  USA
+ *
+ * Linden Research, Inc., 945 Battery Street, San Francisco, CA  94111  USA
+ * $/LicenseInfo$
+ */
+
+#include "llviewerprecompiledheaders.h"
+
+#include "llfloatercreatelandmark.h"
+
+#include "llagent.h"
+#include "llagentui.h"
+#include "llcombobox.h"
+#include "llinventoryfunctions.h"
+#include "llinventoryobserver.h"
+#include "lllandmarkactions.h"
+#include "llnotificationsutil.h"
+#include "llpanellandmarkinfo.h"
+#include "llparcel.h"
+#include "lltextbox.h"
+#include "lltexteditor.h"
+#include "lluictrlfactory.h"
+#include "llviewermessage.h"
+#include "llviewerparcelmgr.h"
+#include "llviewerregion.h"
+
+typedef std::pair<LLUUID, std::string> folder_pair_t;
+
+class LLLandmarksInventoryObserver : public LLInventoryObserver
+{
+public:
+    LLLandmarksInventoryObserver(LLFloaterCreateLandmark* create_landmark_floater) :
+        mFloater(create_landmark_floater)
+    {}
+
+    void changed(U32 mask) override
+    {
+        if (mFloater->getItem())
+        {
+            checkChanged(mask);
+        }
+        else
+        {
+            checkCreated(mask);
+        }
+    }
+
+protected:
+    void checkCreated(U32 mask)
+    {
+        if (gInventory.getAddedIDs().empty())
+        {
+            return;
+        }
+
+        if (!(mask & LLInventoryObserver::ADD) ||
+            !(mask & LLInventoryObserver::CREATE) ||
+            !(mask & LLInventoryObserver::UPDATE_CREATE))
+        {
+            return;
+        }
+
+        mFloater->setItem(gInventory.getAddedIDs());
+    }
+
+    void checkChanged(U32 mask)
+    {
+        if (gInventory.getChangedIDs().empty())
+        {
+            return;
+        }
+
+        if ((mask & LLInventoryObserver::LABEL) ||
+            (mask & LLInventoryObserver::INTERNAL) ||
+            (mask & LLInventoryObserver::REMOVE) ||
+            (mask & LLInventoryObserver::STRUCTURE) ||
+            (mask & LLInventoryObserver::REBUILD))
+        {
+            mFloater->updateItem(gInventory.getChangedIDs(), mask);
+        }
+    }
+
+private:
+    LLFloaterCreateLandmark* mFloater;
+};
+
+LLFloaterCreateLandmark::LLFloaterCreateLandmark(const LLSD& key)
+    :   LLFloater("add_landmark"),
+        mItem(NULL)
+{
+    mInventoryObserver = new LLLandmarksInventoryObserver(this);
+}
+
+LLFloaterCreateLandmark::~LLFloaterCreateLandmark()
+{
+    removeObserver();
+}
+
+bool LLFloaterCreateLandmark::postBuild()
+{
+    mFolderCombo = getChild<LLComboBox>("folder_combo");
+    mLandmarkTitleEditor = getChild<LLLineEditor>("title_editor");
+    mNotesEditor = getChild<LLTextEditor>("notes_editor");
+
+    getChild<LLTextBox>("new_folder_textbox")->setURLClickedCallback(boost::bind(&LLFloaterCreateLandmark::onCreateFolderClicked, this));
+    getChild<LLButton>("ok_btn")->setClickedCallback(boost::bind(&LLFloaterCreateLandmark::onSaveClicked, this));
+    getChild<LLButton>("cancel_btn")->setClickedCallback(boost::bind(&LLFloaterCreateLandmark::onCancelClicked, this));
+
+    mLandmarkTitleEditor->setCommitCallback([this](LLUICtrl* ctrl, const LLSD& param) { onCommitTextChanges(); });
+    mNotesEditor->setCommitCallback([this](LLUICtrl* ctrl, const LLSD& param) { onCommitTextChanges(); });
+
+    mLandmarksID = gInventory.findCategoryUUIDForType(LLFolderType::FT_LANDMARK);
+
+    return true;
+}
+
+void LLFloaterCreateLandmark::removeObserver()
+{
+    if (gInventory.containsObserver(mInventoryObserver))
+        gInventory.removeObserver(mInventoryObserver);
+}
+
+void LLFloaterCreateLandmark::onOpen(const LLSD& key)
+{
+    LLUUID dest_folder = LLUUID();
+    if (key.has("dest_folder"))
+    {
+        dest_folder = key["dest_folder"].asUUID();
+    }
+    mItem = NULL;
+    gInventory.addObserver(mInventoryObserver);
+    setLandmarkInfo(dest_folder);
+    populateFoldersList(dest_folder);
+}
+
+void LLFloaterCreateLandmark::setLandmarkInfo(const LLUUID &folder_id)
+{
+    LLViewerParcelMgr* parcel_mgr = LLViewerParcelMgr::getInstance();
+    LLParcel* parcel = parcel_mgr->getAgentParcel();
+    std::string name = parcel->getName();
+    LLVector3 agent_pos = gAgent.getPositionAgent();
+
+    if (name.empty())
+    {
+        S32 region_x = ll_round(agent_pos.mV[VX]);
+        S32 region_y = ll_round(agent_pos.mV[VY]);
+        S32 region_z = ll_round(agent_pos.mV[VZ]);
+
+        std::string region_name;
+        LLViewerRegion* region = parcel_mgr->getSelectionRegion();
+        if (region)
+        {
+            region_name = region->getName();
+        }
+        else
+        {
+            std::string desc;
+            LLAgentUI::buildLocationString(desc, LLAgentUI::LOCATION_FORMAT_NORMAL, agent_pos);
+            region_name = desc;
+        }
+
+        mLandmarkTitleEditor->setText(llformat("%s (%d, %d, %d)",
+            region_name.c_str(), region_x, region_y, region_z));
+    }
+    else
+    {
+        mLandmarkTitleEditor->setText(name);
+    }
+
+    LLLandmarkActions::createLandmarkHere(name, "", folder_id.notNull() ? folder_id : gInventory.findCategoryUUIDForType(LLFolderType::FT_FAVORITE));
+}
+
+bool cmp_folders(const folder_pair_t& left, const folder_pair_t& right)
+{
+    return left.second < right.second;
+}
+
+void LLFloaterCreateLandmark::populateFoldersList(const LLUUID &folder_id)
+{
+    // Collect all folders that can contain landmarks.
+    LLInventoryModel::cat_array_t cats;
+    LLPanelLandmarkInfo::collectLandmarkFolders(cats);
+
+    mFolderCombo->removeall();
+
+    // Put the "My Favorites" folder first in list.
+    LLUUID favorites_id = gInventory.findCategoryUUIDForType(LLFolderType::FT_FAVORITE);
+    LLViewerInventoryCategory* favorites_cat = gInventory.getCategory(favorites_id);
+    if (!favorites_cat)
+    {
+        LL_WARNS() << "Cannot find the favorites folder" << LL_ENDL;
+    }
+    else
+    {
+        mFolderCombo->add(getString("favorites_bar"), favorites_cat->getUUID());
+    }
+
+    // Add the "Landmarks" category.
+    const LLViewerInventoryCategory* lmcat = gInventory.getCategory(mLandmarksID);
+    if (!lmcat)
+    {
+        LL_WARNS() << "Cannot find the landmarks folder" << LL_ENDL;
+    }
+    else
+    {
+        std::string cat_full_name = LLPanelLandmarkInfo::getFullFolderName(lmcat);
+        mFolderCombo->add(cat_full_name, lmcat->getUUID());
+    }
+
+    typedef std::vector<folder_pair_t> folder_vec_t;
+    folder_vec_t folders;
+    // Sort the folders by their full name.
+    for (S32 i = 0; i < cats.size(); i++)
+    {
+        const LLViewerInventoryCategory* cat = cats.at(i);
+        std::string cat_full_name = LLPanelLandmarkInfo::getFullFolderName(cat);
+        folders.push_back(folder_pair_t(cat->getUUID(), cat_full_name));
+    }
+    sort(folders.begin(), folders.end(), cmp_folders);
+
+    // Finally, populate the combobox.
+    for (folder_vec_t::const_iterator it = folders.begin(); it != folders.end(); it++)
+        mFolderCombo->add(it->second, LLSD(it->first));
+
+    if (folder_id.notNull())
+    {
+        mFolderCombo->setCurrentByID(folder_id);
+    }
+}
+
+void LLFloaterCreateLandmark::onCommitTextChanges()
+{
+    if (mItem.isNull())
+    {
+        return;
+    }
+    std::string current_title_value = mLandmarkTitleEditor->getText();
+    std::string item_title_value = mItem->getName();
+    std::string current_notes_value = mNotesEditor->getText();
+    std::string item_notes_value = mItem->getDescription();
+
+    LLStringUtil::trim(current_title_value);
+    LLStringUtil::trim(current_notes_value);
+
+    if (!current_title_value.empty() &&
+        (item_title_value != current_title_value || item_notes_value != current_notes_value))
+    {
+        LLPointer<LLViewerInventoryItem> new_item = new LLViewerInventoryItem(mItem);
+        new_item->rename(current_title_value);
+        new_item->setDescription(current_notes_value);
+        LLPointer<LLInventoryCallback> cb;
+        LLInventoryModel::LLCategoryUpdate up(mItem->getParentUUID(), 0);
+        gInventory.accountForUpdate(up);
+        update_inventory_item(new_item, cb);
+    }
+}
+
+void LLFloaterCreateLandmark::onCreateFolderClicked()
+{
+    LLNotificationsUtil::add("CreateLandmarkFolder", LLSD(), LLSD(),
+        [this](const LLSD&notif, const LLSD&resp)
+    {
+        S32 opt = LLNotificationsUtil::getSelectedOption(notif, resp);
+        if (opt == 0)
+        {
+            std::string folder_name = resp["message"].asString();
+            if (!folder_name.empty())
+            {
+                inventory_func_type func = boost::bind(&LLFloaterCreateLandmark::folderCreatedCallback, this, _1);
+                gInventory.createNewCategory(mLandmarksID, LLFolderType::FT_NONE, folder_name, func);
+                gInventory.notifyObservers();
+            }
+        }
+    });
+}
+
+void LLFloaterCreateLandmark::folderCreatedCallback(LLUUID folder_id)
+{
+    populateFoldersList(folder_id);
+}
+
+void LLFloaterCreateLandmark::onSaveClicked()
+{
+    if (mItem.isNull())
+    {
+        closeFloater();
+        return;
+    }
+
+
+    std::string current_title_value = mLandmarkTitleEditor->getText();
+    std::string item_title_value = mItem->getName();
+    std::string current_notes_value = mNotesEditor->getText();
+    std::string item_notes_value = mItem->getDescription();
+
+    LLStringUtil::trim(current_title_value);
+    LLStringUtil::trim(current_notes_value);
+
+    LLUUID folder_id = mFolderCombo->getValue().asUUID();
+    bool change_parent = folder_id != mItem->getParentUUID();
+
+    LLPointer<LLViewerInventoryItem> new_item = new LLViewerInventoryItem(mItem);
+
+    if (!current_title_value.empty() &&
+        (item_title_value != current_title_value || item_notes_value != current_notes_value))
+    {
+        new_item->rename(current_title_value);
+        new_item->setDescription(current_notes_value);
+        LLPointer<LLInventoryCallback> cb;
+        if (change_parent)
+        {
+            cb = new LLUpdateLandmarkParent(new_item, folder_id);
+        }
+        LLInventoryModel::LLCategoryUpdate up(mItem->getParentUUID(), 0);
+        gInventory.accountForUpdate(up);
+        update_inventory_item(new_item, cb);
+    }
+    else if (change_parent)
+    {
+        LLInventoryModel::update_list_t update;
+        LLInventoryModel::LLCategoryUpdate old_folder(mItem->getParentUUID(),-1);
+        update.push_back(old_folder);
+        LLInventoryModel::LLCategoryUpdate new_folder(folder_id, 1);
+        update.push_back(new_folder);
+        gInventory.accountForUpdate(update);
+
+        new_item->setParent(folder_id);
+        new_item->updateParentOnServer(false);
+    }
+
+    removeObserver();
+
+    gInventory.updateItem(new_item);
+    gInventory.notifyObservers();
+
+    closeFloater();
+}
+
+void LLFloaterCreateLandmark::onCancelClicked()
+{
+    removeObserver();
+    if (!mItem.isNull())
+    {
+        LLUUID item_id = mItem->getUUID();
+        remove_inventory_item(item_id, NULL);
+    }
+    closeFloater();
+}
+
+
+void LLFloaterCreateLandmark::setItem(const uuid_set_t& items)
+{
+    for (uuid_set_t::const_iterator item_iter = items.begin();
+        item_iter != items.end();
+        ++item_iter)
+    {
+        const LLUUID& item_id = (*item_iter);
+        if(!highlight_offered_object(item_id))
+        {
+            continue;
+        }
+
+        LLInventoryItem* item = gInventory.getItem(item_id);
+
+        llassert(item);
+        if (item && (LLAssetType::AT_LANDMARK == item->getType()) )
+        {
+            if(!getItem())
+            {
+                mItem = item;
+                mAssetID = mItem->getAssetUUID();
+                setVisibleAndFrontmost(true);
+                break;
+            }
+        }
+    }
+}
+
+void LLFloaterCreateLandmark::updateItem(const uuid_set_t& items, U32 mask)
+{
+    if (!getItem())
+    {
+        return;
+    }
+
+    LLUUID landmark_id = getItem()->getUUID();
+
+    for (uuid_set_t::const_iterator item_iter = items.begin();
+        item_iter != items.end();
+        ++item_iter)
+    {
+        const LLUUID& item_id = (*item_iter);
+        if (landmark_id == item_id)
+        {
+            if (getItem() != gInventory.getItem(item_id))
+            {
+                // item is obsolete or removed
+                closeFloater();
+            }
+
+            LLUUID folder_id = mFolderCombo->getValue().asUUID();
+            if (folder_id != mItem->getParentUUID())
+            {
+                // user moved landmark in inventory,
+                // assume that we are done all other changes should already be commited
+                closeFloater();
+            }
+
+            if ((mask & LLInventoryObserver::INTERNAL) && mAssetID != mItem->getAssetUUID())
+            {
+                closeFloater();
+            }
+
+            if (mask & LLInventoryObserver::LABEL)
+            {
+                mLandmarkTitleEditor->setText(mItem->getName());
+            }
+
+            if (mask & LLInventoryObserver::INTERNAL)
+            {
+                mNotesEditor->setText(mItem->getDescription());
+            }
+        }
+    }
+}