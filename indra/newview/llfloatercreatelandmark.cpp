/**
 * @file llfloatercreatelandmark.cpp
 * @brief LLFloaterCreateLandmark class implementation
 *
 * $LicenseInfo:firstyear=2021&license=viewerlgpl$
 * Second Life Viewer Source Code
 * Copyright (C) 2021, Linden Research, Inc.
 *
 * This library is free software; you can redistribute it and/or
 * modify it under the terms of the GNU Lesser General Public
 * License as published by the Free Software Foundation;
 * version 2.1 of the License only.
 *
 * This library is distributed in the hope that it will be useful,
 * but WITHOUT ANY WARRANTY; without even the implied warranty of
 * MERCHANTABILITY or FITNESS FOR A PARTICULAR PURPOSE.  See the GNU
 * Lesser General Public License for more details.
 *
 * You should have received a copy of the GNU Lesser General Public
 * License along with this library; if not, write to the Free Software
 * Foundation, Inc., 51 Franklin Street, Fifth Floor, Boston, MA  02110-1301  USA
 *
 * Linden Research, Inc., 945 Battery Street, San Francisco, CA  94111  USA
 * $/LicenseInfo$
 */

#include "llviewerprecompiledheaders.h"

#include "llfloatercreatelandmark.h"

#include "llagent.h"
#include "llagentui.h"
#include "llcombobox.h"
#include "llinventoryfunctions.h"
#include "llinventoryobserver.h"
#include "lllandmarkactions.h"
#include "llnotificationsutil.h"
#include "llpanellandmarkinfo.h"
#include "llparcel.h"
#include "lltextbox.h"
#include "lltexteditor.h"
#include "lluictrlfactory.h"
#include "llviewermessage.h"
#include "llviewerparcelmgr.h"
#include "llviewerregion.h"

typedef std::pair<LLUUID, std::string> folder_pair_t;

class LLLandmarksInventoryObserver : public LLInventoryObserver
{
public:
    LLLandmarksInventoryObserver(LLFloaterCreateLandmark* create_landmark_floater) :
        mFloater(create_landmark_floater)
    {}

    void changed(U32 mask) override
    {
        if (mFloater->getItem())
        {
            checkChanged(mask);
        }
        else
        {
            checkCreated(mask);
        }
    }

protected:
    void checkCreated(U32 mask)
    {
        if (gInventory.getAddedIDs().empty())
        {
            return;
        }

        if (!(mask & LLInventoryObserver::ADD) ||
            !(mask & LLInventoryObserver::CREATE) ||
            !(mask & LLInventoryObserver::UPDATE_CREATE))
        {
            return;
        }

        mFloater->setItem(gInventory.getAddedIDs());
    }

    void checkChanged(U32 mask)
    {
        if (gInventory.getChangedIDs().empty())
        {
            return;
        }

        if ((mask & LLInventoryObserver::LABEL) ||
            (mask & LLInventoryObserver::INTERNAL) ||
            (mask & LLInventoryObserver::REMOVE) ||
            (mask & LLInventoryObserver::STRUCTURE) ||
            (mask & LLInventoryObserver::REBUILD))
        {
            mFloater->updateItem(gInventory.getChangedIDs(), mask);
        }
    }

private:
    LLFloaterCreateLandmark* mFloater;
};

LLFloaterCreateLandmark::LLFloaterCreateLandmark(const LLSD& key)
    :   LLFloater("add_landmark"),
        mItem(NULL)
{
    mInventoryObserver = new LLLandmarksInventoryObserver(this);
}

LLFloaterCreateLandmark::~LLFloaterCreateLandmark()
{
    removeObserver();
}

bool LLFloaterCreateLandmark::postBuild()
{
    mFolderCombo = getChild<LLComboBox>("folder_combo");
    mLandmarkTitleEditor = getChild<LLLineEditor>("title_editor");
    mNotesEditor = getChild<LLTextEditor>("notes_editor");

    getChild<LLTextBox>("new_folder_textbox")->setURLClickedCallback(boost::bind(&LLFloaterCreateLandmark::onCreateFolderClicked, this));
    getChild<LLButton>("ok_btn")->setClickedCallback(boost::bind(&LLFloaterCreateLandmark::onSaveClicked, this));
    getChild<LLButton>("cancel_btn")->setClickedCallback(boost::bind(&LLFloaterCreateLandmark::onCancelClicked, this));

    mLandmarkTitleEditor->setCommitCallback([this](LLUICtrl* ctrl, const LLSD& param) { onCommitTextChanges(); });
    mNotesEditor->setCommitCallback([this](LLUICtrl* ctrl, const LLSD& param) { onCommitTextChanges(); });

    mLandmarksID = gInventory.findCategoryUUIDForType(LLFolderType::FT_LANDMARK);

<<<<<<< HEAD
	return true;
=======
    return true;
>>>>>>> 1a8a5404
}

void LLFloaterCreateLandmark::removeObserver()
{
    if (gInventory.containsObserver(mInventoryObserver))
        gInventory.removeObserver(mInventoryObserver);
}

void LLFloaterCreateLandmark::onOpen(const LLSD& key)
{
    LLUUID dest_folder = LLUUID();
    if (key.has("dest_folder"))
    {
        dest_folder = key["dest_folder"].asUUID();
    }
    mItem = NULL;
    gInventory.addObserver(mInventoryObserver);
    setLandmarkInfo(dest_folder);
    populateFoldersList(dest_folder);
}

void LLFloaterCreateLandmark::setLandmarkInfo(const LLUUID &folder_id)
{
<<<<<<< HEAD
	LLViewerParcelMgr* parcel_mgr = LLViewerParcelMgr::getInstance();
	LLParcel* parcel = parcel_mgr->getAgentParcel();
	std::string name = parcel->getName();
	LLVector3 agent_pos = gAgent.getPositionAgent();

	if (name.empty())
	{
		S32 region_x = ll_round(agent_pos.mV[VX]);
		S32 region_y = ll_round(agent_pos.mV[VY]);
		S32 region_z = ll_round(agent_pos.mV[VZ]);

		std::string region_name;
		LLViewerRegion* region = parcel_mgr->getSelectionRegion();
		if (region)
		{
			region_name = region->getName();
		}
		else
		{
			std::string desc;
			LLAgentUI::buildLocationString(desc, LLAgentUI::LOCATION_FORMAT_NORMAL, agent_pos);
			region_name = desc;
		}

		mLandmarkTitleEditor->setText(llformat("%s (%d, %d, %d)",
			region_name.c_str(), region_x, region_y, region_z));
	}
	else
	{
		mLandmarkTitleEditor->setText(name);
	}

	// <FS:Ansariel> FIRE-31689: Landmark initially shown in wrong folder while creating
	//LLLandmarkActions::createLandmarkHere(name, "", folder_id.notNull() ? folder_id : gInventory.findCategoryUUIDForType(LLFolderType::FT_FAVORITE));
	LLLandmarkActions::createLandmarkHere(name, "", folder_id.notNull() ? folder_id : gInventory.findCategoryUUIDForType(LLFolderType::FT_LANDMARK));
=======
    LLViewerParcelMgr* parcel_mgr = LLViewerParcelMgr::getInstance();
    LLParcel* parcel = parcel_mgr->getAgentParcel();
    std::string name = parcel->getName();
    LLVector3 agent_pos = gAgent.getPositionAgent();

    if (name.empty())
    {
        S32 region_x = ll_round(agent_pos.mV[VX]);
        S32 region_y = ll_round(agent_pos.mV[VY]);
        S32 region_z = ll_round(agent_pos.mV[VZ]);

        std::string region_name;
        LLViewerRegion* region = parcel_mgr->getSelectionRegion();
        if (region)
        {
            region_name = region->getName();
        }
        else
        {
            std::string desc;
            LLAgentUI::buildLocationString(desc, LLAgentUI::LOCATION_FORMAT_NORMAL, agent_pos);
            region_name = desc;
        }

        mLandmarkTitleEditor->setText(llformat("%s (%d, %d, %d)",
            region_name.c_str(), region_x, region_y, region_z));
    }
    else
    {
        mLandmarkTitleEditor->setText(name);
    }

    // <FS:Ansariel> FIRE-31689: Landmark initially shown in wrong folder while creating
    //LLLandmarkActions::createLandmarkHere(name, "", folder_id.notNull() ? folder_id : gInventory.findCategoryUUIDForType(LLFolderType::FT_FAVORITE));
    LLLandmarkActions::createLandmarkHere(name, "", folder_id.notNull() ? folder_id : gInventory.findCategoryUUIDForType(LLFolderType::FT_LANDMARK));
>>>>>>> 1a8a5404
}

bool cmp_folders(const folder_pair_t& left, const folder_pair_t& right)
{
    return left.second < right.second;
}

void LLFloaterCreateLandmark::populateFoldersList(const LLUUID &folder_id)
{
<<<<<<< HEAD
	// Collect all folders that can contain landmarks.
	LLInventoryModel::cat_array_t cats;
	LLPanelLandmarkInfo::collectLandmarkFolders(cats);

	mFolderCombo->removeall();

	// Put the "My Favorites" folder first in list.
	// <FS:PP> Code moved below because of:
	// FIRE-31031 New Create Landmark Floater: Default to Landmarks Folder
	// </FS:PP>

	// Add the "Landmarks" category. 
	const LLViewerInventoryCategory* lmcat = gInventory.getCategory(mLandmarksID);
	if (!lmcat)
	{
		LL_WARNS() << "Cannot find the landmarks folder" << LL_ENDL;
	}
	else
	{
		std::string cat_full_name = LLPanelLandmarkInfo::getFullFolderName(lmcat);
		mFolderCombo->add(cat_full_name, lmcat->getUUID());
	}

	// <FS:PP> FIRE-31031 New Create Landmark Floater: Default to Landmarks Folder
	LLUUID favorites_id = gInventory.findCategoryUUIDForType(LLFolderType::FT_FAVORITE);
	LLViewerInventoryCategory* favorites_cat = gInventory.getCategory(favorites_id);
	if (!favorites_cat)
	{
		LL_WARNS() << "Cannot find the favorites folder" << LL_ENDL;
	}
	else
	{
		mFolderCombo->add(getString("favorites_bar"), favorites_cat->getUUID());
	}
	// </FS:PP>

	typedef std::vector<folder_pair_t> folder_vec_t;
	folder_vec_t folders;
	// Sort the folders by their full name.
	for (S32 i = 0; i < cats.size(); i++)
	{
		const LLViewerInventoryCategory* cat = cats.at(i);
		std::string cat_full_name = LLPanelLandmarkInfo::getFullFolderName(cat);
		folders.push_back(folder_pair_t(cat->getUUID(), cat_full_name));
	}
	sort(folders.begin(), folders.end(), cmp_folders);

	// Finally, populate the combobox.
	for (folder_vec_t::const_iterator it = folders.begin(); it != folders.end(); it++)
		mFolderCombo->add(it->second, LLSD(it->first));

	if (folder_id.notNull())
	{
		mFolderCombo->setCurrentByID(folder_id);
	}
=======
    // Collect all folders that can contain landmarks.
    LLInventoryModel::cat_array_t cats;
    LLPanelLandmarkInfo::collectLandmarkFolders(cats);

    mFolderCombo->removeall();

    // Put the "My Favorites" folder first in list.
    // <FS:PP> Code moved below because of:
    // FIRE-31031 New Create Landmark Floater: Default to Landmarks Folder
    // </FS:PP>

    // Add the "Landmarks" category.
    const LLViewerInventoryCategory* lmcat = gInventory.getCategory(mLandmarksID);
    if (!lmcat)
    {
        LL_WARNS() << "Cannot find the landmarks folder" << LL_ENDL;
    }
    else
    {
        std::string cat_full_name = LLPanelLandmarkInfo::getFullFolderName(lmcat);
        mFolderCombo->add(cat_full_name, lmcat->getUUID());
    }

    // <FS:PP> FIRE-31031 New Create Landmark Floater: Default to Landmarks Folder
    LLUUID favorites_id = gInventory.findCategoryUUIDForType(LLFolderType::FT_FAVORITE);
    LLViewerInventoryCategory* favorites_cat = gInventory.getCategory(favorites_id);
    if (!favorites_cat)
    {
        LL_WARNS() << "Cannot find the favorites folder" << LL_ENDL;
    }
    else
    {
        mFolderCombo->add(getString("favorites_bar"), favorites_cat->getUUID());
    }
    // </FS:PP>

    typedef std::vector<folder_pair_t> folder_vec_t;
    folder_vec_t folders;
    // Sort the folders by their full name.
    for (S32 i = 0; i < cats.size(); i++)
    {
        const LLViewerInventoryCategory* cat = cats.at(i);
        std::string cat_full_name = LLPanelLandmarkInfo::getFullFolderName(cat);
        folders.push_back(folder_pair_t(cat->getUUID(), cat_full_name));
    }
    sort(folders.begin(), folders.end(), cmp_folders);

    // Finally, populate the combobox.
    for (folder_vec_t::const_iterator it = folders.begin(); it != folders.end(); it++)
        mFolderCombo->add(it->second, LLSD(it->first));

    if (folder_id.notNull())
    {
        mFolderCombo->setCurrentByID(folder_id);
    }
>>>>>>> 1a8a5404
}

void LLFloaterCreateLandmark::onCommitTextChanges()
{
    if (mItem.isNull())
    {
        return;
    }
    std::string current_title_value = mLandmarkTitleEditor->getText();
    std::string item_title_value = mItem->getName();
    std::string current_notes_value = mNotesEditor->getText();
    std::string item_notes_value = mItem->getDescription();

    LLStringUtil::trim(current_title_value);
    LLStringUtil::trim(current_notes_value);

    if (!current_title_value.empty() &&
        (item_title_value != current_title_value || item_notes_value != current_notes_value))
    {
        LLPointer<LLViewerInventoryItem> new_item = new LLViewerInventoryItem(mItem);
        new_item->rename(current_title_value);
        new_item->setDescription(current_notes_value);
        LLPointer<LLInventoryCallback> cb;
        LLInventoryModel::LLCategoryUpdate up(mItem->getParentUUID(), 0);
        gInventory.accountForUpdate(up);
        update_inventory_item(new_item, cb);
    }
}

void LLFloaterCreateLandmark::onCreateFolderClicked()
{
    LLNotificationsUtil::add("CreateLandmarkFolder", LLSD(), LLSD(),
        [this](const LLSD&notif, const LLSD&resp)
    {
        S32 opt = LLNotificationsUtil::getSelectedOption(notif, resp);
        if (opt == 0)
        {
            std::string folder_name = resp["message"].asString();
            if (!folder_name.empty())
            {
                inventory_func_type func = boost::bind(&LLFloaterCreateLandmark::folderCreatedCallback, this, _1);
                gInventory.createNewCategory(mLandmarksID, LLFolderType::FT_NONE, folder_name, func);
                gInventory.notifyObservers();
            }
        }
    });
}

void LLFloaterCreateLandmark::folderCreatedCallback(LLUUID folder_id)
{
    populateFoldersList(folder_id);
}

void LLFloaterCreateLandmark::onSaveClicked()
{
<<<<<<< HEAD
	if (mItem.isNull())
	{
		closeFloater();
		return;
	}
		

	std::string current_title_value = mLandmarkTitleEditor->getText();
	std::string item_title_value = mItem->getName();
	std::string current_notes_value = mNotesEditor->getText();
	std::string item_notes_value = mItem->getDescription();

	LLStringUtil::trim(current_title_value);
	LLStringUtil::trim(current_notes_value);

	LLUUID folder_id = mFolderCombo->getValue().asUUID();
	bool change_parent = folder_id != mItem->getParentUUID();

	LLPointer<LLViewerInventoryItem> new_item = new LLViewerInventoryItem(mItem);

	if (!current_title_value.empty() &&
		(item_title_value != current_title_value || item_notes_value != current_notes_value))
	{
		new_item->rename(current_title_value);
		new_item->setDescription(current_notes_value);
		LLPointer<LLInventoryCallback> cb;
		if (change_parent)
		{
			cb = new LLUpdateLandmarkParent(new_item, folder_id);
		}
		LLInventoryModel::LLCategoryUpdate up(mItem->getParentUUID(), 0);
		gInventory.accountForUpdate(up);
		update_inventory_item(new_item, cb);
	}
	else if (change_parent)
	{
		LLInventoryModel::update_list_t update;
		LLInventoryModel::LLCategoryUpdate old_folder(mItem->getParentUUID(),-1);
		update.push_back(old_folder);
		LLInventoryModel::LLCategoryUpdate new_folder(folder_id, 1);
		update.push_back(new_folder);
		gInventory.accountForUpdate(update);

		new_item->setParent(folder_id);
		new_item->updateParentOnServer(false);
	}
=======
    if (mItem.isNull())
    {
        closeFloater();
        return;
    }


    std::string current_title_value = mLandmarkTitleEditor->getText();
    std::string item_title_value = mItem->getName();
    std::string current_notes_value = mNotesEditor->getText();
    std::string item_notes_value = mItem->getDescription();

    LLStringUtil::trim(current_title_value);
    LLStringUtil::trim(current_notes_value);

    LLUUID folder_id = mFolderCombo->getValue().asUUID();
    bool change_parent = folder_id != mItem->getParentUUID();

    LLPointer<LLViewerInventoryItem> new_item = new LLViewerInventoryItem(mItem);

    if (!current_title_value.empty() &&
        (item_title_value != current_title_value || item_notes_value != current_notes_value))
    {
        new_item->rename(current_title_value);
        new_item->setDescription(current_notes_value);
        LLPointer<LLInventoryCallback> cb;
        if (change_parent)
        {
            cb = new LLUpdateLandmarkParent(new_item, folder_id);
        }
        LLInventoryModel::LLCategoryUpdate up(mItem->getParentUUID(), 0);
        gInventory.accountForUpdate(up);
        update_inventory_item(new_item, cb);
    }
    else if (change_parent)
    {
        LLInventoryModel::update_list_t update;
        LLInventoryModel::LLCategoryUpdate old_folder(mItem->getParentUUID(),-1);
        update.push_back(old_folder);
        LLInventoryModel::LLCategoryUpdate new_folder(folder_id, 1);
        update.push_back(new_folder);
        gInventory.accountForUpdate(update);

        new_item->setParent(folder_id);
        new_item->updateParentOnServer(false);
    }
>>>>>>> 1a8a5404

    removeObserver();

    gInventory.updateItem(new_item);
    gInventory.notifyObservers();

    closeFloater();
}

void LLFloaterCreateLandmark::onCancelClicked()
{
    removeObserver();
    if (!mItem.isNull())
    {
        LLUUID item_id = mItem->getUUID();
        remove_inventory_item(item_id, NULL);
    }
    closeFloater();
}


void LLFloaterCreateLandmark::setItem(const uuid_set_t& items)
{
    for (uuid_set_t::const_iterator item_iter = items.begin();
        item_iter != items.end();
        ++item_iter)
    {
        const LLUUID& item_id = (*item_iter);
        if(!highlight_offered_object(item_id))
        {
            continue;
        }

        LLInventoryItem* item = gInventory.getItem(item_id);

        llassert(item);
        if (item && (LLAssetType::AT_LANDMARK == item->getType()) )
        {
            if(!getItem())
            {
                mItem = item;
                mAssetID = mItem->getAssetUUID();
                setVisibleAndFrontmost(true);
                break;
            }
        }
    }
}

void LLFloaterCreateLandmark::updateItem(const uuid_set_t& items, U32 mask)
{
    if (!getItem())
    {
        return;
    }

    LLUUID landmark_id = getItem()->getUUID();

    for (uuid_set_t::const_iterator item_iter = items.begin();
        item_iter != items.end();
        ++item_iter)
    {
        const LLUUID& item_id = (*item_iter);
        if (landmark_id == item_id)
        {
            if (getItem() != gInventory.getItem(item_id))
            {
                // item is obsolete or removed
                closeFloater();
            }

            LLUUID folder_id = mFolderCombo->getValue().asUUID();
            if (folder_id != mItem->getParentUUID())
            {
                // user moved landmark in inventory,
                // assume that we are done all other changes should already be commited
                closeFloater();
            }

            if ((mask & LLInventoryObserver::INTERNAL) && mAssetID != mItem->getAssetUUID())
            {
                closeFloater();
            }

            if (mask & LLInventoryObserver::LABEL)
            {
                mLandmarkTitleEditor->setText(mItem->getName());
            }

            if (mask & LLInventoryObserver::INTERNAL)
            {
                mNotesEditor->setText(mItem->getDescription());
            }
        }
    }
}<|MERGE_RESOLUTION|>--- conflicted
+++ resolved
@@ -131,11 +131,7 @@
 
     mLandmarksID = gInventory.findCategoryUUIDForType(LLFolderType::FT_LANDMARK);
 
-<<<<<<< HEAD
-	return true;
-=======
     return true;
->>>>>>> 1a8a5404
 }
 
 void LLFloaterCreateLandmark::removeObserver()
@@ -159,43 +155,6 @@
 
 void LLFloaterCreateLandmark::setLandmarkInfo(const LLUUID &folder_id)
 {
-<<<<<<< HEAD
-	LLViewerParcelMgr* parcel_mgr = LLViewerParcelMgr::getInstance();
-	LLParcel* parcel = parcel_mgr->getAgentParcel();
-	std::string name = parcel->getName();
-	LLVector3 agent_pos = gAgent.getPositionAgent();
-
-	if (name.empty())
-	{
-		S32 region_x = ll_round(agent_pos.mV[VX]);
-		S32 region_y = ll_round(agent_pos.mV[VY]);
-		S32 region_z = ll_round(agent_pos.mV[VZ]);
-
-		std::string region_name;
-		LLViewerRegion* region = parcel_mgr->getSelectionRegion();
-		if (region)
-		{
-			region_name = region->getName();
-		}
-		else
-		{
-			std::string desc;
-			LLAgentUI::buildLocationString(desc, LLAgentUI::LOCATION_FORMAT_NORMAL, agent_pos);
-			region_name = desc;
-		}
-
-		mLandmarkTitleEditor->setText(llformat("%s (%d, %d, %d)",
-			region_name.c_str(), region_x, region_y, region_z));
-	}
-	else
-	{
-		mLandmarkTitleEditor->setText(name);
-	}
-
-	// <FS:Ansariel> FIRE-31689: Landmark initially shown in wrong folder while creating
-	//LLLandmarkActions::createLandmarkHere(name, "", folder_id.notNull() ? folder_id : gInventory.findCategoryUUIDForType(LLFolderType::FT_FAVORITE));
-	LLLandmarkActions::createLandmarkHere(name, "", folder_id.notNull() ? folder_id : gInventory.findCategoryUUIDForType(LLFolderType::FT_LANDMARK));
-=======
     LLViewerParcelMgr* parcel_mgr = LLViewerParcelMgr::getInstance();
     LLParcel* parcel = parcel_mgr->getAgentParcel();
     std::string name = parcel->getName();
@@ -231,7 +190,6 @@
     // <FS:Ansariel> FIRE-31689: Landmark initially shown in wrong folder while creating
     //LLLandmarkActions::createLandmarkHere(name, "", folder_id.notNull() ? folder_id : gInventory.findCategoryUUIDForType(LLFolderType::FT_FAVORITE));
     LLLandmarkActions::createLandmarkHere(name, "", folder_id.notNull() ? folder_id : gInventory.findCategoryUUIDForType(LLFolderType::FT_LANDMARK));
->>>>>>> 1a8a5404
 }
 
 bool cmp_folders(const folder_pair_t& left, const folder_pair_t& right)
@@ -241,63 +199,6 @@
 
 void LLFloaterCreateLandmark::populateFoldersList(const LLUUID &folder_id)
 {
-<<<<<<< HEAD
-	// Collect all folders that can contain landmarks.
-	LLInventoryModel::cat_array_t cats;
-	LLPanelLandmarkInfo::collectLandmarkFolders(cats);
-
-	mFolderCombo->removeall();
-
-	// Put the "My Favorites" folder first in list.
-	// <FS:PP> Code moved below because of:
-	// FIRE-31031 New Create Landmark Floater: Default to Landmarks Folder
-	// </FS:PP>
-
-	// Add the "Landmarks" category. 
-	const LLViewerInventoryCategory* lmcat = gInventory.getCategory(mLandmarksID);
-	if (!lmcat)
-	{
-		LL_WARNS() << "Cannot find the landmarks folder" << LL_ENDL;
-	}
-	else
-	{
-		std::string cat_full_name = LLPanelLandmarkInfo::getFullFolderName(lmcat);
-		mFolderCombo->add(cat_full_name, lmcat->getUUID());
-	}
-
-	// <FS:PP> FIRE-31031 New Create Landmark Floater: Default to Landmarks Folder
-	LLUUID favorites_id = gInventory.findCategoryUUIDForType(LLFolderType::FT_FAVORITE);
-	LLViewerInventoryCategory* favorites_cat = gInventory.getCategory(favorites_id);
-	if (!favorites_cat)
-	{
-		LL_WARNS() << "Cannot find the favorites folder" << LL_ENDL;
-	}
-	else
-	{
-		mFolderCombo->add(getString("favorites_bar"), favorites_cat->getUUID());
-	}
-	// </FS:PP>
-
-	typedef std::vector<folder_pair_t> folder_vec_t;
-	folder_vec_t folders;
-	// Sort the folders by their full name.
-	for (S32 i = 0; i < cats.size(); i++)
-	{
-		const LLViewerInventoryCategory* cat = cats.at(i);
-		std::string cat_full_name = LLPanelLandmarkInfo::getFullFolderName(cat);
-		folders.push_back(folder_pair_t(cat->getUUID(), cat_full_name));
-	}
-	sort(folders.begin(), folders.end(), cmp_folders);
-
-	// Finally, populate the combobox.
-	for (folder_vec_t::const_iterator it = folders.begin(); it != folders.end(); it++)
-		mFolderCombo->add(it->second, LLSD(it->first));
-
-	if (folder_id.notNull())
-	{
-		mFolderCombo->setCurrentByID(folder_id);
-	}
-=======
     // Collect all folders that can contain landmarks.
     LLInventoryModel::cat_array_t cats;
     LLPanelLandmarkInfo::collectLandmarkFolders(cats);
@@ -353,7 +254,6 @@
     {
         mFolderCombo->setCurrentByID(folder_id);
     }
->>>>>>> 1a8a5404
 }
 
 void LLFloaterCreateLandmark::onCommitTextChanges()
@@ -409,54 +309,6 @@
 
 void LLFloaterCreateLandmark::onSaveClicked()
 {
-<<<<<<< HEAD
-	if (mItem.isNull())
-	{
-		closeFloater();
-		return;
-	}
-		
-
-	std::string current_title_value = mLandmarkTitleEditor->getText();
-	std::string item_title_value = mItem->getName();
-	std::string current_notes_value = mNotesEditor->getText();
-	std::string item_notes_value = mItem->getDescription();
-
-	LLStringUtil::trim(current_title_value);
-	LLStringUtil::trim(current_notes_value);
-
-	LLUUID folder_id = mFolderCombo->getValue().asUUID();
-	bool change_parent = folder_id != mItem->getParentUUID();
-
-	LLPointer<LLViewerInventoryItem> new_item = new LLViewerInventoryItem(mItem);
-
-	if (!current_title_value.empty() &&
-		(item_title_value != current_title_value || item_notes_value != current_notes_value))
-	{
-		new_item->rename(current_title_value);
-		new_item->setDescription(current_notes_value);
-		LLPointer<LLInventoryCallback> cb;
-		if (change_parent)
-		{
-			cb = new LLUpdateLandmarkParent(new_item, folder_id);
-		}
-		LLInventoryModel::LLCategoryUpdate up(mItem->getParentUUID(), 0);
-		gInventory.accountForUpdate(up);
-		update_inventory_item(new_item, cb);
-	}
-	else if (change_parent)
-	{
-		LLInventoryModel::update_list_t update;
-		LLInventoryModel::LLCategoryUpdate old_folder(mItem->getParentUUID(),-1);
-		update.push_back(old_folder);
-		LLInventoryModel::LLCategoryUpdate new_folder(folder_id, 1);
-		update.push_back(new_folder);
-		gInventory.accountForUpdate(update);
-
-		new_item->setParent(folder_id);
-		new_item->updateParentOnServer(false);
-	}
-=======
     if (mItem.isNull())
     {
         closeFloater();
@@ -503,7 +355,6 @@
         new_item->setParent(folder_id);
         new_item->updateParentOnServer(false);
     }
->>>>>>> 1a8a5404
 
     removeObserver();
 
